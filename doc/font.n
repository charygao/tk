--- conflicted
+++ resolved
@@ -5,11 +5,6 @@
 '\" See the file "license.terms" for information on usage and redistribution
 '\" of this file, and for a DISCLAIMER OF ALL WARRANTIES.
 '\" 
-<<<<<<< HEAD
-'\" RCS: @(#) $Id: font.n,v 1.24 2008/09/23 13:36:39 dkf Exp $
-'\" 
-=======
->>>>>>> fca5c4a6
 .so man.macros
 .TH font n 8.0 Tk "Tk Built-In Commands"
 .BS
