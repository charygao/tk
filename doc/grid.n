--- conflicted
+++ resolved
@@ -283,10 +283,8 @@
 container and unmaps their windows.
 The content will no longer be managed by the grid geometry manager.
 However, the configuration options for that window are remembered,
-<<<<<<< HEAD
-so that if the
-window is managed once more by the grid geometry manager, the previous
-values are retained.
+so that if the content window is managed once more by the grid
+geometry manager, the previous values are retained.
 .RS
 .PP
 .VS "TIP 518"
@@ -295,10 +293,6 @@
 may choose to resize itself (or otherwise respond) to such a change.
 .VE "TIP 518"
 .RE
-=======
-so that if the content window is managed once more by the grid
-geometry manager, the previous values are retained.
->>>>>>> 3b31d963
 .TP
 \fBgrid size \fIcontainer\fR
 .
