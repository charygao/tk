'\"
'\" Copyright (c) 1990-1994 The Regents of the University of California.
'\" Copyright (c) 1994-1996 Sun Microsystems, Inc.
'\"
'\" See the file "license.terms" for information on usage and redistribution
'\" of this file, and for a DISCLAIMER OF ALL WARRANTIES.
'\" 
<<<<<<< HEAD
'\" RCS: @(#) $Id: pack-old.n,v 1.5 2007/12/13 15:23:43 dgp Exp $
'\" 
=======
>>>>>>> 53febd68
.so man.macros
.TH pack-old n 4.0 Tk "Tk Built-In Commands"
.BS
'\" Note:  do not modify the .SH NAME line immediately below!
.SH NAME
pack-old \- Obsolete syntax for packer geometry manager
.SH SYNOPSIS
\fBpack after \fIsibling \fIwindow options\fR ?\fIwindow options \fR...?
.sp
\fBpack append \fIparent \fIwindow options\fR ?\fIwindow options \fR...?
.sp
\fBpack before \fIsibling \fIwindow options\fR ?\fIwindow options \fR...?
.sp
\fBpack unpack \fIwindow\fR
.BE

.SH DESCRIPTION
.PP
\fINote: this manual entry describes the syntax for the \fBpack\fI
command as it existed before Tk version 3.3.
Although this syntax continues to be supported for backward
compatibility, it is obsolete and should not be used anymore.
At some point in the future it may cease to be supported.\fR
.PP
The packer is a geometry manager that arranges the
children of a parent by packing them in order around the edges of
the parent.  The first child is placed against one side of
the window, occupying the entire span of the window along that
side.  This reduces the space remaining for other children as
if the side had been moved in by the size of the first child.
Then the next child is placed against one side of the remaining
cavity, and so on until all children have been placed or there
is no space left in the cavity.
.PP
The \fBbefore\fR, \fBafter\fR, and \fBappend\fR forms of the \fBpack\fR
command are used to insert one or more children into the packing order
for their parent.  The \fBbefore\fR form inserts the children before
window \fIsibling\fR in the order;  all of the other windows must be
siblings of \fIsibling\fR.  The \fBafter\fR form inserts the windows
after \fIsibling\fR, and the \fBappend\fR form appends one or more
windows to the end of the packing order for \fIparent\fR.  If a
\fIwindow\fR named in any of these commands is already packed in
its parent, it is removed from its current position in the packing
order and repositioned as indicated by the command.  All of these
commands return an empty string as result.
.PP
The \fBunpack\fR form of the \fBpack\fR command removes \fIwindow\fR
from the packing order of its parent and unmaps it.  After the
execution of this command the packer will no longer manage
\fIwindow\fR's geometry.
.PP
The placement of each child is actually a four-step process;
the \fIoptions\fR argument following each \fIwindow\fR consists of
a list of one or more fields that govern the placement of that
window.  In the discussion below, the term \fIcavity\fR refers
to the space left in a parent when a particular child is placed
(i.e. all the space that was not claimed by earlier children in
the packing order).  The term \fIparcel\fR refers to the space
allocated to a particular child;  this is not necessarily the
same as the child window's final geometry.
.PP
The first step in placing a child is to determine which side of
the cavity it will lie against.  Any one of the following options
may be used to specify a side:
.TP
\fBtop\fR
Position the child's parcel against the top of the cavity,
occupying the full width of the cavity.
.TP
\fBbottom\fR
Position the child's parcel against the bottom of the cavity,
occupying the full width of the cavity.
.TP
\fBleft\fR
Position the child's parcel against the left side of the cavity,
occupying the full height of the cavity.
.TP
\fBright\fR
Position the child's parcel against the right side of the cavity,
occupying the full height of the cavity.
.LP
At most one of these options should be specified for any given window.
If no side is specified, then the default is \fBtop\fR.
.PP
The second step is to decide on a parcel for the child.  For \fBtop\fR
and \fBbottom\fR windows, the desired parcel width is normally the cavity
width and the desired parcel height is the window's requested height,
as passed to \fBTk_GeometryRequest\fR. For \fBleft\fR and \fBright\fR
windows, the desired parcel height is normally the cavity height and the
desired width is the window's requested width.  However, extra
space may be requested for the window using any of the following
options:
.TP 12
\fBpadx \fInum\fR
Add \fInum\fR pixels to the window's requested width before computing
the parcel size as described above.
.TP 12
\fBpady \fInum\fR
Add \fInum\fR pixels to the window's requested height before computing
the parcel size as described above.
.TP 12
\fBexpand\fR
This option requests that the window's parcel absorb any extra space left over
in the parent's cavity after packing all the children.
The amount of space left over depends on the sizes requested by the
other children, and may be zero.  If several windows have all specified
\fBexpand\fR then the extra width will be divided equally among all the
\fBleft\fR and \fBright\fR windows that specified \fBexpand\fR and
the extra height will be divided equally among all the \fBtop\fR and
\fBbottom\fR windows that specified \fBexpand\fR.
.LP
If the desired width or height for a parcel is larger than the corresponding
dimension of the cavity, then the cavity's dimension is used instead.
.PP
The third step in placing the window is to decide on the window's
width and height.  The default is for the window to receive either
its requested width and height or the those of the parcel, whichever
is smaller.  If the parcel is larger than the window's requested
size, then the following options may be used to expand the
window to partially or completely fill the parcel:
.TP
\fBfill\fR
Set the window's size to equal the parcel size.
.TP
\fBfillx\fR
Increase the window's width to equal the parcel's width, but retain
the window's requested height.
.TP
\fBfilly\fR
Increase the window's height to equal the parcel's height, but retain
the window's requested width.
.PP
The last step is to decide the window's location within its parcel.
If the window's size equals the parcel's size, then the window simply
fills the entire parcel.  If the parcel is larger than the window,
then one of
the following options may be used to specify where the window should
be positioned within its parcel:
.TP 15
\fBframe center\fR
Center the window in its parcel.  This is the default if no framing
option is specified.
.TP 15
\fBframe n\fR
Position the window with its top edge centered on the top edge of
the parcel.
.TP 15
\fBframe ne\fR
Position the window with its upper-right corner at the upper-right corner
of the parcel.
.TP 15
\fBframe e\fR
Position the window with its right edge centered on the right edge of
the parcel.
.TP 15
\fBframe se\fR
Position the window with its lower-right corner at the lower-right corner
of the parcel.
.TP 15
\fBframe s\fR
Position the window with its bottom edge centered on the bottom edge of
the parcel.
.TP 15
\fBframe sw\fR
Position the window with its lower-left corner at the lower-left corner
of the parcel.
.TP 15
\fBframe w\fR
Position the window with its left edge centered on the left edge of
the parcel.
.TP 15
\fBframe nw\fR
Position the window with its upper-left corner at the upper-left corner
of the parcel.
.PP
The packer manages the mapped/unmapped state of all the packed
children windows.  It automatically maps the windows when it packs
them, and it unmaps any windows for which there was no space left
in the cavity.
.PP
The packer makes geometry requests on behalf of the parent windows
it manages.  For each parent window it requests a size large enough
to accommodate all the options specified by all the packed children,
such that zero space would be leftover for \fBexpand\fR options.

.SH KEYWORDS
geometry manager, location, packer, parcel, size<|MERGE_RESOLUTION|>--- conflicted
+++ resolved
@@ -5,11 +5,6 @@
 '\" See the file "license.terms" for information on usage and redistribution
 '\" of this file, and for a DISCLAIMER OF ALL WARRANTIES.
 '\" 
-<<<<<<< HEAD
-'\" RCS: @(#) $Id: pack-old.n,v 1.5 2007/12/13 15:23:43 dgp Exp $
-'\" 
-=======
->>>>>>> 53febd68
 .so man.macros
 .TH pack-old n 4.0 Tk "Tk Built-In Commands"
 .BS
