--- conflicted
+++ resolved
@@ -5,11 +5,6 @@
 '\" See the file "license.terms" for information on usage and redistribution
 '\" of this file, and for a DISCLAIMER OF ALL WARRANTIES.
 '\" 
-<<<<<<< HEAD
-'\" RCS: @(#) $Id: Name.3,v 1.11 2009/05/04 09:12:33 dkf Exp $
-'\" 
-=======
->>>>>>> fca5c4a6
 .so man.macros
 .TH Tk_Name 3 "" Tk "Tk Library Procedures"
 .BS
