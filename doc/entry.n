'\"
'\" Copyright (c) 1990-1994 The Regents of the University of California.
'\" Copyright (c) 1994-1996 Sun Microsystems, Inc.
'\" Copyright (c) 1998-2000 Scriptics Corporation.
'\"
'\" See the file "license.terms" for information on usage and redistribution
'\" of this file, and for a DISCLAIMER OF ALL WARRANTIES.
'\" 
<<<<<<< HEAD
'\" RCS: @(#) $Id: entry.n,v 1.24 2008/09/23 13:36:39 dkf Exp $
'\" 
=======
>>>>>>> fca5c4a6
.so man.macros
.TH entry n 8.3 Tk "Tk Built-In Commands"
.BS
'\" Note:  do not modify the .SH NAME line immediately below!
.SH NAME
entry \- Create and manipulate entry widgets
.SH SYNOPSIS
\fBentry\fR \fIpathName \fR?\fIoptions\fR?
.SO
\-background	\-highlightthickness	\-selectbackground
\-borderwidth	\-insertbackground	\-selectborderwidth
\-cursor	\-insertborderwidth	\-selectforeground
\-exportselection	\-insertofftime	\-takefocus
\-font	\-insertontime	\-textvariable
\-foreground	\-insertwidth	\-xscrollcommand
\-highlightbackground	\-justify
\-highlightcolor	\-relief
.SE
.SH "WIDGET-SPECIFIC OPTIONS"
.OP \-disabledbackground disabledBackground DisabledBackground
Specifies the background color to use when the entry is disabled.  If
this option is the empty string, the normal background color is used.
.OP \-disabledforeground disabledForeground DisabledForeground
Specifies the foreground color to use when the entry is disabled.  If
this option is the empty string, the normal foreground color is used.
.OP "\-invalidcommand or \-invcmd" invalidCommand InvalidCommand
Specifies a script to eval when \fBvalidateCommand\fR returns 0.
Setting it to {} disables this feature (the default).  The best use
of this option is to set it to \fIbell\fR.  See \fBValidation\fR
below for more information.
.OP \-readonlybackground readonlyBackground ReadonlyBackground
Specifies the background color to use when the entry is readonly.  If
this option is the empty string, the normal background color is used.
.OP \-show show Show
If this option is specified, then the true contents of the entry
are not displayed in the window.
Instead, each character in the entry's value will be displayed as
the first character in the value of this option, such as
.QW * .
This is useful, for example, if the entry is to be used to enter
a password.
If characters in the entry are selected and copied elsewhere, the
information copied will be what is displayed, not the true contents
of the entry.
.OP \-state state State
Specifies one of three states for the entry:  \fBnormal\fR,
\fBdisabled\fR, or \fBreadonly\fR.  If the entry is readonly, then the
value may not be changed using widget commands and no insertion cursor
will be displayed, even if the input focus is in the widget; the
contents of the widget may still be selected.  If the entry is
disabled, the value may not be changed, no insertion cursor will be
displayed, the contents will not be selectable, and the entry may
be displayed in a different color, depending on the values of the
\fB\-disabledforeground\fR and \fB\-disabledbackground\fR options.
.OP \-validate validate Validate
Specifies the mode in which validation should operate: \fBnone\fR,
\fBfocus\fR, \fBfocusin\fR, \fBfocusout\fR, \fBkey\fR, or \fBall\fR.
It defaults to \fBnone\fR.  When you want validation, you must explicitly
state which mode you wish to use.  See \fBValidation\fR below for more.
.OP "\-validatecommand or \-vcmd" validateCommand ValidateCommand
Specifies a script to eval when you want to validate the input into
the entry widget.  Setting it to {} disables this feature (the default).
This command must return a valid Tcl boolean value.  If it returns 0 (or
the valid Tcl boolean equivalent) then it means you reject the new edition
and it will not occur and the \fBinvalidCommand\fR will be evaluated if it
is set. If it returns 1, then the new edition occurs.
See \fBValidation\fR below for more information.
.OP \-width width Width
Specifies an integer value indicating the desired width of the entry window,
in average-size characters of the widget's font.
If the value is less than or equal to zero, the widget picks a
size just large enough to hold its current text.
.BE
.SH DESCRIPTION
.PP
The \fBentry\fR command creates a new window (given by the
\fIpathName\fR argument) and makes it into an entry widget.
Additional options, described above, may be specified on the
command line or in the option database
to configure aspects of the entry such as its colors, font,
and relief.  The \fBentry\fR command returns its
\fIpathName\fR argument.  At the time this command is invoked,
there must not exist a window named \fIpathName\fR, but
\fIpathName\fR's parent must exist.
.PP
An entry is a widget that displays a one-line text string and
allows that string to be edited using widget commands described below, which
are typically bound to keystrokes and mouse actions.
When first created, an entry's string is empty.
A portion of the entry may be selected as described below.
If an entry is exporting its selection (see the \fBexportSelection\fR
option), then it will observe the standard X11 protocols for handling the
selection;  entry selections are available as type \fBSTRING\fR.
Entries also observe the standard Tk rules for dealing with the
input focus.  When an entry has the input focus it displays an
\fIinsertion cursor\fR to indicate where new characters will be
inserted.
.PP
Entries are capable of displaying strings that are too long to
fit entirely within the widget's window.  In this case, only a
portion of the string will be displayed;  commands described below
may be used to change the view in the window.  Entries use
the standard \fBxScrollCommand\fR mechanism for interacting with
scrollbars (see the description of the \fBxScrollCommand\fR option
for details).  They also support scanning, as described below.
.SH VALIDATION
.PP
Validation works by setting the \fBvalidateCommand\fR
option to a script which will be evaluated according to the \fBvalidate\fR
option as follows:
.PP
.IP \fBnone\fR 10
Default.  This means no validation will occur.
.IP \fBfocus\fR 10
\fBvalidateCommand\fR will be called when the entry receives or
loses focus.
.IP \fBfocusin\fR 10
\fBvalidateCommand\fR will be called when the entry receives focus.
.IP \fBfocusout\fR 10
\fBvalidateCommand\fR will be called when the entry loses focus.
.IP \fBkey\fR 10
\fBvalidateCommand\fR will be called when the entry is edited.
.IP \fBall\fR 10
\fBvalidateCommand\fR will be called for all above conditions.
.PP
It is possible to perform percent substitutions on the \fBvalidateCommand\fR
and \fBinvalidCommand\fR,
just as you would in a \fBbind\fR script.  The following substitutions
are recognized:
.PP
.IP \fB%d\fR 5
Type of action: 1 for \fBinsert\fR, 0 for \fBdelete\fR,
or \-1 for focus, forced or textvariable validation.
.IP \fB%i\fR 5
Index of char string to be inserted/deleted, if any, otherwise \-1.
.IP \fB%P\fR 5
The value of the entry if the edit is allowed.  If you are configuring the
entry widget to have a new textvariable, this will be the value of that
textvariable.
.IP \fB%s\fR 5
The current value of entry prior to editing.
.IP \fB%S\fR 5
The text string being inserted/deleted, if any, {} otherwise.
.IP \fB%v\fR 5
The type of validation currently set.
.IP \fB%V\fR 5
The type of validation that triggered the callback
(key, focusin, focusout, forced).
.IP \fB%W\fR 5
The name of the entry widget.
.PP
In general, the \fBtextVariable\fR and \fBvalidateCommand\fR can be
dangerous to mix.  Any problems have been overcome so that using the
\fBvalidateCommand\fR will not interfere with the traditional behavior of
the entry widget.  Using the \fBtextVariable\fR for read-only purposes will
never cause problems.  The danger comes when you try set the
\fBtextVariable\fR to something that the \fBvalidateCommand\fR would not
accept, which causes \fBvalidate\fR to become \fInone\fR (the
\fBinvalidCommand\fR will not be triggered).  The same happens
when an error occurs evaluating the \fBvalidateCommand\fR.
.PP
Primarily, an error will occur when the \fBvalidateCommand\fR or
\fBinvalidCommand\fR encounters an error in its script while evaluating or
\fBvalidateCommand\fR does not return a valid Tcl boolean value.  The
\fBvalidate\fR option will also set itself to \fBnone\fR when you edit the
entry widget from within either the \fBvalidateCommand\fR or the
\fBinvalidCommand\fR.  Such editions will override the one that was being
validated.  If you wish to edit the entry widget (for example set it to {})
during validation and still have the \fBvalidate\fR option set, you should
include the command
.CS
after idle {%W config \-validate %v}
.CE
in the \fBvalidateCommand\fR or \fBinvalidCommand\fR (whichever one you
were editing the entry widget from).  It is also recommended to not set an
associated \fBtextVariable\fR during validation, as that can cause the
entry widget to become out of sync with the \fBtextVariable\fR.
.SH "WIDGET COMMAND"
.PP
The \fBentry\fR command creates a new Tcl command whose
name is \fIpathName\fR.  This command may be used to invoke various
operations on the widget.  It has the following general form:
.CS
\fIpathName subcommand \fR?\fIarg arg ...\fR?
.CE
\fISubcommand\fR and the \fIarg\fRs
determine the exact behavior of the command.
.SS INDICES
.PP
Many of the widget commands for entries take one or more indices as
arguments.  An index specifies a particular character in the entry's
string, in any of the following ways:
.TP 12
\fInumber\fR
Specifies the character as a numerical index, where 0 corresponds
to the first character in the string.
.TP 12
\fBanchor\fR
Indicates the anchor point for the selection, which is set with the
\fBselect from\fR and \fBselect adjust\fR widget commands.
.TP 12
\fBend\fR
Indicates the character just after the last one in the entry's string.
This is equivalent to specifying a numerical index equal to the length
of the entry's string.
.TP 12
\fBinsert\fR
Indicates the character adjacent to and immediately following the
insertion cursor.
.TP 12
\fBsel.first\fR
Indicates the first character in the selection.  It is an error to
use this form if the selection is not in the entry window.
.TP 12
\fBsel.last\fR
Indicates the character just after the last one in the selection.
It is an error to use this form if the selection is not in the
entry window.
.TP 12
\fB@\fInumber\fR
In this form, \fInumber\fR is treated as an x-coordinate in the
entry's window;  the character spanning that x-coordinate is used.
For example,
.QW \fB@0\fR
indicates the left-most character in the window.
.LP
Abbreviations may be used for any of the forms above, e.g.
.QW \fBe\fR
or
.QW \fBsel.f\fR .
In general, out-of-range indices are automatically rounded to the
nearest legal value.
.SS SUBCOMMANDS
.PP
The following commands are possible for entry widgets:
.TP
\fIpathName \fBbbox \fIindex\fR
Returns a list of four numbers describing the bounding box of the
character given by \fIindex\fR.
The first two elements of the list give the x and y coordinates of
the upper-left corner of the screen area covered by the character
(in pixels relative to the widget) and the last two elements give
the width and height of the character, in pixels.
The bounding box may refer to a region outside the visible area
of the window.
.TP
\fIpathName \fBcget\fR \fIoption\fR
Returns the current value of the configuration option given
by \fIoption\fR.
\fIOption\fR may have any of the values accepted by the \fBentry\fR
command.
.TP
\fIpathName \fBconfigure\fR ?\fIoption\fR? ?\fIvalue option value ...\fR?
Query or modify the configuration options of the widget.
If no \fIoption\fR is specified, returns a list describing all of
the available options for \fIpathName\fR (see \fBTk_ConfigureInfo\fR for
information on the format of this list).  If \fIoption\fR is specified
with no \fIvalue\fR, then the command returns a list describing the
one named option (this list will be identical to the corresponding
sublist of the value returned if no \fIoption\fR is specified).  If
one or more \fIoption\-value\fR pairs are specified, then the command
modifies the given widget option(s) to have the given value(s);  in
this case the command returns an empty string.
\fIOption\fR may have any of the values accepted by the \fBentry\fR
command.
.TP
\fIpathName \fBdelete \fIfirst \fR?\fIlast\fR?
Delete one or more elements of the entry.
\fIFirst\fR is the index of the first character to delete, and
\fIlast\fR is the index of the character just after the last
one to delete.
If \fIlast\fR is not specified it defaults to \fIfirst\fR+1,
i.e. a single character is deleted.
This command returns an empty string.
.TP
\fIpathName \fBget\fR
Returns the entry's string.
.TP
\fIpathName \fBicursor \fIindex\fR
Arrange for the insertion cursor to be displayed just before the character
given by \fIindex\fR.  Returns an empty string.
.TP
\fIpathName \fBindex\fI index\fR
Returns the numerical index corresponding to \fIindex\fR.
.TP
\fIpathName \fBinsert \fIindex string\fR
Insert the characters of \fIstring\fR just before the character
indicated by \fIindex\fR.  Returns an empty string.
.TP
\fIpathName \fBscan\fR \fIoption args\fR
This command is used to implement scanning on entries.  It has
two forms, depending on \fIoption\fR:
.RS
.TP
\fIpathName \fBscan mark \fIx\fR
Records \fIx\fR and the current view in the entry window;  used in
conjunction with later \fBscan dragto\fR commands.  Typically this
command is associated with a mouse button press in the widget.  It
returns an empty string.
.TP
\fIpathName \fBscan dragto \fIx\fR
This command computes the difference between its \fIx\fR argument
and the \fIx\fR argument to the last \fBscan mark\fR command for
the widget.  It then adjusts the view left or right by 10 times the
difference in x-coordinates.  This command is typically associated
with mouse motion events in the widget, to produce the effect of
dragging the entry at high speed through the window.  The return
value is an empty string.
.RE
.TP
\fIpathName \fBselection \fIoption arg\fR
This command is used to adjust the selection within an entry.  It
has several forms, depending on \fIoption\fR:
.RS
.TP
\fIpathName \fBselection adjust \fIindex\fR
Locate the end of the selection nearest to the character given by
\fIindex\fR, and adjust that end of the selection to be at \fIindex\fR
(i.e. including but not going beyond \fIindex\fR).  The other
end of the selection is made the anchor point for future
\fBselect to\fR commands.  If the selection
is not currently in the entry, then a new selection is created to
include the characters between \fIindex\fR and the most recent
selection anchor point, inclusive.
Returns an empty string.
.TP
\fIpathName \fBselection clear\fR
Clear the selection if it is currently in this widget.  If the
selection is not in this widget then the command has no effect.
Returns an empty string.
.TP
\fIpathName \fBselection from \fIindex\fR
Set the selection anchor point to just before the character
given by \fIindex\fR.  Does not change the selection.
Returns an empty string.
.TP
\fIpathName \fBselection present\fR
Returns 1 if there is are characters selected in the entry,
0 if nothing is selected.
.TP
\fIpathName \fBselection range \fIstart\fR \fIend\fR
Sets the selection to include the characters starting with
the one indexed by \fIstart\fR and ending with the one just
before \fIend\fR.
If \fIend\fR refers to the same character as \fIstart\fR or an
earlier one, then the entry's selection is cleared.
.TP
\fIpathName \fBselection to \fIindex\fR
If \fIindex\fR is before the anchor point, set the selection
to the characters from \fIindex\fR up to but not including
the anchor point.
If \fIindex\fR is the same as the anchor point, do nothing.
If \fIindex\fR is after the anchor point, set the selection
to the characters from the anchor point up to but not including
\fIindex\fR.
The anchor point is determined by the most recent \fBselect from\fR
or \fBselect adjust\fR command in this widget.
If the selection is not in this widget then a new selection is
created using the most recent anchor point specified for the widget.
Returns an empty string.
.RE
.TP
\fIpathName \fBvalidate\fR
This command is used to force an evaluation of the \fBvalidateCommand\fR
independent of the conditions specified by the \fBvalidate\fR option.
This is done by temporarily setting the \fBvalidate\fR option to \fBall\fR.
It returns 0 or 1.
.TP
\fIpathName \fBxview \fIargs\fR
This command is used to query and change the horizontal position of the
text in the widget's window.  It can take any of the following
forms:
.RS
.TP
\fIpathName \fBxview\fR
Returns a list containing two elements.
Each element is a real fraction between 0 and 1;  together they describe
the horizontal span that is visible in the window.
For example, if the first element is .2 and the second element is .6,
20% of the entry's text is off-screen to the left, the middle 40% is visible
in the window, and 40% of the text is off-screen to the right.
These are the same values passed to scrollbars via the \fB\-xscrollcommand\fR
option.
.TP
\fIpathName \fBxview\fR \fIindex\fR
Adjusts the view in the window so that the character given by \fIindex\fR
is displayed at the left edge of the window.
.TP
\fIpathName \fBxview moveto\fI fraction\fR
Adjusts the view in the window so that the character \fIfraction\fR of the
way through the text appears at the left edge of the window.
\fIFraction\fR must be a fraction between 0 and 1.
.TP
\fIpathName \fBxview scroll \fInumber what\fR
This command shifts the view in the window left or right according to
\fInumber\fR and \fIwhat\fR.
\fINumber\fR must be an integer.
\fIWhat\fR must be either \fBunits\fR or \fBpages\fR or an abbreviation
of one of these.
If \fIwhat\fR is \fBunits\fR, the view adjusts left or right by
\fInumber\fR average-width characters on the display;  if it is
\fBpages\fR then the view adjusts by \fInumber\fR screenfuls.
If \fInumber\fR is negative then characters farther to the left
become visible;  if it is positive then characters farther to the right
become visible.
.RE
.SH "DEFAULT BINDINGS"
.PP
Tk automatically creates class bindings for entries that give them
the following default behavior. In the descriptions below,
.QW word
refers to a contiguous group of letters, digits, or
.QW _
characters, or any single character other than these.
.IP [1]
Clicking mouse button 1 positions the insertion cursor
just before the character underneath the mouse cursor, sets the
input focus to this widget, and clears any selection in the widget.
Dragging with mouse button 1 strokes out a selection between
the insertion cursor and the character under the mouse.
.IP [2]
Double-clicking with mouse button 1 selects the word under the mouse
and positions the insertion cursor at the end of the word.
Dragging after a double click will stroke out a selection consisting
of whole words.
.IP [3]
Triple-clicking with mouse button 1 selects all of the text in the
entry and positions the insertion cursor at the end of the line.
.IP [4]
The ends of the selection can be adjusted by dragging with mouse
button 1 while the Shift key is down;  this will adjust the end
of the selection that was nearest to the mouse cursor when button
1 was pressed.
If the button is double-clicked before dragging then the selection
will be adjusted in units of whole words.
.IP [5]
Clicking mouse button 1 with the Control key down will position the
insertion cursor in the entry without affecting the selection.
.IP [6]
If any normal printing characters are typed in an entry, they are
inserted at the point of the insertion cursor.
.IP [7]
The view in the entry can be adjusted by dragging with mouse button 2.
If mouse button 2 is clicked without moving the mouse, the selection
is copied into the entry at the position of the mouse cursor.
.IP [8]
If the mouse is dragged out of the entry on the left or right sides
while button 1 is pressed, the entry will automatically scroll to
make more text visible (if there is more text off-screen on the side
where the mouse left the window).
.IP [9]
The Left and Right keys move the insertion cursor one character to the
left or right;  they also clear any selection in the entry and set
the selection anchor.
If Left or Right is typed with the Shift key down, then the insertion
cursor moves and the selection is extended to include the new character.
Control-Left and Control-Right move the insertion cursor by words, and
Control-Shift-Left and Control-Shift-Right move the insertion cursor
by words and also extend the selection.
Control-b and Control-f behave the same as Left and Right, respectively.
Meta-b and Meta-f behave the same as Control-Left and Control-Right,
respectively.
.IP [10]
The Home key, or Control-a, will move the insertion cursor to the
beginning of the entry and clear any selection in the entry.
Shift-Home moves the insertion cursor to the beginning of the entry
and also extends the selection to that point.
.IP [11]
The End key, or Control-e, will move the insertion cursor to the
end of the entry and clear any selection in the entry.
Shift-End moves the cursor to the end and extends the selection
to that point.
.IP [12]
The Select key and Control-Space set the selection anchor to the position
of the insertion cursor.  They do not affect the current selection.
Shift-Select and Control-Shift-Space adjust the selection to the
current position of the insertion cursor, selecting from the anchor
to the insertion cursor if there was not any selection previously.
.IP [13]
Control-/ selects all the text in the entry.
.IP [14]
Control-\e clears any selection in the entry.
.IP [15]
The F16 key (labelled Copy on many Sun workstations) or Meta-w
copies the selection in the widget to the clipboard, if there is a selection.
.IP [16]
The F20 key (labelled Cut on many Sun workstations) or Control-w
copies the selection in the widget to the clipboard and deletes
the selection.
If there is no selection in the widget then these keys have no effect.
.IP [17]
The F18 key (labelled Paste on many Sun workstations) or Control-y
inserts the contents of the clipboard at the position of the
insertion cursor.
.IP [18]
The Delete key deletes the selection, if there is one in the entry.
If there is no selection, it deletes the character to the right of
the insertion cursor.
.IP [19]
The BackSpace key and Control-h delete the selection, if there is one
in the entry.
If there is no selection, it deletes the character to the left of
the insertion cursor.
.IP [20]
Control-d deletes the character to the right of the insertion cursor.
.IP [21]
Meta-d deletes the word to the right of the insertion cursor.
.IP [22]
Control-k deletes all the characters to the right of the insertion
cursor.
.IP [23]
Control-t reverses the order of the two characters to the right of
the insertion cursor.
.PP
If the entry is disabled using the \fB\-state\fR option, then the entry's
view can still be adjusted and text in the entry can still be selected,
but no insertion cursor will be displayed and no text modifications will
take place
except if the entry is linked to a variable using the \fB\-textvariable\fR
option, in which case any changes to the variable are reflected by the
entry whatever the value of its \fB\-state\fR option.
.PP
The behavior of entries can be changed by defining new bindings for
individual widgets or by redefining the class bindings.
.SH "SEE ALSO"
ttk::entry(n)
.SH KEYWORDS
entry, widget
'\" Local Variables:
'\" mode: nroff
'\" End:<|MERGE_RESOLUTION|>--- conflicted
+++ resolved
@@ -6,11 +6,6 @@
 '\" See the file "license.terms" for information on usage and redistribution
 '\" of this file, and for a DISCLAIMER OF ALL WARRANTIES.
 '\" 
-<<<<<<< HEAD
-'\" RCS: @(#) $Id: entry.n,v 1.24 2008/09/23 13:36:39 dkf Exp $
-'\" 
-=======
->>>>>>> fca5c4a6
 .so man.macros
 .TH entry n 8.3 Tk "Tk Built-In Commands"
 .BS
