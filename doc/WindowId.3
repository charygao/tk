'\"
'\" Copyright (c) 1990-1993 The Regents of the University of California.
'\" Copyright (c) 1994-1997 Sun Microsystems, Inc.
'\"
'\" See the file "license.terms" for information on usage and redistribution
'\" of this file, and for a DISCLAIMER OF ALL WARRANTIES.
'\" 
<<<<<<< HEAD
'\" RCS: @(#) $Id: WindowId.3,v 1.14 2008/06/30 22:57:02 dkf Exp $
'\" 
=======
>>>>>>> 661db781
.so man.macros
.TH Tk_WindowId 3 "8.4" Tk "Tk Library Procedures"
.BS
.SH NAME
Tk_WindowId, Tk_Parent, Tk_Display, Tk_DisplayName, Tk_ScreenNumber, Tk_Screen, Tk_X, Tk_Y, Tk_Width, Tk_Height, Tk_Changes, Tk_Attributes, Tk_IsContainer, Tk_IsEmbedded, Tk_IsMapped, Tk_IsTopLevel, Tk_ReqWidth, Tk_ReqHeight, Tk_MinReqWidth, Tk_MinReqHeight, Tk_InternalBorderLeft, Tk_InternalBorderRight, Tk_InternalBorderTop, Tk_InternalBorderBottom, Tk_Visual, Tk_Depth, Tk_Colormap, Tk_Interp  \- retrieve information from Tk's local data structure
.SH SYNOPSIS
.nf
\fB#include <tk.h>\fR
.sp
Window
\fBTk_WindowId\fR(\fItkwin\fR)
.sp
Tk_Window
\fBTk_Parent\fR(\fItkwin\fR)
.sp
Display *
\fBTk_Display\fR(\fItkwin\fR)
.sp
const char *
\fBTk_DisplayName\fR(\fItkwin\fR)
.sp
int
\fBTk_ScreenNumber\fR(\fItkwin\fR)
.sp
Screen *
\fBTk_Screen\fR(\fItkwin\fR)
.sp
int
\fBTk_X\fR(\fItkwin\fR)
.sp
int
\fBTk_Y\fR(\fItkwin\fR)
.sp
int
\fBTk_Width\fR(\fItkwin\fR)
.sp
int
\fBTk_Height\fR(\fItkwin\fR)
.sp
XWindowChanges *
\fBTk_Changes\fR(\fItkwin\fR)
.sp
XSetWindowAttributes *
\fBTk_Attributes\fR(\fItkwin\fR)
.sp
int
\fBTk_IsContainer\fR(\fItkwin\fR)
.sp
int
\fBTk_IsEmbedded\fR(\fItkwin\fR)
.sp
int
\fBTk_IsMapped\fR(\fItkwin\fR)
.sp
int
\fBTk_IsTopLevel\fR(\fItkwin\fR)
.sp
int
\fBTk_ReqWidth\fR(\fItkwin\fR)
.sp
int
\fBTk_ReqHeight\fR(\fItkwin\fR)
.sp
int
\fBTk_MinReqWidth\fR(\fItkwin\fR)
.sp
int
\fBTk_MinReqHeight\fR(\fItkwin\fR)
.sp
int
\fBTk_InternalBorderLeft\fR(\fItkwin\fR)
.sp
int
\fBTk_InternalBorderRight\fR(\fItkwin\fR)
.sp
int
\fBTk_InternalBorderTop\fR(\fItkwin\fR)
.sp
int
\fBTk_InternalBorderBottom\fR(\fItkwin\fR)
.sp
Visual *
\fBTk_Visual\fR(\fItkwin\fR)
.sp
int
\fBTk_Depth\fR(\fItkwin\fR)
.sp
Colormap
\fBTk_Colormap\fR(\fItkwin\fR)
.sp
Tcl_Interp *
\fBTk_Interp\fR(\fItkwin\fR)
.SH ARGUMENTS
.AS Tk_Window tkwin
.AP Tk_Window tkwin in
Token for window.
.BE
.SH DESCRIPTION
.PP
\fBTk_WindowId\fR and the other names listed above are
all macros that return fields from Tk's local data structure
for \fItkwin\fR.  None of these macros requires any
interaction with the server;  it is safe to assume that
all are fast.
.PP
\fBTk_WindowId\fR returns the X identifier for \fItkwin\fR,
or \fBNULL\fR if no X window has been created for \fItkwin\fR
yet.
.PP
\fBTk_Parent\fR returns Tk's token for the logical parent of
\fItkwin\fR.  The parent is the token that was specified when
\fItkwin\fR was created, or NULL for main windows.
.PP
\fBTk_Interp\fR returns the Tcl interpreter associated with a
\fItkwin\fR or NULL if there is an error.
.PP
\fBTk_Display\fR returns a pointer to the Xlib display structure
corresponding to \fItkwin\fR.  \fBTk_DisplayName\fR returns an
ASCII string identifying \fItkwin\fR's display.  \fBTk_ScreenNumber\fR
returns the index of \fItkwin\fR's screen among all the screens
of \fItkwin\fR's display.  \fBTk_Screen\fR returns a pointer to
the Xlib structure corresponding to \fItkwin\fR's screen.
.PP
\fBTk_X\fR, \fBTk_Y\fR, \fBTk_Width\fR, and \fBTk_Height\fR
return information about \fItkwin's\fR location within its
parent and its size.  The location information refers to the
upper-left pixel in the window, or its border if there is one.
The width and height information refers to the interior size
of the window, not including any border.  \fBTk_Changes\fR
returns a pointer to a structure containing all of the above
information plus a few other fields.  \fBTk_Attributes\fR
returns a pointer to an XSetWindowAttributes structure describing
all of the attributes of the \fItkwin\fR's window, such as background
pixmap, event mask, and so on (Tk keeps track of all this information
as it is changed by the application).  Note: it is essential that
applications use Tk procedures like \fBTk_ResizeWindow\fR instead
of X procedures like \fBXResizeWindow\fR, so that Tk can keep its
data structures up-to-date.
.PP
\fBTk_IsContainer\fR returns a non-zero value if \fItkwin\fR
is a container, and that some other application may be embedding
itself inside \fItkwin\fR.
.PP
\fBTk_IsEmbedded\fR returns a non-zero value if \fItkwin\fR
is not a free-standing window, but rather is embedded in some
other application.
.PP
\fBTk_IsMapped\fR returns a non-zero value if \fItkwin\fR
is mapped and zero if \fItkwin\fR is not mapped.
.PP
\fBTk_IsTopLevel\fR returns a non-zero value if \fItkwin\fR
is a top-level window (its X parent is the root window of the
screen) and zero if \fItkwin\fR is not a top-level window.
.PP
\fBTk_ReqWidth\fR and \fBTk_ReqHeight\fR return information about
the window's requested size.  These values correspond to the last
call to \fBTk_GeometryRequest\fR for \fItkwin\fR.
.PP
\fBTk_MinReqWidth\fR and \fBTk_MinReqHeight\fR return information about
the window's minimum requested size.  These values correspond to the last
call to \fBTk_SetMinimumRequestSize\fR for \fItkwin\fR.
.PP
\fBTk_InternalBorderLeft\fR, \fBTk_InternalBorderRight\fR,
\fBTk_InternalBorderTop\fR and \fBTk_InternalBorderBottom\fR 
return the width of one side of the internal border
that has been requested for \fItkwin\fR, or 0 if no internal border was
requested.  The return value is simply the last value passed to
\fBTk_SetInternalBorder\fR or \fBTk_SetInternalBorderEx\fR for \fItkwin\fR.
.PP
\fBTk_Visual\fR, \fBTk_Depth\fR, and \fBTk_Colormap\fR return
information about the visual characteristics of a window.
\fBTk_Visual\fR returns the visual type for
the window, \fBTk_Depth\fR returns the number of bits per pixel,
and \fBTk_Colormap\fR returns the current
colormap for the window.  The visual characteristics are
normally set from the defaults for the window's screen, but
they may be overridden by calling \fBTk_SetWindowVisual\fR.
.SH KEYWORDS
attributes, colormap, depth, display, height, geometry manager,
identifier, mapped, requested size, screen, top-level,
visual, width, window, x, y<|MERGE_RESOLUTION|>--- conflicted
+++ resolved
@@ -5,11 +5,6 @@
 '\" See the file "license.terms" for information on usage and redistribution
 '\" of this file, and for a DISCLAIMER OF ALL WARRANTIES.
 '\" 
-<<<<<<< HEAD
-'\" RCS: @(#) $Id: WindowId.3,v 1.14 2008/06/30 22:57:02 dkf Exp $
-'\" 
-=======
->>>>>>> 661db781
 .so man.macros
 .TH Tk_WindowId 3 "8.4" Tk "Tk Library Procedures"
 .BS
