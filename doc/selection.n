--- conflicted
+++ resolved
@@ -5,11 +5,6 @@
 '\" See the file "license.terms" for information on usage and redistribution
 '\" of this file, and for a DISCLAIMER OF ALL WARRANTIES.
 '\" 
-<<<<<<< HEAD
-'\" RCS: @(#) $Id: selection.n,v 1.16 2010/01/13 16:16:30 dkf Exp $
-'\" 
-=======
->>>>>>> fca5c4a6
 .so man.macros
 .TH selection n 8.1 Tk "Tk Built-In Commands"
 .BS
