--- conflicted
+++ resolved
@@ -34,15 +34,12 @@
 Valid values are
 \fBflat\fR, \fBgroove\fR, \fBraised\fR, \fBridge\fR, \fBsolid\fR,
 and \fBsunken\fR.
-<<<<<<< HEAD
-=======
 .OP \-wraplength wrapLength WrapLength
 Specifies the maximum line length (in pixels).
 If this option is less than or equal to zero,
 then automatic wrapping is not performed; otherwise
 the text is split into lines such that no line is longer
 than the specified value.
->>>>>>> 63f8e775
 .SH "WIDGET COMMAND"
 .PP
 Supports the standard widget commands
