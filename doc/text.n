--- conflicted
+++ resolved
@@ -2024,17 +2024,12 @@
 .RE
 .SH BINDINGS
 .PP
-<<<<<<< HEAD
 Tk automatically creates class bindings for texts that give them the following
 default behavior.
-=======
-Tk automatically creates class bindings for texts that give them
-the following default behavior.
 In the descriptions below,
 .QW word
 is dependent on the value of
 the \fBtcl_wordchars\fR variable.  See \fBtclvars\fR(n).
->>>>>>> 7063328b
 .IP [1]
 Clicking mouse button 1 positions the insertion cursor just before the
 character underneath the mouse cursor, sets the input focus to this widget,
