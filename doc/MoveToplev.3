'\"
'\" Copyright (c) 1990-1993 The Regents of the University of California.
'\" Copyright (c) 1994-1996 Sun Microsystems, Inc.
'\"
'\" See the file "license.terms" for information on usage and redistribution
'\" of this file, and for a DISCLAIMER OF ALL WARRANTIES.
'\" 
.TH Tk_MoveToplevelWindow 3 "" Tk "Tk Library Procedures"
.so man.macros
.BS
.SH NAME
Tk_MoveToplevelWindow \- Adjust the position of a top-level window
.SH SYNOPSIS
.nf
\fB#include <tk.h>\fR
.sp
\fBTk_MoveToplevelWindow(\fItkwin, x, y\fB)\fR
.SH ARGUMENTS
.AS Tk_Window tkwin
.AP Tk_Window tkwin in
Token for top-level window to move.
.AP int x in
New x-coordinate for the top-left pixel of \fItkwin\fR's border, or the
top-left pixel of the decorative border supplied for \fItkwin\fR by the
window manager, if there is one.
.AP int y in
New y-coordinate for the top-left pixel of \fItkwin\fR's border, or the
top-left pixel of the decorative border supplied for \fItkwin\fR by the
window manager, if there is one.
.BE
.SH DESCRIPTION
.PP
In general, a window should never set its own position;  this should be
done only by the geometry manger that is responsible for the window.
For top-level windows the window manager is effectively the geometry
manager;  Tk provides interface code between the application and the
window manager to convey the application's desires to the geometry
manager.  The desired size for a top-level window is conveyed using
the usual \fBTk_GeometryRequest\fR mechanism.  The procedure
\fBTk_MoveToplevelWindow\fR may be used by an application to request
a particular position for a top-level window;  this procedure is
similar in function to the \fBwm geometry\fR Tcl command except that
negative offsets cannot be specified.  It is invoked by widgets such as
menus that want to appear at a particular place on the screen.
.PP
When \fBTk_MoveToplevelWindow\fR is called it does not immediately
pass on the new desired location to the window manager;  it defers
this action until all other outstanding work has been completed,
<<<<<<< HEAD
using the \fBTk_DoWhenIdle\fR mechanism.
=======
using the \fBTcl_DoWhenIdle\fR mechanism.

>>>>>>> 3efbb665
.SH KEYWORDS
position, top-level window, window manager<|MERGE_RESOLUTION|>--- conflicted
+++ resolved
@@ -46,11 +46,6 @@
 When \fBTk_MoveToplevelWindow\fR is called it does not immediately
 pass on the new desired location to the window manager;  it defers
 this action until all other outstanding work has been completed,
-<<<<<<< HEAD
-using the \fBTk_DoWhenIdle\fR mechanism.
-=======
 using the \fBTcl_DoWhenIdle\fR mechanism.
-
->>>>>>> 3efbb665
 .SH KEYWORDS
 position, top-level window, window manager