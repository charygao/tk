--- conflicted
+++ resolved
@@ -5,11 +5,6 @@
 '\" See the file "license.terms" for information on usage and redistribution
 '\" of this file, and for a DISCLAIMER OF ALL WARRANTIES.
 '\" 
-<<<<<<< HEAD
-'\" RCS: @(#) $Id: bitmap.n,v 1.6 2010/01/13 15:56:22 dkf Exp $
-'\" 
-=======
->>>>>>> c97f0c88
 .so man.macros
 .TH bitmap n 4.0 Tk "Tk Built-In Commands"
 .BS
