'\"
'\" Copyright (c) 1999 Scriptics Corporation
'\"
'\" See the file "license.terms" for information on usage and redistribution
'\" of this file, and for a DISCLAIMER OF ALL WARRANTIES.
'\" 
<<<<<<< HEAD
'\" RCS: @(#) $Id: TkInitStubs.3,v 1.10 2010/01/04 22:06:47 patthoyts Exp $
'\" 
=======
>>>>>>> 661db781
.so man.macros
.TH Tk_InitStubs 3 8.4 Tk "Tk Library Procedures"
.BS
.SH NAME
Tk_InitStubs \- initialize the Tk stubs mechanism
.SH SYNOPSIS
.nf
\fB#include <tk.h>\fR
.sp
const char *
\fBTk_InitStubs\fR(\fIinterp, version, exact\fR)
.SH ARGUMENTS
.AS Tcl_Interp *interp in
.AP Tcl_Interp *interp in
Tcl interpreter handle.
.AP char *version in
A version string consisting of one or more decimal numbers
separated by dots.
.AP int exact in
Non-zero means that only the particular Tk version specified by
\fIversion\fR is acceptable.
Zero means that versions newer than \fIversion\fR are also
acceptable as long as they have the same major version number
as \fIversion\fR.
.BE
.SH INTRODUCTION
.PP
The Tcl stubs mechanism defines a way to dynamically bind
extensions to a particular Tcl implementation at run time.
the stubs mechanism requires no changes to applications
incoporating Tcl/Tk interpreters.  Only developers creating
C-based Tcl/Tk extensions need to take steps to use the
stubs mechanism with their extensions.
See the \fBTcl_InitStubs\fR page for more information.
.PP
Enabling the stubs mechanism for a Tcl/Tk extension requires the following
steps:
.IP 1) 5
Call \fBTcl_InitStubs\fR in the extension before calling any other
Tcl functions.
.IP 2) 5
Call \fBTk_InitStubs\fR if the extension before calling any other
Tk functions.
.IP 2) 5
Define the \fBUSE_TCL_STUBS\fR and the \fBUSE_TK_STUBS\fR
symbols. Typically, you would include the \fB\-DUSE_TCL_STUBS\fR and
the \fB\-DUSE_TK_STUBS\fR flags when compiling the extension.
.IP 3) 5
Link the extension with the Tcl and Tk stubs libraries instead of the
standard Tcl and Tk libraries.  On Unix platforms, the library names
are \fIlibtclstub8.4.a\fR and \fIlibtkstub8.4.a\fR; on Windows
platforms, the library names are \fItclstub84.lib\fR and
\fItkstub84.lib\fR. Adjust the library names with appropriate version
number but note that the extension may only be used with versions of
Tcl/Tk that have that version number or higher.
.SH DESCRIPTION
.PP
\fBTk_InitStubs\fR attempts to initialize the Tk stub table pointers
and ensure that the correct version of Tk is loaded.  In addition
to an interpreter handle, it accepts as arguments a version number
and a Boolean flag indicating whether the extension requires
an exact version match or not.  If \fIexact\fR is 0, then the
extension is indicating that newer versions of Tk are acceptable
as long as they have the same major version number as \fIversion\fR;
non-zero means that only the specified \fIversion\fR is acceptable.
\fBTcl_InitStubs\fR returns a string containing the actual version
of Tk satisfying the request, or NULL if the Tk version is not
acceptable, does not support the stubs mechanism, or any other
error condition occurred.
.SH "SEE ALSO"
\fBTcl_InitStubs\fR
.SH KEYWORDS
stubs<|MERGE_RESOLUTION|>--- conflicted
+++ resolved
@@ -4,11 +4,6 @@
 '\" See the file "license.terms" for information on usage and redistribution
 '\" of this file, and for a DISCLAIMER OF ALL WARRANTIES.
 '\" 
-<<<<<<< HEAD
-'\" RCS: @(#) $Id: TkInitStubs.3,v 1.10 2010/01/04 22:06:47 patthoyts Exp $
-'\" 
-=======
->>>>>>> 661db781
 .so man.macros
 .TH Tk_InitStubs 3 8.4 Tk "Tk Library Procedures"
 .BS
