--- conflicted
+++ resolved
@@ -45,11 +45,7 @@
 messages; if it is NULL then no error messages are returned.  For
 \fBTk_CreateOptionTable\fR the value cannot be NULL; it gives the
 interpreter in which the option table will be used.
-<<<<<<< HEAD
 .AP "const Tk_OptionSpec" *templatePtr in
-=======
-.AP "CONST Tk_OptionSpec" *templatePtr in
->>>>>>> 23abd217
 Points to an array of static information that describes the configuration
 options that are supported.  Used to build a Tk_OptionTable.  The information
 pointed to by this argument must exist for the lifetime of the Tk_OptionTable.
@@ -256,27 +252,16 @@
 .CS
 typedef struct {
     Tk_OptionType \fItype\fR;
-<<<<<<< HEAD
     const char *\fIoptionName\fR;
     const char *\fIdbName\fR;
     const char *\fIdbClass\fR;
     const char *\fIdefValue\fR;
-=======
-    char *\fIoptionName\fR;
-    char *\fIdbName\fR;
-    char *\fIdbClass\fR;
-    char *\fIdefValue\fR;
->>>>>>> 23abd217
     int \fIobjOffset\fR;
     int \fIinternalOffset\fR;
     int \fIflags\fR;
     ClientData \fIclientData\fR;
     int \fItypeMask\fR;
-<<<<<<< HEAD
-} Tk_OptionSpec;
-=======
 } \fBTk_OptionSpec\fR;
->>>>>>> 23abd217
 .CE
 The \fItype\fR field indicates what kind of configuration option this is
 (e.g. \fBTK_OPTION_COLOR\fR for a color value, or \fBTK_OPTION_INT\fR for
@@ -463,10 +448,6 @@
 This option type requires \fItkwin\fR to be supplied to procedures
 such as \fBTk_SetOptions\fR (in order to identify the application),
 and it supports the \fBTK_OPTION_NULL_OK\fR flag.
-<<<<<<< HEAD
-
-=======
->>>>>>> 23abd217
 .SH "STORAGE MANAGEMENT ISSUES"
 .PP
 If a field of a widget record has its offset stored in the \fIobjOffset\fR
@@ -534,35 +515,6 @@
     Tk_CustomOptionRestoreProc *\fIrestoreProc\fR;
     Tk_CustomOptionFreeProc *\fIfreeProc\fR;
     ClientData \fIclientData\fR;
-<<<<<<< HEAD
-} Tk_ObjCustomOption;
-
-typedef int Tk_CustomOptionSetProc(
-    ClientData \fIclientData\fR,
-    Tcl_Interp *\fIinterp\fR, 
-    Tk_Window \fItkwin\fR, 
-    Tcl_Obj **\fIvaluePtr\fR,
-    char *\fIrecordPtr\fR,
-    int \fIinternalOffset\fR,
-    char *\fIsaveInternalPtr\fR, 
-    int \fIflags\fR);
-
-typedef Tcl_Obj *Tk_CustomOptionGetProc(
-    ClientData \fIclientData\fR,
-    Tk_Window \fItkwin\fR, 
-    char *\fIrecordPtr\fR,
-    int \fIinternalOffset\fR);
-
-typedef void Tk_CustomOptionRestoreProc(
-    ClientData \fIclientData\fR,
-    Tk_Window \fItkwin\fR, 
-    char *\fIinternalPtr\fR, 
-    char *\fIsaveInternalPtr\fR);
-
-typedef void Tk_CustomOptionFreeProc(
-    ClientData \fIclientData\fR,
-    Tk_Window \fItkwin\fR, 
-=======
 } \fBTk_ObjCustomOption\fR;
 
 typedef int \fBTk_CustomOptionSetProc\fR(
@@ -590,7 +542,6 @@
 typedef void \fBTk_CustomOptionFreeProc\fR(
     ClientData \fIclientData\fR,
     Tk_Window \fItkwin\fR,
->>>>>>> 23abd217
     char *\fIinternalPtr\fR);
 .CE
 .PP
