'\"
'\" Copyright (c) 2011 Kevin Walzer.
'\" Copyright (c) 2011 Donal K. Fellows.
'\"
'\" See the file "license.terms" for information on usage and redistribution
'\" of this file, and for a DISCLAIMER OF ALL WARRANTIES.
'\"
.TH tk::mac n 8.6 Tk "Tk Built-In Commands"
.so man.macros
.BS
'\" Note:  do not modify the .SH NAME line immediately below!
.SH NAME
tk::mac \- Access Mac-Specific Functionality on OS X from Tk
.SH SYNOPSIS
.nf
\fB::tk::mac::DoScriptFile\fR
\fB::tk::mac::DoScriptText\fR
\fB::tk::mac::ShowPreferences\fR
\fB::tk::mac::OpenApplication\fR
\fB::tk::mac::ReopenApplication\fR
\fB::tk::mac::OpenDocument \fIfile...\fR
\fB::tk::mac::PrintDocument \fIfile...\fR
\fB::tk::mac::Quit\fR
\fB::tk::mac::OnHide\fR
\fB::tk::mac::OnShow\fR
\fB::tk::mac::ShowHelp\fR
\fB::tk::mac::PerformService\fR
\fB::tk::mac::LaunchURL \fIURL...\fR
\fB::tk::mac::GetAppPath\fR

\fB::tk::mac::standardAboutPanel\fR

\fB::tk::mac::useCompatibilityMetrics \fIboolean\fR
\fB::tk::mac::CGAntialiasLimit \fIlimit\fR
\fB::tk::mac::antialiasedtext \fInumber\fR
\fB::tk::mac::useThemedToplevel \fIboolean\fR


\fB::tk::mac::iconBitmap \fIname width height \-kind value\fR
.fi
.BE
.SH "EVENT HANDLER CALLBACKS"
.PP
The Aqua/Mac OS X application environment defines a number of additional
events that applications should respond to. These events are mapped by Tk to
calls to commands in the \fB::tk::mac\fR namespace; unless otherwise noted, if
the command is absent, no action will be taken.
.TP
\fB::tk::mac::DoScriptFile\fR
.
The default Apple Event handler for AEDoScriptHandler. This command 
executes a Tcl file when an AppleScript sends a
.QW "do script"
command to Wish with a file path as a parameter.
.TP
\fB::tk::mac::DoScriptText\fR
.
The default Apple Event handler for AEDoScriptHandler. This command
executes Tcl code when an AppleScript sends a
.QW "do script"
command to Wish with Tcl code or a Tcl procedure as a parameter.
.TP
\fB::tk::mac::ShowPreferences\fR
.
The default Apple Event handler for kAEShowPreferences,
.QW pref .
The application menu
.QW "Preferences"
menu item is only enabled when this proc is defined. Typically this command is
used to wrap a specific own preferences command, which pops up a preferences
window. Something like:
.RS
.PP
.CS
proc ::tk::mac::ShowPreferences {} {
    setPref
}
.CE
.RE
.TP
\fB::tk::mac::OpenApplication\fR
.
If a proc of this name is defined, this proc fill fire when your application
is initially opened. It is the default Apple Event handler for
kAEOpenApplication,
.QW oapp .
.TP
\fB::tk::mac::ReopenApplication\fR
.
If a proc of this name is defined it is the default Apple Event handler for
kAEReopenApplication,
.QW rapp ,
the Apple Event sent when your application is opened when it is already
running (e.g. by clicking its icon in the Dock). Here is a sample that raises
a minimized window when the Dock icon is clicked:
.RS
.PP
.CS
proc ::tk::mac::ReopenApplication {} {
    if {[wm state .] eq "withdrawn"} {
        wm state . normal
    } else {
        wm deiconify .
    }
    raise .
}
.CE
.RE
.TP
\fB::tk::mac::OpenDocument \fIfile...\fR
.
If a proc of this name is defined it is the default Apple Event handler for
kAEOpenDocuments,
.QW odoc ,
the Apple Event sent when your application is asked to open one or more
documents (e.g., by drag & drop onto the app or by opening a document of a
type associated to the app). The proc should take as arguments paths to the
files to be opened, like so:
.RS
.PP
.CS
proc ::tk::mac::OpenDocument {args} {
    foreach f $args {my_open_document $f}
}
.CE
.RE
<<<<<<< HEAD
Note: the application must be running for this command to work.

=======
>>>>>>> 2413f540
.TP
\fB::tk::mac::PrintDocument \fIfile...\fR
.
If a proc of this name is defined it is the default Apple Event handler for
kAEPrintDocuments,
.QW pdoc ,
the Apple Event sent when your application is asked to print a
<<<<<<< HEAD
document.  It takes a single absolute file path as an argument. Note: the application must be running for this command to work.
=======
document.  It takes a single absolute file path as an argument. 
>>>>>>> 2413f540
.TP
\fB::tk::mac::Quit\fR
.
If a proc of this name is defined it is the default Apple Event handler for
kAEQuitApplication,
.QW quit ,
the Apple Event sent when your application is asked to be quit, e.g. via the
quit menu item in the application menu, the quit menu item in the Dock menu,
or during a logout/restart/shutdown etc. If this is not defined, \fBexit\fR is
called instead.
.TP
\fB::tk::mac::OnHide\fR
.
If defined, this is called when your application receives a kEventAppHidden
event, e.g. via the hide menu item in the application or Dock menus.
.TP
\fB::tk::mac::OnShow\fR
.
If defined, this is called when your application receives a kEventAppShown
event, e.g. via the show all menu item in the application menu, or by clicking
the Dock icon of a hidden application.
.TP
\fB::tk::mac::ShowHelp\fR
.
Customizes behavior of Apple Help menu; if this procedure is not defined, the
platform-specific standard Help menu item
.QW "YourApp Help"
performs the default Cocoa action of showing the Help Book configured in the
application's Info.plist (or displaying an alert if no Help Book is
set).
.TP
\fB::tk::mac::PerformService\fR
.
Executes a Tcl procedure called from the macOS
.QW Services
menu in the Application menu item. The
.QW Services
menu item allows for inter-application communication; data from one
application, such as selected text, can be sent to another application
for processing, for example to Safari as a search item for Google, or
to TextEdit to be appended to a file. An example of the proc is below,
and should be rewritten in an application script for customization:
.RS
.PP
.CS
proc ::tk::mac::PerformService {} {
    set data [clipboard get]
    $w insert end $data
}
.CE
.RE
Note that the mechanism for retrieving the data is from the clipboard;
there is no other supported way to obtain the data.  If the Services
process is not desired, the NSServices keys can be deleted from
the application's Info.plist file. The underlying code supporting this
command also allows the text, entry and ttk::entry widgets to access
services from other applications via the Services menu. The NSPortName
key in Wish's Info.plist file is currently set as
.QW "Wish"
; if a developer changes the name of the Wish executable to something
  else, this key should be modified with the same name.
.TP
\fB::tk::mac::LaunchURL \fIURL...\fR
.
If defined, launches a URL within Tk. This would be used if a Tk
application wants to handle a URL itself, such as displaying data from
an RSS feed, rather than launching a default application to handle the
URL, although it can defined as such. Wish includes a stub URL scheme
of
.QW foo://
in the CFBundleURLSchemes key of its Info.plist file; this should be customized for the specific URL
scheme the developer wants to support.
.TP
\fB::tk::mac::GetAppPath\fR
.
Returns the current applications's file path.
.TP


.SH "ADDITIONAL DIALOGS"
.PP
The Aqua/Mac OS X defines additional dialogs that applications should
support.
.TP
\fB::tk::mac::standardAboutPanel\fR
.
Brings the standard Cocoa about panel to the front, with all its information
filled in from your application bundle files (standard about panel with no
options specified). See Apple Technote TN2179 and the AppKit documentation for
-[NSApplication orderFrontStandardAboutPanelWithOptions:] for details on the
Info.plist keys and app bundle files used by the about panel.
.SH "SYSTEM CONFIGURATION"
.PP
There are a number of additional global configuration options that control the
details of how Tk renders by default.
.TP
\fB::tk::mac::useCompatibilityMetrics \fIboolean\fR
.
Preserves compatibility with older Tk/Aqua metrics; set to \fBfalse\fR for
more native spacing.
.TP
\fB::tk::mac::CGAntialiasLimit \fIlimit\fR
.
Sets the antialiasing limit; lines thinner that \fIlimit\fR pixels will not be
antialiased. Integer, set to 0 by default, making all lines be antialiased.
.TP
\fB::tk::mac::antialiasedtext \fInumber\fR
.
Sets anti-aliased text.  Controls text antialiasing, possible values for
\fInumber\fR are -1 (default, use system default for text AA), 0 (no text AA),
1 (use text AA).
.TP
\fB::tk::mac::useThemedToplevel \fIboolean\fR
.
Sets toplevel windows to draw with the modern grayish/ pinstripe Mac
background. Equivalent to configuring the toplevel with
.QW "\fB\-background systemWindowHeaderBackground\fR" ,
or to using a \fBttk::frame\fR.
.SH "SUPPORT COMMANDS"
.TP
\fB::tk::mac::iconBitmap \fIname width height \-kind value\fR
.
Renders native icons and bitmaps in Tk applications (including any image file
readable by NSImage). A native bitmap name is interpreted as follows (in
order):
.RS
.IP \(bu 3
predefined builtin 32x32 icon name (\fBstop\fR, \fBcaution\fR, \fBdocument\fR,
etc.)
.IP \(bu 3
\fIname\fR, as defined by \fBtk::mac::iconBitmap\fR
.IP \(bu 3
NSImage named image name
.IP \(bu 3
NSImage url string
.IP \(bu 3
4-char OSType of IconServices icon
.PP
The \fIwidth\fR and \fIheight\fR arguments to \fBtk::mac::iconBitmap\fR define
the dimensions of the image to create, and \fI\-kind\fR must be one of:
.TP
\fB\-file\fR
.
icon of file at given path
.TP
\fB\-fileType\fR
.
icon of given file type
.TP
\fB\-osType\fR
.
icon of given 4-char OSType file type
.TP
\fB\-systemType\fR
.
icon for given IconServices 4-char OSType
.TP
\fB\-namedImage\fR
.
named NSImage for given name
.TP
\fB\-imageFile\fR
.
image at given path
.RE
.SH "SEE ALSO"
bind(n), wm(n)
.SH KEYWORDS
about dialog, antialiasing, Apple event, icon, NSImage
'\" Local Variables:
'\" mode: nroff
'\" End:<|MERGE_RESOLUTION|>--- conflicted
+++ resolved
@@ -124,11 +124,6 @@
 }
 .CE
 .RE
-<<<<<<< HEAD
-Note: the application must be running for this command to work.
-
-=======
->>>>>>> 2413f540
 .TP
 \fB::tk::mac::PrintDocument \fIfile...\fR
 .
@@ -136,11 +131,7 @@
 kAEPrintDocuments,
 .QW pdoc ,
 the Apple Event sent when your application is asked to print a
-<<<<<<< HEAD
-document.  It takes a single absolute file path as an argument. Note: the application must be running for this command to work.
-=======
 document.  It takes a single absolute file path as an argument. 
->>>>>>> 2413f540
 .TP
 \fB::tk::mac::Quit\fR
 .
