--- conflicted
+++ resolved
@@ -50,14 +50,8 @@
 .TP
 \fB\-message\fR \fIstring\fR
 .
-<<<<<<< HEAD
-Specifies the message to display in this message box. This option is ignored
-on Mac OS X, where platform guidelines forbid the use of a title on this kind
-of dialog.
-=======
 Specifies the message to display in this message box. The
 default value is an empty string.
->>>>>>> fbbba0f8
 .TP
 \fB\-parent\fR \fIwindow\fR
 .
@@ -66,14 +60,9 @@
 .TP
 \fB\-title\fR \fItitleString\fR
 .
-<<<<<<< HEAD
-Specifies a string to display as the title of the message box. The
-default value is an empty string.
-=======
 Specifies a string to display as the title of the message box. This option
 is ignored on Mac OS X, where platform guidelines forbid the use of a title
 on this kind of dialog.
->>>>>>> fbbba0f8
 .TP
 \fB\-type\fR \fIpredefinedType\fR
 .
