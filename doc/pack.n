'\"
'\" Copyright (c) 1990-1994 The Regents of the University of California.
'\" Copyright (c) 1994-1996 Sun Microsystems, Inc.
'\"
'\" See the file "license.terms" for information on usage and redistribution
'\" of this file, and for a DISCLAIMER OF ALL WARRANTIES.
'\"
.TH pack n 4.0 Tk "Tk Built-In Commands"
.so man.macros
.BS
'\" Note:  do not modify the .SH NAME line immediately below!
.SH NAME
pack \- Geometry manager that packs around edges of cavity
.SH SYNOPSIS
\fBpack \fIoption arg \fR?\fIarg ...\fR?
.BE
.SH DESCRIPTION
.PP
The \fBpack\fR command is used to communicate with the packer,
a geometry manager that arranges the children of a parent by
packing them in order around the edges of the parent.
The \fBpack\fR command can have any of several forms, depending
on the \fIoption\fR argument:
.TP
\fBpack \fIwindow \fR?\fIwindow ...\fR? ?\fIoptions\fR?
If the first argument to \fBpack\fR is a window name (any value
starting with
.QW . ),
then the command is processed in the same way as \fBpack configure\fR.
.TP
\fBpack configure \fIwindow \fR?\fIwindow ...\fR? ?\fIoptions\fR?
The arguments consist of the names of one or more content windows
followed by pairs of arguments that specify how
to manage the content.
See \fBTHE PACKER ALGORITHM\fR below for details on how the options
are used by the packer.
The following options are supported:
.RS
.TP
\fB\-after \fIother\fR
\fIOther\fR must the name of another window.
Use its container as the container for the content, and insert
the content just after \fIother\fR in the packing order.
.TP
\fB\-anchor \fIanchor\fR
\fIAnchor\fR must be a valid anchor position such as \fBn\fR
or \fBsw\fR; it specifies where to position each content in its
parcel.
Defaults to \fBcenter\fR.
.TP
\fB\-before \fIother\fR
\fIOther\fR must the name of another window.
Use its container as the container for the content, and insert
the content just before \fIother\fR in the packing order.
.TP
\fB\-expand \fIboolean\fR
Specifies whether the content should be expanded to consume
extra space in their container.
\fIBoolean\fR may have any proper boolean value, such as \fB1\fR
or \fBno\fR.
Defaults to 0.
.TP
\fB\-fill \fIstyle\fR
If a content's parcel is larger than its requested dimensions, this
option may be used to stretch the content.
\fIStyle\fR must have one of the following values:
.RS
.TP
\fBnone\fR
Give the content its requested dimensions plus any internal padding
requested with \fB\-ipadx\fR or \fB\-ipady\fR.  This is the default.
.TP
\fBx\fR
Stretch the content horizontally to fill the entire width of its
parcel (except leave external padding as specified by \fB\-padx\fR).
.TP
\fBy\fR
Stretch the content vertically to fill the entire height of its
parcel (except leave external padding as specified by \fB\-pady\fR).
.TP
\fBboth\fR
Stretch the content both horizontally and vertically.
.RE
.TP
\fB\-in \fIcontainer\fR
Insert the window at the end of the packing order for the container
window given by \fIcontainer\fR.
.TP
\fB\-ipadx \fIamount\fR
\fIAmount\fR specifies how much horizontal internal padding to
leave on each side of the content.
\fIAmount\fR must be a valid screen distance, such as \fB2\fR or \fB.5c\fR.
It defaults to 0.
.TP
\fB\-ipady \fIamount\fR
\fIAmount\fR specifies how much vertical internal padding to
leave on each side of the content.
\fIAmount\fR  defaults to 0.
.TP
\fB\-padx \fIamount\fR
\fIAmount\fR specifies how much horizontal external padding to
leave on each side of the content.  \fIAmount\fR may be a list
of two values to specify padding for left and right separately.
\fIAmount\fR defaults to 0.
.TP
\fB\-pady \fIamount\fR
\fIAmount\fR specifies how much vertical external padding to
leave on each side of the content.  \fIAmount\fR may be a list
of two values to specify padding for top and bottom separately.
\fIAmount\fR defaults to 0.
.TP
\fB\-side \fIside\fR
Specifies which side of the container the content will be packed against.
Must be \fBleft\fR, \fBright\fR, \fBtop\fR, or \fBbottom\fR.
Defaults to \fBtop\fR.
.LP
If no \fB\-in\fR, \fB\-after\fR or \fB\-before\fR option is specified
then each of the content will be inserted at the end of the packing list
for its parent unless it is already managed by the packer (in which
case it will be left where it is).
If one of these options is specified then all the content will be
inserted at the specified point.
If any of the content are already managed by the geometry manager
then any unspecified options for them retain their previous values rather
than receiving default values.
.RE
.TP
<<<<<<< HEAD
\fBpack forget \fIslave \fR?\fIslave ...\fR?
Removes each of the \fIslave\fRs from the packing order for its
master and unmaps their windows.
The slaves will no longer be managed by the packer.
.RS
.PP
.VS TIP518
If the last slave of the master becomes unmanaged, this will also send
the virtual event \fB<<NoManagedChild>>\fR to the master; the master
may choose to resize itself (or otherwise respond) to such a change.
.VE TIP518
.RE
=======
\fBpack forget \fIwindow \fR?\fIwindow ...\fR?
Removes each of the \fIwindow\fRs from the packing order for its
container and unmaps their windows.
The content will no longer be managed by the packer.
>>>>>>> 7fbdc22e
.TP
\fBpack info \fIwindow\fR
Returns a list whose elements are the current configuration state of
the window given by \fIwindow\fR in the same option-value form that
might be specified to \fBpack configure\fR.
The first two elements of the list are
.QW "\fB\-in \fIcontainer\fR"
where \fIcontainer\fR is the window's container.
.TP
\fBpack propagate \fIcontainer\fR ?\fIboolean\fR?
If \fIboolean\fR has a true boolean value such as \fB1\fR or \fBon\fR
then propagation is enabled for \fIcontainer\fR, which must be a window
name (see \fBGEOMETRY PROPAGATION\fR below).
If \fIboolean\fR has a false boolean value then propagation is
disabled for \fIcontainer\fR.
In either of these cases an empty string is returned.
If \fIboolean\fR is omitted then the command returns \fB0\fR or
\fB1\fR to indicate whether propagation is currently enabled
for \fIcontainer\fR.
Propagation is enabled by default.
.TP
\fBpack slaves \fIwindow\fR
Returns a list of all of the content windows in the packing order for \fIwindow\fR.
The order of the content windows in the list is the same as their order in
the packing order.
If \fIwindow\fR has no content then an empty string is returned.
.TP
.VS "TIP 581"
\fBpack content \fIwindow\fR
.
Synonym for . \fBpack slaves \fIwindow\fR
.VE "TIP 581"
.SH "THE PACKER ALGORITHM"
.PP
For each container the packer maintains an ordered list of content
windows called the \fIpacking list\fR.
The \fB\-in\fR, \fB\-after\fR, and \fB\-before\fR configuration
options are used to specify the container for each content and the content's
position in the packing list.
If none of these options is given for a content then the content
is added to the end of the packing list for its parent.
.PP
The packer arranges the content windows for a container by scanning the
packing list in order.
At the time it processes each content, a rectangular area within
the container is still unallocated.
This area is called the \fIcavity\fR;  for the first content it
is the entire area of the container.
.PP
For each content the packer carries out the following steps:
.IP [1]
The packer allocates a rectangular \fIparcel\fR for the content
along the side of the cavity given by the content's \fB\-side\fR option.
If the side is top or bottom then the width of the parcel is
the width of the cavity and its height is the requested height
of the content plus the \fB\-ipady\fR and \fB\-pady\fR options.
For the left or right side the height of the parcel is
the height of the cavity and the width is the requested width
of the content plus the \fB\-ipadx\fR and \fB\-padx\fR options.
The parcel may be enlarged further because of the \fB\-expand\fR
option (see \fBEXPANSION\fR below)
.IP [2]
The packer chooses the dimensions of the content.
The width will normally be the content's requested width plus
twice its \fB\-ipadx\fR option and the height will normally be
the content's requested height plus twice its \fB\-ipady\fR
option.
However, if the \fB\-fill\fR option is \fBx\fR or \fBboth\fR
then the width of the content is expanded to fill the width of the parcel,
minus twice the \fB\-padx\fR option.
If the \fB\-fill\fR option is \fBy\fR or \fBboth\fR
then the height of the content is expanded to fill the width of the parcel,
minus twice the \fB\-pady\fR option.
.IP [3]
The packer positions the content over its parcel.
If the content is smaller than the parcel then the \fB\-anchor\fR
option determines where in the parcel the content will be placed.
If \fB\-padx\fR or \fB\-pady\fR is non-zero, then the given
amount of external padding will always be left between the
content and the edges of the parcel.
.PP
Once a given content has been packed, the area of its parcel
is subtracted from the cavity, leaving a smaller rectangular
cavity for the next content.
If a content does not use all of its parcel, the unused space
in the parcel will not be used by subsequent content.
If the cavity should become too small to meet the needs of
a content then the content will be given whatever space is
left in the cavity.
If the cavity shrinks to zero size, then all remaining content
on the packing list will be unmapped from the screen until
the container window becomes large enough to hold them again.
.SS "EXPANSION"
.PP
If a container window is so large that there will be extra space
left over after all of its content have been packed, then the
extra space is distributed uniformly among all of the content
for which the \fB\-expand\fR option is set.
Extra horizontal space is distributed among the expandable
content whose \fB\-side\fR is \fBleft\fR or \fBright\fR,
and extra vertical space is distributed among the expandable
content whose \fB\-side\fR is \fBtop\fR or \fBbottom\fR.
.SS "GEOMETRY PROPAGATION"
.PP
The packer normally computes how large a container must be to
just exactly meet the needs of its content, and it sets the
requested width and height of the container to these dimensions.
This causes geometry information to propagate up through a
window hierarchy to a top-level window so that the entire
sub-tree sizes itself to fit the needs of the leaf windows.
However, the \fBpack propagate\fR command may be used to
turn off propagation for one or more containers.
If propagation is disabled then the packer will not set
the requested width and height of the packer.
This may be useful if, for example, you wish for a container
window to have a fixed size that you specify.
.SH "RESTRICTIONS ON CONTAINER WINDOWS"
.PP
The container for each content must either be the content's parent
(the default) or a descendant of the content's parent.
This restriction is necessary to guarantee that the
content can be placed over any part of its container that is
visible without danger of the content being clipped by its parent.
.SH "PACKING ORDER"
.PP
If the container for a content is not its parent then you must make sure
that the content is higher in the stacking order than the container.
Otherwise the container will obscure the content and it will appear as
if the content has not been packed correctly.
The easiest way to make sure the content is higher than the container is
to create the container window first:  the most recently created window
will be highest in the stacking order.
Or, you can use the \fBraise\fR and \fBlower\fR commands to change
the stacking order of either the container or the content.
.SH EXAMPLE
.PP
.CS
# Make the widgets
label .t \-text "This widget is at the top"    \-bg red
label .b \-text "This widget is at the bottom" \-bg green
label .l \-text "Left\enHand\enSide"
label .r \-text "Right\enHand\enSide"
text .mid
\&.mid insert end "This layout is like Java's BorderLayout"
# Lay them out
\fBpack\fR .t   \-side top    \-fill x
\fBpack\fR .b   \-side bottom \-fill x
\fBpack\fR .l   \-side left   \-fill y
\fBpack\fR .r   \-side right  \-fill y
\fBpack\fR .mid \-expand 1    \-fill both
.CE
.SH "SEE ALSO"
grid(n), place(n)
.SH KEYWORDS
geometry manager, location, packer, parcel, propagation, size
'\" Local Variables:
'\" mode: nroff
'\" End:<|MERGE_RESOLUTION|>--- conflicted
+++ resolved
@@ -125,25 +125,18 @@
 than receiving default values.
 .RE
 .TP
-<<<<<<< HEAD
-\fBpack forget \fIslave \fR?\fIslave ...\fR?
-Removes each of the \fIslave\fRs from the packing order for its
-master and unmaps their windows.
-The slaves will no longer be managed by the packer.
-.RS
-.PP
-.VS TIP518
-If the last slave of the master becomes unmanaged, this will also send
-the virtual event \fB<<NoManagedChild>>\fR to the master; the master
-may choose to resize itself (or otherwise respond) to such a change.
-.VE TIP518
-.RE
-=======
 \fBpack forget \fIwindow \fR?\fIwindow ...\fR?
 Removes each of the \fIwindow\fRs from the packing order for its
 container and unmaps their windows.
 The content will no longer be managed by the packer.
->>>>>>> 7fbdc22e
+.RS
+.PP
+.VS "TIP 518"
+If the last content window of the container becomes unmanaged, this will also send
+the virtual event \fB<<NoManagedChild>>\fR to the container; the container
+may choose to resize itself (or otherwise respond) to such a change.
+.VE "TIP 518"
+.RE
 .TP
 \fBpack info \fIwindow\fR
 Returns a list whose elements are the current configuration state of
