'\"
'\" Copyright (c) 1992 The Regents of the University of California.
'\" Copyright (c) 1994-1996 Sun Microsystems, Inc.
'\"
'\" See the file "license.terms" for information on usage and redistribution
'\" of this file, and for a DISCLAIMER OF ALL WARRANTIES.
'\" 
<<<<<<< HEAD
'\" RCS: @(#) $Id: place.n,v 1.11 2007/12/13 15:23:43 dgp Exp $
'\" 
=======
>>>>>>> 42bca745
.so man.macros
.TH place n "" Tk "Tk Built-In Commands"
.BS
'\" Note:  do not modify the .SH NAME line immediately below!
.SH NAME
place \- Geometry manager for fixed or rubber-sheet placement
.SH SYNOPSIS
\fBplace \fIoption arg \fR?\fIarg ...\fR?
.BE

.SH DESCRIPTION
.PP
The placer is a geometry manager for Tk.
It provides simple fixed placement of windows, where you specify
the exact size and location of one window, called the \fIslave\fR,
within another window, called the \fImaster\fR.
The placer also provides rubber-sheet placement, where you specify the
size and location of the slave in terms of the dimensions of
the master, so that the slave changes size and location
in response to changes in the size of the master.
Lastly, the placer allows you to mix these styles of placement so
that, for example, the slave has a fixed width and height but is
centered inside the master.
.PP
.TP
\fBplace \fIwindow option value \fR?\fIoption value ...\fR?
Arrange for the placer to manage the geometry of a slave whose
pathName is \fIwindow\fR.  The remaining arguments consist of one or
more \fIoption\-value\fR pairs that specify the way in which
\fIwindow\fR's geometry is managed.  \fIOption\fR may have any of the
values accepted by the \fBplace configure\fR command.
.TP
\fBplace configure \fIwindow \fR?\fIoption\fR? ?\fIvalue option value ...\fR?
Query or modify the geometry options of the slave given by
\fIwindow\fR.  If no \fIoption\fR is specified, this command returns a
list describing the available options (see \fBTk_ConfigureInfo\fR for
information on the format of this list).  If \fIoption\fR is specified
with no \fIvalue\fR, then the command returns a list describing the
one named option (this list will be identical to the corresponding
sublist of the value returned if no \fIoption\fR is specified).  If
one or more \fIoption\-value\fR pairs are specified, then the command
modifies the given option(s) to have the given value(s); in this case
the command returns an empty string.

The following \fIoption\-value\fR pairs are supported:
.RS
.TP
\fB\-anchor \fIwhere\fR
\fIWhere\fR specifies which point of \fIwindow\fR is to be positioned
at the (x,y) location selected by the \fB\-x\fR, \fB\-y\fR,
\fB\-relx\fR, and \fB\-rely\fR options.
The anchor point is in terms of the outer area of \fIwindow\fR
including its border, if any.
Thus if \fIwhere\fR is \fBse\fR then the lower-right corner of
\fIwindow\fR's border will appear at the given (x,y) location
in the master.
The anchor position defaults to \fBnw\fR.
.TP
\fB\-bordermode \fImode\fR
\fIMode\fR determines the degree to which borders within the
master are used in determining the placement of the slave.
The default and most common value is \fBinside\fR.
In this case the placer considers the area of the master to
be the innermost area of the master, inside any border:
an option of \fB\-x 0\fR corresponds to an x-coordinate just
inside the border and an option of \fB\-relwidth 1.0\fR
means \fIwindow\fR will fill the area inside the master's
border.

If \fImode\fR is \fBoutside\fR then the placer considers
the area of the master to include its border;
this mode is typically used when placing \fIwindow\fR
outside its master, as with the options \fB\-x 0 \-y 0 \-anchor ne\fR.
Lastly, \fImode\fR may be specified as \fBignore\fR, in which
case borders are ignored:  the area of the master is considered
to be its official X area, which includes any internal border but
no external border.  A bordermode of \fBignore\fR is probably
not very useful.
.TP
\fB\-height \fIsize\fR
\fISize\fR specifies the height for \fIwindow\fR in screen units
(i.e. any of the forms accepted by \fBTk_GetPixels\fR).
The height will be the outer dimension of \fIwindow\fR including its
border, if any.
If \fIsize\fR is an empty string, or if no \fB\-height\fR or
\fB\-relheight\fR option is specified, then the height requested
internally by the window will be used.
.TP
\fB\-in \fImaster\fR
\fIMaster\fR specifies the path name of the window relative
to which \fIwindow\fR is to be placed.
\fIMaster\fR must either be \fIwindow\fR's parent or a descendant
of \fIwindow\fR's parent.
In addition, \fImaster\fR and \fIwindow\fR must both be descendants
of the same top-level window.
These restrictions are necessary to guarantee
that \fIwindow\fR is visible whenever \fImaster\fR is visible.
If this option is not specified then the master defaults to
\fIwindow\fR's parent.
.TP
\fB\-relheight \fIsize\fR
\fISize\fR specifies the height for \fIwindow\fR.
In this case the height is specified as a floating-point number
relative to the height of the master: 0.5 means \fIwindow\fR will
be half as high as the master, 1.0 means \fIwindow\fR will have
the same height as the master, and so on.
If both \fB\-height\fR and \fB\-relheight\fR are specified for a slave,
their values are summed.  For example, \fB\-relheight 1.0 \-height \-2\fR
makes the slave 2 pixels shorter than the master.
.TP
\fB\-relwidth \fIsize\fR
\fISize\fR specifies the width for \fIwindow\fR.
In this case the width is specified as a floating-point number
relative to the width of the master: 0.5 means \fIwindow\fR will
be half as wide as the master, 1.0 means \fIwindow\fR will have
the same width as the master, and so on.
If both \fB\-width\fR and \fB\-relwidth\fR are specified for a slave,
their values are summed.  For example, \fB\-relwidth 1.0 \-width 5\fR
makes the slave 5 pixels wider than the master.
.TP
\fB\-relx \fIlocation\fR
\fILocation\fR specifies the x-coordinate within the master window
of the anchor point for \fIwindow\fR.
In this case the location is specified in a relative fashion
as a floating-point number:  0.0 corresponds to the left edge
of the master and 1.0 corresponds to the right edge of the master.
\fILocation\fR need not be in the range 0.0\-1.0.
If both \fB\-x\fR and \fB\-relx\fR are specified for a slave
then their values are summed.  For example, \fB\-relx 0.5 \-x \-2\fR
positions the left edge of the slave 2 pixels to the left of the
center of its master.
.TP
\fB\-rely \fIlocation\fR
\fILocation\fR specifies the y-coordinate within the master window
of the anchor point for \fIwindow\fR.
In this case the value is specified in a relative fashion
as a floating-point number:  0.0 corresponds to the top edge
of the master and 1.0 corresponds to the bottom edge of the master.
\fILocation\fR need not be in the range 0.0\-1.0.
If both \fB\-y\fR and \fB\-rely\fR are specified for a slave
then their values are summed.  For example, \fB\-rely 0.5 \-x 3\fR
positions the top edge of the slave 3 pixels below the
center of its master.
.TP
\fB\-width \fIsize\fR
\fISize\fR specifies the width for \fIwindow\fR in screen units
(i.e. any of the forms accepted by \fBTk_GetPixels\fR).
The width will be the outer width of \fIwindow\fR including its
border, if any.
If \fIsize\fR is an empty string, or if no \fB\-width\fR
or \fB\-relwidth\fR option is specified, then the width requested
internally by the window will be used.
.TP
\fB\-x \fIlocation\fR
\fILocation\fR specifies the x-coordinate within the master window
of the anchor point for \fIwindow\fR.
The location is specified in screen units (i.e. any of the forms
accepted by \fBTk_GetPixels\fR) and need not lie within the bounds
of the master window.
.TP
\fB\-y \fIlocation\fR
\fILocation\fR specifies the y-coordinate within the master window
of the anchor point for \fIwindow\fR.
The location is specified in screen units (i.e. any of the forms
accepted by \fBTk_GetPixels\fR) and need not lie within the bounds
of the master window.
.PP
If the same value is specified separately with
two different options, such as \fB\-x\fR and \fB\-relx\fR, then
the most recent option is used and the older one is ignored.
.RE
.TP
\fBplace forget \fIwindow\fR
Causes the placer to stop managing the geometry of \fIwindow\fR.  As a
side effect of this command \fIwindow\fR will be unmapped so that it
does not appear on the screen.  If \fIwindow\fR is not currently managed
by the placer then the command has no effect.  This command returns an
empty string.
.TP
\fBplace info \fIwindow\fR
Returns a list giving the current configuration of \fIwindow\fR.
The list consists of \fIoption\-value\fR pairs in exactly the
same form as might be specified to the \fBplace configure\fR
command.
.TP
\fBplace slaves \fIwindow\fR
Returns a list of all the slave windows for which \fIwindow\fR is the master.
If there are no slaves for \fIwindow\fR then an empty string is returned.
.PP
If the configuration of a window has been retrieved with
\fBplace info\fR, that configuration can be restored later by
first using \fBplace forget\fR to erase any existing information
for the window and then invoking \fBplace configure\fR with
the saved information.
.SH "FINE POINTS"
.PP
It is not necessary for the master window to be the parent
of the slave window.
This feature is useful in at least two situations.
First, for complex window layouts it means you can create a
hierarchy of subwindows whose only purpose
is to assist in the layout of the parent.
The
.QW "real children"
of the parent (i.e. the windows that
are significant for the application's user interface) can be
children of the parent yet be placed inside the windows
of the geometry-management hierarchy.
This means that the path names of the
.QW "real children"
do not reflect the geometry-management hierarchy and users
can specify options for the real children
without being aware of the structure of the geometry-management
hierarchy.
.PP
A second reason for having a master different than the slave's
parent is to tie two siblings together.
For example, the placer can be used to force a window always to
be positioned centered just below one of its
siblings by specifying the configuration
.CS
\fB\-in \fIsibling\fB \-relx 0.5 \-rely 1.0 \-anchor n \-bordermode outside\fR
.CE
Whenever the sibling is repositioned in the future, the slave
will be repositioned as well.
.PP
Unlike many other geometry managers (such as the packer)
the placer does not make any attempt to manipulate the geometry of
the master windows or the parents of slave windows (i.e. it does not
set their requested sizes).
To control the sizes of these windows, make them windows like
frames and canvases that provide configuration options for this purpose.
.SH EXAMPLE
Make the label occupy the middle bit of the toplevel, no matter how it
is resized:
.CS
label .l \-text "In the\enMiddle!" \-bg black \-fg white
\fBplace\fR .l \-relwidth .3 \-relx .35 \-relheight .3 \-rely .35
.CE

.SH "SEE ALSO"
grid(n), pack(n)

.SH KEYWORDS
geometry manager, height, location, master, place, rubber sheet, slave, width<|MERGE_RESOLUTION|>--- conflicted
+++ resolved
@@ -5,11 +5,6 @@
 '\" See the file "license.terms" for information on usage and redistribution
 '\" of this file, and for a DISCLAIMER OF ALL WARRANTIES.
 '\" 
-<<<<<<< HEAD
-'\" RCS: @(#) $Id: place.n,v 1.11 2007/12/13 15:23:43 dgp Exp $
-'\" 
-=======
->>>>>>> 42bca745
 .so man.macros
 .TH place n "" Tk "Tk Built-In Commands"
 .BS
