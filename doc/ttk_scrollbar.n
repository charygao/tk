'\"
'\" Copyright (c) 1994-1996 Sun Microsystems, Inc.
'\" Copyright (c) 2004 Joe English
'\"
'\" See the file "license.terms" for information on usage and redistribution
'\" of this file, and for a DISCLAIMER OF ALL WARRANTIES.
'\" 
<<<<<<< HEAD
'\" SOURCE: tk/doc/scrollbar.n, r1.4
'\" RCS: @(#) $Id: ttk_scrollbar.n,v 1.15 2008/09/23 13:36:57 dkf Exp $
'\" 
=======
>>>>>>> c97f0c88
.so man.macros
.TH ttk::scrollbar n 8.5 Tk "Tk Themed Widget"
.BS
.SH NAME
ttk::scrollbar \- Control the viewport of a scrollable widget 
.SH SYNOPSIS
\fBttk::scrollbar\fR \fIpathName \fR?\fIoptions...\fR?
.BE
.SH DESCRIPTION
.PP
\fBttk::scrollbar\fR widgets are typically linked to an associated window
that displays a document of some sort, such as a file being edited or a
drawing.
A scrollbar displays a \fIthumb\fR in the middle portion of the scrollbar,
whose position and size provides information about the portion of the
document visible in the associated window.
The thumb may be dragged by the user to control the visible region.
Depending on the theme, two or more arrow buttons may also be present;
these are used to scroll the visible region in discrete units.
.SO ttk_widget
\-class	\-cursor	\-style
\-takefocus
.SE
.SH "WIDGET-SPECIFIC OPTIONS"
.OP \-command command Command
A Tcl script prefix to evaluate 
to change the view in the widget associated with the scrollbar.
Additional arguments are appended to the value of this option,
as described in \fBSCROLLING COMMANDS\fR below,
whenever the user requests a view change by manipulating the scrollbar.
.RS
.PP
This option typically consists of a two-element list,
containing the name of a scrollable widget followed by
either \fBxview\fR (for horizontal scrollbars)
or \fByview\fR (for vertical scrollbars).
.RE
.OP \-orient orient Orient
One of \fBhorizontal\fR or \fBvertical\fR.
Specifies the orientation of the scrollbar.
.SH "WIDGET COMMAND"
.PP
.TP
\fIpathName \fBcget\fR \fIoption\fR
Returns the current value of the specified \fIoption\fR; see \fIttk::widget(n)\fR.
.TP
\fIpathName \fBconfigure\fR ?\fIoption\fR? ?\fIvalue option value ...\fR?
Modify or query widget options; see \fIttk::widget(n)\fR.
.TP
\fIpathName \fBget\fR
Returns the scrollbar settings in the form of a list whose
elements are the arguments to the most recent \fBset\fR widget command.
.TP
\fIpathName \fBidentify\fR \fIx y\fR
Returns the name of the element at position \fIx\fR, \fIy\fR.
See \fIttk::widget(n)\fR.
.TP
\fIpathName \fBinstate \fIstatespec\fR ?\fIscript\fR?
Test the widget state; see \fIttk::widget(n)\fR.
.TP
\fIpathName \fBset\fR \fIfirst last\fR
This command is normally invoked by the scrollbar's associated widget 
from an \fB\-xscrollcommand\fR or \fB\-yscrollcommand\fR callback.
Specifies the visible range to be displayed.
\fIfirst\fR and \fIlast\fR are real fractions between 0 and 1.
.TP
\fIpathName \fBstate\fR ?\fIstateSpec\fR?
Modify or query the widget state; see \fIttk::widget(n)\fR.
.SH "INTERNAL COMMANDS"
.PP
The following widget commands are used internally
by the TScrollbar widget class bindings.
.TP
\fIpathName \fBdelta \fIdeltaX deltaY\fR
Returns a real number indicating the fractional change in
the scrollbar setting that corresponds to a given change
in thumb position.  For example, if the scrollbar is horizontal,
the result indicates how much the scrollbar setting must change
to move the thumb \fIdeltaX\fR pixels to the right (\fIdeltaY\fR is
ignored in this case).
If the scrollbar is vertical, the result indicates how much the
scrollbar setting must change to move the thumb \fIdeltaY\fR pixels
down.  The arguments and the result may be zero or negative.
.TP
\fIpathName \fBfraction \fIx y\fR
Returns a real number between 0 and 1 indicating where the point
given by \fIx\fR and \fIy\fR lies in the trough area of the scrollbar,
where 0.0 corresponds to the top or left of the trough
and 1.0 corresponds to the bottom or right.
\fIX\fR and \fIy\fR are pixel coordinates relative to the scrollbar
widget.
If \fIx\fR and \fIy\fR refer to a point outside the trough, the closest
point in the trough is used.
.SH "SCROLLING COMMANDS"
.PP
When the user interacts with the scrollbar, for example by dragging
the thumb, the scrollbar notifies the associated widget that it
must change its view.
The scrollbar makes the notification by evaluating a Tcl command
generated from the scrollbar's \fB\-command\fR option.
The command may take any of the following forms.
In each case, \fIprefix\fR is the contents of the
\fB\-command\fR option, which usually has a form like \fB.t yview\fR
.TP
\fIprefix \fBmoveto \fIfraction\fR
\fIFraction\fR is a real number between 0 and 1.
The widget should adjust its view so that the point given
by \fIfraction\fR appears at the beginning of the widget.
If \fIfraction\fR is 0 it refers to the beginning of the
document.  1.0 refers to the end of the document, 0.333
refers to a point one-third of the way through the document,
and so on.
.TP
\fIprefix \fBscroll \fInumber \fBunits\fR
The widget should adjust its view by \fInumber\fR units.
The units are defined in whatever way makes sense for the widget,
such as characters or lines in a text widget.
\fINumber\fR is either 1, which means one unit should scroll off
the top or left of the window, or \-1, which means that one unit
should scroll off the bottom or right of the window.
.TP
\fIprefix \fBscroll \fInumber \fBpages\fR
The widget should adjust its view by \fInumber\fR pages.
It is up to the widget to define the meaning of a page;  typically
it is slightly less than what fits in the window, so that there
is a slight overlap between the old and new views.
\fINumber\fR is either 1, which means the next page should
become visible, or \-1, which means that the previous page should
become visible.
.SH "WIDGET STATES"
.PP
The scrollbar automatically sets the \fBdisabled\fR state bit.
when the entire range is visible (range is 0.0 to 1.0),
and clears it otherwise.
It also sets the \fBactive\fR and \fBpressed\fR state flags
of individual elements, based on the position and state of the mouse pointer.
.SH EXAMPLE
.PP
.CS
set f [frame .f]
ttk::scrollbar $f.hsb \-orient horizontal \-command [list $f.t xview]
ttk::scrollbar $f.vsb \-orient vertical \-command [list $f.t yview]
text $f.t \-xscrollcommand [list $f.hsb set] \-yscrollcommand [list $f.vsb set] 
grid $f.t \-row 0 \-column 0 \-sticky nsew
grid $f.vsb \-row 0 \-column 1 \-sticky nsew
grid $f.hsb \-row 1 \-column 0 \-sticky nsew
grid columnconfigure $f 0 \-weight 1
grid rowconfigure $f 0 \-weight 1
.CE
.SH "SEE ALSO"
ttk::widget(n), scrollbar(n)
.SH KEYWORDS
scrollbar, widget
'\" Local Variables:
'\" mode: nroff
'\" End:<|MERGE_RESOLUTION|>--- conflicted
+++ resolved
@@ -5,12 +5,6 @@
 '\" See the file "license.terms" for information on usage and redistribution
 '\" of this file, and for a DISCLAIMER OF ALL WARRANTIES.
 '\" 
-<<<<<<< HEAD
-'\" SOURCE: tk/doc/scrollbar.n, r1.4
-'\" RCS: @(#) $Id: ttk_scrollbar.n,v 1.15 2008/09/23 13:36:57 dkf Exp $
-'\" 
-=======
->>>>>>> c97f0c88
 .so man.macros
 .TH ttk::scrollbar n 8.5 Tk "Tk Themed Widget"
 .BS
