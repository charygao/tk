# bgerror.tcl --
#
#	Implementation of the bgerror procedure.  It posts a dialog box with
#	the error message and gives the user a chance to see a more detailed
#	stack trace, and possible do something more interesting with that
#	trace (like save it to a log).  This is adapted from work done by
#	Donal K. Fellows.
#
# Copyright (c) 1998-2000 by Ajuba Solutions.
# Copyright (c) 2007 by ActiveState Software Inc.
# Copyright (c) 2007 Daniel A. Steffen <das@users.sourceforge.net>

namespace eval ::tk::dialog::error {
    namespace import -force ::tk::msgcat::*
    namespace export bgerror
    option add *ErrorDialog.function.text [mc "Save To Log"] \
	widgetDefault
    option add *ErrorDialog.function.command [namespace code SaveToLog]
    option add *ErrorDialog*Label.font TkCaptionFont widgetDefault
    if {[tk windowingsystem] eq "aqua"} {
	option add *ErrorDialog*background systemAlertBackgroundActive \
		widgetDefault
	option add *ErrorDialog*info.text.background white widgetDefault
	option add *ErrorDialog*Button.highlightBackground \
		systemAlertBackgroundActive widgetDefault
    }
}

proc ::tk::dialog::error::Return {} {
    variable button

    .bgerrorDialog.ok configure -state active -relief sunken
    update idletasks
    after 100
    set button 0
}

proc ::tk::dialog::error::Details {} {
    set w .bgerrorDialog
    set caption [option get $w.function text {}]
    set command [option get $w.function command {}]
    if { ($caption eq "") || ($command eq "") } {
	grid forget $w.function
    }
    lappend command [$w.top.info.text get 1.0 end-1c]
    $w.function configure -text $caption -command $command
    grid $w.top.info - -sticky nsew -padx 3m -pady 3m
}

proc ::tk::dialog::error::SaveToLog {text} {
    if { $::tcl_platform(platform) eq "windows" } {
	set allFiles *.*
    } else {
	set allFiles *
    }
    set types [list	\
	    [list [mc "Log Files"] .log]	\
	    [list [mc "Text Files"] .txt]	\
	    [list [mc "All Files"] $allFiles] \
	    ]
    set filename [tk_getSaveFile -title [mc "Select Log File"] \
	    -filetypes $types -defaultextension .log -parent .bgerrorDialog]
    if {![string length $filename]} {
	return
    }
    set f [open $filename w]
    puts -nonewline $f $text
    close $f
}

proc ::tk::dialog::error::Destroy {w} {
    if {$w eq ".bgerrorDialog"} {
	variable button
	set button -1
    }
}

# ::tk::dialog::error::bgerror --
# This is the default version of bgerror.
# It tries to execute tkerror, if that fails it posts a dialog box containing
# the error message and gives the user a chance to ask to see a stack
# trace.
# Arguments:
# err -			The error message.

proc ::tk::dialog::error::bgerror err {
    global errorInfo tcl_platform
    variable button

    set info $errorInfo

    set ret [catch {::tkerror $err} msg];
    if {$ret != 1} {return -code $ret $msg}

    # Ok the application's tkerror either failed or was not found
    # we use the default dialog then :
    set windowingsystem [tk windowingsystem]
    if {$windowingsystem eq "aqua"} {
	set ok [mc Ok]
    } else {
	set ok [mc OK]
    }

    # Truncate the message if it is too wide (>maxLine characters) or
    # too tall (>4 lines).  Truncation occurs at the first point at
    # which one of those conditions is met.
    set displayedErr ""
    set lines 0
    set maxLine 45
    foreach line [split $err \n] {
	if { [string length $line] > $maxLine } {
	    append displayedErr "[string range $line 0 [expr {$maxLine-3}]]..."
	    break
	}
	if { $lines > 4 } {
	    append displayedErr "..."
	    break
	} else {
	    append displayedErr "${line}\n"
	}
	incr lines
    }

    set title [mc "Application Error"]
    set text [mc "Error: %1\$s" $displayedErr]
    set buttons [list ok $ok dismiss [mc "Skip Messages"] \
		     function [mc "Details >>"]]

    # 1. Create the top-level window and divide it into top
    # and bottom parts.

    set dlg .bgerrorDialog
    destroy $dlg
    toplevel $dlg -class ErrorDialog
    wm withdraw $dlg
    wm title $dlg $title
    wm iconname $dlg ErrorDialog
    wm protocol $dlg WM_DELETE_WINDOW { }

    if {$windowingsystem eq "aqua"} {
	::tk::unsupported::MacWindowStyle style $dlg moveableAlert {}
    } elseif {$windowingsystem eq "x11"} {
	wm attributes $dlg -type dialog
    }

    frame $dlg.bot
    frame $dlg.top
    if {$windowingsystem eq "x11"} {
	$dlg.bot configure -relief raised -bd 1
	$dlg.top configure -relief raised -bd 1
    }
    pack $dlg.bot -side bottom -fill both
    pack $dlg.top -side top -fill both -expand 1

    set W [frame $dlg.top.info]
    text $W.text -setgrid true -height 10 -wrap char \
	-yscrollcommand [list $W.scroll set]
    if {$windowingsystem ne "aqua"} {
	$W.text configure -width 40
    }

    scrollbar $W.scroll -command [list $W.text yview]
    pack $W.scroll -side right -fill y
    pack $W.text -side left -expand yes -fill both
    $W.text insert 0.0 "$err\n$info"
    $W.text mark set insert 0.0
    bind $W.text <ButtonPress-1> { focus %W }
    $W.text configure -state disabled

    # 2. Fill the top part with bitmap and message

    # Max-width of message is the width of the screen...
    set wrapwidth [winfo screenwidth $dlg]
    # ...minus the width of the icon, padding and a fudge factor for
    # the window manager decorations and aesthetics.
    set wrapwidth [expr {$wrapwidth-60-[winfo pixels $dlg 9m]}]
    label $dlg.msg -justify left -text $text -wraplength $wrapwidth
    if {$windowingsystem eq "aqua"} {
	# On the Macintosh, use the stop bitmap
	label $dlg.bitmap -bitmap stop
    } else {
	# On other platforms, make the error icon
	canvas $dlg.bitmap -width 32 -height 32 -highlightthickness 0
	$dlg.bitmap create oval 0 0 31 31 -fill red -outline black
	$dlg.bitmap create line 9 9 23 23 -fill white -width 4
	$dlg.bitmap create line 9 23 23 9 -fill white -width 4
    }
    grid $dlg.bitmap $dlg.msg -in $dlg.top -row 0 -padx 3m -pady 3m
    grid configure	 $dlg.msg -sticky nsw -padx {0 3m}
    grid rowconfigure	 $dlg.top 1 -weight 1
    grid columnconfigure $dlg.top 1 -weight 1

    # 3. Create a row of buttons at the bottom of the dialog.

    set i 0
    foreach {name caption} $buttons {
	button $dlg.$name -text $caption -default normal \
	    -command [namespace code [list set button $i]]
	grid $dlg.$name -in $dlg.bot -column $i -row 0 -sticky ew -padx 10
	grid columnconfigure $dlg.bot $i -weight 1
	# We boost the size of some Mac buttons for l&f
	if {$windowingsystem eq "aqua"} {
	    if {($name eq "ok") || ($name eq "dismiss")} {
		grid columnconfigure $dlg.bot $i -minsize 90
	    }
	    grid configure $dlg.$name -pady 7
	}
	incr i
    }
    # The "OK" button is the default for this dialog.
    $dlg.ok configure -default active

    bind $dlg <Return>	[namespace code Return]
    bind $dlg <Destroy>	[namespace code [list Destroy %W]]
    $dlg.function configure -command [namespace code Details]

<<<<<<< HEAD
    # 6. Place the window (centered in the display) and deiconify it.
=======
    # 6. Withdraw the window, then update all the geometry information
    # so we know how big it wants to be, then center the window in the
    # display (Motif style) and de-iconify it.
>>>>>>> 3927a9f6

    ::tk::PlaceWindow $dlg

    # 7. Ensure that we are topmost.

    raise $dlg
    if {$tcl_platform(platform) eq "windows"} {
	# Place it topmost if we aren't at the top of the stacking
	# order to ensure that it's seen
	if {[lindex [wm stackorder .] end] ne "$dlg"} {
	    wm attributes $dlg -topmost 1
	}
    }

    # 8. Set a grab and claim the focus too.

    ::tk::SetFocusGrab $dlg $dlg.ok

    # 9. Wait for the user to respond, then restore the focus and
    # return the index of the selected button.  Restore the focus
    # before deleting the window, since otherwise the window manager
    # may take the focus away so we can't redirect it.  Finally,
    # restore any grab that was in effect.

    vwait [namespace which -variable button]
    set copy $button; # Save a copy...

    ::tk::RestoreFocusGrab $dlg $dlg.ok destroy

    if {$copy == 1} {
	return -code break
    }
}

namespace eval :: {
    # Fool the indexer
    proc bgerror err {}
    rename bgerror {}
    namespace import ::tk::dialog::error::bgerror
}<|MERGE_RESOLUTION|>--- conflicted
+++ resolved
@@ -214,13 +214,9 @@
     bind $dlg <Destroy>	[namespace code [list Destroy %W]]
     $dlg.function configure -command [namespace code Details]
 
-<<<<<<< HEAD
-    # 6. Place the window (centered in the display) and deiconify it.
-=======
     # 6. Withdraw the window, then update all the geometry information
     # so we know how big it wants to be, then center the window in the
     # display (Motif style) and de-iconify it.
->>>>>>> 3927a9f6
 
     ::tk::PlaceWindow $dlg
 
