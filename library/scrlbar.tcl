# scrlbar.tcl --
#
# This file defines the default bindings for Tk scrollbar widgets.
# It also provides procedures that help in implementing the bindings.
#
# Copyright (c) 1994 The Regents of the University of California.
# Copyright (c) 1994-1996 Sun Microsystems, Inc.
#
# See the file "license.terms" for information on usage and redistribution
# of this file, and for a DISCLAIMER OF ALL WARRANTIES.
#

#-------------------------------------------------------------------------
# The code below creates the default class bindings for scrollbars.
#-------------------------------------------------------------------------

# Standard Motif bindings:
if {[tk windowingsystem] eq "x11" || [tk windowingsystem] eq "aqua"} {

bind Scrollbar <Enter> {
    if {$tk_strictMotif} {
	set tk::Priv(activeBg) [%W cget -activebackground]
	%W configure -activebackground [%W cget -background]
    }
    %W activate [%W identify %x %y]
}
bind Scrollbar <Motion> {
    %W activate [%W identify %x %y]
}

# The "info exists" command in the following binding handles the
# situation where a Leave event occurs for a scrollbar without the Enter
# event.  This seems to happen on some systems (such as Solaris 2.4) for
# unknown reasons.

bind Scrollbar <Leave> {
    if {$tk_strictMotif && [info exists tk::Priv(activeBg)]} {
	%W configure -activebackground $tk::Priv(activeBg)
    }
    %W activate {}
}
bind Scrollbar <Button-1> {
    tk::ScrollButtonDown %W %x %y
}
bind Scrollbar <B1-Motion> {
    tk::ScrollDrag %W %x %y
}
bind Scrollbar <B1-B2-Motion> {
    tk::ScrollDrag %W %x %y
}
bind Scrollbar <ButtonRelease-1> {
    tk::ScrollButtonUp %W %x %y
}
bind Scrollbar <B1-Leave> {
    # Prevents <Leave> binding from being invoked.
}
bind Scrollbar <B1-Enter> {
    # Prevents <Enter> binding from being invoked.
}
bind Scrollbar <Button-2> {
    tk::ScrollButton2Down %W %x %y
}
bind Scrollbar <B1-Button-2> {
    # Do nothing, since button 1 is already down.
}
bind Scrollbar <B2-Button-1> {
    # Do nothing, since button 2 is already down.
}
bind Scrollbar <B2-Motion> {
    tk::ScrollDrag %W %x %y
}
bind Scrollbar <ButtonRelease-2> {
    tk::ScrollButtonUp %W %x %y
}
bind Scrollbar <B1-ButtonRelease-2> {
    # Do nothing:  B1 release will handle it.
}
bind Scrollbar <B2-ButtonRelease-1> {
    # Do nothing:  B2 release will handle it.
}
bind Scrollbar <B2-Leave> {
    # Prevents <Leave> binding from being invoked.
}
bind Scrollbar <B2-Enter> {
    # Prevents <Enter> binding from being invoked.
}
bind Scrollbar <Control-Button-1> {
    tk::ScrollTopBottom %W %x %y
}
bind Scrollbar <Control-Button-2> {
    tk::ScrollTopBottom %W %x %y
}

bind Scrollbar <<PrevLine>> {
    tk::ScrollByUnits %W v -1
}
bind Scrollbar <<NextLine>> {
    tk::ScrollByUnits %W v 1
}
bind Scrollbar <<PrevPara>> {
    tk::ScrollByPages %W v -1
}
bind Scrollbar <<NextPara>> {
    tk::ScrollByPages %W v 1
}
bind Scrollbar <<PrevChar>> {
    tk::ScrollByUnits %W h -1
}
bind Scrollbar <<NextChar>> {
    tk::ScrollByUnits %W h 1
}
bind Scrollbar <<PrevWord>> {
    tk::ScrollByPages %W h -1
}
bind Scrollbar <<NextWord>> {
    tk::ScrollByPages %W h 1
}
bind Scrollbar <Prior> {
    tk::ScrollByPages %W hv -1
}
bind Scrollbar <Next> {
    tk::ScrollByPages %W hv 1
}
bind Scrollbar <<LineStart>> {
    tk::ScrollToPos %W 0
}
bind Scrollbar <<LineEnd>> {
    tk::ScrollToPos %W 1
}
}

<<<<<<< HEAD
bind Scrollbar <MouseWheel> {
    tk::ScrollByUnits %W v [expr {%D/-30.0}]
}
bind Scrollbar <Option-MouseWheel> {
    tk::ScrollByUnits %W v [expr {%D/-3.0}]
}
bind Scrollbar <Shift-MouseWheel> {
    tk::ScrollByUnits %W h [expr {%D/-30.0}]
}
bind Scrollbar <Shift-Option-MouseWheel> {
    tk::ScrollByUnits %W h [expr {%D/-3.0}]
=======
if {[tk windowingsystem] eq "aqua"} {
    bind Scrollbar <MouseWheel> {
	tk::ScrollByUnits %W hv [expr {-(%D)}]
    }
    bind Scrollbar <Option-MouseWheel> {
	tk::ScrollByUnits %W hv [expr {-10 * (%D)}]
    }
} else {
    # We must make sure that positive and negative movements are rounded
    # equally to integers, avoiding the problem that
    #     (int)1/30 = 0,
    # but
    #     (int)-1/30 = -1
    # The following code ensure equal +/- behaviour.
    bind Scrollbar <MouseWheel> {
	if {%D >= 0} {
	    tk::ScrollByUnits %W hv [expr {-%D/30}]
	} else {
	    tk::ScrollByUnits %W hv [expr {(29-%D)/30}]
	}
    }
}

if {[tk windowingsystem] eq "x11"} {
    bind Scrollbar <Button-4> {tk::ScrollByUnits %W hv -5}
    bind Scrollbar <Button-5> {tk::ScrollByUnits %W hv 5}
    bind Scrollbar <Button-6> {tk::ScrollByUnits %W hv -5}
    bind Scrollbar <Button-7> {tk::ScrollByUnits %W hv 5}
>>>>>>> 51da8fab
}

# tk::ScrollButtonDown --
# This procedure is invoked when a button is pressed in a scrollbar.
# It changes the way the scrollbar is displayed and takes actions
# depending on where the mouse is.
#
# Arguments:
# w -		The scrollbar widget.
# x, y -	Mouse coordinates.

proc tk::ScrollButtonDown {w x y} {
    variable ::tk::Priv
    set Priv(relief) [$w cget -activerelief]
    $w configure -activerelief sunken
    set element [$w identify $x $y]
    if {$element eq "slider"} {
	ScrollStartDrag $w $x $y
    } else {
	ScrollSelect $w $element initial
    }
}

# ::tk::ScrollButtonUp --
# This procedure is invoked when a button is released in a scrollbar.
# It cancels scans and auto-repeats that were in progress, and restores
# the way the active element is displayed.
#
# Arguments:
# w -		The scrollbar widget.
# x, y -	Mouse coordinates.

proc ::tk::ScrollButtonUp {w x y} {
    variable ::tk::Priv
    tk::CancelRepeat
    if {[info exists Priv(relief)]} {
	# Avoid error due to spurious release events
	$w configure -activerelief $Priv(relief)
	ScrollEndDrag $w $x $y
	$w activate [$w identify $x $y]
    }
}

# ::tk::ScrollSelect --
# This procedure is invoked when a button is pressed over the scrollbar.
# It invokes one of several scrolling actions depending on where in
# the scrollbar the button was pressed.
#
# Arguments:
# w -		The scrollbar widget.
# element -	The element of the scrollbar that was selected, such
#		as "arrow1" or "trough2".  Shouldn't be "slider".
# repeat -	Whether and how to auto-repeat the action:  "noRepeat"
#		means don't auto-repeat, "initial" means this is the
#		first action in an auto-repeat sequence, and "again"
#		means this is the second repetition or later.

proc ::tk::ScrollSelect {w element repeat} {
    variable ::tk::Priv
    if {![winfo exists $w]} return
    switch -- $element {
	"arrow1"	{ScrollByUnits $w hv -1}
	"trough1"	{ScrollByPages $w hv -1}
	"trough2"	{ScrollByPages $w hv 1}
	"arrow2"	{ScrollByUnits $w hv 1}
	default		{return}
    }
    if {$repeat eq "again"} {
	set Priv(afterId) [after [$w cget -repeatinterval] \
		[list tk::ScrollSelect $w $element again]]
    } elseif {$repeat eq "initial"} {
	set delay [$w cget -repeatdelay]
	if {$delay > 0} {
	    set Priv(afterId) [after $delay \
		    [list tk::ScrollSelect $w $element again]]
	}
    }
}

# ::tk::ScrollStartDrag --
# This procedure is called to initiate a drag of the slider.  It just
# remembers the starting position of the mouse and slider.
#
# Arguments:
# w -		The scrollbar widget.
# x, y -	The mouse position at the start of the drag operation.

proc ::tk::ScrollStartDrag {w x y} {
    variable ::tk::Priv

    if {[$w cget -command] eq ""} {
	return
    }
    set Priv(pressX) $x
    set Priv(pressY) $y
    set Priv(initValues) [$w get]
    set iv0 [lindex $Priv(initValues) 0]
    if {[llength $Priv(initValues)] == 2} {
	set Priv(initPos) $iv0
    } elseif {$iv0 == 0} {
	set Priv(initPos) 0.0
    } else {
	set Priv(initPos) [expr {(double([lindex $Priv(initValues) 2])) \
		/ [lindex $Priv(initValues) 0]}]
    }
}

# ::tk::ScrollDrag --
# This procedure is called for each mouse motion even when the slider
# is being dragged.  It notifies the associated widget if we're not
# jump scrolling, and it just updates the scrollbar if we are jump
# scrolling.
#
# Arguments:
# w -		The scrollbar widget.
# x, y -	The current mouse position.

proc ::tk::ScrollDrag {w x y} {
    variable ::tk::Priv

    if {$Priv(initPos) eq ""} {
	return
    }
    set delta [$w delta [expr {$x - $Priv(pressX)}] [expr {$y - $Priv(pressY)}]]
    if {[$w cget -jump]} {
	if {[llength $Priv(initValues)] == 2} {
	    $w set [expr {[lindex $Priv(initValues) 0] + $delta}] \
		    [expr {[lindex $Priv(initValues) 1] + $delta}]
	} else {
	    set delta [expr {round($delta * [lindex $Priv(initValues) 0])}]
	    eval [list $w] set [lreplace $Priv(initValues) 2 3 \
		    [expr {[lindex $Priv(initValues) 2] + $delta}] \
		    [expr {[lindex $Priv(initValues) 3] + $delta}]]
	}
    } else {
	ScrollToPos $w [expr {$Priv(initPos) + $delta}]
    }
}

# ::tk::ScrollEndDrag --
# This procedure is called to end an interactive drag of the slider.
# It scrolls the window if we're in jump mode, otherwise it does nothing.
#
# Arguments:
# w -		The scrollbar widget.
# x, y -	The mouse position at the end of the drag operation.

proc ::tk::ScrollEndDrag {w x y} {
    variable ::tk::Priv

    if {$Priv(initPos) eq ""} {
	return
    }
    if {[$w cget -jump]} {
	set delta [$w delta [expr {$x - $Priv(pressX)}] \
		[expr {$y - $Priv(pressY)}]]
	ScrollToPos $w [expr {$Priv(initPos) + $delta}]
    }
    set Priv(initPos) ""
}

# ::tk::ScrollByUnits --
# This procedure tells the scrollbar's associated widget to scroll up
# or down by a given number of units.  It notifies the associated widget
# in different ways for old and new command syntaxes.
#
# Arguments:
# w -		The scrollbar widget.
# orient -	Which kinds of scrollbars this applies to:  "h" for
#		horizontal, "v" for vertical, "hv" for both.
# amount -	How many units to scroll:  typically 1 or -1.

proc ::tk::ScrollByUnits {w orient amount} {
    set cmd [$w cget -command]
    if {$cmd eq "" || ([string first \
	    [string index [$w cget -orient] 0] $orient] < 0)} {
	return
    }
    set info [$w get]
    if {[llength $info] == 2} {
	uplevel #0 $cmd scroll $amount units
    } else {
	uplevel #0 $cmd [expr {[lindex $info 2] + $amount}]
    }
}

# ::tk::ScrollByPages --
# This procedure tells the scrollbar's associated widget to scroll up
# or down by a given number of screenfuls.  It notifies the associated
# widget in different ways for old and new command syntaxes.
#
# Arguments:
# w -		The scrollbar widget.
# orient -	Which kinds of scrollbars this applies to:  "h" for
#		horizontal, "v" for vertical, "hv" for both.
# amount -	How many screens to scroll:  typically 1 or -1.

proc ::tk::ScrollByPages {w orient amount} {
    set cmd [$w cget -command]
    if {$cmd eq "" || ([string first \
	    [string index [$w cget -orient] 0] $orient] < 0)} {
	return
    }
    set info [$w get]
    if {[llength $info] == 2} {
	uplevel #0 $cmd scroll $amount pages
    } else {
	uplevel #0 $cmd [expr {[lindex $info 2] + $amount*([lindex $info 1] - 1)}]
    }
}

# ::tk::ScrollToPos --
# This procedure tells the scrollbar's associated widget to scroll to
# a particular location, given by a fraction between 0 and 1.  It notifies
# the associated widget in different ways for old and new command syntaxes.
#
# Arguments:
# w -		The scrollbar widget.
# pos -		A fraction between 0 and 1 indicating a desired position
#		in the document.

proc ::tk::ScrollToPos {w pos} {
    set cmd [$w cget -command]
    if {$cmd eq ""} {
	return
    }
    set info [$w get]
    if {[llength $info] == 2} {
	uplevel #0 $cmd moveto $pos
    } else {
	uplevel #0 $cmd [expr {round([lindex $info 0]*$pos)}]
    }
}

# ::tk::ScrollTopBottom
# Scroll to the top or bottom of the document, depending on the mouse
# position.
#
# Arguments:
# w -		The scrollbar widget.
# x, y -	Mouse coordinates within the widget.

proc ::tk::ScrollTopBottom {w x y} {
    variable ::tk::Priv
    set element [$w identify $x $y]
    if {[string match *1 $element]} {
	ScrollToPos $w 0
    } elseif {[string match *2 $element]} {
	ScrollToPos $w 1
    }

    # Set Priv(relief), since it's needed by tk::ScrollButtonUp.

    set Priv(relief) [$w cget -activerelief]
}

# ::tk::ScrollButton2Down
# This procedure is invoked when button 2 is pressed over a scrollbar.
# If the button is over the trough or slider, it sets the scrollbar to
# the mouse position and starts a slider drag.  Otherwise it just
# behaves the same as button 1.
#
# Arguments:
# w -		The scrollbar widget.
# x, y -	Mouse coordinates within the widget.

proc ::tk::ScrollButton2Down {w x y} {
    variable ::tk::Priv
    if {![winfo exists $w]} {
        return
    }
    set element [$w identify $x $y]
    if {[string match {arrow[12]} $element]} {
	ScrollButtonDown $w $x $y
	return
    }
    ScrollToPos $w [$w fraction $x $y]
    set Priv(relief) [$w cget -activerelief]

    # Need the "update idletasks" below so that the widget calls us
    # back to reset the actual scrollbar position before we start the
    # slider drag.

    update idletasks
    if {[winfo exists $w]} {
        $w configure -activerelief sunken
        $w activate slider
        ScrollStartDrag $w $x $y
    }
}<|MERGE_RESOLUTION|>--- conflicted
+++ resolved
@@ -129,48 +129,17 @@
 }
 }
 
-<<<<<<< HEAD
 bind Scrollbar <MouseWheel> {
-    tk::ScrollByUnits %W v [expr {%D/-30.0}]
+    tk::ScrollByUnits %W hv [expr {%D/-30.0}]
 }
 bind Scrollbar <Option-MouseWheel> {
-    tk::ScrollByUnits %W v [expr {%D/-3.0}]
+    tk::ScrollByUnits %W hv [expr {%D/-3.0}]
 }
 bind Scrollbar <Shift-MouseWheel> {
-    tk::ScrollByUnits %W h [expr {%D/-30.0}]
+    tk::ScrollByUnits %W hv [expr {%D/-30.0}]
 }
 bind Scrollbar <Shift-Option-MouseWheel> {
-    tk::ScrollByUnits %W h [expr {%D/-3.0}]
-=======
-if {[tk windowingsystem] eq "aqua"} {
-    bind Scrollbar <MouseWheel> {
-	tk::ScrollByUnits %W hv [expr {-(%D)}]
-    }
-    bind Scrollbar <Option-MouseWheel> {
-	tk::ScrollByUnits %W hv [expr {-10 * (%D)}]
-    }
-} else {
-    # We must make sure that positive and negative movements are rounded
-    # equally to integers, avoiding the problem that
-    #     (int)1/30 = 0,
-    # but
-    #     (int)-1/30 = -1
-    # The following code ensure equal +/- behaviour.
-    bind Scrollbar <MouseWheel> {
-	if {%D >= 0} {
-	    tk::ScrollByUnits %W hv [expr {-%D/30}]
-	} else {
-	    tk::ScrollByUnits %W hv [expr {(29-%D)/30}]
-	}
-    }
-}
-
-if {[tk windowingsystem] eq "x11"} {
-    bind Scrollbar <Button-4> {tk::ScrollByUnits %W hv -5}
-    bind Scrollbar <Button-5> {tk::ScrollByUnits %W hv 5}
-    bind Scrollbar <Button-6> {tk::ScrollByUnits %W hv -5}
-    bind Scrollbar <Button-7> {tk::ScrollByUnits %W hv 5}
->>>>>>> 51da8fab
+    tk::ScrollByUnits %W hv [expr {%D/-3.0}]
 }
 
 # tk::ScrollButtonDown --
