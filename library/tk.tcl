# tk.tcl --
#
# Initialization script normally executed in the interpreter for each Tk-based
# application.  Arranges class bindings for widgets.
#
# Copyright (c) 1992-1994 The Regents of the University of California.
# Copyright (c) 1994-1996 Sun Microsystems, Inc.
# Copyright (c) 1998-2000 Ajuba Solutions.
#
# See the file "license.terms" for information on usage and redistribution of
# this file, and for a DISCLAIMER OF ALL WARRANTIES.

# Insist on running with compatible version of Tcl
package require Tcl 8.6
# Verify that we have Tk binary and script components from the same release
package require -exact Tk  8.6b2

# Create a ::tk namespace
namespace eval ::tk {
    # Set up the msgcat commands
    namespace eval msgcat {
	namespace export mc mcmax
        if {[interp issafe] || [catch {package require msgcat}]} {
            # The msgcat package is not available.  Supply our own
            # minimal replacement.
            proc mc {src args} {
                tailcall format $src {*}$args
            }
            proc mcmax {args} {
                set max 0
                foreach string $args {
                    set len [string length $string]
                    if {$len>$max} {
                        set max $len
                    }
                }
                return $max
            }
        } else {
            # Get the commands from the msgcat package that Tk uses.
            namespace import ::msgcat::mc
            namespace import ::msgcat::mcmax
            ::msgcat::mcload [file join $::tk_library msgs]
        }
    }
    namespace import ::tk::msgcat::*
}
# and a ::ttk namespace
namespace eval ::ttk {
    if {$::tk_library ne ""} {
	# avoid file join to work in safe interps, but this is also x-plat ok
	variable library $::tk_library/ttk
    }
}

# Add Ttk & Tk's directory to the end of the auto-load search path, if it
# isn't already on the path:

if {[info exists ::auto_path] && ($::tk_library ne "")
    && ($::tk_library ni $::auto_path)
} then {
    lappend ::auto_path $::tk_library $::ttk::library
}

# Turn off strict Motif look and feel as a default.

set ::tk_strictMotif 0

# Turn on useinputmethods (X Input Methods) by default.
# We catch this because safe interpreters may not allow the call.

catch {tk useinputmethods 1}

# ::tk::PlaceWindow --
#   place a toplevel at a particular position
# Arguments:
#   toplevel	name of toplevel window
#   ?placement?	pointer ?center? ; places $w centered on the pointer
#		widget widgetPath ; centers $w over widget_name
#		defaults to placing toplevel in the middle of the screen
#   ?anchor?	center or widgetPath
# Results:
#   Returns nothing
#
proc ::tk::PlaceWindow {w {place ""} {anchor ""}} {
    wm withdraw $w
    update idletasks
    set checkBounds 1
    if {$place eq ""} {
	set x [expr {([winfo screenwidth $w]-[winfo reqwidth $w])/2}]
	set y [expr {([winfo screenheight $w]-[winfo reqheight $w])/2}]
	set checkBounds 0
    } elseif {[string equal -length [string length $place] $place "pointer"]} {
	## place at POINTER (centered if $anchor == center)
	if {[string equal -length [string length $anchor] $anchor "center"]} {
	    set x [expr {[winfo pointerx $w]-[winfo reqwidth $w]/2}]
	    set y [expr {[winfo pointery $w]-[winfo reqheight $w]/2}]
	} else {
	    set x [winfo pointerx $w]
	    set y [winfo pointery $w]
	}
    } elseif {[string equal -length [string length $place] $place "widget"] && \
	    [winfo exists $anchor] && [winfo ismapped $anchor]} {
	## center about WIDGET $anchor, widget must be mapped
	set x [expr {[winfo rootx $anchor] + \
		([winfo width $anchor]-[winfo reqwidth $w])/2}]
	set y [expr {[winfo rooty $anchor] + \
		([winfo height $anchor]-[winfo reqheight $w])/2}]
    } else {
	set x [expr {([winfo screenwidth $w]-[winfo reqwidth $w])/2}]
	set y [expr {([winfo screenheight $w]-[winfo reqheight $w])/2}]
	set checkBounds 0
    }
    if {$checkBounds} {
	if {$x < [winfo vrootx $w]} {
	    set x [winfo vrootx $w]
	} elseif {$x > ([winfo vrootx $w]+[winfo vrootwidth $w]-[winfo reqwidth $w])} {
	    set x [expr {[winfo vrootx $w]+[winfo vrootwidth $w]-[winfo reqwidth $w]}]
	}
	if {$y < [winfo vrooty $w]} {
	    set y [winfo vrooty $w]
	} elseif {$y > ([winfo vrooty $w]+[winfo vrootheight $w]-[winfo reqheight $w])} {
	    set y [expr {[winfo vrooty $w]+[winfo vrootheight $w]-[winfo reqheight $w]}]
	}
	if {[tk windowingsystem] eq "aqua"} {
	    # Avoid the native menu bar which sits on top of everything.
	    if {$y < 22} {
		set y 22
	    }
	}
    }
    wm maxsize $w [winfo vrootwidth $w] [winfo vrootheight $w]
    wm geometry $w +$x+$y
    wm deiconify $w
}

# ::tk::SetFocusGrab --
#   swap out current focus and grab temporarily (for dialogs)
# Arguments:
#   grab	new window to grab
#   focus	window to give focus to
# Results:
#   Returns nothing
#
proc ::tk::SetFocusGrab {grab {focus {}}} {
    set index "$grab,$focus"
    upvar ::tk::FocusGrab($index) data

    lappend data [focus]
    set oldGrab [grab current $grab]
    lappend data $oldGrab
    if {[winfo exists $oldGrab]} {
	lappend data [grab status $oldGrab]
    }
    # The "grab" command will fail if another application
    # already holds the grab.  So catch it.
    catch {grab $grab}
    if {[winfo exists $focus]} {
	focus $focus
    }
}

# ::tk::RestoreFocusGrab --
#   restore old focus and grab (for dialogs)
# Arguments:
#   grab	window that had taken grab
#   focus	window that had taken focus
#   destroy	destroy|withdraw - how to handle the old grabbed window
# Results:
#   Returns nothing
#
proc ::tk::RestoreFocusGrab {grab focus {destroy destroy}} {
    set index "$grab,$focus"
    if {[info exists ::tk::FocusGrab($index)]} {
	foreach {oldFocus oldGrab oldStatus} $::tk::FocusGrab($index) { break }
	unset ::tk::FocusGrab($index)
    } else {
	set oldGrab ""
    }

    catch {focus $oldFocus}
    grab release $grab
    if {$destroy eq "withdraw"} {
	wm withdraw $grab
    } else {
	destroy $grab
    }
    if {[winfo exists $oldGrab] && [winfo ismapped $oldGrab]} {
	if {$oldStatus eq "global"} {
	    grab -global $oldGrab
	} else {
	    grab $oldGrab
	}
    }
}

# ::tk::GetSelection --
#   This tries to obtain the default selection.  On Unix, we first try
#   and get a UTF8_STRING, a type supported by modern Unix apps for
#   passing Unicode data safely.  We fall back on the default STRING
#   type otherwise.  On Windows, only the STRING type is necessary.
# Arguments:
#   w	The widget for which the selection will be retrieved.
#	Important for the -displayof property.
#   sel	The source of the selection (PRIMARY or CLIPBOARD)
# Results:
#   Returns the selection, or an error if none could be found
#
if {[tk windowingsystem] ne "win32"} {
    proc ::tk::GetSelection {w {sel PRIMARY}} {
	if {[catch {
	    selection get -displayof $w -selection $sel -type UTF8_STRING
	} txt] && [catch {
	    selection get -displayof $w -selection $sel
	} txt]} then {
	    return -code error "could not find default selection"
	} else {
	    return $txt
	}
    }
} else {
    proc ::tk::GetSelection {w {sel PRIMARY}} {
	if {[catch {
	    selection get -displayof $w -selection $sel
	} txt]} then {
	    return -code error "could not find default selection"
	} else {
	    return $txt
	}
    }
}

# ::tk::ScreenChanged --
# This procedure is invoked by the binding mechanism whenever the
# "current" screen is changing.  The procedure does two things.
# First, it uses "upvar" to make variable "::tk::Priv" point at an
# array variable that holds state for the current display.  Second,
# it initializes the array if it didn't already exist.
#
# Arguments:
# screen -		The name of the new screen.

proc ::tk::ScreenChanged screen {
    # Extract the display name.
    set disp [string range $screen 0 [string last . $screen]-1]

    # Ensure that namespace separators never occur in the display name (as
    # they cause problems in variable names). Double-colons exist in some VNC
    # display names. [Bug 2912473]
    set disp [string map {:: _doublecolon_} $disp]

    uplevel #0 [list upvar #0 ::tk::Priv.$disp ::tk::Priv]
    variable ::tk::Priv
    global tcl_platform

    if {[info exists Priv]} {
	set Priv(screen) $screen
	return
    }
    array set Priv {
	activeMenu	{}
	activeItem	{}
	afterId		{}
	buttons		0
	buttonWindow	{}
	dragging	0
	focus		{}
	grab		{}
	initPos		{}
	inMenubutton	{}
	listboxPrev	{}
	menuBar		{}
	mouseMoved	0
	oldGrab		{}
	popup		{}
	postedMb	{}
	pressX		0
	pressY		0
	prevPos		0
	selectMode	char
    }
    set Priv(screen) $screen
    set Priv(tearoff) [string equal [tk windowingsystem] "x11"]
    set Priv(window) {}
}

# Do initial setup for Priv, so that it is always bound to something
# (otherwise, if someone references it, it may get set to a non-upvar-ed
# value, which will cause trouble later).

tk::ScreenChanged [winfo screen .]

# ::tk::EventMotifBindings --
# This procedure is invoked as a trace whenever ::tk_strictMotif is
# changed.  It is used to turn on or turn off the motif virtual
# bindings.
#
# Arguments:
# n1 - the name of the variable being changed ("::tk_strictMotif").

proc ::tk::EventMotifBindings {n1 dummy dummy} {
    upvar $n1 name
    
    if {$name} {
	set op delete
    } else {
	set op add
    }

    event $op <<Cut>> <Control-Key-w>
    event $op <<Copy>> <Meta-Key-w> 
    event $op <<Paste>> <Control-Key-y>
    event $op <<Undo>> <Control-underscore>
    event $op <<PrevChar>> <Control-Key-b>
    event $op <<NextChar>> <Control-Key-f>
    event $op <<PrevLine>> <Control-Key-p>
    event $op <<NextLine>> <Control-Key-n>
}

#----------------------------------------------------------------------
# Define common dialogs on platforms where they are not implemented 
# using compiled code.
#----------------------------------------------------------------------

if {![llength [info commands tk_chooseColor]]} {
    proc ::tk_chooseColor {args} {
	tailcall ::tk::dialog::color:: {*}$args
    }
}
if {![llength [info commands tk_getOpenFile]]} {
    proc ::tk_getOpenFile {args} {
	if {$::tk_strictMotif} {
	    tailcall ::tk::MotifFDialog open {*}$args
	} else {
	    tailcall ::tk::dialog::file:: open {*}$args
	}
    }
}
if {![llength [info commands tk_getSaveFile]]} {
    proc ::tk_getSaveFile {args} {
	if {$::tk_strictMotif} {
	    tailcall ::tk::MotifFDialog save {*}$args
	} else {
	    tailcall ::tk::dialog::file:: save {*}$args
	}
    }
}
if {![llength [info commands tk_messageBox]]} {
    proc ::tk_messageBox {args} {
	tailcall ::tk::MessageBox {*}$args
    }
}
if {![llength [info command tk_chooseDirectory]]} {
    proc ::tk_chooseDirectory {args} {
	tailcall ::tk::dialog::file::chooseDir:: {*}$args
    }
}

#----------------------------------------------------------------------
# Define the set of common virtual events.
#----------------------------------------------------------------------

switch -exact -- [tk windowingsystem] {
    "x11" {
	event add <<Cut>>		<Control-Key-x> <Key-F20> <Control-Lock-Key-X>
	event add <<Copy>>		<Control-Key-c> <Key-F16> <Control-Lock-Key-C>
	event add <<Paste>>		<Control-Key-v> <Key-F18> <Control-Lock-Key-V>
	event add <<PasteSelection>>	<ButtonRelease-2>
	event add <<Undo>>		<Control-Key-z> <Control-Lock-Key-Z>
	event add <<Redo>>		<Control-Key-Z> <Control-Lock-Key-z>
	event add <<ContextMenu>>	<Button-3>
	if {[info exists tcl_platform(os)] && $tcl_platform(os) eq "Darwin"} {
	    event add <<ContextMenu>>	<Button-2>
	}

	event add <<SelectAll>>		<Control-Key-slash>
	event add <<SelectNone>>	<Control-Key-backslash>
	event add <<NextChar>>		<Right>
	event add <<SelectNextChar>>	<Shift-Right>
	event add <<PrevChar>>		<Left>
	event add <<SelectPrevChar>>	<Shift-Left>
	event add <<NextWord>>		<Control-Right>
	event add <<SelectNextWord>>	<Control-Shift-Right>
	event add <<PrevWord>>		<Control-Left>
<<<<<<< HEAD
	event add <<SelectPrevWord>>	<Shift-Control-Left>
	event add <<LineStart>>		<Home> <Control-Key-a> <Control-Lock-Key-A>
=======
	event add <<SelectPrevWord>>	<Control-Shift-Left>
	event add <<LineStart>>		<Home>
>>>>>>> 29269fea
	event add <<SelectLineStart>>	<Shift-Home>
	event add <<LineEnd>>		<End> <Control-Key-e> <Control-Lock-Key-E>
	event add <<SelectLineEnd>>	<Shift-End>
	event add <<PrevLine>>		<Up>
	event add <<NextLine>>		<Down>
	event add <<SelectPrevLine>>	<Shift-Up>
	event add <<SelectNextLine>>	<Shift-Down>
	event add <<PrevPara>>		<Control-Up>
	event add <<NextPara>>		<Control-Down>
	event add <<SelectPrevPara>>	<Shift-Control-Up>
	event add <<SelectPrevPara>>	<Shift-Control-Down>

	# Some OS's define a goofy (as in, not <Shift-Tab>) keysym that is
	# returned when the user presses <Shift-Tab>. In order for tab
	# traversal to work, we have to add these keysyms to the PrevWindow
	# event. We use catch just in case the keysym isn't recognized.

	# This is needed for XFree86 systems
	catch { event add <<PrevWindow>> <ISO_Left_Tab> }
	# This seems to be correct on *some* HP systems.
	catch { event add <<PrevWindow>> <hpBackTab> }

	trace add variable ::tk_strictMotif write ::tk::EventMotifBindings
	set ::tk_strictMotif $::tk_strictMotif
	# On unix, we want to always display entry/text selection,
	# regardless of which window has focus
	set ::tk::AlwaysShowSelection 1
    }
    "win32" {
	event add <<Cut>>		<Control-Key-x> <Shift-Key-Delete> <Control-Lock-Key-X>
	event add <<Copy>>		<Control-Key-c> <Control-Key-Insert> <Control-Lock-Key-C>
	event add <<Paste>>		<Control-Key-v> <Shift-Key-Insert> <Control-Lock-Key-V>
	event add <<PasteSelection>>	<ButtonRelease-2>
  	event add <<Undo>>		<Control-Key-z> <Control-Lock-Key-Z>
	event add <<Redo>>		<Control-Key-y> <Control-Lock-Key-Y>
	event add <<ContextMenu>>	<Button-3>

	event add <<SelectAll>>		<Control-Key-slash>
	event add <<SelectNone>>	<Control-Key-backslash>
	event add <<NextChar>>		<Right>
	event add <<SelectNextChar>>	<Shift-Right>
	event add <<PrevChar>>		<Left>
	event add <<SelectPrevChar>>	<Shift-Left>
	event add <<NextWord>>		<Control-Right>
	event add <<SelectNextWord>>	<Control-Shift-Right>
	event add <<PrevWord>>		<Control-Left>
<<<<<<< HEAD
	event add <<SelectPrevWord>>	<Shift-Control-Left>
	event add <<LineStart>>		<Home> <Control-Key-a> <Control-Lock-Key-A>
=======
	event add <<SelectPrevWord>>	<Control-Shift-Left>
	event add <<LineStart>>		<Home>
>>>>>>> 29269fea
	event add <<SelectLineStart>>	<Shift-Home>
	event add <<LineEnd>>		<End> <Control-Key-e> <Control-Lock-Key-E>
	event add <<SelectLineEnd>>	<Shift-End>
	event add <<PrevLine>>		<Up>
	event add <<NextLine>>		<Down>
	event add <<SelectPrevLine>>	<Shift-Up>
	event add <<SelectNextLine>>	<Shift-Down>
	event add <<PrevPara>>		<Control-Up>
	event add <<NextPara>>		<Control-Down>
	event add <<SelectPrevPara>>	<Shift-Control-Up>
	event add <<SelectPrevPara>>	<Shift-Control-Down>
    }
    "aqua" {
	event add <<Cut>>		<Command-Key-x> <Key-F2> <Control-Lock-Key-X>
	event add <<Copy>>		<Command-Key-c> <Key-F3> <Control-Lock-Key-C>
	event add <<Paste>>		<Command-Key-v> <Key-F4> <Control-Lock-Key-V>
	event add <<PasteSelection>>	<ButtonRelease-2>
	event add <<Clear>>		<Clear>
	event add <<ContextMenu>>	<Button-2>

	# Official bindings
	# See http://support.apple.com/kb/HT1343
	event add <<SelectAll>>		<Command-Key-a>
	event add <<SelectNone>>	<Option-Command-Key-a>
	event add <<Undo>>		<Command-Key-z> <Control-Lock-Key-Z>
	event add <<Redo>>		<Command-Key-Z> <Control-Lock-Key-z>
	event add <<NextChar>>		<Right> <Control-Key-f> <Control-Lock-Key-F>
	event add <<SelectNextChar>>	<Shift-Right>
	event add <<PrevChar>>		<Left> <Control-Key-b> <Control-Lock-Key-B>
	event add <<SelectPrevChar>>	<Shift-Left>
	event add <<NextWord>>		<Option-Right>
	event add <<SelectNextWord>>	<Shift-Option-Right>
	event add <<PrevWord>>		<Option-Left>
	event add <<SelectPrevWord>>	<Shift-Option-Left>
	event add <<LineStart>>		<Home> <Command-Left> <Control-Key-a> <Control-Lock-Key-A>
	event add <<SelectLineStart>>	<Shift-Home> <Shift-Command-Left> <Control-Key-A> <Control-Lock-Key-a>
	event add <<LineEnd>>		<End> <Command-Right> <Control-Key-e> <Control-Lock-Key-E>
	event add <<SelectLineEnd>>	<Shift-End> <Shift-Command-Right> <Control-Key-E> <Control-Lock-Key-e>
	event add <<PrevLine>>		<Up> <Control-Key-p> <Control-Lock-Key-P>
	event add <<SelectPrevLine>>	<Shift-Up> <Control-Key-P> <Control-Lock-Key-p>
	event add <<NextLine>>		<Down> <Control-Key-n> <Control-Lock-Key-N>
	event add <<SelectNextLine>>	<Shift-Down> <Control-Key-N> <Control-Lock-Key-n>
	# Not official, but logical extensions of above. Also derived from
	# bindings present in MS Word on OSX.
	event add <<PrevPara>>		<Option-Up>
	event add <<NextPara>>		<Option-Down>
	event add <<SelectPrevPara>>	<Shift-Option-Up>
	event add <<SelectPrevPara>>	<Shift-Option-Down>
    }
}

# ----------------------------------------------------------------------
# Read in files that define all of the class bindings.
# ----------------------------------------------------------------------

if {$::tk_library ne ""} {
    proc ::tk::SourceLibFile {file} {
        namespace eval :: [list source [file join $::tk_library $file.tcl]]
    }
    namespace eval ::tk {
	SourceLibFile icons
	SourceLibFile button
	SourceLibFile entry
	SourceLibFile listbox
	SourceLibFile menu
	SourceLibFile panedwindow
	SourceLibFile scale
	SourceLibFile scrlbar
	SourceLibFile spinbox
	SourceLibFile text
    }
}

# ----------------------------------------------------------------------
# Default bindings for keyboard traversal.
# ----------------------------------------------------------------------

event add <<PrevWindow>> <Shift-Tab>
event add <<NextWindow>> <Tab>
bind all <<NextWindow>> {tk::TabToWindow [tk_focusNext %W]}
bind all <<PrevWindow>> {tk::TabToWindow [tk_focusPrev %W]}

# ::tk::CancelRepeat --
# This procedure is invoked to cancel an auto-repeat action described
# by ::tk::Priv(afterId).  It's used by several widgets to auto-scroll
# the widget when the mouse is dragged out of the widget with a
# button pressed.
#
# Arguments:
# None.

proc ::tk::CancelRepeat {} {
    variable ::tk::Priv
    after cancel $Priv(afterId)
    set Priv(afterId) {}
}

# ::tk::TabToWindow --
# This procedure moves the focus to the given widget.
# It sends a <<TraverseOut>> virtual event to the previous focus window, 
# if any, before changing the focus, and a <<TraverseIn>> event
# to the new focus window afterwards.
#
# Arguments:
# w - Window to which focus should be set.

proc ::tk::TabToWindow {w} {
    set focus [focus]
    if {$focus ne ""} {
	event generate $focus <<TraverseOut>>
    }
    focus $w
    event generate $w <<TraverseIn>>
}

# ::tk::UnderlineAmpersand --
#	This procedure takes some text with ampersand and returns text w/o
#	ampersand and position of the ampersand.  Double ampersands are
#	converted to single ones.  Position returned is -1 when there is no
#	ampersand.
#
proc ::tk::UnderlineAmpersand {text} {
    set s [string map {&& & & \ufeff} $text]
    set idx [string first \ufeff $s]
    return [list [string map {\ufeff {}} $s] $idx]
}

# ::tk::SetAmpText -- 
#	Given widget path and text with "magic ampersands", sets -text and
#	-underline options for the widget
#
proc ::tk::SetAmpText {widget text} {
    lassign [UnderlineAmpersand $text] newtext under
    $widget configure -text $newtext -underline $under
}

# ::tk::AmpWidget --
#	Creates new widget, turning -text option into -text and -underline
#	options, returned by ::tk::UnderlineAmpersand.
#
proc ::tk::AmpWidget {class path args} {
    set options {}
    foreach {opt val} $args {
	if {$opt eq "-text"} {
	    lassign [UnderlineAmpersand $val] newtext under
	    lappend options -text $newtext -underline $under
	} else {
	    lappend options $opt $val
	}
    }
    set result [$class $path {*}$options]
    if {[string match "*button" $class]} {
	bind $path <<AltUnderlined>> [list $path invoke]
    }
    return $result
}

# ::tk::AmpMenuArgs --
#	Processes arguments for a menu entry, turning -label option into
#	-label and -underline options, returned by ::tk::UnderlineAmpersand.
#
proc ::tk::AmpMenuArgs {widget add type args} {
    set options {}
    foreach {opt val} $args {
	if {$opt eq "-label"} {
	    lassign [UnderlineAmpersand $val] newlabel under
	    lappend options -label $newlabel -underline $under
	} else {
	    lappend options $opt $val
	}
    }
    $widget add $type {*}$options
}

# ::tk::FindAltKeyTarget --
#	Search recursively through the hierarchy of visible widgets to find
#	button or label which has $char as underlined character.
#
proc ::tk::FindAltKeyTarget {path char} {
    set class [winfo class $path]
    if {$class in {
	Button Checkbutton Label Radiobutton
	TButton TCheckbutton TLabel TRadiobutton
    } && [string equal -nocase $char \
	    [string index [$path cget -text] [$path cget -underline]]]} {
	return $path
    }
    set subwins [concat [grid slaves $path] [pack slaves $path] \
	    [place slaves $path]]
    if {$class eq "Canvas"} {
	foreach item [$path find all] {
	    if {[$path type $item] eq "window"} {
		set w [$path itemcget $item -window]
		if {$w ne ""} {lappend subwins $w}
	    }
	}
    } elseif {$class eq "Text"} {
	lappend subwins {*}[$path window names]
    }
    foreach child $subwins {
	set target [FindAltKeyTarget $child $char]
	if {$target ne ""} {
	    return $target
	}
    }
}

# ::tk::AltKeyInDialog --
#	<Alt-Key> event handler for standard dialogs. Sends <<AltUnderlined>>
#	to button or label which has appropriate underlined character.
#
proc ::tk::AltKeyInDialog {path key} {
    set target [FindAltKeyTarget $path $key]
    if {$target ne ""} {
	event generate $target <<AltUnderlined>>
    }
}

# ::tk::mcmaxamp --
#	Replacement for mcmax, used for texts with "magic ampersand" in it.
#

proc ::tk::mcmaxamp {args} {
    set maxlen 0
    foreach arg $args {
	# Should we run [mc] in caller's namespace?
	lassign [UnderlineAmpersand [mc $arg]] msg
	set length [string length $msg]
	if {$length > $maxlen} {
	    set maxlen $length
	}
    }
    return $maxlen
}

# For now, turn off the custom mdef proc for the mac:

if {[tk windowingsystem] eq "aqua"} {
    namespace eval ::tk::mac {
	set useCustomMDEF 0
    }
}

# Run the Ttk themed widget set initialization
if {$::ttk::library ne ""} {
    uplevel \#0 [list source $::ttk::library/ttk.tcl]
}

# Local Variables:
# mode: tcl
# fill-column: 78
# End:<|MERGE_RESOLUTION|>--- conflicted
+++ resolved
@@ -313,14 +313,22 @@
 	set op add
     }
 
-    event $op <<Cut>> <Control-Key-w>
-    event $op <<Copy>> <Meta-Key-w> 
-    event $op <<Paste>> <Control-Key-y>
+    event $op <<Cut>> <Control-Key-w> <Shift-Key-Delete>
+    event $op <<Copy>> <Meta-Key-w> <Control-Key-Insert>
+    event $op <<Paste>> <Control-Key-y> <Shift-Key-Insert>
     event $op <<Undo>> <Control-underscore>
-    event $op <<PrevChar>> <Control-Key-b>
-    event $op <<NextChar>> <Control-Key-f>
-    event $op <<PrevLine>> <Control-Key-p>
-    event $op <<NextLine>> <Control-Key-n>
+    event $op <<PrevChar>> <Control-Key-b> <Control-Lock-Key-B>
+    event $op <<NextChar>> <Control-Key-f> <Control-Lock-Key-F>
+    event $op <<PrevLine>> <Control-Key-p> <Control-Lock-Key-P>
+    event $op <<NextLine>> <Control-Key-n> <Control-Lock-Key-N>
+    event $op <<LineStart>> <Control-Key-a> <Control-Lock-Key-A>
+    event $op <<LineEnd>> <Control-Key-e> <Control-Lock-Key-E>
+    event $op <<SelectPrevChar>> <Control-Key-B> <Control-Lock-Key-b>
+    event $op <<SelectNextChar>> <Control-Key-F> <Control-Lock-Key-f>
+    event $op <<SelectPrevLine>> <Control-Key-P> <Control-Lock-Key-p>
+    event $op <<SelectNextLine>> <Control-Key-N> <Control-Lock-Key-n>
+    event $op <<SelectLineStart>> <Control-Key-A> <Control-Lock-Key-a>
+    event $op <<SelectLineEnd>> <Control-Key-E> <Control-Lock-Key-e>
 }
  
@@ -390,13 +398,56 @@
 	event add <<NextWord>>		<Control-Right>
 	event add <<SelectNextWord>>	<Control-Shift-Right>
 	event add <<PrevWord>>		<Control-Left>
-<<<<<<< HEAD
-	event add <<SelectPrevWord>>	<Shift-Control-Left>
-	event add <<LineStart>>		<Home> <Control-Key-a> <Control-Lock-Key-A>
-=======
 	event add <<SelectPrevWord>>	<Control-Shift-Left>
 	event add <<LineStart>>		<Home>
->>>>>>> 29269fea
+	event add <<SelectLineStart>>	<Shift-Home>
+	event add <<LineEnd>>		<End>
+	event add <<SelectLineEnd>>	<Shift-End>
+	event add <<PrevLine>>		<Up>
+	event add <<NextLine>>		<Down>
+	event add <<SelectPrevLine>>	<Shift-Up>
+	event add <<SelectNextLine>>	<Shift-Down>
+	event add <<PrevPara>>		<Control-Up>
+	event add <<NextPara>>		<Control-Down>
+	event add <<SelectPrevPara>>	<Control-Shift-Up>
+	event add <<SelectPrevPara>>	<Control-Shift-Down>
+
+	# Some OS's define a goofy (as in, not <Shift-Tab>) keysym that is
+	# returned when the user presses <Shift-Tab>. In order for tab
+	# traversal to work, we have to add these keysyms to the PrevWindow
+	# event. We use catch just in case the keysym isn't recognized.
+
+	# This is needed for XFree86 systems
+	catch { event add <<PrevWindow>> <ISO_Left_Tab> }
+	# This seems to be correct on *some* HP systems.
+	catch { event add <<PrevWindow>> <hpBackTab> }
+
+	trace add variable ::tk_strictMotif write ::tk::EventMotifBindings
+	set ::tk_strictMotif $::tk_strictMotif
+	# On unix, we want to always display entry/text selection,
+	# regardless of which window has focus
+	set ::tk::AlwaysShowSelection 1
+    }
+    "win32" {
+	event add <<Cut>>		<Control-Key-x> <Shift-Key-Delete> <Control-Lock-Key-X>
+	event add <<Copy>>		<Control-Key-c> <Control-Key-Insert> <Control-Lock-Key-C>
+	event add <<Paste>>		<Control-Key-v> <Shift-Key-Insert> <Control-Lock-Key-V>
+	event add <<PasteSelection>>	<ButtonRelease-2>
+  	event add <<Undo>>		<Control-Key-z> <Control-Lock-Key-Z>
+	event add <<Redo>>		<Control-Key-y> <Control-Lock-Key-Y>
+	event add <<ContextMenu>>	<Button-3>
+
+	event add <<SelectAll>>		<Control-Key-slash>
+	event add <<SelectNone>>	<Control-Key-backslash>
+	event add <<NextChar>>		<Right>
+	event add <<SelectNextChar>>	<Shift-Right>
+	event add <<PrevChar>>		<Left>
+	event add <<SelectPrevChar>>	<Shift-Left>
+	event add <<NextWord>>		<Control-Right>
+	event add <<SelectNextWord>>	<Control-Shift-Right>
+	event add <<PrevWord>>		<Control-Left>
+	event add <<SelectPrevWord>>	<Control-Shift-Left>
+	event add <<LineStart>>		<Home> <Control-Key-a> <Control-Lock-Key-A>
 	event add <<SelectLineStart>>	<Shift-Home>
 	event add <<LineEnd>>		<End> <Control-Key-e> <Control-Lock-Key-E>
 	event add <<SelectLineEnd>>	<Shift-End>
@@ -406,61 +457,8 @@
 	event add <<SelectNextLine>>	<Shift-Down>
 	event add <<PrevPara>>		<Control-Up>
 	event add <<NextPara>>		<Control-Down>
-	event add <<SelectPrevPara>>	<Shift-Control-Up>
-	event add <<SelectPrevPara>>	<Shift-Control-Down>
-
-	# Some OS's define a goofy (as in, not <Shift-Tab>) keysym that is
-	# returned when the user presses <Shift-Tab>. In order for tab
-	# traversal to work, we have to add these keysyms to the PrevWindow
-	# event. We use catch just in case the keysym isn't recognized.
-
-	# This is needed for XFree86 systems
-	catch { event add <<PrevWindow>> <ISO_Left_Tab> }
-	# This seems to be correct on *some* HP systems.
-	catch { event add <<PrevWindow>> <hpBackTab> }
-
-	trace add variable ::tk_strictMotif write ::tk::EventMotifBindings
-	set ::tk_strictMotif $::tk_strictMotif
-	# On unix, we want to always display entry/text selection,
-	# regardless of which window has focus
-	set ::tk::AlwaysShowSelection 1
-    }
-    "win32" {
-	event add <<Cut>>		<Control-Key-x> <Shift-Key-Delete> <Control-Lock-Key-X>
-	event add <<Copy>>		<Control-Key-c> <Control-Key-Insert> <Control-Lock-Key-C>
-	event add <<Paste>>		<Control-Key-v> <Shift-Key-Insert> <Control-Lock-Key-V>
-	event add <<PasteSelection>>	<ButtonRelease-2>
-  	event add <<Undo>>		<Control-Key-z> <Control-Lock-Key-Z>
-	event add <<Redo>>		<Control-Key-y> <Control-Lock-Key-Y>
-	event add <<ContextMenu>>	<Button-3>
-
-	event add <<SelectAll>>		<Control-Key-slash>
-	event add <<SelectNone>>	<Control-Key-backslash>
-	event add <<NextChar>>		<Right>
-	event add <<SelectNextChar>>	<Shift-Right>
-	event add <<PrevChar>>		<Left>
-	event add <<SelectPrevChar>>	<Shift-Left>
-	event add <<NextWord>>		<Control-Right>
-	event add <<SelectNextWord>>	<Control-Shift-Right>
-	event add <<PrevWord>>		<Control-Left>
-<<<<<<< HEAD
-	event add <<SelectPrevWord>>	<Shift-Control-Left>
-	event add <<LineStart>>		<Home> <Control-Key-a> <Control-Lock-Key-A>
-=======
-	event add <<SelectPrevWord>>	<Control-Shift-Left>
-	event add <<LineStart>>		<Home>
->>>>>>> 29269fea
-	event add <<SelectLineStart>>	<Shift-Home>
-	event add <<LineEnd>>		<End> <Control-Key-e> <Control-Lock-Key-E>
-	event add <<SelectLineEnd>>	<Shift-End>
-	event add <<PrevLine>>		<Up>
-	event add <<NextLine>>		<Down>
-	event add <<SelectPrevLine>>	<Shift-Up>
-	event add <<SelectNextLine>>	<Shift-Down>
-	event add <<PrevPara>>		<Control-Up>
-	event add <<NextPara>>		<Control-Down>
-	event add <<SelectPrevPara>>	<Shift-Control-Up>
-	event add <<SelectPrevPara>>	<Shift-Control-Down>
+	event add <<SelectPrevPara>>	<Control-Shift-Up>
+	event add <<SelectPrevPara>>	<Control-Shift-Down>
     }
     "aqua" {
 	event add <<Cut>>		<Command-Key-x> <Key-F2> <Control-Lock-Key-X>
