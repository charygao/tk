# tk.tcl --
#
# Initialization script normally executed in the interpreter for each Tk-based
# application.  Arranges class bindings for widgets.
#
# Copyright (c) 1992-1994 The Regents of the University of California.
# Copyright (c) 1994-1996 Sun Microsystems, Inc.
# Copyright (c) 1998-2000 Ajuba Solutions.
#
# See the file "license.terms" for information on usage and redistribution of
# this file, and for a DISCLAIMER OF ALL WARRANTIES.

# Verify that we have Tk binary and script components from the same release
<<<<<<< HEAD
package require -exact Tk  8.6.1
=======
package require -exact Tk  8.6.2

>>>>>>> f88c6d3e
# Create a ::tk namespace
namespace eval ::tk {
    # Set up the msgcat commands
    namespace eval msgcat {
	namespace export mc mcmax
        if {[interp issafe] || [catch {package require msgcat}]} {
            # The msgcat package is not available.  Supply our own
            # minimal replacement.
            proc mc {src args} {
                return [format $src {*}$args]
            }
            proc mcmax {args} {
                set max 0
                foreach string $args {
                    set len [string length $string]
                    if {$len>$max} {
                        set max $len
                    }
                }
                return $max
            }
        } else {
            # Get the commands from the msgcat package that Tk uses.
            namespace import ::msgcat::mc
            namespace import ::msgcat::mcmax
            ::msgcat::mcload [file join $::tk_library msgs]
        }
    }
    namespace import ::tk::msgcat::*
}
# and a ::ttk namespace
namespace eval ::ttk {
    if {$::tk_library ne ""} {
	# avoid file join to work in safe interps, but this is also x-plat ok
	variable library $::tk_library/ttk
    }
}

# Add Ttk & Tk's directory to the end of the auto-load search path, if it
# isn't already on the path:

if {[info exists ::auto_path] && ($::tk_library ne "")
    && ($::tk_library ni $::auto_path)
} then {
    lappend ::auto_path $::tk_library $::ttk::library
}

# Turn off strict Motif look and feel as a default.

set ::tk_strictMotif 0

# Turn on useinputmethods (X Input Methods) by default.
# We catch this because safe interpreters may not allow the call.

catch {tk useinputmethods 1}

# ::tk::PlaceWindow --
#   place a toplevel at a particular position
# Arguments:
#   toplevel	name of toplevel window
#   ?placement?	pointer ?center? ; places $w centered on the pointer
#		widget widgetPath ; centers $w over widget_name
#		defaults to placing toplevel in the middle of the screen
#   ?anchor?	center or widgetPath
# Results:
#   Returns nothing
#
proc ::tk::PlaceWindow {w {place ""} {anchor ""}} {
    wm withdraw $w
    update idletasks
    set checkBounds 1
    if {$place eq ""} {
	set x [expr {([winfo screenwidth $w]-[winfo reqwidth $w])/2}]
	set y [expr {([winfo screenheight $w]-[winfo reqheight $w])/2}]
	set checkBounds 0
    } elseif {[string equal -length [string length $place] $place "pointer"]} {
	## place at POINTER (centered if $anchor == center)
	if {[string equal -length [string length $anchor] $anchor "center"]} {
	    set x [expr {[winfo pointerx $w]-[winfo reqwidth $w]/2}]
	    set y [expr {[winfo pointery $w]-[winfo reqheight $w]/2}]
	} else {
	    set x [winfo pointerx $w]
	    set y [winfo pointery $w]
	}
    } elseif {[string equal -length [string length $place] $place "widget"] && \
	    [winfo exists $anchor] && [winfo ismapped $anchor]} {
	## center about WIDGET $anchor, widget must be mapped
	set x [expr {[winfo rootx $anchor] + \
		([winfo width $anchor]-[winfo reqwidth $w])/2}]
	set y [expr {[winfo rooty $anchor] + \
		([winfo height $anchor]-[winfo reqheight $w])/2}]
    } else {
	set x [expr {([winfo screenwidth $w]-[winfo reqwidth $w])/2}]
	set y [expr {([winfo screenheight $w]-[winfo reqheight $w])/2}]
	set checkBounds 0
    }
    if {$checkBounds} {
	if {$x < [winfo vrootx $w]} {
	    set x [winfo vrootx $w]
	} elseif {$x > ([winfo vrootx $w]+[winfo vrootwidth $w]-[winfo reqwidth $w])} {
	    set x [expr {[winfo vrootx $w]+[winfo vrootwidth $w]-[winfo reqwidth $w]}]
	}
	if {$y < [winfo vrooty $w]} {
	    set y [winfo vrooty $w]
	} elseif {$y > ([winfo vrooty $w]+[winfo vrootheight $w]-[winfo reqheight $w])} {
	    set y [expr {[winfo vrooty $w]+[winfo vrootheight $w]-[winfo reqheight $w]}]
	}
	if {[tk windowingsystem] eq "aqua"} {
	    # Avoid the native menu bar which sits on top of everything.
	    if {$y < 22} {
		set y 22
	    }
	}
    }
    wm maxsize $w [winfo vrootwidth $w] [winfo vrootheight $w]
    wm geometry $w +$x+$y
    wm deiconify $w
}

# ::tk::SetFocusGrab --
#   swap out current focus and grab temporarily (for dialogs)
# Arguments:
#   grab	new window to grab
#   focus	window to give focus to
# Results:
#   Returns nothing
#
proc ::tk::SetFocusGrab {grab {focus {}}} {
    set index "$grab,$focus"
    upvar ::tk::FocusGrab($index) data

    lappend data [focus]
    set oldGrab [grab current $grab]
    lappend data $oldGrab
    if {[winfo exists $oldGrab]} {
	lappend data [grab status $oldGrab]
    }
    # The "grab" command will fail if another application
    # already holds the grab.  So catch it.
    catch {grab $grab}
    if {[winfo exists $focus]} {
	focus $focus
    }
}

# ::tk::RestoreFocusGrab --
#   restore old focus and grab (for dialogs)
# Arguments:
#   grab	window that had taken grab
#   focus	window that had taken focus
#   destroy	destroy|withdraw - how to handle the old grabbed window
# Results:
#   Returns nothing
#
proc ::tk::RestoreFocusGrab {grab focus {destroy destroy}} {
    set index "$grab,$focus"
    if {[info exists ::tk::FocusGrab($index)]} {
	foreach {oldFocus oldGrab oldStatus} $::tk::FocusGrab($index) { break }
	unset ::tk::FocusGrab($index)
    } else {
	set oldGrab ""
    }

    catch {focus $oldFocus}
    grab release $grab
    if {$destroy eq "withdraw"} {
	wm withdraw $grab
    } else {
	destroy $grab
    }
    if {[winfo exists $oldGrab] && [winfo ismapped $oldGrab]} {
	if {$oldStatus eq "global"} {
	    grab -global $oldGrab
	} else {
	    grab $oldGrab
	}
    }
}

# ::tk::GetSelection --
#   This tries to obtain the default selection.  On Unix, we first try
#   and get a UTF8_STRING, a type supported by modern Unix apps for
#   passing Unicode data safely.  We fall back on the default STRING
#   type otherwise.  On Windows, only the STRING type is necessary.
# Arguments:
#   w	The widget for which the selection will be retrieved.
#	Important for the -displayof property.
#   sel	The source of the selection (PRIMARY or CLIPBOARD)
# Results:
#   Returns the selection, or an error if none could be found
#
if {[tk windowingsystem] ne "win32"} {
    proc ::tk::GetSelection {w {sel PRIMARY}} {
	if {[catch {
	    selection get -displayof $w -selection $sel -type UTF8_STRING
	} txt] && [catch {
	    selection get -displayof $w -selection $sel
	} txt]} then {
	    return -code error -errorcode {TK SELECTION NONE} \
		"could not find default selection"
	} else {
	    return $txt
	}
    }
} else {
    proc ::tk::GetSelection {w {sel PRIMARY}} {
	if {[catch {
	    selection get -displayof $w -selection $sel
	} txt]} then {
	    return -code error -errorcode {TK SELECTION NONE} \
		"could not find default selection"
	} else {
	    return $txt
	}
    }
}

# ::tk::ScreenChanged --
# This procedure is invoked by the binding mechanism whenever the
# "current" screen is changing.  The procedure does two things.
# First, it uses "upvar" to make variable "::tk::Priv" point at an
# array variable that holds state for the current display.  Second,
# it initializes the array if it didn't already exist.
#
# Arguments:
# screen -		The name of the new screen.

proc ::tk::ScreenChanged screen {
    # Extract the display name.
    set disp [string range $screen 0 [string last . $screen]-1]

    # Ensure that namespace separators never occur in the display name (as
    # they cause problems in variable names). Double-colons exist in some VNC
    # display names. [Bug 2912473]
    set disp [string map {:: _doublecolon_} $disp]

    uplevel #0 [list upvar #0 ::tk::Priv.$disp ::tk::Priv]
    variable ::tk::Priv
    global tcl_platform

    if {[info exists Priv]} {
	set Priv(screen) $screen
	return
    }
    array set Priv {
	activeMenu	{}
	activeItem	{}
	afterId		{}
	buttons		0
	buttonWindow	{}
	dragging	0
	focus		{}
	grab		{}
	initPos		{}
	inMenubutton	{}
	listboxPrev	{}
	menuBar		{}
	mouseMoved	0
	oldGrab		{}
	popup		{}
	postedMb	{}
	pressX		0
	pressY		0
	prevPos		0
	selectMode	char
    }
    set Priv(screen) $screen
    set Priv(tearoff) [string equal [tk windowingsystem] "x11"]
    set Priv(window) {}
}

# Do initial setup for Priv, so that it is always bound to something
# (otherwise, if someone references it, it may get set to a non-upvar-ed
# value, which will cause trouble later).

tk::ScreenChanged [winfo screen .]

# ::tk::EventMotifBindings --
# This procedure is invoked as a trace whenever ::tk_strictMotif is
# changed.  It is used to turn on or turn off the motif virtual
# bindings.
#
# Arguments:
# n1 - the name of the variable being changed ("::tk_strictMotif").

proc ::tk::EventMotifBindings {n1 dummy dummy} {
    upvar $n1 name
    
    if {$name} {
	set op delete
    } else {
	set op add
    }

    event $op <<Cut>> <Control-Key-w> <Control-Lock-Key-W> <Shift-Key-Delete>
    event $op <<Copy>> <Meta-Key-w> <Meta-Lock-Key-W> <Control-Key-Insert>
    event $op <<Paste>> <Control-Key-y> <Control-Lock-Key-Y> <Shift-Key-Insert>
    event $op <<Undo>> <Control-underscore>
    event $op <<PrevChar>> <Control-Key-b> <Control-Lock-Key-B>
    event $op <<NextChar>> <Control-Key-f> <Control-Lock-Key-F>
    event $op <<PrevLine>> <Control-Key-p> <Control-Lock-Key-P>
    event $op <<NextLine>> <Control-Key-n> <Control-Lock-Key-N>
    event $op <<LineStart>> <Control-Key-a> <Control-Lock-Key-A>
    event $op <<LineEnd>> <Control-Key-e> <Control-Lock-Key-E>
    event $op <<SelectPrevChar>> <Control-Key-B> <Control-Lock-Key-b>
    event $op <<SelectNextChar>> <Control-Key-F> <Control-Lock-Key-f>
    event $op <<SelectPrevLine>> <Control-Key-P> <Control-Lock-Key-p>
    event $op <<SelectNextLine>> <Control-Key-N> <Control-Lock-Key-n>
    event $op <<SelectLineStart>> <Control-Key-A> <Control-Lock-Key-a>
    event $op <<SelectLineEnd>> <Control-Key-E> <Control-Lock-Key-e>
}

#----------------------------------------------------------------------
# Define common dialogs on platforms where they are not implemented 
# using compiled code.
#----------------------------------------------------------------------

if {![llength [info commands tk_chooseColor]]} {
    proc ::tk_chooseColor {args} {
	return [::tk::dialog::color:: {*}$args]
    }
}
if {![llength [info commands tk_getOpenFile]]} {
    proc ::tk_getOpenFile {args} {
	if {$::tk_strictMotif} {
	    return [::tk::MotifFDialog open {*}$args]
	} else {
	    return [::tk::dialog::file:: open {*}$args]
	}
    }
}
if {![llength [info commands tk_getSaveFile]]} {
    proc ::tk_getSaveFile {args} {
	if {$::tk_strictMotif} {
	    return [::tk::MotifFDialog save {*}$args]
	} else {
	    return [::tk::dialog::file:: save {*}$args]
	}
    }
}
if {![llength [info commands tk_messageBox]]} {
    proc ::tk_messageBox {args} {
	return [::tk::MessageBox {*}$args]
    }
}
if {![llength [info command tk_chooseDirectory]]} {
    proc ::tk_chooseDirectory {args} {
	return [::tk::dialog::file::chooseDir:: {*}$args]
    }
}

#----------------------------------------------------------------------
# Define the set of common virtual events.
#----------------------------------------------------------------------

switch -exact -- [tk windowingsystem] {
    "x11" {
	event add <<Cut>>		<Control-Key-x> <Key-F20> <Control-Lock-Key-X>
	event add <<Copy>>		<Control-Key-c> <Key-F16> <Control-Lock-Key-C>
	event add <<Paste>>		<Control-Key-v> <Key-F18> <Control-Lock-Key-V>
	event add <<PasteSelection>>	<ButtonRelease-2>
	event add <<Undo>>		<Control-Key-z> <Control-Lock-Key-Z>
	event add <<Redo>>		<Control-Key-Z> <Control-Lock-Key-z>
	event add <<ContextMenu>>	<Button-3>
	# On Darwin/Aqua, buttons from left to right are 1,3,2.  On Darwin/X11 with recent
	# XQuartz as the X server, they are 1,2,3; other X servers may differ.

	event add <<SelectAll>>		<Control-Key-slash>
	event add <<SelectNone>>	<Control-Key-backslash>
	event add <<NextChar>>		<Right>
	event add <<SelectNextChar>>	<Shift-Right>
	event add <<PrevChar>>		<Left>
	event add <<SelectPrevChar>>	<Shift-Left>
	event add <<NextWord>>		<Control-Right>
	event add <<SelectNextWord>>	<Control-Shift-Right>
	event add <<PrevWord>>		<Control-Left>
	event add <<SelectPrevWord>>	<Control-Shift-Left>
	event add <<LineStart>>		<Home>
	event add <<SelectLineStart>>	<Shift-Home>
	event add <<LineEnd>>		<End>
	event add <<SelectLineEnd>>	<Shift-End>
	event add <<PrevLine>>		<Up>
	event add <<NextLine>>		<Down>
	event add <<SelectPrevLine>>	<Shift-Up>
	event add <<SelectNextLine>>	<Shift-Down>
	event add <<PrevPara>>		<Control-Up>
	event add <<NextPara>>		<Control-Down>
	event add <<SelectPrevPara>>	<Control-Shift-Up>
	event add <<SelectNextPara>>	<Control-Shift-Down>
	event add <<ToggleSelection>>	<Control-ButtonPress-1>

	# Some OS's define a goofy (as in, not <Shift-Tab>) keysym that is
	# returned when the user presses <Shift-Tab>. In order for tab
	# traversal to work, we have to add these keysyms to the PrevWindow
	# event. We use catch just in case the keysym isn't recognized.

	# This is needed for XFree86 systems
	catch { event add <<PrevWindow>> <ISO_Left_Tab> }
	# This seems to be correct on *some* HP systems.
	catch { event add <<PrevWindow>> <hpBackTab> }

	trace add variable ::tk_strictMotif write ::tk::EventMotifBindings
	set ::tk_strictMotif $::tk_strictMotif
	# On unix, we want to always display entry/text selection,
	# regardless of which window has focus
	set ::tk::AlwaysShowSelection 1
    }
    "win32" {
	event add <<Cut>>		<Control-Key-x> <Shift-Key-Delete> <Control-Lock-Key-X>
	event add <<Copy>>		<Control-Key-c> <Control-Key-Insert> <Control-Lock-Key-C>
	event add <<Paste>>		<Control-Key-v> <Shift-Key-Insert> <Control-Lock-Key-V>
	event add <<PasteSelection>>	<ButtonRelease-2>
  	event add <<Undo>>		<Control-Key-z> <Control-Lock-Key-Z>
	event add <<Redo>>		<Control-Key-y> <Control-Lock-Key-Y>
	event add <<ContextMenu>>	<Button-3>

	event add <<SelectAll>>		<Control-Key-slash> <Control-Key-a> <Control-Lock-Key-A>
	event add <<SelectNone>>	<Control-Key-backslash>
	event add <<NextChar>>		<Right>
	event add <<SelectNextChar>>	<Shift-Right>
	event add <<PrevChar>>		<Left>
	event add <<SelectPrevChar>>	<Shift-Left>
	event add <<NextWord>>		<Control-Right>
	event add <<SelectNextWord>>	<Control-Shift-Right>
	event add <<PrevWord>>		<Control-Left>
	event add <<SelectPrevWord>>	<Control-Shift-Left>
	event add <<LineStart>>		<Home>
	event add <<SelectLineStart>>	<Shift-Home>
	event add <<LineEnd>>		<End>
	event add <<SelectLineEnd>>	<Shift-End>
	event add <<PrevLine>>		<Up>
	event add <<NextLine>>		<Down>
	event add <<SelectPrevLine>>	<Shift-Up>
	event add <<SelectNextLine>>	<Shift-Down>
	event add <<PrevPara>>		<Control-Up>
	event add <<NextPara>>		<Control-Down>
	event add <<SelectPrevPara>>	<Control-Shift-Up>
	event add <<SelectNextPara>>	<Control-Shift-Down>
	event add <<ToggleSelection>>	<Control-ButtonPress-1>
    }
    "aqua" {
	event add <<Cut>>		<Command-Key-x> <Key-F2> <Command-Lock-Key-X>
	event add <<Copy>>		<Command-Key-c> <Key-F3> <Command-Lock-Key-C>
	event add <<Paste>>		<Command-Key-v> <Key-F4> <Command-Lock-Key-V>
	event add <<PasteSelection>>	<ButtonRelease-3>
	event add <<Clear>>		<Clear>
	event add <<ContextMenu>>	<Button-2>

	# Official bindings
	# See http://support.apple.com/kb/HT1343
	event add <<SelectAll>>		<Command-Key-a>
	event add <<SelectNone>>	<Option-Command-Key-a>
	event add <<Undo>>		<Command-Key-z> <Command-Lock-Key-Z>
	event add <<Redo>>		<Shift-Command-Key-z> <Shift-Command-Lock-Key-z>
	event add <<NextChar>>		<Right> <Control-Key-f> <Control-Lock-Key-F>
	event add <<SelectNextChar>>	<Shift-Right> <Shift-Control-Key-F> <Shift-Control-Lock-Key-F>
	event add <<PrevChar>>		<Left> <Control-Key-b> <Control-Lock-Key-B>
	event add <<SelectPrevChar>>	<Shift-Left> <Shift-Control-Key-B> <Shift-Control-Lock-Key-B>
	event add <<NextWord>>		<Option-Right>
	event add <<SelectNextWord>>	<Shift-Option-Right>
	event add <<PrevWord>>		<Option-Left>
	event add <<SelectPrevWord>>	<Shift-Option-Left>
	event add <<LineStart>>		<Home> <Command-Left> <Control-Key-a> <Control-Lock-Key-A>
	event add <<SelectLineStart>>	<Shift-Home> <Shift-Command-Left> <Shift-Control-Key-A> <Shift-Control-Lock-Key-A>
	event add <<LineEnd>>		<End> <Command-Right> <Control-Key-e> <Control-Lock-Key-E>
	event add <<SelectLineEnd>>	<Shift-End> <Shift-Command-Right> <Shift-Control-Key-E> <Shift-Control-Lock-Key-E>
	event add <<PrevLine>>		<Up> <Control-Key-p> <Control-Lock-Key-P>
	event add <<SelectPrevLine>>	<Shift-Up> <Shift-Control-Key-P> <Shift-Control-Lock-Key-P>
	event add <<NextLine>>		<Down> <Control-Key-n> <Control-Lock-Key-N>
	event add <<SelectNextLine>>	<Shift-Down> <Shift-Control-Key-N> <Shift-Control-Lock-Key-N>
	# Not official, but logical extensions of above. Also derived from
	# bindings present in MS Word on OSX.
	event add <<PrevPara>>		<Option-Up>
	event add <<NextPara>>		<Option-Down>
	event add <<SelectPrevPara>>	<Shift-Option-Up>
	event add <<SelectNextPara>>	<Shift-Option-Down>
	event add <<ToggleSelection>>	<Command-ButtonPress-1>
    }
}

# ----------------------------------------------------------------------
# Read in files that define all of the class bindings.
# ----------------------------------------------------------------------

if {$::tk_library ne ""} {
    proc ::tk::SourceLibFile {file} {
        namespace eval :: [list source [file join $::tk_library $file.tcl]]
    }
    namespace eval ::tk {
	SourceLibFile icons
	SourceLibFile button
	SourceLibFile entry
	SourceLibFile listbox
	SourceLibFile menu
	SourceLibFile panedwindow
	SourceLibFile scale
	SourceLibFile scrlbar
	SourceLibFile spinbox
	SourceLibFile text
    }
}

# ----------------------------------------------------------------------
# Default bindings for keyboard traversal.
# ----------------------------------------------------------------------

event add <<PrevWindow>> <Shift-Tab>
event add <<NextWindow>> <Tab>
bind all <<NextWindow>> {tk::TabToWindow [tk_focusNext %W]}
bind all <<PrevWindow>> {tk::TabToWindow [tk_focusPrev %W]}

# ::tk::CancelRepeat --
# This procedure is invoked to cancel an auto-repeat action described
# by ::tk::Priv(afterId).  It's used by several widgets to auto-scroll
# the widget when the mouse is dragged out of the widget with a
# button pressed.
#
# Arguments:
# None.

proc ::tk::CancelRepeat {} {
    variable ::tk::Priv
    after cancel $Priv(afterId)
    set Priv(afterId) {}
}

# ::tk::TabToWindow --
# This procedure moves the focus to the given widget.
# It sends a <<TraverseOut>> virtual event to the previous focus window, 
# if any, before changing the focus, and a <<TraverseIn>> event
# to the new focus window afterwards.
#
# Arguments:
# w - Window to which focus should be set.

proc ::tk::TabToWindow {w} {
    set focus [focus]
    if {$focus ne ""} {
	event generate $focus <<TraverseOut>>
    }
    focus $w
    event generate $w <<TraverseIn>>
}

# ::tk::UnderlineAmpersand --
#	This procedure takes some text with ampersand and returns text w/o
#	ampersand and position of the ampersand.  Double ampersands are
#	converted to single ones.  Position returned is -1 when there is no
#	ampersand.
#
proc ::tk::UnderlineAmpersand {text} {
    set s [string map {&& & & \ufeff} $text]
    set idx [string first \ufeff $s]
    return [list [string map {\ufeff {}} $s] $idx]
}

# ::tk::SetAmpText -- 
#	Given widget path and text with "magic ampersands", sets -text and
#	-underline options for the widget
#
proc ::tk::SetAmpText {widget text} {
    lassign [UnderlineAmpersand $text] newtext under
    $widget configure -text $newtext -underline $under
}

# ::tk::AmpWidget --
#	Creates new widget, turning -text option into -text and -underline
#	options, returned by ::tk::UnderlineAmpersand.
#
proc ::tk::AmpWidget {class path args} {
    set options {}
    foreach {opt val} $args {
	if {$opt eq "-text"} {
	    lassign [UnderlineAmpersand $val] newtext under
	    lappend options -text $newtext -underline $under
	} else {
	    lappend options $opt $val
	}
    }
    set result [$class $path {*}$options]
    if {[string match "*button" $class]} {
	bind $path <<AltUnderlined>> [list $path invoke]
    }
    return $result
}

# ::tk::AmpMenuArgs --
#	Processes arguments for a menu entry, turning -label option into
#	-label and -underline options, returned by ::tk::UnderlineAmpersand.
#
proc ::tk::AmpMenuArgs {widget add type args} {
    set options {}
    foreach {opt val} $args {
	if {$opt eq "-label"} {
	    lassign [UnderlineAmpersand $val] newlabel under
	    lappend options -label $newlabel -underline $under
	} else {
	    lappend options $opt $val
	}
    }
    $widget add $type {*}$options
}

# ::tk::FindAltKeyTarget --
#	Search recursively through the hierarchy of visible widgets to find
#	button or label which has $char as underlined character.
#
proc ::tk::FindAltKeyTarget {path char} {
    set class [winfo class $path]
    if {$class in {
	Button Checkbutton Label Radiobutton
	TButton TCheckbutton TLabel TRadiobutton
    } && [string equal -nocase $char \
	    [string index [$path cget -text] [$path cget -underline]]]} {
	return $path
    }
    set subwins [concat [grid slaves $path] [pack slaves $path] \
	    [place slaves $path]]
    if {$class eq "Canvas"} {
	foreach item [$path find all] {
	    if {[$path type $item] eq "window"} {
		set w [$path itemcget $item -window]
		if {$w ne ""} {lappend subwins $w}
	    }
	}
    } elseif {$class eq "Text"} {
	lappend subwins {*}[$path window names]
    }
    foreach child $subwins {
	set target [FindAltKeyTarget $child $char]
	if {$target ne ""} {
	    return $target
	}
    }
}

# ::tk::AltKeyInDialog --
#	<Alt-Key> event handler for standard dialogs. Sends <<AltUnderlined>>
#	to button or label which has appropriate underlined character.
#
proc ::tk::AltKeyInDialog {path key} {
    set target [FindAltKeyTarget $path $key]
    if {$target ne ""} {
	event generate $target <<AltUnderlined>>
    }
}

# ::tk::mcmaxamp --
#	Replacement for mcmax, used for texts with "magic ampersand" in it.
#

proc ::tk::mcmaxamp {args} {
    set maxlen 0
    foreach arg $args {
	# Should we run [mc] in caller's namespace?
	lassign [UnderlineAmpersand [mc $arg]] msg
	set length [string length $msg]
	if {$length > $maxlen} {
	    set maxlen $length
	}
    }
    return $maxlen
}

# For now, turn off the custom mdef proc for the mac:

if {[tk windowingsystem] eq "aqua"} {
    namespace eval ::tk::mac {
	set useCustomMDEF 0
    }
}

# Run the Ttk themed widget set initialization
if {$::ttk::library ne ""} {
    uplevel \#0 [list source $::ttk::library/ttk.tcl]
}

# Local Variables:
# mode: tcl
# fill-column: 78
# End:<|MERGE_RESOLUTION|>--- conflicted
+++ resolved
@@ -11,13 +11,7 @@
 # this file, and for a DISCLAIMER OF ALL WARRANTIES.
 
 # Verify that we have Tk binary and script components from the same release
-<<<<<<< HEAD
-package require -exact Tk  8.6.1
-=======
 package require -exact Tk  8.6.2
--
->>>>>>> f88c6d3e
 # Create a ::tk namespace
 namespace eval ::tk {
     # Set up the msgcat commands
