# text.tcl --
#
# This file defines the default bindings for Tk text widgets and provides
# procedures that help in implementing the bindings.
#
# Copyright (c) 1992-1994 The Regents of the University of California.
# Copyright (c) 1994-1997 Sun Microsystems, Inc.
# Copyright (c) 1998 by Scriptics Corporation.
# Copyright (c) 2015-2017 Gregor Cramer
#
# See the file "license.terms" for information on usage and redistribution
# of this file, and for a DISCLAIMER OF ALL WARRANTIES.
#

##########################################################################
# TODO:
# Currently we cannot use identifier "begin" for very first index, because
# it has still lowest precedence, and this may clash if the application is
# using this identifier for marks. In a later version of this file all
# occurences of "1.0" should be replaced with "begin", as soon as "begin"
# has highest precedence.
##########################################################################

#-------------------------------------------------------------------------
# Elements of ::tk::Priv that are used in this file:
#
# afterId -		If non-null, it means that auto-scanning is underway
#			and it gives the "after" id for the next auto-scan
#			command to be executed.
# char -		Character position on the line;  kept in order
#			to allow moving up or down past short lines while
#			still remembering the desired position.
# mouseMoved -		Non-zero means the mouse has moved a significant
#			amount since the button went down (so, for example,
#			start dragging out a selection).
# prevPos -		Used when moving up or down lines via the keyboard.
#			Keeps track of the previous insert position, so
#			we can distinguish a series of ups and downs, all
#			in a row, from a new up or down.
# selectMode -		The style of selection currently underway:
#			char, word, or line.
# x, y -		Last known mouse coordinates for scanning
#			and auto-scanning.
#
#-------------------------------------------------------------------------

#-------------------------------------------------------------------------
# The code below creates the default class bindings for text widgets.
#-------------------------------------------------------------------------

# Standard Motif bindings:

bind Text <Button-1> {
    tk::TextButton1 %W %x %y
    %W tag remove sel 1.0 end
}
bind Text <B1-Motion> {
    set tk::Priv(x) %x
    set tk::Priv(y) %y
    tk::TextSelectTo %W %x %y
}
bind Text <Double-Button-1> {
    set tk::Priv(selectMode) word
    tk::TextSelectTo %W %x %y
    catch {%W mark set insert sel.first}
}
bind Text <Triple-Button-1> {
    set tk::Priv(selectMode) line
    tk::TextSelectTo %W %x %y
    catch {%W mark set insert sel.first}
}
bind Text <Shift-Button-1> {
    tk::TextResetAnchor %W @%x,%y
    set tk::Priv(selectMode) char
    tk::TextSelectTo %W %x %y
}
bind Text <Double-Shift-Button-1>	{
    set tk::Priv(selectMode) word
    tk::TextSelectTo %W %x %y 1
}
bind Text <Triple-Shift-Button-1>	{
    set tk::Priv(selectMode) line
    tk::TextSelectTo %W %x %y
}
bind Text <B1-Leave> {
    set tk::Priv(x) %x
    set tk::Priv(y) %y
    tk::TextAutoScan %W
}
bind Text <B1-Enter> {
    tk::CancelRepeat
}
bind Text <ButtonRelease-1> {
    tk::CancelRepeat
}
<<<<<<< HEAD
bind Text <Control-1> {
=======

bind Text <Control-Button-1> {
>>>>>>> 6b964438
    %W mark set insert @%x,%y
    # An operation that moves the insert mark without making it
    # one end of the selection must insert an autoseparator
    if {[%W cget -autoseparators]} {
	%W edit separator
    }
}
# stop an accidental double click triggering <Double-Button-1>
bind Text <Double-Control-Button-1> { # nothing }
# stop an accidental movement triggering <B1-Motion>
bind Text <Control-B1-Motion> { # nothing }
bind Text <<PrevChar>> {
    tk::TextSetCursor %W insert-1displaychars
}
bind Text <<NextChar>> {
    tk::TextSetCursor %W insert+1displaychars
}
bind Text <<PrevLine>> {
    tk::TextSetCursor %W [tk::TextUpDownLine %W -1]
}
bind Text <<NextLine>> {
    tk::TextSetCursor %W [tk::TextUpDownLine %W 1]
}
bind Text <<SelectPrevChar>> {
    tk::TextKeySelect %W [%W index {insert - 1displaychars}]
}
bind Text <<SelectNextChar>> {
    tk::TextKeySelect %W [%W index {insert + 1displaychars}]
}
bind Text <<SelectPrevLine>> {
    tk::TextKeySelect %W [tk::TextUpDownLine %W -1]
}
bind Text <<SelectNextLine>> {
    tk::TextKeySelect %W [tk::TextUpDownLine %W 1]
}
bind Text <<PrevWord>> {
    tk::TextSetCursor %W [tk::TextPrevPos %W insert tcl_startOfPreviousWord]
}
bind Text <<NextWord>> {
    tk::TextSetCursor %W [tk::TextNextWord %W insert]
}
bind Text <<PrevPara>> {
    tk::TextSetCursor %W [tk::TextPrevPara %W insert]
}
bind Text <<NextPara>> {
    tk::TextSetCursor %W [tk::TextNextPara %W insert]
}
bind Text <<SelectPrevWord>> {
    tk::TextKeySelect %W [tk::TextPrevPos %W insert tcl_startOfPreviousWord]
}
bind Text <<SelectNextWord>> {
    tk::TextKeySelect %W [tk::TextNextWord %W insert]
}
bind Text <<SelectPrevPara>> {
    tk::TextKeySelect %W [tk::TextPrevPara %W insert]
}
bind Text <<SelectNextPara>> {
    tk::TextKeySelect %W [tk::TextNextPara %W insert]
}
bind Text <Prior> {
    tk::TextSetCursor %W [tk::TextScrollPages %W -1]
}
bind Text <Shift-Prior> {
    tk::TextKeySelect %W [tk::TextScrollPages %W -1]
}
bind Text <Next> {
    tk::TextSetCursor %W [tk::TextScrollPages %W 1]
}
bind Text <Shift-Next> {
    tk::TextKeySelect %W [tk::TextScrollPages %W 1]
}
bind Text <Control-Prior> {
    %W xview scroll -1 page
}
bind Text <Control-Next> {
    %W xview scroll 1 page
}

bind Text <<LineStart>> {
    tk::TextSetCursor %W {insert display linestart}
}
bind Text <<SelectLineStart>> {
    tk::TextKeySelect %W {insert display linestart}
}
bind Text <<LineEnd>> {
    tk::TextSetCursor %W {insert display lineend}
}
bind Text <<SelectLineEnd>> {
    tk::TextKeySelect %W {insert display lineend}
}
bind Text <Control-Home> {
    tk::TextSetCursor %W 1.0
}
bind Text <Control-Shift-Home> {
    tk::TextKeySelect %W 1.0
}
bind Text <Control-End> {
    tk::TextSetCursor %W {end - 1 indices}
}
bind Text <Control-Shift-End> {
    tk::TextKeySelect %W {end - 1 indices}
}

bind Text <Tab> {
    if {[%W cget -state] eq "normal"} {
	tk::TextInsert %W \t
	focus %W
	break
    }
}
bind Text <Shift-Tab> {
    # Needed only to keep <Tab> binding from triggering; doesn't
    # have to actually do anything.
    break
}
bind Text <Control-Tab> {
    focus [tk_focusNext %W]
}
bind Text <Control-Shift-Tab> {
    focus [tk_focusPrev %W]
}
bind Text <Control-i> {
    tk::TextInsert %W \t
}
bind Text <Return> {
    if {[%W cget -state] eq "normal"} {
	tk::TextInsert %W \n
	if {[%W cget -autoseparators]} {
	    %W edit separator
	}
    }
}
bind Text <Delete> {
    if {[%W cget -state] eq "normal"} {
	if {[tk::TextCursorInSelection %W]} {
	    tk::TextDelete %W sel.first sel.last
	} else {
	    if {[%W compare end != insert+1i]} {
		%W delete insert
	    }
	    %W see insert
	}
    }
}
bind Text <BackSpace> {
    if {[%W cget -state] eq "normal"} {
	if {[tk::TextCursorInSelection %W]} {
	    tk::TextDelete %W sel.first sel.last
	} else {
	    if {[%W compare insert != 1.0]} {
		# ensure that this operation is triggering "watch"
		%W mark set insert insert-1i
		%W delete insert
	    }
	    %W see insert
	}
    }
}

bind Text <Control-space> {
    %W mark set [tk::TextAnchor %W] insert
}
bind Text <Select> {
    %W mark set [tk::TextAnchor %W] insert
}
bind Text <Control-Shift-space> {
    set tk::Priv(selectMode) char
    tk::TextKeyExtend %W insert
}
bind Text <Shift-Select> {
    set tk::Priv(selectMode) char
    tk::TextKeyExtend %W insert
}
bind Text <<SelectAll>> {
    %W tag add sel 1.0 end
}
bind Text <<SelectNone>> {
    %W tag remove sel 1.0 end
    # An operation that clears the selection must insert an autoseparator,
    # because the selection operation may have moved the insert mark.
    if {[%W cget -autoseparators]} {
	%W edit separator
    }
}
bind Text <<Cut>> {
    tk_textCut %W
}
bind Text <<Copy>> {
    tk_textCopy %W
}
bind Text <<Paste>> {
    tk_textPaste %W
}
bind Text <<Clear>> {
    if {[%W cget -state] eq "normal"} {
	# Make <<Clear>> an atomic operation on the Undo stack,
	# i.e. separate it from other delete operations on either side
	if {[%W cget -autoseparators]} {
	    %W edit separator
	}
	catch { tk::TextDelete %W sel.first sel.last }
	if {[%W cget -autoseparators]} {
	    %W edit separator
	}
    }
}
bind Text <<PasteSelection>> {
    if {$tk_strictMotif || ![info exists tk::Priv(mouseMoved)] || !$tk::Priv(mouseMoved)} {
	tk::TextPasteSelection %W %x %y
    }
}
bind Text <Insert> {
    if {[%W cget -state] eq "normal"} {
	catch {tk::TextInsert %W [::tk::GetSelection %W PRIMARY]}
    }
}
bind Text <Key> {
    tk::TextInsert %W %A
}

# Ignore all Alt, Meta, and Control keypresses unless explicitly bound.
# Otherwise, if a widget binding for one of these is defined, the
# <Key> class binding will also fire and insert the character,
# which is wrong.  Ditto for <Escape>.

bind Text <Alt-Key> {# nothing }
bind Text <Meta-Key> {# nothing}
bind Text <Control-Key> {# nothing}
bind Text <Escape> {# nothing}
bind Text <KP_Enter> {# nothing}
if {[tk windowingsystem] eq "aqua"} {
    bind Text <Command-Key> {# nothing}
}

# Additional emacs-like bindings:

bind Text <Control-d> {
    if {[%W cget -state] eq "normal" && !$tk_strictMotif && [%W compare end != insert+1i]} {
	%W delete insert
    }
}
bind Text <Control-k> {
    if {[%W cget -state] eq "normal" && !$tk_strictMotif && [%W compare end != insert+1i]} {
	if {[%W compare insert == {insert lineend}]} {
	    %W delete insert
	} else {
	    %W delete insert {insert lineend}
	}
    }
}
bind Text <Control-o> {
    if {[%W cget -state] eq "normal" && !$tk_strictMotif} {
	%W insert insert \n
	%W mark set insert insert-1i
    }
}
bind Text <Control-t> {
    if {!$tk_strictMotif} {
	tk::TextTranspose %W
    }
}

bind Text <<Undo>> {
    if {[%W cget -state] eq "normal"} {
	# NOTE: the undo operation is not merging with subsequent changes, so
	# it is safe to do an undo without setting separators.
	if {[%W edit info -undodepth] > 0} {
	    %W edit undo
	}
    }
}

bind Text <<Redo>> {
    if {[%W cget -state] eq "normal"} {
	if {[%W edit info -redodepth] > 0} {
	    %W edit redo
	}
    }
}

bind Text <Meta-b> {
    if {!$tk_strictMotif} {
	tk::TextSetCursor %W [tk::TextPrevPos %W insert tcl_startOfPreviousWord]
    }
}
bind Text <Meta-d> {
    if {[%W cget -state] eq "normal" && !$tk_strictMotif && [%W compare end != insert+1i]} {
	%W delete insert [tk::TextNextWord %W insert]
    }
}
bind Text <Meta-f> {
    if {!$tk_strictMotif} {
	tk::TextSetCursor %W [tk::TextNextWord %W insert]
    }
}
bind Text <Meta-less> {
    if {!$tk_strictMotif} {
	tk::TextSetCursor %W 1.0
    }
}
bind Text <Meta-greater> {
    if {!$tk_strictMotif} {
	tk::TextSetCursor %W end-1i
    }
}
bind Text <Meta-BackSpace> {
    if {[%W cget -state] eq "normal" && !$tk_strictMotif} {
	tk::TextDelete %W [tk::TextPrevPos %W insert tcl_startOfPreviousWord] insert
    }
}
bind Text <Meta-Delete> {
    if {[%W cget -state] eq "normal" && !$tk_strictMotif} {
	tk::TextDelete %W [tk::TextPrevPos %W insert tcl_startOfPreviousWord] insert
    }
}

# Bindings for IME text input.

bind Text <<TkStartIMEMarkedText>> {
    dict set ::tk::Priv(IMETextMark) "%W" [%W index insert]
}
bind Text <<TkEndIMEMarkedText>> {
    if { [catch {dict get $::tk::Priv(IMETextMark) "%W"} mark] } {
	bell
    } else {
	%W tag add IMEmarkedtext $mark insert
	%W tag configure IMEmarkedtext -underline on
    }
}
bind Text <<TkClearIMEMarkedText>> {
    %W delete IMEmarkedtext.first IMEmarkedtext.last
}
bind Text <<TkAccentBackspace>> {
    %W delete insert-1c
}

# Macintosh only bindings:

if {[tk windowingsystem] eq "aqua"} {
   bind Text <Control-v> {
       tk::TextScrollPages %W 1
   }

# End of Mac only bindings
}

# A few additional bindings of my own.

bind Text <Control-h> {
    if {[%W cget -state] eq "normal" && !$tk_strictMotif && [%W compare insert != 1.0]} {
	# ensure that this operation is triggering "watch"
	%W mark set insert insert-1i
	%W delete insert
	%W see insert
    }
}
bind Text <Button-2> {
    if {!$tk_strictMotif} {
	tk::TextScanMark %W %x %y
    }
}
bind Text <B2-Motion> {
    if {!$tk_strictMotif} {
	tk::TextScanDrag %W %x %y
    }
}
set ::tk::Priv(prevPos) {}

# The MouseWheel events:
# We must be careful not to round -ve values of %D down to zero.

if {[tk windowingsystem] eq "aqua"} {
    bind Text <MouseWheel> {
	%W yview scroll [expr {-15 * (%D)}] pixels
    }
    bind Text <Option-MouseWheel> {
	%W yview scroll [expr {-150 * (%D)}] pixels
    }
    bind Text <Shift-MouseWheel> {
	%W xview scroll [expr {-15 * (%D)}] pixels
    }
    bind Text <Shift-Option-MouseWheel> {
	%W xview scroll [expr {-150 * (%D)}] pixels
    }
} else {
    # We must make sure that positive and negative movements are rounded
    # equally to integers, avoiding the problem that
    #     (int)1/3 = 0,
    # but
    #     (int)-1/3 = -1
    # The following code ensure equal +/- behaviour.
    bind Text <MouseWheel> {
	%W yview scroll [expr {%D >= 0 ? -%D/3 : (2-%D)/3}] pixels
    }
    bind Text <Shift-MouseWheel> {
	%W xview scroll [expr {%D >= 0 ? -%D/3 : (2-%D)/3}] pixels
    }
}

if {[tk windowingsystem] eq "x11"} {
    # Support for mousewheels on Linux/Unix commonly comes through mapping
    # the wheel to the extended buttons.  If you have a mousewheel, find
    # Linux configuration info at:
    #	http://linuxreviews.org/howtos/xfree/mouse/
<<<<<<< HEAD
    bind Text <4> {
	if {!$tk_strictMotif} { %W yview scroll -50 pixels }
    }
    bind Text <5> {
	if {!$tk_strictMotif} { %W yview scroll 50 pixels }
    }
    bind Text <Shift-4> {
	if {!$tk_strictMotif} { %W xview scroll -50 pixels }
=======
    bind Text <Button-4> {
	if {!$tk_strictMotif} {
	    %W yview scroll -50 pixels
	}
    }
    bind Text <Button-5> {
	if {!$tk_strictMotif} {
	    %W yview scroll 50 pixels
	}
    }
    bind Text <Shift-Button-4> {
	if {!$tk_strictMotif} {
	    %W xview scroll -50 pixels
	}
>>>>>>> 6b964438
    }
    bind Text <Shift-Button-5> {
	if {!$tk_strictMotif} {
	    %W xview scroll 50 pixels
	}
    }
    bind Text <Button-6> {
	if {!$tk_strictMotif} {
	    %W xview scroll -50 pixels
	}
    }
    bind Text <Button-7> {
	if {!$tk_strictMotif} {
	    %W xview scroll 50 pixels
	}
    }
}

# ::tk::TextCursorPos --
# Given x and y coordinates, this procedure computes the "cursor"
# position, and returns the index of the character at this position.
#
# Arguments:
# w -		The text window.
# x -		X-coordinate within the window.
# y -		Y-coordinate within the window.

proc ::tk::TextCursorPos {w x y} {
    if {[$w cget -blockcursor]} {
	# If we have a block cursor, then use the actual x-position
	# for cursor position.
	return [$w index @$x,$y]
    }
    return [TextClosestGap $w $x $y]
}

# ::tk::TextClosestGap --
# Given x and y coordinates, this procedure finds the closest boundary
# between characters to the given coordinates and returns the index
# of the character just after the boundary.
#
# Arguments:
# w -		The text window.
# x -		X-coordinate within the window.
# y -		Y-coordinate within the window.

proc ::tk::TextClosestGap {w x y} {
    set pos [$w index @$x,$y]
    set bbox [$w bbox $pos]
    if {[llength $bbox] == 0} {
    	return $pos
    }
    if {($x - [lindex $bbox 0]) < ([lindex $bbox 2]/2)} {
    	return $pos
    }
    $w index "$pos + 1i"
}

# ::tk::TextButton1 --
# This procedure is invoked to handle button-1 presses in text
# widgets.  It moves the insertion cursor, sets the selection anchor,
# and claims the input focus.
#
# Arguments:
# w -		The text window in which the button was pressed.
# x -		The x-coordinate of the button press.
# y -		The x-coordinate of the button press.

proc ::tk::TextButton1 {w x y} {
    variable Priv
    # Catch the very special case with dead peers.
    if {![$w isdead]} {
	set Priv(selectMode) char
	set Priv(mouseMoved) 0
	set Priv(pressX) $x
	set pos [TextCursorPos $w $x $y]
	set thisLineNo [$w lineno @last,$y]
	if {[$w lineno $pos] ne $thisLineNo} {
	    # The button has been pressed at an x position after last character.
	    # In this case [$w index @$x,$y] is returning the start of next line,
	    # but we want the end of this line.
	    set pos "$thisLineNo.end"
	}
	$w mark set insert $pos
	if {[$w cget -blockcursor]} {
	    set anchor [TextClosestGap $w $x $y]
	} else {
	    # this is already the closest gap
	    set anchor insert
	}
	# Set the anchor mark's gravity depending on the click position
	# relative to the gap.
	set bbox [$w bbox $anchor]
	set gravity [expr {$x > [lindex $bbox 0] ? "right" : "left"}]
	$w mark set [TextAnchor $w] $anchor $gravity
	if {[$w cget -state] eq "normal" && [$w cget -autoseparators]} {
	    $w edit separator
	}
    }

    # Allow focus in any case on Windows, because that will let the
    # selection be displayed even for state disabled text widgets.
    if {[tk windowingsystem] eq "win32" || [$w cget -state] eq "normal"} {
	focus $w
    }
}

# ::tk::TextSelectTo --
# This procedure is invoked to extend the selection, typically when
# dragging it with the mouse.  Depending on the selection mode (character,
# word, line) it selects in different-sized units.  This procedure
# ignores mouse motions initially until the mouse has moved from
# one character to another or until there have been multiple clicks.
#
# Note that the 'anchor' is implemented programmatically using
# a text widget mark, and uses a name that will be unique for each
# text widget (even when there are multiple peers).
#
# Arguments:
# w -		The text window in which the button was pressed.
# x -		Mouse x position.
# y - 		Mouse y position.

proc ::tk::TextAnchor {w} {
    variable Priv

    if {![info exists Priv(textanchor,$w)]} {
	# This gives us a private mark, not visible with
	# "mark names|next|previous|..".
	set Priv(textanchor,$w) [$w mark generate]
	# The Tk library still has a big weakness: it's not possible to
	# bind variables to a widget, so we use a private command for this
	# binding; this means that the variable will be unset automatically
	# when the widget will be destroyed. This is the only proper way to
	# handle unique identifiers.
	$w tk_bindvar [namespace current]::Priv(textanchor,$w)
    }
    return $Priv(textanchor,$w)
}

proc ::tk::TextSelectTo {w x y {extend 0}} {
    variable Priv
    if {[$w isdead]} {
	# Catch the very special case with dead peers.
	return
    }
    set anchorname [TextAnchor $w]
    set cur [TextCursorPos $w $x $y]
    if {![$w mark exists $anchorname]} {
	$w mark set $anchorname $cur
    }
    set anchor [$w index $anchorname]
    if {[$w compare $cur != $anchor] || (abs($Priv(pressX) - $x) >= 3)} {
	set Priv(mouseMoved) 1
    }
    switch -- $Priv(selectMode) {
	char {
	    if {[$w compare $cur < $anchorname]} {
		set first $cur
		set last $anchorname
	    } else {
		set first $anchorname
		set last $cur
	    }
	}
	word {
	    set first [$w index @$x,$y]
	    set isEmbedded [expr {[string length [$w get $first]] == 0}]
	    if {$isEmbedded} {
		# Don't extend the range if we have an embedded item at this position
		set last "$first+1i"
	    } else {
		# Set initial range based only on the anchor (1 char min width)
		if {[$w mark gravity $anchorname] eq "right"} {
		    set first $anchorname
		    set last "$anchorname + 1i"
		} else {
		    set first "$anchorname - 1i"
		    set last $anchorname
		}
		# Extend range (if necessary) based on the current point
		if {[$w compare $cur < $first]} {
		    set first $cur
		} elseif {[$w compare $cur > $last]} {
		    set last $cur
		}

		# Now find word boundaries
		set first [TextPrevPos $w "$first + 1i" tcl_wordBreakBefore]
		set last [TextNextPos $w "$last - 1i" tcl_wordBreakAfter]
	    }
	}
	line {
	    # Set initial range based only on the anchor
	    set first "$anchorname linestart"
	    set last "$anchorname lineend"

	    # Extend range (if necessary) based on the current point
	    if {[$w compare $cur < $first]} {
		set first "$cur linestart"
	    } elseif {[$w compare $cur > $last]} {
		set last "$cur lineend"
	    }
	    set first [$w index $first]
	    set last [$w index "$last + 1i"]
	}
    }
    if {$Priv(mouseMoved) || ($Priv(selectMode) ne "char")} {
	$w mark set insert $cur
	$w tag remove sel 1.0 $first
	$w tag add sel $first $last
	$w tag remove sel $last end
	update idletasks
    }
}

# ::tk::TextKeyExtend --
# This procedure handles extending the selection from the keyboard,
# where the point to extend to is really the boundary between two
# characters rather than a particular character.
#
# Arguments:
# w -		The text window.
# index -	The point to which the selection is to be extended.

proc ::tk::TextKeyExtend {w index} {
    set anchorname [TextAnchor $w]
    set cur [$w index $index]
    if {![$w mark exists $anchorname]} {
	$w mark set $anchorname $cur left
    }
    set anchor [$w index $anchorname]
    if {[$w compare $cur < $anchorname]} {
	set first $cur
	set last $anchorname
    } else {
	set first $anchorname
	set last $cur
    }
    $w tag remove sel 1.0 $first
    $w tag add sel $first $last
    $w tag remove sel $last end
}

# ::tk::TextPasteSelection --
# This procedure sets the insertion cursor to the mouse position,
# inserts the selection, and sets the focus to the window.
#
# Arguments:
# w -		The text window.
# x, y - 	Position of the mouse.

proc ::tk::TextPasteSelection {w x y} {
    if {[$w cget -state] eq "normal"} {
	$w mark set insert [TextCursorPos $w $x $y]
	TextInsertSelection $w PRIMARY
    }
    if {[$w cget -state] eq "normal"} {
	focus $w
    }
}

# ::tk::TextAutoScan --
# This procedure is invoked when the mouse leaves a text window
# with button 1 down.  It scrolls the window up, down, left, or right,
# depending on where the mouse is (this information was saved in
# ::tk::Priv(x) and ::tk::Priv(y)), and reschedules itself as an "after"
# command so that the window continues to scroll until the mouse
# moves back into the window or the mouse button is released.
#
# Arguments:
# w -		The text window.

proc ::tk::TextAutoScan {w} {
    variable Priv
    if {![winfo exists $w]} {
	return
    }
    if {$Priv(y) >= [winfo height $w]} {
	$w yview scroll [expr {1 + $Priv(y) - [winfo height $w]}] pixels
    } elseif {$Priv(y) < 0} {
	$w yview scroll [expr {-1 + $Priv(y)}] pixels
    } elseif {$Priv(x) >= [winfo width $w]} {
	$w xview scroll 2 units
    } elseif {$Priv(x) < 0} {
	$w xview scroll -2 units
    } else {
	return
    }
    TextSelectTo $w $Priv(x) $Priv(y)
    set Priv(afterId) [after 50 [list ::tk::TextAutoScan $w]]
}

# ::tk::TextSetCursor
# Move the insertion cursor to a given position in a text.  Also
# clears the selection, if there is one in the text, and makes sure
# that the insertion cursor is visible.  Also, don't let the insertion
# cursor appear on the dummy last line of the text.
#
# Arguments:
# w -		The text window.
# pos -		The desired new position for the cursor in the window.

proc ::tk::TextSetCursor {w pos} {
    if {[$w compare $pos == end]} {
	set pos {end - 1i}
    }
    $w mark set insert $pos
    $w tag remove sel 1.0 end
    $w see insert
    if {[$w cget -autoseparators]} {
	$w edit separator
    }
}

# ::tk::TextKeySelect
# This procedure is invoked when stroking out selections using the
# keyboard.  It moves the cursor to a new position, then extends
# the selection to that position.
#
# Arguments:
# w -		The text window.
# new -		A new position for the insertion cursor (the cursor hasn't
#		actually been moved to this position yet).

proc ::tk::TextKeySelect {w new} {
    if {[$w isdead]} {
	# Catch the very special case with dead peers.
	return
    }
    set anchorname [TextAnchor $w]
    if {[llength [$w tag nextrange sel 1.0 end]] == 0} {
	if {[$w compare $new < insert]} {
	    $w tag add sel $new insert
	} else {
	    $w tag add sel insert $new
	}
	$w mark set $anchorname insert
    } else {
	if {[$w compare $new < $anchorname]} {
	    set first $new
	    set last $anchorname
	} else {
	    set first $anchorname
	    set last $new
	}
	$w tag remove sel 1.0 $first
	$w tag add sel $first $last
	$w tag remove sel $last end
    }
    $w mark set insert $new
    $w see insert
    update idletasks
}

# ::tk::TextResetAnchor --
# Set the selection anchor to whichever end is farthest from the
# index argument.  One special trick: if the selection has two or
# fewer characters, just leave the anchor where it is.  In this
# case it doesn't matter which point gets chosen for the anchor,
# and for the things like Shift-Left and Shift-Right this produces
# better behavior when the cursor moves back and forth across the
# anchor.
#
# Arguments:
# w -		The text widget.
# index -	Position at which mouse button was pressed, which determines
#		which end of selection should be used as anchor point.

proc ::tk::TextResetAnchor {w index} {
    if {[llength [$w tag ranges sel]] == 0} {
	# Don't move the anchor if there is no selection now; this
	# makes the widget behave "correctly" when the user clicks
	# once, then shift-clicks somewhere -- ie, the area between
	# the two clicks will be selected. [Bug: 5929].
	return
    }
    set anchorname [TextAnchor $w]
    set a [$w index $index]
    set b [$w index sel.first]
    set c [$w index sel.last]
    if {[$w compare $a < $b]} {
	$w mark set $anchorname sel.last
	return
    }
    if {[$w compare $a > $c]} {
	$w mark set $anchorname sel.first
	return
    }
    scan $a "%d.%d" lineA chA
    scan $b "%d.%d" lineB chB
    scan $c "%d.%d" lineC chC
    if {$lineB < $lineC + 2} {
	set total [string length [$w get $b $c]]
	if {$total <= 2} {
	    return
	}
	if {[string length [$w get $b $a]] < ($total/2)} {
	    $w mark set $anchorname sel.last
	} else {
	    $w mark set $anchorname sel.first
	}
	return
    }
    if {$lineA - $lineB < $lineC - $lineA} {
	$w mark set $anchorname sel.last
    } else {
	$w mark set $anchorname sel.first
    }
}

# ::tk::TextCursorInSelection --
# Check whether the selection exists and contains the insertion cursor. Note
# that it assumes that the selection is contiguous.
#
# Arguments:
# w -		The text widget whose selection is to be checked

proc ::tk::TextCursorInSelection {w} {
    expr {[llength [$w tag ranges sel]]
	&& [$w compare sel.first <= insert]
	&& [$w compare sel.last >= insert]
    }
}

# ::tk::TextInsert --
# Insert a string into a text at the point of the insertion cursor.
# If there is a selection in the text, and it covers the point of the
# insertion cursor, then delete the selection before inserting.
#
# Arguments:
# w -		The text window in which to insert the string
# s -		The string to insert (usually just a single character)

proc ::tk::TextInsert {w s} {
    if {[string length $s] == 0 || [$w cget -state] ne "normal"} {
	return
    }
    if {[TextCursorInSelection $w]} {
	if {[$w cget -autoseparators]} {
	    $w edit separator
	}
	# ensure that this operation is triggering "watch"
	$w mark set insert sel.first
	$w replace insert sel.last $s
    } else {
	$w insert insert $s
    }
    $w see insert
}

# ::tk::TextUpDownLine --
# Returns the index of the character one display line above or below the
# insertion cursor.  There is a tricky thing here: we want to maintain the
# original x position across repeated operations, even though some lines
# that will get passed through don't have enough characters to cover the
# original column.
#
# Arguments:
# w -		The text window in which the cursor is to move.
# n -		The number of display lines to move: -1 for up one line,
#		+1 for down one line.

proc ::tk::TextUpDownLine {w n} {
    variable Priv

    set i [$w index insert]
    if {$Priv(prevPos) ne $i} {
	set Priv(textPosOrig) $i
    }
    set lines [$w count -displaylines $Priv(textPosOrig) $i]
    set new [$w index "$Priv(textPosOrig) + [expr {$lines + $n}] displaylines"]
    set Priv(prevPos) $new
    if {[$w compare $new == "end display lineend"] \
            || [$w compare $new == "insert display linestart"]} {
        set Priv(textPosOrig) $new
    }
    return $new
}

# ::tk::TextPrevPara --
# Returns the index of the beginning of the paragraph just before a given
# position in the text (the beginning of a paragraph is the first non-blank
# character after a blank line).
#
# Arguments:
# w -		The text window in which the cursor is to move.
# pos -		Position at which to start search.

proc ::tk::TextPrevPara {w pos} {
    set pos [$w index "$pos linestart"]
    while {1} {
	set newPos [$w index "$pos - 1 line"]
	if {([$w get $newPos] eq "\n" && ([$w get $pos] ne "\n")) || [$w compare $pos == 1.0]} {
	    if {[regexp -indices -- {^[ \t]+(.)} [$w get $pos "$pos lineend"] -> index]} {
		set pos [$w index "$pos + [lindex $index 0] chars"]
	    }
	    if {[$w compare $pos != insert] || [$w compare [$w index "$pos linestart"] == 1.0]} {
		return $pos
	    }
	}
	set pos $newPos
    }
}

# ::tk::TextNextPara --
# Returns the index of the beginning of the paragraph just after a given
# position in the text (the beginning of a paragraph is the first non-blank
# character after a blank line).
#
# Arguments:
# w -		The text window in which the cursor is to move.
# start -	Position at which to start search.

proc ::tk::TextNextPara {w start} {
    set pos [$w index "$start linestart + 1 line"]
    while {[$w get $pos] ne "\n"} {
	if {[$w compare $pos == end]} {
	    return [$w index "end - 1i"]
	}
	set pos [$w index "$pos + 1 line"]
    }
    while {[$w get $pos] eq "\n"} {
	set pos [$w index "$pos + 1 line"]
	if {[$w compare $pos == end]} {
	    return [$w index "end - 1i"]
	}
    }
    if {[regexp -indices -- {^[ \t]+(.)} [$w get $pos "$pos lineend"] -> index]} {
	return [$w index "$pos + [lindex $index 0] chars"]
    }
    return $pos
}

# ::tk::TextScrollPages --
# This is a utility procedure used in bindings for moving up and down
# pages and possibly extending the selection along the way.  It scrolls
# the view in the widget by the number of pages, and it returns the
# index of the character that is at the same position in the new view
# as the insertion cursor used to be in the old view.
#
# Arguments:
# w -		The text window in which the cursor is to move.
# count -	Number of pages forward to scroll;  may be negative
#		to scroll backwards.

proc ::tk::TextScrollPages {w count} {
    if {$count > 0} {
	if {[llength [$w dlineinfo end-1c]]} {
	    # Last display line of very last line is visible.
	    if {[llength [set res [$w dlineinfo -extents @first,last]]]} {
		if {[lindex $res 3] == 0} {
		    # Line is fully visible (vertically), so nothing to do.
		    return insert
		}
		# Line is only partially visible, so jump to this line.
		return [$w index "insert +[$w count -displaylines insert end-1c] displayline"]
	    }
	}
    } else {
	if {[llength [$w dlineinfo 1.0]]} {
	    # First display line of very first line is visible.
	    if {[llength [set res [$w dlineinfo -extents @first,0]]]} {
		if {[lindex $res 1] == 0} {
		    # Line is fully visible (vertically), so nothing to do.
		    return insert
		}
		# Line is not fully visible, so jump to first line.
		return [$w index "insert -[$w count -displaylines 1.0 insert] displayline"]
	    }
	}
    }
    set bbox [$w bbox insert]
    $w yview scroll $count pages
    if {[llength $bbox] == 0} {
	set newPos [$w index @[expr {[winfo height $w]/2}],0]
    } else {
	set newPos [$w index @[lindex $bbox 0],[lindex $bbox 1]]
    }
    if {[$w compare insert == $newPos]} {
	# This may happen if a character is spanning the entire view,
	# ensure that at least one line will change.
	set newPos [$w index "[expr {$count > 0 ? "insert +1" : "insert -1"}] displayline"]
    }
    return $newPos
}

# ::tk::TextTranspose --
# This procedure implements the "transpose" function for text widgets.
# It tranposes the characters on either side of the insertion cursor,
# unless the cursor is at the end of the line.  In this case it
# transposes the two characters to the left of the cursor.  In either
# case, the cursor ends up to the right of the transposed characters.
#
# Arguments:
# w -		Text window in which to transpose.

proc ::tk::TextTranspose w {
    if {[$w cget -state] ne "normal" || [$w compare insert == 1.0]} {
	return
    }
    set pos insert
    if {[$w compare insert != "insert lineend"]} {
	append pos +1i
    }
    set pos [$w index $pos]
    # ensure that this operation is triggering "watch"
    set insPos [$w index insert]
    $w mark set insert ${pos}-2c
    set new [$w get insert+1i][$w get insert]
    $w replace insert $pos $new
    $w mark set insert $insPos
    $w see insert
}

# ::tk_textCopy --
# This procedure copies the selection from a text widget into the
# clipboard.
#
# Arguments:
# w -		Name of a text widget.

proc ::tk_textCopy w {
    if {![catch {set data [$w get sel.first sel.last]}]} {
	clipboard clear -displayof $w
	clipboard append -displayof $w $data
    }
}

# ::tk_textCut --
# This procedure copies the selection from a text widget into the
# clipboard, then deletes the selection (if it exists in the given
# widget).
#
# Arguments:
# w -		Name of a text widget.

proc ::tk_textCut w {
    if {![catch {set data [$w get sel.first sel.last]}]} {
	# make <<Cut>> an atomic operation on the Undo stack,
	# i.e. separate it from other delete operations on either side
	if {[$w cget -autoseparators] && ([$w cget -state] eq "normal")} {
	    $w edit separator
	}
	clipboard clear -displayof $w
	clipboard append -displayof $w $data
	if {[$w cget -state] eq "normal"} {
	    ::tk::TextDelete $w sel.first sel.last
	}
	if {[$w cget -autoseparators] && ([$w cget -state] eq "normal")} {
	    $w edit separator
	}
    }
}

# ::tk_textPaste --
# This procedure pastes the contents of the clipboard to the insertion
# point in a text widget.
#
# Arguments:
# w -		Name of a text widget.

proc ::tk_textPaste w {
    if {[$w cget -state] eq "normal"} {
	::tk::TextInsertSelection $w CLIPBOARD
    }
}

# ::tk::TextNextWord --
# Returns the index of the next word position after a given position in the
# text.  The next word is platform dependent and may be either the next
# end-of-word position or the next start-of-word position after the next
# end-of-word position.
#
# Arguments:
# w -		The text window in which the cursor is to move.
# start -	Position at which to start search.

if {[tk windowingsystem] eq "win32"}  {
    proc ::tk::TextNextWord {w start} {
	TextNextPos $w [TextNextPos $w $start tcl_endOfWord] tcl_startOfNextWord
    }
} else {
    proc ::tk::TextNextWord {w start} {
	TextNextPos $w $start tcl_endOfWord
    }
}

# ::tk::TextNextPos --
# Returns the index of the next position after the given starting
# position in the text as computed by a specified function.
#
# Arguments:
# w -		The text window in which the cursor is to move.
# start -	Position at which to start search.
# op -		Function to use to find next position.

proc ::tk::TextNextPos {w start op} {
    set text ""
    set cur $start
    while {[$w compare $cur < end]} {
	set end [$w index "$cur lineend + 1i"]
	append text [$w get -displaychars $cur $end]
	set pos [$op $text 0]
	if {$pos >= 0} {
	    return [$w index "$start + $pos display chars"]
	}
	set cur $end
    }
    return end
}

# ::tk::TextPrevPos --
# Returns the index of the previous position before the given starting
# position in the text as computed by a specified function.
#
# Arguments:
# w -		The text window in which the cursor is to move.
# start -	Position at which to start search.
# op -		Function to use to find next position.

proc ::tk::TextPrevPos {w start op} {
    set succ ""
    set cur $start
    while {[$w compare $cur > 1.0]} {
	set text ""
	append text [$w get -displaychars "$cur linestart - 1i" $cur] $succ
	set pos [$op $text end]
	if {$pos >= 0} {
	    return [$w index "$cur linestart - 1i + $pos display chars"]
	}
	set cur [$w index "$cur linestart - 1i"]
	set succ $text
    }
    return 1.0
}

# ::tk::TextScanMark --
#
# Marks the start of a possible scan drag operation
#
# Arguments:
# w -	The text window from which the text to get
# x -	x location on screen
# y -	y location on screen

proc ::tk::TextScanMark {w x y} {
    variable Priv
    $w scan mark $x $y
    set Priv(x) $x
    set Priv(y) $y
    set Priv(mouseMoved) 0
}

# ::tk::TextScanDrag --
#
# Marks the start of a possible scan drag operation
#
# Arguments:
# w -	The text window from which the text to get
# x -	x location on screen
# y -	y location on screen

proc ::tk::TextScanDrag {w x y} {
    variable Priv
    # Make sure these exist, as some weird situations can trigger the
    # motion binding without the initial press.  [Bug #220269]
    if {![info exists Priv(x)]} {
	set Priv(x) $x
    }
    if {![info exists Priv(y)]} {
	set Priv(y) $y
    }
    if {$x != $Priv(x) || $y != $Priv(y)} {
	set Priv(mouseMoved) 1
    }
    if {[info exists Priv(mouseMoved)] && $Priv(mouseMoved)} {
	$w scan dragto $x $y
    }
}
# ::tk::TextDelete --
#
# Delete the characters in given range.
# Ensure that "watch" will be triggered, and consider
# that "insert" may be involved in the given range.
# This implementation avoids unnecessary mappings of indices.

proc ::tk::TextDelete {w start end} {
    # Remember old positions, use temporary marks ('mark generate'),
    # take into account that $end may refer "insert" mark.
    $w mark set [set insPos [$w mark generate]] insert
    $w mark set [set endPos [$w mark generate]] $end
    $w mark set insert $start
    $w delete insert $endPos
    $w mark set insert $insPos
    $w mark unset $insPos
    $w mark unset $endPos
}

# ::tk::TextInsertSelection --
# This procedure inserts the selection.
#
# Arguments:
# w -		The text window.
# selection	atom name of the selection

proc ::tk::TextInsertSelection {w selection} {
    if {[catch {GetSelection $w $selection} sel]} {
	return
    }
    set oldSeparator [$w cget -autoseparators]
    if {$oldSeparator} {
	$w configure -autoseparators 0
	$w edit separator
    }
    if {$selection eq "CLIPBOARD" && [tk windowingsystem] ne "x11"} {
	catch { TextDelete $w sel.first sel.last }
    }
    $w insert insert $sel
    if {$oldSeparator} {
	$w edit separator
	$w configure -autoseparators 1
    }
}

# ::tk_textInsert --
# This procedure supports the insertion of text with hyphen information.
#
# Arguments:
# w -		The text window.
# args -	Arguments for text insertion.

proc ::tk_textInsert {w args} {
    # Use an internal command:
    uplevel [list $w tk_textInsert {*}$args]
}

# ::tk_textReplace --
# This procedure supports the replacement of text with hyphen information.
#
# Arguments:
# w -		The text window.
# args -	Arguments for text insertion.

proc ::tk_textReplace {w args} {
    # Use an internal command:
    uplevel [list $w tk_textReplace {*}$args]
}

# ::tk_textRebindMouseWheel --
# This procedure is rebinding the mouse wheel events of the embedded
# window to the container (the text widget). This is a quite important
# convenience function, because the user might not be interested in
# the internal handlings.
#
# Arguments:
# text -	The container (text widget), send mouse wheel events
#		to this container.
# args -	Zero or more embedded windows. If none is specified,
#		then rebind all the windows that are currently embedded.

proc tk_textRebindMouseWheel {w args} {
    if {[llength $args] == 0} {
	set args [$w window names]
    }
    foreach ew $args {
	set cls [winfo class $w]
	foreach ev {MouseWheel Option-MouseWheel Shift-MouseWheel Shift-Option-MouseWheel} {
	    if {[string length [bind $w <$ev>]] || [string length [bind $cls <$ev>]]} {
		bind $ew <$ev> [list event generate $w <$ev> -delta %D]
	    }
	}
	foreach ev {4 5 Shift-4 Shift-5 6 7} {
	    if {[string length [bind $w <$ev>]] || [string length [bind $cls <$ev>]]} {
		bind $ew <$ev> [list event generate $w <$ev>]
	    }
	}
    }
}

# ::tk_mergeRange --
# This procedure is merging a range into a sorted list of ranges.
# If given range is adjacent to, or intersecting a range in given
# list, then it will be amalgamated.
#
# Arguments:
# rangeListVar -	Name of variable containing the list of ranges.
# newRange -		New range which should be merged into given list.

proc tk_mergeRange {rangeListVar newRange} {
    upvar $rangeListVar ranges

    if {![info exists ranges]} {
	lappend ranges $newRange
	return $ranges
    }

    lassign $newRange s e
    lassign [split $s .] sline scol
    lassign [split $e .] eline ecol
    set newRangeList {}
    set n [llength $ranges]

    for {set i 0} {$i < $n} {incr i} {
	set range [lindex $ranges $i]
	lassign $range s1 e1
	lassign [split $s1 .] sline1 scol1
	lassign [split $e1 .] eline1 ecol1

	# compare "$e+1i" < $s1
	if {$eline < $sline1 || ($eline == $sline1 && $ecol + 1 < $scol1)} {
	    lappend newRangeList [list $s $e]
	    lappend newRangeList {*}[lrange $ranges $i end]
	    set ranges $newRangeList
	    return $newRangeList
	}
	# compare $s <= "$e1+1i"
	if {$sline < $eline1 || ($sline == $eline1 && $scol <= $ecol1 + 1)} {
	    # [$w compare $s > $s1]
	    if {$sline > $sline1 || ($sline == $sline1 && $scol > $scol1)} {
		set s $s1; set sline $sline1; set scol $scol1
	    }
	    # compare $e < $e1
	    if {$eline < $eline1 || ($eline == $eline1 && $ecol < $ecol1)} {
		set e $e1; set eline $eline1; set ecol $ecol1
	    }
	} else {
	    lappend newRangeList $range
	}
    }

    lappend newRangeList [list $s $e]
    set ranges $newRangeList
    return $newRangeList
}

# vi:set ts=8 sw=4:<|MERGE_RESOLUTION|>--- conflicted
+++ resolved
@@ -93,12 +93,7 @@
 bind Text <ButtonRelease-1> {
     tk::CancelRepeat
 }
-<<<<<<< HEAD
-bind Text <Control-1> {
-=======
-
 bind Text <Control-Button-1> {
->>>>>>> 6b964438
     %W mark set insert @%x,%y
     # An operation that moves the insert mark without making it
     # one end of the selection must insert an autoseparator
@@ -503,31 +498,14 @@
     # the wheel to the extended buttons.  If you have a mousewheel, find
     # Linux configuration info at:
     #	http://linuxreviews.org/howtos/xfree/mouse/
-<<<<<<< HEAD
-    bind Text <4> {
+    bind Text <Button-4> {
 	if {!$tk_strictMotif} { %W yview scroll -50 pixels }
     }
-    bind Text <5> {
+    bind Text <Button-5> {
 	if {!$tk_strictMotif} { %W yview scroll 50 pixels }
     }
-    bind Text <Shift-4> {
+    bind Text <Shift-Button-4> {
 	if {!$tk_strictMotif} { %W xview scroll -50 pixels }
-=======
-    bind Text <Button-4> {
-	if {!$tk_strictMotif} {
-	    %W yview scroll -50 pixels
-	}
-    }
-    bind Text <Button-5> {
-	if {!$tk_strictMotif} {
-	    %W yview scroll 50 pixels
-	}
-    }
-    bind Text <Shift-Button-4> {
-	if {!$tk_strictMotif} {
-	    %W xview scroll -50 pixels
-	}
->>>>>>> 6b964438
     }
     bind Text <Shift-Button-5> {
 	if {!$tk_strictMotif} {
