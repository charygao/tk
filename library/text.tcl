--- conflicted
+++ resolved
@@ -472,7 +472,6 @@
 	%W yview scroll [expr {(2-%D)/3}] pixels
     }
 }
-<<<<<<< HEAD
 bind Text <Option-MouseWheel> {
     %W yview scroll [expr {-3*%D}] pixels
 }
@@ -481,43 +480,6 @@
 	%W xview scroll [expr {-%D/3}] pixels
     } else {
 	%W xview scroll [expr {(2-%D)/3}] pixels
-=======
-
-if {[tk windowingsystem] eq "x11"} {
-    # Support for mousewheels on Linux/Unix commonly comes through mapping
-    # the wheel to the extended buttons.  If you have a mousewheel, find
-    # Linux configuration info at:
-    #	http://linuxreviews.org/howtos/xfree/mouse/
-    bind Text <Button-4> {
-	if {!$tk_strictMotif} {
-	    %W yview scroll -50 pixels
-	}
-    }
-    bind Text <Button-5> {
-	if {!$tk_strictMotif} {
-	    %W yview scroll 50 pixels
-	}
-    }
-    bind Text <Shift-Button-4> {
-	if {!$tk_strictMotif} {
-	    %W xview scroll -50 pixels
-	}
-    }
-    bind Text <Shift-Button-5> {
-	if {!$tk_strictMotif} {
-	    %W xview scroll 50 pixels
-	}
-    }
-    bind Text <Button-6> {
-	if {!$tk_strictMotif} {
-	    %W xview scroll -50 pixels
-	}
-    }
-    bind Text <Button-7> {
-	if {!$tk_strictMotif} {
-	    %W xview scroll 50 pixels
-	}
->>>>>>> 51da8fab
     }
 }
 bind Text <Shift-Option-MouseWheel> {
