# text.tcl --
#
# This file defines the default bindings for Tk text widgets and provides
# procedures that help in implementing the bindings.
#
# Copyright (c) 1992-1994 The Regents of the University of California.
# Copyright (c) 1994-1997 Sun Microsystems, Inc.
# Copyright (c) 1998 by Scriptics Corporation.
# Copyright (c) 2015-2017 Gregor Cramer
#
# See the file "license.terms" for information on usage and redistribution
# of this file, and for a DISCLAIMER OF ALL WARRANTIES.
#

##########################################################################
# TODO:
# Currently we cannot use identifier "begin" for very first index, because
# it has still lowest precedence, and this may clash if the application is
# using this identifier for marks. In a later version of this file all
# occurences of "1.0" should be replaced with "begin", as soon as "begin"
# has highest precedence.
##########################################################################

#-------------------------------------------------------------------------
# Elements of ::tk::Priv that are used in this file:
#
# afterId -		If non-null, it means that auto-scanning is underway
#			and it gives the "after" id for the next auto-scan
#			command to be executed.
# char -		Character position on the line;  kept in order
#			to allow moving up or down past short lines while
#			still remembering the desired position.
# mouseMoved -		Non-zero means the mouse has moved a significant
#			amount since the button went down (so, for example,
#			start dragging out a selection).
# prevPos -		Used when moving up or down lines via the keyboard.
#			Keeps track of the previous insert position, so
#			we can distinguish a series of ups and downs, all
#			in a row, from a new up or down.
# selectMode -		The style of selection currently underway:
#			char, word, or line.
# x, y -		Last known mouse coordinates for scanning
#			and auto-scanning.
#
#-------------------------------------------------------------------------

#-------------------------------------------------------------------------
# The code below creates the default class bindings for text widgets.
#-------------------------------------------------------------------------

# Standard Motif bindings:

bind Text <1> {
    tk::TextButton1 %W %x %y
    %W tag remove sel 1.0 end
}
bind Text <B1-Motion> {
    set tk::Priv(x) %x
    set tk::Priv(y) %y
    tk::TextSelectTo %W %x %y
}
bind Text <Double-1> {
    set tk::Priv(selectMode) word
    tk::TextSelectTo %W %x %y
    catch {%W mark set insert sel.first}
}
bind Text <Triple-1> {
    set tk::Priv(selectMode) line
    tk::TextSelectTo %W %x %y
    catch {%W mark set insert sel.first}
}
bind Text <Shift-1> {
    tk::TextResetAnchor %W @%x,%y
    set tk::Priv(selectMode) char
    tk::TextSelectTo %W %x %y
}
bind Text <Double-Shift-1>	{
    set tk::Priv(selectMode) word
    tk::TextSelectTo %W %x %y 1
}
bind Text <Triple-Shift-1>	{
    set tk::Priv(selectMode) line
    tk::TextSelectTo %W %x %y
}
bind Text <B1-Leave> {
    set tk::Priv(x) %x
    set tk::Priv(y) %y
    tk::TextAutoScan %W
}
bind Text <B1-Enter> {
    tk::CancelRepeat
}
bind Text <ButtonRelease-1> {
    tk::CancelRepeat
}
bind Text <Control-1> {
    %W mark set insert @%x,%y
    # An operation that moves the insert mark without making it
    # one end of the selection must insert an autoseparator
    if {[%W cget -autoseparators]} {
	%W edit separator
    }
}
# stop an accidental double click triggering <Double-Button-1>
bind Text <Double-Control-1> { # nothing }
# stop an accidental movement triggering <B1-Motion>
bind Text <Control-B1-Motion> { # nothing }
bind Text <<PrevChar>> {
    tk::TextSetCursor %W insert-1displaychars
}
bind Text <<NextChar>> {
    tk::TextSetCursor %W insert+1displaychars
}
bind Text <<PrevLine>> {
    tk::TextSetCursor %W [tk::TextUpDownLine %W -1]
}
bind Text <<NextLine>> {
    tk::TextSetCursor %W [tk::TextUpDownLine %W 1]
}
bind Text <<SelectPrevChar>> {
    tk::TextKeySelect %W [%W index {insert - 1displaychars}]
}
bind Text <<SelectNextChar>> {
    tk::TextKeySelect %W [%W index {insert + 1displaychars}]
}
bind Text <<SelectPrevLine>> {
    tk::TextKeySelect %W [tk::TextUpDownLine %W -1]
}
bind Text <<SelectNextLine>> {
    tk::TextKeySelect %W [tk::TextUpDownLine %W 1]
}
bind Text <<PrevWord>> {
    tk::TextSetCursor %W [tk::TextPrevPos %W insert tcl_startOfPreviousWord]
}
bind Text <<NextWord>> {
    tk::TextSetCursor %W [tk::TextNextWord %W insert]
}
bind Text <<PrevPara>> {
    tk::TextSetCursor %W [tk::TextPrevPara %W insert]
}
bind Text <<NextPara>> {
    tk::TextSetCursor %W [tk::TextNextPara %W insert]
}
bind Text <<SelectPrevWord>> {
    tk::TextKeySelect %W [tk::TextPrevPos %W insert tcl_startOfPreviousWord]
}
bind Text <<SelectNextWord>> {
    tk::TextKeySelect %W [tk::TextNextWord %W insert]
}
bind Text <<SelectPrevPara>> {
    tk::TextKeySelect %W [tk::TextPrevPara %W insert]
}
bind Text <<SelectNextPara>> {
    tk::TextKeySelect %W [tk::TextNextPara %W insert]
}
bind Text <Prior> {
    tk::TextSetCursor %W [tk::TextScrollPages %W -1]
}
bind Text <Shift-Prior> {
    tk::TextKeySelect %W [tk::TextScrollPages %W -1]
}
bind Text <Next> {
    tk::TextSetCursor %W [tk::TextScrollPages %W 1]
}
bind Text <Shift-Next> {
    tk::TextKeySelect %W [tk::TextScrollPages %W 1]
}
bind Text <Control-Prior> {
    %W xview scroll -1 page
}
bind Text <Control-Next> {
    %W xview scroll 1 page
}

bind Text <<LineStart>> {
    tk::TextSetCursor %W {insert display linestart}
}
bind Text <<SelectLineStart>> {
    tk::TextKeySelect %W {insert display linestart}
}
bind Text <<LineEnd>> {
    tk::TextSetCursor %W {insert display lineend}
}
bind Text <<SelectLineEnd>> {
    tk::TextKeySelect %W {insert display lineend}
}
bind Text <Control-Home> {
    tk::TextSetCursor %W 1.0
}
bind Text <Control-Shift-Home> {
    tk::TextKeySelect %W 1.0
}
bind Text <Control-End> {
    tk::TextSetCursor %W {end - 1 indices}
}
bind Text <Control-Shift-End> {
    tk::TextKeySelect %W {end - 1 indices}
}

bind Text <Tab> {
    if {[%W cget -state] eq "normal"} {
	tk::TextInsert %W \t
	focus %W
	break
    }
}
bind Text <Shift-Tab> {
    # Needed only to keep <Tab> binding from triggering; doesn't
    # have to actually do anything.
    break
}
bind Text <Control-Tab> {
    focus [tk_focusNext %W]
}
bind Text <Control-Shift-Tab> {
    focus [tk_focusPrev %W]
}
bind Text <Control-i> {
    tk::TextInsert %W \t
}
bind Text <Return> {
    if {[%W cget -state] eq "normal"} {
	tk::TextInsert %W \n
	if {[%W cget -autoseparators]} {
	    %W edit separator
	}
    }
}
bind Text <Delete> {
    if {[%W cget -state] eq "normal"} {
	if {[tk::TextCursorInSelection %W]} {
	    tk::TextDelete %W sel.first sel.last
	} else {
	    if {[%W compare end != insert+1i]} {
		%W delete insert
	    }
	    %W see insert
	}
    }
}
bind Text <BackSpace> {
    if {[%W cget -state] eq "normal"} {
	if {[tk::TextCursorInSelection %W]} {
	    tk::TextDelete %W sel.first sel.last
	} else {
	    if {[%W compare insert != 1.0]} {
		# ensure that this operation is triggering "watch"
		%W mark set insert insert-1i
		%W delete insert
	    }
	    %W see insert
	}
    }
}

bind Text <Control-space> {
    %W mark set [tk::TextAnchor %W] insert
}
bind Text <Select> {
    %W mark set [tk::TextAnchor %W] insert
}
bind Text <Control-Shift-space> {
    set tk::Priv(selectMode) char
    tk::TextKeyExtend %W insert
}
bind Text <Shift-Select> {
    set tk::Priv(selectMode) char
    tk::TextKeyExtend %W insert
}
bind Text <<SelectAll>> {
    %W tag add sel 1.0 end
}
bind Text <<SelectNone>> {
    %W tag remove sel 1.0 end
    # An operation that clears the selection must insert an autoseparator,
    # because the selection operation may have moved the insert mark.
    if {[%W cget -autoseparators]} {
	%W edit separator
    }
}
bind Text <<Cut>> {
    tk_textCut %W
}
bind Text <<Copy>> {
    tk_textCopy %W
}
bind Text <<Paste>> {
    tk_textPaste %W
}
bind Text <<Clear>> {
    if {[%W cget -state] eq "normal"} {
	# Make <<Clear>> an atomic operation on the Undo stack,
	# i.e. separate it from other delete operations on either side
	if {[%W cget -autoseparators]} {
	    %W edit separator
	}
	catch { tk::TextDelete %W sel.first sel.last }
	if {[%W cget -autoseparators]} {
	    %W edit separator
	}
    }
}
bind Text <<PasteSelection>> {
    if {$tk_strictMotif || ![info exists tk::Priv(mouseMoved)] || !$tk::Priv(mouseMoved)} {
	tk::TextPasteSelection %W %x %y
    }
}
bind Text <Insert> {
    if {[%W cget -state] eq "normal"} {
	catch {tk::TextInsert %W [::tk::GetSelection %W PRIMARY]}
    }
}
bind Text <KeyPress> {
    tk::TextInsert %W %A
}

# Ignore all Alt, Meta, and Control keypresses unless explicitly bound.
# Otherwise, if a widget binding for one of these is defined, the
# <KeyPress> class binding will also fire and insert the character,
# which is wrong.  Ditto for <Escape>.

bind Text <Alt-KeyPress> {# nothing }
bind Text <Meta-KeyPress> {# nothing}
bind Text <Control-KeyPress> {# nothing}
bind Text <Escape> {# nothing}
bind Text <KP_Enter> {# nothing}
if {[tk windowingsystem] eq "aqua"} {
    bind Text <Command-KeyPress> {# nothing}
}

# Additional emacs-like bindings:

bind Text <Control-d> {
    if {[%W cget -state] eq "normal" && !$tk_strictMotif && [%W compare end != insert+1i]} {
	%W delete insert
    }
}
bind Text <Control-k> {
    if {[%W cget -state] eq "normal" && !$tk_strictMotif && [%W compare end != insert+1i]} {
	if {[%W compare insert == {insert lineend}]} {
	    %W delete insert
	} else {
	    %W delete insert {insert lineend}
	}
    }
}
bind Text <Control-o> {
    if {[%W cget -state] eq "normal" && !$tk_strictMotif} {
	%W insert insert \n
	%W mark set insert insert-1i
    }
}
bind Text <Control-t> {
    if {!$tk_strictMotif} {
	tk::TextTranspose %W
    }
}

bind Text <<Undo>> {
    if {[%W cget -state] eq "normal"} {
	# NOTE: the undo operation is not merging with subsequent changes, so
	# it is safe to do an undo without setting separators.
	if {[%W edit info -undodepth] > 0} {
	    %W edit undo
	}
    }
}

bind Text <<Redo>> {
    if {[%W cget -state] eq "normal"} {
	if {[%W edit info -redodepth] > 0} {
	    %W edit redo
	}
    }
}

bind Text <Meta-b> {
    if {!$tk_strictMotif} {
	tk::TextSetCursor %W [tk::TextPrevPos %W insert tcl_startOfPreviousWord]
    }
}
bind Text <Meta-d> {
    if {[%W cget -state] eq "normal" && !$tk_strictMotif && [%W compare end != insert+1i]} {
	%W delete insert [tk::TextNextWord %W insert]
    }
}
bind Text <Meta-f> {
    if {!$tk_strictMotif} {
	tk::TextSetCursor %W [tk::TextNextWord %W insert]
    }
}
bind Text <Meta-less> {
    if {!$tk_strictMotif} {
	tk::TextSetCursor %W 1.0
    }
}
bind Text <Meta-greater> {
    if {!$tk_strictMotif} {
	tk::TextSetCursor %W end-1i
    }
}
bind Text <Meta-BackSpace> {
    if {[%W cget -state] eq "normal" && !$tk_strictMotif} {
	tk::TextDelete %W [tk::TextPrevPos %W insert tcl_startOfPreviousWord] insert
    }
}
bind Text <Meta-Delete> {
    if {[%W cget -state] eq "normal" && !$tk_strictMotif} {
	tk::TextDelete %W [tk::TextPrevPos %W insert tcl_startOfPreviousWord] insert
    }
}

# Bindings for IME text input.

bind Text <<TkStartIMEMarkedText>> {
    dict set ::tk::Priv(IMETextMark) "%W" [%W index insert]
}
bind Text <<TkEndIMEMarkedText>> {
    if { [catch {dict get $::tk::Priv(IMETextMark) "%W"} mark] } {
	bell
    } else {
	%W tag add IMEmarkedtext $mark insert
	%W tag configure IMEmarkedtext -underline on
    }
}
bind Text <<TkClearIMEMarkedText>> {
    %W delete IMEmarkedtext.first IMEmarkedtext.last
}
bind Text <<TkAccentBackspace>> {
    %W delete insert-1c
}

# Macintosh only bindings:

if {[tk windowingsystem] eq "aqua"} {
   bind Text <Control-v> {
       tk::TextScrollPages %W 1
   }

# End of Mac only bindings
}

# A few additional bindings of my own.

bind Text <Control-h> {
    if {[%W cget -state] eq "normal" && !$tk_strictMotif && [%W compare insert != 1.0]} {
	# ensure that this operation is triggering "watch"
	%W mark set insert insert-1i
	%W delete insert
	%W see insert
    }
}
bind Text <2> {
    if {!$tk_strictMotif} {
	tk::TextScanMark %W %x %y
    }
}
bind Text <B2-Motion> {
    if {!$tk_strictMotif} {
	tk::TextScanDrag %W %x %y
    }
}
set ::tk::Priv(prevPos) {}

# The MouseWheel events:
# We must be careful not to round -ve values of %D down to zero.

if {[tk windowingsystem] eq "aqua"} {
    bind Text <MouseWheel> {
	%W yview scroll [expr {-15 * (%D)}] pixels
    }
    bind Text <Option-MouseWheel> {
	%W yview scroll [expr {-150 * (%D)}] pixels
    }
    bind Text <Shift-MouseWheel> {
	%W xview scroll [expr {-15 * (%D)}] pixels
    }
    bind Text <Shift-Option-MouseWheel> {
	%W xview scroll [expr {-150 * (%D)}] pixels
    }
} else {
    # We must make sure that positive and negative movements are rounded
    # equally to integers, avoiding the problem that
    #     (int)1/3 = 0,
    # but
    #     (int)-1/3 = -1
    # The following code ensure equal +/- behaviour.
    bind Text <MouseWheel> {
	%W yview scroll [expr {%D >= 0 ? -%D/3 : (2-%D)/3}] pixels
    }
    bind Text <Shift-MouseWheel> {
	%W xview scroll [expr {%D >= 0 ? -%D/3 : (2-%D)/3}] pixels
    }
}

if {[tk windowingsystem] eq "x11"} {
    # Support for mousewheels on Linux/Unix commonly comes through mapping
    # the wheel to the extended buttons.  If you have a mousewheel, find
    # Linux configuration info at:
    #	http://linuxreviews.org/howtos/xfree/mouse/
    bind Text <4> {
	if {!$tk_strictMotif} { %W yview scroll -50 pixels }
    }
    bind Text <5> {
	if {!$tk_strictMotif} { %W yview scroll 50 pixels }
    }
    bind Text <Shift-4> {
	if {!$tk_strictMotif} { %W xview scroll -50 pixels }
    }
    bind Text <Shift-5> {
	if {!$tk_strictMotif} {
	    %W xview scroll 50 pixels
	}
    }
    bind Text <6> {
	if {!$tk_strictMotif} {
	    %W xview scroll -50 pixels
	}
    }
    bind Text <7> {
	if {!$tk_strictMotif} {
	    %W xview scroll 50 pixels
	}
    }
}

# ::tk::TextCursorPos --
# Given x and y coordinates, this procedure computes the "cursor"
# position, and returns the index of the character at this position.
#
# Arguments:
# w -		The text window.
# x -		X-coordinate within the window.
# y -		Y-coordinate within the window.

proc ::tk::TextCursorPos {w x y} {
    if {[$w cget -blockcursor]} {
	# If we have a block cursor, then use the actual x-position
	# for cursor position.
	return [$w index @$x,$y]
    }
    return [TextClosestGap $w $x $y]
}

# ::tk::TextClosestGap --
# Given x and y coordinates, this procedure finds the closest boundary
# between characters to the given coordinates and returns the index
# of the character just after the boundary.
#
# Arguments:
# w -		The text window.
# x -		X-coordinate within the window.
# y -		Y-coordinate within the window.

proc ::tk::TextClosestGap {w x y} {
    set pos [$w index @$x,$y]
    set bbox [$w bbox $pos]
    if {[llength $bbox] == 0} {
    	return $pos
    }
    if {($x - [lindex $bbox 0]) < ([lindex $bbox 2]/2)} {
    	return $pos
    }
    $w index "$pos + 1i"
}

# ::tk::TextButton1 --
# This procedure is invoked to handle button-1 presses in text
# widgets.  It moves the insertion cursor, sets the selection anchor,
# and claims the input focus.
#
# Arguments:
# w -		The text window in which the button was pressed.
# x -		The x-coordinate of the button press.
# y -		The x-coordinate of the button press.

proc ::tk::TextButton1 {w x y} {
    variable Priv
    # Catch the very special case with dead peers.
    if {![$w isdead]} {
	set Priv(selectMode) char
	set Priv(mouseMoved) 0
	set Priv(pressX) $x
	set pos [TextCursorPos $w $x $y]
	set thisLineNo [$w lineno @last,$y]
	if {[$w lineno $pos] ne $thisLineNo} {
	    # The button has been pressed at an x position after last character.
	    # In this case [$w index @$x,$y] is returning the start of next line,
	    # but we want the end of this line.
	    set pos "$thisLineNo.end"
	}
	$w mark set insert $pos
	if {[$w cget -blockcursor]} {
	    set anchor [TextClosestGap $w $x $y]
	} else {
	    # this is already the closest gap
	    set anchor insert
	}
	# Set the anchor mark's gravity depending on the click position
	# relative to the gap.
	set bbox [$w bbox $anchor]
	set gravity [expr {$x > [lindex $bbox 0] ? "right" : "left"}]
	$w mark set [TextAnchor $w] $anchor $gravity
	if {[$w cget -state] eq "normal" && [$w cget -autoseparators]} {
	    $w edit separator
	}
    }

    # Allow focus in any case on Windows, because that will let the
    # selection be displayed even for state disabled text widgets.
    if {[tk windowingsystem] eq "win32" || [$w cget -state] eq "normal"} {
	focus $w
    }
}

# ::tk::TextSelectTo --
# This procedure is invoked to extend the selection, typically when
# dragging it with the mouse.  Depending on the selection mode (character,
# word, line) it selects in different-sized units.  This procedure
# ignores mouse motions initially until the mouse has moved from
# one character to another or until there have been multiple clicks.
#
# Note that the 'anchor' is implemented programmatically using
# a text widget mark, and uses a name that will be unique for each
# text widget (even when there are multiple peers).
#
# Arguments:
# w -		The text window in which the button was pressed.
# x -		Mouse x position.
# y - 		Mouse y position.

proc ::tk::TextAnchor {w} {
    variable Priv

    if {![info exists Priv(textanchor,$w)]} {
	# This gives us a private mark, not visible with
	# "mark names|next|previous|..".
	set Priv(textanchor,$w) [$w mark generate]
	# The Tk library still has a big weakness: it's not possible to
	# bind variables to a widget, so we use a private command for this
	# binding; this means that the variable will be unset automatically
	# when the widget will be destroyed. This is the only proper way to
	# handle unique identifiers.
	$w tk_bindvar [namespace current]::Priv(textanchor,$w)
    }
    return $Priv(textanchor,$w)
}

proc ::tk::TextSelectTo {w x y {extend 0}} {
    variable Priv
    if {[$w isdead]} {
	# Catch the very special case with dead peers.
	return
    }
    set anchorname [TextAnchor $w]
    set cur [TextCursorPos $w $x $y]
    if {![$w mark exists $anchorname]} {
	$w mark set $anchorname $cur
    }
    set anchor [$w index $anchorname]
    if {[$w compare $cur != $anchor] || (abs($Priv(pressX) - $x) >= 3)} {
	set Priv(mouseMoved) 1
    }
    switch -- $Priv(selectMode) {
	char {
	    if {[$w compare $cur < $anchorname]} {
		set first $cur
		set last $anchorname
	    } else {
		set first $anchorname
		set last $cur
	    }
	}
	word {
	    set first [$w index @$x,$y]
	    set isEmbedded [expr {[string length [$w get $first]] == 0}]
	    if {$isEmbedded} {
		# Don't extend the range if we have an embedded item at this position
		set last "$first+1i"
	    } else {
		# Set initial range based only on the anchor (1 char min width)
		if {[$w mark gravity $anchorname] eq "right"} {
		    set first $anchorname
		    set last "$anchorname + 1i"
		} else {
		    set first "$anchorname - 1i"
		    set last $anchorname
		}
		# Extend range (if necessary) based on the current point
		if {[$w compare $cur < $first]} {
		    set first $cur
		} elseif {[$w compare $cur > $last]} {
		    set last $cur
		}

		# Now find word boundaries
		set first [TextPrevPos $w "$first + 1i" tcl_wordBreakBefore]
		set last [TextNextPos $w "$last - 1i" tcl_wordBreakAfter]
	    }
	}
	line {
	    # Set initial range based only on the anchor
	    set first "$anchorname linestart"
	    set last "$anchorname lineend"

	    # Extend range (if necessary) based on the current point
	    if {[$w compare $cur < $first]} {
		set first "$cur linestart"
	    } elseif {[$w compare $cur > $last]} {
		set last "$cur lineend"
	    }
	    set first [$w index $first]
	    set last [$w index "$last + 1i"]
	}
    }
    if {$Priv(mouseMoved) || ($Priv(selectMode) ne "char")} {
	$w mark set insert $cur
	$w tag remove sel 1.0 $first
	$w tag add sel $first $last
	$w tag remove sel $last end
	update idletasks
    }
}

# ::tk::TextKeyExtend --
# This procedure handles extending the selection from the keyboard,
# where the point to extend to is really the boundary between two
# characters rather than a particular character.
#
# Arguments:
# w -		The text window.
# index -	The point to which the selection is to be extended.

proc ::tk::TextKeyExtend {w index} {
    set anchorname [TextAnchor $w]
    set cur [$w index $index]
    if {![$w mark exists $anchorname]} {
	$w mark set $anchorname $cur left
    }
    set anchor [$w index $anchorname]
    if {[$w compare $cur < $anchorname]} {
	set first $cur
	set last $anchorname
    } else {
	set first $anchorname
	set last $cur
    }
    $w tag remove sel 1.0 $first
    $w tag add sel $first $last
    $w tag remove sel $last end
}

# ::tk::TextPasteSelection --
# This procedure sets the insertion cursor to the mouse position,
# inserts the selection, and sets the focus to the window.
#
# Arguments:
# w -		The text window.
# x, y - 	Position of the mouse.

proc ::tk::TextPasteSelection {w x y} {
    if {[$w cget -state] eq "normal"} {
	$w mark set insert [TextCursorPos $w $x $y]
	TextInsertSelection $w PRIMARY
    }
    if {[$w cget -state] eq "normal"} {
	focus $w
    }
}

# ::tk::TextAutoScan --
# This procedure is invoked when the mouse leaves a text window
# with button 1 down.  It scrolls the window up, down, left, or right,
# depending on where the mouse is (this information was saved in
# ::tk::Priv(x) and ::tk::Priv(y)), and reschedules itself as an "after"
# command so that the window continues to scroll until the mouse
# moves back into the window or the mouse button is released.
#
# Arguments:
# w -		The text window.

proc ::tk::TextAutoScan {w} {
    variable Priv
    if {![winfo exists $w]} {
	return
    }
    if {$Priv(y) >= [winfo height $w]} {
	$w yview scroll [expr {1 + $Priv(y) - [winfo height $w]}] pixels
    } elseif {$Priv(y) < 0} {
	$w yview scroll [expr {-1 + $Priv(y)}] pixels
    } elseif {$Priv(x) >= [winfo width $w]} {
	$w xview scroll 2 units
    } elseif {$Priv(x) < 0} {
	$w xview scroll -2 units
    } else {
	return
    }
    TextSelectTo $w $Priv(x) $Priv(y)
    set Priv(afterId) [after 50 [list ::tk::TextAutoScan $w]]
}

# ::tk::TextSetCursor
# Move the insertion cursor to a given position in a text.  Also
# clears the selection, if there is one in the text, and makes sure
# that the insertion cursor is visible.  Also, don't let the insertion
# cursor appear on the dummy last line of the text.
#
# Arguments:
# w -		The text window.
# pos -		The desired new position for the cursor in the window.

proc ::tk::TextSetCursor {w pos} {
    if {[$w compare $pos == end]} {
	set pos {end - 1i}
    }
    $w mark set insert $pos
    $w tag remove sel 1.0 end
    $w see insert
    if {[$w cget -autoseparators]} {
	$w edit separator
    }
}

# ::tk::TextKeySelect
# This procedure is invoked when stroking out selections using the
# keyboard.  It moves the cursor to a new position, then extends
# the selection to that position.
#
# Arguments:
# w -		The text window.
# new -		A new position for the insertion cursor (the cursor hasn't
#		actually been moved to this position yet).

proc ::tk::TextKeySelect {w new} {
    if {[$w isdead]} {
	# Catch the very special case with dead peers.
	return
    }
    set anchorname [TextAnchor $w]
    if {[llength [$w tag nextrange sel 1.0 end]] == 0} {
	if {[$w compare $new < insert]} {
	    $w tag add sel $new insert
	} else {
	    $w tag add sel insert $new
	}
	$w mark set $anchorname insert
    } else {
	if {[$w compare $new < $anchorname]} {
	    set first $new
	    set last $anchorname
	} else {
	    set first $anchorname
	    set last $new
	}
	$w tag remove sel 1.0 $first
	$w tag add sel $first $last
	$w tag remove sel $last end
    }
    $w mark set insert $new
    $w see insert
    update idletasks
}

# ::tk::TextResetAnchor --
# Set the selection anchor to whichever end is farthest from the
# index argument.  One special trick: if the selection has two or
# fewer characters, just leave the anchor where it is.  In this
# case it doesn't matter which point gets chosen for the anchor,
# and for the things like Shift-Left and Shift-Right this produces
# better behavior when the cursor moves back and forth across the
# anchor.
#
# Arguments:
# w -		The text widget.
# index -	Position at which mouse button was pressed, which determines
#		which end of selection should be used as anchor point.

proc ::tk::TextResetAnchor {w index} {
    if {[llength [$w tag ranges sel]] == 0} {
	# Don't move the anchor if there is no selection now; this
	# makes the widget behave "correctly" when the user clicks
	# once, then shift-clicks somewhere -- ie, the area between
	# the two clicks will be selected. [Bug: 5929].
	return
    }
    set anchorname [TextAnchor $w]
    set a [$w index $index]
    set b [$w index sel.first]
    set c [$w index sel.last]
    if {[$w compare $a < $b]} {
	$w mark set $anchorname sel.last
	return
    }
    if {[$w compare $a > $c]} {
	$w mark set $anchorname sel.first
	return
    }
    scan $a "%d.%d" lineA chA
    scan $b "%d.%d" lineB chB
    scan $c "%d.%d" lineC chC
    if {$lineB < $lineC + 2} {
	set total [string length [$w get $b $c]]
	if {$total <= 2} {
	    return
	}
	if {[string length [$w get $b $a]] < ($total/2)} {
	    $w mark set $anchorname sel.last
	} else {
	    $w mark set $anchorname sel.first
	}
	return
    }
    if {$lineA - $lineB < $lineC - $lineA} {
	$w mark set $anchorname sel.last
    } else {
	$w mark set $anchorname sel.first
    }
}

# ::tk::TextCursorInSelection --
# Check whether the selection exists and contains the insertion cursor. Note
# that it assumes that the selection is contiguous.
#
# Arguments:
# w -		The text widget whose selection is to be checked

proc ::tk::TextCursorInSelection {w} {
    expr {[llength [$w tag ranges sel]]
	&& [$w compare sel.first <= insert]
	&& [$w compare sel.last >= insert]
    }
}

# ::tk::TextInsert --
# Insert a string into a text at the point of the insertion cursor.
# If there is a selection in the text, and it covers the point of the
# insertion cursor, then delete the selection before inserting.
#
# Arguments:
# w -		The text window in which to insert the string
# s -		The string to insert (usually just a single character)

proc ::tk::TextInsert {w s} {
    if {[string length $s] == 0 || [$w cget -state] ne "normal"} {
	return
    }
    if {[TextCursorInSelection $w]} {
	if {[$w cget -autoseparators]} {
	    $w edit separator
	}
	# ensure that this operation is triggering "watch"
	$w mark set insert sel.first
	$w replace insert sel.last $s
    } else {
	$w insert insert $s
    }
    $w see insert
}

# ::tk::TextUpDownLine --
# Returns the index of the character one display line above or below the
# insertion cursor.  There is a tricky thing here: we want to maintain the
# original x position across repeated operations, even though some lines
# that will get passed through don't have enough characters to cover the
# original column.
#
# Arguments:
# w -		The text window in which the cursor is to move.
# n -		The number of display lines to move: -1 for up one line,
#		+1 for down one line.

proc ::tk::TextUpDownLine {w n} {
    variable Priv

    set i [$w index insert]
    if {$Priv(prevPos) ne $i} {
	set Priv(textPosOrig) $i
    }
    set lines [$w count -displaylines $Priv(textPosOrig) $i]
    set new [$w index "$Priv(textPosOrig) + [expr {$lines + $n}] displaylines"]
    set Priv(prevPos) $new
    if {[$w compare $new == "end display lineend"] \
            || [$w compare $new == "insert display linestart"]} {
        set Priv(textPosOrig) $new
    }
    return $new
}

# ::tk::TextPrevPara --
# Returns the index of the beginning of the paragraph just before a given
# position in the text (the beginning of a paragraph is the first non-blank
# character after a blank line).
#
# Arguments:
# w -		The text window in which the cursor is to move.
# pos -		Position at which to start search.

proc ::tk::TextPrevPara {w pos} {
    set pos [$w index "$pos linestart"]
    while {1} {
	set newPos [$w index "$pos - 1 line"]
	if {([$w get $newPos] eq "\n" && ([$w get $pos] ne "\n")) || [$w compare $pos == 1.0]} {
	    if {[regexp -indices -- {^[ \t]+(.)} [$w get $pos "$pos lineend"] -> index]} {
		set pos [$w index "$pos + [lindex $index 0] chars"]
	    }
	    if {[$w compare $pos != insert] || [$w compare [$w index "$pos linestart"] == 1.0]} {
		return $pos
	    }
	}
	set pos $newPos
    }
}

# ::tk::TextNextPara --
# Returns the index of the beginning of the paragraph just after a given
# position in the text (the beginning of a paragraph is the first non-blank
# character after a blank line).
#
# Arguments:
# w -		The text window in which the cursor is to move.
# start -	Position at which to start search.

proc ::tk::TextNextPara {w start} {
    set pos [$w index "$start linestart + 1 line"]
    while {[$w get $pos] ne "\n"} {
	if {[$w compare $pos == end]} {
	    return [$w index "end - 1i"]
	}
	set pos [$w index "$pos + 1 line"]
    }
    while {[$w get $pos] eq "\n"} {
	set pos [$w index "$pos + 1 line"]
	if {[$w compare $pos == end]} {
	    return [$w index "end - 1i"]
	}
    }
    if {[regexp -indices -- {^[ \t]+(.)} [$w get $pos "$pos lineend"] -> index]} {
	return [$w index "$pos + [lindex $index 0] chars"]
    }
    return $pos
}

# ::tk::TextScrollPages --
# This is a utility procedure used in bindings for moving up and down
# pages and possibly extending the selection along the way.  It scrolls
# the view in the widget by the number of pages, and it returns the
# index of the character that is at the same position in the new view
# as the insertion cursor used to be in the old view.
#
# Arguments:
# w -		The text window in which the cursor is to move.
# count -	Number of pages forward to scroll;  may be negative
#		to scroll backwards.

proc ::tk::TextScrollPages {w count} {
    if {$count > 0} {
	if {[llength [$w dlineinfo end-1c]]} {
	    # Last display line of very last line is visible.
	    if {[llength [set res [$w dlineinfo -extents @first,last]]]} {
		if {[lindex $res 3] == 0} {
		    # Line is fully visible (vertically), so nothing to do.
		    return insert
		}
		# Line is only partially visible, so jump to this line.
		return [$w index "insert +[$w count -displaylines insert end-1c] displayline"]
	    }
	}
    } else {
	if {[llength [$w dlineinfo 1.0]]} {
	    # First display line of very first line is visible.
	    if {[llength [set res [$w dlineinfo -extents @first,0]]]} {
		if {[lindex $res 1] == 0} {
		    # Line is fully visible (vertically), so nothing to do.
		    return insert
		}
		# Line is not fully visible, so jump to first line.
		return [$w index "insert -[$w count -displaylines 1.0 insert] displayline"]
	    }
	}
    }
    set bbox [$w bbox insert]
    $w yview scroll $count pages
    if {[llength $bbox] == 0} {
	set newPos [$w index @[expr {[winfo height $w]/2}],0]
    } else {
	set newPos [$w index @[lindex $bbox 0],[lindex $bbox 1]]
    }
    if {[$w compare insert == $newPos]} {
	# This may happen if a character is spanning the entire view,
	# ensure that at least one line will change.
	set newPos [$w index "[expr {$count > 0 ? "insert +1" : "insert -1"}] displayline"]
    }
    return $newPos
}

# ::tk::TextTranspose --
# This procedure implements the "transpose" function for text widgets.
# It tranposes the characters on either side of the insertion cursor,
# unless the cursor is at the end of the line.  In this case it
# transposes the two characters to the left of the cursor.  In either
# case, the cursor ends up to the right of the transposed characters.
#
# Arguments:
# w -		Text window in which to transpose.

proc ::tk::TextTranspose w {
    if {[$w cget -state] ne "normal" || [$w compare insert == 1.0]} {
	return
    }
    set pos insert
    if {[$w compare insert != "insert lineend"]} {
	append pos +1i
    }
    set pos [$w index $pos]
    # ensure that this operation is triggering "watch"
    set insPos [$w index insert]
    $w mark set insert ${pos}-2c
    set new [$w get insert+1i][$w get insert]
    $w replace insert $pos $new
    $w mark set insert $insPos
    $w see insert
}

# ::tk_textCopy --
# This procedure copies the selection from a text widget into the
# clipboard.
#
# Arguments:
# w -		Name of a text widget.

proc ::tk_textCopy w {
    if {![catch {set data [$w get sel.first sel.last]}]} {
	clipboard clear -displayof $w
	clipboard append -displayof $w $data
    }
}

# ::tk_textCut --
# This procedure copies the selection from a text widget into the
# clipboard, then deletes the selection (if it exists in the given
# widget).
#
# Arguments:
# w -		Name of a text widget.

proc ::tk_textCut w {
    if {![catch {set data [$w get sel.first sel.last]}]} {
	# make <<Cut>> an atomic operation on the Undo stack,
	# i.e. separate it from other delete operations on either side
	if {[$w cget -autoseparators] && ([$w cget -state] eq "normal")} {
	    $w edit separator
	}
	clipboard clear -displayof $w
	clipboard append -displayof $w $data
	if {[$w cget -state] eq "normal"} {
	    ::tk::TextDelete $w sel.first sel.last
	}
	if {[$w cget -autoseparators] && ([$w cget -state] eq "normal")} {
	    $w edit separator
	}
    }
}

# ::tk_textPaste --
# This procedure pastes the contents of the clipboard to the insertion
# point in a text widget.
#
# Arguments:
# w -		Name of a text widget.

proc ::tk_textPaste w {
    if {[$w cget -state] eq "normal"} {
	::tk::TextInsertSelection $w CLIPBOARD
    }
}

# ::tk::TextNextWord --
# Returns the index of the next word position after a given position in the
# text.  The next word is platform dependent and may be either the next
# end-of-word position or the next start-of-word position after the next
# end-of-word position.
#
# Arguments:
# w -		The text window in which the cursor is to move.
# start -	Position at which to start search.

if {[tk windowingsystem] eq "win32"}  {
    proc ::tk::TextNextWord {w start} {
	TextNextPos $w [TextNextPos $w $start tcl_endOfWord] tcl_startOfNextWord
    }
} else {
    proc ::tk::TextNextWord {w start} {
	TextNextPos $w $start tcl_endOfWord
    }
}

# ::tk::TextNextPos --
# Returns the index of the next position after the given starting
# position in the text as computed by a specified function.
#
# Arguments:
# w -		The text window in which the cursor is to move.
# start -	Position at which to start search.
# op -		Function to use to find next position.

proc ::tk::TextNextPos {w start op} {
    set text ""
    set cur $start
    while {[$w compare $cur < end]} {
	set end [$w index "$cur lineend + 1i"]
	append text [$w get -displaychars $cur $end]
	set pos [$op $text 0]
	if {$pos >= 0} {
	    return [$w index "$start + $pos display chars"]
	}
	set cur $end
    }
    return end
}

# ::tk::TextPrevPos --
# Returns the index of the previous position before the given starting
# position in the text as computed by a specified function.
#
# Arguments:
# w -		The text window in which the cursor is to move.
# start -	Position at which to start search.
# op -		Function to use to find next position.

proc ::tk::TextPrevPos {w start op} {
    set succ ""
    set cur $start
    while {[$w compare $cur > 1.0]} {
	set text ""
	append text [$w get -displaychars "$cur linestart - 1i" $cur] $succ
	set pos [$op $text end]
	if {$pos >= 0} {
	    return [$w index "$cur linestart - 1i + $pos display chars"]
	}
	set cur [$w index "$cur linestart - 1i"]
	set succ $text
    }
    return 1.0
}

# ::tk::TextScanMark --
#
# Marks the start of a possible scan drag operation
#
# Arguments:
# w -	The text window from which the text to get
# x -	x location on screen
# y -	y location on screen

proc ::tk::TextScanMark {w x y} {
    variable Priv
    $w scan mark $x $y
    set Priv(x) $x
    set Priv(y) $y
    set Priv(mouseMoved) 0
}

# ::tk::TextScanDrag --
#
# Marks the start of a possible scan drag operation
#
# Arguments:
# w -	The text window from which the text to get
# x -	x location on screen
# y -	y location on screen

proc ::tk::TextScanDrag {w x y} {
    variable Priv
    # Make sure these exist, as some weird situations can trigger the
    # motion binding without the initial press.  [Bug #220269]
    if {![info exists Priv(x)]} {
	set Priv(x) $x
    }
    if {![info exists Priv(y)]} {
	set Priv(y) $y
    }
    if {$x != $Priv(x) || $y != $Priv(y)} {
	set Priv(mouseMoved) 1
    }
    if {[info exists Priv(mouseMoved)] && $Priv(mouseMoved)} {
	$w scan dragto $x $y
    }
}
<<<<<<< HEAD

# ::tk::TextDelete --
=======
# ::tk::TextUndoRedoProcessMarks --
>>>>>>> a97986e4
#
# Delete the characters in given range.
# Ensure that "watch" will be triggered, and consider
# that "insert" may be involved in the given range.
# This implementation avoids unnecessary mappings of indices.

proc ::tk::TextDelete {w start end} {
    # Remember old positions, use temporary marks ('mark generate'),
    # take into account that $end may refer "insert" mark.
    $w mark set [set insPos [$w mark generate]] insert
    $w mark set [set endPos [$w mark generate]] $end
    $w mark set insert $start
    $w delete insert $endPos
    $w mark set insert $insPos
    $w mark unset $insPos
    $w mark unset $endPos
}

# ::tk::TextInsertSelection --
# This procedure inserts the selection.
#
# Arguments:
# w -		The text window.
# selection	atom name of the selection

proc ::tk::TextInsertSelection {w selection} {
    if {[catch {GetSelection $w $selection} sel]} {
	return
    }
    set oldSeparator [$w cget -autoseparators]
    if {$oldSeparator} {
	$w configure -autoseparators 0
	$w edit separator
    }
    if {$selection eq "CLIPBOARD" && [tk windowingsystem] ne "x11"} {
	catch { TextDelete $w sel.first sel.last }
    }
    $w insert insert $sel
    if {$oldSeparator} {
	$w edit separator
	$w configure -autoseparators 1
    }
}

# ::tk_textInsert --
# This procedure supports the insertion of text with hyphen information.
#
# Arguments:
# w -		The text window.
# args -	Arguments for text insertion.

proc ::tk_textInsert {w args} {
    # Use an internal command:
    uplevel [list $w tk_textInsert {*}$args]
}

# ::tk_textReplace --
# This procedure supports the replacement of text with hyphen information.
#
# Arguments:
# w -		The text window.
# args -	Arguments for text insertion.

proc ::tk_textReplace {w args} {
    # Use an internal command:
    uplevel [list $w tk_textReplace {*}$args]
}

# ::tk_textRebindMouseWheel --
# This procedure is rebinding the mouse wheel events of the embedded
# window to the container (the text widget). This is a quite important
# convenience function, because the user might not be interested in
# the internal handlings.
#
# Arguments:
# text -	The container (text widget), send mouse wheel events
#		to this container.
# args -	Zero or more embedded windows. If none is specified,
#		then rebind all the windows that are currently embedded.

proc tk_textRebindMouseWheel {w args} {
    if {[llength $args] == 0} {
	set args [$w window names]
    }
    foreach ew $args {
	set cls [winfo class $w]
	foreach ev {MouseWheel Option-MouseWheel Shift-MouseWheel Shift-Option-MouseWheel} {
	    if {[string length [bind $w <$ev>]] || [string length [bind $cls <$ev>]]} {
		bind $ew <$ev> [list event generate $w <$ev> -delta %D]
	    }
	}
	foreach ev {4 5 Shift-4 Shift-5 6 7} {
	    if {[string length [bind $w <$ev>]] || [string length [bind $cls <$ev>]]} {
		bind $ew <$ev> [list event generate $w <$ev>]
	    }
	}
    }
}

# ::tk_mergeRange --
# This procedure is merging a range into a sorted list of ranges.
# If given range is adjacent to, or intersecting a range in given
# list, then it will be amalgamated.
#
# Arguments:
# rangeListVar -	Name of variable containing the list of ranges.
# newRange -		New range which should be merged into given list.

proc tk_mergeRange {rangeListVar newRange} {
    upvar $rangeListVar ranges

    if {![info exists ranges]} {
	lappend ranges $newRange
	return $ranges
    }

    lassign $newRange s e
    lassign [split $s .] sline scol
    lassign [split $e .] eline ecol
    set newRangeList {}
    set n [llength $ranges]

    for {set i 0} {$i < $n} {incr i} {
	set range [lindex $ranges $i]
	lassign $range s1 e1
	lassign [split $s1 .] sline1 scol1
	lassign [split $e1 .] eline1 ecol1

	# compare "$e+1i" < $s1
	if {$eline < $sline1 || ($eline == $sline1 && $ecol + 1 < $scol1)} {
	    lappend newRangeList [list $s $e]
	    lappend newRangeList {*}[lrange $ranges $i end]
	    set ranges $newRangeList
	    return $newRangeList
	}
	# compare $s <= "$e1+1i"
	if {$sline < $eline1 || ($sline == $eline1 && $scol <= $ecol1 + 1)} {
	    # [$w compare $s > $s1]
	    if {$sline > $sline1 || ($sline == $sline1 && $scol > $scol1)} {
		set s $s1; set sline $sline1; set scol $scol1
	    }
	    # compare $e < $e1
	    if {$eline < $eline1 || ($eline == $eline1 && $ecol < $ecol1)} {
		set e $e1; set eline $eline1; set ecol $ecol1
	    }
	} else {
	    lappend newRangeList $range
	}
    }

    lappend newRangeList [list $s $e]
    set ranges $newRangeList
    return $newRangeList
}

# vi:set ts=8 sw=4:<|MERGE_RESOLUTION|>--- conflicted
+++ resolved
@@ -1286,12 +1286,7 @@
 	$w scan dragto $x $y
     }
 }
-<<<<<<< HEAD
-
 # ::tk::TextDelete --
-=======
-# ::tk::TextUndoRedoProcessMarks --
->>>>>>> a97986e4
 #
 # Delete the characters in given range.
 # Ensure that "watch" will be triggered, and consider
