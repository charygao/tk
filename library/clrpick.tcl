--- conflicted
+++ resolved
@@ -3,11 +3,6 @@
 #	Color selection dialog for platforms that do not support a
 #	standard color selection dialog.
 #
-<<<<<<< HEAD
-# RCS: @(#) $Id: clrpick.tcl,v 1.22.4.1 2010/01/20 23:43:51 patthoyts Exp $
-#
-=======
->>>>>>> 53febd68
 # Copyright (c) 1996 Sun Microsystems, Inc.
 #
 # See the file "license.terms" for information on usage and redistribution
