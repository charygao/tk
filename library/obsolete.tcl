# obsolete.tcl --
#
# This file contains obsolete procedures that people really shouldn't
# be using anymore, but which are kept around for backward compatibility.
#
<<<<<<< HEAD
# RCS: @(#) $Id: obsolete.tcl,v 1.6 2010/01/09 00:48:36 patthoyts Exp $
#
=======
>>>>>>> fca5c4a6
# Copyright (c) 1994 The Regents of the University of California.
# Copyright (c) 1994 Sun Microsystems, Inc.
#
# See the file "license.terms" for information on usage and redistribution
# of this file, and for a DISCLAIMER OF ALL WARRANTIES.
#

# The procedures below are here strictly for backward compatibility with
# Tk version 3.6 and earlier.  The procedures are no longer needed, so
# they are no-ops.  You should not use these procedures anymore, since
# they may be removed in some future release.

proc tk_menuBar args {}
proc tk_bindForTraversal args {}

# ::tk::classic::restore --
#
# Restore the pre-8.5 (Tk classic) look as the widget defaults for classic
# Tk widgets.
#
# The value following an 'option add' call is the new 8.5 value.
#
namespace eval ::tk::classic {
    # This may need to be adjusted for some window managers that are
    # more aggressive with their own Xdefaults (like KDE and CDE)
    variable prio "widgetDefault"
}

proc ::tk::classic::restore {args} {
    # Restore classic (8.4) look to classic Tk widgets
    variable prio

    if {[llength $args]} {
	foreach what $args {
	    ::tk::classic::restore_$what
	}
    } else {
	foreach cmd [info procs restore_*] {
	    $cmd
	}
    }
}

proc ::tk::classic::restore_font {args} {
    # Many widgets were adjusted from hard-coded defaults to using the
    # TIP#145 fonts defined in fonts.tcl (eg TkDefaultFont, TkFixedFont, ...)
    # For restoring compatibility, we only correct size and weighting changes,
    # as the fonts themselves remained mostly the same.
    if {[tk windowingsystem] eq "x11"} {
	font configure TkDefaultFont -weight bold ; # normal
	font configure TkFixedFont -size -12 ; # -10
    }
    # Add these with prio 21 to override value in dialog/msgbox.tcl
    if {[tk windowingsystem] eq "aqua"} {
	option add *Dialog.msg.font system 21; # TkCaptionFont
	option add *Dialog.dtl.font system 21; # TkCaptionFont
	option add *ErrorDialog*Label.font system 21; # TkCaptionFont
    } else {
	option add *Dialog.msg.font {Times 12} 21; # TkCaptionFont
	option add *Dialog.dtl.font {Times 10} 21; # TkCaptionFont
	option add *ErrorDialog*Label.font {Times -18} 21; # TkCaptionFont
    }
}

proc ::tk::classic::restore_button {args} {
    variable prio
    if {[tk windowingsystem] eq "x11"} {
	foreach cls {Button Radiobutton Checkbutton} {
	    option add *$cls.borderWidth 2 $prio; # 1
	}
    }
}

proc ::tk::classic::restore_entry {args} {
    variable prio
    # Entry and Spinbox share core defaults
    foreach cls {Entry Spinbox} {
	if {[tk windowingsystem] ne "aqua"} {
	    option add *$cls.borderWidth	2 $prio; # 1
	}
	if {[tk windowingsystem] eq "x11"} {
	    option add *$cls.background		"#d9d9d9" $prio; # "white"
	    option add *$cls.selectBorderWidth	1 $prio; # 0
	}
    }
}

proc ::tk::classic::restore_listbox {args} {
    variable prio
    if {[tk windowingsystem] ne "win32"} {
	option add *Listbox.background		"#d9d9d9" $prio; # "white"
	option add *Listbox.activeStyle		"underline" $prio; # "dotbox"
    }
    if {[tk windowingsystem] ne "aqua"} {
	option add *Listbox.borderWidth		2 $prio; # 1
    }
    if {[tk windowingsystem] eq "x11"} {
	option add *Listbox.selectBorderWidth	1 $prio; # 0
    }
    # Remove focus into Listbox added for 8.5
    bind Listbox <1> {
	if {[winfo exists %W]} {
	    tk::ListboxBeginSelect %W [%W index @%x,%y]
	}
    }
}

proc ::tk::classic::restore_menu {args} {
    variable prio
    if {[tk windowingsystem] eq "x11"} {
	option add *Menu.activeBorderWidth	2 $prio; # 1
	option add *Menu.borderWidth		2 $prio; # 1
        option add *Menu.clickToFocus		true $prio
        option add *Menu.useMotifHelp		true $prio
    }
    if {[tk windowingsystem] ne "aqua"} {
	option add *Menu.font		"TkDefaultFont" $prio; # "TkMenuFont"
    }
}

proc ::tk::classic::restore_menubutton {args} {
    variable prio
    option add *Menubutton.borderWidth	2 $prio; # 1
}

proc ::tk::classic::restore_message {args} {
    variable prio
    option add *Message.borderWidth	2 $prio; # 1
}

proc ::tk::classic::restore_panedwindow {args} {
    variable prio
    option add *Panedwindow.borderWidth	2 $prio; # 1
    option add *Panedwindow.sashWidth	2 $prio; # 3
    option add *Panedwindow.sashPad	2 $prio; # 0
    option add *Panedwindow.sashRelief	raised $prio; # flat
    option add *Panedwindow.opaqueResize	0 $prio; # 1
    if {[tk windowingsystem] ne "win32"} {
	option add *Panedwindow.showHandle	1 $prio; # 0
    }
}

proc ::tk::classic::restore_scale {args} {
    variable prio
    option add *Scale.borderWidth	2 $prio; # 1
    if {[tk windowingsystem] eq "x11"} {
	option add *Scale.troughColor	"#c3c3c3" $prio; # "#b3b3b3"
    }
}

proc ::tk::classic::restore_scrollbar {args} {
    variable prio
    if {[tk windowingsystem] eq "x11"} {
	option add *Scrollbar.borderWidth	2 $prio; # 1
	option add *Scrollbar.highlightThickness 1 $prio; # 0
	option add *Scrollbar.width		15 $prio; # 11
	option add *Scrollbar.troughColor	"#c3c3c3" $prio; # "#b3b3b3"
    }
}

proc ::tk::classic::restore_text {args} {
    variable prio
    if {[tk windowingsystem] ne "aqua"} {
	option add *Text.borderWidth	2 $prio; # 1
    }
    if {[tk windowingsystem] eq "win32"} {
	option add *Text.font		"TkDefaultFont" $prio; # "TkFixedFont"
    }
    if {[tk windowingsystem] eq "x11"} {
	option add *Text.background		"#d9d9d9" $prio; # white
	option add *Text.selectBorderWidth	1 $prio; # 0
    }
}<|MERGE_RESOLUTION|>--- conflicted
+++ resolved
@@ -3,11 +3,6 @@
 # This file contains obsolete procedures that people really shouldn't
 # be using anymore, but which are kept around for backward compatibility.
 #
-<<<<<<< HEAD
-# RCS: @(#) $Id: obsolete.tcl,v 1.6 2010/01/09 00:48:36 patthoyts Exp $
-#
-=======
->>>>>>> fca5c4a6
 # Copyright (c) 1994 The Regents of the University of California.
 # Copyright (c) 1994 Sun Microsystems, Inc.
 #
