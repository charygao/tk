--- conflicted
+++ resolved
@@ -119,20 +119,6 @@
 }
 
 bind Entry <<PrevChar>> {
-<<<<<<< HEAD
-
-    tk::EntrySetCursor %W [%W index insert]-1
-}
-bind Entry <<NextChar>> {
-    tk::EntrySetCursor %W [%W index insert]+1
-}
-bind Entry <<SelectPrevChar>> {
-    tk::EntryKeySelect %W [%W index insert]-1
-    tk::EntrySeeInsert %W
-}
-bind Entry <<SelectNextChar>> {
-    tk::EntryKeySelect %W [%W index insert]+1
-=======
     tk::EntrySetCursor %W [expr {[%W index insert]-1}]
 }
 bind Entry <<NextChar>> {
@@ -144,7 +130,6 @@
 }
 bind Entry <<SelectNextChar>> {
     tk::EntryKeySelect %W [expr {[%W index insert]+1}]
->>>>>>> 3954d71d
     tk::EntrySeeInsert %W
 }
 bind Entry <<PrevWord>> {
@@ -535,11 +520,7 @@
     } else {
 	set x [$w index insert]
 	if {$x > 0} {
-<<<<<<< HEAD
-	    $w delete $x-1
-=======
 	    $w delete [expr {$x-1}]
->>>>>>> 3954d71d
 	}
 	if {[$w index @0] >= [$w index insert]} {
 	    set range [$w xview]
@@ -597,7 +578,7 @@
     if {$i < 2} {
 	return
     }
-    set first $i-2
+    set first [expr {$i-2}]
     set data [$w get]
     set new [string index $data $i-1][string index $data $first]
     $w delete $first $i
@@ -618,10 +599,10 @@
 if {[tk windowingsystem] eq "win32"}  {
     proc ::tk::EntryNextWord {w start} {
 	set pos [tcl_endOfWord [$w get] [$w index $start]]
-	if {![string is none $pos]} {
+	if {$pos >= 0} {
 	    set pos [tcl_startOfNextWord [$w get] $pos]
 	}
-	if {[string is none $pos]} {
+	if {$pos < 0} {
 	    return end
 	}
 	return $pos
@@ -629,7 +610,7 @@
 } else {
     proc ::tk::EntryNextWord {w start} {
 	set pos [tcl_endOfWord [$w get] [$w index $start]]
-	if {[string is none $pos]} {
+	if {$pos < 0} {
 	    return end
 	}
 	return $pos
@@ -647,7 +628,7 @@
 
 proc ::tk::EntryPreviousWord {w start} {
     set pos [tcl_startOfPreviousWord [$w get] [$w index $start]]
-    if {[string is none $pos]} {
+    if {$pos < 0} {
 	return 0
     }
     return $pos
