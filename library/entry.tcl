# entry.tcl --
#
# This file defines the default bindings for Tk entry widgets and provides
# procedures that help in implementing those bindings.
#
# Copyright (c) 1992-1994 The Regents of the University of California.
# Copyright (c) 1994-1997 Sun Microsystems, Inc.
#
# See the file "license.terms" for information on usage and redistribution
# of this file, and for a DISCLAIMER OF ALL WARRANTIES.
#

#-------------------------------------------------------------------------
# Elements of tk::Priv that are used in this file:
#
# afterId -		If non-null, it means that auto-scanning is underway
#			and it gives the "after" id for the next auto-scan
#			command to be executed.
# mouseMoved -		Non-zero means the mouse has moved a significant
#			amount since the button went down (so, for example,
#			start dragging out a selection).
# pressX -		X-coordinate at which the mouse button was pressed.
# selectMode -		The style of selection currently underway:
#			char, word, or line.
# x, y -		Last known mouse coordinates for scanning
#			and auto-scanning.
# data -		Used for Cut and Copy
#-------------------------------------------------------------------------

#-------------------------------------------------------------------------
# The code below creates the default class bindings for entries.
#-------------------------------------------------------------------------
bind Entry <<Cut>> {
    if {![catch {tk::EntryGetSelection %W} tk::Priv(data)]} {
	clipboard clear -displayof %W
	clipboard append -displayof %W $tk::Priv(data)
	%W delete sel.first sel.last
	unset tk::Priv(data)
    }
}
bind Entry <<Copy>> {
    if {![catch {tk::EntryGetSelection %W} tk::Priv(data)]} {
	clipboard clear -displayof %W
	clipboard append -displayof %W $tk::Priv(data)
	unset tk::Priv(data)
    }
}
bind Entry <<Paste>> {
    catch {
	if {[tk windowingsystem] ne "x11"} {
	    catch {
		%W delete sel.first sel.last
	    }
	}
	%W insert insert [::tk::GetSelection %W CLIPBOARD]
	tk::EntrySeeInsert %W
    }
}
bind Entry <<Clear>> {
    # ignore if there is no selection
    catch { %W delete sel.first sel.last }
}
bind Entry <<PasteSelection>> {
    if {$tk_strictMotif || ![info exists tk::Priv(mouseMoved)]
	|| !$tk::Priv(mouseMoved)} {
	tk::EntryPaste %W %x
    }
}

bind Entry <<TraverseIn>> {
    %W selection range 0 end
    %W icursor end
}

# Standard Motif bindings:

bind Entry <Button-1> {
    tk::EntryButton1 %W %x
    %W selection clear
}
bind Entry <B1-Motion> {
    set tk::Priv(x) %x
    tk::EntryMouseSelect %W %x
}
bind Entry <Double-Button-1> {
    set tk::Priv(selectMode) word
    tk::EntryMouseSelect %W %x
    catch {%W icursor sel.last}
}
bind Entry <Triple-Button-1> {
    set tk::Priv(selectMode) line
    tk::EntryMouseSelect %W %x
    catch {%W icursor sel.last}
}
bind Entry <Shift-Button-1> {
    set tk::Priv(selectMode) char
    %W selection adjust @%x
}
bind Entry <Double-Shift-Button-1>	{
    set tk::Priv(selectMode) word
    tk::EntryMouseSelect %W %x
}
bind Entry <Triple-Shift-Button-1>	{
    set tk::Priv(selectMode) line
    tk::EntryMouseSelect %W %x
}
bind Entry <B1-Leave> {
    set tk::Priv(x) %x
    tk::EntryAutoScan %W
}
bind Entry <B1-Enter> {
    tk::CancelRepeat
}
bind Entry <ButtonRelease-1> {
    tk::CancelRepeat
}
bind Entry <Control-Button-1> {
    %W icursor @%x
}

bind Entry <<PrevChar>> {
    if {[%W index insert] != 0} {
	tk::EntrySetCursor %W [expr {[%W index insert] - 1}]
    }
}
bind Entry <<NextChar>> {
    tk::EntrySetCursor %W [expr {[%W index insert] + 1}]
}
bind Entry <<SelectPrevChar>> {
    if {[%W index insert] != 0} {
	tk::EntryKeySelect %W [expr {[%W index insert] - 1}]
    }
    tk::EntrySeeInsert %W
}
bind Entry <<SelectNextChar>> {
    tk::EntryKeySelect %W [expr {[%W index insert] + 1}]
    tk::EntrySeeInsert %W
}
bind Entry <<PrevWord>> {
    tk::EntrySetCursor %W [tk::EntryPreviousWord %W insert]
}
bind Entry <<NextWord>> {
    tk::EntrySetCursor %W [tk::EntryNextWord %W insert]
}
bind Entry <<SelectPrevWord>> {
    tk::EntryKeySelect %W [tk::EntryPreviousWord %W insert]
    tk::EntrySeeInsert %W
}
bind Entry <<SelectNextWord>> {
    tk::EntryKeySelect %W [tk::EntryNextWord %W insert]
    tk::EntrySeeInsert %W
}
bind Entry <<LineStart>> {
    tk::EntrySetCursor %W 0
}
bind Entry <<SelectLineStart>> {
    tk::EntryKeySelect %W 0
    tk::EntrySeeInsert %W
}
bind Entry <<LineEnd>> {
    tk::EntrySetCursor %W end
}
bind Entry <<SelectLineEnd>> {
    tk::EntryKeySelect %W end
    tk::EntrySeeInsert %W
}

bind Entry <Delete> {
    if {[%W selection present]} {
	%W delete sel.first sel.last
    } else {
	%W delete insert
    }
}
bind Entry <BackSpace> {
    tk::EntryBackspace %W
}

bind Entry <Control-space> {
    %W selection from insert
}
bind Entry <Select> {
    %W selection from insert
}
bind Entry <Control-Shift-space> {
    %W selection adjust insert
}
bind Entry <Shift-Select> {
    %W selection adjust insert
}
bind Entry <<SelectAll>> {
    %W selection range 0 end
}
bind Entry <<SelectNone>> {
    %W selection clear
}
bind Entry <Key> {
    tk::CancelRepeat
    tk::EntryInsert %W %A
}

# Ignore all Alt, Meta, and Control keypresses unless explicitly bound.
# Otherwise, if a widget binding for one of these is defined, the
# <Key> class binding will also fire and insert the character,
# which is wrong.  Ditto for Escape, Return, and Tab.

bind Entry <Alt-Key> {# nothing}
bind Entry <Meta-Key> {# nothing}
bind Entry <Control-Key> {# nothing}
bind Entry <Escape> {# nothing}
bind Entry <Return> {# nothing}
bind Entry <KP_Enter> {# nothing}
bind Entry <Tab> {# nothing}
bind Entry <Prior> {# nothing}
bind Entry <Next> {# nothing}
if {[tk windowingsystem] eq "aqua"} {
    bind Entry <Command-Key> {# nothing}
}
# Tk-on-Cocoa generates characters for these two keys. [Bug 2971663]
bind Entry <<NextLine>> {# nothing}
bind Entry <<PrevLine>> {# nothing}

# On Windows, paste is done using Shift-Insert.  Shift-Insert already
# generates the <<Paste>> event, so we don't need to do anything here.
if {[tk windowingsystem] ne "win32"} {
    bind Entry <Insert> {
	catch {tk::EntryInsert %W [::tk::GetSelection %W PRIMARY]}
    }
}

# Additional emacs-like bindings:

bind Entry <Control-d> {
    if {!$tk_strictMotif} {
	%W delete insert
    }
}
bind Entry <Control-h> {
    if {!$tk_strictMotif} {
	tk::EntryBackspace %W
    }
}
bind Entry <Control-k> {
    if {!$tk_strictMotif} {
	%W delete insert end
    }
}
bind Entry <Control-t> {
    if {!$tk_strictMotif} {
	tk::EntryTranspose %W
    }
}
bind Entry <Meta-b> {
    if {!$tk_strictMotif} {
	tk::EntrySetCursor %W [tk::EntryPreviousWord %W insert]
    }
}
bind Entry <Meta-d> {
    if {!$tk_strictMotif} {
	%W delete insert [tk::EntryNextWord %W insert]
    }
}
bind Entry <Meta-f> {
    if {!$tk_strictMotif} {
	tk::EntrySetCursor %W [tk::EntryNextWord %W insert]
    }
}
bind Entry <Meta-BackSpace> {
    if {!$tk_strictMotif} {
	%W delete [tk::EntryPreviousWord %W insert] insert
    }
}
bind Entry <Meta-Delete> {
    if {!$tk_strictMotif} {
	%W delete [tk::EntryPreviousWord %W insert] insert
    }
}

# Bindings for IME text input and accents.

bind Entry <<TkStartIMEMarkedText>> {
    dict set ::tk::Priv(IMETextMark) "%W" [%W index insert]
}
bind Entry <<TkEndIMEMarkedText>> {
    if { [catch {dict get $::tk::Priv(IMETextMark) "%W"} mark] } {
	bell
    } else {
	%W selection range $mark insert
    }
}
bind Entry <<TkClearIMEMarkedText>> {
    %W delete [dict get $::tk::Priv(IMETextMark) "%W"] [%W index insert]
}
bind Entry <<TkAccentBackspace>> {
    tk::EntryBackspace %W
}

# A few additional bindings of my own.

if {[tk windowingsystem] ne "aqua"} {
    bind Entry <Button-2> {
        if {!$tk_strictMotif} {
        ::tk::EntryScanMark %W %x
        }
    }
    bind Entry <B2-Motion> {
        if {!$tk_strictMotif} {
        ::tk::EntryScanDrag %W %x
        }
    }
} else {
    bind Entry <Button-3> {
        if {!$tk_strictMotif} {
        ::tk::EntryScanMark %W %x
        }
    }
    bind Entry <B3-Motion> {
        if {!$tk_strictMotif} {
        ::tk::EntryScanDrag %W %x
        }
    }
}

# ::tk::EntryClosestGap --
# Given x and y coordinates, this procedure finds the closest boundary
# between characters to the given coordinates and returns the index
# of the character just after the boundary.
#
# Arguments:
# w -		The entry window.
# x -		X-coordinate within the window.

proc ::tk::EntryClosestGap {w x} {
    set pos [$w index @$x]
    set bbox [$w bbox $pos]
    if {($x - [lindex $bbox 0]) < ([lindex $bbox 2]/2)} {
	return $pos
    }
    incr pos
}

# ::tk::EntryButton1 --
# This procedure is invoked to handle button-1 presses in entry
# widgets.  It moves the insertion cursor, sets the selection anchor,
# and claims the input focus.
#
# Arguments:
# w -		The entry window in which the button was pressed.
# x -		The x-coordinate of the button press.

proc ::tk::EntryButton1 {w x} {
    variable ::tk::Priv

    set Priv(selectMode) char
    set Priv(mouseMoved) 0
    set Priv(pressX) $x
    $w icursor [EntryClosestGap $w $x]
    $w selection from insert
    if {"disabled" ne [$w cget -state]} {
	focus $w
    }
}

# ::tk::EntryMouseSelect --
# This procedure is invoked when dragging out a selection with
# the mouse.  Depending on the selection mode (character, word,
# line) it selects in different-sized units.  This procedure
# ignores mouse motions initially until the mouse has moved from
# one character to another or until there have been multiple clicks.
#
# Arguments:
# w -		The entry window in which the button was pressed.
# x -		The x-coordinate of the mouse.

proc ::tk::EntryMouseSelect {w x} {
    variable ::tk::Priv

    set cur [EntryClosestGap $w $x]
    set anchor [$w index anchor]
    if {($cur != $anchor) || (abs($Priv(pressX) - $x) >= 3)} {
	set Priv(mouseMoved) 1
    }
    switch $Priv(selectMode) {
	char {
	    if {$Priv(mouseMoved)} {
		if {$cur < $anchor} {
		    $w selection range $cur $anchor
		} elseif {$cur > $anchor} {
		    $w selection range $anchor $cur
		} else {
		    $w selection clear
		}
	    }
	}
	word {
	    if {$cur < $anchor} {
		set before [tcl_wordBreakBefore [$w get] $cur]
		set after [tcl_wordBreakAfter [$w get] [expr {$anchor-1}]]
	    } elseif {$cur > $anchor} {
		set before [tcl_wordBreakBefore [$w get] $anchor]
		set after [tcl_wordBreakAfter [$w get] [expr {$cur - 1}]]
	    } else {
		if {[$w index @$Priv(pressX)] < $anchor} {
		      incr anchor -1
		}
		set before [tcl_wordBreakBefore [$w get] $anchor]
		set after [tcl_wordBreakAfter [$w get] $anchor]
	    }
	    if {$before < 0} {
		set before 0
	    }
	    if {$after < 0} {
		set after end
	    }
	    $w selection range $before $after
	}
	line {
	    $w selection range 0 end
	}
    }
    if {$Priv(mouseMoved)} {
        $w icursor $cur
    }
    update idletasks
}

# ::tk::EntryPaste --
# This procedure sets the insertion cursor to the current mouse position,
# pastes the selection there, and sets the focus to the window.
#
# Arguments:
# w -		The entry window.
# x -		X position of the mouse.

proc ::tk::EntryPaste {w x} {
    $w icursor [EntryClosestGap $w $x]
    catch {$w insert insert [::tk::GetSelection $w PRIMARY]}
    if {"disabled" ne [$w cget -state]} {
	focus $w
    }
}

# ::tk::EntryAutoScan --
# This procedure is invoked when the mouse leaves an entry window
# with button 1 down.  It scrolls the window left or right,
# depending on where the mouse is, and reschedules itself as an
# "after" command so that the window continues to scroll until the
# mouse moves back into the window or the mouse button is released.
#
# Arguments:
# w -		The entry window.

proc ::tk::EntryAutoScan {w} {
    variable ::tk::Priv
    set x $Priv(x)
    if {![winfo exists $w]} {
	return
    }
    if {$x >= [winfo width $w]} {
	$w xview scroll 2 units
	EntryMouseSelect $w $x
    } elseif {$x < 0} {
	$w xview scroll -2 units
	EntryMouseSelect $w $x
    }
    set Priv(afterId) [after 50 [list tk::EntryAutoScan $w]]
}

# ::tk::EntryKeySelect --
# This procedure is invoked when stroking out selections using the
# keyboard.  It moves the cursor to a new position, then extends
# the selection to that position.
#
# Arguments:
# w -		The entry window.
# new -		A new position for the insertion cursor (the cursor hasn't
#		actually been moved to this position yet).

proc ::tk::EntryKeySelect {w new} {
    if {![$w selection present]} {
	$w selection from insert
	$w selection to $new
    } else {
	$w selection adjust $new
    }
    $w icursor $new
}

# ::tk::EntryInsert --
# Insert a string into an entry at the point of the insertion cursor.
# If there is a selection in the entry, and it covers the point of the
# insertion cursor, then delete the selection before inserting.
#
# Arguments:
# w -		The entry window in which to insert the string
# s -		The string to insert (usually just a single character)

proc ::tk::EntryInsert {w s} {
    if {$s eq ""} {
	return
    }
    catch {
	set insert [$w index insert]
	if {([$w index sel.first] <= $insert)
		&& ([$w index sel.last] >= $insert)} {
	    $w delete sel.first sel.last
	}
    }
    $w insert insert $s
    EntrySeeInsert $w
}

# ::tk::EntryBackspace --
# Backspace over the character just before the insertion cursor.
# If backspacing would move the cursor off the left edge of the
# window, reposition the cursor at about the middle of the window.
#
# Arguments:
# w -		The entry window in which to backspace.

proc ::tk::EntryBackspace w {
    if {[$w selection present]} {
	$w delete sel.first sel.last
    } else {
	set x [$w index insert]
	if {$x > 0} {
	    $w delete [expr {$x - 1}]
	}
	if {[$w index @0] >= [$w index insert]} {
	    set range [$w xview]
	    set left [lindex $range 0]
	    set right [lindex $range 1]
	    $w xview moveto [expr {$left - ($right - $left)/2.0}]
	}
    }
}

# ::tk::EntrySeeInsert --
# Make sure that the insertion cursor is visible in the entry window.
# If not, adjust the view so that it is.
#
# Arguments:
# w -		The entry window.

proc ::tk::EntrySeeInsert w {
    set c [$w index insert]
    if {($c < [$w index @0]) || ($c > [$w index @[winfo width $w]])} {
	$w xview $c
    }
}

# ::tk::EntrySetCursor -
# Move the insertion cursor to a given position in an entry.  Also
# clears the selection, if there is one in the entry, and makes sure
# that the insertion cursor is visible.
#
# Arguments:
# w -		The entry window.
# pos -		The desired new position for the cursor in the window.

proc ::tk::EntrySetCursor {w pos} {
    $w icursor $pos
    $w selection clear
    EntrySeeInsert $w
}

# ::tk::EntryTranspose -
# This procedure implements the "transpose" function for entry widgets.
# It tranposes the characters on either side of the insertion cursor,
# unless the cursor is at the end of the line.  In this case it
# transposes the two characters to the left of the cursor.  In either
# case, the cursor ends up to the right of the transposed characters.
#
# Arguments:
# w -		The entry window.

proc ::tk::EntryTranspose w {
    set i [$w index insert]
    if {$i < [$w index end]} {
	incr i
    }
<<<<<<< HEAD
    if {$first < 2} {
=======
    if {$i < 2} {
>>>>>>> 97423f9f
	return
    }
    set first [expr {$i-2}]
    set data [$w get]
    set new [string index $data [expr {$i-1}]][string index $data $first]
    $w delete $first $i
    $w insert insert $new
    EntrySeeInsert $w
}

# ::tk::EntryNextWord --
# Returns the index of the next word position after a given position in the
# entry.  The next word is platform dependent and may be either the next
# end-of-word position or the next start-of-word position after the next
# end-of-word position.
#
# Arguments:
# w -		The entry window in which the cursor is to move.
# start -	Position at which to start search.

if {[tk windowingsystem] eq "win32"}  {
    proc ::tk::EntryNextWord {w start} {
	set pos [tcl_endOfWord [$w get] [$w index $start]]
	if {![string is none $pos]} {
	    set pos [tcl_startOfNextWord [$w get] $pos]
	}
	if {[string is none $pos]} {
	    return end
	}
	return $pos
    }
} else {
    proc ::tk::EntryNextWord {w start} {
	set pos [tcl_endOfWord [$w get] [$w index $start]]
	if {[string is none $pos]} {
	    return end
	}
	return $pos
    }
}

# ::tk::EntryPreviousWord --
#
# Returns the index of the previous word position before a given
# position in the entry.
#
# Arguments:
# w -		The entry window in which the cursor is to move.
# start -	Position at which to start search.

proc ::tk::EntryPreviousWord {w start} {
    set pos [tcl_startOfPreviousWord [$w get] [$w index $start]]
    if {[string is none $pos]} {
	return 0
    }
    return $pos
}

# ::tk::EntryScanMark --
#
# Marks the start of a possible scan drag operation
#
# Arguments:
# w -	The entry window from which the text to get
# x -	x location on screen

proc ::tk::EntryScanMark {w x} {
    $w scan mark $x
    set ::tk::Priv(x) $x
    set ::tk::Priv(y) 0 ; # not used
    set ::tk::Priv(mouseMoved) 0
}

# ::tk::EntryScanDrag --
#
# Marks the start of a possible scan drag operation
#
# Arguments:
# w -	The entry window from which the text to get
# x -	x location on screen

proc ::tk::EntryScanDrag {w x} {
    # Make sure these exist, as some weird situations can trigger the
    # motion binding without the initial press.  [Bug #220269]
    if {![info exists ::tk::Priv(x)]} { set ::tk::Priv(x) $x }
    # allow for a delta
    if {abs($x-$::tk::Priv(x)) > 2} {
	set ::tk::Priv(mouseMoved) 1
    }
    $w scan dragto $x
}

# ::tk::EntryGetSelection --
#
# Returns the selected text of the entry with respect to the -show option.
#
# Arguments:
# w -         The entry window from which the text to get

proc ::tk::EntryGetSelection {w} {
    set entryString [string range [$w get] [$w index sel.first] \
	    [expr {[$w index sel.last] - 1}]]
    if {[$w cget -show] ne ""} {
	return [string repeat [string index [$w cget -show] 0] \
		[string length $entryString]]
    }
    return $entryString
}








<|MERGE_RESOLUTION|>--- conflicted
+++ resolved
@@ -119,21 +119,18 @@
 }
 
 bind Entry <<PrevChar>> {
-    if {[%W index insert] != 0} {
-	tk::EntrySetCursor %W [expr {[%W index insert] - 1}]
-    }
+
+    tk::EntrySetCursor %W [%W index insert]-1
 }
 bind Entry <<NextChar>> {
-    tk::EntrySetCursor %W [expr {[%W index insert] + 1}]
+    tk::EntrySetCursor %W [%W index insert]+1
 }
 bind Entry <<SelectPrevChar>> {
-    if {[%W index insert] != 0} {
-	tk::EntryKeySelect %W [expr {[%W index insert] - 1}]
-    }
+    tk::EntryKeySelect %W [%W index insert]-1
     tk::EntrySeeInsert %W
 }
 bind Entry <<SelectNextChar>> {
-    tk::EntryKeySelect %W [expr {[%W index insert] + 1}]
+    tk::EntryKeySelect %W [%W index insert]+1
     tk::EntrySeeInsert %W
 }
 bind Entry <<PrevWord>> {
@@ -395,10 +392,10 @@
 	word {
 	    if {$cur < $anchor} {
 		set before [tcl_wordBreakBefore [$w get] $cur]
-		set after [tcl_wordBreakAfter [$w get] [expr {$anchor-1}]]
+		set after [tcl_wordBreakAfter [$w get] $anchor-1]
 	    } elseif {$cur > $anchor} {
 		set before [tcl_wordBreakBefore [$w get] $anchor]
-		set after [tcl_wordBreakAfter [$w get] [expr {$cur - 1}]]
+		set after [tcl_wordBreakAfter [$w get] $cur-1]
 	    } else {
 		if {[$w index @$Priv(pressX)] < $anchor} {
 		      incr anchor -1
@@ -524,7 +521,7 @@
     } else {
 	set x [$w index insert]
 	if {$x > 0} {
-	    $w delete [expr {$x - 1}]
+	    $w delete $x-1
 	}
 	if {[$w index @0] >= [$w index insert]} {
 	    set range [$w xview]
@@ -579,16 +576,12 @@
     if {$i < [$w index end]} {
 	incr i
     }
-<<<<<<< HEAD
-    if {$first < 2} {
-=======
     if {$i < 2} {
->>>>>>> 97423f9f
 	return
     }
-    set first [expr {$i-2}]
+    set first $i-2
     set data [$w get]
-    set new [string index $data [expr {$i-1}]][string index $data $first]
+    set new [string index $data $i-1][string index $data $first]
     $w delete $first $i
     $w insert insert $new
     EntrySeeInsert $w
@@ -685,18 +678,10 @@
 
 proc ::tk::EntryGetSelection {w} {
     set entryString [string range [$w get] [$w index sel.first] \
-	    [expr {[$w index sel.last] - 1}]]
+	    [$w index sel.last]-1]
     if {[$w cget -show] ne ""} {
 	return [string repeat [string index [$w cget -show] 0] \
 		[string length $entryString]]
     }
     return $entryString
-}
-
-
-
-
-
-
-
-
+}