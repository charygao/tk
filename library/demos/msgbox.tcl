# msgbox.tcl --
#
# This demonstration script creates message boxes of various type
<<<<<<< HEAD
#
# RCS: @(#) $Id: msgbox.tcl,v 1.7 2008/12/11 18:13:08 jenglish Exp $
=======
>>>>>>> c97f0c88

if {![info exists widgetDemo]} {
    error "This script should be run from the \"widget\" demo."
}

package require Tk

set w .msgbox
catch {destroy $w}
toplevel $w
wm title $w "Message Box Demonstration"
wm iconname $w "messagebox"
positionWindow $w

label $w.msg -font $font -wraplength 4i -justify left -text "Choose the icon and type option of the message box. Then press the \"Message Box\" button to see the message box."
pack $w.msg -side top

pack [addSeeDismiss $w.buttons $w {} {
    ttk::button $w.buttons.vars -text "Message Box" -command "showMessageBox $w"
}] -side bottom -fill x
#pack $w.buttons.dismiss $w.buttons.code $w.buttons.vars -side left -expand 1

frame $w.left 
frame $w.right
pack $w.left $w.right -side left -expand yes -fill y  -pady .5c -padx .5c

label $w.left.label -text "Icon"
frame $w.left.sep -relief ridge -bd 1 -height 2
pack $w.left.label -side top
pack $w.left.sep -side top -fill x -expand no

set msgboxIcon info
foreach i {error info question warning} {
    radiobutton $w.left.b$i -text $i -variable msgboxIcon \
	-relief flat -value $i -width 16 -anchor w
    pack $w.left.b$i  -side top -pady 2 -anchor w -fill x
}

label $w.right.label -text "Type"
frame $w.right.sep -relief ridge -bd 1 -height 2
pack $w.right.label -side top
pack $w.right.sep -side top -fill x -expand no

set msgboxType ok
foreach t {abortretryignore ok okcancel retrycancel yesno yesnocancel} {
    radiobutton $w.right.$t -text $t -variable msgboxType \
	-relief flat -value $t -width 16 -anchor w
    pack $w.right.$t -side top -pady 2 -anchor w -fill x
}

proc showMessageBox {w} {
    global msgboxIcon msgboxType
    set button [tk_messageBox -icon $msgboxIcon -type $msgboxType \
	-title Message -parent $w\
	-message "This is a \"$msgboxType\" type messagebox with the \"$msgboxIcon\" icon"]
    
    tk_messageBox -icon info -message "You have selected \"$button\"" -type ok\
	-parent $w
}<|MERGE_RESOLUTION|>--- conflicted
+++ resolved
@@ -1,11 +1,6 @@
 # msgbox.tcl --
 #
 # This demonstration script creates message boxes of various type
-<<<<<<< HEAD
-#
-# RCS: @(#) $Id: msgbox.tcl,v 1.7 2008/12/11 18:13:08 jenglish Exp $
-=======
->>>>>>> c97f0c88
 
 if {![info exists widgetDemo]} {
     error "This script should be run from the \"widget\" demo."
