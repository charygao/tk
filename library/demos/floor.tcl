--- conflicted
+++ resolved
@@ -1359,10 +1359,6 @@
 $c bind floor3 <Button-1> "floorDisplay $c 3"
 $c bind room <Enter> "newRoom $c"
 $c bind room <Leave> {set currentRoom ""}
-<<<<<<< HEAD
-bind $c <Button-2> "$c scan mark %x %y"
-bind $c <B2-Motion> "$c scan dragto %x %y"
-=======
 if {[tk windowingsystem] eq "aqua"} {
     bind $c <Button-3> "$c scan mark %x %y"
     bind $c <B3-Motion> "$c scan dragto %x %y"
@@ -1370,7 +1366,6 @@
     bind $c <Button-2> "$c scan mark %x %y"
     bind $c <B2-Motion> "$c scan dragto %x %y"
 }
->>>>>>> 3c51939b
 bind $c <Destroy> "unset currentRoom"
 set currentRoom ""
 trace variable currentRoom w "roomChanged $c"