--- conflicted
+++ resolved
@@ -56,7 +56,6 @@
 $c bind all <Enter> "scrollEnter $c"
 $c bind all <Leave> "scrollLeave $c"
 $c bind all <Button-1> "scrollButton $c"
-<<<<<<< HEAD
 if {[package vsatisfies [package provide Tk] 8.7-]} {
     bind $c <Button-2> "$c scan mark %x %y"
     bind $c <B2-Motion> "$c scan dragto %x %y"
@@ -73,9 +72,6 @@
 	%W xview scroll [expr {%D/-3.0}] units
     }
 } elseif {[tk windowingsystem] eq "aqua"} {
-=======
-if {[tk windowingsystem] eq "aqua"} {
->>>>>>> 00022670
     bind $c <Button-3> "$c scan mark %x %y"
     bind $c <B3-Motion> "$c scan dragto %x %y"
     bind $c <MouseWheel> {
@@ -107,11 +103,7 @@
 	}
     }
     bind $c <Option-MouseWheel> {
-<<<<<<< HEAD
-	%W yview scroll [expr {-(%D / 3)}] units
-=======
 	%W yview scroll [expr {%D/-3}] units
->>>>>>> 00022670
     }
     bind $c <Shift-MouseWheel> {
 	if {%D >= 0} {
@@ -121,11 +113,7 @@
 	}
     }
     bind $c <Shift-Option-MouseWheel> {
-<<<<<<< HEAD
-	%W xview scroll [expr {-(%D / 3)}] units
-=======
 	%W xview scroll [expr {%D/-3}] units
->>>>>>> 00022670
     }
 }
 
