--- conflicted
+++ resolved
@@ -2,11 +2,6 @@
 #
 # This demonstration script creates a canvas widget showing a 2-D
 # plot with data points that can be dragged with the mouse.
-<<<<<<< HEAD
-#
-# RCS: @(#) $Id: plot.tcl,v 1.5 2004/12/21 11:56:35 dkf Exp $
-=======
->>>>>>> 2930fe96
 
 if {![info exists widgetDemo]} {
     error "This script should be run from the \"widget\" demo."
