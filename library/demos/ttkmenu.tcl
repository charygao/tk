--- conflicted
+++ resolved
@@ -2,11 +2,6 @@
 #
 # This demonstration script creates a toplevel window containing several Ttk
 # menubutton widgets.
-<<<<<<< HEAD
-#
-# RCS: @(#) $Id: ttkmenu.tcl,v 1.4 2008/12/11 18:13:08 jenglish Exp $
-=======
->>>>>>> 39c6a8e5
 
 if {![info exists widgetDemo]} {
     error "This script should be run from the \"widget\" demo."
