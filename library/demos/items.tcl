--- conflicted
+++ resolved
@@ -2,11 +2,6 @@
 #
 # This demonstration script creates a canvas that displays the
 # canvas item types.
-<<<<<<< HEAD
-#
-# RCS: @(#) $Id: items.tcl,v 1.7 2004/12/21 11:56:35 dkf Exp $
-=======
->>>>>>> 5cad7e12
 
 if {![info exists widgetDemo]} {
     error "This script should be run from the \"widget\" demo."
