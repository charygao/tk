--- conflicted
+++ resolved
@@ -1,11 +1,6 @@
 # toolbar.tcl --
 #
 # This demonstration script creates a toolbar that can be torn off.
-<<<<<<< HEAD
-#
-# RCS: @(#) $Id: toolbar.tcl,v 1.4 2008/12/11 18:13:08 jenglish Exp $
-=======
->>>>>>> 661db781
 
 if {![info exists widgetDemo]} {
     error "This script should be run from the \"widget\" demo."
