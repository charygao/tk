--- conflicted
+++ resolved
@@ -1,9 +1,4 @@
 #
-<<<<<<< HEAD
-# $Id: sizegrip.tcl,v 1.4 2009/12/23 04:26:59 jenglish Exp $
-#
-=======
->>>>>>> c97f0c88
 # Sizegrip widget bindings.
 #
 # Dragging a sizegrip widget resizes the containing toplevel.
