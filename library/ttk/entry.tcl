#
# DERIVED FROM: tk/library/entry.tcl r1.22
#
# Copyright (c) 1992-1994 The Regents of the University of California.
# Copyright (c) 1994-1997 Sun Microsystems, Inc.
# Copyright (c) 2004, Joe English
#
# See the file "license.terms" for information on usage and redistribution
# of this file, and for a DISCLAIMER OF ALL WARRANTIES.
#

namespace eval ttk {
    namespace eval entry {
	variable State

	set State(x) 0
	set State(selectMode) none
	set State(anchor) 0
	set State(scanX) 0
	set State(scanIndex) 0
	set State(scanMoved) 0

	# Button-2 scan speed is (scanNum/scanDen) characters
	# per pixel of mouse movement.
	# The standard Tk entry widget uses the equivalent of
	# scanNum = 10, scanDen = average character width.
	# I don't know why that was chosen.
	#
	set State(scanNum) 1
	set State(scanDen) 1
	set State(deadband) 3	;# #pixels for mouse-moved deadband.
    }
}

### Option database settings.
#
option add *TEntry.cursor [ttk::cursor text] widgetDefault

### Bindings.
#
# Removed the following standard Tk bindings:
#
# <Control-space>, <Control-Shift-space>,
# <Select>,  <Shift-Select>:
#	Ttk entry widget doesn't use selection anchor.
# <Insert>:
#	Inserts PRIMARY selection (on non-Windows platforms).
#	This is inconsistent with typical platform bindings.
# <Double-Shift-Button-1>, <Triple-Shift-Button-1>:
#	These don't do the right thing to start with.
# <Meta-b>, <Meta-d>, <Meta-f>,
# <Meta-BackSpace>, <Meta-Delete>:
#	Judgment call.  If <Meta> happens to be assigned to the Alt key,
#	these could conflict with application accelerators.
#	(Plus, who has a Meta key these days?)
# <Control-t>:
#	Another judgment call.  If anyone misses this, let me know
#	and I'll put it back.
#

## Clipboard events:
#
bind TEntry <<Cut>> 			{ ttk::entry::Cut %W }
bind TEntry <<Copy>> 			{ ttk::entry::Copy %W }
bind TEntry <<Paste>> 			{ ttk::entry::Paste %W }
bind TEntry <<Clear>> 			{ ttk::entry::Clear %W }

## Button1 bindings:
#	Used for selection and navigation.
#
bind TEntry <Button-1> 			{ ttk::entry::Press %W %x }
bind TEntry <Shift-Button-1>		{ ttk::entry::Shift-Press %W %x }
bind TEntry <Double-Button-1> 		{ ttk::entry::Select %W %x word }
bind TEntry <Triple-Button-1> 		{ ttk::entry::Select %W %x line }
bind TEntry <B1-Motion>			{ ttk::entry::Drag %W %x }

bind TEntry <B1-Leave> 			{ ttk::entry::DragOut %W %m }
bind TEntry <B1-Enter>			{ ttk::entry::DragIn %W }
bind TEntry <ButtonRelease-1>		{ ttk::entry::Release %W }

bind TEntry <<ToggleSelection>> {
    %W instate {!readonly !disabled} { %W icursor @%x ; focus %W }
}

## Button2 bindings:
#	Used for scanning and primary transfer.
#	Note: ButtonRelease-2 is mapped to <<PasteSelection>> in tk.tcl.
#
bind TEntry <Button-2> 			{ ttk::entry::ScanMark %W %x }
bind TEntry <B2-Motion> 		{ ttk::entry::ScanDrag %W %x }
bind TEntry <ButtonRelease-2>		{ ttk::entry::ScanRelease %W %x }
bind TEntry <<PasteSelection>>		{ ttk::entry::ScanRelease %W %x }

## Keyboard navigation bindings:
#
bind TEntry <<PrevChar>>		{ ttk::entry::Move %W prevchar }
bind TEntry <<NextChar>> 		{ ttk::entry::Move %W nextchar }
bind TEntry <<PrevWord>>		{ ttk::entry::Move %W prevword }
bind TEntry <<NextWord>>		{ ttk::entry::Move %W nextword }
bind TEntry <<LineStart>>		{ ttk::entry::Move %W home }
bind TEntry <<LineEnd>>			{ ttk::entry::Move %W end }

bind TEntry <<SelectPrevChar>> 		{ ttk::entry::Extend %W prevchar }
bind TEntry <<SelectNextChar>>		{ ttk::entry::Extend %W nextchar }
bind TEntry <<SelectPrevWord>>		{ ttk::entry::Extend %W prevword }
bind TEntry <<SelectNextWord>>		{ ttk::entry::Extend %W nextword }
bind TEntry <<SelectLineStart>>		{ ttk::entry::Extend %W home }
bind TEntry <<SelectLineEnd>>		{ ttk::entry::Extend %W end }

bind TEntry <<SelectAll>> 		{ %W selection range 0 end }
bind TEntry <<SelectNone>> 		{ %W selection clear }

bind TEntry <<TraverseIn>> 	{ %W selection range 0 end; %W icursor end }

## Edit bindings:
#
<<<<<<< HEAD
bind TEntry <KeyPress> 			{ ttk::entry::Insert %W %A }
=======
bind TEntry <Key> 			{ ttk::entry::Insert %W %A }
>>>>>>> 6b964438
bind TEntry <Delete>			{ ttk::entry::Delete %W }
bind TEntry <BackSpace> 		{ ttk::entry::Backspace %W }

# Ignore all Alt, Meta, and Control keypresses unless explicitly bound.
# Otherwise, the <Key> class binding will fire and insert the character.
# Ditto for Escape, Return, and Tab.
#
<<<<<<< HEAD
bind TEntry <Alt-KeyPress>		{# nothing}
bind TEntry <Meta-KeyPress>		{# nothing}
bind TEntry <Control-KeyPress> 		{# nothing}
bind TEntry <Escape> 		{# nothing}
bind TEntry <Return> 		{# nothing}
bind TEntry <KP_Enter> 		{# nothing}
=======
bind TEntry <Alt-Key>			{# nothing}
bind TEntry <Meta-Key>			{# nothing}
bind TEntry <Control-Key> 		{# nothing}
bind TEntry <Escape> 			{# nothing}
bind TEntry <Return> 			{# nothing}
bind TEntry <KP_Enter> 			{# nothing}
>>>>>>> 6b964438
bind TEntry <Tab> 			{# nothing}

# Argh.  Apparently on Windows, the NumLock modifier is interpreted
# as a Command modifier.
if {[tk windowingsystem] eq "aqua"} {
    bind TEntry <Command-Key>		{# nothing}
}
# Tk-on-Cocoa generates characters for these two keys. [Bug 2971663]
bind TEntry <<PrevLine>>		{# nothing}
bind TEntry <<NextLine>>		{# nothing}

## Additional emacs-like bindings:
#
<<<<<<< HEAD
bind TEntry <Control-d>		{ ttk::entry::Delete %W }
bind TEntry <Control-h>		{ ttk::entry::Backspace %W }
bind TEntry <Control-k>		{ %W delete insert end }
=======
bind TEntry <Control-d>			{ ttk::entry::Delete %W }
bind TEntry <Control-h>			{ ttk::entry::Backspace %W }
bind TEntry <Control-k>			{ %W delete insert end }
>>>>>>> 6b964438

# Bindings for IME text input.

bind TEntry <<TkStartIMEMarkedText>> {
    dict set ::tk::Priv(IMETextMark) "%W" [%W index insert]
}
bind TEntry <<TkEndIMEMarkedText>> {
    if { [catch {dict get $::tk::Priv(IMETextMark) "%W"} mark] } {
	bell
    } else {
	%W selection range $mark insert
    }
}
bind TEntry <<TkClearIMEMarkedText>> {
    %W delete [dict get $::tk::Priv(IMETextMark) "%W"] [%W index insert]
}
bind TEntry <<TkAccentBackspace>> {
    ttk::entry::Backspace %W
}

### Clipboard procedures.
#

## EntrySelection -- Return the selected text of the entry.
#	Raises an error if there is no selection.
#
proc ttk::entry::EntrySelection {w} {
    set entryString [string range [$w get] [$w index sel.first] \
	    [expr {[$w index sel.last] - 1}]]
    if {[$w cget -show] ne ""} {
	return [string repeat [string index [$w cget -show] 0] \
		[string length $entryString]]
    }
    return $entryString
}

## Paste -- Insert clipboard contents at current insert point.
#
proc ttk::entry::Paste {w} {
    catch {
	set clipboard [::tk::GetSelection $w CLIPBOARD]
	PendingDelete $w
	$w insert insert $clipboard
	See $w insert
    }
}

## Copy -- Copy selection to clipboard.
#
proc ttk::entry::Copy {w} {
    if {![catch {EntrySelection $w} selection]} {
	clipboard clear -displayof $w
	clipboard append -displayof $w $selection
    }
}

## Clear -- Delete the selection.
#
proc ttk::entry::Clear {w} {
    catch { $w delete sel.first sel.last }
}

## Cut -- Copy selection to clipboard then delete it.
#
proc ttk::entry::Cut {w} {
    Copy $w; Clear $w
}

### Navigation procedures.
#

## ClosestGap -- Find closest boundary between characters.
# 	Returns the index of the character just after the boundary.
#
proc ttk::entry::ClosestGap {w x} {
    set pos [$w index @$x]
    set bbox [$w bbox $pos]
    if {$x - [lindex $bbox 0] > [lindex $bbox 2]/2} {
	incr pos
    }
    return $pos
}

## See $index -- Make sure that the character at $index is visible.
#
proc ttk::entry::See {w {index insert}} {
    set c [$w index $index]
    # @@@ OR: check [$w index left] / [$w index right]
    if {$c < [$w index @0] || $c >= [$w index @[winfo width $w]]} {
	$w xview $c
    }
}

## NextWord -- Find the next word position.
#	Note: The "next word position" follows platform conventions:
#	either the next end-of-word position, or the start-of-word
#	position following the next end-of-word position.
#
set ::ttk::entry::State(startNext) \
	[string equal [tk windowingsystem] "win32"]

proc ttk::entry::NextWord {w start} {
    variable State
    set pos [tcl_endOfWord [$w get] [$w index $start]]
    if {$pos >= 0 && $State(startNext)} {
	set pos [tcl_startOfNextWord [$w get] $pos]
    }
    if {$pos < 0} {
	return end
    }
    return $pos
}

## PrevWord -- Find the previous word position.
#
proc ttk::entry::PrevWord {w start} {
    set pos [tcl_startOfPreviousWord [$w get] [$w index $start]]
    if {$pos < 0} {
	return 0
    }
    return $pos
}

## RelIndex -- Compute character/word/line-relative index.
#
proc ttk::entry::RelIndex {w where {index insert}} {
    switch -- $where {
	prevchar	{ expr {[$w index $index] - 1} }
    	nextchar	{ expr {[$w index $index] + 1} }
	prevword	{ PrevWord $w $index }
	nextword	{ NextWord $w $index }
	home		{ return 0 }
	end		{ $w index end }
	default		{ error "Bad relative index $index" }
    }
}

## Move -- Move insert cursor to relative location.
#	Also clears the selection, if any, and makes sure
#	that the insert cursor is visible.
#
proc ttk::entry::Move {w where} {
    $w icursor [RelIndex $w $where]
    $w selection clear
    See $w insert
}

### Selection procedures.
#

## ExtendTo -- Extend the selection to the specified index.
#
# The other end of the selection (the anchor) is determined as follows:
#
# (1) if there is no selection, the anchor is the insert cursor;
# (2) if the index is outside the selection, grow the selection;
# (3) if the insert cursor is at one end of the selection, anchor the other end
# (4) otherwise anchor the start of the selection
#
# The insert cursor is placed at the new end of the selection.
#
# Returns: selection anchor.
#
proc ttk::entry::ExtendTo {w index} {
    set index [$w index $index]
    set insert [$w index insert]

    # Figure out selection anchor:
    if {![$w selection present]} {
    	set anchor $insert
    } else {
    	set selfirst [$w index sel.first]
	set sellast  [$w index sel.last]

	if {   ($index < $selfirst)
	    || ($insert == $selfirst && $index <= $sellast)
	} {
	    set anchor $sellast
	} else {
	    set anchor $selfirst
	}
    }

    # Extend selection:
    if {$anchor < $index} {
	$w selection range $anchor $index
    } else {
    	$w selection range $index $anchor
    }

    $w icursor $index
    return $anchor
}

## Extend -- Extend the selection to a relative position, show insert cursor
#
proc ttk::entry::Extend {w where} {
    ExtendTo $w [RelIndex $w $where]
    See $w
}

### Button 1 binding procedures.
#
# Double-clicking followed by a drag enters "word-select" mode.
# Triple-clicking enters "line-select" mode.
#

## Press -- Button-1 binding.
#	Set the insertion cursor, claim the input focus, set up for
#	future drag operations.
#
proc ttk::entry::Press {w x} {
    variable State

    $w icursor [ClosestGap $w $x]
    $w selection clear
    $w instate !disabled { focus $w }

    # Set up for future drag, double-click, or triple-click.
    set State(x) $x
    set State(selectMode) char
    set State(anchor) [$w index insert]
}

## Shift-Press -- Shift-Button-1 binding.
#	Extends the selection, sets anchor for future drag operations.
#
proc ttk::entry::Shift-Press {w x} {
    variable State

    focus $w
    set anchor [ExtendTo $w @$x]

    set State(x) $x
    set State(selectMode) char
    set State(anchor) $anchor
}

## Select $w $x $mode -- Binding for double- and triple- clicks.
#	Selects a word or line (according to mode),
#	and sets the selection mode for subsequent drag operations.
#
proc ttk::entry::Select {w x mode} {
    variable State
    set cur [ClosestGap $w $x]

    switch -- $mode {
    	word	{ WordSelect $w $cur $cur }
    	line	{ LineSelect $w $cur $cur }
	char	{ # no-op }
    }

    set State(anchor) $cur
    set State(selectMode) $mode
}

## Drag -- Button1 motion binding.
#
proc ttk::entry::Drag {w x} {
    variable State
    set State(x) $x
    DragTo $w $x
}

## DragTo $w $x -- Extend selection to $x based on current selection mode.
#
proc ttk::entry::DragTo {w x} {
    variable State

    set cur [ClosestGap $w $x]
    switch $State(selectMode) {
	char { CharSelect $w $State(anchor) $cur }
	word { WordSelect $w $State(anchor) $cur }
	line { LineSelect $w $State(anchor) $cur }
	none { # no-op }
    }
}

## <B1-Leave> binding:
#	Begin autoscroll.
#
proc ttk::entry::DragOut {w mode} {
    variable State
    if {$State(selectMode) ne "none" && $mode eq "NotifyNormal"} {
	ttk::Repeatedly ttk::entry::AutoScroll $w
    }
}

## <B1-Enter> binding
# 	Suspend autoscroll.
#
proc ttk::entry::DragIn {w} {
    ttk::CancelRepeat
}

## <ButtonRelease-1> binding
#
proc ttk::entry::Release {w} {
    variable State
    set State(selectMode) none
    ttk::CancelRepeat 	;# suspend autoscroll
}

## AutoScroll
#	Called repeatedly when the mouse is outside an entry window
#	with Button 1 down.  Scroll the window left or right,
#	depending on where the mouse left the window, and extend
#	the selection according to the current selection mode.
#
# TODO: AutoScroll should repeat faster (50ms) than normal autorepeat.
# TODO: Need a way for Repeat scripts to cancel themselves.
#
proc ttk::entry::AutoScroll {w} {
    variable State
    if {![winfo exists $w]} return
    set x $State(x)
    if {$x > [winfo width $w]} {
	$w xview scroll 2 units
	DragTo $w $x
    } elseif {$x < 0} {
	$w xview scroll -2 units
	DragTo $w $x
    }
}

## CharSelect -- select characters between index $from and $to
#
proc ttk::entry::CharSelect {w from to} {
    if {$to <= $from} {
	$w selection range $to $from
    } else {
	$w selection range $from $to
    }
    $w icursor $to
}

## WordSelect -- Select whole words between index $from and $to
#
proc ttk::entry::WordSelect {w from to} {
    if {$to < $from} {
	set first [WordBack [$w get] $to]
	set last [WordForward [$w get] $from]
	$w icursor $first
    } else {
	set first [WordBack [$w get] $from]
	set last [WordForward [$w get] $to]
	$w icursor $last
    }
    $w selection range $first $last
}

## WordBack, WordForward -- helper routines for WordSelect.
#
proc ttk::entry::WordBack {text index} {
    if {[set pos [tcl_wordBreakBefore $text $index]] < 0} { return 0 }
    return $pos
}
proc ttk::entry::WordForward {text index} {
    if {[set pos [tcl_wordBreakAfter $text $index]] < 0} { return end }
    return $pos
}

## LineSelect -- Select the entire line.
#
proc ttk::entry::LineSelect {w _ _} {
    variable State
    $w selection range 0 end
    $w icursor end
}

### Button 2 binding procedures.
#

## ScanMark -- Button-2 binding.
#	Marks the start of a scan or primary transfer operation.
#
proc ttk::entry::ScanMark {w x} {
    variable State
    set State(scanX) $x
    set State(scanIndex) [$w index @0]
    set State(scanMoved) 0
}

## ScanDrag -- Button2 motion binding.
#
proc ttk::entry::ScanDrag {w x} {
    variable State

    set dx [expr {$State(scanX) - $x}]
    if {abs($dx) > $State(deadband)} {
	set State(scanMoved) 1
    }
    set left [expr {$State(scanIndex) + ($dx*$State(scanNum))/$State(scanDen)}]
    $w xview $left

    if {$left != [set newLeft [$w index @0]]} {
    	# We've scanned past one end of the entry;
	# reset the mark so that the text will start dragging again
	# as soon as the mouse reverses direction.
	#
	set State(scanX) $x
	set State(scanIndex) $newLeft
    }
}

## ScanRelease -- Button2 release binding.
#	Do a primary transfer if the mouse has not moved since the button press.
#
proc ttk::entry::ScanRelease {w x} {
    variable State
    if {!$State(scanMoved)} {
	$w instate {!disabled !readonly} {
	    $w icursor [ClosestGap $w $x]
	    catch {$w insert insert [::tk::GetSelection $w PRIMARY]}
	}
    }
}

### Insertion and deletion procedures.
#

## PendingDelete -- Delete selection prior to insert.
#	If the entry currently has a selection, delete it and
#	set the insert position to where the selection was.
#	Returns: 1 if pending delete occurred, 0 if nothing was selected.
#
proc ttk::entry::PendingDelete {w} {
    if {[$w selection present]} {
	$w icursor sel.first
	$w delete sel.first sel.last
	return 1
    }
    return 0
}

## Insert -- Insert text into the entry widget.
#	If a selection is present, the new text replaces it.
#	Otherwise, the new text is inserted at the insert cursor.
#
proc ttk::entry::Insert {w s} {
    if {$s eq ""} { return }
    PendingDelete $w
    $w insert insert $s
    See $w insert
}

## Backspace -- Backspace over the character just before the insert cursor.
#	If there is a selection, delete that instead.
#	If the new insert position is offscreen to the left,
#	scroll to place the cursor at about the middle of the window.
#
proc ttk::entry::Backspace {w} {
    if {[PendingDelete $w]} {
    	See $w
	return
    }
    set x [expr {[$w index insert] - 1}]
    if {$x < 0} { return }

    $w delete $x

    if {[$w index @0] >= [$w index insert]} {
	set range [$w xview]
	set left [lindex $range 0]
	set right [lindex $range 1]
	$w xview moveto [expr {$left - ($right - $left)/2.0}]
    }
}

## Delete -- Delete the character after the insert cursor.
#	If there is a selection, delete that instead.
#
proc ttk::entry::Delete {w} {
    if {![PendingDelete $w]} {
	$w delete insert
    }
}

#*EOF*<|MERGE_RESOLUTION|>--- conflicted
+++ resolved
@@ -114,11 +114,7 @@
 
 ## Edit bindings:
 #
-<<<<<<< HEAD
-bind TEntry <KeyPress> 			{ ttk::entry::Insert %W %A }
-=======
 bind TEntry <Key> 			{ ttk::entry::Insert %W %A }
->>>>>>> 6b964438
 bind TEntry <Delete>			{ ttk::entry::Delete %W }
 bind TEntry <BackSpace> 		{ ttk::entry::Backspace %W }
 
@@ -126,21 +122,12 @@
 # Otherwise, the <Key> class binding will fire and insert the character.
 # Ditto for Escape, Return, and Tab.
 #
-<<<<<<< HEAD
-bind TEntry <Alt-KeyPress>		{# nothing}
-bind TEntry <Meta-KeyPress>		{# nothing}
-bind TEntry <Control-KeyPress> 		{# nothing}
-bind TEntry <Escape> 		{# nothing}
-bind TEntry <Return> 		{# nothing}
-bind TEntry <KP_Enter> 		{# nothing}
-=======
 bind TEntry <Alt-Key>			{# nothing}
 bind TEntry <Meta-Key>			{# nothing}
 bind TEntry <Control-Key> 		{# nothing}
 bind TEntry <Escape> 			{# nothing}
 bind TEntry <Return> 			{# nothing}
 bind TEntry <KP_Enter> 			{# nothing}
->>>>>>> 6b964438
 bind TEntry <Tab> 			{# nothing}
 
 # Argh.  Apparently on Windows, the NumLock modifier is interpreted
@@ -154,15 +141,9 @@
 
 ## Additional emacs-like bindings:
 #
-<<<<<<< HEAD
-bind TEntry <Control-d>		{ ttk::entry::Delete %W }
-bind TEntry <Control-h>		{ ttk::entry::Backspace %W }
-bind TEntry <Control-k>		{ %W delete insert end }
-=======
 bind TEntry <Control-d>			{ ttk::entry::Delete %W }
 bind TEntry <Control-h>			{ ttk::entry::Backspace %W }
 bind TEntry <Control-k>			{ %W delete insert end }
->>>>>>> 6b964438
 
 # Bindings for IME text input.
 
