#
<<<<<<< HEAD
# $Id: spinbox.tcl,v 1.3 2008/12/07 21:24:12 jenglish Exp $
#
=======
>>>>>>> 661db781
# ttk::spinbox bindings
#

namespace eval ttk::spinbox { }

### Spinbox bindings.
#
# Duplicate the Entry bindings, override if needed:
#

ttk::copyBindings TEntry TSpinbox

bind TSpinbox <Motion>			{ ttk::spinbox::Motion %W %x %y }
bind TSpinbox <ButtonPress-1> 		{ ttk::spinbox::Press %W %x %y }
bind TSpinbox <ButtonRelease-1> 	{ ttk::spinbox::Release %W }
bind TSpinbox <Double-Button-1> 	{ ttk::spinbox::DoubleClick %W %x %y }
bind TSpinbox <Triple-Button-1> 	{} ;# disable TEntry triple-click

bind TSpinbox <KeyPress-Up>		{ event generate %W <<Increment>> }
bind TSpinbox <KeyPress-Down> 		{ event generate %W <<Decrement>> }

bind TSpinbox <<Increment>>		{ ttk::spinbox::Spin %W +1 }
bind TSpinbox <<Decrement>> 		{ ttk::spinbox::Spin %W -1 }

ttk::bindMouseWheel TSpinbox 		[list ttk::spinbox::MouseWheel %W]

## Motion --
#	Sets cursor.
#
proc ttk::spinbox::Motion {w x y} {
    if {   [$w identify $x $y] eq "textarea"
        && [$w instate {!readonly !disabled}]
    } {
	ttk::setCursor $w text
    } else {
	ttk::setCursor $w ""
    }
}

## Press --
#
proc ttk::spinbox::Press {w x y} {
    if {[$w instate disabled]} { return }
    focus $w
    switch -glob -- [$w identify $x $y] {
        *textarea	{ ttk::entry::Press $w $x }
	*rightarrow	-
        *uparrow 	{ ttk::Repeatedly event generate $w <<Increment>> }
	*leftarrow	-
        *downarrow	{ ttk::Repeatedly event generate $w <<Decrement>> }
	*spinbutton {
	    if {$y * 2 >= [winfo height $w]} {
	    	set event <<Decrement>>
	    } else {
	    	set event <<Increment>>
	    }
	    ttk::Repeatedly event generate $w $event
	}
    }
}

## DoubleClick --
#	Select all if over the text area; otherwise same as Press.
#
proc ttk::spinbox::DoubleClick {w x y} {
    if {[$w instate disabled]} { return }

    switch -glob -- [$w identify $x $y] {
        *textarea	{ SelectAll $w }
	*		{ Press $w $x $y }
    }
}

proc ttk::spinbox::Release {w} {
    ttk::CancelRepeat
}

## MouseWheel --
#	Mousewheel callback.  Turn these into <<Increment>> (-1, up)
# 	or <<Decrement> (+1, down) events.
#
proc ttk::spinbox::MouseWheel {w dir} {
    if {$dir < 0} {
	event generate $w <<Increment>>
    } else {
	event generate $w <<Decrement>>
    }
}

## SelectAll --
#	Select widget contents.
#
proc ttk::spinbox::SelectAll {w} {
    $w selection range 0 end
    $w icursor end
}

## Limit --
#	Limit $v to lie between $min and $max
#
proc ttk::spinbox::Limit {v min max} {
    if {$v < $min} { return $min }
    if {$v > $max} { return $max }
    return $v
}

## Wrap --
#	Adjust $v to lie between $min and $max, wrapping if out of bounds.
#
proc ttk::spinbox::Wrap {v min max} {
    if {$v < $min} { return $max }
    if {$v > $max} { return $min }
    return $v
}

## Adjust --
#	Limit or wrap spinbox value depending on -wrap.
#
proc ttk::spinbox::Adjust {w v min max} {
    if {[$w cget -wrap]} {
	return [Wrap $v $min $max]
    } else  {
	return [Limit $v $min $max]
    }
}

## Spin --
#	Handle <<Increment>> and <<Decrement>> events.
#	If -values is specified, cycle through the list.
#	Otherwise cycle through numeric range based on
#	-from, -to, and -increment.
#
proc ttk::spinbox::Spin {w dir} {
    set nvalues [llength [set values [$w cget -values]]]
    set value [$w get]
    if {$nvalues} {
	set current [lsearch -exact $values $value]
	set index [Adjust $w [expr {$current + $dir}] 0 [expr {$nvalues - 1}]]
	$w set [lindex $values $index]
    } else {
        if {[catch {
    	    set v [expr {[scan [$w get] %f] + $dir * [$w cget -increment]}]
	}]} {
	    set v [$w cget -from]
	}
	$w set [FormatValue $w [Adjust $w $v [$w cget -from] [$w cget -to]]]
    }
    SelectAll $w
    uplevel #0 [$w cget -command]
}

## FormatValue --
#	Reformat numeric value based on -format.
#
proc ttk::spinbox::FormatValue {w val} {
    set fmt [$w cget -format]
    if {$fmt eq ""} {
	# Try to guess a suitable -format based on -increment.
	set delta [expr {abs([$w cget -increment])}]
        if {0 < $delta && $delta < 1} {
	    # NB: This guesses wrong if -increment has more than 1
	    # significant digit itself, e.g., -increment 0.25
	    set nsd [expr {int(ceil(-log10($delta)))}]
	    set fmt "%.${nsd}f"
	} else {
	    set fmt "%.0f"
	}
    }
    return [format $fmt $val]
}

#*EOF*<|MERGE_RESOLUTION|>--- conflicted
+++ resolved
@@ -1,9 +1,4 @@
 #
-<<<<<<< HEAD
-# $Id: spinbox.tcl,v 1.3 2008/12/07 21:24:12 jenglish Exp $
-#
-=======
->>>>>>> 661db781
 # ttk::spinbox bindings
 #
 
