#
# ttk::spinbox bindings
#

namespace eval ttk::spinbox { }

### Spinbox bindings.
#
# Duplicate the Entry bindings, override if needed:
#

ttk::copyBindings TEntry TSpinbox

bind TSpinbox <Motion>			{ ttk::spinbox::Motion %W %x %y }
bind TSpinbox <Button-1> 		{ ttk::spinbox::Press %W %x %y }
bind TSpinbox <ButtonRelease-1> 	{ ttk::spinbox::Release %W }
bind TSpinbox <Double-Button-1> 	{ ttk::spinbox::DoubleClick %W %x %y }
bind TSpinbox <Triple-Button-1> 	{} ;# disable TEntry triple-click

bind TSpinbox <Up>			{ event generate %W <<Increment>> }
bind TSpinbox <Down> 			{ event generate %W <<Decrement>> }

bind TSpinbox <<Increment>>		{ ttk::spinbox::Spin %W +1 }
bind TSpinbox <<Decrement>> 		{ ttk::spinbox::Spin %W -1 }

ttk::bindMouseWheel TSpinbox 		[list ttk::spinbox::MouseWheel %W]

## Motion --
#	Sets cursor.
#
proc ttk::spinbox::Motion {w x y} {
    variable State
    ttk::saveCursor $w State(userConfCursor) [ttk::cursor text]
    if {   [$w identify $x $y] eq "textarea"
	&& [$w instate {!readonly !disabled}]
    } {
	ttk::setCursor $w text
    } else {
	ttk::setCursor $w $State(userConfCursor)
    }
}

## Press --
#
proc ttk::spinbox::Press {w x y} {
    if {[$w instate disabled]} { return }
    focus $w
    switch -glob -- [$w identify $x $y] {
	*textarea	{ ttk::entry::Press $w $x }
	*rightarrow	-
	*uparrow 	{ ttk::Repeatedly event generate $w <<Increment>> }
	*leftarrow	-
	*downarrow	{ ttk::Repeatedly event generate $w <<Decrement>> }
	*spinbutton {
	    if {$y * 2 >= [winfo height $w]} {
		set event <<Decrement>>
	    } else {
		set event <<Increment>>
	    }
	    ttk::Repeatedly event generate $w $event
	}
    }
}

## DoubleClick --
#	Select all if over the text area; otherwise same as Press.
#
proc ttk::spinbox::DoubleClick {w x y} {
    if {[$w instate disabled]} { return }

    switch -glob -- [$w identify $x $y] {
	*textarea	{ SelectAll $w }
	*		{ Press $w $x $y }
    }
}

proc ttk::spinbox::Release {w} {
    ttk::CancelRepeat
}

## MouseWheel --
#	Mousewheel callback.  Turn these into <<Increment>> (-1, up)
# 	or <<Decrement> (+1, down) events.
#
proc ttk::spinbox::MouseWheel {w dir {factor 1}} {
    if {[$w instate disabled]} { return }
    if {($dir < 0) ^ ($factor < 0)} {
	event generate $w <<Increment>>
    } elseif {$dir > 0} {
	event generate $w <<Decrement>>
    }
}

## SelectAll --
#	Select widget contents.
#
proc ttk::spinbox::SelectAll {w} {
    $w selection range 0 end
    $w icursor end
}

## Limit --
#	Limit $v to lie between $min and $max
#
proc ttk::spinbox::Limit {v min max} {
    if {$v < $min} { return $min }
    if {$v > $max} { return $max }
    return $v
}

## Wrap --
#	Adjust $v to lie between $min and $max, wrapping if out of bounds.
#
proc ttk::spinbox::Wrap {v min max} {
    if {$v < $min} { return $max }
    if {$v > $max} { return $min }
    return $v
}

## Adjust --
#	Limit or wrap spinbox value depending on -wrap.
#
proc ttk::spinbox::Adjust {w v min max} {
    if {[$w cget -wrap]} {
	return [Wrap $v $min $max]
    } else  {
	return [Limit $v $min $max]
    }
}

## Spin --
#	Handle <<Increment>> and <<Decrement>> events.
#	If -values is specified, cycle through the list.
#	Otherwise cycle through numeric range based on
#	-from, -to, and -increment.
#
proc ttk::spinbox::Spin {w dir} {
    variable State

    if {[$w instate disabled]} { return }

    if {![info exists State($w,values.length)]} {
	set State($w,values.index) -1
	set State($w,values.last) {}
    }
    set State($w,values) [$w cget -values]
    set State($w,values.length) [llength $State($w,values)]

    if {$State($w,values.length) > 0} {
<<<<<<< HEAD
        set value [$w get]
        set current $State($w,values.index)
        if {$value ne $State($w,values.last)} {
            set current [lsearch -exact $State($w,values) $value]
	    if {$current < 0} {set current -1}
        }
        set State($w,values.index) [Adjust $w [expr {$current + $dir}] 0 \
                [expr {$State($w,values.length) - 1}]]
        set State($w,values.last) [lindex $State($w,values) $State($w,values.index)]
        $w set $State($w,values.last)
=======
	set value [$w get]
	set current $State($w,values.index)
	if {$value ne $State($w,values.last)} {
	    set current [lsearch -exact $State($w,values) $value]
	    if {$current < 0} {set current -1}
	}
	set State($w,values.index) [Adjust $w [expr {$current + $dir}] 0 \
		[expr {$State($w,values.length) - 1}]]
	set State($w,values.last) [lindex $State($w,values) $State($w,values.index)]
	$w set $State($w,values.last)
>>>>>>> 5164db76
    } else {
	if {[catch {
	    set v [expr {[scan [$w get] %f] + $dir * [$w cget -increment]}]
	}]} {
	    set v [$w cget -from]
	}
	$w set [FormatValue $w [Adjust $w $v [$w cget -from] [$w cget -to]]]
    }
    SelectAll $w
    uplevel #0 [$w cget -command]
}

## FormatValue --
#	Reformat numeric value based on -format.
#
proc ttk::spinbox::FormatValue {w val} {
    set fmt [$w cget -format]
    if {$fmt eq ""} {
	# Try to guess a suitable -format based on -increment.
	set delta [expr {abs([$w cget -increment])}]
	if {0 < $delta && $delta < 1} {
	    # NB: This guesses wrong if -increment has more than 1
	    # significant digit itself, e.g., -increment 0.25
	    set nsd [expr {int(ceil(-log10($delta)))}]
	    set fmt "%.${nsd}f"
	} else {
	    set fmt "%.0f"
	}
    }
    return [format $fmt $val]
}

#*EOF*<|MERGE_RESOLUTION|>--- conflicted
+++ resolved
@@ -147,18 +147,6 @@
     set State($w,values.length) [llength $State($w,values)]
 
     if {$State($w,values.length) > 0} {
-<<<<<<< HEAD
-        set value [$w get]
-        set current $State($w,values.index)
-        if {$value ne $State($w,values.last)} {
-            set current [lsearch -exact $State($w,values) $value]
-	    if {$current < 0} {set current -1}
-        }
-        set State($w,values.index) [Adjust $w [expr {$current + $dir}] 0 \
-                [expr {$State($w,values.length) - 1}]]
-        set State($w,values.last) [lindex $State($w,values) $State($w,values.index)]
-        $w set $State($w,values.last)
-=======
 	set value [$w get]
 	set current $State($w,values.index)
 	if {$value ne $State($w,values.last)} {
@@ -169,7 +157,6 @@
 		[expr {$State($w,values.length) - 1}]]
 	set State($w,values.last) [lindex $State($w,values) $State($w,values.index)]
 	$w set $State($w,values.last)
->>>>>>> 5164db76
     } else {
 	if {[catch {
 	    set v [expr {[scan [$w get] %f] + $dir * [$w cget -increment]}]
