#
<<<<<<< HEAD
# $Id: utils.tcl,v 1.8 2009/12/25 19:11:56 jenglish Exp $
#
=======
>>>>>>> 661db781
# Utilities for widget implementations.
#

### Focus management.
#
# See also: #1516479
#

## ttk::takefocus --
#	This is the default value of the "-takefocus" option
#	for ttk::* widgets that participate in keyboard navigation.
#
# NOTES:
#	tk::FocusOK (called by tk_focusNext) tests [winfo viewable]
#	if -takefocus is 1, empty, or missing; but not if it's a
#	script prefix, so we have to check that here as well.
#
#
proc ttk::takefocus {w} {
    expr {[$w instate !disabled] && [winfo viewable $w]}
}

## ttk::GuessTakeFocus --
#	This routine is called as a fallback for widgets
#	with a missing or empty -takefocus option.
#
#	It implements the same heuristics as tk::FocusOK.
#
proc ttk::GuessTakeFocus {w} {
    # Don't traverse to widgets with '-state disabled':
    #
    if {![catch {$w cget -state} state] && $state eq "disabled"} {
	return 0
    }

    # Allow traversal to widgets with explicit key or focus bindings:
    #
    if {[regexp {Key|Focus} [concat [bind $w] [bind [winfo class $w]]]]} {
	return 1;
    }

    # Default is nontraversable:
    #
    return 0;
}

## ttk::traverseTo $w --
# 	Set the keyboard focus to the specified window.
#
proc ttk::traverseTo {w} {
    set focus [focus]
    if {$focus ne ""} {
	event generate $focus <<TraverseOut>>
    }
    focus $w
    event generate $w <<TraverseIn>>
}

## ttk::clickToFocus $w --
#	Utility routine, used in <ButtonPress-1> bindings --
#	Assign keyboard focus to the specified widget if -takefocus is enabled.
#
proc ttk::clickToFocus {w} {
    if {[ttk::takesFocus $w]} { focus $w }
}

## ttk::takesFocus w --
#	Test if the widget can take keyboard focus.
#
#	See the description of the -takefocus option in options(n)
#	for details.
#
proc ttk::takesFocus {w} {
    if {![winfo viewable $w]} {
    	return 0
    } elseif {[catch {$w cget -takefocus} takefocus]} {
	return [GuessTakeFocus $w]
    } else {
	switch -- $takefocus {
	    "" { return [GuessTakeFocus $w] }
	    0  { return 0 }
	    1  { return 1 }
	    default {
		return [expr {[uplevel #0 $takefocus [list $w]] == 1}]
	    }
	}
    }
}

## ttk::focusFirst $w --
#	Return the first descendant of $w, in preorder traversal order,
#	that can take keyboard focus, "" if none do.
#
# See also: tk_focusNext
#

proc ttk::focusFirst {w} {
    if {[ttk::takesFocus $w]} {
	return $w
    }
    foreach child [winfo children $w] {
	if {[set c [ttk::focusFirst $child]] ne ""} {
	    return $c
	}
    }
    return ""
}

### Grabs.
#
# Rules:
#	Each call to [grabWindow $w] or [globalGrab $w] must be
#	matched with a call to [releaseGrab $w] in LIFO order.
#
#	Do not call [grabWindow $w] for a window that currently
#	appears on the grab stack.
#
#	See #1239190 and #1411983 for more discussion.
#
namespace eval ttk {
    variable Grab 		;# map: window name -> grab token

    # grab token details:
    #	Two-element list containing:
    #	1) a script to evaluate to restore the previous grab (if any);
    #	2) a script to evaluate to restore the focus (if any)
}

## SaveGrab --
#	Record current grab and focus windows.
#
proc ttk::SaveGrab {w} {
    variable Grab

    if {[info exists Grab($w)]} {
	# $w is already on the grab stack.
	# This should not happen, but bail out in case it does anyway:
	#
	return
    }

    set restoreGrab [set restoreFocus ""]

    set grabbed [grab current $w]
    if {[winfo exists $grabbed]} {
    	switch [grab status $grabbed] {
	    global { set restoreGrab [list grab -global $grabbed] }
	    local  { set restoreGrab [list grab $grabbed] }
	    none   { ;# grab window is really in a different interp }
	}
    }

    set focus [focus]
    if {$focus ne ""} {
    	set restoreFocus [list focus -force $focus]
    }

    set Grab($w) [list $restoreGrab $restoreFocus]
}

## RestoreGrab --
#	Restore previous grab and focus windows.
#	If called more than once without an intervening [SaveGrab $w],
#	does nothing.
#
proc ttk::RestoreGrab {w} {
    variable Grab

    if {![info exists Grab($w)]} {	# Ignore
	return;
    }

    # The previous grab/focus window may have been destroyed,
    # unmapped, or some other abnormal condition; ignore any errors.
    #
    foreach script $Grab($w) {
	catch $script
    }

    unset Grab($w)
}

## ttk::grabWindow $w --
#	Records the current focus and grab windows, sets an application-modal
#	grab on window $w.
#
proc ttk::grabWindow {w} {
    SaveGrab $w
    grab $w
}

## ttk::globalGrab $w --
#	Same as grabWindow, but sets a global grab on $w.
#
proc ttk::globalGrab {w} {
    SaveGrab $w
    grab -global $w
}

## ttk::releaseGrab --
#	Release the grab previously set by [ttk::grabWindow]
#	or [ttk::globalGrab].
#
proc ttk::releaseGrab {w} {
    grab release $w
    RestoreGrab $w
}

### Auto-repeat.
#
# NOTE: repeating widgets do not have -repeatdelay
# or -repeatinterval resources as in standard Tk;
# instead a single set of settings is applied application-wide.
# (TODO: make this user-configurable)
#
# (@@@ Windows seems to use something like 500/50 milliseconds
#  @@@ for -repeatdelay/-repeatinterval)
#

namespace eval ttk {
    variable Repeat
    array set Repeat {
	delay		300
	interval	100
	timer		{}
	script		{}
    }
}

## ttk::Repeatedly --
#	Begin auto-repeat.
#
proc ttk::Repeatedly {args} {
    variable Repeat
    after cancel $Repeat(timer)
    set script [uplevel 1 [list namespace code $args]]
    set Repeat(script) $script
    uplevel #0 $script
    set Repeat(timer) [after $Repeat(delay) ttk::Repeat]
}

## Repeat --
#	Continue auto-repeat
#
proc ttk::Repeat {} {
    variable Repeat
    uplevel #0 $Repeat(script)
    set Repeat(timer) [after $Repeat(interval) ttk::Repeat]
}

## ttk::CancelRepeat --
#	Halt auto-repeat.
#
proc ttk::CancelRepeat {} {
    variable Repeat
    after cancel $Repeat(timer)
}

### Bindings.
#

## ttk::copyBindings $from $to --
#	Utility routine; copies bindings from one bindtag onto another.
#
proc ttk::copyBindings {from to} {
    foreach event [bind $from] {
	bind $to $event [bind $from $event]
    }
}

### Mousewheel bindings.
#
# Platform inconsistencies:
#
# On X11, the server typically maps the mouse wheel to Button4 and Button5.
#
# On OSX, Tk generates sensible values for the %D field in <MouseWheel> events.
#
# On Windows, %D must be scaled by a factor of 120.
# In addition, Tk redirects mousewheel events to the window with
# keyboard focus instead of sending them to the window under the pointer.
# We do not attempt to fix that here, see also TIP#171.
#
# OSX conventionally uses Shift+MouseWheel for horizontal scrolling,
# and Option+MouseWheel for accelerated scrolling.
#
# The Shift+MouseWheel behavior is not conventional on Windows or most
# X11 toolkits, but it's useful.
#
# MouseWheel scrolling is accelerated on X11, which is conventional
# for Tk and appears to be conventional for other toolkits (although
# Gtk+ and Qt do not appear to use as large a factor).
#

## ttk::bindMouseWheel $bindtag $command...
#	Adds basic mousewheel support to $bindtag.
#	$command will be passed one additional argument
#	specifying the mousewheel direction (-1: up, +1: down).
#

proc ttk::bindMouseWheel {bindtag callback} {
    switch -- [tk windowingsystem] {
	x11 {
	    bind $bindtag <ButtonPress-4> "$callback -1"
	    bind $bindtag <ButtonPress-5> "$callback +1"
	}
	win32 {
	    bind $bindtag <MouseWheel> [append callback { [expr {-(%D/120)}]}]
	}
	aqua {
	    bind $bindtag <MouseWheel> [append callback { [expr {-(%D)}]} ]
	}
    }
}

## Mousewheel bindings for standard scrollable widgets.
#
# Usage: [ttk::copyBindings TtkScrollable $bindtag]
#
# $bindtag should be for a widget that supports the
# standard scrollbar protocol.
#

switch -- [tk windowingsystem] {
    x11 {
	bind TtkScrollable <ButtonPress-4>       { %W yview scroll -5 units }
	bind TtkScrollable <ButtonPress-5>       { %W yview scroll  5 units }
	bind TtkScrollable <Shift-ButtonPress-4> { %W xview scroll -5 units }
	bind TtkScrollable <Shift-ButtonPress-5> { %W xview scroll  5 units }
    }
    win32 {
	bind TtkScrollable <MouseWheel> \
	    { %W yview scroll [expr {-(%D/120)}] units }
	bind TtkScrollable <Shift-MouseWheel> \
	    { %W xview scroll [expr {-(%D/120)}] units }
    }
    aqua {
	bind TtkScrollable <MouseWheel> \
	    { %W yview scroll [expr {-(%D)}] units }
	bind TtkScrollable <Shift-MouseWheel> \
	    { %W xview scroll [expr {-(%D)}] units }
	bind TtkScrollable <Option-MouseWheel> \
	    { %W yview scroll  [expr {-10*(%D)}] units }
	bind TtkScrollable <Shift-Option-MouseWheel> \
	    { %W xview scroll [expr {-10*(%D)}] units }
    }
}

#*EOF*<|MERGE_RESOLUTION|>--- conflicted
+++ resolved
@@ -1,9 +1,4 @@
 #
-<<<<<<< HEAD
-# $Id: utils.tcl,v 1.8 2009/12/25 19:11:56 jenglish Exp $
-#
-=======
->>>>>>> 661db781
 # Utilities for widget implementations.
 #
 
