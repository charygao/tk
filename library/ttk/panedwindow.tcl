#
<<<<<<< HEAD
# $Id: panedwindow.tcl,v 1.6 2008/10/28 20:02:03 jenglish Exp $
#
=======
>>>>>>> 661db781
# Bindings for ttk::panedwindow widget.
#

namespace eval ttk::panedwindow {
    variable State
    array set State {
	pressed 0
    	pressX	-
	pressY	-
	sash 	-
	sashPos -
    }
}

## Bindings:
#
bind TPanedwindow <ButtonPress-1> 	{ ttk::panedwindow::Press %W %x %y }
bind TPanedwindow <B1-Motion>		{ ttk::panedwindow::Drag %W %x %y }
bind TPanedwindow <ButtonRelease-1> 	{ ttk::panedwindow::Release %W %x %y }

bind TPanedwindow <Motion> 		{ ttk::panedwindow::SetCursor %W %x %y }
bind TPanedwindow <Enter> 		{ ttk::panedwindow::SetCursor %W %x %y }
bind TPanedwindow <Leave> 		{ ttk::panedwindow::ResetCursor %W }
# See <<NOTE-PW-LEAVE-NOTIFYINFERIOR>>
bind TPanedwindow <<EnteredChild>>	{ ttk::panedwindow::ResetCursor %W }

## Sash movement:
#
proc ttk::panedwindow::Press {w x y} {
    variable State

    set sash [$w identify $x $y]
    if {$sash eq ""} {
    	set State(pressed) 0
	return
    }
    set State(pressed) 	1
    set State(pressX) 	$x
    set State(pressY) 	$y
    set State(sash) 	$sash
    set State(sashPos)	[$w sashpos $sash]
}

proc ttk::panedwindow::Drag {w x y} {
    variable State
    if {!$State(pressed)} { return }
    switch -- [$w cget -orient] {
    	horizontal 	{ set delta [expr {$x - $State(pressX)}] }
    	vertical 	{ set delta [expr {$y - $State(pressY)}] }
    }
    $w sashpos $State(sash) [expr {$State(sashPos) + $delta}]
}

proc ttk::panedwindow::Release {w x y} {
    variable State
    set State(pressed) 0
    SetCursor $w $x $y
}

## Cursor management:
#
proc ttk::panedwindow::ResetCursor {w} {
    variable State
    if {!$State(pressed)} {
	ttk::setCursor $w {}
    }
}

proc ttk::panedwindow::SetCursor {w x y} {
    set cursor ""
    if {[llength [$w identify $x $y]]} {
    	# Assume we're over a sash.
	switch -- [$w cget -orient] {
	    horizontal 	{ set cursor hresize }
	    vertical 	{ set cursor vresize }
	}
    }
    ttk::setCursor $w $cursor
}

#*EOF*<|MERGE_RESOLUTION|>--- conflicted
+++ resolved
@@ -1,9 +1,4 @@
 #
-<<<<<<< HEAD
-# $Id: panedwindow.tcl,v 1.6 2008/10/28 20:02:03 jenglish Exp $
-#
-=======
->>>>>>> 661db781
 # Bindings for ttk::panedwindow widget.
 #
 
