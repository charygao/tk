--- conflicted
+++ resolved
@@ -1,9 +1,4 @@
 #
-<<<<<<< HEAD
-# $Id: xpTheme.tcl,v 1.13 2010/09/02 17:47:06 jenglish Exp $
-#
-=======
->>>>>>> 661db781
 # Settings for 'xpnative' theme
 #
 
