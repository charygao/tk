#
# Bindings for TNotebook widget
#

namespace eval ttk::notebook {
    variable TLNotebooks ;# See enableTraversal
}

<<<<<<< HEAD
bind TNotebook <ButtonPress-1>		{ ttk::notebook::Press %W %x %y }
bind TNotebook <Right>		{ ttk::notebook::CycleTab %W  1; break }
bind TNotebook <Left>		{ ttk::notebook::CycleTab %W -1; break }
bind TNotebook <Control-Tab>	{ ttk::notebook::CycleTab %W  1; break }
=======
bind TNotebook <Button-1>		{ ttk::notebook::Press %W %x %y }
bind TNotebook <Right>			{ ttk::notebook::CycleTab %W  1; break }
bind TNotebook <Left>			{ ttk::notebook::CycleTab %W -1; break }
bind TNotebook <Control-Tab>		{ ttk::notebook::CycleTab %W  1; break }
>>>>>>> 6b964438
bind TNotebook <Control-Shift-Tab>	{ ttk::notebook::CycleTab %W -1; break }
catch {
bind TNotebook <Control-ISO_Left_Tab>	{ ttk::notebook::CycleTab %W -1; break }
}
bind TNotebook <Destroy>		{ ttk::notebook::Cleanup %W }

# ActivateTab $nb $tab --
#	Select the specified tab and set focus.
#
#  Desired behavior:
#	+ take focus when reselecting the currently-selected tab;
#	+ keep focus if the notebook already has it;
#	+ otherwise set focus to the first traversable widget
#	  in the newly-selected tab;
#	+ do not leave the focus in a deselected tab.
#
proc ttk::notebook::ActivateTab {w tab} {
    set oldtab [$w select]
    $w select $tab
    set newtab [$w select] ;# NOTE: might not be $tab, if $tab is disabled

    if {[focus] eq $w} { return }
    if {$newtab eq $oldtab} { focus $w ; return }

    update idletasks ;# needed so focus logic sees correct mapped states
    if {[set f [ttk::focusFirst $newtab]] ne ""} {
	ttk::traverseTo $f
    } else {
	focus $w
    }
}

# Press $nb $x $y --
#	Button-1 binding for notebook widgets.
#	Activate the tab under the mouse cursor, if any.
#
proc ttk::notebook::Press {w x y} {
    set index [$w index @$x,$y]
    if {$index ne ""} {
	ActivateTab $w $index
    }
}

# CycleTab --
#	Select the next/previous tab in the list.
#
proc ttk::notebook::CycleTab {w dir} {
    if {[$w index end] != 0} {
	set current [$w index current]
	set select [expr {($current + $dir) % [$w index end]}]
	while {[$w tab $select -state] != "normal" && ($select != $current)} {
	    set select [expr {($select + $dir) % [$w index end]}]
	}
	if {$select != $current} {
	    ActivateTab $w $select
	}
    }
}

# MnemonicTab $nb $key --
#	Scan all tabs in the specified notebook for one with the
#	specified mnemonic. If found, returns path name of tab;
#	otherwise returns ""
#
proc ttk::notebook::MnemonicTab {nb key} {
    set key [string toupper $key]
    foreach tab [$nb tabs] {
	set label [$nb tab $tab -text]
	set underline [$nb tab $tab -underline]
	set mnemonic [string toupper [string index $label $underline]]
	if {$mnemonic ne "" && $mnemonic eq $key} {
	    return $tab
	}
    }
    return ""
}

# +++ Toplevel keyboard traversal.
#

# enableTraversal --
#	Enable keyboard traversal for a notebook widget
#	by adding bindings to the containing toplevel window.
#
#	TLNotebooks($top) keeps track of the list of all traversal-enabled
#	notebooks contained in the toplevel
#
proc ttk::notebook::enableTraversal {nb} {
    variable TLNotebooks

    set top [winfo toplevel $nb]

    if {![info exists TLNotebooks($top)]} {
	# Augment $top bindings:
	#
<<<<<<< HEAD
	bind $top <Control-Next>         {+ttk::notebook::TLCycleTab %W  1}
	bind $top <Control-Prior>        {+ttk::notebook::TLCycleTab %W -1}
	bind $top <Control-Tab> 	     {+ttk::notebook::TLCycleTab %W  1}
	bind $top <Control-Shift-Tab>    {+ttk::notebook::TLCycleTab %W -1}
	catch {
	bind $top <Control-ISO_Left_Tab> {+ttk::notebook::TLCycleTab %W -1}
=======
	bind $top <Control-Next>             {+ttk::notebook::TLCycleTab %W  1}
	bind $top <Control-Prior>            {+ttk::notebook::TLCycleTab %W -1}
	bind $top <Control-Tab> 	     {+ttk::notebook::TLCycleTab %W  1}
	bind $top <Control-Shift-Tab>        {+ttk::notebook::TLCycleTab %W -1}
	catch {
	bind $top <Control-ISO_Left_Tab>     {+ttk::notebook::TLCycleTab %W -1}
>>>>>>> 6b964438
	}
	if {[tk windowingsystem] eq "aqua"} {
	    bind $top <Option-Key> \
		+[list ttk::notebook::MnemonicActivation $top %K]
	} else {
	    bind $top <Alt-Key> \
		+[list ttk::notebook::MnemonicActivation $top %K]
	}
	bind $top <Destroy> {+ttk::notebook::TLCleanup %W}
    }

    lappend TLNotebooks($top) $nb
}

# TLCleanup -- <Destroy> binding for traversal-enabled toplevels
#
proc ttk::notebook::TLCleanup {w} {
    variable TLNotebooks
    if {$w eq [winfo toplevel $w]} {
	unset -nocomplain -please TLNotebooks($w)
    }
}

# Cleanup -- <Destroy> binding for notebooks
#
proc ttk::notebook::Cleanup {nb} {
    variable TLNotebooks
    set top [winfo toplevel $nb]
    if {[info exists TLNotebooks($top)]} {
	set index [lsearch -exact $TLNotebooks($top) $nb]
        set TLNotebooks($top) [lreplace $TLNotebooks($top) $index $index]
    }
}

# EnclosingNotebook $w --
#	Return the nearest traversal-enabled notebook widget
#	that contains $w.
#
# BUGS: this only works properly for tabs that are direct children
#	of the notebook widget.  This routine should follow the
#	geometry manager hierarchy, not window ancestry, but that
#	information is not available in Tk.
#
proc ttk::notebook::EnclosingNotebook {w} {
    variable TLNotebooks

    set top [winfo toplevel $w]
    if {![info exists TLNotebooks($top)]} { return }

    while {$w ne $top  && $w ne ""} {
	if {[lsearch -exact $TLNotebooks($top) $w] >= 0} {
	    return $w
	}
	set w [winfo parent $w]
    }
    return ""
}

# TLCycleTab --
#	toplevel binding procedure for Control-Tab / Control-Shift-Tab
#	Select the next/previous tab in the nearest ancestor notebook.
#
proc ttk::notebook::TLCycleTab {w dir} {
    set nb [EnclosingNotebook $w]
    if {$nb ne ""} {
	CycleTab $nb $dir
	return -code break
    }
}

# MnemonicActivation $nb $key --
#	Alt-Key binding procedure for mnemonic activation.
#	Scan all notebooks in specified toplevel for a tab with the
#	the specified mnemonic.  If found, activate it and return TCL_BREAK.
#
proc ttk::notebook::MnemonicActivation {top key} {
    variable TLNotebooks
    foreach nb $TLNotebooks($top) {
	if {[set tab [MnemonicTab $nb $key]] ne ""} {
	    ActivateTab $nb [$nb index $tab]
	    return -code break
	}
    }
}<|MERGE_RESOLUTION|>--- conflicted
+++ resolved
@@ -6,17 +6,10 @@
     variable TLNotebooks ;# See enableTraversal
 }
 
-<<<<<<< HEAD
-bind TNotebook <ButtonPress-1>		{ ttk::notebook::Press %W %x %y }
-bind TNotebook <Right>		{ ttk::notebook::CycleTab %W  1; break }
-bind TNotebook <Left>		{ ttk::notebook::CycleTab %W -1; break }
-bind TNotebook <Control-Tab>	{ ttk::notebook::CycleTab %W  1; break }
-=======
 bind TNotebook <Button-1>		{ ttk::notebook::Press %W %x %y }
 bind TNotebook <Right>			{ ttk::notebook::CycleTab %W  1; break }
 bind TNotebook <Left>			{ ttk::notebook::CycleTab %W -1; break }
 bind TNotebook <Control-Tab>		{ ttk::notebook::CycleTab %W  1; break }
->>>>>>> 6b964438
 bind TNotebook <Control-Shift-Tab>	{ ttk::notebook::CycleTab %W -1; break }
 catch {
 bind TNotebook <Control-ISO_Left_Tab>	{ ttk::notebook::CycleTab %W -1; break }
@@ -112,21 +105,12 @@
     if {![info exists TLNotebooks($top)]} {
 	# Augment $top bindings:
 	#
-<<<<<<< HEAD
-	bind $top <Control-Next>         {+ttk::notebook::TLCycleTab %W  1}
-	bind $top <Control-Prior>        {+ttk::notebook::TLCycleTab %W -1}
-	bind $top <Control-Tab> 	     {+ttk::notebook::TLCycleTab %W  1}
-	bind $top <Control-Shift-Tab>    {+ttk::notebook::TLCycleTab %W -1}
-	catch {
-	bind $top <Control-ISO_Left_Tab> {+ttk::notebook::TLCycleTab %W -1}
-=======
 	bind $top <Control-Next>             {+ttk::notebook::TLCycleTab %W  1}
 	bind $top <Control-Prior>            {+ttk::notebook::TLCycleTab %W -1}
 	bind $top <Control-Tab> 	     {+ttk::notebook::TLCycleTab %W  1}
 	bind $top <Control-Shift-Tab>        {+ttk::notebook::TLCycleTab %W -1}
 	catch {
 	bind $top <Control-ISO_Left_Tab>     {+ttk::notebook::TLCycleTab %W -1}
->>>>>>> 6b964438
 	}
 	if {[tk windowingsystem] eq "aqua"} {
 	    bind $top <Option-Key> \
