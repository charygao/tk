--- conflicted
+++ resolved
@@ -193,19 +193,12 @@
     $w mark set promptEnd insert
     $w mark gravity promptEnd left
 
-<<<<<<< HEAD
-    # Subtle work-around to erase the '% ' that tclMain.c prints out
-    after idle [subst -nocommand {
-	if {[$con get 1.0 output] eq "% "} { $con delete 1.0 output }
-    }]
-=======
     if {[tk windowingsystem] ne "aqua"} {
 	# Subtle work-around to erase the '% ' that tclMain.c prints out
 	after idle [subst -nocommand {
 	    if {[$con get 1.0 output] eq "% "} { $con delete 1.0 output }
 	}]
     }
->>>>>>> 3525b8b0
 }
 
 # ::tk::ConsoleSource --
@@ -388,11 +381,7 @@
 # Fit TkConsoleFont to window width
 proc ::tk::console::FitScreenWidth {w} {
     set width [winfo screenwidth $w]
-<<<<<<< HEAD
-    set cwidth [$w cget -width] 
-=======
     set cwidth [$w cget -width]
->>>>>>> 3525b8b0
     set s -50
     set fit 0
     array set fi [font configure TkConsoleFont]
