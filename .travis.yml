language: c
addons:
  apt:
    packages:
      - binutils-mingw-w64-i686
      - binutils-mingw-w64-x86-64
      - gcc-mingw-w64
      - gcc-mingw-w64-base
      - gcc-mingw-w64-i686
      - gcc-mingw-w64-x86-64
      - gcc-multilib
      - tcl-dev
      - libx11-dev
  homebrew:
    packages:
      - tcl-tk
    casks:
      - xquartz
jobs:
  include:
# Testing on Linux with various compilers
    - name: "Linux/GCC/Shared"
      os: linux
      dist: focal
      compiler: gcc
      env:
        - BUILD_DIR=unix
    - name: "Linux/GCC/Shared: NO_DEPRECATED"
      os: linux
      dist: bionic
      compiler: gcc
      env:
        - BUILD_DIR=unix
        - CFGOPT="CFLAGS=-DTK_NO_DEPRECATED=1"
    - name: "Linux/GCC/Shared/no-xft"
      os: linux
      dist: focal
      compiler: gcc
      env:
        - BUILD_DIR=unix
        - CFGOPT="--disable-xft"
    - name: "Linux/GCC/Static"
      os: linux
      dist: focal
      compiler: gcc
      env:
        - BUILD_DIR=unix
        - CFGOPT="--disable-shared"
    - name: "Linux/GCC/Debug"
      os: linux
      dist: focal
      compiler: gcc
      env:
        - BUILD_DIR=unix
        - CFGOPT="--enable-symbols"
    - name: "Linux/G++/Shared"
      os: linux
      dist: bionic
      compiler: g++
      env:
        - BUILD_DIR=unix
        - CFGOPT="CC=g++ CFLAGS=-Dregister=dont+use+register"
    - name: "Linux/G++/Shared UTF_MAX=4"
      os: linux
      dist: bionic
      compiler: g++
      env:
        - BUILD_DIR=unix
        - CFGOPT="CC=g++ CFLAGS=-DTCL_UTF_MAX=4"
    - name: "Linux/G++/Shared UTF_MAX=6"
      os: linux
      dist: bionic
      compiler: g++
      env:
        - BUILD_DIR=unix
        - CFGOPT="CC=g++ CFLAGS=-DTCL_UTF_MAX=6"
# Older versions of GCC...
    - name: "Linux/GCC 7/Shared"
      os: linux
      dist: focal
      compiler: gcc-7
      addons:
        apt:
          sources:
            - ubuntu-toolchain-r-test
          packages:
            - g++-7
      env:
        - BUILD_DIR=unix
    - name: "Linux/GCC 6/Shared"
      os: linux
      dist: bionic
      compiler: gcc-6
      addons:
        apt:
          sources:
            - ubuntu-toolchain-r-test
          packages:
            - g++-6
      env:
        - BUILD_DIR=unix
    - name: "Linux/GCC 5/Shared"
      os: linux
      dist: bionic
      compiler: gcc-5
      addons:
        apt:
          sources:
            - ubuntu-toolchain-r-test
          packages:
            - g++-5
      env:
        - BUILD_DIR=unix
# Clang
    - name: "Linux/Clang/Shared"
      os: linux
      dist: focal
      compiler: clang
      env:
        - BUILD_DIR=unix
    - name: "Linux/Clang/Shared: NO_DEPRECATED"
      os: linux
      dist: bionic
      compiler: clang
      env:
        - BUILD_DIR=unix
        - CFGOPT="CFLAGS=-DTK_NO_DEPRECATED=1"
    - name: "Linux/Clang/Shared/no-xft"
      os: linux
      dist: focal
      compiler: clang
      env:
        - BUILD_DIR=unix
        - CFGOPT="--disable-xft"
    - name: "Linux/Clang/Static"
      os: linux
      dist: focal
      compiler: clang
      env:
        - CFGOPT="--disable-shared"
        - BUILD_DIR=unix
    - name: "Linux/Clang/Debug"
      os: linux
      dist: focal
      compiler: clang
      env:
        - BUILD_DIR=unix
        - CFGOPT="--enable-symbols"
# Testing on Mac, various styles
    - name: "macOS/Clang/Xcode 11.7/Shared"
      os: osx
      osx_image: xcode11.7
      env:
        - BUILD_DIR=unix
        - CFGOPT="--with-tcl=/usr/local/opt/tcl-tk/lib --enable-aqua CFLAGS=-I/usr/local/opt/tcl-tk/include"
    - name: "macOS/Clang++/Xcode 11.6/Shared"
      os: osx
      osx_image: xcode11.6
      env:
        - BUILD_DIR=unix
        - CFGOPT="--with-tcl=/usr/local/opt/tcl-tk/lib CC=clang++ --enable-aqua CFLAGS=-I/usr/local/opt/tcl-tk/include CPPFLAGS=-D__private_extern__=extern"
    - name: "macOS/Clang/Xcode 11.6/Shared"
      os: osx
      osx_image: xcode11.6
      env:
        - BUILD_DIR=unix
        - CFGOPT="--with-tcl=/usr/local/opt/tcl-tk/lib --enable-aqua CFLAGS=-I/usr/local/opt/tcl-tk/include"
      install:
        - ./configure ${CFGOPT} "--prefix=$HOME" || (cat config.log && exit 1)
      script: &mactest
<<<<<<< HEAD
        - make all tktest
    - name: "macOS/Clang/Xcode 11.6/Static"
=======
        - make binaries libraries tktest
    - name: "macOS/Clang/Xcode 11.7/Static"
>>>>>>> d4daf4d9
      os: osx
      osx_image: xcode11.7
      env:
        - BUILD_DIR=unix
        - CFGOPT="--with-tcl=/usr/local/opt/tcl-tk/lib --enable-aqua --disable-shared CFLAGS=-I/usr/local/opt/tcl-tk/include"
      install:
        - ./configure ${CFGOPT} "--prefix=$HOME" || (cat config.log && exit 1)
      script: *mactest
    - name: "macOS/Clang/Xcode 11.7/Debug"
      os: osx
      osx_image: xcode11.7
      env:
        - BUILD_DIR=unix
        - CFGOPT="--with-tcl=/usr/local/opt/tcl-tk/lib --enable-aqua --enable-symbols CFLAGS=-I/usr/local/opt/tcl-tk/include"
      install:
        - ./configure ${CFGOPT} "--prefix=$HOME" || (cat config.log && exit 1)
      script: *mactest
    - name: "macOS/Clang/Xcode 11.7/Shared/XQuartz"
      os: osx
      osx_image: xcode11.7
      env:
        - BUILD_DIR=unix
        - CFGOPT="--with-tcl=/usr/local/opt/tcl-tk/lib --disable-corefoundation --x-includes=/opt/X11/include --x-libraries=/opt/X11/lib CFLAGS=-I/usr/local/opt/tcl-tk/include"
      install:
        - ./configure ${CFGOPT} "--prefix=$HOME" || (cat config.log && exit 1)
      script: *mactest
# Older MacOS versions
    - name: "macOS/Clang/Xcode 11/Shared"
      os: osx
      osx_image: xcode11
      env:
        - BUILD_DIR=unix
        - CFGOPT="--with-tcl=/usr/local/opt/tcl-tk/lib --enable-aqua CFLAGS=-I/usr/local/opt/tcl-tk/include CPPFLAGS=-mmacosx-version-min=10.14"
      install:
        - ./configure ${CFGOPT} "--prefix=$HOME" || (cat config.log && exit 1)
      script: *mactest
    - name: "macOS/Clang/Xcode 10/Shared"
      os: osx
      osx_image: xcode10.3
      addons:
        homebrew:
          packages:
            - tcl-tk
          update: true
      env:
        - BUILD_DIR=unix
        - CFGOPT="--with-tcl=/usr/local/opt/tcl-tk/lib --enable-aqua CFLAGS=-I/usr/local/opt/tcl-tk/include CPPFLAGS=-mmacosx-version-min=10.14"
      install:
        - ./configure ${CFGOPT} "--prefix=$HOME" || (cat config.log && exit 1)
      script: *mactest
    - name: "macOS/Clang/Xcode 9/Shared"
      os: osx
      osx_image: xcode9.4
      addons:
        homebrew:
          packages:
            - tcl-tk
          update: true
      env:
        - BUILD_DIR=unix
        - CFGOPT="--with-tcl=/usr/local/opt/tcl-tk/lib --enable-aqua CFLAGS=-I/usr/local/opt/tcl-tk/include CPPFLAGS=-mmacosx-version-min=10.13"
      install:
        - ./configure ${CFGOPT} "--prefix=$HOME" || (cat config.log && exit 1)
      script: *mactest
# Test on Windows with MSVC native
#   - name: "Windows/MSVC/Shared"
#     os: windows
#     compiler: cl
#     env: &vcenv
#       - BUILD_DIR=win
#       - VCDIR="/C/Program Files (x86)/Microsoft Visual Studio/2017/BuildTools/VC/Auxiliary/Build"
#     before_install: &vcpreinst
#       - PATH="$PATH:$VCDIR"
#       - cd ${BUILD_DIR}
#     install: []
#     script:
#       - cmd.exe //C vcvarsall.bat x64 '&&' nmake '-f' makefile.vc all tktest
# "make dist" only
    - name: "Linux: make dist"
      os: linux
      dist: focal
      compiler: gcc
      env:
        - BUILD_DIR=unix
      script:
        - make dist
before_install:
  - |-
      case $TRAVIS_OS_NAME in
        windows)
          choco install -y magicsplat-tcl-tk
          ;;
      esac
  - cd ${BUILD_DIR}
install:
  - mkdir "$HOME/install dir"
  - ./configure ${CFGOPT} "--prefix=$HOME/install dir" || (cat config.log && exit 1)
before_script:
  - export ERROR_ON_FAILURES=1
script:
  - make all tktest
  - make install
cache:
  directories:
  - $HOME/AppData/Local/Temp/chocolatey
  - $HOME/AppData/Local/Apps/Tcl86<|MERGE_RESOLUTION|>--- conflicted
+++ resolved
@@ -168,13 +168,8 @@
       install:
         - ./configure ${CFGOPT} "--prefix=$HOME" || (cat config.log && exit 1)
       script: &mactest
-<<<<<<< HEAD
         - make all tktest
-    - name: "macOS/Clang/Xcode 11.6/Static"
-=======
-        - make binaries libraries tktest
     - name: "macOS/Clang/Xcode 11.7/Static"
->>>>>>> d4daf4d9
       os: osx
       osx_image: xcode11.7
       env:
