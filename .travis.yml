sudo: required
language: c
addons:
  apt:
    packages:
      - tcl-dev
      - libx11-dev
# Doesn't work at the moment, see: <https://travis-ci.community/t/macos-build-fails-because-of-homebrew-bundle-unknown-command/7296>
# homebrew:
#   packages:
#     - tcl-tk
#     - xquartz
matrix:
  include:
# Testing on Linux with various compilers
    - name: "Linux/GCC/Shared"
      os: linux
      dist: bionic
      compiler: gcc
      env:
        - BUILD_DIR=unix
    - name: "Linux/GCC/Shared/no-xft"
      os: linux
      dist: bionic
      compiler: gcc
      env:
        - BUILD_DIR=unix
        - CFGOPT="--disable-xft"
    - name: "Linux/GCC/Static"
      os: linux
      dist: bionic
      compiler: gcc
      env:
        - BUILD_DIR=unix
        - CFGOPT="--disable-shared"
    - name: "Linux/GCC/Debug"
      os: linux
      dist: bionic
      compiler: gcc
      env:
        - BUILD_DIR=unix
<<<<<<< HEAD
    - name: "Linux/G++/Shared"
      os: linux
      dist: bionic
      compiler: g++
      env:
        - BUILD_DIR=unix
        - CFGOPT="CC=g++ CFLAGS=-Dregister=dont+use+register"
=======
        - CFGOPT="--enable-symbols"
# Older versions of GCC...
>>>>>>> 0b2a1923
    - name: "Linux/GCC 7/Shared"
      os: linux
      dist: bionic
      compiler: gcc-7
      addons:
        apt:
          sources:
            - ubuntu-toolchain-r-test
          packages:
            - g++-7
      env:
        - BUILD_DIR=unix
    - name: "Linux/GCC 6/Shared"
      os: linux
      dist: bionic
      compiler: gcc-6
      addons:
        apt:
          sources:
            - ubuntu-toolchain-r-test
          packages:
            - g++-6
      env:
        - BUILD_DIR=unix
    - name: "Linux/GCC 5/Shared"
      os: linux
      dist: bionic
      compiler: gcc-5
      addons:
        apt:
          sources:
            - ubuntu-toolchain-r-test
          packages:
            - g++-5
      env:
        - BUILD_DIR=unix
# Clang
    - name: "Linux/Clang/Shared"
      os: linux
      dist: bionic
      compiler: clang
      env:
        - BUILD_DIR=unix
    - name: "Linux/Clang/Shared/no-xft"
      os: linux
      dist: bionic
      compiler: clang
      env:
        - BUILD_DIR=unix
        - CFGOPT="--disable-xft"
    - name: "Linux/Clang/Static"
      os: linux
      dist: bionic
      compiler: clang
      env:
        - CFGOPT="--disable-shared"
        - BUILD_DIR=unix
    - name: "Linux/Clang/Debug"
      os: linux
      dist: bionic
      compiler: clang
      env:
        - BUILD_DIR=unix
        - CFGOPT="--enable-symbols"
# Testing on Mac, various styles
    - name: "macOS/Xcode 11.3/Shared/Unix-like"
      os: osx
      osx_image: xcode11.3
      env:
        - BUILD_DIR=unix
        - CFGOPT="--with-tcl=/usr/local/opt/tcl-tk/lib --disable-corefoundation --x-includes=/opt/X11/include --x-libraries=/opt/X11/lib CFLAGS=-I/usr/local/opt/tcl-tk/include"
#   - name: "macOS/Xcode 11.3/Shared"
#     os: osx
#     osx_image: xcode11.3
#     env:
#       - BUILD_DIR=macosx
#     install: []
#     script:
#       - make INSTALL_PATH=/usr/local/opt/tcl-tk/lib TCL_INSTALL_PATH=/usr/local/opt/tcl-tk/lib CFLAGS=-I/usr/local/opt/tcl-tk/include tk
# Test on Windows with MSVC native
#   - name: "Windows/MSVC/Shared"
#     os: windows
#     compiler: cl
#     env: &vcenv
#       - BUILD_DIR=win
#       - VCDIR="/C/Program Files (x86)/Microsoft Visual Studio/2017/BuildTools/VC/Auxiliary/Build"
#     before_install: &vcpreinst
#       - PATH="$PATH:$VCDIR"
#       - cd ${BUILD_DIR}
#     install: []
#     script:
#       - cmd.exe //C vcvarsall.bat x64 '&&' nmake '-f' makefile.vc all tktest
before_install:
  - |-
      case $TRAVIS_OS_NAME in
        windows)
          choco install -y magicsplat-tcl-tk
          ;;
        osx)
          brew update
          brew install tcl-tk
          brew cask install xquartz
          ;;
      esac
  - cd ${BUILD_DIR}
install:
  - ./configure ${CFGOPT} --prefix=$HOME || (cat config.log && exit 1)
before_script:
  - export ERROR_ON_FAILURES=1
script:
  - make binaries libraries tktest
cache:
  directories:
  - $HOME/AppData/Local/Temp/chocolatey
  - $HOME/AppData/Local/Apps/Tcl86<|MERGE_RESOLUTION|>--- conflicted
+++ resolved
@@ -39,7 +39,7 @@
       compiler: gcc
       env:
         - BUILD_DIR=unix
-<<<<<<< HEAD
+        - CFGOPT="--enable-symbols"
     - name: "Linux/G++/Shared"
       os: linux
       dist: bionic
@@ -47,10 +47,7 @@
       env:
         - BUILD_DIR=unix
         - CFGOPT="CC=g++ CFLAGS=-Dregister=dont+use+register"
-=======
-        - CFGOPT="--enable-symbols"
 # Older versions of GCC...
->>>>>>> 0b2a1923
     - name: "Linux/GCC 7/Shared"
       os: linux
       dist: bionic
