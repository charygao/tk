sudo: required
language: c
addons:
  apt:
    packages:
      - binutils-mingw-w64-i686
      - binutils-mingw-w64-x86-64
      - gcc-mingw-w64
      - gcc-mingw-w64-base
      - gcc-mingw-w64-i686
      - gcc-mingw-w64-x86-64
      - gcc-multilib
      - tcl-dev
      - libx11-dev
  homebrew:
    packages:
      - tcl-tk
    casks:
      - xquartz
    update: true
matrix:
  include:
# Testing on Linux with various compilers
    - name: "Linux/GCC/Shared"
      os: linux
      dist: bionic
      compiler: gcc
      env:
        - BUILD_DIR=unix
    - name: "Linux/GCC/Shared: NO_DEPRECATED"
      os: linux
      dist: bionic
      compiler: gcc
      env:
        - BUILD_DIR=unix
        - CFGOPT="CFLAGS=-DTK_NO_DEPRECATED=1"
    - name: "Linux/GCC/Shared/no-xft"
      os: linux
      dist: bionic
      compiler: gcc
      env:
        - BUILD_DIR=unix
        - CFGOPT="--disable-xft"
    - name: "Linux/GCC/Static"
      os: linux
      dist: bionic
      compiler: gcc
      env:
        - BUILD_DIR=unix
        - CFGOPT="--disable-shared"
    - name: "Linux/GCC/Debug"
      os: linux
      dist: bionic
      compiler: gcc
      env:
        - BUILD_DIR=unix
        - CFGOPT="--enable-symbols"
    - name: "Linux/G++/Shared"
      os: linux
      dist: bionic
      compiler: g++
      env:
        - BUILD_DIR=unix
        - CFGOPT="CC=g++ CFLAGS=-Dregister=dont+use+register"
    - name: "Linux/G++/Shared UTF_MAX=4"
      os: linux
      dist: bionic
      compiler: g++
      env:
        - BUILD_DIR=unix
        - CFGOPT="CC=g++ CFLAGS=-DTCL_UTF_MAX=4"
    - name: "Linux/G++/Shared UTF_MAX=6"
      os: linux
      dist: bionic
      compiler: g++
      env:
        - BUILD_DIR=unix
        - CFGOPT="CC=g++ CFLAGS=-DTCL_UTF_MAX=6"
# Older versions of GCC...
    - name: "Linux/GCC 7/Shared"
      os: linux
      dist: bionic
      compiler: gcc-7
      addons:
        apt:
          sources:
            - ubuntu-toolchain-r-test
          packages:
            - g++-7
      env:
        - BUILD_DIR=unix
    - name: "Linux/GCC 6/Shared"
      os: linux
      dist: bionic
      compiler: gcc-6
      addons:
        apt:
          sources:
            - ubuntu-toolchain-r-test
          packages:
            - g++-6
      env:
        - BUILD_DIR=unix
    - name: "Linux/GCC 5/Shared"
      os: linux
      dist: bionic
      compiler: gcc-5
      addons:
        apt:
          sources:
            - ubuntu-toolchain-r-test
          packages:
            - g++-5
      env:
        - BUILD_DIR=unix
# Clang
    - name: "Linux/Clang/Shared"
      os: linux
      dist: bionic
      compiler: clang
      env:
        - BUILD_DIR=unix
    - name: "Linux/Clang/Shared: NO_DEPRECATED"
      os: linux
      dist: bionic
      compiler: clang
      env:
        - BUILD_DIR=unix
        - CFGOPT="CFLAGS=-DTK_NO_DEPRECATED=1"
    - name: "Linux/Clang/Shared/no-xft"
      os: linux
      dist: bionic
      compiler: clang
      env:
        - BUILD_DIR=unix
        - CFGOPT="--disable-xft"
    - name: "Linux/Clang/Static"
      os: linux
      dist: bionic
      compiler: clang
      env:
        - CFGOPT="--disable-shared"
        - BUILD_DIR=unix
    - name: "Linux/Clang/Debug"
      os: linux
      dist: bionic
      compiler: clang
      env:
        - BUILD_DIR=unix
        - CFGOPT="--enable-symbols"
# Testing on Mac, various styles
    - name: "macOS/Clang/Xcode 11.5/Shared"
      os: osx
      osx_image: xcode11.5
      env:
        - BUILD_DIR=unix
        - CFGOPT="--with-tcl=/usr/local/opt/tcl-tk/lib --enable-aqua CFLAGS=-I/usr/local/opt/tcl-tk/include"
    - name: "macOS/Clang++/Xcode 11.5/Shared"
      os: osx
      osx_image: xcode11.5
      env:
        - BUILD_DIR=unix
        - CFGOPT="--with-tcl=/usr/local/opt/tcl-tk/lib CC=clang++ --enable-aqua CFLAGS=-I/usr/local/opt/tcl-tk/include CPPFLAGS=-D__private_extern__=extern"
    - name: "macOS/Clang/Xcode 11.5/Shared"
      os: osx
      osx_image: xcode11.5
      env:
        - BUILD_DIR=unix
        - CFGOPT="--with-tcl=/usr/local/opt/tcl-tk/lib --enable-aqua CFLAGS=-I/usr/local/opt/tcl-tk/include"
    - name: "macOS/Clang/Xcode 11.5/Static"
      os: osx
      osx_image: xcode11.5
      env:
        - BUILD_DIR=unix
        - CFGOPT="--with-tcl=/usr/local/opt/tcl-tk/lib --enable-aqua --disable-shared CFLAGS=-I/usr/local/opt/tcl-tk/include"
    - name: "macOS/Clang/Xcode 11.5/Debug"
      os: osx
      osx_image: xcode11.5
      env:
        - BUILD_DIR=unix
        - CFGOPT="--with-tcl=/usr/local/opt/tcl-tk/lib --enable-aqua --enable-symbols CFLAGS=-I/usr/local/opt/tcl-tk/include"
    - name: "macOS/Clang/Xcode 11.5/Shared/XQuartz"
      os: osx
      osx_image: xcode11.5
      env:
        - BUILD_DIR=unix
        - CFGOPT="--with-tcl=/usr/local/opt/tcl-tk/lib --disable-corefoundation --x-includes=/opt/X11/include --x-libraries=/opt/X11/lib CFLAGS=-I/usr/local/opt/tcl-tk/include"
# Older MacOS versions
    - name: "macOS/Clang/Xcode 11/Shared"
      os: osx
      osx_image: xcode11
      env:
        - BUILD_DIR=unix
<<<<<<< HEAD
        - CFGOPT="--with-tcl=/usr/local/opt/tcl-tk/lib --enable-aqua CFLAGS=-I/usr/local/opt/tcl-tk/include"
    - name: "macOS/Clang/Xcode 10/Shared"
=======
        - CFGOPT="--with-tcl=/usr/local/opt/tcl-tk/lib --enable-aqua CFLAGS=-I/usr/local/opt/tcl-tk/include CPPFLAGS=-mmacosx-version-min=10.14"
    - name: "macOS/Xcode 10/Shared"
>>>>>>> da1503d5
      os: osx
      osx_image: xcode10.3
      env:
        - BUILD_DIR=unix
<<<<<<< HEAD
        - CFGOPT="--with-tcl=/usr/local/opt/tcl-tk/lib --enable-aqua CFLAGS=-I/usr/local/opt/tcl-tk/include"
    - name: "macOS/Clang/Xcode 9/Shared"
=======
        - CFGOPT="--with-tcl=/usr/local/opt/tcl-tk/lib --enable-aqua CFLAGS=-I/usr/local/opt/tcl-tk/include CPPFLAGS=-mmacosx-version-min=10.14"
    - name: "macOS/Xcode 9/Shared"
>>>>>>> da1503d5
      os: osx
      osx_image: xcode9.4
      env:
        - BUILD_DIR=unix
        - CFGOPT="--with-tcl=/usr/local/opt/tcl-tk/lib --enable-aqua CFLAGS=-I/usr/local/opt/tcl-tk/include CPPFLAGS=-mmacosx-version-min=10.13"
# Test on Windows with MSVC native
#   - name: "Windows/MSVC/Shared"
#     os: windows
#     compiler: cl
#     env: &vcenv
#       - BUILD_DIR=win
#       - VCDIR="/C/Program Files (x86)/Microsoft Visual Studio/2017/BuildTools/VC/Auxiliary/Build"
#     before_install: &vcpreinst
#       - PATH="$PATH:$VCDIR"
#       - cd ${BUILD_DIR}
#     install: []
#     script:
#       - cmd.exe //C vcvarsall.bat x64 '&&' nmake '-f' makefile.vc all tktest
before_install:
  - |-
      case $TRAVIS_OS_NAME in
        windows)
          choco install -y magicsplat-tcl-tk
          ;;
      esac
  - cd ${BUILD_DIR}
install:
  - ./configure ${CFGOPT} --prefix=$HOME || (cat config.log && exit 1)
before_script:
  - export ERROR_ON_FAILURES=1
script:
  - make all tktest
cache:
  directories:
  - $HOME/AppData/Local/Temp/chocolatey
  - $HOME/AppData/Local/Apps/Tcl86<|MERGE_RESOLUTION|>--- conflicted
+++ resolved
@@ -191,24 +191,14 @@
       osx_image: xcode11
       env:
         - BUILD_DIR=unix
-<<<<<<< HEAD
-        - CFGOPT="--with-tcl=/usr/local/opt/tcl-tk/lib --enable-aqua CFLAGS=-I/usr/local/opt/tcl-tk/include"
+        - CFGOPT="--with-tcl=/usr/local/opt/tcl-tk/lib --enable-aqua CFLAGS=-I/usr/local/opt/tcl-tk/include CPPFLAGS=-mmacosx-version-min=10.14"
     - name: "macOS/Clang/Xcode 10/Shared"
-=======
+      os: osx
+      osx_image: xcode10.3
+      env:
+        - BUILD_DIR=unix
         - CFGOPT="--with-tcl=/usr/local/opt/tcl-tk/lib --enable-aqua CFLAGS=-I/usr/local/opt/tcl-tk/include CPPFLAGS=-mmacosx-version-min=10.14"
-    - name: "macOS/Xcode 10/Shared"
->>>>>>> da1503d5
-      os: osx
-      osx_image: xcode10.3
-      env:
-        - BUILD_DIR=unix
-<<<<<<< HEAD
-        - CFGOPT="--with-tcl=/usr/local/opt/tcl-tk/lib --enable-aqua CFLAGS=-I/usr/local/opt/tcl-tk/include"
     - name: "macOS/Clang/Xcode 9/Shared"
-=======
-        - CFGOPT="--with-tcl=/usr/local/opt/tcl-tk/lib --enable-aqua CFLAGS=-I/usr/local/opt/tcl-tk/include CPPFLAGS=-mmacosx-version-min=10.14"
-    - name: "macOS/Xcode 9/Shared"
->>>>>>> da1503d5
       os: osx
       osx_image: xcode9.4
       env:
