/*
 * tkMenu.c --
 *
 * This file contains most of the code for implementing menus in Tk. It takes
 * care of all of the generic (platform-independent) parts of menus, and is
 * supplemented by platform-specific files. The geometry calculation and
 * drawing code for menus is in the file tkMenuDraw.c
 *
 * Copyright (c) 1990-1994 The Regents of the University of California.
 * Copyright (c) 1994-1998 Sun Microsystems, Inc.
 *
 * See the file "license.terms" for information on usage and redistribution of
 * this file, and for a DISCLAIMER OF ALL WARRANTIES.
 */

/*
 * Notes on implementation of menus:
 *
 * Menus can be used in three ways:
 * - as a popup menu, either as part of a menubutton or standalone.
 * - as a menubar. The menu's cascade items are arranged according to the
 *   specific platform to provide the user access to the menus at all times
 * - as a tearoff palette. This is a window with the menu's items in it.
 *
 * The goal is to provide the Tk developer with a way to use a common set of
 * menus for all of these tasks.
 *
 * In order to make the bindings for cascade menus work properly under Unix,
 * the cascade menus' pathnames must be proper children of the menu that they
 * are cascade from. So if there is a menu .m, and it has two cascades
 * labelled "File" and "Edit", the cascade menus might have the pathnames
 * .m.file and .m.edit. Another constraint is that the menus used for menubars
 * must be children of the toplevel widget that they are attached to. And on
 * the Macintosh, the platform specific menu handle for cascades attached to a
 * menu bar must have a title that matches the label for the cascade menu.
 *
 * To handle all of the constraints, Tk menubars and tearoff menus are
 * implemented using menu clones. Menu clones are full menus in their own
 * right; they have a Tk window and pathname associated with them; they have a
 * TkMenu structure and array of entries. However, they are linked with the
 * original menu that they were cloned from. They reflect the attributes of the
 * original, or "master", menu. So if an item is added to a menu, and that
 * menu has clones, then the item must be added to all of its clones also.
 * Menus are cloned when a menu is torn-off or when a menu is assigned as a
 * menubar using the "-menu" option of the toplevel's pathname configure
 * subcommand. When a clone is destroyed, only the clone is destroyed, but
 * when the master menu is destroyed, all clones are also destroyed. This
 * allows the developer to just deal with one set of menus when creating and
 * destroying.
 *
 * Clones are rather tricky when a menu with cascade entries is cloned (such
 * as a menubar). Not only does the menu have to be cloned, but each cascade
 * entry's corresponding menu must also be cloned. This maintains the pathname
 * parent-child hierarchy necessary for menubars and toplevels to work. This
 * leads to several special cases:
 *
 * 1. When a new menu is created, and it is pointed to by cascade entries in
 * cloned menus, the new menu has to be cloned to parallel the cascade
 * structure.
 * 2. When a cascade item is added to a menu that has been cloned, and the
 * menu that the cascade item points to exists, that menu has to be cloned.
 * 3. When the menu that a cascade entry points to is changed, the old cloned
 * cascade menu has to be discarded, and the new one has to be cloned.
 */

#if 0

/*
 * used only to test for old config code
 */

#define __NO_OLD_CONFIG
#endif

#include "tkInt.h"
#include "tkMenu.h"

#define MENU_HASH_KEY "tkMenus"

typedef struct {
    int menusInitialized;	/* Flag indicates whether thread-specific
				 * elements of the Windows Menu module have
				 * been initialized. */
    Tk_OptionTable menuOptionTable;
				/* The option table for menus. */
    Tk_OptionTable entryOptionTables[6];
				/* The tables for menu entries. */
} ThreadSpecificData;
static Tcl_ThreadDataKey dataKey;

/*
 * The following flag indicates whether the process-wide state for the Menu
 * module has been initialized. The Mutex protects access to that flag.
 */

static int menusInitialized;
TCL_DECLARE_MUTEX(menuMutex)

/*
 * Configuration specs for individual menu entries. If this changes, be sure
 * to update code in TkpMenuInit that changes the font string entry.
 */

static const char *const menuStateStrings[] = {"active", "normal", "disabled", NULL};

static const char *const menuEntryTypeStrings[] = {
    "cascade", "checkbutton", "command", "radiobutton", "separator", NULL
};

/*
 * The following table defines the legal values for the -compound option. It
 * is used with the "enum compound" declaration in tkMenu.h
 */

static const char *const compoundStrings[] = {
    "bottom", "center", "left", "none", "right", "top", NULL
};

static const Tk_OptionSpec tkBasicMenuEntryConfigSpecs[] = {
    {TK_OPTION_BORDER, "-activebackground", NULL, NULL,
	DEF_MENU_ENTRY_ACTIVE_BG, offsetof(TkMenuEntry, activeBorderPtr), -1,
	TK_OPTION_NULL_OK, NULL, 0},
    {TK_OPTION_COLOR, "-activeforeground", NULL, NULL,
	DEF_MENU_ENTRY_ACTIVE_FG,
	offsetof(TkMenuEntry, activeFgPtr), -1, TK_OPTION_NULL_OK, NULL, 0},
    {TK_OPTION_STRING, "-accelerator", NULL, NULL,
	DEF_MENU_ENTRY_ACCELERATOR,
	offsetof(TkMenuEntry, accelPtr), -1, TK_OPTION_NULL_OK, NULL, 0},
    {TK_OPTION_BORDER, "-background", NULL, NULL,
	DEF_MENU_ENTRY_BG,
	offsetof(TkMenuEntry, borderPtr), -1, TK_OPTION_NULL_OK, NULL, 0},
    {TK_OPTION_BITMAP, "-bitmap", NULL, NULL,
	DEF_MENU_ENTRY_BITMAP,
	offsetof(TkMenuEntry, bitmapPtr), -1, TK_OPTION_NULL_OK, NULL, 0},
    {TK_OPTION_BOOLEAN, "-columnbreak", NULL, NULL,
	DEF_MENU_ENTRY_COLUMN_BREAK,
	-1, offsetof(TkMenuEntry, columnBreak), 0, NULL, 0},
    {TK_OPTION_STRING, "-command", NULL, NULL,
	DEF_MENU_ENTRY_COMMAND,
	offsetof(TkMenuEntry, commandPtr), -1, TK_OPTION_NULL_OK, NULL, 0},
    {TK_OPTION_STRING_TABLE, "-compound", "compound", "Compound",
	DEF_MENU_ENTRY_COMPOUND, -1, offsetof(TkMenuEntry, compound), 0,
	(ClientData) compoundStrings, 0},
    {TK_OPTION_FONT, "-font", NULL, NULL,
	DEF_MENU_ENTRY_FONT,
	offsetof(TkMenuEntry, fontPtr), -1, TK_OPTION_NULL_OK, NULL, 0},
    {TK_OPTION_COLOR, "-foreground", NULL, NULL,
	DEF_MENU_ENTRY_FG,
	offsetof(TkMenuEntry, fgPtr), -1, TK_OPTION_NULL_OK, NULL, 0},
    {TK_OPTION_BOOLEAN, "-hidemargin", NULL, NULL,
	DEF_MENU_ENTRY_HIDE_MARGIN,
	-1, offsetof(TkMenuEntry, hideMargin), 0, NULL, 0},
    {TK_OPTION_STRING, "-image", NULL, NULL,
	DEF_MENU_ENTRY_IMAGE,
	offsetof(TkMenuEntry, imagePtr), -1, TK_OPTION_NULL_OK, NULL, 0},
    {TK_OPTION_STRING, "-label", NULL, NULL,
	DEF_MENU_ENTRY_LABEL,
	offsetof(TkMenuEntry, labelPtr), -1, 0, NULL, 0},
    {TK_OPTION_STRING_TABLE, "-state", NULL, NULL,
	DEF_MENU_ENTRY_STATE,
	-1, offsetof(TkMenuEntry, state), 0,
	(ClientData) menuStateStrings, 0},
    {TK_OPTION_INT, "-underline", NULL, NULL,
	DEF_MENU_ENTRY_UNDERLINE, -1, offsetof(TkMenuEntry, underline), 0, NULL, 0},
    {TK_OPTION_END, NULL, NULL, NULL, 0, 0, 0, 0, NULL, 0}
};

static const Tk_OptionSpec tkSeparatorEntryConfigSpecs[] = {
    {TK_OPTION_BORDER, "-background", NULL, NULL,
	DEF_MENU_ENTRY_BG,
	offsetof(TkMenuEntry, borderPtr), -1, TK_OPTION_NULL_OK, NULL, 0},
    {TK_OPTION_END, NULL, NULL, NULL, 0, 0, 0, 0, NULL, 0}
};

static const Tk_OptionSpec tkCheckButtonEntryConfigSpecs[] = {
    {TK_OPTION_BOOLEAN, "-indicatoron", NULL, NULL,
	DEF_MENU_ENTRY_INDICATOR,
	-1, offsetof(TkMenuEntry, indicatorOn), 0, NULL, 0},
    {TK_OPTION_STRING, "-offvalue", NULL, NULL,
	DEF_MENU_ENTRY_OFF_VALUE,
	offsetof(TkMenuEntry, offValuePtr), -1, 0, NULL, 0},
    {TK_OPTION_STRING, "-onvalue", NULL, NULL,
	DEF_MENU_ENTRY_ON_VALUE,
	offsetof(TkMenuEntry, onValuePtr), -1, 0, NULL, 0},
    {TK_OPTION_COLOR, "-selectcolor", NULL, NULL,
	DEF_MENU_ENTRY_SELECT,
	offsetof(TkMenuEntry, indicatorFgPtr), -1, TK_OPTION_NULL_OK, NULL, 0},
    {TK_OPTION_STRING, "-selectimage", NULL, NULL,
	DEF_MENU_ENTRY_SELECT_IMAGE,
	offsetof(TkMenuEntry, selectImagePtr), -1, TK_OPTION_NULL_OK, NULL, 0},
    {TK_OPTION_STRING, "-variable", NULL, NULL,
	DEF_MENU_ENTRY_CHECK_VARIABLE,
	offsetof(TkMenuEntry, namePtr), -1, TK_OPTION_NULL_OK, NULL, 0},
    {TK_OPTION_END, NULL, NULL, NULL,
	NULL, 0, -1, 0, tkBasicMenuEntryConfigSpecs, 0}
};

static const Tk_OptionSpec tkRadioButtonEntryConfigSpecs[] = {
    {TK_OPTION_BOOLEAN, "-indicatoron", NULL, NULL,
	DEF_MENU_ENTRY_INDICATOR,
	-1, offsetof(TkMenuEntry, indicatorOn), 0, NULL, 0},
    {TK_OPTION_COLOR, "-selectcolor", NULL, NULL,
	DEF_MENU_ENTRY_SELECT,
	offsetof(TkMenuEntry, indicatorFgPtr), -1, TK_OPTION_NULL_OK, NULL, 0},
    {TK_OPTION_STRING, "-selectimage", NULL, NULL,
	DEF_MENU_ENTRY_SELECT_IMAGE,
	offsetof(TkMenuEntry, selectImagePtr), -1, TK_OPTION_NULL_OK, NULL, 0},
    {TK_OPTION_STRING, "-value", NULL, NULL,
	DEF_MENU_ENTRY_VALUE,
	offsetof(TkMenuEntry, onValuePtr), -1, TK_OPTION_NULL_OK, NULL, 0},
    {TK_OPTION_STRING, "-variable", NULL, NULL,
	DEF_MENU_ENTRY_RADIO_VARIABLE,
	offsetof(TkMenuEntry, namePtr), -1, 0, NULL, 0},
    {TK_OPTION_END, NULL, NULL, NULL,
	NULL, 0, -1, 0, tkBasicMenuEntryConfigSpecs, 0}
};

static const Tk_OptionSpec tkCascadeEntryConfigSpecs[] = {
    {TK_OPTION_STRING, "-menu", NULL, NULL,
	DEF_MENU_ENTRY_MENU,
	offsetof(TkMenuEntry, namePtr), -1, TK_OPTION_NULL_OK, NULL, 0},
    {TK_OPTION_END, NULL, NULL, NULL,
	NULL, 0, -1, 0, tkBasicMenuEntryConfigSpecs, 0}
};

static const Tk_OptionSpec tkTearoffEntryConfigSpecs[] = {
    {TK_OPTION_BORDER, "-background", NULL, NULL,
	DEF_MENU_ENTRY_BG,
	offsetof(TkMenuEntry, borderPtr), -1, TK_OPTION_NULL_OK, NULL, 0},
    {TK_OPTION_STRING_TABLE, "-state", NULL, NULL,
	DEF_MENU_ENTRY_STATE, -1, offsetof(TkMenuEntry, state), 0,
	(ClientData) menuStateStrings, 0},
    {TK_OPTION_END, NULL, NULL, NULL, 0, 0, 0, 0, NULL, 0}
};

static const Tk_OptionSpec *specsArray[] = {
    tkCascadeEntryConfigSpecs, tkCheckButtonEntryConfigSpecs,
    tkBasicMenuEntryConfigSpecs, tkRadioButtonEntryConfigSpecs,
    tkSeparatorEntryConfigSpecs, tkTearoffEntryConfigSpecs
};

/*
 * Menu type strings for use with Tcl_GetIndexFromObj.
 */

static const char *const menuTypeStrings[] = {
    "normal", "tearoff", "menubar", NULL
};

static const Tk_OptionSpec tkMenuConfigSpecs[] = {
    {TK_OPTION_BORDER, "-activebackground", "activeBackground",
	"Foreground", DEF_MENU_ACTIVE_BG_COLOR,
	offsetof(TkMenu, activeBorderPtr), -1, 0,
	(ClientData) DEF_MENU_ACTIVE_BG_MONO, 0},
    {TK_OPTION_PIXELS, "-activeborderwidth", "activeBorderWidth",
	"BorderWidth", DEF_MENU_ACTIVE_BORDER_WIDTH,
	offsetof(TkMenu, activeBorderWidthPtr), -1, 0, NULL, 0},
    {TK_OPTION_COLOR, "-activeforeground", "activeForeground",
	"Background", DEF_MENU_ACTIVE_FG_COLOR,
	offsetof(TkMenu, activeFgPtr), -1, 0,
	(ClientData) DEF_MENU_ACTIVE_FG_MONO, 0},
    {TK_OPTION_RELIEF, "-activerelief", "activeRelief", "Relief",
	DEF_MENU_ACTIVE_RELIEF, offsetof(TkMenu, activeReliefPtr),
	-1, 0, NULL, 0},
    {TK_OPTION_BORDER, "-background", "background", "Background",
	DEF_MENU_BG_COLOR, offsetof(TkMenu, borderPtr), -1, 0,
	(ClientData) DEF_MENU_BG_MONO, 0},
    {TK_OPTION_SYNONYM, "-bd", NULL, NULL,
	NULL, 0, -1, 0, "-borderwidth", 0},
    {TK_OPTION_SYNONYM, "-bg", NULL, NULL,
	NULL, 0, -1, 0, "-background", 0},
    {TK_OPTION_PIXELS, "-borderwidth", "borderWidth", "BorderWidth",
	DEF_MENU_BORDER_WIDTH,
	offsetof(TkMenu, borderWidthPtr), -1, 0, NULL, 0},
    {TK_OPTION_CURSOR, "-cursor", "cursor", "Cursor",
	DEF_MENU_CURSOR,
	offsetof(TkMenu, cursorPtr), -1, TK_OPTION_NULL_OK, NULL, 0},
    {TK_OPTION_COLOR, "-disabledforeground", "disabledForeground",
	"DisabledForeground", DEF_MENU_DISABLED_FG_COLOR,
	offsetof(TkMenu, disabledFgPtr), -1, TK_OPTION_NULL_OK,
	(ClientData) DEF_MENU_DISABLED_FG_MONO, 0},
    {TK_OPTION_SYNONYM, "-fg", NULL, NULL,
	NULL, 0, -1, 0, "-foreground", 0},
    {TK_OPTION_FONT, "-font", "font", "Font",
	DEF_MENU_FONT, offsetof(TkMenu, fontPtr), -1, 0, NULL, 0},
    {TK_OPTION_COLOR, "-foreground", "foreground", "Foreground",
	DEF_MENU_FG, offsetof(TkMenu, fgPtr), -1, 0, NULL, 0},
    {TK_OPTION_STRING, "-postcommand", "postCommand", "Command",
	DEF_MENU_POST_COMMAND,
	offsetof(TkMenu, postCommandPtr), -1, TK_OPTION_NULL_OK, NULL, 0},
    {TK_OPTION_RELIEF, "-relief", "relief", "Relief",
	DEF_MENU_RELIEF, offsetof(TkMenu, reliefPtr), -1, 0, NULL, 0},
    {TK_OPTION_COLOR, "-selectcolor", "selectColor", "Background",
	DEF_MENU_SELECT_COLOR, offsetof(TkMenu, indicatorFgPtr), -1, 0,
	(ClientData) DEF_MENU_SELECT_MONO, 0},
    {TK_OPTION_STRING, "-takefocus", "takeFocus", "TakeFocus",
	DEF_MENU_TAKE_FOCUS,
	offsetof(TkMenu, takeFocusPtr), -1, TK_OPTION_NULL_OK, NULL, 0},
    {TK_OPTION_BOOLEAN, "-tearoff", "tearOff", "TearOff",
	DEF_MENU_TEAROFF, -1, offsetof(TkMenu, tearoff), 0, NULL, 0},
    {TK_OPTION_STRING, "-tearoffcommand", "tearOffCommand",
	"TearOffCommand", DEF_MENU_TEAROFF_CMD,
	offsetof(TkMenu, tearoffCommandPtr), -1, TK_OPTION_NULL_OK, NULL, 0},
    {TK_OPTION_STRING, "-title", "title", "Title",
	DEF_MENU_TITLE,	 offsetof(TkMenu, titlePtr), -1,
	TK_OPTION_NULL_OK, NULL, 0},
    {TK_OPTION_STRING_TABLE, "-type", "type", "Type",
	DEF_MENU_TYPE, offsetof(TkMenu, menuTypePtr), -1, TK_OPTION_NULL_OK,
	(ClientData) menuTypeStrings, 0},
    {TK_OPTION_END, NULL, NULL, NULL, 0, 0, 0, 0, NULL, 0}
};

/*
 * Command line options. Put here because MenuCmd has to look at them along
 * with MenuWidgetObjCmd.
 */

static const char *const menuOptions[] = {
    "activate", "add", "cget", "clone", "configure", "delete", "entrycget",
    "entryconfigure", "index", "insert", "invoke", "post", "postcascade",
    "type", "unpost", "xposition", "yposition", NULL
};
enum options {
    MENU_ACTIVATE, MENU_ADD, MENU_CGET, MENU_CLONE, MENU_CONFIGURE,
    MENU_DELETE, MENU_ENTRYCGET, MENU_ENTRYCONFIGURE, MENU_INDEX,
    MENU_INSERT, MENU_INVOKE, MENU_POST, MENU_POSTCASCADE, MENU_TYPE,
    MENU_UNPOST, MENU_XPOSITION, MENU_YPOSITION
};

/*
 * Prototypes for static functions in this file:
 */

static int		CloneMenu(TkMenu *menuPtr, Tcl_Obj *newMenuName,
			    Tcl_Obj *newMenuTypeString);
static int		ConfigureMenu(Tcl_Interp *interp, TkMenu *menuPtr,
			    int objc, Tcl_Obj *const objv[]);
static int		ConfigureMenuCloneEntries(Tcl_Interp *interp,
			    TkMenu *menuPtr, int index,
			    int objc, Tcl_Obj *const objv[]);
static int		ConfigureMenuEntry(TkMenuEntry *mePtr,
			    int objc, Tcl_Obj *const objv[]);
static void		DeleteMenuCloneEntries(TkMenu *menuPtr,
			    int first, int last);
static void		DestroyMenuHashTable(ClientData clientData,
			    Tcl_Interp *interp);
static void		DestroyMenuInstance(TkMenu *menuPtr);
static void		DestroyMenuEntry(void *memPtr);
static TkSizeT	GetIndexFromCoords(Tcl_Interp *interp,
			    TkMenu *menuPtr, const char *string,
			    TkSizeT *indexPtr);
static int		MenuDoYPosition(Tcl_Interp *interp,
			    TkMenu *menuPtr, Tcl_Obj *objPtr);
static int		MenuDoXPosition(Tcl_Interp *interp,
			    TkMenu *menuPtr, Tcl_Obj *objPtr);
static int		MenuAddOrInsert(Tcl_Interp *interp,
			    TkMenu *menuPtr, Tcl_Obj *indexPtr, int objc,
			    Tcl_Obj *const objv[]);
static void		MenuCmdDeletedProc(ClientData clientData);
static TkMenuEntry *	MenuNewEntry(TkMenu *menuPtr, TkSizeT index, int type);
static char *		MenuVarProc(ClientData clientData,
			    Tcl_Interp *interp, const char *name1,
			    const char *name2, int flags);
static int		MenuWidgetObjCmd(ClientData clientData,
			    Tcl_Interp *interp, int objc,
			    Tcl_Obj *const objv[]);
static void		MenuWorldChanged(ClientData instanceData);
static int		PostProcessEntry(TkMenuEntry *mePtr);
static void		RecursivelyDeleteMenu(TkMenu *menuPtr);
static void		UnhookCascadeEntry(TkMenuEntry *mePtr);
static void		MenuCleanup(ClientData unused);
static int		GetMenuIndex(Tcl_Interp *interp, TkMenu *menuPtr,
			    Tcl_Obj *objPtr, int lastOK, TkSizeT *indexPtr);

/*
 * The structure below is a list of procs that respond to certain window
 * manager events. One of these includes a font change, which forces the
 * geometry proc to be called.
 */

static const Tk_ClassProcs menuClass = {
    sizeof(Tk_ClassProcs),	/* size */
    MenuWorldChanged,		/* worldChangedProc */
    NULL,			/* createProc */
    NULL			/* modalProc */
};

/*
 *--------------------------------------------------------------
 *
 * Tk_MenuObjCmd --
 *
 *	This function is invoked to process the "menu" Tcl command. See the
 *	user documentation for details on what it does.
 *
 * Results:
 *	A standard Tcl result.
 *
 * Side effects:
 *	See the user documentation.
 *
 *--------------------------------------------------------------
 */

int
Tk_MenuObjCmd(
    ClientData clientData,	/* Main window associated with interpreter. */
    Tcl_Interp *interp,		/* Current interpreter. */
    int objc,			/* Number of arguments. */
    Tcl_Obj *const objv[])	/* Argument strings. */
{
    Tk_Window tkwin = (Tk_Window)clientData;
    Tk_Window newWin;
    TkMenu *menuPtr;
    TkMenuReferences *menuRefPtr;
    int i, index, toplevel;
    const char *windowName;
    static const char *const typeStringList[] = {"-type", NULL};
    ThreadSpecificData *tsdPtr = (ThreadSpecificData *)
	    Tcl_GetThreadData(&dataKey, sizeof(ThreadSpecificData));

    if (objc < 2) {
	Tcl_WrongNumArgs(interp, 1, objv, "pathName ?-option value ...?");
	return TCL_ERROR;
    }

    TkMenuInit();

    toplevel = 1;
    for (i = 2; i < (objc - 1); i++) {
	if (Tcl_GetIndexFromObjStruct(NULL, objv[i], typeStringList,
		sizeof(char *), NULL, 0, &index) != TCL_ERROR) {
	    if ((Tcl_GetIndexFromObjStruct(NULL, objv[i + 1], menuTypeStrings,
		    sizeof(char *), NULL, 0, &index) == TCL_OK) && (index == MENUBAR)) {
		toplevel = 0;
	    }
	    break;
	}
    }

    windowName = Tcl_GetString(objv[1]);
    newWin = Tk_CreateWindowFromPath(interp, tkwin, windowName,
	    toplevel ? "" : NULL);
    if (newWin == NULL) {
	return TCL_ERROR;
    }

    /*
     * Initialize the data structure for the menu. Note that the menuPtr is
     * eventually freed in 'TkMenuEventProc' in tkMenuDraw.c, when
     * Tcl_EventuallyFree is called.
     */

    menuPtr = (TkMenu *)ckalloc(sizeof(TkMenu));
    memset(menuPtr, 0, sizeof(TkMenu));
    menuPtr->tkwin = newWin;
    menuPtr->display = Tk_Display(newWin);
    menuPtr->interp = interp;
    menuPtr->widgetCmd = Tcl_CreateObjCommand(interp,
	    Tk_PathName(menuPtr->tkwin), MenuWidgetObjCmd, menuPtr,
	    MenuCmdDeletedProc);
    menuPtr->active = TCL_INDEX_NONE;
    menuPtr->cursorPtr = NULL;
    menuPtr->masterMenuPtr = menuPtr;
    menuPtr->menuType = UNKNOWN_TYPE;
    TkMenuInitializeDrawingFields(menuPtr);

    Tk_SetClass(menuPtr->tkwin, "Menu");
    Tk_SetClassProcs(menuPtr->tkwin, &menuClass, menuPtr);
    Tk_CreateEventHandler(newWin,
	    ExposureMask|StructureNotifyMask|ActivateMask,
	    TkMenuEventProc, menuPtr);
    if (Tk_InitOptions(interp, menuPtr,
	    tsdPtr->menuOptionTable, menuPtr->tkwin)
	    != TCL_OK) {
    	Tk_DestroyWindow(menuPtr->tkwin);
    	return TCL_ERROR;
    }


    menuRefPtr = TkCreateMenuReferences(menuPtr->interp,
	    Tk_PathName(menuPtr->tkwin));
    menuRefPtr->menuPtr = menuPtr;
    menuPtr->menuRefPtr = menuRefPtr;
    if (TCL_OK != TkpNewMenu(menuPtr)) {
    	Tk_DestroyWindow(menuPtr->tkwin);
    	return TCL_ERROR;
    }

    if (ConfigureMenu(interp, menuPtr, objc - 2, objv + 2) != TCL_OK) {
    	Tk_DestroyWindow(menuPtr->tkwin);
    	return TCL_ERROR;
    }

    /*
     * If a menu has a parent menu pointing to it as a cascade entry, the
     * parent menu needs to be told that this menu now exists so that the
     * platform-part of the menu is correctly updated.
     *
     * If a menu has an instance and has cascade entries, then each cascade
     * menu must also have a parallel instance. This is especially true on the
     * Mac, where each menu has to have a separate title everytime it is in a
     * menubar. For instance, say you have a menu .m1 with a cascade entry for
     * .m2, where .m2 does not exist yet. You then put .m1 into a menubar.
     * This creates a menubar instance for .m1, but since .m2 is not there,
     * nothing else happens. When we go to create .m2, we hook it up properly
     * with .m1. However, we now need to clone .m2 and assign the clone of .m2
     * to be the cascade entry for the clone of .m1. This is special case #1
     * listed in the introductory comment.
     */

    if (menuRefPtr->parentEntryPtr != NULL) {
	TkMenuEntry *cascadeListPtr = menuRefPtr->parentEntryPtr;
	TkMenuEntry *nextCascadePtr;
	Tcl_Obj *newMenuName, *newObjv[2];

	while (cascadeListPtr != NULL) {
	    nextCascadePtr = cascadeListPtr->nextCascadePtr;

     	    /*
	     * If we have a new master menu, and an existing cloned menu
	     * points to this menu in a cascade entry, we have to clone the
	     * new menu and point the entry to the clone instead of the menu
	     * we are creating. Otherwise, ConfigureMenuEntry will hook up the
	     * platform-specific cascade linkages now that the menu we are
	     * creating exists.
     	     */

     	    if ((menuPtr->masterMenuPtr != menuPtr)
     	    	    || ((menuPtr->masterMenuPtr == menuPtr)
     	    	    && ((cascadeListPtr->menuPtr->masterMenuPtr
		    == cascadeListPtr->menuPtr)))) {
		newObjv[0] = Tcl_NewStringObj("-menu", -1);
		newObjv[1] = Tcl_NewStringObj(Tk_PathName(menuPtr->tkwin),-1);
		Tcl_IncrRefCount(newObjv[0]);
		Tcl_IncrRefCount(newObjv[1]);
     	    	ConfigureMenuEntry(cascadeListPtr, 2, newObjv);
		Tcl_DecrRefCount(newObjv[0]);
		Tcl_DecrRefCount(newObjv[1]);
     	    } else {
		Tcl_Obj *normalPtr = Tcl_NewStringObj("normal", -1);
		Tcl_Obj *windowNamePtr = Tcl_NewStringObj(
			Tk_PathName(cascadeListPtr->menuPtr->tkwin), -1);

		Tcl_IncrRefCount(normalPtr);
		Tcl_IncrRefCount(windowNamePtr);
		newMenuName = TkNewMenuName(menuPtr->interp,
     	    		windowNamePtr, menuPtr);
		Tcl_IncrRefCount(newMenuName);
		CloneMenu(menuPtr, newMenuName, normalPtr);

		/*
		 * Now we can set the new menu instance to be the cascade
		 * entry of the parent's instance.
		 */

		newObjv[0] = Tcl_NewStringObj("-menu", -1);
		newObjv[1] = newMenuName;
		Tcl_IncrRefCount(newObjv[0]);
		ConfigureMenuEntry(cascadeListPtr, 2, newObjv);
		Tcl_DecrRefCount(normalPtr);
		Tcl_DecrRefCount(newObjv[0]);
		Tcl_DecrRefCount(newObjv[1]);
		Tcl_DecrRefCount(windowNamePtr);
	    }
	    cascadeListPtr = nextCascadePtr;
	}
    }

    /*
     * If there already exist toplevel widgets that refer to this menu, find
     * them and notify them so that they can reconfigure their geometry to
     * reflect the menu.
     */

    if (menuRefPtr->topLevelListPtr != NULL) {
    	TkMenuTopLevelList *topLevelListPtr = menuRefPtr->topLevelListPtr;
    	TkMenuTopLevelList *nextPtr;
    	Tk_Window listtkwin;

	while (topLevelListPtr != NULL) {
    	    /*
    	     * Need to get the next pointer first. TkSetWindowMenuBar changes
    	     * the list, so that the next pointer is different after calling
    	     * it.
    	     */

    	    nextPtr = topLevelListPtr->nextPtr;
    	    listtkwin = topLevelListPtr->tkwin;
    	    TkSetWindowMenuBar(menuPtr->interp, listtkwin,
    	    	    Tk_PathName(menuPtr->tkwin), Tk_PathName(menuPtr->tkwin));
    	    topLevelListPtr = nextPtr;
    	}
    }

    Tcl_SetObjResult(interp, TkNewWindowObj(menuPtr->tkwin));
    return TCL_OK;
}

/*
 *--------------------------------------------------------------
 *
 * MenuWidgetObjCmd --
 *
 *	This function is invoked to process the Tcl command that corresponds
 *	to a widget managed by this module. See the user documentation for
 *	details on what it does.
 *
 * Results:
 *	A standard Tcl result.
 *
 * Side effects:
 *	See the user documentation.
 *
 *--------------------------------------------------------------
 */

static int
MenuWidgetObjCmd(
    ClientData clientData,	/* Information about menu widget. */
    Tcl_Interp *interp,		/* Current interpreter. */
    int objc,			/* Number of arguments. */
    Tcl_Obj *const objv[])	/* Argument strings. */
{
<<<<<<< HEAD
    TkMenu *menuPtr = (TkMenu *)clientData;
=======
    TkMenu *menuPtr = clientData;
>>>>>>> 22438af8
    TkMenuEntry *mePtr;
    int result = TCL_OK;
    int option;
    ThreadSpecificData *tsdPtr = (ThreadSpecificData *)
	    Tcl_GetThreadData(&dataKey, sizeof(ThreadSpecificData));

    if (objc < 2) {
	Tcl_WrongNumArgs(interp, 1, objv, "option ?arg ...?");
	return TCL_ERROR;
    }
    if (Tcl_GetIndexFromObjStruct(interp, objv[1], menuOptions,
	    sizeof(char *), "option", 0, &option) != TCL_OK) {
	return TCL_ERROR;
    }
    Tcl_Preserve(menuPtr);

    switch ((enum options) option) {
    case MENU_ACTIVATE: {
	TkSizeT index;

	if (objc != 3) {
	    Tcl_WrongNumArgs(interp, 2, objv, "index");
	    goto error;
	}
	if (GetMenuIndex(interp, menuPtr, objv[2], 0, &index) != TCL_OK) {
	    goto error;
	}
	if (menuPtr->active == index) {
	    goto done;
	}
	if ((index != TCL_INDEX_NONE) && ((menuPtr->entries[index]->type==SEPARATOR_ENTRY)
		|| (menuPtr->entries[index]->state == ENTRY_DISABLED))) {
	    index = TCL_INDEX_NONE;
	}
	result = TkActivateMenuEntry(menuPtr, index);
	break;
    }
    case MENU_ADD:
	if (objc < 3) {
	    Tcl_WrongNumArgs(interp, 2, objv, "type ?-option value ...?");
	    goto error;
	}

	if (MenuAddOrInsert(interp, menuPtr, NULL, objc-2, objv+2) != TCL_OK){
	    goto error;
	}
	break;
    case MENU_CGET: {
	Tcl_Obj *resultPtr;

	if (objc != 3) {
	    Tcl_WrongNumArgs(interp, 2, objv, "option");
	    goto error;
	}
	resultPtr = Tk_GetOptionValue(interp, menuPtr,
		tsdPtr->menuOptionTable, objv[2],
		menuPtr->tkwin);
	if (resultPtr == NULL) {
	    goto error;
	}
	Tcl_SetObjResult(interp, resultPtr);
	break;
    }
    case MENU_CLONE:
	if ((objc < 3) || (objc > 4)) {
	    Tcl_WrongNumArgs(interp, 2, objv, "newMenuName ?menuType?");
	    goto error;
	}
	result = CloneMenu(menuPtr, objv[2], (objc == 3) ? NULL : objv[3]);
	break;
    case MENU_CONFIGURE: {
	Tcl_Obj *resultPtr;

	if (objc == 2) {
	    resultPtr = Tk_GetOptionInfo(interp, menuPtr,
		    tsdPtr->menuOptionTable, NULL,
		    menuPtr->tkwin);
	    if (resultPtr == NULL) {
		result = TCL_ERROR;
	    } else {
		result = TCL_OK;
		Tcl_SetObjResult(interp, resultPtr);
	    }
	} else if (objc == 3) {
	    resultPtr = Tk_GetOptionInfo(interp, menuPtr,
		    tsdPtr->menuOptionTable, objv[2],
		    menuPtr->tkwin);
	    if (resultPtr == NULL) {
		result = TCL_ERROR;
	    } else {
		result = TCL_OK;
		Tcl_SetObjResult(interp, resultPtr);
	    }
	} else {
	    result = ConfigureMenu(interp, menuPtr, objc - 2, objv + 2);
	}
	if (result != TCL_OK) {
	    goto error;
	}
	break;
    }
    case MENU_DELETE: {
	TkSizeT first, last;
	Tcl_WideInt w;

	if ((objc != 3) && (objc != 4)) {
	    Tcl_WrongNumArgs(interp, 2, objv, "first ?last?");
	    goto error;
	}

	/*
	 * If 'first' explicitly refers to past the end of the menu, we don't
	 * do anything. [Bug 220950]
	 */

	if (isdigit(UCHAR(Tcl_GetString(objv[2])[0]))
		&& Tcl_GetWideIntFromObj(NULL, objv[2], &w) == TCL_OK) {
	    first = w;
	    if (first >= menuPtr->numEntries) {
		goto done;
	    }
	} else if (GetMenuIndex(interp,menuPtr,objv[2],0,&first) != TCL_OK){
	    goto error;
	}
	if (objc == 3) {
	    last = first;
	} else if (GetMenuIndex(interp,menuPtr,objv[3],0,&last) != TCL_OK) {
	    goto error;
	}

	if (menuPtr->tearoff && (first == 0)) {
	    /*
	     * Sorry, can't delete the tearoff entry; must reconfigure the
	     * menu.
	     */

	    first = 1;
	}
	if ((first == TCL_INDEX_NONE) || (last < first)) {
	    goto done;
	}
	DeleteMenuCloneEntries(menuPtr, first, last);
	break;
    }
    case MENU_ENTRYCGET: {
	TkSizeT index;
	Tcl_Obj *resultPtr;

	if (objc != 4) {
	    Tcl_WrongNumArgs(interp, 2, objv, "index option");
	    goto error;
	}
	if (GetMenuIndex(interp, menuPtr, objv[2], 0, &index) != TCL_OK) {
	    goto error;
	}
	if (index == TCL_INDEX_NONE) {
	    goto done;
	}
	mePtr = menuPtr->entries[index];
	Tcl_Preserve(mePtr);
	resultPtr = Tk_GetOptionValue(interp, mePtr,
		mePtr->optionTable, objv[3], menuPtr->tkwin);
	Tcl_Release(mePtr);
	if (resultPtr == NULL) {
	    goto error;
	}
	Tcl_SetObjResult(interp, resultPtr);
	break;
    }
    case MENU_ENTRYCONFIGURE: {
	TkSizeT index;
	Tcl_Obj *resultPtr;

	if (objc < 3) {
	    Tcl_WrongNumArgs(interp, 2, objv, "index ?-option value ...?");
	    goto error;
	}
	if (GetMenuIndex(interp, menuPtr, objv[2], 0, &index) != TCL_OK) {
	    goto error;
	}
	if (index == TCL_INDEX_NONE) {
	    goto done;
	}
	mePtr = menuPtr->entries[index];
	Tcl_Preserve(mePtr);
	if (objc == 3) {
	    resultPtr = Tk_GetOptionInfo(interp, mePtr,
		    mePtr->optionTable, NULL, menuPtr->tkwin);
	    if (resultPtr == NULL) {
		result = TCL_ERROR;
	    } else {
		result = TCL_OK;
		Tcl_SetObjResult(interp, resultPtr);
	    }
	} else if (objc == 4) {
	    resultPtr = Tk_GetOptionInfo(interp, mePtr,
		    mePtr->optionTable, objv[3], menuPtr->tkwin);
	    if (resultPtr == NULL) {
		result = TCL_ERROR;
	    } else {
		result = TCL_OK;
		Tcl_SetObjResult(interp, resultPtr);
	    }
	} else {
	    result = ConfigureMenuCloneEntries(interp, menuPtr, index,
		    objc-3, objv+3);
	}
	Tcl_Release(mePtr);
	break;
    }
    case MENU_INDEX: {
	TkSizeT index;

	if (objc != 3) {
	    Tcl_WrongNumArgs(interp, 2, objv, "string");
	    goto error;
	}
	if (GetMenuIndex(interp, menuPtr, objv[2], 0, &index) != TCL_OK) {
	    goto error;
	}
	if (index == TCL_INDEX_NONE) {
	    Tcl_SetObjResult(interp, Tcl_NewStringObj("none", -1));
	} else {
	    Tcl_SetObjResult(interp, Tcl_NewWideIntObj(index));
	}
	break;
    }
    case MENU_INSERT:
	if (objc < 4) {
	    Tcl_WrongNumArgs(interp, 2, objv,
		    "index type ?-option value ...?");
	    goto error;
	}
	if (MenuAddOrInsert(interp,menuPtr,objv[2],objc-3,objv+3) != TCL_OK) {
	    goto error;
	}
	break;
    case MENU_INVOKE: {
	TkSizeT index;

	if (objc != 3) {
	    Tcl_WrongNumArgs(interp, 2, objv, "index");
	    goto error;
	}
	if (GetMenuIndex(interp, menuPtr, objv[2], 0, &index) != TCL_OK) {
	    goto error;
	}
	if (index == TCL_INDEX_NONE) {
	    goto done;
	}
	result = TkInvokeMenu(interp, menuPtr, index);
	break;
    }
    case MENU_POST: {
	int x, y;
	TkSizeT index = TCL_INDEX_NONE;

	if (objc != 4 && objc != 5) {
	    Tcl_WrongNumArgs(interp, 2, objv, "x y ?index?");
	    goto error;
	}
	if ((Tcl_GetIntFromObj(interp, objv[2], &x) != TCL_OK)
		|| (Tcl_GetIntFromObj(interp, objv[3], &y) != TCL_OK)) {
	    goto error;
	}
	if (objc == 5) {
            if (GetMenuIndex(interp, menuPtr, objv[4], 0, &index) != TCL_OK) {
                goto error;
            }
	}

	/*
	 * Tearoff menus are the same as ordinary menus on the Mac and are
	 * posted differently on Windows than non-tearoffs. TkpPostMenu
	 * does not actually map the menu's window on those platforms, and
	 * popup menus have to be handled specially.  Also, menubar menus are
	 * not intended to be posted (bug 1567681, 2160206).
	 */

	if (menuPtr->menuType == MENUBAR) {
            Tcl_AppendResult(interp, "a menubar menu cannot be posted", NULL);
            return TCL_ERROR;
        } else if (menuPtr->menuType != TEAROFF_MENU) {
	    result = TkpPostMenu(interp, menuPtr, x, y, index);
	} else {
	    result = TkpPostTearoffMenu(interp, menuPtr, x, y, index);
	}
	break;
    }
    case MENU_POSTCASCADE: {
	TkSizeT index;

	if (objc != 3) {
	    Tcl_WrongNumArgs(interp, 2, objv, "index");
	    goto error;
	}

	if (GetMenuIndex(interp, menuPtr, objv[2], 0, &index) != TCL_OK) {
	    goto error;
	}
	if ((index == TCL_INDEX_NONE) || (menuPtr->entries[index]->type != CASCADE_ENTRY)) {
	    result = TkPostSubmenu(interp, menuPtr, NULL);
	} else {
	    result = TkPostSubmenu(interp, menuPtr, menuPtr->entries[index]);
	}
	break;
    }
    case MENU_TYPE: {
	TkSizeT index;
	const char *typeStr;

	if (objc != 3) {
	    Tcl_WrongNumArgs(interp, 2, objv, "index");
	    goto error;
	}
	if (GetMenuIndex(interp, menuPtr, objv[2], 0, &index) != TCL_OK) {
	    goto error;
	}
	if (index == TCL_INDEX_NONE) {
	    goto done;
	}
	if (menuPtr->entries[index]->type == TEAROFF_ENTRY) {
	    typeStr = "tearoff";
	} else {
	    typeStr = menuEntryTypeStrings[menuPtr->entries[index]->type];
	}
	Tcl_SetObjResult(interp, Tcl_NewStringObj(typeStr, -1));
	break;
    }
    case MENU_UNPOST:
	if (objc != 2) {
	    Tcl_WrongNumArgs(interp, 2, objv, NULL);
	    goto error;
	}
	Tk_UnmapWindow(menuPtr->tkwin);
	result = TkPostSubmenu(interp, menuPtr, NULL);
	break;
    case MENU_XPOSITION:
	if (objc != 3) {
	    Tcl_WrongNumArgs(interp, 2, objv, "index");
	    goto error;
	}
	result = MenuDoXPosition(interp, menuPtr, objv[2]);
	break;
    case MENU_YPOSITION:
	if (objc != 3) {
	    Tcl_WrongNumArgs(interp, 2, objv, "index");
	    goto error;
	}
	result = MenuDoYPosition(interp, menuPtr, objv[2]);
	break;
    }
  done:
    Tcl_Release(menuPtr);
    return result;

  error:
    Tcl_Release(menuPtr);
    return TCL_ERROR;
}

/*
 *----------------------------------------------------------------------
 *
 * TkInvokeMenu --
 *
 *	Given a menu and an index, takes the appropriate action for the entry
 *	associated with that index.
 *
 * Results:
 *	Standard Tcl result.
 *
 * Side effects:
 *	Commands may get excecuted; variables may get set; sub-menus may get
 *	posted.
 *
 *----------------------------------------------------------------------
 */

int
TkInvokeMenu(
    Tcl_Interp *interp,		/* The interp that the menu lives in. */
    TkMenu *menuPtr,		/* The menu we are invoking. */
    TkSizeT index)			/* The zero based index of the item we are
    				 * invoking. */
{
    int result = TCL_OK;
    TkMenuEntry *mePtr;

    if (index == TCL_INDEX_NONE) {
    	goto done;
    }
    mePtr = menuPtr->entries[index];
    if (mePtr->state == ENTRY_DISABLED) {
	goto done;
    }

    Tcl_Preserve(mePtr);
    if (mePtr->type == TEAROFF_ENTRY) {
	Tcl_DString ds;

	Tcl_DStringInit(&ds);
	Tcl_DStringAppend(&ds, "tk::TearOffMenu ", -1);
	Tcl_DStringAppend(&ds, Tk_PathName(menuPtr->tkwin), -1);
	result = Tcl_EvalEx(interp, Tcl_DStringValue(&ds), -1, 0);
	Tcl_DStringFree(&ds);
    } else if ((mePtr->type == CHECK_BUTTON_ENTRY)
	    && (mePtr->namePtr != NULL)) {
	Tcl_Obj *valuePtr;

	if (mePtr->entryFlags & ENTRY_SELECTED) {
	    valuePtr = mePtr->offValuePtr;
	} else {
	    valuePtr = mePtr->onValuePtr;
	}
	if (valuePtr == NULL) {
	    valuePtr = Tcl_NewObj();
	}
	Tcl_IncrRefCount(valuePtr);
	if (Tcl_ObjSetVar2(interp, mePtr->namePtr, NULL, valuePtr,
		TCL_GLOBAL_ONLY|TCL_LEAVE_ERR_MSG) == NULL) {
	    result = TCL_ERROR;
	}
	Tcl_DecrRefCount(valuePtr);
    } else if ((mePtr->type == RADIO_BUTTON_ENTRY)
	    && (mePtr->namePtr != NULL)) {
	Tcl_Obj *valuePtr = mePtr->onValuePtr;

	if (valuePtr == NULL) {
	    valuePtr = Tcl_NewObj();
	}
	Tcl_IncrRefCount(valuePtr);
	if (Tcl_ObjSetVar2(interp, mePtr->namePtr, NULL, valuePtr,
		TCL_GLOBAL_ONLY|TCL_LEAVE_ERR_MSG) == NULL) {
	    result = TCL_ERROR;
	}
	Tcl_DecrRefCount(valuePtr);
    }

    /*
     * We check numEntries in addition to whether the menu entry has a command
     * because that goes to zero if the menu gets deleted (e.g., during
     * command evaluation).
     */

    if ((menuPtr->numEntries != 0) && (result == TCL_OK)
	    && (mePtr->commandPtr != NULL)) {
	Tcl_Obj *commandPtr = mePtr->commandPtr;

	Tcl_IncrRefCount(commandPtr);
	result = Tcl_EvalObjEx(interp, commandPtr, TCL_EVAL_GLOBAL);
	Tcl_DecrRefCount(commandPtr);
    }
    Tcl_Release(mePtr);

  done:
    return result;
}

/*
 *----------------------------------------------------------------------
 *
 * DestroyMenuInstance --
 *
 *	This function is invoked by TkDestroyMenu to clean up the internal
 *	structure of a menu at a safe time (when no-one is using it anymore).
 *	Only takes care of one instance of the menu.
 *
 * Results:
 *	None.
 *
 * Side effects:
 *	Everything associated with the menu is freed up.
 *
 *----------------------------------------------------------------------
 */

static void
DestroyMenuInstance(
    TkMenu *menuPtr)		/* Info about menu widget. */
{
    int i;
    TkMenu *menuInstancePtr;
    TkMenuEntry *cascadePtr, *nextCascadePtr;
    Tcl_Obj *newObjv[2];
    TkMenu *parentMasterMenuPtr;
    TkMenuEntry *parentMasterEntryPtr;
    ThreadSpecificData *tsdPtr = (ThreadSpecificData *)
	    Tcl_GetThreadData(&dataKey, sizeof(ThreadSpecificData));

    /*
     * If the menu has any cascade menu entries pointing to it, the cascade
     * entries need to be told that the menu is going away. We need to clear
     * the menu ptr field in the menu reference at this point in the code so
     * that everything else can forget about this menu properly. We also need
     * to reset -menu field of all entries that are not master menus back to
     * this entry name if this is a master menu pointed to by another master
     * menu. If there is a clone menu that points to this menu, then this menu
     * is itself a clone, so when this menu goes away, the -menu field of the
     * pointing entry must be set back to this menu's master menu name so that
     * later if another menu is created the cascade hierarchy can be
     * maintained.
     */

    TkpDestroyMenu(menuPtr);
    if (menuPtr->menuRefPtr == NULL) {
	return;
    }
    cascadePtr = menuPtr->menuRefPtr->parentEntryPtr;
    menuPtr->menuRefPtr->menuPtr = NULL;
    if (TkFreeMenuReferences(menuPtr->menuRefPtr)) {
	menuPtr->menuRefPtr = NULL;
    }

    for (; cascadePtr != NULL; cascadePtr = nextCascadePtr) {
    	nextCascadePtr = cascadePtr->nextCascadePtr;

    	if (menuPtr->masterMenuPtr != menuPtr) {
	    Tcl_Obj *menuNamePtr = Tcl_NewStringObj("-menu", -1);

	    parentMasterMenuPtr = cascadePtr->menuPtr->masterMenuPtr;
	    parentMasterEntryPtr =
		    parentMasterMenuPtr->entries[cascadePtr->index];
	    newObjv[0] = menuNamePtr;
	    newObjv[1] = parentMasterEntryPtr->namePtr;

	    /*
	     * It is possible that the menu info is out of sync, and these
	     * things point to NULL, so verify existence [Bug: 3402]
	     */

	    if (newObjv[0] && newObjv[1]) {
		Tcl_IncrRefCount(newObjv[0]);
		Tcl_IncrRefCount(newObjv[1]);
		ConfigureMenuEntry(cascadePtr, 2, newObjv);
		Tcl_DecrRefCount(newObjv[0]);
		Tcl_DecrRefCount(newObjv[1]);
	    }
    	} else {
    	    ConfigureMenuEntry(cascadePtr, 0, NULL);
    	}
    }

    if (menuPtr->masterMenuPtr != menuPtr) {
	for (menuInstancePtr = menuPtr->masterMenuPtr;
		menuInstancePtr != NULL;
		menuInstancePtr = menuInstancePtr->nextInstancePtr) {
	    if (menuInstancePtr->nextInstancePtr == menuPtr) {
		menuInstancePtr->nextInstancePtr =
			menuInstancePtr->nextInstancePtr->nextInstancePtr;
		break;
	    }
	}
    } else if (menuPtr->nextInstancePtr != NULL) {
	Tcl_Panic("Attempting to delete master menu when there are still clones");
    }

    /*
     * Free up all the stuff that requires special handling, then let
     * Tk_FreeConfigOptions handle all the standard option-related stuff.
     */

    for (i = menuPtr->numEntries; --i >= 0; ) {
	/*
	 * As each menu entry is deleted from the end of the array of entries,
	 * decrement menuPtr->numEntries. Otherwise, the act of deleting menu
	 * entry i will dereference freed memory attempting to queue a redraw
	 * for menu entries (i+1)...numEntries.
	 */

	DestroyMenuEntry(menuPtr->entries[i]);
	menuPtr->numEntries = i;
    }
    if (menuPtr->entries != NULL) {
	ckfree(menuPtr->entries);
    }
    TkMenuFreeDrawOptions(menuPtr);
    Tk_FreeConfigOptions((char *) menuPtr,
	    tsdPtr->menuOptionTable, menuPtr->tkwin);
    if (menuPtr->tkwin != NULL) {
	Tk_Window tkwin = menuPtr->tkwin;

	menuPtr->tkwin = NULL;
	Tk_DestroyWindow(tkwin);
    }
}

/*
 *----------------------------------------------------------------------
 *
 * TkDestroyMenu --
 *
 *	This function is invoked by Tcl_EventuallyFree or Tcl_Release to clean
 *	up the internal structure of a menu at a safe time (when no-one is
 *	using it anymore). If called on a master instance, destroys all of the
 *	slave instances. If called on a non-master instance, just destroys
 *	that instance.
 *
 * Results:
 *	None.
 *
 * Side effects:
 *	Everything associated with the menu is freed up.
 *
 *----------------------------------------------------------------------
 */

void
TkDestroyMenu(
    TkMenu *menuPtr)		/* Info about menu widget. */
{
    TkMenu *menuInstancePtr;
    TkMenuTopLevelList *topLevelListPtr, *nextTopLevelPtr;

    if (menuPtr->menuFlags & MENU_DELETION_PENDING) {
    	return;
    }

    Tcl_Preserve(menuPtr);

    /*
     * Now destroy all non-tearoff instances of this menu if this is a parent
     * menu. Is this loop safe enough? Are there going to be destroy bindings
     * on child menus which kill the parent? If not, we have to do a slightly
     * more complex scheme.
     */

    menuPtr->menuFlags |= MENU_DELETION_PENDING;
    if (menuPtr->menuRefPtr != NULL) {
	/*
	 * If any toplevel widgets have this menu as their menubar, the
	 * geometry of the window may have to be recalculated.
	 */

	topLevelListPtr = menuPtr->menuRefPtr->topLevelListPtr;
	while (topLevelListPtr != NULL) {
	    nextTopLevelPtr = topLevelListPtr->nextPtr;
	    TkpSetWindowMenuBar(topLevelListPtr->tkwin, NULL);
	    topLevelListPtr = nextTopLevelPtr;
	}
    }
    if (menuPtr->masterMenuPtr == menuPtr) {
	while (menuPtr->nextInstancePtr != NULL) {
	    menuInstancePtr = menuPtr->nextInstancePtr;
	    menuPtr->nextInstancePtr = menuInstancePtr->nextInstancePtr;
    	    if (menuInstancePtr->tkwin != NULL) {
		Tk_Window tkwin = menuInstancePtr->tkwin;

		/*
		 * Note: it may be desirable to NULL out the tkwin field of
		 * menuInstancePtr here:
		 * menuInstancePtr->tkwin = NULL;
		 */

	     	Tk_DestroyWindow(tkwin);
	    }
	}
    }

    DestroyMenuInstance(menuPtr);

    Tcl_Release(menuPtr);
}

/*
 *----------------------------------------------------------------------
 *
 * UnhookCascadeEntry --
 *
 *	This entry is removed from the list of entries that point to the
 *	cascade menu. This is done in preparation for changing the menu that
 *	this entry points to.
 *
 *	At the end of this function, the menu entry no longer contains a
 *	reference to a 'TkMenuReferences' structure, and therefore no such
 *	structure contains a reference to this menu entry either.
 *
 * Results:
 *	None
 *
 * Side effects:
 *	The appropriate lists are modified.
 *
 *----------------------------------------------------------------------
 */

static void
UnhookCascadeEntry(
    TkMenuEntry *mePtr)		/* The cascade entry we are removing from the
				 * cascade list. */
{
    TkMenuEntry *cascadeEntryPtr;
    TkMenuEntry *prevCascadePtr;
    TkMenuReferences *menuRefPtr;

    menuRefPtr = mePtr->childMenuRefPtr;
    if (menuRefPtr == NULL) {
	return;
    }

    cascadeEntryPtr = menuRefPtr->parentEntryPtr;
    if (cascadeEntryPtr == NULL) {
	TkFreeMenuReferences(menuRefPtr);
	mePtr->childMenuRefPtr = NULL;
    	return;
    }

    /*
     * Singularly linked list deletion. The two special cases are 1. one
     * element; 2. The first element is the one we want.
     */

    if (cascadeEntryPtr == mePtr) {
    	if (cascadeEntryPtr->nextCascadePtr == NULL) {
	    /*
	     * This is the last menu entry which points to this menu, so we
	     * need to clear out the list pointer in the cascade itself.
	     */

	    menuRefPtr->parentEntryPtr = NULL;

	    /*
	     * The original field is set to zero below, after it is freed.
	     */

	    TkFreeMenuReferences(menuRefPtr);
    	} else {
    	    menuRefPtr->parentEntryPtr = cascadeEntryPtr->nextCascadePtr;
    	}
    	mePtr->nextCascadePtr = NULL;
    } else {
	for (prevCascadePtr = cascadeEntryPtr,
		cascadeEntryPtr = cascadeEntryPtr->nextCascadePtr;
		cascadeEntryPtr != NULL;
		prevCascadePtr = cascadeEntryPtr,
		cascadeEntryPtr = cascadeEntryPtr->nextCascadePtr) {
    	    if (cascadeEntryPtr == mePtr){
    	    	prevCascadePtr->nextCascadePtr =
			cascadeEntryPtr->nextCascadePtr;
    	    	cascadeEntryPtr->nextCascadePtr = NULL;
    	    	break;
    	    }
	}
	mePtr->nextCascadePtr = NULL;
    }
    mePtr->childMenuRefPtr = NULL;
}

/*
 *----------------------------------------------------------------------
 *
 * DestroyMenuEntry --
 *
 *	This function is invoked by Tcl_EventuallyFree or Tcl_Release to clean
 *	up the internal structure of a menu entry at a safe time (when no-one
 *	is using it anymore).
 *
 * Results:
 *	None.
 *
 * Side effects:
 *	Everything associated with the menu entry is freed.
 *
 *----------------------------------------------------------------------
 */

static void
DestroyMenuEntry(
    void *memPtr)		/* Pointer to entry to be freed. */
{
<<<<<<< HEAD
    TkMenuEntry *mePtr = (TkMenuEntry *)memPtr;
=======
    TkMenuEntry *mePtr = memPtr;
>>>>>>> 22438af8
    TkMenu *menuPtr = mePtr->menuPtr;

    if (menuPtr->postedCascade == mePtr) {
    	/*
	 * Ignore errors while unposting the menu, since it's possible that
	 * the menu has already been deleted and the unpost will generate an
	 * error.
	 */

	TkPostSubmenu(menuPtr->interp, menuPtr, NULL);
    }

    /*
     * Free up all the stuff that requires special handling, then let
     * Tk_FreeConfigOptions handle all the standard option-related stuff.
     */

    if (mePtr->type == CASCADE_ENTRY) {
	if (menuPtr->masterMenuPtr != menuPtr) {
	    TkMenu *destroyThis = NULL;
	    TkMenuReferences *menuRefPtr = mePtr->childMenuRefPtr;

	    /*
	     * The menu as a whole is a clone. We must delete the clone of the
	     * cascaded menu for the particular entry we are destroying.
	     */

	    if (menuRefPtr != NULL) {
		destroyThis = menuRefPtr->menuPtr;

		/*
		 * But only if it is a clone. What can happen is that we are
		 * in the middle of deleting a menu and this menu pointer has
		 * already been reset to point to the original menu. In that
		 * case we have nothing special to do.
		 */

		if ((destroyThis != NULL)
			&& (destroyThis->masterMenuPtr == destroyThis)) {
		    destroyThis = NULL;
		}
	    }
	    UnhookCascadeEntry(mePtr);
	    menuRefPtr = mePtr->childMenuRefPtr;
	    if (menuRefPtr != NULL) {
		if (menuRefPtr->menuPtr == destroyThis) {
		    menuRefPtr->menuPtr = NULL;
		}
	    }
	    if (destroyThis != NULL) {
		TkDestroyMenu(destroyThis);
	    }
	} else {
	    UnhookCascadeEntry(mePtr);
	}
    }
    if (mePtr->image != NULL) {
	Tk_FreeImage(mePtr->image);
    }
    if (mePtr->selectImage != NULL) {
	Tk_FreeImage(mePtr->selectImage);
    }
    if (((mePtr->type == CHECK_BUTTON_ENTRY)
	    || (mePtr->type == RADIO_BUTTON_ENTRY))
	    && (mePtr->namePtr != NULL)) {
	const char *varName = Tcl_GetString(mePtr->namePtr);

	Tcl_UntraceVar2(menuPtr->interp, varName, NULL,
		TCL_GLOBAL_ONLY|TCL_TRACE_WRITES|TCL_TRACE_UNSETS,
		MenuVarProc, mePtr);
    }
    TkpDestroyMenuEntry(mePtr);
    TkMenuEntryFreeDrawOptions(mePtr);
    Tk_FreeConfigOptions((char *) mePtr, mePtr->optionTable, menuPtr->tkwin);
    ckfree(mePtr);
}

/*
 *---------------------------------------------------------------------------
 *
 * MenuWorldChanged --
 *
 *	This function is called when the world has changed in some way (such
 *	as the fonts in the system changing) and the widget needs to recompute
 *	all its graphics contexts and determine its new geometry.
 *
 * Results:
 *	None.
 *
 * Side effects:
 *	Menu will be relayed out and redisplayed.
 *
 *---------------------------------------------------------------------------
 */

static void
MenuWorldChanged(
    ClientData instanceData)	/* Information about widget. */
{
    TkMenu *menuPtr = (TkMenu *)instanceData;
    TkSizeT i;

    TkMenuConfigureDrawOptions(menuPtr);
    for (i = 0; i < menuPtr->numEntries; i++) {
    	TkMenuConfigureEntryDrawOptions(menuPtr->entries[i],
		menuPtr->entries[i]->index);
	TkpConfigureMenuEntry(menuPtr->entries[i]);
    }
    TkEventuallyRecomputeMenu(menuPtr);
}

/*
 *----------------------------------------------------------------------
 *
 * ConfigureMenu --
 *
 *	This function is called to process an argv/argc list, plus the Tk
 *	option database, in order to configure (or reconfigure) a menu widget.
 *
 * Results:
 *	The return value is a standard Tcl result. If TCL_ERROR is returned,
 *	then the interp's result contains an error message.
 *
 * Side effects:
 *	Configuration information, such as colors, font, etc. get set for
 *	menuPtr; old resources get freed, if there were any.
 *
 *----------------------------------------------------------------------
 */

static int
ConfigureMenu(
    Tcl_Interp *interp,		/* Used for error reporting. */
    TkMenu *menuPtr,	/* Information about widget; may or may not
				 * already have values for some fields. */
    int objc,			/* Number of valid entries in argv. */
    Tcl_Obj *const objv[])	/* Arguments. */
{
    int i;
    TkMenu *menuListPtr, *cleanupPtr;
    int result;
    ThreadSpecificData *tsdPtr = (ThreadSpecificData *)
	    Tcl_GetThreadData(&dataKey, sizeof(ThreadSpecificData));

    for (menuListPtr = menuPtr->masterMenuPtr; menuListPtr != NULL;
	    menuListPtr = menuListPtr->nextInstancePtr) {
	menuListPtr->errorStructPtr = (Tk_SavedOptions *)ckalloc(sizeof(Tk_SavedOptions));
	result = Tk_SetOptions(interp, menuListPtr,
		tsdPtr->menuOptionTable, objc, objv,
		menuListPtr->tkwin, menuListPtr->errorStructPtr, NULL);
	if (result != TCL_OK) {
	    for (cleanupPtr = menuPtr->masterMenuPtr;
		    cleanupPtr != menuListPtr;
		    cleanupPtr = cleanupPtr->nextInstancePtr) {
		Tk_RestoreSavedOptions(cleanupPtr->errorStructPtr);
		ckfree(cleanupPtr->errorStructPtr);
		cleanupPtr->errorStructPtr = NULL;
	    }
	    if (menuListPtr->errorStructPtr != NULL) {
		Tk_RestoreSavedOptions(menuListPtr->errorStructPtr);
		ckfree(menuListPtr->errorStructPtr);
		menuListPtr->errorStructPtr = NULL;
	    }
	    return TCL_ERROR;
	}

	/*
	 * When a menu is created, the type is in all of the arguments to the
	 * menu command. Let Tk_ConfigureWidget take care of parsing them, and
	 * then set the type after we can look at the type string. Once set, a
	 * menu's type cannot be changed
	 */

	if (menuListPtr->menuType == UNKNOWN_TYPE) {
	    Tcl_GetIndexFromObjStruct(NULL, menuListPtr->menuTypePtr,
		    menuTypeStrings, sizeof(char *), NULL, 0, &menuListPtr->menuType);

	    /*
	     * Configure the new window to be either a pop-up menu or a
	     * tear-off menu. We don't do this for menubars since they are not
	     * toplevel windows. Also, since this gets called before CloneMenu
	     * has a chance to set the menuType field, we have to look at the
	     * menuTypeName field to tell that this is a menu bar.
	     */

	    if (menuListPtr->menuType == MASTER_MENU) {
		int typeFlag = TK_MAKE_MENU_POPUP;
		Tk_Window tkwin = menuPtr->tkwin;

		/*
		 * Work out if we are the child of a menubar or a popup.
		 */

		while (1) {
		    Tk_Window parent = Tk_Parent(tkwin);

		    if (Tk_Class(parent) != Tk_Class(menuPtr->tkwin)) {
			break;
		    }
		    tkwin = parent;
		}
		if (((TkMenu *) tkwin)->menuType == MENUBAR) {
		    typeFlag = TK_MAKE_MENU_DROPDOWN;
		}

		TkpMakeMenuWindow(menuListPtr->tkwin, typeFlag);
	    } else if (menuListPtr->menuType == TEAROFF_MENU) {
		TkpMakeMenuWindow(menuListPtr->tkwin, TK_MAKE_MENU_TEAROFF);
	    }
	}

	/*
	 * Depending on the -tearOff option, make sure that there is or isn't
	 * an initial tear-off entry at the beginning of the menu.
	 */

	if (menuListPtr->tearoff) {
	    if ((menuListPtr->numEntries == 0)
		    || (menuListPtr->entries[0]->type != TEAROFF_ENTRY)) {
		if (MenuNewEntry(menuListPtr, 0, TEAROFF_ENTRY) == NULL) {
		    for (cleanupPtr = menuPtr->masterMenuPtr;
			    cleanupPtr != menuListPtr;
			    cleanupPtr = cleanupPtr->nextInstancePtr) {
			Tk_RestoreSavedOptions(cleanupPtr->errorStructPtr);
			ckfree(cleanupPtr->errorStructPtr);
			cleanupPtr->errorStructPtr = NULL;
		    }
		    if (menuListPtr->errorStructPtr != NULL) {
			Tk_RestoreSavedOptions(menuListPtr->errorStructPtr);
			ckfree(menuListPtr->errorStructPtr);
			menuListPtr->errorStructPtr = NULL;
		    }
		    return TCL_ERROR;
		}
	    }
	} else if ((menuListPtr->numEntries > 0)
		&& (menuListPtr->entries[0]->type == TEAROFF_ENTRY)) {
	    int i;

	    Tcl_EventuallyFree(menuListPtr->entries[0], (Tcl_FreeProc *) DestroyMenuEntry);

	    for (i = 0; i < (int)menuListPtr->numEntries - 1; i++) {
		menuListPtr->entries[i] = menuListPtr->entries[i + 1];
		menuListPtr->entries[i]->index = i;
	    }
	    if (--menuListPtr->numEntries == 0) {
		ckfree(menuListPtr->entries);
		menuListPtr->entries = NULL;
	    }
	}

	TkMenuConfigureDrawOptions(menuListPtr);

	/*
	 * After reconfiguring a menu, we need to reconfigure all of the
	 * entries in the menu, since some of the things in the children (such
	 * as graphics contexts) may have to change to reflect changes in the
	 * parent.
	 */

	for (i = 0; i < (int)menuListPtr->numEntries; i++) {
	    TkMenuEntry *mePtr;

	    mePtr = menuListPtr->entries[i];
	    ConfigureMenuEntry(mePtr, 0, NULL);
	}

	TkEventuallyRecomputeMenu(menuListPtr);
    }

    for (cleanupPtr = menuPtr->masterMenuPtr; cleanupPtr != NULL;
	    cleanupPtr = cleanupPtr->nextInstancePtr) {
	Tk_FreeSavedOptions(cleanupPtr->errorStructPtr);
	ckfree(cleanupPtr->errorStructPtr);
	cleanupPtr->errorStructPtr = NULL;
    }

    return TCL_OK;
}

/*
 *----------------------------------------------------------------------
 *
 * PostProcessEntry --
 *
 *	This is called by ConfigureMenuEntry to do all of the configuration
 *	after Tk_SetOptions is called. This is separate so that error handling
 *	is easier.
 *
 * Results:
 *	The return value is a standard Tcl result. If TCL_ERROR is returned,
 *	then the interp's result contains an error message.
 *
 * Side effects:
 *	Configuration information such as label and accelerator get set for
 *	mePtr; old resources get freed, if there were any.
 *
 *----------------------------------------------------------------------
 */

static int
PostProcessEntry(
    TkMenuEntry *mePtr)			/* The entry we are configuring. */
{
    TkMenu *menuPtr = mePtr->menuPtr;
    int index = mePtr->index;
    const char *name;
    Tk_Image image;

    /*
     * The code below handles special configuration stuff not taken care of by
     * Tk_ConfigureWidget, such as special processing for defaults, sizing
     * strings, graphics contexts, etc.
     */

    if (mePtr->labelPtr == NULL) {
	mePtr->labelLength = 0;
    } else {
	(void)TkGetStringFromObj(mePtr->labelPtr, &mePtr->labelLength);
    }
    if (mePtr->accelPtr == NULL) {
	mePtr->accelLength = 0;
    } else {
	(void)TkGetStringFromObj(mePtr->accelPtr, &mePtr->accelLength);
    }

    /*
     * If this is a cascade entry, the platform-specific data of the child
     * menu has to be updated. Also, the links that point to parents and
     * cascades have to be updated.
     */

    if ((mePtr->type == CASCADE_ENTRY) && (mePtr->namePtr != NULL)) {
 	TkMenuEntry *cascadeEntryPtr;
	int alreadyThere;
	TkMenuReferences *menuRefPtr;
	char *oldHashKey = NULL;	/* Initialization only needed to
					 * prevent compiler warning. */

	/*
	 * This is a cascade entry. If the menu that the cascade entry is
	 * pointing to has changed, we need to remove this entry from the list
	 * of entries pointing to the old menu, and add a cascade reference to
	 * the list of entries pointing to the new menu.
	 *
	 * BUG: We are not recloning for special case #3 yet.
	 */

	name = Tcl_GetString(mePtr->namePtr);
	if (mePtr->childMenuRefPtr != NULL) {
	    oldHashKey = (char *)Tcl_GetHashKey(TkGetMenuHashTable(menuPtr->interp),
		    mePtr->childMenuRefPtr->hashEntryPtr);
	    if (strcmp(oldHashKey, name) != 0) {
		UnhookCascadeEntry(mePtr);
	    }
	}

	if ((mePtr->childMenuRefPtr == NULL)
		|| (strcmp(oldHashKey, name) != 0)) {
	    menuRefPtr = TkCreateMenuReferences(menuPtr->interp, name);
	    mePtr->childMenuRefPtr = menuRefPtr;

	    if (menuRefPtr->parentEntryPtr == NULL) {
		menuRefPtr->parentEntryPtr = mePtr;
	    } else {
		alreadyThere = 0;
		for (cascadeEntryPtr = menuRefPtr->parentEntryPtr;
			cascadeEntryPtr != NULL;
			cascadeEntryPtr =
			cascadeEntryPtr->nextCascadePtr) {
		    if (cascadeEntryPtr == mePtr) {
			alreadyThere = 1;
			break;
		    }
		}

		/*
		 * Put the item at the front of the list.
		 */

		if (!alreadyThere) {
		    mePtr->nextCascadePtr = menuRefPtr->parentEntryPtr;
		    menuRefPtr->parentEntryPtr = mePtr;
		}
	    }
	}
    }

    if (TkMenuConfigureEntryDrawOptions(mePtr, index) != TCL_OK) {
    	return TCL_ERROR;
    }

    /*
     * Get the images for the entry, if there are any. Allocate the new images
     * before freeing the old ones, so that the reference counts don't go to
     * zero and cause image data to be discarded.
     */

    if (mePtr->imagePtr != NULL) {
	const char *imageString = Tcl_GetString(mePtr->imagePtr);

	image = Tk_GetImage(menuPtr->interp, menuPtr->tkwin, imageString,
		TkMenuImageProc, mePtr);
	if (image == NULL) {
	    return TCL_ERROR;
	}
    } else {
	image = NULL;
    }
    if (mePtr->image != NULL) {
	Tk_FreeImage(mePtr->image);
    }
    mePtr->image = image;
    if (mePtr->selectImagePtr != NULL) {
	const char *selectImageString = Tcl_GetString(mePtr->selectImagePtr);

	image = Tk_GetImage(menuPtr->interp, menuPtr->tkwin, selectImageString,
		TkMenuSelectImageProc, mePtr);
	if (image == NULL) {
	    return TCL_ERROR;
	}
    } else {
	image = NULL;
    }
    if (mePtr->selectImage != NULL) {
	Tk_FreeImage(mePtr->selectImage);
    }
    mePtr->selectImage = image;

    if ((mePtr->type == CHECK_BUTTON_ENTRY)
	    || (mePtr->type == RADIO_BUTTON_ENTRY)) {
	Tcl_Obj *valuePtr;
	const char *name;

	if (mePtr->namePtr == NULL) {
	    if (mePtr->labelPtr == NULL) {
		mePtr->namePtr = NULL;
	    } else {
		mePtr->namePtr = Tcl_DuplicateObj(mePtr->labelPtr);
		Tcl_IncrRefCount(mePtr->namePtr);
	    }
	}
	if (mePtr->onValuePtr == NULL) {
	    if (mePtr->labelPtr == NULL) {
		mePtr->onValuePtr = NULL;
	    } else {
		mePtr->onValuePtr = Tcl_DuplicateObj(mePtr->labelPtr);
		Tcl_IncrRefCount(mePtr->onValuePtr);
	    }
	}

	/*
	 * Select the entry if the associated variable has the appropriate
	 * value, initialize the variable if it doesn't exist, then set a
	 * trace on the variable to monitor future changes to its value.
	 */

	if (mePtr->namePtr != NULL) {
	    valuePtr = Tcl_ObjGetVar2(menuPtr->interp, mePtr->namePtr, NULL,
		    TCL_GLOBAL_ONLY);
	} else {
	    valuePtr = NULL;
	}
	mePtr->entryFlags &= ~ENTRY_SELECTED;
	if (valuePtr != NULL) {
	    if (mePtr->onValuePtr != NULL) {
		const char *value = Tcl_GetString(valuePtr);
		const char *onValue = Tcl_GetString(mePtr->onValuePtr);

		if (strcmp(value, onValue) == 0) {
		    mePtr->entryFlags |= ENTRY_SELECTED;
		}
	    }
	} else {
	    if (mePtr->namePtr != NULL) {
		Tcl_ObjSetVar2(menuPtr->interp, mePtr->namePtr, NULL,
			(mePtr->type == CHECK_BUTTON_ENTRY)
			? mePtr->offValuePtr : Tcl_NewObj(), TCL_GLOBAL_ONLY);
	    }
	}
	if (mePtr->namePtr != NULL) {
	    name = Tcl_GetString(mePtr->namePtr);
	    Tcl_TraceVar2(menuPtr->interp, name,
		    NULL, TCL_GLOBAL_ONLY|TCL_TRACE_WRITES|TCL_TRACE_UNSETS,
		    MenuVarProc, mePtr);
	}
    }

    if (TkpConfigureMenuEntry(mePtr) != TCL_OK) {
	return TCL_ERROR;
    }

    return TCL_OK;
}

/*
 *----------------------------------------------------------------------
 *
 * ConfigureMenuEntry --
 *
 *	This function is called to process an argv/argc list in order to
 *	configure (or reconfigure) one entry in a menu.
 *
 * Results:
 *	The return value is a standard Tcl result. If TCL_ERROR is returned,
 *	then the interp's result contains an error message.
 *
 * Side effects:
 *	Configuration information such as label and accelerator get set for
 *	mePtr; old resources get freed, if there were any.
 *
 *----------------------------------------------------------------------
 */

static int
ConfigureMenuEntry(
    TkMenuEntry *mePtr,/* Information about menu entry; may or may
				 * not already have values for some fields. */
    int objc,			/* Number of valid entries in argv. */
    Tcl_Obj *const objv[])	/* Arguments. */
{
    TkMenu *menuPtr = mePtr->menuPtr;
    Tk_SavedOptions errorStruct;
    int result;

    /*
     * If this entry is a check button or radio button, then remove its old
     * trace function.
     */

    if ((mePtr->namePtr != NULL)
    	    && ((mePtr->type == CHECK_BUTTON_ENTRY)
	    || (mePtr->type == RADIO_BUTTON_ENTRY))) {
	const char *name = Tcl_GetString(mePtr->namePtr);

	Tcl_UntraceVar2(menuPtr->interp, name, NULL,
		TCL_GLOBAL_ONLY|TCL_TRACE_WRITES|TCL_TRACE_UNSETS,
		MenuVarProc, mePtr);
    }

    result = TCL_OK;
    if (menuPtr->tkwin != NULL) {
	if (Tk_SetOptions(menuPtr->interp, mePtr,
		mePtr->optionTable, objc, objv, menuPtr->tkwin,
		&errorStruct, NULL) != TCL_OK) {
	    return TCL_ERROR;
	}
	result = PostProcessEntry(mePtr);
	if (result != TCL_OK) {
	    Tk_RestoreSavedOptions(&errorStruct);
	    PostProcessEntry(mePtr);
	}
	Tk_FreeSavedOptions(&errorStruct);
    }

    TkEventuallyRecomputeMenu(menuPtr);

    return result;
}

/*
 *----------------------------------------------------------------------
 *
 * ConfigureMenuCloneEntries --
 *
 *	Calls ConfigureMenuEntry for each menu in the clone chain.
 *
 * Results:
 *	The return value is a standard Tcl result. If TCL_ERROR is returned,
 *	then the interp's result contains an error message.
 *
 * Side effects:
 *	Configuration information such as label and accelerator get set for
 *	mePtr; old resources get freed, if there were any.
 *
 *----------------------------------------------------------------------
 */

static int
ConfigureMenuCloneEntries(
    Tcl_Interp *dummy,		/* Used for error reporting. */
    TkMenu *menuPtr,		/* Information about whole menu. */
    int index,			/* Index of mePtr within menuPtr's entries. */
    int objc,			/* Number of valid entries in argv. */
    Tcl_Obj *const objv[])	/* Arguments. */
{
    TkMenuEntry *mePtr;
    TkMenu *menuListPtr;
    int cascadeEntryChanged = 0;
    TkMenuReferences *oldCascadeMenuRefPtr, *cascadeMenuRefPtr = NULL;
    Tcl_Obj *oldCascadePtr = NULL;
    const char *newCascadeName;
    (void)dummy;

    /*
     * Cascades are kind of tricky here. This is special case #3 in the
     * comment at the top of this file. Basically, if a menu is the master
     * menu of a clone chain, and has an entry with a cascade menu, the clones
     * of the menu will point to clones of the cascade menu. We have to
     * destroy the clones of the cascades, clone the new cascade menu, and
     * configure the entry to point to the new clone.
     */

    mePtr = menuPtr->masterMenuPtr->entries[index];
    if (mePtr->type == CASCADE_ENTRY) {
	oldCascadePtr = mePtr->namePtr;
	if (oldCascadePtr != NULL) {
	    Tcl_IncrRefCount(oldCascadePtr);
	}
    }

    if (ConfigureMenuEntry(mePtr, objc, objv) != TCL_OK) {
	return TCL_ERROR;
    }

    if (mePtr->type == CASCADE_ENTRY) {
	const char *oldCascadeName;

	if (mePtr->namePtr != NULL) {
	    newCascadeName = Tcl_GetString(mePtr->namePtr);
	} else {
	    newCascadeName = NULL;
	}

	if ((oldCascadePtr == NULL) && (mePtr->namePtr == NULL)) {
	    cascadeEntryChanged = 0;
	} else if (((oldCascadePtr == NULL) && (mePtr->namePtr != NULL))
		|| ((oldCascadePtr != NULL)
		&& (mePtr->namePtr == NULL))) {
	    cascadeEntryChanged = 1;
	} else {
	    oldCascadeName = Tcl_GetString(oldCascadePtr);
	    cascadeEntryChanged = (strcmp(oldCascadeName, newCascadeName)
		    != 0);
	}
	if (oldCascadePtr != NULL) {
	    Tcl_DecrRefCount(oldCascadePtr);
	}
    }

    if (cascadeEntryChanged) {
	if (mePtr->namePtr != NULL) {
	    newCascadeName = Tcl_GetString(mePtr->namePtr);
	    cascadeMenuRefPtr = TkFindMenuReferences(menuPtr->interp,
		    newCascadeName);
	}
    }

    for (menuListPtr = menuPtr->masterMenuPtr->nextInstancePtr;
    	    menuListPtr != NULL;
	    menuListPtr = menuListPtr->nextInstancePtr) {

    	mePtr = menuListPtr->entries[index];

	if (cascadeEntryChanged && (mePtr->namePtr != NULL)) {
	    oldCascadeMenuRefPtr = TkFindMenuReferencesObj(menuPtr->interp,
		    mePtr->namePtr);

	    if ((oldCascadeMenuRefPtr != NULL)
		    && (oldCascadeMenuRefPtr->menuPtr != NULL)) {
		RecursivelyDeleteMenu(oldCascadeMenuRefPtr->menuPtr);
	    }
	}

    	if (ConfigureMenuEntry(mePtr, objc, objv) != TCL_OK) {
    	    return TCL_ERROR;
    	}

	if (cascadeEntryChanged && (mePtr->namePtr != NULL)) {
	    if (cascadeMenuRefPtr && cascadeMenuRefPtr->menuPtr != NULL) {
		Tcl_Obj *newObjv[2];
		Tcl_Obj *newCloneNamePtr;
		Tcl_Obj *pathNamePtr = Tcl_NewStringObj(
			Tk_PathName(menuListPtr->tkwin), -1);
		Tcl_Obj *normalPtr = Tcl_NewStringObj("normal", -1);
		Tcl_Obj *menuObjPtr = Tcl_NewStringObj("-menu", -1);

		Tcl_IncrRefCount(pathNamePtr);
		newCloneNamePtr = TkNewMenuName(menuPtr->interp,
			pathNamePtr,
			cascadeMenuRefPtr->menuPtr);
		Tcl_IncrRefCount(newCloneNamePtr);
		Tcl_IncrRefCount(normalPtr);
		CloneMenu(cascadeMenuRefPtr->menuPtr, newCloneNamePtr,
			normalPtr);

		newObjv[0] = menuObjPtr;
		newObjv[1] = newCloneNamePtr;
		Tcl_IncrRefCount(menuObjPtr);
		ConfigureMenuEntry(mePtr, 2, newObjv);
		Tcl_DecrRefCount(newCloneNamePtr);
		Tcl_DecrRefCount(pathNamePtr);
		Tcl_DecrRefCount(normalPtr);
		Tcl_DecrRefCount(menuObjPtr);
	    }
	}
    }
    return TCL_OK;
}

/*
 *--------------------------------------------------------------
 *
 * GetMenuIndex --
 *
 *	Parse a textual index into a menu and return the numerical index of
 *	the indicated entry.
 *
 * Results:
 *	A standard Tcl result. If all went well, then *indexPtr is filled in
 *	with the entry index corresponding to string (ranges from -1 to the
 *	number of entries in the menu minus one). Otherwise an error message
 *	is left in the interp's result.
 *
 * Side effects:
 *	None.
 *
 *--------------------------------------------------------------
 */

int
GetMenuIndex(
    Tcl_Interp *interp,		/* For error messages. */
    TkMenu *menuPtr,		/* Menu for which the index is being
				 * specified. */
    Tcl_Obj *objPtr,		/* Specification of an entry in menu. See
				 * manual entry for valid .*/
    int lastOK,			/* Non-zero means its OK to return index just
				 * *after* last entry. */
    TkSizeT *indexPtr)		/* Where to store converted index. */
{
    int i;
    const char *string;

    if (TkGetIntForIndex(objPtr, menuPtr->numEntries - ((lastOK) ? 0 : 1), indexPtr) == TCL_OK) {
	if (*indexPtr != TCL_INDEX_NONE) {
	    if (*indexPtr >= menuPtr->numEntries) {
		*indexPtr = menuPtr->numEntries - ((lastOK) ? 0 : 1);
	    }
	    return TCL_OK;
	}
    }

    string = Tcl_GetString(objPtr);

    if ((string[0] == 'a') && (strcmp(string, "active") == 0)) {
	*indexPtr = menuPtr->active;
	goto success;
    }

    if ((string[0] == 'l') && (strcmp(string, "last") == 0)) {
	*indexPtr = menuPtr->numEntries - ((lastOK) ? 0 : 1);
	goto success;
    }

    if ((string[0] == 'n') && (strcmp(string, "none") == 0)) {
	*indexPtr = TCL_INDEX_NONE;
	goto success;
    }

    if (string[0] == '@') {
	if (GetIndexFromCoords(NULL, menuPtr, string, indexPtr)
		== TCL_OK) {
	    goto success;
	}
    }

    for (i = 0; i < (int)menuPtr->numEntries; i++) {
	Tcl_Obj *labelPtr = menuPtr->entries[i]->labelPtr;
	const char *label = (labelPtr == NULL) ? NULL : Tcl_GetString(labelPtr);

	if ((label != NULL) && (Tcl_StringCaseMatch(label, string, 0))) {
	    *indexPtr = i;
	    goto success;
	}
    }

    Tcl_SetObjResult(interp, Tcl_ObjPrintf(
	    "bad menu entry index \"%s\"", string));
    Tcl_SetErrorCode(interp, "TK", "MENU", "INDEX", NULL);
    return TCL_ERROR;

  success:
    return TCL_OK;
}

/*
 *----------------------------------------------------------------------
 *
 * MenuCmdDeletedProc --
 *
 *	This function is invoked when a widget command is deleted. If the
 *	widget isn't already in the process of being destroyed, this command
 *	destroys it.
 *
 * Results:
 *	None.
 *
 * Side effects:
 *	The widget is destroyed.
 *
 *----------------------------------------------------------------------
 */

static void
MenuCmdDeletedProc(
    ClientData clientData)	/* Pointer to widget record for widget. */
{
    TkMenu *menuPtr = (TkMenu *)clientData;
    Tk_Window tkwin = menuPtr->tkwin;

    /*
     * This function could be invoked either because the window was destroyed
     * and the command was then deleted (in which case tkwin is NULL) or
     * because the command was deleted, and then this function destroys the
     * widget.
     */

    if (tkwin != NULL) {
	/*
	 * Note: it may be desirable to NULL out the tkwin field of menuPtr
	 * here:
	 * menuPtr->tkwin = NULL;
	 */

	Tk_DestroyWindow(tkwin);
    }
}

/*
 *----------------------------------------------------------------------
 *
 * MenuNewEntry --
 *
 *	This function allocates and initializes a new menu entry.
 *
 * Results:
 *	The return value is a pointer to a new menu entry structure, which has
 *	been malloc-ed, initialized, and entered into the entry array for the
 *	menu.
 *
 * Side effects:
 *	Storage gets allocated.
 *
 *----------------------------------------------------------------------
 */

static TkMenuEntry *
MenuNewEntry(
    TkMenu *menuPtr,		/* Menu that will hold the new entry. */
    TkSizeT index,			/* Where in the menu the new entry is to
				 * go. */
    int type)			/* The type of the new entry. */
{
    TkMenuEntry *mePtr;
    TkMenuEntry **newEntries;
    TkSizeT i;
    ThreadSpecificData *tsdPtr = (ThreadSpecificData *)
	    Tcl_GetThreadData(&dataKey, sizeof(ThreadSpecificData));

    /*
     * Create a new array of entries with an empty slot for the new entry.
     */

    newEntries = (TkMenuEntry **)ckalloc((menuPtr->numEntries+1) * sizeof(TkMenuEntry *));
    for (i = 0; i < index; i++) {
	newEntries[i] = menuPtr->entries[i];
    }
    for (; i < menuPtr->numEntries; i++) {
	newEntries[i+1] = menuPtr->entries[i];
	newEntries[i+1]->index = i + 1;
    }
    if (menuPtr->numEntries != 0) {
	ckfree(menuPtr->entries);
    }
    menuPtr->entries = newEntries;
    menuPtr->numEntries++;
    mePtr = (TkMenuEntry *)ckalloc(sizeof(TkMenuEntry));
    menuPtr->entries[index] = mePtr;
    mePtr->type = type;
    mePtr->optionTable = tsdPtr->entryOptionTables[type];
    mePtr->menuPtr = menuPtr;
    mePtr->labelPtr = NULL;
    mePtr->labelLength = 0;
    mePtr->underline = -1;
    mePtr->bitmapPtr = NULL;
    mePtr->imagePtr = NULL;
    mePtr->image = NULL;
    mePtr->selectImagePtr = NULL;
    mePtr->selectImage = NULL;
    mePtr->accelPtr = NULL;
    mePtr->accelLength = 0;
    mePtr->state = ENTRY_DISABLED;
    mePtr->borderPtr = NULL;
    mePtr->fgPtr = NULL;
    mePtr->activeBorderPtr = NULL;
    mePtr->activeFgPtr = NULL;
    mePtr->fontPtr = NULL;
    mePtr->indicatorOn = 0;
    mePtr->indicatorFgPtr = NULL;
    mePtr->columnBreak = 0;
    mePtr->hideMargin = 0;
    mePtr->commandPtr = NULL;
    mePtr->namePtr = NULL;
    mePtr->childMenuRefPtr = NULL;
    mePtr->onValuePtr = NULL;
    mePtr->offValuePtr = NULL;
    mePtr->entryFlags = 0;
    mePtr->index = index;
    mePtr->nextCascadePtr = NULL;
    if (Tk_InitOptions(menuPtr->interp, mePtr,
	    mePtr->optionTable, menuPtr->tkwin) != TCL_OK) {
	ckfree(mePtr);
	return NULL;
    }
    TkMenuInitializeEntryDrawingFields(mePtr);
    if (TkpMenuNewEntry(mePtr) != TCL_OK) {
	Tk_FreeConfigOptions((char *) mePtr, mePtr->optionTable,
		menuPtr->tkwin);
    	ckfree(mePtr);
    	return NULL;
    }

    return mePtr;
}

/*
 *----------------------------------------------------------------------
 *
 * MenuAddOrInsert --
 *
 *	This function does all of the work of the "add" and "insert" widget
 *	commands, allowing the code for these to be shared.
 *
 * Results:
 *	A standard Tcl return value.
 *
 * Side effects:
 *	A new menu entry is created in menuPtr.
 *
 *----------------------------------------------------------------------
 */

static int
MenuAddOrInsert(
    Tcl_Interp *interp,		/* Used for error reporting. */
    TkMenu *menuPtr,		/* Widget in which to create new entry. */
    Tcl_Obj *indexPtr,		/* Object describing index at which to insert.
				 * NULL means insert at end. */
    int objc,			/* Number of elements in objv. */
    Tcl_Obj *const objv[])	/* Arguments to command: first arg is type of
				 * entry, others are config options. */
{
    int type;
    TkSizeT index;
    TkMenuEntry *mePtr;
    TkMenu *menuListPtr;

    if (indexPtr != NULL) {
	if (GetMenuIndex(interp, menuPtr, indexPtr, 1, &index) != TCL_OK) {
	    return TCL_ERROR;
	}
    } else {
	index = menuPtr->numEntries;
    }
    if (index == TCL_INDEX_NONE) {
	Tcl_SetObjResult(interp, Tcl_ObjPrintf(
		"bad index \"%s\"", Tcl_GetString(indexPtr)));
	Tcl_SetErrorCode(interp, "TK", "MENU", "INDEX", NULL);
	return TCL_ERROR;
    }
    if (menuPtr->tearoff && (index == 0)) {
	index = 1;
    }

    /*
     * Figure out the type of the new entry.
     */

    if (Tcl_GetIndexFromObjStruct(interp, objv[0], menuEntryTypeStrings,
	    sizeof(char *), "menu entry type", 0, &type) != TCL_OK) {
	return TCL_ERROR;
    }

    /*
     * Now we have to add an entry for every instance related to this menu.
     */

    for (menuListPtr = menuPtr->masterMenuPtr; menuListPtr != NULL;
    	    menuListPtr = menuListPtr->nextInstancePtr) {

    	mePtr = MenuNewEntry(menuListPtr, index, type);
    	if (mePtr == NULL) {
    	    return TCL_ERROR;
    	}
    	if (ConfigureMenuEntry(mePtr, objc - 1, objv + 1) != TCL_OK) {
	    TkMenu *errorMenuPtr;
	    TkSizeT i;

	    for (errorMenuPtr = menuPtr->masterMenuPtr;
		    errorMenuPtr != NULL;
		    errorMenuPtr = errorMenuPtr->nextInstancePtr) {
    		Tcl_EventuallyFree(errorMenuPtr->entries[index],
    	    		(Tcl_FreeProc *) DestroyMenuEntry);
		for (i = index; i < errorMenuPtr->numEntries - 1; i++) {
		    errorMenuPtr->entries[i] = errorMenuPtr->entries[i + 1];
		    errorMenuPtr->entries[i]->index = i;
		}
		if (--errorMenuPtr->numEntries == 0) {
		    ckfree(errorMenuPtr->entries);
		    errorMenuPtr->entries = NULL;
		}
		if (errorMenuPtr == menuListPtr) {
		    break;
		}
	    }
    	    return TCL_ERROR;
    	}

    	/*
	 * If a menu has cascades, then every instance of the menu has to have
	 * its own parallel cascade structure. So adding an entry to a menu
	 * with clones means that the menu that the entry points to has to be
	 * cloned for every clone the master menu has. This is special case #2
	 * in the comment at the top of this file.
    	 */

    	if ((menuPtr != menuListPtr) && (type == CASCADE_ENTRY)) {
    	    if ((mePtr->namePtr != NULL)
		    && (mePtr->childMenuRefPtr != NULL)
    	    	    && (mePtr->childMenuRefPtr->menuPtr != NULL)) {
		TkMenu *cascadeMenuPtr =
			mePtr->childMenuRefPtr->menuPtr->masterMenuPtr;
		Tcl_Obj *newCascadePtr, *newObjv[2];
		Tcl_Obj *menuNamePtr = Tcl_NewStringObj("-menu", -1);
		Tcl_Obj *windowNamePtr =
			Tcl_NewStringObj(Tk_PathName(menuListPtr->tkwin), -1);
		Tcl_Obj *normalPtr = Tcl_NewStringObj("normal", -1);
		TkMenuReferences *menuRefPtr;

		Tcl_IncrRefCount(windowNamePtr);
		newCascadePtr = TkNewMenuName(menuListPtr->interp,
			windowNamePtr, cascadeMenuPtr);
		Tcl_IncrRefCount(newCascadePtr);
		Tcl_IncrRefCount(normalPtr);
		CloneMenu(cascadeMenuPtr, newCascadePtr, normalPtr);

		menuRefPtr = TkFindMenuReferencesObj(menuListPtr->interp,
			newCascadePtr);
		if (menuRefPtr == NULL) {
		    Tcl_Panic("CloneMenu failed inside of MenuAddOrInsert");
		}
		newObjv[0] = menuNamePtr;
		newObjv[1] = newCascadePtr;
		Tcl_IncrRefCount(menuNamePtr);
		Tcl_IncrRefCount(newCascadePtr);
		ConfigureMenuEntry(mePtr, 2, newObjv);
		Tcl_DecrRefCount(newCascadePtr);
		Tcl_DecrRefCount(menuNamePtr);
		Tcl_DecrRefCount(windowNamePtr);
		Tcl_DecrRefCount(normalPtr);
    	    }
    	}
    }
    return TCL_OK;
}

/*
 *--------------------------------------------------------------
 *
 * MenuVarProc --
 *
 *	This function is invoked when someone changes the state variable
 *	associated with a radiobutton or checkbutton menu entry. The entry's
 *	selected state is set to match the value of the variable.
 *
 * Results:
 *	NULL is always returned.
 *
 * Side effects:
 *	The menu entry may become selected or deselected.
 *
 *--------------------------------------------------------------
 */

static char *
MenuVarProc(
    ClientData clientData,	/* Information about menu entry. */
    Tcl_Interp *interp,		/* Interpreter containing variable. */
    const char *name1,		/* First part of variable's name. */
    const char *name2,		/* Second part of variable's name. */
    int flags)			/* Describes what just happened. */
{
    TkMenuEntry *mePtr = (TkMenuEntry *)clientData;
    TkMenu *menuPtr;
    const char *value;
    const char *name, *onValue;
    (void)name1;
    (void)name2;

    if (Tcl_InterpDeleted(interp) || (mePtr->namePtr == NULL)) {
	/*
	 * Do nothing if the interpreter is going away or we have
	 * no variable name.
	 */

    	return NULL;
    }

    menuPtr = mePtr->menuPtr;

    if (menuPtr->menuFlags & MENU_DELETION_PENDING) {
    	return NULL;
    }

    name = Tcl_GetString(mePtr->namePtr);

    /*
     * If the variable is being unset, then re-establish the trace.
     */

    if (flags & TCL_TRACE_UNSETS) {
        ClientData probe = NULL;
	mePtr->entryFlags &= ~ENTRY_SELECTED;

        do {
                probe = Tcl_VarTraceInfo(interp, name,
                        TCL_GLOBAL_ONLY|TCL_TRACE_WRITES|TCL_TRACE_UNSETS,
                        MenuVarProc, probe);
                if (probe == (ClientData)mePtr) {
                    break;
                }
        } while (probe);
        if (probe) {
                /*
                 * We were able to fetch the unset trace for our
                 * namePtr, which means it is not unset and not
                 * the cause of this unset trace. Instead some outdated
                 * former variable must be, and we should ignore it.
                 */
		return NULL;
        }
	Tcl_TraceVar2(interp, name, NULL,
		TCL_GLOBAL_ONLY|TCL_TRACE_WRITES|TCL_TRACE_UNSETS,
		MenuVarProc, clientData);
	TkpConfigureMenuEntry(mePtr);
	TkEventuallyRedrawMenu(menuPtr, NULL);
	return NULL;
    }

    /*
     * Use the value of the variable to update the selected status of the menu
     * entry.
     */

    value = Tcl_GetVar2(interp, name, NULL, TCL_GLOBAL_ONLY);
    if (value == NULL) {
	value = "";
    }
    if (mePtr->onValuePtr != NULL) {
	onValue = Tcl_GetString(mePtr->onValuePtr);
	if (strcmp(value, onValue) == 0) {
	    if (mePtr->entryFlags & ENTRY_SELECTED) {
		return NULL;
	    }
	    mePtr->entryFlags |= ENTRY_SELECTED;
	} else if (mePtr->entryFlags & ENTRY_SELECTED) {
	    mePtr->entryFlags &= ~ENTRY_SELECTED;
	} else {
	    return NULL;
	}
    } else {
	return NULL;
    }
    TkpConfigureMenuEntry(mePtr);
    TkEventuallyRedrawMenu(menuPtr, mePtr);
    return NULL;
}

/*
 *----------------------------------------------------------------------
 *
 * TkActivateMenuEntry --
 *
 *	This function is invoked to make a particular menu entry the active
 *	one, deactivating any other entry that might currently be active.
 *
 * Results:
 *	The return value is a standard Tcl result (errors can occur while
 *	posting and unposting submenus).
 *
 * Side effects:
 *	Menu entries get redisplayed, and the active entry changes. Submenus
 *	may get posted and unposted.
 *
 *----------------------------------------------------------------------
 */

int
TkActivateMenuEntry(
    TkMenu *menuPtr,	/* Menu in which to activate. */
    TkSizeT index)			/* Index of entry to activate, or
				 * TCL_INDEX_NONE to deactivate all entries. */
{
    TkMenuEntry *mePtr;
    int result = TCL_OK;

    if (menuPtr->active != TCL_INDEX_NONE) {
	mePtr = menuPtr->entries[menuPtr->active];

	/*
	 * Don't change the state unless it's currently active (state might
	 * already have been changed to disabled).
	 */

	if (mePtr->state == ENTRY_ACTIVE) {
	    mePtr->state = ENTRY_NORMAL;
	}
	TkEventuallyRedrawMenu(menuPtr, menuPtr->entries[menuPtr->active]);
    }
    menuPtr->active = index;
    if (index != TCL_INDEX_NONE) {
	mePtr = menuPtr->entries[index];
	mePtr->state = ENTRY_ACTIVE;
	TkEventuallyRedrawMenu(menuPtr, mePtr);
    }
    return result;
}

/*
 *----------------------------------------------------------------------
 *
 * TkPostCommand --
 *
 *	Execute the postcommand for the given menu.
 *
 * Results:
 *	The return value is a standard Tcl result (errors can occur while the
 *	postcommands are being processed).
 *
 * Side effects:
 *	Since commands can get executed while this routine is being executed,
 *	the entire world can change.
 *
 *----------------------------------------------------------------------
 */

int
TkPostCommand(
    TkMenu *menuPtr)
{
    int result;

    /*
     * If there is a command for the menu, execute it. This may change the
     * size of the menu, so be sure to recompute the menu's geometry if
     * needed.
     */

    if (menuPtr->postCommandPtr != NULL) {
	Tcl_Obj *postCommandPtr = menuPtr->postCommandPtr;

	Tcl_IncrRefCount(postCommandPtr);
	result = Tcl_EvalObjEx(menuPtr->interp, postCommandPtr,
		TCL_EVAL_GLOBAL);
	Tcl_DecrRefCount(postCommandPtr);
	if (result != TCL_OK) {
	    return result;
	}
	TkRecomputeMenu(menuPtr);
    }
    return TCL_OK;
}

/*
 *--------------------------------------------------------------
 *
 * CloneMenu --
 *
 *	Creates a child copy of the menu. It will be inserted into the menu's
 *	instance chain. All attributes and entry attributes will be
 *	duplicated.
 *
 * Results:
 *	A standard Tcl result.
 *
 * Side effects:
 *	Allocates storage. After the menu is created, any configuration done
 *	with this menu or any related one will be reflected in all of them.
 *
 *--------------------------------------------------------------
 */

static int
CloneMenu(
    TkMenu *menuPtr,		/* The menu we are going to clone. */
    Tcl_Obj *newMenuNamePtr,	/* The name to give the new menu. */
    Tcl_Obj *newMenuTypePtr)	/* What kind of menu is this, a normal menu a
    				 * menubar, or a tearoff? */
{
    int returnResult;
    int menuType, i;
    TkMenuReferences *menuRefPtr;
    Tcl_Obj *menuDupCommandArray[4];

    if (newMenuTypePtr == NULL) {
	menuType = MASTER_MENU;
    } else {
	if (Tcl_GetIndexFromObjStruct(menuPtr->interp, newMenuTypePtr,
		menuTypeStrings, sizeof(char *), "menu type", 0, &menuType) != TCL_OK) {
	    return TCL_ERROR;
	}
    }

    menuDupCommandArray[0] = Tcl_NewStringObj("tk::MenuDup", -1);
    menuDupCommandArray[1] = Tcl_NewStringObj(Tk_PathName(menuPtr->tkwin), -1);
    menuDupCommandArray[2] = newMenuNamePtr;
    if (newMenuTypePtr == NULL) {
	menuDupCommandArray[3] = Tcl_NewStringObj("normal", -1);
    } else {
	menuDupCommandArray[3] = newMenuTypePtr;
    }
    for (i = 0; i < 4; i++) {
	Tcl_IncrRefCount(menuDupCommandArray[i]);
    }
    Tcl_Preserve(menuPtr);
    returnResult = Tcl_EvalObjv(menuPtr->interp, 4, menuDupCommandArray, 0);
    for (i = 0; i < 4; i++) {
	Tcl_DecrRefCount(menuDupCommandArray[i]);
    }

    /*
     * Make sure the tcl command actually created the clone.
     */

    if ((returnResult == TCL_OK) &&
	    ((menuRefPtr = TkFindMenuReferencesObj(menuPtr->interp,
	    newMenuNamePtr)) != NULL)
	    && (menuPtr->numEntries == menuRefPtr->menuPtr->numEntries)) {
	TkMenu *newMenuPtr = menuRefPtr->menuPtr;
	Tcl_Obj *newObjv[3];
	int i, numElements;

	/*
	 * Now put this newly created menu into the parent menu's instance
	 * chain.
	 */

	if (menuPtr->nextInstancePtr == NULL) {
	    menuPtr->nextInstancePtr = newMenuPtr;
	    newMenuPtr->masterMenuPtr = menuPtr->masterMenuPtr;
	} else {
	    TkMenu *masterMenuPtr;

	    masterMenuPtr = menuPtr->masterMenuPtr;
	    newMenuPtr->nextInstancePtr = masterMenuPtr->nextInstancePtr;
	    masterMenuPtr->nextInstancePtr = newMenuPtr;
	    newMenuPtr->masterMenuPtr = masterMenuPtr;
	}

	/*
	 * Add the master menu's window to the bind tags for this window after
	 * this window's tag. This is so the user can bind to either this
	 * clone (which may not be easy to do) or the entire menu clone
	 * structure.
	 */

	newObjv[0] = Tcl_NewStringObj("bindtags", -1);
	newObjv[1] = Tcl_NewStringObj(Tk_PathName(newMenuPtr->tkwin), -1);
	Tcl_IncrRefCount(newObjv[0]);
	Tcl_IncrRefCount(newObjv[1]);
	if (Tk_BindtagsObjCmd(newMenuPtr->tkwin, newMenuPtr->interp, 2,
		newObjv) == TCL_OK) {
	    const char *windowName;
	    Tcl_Obj *bindingsPtr =
		    Tcl_DuplicateObj(Tcl_GetObjResult(newMenuPtr->interp));
	    Tcl_Obj *elementPtr;

	    Tcl_IncrRefCount(bindingsPtr);
	    Tcl_ListObjLength(newMenuPtr->interp, bindingsPtr, &numElements);
	    for (i = 0; i < numElements; i++) {
		Tcl_ListObjIndex(newMenuPtr->interp, bindingsPtr, i,
			&elementPtr);
		windowName = Tcl_GetString(elementPtr);
		if (strcmp(windowName, Tk_PathName(newMenuPtr->tkwin))
			== 0) {
		    Tcl_Obj *newElementPtr = Tcl_NewStringObj(
			    Tk_PathName(newMenuPtr->masterMenuPtr->tkwin), -1);

		    /*
		     * The newElementPtr will have its refCount incremented
		     * here, so we don't need to worry about it any more.
		     */

		    Tcl_ListObjReplace(menuPtr->interp, bindingsPtr,
			    i + 1, 0, 1, &newElementPtr);
		    newObjv[2] = bindingsPtr;
		    Tk_BindtagsObjCmd(newMenuPtr->tkwin, menuPtr->interp, 3,
			    newObjv);
		    break;
		}
	    }
	    Tcl_DecrRefCount(bindingsPtr);
	}
	Tcl_DecrRefCount(newObjv[0]);
	Tcl_DecrRefCount(newObjv[1]);
	Tcl_ResetResult(menuPtr->interp);

	/*
	 * Clone all of the cascade menus that this menu points to.
	 */

	for (i = 0; i < (int)menuPtr->numEntries; i++) {
	    TkMenuReferences *cascadeRefPtr;
	    TkMenu *oldCascadePtr;

	    if ((menuPtr->entries[i]->type == CASCADE_ENTRY)
		&& (menuPtr->entries[i]->namePtr != NULL)) {
		cascadeRefPtr =
			TkFindMenuReferencesObj(menuPtr->interp,
			menuPtr->entries[i]->namePtr);
		if ((cascadeRefPtr != NULL) && (cascadeRefPtr->menuPtr)) {
		    Tcl_Obj *windowNamePtr =
			    Tcl_NewStringObj(Tk_PathName(newMenuPtr->tkwin),
			    -1);
		    Tcl_Obj *newCascadePtr;

		    oldCascadePtr = cascadeRefPtr->menuPtr;

		    Tcl_IncrRefCount(windowNamePtr);
		    newCascadePtr = TkNewMenuName(menuPtr->interp,
			    windowNamePtr, oldCascadePtr);
		    Tcl_IncrRefCount(newCascadePtr);
		    CloneMenu(oldCascadePtr, newCascadePtr, NULL);

		    newObjv[0] = Tcl_NewStringObj("-menu", -1);
		    newObjv[1] = newCascadePtr;
		    Tcl_IncrRefCount(newObjv[0]);
		    ConfigureMenuEntry(newMenuPtr->entries[i], 2, newObjv);
		    Tcl_DecrRefCount(newObjv[0]);
		    Tcl_DecrRefCount(newCascadePtr);
		    Tcl_DecrRefCount(windowNamePtr);
		}
	    }
	}

	returnResult = TCL_OK;
    } else {
	returnResult = TCL_ERROR;
    }
    Tcl_Release(menuPtr);
    return returnResult;
}

/*
 *----------------------------------------------------------------------
 *
 * MenuDoXPosition --
 *
 *	Given arguments from an option command line, returns the X position.
 *
 * Results:
 *	Returns TCL_OK or TCL_Error
 *
 * Side effects:
 *	xPosition is set to the X-position of the menu entry.
 *
 *----------------------------------------------------------------------
 */

static int
MenuDoXPosition(
    Tcl_Interp *interp,
    TkMenu *menuPtr,
    Tcl_Obj *objPtr)
{
    TkSizeT index;

    TkRecomputeMenu(menuPtr);
    if (GetMenuIndex(interp, menuPtr, objPtr, 0, &index) != TCL_OK) {
	return TCL_ERROR;
    }
    Tcl_ResetResult(interp);
    if (index == TCL_INDEX_NONE) {
	Tcl_SetObjResult(interp, Tcl_NewWideIntObj(0));
    } else {
	Tcl_SetObjResult(interp, Tcl_NewWideIntObj(menuPtr->entries[index]->x));
    }
    return TCL_OK;
}

/*
 *----------------------------------------------------------------------
 *
 * MenuDoYPosition --
 *
 *	Given arguments from an option command line, returns the Y position.
 *
 * Results:
 *	Returns TCL_OK or TCL_Error
 *
 * Side effects:
 *	yPosition is set to the Y-position of the menu entry.
 *
 *----------------------------------------------------------------------
 */

static int
MenuDoYPosition(
    Tcl_Interp *interp,
    TkMenu *menuPtr,
    Tcl_Obj *objPtr)
{
    TkSizeT index;

    TkRecomputeMenu(menuPtr);
    if (GetMenuIndex(interp, menuPtr, objPtr, 0, &index) != TCL_OK) {
	goto error;
    }
    Tcl_ResetResult(interp);
    if (index == TCL_INDEX_NONE) {
	Tcl_SetObjResult(interp, Tcl_NewWideIntObj(0));
    } else {
	Tcl_SetObjResult(interp, Tcl_NewWideIntObj(menuPtr->entries[index]->y));
    }

    return TCL_OK;

  error:
    return TCL_ERROR;
}

/*
 *----------------------------------------------------------------------
 *
 * GetIndexFromCoords --
 *
 *	Given a string of the form "@integer", return the menu item
 *	corresponding to the provided y-coordinate in the menu window.
 *
 * Results:
 *	If int is a valid number, *indexPtr will be the number of the
 *	menuentry that is the correct height. If int is invalid, *indexPtr
 *	will be unchanged. Returns appropriate Tcl error number.
 *
 * Side effects:
 *	If int is invalid, interp's result will be set to NULL.
 *
 *----------------------------------------------------------------------
 */

static TkSizeT
GetIndexFromCoords(
    Tcl_Interp *interp,		/* Interpreter of menu. */
    TkMenu *menuPtr,		/* The menu we are searching. */
    const char *string,		/* The @string we are parsing. */
    TkSizeT *indexPtr)		/* The index of the item that matches. */
{
    int x, y, i;
    const char *p;
    char *end;
    int x2, borderwidth, max;

    TkRecomputeMenu(menuPtr);
    p = string + 1;
    y = strtol(p, &end, 0);
    if (end == p) {
	goto error;
    }
    Tk_GetPixelsFromObj(interp, menuPtr->tkwin,
	menuPtr->borderWidthPtr, &borderwidth);
    if (*end == ',') {
	x = y;
	p = end + 1;
	y = strtol(p, &end, 0);
	if (end == p) {
	    goto error;
	}
    } else {
	x = borderwidth;
    }

    *indexPtr = -1;

    /* set the width of the final column to the remainder of the window
     * being aware of windows that may not be mapped yet.
     */
    max = Tk_IsMapped(menuPtr->tkwin)
      ? Tk_Width(menuPtr->tkwin) : Tk_ReqWidth(menuPtr->tkwin);
    max -= borderwidth;

    for (i = 0; i < (int)menuPtr->numEntries; i++) {
	if (menuPtr->entries[i]->entryFlags & ENTRY_LAST_COLUMN) {
	    x2 = max;
	} else {
	    x2 = menuPtr->entries[i]->x + menuPtr->entries[i]->width;
	}
	if ((x >= menuPtr->entries[i]->x) && (y >= menuPtr->entries[i]->y)
		&& (x < x2)
		&& (y < (menuPtr->entries[i]->y
		+ menuPtr->entries[i]->height))) {
	    *indexPtr = i;
	    break;
	}
    }
    return TCL_OK;

  error:
    Tcl_ResetResult(interp);
    return TCL_ERROR;
}

/*
 *----------------------------------------------------------------------
 *
 * RecursivelyDeleteMenu --
 *
 *	Deletes a menu and any cascades underneath it. Used for deleting
 *	instances when a menu is no longer being used as a menubar, for
 *	instance.
 *
 * Results:
 *	None.
 *
 * Side effects:
 *	Destroys the menu and all cascade menus underneath it.
 *
 *----------------------------------------------------------------------
 */

static void
RecursivelyDeleteMenu(
    TkMenu *menuPtr)		/* The menubar instance we are deleting. */
{
    TkSizeT i;
    TkMenuEntry *mePtr;

    /*
     * It is not 100% clear that this preserve/release pair is required, but
     * we have added them for safety in this very complex code.
     */

    Tcl_Preserve(menuPtr);

    for (i = 0; i < menuPtr->numEntries; i++) {
    	mePtr = menuPtr->entries[i];
    	if ((mePtr->type == CASCADE_ENTRY)
    		&& (mePtr->childMenuRefPtr != NULL)
    		&& (mePtr->childMenuRefPtr->menuPtr != NULL)) {
    	    RecursivelyDeleteMenu(mePtr->childMenuRefPtr->menuPtr);
    	}
    }
    if (menuPtr->tkwin != NULL) {
	Tk_DestroyWindow(menuPtr->tkwin);
    }

    Tcl_Release(menuPtr);
}

/*
 *----------------------------------------------------------------------
 *
 * TkNewMenuName --
 *
 *	Makes a new unique name for a cloned menu. Will be a child of oldName.
 *
 * Results:
 *	Returns a char * which has been allocated; caller must free.
 *
 * Side effects:
 *	Memory is allocated.
 *
 *----------------------------------------------------------------------
 */

Tcl_Obj *
TkNewMenuName(
    Tcl_Interp *interp,		/* The interp the new name has to live in.*/
    Tcl_Obj *parentPtr,		/* The prefix path of the new name. */
    TkMenu *menuPtr)		/* The menu we are cloning. */
{
    Tcl_Obj *resultPtr = NULL;	/* Initialization needed only to prevent
				 * compiler warning. */
    Tcl_Obj *childPtr;
    char *destString;
    int i;
    int doDot;
    Tcl_HashTable *nameTablePtr = NULL;
    TkWindow *winPtr = (TkWindow *) menuPtr->tkwin;
    const char *parentName = Tcl_GetString(parentPtr);

    if (winPtr->mainPtr != NULL) {
	nameTablePtr = &(winPtr->mainPtr->nameTable);
    }

    doDot = parentName[strlen(parentName) - 1] != '.';

    childPtr = Tcl_NewStringObj(Tk_PathName(menuPtr->tkwin), -1);
    for (destString = Tcl_GetString(childPtr);
    	    *destString != '\0'; destString++) {
    	if (*destString == '.') {
    	    *destString = '#';
    	}
    }

    for (i = 0; ; i++) {
    	if (i == 0) {
	    resultPtr = Tcl_DuplicateObj(parentPtr);
    	    if (doDot) {
		Tcl_AppendToObj(resultPtr, ".", -1);
    	    }
	    Tcl_AppendObjToObj(resultPtr, childPtr);
    	} else {
	    Tcl_Obj *intPtr;

	    Tcl_DecrRefCount(resultPtr);
	    resultPtr = Tcl_DuplicateObj(parentPtr);
	    if (doDot) {
		Tcl_AppendToObj(resultPtr, ".", -1);
	    }
	    Tcl_AppendObjToObj(resultPtr, childPtr);
	    intPtr = Tcl_NewWideIntObj(i);
	    Tcl_AppendObjToObj(resultPtr, intPtr);
	    Tcl_DecrRefCount(intPtr);
    	}
	destString = Tcl_GetString(resultPtr);
    	if ((Tcl_FindCommand(interp, destString, NULL, 0) == NULL)
		&& ((nameTablePtr == NULL)
		|| (Tcl_FindHashEntry(nameTablePtr, destString) == NULL))) {
    	    break;
    	}
    }
    Tcl_DecrRefCount(childPtr);
    return resultPtr;
}

/*
 *----------------------------------------------------------------------
 *
 * TkSetWindowMenuBar --
 *
 *	Associates a menu with a window. Called by ConfigureFrame in in
 *	response to a "-menu .foo" configuration option for a top level.
 *
 * Results:
 *	None.
 *
 * Side effects:
 *	The old menu clones for the menubar are thrown away, and a handler is
 *	set up to allocate the new ones.
 *
 *----------------------------------------------------------------------
 */

void
TkSetWindowMenuBar(
    Tcl_Interp *interp,		/* The interpreter the toplevel lives in. */
    Tk_Window tkwin,		/* The toplevel window. */
    const char *oldMenuName, /* The name of the menubar previously set in
    				 * this toplevel. NULL means no menu was set
    				 * previously. */
    const char *menuName)	/* The name of the new menubar that the
				 * toplevel needs to be set to. NULL means
				 * that their is no menu now. */
{
    TkMenuTopLevelList *topLevelListPtr, *prevTopLevelPtr;
    TkMenu *menuPtr;
    TkMenuReferences *menuRefPtr;

    /*
     * Destroy the menubar instances of the old menu. Take this window out of
     * the old menu's top level reference list.
     */

    if (oldMenuName != NULL) {
	menuRefPtr = TkFindMenuReferences(interp, oldMenuName);
	if (menuRefPtr != NULL) {
	    /*
	     * Find the menubar instance that is to be removed. Destroy it and
	     * all of the cascades underneath it.
	     */

	    if (menuRefPtr->menuPtr != NULL) {
		TkMenu *instancePtr;

		menuPtr = menuRefPtr->menuPtr;

		for (instancePtr = menuPtr->masterMenuPtr;
			instancePtr != NULL;
			instancePtr = instancePtr->nextInstancePtr) {
		    if (instancePtr->menuType == MENUBAR
			    && instancePtr->parentTopLevelPtr == tkwin) {
			RecursivelyDeleteMenu(instancePtr);
			break;
		    }
		}
	    }

	    /*
	     * Now we need to remove this toplevel from the list of toplevels
	     * that reference this menu.
	     */

	    topLevelListPtr = menuRefPtr->topLevelListPtr;
	    prevTopLevelPtr = NULL;

	    while ((topLevelListPtr != NULL)
		    && (topLevelListPtr->tkwin != tkwin)) {
		prevTopLevelPtr = topLevelListPtr;
		topLevelListPtr = topLevelListPtr->nextPtr;
	    }

	    /*
	     * Now we have found the toplevel reference that matches the
	     * tkwin; remove this reference from the list.
	     */

	    if (topLevelListPtr != NULL) {
		if (prevTopLevelPtr == NULL) {
		    menuRefPtr->topLevelListPtr =
			    menuRefPtr->topLevelListPtr->nextPtr;
		} else {
		    prevTopLevelPtr->nextPtr = topLevelListPtr->nextPtr;
		}
		ckfree(topLevelListPtr);
		TkFreeMenuReferences(menuRefPtr);
	    }
	}
    }

    /*
     * Now, add the clone references for the new menu.
     */

    if (menuName != NULL && menuName[0] != 0) {
	TkMenu *menuBarPtr = NULL;

	menuRefPtr = TkCreateMenuReferences(interp, menuName);

	menuPtr = menuRefPtr->menuPtr;
	if (menuPtr != NULL) {
	    Tcl_Obj *cloneMenuPtr;
	    TkMenuReferences *cloneMenuRefPtr;
	    Tcl_Obj *newObjv[4];
	    Tcl_Obj *windowNamePtr = Tcl_NewStringObj(Tk_PathName(tkwin),
		    -1);
	    Tcl_Obj *menubarPtr = Tcl_NewStringObj("menubar", -1);

	    /*
	     * Clone the menu and all of the cascades underneath it.
	     */

	    Tcl_IncrRefCount(windowNamePtr);
	    cloneMenuPtr = TkNewMenuName(interp, windowNamePtr,
		    menuPtr);
	    Tcl_IncrRefCount(cloneMenuPtr);
	    Tcl_IncrRefCount(menubarPtr);
	    CloneMenu(menuPtr, cloneMenuPtr, menubarPtr);

	    cloneMenuRefPtr = TkFindMenuReferencesObj(interp, cloneMenuPtr);
	    if ((cloneMenuRefPtr != NULL)
		    && (cloneMenuRefPtr->menuPtr != NULL)) {
		Tcl_Obj *cursorPtr = Tcl_NewStringObj("-cursor", -1);
		Tcl_Obj *nullPtr = Tcl_NewObj();

		cloneMenuRefPtr->menuPtr->parentTopLevelPtr = tkwin;
		menuBarPtr = cloneMenuRefPtr->menuPtr;
		newObjv[0] = cursorPtr;
		newObjv[1] = nullPtr;
		Tcl_IncrRefCount(cursorPtr);
		Tcl_IncrRefCount(nullPtr);
		ConfigureMenu(menuPtr->interp, cloneMenuRefPtr->menuPtr,
			2, newObjv);
		Tcl_DecrRefCount(cursorPtr);
		Tcl_DecrRefCount(nullPtr);
	    }

	    TkpSetWindowMenuBar(tkwin, menuBarPtr);
	    Tcl_DecrRefCount(cloneMenuPtr);
	    Tcl_DecrRefCount(menubarPtr);
	    Tcl_DecrRefCount(windowNamePtr);
	} else {
	    TkpSetWindowMenuBar(tkwin, NULL);
	}

	/*
	 * Add this window to the menu's list of windows that refer to this
	 * menu.
	 */

	topLevelListPtr = (TkMenuTopLevelList *)ckalloc(sizeof(TkMenuTopLevelList));
	topLevelListPtr->tkwin = tkwin;
	topLevelListPtr->nextPtr = menuRefPtr->topLevelListPtr;
	menuRefPtr->topLevelListPtr = topLevelListPtr;
    } else {
	TkpSetWindowMenuBar(tkwin, NULL);
    }
    TkpSetMainMenubar(interp, tkwin, menuName);
}

/*
 *----------------------------------------------------------------------
 *
 * DestroyMenuHashTable --
 *
 *	Called when an interp is deleted and a menu hash table has been set in
 *	it.
 *
 * Results:
 *	None.
 *
 * Side effects:
 *	The hash table is destroyed.
 *
 *----------------------------------------------------------------------
 */

static void
DestroyMenuHashTable(
    ClientData clientData,	/* The menu hash table we are destroying. */
    Tcl_Interp *dummy)		/* The interpreter we are destroying. */
{
    (void)dummy;

<<<<<<< HEAD
    Tcl_DeleteHashTable((Tcl_HashTable *)clientData);
=======
    Tcl_DeleteHashTable(clientData);
>>>>>>> 22438af8
    ckfree(clientData);
}

/*
 *----------------------------------------------------------------------
 *
 * TkGetMenuHashTable --
 *
 *	For a given interp, give back the menu hash table that goes with it.
 *	If the hash table does not exist, it is created.
 *
 * Results:
 *	Returns a hash table pointer.
 *
 * Side effects:
 *	A new hash table is created if there were no table in the interp
 *	originally.
 *
 *----------------------------------------------------------------------
 */

Tcl_HashTable *
TkGetMenuHashTable(
    Tcl_Interp *interp)		/* The interp we need the hash table in.*/
{
    Tcl_HashTable *menuTablePtr = (Tcl_HashTable *)
	    Tcl_GetAssocData(interp, MENU_HASH_KEY, NULL);

    if (menuTablePtr == NULL) {
	menuTablePtr = (Tcl_HashTable *)ckalloc(sizeof(Tcl_HashTable));
	Tcl_InitHashTable(menuTablePtr, TCL_STRING_KEYS);
	Tcl_SetAssocData(interp, MENU_HASH_KEY, DestroyMenuHashTable,
		menuTablePtr);
    }
    return menuTablePtr;
}

/*
 *----------------------------------------------------------------------
 *
 * TkCreateMenuReferences --
 *
 *	Given a pathname, gives back a pointer to a TkMenuReferences
 *	structure. If a reference is not already in the hash table, one is
 *	created.
 *
 * Results:
 *	Returns a pointer to a menu reference structure. Should not be freed
 *	by calller; when a field of the reference is cleared,
 *	TkFreeMenuReferences should be called.
 *
 * Side effects:
 *	A new hash table entry is created if there were no references to the
 *	menu originally.
 *
 *----------------------------------------------------------------------
 */

TkMenuReferences *
TkCreateMenuReferences(
    Tcl_Interp *interp,
    const char *pathName)		/* The path of the menu widget. */
{
    Tcl_HashEntry *hashEntryPtr;
    TkMenuReferences *menuRefPtr;
    int newEntry;
    Tcl_HashTable *menuTablePtr = TkGetMenuHashTable(interp);

    hashEntryPtr = Tcl_CreateHashEntry(menuTablePtr, pathName, &newEntry);
    if (newEntry) {
    	menuRefPtr = (TkMenuReferences *)ckalloc(sizeof(TkMenuReferences));
    	menuRefPtr->menuPtr = NULL;
    	menuRefPtr->topLevelListPtr = NULL;
    	menuRefPtr->parentEntryPtr = NULL;
    	menuRefPtr->hashEntryPtr = hashEntryPtr;
    	Tcl_SetHashValue(hashEntryPtr, menuRefPtr);
    } else {
    	menuRefPtr = (TkMenuReferences *)Tcl_GetHashValue(hashEntryPtr);
    }
    return menuRefPtr;
}

/*
 *----------------------------------------------------------------------
 *
 * TkFindMenuReferences --
 *
 *	Given a pathname, gives back a pointer to the TkMenuReferences
 *	structure.
 *
 * Results:
 *	Returns a pointer to a menu reference structure. Should not be freed
 *	by calller; when a field of the reference is cleared,
 *	TkFreeMenuReferences should be called. Returns NULL if no reference
 *	with this pathname exists.
 *
 * Side effects:
 *	None.
 *
 *----------------------------------------------------------------------
 */

TkMenuReferences *
TkFindMenuReferences(
    Tcl_Interp *interp,		/* The interp the menu is living in. */
    const char *pathName)	/* The path of the menu widget. */
{
    Tcl_HashEntry *hashEntryPtr;
    TkMenuReferences *menuRefPtr = NULL;
    Tcl_HashTable *menuTablePtr;

    menuTablePtr = TkGetMenuHashTable(interp);
    hashEntryPtr = Tcl_FindHashEntry(menuTablePtr, pathName);
    if (hashEntryPtr != NULL) {
    	menuRefPtr = (TkMenuReferences *)Tcl_GetHashValue(hashEntryPtr);
    }
    return menuRefPtr;
}

/*
 *----------------------------------------------------------------------
 *
 * TkFindMenuReferencesObj --
 *
 *	Given a pathname, gives back a pointer to the TkMenuReferences
 *	structure.
 *
 * Results:
 *	Returns a pointer to a menu reference structure. Should not be freed
 *	by calller; when a field of the reference is cleared,
 *	TkFreeMenuReferences should be called. Returns NULL if no reference
 *	with this pathname exists.
 *
 * Side effects:
 *	None.
 *
 *----------------------------------------------------------------------
 */

TkMenuReferences *
TkFindMenuReferencesObj(
    Tcl_Interp *interp,		/* The interp the menu is living in. */
    Tcl_Obj *objPtr)		/* The path of the menu widget. */
{
    const char *pathName = Tcl_GetString(objPtr);

    return TkFindMenuReferences(interp, pathName);
}

/*
 *----------------------------------------------------------------------
 *
 * TkFreeMenuReferences --
 *
 *	This is called after one of the fields in a menu reference is cleared.
 *	It cleans up the ref if it is now empty.
 *
 * Results:
 *	Returns 1 if the references structure was freed, and 0 otherwise.
 *
 * Side effects:
 *	If this is the last field to be cleared, the menu ref is taken out of
 *	the hash table.
 *
 *----------------------------------------------------------------------
 */

int
TkFreeMenuReferences(
    TkMenuReferences *menuRefPtr)
				/* The menu reference to free. */
{
    if ((menuRefPtr->menuPtr == NULL)
    	    && (menuRefPtr->parentEntryPtr == NULL)
    	    && (menuRefPtr->topLevelListPtr == NULL)) {
    	Tcl_DeleteHashEntry(menuRefPtr->hashEntryPtr);
    	ckfree(menuRefPtr);
	return 1;
    }
    return 0;
}

/*
 *----------------------------------------------------------------------
 *
 * DeleteMenuCloneEntries --
 *
 *	For every clone in this clone chain, delete the menu entries given by
 *	the parameters.
 *
 * Results:
 *	None.
 *
 * Side effects:
 *	The appropriate entries are deleted from all clones of this menu.
 *
 *----------------------------------------------------------------------
 */

static void
DeleteMenuCloneEntries(
    TkMenu *menuPtr,		/* The menu the command was issued with. */
    int	first,			/* The zero-based first entry in the set of
				 * entries to delete. */
    int last)			/* The zero-based last entry. */
{
    TkMenu *menuListPtr;
    int numDeleted, i, j;

    numDeleted = last + 1 - first;
    for (menuListPtr = menuPtr->masterMenuPtr; menuListPtr != NULL;
	    menuListPtr = menuListPtr->nextInstancePtr) {
	for (i = last; i >= first; i--) {
	    Tcl_EventuallyFree(menuListPtr->entries[i], (Tcl_FreeProc *) DestroyMenuEntry);
	}
	for (i = last + 1; i < (int)menuListPtr->numEntries; i++) {
	    j = i - numDeleted;
	    menuListPtr->entries[j] = menuListPtr->entries[i];
	    menuListPtr->entries[j]->index = j;
	}
	menuListPtr->numEntries -= numDeleted;
	if (menuListPtr->numEntries == 0) {
	    ckfree(menuListPtr->entries);
	    menuListPtr->entries = NULL;
	}
	if (((int)menuListPtr->active >= first)
		&& ((int)menuListPtr->active <= last)) {
	    menuListPtr->active = -1;
	} else if ((int)menuListPtr->active > last) {
	    menuListPtr->active -= numDeleted;
	}
	TkEventuallyRecomputeMenu(menuListPtr);
    }
}

/*
 *----------------------------------------------------------------------
 *
 * MenuCleanup --
 *
 *	Resets menusInitialized to allow Tk to be finalized and reused without
 *	the DLL being unloaded.
 *
 * Results:
 *	None.
 *
 * Side effects:
 *	None.
 *
 *----------------------------------------------------------------------
 */

static void
<<<<<<< HEAD
TkMenuCleanup(
=======
MenuCleanup(
>>>>>>> 22438af8
    ClientData dummy)
{
    (void)dummy;

    menusInitialized = 0;
}

/*
 *----------------------------------------------------------------------
 *
 * TkMenuInit --
 *
 *	Sets up the hash tables and the variables used by the menu package.
 *
 * Results:
 *	None.
 *
 * Side effects:
 *	lastMenuID gets initialized, and the parent hash and the command hash
 *	are allocated.
 *
 *----------------------------------------------------------------------
 */

void
TkMenuInit(void)
{
    ThreadSpecificData *tsdPtr = (ThreadSpecificData *)
	    Tcl_GetThreadData(&dataKey, sizeof(ThreadSpecificData));

    if (!menusInitialized) {
	Tcl_MutexLock(&menuMutex);
	if (!menusInitialized) {
	    TkpMenuInit();
	    menusInitialized = 1;
	}

	/*
	 * Make sure we cleanup on finalize.
	 */

	TkCreateExitHandler((Tcl_ExitProc *) MenuCleanup, NULL);
	Tcl_MutexUnlock(&menuMutex);
    }
    if (!tsdPtr->menusInitialized) {
	TkpMenuThreadInit();
	tsdPtr->menuOptionTable =
		Tk_CreateOptionTable(NULL, tkMenuConfigSpecs);
	tsdPtr->entryOptionTables[TEAROFF_ENTRY] =
		Tk_CreateOptionTable(NULL, specsArray[TEAROFF_ENTRY]);
	tsdPtr->entryOptionTables[COMMAND_ENTRY] =
		Tk_CreateOptionTable(NULL, specsArray[COMMAND_ENTRY]);
	tsdPtr->entryOptionTables[CASCADE_ENTRY] =
		Tk_CreateOptionTable(NULL, specsArray[CASCADE_ENTRY]);
	tsdPtr->entryOptionTables[SEPARATOR_ENTRY] =
		Tk_CreateOptionTable(NULL, specsArray[SEPARATOR_ENTRY]);
	tsdPtr->entryOptionTables[RADIO_BUTTON_ENTRY] =
		Tk_CreateOptionTable(NULL, specsArray[RADIO_BUTTON_ENTRY]);
	tsdPtr->entryOptionTables[CHECK_BUTTON_ENTRY] =
		Tk_CreateOptionTable(NULL, specsArray[CHECK_BUTTON_ENTRY]);
	tsdPtr->menusInitialized = 1;
    }
}

/*
 * Local Variables:
 * mode: c
 * c-basic-offset: 4
 * fill-column: 78
 * End:
 */<|MERGE_RESOLUTION|>--- conflicted
+++ resolved
@@ -624,11 +624,7 @@
     int objc,			/* Number of arguments. */
     Tcl_Obj *const objv[])	/* Argument strings. */
 {
-<<<<<<< HEAD
     TkMenu *menuPtr = (TkMenu *)clientData;
-=======
-    TkMenu *menuPtr = clientData;
->>>>>>> 22438af8
     TkMenuEntry *mePtr;
     int result = TCL_OK;
     int option;
@@ -1404,11 +1400,7 @@
 DestroyMenuEntry(
     void *memPtr)		/* Pointer to entry to be freed. */
 {
-<<<<<<< HEAD
     TkMenuEntry *mePtr = (TkMenuEntry *)memPtr;
-=======
-    TkMenuEntry *mePtr = memPtr;
->>>>>>> 22438af8
     TkMenu *menuPtr = mePtr->menuPtr;
 
     if (menuPtr->postedCascade == mePtr) {
@@ -3353,11 +3345,7 @@
 {
     (void)dummy;
 
-<<<<<<< HEAD
     Tcl_DeleteHashTable((Tcl_HashTable *)clientData);
-=======
-    Tcl_DeleteHashTable(clientData);
->>>>>>> 22438af8
     ckfree(clientData);
 }
 @@ -3618,11 +3606,7 @@
  */
 
 static void
-<<<<<<< HEAD
-TkMenuCleanup(
-=======
 MenuCleanup(
->>>>>>> 22438af8
     ClientData dummy)
 {
     (void)dummy;
