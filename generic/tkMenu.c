/*
 * tkMenu.c --
 *
 * This file contains most of the code for implementing menus in Tk. It takes
 * care of all of the generic (platform-independent) parts of menus, and is
 * supplemented by platform-specific files. The geometry calculation and
 * drawing code for menus is in the file tkMenuDraw.c
 *
 * Copyright (c) 1990-1994 The Regents of the University of California.
 * Copyright (c) 1994-1998 Sun Microsystems, Inc.
 *
 * See the file "license.terms" for information on usage and redistribution of
 * this file, and for a DISCLAIMER OF ALL WARRANTIES.
 */

/*
 * Notes on implementation of menus:
 *
 * Menus can be used in three ways:
 * - as a popup menu, either as part of a menubutton or standalone.
 * - as a menubar. The menu's cascade items are arranged according to the
 *   specific platform to provide the user access to the menus at all times
 * - as a tearoff palette. This is a window with the menu's items in it.
 *
 * The goal is to provide the Tk developer with a way to use a common set of
 * menus for all of these tasks.
 *
 * In order to make the bindings for cascade menus work properly under Unix,
 * the cascade menus' pathnames must be proper children of the menu that they
 * are cascade from. So if there is a menu .m, and it has two cascades
 * labelled "File" and "Edit", the cascade menus might have the pathnames
 * .m.file and .m.edit. Another constraint is that the menus used for menubars
 * must be children of the toplevel widget that they are attached to. And on
 * the Macintosh, the platform specific menu handle for cascades attached to a
 * menu bar must have a title that matches the label for the cascade menu.
 *
 * To handle all of the constraints, Tk menubars and tearoff menus are
 * implemented using menu clones. Menu clones are full menus in their own
 * right; they have a Tk window and pathname associated with them; they have a
 * TkMenu structure and array of entries. However, they are linked with the
 * original menu that they were cloned from. The reflect the attributes of the
 * original, or "master", menu. So if an item is added to a menu, and that
 * menu has clones, then the item must be added to all of its clones also.
 * Menus are cloned when a menu is torn-off or when a menu is assigned as a
 * menubar using the "-menu" option of the toplevel's pathname configure
 * subcommand. When a clone is destroyed, only the clone is destroyed, but
 * when the master menu is destroyed, all clones are also destroyed. This
 * allows the developer to just deal with one set of menus when creating and
 * destroying.
 *
 * Clones are rather tricky when a menu with cascade entries is cloned (such
 * as a menubar). Not only does the menu have to be cloned, but each cascade
 * entry's corresponding menu must also be cloned. This maintains the pathname
 * parent-child hierarchy necessary for menubars and toplevels to work. This
 * leads to several special cases:
 *
 * 1. When a new menu is created, and it is pointed to by cascade entries in
 * cloned menus, the new menu has to be cloned to parallel the cascade
 * structure.
 * 2. When a cascade item is added to a menu that has been cloned, and the
 * menu that the cascade item points to exists, that menu has to be cloned.
 * 3. When the menu that a cascade entry points to is changed, the old cloned
 * cascade menu has to be discarded, and the new one has to be cloned.
 */

#if 0

/*
 * used only to test for old config code
 */

#define __NO_OLD_CONFIG
#endif

#include "tkInt.h"
#include "tkMenu.h"

#define MENU_HASH_KEY "tkMenus"

typedef struct ThreadSpecificData {
    int menusInitialized;	/* Flag indicates whether thread-specific
				 * elements of the Windows Menu module have
				 * been initialized. */
} ThreadSpecificData;
static Tcl_ThreadDataKey dataKey;

/*
 * The following flag indicates whether the process-wide state for the Menu
 * module has been intialized. The Mutex protects access to that flag.
 */

static int menusInitialized;
TCL_DECLARE_MUTEX(menuMutex)

/*
 * Configuration specs for individual menu entries. If this changes, be sure
 * to update code in TkpMenuInit that changes the font string entry.
 */

<<<<<<< HEAD
char *tkMenuStateStrings[] = {"active", "normal", "disabled", NULL};
=======
CONST char *tkMenuStateStrings[] = {"active", "normal", "disabled", (char *) NULL};
>>>>>>> 00e5f8f5

static CONST char *menuEntryTypeStrings[] = {
    "cascade", "checkbutton", "command", "radiobutton", "separator", NULL
};

/*
 * The following table defines the legal values for the -compound option. It
 * is used with the "enum compound" declaration in tkMenu.h
 */

<<<<<<< HEAD
static char *compoundStrings[] = {
    "bottom", "center", "left", "none", "right", "top", NULL
=======
static const char *compoundStrings[] = {
    "bottom", "center", "left", "none", "right", "top", (char *) NULL
>>>>>>> 00e5f8f5
};

static const Tk_OptionSpec tkBasicMenuEntryConfigSpecs[] = {
    {TK_OPTION_BORDER, "-activebackground", NULL, NULL,
	DEF_MENU_ENTRY_ACTIVE_BG, Tk_Offset(TkMenuEntry, activeBorderPtr), -1,
	TK_OPTION_NULL_OK},
    {TK_OPTION_COLOR, "-activeforeground", NULL, NULL,
	DEF_MENU_ENTRY_ACTIVE_FG,
	Tk_Offset(TkMenuEntry, activeFgPtr), -1, TK_OPTION_NULL_OK},
    {TK_OPTION_STRING, "-accelerator", NULL, NULL,
	DEF_MENU_ENTRY_ACCELERATOR,
	Tk_Offset(TkMenuEntry, accelPtr), -1, TK_OPTION_NULL_OK},
    {TK_OPTION_BORDER, "-background", NULL, NULL,
	DEF_MENU_ENTRY_BG,
	Tk_Offset(TkMenuEntry, borderPtr), -1, TK_OPTION_NULL_OK},
    {TK_OPTION_BITMAP, "-bitmap", NULL, NULL,
	DEF_MENU_ENTRY_BITMAP,
	Tk_Offset(TkMenuEntry, bitmapPtr), -1, TK_OPTION_NULL_OK},
    {TK_OPTION_BOOLEAN, "-columnbreak", NULL, NULL,
	DEF_MENU_ENTRY_COLUMN_BREAK,
	-1, Tk_Offset(TkMenuEntry, columnBreak)},
    {TK_OPTION_STRING, "-command", NULL, NULL,
	DEF_MENU_ENTRY_COMMAND,
	Tk_Offset(TkMenuEntry, commandPtr), -1, TK_OPTION_NULL_OK},
    {TK_OPTION_STRING_TABLE, "-compound", "compound", "Compound",
	DEF_MENU_ENTRY_COMPOUND, -1, Tk_Offset(TkMenuEntry, compound), 0,
	(ClientData) compoundStrings, 0},
    {TK_OPTION_FONT, "-font", NULL, NULL,
	DEF_MENU_ENTRY_FONT,
	Tk_Offset(TkMenuEntry, fontPtr), -1, TK_OPTION_NULL_OK},
    {TK_OPTION_COLOR, "-foreground", NULL, NULL,
	DEF_MENU_ENTRY_FG,
	Tk_Offset(TkMenuEntry, fgPtr), -1, TK_OPTION_NULL_OK},
    {TK_OPTION_BOOLEAN, "-hidemargin", NULL, NULL,
	DEF_MENU_ENTRY_HIDE_MARGIN,
	-1, Tk_Offset(TkMenuEntry, hideMargin)},
    {TK_OPTION_STRING, "-image", NULL, NULL,
	DEF_MENU_ENTRY_IMAGE,
	Tk_Offset(TkMenuEntry, imagePtr), -1, TK_OPTION_NULL_OK},
    {TK_OPTION_STRING, "-label", NULL, NULL,
	DEF_MENU_ENTRY_LABEL,
	Tk_Offset(TkMenuEntry, labelPtr), -1, 0},
    {TK_OPTION_STRING_TABLE, "-state", NULL, NULL,
	DEF_MENU_ENTRY_STATE,
	-1, Tk_Offset(TkMenuEntry, state), 0,
	(ClientData) tkMenuStateStrings},
    {TK_OPTION_INT, "-underline", NULL, NULL,
	DEF_MENU_ENTRY_UNDERLINE, -1, Tk_Offset(TkMenuEntry, underline)},
    {TK_OPTION_END}
};

static const Tk_OptionSpec tkSeparatorEntryConfigSpecs[] = {
    {TK_OPTION_BORDER, "-background", NULL, NULL,
	DEF_MENU_ENTRY_BG,
	Tk_Offset(TkMenuEntry, borderPtr), -1, TK_OPTION_NULL_OK},
    {TK_OPTION_END}
};

static const Tk_OptionSpec tkCheckButtonEntryConfigSpecs[] = {
    {TK_OPTION_BOOLEAN, "-indicatoron", NULL, NULL,
	DEF_MENU_ENTRY_INDICATOR,
	-1, Tk_Offset(TkMenuEntry, indicatorOn)},
    {TK_OPTION_STRING, "-offvalue", NULL, NULL,
	DEF_MENU_ENTRY_OFF_VALUE,
	Tk_Offset(TkMenuEntry, offValuePtr), -1},
    {TK_OPTION_STRING, "-onvalue", NULL, NULL,
	DEF_MENU_ENTRY_ON_VALUE,
	Tk_Offset(TkMenuEntry, onValuePtr), -1},
    {TK_OPTION_COLOR, "-selectcolor", NULL, NULL,
	DEF_MENU_ENTRY_SELECT,
	Tk_Offset(TkMenuEntry, indicatorFgPtr), -1, TK_OPTION_NULL_OK},
    {TK_OPTION_STRING, "-selectimage", NULL, NULL,
	DEF_MENU_ENTRY_SELECT_IMAGE,
	Tk_Offset(TkMenuEntry, selectImagePtr), -1, TK_OPTION_NULL_OK},
    {TK_OPTION_STRING, "-variable", NULL, NULL,
	DEF_MENU_ENTRY_CHECK_VARIABLE,
	Tk_Offset(TkMenuEntry, namePtr), -1, TK_OPTION_NULL_OK},
    {TK_OPTION_END, NULL, NULL, NULL,
	NULL, 0, -1, 0, (ClientData) tkBasicMenuEntryConfigSpecs}
};

static const Tk_OptionSpec tkRadioButtonEntryConfigSpecs[] = {
    {TK_OPTION_BOOLEAN, "-indicatoron", NULL, NULL,
	DEF_MENU_ENTRY_INDICATOR,
	-1, Tk_Offset(TkMenuEntry, indicatorOn)},
    {TK_OPTION_COLOR, "-selectcolor", NULL, NULL,
	DEF_MENU_ENTRY_SELECT,
	Tk_Offset(TkMenuEntry, indicatorFgPtr), -1, TK_OPTION_NULL_OK},
    {TK_OPTION_STRING, "-selectimage", NULL, NULL,
	DEF_MENU_ENTRY_SELECT_IMAGE,
	Tk_Offset(TkMenuEntry, selectImagePtr), -1, TK_OPTION_NULL_OK},
    {TK_OPTION_STRING, "-value", NULL, NULL,
	DEF_MENU_ENTRY_VALUE,
	Tk_Offset(TkMenuEntry, onValuePtr), -1, TK_OPTION_NULL_OK},
    {TK_OPTION_STRING, "-variable", NULL, NULL,
	DEF_MENU_ENTRY_RADIO_VARIABLE,
	Tk_Offset(TkMenuEntry, namePtr), -1, 0},
    {TK_OPTION_END, NULL, NULL, NULL,
	NULL, 0, -1, 0, (ClientData) tkBasicMenuEntryConfigSpecs}
};

static const Tk_OptionSpec tkCascadeEntryConfigSpecs[] = {
    {TK_OPTION_STRING, "-menu", NULL, NULL,
	DEF_MENU_ENTRY_MENU,
	Tk_Offset(TkMenuEntry, namePtr), -1, TK_OPTION_NULL_OK},
    {TK_OPTION_END, NULL, NULL, NULL,
	NULL, 0, -1, 0, (ClientData) tkBasicMenuEntryConfigSpecs}
};

static const Tk_OptionSpec tkTearoffEntryConfigSpecs[] = {
    {TK_OPTION_BORDER, "-background", NULL, NULL,
	DEF_MENU_ENTRY_BG,
	Tk_Offset(TkMenuEntry, borderPtr), -1, TK_OPTION_NULL_OK},
    {TK_OPTION_STRING_TABLE, "-state", NULL, NULL,
	DEF_MENU_ENTRY_STATE, -1, Tk_Offset(TkMenuEntry, state), 0,
	(ClientData) tkMenuStateStrings},
    {TK_OPTION_END}
};

static const Tk_OptionSpec *specsArray[] = {
    tkCascadeEntryConfigSpecs, tkCheckButtonEntryConfigSpecs,
    tkBasicMenuEntryConfigSpecs, tkRadioButtonEntryConfigSpecs,
    tkSeparatorEntryConfigSpecs, tkTearoffEntryConfigSpecs
};

/*
 * Menu type strings for use with Tcl_GetIndexFromObj.
 */

static const char *menuTypeStrings[] = {
    "normal", "tearoff", "menubar", NULL
};

static const Tk_OptionSpec tkMenuConfigSpecs[] = {
    {TK_OPTION_BORDER, "-activebackground", "activeBackground",
	"Foreground", DEF_MENU_ACTIVE_BG_COLOR,
	Tk_Offset(TkMenu, activeBorderPtr), -1, 0,
	(ClientData) DEF_MENU_ACTIVE_BG_MONO},
    {TK_OPTION_PIXELS, "-activeborderwidth", "activeBorderWidth",
	"BorderWidth", DEF_MENU_ACTIVE_BORDER_WIDTH,
	Tk_Offset(TkMenu, activeBorderWidthPtr), -1},
    {TK_OPTION_COLOR, "-activeforeground", "activeForeground",
	"Background", DEF_MENU_ACTIVE_FG_COLOR,
	Tk_Offset(TkMenu, activeFgPtr), -1, 0,
	(ClientData) DEF_MENU_ACTIVE_FG_MONO},
    {TK_OPTION_BORDER, "-background", "background", "Background",
	DEF_MENU_BG_COLOR, Tk_Offset(TkMenu, borderPtr), -1, 0,
	(ClientData) DEF_MENU_BG_MONO},
    {TK_OPTION_SYNONYM, "-bd", NULL, NULL,
	NULL, 0, -1, 0, (ClientData) "-borderwidth"},
    {TK_OPTION_SYNONYM, "-bg", NULL, NULL,
	NULL, 0, -1, 0, (ClientData) "-background"},
    {TK_OPTION_PIXELS, "-borderwidth", "borderWidth", "BorderWidth",
	DEF_MENU_BORDER_WIDTH,
	Tk_Offset(TkMenu, borderWidthPtr), -1, 0},
    {TK_OPTION_CURSOR, "-cursor", "cursor", "Cursor",
	DEF_MENU_CURSOR,
	Tk_Offset(TkMenu, cursorPtr), -1, TK_OPTION_NULL_OK},
    {TK_OPTION_COLOR, "-disabledforeground", "disabledForeground",
	"DisabledForeground", DEF_MENU_DISABLED_FG_COLOR,
	Tk_Offset(TkMenu, disabledFgPtr), -1, TK_OPTION_NULL_OK,
	(ClientData) DEF_MENU_DISABLED_FG_MONO},
    {TK_OPTION_SYNONYM, "-fg", NULL, NULL,
	NULL, 0, -1, 0, (ClientData) "-foreground"},
    {TK_OPTION_FONT, "-font", "font", "Font",
	DEF_MENU_FONT, Tk_Offset(TkMenu, fontPtr), -1},
    {TK_OPTION_COLOR, "-foreground", "foreground", "Foreground",
	DEF_MENU_FG, Tk_Offset(TkMenu, fgPtr), -1},
    {TK_OPTION_STRING, "-postcommand", "postCommand", "Command",
	DEF_MENU_POST_COMMAND,
	Tk_Offset(TkMenu, postCommandPtr), -1, TK_OPTION_NULL_OK},
    {TK_OPTION_RELIEF, "-relief", "relief", "Relief",
	DEF_MENU_RELIEF, Tk_Offset(TkMenu, reliefPtr), -1},
    {TK_OPTION_COLOR, "-selectcolor", "selectColor", "Background",
	DEF_MENU_SELECT_COLOR, Tk_Offset(TkMenu, indicatorFgPtr), -1, 0,
	(ClientData) DEF_MENU_SELECT_MONO},
    {TK_OPTION_STRING, "-takefocus", "takeFocus", "TakeFocus",
	DEF_MENU_TAKE_FOCUS,
	Tk_Offset(TkMenu, takeFocusPtr), -1, TK_OPTION_NULL_OK},
    {TK_OPTION_BOOLEAN, "-tearoff", "tearOff", "TearOff",
	DEF_MENU_TEAROFF, -1, Tk_Offset(TkMenu, tearoff)},
    {TK_OPTION_STRING, "-tearoffcommand", "tearOffCommand",
	"TearOffCommand", DEF_MENU_TEAROFF_CMD,
	Tk_Offset(TkMenu, tearoffCommandPtr), -1, TK_OPTION_NULL_OK},
    {TK_OPTION_STRING, "-title", "title", "Title",
	DEF_MENU_TITLE,	 Tk_Offset(TkMenu, titlePtr), -1,
	TK_OPTION_NULL_OK},
    {TK_OPTION_STRING_TABLE, "-type", "type", "Type",
	DEF_MENU_TYPE, Tk_Offset(TkMenu, menuTypePtr), -1, TK_OPTION_NULL_OK,
	(ClientData) menuTypeStrings},
    {TK_OPTION_END}
};

/*
 * Command line options. Put here because MenuCmd has to look at them along
 * with MenuWidgetObjCmd.
 */

static CONST char *menuOptions[] = {
    "activate", "add", "cget", "clone", "configure", "delete", "entrycget",
    "entryconfigure", "index", "insert", "invoke", "post", "postcascade",
    "type", "unpost", "xposition", "yposition", NULL
};
enum options {
    MENU_ACTIVATE, MENU_ADD, MENU_CGET, MENU_CLONE, MENU_CONFIGURE,
    MENU_DELETE, MENU_ENTRYCGET, MENU_ENTRYCONFIGURE, MENU_INDEX,
    MENU_INSERT, MENU_INVOKE, MENU_POST, MENU_POSTCASCADE, MENU_TYPE,
    MENU_UNPOST, MENU_XPOSITION, MENU_YPOSITION
};

/*
 * Prototypes for static functions in this file:
 */

static int		CloneMenu(TkMenu *menuPtr, Tcl_Obj *newMenuName,
			    Tcl_Obj *newMenuTypeString);
static int		ConfigureMenu(Tcl_Interp *interp, TkMenu *menuPtr,
			    int objc, Tcl_Obj *CONST objv[]);
static int		ConfigureMenuCloneEntries(Tcl_Interp *interp,
			    TkMenu *menuPtr, int index,
			    int objc, Tcl_Obj *CONST objv[]);
static int		ConfigureMenuEntry(TkMenuEntry *mePtr,
			    int objc, Tcl_Obj *CONST objv[]);
static void		DeleteMenuCloneEntries(TkMenu *menuPtr,
			    int first, int last);
static void		DestroyMenuHashTable(ClientData clientData,
			    Tcl_Interp *interp);
static void		DestroyMenuInstance(TkMenu *menuPtr);
static void		DestroyMenuEntry(char *memPtr);
static int		GetIndexFromCoords(Tcl_Interp *interp, TkMenu *menuPtr,
			    char *string, int *indexPtr);
static int		MenuDoYPosition(Tcl_Interp *interp,
			    TkMenu *menuPtr, Tcl_Obj *objPtr);
static int		MenuDoXPosition(Tcl_Interp *interp,
			    TkMenu *menuPtr, Tcl_Obj *objPtr);
static int		MenuAddOrInsert(Tcl_Interp *interp,
			    TkMenu *menuPtr, Tcl_Obj *indexPtr, int objc,
			    Tcl_Obj *CONST objv[]);
static int		MenuCmd(ClientData clientData, Tcl_Interp *interp,
			    int objc, Tcl_Obj *CONST objv[]);
static void		MenuCmdDeletedProc(ClientData clientData);
static TkMenuEntry *	MenuNewEntry(TkMenu *menuPtr, int index, int type);
static char *		MenuVarProc(ClientData clientData,
			    Tcl_Interp *interp, CONST char *name1,
			    CONST char *name2, int flags);
static int		MenuWidgetObjCmd(ClientData clientData,
			    Tcl_Interp *interp, int objc,
			    Tcl_Obj *CONST objv[]);
static void		MenuWorldChanged(ClientData instanceData);
static int		PostProcessEntry(TkMenuEntry *mePtr);
static void		RecursivelyDeleteMenu(TkMenu *menuPtr);
static void		UnhookCascadeEntry(TkMenuEntry *mePtr);
static void		TkMenuCleanup(ClientData unused);

/*
 * The structure below is a list of procs that respond to certain window
 * manager events. One of these includes a font change, which forces the
 * geometry proc to be called.
 */

static Tk_ClassProcs menuClass = {
    sizeof(Tk_ClassProcs),	/* size */
    MenuWorldChanged		/* worldChangedProc */
};

/*
 *--------------------------------------------------------------
 *
 * TkCreateMenuCmd --
 *
 *	Called by Tk at initialization time to create the menu command.
 *
 * Results:
 *	A standard Tcl result.
 *
 * Side effects:
 *	See the user documentation.
 *
 *--------------------------------------------------------------
 */

static void
FreeOptionTables(
    ClientData clientData,
    Tcl_Interp *interp)
{
    ckfree(clientData);
}

int
TkCreateMenuCmd(
    Tcl_Interp *interp)		/* Interpreter we are creating the command
				 * in. */
{
    TkMenuOptionTables *optionTablesPtr =
	    (TkMenuOptionTables *) ckalloc(sizeof(TkMenuOptionTables));

    optionTablesPtr->menuOptionTable =
	    Tk_CreateOptionTable(interp, tkMenuConfigSpecs);
    optionTablesPtr->entryOptionTables[TEAROFF_ENTRY] =
	    Tk_CreateOptionTable(interp, specsArray[TEAROFF_ENTRY]);
    optionTablesPtr->entryOptionTables[COMMAND_ENTRY] =
	    Tk_CreateOptionTable(interp, specsArray[COMMAND_ENTRY]);
    optionTablesPtr->entryOptionTables[CASCADE_ENTRY] =
	    Tk_CreateOptionTable(interp, specsArray[CASCADE_ENTRY]);
    optionTablesPtr->entryOptionTables[SEPARATOR_ENTRY] =
	    Tk_CreateOptionTable(interp, specsArray[SEPARATOR_ENTRY]);
    optionTablesPtr->entryOptionTables[RADIO_BUTTON_ENTRY] =
	    Tk_CreateOptionTable(interp, specsArray[RADIO_BUTTON_ENTRY]);
    optionTablesPtr->entryOptionTables[CHECK_BUTTON_ENTRY] =
	    Tk_CreateOptionTable(interp, specsArray[CHECK_BUTTON_ENTRY]);

    Tcl_CreateObjCommand(interp, "menu", MenuCmd, optionTablesPtr, 0);
    Tcl_CallWhenDeleted(interp, FreeOptionTables, optionTablesPtr);

    if (Tcl_IsSafe(interp)) {
	Tcl_HideCommand(interp, "menu", "menu");
    }

    return TCL_OK;
}

/*
 *--------------------------------------------------------------
 *
 * MenuCmd --
 *
 *	This function is invoked to process the "menu" Tcl command. See the
 *	user documentation for details on what it does.
 *
 * Results:
 *	A standard Tcl result.
 *
 * Side effects:
 *	See the user documentation.
 *
 *--------------------------------------------------------------
 */

static int
MenuCmd(
    ClientData clientData,	/* Main window associated with interpreter. */
    Tcl_Interp *interp,		/* Current interpreter. */
    int objc,			/* Number of arguments. */
    Tcl_Obj *CONST objv[])	/* Argument strings. */
{
    Tk_Window tkwin = Tk_MainWindow(interp);
    Tk_Window newWin;
    register TkMenu *menuPtr;
    TkMenuReferences *menuRefPtr;
    int i, index, toplevel;
    char *windowName;
    static CONST char *typeStringList[] = {"-type", NULL};
    TkMenuOptionTables *optionTablesPtr = (TkMenuOptionTables *) clientData;

    if (objc < 2) {
	Tcl_WrongNumArgs(interp, 1, objv, "pathName ?options?");
	return TCL_ERROR;
    }

    TkMenuInit();

    toplevel = 1;
    for (i = 2; i < (objc - 1); i++) {
	if (Tcl_GetIndexFromObj(NULL, objv[i], typeStringList, NULL, 0, &index)
		!= TCL_ERROR) {
	    if ((Tcl_GetIndexFromObj(NULL, objv[i + 1], menuTypeStrings, NULL,
		    0, &index) == TCL_OK) && (index == MENUBAR)) {
		toplevel = 0;
	    }
	    break;
	}
    }

    windowName = Tcl_GetString(objv[1]);
    newWin = Tk_CreateWindowFromPath(interp, tkwin, windowName,
	    toplevel ? "" : NULL);
    if (newWin == NULL) {
	return TCL_ERROR;
    }

    /*
     * Initialize the data structure for the menu. Note that the menuPtr is
     * eventually freed in 'TkMenuEventProc' in tkMenuDraw.c, when
     * Tcl_EventuallyFree is called.
     */

    menuPtr = (TkMenu *) ckalloc(sizeof(TkMenu));
    memset(menuPtr, 0, sizeof(TkMenu));
    menuPtr->tkwin = newWin;
    menuPtr->display = Tk_Display(newWin);
    menuPtr->interp = interp;
    menuPtr->widgetCmd = Tcl_CreateObjCommand(interp,
	    Tk_PathName(menuPtr->tkwin), MenuWidgetObjCmd,
	    (ClientData) menuPtr, MenuCmdDeletedProc);
    menuPtr->active = -1;
    menuPtr->cursorPtr = None;
    menuPtr->masterMenuPtr = menuPtr;
    menuPtr->menuType = UNKNOWN_TYPE;
    menuPtr->optionTablesPtr = optionTablesPtr;
    TkMenuInitializeDrawingFields(menuPtr);

    Tk_SetClass(menuPtr->tkwin, "Menu");
    Tk_SetClassProcs(menuPtr->tkwin, &menuClass, (ClientData) menuPtr);
    Tk_CreateEventHandler(newWin,
	    ExposureMask|StructureNotifyMask|ActivateMask,
	    TkMenuEventProc, (ClientData) menuPtr);
    if (Tk_InitOptions(interp, (char *) menuPtr,
	    menuPtr->optionTablesPtr->menuOptionTable, menuPtr->tkwin)
	    != TCL_OK) {
    	Tk_DestroyWindow(menuPtr->tkwin);
    	return TCL_ERROR;
    }


    menuRefPtr = TkCreateMenuReferences(menuPtr->interp,
	    Tk_PathName(menuPtr->tkwin));
    menuRefPtr->menuPtr = menuPtr;
    menuPtr->menuRefPtr = menuRefPtr;
    if (TCL_OK != TkpNewMenu(menuPtr)) {
    	Tk_DestroyWindow(menuPtr->tkwin);
    	return TCL_ERROR;
    }

    if (ConfigureMenu(interp, menuPtr, objc - 2, objv + 2) != TCL_OK) {
    	Tk_DestroyWindow(menuPtr->tkwin);
    	return TCL_ERROR;
    }

    /*
     * If a menu has a parent menu pointing to it as a cascade entry, the
     * parent menu needs to be told that this menu now exists so that the
     * platform-part of the menu is correctly updated.
     *
     * If a menu has an instance and has cascade entries, then each cascade
     * menu must also have a parallel instance. This is especially true on the
     * Mac, where each menu has to have a separate title everytime it is in a
     * menubar. For instance, say you have a menu .m1 with a cascade entry for
     * .m2, where .m2 does not exist yet. You then put .m1 into a menubar.
     * This creates a menubar instance for .m1, but since .m2 is not there,
     * nothing else happens. When we go to create .m2, we hook it up properly
     * with .m1. However, we now need to clone .m2 and assign the clone of .m2
     * to be the cascade entry for the clone of .m1. This is special case #1
     * listed in the introductory comment.
     */

    if (menuRefPtr->parentEntryPtr != NULL) {
	TkMenuEntry *cascadeListPtr = menuRefPtr->parentEntryPtr;
	TkMenuEntry *nextCascadePtr;
	Tcl_Obj *newMenuName, *newObjv[2];

	while (cascadeListPtr != NULL) {
	    nextCascadePtr = cascadeListPtr->nextCascadePtr;

     	    /*
	     * If we have a new master menu, and an existing cloned menu
	     * points to this menu in a cascade entry, we have to clone the
	     * new menu and point the entry to the clone instead of the menu
	     * we are creating. Otherwise, ConfigureMenuEntry will hook up the
	     * platform-specific cascade linkages now that the menu we are
	     * creating exists.
     	     */

     	    if ((menuPtr->masterMenuPtr != menuPtr)
     	    	    || ((menuPtr->masterMenuPtr == menuPtr)
     	    	    && ((cascadeListPtr->menuPtr->masterMenuPtr
		    == cascadeListPtr->menuPtr)))) {
		newObjv[0] = Tcl_NewStringObj("-menu", -1);
		newObjv[1] = Tcl_NewStringObj(Tk_PathName(menuPtr->tkwin), -1);
		Tcl_IncrRefCount(newObjv[0]);
		Tcl_IncrRefCount(newObjv[1]);
     	    	ConfigureMenuEntry(cascadeListPtr, 2, newObjv);
		Tcl_DecrRefCount(newObjv[0]);
		Tcl_DecrRefCount(newObjv[1]);
     	    } else {
		Tcl_Obj *normalPtr = Tcl_NewStringObj("normal", -1);
		Tcl_Obj *windowNamePtr = Tcl_NewStringObj(
			Tk_PathName(cascadeListPtr->menuPtr->tkwin), -1);

		Tcl_IncrRefCount(normalPtr);
		Tcl_IncrRefCount(windowNamePtr);
		newMenuName = TkNewMenuName(menuPtr->interp,
     	    		windowNamePtr, menuPtr);
		Tcl_IncrRefCount(newMenuName);
		CloneMenu(menuPtr, newMenuName, normalPtr);

		/*
		 * Now we can set the new menu instance to be the cascade
		 * entry of the parent's instance.
		 */

		newObjv[0] = Tcl_NewStringObj("-menu", -1);
		newObjv[1] = newMenuName;
		Tcl_IncrRefCount(newObjv[0]);
		ConfigureMenuEntry(cascadeListPtr, 2, newObjv);
		Tcl_DecrRefCount(normalPtr);
		Tcl_DecrRefCount(newObjv[0]);
		Tcl_DecrRefCount(newObjv[1]);
		Tcl_DecrRefCount(windowNamePtr);
	    }
	    cascadeListPtr = nextCascadePtr;
	}
    }

    /*
     * If there already exist toplevel widgets that refer to this menu, find
     * them and notify them so that they can reconfigure their geometry to
     * reflect the menu.
     */

    if (menuRefPtr->topLevelListPtr != NULL) {
    	TkMenuTopLevelList *topLevelListPtr = menuRefPtr->topLevelListPtr;
    	TkMenuTopLevelList *nextPtr;
    	Tk_Window listtkwin;

	while (topLevelListPtr != NULL) {
    	    /*
    	     * Need to get the next pointer first. TkSetWindowMenuBar changes
    	     * the list, so that the next pointer is different after calling
    	     * it.
    	     */

    	    nextPtr = topLevelListPtr->nextPtr;
    	    listtkwin = topLevelListPtr->tkwin;
    	    TkSetWindowMenuBar(menuPtr->interp, listtkwin,
    	    	    Tk_PathName(menuPtr->tkwin), Tk_PathName(menuPtr->tkwin));
    	    topLevelListPtr = nextPtr;
    	}
    }

    Tcl_SetResult(interp, Tk_PathName(menuPtr->tkwin), TCL_STATIC);
    return TCL_OK;
}

/*
 *--------------------------------------------------------------
 *
 * MenuWidgetObjCmd --
 *
 *	This function is invoked to process the Tcl command that corresponds
 *	to a widget managed by this module. See the user documentation for
 *	details on what it does.
 *
 * Results:
 *	A standard Tcl result.
 *
 * Side effects:
 *	See the user documentation.
 *
 *--------------------------------------------------------------
 */

static int
MenuWidgetObjCmd(
    ClientData clientData,	/* Information about menu widget. */
    Tcl_Interp *interp,		/* Current interpreter. */
    int objc,			/* Number of arguments. */
    Tcl_Obj *CONST objv[])	/* Argument strings. */
{
    register TkMenu *menuPtr = (TkMenu *) clientData;
    register TkMenuEntry *mePtr;
    int result = TCL_OK;
    int option;

    if (objc < 2) {
	Tcl_WrongNumArgs(interp, 1, objv, "option ?arg arg ...?");
	return TCL_ERROR;
    }
    if (Tcl_GetIndexFromObj(interp, objv[1], menuOptions, "option", 0,
	    &option) != TCL_OK) {
	return TCL_ERROR;
    }
    Tcl_Preserve((ClientData) menuPtr);

    switch ((enum options) option) {
    case MENU_ACTIVATE: {
	int index;

	if (objc != 3) {
	    Tcl_WrongNumArgs(interp, 2, objv, "index");
	    goto error;
	}
	if (TkGetMenuIndex(interp, menuPtr, objv[2], 0, &index) != TCL_OK) {
	    goto error;
	}
	if (menuPtr->active == index) {
	    goto done;
	}
	if ((index >= 0) && ((menuPtr->entries[index]->type==SEPARATOR_ENTRY)
		|| (menuPtr->entries[index]->state == ENTRY_DISABLED))) {
	    index = -1;
	}
	result = TkActivateMenuEntry(menuPtr, index);
	break;
    }
    case MENU_ADD:
	if (objc < 3) {
	    Tcl_WrongNumArgs(interp, 2, objv, "type ?options?");
	    goto error;
	}

	if (MenuAddOrInsert(interp, menuPtr, NULL, objc-2, objv+2) != TCL_OK) {
	    goto error;
	}
	break;
    case MENU_CGET: {
	Tcl_Obj *resultPtr;

	if (objc != 3) {
	    Tcl_WrongNumArgs(interp, 2, objv, "option");
	    goto error;
	}
	resultPtr = Tk_GetOptionValue(interp, (char *) menuPtr,
		menuPtr->optionTablesPtr->menuOptionTable, objv[2],
		menuPtr->tkwin);
	if (resultPtr == NULL) {
	    goto error;
	}
	Tcl_SetObjResult(interp, resultPtr);
	break;
    }
    case MENU_CLONE:
	if ((objc < 3) || (objc > 4)) {
	    Tcl_WrongNumArgs(interp, 2, objv, "newMenuName ?menuType?");
	    goto error;
	}
	result = CloneMenu(menuPtr, objv[2], (objc == 3) ? NULL : objv[3]);
	break;
    case MENU_CONFIGURE: {
	Tcl_Obj *resultPtr;

	if (objc == 2) {
	    resultPtr = Tk_GetOptionInfo(interp, (char *) menuPtr,
		    menuPtr->optionTablesPtr->menuOptionTable, NULL,
		    menuPtr->tkwin);
	    if (resultPtr == NULL) {
		result = TCL_ERROR;
	    } else {
		result = TCL_OK;
		Tcl_SetObjResult(interp, resultPtr);
	    }
	} else if (objc == 3) {
	    resultPtr = Tk_GetOptionInfo(interp, (char *) menuPtr,
		    menuPtr->optionTablesPtr->menuOptionTable, objv[2],
		    menuPtr->tkwin);
	    if (resultPtr == NULL) {
		result = TCL_ERROR;
	    } else {
		result = TCL_OK;
		Tcl_SetObjResult(interp, resultPtr);
	    }
	} else {
	    result = ConfigureMenu(interp, menuPtr, objc - 2, objv + 2);
	}
	if (result != TCL_OK) {
	    goto error;
	}
	break;
    }
    case MENU_DELETE: {
	int first, last;

	if ((objc != 3) && (objc != 4)) {
	    Tcl_WrongNumArgs(interp, 2, objv, "first ?last?");
	    goto error;
	}

	/*
	 * If 'first' explicitly refers to past the end of the menu, we don't
	 * do anything. [Bug 220950]
	 */

	if (isdigit(UCHAR(Tcl_GetString(objv[2])[0]))
		&& Tcl_GetIntFromObj(NULL, objv[2], &first) == TCL_OK) {
	    if (first >= menuPtr->numEntries) {
		goto done;
	    }
	} else if (TkGetMenuIndex(interp,menuPtr,objv[2],0,&first) != TCL_OK){
	    goto error;
	}
	if (objc == 3) {
	    last = first;
	} else if (TkGetMenuIndex(interp,menuPtr,objv[3],0,&last) != TCL_OK) {
	    goto error;
	}

	if (menuPtr->tearoff && (first == 0)) {
	    /*
	     * Sorry, can't delete the tearoff entry; must reconfigure the
	     * menu.
	     */

	    first = 1;
	}
	if ((first < 0) || (last < first)) {
	    goto done;
	}
	DeleteMenuCloneEntries(menuPtr, first, last);
	break;
    }
    case MENU_ENTRYCGET: {
	int index;
	Tcl_Obj *resultPtr;

	if (objc != 4) {
	    Tcl_WrongNumArgs(interp, 2, objv, "index option");
	    goto error;
	}
	if (TkGetMenuIndex(interp, menuPtr, objv[2], 0, &index) != TCL_OK) {
	    goto error;
	}
	if (index < 0) {
	    goto done;
	}
	mePtr = menuPtr->entries[index];
	Tcl_Preserve((ClientData) mePtr);
	resultPtr = Tk_GetOptionValue(interp, (char *) mePtr,
		mePtr->optionTable, objv[3], menuPtr->tkwin);
	Tcl_Release((ClientData) mePtr);
	if (resultPtr == NULL) {
	    goto error;
	}
	Tcl_SetObjResult(interp, resultPtr);
	break;
    }
    case MENU_ENTRYCONFIGURE: {
	int index;
	Tcl_Obj *resultPtr;

	if (objc < 3) {
	    Tcl_WrongNumArgs(interp, 2, objv, "index ?option value ...?");
	    goto error;
	}
	if (TkGetMenuIndex(interp, menuPtr, objv[2], 0, &index) != TCL_OK) {
	    goto error;
	}
	if (index < 0) {
	    goto done;
	}
	mePtr = menuPtr->entries[index];
	Tcl_Preserve((ClientData) mePtr);
	if (objc == 3) {
	    resultPtr = Tk_GetOptionInfo(interp, (char *) mePtr,
		    mePtr->optionTable, NULL, menuPtr->tkwin);
	    if (resultPtr == NULL) {
		result = TCL_ERROR;
	    } else {
		result = TCL_OK;
		Tcl_SetObjResult(interp, resultPtr);
	    }
	} else if (objc == 4) {
	    resultPtr = Tk_GetOptionInfo(interp, (char *) mePtr,
		    mePtr->optionTable, objv[3], menuPtr->tkwin);
	    if (resultPtr == NULL) {
		result = TCL_ERROR;
	    } else {
		result = TCL_OK;
		Tcl_SetObjResult(interp, resultPtr);
	    }
	} else {
	    result = ConfigureMenuCloneEntries(interp, menuPtr, index,
		    objc-3, objv+3);
	}
	Tcl_Release((ClientData) mePtr);
	break;
    }
    case MENU_INDEX: {
	int index;

	if (objc != 3) {
	    Tcl_WrongNumArgs(interp, 2, objv, "string");
	    goto error;
	}
	if (TkGetMenuIndex(interp, menuPtr, objv[2], 0, &index) != TCL_OK) {
	    goto error;
	}
	if (index < 0) {
	    Tcl_SetResult(interp, "none", TCL_STATIC);
	} else {
	    Tcl_SetIntObj(Tcl_GetObjResult(interp), index);
	}
	break;
    }
    case MENU_INSERT:
	if (objc < 4) {
	    Tcl_WrongNumArgs(interp, 2, objv, "index type ?options?");
	    goto error;
	}
	if (MenuAddOrInsert(interp,menuPtr,objv[2],objc-3,objv+3) != TCL_OK) {
	    goto error;
	}
	break;
    case MENU_INVOKE: {
	int index;

	if (objc != 3) {
	    Tcl_WrongNumArgs(interp, 2, objv, "index");
	    goto error;
	}
	if (TkGetMenuIndex(interp, menuPtr, objv[2], 0, &index) != TCL_OK) {
	    goto error;
	}
	if (index < 0) {
	    goto done;
	}
	result = TkInvokeMenu(interp, menuPtr, index);
	break;
    }
    case MENU_POST: {
	int x, y;

	if (objc != 4) {
	    Tcl_WrongNumArgs(interp, 2, objv, "x y");
	    goto error;
	}
	if ((Tcl_GetIntFromObj(interp, objv[2], &x) != TCL_OK)
		|| (Tcl_GetIntFromObj(interp, objv[3], &y) != TCL_OK)) {
	    goto error;
	}

	/*
	 * Tearoff menus are posted differently on Mac and Windows than
	 * non-tearoffs. TkpPostMenu does not actually map the menu's window
	 * on those platforms, and popup menus have to be handled specially.
	 */

	if (menuPtr->menuType != TEAROFF_MENU) {
	    result = TkpPostMenu(interp, menuPtr, x, y);
	} else {
	    result = TkPostTearoffMenu(interp, menuPtr, x, y);
	}
	break;
    }
    case MENU_POSTCASCADE: {
	int index;

	if (objc != 3) {
	    Tcl_WrongNumArgs(interp, 2, objv, "index");
	    goto error;
	}

	if (TkGetMenuIndex(interp, menuPtr, objv[2], 0, &index) != TCL_OK) {
	    goto error;
	}
	if ((index < 0) || (menuPtr->entries[index]->type != CASCADE_ENTRY)) {
	    result = TkPostSubmenu(interp, menuPtr, NULL);
	} else {
	    result = TkPostSubmenu(interp, menuPtr, menuPtr->entries[index]);
	}
	break;
    }
    case MENU_TYPE: {
	int index;

	if (objc != 3) {
	    Tcl_WrongNumArgs(interp, 2, objv, "index");
	    goto error;
	}
	if (TkGetMenuIndex(interp, menuPtr, objv[2], 0, &index) != TCL_OK) {
	    goto error;
	}
	if (index < 0) {
	    goto done;
	}
	if (menuPtr->entries[index]->type == TEAROFF_ENTRY) {
	    Tcl_SetResult(interp, "tearoff", TCL_STATIC);
	} else {
	    Tcl_SetStringObj(Tcl_GetObjResult(interp),
		    menuEntryTypeStrings[menuPtr->entries[index]->type], -1);
	}
	break;
    }
    case MENU_UNPOST:
	if (objc != 2) {
	    Tcl_WrongNumArgs(interp, 2, objv, NULL);
	    goto error;
	}
	Tk_UnmapWindow(menuPtr->tkwin);
	result = TkPostSubmenu(interp, menuPtr, NULL);
	break;
    case MENU_XPOSITION:
	if (objc != 3) {
	    Tcl_WrongNumArgs(interp, 2, objv, "index");
	    goto error;
	}
	result = MenuDoXPosition(interp, menuPtr, objv[2]);
	break;
    case MENU_YPOSITION:
	if (objc != 3) {
	    Tcl_WrongNumArgs(interp, 2, objv, "index");
	    goto error;
	}
	result = MenuDoYPosition(interp, menuPtr, objv[2]);
	break;
    }
  done:
    Tcl_Release((ClientData) menuPtr);
    return result;

  error:
    Tcl_Release((ClientData) menuPtr);
    return TCL_ERROR;
}

/*
 *----------------------------------------------------------------------
 *
 * TkInvokeMenu --
 *
 *	Given a menu and an index, takes the appropriate action for the entry
 *	associated with that index.
 *
 * Results:
 *	Standard Tcl result.
 *
 * Side effects:
 *	Commands may get excecuted; variables may get set; sub-menus may get
 *	posted.
 *
 *----------------------------------------------------------------------
 */

int
TkInvokeMenu(
    Tcl_Interp *interp,		/* The interp that the menu lives in. */
    TkMenu *menuPtr,		/* The menu we are invoking. */
    int index)			/* The zero based index of the item we are
    				 * invoking. */
{
    int result = TCL_OK;
    TkMenuEntry *mePtr;

    if (index < 0) {
    	goto done;
    }
    mePtr = menuPtr->entries[index];
    if (mePtr->state == ENTRY_DISABLED) {
	goto done;
    }
    Tcl_Preserve((ClientData) mePtr);
    if (mePtr->type == TEAROFF_ENTRY) {
	Tcl_DString ds;
	Tcl_DStringInit(&ds);
	Tcl_DStringAppend(&ds, "tk::TearOffMenu ", -1);
	Tcl_DStringAppend(&ds, Tk_PathName(menuPtr->tkwin), -1);
	result = Tcl_Eval(interp, Tcl_DStringValue(&ds));
	Tcl_DStringFree(&ds);
    } else if ((mePtr->type == CHECK_BUTTON_ENTRY)
	    && (mePtr->namePtr != NULL)) {
	Tcl_Obj *valuePtr;

	if (mePtr->entryFlags & ENTRY_SELECTED) {
	    valuePtr = mePtr->offValuePtr;
	} else {
	    valuePtr = mePtr->onValuePtr;
	}
	if (valuePtr == NULL) {
	    valuePtr = Tcl_NewObj();
	}
	Tcl_IncrRefCount(valuePtr);
	if (Tcl_ObjSetVar2(interp, mePtr->namePtr, NULL, valuePtr,
		TCL_GLOBAL_ONLY|TCL_LEAVE_ERR_MSG) == NULL) {
	    result = TCL_ERROR;
	}
	Tcl_DecrRefCount(valuePtr);
    } else if ((mePtr->type == RADIO_BUTTON_ENTRY)
	    && (mePtr->namePtr != NULL)) {
	Tcl_Obj *valuePtr = mePtr->onValuePtr;

	if (valuePtr == NULL) {
	    valuePtr = Tcl_NewObj();
	}
	Tcl_IncrRefCount(valuePtr);
	if (Tcl_ObjSetVar2(interp, mePtr->namePtr, NULL, valuePtr,
		TCL_GLOBAL_ONLY|TCL_LEAVE_ERR_MSG) == NULL) {
	    result = TCL_ERROR;
	}
	Tcl_DecrRefCount(valuePtr);
    }

    /*
     * We check numEntries in addition to whether the menu entry has a command
     * because that goes to zero if the menu gets deleted (e.g., during
     * command evaluation).
     */

    if ((menuPtr->numEntries != 0) && (result == TCL_OK)
	    && (mePtr->commandPtr != NULL)) {
	Tcl_Obj *commandPtr = mePtr->commandPtr;

	Tcl_IncrRefCount(commandPtr);
	result = Tcl_EvalObjEx(interp, commandPtr, TCL_EVAL_GLOBAL);
	Tcl_DecrRefCount(commandPtr);
    }
    Tcl_Release((ClientData) mePtr);
  done:
    return result;
}

/*
 *----------------------------------------------------------------------
 *
 * DestroyMenuInstance --
 *
 *	This function is invoked by TkDestroyMenu to clean up the internal
 *	structure of a menu at a safe time (when no-one is using it anymore).
 *	Only takes care of one instance of the menu.
 *
 * Results:
 *	None.
 *
 * Side effects:
 *	Everything associated with the menu is freed up.
 *
 *----------------------------------------------------------------------
 */

static void
DestroyMenuInstance(
    TkMenu *menuPtr)		/* Info about menu widget. */
{
    int i;
    TkMenu *menuInstancePtr;
    TkMenuEntry *cascadePtr, *nextCascadePtr;
    Tcl_Obj *newObjv[2];
    TkMenu *parentMasterMenuPtr;
    TkMenuEntry *parentMasterEntryPtr;

    /*
     * If the menu has any cascade menu entries pointing to it, the cascade
     * entries need to be told that the menu is going away. We need to clear
     * the menu ptr field in the menu reference at this point in the code so
     * that everything else can forget about this menu properly. We also need
     * to reset -menu field of all entries that are not master menus back to
     * this entry name if this is a master menu pointed to by another master
     * menu. If there is a clone menu that points to this menu, then this menu
     * is itself a clone, so when this menu goes away, the -menu field of the
     * pointing entry must be set back to this menu's master menu name so that
     * later if another menu is created the cascade hierarchy can be
     * maintained.
     */

    TkpDestroyMenu(menuPtr);
    if (menuPtr->menuRefPtr == NULL) {
	return;
    }
    cascadePtr = menuPtr->menuRefPtr->parentEntryPtr;
    menuPtr->menuRefPtr->menuPtr = NULL;
    if (TkFreeMenuReferences(menuPtr->menuRefPtr)) {
	menuPtr->menuRefPtr = NULL;
    }

    for (; cascadePtr != NULL; cascadePtr = nextCascadePtr) {
    	nextCascadePtr = cascadePtr->nextCascadePtr;

    	if (menuPtr->masterMenuPtr != menuPtr) {
	    Tcl_Obj *menuNamePtr = Tcl_NewStringObj("-menu", -1);

	    parentMasterMenuPtr = cascadePtr->menuPtr->masterMenuPtr;
	    parentMasterEntryPtr =
		    parentMasterMenuPtr->entries[cascadePtr->index];
	    newObjv[0] = menuNamePtr;
	    newObjv[1] = parentMasterEntryPtr->namePtr;

	    /*
	     * It is possible that the menu info is out of sync, and these
	     * things point to NULL, so verify existence [Bug: 3402]
	     */

	    if (newObjv[0] && newObjv[1]) {
		Tcl_IncrRefCount(newObjv[0]);
		Tcl_IncrRefCount(newObjv[1]);
		ConfigureMenuEntry(cascadePtr, 2, newObjv);
		Tcl_DecrRefCount(newObjv[0]);
		Tcl_DecrRefCount(newObjv[1]);
	    }
    	} else {
    	    ConfigureMenuEntry(cascadePtr, 0, NULL);
    	}
    }

    if (menuPtr->masterMenuPtr != menuPtr) {
	for (menuInstancePtr = menuPtr->masterMenuPtr;
		menuInstancePtr != NULL;
		menuInstancePtr = menuInstancePtr->nextInstancePtr) {
	    if (menuInstancePtr->nextInstancePtr == menuPtr) {
		menuInstancePtr->nextInstancePtr =
			menuInstancePtr->nextInstancePtr->nextInstancePtr;
		break;
	    }
	}
    } else if (menuPtr->nextInstancePtr != NULL) {
	Tcl_Panic("Attempting to delete master menu when there are still clones.");
    }

    /*
     * Free up all the stuff that requires special handling, then let
     * Tk_FreeConfigOptions handle all the standard option-related stuff.
     */

    for (i = menuPtr->numEntries; --i >= 0; ) {
	/*
	 * As each menu entry is deleted from the end of the array of entries,
	 * decrement menuPtr->numEntries. Otherwise, the act of deleting menu
	 * entry i will dereference freed memory attempting to queue a redraw
	 * for menu entries (i+1)...numEntries.
	 */

	DestroyMenuEntry((char *) menuPtr->entries[i]);
	menuPtr->numEntries = i;
    }
    if (menuPtr->entries != NULL) {
	ckfree((char *) menuPtr->entries);
    }
    TkMenuFreeDrawOptions(menuPtr);
    Tk_FreeConfigOptions((char *) menuPtr,
	    menuPtr->optionTablesPtr->menuOptionTable, menuPtr->tkwin);
    if (menuPtr->tkwin != NULL) {
	Tk_Window tkwin = menuPtr->tkwin;
	menuPtr->tkwin = NULL;
	Tk_DestroyWindow(tkwin);
    }
}

/*
 *----------------------------------------------------------------------
 *
 * TkDestroyMenu --
 *
 *	This function is invoked by Tcl_EventuallyFree or Tcl_Release to clean
 *	up the internal structure of a menu at a safe time (when no-one is
 *	using it anymore). If called on a master instance, destroys all of the
 *	slave instances. If called on a non-master instance, just destroys
 *	that instance.
 *
 * Results:
 *	None.
 *
 * Side effects:
 *	Everything associated with the menu is freed up.
 *
 *----------------------------------------------------------------------
 */

void
TkDestroyMenu(
    TkMenu *menuPtr)		/* Info about menu widget. */
{
    TkMenu *menuInstancePtr;
    TkMenuTopLevelList *topLevelListPtr, *nextTopLevelPtr;

    if (menuPtr->menuFlags & MENU_DELETION_PENDING) {
    	return;
    }

    Tcl_Preserve(menuPtr);

    /*
     * Now destroy all non-tearoff instances of this menu if this is a parent
     * menu. Is this loop safe enough? Are there going to be destroy bindings
     * on child menus which kill the parent? If not, we have to do a slightly
     * more complex scheme.
     */

    menuPtr->menuFlags |= MENU_DELETION_PENDING;
    if (menuPtr->menuRefPtr != NULL) {
	/*
	 * If any toplevel widgets have this menu as their menubar, the
	 * geometry of the window may have to be recalculated.
	 */

	topLevelListPtr = menuPtr->menuRefPtr->topLevelListPtr;
	while (topLevelListPtr != NULL) {
	    nextTopLevelPtr = topLevelListPtr->nextPtr;
	    TkpSetWindowMenuBar(topLevelListPtr->tkwin, NULL);
	    topLevelListPtr = nextTopLevelPtr;
	}
    }
    if (menuPtr->masterMenuPtr == menuPtr) {
	while (menuPtr->nextInstancePtr != NULL) {
	    menuInstancePtr = menuPtr->nextInstancePtr;
	    menuPtr->nextInstancePtr = menuInstancePtr->nextInstancePtr;
    	    if (menuInstancePtr->tkwin != NULL) {
		Tk_Window tkwin = menuInstancePtr->tkwin;

		/*
		 * Note: it may be desirable to NULL out the tkwin field of
		 * menuInstancePtr here:
		 * menuInstancePtr->tkwin = NULL;
		 */

	     	Tk_DestroyWindow(tkwin);
	    }
	}
    }

    DestroyMenuInstance(menuPtr);

    Tcl_Release(menuPtr);
}

/*
 *----------------------------------------------------------------------
 *
 * UnhookCascadeEntry --
 *
 *	This entry is removed from the list of entries that point to the
 *	cascade menu. This is done in preparation for changing the menu that
 *	this entry points to.
 *
 *	At the end of this function, the menu entry no longer contains a
 *	reference to a 'TkMenuReferences' structure, and therefore no such
 *	structure contains a reference to this menu entry either.
 *
 * Results:
 *	None
 *
 * Side effects:
 *	The appropriate lists are modified.
 *
 *----------------------------------------------------------------------
 */

static void
UnhookCascadeEntry(
    TkMenuEntry *mePtr)		/* The cascade entry we are removing from the
				 * cascade list. */
{
    TkMenuEntry *cascadeEntryPtr;
    TkMenuEntry *prevCascadePtr;
    TkMenuReferences *menuRefPtr;

    menuRefPtr = mePtr->childMenuRefPtr;
    if (menuRefPtr == NULL) {
	return;
    }

    cascadeEntryPtr = menuRefPtr->parentEntryPtr;
    if (cascadeEntryPtr == NULL) {
	TkFreeMenuReferences(menuRefPtr);
	mePtr->childMenuRefPtr = NULL;
    	return;
    }

    /*
     * Singularly linked list deletion. The two special cases are 1. one
     * element; 2. The first element is the one we want.
     */

    if (cascadeEntryPtr == mePtr) {
    	if (cascadeEntryPtr->nextCascadePtr == NULL) {
	    /*
	     * This is the last menu entry which points to this menu, so we
	     * need to clear out the list pointer in the cascade itself.
	     */

	    menuRefPtr->parentEntryPtr = NULL;

	    /*
	     * The original field is set to zero below, after it is freed.
	     */

	    TkFreeMenuReferences(menuRefPtr);
    	} else {
    	    menuRefPtr->parentEntryPtr = cascadeEntryPtr->nextCascadePtr;
    	}
    	mePtr->nextCascadePtr = NULL;
    } else {
	for (prevCascadePtr = cascadeEntryPtr,
		cascadeEntryPtr = cascadeEntryPtr->nextCascadePtr;
		cascadeEntryPtr != NULL;
		prevCascadePtr = cascadeEntryPtr,
		cascadeEntryPtr = cascadeEntryPtr->nextCascadePtr) {
    	    if (cascadeEntryPtr == mePtr){
    	    	prevCascadePtr->nextCascadePtr =
			cascadeEntryPtr->nextCascadePtr;
    	    	cascadeEntryPtr->nextCascadePtr = NULL;
    	    	break;
    	    }
	}
	mePtr->nextCascadePtr = NULL;
    }
    mePtr->childMenuRefPtr = NULL;
}

/*
 *----------------------------------------------------------------------
 *
 * DestroyMenuEntry --
 *
 *	This function is invoked by Tcl_EventuallyFree or Tcl_Release to clean
 *	up the internal structure of a menu entry at a safe time (when no-one
 *	is using it anymore).
 *
 * Results:
 *	None.
 *
 * Side effects:
 *	Everything associated with the menu entry is freed.
 *
 *----------------------------------------------------------------------
 */

static void
DestroyMenuEntry(
    char *memPtr)		/* Pointer to entry to be freed. */
{
    register TkMenuEntry *mePtr = (TkMenuEntry *) memPtr;
    TkMenu *menuPtr = mePtr->menuPtr;

    if (menuPtr->postedCascade == mePtr) {
    	/*
	 * Ignore errors while unposting the menu, since it's possible that
	 * the menu has already been deleted and the unpost will generate an
	 * error.
	 */

	TkPostSubmenu(menuPtr->interp, menuPtr, NULL);
    }

    /*
     * Free up all the stuff that requires special handling, then let
     * Tk_FreeConfigOptions handle all the standard option-related stuff.
     */

    if (mePtr->type == CASCADE_ENTRY) {
	if (menuPtr->masterMenuPtr != menuPtr) {
	    TkMenu *destroyThis = NULL;
	    /*
	     * The menu as a whole is a clone. We must delete the clone of the
	     * cascaded menu for the particular entry we are destroying.
	     */

	    TkMenuReferences *menuRefPtr = mePtr->childMenuRefPtr;

	    if (menuRefPtr != NULL) {
		destroyThis = menuRefPtr->menuPtr;

		/*
		 * But only if it is a clone. What can happen is that we are
		 * in the middle of deleting a menu and this menu pointer has
		 * already been reset to point to the original menu. In that
		 * case we have nothing special to do.
		 */

		if ((destroyThis != NULL)
			&& (destroyThis->masterMenuPtr == destroyThis)) {
		    destroyThis = NULL;
		}
	    }
	    UnhookCascadeEntry(mePtr);
	    if (menuRefPtr != NULL) {
		if (menuRefPtr->menuPtr == destroyThis) {
		    menuRefPtr->menuPtr = NULL;
		}
		if (destroyThis != NULL) {
		    TkDestroyMenu(destroyThis);
		}
	    }
	} else {
	    UnhookCascadeEntry(mePtr);
	}
    }
    if (mePtr->image != NULL) {
	Tk_FreeImage(mePtr->image);
    }
    if (mePtr->selectImage != NULL) {
	Tk_FreeImage(mePtr->selectImage);
    }
    if (((mePtr->type == CHECK_BUTTON_ENTRY)
	    || (mePtr->type == RADIO_BUTTON_ENTRY))
	    && (mePtr->namePtr != NULL)) {
	char *varName = Tcl_GetString(mePtr->namePtr);

	Tcl_UntraceVar(menuPtr->interp, varName,
		TCL_GLOBAL_ONLY|TCL_TRACE_WRITES|TCL_TRACE_UNSETS,
		MenuVarProc, (ClientData) mePtr);
    }
    TkpDestroyMenuEntry(mePtr);
    TkMenuEntryFreeDrawOptions(mePtr);
    Tk_FreeConfigOptions((char *) mePtr, mePtr->optionTable, menuPtr->tkwin);
    ckfree((char *) mePtr);
}

/*
 *---------------------------------------------------------------------------
 *
 * MenuWorldChanged --
 *
 *	This function is called when the world has changed in some way (such
 *	as the fonts in the system changing) and the widget needs to recompute
 *	all its graphics contexts and determine its new geometry.
 *
 * Results:
 *	None.
 *
 * Side effects:
 *	Menu will be relayed out and redisplayed.
 *
 *---------------------------------------------------------------------------
 */

static void
MenuWorldChanged(
    ClientData instanceData)	/* Information about widget. */
{
    TkMenu *menuPtr = (TkMenu *) instanceData;
    int i;

    TkMenuConfigureDrawOptions(menuPtr);
    for (i = 0; i < menuPtr->numEntries; i++) {
    	TkMenuConfigureEntryDrawOptions(menuPtr->entries[i],
		menuPtr->entries[i]->index);
	TkpConfigureMenuEntry(menuPtr->entries[i]);
    }
    TkEventuallyRecomputeMenu(menuPtr);
}

/*
 *----------------------------------------------------------------------
 *
 * ConfigureMenu --
 *
 *	This function is called to process an argv/argc list, plus the Tk
 *	option database, in order to configure (or reconfigure) a menu widget.
 *
 * Results:
 *	The return value is a standard Tcl result. If TCL_ERROR is returned,
 *	then the interp's result contains an error message.
 *
 * Side effects:
 *	Configuration information, such as colors, font, etc. get set for
 *	menuPtr; old resources get freed, if there were any.
 *
 *----------------------------------------------------------------------
 */

static int
ConfigureMenu(
    Tcl_Interp *interp,		/* Used for error reporting. */
    register TkMenu *menuPtr,	/* Information about widget; may or may not
				 * already have values for some fields. */
    int objc,			/* Number of valid entries in argv. */
    Tcl_Obj *CONST objv[])	/* Arguments. */
{
    int i;
    TkMenu *menuListPtr, *cleanupPtr;
    int result;

    for (menuListPtr = menuPtr->masterMenuPtr; menuListPtr != NULL;
	    menuListPtr = menuListPtr->nextInstancePtr) {
	menuListPtr->errorStructPtr = (Tk_SavedOptions *)
		ckalloc(sizeof(Tk_SavedOptions));
	result = Tk_SetOptions(interp, (char *) menuListPtr,
		menuListPtr->optionTablesPtr->menuOptionTable, objc, objv,
		menuListPtr->tkwin, menuListPtr->errorStructPtr, NULL);
	if (result != TCL_OK) {
	    for (cleanupPtr = menuPtr->masterMenuPtr;
		    cleanupPtr != menuListPtr;
		    cleanupPtr = cleanupPtr->nextInstancePtr) {
		Tk_RestoreSavedOptions(cleanupPtr->errorStructPtr);
		ckfree((char *) cleanupPtr->errorStructPtr);
		cleanupPtr->errorStructPtr = NULL;
	    }
	    if (menuListPtr->errorStructPtr != NULL) {
		Tk_RestoreSavedOptions(menuListPtr->errorStructPtr);
		ckfree((char *) menuListPtr->errorStructPtr);
		menuListPtr->errorStructPtr = NULL;
	    }
	    return TCL_ERROR;
	}

	/*
	 * When a menu is created, the type is in all of the arguments to the
	 * menu command. Let Tk_ConfigureWidget take care of parsing them, and
	 * then set the type after we can look at the type string. Once set, a
	 * menu's type cannot be changed
	 */

	if (menuListPtr->menuType == UNKNOWN_TYPE) {
	    Tcl_GetIndexFromObj(NULL, menuListPtr->menuTypePtr,
		    menuTypeStrings, NULL, 0, &menuListPtr->menuType);

	    /*
	     * Configure the new window to be either a pop-up menu or a
	     * tear-off menu. We don't do this for menubars since they are not
	     * toplevel windows. Also, since this gets called before CloneMenu
	     * has a chance to set the menuType field, we have to look at the
	     * menuTypeName field to tell that this is a menu bar.
	     */

	    if (menuListPtr->menuType == MASTER_MENU) {
		TkpMakeMenuWindow(menuListPtr->tkwin, 1);
	    } else if (menuListPtr->menuType == TEAROFF_MENU) {
		TkpMakeMenuWindow(menuListPtr->tkwin, 0);
	    }
	}


	/*
	 * Depending on the -tearOff option, make sure that there is or isn't
	 * an initial tear-off entry at the beginning of the menu.
	 */

	if (menuListPtr->tearoff) {
	    if ((menuListPtr->numEntries == 0)
		    || (menuListPtr->entries[0]->type != TEAROFF_ENTRY)) {
		if (MenuNewEntry(menuListPtr, 0, TEAROFF_ENTRY) == NULL) {
		    for (cleanupPtr = menuPtr->masterMenuPtr;
			 cleanupPtr != menuListPtr;
			 cleanupPtr = cleanupPtr->nextInstancePtr) {
			Tk_RestoreSavedOptions(cleanupPtr->errorStructPtr);
			ckfree((char *) cleanupPtr->errorStructPtr);
			cleanupPtr->errorStructPtr = NULL;
		    }
		    if (menuListPtr->errorStructPtr != NULL) {
			Tk_RestoreSavedOptions(menuListPtr->errorStructPtr);
			ckfree((char *) menuListPtr->errorStructPtr);
			menuListPtr->errorStructPtr = NULL;
		    }
		    return TCL_ERROR;
		}
	    }
	} else if ((menuListPtr->numEntries > 0)
		&& (menuListPtr->entries[0]->type == TEAROFF_ENTRY)) {
	    int i;

	    Tcl_EventuallyFree((ClientData) menuListPtr->entries[0],
	    	    DestroyMenuEntry);

	    for (i = 0; i < menuListPtr->numEntries - 1; i++) {
		menuListPtr->entries[i] = menuListPtr->entries[i + 1];
		menuListPtr->entries[i]->index = i;
	    }
	    menuListPtr->numEntries--;
	    if (menuListPtr->numEntries == 0) {
		ckfree((char *) menuListPtr->entries);
		menuListPtr->entries = NULL;
	    }
	}

	TkMenuConfigureDrawOptions(menuListPtr);

	/*
	 * After reconfiguring a menu, we need to reconfigure all of the
	 * entries in the menu, since some of the things in the children (such
	 * as graphics contexts) may have to change to reflect changes in the
	 * parent.
	 */

	for (i = 0; i < menuListPtr->numEntries; i++) {
	    TkMenuEntry *mePtr;

	    mePtr = menuListPtr->entries[i];
	    ConfigureMenuEntry(mePtr, 0, NULL);
	}

	TkEventuallyRecomputeMenu(menuListPtr);
    }

    for (cleanupPtr = menuPtr->masterMenuPtr; cleanupPtr != NULL;
	    cleanupPtr = cleanupPtr->nextInstancePtr) {
	Tk_FreeSavedOptions(cleanupPtr->errorStructPtr);
	ckfree((char *) cleanupPtr->errorStructPtr);
	cleanupPtr->errorStructPtr = NULL;
    }

    return TCL_OK;
}

/*
 *----------------------------------------------------------------------
 *
 * PostProcessEntry --
 *
 *	This is called by ConfigureMenuEntry to do all of the configuration
 *	after Tk_SetOptions is called. This is separate so that error handling
 *	is easier.
 *
 * Results:
 *	The return value is a standard Tcl result. If TCL_ERROR is returned,
 *	then the interp's result contains an error message.
 *
 * Side effects:
 *	Configuration information such as label and accelerator get set for
 *	mePtr; old resources get freed, if there were any.
 *
 *----------------------------------------------------------------------
 */

static int
PostProcessEntry(
    TkMenuEntry *mePtr)			/* The entry we are configuring. */
{
    TkMenu *menuPtr = mePtr->menuPtr;
    int index = mePtr->index;
    char *name;
    Tk_Image image;

    /*
     * The code below handles special configuration stuff not taken care of by
     * Tk_ConfigureWidget, such as special processing for defaults, sizing
     * strings, graphics contexts, etc.
     */

    if (mePtr->labelPtr == NULL) {
	mePtr->labelLength = 0;
    } else {
	Tcl_GetStringFromObj(mePtr->labelPtr, &mePtr->labelLength);
    }
    if (mePtr->accelPtr == NULL) {
	mePtr->accelLength = 0;
    } else {
	Tcl_GetStringFromObj(mePtr->accelPtr, &mePtr->accelLength);
    }

    /*
     * If this is a cascade entry, the platform-specific data of the child
     * menu has to be updated. Also, the links that point to parents and
     * cascades have to be updated.
     */

    if ((mePtr->type == CASCADE_ENTRY) && (mePtr->namePtr != NULL)) {
 	TkMenuEntry *cascadeEntryPtr;
	int alreadyThere;
	TkMenuReferences *menuRefPtr;
	char *oldHashKey = NULL;	/* Initialization only needed to
					 * prevent compiler warning. */

	/*
	 * This is a cascade entry. If the menu that the cascade entry is
	 * pointing to has changed, we need to remove this entry from the list
	 * of entries pointing to the old menu, and add a cascade reference to
	 * the list of entries pointing to the new menu.
	 *
	 * BUG: We are not recloning for special case #3 yet.
	 */

	name = Tcl_GetString(mePtr->namePtr);
	if (mePtr->childMenuRefPtr != NULL) {
	    oldHashKey = Tcl_GetHashKey(TkGetMenuHashTable(menuPtr->interp),
		    mePtr->childMenuRefPtr->hashEntryPtr);
	    if (strcmp(oldHashKey, name) != 0) {
		UnhookCascadeEntry(mePtr);
	    }
	}

	if ((mePtr->childMenuRefPtr == NULL)
		|| (strcmp(oldHashKey, name) != 0)) {
	    menuRefPtr = TkCreateMenuReferences(menuPtr->interp, name);
	    mePtr->childMenuRefPtr = menuRefPtr;

	    if (menuRefPtr->parentEntryPtr == NULL) {
		menuRefPtr->parentEntryPtr = mePtr;
	    } else {
		alreadyThere = 0;
		for (cascadeEntryPtr = menuRefPtr->parentEntryPtr;
			cascadeEntryPtr != NULL;
			cascadeEntryPtr =
			cascadeEntryPtr->nextCascadePtr) {
		    if (cascadeEntryPtr == mePtr) {
			alreadyThere = 1;
			break;
		    }
		}

		/*
		 * Put the item at the front of the list.
		 */

		if (!alreadyThere) {
		    mePtr->nextCascadePtr = menuRefPtr->parentEntryPtr;
		    menuRefPtr->parentEntryPtr = mePtr;
		}
	    }
	}
    }

    if (TkMenuConfigureEntryDrawOptions(mePtr, index) != TCL_OK) {
    	return TCL_ERROR;
    }

    /*
     * Get the images for the entry, if there are any. Allocate the new images
     * before freeing the old ones, so that the reference counts don't go to
     * zero and cause image data to be discarded.
     */

    if (mePtr->imagePtr != NULL) {
	char *imageString = Tcl_GetString(mePtr->imagePtr);

	image = Tk_GetImage(menuPtr->interp, menuPtr->tkwin, imageString,
		TkMenuImageProc, (ClientData) mePtr);
	if (image == NULL) {
	    return TCL_ERROR;
	}
    } else {
	image = NULL;
    }
    if (mePtr->image != NULL) {
	Tk_FreeImage(mePtr->image);
    }
    mePtr->image = image;
    if (mePtr->selectImagePtr != NULL) {
	char *selectImageString = Tcl_GetString(mePtr->selectImagePtr);

	image = Tk_GetImage(menuPtr->interp, menuPtr->tkwin, selectImageString,
		TkMenuSelectImageProc, (ClientData) mePtr);
	if (image == NULL) {
	    return TCL_ERROR;
	}
    } else {
	image = NULL;
    }
    if (mePtr->selectImage != NULL) {
	Tk_FreeImage(mePtr->selectImage);
    }
    mePtr->selectImage = image;

    if ((mePtr->type == CHECK_BUTTON_ENTRY)
	    || (mePtr->type == RADIO_BUTTON_ENTRY)) {
	Tcl_Obj *valuePtr;
	char *name;

	if (mePtr->namePtr == NULL) {
	    if (mePtr->labelPtr == NULL) {
		mePtr->namePtr = NULL;
	    } else {
		mePtr->namePtr = Tcl_DuplicateObj(mePtr->labelPtr);
		Tcl_IncrRefCount(mePtr->namePtr);
	    }
	}
	if (mePtr->onValuePtr == NULL) {
	    if (mePtr->labelPtr == NULL) {
		mePtr->onValuePtr = NULL;
	    } else {
		mePtr->onValuePtr = Tcl_DuplicateObj(mePtr->labelPtr);
		Tcl_IncrRefCount(mePtr->onValuePtr);
	    }
	}

	/*
	 * Select the entry if the associated variable has the appropriate
	 * value, initialize the variable if it doesn't exist, then set a
	 * trace on the variable to monitor future changes to its value.
	 */

	if (mePtr->namePtr != NULL) {
	    valuePtr = Tcl_ObjGetVar2(menuPtr->interp, mePtr->namePtr, NULL,
		    TCL_GLOBAL_ONLY);
	} else {
	    valuePtr = NULL;
	}
	mePtr->entryFlags &= ~ENTRY_SELECTED;
	if (valuePtr != NULL) {
	    if (mePtr->onValuePtr != NULL) {
		char *value = Tcl_GetString(valuePtr);
		char *onValue = Tcl_GetString(mePtr->onValuePtr);

		if (strcmp(value, onValue) == 0) {
		    mePtr->entryFlags |= ENTRY_SELECTED;
		}
	    }
	} else {
	    if (mePtr->namePtr != NULL) {
		Tcl_ObjSetVar2(menuPtr->interp, mePtr->namePtr, NULL,
			(mePtr->type == CHECK_BUTTON_ENTRY)
			? mePtr->offValuePtr : Tcl_NewObj(), TCL_GLOBAL_ONLY);
	    }
	}
	if (mePtr->namePtr != NULL) {
	    name = Tcl_GetString(mePtr->namePtr);
	    Tcl_TraceVar(menuPtr->interp, name,
		    TCL_GLOBAL_ONLY|TCL_TRACE_WRITES|TCL_TRACE_UNSETS,
		    MenuVarProc, (ClientData) mePtr);
	}
    }

    if (TkpConfigureMenuEntry(mePtr) != TCL_OK) {
	return TCL_ERROR;
    }

    return TCL_OK;
}

/*
 *----------------------------------------------------------------------
 *
 * ConfigureMenuEntry --
 *
 *	This function is called to process an argv/argc list in order to
 *	configure (or reconfigure) one entry in a menu.
 *
 * Results:
 *	The return value is a standard Tcl result. If TCL_ERROR is returned,
 *	then the interp's result contains an error message.
 *
 * Side effects:
 *	Configuration information such as label and accelerator get set for
 *	mePtr; old resources get freed, if there were any.
 *
 *----------------------------------------------------------------------
 */

static int
ConfigureMenuEntry(
    register TkMenuEntry *mePtr,/* Information about menu entry; may or may
				 * not already have values for some fields. */
    int objc,			/* Number of valid entries in argv. */
    Tcl_Obj *CONST objv[])	/* Arguments. */
{
    TkMenu *menuPtr = mePtr->menuPtr;
    Tk_SavedOptions errorStruct;
    int result;

    /*
     * If this entry is a check button or radio button, then remove its old
     * trace function.
     */

    if ((mePtr->namePtr != NULL)
    	    && ((mePtr->type == CHECK_BUTTON_ENTRY)
	    || (mePtr->type == RADIO_BUTTON_ENTRY))) {
	char *name = Tcl_GetString(mePtr->namePtr);

	Tcl_UntraceVar(menuPtr->interp, name,
		TCL_GLOBAL_ONLY|TCL_TRACE_WRITES|TCL_TRACE_UNSETS,
		MenuVarProc, (ClientData) mePtr);
    }

    result = TCL_OK;
    if (menuPtr->tkwin != NULL) {
	if (Tk_SetOptions(menuPtr->interp, (char *) mePtr,
		mePtr->optionTable, objc, objv, menuPtr->tkwin,
		&errorStruct, NULL) != TCL_OK) {
	    return TCL_ERROR;
	}
	result = PostProcessEntry(mePtr);
	if (result != TCL_OK) {
	    Tk_RestoreSavedOptions(&errorStruct);
	    PostProcessEntry(mePtr);
	}
	Tk_FreeSavedOptions(&errorStruct);
    }

    TkEventuallyRecomputeMenu(menuPtr);

    return result;
}

/*
 *----------------------------------------------------------------------
 *
 * ConfigureMenuCloneEntries --
 *
 *	Calls ConfigureMenuEntry for each menu in the clone chain.
 *
 * Results:
 *	The return value is a standard Tcl result. If TCL_ERROR is returned,
 *	then the interp's result contains an error message.
 *
 * Side effects:
 *	Configuration information such as label and accelerator get set for
 *	mePtr; old resources get freed, if there were any.
 *
 *----------------------------------------------------------------------
 */

static int
ConfigureMenuCloneEntries(
    Tcl_Interp *interp,		/* Used for error reporting. */
    TkMenu *menuPtr,		/* Information about whole menu. */
    int index,			/* Index of mePtr within menuPtr's entries. */
    int objc,			/* Number of valid entries in argv. */
    Tcl_Obj *CONST objv[])	/* Arguments. */
{
    TkMenuEntry *mePtr;
    TkMenu *menuListPtr;
    int cascadeEntryChanged = 0;
    TkMenuReferences *oldCascadeMenuRefPtr, *cascadeMenuRefPtr = NULL;
    Tcl_Obj *oldCascadePtr = NULL;
    char *newCascadeName;

    /*
     * Cascades are kind of tricky here. This is special case #3 in the
     * comment at the top of this file. Basically, if a menu is the master
     * menu of a clone chain, and has an entry with a cascade menu, the clones
     * of the menu will point to clones of the cascade menu. We have to
     * destroy the clones of the cascades, clone the new cascade menu, and
     * configure the entry to point to the new clone.
     */

    mePtr = menuPtr->masterMenuPtr->entries[index];
    if (mePtr->type == CASCADE_ENTRY) {
	oldCascadePtr = mePtr->namePtr;
	if (oldCascadePtr != NULL) {
	    Tcl_IncrRefCount(oldCascadePtr);
	}
    }

    if (ConfigureMenuEntry(mePtr, objc, objv) != TCL_OK) {
	return TCL_ERROR;
    }

    if (mePtr->type == CASCADE_ENTRY) {
	char *oldCascadeName;

	if (mePtr->namePtr != NULL) {
	    newCascadeName = Tcl_GetString(mePtr->namePtr);
	} else {
	    newCascadeName = NULL;
	}

	if ((oldCascadePtr == NULL) && (mePtr->namePtr == NULL)) {
	    cascadeEntryChanged = 0;
	} else if (((oldCascadePtr == NULL) && (mePtr->namePtr != NULL))
		|| ((oldCascadePtr != NULL)
		&& (mePtr->namePtr == NULL))) {
	    cascadeEntryChanged = 1;
	} else {
	    oldCascadeName = Tcl_GetString(oldCascadePtr);
	    cascadeEntryChanged = (strcmp(oldCascadeName, newCascadeName)
		    != 0);
	}
	if (oldCascadePtr != NULL) {
	    Tcl_DecrRefCount(oldCascadePtr);
	}
    }

    if (cascadeEntryChanged) {
	if (mePtr->namePtr != NULL) {
	    newCascadeName = Tcl_GetString(mePtr->namePtr);
	    cascadeMenuRefPtr = TkFindMenuReferences(menuPtr->interp,
		    newCascadeName);
	}
    }

    for (menuListPtr = menuPtr->masterMenuPtr->nextInstancePtr;
    	    menuListPtr != NULL;
	    menuListPtr = menuListPtr->nextInstancePtr) {

    	mePtr = menuListPtr->entries[index];

	if (cascadeEntryChanged && (mePtr->namePtr != NULL)) {
	    oldCascadeMenuRefPtr = TkFindMenuReferencesObj(menuPtr->interp,
		    mePtr->namePtr);

	    if ((oldCascadeMenuRefPtr != NULL)
		    && (oldCascadeMenuRefPtr->menuPtr != NULL)) {
		RecursivelyDeleteMenu(oldCascadeMenuRefPtr->menuPtr);
	    }
	}

    	if (ConfigureMenuEntry(mePtr, objc, objv) != TCL_OK) {
    	    return TCL_ERROR;
    	}

	if (cascadeEntryChanged && (mePtr->namePtr != NULL)) {
	    if (cascadeMenuRefPtr->menuPtr != NULL) {
		Tcl_Obj *newObjv[2];
		Tcl_Obj *newCloneNamePtr;
		Tcl_Obj *pathNamePtr = Tcl_NewStringObj(
			Tk_PathName(menuListPtr->tkwin), -1);
		Tcl_Obj *normalPtr = Tcl_NewStringObj("normal", -1);
		Tcl_Obj *menuObjPtr = Tcl_NewStringObj("-menu", -1);

		Tcl_IncrRefCount(pathNamePtr);
		newCloneNamePtr = TkNewMenuName(menuPtr->interp,
			pathNamePtr,
			cascadeMenuRefPtr->menuPtr);
		Tcl_IncrRefCount(newCloneNamePtr);
		Tcl_IncrRefCount(normalPtr);
		CloneMenu(cascadeMenuRefPtr->menuPtr, newCloneNamePtr,
			normalPtr);

		newObjv[0] = menuObjPtr;
		newObjv[1] = newCloneNamePtr;
		Tcl_IncrRefCount(menuObjPtr);
		ConfigureMenuEntry(mePtr, 2, newObjv);
		Tcl_DecrRefCount(newCloneNamePtr);
		Tcl_DecrRefCount(pathNamePtr);
		Tcl_DecrRefCount(normalPtr);
		Tcl_DecrRefCount(menuObjPtr);
	    }
	}
    }
    return TCL_OK;
}

/*
 *--------------------------------------------------------------
 *
 * TkGetMenuIndex --
 *
 *	Parse a textual index into a menu and return the numerical index of
 *	the indicated entry.
 *
 * Results:
 *	A standard Tcl result. If all went well, then *indexPtr is filled in
 *	with the entry index corresponding to string (ranges from -1 to the
 *	number of entries in the menu minus one). Otherwise an error message
 *	is left in the interp's result.
 *
 * Side effects:
 *	None.
 *
 *--------------------------------------------------------------
 */

int
TkGetMenuIndex(
    Tcl_Interp *interp,		/* For error messages. */
    TkMenu *menuPtr,		/* Menu for which the index is being
				 * specified. */
    Tcl_Obj *objPtr,		/* Specification of an entry in menu. See
				 * manual entry for valid .*/
    int lastOK,			/* Non-zero means its OK to return index just
				 * *after* last entry. */
    int *indexPtr)		/* Where to store converted index. */
{
    int i;
    char *string = Tcl_GetString(objPtr);

    if ((string[0] == 'a') && (strcmp(string, "active") == 0)) {
	*indexPtr = menuPtr->active;
	goto success;
    }

    if (((string[0] == 'l') && (strcmp(string, "last") == 0))
	    || ((string[0] == 'e') && (strcmp(string, "end") == 0))) {
	*indexPtr = menuPtr->numEntries - ((lastOK) ? 0 : 1);
	goto success;
    }

    if ((string[0] == 'n') && (strcmp(string, "none") == 0)) {
	*indexPtr = -1;
	goto success;
    }

    if (string[0] == '@') {
	if (GetIndexFromCoords(interp, menuPtr, string, indexPtr)
		== TCL_OK) {
	    goto success;
	}
    }

    if (isdigit(UCHAR(string[0]))) {
	if (Tcl_GetInt(interp, string, &i) == TCL_OK) {
	    if (i >= menuPtr->numEntries) {
		if (lastOK) {
		    i = menuPtr->numEntries;
		} else {
		    i = menuPtr->numEntries-1;
		}
	    } else if (i < 0) {
		i = -1;
	    }
	    *indexPtr = i;
	    goto success;
	}
	Tcl_SetResult(interp, NULL, TCL_STATIC);
    }

    for (i = 0; i < menuPtr->numEntries; i++) {
	Tcl_Obj *labelPtr = menuPtr->entries[i]->labelPtr;
	char *label = (labelPtr == NULL) ? NULL : Tcl_GetString(labelPtr);

	if ((label != NULL) && (Tcl_StringMatch(label, string))) {
	    *indexPtr = i;
	    goto success;
	}
    }

    Tcl_AppendResult(interp, "bad menu entry index \"", string, "\"", NULL);
    return TCL_ERROR;

  success:
    return TCL_OK;
}

/*
 *----------------------------------------------------------------------
 *
 * MenuCmdDeletedProc --
 *
 *	This function is invoked when a widget command is deleted. If the
 *	widget isn't already in the process of being destroyed, this command
 *	destroys it.
 *
 * Results:
 *	None.
 *
 * Side effects:
 *	The widget is destroyed.
 *
 *----------------------------------------------------------------------
 */

static void
MenuCmdDeletedProc(
    ClientData clientData)	/* Pointer to widget record for widget. */
{
    TkMenu *menuPtr = (TkMenu *) clientData;
    Tk_Window tkwin = menuPtr->tkwin;

    /*
     * This function could be invoked either because the window was destroyed
     * and the command was then deleted (in which case tkwin is NULL) or
     * because the command was deleted, and then this function destroys the
     * widget.
     */

    if (tkwin != NULL) {
	/*
	 * Note: it may be desirable to NULL out the tkwin field of menuPtr
	 * here:
	 * menuPtr->tkwin = NULL;
	 */

	Tk_DestroyWindow(tkwin);
    }
}

/*
 *----------------------------------------------------------------------
 *
 * MenuNewEntry --
 *
 *	This function allocates and initializes a new menu entry.
 *
 * Results:
 *	The return value is a pointer to a new menu entry structure, which has
 *	been malloc-ed, initialized, and entered into the entry array for the
 *	menu.
 *
 * Side effects:
 *	Storage gets allocated.
 *
 *----------------------------------------------------------------------
 */

static TkMenuEntry *
MenuNewEntry(
    TkMenu *menuPtr,		/* Menu that will hold the new entry. */
    int index,			/* Where in the menu the new entry is to
				 * go. */
    int type)			/* The type of the new entry. */
{
    TkMenuEntry *mePtr;
    TkMenuEntry **newEntries;
    int i;

    /*
     * Create a new array of entries with an empty slot for the new entry.
     */

    newEntries = (TkMenuEntry **) ckalloc((unsigned)
	    ((menuPtr->numEntries+1)*sizeof(TkMenuEntry *)));
    for (i = 0; i < index; i++) {
	newEntries[i] = menuPtr->entries[i];
    }
    for (; i < menuPtr->numEntries; i++) {
	newEntries[i+1] = menuPtr->entries[i];
	newEntries[i+1]->index = i + 1;
    }
    if (menuPtr->numEntries != 0) {
	ckfree((char *) menuPtr->entries);
    }
    menuPtr->entries = newEntries;
    menuPtr->numEntries++;
    mePtr = (TkMenuEntry *) ckalloc(sizeof(TkMenuEntry));
    menuPtr->entries[index] = mePtr;
    mePtr->type = type;
    mePtr->optionTable = menuPtr->optionTablesPtr->entryOptionTables[type];
    mePtr->menuPtr = menuPtr;
    mePtr->labelPtr = NULL;
    mePtr->labelLength = 0;
    mePtr->underline = -1;
    mePtr->bitmapPtr = NULL;
    mePtr->imagePtr = NULL;
    mePtr->image = NULL;
    mePtr->selectImagePtr = NULL;
    mePtr->selectImage = NULL;
    mePtr->accelPtr = NULL;
    mePtr->accelLength = 0;
    mePtr->state = ENTRY_DISABLED;
    mePtr->borderPtr = NULL;
    mePtr->fgPtr = NULL;
    mePtr->activeBorderPtr = NULL;
    mePtr->activeFgPtr = NULL;
    mePtr->fontPtr = NULL;
    mePtr->indicatorOn = 0;
    mePtr->indicatorFgPtr = NULL;
    mePtr->columnBreak = 0;
    mePtr->hideMargin = 0;
    mePtr->commandPtr = NULL;
    mePtr->namePtr = NULL;
    mePtr->childMenuRefPtr = NULL;
    mePtr->onValuePtr = NULL;
    mePtr->offValuePtr = NULL;
    mePtr->entryFlags = 0;
    mePtr->index = index;
    mePtr->nextCascadePtr = NULL;
    if (Tk_InitOptions(menuPtr->interp, (char *) mePtr,
	    mePtr->optionTable, menuPtr->tkwin) != TCL_OK) {
	ckfree((char *) mePtr);
	return NULL;
    }
    TkMenuInitializeEntryDrawingFields(mePtr);
    if (TkpMenuNewEntry(mePtr) != TCL_OK) {
	Tk_FreeConfigOptions((char *) mePtr, mePtr->optionTable,
		menuPtr->tkwin);
    	ckfree((char *) mePtr);
    	return NULL;
    }

    return mePtr;
}

/*
 *----------------------------------------------------------------------
 *
 * MenuAddOrInsert --
 *
 *	This function does all of the work of the "add" and "insert" widget
 *	commands, allowing the code for these to be shared.
 *
 * Results:
 *	A standard Tcl return value.
 *
 * Side effects:
 *	A new menu entry is created in menuPtr.
 *
 *----------------------------------------------------------------------
 */

static int
MenuAddOrInsert(
    Tcl_Interp *interp,		/* Used for error reporting. */
    TkMenu *menuPtr,		/* Widget in which to create new entry. */
    Tcl_Obj *indexPtr,		/* Object describing index at which to insert.
				 * NULL means insert at end. */
    int objc,			/* Number of elements in objv. */
    Tcl_Obj *CONST objv[])	/* Arguments to command: first arg is type of
				 * entry, others are config options. */
{
    int type, index;
    TkMenuEntry *mePtr;
    TkMenu *menuListPtr;

    if (indexPtr != NULL) {
	if (TkGetMenuIndex(interp, menuPtr, indexPtr, 1, &index) != TCL_OK) {
	    return TCL_ERROR;
	}
    } else {
	index = menuPtr->numEntries;
    }
    if (index < 0) {
	char *indexString = Tcl_GetString(indexPtr);
	Tcl_AppendResult(interp, "bad index \"", indexString, "\"", NULL);
	return TCL_ERROR;
    }
    if (menuPtr->tearoff && (index == 0)) {
	index = 1;
    }

    /*
     * Figure out the type of the new entry.
     */

    if (Tcl_GetIndexFromObj(interp, objv[0], menuEntryTypeStrings,
	    "menu entry type", 0, &type) != TCL_OK) {
	return TCL_ERROR;
    }

    /*
     * Now we have to add an entry for every instance related to this menu.
     */

    for (menuListPtr = menuPtr->masterMenuPtr; menuListPtr != NULL;
    	    menuListPtr = menuListPtr->nextInstancePtr) {

    	mePtr = MenuNewEntry(menuListPtr, index, type);
    	if (mePtr == NULL) {
    	    return TCL_ERROR;
    	}
    	if (ConfigureMenuEntry(mePtr, objc - 1, objv + 1) != TCL_OK) {
	    TkMenu *errorMenuPtr;
	    int i;

	    for (errorMenuPtr = menuPtr->masterMenuPtr;
		    errorMenuPtr != NULL;
		    errorMenuPtr = errorMenuPtr->nextInstancePtr) {
    		Tcl_EventuallyFree((ClientData) errorMenuPtr->entries[index],
    	    		DestroyMenuEntry);
		for (i = index; i < errorMenuPtr->numEntries - 1; i++) {
		    errorMenuPtr->entries[i] = errorMenuPtr->entries[i + 1];
		    errorMenuPtr->entries[i]->index = i;
		}
		errorMenuPtr->numEntries--;
		if (errorMenuPtr->numEntries == 0) {
		    ckfree((char *) errorMenuPtr->entries);
		    errorMenuPtr->entries = NULL;
		}
		if (errorMenuPtr == menuListPtr) {
		    break;
		}
	    }
    	    return TCL_ERROR;
    	}

    	/*
	 * If a menu has cascades, then every instance of the menu has to have
	 * its own parallel cascade structure. So adding an entry to a menu
	 * with clones means that the menu that the entry points to has to be
	 * cloned for every clone the master menu has. This is special case #2
	 * in the comment at the top of this file.
    	 */

    	if ((menuPtr != menuListPtr) && (type == CASCADE_ENTRY)) {
    	    if ((mePtr->namePtr != NULL)
		    && (mePtr->childMenuRefPtr != NULL)
    	    	    && (mePtr->childMenuRefPtr->menuPtr != NULL)) {
		TkMenu *cascadeMenuPtr =
			mePtr->childMenuRefPtr->menuPtr->masterMenuPtr;
		Tcl_Obj *newCascadePtr, *newObjv[2];
		Tcl_Obj *menuNamePtr = Tcl_NewStringObj("-menu", -1);
		Tcl_Obj *windowNamePtr =
			Tcl_NewStringObj(Tk_PathName(menuListPtr->tkwin), -1);
		Tcl_Obj *normalPtr = Tcl_NewStringObj("normal", -1);
		TkMenuReferences *menuRefPtr;

		Tcl_IncrRefCount(windowNamePtr);
		newCascadePtr = TkNewMenuName(menuListPtr->interp,
			windowNamePtr, cascadeMenuPtr);
		Tcl_IncrRefCount(newCascadePtr);
		Tcl_IncrRefCount(normalPtr);
		CloneMenu(cascadeMenuPtr, newCascadePtr, normalPtr);

		menuRefPtr = TkFindMenuReferencesObj(menuListPtr->interp,
			newCascadePtr);
		if (menuRefPtr == NULL) {
		    Tcl_Panic("CloneMenu failed inside of MenuAddOrInsert.");
		}
		newObjv[0] = menuNamePtr;
		newObjv[1] = newCascadePtr;
		Tcl_IncrRefCount(menuNamePtr);
		Tcl_IncrRefCount(newCascadePtr);
		ConfigureMenuEntry(mePtr, 2, newObjv);
		Tcl_DecrRefCount(newCascadePtr);
		Tcl_DecrRefCount(menuNamePtr);
		Tcl_DecrRefCount(windowNamePtr);
		Tcl_DecrRefCount(normalPtr);
    	    }
    	}
    }
    return TCL_OK;
}

/*
 *--------------------------------------------------------------
 *
 * MenuVarProc --
 *
 *	This function is invoked when someone changes the state variable
 *	associated with a radiobutton or checkbutton menu entry. The entry's
 *	selected state is set to match the value of the variable.
 *
 * Results:
 *	NULL is always returned.
 *
 * Side effects:
 *	The menu entry may become selected or deselected.
 *
 *--------------------------------------------------------------
 */

static char *
MenuVarProc(
    ClientData clientData,	/* Information about menu entry. */
    Tcl_Interp *interp,		/* Interpreter containing variable. */
    CONST char *name1,		/* First part of variable's name. */
    CONST char *name2,		/* Second part of variable's name. */
    int flags)			/* Describes what just happened. */
{
    TkMenuEntry *mePtr = (TkMenuEntry *) clientData;
    TkMenu *menuPtr;
    CONST char *value;
    char *name;
    char *onValue;

    if (flags & TCL_INTERP_DESTROYED) {
	/*
	 * Do nothing if the interpreter is going away.
	 */

    	return NULL;
    }

    menuPtr = mePtr->menuPtr;
    name = Tcl_GetString(mePtr->namePtr);

    /*
     * If the variable is being unset, then re-establish the trace.
     */

    if (flags & TCL_TRACE_UNSETS) {
	mePtr->entryFlags &= ~ENTRY_SELECTED;
	if (flags & TCL_TRACE_DESTROYED) {
	    Tcl_TraceVar(interp, name,
		    TCL_GLOBAL_ONLY|TCL_TRACE_WRITES|TCL_TRACE_UNSETS,
		    MenuVarProc, clientData);
	}
	TkpConfigureMenuEntry(mePtr);
	TkEventuallyRedrawMenu(menuPtr, NULL);
	return NULL;
    }

    /*
     * Use the value of the variable to update the selected status of the menu
     * entry.
     */

    value = Tcl_GetVar(interp, name, TCL_GLOBAL_ONLY);
    if (value == NULL) {
	value = "";
    }
    if (mePtr->onValuePtr != NULL) {
	onValue = Tcl_GetString(mePtr->onValuePtr);
	if (strcmp(value, onValue) == 0) {
	    if (mePtr->entryFlags & ENTRY_SELECTED) {
		return NULL;
	    }
	    mePtr->entryFlags |= ENTRY_SELECTED;
	} else if (mePtr->entryFlags & ENTRY_SELECTED) {
	    mePtr->entryFlags &= ~ENTRY_SELECTED;
	} else {
	    return NULL;
	}
    } else {
	return NULL;
    }
    TkpConfigureMenuEntry(mePtr);
    TkEventuallyRedrawMenu(menuPtr, mePtr);
    return NULL;
}

/*
 *----------------------------------------------------------------------
 *
 * TkActivateMenuEntry --
 *
 *	This function is invoked to make a particular menu entry the active
 *	one, deactivating any other entry that might currently be active.
 *
 * Results:
 *	The return value is a standard Tcl result (errors can occur while
 *	posting and unposting submenus).
 *
 * Side effects:
 *	Menu entries get redisplayed, and the active entry changes. Submenus
 *	may get posted and unposted.
 *
 *----------------------------------------------------------------------
 */

int
TkActivateMenuEntry(
    register TkMenu *menuPtr,	/* Menu in which to activate. */
    int index)			/* Index of entry to activate, or -1 to
				 * deactivate all entries. */
{
    register TkMenuEntry *mePtr;
    int result = TCL_OK;

    if (menuPtr->active >= 0) {
	mePtr = menuPtr->entries[menuPtr->active];

	/*
	 * Don't change the state unless it's currently active (state might
	 * already have been changed to disabled).
	 */

	if (mePtr->state == ENTRY_ACTIVE) {
	    mePtr->state = ENTRY_NORMAL;
	}
	TkEventuallyRedrawMenu(menuPtr, menuPtr->entries[menuPtr->active]);
    }
    menuPtr->active = index;
    if (index >= 0) {
	mePtr = menuPtr->entries[index];
	mePtr->state = ENTRY_ACTIVE;
	TkEventuallyRedrawMenu(menuPtr, mePtr);
    }
    return result;
}

/*
 *----------------------------------------------------------------------
 *
 * TkPostCommand --
 *
 *	Execute the postcommand for the given menu.
 *
 * Results:
 *	The return value is a standard Tcl result (errors can occur while the
 *	postcommands are being processed).
 *
 * Side effects:
 *	Since commands can get executed while this routine is being executed,
 *	the entire world can change.
 *
 *----------------------------------------------------------------------
 */

int
TkPostCommand(
    TkMenu *menuPtr)
{
    int result;

    /*
     * If there is a command for the menu, execute it. This may change the
     * size of the menu, so be sure to recompute the menu's geometry if
     * needed.
     */

    if (menuPtr->postCommandPtr != NULL) {
	Tcl_Obj *postCommandPtr = menuPtr->postCommandPtr;

	Tcl_IncrRefCount(postCommandPtr);
	result = Tcl_EvalObjEx(menuPtr->interp, postCommandPtr,
		TCL_EVAL_GLOBAL);
	Tcl_DecrRefCount(postCommandPtr);
	if (result != TCL_OK) {
	    return result;
	}
	TkRecomputeMenu(menuPtr);
    }
    return TCL_OK;
}

/*
 *--------------------------------------------------------------
 *
 * CloneMenu --
 *
 *	Creates a child copy of the menu. It will be inserted into the menu's
 *	instance chain. All attributes and entry attributes will be
 *	duplicated.
 *
 * Results:
 *	A standard Tcl result.
 *
 * Side effects:
 *	Allocates storage. After the menu is created, any configuration done
 *	with this menu or any related one will be reflected in all of them.
 *
 *--------------------------------------------------------------
 */

static int
CloneMenu(
    TkMenu *menuPtr,		/* The menu we are going to clone. */
    Tcl_Obj *newMenuNamePtr,	/* The name to give the new menu. */
    Tcl_Obj *newMenuTypePtr)	/* What kind of menu is this, a normal menu a
    				 * menubar, or a tearoff? */
{
    int returnResult;
    int menuType, i;
    TkMenuReferences *menuRefPtr;
    Tcl_Obj *menuDupCommandArray[4];

    if (newMenuTypePtr == NULL) {
	menuType = MASTER_MENU;
    } else {
	if (Tcl_GetIndexFromObj(menuPtr->interp, newMenuTypePtr,
		menuTypeStrings, "menu type", 0, &menuType) != TCL_OK) {
	    return TCL_ERROR;
	}
    }

    menuDupCommandArray[0] = Tcl_NewStringObj("tk::MenuDup", -1);
    menuDupCommandArray[1] = Tcl_NewStringObj(Tk_PathName(menuPtr->tkwin), -1);
    menuDupCommandArray[2] = newMenuNamePtr;
    if (newMenuTypePtr == NULL) {
	menuDupCommandArray[3] = Tcl_NewStringObj("normal", -1);
    } else {
	menuDupCommandArray[3] = newMenuTypePtr;
    }
    for (i = 0; i < 4; i++) {
	Tcl_IncrRefCount(menuDupCommandArray[i]);
    }
    Tcl_Preserve((ClientData) menuPtr);
    returnResult = Tcl_EvalObjv(menuPtr->interp, 4, menuDupCommandArray, 0);
    for (i = 0; i < 4; i++) {
	Tcl_DecrRefCount(menuDupCommandArray[i]);
    }

    /*
     * Make sure the tcl command actually created the clone.
     */

    if ((returnResult == TCL_OK) &&
	    ((menuRefPtr = TkFindMenuReferencesObj(menuPtr->interp,
	    newMenuNamePtr)) != NULL)
	    && (menuPtr->numEntries == menuRefPtr->menuPtr->numEntries)) {
	TkMenu *newMenuPtr = menuRefPtr->menuPtr;
	Tcl_Obj *newObjv[3];
	int i, numElements;

	/*
	 * Now put this newly created menu into the parent menu's instance
	 * chain.
	 */

	if (menuPtr->nextInstancePtr == NULL) {
	    menuPtr->nextInstancePtr = newMenuPtr;
	    newMenuPtr->masterMenuPtr = menuPtr->masterMenuPtr;
	} else {
	    TkMenu *masterMenuPtr;

	    masterMenuPtr = menuPtr->masterMenuPtr;
	    newMenuPtr->nextInstancePtr = masterMenuPtr->nextInstancePtr;
	    masterMenuPtr->nextInstancePtr = newMenuPtr;
	    newMenuPtr->masterMenuPtr = masterMenuPtr;
	}

	/*
	 * Add the master menu's window to the bind tags for this window after
	 * this window's tag. This is so the user can bind to either this
	 * clone (which may not be easy to do) or the entire menu clone
	 * structure.
	 */

	newObjv[0] = Tcl_NewStringObj("bindtags", -1);
	newObjv[1] = Tcl_NewStringObj(Tk_PathName(newMenuPtr->tkwin), -1);
	Tcl_IncrRefCount(newObjv[0]);
	Tcl_IncrRefCount(newObjv[1]);
	if (Tk_BindtagsObjCmd((ClientData)newMenuPtr->tkwin,
		newMenuPtr->interp, 2, newObjv) == TCL_OK) {
	    char *windowName;
	    Tcl_Obj *bindingsPtr =
		    Tcl_DuplicateObj(Tcl_GetObjResult(newMenuPtr->interp));
	    Tcl_Obj *elementPtr;

	    Tcl_IncrRefCount(bindingsPtr);
	    Tcl_ListObjLength(newMenuPtr->interp, bindingsPtr, &numElements);
	    for (i = 0; i < numElements; i++) {
		Tcl_ListObjIndex(newMenuPtr->interp, bindingsPtr, i,
			&elementPtr);
		windowName = Tcl_GetString(elementPtr);
		if (strcmp(windowName, Tk_PathName(newMenuPtr->tkwin))
			== 0) {
		    Tcl_Obj *newElementPtr = Tcl_NewStringObj(
			    Tk_PathName(newMenuPtr->masterMenuPtr->tkwin), -1);

		    /*
		     * The newElementPtr will have its refCount incremented
		     * here, so we don't need to worry about it any more.
		     */

		    Tcl_ListObjReplace(menuPtr->interp, bindingsPtr,
			    i + 1, 0, 1, &newElementPtr);
		    newObjv[2] = bindingsPtr;
		    Tk_BindtagsObjCmd((ClientData)newMenuPtr->tkwin,
			    menuPtr->interp, 3, newObjv);
		    break;
		}
	    }
	    Tcl_DecrRefCount(bindingsPtr);
	}
	Tcl_DecrRefCount(newObjv[0]);
	Tcl_DecrRefCount(newObjv[1]);
	Tcl_ResetResult(menuPtr->interp);

	/*
	 * Clone all of the cascade menus that this menu points to.
	 */

	for (i = 0; i < menuPtr->numEntries; i++) {
	    TkMenuReferences *cascadeRefPtr;
	    TkMenu *oldCascadePtr;

	    if ((menuPtr->entries[i]->type == CASCADE_ENTRY)
		&& (menuPtr->entries[i]->namePtr != NULL)) {
		cascadeRefPtr =
			TkFindMenuReferencesObj(menuPtr->interp,
			menuPtr->entries[i]->namePtr);
		if ((cascadeRefPtr != NULL) && (cascadeRefPtr->menuPtr)) {
		    Tcl_Obj *windowNamePtr =
			    Tcl_NewStringObj(Tk_PathName(newMenuPtr->tkwin),
			    -1);
		    Tcl_Obj *newCascadePtr;

		    oldCascadePtr = cascadeRefPtr->menuPtr;

		    Tcl_IncrRefCount(windowNamePtr);
		    newCascadePtr = TkNewMenuName(menuPtr->interp,
			    windowNamePtr, oldCascadePtr);
		    Tcl_IncrRefCount(newCascadePtr);
		    CloneMenu(oldCascadePtr, newCascadePtr, NULL);

		    newObjv[0] = Tcl_NewStringObj("-menu", -1);
		    newObjv[1] = newCascadePtr;
		    Tcl_IncrRefCount(newObjv[0]);
		    ConfigureMenuEntry(newMenuPtr->entries[i], 2, newObjv);
		    Tcl_DecrRefCount(newObjv[0]);
		    Tcl_DecrRefCount(newCascadePtr);
		    Tcl_DecrRefCount(windowNamePtr);
		}
	    }
	}

	returnResult = TCL_OK;
    } else {
	returnResult = TCL_ERROR;
    }
    Tcl_Release((ClientData) menuPtr);
    return returnResult;
}

/*
 *----------------------------------------------------------------------
 *
 * MenuDoXPosition --
 *
 *	Given arguments from an option command line, returns the X position.
 *
 * Results:
 *	Returns TCL_OK or TCL_Error
 *
 * Side effects:
 *	xPosition is set to the X-position of the menu entry.
 *
 *----------------------------------------------------------------------
 */

static int
MenuDoXPosition(
    Tcl_Interp *interp,
    TkMenu *menuPtr,
    Tcl_Obj *objPtr)
{
    int index;

    TkRecomputeMenu(menuPtr);
    if (TkGetMenuIndex(interp, menuPtr, objPtr, 0, &index) != TCL_OK) {
	return TCL_ERROR;
    }
    Tcl_ResetResult(interp);
    if (index < 0) {
	Tcl_SetObjResult(interp, Tcl_NewIntObj(0));
    } else {
	Tcl_SetObjResult(interp, Tcl_NewIntObj(menuPtr->entries[index]->x));
    }
    return TCL_OK;
}

/*
 *----------------------------------------------------------------------
 *
 * MenuDoYPosition --
 *
 *	Given arguments from an option command line, returns the Y position.
 *
 * Results:
 *	Returns TCL_OK or TCL_Error
 *
 * Side effects:
 *	yPosition is set to the Y-position of the menu entry.
 *
 *----------------------------------------------------------------------
 */

static int
MenuDoYPosition(
    Tcl_Interp *interp,
    TkMenu *menuPtr,
    Tcl_Obj *objPtr)
{
    int index;

    TkRecomputeMenu(menuPtr);
    if (TkGetMenuIndex(interp, menuPtr, objPtr, 0, &index) != TCL_OK) {
	goto error;
    }
    Tcl_ResetResult(interp);
    if (index < 0) {
	Tcl_SetObjResult(interp, Tcl_NewIntObj(0));
    } else {
	Tcl_SetObjResult(interp, Tcl_NewIntObj(menuPtr->entries[index]->y));
    }

    return TCL_OK;

  error:
    return TCL_ERROR;
}

/*
 *----------------------------------------------------------------------
 *
 * GetIndexFromCoords --
 *
 *	Given a string of the form "@integer", return the menu item
 *	corresponding to the provided y-coordinate in the menu window.
 *
 * Results:
 *	If int is a valid number, *indexPtr will be the number of the
 *	menuentry that is the correct height. If int is invalid, *indexPtr
 *	will be unchanged. Returns appropriate Tcl error number.
 *
 * Side effects:
 *	If int is invalid, interp's result will be set to NULL.
 *
 *----------------------------------------------------------------------
 */

static int
GetIndexFromCoords(
    Tcl_Interp *interp,		/* Interpreter of menu. */
    TkMenu *menuPtr,		/* The menu we are searching. */
    char *string,		/* The @string we are parsing. */
    int *indexPtr)		/* The index of the item that matches. */
{
    int x, y, i;
    char *p, *end;
    int x2, borderwidth, max;

    TkRecomputeMenu(menuPtr);
    p = string + 1;
    y = strtol(p, &end, 0);
    if (end == p) {
	goto error;
    }
    Tk_GetPixelsFromObj(interp, menuPtr->tkwin,
	menuPtr->borderWidthPtr, &borderwidth);
    if (*end == ',') {
	x = y;
	p = end + 1;
	y = strtol(p, &end, 0);
	if (end == p) {
	    goto error;
	}
    } else {
	x = borderwidth;
    }

    *indexPtr = -1;

    /* set the width of the final column to the remainder of the window 
     * being aware of windows that may not be mapped yet.
     */
    max = Tk_IsMapped(menuPtr->tkwin) 
      ? Tk_Width(menuPtr->tkwin) : Tk_ReqWidth(menuPtr->tkwin);
    max -= borderwidth;

    for (i = 0; i < menuPtr->numEntries; i++) {
	if (menuPtr->entries[i]->entryFlags & ENTRY_LAST_COLUMN) {
	    x2 = max;
	} else {
	    x2 = menuPtr->entries[i]->x + menuPtr->entries[i]->width;
	}
	if ((x >= menuPtr->entries[i]->x) && (y >= menuPtr->entries[i]->y)
		&& (x < x2)
		&& (y < (menuPtr->entries[i]->y
		+ menuPtr->entries[i]->height))) {
	    *indexPtr = i;
	    break;
	}
    }
    return TCL_OK;

  error:
    Tcl_SetResult(interp, NULL, TCL_STATIC);
    return TCL_ERROR;
}

/*
 *----------------------------------------------------------------------
 *
 * RecursivelyDeleteMenu --
 *
 *	Deletes a menu and any cascades underneath it. Used for deleting
 *	instances when a menu is no longer being used as a menubar, for
 *	instance.
 *
 * Results:
 *	None.
 *
 * Side effects:
 *	Destroys the menu and all cascade menus underneath it.
 *
 *----------------------------------------------------------------------
 */

static void
RecursivelyDeleteMenu(
    TkMenu *menuPtr)		/* The menubar instance we are deleting. */
{
    int i;
    TkMenuEntry *mePtr;

    /*
     * It is not 100% clear that this preserve/release pair is required, but
     * we have added them for safety in this very complex code.
     */

    Tcl_Preserve(menuPtr);

    for (i = 0; i < menuPtr->numEntries; i++) {
    	mePtr = menuPtr->entries[i];
    	if ((mePtr->type == CASCADE_ENTRY)
    		&& (mePtr->childMenuRefPtr != NULL)
    		&& (mePtr->childMenuRefPtr->menuPtr != NULL)) {
    	    RecursivelyDeleteMenu(mePtr->childMenuRefPtr->menuPtr);
    	}
    }
    if (menuPtr->tkwin != NULL) {
	Tk_DestroyWindow(menuPtr->tkwin);
    }

    Tcl_Release(menuPtr);
}

/*
 *----------------------------------------------------------------------
 *
 * TkNewMenuName --
 *
 *	Makes a new unique name for a cloned menu. Will be a child of oldName.
 *
 * Results:
 *	Returns a char * which has been allocated; caller must free.
 *
 * Side effects:
 *	Memory is allocated.
 *
 *----------------------------------------------------------------------
 */

Tcl_Obj *
TkNewMenuName(
    Tcl_Interp *interp,		/* The interp the new name has to live in.*/
    Tcl_Obj *parentPtr,		/* The prefix path of the new name. */
    TkMenu *menuPtr)		/* The menu we are cloning. */
{
    Tcl_Obj *resultPtr = NULL;	/* Initialization needed only to prevent
				 * compiler warning. */
    Tcl_Obj *childPtr;
    char *destString;
    int i;
    int doDot;
    Tcl_CmdInfo cmdInfo;
    Tcl_HashTable *nameTablePtr = NULL;
    TkWindow *winPtr = (TkWindow *) menuPtr->tkwin;
    char *parentName = Tcl_GetString(parentPtr);

    if (winPtr->mainPtr != NULL) {
	nameTablePtr = &(winPtr->mainPtr->nameTable);
    }

    doDot = parentName[strlen(parentName) - 1] != '.';

    childPtr = Tcl_NewStringObj(Tk_PathName(menuPtr->tkwin), -1);
    for (destString = Tcl_GetString(childPtr);
    	    *destString != '\0'; destString++) {
    	if (*destString == '.') {
    	    *destString = '#';
    	}
    }

    for (i = 0; ; i++) {
    	if (i == 0) {
	    resultPtr = Tcl_DuplicateObj(parentPtr);
    	    if (doDot) {
		Tcl_AppendToObj(resultPtr, ".", -1);
    	    }
	    Tcl_AppendObjToObj(resultPtr, childPtr);
    	} else {
	    Tcl_Obj *intPtr;

	    Tcl_DecrRefCount(resultPtr);
	    resultPtr = Tcl_DuplicateObj(parentPtr);
	    if (doDot) {
		Tcl_AppendToObj(resultPtr, ".", -1);
	    }
	    Tcl_AppendObjToObj(resultPtr, childPtr);
	    intPtr = Tcl_NewIntObj(i);
	    Tcl_AppendObjToObj(resultPtr, intPtr);
	    Tcl_DecrRefCount(intPtr);
    	}
	destString = Tcl_GetString(resultPtr);
    	if ((Tcl_GetCommandInfo(interp, destString, &cmdInfo) == 0)
		&& ((nameTablePtr == NULL)
		|| (Tcl_FindHashEntry(nameTablePtr, destString) == NULL))) {
    	    break;
    	}
    }
    Tcl_DecrRefCount(childPtr);
    return resultPtr;
}

/*
 *----------------------------------------------------------------------
 *
 * TkSetWindowMenuBar --
 *
 *	Associates a menu with a window. Called by ConfigureFrame in in
 *	response to a "-menu .foo" configuration option for a top level.
 *
 * Results:
 *	None.
 *
 * Side effects:
 *	The old menu clones for the menubar are thrown away, and a handler is
 *	set up to allocate the new ones.
 *
 *----------------------------------------------------------------------
 */

void
TkSetWindowMenuBar(
    Tcl_Interp *interp,		/* The interpreter the toplevel lives in. */
    Tk_Window tkwin,		/* The toplevel window. */
    char *oldMenuName,		/* The name of the menubar previously set in
    				 * this toplevel. NULL means no menu was set
    				 * previously. */
    char *menuName)		/* The name of the new menubar that the
				 * toplevel needs to be set to. NULL means
				 * that their is no menu now. */
{
    TkMenuTopLevelList *topLevelListPtr, *prevTopLevelPtr;
    TkMenu *menuPtr;
    TkMenuReferences *menuRefPtr;

    /*
     * Destroy the menubar instances of the old menu. Take this window out of
     * the old menu's top level reference list.
     */

    if (oldMenuName != NULL) {
	menuRefPtr = TkFindMenuReferences(interp, oldMenuName);
	if (menuRefPtr != NULL) {
	    /*
	     * Find the menubar instance that is to be removed. Destroy it and
	     * all of the cascades underneath it.
	     */

	    if (menuRefPtr->menuPtr != NULL) {
		TkMenu *instancePtr;

		menuPtr = menuRefPtr->menuPtr;

		for (instancePtr = menuPtr->masterMenuPtr;
			instancePtr != NULL;
			instancePtr = instancePtr->nextInstancePtr) {
		    if (instancePtr->menuType == MENUBAR
			    && instancePtr->parentTopLevelPtr == tkwin) {
			RecursivelyDeleteMenu(instancePtr);
			break;
		    }
		}
	    }

	    /*
	     * Now we need to remove this toplevel from the list of toplevels
	     * that reference this menu.
	     */

	    topLevelListPtr = menuRefPtr->topLevelListPtr;
	    prevTopLevelPtr = NULL;

	    while ((topLevelListPtr != NULL)
		    && (topLevelListPtr->tkwin != tkwin)) {
		prevTopLevelPtr = topLevelListPtr;
		topLevelListPtr = topLevelListPtr->nextPtr;
	    }

	    /*
	     * Now we have found the toplevel reference that matches the
	     * tkwin; remove this reference from the list.
	     */

	    if (topLevelListPtr != NULL) {
		if (prevTopLevelPtr == NULL) {
		    menuRefPtr->topLevelListPtr =
			    menuRefPtr->topLevelListPtr->nextPtr;
		} else {
		    prevTopLevelPtr->nextPtr = topLevelListPtr->nextPtr;
		}
		ckfree((char *) topLevelListPtr);
		TkFreeMenuReferences(menuRefPtr);
	    }
	}
    }

    /*
     * Now, add the clone references for the new menu.
     */

    if (menuName != NULL && menuName[0] != 0) {
	TkMenu *menuBarPtr = NULL;

	menuRefPtr = TkCreateMenuReferences(interp, menuName);

	menuPtr = menuRefPtr->menuPtr;
	if (menuPtr != NULL) {
	    Tcl_Obj *cloneMenuPtr;
	    TkMenuReferences *cloneMenuRefPtr;
	    Tcl_Obj *newObjv[4];
	    Tcl_Obj *windowNamePtr = Tcl_NewStringObj(Tk_PathName(tkwin),
		    -1);
	    Tcl_Obj *menubarPtr = Tcl_NewStringObj("menubar", -1);

	    /*
	     * Clone the menu and all of the cascades underneath it.
	     */

	    Tcl_IncrRefCount(windowNamePtr);
	    cloneMenuPtr = TkNewMenuName(interp, windowNamePtr,
		    menuPtr);
	    Tcl_IncrRefCount(cloneMenuPtr);
	    Tcl_IncrRefCount(menubarPtr);
	    CloneMenu(menuPtr, cloneMenuPtr, menubarPtr);

	    cloneMenuRefPtr = TkFindMenuReferencesObj(interp, cloneMenuPtr);
	    if ((cloneMenuRefPtr != NULL)
		    && (cloneMenuRefPtr->menuPtr != NULL)) {
		Tcl_Obj *cursorPtr = Tcl_NewStringObj("-cursor", -1);
		Tcl_Obj *nullPtr = Tcl_NewObj();
		cloneMenuRefPtr->menuPtr->parentTopLevelPtr = tkwin;
		menuBarPtr = cloneMenuRefPtr->menuPtr;
		newObjv[0] = cursorPtr;
		newObjv[1] = nullPtr;
		Tcl_IncrRefCount(cursorPtr);
		Tcl_IncrRefCount(nullPtr);
		ConfigureMenu(menuPtr->interp, cloneMenuRefPtr->menuPtr,
			2, newObjv);
		Tcl_DecrRefCount(cursorPtr);
		Tcl_DecrRefCount(nullPtr);
	    }

	    TkpSetWindowMenuBar(tkwin, menuBarPtr);
	    Tcl_DecrRefCount(cloneMenuPtr);
	    Tcl_DecrRefCount(menubarPtr);
	    Tcl_DecrRefCount(windowNamePtr);
	} else {
	    TkpSetWindowMenuBar(tkwin, NULL);
	}

	/*
	 * Add this window to the menu's list of windows that refer to this
	 * menu.
	 */

	topLevelListPtr = (TkMenuTopLevelList *)
		ckalloc(sizeof(TkMenuTopLevelList));
	topLevelListPtr->tkwin = tkwin;
	topLevelListPtr->nextPtr = menuRefPtr->topLevelListPtr;
	menuRefPtr->topLevelListPtr = topLevelListPtr;
    } else {
	TkpSetWindowMenuBar(tkwin, NULL);
    }
    TkpSetMainMenubar(interp, tkwin, menuName);
}

/*
 *----------------------------------------------------------------------
 *
 * DestroyMenuHashTable --
 *
 *	Called when an interp is deleted and a menu hash table has been set in
 *	it.
 *
 * Results:
 *	None.
 *
 * Side effects:
 *	The hash table is destroyed.
 *
 *----------------------------------------------------------------------
 */

static void
DestroyMenuHashTable(
    ClientData clientData,	/* The menu hash table we are destroying. */
    Tcl_Interp *interp)		/* The interpreter we are destroying. */
{
    Tcl_DeleteHashTable((Tcl_HashTable *) clientData);
    ckfree((char *) clientData);
}

/*
 *----------------------------------------------------------------------
 *
 * TkGetMenuHashTable --
 *
 *	For a given interp, give back the menu hash table that goes with it.
 *	If the hash table does not exist, it is created.
 *
 * Results:
 *	Returns a hash table pointer.
 *
 * Side effects:
 *	A new hash table is created if there were no table in the interp
 *	originally.
 *
 *----------------------------------------------------------------------
 */

Tcl_HashTable *
TkGetMenuHashTable(
    Tcl_Interp *interp)		/* The interp we need the hash table in.*/
{
    Tcl_HashTable *menuTablePtr;

    menuTablePtr = (Tcl_HashTable *)
	    Tcl_GetAssocData(interp, MENU_HASH_KEY, NULL);
    if (menuTablePtr == NULL) {
	menuTablePtr = (Tcl_HashTable *) ckalloc(sizeof(Tcl_HashTable));
	Tcl_InitHashTable(menuTablePtr, TCL_STRING_KEYS);
	Tcl_SetAssocData(interp, MENU_HASH_KEY, DestroyMenuHashTable,
		(ClientData) menuTablePtr);
    }
    return menuTablePtr;
}

/*
 *----------------------------------------------------------------------
 *
 * TkCreateMenuReferences --
 *
 *	Given a pathname, gives back a pointer to a TkMenuReferences
 *	structure. If a reference is not already in the hash table, one is
 *	created.
 *
 * Results:
 *	Returns a pointer to a menu reference structure. Should not be freed
 *	by calller; when a field of the reference is cleared,
 *	TkFreeMenuReferences should be called.
 *
 * Side effects:
 *	A new hash table entry is created if there were no references to the
 *	menu originally.
 *
 *----------------------------------------------------------------------
 */

TkMenuReferences *
TkCreateMenuReferences(
    Tcl_Interp *interp,
    char *pathName)		/* The path of the menu widget. */
{
    Tcl_HashEntry *hashEntryPtr;
    TkMenuReferences *menuRefPtr;
    int newEntry;
    Tcl_HashTable *menuTablePtr = TkGetMenuHashTable(interp);

    hashEntryPtr = Tcl_CreateHashEntry(menuTablePtr, pathName, &newEntry);
    if (newEntry) {
    	menuRefPtr = (TkMenuReferences *) ckalloc(sizeof(TkMenuReferences));
    	menuRefPtr->menuPtr = NULL;
    	menuRefPtr->topLevelListPtr = NULL;
    	menuRefPtr->parentEntryPtr = NULL;
    	menuRefPtr->hashEntryPtr = hashEntryPtr;
    	Tcl_SetHashValue(hashEntryPtr, (char *) menuRefPtr);
    } else {
    	menuRefPtr = (TkMenuReferences *) Tcl_GetHashValue(hashEntryPtr);
    }
    return menuRefPtr;
}

/*
 *----------------------------------------------------------------------
 *
 * TkFindMenuReferences --
 *
 *	Given a pathname, gives back a pointer to the TkMenuReferences
 *	structure.
 *
 * Results:
 *	Returns a pointer to a menu reference structure. Should not be freed
 *	by calller; when a field of the reference is cleared,
 *	TkFreeMenuReferences should be called. Returns NULL if no reference
 *	with this pathname exists.
 *
 * Side effects:
 *	None.
 *
 *----------------------------------------------------------------------
 */

TkMenuReferences *
TkFindMenuReferences(
    Tcl_Interp *interp,		/* The interp the menu is living in. */
    char *pathName)		/* The path of the menu widget. */
{
    Tcl_HashEntry *hashEntryPtr;
    TkMenuReferences *menuRefPtr = NULL;
    Tcl_HashTable *menuTablePtr;

    menuTablePtr = TkGetMenuHashTable(interp);
    hashEntryPtr = Tcl_FindHashEntry(menuTablePtr, pathName);
    if (hashEntryPtr != NULL) {
    	menuRefPtr = (TkMenuReferences *) Tcl_GetHashValue(hashEntryPtr);
    }
    return menuRefPtr;
}

/*
 *----------------------------------------------------------------------
 *
 * TkFindMenuReferencesObj --
 *
 *	Given a pathname, gives back a pointer to the TkMenuReferences
 *	structure.
 *
 * Results:
 *	Returns a pointer to a menu reference structure. Should not be freed
 *	by calller; when a field of the reference is cleared,
 *	TkFreeMenuReferences should be called. Returns NULL if no reference
 *	with this pathname exists.
 *
 * Side effects:
 *	None.
 *
 *----------------------------------------------------------------------
 */

TkMenuReferences *
TkFindMenuReferencesObj(
    Tcl_Interp *interp,		/* The interp the menu is living in. */
    Tcl_Obj *objPtr)		/* The path of the menu widget. */
{
    char *pathName = Tcl_GetString(objPtr);
    return TkFindMenuReferences(interp, pathName);
}

/*
 *----------------------------------------------------------------------
 *
 * TkFreeMenuReferences --
 *
 *	This is called after one of the fields in a menu reference is cleared.
 *	It cleans up the ref if it is now empty.
 *
 * Results:
 *	Returns 1 if the references structure was freed, and 0 otherwise.
 *
 * Side effects:
 *	If this is the last field to be cleared, the menu ref is taken out of
 *	the hash table.
 *
 *----------------------------------------------------------------------
 */

int
TkFreeMenuReferences(
    TkMenuReferences *menuRefPtr)
				/* The menu reference to free. */
{
    if ((menuRefPtr->menuPtr == NULL)
    	    && (menuRefPtr->parentEntryPtr == NULL)
    	    && (menuRefPtr->topLevelListPtr == NULL)) {
    	Tcl_DeleteHashEntry(menuRefPtr->hashEntryPtr);
    	ckfree((char *) menuRefPtr);
	return 1;
    }
    return 0;
}

/*
 *----------------------------------------------------------------------
 *
 * DeleteMenuCloneEntries --
 *
 *	For every clone in this clone chain, delete the menu entries given by
 *	the parameters.
 *
 * Results:
 *	None.
 *
 * Side effects:
 *	The appropriate entries are deleted from all clones of this menu.
 *
 *----------------------------------------------------------------------
 */

static void
DeleteMenuCloneEntries(
    TkMenu *menuPtr,		/* The menu the command was issued with. */
    int	first,			/* The zero-based first entry in the set of
				 * entries to delete. */
    int last)			/* The zero-based last entry. */
{
    TkMenu *menuListPtr;
    int numDeleted, i, j;

    numDeleted = last + 1 - first;
    for (menuListPtr = menuPtr->masterMenuPtr; menuListPtr != NULL;
	    menuListPtr = menuListPtr->nextInstancePtr) {
	for (i = last; i >= first; i--) {
	    Tcl_EventuallyFree((ClientData) menuListPtr->entries[i],
		    DestroyMenuEntry);
	}
	for (i = last + 1; i < menuListPtr->numEntries; i++) {
	    j = i - numDeleted;
	    menuListPtr->entries[j] = menuListPtr->entries[i];
	    menuListPtr->entries[j]->index = j;
	}
	menuListPtr->numEntries -= numDeleted;
	if (menuListPtr->numEntries == 0) {
	    ckfree((char *) menuListPtr->entries);
	    menuListPtr->entries = NULL;
	}
	if ((menuListPtr->active >= first)
		&& (menuListPtr->active <= last)) {
	    menuListPtr->active = -1;
	} else if (menuListPtr->active > last) {
	    menuListPtr->active -= numDeleted;
	}
	TkEventuallyRecomputeMenu(menuListPtr);
    }
}

/*
 *----------------------------------------------------------------------
 *
 * TkMenuCleanup --
 *
 *	Resets menusInitialized to allow Tk to be finalized and reused without
 *	the DLL being unloaded.
 *
 * Results:
 *	None.
 *
 * Side effects:
 *	None.
 *
 *----------------------------------------------------------------------
 */

static void
TkMenuCleanup(
    ClientData unused)
{
    menusInitialized = 0;
}

/*
 *----------------------------------------------------------------------
 *
 * TkMenuInit --
 *
 *	Sets up the hash tables and the variables used by the menu package.
 *
 * Results:
 *	None.
 *
 * Side effects:
 *	lastMenuID gets initialized, and the parent hash and the command hash
 *	are allocated.
 *
 *----------------------------------------------------------------------
 */

void
TkMenuInit(void)
{
    ThreadSpecificData *tsdPtr = (ThreadSpecificData *)
	    Tcl_GetThreadData(&dataKey, sizeof(ThreadSpecificData));

    if (!menusInitialized) {
	Tcl_MutexLock(&menuMutex);
	if (!menusInitialized) {
	    TkpMenuInit();
	    menusInitialized = 1;
	}

	/*
	 * Make sure we cleanup on finalize.
	 */

	TkCreateExitHandler((Tcl_ExitProc *) TkMenuCleanup, NULL);
	Tcl_MutexUnlock(&menuMutex);
    }
    if (!tsdPtr->menusInitialized) {
	TkpMenuThreadInit();
	tsdPtr->menusInitialized = 1;
    }
}

/*
 * Local Variables:
 * mode: c
 * c-basic-offset: 4
 * fill-column: 78
 * End:
 */<|MERGE_RESOLUTION|>--- conflicted
+++ resolved
@@ -97,13 +97,9 @@
  * to update code in TkpMenuInit that changes the font string entry.
  */
 
-<<<<<<< HEAD
-char *tkMenuStateStrings[] = {"active", "normal", "disabled", NULL};
-=======
-CONST char *tkMenuStateStrings[] = {"active", "normal", "disabled", (char *) NULL};
->>>>>>> 00e5f8f5
-
-static CONST char *menuEntryTypeStrings[] = {
+const char *tkMenuStateStrings[] = {"active", "normal", "disabled", NULL};
+
+static const char *menuEntryTypeStrings[] = {
     "cascade", "checkbutton", "command", "radiobutton", "separator", NULL
 };
 
@@ -112,13 +108,8 @@
  * is used with the "enum compound" declaration in tkMenu.h
  */
 
-<<<<<<< HEAD
-static char *compoundStrings[] = {
+static const char *compoundStrings[] = {
     "bottom", "center", "left", "none", "right", "top", NULL
-=======
-static const char *compoundStrings[] = {
-    "bottom", "center", "left", "none", "right", "top", (char *) NULL
->>>>>>> 00e5f8f5
 };
 
 static const Tk_OptionSpec tkBasicMenuEntryConfigSpecs[] = {
