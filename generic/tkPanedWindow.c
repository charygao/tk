--- conflicted
+++ resolved
@@ -35,13 +35,8 @@
  * The following table defines the legal values for the -orient option.
  */
 
-<<<<<<< HEAD
-static char *orientStrings[] = {
+static CONST char *orientStrings[] = {
     "horizontal", "vertical", NULL
-=======
-static CONST char *orientStrings[] = {
-    "horizontal", "vertical", (char *) NULL
->>>>>>> f07ad57b
 };
 
 enum orient { ORIENT_HORIZONTAL, ORIENT_VERTICAL };
@@ -50,7 +45,7 @@
  * The following table defines the legal values for the -stretch option.
  */
 
-static char *stretchStrings[] = {
+static const char *stretchStrings[] = {
     "always", "first", "last", "middle", "never", NULL
 };
 
