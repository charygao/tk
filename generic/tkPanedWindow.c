/*
 * tkPanedWindow.c --
 *
 *	This module implements "paned window" widgets that are object based. A
 *	"paned window" is a widget that manages the geometry for some number
 *	of other widgets, placing a movable "sash" between them, which can be
 *	used to alter the relative sizes of adjacent widgets.
 *
 * Copyright (c) 1997 Sun Microsystems, Inc.
 * Copyright (c) 2000 Ajuba Solutions.
 *
 * See the file "license.terms" for information on usage and redistribution of
 * this file, and for a DISCLAIMER OF ALL WARRANTIES.
 */

#include "tkInt.h"
#include "default.h"

/*
 * Flag values for "sticky"ness. The 16 combinations subsume the packer's
 * notion of anchor and fill.
 *
 * STICK_NORTH  	This window sticks to the top of its cavity.
 * STICK_EAST		This window sticks to the right edge of its cavity.
 * STICK_SOUTH		This window sticks to the bottom of its cavity.
 * STICK_WEST		This window sticks to the left edge of its cavity.
 */

#define STICK_NORTH		1
#define STICK_EAST		2
#define STICK_SOUTH		4
#define STICK_WEST		8

/*
 * The following table defines the legal values for the -orient option.
 */

static const char *const orientStrings[] = {
    "horizontal", "vertical", NULL
};

enum orient { ORIENT_HORIZONTAL, ORIENT_VERTICAL };

/*
 * The following table defines the legal values for the -stretch option.
 */

static const char *const stretchStrings[] = {
    "always", "first", "last", "middle", "never", NULL
};

enum stretch {
    STRETCH_ALWAYS,		/* Always give extra space to this pane. */
    STRETCH_FIRST,		/* Give extra space to pane if it is first. */
    STRETCH_LAST,		/* Give extra space to pane if it is last. */
    STRETCH_MIDDLE,		/* Give extra space to pane only if it is
				 * neither first nor last. */
    STRETCH_NEVER		/* Never give extra space to this pane. */
};

/*
 * Codify the stretchiness rule in one place.
 */

#define IsStretchable(stretch,index,first,last)			\
    (((stretch) == STRETCH_ALWAYS) ||				\
     ((stretch) == STRETCH_FIRST && (index) == (first)) ||	\
     ((stretch) == STRETCH_LAST && (index) == (last)) ||	\
     ((stretch) == STRETCH_MIDDLE && (index) != (first) && (index) != (last)))

typedef struct {
    Tk_OptionTable pwOptions;	/* Token for paned window option table. */
    Tk_OptionTable slaveOpts;	/* Token for slave cget option table. */
} OptionTables;

/*
 * One structure of the following type is kept for each window
 * managed by a paned window widget.
 */

typedef struct Slave {
    Tk_Window tkwin;		/* Window being managed. */
    int minSize;		/* Minimum size of this pane, on the relevant
				 * axis, in pixels. */
    int padx;			/* Additional padding requested for slave, in
				 * the x dimension. */
    int pady;			/* Additional padding requested for slave, in
				 * the y dimension. */
    Tcl_Obj *widthPtr, *heightPtr;
				/* Tcl_Obj rep's of slave width/height, to
				 * allow for null values. */
    int width;			/* Slave width. */
    int height;			/* Slave height. */
    int sticky;			/* Sticky string. */
    int x, y;			/* Coordinates of the widget. */
    int paneWidth, paneHeight;	/* Pane dimensions (may be different from
				 * slave width/height). */
    int sashx, sashy;		/* Coordinates of the sash of the right or
				 * bottom of this pane. */
    int markx, marky;		/* Coordinates of the last mark set for the
				 * sash. */
    int handlex, handley;	/* Coordinates of the sash handle. */
    enum stretch stretch;	/* Controls how slave grows/shrinks */
    int hide;			/* Controls visibility of pane */
    struct PanedWindow *masterPtr;
				/* Paned window managing the window. */
    Tk_Window after;		/* Placeholder for parsing options. */
    Tk_Window before;		/* Placeholder for parsing options. */
} Slave;

/*
 * A data structure of the following type is kept for each paned window widget
 * managed by this file:
 */

typedef struct PanedWindow {
    Tk_Window tkwin;		/* Window that embodies the paned window. */
    Tk_Window proxywin;		/* Window for the resizing proxy. */
    Display *display;		/* X's token for the window's display. */
    Tcl_Interp *interp;		/* Interpreter associated with widget. */
    Tcl_Command widgetCmd;	/* Token for square's widget command. */
    Tk_OptionTable optionTable;	/* Token representing the configuration
				 * specifications. */
    Tk_OptionTable slaveOpts;	/* Token for slave cget table. */
    Tk_3DBorder background;	/* Background color. */
    int borderWidth;		/* Value of -borderwidth option. */
    int relief;			/* 3D border effect (TK_RELIEF_RAISED, etc) */
    Tcl_Obj *widthPtr;		/* Tcl_Obj rep for width. */
    Tcl_Obj *heightPtr;		/* Tcl_Obj rep for height. */
    int width, height;		/* Width and height of the widget. */
    enum orient orient;		/* Orientation of the widget. */
    Tk_Cursor cursor;		/* Current cursor for window, or None. */
    int resizeOpaque;		/* Boolean indicating whether resize should be
				 * opaque or rubberband style. */
    int sashRelief;		/* Relief used to draw sash. */
    int sashWidth;		/* Width of each sash, in pixels. */
    Tcl_Obj *sashWidthPtr;	/* Tcl_Obj rep for sash width. */
    int sashPad;		/* Additional padding around each sash. */
    Tcl_Obj *sashPadPtr;	/* Tcl_Obj rep for sash padding. */
    int showHandle;		/* Boolean indicating whether sash handles
				 * should be drawn. */
    int handleSize;		/* Size of one side of a sash handle (handles
				 * are square), in pixels. */
    int handlePad;		/* Distance from border to draw handle. */
    Tcl_Obj *handleSizePtr;	/* Tcl_Obj rep for handle size. */
    Tk_Cursor sashCursor;	/* Cursor used when mouse is above a sash. */
    GC gc;			/* Graphics context for copying from
				 * off-screen pixmap onto screen. */
    int proxyx, proxyy;		/* Proxy x,y coordinates. */
    Tk_3DBorder proxyBackground;/* Background color used to draw proxy. If NULL, use background. */
    Tcl_Obj *proxyBorderWidthPtr; /* Tcl_Obj rep for proxyBorderWidth */
    int proxyBorderWidth;	/* Borderwidth used to draw proxy. */
    int proxyRelief;		/* Relief used to draw proxy, if TK_RELIEF_NULL then use relief. */
    Slave **slaves;		/* Pointer to array of Slaves. */
    int numSlaves;		/* Number of slaves. */
    int sizeofSlaves;		/* Number of elements in the slaves array. */
    int flags;			/* Flags for widget; see below. */
} PanedWindow;

/*
 * Flags used for paned windows:
 *
 * REDRAW_PENDING:		Non-zero means a DoWhenIdle handler has been
 *				queued to redraw this window.
 *
 * WIDGET_DELETED:		Non-zero means that the paned window has been,
 *				or is in the process of being, deleted.
 *
 * RESIZE_PENDING:		Non-zero means that the window might need to
 *				change its size (or the size of its panes)
 *				because of a change in the size of one of its
 *				children.
 */

#define REDRAW_PENDING		0x0001
#define WIDGET_DELETED		0x0002
#define REQUESTED_RELAYOUT	0x0004
#define RECOMPUTE_GEOMETRY	0x0008
#define PROXY_REDRAW_PENDING	0x0010
#define RESIZE_PENDING		0x0020

/*
 * Forward declarations for functions defined later in this file:
 */

int			Tk_PanedWindowObjCmd(ClientData clientData,
			    Tcl_Interp *interp, int objc,
			    Tcl_Obj *const objv[]);
static void		PanedWindowCmdDeletedProc(ClientData clientData);
static int		ConfigurePanedWindow(Tcl_Interp *interp,
			    PanedWindow *pwPtr, int objc,
			    Tcl_Obj *const objv[]);
static void		DestroyPanedWindow(PanedWindow *pwPtr);
static void		DisplayPanedWindow(ClientData clientData);
static void		PanedWindowEventProc(ClientData clientData,
			    XEvent *eventPtr);
static void		ProxyWindowEventProc(ClientData clientData,
			    XEvent *eventPtr);
static void		DisplayProxyWindow(ClientData clientData);
static void		PanedWindowWorldChanged(ClientData instanceData);
static int		PanedWindowWidgetObjCmd(ClientData clientData,
			    Tcl_Interp *, int objc, Tcl_Obj * const objv[]);
static void		PanedWindowLostSlaveProc(ClientData clientData,
			    Tk_Window tkwin);
static void		PanedWindowReqProc(ClientData clientData,
			    Tk_Window tkwin);
static void		ArrangePanes(ClientData clientData);
static void		Unlink(Slave *slavePtr);
static Slave *		GetPane(PanedWindow *pwPtr, Tk_Window tkwin);
static void		GetFirstLastVisiblePane(PanedWindow *pwPtr,
			    int *firstPtr, int *lastPtr);
static void		SlaveStructureProc(ClientData clientData,
			    XEvent *eventPtr);
static int		PanedWindowSashCommand(PanedWindow *pwPtr,
			    Tcl_Interp *interp, int objc,
			    Tcl_Obj * const objv[]);
static int		PanedWindowProxyCommand(PanedWindow *pwPtr,
			    Tcl_Interp *interp, int objc,
			    Tcl_Obj * const objv[]);
static void		ComputeGeometry(PanedWindow *pwPtr);
static int		ConfigureSlaves(PanedWindow *pwPtr,
			    Tcl_Interp *interp, int objc,
			    Tcl_Obj * const objv[]);
static void		DestroyOptionTables(ClientData clientData,
			    Tcl_Interp *interp);
static int		SetSticky(ClientData clientData, Tcl_Interp *interp,
			    Tk_Window tkwin, Tcl_Obj **value, char *recordPtr,
			    int internalOffset, char *oldInternalPtr,
			    int flags);
static Tcl_Obj *	GetSticky(ClientData clientData, Tk_Window tkwin,
			    char *recordPtr, int internalOffset);
static void		RestoreSticky(ClientData clientData, Tk_Window tkwin,
			    char *internalPtr, char *oldInternalPtr);
static void		AdjustForSticky(int sticky, int cavityWidth,
			    int cavityHeight, int *xPtr, int *yPtr,
			    int *slaveWidthPtr, int *slaveHeightPtr);
static void		MoveSash(PanedWindow *pwPtr, int sash, int diff);
static int		ObjectIsEmpty(Tcl_Obj *objPtr);
static void *	ComputeSlotAddress(void *recordPtr, size_t offset);
static int		PanedWindowIdentifyCoords(PanedWindow *pwPtr,
			    Tcl_Interp *interp, int x, int y);

/*
 * Sashes are between panes only, so there is one less sash than slaves
 */

#define ValidSashIndex(pwPtr, sash) \
	(((sash) >= 0) && ((sash) < ((pwPtr)->numSlaves-1)))

static const Tk_GeomMgr panedWindowMgrType = {
    "panedwindow",		/* name */
    PanedWindowReqProc,		/* requestProc */
    PanedWindowLostSlaveProc,	/* lostSlaveProc */
};

/*
 * Information used for objv parsing.
 */

#define GEOMETRY		0x0001

/*
 * The following structure contains pointers to functions used for processing
 * the custom "-sticky" option for slave windows.
 */

static const Tk_ObjCustomOption stickyOption = {
    "sticky",			/* name */
    SetSticky,			/* setProc */
    GetSticky,			/* getProc */
    RestoreSticky,		/* restoreProc */
    NULL,			/* freeProc */
    0
};

static const Tk_OptionSpec optionSpecs[] = {
    {TK_OPTION_BORDER, "-background", "background", "Background",
	 DEF_PANEDWINDOW_BG_COLOR, -1, offsetof(PanedWindow, background), 0,
	 DEF_PANEDWINDOW_BG_MONO, 0},
    {TK_OPTION_SYNONYM, "-bd", NULL, NULL,
	 NULL, 0, -1, 0, "-borderwidth", 0},
    {TK_OPTION_SYNONYM, "-bg", NULL, NULL,
	 NULL, 0, -1, 0, "-background", 0},
    {TK_OPTION_PIXELS, "-borderwidth", "borderWidth", "BorderWidth",
	 DEF_PANEDWINDOW_BORDERWIDTH, -1, offsetof(PanedWindow, borderWidth),
	 0, 0, GEOMETRY},
    {TK_OPTION_CURSOR, "-cursor", "cursor", "Cursor",
	 DEF_PANEDWINDOW_CURSOR, -1, offsetof(PanedWindow, cursor),
	 TK_OPTION_NULL_OK, 0, 0},
    {TK_OPTION_PIXELS, "-handlepad", "handlePad", "HandlePad",
	 DEF_PANEDWINDOW_HANDLEPAD, -1, offsetof(PanedWindow, handlePad),
	 0, 0, GEOMETRY},
    {TK_OPTION_PIXELS, "-handlesize", "handleSize", "HandleSize",
	 DEF_PANEDWINDOW_HANDLESIZE, offsetof(PanedWindow, handleSizePtr),
	 offsetof(PanedWindow, handleSize), 0, 0, GEOMETRY},
    {TK_OPTION_PIXELS, "-height", "height", "Height",
	 DEF_PANEDWINDOW_HEIGHT, offsetof(PanedWindow, heightPtr),
	 offsetof(PanedWindow, height), TK_OPTION_NULL_OK, 0, GEOMETRY},
    {TK_OPTION_BOOLEAN, "-opaqueresize", "opaqueResize", "OpaqueResize",
	 DEF_PANEDWINDOW_OPAQUERESIZE, -1,
	 offsetof(PanedWindow, resizeOpaque), 0, 0, 0},
    {TK_OPTION_STRING_TABLE, "-orient", "orient", "Orient",
	 DEF_PANEDWINDOW_ORIENT, -1, offsetof(PanedWindow, orient),
	 0, orientStrings, GEOMETRY},
    {TK_OPTION_BORDER, "-proxybackground", "proxyBackground", "ProxyBackground",
<<<<<<< HEAD
	 0, -1, offsetof(PanedWindow, proxyBackground), TK_OPTION_NULL_OK,
	 (ClientData) DEF_PANEDWINDOW_BG_MONO},
=======
	 0, -1, Tk_Offset(PanedWindow, proxyBackground), TK_OPTION_NULL_OK,
	 (ClientData) DEF_PANEDWINDOW_BG_MONO, 0},
>>>>>>> 250217d6
    {TK_OPTION_PIXELS, "-proxyborderwidth", "proxyBorderWidth", "ProxyBorderWidth",
	 DEF_PANEDWINDOW_PROXYBORDER, offsetof(PanedWindow, proxyBorderWidthPtr),
	 offsetof(PanedWindow, proxyBorderWidth), 0, 0, GEOMETRY},
    {TK_OPTION_RELIEF, "-proxyrelief", "proxyRelief", "Relief",
	 0, -1, offsetof(PanedWindow, proxyRelief),
	 TK_OPTION_NULL_OK, 0, 0},
    {TK_OPTION_RELIEF, "-relief", "relief", "Relief",
	 DEF_PANEDWINDOW_RELIEF, -1, offsetof(PanedWindow, relief), 0, 0, 0},
    {TK_OPTION_CURSOR, "-sashcursor", "sashCursor", "Cursor",
	 DEF_PANEDWINDOW_SASHCURSOR, -1, offsetof(PanedWindow, sashCursor),
	 TK_OPTION_NULL_OK, 0, 0},
    {TK_OPTION_PIXELS, "-sashpad", "sashPad", "SashPad",
	 DEF_PANEDWINDOW_SASHPAD, -1, offsetof(PanedWindow, sashPad),
	 0, 0, GEOMETRY},
    {TK_OPTION_RELIEF, "-sashrelief", "sashRelief", "Relief",
	 DEF_PANEDWINDOW_SASHRELIEF, -1, offsetof(PanedWindow, sashRelief),
	 0, 0, 0},
    {TK_OPTION_PIXELS, "-sashwidth", "sashWidth", "Width",
	 DEF_PANEDWINDOW_SASHWIDTH, offsetof(PanedWindow, sashWidthPtr),
	 offsetof(PanedWindow, sashWidth), 0, 0, GEOMETRY},
    {TK_OPTION_BOOLEAN, "-showhandle", "showHandle", "ShowHandle",
	 DEF_PANEDWINDOW_SHOWHANDLE, -1, offsetof(PanedWindow, showHandle),
	 0, 0, GEOMETRY},
    {TK_OPTION_PIXELS, "-width", "width", "Width",
	 DEF_PANEDWINDOW_WIDTH, offsetof(PanedWindow, widthPtr),
	 offsetof(PanedWindow, width), TK_OPTION_NULL_OK, 0, GEOMETRY},
    {TK_OPTION_END, NULL, NULL, NULL, NULL, 0, 0, 0, 0, 0}
};

static const Tk_OptionSpec slaveOptionSpecs[] = {
    {TK_OPTION_WINDOW, "-after", NULL, NULL,
	 DEF_PANEDWINDOW_PANE_AFTER, -1, offsetof(Slave, after),
	 TK_OPTION_NULL_OK, 0, 0},
    {TK_OPTION_WINDOW, "-before", NULL, NULL,
	 DEF_PANEDWINDOW_PANE_BEFORE, -1, offsetof(Slave, before),
	 TK_OPTION_NULL_OK, 0, 0},
    {TK_OPTION_PIXELS, "-height", NULL, NULL,
	 DEF_PANEDWINDOW_PANE_HEIGHT, offsetof(Slave, heightPtr),
	 offsetof(Slave, height), TK_OPTION_NULL_OK, 0, 0},
    {TK_OPTION_BOOLEAN, "-hide", "hide", "Hide",
	 DEF_PANEDWINDOW_PANE_HIDE, -1, offsetof(Slave, hide), 0,0,GEOMETRY},
    {TK_OPTION_PIXELS, "-minsize", NULL, NULL,
	 DEF_PANEDWINDOW_PANE_MINSIZE, -1, offsetof(Slave, minSize), 0, 0, 0},
    {TK_OPTION_PIXELS, "-padx", NULL, NULL,
	 DEF_PANEDWINDOW_PANE_PADX, -1, offsetof(Slave, padx), 0, 0, 0},
    {TK_OPTION_PIXELS, "-pady", NULL, NULL,
	 DEF_PANEDWINDOW_PANE_PADY, -1, offsetof(Slave, pady), 0, 0, 0},
    {TK_OPTION_CUSTOM, "-sticky", NULL, NULL,
	 DEF_PANEDWINDOW_PANE_STICKY, -1, offsetof(Slave, sticky), 0,
	 &stickyOption, 0},
    {TK_OPTION_STRING_TABLE, "-stretch", "stretch", "Stretch",
	DEF_PANEDWINDOW_PANE_STRETCH, -1, offsetof(Slave, stretch), 0,
	(ClientData) stretchStrings, 0},
    {TK_OPTION_PIXELS, "-width", NULL, NULL,
	 DEF_PANEDWINDOW_PANE_WIDTH, offsetof(Slave, widthPtr),
	 offsetof(Slave, width), TK_OPTION_NULL_OK, 0, 0},
    {TK_OPTION_END, NULL, NULL, NULL, NULL, 0, 0, 0, 0, 0}
};

/*
 *--------------------------------------------------------------
 *
 * Tk_PanedWindowObjCmd --
 *
 *	This function is invoked to process the "panedwindow" Tcl command. It
 *	creates a new "panedwindow" widget.
 *
 * Results:
 *	A standard Tcl result.
 *
 * Side effects:
 *	A new widget is created and configured.
 *
 *--------------------------------------------------------------
 */

int
Tk_PanedWindowObjCmd(
    ClientData clientData,	/* NULL. */
    Tcl_Interp *interp,		/* Current interpreter. */
    int objc,			/* Number of arguments. */
    Tcl_Obj * const objv[])	/* Argument objects. */
{
    PanedWindow *pwPtr;
    Tk_Window tkwin, parent;
    OptionTables *pwOpts;
    XSetWindowAttributes atts;

    if (objc < 2) {
	Tcl_WrongNumArgs(interp, 1, objv, "pathName ?-option value ...?");
	return TCL_ERROR;
    }

    tkwin = Tk_CreateWindowFromPath(interp, Tk_MainWindow(interp),
	    Tcl_GetString(objv[1]), NULL);
    if (tkwin == NULL) {
	return TCL_ERROR;
    }

    pwOpts = (OptionTables *)
	    Tcl_GetAssocData(interp, "PanedWindowOptionTables", NULL);
    if (pwOpts == NULL) {
	/*
	 * The first time this function is invoked, the option tables will be
	 * NULL. We then create the option tables from the templates and store
	 * a pointer to the tables as the command's clinical so we'll have
	 * easy access to it in the future.
	 */

	pwOpts = ckalloc(sizeof(OptionTables));

	/*
	 * Set up an exit handler to free the optionTables struct.
	 */

	Tcl_SetAssocData(interp, "PanedWindowOptionTables",
		DestroyOptionTables, pwOpts);

	/*
	 * Create the paned window option tables.
	 */

	pwOpts->pwOptions = Tk_CreateOptionTable(interp, optionSpecs);
	pwOpts->slaveOpts = Tk_CreateOptionTable(interp, slaveOptionSpecs);
    }

    Tk_SetClass(tkwin, "Panedwindow");

    /*
     * Allocate and initialize the widget record.
     */

    pwPtr = ckalloc(sizeof(PanedWindow));
    memset((void *)pwPtr, 0, (sizeof(PanedWindow)));
    pwPtr->tkwin = tkwin;
    pwPtr->display = Tk_Display(tkwin);
    pwPtr->interp = interp;
    pwPtr->widgetCmd = Tcl_CreateObjCommand(interp,
	    Tk_PathName(pwPtr->tkwin), PanedWindowWidgetObjCmd, pwPtr,
	    PanedWindowCmdDeletedProc);
    pwPtr->optionTable = pwOpts->pwOptions;
    pwPtr->slaveOpts = pwOpts->slaveOpts;
    pwPtr->relief = TK_RELIEF_RAISED;
    pwPtr->gc = NULL;
    pwPtr->cursor = NULL;
    pwPtr->sashCursor = NULL;

    /*
     * Keep a hold of the associated tkwin until we destroy the widget,
     * otherwise Tk might free it while we still need it.
     */

    Tcl_Preserve(pwPtr->tkwin);

    if (Tk_InitOptions(interp, pwPtr, pwOpts->pwOptions,
	    tkwin) != TCL_OK) {
	Tk_DestroyWindow(pwPtr->tkwin);
	return TCL_ERROR;
    }

    Tk_CreateEventHandler(pwPtr->tkwin, ExposureMask|StructureNotifyMask,
	    PanedWindowEventProc, pwPtr);

    /*
     * Find the toplevel ancestor of the panedwindow, and make a proxy win as
     * a child of that window; this way the proxy can always float above
     * slaves in the panedwindow.
     */

    parent = Tk_Parent(pwPtr->tkwin);
    while (!(Tk_IsTopLevel(parent))) {
	parent = Tk_Parent(parent);
	if (parent == NULL) {
	    parent = pwPtr->tkwin;
	    break;
	}
    }

    pwPtr->proxywin = Tk_CreateAnonymousWindow(interp, parent, NULL);

    /*
     * The proxy window has to be able to share GCs with the main panedwindow
     * despite being children of windows with potentially different
     * characteristics, and it looks better that way too. [Bug 702230] Also
     * set the X window save under attribute to avoid expose events as the
     * proxy sash is dragged across the panes. [Bug 1036963]
     */

    Tk_SetWindowVisual(pwPtr->proxywin,
	    Tk_Visual(tkwin), Tk_Depth(tkwin), Tk_Colormap(tkwin));
    Tk_CreateEventHandler(pwPtr->proxywin, ExposureMask, ProxyWindowEventProc,
	    pwPtr);
    atts.save_under = True;
    Tk_ChangeWindowAttributes(pwPtr->proxywin, CWSaveUnder, &atts);

    if (ConfigurePanedWindow(interp, pwPtr, objc - 2, objv + 2) != TCL_OK) {
	Tk_DestroyWindow(pwPtr->proxywin);
	Tk_DestroyWindow(pwPtr->tkwin);
	return TCL_ERROR;
    }

    Tcl_SetObjResult(interp, TkNewWindowObj(pwPtr->tkwin));
    return TCL_OK;
}

/*
 *--------------------------------------------------------------
 *
 * PanedWindowWidgetObjCmd --
 *
 *	This function is invoked to process the Tcl command that corresponds
 *	to a widget managed by this module. See the user documentation for
 *	details on what it does.
 *
 * Results:
 *	A standard Tcl result.
 *
 * Side effects:
 *	See the user documentation.
 *
 *--------------------------------------------------------------
 */

static int
PanedWindowWidgetObjCmd(
    ClientData clientData,	/* Information about square widget. */
    Tcl_Interp *interp,		/* Current interpreter. */
    int objc,			/* Number of arguments. */
    Tcl_Obj * const objv[])	/* Argument objects. */
{
    PanedWindow *pwPtr = clientData;
    int result = TCL_OK;
    static const char *const optionStrings[] = {
	"add", "cget", "configure", "forget", "identify", "panecget",
	"paneconfigure", "panes", "proxy", "sash", NULL
    };
    enum options {
	PW_ADD, PW_CGET, PW_CONFIGURE, PW_FORGET, PW_IDENTIFY, PW_PANECGET,
	PW_PANECONFIGURE, PW_PANES, PW_PROXY, PW_SASH
    };
    Tcl_Obj *resultObj;
    int index, count, i, x, y;
    Tk_Window tkwin;
    Slave *slavePtr;

    if (objc < 2) {
	Tcl_WrongNumArgs(interp, 1, objv, "option ?arg arg...?");
	return TCL_ERROR;
    }

    if (Tcl_GetIndexFromObj(interp, objv[1], optionStrings, "command",
	    0, &index) != TCL_OK) {
	return TCL_ERROR;
    }

    Tcl_Preserve(pwPtr);

    switch ((enum options) index) {
    case PW_ADD:
	if (objc < 3) {
	    Tcl_WrongNumArgs(interp, 2, objv, "widget ?widget ...?");
	    result = TCL_ERROR;
	    break;
	}
	result = ConfigureSlaves(pwPtr, interp, objc, objv);
	break;

    case PW_CGET:
	if (objc != 3) {
	    Tcl_WrongNumArgs(interp, 2, objv, "option");
	    result = TCL_ERROR;
	    break;
	}
	resultObj = Tk_GetOptionValue(interp, pwPtr,
		pwPtr->optionTable, objv[2], pwPtr->tkwin);
	if (resultObj == NULL) {
	    result = TCL_ERROR;
	} else {
	    Tcl_SetObjResult(interp, resultObj);
	}
	break;

    case PW_CONFIGURE:
	resultObj = NULL;
	if (objc <= 3) {
	    resultObj = Tk_GetOptionInfo(interp, pwPtr,
		    pwPtr->optionTable,
		    (objc == 3) ? objv[2] : NULL, pwPtr->tkwin);
	    if (resultObj == NULL) {
		result = TCL_ERROR;
	    } else {
		Tcl_SetObjResult(interp, resultObj);
	    }
	} else {
	    result = ConfigurePanedWindow(interp, pwPtr, objc - 2, objv + 2);
	}
	break;

    case PW_FORGET: {
	int i;

	if (objc < 3) {
	    Tcl_WrongNumArgs(interp, 2, objv, "widget ?widget ...?");
	    result = TCL_ERROR;
	    break;
	}

	/*
	 * Clean up each window named in the arg list.
	 */
	for (count = 0, i = 2; i < objc; i++) {
	    Tk_Window slave = Tk_NameToWindow(interp, Tcl_GetString(objv[i]),
		    pwPtr->tkwin);

	    if (slave == NULL) {
		continue;
	    }
	    slavePtr = GetPane(pwPtr, slave);
	    if ((slavePtr != NULL) && (slavePtr->masterPtr != NULL)) {
		count++;
		Tk_ManageGeometry(slave, NULL, NULL);
		Tk_UnmaintainGeometry(slavePtr->tkwin, pwPtr->tkwin);
		Tk_DeleteEventHandler(slavePtr->tkwin, StructureNotifyMask,
			SlaveStructureProc, slavePtr);
		Tk_UnmapWindow(slavePtr->tkwin);
		Unlink(slavePtr);
	    }
	    if (count != 0) {
		ComputeGeometry(pwPtr);
	    }
	}
	break;
    }

    case PW_IDENTIFY:
	if (objc != 4) {
	    Tcl_WrongNumArgs(interp, 2, objv, "x y");
	    result = TCL_ERROR;
	    break;
	}

	if ((Tcl_GetIntFromObj(interp, objv[2], &x) != TCL_OK)
		|| (Tcl_GetIntFromObj(interp, objv[3], &y) != TCL_OK)) {
	    result = TCL_ERROR;
	    break;
	}
	result = PanedWindowIdentifyCoords(pwPtr, interp, x, y);
	break;

    case PW_PANECGET:
	if (objc != 4) {
	    Tcl_WrongNumArgs(interp, 2, objv, "pane option");
	    result = TCL_ERROR;
	    break;
	}
	tkwin = Tk_NameToWindow(interp, Tcl_GetString(objv[2]), pwPtr->tkwin);
	if (tkwin == NULL) {
	    result = TCL_ERROR;
	    break;
	}
	resultObj = NULL;
	for (i = 0; i < pwPtr->numSlaves; i++) {
	    if (pwPtr->slaves[i]->tkwin == tkwin) {
		resultObj = Tk_GetOptionValue(interp,
			pwPtr->slaves[i], pwPtr->slaveOpts,
			objv[3], tkwin);
	    }
	}
	if (resultObj == NULL) {
	    if (i == pwPtr->numSlaves) {
		Tcl_SetObjResult(interp, Tcl_NewStringObj(
			"not managed by this window", -1));
		Tcl_SetErrorCode(interp, "TK", "PANEDWINDOW", "UNMANAGED",
			NULL);
	    }
	    result = TCL_ERROR;
	} else {
	    Tcl_SetObjResult(interp, resultObj);
	}
	break;

    case PW_PANECONFIGURE:
	if (objc < 3) {
	    Tcl_WrongNumArgs(interp, 2, objv,
		    "pane ?option? ?value option value ...?");
	    result = TCL_ERROR;
	    break;
	}
	resultObj = NULL;
	if (objc <= 4) {
	    tkwin = Tk_NameToWindow(interp, Tcl_GetString(objv[2]),
		    pwPtr->tkwin);
            if (tkwin == NULL) {
                /*
                 * Just a plain old bad window; Tk_NameToWindow filled in an
                 * error message for us.
                 */

                result = TCL_ERROR;
                break;
            }
	    for (i = 0; i < pwPtr->numSlaves; i++) {
		if (pwPtr->slaves[i]->tkwin == tkwin) {
		    resultObj = Tk_GetOptionInfo(interp,
			    pwPtr->slaves[i], pwPtr->slaveOpts,
			    (objc == 4) ? objv[3] : NULL,
			    pwPtr->tkwin);
		    if (resultObj == NULL) {
			result = TCL_ERROR;
		    } else {
			Tcl_SetObjResult(interp, resultObj);
		    }
		    break;
		}
	    }
	} else {
	    result = ConfigureSlaves(pwPtr, interp, objc, objv);
	}
	break;

    case PW_PANES:
	resultObj = Tcl_NewObj();
	for (i = 0; i < pwPtr->numSlaves; i++) {
	    Tcl_ListObjAppendElement(NULL, resultObj,
		    TkNewWindowObj(pwPtr->slaves[i]->tkwin));
	}
	Tcl_SetObjResult(interp, resultObj);
	break;

    case PW_PROXY:
	result = PanedWindowProxyCommand(pwPtr, interp, objc, objv);
	break;

    case PW_SASH:
	result = PanedWindowSashCommand(pwPtr, interp, objc, objv);
	break;
    }
    Tcl_Release(pwPtr);
    return result;
}

/*
 *----------------------------------------------------------------------
 *
 * ConfigureSlaves --
 *
 *	Add or alter the configuration options of a slave in a paned window.
 *
 * Results:
 *	Standard Tcl result.
 *
 * Side effects:
 *	Depends on options; may add a slave to the paned window, may alter the
 *	geometry management options of a slave.
 *
 *----------------------------------------------------------------------
 */

static int
ConfigureSlaves(
    PanedWindow *pwPtr,		/* Information about paned window. */
    Tcl_Interp *interp,		/* Current interpreter. */
    int objc,			/* Number of arguments. */
    Tcl_Obj *const objv[])	/* Argument objects. */
{
    int i, firstOptionArg, j, found, doubleBw, index, numNewSlaves, haveLoc;
    int insertIndex;
    Tk_Window tkwin = NULL, ancestor, parent;
    Slave *slavePtr, **inserts, **newSlaves;
    Slave options;
    const char *arg;

    /*
     * Find the non-window name arguments; these are the configure options for
     * the slaves. Also validate that the window names given are legitimate
     * (ie, they are real windows, they are not the panedwindow itself, etc.).
     */

    for (i = 2; i < objc; i++) {
	arg = Tcl_GetString(objv[i]);
	if (arg[0] == '-') {
	    break;
	} else {
	    tkwin = Tk_NameToWindow(interp, arg, pwPtr->tkwin);
	    if (tkwin == NULL) {
		/*
		 * Just a plain old bad window; Tk_NameToWindow filled in an
		 * error message for us.
		 */

		return TCL_ERROR;
	    } else if (tkwin == pwPtr->tkwin) {
		/*
		 * A panedwindow cannot manage itself.
		 */

		Tcl_SetObjResult(interp, Tcl_ObjPrintf(
			"can't add %s to itself", arg));
		Tcl_SetErrorCode(interp, "TK", "GEOMETRY", "SELF", NULL);
		return TCL_ERROR;
	    } else if (Tk_IsTopLevel(tkwin)) {
		/*
		 * A panedwindow cannot manage a toplevel.
		 */

		Tcl_SetObjResult(interp, Tcl_ObjPrintf(
			"can't add toplevel %s to %s", arg,
			Tk_PathName(pwPtr->tkwin)));
		Tcl_SetErrorCode(interp, "TK", "GEOMETRY", "TOPLEVEL", NULL);
		return TCL_ERROR;
	    } else {
		/*
		 * Make sure the panedwindow is the parent of the slave,
		 * or a descendant of the slave's parent.
		 */

		parent = Tk_Parent(tkwin);
		for (ancestor = pwPtr->tkwin;;ancestor = Tk_Parent(ancestor)) {
		    if (ancestor == parent) {
			break;
		    }
		    if (Tk_IsTopLevel(ancestor)) {
			Tcl_SetObjResult(interp, Tcl_ObjPrintf(
				"can't add %s to %s", arg,
				Tk_PathName(pwPtr->tkwin)));
			Tcl_SetErrorCode(interp, "TK", "GEOMETRY",
				"HIERARCHY", NULL);
			return TCL_ERROR;
		    }
		}
	    }
	}
    }
    firstOptionArg = i;

    /*
     * Pre-parse the configuration options, to get the before/after specifiers
     * into an easy-to-find location (a local variable). Also, check the
     * return from Tk_SetOptions once, here, so we can save a little bit of
     * extra testing in the for loop below.
     */

    memset((void *)&options, 0, sizeof(Slave));
    if (Tk_SetOptions(interp, &options, pwPtr->slaveOpts,
	    objc - firstOptionArg, objv + firstOptionArg,
	    pwPtr->tkwin, NULL, NULL) != TCL_OK) {
	return TCL_ERROR;
    }

    /*
     * If either -after or -before was given, find the numerical index that
     * corresponds to the given window. If both -after and -before are given,
     * the option precedence is: -after, then -before.
     */

    index = -1;
    haveLoc = 0;
    if (options.after != NULL) {
	tkwin = options.after;
	haveLoc = 1;
	for (i = 0; i < pwPtr->numSlaves; i++) {
	    if (options.after == pwPtr->slaves[i]->tkwin) {
		index = i + 1;
		break;
	    }
	}
    } else if (options.before != NULL) {
	tkwin = options.before;
	haveLoc = 1;
	for (i = 0; i < pwPtr->numSlaves; i++) {
	    if (options.before == pwPtr->slaves[i]->tkwin) {
		index = i;
		break;
	    }
	}
    }

    /*
     * If a window was given for -after/-before, but it's not a window managed
     * by the panedwindow, throw an error
     */

    if (haveLoc && index == -1) {
	Tcl_SetObjResult(interp, Tcl_ObjPrintf(
		"window \"%s\" is not managed by %s",
		Tk_PathName(tkwin), Tk_PathName(pwPtr->tkwin)));
	Tcl_SetErrorCode(interp, "TK", "PANEDWINDOW", "UNMANAGED", NULL);
	Tk_FreeConfigOptions((char *) &options, pwPtr->slaveOpts,
		pwPtr->tkwin);
	return TCL_ERROR;
    }

    /*
     * Allocate an array to hold, in order, the pointers to the slave
     * structures corresponding to the windows specified. Some of those
     * structures may already have existed, some may be new.
     */

    inserts = ckalloc(sizeof(Slave *) * (firstOptionArg - 2));
    insertIndex = 0;

    /*
     * Populate the inserts array, creating new slave structures as necessary,
     * applying the options to each structure as we go, and, if necessary,
     * marking the spot in the original slaves array as empty (for
     * pre-existing slave structures).
     */

    for (i = 0, numNewSlaves = 0; i < firstOptionArg - 2; i++) {
	/*
	 * We don't check that tkwin is NULL here, because the pre-pass above
	 * guarantees that the input at this stage is good.
	 */

	tkwin = Tk_NameToWindow(interp, Tcl_GetString(objv[i + 2]),
		pwPtr->tkwin);

	found = 0;
	for (j = 0; j < pwPtr->numSlaves; j++) {
	    if (pwPtr->slaves[j] != NULL && pwPtr->slaves[j]->tkwin == tkwin) {
		Tk_SetOptions(interp, pwPtr->slaves[j],
			pwPtr->slaveOpts, objc - firstOptionArg,
			objv + firstOptionArg, pwPtr->tkwin, NULL, NULL);
		if (pwPtr->slaves[j]->minSize < 0) {
		    pwPtr->slaves[j]->minSize = 0;
		}
		found = 1;

		/*
		 * If the slave is supposed to move, add it to the inserts
		 * array now; otherwise, leave it where it is.
		 */

		if (index != -1) {
		    inserts[insertIndex++] = pwPtr->slaves[j];
		    pwPtr->slaves[j] = NULL;
		}
		break;
	    }
	}

	if (found) {
	    continue;
	}

	/*
	 * Make sure this slave wasn't already put into the inserts array,
	 * i.e., when the user specifies the same window multiple times in a
	 * single add commaned.
	 */
	for (j = 0; j < insertIndex; j++) {
	    if (inserts[j]->tkwin == tkwin) {
		found = 1;
		break;
	    }
	}
	if (found) {
	    continue;
	}

	/*
	 * Create a new slave structure and initialize it. All slaves start
	 * out with their "natural" dimensions.
	 */

	slavePtr = ckalloc(sizeof(Slave));
	memset(slavePtr, 0, sizeof(Slave));
	Tk_InitOptions(interp, slavePtr, pwPtr->slaveOpts,
		pwPtr->tkwin);
	Tk_SetOptions(interp, slavePtr, pwPtr->slaveOpts,
		objc - firstOptionArg, objv + firstOptionArg,
		pwPtr->tkwin, NULL, NULL);
	slavePtr->tkwin = tkwin;
	slavePtr->masterPtr = pwPtr;
	doubleBw = 2 * Tk_Changes(slavePtr->tkwin)->border_width;
	if (slavePtr->width > 0) {
	    slavePtr->paneWidth = slavePtr->width;
	} else {
	    slavePtr->paneWidth = Tk_ReqWidth(tkwin) + doubleBw;
	}
	if (slavePtr->height > 0) {
	    slavePtr->paneHeight = slavePtr->height;
	} else {
	    slavePtr->paneHeight = Tk_ReqHeight(tkwin) + doubleBw;
	}
	if (slavePtr->minSize < 0) {
	    slavePtr->minSize = 0;
	}

	/*
	 * Set up the geometry management callbacks for this slave.
	 */

	Tk_CreateEventHandler(slavePtr->tkwin, StructureNotifyMask,
		SlaveStructureProc, slavePtr);
	Tk_ManageGeometry(slavePtr->tkwin, &panedWindowMgrType, slavePtr);
	inserts[insertIndex++] = slavePtr;
	numNewSlaves++;
    }

    /*
     * Allocate the new slaves array, then copy the slaves into it, in order.
     */

    i = sizeof(Slave *) * (pwPtr->numSlaves + numNewSlaves);
    newSlaves = ckalloc(i);
    memset(newSlaves, 0, i);
    if (index == -1) {
	/*
	 * If none of the existing slaves have to be moved, just copy the old
	 * and append the new.
	 */
	memcpy((void *)&(newSlaves[0]), pwPtr->slaves,
		sizeof(Slave *) * pwPtr->numSlaves);
	memcpy((void *)&(newSlaves[pwPtr->numSlaves]), inserts,
		sizeof(Slave *) * numNewSlaves);
    } else {
	/*
	 * If some of the existing slaves were moved, the old slaves array
	 * will be partially populated, with some valid and some invalid
	 * entries. Walk through it, copying valid entries to the new slaves
	 * array as we go; when we get to the insert location for the new
	 * slaves, copy the inserts array over, then finish off the old slaves
	 * array.
	 */

	for (i = 0, j = 0; i < index; i++) {
	    if (pwPtr->slaves[i] != NULL) {
		newSlaves[j] = pwPtr->slaves[i];
		j++;
	    }
	}

	memcpy((void *)&(newSlaves[j]), inserts, sizeof(Slave *)*insertIndex);
	j += firstOptionArg - 2;

	for (i = index; i < pwPtr->numSlaves; i++) {
	    if (pwPtr->slaves[i] != NULL) {
		newSlaves[j] = pwPtr->slaves[i];
		j++;
	    }
	}
    }

    /*
     * Make the new slaves array the paned window's slave array, and clean up.
     */

    ckfree(pwPtr->slaves);
    ckfree(inserts);
    pwPtr->slaves = newSlaves;

    /*
     * Set the paned window's slave count to the new value.
     */

    pwPtr->numSlaves += numNewSlaves;

    Tk_FreeConfigOptions((char *) &options, pwPtr->slaveOpts, pwPtr->tkwin);

    ComputeGeometry(pwPtr);
    return TCL_OK;
}

/*
 *----------------------------------------------------------------------
 *
 * PanedWindowSashCommand --
 *
 *	Implementation of the panedwindow sash subcommand. See the user
 *	documentation for details on what it does.
 *
 * Results:
 *	Standard Tcl result.
 *
 * Side effects:
 *	Depends on the arguments.
 *
 *----------------------------------------------------------------------
 */

static int
PanedWindowSashCommand(
    PanedWindow *pwPtr,		/* Pointer to paned window information. */
    Tcl_Interp *interp,		/* Current interpreter. */
    int objc,			/* Number of arguments. */
    Tcl_Obj *const objv[])	/* Argument objects. */
{
    static const char *const sashOptionStrings[] = {
	"coord", "dragto", "mark", "place", NULL
    };
    enum sashOptions {
	SASH_COORD, SASH_DRAGTO, SASH_MARK, SASH_PLACE
    };
    int index, sash, x, y, diff;
    Tcl_Obj *coords[2];
    Slave *slavePtr;

    if (objc < 3) {
	Tcl_WrongNumArgs(interp, 2, objv, "option ?arg ...?");
	return TCL_ERROR;
    }

    if (Tcl_GetIndexFromObj(interp, objv[2], sashOptionStrings, "option", 0,
	    &index) != TCL_OK) {
	return TCL_ERROR;
    }

    switch ((enum sashOptions) index) {
    case SASH_COORD:
	if (objc != 4) {
	    Tcl_WrongNumArgs(interp, 3, objv, "index");
	    return TCL_ERROR;
	}

	if (Tcl_GetIntFromObj(interp, objv[3], &sash) != TCL_OK) {
	    return TCL_ERROR;
	}

	if (!ValidSashIndex(pwPtr, sash)) {
	    Tcl_SetObjResult(interp, Tcl_NewStringObj(
		    "invalid sash index", -1));
	    Tcl_SetErrorCode(interp, "TK", "VALUE", "SASH_INDEX", NULL);
	    return TCL_ERROR;
	}
	slavePtr = pwPtr->slaves[sash];

	coords[0] = Tcl_NewWideIntObj(slavePtr->sashx);
	coords[1] = Tcl_NewWideIntObj(slavePtr->sashy);
	Tcl_SetObjResult(interp, Tcl_NewListObj(2, coords));
	break;

    case SASH_MARK:
	if (objc != 6 && objc != 4) {
	    Tcl_WrongNumArgs(interp, 3, objv, "index ?x y?");
	    return TCL_ERROR;
	}

	if (Tcl_GetIntFromObj(interp, objv[3], &sash) != TCL_OK) {
	    return TCL_ERROR;
	}

	if (!ValidSashIndex(pwPtr, sash)) {
	    Tcl_SetObjResult(interp, Tcl_NewStringObj(
		    "invalid sash index", -1));
	    Tcl_SetErrorCode(interp, "TK", "VALUE", "SASH_INDEX", NULL);
	    return TCL_ERROR;
	}

	if (objc == 6) {
	    if (Tcl_GetIntFromObj(interp, objv[4], &x) != TCL_OK) {
		return TCL_ERROR;
	    }

	    if (Tcl_GetIntFromObj(interp, objv[5], &y) != TCL_OK) {
		return TCL_ERROR;
	    }

	    pwPtr->slaves[sash]->markx = x;
	    pwPtr->slaves[sash]->marky = y;
	} else {
	    coords[0] = Tcl_NewWideIntObj(pwPtr->slaves[sash]->markx);
	    coords[1] = Tcl_NewWideIntObj(pwPtr->slaves[sash]->marky);
	    Tcl_SetObjResult(interp, Tcl_NewListObj(2, coords));
	}
	break;

    case SASH_DRAGTO:
    case SASH_PLACE:
	if (objc != 6) {
	    Tcl_WrongNumArgs(interp, 3, objv, "index x y");
	    return TCL_ERROR;
	}

	if (Tcl_GetIntFromObj(interp, objv[3], &sash) != TCL_OK) {
	    return TCL_ERROR;
	}

	if (!ValidSashIndex(pwPtr, sash)) {
	    Tcl_SetObjResult(interp, Tcl_NewStringObj(
		    "invalid sash index", -1));
	    Tcl_SetErrorCode(interp, "TK", "VALUE", "SASH_INDEX", NULL);
	    return TCL_ERROR;
	}

	if (Tcl_GetIntFromObj(interp, objv[4], &x) != TCL_OK) {
	    return TCL_ERROR;
	}

	if (Tcl_GetIntFromObj(interp, objv[5], &y) != TCL_OK) {
	    return TCL_ERROR;
	}

	slavePtr = pwPtr->slaves[sash];
	if (pwPtr->orient == ORIENT_HORIZONTAL) {
	    if (index == SASH_PLACE) {
		diff = x - pwPtr->slaves[sash]->sashx;
	    } else {
		diff = x - pwPtr->slaves[sash]->markx;
	    }
	} else {
	    if (index == SASH_PLACE) {
		diff = y - pwPtr->slaves[sash]->sashy;
	    } else {
		diff = y - pwPtr->slaves[sash]->marky;
	    }
	}

	MoveSash(pwPtr, sash, diff);
	ComputeGeometry(pwPtr);
    }
    return TCL_OK;
}

/*
 *----------------------------------------------------------------------
 *
 * ConfigurePanedWindow --
 *
 *	This function is called to process an argv/argc list in conjunction
 *	with the Tk option database to configure (or reconfigure) a paned
 *	window widget.
 *
 * Results:
 *	The return value is a standard Tcl result. If TCL_ERROR is returned,
 *	then the interp's result contains an error message.
 *
 * Side effects:
 *	Configuration information, such as colors, border width, etc. get set
 *	for pwPtr; old resources get freed, if there were any.
 *
 *----------------------------------------------------------------------
 */

static int
ConfigurePanedWindow(
    Tcl_Interp *interp,		/* Used for error reporting. */
    PanedWindow *pwPtr,		/* Information about widget. */
    int objc,			/* Number of arguments. */
    Tcl_Obj *const objv[])	/* Argument values. */
{
    Tk_SavedOptions savedOptions;
    int typemask = 0;

    if (Tk_SetOptions(interp, pwPtr, pwPtr->optionTable, objc, objv,
	    pwPtr->tkwin, &savedOptions, &typemask) != TCL_OK) {
	Tk_RestoreSavedOptions(&savedOptions);
	return TCL_ERROR;
    }

    Tk_FreeSavedOptions(&savedOptions);

    PanedWindowWorldChanged(pwPtr);

    /*
     * If an option that affects geometry has changed, make a re-layout
     * request.
     */

    if (typemask & GEOMETRY) {
	ComputeGeometry(pwPtr);
    }

    return TCL_OK;
}

/*
 *----------------------------------------------------------------------
 *
 * PanedWindowWorldChanged --
 *
 *	This function is invoked anytime a paned window's world has changed in
 *	some way that causes the widget to have to recompute graphics contexts
 *	and geometry.
 *
 * Results:
 *	None.
 *
 * Side effects:
 *	Paned window will be relayed out and redisplayed.
 *
 *----------------------------------------------------------------------
 */

static void
PanedWindowWorldChanged(
    ClientData instanceData)	/* Information about the paned window. */
{
    XGCValues gcValues;
    GC newGC;
    PanedWindow *pwPtr = instanceData;

    /*
     * Allocated a graphics context for drawing the paned window widget
     * elements (background, sashes, etc.) and set the window background.
     */

    gcValues.background = Tk_3DBorderColor(pwPtr->background)->pixel;
    newGC = Tk_GetGC(pwPtr->tkwin, GCBackground, &gcValues);
    if (pwPtr->gc != NULL) {
	Tk_FreeGC(pwPtr->display, pwPtr->gc);
    }
    pwPtr->gc = newGC;
    Tk_SetWindowBackground(pwPtr->tkwin, gcValues.background);

    /*
     * Issue geometry size requests to Tk.
     */

    Tk_SetInternalBorder(pwPtr->tkwin, pwPtr->borderWidth);
    if (pwPtr->width > 0 && pwPtr->height > 0) {
	Tk_GeometryRequest(pwPtr->tkwin, pwPtr->width, pwPtr->height);
    }

    /*
     * Arrange for the window to be redrawn, if neccessary.
     */

    if (Tk_IsMapped(pwPtr->tkwin) && !(pwPtr->flags & REDRAW_PENDING)) {
	Tcl_DoWhenIdle(DisplayPanedWindow, pwPtr);
	pwPtr->flags |= REDRAW_PENDING;
    }
}

/*
 *--------------------------------------------------------------
 *
 * PanedWindowEventProc --
 *
 *	This function is invoked by the Tk dispatcher for various events on
 *	paned windows.
 *
 * Results:
 *	None.
 *
 * Side effects:
 *	When the window gets deleted, internal structures get cleaned up. When
 *	it gets exposed, it is redisplayed.
 *
 *--------------------------------------------------------------
 */

static void
PanedWindowEventProc(
    ClientData clientData,	/* Information about window. */
    XEvent *eventPtr)		/* Information about event. */
{
    PanedWindow *pwPtr = clientData;
    int i;

    if (eventPtr->type == Expose) {
	if (pwPtr->tkwin != NULL && !(pwPtr->flags & REDRAW_PENDING)) {
	    Tcl_DoWhenIdle(DisplayPanedWindow, pwPtr);
	    pwPtr->flags |= REDRAW_PENDING;
	}
    } else if (eventPtr->type == ConfigureNotify) {
	pwPtr->flags |= REQUESTED_RELAYOUT;
	if (pwPtr->tkwin != NULL && !(pwPtr->flags & REDRAW_PENDING)) {
	    Tcl_DoWhenIdle(DisplayPanedWindow, pwPtr);
	    pwPtr->flags |= REDRAW_PENDING;
	}
    } else if (eventPtr->type == DestroyNotify) {
	DestroyPanedWindow(pwPtr);
    } else if (eventPtr->type == UnmapNotify) {
        for (i = 0; i < pwPtr->numSlaves; i++) {
            if (!pwPtr->slaves[i]->hide) {
                Tk_UnmapWindow(pwPtr->slaves[i]->tkwin);
            }
        }
    } else if (eventPtr->type == MapNotify) {
        for (i = 0; i < pwPtr->numSlaves; i++) {
            if (!pwPtr->slaves[i]->hide) {
                Tk_MapWindow(pwPtr->slaves[i]->tkwin);
            }
        }
    }
}

/*
 *----------------------------------------------------------------------
 *
 * PanedWindowCmdDeletedProc --
 *
 *	This function is invoked when a widget command is deleted. If the
 *	widget isn't already in the process of being destroyed, this command
 *	destroys it.
 *
 * Results:
 *	None.
 *
 * Side effects:
 *	The widget is destroyed.
 *
 *----------------------------------------------------------------------
 */

static void
PanedWindowCmdDeletedProc(
    ClientData clientData)	/* Pointer to widget record for widget. */
{
    PanedWindow *pwPtr = clientData;

    /*
     * This function could be invoked either because the window was destroyed
     * and the command was then deleted or because the command was deleted,
     * and then this function destroys the widget. The WIDGET_DELETED flag
     * distinguishes these cases.
     */

    if (!(pwPtr->flags & WIDGET_DELETED)) {
	Tk_DestroyWindow(pwPtr->proxywin);
	Tk_DestroyWindow(pwPtr->tkwin);
    }
}

/*
 *--------------------------------------------------------------
 *
 * DisplayPanedWindow --
 *
 *	This function redraws the contents of a paned window widget. It is
 *	invoked as a do-when-idle handler, so it only runs when there's
 *	nothing else for the application to do.
 *
 * Results:
 *	None.
 *
 * Side effects:
 *	Information appears on the screen.
 *
 *--------------------------------------------------------------
 */

static void
DisplayPanedWindow(
    ClientData clientData)	/* Information about window. */
{
    PanedWindow *pwPtr = clientData;
    Slave *slavePtr;
    Pixmap pixmap;
    Tk_Window tkwin = pwPtr->tkwin;
    int i, sashWidth, sashHeight;
    const int horizontal = (pwPtr->orient == ORIENT_HORIZONTAL);
    int first, last;

    pwPtr->flags &= ~REDRAW_PENDING;
    if ((pwPtr->tkwin == NULL) || !Tk_IsMapped(tkwin)) {
	return;
    }

    if (pwPtr->flags & REQUESTED_RELAYOUT) {
	ArrangePanes(clientData);
    }

#ifndef TK_NO_DOUBLE_BUFFERING
    /*
     * Create a pixmap for double-buffering, if necessary.
     */

    pixmap = Tk_GetPixmap(Tk_Display(tkwin), Tk_WindowId(tkwin),
	    Tk_Width(tkwin), Tk_Height(tkwin), Tk_Depth(tkwin));
#else
    pixmap = Tk_WindowId(tkwin);
#endif /* TK_NO_DOUBLE_BUFFERING */

    /*
     * Redraw the widget's background and border.
     */

    Tk_Fill3DRectangle(tkwin, pixmap, pwPtr->background, 0, 0,
	    Tk_Width(tkwin), Tk_Height(tkwin), pwPtr->borderWidth,
	    pwPtr->relief);

    /*
     * Set up boilerplate geometry values for sashes (width, height, common
     * coordinates).
     */

    if (horizontal) {
	sashHeight = Tk_Height(tkwin) - (2 * Tk_InternalBorderLeft(tkwin));
	sashWidth = pwPtr->sashWidth;
    } else {
	sashWidth = Tk_Width(tkwin) - (2 * Tk_InternalBorderLeft(tkwin));
	sashHeight = pwPtr->sashWidth;
    }

    /*
     * Draw the sashes.
     */

    GetFirstLastVisiblePane(pwPtr, &first, &last);
    for (i = 0; i < pwPtr->numSlaves - 1; i++) {
	slavePtr = pwPtr->slaves[i];
	if (slavePtr->hide || i == last) {
	    continue;
	}
	if (sashWidth > 0 && sashHeight > 0) {
	    Tk_Fill3DRectangle(tkwin, pixmap, pwPtr->background,
		    slavePtr->sashx, slavePtr->sashy, sashWidth, sashHeight,
		    1, pwPtr->sashRelief);
	}
	if (pwPtr->showHandle) {
	    Tk_Fill3DRectangle(tkwin, pixmap, pwPtr->background,
		    slavePtr->handlex, slavePtr->handley,
		    pwPtr->handleSize, pwPtr->handleSize, 1,
		    TK_RELIEF_RAISED);
	}
    }

#ifndef TK_NO_DOUBLE_BUFFERING
    /*
     * Copy the information from the off-screen pixmap onto the screen, then
     * delete the pixmap.
     */

    XCopyArea(Tk_Display(tkwin), pixmap, Tk_WindowId(tkwin), pwPtr->gc, 0, 0,
	    (unsigned) Tk_Width(tkwin), (unsigned) Tk_Height(tkwin), 0, 0);
    Tk_FreePixmap(Tk_Display(tkwin), pixmap);
#endif /* TK_NO_DOUBLE_BUFFERING */
}

/*
 *----------------------------------------------------------------------
 *
 * DestroyPanedWindow --
 *
 *	This function is invoked by PanedWindowEventProc to free the internal
 *	structure of a paned window.
 *
 * Results:
 *	None.
 *
 * Side effects:
 *	Everything associated with the paned window is freed up.
 *
 *----------------------------------------------------------------------
 */

static void
DestroyPanedWindow(
    PanedWindow *pwPtr)		/* Info about paned window widget. */
{
    int i;

    /*
     * First mark the widget as in the process of being deleted, so that any
     * code that causes calls to other paned window functions will abort.
     */

    pwPtr->flags |= WIDGET_DELETED;

    /*
     * Cancel idle callbacks for redrawing the widget and for rearranging the
     * panes.
     */

    if (pwPtr->flags & REDRAW_PENDING) {
	Tcl_CancelIdleCall(DisplayPanedWindow, pwPtr);
    }
    if (pwPtr->flags & RESIZE_PENDING) {
	Tcl_CancelIdleCall(ArrangePanes, pwPtr);
    }

    /*
     * Clean up the slave list; foreach slave:
     *  o  Cancel the slave's structure notification callback
     *  o  Cancel geometry management for the slave.
     *  o  Free memory for the slave
     */

    for (i = 0; i < pwPtr->numSlaves; i++) {
	Tk_DeleteEventHandler(pwPtr->slaves[i]->tkwin, StructureNotifyMask,
		SlaveStructureProc, pwPtr->slaves[i]);
	Tk_ManageGeometry(pwPtr->slaves[i]->tkwin, NULL, NULL);
	Tk_FreeConfigOptions((char *) pwPtr->slaves[i], pwPtr->slaveOpts,
		pwPtr->tkwin);
	ckfree(pwPtr->slaves[i]);
	pwPtr->slaves[i] = NULL;
    }
    if (pwPtr->slaves) {
	ckfree(pwPtr->slaves);
    }

    /*
     * Remove the widget command from the interpreter.
     */

    Tcl_DeleteCommandFromToken(pwPtr->interp, pwPtr->widgetCmd);

    /*
     * Let Tk_FreeConfigOptions clean up the rest.
     */

    Tk_FreeConfigOptions((char *) pwPtr, pwPtr->optionTable, pwPtr->tkwin);
    Tcl_Release(pwPtr->tkwin);
    pwPtr->tkwin = NULL;

    Tcl_EventuallyFree(pwPtr, TCL_DYNAMIC);
}

/*
 *--------------------------------------------------------------
 *
 * PanedWindowReqProc --
 *
 *	This function is invoked by Tk_GeometryRequest for windows managed by
 *	a paned window.
 *
 * Results:
 *	None.
 *
 * Side effects:
 *	Arranges for tkwin, and all its managed siblings, to be re-arranged at
 *	the next idle point.
 *
 *--------------------------------------------------------------
 */

static void
PanedWindowReqProc(
    ClientData clientData,	/* Paned window's information about window
				 * that got new preferred geometry. */
    Tk_Window tkwin)		/* Other Tk-related information about the
				 * window. */
{
    Slave *slavePtr = clientData;
    PanedWindow *pwPtr = (PanedWindow *) slavePtr->masterPtr;

    if (Tk_IsMapped(pwPtr->tkwin)) {
	if (!(pwPtr->flags & RESIZE_PENDING)) {
	    pwPtr->flags |= RESIZE_PENDING;
	    Tcl_DoWhenIdle(ArrangePanes, pwPtr);
	}
    } else {
	int doubleBw = 2 * Tk_Changes(slavePtr->tkwin)->border_width;

	if (slavePtr->width <= 0) {
	    slavePtr->paneWidth = Tk_ReqWidth(slavePtr->tkwin) + doubleBw;
	}
	if (slavePtr->height <= 0) {
	    slavePtr->paneHeight = Tk_ReqHeight(slavePtr->tkwin) + doubleBw;
	}
	ComputeGeometry(pwPtr);
    }
}

/*
 *--------------------------------------------------------------
 *
 * PanedWindowLostSlaveProc --
 *
 *	This function is invoked by Tk whenever some other geometry claims
 *	control over a slave that used to be managed by us.
 *
 * Results:
 *	None.
 *
 * Side effects:
 *	Forgets all information about the slave. Causes geometry to be
 *	recomputed for the panedwindow.
 *
 *--------------------------------------------------------------
 */

static void
PanedWindowLostSlaveProc(
    ClientData clientData,	/* Grid structure for slave window that was
				 * stolen away. */
    Tk_Window tkwin)		/* Tk's handle for the slave window. */
{
    register Slave *slavePtr = clientData;
    PanedWindow *pwPtr = (PanedWindow *) slavePtr->masterPtr;

    if (pwPtr->tkwin != Tk_Parent(slavePtr->tkwin)) {
	Tk_UnmaintainGeometry(slavePtr->tkwin, pwPtr->tkwin);
    }
    Unlink(slavePtr);
    Tk_DeleteEventHandler(slavePtr->tkwin, StructureNotifyMask,
	    SlaveStructureProc, slavePtr);
    Tk_UnmapWindow(slavePtr->tkwin);
    slavePtr->tkwin = NULL;
    ckfree(slavePtr);
    ComputeGeometry(pwPtr);
}

/*
 *--------------------------------------------------------------
 *
 * ArrangePanes --
 *
 *	This function is invoked (using the Tcl_DoWhenIdle mechanism) to
 *	re-layout a set of windows managed by a paned window. It is invoked at
 *	idle time so that a series of pane requests can be merged into a
 *	single layout operation.
 *
 * Results:
 *	None.
 *
 * Side effects:
 *	The slaves of masterPtr may get resized or moved.
 *
 *--------------------------------------------------------------
 */

static void
ArrangePanes(
    ClientData clientData)	/* Structure describing parent whose slaves
				 * are to be re-layed out. */
{
    register PanedWindow *pwPtr = clientData;
    register Slave *slavePtr;
    int i, slaveWidth, slaveHeight, slaveX, slaveY;
    int paneWidth, paneHeight, paneSize, paneMinSize;
    int doubleBw;
    int x, y;
    int sashWidth, sashOffset, sashCount, handleOffset;
    int sashReserve, sxReserve, syReserve;
    int internalBW;
    int paneDynSize, paneDynMinSize, pwHeight, pwWidth, pwSize;
    int first, last;
    int stretchReserve, stretchAmount;
    const int horizontal = (pwPtr->orient == ORIENT_HORIZONTAL);

    pwPtr->flags &= ~(REQUESTED_RELAYOUT|RESIZE_PENDING);

    /*
     * If the parent has no slaves anymore, then don't do anything at all:
     * just leave the parent's size as-is. Otherwise there is no way to
     * "relinquish" control over the parent so another geometry manager can
     * take over.
     */

    if (pwPtr->numSlaves == 0) {
	return;
    }

    Tcl_Preserve(pwPtr);

    /*
     * Find index of first and last visible panes.
     */

    GetFirstLastVisiblePane(pwPtr, &first, &last);

    /*
     * First pass; compute sizes
     */

    paneDynSize = paneDynMinSize = 0;
    internalBW = Tk_InternalBorderLeft(pwPtr->tkwin);
    pwHeight = Tk_Height(pwPtr->tkwin) - (2 * internalBW);
    pwWidth = Tk_Width(pwPtr->tkwin) - (2 * internalBW);
    x = y = internalBW;
    stretchReserve = (horizontal ? pwWidth : pwHeight);

    /*
     * Calculate the sash width, including handle and padding, and the sash
     * and handle offsets.
     */

    sashOffset = handleOffset = pwPtr->sashPad;
    if (pwPtr->showHandle && pwPtr->handleSize > pwPtr->sashWidth) {
	sashWidth = (2 * pwPtr->sashPad) + pwPtr->handleSize;
	sashOffset = ((pwPtr->handleSize - pwPtr->sashWidth) / 2)
		+ pwPtr->sashPad;
    } else {
	sashWidth = (2 * pwPtr->sashPad) + pwPtr->sashWidth;
	handleOffset = ((pwPtr->sashWidth - pwPtr->handleSize) / 2)
		+ pwPtr->sashPad;
    }

    for (i = sashCount = 0; i < pwPtr->numSlaves; i++) {
	slavePtr = pwPtr->slaves[i];

	if (slavePtr->hide) {
	    continue;
	}

	/*
	 * Compute the total size needed by all the slaves and the left-over,
	 * or shortage of space available.
	 */

	if (horizontal) {
            if (slavePtr->width > 0) {
                paneSize = slavePtr->width;
            } else {
                paneSize = slavePtr->paneWidth;
            }
	    stretchReserve -= paneSize + (2 * slavePtr->padx);
	} else {
            if (slavePtr->height > 0) {
                paneSize = slavePtr->height;
            } else {
                paneSize = slavePtr->paneHeight;
            }
	    stretchReserve -= paneSize + (2 * slavePtr->pady);
	}
	if (IsStretchable(slavePtr->stretch,i,first,last)
		&& Tk_IsMapped(pwPtr->tkwin)) {
	    paneDynSize += paneSize;
	    paneDynMinSize += slavePtr->minSize;
	}
	if (i != last) {
	    stretchReserve -= sashWidth;
	    sashCount++;
	}
    }

    /*
     * Second pass; adjust/arrange panes.
     */

    for (i = 0; i < pwPtr->numSlaves; i++) {
	slavePtr = pwPtr->slaves[i];

	if (slavePtr->hide) {
	    Tk_UnmaintainGeometry(slavePtr->tkwin, pwPtr->tkwin);
	    Tk_UnmapWindow(slavePtr->tkwin);
	    continue;
	}

	/*
	 * Compute the size of this slave. The algorithm (assuming a
	 * horizontal paned window) is:
	 *
	 * 1.  Get "base" dimensions. If a width or height is specified for
	 *     this slave, use those values; else use the ReqWidth/ReqHeight.
	 * 2.  Using base dimensions, pane dimensions, and sticky values,
	 *     determine the x and y, and actual width and height of the
	 *     widget.
	 */

	doubleBw = 2 * Tk_Changes(slavePtr->tkwin)->border_width;
	slaveWidth = (slavePtr->width > 0 ? slavePtr->width :
		Tk_ReqWidth(slavePtr->tkwin) + doubleBw);
	slaveHeight = (slavePtr->height > 0 ? slavePtr->height :
		Tk_ReqHeight(slavePtr->tkwin) + doubleBw);
	paneMinSize = slavePtr->minSize;

	/*
	 * Calculate pane width and height.
	 */

	if (horizontal) {
            if (slavePtr->width > 0) {
                paneSize = slavePtr->width;
            } else {
                paneSize = slavePtr->paneWidth;
            }
	    pwSize = pwWidth;
	} else {
            if (slavePtr->height > 0) {
                paneSize = slavePtr->height;
            } else {
                paneSize = slavePtr->paneHeight;
            }
	    pwSize = pwHeight;
	}
	if (IsStretchable(slavePtr->stretch, i, first, last)) {
	    double frac;

	    if (paneDynSize > 0) {
		frac = (double)paneSize / (double)paneDynSize;
	    } else {
		frac = (double)paneSize / (double)pwSize;
	    }

	    paneDynSize -= paneSize;
	    paneDynMinSize -= slavePtr->minSize;
	    stretchAmount = (int) (frac * stretchReserve);
	    if (paneSize + stretchAmount >= paneMinSize) {
		stretchReserve -= stretchAmount;
		paneSize += stretchAmount;
	    } else {
		stretchReserve += paneSize - paneMinSize;
		paneSize = paneMinSize;
	    }
	    if (i == last && stretchReserve > 0) {
		paneSize += stretchReserve;
		stretchReserve = 0;
	    }
	} else if (paneDynSize - paneDynMinSize + stretchReserve < 0) {
	    if (paneSize + paneDynSize - paneDynMinSize + stretchReserve
		    <= paneMinSize) {
		stretchReserve += paneSize - paneMinSize;
		paneSize = paneMinSize;
	    } else {
		paneSize += paneDynSize - paneDynMinSize + stretchReserve;
		stretchReserve = paneDynMinSize - paneDynSize;
	    }
	}
	if (horizontal) {
	    paneWidth = paneSize;
	    paneHeight = pwHeight - (2 * slavePtr->pady);
	} else {
	    paneWidth = pwWidth - (2 * slavePtr->padx);
	    paneHeight = paneSize;
	}

	/*
	 * Adjust for area reserved for sashes.
	 */

	if (sashCount) {
	    sashReserve = sashWidth * sashCount;
	    if (horizontal) {
		sxReserve = sashReserve;
		syReserve = 0;
	    } else {
		sxReserve = 0;
		syReserve = sashReserve;
	    }
	} else {
	    sxReserve = syReserve = 0;
	}

	if (pwWidth - sxReserve < x + paneWidth - internalBW) {
	    paneWidth = pwWidth - sxReserve - x + internalBW;
	}
	if (pwHeight - syReserve < y + paneHeight - internalBW) {
	    paneHeight = pwHeight - syReserve - y + internalBW;
	}

	if (slaveWidth > paneWidth) {
	    slaveWidth = paneWidth;
	}
	if (slaveHeight > paneHeight) {
	    slaveHeight = paneHeight;
	}

	slavePtr->x = x;
	slavePtr->y = y;

	/*
	 * Compute the location of the sash at the right or bottom of the
	 * parcel and the location of the next parcel.
	 */

	if (horizontal) {
	    x += paneWidth + (2 * slavePtr->padx);
	    if (x < internalBW) {
		x = internalBW;
	    }
	    slavePtr->sashx = x + sashOffset;
	    slavePtr->sashy = y;
	    slavePtr->handlex = x + handleOffset;
	    slavePtr->handley = y + pwPtr->handlePad;
	    x += sashWidth;
	} else {
	    y += paneHeight + (2 * slavePtr->pady);
	    if (y < internalBW) {
		y = internalBW;
	    }
	    slavePtr->sashx = x;
	    slavePtr->sashy = y + sashOffset;
	    slavePtr->handlex = x + pwPtr->handlePad;
	    slavePtr->handley = y + handleOffset;
	    y += sashWidth;
	}

	/*
	 * Compute the actual dimensions of the slave in the pane.
	 */

	slaveX = slavePtr->x;
	slaveY = slavePtr->y;
	AdjustForSticky(slavePtr->sticky, paneWidth, paneHeight,
		&slaveX, &slaveY, &slaveWidth, &slaveHeight);

	slaveX += slavePtr->padx;
	slaveY += slavePtr->pady;

	/*
	 * Now put the window in the proper spot.
	 */

	if (slaveWidth <= 0 || slaveHeight <= 0 ||
		(horizontal ? slaveX - internalBW > pwWidth :
		slaveY - internalBW > pwHeight)) {
	    Tk_UnmaintainGeometry(slavePtr->tkwin, pwPtr->tkwin);
	    Tk_UnmapWindow(slavePtr->tkwin);
	} else {
	    Tk_MaintainGeometry(slavePtr->tkwin, pwPtr->tkwin,
		    slaveX, slaveY, slaveWidth, slaveHeight);
	}
	sashCount--;
    }
    Tcl_Release(pwPtr);
}

/*
 *----------------------------------------------------------------------
 *
 * Unlink --
 *
 *	Remove a slave from a paned window.
 *
 * Results:
 *	None.
 *
 * Side effects:
 *	The paned window will be scheduled for re-arranging and redrawing.
 *
 *----------------------------------------------------------------------
 */

static void
Unlink(
    register Slave *slavePtr)		/* Window to unlink. */
{
    register PanedWindow *masterPtr;
    int i, j;

    masterPtr = slavePtr->masterPtr;
    if (masterPtr == NULL) {
	return;
    }

    /*
     * Find the specified slave in the panedwindow's list of slaves, then
     * remove it from that list.
     */

    for (i = 0; i < masterPtr->numSlaves; i++) {
	if (masterPtr->slaves[i] == slavePtr) {
	    for (j = i; j < masterPtr->numSlaves - 1; j++) {
		masterPtr->slaves[j] = masterPtr->slaves[j + 1];
	    }
	    break;
	}
    }

    /*
     * Clean out any -after or -before references to this slave
     */

    for (i = 0; i < masterPtr->numSlaves; i++) {
	if (masterPtr->slaves[i]->before == slavePtr->tkwin) {
	    masterPtr->slaves[i]->before = NULL;
	}
	if (masterPtr->slaves[i]->after == slavePtr->tkwin) {
	    masterPtr->slaves[i]->after = NULL;
	}
    }

    masterPtr->flags |= REQUESTED_RELAYOUT;
    if (!(masterPtr->flags & REDRAW_PENDING)) {
	masterPtr->flags |= REDRAW_PENDING;
	Tcl_DoWhenIdle(DisplayPanedWindow, masterPtr);
    }

    /*
     * Set the slave's masterPtr to NULL, so that we can tell that the slave
     * is no longer attached to any panedwindow.
     */

    slavePtr->masterPtr = NULL;

    masterPtr->numSlaves--;
}

/*
 *----------------------------------------------------------------------
 *
 * GetPane --
 *
 *	Given a token to a Tk window, find the pane that corresponds to that
 *	token in a given paned window.
 *
 * Results:
 *	Pointer to the slave structure, or NULL if the window is not managed
 *	by this paned window.
 *
 * Side effects:
 *	None.
 *
 *----------------------------------------------------------------------
 */

static Slave *
GetPane(
    PanedWindow *pwPtr,		/* Pointer to the paned window info. */
    Tk_Window tkwin)		/* Window to search for. */
{
    int i;

    for (i = 0; i < pwPtr->numSlaves; i++) {
	if (pwPtr->slaves[i]->tkwin == tkwin) {
	    return pwPtr->slaves[i];
	}
    }
    return NULL;
}

/*
 *----------------------------------------------------------------------
 *
 * GetFirstLastVisiblePane --
 *
 *	Given panedwindow, find the index of the first and last visible panes
 *	of that paned window.
 *
 * Results:
 *	Index of the first and last visible panes.
 *
 * Side effects:
 *	None.
 *
 *----------------------------------------------------------------------
 */

static void
GetFirstLastVisiblePane(
    PanedWindow *pwPtr,		/* Pointer to the paned window info. */
    int *firstPtr, 		/* Returned index for first. */
    int *lastPtr)  		/* Returned index for last. */
{
    int i;

    for (i = 0, *lastPtr = 0, *firstPtr = -1; i < pwPtr->numSlaves; i++) {
	if (pwPtr->slaves[i]->hide == 0) {
	    if (*firstPtr < 0) {
		*firstPtr = i;
	    }
	    *lastPtr = i;
	}
    }
}

/*
 *--------------------------------------------------------------
 *
 * SlaveStructureProc --
 *
 *	This function is invoked whenever StructureNotify events occur for a
 *	window that's managed by a paned window. This function's only purpose
 *	is to clean up when windows are deleted.
 *
 * Results:
 *	None.
 *
 * Side effects:
 *	The paned window slave structure associated with the window
 *	is freed, and the slave is disassociated from the paned
 *	window which managed it.
 *
 *--------------------------------------------------------------
 */

static void
SlaveStructureProc(
    ClientData clientData,	/* Pointer to record describing window item. */
    XEvent *eventPtr)		/* Describes what just happened. */
{
    Slave *slavePtr = clientData;
    PanedWindow *pwPtr = slavePtr->masterPtr;

    if (eventPtr->type == DestroyNotify) {
	Unlink(slavePtr);
	slavePtr->tkwin = NULL;
	ckfree(slavePtr);
	ComputeGeometry(pwPtr);
    }
}

/*
 *----------------------------------------------------------------------
 *
 * ComputeGeometry --
 *
 *	Compute geometry for the paned window, including coordinates of all
 *	slave windows and each sash.
 *
 * Results:
 *	None.
 *
 * Side effects:
 *	Recomputes geometry information for a paned window.
 *
 *----------------------------------------------------------------------
 */

static void
ComputeGeometry(
    PanedWindow *pwPtr)		/* Pointer to the Paned Window structure. */
{
    int i, x, y, doubleBw, internalBw;
    int sashWidth, sashOffset, handleOffset;
    int reqWidth, reqHeight, dim;
    Slave *slavePtr;
    const int horizontal = (pwPtr->orient == ORIENT_HORIZONTAL);

    pwPtr->flags |= REQUESTED_RELAYOUT;

    x = y = internalBw = Tk_InternalBorderLeft(pwPtr->tkwin);
    reqWidth = reqHeight = 0;

    /*
     * Sashes and handles share space on the display. To simplify processing
     * below, precompute the x and y offsets of the handles and sashes within
     * the space occupied by their combination; later, just add those offsets
     * blindly (avoiding the extra showHandle, etc, checks).
     */

    sashOffset = handleOffset = pwPtr->sashPad;
    if (pwPtr->showHandle && pwPtr->handleSize > pwPtr->sashWidth) {
	sashWidth = (2 * pwPtr->sashPad) + pwPtr->handleSize;
	sashOffset = ((pwPtr->handleSize - pwPtr->sashWidth) / 2)
		+ pwPtr->sashPad;
    } else {
	sashWidth = (2 * pwPtr->sashPad) + pwPtr->sashWidth;
	handleOffset = ((pwPtr->sashWidth - pwPtr->handleSize) / 2)
		+ pwPtr->sashPad;
    }

    for (i = 0; i < pwPtr->numSlaves; i++) {
	slavePtr = pwPtr->slaves[i];

	if (slavePtr->hide) {
	    continue;
	}

	/*
	 * First set the coordinates for the top left corner of the slave's
	 * parcel.
	 */

	slavePtr->x = x;
	slavePtr->y = y;

	/*
	 * Make sure the pane's paned dimension is at least minsize. This
	 * check may be redundant, since the only way to change a pane's size
	 * is by moving a sash, and that code checks the minsize.
	 */

	if (horizontal) {
	    if (slavePtr->paneWidth < slavePtr->minSize) {
		slavePtr->paneWidth = slavePtr->minSize;
	    }
	} else {
	    if (slavePtr->paneHeight < slavePtr->minSize) {
		slavePtr->paneHeight = slavePtr->minSize;
	    }
	}

	/*
	 * Compute the location of the sash at the right or bottom of the
	 * parcel.
	 */

	if (horizontal) {
	    x += slavePtr->paneWidth + (2 * slavePtr->padx);
	    slavePtr->sashx = x + sashOffset;
	    slavePtr->sashy = y;
	    slavePtr->handlex = x + handleOffset;
	    slavePtr->handley = y + pwPtr->handlePad;
	    x += sashWidth;
	} else {
	    y += slavePtr->paneHeight + (2 * slavePtr->pady);
	    slavePtr->sashx = x;
	    slavePtr->sashy = y + sashOffset;
	    slavePtr->handlex = x + pwPtr->handlePad;
	    slavePtr->handley = y + handleOffset;
	    y += sashWidth;
	}

	/*
	 * Find the maximum height/width of the slaves, for computing the
	 * requested height/width of the paned window.
	 */

	if (horizontal) {
	    /*
	     * If the slave has an explicit height set, use that; otherwise,
	     * use the slave's requested height.
	     */

	    if (slavePtr->height > 0) {
		dim = slavePtr->height;
	    } else {
		doubleBw = 2 * Tk_Changes(slavePtr->tkwin)->border_width;
		dim = Tk_ReqHeight(slavePtr->tkwin) + doubleBw;
	    }
	    dim += 2 * slavePtr->pady;
	    if (dim > reqHeight) {
		reqHeight = dim;
	    }
	} else {
	    /*
	     * If the slave has an explicit width set use that; otherwise, use
	     * the slave's requested width.
	     */

	    if (slavePtr->width > 0) {
		dim = slavePtr->width;
	    } else {
		doubleBw = 2 * Tk_Changes(slavePtr->tkwin)->border_width;
		dim = Tk_ReqWidth(slavePtr->tkwin) + doubleBw;
	    }
	    dim += 2 * slavePtr->padx;
	    if (dim > reqWidth) {
		reqWidth = dim;
	    }
	}
    }

    /*
     * The loop above should have left x (or y) equal to the sum of the widths
     * (or heights) of the widgets, plus the size of one sash and the sash
     * padding for each widget, plus the width of the left (or top) border of
     * the paned window.
     *
     * The requested width (or height) is therefore x (or y) minus the size of
     * one sash and padding, plus the width of the right (or bottom) border of
     * the paned window.
     *
     * The height (or width) is equal to the maximum height (or width) of the
     * slaves, plus the width of the border of the top and bottom (or left and
     * right) of the paned window.
     *
     * If the panedwindow has an explicit width/height set use that;
     * otherwise, use the requested width/height.
     */

    if (horizontal) {
	reqWidth = (pwPtr->width > 0 ?
		pwPtr->width : x - sashWidth + internalBw);
	reqHeight = (pwPtr->height > 0 ?
		pwPtr->height : reqHeight + (2 * internalBw));
    } else {
	reqWidth = (pwPtr->width > 0 ?
		pwPtr->width : reqWidth + (2 * internalBw));
	reqHeight = (pwPtr->height > 0 ?
		pwPtr->height : y - sashWidth + internalBw);
    }
    Tk_GeometryRequest(pwPtr->tkwin, reqWidth, reqHeight);
    if (Tk_IsMapped(pwPtr->tkwin) && !(pwPtr->flags & REDRAW_PENDING)) {
	pwPtr->flags |= REDRAW_PENDING;
	Tcl_DoWhenIdle(DisplayPanedWindow, pwPtr);
    }
}

/*
 *----------------------------------------------------------------------
 *
 * DestroyOptionTables --
 *
 *	This function is registered as an exit callback when the paned window
 *	command is first called. It cleans up the OptionTables structure
 *	allocated by that command.
 *
 * Results:
 *	None.
 *
 * Side effects:
 *	Frees memory.
 *
 *----------------------------------------------------------------------
 */

static void
DestroyOptionTables(
    ClientData clientData,	/* Pointer to the OptionTables struct */
    Tcl_Interp *interp)		/* Pointer to the calling interp */
{
    ckfree(clientData);
}

/*
 *----------------------------------------------------------------------
 *
 * GetSticky -
 *
 *	Converts an internal boolean combination of "sticky" bits into a Tcl
 *	string obj containing zero or more of n, s, e, or w.
 *
 * Results:
 *	Tcl_Obj containing the string representation of the sticky value.
 *
 * Side effects:
 *	Creates a new Tcl_Obj.
 *
 *----------------------------------------------------------------------
 */

static Tcl_Obj *
GetSticky(
    ClientData clientData,
    Tk_Window tkwin,
    char *recordPtr,		/* Pointer to widget record. */
    int internalOffset)		/* Offset within *recordPtr containing the
				 * sticky value. */
{
    int sticky = *(int *)(recordPtr + internalOffset);
    char buffer[5];
    char *p = &buffer[0];

    if (sticky & STICK_NORTH) {
	*p++ = 'n';
    }
    if (sticky & STICK_EAST) {
	*p++ = 'e';
    }
    if (sticky & STICK_SOUTH) {
	*p++ = 's';
    }
    if (sticky & STICK_WEST) {
	*p++ = 'w';
    }
    *p = '\0';

    return Tcl_NewStringObj(buffer, -1);
}

/*
 *----------------------------------------------------------------------
 *
 * SetSticky --
 *
 *	Converts a Tcl_Obj representing a widgets stickyness into an integer
 *	value.
 *
 * Results:
 *	Standard Tcl result.
 *
 * Side effects:
 *	May store the integer value into the internal representation pointer.
 *	May change the pointer to the Tcl_Obj to NULL to indicate that the
 *	specified string was empty and that is acceptable.
 *
 *----------------------------------------------------------------------
 */

static int
SetSticky(
    ClientData clientData,
    Tcl_Interp *interp,		/* Current interp; may be used for errors. */
    Tk_Window tkwin,		/* Window for which option is being set. */
    Tcl_Obj **value,		/* Pointer to the pointer to the value object.
				 * We use a pointer to the pointer because we
				 * may need to return a value (NULL). */
    char *recordPtr,		/* Pointer to storage for the widget record. */
    int internalOffset,		/* Offset within *recordPtr at which the
				 * internal value is to be stored. */
    char *oldInternalPtr,	/* Pointer to storage for the old value. */
    int flags)			/* Flags for the option, set Tk_SetOptions. */
{
    int sticky = 0;
    char c;
    void *internalPtr;
    const char *string;

    internalPtr = ComputeSlotAddress(recordPtr, internalOffset);

    if (flags & TK_OPTION_NULL_OK && ObjectIsEmpty(*value)) {
	*value = NULL;
    } else {
	/*
	 * Convert the sticky specifier into an integer value.
	 */

	string = Tcl_GetString(*value);

	while ((c = *string++) != '\0') {
	    switch (c) {
	    case 'n': case 'N':
		sticky |= STICK_NORTH;
		break;
	    case 'e': case 'E':
		sticky |= STICK_EAST;
		break;
	    case 's': case 'S':
		sticky |= STICK_SOUTH;
		break;
	    case 'w': case 'W':
		sticky |= STICK_WEST;
		break;
	    case ' ': case ',': case '\t': case '\r': case '\n':
		break;
	    default:
		Tcl_SetObjResult(interp, Tcl_ObjPrintf(
			"bad stickyness value \"%s\": must be a string"
			" containing zero or more of n, e, s, and w",
			Tcl_GetString(*value)));
		Tcl_SetErrorCode(interp, "TK", "VALUE", "STICKY", NULL);
		return TCL_ERROR;
	    }
	}
    }

    if (internalPtr != NULL) {
	*((int *) oldInternalPtr) = *((int *) internalPtr);
	*((int *) internalPtr) = sticky;
    }
    return TCL_OK;
}

/*
 *----------------------------------------------------------------------
 *
 * RestoreSticky --
 *
 *	Restore a sticky option value from a saved value.
 *
 * Results:
 *	None.
 *
 * Side effects:
 *	Restores the old value.
 *
 *----------------------------------------------------------------------
 */

static void
RestoreSticky(
    ClientData clientData,
    Tk_Window tkwin,
    char *internalPtr,		/* Pointer to storage for value. */
    char *oldInternalPtr)	/* Pointer to old value. */
{
    *(int *)internalPtr = *(int *)oldInternalPtr;
}

/*
 *----------------------------------------------------------------------
 *
 * AdjustForSticky --
 *
 *	Given the x,y coords of the top-left corner of a pane, the dimensions
 *	of that pane, and the dimensions of a slave, compute the x,y coords
 *	and actual dimensions of the slave based on the slave's sticky value.
 *
 * Results:
 *	No direct return; sets the x, y, slaveWidth and slaveHeight to correct
 *	values.
 *
 * Side effects:
 *	None.
 *
 *----------------------------------------------------------------------
 */

static void
AdjustForSticky(
    int sticky,			/* Sticky value; see top of file for
				 * definition. */
    int cavityWidth,		/* Width of the cavity. */
    int cavityHeight,		/* Height of the cavity. */
    int *xPtr, int *yPtr,	/* Initially, coordinates of the top-left
				 * corner of cavity; also return values for
				 * actual x, y coords of slave. */
    int *slaveWidthPtr,		/* Slave width. */
    int *slaveHeightPtr)	/* Slave height. */
{
    int diffx = 0;		/* Cavity width - slave width. */
    int diffy = 0;		/* Cavity hight - slave height. */

    if (cavityWidth > *slaveWidthPtr) {
	diffx = cavityWidth - *slaveWidthPtr;
    }

    if (cavityHeight > *slaveHeightPtr) {
	diffy = cavityHeight - *slaveHeightPtr;
    }

    if ((sticky & STICK_EAST) && (sticky & STICK_WEST)) {
	*slaveWidthPtr += diffx;
    }
    if ((sticky & STICK_NORTH) && (sticky & STICK_SOUTH)) {
	*slaveHeightPtr += diffy;
    }
    if (!(sticky & STICK_WEST)) {
	*xPtr += (sticky & STICK_EAST) ? diffx : diffx/2;
    }
    if (!(sticky & STICK_NORTH)) {
	*yPtr += (sticky & STICK_SOUTH) ? diffy : diffy/2;
    }
}

/*
 *----------------------------------------------------------------------
 *
 * MoveSash --
 *
 *	Move the sash given by index the amount given.
 *
 * Results:
 *	None.
 *
 * Side effects:
 *	Recomputes the sizes of the panes in a panedwindow.
 *
 *----------------------------------------------------------------------
 */

static void
MoveSash(
    PanedWindow *pwPtr,
    int sash,
    int diff)
{
    int i;
    int expandPane, reduceFirst, reduceLast, reduceIncr, slaveSize, sashOffset;
    Slave *slavePtr;
    int stretchReserve = 0;
    int nextSash = sash + 1;
    const int horizontal = (pwPtr->orient == ORIENT_HORIZONTAL);

    if (diff == 0)
	return;

    /*
     * Update the slave sizes with their real sizes.
     */

    if (pwPtr->showHandle && pwPtr->handleSize > pwPtr->sashWidth) {
	sashOffset = ((pwPtr->handleSize - pwPtr->sashWidth) / 2)
		+ pwPtr->sashPad;
    } else {
	sashOffset = pwPtr->sashPad;
    }
    for (i = 0; i < pwPtr->numSlaves; i++) {
	slavePtr = pwPtr->slaves[i];
	if (slavePtr->hide) {
	    continue;
	}
	if (horizontal) {
	    slavePtr->paneWidth = slavePtr->width = slavePtr->sashx
		    - sashOffset - slavePtr->x - (2 * slavePtr->padx);
	} else {
	    slavePtr->paneHeight = slavePtr->height = slavePtr->sashy
		    - sashOffset - slavePtr->y - (2 * slavePtr->pady);
	}
    }

    /*
     * There must be a next sash since it is only possible to enter this
     * routine when moving an actual sash which implies there exists a visible
     * pane to either side of the sash.
     */

    while (nextSash < pwPtr->numSlaves-1 && pwPtr->slaves[nextSash]->hide) {
	nextSash++;
    }

    /*
     * Consolidate +/-diff variables to reduce duplicate code.
     */

    if (diff > 0) {
	expandPane = sash;
	reduceFirst = nextSash;
	reduceLast = pwPtr->numSlaves;
	reduceIncr = 1;
    } else {
	diff = abs(diff);
	expandPane = nextSash;
	reduceFirst = sash;
	reduceLast = -1;
	reduceIncr = -1;
    }

    /*
     * Calculate how much room we have to stretch in and adjust diff value
     * accordingly.
     */

    for (i = reduceFirst; i != reduceLast; i += reduceIncr) {
	slavePtr = pwPtr->slaves[i];
	if (slavePtr->hide) {
	    continue;
	}
	if (horizontal) {
	    stretchReserve += slavePtr->width - slavePtr->minSize;
	} else {
	    stretchReserve += slavePtr->height - slavePtr->minSize;
	}
    }
    if (stretchReserve <= 0) {
	return;
    }
    if (diff > stretchReserve) {
	diff = stretchReserve;
    }

    /*
     * Expand pane by diff amount.
     */

    slavePtr = pwPtr->slaves[expandPane];
    if (horizontal) {
	slavePtr->paneWidth = slavePtr->width += diff;
    } else {
	slavePtr->paneHeight = slavePtr->height += diff;
    }

    /*
     * Reduce panes, respecting minsize, until diff amount has been used.
     */

    for (i = reduceFirst; i != reduceLast; i += reduceIncr) {
	slavePtr = pwPtr->slaves[i];
	if (slavePtr->hide) {
	    continue;
	}
	if (horizontal) {
	    slaveSize = slavePtr->width;
	} else {
	    slaveSize = slavePtr->height;
	}
	if (diff > (slaveSize - slavePtr->minSize)) {
	    diff -= slaveSize - slavePtr->minSize;
	    slaveSize = slavePtr->minSize;
	} else {
	    slaveSize -= diff;
	    i = reduceLast - reduceIncr;
	}
	if (horizontal) {
	    slavePtr->paneWidth = slavePtr->width = slaveSize;
	} else {
	    slavePtr->paneHeight = slavePtr->height = slaveSize;
	}
    }
}

/*
 *----------------------------------------------------------------------
 *
 * ProxyWindowEventProc --
 *
 *	This function is invoked by the Tk dispatcher for various events on
 *	paned window proxy windows.
 *
 * Results:
 *	None.
 *
 * Side effects:
 *	When the window gets deleted, internal structures get cleaned up. When
 *	it gets exposed, it is redisplayed.
 *
 *--------------------------------------------------------------
 */

static void
ProxyWindowEventProc(
    ClientData clientData,	/* Information about window. */
    XEvent *eventPtr)		/* Information about event. */
{
    PanedWindow *pwPtr = clientData;

    if (eventPtr->type == Expose) {
	if (pwPtr->proxywin != NULL &&!(pwPtr->flags & PROXY_REDRAW_PENDING)) {
	    Tcl_DoWhenIdle(DisplayProxyWindow, pwPtr);
	    pwPtr->flags |= PROXY_REDRAW_PENDING;
	}
    }
}

/*
 *--------------------------------------------------------------
 *
 * DisplayProxyWindow --
 *
 *	This function redraws a paned window proxy window. It is invoked as a
 *	do-when-idle handler, so it only runs when there's nothing else for
 *	the application to do.
 *
 * Results:
 *	None.
 *
 * Side effects:
 *	Information appears on the screen.
 *
 *--------------------------------------------------------------
 */

static void
DisplayProxyWindow(
    ClientData clientData)	/* Information about window. */
{
    PanedWindow *pwPtr = clientData;
    Pixmap pixmap;
    Tk_Window tkwin = pwPtr->proxywin;
    pwPtr->flags &= ~PROXY_REDRAW_PENDING;
    if ((tkwin == NULL) || !Tk_IsMapped(tkwin)) {
	return;
    }

#ifndef TK_NO_DOUBLE_BUFFERING
    /*
     * Create a pixmap for double-buffering, if necessary.
     */

    pixmap = Tk_GetPixmap(Tk_Display(tkwin), Tk_WindowId(tkwin),
	    Tk_Width(tkwin), Tk_Height(tkwin), Tk_Depth(tkwin));
#else
    pixmap = Tk_WindowId(tkwin);
#endif /* TK_NO_DOUBLE_BUFFERING */

    /*
     * Redraw the widget's background and border.
     */

    Tk_Fill3DRectangle(tkwin, pixmap,
	    pwPtr->proxyBackground ? pwPtr->proxyBackground : pwPtr->background,
	    0, 0, Tk_Width(tkwin), Tk_Height(tkwin), pwPtr->proxyBorderWidth,
	    (pwPtr->proxyRelief != TK_RELIEF_NULL) ? pwPtr->proxyRelief : pwPtr->sashRelief);

#ifndef TK_NO_DOUBLE_BUFFERING
    /*
     * Copy the pixmap to the display.
     */

    XCopyArea(Tk_Display(tkwin), pixmap, Tk_WindowId(tkwin), pwPtr->gc, 0, 0,
	    (unsigned) Tk_Width(tkwin), (unsigned) Tk_Height(tkwin), 0, 0);
    Tk_FreePixmap(Tk_Display(tkwin), pixmap);
#endif /* TK_NO_DOUBLE_BUFFERING */
}

/*
 *----------------------------------------------------------------------
 *
 * PanedWindowProxyCommand --
 *
 *	Handles the panedwindow proxy subcommand. See the user documentation
 *	for details.
 *
 * Results:
 *	Standard Tcl result.
 *
 * Side effects:
 *	May map or unmap the proxy sash.
 *
 *----------------------------------------------------------------------
 */

static int
PanedWindowProxyCommand(
    PanedWindow *pwPtr,		/* Pointer to paned window information. */
    Tcl_Interp *interp,		/* Current interpreter. */
    int objc,			/* Number of arguments. */
    Tcl_Obj *const objv[])	/* Argument objects. */
{
    static const char *const optionStrings[] = {
	"coord", "forget", "place", NULL
    };
    enum options {
	PROXY_COORD, PROXY_FORGET, PROXY_PLACE
    };
    int index, x, y, sashWidth, sashHeight;
    int internalBW, pwWidth, pwHeight;
    Tcl_Obj *coords[2];

    if (objc < 3) {
	Tcl_WrongNumArgs(interp, 2, objv, "option ?arg ...?");
	return TCL_ERROR;
    }

    if (Tcl_GetIndexFromObj(interp, objv[2], optionStrings, "option", 0,
	    &index) != TCL_OK) {
	return TCL_ERROR;
    }

    switch ((enum options) index) {
    case PROXY_COORD:
	if (objc != 3) {
	    Tcl_WrongNumArgs(interp, 3, objv, NULL);
	    return TCL_ERROR;
	}

	coords[0] = Tcl_NewWideIntObj(pwPtr->proxyx);
	coords[1] = Tcl_NewWideIntObj(pwPtr->proxyy);
	Tcl_SetObjResult(interp, Tcl_NewListObj(2, coords));
	break;

    case PROXY_FORGET:
	if (objc != 3) {
	    Tcl_WrongNumArgs(interp, 3, objv, NULL);
	    return TCL_ERROR;
	}
	if (Tk_IsMapped(pwPtr->proxywin)) {
	    Tk_UnmapWindow(pwPtr->proxywin);
	    Tk_UnmaintainGeometry(pwPtr->proxywin, pwPtr->tkwin);
	}
	break;

    case PROXY_PLACE:
	if (objc != 5) {
	    Tcl_WrongNumArgs(interp, 3, objv, "x y");
	    return TCL_ERROR;
	}

	if (Tcl_GetIntFromObj(interp, objv[3], &x) != TCL_OK) {
	    return TCL_ERROR;
	}

	if (Tcl_GetIntFromObj(interp, objv[4], &y) != TCL_OK) {
	    return TCL_ERROR;
	}

        internalBW = Tk_InternalBorderLeft(pwPtr->tkwin);
	if (pwPtr->orient == ORIENT_HORIZONTAL) {
	    if (x < 0) {
		x = 0;
	    }
            pwWidth = Tk_Width(pwPtr->tkwin) - (2 * internalBW);
            if (x > pwWidth) {
                x = pwWidth;
            }
            y = Tk_InternalBorderLeft(pwPtr->tkwin);
	    sashWidth = pwPtr->sashWidth;
	    sashHeight = Tk_Height(pwPtr->tkwin) -
		    (2 * Tk_InternalBorderLeft(pwPtr->tkwin));
	} else {
	    if (y < 0) {
		y = 0;
	    }
            pwHeight = Tk_Height(pwPtr->tkwin) - (2 * internalBW);
            if (y > pwHeight) {
                y = pwHeight;
            }
	    x = Tk_InternalBorderLeft(pwPtr->tkwin);
	    sashHeight = pwPtr->sashWidth;
	    sashWidth = Tk_Width(pwPtr->tkwin) -
		    (2 * Tk_InternalBorderLeft(pwPtr->tkwin));
	}

	if (sashWidth < 1) {
	    sashWidth = 1;
	}
	if (sashHeight < 1) {
	    sashHeight = 1;
	}

	/*
	 * Stash the proxy coordinates for future "proxy coord" calls.
	 */

	pwPtr->proxyx = x;
	pwPtr->proxyy = y;

	/*
	 * Make sure the proxy window is higher in the stacking order than the
	 * slaves, so that it will be visible when drawn. It would be more
	 * correct to push the proxy window just high enough to appear above
	 * the highest slave, but it's much easier to just force it all the
	 * way to the top of the stacking order.
	 */

	Tk_RestackWindow(pwPtr->proxywin, Above, NULL);

	/*
	 * Let Tk_MaintainGeometry take care of placing the window at the
	 * right coordinates.
	 */

	Tk_MaintainGeometry(pwPtr->proxywin, pwPtr->tkwin, x, y,
		sashWidth, sashHeight);
	break;
    }

    return TCL_OK;
}

/*
 *----------------------------------------------------------------------
 *
 * ObjectIsEmpty --
 *
 *	This function tests whether the string value of an object is empty.
 *
 * Results:
 *	The return value is 1 if the string value of objPtr has length zero,
 *	and 0 otherwise.
 *
 * Side effects:
 *	May cause object shimmering, since this function can force a
 *	conversion to a string object.
 *
 *----------------------------------------------------------------------
 */

static int
ObjectIsEmpty(
    Tcl_Obj *objPtr)		/* Object to test. May be NULL. */
{
    if (objPtr == NULL) {
	return 1;
    }
    if (objPtr->bytes == NULL) {
	Tcl_GetString(objPtr);
    }
    return (objPtr->length == 0);
}

/*
 *----------------------------------------------------------------------
 *
 * ComputeInternalPointer --
 *
 *	Given a pointer to the start of a record and the offset of a slot
 *	within that record, compute the address of that slot.
 *
 * Results:
 *	If offset is non-negative, returns the computed address; else, returns
 *	NULL.
 *
 * Side effects:
 *	None.
 *
 *----------------------------------------------------------------------
 */

static void *
ComputeSlotAddress(
    void *recordPtr,	/* Pointer to the start of a record. */
    size_t offset)		/* Offset of a slot within that record; may be -1. */
{
    if (offset != (size_t)-1) {
	return (char *)recordPtr + offset;
    } else {
	return NULL;
    }
}

/*
 *----------------------------------------------------------------------
 *
 * PanedWindowIdentifyCoords --
 *
 *	Given a pair of x,y coordinates, identify the panedwindow component at
 *	that point, if any.
 *
 * Results:
 *	Standard Tcl result.
 *
 * Side effects:
 *	Modifies the interpreter's result to contain either an empty list, or
 *	a two element list of the form {sash n} or {handle n} to indicate that
 *	the point lies within the n'th sash or handle.
 *
 *----------------------------------------------------------------------
 */

static int
PanedWindowIdentifyCoords(
    PanedWindow *pwPtr,		/* Information about the widget. */
    Tcl_Interp *interp,		/* Interpreter in which to store result. */
    int x, int y)		/* Coordinates of the point to identify. */
{
    int i, sashHeight, sashWidth, thisx, thisy;
    int found, isHandle, lpad, rpad, tpad, bpad;
    int first, last;

    if (pwPtr->orient == ORIENT_HORIZONTAL) {
	if (Tk_IsMapped(pwPtr->tkwin)) {
	    sashHeight = Tk_Height(pwPtr->tkwin);
	} else {
	    sashHeight = Tk_ReqHeight(pwPtr->tkwin);
	}
	sashHeight -= 2 * Tk_InternalBorderLeft(pwPtr->tkwin);
	if (pwPtr->showHandle && pwPtr->handleSize > pwPtr->sashWidth) {
	    sashWidth = pwPtr->handleSize;
	    lpad = (pwPtr->handleSize - pwPtr->sashWidth) / 2;
	    rpad = pwPtr->handleSize - lpad;
	    lpad += pwPtr->sashPad;
	    rpad += pwPtr->sashPad;
	} else {
	    sashWidth = pwPtr->sashWidth;
	    lpad = rpad = pwPtr->sashPad;
	}
	tpad = bpad = 0;
    } else {
	if (pwPtr->showHandle && pwPtr->handleSize > pwPtr->sashWidth) {
	    sashHeight = pwPtr->handleSize;
	    tpad = (pwPtr->handleSize - pwPtr->sashWidth) / 2;
	    bpad = pwPtr->handleSize - tpad;
	    tpad += pwPtr->sashPad;
	    bpad += pwPtr->sashPad;
	} else {
	    sashHeight = pwPtr->sashWidth;
	    tpad = bpad = pwPtr->sashPad;
	}
	if (Tk_IsMapped(pwPtr->tkwin)) {
	    sashWidth = Tk_Width(pwPtr->tkwin);
	} else {
	    sashWidth = Tk_ReqWidth(pwPtr->tkwin);
	}
	sashWidth -= 2 * Tk_InternalBorderLeft(pwPtr->tkwin);
	lpad = rpad = 0;
    }

    GetFirstLastVisiblePane(pwPtr, &first, &last);
    isHandle = 0;
    found = -1;
    for (i = 0; i < pwPtr->numSlaves - 1; i++) {
	if (pwPtr->slaves[i]->hide || i == last) {
	    continue;
	}
	thisx = pwPtr->slaves[i]->sashx;
	thisy = pwPtr->slaves[i]->sashy;

	if (((thisx - lpad) <= x && x <= (thisx + rpad + sashWidth)) &&
		((thisy - tpad) <= y && y <= (thisy + bpad + sashHeight))) {
	    found = i;

	    /*
	     * Determine if the point is over the handle or the sash.
	     */

	    if (pwPtr->showHandle) {
		thisx = pwPtr->slaves[i]->handlex;
		thisy = pwPtr->slaves[i]->handley;
		if (pwPtr->orient == ORIENT_HORIZONTAL) {
		    if (thisy <= y && y <= (thisy + pwPtr->handleSize)) {
			isHandle = 1;
		    }
		} else {
		    if (thisx <= x && x <= (thisx + pwPtr->handleSize)) {
			isHandle = 1;
		    }
		}
	    }
	    break;
	}
    }

    /*
     * Set results. Note that the empty string is the default (this function
     * is called inside the implementation of a command).
     */

    if (found != -1) {
	Tcl_Obj *list[2];

	list[0] = Tcl_NewWideIntObj(found);
	list[1] = Tcl_NewStringObj((isHandle ? "handle" : "sash"), -1);
	Tcl_SetObjResult(interp, Tcl_NewListObj(2, list));
    }
    return TCL_OK;
}

/*
 * Local Variables:
 * mode: c
 * c-basic-offset: 4
 * fill-column: 78
 * End:
 */<|MERGE_RESOLUTION|>--- conflicted
+++ resolved
@@ -303,13 +303,8 @@
 	 DEF_PANEDWINDOW_ORIENT, -1, offsetof(PanedWindow, orient),
 	 0, orientStrings, GEOMETRY},
     {TK_OPTION_BORDER, "-proxybackground", "proxyBackground", "ProxyBackground",
-<<<<<<< HEAD
 	 0, -1, offsetof(PanedWindow, proxyBackground), TK_OPTION_NULL_OK,
-	 (ClientData) DEF_PANEDWINDOW_BG_MONO},
-=======
-	 0, -1, Tk_Offset(PanedWindow, proxyBackground), TK_OPTION_NULL_OK,
 	 (ClientData) DEF_PANEDWINDOW_BG_MONO, 0},
->>>>>>> 250217d6
     {TK_OPTION_PIXELS, "-proxyborderwidth", "proxyBorderWidth", "ProxyBorderWidth",
 	 DEF_PANEDWINDOW_PROXYBORDER, offsetof(PanedWindow, proxyBorderWidthPtr),
 	 offsetof(PanedWindow, proxyBorderWidth), 0, 0, GEOMETRY},
