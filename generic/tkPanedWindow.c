/*
 * tkPanedWindow.c --
 *
 *	This module implements "paned window" widgets that are object based. A
 *	"paned window" is a widget that manages the geometry for some number
 *	of other widgets, placing a movable "sash" between them, which can be
 *	used to alter the relative sizes of adjacent widgets.
 *
 * Copyright (c) 1997 Sun Microsystems, Inc.
 * Copyright (c) 2000 Ajuba Solutions.
 *
 * See the file "license.terms" for information on usage and redistribution of
 * this file, and for a DISCLAIMER OF ALL WARRANTIES.
 */

#include "default.h"
#include "tkInt.h"

/*
 * Flag values for "sticky"ness. The 16 combinations subsume the packer's
 * notion of anchor and fill.
 *
 * STICK_NORTH  	This window sticks to the top of its cavity.
 * STICK_EAST		This window sticks to the right edge of its cavity.
 * STICK_SOUTH		This window sticks to the bottom of its cavity.
 * STICK_WEST		This window sticks to the left edge of its cavity.
 */

#define STICK_NORTH		1
#define STICK_EAST		2
#define STICK_SOUTH		4
#define STICK_WEST		8

/*
 * The following table defines the legal values for the -orient option.
 */

static const char *const orientStrings[] = {
    "horizontal", "vertical", NULL
};

enum orient { ORIENT_HORIZONTAL, ORIENT_VERTICAL };

/*
 * The following table defines the legal values for the -stretch option.
 */

static const char *const stretchStrings[] = {
    "always", "first", "last", "middle", "never", NULL
};

enum stretch {
    STRETCH_ALWAYS,		/* Always give extra space to this pane. */
    STRETCH_FIRST,		/* Give extra space to pane if it is first. */
    STRETCH_LAST,		/* Give extra space to pane if it is last. */
    STRETCH_MIDDLE,		/* Give extra space to pane only if it is
				 * neither first nor last. */
    STRETCH_NEVER		/* Never give extra space to this pane. */
};

/*
 * Codify the stretchiness rule in one place.
 */

#define IsStretchable(stretch,index,first,last)			\
    (((stretch) == STRETCH_ALWAYS) ||				\
     ((stretch) == STRETCH_FIRST && (index) == (first)) ||	\
     ((stretch) == STRETCH_LAST && (index) == (last)) ||	\
     ((stretch) == STRETCH_MIDDLE && (index) != (first) && (index) != (last)))

typedef struct {
    Tk_OptionTable pwOptions;	/* Token for paned window option table. */
    Tk_OptionTable slaveOpts;	/* Token for slave cget option table. */
} OptionTables;

/*
 * One structure of the following type is kept for each window
 * managed by a paned window widget.
 */

typedef struct Slave {
    Tk_Window tkwin;		/* Window being managed. */
    int minSize;		/* Minimum size of this pane, on the relevant
				 * axis, in pixels. */
    int padx;			/* Additional padding requested for slave, in
				 * the x dimension. */
    int pady;			/* Additional padding requested for slave, in
				 * the y dimension. */
    Tcl_Obj *widthPtr, *heightPtr;
				/* Tcl_Obj rep's of slave width/height, to
				 * allow for null values. */
    int width;			/* Slave width. */
    int height;			/* Slave height. */
    int sticky;			/* Sticky string. */
    int x, y;			/* Coordinates of the widget. */
    int paneWidth, paneHeight;	/* Pane dimensions (may be different from
				 * slave width/height). */
    int sashx, sashy;		/* Coordinates of the sash of the right or
				 * bottom of this pane. */
    int markx, marky;		/* Coordinates of the last mark set for the
				 * sash. */
    int handlex, handley;	/* Coordinates of the sash handle. */
    enum stretch stretch;	/* Controls how slave grows/shrinks */
    int hide;			/* Controls visibility of pane */
    struct PanedWindow *masterPtr;
				/* Paned window managing the window. */
    Tk_Window after;		/* Placeholder for parsing options. */
    Tk_Window before;		/* Placeholder for parsing options. */
} Slave;

/*
 * A data structure of the following type is kept for each paned window widget
 * managed by this file:
 */

typedef struct PanedWindow {
    Tk_Window tkwin;		/* Window that embodies the paned window. */
    Tk_Window proxywin;		/* Window for the resizing proxy. */
    Display *display;		/* X's token for the window's display. */
    Tcl_Interp *interp;		/* Interpreter associated with widget. */
    Tcl_Command widgetCmd;	/* Token for square's widget command. */
    Tk_OptionTable optionTable;	/* Token representing the configuration
				 * specifications. */
    Tk_OptionTable slaveOpts;	/* Token for slave cget table. */
    Tk_3DBorder background;	/* Background color. */
    int borderWidth;		/* Value of -borderwidth option. */
    int relief;			/* 3D border effect (TK_RELIEF_RAISED, etc) */
    Tcl_Obj *widthPtr;		/* Tcl_Obj rep for width. */
    Tcl_Obj *heightPtr;		/* Tcl_Obj rep for height. */
    int width, height;		/* Width and height of the widget. */
    enum orient orient;		/* Orientation of the widget. */
    Tk_Cursor cursor;		/* Current cursor for window, or None. */
    int resizeOpaque;		/* Boolean indicating whether resize should be
				 * opaque or rubberband style. */
    int sashRelief;		/* Relief used to draw sash. */
    int sashWidth;		/* Width of each sash, in pixels. */
    Tcl_Obj *sashWidthPtr;	/* Tcl_Obj rep for sash width. */
    int sashPad;		/* Additional padding around each sash. */
    Tcl_Obj *sashPadPtr;	/* Tcl_Obj rep for sash padding. */
    int showHandle;		/* Boolean indicating whether sash handles
				 * should be drawn. */
    int handleSize;		/* Size of one side of a sash handle (handles
				 * are square), in pixels. */
    int handlePad;		/* Distance from border to draw handle. */
    Tcl_Obj *handleSizePtr;	/* Tcl_Obj rep for handle size. */
    Tk_Cursor sashCursor;	/* Cursor used when mouse is above a sash. */
    GC gc;			/* Graphics context for copying from
				 * off-screen pixmap onto screen. */
    int proxyx, proxyy;		/* Proxy x,y coordinates. */
    Slave **slaves;		/* Pointer to array of Slaves. */
    int numSlaves;		/* Number of slaves. */
    int sizeofSlaves;		/* Number of elements in the slaves array. */
    int flags;			/* Flags for widget; see below. */
} PanedWindow;

/*
 * Flags used for paned windows:
 *
 * REDRAW_PENDING:		Non-zero means a DoWhenIdle handler has been
 *				queued to redraw this window.
 *
 * WIDGET_DELETED:		Non-zero means that the paned window has been,
 *				or is in the process of being, deleted.
 *
 * RESIZE_PENDING:		Non-zero means that the window might need to
 *				change its size (or the size of its panes)
 *				because of a change in the size of one of its
 *				children.
 */

#define REDRAW_PENDING		0x0001
#define WIDGET_DELETED		0x0002
#define REQUESTED_RELAYOUT	0x0004
#define RECOMPUTE_GEOMETRY	0x0008
#define PROXY_REDRAW_PENDING	0x0010
#define RESIZE_PENDING		0x0020

/*
 * Forward declarations for functions defined later in this file:
 */

int			Tk_PanedWindowObjCmd(ClientData clientData,
			    Tcl_Interp *interp, int objc,
			    Tcl_Obj *const objv[]);
static void		PanedWindowCmdDeletedProc(ClientData clientData);
static int		ConfigurePanedWindow(Tcl_Interp *interp,
			    PanedWindow *pwPtr, int objc,
			    Tcl_Obj *const objv[]);
static void		DestroyPanedWindow(PanedWindow *pwPtr);
static void		DisplayPanedWindow(ClientData clientData);
static void		PanedWindowEventProc(ClientData clientData,
			    XEvent *eventPtr);
static void		ProxyWindowEventProc(ClientData clientData,
			    XEvent *eventPtr);
static void		DisplayProxyWindow(ClientData clientData);
static void		PanedWindowWorldChanged(ClientData instanceData);
static int		PanedWindowWidgetObjCmd(ClientData clientData,
			    Tcl_Interp *, int objc, Tcl_Obj * const objv[]);
static void		PanedWindowLostSlaveProc(ClientData clientData,
			    Tk_Window tkwin);
static void		PanedWindowReqProc(ClientData clientData,
			    Tk_Window tkwin);
static void		ArrangePanes(ClientData clientData);
static void		Unlink(Slave *slavePtr);
static Slave *		GetPane(PanedWindow *pwPtr, Tk_Window tkwin);
static void		GetFirstLastVisiblePane(PanedWindow *pwPtr,
			    int *firstPtr, int *lastPtr);
static void		SlaveStructureProc(ClientData clientData,
			    XEvent *eventPtr);
static int		PanedWindowSashCommand(PanedWindow *pwPtr,
			    Tcl_Interp *interp, int objc,
			    Tcl_Obj * const objv[]);
static int		PanedWindowProxyCommand(PanedWindow *pwPtr,
			    Tcl_Interp *interp, int objc,
			    Tcl_Obj * const objv[]);
static void		ComputeGeometry(PanedWindow *pwPtr);
static int		ConfigureSlaves(PanedWindow *pwPtr,
			    Tcl_Interp *interp, int objc,
			    Tcl_Obj * const objv[]);
static void		DestroyOptionTables(ClientData clientData,
			    Tcl_Interp *interp);
static int		SetSticky(ClientData clientData, Tcl_Interp *interp,
			    Tk_Window tkwin, Tcl_Obj **value, char *recordPtr,
			    int internalOffset, char *oldInternalPtr,
			    int flags);
static Tcl_Obj *	GetSticky(ClientData clientData, Tk_Window tkwin,
			    char *recordPtr, int internalOffset);
static void		RestoreSticky(ClientData clientData, Tk_Window tkwin,
			    char *internalPtr, char *oldInternalPtr);
static void		AdjustForSticky(int sticky, int cavityWidth,
			    int cavityHeight, int *xPtr, int *yPtr,
			    int *slaveWidthPtr, int *slaveHeightPtr);
static void		MoveSash(PanedWindow *pwPtr, int sash, int diff);
static int		ObjectIsEmpty(Tcl_Obj *objPtr);
static char *		ComputeSlotAddress(char *recordPtr, int offset);
static int		PanedWindowIdentifyCoords(PanedWindow *pwPtr,
			    Tcl_Interp *interp, int x, int y);

/*
 * Sashes are between panes only, so there is one less sash than slaves
 */

#define ValidSashIndex(pwPtr, sash) \
	(((sash) >= 0) && ((sash) < ((pwPtr)->numSlaves-1)))

static const Tk_GeomMgr panedWindowMgrType = {
    "panedwindow",		/* name */
    PanedWindowReqProc,		/* requestProc */
    PanedWindowLostSlaveProc,	/* lostSlaveProc */
};

/*
 * Information used for objv parsing.
 */

#define GEOMETRY		0x0001

/*
 * The following structure contains pointers to functions used for processing
 * the custom "-sticky" option for slave windows.
 */

static const Tk_ObjCustomOption stickyOption = {
    "sticky",			/* name */
    SetSticky,			/* setProc */
    GetSticky,			/* getProc */
    RestoreSticky,		/* restoreProc */
    NULL,			/* freeProc */
    0
};

static const Tk_OptionSpec optionSpecs[] = {
    {TK_OPTION_BORDER, "-background", "background", "Background",
	 DEF_PANEDWINDOW_BG_COLOR, -1, Tk_Offset(PanedWindow, background), 0,
	 DEF_PANEDWINDOW_BG_MONO, 0},
    {TK_OPTION_SYNONYM, "-bd", NULL, NULL,
	 NULL, 0, -1, 0, "-borderwidth", 0},
    {TK_OPTION_SYNONYM, "-bg", NULL, NULL,
	 NULL, 0, -1, 0, "-background", 0},
    {TK_OPTION_PIXELS, "-borderwidth", "borderWidth", "BorderWidth",
	 DEF_PANEDWINDOW_BORDERWIDTH, -1, Tk_Offset(PanedWindow, borderWidth),
	 0, 0, GEOMETRY},
    {TK_OPTION_CURSOR, "-cursor", "cursor", "Cursor",
	 DEF_PANEDWINDOW_CURSOR, -1, Tk_Offset(PanedWindow, cursor),
	 TK_OPTION_NULL_OK, 0, 0},
    {TK_OPTION_PIXELS, "-handlepad", "handlePad", "HandlePad",
	 DEF_PANEDWINDOW_HANDLEPAD, -1, Tk_Offset(PanedWindow, handlePad),
	 0, 0, GEOMETRY},
    {TK_OPTION_PIXELS, "-handlesize", "handleSize", "HandleSize",
	 DEF_PANEDWINDOW_HANDLESIZE, Tk_Offset(PanedWindow, handleSizePtr),
	 Tk_Offset(PanedWindow, handleSize), 0, 0, GEOMETRY},
    {TK_OPTION_PIXELS, "-height", "height", "Height",
	 DEF_PANEDWINDOW_HEIGHT, Tk_Offset(PanedWindow, heightPtr),
	 Tk_Offset(PanedWindow, height), TK_OPTION_NULL_OK, 0, GEOMETRY},
    {TK_OPTION_BOOLEAN, "-opaqueresize", "opaqueResize", "OpaqueResize",
	 DEF_PANEDWINDOW_OPAQUERESIZE, -1,
	 Tk_Offset(PanedWindow, resizeOpaque), 0, 0, 0},
    {TK_OPTION_STRING_TABLE, "-orient", "orient", "Orient",
	 DEF_PANEDWINDOW_ORIENT, -1, Tk_Offset(PanedWindow, orient),
	 0, orientStrings, GEOMETRY},
    {TK_OPTION_RELIEF, "-relief", "relief", "Relief",
	 DEF_PANEDWINDOW_RELIEF, -1, Tk_Offset(PanedWindow, relief), 0, 0, 0},
    {TK_OPTION_CURSOR, "-sashcursor", "sashCursor", "Cursor",
	 DEF_PANEDWINDOW_SASHCURSOR, -1, Tk_Offset(PanedWindow, sashCursor),
	 TK_OPTION_NULL_OK, 0, 0},
    {TK_OPTION_PIXELS, "-sashpad", "sashPad", "SashPad",
	 DEF_PANEDWINDOW_SASHPAD, -1, Tk_Offset(PanedWindow, sashPad),
	 0, 0, GEOMETRY},
    {TK_OPTION_RELIEF, "-sashrelief", "sashRelief", "Relief",
	 DEF_PANEDWINDOW_SASHRELIEF, -1, Tk_Offset(PanedWindow, sashRelief),
	 0, 0, 0},
    {TK_OPTION_PIXELS, "-sashwidth", "sashWidth", "Width",
	 DEF_PANEDWINDOW_SASHWIDTH, Tk_Offset(PanedWindow, sashWidthPtr),
	 Tk_Offset(PanedWindow, sashWidth), 0, 0, GEOMETRY},
    {TK_OPTION_BOOLEAN, "-showhandle", "showHandle", "ShowHandle",
	 DEF_PANEDWINDOW_SHOWHANDLE, -1, Tk_Offset(PanedWindow, showHandle),
	 0, 0, GEOMETRY},
    {TK_OPTION_PIXELS, "-width", "width", "Width",
	 DEF_PANEDWINDOW_WIDTH, Tk_Offset(PanedWindow, widthPtr),
	 Tk_Offset(PanedWindow, width), TK_OPTION_NULL_OK, 0, GEOMETRY},
    {TK_OPTION_END, NULL, NULL, NULL, NULL, 0, 0, 0, 0, 0}
};

static const Tk_OptionSpec slaveOptionSpecs[] = {
    {TK_OPTION_WINDOW, "-after", NULL, NULL,
	 DEF_PANEDWINDOW_PANE_AFTER, -1, Tk_Offset(Slave, after),
	 TK_OPTION_NULL_OK, 0, 0},
    {TK_OPTION_WINDOW, "-before", NULL, NULL,
	 DEF_PANEDWINDOW_PANE_BEFORE, -1, Tk_Offset(Slave, before),
	 TK_OPTION_NULL_OK, 0, 0},
    {TK_OPTION_PIXELS, "-height", NULL, NULL,
	 DEF_PANEDWINDOW_PANE_HEIGHT, Tk_Offset(Slave, heightPtr),
	 Tk_Offset(Slave, height), TK_OPTION_NULL_OK, 0, 0},
    {TK_OPTION_BOOLEAN, "-hide", "hide", "Hide",
	 DEF_PANEDWINDOW_PANE_HIDE, -1, Tk_Offset(Slave, hide), 0,0,GEOMETRY},
    {TK_OPTION_PIXELS, "-minsize", NULL, NULL,
	 DEF_PANEDWINDOW_PANE_MINSIZE, -1, Tk_Offset(Slave, minSize), 0, 0, 0},
    {TK_OPTION_PIXELS, "-padx", NULL, NULL,
	 DEF_PANEDWINDOW_PANE_PADX, -1, Tk_Offset(Slave, padx), 0, 0, 0},
    {TK_OPTION_PIXELS, "-pady", NULL, NULL,
	 DEF_PANEDWINDOW_PANE_PADY, -1, Tk_Offset(Slave, pady), 0, 0, 0},
    {TK_OPTION_CUSTOM, "-sticky", NULL, NULL,
	 DEF_PANEDWINDOW_PANE_STICKY, -1, Tk_Offset(Slave, sticky), 0,
	 &stickyOption, 0},
    {TK_OPTION_STRING_TABLE, "-stretch", "stretch", "Stretch",
	DEF_PANEDWINDOW_PANE_STRETCH, -1, Tk_Offset(Slave, stretch), 0,
	(ClientData) stretchStrings, 0},
    {TK_OPTION_PIXELS, "-width", NULL, NULL,
	 DEF_PANEDWINDOW_PANE_WIDTH, Tk_Offset(Slave, widthPtr),
	 Tk_Offset(Slave, width), TK_OPTION_NULL_OK, 0, 0},
    {TK_OPTION_END, NULL, NULL, NULL, NULL, 0, 0, 0, 0, 0}
};

/*
 *--------------------------------------------------------------
 *
 * Tk_PanedWindowObjCmd --
 *
 *	This function is invoked to process the "panedwindow" Tcl command. It
 *	creates a new "panedwindow" widget.
 *
 * Results:
 *	A standard Tcl result.
 *
 * Side effects:
 *	A new widget is created and configured.
 *
 *--------------------------------------------------------------
 */

int
Tk_PanedWindowObjCmd(
    ClientData clientData,	/* NULL. */
    Tcl_Interp *interp,		/* Current interpreter. */
    int objc,			/* Number of arguments. */
    Tcl_Obj * const objv[])	/* Argument objects. */
{
    PanedWindow *pwPtr;
    Tk_Window tkwin, parent;
    OptionTables *pwOpts;
    XSetWindowAttributes atts;

    if (objc < 2) {
	Tcl_WrongNumArgs(interp, 1, objv, "pathName ?-option value ...?");
	return TCL_ERROR;
    }

    tkwin = Tk_CreateWindowFromPath(interp, Tk_MainWindow(interp),
	    Tcl_GetString(objv[1]), NULL);
    if (tkwin == NULL) {
	return TCL_ERROR;
    }

    pwOpts = (OptionTables *)
	    Tcl_GetAssocData(interp, "PanedWindowOptionTables", NULL);
    if (pwOpts == NULL) {
	/*
	 * The first time this function is invoked, the option tables will be
	 * NULL. We then create the option tables from the templates and store
	 * a pointer to the tables as the command's clinical so we'll have
	 * easy access to it in the future.
	 */

	pwOpts = ckalloc(sizeof(OptionTables));

	/*
	 * Set up an exit handler to free the optionTables struct.
	 */

	Tcl_SetAssocData(interp, "PanedWindowOptionTables",
		DestroyOptionTables, pwOpts);

	/*
	 * Create the paned window option tables.
	 */

	pwOpts->pwOptions = Tk_CreateOptionTable(interp, optionSpecs);
	pwOpts->slaveOpts = Tk_CreateOptionTable(interp, slaveOptionSpecs);
    }

    Tk_SetClass(tkwin, "Panedwindow");

    /*
     * Allocate and initialize the widget record.
     */

    pwPtr = ckalloc(sizeof(PanedWindow));
    memset((void *)pwPtr, 0, (sizeof(PanedWindow)));
    pwPtr->tkwin = tkwin;
    pwPtr->display = Tk_Display(tkwin);
    pwPtr->interp = interp;
    pwPtr->widgetCmd = Tcl_CreateObjCommand(interp,
	    Tk_PathName(pwPtr->tkwin), PanedWindowWidgetObjCmd, pwPtr,
	    PanedWindowCmdDeletedProc);
    pwPtr->optionTable = pwOpts->pwOptions;
    pwPtr->slaveOpts = pwOpts->slaveOpts;
    pwPtr->relief = TK_RELIEF_RAISED;
    pwPtr->gc = None;
    pwPtr->cursor = None;
    pwPtr->sashCursor = None;

    /*
     * Keep a hold of the associated tkwin until we destroy the widget,
     * otherwise Tk might free it while we still need it.
     */

    Tcl_Preserve(pwPtr->tkwin);

    if (Tk_InitOptions(interp, (char *) pwPtr, pwOpts->pwOptions,
	    tkwin) != TCL_OK) {
	Tk_DestroyWindow(pwPtr->tkwin);
	return TCL_ERROR;
    }

    Tk_CreateEventHandler(pwPtr->tkwin, ExposureMask|StructureNotifyMask,
	    PanedWindowEventProc, pwPtr);

    /*
     * Find the toplevel ancestor of the panedwindow, and make a proxy win as
     * a child of that window; this way the proxy can always float above
     * slaves in the panedwindow.
     */

    parent = Tk_Parent(pwPtr->tkwin);
    while (!(Tk_IsTopLevel(parent))) {
	parent = Tk_Parent(parent);
	if (parent == NULL) {
	    parent = pwPtr->tkwin;
	    break;
	}
    }

    pwPtr->proxywin = Tk_CreateAnonymousWindow(interp, parent, NULL);

    /*
     * The proxy window has to be able to share GCs with the main panedwindow
     * despite being children of windows with potentially different
     * characteristics, and it looks better that way too. [Bug 702230] Also
     * set the X window save under attribute to avoid expose events as the
     * proxy sash is dragged across the panes. [Bug 1036963]
     */

    Tk_SetWindowVisual(pwPtr->proxywin,
	    Tk_Visual(tkwin), Tk_Depth(tkwin), Tk_Colormap(tkwin));
    Tk_CreateEventHandler(pwPtr->proxywin, ExposureMask, ProxyWindowEventProc,
	    pwPtr);
    atts.save_under = True;
    Tk_ChangeWindowAttributes(pwPtr->proxywin, CWSaveUnder, &atts);

    if (ConfigurePanedWindow(interp, pwPtr, objc - 2, objv + 2) != TCL_OK) {
	Tk_DestroyWindow(pwPtr->proxywin);
	Tk_DestroyWindow(pwPtr->tkwin);
	return TCL_ERROR;
    }

    Tcl_SetObjResult(interp, TkNewWindowObj(pwPtr->tkwin));
    return TCL_OK;
}

/*
 *--------------------------------------------------------------
 *
 * PanedWindowWidgetObjCmd --
 *
 *	This function is invoked to process the Tcl command that corresponds
 *	to a widget managed by this module. See the user documentation for
 *	details on what it does.
 *
 * Results:
 *	A standard Tcl result.
 *
 * Side effects:
 *	See the user documentation.
 *
 *--------------------------------------------------------------
 */

static int
PanedWindowWidgetObjCmd(
    ClientData clientData,	/* Information about square widget. */
    Tcl_Interp *interp,		/* Current interpreter. */
    int objc,			/* Number of arguments. */
    Tcl_Obj * const objv[])	/* Argument objects. */
{
    PanedWindow *pwPtr = clientData;
    int result = TCL_OK;
    static const char *const optionStrings[] = {
	"add", "cget", "configure", "forget", "identify", "panecget",
	"paneconfigure", "panes", "proxy", "sash", NULL
    };
    enum options {
	PW_ADD, PW_CGET, PW_CONFIGURE, PW_FORGET, PW_IDENTIFY, PW_PANECGET,
	PW_PANECONFIGURE, PW_PANES, PW_PROXY, PW_SASH
    };
    Tcl_Obj *resultObj;
    int index, count, i, x, y;
    Tk_Window tkwin;
    Slave *slavePtr;

    if (objc < 2) {
	Tcl_WrongNumArgs(interp, 1, objv, "option ?arg arg...?");
	return TCL_ERROR;
    }

    if (Tcl_GetIndexFromObj(interp, objv[1], optionStrings, "command",
	    0, &index) != TCL_OK) {
	return TCL_ERROR;
    }

    Tcl_Preserve(pwPtr);

    switch ((enum options) index) {
    case PW_ADD:
	if (objc < 3) {
	    Tcl_WrongNumArgs(interp, 2, objv, "widget ?widget ...?");
	    result = TCL_ERROR;
	    break;
	}
	result = ConfigureSlaves(pwPtr, interp, objc, objv);
	break;

    case PW_CGET:
	if (objc != 3) {
	    Tcl_WrongNumArgs(interp, 2, objv, "option");
	    result = TCL_ERROR;
	    break;
	}
	resultObj = Tk_GetOptionValue(interp, (char *) pwPtr,
		pwPtr->optionTable, objv[2], pwPtr->tkwin);
	if (resultObj == NULL) {
	    result = TCL_ERROR;
	} else {
	    Tcl_SetObjResult(interp, resultObj);
	}
	break;

    case PW_CONFIGURE:
	resultObj = NULL;
	if (objc <= 3) {
	    resultObj = Tk_GetOptionInfo(interp, (char *) pwPtr,
		    pwPtr->optionTable,
		    (objc == 3) ? objv[2] : NULL, pwPtr->tkwin);
	    if (resultObj == NULL) {
		result = TCL_ERROR;
	    } else {
		Tcl_SetObjResult(interp, resultObj);
	    }
	} else {
	    result = ConfigurePanedWindow(interp, pwPtr, objc - 2, objv + 2);
	}
	break;

    case PW_FORGET: {
	int i;

	if (objc < 3) {
	    Tcl_WrongNumArgs(interp, 2, objv, "widget ?widget ...?");
	    result = TCL_ERROR;
	    break;
	}

	/*
	 * Clean up each window named in the arg list.
	 */
	for (count = 0, i = 2; i < objc; i++) {
	    Tk_Window slave = Tk_NameToWindow(interp, Tcl_GetString(objv[i]),
		    pwPtr->tkwin);

	    if (slave == NULL) {
		continue;
	    }
	    slavePtr = GetPane(pwPtr, slave);
	    if ((slavePtr != NULL) && (slavePtr->masterPtr != NULL)) {
		count++;
		Tk_ManageGeometry(slave, NULL, NULL);
		Tk_UnmaintainGeometry(slavePtr->tkwin, pwPtr->tkwin);
		Tk_DeleteEventHandler(slavePtr->tkwin, StructureNotifyMask,
			SlaveStructureProc, slavePtr);
		Tk_UnmapWindow(slavePtr->tkwin);
		Unlink(slavePtr);
	    }
	    if (count != 0) {
		ComputeGeometry(pwPtr);
	    }
	}
	break;
    }

    case PW_IDENTIFY:
	if (objc != 4) {
	    Tcl_WrongNumArgs(interp, 2, objv, "x y");
	    result = TCL_ERROR;
	    break;
	}

	if ((Tcl_GetIntFromObj(interp, objv[2], &x) != TCL_OK)
		|| (Tcl_GetIntFromObj(interp, objv[3], &y) != TCL_OK)) {
	    result = TCL_ERROR;
	    break;
	}
	result = PanedWindowIdentifyCoords(pwPtr, interp, x, y);
	break;

    case PW_PANECGET:
	if (objc != 4) {
	    Tcl_WrongNumArgs(interp, 2, objv, "pane option");
	    result = TCL_ERROR;
	    break;
	}
	tkwin = Tk_NameToWindow(interp, Tcl_GetString(objv[2]), pwPtr->tkwin);
	if (tkwin == NULL) {
	    result = TCL_ERROR;
	    break;
	}
	resultObj = NULL;
	for (i = 0; i < pwPtr->numSlaves; i++) {
	    if (pwPtr->slaves[i]->tkwin == tkwin) {
		resultObj = Tk_GetOptionValue(interp,
			(char *) pwPtr->slaves[i], pwPtr->slaveOpts,
			objv[3], tkwin);
	    }
	}
	if (resultObj == NULL) {
	    if (i == pwPtr->numSlaves) {
		Tcl_SetObjResult(interp, Tcl_NewStringObj(
			"not managed by this window", -1));
		Tcl_SetErrorCode(interp, "TK", "PANEDWINDOW", "UNMANAGED",
			NULL);
	    }
	    result = TCL_ERROR;
	} else {
	    Tcl_SetObjResult(interp, resultObj);
	}
	break;

    case PW_PANECONFIGURE:
	if (objc < 3) {
	    Tcl_WrongNumArgs(interp, 2, objv,
		    "pane ?option? ?value option value ...?");
	    result = TCL_ERROR;
	    break;
	}
	resultObj = NULL;
	if (objc <= 4) {
	    tkwin = Tk_NameToWindow(interp, Tcl_GetString(objv[2]),
		    pwPtr->tkwin);
            if (tkwin == NULL) {
                /*
                 * Just a plain old bad window; Tk_NameToWindow filled in an
                 * error message for us.
                 */

                result = TCL_ERROR;
                break;
            }
	    for (i = 0; i < pwPtr->numSlaves; i++) {
		if (pwPtr->slaves[i]->tkwin == tkwin) {
		    resultObj = Tk_GetOptionInfo(interp,
			    (char *) pwPtr->slaves[i], pwPtr->slaveOpts,
			    (objc == 4) ? objv[3] : NULL,
			    pwPtr->tkwin);
		    if (resultObj == NULL) {
			result = TCL_ERROR;
		    } else {
			Tcl_SetObjResult(interp, resultObj);
		    }
		    break;
		}
	    }
	} else {
	    result = ConfigureSlaves(pwPtr, interp, objc, objv);
	}
	break;

    case PW_PANES:
	resultObj = Tcl_NewObj();
	for (i = 0; i < pwPtr->numSlaves; i++) {
	    Tcl_ListObjAppendElement(NULL, resultObj,
		    TkNewWindowObj(pwPtr->slaves[i]->tkwin));
	}
	Tcl_SetObjResult(interp, resultObj);
	break;

    case PW_PROXY:
	result = PanedWindowProxyCommand(pwPtr, interp, objc, objv);
	break;

    case PW_SASH:
	result = PanedWindowSashCommand(pwPtr, interp, objc, objv);
	break;
    }
    Tcl_Release(pwPtr);
    return result;
}

/*
 *----------------------------------------------------------------------
 *
 * ConfigureSlaves --
 *
 *	Add or alter the configuration options of a slave in a paned window.
 *
 * Results:
 *	Standard Tcl result.
 *
 * Side effects:
 *	Depends on options; may add a slave to the paned window, may alter the
 *	geometry management options of a slave.
 *
 *----------------------------------------------------------------------
 */

static int
ConfigureSlaves(
    PanedWindow *pwPtr,		/* Information about paned window. */
    Tcl_Interp *interp,		/* Current interpreter. */
    int objc,			/* Number of arguments. */
    Tcl_Obj *const objv[])	/* Argument objects. */
{
    int i, firstOptionArg, j, found, doubleBw, index, numNewSlaves, haveLoc;
    int insertIndex;
    Tk_Window tkwin = NULL, ancestor, parent;
    Slave *slavePtr, **inserts, **newSlaves;
    Slave options;
    const char *arg;

    /*
     * Find the non-window name arguments; these are the configure options for
     * the slaves. Also validate that the window names given are legitimate
     * (ie, they are real windows, they are not the panedwindow itself, etc.).
     */

    for (i = 2; i < objc; i++) {
	arg = Tcl_GetString(objv[i]);
	if (arg[0] == '-') {
	    break;
	} else {
	    tkwin = Tk_NameToWindow(interp, arg, pwPtr->tkwin);
	    if (tkwin == NULL) {
		/*
		 * Just a plain old bad window; Tk_NameToWindow filled in an
		 * error message for us.
		 */

		return TCL_ERROR;
	    } else if (tkwin == pwPtr->tkwin) {
		/*
		 * A panedwindow cannot manage itself.
		 */

		Tcl_SetObjResult(interp, Tcl_ObjPrintf(
			"can't add %s to itself", arg));
		Tcl_SetErrorCode(interp, "TK", "GEOMETRY", "SELF", NULL);
		return TCL_ERROR;
	    } else if (Tk_IsTopLevel(tkwin)) {
		/*
		 * A panedwindow cannot manage a toplevel.
		 */

		Tcl_SetObjResult(interp, Tcl_ObjPrintf(
			"can't add toplevel %s to %s", arg,
			Tk_PathName(pwPtr->tkwin)));
		Tcl_SetErrorCode(interp, "TK", "GEOMETRY", "TOPLEVEL", NULL);
		return TCL_ERROR;
	    } else {
		/*
		 * Make sure the panedwindow is the parent of the slave,
		 * or a descendant of the slave's parent.
		 */

		parent = Tk_Parent(tkwin);
		for (ancestor = pwPtr->tkwin;;ancestor = Tk_Parent(ancestor)) {
		    if (ancestor == parent) {
			break;
		    }
		    if (Tk_IsTopLevel(ancestor)) {
			Tcl_SetObjResult(interp, Tcl_ObjPrintf(
				"can't add %s to %s", arg,
				Tk_PathName(pwPtr->tkwin)));
			Tcl_SetErrorCode(interp, "TK", "GEOMETRY",
				"HIERARCHY", NULL);
			return TCL_ERROR;
		    }
		}
	    }
	}
    }
    firstOptionArg = i;

    /*
     * Pre-parse the configuration options, to get the before/after specifiers
     * into an easy-to-find location (a local variable). Also, check the
     * return from Tk_SetOptions once, here, so we can save a little bit of
     * extra testing in the for loop below.
     */

    memset((void *)&options, 0, sizeof(Slave));
    if (Tk_SetOptions(interp, (char *) &options, pwPtr->slaveOpts,
	    objc - firstOptionArg, objv + firstOptionArg,
	    pwPtr->tkwin, NULL, NULL) != TCL_OK) {
	return TCL_ERROR;
    }

    /*
     * If either -after or -before was given, find the numerical index that
     * corresponds to the given window. If both -after and -before are given,
     * the option precedence is: -after, then -before.
     */

    index = -1;
    haveLoc = 0;
    if (options.after != None) {
	tkwin = options.after;
	haveLoc = 1;
	for (i = 0; i < pwPtr->numSlaves; i++) {
	    if (options.after == pwPtr->slaves[i]->tkwin) {
		index = i + 1;
		break;
	    }
	}
    } else if (options.before != None) {
	tkwin = options.before;
	haveLoc = 1;
	for (i = 0; i < pwPtr->numSlaves; i++) {
	    if (options.before == pwPtr->slaves[i]->tkwin) {
		index = i;
		break;
	    }
	}
    }

    /*
     * If a window was given for -after/-before, but it's not a window managed
     * by the panedwindow, throw an error
     */

    if (haveLoc && index == -1) {
	Tcl_SetObjResult(interp, Tcl_ObjPrintf(
		"window \"%s\" is not managed by %s",
		Tk_PathName(tkwin), Tk_PathName(pwPtr->tkwin)));
	Tcl_SetErrorCode(interp, "TK", "PANEDWINDOW", "UNMANAGED", NULL);
	Tk_FreeConfigOptions((char *) &options, pwPtr->slaveOpts,
		pwPtr->tkwin);
	return TCL_ERROR;
    }

    /*
     * Allocate an array to hold, in order, the pointers to the slave
     * structures corresponding to the windows specified. Some of those
     * structures may already have existed, some may be new.
     */

    inserts = ckalloc(sizeof(Slave *) * (firstOptionArg - 2));
    insertIndex = 0;

    /*
     * Populate the inserts array, creating new slave structures as necessary,
     * applying the options to each structure as we go, and, if necessary,
     * marking the spot in the original slaves array as empty (for
     * pre-existing slave structures).
     */

    for (i = 0, numNewSlaves = 0; i < firstOptionArg - 2; i++) {
	/*
	 * We don't check that tkwin is NULL here, because the pre-pass above
	 * guarantees that the input at this stage is good.
	 */

	tkwin = Tk_NameToWindow(interp, Tcl_GetString(objv[i + 2]),
		pwPtr->tkwin);

	found = 0;
	for (j = 0; j < pwPtr->numSlaves; j++) {
	    if (pwPtr->slaves[j] != NULL && pwPtr->slaves[j]->tkwin == tkwin) {
		Tk_SetOptions(interp, (char *) pwPtr->slaves[j],
			pwPtr->slaveOpts, objc - firstOptionArg,
			objv + firstOptionArg, pwPtr->tkwin, NULL, NULL);
		if (pwPtr->slaves[j]->minSize < 0) {
		    pwPtr->slaves[j]->minSize = 0;
		}
		found = 1;

		/*
		 * If the slave is supposed to move, add it to the inserts
		 * array now; otherwise, leave it where it is.
		 */

		if (index != -1) {
		    inserts[insertIndex++] = pwPtr->slaves[j];
		    pwPtr->slaves[j] = NULL;
		}
		break;
	    }
	}

	if (found) {
	    continue;
	}

	/*
	 * Make sure this slave wasn't already put into the inserts array,
	 * i.e., when the user specifies the same window multiple times in a
	 * single add commaned.
	 */
	for (j = 0; j < insertIndex; j++) {
	    if (inserts[j]->tkwin == tkwin) {
		found = 1;
		break;
	    }
	}
	if (found) {
	    continue;
	}

	/*
	 * Create a new slave structure and initialize it. All slaves start
	 * out with their "natural" dimensions.
	 */

	slavePtr = ckalloc(sizeof(Slave));
	memset(slavePtr, 0, sizeof(Slave));
	Tk_InitOptions(interp, (char *)slavePtr, pwPtr->slaveOpts,
		pwPtr->tkwin);
	Tk_SetOptions(interp, (char *)slavePtr, pwPtr->slaveOpts,
		objc - firstOptionArg, objv + firstOptionArg,
		pwPtr->tkwin, NULL, NULL);
	slavePtr->tkwin = tkwin;
	slavePtr->masterPtr = pwPtr;
	doubleBw = 2 * Tk_Changes(slavePtr->tkwin)->border_width;
	if (slavePtr->width > 0) {
	    slavePtr->paneWidth = slavePtr->width;
	} else {
	    slavePtr->paneWidth = Tk_ReqWidth(tkwin) + doubleBw;
	}
	if (slavePtr->height > 0) {
	    slavePtr->paneHeight = slavePtr->height;
	} else {
	    slavePtr->paneHeight = Tk_ReqHeight(tkwin) + doubleBw;
	}
	if (slavePtr->minSize < 0) {
	    slavePtr->minSize = 0;
	}

	/*
	 * Set up the geometry management callbacks for this slave.
	 */

	Tk_CreateEventHandler(slavePtr->tkwin, StructureNotifyMask,
		SlaveStructureProc, slavePtr);
	Tk_ManageGeometry(slavePtr->tkwin, &panedWindowMgrType, slavePtr);
	inserts[insertIndex++] = slavePtr;
	numNewSlaves++;
    }

    /*
     * Allocate the new slaves array, then copy the slaves into it, in order.
     */

    i = sizeof(Slave *) * (pwPtr->numSlaves + numNewSlaves);
    newSlaves = ckalloc(i);
    memset(newSlaves, 0, (size_t) i);
    if (index == -1) {
	/*
	 * If none of the existing slaves have to be moved, just copy the old
	 * and append the new.
	 */
	memcpy((void *)&(newSlaves[0]), pwPtr->slaves,
		sizeof(Slave *) * pwPtr->numSlaves);
	memcpy((void *)&(newSlaves[pwPtr->numSlaves]), inserts,
		sizeof(Slave *) * numNewSlaves);
    } else {
	/*
	 * If some of the existing slaves were moved, the old slaves array
	 * will be partially populated, with some valid and some invalid
	 * entries. Walk through it, copying valid entries to the new slaves
	 * array as we go; when we get to the insert location for the new
	 * slaves, copy the inserts array over, then finish off the old slaves
	 * array.
	 */

	for (i = 0, j = 0; i < index; i++) {
	    if (pwPtr->slaves[i] != NULL) {
		newSlaves[j] = pwPtr->slaves[i];
		j++;
	    }
	}

	memcpy((void *)&(newSlaves[j]), inserts, sizeof(Slave *)*insertIndex);
	j += firstOptionArg - 2;

	for (i = index; i < pwPtr->numSlaves; i++) {
	    if (pwPtr->slaves[i] != NULL) {
		newSlaves[j] = pwPtr->slaves[i];
		j++;
	    }
	}
    }

    /*
     * Make the new slaves array the paned window's slave array, and clean up.
     */

    ckfree(pwPtr->slaves);
    ckfree(inserts);
    pwPtr->slaves = newSlaves;

    /*
     * Set the paned window's slave count to the new value.
     */

    pwPtr->numSlaves += numNewSlaves;

    Tk_FreeConfigOptions((char *) &options, pwPtr->slaveOpts, pwPtr->tkwin);

    ComputeGeometry(pwPtr);
    return TCL_OK;
}

/*
 *----------------------------------------------------------------------
 *
 * PanedWindowSashCommand --
 *
 *	Implementation of the panedwindow sash subcommand. See the user
 *	documentation for details on what it does.
 *
 * Results:
 *	Standard Tcl result.
 *
 * Side effects:
 *	Depends on the arguments.
 *
 *----------------------------------------------------------------------
 */

static int
PanedWindowSashCommand(
    PanedWindow *pwPtr,		/* Pointer to paned window information. */
    Tcl_Interp *interp,		/* Current interpreter. */
    int objc,			/* Number of arguments. */
    Tcl_Obj *const objv[])	/* Argument objects. */
{
    static const char *const sashOptionStrings[] = {
	"coord", "dragto", "mark", "place", NULL
    };
    enum sashOptions {
	SASH_COORD, SASH_DRAGTO, SASH_MARK, SASH_PLACE
    };
    int index, sash, x, y, diff;
    Tcl_Obj *coords[2];
    Slave *slavePtr;

    if (objc < 3) {
	Tcl_WrongNumArgs(interp, 2, objv, "option ?arg ...?");
	return TCL_ERROR;
    }

    if (Tcl_GetIndexFromObj(interp, objv[2], sashOptionStrings, "option", 0,
	    &index) != TCL_OK) {
	return TCL_ERROR;
    }

    switch ((enum sashOptions) index) {
    case SASH_COORD:
	if (objc != 4) {
	    Tcl_WrongNumArgs(interp, 3, objv, "index");
	    return TCL_ERROR;
	}

	if (Tcl_GetIntFromObj(interp, objv[3], &sash) != TCL_OK) {
	    return TCL_ERROR;
	}

	if (!ValidSashIndex(pwPtr, sash)) {
	    Tcl_SetObjResult(interp, Tcl_NewStringObj(
		    "invalid sash index", -1));
	    Tcl_SetErrorCode(interp, "TK", "VALUE", "SASH_INDEX", NULL);
	    return TCL_ERROR;
	}
	slavePtr = pwPtr->slaves[sash];

	coords[0] = Tcl_NewIntObj(slavePtr->sashx);
	coords[1] = Tcl_NewIntObj(slavePtr->sashy);
	Tcl_SetObjResult(interp, Tcl_NewListObj(2, coords));
	break;

    case SASH_MARK:
	if (objc != 6 && objc != 4) {
	    Tcl_WrongNumArgs(interp, 3, objv, "index ?x y?");
	    return TCL_ERROR;
	}

	if (Tcl_GetIntFromObj(interp, objv[3], &sash) != TCL_OK) {
	    return TCL_ERROR;
	}

	if (!ValidSashIndex(pwPtr, sash)) {
	    Tcl_SetObjResult(interp, Tcl_NewStringObj(
		    "invalid sash index", -1));
	    Tcl_SetErrorCode(interp, "TK", "VALUE", "SASH_INDEX", NULL);
	    return TCL_ERROR;
	}

	if (objc == 6) {
	    if (Tcl_GetIntFromObj(interp, objv[4], &x) != TCL_OK) {
		return TCL_ERROR;
	    }

	    if (Tcl_GetIntFromObj(interp, objv[5], &y) != TCL_OK) {
		return TCL_ERROR;
	    }

	    pwPtr->slaves[sash]->markx = x;
	    pwPtr->slaves[sash]->marky = y;
	} else {
	    coords[0] = Tcl_NewIntObj(pwPtr->slaves[sash]->markx);
	    coords[1] = Tcl_NewIntObj(pwPtr->slaves[sash]->marky);
	    Tcl_SetObjResult(interp, Tcl_NewListObj(2, coords));
	}
	break;

    case SASH_DRAGTO:
    case SASH_PLACE:
	if (objc != 6) {
	    Tcl_WrongNumArgs(interp, 3, objv, "index x y");
	    return TCL_ERROR;
	}

	if (Tcl_GetIntFromObj(interp, objv[3], &sash) != TCL_OK) {
	    return TCL_ERROR;
	}

	if (!ValidSashIndex(pwPtr, sash)) {
	    Tcl_SetObjResult(interp, Tcl_NewStringObj(
		    "invalid sash index", -1));
	    Tcl_SetErrorCode(interp, "TK", "VALUE", "SASH_INDEX", NULL);
	    return TCL_ERROR;
	}

	if (Tcl_GetIntFromObj(interp, objv[4], &x) != TCL_OK) {
	    return TCL_ERROR;
	}

	if (Tcl_GetIntFromObj(interp, objv[5], &y) != TCL_OK) {
	    return TCL_ERROR;
	}

	slavePtr = pwPtr->slaves[sash];
	if (pwPtr->orient == ORIENT_HORIZONTAL) {
	    if (index == SASH_PLACE) {
		diff = x - pwPtr->slaves[sash]->sashx;
	    } else {
		diff = x - pwPtr->slaves[sash]->markx;
	    }
	} else {
	    if (index == SASH_PLACE) {
		diff = y - pwPtr->slaves[sash]->sashy;
	    } else {
		diff = y - pwPtr->slaves[sash]->marky;
	    }
	}

	MoveSash(pwPtr, sash, diff);
	ComputeGeometry(pwPtr);
    }
    return TCL_OK;
}

/*
 *----------------------------------------------------------------------
 *
 * ConfigurePanedWindow --
 *
 *	This function is called to process an argv/argc list in conjunction
 *	with the Tk option database to configure (or reconfigure) a paned
 *	window widget.
 *
 * Results:
 *	The return value is a standard Tcl result. If TCL_ERROR is returned,
 *	then the interp's result contains an error message.
 *
 * Side effects:
 *	Configuration information, such as colors, border width, etc. get set
 *	for pwPtr; old resources get freed, if there were any.
 *
 *----------------------------------------------------------------------
 */

static int
ConfigurePanedWindow(
    Tcl_Interp *interp,		/* Used for error reporting. */
    PanedWindow *pwPtr,		/* Information about widget. */
    int objc,			/* Number of arguments. */
    Tcl_Obj *const objv[])	/* Argument values. */
{
    Tk_SavedOptions savedOptions;
    int typemask = 0;

    if (Tk_SetOptions(interp, (char *) pwPtr, pwPtr->optionTable, objc, objv,
	    pwPtr->tkwin, &savedOptions, &typemask) != TCL_OK) {
	Tk_RestoreSavedOptions(&savedOptions);
	return TCL_ERROR;
    }

    Tk_FreeSavedOptions(&savedOptions);

    PanedWindowWorldChanged(pwPtr);

    /*
     * If an option that affects geometry has changed, make a re-layout
     * request.
     */

    if (typemask & GEOMETRY) {
	ComputeGeometry(pwPtr);
    }

    return TCL_OK;
}

/*
 *----------------------------------------------------------------------
 *
 * PanedWindowWorldChanged --
 *
 *	This function is invoked anytime a paned window's world has changed in
 *	some way that causes the widget to have to recompute graphics contexts
 *	and geometry.
 *
 * Results:
 *	None.
 *
 * Side effects:
 *	Paned window will be relayed out and redisplayed.
 *
 *----------------------------------------------------------------------
 */

static void
PanedWindowWorldChanged(
    ClientData instanceData)	/* Information about the paned window. */
{
    XGCValues gcValues;
    GC newGC;
    PanedWindow *pwPtr = instanceData;

    /*
     * Allocated a graphics context for drawing the paned window widget
     * elements (background, sashes, etc.) and set the window background.
     */

    gcValues.background = Tk_3DBorderColor(pwPtr->background)->pixel;
    newGC = Tk_GetGC(pwPtr->tkwin, GCBackground, &gcValues);
    if (pwPtr->gc != None) {
	Tk_FreeGC(pwPtr->display, pwPtr->gc);
    }
    pwPtr->gc = newGC;
    Tk_SetWindowBackground(pwPtr->tkwin, gcValues.background);

    /*
     * Issue geometry size requests to Tk.
     */

    Tk_SetInternalBorder(pwPtr->tkwin, pwPtr->borderWidth);
    if (pwPtr->width > 0 && pwPtr->height > 0) {
	Tk_GeometryRequest(pwPtr->tkwin, pwPtr->width, pwPtr->height);
    }

    /*
     * Arrange for the window to be redrawn, if neccessary.
     */

    if (Tk_IsMapped(pwPtr->tkwin) && !(pwPtr->flags & REDRAW_PENDING)) {
	Tcl_DoWhenIdle(DisplayPanedWindow, pwPtr);
	pwPtr->flags |= REDRAW_PENDING;
    }
}

/*
 *--------------------------------------------------------------
 *
 * PanedWindowEventProc --
 *
 *	This function is invoked by the Tk dispatcher for various events on
 *	paned windows.
 *
 * Results:
 *	None.
 *
 * Side effects:
 *	When the window gets deleted, internal structures get cleaned up. When
 *	it gets exposed, it is redisplayed.
 *
 *--------------------------------------------------------------
 */

static void
PanedWindowEventProc(
    ClientData clientData,	/* Information about window. */
    XEvent *eventPtr)		/* Information about event. */
{
<<<<<<< HEAD
    PanedWindow *pwPtr = clientData;
=======
    PanedWindow *pwPtr = (PanedWindow *) clientData;
    int i;
>>>>>>> c3568e0e

    if (eventPtr->type == Expose) {
	if (pwPtr->tkwin != NULL && !(pwPtr->flags & REDRAW_PENDING)) {
	    Tcl_DoWhenIdle(DisplayPanedWindow, pwPtr);
	    pwPtr->flags |= REDRAW_PENDING;
	}
    } else if (eventPtr->type == ConfigureNotify) {
	pwPtr->flags |= REQUESTED_RELAYOUT;
	if (pwPtr->tkwin != NULL && !(pwPtr->flags & REDRAW_PENDING)) {
	    Tcl_DoWhenIdle(DisplayPanedWindow, pwPtr);
	    pwPtr->flags |= REDRAW_PENDING;
	}
    } else if (eventPtr->type == DestroyNotify) {
	DestroyPanedWindow(pwPtr);
    } else if (eventPtr->type == UnmapNotify) {
        for (i = 0; i < pwPtr->numSlaves; i++) {
            Tk_UnmapWindow(pwPtr->slaves[i]->tkwin);
        }
    } else if (eventPtr->type == MapNotify) {
        for (i = 0; i < pwPtr->numSlaves; i++) {
            Tk_MapWindow(pwPtr->slaves[i]->tkwin);
        }
    }
}

/*
 *----------------------------------------------------------------------
 *
 * PanedWindowCmdDeletedProc --
 *
 *	This function is invoked when a widget command is deleted. If the
 *	widget isn't already in the process of being destroyed, this command
 *	destroys it.
 *
 * Results:
 *	None.
 *
 * Side effects:
 *	The widget is destroyed.
 *
 *----------------------------------------------------------------------
 */

static void
PanedWindowCmdDeletedProc(
    ClientData clientData)	/* Pointer to widget record for widget. */
{
    PanedWindow *pwPtr = clientData;

    /*
     * This function could be invoked either because the window was destroyed
     * and the command was then deleted or because the command was deleted,
     * and then this function destroys the widget. The WIDGET_DELETED flag
     * distinguishes these cases.
     */

    if (!(pwPtr->flags & WIDGET_DELETED)) {
	Tk_DestroyWindow(pwPtr->proxywin);
	Tk_DestroyWindow(pwPtr->tkwin);
    }
}

/*
 *--------------------------------------------------------------
 *
 * DisplayPanedWindow --
 *
 *	This function redraws the contents of a paned window widget. It is
 *	invoked as a do-when-idle handler, so it only runs when there's
 *	nothing else for the application to do.
 *
 * Results:
 *	None.
 *
 * Side effects:
 *	Information appears on the screen.
 *
 *--------------------------------------------------------------
 */

static void
DisplayPanedWindow(
    ClientData clientData)	/* Information about window. */
{
    PanedWindow *pwPtr = clientData;
    Slave *slavePtr;
    Pixmap pixmap;
    Tk_Window tkwin = pwPtr->tkwin;
    int i, sashWidth, sashHeight;
    const int horizontal = (pwPtr->orient == ORIENT_HORIZONTAL);
    int first, last;

    pwPtr->flags &= ~REDRAW_PENDING;
    if ((pwPtr->tkwin == NULL) || !Tk_IsMapped(tkwin)) {
	return;
    }

    if (pwPtr->flags & REQUESTED_RELAYOUT) {
	ArrangePanes(clientData);
    }

#ifndef TK_NO_DOUBLE_BUFFERING
    /*
     * Create a pixmap for double-buffering, if necessary.
     */

    pixmap = Tk_GetPixmap(Tk_Display(tkwin), Tk_WindowId(tkwin),
	    Tk_Width(tkwin), Tk_Height(tkwin), Tk_Depth(tkwin));
#else
    pixmap = Tk_WindowId(tkwin);
#endif /* TK_NO_DOUBLE_BUFFERING */

    /*
     * Redraw the widget's background and border.
     */

    Tk_Fill3DRectangle(tkwin, pixmap, pwPtr->background, 0, 0,
	    Tk_Width(tkwin), Tk_Height(tkwin), pwPtr->borderWidth,
	    pwPtr->relief);

    /*
     * Set up boilerplate geometry values for sashes (width, height, common
     * coordinates).
     */

    if (horizontal) {
	sashHeight = Tk_Height(tkwin) - (2 * Tk_InternalBorderWidth(tkwin));
	sashWidth = pwPtr->sashWidth;
    } else {
	sashWidth = Tk_Width(tkwin) - (2 * Tk_InternalBorderWidth(tkwin));
	sashHeight = pwPtr->sashWidth;
    }

    /*
     * Draw the sashes.
     */

    GetFirstLastVisiblePane(pwPtr, &first, &last);
    for (i = 0; i < pwPtr->numSlaves - 1; i++) {
	slavePtr = pwPtr->slaves[i];
	if (slavePtr->hide || i == last) {
	    continue;
	}
	if (sashWidth > 0 && sashHeight > 0) {
	    Tk_Fill3DRectangle(tkwin, pixmap, pwPtr->background,
		    slavePtr->sashx, slavePtr->sashy, sashWidth, sashHeight,
		    1, pwPtr->sashRelief);
	}
	if (pwPtr->showHandle) {
	    Tk_Fill3DRectangle(tkwin, pixmap, pwPtr->background,
		    slavePtr->handlex, slavePtr->handley,
		    pwPtr->handleSize, pwPtr->handleSize, 1,
		    TK_RELIEF_RAISED);
	}
    }

#ifndef TK_NO_DOUBLE_BUFFERING
    /*
     * Copy the information from the off-screen pixmap onto the screen, then
     * delete the pixmap.
     */

    XCopyArea(Tk_Display(tkwin), pixmap, Tk_WindowId(tkwin), pwPtr->gc, 0, 0,
	    (unsigned) Tk_Width(tkwin), (unsigned) Tk_Height(tkwin), 0, 0);
    Tk_FreePixmap(Tk_Display(tkwin), pixmap);
#endif /* TK_NO_DOUBLE_BUFFERING */
}

/*
 *----------------------------------------------------------------------
 *
 * DestroyPanedWindow --
 *
 *	This function is invoked by PanedWindowEventProc to free the internal
 *	structure of a paned window.
 *
 * Results:
 *	None.
 *
 * Side effects:
 *	Everything associated with the paned window is freed up.
 *
 *----------------------------------------------------------------------
 */

static void
DestroyPanedWindow(
    PanedWindow *pwPtr)		/* Info about paned window widget. */
{
    int i;

    /*
     * First mark the widget as in the process of being deleted, so that any
     * code that causes calls to other paned window functions will abort.
     */

    pwPtr->flags |= WIDGET_DELETED;

    /*
     * Cancel idle callbacks for redrawing the widget and for rearranging the
     * panes.
     */

    if (pwPtr->flags & REDRAW_PENDING) {
	Tcl_CancelIdleCall(DisplayPanedWindow, pwPtr);
    }
    if (pwPtr->flags & RESIZE_PENDING) {
	Tcl_CancelIdleCall(ArrangePanes, pwPtr);
    }

    /*
     * Clean up the slave list; foreach slave:
     *  o  Cancel the slave's structure notification callback
     *  o  Cancel geometry management for the slave.
     *  o  Free memory for the slave
     */

    for (i = 0; i < pwPtr->numSlaves; i++) {
	Tk_DeleteEventHandler(pwPtr->slaves[i]->tkwin, StructureNotifyMask,
		SlaveStructureProc, pwPtr->slaves[i]);
	Tk_ManageGeometry(pwPtr->slaves[i]->tkwin, NULL, NULL);
	Tk_FreeConfigOptions((char *) pwPtr->slaves[i], pwPtr->slaveOpts,
		pwPtr->tkwin);
	ckfree(pwPtr->slaves[i]);
	pwPtr->slaves[i] = NULL;
    }
    if (pwPtr->slaves) {
	ckfree(pwPtr->slaves);
    }

    /*
     * Remove the widget command from the interpreter.
     */

    Tcl_DeleteCommandFromToken(pwPtr->interp, pwPtr->widgetCmd);

    /*
     * Let Tk_FreeConfigOptions clean up the rest.
     */

    Tk_FreeConfigOptions((char *) pwPtr, pwPtr->optionTable, pwPtr->tkwin);
    Tcl_Release(pwPtr->tkwin);
    pwPtr->tkwin = NULL;

    Tcl_EventuallyFree(pwPtr, TCL_DYNAMIC);
}

/*
 *--------------------------------------------------------------
 *
 * PanedWindowReqProc --
 *
 *	This function is invoked by Tk_GeometryRequest for windows managed by
 *	a paned window.
 *
 * Results:
 *	None.
 *
 * Side effects:
 *	Arranges for tkwin, and all its managed siblings, to be re-arranged at
 *	the next idle point.
 *
 *--------------------------------------------------------------
 */

static void
PanedWindowReqProc(
    ClientData clientData,	/* Paned window's information about window
				 * that got new preferred geometry. */
    Tk_Window tkwin)		/* Other Tk-related information about the
				 * window. */
{
    Slave *slavePtr = clientData;
    PanedWindow *pwPtr = (PanedWindow *) slavePtr->masterPtr;

    if (Tk_IsMapped(pwPtr->tkwin)) {
	if (!(pwPtr->flags & RESIZE_PENDING)) {
	    pwPtr->flags |= RESIZE_PENDING;
	    Tcl_DoWhenIdle(ArrangePanes, pwPtr);
	}
    } else {
	int doubleBw = 2 * Tk_Changes(slavePtr->tkwin)->border_width;

	if (slavePtr->width <= 0) {
	    slavePtr->paneWidth = Tk_ReqWidth(slavePtr->tkwin) + doubleBw;
	}
	if (slavePtr->height <= 0) {
	    slavePtr->paneHeight = Tk_ReqHeight(slavePtr->tkwin) + doubleBw;
	}
	ComputeGeometry(pwPtr);
    }
}

/*
 *--------------------------------------------------------------
 *
 * PanedWindowLostSlaveProc --
 *
 *	This function is invoked by Tk whenever some other geometry claims
 *	control over a slave that used to be managed by us.
 *
 * Results:
 *	None.
 *
 * Side effects:
 *	Forgets all information about the slave. Causes geometry to be
 *	recomputed for the panedwindow.
 *
 *--------------------------------------------------------------
 */

static void
PanedWindowLostSlaveProc(
    ClientData clientData,	/* Grid structure for slave window that was
				 * stolen away. */
    Tk_Window tkwin)		/* Tk's handle for the slave window. */
{
    register Slave *slavePtr = clientData;
    PanedWindow *pwPtr = (PanedWindow *) slavePtr->masterPtr;

    if (pwPtr->tkwin != Tk_Parent(slavePtr->tkwin)) {
	Tk_UnmaintainGeometry(slavePtr->tkwin, pwPtr->tkwin);
    }
    Unlink(slavePtr);
    Tk_DeleteEventHandler(slavePtr->tkwin, StructureNotifyMask,
	    SlaveStructureProc, slavePtr);
    Tk_UnmapWindow(slavePtr->tkwin);
    slavePtr->tkwin = NULL;
    ckfree(slavePtr);
    ComputeGeometry(pwPtr);
}

/*
 *--------------------------------------------------------------
 *
 * ArrangePanes --
 *
 *	This function is invoked (using the Tcl_DoWhenIdle mechanism) to
 *	re-layout a set of windows managed by a paned window. It is invoked at
 *	idle time so that a series of pane requests can be merged into a
 *	single layout operation.
 *
 * Results:
 *	None.
 *
 * Side effects:
 *	The slaves of masterPtr may get resized or moved.
 *
 *--------------------------------------------------------------
 */

static void
ArrangePanes(
    ClientData clientData)	/* Structure describing parent whose slaves
				 * are to be re-layed out. */
{
    register PanedWindow *pwPtr = clientData;
    register Slave *slavePtr;
    int i, slaveWidth, slaveHeight, slaveX, slaveY;
    int paneWidth, paneHeight, paneSize, paneMinSize;
    int doubleBw;
    int x, y;
    int sashWidth, sashOffset, sashCount, handleOffset;
    int sashReserve, sxReserve, syReserve;
    int internalBW;
    int paneDynSize, paneDynMinSize, pwHeight, pwWidth, pwSize;
    int first, last;
    int stretchReserve, stretchAmount;
    const int horizontal = (pwPtr->orient == ORIENT_HORIZONTAL);

    pwPtr->flags &= ~(REQUESTED_RELAYOUT|RESIZE_PENDING);

    /*
     * If the parent has no slaves anymore, then don't do anything at all:
     * just leave the parent's size as-is. Otherwise there is no way to
     * "relinquish" control over the parent so another geometry manager can
     * take over.
     */

    if (pwPtr->numSlaves == 0) {
	return;
    }

    Tcl_Preserve(pwPtr);

    /*
     * Find index of first and last visible panes.
     */

    GetFirstLastVisiblePane(pwPtr, &first, &last);

    /*
     * First pass; compute sizes
     */

    paneDynSize = paneDynMinSize = 0;
    internalBW = Tk_InternalBorderWidth(pwPtr->tkwin);
    pwHeight = Tk_Height(pwPtr->tkwin) - (2 * internalBW);
    pwWidth = Tk_Width(pwPtr->tkwin) - (2 * internalBW);
    x = y = internalBW;
    stretchReserve = (horizontal ? pwWidth : pwHeight);

    /*
     * Calculate the sash width, including handle and padding, and the sash
     * and handle offsets.
     */

    sashOffset = handleOffset = pwPtr->sashPad;
    if (pwPtr->showHandle && pwPtr->handleSize > pwPtr->sashWidth) {
	sashWidth = (2 * pwPtr->sashPad) + pwPtr->handleSize;
	sashOffset = ((pwPtr->handleSize - pwPtr->sashWidth) / 2)
		+ pwPtr->sashPad;
    } else {
	sashWidth = (2 * pwPtr->sashPad) + pwPtr->sashWidth;
	handleOffset = ((pwPtr->sashWidth - pwPtr->handleSize) / 2)
		+ pwPtr->sashPad;
    }

    for (i = sashCount = 0; i < pwPtr->numSlaves; i++) {
	slavePtr = pwPtr->slaves[i];

	if (slavePtr->hide) {
	    continue;
	}

	/*
	 * Compute the total size needed by all the slaves and the left-over,
	 * or shortage of space available.
	 */

	if (horizontal) {
	    paneSize = slavePtr->paneWidth;
	    stretchReserve -= paneSize + (2 * slavePtr->padx);
	} else {
	    paneSize = slavePtr->paneHeight;
	    stretchReserve -= paneSize + (2 * slavePtr->pady);
	}
	if (IsStretchable(slavePtr->stretch,i,first,last)
		&& Tk_IsMapped(pwPtr->tkwin)) {
	    paneDynSize += paneSize;
	    paneDynMinSize += slavePtr->minSize;
	}
	if (i != last) {
	    stretchReserve -= sashWidth;
	    sashCount++;
	}
    }

    /*
     * Second pass; adjust/arrange panes.
     */

    for (i = 0; i < pwPtr->numSlaves; i++) {
	slavePtr = pwPtr->slaves[i];

	if (slavePtr->hide) {
	    Tk_UnmaintainGeometry(slavePtr->tkwin, pwPtr->tkwin);
	    Tk_UnmapWindow(slavePtr->tkwin);
	    continue;
	}

	/*
	 * Compute the size of this slave. The algorithm (assuming a
	 * horizontal paned window) is:
	 *
	 * 1.  Get "base" dimensions. If a width or height is specified for
	 *     this slave, use those values; else use the ReqWidth/ReqHeight.
	 * 2.  Using base dimensions, pane dimensions, and sticky values,
	 *     determine the x and y, and actual width and height of the
	 *     widget.
	 */

	doubleBw = 2 * Tk_Changes(slavePtr->tkwin)->border_width;
	slaveWidth = (slavePtr->width > 0 ? slavePtr->width :
		Tk_ReqWidth(slavePtr->tkwin) + doubleBw);
	slaveHeight = (slavePtr->height > 0 ? slavePtr->height :
		Tk_ReqHeight(slavePtr->tkwin) + doubleBw);
	paneMinSize = slavePtr->minSize;

	/*
	 * Calculate pane width and height.
	 */

	if (horizontal) {
	    paneSize = slavePtr->paneWidth;
	    pwSize = pwWidth;
	} else {
	    paneSize = slavePtr->paneHeight;
	    pwSize = pwHeight;
	}
	if (IsStretchable(slavePtr->stretch, i, first, last)) {
	    double frac;

	    if (paneDynSize > 0) {
		frac = (double)paneSize / (double)paneDynSize;
	    } else {
		frac = (double)paneSize / (double)pwSize;
	    }

	    paneDynSize -= paneSize;
	    paneDynMinSize -= slavePtr->minSize;
	    stretchAmount = (int) (frac * stretchReserve);
	    if (paneSize + stretchAmount >= paneMinSize) {
		stretchReserve -= stretchAmount;
		paneSize += stretchAmount;
	    } else {
		stretchReserve += paneSize - paneMinSize;
		paneSize = paneMinSize;
	    }
	    if (i == last && stretchReserve > 0) {
		paneSize += stretchReserve;
		stretchReserve = 0;
	    }
	} else if (paneDynSize - paneDynMinSize + stretchReserve < 0) {
	    if (paneSize + paneDynSize - paneDynMinSize + stretchReserve
		    <= paneMinSize) {
		stretchReserve += paneSize - paneMinSize;
		paneSize = paneMinSize;
	    } else {
		paneSize += paneDynSize - paneDynMinSize + stretchReserve;
		stretchReserve = paneDynMinSize - paneDynSize;
	    }
	}
	if (horizontal) {
	    paneWidth = paneSize;
	    paneHeight = pwHeight - (2 * slavePtr->pady);
	} else {
	    paneWidth = pwWidth - (2 * slavePtr->padx);
	    paneHeight = paneSize;
	}

	/*
	 * Adjust for area reserved for sashes.
	 */

	if (sashCount) {
	    sashReserve = sashWidth * sashCount;
	    if (horizontal) {
		sxReserve = sashReserve;
		syReserve = 0;
	    } else {
		sxReserve = 0;
		syReserve = sashReserve;
	    }
	} else {
	    sxReserve = syReserve = 0;
	}

	if (pwWidth - sxReserve < x + paneWidth - internalBW) {
	    paneWidth = pwWidth - sxReserve - x + internalBW;
	}
	if (pwHeight - syReserve < y + paneHeight - internalBW) {
	    paneHeight = pwHeight - syReserve - y + internalBW;
	}

	if (slaveWidth > paneWidth) {
	    slaveWidth = paneWidth;
	}
	if (slaveHeight > paneHeight) {
	    slaveHeight = paneHeight;
	}

	slavePtr->x = x;
	slavePtr->y = y;

	/*
	 * Compute the location of the sash at the right or bottom of the
	 * parcel and the location of the next parcel.
	 */

	if (horizontal) {
	    x += paneWidth + (2 * slavePtr->padx);
	    if (x < internalBW) {
		x = internalBW;
	    }
	    slavePtr->sashx = x + sashOffset;
	    slavePtr->sashy = y;
	    slavePtr->handlex = x + handleOffset;
	    slavePtr->handley = y + pwPtr->handlePad;
	    x += sashWidth;
	} else {
	    y += paneHeight + (2 * slavePtr->pady);
	    if (y < internalBW) {
		y = internalBW;
	    }
	    slavePtr->sashx = x;
	    slavePtr->sashy = y + sashOffset;
	    slavePtr->handlex = x + pwPtr->handlePad;
	    slavePtr->handley = y + handleOffset;
	    y += sashWidth;
	}

	/*
	 * Compute the actual dimensions of the slave in the pane.
	 */

	slaveX = slavePtr->x;
	slaveY = slavePtr->y;
	AdjustForSticky(slavePtr->sticky, paneWidth, paneHeight,
		&slaveX, &slaveY, &slaveWidth, &slaveHeight);

	slaveX += slavePtr->padx;
	slaveY += slavePtr->pady;

	/*
	 * Now put the window in the proper spot.
	 */

	if (slaveWidth <= 0 || slaveHeight <= 0 ||
		(horizontal ? slaveX - internalBW > pwWidth :
		slaveY - internalBW > pwHeight)) {
	    Tk_UnmaintainGeometry(slavePtr->tkwin, pwPtr->tkwin);
	    Tk_UnmapWindow(slavePtr->tkwin);
	} else {
	    Tk_MaintainGeometry(slavePtr->tkwin, pwPtr->tkwin,
		    slaveX, slaveY, slaveWidth, slaveHeight);
	}
	sashCount--;
    }
    Tcl_Release(pwPtr);
}

/*
 *----------------------------------------------------------------------
 *
 * Unlink --
 *
 *	Remove a slave from a paned window.
 *
 * Results:
 *	None.
 *
 * Side effects:
 *	The paned window will be scheduled for re-arranging and redrawing.
 *
 *----------------------------------------------------------------------
 */

static void
Unlink(
    register Slave *slavePtr)		/* Window to unlink. */
{
    register PanedWindow *masterPtr;
    int i, j;

    masterPtr = slavePtr->masterPtr;
    if (masterPtr == NULL) {
	return;
    }

    /*
     * Find the specified slave in the panedwindow's list of slaves, then
     * remove it from that list.
     */

    for (i = 0; i < masterPtr->numSlaves; i++) {
	if (masterPtr->slaves[i] == slavePtr) {
	    for (j = i; j < masterPtr->numSlaves - 1; j++) {
		masterPtr->slaves[j] = masterPtr->slaves[j + 1];
	    }
	    break;
	}
    }

    /*
     * Clean out any -after or -before references to this slave
     */

    for (i = 0; i < masterPtr->numSlaves; i++) {
	if (masterPtr->slaves[i]->before == slavePtr->tkwin) {
	    masterPtr->slaves[i]->before = None;
	}
	if (masterPtr->slaves[i]->after == slavePtr->tkwin) {
	    masterPtr->slaves[i]->after = None;
	}
    }

    masterPtr->flags |= REQUESTED_RELAYOUT;
    if (!(masterPtr->flags & REDRAW_PENDING)) {
	masterPtr->flags |= REDRAW_PENDING;
	Tcl_DoWhenIdle(DisplayPanedWindow, masterPtr);
    }

    /*
     * Set the slave's masterPtr to NULL, so that we can tell that the slave
     * is no longer attached to any panedwindow.
     */

    slavePtr->masterPtr = NULL;

    masterPtr->numSlaves--;
}

/*
 *----------------------------------------------------------------------
 *
 * GetPane --
 *
 *	Given a token to a Tk window, find the pane that corresponds to that
 *	token in a given paned window.
 *
 * Results:
 *	Pointer to the slave structure, or NULL if the window is not managed
 *	by this paned window.
 *
 * Side effects:
 *	None.
 *
 *----------------------------------------------------------------------
 */

static Slave *
GetPane(
    PanedWindow *pwPtr,		/* Pointer to the paned window info. */
    Tk_Window tkwin)		/* Window to search for. */
{
    int i;

    for (i = 0; i < pwPtr->numSlaves; i++) {
	if (pwPtr->slaves[i]->tkwin == tkwin) {
	    return pwPtr->slaves[i];
	}
    }
    return NULL;
}

/*
 *----------------------------------------------------------------------
 *
 * GetFirstLastVisiblePane --
 *
 *	Given panedwindow, find the index of the first and last visible panes
 *	of that paned window.
 *
 * Results:
 *	Index of the first and last visible panes.
 *
 * Side effects:
 *	None.
 *
 *----------------------------------------------------------------------
 */

static void
GetFirstLastVisiblePane(
    PanedWindow *pwPtr,		/* Pointer to the paned window info. */
    int *firstPtr, 		/* Returned index for first. */
    int *lastPtr)  		/* Returned index for last. */
{
    int i;

    for (i = 0, *lastPtr = 0, *firstPtr = -1; i < pwPtr->numSlaves; i++) {
	if (pwPtr->slaves[i]->hide == 0) {
	    if (*firstPtr < 0) {
		*firstPtr = i;
	    }
	    *lastPtr = i;
	}
    }
}

/*
 *--------------------------------------------------------------
 *
 * SlaveStructureProc --
 *
 *	This function is invoked whenever StructureNotify events occur for a
 *	window that's managed by a paned window. This function's only purpose
 *	is to clean up when windows are deleted.
 *
 * Results:
 *	None.
 *
 * Side effects:
 *	The paned window slave structure associated with the window
 *	is freed, and the slave is disassociated from the paned
 *	window which managed it.
 *
 *--------------------------------------------------------------
 */

static void
SlaveStructureProc(
    ClientData clientData,	/* Pointer to record describing window item. */
    XEvent *eventPtr)		/* Describes what just happened. */
{
    Slave *slavePtr = clientData;
    PanedWindow *pwPtr = slavePtr->masterPtr;

    if (eventPtr->type == DestroyNotify) {
	Unlink(slavePtr);
	slavePtr->tkwin = NULL;
	ckfree(slavePtr);
	ComputeGeometry(pwPtr);
    }
}

/*
 *----------------------------------------------------------------------
 *
 * ComputeGeometry --
 *
 *	Compute geometry for the paned window, including coordinates of all
 *	slave windows and each sash.
 *
 * Results:
 *	None.
 *
 * Side effects:
 *	Recomputes geometry information for a paned window.
 *
 *----------------------------------------------------------------------
 */

static void
ComputeGeometry(
    PanedWindow *pwPtr)		/* Pointer to the Paned Window structure. */
{
    int i, x, y, doubleBw, internalBw;
    int sashWidth, sashOffset, handleOffset;
    int reqWidth, reqHeight, dim;
    Slave *slavePtr;
    const int horizontal = (pwPtr->orient == ORIENT_HORIZONTAL);

    pwPtr->flags |= REQUESTED_RELAYOUT;

    x = y = internalBw = Tk_InternalBorderWidth(pwPtr->tkwin);
    reqWidth = reqHeight = 0;

    /*
     * Sashes and handles share space on the display. To simplify processing
     * below, precompute the x and y offsets of the handles and sashes within
     * the space occupied by their combination; later, just add those offsets
     * blindly (avoiding the extra showHandle, etc, checks).
     */

    sashOffset = handleOffset = pwPtr->sashPad;
    if (pwPtr->showHandle && pwPtr->handleSize > pwPtr->sashWidth) {
	sashWidth = (2 * pwPtr->sashPad) + pwPtr->handleSize;
	sashOffset = ((pwPtr->handleSize - pwPtr->sashWidth) / 2)
		+ pwPtr->sashPad;
    } else {
	sashWidth = (2 * pwPtr->sashPad) + pwPtr->sashWidth;
	handleOffset = ((pwPtr->sashWidth - pwPtr->handleSize) / 2)
		+ pwPtr->sashPad;
    }

    for (i = 0; i < pwPtr->numSlaves; i++) {
	slavePtr = pwPtr->slaves[i];

	if (slavePtr->hide) {
	    continue;
	}

	/*
	 * First set the coordinates for the top left corner of the slave's
	 * parcel.
	 */

	slavePtr->x = x;
	slavePtr->y = y;

	/*
	 * Make sure the pane's paned dimension is at least minsize. This
	 * check may be redundant, since the only way to change a pane's size
	 * is by moving a sash, and that code checks the minsize.
	 */

	if (horizontal) {
	    if (slavePtr->paneWidth < slavePtr->minSize) {
		slavePtr->paneWidth = slavePtr->minSize;
	    }
	} else {
	    if (slavePtr->paneHeight < slavePtr->minSize) {
		slavePtr->paneHeight = slavePtr->minSize;
	    }
	}

	/*
	 * Compute the location of the sash at the right or bottom of the
	 * parcel.
	 */

	if (horizontal) {
	    x += slavePtr->paneWidth + (2 * slavePtr->padx);
	    slavePtr->sashx = x + sashOffset;
	    slavePtr->sashy = y;
	    slavePtr->handlex = x + handleOffset;
	    slavePtr->handley = y + pwPtr->handlePad;
	    x += sashWidth;
	} else {
	    y += slavePtr->paneHeight + (2 * slavePtr->pady);
	    slavePtr->sashx = x;
	    slavePtr->sashy = y + sashOffset;
	    slavePtr->handlex = x + pwPtr->handlePad;
	    slavePtr->handley = y + handleOffset;
	    y += sashWidth;
	}

	/*
	 * Find the maximum height/width of the slaves, for computing the
	 * requested height/width of the paned window.
	 */

	if (horizontal) {
	    /*
	     * If the slave has an explicit height set, use that; otherwise,
	     * use the slave's requested height.
	     */

	    if (slavePtr->height > 0) {
		dim = slavePtr->height;
	    } else {
		doubleBw = 2 * Tk_Changes(slavePtr->tkwin)->border_width;
		dim = Tk_ReqHeight(slavePtr->tkwin) + doubleBw;
	    }
	    dim += 2 * slavePtr->pady;
	    if (dim > reqHeight) {
		reqHeight = dim;
	    }
	} else {
	    /*
	     * If the slave has an explicit width set use that; otherwise, use
	     * the slave's requested width.
	     */

	    if (slavePtr->width > 0) {
		dim = slavePtr->width;
	    } else {
		doubleBw = 2 * Tk_Changes(slavePtr->tkwin)->border_width;
		dim = Tk_ReqWidth(slavePtr->tkwin) + doubleBw;
	    }
	    dim += 2 * slavePtr->padx;
	    if (dim > reqWidth) {
		reqWidth = dim;
	    }
	}
    }

    /*
     * The loop above should have left x (or y) equal to the sum of the widths
     * (or heights) of the widgets, plus the size of one sash and the sash
     * padding for each widget, plus the width of the left (or top) border of
     * the paned window.
     *
     * The requested width (or height) is therefore x (or y) minus the size of
     * one sash and padding, plus the width of the right (or bottom) border of
     * the paned window.
     *
     * The height (or width) is equal to the maximum height (or width) of the
     * slaves, plus the width of the border of the top and bottom (or left and
     * right) of the paned window.
     *
     * If the panedwindow has an explicit width/height set use that;
     * otherwise, use the requested width/height.
     */

    if (horizontal) {
	reqWidth = (pwPtr->width > 0 ?
		pwPtr->width : x - sashWidth + internalBw);
	reqHeight = (pwPtr->height > 0 ?
		pwPtr->height : reqHeight + (2 * internalBw));
    } else {
	reqWidth = (pwPtr->width > 0 ?
		pwPtr->width : reqWidth + (2 * internalBw));
	reqHeight = (pwPtr->height > 0 ?
		pwPtr->height : y - sashWidth + internalBw);
    }
    Tk_GeometryRequest(pwPtr->tkwin, reqWidth, reqHeight);
    if (Tk_IsMapped(pwPtr->tkwin) && !(pwPtr->flags & REDRAW_PENDING)) {
	pwPtr->flags |= REDRAW_PENDING;
	Tcl_DoWhenIdle(DisplayPanedWindow, pwPtr);
    }
}

/*
 *----------------------------------------------------------------------
 *
 * DestroyOptionTables --
 *
 *	This function is registered as an exit callback when the paned window
 *	command is first called. It cleans up the OptionTables structure
 *	allocated by that command.
 *
 * Results:
 *	None.
 *
 * Side effects:
 *	Frees memory.
 *
 *----------------------------------------------------------------------
 */

static void
DestroyOptionTables(
    ClientData clientData,	/* Pointer to the OptionTables struct */
    Tcl_Interp *interp)		/* Pointer to the calling interp */
{
    ckfree(clientData);
}

/*
 *----------------------------------------------------------------------
 *
 * GetSticky -
 *
 *	Converts an internal boolean combination of "sticky" bits into a Tcl
 *	string obj containing zero or more of n, s, e, or w.
 *
 * Results:
 *	Tcl_Obj containing the string representation of the sticky value.
 *
 * Side effects:
 *	Creates a new Tcl_Obj.
 *
 *----------------------------------------------------------------------
 */

static Tcl_Obj *
GetSticky(
    ClientData clientData,
    Tk_Window tkwin,
    char *recordPtr,		/* Pointer to widget record. */
    int internalOffset)		/* Offset within *recordPtr containing the
				 * sticky value. */
{
    int sticky = *(int *)(recordPtr + internalOffset);
    char buffer[5];
    char *p = &buffer[0];

    if (sticky & STICK_NORTH) {
	*p++ = 'n';
    }
    if (sticky & STICK_EAST) {
	*p++ = 'e';
    }
    if (sticky & STICK_SOUTH) {
	*p++ = 's';
    }
    if (sticky & STICK_WEST) {
	*p++ = 'w';
    }
    *p = '\0';

    return Tcl_NewStringObj(buffer, -1);
}

/*
 *----------------------------------------------------------------------
 *
 * SetSticky --
 *
 *	Converts a Tcl_Obj representing a widgets stickyness into an integer
 *	value.
 *
 * Results:
 *	Standard Tcl result.
 *
 * Side effects:
 *	May store the integer value into the internal representation pointer.
 *	May change the pointer to the Tcl_Obj to NULL to indicate that the
 *	specified string was empty and that is acceptable.
 *
 *----------------------------------------------------------------------
 */

static int
SetSticky(
    ClientData clientData,
    Tcl_Interp *interp,		/* Current interp; may be used for errors. */
    Tk_Window tkwin,		/* Window for which option is being set. */
    Tcl_Obj **value,		/* Pointer to the pointer to the value object.
				 * We use a pointer to the pointer because we
				 * may need to return a value (NULL). */
    char *recordPtr,		/* Pointer to storage for the widget record. */
    int internalOffset,		/* Offset within *recordPtr at which the
				 * internal value is to be stored. */
    char *oldInternalPtr,	/* Pointer to storage for the old value. */
    int flags)			/* Flags for the option, set Tk_SetOptions. */
{
    int sticky = 0;
    char c, *internalPtr;
    const char *string;

    internalPtr = ComputeSlotAddress(recordPtr, internalOffset);

    if (flags & TK_OPTION_NULL_OK && ObjectIsEmpty(*value)) {
	*value = NULL;
    } else {
	/*
	 * Convert the sticky specifier into an integer value.
	 */

	string = Tcl_GetString(*value);

	while ((c = *string++) != '\0') {
	    switch (c) {
	    case 'n': case 'N':
		sticky |= STICK_NORTH;
		break;
	    case 'e': case 'E':
		sticky |= STICK_EAST;
		break;
	    case 's': case 'S':
		sticky |= STICK_SOUTH;
		break;
	    case 'w': case 'W':
		sticky |= STICK_WEST;
		break;
	    case ' ': case ',': case '\t': case '\r': case '\n':
		break;
	    default:
		Tcl_SetObjResult(interp, Tcl_ObjPrintf(
			"bad stickyness value \"%s\": must be a string"
			" containing zero or more of n, e, s, and w",
			Tcl_GetString(*value)));
		Tcl_SetErrorCode(interp, "TK", "VALUE", "STICKY", NULL);
		return TCL_ERROR;
	    }
	}
    }

    if (internalPtr != NULL) {
	*((int *) oldInternalPtr) = *((int *) internalPtr);
	*((int *) internalPtr) = sticky;
    }
    return TCL_OK;
}

/*
 *----------------------------------------------------------------------
 *
 * RestoreSticky --
 *
 *	Restore a sticky option value from a saved value.
 *
 * Results:
 *	None.
 *
 * Side effects:
 *	Restores the old value.
 *
 *----------------------------------------------------------------------
 */

static void
RestoreSticky(
    ClientData clientData,
    Tk_Window tkwin,
    char *internalPtr,		/* Pointer to storage for value. */
    char *oldInternalPtr)	/* Pointer to old value. */
{
    *(int *)internalPtr = *(int *)oldInternalPtr;
}

/*
 *----------------------------------------------------------------------
 *
 * AdjustForSticky --
 *
 *	Given the x,y coords of the top-left corner of a pane, the dimensions
 *	of that pane, and the dimensions of a slave, compute the x,y coords
 *	and actual dimensions of the slave based on the slave's sticky value.
 *
 * Results:
 *	No direct return; sets the x, y, slaveWidth and slaveHeight to correct
 *	values.
 *
 * Side effects:
 *	None.
 *
 *----------------------------------------------------------------------
 */

static void
AdjustForSticky(
    int sticky,			/* Sticky value; see top of file for
				 * definition. */
    int cavityWidth,		/* Width of the cavity. */
    int cavityHeight,		/* Height of the cavity. */
    int *xPtr, int *yPtr,	/* Initially, coordinates of the top-left
				 * corner of cavity; also return values for
				 * actual x, y coords of slave. */
    int *slaveWidthPtr,		/* Slave width. */
    int *slaveHeightPtr)	/* Slave height. */
{
    int diffx = 0;		/* Cavity width - slave width. */
    int diffy = 0;		/* Cavity hight - slave height. */

    if (cavityWidth > *slaveWidthPtr) {
	diffx = cavityWidth - *slaveWidthPtr;
    }

    if (cavityHeight > *slaveHeightPtr) {
	diffy = cavityHeight - *slaveHeightPtr;
    }

    if ((sticky & STICK_EAST) && (sticky & STICK_WEST)) {
	*slaveWidthPtr += diffx;
    }
    if ((sticky & STICK_NORTH) && (sticky & STICK_SOUTH)) {
	*slaveHeightPtr += diffy;
    }
    if (!(sticky & STICK_WEST)) {
	*xPtr += (sticky & STICK_EAST) ? diffx : diffx/2;
    }
    if (!(sticky & STICK_NORTH)) {
	*yPtr += (sticky & STICK_SOUTH) ? diffy : diffy/2;
    }
}

/*
 *----------------------------------------------------------------------
 *
 * MoveSash --
 *
 *	Move the sash given by index the amount given.
 *
 * Results:
 *	None.
 *
 * Side effects:
 *	Recomputes the sizes of the panes in a panedwindow.
 *
 *----------------------------------------------------------------------
 */

static void
MoveSash(
    PanedWindow *pwPtr,
    int sash,
    int diff)
{
    int i;
    int expandPane, reduceFirst, reduceLast, reduceIncr, slaveSize, sashOffset;
    Slave *slavePtr;
    int stretchReserve = 0;
    int nextSash = sash + 1;
    const int horizontal = (pwPtr->orient == ORIENT_HORIZONTAL);

    if (diff == 0)
	return;

    /*
     * Update the slave sizes with their real sizes.
     */

    if (pwPtr->showHandle && pwPtr->handleSize > pwPtr->sashWidth) {
	sashOffset = ((pwPtr->handleSize - pwPtr->sashWidth) / 2)
		+ pwPtr->sashPad;
    } else {
	sashOffset = pwPtr->sashPad;
    }
    for (i = 0; i < pwPtr->numSlaves; i++) {
	slavePtr = pwPtr->slaves[i];
	if (slavePtr->hide) {
	    continue;
	}
	if (horizontal) {
	    slavePtr->paneWidth = slavePtr->width = slavePtr->sashx
		    - sashOffset - slavePtr->x - (2 * slavePtr->padx);
	} else {
	    slavePtr->paneHeight = slavePtr->height = slavePtr->sashy
		    - sashOffset - slavePtr->y - (2 * slavePtr->pady);
	}
    }

    /*
     * There must be a next sash since it is only possible to enter this
     * routine when moving an actual sash which implies there exists a visible
     * pane to either side of the sash.
     */

    while (nextSash < pwPtr->numSlaves-1 && pwPtr->slaves[nextSash]->hide) {
	nextSash++;
    }

    /*
     * Consolidate +/-diff variables to reduce duplicate code.
     */

    if (diff > 0) {
	expandPane = sash;
	reduceFirst = nextSash;
	reduceLast = pwPtr->numSlaves;
	reduceIncr = 1;
    } else {
	diff = abs(diff);
	expandPane = nextSash;
	reduceFirst = sash;
	reduceLast = -1;
	reduceIncr = -1;
    }

    /*
     * Calculate how much room we have to stretch in and adjust diff value
     * accordingly.
     */

    for (i = reduceFirst; i != reduceLast; i += reduceIncr) {
	slavePtr = pwPtr->slaves[i];
	if (slavePtr->hide) {
	    continue;
	}
	if (horizontal) {
	    stretchReserve += slavePtr->width - slavePtr->minSize;
	} else {
	    stretchReserve += slavePtr->height - slavePtr->minSize;
	}
    }
    if (stretchReserve <= 0) {
	return;
    }
    if (diff > stretchReserve) {
	diff = stretchReserve;
    }

    /*
     * Expand pane by diff amount.
     */

    slavePtr = pwPtr->slaves[expandPane];
    if (horizontal) {
	slavePtr->paneWidth = slavePtr->width += diff;
    } else {
	slavePtr->paneHeight = slavePtr->height += diff;
    }

    /*
     * Reduce panes, respecting minsize, until diff amount has been used.
     */

    for (i = reduceFirst; i != reduceLast; i += reduceIncr) {
	slavePtr = pwPtr->slaves[i];
	if (slavePtr->hide) {
	    continue;
	}
	if (horizontal) {
	    slaveSize = slavePtr->width;
	} else {
	    slaveSize = slavePtr->height;
	}
	if (diff > (slaveSize - slavePtr->minSize)) {
	    diff -= slaveSize - slavePtr->minSize;
	    slaveSize = slavePtr->minSize;
	} else {
	    slaveSize -= diff;
	    i = reduceLast - reduceIncr;
	}
	if (horizontal) {
	    slavePtr->paneWidth = slavePtr->width = slaveSize;
	} else {
	    slavePtr->paneHeight = slavePtr->height = slaveSize;
	}
    }
}

/*
 *----------------------------------------------------------------------
 *
 * ProxyWindowEventProc --
 *
 *	This function is invoked by the Tk dispatcher for various events on
 *	paned window proxy windows.
 *
 * Results:
 *	None.
 *
 * Side effects:
 *	When the window gets deleted, internal structures get cleaned up. When
 *	it gets exposed, it is redisplayed.
 *
 *--------------------------------------------------------------
 */

static void
ProxyWindowEventProc(
    ClientData clientData,	/* Information about window. */
    XEvent *eventPtr)		/* Information about event. */
{
    PanedWindow *pwPtr = clientData;

    if (eventPtr->type == Expose) {
	if (pwPtr->proxywin != NULL &&!(pwPtr->flags & PROXY_REDRAW_PENDING)) {
	    Tcl_DoWhenIdle(DisplayProxyWindow, pwPtr);
	    pwPtr->flags |= PROXY_REDRAW_PENDING;
	}
    }
}

/*
 *--------------------------------------------------------------
 *
 * DisplayProxyWindow --
 *
 *	This function redraws a paned window proxy window. It is invoked as a
 *	do-when-idle handler, so it only runs when there's nothing else for
 *	the application to do.
 *
 * Results:
 *	None.
 *
 * Side effects:
 *	Information appears on the screen.
 *
 *--------------------------------------------------------------
 */

static void
DisplayProxyWindow(
    ClientData clientData)	/* Information about window. */
{
    PanedWindow *pwPtr = clientData;
    Pixmap pixmap;
    Tk_Window tkwin = pwPtr->proxywin;
    pwPtr->flags &= ~PROXY_REDRAW_PENDING;
    if ((tkwin == NULL) || !Tk_IsMapped(tkwin)) {
	return;
    }

#ifndef TK_NO_DOUBLE_BUFFERING
    /*
     * Create a pixmap for double-buffering, if necessary.
     */

    pixmap = Tk_GetPixmap(Tk_Display(tkwin), Tk_WindowId(tkwin),
	    Tk_Width(tkwin), Tk_Height(tkwin), Tk_Depth(tkwin));
#else
    pixmap = Tk_WindowId(tkwin);
#endif /* TK_NO_DOUBLE_BUFFERING */

    /*
     * Redraw the widget's background and border.
     */

    Tk_Fill3DRectangle(tkwin, pixmap, pwPtr->background, 0, 0,
	    Tk_Width(tkwin), Tk_Height(tkwin), 2, pwPtr->sashRelief);

#ifndef TK_NO_DOUBLE_BUFFERING
    /*
     * Copy the pixmap to the display.
     */

    XCopyArea(Tk_Display(tkwin), pixmap, Tk_WindowId(tkwin), pwPtr->gc, 0, 0,
	    (unsigned) Tk_Width(tkwin), (unsigned) Tk_Height(tkwin), 0, 0);
    Tk_FreePixmap(Tk_Display(tkwin), pixmap);
#endif /* TK_NO_DOUBLE_BUFFERING */
}

/*
 *----------------------------------------------------------------------
 *
 * PanedWindowProxyCommand --
 *
 *	Handles the panedwindow proxy subcommand. See the user documentation
 *	for details.
 *
 * Results:
 *	Standard Tcl result.
 *
 * Side effects:
 *	May map or unmap the proxy sash.
 *
 *----------------------------------------------------------------------
 */

static int
PanedWindowProxyCommand(
    PanedWindow *pwPtr,		/* Pointer to paned window information. */
    Tcl_Interp *interp,		/* Current interpreter. */
    int objc,			/* Number of arguments. */
    Tcl_Obj *const objv[])	/* Argument objects. */
{
    static const char *const optionStrings[] = {
	"coord", "forget", "place", NULL
    };
    enum options {
	PROXY_COORD, PROXY_FORGET, PROXY_PLACE
    };
    int index, x, y, sashWidth, sashHeight;
    int internalBW, pwWidth, pwHeight;
    Tcl_Obj *coords[2];

    if (objc < 3) {
	Tcl_WrongNumArgs(interp, 2, objv, "option ?arg ...?");
	return TCL_ERROR;
    }

    if (Tcl_GetIndexFromObj(interp, objv[2], optionStrings, "option", 0,
	    &index) != TCL_OK) {
	return TCL_ERROR;
    }

    switch ((enum options) index) {
    case PROXY_COORD:
	if (objc != 3) {
	    Tcl_WrongNumArgs(interp, 3, objv, NULL);
	    return TCL_ERROR;
	}

	coords[0] = Tcl_NewIntObj(pwPtr->proxyx);
	coords[1] = Tcl_NewIntObj(pwPtr->proxyy);
	Tcl_SetObjResult(interp, Tcl_NewListObj(2, coords));
	break;

    case PROXY_FORGET:
	if (objc != 3) {
	    Tcl_WrongNumArgs(interp, 3, objv, NULL);
	    return TCL_ERROR;
	}
	if (Tk_IsMapped(pwPtr->proxywin)) {
	    Tk_UnmapWindow(pwPtr->proxywin);
	    Tk_UnmaintainGeometry(pwPtr->proxywin, pwPtr->tkwin);
	}
	break;

    case PROXY_PLACE:
	if (objc != 5) {
	    Tcl_WrongNumArgs(interp, 3, objv, "x y");
	    return TCL_ERROR;
	}

	if (Tcl_GetIntFromObj(interp, objv[3], &x) != TCL_OK) {
	    return TCL_ERROR;
	}

	if (Tcl_GetIntFromObj(interp, objv[4], &y) != TCL_OK) {
	    return TCL_ERROR;
	}

        internalBW = Tk_InternalBorderWidth(pwPtr->tkwin);
	if (pwPtr->orient == ORIENT_HORIZONTAL) {
	    if (x < 0) {
		x = 0;
	    }
            pwWidth = Tk_Width(pwPtr->tkwin) - (2 * internalBW);
            if (x > pwWidth) {
                x = pwWidth;
            }
            y = Tk_InternalBorderWidth(pwPtr->tkwin);
	    sashWidth = pwPtr->sashWidth;
	    sashHeight = Tk_Height(pwPtr->tkwin) -
		    (2 * Tk_InternalBorderWidth(pwPtr->tkwin));
	} else {
	    if (y < 0) {
		y = 0;
	    }
            pwHeight = Tk_Height(pwPtr->tkwin) - (2 * internalBW);
            if (y > pwHeight) {
                y = pwHeight;
            }
	    x = Tk_InternalBorderWidth(pwPtr->tkwin);
	    sashHeight = pwPtr->sashWidth;
	    sashWidth = Tk_Width(pwPtr->tkwin) -
		    (2 * Tk_InternalBorderWidth(pwPtr->tkwin));
	}

	if (sashWidth < 1) {
	    sashWidth = 1;
	}
	if (sashHeight < 1) {
	    sashHeight = 1;
	}

	/*
	 * Stash the proxy coordinates for future "proxy coord" calls.
	 */

	pwPtr->proxyx = x;
	pwPtr->proxyy = y;

	/*
	 * Make sure the proxy window is higher in the stacking order than the
	 * slaves, so that it will be visible when drawn. It would be more
	 * correct to push the proxy window just high enough to appear above
	 * the highest slave, but it's much easier to just force it all the
	 * way to the top of the stacking order.
	 */

	Tk_RestackWindow(pwPtr->proxywin, Above, NULL);

	/*
	 * Let Tk_MaintainGeometry take care of placing the window at the
	 * right coordinates.
	 */

	Tk_MaintainGeometry(pwPtr->proxywin, pwPtr->tkwin, x, y,
		sashWidth, sashHeight);
	break;
    }

    return TCL_OK;
}

/*
 *----------------------------------------------------------------------
 *
 * ObjectIsEmpty --
 *
 *	This function tests whether the string value of an object is empty.
 *
 * Results:
 *	The return value is 1 if the string value of objPtr has length zero,
 *	and 0 otherwise.
 *
 * Side effects:
 *	May cause object shimmering, since this function can force a
 *	conversion to a string object.
 *
 *----------------------------------------------------------------------
 */

static int
ObjectIsEmpty(
    Tcl_Obj *objPtr)		/* Object to test. May be NULL. */
{
    int length;

    if (objPtr == NULL) {
	return 1;
    }
    if (objPtr->bytes != NULL) {
	return (objPtr->length == 0);
    }
    (void)Tcl_GetStringFromObj(objPtr, &length);
    return (length == 0);
}

/*
 *----------------------------------------------------------------------
 *
 * ComputeInternalPointer --
 *
 *	Given a pointer to the start of a record and the offset of a slot
 *	within that record, compute the address of that slot.
 *
 * Results:
 *	If offset is non-negative, returns the computed address; else, returns
 *	NULL.
 *
 * Side effects:
 *	None.
 *
 *----------------------------------------------------------------------
 */

static char *
ComputeSlotAddress(
    char *recordPtr,	/* Pointer to the start of a record. */
    int offset)		/* Offset of a slot within that record; may be < 0. */
{
    if (offset >= 0) {
	return recordPtr + offset;
    } else {
	return NULL;
    }
}

/*
 *----------------------------------------------------------------------
 *
 * PanedWindowIdentifyCoords --
 *
 *	Given a pair of x,y coordinates, identify the panedwindow component at
 *	that point, if any.
 *
 * Results:
 *	Standard Tcl result.
 *
 * Side effects:
 *	Modifies the interpreter's result to contain either an empty list, or
 *	a two element list of the form {sash n} or {handle n} to indicate that
 *	the point lies within the n'th sash or handle.
 *
 *----------------------------------------------------------------------
 */

static int
PanedWindowIdentifyCoords(
    PanedWindow *pwPtr,		/* Information about the widget. */
    Tcl_Interp *interp,		/* Interpreter in which to store result. */
    int x, int y)		/* Coordinates of the point to identify. */
{
    int i, sashHeight, sashWidth, thisx, thisy;
    int found, isHandle, lpad, rpad, tpad, bpad;

    if (pwPtr->orient == ORIENT_HORIZONTAL) {
	if (Tk_IsMapped(pwPtr->tkwin)) {
	    sashHeight = Tk_Height(pwPtr->tkwin);
	} else {
	    sashHeight = Tk_ReqHeight(pwPtr->tkwin);
	}
	sashHeight -= 2 * Tk_InternalBorderWidth(pwPtr->tkwin);
	if (pwPtr->showHandle && pwPtr->handleSize > pwPtr->sashWidth) {
	    sashWidth = pwPtr->handleSize;
	    lpad = (pwPtr->handleSize - pwPtr->sashWidth) / 2;
	    rpad = pwPtr->handleSize - lpad;
	    lpad += pwPtr->sashPad;
	    rpad += pwPtr->sashPad;
	} else {
	    sashWidth = pwPtr->sashWidth;
	    lpad = rpad = pwPtr->sashPad;
	}
	tpad = bpad = 0;
    } else {
	if (pwPtr->showHandle && pwPtr->handleSize > pwPtr->sashWidth) {
	    sashHeight = pwPtr->handleSize;
	    tpad = (pwPtr->handleSize - pwPtr->sashWidth) / 2;
	    bpad = pwPtr->handleSize - tpad;
	    tpad += pwPtr->sashPad;
	    bpad += pwPtr->sashPad;
	} else {
	    sashHeight = pwPtr->sashWidth;
	    tpad = bpad = pwPtr->sashPad;
	}
	if (Tk_IsMapped(pwPtr->tkwin)) {
	    sashWidth = Tk_Width(pwPtr->tkwin);
	} else {
	    sashWidth = Tk_ReqWidth(pwPtr->tkwin);
	}
	sashWidth -= 2 * Tk_InternalBorderWidth(pwPtr->tkwin);
	lpad = rpad = 0;
    }

    isHandle = 0;
    found = -1;
    for (i = 0; i < pwPtr->numSlaves - 1; i++) {
	if (pwPtr->slaves[i]->hide) {
	    continue;
	}
	thisx = pwPtr->slaves[i]->sashx;
	thisy = pwPtr->slaves[i]->sashy;

	if (((thisx - lpad) <= x && x <= (thisx + rpad + sashWidth)) &&
		((thisy - tpad) <= y && y <= (thisy + bpad + sashHeight))) {
	    found = i;

	    /*
	     * Determine if the point is over the handle or the sash.
	     */

	    if (pwPtr->showHandle) {
		thisx = pwPtr->slaves[i]->handlex;
		thisy = pwPtr->slaves[i]->handley;
		if (pwPtr->orient == ORIENT_HORIZONTAL) {
		    if (thisy <= y && y <= (thisy + pwPtr->handleSize)) {
			isHandle = 1;
		    }
		} else {
		    if (thisx <= x && x <= (thisx + pwPtr->handleSize)) {
			isHandle = 1;
		    }
		}
	    }
	    break;
	}
    }

    /*
     * Set results. Note that the empty string is the default (this function
     * is called inside the implementation of a command).
     */

    if (found != -1) {
	Tcl_Obj *list[2];

	list[0] = Tcl_NewIntObj(found);
	list[1] = Tcl_NewStringObj((isHandle ? "handle" : "sash"), -1);
	Tcl_SetObjResult(interp, Tcl_NewListObj(2, list));
    }
    return TCL_OK;
}

/*
 * Local Variables:
 * mode: c
 * c-basic-offset: 4
 * fill-column: 78
 * End:
 */<|MERGE_RESOLUTION|>--- conflicted
+++ resolved
@@ -1346,12 +1346,8 @@
     ClientData clientData,	/* Information about window. */
     XEvent *eventPtr)		/* Information about event. */
 {
-<<<<<<< HEAD
     PanedWindow *pwPtr = clientData;
-=======
-    PanedWindow *pwPtr = (PanedWindow *) clientData;
     int i;
->>>>>>> c3568e0e
 
     if (eventPtr->type == Expose) {
 	if (pwPtr->tkwin != NULL && !(pwPtr->flags & REDRAW_PENDING)) {
