--- conflicted
+++ resolved
@@ -504,18 +504,10 @@
 
 static void
 FreeUidThreadExitProc(
-<<<<<<< HEAD
-    ClientData dummy)		/* Not used. */
+    TCL_UNUSED(void *))
 {
     ThreadSpecificData *tsdPtr = (ThreadSpecificData *)
 	    Tcl_GetThreadData(&dataKey, sizeof(ThreadSpecificData));
-    (void)dummy;
-=======
-    TCL_UNUSED(void *))
-{
-    ThreadSpecificData *tsdPtr = (ThreadSpecificData *)
-	    Tcl_GetThreadData(&dataKey, sizeof(ThreadSpecificData));
->>>>>>> 4ee5781a
 
     Tcl_DeleteHashTable(&tsdPtr->uidTable);
     tsdPtr->initialized = 0;
