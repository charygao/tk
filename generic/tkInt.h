--- conflicted
+++ resolved
@@ -994,11 +994,7 @@
 	(Button1Mask|Button2Mask|Button3Mask|Button4Mask|Button5Mask|Button6Mask|Button7Mask|Button8Mask|Button9Mask)
 
 
-<<<<<<< HEAD
-MODULE_SCOPE unsigned int TkGetButtonMask(unsigned int);
-=======
 MODULE_SCOPE unsigned long TkGetButtonMask(unsigned int);
->>>>>>> 6e359bd3
 
 /*
  * Object types not declared in tkObj.c need to be mentioned here so they can
