/*
 * tkInt.h --
 *
 *	Declarations for things used internally by the Tk functions but not
 *	exported outside the module.
 *
 * Copyright (c) 1990-1994 The Regents of the University of California.
 * Copyright (c) 1994-1997 Sun Microsystems, Inc.
 * Copyright (c) 1998 by Scriptics Corporation.
 *
 * See the file "license.terms" for information on usage and redistribution of
 * this file, and for a DISCLAIMER OF ALL WARRANTIES.
 */

#ifndef _TKINT
#define _TKINT

#ifdef PLATFORM_SDL
#include "SdlTkX.h"
#endif

#ifndef _TKPORT
#include "tkPort.h"
#endif

/*
 * Ensure WORDS_BIGENDIAN is defined correctly:
 * Needs to happen here in addition to configure to work with fat compiles on
 * Darwin (where configure runs only once for multiple architectures).
 */

#include <stdio.h>
#ifdef HAVE_SYS_TYPES_H
#    include <sys/types.h>
#endif
#ifdef HAVE_SYS_PARAM_H
#    include <sys/param.h>
#endif
#ifdef BYTE_ORDER
#    ifdef BIG_ENDIAN
#	 if BYTE_ORDER == BIG_ENDIAN
#	     undef WORDS_BIGENDIAN
#	     define WORDS_BIGENDIAN 1
#	 endif
#    endif
#    ifdef LITTLE_ENDIAN
#	 if BYTE_ORDER == LITTLE_ENDIAN
#	     undef WORDS_BIGENDIAN
#	 endif
#    endif
#endif

/*
 * Used to tag functions that are only to be visible within the module being
 * built and not outside it (where this is supported by the linker).
 */

#ifndef MODULE_SCOPE
#   ifdef __cplusplus
#	define MODULE_SCOPE extern "C"
#   else
#	define MODULE_SCOPE extern
#   endif
#endif

/*
 * Macros used to cast between pointers and integers (e.g. when storing an int
 * in ClientData), on 64-bit architectures they avoid gcc warning about "cast
 * to/from pointer from/to integer of different size".
 */

#if !defined(INT2PTR) && !defined(PTR2INT)
#   if defined(HAVE_INTPTR_T) || defined(intptr_t)
#	define INT2PTR(p) ((void*)(intptr_t)(p))
#	define PTR2INT(p) ((int)(intptr_t)(p))
#   else
#	define INT2PTR(p) ((void*)(p))
#	define PTR2INT(p) ((int)(p))
#   endif
#endif
#if !defined(UINT2PTR) && !defined(PTR2UINT)
#   if defined(HAVE_UINTPTR_T) || defined(uintptr_t)
#	define UINT2PTR(p) ((void*)(uintptr_t)(p))
#	define PTR2UINT(p) ((unsigned int)(uintptr_t)(p))
#   else
#	define UINT2PTR(p) ((void*)(p))
#	define PTR2UINT(p) ((unsigned int)(p))
#   endif
#endif

/*
 * Opaque type declarations:
 */

typedef struct TkColormap TkColormap;
typedef struct TkFontAttributes TkFontAttributes;
typedef struct TkGrabEvent TkGrabEvent;
typedef struct TkpCursor_ *TkpCursor;
typedef struct TkRegion_ *TkRegion;
typedef struct TkStressedCmap TkStressedCmap;
typedef struct TkBindInfo_ *TkBindInfo;
typedef struct Busy *TkBusy;

/*
 * One of the following structures is maintained for each cursor in use in the
 * system. This structure is used by tkCursor.c and the various system-
 * specific cursor files.
 */

typedef struct TkCursor {
    Tk_Cursor cursor;		/* System specific identifier for cursor. */
    Display *display;		/* Display containing cursor. Needed for
				 * disposal and retrieval of cursors. */
    int resourceRefCount;	/* Number of active uses of this cursor (each
				 * active use corresponds to a call to
				 * Tk_AllocPreserveFromObj or Tk_Preserve). If
				 * this count is 0, then this structure is no
				 * longer valid and it isn't present in a hash
				 * table: it is being kept around only because
				 * there are objects referring to it. The
				 * structure is freed when resourceRefCount
				 * and objRefCount are both 0. */
    int objRefCount;		/* Number of Tcl objects that reference this
				 * structure.. */
    Tcl_HashTable *otherTable;	/* Second table (other than idTable) used to
				 * index this entry. */
    Tcl_HashEntry *hashPtr;	/* Entry in otherTable for this structure
				 * (needed when deleting). */
    Tcl_HashEntry *idHashPtr;	/* Entry in idTable for this structure (needed
				 * when deleting). */
    struct TkCursor *nextPtr;	/* Points to the next TkCursor structure with
				 * the same name. Cursors with the same name
				 * but different displays are chained together
				 * off a single hash table entry. */
} TkCursor;

/*
 * The following structure is kept one-per-TkDisplay to maintain information
 * about the caret (cursor location) on this display. This is used to dictate
 * global focus location (Windows Accessibility guidelines) and to position
 * the IME or XIM over-the-spot window.
 */

typedef struct TkCaret {
    struct TkWindow *winPtr;	/* The window on which we requested caret
				 * placement. */
    int x;			/* Relative x coord of the caret. */
    int y;			/* Relative y coord of the caret. */
    int height;			/* Specified height of the window. */
} TkCaret;

/*
 * One of the following structures is maintained for each display containing a
 * window managed by Tk. In part, the structure is used to store thread-
 * specific data, since each thread will have its own TkDisplay structure.
 */

typedef struct TkDisplay {
    Display *display;		/* Xlib's info about display. */
    struct TkDisplay *nextPtr;	/* Next in list of all displays. */
    char *name;			/* Name of display (with any screen identifier
				 * removed). Malloc-ed. */
    Time lastEventTime;		/* Time of last event received for this
				 * display. */

    /*
     * Information used primarily by tk3d.c:
     */

    int borderInit;		/* 0 means borderTable needs initializing. */
    Tcl_HashTable borderTable;	/* Maps from color name to TkBorder
				 * structure. */

    /*
     * Information used by tkAtom.c only:
     */

    int atomInit;		/* 0 means stuff below hasn't been initialized
				 * yet. */
    Tcl_HashTable nameTable;	/* Maps from names to Atom's. */
    Tcl_HashTable atomTable;	/* Maps from Atom's back to names. */

    /*
     * Information used primarily by tkBind.c:
     */

    int bindInfoStale;		/* Non-zero means the variables in this part
				 * of the structure are potentially incorrect
				 * and should be recomputed. */
    unsigned int modeModMask;	/* Has one bit set to indicate the modifier
				 * corresponding to "mode shift". If no such
				 * modifier, than this is zero. */
    unsigned int metaModMask;	/* Has one bit set to indicate the modifier
				 * corresponding to the "Meta" key. If no such
				 * modifier, then this is zero. */
    unsigned int altModMask;	/* Has one bit set to indicate the modifier
				 * corresponding to the "Meta" key. If no such
				 * modifier, then this is zero. */
    enum {LU_IGNORE, LU_CAPS, LU_SHIFT} lockUsage;
				/* Indicates how to interpret lock
				 * modifier. */
    int numModKeyCodes;		/* Number of entries in modKeyCodes array
				 * below. */
    KeyCode *modKeyCodes;	/* Pointer to an array giving keycodes for all
				 * of the keys that have modifiers associated
				 * with them. Malloc'ed, but may be NULL. */

    /*
     * Information used by tkBitmap.c only:
     */

    int bitmapInit;		/* 0 means tables above need initializing. */
    int bitmapAutoNumber;	/* Used to number bitmaps. */
    Tcl_HashTable bitmapNameTable;
				/* Maps from name of bitmap to the first
				 * TkBitmap record for that name. */
    Tcl_HashTable bitmapIdTable;/* Maps from bitmap id to the TkBitmap
				 * structure for the bitmap. */
    Tcl_HashTable bitmapDataTable;
				/* Used by Tk_GetBitmapFromData to map from a
				 * collection of in-core data about a bitmap
				 * to a reference giving an automatically-
				 * generated name for the bitmap. */

    /*
     * Information used by tkCanvas.c only:
     */

    int numIdSearches;
    int numSlowSearches;

    /*
     * Used by tkColor.c only:
     */

    int colorInit;		/* 0 means color module needs initializing. */
    TkStressedCmap *stressPtr;	/* First in list of colormaps that have filled
				 * up, so we have to pick an approximate
				 * color. */
    Tcl_HashTable colorNameTable;
				/* Maps from color name to TkColor structure
				 * for that color. */
    Tcl_HashTable colorValueTable;
				/* Maps from integer RGB values to TkColor
				 * structures. */

    /*
     * Used by tkCursor.c only:
     */

    int cursorInit;		/* 0 means cursor module need initializing. */
    Tcl_HashTable cursorNameTable;
				/* Maps from a string name to a cursor to the
				 * TkCursor record for the cursor. */
    Tcl_HashTable cursorDataTable;
				/* Maps from a collection of in-core data
				 * about a cursor to a TkCursor structure. */
    Tcl_HashTable cursorIdTable;
				/* Maps from a cursor id to the TkCursor
				 * structure for the cursor. */
    char cursorString[20];	/* Used to store a cursor id string. */
    Font cursorFont;		/* Font to use for standard cursors. None
				 * means font not loaded yet. */

    /*
     * Information used by tkError.c only:
     */

    struct TkErrorHandler *errorPtr;
				/* First in list of error handlers for this
				 * display. NULL means no handlers exist at
				 * present. */
    int deleteCount;		/* Counts # of handlers deleted since last
				 * time inactive handlers were garbage-
				 * collected. When this number gets big,
				 * handlers get cleaned up. */

    /*
     * Used by tkEvent.c only:
     */

    struct TkWindowEvent *delayedMotionPtr;
				/* Points to a malloc-ed motion event whose
				 * processing has been delayed in the hopes
				 * that another motion event will come along
				 * right away and we can merge the two of them
				 * together. NULL means that there is no
				 * delayed motion event. */

    /*
     * Information used by tkFocus.c only:
     */

    int focusDebug;		/* 1 means collect focus debugging
				 * statistics. */
    struct TkWindow *implicitWinPtr;
				/* If the focus arrived at a toplevel window
				 * implicitly via an Enter event (rather than
				 * via a FocusIn event), this points to the
				 * toplevel window. Otherwise it is NULL. */
    struct TkWindow *focusPtr;	/* Points to the window on this display that
				 * should be receiving keyboard events. When
				 * multiple applications on the display have
				 * the focus, this will refer to the innermost
				 * window in the innermost application. This
				 * information isn't used on Windows, but it's
				 * needed on the Mac, and also on X11 when XIM
				 * processing is being done. */

    /*
     * Information used by tkGC.c only:
     */

    Tcl_HashTable gcValueTable; /* Maps from a GC's values to a TkGC structure
				 * describing a GC with those values. */
    Tcl_HashTable gcIdTable;    /* Maps from a GC to a TkGC. */
    int gcInit;			/* 0 means the tables below need
				 * initializing. */

    /*
     * Information used by tkGeometry.c only:
     */

    Tcl_HashTable maintainHashTable;
				/* Hash table that maps from a master's
				 * Tk_Window token to a list of slaves managed
				 * by that master. */
    int geomInit;

    /*
     * Information used by tkGet.c only:
     */

    Tcl_HashTable uidTable;	/* Stores all Tk_Uid used in a thread. */
    int uidInit;		/* 0 means uidTable needs initializing. */

    /*
     * Information used by tkGrab.c only:
     */

    struct TkWindow *grabWinPtr;/* Window in which the pointer is currently
				 * grabbed, or NULL if none. */
    struct TkWindow *eventualGrabWinPtr;
				/* Value that grabWinPtr will have once the
				 * grab event queue (below) has been
				 * completely emptied. */
    struct TkWindow *buttonWinPtr;
				/* Window in which first mouse button was
				 * pressed while grab was in effect, or NULL
				 * if no such press in effect. */
    struct TkWindow *serverWinPtr;
				/* If no application contains the pointer then
				 * this is NULL. Otherwise it contains the
				 * last window for which we've gotten an Enter
				 * or Leave event from the server (i.e. the
				 * last window known to have contained the
				 * pointer). Doesn't reflect events that were
				 * synthesized in tkGrab.c. */
    TkGrabEvent *firstGrabEventPtr;
				/* First in list of enter/leave events
				 * synthesized by grab code. These events must
				 * be processed in order before any other
				 * events are processed. NULL means no such
				 * events. */
    TkGrabEvent *lastGrabEventPtr;
				/* Last in list of synthesized events, or NULL
				 * if list is empty. */
    int grabFlags;		/* Miscellaneous flag values. See definitions
				 * in tkGrab.c. */

    /*
     * Information used by tkGrid.c only:
     */

    int gridInit;		/* 0 means table below needs initializing. */
    Tcl_HashTable gridHashTable;/* Maps from Tk_Window tokens to corresponding
				 * Grid structures. */

    /*
     * Information used by tkImage.c only:
     */

    int imageId;		/* Value used to number image ids. */

    /*
     * Information used by tkMacWinMenu.c only:
     */

    int postCommandGeneration;

    /*
     * Information used by tkPack.c only.
     */

    int packInit;		/* 0 means table below needs initializing. */
    Tcl_HashTable packerHashTable;
				/* Maps from Tk_Window tokens to corresponding
				 * Packer structures. */

    /*
     * Information used by tkPlace.c only.
     */

    int placeInit;		/* 0 means tables below need initializing. */
    Tcl_HashTable masterTable;	/* Maps from Tk_Window toke to the Master
				 * structure for the window, if it exists. */
    Tcl_HashTable slaveTable;	/* Maps from Tk_Window toke to the Slave
				 * structure for the window, if it exists. */

    /*
     * Information used by tkSelect.c and tkClipboard.c only:
     */

    struct TkSelectionInfo *selectionInfoPtr;
				/* First in list of selection information
				 * records. Each entry contains information
				 * about the current owner of a particular
				 * selection on this display. */
    Atom multipleAtom;		/* Atom for MULTIPLE. None means selection
				 * stuff isn't initialized. */
    Atom incrAtom;		/* Atom for INCR. */
    Atom targetsAtom;		/* Atom for TARGETS. */
    Atom timestampAtom;		/* Atom for TIMESTAMP. */
    Atom textAtom;		/* Atom for TEXT. */
    Atom compoundTextAtom;	/* Atom for COMPOUND_TEXT. */
    Atom applicationAtom;	/* Atom for TK_APPLICATION. */
    Atom windowAtom;		/* Atom for TK_WINDOW. */
    Atom clipboardAtom;		/* Atom for CLIPBOARD. */
    Atom utf8Atom;		/* Atom for UTF8_STRING. */

    Tk_Window clipWindow;	/* Window used for clipboard ownership and to
				 * retrieve selections between processes. NULL
				 * means clipboard info hasn't been
				 * initialized. */
    int clipboardActive;	/* 1 means we currently own the clipboard
				 * selection, 0 means we don't. */
    struct TkMainInfo *clipboardAppPtr;
				/* Last application that owned clipboard. */
    struct TkClipboardTarget *clipTargetPtr;
				/* First in list of clipboard type information
				 * records. Each entry contains information
				 * about the buffers for a given selection
				 * target. */

    /*
     * Information used by tkSend.c only:
     */

    Tk_Window commTkwin;	/* Window used for communication between
				 * interpreters during "send" commands. NULL
				 * means send info hasn't been initialized
				 * yet. */
    Atom commProperty;		/* X's name for comm property. */
    Atom registryProperty;	/* X's name for property containing registry
				 * of interpreter names. */
    Atom appNameProperty;	/* X's name for property used to hold the
				 * application name on each comm window. */

    /*
     * Information used by tkUnixWm.c and tkWinWm.c only:
     */

    struct TkWmInfo *firstWmPtr;/* Points to first top-level window. */
    struct TkWmInfo *foregroundWmPtr;
				/* Points to the foreground window. */

    /*
     * Information used by tkVisual.c only:
     */

    TkColormap *cmapPtr;	/* First in list of all non-default colormaps
				 * allocated for this display. */

    /*
     * Miscellaneous information:
     */

#ifdef TK_USE_INPUT_METHODS
    XIM inputMethod;		/* Input method for this display. */
    XIMStyle inputStyle;	/* Input style selected for this display. */
    XFontSet inputXfs;		/* XFontSet cached for over-the-spot XIM. */
#endif /* TK_USE_INPUT_METHODS */
    Tcl_HashTable winTable;	/* Maps from X window ids to TkWindow ptrs. */

    int refCount;		/* Reference count of how many Tk applications
				 * are using this display. Used to clean up
				 * the display when we no longer have any Tk
				 * applications using it. */

    /*
     * The following field were all added for Tk8.3
     */

    int mouseButtonState;	/* Current mouse button state for this
				 * display. */
    Window mouseButtonWindow;	/* Window the button state was set in, added
				 * in Tk 8.4. */
    Tk_Window warpWindow;
    Tk_Window warpMainwin;	/* For finding the root window for warping
				 * purposes. */
    int warpX;
    int warpY;

    /*
     * The following field(s) were all added for Tk8.4
     */

    unsigned int flags;		/* Various flag values: these are all defined
				 * in below. */
    TkCaret caret;		/* Information about the caret for this
				 * display. This is not a pointer. */

    int iconDataSize;		/* Size of default iconphoto image data. */
    unsigned char *iconDataPtr;	/* Default iconphoto image data, if set. */
} TkDisplay;

/*
 * Flag values for TkDisplay flags.
 *  TK_DISPLAY_COLLAPSE_MOTION_EVENTS:	(default on)
 *	Indicates that we should collapse motion events on this display
 *  TK_DISPLAY_USE_IM:			(default on, set via tk.tcl)
 *	Whether to use input methods for this display
 *  TK_DISPLAY_WM_TRACING:		(default off)
 *	Whether we should do wm tracing on this display.
 *  TK_DISPLAY_IN_WARP:			(default off)
 *	Indicates that we are in a pointer warp
 */

#define TK_DISPLAY_COLLAPSE_MOTION_EVENTS	(1 << 0)
#define TK_DISPLAY_USE_IM			(1 << 1)
#define TK_DISPLAY_WM_TRACING			(1 << 3)
#define TK_DISPLAY_IN_WARP			(1 << 4)
#define TK_DISPLAY_USE_XKB			(1 << 5)

/*
 * One of the following structures exists for each error handler created by a
 * call to Tk_CreateErrorHandler. The structure is managed by tkError.c.
 */

typedef struct TkErrorHandler {
    TkDisplay *dispPtr;		/* Display to which handler applies. */
    unsigned long firstRequest;	/* Only errors with serial numbers >= to this
				 * are considered. */
    unsigned long lastRequest;	/* Only errors with serial numbers <= to this
				 * are considered. This field is filled in
				 * when XUnhandle is called. -1 means
				 * XUnhandle hasn't been called yet. */
    int error;			/* Consider only errors with this error_code
				 * (-1 means consider all errors). */
    int request;		/* Consider only errors with this major
				 * request code (-1 means consider all major
				 * codes). */
    int minorCode;		/* Consider only errors with this minor
				 * request code (-1 means consider all minor
				 * codes). */
    Tk_ErrorProc *errorProc;	/* Function to invoke when a matching error
				 * occurs. NULL means just ignore errors. */
    ClientData clientData;	/* Arbitrary value to pass to errorProc. */
    struct TkErrorHandler *nextPtr;
				/* Pointer to next older handler for this
				 * display, or NULL for end of list. */
} TkErrorHandler;

/*
 * One of the following structures exists for each event handler created by
 * calling Tk_CreateEventHandler. This information is used by tkEvent.c only.
 */

typedef struct TkEventHandler {
    unsigned long mask;		/* Events for which to invoke proc. */
    Tk_EventProc *proc;		/* Function to invoke when an event in mask
				 * occurs. */
    ClientData clientData;	/* Argument to pass to proc. */
    struct TkEventHandler *nextPtr;
				/* Next in list of handlers associated with
				 * window (NULL means end of list). */
} TkEventHandler;

/*
 * Tk keeps one of the following data structures for each main window (created
 * by a call to TkCreateMainWindow). It stores information that is shared by
 * all of the windows associated with a particular main window.
 */

typedef struct TkMainInfo {
    int refCount;		/* Number of windows whose "mainPtr" fields
				 * point here. When this becomes zero, can
				 * free up the structure (the reference count
				 * is zero because windows can get deleted in
				 * almost any order; the main window isn't
				 * necessarily the last one deleted). */
    struct TkWindow *winPtr;	/* Pointer to main window. */
    Tcl_Interp *interp;		/* Interpreter associated with application. */
    Tcl_HashTable nameTable;	/* Hash table mapping path names to TkWindow
				 * structs for all windows related to this
				 * main window. Managed by tkWindow.c. */
    long deletionEpoch;		/* Incremented by window deletions. */
    Tk_BindingTable bindingTable;
				/* Used in conjunction with "bind" command to
				 * bind events to Tcl commands. */
    TkBindInfo bindInfo;	/* Information used by tkBind.c on a per
				 * application basis. */
    struct TkFontInfo *fontInfoPtr;
				/* Information used by tkFont.c on a per
				 * application basis. */

    /*
     * Information used only by tkFocus.c and tk*Embed.c:
     */

    struct TkToplevelFocusInfo *tlFocusPtr;
				/* First in list of records containing focus
				 * information for each top-level in the
				 * application. Used only by tkFocus.c. */
    struct TkDisplayFocusInfo *displayFocusPtr;
				/* First in list of records containing focus
				 * information for each display that this
				 * application has ever used. Used only by
				 * tkFocus.c. */

    struct ElArray *optionRootPtr;
				/* Top level of option hierarchy for this main
				 * window. NULL means uninitialized. Managed
				 * by tkOption.c. */
    Tcl_HashTable imageTable;	/* Maps from image names to Tk_ImageMaster
				 * structures. Managed by tkImage.c. */
    int strictMotif;		/* This is linked to the tk_strictMotif global
				 * variable. */
    int alwaysShowSelection;	/* This is linked to the
				 * ::tk::AlwaysShowSelection variable. */
    struct TkMainInfo *nextPtr;	/* Next in list of all main windows managed by
				 * this process. */
    Tcl_HashTable busyTable;	/* Information used by [tk busy] command. */
} TkMainInfo;

/*
 * Tk keeps the following data structure for each of it's builtin bitmaps.
 * This structure is only used by tkBitmap.c and other platform specific
 * bitmap files.
 */

typedef struct {
    const void *source;		/* Bits for bitmap. */
    int width, height;		/* Dimensions of bitmap. */
    int native;			/* 0 means generic (X style) bitmap, 1 means
    				 * native style bitmap. */
} TkPredefBitmap;

/*
 * Tk keeps one of the following structures for each window. Some of the
 * information (like size and location) is a shadow of information managed by
 * the X server, and some is special information used here, such as event and
 * geometry management information. This information is (mostly) managed by
 * tkWindow.c. WARNING: the declaration below must be kept consistent with the
 * Tk_FakeWin structure in tk.h. If you change one, be sure to change the
 * other!
 */

typedef struct TkWindow {
    /*
     * Structural information:
     */

    Display *display;		/* Display containing window. */
    TkDisplay *dispPtr;		/* Tk's information about display for
				 * window. */
    int screenNum;		/* Index of screen for window, among all those
				 * for dispPtr. */
    Visual *visual;		/* Visual to use for window. If not default,
				 * MUST be set before X window is created. */
    int depth;			/* Number of bits/pixel. */
    Window window;		/* X's id for window. NULL means window hasn't
				 * actually been created yet, or it's been
				 * deleted. */
    struct TkWindow *childList;	/* First in list of child windows, or NULL if
				 * no children. List is in stacking order,
				 * lowest window first.*/
    struct TkWindow *lastChildPtr;
				/* Last in list of child windows (highest in
				 * stacking order), or NULL if no children. */
    struct TkWindow *parentPtr;	/* Pointer to parent window (logical parent,
				 * not necessarily X parent). NULL means
				 * either this is the main window, or the
				 * window's parent has already been deleted. */
    struct TkWindow *nextPtr;	/* Next higher sibling (in stacking order) in
				 * list of children with same parent. NULL
				 * means end of list. */
    TkMainInfo *mainPtr;	/* Information shared by all windows
				 * associated with a particular main window.
				 * NULL means this window is a rogue that is
				 * not associated with any application (at
				 * present, this only happens for the dummy
				 * windows used for "send" communication). */

    /*
     * Name and type information for the window:
     */

    char *pathName;		/* Path name of window (concatenation of all
				 * names between this window and its top-level
				 * ancestor). This is a pointer into an entry
				 * in mainPtr->nameTable. NULL means that the
				 * window hasn't been completely created
				 * yet. */
    Tk_Uid nameUid;		/* Name of the window within its parent
				 * (unique within the parent). */
    Tk_Uid classUid;		/* Class of the window. NULL means window
				 * hasn't been given a class yet. */

    /*
     * Geometry and other attributes of window. This information may not be
     * updated on the server immediately; stuff that hasn't been reflected in
     * the server yet is called "dirty". At present, information can be dirty
     * only if the window hasn't yet been created.
     */

    XWindowChanges changes;	/* Geometry and other info about window. */
    unsigned int dirtyChanges;	/* Bits indicate fields of "changes" that are
				 * dirty. */
    XSetWindowAttributes atts;	/* Current attributes of window. */
    unsigned long dirtyAtts;	/* Bits indicate fields of "atts" that are
				 * dirty. */

    unsigned int flags;		/* Various flag values: these are all defined
				 * in tk.h (confusing, but they're needed
				 * there for some query macros). */

    /*
     * Information kept by the event manager (tkEvent.c):
     */

    TkEventHandler *handlerList;/* First in list of event handlers declared
				 * for this window, or NULL if none. */
#ifdef TK_USE_INPUT_METHODS
    XIC inputContext;		/* XIM input context. */
#endif /* TK_USE_INPUT_METHODS */

    /*
     * Information used for event bindings (see "bind" and "bindtags" commands
     * in tkCmds.c):
     */

    ClientData *tagPtr;		/* Points to array of tags used for bindings
				 * on this window. Each tag is a Tk_Uid.
				 * Malloc'ed. NULL means no tags. */
    int numTags;		/* Number of tags at *tagPtr. */

    /*
     * Information used by tkOption.c to manage options for the window.
     */

    int optionLevel;		/* -1 means no option information is currently
				 * cached for this window. Otherwise this
				 * gives the level in the option stack at
				 * which info is cached. */
    /*
     * Information used by tkSelect.c to manage the selection.
     */

    struct TkSelHandler *selHandlerList;
				/* First in list of handlers for returning the
				 * selection in various forms. */

    /*
     * Information used by tkGeometry.c for geometry management.
     */

    const Tk_GeomMgr *geomMgrPtr;
				/* Information about geometry manager for this
				 * window. */
    ClientData geomData;	/* Argument for geometry manager functions. */
    int reqWidth, reqHeight;	/* Arguments from last call to
				 * Tk_GeometryRequest, or 0's if
				 * Tk_GeometryRequest hasn't been called. */
    int internalBorderLeft;	/* Width of internal border of window (0 means
				 * no internal border). Geometry managers
				 * should not normally place children on top
				 * of the border. Fields for the other three
				 * sides are found below. */

    /*
     * Information maintained by tkWm.c for window manager communication.
     */

    struct TkWmInfo *wmInfoPtr;	/* For top-level windows (and also for special
				 * Unix menubar and wrapper windows), points
				 * to structure with wm-related info (see
				 * tkWm.c). For other windows, this is
				 * NULL. */

    /*
     * Information used by widget classes.
     */

    const Tk_ClassProcs *classProcsPtr;
    ClientData instanceData;

    /*
     * Platform specific information private to each port.
     */

    struct TkWindowPrivate *privatePtr;

    /*
     * More information used by tkGeometry.c for geometry management.
     */

    /* The remaining fields of internal border. */
    int internalBorderRight;
    int internalBorderTop;
    int internalBorderBottom;

    int minReqWidth;		/* Minimum requested width. */
    int minReqHeight;		/* Minimum requested height. */
    char *geometryMaster;
} TkWindow;

/*
 * Real definition of some events. Note that these events come from outside
 * but have internally generated pieces added to them.
 */

typedef struct {
    XKeyEvent keyEvent;		/* The real event from X11. */
    char *charValuePtr;		/* A pointer to a string that holds the key's
				 * %A substitution text (before backslash
				 * adding), or NULL if that has not been
				 * computed yet. If non-NULL, this string was
				 * allocated with ckalloc(). */
    int charValueLen;		/* Length of string in charValuePtr when that
				 * is non-NULL. */
    KeySym keysym;		/* Key symbol computed after input methods
				 * have been invoked */
} TkKeyEvent;

/*
 * Flags passed to TkpMakeMenuWindow's 'transient' argument.
 */

#define TK_MAKE_MENU_TEAROFF	0	/* Only non-transient case. */
#define TK_MAKE_MENU_POPUP	1
#define TK_MAKE_MENU_DROPDOWN	2

/*
 * The following structure is used with TkMakeEnsemble to create ensemble
 * commands and optionally to create sub-ensembles.
 */

typedef struct TkEnsemble {
    const char *name;
    Tcl_ObjCmdProc *proc;
    const struct TkEnsemble *subensemble;
} TkEnsemble;

/*
 * The following structure is used as a two way map between integers and
 * strings, usually to map between an internal C representation and the
 * strings used in Tcl.
 */

typedef struct TkStateMap {
    int numKey;			/* Integer representation of a value. */
    const char *strKey;		/* String representation of a value. */
} TkStateMap;

/*
 * This structure is used by the Mac and Window porting layers as the internal
 * representation of a clip_mask in a GC.
 */

typedef struct TkpClipMask {
    int type;			/* TKP_CLIP_PIXMAP or TKP_CLIP_REGION. */
    union {
	Pixmap pixmap;
	TkRegion region;
    } value;
} TkpClipMask;

#define TKP_CLIP_PIXMAP 0
#define TKP_CLIP_REGION 1

/*
 * Return values from TkGrabState:
 */

#define TK_GRAB_NONE		0
#define TK_GRAB_IN_TREE		1
#define TK_GRAB_ANCESTOR	2
#define TK_GRAB_EXCLUDED	3

/*
 * Additional flag for TkpMeasureCharsInContext. Coordinate with other flags
 * for this routine, but don't make public until TkpMeasureCharsInContext is
 * made public, too.
 */

#define TK_ISOLATE_END		32

/*
 * The macro below is used to modify a "char" value (e.g. by casting it to an
 * unsigned character) so that it can be used safely with macros such as
 * isspace().
 */

#define UCHAR(c) ((unsigned char) (c))

/*
 * The following symbol is used in the mode field of FocusIn events generated
 * by an embedded application to request the input focus from its container.
 */

#define EMBEDDED_APP_WANTS_FOCUS (NotifyNormal + 20)

/*
 * The following special modifier mask bits are defined, to indicate logical
 * modifiers such as Meta and Alt that may float among the actual modifier
 * bits.
 */

#define META_MASK	(AnyModifier<<1)
#define ALT_MASK	(AnyModifier<<2)
#define EXTENDED_MASK	(AnyModifier<<3)

/*
 * Object types not declared in tkObj.c need to be mentioned here so they can
 * be properly registered with Tcl:
 */

MODULE_SCOPE const Tcl_ObjType tkBorderObjType;
MODULE_SCOPE const Tcl_ObjType tkBitmapObjType;
MODULE_SCOPE const Tcl_ObjType tkColorObjType;
MODULE_SCOPE const Tcl_ObjType tkCursorObjType;
MODULE_SCOPE const Tcl_ObjType tkFontObjType;
MODULE_SCOPE const Tcl_ObjType tkStateKeyObjType;
MODULE_SCOPE const Tcl_ObjType tkTextIndexType;

/*
 * Miscellaneous variables shared among Tk modules but not exported to the
 * outside world:
 */

MODULE_SCOPE const Tk_SmoothMethod tkBezierSmoothMethod;
MODULE_SCOPE Tk_ImageType	tkBitmapImageType;
MODULE_SCOPE Tk_PhotoImageFormat tkImgFmtGIF;
MODULE_SCOPE void		(*tkHandleEventProc) (XEvent* eventPtr);
MODULE_SCOPE Tk_PhotoImageFormat tkImgFmtPNG;
MODULE_SCOPE Tk_PhotoImageFormat tkImgFmtPPM;
MODULE_SCOPE TkMainInfo		*tkMainWindowList;
MODULE_SCOPE Tk_ImageType	tkPhotoImageType;
MODULE_SCOPE Tcl_HashTable	tkPredefBitmapTable;

MODULE_SCOPE const char *const tkWebColors[20];

/*
 * The definition of pi, at least from the perspective of double-precision
 * floats.
 */

#ifndef PI
#ifdef M_PI
#define PI	M_PI
#else
#define PI	3.14159265358979323846
#endif
#endif

/*
 * Support for Clang Static Analyzer <http://clang-analyzer.llvm.org>
 */

#if defined(PURIFY) && defined(__clang__)
#if __has_feature(attribute_analyzer_noreturn) && \
	!defined(Tcl_Panic) && defined(Tcl_Panic_TCL_DECLARED)
void Tcl_Panic(const char *, ...) __attribute__((analyzer_noreturn));
#endif
#if !defined(CLANG_ASSERT)
#include <assert.h>
#define CLANG_ASSERT(x) assert(x)
#endif
#elif !defined(CLANG_ASSERT)
#define CLANG_ASSERT(x)
#endif /* PURIFY && __clang__ */

/*
 * The following magic value is stored in the "send_event" field of FocusIn
 * and FocusOut events. This allows us to separate "real" events coming from
 * the server from those that we generated.
 */

#define GENERATED_FOCUS_EVENT_MAGIC	((Bool) 0x547321ac)

/*
 * Exported internals.
 */

#include "tkIntDecls.h"

/*
 * Themed widget set init function:
 */

MODULE_SCOPE int	Ttk_Init(Tcl_Interp *interp);

/*
 * Internal functions shared among Tk modules but not exported to the outside
 * world:
 */

MODULE_SCOPE int	Tk_BellObjCmd(ClientData clientData,
			    Tcl_Interp *interp, int objc,
			    Tcl_Obj *const objv[]);
MODULE_SCOPE int	Tk_BindObjCmd(ClientData clientData,
			    Tcl_Interp *interp, int objc,
			    Tcl_Obj *const objv[]);
MODULE_SCOPE int	Tk_BindtagsObjCmd(ClientData clientData,
			    Tcl_Interp *interp, int objc,
			    Tcl_Obj *const objv[]);
MODULE_SCOPE int	Tk_BusyObjCmd(ClientData clientData,
			    Tcl_Interp *interp, int objc,
			    Tcl_Obj *const objv[]);
MODULE_SCOPE int	Tk_ButtonObjCmd(ClientData clientData,
			    Tcl_Interp *interp, int objc,
			    Tcl_Obj *const objv[]);
MODULE_SCOPE int	Tk_CanvasObjCmd(ClientData clientData,
			    Tcl_Interp *interp, int argc,
			    Tcl_Obj *const objv[]);
MODULE_SCOPE int	Tk_CheckbuttonObjCmd(ClientData clientData,
			    Tcl_Interp *interp, int objc,
			    Tcl_Obj *const objv[]);
MODULE_SCOPE int	Tk_ClipboardObjCmd(ClientData clientData,
			    Tcl_Interp *interp, int objc,
			    Tcl_Obj *const objv[]);
MODULE_SCOPE int	Tk_ChooseColorObjCmd(ClientData clientData,
			    Tcl_Interp *interp, int objc,
			    Tcl_Obj *const objv[]);
MODULE_SCOPE int	Tk_ChooseDirectoryObjCmd(ClientData clientData,
			    Tcl_Interp *interp, int objc,
			    Tcl_Obj *const objv[]);
MODULE_SCOPE int	Tk_DestroyObjCmd(ClientData clientData,
			    Tcl_Interp *interp, int objc,
			    Tcl_Obj *const objv[]);
MODULE_SCOPE int	Tk_EntryObjCmd(ClientData clientData,
			    Tcl_Interp *interp, int objc,
			    Tcl_Obj *const objv[]);
MODULE_SCOPE int	Tk_EventObjCmd(ClientData clientData,
			    Tcl_Interp *interp, int objc,
			    Tcl_Obj *const objv[]);
MODULE_SCOPE int	Tk_FrameObjCmd(ClientData clientData,
			    Tcl_Interp *interp, int objc,
			    Tcl_Obj *const objv[]);
MODULE_SCOPE int	Tk_FocusObjCmd(ClientData clientData,
			    Tcl_Interp *interp, int objc,
			    Tcl_Obj *const objv[]);
MODULE_SCOPE int	Tk_FontObjCmd(ClientData clientData,
			    Tcl_Interp *interp, int objc,
			    Tcl_Obj *const objv[]);
MODULE_SCOPE int	Tk_GetOpenFileObjCmd(ClientData clientData,
			    Tcl_Interp *interp, int objc,
			    Tcl_Obj *const objv[]);
MODULE_SCOPE int	Tk_GetSaveFileObjCmd(ClientData clientData,
			    Tcl_Interp *interp, int objc,
			    Tcl_Obj *const objv[]);
MODULE_SCOPE int	Tk_GrabObjCmd(ClientData clientData,
			    Tcl_Interp *interp, int objc,
			    Tcl_Obj *const objv[]);
MODULE_SCOPE int	Tk_GridObjCmd(ClientData clientData,
			    Tcl_Interp *interp, int objc,
			    Tcl_Obj *const objv[]);
MODULE_SCOPE int	Tk_ImageObjCmd(ClientData clientData,
			    Tcl_Interp *interp, int objc,
			    Tcl_Obj *const objv[]);
MODULE_SCOPE int	Tk_LabelObjCmd(ClientData clientData,
			    Tcl_Interp *interp, int objc,
			    Tcl_Obj *const objv[]);
MODULE_SCOPE int	Tk_LabelframeObjCmd(ClientData clientData,
			    Tcl_Interp *interp, int objc,
			    Tcl_Obj *const objv[]);
MODULE_SCOPE int	Tk_ListboxObjCmd(ClientData clientData,
			    Tcl_Interp *interp, int objc,
			    Tcl_Obj *const objv[]);
MODULE_SCOPE int	Tk_LowerObjCmd(ClientData clientData,
			    Tcl_Interp *interp, int objc,
			    Tcl_Obj *const objv[]);
MODULE_SCOPE int	Tk_MenuObjCmd(ClientData clientData,
			    Tcl_Interp *interp, int objc,
			    Tcl_Obj *const objv[]);
MODULE_SCOPE int	Tk_MenubuttonObjCmd(ClientData clientData,
			    Tcl_Interp *interp, int objc,
			    Tcl_Obj *const objv[]);
MODULE_SCOPE int	Tk_MessageBoxObjCmd(ClientData clientData,
			    Tcl_Interp *interp, int objc,
			    Tcl_Obj *const objv[]);
MODULE_SCOPE int	Tk_MessageObjCmd(ClientData clientData,
			    Tcl_Interp *interp, int objc,
			    Tcl_Obj *const objv[]);
MODULE_SCOPE int	Tk_PanedWindowObjCmd(ClientData clientData,
			    Tcl_Interp *interp, int objc,
			    Tcl_Obj *const objv[]);
MODULE_SCOPE int	Tk_OptionObjCmd(ClientData clientData,
			    Tcl_Interp *interp, int objc,
			    Tcl_Obj *const objv[]);
MODULE_SCOPE int	Tk_PackObjCmd(ClientData clientData,
			    Tcl_Interp *interp, int objc,
			    Tcl_Obj *const objv[]);
MODULE_SCOPE int	Tk_PlaceObjCmd(ClientData clientData,
			    Tcl_Interp *interp, int objc,
			    Tcl_Obj *const objv[]);
MODULE_SCOPE int	Tk_RadiobuttonObjCmd(ClientData clientData,
			    Tcl_Interp *interp, int objc,
			    Tcl_Obj *const objv[]);
MODULE_SCOPE int	Tk_RaiseObjCmd(ClientData clientData,
			    Tcl_Interp *interp, int objc,
			    Tcl_Obj *const objv[]);
MODULE_SCOPE int	Tk_ScaleObjCmd(ClientData clientData,
			    Tcl_Interp *interp, int objc,
			    Tcl_Obj *const objv[]);
MODULE_SCOPE int	Tk_ScrollbarObjCmd(ClientData clientData,
			    Tcl_Interp *interp, int objc,
			    Tcl_Obj *const objv[]);
#ifdef PLATFORM_SDL
MODULE_SCOPE int	Tk_SdlTkObjCmd(ClientData clientData,
			    Tcl_Interp *interp, int objc,
			    Tcl_Obj *const objv[]);
#endif
MODULE_SCOPE int	Tk_SelectionObjCmd(ClientData clientData,
			    Tcl_Interp *interp, int objc,
			    Tcl_Obj *const objv[]);
MODULE_SCOPE int	Tk_SendObjCmd(ClientData clientData,
			    Tcl_Interp *interp,int objc,
			    Tcl_Obj *const objv[]);
MODULE_SCOPE int	Tk_SendObjCmd(ClientData clientData,
			    Tcl_Interp *interp, int objc,
			    Tcl_Obj *const objv[]);
MODULE_SCOPE int	Tk_SpinboxObjCmd(ClientData clientData,
			    Tcl_Interp *interp, int objc,
			    Tcl_Obj *const objv[]);
MODULE_SCOPE int	Tk_TextObjCmd(ClientData clientData,
			    Tcl_Interp *interp, int objc,
			    Tcl_Obj *const objv[]);
MODULE_SCOPE int	Tk_TkwaitObjCmd(ClientData clientData,
			    Tcl_Interp *interp, int objc,
			    Tcl_Obj *const objv[]);
MODULE_SCOPE int	Tk_ToplevelObjCmd(ClientData clientData,
			    Tcl_Interp *interp, int objc,
			    Tcl_Obj *const objv[]);
MODULE_SCOPE int	Tk_UpdateObjCmd(ClientData clientData,
			    Tcl_Interp *interp, int objc,
			    Tcl_Obj *const objv[]);
MODULE_SCOPE int	Tk_WinfoObjCmd(ClientData clientData,
			    Tcl_Interp *interp, int objc,
			    Tcl_Obj *const objv[]);
MODULE_SCOPE int	Tk_WmObjCmd(ClientData clientData, Tcl_Interp *interp,
			    int objc, Tcl_Obj *const objv[]);

MODULE_SCOPE int	Tk_GetDoublePixelsFromObj(Tcl_Interp *interp,
			    Tk_Window tkwin, Tcl_Obj *objPtr,
			    double *doublePtr);
MODULE_SCOPE int	TkSetGeometryMaster(Tcl_Interp *interp,
			    Tk_Window tkwin, const char *master);
MODULE_SCOPE void	TkFreeGeometryMaster(Tk_Window tkwin,
			    const char *master);

MODULE_SCOPE void	TkEventInit(void);
MODULE_SCOPE void	TkRegisterObjTypes(void);
MODULE_SCOPE int	TkDeadAppObjCmd(ClientData clientData,
			    Tcl_Interp *interp, int objc, Tcl_Obj *const argv[]);
MODULE_SCOPE int	TkCanvasGetCoordObj(Tcl_Interp *interp,
			    Tk_Canvas canvas, Tcl_Obj *obj,
			    double *doublePtr);
MODULE_SCOPE int	TkGetDoublePixels(Tcl_Interp *interp, Tk_Window tkwin,
			    const char *string, double *doublePtr);
MODULE_SCOPE int	TkPostscriptImage(Tcl_Interp *interp, Tk_Window tkwin,
			    Tk_PostscriptInfo psInfo, XImage *ximage,
			    int x, int y, int width, int height);
MODULE_SCOPE void       TkMapTopFrame(Tk_Window tkwin);
MODULE_SCOPE XEvent *	TkpGetBindingXEvent(Tcl_Interp *interp);
MODULE_SCOPE void	TkCreateExitHandler(Tcl_ExitProc *proc,
			    ClientData clientData);
MODULE_SCOPE void	TkDeleteExitHandler(Tcl_ExitProc *proc,
			    ClientData clientData);
MODULE_SCOPE Tcl_ExitProc	TkFinalize;
MODULE_SCOPE Tcl_ExitProc	TkFinalizeThread;
MODULE_SCOPE void	TkpBuildRegionFromAlphaData(TkRegion region,
			    unsigned x, unsigned y, unsigned width,
			    unsigned height, unsigned char *dataPtr,
			    unsigned pixelStride, unsigned lineStride);
MODULE_SCOPE void	TkAppendPadAmount(Tcl_Obj *bufferObj,
			    const char *buffer, int pad1, int pad2);
MODULE_SCOPE int	TkParsePadAmount(Tcl_Interp *interp,
			    Tk_Window tkwin, Tcl_Obj *objPtr,
			    int *pad1Ptr, int *pad2Ptr);
MODULE_SCOPE void       TkFocusSplit(TkWindow *winPtr);
MODULE_SCOPE void       TkFocusJoin(TkWindow *winPtr);
MODULE_SCOPE int	TkpAlwaysShowSelection(Tk_Window tkwin);
MODULE_SCOPE void	TkpDrawCharsInContext(Display * display,
			    Drawable drawable, GC gc, Tk_Font tkfont,
			    const char *source, int numBytes, int rangeStart,
			    int rangeLength, int x, int y);
MODULE_SCOPE int	TkpMeasureCharsInContext(Tk_Font tkfont,
			    const char *source, int numBytes, int rangeStart,
			    int rangeLength, int maxLength, int flags,
			    int *lengthPtr);
MODULE_SCOPE void	TkUnderlineCharsInContext(Display *display,
			    Drawable drawable, GC gc, Tk_Font tkfont,
			    const char *string, int numBytes, int x, int y,
			    int firstByte, int lastByte);
MODULE_SCOPE void	TkpGetFontAttrsForChar(Tk_Window tkwin, Tk_Font tkfont,
			    int c, struct TkFontAttributes *faPtr);
MODULE_SCOPE Tcl_Obj *	TkNewWindowObj(Tk_Window tkwin);
MODULE_SCOPE void	TkpShowBusyWindow(TkBusy busy);
MODULE_SCOPE void	TkpHideBusyWindow(TkBusy busy);
MODULE_SCOPE void	TkpMakeTransparentWindowExist(Tk_Window tkwin,
			    Window parent);
MODULE_SCOPE void	TkpCreateBusy(Tk_FakeWin *winPtr, Tk_Window tkRef,
			    Window *parentPtr, Tk_Window tkParent,
			    TkBusy busy);
MODULE_SCOPE int	TkBackgroundEvalObjv(Tcl_Interp *interp,
			    int objc, Tcl_Obj *const *objv, int flags);
MODULE_SCOPE void	TkSendVirtualEvent(Tk_Window tgtWin,
			    const char *eventName, Tcl_Obj *detail);
MODULE_SCOPE Tcl_Command TkMakeEnsemble(Tcl_Interp *interp,
			    const char *nsname, const char *name,
			    ClientData clientData, const TkEnsemble *map);
MODULE_SCOPE int	TkInitTkCmd(Tcl_Interp *interp,
			    ClientData clientData);
MODULE_SCOPE int	TkInitFontchooser(Tcl_Interp *interp,
			    ClientData clientData);
MODULE_SCOPE void	TkpWarpPointer(TkDisplay *dispPtr);
<<<<<<< HEAD
#ifdef PLATFORM_SDL
MODULE_SCOPE int	TkInitSdltkCmd(Tcl_Interp *interp,
			    ClientData clientData);
#endif
=======
MODULE_SCOPE int	TkListCreateFrame(ClientData clientData,
			    Tcl_Interp *interp, Tcl_Obj *listObj,
			    int toplevel, Tcl_Obj *nameObj);
>>>>>>> d0bafbe7

#if defined(_WIN32) && !defined(PLATFORM_SDL)
#define TkParseColor XParseColor
#else
MODULE_SCOPE Status TkParseColor (Display * display,
				Colormap map, const char* spec,
				XColor * colorPtr);
#endif
#ifdef HAVE_XFT
MODULE_SCOPE void	TkUnixSetXftClipRegion(TkRegion clipRegion);
#endif

/*
 * Unsupported commands.
 */

MODULE_SCOPE int	TkUnsupported1ObjCmd(ClientData clientData,
			    Tcl_Interp *interp, int objc,
			    Tcl_Obj *const objv[]);

/*
 * For Tktest.
 */
MODULE_SCOPE int SquareObjCmd(ClientData clientData,
			    Tcl_Interp *interp, int objc,
			    Tcl_Obj * const objv[]);
MODULE_SCOPE int	TkOldTestInit(Tcl_Interp *interp);
#if !(defined(_WIN32) || defined(MAC_OSX_TK))
#define TkplatformtestInit(x) TCL_OK
#else
MODULE_SCOPE int	TkplatformtestInit(Tcl_Interp *interp);
#endif

#endif /* _TKINT */

/*
 * Local Variables:
 * mode: c
 * c-basic-offset: 4
 * fill-column: 78
 * End:
 */<|MERGE_RESOLUTION|>--- conflicted
+++ resolved
@@ -1226,16 +1226,13 @@
 MODULE_SCOPE int	TkInitFontchooser(Tcl_Interp *interp,
 			    ClientData clientData);
 MODULE_SCOPE void	TkpWarpPointer(TkDisplay *dispPtr);
-<<<<<<< HEAD
+MODULE_SCOPE int	TkListCreateFrame(ClientData clientData,
+			    Tcl_Interp *interp, Tcl_Obj *listObj,
+			    int toplevel, Tcl_Obj *nameObj);
 #ifdef PLATFORM_SDL
 MODULE_SCOPE int	TkInitSdltkCmd(Tcl_Interp *interp,
 			    ClientData clientData);
 #endif
-=======
-MODULE_SCOPE int	TkListCreateFrame(ClientData clientData,
-			    Tcl_Interp *interp, Tcl_Obj *listObj,
-			    int toplevel, Tcl_Obj *nameObj);
->>>>>>> d0bafbe7
 
 #if defined(_WIN32) && !defined(PLATFORM_SDL)
 #define TkParseColor XParseColor
