--- conflicted
+++ resolved
@@ -8,15 +8,8 @@
  * Copyright (c) 1994-1997 Sun Microsystems, Inc.
  * Copyright (c) 1998 by Scriptics Corporation.
  *
-<<<<<<< HEAD
  * See the file "license.terms" for information on usage and redistribution of
  * this file, and for a DISCLAIMER OF ALL WARRANTIES.
- *
- * RCS: $Id: tkInt.h,v 1.82.2.6 2010/01/02 10:43:26 dkf Exp $
-=======
- * See the file "license.terms" for information on usage and redistribution
- * of this file, and for a DISCLAIMER OF ALL WARRANTIES.
->>>>>>> 53febd68
  */
 
 #ifndef _TKINT
