/*
 * tkInt.h --
 *
 *	Declarations for things used internally by the Tk functions but not
 *	exported outside the module.
 *
 * Copyright (c) 1990-1994 The Regents of the University of California.
 * Copyright (c) 1994-1997 Sun Microsystems, Inc.
 * Copyright (c) 1998 by Scriptics Corporation.
 *
 * See the file "license.terms" for information on usage and redistribution of
 * this file, and for a DISCLAIMER OF ALL WARRANTIES.
 */

#ifndef _TKINT
#define _TKINT

#ifndef _TKPORT
#include "tkPort.h"
#endif

/*
 * Ensure WORDS_BIGENDIAN is defined correctly:
 * Needs to happen here in addition to configure to work with fat compiles on
 * Darwin (where configure runs only once for multiple architectures).
 */

#ifdef HAVE_SYS_TYPES_H
#    include <sys/types.h>
#endif
#ifdef HAVE_SYS_PARAM_H
#    include <sys/param.h>
#endif
#ifdef BYTE_ORDER
#    ifdef BIG_ENDIAN
#	 if BYTE_ORDER == BIG_ENDIAN
#	     undef WORDS_BIGENDIAN
#	     define WORDS_BIGENDIAN 1
#	 endif
#    endif
#    ifdef LITTLE_ENDIAN
#	 if BYTE_ORDER == LITTLE_ENDIAN
#	     undef WORDS_BIGENDIAN
#	 endif
#    endif
#endif

/*
 * Used to tag functions that are only to be visible within the module being
 * built and not outside it (where this is supported by the linker).
 */

#ifndef MODULE_SCOPE
#   ifdef __cplusplus
#	define MODULE_SCOPE extern "C"
#   else
#	define MODULE_SCOPE extern
#   endif
#endif

#ifndef JOIN
#  define JOIN(a,b) JOIN1(a,b)
#  define JOIN1(a,b) a##b
#endif

#ifndef TCL_UNUSED
#   if defined(__cplusplus)
#	define TCL_UNUSED(T) T
#   elif defined(__GNUC__) && (__GNUC__ > 2)
#	define TCL_UNUSED(T) T JOIN(dummy, __LINE__) __attribute__((unused))
#   else
#	define TCL_UNUSED(T) T JOIN(dummy, __LINE__)
#   endif
#endif

#ifndef TkSizeT
#   if TCL_MAJOR_VERSION > 8
#	define TkSizeT size_t
#   else
#	define TkSizeT int
#   endif
#endif

#if (TCL_MAJOR_VERSION == 8) && (TCL_MINOR_VERSION < 7)
# define Tcl_WCharToUtfDString ((char * (*)(const WCHAR *, int len, Tcl_DString *))Tcl_UniCharToUtfDString)
# define Tcl_UtfToWCharDString ((WCHAR * (*)(const char *, int len, Tcl_DString *))Tcl_UtfToUniCharDString)
# define Tcl_Char16ToUtfDString Tcl_UniCharToUtfDString
# define Tcl_UtfToChar16DString Tcl_UtfToUniCharDString
#endif

/*
 * Macros used to cast between pointers and integers (e.g. when storing an int
 * in ClientData), on 64-bit architectures they avoid gcc warning about "cast
 * to/from pointer from/to integer of different size".
 */

#if !defined(INT2PTR) && !defined(PTR2INT)
#   if defined(HAVE_INTPTR_T) || defined(intptr_t)
#	define INT2PTR(p) ((void*)(intptr_t)(p))
#	define PTR2INT(p) ((intptr_t)(p))
#   else
#	define INT2PTR(p) ((void*)(p))
#	define PTR2INT(p) ((long)(p))
#   endif
#endif
#if !defined(UINT2PTR) && !defined(PTR2UINT)
#   if defined(HAVE_UINTPTR_T) || defined(uintptr_t)
#	define UINT2PTR(p) ((void*)(uintptr_t)(p))
#	define PTR2UINT(p) ((uintptr_t)(p))
#   else
#	define UINT2PTR(p) ((void*)(p))
#	define PTR2UINT(p) ((unsigned long)(p))
#   endif
#endif

<<<<<<< HEAD
#ifndef TCL_AUTO_LENGTH
#   define TCL_AUTO_LENGTH (-1)
#endif

/*
 * Standard integer/boolean support (C99).
 */

#ifdef HAVE_STDINT_H
#   include <stdint.h>
#else
/* work around for the support of ancient compilers */
#   include "../compat/stdint.h"
#endif
#ifdef HAVE_STDBOOL_H
#   include <stdbool.h>
#else /* support of ancient compilers */
#   include "../compat/stdbool.h"
#endif /* HAVE_STDBOOL_H */


/*
 * Detection of >=64 bit architectures, which supports the use of
 * the appropriate integer types. It's possible that we are detecting
 * a 32 bit architecture although it's a 64 bit architecture, in this
 * case a 32 bit system is installed on a 64 bit architecture.
 */

#ifdef HAVE_STDINT_H
#   if (UINTPTR_MAX == 0xffffffffu)
    /* This is quite likely a 32 bit architecture. */
#	define TK_IS_32_BIT_ARCH
#   elif (UINTPTR_MAX >= 0xffffffffffffffffu)
    /* This is a real 64 bit architecture. */
#	define TK_IS_64_BIT_ARCH
#   else
#	error "unsupported architecture" /* should never happen */
#   endif
#elif defined(_WIN64) /* ancient compiler support */
    /* This is a real 64 bit architecture. */
#   define TK_IS_64_BIT_ARCH
#elif defined(_WIN32) /* ancient compiler support */
    /* This is quite likely a 32 bit architecture. */
#   define TK_IS_32_BIT_ARCH
#else
#   error "cannot detect architecture"
#endif /* HAVE_STDINT_H */

/*
 * C99 inline support macros for the text widget.
 */

#ifdef _MSC_VER
#   if defined(inline)
#	define TK_C99_INLINE_SUPPORT
#   elif _MSC_VER >= 1200
#	define inline __inline
#	define TK_C99_INLINE_SUPPORT
#	define TK_C99_INLINE_DEFINED
#   else
#	define inline
#	define TK_C99_INLINE_DEFINED
#   endif
#elif __STDC_VERSION__ >= 199901L
#	define TK_C99_INLINE_SUPPORT
#else
#	define inline
#	define TK_C99_INLINE_DEFINED
#endif

=======
>>>>>>> dfb0c81c
#ifndef TCL_Z_MODIFIER
#   if defined(_WIN64)
#	define TCL_Z_MODIFIER	"I"
#   elif defined(__GNUC__) && !defined(_WIN32)
#	define TCL_Z_MODIFIER	"z"
#   else
#	define TCL_Z_MODIFIER	""
#   endif
#endif /* !TCL_Z_MODIFIER */

/*
 * Opaque type declarations:
 */

typedef struct TkColormap TkColormap;
typedef struct TkFontAttributes TkFontAttributes;
typedef struct TkGrabEvent TkGrabEvent;
typedef struct TkpCursor_ *TkpCursor;
#define TkRegion Region
typedef struct TkStressedCmap TkStressedCmap;
typedef struct TkBindInfo_ *TkBindInfo;
typedef struct Busy *TkBusy;

/*
 * One of the following structures is maintained for each cursor in use in the
 * system. This structure is used by tkCursor.c and the various system-
 * specific cursor files.
 */

typedef struct TkCursor {
    Tk_Cursor cursor;		/* System specific identifier for cursor. */
    Display *display;		/* Display containing cursor. Needed for
				 * disposal and retrieval of cursors. */
    TkSizeT resourceRefCount;	/* Number of active uses of this cursor (each
				 * active use corresponds to a call to
				 * Tk_AllocPreserveFromObj or Tk_Preserve). If
				 * this count is 0, then this structure is no
				 * longer valid and it isn't present in a hash
				 * table: it is being kept around only because
				 * there are objects referring to it. The
				 * structure is freed when resourceRefCount
				 * and objRefCount are both 0. */
    TkSizeT objRefCount;		/* Number of Tcl objects that reference this
				 * structure.. */
    Tcl_HashTable *otherTable;	/* Second table (other than idTable) used to
				 * index this entry. */
    Tcl_HashEntry *hashPtr;	/* Entry in otherTable for this structure
				 * (needed when deleting). */
    Tcl_HashEntry *idHashPtr;	/* Entry in idTable for this structure (needed
				 * when deleting). */
    struct TkCursor *nextPtr;	/* Points to the next TkCursor structure with
				 * the same name. Cursors with the same name
				 * but different displays are chained together
				 * off a single hash table entry. */
} TkCursor;

/*
 * The following structure is kept one-per-TkDisplay to maintain information
 * about the caret (cursor location) on this display. This is used to dictate
 * global focus location (Windows Accessibility guidelines) and to position
 * the IME or XIM over-the-spot window.
 */

typedef struct TkCaret {
    struct TkWindow *winPtr;	/* The window on which we requested caret
				 * placement. */
    int x;			/* Relative x coord of the caret. */
    int y;			/* Relative y coord of the caret. */
    int height;			/* Specified height of the window. */
} TkCaret;

/*
 * One of the following structures is maintained for each display containing a
 * window managed by Tk. In part, the structure is used to store thread-
 * specific data, since each thread will have its own TkDisplay structure.
 */

typedef enum TkLockUsage {LU_IGNORE, LU_CAPS, LU_SHIFT} TkLockUsage;

typedef struct TkDisplay {
    Display *display;		/* Xlib's info about display. */
    struct TkDisplay *nextPtr;	/* Next in list of all displays. */
    char *name;			/* Name of display (with any screen identifier
				 * removed). Malloc-ed. */
    Time lastEventTime;		/* Time of last event received for this
				 * display. */

    /*
     * Information used primarily by tk3d.c:
     */

    int borderInit;		/* 0 means borderTable needs initializing. */
    Tcl_HashTable borderTable;	/* Maps from color name to TkBorder
				 * structure. */

    /*
     * Information used by tkAtom.c only:
     */

    int atomInit;		/* 0 means stuff below hasn't been initialized
				 * yet. */
    Tcl_HashTable nameTable;	/* Maps from names to Atom's. */
    Tcl_HashTable atomTable;	/* Maps from Atom's back to names. */

    /*
     * Information used primarily by tkBind.c:
     */

    int bindInfoStale;		/* Non-zero means the variables in this part
				 * of the structure are potentially incorrect
				 * and should be recomputed. */
    unsigned int modeModMask;	/* Has one bit set to indicate the modifier
				 * corresponding to "mode shift". If no such
				 * modifier, than this is zero. */
    unsigned int metaModMask;	/* Has one bit set to indicate the modifier
				 * corresponding to the "Meta" key. If no such
				 * modifier, then this is zero. */
    unsigned int altModMask;	/* Has one bit set to indicate the modifier
				 * corresponding to the "Meta" key. If no such
				 * modifier, then this is zero. */
    TkLockUsage lockUsage;
				/* Indicates how to interpret lock
				 * modifier. */
    int numModKeyCodes;		/* Number of entries in modKeyCodes array
				 * below. */
    KeyCode *modKeyCodes;	/* Pointer to an array giving keycodes for all
				 * of the keys that have modifiers associated
				 * with them. Malloc'ed, but may be NULL. */

    /*
     * Information used by tkBitmap.c only:
     */

    int bitmapInit;		/* 0 means tables above need initializing. */
    int bitmapAutoNumber;	/* Used to number bitmaps. */
    Tcl_HashTable bitmapNameTable;
				/* Maps from name of bitmap to the first
				 * TkBitmap record for that name. */
    Tcl_HashTable bitmapIdTable;/* Maps from bitmap id to the TkBitmap
				 * structure for the bitmap. */
    Tcl_HashTable bitmapDataTable;
				/* Used by Tk_GetBitmapFromData to map from a
				 * collection of in-core data about a bitmap
				 * to a reference giving an automatically-
				 * generated name for the bitmap. */

    /*
     * Information used by tkCanvas.c only:
     */

    int numIdSearches;
    int numSlowSearches;

    /*
     * Used by tkColor.c only:
     */

    int colorInit;		/* 0 means color module needs initializing. */
    TkStressedCmap *stressPtr;	/* First in list of colormaps that have filled
				 * up, so we have to pick an approximate
				 * color. */
    Tcl_HashTable colorNameTable;
				/* Maps from color name to TkColor structure
				 * for that color. */
    Tcl_HashTable colorValueTable;
				/* Maps from integer RGB values to TkColor
				 * structures. */

    /*
     * Used by tkCursor.c only:
     */

    int cursorInit;		/* 0 means cursor module need initializing. */
    Tcl_HashTable cursorNameTable;
				/* Maps from a string name to a cursor to the
				 * TkCursor record for the cursor. */
    Tcl_HashTable cursorDataTable;
				/* Maps from a collection of in-core data
				 * about a cursor to a TkCursor structure. */
    Tcl_HashTable cursorIdTable;
				/* Maps from a cursor id to the TkCursor
				 * structure for the cursor. */
    char cursorString[20];	/* Used to store a cursor id string. */
    Font cursorFont;		/* Font to use for standard cursors. None
				 * means font not loaded yet. */

    /*
     * Information used by tkError.c only:
     */

    struct TkErrorHandler *errorPtr;
				/* First in list of error handlers for this
				 * display. NULL means no handlers exist at
				 * present. */
    TkSizeT deleteCount;		/* Counts # of handlers deleted since last
				 * time inactive handlers were garbage-
				 * collected. When this number gets big,
				 * handlers get cleaned up. */

    /*
     * Used by tkEvent.c only:
     */

    struct TkWindowEvent *delayedMotionPtr;
				/* Points to a malloc-ed motion event whose
				 * processing has been delayed in the hopes
				 * that another motion event will come along
				 * right away and we can merge the two of them
				 * together. NULL means that there is no
				 * delayed motion event. */

    /*
     * Information used by tkFocus.c only:
     */

    int focusDebug;		/* 1 means collect focus debugging
				 * statistics. */
    struct TkWindow *implicitWinPtr;
				/* If the focus arrived at a toplevel window
				 * implicitly via an Enter event (rather than
				 * via a FocusIn event), this points to the
				 * toplevel window. Otherwise it is NULL. */
    struct TkWindow *focusPtr;	/* Points to the window on this display that
				 * should be receiving keyboard events. When
				 * multiple applications on the display have
				 * the focus, this will refer to the innermost
				 * window in the innermost application. This
				 * information isn't used on Windows, but it's
				 * needed on the Mac, and also on X11 when XIM
				 * processing is being done. */

    /*
     * Information used by tkGC.c only:
     */

    Tcl_HashTable gcValueTable; /* Maps from a GC's values to a TkGC structure
				 * describing a GC with those values. */
    Tcl_HashTable gcIdTable;    /* Maps from a GC to a TkGC. */
    int gcInit;			/* 0 means the tables below need
				 * initializing. */

    /*
     * Information used by tkGeometry.c only:
     */

    Tcl_HashTable maintainHashTable;
				/* Hash table that maps from a master's
				 * Tk_Window token to a list of slaves managed
				 * by that master. */
    int geomInit;

#define TkGetGeomMaster(tkwin) (((TkWindow *)tkwin)->maintainerPtr != NULL ? \
    ((TkWindow *)tkwin)->maintainerPtr : ((TkWindow *)tkwin)->parentPtr)

    /*
     * Information used by tkGet.c only:
     */

    Tcl_HashTable uidTable;	/* Stores all Tk_Uid used in a thread. */
    int uidInit;		/* 0 means uidTable needs initializing. */

    /*
     * Information used by tkGrab.c only:
     */

    struct TkWindow *grabWinPtr;/* Window in which the pointer is currently
				 * grabbed, or NULL if none. */
    struct TkWindow *eventualGrabWinPtr;
				/* Value that grabWinPtr will have once the
				 * grab event queue (below) has been
				 * completely emptied. */
    struct TkWindow *buttonWinPtr;
				/* Window in which first mouse button was
				 * pressed while grab was in effect, or NULL
				 * if no such press in effect. */
    struct TkWindow *serverWinPtr;
				/* If no application contains the pointer then
				 * this is NULL. Otherwise it contains the
				 * last window for which we've gotten an Enter
				 * or Leave event from the server (i.e. the
				 * last window known to have contained the
				 * pointer). Doesn't reflect events that were
				 * synthesized in tkGrab.c. */
    TkGrabEvent *firstGrabEventPtr;
				/* First in list of enter/leave events
				 * synthesized by grab code. These events must
				 * be processed in order before any other
				 * events are processed. NULL means no such
				 * events. */
    TkGrabEvent *lastGrabEventPtr;
				/* Last in list of synthesized events, or NULL
				 * if list is empty. */
    int grabFlags;		/* Miscellaneous flag values. See definitions
				 * in tkGrab.c. */

    /*
     * Information used by tkGrid.c only:
     */

    int gridInit;		/* 0 means table below needs initializing. */
    Tcl_HashTable gridHashTable;/* Maps from Tk_Window tokens to corresponding
				 * Grid structures. */

    /*
     * Information used by tkImage.c only:
     */

    int imageId;		/* Value used to number image ids. */

    /*
     * Information used by tkMacWinMenu.c only:
     */

    int postCommandGeneration;

    /*
     * Information used by tkPack.c only.
     */

    int packInit;		/* 0 means table below needs initializing. */
    Tcl_HashTable packerHashTable;
				/* Maps from Tk_Window tokens to corresponding
				 * Packer structures. */

    /*
     * Information used by tkPlace.c only.
     */

    int placeInit;		/* 0 means tables below need initializing. */
    Tcl_HashTable masterTable;	/* Maps from Tk_Window toke to the Master
				 * structure for the window, if it exists. */
    Tcl_HashTable slaveTable;	/* Maps from Tk_Window toke to the Slave
				 * structure for the window, if it exists. */

    /*
     * Information used by tkSelect.c and tkClipboard.c only:
     */

    struct TkSelectionInfo *selectionInfoPtr;
				/* First in list of selection information
				 * records. Each entry contains information
				 * about the current owner of a particular
				 * selection on this display. */
    Atom multipleAtom;		/* Atom for MULTIPLE. None means selection
				 * stuff isn't initialized. */
    Atom incrAtom;		/* Atom for INCR. */
    Atom targetsAtom;		/* Atom for TARGETS. */
    Atom timestampAtom;		/* Atom for TIMESTAMP. */
    Atom textAtom;		/* Atom for TEXT. */
    Atom compoundTextAtom;	/* Atom for COMPOUND_TEXT. */
    Atom applicationAtom;	/* Atom for TK_APPLICATION. */
    Atom windowAtom;		/* Atom for TK_WINDOW. */
    Atom clipboardAtom;		/* Atom for CLIPBOARD. */
    Atom utf8Atom;		/* Atom for UTF8_STRING. */
    Atom atomPairAtom;          /* Atom for ATOM_PAIR. */

    Tk_Window clipWindow;	/* Window used for clipboard ownership and to
				 * retrieve selections between processes. NULL
				 * means clipboard info hasn't been
				 * initialized. */
    int clipboardActive;	/* 1 means we currently own the clipboard
				 * selection, 0 means we don't. */
    struct TkMainInfo *clipboardAppPtr;
				/* Last application that owned clipboard. */
    struct TkClipboardTarget *clipTargetPtr;
				/* First in list of clipboard type information
				 * records. Each entry contains information
				 * about the buffers for a given selection
				 * target. */

    /*
     * Information used by tkSend.c only:
     */

    Tk_Window commTkwin;	/* Window used for communication between
				 * interpreters during "send" commands. NULL
				 * means send info hasn't been initialized
				 * yet. */
    Atom commProperty;		/* X's name for comm property. */
    Atom registryProperty;	/* X's name for property containing registry
				 * of interpreter names. */
    Atom appNameProperty;	/* X's name for property used to hold the
				 * application name on each comm window. */

    /*
     * Information used by tkUnixWm.c and tkWinWm.c only:
     */

    struct TkWmInfo *firstWmPtr;/* Points to first top-level window. */
    struct TkWmInfo *foregroundWmPtr;
				/* Points to the foreground window. */

    /*
     * Information used by tkVisual.c only:
     */

    TkColormap *cmapPtr;	/* First in list of all non-default colormaps
				 * allocated for this display. */

    /*
     * Miscellaneous information:
     */

#if defined(TK_USE_INPUT_METHODS) || (TCL_MAJOR_VERSION > 8)
    XIM inputMethod;		/* Input method for this display. */
    XIMStyle inputStyle;	/* Input style selected for this display. */
    XFontSet inputXfs;		/* XFontSet cached for over-the-spot XIM. */
#endif /* TK_USE_INPUT_METHODS */
    Tcl_HashTable winTable;	/* Maps from X window ids to TkWindow ptrs. */

    TkSizeT refCount;		/* Reference count of how many Tk applications
				 * are using this display. Used to clean up
				 * the display when we no longer have any Tk
				 * applications using it. */

    /*
     * The following field were all added for Tk8.3
     */

#if TCL_MAJOR_VERSION < 9
#if !defined(TK_NO_DEPRECATED)
    int mouseButtonState;	/* Current mouse button state for this
				 * display. NOT USED as of 8.6.10 */
    Window mouseButtonWindow;	/* Window the button state was set in, added
				 * in Tk 8.4. */
#else
    int notused1;
    XID notused2;
#endif /* !TK_NO_DEPRECATED */
#endif
    Tk_Window warpWindow;
    Tk_Window warpMainwin;	/* For finding the root window for warping
				 * purposes. */
    int warpX;
    int warpY;

    /*
     * The following field(s) were all added for Tk8.4
     */

    unsigned int flags;		/* Various flag values: these are all defined
				 * in below. */
    TkCaret caret;		/* Information about the caret for this
				 * display. This is not a pointer. */

    int iconDataSize;		/* Size of default iconphoto image data. */
    unsigned char *iconDataPtr;	/* Default iconphoto image data, if set. */
    int ximGeneration;          /* Used to invalidate XIC */
#if !defined(TK_USE_INPUT_METHODS) && (TCL_MAJOR_VERSION < 9)
    XIM inputMethod;		/* Input method for this display. */
    XIMStyle inputStyle;	/* Input style selected for this display. */
    XFontSet inputXfs;		/* XFontSet cached for over-the-spot XIM. */
#endif /* TK_USE_INPUT_METHODS */
} TkDisplay;

/*
 * Flag values for TkDisplay flags.
 *  TK_DISPLAY_COLLAPSE_MOTION_EVENTS:	(default on)
 *	Indicates that we should collapse motion events on this display
 *  TK_DISPLAY_USE_IM:			(default on, set via tk.tcl)
 *	Whether to use input methods for this display
 *  TK_DISPLAY_WM_TRACING:		(default off)
 *	Whether we should do wm tracing on this display.
 *  TK_DISPLAY_IN_WARP:			(default off)
 *	Indicates that we are in a pointer warp
 */

#define TK_DISPLAY_COLLAPSE_MOTION_EVENTS	(1 << 0)
#define TK_DISPLAY_USE_IM			(1 << 1)
#define TK_DISPLAY_WM_TRACING			(1 << 3)
#define TK_DISPLAY_IN_WARP			(1 << 4)

/*
 * One of the following structures exists for each error handler created by a
 * call to Tk_CreateErrorHandler. The structure is managed by tkError.c.
 */

typedef struct TkErrorHandler {
    TkDisplay *dispPtr;		/* Display to which handler applies. */
    unsigned long firstRequest;	/* Only errors with serial numbers >= to this
				 * are considered. */
    unsigned long lastRequest;	/* Only errors with serial numbers <= to this
				 * are considered. This field is filled in
				 * when XUnhandle is called. -1 means
				 * XUnhandle hasn't been called yet. */
    int error;			/* Consider only errors with this error_code
				 * (-1 means consider all errors). */
    int request;		/* Consider only errors with this major
				 * request code (-1 means consider all major
				 * codes). */
    int minorCode;		/* Consider only errors with this minor
				 * request code (-1 means consider all minor
				 * codes). */
    Tk_ErrorProc *errorProc;	/* Function to invoke when a matching error
				 * occurs. NULL means just ignore errors. */
    ClientData clientData;	/* Arbitrary value to pass to errorProc. */
    struct TkErrorHandler *nextPtr;
				/* Pointer to next older handler for this
				 * display, or NULL for end of list. */
} TkErrorHandler;

/*
 * One of the following structures exists for each event handler created by
 * calling Tk_CreateEventHandler. This information is used by tkEvent.c only.
 */

typedef struct TkEventHandler {
    unsigned long mask;		/* Events for which to invoke proc. */
    Tk_EventProc *proc;		/* Function to invoke when an event in mask
				 * occurs. */
    ClientData clientData;	/* Argument to pass to proc. */
    struct TkEventHandler *nextPtr;
				/* Next in list of handlers associated with
				 * window (NULL means end of list). */
} TkEventHandler;

/*
 * Tk keeps one of the following data structures for each main window (created
 * by a call to TkCreateMainWindow). It stores information that is shared by
 * all of the windows associated with a particular main window.
 */

typedef struct TkMainInfo {
    TkSizeT refCount;		/* Number of windows whose "mainPtr" fields
				 * point here. When this becomes zero, can
				 * free up the structure (the reference count
				 * is zero because windows can get deleted in
				 * almost any order; the main window isn't
				 * necessarily the last one deleted). */
    struct TkWindow *winPtr;	/* Pointer to main window. */
    Tcl_Interp *interp;		/* Interpreter associated with application. */
    Tcl_HashTable nameTable;	/* Hash table mapping path names to TkWindow
				 * structs for all windows related to this
				 * main window. Managed by tkWindow.c. */
#if TCL_MAJOR_VERSION > 8
    size_t deletionEpoch;		/* Incremented by window deletions. */
#else
    long deletionEpoch;
#endif
    Tk_BindingTable bindingTable;
				/* Used in conjunction with "bind" command to
				 * bind events to Tcl commands. */
    TkBindInfo bindInfo;	/* Information used by tkBind.c on a per
				 * application basis. */
    struct TkFontInfo *fontInfoPtr;
				/* Information used by tkFont.c on a per
				 * application basis. */

    /*
     * Information used only by tkFocus.c and tk*Embed.c:
     */

    struct TkToplevelFocusInfo *tlFocusPtr;
				/* First in list of records containing focus
				 * information for each top-level in the
				 * application. Used only by tkFocus.c. */
    struct TkDisplayFocusInfo *displayFocusPtr;
				/* First in list of records containing focus
				 * information for each display that this
				 * application has ever used. Used only by
				 * tkFocus.c. */

    struct ElArray *optionRootPtr;
				/* Top level of option hierarchy for this main
				 * window. NULL means uninitialized. Managed
				 * by tkOption.c. */
    Tcl_HashTable imageTable;	/* Maps from image names to Tk_ImageMaster
				 * structures. Managed by tkImage.c. */
    int strictMotif;		/* This is linked to the tk_strictMotif global
				 * variable. */
    int alwaysShowSelection;	/* This is linked to the
				 * ::tk::AlwaysShowSelection variable. */
    struct TkMainInfo *nextPtr;	/* Next in list of all main windows managed by
				 * this process. */
    Tcl_HashTable busyTable;	/* Information used by [tk busy] command. */
} TkMainInfo;

/*
 * Tk keeps the following data structure for each of it's builtin bitmaps.
 * This structure is only used by tkBitmap.c and other platform specific
 * bitmap files.
 */

typedef struct {
    const void *source;		/* Bits for bitmap. */
    int width, height;		/* Dimensions of bitmap. */
    int native;			/* 0 means generic (X style) bitmap, 1 means
    				 * native style bitmap. */
} TkPredefBitmap;

/*
 * Tk keeps one of the following structures for each window. Some of the
 * information (like size and location) is a shadow of information managed by
 * the X server, and some is special information used here, such as event and
 * geometry management information. This information is (mostly) managed by
 * tkWindow.c. WARNING: the declaration below must be kept consistent with the
 * Tk_FakeWin structure in tk.h. If you change one, be sure to change the
 * other!
 */

typedef struct TkWindow {
    /*
     * Structural information:
     */

    Display *display;		/* Display containing window. */
    TkDisplay *dispPtr;		/* Tk's information about display for
				 * window. */
    int screenNum;		/* Index of screen for window, among all those
				 * for dispPtr. */
    Visual *visual;		/* Visual to use for window. If not default,
				 * MUST be set before X window is created. */
    int depth;			/* Number of bits/pixel. */
    Window window;		/* X's id for window. NULL means window hasn't
				 * actually been created yet, or it's been
				 * deleted. */
    struct TkWindow *childList;	/* First in list of child windows, or NULL if
				 * no children. List is in stacking order,
				 * lowest window first.*/
    struct TkWindow *lastChildPtr;
				/* Last in list of child windows (highest in
				 * stacking order), or NULL if no children. */
    struct TkWindow *parentPtr;	/* Pointer to parent window (logical parent,
				 * not necessarily X parent). NULL means
				 * either this is the main window, or the
				 * window's parent has already been deleted. */
    struct TkWindow *nextPtr;	/* Next higher sibling (in stacking order) in
				 * list of children with same parent. NULL
				 * means end of list. */
    TkMainInfo *mainPtr;	/* Information shared by all windows
				 * associated with a particular main window.
				 * NULL means this window is a rogue that is
				 * not associated with any application (at
				 * present, this only happens for the dummy
				 * windows used for "send" communication). */

    /*
     * Name and type information for the window:
     */

    char *pathName;		/* Path name of window (concatenation of all
				 * names between this window and its top-level
				 * ancestor). This is a pointer into an entry
				 * in mainPtr->nameTable. NULL means that the
				 * window hasn't been completely created
				 * yet. */
    Tk_Uid nameUid;		/* Name of the window within its parent
				 * (unique within the parent). */
    Tk_Uid classUid;		/* Class of the window. NULL means window
				 * hasn't been given a class yet. */

    /*
     * Geometry and other attributes of window. This information may not be
     * updated on the server immediately; stuff that hasn't been reflected in
     * the server yet is called "dirty". At present, information can be dirty
     * only if the window hasn't yet been created.
     */

    XWindowChanges changes;	/* Geometry and other info about window. */
    unsigned int dirtyChanges;	/* Bits indicate fields of "changes" that are
				 * dirty. */
    XSetWindowAttributes atts;	/* Current attributes of window. */
    unsigned long dirtyAtts;	/* Bits indicate fields of "atts" that are
				 * dirty. */

    unsigned int flags;		/* Various flag values: these are all defined
				 * in tk.h (confusing, but they're needed
				 * there for some query macros). */

    /*
     * Information kept by the event manager (tkEvent.c):
     */

    TkEventHandler *handlerList;/* First in list of event handlers declared
				 * for this window, or NULL if none. */
#if defined(TK_USE_INPUT_METHODS) || (TCL_MAJOR_VERSION > 8)
    XIC inputContext;		/* XIM input context. */
#endif /* TK_USE_INPUT_METHODS */

    /*
     * Information used for event bindings (see "bind" and "bindtags" commands
     * in tkCmds.c):
     */

    ClientData *tagPtr;		/* Points to array of tags used for bindings
				 * on this window. Each tag is a Tk_Uid.
				 * Malloc'ed. NULL means no tags. */
    int numTags;		/* Number of tags at *tagPtr. */

    /*
     * Information used by tkOption.c to manage options for the window.
     */

    int optionLevel;		/* -1 means no option information is currently
				 * cached for this window. Otherwise this
				 * gives the level in the option stack at
				 * which info is cached. */
    /*
     * Information used by tkSelect.c to manage the selection.
     */

    struct TkSelHandler *selHandlerList;
				/* First in list of handlers for returning the
				 * selection in various forms. */

    /*
     * Information used by tkGeometry.c for geometry management.
     */

    const Tk_GeomMgr *geomMgrPtr;
				/* Information about geometry manager for this
				 * window. */
    ClientData geomData;	/* Argument for geometry manager functions. */
    int reqWidth, reqHeight;	/* Arguments from last call to
				 * Tk_GeometryRequest, or 0's if
				 * Tk_GeometryRequest hasn't been called. */
    int internalBorderLeft;	/* Width of internal border of window (0 means
				 * no internal border). Geometry managers
				 * should not normally place children on top
				 * of the border. Fields for the other three
				 * sides are found below. */

    /*
     * Information maintained by tkWm.c for window manager communication.
     */

    struct TkWmInfo *wmInfoPtr;	/* For top-level windows (and also for special
				 * Unix menubar and wrapper windows), points
				 * to structure with wm-related info (see
				 * tkWm.c). For other windows, this is
				 * NULL. */

    /*
     * Information used by widget classes.
     */

    const Tk_ClassProcs *classProcsPtr;
    ClientData instanceData;

    /*
     * Platform specific information private to each port.
     */

    struct TkWindowPrivate *privatePtr;

    /*
     * More information used by tkGeometry.c for geometry management.
     */

    /* The remaining fields of internal border. */
    int internalBorderRight;
    int internalBorderTop;
    int internalBorderBottom;

    int minReqWidth;		/* Minimum requested width. */
    int minReqHeight;		/* Minimum requested height. */
#if defined(TK_USE_INPUT_METHODS) || (TCL_MAJOR_VERSION > 8)
    int ximGeneration;          /* Used to invalidate XIC */
#endif /* TK_USE_INPUT_METHODS */
    char *geomMgrName;          /* Records the name of the geometry manager. */
    struct TkWindow *maintainerPtr;
				/* The geometry master for this window. The
				 * value is NULL if the window has no master or
				 * if its master is its parent. */
#if !defined(TK_USE_INPUT_METHODS) && (TCL_MAJOR_VERSION < 9)
    XIC inputContext;		/* XIM input context. */
    int ximGeneration;          /* Used to invalidate XIC */
#endif /* TK_USE_INPUT_METHODS */
} TkWindow;

/*
 * Real definition of some events. Note that these events come from outside
 * but have internally generated pieces added to them.
 */

typedef struct {
    XKeyEvent keyEvent;		/* The real event from X11. */
#ifdef _WIN32
    char trans_chars[XMaxTransChars];
                            /* translated characters */
    unsigned char nbytes;
#elif !defined(MAC_OSC_TK)
    char *charValuePtr;		/* A pointer to a string that holds the key's
				 * %A substitution text (before backslash
				 * adding), or NULL if that has not been
				 * computed yet. If non-NULL, this string was
				 * allocated with ckalloc(). */
    TkSizeT charValueLen;	/* Length of string in charValuePtr when that
				 * is non-NULL. */
    KeySym keysym;		/* Key symbol computed after input methods
				 * have been invoked */
#endif
} TkKeyEvent;

/*
 * Flags passed to TkpMakeMenuWindow's 'transient' argument.
 */

#define TK_MAKE_MENU_TEAROFF	0	/* Only non-transient case. */
#define TK_MAKE_MENU_POPUP	1
#define TK_MAKE_MENU_DROPDOWN	2

/* See TIP #494 */
#ifndef TCL_IO_FAILURE
#   define TCL_IO_FAILURE (-1)
#endif
/* See TIP #537 */
#ifndef TCL_INDEX_NONE
#   define TCL_INDEX_NONE (-1)
#endif

/*
 * The following structure is used with TkMakeEnsemble to create ensemble
 * commands and optionally to create sub-ensembles.
 */

typedef struct TkEnsemble {
    const char *name;
    Tcl_ObjCmdProc *proc;
    const struct TkEnsemble *subensemble;
} TkEnsemble;

/*
 * The following structure is used as a two way map between integers and
 * strings, usually to map between an internal C representation and the
 * strings used in Tcl.
 */

typedef struct TkStateMap {
    int numKey;			/* Integer representation of a value. */
    const char *strKey;		/* String representation of a value. */
} TkStateMap;

/*
 * This structure is used by the Mac and Window porting layers as the internal
 * representation of a clip_mask in a GC.
 */

typedef struct TkpClipMask {
    int type;			/* TKP_CLIP_PIXMAP or TKP_CLIP_REGION. */
    union {
	Pixmap pixmap;
	Region region;
    } value;
} TkpClipMask;

#define TKP_CLIP_PIXMAP 0
#define TKP_CLIP_REGION 1

/*
 * Return values from TkGrabState:
 */

#define TK_GRAB_NONE		0
#define TK_GRAB_IN_TREE		1
#define TK_GRAB_ANCESTOR	2
#define TK_GRAB_EXCLUDED	3

/*
 * Additional flag for TkpMeasureCharsInContext. Coordinate with other flags
 * for this routine, but don't make public until TkpMeasureCharsInContext is
 * made public, too.
 */

#define TK_ISOLATE_END		32

/*
 * The macro below is used to modify a "char" value (e.g. by casting it to an
 * unsigned character) so that it can be used safely with macros such as
 * isspace().
 */

#define UCHAR(c) ((unsigned char) (c))

/*
 * The following symbol is used in the mode field of FocusIn events generated
 * by an embedded application to request the input focus from its container.
 */

#define EMBEDDED_APP_WANTS_FOCUS (NotifyNormal + 20)

/*
 * The following special modifier mask bits are defined, to indicate logical
 * modifiers such as Meta and Alt that may float among the actual modifier
 * bits.
 */

#define META_MASK	(AnyModifier<<1)
#define ALT_MASK	(AnyModifier<<2)
#define EXTENDED_MASK	(AnyModifier<<3)

#ifndef Button8
# define Button8 8
#endif
#ifndef Button9
# define Button9 9
#endif

#ifndef Button6Mask
# define Button6Mask (1<<13)
#endif
#ifndef Button7Mask
# define Button7Mask (1<<14)
#endif
#ifndef Button8Mask
# define Button8Mask (AnyModifier<<4)
#endif
#ifndef Button9Mask
# define Button9Mask (AnyModifier<<5)
#endif

/*
 * Mask that selects any of the state bits corresponding to buttons, plus
 * masks that select individual buttons' bits:
 */

#define ALL_BUTTONS \
	(Button1Mask|Button2Mask|Button3Mask|Button4Mask|Button5Mask \
		|Button6Mask|Button7Mask|Button8Mask|Button9Mask)


MODULE_SCOPE unsigned long TkGetButtonMask(unsigned int);

/*
 * Object types not declared in tkObj.c need to be mentioned here so they can
 * be properly registered with Tcl:
 */

MODULE_SCOPE const Tcl_ObjType tkBorderObjType;
MODULE_SCOPE const Tcl_ObjType tkBitmapObjType;
MODULE_SCOPE const Tcl_ObjType tkColorObjType;
MODULE_SCOPE const Tcl_ObjType tkCursorObjType;
MODULE_SCOPE const Tcl_ObjType tkFontObjType;
MODULE_SCOPE const Tcl_ObjType tkStateKeyObjType;

/*
 * Miscellaneous variables shared among Tk modules but not exported to the
 * outside world:
 */

MODULE_SCOPE const Tk_SmoothMethod tkBezierSmoothMethod;
MODULE_SCOPE Tk_ImageType	tkBitmapImageType;
MODULE_SCOPE Tk_PhotoImageFormat tkImgFmtGIF;
MODULE_SCOPE void		(*tkHandleEventProc) (XEvent* eventPtr);
MODULE_SCOPE Tk_PhotoImageFormat tkImgFmtDefault;
MODULE_SCOPE Tk_PhotoImageFormat tkImgFmtPNG;
MODULE_SCOPE Tk_PhotoImageFormat tkImgFmtPPM;
MODULE_SCOPE Tk_PhotoImageFormat tkImgFmtSVGnano;
MODULE_SCOPE TkMainInfo		*tkMainWindowList;
MODULE_SCOPE Tk_ImageType	tkPhotoImageType;
MODULE_SCOPE Tcl_HashTable	tkPredefBitmapTable;

MODULE_SCOPE const char *const tkWebColors[20];

/*
 * The definition of pi, at least from the perspective of double-precision
 * floats.
 */

#ifndef PI
#ifdef M_PI
#define PI	M_PI
#else
#define PI	3.14159265358979323846
#endif
#endif

/*
 * Support for Clang Static Analyzer <http://clang-analyzer.llvm.org>
 */

#if defined(PURIFY) && defined(__clang__)
#if __has_feature(attribute_analyzer_noreturn) && \
	!defined(Tcl_Panic) && defined(Tcl_Panic_TCL_DECLARED)
void Tcl_Panic(const char *, ...) __attribute__((analyzer_noreturn));
#endif
#if !defined(CLANG_ASSERT)
#define CLANG_ASSERT(x) assert(x)
#endif
#elif !defined(CLANG_ASSERT)
#define CLANG_ASSERT(x)
#endif /* PURIFY && __clang__ */

/*
 * The following magic value is stored in the "send_event" field of FocusIn
 * and FocusOut events. This allows us to separate "real" events coming from
 * the server from those that we generated.
 */

#define GENERATED_FOCUS_EVENT_MAGIC	((Bool) 0x547321ac)

/*
 * Exported internals.
 */

#include "tkIntDecls.h"

/*
 * Themed widget set init function:
 */

MODULE_SCOPE int	Ttk_Init(Tcl_Interp *interp);

/*
 * Internal functions shared among Tk modules but not exported to the outside
 * world:
 */

MODULE_SCOPE int	Tk_BellObjCmd(ClientData clientData,
			    Tcl_Interp *interp, int objc,
			    Tcl_Obj *const objv[]);
MODULE_SCOPE int	Tk_BindObjCmd(ClientData clientData,
			    Tcl_Interp *interp, int objc,
			    Tcl_Obj *const objv[]);
MODULE_SCOPE int	Tk_BindtagsObjCmd(ClientData clientData,
			    Tcl_Interp *interp, int objc,
			    Tcl_Obj *const objv[]);
MODULE_SCOPE int	Tk_BusyObjCmd(ClientData clientData,
			    Tcl_Interp *interp, int objc,
			    Tcl_Obj *const objv[]);
MODULE_SCOPE int	Tk_ButtonObjCmd(ClientData clientData,
			    Tcl_Interp *interp, int objc,
			    Tcl_Obj *const objv[]);
MODULE_SCOPE int	Tk_CanvasObjCmd(ClientData clientData,
			    Tcl_Interp *interp, int argc,
			    Tcl_Obj *const objv[]);
MODULE_SCOPE int	Tk_CheckbuttonObjCmd(ClientData clientData,
			    Tcl_Interp *interp, int objc,
			    Tcl_Obj *const objv[]);
MODULE_SCOPE int	Tk_ClipboardObjCmd(ClientData clientData,
			    Tcl_Interp *interp, int objc,
			    Tcl_Obj *const objv[]);
MODULE_SCOPE int	Tk_ChooseColorObjCmd(ClientData clientData,
			    Tcl_Interp *interp, int objc,
			    Tcl_Obj *const objv[]);
MODULE_SCOPE int	Tk_ChooseDirectoryObjCmd(ClientData clientData,
			    Tcl_Interp *interp, int objc,
			    Tcl_Obj *const objv[]);
MODULE_SCOPE int	Tk_DestroyObjCmd(ClientData clientData,
			    Tcl_Interp *interp, int objc,
			    Tcl_Obj *const objv[]);
MODULE_SCOPE int	Tk_EntryObjCmd(ClientData clientData,
			    Tcl_Interp *interp, int objc,
			    Tcl_Obj *const objv[]);
MODULE_SCOPE int	Tk_EventObjCmd(ClientData clientData,
			    Tcl_Interp *interp, int objc,
			    Tcl_Obj *const objv[]);
MODULE_SCOPE int	Tk_FrameObjCmd(ClientData clientData,
			    Tcl_Interp *interp, int objc,
			    Tcl_Obj *const objv[]);
MODULE_SCOPE int	Tk_FocusObjCmd(ClientData clientData,
			    Tcl_Interp *interp, int objc,
			    Tcl_Obj *const objv[]);
MODULE_SCOPE int	Tk_FontObjCmd(ClientData clientData,
			    Tcl_Interp *interp, int objc,
			    Tcl_Obj *const objv[]);
MODULE_SCOPE int	Tk_GetOpenFileObjCmd(ClientData clientData,
			    Tcl_Interp *interp, int objc,
			    Tcl_Obj *const objv[]);
MODULE_SCOPE int	Tk_GetSaveFileObjCmd(ClientData clientData,
			    Tcl_Interp *interp, int objc,
			    Tcl_Obj *const objv[]);
MODULE_SCOPE int	Tk_GrabObjCmd(ClientData clientData,
			    Tcl_Interp *interp, int objc,
			    Tcl_Obj *const objv[]);
MODULE_SCOPE int	Tk_GridObjCmd(ClientData clientData,
			    Tcl_Interp *interp, int objc,
			    Tcl_Obj *const objv[]);
MODULE_SCOPE int	Tk_ImageObjCmd(ClientData clientData,
			    Tcl_Interp *interp, int objc,
			    Tcl_Obj *const objv[]);
MODULE_SCOPE int	Tk_LabelObjCmd(ClientData clientData,
			    Tcl_Interp *interp, int objc,
			    Tcl_Obj *const objv[]);
MODULE_SCOPE int	Tk_LabelframeObjCmd(ClientData clientData,
			    Tcl_Interp *interp, int objc,
			    Tcl_Obj *const objv[]);
MODULE_SCOPE int	Tk_ListboxObjCmd(ClientData clientData,
			    Tcl_Interp *interp, int objc,
			    Tcl_Obj *const objv[]);
MODULE_SCOPE int	Tk_LowerObjCmd(ClientData clientData,
			    Tcl_Interp *interp, int objc,
			    Tcl_Obj *const objv[]);
MODULE_SCOPE int	Tk_MenuObjCmd(ClientData clientData,
			    Tcl_Interp *interp, int objc,
			    Tcl_Obj *const objv[]);
MODULE_SCOPE int	Tk_MenubuttonObjCmd(ClientData clientData,
			    Tcl_Interp *interp, int objc,
			    Tcl_Obj *const objv[]);
MODULE_SCOPE int	Tk_MessageBoxObjCmd(ClientData clientData,
			    Tcl_Interp *interp, int objc,
			    Tcl_Obj *const objv[]);
MODULE_SCOPE int	Tk_MessageObjCmd(ClientData clientData,
			    Tcl_Interp *interp, int objc,
			    Tcl_Obj *const objv[]);
MODULE_SCOPE int	Tk_PanedWindowObjCmd(ClientData clientData,
			    Tcl_Interp *interp, int objc,
			    Tcl_Obj *const objv[]);
MODULE_SCOPE int	Tk_OptionObjCmd(ClientData clientData,
			    Tcl_Interp *interp, int objc,
			    Tcl_Obj *const objv[]);
MODULE_SCOPE int	Tk_PackObjCmd(ClientData clientData,
			    Tcl_Interp *interp, int objc,
			    Tcl_Obj *const objv[]);
MODULE_SCOPE int	Tk_PlaceObjCmd(ClientData clientData,
			    Tcl_Interp *interp, int objc,
			    Tcl_Obj *const objv[]);
MODULE_SCOPE int	Tk_RadiobuttonObjCmd(ClientData clientData,
			    Tcl_Interp *interp, int objc,
			    Tcl_Obj *const objv[]);
MODULE_SCOPE int	Tk_RaiseObjCmd(ClientData clientData,
			    Tcl_Interp *interp, int objc,
			    Tcl_Obj *const objv[]);
MODULE_SCOPE int	Tk_ScaleObjCmd(ClientData clientData,
			    Tcl_Interp *interp, int objc,
			    Tcl_Obj *const objv[]);
MODULE_SCOPE int	Tk_ScrollbarObjCmd(ClientData clientData,
			    Tcl_Interp *interp, int objc,
			    Tcl_Obj *const objv[]);
MODULE_SCOPE int	Tk_SelectionObjCmd(ClientData clientData,
			    Tcl_Interp *interp, int objc,
			    Tcl_Obj *const objv[]);
MODULE_SCOPE int	Tk_SendObjCmd(ClientData clientData,
			    Tcl_Interp *interp,int objc,
			    Tcl_Obj *const objv[]);
MODULE_SCOPE int	Tk_SendObjCmd(ClientData clientData,
			    Tcl_Interp *interp, int objc,
			    Tcl_Obj *const objv[]);
MODULE_SCOPE int	Tk_SpinboxObjCmd(ClientData clientData,
			    Tcl_Interp *interp, int objc,
			    Tcl_Obj *const objv[]);
MODULE_SCOPE int	Tk_TextObjCmd(ClientData clientData,
			    Tcl_Interp *interp, int objc,
			    Tcl_Obj *const objv[]);
MODULE_SCOPE int	Tk_TkwaitObjCmd(ClientData clientData,
			    Tcl_Interp *interp, int objc,
			    Tcl_Obj *const objv[]);
MODULE_SCOPE int	Tk_ToplevelObjCmd(ClientData clientData,
			    Tcl_Interp *interp, int objc,
			    Tcl_Obj *const objv[]);
MODULE_SCOPE int	Tk_UpdateObjCmd(ClientData clientData,
			    Tcl_Interp *interp, int objc,
			    Tcl_Obj *const objv[]);
MODULE_SCOPE int	Tk_WinfoObjCmd(ClientData clientData,
			    Tcl_Interp *interp, int objc,
			    Tcl_Obj *const objv[]);
MODULE_SCOPE int	Tk_WmObjCmd(ClientData clientData, Tcl_Interp *interp,
			    int objc, Tcl_Obj *const objv[]);

MODULE_SCOPE int	Tk_GetDoublePixelsFromObj(Tcl_Interp *interp,
			    Tk_Window tkwin, Tcl_Obj *objPtr,
			    double *doublePtr);
MODULE_SCOPE int	TkSetGeometryMaster(Tcl_Interp *interp,
			    Tk_Window tkwin, const char *master);
MODULE_SCOPE void	TkFreeGeometryMaster(Tk_Window tkwin,
			    const char *master);

MODULE_SCOPE void	TkEventInit(void);
MODULE_SCOPE void	TkRegisterObjTypes(void);
MODULE_SCOPE int	TkDeadAppObjCmd(ClientData clientData,
			    Tcl_Interp *interp, int objc, Tcl_Obj *const argv[]);
MODULE_SCOPE int	TkCanvasGetCoordObj(Tcl_Interp *interp,
			    Tk_Canvas canvas, Tcl_Obj *obj,
			    double *doublePtr);
MODULE_SCOPE int	TkGetDoublePixels(Tcl_Interp *interp, Tk_Window tkwin,
			    const char *string, double *doublePtr);
MODULE_SCOPE int	TkPostscriptImage(Tcl_Interp *interp, Tk_Window tkwin,
			    Tk_PostscriptInfo psInfo, XImage *ximage,
			    int x, int y, int width, int height);
MODULE_SCOPE void       TkMapTopFrame(Tk_Window tkwin);
MODULE_SCOPE XEvent *	TkpGetBindingXEvent(Tcl_Interp *interp);
MODULE_SCOPE void	TkCreateExitHandler(Tcl_ExitProc *proc,
			    ClientData clientData);
MODULE_SCOPE void	TkDeleteExitHandler(Tcl_ExitProc *proc,
			    ClientData clientData);
MODULE_SCOPE Tcl_ExitProc	TkFinalize;
MODULE_SCOPE Tcl_ExitProc	TkFinalizeThread;
MODULE_SCOPE void	TkpBuildRegionFromAlphaData(Region region,
			    unsigned x, unsigned y, unsigned width,
			    unsigned height, unsigned char *dataPtr,
			    unsigned pixelStride, unsigned lineStride);
MODULE_SCOPE void	TkAppendPadAmount(Tcl_Obj *bufferObj,
			    const char *buffer, int pad1, int pad2);
MODULE_SCOPE int	TkParsePadAmount(Tcl_Interp *interp,
			    Tk_Window tkwin, Tcl_Obj *objPtr,
			    int *pad1Ptr, int *pad2Ptr);
MODULE_SCOPE void       TkFocusSplit(TkWindow *winPtr);
MODULE_SCOPE void       TkFocusJoin(TkWindow *winPtr);
MODULE_SCOPE int	TkpAlwaysShowSelection(Tk_Window tkwin);
#ifdef MAC_OSX_TK
MODULE_SCOPE int	TkpDrawingIsDisabled(Tk_Window tkwin);
#else
# define TkpDrawingIsDisabled(tkwin) 0
#endif
MODULE_SCOPE void	TkpDrawCharsInContext(Display * display,
			    Drawable drawable, GC gc, Tk_Font tkfont,
			    const char *source, int numBytes, int rangeStart,
			    int rangeLength, int x, int y);
MODULE_SCOPE int	TkpMeasureCharsInContext(Tk_Font tkfont,
			    const char *source, int numBytes, int rangeStart,
			    int rangeLength, int maxLength, int flags,
			    int *lengthPtr);
MODULE_SCOPE void	TkUnderlineCharsInContext(Display *display,
			    Drawable drawable, GC gc, Tk_Font tkfont,
			    const char *string, int numBytes, int x, int y,
			    int firstByte, int lastByte);
MODULE_SCOPE void	TkpGetFontAttrsForChar(Tk_Window tkwin, Tk_Font tkfont,
			    int c, struct TkFontAttributes *faPtr);
MODULE_SCOPE void	TkpDrawFrameEx(Tk_Window tkwin, Drawable drawable,
			    Tk_3DBorder border, int highlightWidth,
			    int borderWidth, int relief);
MODULE_SCOPE Tcl_Obj *	TkNewWindowObj(Tk_Window tkwin);
MODULE_SCOPE void	TkpShowBusyWindow(TkBusy busy);
MODULE_SCOPE void	TkpHideBusyWindow(TkBusy busy);
MODULE_SCOPE void	TkpMakeTransparentWindowExist(Tk_Window tkwin,
			    Window parent);
MODULE_SCOPE void	TkpCreateBusy(Tk_FakeWin *winPtr, Tk_Window tkRef,
			    Window *parentPtr, Tk_Window tkParent,
			    TkBusy busy);
MODULE_SCOPE int	TkBackgroundEvalObjv(Tcl_Interp *interp,
			    int objc, Tcl_Obj *const *objv, int flags);
MODULE_SCOPE void	TkSendVirtualEvent(Tk_Window tgtWin,
			    const char *eventName, Tcl_Obj *detail);
MODULE_SCOPE Tcl_Command TkMakeEnsemble(Tcl_Interp *interp,
			    const char *nsname, const char *name,
			    ClientData clientData, const TkEnsemble *map);
MODULE_SCOPE int	TkInitTkCmd(Tcl_Interp *interp,
			    ClientData clientData);
MODULE_SCOPE int	TkInitFontchooser(Tcl_Interp *interp,
			    ClientData clientData);
MODULE_SCOPE void	TkInitEmbeddedConfigurationInformation(
			    Tcl_Interp *interp);
MODULE_SCOPE void	TkpWarpPointer(TkDisplay *dispPtr);
MODULE_SCOPE void	TkpCancelWarp(TkDisplay *dispPtr);
MODULE_SCOPE int	TkListCreateFrame(ClientData clientData,
			    Tcl_Interp *interp, Tcl_Obj *listObj,
			    int toplevel, Tcl_Obj *nameObj);
MODULE_SCOPE void	TkRotatePoint(double originX, double originY,
			    double sine, double cosine, double *xPtr,
			    double *yPtr);
MODULE_SCOPE int TkGetIntForIndex(Tcl_Obj *, TkSizeT, int lastOK, TkSizeT*);


#ifdef _WIN32
#define TkParseColor XParseColor
#else
MODULE_SCOPE Status TkParseColor (Display * display,
				Colormap map, const char* spec,
				XColor * colorPtr);
#endif
#if !defined(_WIN32) && !defined(__CYGWIN__) /* UNIX and MacOSX */
#undef TkPutImage
#define TkPutImage(colors, ncolors, display, pixels, gc, image, srcx, srcy, destx, desty, width, height) \
	XPutImage(display, pixels, gc, image, srcx, srcy, destx, desty, width, height);
#else
#undef XPutImage
#define XPutImage(display, pixels, gc, image, srcx, srcy, destx, desty, width, height) \
	TkPutImage(NULL, 0, display, pixels, gc, image, srcx, srcy, destx, desty, width, height);
#endif

/*
 * These macros are just wrappers for the equivalent X Region calls.
 */
#define TkClipBox XClipBox
#define TkCreateRegion XCreateRegion
#define TkDestroyRegion XDestroyRegion
#define TkIntersectRegion XIntersectRegion
#define TkRectInRegion XRectInRegion
#define TkSetRegion XSetRegion
#define TkSubtractRegion XSubtractRegion
#define TkUnionRectWithRegion XUnionRectWithRegion

#ifdef HAVE_XFT
MODULE_SCOPE void	TkUnixSetXftClipRegion(Region clipRegion);
#endif

#if !defined(__cplusplus) && !defined(c_plusplus)
# define c_class class
#endif

#if TCL_UTF_MAX > 4
#   define TkUtfToUniChar (size_t)Tcl_UtfToUniChar
#   define TkUniCharToUtf (size_t)Tcl_UniCharToUtf
#   define TkUtfPrev Tcl_UtfPrev
#else
    MODULE_SCOPE size_t TkUtfToUniChar(const char *, int *);
    MODULE_SCOPE size_t TkUniCharToUtf(int, char *);
    MODULE_SCOPE const char *TkUtfPrev(const char *, const char *);
#endif

#if TCL_MAJOR_VERSION > 8
#define TkGetStringFromObj(objPtr, lenPtr) \
	(((objPtr)->bytes ? 0 : Tcl_GetString(objPtr)), \
	*(lenPtr) = (objPtr)->length, (objPtr)->bytes)
MODULE_SCOPE unsigned char *TkGetByteArrayFromObj(Tcl_Obj *objPtr,
	size_t *lengthPtr);
#else
#define TkGetStringFromObj Tcl_GetStringFromObj
#define TkGetByteArrayFromObj Tcl_GetByteArrayFromObj
#endif

/*
 * Unsupported commands.
 */

MODULE_SCOPE int	TkUnsupported1ObjCmd(ClientData clientData,
			    Tcl_Interp *interp, int objc,
			    Tcl_Obj *const objv[]);

/*
 * For Tktest.
 */
MODULE_SCOPE int SquareObjCmd(ClientData clientData,
			    Tcl_Interp *interp, int objc,
			    Tcl_Obj * const objv[]);
MODULE_SCOPE int	TkOldTestInit(Tcl_Interp *interp);
#if !(defined(_WIN32) || defined(MAC_OSX_TK))
#define TkplatformtestInit(x) TCL_OK
#else
MODULE_SCOPE int	TkplatformtestInit(Tcl_Interp *interp);
#endif

#endif /* _TKINT */

/*
 * Local Variables:
 * mode: c
 * c-basic-offset: 4
 * fill-column: 78
 * End:
 */<|MERGE_RESOLUTION|>--- conflicted
+++ resolved
@@ -111,11 +111,6 @@
 #	define UINT2PTR(p) ((void*)(p))
 #	define PTR2UINT(p) ((unsigned long)(p))
 #   endif
-#endif
-
-<<<<<<< HEAD
-#ifndef TCL_AUTO_LENGTH
-#   define TCL_AUTO_LENGTH (-1)
 #endif
 
 /*
@@ -184,8 +179,6 @@
 #	define TK_C99_INLINE_DEFINED
 #endif
 
-=======
->>>>>>> dfb0c81c
 #ifndef TCL_Z_MODIFIER
 #   if defined(_WIN64)
 #	define TCL_Z_MODIFIER	"I"
