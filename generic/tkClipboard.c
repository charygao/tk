--- conflicted
+++ resolved
@@ -176,24 +176,12 @@
 
 static TkSizeT
 ClipboardWindowHandler(
-<<<<<<< HEAD
-    ClientData dummy,	/* Not used. */
-    TkSizeT offset,			/* Return selection bytes starting at this
-				 * offset. */
-    char *buffer,		/* Place to store converted selection. */
-    TkSizeT maxBytes)		/* Maximum # of bytes to store at buffer. */
-=======
     TCL_UNUSED(void *),	/* Not used. */
     TCL_UNUSED(int),			/* Return selection bytes starting at this
 				 * offset. */
     char *buffer,		/* Place to store converted selection. */
     TCL_UNUSED(int))		/* Maximum # of bytes to store at buffer. */
->>>>>>> 4ee5781a
-{
-    (void)dummy;
-    (void)offset;
-    (void)maxBytes;
-
+{
     buffer[0] = '.';
     buffer[1] = 0;
     return 1;
@@ -657,15 +645,10 @@
 
 int
 TkClipInit(
-<<<<<<< HEAD
-    Tcl_Interp *dummy,		/* Interpreter to use for error reporting. */
-=======
     TCL_UNUSED(Tcl_Interp *),		/* Interpreter to use for error reporting. */
->>>>>>> 4ee5781a
     TkDisplay *dispPtr)/* Display to initialize. */
 {
     XSetWindowAttributes atts;
-    (void)dummy;
 
     dispPtr->clipTargetPtr = NULL;
     dispPtr->clipboardActive = 0;
@@ -731,16 +714,10 @@
 ClipboardGetProc(
     ClientData clientData,	/* Dynamic string holding partially assembled
 				 * selection. */
-<<<<<<< HEAD
-    Tcl_Interp *dummy,		/* Interpreter used for error reporting (not
-=======
     TCL_UNUSED(Tcl_Interp *),		/* Interpreter used for error reporting (not
->>>>>>> 4ee5781a
 				 * used). */
     const char *portion)	/* New information to be appended. */
 {
-    (void)dummy;
-
     Tcl_DStringAppend((Tcl_DString *)clientData, portion, -1);
     return TCL_OK;
 }
