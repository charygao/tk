--- conflicted
+++ resolved
@@ -9,11 +9,6 @@
  *
  * See the file "license.terms" for information on usage and redistribution
  * of this file, and for a DISCLAIMER OF ALL WARRANTIES.
-<<<<<<< HEAD
- *
- * RCS: @(#) $Id: tkPort.h,v 1.6 2004/04/24 06:00:18 das Exp $
-=======
->>>>>>> 2930fe96
  */
 
 #ifndef _TKPORT
