--- conflicted
+++ resolved
@@ -181,19 +181,11 @@
  */
 
 XColor *
-<<<<<<< HEAD
 Tk_GetColor(
     Tcl_Interp *interp,		/* Place to leave error message if color can't
 				 * be found. */
     Tk_Window tkwin,		/* Window in which color will be used. */
     Tk_Uid name)		/* Name of color to be allocated (in form
-=======
-Tk_GetColor(interp, tkwin, name)
-    Tcl_Interp *interp;		/* Place to leave error message if color can't
-				 * be found. */
-    Tk_Window tkwin;		/* Window in which color will be used. */
-    Tk_Uid name;		/* Name of color to be allocated (in form
->>>>>>> 04329be4
 				 * suitable for passing to XParseColor). */
 {
     Tcl_HashEntry *nameHashPtr;
@@ -212,11 +204,7 @@
 
     nameHashPtr = Tcl_CreateHashEntry(&dispPtr->colorNameTable, name, &isNew);
     if (!isNew) {
-<<<<<<< HEAD
 	existingColPtr = Tcl_GetHashValue(nameHashPtr);
-=======
-	existingColPtr = (TkColor *) Tcl_GetHashValue(nameHashPtr);
->>>>>>> 04329be4
 	for (tkColPtr = existingColPtr; tkColPtr != NULL;
 		tkColPtr = tkColPtr->nextPtr) {
 	    if ((tkColPtr->screen == Tk_Screen(tkwin))
@@ -326,11 +314,7 @@
     valueHashPtr = Tcl_CreateHashEntry(&dispPtr->colorValueTable,
 	    (char *) &valueKey, &isNew);
     if (!isNew) {
-<<<<<<< HEAD
 	tkColPtr = Tcl_GetHashValue(valueHashPtr);
-=======
-	tkColPtr = (TkColor *) Tcl_GetHashValue(valueHashPtr);
->>>>>>> 04329be4
 	tkColPtr->resourceRefCount++;
 	return &tkColPtr->color;
     }
@@ -382,12 +366,7 @@
 {
     register TkColor *tkColPtr = (TkColor *) colorPtr;
 
-<<<<<<< HEAD
     if (tkColPtr->magic==COLOR_MAGIC && tkColPtr->type==TK_COLOR_BY_NAME) {
-=======
-    if ((tkColPtr->magic == COLOR_MAGIC) &&
-	    (tkColPtr->type == TK_COLOR_BY_NAME)) {
->>>>>>> 04329be4
 	return tkColPtr->hashPtr->key.string;
     } else {
 	ThreadSpecificData *tsdPtr = (ThreadSpecificData *)
@@ -421,17 +400,10 @@
  */
 
 GC
-<<<<<<< HEAD
 Tk_GCForColor(
     XColor *colorPtr,		/* Color for which a GC is desired. Must have
 				 * been allocated by Tk_GetColor. */
     Drawable drawable)		/* Drawable in which the color will be used
-=======
-Tk_GCForColor(colorPtr, drawable)
-    XColor *colorPtr;		/* Color for which a GC is desired. Must have
-				 * been allocated by Tk_GetColor. */
-    Drawable drawable;		/* Drawable in which the color will be used
->>>>>>> 04329be4
 				 * (must have same screen and depth as the one
 				 * for which the color was allocated). */
 {
@@ -810,17 +782,10 @@
  */
 
 Tcl_Obj *
-<<<<<<< HEAD
 TkDebugColor(
     Tk_Window tkwin,		/* The window in which the color will be used
 				 * (not currently used). */
     char *name)			/* Name of the desired color. */
-=======
-TkDebugColor(tkwin, name)
-    Tk_Window tkwin;		/* The window in which the color will be used
-				 * (not currently used). */
-    char *name;			/* Name of the desired color. */
->>>>>>> 04329be4
 {
     Tcl_HashEntry *hashPtr;
     Tcl_Obj *resultPtr;
@@ -829,11 +794,7 @@
     resultPtr = Tcl_NewObj();
     hashPtr = Tcl_FindHashEntry(&dispPtr->colorNameTable, name);
     if (hashPtr != NULL) {
-<<<<<<< HEAD
 	TkColor *tkColPtr = Tcl_GetHashValue(hashPtr);
-=======
-	TkColor *tkColPtr = (TkColor *) Tcl_GetHashValue(hashPtr);
->>>>>>> 04329be4
 
 	if (tkColPtr == NULL) {
 	    Tcl_Panic("TkDebugColor found empty hash table entry");
