/*
 * tkColor.c --
 *
 *	This file maintains a database of color values for the Tk toolkit, in
 *	order to avoid round-trips to the server to map color names to pixel
 *	values.
 *
 * Copyright (c) 1990-1994 The Regents of the University of California.
 * Copyright (c) 1994-1997 Sun Microsystems, Inc.
 *
<<<<<<< HEAD
 * See the file "license.terms" for information on usage and redistribution of
 * this file, and for a DISCLAIMER OF ALL WARRANTIES.
 *
 * RCS: @(#) $Id: tkColor.c,v 1.16.2.1 2009/12/09 22:38:22 dkf Exp $
=======
 * See the file "license.terms" for information on usage and redistribution
 * of this file, and for a DISCLAIMER OF ALL WARRANTIES.
>>>>>>> 5cad7e12
 */

#include "tkInt.h"
#include "tkColor.h"

/*
 * Structures of the following following type are used as keys for
 * colorValueTable (in TkDisplay).
 */

typedef struct {
    int red, green, blue;	/* Values for desired color. */
    Colormap colormap;		/* Colormap from which color will be
				 * allocated. */
    Display *display;		/* Display for colormap. */
} ValueKey;

/*
 * The structure below is used to allocate thread-local data.
 */

typedef struct ThreadSpecificData {
    char rgbString[20];		/* */
} ThreadSpecificData;
static Tcl_ThreadDataKey dataKey;

/*
 * Forward declarations for functions defined in this file:
 */

static void		ColorInit(TkDisplay *dispPtr);
static void		DupColorObjProc(Tcl_Obj *srcObjPtr,Tcl_Obj *dupObjPtr);
static void		FreeColorObjProc(Tcl_Obj *objPtr);
static void		InitColorObj(Tcl_Obj *objPtr);

/*
 * The following structure defines the implementation of the "color" Tcl
 * object, which maps a string color name to a TkColor object. The ptr1 field
 * of the Tcl_Obj points to a TkColor object.
 */

Tcl_ObjType tkColorObjType = {
    "color",			/* name */
    FreeColorObjProc,		/* freeIntRepProc */
    DupColorObjProc,		/* dupIntRepProc */
    NULL,			/* updateStringProc */
    NULL			/* setFromAnyProc */
};

/*
 *----------------------------------------------------------------------
 *
 * Tk_AllocColorFromObj --
 *
 *	Given a Tcl_Obj *, map the value to a corresponding XColor structure
 *	based on the tkwin given.
 *
 * Results:
 *	The return value is a pointer to an XColor structure that indicates
 *	the red, blue, and green intensities for the color given by the string
 *	in objPtr, and also specifies a pixel value to use to draw in that
 *	color. If an error occurs, NULL is returned and an error message will
 *	be left in interp's result (unless interp is NULL).
 *
 * Side effects:
 *	The color is added to an internal database with a reference count. For
 *	each call to this function, there should eventually be a call to
 *	Tk_FreeColorFromObj so that the database is cleaned up when colors
 *	aren't in use anymore.
 *
 *----------------------------------------------------------------------
 */

XColor *
Tk_AllocColorFromObj(
    Tcl_Interp *interp,		/* Used only for error reporting. If NULL,
				 * then no messages are provided. */
    Tk_Window tkwin,		/* Window in which the color will be used.*/
    Tcl_Obj *objPtr)		/* Object that describes the color; string
				 * value is a color name such as "red" or
				 * "#ff0000".*/
{
    TkColor *tkColPtr;

    if (objPtr->typePtr != &tkColorObjType) {
	InitColorObj(objPtr);
    }
    tkColPtr = (TkColor *) objPtr->internalRep.twoPtrValue.ptr1;

    /*
     * If the object currently points to a TkColor, see if it's the one we
     * want. If so, increment its reference count and return.
     */

    if (tkColPtr != NULL) {
	if (tkColPtr->resourceRefCount == 0) {
	    /*
	     * This is a stale reference: it refers to a TkColor that's no
	     * longer in use. Clear the reference.
	     */

	    FreeColorObjProc(objPtr);
	    tkColPtr = NULL;
	} else if ((Tk_Screen(tkwin) == tkColPtr->screen)
		&& (Tk_Colormap(tkwin) == tkColPtr->colormap)) {
	    tkColPtr->resourceRefCount++;
	    return (XColor *) tkColPtr;
	}
    }

    /*
     * The object didn't point to the TkColor that we wanted. Search the list
     * of TkColors with the same name to see if one of the other TkColors is
     * the right one.
     */

    if (tkColPtr != NULL) {
	TkColor *firstColorPtr = Tcl_GetHashValue(tkColPtr->hashPtr);

	FreeColorObjProc(objPtr);
	for (tkColPtr = firstColorPtr; tkColPtr != NULL;
		tkColPtr = tkColPtr->nextPtr) {
	    if ((Tk_Screen(tkwin) == tkColPtr->screen)
		    && (Tk_Colormap(tkwin) == tkColPtr->colormap)) {
		tkColPtr->resourceRefCount++;
		tkColPtr->objRefCount++;
		objPtr->internalRep.twoPtrValue.ptr1 = (void *) tkColPtr;
		return (XColor *) tkColPtr;
	    }
	}
    }

    /*
     * Still no luck. Call Tk_GetColor to allocate a new TkColor object.
     */

    tkColPtr = (TkColor *) Tk_GetColor(interp, tkwin, Tcl_GetString(objPtr));
    objPtr->internalRep.twoPtrValue.ptr1 = (void *) tkColPtr;
    if (tkColPtr != NULL) {
	tkColPtr->objRefCount++;
    }
    return (XColor *) tkColPtr;
}

/*
 *----------------------------------------------------------------------
 *
 * Tk_GetColor --
 *
 *	Given a string name for a color, map the name to a corresponding
 *	XColor structure.
 *
 * Results:
 *	The return value is a pointer to an XColor structure that indicates
 *	the red, blue, and green intensities for the color given by "name",
 *	and also specifies a pixel value to use to draw in that color. If an
 *	error occurs, NULL is returned and an error message will be left in
 *	the interp's result.
 *
 * Side effects:
 *	The color is added to an internal database with a reference count. For
 *	each call to this function, there should eventually be a call to
 *	Tk_FreeColor so that the database is cleaned up when colors aren't in
 *	use anymore.
 *
 *----------------------------------------------------------------------
 */

XColor *
Tk_GetColor(
    Tcl_Interp *interp,		/* Place to leave error message if color can't
				 * be found. */
    Tk_Window tkwin,		/* Window in which color will be used. */
    Tk_Uid name)		/* Name of color to be allocated (in form
				 * suitable for passing to XParseColor). */
{
    Tcl_HashEntry *nameHashPtr;
    int isNew;
    TkColor *tkColPtr;
    TkColor *existingColPtr;
    TkDisplay *dispPtr = ((TkWindow *) tkwin)->dispPtr;

    if (!dispPtr->colorInit) {
	ColorInit(dispPtr);
    }

    /*
     * First, check to see if there's already a mapping for this color name.
     */

    nameHashPtr = Tcl_CreateHashEntry(&dispPtr->colorNameTable, name, &isNew);
    if (!isNew) {
	existingColPtr = Tcl_GetHashValue(nameHashPtr);
	for (tkColPtr = existingColPtr; tkColPtr != NULL;
		tkColPtr = tkColPtr->nextPtr) {
	    if ((tkColPtr->screen == Tk_Screen(tkwin))
		    && (Tk_Colormap(tkwin) == tkColPtr->colormap)) {
		tkColPtr->resourceRefCount++;
		return &tkColPtr->color;
	    }
	}
    } else {
	existingColPtr = NULL;
    }

    /*
     * The name isn't currently known. Map from the name to a pixel value.
     */

    tkColPtr = TkpGetColor(tkwin, name);
    if (tkColPtr == NULL) {
	if (interp != NULL) {
	    if (*name == '#') {
		Tcl_AppendResult(interp, "invalid color name \"", name,
			"\"", NULL);
	    } else {
		Tcl_AppendResult(interp, "unknown color name \"", name,
			"\"", NULL);
	    }
	}
	if (isNew) {
	    Tcl_DeleteHashEntry(nameHashPtr);
	}
	return NULL;
    }

    /*
     * Now create a new TkColor structure and add it to colorNameTable (in
     * TkDisplay).
     */

    tkColPtr->magic = COLOR_MAGIC;
    tkColPtr->gc = None;
    tkColPtr->screen = Tk_Screen(tkwin);
    tkColPtr->colormap = Tk_Colormap(tkwin);
    tkColPtr->visual = Tk_Visual(tkwin);
    tkColPtr->resourceRefCount = 1;
    tkColPtr->objRefCount = 0;
    tkColPtr->type = TK_COLOR_BY_NAME;
    tkColPtr->hashPtr = nameHashPtr;
    tkColPtr->nextPtr = existingColPtr;
    Tcl_SetHashValue(nameHashPtr, tkColPtr);

    return &tkColPtr->color;
}

/*
 *----------------------------------------------------------------------
 *
 * Tk_GetColorByValue --
 *
 *	Given a desired set of red-green-blue intensities for a color, locate
 *	a pixel value to use to draw that color in a given window.
 *
 * Results:
 *	The return value is a pointer to an XColor structure that indicates
 *	the closest red, blue, and green intensities available to those
 *	specified in colorPtr, and also specifies a pixel value to use to draw
 *	in that color.
 *
 * Side effects:
 *	The color is added to an internal database with a reference count. For
 *	each call to this function, there should eventually be a call to
 *	Tk_FreeColor, so that the database is cleaned up when colors aren't in
 *	use anymore.
 *
 *----------------------------------------------------------------------
 */

XColor *
Tk_GetColorByValue(
    Tk_Window tkwin,		/* Window where color will be used. */
    XColor *colorPtr)		/* Red, green, and blue fields indicate
				 * desired color. */
{
    ValueKey valueKey;
    Tcl_HashEntry *valueHashPtr;
    int isNew;
    TkColor *tkColPtr;
    Display *display = Tk_Display(tkwin);
    TkDisplay *dispPtr = TkGetDisplay(display);

    if (!dispPtr->colorInit) {
	ColorInit(dispPtr);
    }

    /*
     * First, check to see if there's already a mapping for this color name.
     * Must clear the structure first; it's not tightly packed on 64-bit
     * systems. [Bug 2911570]
     */

    memset(&valueKey, 0, sizeof(ValueKey));
    valueKey.red = colorPtr->red;
    valueKey.green = colorPtr->green;
    valueKey.blue = colorPtr->blue;
    valueKey.colormap = Tk_Colormap(tkwin);
    valueKey.display = display;
    valueHashPtr = Tcl_CreateHashEntry(&dispPtr->colorValueTable,
	    (char *) &valueKey, &isNew);
    if (!isNew) {
	tkColPtr = Tcl_GetHashValue(valueHashPtr);
	tkColPtr->resourceRefCount++;
	return &tkColPtr->color;
    }

    /*
     * The name isn't currently known. Find a pixel value for this color and
     * add a new structure to colorValueTable (in TkDisplay).
     */

    tkColPtr = TkpGetColorByValue(tkwin, colorPtr);
    tkColPtr->magic = COLOR_MAGIC;
    tkColPtr->gc = None;
    tkColPtr->screen = Tk_Screen(tkwin);
    tkColPtr->colormap = valueKey.colormap;
    tkColPtr->visual = Tk_Visual(tkwin);
    tkColPtr->resourceRefCount = 1;
    tkColPtr->objRefCount = 0;
    tkColPtr->type = TK_COLOR_BY_VALUE;
    tkColPtr->hashPtr = valueHashPtr;
    tkColPtr->nextPtr = NULL;
    Tcl_SetHashValue(valueHashPtr, tkColPtr);
    return &tkColPtr->color;
}

/*
 *--------------------------------------------------------------
 *
 * Tk_NameOfColor --
 *
 *	Given a color, return a textual string identifying the color.
 *
 * Results:
 *	If colorPtr was created by Tk_GetColor, then the return value is the
 *	"string" that was used to create it. Otherwise the return value is a
 *	string that could have been passed to Tk_GetColor to allocate that
 *	color. The storage for the returned string is only guaranteed to
 *	persist up until the next call to this function.
 *
 * Side effects:
 *	None.
 *
 *--------------------------------------------------------------
 */

CONST char *
Tk_NameOfColor(
    XColor *colorPtr)		/* Color whose name is desired. */
{
    register TkColor *tkColPtr = (TkColor *) colorPtr;

    if (tkColPtr->magic==COLOR_MAGIC && tkColPtr->type==TK_COLOR_BY_NAME) {
	return tkColPtr->hashPtr->key.string;
    } else {
	ThreadSpecificData *tsdPtr = (ThreadSpecificData *)
		Tcl_GetThreadData(&dataKey, sizeof(ThreadSpecificData));

	sprintf(tsdPtr->rgbString, "#%04x%04x%04x", colorPtr->red,
		colorPtr->green, colorPtr->blue);
	return tsdPtr->rgbString;
    }
}

/*
 *----------------------------------------------------------------------
 *
 * Tk_GCForColor --
 *
 *	Given a color allocated from this module, this function returns a GC
 *	that can be used for simple drawing with that color.
 *
 * Results:
 *	The return value is a GC with color set as its foreground color and
 *	all other fields defaulted. This GC is only valid as long as the color
 *	exists; it is freed automatically when the last reference to the color
 *	is freed.
 *
 * Side effects:
 *	None.
 *
 *----------------------------------------------------------------------
 */

GC
Tk_GCForColor(
    XColor *colorPtr,		/* Color for which a GC is desired. Must have
				 * been allocated by Tk_GetColor. */
    Drawable drawable)		/* Drawable in which the color will be used
				 * (must have same screen and depth as the one
				 * for which the color was allocated). */
{
    TkColor *tkColPtr = (TkColor *) colorPtr;
    XGCValues gcValues;

    /*
     * Do a quick sanity check to make sure this color was really allocated by
     * Tk_GetColor.
     */

    if (tkColPtr->magic != COLOR_MAGIC) {
	Tcl_Panic("Tk_GCForColor called with bogus color");
    }

    if (tkColPtr->gc == None) {
	gcValues.foreground = tkColPtr->color.pixel;
	tkColPtr->gc = XCreateGC(DisplayOfScreen(tkColPtr->screen),
		drawable, GCForeground, &gcValues);
    }
    return tkColPtr->gc;
}

/*
 *----------------------------------------------------------------------
 *
 * Tk_FreeColor --
 *
 *	This function is called to release a color allocated by Tk_GetColor.
 *
 * Results:
 *	None.
 *
 * Side effects:
 *	The reference count associated with colorPtr is deleted, and the color
 *	is released to X if there are no remaining uses for it.
 *
 *----------------------------------------------------------------------
 */

void
Tk_FreeColor(
    XColor *colorPtr)		/* Color to be released. Must have been
				 * allocated by Tk_GetColor or
				 * Tk_GetColorByValue. */
{
    TkColor *tkColPtr = (TkColor *) colorPtr;
    Screen *screen = tkColPtr->screen;
    TkColor *prevPtr;

    /*
     * Do a quick sanity check to make sure this color was really allocated by
     * Tk_GetColor.
     */

    if (tkColPtr->magic != COLOR_MAGIC) {
	Tcl_Panic("Tk_FreeColor called with bogus color");
    }

    tkColPtr->resourceRefCount--;
    if (tkColPtr->resourceRefCount > 0) {
	return;
    }

    /*
     * This color is no longer being actively used, so free the color
     * resources associated with it and remove it from the hash table. No
     * longer any objects referencing it.
     */

    if (tkColPtr->gc != None) {
	XFreeGC(DisplayOfScreen(screen), tkColPtr->gc);
	tkColPtr->gc = None;
    }
    TkpFreeColor(tkColPtr);

    prevPtr = Tcl_GetHashValue(tkColPtr->hashPtr);
    if (prevPtr == tkColPtr) {
	if (tkColPtr->nextPtr == NULL) {
	    Tcl_DeleteHashEntry(tkColPtr->hashPtr);
	} else {
	    Tcl_SetHashValue(tkColPtr->hashPtr, tkColPtr->nextPtr);
	}
    } else {
	while (prevPtr->nextPtr != tkColPtr) {
	    prevPtr = prevPtr->nextPtr;
	}
	prevPtr->nextPtr = tkColPtr->nextPtr;
    }

    /*
     * Free the TkColor structure if there are no objects referencing it.
     * However, if there are objects referencing it then keep the structure
     * around; it will get freed when the last reference is cleared
     */

    if (tkColPtr->objRefCount == 0) {
	ckfree((char *) tkColPtr);
    }
}

/*
 *----------------------------------------------------------------------
 *
 * Tk_FreeColorFromObj --
 *
 *	This function is called to release a color allocated by
 *	Tk_AllocColorFromObj. It does not throw away the Tcl_Obj *; it only
 *	gets rid of the hash table entry for this color and clears the cached
 *	value that is normally stored in the object.
 *
 * Results:
 *	None.
 *
 * Side effects:
 *	The reference count associated with the color represented by objPtr is
 *	decremented, and the color is released to X if there are no remaining
 *	uses for it.
 *
 *----------------------------------------------------------------------
 */

void
Tk_FreeColorFromObj(
    Tk_Window tkwin,		/* The window this color lives in. Needed for
				 * the screen and colormap values. */
    Tcl_Obj *objPtr)		/* The Tcl_Obj * to be freed. */
{
    Tk_FreeColor(Tk_GetColorFromObj(tkwin, objPtr));
    FreeColorObjProc(objPtr);
}

/*
 *---------------------------------------------------------------------------
 *
 * FreeColorObjProc --
 *
 *	This proc is called to release an object reference to a color. Called
 *	when the object's internal rep is released or when the cached tkColPtr
 *	needs to be changed.
 *
 * Results:
 *	None.
 *
 * Side effects:
 *	The object reference count is decremented. When both it and the hash
 *	ref count go to zero, the color's resources are released.
 *
 *---------------------------------------------------------------------------
 */

static void
FreeColorObjProc(
    Tcl_Obj *objPtr)		/* The object we are releasing. */
{
    TkColor *tkColPtr = (TkColor *) objPtr->internalRep.twoPtrValue.ptr1;

    if (tkColPtr != NULL) {
	tkColPtr->objRefCount--;
	if ((tkColPtr->objRefCount == 0)
		&& (tkColPtr->resourceRefCount == 0)) {
	    ckfree((char *) tkColPtr);
	}
	objPtr->internalRep.twoPtrValue.ptr1 = NULL;
    }
}

/*
 *---------------------------------------------------------------------------
 *
 * DupColorObjProc --
 *
 *	When a cached color object is duplicated, this is called to update the
 *	internal reps.
 *
 * Results:
 *	None.
 *
 * Side effects:
 *	The color's objRefCount is incremented and the internal rep of the
 *	copy is set to point to it.
 *
 *---------------------------------------------------------------------------
 */

static void
DupColorObjProc(
    Tcl_Obj *srcObjPtr,		/* The object we are copying from. */
    Tcl_Obj *dupObjPtr)		/* The object we are copying to. */
{
    TkColor *tkColPtr = (TkColor *) srcObjPtr->internalRep.twoPtrValue.ptr1;

    dupObjPtr->typePtr = srcObjPtr->typePtr;
    dupObjPtr->internalRep.twoPtrValue.ptr1 = (void *) tkColPtr;

    if (tkColPtr != NULL) {
	tkColPtr->objRefCount++;
    }
}

/*
 *----------------------------------------------------------------------
 *
 * Tk_GetColorFromObj --
 *
 *	Returns the color referred to by a Tcl object. The color must already
 *	have been allocated via a call to Tk_AllocColorFromObj or Tk_GetColor.
 *
 * Results:
 *	Returns the XColor * that matches the tkwin and the string rep of
 *	objPtr.
 *
 * Side effects:
 *	If the object is not already a color, the conversion will free any old
 *	internal representation.
 *
 *----------------------------------------------------------------------
 */

XColor *
Tk_GetColorFromObj(
    Tk_Window tkwin,		/* The window in which the color will be
				 * used. */
    Tcl_Obj *objPtr)		/* String value contains the name of the
				 * desired color. */
{
    TkColor *tkColPtr;
    Tcl_HashEntry *hashPtr;
    TkDisplay *dispPtr = ((TkWindow *) tkwin)->dispPtr;

    if (objPtr->typePtr != &tkColorObjType) {
	InitColorObj(objPtr);
    }

    /*
     * First check to see if the internal representation of the object is
     * defined and is a color that is valid for the current screen and color
     * map. If it is, we are done.
     */

    tkColPtr = (TkColor *) objPtr->internalRep.twoPtrValue.ptr1;
    if ((tkColPtr != NULL)
	    && (tkColPtr->resourceRefCount > 0)
	    && (Tk_Screen(tkwin) == tkColPtr->screen)
	    && (Tk_Colormap(tkwin) == tkColPtr->colormap)) {
	/*
	 * The object already points to the right TkColor structure. Just
	 * return it.
	 */

	return (XColor *) tkColPtr;
    }

    /*
     * If we reach this point, it means that the TkColor structure that we
     * have cached in the internal representation is not valid for the current
     * screen and colormap. But there is a list of other TkColor structures
     * attached to the TkDisplay. Walk this list looking for the right TkColor
     * structure.
     */

    hashPtr = Tcl_FindHashEntry(&dispPtr->colorNameTable,
	    Tcl_GetString(objPtr));
    if (hashPtr == NULL) {
	goto error;
    }
    for (tkColPtr = Tcl_GetHashValue(hashPtr);
	    (tkColPtr != NULL); tkColPtr = tkColPtr->nextPtr) {
	if ((Tk_Screen(tkwin) == tkColPtr->screen)
		&& (Tk_Colormap(tkwin) == tkColPtr->colormap)) {
	    FreeColorObjProc(objPtr);
	    objPtr->internalRep.twoPtrValue.ptr1 = (void *) tkColPtr;
	    tkColPtr->objRefCount++;
	    return (XColor *) tkColPtr;
	}
    }

  error:
    Tcl_Panic("Tk_GetColorFromObj called with non-existent color!");
    /*
     * The following code isn't reached; it's just there to please compilers.
     */
    return NULL;
}

/*
 *----------------------------------------------------------------------
 *
 * InitColorObj --
 *
 *	Bookeeping function to change an objPtr to a color type.
 *
 * Results:
 *	None.
 *
 * Side effects:
 *	The old internal rep of the object is freed. The object's type is set
 *	to color with a NULL TkColor pointer (the pointer will be set later by
 *	either Tk_AllocColorFromObj or Tk_GetColorFromObj).
 *
 *----------------------------------------------------------------------
 */

static void
InitColorObj(
    Tcl_Obj *objPtr)		/* The object to convert. */
{
    const Tcl_ObjType *typePtr;

    /*
     * Free the old internalRep before setting the new one.
     */

    Tcl_GetString(objPtr);
    typePtr = objPtr->typePtr;
    if ((typePtr != NULL) && (typePtr->freeIntRepProc != NULL)) {
	(*typePtr->freeIntRepProc)(objPtr);
    }
    objPtr->typePtr = &tkColorObjType;
    objPtr->internalRep.twoPtrValue.ptr1 = NULL;
}

/*
 *----------------------------------------------------------------------
 *
 * ColorInit --
 *
 *	Initialize the structure used for color management.
 *
 * Results:
 *	None.
 *
 * Side effects:
 *	Read the code.
 *
 *----------------------------------------------------------------------
 */

static void
ColorInit(
    TkDisplay *dispPtr)
{
    if (!dispPtr->colorInit) {
	dispPtr->colorInit = 1;
	Tcl_InitHashTable(&dispPtr->colorNameTable, TCL_STRING_KEYS);
	Tcl_InitHashTable(&dispPtr->colorValueTable,
		sizeof(ValueKey)/sizeof(int));
    }
}

/*
 *----------------------------------------------------------------------
 *
 * TkDebugColor --
 *
 *	This function returns debugging information about a color.
 *
 * Results:
 *	The return value is a list with one sublist for each TkColor
 *	corresponding to "name". Each sublist has two elements that contain
 *	the resourceRefCount and objRefCount fields from the TkColor
 *	structure.
 *
 * Side effects:
 *	None.
 *
 *----------------------------------------------------------------------
 */

Tcl_Obj *
TkDebugColor(
    Tk_Window tkwin,		/* The window in which the color will be used
				 * (not currently used). */
    char *name)			/* Name of the desired color. */
{
    Tcl_HashEntry *hashPtr;
    Tcl_Obj *resultPtr;
    TkDisplay *dispPtr = ((TkWindow *) tkwin)->dispPtr;

    resultPtr = Tcl_NewObj();
    hashPtr = Tcl_FindHashEntry(&dispPtr->colorNameTable, name);
    if (hashPtr != NULL) {
	TkColor *tkColPtr = Tcl_GetHashValue(hashPtr);

	if (tkColPtr == NULL) {
	    Tcl_Panic("TkDebugColor found empty hash table entry");
	}
	for ( ; (tkColPtr != NULL); tkColPtr = tkColPtr->nextPtr) {
	    Tcl_Obj *objPtr = Tcl_NewObj();

	    Tcl_ListObjAppendElement(NULL, objPtr,
		    Tcl_NewIntObj(tkColPtr->resourceRefCount));
	    Tcl_ListObjAppendElement(NULL, objPtr,
		    Tcl_NewIntObj(tkColPtr->objRefCount));
	    Tcl_ListObjAppendElement(NULL, resultPtr, objPtr);
	}
    }
    return resultPtr;
}

/*
 * Local Variables:
 * mode: c
 * c-basic-offset: 4
 * fill-column: 78
 * End:
 */<|MERGE_RESOLUTION|>--- conflicted
+++ resolved
@@ -8,15 +8,8 @@
  * Copyright (c) 1990-1994 The Regents of the University of California.
  * Copyright (c) 1994-1997 Sun Microsystems, Inc.
  *
-<<<<<<< HEAD
  * See the file "license.terms" for information on usage and redistribution of
  * this file, and for a DISCLAIMER OF ALL WARRANTIES.
- *
- * RCS: @(#) $Id: tkColor.c,v 1.16.2.1 2009/12/09 22:38:22 dkf Exp $
-=======
- * See the file "license.terms" for information on usage and redistribution
- * of this file, and for a DISCLAIMER OF ALL WARRANTIES.
->>>>>>> 5cad7e12
  */
 
 #include "tkInt.h"
