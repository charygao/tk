/*
 * tkTextBTree.c --
 *
 *	This file contains code that manages the B-tree representation of text
 *	for Tk's text widget and implements character and toggle segment
 *	types.
 *
 * Copyright (c) 1992-1994 The Regents of the University of California.
 * Copyright (c) 1994-1995 Sun Microsystems, Inc.
 *
 * See the file "license.terms" for information on usage and redistribution of
 * this file, and for a DISCLAIMER OF ALL WARRANTIES.
 *
 * RCS: @(#) $Id: tkTextBTree.c,v 1.32 2010/11/19 14:48:00 nijtmans Exp $
 */

#include "tkInt.h"
#include "tkText.h"

/*
 * Implementation notes:
 *
 * Most of this file is independent of the text widget implementation and
 * representation now. Without much effort this could be developed further
 * into a new Tcl object type of which the Tk text widget is one example of a
 * client.
 *
 * The B-tree is set up with a dummy last line of text which must not be
 * displayed, and must _never_ have a non-zero pixel count. This dummy line is
 * a historical convenience to avoid other code having to deal with NULL
 * TkTextLines. Since Tk 8.5, with pixel line height calculations and peer
 * widgets, this dummy line is becoming somewhat of a liability, and special
 * case code has been required to deal with it. It is probably a good idea to
 * investigate removing the dummy line completely. This could result in an
 * overall simplification (although it would require new special case code to
 * deal with the fact that '.text index end' would then not really point to a
 * valid line, rather it would point to the beginning of a non-existent line
 * one beyond all current lines - we could perhaps define that as a
 * TkTextIndex with a NULL TkTextLine ptr).
 */

/*
 * The data structure below keeps summary information about one tag as part of
 * the tag information in a node.
 */

typedef struct Summary {
    TkTextTag *tagPtr;		/* Handle for tag. */
    int toggleCount;		/* Number of transitions into or out of this
				 * tag that occur in the subtree rooted at
				 * this node. */
    struct Summary *nextPtr;	/* Next in list of all tags for same node, or
				 * NULL if at end of list. */
} Summary;

/*
 * The data structure below defines a node in the B-tree.
 */

typedef struct Node {
    struct Node *parentPtr;	/* Pointer to parent node, or NULL if this is
				 * the root. */
    struct Node *nextPtr;	/* Next in list of siblings with the same
				 * parent node, or NULL for end of list. */
    Summary *summaryPtr;	/* First in malloc-ed list of info about tags
				 * in this subtree (NULL if no tag info in the
				 * subtree). */
    int level;			/* Level of this node in the B-tree. 0 refers
				 * to the bottom of the tree (children are
				 * lines, not nodes). */
    union {			/* First in linked list of children. */
	struct Node *nodePtr;	/* Used if level > 0. */
	TkTextLine *linePtr;	/* Used if level == 0. */
    } children;
    int numChildren;		/* Number of children of this node. */
    int numLines;		/* Total number of lines (leaves) in the
				 * subtree rooted here. */
    int *numPixels;		/* Array containing total number of vertical
				 * display pixels in the subtree rooted here,
				 * one entry for each peer widget. */
} Node;

/*
 * Used to avoid having to allocate and deallocate arrays on the fly for
 * commonly used functions. Must be > 0.
 */

#define PIXEL_CLIENTS 5

/*
 * Upper and lower bounds on how many children a node may have: rebalance when
 * either of these limits is exceeded. MAX_CHILDREN should be twice
 * MIN_CHILDREN and MIN_CHILDREN must be >= 2.
 */

#define MAX_CHILDREN 12
#define MIN_CHILDREN 6

/*
 * The data structure below defines an entire B-tree. Since text widgets are
 * the only current B-tree clients, 'clients' and 'pixelReferences' are
 * identical.
 */

typedef struct BTree {
    Node *rootPtr;		/* Pointer to root of B-tree. */
    int clients;		/* Number of clients of this B-tree. */
    int pixelReferences;	/* Number of clients of this B-tree which care
				 * about pixel heights. */
    int stateEpoch;		/* Updated each time any aspect of the B-tree
				 * changes. */
    TkSharedText *sharedTextPtr;/* Used to find tagTable in consistency
				 * checking code, and to access list of all
				 * B-tree clients. */
    int startEndCount;
    TkTextLine **startEnd;
    TkText **startEndRef;
} BTree;

/*
 * The structure below is used to pass information between
 * TkBTreeGetTags and IncCount:
 */

typedef struct TagInfo {
    int numTags;		/* Number of tags for which there is currently
				 * information in tags and counts. */
    int arraySize;		/* Number of entries allocated for tags and
				 * counts. */
    TkTextTag **tagPtrs;	/* Array of tags seen so far. Malloc-ed. */
    int *counts;		/* Toggle count (so far) for each entry in
				 * tags. Malloc-ed. */
} TagInfo;

/*
 * Variable that indicates whether to enable consistency checks for debugging.
 */

int tkBTreeDebug = 0;

/*
 * Macros that determine how much space to allocate for new segments:
 */

#define CSEG_SIZE(chars) ((unsigned) (Tk_Offset(TkTextSegment, body) \
	+ 1 + (chars)))
#define TSEG_SIZE ((unsigned) (Tk_Offset(TkTextSegment, body) \
	+ sizeof(TkTextToggle)))

/*
 * Forward declarations for functions defined in this file:
 */

static int		AdjustPixelClient(BTree *treePtr, int defaultHeight,
			    Node *nodePtr, TkTextLine *start, TkTextLine *end,
			    int useReference, int newPixelReferences,
			    int *counting);
static void		ChangeNodeToggleCount(Node *nodePtr,
			    TkTextTag *tagPtr, int delta);
static void		CharCheckProc(TkTextSegment *segPtr,
			    TkTextLine *linePtr);
static int		CharDeleteProc(TkTextSegment *segPtr,
			    TkTextLine *linePtr, int treeGone);
static TkTextSegment *	CharCleanupProc(TkTextSegment *segPtr,
			    TkTextLine *linePtr);
static TkTextSegment *	CharSplitProc(TkTextSegment *segPtr, int index);
static void		CheckNodeConsistency(Node *nodePtr, int references);
static void		CleanupLine(TkTextLine *linePtr);
static void		DeleteSummaries(Summary *tagPtr);
static void		DestroyNode(Node *nodePtr);
static TkTextSegment *	FindTagEnd(TkTextBTree tree, TkTextTag *tagPtr,
			    TkTextIndex *indexPtr);
static void		IncCount(TkTextTag *tagPtr, int inc,
			    TagInfo *tagInfoPtr);
static void		Rebalance(BTree *treePtr, Node *nodePtr);
static void		RecomputeNodeCounts(BTree *treePtr, Node *nodePtr);
static void		RemovePixelClient(BTree *treePtr, Node *nodePtr,
			    int overwriteWithLast);
static TkTextSegment *	SplitSeg(TkTextIndex *indexPtr);
static void		ToggleCheckProc(TkTextSegment *segPtr,
			    TkTextLine *linePtr);
static TkTextSegment *	ToggleCleanupProc(TkTextSegment *segPtr,
			    TkTextLine *linePtr);
static int		ToggleDeleteProc(TkTextSegment *segPtr,
			    TkTextLine *linePtr, int treeGone);
static void		ToggleLineChangeProc(TkTextSegment *segPtr,
			    TkTextLine *linePtr);
static TkTextSegment *	FindTagStart(TkTextBTree tree, TkTextTag *tagPtr,
			    TkTextIndex *indexPtr);
static void		AdjustStartEndRefs(BTree *treePtr, TkText *textPtr,
			    int action);

/*
 * Actions for use by AdjustStartEndRefs
 */

#define TEXT_ADD_REFS		1
#define TEXT_REMOVE_REFS	2

/*
 * Type record for character segments:
 */

const Tk_SegType tkTextCharType = {
    "character",		/* name */
    0,				/* leftGravity */
    CharSplitProc,		/* splitProc */
    CharDeleteProc,		/* deleteProc */
    CharCleanupProc,		/* cleanupProc */
    NULL,			/* lineChangeProc */
    TkTextCharLayoutProc,	/* layoutProc */
    CharCheckProc		/* checkProc */
};

/*
 * Type record for segments marking the beginning of a tagged range:
 */

const Tk_SegType tkTextToggleOnType = {
    "toggleOn",			/* name */
    0,				/* leftGravity */
    NULL,			/* splitProc */
    ToggleDeleteProc,		/* deleteProc */
    ToggleCleanupProc,		/* cleanupProc */
    ToggleLineChangeProc,	/* lineChangeProc */
    NULL,			/* layoutProc */
    ToggleCheckProc		/* checkProc */
};

/*
 * Type record for segments marking the end of a tagged range:
 */

const Tk_SegType tkTextToggleOffType = {
    "toggleOff",		/* name */
    1,				/* leftGravity */
    NULL,			/* splitProc */
    ToggleDeleteProc,		/* deleteProc */
    ToggleCleanupProc,		/* cleanupProc */
    ToggleLineChangeProc,	/* lineChangeProc */
    NULL,			/* layoutProc */
    ToggleCheckProc		/* checkProc */
};

/*
 *----------------------------------------------------------------------
 *
 * TkBTreeCreate --
 *
 *	This function is called to create a new text B-tree.
 *
 * Results:
 *	The return value is a pointer to a new B-tree containing one line with
 *	nothing but a newline character.
 *
 * Side effects:
 *	Memory is allocated and initialized.
 *
 *----------------------------------------------------------------------
 */

TkTextBTree
TkBTreeCreate(
    TkSharedText *sharedTextPtr)
{
    register BTree *treePtr;
    register Node *rootPtr;
    register TkTextLine *linePtr, *linePtr2;
    register TkTextSegment *segPtr;

    /*
     * The tree will initially have two empty lines. The second line isn't
     * actually part of the tree's contents, but its presence makes several
     * operations easier. The tree will have one node, which is also the root
     * of the tree.
     */

    rootPtr = ckalloc(sizeof(Node));
    linePtr = ckalloc(sizeof(TkTextLine));
    linePtr2 = ckalloc(sizeof(TkTextLine));

    rootPtr->parentPtr = NULL;
    rootPtr->nextPtr = NULL;
    rootPtr->summaryPtr = NULL;
    rootPtr->level = 0;
    rootPtr->children.linePtr = linePtr;
    rootPtr->numChildren = 2;
    rootPtr->numLines = 2;

    /*
     * The tree currently has no registered clients, so all pixel count
     * pointers are simply NULL.
     */

    rootPtr->numPixels = NULL;
    linePtr->pixels = NULL;
    linePtr2->pixels = NULL;

    linePtr->parentPtr = rootPtr;
    linePtr->nextPtr = linePtr2;
    segPtr = ckalloc(CSEG_SIZE(1));
    linePtr->segPtr = segPtr;
    segPtr->typePtr = &tkTextCharType;
    segPtr->nextPtr = NULL;
    segPtr->size = 1;
    segPtr->body.chars[0] = '\n';
    segPtr->body.chars[1] = 0;

    linePtr2->parentPtr = rootPtr;
    linePtr2->nextPtr = NULL;
    segPtr = ckalloc(CSEG_SIZE(1));
    linePtr2->segPtr = segPtr;
    segPtr->typePtr = &tkTextCharType;
    segPtr->nextPtr = NULL;
    segPtr->size = 1;
    segPtr->body.chars[0] = '\n';
    segPtr->body.chars[1] = 0;

    treePtr = ckalloc(sizeof(BTree));
    treePtr->sharedTextPtr = sharedTextPtr;
    treePtr->rootPtr = rootPtr;
    treePtr->clients = 0;
    treePtr->stateEpoch = 0;
    treePtr->pixelReferences = 0;
    treePtr->startEndCount = 0;
    treePtr->startEnd = NULL;
    treePtr->startEndRef = NULL;

    return (TkTextBTree) treePtr;
}

/*
 *----------------------------------------------------------------------
 *
 * TkBTreeAddClient --
 *
 *	This function is called to provide a client with access to a given
 *	B-tree. If the client wishes to make use of the B-tree's pixel height
 *	storage, caching and calculation mechanisms, then a non-negative
 *	'defaultHeight' must be provided. In this case the return value is a
 *	pixel tree reference which must be provided in all of the B-tree API
 *	which refers to or modifies pixel heights:
 *
 *	TkBTreeAdjustPixelHeight,
 *	TkBTreeFindPixelLine,
 *	TkBTreeNumPixels,
 *	TkBTreePixelsTo,
 *	(and two private functions AdjustPixelClient, RemovePixelClient).
 *
 *	If this is not provided, then the above functions must never be called
 *	for this client.
 *
 * Results:
 *	The return value is the pixelReference used by the B-tree to refer to
 *	pixel counts for the new client. It should be stored by the caller. If
 *	defaultHeight was negative, then the return value will be -1.
 *
 * Side effects:
 *	Memory may be allocated and initialized.
 *
 *----------------------------------------------------------------------
 */

void
TkBTreeAddClient(
    TkTextBTree tree,		/* B-tree to add a client to. */
    TkText *textPtr,		/* Client to add. */
    int defaultHeight)		/* Default line height for the new client, or
				 * -1 if no pixel heights are to be kept. */
{
    register BTree *treePtr = (BTree *) tree;

    if (treePtr == NULL) {
	Tcl_Panic("NULL treePtr in TkBTreeAddClient");
    }

    if (textPtr->start != NULL || textPtr->end != NULL) {
	AdjustStartEndRefs(treePtr, textPtr, TEXT_ADD_REFS);
    }

    if (defaultHeight >= 0) {
	TkTextLine *end;
	int counting = (textPtr->start == NULL ? 1 : 0);
	int useReference = treePtr->pixelReferences;

	/*
	 * We must set the 'end' value in AdjustPixelClient so that the last
	 * dummy line in the B-tree doesn't contain a pixel height.
	 */

	end = textPtr->end;
	if (end == NULL) {
	    end = TkBTreeFindLine(tree, NULL, TkBTreeNumLines(tree, NULL));
	}
	AdjustPixelClient(treePtr, defaultHeight, treePtr->rootPtr,
		textPtr->start, end, useReference, useReference+1, &counting);

	textPtr->pixelReference = useReference;
	treePtr->pixelReferences++;
    } else {
	textPtr->pixelReference = -1;
    }
    treePtr->clients++;
}

/*
 *----------------------------------------------------------------------
 *
 * TkBTreeClientRangeChanged --
 *
 *	Called when the -startline or -endline options of a text widget client
 *	of the B-tree have changed.
 *
 * Results:
 *	None.
 *
 * Side effects:
 *	Lots of processing of the B-tree is done, with potential for memory to
 *	be allocated and initialized for the pixel heights of the widget.
 *
 *----------------------------------------------------------------------
 */

void
TkBTreeClientRangeChanged(
    TkText *textPtr,		/* Client whose start, end have changed. */
    int defaultHeight)		/* Default line height for the new client, or
				 * -1 if no pixel heights are to be kept. */
{
    TkTextLine *end;
    BTree *treePtr = (BTree *) textPtr->sharedTextPtr->tree;

    int counting = (textPtr->start == NULL ? 1 : 0);
    int useReference = textPtr->pixelReference;

    AdjustStartEndRefs(treePtr, textPtr, TEXT_ADD_REFS | TEXT_REMOVE_REFS);

    /*
     * We must set the 'end' value in AdjustPixelClient so that the last dummy
     * line in the B-tree doesn't contain a pixel height.
     */

    end = textPtr->end;
    if (end == NULL) {
	end = TkBTreeFindLine(textPtr->sharedTextPtr->tree,
		NULL, TkBTreeNumLines(textPtr->sharedTextPtr->tree, NULL));
    }
    AdjustPixelClient(treePtr, defaultHeight, treePtr->rootPtr,
	    textPtr->start, end, useReference, treePtr->pixelReferences,
	    &counting);
}

/*
 *----------------------------------------------------------------------
 *
 * TkBTreeDestroy --
 *
 *	Delete a B-tree, recycling all of the storage it contains.
 *
 * Results:
 *	The tree is deleted, so 'tree' should never again be used.
 *
 * Side effects:
 *	Memory is freed.
 *
 *----------------------------------------------------------------------
 */

void
TkBTreeDestroy(
    TkTextBTree tree)		/* Tree to clean up. */
{
    BTree *treePtr = (BTree *) tree;

    /*
     * There's no need to loop over each client of the tree, calling
     * 'TkBTreeRemoveClient', since the 'DestroyNode' will clean everything up
     * itself.
     */

    DestroyNode(treePtr->rootPtr);
    if (treePtr->startEnd != NULL) {
	ckfree(treePtr->startEnd);
	ckfree(treePtr->startEndRef);
    }
    ckfree(treePtr);
}

/*
 *----------------------------------------------------------------------
 *
 * TkBTreeEpoch --
 *
 *	Return the epoch for the B-tree. This number is incremented any time
 *	anything changes in the tree.
 *
 * Results:
 *	The epoch number.
 *
 * Side effects:
 *	None.
 *
 *----------------------------------------------------------------------
 */

int
TkBTreeEpoch(
    TkTextBTree tree)		/* Tree to get epoch for. */
{
    BTree *treePtr = (BTree *) tree;
    return treePtr->stateEpoch;
}

/*
 *----------------------------------------------------------------------
 *
 * TkBTreeRemoveClient --
 *
 *	Remove a client widget from its B-tree, cleaning up the pixel arrays
 *	which it uses if necessary. If this is the last such widget, we also
 *	destroy the whole tree.
 *
 * Results:
 *	All tree-specific aspects of the given client are deleted. If no more
 *	references exist, then the given tree is also deleted (in which case
 *	'tree' must not be used again).
 *
 * Side effects:
 *	Memory may be freed.
 *
 *----------------------------------------------------------------------
 */

void
TkBTreeRemoveClient(
    TkTextBTree tree,		/* Tree to remove client from. */
    TkText *textPtr)		/* Client to remove. */
{
    BTree *treePtr = (BTree *) tree;
    int pixelReference = textPtr->pixelReference;

    if (treePtr->clients == 1) {
	/*
	 * The last reference to the tree.
	 */

	DestroyNode(treePtr->rootPtr);
	ckfree(treePtr);
	return;
    } else if (pixelReference == -1) {
	/*
	 * A client which doesn't care about pixels.
	 */

	treePtr->clients--;
    } else {
	/*
	 * Clean up pixel data for the given reference.
	 */

	if (pixelReference == (treePtr->pixelReferences-1)) {
	    /*
	     * The widget we're removing has the last index, so deletion is
	     * easier.
	     */

	    RemovePixelClient(treePtr, treePtr->rootPtr, -1);
	} else {
	    TkText *adjustPtr;

	    RemovePixelClient(treePtr, treePtr->rootPtr, pixelReference);

	    /*
	     * Now we need to adjust the 'pixelReference' of the peer widget
	     * whose storage we've just moved.
	     */

	    adjustPtr = treePtr->sharedTextPtr->peers;
	    while (adjustPtr != NULL) {
		if (adjustPtr->pixelReference == treePtr->pixelReferences-1) {
		    adjustPtr->pixelReference = pixelReference;
		    break;
		}
		adjustPtr = adjustPtr->next;
	    }
	    if (adjustPtr == NULL) {
		Tcl_Panic("Couldn't find text widget with correct reference");
	    }
	}
	treePtr->pixelReferences--;
	treePtr->clients--;
    }

    if (textPtr->start != NULL || textPtr->end != NULL) {
	AdjustStartEndRefs(treePtr, textPtr, TEXT_REMOVE_REFS);
    }
}

/*
 *----------------------------------------------------------------------
 *
 * AdjustStartEndRefs --
 *
 *	Modify B-tree's cache of start, end lines for the given text widget.
 *
 * Results:
 *	None.
 *
 * Side effects:
 *	The number of cached items may change (treePtr->startEndCount).
 *
 *----------------------------------------------------------------------
 */

static void
AdjustStartEndRefs(
    BTree *treePtr,		/* The entire B-tree. */
    TkText *textPtr,		/* The text widget for which we want to adjust
				 * it's start and end cache. */
    int action)			/* Action to perform. */
{
    if (action & TEXT_REMOVE_REFS) {
	int i = 0;
	int count = 0;

	while (i < treePtr->startEndCount) {
	    if (i != count) {
		treePtr->startEnd[count] = treePtr->startEnd[i];
		treePtr->startEndRef[count] = treePtr->startEndRef[i];
	    }
	    if (treePtr->startEndRef[i] != textPtr) {
		count++;
	    }
	    i++;
	}
	treePtr->startEndCount = count;
	treePtr->startEnd = ckrealloc(treePtr->startEnd,
		sizeof(TkTextLine *) * count);
	treePtr->startEndRef = ckrealloc(treePtr->startEndRef,
		sizeof(TkText *) * count);
    }
    if ((action & TEXT_ADD_REFS)
	    && (textPtr->start != NULL || textPtr->end != NULL)) {
	int count;

	if (textPtr->start != NULL) {
	    treePtr->startEndCount++;
	}
	if (textPtr->end != NULL) {
	    treePtr->startEndCount++;
	}

	count = treePtr->startEndCount;

	treePtr->startEnd = ckrealloc(treePtr->startEnd,
		sizeof(TkTextLine *) * count);
	treePtr->startEndRef = ckrealloc(treePtr->startEndRef,
		sizeof(TkText *) * count);

	if (textPtr->start != NULL) {
	    count--;
	    treePtr->startEnd[count] = textPtr->start;
	    treePtr->startEndRef[count] = treePtr->sharedTextPtr->peers;
	}
	if (textPtr->end != NULL) {
	    count--;
	    treePtr->startEnd[count] = textPtr->end;
	    treePtr->startEndRef[count] = treePtr->sharedTextPtr->peers;
	}
    }
}

/*
 *----------------------------------------------------------------------
 *
 * AdjustPixelClient --
 *
 *	Utility function used to update all data structures for the existence
 *	of a new peer widget based on this B-tree, or for the modification of
 *	the start, end lines of an existing peer widget.
 *
 *	Immediately _after_ calling this, treePtr->pixelReferences and
 *	treePtr->clients should be adjusted if needed (i.e. if this is a new
 *	peer).
 *
 * Results:
 *	None.
 *
 * Side effects:
 *	All the storage for Nodes and TkTextLines in the tree may be adjusted.
 *
 *----------------------------------------------------------------------
 */

static int
AdjustPixelClient(
    BTree *treePtr,		/* Pointer to tree. */
    int defaultHeight,		/* Default pixel line height, which can be
				 * zero. */
    Node *nodePtr,		/* Adjust from this node downwards. */
    TkTextLine *start,		/* First line for this pixel client. */
    TkTextLine *end,		/* Last line for this pixel client. */
    int useReference,		/* pixel reference for the client we are
				 * adding or changing. */
    int newPixelReferences,	/* New number of pixel references to this
				 * B-tree. */
    int *counting)		/* References an integer which is zero if
				 * we're outside the relevant range for this
				 * client, and 1 if we're inside. */
{
    int pixelCount = 0;

    /*
     * Traverse entire tree down from nodePtr, reallocating pixel structures
     * for each Node and TkTextLine, adding room for the new peer's pixel
     * information (1 extra int per Node, 2 extra ints per TkTextLine). Also
     * copy the information from the last peer into the new space (so it
     * contains something sensible).
     */

    if (nodePtr->level != 0) {
	Node *loopPtr = nodePtr->children.nodePtr;

	while (loopPtr != NULL) {
	    pixelCount += AdjustPixelClient(treePtr, defaultHeight, loopPtr,
		    start, end, useReference, newPixelReferences, counting);
	    loopPtr = loopPtr->nextPtr;
	}
    } else {
	register TkTextLine *linePtr = nodePtr->children.linePtr;

	while (linePtr != NULL) {
	    if (!*counting && (linePtr == start)) {
		*counting = 1;
	    }
	    if (*counting && (linePtr == end)) {
		*counting = 0;
	    }
	    if (newPixelReferences != treePtr->pixelReferences) {
		linePtr->pixels = ckrealloc(linePtr->pixels,
			sizeof(int) * 2 * newPixelReferences);
	    }

	    /*
	     * Notice that for the very last line, we are never counting and
	     * therefore this always has a height of 0 and an epoch of 1.
	     */

	    linePtr->pixels[2*useReference] = (*counting ? defaultHeight : 0);
	    linePtr->pixels[2*useReference+1] = (*counting ? 0 : 1);
	    pixelCount += linePtr->pixels[2*useReference];

	    linePtr = linePtr->nextPtr;
	}
    }
    if (newPixelReferences != treePtr->pixelReferences) {
	nodePtr->numPixels = ckrealloc(nodePtr->numPixels,
		sizeof(int) * newPixelReferences);
    }
    nodePtr->numPixels[useReference] = pixelCount;
    return pixelCount;
}

/*
 *----------------------------------------------------------------------
 *
 * RemovePixelClient --
 *
 *	Utility function used to update all data structures for the removal of
 *	a peer widget which used to be based on this B-tree.
 *
 *	Immediately _after_ calling this, treePtr->clients should be
 *	decremented.
 *
 * Results:
 *	None.
 *
 * Side effects:
 *	All the storage for Nodes and TkTextLines in the tree may be adjusted.
 *
 *----------------------------------------------------------------------
 */

static void
RemovePixelClient(
    BTree *treePtr,		/* Pointer to tree. */
    Node *nodePtr,		/* Adjust from this node downwards. */
    int overwriteWithLast)	/* Over-write this peer widget's information
				 * with the last one. */
{
    /*
     * Traverse entire tree down from nodePtr, reallocating pixel structures
     * for each Node and TkTextLine, removing space allocated for one peer. If
     * 'overwriteWithLast' is not -1, then copy the information which was in
     * the last slot on top of one of the others (i.e. it's not the last one
     * we're deleting).
     */

    if (overwriteWithLast != -1) {
	nodePtr->numPixels[overwriteWithLast] =
		nodePtr->numPixels[treePtr->pixelReferences-1];
    }
    if (treePtr->pixelReferences == 1) {
	nodePtr->numPixels = NULL;
    } else {
	nodePtr->numPixels = ckrealloc(nodePtr->numPixels,
		sizeof(int) * (treePtr->pixelReferences - 1));
    }
    if (nodePtr->level != 0) {
	nodePtr = nodePtr->children.nodePtr;
	while (nodePtr != NULL) {
	    RemovePixelClient(treePtr, nodePtr, overwriteWithLast);
	    nodePtr = nodePtr->nextPtr;
	}
    } else {
	register TkTextLine *linePtr = nodePtr->children.linePtr;
	while (linePtr != NULL) {
	    if (overwriteWithLast != -1) {
		linePtr->pixels[2*overwriteWithLast] =
			linePtr->pixels[2*(treePtr->pixelReferences-1)];
		linePtr->pixels[1+2*overwriteWithLast] =
			linePtr->pixels[1+2*(treePtr->pixelReferences-1)];
	    }
	    if (treePtr->pixelReferences == 1) {
		linePtr->pixels = NULL;
	    } else {
		linePtr->pixels = ckrealloc(linePtr->pixels,
			sizeof(int) * 2 * (treePtr->pixelReferences-1));
	    }
	    linePtr = linePtr->nextPtr;
	}
    }
}

/*
 *----------------------------------------------------------------------
 *
 * DestroyNode --
 *
 *	This is a recursive utility function used during the deletion of a
 *	B-tree.
 *
 * Results:
 *	None.
 *
 * Side effects:
 *	All the storage for nodePtr and its descendants is freed.
 *
 *----------------------------------------------------------------------
 */

static void
DestroyNode(
    register Node *nodePtr)	/* Destroy from this node downwards. */
{
    if (nodePtr->level == 0) {
	TkTextLine *linePtr;
	TkTextSegment *segPtr;

	while (nodePtr->children.linePtr != NULL) {
	    linePtr = nodePtr->children.linePtr;
	    nodePtr->children.linePtr = linePtr->nextPtr;
	    while (linePtr->segPtr != NULL) {
		segPtr = linePtr->segPtr;
		linePtr->segPtr = segPtr->nextPtr;
		segPtr->typePtr->deleteProc(segPtr, linePtr, 1);
	    }
	    ckfree(linePtr->pixels);
	    ckfree(linePtr);
	}
    } else {
	register Node *childPtr;

	while (nodePtr->children.nodePtr != NULL) {
	    childPtr = nodePtr->children.nodePtr;
	    nodePtr->children.nodePtr = childPtr->nextPtr;
	    DestroyNode(childPtr);
	}
    }
    DeleteSummaries(nodePtr->summaryPtr);
    ckfree(nodePtr->numPixels);
    ckfree(nodePtr);
}

/*
 *----------------------------------------------------------------------
 *
 * DeleteSummaries --
 *
 *	Free up all of the memory in a list of tag summaries associated with a
 *	node.
 *
 * Results:
 *	None.
 *
 * Side effects:
 *	Storage is released.
 *
 *----------------------------------------------------------------------
 */

static void
DeleteSummaries(
    register Summary *summaryPtr)
				/* First in list of node's tag summaries. */
{
    register Summary *nextPtr;

    while (summaryPtr != NULL) {
	nextPtr = summaryPtr->nextPtr;
	ckfree(summaryPtr);
	summaryPtr = nextPtr;
    }
}

/*
 *----------------------------------------------------------------------
 *
 * TkBTreeAdjustPixelHeight --
 *
 *	Adjust the pixel height of a given logical line to the specified
 *	value.
 *
 * Results:
 *	Total number of valid pixels currently known in the tree.
 *
 * Side effects:
 *	Updates overall data structures so pixel height count is consistent.
 *
 *----------------------------------------------------------------------
 */

int
TkBTreeAdjustPixelHeight(
    const TkText *textPtr,	/* Client of the B-tree. */
    register TkTextLine *linePtr,
				/* The logical line to update. */
    int newPixelHeight,		/* The line's known height in pixels. */
    int mergedLogicalLines)	/* The number of extra logical lines which
				 * have been merged with this one (due to
				 * elided eols). They will have their pixel
				 * height set to zero, and the total pixel
				 * height associated with the given
				 * linePtr. */
{
    register Node *nodePtr;
    int changeToPixelCount;	/* Counts change to total number of pixels in
				 * file. */
    int pixelReference = textPtr->pixelReference;

    changeToPixelCount = newPixelHeight - linePtr->pixels[2 * pixelReference];

    /*
     * Increment the pixel counts in all the parent nodes of the current line,
     * then rebalance the tree if necessary.
     */

    nodePtr = linePtr->parentPtr;
    nodePtr->numPixels[pixelReference] += changeToPixelCount;

    while (nodePtr->parentPtr != NULL) {
	nodePtr = nodePtr->parentPtr;
	nodePtr->numPixels[pixelReference] += changeToPixelCount;
    }

    linePtr->pixels[2 * pixelReference] = newPixelHeight;

    /*
     * Any merged logical lines must have their height set to zero.
     */

    while (mergedLogicalLines-- > 0) {
	linePtr = TkBTreeNextLine(textPtr, linePtr);
	TkBTreeAdjustPixelHeight(textPtr, linePtr, 0, 0);
    }

    /*
     * Return total number of pixels in the tree.
     */

    return nodePtr->numPixels[pixelReference];
}

/*
 *----------------------------------------------------------------------
 *
 * TkBTreeInsertChars --
 *
 *	Insert characters at a given position in a B-tree.
 *
 * Results:
 *	None.
 *
 * Side effects:
 *	Characters are added to the B-tree at the given position. If the
 *	string contains newlines, new lines will be added, which could cause
 *	the structure of the B-tree to change.
 *
 *----------------------------------------------------------------------
 */

void
TkBTreeInsertChars(
    TkTextBTree tree,		/* Tree to insert into. */
    register TkTextIndex *indexPtr,
				/* Indicates where to insert text. When the
				 * function returns, this index is no longer
				 * valid because of changes to the segment
				 * structure. */
    const char *string)		/* Pointer to bytes to insert (may contain
				 * newlines, must be null-terminated). */
{
    register Node *nodePtr;
    register TkTextSegment *prevPtr;
				/* The segment just before the first new
				 * segment (NULL means new segment is at
				 * beginning of line). */
    TkTextSegment *curPtr;	/* Current segment; new characters are
				 * inserted just after this one. NULL means
				 * insert at beginning of line. */
    TkTextLine *linePtr;	/* Current line (new segments are added to
				 * this line). */
    register TkTextSegment *segPtr;
    TkTextLine *newLinePtr;
    int chunkSize;		/* # characters in current chunk. */
    register const char *eol;	/* Pointer to character just after last one in
				 * current chunk. */
    int changeToLineCount;	/* Counts change to total number of lines in
				 * file. */
    int *changeToPixelCount;	/* Counts change to total number of pixels in
				 * file. */
    int ref;
    int pixels[PIXEL_CLIENTS];

    BTree *treePtr = (BTree *) tree;
    treePtr->stateEpoch++;
    prevPtr = SplitSeg(indexPtr);
    linePtr = indexPtr->linePtr;
    curPtr = prevPtr;

    /*
     * Chop the string up into lines and create a new segment for each line,
     * plus a new line for the leftovers from the previous line.
     */

    changeToLineCount = 0;
    if (treePtr->pixelReferences > PIXEL_CLIENTS) {
	changeToPixelCount = ckalloc(sizeof(int) * treePtr->pixelReferences);
    } else {
	changeToPixelCount = pixels;
    }
    for (ref = 0; ref < treePtr->pixelReferences; ref++) {
	changeToPixelCount[ref] = 0;
    }

    while (*string != 0) {
	for (eol = string; *eol != 0; eol++) {
	    if (*eol == '\n') {
		eol++;
		break;
	    }
	}
	chunkSize = eol-string;
	segPtr = ckalloc(CSEG_SIZE(chunkSize));
	segPtr->typePtr = &tkTextCharType;
	if (curPtr == NULL) {
	    segPtr->nextPtr = linePtr->segPtr;
	    linePtr->segPtr = segPtr;
	} else {
	    segPtr->nextPtr = curPtr->nextPtr;
	    curPtr->nextPtr = segPtr;
	}
	segPtr->size = chunkSize;
	memcpy(segPtr->body.chars, string, (size_t) chunkSize);
	segPtr->body.chars[chunkSize] = 0;

	if (eol[-1] != '\n') {
	    break;
	}

	/*
	 * The chunk ended with a newline, so create a new TkTextLine and move
	 * the remainder of the old line to it.
	 */

	newLinePtr = ckalloc(sizeof(TkTextLine));
	newLinePtr->pixels =
		ckalloc(sizeof(int) * 2 * treePtr->pixelReferences);

	newLinePtr->parentPtr = linePtr->parentPtr;
	newLinePtr->nextPtr = linePtr->nextPtr;
	linePtr->nextPtr = newLinePtr;
	newLinePtr->segPtr = segPtr->nextPtr;

	/*
	 * Set up a starting default height, which will be re-adjusted later.
	 * We need to do this for each referenced widget.
	 */

	for (ref = 0; ref < treePtr->pixelReferences; ref++) {
	    newLinePtr->pixels[2 * ref] = linePtr->pixels[2 * ref];
	    newLinePtr->pixels[2 * ref + 1] = 0;
	    changeToPixelCount[ref] += newLinePtr->pixels[2 * ref];
	}

	segPtr->nextPtr = NULL;
	linePtr = newLinePtr;
	curPtr = NULL;
	changeToLineCount++;

	string = eol;
    }

    /*
     * I don't believe it's possible for either of the two lines passed to
     * this function to be the last line of text, but the function is robust
     * to that case anyway. (We must never re-calculated the line height of
     * the last line).
     */

    TkTextInvalidateLineMetrics(treePtr->sharedTextPtr, NULL,
	    indexPtr->linePtr, changeToLineCount, TK_TEXT_INVALIDATE_INSERT);

    /*
     * Cleanup the starting line for the insertion, plus the ending line if
     * it's different.
     */

    CleanupLine(indexPtr->linePtr);
    if (linePtr != indexPtr->linePtr) {
	CleanupLine(linePtr);
    }

    /*
     * Increment the line and pixel counts in all the parent nodes of the
     * insertion point, then rebalance the tree if necessary.
     */

    for (nodePtr = linePtr->parentPtr ; nodePtr != NULL;
	    nodePtr = nodePtr->parentPtr) {
	nodePtr->numLines += changeToLineCount;
	for (ref = 0; ref < treePtr->pixelReferences; ref++) {
	    nodePtr->numPixels[ref] += changeToPixelCount[ref];
	}
    }
    if (treePtr->pixelReferences > PIXEL_CLIENTS) {
	ckfree(changeToPixelCount);
    }

    nodePtr = linePtr->parentPtr;
    nodePtr->numChildren += changeToLineCount;
    if (nodePtr->numChildren > MAX_CHILDREN) {
	Rebalance(treePtr, nodePtr);
    }

    if (tkBTreeDebug) {
	TkBTreeCheck(indexPtr->tree);
    }
}

/*
 *--------------------------------------------------------------
 *
 * SplitSeg --
 *
 *	This function is called before adding or deleting segments. It does
 *	three things: (a) it finds the segment containing indexPtr; (b) if
 *	there are several such segments (because some segments have zero
 *	length) then it picks the first segment that does not have left
 *	gravity; (c) if the index refers to the middle of a segment then it
 *	splits the segment so that the index now refers to the beginning of a
 *	segment.
 *
 * Results:
 *	The return value is a pointer to the segment just before the segment
 *	corresponding to indexPtr (as described above). If the segment
 *	corresponding to indexPtr is the first in its line then the return
 *	value is NULL.
 *
 * Side effects:
 *	The segment referred to by indexPtr is split unless indexPtr refers to
 *	its first character.
 *
 *--------------------------------------------------------------
 */

static TkTextSegment *
SplitSeg(
    TkTextIndex *indexPtr)	/* Index identifying position at which to
				 * split a segment. */
{
    TkTextSegment *prevPtr, *segPtr;
    TkTextLine *linePtr;
    int count = indexPtr->byteIndex;

    linePtr = indexPtr->linePtr;
    prevPtr = NULL;
    segPtr = linePtr->segPtr;

    while (segPtr != NULL) {
	if (segPtr->size > count) {
	    if (count == 0) {
		return prevPtr;
	    }
	    segPtr = segPtr->typePtr->splitProc(segPtr, count);
	    if (prevPtr == NULL) {
		indexPtr->linePtr->segPtr = segPtr;
	    } else {
		prevPtr->nextPtr = segPtr;
	    }
	    return segPtr;
	} else if ((segPtr->size == 0) && (count == 0)
		&& !segPtr->typePtr->leftGravity) {
	    return prevPtr;
	}

	count -= segPtr->size;
	prevPtr = segPtr;
	segPtr = segPtr->nextPtr;
	if (segPtr == NULL) {
	    /*
	     * Two logical lines merged into one display line through eliding
	     * of a newline.
	     */

	    linePtr = TkBTreeNextLine(NULL, linePtr);
	    if (linePtr == NULL) {
		/*
		 * Reached end of the text.
		 */
	    } else {
		segPtr = linePtr->segPtr;
	    }
	}
    }
    Tcl_Panic("SplitSeg reached end of line!");
    return NULL;
}

/*
 *--------------------------------------------------------------
 *
 * CleanupLine --
 *
 *	This function is called after modifications have been made to a line.
 *	It scans over all of the segments in the line, giving each a chance to
 *	clean itself up, e.g. by merging with the following segments, updating
 *	internal information, etc.
 *
 * Results:
 *	None.
 *
 * Side effects:
 *	Depends on what the segment-specific cleanup functions do.
 *
 *--------------------------------------------------------------
 */

static void
CleanupLine(
    TkTextLine *linePtr)	/* Line to be cleaned up. */
{
    TkTextSegment *segPtr, **prevPtrPtr;
    int anyChanges;

    /*
     * Make a pass over all of the segments in the line, giving each a chance
     * to clean itself up. This could potentially change the structure of the
     * line, e.g. by merging two segments together or having two segments
     * cancel themselves; if so, then repeat the whole process again, since
     * the first structure change might make other structure changes possible.
     * Repeat until eventually there are no changes.
     */

    while (1) {
	anyChanges = 0;
	for (prevPtrPtr = &linePtr->segPtr, segPtr = *prevPtrPtr;
		segPtr != NULL;
		prevPtrPtr = &(*prevPtrPtr)->nextPtr, segPtr = *prevPtrPtr) {
	    if (segPtr->typePtr->cleanupProc != NULL) {
		*prevPtrPtr = segPtr->typePtr->cleanupProc(segPtr, linePtr);
		if (segPtr != *prevPtrPtr) {
		    anyChanges = 1;
		}
	    }
	}
	if (!anyChanges) {
	    break;
	}
    }
}

/*
 *----------------------------------------------------------------------
 *
 * TkBTreeDeleteIndexRange --
 *
 *	Delete a range of characters from a B-tree. The caller must make sure
 *	that the final newline of the B-tree is never deleted.
 *
 * Results:
 *	None.
 *
 * Side effects:
 *	Information is deleted from the B-tree. This can cause the internal
 *	structure of the B-tree to change. Note: because of changes to the
 *	B-tree structure, the indices pointed to by index1Ptr and index2Ptr
 *	should not be used after this function returns.
 *
 *----------------------------------------------------------------------
 */

void
TkBTreeDeleteIndexRange(
    TkTextBTree tree,		/* Tree to delete from. */
    register TkTextIndex *index1Ptr,
				/* Indicates first character that is to be
				 * deleted. */
    register TkTextIndex *index2Ptr)
				/* Indicates character just after the last one
				 * that is to be deleted. */
{
    TkTextSegment *prevPtr;	/* The segment just before the start of the
				 * deletion range. */
    TkTextSegment *lastPtr;	/* The segment just after the end of the
				 * deletion range. */
    TkTextSegment *segPtr, *nextPtr;
    TkTextLine *curLinePtr;
    Node *curNodePtr, *nodePtr;
    int changeToLineCount = 0;
    int ref;
    BTree *treePtr = (BTree *) tree;

    treePtr->stateEpoch++;

    /*
     * Tricky point: split at index2Ptr first; otherwise the split at
     * index2Ptr may invalidate segPtr and/or prevPtr.
     */

    lastPtr = SplitSeg(index2Ptr);
    if (lastPtr != NULL) {
	lastPtr = lastPtr->nextPtr;
    } else {
	lastPtr = index2Ptr->linePtr->segPtr;
    }
    prevPtr = SplitSeg(index1Ptr);
    if (prevPtr != NULL) {
	segPtr = prevPtr->nextPtr;
	prevPtr->nextPtr = lastPtr;
    } else {
	segPtr = index1Ptr->linePtr->segPtr;
	index1Ptr->linePtr->segPtr = lastPtr;
    }

    /*
     * Delete all of the segments between prevPtr and lastPtr.
     */

    curLinePtr = index1Ptr->linePtr;

    curNodePtr = curLinePtr->parentPtr;
    while (segPtr != lastPtr) {
	if (segPtr == NULL) {
	    TkTextLine *nextLinePtr;

	    /*
	     * We just ran off the end of a line. First find the next line,
	     * then go back to the old line and delete it (unless it's the
	     * starting line for the range).
	     */

	    nextLinePtr = TkBTreeNextLine(NULL, curLinePtr);
	    if (curLinePtr != index1Ptr->linePtr) {
		if (curNodePtr == index1Ptr->linePtr->parentPtr) {
		    index1Ptr->linePtr->nextPtr = curLinePtr->nextPtr;
		} else {
		    curNodePtr->children.linePtr = curLinePtr->nextPtr;
		}
		for (nodePtr = curNodePtr; nodePtr != NULL;
			nodePtr = nodePtr->parentPtr) {
		    nodePtr->numLines--;
		    for (ref = 0; ref < treePtr->pixelReferences; ref++) {
			nodePtr->numPixels[ref] -= curLinePtr->pixels[2*ref];
		    }
		}
		changeToLineCount++;
		CLANG_ASSERT(curNodePtr);
		curNodePtr->numChildren--;

		/*
		 * Check if we need to adjust any partial clients.
		 */

		if (treePtr->startEnd != NULL) {
		    int checkCount = 0;

		    while (checkCount < treePtr->startEndCount) {
			if (treePtr->startEnd[checkCount] == curLinePtr) {
			    TkText *peer = treePtr->startEndRef[checkCount];

			    /*
			     * We're deleting a line which is the start or end
			     * of a current client. This means we need to
			     * adjust that client.
			     */

			    treePtr->startEnd[checkCount] = nextLinePtr;
			    if (peer->start == curLinePtr) {
				peer->start = nextLinePtr;
			    }
			    if (peer->end == curLinePtr) {
				peer->end = nextLinePtr;
			    }
			}
			checkCount++;
		    }
		}
		ckfree(curLinePtr->pixels);
		ckfree(curLinePtr);
	    }
	    curLinePtr = nextLinePtr;
	    segPtr = curLinePtr->segPtr;

	    /*
	     * If the node is empty then delete it and its parents recursively
	     * upwards until a non-empty node is found.
	     */

	    while (curNodePtr->numChildren == 0) {
		Node *parentPtr;

		parentPtr = curNodePtr->parentPtr;
		if (parentPtr->children.nodePtr == curNodePtr) {
		    parentPtr->children.nodePtr = curNodePtr->nextPtr;
		} else {
		    Node *prevNodePtr = parentPtr->children.nodePtr;
		    while (prevNodePtr->nextPtr != curNodePtr) {
			prevNodePtr = prevNodePtr->nextPtr;
		    }
		    prevNodePtr->nextPtr = curNodePtr->nextPtr;
		}
		parentPtr->numChildren--;
		ckfree(curNodePtr);
		curNodePtr = parentPtr;
	    }
	    curNodePtr = curLinePtr->parentPtr;
	    continue;
	}

	nextPtr = segPtr->nextPtr;
	if (segPtr->typePtr->deleteProc(segPtr, curLinePtr, 0) != 0) {
	    /*
	     * This segment refuses to die. Move it to prevPtr and advance
	     * prevPtr if the segment has left gravity.
	     */

	    if (prevPtr == NULL) {
		segPtr->nextPtr = index1Ptr->linePtr->segPtr;
		index1Ptr->linePtr->segPtr = segPtr;
	    } else {
		segPtr->nextPtr = prevPtr->nextPtr;
		prevPtr->nextPtr = segPtr;
	    }
	    if (segPtr->typePtr->leftGravity) {
		prevPtr = segPtr;
	    }
	}
	segPtr = nextPtr;
    }

    /*
     * If the beginning and end of the deletion range are in different lines,
     * join the two lines together and discard the ending line.
     */

    if (index1Ptr->linePtr != index2Ptr->linePtr) {
	TkTextLine *prevLinePtr;

	for (segPtr = lastPtr; segPtr != NULL;
		segPtr = segPtr->nextPtr) {
	    if (segPtr->typePtr->lineChangeProc != NULL) {
		segPtr->typePtr->lineChangeProc(segPtr, index2Ptr->linePtr);
	    }
	}
	curNodePtr = index2Ptr->linePtr->parentPtr;
	for (nodePtr = curNodePtr; nodePtr != NULL;
		nodePtr = nodePtr->parentPtr) {
	    nodePtr->numLines--;
	    for (ref = 0; ref < treePtr->pixelReferences; ref++) {
		nodePtr->numPixels[ref] -= index2Ptr->linePtr->pixels[2*ref];
	    }
	}
	changeToLineCount++;
	curNodePtr->numChildren--;
	prevLinePtr = curNodePtr->children.linePtr;
	if (prevLinePtr == index2Ptr->linePtr) {
	    curNodePtr->children.linePtr = index2Ptr->linePtr->nextPtr;
	} else {
	    while (prevLinePtr->nextPtr != index2Ptr->linePtr) {
		prevLinePtr = prevLinePtr->nextPtr;
	    }
	    prevLinePtr->nextPtr = index2Ptr->linePtr->nextPtr;
	}

	/*
	 * Check if we need to adjust any partial clients. In this case if
	 * we're deleting the line, we actually move back to the previous line
	 * for our (start,end) storage. We do this because we still want the
	 * portion of the second line that still exists to be in the start,end
	 * range.
	 */

	if (treePtr->startEnd != NULL) {
	    int checkCount = 0;

	    while (checkCount < treePtr->startEndCount &&
		    treePtr->startEnd[checkCount] != NULL) {
		if (treePtr->startEnd[checkCount] == index2Ptr->linePtr) {
		    TkText *peer = treePtr->startEndRef[checkCount];

		    /*
		     * We're deleting a line which is the start or end of a
		     * current client. This means we need to adjust that
		     * client.
		     */

		    treePtr->startEnd[checkCount] = index1Ptr->linePtr;
		    if (peer->start == index2Ptr->linePtr) {
			peer->start = index1Ptr->linePtr;
		    }
		    if (peer->end == index2Ptr->linePtr) {
			peer->end = index1Ptr->linePtr;
		    }
		}
		checkCount++;
	    }
	}
	ckfree(index2Ptr->linePtr->pixels);
	ckfree(index2Ptr->linePtr);

	Rebalance((BTree *) index2Ptr->tree, curNodePtr);
    }

    /*
     * Cleanup the segments in the new line.
     */

    CleanupLine(index1Ptr->linePtr);

    /*
     * This line now needs to have its height recalculated. For safety, ensure
     * we don't call this function with the last artificial line of text. I
     * _believe_ that it isn't possible to get this far with the last line,
     * but it is good to be safe.
     */

    if (TkBTreeNextLine(NULL, index1Ptr->linePtr) != NULL) {
	TkTextInvalidateLineMetrics(treePtr->sharedTextPtr, NULL,
		index1Ptr->linePtr, changeToLineCount,
		TK_TEXT_INVALIDATE_DELETE);
    }

    /*
     * Lastly, rebalance the first node of the range.
     */

    Rebalance((BTree *) index1Ptr->tree, index1Ptr->linePtr->parentPtr);
    if (tkBTreeDebug) {
	TkBTreeCheck(index1Ptr->tree);
    }
}

/*
 *----------------------------------------------------------------------
 *
 * TkBTreeFindLine --
 *
 *	Find a particular line in a B-tree based on its line number.
 *
 * Results:
 *	The return value is a pointer to the line structure for the line whose
 *	index is "line", or NULL if no such line exists.
 *
 * Side effects:
 *	None.
 *
 *----------------------------------------------------------------------
 */

TkTextLine *
TkBTreeFindLine(
    TkTextBTree tree,		/* B-tree in which to find line. */
    const TkText *textPtr,	/* Relative to this client of the B-tree. */
    int line)			/* Index of desired line. */
{
    BTree *treePtr = (BTree *) tree;
    register Node *nodePtr;
    register TkTextLine *linePtr;

    if (treePtr == NULL) {
	treePtr = (BTree *) textPtr->sharedTextPtr->tree;
    }

    nodePtr = treePtr->rootPtr;
    if ((line < 0) || (line >= nodePtr->numLines)) {
	return NULL;
    }

    /*
     * Check for the any start/end offset for this text widget.
     */

    if (textPtr != NULL) {
	if (textPtr->start != NULL) {
	    line += TkBTreeLinesTo(NULL, textPtr->start);
	    if (line >= nodePtr->numLines) {
		return NULL;
	    }
	}
	if (textPtr->end != NULL) {
	    if (line > TkBTreeLinesTo(NULL, textPtr->end)) {
		return NULL;
	    }
	}
    }

    /*
     * Work down through levels of the tree until a node is found at level 0.
     */

    while (nodePtr->level != 0) {
	for (nodePtr = nodePtr->children.nodePtr;
		nodePtr->numLines <= line;
		nodePtr = nodePtr->nextPtr) {
	    if (nodePtr == NULL) {
		Tcl_Panic("TkBTreeFindLine ran out of nodes");
	    }
	    line -= nodePtr->numLines;
	}
    }

    /*
     * Work through the lines attached to the level-0 node.
     */

    for (linePtr = nodePtr->children.linePtr; line > 0;
	    linePtr = linePtr->nextPtr) {
	if (linePtr == NULL) {
	    Tcl_Panic("TkBTreeFindLine ran out of lines");
	}
	line -= 1;
    }
    return linePtr;
}

/*
 *----------------------------------------------------------------------
 *
 * TkBTreeFindPixelLine --
 *
 *	Find a particular line in a B-tree based on its pixel count.
 *
 * Results:
 *	The return value is a pointer to the line structure for the line which
 *	contains the pixel "pixels", or NULL if no such line exists. If the
 *	first line is of height 20, then pixels 0-19 will return it, and
 *	pixels = 20 will return the next line.
 *
 *	If pixelOffset is non-NULL, it is set to the amount by which 'pixels'
 *	exceeds the first pixel located on the returned line. This should
 *	always be non-negative.
 *
 * Side effects:
 *	None.
 *
 *----------------------------------------------------------------------
 */

TkTextLine *
TkBTreeFindPixelLine(
    TkTextBTree tree,		/* B-tree to use. */
    const TkText *textPtr,	/* Relative to this client of the B-tree. */
    int pixels,			/* Pixel index of desired line. */
    int *pixelOffset)		/* Used to return offset. */
{
    BTree *treePtr = (BTree *) tree;
    register Node *nodePtr;
    register TkTextLine *linePtr;
    int pixelReference = textPtr->pixelReference;

    nodePtr = treePtr->rootPtr;

    if ((pixels < 0) || (pixels > nodePtr->numPixels[pixelReference])) {
	return NULL;
    }

    if (nodePtr->numPixels[pixelReference] == 0) {
	Tcl_Panic("TkBTreeFindPixelLine called with empty window");
    }

    /*
     * Work down through levels of the tree until a node is found at level 0.
     */

    while (nodePtr->level != 0) {
	for (nodePtr = nodePtr->children.nodePtr;
		nodePtr->numPixels[pixelReference] <= pixels;
		nodePtr = nodePtr->nextPtr) {
	    if (nodePtr == NULL) {
		Tcl_Panic("TkBTreeFindPixelLine ran out of nodes");
	    }
	    pixels -= nodePtr->numPixels[pixelReference];
	}
    }

    /*
     * Work through the lines attached to the level-0 node.
     */

    for (linePtr = nodePtr->children.linePtr;
	    linePtr->pixels[2 * pixelReference] < pixels;
	    linePtr = linePtr->nextPtr) {
	if (linePtr == NULL) {
	    Tcl_Panic("TkBTreeFindPixelLine ran out of lines");
	}
	pixels -= linePtr->pixels[2 * pixelReference];
    }
    if (pixelOffset != NULL && linePtr != NULL) {
	*pixelOffset = pixels;
    }
    return linePtr;
}

/*
 *----------------------------------------------------------------------
 *
 * TkBTreeNextLine --
 *
 *	Given an existing line in a B-tree, this function locates the next
 *	line in the B-tree. This function is used for scanning through the
 *	B-tree.
 *
 * Results:
 *	The return value is a pointer to the line that immediately follows
 *	linePtr, or NULL if there is no such line.
 *
 * Side effects:
 *	None.
 *
 *----------------------------------------------------------------------
 */

TkTextLine *
TkBTreeNextLine(
    const TkText *textPtr,	/* Next line in the context of this client. */
    register TkTextLine *linePtr)
				/* Pointer to existing line in B-tree. */
{
    register Node *nodePtr;

    if (linePtr->nextPtr != NULL) {
	if (textPtr != NULL && (linePtr == textPtr->end)) {
	    return NULL;
	} else {
	    return linePtr->nextPtr;
	}
    }

    /*
     * This was the last line associated with the particular parent node.
     * Search up the tree for the next node, then search down from that node
     * to find the first line.
     */

    for (nodePtr = linePtr->parentPtr; ; nodePtr = nodePtr->parentPtr) {
	if (nodePtr->nextPtr != NULL) {
	    nodePtr = nodePtr->nextPtr;
	    break;
	}
	if (nodePtr->parentPtr == NULL) {
	    return NULL;
	}
    }
    while (nodePtr->level > 0) {
	nodePtr = nodePtr->children.nodePtr;
    }
    return nodePtr->children.linePtr;
}

/*
 *----------------------------------------------------------------------
 *
 * TkBTreePreviousLine --
 *
 *	Given an existing line in a B-tree, this function locates the previous
 *	line in the B-tree. This function is used for scanning through the
 *	B-tree in the reverse direction.
 *
 * Results:
 *	The return value is a pointer to the line that immediately preceeds
 *	linePtr, or NULL if there is no such line.
 *
 * Side effects:
 *	None.
 *
 *----------------------------------------------------------------------
 */

TkTextLine *
TkBTreePreviousLine(
    TkText *textPtr,		/* Relative to this client of the B-tree. */
    register TkTextLine *linePtr)
				/* Pointer to existing line in B-tree. */
{
    register Node *nodePtr;
    register Node *node2Ptr;
    register TkTextLine *prevPtr;

    if (textPtr != NULL && textPtr->start == linePtr) {
	return NULL;
    }

    /*
     * Find the line under this node just before the starting line.
     */

    prevPtr = linePtr->parentPtr->children.linePtr;   /* First line at leaf. */
    while (prevPtr != linePtr) {
	if (prevPtr->nextPtr == linePtr) {
	    return prevPtr;
	}
	prevPtr = prevPtr->nextPtr;
	if (prevPtr == NULL) {
	    Tcl_Panic("TkBTreePreviousLine ran out of lines");
	}
    }

    /*
     * This was the first line associated with the particular parent node.
     * Search up the tree for the previous node, then search down from that
     * node to find its last line.
     */

    for (nodePtr = linePtr->parentPtr; ; nodePtr = nodePtr->parentPtr) {
	if (nodePtr == NULL || nodePtr->parentPtr == NULL) {
	    return NULL;
	}
	if (nodePtr != nodePtr->parentPtr->children.nodePtr) {
	    break;
	}
    }
    for (node2Ptr = nodePtr->parentPtr->children.nodePtr; ;
	    node2Ptr = node2Ptr->children.nodePtr) {
	while (node2Ptr->nextPtr != nodePtr) {
	    node2Ptr = node2Ptr->nextPtr;
	}
	if (node2Ptr->level == 0) {
	    break;
	}
	nodePtr = NULL;
    }
    for (prevPtr = node2Ptr->children.linePtr ; ; prevPtr = prevPtr->nextPtr) {
	if (prevPtr->nextPtr == NULL) {
	    return prevPtr;
	}
    }
}

/*
 *----------------------------------------------------------------------
 *
 * TkBTreePixelsTo --
 *
 *	Given a pointer to a line in a B-tree, return the numerical pixel
 *	index of the top of that line (i.e. the result does not include the
 *	height of the given line).
 *
 *	Since the last line of text (the artificial one) has zero height by
 *	defintion, calling this with the last line will return the total
 *	number of pixels in the widget.
 *
 * Results:
 *	The result is the index of linePtr within the tree, where 0
 *	corresponds to the first line in the tree.
 *
 * Side effects:
 *	None.
 *
 *----------------------------------------------------------------------
 */

int
TkBTreePixelsTo(
    const TkText *textPtr,	/* Relative to this client of the B-tree. */
    TkTextLine *linePtr)	/* Pointer to existing line in B-tree. */
{
    register TkTextLine *linePtr2;
    register Node *nodePtr, *parentPtr;
    int index;
    int pixelReference = textPtr->pixelReference;

    /*
     * First count how many pixels precede this line in its level-0 node.
     */

    nodePtr = linePtr->parentPtr;
    index = 0;
    for (linePtr2 = nodePtr->children.linePtr; linePtr2 != linePtr;
	    linePtr2 = linePtr2->nextPtr) {
	if (linePtr2 == NULL) {
	    Tcl_Panic("TkBTreePixelsTo couldn't find line");
	}
	index += linePtr2->pixels[2 * pixelReference];
    }

    /*
     * Now work up through the levels of the tree one at a time, counting how
     * many pixels are in nodes preceding the current node.
     */

    for (parentPtr = nodePtr->parentPtr ; parentPtr != NULL;
	    nodePtr = parentPtr, parentPtr = parentPtr->parentPtr) {
	register Node *nodePtr2;

	for (nodePtr2 = parentPtr->children.nodePtr; nodePtr2 != nodePtr;
		nodePtr2 = nodePtr2->nextPtr) {
	    if (nodePtr2 == NULL) {
		Tcl_Panic("TkBTreePixelsTo couldn't find node");
	    }
	    index += nodePtr2->numPixels[pixelReference];
	}
    }
    return index;
}

/*
 *----------------------------------------------------------------------
 *
 * TkBTreeLinesTo --
 *
 *	Given a pointer to a line in a B-tree, return the numerical index of
 *	that line.
 *
 * Results:
 *	The result is the index of linePtr within the tree, where 0
 *	corresponds to the first line in the tree.
 *
 * Side effects:
 *	None.
 *
 *----------------------------------------------------------------------
 */

int
TkBTreeLinesTo(
    const TkText *textPtr,	/* Relative to this client of the B-tree. */
    TkTextLine *linePtr)	/* Pointer to existing line in B-tree. */
{
    register TkTextLine *linePtr2;
    register Node *nodePtr, *parentPtr, *nodePtr2;
    int index;

    /*
     * First count how many lines precede this one in its level-0 node.
     */

    nodePtr = linePtr->parentPtr;
    index = 0;
    for (linePtr2 = nodePtr->children.linePtr; linePtr2 != linePtr;
	    linePtr2 = linePtr2->nextPtr) {
	if (linePtr2 == NULL) {
	    Tcl_Panic("TkBTreeLinesTo couldn't find line");
	}
	index += 1;
    }

    /*
     * Now work up through the levels of the tree one at a time, counting how
     * many lines are in nodes preceding the current node.
     */

    for (parentPtr = nodePtr->parentPtr ; parentPtr != NULL;
	    nodePtr = parentPtr, parentPtr = parentPtr->parentPtr) {
	for (nodePtr2 = parentPtr->children.nodePtr; nodePtr2 != nodePtr;
		nodePtr2 = nodePtr2->nextPtr) {
	    if (nodePtr2 == NULL) {
		Tcl_Panic("TkBTreeLinesTo couldn't find node");
	    }
	    index += nodePtr2->numLines;
	}
    }
    if (textPtr != NULL && textPtr->start != NULL) {
	index -= TkBTreeLinesTo(NULL, textPtr->start);
    }
    return index;
}

/*
 *----------------------------------------------------------------------
 *
 * TkBTreeLinkSegment --
 *
 *	This function adds a new segment to a B-tree at a given location.
 *
 * Results:
 *	None.
 *
 * Side effects:
 *	SegPtr will be linked into its tree.
 *
 *----------------------------------------------------------------------
 */

	/* ARGSUSED */
void
TkBTreeLinkSegment(
    TkTextSegment *segPtr,	/* Pointer to new segment to be added to
				 * B-tree. Should be completely initialized by
				 * caller except for nextPtr field. */
    TkTextIndex *indexPtr)	/* Where to add segment: it gets linked in
				 * just before the segment indicated here. */
{
    register TkTextSegment *prevPtr;

    prevPtr = SplitSeg(indexPtr);
    if (prevPtr == NULL) {
	segPtr->nextPtr = indexPtr->linePtr->segPtr;
	indexPtr->linePtr->segPtr = segPtr;
    } else {
	segPtr->nextPtr = prevPtr->nextPtr;
	prevPtr->nextPtr = segPtr;
    }
    CleanupLine(indexPtr->linePtr);
    if (tkBTreeDebug) {
	TkBTreeCheck(indexPtr->tree);
    }
    ((BTree *)indexPtr->tree)->stateEpoch++;
}

/*
 *----------------------------------------------------------------------
 *
 * TkBTreeUnlinkSegment --
 *
 *	This function unlinks a segment from its line in a B-tree.
 *
 * Results:
 *	None.
 *
 * Side effects:
 *	SegPtr will be unlinked from linePtr. The segment itself isn't
 *	modified by this function.
 *
 *----------------------------------------------------------------------
 */

	/* ARGSUSED */
void
TkBTreeUnlinkSegment(
    TkTextSegment *segPtr,	/* Segment to be unlinked. */
    TkTextLine *linePtr)	/* Line that currently contains segment. */
{
    register TkTextSegment *prevPtr;

    if (linePtr->segPtr == segPtr) {
	linePtr->segPtr = segPtr->nextPtr;
    } else {
	prevPtr = linePtr->segPtr;
	while (prevPtr->nextPtr != segPtr) {
	    prevPtr = prevPtr->nextPtr;

	    if (prevPtr == NULL) {
		/*
		 * Two logical lines merged into one display line through
		 * eliding of a newline.
		 */

		linePtr = TkBTreeNextLine(NULL, linePtr);
		prevPtr = linePtr->segPtr;
	    }
	}
	prevPtr->nextPtr = segPtr->nextPtr;
    }
    CleanupLine(linePtr);
}

/*
 *----------------------------------------------------------------------
 *
 * TkBTreeTag --
 *
 *	Turn a given tag on or off for a given range of characters in a B-tree
 *	of text.
 *
 * Results:
 *	1 if the tags on any characters in the range were changed, and zero
 *	otherwise (i.e. if the tag was already absent (add = 0) or present
 *	(add = 1) on the index range in question).
 *
 * Side effects:
 *	The given tag is added to the given range of characters in the tree or
 *	removed from all those characters, depending on the "add" argument.
 *	The structure of the btree is modified enough that index1Ptr and
 *	index2Ptr are no longer valid after this function returns, and the
 *	indexes may be modified by this function.
 *
 *----------------------------------------------------------------------
 */

int
TkBTreeTag(
    register TkTextIndex *index1Ptr,
				/* Indicates first character in range. */
    register TkTextIndex *index2Ptr,
				/* Indicates character just after the last one
				 * in range. */
    TkTextTag *tagPtr,		/* Tag to add or remove. */
    int add)			/* One means add tag to the given range of
				 * characters; zero means remove the tag from
				 * the range. */
{
    TkTextSegment *segPtr, *prevPtr;
    TkTextSearch search;
    TkTextLine *cleanupLinePtr;
    int oldState, changed, anyChanges = 0;

    /*
     * See whether the tag is present at the start of the range. If the state
     * doesn't already match what we want then add a toggle there.
     */

    oldState = TkBTreeCharTagged(index1Ptr, tagPtr);
    if ((add != 0) ^ oldState) {
	segPtr = ckalloc(TSEG_SIZE);
	segPtr->typePtr = (add) ? &tkTextToggleOnType : &tkTextToggleOffType;
	prevPtr = SplitSeg(index1Ptr);
	if (prevPtr == NULL) {
	    segPtr->nextPtr = index1Ptr->linePtr->segPtr;
	    index1Ptr->linePtr->segPtr = segPtr;
	} else {
	    segPtr->nextPtr = prevPtr->nextPtr;
	    prevPtr->nextPtr = segPtr;
	}
	segPtr->size = 0;
	segPtr->body.toggle.tagPtr = tagPtr;
	segPtr->body.toggle.inNodeCounts = 0;
	anyChanges = 1;
    }

    /*
     * Scan the range of characters and delete any internal tag transitions.
     * Keep track of what the old state was at the end of the range, and add a
     * toggle there if it's needed.
     */

    TkBTreeStartSearch(index1Ptr, index2Ptr, tagPtr, &search);
    cleanupLinePtr = index1Ptr->linePtr;
    while (TkBTreeNextTag(&search)) {
	anyChanges = 1;
	oldState ^= 1;
	segPtr = search.segPtr;
	prevPtr = search.curIndex.linePtr->segPtr;
	if (prevPtr == segPtr) {
	    search.curIndex.linePtr->segPtr = segPtr->nextPtr;
	} else {
	    while (prevPtr->nextPtr != segPtr) {
		prevPtr = prevPtr->nextPtr;
	    }
	    prevPtr->nextPtr = segPtr->nextPtr;
	}
	if (segPtr->body.toggle.inNodeCounts) {
	    ChangeNodeToggleCount(search.curIndex.linePtr->parentPtr,
		    segPtr->body.toggle.tagPtr, -1);
	    segPtr->body.toggle.inNodeCounts = 0;
	    changed = 1;
	} else {
	    changed = 0;
	}
	ckfree(segPtr);

	/*
	 * The code below is a bit tricky. After deleting a toggle we
	 * eventually have to call CleanupLine, in order to allow character
	 * segments to be merged together. To do this, we remember in
	 * cleanupLinePtr a line that needs to be cleaned up, but we don't
	 * clean it up until we've moved on to a different line. That way the
	 * cleanup process won't goof up segPtr.
	 */

	if (cleanupLinePtr != search.curIndex.linePtr) {
	    CleanupLine(cleanupLinePtr);
	    cleanupLinePtr = search.curIndex.linePtr;
	}

	/*
	 * Quick hack. ChangeNodeToggleCount may move the tag's root location
	 * around and leave the search in the void. This resets the search.
	 */

	if (changed) {
	    TkBTreeStartSearch(index1Ptr, index2Ptr, tagPtr, &search);
	}
    }
    if ((add != 0) ^ oldState) {
	segPtr = ckalloc(TSEG_SIZE);
	segPtr->typePtr = (add) ? &tkTextToggleOffType : &tkTextToggleOnType;
	prevPtr = SplitSeg(index2Ptr);
	if (prevPtr == NULL) {
	    segPtr->nextPtr = index2Ptr->linePtr->segPtr;
	    index2Ptr->linePtr->segPtr = segPtr;
	} else {
	    segPtr->nextPtr = prevPtr->nextPtr;
	    prevPtr->nextPtr = segPtr;
	}
	segPtr->size = 0;
	segPtr->body.toggle.tagPtr = tagPtr;
	segPtr->body.toggle.inNodeCounts = 0;
	anyChanges = 1;
    }

    /*
     * Cleanup cleanupLinePtr and the last line of the range, if these are
     * different.
     */

    if (anyChanges) {
	CleanupLine(cleanupLinePtr);
	if (cleanupLinePtr != index2Ptr->linePtr) {
	    CleanupLine(index2Ptr->linePtr);
	}
	((BTree *)index1Ptr->tree)->stateEpoch++;
    }

    if (tkBTreeDebug) {
	TkBTreeCheck(index1Ptr->tree);
    }
    return anyChanges;
}

/*
 *----------------------------------------------------------------------
 *
 * ChangeNodeToggleCount --
 *
 *	This function increments or decrements the toggle count for a
 *	particular tag in a particular node and all its ancestors up to the
 *	per-tag root node.
 *
 * Results:
 *	None.
 *
 * Side effects:
 *	The toggle count for tag is adjusted up or down by "delta" in nodePtr.
 *	This routine maintains the tagRootPtr that identifies the root node
 *	for the tag, moving it up or down the tree as needed.
 *
 *----------------------------------------------------------------------
 */

static void
ChangeNodeToggleCount(
    register Node *nodePtr,	/* Node whose toggle count for a tag must be
				 * changed. */
    TkTextTag *tagPtr,		/* Information about tag. */
    int delta)			/* Amount to add to current toggle count for
				 * tag (may be negative). */
{
    register Summary *summaryPtr, *prevPtr;
    register Node *node2Ptr;
    int rootLevel;		/* Level of original tag root. */

    tagPtr->toggleCount += delta;
    if (tagPtr->tagRootPtr == NULL) {
	tagPtr->tagRootPtr = nodePtr;
	return;
    }

    /*
     * Note the level of the existing root for the tag so we can detect if it
     * needs to be moved because of the toggle count change.
     */

    rootLevel = tagPtr->tagRootPtr->level;

    /*
     * Iterate over the node and its ancestors up to the tag root, adjusting
     * summary counts at each node and moving the tag's root upwards if
     * necessary.
     */

    for ( ; nodePtr != tagPtr->tagRootPtr; nodePtr = nodePtr->parentPtr) {
	/*
	 * See if there's already an entry for this tag for this node. If so,
	 * perhaps all we have to do is adjust its count.
	 */

	for (prevPtr = NULL, summaryPtr = nodePtr->summaryPtr;
		summaryPtr != NULL;
		prevPtr = summaryPtr, summaryPtr = summaryPtr->nextPtr) {
	    if (summaryPtr->tagPtr == tagPtr) {
		break;
	    }
	}
	if (summaryPtr != NULL) {
	    summaryPtr->toggleCount += delta;
	    if (summaryPtr->toggleCount > 0 &&
		    summaryPtr->toggleCount < tagPtr->toggleCount) {
		continue;
	    }
	    if (summaryPtr->toggleCount != 0) {
		/*
		 * Should never find a node with max toggle count at this
		 * point (there shouldn't have been a summary entry in the
		 * first place).
		 */

		Tcl_Panic("ChangeNodeToggleCount: bad toggle count (%d) max (%d)",
		    summaryPtr->toggleCount, tagPtr->toggleCount);
	    }

	    /*
	     * Zero toggle count; must remove this tag from the list.
	     */

	    if (prevPtr == NULL) {
		nodePtr->summaryPtr = summaryPtr->nextPtr;
	    } else {
		prevPtr->nextPtr = summaryPtr->nextPtr;
	    }
	    ckfree(summaryPtr);
	} else {
	    /*
	     * This tag isn't currently in the summary information list.
	     */

	    if (rootLevel == nodePtr->level) {
		/*
		 * The old tag root is at the same level in the tree as this
		 * node, but it isn't at this node. Move the tag root up a
		 * level, in the hopes that it will now cover this node as
		 * well as the old root (if not, we'll move it up again the
		 * next time through the loop). To push it up one level we
		 * copy the original toggle count into the summary information
		 * at the old root and change the root to its parent node.
		 */

		Node *rootNodePtr = tagPtr->tagRootPtr;

		summaryPtr = ckalloc(sizeof(Summary));
		summaryPtr->tagPtr = tagPtr;
		summaryPtr->toggleCount = tagPtr->toggleCount - delta;
		summaryPtr->nextPtr = rootNodePtr->summaryPtr;
		rootNodePtr->summaryPtr = summaryPtr;
		rootNodePtr = rootNodePtr->parentPtr;
		rootLevel = rootNodePtr->level;
		tagPtr->tagRootPtr = rootNodePtr;
	    }
	    summaryPtr = ckalloc(sizeof(Summary));
	    summaryPtr->tagPtr = tagPtr;
	    summaryPtr->toggleCount = delta;
	    summaryPtr->nextPtr = nodePtr->summaryPtr;
	    nodePtr->summaryPtr = summaryPtr;
	}
    }

    /*
     * If we've decremented the toggle count, then it may be necessary to push
     * the tag root down one or more levels.
     */

    if (delta >= 0) {
	return;
    }
    if (tagPtr->toggleCount == 0) {
	tagPtr->tagRootPtr = NULL;
	return;
    }
    nodePtr = tagPtr->tagRootPtr;
    while (nodePtr->level > 0) {
	/*
	 * See if a single child node accounts for all of the tag's toggles.
	 * If so, push the root down one level.
	 */

	for (node2Ptr = nodePtr->children.nodePtr;
		node2Ptr != NULL ;
		node2Ptr = node2Ptr->nextPtr) {
	    for (prevPtr = NULL, summaryPtr = node2Ptr->summaryPtr;
		    summaryPtr != NULL;
		    prevPtr = summaryPtr, summaryPtr = summaryPtr->nextPtr) {
		if (summaryPtr->tagPtr == tagPtr) {
		    break;
		}
	    }
	    if (summaryPtr == NULL) {
		continue;
	    }
	    if (summaryPtr->toggleCount != tagPtr->toggleCount) {
		/*
		 * No node has all toggles, so the root is still valid.
		 */

		return;
	    }

	    /*
	     * This node has all the toggles, so push down the root.
	     */

	    if (prevPtr == NULL) {
		node2Ptr->summaryPtr = summaryPtr->nextPtr;
	    } else {
		prevPtr->nextPtr = summaryPtr->nextPtr;
	    }
	    ckfree(summaryPtr);
	    tagPtr->tagRootPtr = node2Ptr;
	    break;
	}
	nodePtr = tagPtr->tagRootPtr;
    }
}

/*
 *----------------------------------------------------------------------
 *
 * FindTagStart --
 *
 *	Find the start of the first range of a tag.
 *
 * Results:
 *	The return value is a pointer to the first tag toggle segment for the
 *	tag. This can be either a tagon or tagoff segments because of the way
 *	TkBTreeAdd removes a tag. Sets *indexPtr to be the index of the tag
 *	toggle.
 *
 * Side effects:
 *	None.
 *
 *----------------------------------------------------------------------
 */

static TkTextSegment *
FindTagStart(
    TkTextBTree tree,		/* Tree to search within. */
    TkTextTag *tagPtr,		/* Tag to search for. */
    TkTextIndex *indexPtr)	/* Return - index information. */
{
    register Node *nodePtr;
    register TkTextLine *linePtr;
    register TkTextSegment *segPtr;
    register Summary *summaryPtr;
    int offset;

    nodePtr = tagPtr->tagRootPtr;
    if (nodePtr == NULL) {
	return NULL;
    }

    /*
     * Search from the root of the subtree that contains the tag down to the
     * level 0 node.
     */

    while (nodePtr && nodePtr->level > 0) {
	for (nodePtr = nodePtr->children.nodePtr ; nodePtr != NULL;
		nodePtr = nodePtr->nextPtr) {
	    for (summaryPtr = nodePtr->summaryPtr ; summaryPtr != NULL;
		    summaryPtr = summaryPtr->nextPtr) {
		if (summaryPtr->tagPtr == tagPtr) {
		    goto gotNodeWithTag;
		}
	    }
	}
    gotNodeWithTag:
	continue;
    }

    if (nodePtr == NULL) {
	return NULL;
    }

    /*
     * Work through the lines attached to the level-0 node.
     */

    for (linePtr = nodePtr->children.linePtr; linePtr != NULL;
	    linePtr = linePtr->nextPtr) {
	for (offset = 0, segPtr = linePtr->segPtr ; segPtr != NULL;
		offset += segPtr->size, segPtr = segPtr->nextPtr) {
	    if (((segPtr->typePtr == &tkTextToggleOnType)
		    || (segPtr->typePtr == &tkTextToggleOffType))
		    && (segPtr->body.toggle.tagPtr == tagPtr)) {
		/*
		 * It is possible that this is a tagoff tag, but that gets
		 * cleaned up later.
		 */

		indexPtr->tree = tree;
		indexPtr->linePtr = linePtr;
		indexPtr->byteIndex = offset;
		return segPtr;
	    }
	}
    }
    return NULL;
}

/*
 *----------------------------------------------------------------------
 *
 * FindTagEnd --
 *
 *	Find the end of the last range of a tag.
 *
 * Results:
 *	The return value is a pointer to the last tag toggle segment for the
 *	tag. This can be either a tagon or tagoff segments because of the way
 *	TkBTreeAdd removes a tag. Sets *indexPtr to be the index of the tag
 *	toggle.
 *
 * Side effects:
 *	None.
 *
 *----------------------------------------------------------------------
 */

static TkTextSegment *
FindTagEnd(
    TkTextBTree tree,		/* Tree to search within. */
    TkTextTag *tagPtr,		/* Tag to search for. */
    TkTextIndex *indexPtr)	/* Return - index information. */
{
    register Node *nodePtr, *lastNodePtr;
    register TkTextLine *linePtr ,*lastLinePtr;
    register TkTextSegment *segPtr, *lastSegPtr, *last2SegPtr;
    register Summary *summaryPtr;
    int lastoffset, lastoffset2, offset;

    nodePtr = tagPtr->tagRootPtr;
    if (nodePtr == NULL) {
	return NULL;
    }

    /*
     * Search from the root of the subtree that contains the tag down to the
     * level 0 node.
     */

    while (nodePtr && nodePtr->level > 0) {
	for (lastNodePtr = NULL, nodePtr = nodePtr->children.nodePtr ;
		nodePtr != NULL; nodePtr = nodePtr->nextPtr) {
	    for (summaryPtr = nodePtr->summaryPtr ; summaryPtr != NULL;
		    summaryPtr = summaryPtr->nextPtr) {
		if (summaryPtr->tagPtr == tagPtr) {
		    lastNodePtr = nodePtr;
		    break;
		}
	    }
	}
	nodePtr = lastNodePtr;
    }

    if (nodePtr == NULL) {
	return NULL;
    }

    /*
     * Work through the lines attached to the level-0 node.
     */

    last2SegPtr = NULL;
    lastoffset2 = 0;
    lastoffset = 0;
    for (lastLinePtr = NULL, linePtr = nodePtr->children.linePtr;
	    linePtr != NULL; linePtr = linePtr->nextPtr) {
	for (offset = 0, lastSegPtr = NULL, segPtr = linePtr->segPtr ;
		segPtr != NULL;
		offset += segPtr->size, segPtr = segPtr->nextPtr) {
	    if (((segPtr->typePtr == &tkTextToggleOnType)
		    || (segPtr->typePtr == &tkTextToggleOffType))
		    && (segPtr->body.toggle.tagPtr == tagPtr)) {
		lastSegPtr = segPtr;
		lastoffset = offset;
	    }
	}
	if (lastSegPtr != NULL) {
	    lastLinePtr = linePtr;
	    last2SegPtr = lastSegPtr;
	    lastoffset2 = lastoffset;
	}
    }
    indexPtr->tree = tree;
    indexPtr->linePtr = lastLinePtr;
    indexPtr->byteIndex = lastoffset2;
    return last2SegPtr;
}

/*
 *----------------------------------------------------------------------
 *
 * TkBTreeStartSearch --
 *
 *	This function sets up a search for tag transitions involving a given
 *	tag (or all tags) in a given range of the text.
 *
 * Results:
 *	None.
 *
 * Side effects:
 *	The information at *searchPtr is set up so that subsequent calls to
 *	TkBTreeNextTag or TkBTreePrevTag will return information about the
 *	locations of tag transitions. Note that TkBTreeNextTag or
 *	TkBTreePrevTag must be called to get the first transition. Note:
 *	unlike TkBTreeNextTag and TkBTreePrevTag, this routine does not
 *	guarantee that searchPtr->curIndex is equal to *index1Ptr. It may be
 *	greater than that if *index1Ptr is less than the first tag transition.
 *
 *----------------------------------------------------------------------
 */

void
TkBTreeStartSearch(
    TkTextIndex *index1Ptr,	/* Search starts here. Tag toggles at this
				 * position will not be returned. */
    TkTextIndex *index2Ptr,	/* Search stops here. Tag toggles at this
				 * position *will* be returned. */
    TkTextTag *tagPtr,		/* Tag to search for. NULL means search for
				 * any tag. */
    register TkTextSearch *searchPtr)
				/* Where to store information about search's
				 * progress. */
{
    int offset;
    TkTextIndex index0;		/* First index of the tag. */
    TkTextSegment *seg0Ptr;	/* First segment of the tag. */

    /*
     * Find the segment that contains the first toggle for the tag. This may
     * become the starting point in the search.
     */

    seg0Ptr = FindTagStart(index1Ptr->tree, tagPtr, &index0);
    if (seg0Ptr == NULL) {
	/*
	 * Even though there are no toggles, the display code still uses the
	 * search curIndex, so initialize that anyway.
	 */

	searchPtr->linesLeft = 0;
	searchPtr->curIndex = *index1Ptr;
	searchPtr->segPtr = NULL;
	searchPtr->nextPtr = NULL;
	return;
    }
    if (TkTextIndexCmp(index1Ptr, &index0) < 0) {
	/*
	 * Adjust start of search up to the first range of the tag.
	 */

	searchPtr->curIndex = index0;
	searchPtr->segPtr = NULL;
	searchPtr->nextPtr = seg0Ptr;	/* Will be returned by NextTag. */
	index1Ptr = &index0;
    } else {
	searchPtr->curIndex = *index1Ptr;
	searchPtr->segPtr = NULL;
	searchPtr->nextPtr = TkTextIndexToSeg(index1Ptr, &offset);
	searchPtr->curIndex.byteIndex -= offset;
    }
    searchPtr->lastPtr = TkTextIndexToSeg(index2Ptr, NULL);
    searchPtr->tagPtr = tagPtr;
    searchPtr->linesLeft = TkBTreeLinesTo(NULL, index2Ptr->linePtr) + 1
	    - TkBTreeLinesTo(NULL, index1Ptr->linePtr);
    searchPtr->allTags = (tagPtr == NULL);
    if (searchPtr->linesLeft == 1) {
	/*
	 * Starting and stopping segments are in the same line; mark the
	 * search as over immediately if the second segment is before the
	 * first. A search does not return a toggle at the very start of the
	 * range, unless the range is artificially moved up to index0.
	 */

	if (((index1Ptr == &index0) &&
		(index1Ptr->byteIndex > index2Ptr->byteIndex)) ||
		((index1Ptr != &index0) &&
		(index1Ptr->byteIndex >= index2Ptr->byteIndex))) {
	    searchPtr->linesLeft = 0;
	}
    }
}

/*
 *----------------------------------------------------------------------
 *
 * TkBTreeStartSearchBack --
 *
 *	This function sets up a search backwards for tag transitions involving
 *	a given tag (or all tags) in a given range of the text. In the normal
 *	case the first index (*index1Ptr) is beyond the second index
 *	(*index2Ptr).
 *
 * Results:
 *	None.
 *
 * Side effects:
 *	The information at *searchPtr is set up so that subsequent calls to
 *	TkBTreePrevTag will return information about the locations of tag
 *	transitions. Note that TkBTreePrevTag must be called to get the first
 *	transition. Note: unlike TkBTreeNextTag and TkBTreePrevTag, this
 *	routine does not guarantee that searchPtr->curIndex is equal to
 *	*index1Ptr. It may be less than that if *index1Ptr is greater than the
 *	last tag transition.
 *
 *----------------------------------------------------------------------
 */

void
TkBTreeStartSearchBack(
    TkTextIndex *index1Ptr,	/* Search starts here. Tag toggles at this
				 * position will not be returned. */
    TkTextIndex *index2Ptr,	/* Search stops here. Tag toggles at this
				 * position *will* be returned. */
    TkTextTag *tagPtr,		/* Tag to search for. NULL means search for
				 * any tag. */
    register TkTextSearch *searchPtr)
				/* Where to store information about search's
				 * progress. */
{
    int offset;
    TkTextIndex index0;		/* Last index of the tag. */
    TkTextIndex backOne;	/* One character before starting index. */
    TkTextSegment *seg0Ptr;	/* Last segment of the tag. */

    /*
     * Find the segment that contains the last toggle for the tag. This may
     * become the starting point in the search.
     */

    seg0Ptr = FindTagEnd(index1Ptr->tree, tagPtr, &index0);
    if (seg0Ptr == NULL) {
	/*
	 * Even though there are no toggles, the display code still uses the
	 * search curIndex, so initialize that anyway.
	 */

	searchPtr->linesLeft = 0;
	searchPtr->curIndex = *index1Ptr;
	searchPtr->segPtr = NULL;
	searchPtr->nextPtr = NULL;
	return;
    }

    /*
     * Adjust the start of the search so it doesn't find any tag toggles
     * that are right at the index specified by the user.
     */

    if (TkTextIndexCmp(index1Ptr, &index0) > 0) {
	searchPtr->curIndex = index0;
	index1Ptr = &index0;
    } else {
	TkTextIndexBackChars(NULL, index1Ptr, 1, &searchPtr->curIndex,
		COUNT_INDICES);
    }
    searchPtr->segPtr = NULL;
    searchPtr->nextPtr = TkTextIndexToSeg(&searchPtr->curIndex, &offset);
    searchPtr->curIndex.byteIndex -= offset;

    /*
     * Adjust the end of the search so it does find toggles that are right at
     * the second index specified by the user.
     */

    if ((TkBTreeLinesTo(NULL, index2Ptr->linePtr) == 0) &&
	    (index2Ptr->byteIndex == 0)) {
	backOne = *index2Ptr;
	searchPtr->lastPtr = NULL;	/* Signals special case for 1.0. */
    } else {
	TkTextIndexBackChars(NULL, index2Ptr, 1, &backOne, COUNT_INDICES);
	searchPtr->lastPtr = TkTextIndexToSeg(&backOne, NULL);
    }
    searchPtr->tagPtr = tagPtr;
    searchPtr->linesLeft = TkBTreeLinesTo(NULL, index1Ptr->linePtr) + 1
	    - TkBTreeLinesTo(NULL, backOne.linePtr);
    searchPtr->allTags = (tagPtr == NULL);
    if (searchPtr->linesLeft == 1) {
	/*
	 * Starting and stopping segments are in the same line; mark the
	 * search as over immediately if the second segment is after the
	 * first.
	 */

	if (index1Ptr->byteIndex <= backOne.byteIndex) {
	    searchPtr->linesLeft = 0;
	}
    }
}

/*
 *----------------------------------------------------------------------
 *
 * TkBTreeNextTag --
 *
 *	Once a tag search has begun, successive calls to this function return
 *	successive tag toggles. Note: it is NOT SAFE to call this function if
 *	characters have been inserted into or deleted from the B-tree since
 *	the call to TkBTreeStartSearch.
 *
 * Results:
 *	The return value is 1 if another toggle was found that met the
 *	criteria specified in the call to TkBTreeStartSearch; in this case
 *	searchPtr->curIndex gives the toggle's position and
 *	searchPtr->curTagPtr points to its segment. 0 is returned if no more
 *	matching tag transitions were found; in this case searchPtr->curIndex
 *	is the same as searchPtr->stopIndex.
 *
 * Side effects:
 *	Information in *searchPtr is modified to update the state of the
 *	search and indicate where the next tag toggle is located.
 *
 *----------------------------------------------------------------------
 */

int
TkBTreeNextTag(
    register TkTextSearch *searchPtr)
				/* Information about search in progress; must
				 * have been set up by call to
				 * TkBTreeStartSearch. */
{
    register TkTextSegment *segPtr;
    register Node *nodePtr;
    register Summary *summaryPtr;

    if (searchPtr->linesLeft <= 0) {
	goto searchOver;
    }

    /*
     * The outermost loop iterates over lines that may potentially contain a
     * relevant tag transition, starting from the current segment in the
     * current line.
     */

    segPtr = searchPtr->nextPtr;
    while (1) {
	/*
	 * Check for more tags on the current line.
	 */

	for ( ; segPtr != NULL; segPtr = segPtr->nextPtr) {
	    if (segPtr == searchPtr->lastPtr) {
		goto searchOver;
	    }
	    if (((segPtr->typePtr == &tkTextToggleOnType)
		    || (segPtr->typePtr == &tkTextToggleOffType))
		    && (searchPtr->allTags
		    || (segPtr->body.toggle.tagPtr == searchPtr->tagPtr))) {
		searchPtr->segPtr = segPtr;
		searchPtr->nextPtr = segPtr->nextPtr;
		searchPtr->tagPtr = segPtr->body.toggle.tagPtr;
		return 1;
	    }
	    searchPtr->curIndex.byteIndex += segPtr->size;
	}

	/*
	 * See if there are more lines associated with the current parent
	 * node. If so, go back to the top of the loop to search the next one.
	 */

	nodePtr = searchPtr->curIndex.linePtr->parentPtr;
	searchPtr->curIndex.linePtr = searchPtr->curIndex.linePtr->nextPtr;
	searchPtr->linesLeft--;
	if (searchPtr->linesLeft <= 0) {
	    goto searchOver;
	}
	if (searchPtr->curIndex.linePtr != NULL) {
	    segPtr = searchPtr->curIndex.linePtr->segPtr;
	    searchPtr->curIndex.byteIndex = 0;
	    continue;
	}
	if (nodePtr == searchPtr->tagPtr->tagRootPtr) {
	    goto searchOver;
	}

	/*
	 * Search across and up through the B-tree's node hierarchy looking
	 * for the next node that has a relevant tag transition somewhere in
	 * its subtree. Be sure to update linesLeft as we skip over large
	 * chunks of lines.
	 */

	while (1) {
	    while (nodePtr->nextPtr == NULL) {
		if (nodePtr->parentPtr == NULL ||
		    nodePtr->parentPtr == searchPtr->tagPtr->tagRootPtr) {
		    goto searchOver;
		}
		nodePtr = nodePtr->parentPtr;
	    }
	    nodePtr = nodePtr->nextPtr;
	    for (summaryPtr = nodePtr->summaryPtr; summaryPtr != NULL;
		    summaryPtr = summaryPtr->nextPtr) {
		if ((searchPtr->allTags) ||
			(summaryPtr->tagPtr == searchPtr->tagPtr)) {
		    goto gotNodeWithTag;
		}
	    }
	    searchPtr->linesLeft -= nodePtr->numLines;
	}

	/*
	 * At this point we've found a subtree that has a relevant tag
	 * transition. Now search down (and across) through that subtree to
	 * find the first level-0 node that has a relevant tag transition.
	 */

    gotNodeWithTag:
	while (nodePtr->level > 0) {
	    for (nodePtr = nodePtr->children.nodePtr; ;
		    nodePtr = nodePtr->nextPtr) {
		for (summaryPtr = nodePtr->summaryPtr; summaryPtr != NULL;
			summaryPtr = summaryPtr->nextPtr) {
		    if ((searchPtr->allTags)
			    || (summaryPtr->tagPtr == searchPtr->tagPtr)) {
			/*
			 * Would really like a multi-level continue here...
			 */

			goto nextChild;
		    }
		}
		searchPtr->linesLeft -= nodePtr->numLines;
		if (nodePtr->nextPtr == NULL) {
		    Tcl_Panic("TkBTreeNextTag found incorrect tag summary info");
		}
	    }
	nextChild:
	    continue;
	}

	/*
	 * Now we're down to a level-0 node that contains a line that contains
	 * a relevant tag transition. Set up line information and go back to
	 * the beginning of the loop to search through lines.
	 */

	searchPtr->curIndex.linePtr = nodePtr->children.linePtr;
	searchPtr->curIndex.byteIndex = 0;
	segPtr = searchPtr->curIndex.linePtr->segPtr;
	if (searchPtr->linesLeft <= 0) {
	    goto searchOver;
	}
	continue;
    }

  searchOver:
    searchPtr->linesLeft = 0;
    searchPtr->segPtr = NULL;
    return 0;
}

/*
 *----------------------------------------------------------------------
 *
 * TkBTreePrevTag --
 *
 *	Once a tag search has begun, successive calls to this function return
 *	successive tag toggles in the reverse direction. Note: it is NOT SAFE
 *	to call this function if characters have been inserted into or deleted
 *	from the B-tree since the call to TkBTreeStartSearch.
 *
 * Results:
 *	The return value is 1 if another toggle was found that met the
 *	criteria specified in the call to TkBTreeStartSearch; in this case
 *	searchPtr->curIndex gives the toggle's position and
 *	searchPtr->curTagPtr points to its segment. 0 is returned if no more
 *	matching tag transitions were found; in this case searchPtr->curIndex
 *	is the same as searchPtr->stopIndex.
 *
 * Side effects:
 *	Information in *searchPtr is modified to update the state of the
 *	search and indicate where the next tag toggle is located.
 *
 *----------------------------------------------------------------------
 */

int
TkBTreePrevTag(
    register TkTextSearch *searchPtr)
				/* Information about search in progress; must
				 * have been set up by call to
				 * TkBTreeStartSearch. */
{
    register TkTextSegment *segPtr, *prevPtr;
    register TkTextLine *linePtr, *prevLinePtr;
    register Node *nodePtr, *node2Ptr, *prevNodePtr;
    register Summary *summaryPtr;
    int byteIndex, linesSkipped;
    int pastLast;		/* Saw last marker during scan. */

    if (searchPtr->linesLeft <= 0) {
	goto searchOver;
    }

    /*
     * The outermost loop iterates over lines that may potentially contain a
     * relevant tag transition, starting from the current segment in the
     * current line. "nextPtr" is maintained as the last segment in a line
     * that we can look at.
     */

    while (1) {
	/*
	 * Check for the last toggle before the current segment on this line.
	 */

	byteIndex = 0;
	if (searchPtr->lastPtr == NULL) {
	    /*
	     * Search back to the very beginning, so pastLast is irrelevent.
	     */

	    pastLast = 1;
	} else {
	    pastLast = 0;
	}

	for (prevPtr = NULL, segPtr = searchPtr->curIndex.linePtr->segPtr ;
		segPtr != NULL && segPtr != searchPtr->nextPtr;
		segPtr = segPtr->nextPtr) {
	    if (((segPtr->typePtr == &tkTextToggleOnType)
		    || (segPtr->typePtr == &tkTextToggleOffType))
		    && (searchPtr->allTags
		    || (segPtr->body.toggle.tagPtr == searchPtr->tagPtr))) {
		prevPtr = segPtr;
		searchPtr->curIndex.byteIndex = byteIndex;
	    }
	    if (segPtr == searchPtr->lastPtr) {
		prevPtr = NULL;		/* Segments earlier than last don't
					 * count. */
		pastLast = 1;
	    }
	    byteIndex += segPtr->size;
	}
	if (prevPtr != NULL) {
	    if (searchPtr->linesLeft == 1 && !pastLast) {
		/*
		 * We found a segment that is before the stopping index. Note
		 * that it is OK if prevPtr == lastPtr.
		 */

		goto searchOver;
	    }
	    searchPtr->segPtr = prevPtr;
	    searchPtr->nextPtr = prevPtr;
	    searchPtr->tagPtr = prevPtr->body.toggle.tagPtr;
	    return 1;
	}

	searchPtr->linesLeft--;
	if (searchPtr->linesLeft <= 0) {
	    goto searchOver;
	}

	/*
	 * See if there are more lines associated with the current parent
	 * node. If so, go back to the top of the loop to search the previous
	 * one.
	 */

	nodePtr = searchPtr->curIndex.linePtr->parentPtr;
	for (prevLinePtr = NULL, linePtr = nodePtr->children.linePtr;
		linePtr != NULL && linePtr != searchPtr->curIndex.linePtr;
		prevLinePtr = linePtr, linePtr = linePtr->nextPtr) {
	    /* empty loop body */ ;
	}
	if (prevLinePtr != NULL) {
	    searchPtr->curIndex.linePtr = prevLinePtr;
	    searchPtr->nextPtr = NULL;
	    continue;
	}
	if (nodePtr == searchPtr->tagPtr->tagRootPtr) {
	    goto searchOver;
	}

	/*
	 * Search across and up through the B-tree's node hierarchy looking
	 * for the previous node that has a relevant tag transition somewhere
	 * in its subtree. The search and line counting is trickier with/out
	 * back pointers. We'll scan all the nodes under a parent up to the
	 * current node, searching all of them for tag state. The last one we
	 * find, if any, is recorded in prevNodePtr, and any nodes past
	 * prevNodePtr that don't have tag state increment linesSkipped.
	 */

	while (1) {
	    for (prevNodePtr = NULL, linesSkipped = 0,
		    node2Ptr = nodePtr->parentPtr->children.nodePtr ;
		    node2Ptr != nodePtr;  node2Ptr = node2Ptr->nextPtr) {
		for (summaryPtr = node2Ptr->summaryPtr; summaryPtr != NULL;
			summaryPtr = summaryPtr->nextPtr) {
		    if ((searchPtr->allTags) ||
			    (summaryPtr->tagPtr == searchPtr->tagPtr)) {
			prevNodePtr = node2Ptr;
			linesSkipped = 0;
			goto keepLooking;
		    }
		}
		linesSkipped += node2Ptr->numLines;

	    keepLooking:
		continue;
	    }
	    if (prevNodePtr != NULL) {
		nodePtr = prevNodePtr;
		searchPtr->linesLeft -= linesSkipped;
		goto gotNodeWithTag;
	    }
	    nodePtr = nodePtr->parentPtr;
	    if (nodePtr->parentPtr == NULL ||
		nodePtr == searchPtr->tagPtr->tagRootPtr) {
		goto searchOver;
	    }
	}

	/*
	 * At this point we've found a subtree that has a relevant tag
	 * transition. Now search down (and across) through that subtree to
	 * find the last level-0 node that has a relevant tag transition.
	 */

    gotNodeWithTag:
	while (nodePtr->level > 0) {
	    for (linesSkipped = 0, prevNodePtr = NULL,
		    nodePtr = nodePtr->children.nodePtr; nodePtr != NULL ;
		    nodePtr = nodePtr->nextPtr) {
		for (summaryPtr = nodePtr->summaryPtr; summaryPtr != NULL;
			summaryPtr = summaryPtr->nextPtr) {
		    if ((searchPtr->allTags)
			    || (summaryPtr->tagPtr == searchPtr->tagPtr)) {
			prevNodePtr = nodePtr;
			linesSkipped = 0;
			goto keepLooking2;
		    }
		}
		linesSkipped += nodePtr->numLines;

	    keepLooking2:
		continue;
	    }
	    if (prevNodePtr == NULL) {
		Tcl_Panic("TkBTreePrevTag found incorrect tag summary info");
	    }
	    searchPtr->linesLeft -= linesSkipped;
	    nodePtr = prevNodePtr;
	}

	/*
	 * Now we're down to a level-0 node that contains a line that contains
	 * a relevant tag transition. Set up line information and go back to
	 * the beginning of the loop to search through lines. We start with
	 * the last line below the node.
	 */

	for (prevLinePtr = NULL, linePtr = nodePtr->children.linePtr;
		linePtr != NULL ;
		prevLinePtr = linePtr, linePtr = linePtr->nextPtr) {
	    /* empty loop body */ ;
	}
	searchPtr->curIndex.linePtr = prevLinePtr;
	searchPtr->curIndex.byteIndex = 0;
	if (searchPtr->linesLeft <= 0) {
	    goto searchOver;
	}
	continue;
    }

  searchOver:
    searchPtr->linesLeft = 0;
    searchPtr->segPtr = NULL;
    return 0;
}

/*
 *----------------------------------------------------------------------
 *
 * TkBTreeCharTagged --
 *
 *	Determine whether a particular character has a particular tag.
 *
 * Results:
 *	The return value is 1 if the given tag is in effect at the character
 *	given by linePtr and ch, and 0 otherwise.
 *
 * Side effects:
 *	None.
 *
 *----------------------------------------------------------------------
 */

int
TkBTreeCharTagged(
    const TkTextIndex *indexPtr,/* Indicates a character position at which to
				 * check for a tag. */
    TkTextTag *tagPtr)		/* Tag of interest. */
{
    register Node *nodePtr;
    register TkTextLine *siblingLinePtr;
    register TkTextSegment *segPtr;
    TkTextSegment *toggleSegPtr;
    int toggles, index;

    /*
     * Check for toggles for the tag in indexPtr's line but before indexPtr.
     * If there is one, its type indicates whether or not the character is
     * tagged.
     */

    toggleSegPtr = NULL;
    for (index = 0, segPtr = indexPtr->linePtr->segPtr;
	    (index + segPtr->size) <= indexPtr->byteIndex;
	    index += segPtr->size, segPtr = segPtr->nextPtr) {
	if (((segPtr->typePtr == &tkTextToggleOnType)
		|| (segPtr->typePtr == &tkTextToggleOffType))
		&& (segPtr->body.toggle.tagPtr == tagPtr)) {
	    toggleSegPtr = segPtr;
	}
    }
    if (toggleSegPtr != NULL) {
	return (toggleSegPtr->typePtr == &tkTextToggleOnType);
    }

    /*
     * No toggle in this line. Look for toggles for the tag in lines that are
     * predecessors of indexPtr->linePtr but under the same level-0 node.
     */

    for (siblingLinePtr = indexPtr->linePtr->parentPtr->children.linePtr;
	    siblingLinePtr != indexPtr->linePtr;
	    siblingLinePtr = siblingLinePtr->nextPtr) {
	for (segPtr = siblingLinePtr->segPtr; segPtr != NULL;
		segPtr = segPtr->nextPtr) {
	    if (((segPtr->typePtr == &tkTextToggleOnType)
		    || (segPtr->typePtr == &tkTextToggleOffType))
		    && (segPtr->body.toggle.tagPtr == tagPtr)) {
		toggleSegPtr = segPtr;
	    }
	}
    }
    if (toggleSegPtr != NULL) {
	return (toggleSegPtr->typePtr == &tkTextToggleOnType);
    }

    /*
     * No toggle in this node. Scan upwards through the ancestors of this
     * node, counting the number of toggles of the given tag in siblings that
     * precede that node.
     */

    toggles = 0;
    for (nodePtr = indexPtr->linePtr->parentPtr; nodePtr->parentPtr != NULL;
	    nodePtr = nodePtr->parentPtr) {
	register Node *siblingPtr;
	register Summary *summaryPtr;

	for (siblingPtr = nodePtr->parentPtr->children.nodePtr;
		siblingPtr != nodePtr; siblingPtr = siblingPtr->nextPtr) {
	    for (summaryPtr = siblingPtr->summaryPtr; summaryPtr != NULL;
		    summaryPtr = summaryPtr->nextPtr) {
		if (summaryPtr->tagPtr == tagPtr) {
		    toggles += summaryPtr->toggleCount;
		}
	    }
	}
	if (nodePtr == tagPtr->tagRootPtr) {
	    break;
	}
    }

    /*
     * An odd number of toggles means that the tag is present at the given
     * point.
     */

    return toggles & 1;
}

/*
 *----------------------------------------------------------------------
 *
 * TkBTreeGetTags --
 *
 *	Return information about all of the tags that are associated with a
 *	particular character in a B-tree of text.
 *
 * Results:
 *	The return value is a malloc-ed array containing pointers to
 *	information for each of the tags that is associated with the character
 *	at the position given by linePtr and ch. The word at *numTagsPtr is
 *	filled in with the number of pointers in the array. It is up to the
 *	caller to free the array by passing it to free. If there are no tags
 *	at the given character then a NULL pointer is returned and *numTagsPtr
 *	will be set to 0.
 *
 * Side effects:
 *	None.
 *
 *----------------------------------------------------------------------
 */

	/* ARGSUSED */
TkTextTag **
TkBTreeGetTags(
    const TkTextIndex *indexPtr,/* Indicates a particular position in the
				 * B-tree. */
    const TkText *textPtr,	/* If non-NULL, then only return tags for this
				 * text widget (when there are peer
				 * widgets). */
    int *numTagsPtr)		/* Store number of tags found at this
				 * location. */
{
    register Node *nodePtr;
    register TkTextLine *siblingLinePtr;
    register TkTextSegment *segPtr;
    TkTextLine *linePtr;
    int src, dst, index;
    TagInfo tagInfo;
#define NUM_TAG_INFOS 10

    tagInfo.numTags = 0;
    tagInfo.arraySize = NUM_TAG_INFOS;
    tagInfo.tagPtrs = ckalloc(NUM_TAG_INFOS * sizeof(TkTextTag *));
    tagInfo.counts = ckalloc(NUM_TAG_INFOS * sizeof(int));

    /*
     * Record tag toggles within the line of indexPtr but preceding indexPtr.
     */

    linePtr = indexPtr->linePtr;
    index = 0;
    segPtr = linePtr->segPtr;
    while ((index + segPtr->size) <= indexPtr->byteIndex) {
	if ((segPtr->typePtr == &tkTextToggleOnType)
		|| (segPtr->typePtr == &tkTextToggleOffType)) {
	    IncCount(segPtr->body.toggle.tagPtr, 1, &tagInfo);
	}
	index += segPtr->size;
	segPtr = segPtr->nextPtr;

	if (segPtr == NULL) {
	    /*
	     * Two logical lines merged into one display line through eliding
	     * of a newline.
	     */

	    linePtr = TkBTreeNextLine(NULL, linePtr);
	    segPtr = linePtr->segPtr;
	}
    }

    /*
     * Record toggles for tags in lines that are predecessors of
     * indexPtr->linePtr but under the same level-0 node.
     */

    for (siblingLinePtr = indexPtr->linePtr->parentPtr->children.linePtr;
	    siblingLinePtr != indexPtr->linePtr;
	    siblingLinePtr = siblingLinePtr->nextPtr) {
	for (segPtr = siblingLinePtr->segPtr; segPtr != NULL;
		segPtr = segPtr->nextPtr) {
	    if ((segPtr->typePtr == &tkTextToggleOnType)
		    || (segPtr->typePtr == &tkTextToggleOffType)) {
		IncCount(segPtr->body.toggle.tagPtr, 1, &tagInfo);
	    }
	}
    }

    /*
     * For each node in the ancestry of this line, record tag toggles for all
     * siblings that precede that node.
     */

    for (nodePtr = indexPtr->linePtr->parentPtr; nodePtr->parentPtr != NULL;
	    nodePtr = nodePtr->parentPtr) {
	register Node *siblingPtr;
	register Summary *summaryPtr;

	for (siblingPtr = nodePtr->parentPtr->children.nodePtr;
		siblingPtr != nodePtr; siblingPtr = siblingPtr->nextPtr) {
	    for (summaryPtr = siblingPtr->summaryPtr; summaryPtr != NULL;
		    summaryPtr = summaryPtr->nextPtr) {
		if (summaryPtr->toggleCount & 1) {
		    IncCount(summaryPtr->tagPtr, summaryPtr->toggleCount,
			    &tagInfo);
		}
	    }
	}
    }

    /*
     * Go through the tag information and squash out all of the tags that have
     * even toggle counts (these tags exist before the point of interest, but
     * not at the desired character itself). Also squash out all tags that
     * don't belong to the requested widget.
     */

    for (src = 0, dst = 0; src < tagInfo.numTags; src++) {
	if (tagInfo.counts[src] & 1) {
	    const TkText *tagTextPtr = tagInfo.tagPtrs[src]->textPtr;

	    if (tagTextPtr==NULL || textPtr==NULL || tagTextPtr==textPtr) {
		tagInfo.tagPtrs[dst] = tagInfo.tagPtrs[src];
		dst++;
	    }
	}
    }
    *numTagsPtr = dst;
    ckfree(tagInfo.counts);
    if (dst == 0) {
	ckfree(tagInfo.tagPtrs);
	return NULL;
    }
    return tagInfo.tagPtrs;
}

/*
 *----------------------------------------------------------------------
 *
 * TkTextIsElided --
 *
 *	Special case to just return information about elided attribute.
 *	Specialized from TkBTreeGetTags(indexPtr, textPtr, numTagsPtr) and
 *	GetStyle(textPtr, indexPtr). Just need to keep track of invisibility
 *	settings for each priority, pick highest one active at end.
 *
 *	Note that this returns all elide information up to and including the
 *	given index (quite obviously). However, this does mean that if
 *	indexPtr is a line-start and one then iterates from the beginning of
 *	that line forwards, one will actually revisit the segPtrs of size zero
 *	(for tag toggling, for example) which have already been seen here.
 *
 *	For this reason we fill in the fields 'segPtr' and 'segOffset' of
 *	elideInfo, enabling our caller easily to calculate incremental changes
 *	from where we left off.
 *
 * Results:
 *	Returns whether this text should be elided or not.
 *
 *	Optionally returns more detailed information in elideInfo.
 *
 * Side effects:
 *	None.
 *
 *----------------------------------------------------------------------
 */

	/* ARGSUSED */
int
TkTextIsElided(
    const TkText *textPtr,	/* Overall information about text widget. */
    const TkTextIndex *indexPtr,/* The character in the text for which display
				 * information is wanted. */
    TkTextElideInfo *elideInfo)	/* NULL or a pointer to a structure in which
				 * indexPtr's elide state will be stored and
				 * returned. */
{
    register Node *nodePtr;
    register TkTextLine *siblingLinePtr;
    register TkTextSegment *segPtr;
    register TkTextTag *tagPtr = NULL;
    register int i, index;
    register TkTextElideInfo *infoPtr;
    TkTextLine *linePtr;
    int elide;

    if (elideInfo == NULL) {
	infoPtr = ckalloc(sizeof(TkTextElideInfo));
    } else {
	infoPtr = elideInfo;
    }

    infoPtr->elide = 0;		/* If nobody says otherwise, it's visible. */
    infoPtr->tagCnts = infoPtr->deftagCnts;
    infoPtr->tagPtrs = infoPtr->deftagPtrs;
    infoPtr->numTags = textPtr->sharedTextPtr->numTags;

    /*
     * Almost always avoid malloc, so stay out of system calls.
     */

    if (LOTSA_TAGS < infoPtr->numTags) {
	infoPtr->tagCnts = ckalloc(sizeof(int) * infoPtr->numTags);
	infoPtr->tagPtrs = ckalloc(sizeof(TkTextTag *) * infoPtr->numTags);
    }

    for (i=0; i<infoPtr->numTags; i++) {
	infoPtr->tagCnts[i] = 0;
    }

    /*
     * Record tag toggles within the line of indexPtr but preceding indexPtr.
     */

    index = 0;
    linePtr = indexPtr->linePtr;
    segPtr = linePtr->segPtr;
    while ((index + segPtr->size) <= indexPtr->byteIndex) {
	if ((segPtr->typePtr == &tkTextToggleOnType)
		|| (segPtr->typePtr == &tkTextToggleOffType)) {
	    tagPtr = segPtr->body.toggle.tagPtr;
	    if (tagPtr->elideString != NULL) {
		infoPtr->tagPtrs[tagPtr->priority] = tagPtr;
		infoPtr->tagCnts[tagPtr->priority]++;
	    }
	}

	index += segPtr->size;
	segPtr = segPtr->nextPtr;
	if (segPtr == NULL) {
	    /*
	     * Two logical lines merged into one display line through eliding
	     * of a newline.
	     */

	    linePtr = TkBTreeNextLine(NULL, linePtr);
	    segPtr = linePtr->segPtr;
	}
    }

    /*
     * Store the first segPtr we haven't examined completely so that our
     * caller knows where to start.
     */

    infoPtr->segPtr = segPtr;
    infoPtr->segOffset = index;

    /*
     * Record toggles for tags in lines that are predecessors of
     * indexPtr->linePtr but under the same level-0 node.
     */

    for (siblingLinePtr = indexPtr->linePtr->parentPtr->children.linePtr;
	    siblingLinePtr != indexPtr->linePtr;
	    siblingLinePtr = siblingLinePtr->nextPtr) {
	for (segPtr = siblingLinePtr->segPtr; segPtr != NULL;
		segPtr = segPtr->nextPtr) {
	    if ((segPtr->typePtr == &tkTextToggleOnType)
		    || (segPtr->typePtr == &tkTextToggleOffType)) {
		tagPtr = segPtr->body.toggle.tagPtr;
		if (tagPtr->elideString != NULL) {
		    infoPtr->tagPtrs[tagPtr->priority] = tagPtr;
		    infoPtr->tagCnts[tagPtr->priority]++;
		}
	    }
	}
    }

    /*
     * For each node in the ancestry of this line, record tag toggles for all
     * siblings that precede that node.
     */

    for (nodePtr = indexPtr->linePtr->parentPtr; nodePtr->parentPtr != NULL;
	    nodePtr = nodePtr->parentPtr) {
	register Node *siblingPtr;
	register Summary *summaryPtr;

	for (siblingPtr = nodePtr->parentPtr->children.nodePtr;
		siblingPtr != nodePtr; siblingPtr = siblingPtr->nextPtr) {
	    for (summaryPtr = siblingPtr->summaryPtr; summaryPtr != NULL;
		    summaryPtr = summaryPtr->nextPtr) {
		if (summaryPtr->toggleCount & 1) {
		    tagPtr = summaryPtr->tagPtr;
		    if (tagPtr->elideString != NULL) {
			infoPtr->tagPtrs[tagPtr->priority] = tagPtr;
			infoPtr->tagCnts[tagPtr->priority] +=
				summaryPtr->toggleCount;
		    }
		}
	    }
	}
    }

    /*
     * Now traverse from highest priority to lowest, take elided value from
     * first odd count (= on).
     */

    infoPtr->elidePriority = -1;
    for (i = infoPtr->numTags-1; i >=0; i--) {
	if (infoPtr->tagCnts[i] & 1) {
	    /*
	     * Who would make the selection elided?
	     */

	    if ((tagPtr == textPtr->selTagPtr)
		    && !(textPtr->flags & GOT_FOCUS)
		    && (textPtr->inactiveSelBorder == NULL
#ifdef MAC_OSX_TK
		    /* Don't show inactive selection in disabled widgets. */
		    || textPtr->state == TK_TEXT_STATE_DISABLED
#endif
	    )) {
		continue;
	    }
	    infoPtr->elide = infoPtr->tagPtrs[i]->elide;

	    /*
	     * Note: i == infoPtr->tagPtrs[i]->priority
	     */

	    infoPtr->elidePriority = i;
	    break;
	}
    }

    elide = infoPtr->elide;

    if (elideInfo == NULL) {
	if (LOTSA_TAGS < infoPtr->numTags) {
	    ckfree(infoPtr->tagCnts);
	    ckfree(infoPtr->tagPtrs);
	}

	ckfree(infoPtr);
    }

    return elide;
}

/*
 *----------------------------------------------------------------------
 *
 * TkTextFreeElideInfo --
 *
 *	This is a utility function used to free up any memory allocated by the
 *	TkTextIsElided function above.
 *
 * Results:
 *	None.
 *
 * Side effects:
 *	Memory may be freed.
 *
 *----------------------------------------------------------------------
 */

void
TkTextFreeElideInfo(
    TkTextElideInfo *elideInfo)	/* Free any allocated memory in this
				 * structure. */
{
    if (LOTSA_TAGS < elideInfo->numTags) {
	ckfree(elideInfo->tagCnts);
	ckfree(elideInfo->tagPtrs);
    }
}

/*
 *----------------------------------------------------------------------
 *
 * IncCount --
 *
 *	This is a utility function used by TkBTreeGetTags. It increments the
 *	count for a particular tag, adding a new entry for that tag if there
 *	wasn't one previously.
 *
 * Results:
 *	None.
 *
 * Side effects:
 *	The information at *tagInfoPtr may be modified, and the arrays may be
 *	reallocated to make them larger.
 *
 *----------------------------------------------------------------------
 */

static void
IncCount(
    TkTextTag *tagPtr,		/* Handle for tag. */
    int inc,			/* Amount by which to increment tag count. */
    TagInfo *tagInfoPtr)	/* Holds cumulative information about tags;
				 * increment count here. */
{
    register TkTextTag **tagPtrPtr;
    int count;

    for (tagPtrPtr = tagInfoPtr->tagPtrs, count = tagInfoPtr->numTags;
	    count > 0; tagPtrPtr++, count--) {
	if (*tagPtrPtr == tagPtr) {
	    tagInfoPtr->counts[tagInfoPtr->numTags-count] += inc;
	    return;
	}
    }

    /*
     * There isn't currently an entry for this tag, so we have to make a new
     * one. If the arrays are full, then enlarge the arrays first.
     */

    if (tagInfoPtr->numTags == tagInfoPtr->arraySize) {
	TkTextTag **newTags;
	int *newCounts, newSize;

	newSize = 2 * tagInfoPtr->arraySize;
	newTags = ckalloc(newSize * sizeof(TkTextTag *));
	memcpy(newTags, tagInfoPtr->tagPtrs,
		tagInfoPtr->arraySize * sizeof(TkTextTag *));
	ckfree(tagInfoPtr->tagPtrs);
	tagInfoPtr->tagPtrs = newTags;
	newCounts = ckalloc(newSize * sizeof(int));
	memcpy(newCounts, tagInfoPtr->counts,
		tagInfoPtr->arraySize * sizeof(int));
	ckfree(tagInfoPtr->counts);
	tagInfoPtr->counts = newCounts;
	tagInfoPtr->arraySize = newSize;
    }

    tagInfoPtr->tagPtrs[tagInfoPtr->numTags] = tagPtr;
    tagInfoPtr->counts[tagInfoPtr->numTags] = inc;
    tagInfoPtr->numTags++;
}

/*
 *----------------------------------------------------------------------
 *
 * TkBTreeCheck --
 *
 *	This function runs a set of consistency checks over a B-tree and
 *	panics if any inconsistencies are found.
 *
 * Results:
 *	None.
 *
 * Side effects:
 *	If a structural defect is found, the function panics with an error
 *	message.
 *
 *----------------------------------------------------------------------
 */

void
TkBTreeCheck(
    TkTextBTree tree)		/* Tree to check. */
{
    BTree *treePtr = (BTree *) tree;
    register Summary *summaryPtr;
    register Node *nodePtr;
    register TkTextLine *linePtr;
    register TkTextSegment *segPtr;
    register TkTextTag *tagPtr;
    Tcl_HashEntry *entryPtr;
    Tcl_HashSearch search;
    int count;

    /*
     * Make sure that the tag toggle counts and the tag root pointers are OK.
     */

    for (entryPtr=Tcl_FirstHashEntry(&treePtr->sharedTextPtr->tagTable,&search);
	    entryPtr != NULL ; entryPtr = Tcl_NextHashEntry(&search)) {
	tagPtr = Tcl_GetHashValue(entryPtr);
	nodePtr = tagPtr->tagRootPtr;
	if (nodePtr == NULL) {
	    if (tagPtr->toggleCount != 0) {
		Tcl_Panic("TkBTreeCheck found \"%s\" with toggles (%d) but no root",
			tagPtr->name, tagPtr->toggleCount);
	    }
	    continue;		/* No ranges for the tag. */
	} else if (tagPtr->toggleCount == 0) {
	    Tcl_Panic("TkBTreeCheck found root for \"%s\" with no toggles",
		    tagPtr->name);
	} else if (tagPtr->toggleCount & 1) {
	    Tcl_Panic("TkBTreeCheck found odd toggle count for \"%s\" (%d)",
		    tagPtr->name, tagPtr->toggleCount);
	}
	for (summaryPtr = nodePtr->summaryPtr; summaryPtr != NULL;
		summaryPtr = summaryPtr->nextPtr) {
	    if (summaryPtr->tagPtr == tagPtr) {
		Tcl_Panic("TkBTreeCheck found root node with summary info");
	    }
	}
	count = 0;
	if (nodePtr->level > 0) {
	    for (nodePtr = nodePtr->children.nodePtr ; nodePtr != NULL ;
		    nodePtr = nodePtr->nextPtr) {
		for (summaryPtr = nodePtr->summaryPtr; summaryPtr != NULL;
			summaryPtr = summaryPtr->nextPtr) {
		    if (summaryPtr->tagPtr == tagPtr) {
			count += summaryPtr->toggleCount;
		    }
		}
	    }
	} else {
	    for (linePtr = nodePtr->children.linePtr ; linePtr != NULL ;
		    linePtr = linePtr->nextPtr) {
		for (segPtr = linePtr->segPtr; segPtr != NULL;
			segPtr = segPtr->nextPtr) {
		    if ((segPtr->typePtr == &tkTextToggleOnType ||
			 segPtr->typePtr == &tkTextToggleOffType) &&
			 segPtr->body.toggle.tagPtr == tagPtr) {
			count++;
		    }
		}
	    }
	}
	if (count != tagPtr->toggleCount) {
	    Tcl_Panic("TkBTreeCheck toggleCount (%d) wrong for \"%s\" should be (%d)",
		    tagPtr->toggleCount, tagPtr->name, count);
	}
    }

    /*
     * Call a recursive function to do the main body of checks.
     */

    nodePtr = treePtr->rootPtr;
    CheckNodeConsistency(treePtr->rootPtr, treePtr->pixelReferences);

    /*
     * Make sure that there are at least two lines in the text and that the
     * last line has no characters except a newline.
     */

    if (nodePtr->numLines < 2) {
	Tcl_Panic("TkBTreeCheck: less than 2 lines in tree");
    }
    while (nodePtr->level > 0) {
	nodePtr = nodePtr->children.nodePtr;
	while (nodePtr->nextPtr != NULL) {
	    nodePtr = nodePtr->nextPtr;
	}
    }
    linePtr = nodePtr->children.linePtr;
    while (linePtr->nextPtr != NULL) {
	linePtr = linePtr->nextPtr;
    }
    segPtr = linePtr->segPtr;
    while ((segPtr->typePtr == &tkTextToggleOffType)
	    || (segPtr->typePtr == &tkTextRightMarkType)
	    || (segPtr->typePtr == &tkTextLeftMarkType)) {
	/*
	 * It's OK to toggle a tag off in the last line, but not to start a
	 * new range. It's also OK to have marks in the last line.
	 */

	segPtr = segPtr->nextPtr;
    }
    if (segPtr->typePtr != &tkTextCharType) {
	Tcl_Panic("TkBTreeCheck: last line has bogus segment type");
    }
    if (segPtr->nextPtr != NULL) {
	Tcl_Panic("TkBTreeCheck: last line has too many segments");
    }
    if (segPtr->size != 1) {
	Tcl_Panic("TkBTreeCheck: last line has wrong # characters: %d",
		segPtr->size);
    }
    if ((segPtr->body.chars[0] != '\n') || (segPtr->body.chars[1] != 0)) {
	Tcl_Panic("TkBTreeCheck: last line had bad value: %s",
		segPtr->body.chars);
    }
}

/*
 *----------------------------------------------------------------------
 *
 * CheckNodeConsistency --
 *
 *	This function is called as part of consistency checking for B-trees:
 *	it checks several aspects of a node and also runs checks recursively
 *	on the node's children.
 *
 * Results:
 *	None.
 *
 * Side effects:
 *	If anything suspicious is found in the tree structure, the function
 *	panics.
 *
 *----------------------------------------------------------------------
 */

static void
CheckNodeConsistency(
    register Node *nodePtr,	/* Node whose subtree should be checked. */
    int references)		/* Number of referring widgets which have
				 * pixel counts. */
{
    register Node *childNodePtr;
    register Summary *summaryPtr, *summaryPtr2;
    register TkTextLine *linePtr;
    register TkTextSegment *segPtr;
    int numChildren, numLines, toggleCount, minChildren, i;
    int *numPixels;
    int pixels[PIXEL_CLIENTS];

    if (nodePtr->parentPtr != NULL) {
	minChildren = MIN_CHILDREN;
    } else if (nodePtr->level > 0) {
	minChildren = 2;
    } else {
	minChildren = 1;
    }
    if ((nodePtr->numChildren < minChildren)
	    || (nodePtr->numChildren > MAX_CHILDREN)) {
	Tcl_Panic("CheckNodeConsistency: bad child count (%d)",
		nodePtr->numChildren);
    }

    numChildren = 0;
    numLines = 0;
    if (references > PIXEL_CLIENTS) {
	numPixels = ckalloc(sizeof(int) * references);
    } else {
	numPixels = pixels;
    }
    for (i = 0; i<references; i++) {
	numPixels[i] = 0;
    }

    if (nodePtr->level == 0) {
	for (linePtr = nodePtr->children.linePtr; linePtr != NULL;
		linePtr = linePtr->nextPtr) {
	    if (linePtr->parentPtr != nodePtr) {
		Tcl_Panic("CheckNodeConsistency: line doesn't point to parent");
	    }
	    if (linePtr->segPtr == NULL) {
		Tcl_Panic("CheckNodeConsistency: line has no segments");
	    }
	    for (segPtr = linePtr->segPtr; segPtr != NULL;
		    segPtr = segPtr->nextPtr) {
		if (segPtr->typePtr->checkProc != NULL) {
		    segPtr->typePtr->checkProc(segPtr, linePtr);
		}
		if ((segPtr->size == 0) && (!segPtr->typePtr->leftGravity)
			&& (segPtr->nextPtr != NULL)
			&& (segPtr->nextPtr->size == 0)
			&& (segPtr->nextPtr->typePtr->leftGravity)) {
		    Tcl_Panic("CheckNodeConsistency: wrong segment order for gravity");
		}
		if ((segPtr->nextPtr == NULL)
			&& (segPtr->typePtr != &tkTextCharType)) {
		    Tcl_Panic("CheckNodeConsistency: line ended with wrong type");
		}
	    }
	    numChildren++;
	    numLines++;
	    for (i = 0; i<references; i++) {
		numPixels[i] += linePtr->pixels[2 * i];
	    }
	}
    } else {
	for (childNodePtr = nodePtr->children.nodePtr; childNodePtr != NULL;
		childNodePtr = childNodePtr->nextPtr) {
	    if (childNodePtr->parentPtr != nodePtr) {
		Tcl_Panic("CheckNodeConsistency: node doesn't point to parent");
	    }
	    if (childNodePtr->level != (nodePtr->level-1)) {
		Tcl_Panic("CheckNodeConsistency: level mismatch (%d %d)",
			nodePtr->level, childNodePtr->level);
	    }
	    CheckNodeConsistency(childNodePtr, references);
	    for (summaryPtr = childNodePtr->summaryPtr; summaryPtr != NULL;
			summaryPtr = summaryPtr->nextPtr) {
		for (summaryPtr2 = nodePtr->summaryPtr; ;
			summaryPtr2 = summaryPtr2->nextPtr) {
		    if (summaryPtr2 == NULL) {
			if (summaryPtr->tagPtr->tagRootPtr == nodePtr) {
			    break;
			}
			Tcl_Panic("CheckNodeConsistency: node tag \"%s\" not %s",
				summaryPtr->tagPtr->name,
				"present in parent summaries");
		    }
		    if (summaryPtr->tagPtr == summaryPtr2->tagPtr) {
			break;
		    }
		}
	    }
	    numChildren++;
	    numLines += childNodePtr->numLines;
	    for (i = 0; i<references; i++) {
		numPixels[i] += childNodePtr->numPixels[i];
	    }
	}
    }
    if (numChildren != nodePtr->numChildren) {
	Tcl_Panic("CheckNodeConsistency: mismatch in numChildren (%d %d)",
		numChildren, nodePtr->numChildren);
    }
    if (numLines != nodePtr->numLines) {
	Tcl_Panic("CheckNodeConsistency: mismatch in numLines (%d %d)",
		numLines, nodePtr->numLines);
    }
    for (i = 0; i<references; i++) {
	if (numPixels[i] != nodePtr->numPixels[i]) {
	    Tcl_Panic("CheckNodeConsistency: mismatch in numPixels (%d %d) for widget (%d)",
		    numPixels[i], nodePtr->numPixels[i], i);
	}
    }
    if (references > PIXEL_CLIENTS) {
	ckfree(numPixels);
    }

    for (summaryPtr = nodePtr->summaryPtr; summaryPtr != NULL;
	    summaryPtr = summaryPtr->nextPtr) {
	if (summaryPtr->tagPtr->toggleCount == summaryPtr->toggleCount) {
	    Tcl_Panic("CheckNodeConsistency: found unpruned root for \"%s\"",
		    summaryPtr->tagPtr->name);
	}
	toggleCount = 0;
	if (nodePtr->level == 0) {
	    for (linePtr = nodePtr->children.linePtr; linePtr != NULL;
		    linePtr = linePtr->nextPtr) {
		for (segPtr = linePtr->segPtr; segPtr != NULL;
			segPtr = segPtr->nextPtr) {
		    if ((segPtr->typePtr != &tkTextToggleOnType)
			    && (segPtr->typePtr != &tkTextToggleOffType)) {
			continue;
		    }
		    if (segPtr->body.toggle.tagPtr == summaryPtr->tagPtr) {
			toggleCount++;
		    }
		}
	    }
	} else {
	    for (childNodePtr = nodePtr->children.nodePtr;
		    childNodePtr != NULL;
		    childNodePtr = childNodePtr->nextPtr) {
		for (summaryPtr2 = childNodePtr->summaryPtr;
			summaryPtr2 != NULL;
			summaryPtr2 = summaryPtr2->nextPtr) {
		    if (summaryPtr2->tagPtr == summaryPtr->tagPtr) {
			toggleCount += summaryPtr2->toggleCount;
		    }
		}
	    }
	}
	if (toggleCount != summaryPtr->toggleCount) {
	    Tcl_Panic("CheckNodeConsistency: mismatch in toggleCount (%d %d)",
		    toggleCount, summaryPtr->toggleCount);
	}
	for (summaryPtr2 = summaryPtr->nextPtr; summaryPtr2 != NULL;
		summaryPtr2 = summaryPtr2->nextPtr) {
	    if (summaryPtr2->tagPtr == summaryPtr->tagPtr) {
		Tcl_Panic("CheckNodeConsistency: duplicated node tag: %s",
			summaryPtr->tagPtr->name);
	    }
	}
    }
}

/*
 *----------------------------------------------------------------------
 *
 * Rebalance --
 *
 *	This function is called when a node of a B-tree appears to be out of
 *	balance (too many children, or too few). It rebalances that node and
 *	all of its ancestors in the tree.
 *
 * Results:
 *	None.
 *
 * Side effects:
 *	The internal structure of treePtr may change.
 *
 *----------------------------------------------------------------------
 */

static void
Rebalance(
    BTree *treePtr,		/* Tree that is being rebalanced. */
    register Node *nodePtr)	/* Node that may be out of balance. */
{
    /*
     * Loop over the entire ancestral chain of the node, working up through
     * the tree one node at a time until the root node has been processed.
     */

    for ( ; nodePtr != NULL; nodePtr = nodePtr->parentPtr) {
	register Node *newPtr, *childPtr;
	register TkTextLine *linePtr;
	int i;

	/*
	 * Check to see if the node has too many children. If it does, then
	 * split off all but the first MIN_CHILDREN into a separate node
	 * following the original one. Then repeat until the node has a decent
	 * size.
	 */

	if (nodePtr->numChildren > MAX_CHILDREN) {
	    while (1) {
		/*
		 * If the node being split is the root node, then make a new
		 * root node above it first.
		 */

		if (nodePtr->parentPtr == NULL) {
		    newPtr = ckalloc(sizeof(Node));
		    newPtr->parentPtr = NULL;
		    newPtr->nextPtr = NULL;
		    newPtr->summaryPtr = NULL;
		    newPtr->level = nodePtr->level + 1;
		    newPtr->children.nodePtr = nodePtr;
		    newPtr->numChildren = 1;
		    newPtr->numLines = nodePtr->numLines;
		    newPtr->numPixels =
			    ckalloc(sizeof(int) * treePtr->pixelReferences);
		    for (i=0; i<treePtr->pixelReferences; i++) {
			newPtr->numPixels[i] = nodePtr->numPixels[i];
		    }
		    RecomputeNodeCounts(treePtr, newPtr);
		    treePtr->rootPtr = newPtr;
		}
		newPtr = ckalloc(sizeof(Node));
		newPtr->numPixels =
			ckalloc(sizeof(int) * treePtr->pixelReferences);
		for (i=0; i<treePtr->pixelReferences; i++) {
		    newPtr->numPixels[i] = 0;
		}
		newPtr->parentPtr = nodePtr->parentPtr;
		newPtr->nextPtr = nodePtr->nextPtr;
		nodePtr->nextPtr = newPtr;
		newPtr->summaryPtr = NULL;
		newPtr->level = nodePtr->level;
		newPtr->numChildren = nodePtr->numChildren - MIN_CHILDREN;
		if (nodePtr->level == 0) {
		    for (i = MIN_CHILDREN-1,
			    linePtr = nodePtr->children.linePtr;
			    i > 0; i--, linePtr = linePtr->nextPtr) {
			/* Empty loop body. */
		    }
		    newPtr->children.linePtr = linePtr->nextPtr;
		    linePtr->nextPtr = NULL;
		} else {
		    for (i = MIN_CHILDREN-1,
			    childPtr = nodePtr->children.nodePtr;
			    i > 0; i--, childPtr = childPtr->nextPtr) {
			/* Empty loop body. */
		    }
		    newPtr->children.nodePtr = childPtr->nextPtr;
		    childPtr->nextPtr = NULL;
		}
		RecomputeNodeCounts(treePtr, nodePtr);
		nodePtr->parentPtr->numChildren++;
		nodePtr = newPtr;
		if (nodePtr->numChildren <= MAX_CHILDREN) {
		    RecomputeNodeCounts(treePtr, nodePtr);
		    break;
		}
	    }
	}

	while (nodePtr->numChildren < MIN_CHILDREN) {
	    register Node *otherPtr;
	    Node *halfwayNodePtr = NULL;       /* Initialization needed only */
	    TkTextLine *halfwayLinePtr = NULL; /* to prevent cc warnings. */
	    int totalChildren, firstChildren, i;

	    /*
	     * Too few children for this node. If this is the root then, it's
	     * OK for it to have less than MIN_CHILDREN children as long as
	     * it's got at least two. If it has only one (and isn't at level
	     * 0), then chop the root node out of the tree and use its child
	     * as the new root.
	     */

	    if (nodePtr->parentPtr == NULL) {
		if ((nodePtr->numChildren == 1) && (nodePtr->level > 0)) {
		    treePtr->rootPtr = nodePtr->children.nodePtr;
		    treePtr->rootPtr->parentPtr = NULL;
		    DeleteSummaries(nodePtr->summaryPtr);
		    ckfree(nodePtr);
		}
		return;
	    }

	    /*
	     * Not the root. Make sure that there are siblings to balance
	     * with.
	     */

	    if (nodePtr->parentPtr->numChildren < 2) {
		Rebalance(treePtr, nodePtr->parentPtr);
		continue;
	    }

	    /*
	     * Find a sibling neighbor to borrow from, and arrange for nodePtr
	     * to be the earlier of the pair.
	     */

	    if (nodePtr->nextPtr == NULL) {
		for (otherPtr = nodePtr->parentPtr->children.nodePtr;
			otherPtr->nextPtr != nodePtr;
			otherPtr = otherPtr->nextPtr) {
		    /* Empty loop body. */
		}
		nodePtr = otherPtr;
	    }
	    otherPtr = nodePtr->nextPtr;

	    /*
	     * We're going to either merge the two siblings together into one
	     * node or redivide the children among them to balance their
	     * loads. As preparation, join their two child lists into a single
	     * list and remember the half-way point in the list.
	     */

	    totalChildren = nodePtr->numChildren + otherPtr->numChildren;
	    firstChildren = totalChildren/2;
	    if (nodePtr->children.nodePtr == NULL) {
		nodePtr->children = otherPtr->children;
		otherPtr->children.nodePtr = NULL;
		otherPtr->children.linePtr = NULL;
	    }
	    if (nodePtr->level == 0) {
		register TkTextLine *linePtr;

		for (linePtr = nodePtr->children.linePtr, i = 1;
			linePtr->nextPtr != NULL;
			linePtr = linePtr->nextPtr, i++) {
		    if (i == firstChildren) {
			halfwayLinePtr = linePtr;
		    }
		}
		linePtr->nextPtr = otherPtr->children.linePtr;
		while (i <= firstChildren) {
		    halfwayLinePtr = linePtr;
		    linePtr = linePtr->nextPtr;
		    i++;
		}
	    } else {
		register Node *childPtr;

		for (childPtr = nodePtr->children.nodePtr, i = 1;
			childPtr->nextPtr != NULL;
			childPtr = childPtr->nextPtr, i++) {
		    if (i <= firstChildren) {
			if (i == firstChildren) {
			    halfwayNodePtr = childPtr;
			}
		    }
		}
		childPtr->nextPtr = otherPtr->children.nodePtr;
		while (i <= firstChildren) {
		    halfwayNodePtr = childPtr;
		    childPtr = childPtr->nextPtr;
		    i++;
		}
	    }

	    /*
	     * If the two siblings can simply be merged together, do it.
	     */

	    if (totalChildren <= MAX_CHILDREN) {
		RecomputeNodeCounts(treePtr, nodePtr);
		nodePtr->nextPtr = otherPtr->nextPtr;
		nodePtr->parentPtr->numChildren--;
		DeleteSummaries(otherPtr->summaryPtr);
		ckfree(otherPtr);
		continue;
	    }

	    /*
	     * The siblings can't be merged, so just divide their children
	     * evenly between them.
	     */

	    if (nodePtr->level == 0) {
		CLANG_ASSERT(halfwayLinePtr);
		otherPtr->children.linePtr = halfwayLinePtr->nextPtr;
		halfwayLinePtr->nextPtr = NULL;
	    } else {
		CLANG_ASSERT(halfwayNodePtr);
		otherPtr->children.nodePtr = halfwayNodePtr->nextPtr;
		halfwayNodePtr->nextPtr = NULL;
	    }
	    RecomputeNodeCounts(treePtr, nodePtr);
	    RecomputeNodeCounts(treePtr, otherPtr);
	}
    }
}

/*
 *----------------------------------------------------------------------
 *
 * RecomputeNodeCounts --
 *
 *	This function is called to recompute all the counts in a node (tags,
 *	child information, etc.) by scanning the information in its
 *	descendants. This function is called during rebalancing when a node's
 *	child structure has changed.
 *
 * Results:
 *	None.
 *
 * Side effects:
 *	The tag counts for nodePtr are modified to reflect its current child
 *	structure, as are its numChildren and numLines fields. Also, all of
 *	the childrens' parentPtr fields are made to point to nodePtr.
 *
 *----------------------------------------------------------------------
 */

static void
RecomputeNodeCounts(
    register BTree *treePtr,	/* The whole B-tree. */
    register Node *nodePtr)	/* Node whose tag summary information must be
				 * recomputed. */
{
    register Summary *summaryPtr, *summaryPtr2;
    register Node *childPtr;
    register TkTextLine *linePtr;
    register TkTextSegment *segPtr;
    TkTextTag *tagPtr;
    int ref;

    /*
     * Zero out all the existing counts for the node, but don't delete the
     * existing Summary records (most of them will probably be reused).
     */

    for (summaryPtr = nodePtr->summaryPtr; summaryPtr != NULL;
	    summaryPtr = summaryPtr->nextPtr) {
	summaryPtr->toggleCount = 0;
    }
    nodePtr->numChildren = 0;
    nodePtr->numLines = 0;
    for (ref = 0; ref<treePtr->pixelReferences; ref++) {
	nodePtr->numPixels[ref] = 0;
    }

    /*
     * Scan through the children, adding the childrens' tag counts into the
     * node's tag counts and adding new Summary structures if necessary.
     */

    if (nodePtr->level == 0) {
	for (linePtr = nodePtr->children.linePtr; linePtr != NULL;
		linePtr = linePtr->nextPtr) {
	    nodePtr->numChildren++;
	    nodePtr->numLines++;
	    for (ref = 0; ref<treePtr->pixelReferences; ref++) {
		nodePtr->numPixels[ref] += linePtr->pixels[2 * ref];
	    }
	    linePtr->parentPtr = nodePtr;
	    for (segPtr = linePtr->segPtr; segPtr != NULL;
		    segPtr = segPtr->nextPtr) {
		if (((segPtr->typePtr != &tkTextToggleOnType)
			&& (segPtr->typePtr != &tkTextToggleOffType))
			|| !(segPtr->body.toggle.inNodeCounts)) {
		    continue;
		}
		tagPtr = segPtr->body.toggle.tagPtr;
		for (summaryPtr = nodePtr->summaryPtr; ;
			summaryPtr = summaryPtr->nextPtr) {
		    if (summaryPtr == NULL) {
			summaryPtr = ckalloc(sizeof(Summary));
			summaryPtr->tagPtr = tagPtr;
			summaryPtr->toggleCount = 1;
			summaryPtr->nextPtr = nodePtr->summaryPtr;
			nodePtr->summaryPtr = summaryPtr;
			break;
		    }
		    if (summaryPtr->tagPtr == tagPtr) {
			summaryPtr->toggleCount++;
			break;
		    }
		}
	    }
	}
    } else {
	for (childPtr = nodePtr->children.nodePtr; childPtr != NULL;
		childPtr = childPtr->nextPtr) {
	    nodePtr->numChildren++;
	    nodePtr->numLines += childPtr->numLines;
	    for (ref = 0; ref<treePtr->pixelReferences; ref++) {
		nodePtr->numPixels[ref] += childPtr->numPixels[ref];
	    }
	    childPtr->parentPtr = nodePtr;
	    for (summaryPtr2 = childPtr->summaryPtr; summaryPtr2 != NULL;
		    summaryPtr2 = summaryPtr2->nextPtr) {
		for (summaryPtr = nodePtr->summaryPtr; ;
			summaryPtr = summaryPtr->nextPtr) {
		    if (summaryPtr == NULL) {
			summaryPtr = ckalloc(sizeof(Summary));
			summaryPtr->tagPtr = summaryPtr2->tagPtr;
			summaryPtr->toggleCount = summaryPtr2->toggleCount;
			summaryPtr->nextPtr = nodePtr->summaryPtr;
			nodePtr->summaryPtr = summaryPtr;
			break;
		    }
		    if (summaryPtr->tagPtr == summaryPtr2->tagPtr) {
			summaryPtr->toggleCount += summaryPtr2->toggleCount;
			break;
		    }
		}
	    }
	}
    }

    /*
     * Scan through the node's tag records again and delete any Summary
     * records that still have a zero count, or that have all the toggles.
     * The node with the children that account for all the tags toggles have
     * no summary information, and they become the tagRootPtr for the tag.
     */

    summaryPtr2 = NULL;
    for (summaryPtr = nodePtr->summaryPtr; summaryPtr != NULL; ) {
	if (summaryPtr->toggleCount > 0 &&
		summaryPtr->toggleCount < summaryPtr->tagPtr->toggleCount) {
	    if (nodePtr->level == summaryPtr->tagPtr->tagRootPtr->level) {
		/*
		 * The tag's root node split and some toggles left. The tag
		 * root must move up a level.
		 */

		summaryPtr->tagPtr->tagRootPtr = nodePtr->parentPtr;
	    }
	    summaryPtr2 = summaryPtr;
	    summaryPtr = summaryPtr->nextPtr;
	    continue;
	}
	if (summaryPtr->toggleCount == summaryPtr->tagPtr->toggleCount) {
	    /*
	     * A node merge has collected all the toggles under one node. Push
	     * the root down to this level.
	     */

	    summaryPtr->tagPtr->tagRootPtr = nodePtr;
	}
	if (summaryPtr2 != NULL) {
	    summaryPtr2->nextPtr = summaryPtr->nextPtr;
	    ckfree(summaryPtr);
	    summaryPtr = summaryPtr2->nextPtr;
	} else {
	    nodePtr->summaryPtr = summaryPtr->nextPtr;
	    ckfree(summaryPtr);
	    summaryPtr = nodePtr->summaryPtr;
	}
    }
}

/*
 *----------------------------------------------------------------------
 *
 * TkBTreeNumLines --
 *
 *	This function returns a count of the number of logical lines of text
 *	present in a given B-tree.
 *
 * Results:
 *	The return value is a count of the number of usable lines in tree
 *	(i.e. it doesn't include the dummy line that is just used to mark the
 *	end of the tree).
 *
 * Side effects:
 *	None.
 *
 *----------------------------------------------------------------------
 */

int
TkBTreeNumLines(
    TkTextBTree tree,		/* Information about tree. */
    const TkText *textPtr)	/* Relative to this client of the B-tree. */
{
    BTree *treePtr = (BTree *) tree;
    int count;

    if (textPtr != NULL && textPtr->end != NULL) {
	count = TkBTreeLinesTo(NULL, textPtr->end);
    } else {
	count = treePtr->rootPtr->numLines - 1;
    }
    if (textPtr != NULL && textPtr->start != NULL) {
	count -= TkBTreeLinesTo(NULL, textPtr->start);
    }

    return count;
}

/*
 *----------------------------------------------------------------------
 *
 * TkBTreeNumPixels --
 *
 *	This function returns a count of the number of pixels of text present
 *	in a given widget's B-tree representation.
 *
 * Results:
 *	The return value is a count of the number of usable pixels in tree
 *	(since the dummy line used to mark the end of the B-tree is maintained
 *	with zero height, as are any lines that are before or after the
 *	'-start -end' range of the text widget in question, the number stored
 *	at the root is the number we want).
 *
 * Side effects:
 *	None.
 *
 *----------------------------------------------------------------------
 */

int
TkBTreeNumPixels(
    TkTextBTree tree,		/* The B-tree. */
    const TkText *textPtr)	/* Relative to this client of the B-tree. */
{
    BTree *treePtr = (BTree *) tree;
    return treePtr->rootPtr->numPixels[textPtr->pixelReference];
}

/*
 *--------------------------------------------------------------
 *
 * CharSplitProc --
 *
 *	This function implements splitting for character segments.
 *
 * Results:
 *	The return value is a pointer to a chain of two segments that have the
 *	same characters as segPtr except split among the two segments.
 *
 * Side effects:
 *	Storage for segPtr is freed.
 *
 *--------------------------------------------------------------
 */

static TkTextSegment *
CharSplitProc(
    TkTextSegment *segPtr,	/* Pointer to segment to split. */
    int index)			/* Position within segment at which to
				 * split. */
{
    TkTextSegment *newPtr1, *newPtr2;

    newPtr1 = ckalloc(CSEG_SIZE(index));
    newPtr2 = ckalloc(CSEG_SIZE(segPtr->size - index));
    newPtr1->typePtr = &tkTextCharType;
    newPtr1->nextPtr = newPtr2;
    newPtr1->size = index;
    memcpy(newPtr1->body.chars, segPtr->body.chars, (size_t) index);
    newPtr1->body.chars[index] = 0;
    newPtr2->typePtr = &tkTextCharType;
    newPtr2->nextPtr = segPtr->nextPtr;
    newPtr2->size = segPtr->size - index;
<<<<<<< HEAD
    strcpy(newPtr2->body.chars, segPtr->body.chars + index);
    ckfree(segPtr);
=======
    memcpy(newPtr2->body.chars, segPtr->body.chars + index, newPtr2->size);
    newPtr2->body.chars[newPtr2->size] = 0;
    ckfree((char *) segPtr);
>>>>>>> 2ddbd4ef
    return newPtr1;
}

/*
 *--------------------------------------------------------------
 *
 * CharCleanupProc --
 *
 *	This function merges adjacent character segments into a single
 *	character segment, if possible.
 *
 * Results:
 *	The return value is a pointer to the first segment in the (new) list
 *	of segments that used to start with segPtr.
 *
 * Side effects:
 *	Storage for the segments may be allocated and freed.
 *
 *--------------------------------------------------------------
 */

	/* ARGSUSED */
static TkTextSegment *
CharCleanupProc(
    TkTextSegment *segPtr,	/* Pointer to first of two adjacent segments
				 * to join. */
    TkTextLine *linePtr)	/* Line containing segments (not used). */
{
    TkTextSegment *segPtr2, *newPtr;

    segPtr2 = segPtr->nextPtr;
    if ((segPtr2 == NULL) || (segPtr2->typePtr != &tkTextCharType)) {
	return segPtr;
    }
    newPtr = ckalloc(CSEG_SIZE(segPtr->size + segPtr2->size));
    newPtr->typePtr = &tkTextCharType;
    newPtr->nextPtr = segPtr2->nextPtr;
    newPtr->size = segPtr->size + segPtr2->size;
<<<<<<< HEAD
    strcpy(newPtr->body.chars, segPtr->body.chars);
    strcpy(newPtr->body.chars + segPtr->size, segPtr2->body.chars);
    ckfree(segPtr);
    ckfree(segPtr2);
=======
    memcpy(newPtr->body.chars, segPtr->body.chars, segPtr->size);
    memcpy(newPtr->body.chars + segPtr->size, segPtr2->body.chars, segPtr2->size);
    newPtr->body.chars[newPtr->size] = 0;
    ckfree((char *) segPtr);
    ckfree((char *) segPtr2);
>>>>>>> 2ddbd4ef
    return newPtr;
}

/*
 *--------------------------------------------------------------
 *
 * CharDeleteProc --
 *
 *	This function is invoked to delete a character segment.
 *
 * Results:
 *	Always returns 0 to indicate that the segment was deleted.
 *
 * Side effects:
 *	Storage for the segment is freed.
 *
 *--------------------------------------------------------------
 */

	/* ARGSUSED */
static int
CharDeleteProc(
    TkTextSegment *segPtr,	/* Segment to delete. */
    TkTextLine *linePtr,	/* Line containing segment. */
    int treeGone)		/* Non-zero means the entire tree is being
				 * deleted, so everything must get cleaned
				 * up. */
{
    ckfree(segPtr);
    return 0;
}

/*
 *--------------------------------------------------------------
 *
 * CharCheckProc --
 *
 *	This function is invoked to perform consistency checks on character
 *	segments.
 *
 * Results:
 *	None.
 *
 * Side effects:
 *	If the segment isn't inconsistent then the function panics.
 *
 *--------------------------------------------------------------
 */

	/* ARGSUSED */
static void
CharCheckProc(
    TkTextSegment *segPtr,	/* Segment to check. */
    TkTextLine *linePtr)	/* Line containing segment. */
{
    /*
     * Make sure that the segment contains the number of characters indicated
     * by its header, and that the last segment in a line ends in a newline.
     * Also make sure that there aren't ever two character segments adjacent
     * to each other: they should be merged together.
     */

    if (segPtr->size <= 0) {
	Tcl_Panic("CharCheckProc: segment has size <= 0");
    }
    if (strlen(segPtr->body.chars) != (size_t) segPtr->size) {
	Tcl_Panic("CharCheckProc: segment has wrong size");
    }
    if (segPtr->nextPtr == NULL) {
	if (segPtr->body.chars[segPtr->size-1] != '\n') {
	    Tcl_Panic("CharCheckProc: line doesn't end with newline");
	}
    } else if (segPtr->nextPtr->typePtr == &tkTextCharType) {
	Tcl_Panic("CharCheckProc: adjacent character segments weren't merged");
    }
}

/*
 *--------------------------------------------------------------
 *
 * ToggleDeleteProc --
 *
 *	This function is invoked to delete toggle segments.
 *
 * Results:
 *	Returns 1 to indicate that the segment may not be deleted, unless the
 *	entire B-tree is going away.
 *
 * Side effects:
 *	If the tree is going away then the toggle's memory is freed; otherwise
 *	the toggle counts in nodes above the segment get updated.
 *
 *--------------------------------------------------------------
 */

static int
ToggleDeleteProc(
    TkTextSegment *segPtr,	/* Segment to check. */
    TkTextLine *linePtr,	/* Line containing segment. */
    int treeGone)		/* Non-zero means the entire tree is being
				 * deleted, so everything must get cleaned
				 * up. */
{
    if (treeGone) {
	ckfree(segPtr);
	return 0;
    }

    /*
     * This toggle is in the middle of a range of characters that's being
     * deleted. Refuse to die. We'll be moved to the end of the deleted range
     * and our cleanup function will be called later. Decrement node toggle
     * counts here, and set a flag so we'll re-increment them in the cleanup
     * function.
     */

    if (segPtr->body.toggle.inNodeCounts) {
	ChangeNodeToggleCount(linePtr->parentPtr,
		segPtr->body.toggle.tagPtr, -1);
	segPtr->body.toggle.inNodeCounts = 0;
    }
    return 1;
}

/*
 *--------------------------------------------------------------
 *
 * ToggleCleanupProc --
 *
 *	This function is called when a toggle is part of a line that's been
 *	modified in some way. It's invoked after the modifications are
 *	complete.
 *
 * Results:
 *	The return value is the head segment in a new list that is to replace
 *	the tail of the line that used to start at segPtr. This allows the
 *	function to delete or modify segPtr.
 *
 * Side effects:
 *	Toggle counts in the nodes above the new line will be updated if
 *	they're not already. Toggles may be collapsed if there are duplicate
 *	toggles at the same position.
 *
 *--------------------------------------------------------------
 */

static TkTextSegment *
ToggleCleanupProc(
    TkTextSegment *segPtr,	/* Segment to check. */
    TkTextLine *linePtr)	/* Line that now contains segment. */
{
    TkTextSegment *segPtr2, *prevPtr;
    int counts;

    /*
     * If this is a toggle-off segment, look ahead through the next segments
     * to see if there's a toggle-on segment for the same tag before any
     * segments with non-zero size. If so then the two toggles cancel each
     * other; remove them both.
     */

    if (segPtr->typePtr == &tkTextToggleOffType) {
	for (prevPtr = segPtr, segPtr2 = prevPtr->nextPtr;
		(segPtr2 != NULL) && (segPtr2->size == 0);
		prevPtr = segPtr2, segPtr2 = prevPtr->nextPtr) {
	    if (segPtr2->typePtr != &tkTextToggleOnType) {
		continue;
	    }
	    if (segPtr2->body.toggle.tagPtr != segPtr->body.toggle.tagPtr) {
		continue;
	    }
	    counts = segPtr->body.toggle.inNodeCounts
		    + segPtr2->body.toggle.inNodeCounts;
	    if (counts != 0) {
		ChangeNodeToggleCount(linePtr->parentPtr,
			segPtr->body.toggle.tagPtr, -counts);
	    }
	    prevPtr->nextPtr = segPtr2->nextPtr;
	    ckfree(segPtr2);
	    segPtr2 = segPtr->nextPtr;
	    ckfree(segPtr);
	    return segPtr2;
	}
    }

    if (!segPtr->body.toggle.inNodeCounts) {
	ChangeNodeToggleCount(linePtr->parentPtr,
		segPtr->body.toggle.tagPtr, 1);
	segPtr->body.toggle.inNodeCounts = 1;
    }
    return segPtr;
}

/*
 *--------------------------------------------------------------
 *
 * ToggleLineChangeProc --
 *
 *	This function is invoked when a toggle segment is about to move from
 *	one line to another.
 *
 * Results:
 *	None.
 *
 * Side effects:
 *	Toggle counts are decremented in the nodes above the line.
 *
 *--------------------------------------------------------------
 */

static void
ToggleLineChangeProc(
    TkTextSegment *segPtr,	/* Segment to check. */
    TkTextLine *linePtr)	/* Line that used to contain segment. */
{
    if (segPtr->body.toggle.inNodeCounts) {
	ChangeNodeToggleCount(linePtr->parentPtr,
		segPtr->body.toggle.tagPtr, -1);
	segPtr->body.toggle.inNodeCounts = 0;
    }
}

/*
 *--------------------------------------------------------------
 *
 * ToggleCheckProc --
 *
 *	This function is invoked to perform consistency checks on toggle
 *	segments.
 *
 * Results:
 *	None.
 *
 * Side effects:
 *	If a consistency problem is found the function panics.
 *
 *--------------------------------------------------------------
 */

static void
ToggleCheckProc(
    TkTextSegment *segPtr,	/* Segment to check. */
    TkTextLine *linePtr)	/* Line containing segment. */
{
    register Summary *summaryPtr;
    int needSummary;

    if (segPtr->size != 0) {
	Tcl_Panic("ToggleCheckProc: segment had non-zero size");
    }
    if (!segPtr->body.toggle.inNodeCounts) {
	Tcl_Panic("ToggleCheckProc: toggle counts not updated in nodes");
    }
    needSummary = (segPtr->body.toggle.tagPtr->tagRootPtr!=linePtr->parentPtr);
    for (summaryPtr = linePtr->parentPtr->summaryPtr; ;
	    summaryPtr = summaryPtr->nextPtr) {
	if (summaryPtr == NULL) {
	    if (needSummary) {
		Tcl_Panic("ToggleCheckProc: tag not present in node");
	    } else {
		break;
	    }
	}
	if (summaryPtr->tagPtr == segPtr->body.toggle.tagPtr) {
	    if (!needSummary) {
		Tcl_Panic("ToggleCheckProc: tag present in root node summary");
	    }
	    break;
	}
    }
}

/*
 * Local Variables:
 * mode: c
 * c-basic-offset: 4
 * fill-column: 78
 * End:
 */<|MERGE_RESOLUTION|>--- conflicted
+++ resolved
@@ -4599,14 +4599,9 @@
     newPtr2->typePtr = &tkTextCharType;
     newPtr2->nextPtr = segPtr->nextPtr;
     newPtr2->size = segPtr->size - index;
-<<<<<<< HEAD
-    strcpy(newPtr2->body.chars, segPtr->body.chars + index);
-    ckfree(segPtr);
-=======
     memcpy(newPtr2->body.chars, segPtr->body.chars + index, newPtr2->size);
     newPtr2->body.chars[newPtr2->size] = 0;
-    ckfree((char *) segPtr);
->>>>>>> 2ddbd4ef
+    ckfree(segPtr);
     return newPtr1;
 }
 @@ -4646,18 +4641,11 @@
     newPtr->typePtr = &tkTextCharType;
     newPtr->nextPtr = segPtr2->nextPtr;
     newPtr->size = segPtr->size + segPtr2->size;
-<<<<<<< HEAD
-    strcpy(newPtr->body.chars, segPtr->body.chars);
-    strcpy(newPtr->body.chars + segPtr->size, segPtr2->body.chars);
-    ckfree(segPtr);
-    ckfree(segPtr2);
-=======
     memcpy(newPtr->body.chars, segPtr->body.chars, segPtr->size);
     memcpy(newPtr->body.chars + segPtr->size, segPtr2->body.chars, segPtr2->size);
     newPtr->body.chars[newPtr->size] = 0;
-    ckfree((char *) segPtr);
-    ckfree((char *) segPtr2);
->>>>>>> 2ddbd4ef
+    ckfree(segPtr);
+    ckfree(segPtr2);
     return newPtr;
 }
 