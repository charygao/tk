/*
 * tkCanvas.c --
 *
 *	This module implements canvas widgets for the Tk toolkit. A canvas
 *	displays a background and a collection of graphical objects such as
 *	rectangles, lines, and texts.
 *
 * Copyright (c) 1991-1994 The Regents of the University of California.
 * Copyright (c) 1994-1997 Sun Microsystems, Inc.
 * Copyright (c) 1998-1999 by Scriptics Corporation.
 *
<<<<<<< HEAD
 * See the file "license.terms" for information on usage and redistribution of
 * this file, and for a DISCLAIMER OF ALL WARRANTIES.
 *
 * RCS: @(#) $Id: tkCanvas.c,v 1.46.2.4 2010/01/19 22:02:43 dkf Exp $
=======
 * See the file "license.terms" for information on usage and redistribution
 * of this file, and for a DISCLAIMER OF ALL WARRANTIES.
>>>>>>> 53febd68
 */

/* #define USE_OLD_TAG_SEARCH 1 */

#include "default.h"
#include "tkInt.h"
#include "tkCanvas.h"
#ifdef TK_NO_DOUBLE_BUFFERING
#ifdef MAC_OSX_TK
#include "tkMacOSXInt.h"
#endif
#endif /* TK_NO_DOUBLE_BUFFERING */

/*
 * See tkCanvas.h for key data structures used to implement canvases.
 */

#ifdef USE_OLD_TAG_SEARCH
/*
 * The structure defined below is used to keep track of a tag search in
 * progress. No field should be accessed by anyone other than StartTagSearch
 * and NextItem.
 */

typedef struct TagSearch {
    TkCanvas *canvasPtr;	/* Canvas widget being searched. */
    Tk_Uid tag;			/* Tag to search for. 0 means return all
				 * items. */
    Tk_Item *currentPtr;	/* Pointer to last item returned. */
    Tk_Item *lastPtr;		/* The item right before the currentPtr is
				 * tracked so if the currentPtr is deleted we
				 * don't have to start from the beginning. */
    int searchOver;		/* Non-zero means NextItem should always
				 * return NULL. */
} TagSearch;

#else /* USE_OLD_TAG_SEARCH */
/*
 * The structure defined below is used to keep track of a tag search in
 * progress. No field should be accessed by anyone other than TagSearchScan,
 * TagSearchFirst, TagSearchNext, TagSearchScanExpr, TagSearchEvalExpr,
 * TagSearchExprInit, TagSearchExprDestroy, TagSearchDestroy.
 * (
 *   Not quite accurate: the TagSearch structure is also accessed from:
 *    CanvasWidgetCmd, FindItems, RelinkItems
 *   The only instances of the structure are owned by:
 *    CanvasWidgetCmd
 *   CanvasWidgetCmd is the only function that calls:
 *    FindItems, RelinkItems
 *   CanvasWidgetCmd, FindItems, RelinkItems, are the only functions that call
 *    TagSearch*
 * )
 */

typedef struct TagSearch {
    TkCanvas *canvasPtr;	/* Canvas widget being searched. */
    Tk_Item *currentPtr;	/* Pointer to last item returned. */
    Tk_Item *lastPtr;		/* The item right before the currentPtr is
				 * tracked so if the currentPtr is deleted we
				 * don't have to start from the beginning. */
    int searchOver;		/* Non-zero means NextItem should always
				 * return NULL. */
    int type;			/* Search type (see #defs below) */
    int id;			/* Item id for searches by id */
    char *string;		/* Tag expression string */
    int stringIndex;		/* Current position in string scan */
    int stringLength;		/* Length of tag expression string */
    char *rewritebuffer;	/* Tag string (after removing escapes) */
    unsigned int rewritebufferAllocated;
				/* Available space for rewrites. */
    TagSearchExpr *expr;	/* Compiled tag expression. */
} TagSearch;

/*
 * Values for the TagSearch type field.
 */

#define SEARCH_TYPE_EMPTY	0	/* Looking for empty tag */
#define SEARCH_TYPE_ID		1	/* Looking for an item by id */
#define SEARCH_TYPE_ALL		2	/* Looking for all items */
#define SEARCH_TYPE_TAG		3	/* Looking for an item by simple tag */
#define SEARCH_TYPE_EXPR	4	/* Compound search */

#endif /* USE_OLD_TAG_SEARCH */

/*
 * Custom option for handling "-state" and "-offset"
 */

static Tk_CustomOption stateOption = {
    (Tk_OptionParseProc *) TkStateParseProc,
    TkStatePrintProc,
    (ClientData) NULL	/* only "normal" and "disabled" */
};

static Tk_CustomOption offsetOption = {
    (Tk_OptionParseProc *) TkOffsetParseProc,
    TkOffsetPrintProc,
    (ClientData) TK_OFFSET_RELATIVE
};

/*
 * Information used for argv parsing.
 */

static Tk_ConfigSpec configSpecs[] = {
    {TK_CONFIG_BORDER, "-background", "background", "Background",
	DEF_CANVAS_BG_COLOR, Tk_Offset(TkCanvas, bgBorder),
	TK_CONFIG_COLOR_ONLY},
    {TK_CONFIG_BORDER, "-background", "background", "Background",
	DEF_CANVAS_BG_MONO, Tk_Offset(TkCanvas, bgBorder),
	TK_CONFIG_MONO_ONLY},
    {TK_CONFIG_SYNONYM, "-bd", "borderWidth", NULL, NULL, 0, 0},
    {TK_CONFIG_SYNONYM, "-bg", "background", NULL, NULL, 0, 0},
    {TK_CONFIG_PIXELS, "-borderwidth", "borderWidth", "BorderWidth",
	DEF_CANVAS_BORDER_WIDTH, Tk_Offset(TkCanvas, borderWidth), 0},
    {TK_CONFIG_DOUBLE, "-closeenough", "closeEnough", "CloseEnough",
	DEF_CANVAS_CLOSE_ENOUGH, Tk_Offset(TkCanvas, closeEnough), 0},
    {TK_CONFIG_BOOLEAN, "-confine", "confine", "Confine",
	DEF_CANVAS_CONFINE, Tk_Offset(TkCanvas, confine), 0},
    {TK_CONFIG_ACTIVE_CURSOR, "-cursor", "cursor", "Cursor",
	DEF_CANVAS_CURSOR, Tk_Offset(TkCanvas, cursor), TK_CONFIG_NULL_OK},
    {TK_CONFIG_PIXELS, "-height", "height", "Height",
	DEF_CANVAS_HEIGHT, Tk_Offset(TkCanvas, height), 0},
    {TK_CONFIG_COLOR, "-highlightbackground", "highlightBackground",
	"HighlightBackground", DEF_CANVAS_HIGHLIGHT_BG,
	Tk_Offset(TkCanvas, highlightBgColorPtr), 0},
    {TK_CONFIG_COLOR, "-highlightcolor", "highlightColor", "HighlightColor",
	DEF_CANVAS_HIGHLIGHT, Tk_Offset(TkCanvas, highlightColorPtr), 0},
    {TK_CONFIG_PIXELS, "-highlightthickness", "highlightThickness",
	"HighlightThickness",
	DEF_CANVAS_HIGHLIGHT_WIDTH, Tk_Offset(TkCanvas, highlightWidth), 0},
    {TK_CONFIG_BORDER, "-insertbackground", "insertBackground", "Foreground",
	DEF_CANVAS_INSERT_BG, Tk_Offset(TkCanvas, textInfo.insertBorder), 0},
    {TK_CONFIG_PIXELS, "-insertborderwidth", "insertBorderWidth", "BorderWidth",
	DEF_CANVAS_INSERT_BD_COLOR,
	Tk_Offset(TkCanvas, textInfo.insertBorderWidth), TK_CONFIG_COLOR_ONLY},
    {TK_CONFIG_PIXELS, "-insertborderwidth", "insertBorderWidth", "BorderWidth",
	DEF_CANVAS_INSERT_BD_MONO,
	Tk_Offset(TkCanvas, textInfo.insertBorderWidth), TK_CONFIG_MONO_ONLY},
    {TK_CONFIG_INT, "-insertofftime", "insertOffTime", "OffTime",
	DEF_CANVAS_INSERT_OFF_TIME, Tk_Offset(TkCanvas, insertOffTime), 0},
    {TK_CONFIG_INT, "-insertontime", "insertOnTime", "OnTime",
	DEF_CANVAS_INSERT_ON_TIME, Tk_Offset(TkCanvas, insertOnTime), 0},
    {TK_CONFIG_PIXELS, "-insertwidth", "insertWidth", "InsertWidth",
	DEF_CANVAS_INSERT_WIDTH, Tk_Offset(TkCanvas, textInfo.insertWidth), 0},
    {TK_CONFIG_CUSTOM, "-offset", "offset", "Offset", "0,0",
	Tk_Offset(TkCanvas, tsoffset),TK_CONFIG_DONT_SET_DEFAULT,
	&offsetOption},
    {TK_CONFIG_RELIEF, "-relief", "relief", "Relief",
	DEF_CANVAS_RELIEF, Tk_Offset(TkCanvas, relief), 0},
    {TK_CONFIG_STRING, "-scrollregion", "scrollRegion", "ScrollRegion",
	DEF_CANVAS_SCROLL_REGION, Tk_Offset(TkCanvas, regionString),
	TK_CONFIG_NULL_OK},
    {TK_CONFIG_BORDER, "-selectbackground", "selectBackground", "Foreground",
	DEF_CANVAS_SELECT_COLOR, Tk_Offset(TkCanvas, textInfo.selBorder),
	TK_CONFIG_COLOR_ONLY},
    {TK_CONFIG_BORDER, "-selectbackground", "selectBackground", "Foreground",
	DEF_CANVAS_SELECT_MONO, Tk_Offset(TkCanvas, textInfo.selBorder),
	TK_CONFIG_MONO_ONLY},
    {TK_CONFIG_PIXELS, "-selectborderwidth", "selectBorderWidth", "BorderWidth",
	DEF_CANVAS_SELECT_BD_COLOR,
	Tk_Offset(TkCanvas, textInfo.selBorderWidth), TK_CONFIG_COLOR_ONLY},
    {TK_CONFIG_PIXELS, "-selectborderwidth", "selectBorderWidth", "BorderWidth",
	DEF_CANVAS_SELECT_BD_MONO, Tk_Offset(TkCanvas, textInfo.selBorderWidth),
	TK_CONFIG_MONO_ONLY},
    {TK_CONFIG_COLOR, "-selectforeground", "selectForeground", "Background",
	DEF_CANVAS_SELECT_FG_COLOR, Tk_Offset(TkCanvas, textInfo.selFgColorPtr),
	TK_CONFIG_COLOR_ONLY|TK_CONFIG_NULL_OK},
    {TK_CONFIG_COLOR, "-selectforeground", "selectForeground", "Background",
	DEF_CANVAS_SELECT_FG_MONO, Tk_Offset(TkCanvas, textInfo.selFgColorPtr),
	TK_CONFIG_MONO_ONLY|TK_CONFIG_NULL_OK},
    {TK_CONFIG_CUSTOM, "-state", "state", "State",
	"normal", Tk_Offset(TkCanvas, canvas_state), TK_CONFIG_DONT_SET_DEFAULT,
	&stateOption},
    {TK_CONFIG_STRING, "-takefocus", "takeFocus", "TakeFocus",
	DEF_CANVAS_TAKE_FOCUS, Tk_Offset(TkCanvas, takeFocus),
	TK_CONFIG_NULL_OK},
    {TK_CONFIG_PIXELS, "-width", "width", "Width",
	DEF_CANVAS_WIDTH, Tk_Offset(TkCanvas, width), 0},
    {TK_CONFIG_STRING, "-xscrollcommand", "xScrollCommand", "ScrollCommand",
	DEF_CANVAS_X_SCROLL_CMD, Tk_Offset(TkCanvas, xScrollCmd),
	TK_CONFIG_NULL_OK},
    {TK_CONFIG_PIXELS, "-xscrollincrement", "xScrollIncrement",
	"ScrollIncrement",
	DEF_CANVAS_X_SCROLL_INCREMENT, Tk_Offset(TkCanvas, xScrollIncrement),
	0},
    {TK_CONFIG_STRING, "-yscrollcommand", "yScrollCommand", "ScrollCommand",
	DEF_CANVAS_Y_SCROLL_CMD, Tk_Offset(TkCanvas, yScrollCmd),
	TK_CONFIG_NULL_OK},
    {TK_CONFIG_PIXELS, "-yscrollincrement", "yScrollIncrement",
	"ScrollIncrement",
	DEF_CANVAS_Y_SCROLL_INCREMENT, Tk_Offset(TkCanvas, yScrollIncrement),
	0},
    {TK_CONFIG_END, NULL, NULL, NULL, NULL, 0, 0}
};

/*
 * List of all the item types known at present. This is *global* and is
 * protected by typeListMutex.
 */

static Tk_ItemType *typeList = NULL;	/* NULL means initialization hasn't
					 * been done yet. */
TCL_DECLARE_MUTEX(typeListMutex)

#ifndef USE_OLD_TAG_SEARCH
/*
 * Uids for operands in compiled advanced tag search expressions.
 * Initialization is done by GetStaticUids()
 */

typedef struct {
    Tk_Uid allUid;
    Tk_Uid currentUid;
    Tk_Uid andUid;
    Tk_Uid orUid;
    Tk_Uid xorUid;
    Tk_Uid parenUid;
    Tk_Uid negparenUid;
    Tk_Uid endparenUid;
    Tk_Uid tagvalUid;
    Tk_Uid negtagvalUid;
} SearchUids;

static Tcl_ThreadDataKey dataKey;
static SearchUids *	GetStaticUids(void);
#endif /* USE_OLD_TAG_SEARCH */

/*
 * Prototypes for functions defined later in this file:
 */

static void		CanvasBindProc(ClientData clientData,
			    XEvent *eventPtr);
static void		CanvasBlinkProc(ClientData clientData);
static void		CanvasCmdDeletedProc(ClientData clientData);
static void		CanvasDoEvent(TkCanvas *canvasPtr, XEvent *eventPtr);
static void		CanvasEventProc(ClientData clientData,
			    XEvent *eventPtr);
static int		CanvasFetchSelection(ClientData clientData, int offset,
			    char *buffer, int maxBytes);
static Tk_Item *	CanvasFindClosest(TkCanvas *canvasPtr,
			    double coords[2]);
static void		CanvasFocusProc(TkCanvas *canvasPtr, int gotFocus);
static void		CanvasLostSelection(ClientData clientData);
static void		CanvasSelectTo(TkCanvas *canvasPtr,
			    Tk_Item *itemPtr, int index);
static void		CanvasSetOrigin(TkCanvas *canvasPtr,
			    int xOrigin, int yOrigin);
static void		CanvasUpdateScrollbars(TkCanvas *canvasPtr);
static int		CanvasWidgetCmd(ClientData clientData,
			    Tcl_Interp *interp, int argc,
			    Tcl_Obj *CONST *argv);
static void		CanvasWorldChanged(
			    ClientData instanceData);
static int		ConfigureCanvas(Tcl_Interp *interp,
			    TkCanvas *canvasPtr, int argc,
			    Tcl_Obj *CONST *argv, int flags);
static void		DestroyCanvas(char *memPtr);
static void		DisplayCanvas(ClientData clientData);
static void		DoItem(Tcl_Interp *interp,
			    Tk_Item *itemPtr, Tk_Uid tag);
static void		EventuallyRedrawItem(Tk_Canvas canvas,
			    Tk_Item *itemPtr);
#ifdef USE_OLD_TAG_SEARCH
static int		FindItems(Tcl_Interp *interp, TkCanvas *canvasPtr,
			    int argc, Tcl_Obj *CONST *argv,
			    Tcl_Obj *newTagObj, int first);
#else /* USE_OLD_TAG_SEARCH */
static int		FindItems(Tcl_Interp *interp, TkCanvas *canvasPtr,
			    int argc, Tcl_Obj *CONST *argv,
			    Tcl_Obj *newTagObj, int first,
			    TagSearch **searchPtrPtr);
#endif /* USE_OLD_TAG_SEARCH */
static int		FindArea(Tcl_Interp *interp, TkCanvas *canvasPtr,
			    Tcl_Obj *CONST *argv, Tk_Uid uid, int enclosed);
static double		GridAlign(double coord, double spacing);
static CONST char**	TkGetStringsFromObjs(int argc, Tcl_Obj *CONST *objv);
static void		InitCanvas(void);
#ifdef USE_OLD_TAG_SEARCH
static Tk_Item *	NextItem(TagSearch *searchPtr);
#endif /* USE_OLD_TAG_SEARCH */
static void		PickCurrentItem(TkCanvas *canvasPtr, XEvent *eventPtr);
static Tcl_Obj *	ScrollFractions(int screen1,
			    int screen2, int object1, int object2);
#ifdef USE_OLD_TAG_SEARCH
static void		RelinkItems(TkCanvas *canvasPtr,
			    Tcl_Obj *tag, Tk_Item *prevPtr);
static Tk_Item *	StartTagSearch(TkCanvas *canvasPtr,
			    Tcl_Obj *tag, TagSearch *searchPtr);
#else /* USE_OLD_TAG_SEARCH */
static int		RelinkItems(TkCanvas *canvasPtr, Tcl_Obj *tag,
			    Tk_Item *prevPtr, TagSearch **searchPtrPtr);
static void 		TagSearchExprInit(TagSearchExpr **exprPtrPtr);
static void		TagSearchExprDestroy(TagSearchExpr *expr);
static void		TagSearchDestroy(TagSearch *searchPtr);
static int		TagSearchScan(TkCanvas *canvasPtr,
			    Tcl_Obj *tag, TagSearch **searchPtrPtr);
static int		TagSearchScanExpr(Tcl_Interp *interp,
			    TagSearch *searchPtr, TagSearchExpr *expr);
static int		TagSearchEvalExpr(TagSearchExpr *expr,
			    Tk_Item *itemPtr);
static Tk_Item *	TagSearchFirst(TagSearch *searchPtr);
static Tk_Item *	TagSearchNext(TagSearch *searchPtr);
#endif /* USE_OLD_TAG_SEARCH */

/*
 * The structure below defines canvas class behavior by means of functions
 * that can be invoked from generic window code.
 */

static Tk_ClassProcs canvasClass = {
    sizeof(Tk_ClassProcs),	/* size */
    CanvasWorldChanged,		/* worldChangedProc */
};

/*
 * Macros that significantly simplify all code that finds items.
 */

#ifdef USE_OLD_TAG_SEARCH
#define FIRST_CANVAS_ITEM_MATCHING(objPtr,searchPtrPtr,errorExitClause) \
    (itemPtr) = StartTagSearch(canvasPtr,(objPtr),&search)
#define FOR_EVERY_CANVAS_ITEM_MATCHING(objPtr,searchPtrPtr,errorExitClause) \
    for ((itemPtr) = StartTagSearch(canvasPtr, (objPtr), &search); \
	    (itemPtr) != NULL; (itemPtr) = NextItem(&search))
#else /* USE_OLD_TAG_SEARCH */
#define FIRST_CANVAS_ITEM_MATCHING(objPtr,searchPtrPtr,errorExitClause) \
    if ((result=TagSearchScan(canvasPtr,(objPtr),(searchPtrPtr))) != TCL_OK){ \
	errorExitClause; \
    } \
    itemPtr = TagSearchFirst(*(searchPtrPtr));
#define FOR_EVERY_CANVAS_ITEM_MATCHING(objPtr,searchPtrPtr,errorExitClause) \
    if ((result=TagSearchScan(canvasPtr,(objPtr),(searchPtrPtr))) != TCL_OK){ \
	errorExitClause; \
    } \
    for (itemPtr = TagSearchFirst(*(searchPtrPtr)); \
	    itemPtr != NULL; itemPtr = TagSearchNext(*(searchPtrPtr)))
#endif /* USE_OLD_TAG_SEARCH */


/*
 *--------------------------------------------------------------
 *
 * Tk_CanvasObjCmd --
 *
 *	This function is invoked to process the "canvas" Tcl command. See the
 *	user documentation for details on what it does.
 *
 * Results:
 *	A standard Tcl result.
 *
 * Side effects:
 *	See the user documentation.
 *
 *--------------------------------------------------------------
 */

int
Tk_CanvasObjCmd(
    ClientData clientData,	/* Main window associated with interpreter. */
    Tcl_Interp *interp,		/* Current interpreter. */
    int argc,			/* Number of arguments. */
    Tcl_Obj *CONST argv[])	/* Argument objects. */
{
    Tk_Window tkwin = (Tk_Window) clientData;
    TkCanvas *canvasPtr;
    Tk_Window newWin;

    if (typeList == NULL) {
	InitCanvas();
    }

    if (argc < 2) {
	Tcl_WrongNumArgs(interp, 1, argv, "pathName ?options?");
	return TCL_ERROR;
    }

    newWin = Tk_CreateWindowFromPath(interp,tkwin,Tcl_GetString(argv[1]),NULL);
    if (newWin == NULL) {
	return TCL_ERROR;
    }

    /*
     * Initialize fields that won't be initialized by ConfigureCanvas, or
     * which ConfigureCanvas expects to have reasonable values (e.g. resource
     * pointers).
     */

    canvasPtr = (TkCanvas *) ckalloc(sizeof(TkCanvas));
    canvasPtr->tkwin = newWin;
    canvasPtr->display = Tk_Display(newWin);
    canvasPtr->interp = interp;
    canvasPtr->widgetCmd = Tcl_CreateObjCommand(interp,
	    Tk_PathName(canvasPtr->tkwin), CanvasWidgetCmd,
	    (ClientData) canvasPtr, CanvasCmdDeletedProc);
    canvasPtr->firstItemPtr = NULL;
    canvasPtr->lastItemPtr = NULL;
    canvasPtr->borderWidth = 0;
    canvasPtr->bgBorder = NULL;
    canvasPtr->relief = TK_RELIEF_FLAT;
    canvasPtr->highlightWidth = 0;
    canvasPtr->highlightBgColorPtr = NULL;
    canvasPtr->highlightColorPtr = NULL;
    canvasPtr->inset = 0;
    canvasPtr->pixmapGC = None;
    canvasPtr->width = None;
    canvasPtr->height = None;
    canvasPtr->confine = 0;
    canvasPtr->textInfo.selBorder = NULL;
    canvasPtr->textInfo.selBorderWidth = 0;
    canvasPtr->textInfo.selFgColorPtr = NULL;
    canvasPtr->textInfo.selItemPtr = NULL;
    canvasPtr->textInfo.selectFirst = -1;
    canvasPtr->textInfo.selectLast = -1;
    canvasPtr->textInfo.anchorItemPtr = NULL;
    canvasPtr->textInfo.selectAnchor = 0;
    canvasPtr->textInfo.insertBorder = NULL;
    canvasPtr->textInfo.insertWidth = 0;
    canvasPtr->textInfo.insertBorderWidth = 0;
    canvasPtr->textInfo.focusItemPtr = NULL;
    canvasPtr->textInfo.gotFocus = 0;
    canvasPtr->textInfo.cursorOn = 0;
    canvasPtr->insertOnTime = 0;
    canvasPtr->insertOffTime = 0;
    canvasPtr->insertBlinkHandler = (Tcl_TimerToken) NULL;
    canvasPtr->xOrigin = canvasPtr->yOrigin = 0;
    canvasPtr->drawableXOrigin = canvasPtr->drawableYOrigin = 0;
    canvasPtr->bindingTable = NULL;
    canvasPtr->currentItemPtr = NULL;
    canvasPtr->newCurrentPtr = NULL;
    canvasPtr->closeEnough = 0.0;
    canvasPtr->pickEvent.type = LeaveNotify;
    canvasPtr->pickEvent.xcrossing.x = 0;
    canvasPtr->pickEvent.xcrossing.y = 0;
    canvasPtr->state = 0;
    canvasPtr->xScrollCmd = NULL;
    canvasPtr->yScrollCmd = NULL;
    canvasPtr->scrollX1 = 0;
    canvasPtr->scrollY1 = 0;
    canvasPtr->scrollX2 = 0;
    canvasPtr->scrollY2 = 0;
    canvasPtr->regionString = NULL;
    canvasPtr->xScrollIncrement = 0;
    canvasPtr->yScrollIncrement = 0;
    canvasPtr->scanX = 0;
    canvasPtr->scanXOrigin = 0;
    canvasPtr->scanY = 0;
    canvasPtr->scanYOrigin = 0;
    canvasPtr->hotPtr = NULL;
    canvasPtr->hotPrevPtr = NULL;
    canvasPtr->cursor = None;
    canvasPtr->takeFocus = NULL;
    canvasPtr->pixelsPerMM = WidthOfScreen(Tk_Screen(newWin));
    canvasPtr->pixelsPerMM /= WidthMMOfScreen(Tk_Screen(newWin));
    canvasPtr->flags = 0;
    canvasPtr->nextId = 1;
    canvasPtr->psInfo = NULL;
    canvasPtr->canvas_state = TK_STATE_NORMAL;
    canvasPtr->tsoffset.flags = 0;
    canvasPtr->tsoffset.xoffset = 0;
    canvasPtr->tsoffset.yoffset = 0;
#ifndef USE_OLD_TAG_SEARCH
    canvasPtr->bindTagExprs = NULL;
#endif
    Tcl_InitHashTable(&canvasPtr->idTable, TCL_ONE_WORD_KEYS);

    Tk_SetClass(canvasPtr->tkwin, "Canvas");
    Tk_SetClassProcs(canvasPtr->tkwin, &canvasClass, (ClientData) canvasPtr);
    Tk_CreateEventHandler(canvasPtr->tkwin,
	    ExposureMask|StructureNotifyMask|FocusChangeMask,
	    CanvasEventProc, (ClientData) canvasPtr);
    Tk_CreateEventHandler(canvasPtr->tkwin, KeyPressMask|KeyReleaseMask
	    |ButtonPressMask|ButtonReleaseMask|EnterWindowMask
	    |LeaveWindowMask|PointerMotionMask|VirtualEventMask,
	    CanvasBindProc, (ClientData) canvasPtr);
    Tk_CreateSelHandler(canvasPtr->tkwin, XA_PRIMARY, XA_STRING,
	    CanvasFetchSelection, (ClientData) canvasPtr, XA_STRING);
    if (ConfigureCanvas(interp, canvasPtr, argc-2, argv+2, 0) != TCL_OK) {
	goto error;
    }

    Tcl_SetResult(interp, Tk_PathName(canvasPtr->tkwin), TCL_STATIC);
    return TCL_OK;

  error:
    Tk_DestroyWindow(canvasPtr->tkwin);
    return TCL_ERROR;
}

/*
 *--------------------------------------------------------------
 *
 * CanvasWidgetCmd --
 *
 *	This function is invoked to process the Tcl command that corresponds
 *	to a widget managed by this module. See the user documentation for
 *	details on what it does.
 *
 * Results:
 *	A standard Tcl result.
 *
 * Side effects:
 *	See the user documentation.
 *
 *--------------------------------------------------------------
 */

static int
CanvasWidgetCmd(
    ClientData clientData,	/* Information about canvas widget. */
    Tcl_Interp *interp,		/* Current interpreter. */
    int objc,			/* Number of arguments. */
    Tcl_Obj *CONST objv[])	/* Argument objects. */
{
    TkCanvas *canvasPtr = (TkCanvas *) clientData;
    int c, result;
    Tk_Item *itemPtr = NULL;	/* Initialization needed only to prevent
				 * compiler warning. */
#ifdef USE_OLD_TAG_SEARCH
    TagSearch search;
#else /* USE_OLD_TAG_SEARCH */
    TagSearch *searchPtr = NULL;/* Allocated by first TagSearchScan, freed by
				 * TagSearchDestroy */
#endif /* USE_OLD_TAG_SEARCH */

    int index;
    static CONST char *optionStrings[] = {
	"addtag",	"bbox",		"bind",		"canvasx",
	"canvasy",	"cget",		"configure",	"coords",
	"create",	"dchars",	"delete",	"dtag",
	"find",		"focus",	"gettags",	"icursor",
	"index",	"insert",	"itemcget",	"itemconfigure",
	"lower",	"move",		"postscript",	"raise",
	"scale",	"scan",		"select",	"type",
	"xview",	"yview",
	NULL
    };
    enum options {
	CANV_ADDTAG,	CANV_BBOX,	CANV_BIND,	CANV_CANVASX,
	CANV_CANVASY,	CANV_CGET,	CANV_CONFIGURE,	CANV_COORDS,
	CANV_CREATE,	CANV_DCHARS,	CANV_DELETE,	CANV_DTAG,
	CANV_FIND,	CANV_FOCUS,	CANV_GETTAGS,	CANV_ICURSOR,
	CANV_INDEX,	CANV_INSERT,	CANV_ITEMCGET,	CANV_ITEMCONFIGURE,
	CANV_LOWER,	CANV_MOVE,	CANV_POSTSCRIPT,CANV_RAISE,
	CANV_SCALE,	CANV_SCAN,	CANV_SELECT,	CANV_TYPE,
	CANV_XVIEW,	CANV_YVIEW
    };

    if (objc < 2) {
	Tcl_WrongNumArgs(interp, 1, objv, "option ?arg arg ...?");
	return TCL_ERROR;
    }
    if (Tcl_GetIndexFromObj(interp, objv[1], optionStrings, "option", 0,
	    &index) != TCL_OK) {
	return TCL_ERROR;
    }
    Tcl_Preserve((ClientData) canvasPtr);

    result = TCL_OK;
    switch ((enum options) index) {
    case CANV_ADDTAG:
	if (objc < 4) {
	    Tcl_WrongNumArgs(interp, 2, objv, "tag searchCommand ?arg arg ...?");
	    result = TCL_ERROR;
	    goto done;
	}
#ifdef USE_OLD_TAG_SEARCH
	result = FindItems(interp, canvasPtr, objc, objv, objv[2], 3);
#else /* USE_OLD_TAG_SEARCH */
	result = FindItems(interp, canvasPtr, objc, objv, objv[2], 3, &searchPtr);
#endif /* USE_OLD_TAG_SEARCH */
	break;

    case CANV_BBOX: {
	int i, gotAny;
	int x1 = 0, y1 = 0, x2 = 0, y2 = 0;	/* Initializations needed only
						 * to prevent overcautious
						 * compiler warnings. */

	if (objc < 3) {
	    Tcl_WrongNumArgs(interp, 2, objv, "tagOrId ?tagOrId ...?");
	    result = TCL_ERROR;
	    goto done;
	}
	gotAny = 0;
	for (i = 2; i < objc; i++) {
	    FOR_EVERY_CANVAS_ITEM_MATCHING(objv[i], &searchPtr, goto done) {
		if ((itemPtr->x1 >= itemPtr->x2)
			|| (itemPtr->y1 >= itemPtr->y2)) {
		    continue;
		}
		if (!gotAny) {
		    x1 = itemPtr->x1;
		    y1 = itemPtr->y1;
		    x2 = itemPtr->x2;
		    y2 = itemPtr->y2;
		    gotAny = 1;
		} else {
		    if (itemPtr->x1 < x1) {
			x1 = itemPtr->x1;
		    }
		    if (itemPtr->y1 < y1) {
			y1 = itemPtr->y1;
		    }
		    if (itemPtr->x2 > x2) {
			x2 = itemPtr->x2;
		    }
		    if (itemPtr->y2 > y2) {
			y2 = itemPtr->y2;
		    }
		}
	    }
	}
	if (gotAny) {
	    char buf[TCL_INTEGER_SPACE * 4];

	    sprintf(buf, "%d %d %d %d", x1, y1, x2, y2);
	    Tcl_SetResult(interp, buf, TCL_VOLATILE);
	}
	break;
    }
    case CANV_BIND: {
	ClientData object;

	if ((objc < 3) || (objc > 5)) {
	    Tcl_WrongNumArgs(interp, 2, objv, "tagOrId ?sequence? ?command?");
	    result = TCL_ERROR;
	    goto done;
	}

	/*
	 * Figure out what object to use for the binding (individual item vs.
	 * tag).
	 */

	object = 0;
#ifdef USE_OLD_TAG_SEARCH
	if (isdigit(UCHAR(Tcl_GetString(objv[2])[0]))) {
	    int id;
	    char *end;
	    Tcl_HashEntry *entryPtr;

	    id = strtoul(Tcl_GetString(objv[2]), &end, 0);
	    if (*end != 0) {
		goto bindByTag;
	    }
	    entryPtr = Tcl_FindHashEntry(&canvasPtr->idTable, (char *) id);
	    if (entryPtr != NULL) {
		itemPtr = (Tk_Item *) Tcl_GetHashValue(entryPtr);
		object = (ClientData) itemPtr;
	    }

	    if (object == 0) {
		Tcl_AppendResult(interp, "item \"", Tcl_GetString(objv[2]),
			"\" doesn't exist", NULL);
		result = TCL_ERROR;
		goto done;
	    }
	} else {
	    bindByTag:
	    object = (ClientData) Tk_GetUid(Tcl_GetString(objv[2]));
	}
#else /* USE_OLD_TAG_SEARCH */
	result = TagSearchScan(canvasPtr, objv[2], &searchPtr);
	if (result != TCL_OK) {
	    goto done;
	}
	if (searchPtr->type == SEARCH_TYPE_ID) {
	    Tcl_HashEntry *entryPtr;

	    entryPtr = Tcl_FindHashEntry(&canvasPtr->idTable,
		    (char *) INT2PTR(searchPtr->id));
	    if (entryPtr != NULL) {
		itemPtr = (Tk_Item *) Tcl_GetHashValue(entryPtr);
		object = (ClientData) itemPtr;
	    }

	    if (object == 0) {
		Tcl_AppendResult(interp, "item \"", Tcl_GetString(objv[2]),
			"\" doesn't exist", NULL);
		result = TCL_ERROR;
		goto done;
	    }
	} else {
    	    object = (ClientData) searchPtr->expr->uid;
	}
#endif /* USE_OLD_TAG_SEARCH */

	/*
	 * Make a binding table if the canvas doesn't already have one.
	 */

	if (canvasPtr->bindingTable == NULL) {
	    canvasPtr->bindingTable = Tk_CreateBindingTable(interp);
	}

	if (objc == 5) {
	    int append = 0;
	    unsigned long mask;
	    char* argv4 = Tcl_GetString(objv[4]);

	    if (argv4[0] == 0) {
		result = Tk_DeleteBinding(interp, canvasPtr->bindingTable,
			object, Tcl_GetString(objv[3]));
		goto done;
	    }
#ifndef USE_OLD_TAG_SEARCH
	    if (searchPtr->type == SEARCH_TYPE_EXPR) {
		/*
		 * If new tag expression, then insert in linked list.
		 */

	    	TagSearchExpr *expr, **lastPtr;

		lastPtr = &(canvasPtr->bindTagExprs);
		while ((expr = *lastPtr) != NULL) {
		    if (expr->uid == searchPtr->expr->uid) {
			break;
		    }
		    lastPtr = &(expr->next);
		}
		if (!expr) {
		    /*
		     * Transfer ownership of expr to bindTagExprs list.
		     */

		    *lastPtr = searchPtr->expr;
		    searchPtr->expr->next = NULL;

		    /*
		     * Flag in TagSearch that expr has changed ownership so
		     * that TagSearchDestroy doesn't try to free it.
		     */

		    searchPtr->expr = NULL;
		}
	    }
#endif /* not USE_OLD_TAG_SEARCH */
	    if (argv4[0] == '+') {
		argv4++;
		append = 1;
	    }
	    mask = Tk_CreateBinding(interp, canvasPtr->bindingTable,
		    object, Tcl_GetString(objv[3]), argv4, append);
	    if (mask == 0) {
		result = TCL_ERROR;
		goto done;
	    }
	    if (mask & (unsigned) ~(ButtonMotionMask|Button1MotionMask
		    |Button2MotionMask|Button3MotionMask|Button4MotionMask
		    |Button5MotionMask|ButtonPressMask|ButtonReleaseMask
		    |EnterWindowMask|LeaveWindowMask|KeyPressMask
		    |KeyReleaseMask|PointerMotionMask|VirtualEventMask)) {
		Tk_DeleteBinding(interp, canvasPtr->bindingTable,
			object, Tcl_GetString(objv[3]));
		Tcl_ResetResult(interp);
		Tcl_AppendResult(interp, "requested illegal events; ",
			"only key, button, motion, enter, leave, and virtual ",
			"events may be used", NULL);
		result = TCL_ERROR;
		goto done;
	    }
	} else if (objc == 4) {
	    CONST char *command;

	    command = Tk_GetBinding(interp, canvasPtr->bindingTable,
		    object, Tcl_GetString(objv[3]));
	    if (command == NULL) {
		CONST char *string;

		string = Tcl_GetStringResult(interp);

		/*
		 * Ignore missing binding errors. This is a special hack that
		 * relies on the error message returned by FindSequence in
		 * tkBind.c.
		 */

		if (string[0] != '\0') {
		    result = TCL_ERROR;
		    goto done;
		} else {
		    Tcl_ResetResult(interp);
		}
	    } else {
		Tcl_SetResult(interp, (char *) command, TCL_STATIC);
	    }
	} else {
	    Tk_GetAllBindings(interp, canvasPtr->bindingTable, object);
	}
	break;
    }
    case CANV_CANVASX: {
	int x;
	double grid;
	char buf[TCL_DOUBLE_SPACE];

	if ((objc < 3) || (objc > 4)) {
	    Tcl_WrongNumArgs(interp, 2, objv, "screenx ?gridspacing?");
	    result = TCL_ERROR;
	    goto done;
	}
	if (Tk_GetPixelsFromObj(interp, canvasPtr->tkwin, objv[2], &x) != TCL_OK) {
	    result = TCL_ERROR;
	    goto done;
	}
	if (objc == 4) {
	    if (Tk_CanvasGetCoordFromObj(interp, (Tk_Canvas) canvasPtr, objv[3],
		    &grid) != TCL_OK) {
		result = TCL_ERROR;
		goto done;
	    }
	} else {
	    grid = 0.0;
	}
	x += canvasPtr->xOrigin;
	Tcl_PrintDouble(interp, GridAlign((double) x, grid), buf);
	Tcl_SetResult(interp, buf, TCL_VOLATILE);
	break;
    }
    case CANV_CANVASY: {
	int y;
	double grid;
	char buf[TCL_DOUBLE_SPACE];

	if ((objc < 3) || (objc > 4)) {
	    Tcl_WrongNumArgs(interp, 2, objv, "screeny ?gridspacing?");
	    result = TCL_ERROR;
	    goto done;
	}
	if (Tk_GetPixelsFromObj(interp, canvasPtr->tkwin, objv[2], &y) != TCL_OK) {
	    result = TCL_ERROR;
	    goto done;
	}
	if (objc == 4) {
	    if (Tk_CanvasGetCoordFromObj(interp, (Tk_Canvas) canvasPtr,
		    objv[3], &grid) != TCL_OK) {
		result = TCL_ERROR;
		goto done;
	    }
	} else {
	    grid = 0.0;
	}
	y += canvasPtr->yOrigin;
	Tcl_PrintDouble(interp, GridAlign((double) y, grid), buf);
	Tcl_SetResult(interp, buf, TCL_VOLATILE);
	break;
    }
    case CANV_CGET:
	if (objc != 3) {
	    Tcl_WrongNumArgs(interp, 2, objv, "option");
	    result = TCL_ERROR;
	    goto done;
	}
	result = Tk_ConfigureValue(interp, canvasPtr->tkwin, configSpecs,
		(char *) canvasPtr, Tcl_GetString(objv[2]), 0);
	break;
    case CANV_CONFIGURE:
	if (objc == 2) {
	    result = Tk_ConfigureInfo(interp, canvasPtr->tkwin, configSpecs,
		    (char *) canvasPtr, NULL, 0);
	} else if (objc == 3) {
	    result = Tk_ConfigureInfo(interp, canvasPtr->tkwin, configSpecs,
		    (char *) canvasPtr, Tcl_GetString(objv[2]), 0);
	} else {
	    result = ConfigureCanvas(interp, canvasPtr, objc-2, objv+2,
		    TK_CONFIG_ARGV_ONLY);
	}
	break;
    case CANV_COORDS:
	if (objc < 3) {
	    Tcl_WrongNumArgs(interp, 2, objv, "tagOrId ?x y x y ...?");
	    result = TCL_ERROR;
	    goto done;
	}
	FIRST_CANVAS_ITEM_MATCHING(objv[2], &searchPtr, goto done);
	if (itemPtr != NULL) {
	    if (objc != 3) {
		EventuallyRedrawItem((Tk_Canvas) canvasPtr, itemPtr);
	    }
	    if (itemPtr->typePtr->coordProc != NULL) {
		if (itemPtr->typePtr->alwaysRedraw & TK_CONFIG_OBJS) {
		    result = (*itemPtr->typePtr->coordProc)(interp,
			    (Tk_Canvas) canvasPtr, itemPtr, objc-3, objv+3);
		} else {
		    CONST char **args = TkGetStringsFromObjs(objc-3, objv+3);
		    result = (*itemPtr->typePtr->coordProc)(interp,
			    (Tk_Canvas) canvasPtr, itemPtr, objc-3,
			    (Tcl_Obj **) args);
		    if (args != NULL) {
			ckfree((char *) args);
		    }
		}
	    }
	    if (objc != 3) {
		EventuallyRedrawItem((Tk_Canvas) canvasPtr, itemPtr);
	    }
	}
	break;
    case CANV_CREATE: {
	Tk_ItemType *typePtr;
	Tk_ItemType *matchPtr = NULL;
	Tk_Item *itemPtr;
	char buf[TCL_INTEGER_SPACE];
	int isNew = 0;
	Tcl_HashEntry *entryPtr;
	char *arg;
	int length;

	if (objc < 3) {
	    Tcl_WrongNumArgs(interp, 2, objv, "type coords ?arg arg ...?");
	    result = TCL_ERROR;
	    goto done;
	}
	arg = Tcl_GetStringFromObj(objv[2], &length);
	c = arg[0];
	Tcl_MutexLock(&typeListMutex);
	for (typePtr = typeList; typePtr != NULL; typePtr = typePtr->nextPtr) {
	    if ((c == typePtr->name[0])
		    && (strncmp(arg, typePtr->name, (unsigned)length) == 0)) {
		if (matchPtr != NULL) {
		    Tcl_MutexUnlock(&typeListMutex);
		badType:
		    Tcl_AppendResult(interp,
			    "unknown or ambiguous item type \"",arg,"\"",NULL);
		    result = TCL_ERROR;
		    goto done;
		}
		matchPtr = typePtr;
	    }
	}
	/*
	 * Can unlock now because we no longer look at the fields of
	 * the matched item type that are potentially modified by
	 * other threads.
	 */
	Tcl_MutexUnlock(&typeListMutex);
	if (matchPtr == NULL) {
	    goto badType;
	}
	if (objc < 4) {
	    /*
	     * Allow more specific error return.
	     */
	    Tcl_WrongNumArgs(interp, 3, objv, "coords ?arg arg ...?");
	    result = TCL_ERROR;
	    goto done;
	}
	typePtr = matchPtr;
	itemPtr = (Tk_Item *) ckalloc((unsigned) typePtr->itemSize);
	itemPtr->id = canvasPtr->nextId;
	canvasPtr->nextId++;
	itemPtr->tagPtr = itemPtr->staticTagSpace;
	itemPtr->tagSpace = TK_TAG_SPACE;
	itemPtr->numTags = 0;
	itemPtr->typePtr = typePtr;
	itemPtr->state = TK_STATE_NULL;
	itemPtr->redraw_flags = 0;
	if (itemPtr->typePtr->alwaysRedraw & TK_CONFIG_OBJS) {
	    result = (*typePtr->createProc)(interp, (Tk_Canvas) canvasPtr,
		    itemPtr, objc-3, objv+3);
	} else {
	    CONST char **args = TkGetStringsFromObjs(objc-3, objv+3);
	    result = (*typePtr->createProc)(interp, (Tk_Canvas) canvasPtr,
		    itemPtr, objc-3, (Tcl_Obj **) args);
	    if (args != NULL) {
		ckfree((char *) args);
	    }
	}
	if (result != TCL_OK) {
	    ckfree((char *) itemPtr);
	    result = TCL_ERROR;
	    goto done;
	}
	itemPtr->nextPtr = NULL;
	entryPtr = Tcl_CreateHashEntry(&canvasPtr->idTable,
		(char *) INT2PTR(itemPtr->id), &isNew);
	Tcl_SetHashValue(entryPtr, itemPtr);
	itemPtr->prevPtr = canvasPtr->lastItemPtr;
	canvasPtr->hotPtr = itemPtr;
	canvasPtr->hotPrevPtr = canvasPtr->lastItemPtr;
	if (canvasPtr->lastItemPtr == NULL) {
	    canvasPtr->firstItemPtr = itemPtr;
	} else {
	    canvasPtr->lastItemPtr->nextPtr = itemPtr;
	}
	canvasPtr->lastItemPtr = itemPtr;
	itemPtr->redraw_flags |= FORCE_REDRAW;
	EventuallyRedrawItem((Tk_Canvas) canvasPtr, itemPtr);
	canvasPtr->flags |= REPICK_NEEDED;
	sprintf(buf, "%d", itemPtr->id);
	Tcl_SetResult(interp, buf, TCL_VOLATILE);
	break;
    }
    case CANV_DCHARS: {
	int first, last;
	int x1,x2,y1,y2;

	if ((objc != 4) && (objc != 5)) {
	    Tcl_WrongNumArgs(interp, 2, objv, "tagOrId first ?last?");
	    result = TCL_ERROR;
	    goto done;
	}
	FOR_EVERY_CANVAS_ITEM_MATCHING(objv[2], &searchPtr, goto done) {
	    if ((itemPtr->typePtr->indexProc == NULL)
		    || (itemPtr->typePtr->dCharsProc == NULL)) {
		continue;
	    }
	    if (itemPtr->typePtr->alwaysRedraw & TK_CONFIG_OBJS) {
		result = itemPtr->typePtr->indexProc(interp,
			(Tk_Canvas) canvasPtr, itemPtr, (char *) objv[3],
			&first);
	    } else {
		result = itemPtr->typePtr->indexProc(interp,
			(Tk_Canvas) canvasPtr, itemPtr, Tcl_GetString(objv[3]),
			&first);
	    }
	    if (result != TCL_OK) {
		goto done;
	    }
	    if (objc == 5) {
		if (itemPtr->typePtr->alwaysRedraw & TK_CONFIG_OBJS) {
		    result = itemPtr->typePtr->indexProc(interp,
			    (Tk_Canvas) canvasPtr, itemPtr, (char *) objv[4],
			    &last);
		} else {
		    result = itemPtr->typePtr->indexProc(interp,
			    (Tk_Canvas) canvasPtr, itemPtr,
			    Tcl_GetString(objv[4]), &last);
		}
		if (result != TCL_OK) {
		    goto done;
		}
	    } else {
		last = first;
	    }

	    /*
	     * Redraw both item's old and new areas: it's possible that a
	     * delete could result in a new area larger than the old area.
	     * Except if the insertProc sets the TK_ITEM_DONT_REDRAW flag,
	     * nothing more needs to be done.
	     */

	    x1 = itemPtr->x1; y1 = itemPtr->y1;
	    x2 = itemPtr->x2; y2 = itemPtr->y2;
	    itemPtr->redraw_flags &= ~TK_ITEM_DONT_REDRAW;
	    (*itemPtr->typePtr->dCharsProc)((Tk_Canvas) canvasPtr,
		    itemPtr, first, last);
	    if (!(itemPtr->redraw_flags & TK_ITEM_DONT_REDRAW)) {
		Tk_CanvasEventuallyRedraw((Tk_Canvas) canvasPtr,
			x1, y1, x2, y2);
		EventuallyRedrawItem((Tk_Canvas) canvasPtr, itemPtr);
	    }
	    itemPtr->redraw_flags &= ~TK_ITEM_DONT_REDRAW;
	}
	break;
    }
    case CANV_DELETE: {
	int i;
	Tcl_HashEntry *entryPtr;

	for (i = 2; i < objc; i++) {
	    FOR_EVERY_CANVAS_ITEM_MATCHING(objv[i], &searchPtr, goto done) {
		EventuallyRedrawItem((Tk_Canvas) canvasPtr, itemPtr);
		if (canvasPtr->bindingTable != NULL) {
		    Tk_DeleteAllBindings(canvasPtr->bindingTable,
			    (ClientData) itemPtr);
		}
		(*itemPtr->typePtr->deleteProc)((Tk_Canvas) canvasPtr, itemPtr,
			canvasPtr->display);
		if (itemPtr->tagPtr != itemPtr->staticTagSpace) {
		    ckfree((char *) itemPtr->tagPtr);
		}
		entryPtr = Tcl_FindHashEntry(&canvasPtr->idTable,
			(char *) INT2PTR(itemPtr->id));
		Tcl_DeleteHashEntry(entryPtr);
		if (itemPtr->nextPtr != NULL) {
		    itemPtr->nextPtr->prevPtr = itemPtr->prevPtr;
		}
		if (itemPtr->prevPtr != NULL) {
		    itemPtr->prevPtr->nextPtr = itemPtr->nextPtr;
		}
		if (canvasPtr->firstItemPtr == itemPtr) {
		    canvasPtr->firstItemPtr = itemPtr->nextPtr;
		    if (canvasPtr->firstItemPtr == NULL) {
			canvasPtr->lastItemPtr = NULL;
		    }
		}
		if (canvasPtr->lastItemPtr == itemPtr) {
		    canvasPtr->lastItemPtr = itemPtr->prevPtr;
		}
		ckfree((char *) itemPtr);
		if (itemPtr == canvasPtr->currentItemPtr) {
		    canvasPtr->currentItemPtr = NULL;
		    canvasPtr->flags |= REPICK_NEEDED;
		}
		if (itemPtr == canvasPtr->newCurrentPtr) {
		    canvasPtr->newCurrentPtr = NULL;
		    canvasPtr->flags |= REPICK_NEEDED;
		}
		if (itemPtr == canvasPtr->textInfo.focusItemPtr) {
		    canvasPtr->textInfo.focusItemPtr = NULL;
		}
		if (itemPtr == canvasPtr->textInfo.selItemPtr) {
		    canvasPtr->textInfo.selItemPtr = NULL;
		}
		if ((itemPtr == canvasPtr->hotPtr)
			|| (itemPtr == canvasPtr->hotPrevPtr)) {
		    canvasPtr->hotPtr = NULL;
		}
	    }
	}
	break;
    }
    case CANV_DTAG: {
	Tk_Uid tag;
	int i;

	if ((objc != 3) && (objc != 4)) {
	    Tcl_WrongNumArgs(interp, 2, objv, "tagOrId ?tagToDelete?");
	    result = TCL_ERROR;
	    goto done;
	}
	if (objc == 4) {
	    tag = Tk_GetUid(Tcl_GetString(objv[3]));
	} else {
	    tag = Tk_GetUid(Tcl_GetString(objv[2]));
	}
	FOR_EVERY_CANVAS_ITEM_MATCHING(objv[2], &searchPtr, goto done) {
	    for (i = itemPtr->numTags-1; i >= 0; i--) {
		if (itemPtr->tagPtr[i] == tag) {
		    itemPtr->tagPtr[i] = itemPtr->tagPtr[itemPtr->numTags-1];
		    itemPtr->numTags--;
		}
	    }
	}
	break;
    }
    case CANV_FIND:
	if (objc < 3) {
	    Tcl_WrongNumArgs(interp, 2, objv, "searchCommand ?arg arg ...?");
	    result = TCL_ERROR;
	    goto done;
	}
#ifdef USE_OLD_TAG_SEARCH
	result = FindItems(interp, canvasPtr, objc, objv, NULL, 2);
#else /* USE_OLD_TAG_SEARCH */
	result = FindItems(interp, canvasPtr, objc, objv, NULL, 2,
		&searchPtr);
#endif /* USE_OLD_TAG_SEARCH */
	break;
    case CANV_FOCUS:
	if (objc > 3) {
	    Tcl_WrongNumArgs(interp, 2, objv, "?tagOrId?");
	    result = TCL_ERROR;
	    goto done;
	}
	itemPtr = canvasPtr->textInfo.focusItemPtr;
	if (objc == 2) {
	    if (itemPtr != NULL) {
		char buf[TCL_INTEGER_SPACE];

		sprintf(buf, "%d", itemPtr->id);
		Tcl_SetResult(interp, buf, TCL_VOLATILE);
	    }
	    goto done;
	}
	if ((itemPtr != NULL) && (canvasPtr->textInfo.gotFocus)) {
	    EventuallyRedrawItem((Tk_Canvas) canvasPtr, itemPtr);
	}
	if (Tcl_GetString(objv[2])[0] == 0) {
	    canvasPtr->textInfo.focusItemPtr = NULL;
	    goto done;
	}
	FOR_EVERY_CANVAS_ITEM_MATCHING(objv[2], &searchPtr, goto done) {
	    if (itemPtr->typePtr->icursorProc != NULL) {
		break;
	    }
	}
	if (itemPtr == NULL) {
	    goto done;
	}
	canvasPtr->textInfo.focusItemPtr = itemPtr;
	if (canvasPtr->textInfo.gotFocus) {
	    EventuallyRedrawItem((Tk_Canvas) canvasPtr, itemPtr);
	}
	break;
    case CANV_GETTAGS:
	if (objc != 3) {
	    Tcl_WrongNumArgs(interp, 2, objv, "tagOrId");
	    result = TCL_ERROR;
	    goto done;
	}
	FIRST_CANVAS_ITEM_MATCHING(objv[2], &searchPtr, goto done);
	if (itemPtr != NULL) {
	    int i;
	    for (i = 0; i < itemPtr->numTags; i++) {
		Tcl_AppendElement(interp, (char *) itemPtr->tagPtr[i]);
	    }
	}
	break;
    case CANV_ICURSOR: {
	int index;

	if (objc != 4) {
	    Tcl_WrongNumArgs(interp, 2, objv, "tagOrId index");
	    result = TCL_ERROR;
	    goto done;
	}
	FOR_EVERY_CANVAS_ITEM_MATCHING(objv[2], &searchPtr, goto done) {
	    if ((itemPtr->typePtr->indexProc == NULL)
		    || (itemPtr->typePtr->icursorProc == NULL)) {
		goto done;
	    }
	    if (itemPtr->typePtr->alwaysRedraw & TK_CONFIG_OBJS) {
		result = itemPtr->typePtr->indexProc(interp,
			(Tk_Canvas) canvasPtr, itemPtr, (char *) objv[3],
			&index);
	    } else {
		result = itemPtr->typePtr->indexProc(interp,
			(Tk_Canvas) canvasPtr, itemPtr, Tcl_GetString(objv[3]),
			&index);
	    }
	    if (result != TCL_OK) {
		goto done;
	    }
	    (*itemPtr->typePtr->icursorProc)((Tk_Canvas) canvasPtr, itemPtr,
		    index);
	    if ((itemPtr == canvasPtr->textInfo.focusItemPtr)
		    && (canvasPtr->textInfo.cursorOn)) {
		EventuallyRedrawItem((Tk_Canvas) canvasPtr, itemPtr);
	    }
	}
	break;
    }
    case CANV_INDEX: {
	int index;
	char buf[TCL_INTEGER_SPACE];

	if (objc != 4) {
	    Tcl_WrongNumArgs(interp, 2, objv, "tagOrId string");
	    result = TCL_ERROR;
	    goto done;
	}
	FOR_EVERY_CANVAS_ITEM_MATCHING(objv[2], &searchPtr, goto done) {
	    if (itemPtr->typePtr->indexProc != NULL) {
		break;
	    }
	}
	if (itemPtr == NULL) {
	    Tcl_AppendResult(interp, "can't find an indexable item \"",
		    Tcl_GetString(objv[2]), "\"", NULL);
	    result = TCL_ERROR;
	    goto done;
	}
	if (itemPtr->typePtr->alwaysRedraw & TK_CONFIG_OBJS) {
	    result = itemPtr->typePtr->indexProc(interp, (Tk_Canvas) canvasPtr,
		    itemPtr, (char *) objv[3], &index);
	} else {
	    result = itemPtr->typePtr->indexProc(interp, (Tk_Canvas) canvasPtr,
		    itemPtr, Tcl_GetString(objv[3]), &index);
	}
	if (result != TCL_OK) {
	    goto done;
	}
	sprintf(buf, "%d", index);
	Tcl_SetResult(interp, buf, TCL_VOLATILE);
	break;
    }
    case CANV_INSERT: {
	int beforeThis;
	int x1,x2,y1,y2;

	if (objc != 5) {
	    Tcl_WrongNumArgs(interp, 2, objv, "tagOrId beforeThis string");
	    result = TCL_ERROR;
	    goto done;
	}
	FOR_EVERY_CANVAS_ITEM_MATCHING(objv[2], &searchPtr, goto done) {
	    if ((itemPtr->typePtr->indexProc == NULL)
		    || (itemPtr->typePtr->insertProc == NULL)) {
		continue;
	    }
	    if (itemPtr->typePtr->alwaysRedraw & TK_CONFIG_OBJS) {
		result = itemPtr->typePtr->indexProc(interp,
			(Tk_Canvas) canvasPtr, itemPtr, (char *) objv[3],
			&beforeThis);
	    } else {
		result = itemPtr->typePtr->indexProc(interp,
			(Tk_Canvas) canvasPtr, itemPtr, Tcl_GetString(objv[3]),
			&beforeThis);
	    }
	    if (result != TCL_OK) {
		goto done;
	    }

	    /*
	     * Redraw both item's old and new areas: it's possible that an
	     * insertion could result in a new area either larger or smaller
	     * than the old area. Except if the insertProc sets the
	     * TK_ITEM_DONT_REDRAW flag, nothing more needs to be done.
	     */

	    x1 = itemPtr->x1; y1 = itemPtr->y1;
	    x2 = itemPtr->x2; y2 = itemPtr->y2;
	    itemPtr->redraw_flags &= ~TK_ITEM_DONT_REDRAW;
	    if (itemPtr->typePtr->alwaysRedraw & TK_CONFIG_OBJS) {
		(*itemPtr->typePtr->insertProc)((Tk_Canvas) canvasPtr,
			itemPtr, beforeThis, (char *) objv[4]);
	    } else {
		(*itemPtr->typePtr->insertProc)((Tk_Canvas) canvasPtr,
			itemPtr, beforeThis, Tcl_GetString(objv[4]));
	    }
	    if (!(itemPtr->redraw_flags & TK_ITEM_DONT_REDRAW)) {
		Tk_CanvasEventuallyRedraw((Tk_Canvas) canvasPtr,
			x1, y1, x2, y2);
		EventuallyRedrawItem((Tk_Canvas) canvasPtr, itemPtr);
	    }
	    itemPtr->redraw_flags &= ~TK_ITEM_DONT_REDRAW;
	}
	break;
    }
    case CANV_ITEMCGET:
	if (objc != 4) {
	    Tcl_WrongNumArgs(interp, 2, objv, "tagOrId option");
	    result = TCL_ERROR;
	    goto done;
	}
	FIRST_CANVAS_ITEM_MATCHING(objv[2], &searchPtr, goto done);
	if (itemPtr != NULL) {
	    result = Tk_ConfigureValue(canvasPtr->interp, canvasPtr->tkwin,
		    itemPtr->typePtr->configSpecs, (char *) itemPtr,
		    Tcl_GetString(objv[3]), 0);
	}
	break;
    case CANV_ITEMCONFIGURE:
	if (objc < 3) {
	    Tcl_WrongNumArgs(interp, 2, objv, "tagOrId ?option value ...?");
	    result = TCL_ERROR;
	    goto done;
	}
	FOR_EVERY_CANVAS_ITEM_MATCHING(objv[2], &searchPtr, goto done) {
	    if (objc == 3) {
		result = Tk_ConfigureInfo(canvasPtr->interp, canvasPtr->tkwin,
			itemPtr->typePtr->configSpecs, (char *) itemPtr,
			NULL, 0);
	    } else if (objc == 4) {
		result = Tk_ConfigureInfo(canvasPtr->interp, canvasPtr->tkwin,
			itemPtr->typePtr->configSpecs, (char *) itemPtr,
			Tcl_GetString(objv[3]), 0);
	    } else {
		EventuallyRedrawItem((Tk_Canvas) canvasPtr, itemPtr);
		if (itemPtr->typePtr->alwaysRedraw & TK_CONFIG_OBJS) {
		    result = (*itemPtr->typePtr->configProc)(interp,
			    (Tk_Canvas) canvasPtr, itemPtr, objc-3, objv+3,
			    TK_CONFIG_ARGV_ONLY);
		} else {
		    CONST char **args = TkGetStringsFromObjs(objc-3, objv+3);
		    result = (*itemPtr->typePtr->configProc)(interp,
			    (Tk_Canvas) canvasPtr, itemPtr, objc-3,
			    (Tcl_Obj **) args, TK_CONFIG_ARGV_ONLY);
		    if (args != NULL) {
			ckfree((char *) args);
		    }
		}
		EventuallyRedrawItem((Tk_Canvas) canvasPtr, itemPtr);
		canvasPtr->flags |= REPICK_NEEDED;
	    }
	    if ((result != TCL_OK) || (objc < 5)) {
		break;
	    }
	}
	break;
    case CANV_LOWER: {
	Tk_Item *itemPtr;

	if ((objc != 3) && (objc != 4)) {
	    Tcl_WrongNumArgs(interp, 2, objv, "tagOrId ?belowThis?");
	    result = TCL_ERROR;
	    goto done;
	}

	/*
	 * First find the item just after which we'll insert the named items.
	 */

	if (objc == 3) {
	    itemPtr = NULL;
	} else {
	    FIRST_CANVAS_ITEM_MATCHING(objv[3], &searchPtr, goto done);
	    if (itemPtr == NULL) {
		Tcl_AppendResult(interp, "tag \"", Tcl_GetString(objv[3]),
			"\" doesn't match any items", NULL);
		goto done;
	    }
	    itemPtr = itemPtr->prevPtr;
	}
#ifdef USE_OLD_TAG_SEARCH
	RelinkItems(canvasPtr, objv[2], itemPtr);
#else /* USE_OLD_TAG_SEARCH */
	result = RelinkItems(canvasPtr, objv[2], itemPtr, &searchPtr);
#endif /* USE_OLD_TAG_SEARCH */
	break;
    }
    case CANV_MOVE: {
	double xAmount, yAmount;

	if (objc != 5) {
	    Tcl_WrongNumArgs(interp, 2, objv, "tagOrId xAmount yAmount");
	    result = TCL_ERROR;
	    goto done;
	}
	if ((Tk_CanvasGetCoordFromObj(interp, (Tk_Canvas) canvasPtr, objv[3],
		&xAmount) != TCL_OK) || (Tk_CanvasGetCoordFromObj(interp,
		(Tk_Canvas) canvasPtr, objv[4], &yAmount) != TCL_OK)) {
	    result = TCL_ERROR;
	    goto done;
	}
	FOR_EVERY_CANVAS_ITEM_MATCHING(objv[2], &searchPtr, goto done) {
	    EventuallyRedrawItem((Tk_Canvas) canvasPtr, itemPtr);
	    (void) (*itemPtr->typePtr->translateProc)((Tk_Canvas) canvasPtr,
		    itemPtr,  xAmount, yAmount);
	    EventuallyRedrawItem((Tk_Canvas) canvasPtr, itemPtr);
	    canvasPtr->flags |= REPICK_NEEDED;
	}
	break;
    }
    case CANV_POSTSCRIPT: {
	CONST char **args = TkGetStringsFromObjs(objc, objv);

	result = TkCanvPostscriptCmd(canvasPtr, interp, objc, args);
	if (args != NULL) {
	    ckfree((char *) args);
	}
	break;
    }
    case CANV_RAISE: {
	Tk_Item *prevPtr;

	if ((objc != 3) && (objc != 4)) {
	    Tcl_WrongNumArgs(interp, 2, objv, "tagOrId ?aboveThis?");
	    result = TCL_ERROR;
	    goto done;
	}

	/*
	 * First find the item just after which we'll insert the named items.
	 */

	if (objc == 3) {
	    prevPtr = canvasPtr->lastItemPtr;
	} else {
	    prevPtr = NULL;
	    FOR_EVERY_CANVAS_ITEM_MATCHING(objv[3], &searchPtr, goto done) {
		prevPtr = itemPtr;
	    }
	    if (prevPtr == NULL) {
		Tcl_AppendResult(interp, "tagOrId \"", Tcl_GetString(objv[3]),
			"\" doesn't match any items", NULL);
		result = TCL_ERROR;
		goto done;
	    }
	}
#ifdef USE_OLD_TAG_SEARCH
	RelinkItems(canvasPtr, objv[2], prevPtr);
#else /* USE_OLD_TAG_SEARCH */
	result = RelinkItems(canvasPtr, objv[2], prevPtr, &searchPtr);
#endif /* USE_OLD_TAG_SEARCH */
	break;
    }
    case CANV_SCALE: {
	double xOrigin, yOrigin, xScale, yScale;

	if (objc != 7) {
	    Tcl_WrongNumArgs(interp, 2, objv, "tagOrId xOrigin yOrigin xScale yScale");
	    result = TCL_ERROR;
	    goto done;
	}
	if ((Tk_CanvasGetCoordFromObj(interp, (Tk_Canvas) canvasPtr,
		    objv[3], &xOrigin) != TCL_OK)
		|| (Tk_CanvasGetCoordFromObj(interp, (Tk_Canvas) canvasPtr,
		    objv[4], &yOrigin) != TCL_OK)
		|| (Tcl_GetDoubleFromObj(interp, objv[5], &xScale) != TCL_OK)
		|| (Tcl_GetDoubleFromObj(interp, objv[6], &yScale) != TCL_OK)) {
	    result = TCL_ERROR;
	    goto done;
	}
	if ((xScale == 0.0) || (yScale == 0.0)) {
	    Tcl_SetResult(interp, "scale factor cannot be zero", TCL_STATIC);
	    result = TCL_ERROR;
	    goto done;
	}
	FOR_EVERY_CANVAS_ITEM_MATCHING(objv[2], &searchPtr, goto done) {
	    EventuallyRedrawItem((Tk_Canvas) canvasPtr, itemPtr);
	    (void) (*itemPtr->typePtr->scaleProc)((Tk_Canvas) canvasPtr,
		    itemPtr, xOrigin, yOrigin, xScale, yScale);
	    EventuallyRedrawItem((Tk_Canvas) canvasPtr, itemPtr);
	    canvasPtr->flags |= REPICK_NEEDED;
	}
	break;
    }
    case CANV_SCAN: {
	int x, y, gain = 10;
	static CONST char *optionStrings[] = {
	    "mark", "dragto", NULL
	};

	if (objc < 5) {
	    Tcl_WrongNumArgs(interp, 2, objv, "mark|dragto x y ?dragGain?");
	    result = TCL_ERROR;
	} else if (Tcl_GetIndexFromObj(interp, objv[2], optionStrings,
		"scan option", 0, &index) != TCL_OK) {
	    result = TCL_ERROR;
	} else if ((objc != 5) && (objc != 5+index)) {
	    Tcl_WrongNumArgs(interp, 3, objv, index?"x y ?gain?":"x y");
	    result = TCL_ERROR;
	} else if ((Tcl_GetIntFromObj(interp, objv[3], &x) != TCL_OK)
		|| (Tcl_GetIntFromObj(interp, objv[4], &y) != TCL_OK)){
	    result = TCL_ERROR;
	} else if ((objc == 6) &&
		(Tcl_GetIntFromObj(interp, objv[5], &gain) != TCL_OK)) {
	    result = TCL_ERROR;
	} else if (!index) {
	    canvasPtr->scanX = x;
	    canvasPtr->scanXOrigin = canvasPtr->xOrigin;
	    canvasPtr->scanY = y;
	    canvasPtr->scanYOrigin = canvasPtr->yOrigin;
	} else {
	    int newXOrigin, newYOrigin, tmp;

	    /*
	     * Compute a new view origin for the canvas, amplifying the
	     * mouse motion.
	     */

	    tmp = canvasPtr->scanXOrigin - gain*(x - canvasPtr->scanX)
		    - canvasPtr->scrollX1;
	    newXOrigin = canvasPtr->scrollX1 + tmp;
	    tmp = canvasPtr->scanYOrigin - gain*(y - canvasPtr->scanY)
		    - canvasPtr->scrollY1;
	    newYOrigin = canvasPtr->scrollY1 + tmp;
	    CanvasSetOrigin(canvasPtr, newXOrigin, newYOrigin);
	}
	break;
    }
    case CANV_SELECT: {
	int index, optionindex;
	static CONST char *optionStrings[] = {
	    "adjust", "clear", "from", "item", "to", NULL
	};
	enum options {
	    CANV_ADJUST, CANV_CLEAR, CANV_FROM, CANV_ITEM, CANV_TO
	};

	if (objc < 3) {
	    Tcl_WrongNumArgs(interp, 2, objv, "option ?tagOrId? ?arg?");
	    result = TCL_ERROR;
	    goto done;
	}
	if (objc >= 4) {
	    FOR_EVERY_CANVAS_ITEM_MATCHING(objv[3], &searchPtr, goto done) {
		if ((itemPtr->typePtr->indexProc != NULL)
			&& (itemPtr->typePtr->selectionProc != NULL)){
		    break;
		}
	    }
	    if (itemPtr == NULL) {
		Tcl_AppendResult(interp,
			"can't find an indexable and selectable item \"",
			Tcl_GetString(objv[3]), "\"", NULL);
		result = TCL_ERROR;
		goto done;
	    }
	}
	if (objc == 5) {
	    if (itemPtr->typePtr->alwaysRedraw & TK_CONFIG_OBJS) {
		result = itemPtr->typePtr->indexProc(interp,
			(Tk_Canvas) canvasPtr, itemPtr, (char *) objv[4],
			&index);
	    } else {
		result = itemPtr->typePtr->indexProc(interp,
			(Tk_Canvas) canvasPtr, itemPtr, Tcl_GetString(objv[4]),
			&index);
	    }
	    if (result != TCL_OK) {
		goto done;
	    }
	}
	if (Tcl_GetIndexFromObj(interp, objv[2], optionStrings,
		"select option", 0, &optionindex) != TCL_OK) {
	    result = TCL_ERROR;
	    goto done;
	}
	switch ((enum options) optionindex) {
	case CANV_ADJUST:
	    if (objc != 5) {
		Tcl_WrongNumArgs(interp, 3, objv, "tagOrId index");
		result = TCL_ERROR;
		goto done;
	    }
	    if (canvasPtr->textInfo.selItemPtr == itemPtr) {
		if (index < (canvasPtr->textInfo.selectFirst
			+ canvasPtr->textInfo.selectLast)/2) {
		    canvasPtr->textInfo.selectAnchor =
			    canvasPtr->textInfo.selectLast + 1;
		} else {
		    canvasPtr->textInfo.selectAnchor =
			    canvasPtr->textInfo.selectFirst;
		}
	    }
	    CanvasSelectTo(canvasPtr, itemPtr, index);
	    break;
	case CANV_CLEAR:
	    if (objc != 3) {
		Tcl_WrongNumArgs(interp, 3, objv, NULL);
		result = TCL_ERROR;
		goto done;
	    }
	    if (canvasPtr->textInfo.selItemPtr != NULL) {
		EventuallyRedrawItem((Tk_Canvas) canvasPtr,
			canvasPtr->textInfo.selItemPtr);
		canvasPtr->textInfo.selItemPtr = NULL;
	    }
	    goto done;
	    break;
	case CANV_FROM:
	    if (objc != 5) {
		Tcl_WrongNumArgs(interp, 3, objv, "tagOrId index");
		result = TCL_ERROR;
		goto done;
	    }
	    canvasPtr->textInfo.anchorItemPtr = itemPtr;
	    canvasPtr->textInfo.selectAnchor = index;
	    break;
	case CANV_ITEM:
	    if (objc != 3) {
		Tcl_WrongNumArgs(interp, 3, objv, NULL);
		result = TCL_ERROR;
		goto done;
	    }
	    if (canvasPtr->textInfo.selItemPtr != NULL) {
		Tcl_SetObjResult(interp,
			Tcl_NewIntObj(canvasPtr->textInfo.selItemPtr->id));
	    }
	    break;
	case CANV_TO:
	    if (objc != 5) {
		Tcl_WrongNumArgs(interp, 2, objv, "tagOrId index");
		result = TCL_ERROR;
		goto done;
	    }
	    CanvasSelectTo(canvasPtr, itemPtr, index);
	    break;
	}
	break;
    }
    case CANV_TYPE:
	if (objc != 3) {
	    Tcl_WrongNumArgs(interp, 2, objv, "tag");
	    result = TCL_ERROR;
	    goto done;
	}
	FIRST_CANVAS_ITEM_MATCHING(objv[2], &searchPtr, goto done);
	if (itemPtr != NULL) {
	    Tcl_SetResult(interp, itemPtr->typePtr->name, TCL_STATIC);
	}
	break;
    case CANV_XVIEW: {
	int count, type;
	int newX = 0;		/* Initialization needed only to prevent
				 * gcc warnings. */
	double fraction;

	if (objc == 2) {
	    Tcl_SetObjResult(interp, ScrollFractions(
		    canvasPtr->xOrigin + canvasPtr->inset,
		    canvasPtr->xOrigin + Tk_Width(canvasPtr->tkwin)
		    - canvasPtr->inset, canvasPtr->scrollX1,
		    canvasPtr->scrollX2));
	} else {
	    CONST char **args = TkGetStringsFromObjs(objc, objv);
	    type = Tk_GetScrollInfo(interp, objc, args, &fraction, &count);
	    if (args != NULL) {
		ckfree((char *) args);
	    }
	    switch (type) {
	    case TK_SCROLL_ERROR:
		result = TCL_ERROR;
		goto done;
	    case TK_SCROLL_MOVETO:
		newX = canvasPtr->scrollX1 - canvasPtr->inset
			+ (int) (fraction * (canvasPtr->scrollX2
			- canvasPtr->scrollX1) + 0.5);
		break;
	    case TK_SCROLL_PAGES:
		newX = (int) (canvasPtr->xOrigin + count * .9
			* (Tk_Width(canvasPtr->tkwin) - 2*canvasPtr->inset));
		break;
	    case TK_SCROLL_UNITS:
		if (canvasPtr->xScrollIncrement > 0) {
		    newX = canvasPtr->xOrigin
			    + count*canvasPtr->xScrollIncrement;
		} else {
		    newX = (int) (canvasPtr->xOrigin + count * .1
			    * (Tk_Width(canvasPtr->tkwin)
			    - 2*canvasPtr->inset));
		}
		break;
	    }
	    CanvasSetOrigin(canvasPtr, newX, canvasPtr->yOrigin);
	}
	break;
    }
    case CANV_YVIEW: {
	int count, type;
	int newY = 0;		/* Initialization needed only to prevent
				 * gcc warnings. */
	double fraction;

	if (objc == 2) {
	    Tcl_SetObjResult(interp, ScrollFractions(
		    canvasPtr->yOrigin + canvasPtr->inset,
		    canvasPtr->yOrigin + Tk_Height(canvasPtr->tkwin)
		    - canvasPtr->inset,
		    canvasPtr->scrollY1, canvasPtr->scrollY2));
	} else {
	    CONST char **args = TkGetStringsFromObjs(objc, objv);
	    type = Tk_GetScrollInfo(interp, objc, args, &fraction, &count);
	    if (args != NULL) {
		ckfree((char *) args);
	    }
	    switch (type) {
	    case TK_SCROLL_ERROR:
		result = TCL_ERROR;
		goto done;
	    case TK_SCROLL_MOVETO:
		newY = canvasPtr->scrollY1 - canvasPtr->inset
			+ (int) (fraction*(canvasPtr->scrollY2
			- canvasPtr->scrollY1) + 0.5);
		break;
	    case TK_SCROLL_PAGES:
		newY = (int) (canvasPtr->yOrigin + count * .9
			* (Tk_Height(canvasPtr->tkwin)
			- 2*canvasPtr->inset));
		break;
	    case TK_SCROLL_UNITS:
		if (canvasPtr->yScrollIncrement > 0) {
		    newY = canvasPtr->yOrigin
			    + count*canvasPtr->yScrollIncrement;
		} else {
		    newY = (int) (canvasPtr->yOrigin + count * .1
			    * (Tk_Height(canvasPtr->tkwin)
			    - 2*canvasPtr->inset));
		}
		break;
	    }
	    CanvasSetOrigin(canvasPtr, canvasPtr->xOrigin, newY);
	}
	break;
    }
    }

  done:
#ifndef USE_OLD_TAG_SEARCH
    TagSearchDestroy(searchPtr);
#endif /* not USE_OLD_TAG_SEARCH */
    Tcl_Release((ClientData) canvasPtr);
    return result;
}

/*
 *----------------------------------------------------------------------
 *
 * DestroyCanvas --
 *
 *	This function is invoked by Tcl_EventuallyFree or Tcl_Release to clean
 *	up the internal structure of a canvas at a safe time (when no-one is
 *	using it anymore).
 *
 * Results:
 *	None.
 *
 * Side effects:
 *	Everything associated with the canvas is freed up.
 *
 *----------------------------------------------------------------------
 */

static void
DestroyCanvas(
    char *memPtr)		/* Info about canvas widget. */
{
    TkCanvas *canvasPtr = (TkCanvas *) memPtr;
    Tk_Item *itemPtr;
#ifndef USE_OLD_TAG_SEARCH
    TagSearchExpr *expr, *next;
#endif

    /*
     * Free up all of the items in the canvas.
     */

    for (itemPtr = canvasPtr->firstItemPtr; itemPtr != NULL;
	    itemPtr = canvasPtr->firstItemPtr) {
	canvasPtr->firstItemPtr = itemPtr->nextPtr;
	(*itemPtr->typePtr->deleteProc)((Tk_Canvas) canvasPtr, itemPtr,
		canvasPtr->display);
	if (itemPtr->tagPtr != itemPtr->staticTagSpace) {
	    ckfree((char *) itemPtr->tagPtr);
	}
	ckfree((char *) itemPtr);
    }

    /*
     * Free up all the stuff that requires special handling, then let
     * Tk_FreeOptions handle all the standard option-related stuff.
     */

    Tcl_DeleteHashTable(&canvasPtr->idTable);
    if (canvasPtr->pixmapGC != None) {
	Tk_FreeGC(canvasPtr->display, canvasPtr->pixmapGC);
    }
#ifndef USE_OLD_TAG_SEARCH
    expr = canvasPtr->bindTagExprs;
    while (expr) {
	next = expr->next;
	TagSearchExprDestroy(expr);
	expr = next;
    }
#endif /* USE_OLD_TAG_SEARCH */
    Tcl_DeleteTimerHandler(canvasPtr->insertBlinkHandler);
    if (canvasPtr->bindingTable != NULL) {
	Tk_DeleteBindingTable(canvasPtr->bindingTable);
    }
    Tk_FreeOptions(configSpecs, (char *) canvasPtr, canvasPtr->display, 0);
    canvasPtr->tkwin = NULL;
    ckfree((char *) canvasPtr);
}

/*
 *----------------------------------------------------------------------
 *
 * ConfigureCanvas --
 *
 *	This function is called to process an objv/objc list, plus the Tk
 *	option database, in order to configure (or reconfigure) a canvas
 *	widget.
 *
 * Results:
 *	The return value is a standard Tcl result. If TCL_ERROR is returned,
 *	then the interp's result contains an error message.
 *
 * Side effects:
 *	Configuration information, such as colors, border width, etc. get set
 *	for canvasPtr; old resources get freed, if there were any.
 *
 *----------------------------------------------------------------------
 */

static int
ConfigureCanvas(
    Tcl_Interp *interp,		/* Used for error reporting. */
    TkCanvas *canvasPtr,	/* Information about widget; may or may not
				 * already have values for some fields. */
    int objc,			/* Number of valid entries in objv. */
    Tcl_Obj *CONST objv[],	/* Argument objects. */
    int flags)			/* Flags to pass to Tk_ConfigureWidget. */
{
    XGCValues gcValues;
    GC newGC;
    Tk_State old_canvas_state=canvasPtr->canvas_state;

    if (Tk_ConfigureWidget(interp, canvasPtr->tkwin, configSpecs,
	    objc, (CONST char **) objv, (char *) canvasPtr,
	    flags|TK_CONFIG_OBJS) != TCL_OK) {
	return TCL_ERROR;
    }

    /*
     * A few options need special processing, such as setting the background
     * from a 3-D border and creating a GC for copying bits to the screen.
     */

    Tk_SetBackgroundFromBorder(canvasPtr->tkwin, canvasPtr->bgBorder);

    if (canvasPtr->highlightWidth < 0) {
	canvasPtr->highlightWidth = 0;
    }
    canvasPtr->inset = canvasPtr->borderWidth + canvasPtr->highlightWidth;

    gcValues.function = GXcopy;
    gcValues.graphics_exposures = False;
    gcValues.foreground = Tk_3DBorderColor(canvasPtr->bgBorder)->pixel;
    newGC = Tk_GetGC(canvasPtr->tkwin,
	    GCFunction|GCGraphicsExposures|GCForeground, &gcValues);
    if (canvasPtr->pixmapGC != None) {
	Tk_FreeGC(canvasPtr->display, canvasPtr->pixmapGC);
    }
    canvasPtr->pixmapGC = newGC;

    /*
     * Reconfigure items to reflect changed state disabled/normal.
     */

    if ( old_canvas_state != canvasPtr->canvas_state ) {
	Tk_Item *itemPtr;
	int result;

	for ( itemPtr = canvasPtr->firstItemPtr; itemPtr != NULL;
	    	    	    itemPtr = itemPtr->nextPtr) {
	    if ( itemPtr->state == TK_STATE_NULL ) {
		result = (*itemPtr->typePtr->configProc)(canvasPtr->interp,
			(Tk_Canvas) canvasPtr, itemPtr, 0, NULL,
			TK_CONFIG_ARGV_ONLY);
		if (result != TCL_OK) {
		    Tcl_ResetResult(canvasPtr->interp);
		}
	    }
	}
    }

    /*
     * Reset the desired dimensions for the window.
     */

    Tk_GeometryRequest(canvasPtr->tkwin, canvasPtr->width + 2*canvasPtr->inset,
	    canvasPtr->height + 2*canvasPtr->inset);

    /*
     * Restart the cursor timing sequence in case the on-time or off-time just
     * changed.
     */

    if (canvasPtr->textInfo.gotFocus) {
	CanvasFocusProc(canvasPtr, 1);
    }

    /*
     * Recompute the scroll region.
     */

    canvasPtr->scrollX1 = 0;
    canvasPtr->scrollY1 = 0;
    canvasPtr->scrollX2 = 0;
    canvasPtr->scrollY2 = 0;
    if (canvasPtr->regionString != NULL) {
	int argc2;
	CONST char **argv2;

	if (Tcl_SplitList(canvasPtr->interp, canvasPtr->regionString,
		&argc2, &argv2) != TCL_OK) {
	    return TCL_ERROR;
	}
	if (argc2 != 4) {
	    Tcl_AppendResult(interp, "bad scrollRegion \"",
		    canvasPtr->regionString, "\"", NULL);
	    badRegion:
	    ckfree(canvasPtr->regionString);
	    ckfree((char *) argv2);
	    canvasPtr->regionString = NULL;
	    return TCL_ERROR;
	}
	if ((Tk_GetPixels(canvasPtr->interp, canvasPtr->tkwin,
		    argv2[0], &canvasPtr->scrollX1) != TCL_OK)
		|| (Tk_GetPixels(canvasPtr->interp, canvasPtr->tkwin,
		    argv2[1], &canvasPtr->scrollY1) != TCL_OK)
		|| (Tk_GetPixels(canvasPtr->interp, canvasPtr->tkwin,
		    argv2[2], &canvasPtr->scrollX2) != TCL_OK)
		|| (Tk_GetPixels(canvasPtr->interp, canvasPtr->tkwin,
		    argv2[3], &canvasPtr->scrollY2) != TCL_OK)) {
	    goto badRegion;
	}
	ckfree((char *) argv2);
    }

    flags = canvasPtr->tsoffset.flags;
    if (flags & TK_OFFSET_LEFT) {
	canvasPtr->tsoffset.xoffset = 0;
    } else if (flags & TK_OFFSET_CENTER) {
	canvasPtr->tsoffset.xoffset = canvasPtr->width/2;
    } else if (flags & TK_OFFSET_RIGHT) {
	canvasPtr->tsoffset.xoffset = canvasPtr->width;
    }
    if (flags & TK_OFFSET_TOP) {
	canvasPtr->tsoffset.yoffset = 0;
    } else if (flags & TK_OFFSET_MIDDLE) {
	canvasPtr->tsoffset.yoffset = canvasPtr->height/2;
    } else if (flags & TK_OFFSET_BOTTOM) {
	canvasPtr->tsoffset.yoffset = canvasPtr->height;
    }

    /*
     * Reset the canvas's origin (this is a no-op unless confine mode has just
     * been turned on or the scroll region has changed).
     */

    CanvasSetOrigin(canvasPtr, canvasPtr->xOrigin, canvasPtr->yOrigin);
    canvasPtr->flags |= UPDATE_SCROLLBARS|REDRAW_BORDERS;
    Tk_CanvasEventuallyRedraw((Tk_Canvas) canvasPtr,
	    canvasPtr->xOrigin, canvasPtr->yOrigin,
	    canvasPtr->xOrigin + Tk_Width(canvasPtr->tkwin),
	    canvasPtr->yOrigin + Tk_Height(canvasPtr->tkwin));
    return TCL_OK;
}

/*
 *---------------------------------------------------------------------------
 *
 * CanvasWorldChanged --
 *
 *	This function is called when the world has changed in some way and the
 *	widget needs to recompute all its graphics contexts and determine its
 *	new geometry.
 *
 * Results:
 *	None.
 *
 * Side effects:
 *	Configures all items in the canvas with a empty argc/argv, for the
 *	side effect of causing all the items to recompute their geometry and
 *	to be redisplayed.
 *
 *---------------------------------------------------------------------------
 */

static void
CanvasWorldChanged(
    ClientData instanceData)	/* Information about widget. */
{
    TkCanvas *canvasPtr;
    Tk_Item *itemPtr;
    int result;

    canvasPtr = (TkCanvas *) instanceData;
    itemPtr = canvasPtr->firstItemPtr;
    for ( ; itemPtr != NULL; itemPtr = itemPtr->nextPtr) {
	result = (*itemPtr->typePtr->configProc)(canvasPtr->interp,
		(Tk_Canvas) canvasPtr, itemPtr, 0, NULL,
		TK_CONFIG_ARGV_ONLY);
	if (result != TCL_OK) {
	    Tcl_ResetResult(canvasPtr->interp);
	}
    }
    canvasPtr->flags |= REPICK_NEEDED;
    Tk_CanvasEventuallyRedraw((Tk_Canvas) canvasPtr,
	    canvasPtr->xOrigin, canvasPtr->yOrigin,
	    canvasPtr->xOrigin + Tk_Width(canvasPtr->tkwin),
	    canvasPtr->yOrigin + Tk_Height(canvasPtr->tkwin));
}

/*
 *--------------------------------------------------------------
 *
 * DisplayCanvas --
 *
 *	This function redraws the contents of a canvas window. It is invoked
 *	as a do-when-idle handler, so it only runs when there's nothing else
 *	for the application to do.
 *
 * Results:
 *	None.
 *
 * Side effects:
 *	Information appears on the screen.
 *
 *--------------------------------------------------------------
 */

static void
DisplayCanvas(
    ClientData clientData)	/* Information about widget. */
{
    TkCanvas *canvasPtr = (TkCanvas *) clientData;
    Tk_Window tkwin = canvasPtr->tkwin;
    Tk_Item *itemPtr;
    Pixmap pixmap;
    int screenX1, screenX2, screenY1, screenY2, width, height;

    if (canvasPtr->tkwin == NULL) {
	return;
    }

    if (!Tk_IsMapped(tkwin)) {
	goto done;
    }

    /*
     * Choose a new current item if that is needed (this could cause event
     * handlers to be invoked).
     */

    while (canvasPtr->flags & REPICK_NEEDED) {
	Tcl_Preserve((ClientData) canvasPtr);
	canvasPtr->flags &= ~REPICK_NEEDED;
	PickCurrentItem(canvasPtr, &canvasPtr->pickEvent);
	tkwin = canvasPtr->tkwin;
	Tcl_Release((ClientData) canvasPtr);
	if (tkwin == NULL) {
	    return;
	}
    }

    /*
     * Scan through the item list, registering the bounding box for all items
     * that didn't do that for the final coordinates yet. This can be
     * determined by the FORCE_REDRAW flag.
     */

    for (itemPtr = canvasPtr->firstItemPtr; itemPtr != NULL;
		itemPtr = itemPtr->nextPtr) {
	if (itemPtr->redraw_flags & FORCE_REDRAW) {
	    itemPtr->redraw_flags &= ~FORCE_REDRAW;
	    EventuallyRedrawItem((Tk_Canvas)canvasPtr, itemPtr);
	    itemPtr->redraw_flags &= ~FORCE_REDRAW;
	}
    }
    /*
     * Compute the intersection between the area that needs redrawing and the
     * area that's visible on the screen.
     */

    if ((canvasPtr->redrawX1 < canvasPtr->redrawX2)
	    && (canvasPtr->redrawY1 < canvasPtr->redrawY2)) {
	screenX1 = canvasPtr->xOrigin + canvasPtr->inset;
	screenY1 = canvasPtr->yOrigin + canvasPtr->inset;
	screenX2 = canvasPtr->xOrigin + Tk_Width(tkwin) - canvasPtr->inset;
	screenY2 = canvasPtr->yOrigin + Tk_Height(tkwin) - canvasPtr->inset;
	if (canvasPtr->redrawX1 > screenX1) {
	    screenX1 = canvasPtr->redrawX1;
	}
	if (canvasPtr->redrawY1 > screenY1) {
	    screenY1 = canvasPtr->redrawY1;
	}
	if (canvasPtr->redrawX2 < screenX2) {
	    screenX2 = canvasPtr->redrawX2;
	}
	if (canvasPtr->redrawY2 < screenY2) {
	    screenY2 = canvasPtr->redrawY2;
	}
	if ((screenX1 >= screenX2) || (screenY1 >= screenY2)) {
	    goto borders;
	}

	width = screenX2 - screenX1;
	height = screenY2 - screenY1;

#ifndef TK_NO_DOUBLE_BUFFERING
	/*
	 * Redrawing is done in a temporary pixmap that is allocated here and
	 * freed at the end of the function. All drawing is done to the
	 * pixmap, and the pixmap is copied to the screen at the end of the
	 * function. The temporary pixmap serves two purposes:
	 *
	 * 1. It provides a smoother visual effect (no clearing and gradual
	 *    redraw will be visible to users).
	 * 2. It allows us to redraw only the objects that overlap the redraw
	 *    area. Otherwise incorrect results could occur from redrawing
	 *    things that stick outside of the redraw area (we'd have to
	 *    redraw everything in order to make the overlaps look right).
	 *
	 * Some tricky points about the pixmap:
	 *
	 * 1. We only allocate a large enough pixmap to hold the area that has
	 *    to be redisplayed. This saves time in in the X server for large
	 *    objects that cover much more than the area being redisplayed:
	 *    only the area of the pixmap will actually have to be redrawn.
	 * 2. Some X servers (e.g. the one for DECstations) have troubles with
	 *    with characters that overlap an edge of the pixmap (on the DEC
	 *    servers, as of 8/18/92, such characters are drawn one pixel too
	 *    far to the right). To handle this problem, make the pixmap a bit
	 *    larger than is absolutely needed so that for normal-sized fonts
	 *    the characters that overlap the edge of the pixmap will be
	 *    outside the area we care about.
	 */

	canvasPtr->drawableXOrigin = screenX1 - 30;
	canvasPtr->drawableYOrigin = screenY1 - 30;
	pixmap = Tk_GetPixmap(Tk_Display(tkwin), Tk_WindowId(tkwin),
	    (screenX2 + 30 - canvasPtr->drawableXOrigin),
	    (screenY2 + 30 - canvasPtr->drawableYOrigin),
	    Tk_Depth(tkwin));
#else
	canvasPtr->drawableXOrigin = canvasPtr->xOrigin;
	canvasPtr->drawableYOrigin = canvasPtr->yOrigin;
	pixmap = Tk_WindowId(tkwin);
	TkpClipDrawableToRect(Tk_Display(tkwin), pixmap,
		screenX1 - canvasPtr->xOrigin, screenY1 - canvasPtr->yOrigin,
		width, height);
#endif /* TK_NO_DOUBLE_BUFFERING */

	/*
	 * Clear the area to be redrawn.
	 */

	XFillRectangle(Tk_Display(tkwin), pixmap, canvasPtr->pixmapGC,
		screenX1 - canvasPtr->drawableXOrigin,
		screenY1 - canvasPtr->drawableYOrigin, (unsigned int) width,
		(unsigned int) height);

	/*
	 * Scan through the item list, redrawing those items that need it. An
	 * item must be redraw if either (a) it intersects the smaller
	 * on-screen area or (b) it intersects the full canvas area and its
	 * type requests that it be redrawn always (e.g. so subwindows can be
	 * unmapped when they move off-screen).
	 */

	for (itemPtr = canvasPtr->firstItemPtr; itemPtr != NULL;
		itemPtr = itemPtr->nextPtr) {
	    if ((itemPtr->x1 >= screenX2)
		    || (itemPtr->y1 >= screenY2)
		    || (itemPtr->x2 < screenX1)
		    || (itemPtr->y2 < screenY1)) {
		if (!(itemPtr->typePtr->alwaysRedraw & 1)
			|| (itemPtr->x1 >= canvasPtr->redrawX2)
			|| (itemPtr->y1 >= canvasPtr->redrawY2)
			|| (itemPtr->x2 < canvasPtr->redrawX1)
			|| (itemPtr->y2 < canvasPtr->redrawY1)) {
		    continue;
		}
	    }
	    if (itemPtr->state == TK_STATE_HIDDEN ||
		(itemPtr->state == TK_STATE_NULL &&
		 canvasPtr->canvas_state == TK_STATE_HIDDEN)) {
		continue;
	    }
	    (*itemPtr->typePtr->displayProc)((Tk_Canvas) canvasPtr, itemPtr,
		    canvasPtr->display, pixmap, screenX1, screenY1, width,
		    height);
	}

#ifndef TK_NO_DOUBLE_BUFFERING
	/*
	 * Copy from the temporary pixmap to the screen, then free up the
	 * temporary pixmap.
	 */

	XCopyArea(Tk_Display(tkwin), pixmap, Tk_WindowId(tkwin),
		canvasPtr->pixmapGC,
		screenX1 - canvasPtr->drawableXOrigin,
		screenY1 - canvasPtr->drawableYOrigin,
		(unsigned int) width, (unsigned int) height,
		screenX1 - canvasPtr->xOrigin, screenY1 - canvasPtr->yOrigin);
	Tk_FreePixmap(Tk_Display(tkwin), pixmap);
#else
	TkpClipDrawableToRect(Tk_Display(tkwin), pixmap, 0, 0, -1, -1);
#endif /* TK_NO_DOUBLE_BUFFERING */
    }

    /*
     * Draw the window borders, if needed.
     */

  borders:
    if (canvasPtr->flags & REDRAW_BORDERS) {
	canvasPtr->flags &= ~REDRAW_BORDERS;
	if (canvasPtr->borderWidth > 0) {
	    Tk_Draw3DRectangle(tkwin, Tk_WindowId(tkwin),
		    canvasPtr->bgBorder, canvasPtr->highlightWidth,
		    canvasPtr->highlightWidth,
		    Tk_Width(tkwin) - 2*canvasPtr->highlightWidth,
		    Tk_Height(tkwin) - 2*canvasPtr->highlightWidth,
		    canvasPtr->borderWidth, canvasPtr->relief);
	}
	if (canvasPtr->highlightWidth != 0) {
	    GC fgGC, bgGC;

	    bgGC = Tk_GCForColor(canvasPtr->highlightBgColorPtr,
		    Tk_WindowId(tkwin));
	    if (canvasPtr->textInfo.gotFocus) {
		fgGC = Tk_GCForColor(canvasPtr->highlightColorPtr,
			Tk_WindowId(tkwin));
	    	TkpDrawHighlightBorder(tkwin, fgGC, bgGC,
			canvasPtr->highlightWidth, Tk_WindowId(tkwin));
	    } else {
	    	TkpDrawHighlightBorder(tkwin, bgGC, bgGC,
			canvasPtr->highlightWidth, Tk_WindowId(tkwin));
	    }
	}
    }

  done:
    canvasPtr->flags &= ~(REDRAW_PENDING|BBOX_NOT_EMPTY);
    canvasPtr->redrawX1 = canvasPtr->redrawX2 = 0;
    canvasPtr->redrawY1 = canvasPtr->redrawY2 = 0;
    if (canvasPtr->flags & UPDATE_SCROLLBARS) {
	CanvasUpdateScrollbars(canvasPtr);
    }
}

/*
 *--------------------------------------------------------------
 *
 * CanvasEventProc --
 *
 *	This function is invoked by the Tk dispatcher for various events on
 *	canvases.
 *
 * Results:
 *	None.
 *
 * Side effects:
 *	When the window gets deleted, internal structures get cleaned up.
 *	When it gets exposed, it is redisplayed.
 *
 *--------------------------------------------------------------
 */

static void
CanvasEventProc(
    ClientData clientData,	/* Information about window. */
    XEvent *eventPtr)		/* Information about event. */
{
    TkCanvas *canvasPtr = (TkCanvas *) clientData;

    if (eventPtr->type == Expose) {
	int x, y;

	x = eventPtr->xexpose.x + canvasPtr->xOrigin;
	y = eventPtr->xexpose.y + canvasPtr->yOrigin;
	Tk_CanvasEventuallyRedraw((Tk_Canvas) canvasPtr, x, y,
		x + eventPtr->xexpose.width,
		y + eventPtr->xexpose.height);
	if ((eventPtr->xexpose.x < canvasPtr->inset)
		|| (eventPtr->xexpose.y < canvasPtr->inset)
		|| ((eventPtr->xexpose.x + eventPtr->xexpose.width)
		    > (Tk_Width(canvasPtr->tkwin) - canvasPtr->inset))
		|| ((eventPtr->xexpose.y + eventPtr->xexpose.height)
		    > (Tk_Height(canvasPtr->tkwin) - canvasPtr->inset))) {
	    canvasPtr->flags |= REDRAW_BORDERS;
	}
    } else if (eventPtr->type == DestroyNotify) {
	if (canvasPtr->tkwin != NULL) {
	    canvasPtr->tkwin = NULL;
	    Tcl_DeleteCommandFromToken(canvasPtr->interp,
		    canvasPtr->widgetCmd);
	}
	if (canvasPtr->flags & REDRAW_PENDING) {
	    Tcl_CancelIdleCall(DisplayCanvas, (ClientData) canvasPtr);
	}
	Tcl_EventuallyFree((ClientData) canvasPtr,
		(Tcl_FreeProc *) DestroyCanvas);
    } else if (eventPtr->type == ConfigureNotify) {
	canvasPtr->flags |= UPDATE_SCROLLBARS;

	/*
	 * The call below is needed in order to recenter the canvas if it's
	 * confined and its scroll region is smaller than the window.
	 */

	CanvasSetOrigin(canvasPtr, canvasPtr->xOrigin, canvasPtr->yOrigin);
	Tk_CanvasEventuallyRedraw((Tk_Canvas) canvasPtr, canvasPtr->xOrigin,
		canvasPtr->yOrigin,
		canvasPtr->xOrigin + Tk_Width(canvasPtr->tkwin),
		canvasPtr->yOrigin + Tk_Height(canvasPtr->tkwin));
	canvasPtr->flags |= REDRAW_BORDERS;
    } else if (eventPtr->type == FocusIn) {
	if (eventPtr->xfocus.detail != NotifyInferior) {
	    CanvasFocusProc(canvasPtr, 1);
	}
    } else if (eventPtr->type == FocusOut) {
	if (eventPtr->xfocus.detail != NotifyInferior) {
	    CanvasFocusProc(canvasPtr, 0);
	}
    } else if (eventPtr->type == UnmapNotify) {
	Tk_Item *itemPtr;

	/*
	 * Special hack: if the canvas is unmapped, then must notify all items
	 * with "alwaysRedraw" set, so that they know that they are no longer
	 * displayed.
	 */

	for (itemPtr = canvasPtr->firstItemPtr; itemPtr != NULL;
		itemPtr = itemPtr->nextPtr) {
	    if (itemPtr->typePtr->alwaysRedraw & 1) {
		(*itemPtr->typePtr->displayProc)((Tk_Canvas) canvasPtr,
			itemPtr, canvasPtr->display, None, 0, 0, 0, 0);
	    }
	}
    }
}

/*
 *----------------------------------------------------------------------
 *
 * CanvasCmdDeletedProc --
 *
 *	This function is invoked when a widget command is deleted. If the
 *	widget isn't already in the process of being destroyed, this command
 *	destroys it.
 *
 * Results:
 *	None.
 *
 * Side effects:
 *	The widget is destroyed.
 *
 *----------------------------------------------------------------------
 */

static void
CanvasCmdDeletedProc(
    ClientData clientData)	/* Pointer to widget record for widget. */
{
    TkCanvas *canvasPtr = (TkCanvas *) clientData;
    Tk_Window tkwin = canvasPtr->tkwin;

    /*
     * This function could be invoked either because the window was destroyed
     * and the command was then deleted (in which case tkwin is NULL) or
     * because the command was deleted, and then this function destroys the
     * widget.
     */

    if (tkwin != NULL) {
	canvasPtr->tkwin = NULL;
	Tk_DestroyWindow(tkwin);
    }
}

/*
 *--------------------------------------------------------------
 *
 * Tk_CanvasEventuallyRedraw --
 *
 *	Arrange for part or all of a canvas widget to redrawn at some
 *	convenient time in the future.
 *
 * Results:
 *	None.
 *
 * Side effects:
 *	The screen will eventually be refreshed.
 *
 *--------------------------------------------------------------
 */

void
Tk_CanvasEventuallyRedraw(
    Tk_Canvas canvas,		/* Information about widget. */
    int x1, int y1,		/* Upper left corner of area to redraw. Pixels
				 * on edge are redrawn. */
    int x2, int y2)		/* Lower right corner of area to redraw.
				 * Pixels on edge are not redrawn. */
{
    TkCanvas *canvasPtr = (TkCanvas *) canvas;

    /*
     * If tkwin is NULL, the canvas has been destroyed, so we can't really
     * redraw it.
     */

    if (canvasPtr->tkwin == NULL) {
	return;
    }

    if ((x1 >= x2) || (y1 >= y2) ||
 	    (x2 < canvasPtr->xOrigin) || (y2 < canvasPtr->yOrigin) ||
	    (x1 >= canvasPtr->xOrigin + Tk_Width(canvasPtr->tkwin)) ||
	    (y1 >= canvasPtr->yOrigin + Tk_Height(canvasPtr->tkwin))) {
	return;
    }
    if (canvasPtr->flags & BBOX_NOT_EMPTY) {
	if (x1 <= canvasPtr->redrawX1) {
	    canvasPtr->redrawX1 = x1;
	}
	if (y1 <= canvasPtr->redrawY1) {
	    canvasPtr->redrawY1 = y1;
	}
	if (x2 >= canvasPtr->redrawX2) {
	    canvasPtr->redrawX2 = x2;
	}
	if (y2 >= canvasPtr->redrawY2) {
	    canvasPtr->redrawY2 = y2;
	}
    } else {
	canvasPtr->redrawX1 = x1;
	canvasPtr->redrawY1 = y1;
	canvasPtr->redrawX2 = x2;
	canvasPtr->redrawY2 = y2;
	canvasPtr->flags |= BBOX_NOT_EMPTY;
    }
    if (!(canvasPtr->flags & REDRAW_PENDING)) {
	Tcl_DoWhenIdle(DisplayCanvas, (ClientData) canvasPtr);
	canvasPtr->flags |= REDRAW_PENDING;
    }
}

/*
 *--------------------------------------------------------------
 *
 * EventuallyRedrawItem --
 *
 *	Arrange for part or all of a canvas widget to redrawn at some
 *	convenient time in the future.
 *
 * Results:
 *	None.
 *
 * Side effects:
 *	The screen will eventually be refreshed.
 *
 *--------------------------------------------------------------
 */

static void
EventuallyRedrawItem(
    Tk_Canvas canvas,		/* Information about widget. */
    Tk_Item *itemPtr)		/* Item to be redrawn. */
{
    TkCanvas *canvasPtr = (TkCanvas *) canvas;
    if ((itemPtr->x1 >= itemPtr->x2) || (itemPtr->y1 >= itemPtr->y2) ||
 	    (itemPtr->x2 < canvasPtr->xOrigin) ||
	    (itemPtr->y2 < canvasPtr->yOrigin) ||
	    (itemPtr->x1 >= canvasPtr->xOrigin + Tk_Width(canvasPtr->tkwin)) ||
	    (itemPtr->y1 >= canvasPtr->yOrigin + Tk_Height(canvasPtr->tkwin))) {
	if (!(itemPtr->typePtr->alwaysRedraw & 1)) {
	    return;
	}
    }
    if (!(itemPtr->redraw_flags & FORCE_REDRAW)) {
	if (canvasPtr->flags & BBOX_NOT_EMPTY) {
	    if (itemPtr->x1 <= canvasPtr->redrawX1) {
		canvasPtr->redrawX1 = itemPtr->x1;
	    }
	    if (itemPtr->y1 <= canvasPtr->redrawY1) {
		canvasPtr->redrawY1 = itemPtr->y1;
	    }
	    if (itemPtr->x2 >= canvasPtr->redrawX2) {
		canvasPtr->redrawX2 = itemPtr->x2;
	    }
	    if (itemPtr->y2 >= canvasPtr->redrawY2) {
		canvasPtr->redrawY2 = itemPtr->y2;
	    }
	} else {
	    canvasPtr->redrawX1 = itemPtr->x1;
	    canvasPtr->redrawY1 = itemPtr->y1;
	    canvasPtr->redrawX2 = itemPtr->x2;
	    canvasPtr->redrawY2 = itemPtr->y2;
	    canvasPtr->flags |= BBOX_NOT_EMPTY;
	}
	itemPtr->redraw_flags |= FORCE_REDRAW;
    }
    if (!(canvasPtr->flags & REDRAW_PENDING)) {
	Tcl_DoWhenIdle(DisplayCanvas, (ClientData) canvasPtr);
	canvasPtr->flags |= REDRAW_PENDING;
    }
}

/*
 *--------------------------------------------------------------
 *
 * Tk_CreateItemType --
 *
 *	This function may be invoked to add a new kind of canvas element to
 *	the core item types supported by Tk.
 *
 * Results:
 *	None.
 *
 * Side effects:
 *	From now on, the new item type will be useable in canvas widgets
 *	(e.g. typePtr->name can be used as the item type in "create" widget
 *	commands). If there was already a type with the same name as in
 *	typePtr, it is replaced with the new type.
 *
 *--------------------------------------------------------------
 */

void
Tk_CreateItemType(
    Tk_ItemType *typePtr)	/* Information about item type; storage must
				 * be statically allocated (must live
				 * forever). */
{
    Tk_ItemType *typePtr2, *prevPtr;

    if (typeList == NULL) {
	InitCanvas();
    }

    /*
     * If there's already an item type with the given name, remove it.
     */

    Tcl_MutexLock(&typeListMutex);
    for (typePtr2 = typeList, prevPtr = NULL; typePtr2 != NULL;
	    prevPtr = typePtr2, typePtr2 = typePtr2->nextPtr) {
	if (strcmp(typePtr2->name, typePtr->name) == 0) {
	    if (prevPtr == NULL) {
		typeList = typePtr2->nextPtr;
	    } else {
		prevPtr->nextPtr = typePtr2->nextPtr;
	    }
	    break;
	}
    }
    typePtr->nextPtr = typeList;
    typeList = typePtr;
    Tcl_MutexUnlock(&typeListMutex);
}

/*
 *----------------------------------------------------------------------
 *
 * Tk_GetItemTypes --
 *
 *	This function returns a pointer to the list of all item types. Note
 *	that this is inherently thread-unsafe, but since item types are only
 *	ever registered very rarely this is unlikely to be a problem in
 *	practice.
 *
 * Results:
 *	The return value is a pointer to the first in the list of item types
 *	currently supported by canvases.
 *
 * Side effects:
 *	None.
 *
 *----------------------------------------------------------------------
 */

Tk_ItemType *
Tk_GetItemTypes(void)
{
    if (typeList == NULL) {
	InitCanvas();
    }
    return typeList;
}

/*
 *----------------------------------------------------------------------
 *
 * InitCanvas --
 *
 *	This function is invoked to perform once-only-ever initialization for
 *	the module, such as setting up the type table.
 *
 * Results:
 *	None.
 *
 * Side effects:
 *	None.
 *
 *----------------------------------------------------------------------
 */

static void
InitCanvas(void)
{
    Tcl_MutexLock(&typeListMutex);
    if (typeList != NULL) {
	Tcl_MutexUnlock(&typeListMutex);
	return;
    }
    typeList = &tkRectangleType;
    tkRectangleType.nextPtr = &tkTextType;
    tkTextType.nextPtr = &tkLineType;
    tkLineType.nextPtr = &tkPolygonType;
    tkPolygonType.nextPtr = &tkImageType;
    tkImageType.nextPtr = &tkOvalType;
    tkOvalType.nextPtr = &tkBitmapType;
    tkBitmapType.nextPtr = &tkArcType;
    tkArcType.nextPtr = &tkWindowType;
    tkWindowType.nextPtr = NULL;
    Tcl_MutexUnlock(&typeListMutex);
}

#ifdef USE_OLD_TAG_SEARCH
/*
 *--------------------------------------------------------------
 *
 * StartTagSearch --
 *
 *	This function is called to initiate an enumeration of all items in a
 *	given canvas that contain a given tag.
 *
 * Results:
 *	The return value is a pointer to the first item in canvasPtr that
 *	matches tag, or NULL if there is no such item. The information at
 *	*searchPtr is initialized such that successive calls to NextItem will
 *	return successive items that match tag.
 *
 * Side effects:
 *	SearchPtr is linked into a list of searches in progress on canvasPtr,
 *	so that elements can safely be deleted while the search is in
 *	progress. EndTagSearch must be called at the end of the search to
 *	unlink searchPtr from this list.
 *
 *--------------------------------------------------------------
 */

static Tk_Item *
StartTagSearch(
    TkCanvas *canvasPtr,	/* Canvas whose items are to be searched. */
    Tcl_Obj *tagObj,		/* Object giving tag value. */
    TagSearch *searchPtr)	/* Record describing tag search; will be
				 * initialized here. */
{
    int id;
    Tk_Item *itemPtr, *lastPtr;
    Tk_Uid *tagPtr;
    Tk_Uid uid;
    char *tag = Tcl_GetString(tagObj);
    int count;
    TkWindow *tkwin;
    TkDisplay *dispPtr;

    tkwin = (TkWindow *) canvasPtr->tkwin;
    dispPtr = tkwin->dispPtr;

    /*
     * Initialize the search.
     */

    searchPtr->canvasPtr = canvasPtr;
    searchPtr->searchOver = 0;

    /*
     * Find the first matching item in one of several ways. If the tag is a
     * number then it selects the single item with the matching identifier.
     * In this case see if the item being requested is the hot item, in which
     * case the search can be skipped.
     */

    if (isdigit(UCHAR(*tag))) {
	char *end;
	Tcl_HashEntry *entryPtr;

	dispPtr->numIdSearches++;
	id = strtoul(tag, &end, 0);
	if (*end == 0) {
	    itemPtr = canvasPtr->hotPtr;
	    lastPtr = canvasPtr->hotPrevPtr;
	    if ((itemPtr == NULL) || (itemPtr->id != id) || (lastPtr == NULL)
		    || (lastPtr->nextPtr != itemPtr)) {
		dispPtr->numSlowSearches++;
		entryPtr = Tcl_FindHashEntry(&canvasPtr->idTable, (char *) id);
		if (entryPtr != NULL) {
		    itemPtr = (Tk_Item *)Tcl_GetHashValue(entryPtr);
		    lastPtr = itemPtr->prevPtr;
		} else {
		    lastPtr = itemPtr = NULL;
		}
	    }
	    searchPtr->lastPtr = lastPtr;
	    searchPtr->searchOver = 1;
	    canvasPtr->hotPtr = itemPtr;
	    canvasPtr->hotPrevPtr = lastPtr;
	    return itemPtr;
	}
    }

    searchPtr->tag = uid = Tk_GetUid(tag);
    if (uid == Tk_GetUid("all")) {
	/*
	 * All items match.
	 */

	searchPtr->tag = NULL;
	searchPtr->lastPtr = NULL;
	searchPtr->currentPtr = canvasPtr->firstItemPtr;
	return canvasPtr->firstItemPtr;
    }

    /*
     * None of the above. Search for an item with a matching tag.
     */

    for (lastPtr = NULL, itemPtr = canvasPtr->firstItemPtr; itemPtr != NULL;
	    lastPtr = itemPtr, itemPtr = itemPtr->nextPtr) {
	for (tagPtr = itemPtr->tagPtr, count = itemPtr->numTags;
		count > 0; tagPtr++, count--) {
	    if (*tagPtr == uid) {
		searchPtr->lastPtr = lastPtr;
		searchPtr->currentPtr = itemPtr;
		return itemPtr;
	    }
	}
    }
    searchPtr->lastPtr = lastPtr;
    searchPtr->searchOver = 1;
    return NULL;
}

/*
 *--------------------------------------------------------------
 *
 * NextItem --
 *
 *	This function returns successive items that match a given tag; it
 *	should be called only after StartTagSearch has been used to begin a
 *	search.
 *
 * Results:
 *	The return value is a pointer to the next item that matches the tag
 *	specified to StartTagSearch, or NULL if no such item exists.
 *	*SearchPtr is updated so that the next call to this function will
 *	return the next item.
 *
 * Side effects:
 *	None.
 *
 *--------------------------------------------------------------
 */

static Tk_Item *
NextItem(
    TagSearch *searchPtr)	/* Record describing search in progress. */
{
    Tk_Item *itemPtr, *lastPtr;
    int count;
    Tk_Uid uid;
    Tk_Uid *tagPtr;

    /*
     * Find next item in list (this may not actually be a suitable one to
     * return), and return if there are no items left.
     */

    lastPtr = searchPtr->lastPtr;
    if (lastPtr == NULL) {
	itemPtr = searchPtr->canvasPtr->firstItemPtr;
    } else {
	itemPtr = lastPtr->nextPtr;
    }
    if ((itemPtr == NULL) || (searchPtr->searchOver)) {
	searchPtr->searchOver = 1;
	return NULL;
    }
    if (itemPtr != searchPtr->currentPtr) {
	/*
	 * The structure of the list has changed. Probably the previously-
	 * returned item was removed from the list. In this case, don't
	 * advance lastPtr; just return its new successor (i.e. do nothing
	 * here).
	 */
    } else {
	lastPtr = itemPtr;
	itemPtr = lastPtr->nextPtr;
    }

    /*
     * Handle special case of "all" search by returning next item.
     */

    uid = searchPtr->tag;
    if (uid == NULL) {
	searchPtr->lastPtr = lastPtr;
	searchPtr->currentPtr = itemPtr;
	return itemPtr;
    }

    /*
     * Look for an item with a particular tag.
     */

    for ( ; itemPtr != NULL; lastPtr = itemPtr, itemPtr = itemPtr->nextPtr) {
	for (tagPtr = itemPtr->tagPtr, count = itemPtr->numTags;
		count > 0; tagPtr++, count--) {
	    if (*tagPtr == uid) {
		searchPtr->lastPtr = lastPtr;
		searchPtr->currentPtr = itemPtr;
		return itemPtr;
	    }
	}
    }
    searchPtr->lastPtr = lastPtr;
    searchPtr->searchOver = 1;
    return NULL;
}

#else /* !USE_OLD_TAG_SEARCH */
/*
 *----------------------------------------------------------------------
 *
 * GetStaticUids --
 *
 *	This function is invoked to return a structure filled with the Uids
 *	used when doing tag searching. If it was never before called in the
 *	current thread, it initializes the structure for that thread (uids are
 *	only ever local to one thread [Bug 1114977]).
 *
 * Results:
 *	None.
 *
 * Side effects:
 *	None.
 *
 *----------------------------------------------------------------------
 */

static SearchUids *
GetStaticUids(void)
{
    SearchUids *searchUids = (SearchUids *)
	    Tcl_GetThreadData(&dataKey, sizeof(SearchUids));

    if (searchUids->allUid == NULL) {
	searchUids->allUid       = Tk_GetUid("all");
	searchUids->currentUid   = Tk_GetUid("current");
	searchUids->andUid       = Tk_GetUid("&&");
	searchUids->orUid        = Tk_GetUid("||");
	searchUids->xorUid       = Tk_GetUid("^");
	searchUids->parenUid     = Tk_GetUid("(");
	searchUids->endparenUid  = Tk_GetUid(")");
	searchUids->negparenUid  = Tk_GetUid("!(");
	searchUids->tagvalUid    = Tk_GetUid("!!");
	searchUids->negtagvalUid = Tk_GetUid("!");
    }
    return searchUids;
}

/*
 *--------------------------------------------------------------
 *
 * TagSearchExprInit --
 *
 *	This function allocates and initializes one TagSearchExpr struct.
 *
 * Results:
 *
 * Side effects:
 *
 *--------------------------------------------------------------
 */

static void
TagSearchExprInit(
    TagSearchExpr **exprPtrPtr)
{
    TagSearchExpr* expr = *exprPtrPtr;

    if (! expr) {
	expr = (TagSearchExpr *) ckalloc(sizeof(TagSearchExpr));
	expr->allocated = 0;
	expr->uids = NULL;
	expr->next = NULL;
    }
    expr->uid = NULL;
    expr->index = 0;
    expr->length = 0;
    *exprPtrPtr = expr;
}

/*
 *--------------------------------------------------------------
 *
 * TagSearchExprDestroy --
 *
 *	This function destroys one TagSearchExpr structure.
 *
 * Results:
 *
 * Side effects:
 *
 *--------------------------------------------------------------
 */

static void
TagSearchExprDestroy(
    TagSearchExpr *expr)
{
    if (expr) {
    	if (expr->uids) {
	    ckfree((char *)expr->uids);
	}
	ckfree((char *)expr);
    }
}

/*
 *--------------------------------------------------------------
 *
 * TagSearchScan --
 *
 *	This function is called to initiate an enumeration of all items in a
 *	given canvas that contain a tag that matches the tagOrId expression.
 *
 * Results:
 *	The return value indicates if the tagOrId expression was successfully
 *	scanned (syntax). The information at *searchPtr is initialized such
 *	that a call to TagSearchFirst, followed by successive calls to
 *	TagSearchNext will return items that match tag.
 *
 * Side effects:
 *	SearchPtr is linked into a list of searches in progress on canvasPtr,
 *	so that elements can safely be deleted while the search is in
 *	progress.
 *
 *--------------------------------------------------------------
 */

static int
TagSearchScan(
    TkCanvas *canvasPtr,	/* Canvas whose items are to be searched. */
    Tcl_Obj *tagObj,		/* Object giving tag value. */
    TagSearch **searchPtrPtr)	/* Record describing tag search; will be
				 * initialized here. */
{
    char *tag = Tcl_GetString(tagObj);
    int i;
    TagSearch *searchPtr;

    /*
     * Initialize the search.
     */

    if (*searchPtrPtr) {
	searchPtr = *searchPtrPtr;
    } else {
	/*
	 * Allocate primary search struct on first call.
	 */

	*searchPtrPtr = searchPtr = (TagSearch *) ckalloc(sizeof(TagSearch));
	searchPtr->expr = NULL;

	/*
	 * Allocate buffer for rewritten tags (after de-escaping).
	 */

	searchPtr->rewritebufferAllocated = 100;
	searchPtr->rewritebuffer = ckalloc(searchPtr->rewritebufferAllocated);
    }
    TagSearchExprInit(&(searchPtr->expr));

    /*
     * How long is the tagOrId?
     */

    searchPtr->stringLength = strlen(tag);

    /*
     * Make sure there is enough buffer to hold rewritten tags.
     */

    if ((unsigned int)searchPtr->stringLength >=
	    searchPtr->rewritebufferAllocated) {
	searchPtr->rewritebufferAllocated = searchPtr->stringLength + 100;
	searchPtr->rewritebuffer =
		ckrealloc(searchPtr->rewritebuffer,
		searchPtr->rewritebufferAllocated);
    }

    /*
     * Initialize search.
     */

    searchPtr->canvasPtr = canvasPtr;
    searchPtr->searchOver = 0;
    searchPtr->type = SEARCH_TYPE_EMPTY;

    /*
     * Find the first matching item in one of several ways. If the tag is a
     * number then it selects the single item with the matching identifier.
     * In this case see if the item being requested is the hot item, in which
     * case the search can be skipped.
     */

    if (searchPtr->stringLength && isdigit(UCHAR(*tag))) {
	char *end;

	searchPtr->id = strtoul(tag, &end, 0);
	if (*end == 0) {
	    searchPtr->type = SEARCH_TYPE_ID;
	    return TCL_OK;
	}
    }

    /*
     * For all other tags and tag expressions convert to a UID. This UID is
     * kept forever, but this should be thought of as a cache rather than as a
     * memory leak.
     */
    searchPtr->expr->uid = Tk_GetUid(tag);

    /*
     * Short circuit impossible searches for null tags.
     */

    if (searchPtr->stringLength == 0) {
	return TCL_OK;
    }

    /*
     * Pre-scan tag for at least one unquoted "&&" "||" "^" "!"
     *   if not found then use string as simple tag
     */

    for (i = 0; i < searchPtr->stringLength ; i++) {
	if (tag[i] == '"') {
	    i++;
	    for ( ; i < searchPtr->stringLength; i++) {
		if (tag[i] == '\\') {
		    i++;
		    continue;
		}
		if (tag[i] == '"') {
		    break;
		}
	    }
	} else if ((tag[i] == '&' && tag[i+1] == '&')
		|| (tag[i] == '|' && tag[i+1] == '|')
		|| (tag[i] == '^')
		|| (tag[i] == '!')) {
	    searchPtr->type = SEARCH_TYPE_EXPR;
	    break;
	}
    }

    searchPtr->string = tag;
    searchPtr->stringIndex = 0;
    if (searchPtr->type == SEARCH_TYPE_EXPR) {
	/*
	 * An operator was found in the prescan, so now compile the tag
	 * expression into array of Tk_Uid flagging any syntax errors found.
	 */

	if (TagSearchScanExpr(canvasPtr->interp, searchPtr,
		searchPtr->expr) != TCL_OK) {
	    /*
	     * Syntax error in tag expression. The result message was set by
	     * TagSearchScanExpr.
	     */

	    return TCL_ERROR;
	}
	searchPtr->expr->length = searchPtr->expr->index;
    } else if (searchPtr->expr->uid == GetStaticUids()->allUid) {
	/*
	 * All items match.
	 */

	searchPtr->type = SEARCH_TYPE_ALL;
    } else {
	/*
	 * Optimized single-tag search
	 */

	searchPtr->type = SEARCH_TYPE_TAG;
    }
    return TCL_OK;
}

/*
 *--------------------------------------------------------------
 *
 * TagSearchDestroy --
 *
 *	This function destroys any dynamic structures that may have been
 *	allocated by TagSearchScan.
 *
 * Results:
 *	None
 *
 * Side effects:
 *	Deallocates memory.
 *
 *--------------------------------------------------------------
 */

static void
TagSearchDestroy(
    TagSearch *searchPtr)	/* Record describing tag search */
{
    if (searchPtr) {
	TagSearchExprDestroy(searchPtr->expr);
	ckfree((char *)searchPtr->rewritebuffer);
	ckfree((char *)searchPtr);
    }
}

/*
 *--------------------------------------------------------------
 *
 * TagSearchScanExpr --
 *
 *	This recursive function is called to scan a tag expression and compile
 *	it into an array of Tk_Uids.
 *
 * Results:
 *	The return value indicates if the tagOrId expression was successfully
 *	scanned (syntax). The information at *searchPtr is initialized such
 *	that a call to TagSearchFirst, followed by successive calls to
 *	TagSearchNext will return items that match tag.
 *
 * Side effects:
 *
 *--------------------------------------------------------------
 */

static int
TagSearchScanExpr(
    Tcl_Interp *interp,		/* Current interpreter. */
    TagSearch *searchPtr,	/* Search data */
    TagSearchExpr *expr)	/* compiled expression result */
{
    int looking_for_tag;	/* When true, scanner expects next char(s) to
				 * be a tag, else operand expected */
    int found_tag;		/* One or more tags found */
    int found_endquote;		/* For quoted tag string parsing */
    int negate_result;		/* Pending negation of next tag value */
    char *tag;			/* Tag from tag expression string */
    char c;
    SearchUids *searchUids;	/* Collection of uids for basic search
				 * expression terms. */

    searchUids = GetStaticUids();
    negate_result = 0;
    found_tag = 0;
    looking_for_tag = 1;
    while (searchPtr->stringIndex < searchPtr->stringLength) {
	c = searchPtr->string[searchPtr->stringIndex++];

	/*
	 * Need two slots free at this point, not one. [Bug 2931374]
	 */

	if (expr->index >= expr->allocated-1) {
	    expr->allocated += 15;
	    if (expr->uids) {
		expr->uids = (Tk_Uid *)
			ckrealloc((char *)(expr->uids),
			(expr->allocated)*sizeof(Tk_Uid));
	    } else {
		expr->uids = (Tk_Uid *)
			ckalloc((expr->allocated)*sizeof(Tk_Uid));
	    }
	}

	if (looking_for_tag) {

	    switch (c) {
	    case ' ':	/* ignore unquoted whitespace */
	    case '\t':
	    case '\n':
	    case '\r':
		break;

	    case '!':	/* negate next tag or subexpr */
		if (looking_for_tag > 1) {
		    Tcl_AppendResult(interp,
			    "Too many '!' in tag search expression",
			    NULL);
		    return TCL_ERROR;
		}
		looking_for_tag++;
		negate_result = 1;
		break;

	    case '(':	/* scan (negated) subexpr recursively */
		if (negate_result) {
		    expr->uids[expr->index++] = searchUids->negparenUid;
		    negate_result = 0;
		} else {
		    expr->uids[expr->index++] = searchUids->parenUid;
		}
		if (TagSearchScanExpr(interp, searchPtr, expr) != TCL_OK) {
		    /*
		     * Result string should be already set by nested call to
		     * tag_expr_scan()
		     */

		    return TCL_ERROR;
		}
		looking_for_tag = 0;
		found_tag = 1;
		break;

	    case '"':	/* quoted tag string */
		if (negate_result) {
		    expr->uids[expr->index++] = searchUids->negtagvalUid;
		    negate_result = 0;
		} else {
		    expr->uids[expr->index++] = searchUids->tagvalUid;
		}
		tag = searchPtr->rewritebuffer;
		found_endquote = 0;
		while (searchPtr->stringIndex < searchPtr->stringLength) {
		    c = searchPtr->string[searchPtr->stringIndex++];
		    if (c == '\\') {
			c = searchPtr->string[searchPtr->stringIndex++];
		    }
		    if (c == '"') {
			found_endquote = 1;
			break;
		    }
		    *tag++ = c;
		}
		if (! found_endquote) {
		    Tcl_AppendResult(interp,
			    "Missing endquote in tag search expression",
			    NULL);
		    return TCL_ERROR;
		}
		if (! (tag - searchPtr->rewritebuffer)) {
		    Tcl_AppendResult(interp,
			    "Null quoted tag string in tag search expression",
			    NULL);
		    return TCL_ERROR;
		}
		*tag++ = '\0';
		expr->uids[expr->index++] =
			Tk_GetUid(searchPtr->rewritebuffer);
		looking_for_tag = 0;
		found_tag = 1;
		break;

	    case '&':	/* illegal chars when looking for tag */
	    case '|':
	    case '^':
	    case ')':
		Tcl_AppendResult(interp,
			"Unexpected operator in tag search expression",
			NULL);
		return TCL_ERROR;

	    default:	/* unquoted tag string */
		if (negate_result) {
		    expr->uids[expr->index++] = searchUids->negtagvalUid;
		    negate_result = 0;
		} else {
		    expr->uids[expr->index++] = searchUids->tagvalUid;
		}
		tag = searchPtr->rewritebuffer;
		*tag++ = c;

		/*
		 * Copy rest of tag, including any embedded whitespace.
		 */

		while (searchPtr->stringIndex < searchPtr->stringLength) {
		    c = searchPtr->string[searchPtr->stringIndex];
		    if (c == '!' || c == '&' || c == '|' || c == '^'
			    || c == '(' || c == ')' || c == '"') {
			break;
		    }
		    *tag++ = c;
		    searchPtr->stringIndex++;
		}

		/*
		 * Remove trailing whitespace.
		 */

		while (1) {
		    c = *--tag;

		    /*
		     * There must have been one non-whitespace char, so this
		     * will terminate.
		     */

		    if (c != ' ' && c != '\t' && c != '\n' && c != '\r') {
			break;
		    }
		}
		*++tag = '\0';
		expr->uids[expr->index++] =
			Tk_GetUid(searchPtr->rewritebuffer);
		looking_for_tag = 0;
		found_tag = 1;
	    }

	} else {    /* ! looking_for_tag */
	    switch (c) {
	    case ' ':	/* ignore whitespace */
	    case '\t':
	    case '\n':
	    case '\r':
		break;

	    case '&':	/* AND operator */
		c = searchPtr->string[searchPtr->stringIndex++];
		if (c != '&') {
		    Tcl_AppendResult(interp,
			    "Singleton '&' in tag search expression",
			    NULL);
		    return TCL_ERROR;
		}
		expr->uids[expr->index++] = searchUids->andUid;
		looking_for_tag = 1;
		break;

	    case '|':	/* OR operator */
		c = searchPtr->string[searchPtr->stringIndex++];
		if (c != '|') {
		    Tcl_AppendResult(interp,
			    "Singleton '|' in tag search expression",
			    NULL);
		    return TCL_ERROR;
		}
		expr->uids[expr->index++] = searchUids->orUid;
		looking_for_tag = 1;
		break;

	    case '^'  :	/* XOR operator */
		expr->uids[expr->index++] = searchUids->xorUid;
		looking_for_tag = 1;
		break;

	    case ')'  :	/* end subexpression */
		expr->uids[expr->index++] = searchUids->endparenUid;
		goto breakwhile;

	    default:	/* syntax error */
		Tcl_AppendResult(interp,
			"Invalid boolean operator in tag search expression",
			NULL);
		return TCL_ERROR;
	    }
	}
    }

  breakwhile:
    if (found_tag && ! looking_for_tag) {
	return TCL_OK;
    }
    Tcl_AppendResult(interp, "Missing tag in tag search expression", NULL);
    return TCL_ERROR;
}

/*
 *--------------------------------------------------------------
 *
 * TagSearchEvalExpr --
 *
 *	This recursive function is called to eval a tag expression.
 *
 * Results:
 *	The return value indicates if the tagOrId expression successfully
 *	matched the tags of the current item.
 *
 * Side effects:
 *
 *--------------------------------------------------------------
 */

static int
TagSearchEvalExpr(
    TagSearchExpr *expr,	/* Search expression */
    Tk_Item *itemPtr)		/* Item being test for match */
{
    int looking_for_tag;	/* When true, scanner expects next char(s) to
				 * be a tag, else operand expected. */
    int negate_result;		/* Pending negation of next tag value */
    Tk_Uid uid;
    Tk_Uid *tagPtr;
    int count;
    int result;			/* Value of expr so far */
    int parendepth;
    SearchUids *searchUids;	/* Collection of uids for basic search
				 * expression terms. */

    searchUids = GetStaticUids();
    result = 0;  /* just to keep the compiler quiet */

    negate_result = 0;
    looking_for_tag = 1;
    while (expr->index < expr->length) {
	uid = expr->uids[expr->index++];
	if (looking_for_tag) {
	    if (uid == searchUids->tagvalUid) {
/*
 *		assert(expr->index < expr->length);
 */
		uid = expr->uids[expr->index++];
		result = 0;

		/*
		 * set result 1 if tag is found in item's tags
		 */

		for (tagPtr = itemPtr->tagPtr, count = itemPtr->numTags;
			count > 0; tagPtr++, count--) {
		    if (*tagPtr == uid) {
			result = 1;
			break;
		    }
		}

	    } else if (uid == searchUids->negtagvalUid) {
		negate_result = ! negate_result;
/*
 *		assert(expr->index < expr->length);
 */
		uid = expr->uids[expr->index++];
		result = 0;

		/*
		 * set result 1 if tag is found in item's tags
		 */

		for (tagPtr = itemPtr->tagPtr, count = itemPtr->numTags;
			count > 0; tagPtr++, count--) {
		    if (*tagPtr == uid) {
			result = 1;
			break;
		    }
		}

	    } else if (uid == searchUids->parenUid) {
		/*
		 * Evaluate subexpressions with recursion
		 */

		result = TagSearchEvalExpr(expr, itemPtr);

	    } else if (uid == searchUids->negparenUid) {
		negate_result = ! negate_result;

		/*
		 * Evaluate subexpressions with recursion
		 */

		result = TagSearchEvalExpr(expr, itemPtr);
/*
 *	    } else {
 *		assert(0);
 */
	    }
	    if (negate_result) {
		result = ! result;
		negate_result = 0;
	    }
	    looking_for_tag = 0;
	} else {    /* ! looking_for_tag */
	    if (((uid == searchUids->andUid) && (!result)) ||
		    ((uid == searchUids->orUid) && result)) {
		/*
		 * Short circuit expression evaluation.
		 *
		 * if result before && is 0, or result before || is 1, then
		 * the expression is decided and no further evaluation is
		 * needed.
		 */

		parendepth = 0;
		while (expr->index < expr->length) {
		    uid = expr->uids[expr->index++];
		    if (uid == searchUids->tagvalUid ||
			    uid == searchUids->negtagvalUid) {
			expr->index++;
			continue;
		    }
		    if (uid == searchUids->parenUid ||
			    uid == searchUids->negparenUid) {
			parendepth++;
			continue;
		    }
		    if (uid == searchUids->endparenUid) {
			parendepth--;
			if (parendepth < 0) {
			    break;
			}
		    }
		}
		return result;

	    } else if (uid == searchUids->xorUid) {
		/*
		 * If the previous result was 1 then negate the next result.
		 */

		negate_result = result;

	    } else if (uid == searchUids->endparenUid) {
		return result;
/*
 *	    } else {
 *		assert(0);
 */
	    }
	    looking_for_tag = 1;
	}
    }
/*
 *  assert(! looking_for_tag);
 */
    return result;
}

/*
 *--------------------------------------------------------------
 *
 * TagSearchFirst --
 *
 *	This function is called to get the first item item that matches a
 *	preestablished search predicate that was set by TagSearchScan.
 *
 * Results:
 *	The return value is a pointer to the first item, or NULL if there is
 *	no such item. The information at *searchPtr is updated such that
 *	successive calls to TagSearchNext will return successive items.
 *
 * Side effects:
 *	SearchPtr is linked into a list of searches in progress on canvasPtr,
 *	so that elements can safely be deleted while the search is in
 *	progress.
 *
 *--------------------------------------------------------------
 */

static Tk_Item *
TagSearchFirst(
    TagSearch *searchPtr)	/* Record describing tag search */
{
    Tk_Item *itemPtr, *lastPtr;
    Tk_Uid uid, *tagPtr;
    int count;

    /*
     * Short circuit impossible searches for null tags.
     */

    if (searchPtr->stringLength == 0) {
	return NULL;
    }

    /*
     * Find the first matching item in one of several ways. If the tag is a
     * number then it selects the single item with the matching identifier.
     * In this case see if the item being requested is the hot item, in which
     * case the search can be skipped.
     */

    if (searchPtr->type == SEARCH_TYPE_ID) {
	Tcl_HashEntry *entryPtr;

	itemPtr = searchPtr->canvasPtr->hotPtr;
	lastPtr = searchPtr->canvasPtr->hotPrevPtr;
	if ((itemPtr == NULL) || (itemPtr->id != searchPtr->id)
		|| (lastPtr == NULL) || (lastPtr->nextPtr != itemPtr)) {
	    entryPtr = Tcl_FindHashEntry(&searchPtr->canvasPtr->idTable,
		    (char *) INT2PTR(searchPtr->id));
	    if (entryPtr != NULL) {
		itemPtr = (Tk_Item *)Tcl_GetHashValue(entryPtr);
		lastPtr = itemPtr->prevPtr;
	    } else {
		lastPtr = itemPtr = NULL;
	    }
	}
	searchPtr->lastPtr = lastPtr;
	searchPtr->searchOver = 1;
	searchPtr->canvasPtr->hotPtr = itemPtr;
	searchPtr->canvasPtr->hotPrevPtr = lastPtr;
	return itemPtr;
    }

    if (searchPtr->type == SEARCH_TYPE_ALL) {
	/*
	 * All items match.
	 */

	searchPtr->lastPtr = NULL;
	searchPtr->currentPtr = searchPtr->canvasPtr->firstItemPtr;
	return searchPtr->canvasPtr->firstItemPtr;
    }

    if (searchPtr->type == SEARCH_TYPE_TAG) {
	/*
	 * Optimized single-tag search
	 */

	uid = searchPtr->expr->uid;
	for (lastPtr = NULL, itemPtr = searchPtr->canvasPtr->firstItemPtr;
		itemPtr != NULL; lastPtr = itemPtr, itemPtr = itemPtr->nextPtr) {
	    for (tagPtr = itemPtr->tagPtr, count = itemPtr->numTags;
		    count > 0; tagPtr++, count--) {
		if (*tagPtr == uid) {
		    searchPtr->lastPtr = lastPtr;
		    searchPtr->currentPtr = itemPtr;
		    return itemPtr;
		}
	    }
	}
    } else {

	/*
	 * None of the above. Search for an item matching the tag expression.
	 */

	for (lastPtr = NULL, itemPtr = searchPtr->canvasPtr->firstItemPtr;
		itemPtr != NULL; lastPtr = itemPtr, itemPtr = itemPtr->nextPtr) {
	    searchPtr->expr->index = 0;
	    if (TagSearchEvalExpr(searchPtr->expr, itemPtr)) {
		searchPtr->lastPtr = lastPtr;
		searchPtr->currentPtr = itemPtr;
		return itemPtr;
	    }
	}
    }
    searchPtr->lastPtr = lastPtr;
    searchPtr->searchOver = 1;
    return NULL;
}

/*
 *--------------------------------------------------------------
 *
 * TagSearchNext --
 *
 *	This function returns successive items that match a given tag; it
 *	should be called only after TagSearchFirst has been used to begin a
 *	search.
 *
 * Results:
 *	The return value is a pointer to the next item that matches the tag
 *	expr specified to TagSearchScan, or NULL if no such item exists.
 *	*SearchPtr is updated so that the next call to this function will
 *	return the next item.
 *
 * Side effects:
 *	None.
 *
 *--------------------------------------------------------------
 */

static Tk_Item *
TagSearchNext(
    TagSearch *searchPtr)	/* Record describing search in progress. */
{
    Tk_Item *itemPtr, *lastPtr;
    Tk_Uid uid, *tagPtr;
    int count;

    /*
     * Find next item in list (this may not actually be a suitable one to
     * return), and return if there are no items left.
     */

    lastPtr = searchPtr->lastPtr;
    if (lastPtr == NULL) {
	itemPtr = searchPtr->canvasPtr->firstItemPtr;
    } else {
	itemPtr = lastPtr->nextPtr;
    }
    if ((itemPtr == NULL) || (searchPtr->searchOver)) {
	searchPtr->searchOver = 1;
	return NULL;
    }
    if (itemPtr != searchPtr->currentPtr) {
	/*
	 * The structure of the list has changed. Probably the previously-
	 * returned item was removed from the list. In this case, don't
	 * advance lastPtr; just return its new successor (i.e. do nothing
	 * here).
	 */
    } else {
	lastPtr = itemPtr;
	itemPtr = lastPtr->nextPtr;
    }

    if (searchPtr->type == SEARCH_TYPE_ALL) {
	/*
	 * All items match.
	 */

	searchPtr->lastPtr = lastPtr;
	searchPtr->currentPtr = itemPtr;
	return itemPtr;
    }

    if (searchPtr->type == SEARCH_TYPE_TAG) {
	/*
	 * Optimized single-tag search
	 */

	uid = searchPtr->expr->uid;
	for (; itemPtr != NULL; lastPtr = itemPtr, itemPtr = itemPtr->nextPtr) {
	    for (tagPtr = itemPtr->tagPtr, count = itemPtr->numTags;
		    count > 0; tagPtr++, count--) {
		if (*tagPtr == uid) {
		    searchPtr->lastPtr = lastPtr;
		    searchPtr->currentPtr = itemPtr;
		    return itemPtr;
		}
	    }
	}
	searchPtr->lastPtr = lastPtr;
	searchPtr->searchOver = 1;
	return NULL;
    }

    /*
     * Else.... evaluate tag expression
     */

    for ( ; itemPtr != NULL; lastPtr = itemPtr, itemPtr = itemPtr->nextPtr) {
	searchPtr->expr->index = 0;
	if (TagSearchEvalExpr(searchPtr->expr, itemPtr)) {
	    searchPtr->lastPtr = lastPtr;
	    searchPtr->currentPtr = itemPtr;
	    return itemPtr;
	}
    }
    searchPtr->lastPtr = lastPtr;
    searchPtr->searchOver = 1;
    return NULL;
}
#endif /* USE_OLD_TAG_SEARCH */

/*
 *--------------------------------------------------------------
 *
 * DoItem --
 *
 *	This is a utility function called by FindItems. It either adds
 *	itemPtr's id to the result forming in interp, or it adds a new tag to
 *	itemPtr, depending on the value of tag.
 *
 * Results:
 *	None.
 *
 * Side effects:
 *	If tag is NULL then itemPtr's id is added as a list element to the
 *	interp's result; otherwise tag is added to itemPtr's list of tags.
 *
 *--------------------------------------------------------------
 */

static void
DoItem(
    Tcl_Interp *interp,		/* Interpreter in which to (possibly) record
				 * item id. */
    Tk_Item *itemPtr,		/* Item to (possibly) modify. */
    Tk_Uid tag)			/* Tag to add to those already present for
				 * item, or NULL. */
{
    Tk_Uid *tagPtr;
    int count;

    /*
     * Handle the "add-to-result" case and return, if appropriate.
     */

    if (tag == NULL) {
	char msg[TCL_INTEGER_SPACE];

	sprintf(msg, "%d", itemPtr->id);
	Tcl_AppendElement(interp, msg);
	return;
    }

    for (tagPtr = itemPtr->tagPtr, count = itemPtr->numTags;
	    count > 0; tagPtr++, count--) {
	if (tag == *tagPtr) {
	    return;
	}
    }

    /*
     * Grow the tag space if there's no more room left in the current block.
     */

    if (itemPtr->tagSpace == itemPtr->numTags) {
	Tk_Uid *newTagPtr;

	itemPtr->tagSpace += 5;
	newTagPtr = (Tk_Uid *)
		ckalloc((unsigned) (itemPtr->tagSpace * sizeof(Tk_Uid)));
	memcpy((void *) newTagPtr, itemPtr->tagPtr,
		itemPtr->numTags * sizeof(Tk_Uid));
	if (itemPtr->tagPtr != itemPtr->staticTagSpace) {
	    ckfree((char *) itemPtr->tagPtr);
	}
	itemPtr->tagPtr = newTagPtr;
	tagPtr = &itemPtr->tagPtr[itemPtr->numTags];
    }

    /*
     * Add in the new tag.
     */

    *tagPtr = tag;
    itemPtr->numTags++;
}

/*
 *--------------------------------------------------------------
 *
 * FindItems --
 *
 *	This function does all the work of implementing the "find" and
 *	"addtag" options of the canvas widget command, which locate items that
 *	have certain features (location, tags, position in display list, etc.)
 *
 * Results:
 *	A standard Tcl return value. If newTag is NULL, then a list of ids
 *	from all the items that match objc/objv is returned in the interp's
 *	result. If newTag is NULL, then the normal the interp's result is an
 *	empty string. If an error occurs, then the interp's result will hold
 *	an error message.
 *
 * Side effects:
 *	If newTag is non-NULL, then all the items that match the information
 *	in objc/objv have that tag added to their lists of tags.
 *
 *--------------------------------------------------------------
 */

static int
FindItems(
    Tcl_Interp *interp,		/* Interpreter for error reporting. */
    TkCanvas *canvasPtr,	/* Canvas whose items are to be searched. */
    int objc,			/* Number of entries in argv. Must be greater
				 * than zero. */
    Tcl_Obj *CONST *objv,	/* Arguments that describe what items to
				 * search for (see user doc on "find" and
				 * "addtag" options). */
    Tcl_Obj *newTag,		/* If non-NULL, gives new tag to set on all
				 * found items; if NULL, then ids of found
				 * items are returned in the interp's
				 * result. */
    int first			/* For error messages: gives number of
				 * elements of objv which are already
				 * handled. */
#ifndef USE_OLD_TAG_SEARCH
    ,TagSearch **searchPtrPtr	/* From CanvasWidgetCmd local vars*/
#endif /* not USE_OLD_TAG_SEARCH */
    )
{
#ifdef USE_OLD_TAG_SEARCH
    TagSearch search;
#endif /* USE_OLD_TAG_SEARCH */
    Tk_Item *itemPtr;
    Tk_Uid uid;
    int index, result;
    static CONST char *optionStrings[] = {
	"above", "all", "below", "closest",
	"enclosed", "overlapping", "withtag", NULL
    };
    enum options {
	CANV_ABOVE, CANV_ALL, CANV_BELOW, CANV_CLOSEST,
	CANV_ENCLOSED, CANV_OVERLAPPING, CANV_WITHTAG
    };

    if (newTag != NULL) {
	uid = Tk_GetUid(Tcl_GetString(newTag));
    } else {
	uid = NULL;
    }
    if (Tcl_GetIndexFromObj(interp, objv[first], optionStrings,
	    "search command", 0, &index) != TCL_OK) {
	return TCL_ERROR;
    }
    switch ((enum options) index) {
    case CANV_ABOVE: {
	Tk_Item *lastPtr = NULL;

	if (objc != first+2) {
	    Tcl_WrongNumArgs(interp, first+1, objv, "tagOrId");
	    return TCL_ERROR;
	}
	FOR_EVERY_CANVAS_ITEM_MATCHING(objv[first+1], searchPtrPtr,
		return TCL_ERROR) {
	    lastPtr = itemPtr;
	}
	if ((lastPtr != NULL) && (lastPtr->nextPtr != NULL)) {
	    DoItem(interp, lastPtr->nextPtr, uid);
	}
	break;
    }
    case CANV_ALL:
	if (objc != first+1) {
	    Tcl_WrongNumArgs(interp, first+1, objv, NULL);
	    return TCL_ERROR;
	}

	for (itemPtr = canvasPtr->firstItemPtr; itemPtr != NULL;
		itemPtr = itemPtr->nextPtr) {
	    DoItem(interp, itemPtr, uid);
	}
	break;

    case CANV_BELOW:
	if (objc != first+2) {
	    Tcl_WrongNumArgs(interp, first+1, objv, "tagOrId");
	    return TCL_ERROR;
	}
	FIRST_CANVAS_ITEM_MATCHING(objv[first+1], searchPtrPtr,
		return TCL_ERROR);
	if (itemPtr != NULL) {
	    if (itemPtr->prevPtr != NULL) {
		DoItem(interp, itemPtr->prevPtr, uid);
	    }
	}
	break;
    case CANV_CLOSEST: {
	double closestDist;
	Tk_Item *startPtr, *closestPtr;
	double coords[2], halo;
	int x1, y1, x2, y2;

	if ((objc < first+3) || (objc > first+5)) {
	    Tcl_WrongNumArgs(interp, first+1, objv, "x y ?halo? ?start?");
	    return TCL_ERROR;
	}
	if ((Tk_CanvasGetCoordFromObj(interp, (Tk_Canvas) canvasPtr, objv[first+1],
		&coords[0]) != TCL_OK) || (Tk_CanvasGetCoordFromObj(interp,
		(Tk_Canvas) canvasPtr, objv[first+2], &coords[1]) != TCL_OK)) {
	    return TCL_ERROR;
	}
	if (objc > first+3) {
	    if (Tk_CanvasGetCoordFromObj(interp, (Tk_Canvas) canvasPtr, objv[first+3],
		    &halo) != TCL_OK) {
		return TCL_ERROR;
	    }
	    if (halo < 0.0) {
		Tcl_AppendResult(interp, "can't have negative halo value \"",
			Tcl_GetString(objv[3]), "\"", NULL);
		return TCL_ERROR;
	    }
	} else {
	    halo = 0.0;
	}

	/*
	 * Find the item at which to start the search.
	 */

	startPtr = canvasPtr->firstItemPtr;
	if (objc == first+5) {
	    FIRST_CANVAS_ITEM_MATCHING(objv[first+4], searchPtrPtr,
		    return TCL_ERROR);
	    if (itemPtr != NULL) {
		startPtr = itemPtr;
	    }
	}

	/*
	 * The code below is optimized so that it can eliminate most items
	 * without having to call their item-specific functions. This is done
	 * by keeping a bounding box (x1, y1, x2, y2) that an item's bbox must
	 * overlap if the item is to have any chance of being closer than the
	 * closest so far.
	 */

	itemPtr = startPtr;
	while(itemPtr && (itemPtr->state == TK_STATE_HIDDEN ||
		(itemPtr->state == TK_STATE_NULL &&
		canvasPtr->canvas_state == TK_STATE_HIDDEN))) {
	    itemPtr = itemPtr->nextPtr;
	}
	if (itemPtr == NULL) {
	    return TCL_OK;
	}
	closestDist = (*itemPtr->typePtr->pointProc)((Tk_Canvas) canvasPtr,
		itemPtr, coords) - halo;
	if (closestDist < 0.0) {
	    closestDist = 0.0;
	}
	while (1) {
	    double newDist;

	    /*
	     * Update the bounding box using itemPtr, which is the new closest
	     * item.
	     */

	    x1 = (int) (coords[0] - closestDist - halo - 1);
	    y1 = (int) (coords[1] - closestDist - halo - 1);
	    x2 = (int) (coords[0] + closestDist + halo + 1);
	    y2 = (int) (coords[1] + closestDist + halo + 1);
	    closestPtr = itemPtr;

	    /*
	     * Search for an item that beats the current closest one. Work
	     * circularly through the canvas's item list until getting back to
	     * the starting item.
	     */

	    while (1) {
		itemPtr = itemPtr->nextPtr;
		if (itemPtr == NULL) {
		    itemPtr = canvasPtr->firstItemPtr;
		}
		if (itemPtr == startPtr) {
		    DoItem(interp, closestPtr, uid);
		    return TCL_OK;
		}
		if (itemPtr->state == TK_STATE_HIDDEN ||
			(itemPtr->state == TK_STATE_NULL &&
			canvasPtr->canvas_state == TK_STATE_HIDDEN)) {
		    continue;
		}
		if ((itemPtr->x1 >= x2) || (itemPtr->x2 <= x1)
			|| (itemPtr->y1 >= y2) || (itemPtr->y2 <= y1)) {
		    continue;
		}
		newDist = (*itemPtr->typePtr->pointProc)((Tk_Canvas) canvasPtr,
			itemPtr, coords) - halo;
		if (newDist < 0.0) {
		    newDist = 0.0;
		}
		if (newDist <= closestDist) {
		    closestDist = newDist;
		    break;
		}
	    }
	}
	break;
    }
    case CANV_ENCLOSED:
	if (objc != first+5) {
	    Tcl_WrongNumArgs(interp, first+1, objv, "x1 y1 x2 y2");
	    return TCL_ERROR;
	}
	return FindArea(interp, canvasPtr, objv+first+1, uid, 1);
    case CANV_OVERLAPPING:
	if (objc != first+5) {
	    Tcl_WrongNumArgs(interp, first+1, objv, "x1 y1 x2 y2");
	    return TCL_ERROR;
	}
	return FindArea(interp, canvasPtr, objv+first+1, uid, 0);
    case CANV_WITHTAG:
	if (objc != first+2) {
	    Tcl_WrongNumArgs(interp, first+1, objv, "tagOrId");
	    return TCL_ERROR;
	}
	FOR_EVERY_CANVAS_ITEM_MATCHING(objv[first+1], searchPtrPtr,
		return TCL_ERROR) {
	    DoItem(interp, itemPtr, uid);
	}
    }
    return TCL_OK;
}

/*
 *--------------------------------------------------------------
 *
 * FindArea --
 *
 *	This function implements area searches for the "find" and "addtag"
 *	options.
 *
 * Results:
 *	A standard Tcl return value. If newTag is NULL, then a list of ids
 *	from all the items overlapping or enclosed by the rectangle given by
 *	objc is returned in the interp's result. If newTag is NULL, then the
 *	normal the interp's result is an empty string. If an error occurs,
 *	then the interp's result will hold an error message.
 *
 * Side effects:
 *	If uid is non-NULL, then all the items overlapping or enclosed by the
 *	area in objv have that tag added to their lists of tags.
 *
 *--------------------------------------------------------------
 */

static int
FindArea(
    Tcl_Interp *interp,		/* Interpreter for error reporting and result
				 * storing. */
    TkCanvas *canvasPtr,	/* Canvas whose items are to be searched. */
    Tcl_Obj *CONST *objv,	/* Array of four arguments that give the
				 * coordinates of the rectangular area to
				 * search. */
    Tk_Uid uid,			/* If non-NULL, gives new tag to set on all
				 * found items; if NULL, then ids of found
				 * items are returned in the interp's
				 * result. */
    int enclosed)		/* 0 means overlapping or enclosed items are
				 * OK, 1 means only enclosed items are OK. */
{
    double rect[4], tmp;
    int x1, y1, x2, y2;
    Tk_Item *itemPtr;

    if ((Tk_CanvasGetCoordFromObj(interp, (Tk_Canvas) canvasPtr, objv[0],
		&rect[0]) != TCL_OK)
	    || (Tk_CanvasGetCoordFromObj(interp, (Tk_Canvas) canvasPtr, objv[1],
		&rect[1]) != TCL_OK)
	    || (Tk_CanvasGetCoordFromObj(interp, (Tk_Canvas) canvasPtr, objv[2],
		&rect[2]) != TCL_OK)
	    || (Tk_CanvasGetCoordFromObj(interp, (Tk_Canvas) canvasPtr, objv[3],
		&rect[3]) != TCL_OK)) {
	return TCL_ERROR;
    }
    if (rect[0] > rect[2]) {
	tmp = rect[0]; rect[0] = rect[2]; rect[2] = tmp;
    }
    if (rect[1] > rect[3]) {
	tmp = rect[1]; rect[1] = rect[3]; rect[3] = tmp;
    }

    /*
     * Use an integer bounding box for a quick test, to avoid calling
     * item-specific code except for items that are close.
     */

    x1 = (int) (rect[0]-1.0);
    y1 = (int) (rect[1]-1.0);
    x2 = (int) (rect[2]+1.0);
    y2 = (int) (rect[3]+1.0);
    for (itemPtr = canvasPtr->firstItemPtr; itemPtr != NULL;
	    itemPtr = itemPtr->nextPtr) {
	if (itemPtr->state == TK_STATE_HIDDEN || (itemPtr->state == TK_STATE_NULL &&
		canvasPtr->canvas_state == TK_STATE_HIDDEN)) {
	    continue;
	}
	if ((itemPtr->x1 >= x2) || (itemPtr->x2 <= x1)
		|| (itemPtr->y1 >= y2) || (itemPtr->y2 <= y1)) {
	    continue;
	}
	if ((*itemPtr->typePtr->areaProc)((Tk_Canvas) canvasPtr, itemPtr, rect)
		>= enclosed) {
	    DoItem(interp, itemPtr, uid);
	}
    }
    return TCL_OK;
}

/*
 *--------------------------------------------------------------
 *
 * RelinkItems --
 *
 *	Move one or more items to a different place in the display order for a
 *	canvas.
 *
 * Results:
 *	None.
 *
 * Side effects:
 *	The items identified by "tag" are moved so that they are all together
 *	in the display list and immediately after prevPtr. The order of the
 *	moved items relative to each other is not changed.
 *
 *--------------------------------------------------------------
 */

#ifdef USE_OLD_TAG_SEARCH
static void
RelinkItems(
    TkCanvas *canvasPtr,	/* Canvas to be modified. */
    Tcl_Obj *tag,		/* Tag identifying items to be moved in the
				 * redisplay list. */
    Tk_Item *prevPtr)		/* Reposition the items so that they go just
				 * after this item (NULL means put at
				 * beginning of list). */
#else /* USE_OLD_TAG_SEARCH */
static int
RelinkItems(
    TkCanvas *canvasPtr,	/* Canvas to be modified. */
    Tcl_Obj *tag,		/* Tag identifying items to be moved in the
				 * redisplay list. */
    Tk_Item *prevPtr,		/* Reposition the items so that they go just
				 * after this item (NULL means put at
				 * beginning of list). */
    TagSearch **searchPtrPtr)	/* From CanvasWidgetCmd local vars */
#endif /* USE_OLD_TAG_SEARCH */
{
    Tk_Item *itemPtr;
#ifdef USE_OLD_TAG_SEARCH
    TagSearch search;
#endif /* USE_OLD_TAG_SEARCH */
    Tk_Item *firstMovePtr, *lastMovePtr;
    int result;

    /*
     * Find all of the items to be moved and remove them from the list, making
     * an auxiliary list running from firstMovePtr to lastMovePtr. Record
     * their areas for redisplay.
     */

    firstMovePtr = lastMovePtr = NULL;
    FOR_EVERY_CANVAS_ITEM_MATCHING(tag, searchPtrPtr, return TCL_ERROR) {
	if (itemPtr == prevPtr) {
	    /*
	     * Item after which insertion is to occur is being moved! Switch
	     * to insert after its predecessor.
	     */

	    prevPtr = prevPtr->prevPtr;
	}
	if (itemPtr->prevPtr == NULL) {
	    if (itemPtr->nextPtr != NULL) {
		itemPtr->nextPtr->prevPtr = NULL;
	    }
	    canvasPtr->firstItemPtr = itemPtr->nextPtr;
	} else {
	    if (itemPtr->nextPtr != NULL) {
		itemPtr->nextPtr->prevPtr = itemPtr->prevPtr;
	    }
	    itemPtr->prevPtr->nextPtr = itemPtr->nextPtr;
	}
	if (canvasPtr->lastItemPtr == itemPtr) {
	    canvasPtr->lastItemPtr = itemPtr->prevPtr;
	}
	if (firstMovePtr == NULL) {
	    itemPtr->prevPtr = NULL;
	    firstMovePtr = itemPtr;
	} else {
	    itemPtr->prevPtr = lastMovePtr;
	    lastMovePtr->nextPtr = itemPtr;
	}
	lastMovePtr = itemPtr;
	EventuallyRedrawItem((Tk_Canvas) canvasPtr, itemPtr);
	canvasPtr->flags |= REPICK_NEEDED;
    }

    /*
     * Insert the list of to-be-moved items back into the canvas's at the
     * desired position.
     */

    if (firstMovePtr == NULL) {
#ifdef USE_OLD_TAG_SEARCH
	return;
#else /* USE_OLD_TAG_SEARCH */
	return TCL_OK;
#endif /* USE_OLD_TAG_SEARCH */
    }
    if (prevPtr == NULL) {
	if (canvasPtr->firstItemPtr != NULL) {
	    canvasPtr->firstItemPtr->prevPtr = lastMovePtr;
	}
	lastMovePtr->nextPtr = canvasPtr->firstItemPtr;
	canvasPtr->firstItemPtr = firstMovePtr;
    } else {
	if (prevPtr->nextPtr != NULL) {
	    prevPtr->nextPtr->prevPtr = lastMovePtr;
	}
	lastMovePtr->nextPtr = prevPtr->nextPtr;
	if (firstMovePtr != NULL) {
	    firstMovePtr->prevPtr = prevPtr;
	}
	prevPtr->nextPtr = firstMovePtr;
    }
    if (canvasPtr->lastItemPtr == prevPtr) {
	canvasPtr->lastItemPtr = lastMovePtr;
    }
#ifndef USE_OLD_TAG_SEARCH
    return TCL_OK;
#endif /* not USE_OLD_TAG_SEARCH */
}

/*
 *--------------------------------------------------------------
 *
 * CanvasBindProc --
 *
 *	This function is invoked by the Tk dispatcher to handle events
 *	associated with bindings on items.
 *
 * Results:
 *	None.
 *
 * Side effects:
 *	Depends on the command invoked as part of the binding (if there was
 *	any).
 *
 *--------------------------------------------------------------
 */

static void
CanvasBindProc(
    ClientData clientData,	/* Pointer to canvas structure. */
    XEvent *eventPtr)		/* Pointer to X event that just happened. */
{
    TkCanvas *canvasPtr = (TkCanvas *) clientData;

    Tcl_Preserve((ClientData) canvasPtr);

    /*
     * This code below keeps track of the current modifier state in
     * canvasPtr>state. This information is used to defer repicks of the
     * current item while buttons are down.
     */

    if ((eventPtr->type == ButtonPress) || (eventPtr->type == ButtonRelease)) {
	int mask;

	switch (eventPtr->xbutton.button) {
	case Button1:
	    mask = Button1Mask;
	    break;
	case Button2:
	    mask = Button2Mask;
	    break;
	case Button3:
	    mask = Button3Mask;
	    break;
	case Button4:
	    mask = Button4Mask;
	    break;
	case Button5:
	    mask = Button5Mask;
	    break;
	default:
	    mask = 0;
	    break;
	}

	/*
	 * For button press events, repick the current item using the button
	 * state before the event, then process the event. For button release
	 * events, first process the event, then repick the current item using
	 * the button state *after* the event (the button has logically gone
	 * up before we change the current item).
	 */

	if (eventPtr->type == ButtonPress) {
	    /*
	     * On a button press, first repick the current item using the
	     * button state before the event, the process the event.
	     */

	    canvasPtr->state = eventPtr->xbutton.state;
	    PickCurrentItem(canvasPtr, eventPtr);
	    canvasPtr->state ^= mask;
	    CanvasDoEvent(canvasPtr, eventPtr);
	} else {
	    /*
	     * Button release: first process the event, with the button still
	     * considered to be down. Then repick the current item under the
	     * assumption that the button is no longer down.
	     */

	    canvasPtr->state = eventPtr->xbutton.state;
	    CanvasDoEvent(canvasPtr, eventPtr);
	    eventPtr->xbutton.state ^= mask;
	    canvasPtr->state = eventPtr->xbutton.state;
	    PickCurrentItem(canvasPtr, eventPtr);
	    eventPtr->xbutton.state ^= mask;
	}
	goto done;
    } else if ((eventPtr->type == EnterNotify)
	    || (eventPtr->type == LeaveNotify)) {
	canvasPtr->state = eventPtr->xcrossing.state;
	PickCurrentItem(canvasPtr, eventPtr);
	goto done;
    } else if (eventPtr->type == MotionNotify) {
	canvasPtr->state = eventPtr->xmotion.state;
	PickCurrentItem(canvasPtr, eventPtr);
    }
    CanvasDoEvent(canvasPtr, eventPtr);

  done:
    Tcl_Release((ClientData) canvasPtr);
}

/*
 *--------------------------------------------------------------
 *
 * PickCurrentItem --
 *
 *	Find the topmost item in a canvas that contains a given location and
 *	mark the the current item. If the current item has changed, generate a
 *	fake exit event on the old current item, a fake enter event on the new
 *	current item item and force a redraw of the two items. Canvas items
 *	that are hidden or disabled are ignored.
 *
 * Results:
 *	None.
 *
 * Side effects:
 *	The current item for canvasPtr may change. If it does, then the
 *	commands associated with item entry and exit could do just about
 *	anything. A binding script could delete the canvas, so callers should
 *	protect themselves with Tcl_Preserve and Tcl_Release.
 *
 *--------------------------------------------------------------
 */

static void
PickCurrentItem(
    TkCanvas *canvasPtr,	/* Canvas widget in which to select current
				 * item. */
    XEvent *eventPtr)		/* Event describing location of mouse cursor.
				 * Must be EnterWindow, LeaveWindow,
				 * ButtonRelease, or MotionNotify. */
{
    double coords[2];
    int buttonDown;
    Tk_Item *prevItemPtr;
#ifndef USE_OLD_TAG_SEARCH
    SearchUids *searchUids = GetStaticUids();
#endif

    /*
     * Check whether or not a button is down. If so, we'll log entry and exit
     * into and out of the current item, but not entry into any other item.
     * This implements a form of grabbing equivalent to what the X server does
     * for windows.
     */

    buttonDown = canvasPtr->state
	    & (Button1Mask|Button2Mask|Button3Mask|Button4Mask|Button5Mask);

    /*
     * Save information about this event in the canvas. The event in the
     * canvas is used for two purposes:
     *
     * 1. Event bindings: if the current item changes, fake events are
     *    generated to allow item-enter and item-leave bindings to trigger.
     * 2. Reselection: if the current item gets deleted, can use the saved
     *    event to find a new current item.
     *
     * Translate MotionNotify events into EnterNotify events, since that's
     * what gets reported to item handlers.
     */

    if (eventPtr != &canvasPtr->pickEvent) {
	if ((eventPtr->type == MotionNotify)
		|| (eventPtr->type == ButtonRelease)) {
	    canvasPtr->pickEvent.xcrossing.type = EnterNotify;
	    canvasPtr->pickEvent.xcrossing.serial = eventPtr->xmotion.serial;
	    canvasPtr->pickEvent.xcrossing.send_event
		    = eventPtr->xmotion.send_event;
	    canvasPtr->pickEvent.xcrossing.display = eventPtr->xmotion.display;
	    canvasPtr->pickEvent.xcrossing.window = eventPtr->xmotion.window;
	    canvasPtr->pickEvent.xcrossing.root = eventPtr->xmotion.root;
	    canvasPtr->pickEvent.xcrossing.subwindow = None;
	    canvasPtr->pickEvent.xcrossing.time = eventPtr->xmotion.time;
	    canvasPtr->pickEvent.xcrossing.x = eventPtr->xmotion.x;
	    canvasPtr->pickEvent.xcrossing.y = eventPtr->xmotion.y;
	    canvasPtr->pickEvent.xcrossing.x_root = eventPtr->xmotion.x_root;
	    canvasPtr->pickEvent.xcrossing.y_root = eventPtr->xmotion.y_root;
	    canvasPtr->pickEvent.xcrossing.mode = NotifyNormal;
	    canvasPtr->pickEvent.xcrossing.detail = NotifyNonlinear;
	    canvasPtr->pickEvent.xcrossing.same_screen
		    = eventPtr->xmotion.same_screen;
	    canvasPtr->pickEvent.xcrossing.focus = False;
	    canvasPtr->pickEvent.xcrossing.state = eventPtr->xmotion.state;
	} else  {
	    canvasPtr->pickEvent = *eventPtr;
	}
    }

    /*
     * If this is a recursive call (there's already a partially completed call
     * pending on the stack; it's in the middle of processing a Leave event
     * handler for the old current item) then just return; the pending call
     * will do everything that's needed.
     */

    if (canvasPtr->flags & REPICK_IN_PROGRESS) {
	return;
    }

    /*
     * A LeaveNotify event automatically means that there's no current object,
     * so the check for closest item can be skipped.
     */

    coords[0] = canvasPtr->pickEvent.xcrossing.x + canvasPtr->xOrigin;
    coords[1] = canvasPtr->pickEvent.xcrossing.y + canvasPtr->yOrigin;
    if (canvasPtr->pickEvent.type != LeaveNotify) {
	canvasPtr->newCurrentPtr = CanvasFindClosest(canvasPtr, coords);
    } else {
	canvasPtr->newCurrentPtr = NULL;
    }

    if ((canvasPtr->newCurrentPtr == canvasPtr->currentItemPtr)
	    && !(canvasPtr->flags & LEFT_GRABBED_ITEM)) {
	/*
	 * Nothing to do:  the current item hasn't changed.
	 */

	return;
    }

    if (!buttonDown) {
	canvasPtr->flags &= ~LEFT_GRABBED_ITEM;
    }

    /*
     * Simulate a LeaveNotify event on the previous current item and an
     * EnterNotify event on the new current item. Remove the "current" tag
     * from the previous current item and place it on the new current item.
     */

    if ((canvasPtr->newCurrentPtr != canvasPtr->currentItemPtr)
	    && (canvasPtr->currentItemPtr != NULL)
	    && !(canvasPtr->flags & LEFT_GRABBED_ITEM)) {
	XEvent event;
	Tk_Item *itemPtr = canvasPtr->currentItemPtr;
	int i;

	event = canvasPtr->pickEvent;
	event.type = LeaveNotify;

	/*
	 * If the event's detail happens to be NotifyInferior the binding
	 * mechanism will discard the event. To be consistent, always use
	 * NotifyAncestor.
	 */

	event.xcrossing.detail = NotifyAncestor;
	canvasPtr->flags |= REPICK_IN_PROGRESS;
	CanvasDoEvent(canvasPtr, &event);
	canvasPtr->flags &= ~REPICK_IN_PROGRESS;

	/*
	 * The check below is needed because there could be an event handler
	 * for <LeaveNotify> that deletes the current item.
	 */

	if ((itemPtr == canvasPtr->currentItemPtr) && !buttonDown) {
	    for (i = itemPtr->numTags-1; i >= 0; i--) {
#ifdef USE_OLD_TAG_SEARCH
		if (itemPtr->tagPtr[i] == Tk_GetUid("current"))
#else /* USE_OLD_TAG_SEARCH */
		if (itemPtr->tagPtr[i] == searchUids->currentUid)
#endif /* USE_OLD_TAG_SEARCH */
		    /* then */ {
		    itemPtr->tagPtr[i] = itemPtr->tagPtr[itemPtr->numTags-1];
		    itemPtr->numTags--;
		    break;
		}
	    }
	}

	/*
	 * Note: during CanvasDoEvent above, it's possible that
	 * canvasPtr->newCurrentPtr got reset to NULL because the item was
	 * deleted.
	 */
    }
    if ((canvasPtr->newCurrentPtr != canvasPtr->currentItemPtr) && buttonDown) {
	canvasPtr->flags |= LEFT_GRABBED_ITEM;
	return;
    }

    /*
     * Special note: it's possible that canvasPtr->newCurrentPtr ==
     * canvasPtr->currentItemPtr here. This can happen, for example, if
     * LEFT_GRABBED_ITEM was set.
     */

    prevItemPtr = canvasPtr->currentItemPtr;
    canvasPtr->flags &= ~LEFT_GRABBED_ITEM;
    canvasPtr->currentItemPtr = canvasPtr->newCurrentPtr;
    if (prevItemPtr != NULL && prevItemPtr != canvasPtr->currentItemPtr &&
	    (prevItemPtr->redraw_flags & TK_ITEM_STATE_DEPENDANT)) {
	EventuallyRedrawItem((Tk_Canvas) canvasPtr, prevItemPtr);
	(*prevItemPtr->typePtr->configProc)(canvasPtr->interp,
		(Tk_Canvas) canvasPtr, prevItemPtr, 0, NULL,
		TK_CONFIG_ARGV_ONLY);
    }
    if (canvasPtr->currentItemPtr != NULL) {
	XEvent event;

#ifdef USE_OLD_TAG_SEARCH
	DoItem(NULL, canvasPtr->currentItemPtr, Tk_GetUid("current"));
#else /* USE_OLD_TAG_SEARCH */
	DoItem(NULL, canvasPtr->currentItemPtr, searchUids->currentUid);
#endif /* USE_OLD_TAG_SEA */
	if ((canvasPtr->currentItemPtr->redraw_flags & TK_ITEM_STATE_DEPENDANT &&
		prevItemPtr != canvasPtr->currentItemPtr)) {
	    (*canvasPtr->currentItemPtr->typePtr->configProc)(canvasPtr->interp,
		    (Tk_Canvas) canvasPtr, canvasPtr->currentItemPtr, 0, NULL,
		    TK_CONFIG_ARGV_ONLY);
	    EventuallyRedrawItem((Tk_Canvas) canvasPtr,
		    canvasPtr->currentItemPtr);
	}
	event = canvasPtr->pickEvent;
	event.type = EnterNotify;
	event.xcrossing.detail = NotifyAncestor;
	CanvasDoEvent(canvasPtr, &event);
    }
}

/*
 *----------------------------------------------------------------------
 *
 * CanvasFindClosest --
 *
 *	Given x and y coordinates, find the topmost canvas item that is
 *	"close" to the coordinates. Canvas items that are hidden or disabled
 *	are ignored.
 *
 * Results:
 *	The return value is a pointer to the topmost item that is close to
 *	(x,y), or NULL if no item is close.
 *
 * Side effects:
 *	None.
 *
 *----------------------------------------------------------------------
 */

static Tk_Item *
CanvasFindClosest(
    TkCanvas *canvasPtr,	/* Canvas widget to search. */
    double coords[2])		/* Desired x,y position in canvas, not screen,
				 * coordinates.) */
{
    Tk_Item *itemPtr;
    Tk_Item *bestPtr;
    int x1, y1, x2, y2;

    x1 = (int) (coords[0] - canvasPtr->closeEnough);
    y1 = (int) (coords[1] - canvasPtr->closeEnough);
    x2 = (int) (coords[0] + canvasPtr->closeEnough);
    y2 = (int) (coords[1] + canvasPtr->closeEnough);

    bestPtr = NULL;
    for (itemPtr = canvasPtr->firstItemPtr; itemPtr != NULL;
	    itemPtr = itemPtr->nextPtr) {
	if (itemPtr->state == TK_STATE_HIDDEN || itemPtr->state==TK_STATE_DISABLED ||
		(itemPtr->state == TK_STATE_NULL && (canvasPtr->canvas_state == TK_STATE_HIDDEN ||
		canvasPtr->canvas_state == TK_STATE_DISABLED))) {
	    continue;
	}
	if ((itemPtr->x1 > x2) || (itemPtr->x2 < x1)
		|| (itemPtr->y1 > y2) || (itemPtr->y2 < y1)) {
	    continue;
	}
	if ((*itemPtr->typePtr->pointProc)((Tk_Canvas) canvasPtr,
		itemPtr, coords) <= canvasPtr->closeEnough) {
	    bestPtr = itemPtr;
	}
    }
    return bestPtr;
}

/*
 *--------------------------------------------------------------
 *
 * CanvasDoEvent --
 *
 *	This function is called to invoke binding processing for a new event
 *	that is associated with the current item for a canvas.
 *
 * Results:
 *	None.
 *
 * Side effects:
 *	Depends on the bindings for the canvas. A binding script could delete
 *	the canvas, so callers should protect themselves with Tcl_Preserve and
 *	Tcl_Release.
 *
 *--------------------------------------------------------------
 */

static void
CanvasDoEvent(
    TkCanvas *canvasPtr,	/* Canvas widget in which event occurred. */
    XEvent *eventPtr)		/* Real or simulated X event that is to be
				 * processed. */
{
#define NUM_STATIC 3
    ClientData staticObjects[NUM_STATIC];
    ClientData *objectPtr;
    int numObjects, i;
    Tk_Item *itemPtr;
#ifndef USE_OLD_TAG_SEARCH
    TagSearchExpr *expr;
    int numExprs;
    SearchUids *searchUids = GetStaticUids();
#endif /* not USE_OLD_TAG_SEARCH */

    if (canvasPtr->bindingTable == NULL) {
	return;
    }

    itemPtr = canvasPtr->currentItemPtr;
    if ((eventPtr->type == KeyPress) || (eventPtr->type == KeyRelease)) {
	itemPtr = canvasPtr->textInfo.focusItemPtr;
    }
    if (itemPtr == NULL) {
	return;
    }

#ifdef USE_OLD_TAG_SEARCH
    /*
     * Set up an array with all the relevant objects for processing this
     * event. The relevant objects are (a) the event's item, (b) the tags
     * associated with the event's item, and (c) the tag "all". If there are a
     * lot of tags then malloc an array to hold all of the objects.
     */

    numObjects = itemPtr->numTags + 2;
#else /* USE_OLD_TAG_SEARCH */
    /*
     * Set up an array with all the relevant objects for processing this
     * event. The relevant objects are:
     * (a) the event's item,
     * (b) the tags associated with the event's item,
     * (c) the expressions that are true for the event's item's tags, and
     * (d) the tag "all".
     *
     * If there are a lot of tags then malloc an array to hold all of the
     * objects.
     */

    /*
     * Flag and count all expressions that match item's tags.
     */

    numExprs = 0;
    expr = canvasPtr->bindTagExprs;
    while (expr) {
	expr->index = 0;
    	expr->match = TagSearchEvalExpr(expr, itemPtr);
	if (expr->match) {
	    numExprs++;
	}
	expr = expr->next;
    }

    numObjects = itemPtr->numTags + numExprs + 2;
#endif /* not USE_OLD_TAG_SEARCH */
    if (numObjects <= NUM_STATIC) {
	objectPtr = staticObjects;
    } else {
	objectPtr = (ClientData *) ckalloc((unsigned)
		(numObjects * sizeof(ClientData)));
    }
#ifdef USE_OLD_TAG_SEARCH
    objectPtr[0] = (ClientData) Tk_GetUid("all");
#else /* USE_OLD_TAG_SEARCH */
    objectPtr[0] = (ClientData) searchUids->allUid;
#endif /* USE_OLD_TAG_SEARCH */
    for (i = itemPtr->numTags-1; i >= 0; i--) {
	objectPtr[i+1] = (ClientData) itemPtr->tagPtr[i];
    }
    objectPtr[itemPtr->numTags+1] = (ClientData) itemPtr;

#ifndef USE_OLD_TAG_SEARCH
    /*
     * Copy uids of matching expressions into object array
     */

    i = itemPtr->numTags+2;
    expr = canvasPtr->bindTagExprs;
    while (expr) {
    	if (expr->match) {
	    objectPtr[i++] = (int *) expr->uid;
	}
	expr = expr->next;
    }
#endif /* not USE_OLD_TAG_SEARCH */

    /*
     * Invoke the binding system, then free up the object array if it was
     * malloc-ed.
     */

    if (canvasPtr->tkwin != NULL) {
	Tk_BindEvent(canvasPtr->bindingTable, eventPtr, canvasPtr->tkwin,
		numObjects, objectPtr);
    }
    if (objectPtr != staticObjects) {
	ckfree((char *) objectPtr);
    }
}

/*
 *----------------------------------------------------------------------
 *
 * CanvasBlinkProc --
 *
 *	This function is called as a timer handler to blink the insertion
 *	cursor off and on.
 *
 * Results:
 *	None.
 *
 * Side effects:
 *	The cursor gets turned on or off, redisplay gets invoked, and this
 *	function reschedules itself.
 *
 *----------------------------------------------------------------------
 */

static void
CanvasBlinkProc(
    ClientData clientData)	/* Pointer to record describing entry. */
{
    TkCanvas *canvasPtr = (TkCanvas *) clientData;

    if (!canvasPtr->textInfo.gotFocus || (canvasPtr->insertOffTime == 0)) {
	return;
    }
    if (canvasPtr->textInfo.cursorOn) {
	canvasPtr->textInfo.cursorOn = 0;
	canvasPtr->insertBlinkHandler = Tcl_CreateTimerHandler(
		canvasPtr->insertOffTime, CanvasBlinkProc,
		(ClientData) canvasPtr);
    } else {
	canvasPtr->textInfo.cursorOn = 1;
	canvasPtr->insertBlinkHandler = Tcl_CreateTimerHandler(
		canvasPtr->insertOnTime, CanvasBlinkProc,
		(ClientData) canvasPtr);
    }
    if (canvasPtr->textInfo.focusItemPtr != NULL) {
	EventuallyRedrawItem((Tk_Canvas) canvasPtr,
		canvasPtr->textInfo.focusItemPtr);
    }
}

/*
 *----------------------------------------------------------------------
 *
 * CanvasFocusProc --
 *
 *	This function is called whenever a canvas gets or loses the input
 *	focus. It's also called whenever the window is reconfigured while it
 *	has the focus.
 *
 * Results:
 *	None.
 *
 * Side effects:
 *	The cursor gets turned on or off.
 *
 *----------------------------------------------------------------------
 */

static void
CanvasFocusProc(
    TkCanvas *canvasPtr,	/* Canvas that just got or lost focus. */
    int gotFocus)		/* 1 means window is getting focus, 0 means
				 * it's losing it. */
{
    Tcl_DeleteTimerHandler(canvasPtr->insertBlinkHandler);
    if (gotFocus) {
	canvasPtr->textInfo.gotFocus = 1;
	canvasPtr->textInfo.cursorOn = 1;
	if (canvasPtr->insertOffTime != 0) {
	    canvasPtr->insertBlinkHandler = Tcl_CreateTimerHandler(
		    canvasPtr->insertOffTime, CanvasBlinkProc,
		    (ClientData) canvasPtr);
	}
    } else {
	canvasPtr->textInfo.gotFocus = 0;
	canvasPtr->textInfo.cursorOn = 0;
	canvasPtr->insertBlinkHandler = (Tcl_TimerToken) NULL;
    }
    if (canvasPtr->textInfo.focusItemPtr != NULL) {
	EventuallyRedrawItem((Tk_Canvas) canvasPtr,
		canvasPtr->textInfo.focusItemPtr);
    }
    if (canvasPtr->highlightWidth > 0) {
	canvasPtr->flags |= REDRAW_BORDERS;
	if (!(canvasPtr->flags & REDRAW_PENDING)) {
	    Tcl_DoWhenIdle(DisplayCanvas, (ClientData) canvasPtr);
	    canvasPtr->flags |= REDRAW_PENDING;
	}
    }
}

/*
 *----------------------------------------------------------------------
 *
 * CanvasSelectTo --
 *
 *	Modify the selection by moving its un-anchored end. This could make
 *	the selection either larger or smaller.
 *
 * Results:
 *	None.
 *
 * Side effects:
 *	The selection changes.
 *
 *----------------------------------------------------------------------
 */

static void
CanvasSelectTo(
    TkCanvas *canvasPtr,	/* Information about widget. */
    Tk_Item *itemPtr,		/* Item that is to hold selection. */
    int index)			/* Index of element that is to become the
				 * "other" end of the selection. */
{
    int oldFirst, oldLast;
    Tk_Item *oldSelPtr;

    oldFirst = canvasPtr->textInfo.selectFirst;
    oldLast = canvasPtr->textInfo.selectLast;
    oldSelPtr = canvasPtr->textInfo.selItemPtr;

    /*
     * Grab the selection if we don't own it already.
     */

    if (canvasPtr->textInfo.selItemPtr == NULL) {
	Tk_OwnSelection(canvasPtr->tkwin, XA_PRIMARY, CanvasLostSelection,
		(ClientData) canvasPtr);
    } else if (canvasPtr->textInfo.selItemPtr != itemPtr) {
	EventuallyRedrawItem((Tk_Canvas) canvasPtr,
		canvasPtr->textInfo.selItemPtr);
    }
    canvasPtr->textInfo.selItemPtr = itemPtr;

    if (canvasPtr->textInfo.anchorItemPtr != itemPtr) {
	canvasPtr->textInfo.anchorItemPtr = itemPtr;
	canvasPtr->textInfo.selectAnchor = index;
    }
    if (canvasPtr->textInfo.selectAnchor <= index) {
	canvasPtr->textInfo.selectFirst = canvasPtr->textInfo.selectAnchor;
	canvasPtr->textInfo.selectLast = index;
    } else {
	canvasPtr->textInfo.selectFirst = index;
	canvasPtr->textInfo.selectLast = canvasPtr->textInfo.selectAnchor - 1;
    }
    if ((canvasPtr->textInfo.selectFirst != oldFirst)
	    || (canvasPtr->textInfo.selectLast != oldLast)
	    || (itemPtr != oldSelPtr)) {
	EventuallyRedrawItem((Tk_Canvas) canvasPtr, itemPtr);
    }
}

/*
 *--------------------------------------------------------------
 *
 * CanvasFetchSelection --
 *
 *	This function is invoked by Tk to return part or all of the selection,
 *	when the selection is in a canvas widget. This function always returns
 *	the selection as a STRING.
 *
 * Results:
 *	The return value is the number of non-NULL bytes stored at buffer.
 *	Buffer is filled (or partially filled) with a NULL-terminated string
 *	containing part or all of the selection, as given by offset and
 *	maxBytes.
 *
 * Side effects:
 *	None.
 *
 *--------------------------------------------------------------
 */

static int
CanvasFetchSelection(
    ClientData clientData,	/* Information about canvas widget. */
    int offset,			/* Offset within selection of first character
				 * to be returned. */
    char *buffer,		/* Location in which to place selection. */
    int maxBytes)		/* Maximum number of bytes to place at buffer,
				 * not including terminating NULL
				 * character. */
{
    TkCanvas *canvasPtr = (TkCanvas *) clientData;

    if (canvasPtr->textInfo.selItemPtr == NULL) {
	return -1;
    }
    if (canvasPtr->textInfo.selItemPtr->typePtr->selectionProc == NULL) {
	return -1;
    }
    return (*canvasPtr->textInfo.selItemPtr->typePtr->selectionProc)(
	    (Tk_Canvas) canvasPtr, canvasPtr->textInfo.selItemPtr, offset,
	    buffer, maxBytes);
}

/*
 *----------------------------------------------------------------------
 *
 * CanvasLostSelection --
 *
 *	This function is called back by Tk when the selection is grabbed away
 *	from a canvas widget.
 *
 * Results:
 *	None.
 *
 * Side effects:
 *	The existing selection is unhighlighted, and the window is marked as
 *	not containing a selection.
 *
 *----------------------------------------------------------------------
 */

static void
CanvasLostSelection(
    ClientData clientData)	/* Information about entry widget. */
{
    TkCanvas *canvasPtr = (TkCanvas *) clientData;

    if (canvasPtr->textInfo.selItemPtr != NULL) {
	EventuallyRedrawItem((Tk_Canvas) canvasPtr,
		canvasPtr->textInfo.selItemPtr);
    }
    canvasPtr->textInfo.selItemPtr = NULL;
}

/*
 *--------------------------------------------------------------
 *
 * GridAlign --
 *
 *	Given a coordinate and a grid spacing, this function computes the
 *	location of the nearest grid line to the coordinate.
 *
 * Results:
 *	The return value is the location of the grid line nearest to coord.
 *
 * Side effects:
 *	None.
 *
 *--------------------------------------------------------------
 */

static double
GridAlign(
    double coord,		/* Coordinate to grid-align. */
    double spacing)		/* Spacing between grid lines. If <= 0 then no
				 * alignment is done. */
{
    if (spacing <= 0.0) {
	return coord;
    }
    if (coord < 0) {
	return -((int) ((-coord)/spacing + 0.5)) * spacing;
    }
    return ((int) (coord/spacing + 0.5)) * spacing;
}

/*
 *----------------------------------------------------------------------
 *
 * ScrollFractions --
 *
 *	Given the range that's visible in the window and the "100% range" for
 *	what's in the canvas, return a list of two doubles representing the
 *	scroll fractions. This function is used for both x and y scrolling.
 *
 * Results:
 *	A List Tcl_Obj with two real numbers (Double Tcl_Objs) containing the
 *	scroll fractions (between 0 and 1) corresponding to the other
 *	arguments.
 *
 * Side effects:
 *	None.
 *
 *----------------------------------------------------------------------
 */

static Tcl_Obj *
ScrollFractions(
    int screen1,		/* Lowest coordinate visible in the window. */
    int screen2,		/* Highest coordinate visible in the window. */
    int object1,		/* Lowest coordinate in the object. */
    int object2)		/* Highest coordinate in the object. */
{
    Tcl_Obj *buffer[2];
    double range, f1, f2;

    range = object2 - object1;
    if (range <= 0) {
	f1 = 0;
	f2 = 1.0;
    } else {
	f1 = (screen1 - object1)/range;
	if (f1 < 0) {
	    f1 = 0.0;
	}
	f2 = (screen2 - object1)/range;
	if (f2 > 1.0) {
	    f2 = 1.0;
	}
	if (f2 < f1) {
	    f2 = f1;
	}
    }
    buffer[0] = Tcl_NewDoubleObj(f1);
    buffer[1] = Tcl_NewDoubleObj(f2);
    return Tcl_NewListObj(2, buffer);
}

/*
 *--------------------------------------------------------------
 *
 * CanvasUpdateScrollbars --
 *
 *	This function is invoked whenever a canvas has changed in a way that
 *	requires scrollbars to be redisplayed (e.g. the view in the canvas has
 *	changed).
 *
 * Results:
 *	None.
 *
 * Side effects:
 *	If there are scrollbars associated with the canvas, then their
 *	scrolling commands are invoked to cause them to redisplay. If errors
 *	occur, additional Tcl commands may be invoked to process the errors.
 *
 *--------------------------------------------------------------
 */

static void
CanvasUpdateScrollbars(
    TkCanvas *canvasPtr)		/* Information about canvas. */
{
    int result;
    Tcl_Interp *interp;
    int xOrigin, yOrigin, inset, width, height;
    int scrollX1, scrollX2, scrollY1, scrollY2;
    char *xScrollCmd, *yScrollCmd;

    /*
     * Save all the relevant values from the canvasPtr, because it might be
     * deleted as part of either of the two calls to Tcl_VarEval below.
     */

    interp = canvasPtr->interp;
    Tcl_Preserve((ClientData) interp);
    xScrollCmd = canvasPtr->xScrollCmd;
    if (xScrollCmd != NULL) {
	Tcl_Preserve((ClientData) xScrollCmd);
    }
    yScrollCmd = canvasPtr->yScrollCmd;
    if (yScrollCmd != NULL) {
	Tcl_Preserve((ClientData) yScrollCmd);
    }
    xOrigin = canvasPtr->xOrigin;
    yOrigin = canvasPtr->yOrigin;
    inset = canvasPtr->inset;
    width = Tk_Width(canvasPtr->tkwin);
    height = Tk_Height(canvasPtr->tkwin);
    scrollX1 = canvasPtr->scrollX1;
    scrollX2 = canvasPtr->scrollX2;
    scrollY1 = canvasPtr->scrollY1;
    scrollY2 = canvasPtr->scrollY2;
    canvasPtr->flags &= ~UPDATE_SCROLLBARS;
    if (canvasPtr->xScrollCmd != NULL) {
	Tcl_Obj *fractions = ScrollFractions(xOrigin + inset,
		xOrigin + width - inset, scrollX1, scrollX2);
	result = Tcl_VarEval(interp, xScrollCmd, " ", Tcl_GetString(fractions),
		NULL);
	Tcl_DecrRefCount(fractions);
	if (result != TCL_OK) {
	    Tcl_BackgroundError(interp);
	}
	Tcl_ResetResult(interp);
	Tcl_Release((ClientData) xScrollCmd);
    }

    if (yScrollCmd != NULL) {
	Tcl_Obj *fractions = ScrollFractions(yOrigin + inset,
		yOrigin + height - inset, scrollY1, scrollY2);
	result = Tcl_VarEval(interp, yScrollCmd, " ", Tcl_GetString(fractions),
		NULL);
	Tcl_DecrRefCount(fractions);
	if (result != TCL_OK) {
	    Tcl_BackgroundError(interp);
	}
	Tcl_ResetResult(interp);
	Tcl_Release((ClientData) yScrollCmd);
    }
    Tcl_Release((ClientData) interp);
}

/*
 *--------------------------------------------------------------
 *
 * CanvasSetOrigin --
 *
 *	This function is invoked to change the mapping between canvas
 *	coordinates and screen coordinates in the canvas window.
 *
 * Results:
 *	None.
 *
 * Side effects:
 *	The canvas will be redisplayed to reflect the change in view. In
 *	addition, scrollbars will be updated if there are any.
 *
 *--------------------------------------------------------------
 */

static void
CanvasSetOrigin(
    TkCanvas *canvasPtr,	/* Information about canvas. */
    int xOrigin,		/* New X origin for canvas (canvas x-coord
				 * corresponding to left edge of canvas
				 * window). */
    int yOrigin)		/* New Y origin for canvas (canvas y-coord
				 * corresponding to top edge of canvas
				 * window). */
{
    int left, right, top, bottom, delta;

    /*
     * If scroll increments have been set, round the window origin to the
     * nearest multiple of the increments. Remember, the origin is the place
     * just inside the borders, not the upper left corner.
     */

    if (canvasPtr->xScrollIncrement > 0) {
	if (xOrigin >= 0) {
	    xOrigin += canvasPtr->xScrollIncrement/2;
	    xOrigin -= (xOrigin + canvasPtr->inset)
		    % canvasPtr->xScrollIncrement;
	} else {
	    xOrigin = (-xOrigin) + canvasPtr->xScrollIncrement/2;
	    xOrigin = -(xOrigin - (xOrigin - canvasPtr->inset)
		    % canvasPtr->xScrollIncrement);
	}
    }
    if (canvasPtr->yScrollIncrement > 0) {
	if (yOrigin >= 0) {
	    yOrigin += canvasPtr->yScrollIncrement/2;
	    yOrigin -= (yOrigin + canvasPtr->inset)
		    % canvasPtr->yScrollIncrement;
	} else {
	    yOrigin = (-yOrigin) + canvasPtr->yScrollIncrement/2;
	    yOrigin = -(yOrigin - (yOrigin - canvasPtr->inset)
		    % canvasPtr->yScrollIncrement);
	}
    }

    /*
     * Adjust the origin if necessary to keep as much as possible of the
     * canvas in the view. The variables left, right, etc. keep track of how
     * much extra space there is on each side of the view before it will stick
     * out past the scroll region.  If one side sticks out past the edge of
     * the scroll region, adjust the view to bring that side back to the edge
     * of the scrollregion (but don't move it so much that the other side
     * sticks out now). If scroll increments are in effect, be sure to adjust
     * only by full increments.
     */

    if ((canvasPtr->confine) && (canvasPtr->regionString != NULL)) {
	left = xOrigin + canvasPtr->inset - canvasPtr->scrollX1;
	right = canvasPtr->scrollX2
		- (xOrigin + Tk_Width(canvasPtr->tkwin) - canvasPtr->inset);
	top = yOrigin + canvasPtr->inset - canvasPtr->scrollY1;
	bottom = canvasPtr->scrollY2
		- (yOrigin + Tk_Height(canvasPtr->tkwin) - canvasPtr->inset);
	if ((left < 0) && (right > 0)) {
	    delta = (right > -left) ? -left : right;
	    if (canvasPtr->xScrollIncrement > 0) {
		delta -= delta % canvasPtr->xScrollIncrement;
	    }
	    xOrigin += delta;
	} else if ((right < 0) && (left > 0)) {
	    delta = (left > -right) ? -right : left;
	    if (canvasPtr->xScrollIncrement > 0) {
		delta -= delta % canvasPtr->xScrollIncrement;
	    }
	    xOrigin -= delta;
	}
	if ((top < 0) && (bottom > 0)) {
	    delta = (bottom > -top) ? -top : bottom;
	    if (canvasPtr->yScrollIncrement > 0) {
		delta -= delta % canvasPtr->yScrollIncrement;
	    }
	    yOrigin += delta;
	} else if ((bottom < 0) && (top > 0)) {
	    delta = (top > -bottom) ? -bottom : top;
	    if (canvasPtr->yScrollIncrement > 0) {
		delta -= delta % canvasPtr->yScrollIncrement;
	    }
	    yOrigin -= delta;
	}
    }

    if ((xOrigin == canvasPtr->xOrigin) && (yOrigin == canvasPtr->yOrigin)) {
	return;
    }

    /*
     * Tricky point: must redisplay not only everything that's visible in the
     * window's final configuration, but also everything that was visible in
     * the initial configuration. This is needed because some item types, like
     * windows, need to know when they move off-screen so they can explicitly
     * undisplay themselves.
     */

    Tk_CanvasEventuallyRedraw((Tk_Canvas) canvasPtr,
	    canvasPtr->xOrigin, canvasPtr->yOrigin,
	    canvasPtr->xOrigin + Tk_Width(canvasPtr->tkwin),
	    canvasPtr->yOrigin + Tk_Height(canvasPtr->tkwin));
    canvasPtr->xOrigin = xOrigin;
    canvasPtr->yOrigin = yOrigin;
    canvasPtr->flags |= UPDATE_SCROLLBARS;
    Tk_CanvasEventuallyRedraw((Tk_Canvas) canvasPtr,
	    canvasPtr->xOrigin, canvasPtr->yOrigin,
	    canvasPtr->xOrigin + Tk_Width(canvasPtr->tkwin),
	    canvasPtr->yOrigin + Tk_Height(canvasPtr->tkwin));
}

/*
 *----------------------------------------------------------------------
 *
 * TkGetStringsFromObjs --
 *
 * Results:
 *	Converts object list into string list.
 *
 * Side effects:
 *	Memory is allocated for the objv array, which must be freed using
 *	ckfree() when no longer needed.
 *
 *----------------------------------------------------------------------
 */

/* ARGSUSED */
static CONST char **
TkGetStringsFromObjs(
    int objc,
    Tcl_Obj *CONST objv[])
{
    register int i;
    CONST char **argv;
    if (objc <= 0) {
	return NULL;
    }
    argv = (CONST char **) ckalloc((objc+1) * sizeof(char *));
    for (i = 0; i < objc; i++) {
	argv[i] = Tcl_GetString(objv[i]);
    }
    argv[objc] = 0;
    return argv;
}

/*
 *--------------------------------------------------------------
 *
 * Tk_CanvasPsColor --
 *
 *	This function is called by individual canvas items when they want to
 *	set a color value for output. Given information about an X color, this
 *	function will generate Postscript commands to set up an appropriate
 *	color in Postscript.
 *
 * Results:
 *	Returns a standard Tcl return value. If an error occurs then an error
 *	message will be left in interp->result. If no error occurs, then
 *	additional Postscript will be appended to interp->result.
 *
 * Side effects:
 *	None.
 *
 *--------------------------------------------------------------
 */

int
Tk_CanvasPsColor(
    Tcl_Interp *interp,		/* Interpreter for returning Postscript or
				 * error message. */
    Tk_Canvas canvas,		/* Information about canvas. */
    XColor *colorPtr)		/* Information about color. */
{
    return Tk_PostscriptColor(interp, ((TkCanvas *) canvas)->psInfo,
	    colorPtr);
}

/*
 *--------------------------------------------------------------
 *
 * Tk_CanvasPsFont --
 *
 *	This function is called by individual canvas items when they want to
 *	output text. Given information about an X font, this function will
 *	generate Postscript commands to set up an appropriate font in
 *	Postscript.
 *
 * Results:
 *	Returns a standard Tcl return value. If an error occurs then an error
 *	message will be left in interp->result. If no error occurs, then
 *	additional Postscript will be appended to the interp->result.
 *
 * Side effects:
 *	The Postscript font name is entered into psInfoPtr->fontTable if it
 *	wasn't already there.
 *
 *--------------------------------------------------------------
 */

int
Tk_CanvasPsFont(
    Tcl_Interp *interp,		/* Interpreter for returning Postscript or
				 * error message. */
    Tk_Canvas canvas,		/* Information about canvas. */
    Tk_Font tkfont)		/* Information about font in which text is to
				 * be printed. */
{
    return Tk_PostscriptFont(interp, ((TkCanvas *) canvas)->psInfo, tkfont);
}

/*
 *--------------------------------------------------------------
 *
 * Tk_CanvasPsBitmap --
 *
 *	This function is called to output the contents of a sub-region of a
 *	bitmap in proper image data format for Postscript (i.e. data between
 *	angle brackets, one bit per pixel).
 *
 * Results:
 *	Returns a standard Tcl return value. If an error occurs then an error
 *	message will be left in interp->result. If no error occurs, then
 *	additional Postscript will be appended to interp->result.
 *
 * Side effects:
 *	None.
 *
 *--------------------------------------------------------------
 */

int
Tk_CanvasPsBitmap(
    Tcl_Interp *interp,		/* Interpreter for returning Postscript or
				 * error message. */
    Tk_Canvas canvas,		/* Information about canvas. */
    Pixmap bitmap,		/* Bitmap for which to generate Postscript. */
    int startX, int startY,	/* Coordinates of upper-left corner of
				 * rectangular region to output. */
    int width, int height)	/* Size of rectangular region. */
{
    return Tk_PostscriptBitmap(interp, ((TkCanvas *) canvas)->tkwin,
	    ((TkCanvas *) canvas)->psInfo, bitmap, startX, startY,
	    width, height);
}

/*
 *--------------------------------------------------------------
 *
 * Tk_CanvasPsStipple --
 *
 *	This function is called by individual canvas items when they have
 *	created a path that they'd like to be filled with a stipple pattern.
 *	Given information about an X bitmap, this function will generate
 *	Postscript commands to fill the current clip region using a stipple
 *	pattern defined by the bitmap.
 *
 * Results:
 *	Returns a standard Tcl return value. If an error occurs then an error
 *	message will be left in interp->result. If no error occurs, then
 *	additional Postscript will be appended to interp->result.
 *
 * Side effects:
 *	None.
 *
 *--------------------------------------------------------------
 */

int
Tk_CanvasPsStipple(
    Tcl_Interp *interp,		/* Interpreter for returning Postscript or
				 * error message. */
    Tk_Canvas canvas,		/* Information about canvas. */
    Pixmap bitmap)		/* Bitmap to use for stippling. */
{
    return Tk_PostscriptStipple(interp, ((TkCanvas *) canvas)->tkwin,
	    ((TkCanvas *) canvas)->psInfo, bitmap);
}

/*
 *--------------------------------------------------------------
 *
 * Tk_CanvasPsY --
 *
 *	Given a y-coordinate in canvas coordinates, this function returns a
 *	y-coordinate to use for Postscript output.
 *
 * Results:
 *	Returns the Postscript coordinate that corresponds to "y".
 *
 * Side effects:
 *	None.
 *
 *--------------------------------------------------------------
 */

double
Tk_CanvasPsY(
    Tk_Canvas canvas,		/* Token for canvas on whose behalf Postscript
				 * is being generated. */
    double y)			/* Y-coordinate in canvas coords. */
{
    return Tk_PostscriptY(y, ((TkCanvas *) canvas)->psInfo);
}

/*
 *--------------------------------------------------------------
 *
 * Tk_CanvasPsPath --
 *
 *	Given an array of points for a path, generate Postscript commands to
 *	create the path.
 *
 * Results:
 *	Postscript commands get appended to what's in interp->result.
 *
 * Side effects:
 *	None.
 *
 *--------------------------------------------------------------
 */

void
Tk_CanvasPsPath(
    Tcl_Interp *interp,		/* Put generated Postscript in this
				 * interpreter's result field. */
    Tk_Canvas canvas,		/* Canvas on whose behalf Postscript is being
				 * generated. */
    double *coordPtr,		/* Pointer to first in array of 2*numPoints
				 * coordinates giving points for path. */
    int numPoints)		/* Number of points at *coordPtr. */
{
    Tk_PostscriptPath(interp, ((TkCanvas *) canvas)->psInfo,
	    coordPtr, numPoints);
}

/*
 * Local Variables:
 * mode: c
 * c-basic-offset: 4
 * fill-column: 78
 * End:
 */<|MERGE_RESOLUTION|>--- conflicted
+++ resolved
@@ -9,15 +9,8 @@
  * Copyright (c) 1994-1997 Sun Microsystems, Inc.
  * Copyright (c) 1998-1999 by Scriptics Corporation.
  *
-<<<<<<< HEAD
  * See the file "license.terms" for information on usage and redistribution of
  * this file, and for a DISCLAIMER OF ALL WARRANTIES.
- *
- * RCS: @(#) $Id: tkCanvas.c,v 1.46.2.4 2010/01/19 22:02:43 dkf Exp $
-=======
- * See the file "license.terms" for information on usage and redistribution
- * of this file, and for a DISCLAIMER OF ALL WARRANTIES.
->>>>>>> 53febd68
  */
 
 /* #define USE_OLD_TAG_SEARCH 1 */
