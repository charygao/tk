/*
 * tkOldConfig.c --
 *
 *	This file contains the Tk_ConfigureWidget function. THIS FILE IS HERE
 *	FOR BACKWARD COMPATIBILITY; THE NEW CONFIGURATION PACKAGE SHOULD BE
 *	USED FOR NEW PROJECTS.
 *
 * Copyright (c) 1990-1994 The Regents of the University of California.
 * Copyright (c) 1994-1997 Sun Microsystems, Inc.
 *
 * See the file "license.terms" for information on usage and redistribution of
 * this file, and for a DISCLAIMER OF ALL WARRANTIES.
 */

#include "tkInt.h"

/*
 * Values for "flags" field of Tk_ConfigSpec structures. Be sure to coordinate
 * these values with those defined in tk.h (TK_CONFIG_COLOR_ONLY, etc.) There
 * must not be overlap!
 *
 * INIT -		Non-zero means (char *) things have been converted to
 *			Tk_Uid's.
 */

#define INIT		0x20

#ifndef TK_CONFIG_OPTION_SPECIFIED
#  define TK_CONFIG_OPTION_SPECIFIED      (1 << 4)
#endif

/*
 * Forward declarations for functions defined later in this file:
 */

static int		DoConfig(Tcl_Interp *interp, Tk_Window tkwin,
			    Tk_ConfigSpec *specPtr, Tk_Uid value,
			    int valueIsUid, void *widgRec);
static Tk_ConfigSpec *	FindConfigSpec(Tcl_Interp *interp,
			    Tk_ConfigSpec *specs, const char *argvName,
			    int needFlags, int hateFlags);
static char *		FormatConfigInfo(Tcl_Interp *interp, Tk_Window tkwin,
			    const Tk_ConfigSpec *specPtr, void *widgRec);
static const char *	FormatConfigValue(Tcl_Interp *interp, Tk_Window tkwin,
			    const Tk_ConfigSpec *specPtr, void *widgRec,
			    char *buffer, Tcl_FreeProc **freeProcPtr);
static Tk_ConfigSpec *	GetCachedSpecs(Tcl_Interp *interp,
			    const Tk_ConfigSpec *staticSpecs);
static void		DeleteSpecCacheTable(ClientData clientData,
			    Tcl_Interp *interp);

/*
 *--------------------------------------------------------------
 *
 * Tk_ConfigureWidget --
 *
 *	Process command-line options and database options to fill in fields of
 *	a widget record with resources and other parameters.
 *
 * Results:
 *	A standard Tcl return value. In case of an error, the interp's result
 *	will hold an error message.
 *
 * Side effects:
 *	The fields of widgRec get filled in with information from argc/argv
 *	and the option database. Old information in widgRec's fields gets
 *	recycled. A copy of the spec-table is taken with (some of) the char*
 *	fields converted into Tk_Uid fields; this copy will be released when
 *	the interpreter terminates.
 *
 *--------------------------------------------------------------
 */

int
Tk_ConfigureWidget(
    Tcl_Interp *interp,		/* Interpreter for error reporting. */
    Tk_Window tkwin,		/* Window containing widget (needed to set up
				 * X resources). */
    const Tk_ConfigSpec *specs,	/* Describes legal options. */
    int argc,			/* Number of elements in argv. */
    const char **argv,		/* Command-line options. */
    char *widgRec,		/* Record whose fields are to be modified.
				 * Values must be properly initialized. */
    int flags)			/* Used to specify additional flags that must
				 * be present in config specs for them to be
				 * considered. Also, may have
				 * TK_CONFIG_ARGV_ONLY set. */
{
    Tk_ConfigSpec *specPtr, *staticSpecs;
    Tk_Uid value;		/* Value of option from database. */
    int needFlags;		/* Specs must contain this set of flags or
				 * else they are not considered. */
    int hateFlags;		/* If a spec contains any bits here, it's not
				 * considered. */

    if (tkwin == NULL) {
	/*
	 * Either we're not really in Tk, or the main window was destroyed and
	 * we're on our way out of the application
	 */

	Tcl_SetObjResult(interp, Tcl_NewStringObj("NULL main window", -1));
	Tcl_SetErrorCode(interp, "TK", "NO_MAIN_WINDOW", NULL);
	return TCL_ERROR;
    }

    needFlags = flags & ~(TK_CONFIG_USER_BIT - 1);
    if (Tk_Depth(tkwin) <= 1) {
	hateFlags = TK_CONFIG_COLOR_ONLY;
    } else {
	hateFlags = TK_CONFIG_MONO_ONLY;
    }

    /*
     * Get the build of the config for this interpreter.
     */

    staticSpecs = GetCachedSpecs(interp, specs);

    for (specPtr = staticSpecs; specPtr->type != TK_CONFIG_END; specPtr++) {
	specPtr->specFlags &= ~TK_CONFIG_OPTION_SPECIFIED;
    }

    /*
     * Pass one: scan through all of the arguments, processing those that
     * match entries in the specs.
     */

    for ( ; argc > 0; argc -= 2, argv += 2) {
	const char *arg;

	if (flags & TK_CONFIG_OBJS) {
	    arg = Tcl_GetString((Tcl_Obj *) *argv);
	} else {
	    arg = *argv;
	}
	specPtr = FindConfigSpec(interp, staticSpecs, arg, needFlags, hateFlags);
	if (specPtr == NULL) {
	    return TCL_ERROR;
	}

	/*
	 * Process the entry.
	 */

	if (argc < 2) {
	    Tcl_SetObjResult(interp, Tcl_ObjPrintf(
		    "value for \"%s\" missing", arg));
	    Tcl_SetErrorCode(interp, "TK", "VALUE_MISSING", NULL);
	    return TCL_ERROR;
	}
	if (flags & TK_CONFIG_OBJS) {
	    arg = Tcl_GetString((Tcl_Obj *) argv[1]);
	} else {
	    arg = argv[1];
	}
	if (DoConfig(interp, tkwin, specPtr, arg, 0, widgRec) != TCL_OK) {
	    Tcl_AppendObjToErrorInfo(interp, Tcl_ObjPrintf(
		    "\n    (processing \"%.40s\" option)",specPtr->argvName));
	    return TCL_ERROR;
	}
	if (!(flags & TK_CONFIG_ARGV_ONLY)) {
	    specPtr->specFlags |= TK_CONFIG_OPTION_SPECIFIED;
	}
    }

    /*
     * Pass two: scan through all of the specs again; if no command-line
     * argument matched a spec, then check for info in the option database.
     * If there was nothing in the database, then use the default.
     */

    if (!(flags & TK_CONFIG_ARGV_ONLY)) {
	for (specPtr = staticSpecs; specPtr->type != TK_CONFIG_END; specPtr++) {
	    if ((specPtr->specFlags & TK_CONFIG_OPTION_SPECIFIED)
		    || (specPtr->argvName == NULL)
		    || (specPtr->type == TK_CONFIG_SYNONYM)) {
		continue;
	    }
	    if (((specPtr->specFlags & needFlags) != needFlags)
		    || (specPtr->specFlags & hateFlags)) {
		continue;
	    }
	    value = NULL;
	    if (specPtr->dbName != NULL) {
		value = Tk_GetOption(tkwin, specPtr->dbName, specPtr->dbClass);
	    }
	    if (value != NULL) {
		if (DoConfig(interp, tkwin, specPtr, value, 1, widgRec) !=
			TCL_OK) {
		    Tcl_AppendObjToErrorInfo(interp, Tcl_ObjPrintf(
			    "\n    (%s \"%.50s\" in widget \"%.50s\")",
			    "database entry for", specPtr->dbName,
			    Tk_PathName(tkwin)));
		    return TCL_ERROR;
		}
	    } else {
		if (specPtr->defValue != NULL) {
		    value = Tk_GetUid(specPtr->defValue);
		} else {
		    value = NULL;
		}
		if ((value != NULL) && !(specPtr->specFlags
			& TK_CONFIG_DONT_SET_DEFAULT)) {
		    if (DoConfig(interp, tkwin, specPtr, value, 1, widgRec) !=
			    TCL_OK) {
			Tcl_AppendObjToErrorInfo(interp, Tcl_ObjPrintf(
				"\n    (%s \"%.50s\" in widget \"%.50s\")",
				"default value for", specPtr->dbName,
				Tk_PathName(tkwin)));
			return TCL_ERROR;
		    }
		}
	    }
	}
    }

    return TCL_OK;
}

/*
 *--------------------------------------------------------------
 *
 * FindConfigSpec --
 *
 *	Search through a table of configuration specs, looking for one that
 *	matches a given argvName.
 *
 * Results:
 *	The return value is a pointer to the matching entry, or NULL if
 *	nothing matched. In that case an error message is left in the interp's
 *	result.
 *
 * Side effects:
 *	None.
 *
 *--------------------------------------------------------------
 */

static Tk_ConfigSpec *
FindConfigSpec(
    Tcl_Interp *interp,		/* Used for reporting errors. */
    Tk_ConfigSpec *specs,	/* Pointer to table of configuration
				 * specifications for a widget. */
    const char *argvName,	/* Name (suitable for use in a "config"
				 * command) identifying particular option. */
    int needFlags,		/* Flags that must be present in matching
				 * entry. */
    int hateFlags)		/* Flags that must NOT be present in matching
				 * entry. */
{
    Tk_ConfigSpec *specPtr;
    char c;		/* First character of current argument. */
    Tk_ConfigSpec *matchPtr;	/* Matching spec, or NULL. */
    size_t length;

    c = argvName[1];
    length = strlen(argvName);
    matchPtr = NULL;
    for (specPtr = specs; specPtr->type != TK_CONFIG_END; specPtr++) {
	if (specPtr->argvName == NULL) {
	    continue;
	}
	if ((specPtr->argvName[1] != c)
		|| (strncmp(specPtr->argvName, argvName, length) != 0)) {
	    continue;
	}
	if (((specPtr->specFlags & needFlags) != needFlags)
		|| (specPtr->specFlags & hateFlags)) {
	    continue;
	}
	if (specPtr->argvName[length] == 0) {
	    matchPtr = specPtr;
	    goto gotMatch;
	}
	if (matchPtr != NULL) {
	    Tcl_SetObjResult(interp, Tcl_ObjPrintf(
		    "ambiguous option \"%s\"", argvName));
	    Tcl_SetErrorCode(interp, "TK", "LOOKUP", "OPTION", argvName,NULL);
	    return NULL;
	}
	matchPtr = specPtr;
    }

    if (matchPtr == NULL) {
	Tcl_SetObjResult(interp, Tcl_ObjPrintf(
		"unknown option \"%s\"", argvName));
	Tcl_SetErrorCode(interp, "TK", "LOOKUP", "OPTION", argvName, NULL);
	return NULL;
    }

    /*
     * Found a matching entry. If it's a synonym, then find the entry that
     * it's a synonym for.
     */

  gotMatch:
    specPtr = matchPtr;
    if (specPtr->type == TK_CONFIG_SYNONYM) {
	for (specPtr = specs; ; specPtr++) {
	    if (specPtr->type == TK_CONFIG_END) {
		Tcl_SetObjResult(interp, Tcl_ObjPrintf(
			"couldn't find synonym for option \"%s\"",
			argvName));
		Tcl_SetErrorCode(interp, "TK", "LOOKUP", "OPTION", argvName,
			NULL);
		return NULL;
	    }
	    if ((specPtr->dbName == matchPtr->dbName)
		    && (specPtr->type != TK_CONFIG_SYNONYM)
		    && ((specPtr->specFlags & needFlags) == needFlags)
		    && !(specPtr->specFlags & hateFlags)) {
		break;
	    }
	}
    }
    return specPtr;
}

/*
 *--------------------------------------------------------------
 *
 * DoConfig --
 *
 *	This function applies a single configuration option to a widget
 *	record.
 *
 * Results:
 *	A standard Tcl return value.
 *
 * Side effects:
 *	WidgRec is modified as indicated by specPtr and value. The old value
 *	is recycled, if that is appropriate for the value type.
 *
 *--------------------------------------------------------------
 */

static int
DoConfig(
    Tcl_Interp *interp,		/* Interpreter for error reporting. */
    Tk_Window tkwin,		/* Window containing widget (needed to set up
				 * X resources). */
    Tk_ConfigSpec *specPtr,	/* Specifier to apply. */
    Tk_Uid value,		/* Value to use to fill in widgRec. */
    int valueIsUid,		/* Non-zero means value is a Tk_Uid; zero
				 * means it's an ordinary string. */
    void *widgRec)		/* Record whose fields are to be modified.
				 * Values must be properly initialized. */
{
    void *ptr;
    Tk_Uid uid;
    int nullValue;

    nullValue = 0;
    if ((*value == 0) && (specPtr->specFlags & TK_CONFIG_NULL_OK)) {
	nullValue = 1;
    }

    do {
	ptr = (char *)widgRec + specPtr->offset;
	switch (specPtr->type) {
	case TK_CONFIG_BOOLEAN:
	    if (Tcl_GetBoolean(interp, value, (int *) ptr) != TCL_OK) {
		return TCL_ERROR;
	    }
	    break;
	case TK_CONFIG_INT:
	    if (Tcl_GetInt(interp, value, (int *) ptr) != TCL_OK) {
		return TCL_ERROR;
	    }
	    break;
	case TK_CONFIG_DOUBLE:
	    if (Tcl_GetDouble(interp, value, (double *) ptr) != TCL_OK) {
		return TCL_ERROR;
	    }
	    break;
	case TK_CONFIG_STRING: {
	    char *oldStr, *newStr;

	    if (nullValue) {
		newStr = NULL;
	    } else {
		newStr = (char *)ckalloc(strlen(value) + 1);
		strcpy(newStr, value);
	    }
	    oldStr = *((char **) ptr);
	    if (oldStr != NULL) {
		ckfree(oldStr);
	    }
	    *((char **) ptr) = newStr;
	    break;
	}
	case TK_CONFIG_UID:
	    if (nullValue) {
		*((Tk_Uid *) ptr) = NULL;
	    } else {
		uid = valueIsUid ? (Tk_Uid) value : Tk_GetUid(value);
		*((Tk_Uid *) ptr) = uid;
	    }
	    break;
	case TK_CONFIG_COLOR: {
	    XColor *newPtr, *oldPtr;

	    if (nullValue) {
		newPtr = NULL;
	    } else {
		uid = valueIsUid ? (Tk_Uid) value : Tk_GetUid(value);
		newPtr = Tk_GetColor(interp, tkwin, uid);
		if (newPtr == NULL) {
		    return TCL_ERROR;
		}
	    }
	    oldPtr = *((XColor **) ptr);
	    if (oldPtr != NULL) {
		Tk_FreeColor(oldPtr);
	    }
	    *((XColor **) ptr) = newPtr;
	    break;
	}
	case TK_CONFIG_FONT: {
	    Tk_Font newFont;

	    if (nullValue) {
		newFont = NULL;
	    } else {
		newFont = Tk_GetFont(interp, tkwin, value);
		if (newFont == NULL) {
		    return TCL_ERROR;
		}
	    }
	    Tk_FreeFont(*((Tk_Font *) ptr));
	    *((Tk_Font *) ptr) = newFont;
	    break;
	}
	case TK_CONFIG_BITMAP: {
	    Pixmap newBmp, oldBmp;

	    if (nullValue) {
		newBmp = None;
	    } else {
		uid = valueIsUid ? (Tk_Uid) value : Tk_GetUid(value);
		newBmp = Tk_GetBitmap(interp, tkwin, uid);
		if (newBmp == None) {
		    return TCL_ERROR;
		}
	    }
	    oldBmp = *((Pixmap *) ptr);
	    if (oldBmp != None) {
		Tk_FreeBitmap(Tk_Display(tkwin), oldBmp);
	    }
	    *((Pixmap *) ptr) = newBmp;
	    break;
	}
	case TK_CONFIG_BORDER: {
	    Tk_3DBorder newBorder, oldBorder;

	    if (nullValue) {
		newBorder = NULL;
	    } else {
		uid = valueIsUid ? (Tk_Uid) value : Tk_GetUid(value);
		newBorder = Tk_Get3DBorder(interp, tkwin, uid);
		if (newBorder == NULL) {
		    return TCL_ERROR;
		}
	    }
	    oldBorder = *((Tk_3DBorder *) ptr);
	    if (oldBorder != NULL) {
		Tk_Free3DBorder(oldBorder);
	    }
	    *((Tk_3DBorder *) ptr) = newBorder;
	    break;
	}
	case TK_CONFIG_RELIEF:
	    uid = valueIsUid ? (Tk_Uid) value : Tk_GetUid(value);
	    if (Tk_GetRelief(interp, uid, (int *) ptr) != TCL_OK) {
		return TCL_ERROR;
	    }
	    break;
	case TK_CONFIG_CURSOR:
	case TK_CONFIG_ACTIVE_CURSOR: {
	    Tk_Cursor newCursor, oldCursor;

	    if (nullValue) {
		newCursor = NULL;
	    } else {
		uid = valueIsUid ? (Tk_Uid) value : Tk_GetUid(value);
		newCursor = Tk_GetCursor(interp, tkwin, uid);
		if (newCursor == NULL) {
		    return TCL_ERROR;
		}
	    }
	    oldCursor = *((Tk_Cursor *) ptr);
	    if (oldCursor != NULL) {
		Tk_FreeCursor(Tk_Display(tkwin), oldCursor);
	    }
	    *((Tk_Cursor *) ptr) = newCursor;
	    if (specPtr->type == TK_CONFIG_ACTIVE_CURSOR) {
		Tk_DefineCursor(tkwin, newCursor);
	    }
	    break;
	}
	case TK_CONFIG_JUSTIFY:
	    uid = valueIsUid ? (Tk_Uid) value : Tk_GetUid(value);
	    if (Tk_GetJustify(interp, uid, (Tk_Justify *) ptr) != TCL_OK) {
		return TCL_ERROR;
	    }
	    break;
	case TK_CONFIG_ANCHOR:
	    uid = valueIsUid ? (Tk_Uid) value : Tk_GetUid(value);
	    if (Tk_GetAnchor(interp, uid, (Tk_Anchor *) ptr) != TCL_OK) {
		return TCL_ERROR;
	    }
	    break;
	case TK_CONFIG_CAP_STYLE:
	    uid = valueIsUid ? (Tk_Uid) value : Tk_GetUid(value);
	    if (Tk_GetCapStyle(interp, uid, (int *) ptr) != TCL_OK) {
		return TCL_ERROR;
	    }
	    break;
	case TK_CONFIG_JOIN_STYLE:
	    uid = valueIsUid ? (Tk_Uid) value : Tk_GetUid(value);
	    if (Tk_GetJoinStyle(interp, uid, (int *) ptr) != TCL_OK) {
		return TCL_ERROR;
	    }
	    break;
	case TK_CONFIG_PIXELS:
	    if (Tk_GetPixels(interp, tkwin, value, (int *) ptr)
		!= TCL_OK) {
		return TCL_ERROR;
	    }
	    break;
	case TK_CONFIG_MM:
	    if (Tk_GetScreenMM(interp, tkwin, value, (double*)ptr) != TCL_OK) {
		return TCL_ERROR;
	    }
	    break;
	case TK_CONFIG_WINDOW: {
	    Tk_Window tkwin2;

	    if (nullValue) {
		tkwin2 = NULL;
	    } else {
		tkwin2 = Tk_NameToWindow(interp, value, tkwin);
		if (tkwin2 == NULL) {
		    return TCL_ERROR;
		}
	    }
	    *((Tk_Window *) ptr) = tkwin2;
	    break;
	}
	case TK_CONFIG_CUSTOM:
	    if (specPtr->customPtr->parseProc(specPtr->customPtr->clientData,
		    interp, tkwin, value, (char *)widgRec, specPtr->offset)!=TCL_OK) {
		return TCL_ERROR;
	    }
	    break;
	default:
	    Tcl_SetObjResult(interp, Tcl_ObjPrintf(
		    "bad config table: unknown type %d", specPtr->type));
	    Tcl_SetErrorCode(interp, "TK", "BAD_CONFIG", NULL);
	    return TCL_ERROR;
	}
	specPtr++;
    } while ((specPtr->argvName == NULL) && (specPtr->type != TK_CONFIG_END));
    return TCL_OK;
}

/*
 *--------------------------------------------------------------
 *
 * Tk_ConfigureInfo --
 *
 *	Return information about the configuration options for a window, and
 *	their current values.
 *
 * Results:
 *	Always returns TCL_OK. The interp's result will be modified hold a
 *	description of either a single configuration option available for
 *	"widgRec" via "specs", or all the configuration options available. In
 *	the "all" case, the result will available for "widgRec" via "specs".
 *	The result will be a list, each of whose entries describes one option.
 *	Each entry will itself be a list containing the option's name for use
 *	on command lines, database name, database class, default value, and
 *	current value (empty string if none). For options that are synonyms,
 *	the list will contain only two values: name and synonym name. If the
 *	"name" argument is non-NULL, then the only information returned is
 *	that for the named argument (i.e. the corresponding entry in the
 *	overall list is returned).
 *
 * Side effects:
 *	None.
 *
 *--------------------------------------------------------------
 */

int
Tk_ConfigureInfo(
    Tcl_Interp *interp,		/* Interpreter for error reporting. */
    Tk_Window tkwin,		/* Window corresponding to widgRec. */
    const Tk_ConfigSpec *specs, /* Describes legal options. */
    char *widgRec,		/* Record whose fields contain current values
				 * for options. */
    const char *argvName,	/* If non-NULL, indicates a single option
				 * whose info is to be returned. Otherwise
				 * info is returned for all options. */
    int flags)			/* Used to specify additional flags that must
				 * be present in config specs for them to be
				 * considered. */
{
    Tk_ConfigSpec *specPtr, *staticSpecs;
    int needFlags, hateFlags;
    char *list;
    const char *leader = "{";

    needFlags = flags & ~(TK_CONFIG_USER_BIT - 1);
    if (Tk_Depth(tkwin) <= 1) {
	hateFlags = TK_CONFIG_COLOR_ONLY;
    } else {
	hateFlags = TK_CONFIG_MONO_ONLY;
    }

    /*
     * Get the build of the config for this interpreter.
     */

    staticSpecs = GetCachedSpecs(interp, specs);

    /*
     * If information is only wanted for a single configuration spec, then
     * handle that one spec specially.
     */

    Tcl_ResetResult(interp);
    if (argvName != NULL) {
	specPtr = FindConfigSpec(interp, staticSpecs, argvName, needFlags,
		hateFlags);
	if (specPtr == NULL) {
	    return TCL_ERROR;
	}
	list = FormatConfigInfo(interp, tkwin, specPtr, widgRec);
	Tcl_SetObjResult(interp, Tcl_NewStringObj(list, -1));
	ckfree(list);
	return TCL_OK;
    }

    /*
     * Loop through all the specs, creating a big list with all their
     * information.
     */

    for (specPtr = staticSpecs; specPtr->type != TK_CONFIG_END; specPtr++) {
	if ((argvName != NULL) && (specPtr->argvName != argvName)) {
	    continue;
	}
	if (((specPtr->specFlags & needFlags) != needFlags)
		|| (specPtr->specFlags & hateFlags)) {
	    continue;
	}
	if (specPtr->argvName == NULL) {
	    continue;
	}
	list = FormatConfigInfo(interp, tkwin, specPtr, widgRec);
	Tcl_AppendResult(interp, leader, list, "}", NULL);
	ckfree(list);
	leader = " {";
    }
    return TCL_OK;
}

/*
 *--------------------------------------------------------------
 *
 * FormatConfigInfo --
 *
 *	Create a valid Tcl list holding the configuration information for a
 *	single configuration option.
 *
 * Results:
 *	A Tcl list, dynamically allocated. The caller is expected to arrange
 *	for this list to be freed eventually.
 *
 * Side effects:
 *	Memory is allocated.
 *
 *--------------------------------------------------------------
 */

static char *
FormatConfigInfo(
    Tcl_Interp *interp,		/* Interpreter to use for things like
				 * floating-point precision. */
    Tk_Window tkwin,		/* Window corresponding to widget. */
    const Tk_ConfigSpec *specPtr,
				/* Pointer to information describing
				 * option. */
    void *widgRec)		/* Pointer to record holding current values of
				 * info for widget. */
{
    const char *argv[6];
    char *result;
    char buffer[200];
    Tcl_FreeProc *freeProc = NULL;

    argv[0] = specPtr->argvName;
    argv[1] = specPtr->dbName;
    argv[2] = specPtr->dbClass;
    argv[3] = specPtr->defValue;
    if (specPtr->type == TK_CONFIG_SYNONYM) {
	return Tcl_Merge(2, argv);
    }
    argv[4] = FormatConfigValue(interp, tkwin, specPtr, widgRec, buffer,
	    &freeProc);
    if (argv[1] == NULL) {
	argv[1] = "";
    }
    if (argv[2] == NULL) {
	argv[2] = "";
    }
    if (argv[3] == NULL) {
	argv[3] = "";
    }
    if (argv[4] == NULL) {
	argv[4] = "";
    }
    result = Tcl_Merge(5, argv);
    if (freeProc != NULL) {
	if ((freeProc == TCL_DYNAMIC) || (freeProc == (Tcl_FreeProc *) free)) {
	    ckfree((char *) argv[4]);
	} else {
	    freeProc((char *) argv[4]);
	}
    }
    return result;
}

/*
 *----------------------------------------------------------------------
 *
 * FormatConfigValue --
 *
 *	This function formats the current value of a configuration option.
 *
 * Results:
 *	The return value is the formatted value of the option given by specPtr
 *	and widgRec. If the value is static, so that it need not be freed,
 *	*freeProcPtr will be set to NULL; otherwise *freeProcPtr will be set
 *	to the address of a function to free the result, and the caller must
 *	invoke this function when it is finished with the result.
 *
 * Side effects:
 *	None.
 *
 *----------------------------------------------------------------------
 */

static const char *
FormatConfigValue(
    Tcl_Interp *interp,		/* Interpreter for use in real conversions. */
    Tk_Window tkwin,		/* Window corresponding to widget. */
    const Tk_ConfigSpec *specPtr, /* Pointer to information describing option.
				 * Must not point to a synonym option. */
    void *widgRec,		/* Pointer to record holding current values of
				 * info for widget. */
    char *buffer,		/* Static buffer to use for small values.
				 * Must have at least 200 bytes of storage. */
    Tcl_FreeProc **freeProcPtr)	/* Pointer to word to fill in with address of
				 * function to free the result, or NULL if
				 * result is static. */
{
    void *ptr;
    const char *result;

    *freeProcPtr = NULL;
    ptr = (char *)widgRec + specPtr->offset;
    result = "";
    switch (specPtr->type) {
    case TK_CONFIG_BOOLEAN:
	if (*((int *) ptr) == 0) {
	    result = "0";
	} else {
	    result = "1";
	}
	break;
    case TK_CONFIG_INT:
	sprintf(buffer, "%d", *((int *) ptr));
	result = buffer;
	break;
    case TK_CONFIG_DOUBLE:
	Tcl_PrintDouble(interp, *((double *) ptr), buffer);
	result = buffer;
	break;
    case TK_CONFIG_STRING:
	result = (*(char **) ptr);
	if (result == NULL) {
	    result = "";
	}
	break;
    case TK_CONFIG_UID: {
	Tk_Uid uid = *((Tk_Uid *) ptr);

	if (uid != NULL) {
	    result = uid;
	}
	break;
    }
    case TK_CONFIG_COLOR: {
	XColor *colorPtr = *((XColor **) ptr);

	if (colorPtr != NULL) {
	    result = Tk_NameOfColor(colorPtr);
	}
	break;
    }
    case TK_CONFIG_FONT: {
	Tk_Font tkfont = *((Tk_Font *) ptr);

	if (tkfont != NULL) {
	    result = Tk_NameOfFont(tkfont);
	}
	break;
    }
    case TK_CONFIG_BITMAP: {
	Pixmap pixmap = *((Pixmap *) ptr);

	if (pixmap != None) {
	    result = Tk_NameOfBitmap(Tk_Display(tkwin), pixmap);
	}
	break;
    }
    case TK_CONFIG_BORDER: {
	Tk_3DBorder border = *((Tk_3DBorder *) ptr);

	if (border != NULL) {
	    result = Tk_NameOf3DBorder(border);
	}
	break;
    }
    case TK_CONFIG_RELIEF:
	result = Tk_NameOfRelief(*((int *) ptr));
	break;
    case TK_CONFIG_CURSOR:
    case TK_CONFIG_ACTIVE_CURSOR: {
	Tk_Cursor cursor = *((Tk_Cursor *) ptr);

	if (cursor != NULL) {
	    result = Tk_NameOfCursor(Tk_Display(tkwin), cursor);
	}
	break;
    }
    case TK_CONFIG_JUSTIFY:
	result = Tk_NameOfJustify(*((Tk_Justify *) ptr));
	break;
    case TK_CONFIG_ANCHOR:
	result = Tk_NameOfAnchor(*((Tk_Anchor *) ptr));
	break;
    case TK_CONFIG_CAP_STYLE:
	result = Tk_NameOfCapStyle(*((int *) ptr));
	break;
    case TK_CONFIG_JOIN_STYLE:
	result = Tk_NameOfJoinStyle(*((int *) ptr));
	break;
    case TK_CONFIG_PIXELS:
	sprintf(buffer, "%d", *((int *) ptr));
	result = buffer;
	break;
    case TK_CONFIG_MM:
	Tcl_PrintDouble(interp, *((double *) ptr), buffer);
	result = buffer;
	break;
    case TK_CONFIG_WINDOW: {
	Tk_Window tkwin;

	tkwin = *((Tk_Window *) ptr);
	if (tkwin != NULL) {
	    result = Tk_PathName(tkwin);
	}
	break;
    }
    case TK_CONFIG_CUSTOM:
	result = specPtr->customPtr->printProc(specPtr->customPtr->clientData,
		tkwin, (char *)widgRec, specPtr->offset, freeProcPtr);
	break;
    default:
	result = "?? unknown type ??";
    }
    return result;
}

/*
 *----------------------------------------------------------------------
 *
 * Tk_ConfigureValue --
 *
 *	This function returns the current value of a configuration option for
 *	a widget.
 *
 * Results:
 *	The return value is a standard Tcl completion code (TCL_OK or
 *	TCL_ERROR). The interp's result will be set to hold either the value
 *	of the option given by argvName (if TCL_OK is returned) or an error
 *	message (if TCL_ERROR is returned).
 *
 * Side effects:
 *	None.
 *
 *----------------------------------------------------------------------
 */

int
Tk_ConfigureValue(
    Tcl_Interp *interp,		/* Interpreter for error reporting. */
    Tk_Window tkwin,		/* Window corresponding to widgRec. */
    const Tk_ConfigSpec *specs, /* Describes legal options. */
    char *widgRec,		/* Record whose fields contain current values
				 * for options. */
    const char *argvName,	/* Gives the command-line name for the option
				 * whose value is to be returned. */
    int flags)			/* Used to specify additional flags that must
				 * be present in config specs for them to be
				 * considered. */
{
    Tk_ConfigSpec *specPtr;
    int needFlags, hateFlags;
    Tcl_FreeProc *freeProc;
    const char *result;
    char buffer[200];

    needFlags = flags & ~(TK_CONFIG_USER_BIT - 1);
    if (Tk_Depth(tkwin) <= 1) {
	hateFlags = TK_CONFIG_COLOR_ONLY;
    } else {
	hateFlags = TK_CONFIG_MONO_ONLY;
    }

    /*
     * Get the build of the config for this interpreter.
     */

    specPtr = GetCachedSpecs(interp, specs);

    specPtr = FindConfigSpec(interp, specPtr, argvName, needFlags, hateFlags);
    if (specPtr == NULL) {
	return TCL_ERROR;
    }
    result = FormatConfigValue(interp, tkwin, specPtr, widgRec, buffer,
	    &freeProc);
    Tcl_SetObjResult(interp, Tcl_NewStringObj(result, -1));
    if (freeProc != NULL) {
	if ((freeProc == TCL_DYNAMIC) || (freeProc == (Tcl_FreeProc *) free)) {
	    ckfree((char *) result);
	} else {
	    freeProc((char *) result);
	}
    }
    return TCL_OK;
}

/*
 *----------------------------------------------------------------------
 *
 * Tk_FreeOptions --
 *
 *	Free up all resources associated with configuration options.
 *
 * Results:
 *	None.
 *
 * Side effects:
 *	Any resource in widgRec that is controlled by a configuration option
 *	(e.g. a Tk_3DBorder or XColor) is freed in the appropriate fashion.
 *
 * Notes:
 *	Since this is not looking anything up, this uses the static version of
 *	the config specs.
 *
 *----------------------------------------------------------------------
 */

void
Tk_FreeOptions(
    const Tk_ConfigSpec *specs,	/* Describes legal options. */
    char *widgRec,		/* Record whose fields contain current values
				 * for options. */
    Display *display,		/* X display; needed for freeing some
				 * resources. */
    int needFlags)		/* Used to specify additional flags that must
				 * be present in config specs for them to be
				 * considered. */
{
    const Tk_ConfigSpec *specPtr;
    char *ptr;

    for (specPtr = specs; specPtr->type != TK_CONFIG_END; specPtr++) {
	if ((specPtr->specFlags & needFlags) != needFlags) {
	    continue;
	}
	ptr = widgRec + specPtr->offset;
	switch (specPtr->type) {
	case TK_CONFIG_STRING:
	    if (*((char **) ptr) != NULL) {
		ckfree(*((char **) ptr));
		*((char **) ptr) = NULL;
	    }
	    break;
	case TK_CONFIG_COLOR:
	    if (*((XColor **) ptr) != NULL) {
		Tk_FreeColor(*((XColor **) ptr));
		*((XColor **) ptr) = NULL;
	    }
	    break;
	case TK_CONFIG_FONT:
	    Tk_FreeFont(*((Tk_Font *) ptr));
	    *((Tk_Font *) ptr) = NULL;
	    break;
	case TK_CONFIG_BITMAP:
	    if (*((Pixmap *) ptr) != None) {
		Tk_FreeBitmap(display, *((Pixmap *) ptr));
		*((Pixmap *) ptr) = None;
	    }
	    break;
	case TK_CONFIG_BORDER:
	    if (*((Tk_3DBorder *) ptr) != NULL) {
		Tk_Free3DBorder(*((Tk_3DBorder *) ptr));
		*((Tk_3DBorder *) ptr) = NULL;
	    }
	    break;
	case TK_CONFIG_CURSOR:
	case TK_CONFIG_ACTIVE_CURSOR:
	    if (*((Tk_Cursor *) ptr) != NULL) {
		Tk_FreeCursor(display, *((Tk_Cursor *) ptr));
		*((Tk_Cursor *) ptr) = NULL;
	    }
	}
    }
}

/*
 *--------------------------------------------------------------
 *
 * GetCachedSpecs --
 *
 *	Returns a writable per-interpreter (and hence thread-local) copy of
 *	the given spec-table with (some of) the char* fields converted into
 *	Tk_Uid fields; this copy will be released when the interpreter
 *	terminates (during AssocData cleanup).
 *
 * Results:
 *	A pointer to the copied table.
 *
 * Notes:
 *	The conversion to Tk_Uid is only done the first time, when the table
 *	copy is taken. After that, the table is assumed to have Tk_Uids where
 *	they are needed. The time of deletion of the caches isn't very
 *	important unless you've got a lot of code that uses Tk_ConfigureWidget
 *	(or *Info or *Value} when the interpreter is being deleted.
 *
 *--------------------------------------------------------------
 */

static Tk_ConfigSpec *
GetCachedSpecs(
    Tcl_Interp *interp,		/* Interpreter in which to store the cache. */
    const Tk_ConfigSpec *staticSpecs)
				/* Value to cache a copy of; it is also used
				 * as a key into the cache. */
{
    Tk_ConfigSpec *cachedSpecs;
    Tcl_HashTable *specCacheTablePtr;
    Tcl_HashEntry *entryPtr;
    int isNew;

    /*
     * Get (or allocate if it doesn't exist) the hash table that the writable
     * copies of the widget specs are stored in. In effect, this is
     * self-initializing code.
     */

    specCacheTablePtr = (Tcl_HashTable *)
	    Tcl_GetAssocData(interp, "tkConfigSpec.threadTable", NULL);
    if (specCacheTablePtr == NULL) {
	specCacheTablePtr = (Tcl_HashTable *)ckalloc(sizeof(Tcl_HashTable));
	Tcl_InitHashTable(specCacheTablePtr, TCL_ONE_WORD_KEYS);
	Tcl_SetAssocData(interp, "tkConfigSpec.threadTable",
		DeleteSpecCacheTable, specCacheTablePtr);
    }

    /*
     * Look up or create the hash entry that the constant specs are mapped to,
     * which will have the writable specs as its associated value.
     */

    entryPtr = Tcl_CreateHashEntry(specCacheTablePtr, (char *) staticSpecs,
	    &isNew);
    if (isNew) {
	size_t entrySpace = sizeof(Tk_ConfigSpec);
	const Tk_ConfigSpec *staticSpecPtr;
	Tk_ConfigSpec *specPtr;

	/*
	 * OK, no working copy in this interpreter so copy. Need to work out
	 * how much space to allocate first.
	 */

	for (staticSpecPtr=staticSpecs; staticSpecPtr->type!=TK_CONFIG_END;
		staticSpecPtr++) {
	    entrySpace += sizeof(Tk_ConfigSpec);
	}

	/*
	 * Now allocate our working copy's space and copy over the contents
	 * from the origin.
	 */

	cachedSpecs = (Tk_ConfigSpec *)ckalloc(entrySpace);
	memcpy(cachedSpecs, staticSpecs, entrySpace);
	Tcl_SetHashValue(entryPtr, cachedSpecs);

	/*
	 * Finally, go through and replace database names, database classes
	 * and default values with Tk_Uids. This is the bit that has to be
	 * per-thread.
	 */

	for (specPtr=cachedSpecs; specPtr->type!=TK_CONFIG_END; specPtr++) {
	    if (specPtr->argvName != NULL) {
		if (specPtr->dbName != NULL) {
		    specPtr->dbName = Tk_GetUid(specPtr->dbName);
		}
		if (specPtr->dbClass != NULL) {
		    specPtr->dbClass = Tk_GetUid(specPtr->dbClass);
		}
		if (specPtr->defValue != NULL) {
		    specPtr->defValue = Tk_GetUid(specPtr->defValue);
		}
	    }
	}
    } else {
	cachedSpecs = (Tk_ConfigSpec *)Tcl_GetHashValue(entryPtr);
    }

    return cachedSpecs;
}

/*
 *--------------------------------------------------------------
 *
 * DeleteSpecCacheTable --
 *
 *	Delete the per-interpreter copy of all the Tk_ConfigSpec tables which
 *	were stored in the interpreter's assoc-data store.
 *
 * Results:
 *	None
 *
 * Side effects:
 *	None (does *not* use any Tk API).
 *
 *--------------------------------------------------------------
 */

static void
DeleteSpecCacheTable(
    ClientData clientData,
<<<<<<< HEAD
    Tcl_Interp *dummy)
=======
    TCL_UNUSED(Tcl_Interp *))
>>>>>>> 4ee5781a
{
    Tcl_HashTable *tablePtr = (Tcl_HashTable *)clientData;
    Tcl_HashEntry *entryPtr;
    Tcl_HashSearch search;
    (void)dummy;

    for (entryPtr = Tcl_FirstHashEntry(tablePtr,&search); entryPtr != NULL;
	    entryPtr = Tcl_NextHashEntry(&search)) {
	/*
	 * Someone else deallocates the Tk_Uids themselves.
	 */

	ckfree(Tcl_GetHashValue(entryPtr));
    }
    Tcl_DeleteHashTable(tablePtr);
    ckfree(tablePtr);
}

/*
 * Local Variables:
 * mode: c
 * c-basic-offset: 4
 * fill-column: 78
 * End:
 */<|MERGE_RESOLUTION|>--- conflicted
+++ resolved
@@ -1171,16 +1171,11 @@
 static void
 DeleteSpecCacheTable(
     ClientData clientData,
-<<<<<<< HEAD
-    Tcl_Interp *dummy)
-=======
     TCL_UNUSED(Tcl_Interp *))
->>>>>>> 4ee5781a
 {
     Tcl_HashTable *tablePtr = (Tcl_HashTable *)clientData;
     Tcl_HashEntry *entryPtr;
     Tcl_HashSearch search;
-    (void)dummy;
 
     for (entryPtr = Tcl_FirstHashEntry(tablePtr,&search); entryPtr != NULL;
 	    entryPtr = Tcl_NextHashEntry(&search)) {
