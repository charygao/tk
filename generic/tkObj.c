--- conflicted
+++ resolved
@@ -154,14 +154,6 @@
 	    Tcl_GetThreadData(&dataKey, sizeof(ThreadSpecificData));
 
     if (tsdPtr->doubleTypePtr == NULL) {
-<<<<<<< HEAD
-	Tcl_Obj *obj = Tcl_NewDoubleObj(0.0);
-	tsdPtr->doubleTypePtr = obj->typePtr;
-	Tcl_DecrRefCount(obj);
-	obj = Tcl_NewLongObj(0);
-	tsdPtr->intTypePtr = obj->typePtr;
-	Tcl_DecrRefCount(obj);
-=======
 	/* Smart initialization of doubleTypePtr/intTypePtr without
 	 * hash-table lookup or creating complete Tcl_Obj's */
 	Tcl_Obj obj;
@@ -175,7 +167,6 @@
 	obj.typePtr = NULL;
 	Tcl_GetLongFromObj(NULL, &obj, &obj.internalRep.longValue);
 	tsdPtr->intTypePtr = obj.typePtr;
->>>>>>> e9266621
     }
     return tsdPtr;
 }
