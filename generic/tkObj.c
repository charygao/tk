--- conflicted
+++ resolved
@@ -231,12 +231,6 @@
 	if (result != TCL_OK) {
 	    return result;
 	}
-<<<<<<< HEAD
-=======
-	fresh = 1;
-    } else {
-	fresh = 0;
->>>>>>> 3ab2bcfc
     }
 
     if (SIMPLE_PIXELREP(objPtr)) {
@@ -248,22 +242,14 @@
 	pixelPtr = GET_COMPLEXPIXEL(objPtr);
 	if ((!fresh) && (pixelPtr->tkwin != tkwin)) {
 	    /*
-<<<<<<< HEAD
 	     * In the case of exo-screen conversions of non-pixels, we force a
-=======
-	     * In case of exo-screen conversions of non-pixels we force a
->>>>>>> 3ab2bcfc
 	     * recomputation from the string.
 	     */
 
 	    FreePixelInternalRep(objPtr);
 	    goto retry;
 	}
-<<<<<<< HEAD
 	if ((pixelPtr->tkwin != tkwin) || dblPtr) {
-=======
-	if ((pixelPtr->tkwin != tkwin)||dblPtr) {
->>>>>>> 3ab2bcfc
 	    d = pixelPtr->value;
 	    if (pixelPtr->units >= 0) {
 		d *= bias[pixelPtr->units] * WidthOfScreen(Tk_Screen(tkwin));
@@ -388,14 +374,9 @@
     Tcl_Obj *objPtr)		/* Pixel object with internal rep to free. */
 {
     if (!SIMPLE_PIXELREP(objPtr)) {
-<<<<<<< HEAD
-	pixelPtr = GET_COMPLEXPIXEL(objPtr);
+	PixelRep *pixelPtr = GET_COMPLEXPIXEL(objPtr);
+
 	ckfree(pixelPtr);
-=======
-	PixelRep *pixelPtr = GET_COMPLEXPIXEL(objPtr);
-
-	ckfree((char *) pixelPtr);
->>>>>>> 3ab2bcfc
     }
     SET_SIMPLEPIXEL(objPtr, 0);
     objPtr->typePtr = NULL;
@@ -854,20 +835,11 @@
 	return result;
     }
 
-<<<<<<< HEAD
     winPtr = objPtr->internalRep.otherValuePtr;
     if (winPtr->tkwin == NULL
 	    || winPtr->mainPtr == NULL
 	    || winPtr->mainPtr != mainPtr
 	    || winPtr->epoch != mainPtr->deletionEpoch) {
-=======
-    winPtr = (WindowRep *) objPtr->internalRep.otherValuePtr;
-    if (    winPtr->tkwin == NULL
-	 || winPtr->mainPtr == NULL
-	 || winPtr->mainPtr != mainPtr
-	 || winPtr->epoch != mainPtr->deletionEpoch)
-    {
->>>>>>> 3ab2bcfc
 	/*
 	 * Cache is invalid.
 	 */
