--- conflicted
+++ resolved
@@ -130,10 +130,6 @@
     TCL_UNUSED(Tk_Window))		/* Not used. */
 {
     Busy *busyPtr = (Busy *)clientData;
-<<<<<<< HEAD
-    (void)tkwin;
-=======
->>>>>>> 4ee5781a
 
     Tk_DeleteEventHandler(busyPtr->tkBusy, StructureNotifyMask, BusyEventProc,
 	    busyPtr);
@@ -164,18 +160,11 @@
 
 static void
 BusyGeometryProc(
-<<<<<<< HEAD
-    ClientData dummy,	/* Information about window that got new
-=======
     TCL_UNUSED(void *),	/* Information about window that got new
->>>>>>> 4ee5781a
 				 * preferred geometry. */
     TCL_UNUSED(Tk_Window))		/* Other Tk-related information about the
 				 * window. */
 {
-    (void)dummy;
-    (void)tkwin;
-
     /* Should never get here */
 }
 @@ -894,11 +883,7 @@
 	}
 	Tcl_Preserve(busyPtr);
 	if (objc <= 4) {
-<<<<<<< HEAD
 	    objPtr = Tk_GetOptionInfo(interp, busyPtr,
-=======
-	    objPtr = Tk_GetOptionInfo(interp, (char *)busyPtr,
->>>>>>> 4ee5781a
 		    busyPtr->optionTable, (objc == 4) ? objv[3] : NULL,
 		    busyPtr->tkBusy);
 	    if (objPtr == NULL) {
