--- conflicted
+++ resolved
@@ -338,11 +338,7 @@
     Tk_SetWindowBackground(squarePtr->tkwin,
 	    Tk_3DBorderColor(bgBorder)->pixel);
     Tcl_GetBooleanFromObj(NULL, squarePtr->doubleBufferPtr, &doubleBuffer);
-<<<<<<< HEAD
-    if ((squarePtr->gc == NULL) && (doubleBuffer)) {
-=======
     if ((squarePtr->gc == NULL) && doubleBuffer) {
->>>>>>> c5018a98
 	XGCValues gcValues;
 	gcValues.function = GXcopy;
 	gcValues.graphics_exposures = False;
