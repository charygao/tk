/*
 * tkEntry.c --
 *
 *	This module implements entry and spinbox widgets for the Tk toolkit.
 *	An entry displays a string and allows the string to be edited. A
 *	spinbox expands on the entry by adding up/down buttons that control
 *	the value of the entry widget.
 *
 * Copyright (c) 1990-1994 The Regents of the University of California.
 * Copyright (c) 1994-1997 Sun Microsystems, Inc.
 * Copyright (c) 2000 Ajuba Solutions.
 * Copyright (c) 2002 ActiveState Corporation.
 *
 * See the file "license.terms" for information on usage and redistribution of
 * this file, and for a DISCLAIMER OF ALL WARRANTIES.
 */

#include "tkInt.h"
#include "tkEntry.h"
#include "default.h"

/*
 * The following macro defines how many extra pixels to leave on each side of
 * the text in the entry.
 */

#define XPAD 1
#define YPAD 1

/*
 * A comparison function for double values. For Spinboxes.
 */

#define MIN_DBL_VAL		1E-9
#define DOUBLES_EQ(d1, d2)	(fabs((d1) - (d2)) < MIN_DBL_VAL)


static const char *const stateStrings[] = {
    "disabled", "normal", "readonly", NULL
};

/*
 * Definitions for -validate option values:
 */

static const char *const validateStrings[] = {
    "all", "key", "focus", "focusin", "focusout", "none", NULL
};
enum validateType {
    VALIDATE_ALL, VALIDATE_KEY, VALIDATE_FOCUS,
    VALIDATE_FOCUSIN, VALIDATE_FOCUSOUT, VALIDATE_NONE,
    /*
     * These extra enums are for use with EntryValidateChange
     */
    VALIDATE_FORCED, VALIDATE_DELETE, VALIDATE_INSERT, VALIDATE_BUTTON
};
#define DEF_ENTRY_VALIDATE	"none"
#define DEF_ENTRY_INVALIDCMD	""

/*
 * Information used for Entry objv parsing.
 */

static const Tk_OptionSpec entryOptSpec[] = {
    {TK_OPTION_BORDER, "-background", "background", "Background",
	DEF_ENTRY_BG_COLOR, TCL_INDEX_NONE, offsetof(Entry, normalBorder),
	0, DEF_ENTRY_BG_MONO, 0},
    {TK_OPTION_SYNONYM, "-bd", NULL, NULL,
	NULL, 0, TCL_INDEX_NONE, 0, "-borderwidth", 0},
    {TK_OPTION_SYNONYM, "-bg", NULL, NULL,
	NULL, 0, TCL_INDEX_NONE, 0, "-background", 0},
    {TK_OPTION_PIXELS, "-borderwidth", "borderWidth", "BorderWidth",
	DEF_ENTRY_BORDER_WIDTH, TCL_INDEX_NONE, offsetof(Entry, borderWidth), 0, 0, 0},
    {TK_OPTION_CURSOR, "-cursor", "cursor", "Cursor",
	DEF_ENTRY_CURSOR, TCL_INDEX_NONE, offsetof(Entry, cursor),
	TK_OPTION_NULL_OK, 0, 0},
    {TK_OPTION_BORDER, "-disabledbackground", "disabledBackground",
	"DisabledBackground", DEF_ENTRY_DISABLED_BG_COLOR, TCL_INDEX_NONE,
	offsetof(Entry, disabledBorder), TK_OPTION_NULL_OK,
	(ClientData) DEF_ENTRY_DISABLED_BG_MONO, 0},
    {TK_OPTION_COLOR, "-disabledforeground", "disabledForeground",
	"DisabledForeground", DEF_ENTRY_DISABLED_FG, TCL_INDEX_NONE,
	offsetof(Entry, dfgColorPtr), TK_OPTION_NULL_OK, 0, 0},
    {TK_OPTION_BOOLEAN, "-exportselection", "exportSelection",
	"ExportSelection", DEF_ENTRY_EXPORT_SELECTION, TCL_INDEX_NONE,
	offsetof(Entry, exportSelection), 0, 0, 0},
    {TK_OPTION_SYNONYM, "-fg", "foreground", NULL,
	NULL, 0, TCL_INDEX_NONE, 0, "-foreground", 0},
    {TK_OPTION_FONT, "-font", "font", "Font",
	DEF_ENTRY_FONT, TCL_INDEX_NONE, offsetof(Entry, tkfont), 0, 0, 0},
    {TK_OPTION_COLOR, "-foreground", "foreground", "Foreground",
	DEF_ENTRY_FG, TCL_INDEX_NONE, offsetof(Entry, fgColorPtr), 0, 0, 0},
    {TK_OPTION_COLOR, "-highlightbackground", "highlightBackground",
	"HighlightBackground", DEF_ENTRY_HIGHLIGHT_BG,
	TCL_INDEX_NONE, offsetof(Entry, highlightBgColorPtr), 0, 0, 0},
    {TK_OPTION_COLOR, "-highlightcolor", "highlightColor", "HighlightColor",
	DEF_ENTRY_HIGHLIGHT, TCL_INDEX_NONE, offsetof(Entry, highlightColorPtr), 0, 0, 0},
    {TK_OPTION_PIXELS, "-highlightthickness", "highlightThickness",
	"HighlightThickness", DEF_ENTRY_HIGHLIGHT_WIDTH, TCL_INDEX_NONE,
	offsetof(Entry, highlightWidth), 0, 0, 0},
    {TK_OPTION_BORDER, "-insertbackground", "insertBackground", "Foreground",
	DEF_ENTRY_INSERT_BG, TCL_INDEX_NONE, offsetof(Entry, insertBorder), 0, 0, 0},
    {TK_OPTION_PIXELS, "-insertborderwidth", "insertBorderWidth",
	"BorderWidth", DEF_ENTRY_INSERT_BD_COLOR, TCL_INDEX_NONE,
	offsetof(Entry, insertBorderWidth), 0,
	(ClientData) DEF_ENTRY_INSERT_BD_MONO, 0},
    {TK_OPTION_INT, "-insertofftime", "insertOffTime", "OffTime",
	DEF_ENTRY_INSERT_OFF_TIME, TCL_INDEX_NONE, offsetof(Entry, insertOffTime),
	0, 0, 0},
    {TK_OPTION_INT, "-insertontime", "insertOnTime", "OnTime",
	DEF_ENTRY_INSERT_ON_TIME, TCL_INDEX_NONE, offsetof(Entry, insertOnTime), 0, 0, 0},
    {TK_OPTION_PIXELS, "-insertwidth", "insertWidth", "InsertWidth",
	DEF_ENTRY_INSERT_WIDTH, TCL_INDEX_NONE, offsetof(Entry, insertWidth), 0, 0, 0},
    {TK_OPTION_STRING, "-invalidcommand", "invalidCommand", "InvalidCommand",
	DEF_ENTRY_INVALIDCMD, TCL_INDEX_NONE, offsetof(Entry, invalidCmd),
	TK_OPTION_NULL_OK, 0, 0},
    {TK_OPTION_SYNONYM, "-invcmd", NULL, NULL,
	NULL, 0, TCL_INDEX_NONE, 0, "-invalidcommand", 0},
    {TK_OPTION_JUSTIFY, "-justify", "justify", "Justify",
	DEF_ENTRY_JUSTIFY, TCL_INDEX_NONE, offsetof(Entry, justify), 0, 0, 0},
    {TK_OPTION_STRING, "-placeholder", "placeHolder", "PlaceHolder",
	DEF_ENTRY_PLACEHOLDER, TCL_INDEX_NONE, offsetof(Entry, placeholderString),
	TK_OPTION_NULL_OK, 0, 0},
    {TK_OPTION_COLOR, "-placeholderforeground", "placeholderForeground",
        "PlaceholderForeground", DEF_ENTRY_PLACEHOLDERFG, TCL_INDEX_NONE,
        offsetof(Entry, placeholderColorPtr), 0, 0, 0},
    {TK_OPTION_BORDER, "-readonlybackground", "readonlyBackground",
	"ReadonlyBackground", DEF_ENTRY_READONLY_BG_COLOR, TCL_INDEX_NONE,
	offsetof(Entry, readonlyBorder), TK_OPTION_NULL_OK,
	(ClientData) DEF_ENTRY_READONLY_BG_MONO, 0},
    {TK_OPTION_RELIEF, "-relief", "relief", "Relief",
	DEF_ENTRY_RELIEF, TCL_INDEX_NONE, offsetof(Entry, relief), 0, 0, 0},
    {TK_OPTION_BORDER, "-selectbackground", "selectBackground", "Foreground",
	DEF_ENTRY_SELECT_COLOR, TCL_INDEX_NONE, offsetof(Entry, selBorder),
	0, DEF_ENTRY_SELECT_MONO, 0},
    {TK_OPTION_PIXELS, "-selectborderwidth", "selectBorderWidth",
	"BorderWidth", DEF_ENTRY_SELECT_BD_COLOR, TCL_INDEX_NONE,
	offsetof(Entry, selBorderWidth),
	0, DEF_ENTRY_SELECT_BD_MONO, 0},
    {TK_OPTION_COLOR, "-selectforeground", "selectForeground", "Background",
	DEF_ENTRY_SELECT_FG_COLOR, TCL_INDEX_NONE, offsetof(Entry, selFgColorPtr),
	TK_OPTION_NULL_OK, DEF_ENTRY_SELECT_FG_MONO, 0},
    {TK_OPTION_STRING, "-show", "show", "Show",
	DEF_ENTRY_SHOW, TCL_INDEX_NONE, offsetof(Entry, showChar),
	TK_OPTION_NULL_OK, 0, 0},
    {TK_OPTION_STRING_TABLE, "-state", "state", "State",
	DEF_ENTRY_STATE, TCL_INDEX_NONE, offsetof(Entry, state),
	0, stateStrings, 0},
    {TK_OPTION_STRING, "-takefocus", "takeFocus", "TakeFocus",
	DEF_ENTRY_TAKE_FOCUS, TCL_INDEX_NONE, offsetof(Entry, takeFocus),
	TK_OPTION_NULL_OK, 0, 0},
    {TK_OPTION_STRING, "-textvariable", "textVariable", "Variable",
	DEF_ENTRY_TEXT_VARIABLE, TCL_INDEX_NONE, offsetof(Entry, textVarName),
	TK_OPTION_NULL_OK, 0, 0},
    {TK_OPTION_STRING_TABLE, "-validate", "validate", "Validate",
	DEF_ENTRY_VALIDATE, TCL_INDEX_NONE, offsetof(Entry, validate),
	0, validateStrings, 0},
    {TK_OPTION_STRING, "-validatecommand", "validateCommand","ValidateCommand",
	NULL, TCL_INDEX_NONE, offsetof(Entry, validateCmd), TK_OPTION_NULL_OK, 0, 0},
    {TK_OPTION_SYNONYM, "-vcmd", NULL, NULL,
	NULL, 0, TCL_INDEX_NONE, 0, "-validatecommand", 0},
    {TK_OPTION_INT, "-width", "width", "Width",
	DEF_ENTRY_WIDTH, TCL_INDEX_NONE, offsetof(Entry, prefWidth), 0, 0, 0},
    {TK_OPTION_STRING, "-xscrollcommand", "xScrollCommand", "ScrollCommand",
	DEF_ENTRY_SCROLL_COMMAND, TCL_INDEX_NONE, offsetof(Entry, scrollCmd),
	TK_OPTION_NULL_OK, 0, 0},
    {TK_OPTION_END, NULL, NULL, NULL, NULL, 0, TCL_INDEX_NONE, 0, 0, 0}
};

/*
 * Information used for Spinbox objv parsing.
 */

#define DEF_SPINBOX_REPEAT_DELAY	"400"
#define DEF_SPINBOX_REPEAT_INTERVAL	"100"

#define DEF_SPINBOX_CMD			""

#define DEF_SPINBOX_FROM		"0"
#define DEF_SPINBOX_TO			"0"
#define DEF_SPINBOX_INCREMENT		"1"
#define DEF_SPINBOX_FORMAT		""

#define DEF_SPINBOX_VALUES		""
#define DEF_SPINBOX_WRAP		"0"

static const Tk_OptionSpec sbOptSpec[] = {
    {TK_OPTION_BORDER, "-activebackground", "activeBackground", "Background",
	DEF_BUTTON_ACTIVE_BG_COLOR, TCL_INDEX_NONE, offsetof(Spinbox, activeBorder),
	0, DEF_BUTTON_ACTIVE_BG_MONO, 0},
    {TK_OPTION_BORDER, "-background", "background", "Background",
	DEF_ENTRY_BG_COLOR, TCL_INDEX_NONE, offsetof(Entry, normalBorder),
	0, DEF_ENTRY_BG_MONO, 0},
    {TK_OPTION_SYNONYM, "-bd", NULL, NULL,
	NULL, 0, TCL_INDEX_NONE, 0, "-borderwidth", 0},
    {TK_OPTION_SYNONYM, "-bg", NULL, NULL,
	NULL, 0, TCL_INDEX_NONE, 0, "-background", 0},
    {TK_OPTION_PIXELS, "-borderwidth", "borderWidth", "BorderWidth",
	DEF_ENTRY_BORDER_WIDTH, TCL_INDEX_NONE, offsetof(Entry, borderWidth), 0, 0, 0},
    {TK_OPTION_BORDER, "-buttonbackground", "buttonBackground", "Background",
	DEF_BUTTON_BG_COLOR, TCL_INDEX_NONE, offsetof(Spinbox, buttonBorder),
	0, DEF_BUTTON_BG_MONO, 0},
    {TK_OPTION_CURSOR, "-buttoncursor", "buttonCursor", "Cursor",
	DEF_BUTTON_CURSOR, TCL_INDEX_NONE, offsetof(Spinbox, bCursor),
	TK_OPTION_NULL_OK, 0, 0},
    {TK_OPTION_RELIEF, "-buttondownrelief", "buttonDownRelief", "Relief",
	DEF_BUTTON_RELIEF, TCL_INDEX_NONE, offsetof(Spinbox, bdRelief), 0, 0, 0},
    {TK_OPTION_RELIEF, "-buttonuprelief", "buttonUpRelief", "Relief",
	DEF_BUTTON_RELIEF, TCL_INDEX_NONE, offsetof(Spinbox, buRelief), 0, 0, 0},
    {TK_OPTION_STRING, "-command", "command", "Command",
	DEF_SPINBOX_CMD, TCL_INDEX_NONE, offsetof(Spinbox, command),
	TK_OPTION_NULL_OK, 0, 0},
    {TK_OPTION_CURSOR, "-cursor", "cursor", "Cursor",
	DEF_ENTRY_CURSOR, TCL_INDEX_NONE, offsetof(Entry, cursor),
	TK_OPTION_NULL_OK, 0, 0},
    {TK_OPTION_BORDER, "-disabledbackground", "disabledBackground",
	"DisabledBackground", DEF_ENTRY_DISABLED_BG_COLOR, TCL_INDEX_NONE,
	offsetof(Entry, disabledBorder), TK_OPTION_NULL_OK,
	(ClientData) DEF_ENTRY_DISABLED_BG_MONO, 0},
    {TK_OPTION_COLOR, "-disabledforeground", "disabledForeground",
	"DisabledForeground", DEF_ENTRY_DISABLED_FG, TCL_INDEX_NONE,
	offsetof(Entry, dfgColorPtr), TK_OPTION_NULL_OK, 0, 0},
    {TK_OPTION_BOOLEAN, "-exportselection", "exportSelection",
	"ExportSelection", DEF_ENTRY_EXPORT_SELECTION, TCL_INDEX_NONE,
	offsetof(Entry, exportSelection), 0, 0, 0},
    {TK_OPTION_SYNONYM, "-fg", "foreground", NULL,
	NULL, 0, TCL_INDEX_NONE, 0, "-foreground", 0},
    {TK_OPTION_FONT, "-font", "font", "Font",
	DEF_ENTRY_FONT, TCL_INDEX_NONE, offsetof(Entry, tkfont), 0, 0, 0},
    {TK_OPTION_COLOR, "-foreground", "foreground", "Foreground",
	DEF_ENTRY_FG, TCL_INDEX_NONE, offsetof(Entry, fgColorPtr), 0, 0, 0},
    {TK_OPTION_STRING, "-format", "format", "Format",
	DEF_SPINBOX_FORMAT, TCL_INDEX_NONE, offsetof(Spinbox, reqFormat),
	TK_OPTION_NULL_OK, 0, 0},
    {TK_OPTION_DOUBLE, "-from", "from", "From",
	DEF_SPINBOX_FROM, TCL_INDEX_NONE, offsetof(Spinbox, fromValue), 0, 0, 0},
    {TK_OPTION_COLOR, "-highlightbackground", "highlightBackground",
	"HighlightBackground", DEF_ENTRY_HIGHLIGHT_BG,
	TCL_INDEX_NONE, offsetof(Entry, highlightBgColorPtr), 0, 0, 0},
    {TK_OPTION_COLOR, "-highlightcolor", "highlightColor", "HighlightColor",
	DEF_ENTRY_HIGHLIGHT, TCL_INDEX_NONE, offsetof(Entry, highlightColorPtr), 0, 0, 0},
    {TK_OPTION_PIXELS, "-highlightthickness", "highlightThickness",
	"HighlightThickness", DEF_ENTRY_HIGHLIGHT_WIDTH, TCL_INDEX_NONE,
	offsetof(Entry, highlightWidth), 0, 0, 0},
    {TK_OPTION_DOUBLE, "-increment", "increment", "Increment",
	DEF_SPINBOX_INCREMENT, TCL_INDEX_NONE, offsetof(Spinbox, increment), 0, 0, 0},
    {TK_OPTION_BORDER, "-insertbackground", "insertBackground", "Foreground",
	DEF_ENTRY_INSERT_BG, TCL_INDEX_NONE, offsetof(Entry, insertBorder), 0, 0, 0},
    {TK_OPTION_PIXELS, "-insertborderwidth", "insertBorderWidth",
	"BorderWidth", DEF_ENTRY_INSERT_BD_COLOR, TCL_INDEX_NONE,
	offsetof(Entry, insertBorderWidth), 0,
	(ClientData) DEF_ENTRY_INSERT_BD_MONO, 0},
    {TK_OPTION_INT, "-insertofftime", "insertOffTime", "OffTime",
	DEF_ENTRY_INSERT_OFF_TIME, TCL_INDEX_NONE, offsetof(Entry, insertOffTime),
	0, 0, 0},
    {TK_OPTION_INT, "-insertontime", "insertOnTime", "OnTime",
	DEF_ENTRY_INSERT_ON_TIME, TCL_INDEX_NONE, offsetof(Entry, insertOnTime), 0, 0, 0},
    {TK_OPTION_PIXELS, "-insertwidth", "insertWidth", "InsertWidth",
	DEF_ENTRY_INSERT_WIDTH, TCL_INDEX_NONE, offsetof(Entry, insertWidth), 0, 0, 0},
    {TK_OPTION_STRING, "-invalidcommand", "invalidCommand", "InvalidCommand",
	DEF_ENTRY_INVALIDCMD, TCL_INDEX_NONE, offsetof(Entry, invalidCmd),
	TK_OPTION_NULL_OK, 0, 0},
    {TK_OPTION_SYNONYM, "-invcmd", NULL, NULL,
	NULL, 0, TCL_INDEX_NONE, 0, "-invalidcommand", 0},
    {TK_OPTION_JUSTIFY, "-justify", "justify", "Justify",
	DEF_ENTRY_JUSTIFY, TCL_INDEX_NONE, offsetof(Entry, justify), 0, 0, 0},
    {TK_OPTION_STRING, "-placeholder", "placeHolder", "PlaceHolder",
	DEF_ENTRY_PLACEHOLDER, TCL_INDEX_NONE, offsetof(Entry, placeholderString),
	TK_OPTION_NULL_OK, 0, 0},
    {TK_OPTION_COLOR, "-placeholderforeground", "placeholderForeground",
        "PlaceholderForeground", DEF_ENTRY_PLACEHOLDERFG, TCL_INDEX_NONE,
        offsetof(Entry, placeholderColorPtr), 0, 0, 0},
    {TK_OPTION_RELIEF, "-relief", "relief", "Relief",
	DEF_ENTRY_RELIEF, TCL_INDEX_NONE, offsetof(Entry, relief), 0, 0, 0},
    {TK_OPTION_BORDER, "-readonlybackground", "readonlyBackground",
	"ReadonlyBackground", DEF_ENTRY_READONLY_BG_COLOR, TCL_INDEX_NONE,
	offsetof(Entry, readonlyBorder), TK_OPTION_NULL_OK,
	(ClientData) DEF_ENTRY_READONLY_BG_MONO, 0},
    {TK_OPTION_INT, "-repeatdelay", "repeatDelay", "RepeatDelay",
	DEF_SPINBOX_REPEAT_DELAY, TCL_INDEX_NONE, offsetof(Spinbox, repeatDelay),
	0, 0, 0},
    {TK_OPTION_INT, "-repeatinterval", "repeatInterval", "RepeatInterval",
	DEF_SPINBOX_REPEAT_INTERVAL, TCL_INDEX_NONE, offsetof(Spinbox, repeatInterval),
	0, 0, 0},
    {TK_OPTION_BORDER, "-selectbackground", "selectBackground", "Foreground",
	DEF_ENTRY_SELECT_COLOR, TCL_INDEX_NONE, offsetof(Entry, selBorder),
	0, DEF_ENTRY_SELECT_MONO, 0},
    {TK_OPTION_PIXELS, "-selectborderwidth", "selectBorderWidth",
	"BorderWidth", DEF_ENTRY_SELECT_BD_COLOR, TCL_INDEX_NONE,
	offsetof(Entry, selBorderWidth),
	0, DEF_ENTRY_SELECT_BD_MONO, 0},
    {TK_OPTION_COLOR, "-selectforeground", "selectForeground", "Background",
	DEF_ENTRY_SELECT_FG_COLOR, TCL_INDEX_NONE, offsetof(Entry, selFgColorPtr),
	TK_OPTION_NULL_OK, DEF_ENTRY_SELECT_FG_MONO, 0},
    {TK_OPTION_STRING_TABLE, "-state", "state", "State",
	DEF_ENTRY_STATE, TCL_INDEX_NONE, offsetof(Entry, state),
	0, stateStrings, 0},
    {TK_OPTION_STRING, "-takefocus", "takeFocus", "TakeFocus",
	DEF_ENTRY_TAKE_FOCUS, TCL_INDEX_NONE, offsetof(Entry, takeFocus),
	TK_OPTION_NULL_OK, 0, 0},
    {TK_OPTION_STRING, "-textvariable", "textVariable", "Variable",
	DEF_ENTRY_TEXT_VARIABLE, TCL_INDEX_NONE, offsetof(Entry, textVarName),
	TK_OPTION_NULL_OK, 0, 0},
    {TK_OPTION_DOUBLE, "-to", "to", "To",
	DEF_SPINBOX_TO, TCL_INDEX_NONE, offsetof(Spinbox, toValue), 0, 0, 0},
    {TK_OPTION_STRING_TABLE, "-validate", "validate", "Validate",
	DEF_ENTRY_VALIDATE, TCL_INDEX_NONE, offsetof(Entry, validate),
	0, validateStrings, 0},
    {TK_OPTION_STRING, "-validatecommand", "validateCommand","ValidateCommand",
	NULL, TCL_INDEX_NONE, offsetof(Entry, validateCmd), TK_OPTION_NULL_OK, 0, 0},
    {TK_OPTION_STRING, "-values", "values", "Values",
	DEF_SPINBOX_VALUES, TCL_INDEX_NONE, offsetof(Spinbox, valueStr),
	TK_OPTION_NULL_OK, 0, 0},
    {TK_OPTION_SYNONYM, "-vcmd", NULL, NULL,
	NULL, 0, TCL_INDEX_NONE, 0, "-validatecommand", 0},
    {TK_OPTION_INT, "-width", "width", "Width",
	DEF_ENTRY_WIDTH, TCL_INDEX_NONE, offsetof(Entry, prefWidth), 0, 0, 0},
    {TK_OPTION_BOOLEAN, "-wrap", "wrap", "Wrap",
	DEF_SPINBOX_WRAP, TCL_INDEX_NONE, offsetof(Spinbox, wrap), 0, 0, 0},
    {TK_OPTION_STRING, "-xscrollcommand", "xScrollCommand", "ScrollCommand",
	DEF_ENTRY_SCROLL_COMMAND, TCL_INDEX_NONE, offsetof(Entry, scrollCmd),
	TK_OPTION_NULL_OK, 0, 0},
    {TK_OPTION_END, NULL, NULL, NULL, NULL, 0, TCL_INDEX_NONE, 0, 0, 0}
};

/*
 * The following tables define the entry widget commands (and sub-commands)
 * and map the indexes into the string tables into enumerated types used to
 * dispatch the entry widget command.
 */

static const char *const entryCmdNames[] = {
    "bbox", "cget", "configure", "delete", "get", "icursor", "index",
    "insert", "scan", "selection", "validate", "xview", NULL
};

enum entryCmd {
    COMMAND_BBOX, COMMAND_CGET, COMMAND_CONFIGURE, COMMAND_DELETE,
    COMMAND_GET, COMMAND_ICURSOR, COMMAND_INDEX, COMMAND_INSERT,
    COMMAND_SCAN, COMMAND_SELECTION, COMMAND_VALIDATE, COMMAND_XVIEW
};

static const char *const selCmdNames[] = {
    "adjust", "clear", "from", "present", "range", "to", NULL
};

enum selCmd {
    SELECTION_ADJUST, SELECTION_CLEAR, SELECTION_FROM,
    SELECTION_PRESENT, SELECTION_RANGE, SELECTION_TO
};

/*
 * The following tables define the spinbox widget commands (and sub-commands)
 * and map the indexes into the string tables into enumerated types used to
 * dispatch the spinbox widget command.
 */

static const char *const sbCmdNames[] = {
    "bbox", "cget", "configure", "delete", "get", "icursor", "identify",
    "index", "insert", "invoke", "scan", "selection", "set",
    "validate", "xview", NULL
};

enum sbCmd {
    SB_CMD_BBOX, SB_CMD_CGET, SB_CMD_CONFIGURE, SB_CMD_DELETE,
    SB_CMD_GET, SB_CMD_ICURSOR, SB_CMD_IDENTIFY, SB_CMD_INDEX,
    SB_CMD_INSERT, SB_CMD_INVOKE, SB_CMD_SCAN, SB_CMD_SELECTION,
    SB_CMD_SET, SB_CMD_VALIDATE, SB_CMD_XVIEW
};

static const char *const sbSelCmdNames[] = {
    "adjust", "clear", "element", "from", "present", "range", "to", NULL
};

enum sbselCmd {
    SB_SEL_ADJUST, SB_SEL_CLEAR, SB_SEL_ELEMENT, SB_SEL_FROM,
    SB_SEL_PRESENT, SB_SEL_RANGE, SB_SEL_TO
};

/*
 * Extra for selection of elements
 */

/*
 * This is the string array corresponding to the enum in selelement. If you
 * modify them, you must modify the strings here.
 */

static const char *const selElementNames[] = {
    "none", "buttondown", "buttonup", NULL, "entry"
};

/*
 * Flags for GetEntryIndex function:
 */

#define ZERO_OK			1
#define LAST_PLUS_ONE_OK	2

/*
 * Forward declarations for functions defined later in this file:
 */

static int		ConfigureEntry(Tcl_Interp *interp, Entry *entryPtr,
			    int objc, Tcl_Obj *const objv[]);
static int		DeleteChars(Entry *entryPtr, TkSizeT index, TkSizeT count);
static void		DestroyEntry(void *memPtr);
static void		DisplayEntry(ClientData clientData);
static void		EntryBlinkProc(ClientData clientData);
static void		EntryCmdDeletedProc(ClientData clientData);
static void		EntryComputeGeometry(Entry *entryPtr);
static void		EntryEventProc(ClientData clientData,
			    XEvent *eventPtr);
static void		EntryFocusProc(Entry *entryPtr, int gotFocus);
static TkSizeT	EntryFetchSelection(ClientData clientData, TkSizeT offset,
			    char *buffer, TkSizeT maxBytes);
static void		EntryLostSelection(ClientData clientData);
static void		EventuallyRedraw(Entry *entryPtr);
static void		EntryScanTo(Entry *entryPtr, int y);
static void		EntrySetValue(Entry *entryPtr, const char *value);
static void		EntrySelectTo(Entry *entryPtr, TkSizeT index);
static char *		EntryTextVarProc(ClientData clientData,
			    Tcl_Interp *interp, const char *name1,
			    const char *name2, int flags);
static void		EntryUpdateScrollbar(Entry *entryPtr);
static int		EntryValidate(Entry *entryPtr, char *cmd);
static int		EntryValidateChange(Entry *entryPtr, const char *change,
			    const char *newStr, TkSizeT index, int type);
static void		ExpandPercents(Entry *entryPtr, const char *before,
			    const char *change, const char *newStr, TkSizeT index,
			    int type, Tcl_DString *dsPtr);
static int		EntryValueChanged(Entry *entryPtr,
			    const char *newValue);
static void		EntryVisibleRange(Entry *entryPtr,
			    double *firstPtr, double *lastPtr);
static int		EntryWidgetObjCmd(ClientData clientData,
			    Tcl_Interp *interp, int objc,
			    Tcl_Obj *const objv[]);
static void		EntryWorldChanged(ClientData instanceData);
static int		GetEntryIndex(Tcl_Interp *interp, Entry *entryPtr,
			    Tcl_Obj *indexObj, TkSizeT *indexPtr);
static int		InsertChars(Entry *entryPtr, TkSizeT index, const char *string);

/*
 * These forward declarations are the spinbox specific ones:
 */

static int		SpinboxWidgetObjCmd(ClientData clientData,
			    Tcl_Interp *interp, int objc,
			    Tcl_Obj *const objv[]);
static int		GetSpinboxElement(Spinbox *sbPtr, int x, int y);
static int		SpinboxInvoke(Tcl_Interp *interp, Spinbox *sbPtr,
			    int element);
static int		ComputeFormat(Spinbox *sbPtr);

/*
 * The structure below defines widget class behavior by means of functions
 * that can be invoked from generic window code.
 */

static const Tk_ClassProcs entryClass = {
    sizeof(Tk_ClassProcs),	/* size */
    EntryWorldChanged,		/* worldChangedProc */
    NULL,			/* createProc */
    NULL			/* modalProc */
};

/*
 *--------------------------------------------------------------
 *
 * Tk_EntryObjCmd --
 *
 *	This function is invoked to process the "entry" Tcl command. See the
 *	user documentation for details on what it does.
 *
 * Results:
 *	A standard Tcl result.
 *
 * Side effects:
 *	See the user documentation.
 *
 *--------------------------------------------------------------
 */

int
Tk_EntryObjCmd(
    ClientData dummy,	/* NULL. */
    Tcl_Interp *interp,		/* Current interpreter. */
    int objc,			/* Number of arguments. */
    Tcl_Obj *const objv[])	/* Argument objects. */
{
    Entry *entryPtr;
    Tk_OptionTable optionTable;
    Tk_Window tkwin;
    char *tmp;
    (void)dummy;

    if (objc < 2) {
	Tcl_WrongNumArgs(interp, 1, objv, "pathName ?-option value ...?");
	return TCL_ERROR;
    }

    tkwin = Tk_CreateWindowFromPath(interp, Tk_MainWindow(interp),
	    Tcl_GetString(objv[1]), NULL);
    if (tkwin == NULL) {
	return TCL_ERROR;
    }

    /*
     * Create the option table for this widget class. If it has already been
     * created, Tk will return the cached value.
     */

    optionTable = Tk_CreateOptionTable(interp, entryOptSpec);

    /*
     * Initialize the fields of the structure that won't be initialized by
     * ConfigureEntry, or that ConfigureEntry requires to be initialized
     * already (e.g. resource pointers). Only the non-NULL/0 data must be
     * initialized as memset covers the rest.
     */

    entryPtr = (Entry *)ckalloc(sizeof(Entry));
    memset(entryPtr, 0, sizeof(Entry));

    entryPtr->tkwin		= tkwin;
    entryPtr->display		= Tk_Display(tkwin);
    entryPtr->interp		= interp;
    entryPtr->widgetCmd		= Tcl_CreateObjCommand(interp,
	    Tk_PathName(entryPtr->tkwin), EntryWidgetObjCmd, entryPtr,
	    EntryCmdDeletedProc);
    entryPtr->optionTable	= optionTable;
    entryPtr->type		= TK_ENTRY;
    tmp				= (char *)ckalloc(1);
    tmp[0]			= '\0';
    entryPtr->string		= tmp;
    entryPtr->selectFirst	= TCL_INDEX_NONE;
    entryPtr->selectLast	= TCL_INDEX_NONE;

    entryPtr->cursor		= NULL;
    entryPtr->exportSelection	= 1;
    entryPtr->justify		= TK_JUSTIFY_LEFT;
    entryPtr->relief		= TK_RELIEF_FLAT;
    entryPtr->state		= STATE_NORMAL;
    entryPtr->displayString	= entryPtr->string;
    entryPtr->inset		= XPAD;
    entryPtr->textGC		= NULL;
    entryPtr->selTextGC		= NULL;
    entryPtr->highlightGC	= NULL;
    entryPtr->avgWidth		= 1;
    entryPtr->validate		= VALIDATE_NONE;

    entryPtr->placeholderGC	= NULL;

    /*
     * Keep a hold of the associated tkwin until we destroy the entry,
     * otherwise Tk might free it while we still need it.
     */

    Tcl_Preserve(entryPtr->tkwin);

    Tk_SetClass(entryPtr->tkwin, "Entry");
    Tk_SetClassProcs(entryPtr->tkwin, &entryClass, entryPtr);
    Tk_CreateEventHandler(entryPtr->tkwin,
	    ExposureMask|StructureNotifyMask|FocusChangeMask,
	    EntryEventProc, entryPtr);
    Tk_CreateSelHandler(entryPtr->tkwin, XA_PRIMARY, XA_STRING,
	    EntryFetchSelection, entryPtr, XA_STRING);

    if ((Tk_InitOptions(interp, entryPtr, optionTable, tkwin)
	    != TCL_OK) ||
	    (ConfigureEntry(interp, entryPtr, objc-2, objv+2) != TCL_OK)) {
	Tk_DestroyWindow(entryPtr->tkwin);
	return TCL_ERROR;
    }

    Tcl_SetObjResult(interp, TkNewWindowObj(entryPtr->tkwin));
    return TCL_OK;
}

/*
 *--------------------------------------------------------------
 *
 * EntryWidgetObjCmd --
 *
 *	This function is invoked to process the Tcl command that corresponds
 *	to a widget managed by this module. See the user documentation for
 *	details on what it does.
 *
 * Results:
 *	A standard Tcl result.
 *
 * Side effects:
 *	See the user documentation.
 *
 *--------------------------------------------------------------
 */

static int
EntryWidgetObjCmd(
    ClientData clientData,	/* Information about entry widget. */
    Tcl_Interp *interp,		/* Current interpreter. */
    int objc,			/* Number of arguments. */
    Tcl_Obj *const objv[])	/* Argument objects. */
{
    Entry *entryPtr = (Entry *)clientData;
    int cmdIndex, selIndex, result;
    Tcl_Obj *objPtr;

    if (objc < 2) {
	Tcl_WrongNumArgs(interp, 1, objv, "option ?arg ...?");
	return TCL_ERROR;
    }

    /*
     * Parse the widget command by looking up the second token in the list of
     * valid command names.
     */

    result = Tcl_GetIndexFromObj(interp, objv[1], entryCmdNames, "option", 0,
	    &cmdIndex);
    if (result != TCL_OK) {
	return result;
    }

    Tcl_Preserve(entryPtr);
    switch ((enum entryCmd) cmdIndex) {
    case COMMAND_BBOX: {
	TkSizeT index;
	int x, y, width, height;
	Tcl_Obj *bbox[4];

	if (objc != 3) {
	    Tcl_WrongNumArgs(interp, 2, objv, "index");
	    goto error;
	}
	if (GetEntryIndex(interp, entryPtr, objv[2],
		&index) != TCL_OK) {
	    goto error;
	}
	if ((index == entryPtr->numChars) && (index + 1 > 1)) {
	    index--;
	}
	Tk_CharBbox(entryPtr->textLayout, index, &x, &y, &width, &height);
	bbox[0] = Tcl_NewWideIntObj(x + entryPtr->layoutX);
	bbox[1] = Tcl_NewWideIntObj(y + entryPtr->layoutY);
	bbox[2] = Tcl_NewWideIntObj(width);
	bbox[3] = Tcl_NewWideIntObj(height);
	Tcl_SetObjResult(interp, Tcl_NewListObj(4, bbox));
	break;
    }

    case COMMAND_CGET:
	if (objc != 3) {
	    Tcl_WrongNumArgs(interp, 2, objv, "option");
	    goto error;
	}

	objPtr = Tk_GetOptionValue(interp, entryPtr,
		entryPtr->optionTable, objv[2], entryPtr->tkwin);
	if (objPtr == NULL) {
	    goto error;
	}
	Tcl_SetObjResult(interp, objPtr);
	break;

    case COMMAND_CONFIGURE:
	if (objc <= 3) {
	    objPtr = Tk_GetOptionInfo(interp, entryPtr,
		    entryPtr->optionTable,
		    (objc == 3) ? objv[2] : NULL,
		    entryPtr->tkwin);
	    if (objPtr == NULL) {
		goto error;
	    }
	    Tcl_SetObjResult(interp, objPtr);
	} else {
	    result = ConfigureEntry(interp, entryPtr, objc-2, objv+2);
	}
	break;

    case COMMAND_DELETE: {
	TkSizeT first, last;
	int code;

	if ((objc < 3) || (objc > 4)) {
	    Tcl_WrongNumArgs(interp, 2, objv, "firstIndex ?lastIndex?");
	    goto error;
	}
	if (GetEntryIndex(interp, entryPtr, objv[2],
		&first) != TCL_OK) {
	    goto error;
	}
	if (objc == 3) {
	    last = first + 1;
	} else if (GetEntryIndex(interp, entryPtr, objv[3],
		&last) != TCL_OK) {
	    goto error;
	}
	if ((last + 1 >= first + 1 ) && (entryPtr->state == STATE_NORMAL)) {
	    code = DeleteChars(entryPtr, first, last - first);
            if (code != TCL_OK) {
                goto error;
            }
	}
	break;
    }

    case COMMAND_GET:
	if (objc != 2) {
	    Tcl_WrongNumArgs(interp, 2, objv, NULL);
	    goto error;
	}
	Tcl_SetObjResult(interp, Tcl_NewStringObj(entryPtr->string, TCL_INDEX_NONE));
	break;

    case COMMAND_ICURSOR:
	if (objc != 3) {
	    Tcl_WrongNumArgs(interp, 2, objv, "pos");
	    goto error;
	}
	if (GetEntryIndex(interp, entryPtr, objv[2],
		&entryPtr->insertPos) != TCL_OK) {
	    goto error;
	}
	EventuallyRedraw(entryPtr);
	break;

    case COMMAND_INDEX: {
	TkSizeT index;

	if (objc != 3) {
	    Tcl_WrongNumArgs(interp, 2, objv, "string");
	    goto error;
	}
	if (GetEntryIndex(interp, entryPtr, objv[2],
		&index) != TCL_OK) {
	    goto error;
	}
	Tcl_SetObjResult(interp, Tcl_NewWideIntObj(index));
	break;
    }

    case COMMAND_INSERT: {
	TkSizeT index;
	int code;

	if (objc != 4) {
	    Tcl_WrongNumArgs(interp, 2, objv, "index text");
	    goto error;
	}
	if (GetEntryIndex(interp, entryPtr, objv[2],
		&index) != TCL_OK) {
	    goto error;
	}
	if (entryPtr->state == STATE_NORMAL) {
	    code = InsertChars(entryPtr, index, Tcl_GetString(objv[3]));
            if (code != TCL_OK) {
                goto error;
            }
	}
	break;
    }

    case COMMAND_SCAN: {
	int x;
	const char *minorCmd;

	if (objc != 4) {
	    Tcl_WrongNumArgs(interp, 2, objv, "mark|dragto x");
	    goto error;
	}
	if (Tcl_GetIntFromObj(interp, objv[3], &x) != TCL_OK) {
	    goto error;
	}

	minorCmd = Tcl_GetString(objv[2]);
	if (minorCmd[0] == 'm'
		&& (strncmp(minorCmd, "mark", strlen(minorCmd)) == 0)) {
	    entryPtr->scanMarkX = x;
	    entryPtr->scanMarkIndex = entryPtr->leftIndex;
	} else if ((minorCmd[0] == 'd')
		&& (strncmp(minorCmd, "dragto", strlen(minorCmd)) == 0)) {
	    EntryScanTo(entryPtr, x);
	} else {
	    Tcl_SetObjResult(interp, Tcl_ObjPrintf(
		    "bad scan option \"%s\": must be mark or dragto",
		    minorCmd));
	    Tcl_SetErrorCode(interp, "TCL", "LOOKUP", "INDEX", "scan option",
		    minorCmd, NULL);
	    goto error;
	}
	break;
    }

    case COMMAND_SELECTION: {
	TkSizeT index, index2;

	if (objc < 3) {
	    Tcl_WrongNumArgs(interp, 2, objv, "option ?index?");
	    goto error;
	}

	/*
	 * Parse the selection sub-command, using the command table
	 * "selCmdNames" defined above.
	 */

	result = Tcl_GetIndexFromObj(interp, objv[2], selCmdNames,
		"selection option", 0, &selIndex);
	if (result != TCL_OK) {
	    goto error;
	}

	/*
	 * Disabled entries don't allow the selection to be modified, but
	 * 'selection present' must return a boolean.
	 */

	if ((entryPtr->state == STATE_DISABLED)
		&& (selIndex != SELECTION_PRESENT)) {
	    goto done;
	}

	switch (selIndex) {
	case SELECTION_ADJUST:
	    if (objc != 4) {
		Tcl_WrongNumArgs(interp, 3, objv, "index");
		goto error;
	    }
	    if (GetEntryIndex(interp, entryPtr,
		    objv[3], &index) != TCL_OK) {
		goto error;
	    }
	    if (entryPtr->selectFirst != TCL_INDEX_NONE) {
		TkSizeT half1, half2;

		half1 = (entryPtr->selectFirst + entryPtr->selectLast)/2;
		half2 = (entryPtr->selectFirst + entryPtr->selectLast + 1)/2;
		if (index + 1 < half1 + 1 ) {
		    entryPtr->selectAnchor = entryPtr->selectLast;
		} else if (index + 1 > half2 + 1 ) {
		    entryPtr->selectAnchor = entryPtr->selectFirst;
		} else {
		    /*
		     * We're at about the halfway point in the selection; just
		     * keep the existing anchor.
		     */
		}
	    }
	    EntrySelectTo(entryPtr, index);
	    break;

	case SELECTION_CLEAR:
	    if (objc != 3) {
		Tcl_WrongNumArgs(interp, 3, objv, NULL);
		goto error;
	    }
	    if (entryPtr->selectFirst != TCL_INDEX_NONE) {
		entryPtr->selectFirst = TCL_INDEX_NONE;
		entryPtr->selectLast = TCL_INDEX_NONE;
		EventuallyRedraw(entryPtr);
	    }
	    goto done;

	case SELECTION_FROM:
	    if (objc != 4) {
		Tcl_WrongNumArgs(interp, 3, objv, "index");
		goto error;
	    }
	    if (GetEntryIndex(interp, entryPtr,
		    objv[3], &index) != TCL_OK) {
		goto error;
	    }
	    entryPtr->selectAnchor = index;
	    break;

	case SELECTION_PRESENT:
	    if (objc != 3) {
		Tcl_WrongNumArgs(interp, 3, objv, NULL);
		goto error;
	    }
	    Tcl_SetObjResult(interp,
		    Tcl_NewWideIntObj(entryPtr->selectFirst != TCL_INDEX_NONE));
	    goto done;

	case SELECTION_RANGE:
	    if (objc != 5) {
		Tcl_WrongNumArgs(interp, 3, objv, "start end");
		goto error;
	    }
	    if (GetEntryIndex(interp, entryPtr, objv[3],
		    &index) != TCL_OK) {
		goto error;
	    }
	    if (GetEntryIndex(interp, entryPtr, objv[4],
		    &index2) != TCL_OK) {
		goto error;
	    }
	    if (index + 1 >= index2 + 1 ) {
		entryPtr->selectFirst = TCL_INDEX_NONE;
		entryPtr->selectLast = TCL_INDEX_NONE;
	    } else {
		entryPtr->selectFirst = index;
		entryPtr->selectLast = index2;
	    }
	    if (!(entryPtr->flags & GOT_SELECTION)
		    && (entryPtr->exportSelection)
		    && (!Tcl_IsSafe(entryPtr->interp))) {
		Tk_OwnSelection(entryPtr->tkwin, XA_PRIMARY,
			EntryLostSelection, entryPtr);
		entryPtr->flags |= GOT_SELECTION;
	    }
	    EventuallyRedraw(entryPtr);
	    break;

	case SELECTION_TO:
	    if (objc != 4) {
		Tcl_WrongNumArgs(interp, 3, objv, "index");
		goto error;
	    }
	    if (GetEntryIndex(interp, entryPtr,
		    objv[3], &index) != TCL_OK) {
		goto error;
	    }
	    EntrySelectTo(entryPtr, index);
	    break;
	}
	break;
    }

    case COMMAND_VALIDATE: {
	int code;

	if (objc != 2) {
	    Tcl_WrongNumArgs(interp, 2, objv, NULL);
	    goto error;
	}
	selIndex = entryPtr->validate;
	entryPtr->validate = VALIDATE_ALL;
	code = EntryValidateChange(entryPtr, NULL, entryPtr->string,
		-1, VALIDATE_FORCED);
	if (entryPtr->validate != VALIDATE_NONE) {
	    entryPtr->validate = selIndex;
	}
	Tcl_SetObjResult(interp, Tcl_NewBooleanObj(code == TCL_OK));
	break;
    }

    case COMMAND_XVIEW: {
	TkSizeT index;

	if (objc == 2) {
	    double first, last;
	    Tcl_Obj *span[2];

	    EntryVisibleRange(entryPtr, &first, &last);
	    span[0] = Tcl_NewDoubleObj(first);
	    span[1] = Tcl_NewDoubleObj(last);
	    Tcl_SetObjResult(interp, Tcl_NewListObj(2, span));
	    goto done;
	} else if (objc == 3) {
	    if (GetEntryIndex(interp, entryPtr, objv[2],
		    &index) != TCL_OK) {
		goto error;
	    }
	} else {
	    double fraction;
	    int count;

	    index = entryPtr->leftIndex;
	    switch (Tk_GetScrollInfoObj(interp, objc, objv, &fraction,
		    &count)) {
	    case TK_SCROLL_ERROR:
		goto error;
	    case TK_SCROLL_MOVETO:
		index = (int) ((fraction * entryPtr->numChars) + 0.5);
		break;
	    case TK_SCROLL_PAGES: {
		int charsPerPage;

		charsPerPage = ((Tk_Width(entryPtr->tkwin)
			- 2 * entryPtr->inset) / entryPtr->avgWidth) - 2;
		if (charsPerPage < 1) {
		    charsPerPage = 1;
		}
		index += count * charsPerPage;
		break;
	    }
	    case TK_SCROLL_UNITS:
		index += count;
		break;
	    }
	}
	if (index + 1 >= entryPtr->numChars + 1) {
	    index = entryPtr->numChars - 1;
	}
	if ((int)index < 0) {
	    index = 0;
	}
	entryPtr->leftIndex = index;
	entryPtr->flags |= UPDATE_SCROLLBAR;
	EntryComputeGeometry(entryPtr);
	EventuallyRedraw(entryPtr);
	break;
    }
    }

  done:
    Tcl_Release(entryPtr);
    return result;

  error:
    Tcl_Release(entryPtr);
    return TCL_ERROR;
}

/*
 *----------------------------------------------------------------------
 *
 * DestroyEntry --
 *
 *	This function is invoked by Tcl_EventuallyFree or Tcl_Release to clean
 *	up the internal structure of an entry at a safe time (when no-one is
 *	using it anymore).
 *
 * Results:
 *	None.
 *
 * Side effects:
 *	Everything associated with the entry is freed up.
 *
 *----------------------------------------------------------------------
 */

static void
DestroyEntry(
    void *memPtr)		/* Info about entry widget. */
{
    Entry *entryPtr = (Entry *)memPtr;

    /*
     * Free up all the stuff that requires special handling, then let
     * Tk_FreeOptions handle all the standard option-related stuff.
     */

    ckfree((char *)entryPtr->string);
    if (entryPtr->textVarName != NULL) {
	Tcl_UntraceVar2(entryPtr->interp, entryPtr->textVarName,
		NULL, TCL_GLOBAL_ONLY|TCL_TRACE_WRITES|TCL_TRACE_UNSETS,
		EntryTextVarProc, entryPtr);
	entryPtr->flags &= ~ENTRY_VAR_TRACED;
    }
    if (entryPtr->textGC != NULL) {
	Tk_FreeGC(entryPtr->display, entryPtr->textGC);
    }
    if (entryPtr->selTextGC != NULL) {
	Tk_FreeGC(entryPtr->display, entryPtr->selTextGC);
    }
    Tcl_DeleteTimerHandler(entryPtr->insertBlinkHandler);
    if (entryPtr->displayString != entryPtr->string) {
	ckfree((char *)entryPtr->displayString);
    }
    if (entryPtr->type == TK_SPINBOX) {
	Spinbox *sbPtr = (Spinbox *) entryPtr;

	if (sbPtr->listObj != NULL) {
	    Tcl_DecrRefCount(sbPtr->listObj);
	    sbPtr->listObj = NULL;
	}
	if (sbPtr->formatBuf) {
	    ckfree(sbPtr->formatBuf);
	}
    }
    Tk_FreeTextLayout(entryPtr->textLayout);
    Tk_FreeConfigOptions((char *) entryPtr, entryPtr->optionTable,
	    entryPtr->tkwin);
    Tcl_Release(entryPtr->tkwin);
    entryPtr->tkwin = NULL;

    ckfree(entryPtr);
}

/*
 *----------------------------------------------------------------------
 *
 * ConfigureEntry --
 *
 *	This function is called to process an argv/argc list, plus the Tk
 *	option database, in order to configure (or reconfigure) an entry
 *	widget.
 *
 * Results:
 *	The return value is a standard Tcl result. If TCL_ERROR is returned,
 *	then the interp's result contains an error message.
 *
 * Side effects:
 *	Configuration information, such as colors, border width, etc. get set
 *	for entryPtr; old resources get freed, if there were any.
 *
 *----------------------------------------------------------------------
 */

static int
ConfigureEntry(
    Tcl_Interp *interp,		/* Used for error reporting. */
    Entry *entryPtr,		/* Information about widget; may or may not
				 * already have values for some fields. */
    int objc,			/* Number of valid entries in argv. */
    Tcl_Obj *const objv[])	/* Argument objects. */
{
    Tk_SavedOptions savedOptions;
    Tk_3DBorder border;
    Tcl_Obj *errorResult = NULL;
    Spinbox *sbPtr = (Spinbox *) entryPtr;
				/* Only used when this widget is of type
				 * TK_SPINBOX */
    char *oldValues = NULL;
    char *oldFormat = NULL;
    int error;
    int oldExport = 0;
    int valuesChanged = 0;
    double oldFrom = 0.0;
    double oldTo = 0.0;
    int code;

    /*
     * Eliminate any existing trace on a variable monitored by the entry.
     */

    if ((entryPtr->textVarName != NULL)
	    && (entryPtr->flags & ENTRY_VAR_TRACED)) {
	Tcl_UntraceVar2(interp, entryPtr->textVarName, NULL,
		TCL_GLOBAL_ONLY|TCL_TRACE_WRITES|TCL_TRACE_UNSETS,
		EntryTextVarProc, entryPtr);
	entryPtr->flags &= ~ENTRY_VAR_TRACED;
    }

    /*
     * Store old values that we need to effect certain behavior if they change
     * value.
     */

    oldExport = (entryPtr->exportSelection) && (!Tcl_IsSafe(entryPtr->interp));
    if (entryPtr->type == TK_SPINBOX) {
	oldValues = sbPtr->valueStr;
	oldFormat = sbPtr->reqFormat;
	oldFrom = sbPtr->fromValue;
	oldTo = sbPtr->toValue;
    }

    for (error = 0; error <= 1; error++) {
	if (!error) {
	    /*
	     * First pass: set options to new values.
	     */

	    if (Tk_SetOptions(interp, entryPtr,
		    entryPtr->optionTable, objc, objv,
		    entryPtr->tkwin, &savedOptions, NULL) != TCL_OK) {
		continue;
	    }
	} else {
	    /*
	     * Second pass: restore options to old values.
	     */

	    errorResult = Tcl_GetObjResult(interp);
	    Tcl_IncrRefCount(errorResult);
	    Tk_RestoreSavedOptions(&savedOptions);
	}

	/*
	 * A few other options also need special processing, such as parsing
	 * the geometry and setting the background from a 3-D border.
	 */

	if ((entryPtr->state == STATE_DISABLED) &&
		(entryPtr->disabledBorder != NULL)) {
	    border = entryPtr->disabledBorder;
	} else if ((entryPtr->state == STATE_READONLY) &&
		(entryPtr->readonlyBorder != NULL)) {
	    border = entryPtr->readonlyBorder;
	} else {
	    border = entryPtr->normalBorder;
	}
	Tk_SetBackgroundFromBorder(entryPtr->tkwin, border);

	if (entryPtr->insertWidth <= 0) {
	    entryPtr->insertWidth = 2;
	}
	if (entryPtr->insertBorderWidth > entryPtr->insertWidth/2) {
	    entryPtr->insertBorderWidth = entryPtr->insertWidth/2;
	}

	if (entryPtr->type == TK_SPINBOX) {
	    if (sbPtr->fromValue > sbPtr->toValue) {
                /*
                 * Swap -from and -to values.
                 */

                double tmpFromTo = sbPtr->fromValue;

                sbPtr->fromValue = sbPtr->toValue;
                sbPtr->toValue = tmpFromTo;
            }

	    if (sbPtr->reqFormat && (oldFormat != sbPtr->reqFormat)) {
		/*
		 * Make sure that the given format is somewhat correct, and
		 * calculate the minimum space we'll need for the values as
		 * strings.
		 */

		int min, max;
		size_t formatLen, formatSpace = TCL_DOUBLE_SPACE;
		char fbuf[4], *fmt = sbPtr->reqFormat;

		formatLen = strlen(fmt);
		if ((fmt[0] != '%') || (fmt[formatLen-1] != 'f')) {
		badFormatOpt:
		    Tcl_SetObjResult(interp, Tcl_ObjPrintf(
			    "bad spinbox format specifier \"%s\"",
			    sbPtr->reqFormat));
		    Tcl_SetErrorCode(interp, "TK", "SPINBOX", "FORMAT_SANITY",
			    NULL);
		    continue;
		}
		if ((sscanf(fmt, "%%%d.%d%[f]", &min, &max, fbuf) == 3)
			&& (max >= 0)) {
		    formatSpace = min + max + 1;
		} else if (((sscanf(fmt, "%%.%d%[f]", &min, fbuf) == 2)
			|| (sscanf(fmt, "%%%d%[f]", &min, fbuf) == 2)
			|| (sscanf(fmt, "%%%d.%[f]", &min, fbuf) == 2))
			&& (min >= 0)) {
		    formatSpace = min + 1;
		} else {
		    goto badFormatOpt;
		}
		if (formatSpace < TCL_DOUBLE_SPACE) {
		    formatSpace = TCL_DOUBLE_SPACE;
		}
		sbPtr->formatBuf = (char *)ckrealloc(sbPtr->formatBuf, formatSpace);

		/*
		 * We perturb the value of oldFrom to allow us to go into the
		 * branch below that will reformat the displayed value.
		 */

		oldFrom = sbPtr->fromValue - 1;
	    }

	    /*
	     * See if we have to rearrange our listObj data.
	     */

	    if (oldValues != sbPtr->valueStr) {
		if (sbPtr->listObj != NULL) {
		    Tcl_DecrRefCount(sbPtr->listObj);
		}
		sbPtr->listObj = NULL;
		if (sbPtr->valueStr != NULL) {
		    Tcl_Obj *newObjPtr;
		    int nelems;

		    newObjPtr = Tcl_NewStringObj(sbPtr->valueStr, TCL_INDEX_NONE);
		    if (Tcl_ListObjLength(interp, newObjPtr, &nelems)
			    != TCL_OK) {
			valuesChanged = -1;
			continue;
		    }
		    sbPtr->listObj = newObjPtr;
		    Tcl_IncrRefCount(sbPtr->listObj);
		    sbPtr->nElements = nelems;
		    sbPtr->eIndex = 0;
		    valuesChanged++;
		}
	    }
	}

	/*
	 * Restart the cursor timing sequence in case the on-time or off-time
	 * just changed. Set validate temporarily to none, so the configure
	 * doesn't cause it to be triggered.
	 */

	if (entryPtr->flags & GOT_FOCUS) {
	    int validate = entryPtr->validate;

	    entryPtr->validate = VALIDATE_NONE;
	    EntryFocusProc(entryPtr, 1);
	    entryPtr->validate = validate;
	}

	/*
	 * Claim the selection if we've suddenly started exporting it.
	 */

	if (entryPtr->exportSelection && (!oldExport)
		&& (!Tcl_IsSafe(entryPtr->interp))
		&& (entryPtr->selectFirst != TCL_INDEX_NONE)
		&& !(entryPtr->flags & GOT_SELECTION)) {
	    Tk_OwnSelection(entryPtr->tkwin, XA_PRIMARY, EntryLostSelection,
		    entryPtr);
	    entryPtr->flags |= GOT_SELECTION;
	}

	/*
	 * Recompute the window's geometry and arrange for it to be
	 * redisplayed.
	 */

	Tk_SetInternalBorder(entryPtr->tkwin,
		entryPtr->borderWidth + entryPtr->highlightWidth);
	if (entryPtr->highlightWidth <= 0) {
	    entryPtr->highlightWidth = 0;
	}
	entryPtr->inset = entryPtr->highlightWidth
		+ entryPtr->borderWidth + XPAD;
	break;
    }
    if (!error) {
	Tk_FreeSavedOptions(&savedOptions);
    }

    /*
     * If the entry is tied to the value of a variable, create the variable if
     * it doesn't exist, and set the entry's value from the variable's value.
     */

    if (entryPtr->textVarName != NULL) {
	const char *value;

	value = Tcl_GetVar2(interp, entryPtr->textVarName, NULL, TCL_GLOBAL_ONLY);
	if (value == NULL) {

            /*
             * Since any trace on the textvariable was eliminated above,
             * the only possible reason for EntryValueChanged to return
             * an error is that the textvariable lives in a namespace
             * that does not (yet) exist. Indeed, namespaces are not
             * automatically created as needed. Don't trap this error
             * here, better do it below when attempting to trace the
             * variable.
             */

	    EntryValueChanged(entryPtr, NULL);
	} else {
	    EntrySetValue(entryPtr, value);
	}
    }

    if (entryPtr->type == TK_SPINBOX) {
	ComputeFormat(sbPtr);

	if (valuesChanged > 0) {
	    Tcl_Obj *objPtr;

	    /*
	     * No check for error return, because there shouldn't be one given
	     * the check for valid list above.
	     */

	    Tcl_ListObjIndex(interp, sbPtr->listObj, 0, &objPtr);

            /*
	     * No check for error return here as well, because any possible
	     * error will be trapped below when attempting tracing.
	     */

            EntryValueChanged(entryPtr, Tcl_GetString(objPtr));
	} else if ((sbPtr->valueStr == NULL)
		&& !DOUBLES_EQ(sbPtr->fromValue, sbPtr->toValue)
		&& (!DOUBLES_EQ(sbPtr->fromValue, oldFrom)
			|| !DOUBLES_EQ(sbPtr->toValue, oldTo))) {
	    /*
	     * If the valueStr is empty and -from && -to are specified, check
	     * to see if the current string is within the range. If not, it
	     * will be constrained to the nearest edge. If the current string
	     * isn't a double value, we set it to -from.
	     */

	    double dvalue;

	    if (sscanf(entryPtr->string, "%lf", &dvalue) <= 0) {
		/* Scan failure */
		dvalue = sbPtr->fromValue;
	    } else if (dvalue > sbPtr->toValue) {
		dvalue = sbPtr->toValue;
	    } else if (dvalue < sbPtr->fromValue) {
		dvalue = sbPtr->fromValue;
	    }
	    sprintf(sbPtr->formatBuf, sbPtr->valueFormat, dvalue);

            /*
	     * No check for error return here as well, because any possible
	     * error will be trapped below when attempting tracing.
	     */

	    EntryValueChanged(entryPtr, sbPtr->formatBuf);
	}
    }

    /*
     * Set up a trace on the variable's value after we've possibly constrained
     * the value according to new -from/-to values.
     */

    if ((entryPtr->textVarName != NULL)
	    && !(entryPtr->flags & ENTRY_VAR_TRACED)) {
	code = Tcl_TraceVar2(interp, entryPtr->textVarName,
		NULL, TCL_GLOBAL_ONLY|TCL_TRACE_WRITES|TCL_TRACE_UNSETS,
		EntryTextVarProc, entryPtr);
        if (code != TCL_OK) {
            return TCL_ERROR;
        }
        entryPtr->flags |= ENTRY_VAR_TRACED;
    }

    EntryWorldChanged(entryPtr);
    if (error) {
	Tcl_SetObjResult(interp, errorResult);
	Tcl_DecrRefCount(errorResult);
	return TCL_ERROR;
    } else {
	return TCL_OK;
    }
}

/*
 *---------------------------------------------------------------------------
 *
 * EntryWorldChanged --
 *
 *	This function is called when the world has changed in some way and the
 *	widget needs to recompute all its graphics contexts and determine its
 *	new geometry.
 *
 * Results:
 *	None.
 *
 * Side effects:
 *	Entry will be relayed out and redisplayed.
 *
 *---------------------------------------------------------------------------
 */

static void
EntryWorldChanged(
    ClientData instanceData)	/* Information about widget. */
{
    XGCValues gcValues;
    GC gc = NULL;
    unsigned long mask;
    Tk_3DBorder border;
    XColor *colorPtr;
    Entry *entryPtr = (Entry *)instanceData;

    entryPtr->avgWidth = Tk_TextWidth(entryPtr->tkfont, "0", 1);
    if (entryPtr->avgWidth == 0) {
	entryPtr->avgWidth = 1;
    }

    if (entryPtr->type == TK_SPINBOX) {
	/*
	 * Compute the button width for a spinbox
	 */

	entryPtr->xWidth = entryPtr->avgWidth + 2 * (1+XPAD);
	if (entryPtr->xWidth < 11) {
	    entryPtr->xWidth = 11; /* we want a min visible size */
	}
    }

    /*
     * Default background and foreground are from the normal state. In a
     * disabled state, both of those may be overridden; in the readonly state,
     * the background may be overridden.
     */

    border = entryPtr->normalBorder;
    colorPtr = entryPtr->fgColorPtr;
    switch (entryPtr->state) {
    case STATE_DISABLED:
	if (entryPtr->disabledBorder != NULL) {
	    border = entryPtr->disabledBorder;
	}
	if (entryPtr->dfgColorPtr != NULL) {
	    colorPtr = entryPtr->dfgColorPtr;
	}
	break;
    case STATE_READONLY:
	if (entryPtr->readonlyBorder != NULL) {
	    border = entryPtr->readonlyBorder;
	}
	break;
    }

    Tk_SetBackgroundFromBorder(entryPtr->tkwin, border);
    gcValues.foreground = colorPtr->pixel;
    gcValues.font = Tk_FontId(entryPtr->tkfont);
    gcValues.graphics_exposures = False;
    mask = GCForeground | GCFont | GCGraphicsExposures;
    gc = Tk_GetGC(entryPtr->tkwin, mask, &gcValues);
    if (entryPtr->textGC != NULL) {
	Tk_FreeGC(entryPtr->display, entryPtr->textGC);
    }
    entryPtr->textGC = gc;

    if (entryPtr->placeholderColorPtr != NULL) {
	gcValues.foreground = entryPtr->placeholderColorPtr->pixel;
    }
    mask = GCForeground | GCFont | GCGraphicsExposures;
    gc = Tk_GetGC(entryPtr->tkwin, mask, &gcValues);
    if (entryPtr->placeholderGC != NULL) {
	Tk_FreeGC(entryPtr->display, entryPtr->placeholderGC);
    }
    entryPtr->placeholderGC = gc;

    if (entryPtr->selFgColorPtr != NULL) {
	gcValues.foreground = entryPtr->selFgColorPtr->pixel;
    } else {
        gcValues.foreground = colorPtr->pixel;
    }
    gcValues.font = Tk_FontId(entryPtr->tkfont);
    mask = GCForeground | GCFont;
    gc = Tk_GetGC(entryPtr->tkwin, mask, &gcValues);
    if (entryPtr->selTextGC != NULL) {
	Tk_FreeGC(entryPtr->display, entryPtr->selTextGC);
    }
    entryPtr->selTextGC = gc;

    /*
     * Recompute the window's geometry and arrange for it to be redisplayed.
     */

    EntryComputeGeometry(entryPtr);
    entryPtr->flags |= UPDATE_SCROLLBAR;
    EventuallyRedraw(entryPtr);
}

#ifndef MAC_OSX_TK
/*
 *--------------------------------------------------------------
 *
 * TkpDrawEntryBorderAndFocus --
 *
 *	Stub function for Tk on platforms other than Aqua
 *	(Windows and X11), which do not draw native entry borders.
 *	See macosx/tkMacOSXEntry.c for function definition in Tk Aqua.
 *
 * Results:
 *	Returns 0.
 *
 * Side effects:
 *	None.
 *
 *--------------------------------------------------------------
 */

int
TkpDrawEntryBorderAndFocus(
    Entry *entryPtr,
    Drawable pixmap,
    int isSpinbox)
{
    (void)entryPtr;
    (void)pixmap;
    (void)isSpinbox;

    return 0;
}

/*
 *--------------------------------------------------------------
 *
 * TkpDrawSpinboxButtons --
 *
 *	Stub function for Tk on platforms other than Aqua
 *	(Windows and X11), which do not draw native spinbox buttons.
 *	See macosx/tkMacOSXEntry.c for function definition in Tk Aqua.
 *
 * Results:
 *	Returns 0.
 *
 * Side effects:
 *	None.
 *
 *--------------------------------------------------------------
 */

int
TkpDrawSpinboxButtons(
    Spinbox *sbPtr,
    Pixmap pixmap)
{
    (void)sbPtr;
    (void)pixmap;

    return 0;
}
#endif /* Not MAC_OSX_TK */

/*
 *--------------------------------------------------------------
 *
 * DisplayEntry --
 *
 *	This function redraws the contents of an entry window.
 *
 * Results:
 *	None.
 *
 * Side effects:
 *	Information appears on the screen.
 *
 *--------------------------------------------------------------
 */

static void
DisplayEntry(
    ClientData clientData)	/* Information about window. */
{
    Entry *entryPtr = (Entry *)clientData;
    Tk_Window tkwin = entryPtr->tkwin;
    int baseY, selStartX, selEndX, cursorX;
    int showSelection, xBound;
    Tk_FontMetrics fm;
    Pixmap pixmap;
    Tk_3DBorder border;

    entryPtr->flags &= ~REDRAW_PENDING;
    if ((entryPtr->flags & ENTRY_DELETED) || !Tk_IsMapped(tkwin)) {
	return;
    }

    Tk_GetFontMetrics(entryPtr->tkfont, &fm);

    /*
     * Update the scrollbar if that's needed.
     */

    if (entryPtr->flags & UPDATE_SCROLLBAR) {
	entryPtr->flags &= ~UPDATE_SCROLLBAR;

	/*
	 * Preserve/Release because updating the scrollbar can have the
	 * side-effect of destroying or unmapping the entry widget.
	 */

	Tcl_Preserve(entryPtr);
	EntryUpdateScrollbar(entryPtr);

	if ((entryPtr->flags & ENTRY_DELETED) || !Tk_IsMapped(tkwin)) {
	    Tcl_Release(entryPtr);
	    return;
	}
	Tcl_Release(entryPtr);
    }

#ifndef TK_NO_DOUBLE_BUFFERING
    /*
     * In order to avoid screen flashes, this function redraws the textual
     * area of the entry into off-screen memory, then copies it back on-screen
     * in a single operation. This means there's no point in time where the
     * on-screen image has been cleared.
     */

    pixmap = Tk_GetPixmap(entryPtr->display, Tk_WindowId(tkwin),
	    Tk_Width(tkwin), Tk_Height(tkwin), Tk_Depth(tkwin));
#else
    pixmap = Tk_WindowId(tkwin);
#endif /* TK_NO_DOUBLE_BUFFERING */

    /*
     * Compute x-coordinate of the pixel just after last visible one, plus
     * vertical position of baseline of text.
     */

    xBound = Tk_Width(tkwin) - entryPtr->inset - entryPtr->xWidth;
    baseY = (Tk_Height(tkwin) + fm.ascent - fm.descent) / 2;

    /*
     * Hide the selection whenever we don't have the focus, unless we
     * always want to show selection.
     */
    if (TkpAlwaysShowSelection(entryPtr->tkwin)) {
	showSelection = 1;
    } else {
	showSelection = (entryPtr->flags & GOT_FOCUS);
    }

    /*
     * Draw the background in three layers. From bottom to top the layers are:
     * normal background, selection background, and insertion cursor
     * background.
     */

    if ((entryPtr->state == STATE_DISABLED) &&
	    (entryPtr->disabledBorder != NULL)) {
	border = entryPtr->disabledBorder;
    } else if ((entryPtr->state == STATE_READONLY) &&
	    (entryPtr->readonlyBorder != NULL)) {
	border = entryPtr->readonlyBorder;
    } else {
	border = entryPtr->normalBorder;
    }
    Tk_Fill3DRectangle(tkwin, pixmap, border,
	    0, 0, Tk_Width(tkwin), Tk_Height(tkwin), 0, TK_RELIEF_FLAT);

    if (showSelection && (entryPtr->state != STATE_DISABLED)
	    && (entryPtr->selectLast + 1  > entryPtr->leftIndex + 1)) {
	if (entryPtr->selectFirst <= entryPtr->leftIndex) {
	    selStartX = entryPtr->leftX;
	} else {
	    Tk_CharBbox(entryPtr->textLayout, entryPtr->selectFirst,
		    &selStartX, NULL, NULL, NULL);
	    selStartX += entryPtr->layoutX;
	}
	if ((selStartX - entryPtr->selBorderWidth) < xBound) {
	    Tk_CharBbox(entryPtr->textLayout, entryPtr->selectLast,
		    &selEndX, NULL, NULL, NULL);
	    selEndX += entryPtr->layoutX;
	    Tk_Fill3DRectangle(tkwin, pixmap, entryPtr->selBorder,
		    selStartX - entryPtr->selBorderWidth,
		    baseY - fm.ascent - entryPtr->selBorderWidth,
		    (selEndX - selStartX) + 2*entryPtr->selBorderWidth,
		    (fm.ascent + fm.descent) + 2*entryPtr->selBorderWidth,
		    entryPtr->selBorderWidth,
#ifndef MAC_OSX_TK
		    TK_RELIEF_RAISED
#else
		    MAC_OSX_ENTRY_SELECT_RELIEF
#endif
		    );
	}
    }

    /*
     * Draw a special background for the insertion cursor, overriding even the
     * selection background. As a special hack to keep the cursor visible when
     * the insertion cursor color is the same as the color for selected text
     * (e.g., on mono displays), write background in the cursor area (instead
     * of nothing) when the cursor isn't on. Otherwise the selection would
     * hide the cursor.
     */

    if ((entryPtr->state == STATE_NORMAL) && (entryPtr->flags & GOT_FOCUS)) {
	Tk_CharBbox(entryPtr->textLayout, entryPtr->insertPos, &cursorX, NULL,
		NULL, NULL);
	cursorX += entryPtr->layoutX;
	cursorX -= (entryPtr->insertWidth == 1) ? 1 : (entryPtr->insertWidth)/2;
	Tk_SetCaretPos(entryPtr->tkwin, cursorX, baseY - fm.ascent,
		fm.ascent + fm.descent);
	if ((entryPtr->insertPos + 1 >= entryPtr->leftIndex + 1) && cursorX < xBound) {
	    if (entryPtr->flags & CURSOR_ON) {
		Tk_Fill3DRectangle(tkwin, pixmap, entryPtr->insertBorder,
			cursorX, baseY - fm.ascent, entryPtr->insertWidth,
			fm.ascent + fm.descent, entryPtr->insertBorderWidth,
			TK_RELIEF_RAISED);
	    } else if (entryPtr->insertBorder == entryPtr->selBorder) {
		Tk_Fill3DRectangle(tkwin, pixmap, border, cursorX,
			baseY - fm.ascent, entryPtr->insertWidth,
			fm.ascent + fm.descent, 0, TK_RELIEF_FLAT);
	    }
	}
    }

<<<<<<< HEAD
    /*
     * Draw the text in two pieces: first the unselected portion, then the
     * selected portion on top of it.
     */

    if ((entryPtr->numChars != 0) || (entryPtr->placeholderChars == 0)) {
        Tk_DrawTextLayout(entryPtr->display, pixmap, entryPtr->textGC,
	    entryPtr->textLayout, entryPtr->layoutX, entryPtr->layoutY,
	    entryPtr->leftIndex, entryPtr->numChars);
    } else {
	Tk_DrawTextLayout(entryPtr->display, pixmap, entryPtr->placeholderGC,
	    entryPtr->placeholderLayout, entryPtr->placeholderX, entryPtr->layoutY,
	    entryPtr->placeholderLeftIndex, entryPtr->placeholderChars);
    }

    if (showSelection && (entryPtr->state != STATE_DISABLED)
	    && (entryPtr->selTextGC != entryPtr->textGC)
	    && (entryPtr->selectFirst + 1 < entryPtr->selectLast + 1)) {
=======
    if (showSelection && (entryPtr->state != STATE_DISABLED)
	    && (entryPtr->selTextGC != entryPtr->textGC)
	    && (entryPtr->selectFirst < entryPtr->selectLast)) {

	/*
	 * Draw the selected and unselected portions separately.
	 */

>>>>>>> 3513bf85
	int selFirst;

	if (entryPtr->selectFirst + 1 < entryPtr->leftIndex + 1) {
	    selFirst = entryPtr->leftIndex;
	} else {
	    selFirst = entryPtr->selectFirst;
	}
	if (entryPtr->leftIndex < selFirst) {
	    Tk_DrawTextLayout(entryPtr->display, pixmap, entryPtr->textGC,
		    entryPtr->textLayout, entryPtr->layoutX, entryPtr->layoutY,
		    entryPtr->leftIndex, selFirst);
	}
	Tk_DrawTextLayout(entryPtr->display, pixmap, entryPtr->selTextGC,
		entryPtr->textLayout, entryPtr->layoutX, entryPtr->layoutY,
		selFirst, entryPtr->selectLast);
	if (entryPtr->selectLast < entryPtr->numChars) {
	    Tk_DrawTextLayout(entryPtr->display, pixmap, entryPtr->textGC,
		    entryPtr->textLayout, entryPtr->layoutX, entryPtr->layoutY,
		    entryPtr->selectLast, entryPtr->numChars);
	}
    } else {

        /*
         * Draw the entire visible text
         */

	Tk_DrawTextLayout(entryPtr->display, pixmap, entryPtr->textGC,
		entryPtr->textLayout, entryPtr->layoutX, entryPtr->layoutY,
		entryPtr->leftIndex, entryPtr->numChars);
    }

    if (entryPtr->type == TK_SPINBOX) {
	int startx, height, inset, pad, tHeight, xWidth;
	Spinbox *sbPtr = (Spinbox *) entryPtr;

	/*
	 * Draw the spin button controls.
	 */

	if (TkpDrawSpinboxButtons(sbPtr, pixmap) == 0) {
	    xWidth = entryPtr->xWidth;
	    pad = XPAD + 1;
	    inset = entryPtr->inset - XPAD;
	    startx = Tk_Width(tkwin) - (xWidth + inset);
	    height = (Tk_Height(tkwin) - 2*inset)/2;
#if 0
	    Tk_Fill3DRectangle(tkwin, pixmap, sbPtr->buttonBorder,
		    startx, inset, xWidth, height, 1, sbPtr->buRelief);
	    Tk_Fill3DRectangle(tkwin, pixmap, sbPtr->buttonBorder,
		    startx, inset+height, xWidth, height, 1, sbPtr->bdRelief);
#else
	    Tk_Fill3DRectangle(tkwin, pixmap, sbPtr->buttonBorder,
		    startx, inset, xWidth, height, 1,
		    (sbPtr->selElement == SEL_BUTTONUP) ?
		    TK_RELIEF_SUNKEN : TK_RELIEF_RAISED);
	    Tk_Fill3DRectangle(tkwin, pixmap, sbPtr->buttonBorder,
		    startx, inset+height, xWidth, height, 1,
		    (sbPtr->selElement == SEL_BUTTONDOWN) ?
		    TK_RELIEF_SUNKEN : TK_RELIEF_RAISED);
#endif

	    xWidth -= 2*pad;

	    /*
	     * Only draw the triangles if we have enough display space
	     */

	    if ((xWidth > 1)) {
		XPoint points[3];
		int starty, space, offset;

		space = height - 2*pad;

		/*
		 * Ensure width of triangle is odd to guarantee a sharp tip
		 */

		if (!(xWidth % 2)) {
		    xWidth++;
		}
		tHeight = (xWidth + 1) / 2;
		if (tHeight > space) {
		    tHeight = space;
		}
		space	= (space - tHeight) / 2;
		startx += pad;
		starty	= inset + height - pad - space;
		offset	= (sbPtr->selElement == SEL_BUTTONUP);

		/*
		 * The points are slightly different for the up and down
		 * arrows because (for *.x), we need to account for a bug in
		 * the way XFillPolygon draws triangles, and we want to shift
		 * the arrows differently when allowing for depressed
		 * behavior.
		 */

		points[0].x = startx + offset;
		points[0].y = starty + (offset ? 0 : -1);
		points[1].x = startx + xWidth/2 + offset;
		points[1].y = starty - tHeight + (offset ? 0 : -1);
		points[2].x = startx + xWidth + offset;
		points[2].y = points[0].y;
		XFillPolygon(entryPtr->display, pixmap, entryPtr->textGC,
			points, 3, Convex, CoordModeOrigin);

		starty = inset + height + pad + space;
		offset = (sbPtr->selElement == SEL_BUTTONDOWN);
		points[0].x = startx + 1 + offset;
		points[0].y = starty + (offset ? 1 : 0);
		points[1].x = startx + xWidth/2 + offset;
		points[1].y = starty + tHeight + (offset ? 0 : -1);
		points[2].x = startx - 1 + xWidth + offset;
		points[2].y = points[0].y;
		XFillPolygon(entryPtr->display, pixmap, entryPtr->textGC,
			points, 3, Convex, CoordModeOrigin);
	    }
	}
    }

    /*
     * Draw the border and focus highlight last, so they will overwrite any
     * text that extends past the viewable part of the window.
     */

    if (!TkpDrawEntryBorderAndFocus(entryPtr, pixmap,
	    (entryPtr->type == TK_SPINBOX))) {
	xBound = entryPtr->highlightWidth;
	if (entryPtr->relief != TK_RELIEF_FLAT) {
	    Tk_Draw3DRectangle(tkwin, pixmap, border, xBound, xBound,
		    Tk_Width(tkwin) - 2 * xBound,
		    Tk_Height(tkwin) - 2 * xBound,
		    entryPtr->borderWidth, entryPtr->relief);
	}
	if (xBound > 0) {
	    GC fgGC, bgGC;

	    bgGC = Tk_GCForColor(entryPtr->highlightBgColorPtr, pixmap);
	    if (entryPtr->flags & GOT_FOCUS) {
		fgGC = Tk_GCForColor(entryPtr->highlightColorPtr, pixmap);
		TkpDrawHighlightBorder(tkwin, fgGC, bgGC, xBound, pixmap);
	    } else {
		TkpDrawHighlightBorder(tkwin, bgGC, bgGC, xBound, pixmap);
	    }
	}
    }

#ifndef TK_NO_DOUBLE_BUFFERING
    /*
     * Everything's been redisplayed; now copy the pixmap onto the screen and
     * free up the pixmap.
     */

    XCopyArea(entryPtr->display, pixmap, Tk_WindowId(tkwin), entryPtr->textGC,
	    0, 0, (unsigned) Tk_Width(tkwin), (unsigned) Tk_Height(tkwin),
	    0, 0);
    Tk_FreePixmap(entryPtr->display, pixmap);
#endif /* TK_NO_DOUBLE_BUFFERING */
    entryPtr->flags &= ~BORDER_NEEDED;
}

/*
 *----------------------------------------------------------------------
 *
 * EntryComputeGeometry --
 *
 *	This function is invoked to recompute information about where in its
 *	window an entry's string will be displayed. It also computes the
 *	requested size for the window.
 *
 * Results:
 *	None.
 *
 * Side effects:
 *	The leftX and tabOrigin fields are recomputed for entryPtr, and
 *	leftIndex may be adjusted. Tk_GeometryRequest is called to register
 *	the desired dimensions for the window.
 *
 *----------------------------------------------------------------------
 */

static void
EntryComputeGeometry(
    Entry *entryPtr)		/* Widget record for entry. */
{
    int totalLength, overflow, rightX;
    TkSizeT maxOffScreen;
    int height, width, i;
    Tk_FontMetrics fm;
    char *p;

    if (entryPtr->displayString != entryPtr->string) {
	ckfree((char *)entryPtr->displayString);
	entryPtr->displayString = entryPtr->string;
	entryPtr->numDisplayBytes = entryPtr->numBytes;
    }

    /*
     * If we're displaying a special character instead of the value of the
     * entry, recompute the displayString.
     */

    if (entryPtr->showChar != NULL) {
	int ch;
	char buf[6];
	int size;

	/*
	 * Normalize the special character so we can safely duplicate it in
	 * the display string. If we didn't do this, then two malformed
	 * characters might end up looking like one valid UTF character in the
	 * resulting string.
	 */

	TkUtfToUniChar(entryPtr->showChar, &ch);
	size = TkUniCharToUtf(ch, buf);

	entryPtr->numDisplayBytes = entryPtr->numChars * size;
	p = (char *)ckalloc(entryPtr->numDisplayBytes + 1);
	entryPtr->displayString = p;

	for (i = entryPtr->numChars; i-- > 0; ) {
	    memcpy(p, buf, size);
	    p += size;
	}
	*p = '\0';
    }

    /* Recompute layout of placeholder text.
     * Only the placeholderX and placeholderLeftIndex value is needed.
     * We use the same font so we can use the layoutY value from below.
     */

    Tk_FreeTextLayout(entryPtr->placeholderLayout);
    if (entryPtr->placeholderString) {
        entryPtr->placeholderChars = strlen(entryPtr->placeholderString);
        entryPtr->placeholderLayout = Tk_ComputeTextLayout(entryPtr->tkfont,
	        entryPtr->placeholderString, entryPtr->placeholderChars, 0,
	        entryPtr->justify, TK_IGNORE_NEWLINES, &totalLength, NULL);
	overflow = totalLength -
	        (Tk_Width(entryPtr->tkwin) - 2*entryPtr->inset - entryPtr->xWidth);
	if (overflow <= 0) {
	    entryPtr->placeholderLeftIndex = 0;
	    if (entryPtr->justify == TK_JUSTIFY_LEFT) {
		entryPtr->placeholderX = entryPtr->inset;
	    } else if (entryPtr->justify == TK_JUSTIFY_RIGHT) {
		entryPtr->placeholderX = Tk_Width(entryPtr->tkwin) - entryPtr->inset
		        - entryPtr->xWidth - totalLength;
	    } else {
		entryPtr->placeholderX = (Tk_Width(entryPtr->tkwin)
		        - entryPtr->xWidth - totalLength)/2;
	    }
    	} else {

	    /*
	     * The whole string can't fit in the window. Compute the maximum
	     * number of characters that may be off-screen to the left without
	     * leaving empty space on the right of the window, then don't let
	     * placeholderLeftIndex be any greater than that.
	     */

	    maxOffScreen = Tk_PointToChar(entryPtr->placeholderLayout, overflow, 0);
	    Tk_CharBbox(entryPtr->placeholderLayout, maxOffScreen,
		&rightX, NULL, NULL, NULL);
	    if (rightX < overflow) {
		maxOffScreen++;
	    }
	    entryPtr->placeholderLeftIndex = maxOffScreen;
	    Tk_CharBbox(entryPtr->placeholderLayout, entryPtr->placeholderLeftIndex, &rightX,
		NULL, NULL, NULL);
	    entryPtr->placeholderX = entryPtr->inset -rightX;
        }
    } else {
        entryPtr->placeholderChars = 0;
        entryPtr->placeholderLayout = Tk_ComputeTextLayout(entryPtr->tkfont,
	        entryPtr->placeholderString, 0, 0,
	        entryPtr->justify, TK_IGNORE_NEWLINES, NULL, NULL);
	entryPtr->placeholderX = entryPtr->inset;
    }

    Tk_FreeTextLayout(entryPtr->textLayout);
    entryPtr->textLayout = Tk_ComputeTextLayout(entryPtr->tkfont,
	    entryPtr->displayString, entryPtr->numChars, 0,
	    entryPtr->justify, TK_IGNORE_NEWLINES, &totalLength, &height);

    entryPtr->layoutY = (Tk_Height(entryPtr->tkwin) - height) / 2;

    /*
     * Recompute where the leftmost character on the display will be drawn
     * (entryPtr->leftX) and adjust leftIndex if necessary so that we don't
     * let characters hang off the edge of the window unless the entire window
     * is full.
     */

    overflow = totalLength -
	    (Tk_Width(entryPtr->tkwin) - 2*entryPtr->inset - entryPtr->xWidth);
    if (overflow <= 0) {
	entryPtr->leftIndex = 0;
	if (entryPtr->justify == TK_JUSTIFY_LEFT) {
	    entryPtr->leftX = entryPtr->inset;
	} else if (entryPtr->justify == TK_JUSTIFY_RIGHT) {
	    entryPtr->leftX = Tk_Width(entryPtr->tkwin) - entryPtr->inset
		    - entryPtr->xWidth - totalLength;
	} else {
	    entryPtr->leftX = (Tk_Width(entryPtr->tkwin)
		    - entryPtr->xWidth - totalLength)/2;
	}
	entryPtr->layoutX = entryPtr->leftX;
    } else {
	/*
	 * The whole string can't fit in the window. Compute the maximum
	 * number of characters that may be off-screen to the left without
	 * leaving empty space on the right of the window, then don't let
	 * leftIndex be any greater than that.
	 */

	maxOffScreen = Tk_PointToChar(entryPtr->textLayout, overflow, 0);
	Tk_CharBbox(entryPtr->textLayout, maxOffScreen,
		&rightX, NULL, NULL, NULL);
	if (rightX < overflow) {
	    maxOffScreen++;
	}
	if (entryPtr->leftIndex + 1 > maxOffScreen + 1) {
	    entryPtr->leftIndex = maxOffScreen;
	}
	Tk_CharBbox(entryPtr->textLayout, entryPtr->leftIndex, &rightX,
		NULL, NULL, NULL);
	entryPtr->leftX = entryPtr->inset;
	entryPtr->layoutX = entryPtr->leftX - rightX;
    }

    Tk_GetFontMetrics(entryPtr->tkfont, &fm);
    height = fm.linespace + 2*entryPtr->inset + 2*(YPAD-XPAD);
    if (entryPtr->prefWidth > 0) {
	width = entryPtr->prefWidth*entryPtr->avgWidth + 2*entryPtr->inset;
    } else if (totalLength == 0) {
	width = entryPtr->avgWidth + 2*entryPtr->inset;
    } else {
	width = totalLength + 2*entryPtr->inset;
    }

    /*
     * Add one extra length for the spin buttons
     */
    width += entryPtr->xWidth;

    Tk_GeometryRequest(entryPtr->tkwin, width, height);
}

/*
 *----------------------------------------------------------------------
 *
 * InsertChars --
 *
 *	Add new characters to an entry widget.
 *
 * Results:
 *	A standard Tcl result. If an error occurred then an error message is
 *	left in the interp's result.
 *
 * Side effects:
 *	New information gets added to entryPtr; it will be redisplayed soon,
 *	but not necessarily immediately.
 *
 *----------------------------------------------------------------------
 */

static int
InsertChars(
    Entry *entryPtr,		/* Entry that is to get the new elements. */
    TkSizeT index,			/* Add the new elements before this character
				 * index. */
    const char *value)		/* New characters to add (NULL-terminated
				 * string). */
{
    size_t byteIndex, byteCount, newByteCount, oldChars, charsAdded;
    const char *string;
    char *newStr;

    string = entryPtr->string;
    byteIndex = Tcl_UtfAtIndex(string, index) - string;
    byteCount = strlen(value);
    if (byteCount == 0) {
	return TCL_OK;
    }

    newByteCount = entryPtr->numBytes + byteCount + 1;
    newStr = (char *)ckalloc(newByteCount);
    memcpy(newStr, string, byteIndex);
    strcpy(newStr + byteIndex, value);
    strcpy(newStr + byteIndex + byteCount, string + byteIndex);

    if ((entryPtr->validate == VALIDATE_KEY ||
	    entryPtr->validate == VALIDATE_ALL) &&
	    EntryValidateChange(entryPtr, value, newStr, index,
		    VALIDATE_INSERT) != TCL_OK) {
	ckfree(newStr);
	return TCL_OK;
    }

    ckfree((char *)string);
    entryPtr->string = newStr;

    /*
     * The following construction is used because inserting improperly formed
     * UTF-8 sequences between other improperly formed UTF-8 sequences could
     * result in actually forming valid UTF-8 sequences; the number of
     * characters added may not be Tcl_NumUtfChars(string, -1), because of
     * context. The actual number of characters added is how many characters
     * are in the string now minus the number that used to be there.
     */

    oldChars = entryPtr->numChars;
    entryPtr->numChars = Tcl_NumUtfChars(newStr, TCL_INDEX_NONE);
    charsAdded = entryPtr->numChars - oldChars;
    entryPtr->numBytes += byteCount;

    if (entryPtr->displayString == string) {
	entryPtr->displayString = newStr;
	entryPtr->numDisplayBytes = entryPtr->numBytes;
    }

    /*
     * Inserting characters invalidates all indexes into the string. Touch up
     * the indexes so that they still refer to the same characters (at new
     * positions). When updating the selection end-points, don't include the
     * new text in the selection unless it was completely surrounded by the
     * selection.
     */

    if (entryPtr->selectFirst + 1 >= index + 1) {
	entryPtr->selectFirst += charsAdded;
    }
    if (entryPtr->selectLast + 1 > index + 1) {
	entryPtr->selectLast += charsAdded;
    }
    if ((entryPtr->selectAnchor + 1 > index + 1) || (entryPtr->selectFirst + 1 >= index + 1)) {
	entryPtr->selectAnchor += charsAdded;
    }
    if (entryPtr->leftIndex + 1 > index + 1) {
	entryPtr->leftIndex += charsAdded;
    }
    if (entryPtr->insertPos + 1 >= index + 1) {
	entryPtr->insertPos += charsAdded;
    }
    return EntryValueChanged(entryPtr, NULL);
}

/*
 *----------------------------------------------------------------------
 *
 * DeleteChars --
 *
 *	Remove one or more characters from an entry widget.
 *
 * Results:
 *	A standard Tcl result. If an error occurred then an error message is
 *	left in the interp's result.
 *
 * Side effects:
 *	Memory gets freed, the entry gets modified and (eventually)
 *	redisplayed.
 *
 *----------------------------------------------------------------------
 */

static int
DeleteChars(
    Entry *entryPtr,		/* Entry widget to modify. */
    TkSizeT index,			/* Index of first character to delete. */
    TkSizeT count)			/* How many characters to delete. */
{
    int byteIndex, byteCount, newByteCount;
    const char *string;
    char *newStr, *toDelete;

    if (index + count + 1 > entryPtr->numChars + 1) {
	count = entryPtr->numChars - index;
    }
    if ((int)count <= 0) {
	return TCL_OK;
    }

    string = entryPtr->string;
    byteIndex = Tcl_UtfAtIndex(string, index) - string;
    byteCount = Tcl_UtfAtIndex(string + byteIndex, count) - (string+byteIndex);

    newByteCount = entryPtr->numBytes + 1 - byteCount;
    newStr = (char *)ckalloc(newByteCount);
    memcpy(newStr, string, (size_t) byteIndex);
    strcpy(newStr + byteIndex, string + byteIndex + byteCount);

    toDelete = (char *)ckalloc(byteCount + 1);
    memcpy(toDelete, string + byteIndex, (size_t) byteCount);
    toDelete[byteCount] = '\0';

    if ((entryPtr->validate == VALIDATE_KEY ||
	    entryPtr->validate == VALIDATE_ALL) &&
	    EntryValidateChange(entryPtr, toDelete, newStr, index,
		    VALIDATE_DELETE) != TCL_OK) {
	ckfree(newStr);
	ckfree(toDelete);
	return TCL_OK;
    }

    ckfree(toDelete);
    ckfree((char *)entryPtr->string);
    entryPtr->string = newStr;
    entryPtr->numChars -= count;
    entryPtr->numBytes -= byteCount;

    if (entryPtr->displayString == string) {
	entryPtr->displayString = newStr;
	entryPtr->numDisplayBytes = entryPtr->numBytes;
    }

    /*
     * Deleting characters results in the remaining characters being
     * renumbered. Update the various indexes into the string to reflect this
     * change.
     */

    if (entryPtr->selectFirst + 1 >= index + 1) {
	if (entryPtr->selectFirst + 1 >= index + count + 1) {
	    entryPtr->selectFirst -= count;
	} else {
	    entryPtr->selectFirst = index;
	}
    }
    if (entryPtr->selectLast + 1 >= index + 1) {
	if (entryPtr->selectLast + 1 >= index + count + 1) {
	    entryPtr->selectLast -= count;
	} else {
	    entryPtr->selectLast = index;
	}
    }
    if (entryPtr->selectLast + 1 <= entryPtr->selectFirst + 1) {
	entryPtr->selectFirst = TCL_INDEX_NONE;
	entryPtr->selectLast = TCL_INDEX_NONE;
    }
    if (entryPtr->selectAnchor + 1 >= index + 1) {
	if (entryPtr->selectAnchor + 1 >= index + count + 1) {
	    entryPtr->selectAnchor -= count;
	} else {
	    entryPtr->selectAnchor = index;
	}
    }
    if (entryPtr->leftIndex + 1 > index + 1) {
	if (entryPtr->leftIndex + 1 >= index + count + 1) {
	    entryPtr->leftIndex -= count;
	} else {
	    entryPtr->leftIndex = index;
	}
    }
    if (entryPtr->insertPos + 1 >= index + 1) {
	if (entryPtr->insertPos + 1 >= index + count + 1) {
	    entryPtr->insertPos -= count;
	} else {
	    entryPtr->insertPos = index;
	}
    }
    return EntryValueChanged(entryPtr, NULL);
}

/*
 *----------------------------------------------------------------------
 *
 * EntryValueChanged --
 *
 *	This function is invoked when characters are inserted into an entry or
 *	deleted from it. It updates the entry's associated variable, if there
 *	is one, and does other bookkeeping such as arranging for redisplay.
 *
 * Results:
 *	A standard Tcl result. If an error occurred then an error message is
 *	left in the interp's result.
 *
 * Side effects:
 *	None.
 *
 *----------------------------------------------------------------------
 */

static int
EntryValueChanged(
    Entry *entryPtr,		/* Entry whose value just changed. */
    const char *newValue)	/* If this value is not NULL, we first force
				 * the value of the entry to this. */
{
    if (newValue != NULL) {
	EntrySetValue(entryPtr, newValue);
    }

    if (entryPtr->textVarName == NULL) {
	newValue = NULL;
    } else {
	newValue = Tcl_SetVar2(entryPtr->interp, entryPtr->textVarName,
		NULL, entryPtr->string, TCL_GLOBAL_ONLY|TCL_LEAVE_ERR_MSG);
    }

    if ((newValue != NULL) && (strcmp(newValue, entryPtr->string) != 0)) {
	/*
	 * The value of the variable is different than what we asked for.
	 * This means that a trace on the variable modified it. In this case
	 * our trace function wasn't invoked since the modification came while
	 * a trace was already active on the variable. So, update our value to
	 * reflect the variable's latest value.
	 */

	EntrySetValue(entryPtr, newValue);
    } else {
	/*
	 * Arrange for redisplay.
	 */

	entryPtr->flags |= UPDATE_SCROLLBAR;
	EntryComputeGeometry(entryPtr);
	EventuallyRedraw(entryPtr);
    }

    /*
     * An error may have happened when setting the textvariable in case there
     * is a trace on that variable and the trace proc triggered an error.
     * Another possibility is that the textvariable is in a namespace that
     * does not (yet) exist.
     * Signal this error.
     */

    if ((entryPtr->textVarName != NULL) && (newValue == NULL)) {
        return TCL_ERROR;
    }
    return TCL_OK;
}

/*
 *----------------------------------------------------------------------
 *
 * EntrySetValue --
 *
 *	Replace the contents of a text entry with a given value. This function
 *	is invoked when updating the entry from the entry's associated
 *	variable.
 *
 * Results:
 *	None.
 *
 * Side effects:
 *	The string displayed in the entry will change. The selection,
 *	insertion point, and view may have to be adjusted to keep them within
 *	the bounds of the new string. Note: this function does *not* update
 *	the entry's associated variable, since that could result in an
 *	infinite loop.
 *
 *----------------------------------------------------------------------
 */

static void
EntrySetValue(
    Entry *entryPtr,		/* Entry whose value is to be changed. */
    const char *value)		/* New text to display in entry. */
{
    const char *oldSource;
    int valueLen, malloced = 0;

    if (strcmp(value, entryPtr->string) == 0) {
	return;
    }
    valueLen = strlen(value);

    if (entryPtr->flags & VALIDATE_VAR) {
	entryPtr->flags |= VALIDATE_ABORT;
    } else {
	/*
	 * If we validate, we create a copy of the value, as it may point to
	 * volatile memory, like the value of the -textvar which may get freed
	 * during validation
	 */

	char *tmp = (char *)ckalloc(valueLen + 1);

	strcpy(tmp, value);
	value = tmp;
	malloced = 1;

	entryPtr->flags |= VALIDATE_VAR;
	(void) EntryValidateChange(entryPtr, NULL, value, -1,
		VALIDATE_FORCED);
	entryPtr->flags &= ~VALIDATE_VAR;

	/*
	 * If VALIDATE_ABORT has been set, then this operation should be
	 * aborted because the validatecommand did something else instead
	 */

	if (entryPtr->flags & VALIDATE_ABORT) {
	    entryPtr->flags &= ~VALIDATE_ABORT;
	    ckfree((char *)value);
	    return;
	}
    }

    oldSource = entryPtr->string;
    ckfree((char *)entryPtr->string);

    if (malloced) {
	entryPtr->string = value;
    } else {
	char *tmp = (char *)ckalloc(valueLen + 1);

	strcpy(tmp, value);
	entryPtr->string = tmp;
    }
    entryPtr->numBytes = valueLen;
    entryPtr->numChars = Tcl_NumUtfChars(value, valueLen);

    if (entryPtr->displayString == oldSource) {
	entryPtr->displayString = entryPtr->string;
	entryPtr->numDisplayBytes = entryPtr->numBytes;
    }

    if (entryPtr->selectFirst != TCL_INDEX_NONE) {
	if (entryPtr->selectFirst + 1 >= entryPtr->numChars + 1) {
	    entryPtr->selectFirst = TCL_INDEX_NONE;
	    entryPtr->selectLast = TCL_INDEX_NONE;
	} else if (entryPtr->selectLast + 1 > entryPtr->numChars + 1) {
	    entryPtr->selectLast = entryPtr->numChars;
	}
    }
    if (entryPtr->leftIndex + 1 >= entryPtr->numChars + 1) {
	if (entryPtr->numChars + 1 > 1) {
	    entryPtr->leftIndex = entryPtr->numChars - 1;
	} else {
	    entryPtr->leftIndex = 0;
	}
    }
    if (entryPtr->insertPos + 1 > entryPtr->numChars + 1) {
	entryPtr->insertPos = entryPtr->numChars;
    }

    entryPtr->flags |= UPDATE_SCROLLBAR;
    EntryComputeGeometry(entryPtr);
    EventuallyRedraw(entryPtr);
}

/*
 *--------------------------------------------------------------
 *
 * EntryEventProc --
 *
 *	This function is invoked by the Tk dispatcher for various events on
 *	entries.
 *
 * Results:
 *	None.
 *
 * Side effects:
 *	When the window gets deleted, internal structures get cleaned up.
 *	When it gets exposed, it is redisplayed.
 *
 *--------------------------------------------------------------
 */

static void
EntryEventProc(
    ClientData clientData,	/* Information about window. */
    XEvent *eventPtr)		/* Information about event. */
{
    Entry *entryPtr = (Entry *)clientData;

    if ((entryPtr->type == TK_SPINBOX) && (eventPtr->type == MotionNotify)) {
	Spinbox *sbPtr = (Spinbox *)clientData;
	int elem;

	elem = GetSpinboxElement(sbPtr, eventPtr->xmotion.x,
		eventPtr->xmotion.y);
	if (elem != sbPtr->curElement) {
	    Tk_Cursor cursor;

	    sbPtr->curElement = elem;
	    if (elem == SEL_ENTRY) {
		cursor = entryPtr->cursor;
	    } else if ((elem == SEL_BUTTONDOWN) || (elem == SEL_BUTTONUP)) {
		cursor = sbPtr->bCursor;
	    } else {
		cursor = NULL;
	    }
	    if (cursor != NULL) {
		Tk_DefineCursor(entryPtr->tkwin, cursor);
	    } else {
		Tk_UndefineCursor(entryPtr->tkwin);
	    }
	}
	return;
    }

    switch (eventPtr->type) {
    case Expose:
	EventuallyRedraw(entryPtr);
	entryPtr->flags |= BORDER_NEEDED;
	break;
    case DestroyNotify:
	if (!(entryPtr->flags & ENTRY_DELETED)) {
	    entryPtr->flags |= (ENTRY_DELETED | VALIDATE_ABORT);
	    Tcl_DeleteCommandFromToken(entryPtr->interp, entryPtr->widgetCmd);
	    if (entryPtr->flags & REDRAW_PENDING) {
		Tcl_CancelIdleCall(DisplayEntry, clientData);
	    }
	    Tcl_EventuallyFree(clientData, (Tcl_FreeProc *) DestroyEntry);
	}
	break;
    case ConfigureNotify:
	Tcl_Preserve(entryPtr);
	entryPtr->flags |= UPDATE_SCROLLBAR;
	EntryComputeGeometry(entryPtr);
	EventuallyRedraw(entryPtr);
	Tcl_Release(entryPtr);
	break;
    case FocusIn:
    case FocusOut:
	if (eventPtr->xfocus.detail != NotifyInferior) {
	    EntryFocusProc(entryPtr, (eventPtr->type == FocusIn));
	}
	break;
    }
}

/*
 *----------------------------------------------------------------------
 *
 * EntryCmdDeletedProc --
 *
 *	This function is invoked when a widget command is deleted. If the
 *	widget isn't already in the process of being destroyed, this command
 *	destroys it.
 *
 * Results:
 *	None.
 *
 * Side effects:
 *	The widget is destroyed.
 *
 *----------------------------------------------------------------------
 */

static void
EntryCmdDeletedProc(
    ClientData clientData)	/* Pointer to widget record for widget. */
{
    Entry *entryPtr = (Entry *)clientData;

    /*
     * This function could be invoked either because the window was destroyed
     * and the command was then deleted (in which case tkwin is NULL) or
     * because the command was deleted, and then this function destroys the
     * widget.
     */

    if (!(entryPtr->flags & ENTRY_DELETED)) {
	Tk_DestroyWindow(entryPtr->tkwin);
    }
}

/*
 *---------------------------------------------------------------------------
 *
 * GetEntryIndex --
 *
 *	Parse an index into an entry and return either its value or an error.
 *
 * Results:
 *	A standard Tcl result. If all went well, then *indexPtr is filled in
 *	with the character index (into entryPtr) corresponding to string. The
 *	index value is guaranteed to lie between 0 and the number of
 *	characters in the string, inclusive. If an error occurs then an error
 *	message is left in the interp's result.
 *
 * Side effects:
 *	None.
 *
 *---------------------------------------------------------------------------
 */

static int
GetEntryIndex(
    Tcl_Interp *interp,		/* For error messages. */
    Entry *entryPtr,		/* Entry for which the index is being
				 * specified. */
    Tcl_Obj *indexObj,	/* Specifies character in entryPtr. */
    TkSizeT *indexPtr)		/* Where to store converted character index */
{
    TkSizeT length, idx;
    const char *string;

    if (TCL_OK == TkGetIntForIndex(indexObj, entryPtr->numChars - 1, 1, &idx)) {
	if (idx == TCL_INDEX_NONE) {
	    idx = 0;
	} else if (idx > entryPtr->numChars) {
	    idx = entryPtr->numChars;
	}
	*indexPtr = idx;
	return TCL_OK;
    }

    string = TkGetStringFromObj(indexObj, &length);

    switch (string[0]) {
    case 'a':
	if (strncmp(string, "anchor", length) != 0) {
	    goto badIndex;
	}
	*indexPtr = entryPtr->selectAnchor;
	break;
    case 'i':
	if (strncmp(string, "insert", length) != 0) {
	    goto badIndex;
	}
	*indexPtr = entryPtr->insertPos;
	break;
    case 's':
	if (entryPtr->selectFirst == TCL_INDEX_NONE) {
	    Tcl_ResetResult(interp);
	    Tcl_SetObjResult(interp, Tcl_ObjPrintf(
		    "selection isn't in widget %s",
		    Tk_PathName(entryPtr->tkwin)));
	    Tcl_SetErrorCode(interp, "TK",
		    (entryPtr->type == TK_ENTRY) ? "ENTRY" : "SPINBOX",
		    "NO_SELECTION", NULL);
	    return TCL_ERROR;
	}
	if (length < 5) {
	    goto badIndex;
	}
	if (strncmp(string, "sel.first", length) == 0) {
	    *indexPtr = entryPtr->selectFirst;
	} else if (strncmp(string, "sel.last", length) == 0) {
	    *indexPtr = entryPtr->selectLast;
	} else {
	    goto badIndex;
	}
	break;
    case '@': {
	int x, roundUp, maxWidth;

	if (Tcl_GetInt(NULL, string + 1, &x) != TCL_OK) {
	    goto badIndex;
	}
	if (x < entryPtr->inset) {
	    x = entryPtr->inset;
	}
	roundUp = 0;
	maxWidth = Tk_Width(entryPtr->tkwin) - entryPtr->inset
		- entryPtr->xWidth - 1;
	if (x > maxWidth) {
	    x = maxWidth;
	    roundUp = 1;
	}
	*indexPtr = Tk_PointToChar(entryPtr->textLayout,
		x - entryPtr->layoutX, 0);

	/*
	 * Special trick: if the x-position was off-screen to the right, round
	 * the index up to refer to the character just after the last visible
	 * one on the screen. This is needed to enable the last character to
	 * be selected, for example.
	 */

	if (roundUp && (*indexPtr + 1 < entryPtr->numChars + 1)) {
	    *indexPtr += 1;
	}
	break;
    }
    default:
	  badIndex:
	    Tcl_SetObjResult(interp, Tcl_ObjPrintf("bad %s index \"%s\"",
		    (entryPtr->type == TK_ENTRY) ? "entry" : "spinbox", string));
	    Tcl_SetErrorCode(interp, "TK",
		    (entryPtr->type == TK_ENTRY) ? "ENTRY" : "SPINBOX",
		    "BAD_INDEX", NULL);
	    return TCL_ERROR;
    }
    return TCL_OK;
}

/*
 *----------------------------------------------------------------------
 *
 * EntryScanTo --
 *
 *	Given a y-coordinate (presumably of the curent mouse location) drag
 *	the view in the window to implement the scan operation.
 *
 * Results:
 *	None.
 *
 * Side effects:
 *	The view in the window may change.
 *
 *----------------------------------------------------------------------
 */

static void
EntryScanTo(
    Entry *entryPtr,		/* Information about widget. */
    int x)			/* X-coordinate to use for scan operation. */
{
    TkSizeT newLeftIndex;

    /*
     * Compute new leftIndex for entry by amplifying the difference between
     * the current position and the place where the scan started (the "mark"
     * position). If we run off the left or right side of the entry, then
     * reset the mark point so that the current position continues to
     * correspond to the edge of the window. This means that the picture will
     * start dragging as soon as the mouse reverses direction (without this
     * reset, might have to slide mouse a long ways back before the picture
     * starts moving again).
     */

    newLeftIndex = entryPtr->scanMarkIndex
	    - (10 * (x - entryPtr->scanMarkX)) / entryPtr->avgWidth;
    if (newLeftIndex + 1 >= entryPtr->numChars + 1) {
	newLeftIndex = entryPtr->scanMarkIndex = entryPtr->numChars - 1;
	entryPtr->scanMarkX = x;
    }
    if (newLeftIndex == TCL_INDEX_NONE) {
	newLeftIndex = entryPtr->scanMarkIndex = 0;
	entryPtr->scanMarkX = x;
    }

    if (newLeftIndex != entryPtr->leftIndex) {
	entryPtr->leftIndex = newLeftIndex;
	entryPtr->flags |= UPDATE_SCROLLBAR;
	EntryComputeGeometry(entryPtr);
	if (newLeftIndex != entryPtr->leftIndex) {
	    entryPtr->scanMarkIndex = entryPtr->leftIndex;
	    entryPtr->scanMarkX = x;
	}
	EventuallyRedraw(entryPtr);
    }
}

/*
 *----------------------------------------------------------------------
 *
 * EntrySelectTo --
 *
 *	Modify the selection by moving its un-anchored end. This could make
 *	the selection either larger or smaller.
 *
 * Results:
 *	None.
 *
 * Side effects:
 *	The selection changes.
 *
 *----------------------------------------------------------------------
 */

static void
EntrySelectTo(
    Entry *entryPtr,		/* Information about widget. */
    TkSizeT index)			/* Character index of element that is to
				 * become the "other" end of the selection. */
{
    TkSizeT newFirst, newLast;

    /*
     * Grab the selection if we don't own it already.
     */

    if (!(entryPtr->flags & GOT_SELECTION) && (entryPtr->exportSelection)
	    && (!Tcl_IsSafe(entryPtr->interp))) {
	Tk_OwnSelection(entryPtr->tkwin, XA_PRIMARY, EntryLostSelection,
		entryPtr);
	entryPtr->flags |= GOT_SELECTION;
    }

    /*
     * Pick new starting and ending points for the selection.
     */

    if (entryPtr->selectAnchor + 1 > entryPtr->numChars + 1) {
	entryPtr->selectAnchor = entryPtr->numChars;
    }
    if (entryPtr->selectAnchor + 1 <= index + 1) {
	newFirst = entryPtr->selectAnchor;
	newLast = index;
    } else {
	newFirst = index;
	newLast = entryPtr->selectAnchor;
	if (newLast == TCL_INDEX_NONE) {
	    newFirst = newLast = TCL_INDEX_NONE;
	}
    }
    if ((entryPtr->selectFirst == newFirst)
	    && (entryPtr->selectLast == newLast)) {
	return;
    }
    entryPtr->selectFirst = newFirst;
    entryPtr->selectLast = newLast;
    EventuallyRedraw(entryPtr);
}

/*
 *----------------------------------------------------------------------
 *
 * EntryFetchSelection --
 *
 *	This function is called back by Tk when the selection is requested by
 *	someone. It returns part or all of the selection in a buffer provided
 *	by the caller.
 *
 * Results:
 *	The return value is the number of non-NULL bytes stored at buffer.
 *	Buffer is filled (or partially filled) with a NULL-terminated string
 *	containing part or all of the selection, as given by offset and
 *	maxBytes.
 *
 * Side effects:
 *	None.
 *
 *----------------------------------------------------------------------
 */

static TkSizeT
EntryFetchSelection(
    ClientData clientData,	/* Information about entry widget. */
    TkSizeT offset,			/* Byte offset within selection of first
				 * character to be returned. */
    char *buffer,		/* Location in which to place selection. */
    TkSizeT maxBytes)		/* Maximum number of bytes to place at buffer,
				 * not including terminating NUL character. */
{
    Entry *entryPtr = (Entry *)clientData;
    TkSizeT byteCount;
    const char *string;
    const char *selStart, *selEnd;

    if ((entryPtr->selectFirst == TCL_INDEX_NONE) || (!entryPtr->exportSelection)
	    || Tcl_IsSafe(entryPtr->interp)) {
	return -1;
    }
    string = entryPtr->displayString;
    selStart = Tcl_UtfAtIndex(string, entryPtr->selectFirst);
    selEnd = Tcl_UtfAtIndex(selStart,
	    entryPtr->selectLast - entryPtr->selectFirst);
    if (selEnd <= selStart + offset) {
	return 0;
    }
    byteCount = selEnd - selStart - offset;
    if (byteCount > maxBytes) {
	byteCount = maxBytes;
    }
    memcpy(buffer, selStart + offset, byteCount);
    buffer[byteCount] = '\0';
    return byteCount;
}

/*
 *----------------------------------------------------------------------
 *
 * EntryLostSelection --
 *
 *	This function is called back by Tk when the selection is grabbed away
 *	from an entry widget.
 *
 * Results:
 *	None.
 *
 * Side effects:
 *	The existing selection is unhighlighted, and the window is marked as
 *	not containing a selection.
 *
 *----------------------------------------------------------------------
 */

static void
EntryLostSelection(
    ClientData clientData)	/* Information about entry widget. */
{
    Entry *entryPtr = (Entry *)clientData;

    entryPtr->flags &= ~GOT_SELECTION;

    /*
     * On Windows and Mac systems, we want to remember the selection for the
     * next time the focus enters the window. On Unix, we need to clear the
     * selection since it is always visible.
     * This is controlled by ::tk::AlwaysShowSelection.
     */

    if (TkpAlwaysShowSelection(entryPtr->tkwin)
	    && (entryPtr->selectFirst != TCL_INDEX_NONE) && entryPtr->exportSelection
	    && (!Tcl_IsSafe(entryPtr->interp))) {
	entryPtr->selectFirst = TCL_INDEX_NONE;
	entryPtr->selectLast = TCL_INDEX_NONE;
	EventuallyRedraw(entryPtr);
    }
}

/*
 *----------------------------------------------------------------------
 *
 * EventuallyRedraw --
 *
 *	Ensure that an entry is eventually redrawn on the display.
 *
 * Results:
 *	None.
 *
 * Side effects:
 *	Information gets redisplayed. Right now we don't do selective
 *	redisplays: the whole window will be redrawn. This doesn't seem to
 *	hurt performance noticeably, but if it does then this could be
 *	changed.
 *
 *----------------------------------------------------------------------
 */

static void
EventuallyRedraw(
    Entry *entryPtr)		/* Information about widget. */
{
    if ((entryPtr->flags & ENTRY_DELETED) || !Tk_IsMapped(entryPtr->tkwin)) {
	return;
    }

    /*
     * Right now we don't do selective redisplays: the whole window will be
     * redrawn. This doesn't seem to hurt performance noticeably, but if it
     * does then this could be changed.
     */

    if (!(entryPtr->flags & REDRAW_PENDING)) {
	entryPtr->flags |= REDRAW_PENDING;
	Tcl_DoWhenIdle(DisplayEntry, entryPtr);
    }
}

/*
 *----------------------------------------------------------------------
 *
 * EntryVisibleRange --
 *
 *	Return information about the range of the entry that is currently
 *	visible.
 *
 * Results:
 *	*firstPtr and *lastPtr are modified to hold fractions between 0 and 1
 *	identifying the range of characters visible in the entry.
 *
 * Side effects:
 *	None.
 *
 *----------------------------------------------------------------------
 */

static void
EntryVisibleRange(
    Entry *entryPtr,		/* Information about widget. */
    double *firstPtr,		/* Return position of first visible character
				 * in widget. */
    double *lastPtr)		/* Return position of char just after last
				 * visible one. */
{
    int charsInWindow;

    if (entryPtr->numChars == 0) {
	*firstPtr = 0.0;
	*lastPtr = 1.0;
    } else {
	charsInWindow = Tk_PointToChar(entryPtr->textLayout,
		Tk_Width(entryPtr->tkwin) - entryPtr->inset
		- entryPtr->xWidth - entryPtr->layoutX - 1, 0);
	if (charsInWindow < (int)entryPtr->numChars) {
	    charsInWindow++;
	}
	charsInWindow -= entryPtr->leftIndex;
	if (charsInWindow == 0) {
	    charsInWindow = 1;
	}

	*firstPtr = (double) entryPtr->leftIndex / entryPtr->numChars;
	*lastPtr = (double) (entryPtr->leftIndex + charsInWindow)
		/ entryPtr->numChars;
    }
}

/*
 *----------------------------------------------------------------------
 *
 * EntryUpdateScrollbar --
 *
 *	This function is invoked whenever information has changed in an entry
 *	in a way that would invalidate a scrollbar display. If there is an
 *	associated scrollbar, then this function updates it by invoking a Tcl
 *	command.
 *
 * Results:
 *	None.
 *
 * Side effects:
 *	A Tcl command is invoked, and an additional command may be
 *	invoked to process errors in the command.
 *
 *----------------------------------------------------------------------
 */

static void
EntryUpdateScrollbar(
    Entry *entryPtr)			/* Information about widget. */
{
    char firstStr[TCL_DOUBLE_SPACE], lastStr[TCL_DOUBLE_SPACE];
    int code;
    double first, last;
    Tcl_Interp *interp;
    Tcl_DString buf;

    if (entryPtr->scrollCmd == NULL) {
	return;
    }

    interp = entryPtr->interp;
    Tcl_Preserve(interp);
    EntryVisibleRange(entryPtr, &first, &last);
    Tcl_PrintDouble(NULL, first, firstStr);
    Tcl_PrintDouble(NULL, last, lastStr);
    Tcl_DStringInit(&buf);
    Tcl_DStringAppend(&buf, entryPtr->scrollCmd, TCL_INDEX_NONE);
    Tcl_DStringAppend(&buf, " ", TCL_INDEX_NONE);
    Tcl_DStringAppend(&buf, firstStr, TCL_INDEX_NONE);
    Tcl_DStringAppend(&buf, " ", TCL_INDEX_NONE);
    Tcl_DStringAppend(&buf, lastStr, TCL_INDEX_NONE);
    code = Tcl_EvalEx(interp, Tcl_DStringValue(&buf), TCL_INDEX_NONE, TCL_EVAL_GLOBAL);
    Tcl_DStringFree(&buf);
    if (code != TCL_OK) {
	Tcl_AppendObjToErrorInfo(interp, Tcl_ObjPrintf(
		"\n    (horizontal scrolling command executed by %s)",
		Tk_PathName(entryPtr->tkwin)));
	Tcl_BackgroundException(interp, code);
    }
    Tcl_ResetResult(interp);
    Tcl_Release(interp);
}

/*
 *----------------------------------------------------------------------
 *
 * EntryBlinkProc --
 *
 *	This function is called as a timer handler to blink the insertion
 *	cursor off and on.
 *
 * Results:
 *	None.
 *
 * Side effects:
 *	The cursor gets turned on or off, redisplay gets invoked, and this
 *	function reschedules itself.
 *
 *----------------------------------------------------------------------
 */

static void
EntryBlinkProc(
    ClientData clientData)	/* Pointer to record describing entry. */
{
    Entry *entryPtr = (Entry *)clientData;

    if ((entryPtr->state == STATE_DISABLED) ||
	    (entryPtr->state == STATE_READONLY) ||
	    !(entryPtr->flags & GOT_FOCUS) || (entryPtr->insertOffTime == 0)) {
	return;
    }
    if (entryPtr->flags & CURSOR_ON) {
	entryPtr->flags &= ~CURSOR_ON;
	entryPtr->insertBlinkHandler = Tcl_CreateTimerHandler(
		entryPtr->insertOffTime, EntryBlinkProc, entryPtr);
    } else {
	entryPtr->flags |= CURSOR_ON;
	entryPtr->insertBlinkHandler = Tcl_CreateTimerHandler(
		entryPtr->insertOnTime, EntryBlinkProc, entryPtr);
    }
    EventuallyRedraw(entryPtr);
}

/*
 *----------------------------------------------------------------------
 *
 * EntryFocusProc --
 *
 *	This function is called whenever the entry gets or loses the input
 *	focus. It's also called whenever the window is reconfigured while it
 *	has the focus.
 *
 * Results:
 *	None.
 *
 * Side effects:
 *	The cursor gets turned on or off.
 *
 *----------------------------------------------------------------------
 */

static void
EntryFocusProc(
    Entry *entryPtr,		/* Entry that got or lost focus. */
    int gotFocus)		/* 1 means window is getting focus, 0 means
				 * it's losing it. */
{
    Tcl_DeleteTimerHandler(entryPtr->insertBlinkHandler);
    if (gotFocus) {
	entryPtr->flags |= GOT_FOCUS | CURSOR_ON;
	if (entryPtr->insertOffTime != 0) {
	    entryPtr->insertBlinkHandler = Tcl_CreateTimerHandler(
		    entryPtr->insertOnTime, EntryBlinkProc, entryPtr);
	}
	if (entryPtr->validate == VALIDATE_ALL ||
		entryPtr->validate == VALIDATE_FOCUS ||
		entryPtr->validate == VALIDATE_FOCUSIN) {
	    EntryValidateChange(entryPtr, NULL, entryPtr->string, -1,
		    VALIDATE_FOCUSIN);
	}
    } else {
	entryPtr->flags &= ~(GOT_FOCUS | CURSOR_ON);
	entryPtr->insertBlinkHandler = NULL;
	if (entryPtr->validate == VALIDATE_ALL ||
		entryPtr->validate == VALIDATE_FOCUS ||
		entryPtr->validate == VALIDATE_FOCUSOUT) {
	    EntryValidateChange(entryPtr, NULL, entryPtr->string, -1,
		    VALIDATE_FOCUSOUT);
	}
    }
    EventuallyRedraw(entryPtr);
}

/*
 *--------------------------------------------------------------
 *
 * EntryTextVarProc --
 *
 *	This function is invoked when someone changes the variable whose
 *	contents are to be displayed in an entry.
 *
 * Results:
 *	NULL is always returned.
 *
 * Side effects:
 *	The text displayed in the entry will change to match the variable.
 *
 *--------------------------------------------------------------
 */

static char *
EntryTextVarProc(
    ClientData clientData,	/* Information about button. */
    Tcl_Interp *interp,		/* Interpreter containing variable. */
    const char *name1,		/* Not used. */
    const char *name2,		/* Not used. */
    int flags)			/* Information about what happened. */
{
    Entry *entryPtr = (Entry *)clientData;
    const char *value;
    (void)name1;
    (void)name2;

    if (entryPtr->flags & ENTRY_DELETED) {
	/*
	 * Just abort early if we entered here while being deleted.
	 */
	return NULL;
    }

    /*
     * If the variable is unset, then immediately recreate it unless the whole
     * interpreter is going away.
     */

    if (flags & TCL_TRACE_UNSETS) {
        if (!Tcl_InterpDeleted(interp) && entryPtr->textVarName) {
            ClientData probe = NULL;

            do {
                probe = Tcl_VarTraceInfo(interp,
                        entryPtr->textVarName,
                        TCL_GLOBAL_ONLY|TCL_TRACE_WRITES|TCL_TRACE_UNSETS,
                        EntryTextVarProc, probe);
                if (probe == (ClientData)entryPtr) {
                    break;
                }
            } while (probe);
            if (probe) {
                /*
                 * We were able to fetch the unset trace for our
                 * textVarName, which means it is not unset and not
                 * the cause of this unset trace. Instead some outdated
                 * former variable must be, and we should ignore it.
                 */
                return NULL;
            }
	    Tcl_SetVar2(interp, entryPtr->textVarName, NULL,
		    entryPtr->string, TCL_GLOBAL_ONLY);
	    Tcl_TraceVar2(interp, entryPtr->textVarName, NULL,
		    TCL_GLOBAL_ONLY|TCL_TRACE_WRITES|TCL_TRACE_UNSETS,
		    EntryTextVarProc, clientData);
	    entryPtr->flags |= ENTRY_VAR_TRACED;
        }
	return NULL;
    }

    /*
     * Update the entry's text with the value of the variable, unless the
     * entry already has that value (this happens when the variable changes
     * value because we changed it because someone typed in the entry).
     */

    value = Tcl_GetVar2(interp, entryPtr->textVarName, NULL, TCL_GLOBAL_ONLY);
    if (value == NULL) {
	value = "";
    }
    EntrySetValue(entryPtr, value);
    return NULL;
}

/*
 *--------------------------------------------------------------
 *
 * EntryValidate --
 *
 *	This function is invoked when any character is added or removed from
 *	the entry widget, or a focus has trigerred validation.
 *
 * Results:

 *	TCL_OK if the validatecommand passes the new string. TCL_BREAK if the
 *	vcmd executed OK, but rejects the string. TCL_ERROR if an error
 *	occurred while executing the vcmd or a valid Tcl_Bool is not returned.
 *
 * Side effects:
 *	An error condition may arise
 *
 *--------------------------------------------------------------
 */

static int
EntryValidate(
     Entry *entryPtr,	/* Entry that needs validation. */
     char *cmd)	/* Validation command (NULL-terminated
				 * string). */
{
    Tcl_Interp *interp = entryPtr->interp;
    int code, isOK;

    code = Tcl_EvalEx(interp, cmd, TCL_INDEX_NONE, TCL_EVAL_GLOBAL | TCL_EVAL_DIRECT);

    /*
     * We accept TCL_OK and TCL_RETURN as valid return codes from the command
     * callback.
     */

    if (code != TCL_OK && code != TCL_RETURN) {
	Tcl_AppendObjToErrorInfo(interp, Tcl_ObjPrintf(
		"\n    (in validation command executed by %s)",
		Tk_PathName(entryPtr->tkwin)));
	Tcl_BackgroundException(interp, code);
	return TCL_ERROR;
    }

    /*
     * The command callback should return an acceptable Tcl boolean.
     */

    if (Tcl_GetBooleanFromObj(interp, Tcl_GetObjResult(interp),
	    &isOK) != TCL_OK) {
	Tcl_AddErrorInfo(interp,
		 "\n    (invalid boolean result from validation command)");
	Tcl_BackgroundException(interp, TCL_ERROR);
	Tcl_ResetResult(interp);
	return TCL_ERROR;
    }

    Tcl_ResetResult(interp);
    return (isOK ? TCL_OK : TCL_BREAK);
}

/*
 *--------------------------------------------------------------
 *
 * EntryValidateChange --
 *
 *	This function is invoked when any character is added or removed from
 *	the entry widget, or a focus has trigerred validation.
 *
 * Results:
 *	TCL_OK if the validatecommand accepts the new string, TCL_ERROR if any
 *	problems occurred with validatecommand.
 *
 * Side effects:
 *	The insertion/deletion may be aborted, and the validatecommand might
 *	turn itself off (if an error or loop condition arises).
 *
 *--------------------------------------------------------------
 */

static int
EntryValidateChange(
     Entry *entryPtr,	/* Entry that needs validation. */
     const char *change,	/* Characters to be added/deleted
				 * (NUL-terminated string). */
     const char *newValue,	/* Potential new value of entry string */
     TkSizeT index,			/* index of insert/delete, -1 otherwise */
     int type)			/* forced, delete, insert, focusin or
				 * focusout */
{
    int code, varValidate = (entryPtr->flags & VALIDATE_VAR);
    char *p;
    Tcl_DString script;

    if (entryPtr->validateCmd == NULL ||
	entryPtr->validate == VALIDATE_NONE) {
        if (entryPtr->flags & VALIDATING) {
            entryPtr->flags |= VALIDATE_ABORT;
        }
	return (varValidate ? TCL_ERROR : TCL_OK);
    }

    /*
     * If we're already validating, then we're hitting a loop condition. Set
     * validate to none to disallow further validations, arrange for flags
     * to prevent current validation from finishing, and return.
     */

    if (entryPtr->flags & VALIDATING) {
	entryPtr->validate = VALIDATE_NONE;
        entryPtr->flags |= VALIDATE_ABORT;
	return (varValidate ? TCL_ERROR : TCL_OK);
    }

    entryPtr->flags |= VALIDATING;

    /*
     * Now form command string and run through the -validatecommand
     */

    Tcl_DStringInit(&script);
    ExpandPercents(entryPtr, entryPtr->validateCmd,
	    change, newValue, index, type, &script);
    Tcl_DStringAppend(&script, "", 1);

    p = Tcl_DStringValue(&script);
    code = EntryValidate(entryPtr, p);
    Tcl_DStringFree(&script);

    /*
     * If e->validate has become VALIDATE_NONE during the validation, or we
     * now have VALIDATE_VAR set (from EntrySetValue) and didn't before, it
     * means that a loop condition almost occurred. Do not allow this
     * validation result to finish.
     */

    if (entryPtr->validate == VALIDATE_NONE
	    || (!varValidate && (entryPtr->flags & VALIDATE_VAR))) {
	code = TCL_ERROR;
    }

    /*
     * It's possible that the user deleted the entry during validation. In
     * that case, abort future validation and return an error.
     */

    if (entryPtr->flags & ENTRY_DELETED) {
	return TCL_ERROR;
    }

    /*
     * If validate will return ERROR, then disallow further validations
     * Otherwise, if it didn't accept the new string (returned TCL_BREAK) then
     * eval the invalidCmd (if it's set)
     */

    if (code == TCL_ERROR) {
	entryPtr->validate = VALIDATE_NONE;
    } else if (code == TCL_BREAK) {
	/*
	 * If we were doing forced validation (like via a variable trace) and
	 * the command returned 0, the we turn off validation because we
	 * assume that textvariables have precedence in managing the value.
	 * We also don't call the invcmd, as it may want to do entry
	 * manipulation which the setting of the var will later wipe anyway.
	 */

	if (varValidate) {
	    entryPtr->validate = VALIDATE_NONE;
	} else if (entryPtr->invalidCmd != NULL) {
	    int result;

	    Tcl_DStringInit(&script);
	    ExpandPercents(entryPtr, entryPtr->invalidCmd,
		    change, newValue, index, type, &script);
	    Tcl_DStringAppend(&script, "", 1);
	    p = Tcl_DStringValue(&script);
	    result = Tcl_EvalEx(entryPtr->interp, p, -1,
		    TCL_EVAL_GLOBAL | TCL_EVAL_DIRECT);
	    if (result != TCL_OK) {
		Tcl_AddErrorInfo(entryPtr->interp,
			"\n    (in invalidcommand executed by entry)");
		Tcl_BackgroundException(entryPtr->interp, result);
		code = TCL_ERROR;
		entryPtr->validate = VALIDATE_NONE;
	    }
	    Tcl_DStringFree(&script);

	    /*
	     * It's possible that the user deleted the entry during
	     * validation. In that case, abort future validation and return an
	     * error.
	     */

	    if (entryPtr->flags & ENTRY_DELETED) {
		return TCL_ERROR;
	    }
	}
    }

    entryPtr->flags &= ~VALIDATING;

    return code;
}

/*
 *--------------------------------------------------------------
 *
 * ExpandPercents --
 *
 *	Given a command and an event, produce a new command by replacing %
 *	constructs in the original command with information from the X event.
 *
 * Results:
 *	The new expanded command is appended to the dynamic string given by
 *	dsPtr.
 *
 * Side effects:
 *	None.
 *
 *--------------------------------------------------------------
 */

static void
ExpandPercents(
     Entry *entryPtr,	/* Entry that needs validation. */
     const char *before,
				/* Command containing percent expressions to
				 * be replaced. */
     const char *change,	/* Characters to added/deleted (NUL-terminated
				 * string). */
     const char *newValue,	/* Potential new value of entry string */
     TkSizeT index,			/* index of insert/delete */
     int type,			/* INSERT or DELETE */
     Tcl_DString *dsPtr)	/* Dynamic string in which to append new
				 * command. */
{
    int spaceNeeded, cvtFlags;	/* Used to substitute string as proper Tcl
				 * list element. */
    int number, length;
    const char *string;
    int ch;
    char numStorage[2*TCL_INTEGER_SPACE];

    while (1) {
	if (*before == '\0') {
	    break;
	}
	/*
	 * Find everything up to the next % character and append it to the
	 * result string.
	 */

	string = before;

	/*
	 * No need to convert '%', as it is in ascii range.
	 */

	string = Tcl_UtfFindFirst(before, '%');
	if (string == NULL) {
	    Tcl_DStringAppend(dsPtr, before, -1);
	    break;
	} else if (string != before) {
	    Tcl_DStringAppend(dsPtr, before, string-before);
	    before = string;
	}

	/*
	 * There's a percent sequence here. Process it.
	 */

	before++; /* skip over % */
	if (*before != '\0') {
	    before += TkUtfToUniChar(before, &ch);
	} else {
	    ch = '%';
	}
	if (type == VALIDATE_BUTTON) {
	    /*
	     * -command %-substitution
	     */

	    switch (ch) {
	    case 's':		/* Current string value of spinbox */
		string = entryPtr->string;
		break;
	    case 'd':		/* direction, up or down */
		string = change;
		break;
	    case 'W':		/* widget name */
		string = Tk_PathName(entryPtr->tkwin);
		break;
	    default:
		length = TkUniCharToUtf(ch, numStorage);
		numStorage[length] = '\0';
		string = numStorage;
		break;
	    }
	} else {
	    /*
	     * -validatecommand / -invalidcommand %-substitution
	     */

	    switch (ch) {
	    case 'd':		/* Type of call that caused validation */
		switch (type) {
		case VALIDATE_INSERT:
		    number = 1;
		    break;
		case VALIDATE_DELETE:
		    number = 0;
		    break;
		default:
		    number = -1;
		    break;
		}
		sprintf(numStorage, "%d", number);
		string = numStorage;
		break;
	    case 'i':		/* index of insert/delete */
		sprintf(numStorage, "%d", (int)index);
		string = numStorage;
		break;
	    case 'P':		/* 'Peeked' new value of the string */
		string = newValue;
		break;
	    case 's':		/* Current string value of spinbox */
		string = entryPtr->string;
		break;
	    case 'S':		/* string to be inserted/deleted, if any */
		string = change;
		break;
	    case 'v':		/* type of validation currently set */
		string = validateStrings[entryPtr->validate];
		break;
	    case 'V':		/* type of validation in effect */
		switch (type) {
		case VALIDATE_INSERT:
		case VALIDATE_DELETE:
		    string = validateStrings[VALIDATE_KEY];
		    break;
		case VALIDATE_FORCED:
		    string = "forced";
		    break;
		default:
		    string = validateStrings[type];
		    break;
		}
		break;
	    case 'W': /* widget name */
		string = Tk_PathName(entryPtr->tkwin);
		break;
	    default:
		length = TkUniCharToUtf(ch, numStorage);
		numStorage[length] = '\0';
		string = numStorage;
		break;
	    }
	}

	spaceNeeded = Tcl_ScanCountedElement(string, -1, &cvtFlags);
	length = Tcl_DStringLength(dsPtr);
	Tcl_DStringSetLength(dsPtr, length + spaceNeeded);
	spaceNeeded = Tcl_ConvertCountedElement(string, -1,
		Tcl_DStringValue(dsPtr) + length,
		cvtFlags | TCL_DONT_USE_BRACES);
	Tcl_DStringSetLength(dsPtr, length + spaceNeeded);
    }
}

/*
 *--------------------------------------------------------------
 *
 * Tk_SpinboxObjCmd --
 *
 *	This function is invoked to process the "spinbox" Tcl command. See the
 *	user documentation for details on what it does.
 *
 * Results:
 *	A standard Tcl result.
 *
 * Side effects:
 *	See the user documentation.
 *
 *--------------------------------------------------------------
 */

int
Tk_SpinboxObjCmd(
    ClientData dummy,	/* NULL. */
    Tcl_Interp *interp,		/* Current interpreter. */
    int objc,			/* Number of arguments. */
    Tcl_Obj *const objv[])	/* Argument objects. */
{
    Entry *entryPtr;
    Spinbox *sbPtr;
    Tk_OptionTable optionTable;
    Tk_Window tkwin;
    char *tmp;
    (void)dummy;

    if (objc < 2) {
	Tcl_WrongNumArgs(interp, 1, objv, "pathName ?-option value ...?");
	return TCL_ERROR;
    }

    tkwin = Tk_CreateWindowFromPath(interp, Tk_MainWindow(interp),
	    Tcl_GetString(objv[1]), NULL);
    if (tkwin == NULL) {
	return TCL_ERROR;
    }

    /*
     * Create the option table for this widget class. If it has already been
     * created, Tk will return the cached value.
     */

    optionTable = Tk_CreateOptionTable(interp, sbOptSpec);

    /*
     * Initialize the fields of the structure that won't be initialized by
     * ConfigureEntry, or that ConfigureEntry requires to be initialized
     * already (e.g. resource pointers). Only the non-NULL/0 data must be
     * initialized as memset covers the rest.
     */

    sbPtr = (Spinbox *)ckalloc(sizeof(Spinbox));
    entryPtr			= (Entry *) sbPtr;
    memset(sbPtr, 0, sizeof(Spinbox));

    entryPtr->tkwin		= tkwin;
    entryPtr->display		= Tk_Display(tkwin);
    entryPtr->interp		= interp;
    entryPtr->widgetCmd		= Tcl_CreateObjCommand(interp,
	    Tk_PathName(entryPtr->tkwin), SpinboxWidgetObjCmd, sbPtr,
	    EntryCmdDeletedProc);
    entryPtr->optionTable	= optionTable;
    entryPtr->type		= TK_SPINBOX;
    tmp				= (char *)ckalloc(1);
    tmp[0]			= '\0';
    entryPtr->string		= tmp;
    entryPtr->selectFirst	= TCL_INDEX_NONE;
    entryPtr->selectLast	= TCL_INDEX_NONE;

    entryPtr->cursor		= NULL;
    entryPtr->exportSelection	= 1;
    entryPtr->justify		= TK_JUSTIFY_LEFT;
    entryPtr->relief		= TK_RELIEF_FLAT;
    entryPtr->state		= STATE_NORMAL;
    entryPtr->displayString	= entryPtr->string;
    entryPtr->inset		= XPAD;
    entryPtr->textGC		= NULL;
    entryPtr->selTextGC		= NULL;
    entryPtr->highlightGC	= NULL;
    entryPtr->avgWidth		= 1;
    entryPtr->validate		= VALIDATE_NONE;

    sbPtr->selElement		= SEL_NONE;
    sbPtr->curElement		= SEL_NONE;
    sbPtr->bCursor		= NULL;
    sbPtr->repeatDelay		= 400;
    sbPtr->repeatInterval	= 100;
    sbPtr->fromValue		= 0.0;
    sbPtr->toValue		= 100.0;
    sbPtr->increment		= 1.0;
    sbPtr->formatBuf		= (char *)ckalloc(TCL_DOUBLE_SPACE);
    sbPtr->bdRelief		= TK_RELIEF_FLAT;
    sbPtr->buRelief		= TK_RELIEF_FLAT;

    entryPtr->placeholderGC	= NULL;

    /*
     * Keep a hold of the associated tkwin until we destroy the spinbox,
     * otherwise Tk might free it while we still need it.
     */

    Tcl_Preserve(entryPtr->tkwin);

    Tk_SetClass(entryPtr->tkwin, "Spinbox");
    Tk_SetClassProcs(entryPtr->tkwin, &entryClass, entryPtr);
    Tk_CreateEventHandler(entryPtr->tkwin,
	    PointerMotionMask|ExposureMask|StructureNotifyMask|FocusChangeMask,
	    EntryEventProc, entryPtr);
    Tk_CreateSelHandler(entryPtr->tkwin, XA_PRIMARY, XA_STRING,
	    EntryFetchSelection, entryPtr, XA_STRING);

    if (Tk_InitOptions(interp, sbPtr, optionTable, tkwin)
	    != TCL_OK) {
	Tk_DestroyWindow(entryPtr->tkwin);
	return TCL_ERROR;
    }
    if (ConfigureEntry(interp, entryPtr, objc-2, objv+2) != TCL_OK) {
	goto error;
    }

    Tcl_SetObjResult(interp, TkNewWindowObj(entryPtr->tkwin));
    return TCL_OK;

  error:
    Tk_DestroyWindow(entryPtr->tkwin);
    return TCL_ERROR;
}

/*
 *--------------------------------------------------------------
 *
 * SpinboxWidgetObjCmd --
 *
 *	This function is invoked to process the Tcl command that corresponds
 *	to a widget managed by this module. See the user documentation for
 *	details on what it does.
 *
 * Results:
 *	A standard Tcl result.
 *
 * Side effects:
 *	See the user documentation.
 *
 *--------------------------------------------------------------
 */

static int
SpinboxWidgetObjCmd(
    ClientData clientData,	/* Information about spinbox widget. */
    Tcl_Interp *interp,		/* Current interpreter. */
    int objc,			/* Number of arguments. */
    Tcl_Obj *const objv[])	/* Argument objects. */
{
    Entry *entryPtr = (Entry *)clientData;
    Spinbox *sbPtr = (Spinbox *)clientData;
    int cmdIndex, selIndex, result;
    Tcl_Obj *objPtr;

    if (objc < 2) {
	Tcl_WrongNumArgs(interp, 1, objv, "option ?arg ...?");
	return TCL_ERROR;
    }

    /*
     * Parse the widget command by looking up the second token in the list of
     * valid command names.
     */

    result = Tcl_GetIndexFromObj(interp, objv[1], sbCmdNames,
	    "option", 0, &cmdIndex);
    if (result != TCL_OK) {
	return result;
    }

    Tcl_Preserve(entryPtr);
    switch ((enum sbCmd) cmdIndex) {
    case SB_CMD_BBOX: {
	TkSizeT index;
	int x, y, width, height;
	Tcl_Obj *bbox[4];

	if (objc != 3) {
	    Tcl_WrongNumArgs(interp, 2, objv, "index");
	    goto error;
	}
	if (GetEntryIndex(interp, entryPtr, objv[2],
		&index) != TCL_OK) {
	    goto error;
	}
	if ((index == entryPtr->numChars) && (index + 1 > 1)) {
	    index--;
	}
	Tk_CharBbox(entryPtr->textLayout, index, &x, &y, &width, &height);
	bbox[0] = Tcl_NewWideIntObj(x + entryPtr->layoutX);
	bbox[1] = Tcl_NewWideIntObj(y + entryPtr->layoutY);
	bbox[2] = Tcl_NewWideIntObj(width);
	bbox[3] = Tcl_NewWideIntObj(height);
	Tcl_SetObjResult(interp, Tcl_NewListObj(4, bbox));
	break;
    }

    case SB_CMD_CGET:
	if (objc != 3) {
	    Tcl_WrongNumArgs(interp, 2, objv, "option");
	    goto error;
	}

	objPtr = Tk_GetOptionValue(interp, entryPtr,
		entryPtr->optionTable, objv[2], entryPtr->tkwin);
	if (objPtr == NULL) {
	    goto error;
	}
	Tcl_SetObjResult(interp, objPtr);
	break;

    case SB_CMD_CONFIGURE:
	if (objc <= 3) {
	    objPtr = Tk_GetOptionInfo(interp, entryPtr,
		    entryPtr->optionTable, (objc == 3) ? objv[2] : NULL,
		    entryPtr->tkwin);
	    if (objPtr == NULL) {
		goto error;
	    }
	    Tcl_SetObjResult(interp, objPtr);
	} else {
	    result = ConfigureEntry(interp, entryPtr, objc-2, objv+2);
	}
	break;

    case SB_CMD_DELETE: {
	TkSizeT first, last;
	int code;

	if ((objc < 3) || (objc > 4)) {
	    Tcl_WrongNumArgs(interp, 2, objv, "firstIndex ?lastIndex?");
	    goto error;
	}
	if (GetEntryIndex(interp, entryPtr, objv[2],
		&first) != TCL_OK) {
	    goto error;
	}
	if (objc == 3) {
	    last = first + 1;
	} else {
	    if (GetEntryIndex(interp, entryPtr, objv[3],
		    &last) != TCL_OK) {
		goto error;
	    }
	}
	if ((last + 1 >= first + 1) && (entryPtr->state == STATE_NORMAL)) {
	    code = DeleteChars(entryPtr, first, last - first);
            if (code != TCL_OK) {
                goto error;
            }
	}
	break;
    }

    case SB_CMD_GET:
	if (objc != 2) {
	    Tcl_WrongNumArgs(interp, 2, objv, NULL);
	    goto error;
	}
	Tcl_SetObjResult(interp, Tcl_NewStringObj(entryPtr->string, -1));
	break;

    case SB_CMD_ICURSOR:
	if (objc != 3) {
	    Tcl_WrongNumArgs(interp, 2, objv, "pos");
	    goto error;
	}
	if (GetEntryIndex(interp, entryPtr, objv[2],
		&entryPtr->insertPos) != TCL_OK) {
	    goto error;
	}
	EventuallyRedraw(entryPtr);
	break;

    case SB_CMD_IDENTIFY: {
	int x, y, elem;

	if (objc != 4) {
	    Tcl_WrongNumArgs(interp, 2, objv, "x y");
	    goto error;
	}
	if ((Tcl_GetIntFromObj(interp, objv[2], &x) != TCL_OK) ||
		(Tcl_GetIntFromObj(interp, objv[3], &y) != TCL_OK)) {
	    goto error;
	}
	elem = GetSpinboxElement(sbPtr, x, y);
	if (elem != SEL_NONE) {
	    Tcl_SetObjResult(interp,
		    Tcl_NewStringObj(selElementNames[elem], -1));
	}
	break;
    }

    case SB_CMD_INDEX: {
	TkSizeT index;

	if (objc != 3) {
	    Tcl_WrongNumArgs(interp, 2, objv, "string");
	    goto error;
	}
	if (GetEntryIndex(interp, entryPtr, objv[2],
		&index) != TCL_OK) {
	    goto error;
	}
	Tcl_SetObjResult(interp, Tcl_NewWideIntObj((int)index));
	break;
    }

    case SB_CMD_INSERT: {
	TkSizeT index;
	int code;

	if (objc != 4) {
	    Tcl_WrongNumArgs(interp, 2, objv, "index text");
	    goto error;
	}
	if (GetEntryIndex(interp, entryPtr, objv[2],
		&index) != TCL_OK) {
	    goto error;
	}
	if (entryPtr->state == STATE_NORMAL) {
	    code = InsertChars(entryPtr, index, Tcl_GetString(objv[3]));
            if (code != TCL_OK) {
                goto error;
            }
	}
	break;
    }

    case SB_CMD_INVOKE:
	if (objc != 3) {
	    Tcl_WrongNumArgs(interp, 2, objv, "elemName");
	    goto error;
	}
	result = Tcl_GetIndexFromObj(interp, objv[2],
		selElementNames, "element", 0, &cmdIndex);
	if (result != TCL_OK) {
	    goto error;
	}
	if (entryPtr->state != STATE_DISABLED) {
	    if (SpinboxInvoke(interp, sbPtr, cmdIndex) != TCL_OK) {
		goto error;
	    }
	}
	break;

    case SB_CMD_SCAN: {
	int x;
	const char *minorCmd;

	if (objc != 4) {
	    Tcl_WrongNumArgs(interp, 2, objv, "mark|dragto x");
	    goto error;
	}
	if (Tcl_GetIntFromObj(interp, objv[3], &x) != TCL_OK) {
	    goto error;
	}

	minorCmd = Tcl_GetString(objv[2]);
	if (minorCmd[0] == 'm'
		&& (strncmp(minorCmd, "mark", strlen(minorCmd)) == 0)) {
	    entryPtr->scanMarkX = x;
	    entryPtr->scanMarkIndex = entryPtr->leftIndex;
	} else if ((minorCmd[0] == 'd')
		&& (strncmp(minorCmd, "dragto", strlen(minorCmd)) == 0)) {
	    EntryScanTo(entryPtr, x);
	} else {
	    Tcl_SetObjResult(interp, Tcl_ObjPrintf(
		    "bad scan option \"%s\": must be mark or dragto",
		    minorCmd));
	    Tcl_SetErrorCode(interp, "TCL", "LOOKUP", "INDEX", "scan option",
		    minorCmd, NULL);
	    goto error;
	}
	break;
    }

    case SB_CMD_SELECTION: {
	TkSizeT index, index2;

	if (objc < 3) {
	    Tcl_WrongNumArgs(interp, 2, objv, "option ?index?");
	    goto error;
	}

	/*
	 * Parse the selection sub-command, using the command table
	 * "sbSelCmdNames" defined above.
	 */

	result = Tcl_GetIndexFromObj(interp, objv[2], sbSelCmdNames,
		"selection option", 0, &selIndex);
	if (result != TCL_OK) {
	    goto error;
	}

	/*
	 * Disabled entries don't allow the selection to be modified, but
	 * 'selection present' must return a boolean.
	 */

	if ((entryPtr->state == STATE_DISABLED)
		&& (selIndex != SB_SEL_PRESENT)) {
	    goto done;
	}

	switch (selIndex) {
	case SB_SEL_ADJUST:
	    if (objc != 4) {
		Tcl_WrongNumArgs(interp, 3, objv, "index");
		goto error;
	    }
	    if (GetEntryIndex(interp, entryPtr,
		    objv[3], &index) != TCL_OK) {
		goto error;
	    }
	    if (entryPtr->selectFirst != TCL_INDEX_NONE) {
		TkSizeT half1, half2;

		half1 = (entryPtr->selectFirst + entryPtr->selectLast)/2;
		half2 = (entryPtr->selectFirst + entryPtr->selectLast + 1)/2;
		if (index + 1 < half1 + 1) {
		    entryPtr->selectAnchor = entryPtr->selectLast;
		} else if (index + 1 > half2 + 1) {
		    entryPtr->selectAnchor = entryPtr->selectFirst;
		} else {
		    /*
		     * We're at about the halfway point in the selection; just
		     * keep the existing anchor.
		     */
		}
	    }
	    EntrySelectTo(entryPtr, index);
	    break;

	case SB_SEL_CLEAR:
	    if (objc != 3) {
		Tcl_WrongNumArgs(interp, 3, objv, NULL);
		goto error;
	    }
	    if (entryPtr->selectFirst != TCL_INDEX_NONE) {
		entryPtr->selectFirst = TCL_INDEX_NONE;
		entryPtr->selectLast = TCL_INDEX_NONE;
		EventuallyRedraw(entryPtr);
	    }
	    goto done;

	case SB_SEL_FROM:
	    if (objc != 4) {
		Tcl_WrongNumArgs(interp, 3, objv, "index");
		goto error;
	    }
	    if (GetEntryIndex(interp, entryPtr,
		    objv[3], &index) != TCL_OK) {
		goto error;
	    }
	    entryPtr->selectAnchor = index;
	    break;

	case SB_SEL_PRESENT:
	    if (objc != 3) {
		Tcl_WrongNumArgs(interp, 3, objv, NULL);
		goto error;
	    }
	    Tcl_SetObjResult(interp, Tcl_NewBooleanObj(
		    entryPtr->selectFirst != TCL_INDEX_NONE));
	    goto done;

	case SB_SEL_RANGE:
	    if (objc != 5) {
		Tcl_WrongNumArgs(interp, 3, objv, "start end");
		goto error;
	    }
	    if (GetEntryIndex(interp, entryPtr,
		    objv[3], &index) != TCL_OK) {
		goto error;
	    }
	    if (GetEntryIndex(interp, entryPtr,
		    objv[4],& index2) != TCL_OK) {
		goto error;
	    }
	    if (index + 1 >= index2 + 1) {
		entryPtr->selectFirst = TCL_INDEX_NONE;
		entryPtr->selectLast = TCL_INDEX_NONE;
	    } else {
		entryPtr->selectFirst = index;
		entryPtr->selectLast = index2;
	    }
	    if (!(entryPtr->flags & GOT_SELECTION)
		    && entryPtr->exportSelection
		    && (!Tcl_IsSafe(entryPtr->interp))) {
		Tk_OwnSelection(entryPtr->tkwin, XA_PRIMARY,
			EntryLostSelection, entryPtr);
		entryPtr->flags |= GOT_SELECTION;
	    }
	    EventuallyRedraw(entryPtr);
	    break;

	case SB_SEL_TO:
	    if (objc != 4) {
		Tcl_WrongNumArgs(interp, 3, objv, "index");
		goto error;
	    }
	    if (GetEntryIndex(interp, entryPtr,
		    objv[3], &index) != TCL_OK) {
		goto error;
	    }
	    EntrySelectTo(entryPtr, index);
	    break;

	case SB_SEL_ELEMENT:
	    if ((objc < 3) || (objc > 4)) {
		Tcl_WrongNumArgs(interp, 3, objv, "?elemName?");
		goto error;
	    }
	    if (objc == 3) {
		Tcl_SetObjResult(interp, Tcl_NewStringObj(
			selElementNames[sbPtr->selElement], -1));
	    } else {
		int lastElement = sbPtr->selElement;

		result = Tcl_GetIndexFromObj(interp, objv[3], selElementNames,
			"selection element", 0, &(sbPtr->selElement));
		if (result != TCL_OK) {
		    goto error;
		}
		if (lastElement != sbPtr->selElement) {
		    EventuallyRedraw(entryPtr);
		}
	    }
	    break;
	}
	break;
    }

    case SB_CMD_SET: {
	int code = TCL_OK;

	if (objc > 3) {
	    Tcl_WrongNumArgs(interp, 2, objv, "?string?");
	    goto error;
	}
	if (objc == 3) {
	    code = EntryValueChanged(entryPtr, Tcl_GetString(objv[2]));
            if (code != TCL_OK) {
                goto error;
            }
	}
	Tcl_SetObjResult(interp, Tcl_NewStringObj(entryPtr->string, -1));
	break;
    }

    case SB_CMD_VALIDATE: {
	int code;

	if (objc != 2) {
	    Tcl_WrongNumArgs(interp, 2, objv, NULL);
	    goto error;
	}
	selIndex = entryPtr->validate;
	entryPtr->validate = VALIDATE_ALL;
	code = EntryValidateChange(entryPtr, NULL, entryPtr->string,
		-1, VALIDATE_FORCED);
	if (entryPtr->validate != VALIDATE_NONE) {
	    entryPtr->validate = selIndex;
	}

	Tcl_SetObjResult(interp, Tcl_NewBooleanObj(code == TCL_OK));
	break;
    }

    case SB_CMD_XVIEW: {
	TkSizeT index;

	if (objc == 2) {
	    double first, last;
	    Tcl_Obj *span[2];

	    EntryVisibleRange(entryPtr, &first, &last);
	    span[0] = Tcl_NewDoubleObj(first);
	    span[1] = Tcl_NewDoubleObj(last);
	    Tcl_SetObjResult(interp, Tcl_NewListObj(2, span));
	    goto done;
	} else if (objc == 3) {
	    if (GetEntryIndex(interp, entryPtr, objv[2],
		    &index) != TCL_OK) {
		goto error;
	    }
	} else {
	    double fraction;
	    int count;

	    index = entryPtr->leftIndex;
	    switch (Tk_GetScrollInfoObj(interp, objc, objv, &fraction,
		    &count)) {
	    case TK_SCROLL_ERROR:
		goto error;
	    case TK_SCROLL_MOVETO:
		index = ((fraction * entryPtr->numChars) + 0.5);
		break;
	    case TK_SCROLL_PAGES: {
		int charsPerPage;

		charsPerPage = ((Tk_Width(entryPtr->tkwin)
			- 2 * entryPtr->inset - entryPtr->xWidth)
			/ entryPtr->avgWidth) - 2;
		if (charsPerPage < 1) {
		    charsPerPage = 1;
		}
		index += count * charsPerPage;
		break;
	    }
	    case TK_SCROLL_UNITS:
		index += count;
		break;
	    }
	}
	if (index + 1 >= entryPtr->numChars + 1) {
	    index = entryPtr->numChars - 1;
	}
	if (index == TCL_INDEX_NONE) {
	    index = 0;
	}
	entryPtr->leftIndex = index;
	entryPtr->flags |= UPDATE_SCROLLBAR;
	EntryComputeGeometry(entryPtr);
	EventuallyRedraw(entryPtr);
	break;
    }
    }

  done:
    Tcl_Release(entryPtr);
    return result;

  error:
    Tcl_Release(entryPtr);
    return TCL_ERROR;
}

/*
 *---------------------------------------------------------------------------
 *
 * GetSpinboxElement --
 *
 *	Return the element associated with an x,y coord.
 *
 * Results:
 *	Element type as enum selelement.
 *
 * Side effects:
 *	None.
 *
 *---------------------------------------------------------------------------
 */

static int
GetSpinboxElement(
    Spinbox *sbPtr,		/* Spinbox for which the index is being
				 * specified. */
    int x, int y)		/* Widget-relative coordinates. */
{
    Entry *entryPtr = (Entry *) sbPtr;

    if ((x < 0) || (y < 0) || (y > Tk_Height(entryPtr->tkwin))
	    || (x > Tk_Width(entryPtr->tkwin))) {
	return SEL_NONE;
    }

    if (x > (Tk_Width(entryPtr->tkwin) - entryPtr->inset - entryPtr->xWidth)) {
	if (y > (Tk_Height(entryPtr->tkwin) / 2)) {
	    return SEL_BUTTONDOWN;
	} else {
	    return SEL_BUTTONUP;
	}
    }
    return SEL_ENTRY;
}

/*
 *--------------------------------------------------------------
 *
 * SpinboxInvoke --
 *
 *	This function is invoked when the invoke method for the widget is
 *	called.
 *
 * Results:
 *	TCL_OK.
 *
 * Side effects:
 *	A background error condition may arise when invoking the callback.
 *	The widget value may change.
 *
 *--------------------------------------------------------------
 */

static int
SpinboxInvoke(
    Tcl_Interp *interp,/* Current interpreter. */
    Spinbox *sbPtr,	/* Spinbox to invoke. */
    int element)		/* Element to invoke, either the "up" or
				 * "down" button. */
{
    Entry *entryPtr = (Entry *) sbPtr;
    const char *type;
    int code, up;
    Tcl_DString script;

    switch (element) {
    case SEL_BUTTONUP:
	type = "up";
	up = 1;
	break;
    case SEL_BUTTONDOWN:
	type = "down";
	up = 0;
	break;
    default:
	return TCL_OK;
    }

    code = TCL_OK;
    if (fabs(sbPtr->increment) > MIN_DBL_VAL) {
	if (sbPtr->listObj != NULL) {
	    Tcl_Obj *objPtr;

	    Tcl_ListObjIndex(interp, sbPtr->listObj, sbPtr->eIndex, &objPtr);
	    if (strcmp(Tcl_GetString(objPtr), entryPtr->string)) {
		/*
		 * Somehow the string changed from what we expected, so let's
		 * do a search on the list to see if the current value is
		 * there. If not, move to the first element of the list.
		 */

		int i, listc;
		TkSizeT elemLen, length = entryPtr->numChars;
		const char *bytes;
		Tcl_Obj **listv;

		Tcl_ListObjGetElements(interp, sbPtr->listObj, &listc, &listv);
		for (i = 0; i < listc; i++) {
		    bytes = TkGetStringFromObj(listv[i], &elemLen);
		    if ((length == elemLen) &&
			    (memcmp(bytes, entryPtr->string,
				    length) == 0)) {
			sbPtr->eIndex = i;
			break;
		    }
		}
	    }
	    if (up) {
		if (++sbPtr->eIndex >= sbPtr->nElements) {
		    if (sbPtr->wrap) {
			sbPtr->eIndex = 0;
		    } else {
			sbPtr->eIndex = sbPtr->nElements-1;
		    }
		}
	    } else {
		if (--sbPtr->eIndex < 0) {
		    if (sbPtr->wrap) {
			sbPtr->eIndex = sbPtr->nElements-1;
		    } else {
			sbPtr->eIndex = 0;
		    }
		}
	    }
	    Tcl_ListObjIndex(interp, sbPtr->listObj, sbPtr->eIndex, &objPtr);
	    code = EntryValueChanged(entryPtr, Tcl_GetString(objPtr));
	} else if (!DOUBLES_EQ(sbPtr->fromValue, sbPtr->toValue)) {
	    double dvalue;

	    if (sscanf(entryPtr->string, "%lf", &dvalue) <= 0) {
		/*
		 * If the string doesn't scan as a double value, just
		 * use the -from value
		 */

		dvalue = sbPtr->fromValue;
	    } else if (up) {
		dvalue += sbPtr->increment;
		if (dvalue > sbPtr->toValue) {
		    if (sbPtr->wrap) {
			dvalue = sbPtr->fromValue;
		    } else {
			dvalue = sbPtr->toValue;
		    }
		} else if (dvalue < sbPtr->fromValue) {
		    /*
		     * It's possible that when pressing up, we are still less
		     * than the fromValue, because the user may have
		     * manipulated the value by hand.
		     */

		    dvalue = sbPtr->fromValue;
		}
	    } else {
		dvalue -= sbPtr->increment;
		if (dvalue < sbPtr->fromValue) {
		    if (sbPtr->wrap) {
			dvalue = sbPtr->toValue;
		    } else {
			dvalue = sbPtr->fromValue;
		    }
		} else if (dvalue > sbPtr->toValue) {
		    /*
		     * It's possible that when pressing down, we are still
		     * greater than the toValue, because the user may have
		     * manipulated the value by hand.
		     */

		    dvalue = sbPtr->toValue;
		}
	    }
	    sprintf(sbPtr->formatBuf, sbPtr->valueFormat, dvalue);
	    code = EntryValueChanged(entryPtr, sbPtr->formatBuf);
	}
    }
    if (code != TCL_OK) {
        return TCL_ERROR;
    }

    if (sbPtr->command != NULL) {
	Tcl_DStringInit(&script);
	ExpandPercents(entryPtr, sbPtr->command, type, "", 0,
		VALIDATE_BUTTON, &script);
	Tcl_DStringAppend(&script, "", 1);

	code = Tcl_EvalEx(interp, Tcl_DStringValue(&script), -1,
		TCL_EVAL_GLOBAL | TCL_EVAL_DIRECT);
	Tcl_DStringFree(&script);

	if (code != TCL_OK) {
	    Tcl_AddErrorInfo(interp,
		    "\n    (in command executed by spinbox)");
	    Tcl_BackgroundException(interp, code);

	    /*
	     * Yes, it's an error, but a bg one, so we return OK
	     */

	    return TCL_OK;
	}

	Tcl_ResetResult(interp);
    }

    return TCL_OK;
}

/*
 *----------------------------------------------------------------------
 *
 * ComputeFormat --
 *
 *	This function is invoked to recompute the "format" fields of a
 *	spinbox's widget record, which determines how the value of the dial is
 *	converted to a string.
 *
 * Results:
 *	Tcl result code.
 *
 * Side effects:
 *	The format fields of the spinbox are modified.
 *
 *----------------------------------------------------------------------
 */

static int
ComputeFormat(
     Spinbox *sbPtr)		/* Information about dial widget. */
{
    double maxValue, x;
    int mostSigDigit, numDigits, leastSigDigit, afterDecimal;
    int eDigits, fDigits;

    /*
     * Compute the displacement from the decimal of the most significant digit
     * required for any number in the dial's range.
     */

    if (sbPtr->reqFormat) {
	sbPtr->valueFormat = sbPtr->reqFormat;
	return TCL_OK;
    }

    maxValue = fabs(sbPtr->fromValue);
    x = fabs(sbPtr->toValue);
    if (x > maxValue) {
	maxValue = x;
    }
    if (maxValue == 0) {
	maxValue = 1;
    }
    mostSigDigit = (int) floor(log10(maxValue));

    if (fabs(sbPtr->increment) > MIN_DBL_VAL) {
	/*
	 * A increment was specified, so use it.
	 */

	leastSigDigit = (int) floor(log10(sbPtr->increment));
    } else {
	leastSigDigit = 0;
    }
    numDigits = mostSigDigit - leastSigDigit + 1;
    if (numDigits < 1) {
	numDigits = 1;
    }

    /*
     * Compute the number of characters required using "e" format and "f"
     * format, and then choose whichever one takes fewer characters.
     */

    eDigits = numDigits + 4;
    if (numDigits > 1) {
	eDigits++;		/* Decimal point. */
    }
    afterDecimal = numDigits - mostSigDigit - 1;
    if (afterDecimal < 0) {
	afterDecimal = 0;
    }
    fDigits = (mostSigDigit >= 0) ? mostSigDigit + afterDecimal : afterDecimal;
    if (afterDecimal > 0) {
	fDigits++;		/* Decimal point. */
    }
    if (mostSigDigit < 0) {
	fDigits++;		/* Zero to left of decimal point. */
    }
    if (fDigits <= eDigits) {
	sprintf(sbPtr->digitFormat, "%%.%df", afterDecimal);
    } else {
	sprintf(sbPtr->digitFormat, "%%.%de", numDigits-1);
    }
    sbPtr->valueFormat = sbPtr->digitFormat;
    return TCL_OK;
}

/*
 * Local Variables:
 * mode: c
 * c-basic-offset: 4
 * fill-column: 78
 * End:
 */<|MERGE_RESOLUTION|>--- conflicted
+++ resolved
@@ -1774,64 +1774,56 @@
 	}
     }
 
-<<<<<<< HEAD
-    /*
-     * Draw the text in two pieces: first the unselected portion, then the
-     * selected portion on top of it.
-     */
-
-    if ((entryPtr->numChars != 0) || (entryPtr->placeholderChars == 0)) {
-        Tk_DrawTextLayout(entryPtr->display, pixmap, entryPtr->textGC,
-	    entryPtr->textLayout, entryPtr->layoutX, entryPtr->layoutY,
-	    entryPtr->leftIndex, entryPtr->numChars);
-    } else {
-	Tk_DrawTextLayout(entryPtr->display, pixmap, entryPtr->placeholderGC,
+    if ((entryPtr->numChars == 0) && (entryPtr->placeholderChars != 0)) {
+
+        /*
+         * Draw the placeholder text.
+         */
+
+        Tk_DrawTextLayout(entryPtr->display, pixmap, entryPtr->placeholderGC,
 	    entryPtr->placeholderLayout, entryPtr->placeholderX, entryPtr->layoutY,
 	    entryPtr->placeholderLeftIndex, entryPtr->placeholderChars);
-    }
-
-    if (showSelection && (entryPtr->state != STATE_DISABLED)
-	    && (entryPtr->selTextGC != entryPtr->textGC)
-	    && (entryPtr->selectFirst + 1 < entryPtr->selectLast + 1)) {
-=======
-    if (showSelection && (entryPtr->state != STATE_DISABLED)
-	    && (entryPtr->selTextGC != entryPtr->textGC)
-	    && (entryPtr->selectFirst < entryPtr->selectLast)) {
-
-	/*
-	 * Draw the selected and unselected portions separately.
-	 */
-
->>>>>>> 3513bf85
-	int selFirst;
-
-	if (entryPtr->selectFirst + 1 < entryPtr->leftIndex + 1) {
-	    selFirst = entryPtr->leftIndex;
-	} else {
-	    selFirst = entryPtr->selectFirst;
-	}
-	if (entryPtr->leftIndex < selFirst) {
+
+    } else {
+
+        if (showSelection && (entryPtr->state != STATE_DISABLED)
+	        && (entryPtr->selTextGC != entryPtr->textGC)
+	        && (entryPtr->selectFirst + 1 < entryPtr->selectLast + 1)) {
+
+	    /*
+	     * Draw the selected and unselected portions separately.
+	     */
+
+	    int selFirst;
+
+	    if (entryPtr->selectFirst + 1 < entryPtr->leftIndex + 1) {
+	        selFirst = entryPtr->leftIndex;
+	    } else {
+	        selFirst = entryPtr->selectFirst;
+	    }
+	    if (entryPtr->leftIndex < selFirst) {
+	        Tk_DrawTextLayout(entryPtr->display, pixmap, entryPtr->textGC,
+		        entryPtr->textLayout, entryPtr->layoutX, entryPtr->layoutY,
+		        entryPtr->leftIndex, selFirst);
+	    }
+	    Tk_DrawTextLayout(entryPtr->display, pixmap, entryPtr->selTextGC,
+		    entryPtr->textLayout, entryPtr->layoutX, entryPtr->layoutY,
+		    selFirst, entryPtr->selectLast);
+	    if (entryPtr->selectLast < entryPtr->numChars) {
+	        Tk_DrawTextLayout(entryPtr->display, pixmap, entryPtr->textGC,
+		        entryPtr->textLayout, entryPtr->layoutX, entryPtr->layoutY,
+		        entryPtr->selectLast, entryPtr->numChars);
+	    }
+        } else {
+
+            /*
+             * Draw the entire visible text
+             */
+
 	    Tk_DrawTextLayout(entryPtr->display, pixmap, entryPtr->textGC,
 		    entryPtr->textLayout, entryPtr->layoutX, entryPtr->layoutY,
-		    entryPtr->leftIndex, selFirst);
-	}
-	Tk_DrawTextLayout(entryPtr->display, pixmap, entryPtr->selTextGC,
-		entryPtr->textLayout, entryPtr->layoutX, entryPtr->layoutY,
-		selFirst, entryPtr->selectLast);
-	if (entryPtr->selectLast < entryPtr->numChars) {
-	    Tk_DrawTextLayout(entryPtr->display, pixmap, entryPtr->textGC,
-		    entryPtr->textLayout, entryPtr->layoutX, entryPtr->layoutY,
-		    entryPtr->selectLast, entryPtr->numChars);
-	}
-    } else {
-
-        /*
-         * Draw the entire visible text
-         */
-
-	Tk_DrawTextLayout(entryPtr->display, pixmap, entryPtr->textGC,
-		entryPtr->textLayout, entryPtr->layoutX, entryPtr->layoutY,
-		entryPtr->leftIndex, entryPtr->numChars);
+		    entryPtr->leftIndex, entryPtr->numChars);
+        }
     }
 
     if (entryPtr->type == TK_SPINBOX) {
