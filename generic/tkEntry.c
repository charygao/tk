--- conflicted
+++ resolved
@@ -3342,13 +3342,8 @@
      char *cmd)	/* Validation command (NULL-terminated
 				 * string). */
 {
-<<<<<<< HEAD
     Tcl_Interp *interp = entryPtr->interp;
-    int code, result;
-=======
-    register Tcl_Interp *interp = entryPtr->interp;
     int code, isOK;
->>>>>>> ed0a2a5b
 
     code = Tcl_EvalEx(interp, cmd, -1, TCL_EVAL_GLOBAL | TCL_EVAL_DIRECT);
 
@@ -3370,11 +3365,7 @@
      */
 
     if (Tcl_GetBooleanFromObj(interp, Tcl_GetObjResult(interp),
-<<<<<<< HEAD
-	    &result) != TCL_OK) {
-=======
 	    &isOK) != TCL_OK) {
->>>>>>> ed0a2a5b
 	Tcl_AddErrorInfo(interp,
 		 "\n    (invalid boolean result from validation command)");
 	Tcl_BackgroundException(interp, TCL_ERROR);
@@ -3383,11 +3374,7 @@
     }
 
     Tcl_ResetResult(interp);
-<<<<<<< HEAD
-    return (result ? TCL_OK : TCL_BREAK);
-=======
     return (isOK ? TCL_OK : TCL_BREAK);
->>>>>>> ed0a2a5b
 }
  
