/*
 * tkEntry.c --
 *
 *	This module implements entry and spinbox widgets for the Tk toolkit.
 *	An entry displays a string and allows the string to be edited. A
 *	spinbox expands on the entry by adding up/down buttons that control
 *	the value of the entry widget.
 *
 * Copyright (c) 1990-1994 The Regents of the University of California.
 * Copyright (c) 1994-1997 Sun Microsystems, Inc.
 * Copyright (c) 2000 Ajuba Solutions.
 * Copyright (c) 2002 ActiveState Corporation.
 *
 * See the file "license.terms" for information on usage and redistribution of
 * this file, and for a DISCLAIMER OF ALL WARRANTIES.
 */

#include "tkInt.h"
#include "default.h"
#include "tkEntry.h"

/*
 * The following macro defines how many extra pixels to leave on each side of
 * the text in the entry.
 */

#define XPAD 1
#define YPAD 1

/*
 * A comparison function for double values. For Spinboxes.
 */

#define MIN_DBL_VAL		1E-9
#define DOUBLES_EQ(d1, d2)	(fabs((d1) - (d2)) < MIN_DBL_VAL)


static const char *const stateStrings[] = {
    "disabled", "normal", "readonly", NULL
};

/*
 * Definitions for -validate option values:
 */

static const char *const validateStrings[] = {
    "all", "key", "focus", "focusin", "focusout", "none", NULL
};
enum validateType {
    VALIDATE_ALL, VALIDATE_KEY, VALIDATE_FOCUS,
    VALIDATE_FOCUSIN, VALIDATE_FOCUSOUT, VALIDATE_NONE,
    /*
     * These extra enums are for use with EntryValidateChange
     */
    VALIDATE_FORCED, VALIDATE_DELETE, VALIDATE_INSERT, VALIDATE_BUTTON
};
#define DEF_ENTRY_VALIDATE	"none"
#define DEF_ENTRY_INVALIDCMD	""

/*
 * Information used for Entry objv parsing.
 */

static const Tk_OptionSpec entryOptSpec[] = {
    {TK_OPTION_BORDER, "-background", "background", "Background",
	DEF_ENTRY_BG_COLOR, -1, Tk_Offset(Entry, normalBorder),
	0, DEF_ENTRY_BG_MONO, 0},
    {TK_OPTION_SYNONYM, "-bd", NULL, NULL,
	NULL, 0, -1, 0, "-borderwidth", 0},
    {TK_OPTION_SYNONYM, "-bg", NULL, NULL,
	NULL, 0, -1, 0, "-background", 0},
    {TK_OPTION_PIXELS, "-borderwidth", "borderWidth", "BorderWidth",
	DEF_ENTRY_BORDER_WIDTH, -1, Tk_Offset(Entry, borderWidth), 0, 0, 0},
    {TK_OPTION_CURSOR, "-cursor", "cursor", "Cursor",
	DEF_ENTRY_CURSOR, -1, Tk_Offset(Entry, cursor),
	TK_OPTION_NULL_OK, 0, 0},
    {TK_OPTION_BORDER, "-disabledbackground", "disabledBackground",
	"DisabledBackground", DEF_ENTRY_DISABLED_BG_COLOR, -1,
	Tk_Offset(Entry, disabledBorder), TK_OPTION_NULL_OK,
	(ClientData) DEF_ENTRY_DISABLED_BG_MONO, 0},
    {TK_OPTION_COLOR, "-disabledforeground", "disabledForeground",
	"DisabledForeground", DEF_ENTRY_DISABLED_FG, -1,
	Tk_Offset(Entry, dfgColorPtr), TK_OPTION_NULL_OK, 0, 0},
    {TK_OPTION_BOOLEAN, "-exportselection", "exportSelection",
	"ExportSelection", DEF_ENTRY_EXPORT_SELECTION, -1,
	Tk_Offset(Entry, exportSelection), 0, 0, 0},
    {TK_OPTION_SYNONYM, "-fg", "foreground", NULL,
	NULL, 0, -1, 0, "-foreground", 0},
    {TK_OPTION_FONT, "-font", "font", "Font",
	DEF_ENTRY_FONT, -1, Tk_Offset(Entry, tkfont), 0, 0, 0},
    {TK_OPTION_COLOR, "-foreground", "foreground", "Foreground",
	DEF_ENTRY_FG, -1, Tk_Offset(Entry, fgColorPtr), 0, 0, 0},
    {TK_OPTION_COLOR, "-highlightbackground", "highlightBackground",
	"HighlightBackground", DEF_ENTRY_HIGHLIGHT_BG,
	-1, Tk_Offset(Entry, highlightBgColorPtr), 0, 0, 0},
    {TK_OPTION_COLOR, "-highlightcolor", "highlightColor", "HighlightColor",
	DEF_ENTRY_HIGHLIGHT, -1, Tk_Offset(Entry, highlightColorPtr), 0, 0, 0},
    {TK_OPTION_PIXELS, "-highlightthickness", "highlightThickness",
	"HighlightThickness", DEF_ENTRY_HIGHLIGHT_WIDTH, -1,
	Tk_Offset(Entry, highlightWidth), 0, 0, 0},
    {TK_OPTION_BORDER, "-insertbackground", "insertBackground", "Foreground",
	DEF_ENTRY_INSERT_BG, -1, Tk_Offset(Entry, insertBorder), 0, 0, 0},
    {TK_OPTION_PIXELS, "-insertborderwidth", "insertBorderWidth",
	"BorderWidth", DEF_ENTRY_INSERT_BD_COLOR, -1,
	Tk_Offset(Entry, insertBorderWidth), 0,
	(ClientData) DEF_ENTRY_INSERT_BD_MONO, 0},
    {TK_OPTION_INT, "-insertofftime", "insertOffTime", "OffTime",
	DEF_ENTRY_INSERT_OFF_TIME, -1, Tk_Offset(Entry, insertOffTime),
	0, 0, 0},
    {TK_OPTION_INT, "-insertontime", "insertOnTime", "OnTime",
	DEF_ENTRY_INSERT_ON_TIME, -1, Tk_Offset(Entry, insertOnTime), 0, 0, 0},
    {TK_OPTION_PIXELS, "-insertwidth", "insertWidth", "InsertWidth",
	DEF_ENTRY_INSERT_WIDTH, -1, Tk_Offset(Entry, insertWidth), 0, 0, 0},
    {TK_OPTION_STRING, "-invalidcommand", "invalidCommand", "InvalidCommand",
	DEF_ENTRY_INVALIDCMD, -1, Tk_Offset(Entry, invalidCmd),
	TK_OPTION_NULL_OK, 0, 0},
    {TK_OPTION_SYNONYM, "-invcmd", NULL, NULL,
	NULL, 0, -1, 0, "-invalidcommand", 0},
    {TK_OPTION_JUSTIFY, "-justify", "justify", "Justify",
	DEF_ENTRY_JUSTIFY, -1, Tk_Offset(Entry, justify), 0, 0, 0},
    {TK_OPTION_BORDER, "-readonlybackground", "readonlyBackground",
	"ReadonlyBackground", DEF_ENTRY_READONLY_BG_COLOR, -1,
	Tk_Offset(Entry, readonlyBorder), TK_OPTION_NULL_OK,
	(ClientData) DEF_ENTRY_READONLY_BG_MONO, 0},
    {TK_OPTION_RELIEF, "-relief", "relief", "Relief",
	DEF_ENTRY_RELIEF, -1, Tk_Offset(Entry, relief), 0, 0, 0},
    {TK_OPTION_BORDER, "-selectbackground", "selectBackground", "Foreground",
	DEF_ENTRY_SELECT_COLOR, -1, Tk_Offset(Entry, selBorder),
	0, DEF_ENTRY_SELECT_MONO, 0},
    {TK_OPTION_PIXELS, "-selectborderwidth", "selectBorderWidth",
	"BorderWidth", DEF_ENTRY_SELECT_BD_COLOR, -1,
	Tk_Offset(Entry, selBorderWidth),
	0, DEF_ENTRY_SELECT_BD_MONO, 0},
    {TK_OPTION_COLOR, "-selectforeground", "selectForeground", "Background",
	DEF_ENTRY_SELECT_FG_COLOR, -1, Tk_Offset(Entry, selFgColorPtr),
	TK_CONFIG_NULL_OK, DEF_ENTRY_SELECT_FG_MONO, 0},
    {TK_OPTION_STRING, "-show", "show", "Show",
	DEF_ENTRY_SHOW, -1, Tk_Offset(Entry, showChar),
	TK_OPTION_NULL_OK, 0, 0},
    {TK_OPTION_STRING_TABLE, "-state", "state", "State",
	DEF_ENTRY_STATE, -1, Tk_Offset(Entry, state),
	0, stateStrings, 0},
    {TK_OPTION_STRING, "-takefocus", "takeFocus", "TakeFocus",
	DEF_ENTRY_TAKE_FOCUS, -1, Tk_Offset(Entry, takeFocus),
	TK_OPTION_NULL_OK, 0, 0},
    {TK_OPTION_STRING, "-textvariable", "textVariable", "Variable",
	DEF_ENTRY_TEXT_VARIABLE, -1, Tk_Offset(Entry, textVarName),
	TK_OPTION_NULL_OK, 0, 0},
    {TK_OPTION_STRING_TABLE, "-validate", "validate", "Validate",
	DEF_ENTRY_VALIDATE, -1, Tk_Offset(Entry, validate),
	0, validateStrings, 0},
    {TK_OPTION_STRING, "-validatecommand", "validateCommand","ValidateCommand",
	NULL, -1, Tk_Offset(Entry, validateCmd), TK_OPTION_NULL_OK, 0, 0},
    {TK_OPTION_SYNONYM, "-vcmd", NULL, NULL,
	NULL, 0, -1, 0, "-validatecommand", 0},
    {TK_OPTION_INT, "-width", "width", "Width",
	DEF_ENTRY_WIDTH, -1, Tk_Offset(Entry, prefWidth), 0, 0, 0},
    {TK_OPTION_STRING, "-xscrollcommand", "xScrollCommand", "ScrollCommand",
	DEF_ENTRY_SCROLL_COMMAND, -1, Tk_Offset(Entry, scrollCmd),
	TK_OPTION_NULL_OK, 0, 0},
    {TK_OPTION_END, NULL, NULL, NULL, NULL, 0, -1, 0, 0, 0}
};

/*
 * Information used for Spinbox objv parsing.
 */

#define DEF_SPINBOX_REPEAT_DELAY	"400"
#define DEF_SPINBOX_REPEAT_INTERVAL	"100"

#define DEF_SPINBOX_CMD			""

#define DEF_SPINBOX_FROM		"0"
#define DEF_SPINBOX_TO			"0"
#define DEF_SPINBOX_INCREMENT		"1"
#define DEF_SPINBOX_FORMAT		""

#define DEF_SPINBOX_VALUES		""
#define DEF_SPINBOX_WRAP		"0"

static const Tk_OptionSpec sbOptSpec[] = {
    {TK_OPTION_BORDER, "-activebackground", "activeBackground", "Background",
	DEF_BUTTON_ACTIVE_BG_COLOR, -1, Tk_Offset(Spinbox, activeBorder),
	0, DEF_BUTTON_ACTIVE_BG_MONO, 0},
    {TK_OPTION_BORDER, "-background", "background", "Background",
	DEF_ENTRY_BG_COLOR, -1, Tk_Offset(Entry, normalBorder),
	0, DEF_ENTRY_BG_MONO, 0},
    {TK_OPTION_SYNONYM, "-bd", NULL, NULL,
	NULL, 0, -1, 0, "-borderwidth", 0},
    {TK_OPTION_SYNONYM, "-bg", NULL, NULL,
	NULL, 0, -1, 0, "-background", 0},
    {TK_OPTION_PIXELS, "-borderwidth", "borderWidth", "BorderWidth",
	DEF_ENTRY_BORDER_WIDTH, -1, Tk_Offset(Entry, borderWidth), 0, 0, 0},
    {TK_OPTION_BORDER, "-buttonbackground", "Button.background", "Background",
	DEF_BUTTON_BG_COLOR, -1, Tk_Offset(Spinbox, buttonBorder),
	0, DEF_BUTTON_BG_MONO, 0},
    {TK_OPTION_CURSOR, "-buttoncursor", "Button.cursor", "Cursor",
	DEF_BUTTON_CURSOR, -1, Tk_Offset(Spinbox, bCursor),
	TK_OPTION_NULL_OK, 0, 0},
    {TK_OPTION_RELIEF, "-buttondownrelief", "Button.relief", "Relief",
	DEF_BUTTON_RELIEF, -1, Tk_Offset(Spinbox, bdRelief), 0, 0, 0},
    {TK_OPTION_RELIEF, "-buttonuprelief", "Button.relief", "Relief",
	DEF_BUTTON_RELIEF, -1, Tk_Offset(Spinbox, buRelief), 0, 0, 0},
    {TK_OPTION_STRING, "-command", "command", "Command",
	DEF_SPINBOX_CMD, -1, Tk_Offset(Spinbox, command),
	TK_OPTION_NULL_OK, 0, 0},
    {TK_OPTION_CURSOR, "-cursor", "cursor", "Cursor",
	DEF_ENTRY_CURSOR, -1, Tk_Offset(Entry, cursor),
	TK_OPTION_NULL_OK, 0, 0},
    {TK_OPTION_BORDER, "-disabledbackground", "disabledBackground",
	"DisabledBackground", DEF_ENTRY_DISABLED_BG_COLOR, -1,
	Tk_Offset(Entry, disabledBorder), TK_OPTION_NULL_OK,
	(ClientData) DEF_ENTRY_DISABLED_BG_MONO, 0},
    {TK_OPTION_COLOR, "-disabledforeground", "disabledForeground",
	"DisabledForeground", DEF_ENTRY_DISABLED_FG, -1,
	Tk_Offset(Entry, dfgColorPtr), TK_OPTION_NULL_OK, 0, 0},
    {TK_OPTION_BOOLEAN, "-exportselection", "exportSelection",
	"ExportSelection", DEF_ENTRY_EXPORT_SELECTION, -1,
	Tk_Offset(Entry, exportSelection), 0, 0, 0},
    {TK_OPTION_SYNONYM, "-fg", "foreground", NULL,
	NULL, 0, -1, 0, "-foreground", 0},
    {TK_OPTION_FONT, "-font", "font", "Font",
	DEF_ENTRY_FONT, -1, Tk_Offset(Entry, tkfont), 0, 0, 0},
    {TK_OPTION_COLOR, "-foreground", "foreground", "Foreground",
	DEF_ENTRY_FG, -1, Tk_Offset(Entry, fgColorPtr), 0, 0, 0},
    {TK_OPTION_STRING, "-format", "format", "Format",
	DEF_SPINBOX_FORMAT, -1, Tk_Offset(Spinbox, reqFormat),
	TK_OPTION_NULL_OK, 0, 0},
    {TK_OPTION_DOUBLE, "-from", "from", "From",
	DEF_SPINBOX_FROM, -1, Tk_Offset(Spinbox, fromValue), 0, 0, 0},
    {TK_OPTION_COLOR, "-highlightbackground", "highlightBackground",
	"HighlightBackground", DEF_ENTRY_HIGHLIGHT_BG,
	-1, Tk_Offset(Entry, highlightBgColorPtr), 0, 0, 0},
    {TK_OPTION_COLOR, "-highlightcolor", "highlightColor", "HighlightColor",
	DEF_ENTRY_HIGHLIGHT, -1, Tk_Offset(Entry, highlightColorPtr), 0, 0, 0},
    {TK_OPTION_PIXELS, "-highlightthickness", "highlightThickness",
	"HighlightThickness", DEF_ENTRY_HIGHLIGHT_WIDTH, -1,
	Tk_Offset(Entry, highlightWidth), 0, 0, 0},
    {TK_OPTION_DOUBLE, "-increment", "increment", "Increment",
	DEF_SPINBOX_INCREMENT, -1, Tk_Offset(Spinbox, increment), 0, 0, 0},
    {TK_OPTION_BORDER, "-insertbackground", "insertBackground", "Foreground",
	DEF_ENTRY_INSERT_BG, -1, Tk_Offset(Entry, insertBorder), 0, 0, 0},
    {TK_OPTION_PIXELS, "-insertborderwidth", "insertBorderWidth",
	"BorderWidth", DEF_ENTRY_INSERT_BD_COLOR, -1,
	Tk_Offset(Entry, insertBorderWidth), 0,
	(ClientData) DEF_ENTRY_INSERT_BD_MONO, 0},
    {TK_OPTION_INT, "-insertofftime", "insertOffTime", "OffTime",
	DEF_ENTRY_INSERT_OFF_TIME, -1, Tk_Offset(Entry, insertOffTime),
	0, 0, 0},
    {TK_OPTION_INT, "-insertontime", "insertOnTime", "OnTime",
	DEF_ENTRY_INSERT_ON_TIME, -1, Tk_Offset(Entry, insertOnTime), 0, 0, 0},
    {TK_OPTION_PIXELS, "-insertwidth", "insertWidth", "InsertWidth",
	DEF_ENTRY_INSERT_WIDTH, -1, Tk_Offset(Entry, insertWidth), 0, 0, 0},
    {TK_OPTION_STRING, "-invalidcommand", "invalidCommand", "InvalidCommand",
	DEF_ENTRY_INVALIDCMD, -1, Tk_Offset(Entry, invalidCmd),
	TK_OPTION_NULL_OK, 0, 0},
    {TK_OPTION_SYNONYM, "-invcmd", NULL, NULL,
	NULL, 0, -1, 0, "-invalidcommand", 0},
    {TK_OPTION_JUSTIFY, "-justify", "justify", "Justify",
	DEF_ENTRY_JUSTIFY, -1, Tk_Offset(Entry, justify), 0, 0, 0},
    {TK_OPTION_RELIEF, "-relief", "relief", "Relief",
	DEF_ENTRY_RELIEF, -1, Tk_Offset(Entry, relief), 0, 0, 0},
    {TK_OPTION_BORDER, "-readonlybackground", "readonlyBackground",
	"ReadonlyBackground", DEF_ENTRY_READONLY_BG_COLOR, -1,
	Tk_Offset(Entry, readonlyBorder), TK_OPTION_NULL_OK,
	(ClientData) DEF_ENTRY_READONLY_BG_MONO, 0},
    {TK_OPTION_INT, "-repeatdelay", "repeatDelay", "RepeatDelay",
	DEF_SPINBOX_REPEAT_DELAY, -1, Tk_Offset(Spinbox, repeatDelay),
	0, 0, 0},
    {TK_OPTION_INT, "-repeatinterval", "repeatInterval", "RepeatInterval",
	DEF_SPINBOX_REPEAT_INTERVAL, -1, Tk_Offset(Spinbox, repeatInterval),
	0, 0, 0},
    {TK_OPTION_BORDER, "-selectbackground", "selectBackground", "Foreground",
	DEF_ENTRY_SELECT_COLOR, -1, Tk_Offset(Entry, selBorder),
	0, DEF_ENTRY_SELECT_MONO, 0},
    {TK_OPTION_PIXELS, "-selectborderwidth", "selectBorderWidth",
	"BorderWidth", DEF_ENTRY_SELECT_BD_COLOR, -1,
	Tk_Offset(Entry, selBorderWidth),
	0, DEF_ENTRY_SELECT_BD_MONO, 0},
    {TK_OPTION_COLOR, "-selectforeground", "selectForeground", "Background",
	DEF_ENTRY_SELECT_FG_COLOR, -1, Tk_Offset(Entry, selFgColorPtr),
	TK_CONFIG_NULL_OK, DEF_ENTRY_SELECT_FG_MONO, 0},
    {TK_OPTION_STRING_TABLE, "-state", "state", "State",
	DEF_ENTRY_STATE, -1, Tk_Offset(Entry, state),
	0, stateStrings, 0},
    {TK_OPTION_STRING, "-takefocus", "takeFocus", "TakeFocus",
	DEF_ENTRY_TAKE_FOCUS, -1, Tk_Offset(Entry, takeFocus),
	TK_CONFIG_NULL_OK, 0, 0},
    {TK_OPTION_STRING, "-textvariable", "textVariable", "Variable",
	DEF_ENTRY_TEXT_VARIABLE, -1, Tk_Offset(Entry, textVarName),
	TK_CONFIG_NULL_OK, 0, 0},
    {TK_OPTION_DOUBLE, "-to", "to", "To",
	DEF_SPINBOX_TO, -1, Tk_Offset(Spinbox, toValue), 0, 0, 0},
    {TK_OPTION_STRING_TABLE, "-validate", "validate", "Validate",
	DEF_ENTRY_VALIDATE, -1, Tk_Offset(Entry, validate),
	0, validateStrings, 0},
    {TK_OPTION_STRING, "-validatecommand", "validateCommand","ValidateCommand",
	NULL, -1, Tk_Offset(Entry, validateCmd), TK_CONFIG_NULL_OK, 0, 0},
    {TK_OPTION_STRING, "-values", "values", "Values",
	DEF_SPINBOX_VALUES, -1, Tk_Offset(Spinbox, valueStr),
	TK_OPTION_NULL_OK, 0, 0},
    {TK_OPTION_SYNONYM, "-vcmd", NULL, NULL,
	NULL, 0, -1, 0, "-validatecommand", 0},
    {TK_OPTION_INT, "-width", "width", "Width",
	DEF_ENTRY_WIDTH, -1, Tk_Offset(Entry, prefWidth), 0, 0, 0},
    {TK_OPTION_BOOLEAN, "-wrap", "wrap", "Wrap",
	DEF_SPINBOX_WRAP, -1, Tk_Offset(Spinbox, wrap), 0, 0, 0},
    {TK_OPTION_STRING, "-xscrollcommand", "xScrollCommand", "ScrollCommand",
	DEF_ENTRY_SCROLL_COMMAND, -1, Tk_Offset(Entry, scrollCmd),
	TK_CONFIG_NULL_OK, 0, 0},
    {TK_OPTION_END, NULL, NULL, NULL, NULL, 0, -1, 0, 0, 0}
};

/*
 * The following tables define the entry widget commands (and sub-commands)
 * and map the indexes into the string tables into enumerated types used to
 * dispatch the entry widget command.
 */

static const char *const entryCmdNames[] = {
    "bbox", "cget", "configure", "delete", "get", "icursor", "index",
    "insert", "scan", "selection", "validate", "xview", NULL
};

enum entryCmd {
    COMMAND_BBOX, COMMAND_CGET, COMMAND_CONFIGURE, COMMAND_DELETE,
    COMMAND_GET, COMMAND_ICURSOR, COMMAND_INDEX, COMMAND_INSERT,
    COMMAND_SCAN, COMMAND_SELECTION, COMMAND_VALIDATE, COMMAND_XVIEW
};

static const char *const selCmdNames[] = {
    "adjust", "clear", "from", "present", "range", "to", NULL
};

enum selCmd {
    SELECTION_ADJUST, SELECTION_CLEAR, SELECTION_FROM,
    SELECTION_PRESENT, SELECTION_RANGE, SELECTION_TO
};

/*
 * The following tables define the spinbox widget commands (and sub-commands)
 * and map the indexes into the string tables into enumerated types used to
 * dispatch the spinbox widget command.
 */

static const char *const sbCmdNames[] = {
    "bbox", "cget", "configure", "delete", "get", "icursor", "identify",
    "index", "insert", "invoke", "scan", "selection", "set",
    "validate", "xview", NULL
};

enum sbCmd {
    SB_CMD_BBOX, SB_CMD_CGET, SB_CMD_CONFIGURE, SB_CMD_DELETE,
    SB_CMD_GET, SB_CMD_ICURSOR, SB_CMD_IDENTIFY, SB_CMD_INDEX,
    SB_CMD_INSERT, SB_CMD_INVOKE, SB_CMD_SCAN, SB_CMD_SELECTION,
    SB_CMD_SET, SB_CMD_VALIDATE, SB_CMD_XVIEW
};

static const char *const sbSelCmdNames[] = {
    "adjust", "clear", "element", "from", "present", "range", "to", NULL
};

enum sbselCmd {
    SB_SEL_ADJUST, SB_SEL_CLEAR, SB_SEL_ELEMENT, SB_SEL_FROM,
    SB_SEL_PRESENT, SB_SEL_RANGE, SB_SEL_TO
};

/*
 * Extra for selection of elements
 */

/*
 * This is the string array corresponding to the enum in selelement. If you
 * modify them, you must modify the strings here.
 */

static const char *const selElementNames[] = {
    "none", "buttondown", "buttonup", NULL, "entry"
};

/*
 * Flags for GetEntryIndex function:
 */

#define ZERO_OK			1
#define LAST_PLUS_ONE_OK	2

/*
 * Forward declarations for functions defined later in this file:
 */

static int		ConfigureEntry(Tcl_Interp *interp, Entry *entryPtr,
			    int objc, Tcl_Obj *const objv[], int flags);
static void		DeleteChars(Entry *entryPtr, int index, int count);
static void		DestroyEntry(void *memPtr);
static void		DisplayEntry(ClientData clientData);
static void		EntryBlinkProc(ClientData clientData);
static void		EntryCmdDeletedProc(ClientData clientData);
static void		EntryComputeGeometry(Entry *entryPtr);
static void		EntryEventProc(ClientData clientData,
			    XEvent *eventPtr);
static void		EntryFocusProc(Entry *entryPtr, int gotFocus);
static int		EntryFetchSelection(ClientData clientData, int offset,
			    char *buffer, int maxBytes);
static void		EntryLostSelection(ClientData clientData);
static void		EventuallyRedraw(Entry *entryPtr);
static void		EntryScanTo(Entry *entryPtr, int y);
static void		EntrySetValue(Entry *entryPtr, const char *value);
static void		EntrySelectTo(Entry *entryPtr, int index);
static char *		EntryTextVarProc(ClientData clientData,
			    Tcl_Interp *interp, const char *name1,
			    const char *name2, int flags);
static void		EntryUpdateScrollbar(Entry *entryPtr);
static int		EntryValidate(Entry *entryPtr, char *cmd);
static int		EntryValidateChange(Entry *entryPtr, const char *change,
			    const char *newStr, int index, int type);
static void		ExpandPercents(Entry *entryPtr, const char *before,
			    const char *change, const char *newStr, int index,
			    int type, Tcl_DString *dsPtr);
static void		EntryValueChanged(Entry *entryPtr,
			    const char *newValue);
static void		EntryVisibleRange(Entry *entryPtr,
			    double *firstPtr, double *lastPtr);
static int		EntryWidgetObjCmd(ClientData clientData,
			    Tcl_Interp *interp, int objc,
			    Tcl_Obj *const objv[]);
static void		EntryWorldChanged(ClientData instanceData);
static int		GetEntryIndex(Tcl_Interp *interp, Entry *entryPtr,
			    const char *string, int *indexPtr);
static void		InsertChars(Entry *entryPtr, int index, const char *string);

/*
 * These forward declarations are the spinbox specific ones:
 */

static int		SpinboxWidgetObjCmd(ClientData clientData,
			    Tcl_Interp *interp, int objc,
			    Tcl_Obj *const objv[]);
static int		GetSpinboxElement(Spinbox *sbPtr, int x, int y);
static int		SpinboxInvoke(Tcl_Interp *interp, Spinbox *sbPtr,
			    int element);
static int		ComputeFormat(Spinbox *sbPtr);

/*
 * The structure below defines widget class behavior by means of functions
 * that can be invoked from generic window code.
 */

static const Tk_ClassProcs entryClass = {
    sizeof(Tk_ClassProcs),	/* size */
    EntryWorldChanged,		/* worldChangedProc */
    NULL,			/* createProc */
    NULL			/* modalProc */
};

/*
 *--------------------------------------------------------------
 *
 * Tk_EntryObjCmd --
 *
 *	This function is invoked to process the "entry" Tcl command. See the
 *	user documentation for details on what it does.
 *
 * Results:
 *	A standard Tcl result.
 *
 * Side effects:
 *	See the user documentation.
 *
 *--------------------------------------------------------------
 */

int
Tk_EntryObjCmd(
    ClientData clientData,	/* NULL. */
    Tcl_Interp *interp,		/* Current interpreter. */
    int objc,			/* Number of arguments. */
    Tcl_Obj *const objv[])	/* Argument objects. */
{
    register Entry *entryPtr;
    Tk_OptionTable optionTable;
    Tk_Window tkwin;
    char *tmp;

    if (objc < 2) {
	Tcl_WrongNumArgs(interp, 1, objv, "pathName ?-option value ...?");
	return TCL_ERROR;
    }

    tkwin = Tk_CreateWindowFromPath(interp, Tk_MainWindow(interp),
	    Tcl_GetString(objv[1]), NULL);
    if (tkwin == NULL) {
	return TCL_ERROR;
    }

    /*
     * Create the option table for this widget class. If it has already been
     * created, Tk will return the cached value.
     */

    optionTable = Tk_CreateOptionTable(interp, entryOptSpec);

    /*
     * Initialize the fields of the structure that won't be initialized by
     * ConfigureEntry, or that ConfigureEntry requires to be initialized
     * already (e.g. resource pointers). Only the non-NULL/0 data must be
     * initialized as memset covers the rest.
     */

    entryPtr = ckalloc(sizeof(Entry));
    memset(entryPtr, 0, sizeof(Entry));

    entryPtr->tkwin		= tkwin;
    entryPtr->display		= Tk_Display(tkwin);
    entryPtr->interp		= interp;
    entryPtr->widgetCmd		= Tcl_CreateObjCommand(interp,
	    Tk_PathName(entryPtr->tkwin), EntryWidgetObjCmd, entryPtr,
	    EntryCmdDeletedProc);
    entryPtr->optionTable	= optionTable;
    entryPtr->type		= TK_ENTRY;
    tmp				= ckalloc(1);
    tmp[0]			= '\0';
    entryPtr->string		= tmp;
    entryPtr->selectFirst	= -1;
    entryPtr->selectLast	= -1;

    entryPtr->cursor		= None;
    entryPtr->exportSelection	= 1;
    entryPtr->justify		= TK_JUSTIFY_LEFT;
    entryPtr->relief		= TK_RELIEF_FLAT;
    entryPtr->state		= STATE_NORMAL;
    entryPtr->displayString	= entryPtr->string;
    entryPtr->inset		= XPAD;
    entryPtr->textGC		= None;
    entryPtr->selTextGC		= None;
    entryPtr->highlightGC	= None;
    entryPtr->avgWidth		= 1;
    entryPtr->validate		= VALIDATE_NONE;

    /*
     * Keep a hold of the associated tkwin until we destroy the entry,
     * otherwise Tk might free it while we still need it.
     */

    Tcl_Preserve(entryPtr->tkwin);

    Tk_SetClass(entryPtr->tkwin, "Entry");
    Tk_SetClassProcs(entryPtr->tkwin, &entryClass, entryPtr);
    Tk_CreateEventHandler(entryPtr->tkwin,
	    ExposureMask|StructureNotifyMask|FocusChangeMask,
	    EntryEventProc, entryPtr);
    Tk_CreateSelHandler(entryPtr->tkwin, XA_PRIMARY, XA_STRING,
	    EntryFetchSelection, entryPtr, XA_STRING);

    if ((Tk_InitOptions(interp, (char *) entryPtr, optionTable, tkwin)
	    != TCL_OK) ||
	    (ConfigureEntry(interp, entryPtr, objc-2, objv+2, 0) != TCL_OK)) {
	Tk_DestroyWindow(entryPtr->tkwin);
	return TCL_ERROR;
    }

    Tcl_SetObjResult(interp, TkNewWindowObj(entryPtr->tkwin));
    return TCL_OK;
}

/*
 *--------------------------------------------------------------
 *
 * EntryWidgetObjCmd --
 *
 *	This function is invoked to process the Tcl command that corresponds
 *	to a widget managed by this module. See the user documentation for
 *	details on what it does.
 *
 * Results:
 *	A standard Tcl result.
 *
 * Side effects:
 *	See the user documentation.
 *
 *--------------------------------------------------------------
 */

static int
EntryWidgetObjCmd(
    ClientData clientData,	/* Information about entry widget. */
    Tcl_Interp *interp,		/* Current interpreter. */
    int objc,			/* Number of arguments. */
    Tcl_Obj *const objv[])	/* Argument objects. */
{
    Entry *entryPtr = clientData;
    int cmdIndex, selIndex, result;
    Tcl_Obj *objPtr;

    if (objc < 2) {
	Tcl_WrongNumArgs(interp, 1, objv, "option ?arg ...?");
	return TCL_ERROR;
    }

    /*
     * Parse the widget command by looking up the second token in the list of
     * valid command names.
     */

    result = Tcl_GetIndexFromObj(interp, objv[1], entryCmdNames, "option", 0,
	    &cmdIndex);
    if (result != TCL_OK) {
	return result;
    }

    Tcl_Preserve(entryPtr);
    switch ((enum entryCmd) cmdIndex) {
    case COMMAND_BBOX: {
	int index, x, y, width, height;
	Tcl_Obj *bbox[4];

	if (objc != 3) {
	    Tcl_WrongNumArgs(interp, 2, objv, "index");
	    goto error;
	}
	if (GetEntryIndex(interp, entryPtr, Tcl_GetString(objv[2]),
		&index) != TCL_OK) {
	    goto error;
	}
	if ((index == entryPtr->numChars) && (index > 0)) {
	    index--;
	}
	Tk_CharBbox(entryPtr->textLayout, index, &x, &y, &width, &height);
	bbox[0] = Tcl_NewIntObj(x + entryPtr->layoutX);
	bbox[1] = Tcl_NewIntObj(y + entryPtr->layoutY);
	bbox[2] = Tcl_NewIntObj(width);
	bbox[3] = Tcl_NewIntObj(height);
	Tcl_SetObjResult(interp, Tcl_NewListObj(4, bbox));
	break;
    }

    case COMMAND_CGET:
	if (objc != 3) {
	    Tcl_WrongNumArgs(interp, 2, objv, "option");
	    goto error;
	}

	objPtr = Tk_GetOptionValue(interp, (char *) entryPtr,
		entryPtr->optionTable, objv[2], entryPtr->tkwin);
	if (objPtr == NULL) {
	    goto error;
	}
	Tcl_SetObjResult(interp, objPtr);
	break;

    case COMMAND_CONFIGURE:
	if (objc <= 3) {
	    objPtr = Tk_GetOptionInfo(interp, (char *) entryPtr,
		    entryPtr->optionTable,
		    (objc == 3) ? objv[2] : NULL,
		    entryPtr->tkwin);
	    if (objPtr == NULL) {
		goto error;
	    }
	    Tcl_SetObjResult(interp, objPtr);
	} else {
	    result = ConfigureEntry(interp, entryPtr, objc-2, objv+2, 0);
	}
	break;

    case COMMAND_DELETE: {
	int first, last;

	if ((objc < 3) || (objc > 4)) {
	    Tcl_WrongNumArgs(interp, 2, objv, "firstIndex ?lastIndex?");
	    goto error;
	}
	if (GetEntryIndex(interp, entryPtr, Tcl_GetString(objv[2]),
		&first) != TCL_OK) {
	    goto error;
	}
	if (objc == 3) {
	    last = first + 1;
	} else if (GetEntryIndex(interp, entryPtr, Tcl_GetString(objv[3]),
		&last) != TCL_OK) {
	    goto error;
	}
	if ((last >= first) && (entryPtr->state == STATE_NORMAL)) {
	    DeleteChars(entryPtr, first, last - first);
	}
	break;
    }

    case COMMAND_GET:
	if (objc != 2) {
	    Tcl_WrongNumArgs(interp, 2, objv, NULL);
	    goto error;
	}
	Tcl_SetObjResult(interp, Tcl_NewStringObj(entryPtr->string, -1));
	break;

    case COMMAND_ICURSOR:
	if (objc != 3) {
	    Tcl_WrongNumArgs(interp, 2, objv, "pos");
	    goto error;
	}
	if (GetEntryIndex(interp, entryPtr, Tcl_GetString(objv[2]),
		&entryPtr->insertPos) != TCL_OK) {
	    goto error;
	}
	EventuallyRedraw(entryPtr);
	break;

    case COMMAND_INDEX: {
	int index;

	if (objc != 3) {
	    Tcl_WrongNumArgs(interp, 2, objv, "string");
	    goto error;
	}
	if (GetEntryIndex(interp, entryPtr, Tcl_GetString(objv[2]),
		&index) != TCL_OK) {
	    goto error;
	}
	Tcl_SetObjResult(interp, Tcl_NewIntObj(index));
	break;
    }

    case COMMAND_INSERT: {
	int index;

	if (objc != 4) {
	    Tcl_WrongNumArgs(interp, 2, objv, "index text");
	    goto error;
	}
	if (GetEntryIndex(interp, entryPtr, Tcl_GetString(objv[2]),
		&index) != TCL_OK) {
	    goto error;
	}
	if (entryPtr->state == STATE_NORMAL) {
	    InsertChars(entryPtr, index, Tcl_GetString(objv[3]));
	}
	break;
    }

    case COMMAND_SCAN: {
	int x;
	const char *minorCmd;

	if (objc != 4) {
	    Tcl_WrongNumArgs(interp, 2, objv, "mark|dragto x");
	    goto error;
	}
	if (Tcl_GetIntFromObj(interp, objv[3], &x) != TCL_OK) {
	    goto error;
	}

	minorCmd = Tcl_GetString(objv[2]);
	if (minorCmd[0] == 'm'
		&& (strncmp(minorCmd, "mark", strlen(minorCmd)) == 0)) {
	    entryPtr->scanMarkX = x;
	    entryPtr->scanMarkIndex = entryPtr->leftIndex;
	} else if ((minorCmd[0] == 'd')
		&& (strncmp(minorCmd, "dragto", strlen(minorCmd)) == 0)) {
	    EntryScanTo(entryPtr, x);
	} else {
	    Tcl_SetObjResult(interp, Tcl_ObjPrintf(
		    "bad scan option \"%s\": must be mark or dragto",
		    minorCmd));
	    Tcl_SetErrorCode(interp, "TCL", "LOOKUP", "INDEX", "scan option",
		    minorCmd, NULL);
	    goto error;
	}
	break;
    }

    case COMMAND_SELECTION: {
	int index, index2;

	if (objc < 3) {
	    Tcl_WrongNumArgs(interp, 2, objv, "option ?index?");
	    goto error;
	}

	/*
	 * Parse the selection sub-command, using the command table
	 * "selCmdNames" defined above.
	 */

	result = Tcl_GetIndexFromObj(interp, objv[2], selCmdNames,
		"selection option", 0, &selIndex);
	if (result != TCL_OK) {
	    goto error;
	}

	/*
	 * Disabled entries don't allow the selection to be modified, but
	 * 'selection present' must return a boolean.
	 */

	if ((entryPtr->state == STATE_DISABLED)
		&& (selIndex != SELECTION_PRESENT)) {
	    goto done;
	}

	switch (selIndex) {
	case SELECTION_ADJUST:
	    if (objc != 4) {
		Tcl_WrongNumArgs(interp, 3, objv, "index");
		goto error;
	    }
	    if (GetEntryIndex(interp, entryPtr,
		    Tcl_GetString(objv[3]), &index) != TCL_OK) {
		goto error;
	    }
	    if (entryPtr->selectFirst >= 0) {
		int half1, half2;

		half1 = (entryPtr->selectFirst + entryPtr->selectLast)/2;
		half2 = (entryPtr->selectFirst + entryPtr->selectLast + 1)/2;
		if (index < half1) {
		    entryPtr->selectAnchor = entryPtr->selectLast;
		} else if (index > half2) {
		    entryPtr->selectAnchor = entryPtr->selectFirst;
		} else {
		    /*
		     * We're at about the halfway point in the selection; just
		     * keep the existing anchor.
		     */
		}
	    }
	    EntrySelectTo(entryPtr, index);
	    break;

	case SELECTION_CLEAR:
	    if (objc != 3) {
		Tcl_WrongNumArgs(interp, 3, objv, NULL);
		goto error;
	    }
	    if (entryPtr->selectFirst >= 0) {
		entryPtr->selectFirst = -1;
		entryPtr->selectLast = -1;
		EventuallyRedraw(entryPtr);
	    }
	    goto done;

	case SELECTION_FROM:
	    if (objc != 4) {
		Tcl_WrongNumArgs(interp, 3, objv, "index");
		goto error;
	    }
	    if (GetEntryIndex(interp, entryPtr,
		    Tcl_GetString(objv[3]), &index) != TCL_OK) {
		goto error;
	    }
	    entryPtr->selectAnchor = index;
	    break;

	case SELECTION_PRESENT:
	    if (objc != 3) {
		Tcl_WrongNumArgs(interp, 3, objv, NULL);
		goto error;
	    }
	    Tcl_SetObjResult(interp,
		    Tcl_NewBooleanObj(entryPtr->selectFirst >= 0));
	    goto done;

	case SELECTION_RANGE:
	    if (objc != 5) {
		Tcl_WrongNumArgs(interp, 3, objv, "start end");
		goto error;
	    }
	    if (GetEntryIndex(interp, entryPtr, Tcl_GetString(objv[3]),
		    &index) != TCL_OK) {
		goto error;
	    }
	    if (GetEntryIndex(interp, entryPtr, Tcl_GetString(objv[4]),
		    &index2) != TCL_OK) {
		goto error;
	    }
	    if (index >= index2) {
		entryPtr->selectFirst = -1;
		entryPtr->selectLast = -1;
	    } else {
		entryPtr->selectFirst = index;
		entryPtr->selectLast = index2;
	    }
	    if (!(entryPtr->flags & GOT_SELECTION)
		    && (entryPtr->exportSelection)) {
		Tk_OwnSelection(entryPtr->tkwin, XA_PRIMARY,
			EntryLostSelection, entryPtr);
		entryPtr->flags |= GOT_SELECTION;
	    }
	    EventuallyRedraw(entryPtr);
	    break;

	case SELECTION_TO:
	    if (objc != 4) {
		Tcl_WrongNumArgs(interp, 3, objv, "index");
		goto error;
	    }
	    if (GetEntryIndex(interp, entryPtr,
		    Tcl_GetString(objv[3]), &index) != TCL_OK) {
		goto error;
	    }
	    EntrySelectTo(entryPtr, index);
	    break;
	}
	break;
    }

    case COMMAND_VALIDATE: {
	int code;

	if (objc != 2) {
	    Tcl_WrongNumArgs(interp, 2, objv, NULL);
	    goto error;
	}
	selIndex = entryPtr->validate;
	entryPtr->validate = VALIDATE_ALL;
	code = EntryValidateChange(entryPtr, NULL, entryPtr->string,
		-1, VALIDATE_FORCED);
	if (entryPtr->validate != VALIDATE_NONE) {
	    entryPtr->validate = selIndex;
	}
	Tcl_SetObjResult(interp, Tcl_NewBooleanObj(code == TCL_OK));
	break;
    }

    case COMMAND_XVIEW: {
	int index;

	if (objc == 2) {
	    double first, last;
	    Tcl_Obj *span[2];

	    EntryVisibleRange(entryPtr, &first, &last);
	    span[0] = Tcl_NewDoubleObj(first);
	    span[1] = Tcl_NewDoubleObj(last);
	    Tcl_SetObjResult(interp, Tcl_NewListObj(2, span));
	    goto done;
	} else if (objc == 3) {
	    if (GetEntryIndex(interp, entryPtr, Tcl_GetString(objv[2]),
		    &index) != TCL_OK) {
		goto error;
	    }
	} else {
	    double fraction;
	    int count;

	    index = entryPtr->leftIndex;
	    switch (Tk_GetScrollInfoObj(interp, objc, objv, &fraction,
		    &count)) {
	    case TK_SCROLL_ERROR:
		goto error;
	    case TK_SCROLL_MOVETO:
		index = (int) ((fraction * entryPtr->numChars) + 0.5);
		break;
	    case TK_SCROLL_PAGES: {
		int charsPerPage;

		charsPerPage = ((Tk_Width(entryPtr->tkwin)
			- 2 * entryPtr->inset) / entryPtr->avgWidth) - 2;
		if (charsPerPage < 1) {
		    charsPerPage = 1;
		}
		index += count * charsPerPage;
		break;
	    }
	    case TK_SCROLL_UNITS:
		index += count;
		break;
	    }
	}
	if (index >= entryPtr->numChars) {
	    index = entryPtr->numChars - 1;
	}
	if (index < 0) {
	    index = 0;
	}
	entryPtr->leftIndex = index;
	entryPtr->flags |= UPDATE_SCROLLBAR;
	EntryComputeGeometry(entryPtr);
	EventuallyRedraw(entryPtr);
	break;
    }
    }

  done:
    Tcl_Release(entryPtr);
    return result;

  error:
    Tcl_Release(entryPtr);
    return TCL_ERROR;
}

/*
 *----------------------------------------------------------------------
 *
 * DestroyEntry --
 *
 *	This function is invoked by Tcl_EventuallyFree or Tcl_Release to clean
 *	up the internal structure of an entry at a safe time (when no-one is
 *	using it anymore).
 *
 * Results:
 *	None.
 *
 * Side effects:
 *	Everything associated with the entry is freed up.
 *
 *----------------------------------------------------------------------
 */

static void
DestroyEntry(
    void *memPtr)		/* Info about entry widget. */
{
    Entry *entryPtr = memPtr;

    /*
     * Free up all the stuff that requires special handling, then let
     * Tk_FreeOptions handle all the standard option-related stuff.
     */

    ckfree((char *)entryPtr->string);
    if (entryPtr->textVarName != NULL) {
	Tcl_UntraceVar2(entryPtr->interp, entryPtr->textVarName,
		NULL, TCL_GLOBAL_ONLY|TCL_TRACE_WRITES|TCL_TRACE_UNSETS,
		EntryTextVarProc, entryPtr);
	entryPtr->flags &= ~ENTRY_VAR_TRACED;
    }
    if (entryPtr->textGC != None) {
	Tk_FreeGC(entryPtr->display, entryPtr->textGC);
    }
    if (entryPtr->selTextGC != None) {
	Tk_FreeGC(entryPtr->display, entryPtr->selTextGC);
    }
    Tcl_DeleteTimerHandler(entryPtr->insertBlinkHandler);
    if (entryPtr->displayString != entryPtr->string) {
	ckfree((char *)entryPtr->displayString);
    }
    if (entryPtr->type == TK_SPINBOX) {
	Spinbox *sbPtr = (Spinbox *) entryPtr;

	if (sbPtr->listObj != NULL) {
	    Tcl_DecrRefCount(sbPtr->listObj);
	    sbPtr->listObj = NULL;
	}
	if (sbPtr->formatBuf) {
	    ckfree(sbPtr->formatBuf);
	}
    }
    Tk_FreeTextLayout(entryPtr->textLayout);
    Tk_FreeConfigOptions((char *) entryPtr, entryPtr->optionTable,
	    entryPtr->tkwin);
    Tcl_Release(entryPtr->tkwin);
    entryPtr->tkwin = NULL;

    ckfree(entryPtr);
}

/*
 *----------------------------------------------------------------------
 *
 * ConfigureEntry --
 *
 *	This function is called to process an argv/argc list, plus the Tk
 *	option database, in order to configure (or reconfigure) an entry
 *	widget.
 *
 * Results:
 *	The return value is a standard Tcl result. If TCL_ERROR is returned,
 *	then the interp's result contains an error message.
 *
 * Side effects:
 *	Configuration information, such as colors, border width, etc. get set
 *	for entryPtr; old resources get freed, if there were any.
 *
 *----------------------------------------------------------------------
 */

static int
ConfigureEntry(
    Tcl_Interp *interp,		/* Used for error reporting. */
    Entry *entryPtr,		/* Information about widget; may or may not
				 * already have values for some fields. */
    int objc,			/* Number of valid entries in argv. */
    Tcl_Obj *const objv[],	/* Argument objects. */
    int flags)			/* Flags to pass to Tk_ConfigureWidget. */
{
    Tk_SavedOptions savedOptions;
    Tk_3DBorder border;
    Tcl_Obj *errorResult = NULL;
    Spinbox *sbPtr = (Spinbox *) entryPtr;
				/* Only used when this widget is of type
				 * TK_SPINBOX */
    char *oldValues = NULL;	/* lint initialization */
    char *oldFormat = NULL;	/* lint initialization */
    int error;
    int oldExport = 0;		/* lint initialization */
    int valuesChanged = 0;	/* lint initialization */
    double oldFrom = 0.0;	/* lint initialization */
    double oldTo = 0.0;		/* lint initialization */

    /*
     * Eliminate any existing trace on a variable monitored by the entry.
     */

    if ((entryPtr->textVarName != NULL)
	    && (entryPtr->flags & ENTRY_VAR_TRACED)) {
	Tcl_UntraceVar2(interp, entryPtr->textVarName, NULL,
		TCL_GLOBAL_ONLY|TCL_TRACE_WRITES|TCL_TRACE_UNSETS,
		EntryTextVarProc, entryPtr);
	entryPtr->flags &= ~ENTRY_VAR_TRACED;
    }

    /*
     * Store old values that we need to effect certain behavior if they change
     * value.
     */

    oldExport = entryPtr->exportSelection;
    if (entryPtr->type == TK_SPINBOX) {
	oldValues = sbPtr->valueStr;
	oldFormat = sbPtr->reqFormat;
	oldFrom = sbPtr->fromValue;
	oldTo = sbPtr->toValue;
    }

    for (error = 0; error <= 1; error++) {
	if (!error) {
	    /*
	     * First pass: set options to new values.
	     */

	    if (Tk_SetOptions(interp, (char *) entryPtr,
		    entryPtr->optionTable, objc, objv,
		    entryPtr->tkwin, &savedOptions, NULL) != TCL_OK) {
		continue;
	    }
	} else {
	    /*
	     * Second pass: restore options to old values.
	     */

	    errorResult = Tcl_GetObjResult(interp);
	    Tcl_IncrRefCount(errorResult);
	    Tk_RestoreSavedOptions(&savedOptions);
	}

	/*
	 * A few other options also need special processing, such as parsing
	 * the geometry and setting the background from a 3-D border.
	 */

	if ((entryPtr->state == STATE_DISABLED) &&
		(entryPtr->disabledBorder != NULL)) {
	    border = entryPtr->disabledBorder;
	} else if ((entryPtr->state == STATE_READONLY) &&
		(entryPtr->readonlyBorder != NULL)) {
	    border = entryPtr->readonlyBorder;
	} else {
	    border = entryPtr->normalBorder;
	}
	Tk_SetBackgroundFromBorder(entryPtr->tkwin, border);

	if (entryPtr->insertWidth <= 0) {
	    entryPtr->insertWidth = 2;
	}
	if (entryPtr->insertBorderWidth > entryPtr->insertWidth/2) {
	    entryPtr->insertBorderWidth = entryPtr->insertWidth/2;
	}

	if (entryPtr->type == TK_SPINBOX) {
	    if (sbPtr->fromValue > sbPtr->toValue) {
		Tcl_SetObjResult(interp, Tcl_NewStringObj(
			"-to value must be greater than -from value",
			-1));
		Tcl_SetErrorCode(interp, "TK", "SPINBOX", "RANGE_SANITY",
			NULL);
		continue;
	    }

	    if (sbPtr->reqFormat && (oldFormat != sbPtr->reqFormat)) {
		/*
		 * Make sure that the given format is somewhat correct, and
		 * calculate the minimum space we'll need for the values as
		 * strings.
		 */

		int min, max;
		size_t formatLen, formatSpace = TCL_DOUBLE_SPACE;
		char fbuf[4], *fmt = sbPtr->reqFormat;

		formatLen = strlen(fmt);
		if ((fmt[0] != '%') || (fmt[formatLen-1] != 'f')) {
		badFormatOpt:
		    Tcl_SetObjResult(interp, Tcl_ObjPrintf(
			    "bad spinbox format specifier \"%s\"",
			    sbPtr->reqFormat));
		    Tcl_SetErrorCode(interp, "TK", "SPINBOX", "FORMAT_SANITY",
			    NULL);
		    continue;
		}
		if ((sscanf(fmt, "%%%d.%d%[f]", &min, &max, fbuf) == 3)
			&& (max >= 0)) {
		    formatSpace = min + max + 1;
		} else if (((sscanf(fmt, "%%.%d%[f]", &min, fbuf) == 2)
			|| (sscanf(fmt, "%%%d%[f]", &min, fbuf) == 2)
			|| (sscanf(fmt, "%%%d.%[f]", &min, fbuf) == 2))
			&& (min >= 0)) {
		    formatSpace = min + 1;
		} else {
		    goto badFormatOpt;
		}
		if (formatSpace < TCL_DOUBLE_SPACE) {
		    formatSpace = TCL_DOUBLE_SPACE;
		}
		sbPtr->formatBuf = ckrealloc(sbPtr->formatBuf, formatSpace);

		/*
		 * We perturb the value of oldFrom to allow us to go into the
		 * branch below that will reformat the displayed value.
		 */

		oldFrom = sbPtr->fromValue - 1;
	    }

	    /*
	     * See if we have to rearrange our listObj data.
	     */

	    if (oldValues != sbPtr->valueStr) {
		if (sbPtr->listObj != NULL) {
		    Tcl_DecrRefCount(sbPtr->listObj);
		}
		sbPtr->listObj = NULL;
		if (sbPtr->valueStr != NULL) {
		    Tcl_Obj *newObjPtr;
		    int nelems;

		    newObjPtr = Tcl_NewStringObj(sbPtr->valueStr, -1);
		    if (Tcl_ListObjLength(interp, newObjPtr, &nelems)
			    != TCL_OK) {
			valuesChanged = -1;
			continue;
		    }
		    sbPtr->listObj = newObjPtr;
		    Tcl_IncrRefCount(sbPtr->listObj);
		    sbPtr->nElements = nelems;
		    sbPtr->eIndex = 0;
		    valuesChanged++;
		}
	    }
	}

	/*
	 * Restart the cursor timing sequence in case the on-time or off-time
	 * just changed. Set validate temporarily to none, so the configure
	 * doesn't cause it to be triggered.
	 */

	if (entryPtr->flags & GOT_FOCUS) {
	    int validate = entryPtr->validate;

	    entryPtr->validate = VALIDATE_NONE;
	    EntryFocusProc(entryPtr, 1);
	    entryPtr->validate = validate;
	}

	/*
	 * Claim the selection if we've suddenly started exporting it.
	 */

	if (entryPtr->exportSelection && (!oldExport)
		&& (entryPtr->selectFirst != -1)
		&& !(entryPtr->flags & GOT_SELECTION)) {
	    Tk_OwnSelection(entryPtr->tkwin, XA_PRIMARY, EntryLostSelection,
		    entryPtr);
	    entryPtr->flags |= GOT_SELECTION;
	}

	/*
	 * Recompute the window's geometry and arrange for it to be
	 * redisplayed.
	 */

	Tk_SetInternalBorder(entryPtr->tkwin,
		entryPtr->borderWidth + entryPtr->highlightWidth);
	if (entryPtr->highlightWidth <= 0) {
	    entryPtr->highlightWidth = 0;
	}
	entryPtr->inset = entryPtr->highlightWidth
		+ entryPtr->borderWidth + XPAD;
	break;
    }
    if (!error) {
	Tk_FreeSavedOptions(&savedOptions);
    }

    /*
     * If the entry is tied to the value of a variable, create the variable if
     * it doesn't exist, and set the entry's value from the variable's value.
     */

    if (entryPtr->textVarName != NULL) {
	const char *value;

	value = Tcl_GetVar2(interp, entryPtr->textVarName, NULL, TCL_GLOBAL_ONLY);
	if (value == NULL) {
	    EntryValueChanged(entryPtr, NULL);
	} else {
	    EntrySetValue(entryPtr, value);
	}
    }

    if (entryPtr->type == TK_SPINBOX) {
	ComputeFormat(sbPtr);

	if (valuesChanged > 0) {
	    Tcl_Obj *objPtr;

	    /*
	     * No check for error return, because there shouldn't be one given
	     * the check for valid list above.
	     */

	    Tcl_ListObjIndex(interp, sbPtr->listObj, 0, &objPtr);
	    EntryValueChanged(entryPtr, Tcl_GetString(objPtr));
	} else if ((sbPtr->valueStr == NULL)
		&& !DOUBLES_EQ(sbPtr->fromValue, sbPtr->toValue)
		&& (!DOUBLES_EQ(sbPtr->fromValue, oldFrom)
			|| !DOUBLES_EQ(sbPtr->toValue, oldTo))) {
	    /*
	     * If the valueStr is empty and -from && -to are specified, check
	     * to see if the current string is within the range. If not, it
	     * will be constrained to the nearest edge. If the current string
	     * isn't a double value, we set it to -from.
	     */

	    double dvalue;

	    if (sscanf(entryPtr->string, "%lf", &dvalue) == 0) {
		/* Scan failure */
		dvalue = sbPtr->fromValue;
	    } else if (dvalue > sbPtr->toValue) {
		dvalue = sbPtr->toValue;
	    } else if (dvalue < sbPtr->fromValue) {
		dvalue = sbPtr->fromValue;
	    }
	    sprintf(sbPtr->formatBuf, sbPtr->valueFormat, dvalue);
	    EntryValueChanged(entryPtr, sbPtr->formatBuf);
	}
    }

    /*
     * Set up a trace on the variable's value after we've possibly constrained
     * the value according to new -from/-to values.
     */

    if ((entryPtr->textVarName != NULL)
	    && !(entryPtr->flags & ENTRY_VAR_TRACED)) {
	Tcl_TraceVar2(interp, entryPtr->textVarName,
		NULL, TCL_GLOBAL_ONLY|TCL_TRACE_WRITES|TCL_TRACE_UNSETS,
		EntryTextVarProc, entryPtr);
	entryPtr->flags |= ENTRY_VAR_TRACED;
    }

    EntryWorldChanged(entryPtr);
    if (error) {
	Tcl_SetObjResult(interp, errorResult);
	Tcl_DecrRefCount(errorResult);
	return TCL_ERROR;
    } else {
	return TCL_OK;
    }
}

/*
 *---------------------------------------------------------------------------
 *
 * EntryWorldChanged --
 *
 *	This function is called when the world has changed in some way and the
 *	widget needs to recompute all its graphics contexts and determine its
 *	new geometry.
 *
 * Results:
 *	None.
 *
 * Side effects:
 *	Entry will be relayed out and redisplayed.
 *
 *---------------------------------------------------------------------------
 */

static void
EntryWorldChanged(
    ClientData instanceData)	/* Information about widget. */
{
    XGCValues gcValues;
    GC gc = None;
    unsigned long mask;
    Tk_3DBorder border;
    XColor *colorPtr;
    Entry *entryPtr = instanceData;

    entryPtr->avgWidth = Tk_TextWidth(entryPtr->tkfont, "0", 1);
    if (entryPtr->avgWidth == 0) {
	entryPtr->avgWidth = 1;
    }

    if (entryPtr->type == TK_SPINBOX) {
	/*
	 * Compute the button width for a spinbox
	 */

	entryPtr->xWidth = entryPtr->avgWidth + 2 * (1+XPAD);
	if (entryPtr->xWidth < 11) {
	    entryPtr->xWidth = 11; /* we want a min visible size */
	}
    }

    /*
     * Default background and foreground are from the normal state. In a
     * disabled state, both of those may be overridden; in the readonly state,
     * the background may be overridden.
     */

    border = entryPtr->normalBorder;
    colorPtr = entryPtr->fgColorPtr;
    switch (entryPtr->state) {
    case STATE_DISABLED:
	if (entryPtr->disabledBorder != NULL) {
	    border = entryPtr->disabledBorder;
	}
	if (entryPtr->dfgColorPtr != NULL) {
	    colorPtr = entryPtr->dfgColorPtr;
	}
	break;
    case STATE_READONLY:
	if (entryPtr->readonlyBorder != NULL) {
	    border = entryPtr->readonlyBorder;
	}
	break;
    }

    Tk_SetBackgroundFromBorder(entryPtr->tkwin, border);
    gcValues.foreground = colorPtr->pixel;
    gcValues.font = Tk_FontId(entryPtr->tkfont);
    gcValues.graphics_exposures = False;
    mask = GCForeground | GCFont | GCGraphicsExposures;
    gc = Tk_GetGC(entryPtr->tkwin, mask, &gcValues);
    if (entryPtr->textGC != None) {
	Tk_FreeGC(entryPtr->display, entryPtr->textGC);
    }
    entryPtr->textGC = gc;

    if (entryPtr->selFgColorPtr != NULL) {
	gcValues.foreground = entryPtr->selFgColorPtr->pixel;
    }
    gcValues.font = Tk_FontId(entryPtr->tkfont);
    mask = GCForeground | GCFont;
    gc = Tk_GetGC(entryPtr->tkwin, mask, &gcValues);
    if (entryPtr->selTextGC != None) {
	Tk_FreeGC(entryPtr->display, entryPtr->selTextGC);
    }
    entryPtr->selTextGC = gc;

    /*
     * Recompute the window's geometry and arrange for it to be redisplayed.
     */

    EntryComputeGeometry(entryPtr);
    entryPtr->flags |= UPDATE_SCROLLBAR;
    EventuallyRedraw(entryPtr);
}

#ifndef MAC_OSX_TK
/*
 *--------------------------------------------------------------
 *
 * TkpDrawEntryBorderAndFocus --
 *
 *	This function redraws the border of an entry widget. It overrides the
 *	generic border drawing code if the entry widget parameters are such
 *	that the native widget drawing is a good fit. This version just
 *	returns 0, so platforms that don't do special native drawing don't
 *	have to implement it.
 *
 * Results:
 *	1 if it has drawn the border, 0 if not.
 *
 * Side effects:
 *	May draw the entry border into pixmap.
 *
 *--------------------------------------------------------------
 */

int
TkpDrawEntryBorderAndFocus(
    Entry *entryPtr,
    Drawable pixmap,
    int isSpinbox)
{
    return 0;
}

/*
 *--------------------------------------------------------------
 *
 * TkpDrawSpinboxButtons --
 *
 *	This function redraws the buttons of an spinbox widget. It overrides
 *	the generic button drawing code if the spinbox widget parameters are
 *	such that the native widget drawing is a good fit. This version just
 *	returns 0, so platforms that don't do special native drawing don't
 *	have to implement it.
 *
 * Results:
 *	1 if it has drawn the border, 0 if not.
 *
 * Side effects:
 *	May draw the entry border into pixmap.
 *
 *--------------------------------------------------------------
 */

int
TkpDrawSpinboxButtons(
    Spinbox *sbPtr,
    Pixmap pixmap)
{
    return 0;
}
#endif /* Not MAC_OSX_TK */

/*
 *--------------------------------------------------------------
 *
 * DisplayEntry --
 *
 *	This function redraws the contents of an entry window.
 *
 * Results:
 *	None.
 *
 * Side effects:
 *	Information appears on the screen.
 *
 *--------------------------------------------------------------
 */

static void
DisplayEntry(
    ClientData clientData)	/* Information about window. */
{
    Entry *entryPtr = clientData;
    Tk_Window tkwin = entryPtr->tkwin;
    int baseY, selStartX, selEndX, cursorX;
    int showSelection, xBound;
    Tk_FontMetrics fm;
    Pixmap pixmap;
    Tk_3DBorder border;

    entryPtr->flags &= ~REDRAW_PENDING;
    if ((entryPtr->flags & ENTRY_DELETED) || !Tk_IsMapped(tkwin)) {
	return;
    }

    Tk_GetFontMetrics(entryPtr->tkfont, &fm);

    /*
     * Update the scrollbar if that's needed.
     */

    if (entryPtr->flags & UPDATE_SCROLLBAR) {
	entryPtr->flags &= ~UPDATE_SCROLLBAR;

	/*
	 * Preserve/Release because updating the scrollbar can have the
	 * side-effect of destroying or unmapping the entry widget.
	 */

	Tcl_Preserve(entryPtr);
	EntryUpdateScrollbar(entryPtr);

	if ((entryPtr->flags & ENTRY_DELETED) || !Tk_IsMapped(tkwin)) {
	    Tcl_Release(entryPtr);
	    return;
	}
	Tcl_Release(entryPtr);
    }

#ifndef TK_NO_DOUBLE_BUFFERING
    /*
     * In order to avoid screen flashes, this function redraws the textual
     * area of the entry into off-screen memory, then copies it back on-screen
     * in a single operation. This means there's no point in time where the
     * on-screen image has been cleared.
     */

    pixmap = Tk_GetPixmap(entryPtr->display, Tk_WindowId(tkwin),
	    Tk_Width(tkwin), Tk_Height(tkwin), Tk_Depth(tkwin));
#else
    pixmap = Tk_WindowId(tkwin);
#endif /* TK_NO_DOUBLE_BUFFERING */

    /*
     * Compute x-coordinate of the pixel just after last visible one, plus
     * vertical position of baseline of text.
     */

    xBound = Tk_Width(tkwin) - entryPtr->inset - entryPtr->xWidth;
    baseY = (Tk_Height(tkwin) + fm.ascent - fm.descent) / 2;

    /*
     * Hide the selection whenever we don't have the focus, unless we
     * always want to show selection.
     */
    if (TkpAlwaysShowSelection(entryPtr->tkwin)) {
	showSelection = 1;
    } else {
	showSelection = (entryPtr->flags & GOT_FOCUS);
    }

    /*
     * Draw the background in three layers. From bottom to top the layers are:
     * normal background, selection background, and insertion cursor
     * background.
     */

    if ((entryPtr->state == STATE_DISABLED) &&
	    (entryPtr->disabledBorder != NULL)) {
	border = entryPtr->disabledBorder;
    } else if ((entryPtr->state == STATE_READONLY) &&
	    (entryPtr->readonlyBorder != NULL)) {
	border = entryPtr->readonlyBorder;
    } else {
	border = entryPtr->normalBorder;
    }
    Tk_Fill3DRectangle(tkwin, pixmap, border,
	    0, 0, Tk_Width(tkwin), Tk_Height(tkwin), 0, TK_RELIEF_FLAT);

    if (showSelection && (entryPtr->state != STATE_DISABLED)
	    && (entryPtr->selectLast > entryPtr->leftIndex)) {
	if (entryPtr->selectFirst <= entryPtr->leftIndex) {
	    selStartX = entryPtr->leftX;
	} else {
	    Tk_CharBbox(entryPtr->textLayout, entryPtr->selectFirst,
		    &selStartX, NULL, NULL, NULL);
	    selStartX += entryPtr->layoutX;
	}
	if ((selStartX - entryPtr->selBorderWidth) < xBound) {
	    Tk_CharBbox(entryPtr->textLayout, entryPtr->selectLast,
		    &selEndX, NULL, NULL, NULL);
	    selEndX += entryPtr->layoutX;
	    Tk_Fill3DRectangle(tkwin, pixmap, entryPtr->selBorder,
		    selStartX - entryPtr->selBorderWidth,
		    baseY - fm.ascent - entryPtr->selBorderWidth,
		    (selEndX - selStartX) + 2*entryPtr->selBorderWidth,
		    (fm.ascent + fm.descent) + 2*entryPtr->selBorderWidth,
		    entryPtr->selBorderWidth,
#ifndef MAC_OSX_TK
		    TK_RELIEF_RAISED
#else
		    MAC_OSX_ENTRY_SELECT_RELIEF
#endif
		    );
	}
    }

    /*
     * Draw a special background for the insertion cursor, overriding even the
     * selection background. As a special hack to keep the cursor visible when
     * the insertion cursor color is the same as the color for selected text
     * (e.g., on mono displays), write background in the cursor area (instead
     * of nothing) when the cursor isn't on. Otherwise the selection would
     * hide the cursor.
     */

    if ((entryPtr->state == STATE_NORMAL) && (entryPtr->flags & GOT_FOCUS)) {
	Tk_CharBbox(entryPtr->textLayout, entryPtr->insertPos, &cursorX, NULL,
		NULL, NULL);
	cursorX += entryPtr->layoutX;
	cursorX -= (entryPtr->insertWidth)/2;
	Tk_SetCaretPos(entryPtr->tkwin, cursorX, baseY - fm.ascent,
		fm.ascent + fm.descent);
	if (entryPtr->insertPos >= entryPtr->leftIndex && cursorX < xBound) {
	    if (entryPtr->flags & CURSOR_ON) {
		Tk_Fill3DRectangle(tkwin, pixmap, entryPtr->insertBorder,
			cursorX, baseY - fm.ascent, entryPtr->insertWidth,
			fm.ascent + fm.descent, entryPtr->insertBorderWidth,
			TK_RELIEF_RAISED);
	    } else if (entryPtr->insertBorder == entryPtr->selBorder) {
		Tk_Fill3DRectangle(tkwin, pixmap, border, cursorX,
			baseY - fm.ascent, entryPtr->insertWidth,
			fm.ascent + fm.descent, 0, TK_RELIEF_FLAT);
	    }
	}
    }

    /*
     * Draw the text in two pieces: first the unselected portion, then the
     * selected portion on top of it.
     */

    Tk_DrawTextLayout(entryPtr->display, pixmap, entryPtr->textGC,
	    entryPtr->textLayout, entryPtr->layoutX, entryPtr->layoutY,
	    entryPtr->leftIndex, entryPtr->numChars);

    if (showSelection && (entryPtr->state != STATE_DISABLED)
	    && (entryPtr->selTextGC != entryPtr->textGC)
	    && (entryPtr->selectFirst < entryPtr->selectLast)) {
	int selFirst;

	if (entryPtr->selectFirst < entryPtr->leftIndex) {
	    selFirst = entryPtr->leftIndex;
	} else {
	    selFirst = entryPtr->selectFirst;
	}
	Tk_DrawTextLayout(entryPtr->display, pixmap, entryPtr->selTextGC,
		entryPtr->textLayout, entryPtr->layoutX, entryPtr->layoutY,
		selFirst, entryPtr->selectLast);
    }

    if (entryPtr->type == TK_SPINBOX) {
	int startx, height, inset, pad, tHeight, xWidth;
	Spinbox *sbPtr = (Spinbox *) entryPtr;

	/*
	 * Draw the spin button controls.
	 */

	if (TkpDrawSpinboxButtons(sbPtr, pixmap) == 0) {
	    xWidth = entryPtr->xWidth;
	    pad = XPAD + 1;
	    inset = entryPtr->inset - XPAD;
	    startx = Tk_Width(tkwin) - (xWidth + inset);
	    height = (Tk_Height(tkwin) - 2*inset)/2;
#if 0
	    Tk_Fill3DRectangle(tkwin, pixmap, sbPtr->buttonBorder,
		    startx, inset, xWidth, height, 1, sbPtr->buRelief);
	    Tk_Fill3DRectangle(tkwin, pixmap, sbPtr->buttonBorder,
		    startx, inset+height, xWidth, height, 1, sbPtr->bdRelief);
#else
	    Tk_Fill3DRectangle(tkwin, pixmap, sbPtr->buttonBorder,
		    startx, inset, xWidth, height, 1,
		    (sbPtr->selElement == SEL_BUTTONUP) ?
		    TK_RELIEF_SUNKEN : TK_RELIEF_RAISED);
	    Tk_Fill3DRectangle(tkwin, pixmap, sbPtr->buttonBorder,
		    startx, inset+height, xWidth, height, 1,
		    (sbPtr->selElement == SEL_BUTTONDOWN) ?
		    TK_RELIEF_SUNKEN : TK_RELIEF_RAISED);
#endif

	    xWidth -= 2*pad;

	    /*
	     * Only draw the triangles if we have enough display space
	     */

	    if ((xWidth > 1)) {
		XPoint points[3];
		int starty, space, offset;

		space = height - 2*pad;

		/*
		 * Ensure width of triangle is odd to guarantee a sharp tip
		 */

		if (!(xWidth % 2)) {
		    xWidth++;
		}
		tHeight = (xWidth + 1) / 2;
		if (tHeight > space) {
		    tHeight = space;
		}
		space	= (space - tHeight) / 2;
		startx += pad;
		starty	= inset + height - pad - space;
		offset	= (sbPtr->selElement == SEL_BUTTONUP);

		/*
		 * The points are slightly different for the up and down
		 * arrows because (for *.x), we need to account for a bug in
		 * the way XFillPolygon draws triangles, and we want to shift
		 * the arrows differently when allowing for depressed
		 * behavior.
		 */

		points[0].x = startx + offset;
		points[0].y = starty + (offset ? 0 : -1);
		points[1].x = startx + xWidth/2 + offset;
		points[1].y = starty - tHeight + (offset ? 0 : -1);
		points[2].x = startx + xWidth + offset;
		points[2].y = points[0].y;
		XFillPolygon(entryPtr->display, pixmap, entryPtr->textGC,
			points, 3, Convex, CoordModeOrigin);

		starty = inset + height + pad + space;
		offset = (sbPtr->selElement == SEL_BUTTONDOWN);
		points[0].x = startx + 1 + offset;
		points[0].y = starty + (offset ? 1 : 0);
		points[1].x = startx + xWidth/2 + offset;
		points[1].y = starty + tHeight + (offset ? 0 : -1);
		points[2].x = startx - 1 + xWidth + offset;
		points[2].y = points[0].y;
		XFillPolygon(entryPtr->display, pixmap, entryPtr->textGC,
			points, 3, Convex, CoordModeOrigin);
	    }
	}
    }

    /*
     * Draw the border and focus highlight last, so they will overwrite any
     * text that extends past the viewable part of the window.
     */

    if (!TkpDrawEntryBorderAndFocus(entryPtr, pixmap,
	    (entryPtr->type == TK_SPINBOX))) {
	xBound = entryPtr->highlightWidth;
	if (entryPtr->relief != TK_RELIEF_FLAT) {
	    Tk_Draw3DRectangle(tkwin, pixmap, border, xBound, xBound,
		    Tk_Width(tkwin) - 2 * xBound,
		    Tk_Height(tkwin) - 2 * xBound,
		    entryPtr->borderWidth, entryPtr->relief);
	}
	if (xBound > 0) {
	    GC fgGC, bgGC;

	    bgGC = Tk_GCForColor(entryPtr->highlightBgColorPtr, pixmap);
	    if (entryPtr->flags & GOT_FOCUS) {
		fgGC = Tk_GCForColor(entryPtr->highlightColorPtr, pixmap);
		TkpDrawHighlightBorder(tkwin, fgGC, bgGC, xBound, pixmap);
	    } else {
		TkpDrawHighlightBorder(tkwin, bgGC, bgGC, xBound, pixmap);
	    }
	}
    }

#ifndef TK_NO_DOUBLE_BUFFERING
    /*
     * Everything's been redisplayed; now copy the pixmap onto the screen and
     * free up the pixmap.
     */

    XCopyArea(entryPtr->display, pixmap, Tk_WindowId(tkwin), entryPtr->textGC,
	    0, 0, (unsigned) Tk_Width(tkwin), (unsigned) Tk_Height(tkwin),
	    0, 0);
    Tk_FreePixmap(entryPtr->display, pixmap);
#endif /* TK_NO_DOUBLE_BUFFERING */
    entryPtr->flags &= ~BORDER_NEEDED;
}

/*
 *----------------------------------------------------------------------
 *
 * EntryComputeGeometry --
 *
 *	This function is invoked to recompute information about where in its
 *	window an entry's string will be displayed. It also computes the
 *	requested size for the window.
 *
 * Results:
 *	None.
 *
 * Side effects:
 *	The leftX and tabOrigin fields are recomputed for entryPtr, and
 *	leftIndex may be adjusted. Tk_GeometryRequest is called to register
 *	the desired dimensions for the window.
 *
 *----------------------------------------------------------------------
 */

static void
EntryComputeGeometry(
    Entry *entryPtr)		/* Widget record for entry. */
{
    int totalLength, overflow, maxOffScreen, rightX;
    int height, width, i;
    Tk_FontMetrics fm;
    char *p;

    if (entryPtr->displayString != entryPtr->string) {
	ckfree((char *)entryPtr->displayString);
	entryPtr->displayString = entryPtr->string;
	entryPtr->numDisplayBytes = entryPtr->numBytes;
    }

    /*
     * If we're displaying a special character instead of the value of the
     * entry, recompute the displayString.
     */

    if (entryPtr->showChar != NULL) {
	Tcl_UniChar ch;
	char buf[TCL_UTF_MAX];
	int size;

	/*
	 * Normalize the special character so we can safely duplicate it in
	 * the display string. If we didn't do this, then two malformed
	 * characters might end up looking like one valid UTF character in the
	 * resulting string.
	 */

	Tcl_UtfToUniChar(entryPtr->showChar, &ch);
	size = Tcl_UniCharToUtf(ch, buf);

	entryPtr->numDisplayBytes = entryPtr->numChars * size;
	p = ckalloc(entryPtr->numDisplayBytes + 1);
	entryPtr->displayString = p;

	for (i = entryPtr->numChars; --i >= 0; ) {
	    p += Tcl_UniCharToUtf(ch, p);
	}
	*p = '\0';
    }

    Tk_FreeTextLayout(entryPtr->textLayout);
    entryPtr->textLayout = Tk_ComputeTextLayout(entryPtr->tkfont,
	    entryPtr->displayString, entryPtr->numChars, 0,
	    entryPtr->justify, TK_IGNORE_NEWLINES, &totalLength, &height);

    entryPtr->layoutY = (Tk_Height(entryPtr->tkwin) - height) / 2;

    /*
     * Recompute where the leftmost character on the display will be drawn
     * (entryPtr->leftX) and adjust leftIndex if necessary so that we don't
     * let characters hang off the edge of the window unless the entire window
     * is full.
     */

    overflow = totalLength -
	    (Tk_Width(entryPtr->tkwin) - 2*entryPtr->inset - entryPtr->xWidth);
    if (overflow <= 0) {
	entryPtr->leftIndex = 0;
	if (entryPtr->justify == TK_JUSTIFY_LEFT) {
	    entryPtr->leftX = entryPtr->inset;
	} else if (entryPtr->justify == TK_JUSTIFY_RIGHT) {
	    entryPtr->leftX = Tk_Width(entryPtr->tkwin) - entryPtr->inset
		    - entryPtr->xWidth - totalLength;
	} else {
	    entryPtr->leftX = (Tk_Width(entryPtr->tkwin)
		    - entryPtr->xWidth - totalLength)/2;
	}
	entryPtr->layoutX = entryPtr->leftX;
    } else {
	/*
	 * The whole string can't fit in the window. Compute the maximum
	 * number of characters that may be off-screen to the left without
	 * leaving empty space on the right of the window, then don't let
	 * leftIndex be any greater than that.
	 */

	maxOffScreen = Tk_PointToChar(entryPtr->textLayout, overflow, 0);
	Tk_CharBbox(entryPtr->textLayout, maxOffScreen,
		&rightX, NULL, NULL, NULL);
	if (rightX < overflow) {
	    maxOffScreen++;
	}
	if (entryPtr->leftIndex > maxOffScreen) {
	    entryPtr->leftIndex = maxOffScreen;
	}
	Tk_CharBbox(entryPtr->textLayout, entryPtr->leftIndex, &rightX,
		NULL, NULL, NULL);
	entryPtr->leftX = entryPtr->inset;
	entryPtr->layoutX = entryPtr->leftX - rightX;
    }

    Tk_GetFontMetrics(entryPtr->tkfont, &fm);
    height = fm.linespace + 2*entryPtr->inset + 2*(YPAD-XPAD);
    if (entryPtr->prefWidth > 0) {
	width = entryPtr->prefWidth*entryPtr->avgWidth + 2*entryPtr->inset;
    } else if (totalLength == 0) {
	width = entryPtr->avgWidth + 2*entryPtr->inset;
    } else {
	width = totalLength + 2*entryPtr->inset;
    }

    /*
     * Add one extra length for the spin buttons
     */
    width += entryPtr->xWidth;

    Tk_GeometryRequest(entryPtr->tkwin, width, height);
}

/*
 *----------------------------------------------------------------------
 *
 * InsertChars --
 *
 *	Add new characters to an entry widget.
 *
 * Results:
 *	None.
 *
 * Side effects:
 *	New information gets added to entryPtr; it will be redisplayed soon,
 *	but not necessarily immediately.
 *
 *----------------------------------------------------------------------
 */

static void
InsertChars(
    Entry *entryPtr,		/* Entry that is to get the new elements. */
    int index,			/* Add the new elements before this character
				 * index. */
    const char *value)	/* New characters to add (NULL-terminated
				 * string). */
{
    ptrdiff_t byteIndex;
    size_t byteCount, newByteCount;
    int oldChars, charsAdded;
    const char *string;
    char *newStr;

    string = entryPtr->string;
    byteIndex = Tcl_UtfAtIndex(string, index) - string;
    byteCount = strlen(value);
    if (byteCount == 0) {
	return;
    }

    newByteCount = entryPtr->numBytes + byteCount + 1;
    newStr = ckalloc(newByteCount);
    memcpy(newStr, string, byteIndex);
    strcpy(newStr + byteIndex, value);
    strcpy(newStr + byteIndex + byteCount, string + byteIndex);

    if ((entryPtr->validate == VALIDATE_KEY ||
	    entryPtr->validate == VALIDATE_ALL) &&
	    EntryValidateChange(entryPtr, value, newStr, index,
		    VALIDATE_INSERT) != TCL_OK) {
	ckfree(newStr);
	return;
    }

    ckfree((char *)string);
    entryPtr->string = newStr;

    /*
     * The following construction is used because inserting improperly formed
     * UTF-8 sequences between other improperly formed UTF-8 sequences could
     * result in actually forming valid UTF-8 sequences; the number of
     * characters added may not be Tcl_NumUtfChars(string, -1), because of
     * context. The actual number of characters added is how many characters
     * are in the string now minus the number that used to be there.
     */

    oldChars = entryPtr->numChars;
    entryPtr->numChars = Tcl_NumUtfChars(newStr, -1);
    charsAdded = entryPtr->numChars - oldChars;
    entryPtr->numBytes += byteCount;

    if (entryPtr->displayString == string) {
	entryPtr->displayString = newStr;
	entryPtr->numDisplayBytes = entryPtr->numBytes;
    }

    /*
     * Inserting characters invalidates all indexes into the string. Touch up
     * the indexes so that they still refer to the same characters (at new
     * positions). When updating the selection end-points, don't include the
     * new text in the selection unless it was completely surrounded by the
     * selection.
     */

    if (entryPtr->selectFirst >= index) {
	entryPtr->selectFirst += charsAdded;
    }
    if (entryPtr->selectLast > index) {
	entryPtr->selectLast += charsAdded;
    }
    if ((entryPtr->selectAnchor > index) || (entryPtr->selectFirst >= index)) {
	entryPtr->selectAnchor += charsAdded;
    }
    if (entryPtr->leftIndex > index) {
	entryPtr->leftIndex += charsAdded;
    }
    if (entryPtr->insertPos >= index) {
	entryPtr->insertPos += charsAdded;
    }
    EntryValueChanged(entryPtr, NULL);
}

/*
 *----------------------------------------------------------------------
 *
 * DeleteChars --
 *
 *	Remove one or more characters from an entry widget.
 *
 * Results:
 *	None.
 *
 * Side effects:
 *	Memory gets freed, the entry gets modified and (eventually)
 *	redisplayed.
 *
 *----------------------------------------------------------------------
 */

static void
DeleteChars(
    Entry *entryPtr,		/* Entry widget to modify. */
    int index,			/* Index of first character to delete. */
    int count)			/* How many characters to delete. */
{
    int byteIndex, byteCount, newByteCount;
    const char *string;
    char *newStr, *toDelete;

    if ((index + count) > entryPtr->numChars) {
	count = entryPtr->numChars - index;
    }
    if (count <= 0) {
	return;
    }

    string = entryPtr->string;
    byteIndex = Tcl_UtfAtIndex(string, index) - string;
    byteCount = Tcl_UtfAtIndex(string + byteIndex, count) - (string+byteIndex);

    newByteCount = entryPtr->numBytes + 1 - byteCount;
    newStr = ckalloc(newByteCount);
    memcpy(newStr, string, (size_t) byteIndex);
    strcpy(newStr + byteIndex, string + byteIndex + byteCount);

    toDelete = ckalloc(byteCount + 1);
    memcpy(toDelete, string + byteIndex, (size_t) byteCount);
    toDelete[byteCount] = '\0';

    if ((entryPtr->validate == VALIDATE_KEY ||
	    entryPtr->validate == VALIDATE_ALL) &&
	    EntryValidateChange(entryPtr, toDelete, newStr, index,
		    VALIDATE_DELETE) != TCL_OK) {
	ckfree(newStr);
	ckfree(toDelete);
	return;
    }

    ckfree(toDelete);
    ckfree((char *)entryPtr->string);
    entryPtr->string = newStr;
    entryPtr->numChars -= count;
    entryPtr->numBytes -= byteCount;

    if (entryPtr->displayString == string) {
	entryPtr->displayString = newStr;
	entryPtr->numDisplayBytes = entryPtr->numBytes;
    }

    /*
     * Deleting characters results in the remaining characters being
     * renumbered. Update the various indexes into the string to reflect this
     * change.
     */

    if (entryPtr->selectFirst >= index) {
	if (entryPtr->selectFirst >= (index + count)) {
	    entryPtr->selectFirst -= count;
	} else {
	    entryPtr->selectFirst = index;
	}
    }
    if (entryPtr->selectLast >= index) {
	if (entryPtr->selectLast >= (index + count)) {
	    entryPtr->selectLast -= count;
	} else {
	    entryPtr->selectLast = index;
	}
    }
    if (entryPtr->selectLast <= entryPtr->selectFirst) {
	entryPtr->selectFirst = -1;
	entryPtr->selectLast = -1;
    }
    if (entryPtr->selectAnchor >= index) {
	if (entryPtr->selectAnchor >= (index+count)) {
	    entryPtr->selectAnchor -= count;
	} else {
	    entryPtr->selectAnchor = index;
	}
    }
    if (entryPtr->leftIndex > index) {
	if (entryPtr->leftIndex >= (index + count)) {
	    entryPtr->leftIndex -= count;
	} else {
	    entryPtr->leftIndex = index;
	}
    }
    if (entryPtr->insertPos >= index) {
	if (entryPtr->insertPos >= (index + count)) {
	    entryPtr->insertPos -= count;
	} else {
	    entryPtr->insertPos = index;
	}
    }
    EntryValueChanged(entryPtr, NULL);
}

/*
 *----------------------------------------------------------------------
 *
 * EntryValueChanged --
 *
 *	This function is invoked when characters are inserted into an entry or
 *	deleted from it. It updates the entry's associated variable, if there
 *	is one, and does other bookkeeping such as arranging for redisplay.
 *
 * Results:
 *	None.
 *
 * Side effects:
 *	None.
 *
 *----------------------------------------------------------------------
 */

static void
EntryValueChanged(
    Entry *entryPtr,		/* Entry whose value just changed. */
    const char *newValue)	/* If this value is not NULL, we first force
				 * the value of the entry to this. */
{
    if (newValue != NULL) {
	EntrySetValue(entryPtr, newValue);
    }

    if (entryPtr->textVarName == NULL) {
	newValue = NULL;
    } else {
	newValue = Tcl_SetVar2(entryPtr->interp, entryPtr->textVarName,
		NULL, entryPtr->string, TCL_GLOBAL_ONLY);
    }

    if ((newValue != NULL) && (strcmp(newValue, entryPtr->string) != 0)) {
	/*
	 * The value of the variable is different than what we asked for.
	 * This means that a trace on the variable modified it. In this case
	 * our trace function wasn't invoked since the modification came while
	 * a trace was already active on the variable. So, update our value to
	 * reflect the variable's latest value.
	 */

	EntrySetValue(entryPtr, newValue);
    } else {
	/*
	 * Arrange for redisplay.
	 */

	entryPtr->flags |= UPDATE_SCROLLBAR;
	EntryComputeGeometry(entryPtr);
	EventuallyRedraw(entryPtr);
    }
}

/*
 *----------------------------------------------------------------------
 *
 * EntrySetValue --
 *
 *	Replace the contents of a text entry with a given value. This function
 *	is invoked when updating the entry from the entry's associated
 *	variable.
 *
 * Results:
 *	None.
 *
 * Side effects:
 *	The string displayed in the entry will change. The selection,
 *	insertion point, and view may have to be adjusted to keep them within
 *	the bounds of the new string. Note: this function does *not* update
 *	the entry's associated variable, since that could result in an
 *	infinite loop.
 *
 *----------------------------------------------------------------------
 */

static void
EntrySetValue(
    Entry *entryPtr,		/* Entry whose value is to be changed. */
    const char *value)		/* New text to display in entry. */
{
    const char *oldSource;
    int valueLen, malloced = 0;

    if (strcmp(value, entryPtr->string) == 0) {
	return;
    }
    valueLen = strlen(value);

    if (entryPtr->flags & VALIDATE_VAR) {
	entryPtr->flags |= VALIDATE_ABORT;
    } else {
	/*
	 * If we validate, we create a copy of the value, as it may point to
	 * volatile memory, like the value of the -textvar which may get freed
	 * during validation
	 */

	char *tmp = ckalloc(valueLen + 1);

	strcpy(tmp, value);
	value = tmp;
	malloced = 1;

	entryPtr->flags |= VALIDATE_VAR;
	(void) EntryValidateChange(entryPtr, NULL, value, -1,
		VALIDATE_FORCED);
	entryPtr->flags &= ~VALIDATE_VAR;

	/*
	 * If VALIDATE_ABORT has been set, then this operation should be
	 * aborted because the validatecommand did something else instead
	 */

	if (entryPtr->flags & VALIDATE_ABORT) {
	    entryPtr->flags &= ~VALIDATE_ABORT;
	    ckfree((char *)value);
	    return;
	}
    }

    oldSource = entryPtr->string;
    ckfree((char *)entryPtr->string);

    if (malloced) {
	entryPtr->string = value;
    } else {
	char *tmp = ckalloc(valueLen + 1);

	strcpy(tmp, value);
	entryPtr->string = tmp;
    }
    entryPtr->numBytes = valueLen;
    entryPtr->numChars = Tcl_NumUtfChars(value, valueLen);

    if (entryPtr->displayString == oldSource) {
	entryPtr->displayString = entryPtr->string;
	entryPtr->numDisplayBytes = entryPtr->numBytes;
    }

    if (entryPtr->selectFirst >= 0) {
	if (entryPtr->selectFirst >= entryPtr->numChars) {
	    entryPtr->selectFirst = -1;
	    entryPtr->selectLast = -1;
	} else if (entryPtr->selectLast > entryPtr->numChars) {
	    entryPtr->selectLast = entryPtr->numChars;
	}
    }
    if (entryPtr->leftIndex >= entryPtr->numChars) {
	if (entryPtr->numChars > 0) {
	    entryPtr->leftIndex = entryPtr->numChars - 1;
	} else {
	    entryPtr->leftIndex = 0;
	}
    }
    if (entryPtr->insertPos > entryPtr->numChars) {
	entryPtr->insertPos = entryPtr->numChars;
    }

    entryPtr->flags |= UPDATE_SCROLLBAR;
    EntryComputeGeometry(entryPtr);
    EventuallyRedraw(entryPtr);
}

/*
 *--------------------------------------------------------------
 *
 * EntryEventProc --
 *
 *	This function is invoked by the Tk dispatcher for various events on
 *	entries.
 *
 * Results:
 *	None.
 *
 * Side effects:
 *	When the window gets deleted, internal structures get cleaned up.
 *	When it gets exposed, it is redisplayed.
 *
 *--------------------------------------------------------------
 */

static void
EntryEventProc(
    ClientData clientData,	/* Information about window. */
    XEvent *eventPtr)		/* Information about event. */
{
    Entry *entryPtr = clientData;

    if ((entryPtr->type == TK_SPINBOX) && (eventPtr->type == MotionNotify)) {
	Spinbox *sbPtr = clientData;
	int elem;

	elem = GetSpinboxElement(sbPtr, eventPtr->xmotion.x,
		eventPtr->xmotion.y);
	if (elem != sbPtr->curElement) {
	    Tk_Cursor cursor;

	    sbPtr->curElement = elem;
	    if (elem == SEL_ENTRY) {
		cursor = entryPtr->cursor;
	    } else if ((elem == SEL_BUTTONDOWN) || (elem == SEL_BUTTONUP)) {
		cursor = sbPtr->bCursor;
	    } else {
		cursor = None;
	    }
	    if (cursor != None) {
		Tk_DefineCursor(entryPtr->tkwin, cursor);
	    } else {
		Tk_UndefineCursor(entryPtr->tkwin);
	    }
	}
	return;
    }

    switch (eventPtr->type) {
    case Expose:
	EventuallyRedraw(entryPtr);
	entryPtr->flags |= BORDER_NEEDED;
	break;
    case DestroyNotify:
	if (!(entryPtr->flags & ENTRY_DELETED)) {
	    entryPtr->flags |= (ENTRY_DELETED | VALIDATE_ABORT);
	    Tcl_DeleteCommandFromToken(entryPtr->interp, entryPtr->widgetCmd);
	    if (entryPtr->flags & REDRAW_PENDING) {
		Tcl_CancelIdleCall(DisplayEntry, clientData);
	    }
	    Tcl_EventuallyFree(clientData, (Tcl_FreeProc *) DestroyEntry);
	}
	break;
    case ConfigureNotify:
	Tcl_Preserve(entryPtr);
	entryPtr->flags |= UPDATE_SCROLLBAR;
	EntryComputeGeometry(entryPtr);
	EventuallyRedraw(entryPtr);
	Tcl_Release(entryPtr);
	break;
    case FocusIn:
    case FocusOut:
	if (eventPtr->xfocus.detail != NotifyInferior) {
	    EntryFocusProc(entryPtr, (eventPtr->type == FocusIn));
	}
	break;
    }
}

/*
 *----------------------------------------------------------------------
 *
 * EntryCmdDeletedProc --
 *
 *	This function is invoked when a widget command is deleted. If the
 *	widget isn't already in the process of being destroyed, this command
 *	destroys it.
 *
 * Results:
 *	None.
 *
 * Side effects:
 *	The widget is destroyed.
 *
 *----------------------------------------------------------------------
 */

static void
EntryCmdDeletedProc(
    ClientData clientData)	/* Pointer to widget record for widget. */
{
    Entry *entryPtr = clientData;

    /*
     * This function could be invoked either because the window was destroyed
     * and the command was then deleted (in which case tkwin is NULL) or
     * because the command was deleted, and then this function destroys the
     * widget.
     */

    if (!(entryPtr->flags & ENTRY_DELETED)) {
	Tk_DestroyWindow(entryPtr->tkwin);
    }
}

/*
 *---------------------------------------------------------------------------
 *
 * GetEntryIndex --
 *
 *	Parse an index into an entry and return either its value or an error.
 *
 * Results:
 *	A standard Tcl result. If all went well, then *indexPtr is filled in
 *	with the character index (into entryPtr) corresponding to string. The
 *	index value is guaranteed to lie between 0 and the number of
 *	characters in the string, inclusive. If an error occurs then an error
 *	message is left in the interp's result.
 *
 * Side effects:
 *	None.
 *
 *---------------------------------------------------------------------------
 */

static int
GetEntryIndex(
    Tcl_Interp *interp,		/* For error messages. */
    Entry *entryPtr,		/* Entry for which the index is being
				 * specified. */
    const char *string,	/* Specifies character in entryPtr. */
    int *indexPtr)		/* Where to store converted character index */
{
    size_t length;

    length = strlen(string);

<<<<<<< HEAD
    switch (string[0]) {
    case 'a':
	if (strncmp(string, "anchor", length) != 0) {
	    goto badIndex;
=======
    if (string[0] == 'a') {
	if (strncmp(string, "anchor", length) == 0) {
	    *indexPtr = entryPtr->selectAnchor;
	} else {
	badIndex:

	    Tcl_AppendResult(interp, "bad ",
		    (entryPtr->type == TK_ENTRY) ? "entry" : "spinbox",
		    " index \"", string, "\"", NULL);
	    return TCL_ERROR;
>>>>>>> 96faaff1
	}
	*indexPtr = entryPtr->selectAnchor;
	break;
    case 'e':
	if (strncmp(string, "end", length) != 0) {
	    goto badIndex;
	}
	*indexPtr = entryPtr->numChars;
	break;
    case 'i':
	if (strncmp(string, "insert", length) != 0) {
	    goto badIndex;
	}
	*indexPtr = entryPtr->insertPos;
	break;
    case 's':
	if (entryPtr->selectFirst < 0) {
<<<<<<< HEAD
	    Tcl_ResetResult(interp);
	    Tcl_SetObjResult(interp, Tcl_ObjPrintf(
		    "selection isn't in widget %s",
		    Tk_PathName(entryPtr->tkwin)));
	    Tcl_SetErrorCode(interp, "TK",
		    (entryPtr->type == TK_ENTRY) ? "ENTRY" : "SPINBOX",
		    "NO_SELECTION", NULL);
=======
	    Tcl_AppendResult(interp, "selection isn't in widget ",
		    Tk_PathName(entryPtr->tkwin), NULL);
>>>>>>> 96faaff1
	    return TCL_ERROR;
	}
	if (length < 5) {
	    goto badIndex;
	}
	if (strncmp(string, "sel.first", length) == 0) {
	    *indexPtr = entryPtr->selectFirst;
	} else if (strncmp(string, "sel.last", length) == 0) {
	    *indexPtr = entryPtr->selectLast;
	} else {
	    goto badIndex;
	}
	break;
    case '@': {
	int x, roundUp, maxWidth;

	if (Tcl_GetInt(NULL, string + 1, &x) != TCL_OK) {
	    goto badIndex;
	}
	if (x < entryPtr->inset) {
	    x = entryPtr->inset;
	}
	roundUp = 0;
	maxWidth = Tk_Width(entryPtr->tkwin) - entryPtr->inset
		- entryPtr->xWidth - 1;
	if (x > maxWidth) {
	    x = maxWidth;
	    roundUp = 1;
	}
	*indexPtr = Tk_PointToChar(entryPtr->textLayout,
		x - entryPtr->layoutX, 0);

	/*
	 * Special trick: if the x-position was off-screen to the right, round
	 * the index up to refer to the character just after the last visible
	 * one on the screen. This is needed to enable the last character to
	 * be selected, for example.
	 */

	if (roundUp && (*indexPtr < entryPtr->numChars)) {
	    *indexPtr += 1;
	}
<<<<<<< HEAD
	break;
    }
    default:
	if (Tcl_GetInt(interp, string, indexPtr) != TCL_OK) {
=======
    } else {
	if (Tcl_GetInt(NULL, string, indexPtr) != TCL_OK) {
>>>>>>> 96faaff1
	    goto badIndex;
	}
	if (*indexPtr < 0){
	    *indexPtr = 0;
	} else if (*indexPtr > entryPtr->numChars) {
	    *indexPtr = entryPtr->numChars;
	}
    }
    return TCL_OK;

  badIndex:
    Tcl_SetObjResult(interp, Tcl_ObjPrintf("bad %s index \"%s\"",
	    (entryPtr->type == TK_ENTRY) ? "entry" : "spinbox", string));
    Tcl_SetErrorCode(interp, "TK",
	    (entryPtr->type == TK_ENTRY) ? "ENTRY" : "SPINBOX",
	    "BAD_INDEX", NULL);
    return TCL_ERROR;
}

/*
 *----------------------------------------------------------------------
 *
 * EntryScanTo --
 *
 *	Given a y-coordinate (presumably of the curent mouse location) drag
 *	the view in the window to implement the scan operation.
 *
 * Results:
 *	None.
 *
 * Side effects:
 *	The view in the window may change.
 *
 *----------------------------------------------------------------------
 */

static void
EntryScanTo(
    Entry *entryPtr,		/* Information about widget. */
    int x)			/* X-coordinate to use for scan operation. */
{
    int newLeftIndex;

    /*
     * Compute new leftIndex for entry by amplifying the difference between
     * the current position and the place where the scan started (the "mark"
     * position). If we run off the left or right side of the entry, then
     * reset the mark point so that the current position continues to
     * correspond to the edge of the window. This means that the picture will
     * start dragging as soon as the mouse reverses direction (without this
     * reset, might have to slide mouse a long ways back before the picture
     * starts moving again).
     */

    newLeftIndex = entryPtr->scanMarkIndex
	    - (10 * (x - entryPtr->scanMarkX)) / entryPtr->avgWidth;
    if (newLeftIndex >= entryPtr->numChars) {
	newLeftIndex = entryPtr->scanMarkIndex = entryPtr->numChars - 1;
	entryPtr->scanMarkX = x;
    }
    if (newLeftIndex < 0) {
	newLeftIndex = entryPtr->scanMarkIndex = 0;
	entryPtr->scanMarkX = x;
    }

    if (newLeftIndex != entryPtr->leftIndex) {
	entryPtr->leftIndex = newLeftIndex;
	entryPtr->flags |= UPDATE_SCROLLBAR;
	EntryComputeGeometry(entryPtr);
	if (newLeftIndex != entryPtr->leftIndex) {
	    entryPtr->scanMarkIndex = entryPtr->leftIndex;
	    entryPtr->scanMarkX = x;
	}
	EventuallyRedraw(entryPtr);
    }
}

/*
 *----------------------------------------------------------------------
 *
 * EntrySelectTo --
 *
 *	Modify the selection by moving its un-anchored end. This could make
 *	the selection either larger or smaller.
 *
 * Results:
 *	None.
 *
 * Side effects:
 *	The selection changes.
 *
 *----------------------------------------------------------------------
 */

static void
EntrySelectTo(
    Entry *entryPtr,		/* Information about widget. */
    int index)			/* Character index of element that is to
				 * become the "other" end of the selection. */
{
    int newFirst, newLast;

    /*
     * Grab the selection if we don't own it already.
     */

    if (!(entryPtr->flags & GOT_SELECTION) && (entryPtr->exportSelection)) {
	Tk_OwnSelection(entryPtr->tkwin, XA_PRIMARY, EntryLostSelection,
		entryPtr);
	entryPtr->flags |= GOT_SELECTION;
    }

    /*
     * Pick new starting and ending points for the selection.
     */

    if (entryPtr->selectAnchor > entryPtr->numChars) {
	entryPtr->selectAnchor = entryPtr->numChars;
    }
    if (entryPtr->selectAnchor <= index) {
	newFirst = entryPtr->selectAnchor;
	newLast = index;
    } else {
	newFirst = index;
	newLast = entryPtr->selectAnchor;
	if (newLast < 0) {
	    newFirst = newLast = -1;
	}
    }
    if ((entryPtr->selectFirst == newFirst)
	    && (entryPtr->selectLast == newLast)) {
	return;
    }
    entryPtr->selectFirst = newFirst;
    entryPtr->selectLast = newLast;
    EventuallyRedraw(entryPtr);
}

/*
 *----------------------------------------------------------------------
 *
 * EntryFetchSelection --
 *
 *	This function is called back by Tk when the selection is requested by
 *	someone. It returns part or all of the selection in a buffer provided
 *	by the caller.
 *
 * Results:
 *	The return value is the number of non-NULL bytes stored at buffer.
 *	Buffer is filled (or partially filled) with a NULL-terminated string
 *	containing part or all of the selection, as given by offset and
 *	maxBytes.
 *
 * Side effects:
 *	None.
 *
 *----------------------------------------------------------------------
 */

static int
EntryFetchSelection(
    ClientData clientData,	/* Information about entry widget. */
    int offset,			/* Byte offset within selection of first
				 * character to be returned. */
    char *buffer,		/* Location in which to place selection. */
    int maxBytes)		/* Maximum number of bytes to place at buffer,
				 * not including terminating NUL character. */
{
    Entry *entryPtr = clientData;
    int byteCount;
    const char *string;
    const char *selStart, *selEnd;

    if ((entryPtr->selectFirst < 0) || !(entryPtr->exportSelection)) {
	return -1;
    }
    string = entryPtr->displayString;
    selStart = Tcl_UtfAtIndex(string, entryPtr->selectFirst);
    selEnd = Tcl_UtfAtIndex(selStart,
	    entryPtr->selectLast - entryPtr->selectFirst);
    byteCount = selEnd - selStart - offset;
    if (byteCount > maxBytes) {
	byteCount = maxBytes;
    }
    if (byteCount <= 0) {
	return 0;
    }
    memcpy(buffer, selStart + offset, (size_t) byteCount);
    buffer[byteCount] = '\0';
    return byteCount;
}

/*
 *----------------------------------------------------------------------
 *
 * EntryLostSelection --
 *
 *	This function is called back by Tk when the selection is grabbed away
 *	from an entry widget.
 *
 * Results:
 *	None.
 *
 * Side effects:
 *	The existing selection is unhighlighted, and the window is marked as
 *	not containing a selection.
 *
 *----------------------------------------------------------------------
 */

static void
EntryLostSelection(
    ClientData clientData)	/* Information about entry widget. */
{
    Entry *entryPtr = clientData;

    entryPtr->flags &= ~GOT_SELECTION;

    /*
     * On Windows and Mac systems, we want to remember the selection for the
     * next time the focus enters the window. On Unix, we need to clear the
     * selection since it is always visible.
     * This is controlled by ::tk::AlwaysShowSelection.
     */

    if (TkpAlwaysShowSelection(entryPtr->tkwin)
	    && (entryPtr->selectFirst >= 0) && entryPtr->exportSelection) {
	entryPtr->selectFirst = -1;
	entryPtr->selectLast = -1;
	EventuallyRedraw(entryPtr);
    }
}

/*
 *----------------------------------------------------------------------
 *
 * EventuallyRedraw --
 *
 *	Ensure that an entry is eventually redrawn on the display.
 *
 * Results:
 *	None.
 *
 * Side effects:
 *	Information gets redisplayed. Right now we don't do selective
 *	redisplays: the whole window will be redrawn. This doesn't seem to
 *	hurt performance noticeably, but if it does then this could be
 *	changed.
 *
 *----------------------------------------------------------------------
 */

static void
EventuallyRedraw(
    Entry *entryPtr)		/* Information about widget. */
{
    if ((entryPtr->flags & ENTRY_DELETED) || !Tk_IsMapped(entryPtr->tkwin)) {
	return;
    }

    /*
     * Right now we don't do selective redisplays: the whole window will be
     * redrawn. This doesn't seem to hurt performance noticeably, but if it
     * does then this could be changed.
     */

    if (!(entryPtr->flags & REDRAW_PENDING)) {
	entryPtr->flags |= REDRAW_PENDING;
	Tcl_DoWhenIdle(DisplayEntry, entryPtr);
    }
}

/*
 *----------------------------------------------------------------------
 *
 * EntryVisibleRange --
 *
 *	Return information about the range of the entry that is currently
 *	visible.
 *
 * Results:
 *	*firstPtr and *lastPtr are modified to hold fractions between 0 and 1
 *	identifying the range of characters visible in the entry.
 *
 * Side effects:
 *	None.
 *
 *----------------------------------------------------------------------
 */

static void
EntryVisibleRange(
    Entry *entryPtr,		/* Information about widget. */
    double *firstPtr,		/* Return position of first visible character
				 * in widget. */
    double *lastPtr)		/* Return position of char just after last
				 * visible one. */
{
    int charsInWindow;

    if (entryPtr->numChars == 0) {
	*firstPtr = 0.0;
	*lastPtr = 1.0;
    } else {
	charsInWindow = Tk_PointToChar(entryPtr->textLayout,
		Tk_Width(entryPtr->tkwin) - entryPtr->inset
		- entryPtr->xWidth - entryPtr->layoutX - 1, 0);
	if (charsInWindow < entryPtr->numChars) {
	    charsInWindow++;
	}
	charsInWindow -= entryPtr->leftIndex;
	if (charsInWindow == 0) {
	    charsInWindow = 1;
	}

	*firstPtr = (double) entryPtr->leftIndex / entryPtr->numChars;
	*lastPtr = (double) (entryPtr->leftIndex + charsInWindow)
		/ entryPtr->numChars;
    }
}

/*
 *----------------------------------------------------------------------
 *
 * EntryUpdateScrollbar --
 *
 *	This function is invoked whenever information has changed in an entry
 *	in a way that would invalidate a scrollbar display. If there is an
 *	associated scrollbar, then this function updates it by invoking a Tcl
 *	command.
 *
 * Results:
 *	None.
 *
 * Side effects:
 *	A Tcl command is invoked, and an additional command may be
 *	invoked to process errors in the command.
 *
 *----------------------------------------------------------------------
 */

static void
EntryUpdateScrollbar(
    Entry *entryPtr)			/* Information about widget. */
{
    char firstStr[TCL_DOUBLE_SPACE], lastStr[TCL_DOUBLE_SPACE];
    int code;
    double first, last;
    Tcl_Interp *interp;
    Tcl_DString buf;

    if (entryPtr->scrollCmd == NULL) {
	return;
    }

    interp = entryPtr->interp;
    Tcl_Preserve(interp);
    EntryVisibleRange(entryPtr, &first, &last);
    Tcl_PrintDouble(NULL, first, firstStr);
    Tcl_PrintDouble(NULL, last, lastStr);
    Tcl_DStringInit(&buf);
    Tcl_DStringAppend(&buf, entryPtr->scrollCmd, -1);
    Tcl_DStringAppend(&buf, " ", -1);
    Tcl_DStringAppend(&buf, firstStr, -1);
    Tcl_DStringAppend(&buf, " ", -1);
    Tcl_DStringAppend(&buf, lastStr, -1);
    code = Tcl_EvalEx(interp, Tcl_DStringValue(&buf), -1, 0);
    Tcl_DStringFree(&buf);
    if (code != TCL_OK) {
	Tcl_AppendObjToErrorInfo(interp, Tcl_ObjPrintf(
		"\n    (horizontal scrolling command executed by %s)",
		Tk_PathName(entryPtr->tkwin)));
	Tcl_BackgroundException(interp, code);
    }
    Tcl_ResetResult(interp);
    Tcl_Release(interp);
}

/*
 *----------------------------------------------------------------------
 *
 * EntryBlinkProc --
 *
 *	This function is called as a timer handler to blink the insertion
 *	cursor off and on.
 *
 * Results:
 *	None.
 *
 * Side effects:
 *	The cursor gets turned on or off, redisplay gets invoked, and this
 *	function reschedules itself.
 *
 *----------------------------------------------------------------------
 */

static void
EntryBlinkProc(
    ClientData clientData)	/* Pointer to record describing entry. */
{
    Entry *entryPtr = clientData;

    if ((entryPtr->state == STATE_DISABLED) ||
	    (entryPtr->state == STATE_READONLY) ||
	    !(entryPtr->flags & GOT_FOCUS) || (entryPtr->insertOffTime == 0)) {
	return;
    }
    if (entryPtr->flags & CURSOR_ON) {
	entryPtr->flags &= ~CURSOR_ON;
	entryPtr->insertBlinkHandler = Tcl_CreateTimerHandler(
		entryPtr->insertOffTime, EntryBlinkProc, entryPtr);
    } else {
	entryPtr->flags |= CURSOR_ON;
	entryPtr->insertBlinkHandler = Tcl_CreateTimerHandler(
		entryPtr->insertOnTime, EntryBlinkProc, entryPtr);
    }
    EventuallyRedraw(entryPtr);
}

/*
 *----------------------------------------------------------------------
 *
 * EntryFocusProc --
 *
 *	This function is called whenever the entry gets or loses the input
 *	focus. It's also called whenever the window is reconfigured while it
 *	has the focus.
 *
 * Results:
 *	None.
 *
 * Side effects:
 *	The cursor gets turned on or off.
 *
 *----------------------------------------------------------------------
 */

static void
EntryFocusProc(
    Entry *entryPtr,		/* Entry that got or lost focus. */
    int gotFocus)		/* 1 means window is getting focus, 0 means
				 * it's losing it. */
{
    Tcl_DeleteTimerHandler(entryPtr->insertBlinkHandler);
    if (gotFocus) {
	entryPtr->flags |= GOT_FOCUS | CURSOR_ON;
	if (entryPtr->insertOffTime != 0) {
	    entryPtr->insertBlinkHandler = Tcl_CreateTimerHandler(
		    entryPtr->insertOnTime, EntryBlinkProc, entryPtr);
	}
	if (entryPtr->validate == VALIDATE_ALL ||
		entryPtr->validate == VALIDATE_FOCUS ||
		entryPtr->validate == VALIDATE_FOCUSIN) {
	    EntryValidateChange(entryPtr, NULL, entryPtr->string, -1,
		    VALIDATE_FOCUSIN);
	}
    } else {
	entryPtr->flags &= ~(GOT_FOCUS | CURSOR_ON);
	entryPtr->insertBlinkHandler = NULL;
	if (entryPtr->validate == VALIDATE_ALL ||
		entryPtr->validate == VALIDATE_FOCUS ||
		entryPtr->validate == VALIDATE_FOCUSOUT) {
	    EntryValidateChange(entryPtr, NULL, entryPtr->string, -1,
		    VALIDATE_FOCUSOUT);
	}
    }
    EventuallyRedraw(entryPtr);
}

/*
 *--------------------------------------------------------------
 *
 * EntryTextVarProc --
 *
 *	This function is invoked when someone changes the variable whose
 *	contents are to be displayed in an entry.
 *
 * Results:
 *	NULL is always returned.
 *
 * Side effects:
 *	The text displayed in the entry will change to match the variable.
 *
 *--------------------------------------------------------------
 */

	/* ARGSUSED */
static char *
EntryTextVarProc(
    ClientData clientData,	/* Information about button. */
    Tcl_Interp *interp,		/* Interpreter containing variable. */
    const char *name1,		/* Not used. */
    const char *name2,		/* Not used. */
    int flags)			/* Information about what happened. */
{
    Entry *entryPtr = clientData;
    const char *value;

    if (entryPtr->flags & ENTRY_DELETED) {
	/*
	 * Just abort early if we entered here while being deleted.
	 */
	return NULL;
    }

    /*
     * If the variable is unset, then immediately recreate it unless the whole
     * interpreter is going away.
     */

    if (flags & TCL_TRACE_UNSETS) {
	if ((flags & TCL_TRACE_DESTROYED) && !(flags & TCL_INTERP_DESTROYED)) {
	    Tcl_SetVar2(interp, entryPtr->textVarName, NULL,
		    entryPtr->string, TCL_GLOBAL_ONLY);
	    Tcl_TraceVar2(interp, entryPtr->textVarName, NULL,
		    TCL_GLOBAL_ONLY|TCL_TRACE_WRITES|TCL_TRACE_UNSETS,
		    EntryTextVarProc, clientData);
	    entryPtr->flags |= ENTRY_VAR_TRACED;
	}
	return NULL;
    }

    /*
     * Update the entry's text with the value of the variable, unless the
     * entry already has that value (this happens when the variable changes
     * value because we changed it because someone typed in the entry).
     */

    value = Tcl_GetVar2(interp, entryPtr->textVarName, NULL, TCL_GLOBAL_ONLY);
    if (value == NULL) {
	value = "";
    }
    EntrySetValue(entryPtr, value);
    return NULL;
}

/*
 *--------------------------------------------------------------
 *
 * EntryValidate --
 *
 *	This function is invoked when any character is added or removed from
 *	the entry widget, or a focus has trigerred validation.
 *
 * Results:

 *	TCL_OK if the validatecommand passes the new string. TCL_BREAK if the
 *	vcmd executed OK, but rejects the string. TCL_ERROR if an error
 *	occurred while executing the vcmd or a valid Tcl_Bool is not returned.
 *
 * Side effects:
 *	An error condition may arise
 *
 *--------------------------------------------------------------
 */

static int
EntryValidate(
     register Entry *entryPtr,	/* Entry that needs validation. */
     register char *cmd)	/* Validation command (NULL-terminated
				 * string). */
{
    register Tcl_Interp *interp = entryPtr->interp;
    int code, bool;

    code = Tcl_EvalEx(interp, cmd, -1, TCL_EVAL_GLOBAL | TCL_EVAL_DIRECT);

    /*
     * We accept TCL_OK and TCL_RETURN as valid return codes from the command
     * callback.
     */

    if (code != TCL_OK && code != TCL_RETURN) {
	Tcl_AppendObjToErrorInfo(interp, Tcl_ObjPrintf(
		"\n    (in validation command executed by %s)",
		Tk_PathName(entryPtr->tkwin)));
	Tcl_BackgroundException(interp, code);
	return TCL_ERROR;
    }

    /*
     * The command callback should return an acceptable Tcl boolean.
     */

    if (Tcl_GetBooleanFromObj(interp, Tcl_GetObjResult(interp),
	    &bool) != TCL_OK) {
	Tcl_AddErrorInfo(interp,
		 "\n    (invalid boolean result from validation command)");
	Tcl_BackgroundException(interp, TCL_ERROR);
	Tcl_ResetResult(interp);
	return TCL_ERROR;
    }

    Tcl_ResetResult(interp);
    return (bool ? TCL_OK : TCL_BREAK);
}

/*
 *--------------------------------------------------------------
 *
 * EntryValidateChange --
 *
 *	This function is invoked when any character is added or removed from
 *	the entry widget, or a focus has trigerred validation.
 *
 * Results:
 *	TCL_OK if the validatecommand accepts the new string, TCL_ERROR if any
 *	problems occured with validatecommand.
 *
 * Side effects:
 *	The insertion/deletion may be aborted, and the validatecommand might
 *	turn itself off (if an error or loop condition arises).
 *
 *--------------------------------------------------------------
 */

static int
EntryValidateChange(
     register Entry *entryPtr,	/* Entry that needs validation. */
     const char *change,	/* Characters to be added/deleted
				 * (NUL-terminated string). */
     const char *newValue,	/* Potential new value of entry string */
     int index,			/* index of insert/delete, -1 otherwise */
     int type)			/* forced, delete, insert, focusin or
				 * focusout */
{
    int code, varValidate = (entryPtr->flags & VALIDATE_VAR);
    char *p;
    Tcl_DString script;

    if (entryPtr->validateCmd == NULL ||
	entryPtr->validate == VALIDATE_NONE) {
	return (varValidate ? TCL_ERROR : TCL_OK);
    }

    /*
     * If we're already validating, then we're hitting a loop condition Return
     * and set validate to 0 to disallow further validations and prevent
     * current validation from finishing
     */

    if (entryPtr->flags & VALIDATING) {
	entryPtr->validate = VALIDATE_NONE;
	return (varValidate ? TCL_ERROR : TCL_OK);
    }

    entryPtr->flags |= VALIDATING;

    /*
     * Now form command string and run through the -validatecommand
     */

    Tcl_DStringInit(&script);
    ExpandPercents(entryPtr, entryPtr->validateCmd,
	    change, newValue, index, type, &script);
    Tcl_DStringAppend(&script, "", 1);

    p = Tcl_DStringValue(&script);
    code = EntryValidate(entryPtr, p);
    Tcl_DStringFree(&script);

    /*
     * If e->validate has become VALIDATE_NONE during the validation, or we
     * now have VALIDATE_VAR set (from EntrySetValue) and didn't before, it
     * means that a loop condition almost occured. Do not allow this
     * validation result to finish.
     */

    if (entryPtr->validate == VALIDATE_NONE
	    || (!varValidate && (entryPtr->flags & VALIDATE_VAR))) {
	code = TCL_ERROR;
    }

    /*
     * It's possible that the user deleted the entry during validation. In
     * that case, abort future validation and return an error.
     */

    if (entryPtr->flags & ENTRY_DELETED) {
	return TCL_ERROR;
    }

    /*
     * If validate will return ERROR, then disallow further validations
     * Otherwise, if it didn't accept the new string (returned TCL_BREAK) then
     * eval the invalidCmd (if it's set)
     */

    if (code == TCL_ERROR) {
	entryPtr->validate = VALIDATE_NONE;
    } else if (code == TCL_BREAK) {
	/*
	 * If we were doing forced validation (like via a variable trace) and
	 * the command returned 0, the we turn off validation because we
	 * assume that textvariables have precedence in managing the value.
	 * We also don't call the invcmd, as it may want to do entry
	 * manipulation which the setting of the var will later wipe anyway.
	 */

	if (varValidate) {
	    entryPtr->validate = VALIDATE_NONE;
	} else if (entryPtr->invalidCmd != NULL) {
	    int result;

	    Tcl_DStringInit(&script);
	    ExpandPercents(entryPtr, entryPtr->invalidCmd,
		    change, newValue, index, type, &script);
	    Tcl_DStringAppend(&script, "", 1);
	    p = Tcl_DStringValue(&script);
	    result = Tcl_EvalEx(entryPtr->interp, p, -1,
		    TCL_EVAL_GLOBAL | TCL_EVAL_DIRECT);
	    if (result != TCL_OK) {
		Tcl_AddErrorInfo(entryPtr->interp,
			"\n    (in invalidcommand executed by entry)");
		Tcl_BackgroundException(entryPtr->interp, result);
		code = TCL_ERROR;
		entryPtr->validate = VALIDATE_NONE;
	    }
	    Tcl_DStringFree(&script);

	    /*
	     * It's possible that the user deleted the entry during
	     * validation. In that case, abort future validation and return an
	     * error.
	     */

	    if (entryPtr->flags & ENTRY_DELETED) {
		return TCL_ERROR;
	    }
	}
    }

    entryPtr->flags &= ~VALIDATING;

    return code;
}

/*
 *--------------------------------------------------------------
 *
 * ExpandPercents --
 *
 *	Given a command and an event, produce a new command by replacing %
 *	constructs in the original command with information from the X event.
 *
 * Results:
 *	The new expanded command is appended to the dynamic string given by
 *	dsPtr.
 *
 * Side effects:
 *	None.
 *
 *--------------------------------------------------------------
 */

static void
ExpandPercents(
     register Entry *entryPtr,	/* Entry that needs validation. */
     register const char *before,
				/* Command containing percent expressions to
				 * be replaced. */
     const char *change,	/* Characters to added/deleted (NUL-terminated
				 * string). */
     const char *newValue,	/* Potential new value of entry string */
     int index,			/* index of insert/delete */
     int type,			/* INSERT or DELETE */
     Tcl_DString *dsPtr)	/* Dynamic string in which to append new
				 * command. */
{
    int spaceNeeded, cvtFlags;	/* Used to substitute string as proper Tcl
				 * list element. */
    int number, length;
    register const char *string;
    Tcl_UniChar ch;
    char numStorage[2*TCL_INTEGER_SPACE];

    while (1) {
	if (*before == '\0') {
	    break;
	}
	/*
	 * Find everything up to the next % character and append it to the
	 * result string.
	 */

	string = before;

	/*
	 * No need to convert '%', as it is in ascii range.
	 */

	string = Tcl_UtfFindFirst(before, '%');
	if (string == NULL) {
	    Tcl_DStringAppend(dsPtr, before, -1);
	    break;
	} else if (string != before) {
	    Tcl_DStringAppend(dsPtr, before, string-before);
	    before = string;
	}

	/*
	 * There's a percent sequence here. Process it.
	 */

	before++; /* skip over % */
	if (*before != '\0') {
	    before += Tcl_UtfToUniChar(before, &ch);
	} else {
	    ch = '%';
	}
	if (type == VALIDATE_BUTTON) {
	    /*
	     * -command %-substitution
	     */

	    switch (ch) {
	    case 's':		/* Current string value of spinbox */
		string = entryPtr->string;
		break;
	    case 'd':		/* direction, up or down */
		string = change;
		break;
	    case 'W':		/* widget name */
		string = Tk_PathName(entryPtr->tkwin);
		break;
	    default:
		length = Tcl_UniCharToUtf(ch, numStorage);
		numStorage[length] = '\0';
		string = numStorage;
		break;
	    }
	} else {
	    /*
	     * -validatecommand / -invalidcommand %-substitution
	     */

	    switch (ch) {
	    case 'd':		/* Type of call that caused validation */
		switch (type) {
		case VALIDATE_INSERT:
		    number = 1;
		    break;
		case VALIDATE_DELETE:
		    number = 0;
		    break;
		default:
		    number = -1;
		    break;
		}
		sprintf(numStorage, "%d", number);
		string = numStorage;
		break;
	    case 'i':		/* index of insert/delete */
		sprintf(numStorage, "%d", index);
		string = numStorage;
		break;
	    case 'P':		/* 'Peeked' new value of the string */
		string = newValue;
		break;
	    case 's':		/* Current string value of spinbox */
		string = entryPtr->string;
		break;
	    case 'S':		/* string to be inserted/deleted, if any */
		string = change;
		break;
	    case 'v':		/* type of validation currently set */
		string = validateStrings[entryPtr->validate];
		break;
	    case 'V':		/* type of validation in effect */
		switch (type) {
		case VALIDATE_INSERT:
		case VALIDATE_DELETE:
		    string = validateStrings[VALIDATE_KEY];
		    break;
		case VALIDATE_FORCED:
		    string = "forced";
		    break;
		default:
		    string = validateStrings[type];
		    break;
		}
		break;
	    case 'W': /* widget name */
		string = Tk_PathName(entryPtr->tkwin);
		break;
	    default:
		length = Tcl_UniCharToUtf(ch, numStorage);
		numStorage[length] = '\0';
		string = numStorage;
		break;
	    }
	}

	spaceNeeded = Tcl_ScanCountedElement(string, -1, &cvtFlags);
	length = Tcl_DStringLength(dsPtr);
	Tcl_DStringSetLength(dsPtr, length + spaceNeeded);
	spaceNeeded = Tcl_ConvertCountedElement(string, -1,
		Tcl_DStringValue(dsPtr) + length,
		cvtFlags | TCL_DONT_USE_BRACES);
	Tcl_DStringSetLength(dsPtr, length + spaceNeeded);
    }
}

/*
 *--------------------------------------------------------------
 *
 * Tk_SpinboxObjCmd --
 *
 *	This function is invoked to process the "spinbox" Tcl command. See the
 *	user documentation for details on what it does.
 *
 * Results:
 *	A standard Tcl result.
 *
 * Side effects:
 *	See the user documentation.
 *
 *--------------------------------------------------------------
 */

int
Tk_SpinboxObjCmd(
    ClientData clientData,	/* NULL. */
    Tcl_Interp *interp,		/* Current interpreter. */
    int objc,			/* Number of arguments. */
    Tcl_Obj *const objv[])	/* Argument objects. */
{
    register Entry *entryPtr;
    register Spinbox *sbPtr;
    Tk_OptionTable optionTable;
    Tk_Window tkwin;
    char *tmp;

    if (objc < 2) {
	Tcl_WrongNumArgs(interp, 1, objv, "pathName ?-option value ...?");
	return TCL_ERROR;
    }

    tkwin = Tk_CreateWindowFromPath(interp, Tk_MainWindow(interp),
	    Tcl_GetString(objv[1]), NULL);
    if (tkwin == NULL) {
	return TCL_ERROR;
    }

    /*
     * Create the option table for this widget class. If it has already been
     * created, Tk will return the cached value.
     */

    optionTable = Tk_CreateOptionTable(interp, sbOptSpec);

    /*
     * Initialize the fields of the structure that won't be initialized by
     * ConfigureEntry, or that ConfigureEntry requires to be initialized
     * already (e.g. resource pointers). Only the non-NULL/0 data must be
     * initialized as memset covers the rest.
     */

    sbPtr = ckalloc(sizeof(Spinbox));
    entryPtr			= (Entry *) sbPtr;
    memset(sbPtr, 0, sizeof(Spinbox));

    entryPtr->tkwin		= tkwin;
    entryPtr->display		= Tk_Display(tkwin);
    entryPtr->interp		= interp;
    entryPtr->widgetCmd		= Tcl_CreateObjCommand(interp,
	    Tk_PathName(entryPtr->tkwin), SpinboxWidgetObjCmd, sbPtr,
	    EntryCmdDeletedProc);
    entryPtr->optionTable	= optionTable;
    entryPtr->type		= TK_SPINBOX;
    tmp				= ckalloc(1);
    tmp[0]			= '\0';
    entryPtr->string		= tmp;
    entryPtr->selectFirst	= -1;
    entryPtr->selectLast	= -1;

    entryPtr->cursor		= None;
    entryPtr->exportSelection	= 1;
    entryPtr->justify		= TK_JUSTIFY_LEFT;
    entryPtr->relief		= TK_RELIEF_FLAT;
    entryPtr->state		= STATE_NORMAL;
    entryPtr->displayString	= entryPtr->string;
    entryPtr->inset		= XPAD;
    entryPtr->textGC		= None;
    entryPtr->selTextGC		= None;
    entryPtr->highlightGC	= None;
    entryPtr->avgWidth		= 1;
    entryPtr->validate		= VALIDATE_NONE;

    sbPtr->selElement		= SEL_NONE;
    sbPtr->curElement		= SEL_NONE;
    sbPtr->bCursor		= None;
    sbPtr->repeatDelay		= 400;
    sbPtr->repeatInterval	= 100;
    sbPtr->fromValue		= 0.0;
    sbPtr->toValue		= 100.0;
    sbPtr->increment		= 1.0;
    sbPtr->formatBuf		= ckalloc(TCL_DOUBLE_SPACE);
    sbPtr->bdRelief		= TK_RELIEF_FLAT;
    sbPtr->buRelief		= TK_RELIEF_FLAT;

    /*
     * Keep a hold of the associated tkwin until we destroy the spinbox,
     * otherwise Tk might free it while we still need it.
     */

    Tcl_Preserve(entryPtr->tkwin);

    Tk_SetClass(entryPtr->tkwin, "Spinbox");
    Tk_SetClassProcs(entryPtr->tkwin, &entryClass, entryPtr);
    Tk_CreateEventHandler(entryPtr->tkwin,
	    PointerMotionMask|ExposureMask|StructureNotifyMask|FocusChangeMask,
	    EntryEventProc, entryPtr);
    Tk_CreateSelHandler(entryPtr->tkwin, XA_PRIMARY, XA_STRING,
	    EntryFetchSelection, entryPtr, XA_STRING);

    if (Tk_InitOptions(interp, (char *) sbPtr, optionTable, tkwin)
	    != TCL_OK) {
	Tk_DestroyWindow(entryPtr->tkwin);
	return TCL_ERROR;
    }
    if (ConfigureEntry(interp, entryPtr, objc-2, objv+2, 0) != TCL_OK) {
	goto error;
    }

    Tcl_SetObjResult(interp, TkNewWindowObj(entryPtr->tkwin));
    return TCL_OK;

  error:
    Tk_DestroyWindow(entryPtr->tkwin);
    return TCL_ERROR;
}

/*
 *--------------------------------------------------------------
 *
 * SpinboxWidgetObjCmd --
 *
 *	This function is invoked to process the Tcl command that corresponds
 *	to a widget managed by this module. See the user documentation for
 *	details on what it does.
 *
 * Results:
 *	A standard Tcl result.
 *
 * Side effects:
 *	See the user documentation.
 *
 *--------------------------------------------------------------
 */

static int
SpinboxWidgetObjCmd(
    ClientData clientData,	/* Information about spinbox widget. */
    Tcl_Interp *interp,		/* Current interpreter. */
    int objc,			/* Number of arguments. */
    Tcl_Obj *const objv[])	/* Argument objects. */
{
    Entry *entryPtr = clientData;
    Spinbox *sbPtr = clientData;
    int cmdIndex, selIndex, result;
    Tcl_Obj *objPtr;

    if (objc < 2) {
	Tcl_WrongNumArgs(interp, 1, objv, "option ?arg ...?");
	return TCL_ERROR;
    }

    /*
     * Parse the widget command by looking up the second token in the list of
     * valid command names.
     */

    result = Tcl_GetIndexFromObj(interp, objv[1], sbCmdNames,
	    "option", 0, &cmdIndex);
    if (result != TCL_OK) {
	return result;
    }

    Tcl_Preserve(entryPtr);
    switch ((enum sbCmd) cmdIndex) {
    case SB_CMD_BBOX: {
	int index, x, y, width, height;
	Tcl_Obj *bbox[4];

	if (objc != 3) {
	    Tcl_WrongNumArgs(interp, 2, objv, "index");
	    goto error;
	}
	if (GetEntryIndex(interp, entryPtr, Tcl_GetString(objv[2]),
		&index) != TCL_OK) {
	    goto error;
	}
	if ((index == entryPtr->numChars) && (index > 0)) {
	    index--;
	}
	Tk_CharBbox(entryPtr->textLayout, index, &x, &y, &width, &height);
	bbox[0] = Tcl_NewIntObj(x + entryPtr->layoutX);
	bbox[1] = Tcl_NewIntObj(y + entryPtr->layoutY);
	bbox[2] = Tcl_NewIntObj(width);
	bbox[3] = Tcl_NewIntObj(height);
	Tcl_SetObjResult(interp, Tcl_NewListObj(4, bbox));
	break;
    }

    case SB_CMD_CGET:
	if (objc != 3) {
	    Tcl_WrongNumArgs(interp, 2, objv, "option");
	    goto error;
	}

	objPtr = Tk_GetOptionValue(interp, (char *) entryPtr,
		entryPtr->optionTable, objv[2], entryPtr->tkwin);
	if (objPtr == NULL) {
	    goto error;
	}
	Tcl_SetObjResult(interp, objPtr);
	break;

    case SB_CMD_CONFIGURE:
	if (objc <= 3) {
	    objPtr = Tk_GetOptionInfo(interp, (char *) entryPtr,
		    entryPtr->optionTable, (objc == 3) ? objv[2] : NULL,
		    entryPtr->tkwin);
	    if (objPtr == NULL) {
		goto error;
	    }
	    Tcl_SetObjResult(interp, objPtr);
	} else {
	    result = ConfigureEntry(interp, entryPtr, objc-2, objv+2, 0);
	}
	break;

    case SB_CMD_DELETE: {
	int first, last;

	if ((objc < 3) || (objc > 4)) {
	    Tcl_WrongNumArgs(interp, 2, objv, "firstIndex ?lastIndex?");
	    goto error;
	}
	if (GetEntryIndex(interp, entryPtr, Tcl_GetString(objv[2]),
		&first) != TCL_OK) {
	    goto error;
	}
	if (objc == 3) {
	    last = first + 1;
	} else {
	    if (GetEntryIndex(interp, entryPtr, Tcl_GetString(objv[3]),
		    &last) != TCL_OK) {
		goto error;
	    }
	}
	if ((last >= first) && (entryPtr->state == STATE_NORMAL)) {
	    DeleteChars(entryPtr, first, last - first);
	}
	break;
    }

    case SB_CMD_GET:
	if (objc != 2) {
	    Tcl_WrongNumArgs(interp, 2, objv, NULL);
	    goto error;
	}
	Tcl_SetObjResult(interp, Tcl_NewStringObj(entryPtr->string, -1));
	break;

    case SB_CMD_ICURSOR:
	if (objc != 3) {
	    Tcl_WrongNumArgs(interp, 2, objv, "pos");
	    goto error;
	}
	if (GetEntryIndex(interp, entryPtr, Tcl_GetString(objv[2]),
		&entryPtr->insertPos) != TCL_OK) {
	    goto error;
	}
	EventuallyRedraw(entryPtr);
	break;

    case SB_CMD_IDENTIFY: {
	int x, y, elem;

	if (objc != 4) {
	    Tcl_WrongNumArgs(interp, 2, objv, "x y");
	    goto error;
	}
	if ((Tcl_GetIntFromObj(interp, objv[2], &x) != TCL_OK) ||
		(Tcl_GetIntFromObj(interp, objv[3], &y) != TCL_OK)) {
	    goto error;
	}
	elem = GetSpinboxElement(sbPtr, x, y);
	if (elem != SEL_NONE) {
	    Tcl_SetObjResult(interp,
		    Tcl_NewStringObj(selElementNames[elem], -1));
	}
	break;
    }

    case SB_CMD_INDEX: {
	int index;

	if (objc != 3) {
	    Tcl_WrongNumArgs(interp, 2, objv, "string");
	    goto error;
	}
	if (GetEntryIndex(interp, entryPtr, Tcl_GetString(objv[2]),
		&index) != TCL_OK) {
	    goto error;
	}
	Tcl_SetObjResult(interp, Tcl_NewIntObj(index));
	break;
    }

    case SB_CMD_INSERT: {
	int index;

	if (objc != 4) {
	    Tcl_WrongNumArgs(interp, 2, objv, "index text");
	    goto error;
	}
	if (GetEntryIndex(interp, entryPtr, Tcl_GetString(objv[2]),
		&index) != TCL_OK) {
	    goto error;
	}
	if (entryPtr->state == STATE_NORMAL) {
	    InsertChars(entryPtr, index, Tcl_GetString(objv[3]));
	}
	break;
    }

    case SB_CMD_INVOKE:
	if (objc != 3) {
	    Tcl_WrongNumArgs(interp, 2, objv, "elemName");
	    goto error;
	}
	result = Tcl_GetIndexFromObj(interp, objv[2],
		selElementNames, "element", 0, &cmdIndex);
	if (result != TCL_OK) {
	    goto error;
	}
	if (entryPtr->state != STATE_DISABLED) {
	    if (SpinboxInvoke(interp, sbPtr, cmdIndex) != TCL_OK) {
		goto error;
	    }
	}
	break;

    case SB_CMD_SCAN: {
	int x;
	const char *minorCmd;

	if (objc != 4) {
	    Tcl_WrongNumArgs(interp, 2, objv, "mark|dragto x");
	    goto error;
	}
	if (Tcl_GetIntFromObj(interp, objv[3], &x) != TCL_OK) {
	    goto error;
	}

	minorCmd = Tcl_GetString(objv[2]);
	if (minorCmd[0] == 'm'
		&& (strncmp(minorCmd, "mark", strlen(minorCmd)) == 0)) {
	    entryPtr->scanMarkX = x;
	    entryPtr->scanMarkIndex = entryPtr->leftIndex;
	} else if ((minorCmd[0] == 'd')
		&& (strncmp(minorCmd, "dragto", strlen(minorCmd)) == 0)) {
	    EntryScanTo(entryPtr, x);
	} else {
	    Tcl_SetObjResult(interp, Tcl_ObjPrintf(
		    "bad scan option \"%s\": must be mark or dragto",
		    minorCmd));
	    Tcl_SetErrorCode(interp, "TCL", "LOOKUP", "INDEX", "scan option",
		    minorCmd, NULL);
	    goto error;
	}
	break;
    }

    case SB_CMD_SELECTION: {
	int index, index2;

	if (objc < 3) {
	    Tcl_WrongNumArgs(interp, 2, objv, "option ?index?");
	    goto error;
	}

	/*
	 * Parse the selection sub-command, using the command table
	 * "sbSelCmdNames" defined above.
	 */

	result = Tcl_GetIndexFromObj(interp, objv[2], sbSelCmdNames,
		"selection option", 0, &selIndex);
	if (result != TCL_OK) {
	    goto error;
	}

	/*
	 * Disabled entries don't allow the selection to be modified, but
	 * 'selection present' must return a boolean.
	 */

	if ((entryPtr->state == STATE_DISABLED)
		&& (selIndex != SB_SEL_PRESENT)) {
	    goto done;
	}

	switch (selIndex) {
	case SB_SEL_ADJUST:
	    if (objc != 4) {
		Tcl_WrongNumArgs(interp, 3, objv, "index");
		goto error;
	    }
	    if (GetEntryIndex(interp, entryPtr,
		    Tcl_GetString(objv[3]), &index) != TCL_OK) {
		goto error;
	    }
	    if (entryPtr->selectFirst >= 0) {
		int half1, half2;

		half1 = (entryPtr->selectFirst + entryPtr->selectLast)/2;
		half2 = (entryPtr->selectFirst + entryPtr->selectLast + 1)/2;
		if (index < half1) {
		    entryPtr->selectAnchor = entryPtr->selectLast;
		} else if (index > half2) {
		    entryPtr->selectAnchor = entryPtr->selectFirst;
		} else {
		    /*
		     * We're at about the halfway point in the selection; just
		     * keep the existing anchor.
		     */
		}
	    }
	    EntrySelectTo(entryPtr, index);
	    break;

	case SB_SEL_CLEAR:
	    if (objc != 3) {
		Tcl_WrongNumArgs(interp, 3, objv, NULL);
		goto error;
	    }
	    if (entryPtr->selectFirst >= 0) {
		entryPtr->selectFirst = -1;
		entryPtr->selectLast = -1;
		EventuallyRedraw(entryPtr);
	    }
	    goto done;

	case SB_SEL_FROM:
	    if (objc != 4) {
		Tcl_WrongNumArgs(interp, 3, objv, "index");
		goto error;
	    }
	    if (GetEntryIndex(interp, entryPtr,
		    Tcl_GetString(objv[3]), &index) != TCL_OK) {
		goto error;
	    }
	    entryPtr->selectAnchor = index;
	    break;

	case SB_SEL_PRESENT:
	    if (objc != 3) {
		Tcl_WrongNumArgs(interp, 3, objv, NULL);
		goto error;
	    }
	    Tcl_SetObjResult(interp, Tcl_NewBooleanObj(
		    entryPtr->selectFirst >= 0));
	    goto done;

	case SB_SEL_RANGE:
	    if (objc != 5) {
		Tcl_WrongNumArgs(interp, 3, objv, "start end");
		goto error;
	    }
	    if (GetEntryIndex(interp, entryPtr,
		    Tcl_GetString(objv[3]), &index) != TCL_OK) {
		goto error;
	    }
	    if (GetEntryIndex(interp, entryPtr,
		    Tcl_GetString(objv[4]),& index2) != TCL_OK) {
		goto error;
	    }
	    if (index >= index2) {
		entryPtr->selectFirst = -1;
		entryPtr->selectLast = -1;
	    } else {
		entryPtr->selectFirst = index;
		entryPtr->selectLast = index2;
	    }
	    if (!(entryPtr->flags & GOT_SELECTION)
		    && entryPtr->exportSelection) {
		Tk_OwnSelection(entryPtr->tkwin, XA_PRIMARY,
			EntryLostSelection, entryPtr);
		entryPtr->flags |= GOT_SELECTION;
	    }
	    EventuallyRedraw(entryPtr);
	    break;

	case SB_SEL_TO:
	    if (objc != 4) {
		Tcl_WrongNumArgs(interp, 3, objv, "index");
		goto error;
	    }
	    if (GetEntryIndex(interp, entryPtr,
		    Tcl_GetString(objv[3]), &index) != TCL_OK) {
		goto error;
	    }
	    EntrySelectTo(entryPtr, index);
	    break;

	case SB_SEL_ELEMENT:
	    if ((objc < 3) || (objc > 4)) {
		Tcl_WrongNumArgs(interp, 3, objv, "?elemName?");
		goto error;
	    }
	    if (objc == 3) {
		Tcl_SetObjResult(interp, Tcl_NewStringObj(
			selElementNames[sbPtr->selElement], -1));
	    } else {
		int lastElement = sbPtr->selElement;

		result = Tcl_GetIndexFromObj(interp, objv[3], selElementNames,
			"selection element", 0, &(sbPtr->selElement));
		if (result != TCL_OK) {
		    goto error;
		}
		if (lastElement != sbPtr->selElement) {
		    EventuallyRedraw(entryPtr);
		}
	    }
	    break;
	}
	break;
    }

    case SB_CMD_SET:
	if (objc > 3) {
	    Tcl_WrongNumArgs(interp, 2, objv, "?string?");
	    goto error;
	}
	if (objc == 3) {
	    EntryValueChanged(entryPtr, Tcl_GetString(objv[2]));
	}
	Tcl_SetObjResult(interp, Tcl_NewStringObj(entryPtr->string, -1));
	break;

    case SB_CMD_VALIDATE: {
	int code;

	if (objc != 2) {
	    Tcl_WrongNumArgs(interp, 2, objv, NULL);
	    goto error;
	}
	selIndex = entryPtr->validate;
	entryPtr->validate = VALIDATE_ALL;
	code = EntryValidateChange(entryPtr, NULL, entryPtr->string,
		-1, VALIDATE_FORCED);
	if (entryPtr->validate != VALIDATE_NONE) {
	    entryPtr->validate = selIndex;
	}

	Tcl_SetObjResult(interp, Tcl_NewBooleanObj(code == TCL_OK));
	break;
    }

    case SB_CMD_XVIEW: {
	int index;

	if (objc == 2) {
	    double first, last;
	    Tcl_Obj *span[2];

	    EntryVisibleRange(entryPtr, &first, &last);
	    span[0] = Tcl_NewDoubleObj(first);
	    span[1] = Tcl_NewDoubleObj(last);
	    Tcl_SetObjResult(interp, Tcl_NewListObj(2, span));
	    goto done;
	} else if (objc == 3) {
	    if (GetEntryIndex(interp, entryPtr, Tcl_GetString(objv[2]),
		    &index) != TCL_OK) {
		goto error;
	    }
	} else {
	    double fraction;
	    int count;

	    index = entryPtr->leftIndex;
	    switch (Tk_GetScrollInfoObj(interp, objc, objv, &fraction,
		    &count)) {
	    case TK_SCROLL_ERROR:
		goto error;
	    case TK_SCROLL_MOVETO:
		index = (int) ((fraction * entryPtr->numChars) + 0.5);
		break;
	    case TK_SCROLL_PAGES: {
		int charsPerPage;

		charsPerPage = ((Tk_Width(entryPtr->tkwin)
			- 2 * entryPtr->inset - entryPtr->xWidth)
			/ entryPtr->avgWidth) - 2;
		if (charsPerPage < 1) {
		    charsPerPage = 1;
		}
		index += count * charsPerPage;
		break;
	    }
	    case TK_SCROLL_UNITS:
		index += count;
		break;
	    }
	}
	if (index >= entryPtr->numChars) {
	    index = entryPtr->numChars - 1;
	}
	if (index < 0) {
	    index = 0;
	}
	entryPtr->leftIndex = index;
	entryPtr->flags |= UPDATE_SCROLLBAR;
	EntryComputeGeometry(entryPtr);
	EventuallyRedraw(entryPtr);
	break;
    }
    }

  done:
    Tcl_Release(entryPtr);
    return result;

  error:
    Tcl_Release(entryPtr);
    return TCL_ERROR;
}

/*
 *---------------------------------------------------------------------------
 *
 * GetSpinboxElement --
 *
 *	Return the element associated with an x,y coord.
 *
 * Results:
 *	Element type as enum selelement.
 *
 * Side effects:
 *	None.
 *
 *---------------------------------------------------------------------------
 */

static int
GetSpinboxElement(
    Spinbox *sbPtr,		/* Spinbox for which the index is being
				 * specified. */
    int x, int y)		/* Widget-relative coordinates. */
{
    Entry *entryPtr = (Entry *) sbPtr;

    if ((x < 0) || (y < 0) || (y > Tk_Height(entryPtr->tkwin))
	    || (x > Tk_Width(entryPtr->tkwin))) {
	return SEL_NONE;
    }

    if (x > (Tk_Width(entryPtr->tkwin) - entryPtr->inset - entryPtr->xWidth)) {
	if (y > (Tk_Height(entryPtr->tkwin) / 2)) {
	    return SEL_BUTTONDOWN;
	} else {
	    return SEL_BUTTONUP;
	}
    }
    return SEL_ENTRY;
}

/*
 *--------------------------------------------------------------
 *
 * SpinboxInvoke --
 *
 *	This function is invoked when the invoke method for the widget is
 *	called.
 *
 * Results:
 *	TCL_OK.
 *
 * Side effects:
 *	An background error condition may arise when invoking the callback.
 *	The widget value may change.
 *
 *--------------------------------------------------------------
 */

static int
SpinboxInvoke(
    register Tcl_Interp *interp,/* Current interpreter. */
    register Spinbox *sbPtr,	/* Spinbox to invoke. */
    int element)		/* Element to invoke, either the "up" or
				 * "down" button. */
{
    Entry *entryPtr = (Entry *) sbPtr;
    const char *type;
    int code, up;
    Tcl_DString script;

    switch (element) {
    case SEL_BUTTONUP:
	type = "up";
	up = 1;
	break;
    case SEL_BUTTONDOWN:
	type = "down";
	up = 0;
	break;
    default:
	return TCL_OK;
    }

    if (fabs(sbPtr->increment) > MIN_DBL_VAL) {
	if (sbPtr->listObj != NULL) {
	    Tcl_Obj *objPtr;

	    Tcl_ListObjIndex(interp, sbPtr->listObj, sbPtr->eIndex, &objPtr);
	    if (strcmp(Tcl_GetString(objPtr), entryPtr->string)) {
		/*
		 * Somehow the string changed from what we expected, so let's
		 * do a search on the list to see if the current value is
		 * there. If not, move to the first element of the list.
		 */

		int i, listc, elemLen, length = entryPtr->numChars;
		const char *bytes;
		Tcl_Obj **listv;

		Tcl_ListObjGetElements(interp, sbPtr->listObj, &listc, &listv);
		for (i = 0; i < listc; i++) {
		    bytes = Tcl_GetStringFromObj(listv[i], &elemLen);
		    if ((length == elemLen) &&
			    (memcmp(bytes, entryPtr->string,
				    (size_t) length) == 0)) {
			sbPtr->eIndex = i;
			break;
		    }
		}
	    }
	    if (up) {
		if (++sbPtr->eIndex >= sbPtr->nElements) {
		    if (sbPtr->wrap) {
			sbPtr->eIndex = 0;
		    } else {
			sbPtr->eIndex = sbPtr->nElements-1;
		    }
		}
	    } else {
		if (--sbPtr->eIndex < 0) {
		    if (sbPtr->wrap) {
			sbPtr->eIndex = sbPtr->nElements-1;
		    } else {
			sbPtr->eIndex = 0;
		    }
		}
	    }
	    Tcl_ListObjIndex(interp, sbPtr->listObj, sbPtr->eIndex, &objPtr);
	    EntryValueChanged(entryPtr, Tcl_GetString(objPtr));
	} else if (!DOUBLES_EQ(sbPtr->fromValue, sbPtr->toValue)) {
	    double dvalue;

	    if (sscanf(entryPtr->string, "%lf", &dvalue) == 0) {
		/*
		 * If the string doesn't scan as a double value, just
		 * use the -from value
		 */

		dvalue = sbPtr->fromValue;
	    } else if (up) {
		dvalue += sbPtr->increment;
		if (dvalue > sbPtr->toValue) {
		    if (sbPtr->wrap) {
			dvalue = sbPtr->fromValue;
		    } else {
			dvalue = sbPtr->toValue;
		    }
		} else if (dvalue < sbPtr->fromValue) {
		    /*
		     * It's possible that when pressing up, we are still less
		     * than the fromValue, because the user may have
		     * manipulated the value by hand.
		     */

		    dvalue = sbPtr->fromValue;
		}
	    } else {
		dvalue -= sbPtr->increment;
		if (dvalue < sbPtr->fromValue) {
		    if (sbPtr->wrap) {
			dvalue = sbPtr->toValue;
		    } else {
			dvalue = sbPtr->fromValue;
		    }
		} else if (dvalue > sbPtr->toValue) {
		    /*
		     * It's possible that when pressing down, we are still
		     * greater than the toValue, because the user may have
		     * manipulated the value by hand.
		     */

		    dvalue = sbPtr->toValue;
		}
	    }
	    sprintf(sbPtr->formatBuf, sbPtr->valueFormat, dvalue);
	    EntryValueChanged(entryPtr, sbPtr->formatBuf);
	}
    }

    if (sbPtr->command != NULL) {
	Tcl_DStringInit(&script);
	ExpandPercents(entryPtr, sbPtr->command, type, "", 0,
		VALIDATE_BUTTON, &script);
	Tcl_DStringAppend(&script, "", 1);

	code = Tcl_EvalEx(interp, Tcl_DStringValue(&script), -1,
		TCL_EVAL_GLOBAL | TCL_EVAL_DIRECT);
	Tcl_DStringFree(&script);

	if (code != TCL_OK) {
	    Tcl_AddErrorInfo(interp,
		    "\n    (in command executed by spinbox)");
	    Tcl_BackgroundException(interp, code);

	    /*
	     * Yes, it's an error, but a bg one, so we return OK
	     */

	    return TCL_OK;
	}

	Tcl_ResetResult(interp);
    }

    return TCL_OK;
}

/*
 *----------------------------------------------------------------------
 *
 * ComputeFormat --
 *
 *	This function is invoked to recompute the "format" fields of a
 *	spinbox's widget record, which determines how the value of the dial is
 *	converted to a string.
 *
 * Results:
 *	Tcl result code.
 *
 * Side effects:
 *	The format fields of the spinbox are modified.
 *
 *----------------------------------------------------------------------
 */

static int
ComputeFormat(
     Spinbox *sbPtr)		/* Information about dial widget. */
{
    double maxValue, x;
    int mostSigDigit, numDigits, leastSigDigit, afterDecimal;
    int eDigits, fDigits;

    /*
     * Compute the displacement from the decimal of the most significant digit
     * required for any number in the dial's range.
     */

    if (sbPtr->reqFormat) {
	sbPtr->valueFormat = sbPtr->reqFormat;
	return TCL_OK;
    }

    maxValue = fabs(sbPtr->fromValue);
    x = fabs(sbPtr->toValue);
    if (x > maxValue) {
	maxValue = x;
    }
    if (maxValue == 0) {
	maxValue = 1;
    }
    mostSigDigit = (int) floor(log10(maxValue));

    if (fabs(sbPtr->increment) > MIN_DBL_VAL) {
	/*
	 * A increment was specified, so use it.
	 */

	leastSigDigit = (int) floor(log10(sbPtr->increment));
    } else {
	leastSigDigit = 0;
    }
    numDigits = mostSigDigit - leastSigDigit + 1;
    if (numDigits < 1) {
	numDigits = 1;
    }

    /*
     * Compute the number of characters required using "e" format and "f"
     * format, and then choose whichever one takes fewer characters.
     */

    eDigits = numDigits + 4;
    if (numDigits > 1) {
	eDigits++;		/* Decimal point. */
    }
    afterDecimal = numDigits - mostSigDigit - 1;
    if (afterDecimal < 0) {
	afterDecimal = 0;
    }
    fDigits = (mostSigDigit >= 0) ? mostSigDigit + afterDecimal : afterDecimal;
    if (afterDecimal > 0) {
	fDigits++;		/* Decimal point. */
    }
    if (mostSigDigit < 0) {
	fDigits++;		/* Zero to left of decimal point. */
    }
    if (fDigits <= eDigits) {
	sprintf(sbPtr->digitFormat, "%%.%df", afterDecimal);
    } else {
	sprintf(sbPtr->digitFormat, "%%.%de", numDigits-1);
    }
    sbPtr->valueFormat = sbPtr->digitFormat;
    return TCL_OK;
}

/*
 * Local Variables:
 * mode: c
 * c-basic-offset: 4
 * fill-column: 78
 * End:
 */<|MERGE_RESOLUTION|>--- conflicted
+++ resolved
@@ -2532,23 +2532,10 @@
 
     length = strlen(string);
 
-<<<<<<< HEAD
     switch (string[0]) {
     case 'a':
 	if (strncmp(string, "anchor", length) != 0) {
 	    goto badIndex;
-=======
-    if (string[0] == 'a') {
-	if (strncmp(string, "anchor", length) == 0) {
-	    *indexPtr = entryPtr->selectAnchor;
-	} else {
-	badIndex:
-
-	    Tcl_AppendResult(interp, "bad ",
-		    (entryPtr->type == TK_ENTRY) ? "entry" : "spinbox",
-		    " index \"", string, "\"", NULL);
-	    return TCL_ERROR;
->>>>>>> 96faaff1
 	}
 	*indexPtr = entryPtr->selectAnchor;
 	break;
@@ -2566,7 +2553,6 @@
 	break;
     case 's':
 	if (entryPtr->selectFirst < 0) {
-<<<<<<< HEAD
 	    Tcl_ResetResult(interp);
 	    Tcl_SetObjResult(interp, Tcl_ObjPrintf(
 		    "selection isn't in widget %s",
@@ -2574,10 +2560,6 @@
 	    Tcl_SetErrorCode(interp, "TK",
 		    (entryPtr->type == TK_ENTRY) ? "ENTRY" : "SPINBOX",
 		    "NO_SELECTION", NULL);
-=======
-	    Tcl_AppendResult(interp, "selection isn't in widget ",
-		    Tk_PathName(entryPtr->tkwin), NULL);
->>>>>>> 96faaff1
 	    return TCL_ERROR;
 	}
 	if (length < 5) {
@@ -2620,15 +2602,10 @@
 	if (roundUp && (*indexPtr < entryPtr->numChars)) {
 	    *indexPtr += 1;
 	}
-<<<<<<< HEAD
 	break;
     }
     default:
-	if (Tcl_GetInt(interp, string, indexPtr) != TCL_OK) {
-=======
-    } else {
 	if (Tcl_GetInt(NULL, string, indexPtr) != TCL_OK) {
->>>>>>> 96faaff1
 	    goto badIndex;
 	}
 	if (*indexPtr < 0){
