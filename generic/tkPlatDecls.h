--- conflicted
+++ resolved
@@ -29,8 +29,7 @@
  * Exported function declarations:
  */
 
-<<<<<<< HEAD
-#ifdef __WIN32__ /* WIN */
+#if defined(__WIN32__) || defined(__CYGWIN__) /* WIN */
 #ifndef Tk_AttachHWND_TCL_DECLARED
 #define Tk_AttachHWND_TCL_DECLARED
 /* 0 */
@@ -38,33 +37,6 @@
 #endif
 #ifndef Tk_GetHINSTANCE_TCL_DECLARED
 #define Tk_GetHINSTANCE_TCL_DECLARED
-=======
-#if defined(__WIN32__) || defined(__CYGWIN__) /* WIN */
-/* 0 */
-EXTERN Window		Tk_AttachHWND _ANSI_ARGS_((Tk_Window tkwin,
-				HWND hwnd));
-/* 1 */
-EXTERN HINSTANCE	Tk_GetHINSTANCE _ANSI_ARGS_((void));
-/* 2 */
-EXTERN HWND		Tk_GetHWND _ANSI_ARGS_((Window window));
-/* 3 */
-EXTERN Tk_Window	Tk_HWNDToWindow _ANSI_ARGS_((HWND hwnd));
-/* 4 */
-EXTERN void		Tk_PointerEvent _ANSI_ARGS_((HWND hwnd, int x, int y));
-/* 5 */
-EXTERN int		Tk_TranslateWinEvent _ANSI_ARGS_((HWND hwnd,
-				UINT message, WPARAM wParam, LPARAM lParam,
-				LRESULT *result));
-#endif /* WIN */
-#ifdef MAC_TCL
-/* 0 */
-EXTERN void		Tk_MacSetEmbedHandler _ANSI_ARGS_((
-				Tk_MacEmbedRegisterWinProc *registerWinProcPtr,
-				Tk_MacEmbedGetGrafPortProc *getPortProcPtr,
-				Tk_MacEmbedMakeContainerExistProc *containerExistProcPtr,
-				Tk_MacEmbedGetClipProc *getClipProc,
-				Tk_MacEmbedGetOffsetInParentProc *getOffsetProc));
->>>>>>> f5b05d99
 /* 1 */
 EXTERN HINSTANCE	Tk_GetHINSTANCE(void);
 #endif
@@ -86,7 +58,6 @@
 #ifndef Tk_TranslateWinEvent_TCL_DECLARED
 #define Tk_TranslateWinEvent_TCL_DECLARED
 /* 5 */
-<<<<<<< HEAD
 EXTERN int		Tk_TranslateWinEvent(HWND hwnd, UINT message,
 				WPARAM wParam, LPARAM lParam,
 				LRESULT *result);
@@ -95,24 +66,6 @@
 #ifdef MAC_OSX_TK /* AQUA */
 #ifndef Tk_MacOSXSetEmbedHandler_TCL_DECLARED
 #define Tk_MacOSXSetEmbedHandler_TCL_DECLARED
-=======
-EXTERN int		TkMacConvertEvent _ANSI_ARGS_((EventRecord *eventPtr));
-/* 6 */
-EXTERN int		TkMacConvertTkEvent _ANSI_ARGS_((
-				EventRecord *eventPtr, Window window));
-/* 7 */
-EXTERN void		TkGenWMConfigureEvent _ANSI_ARGS_((Tk_Window tkwin,
-				int x, int y, int width, int height,
-				int flags));
-/* 8 */
-EXTERN void		TkMacInvalClipRgns _ANSI_ARGS_((TkWindow *winPtr));
-/* 9 */
-EXTERN int		TkMacHaveAppearance _ANSI_ARGS_((void));
-/* 10 */
-EXTERN GWorldPtr	TkMacGetDrawablePort _ANSI_ARGS_((Drawable drawable));
-#endif /* MAC_TCL */
-#ifdef MAC_OSX_TK /* AQUA */
->>>>>>> f5b05d99
 /* 0 */
 EXTERN void		Tk_MacOSXSetEmbedHandler(
 				Tk_MacOSXEmbedRegisterWinProc *registerWinProcPtr,
@@ -170,20 +123,15 @@
 #ifndef Tk_MacOSXIsAppInFront_TCL_DECLARED
 #define Tk_MacOSXIsAppInFront_TCL_DECLARED
 /* 10 */
-<<<<<<< HEAD
 EXTERN int		Tk_MacOSXIsAppInFront(void);
 #endif
-=======
-EXTERN int		Tk_MacOSXIsAppInFront _ANSI_ARGS_((void));
->>>>>>> f5b05d99
 #endif /* AQUA */
 
 typedef struct TkPlatStubs {
     int magic;
     struct TkPlatStubHooks *hooks;
 
-<<<<<<< HEAD
-#ifdef __WIN32__ /* WIN */
+#if defined(__WIN32__) || defined(__CYGWIN__) /* WIN */
     Window (*tk_AttachHWND) (Tk_Window tkwin, HWND hwnd); /* 0 */
     HINSTANCE (*tk_GetHINSTANCE) (void); /* 1 */
     HWND (*tk_GetHWND) (Window window); /* 2 */
@@ -203,41 +151,6 @@
     ControlRef (*tkMacOSXGetRootControl) (Drawable drawable); /* 8 */
     void (*tk_MacOSXSetupTkNotifier) (void); /* 9 */
     int (*tk_MacOSXIsAppInFront) (void); /* 10 */
-=======
-#if defined(__WIN32__) || defined(__CYGWIN__) /* WIN */
-    Window (*tk_AttachHWND) _ANSI_ARGS_((Tk_Window tkwin, HWND hwnd)); /* 0 */
-    HINSTANCE (*tk_GetHINSTANCE) _ANSI_ARGS_((void)); /* 1 */
-    HWND (*tk_GetHWND) _ANSI_ARGS_((Window window)); /* 2 */
-    Tk_Window (*tk_HWNDToWindow) _ANSI_ARGS_((HWND hwnd)); /* 3 */
-    void (*tk_PointerEvent) _ANSI_ARGS_((HWND hwnd, int x, int y)); /* 4 */
-    int (*tk_TranslateWinEvent) _ANSI_ARGS_((HWND hwnd, UINT message, WPARAM wParam, LPARAM lParam, LRESULT *result)); /* 5 */
-#endif /* WIN */
-#ifdef MAC_TCL
-    void (*tk_MacSetEmbedHandler) _ANSI_ARGS_((Tk_MacEmbedRegisterWinProc *registerWinProcPtr, Tk_MacEmbedGetGrafPortProc *getPortProcPtr, Tk_MacEmbedMakeContainerExistProc *containerExistProcPtr, Tk_MacEmbedGetClipProc *getClipProc, Tk_MacEmbedGetOffsetInParentProc *getOffsetProc)); /* 0 */
-    void (*tk_MacTurnOffMenus) _ANSI_ARGS_((void)); /* 1 */
-    void (*tk_MacTkOwnsCursor) _ANSI_ARGS_((int tkOwnsIt)); /* 2 */
-    void (*tkMacInitMenus) _ANSI_ARGS_((Tcl_Interp *interp)); /* 3 */
-    void (*tkMacInitAppleEvents) _ANSI_ARGS_((Tcl_Interp *interp)); /* 4 */
-    int (*tkMacConvertEvent) _ANSI_ARGS_((EventRecord *eventPtr)); /* 5 */
-    int (*tkMacConvertTkEvent) _ANSI_ARGS_((EventRecord *eventPtr, Window window)); /* 6 */
-    void (*tkGenWMConfigureEvent) _ANSI_ARGS_((Tk_Window tkwin, int x, int y, int width, int height, int flags)); /* 7 */
-    void (*tkMacInvalClipRgns) _ANSI_ARGS_((TkWindow *winPtr)); /* 8 */
-    int (*tkMacHaveAppearance) _ANSI_ARGS_((void)); /* 9 */
-    GWorldPtr (*tkMacGetDrawablePort) _ANSI_ARGS_((Drawable drawable)); /* 10 */
-#endif /* MAC_TCL */
-#ifdef MAC_OSX_TK /* AQUA */
-    void (*tk_MacOSXSetEmbedHandler) _ANSI_ARGS_((Tk_MacOSXEmbedRegisterWinProc *registerWinProcPtr, Tk_MacOSXEmbedGetGrafPortProc *getPortProcPtr, Tk_MacOSXEmbedMakeContainerExistProc *containerExistProcPtr, Tk_MacOSXEmbedGetClipProc *getClipProc, Tk_MacOSXEmbedGetOffsetInParentProc *getOffsetProc)); /* 0 */
-    void (*tk_MacOSXTurnOffMenus) _ANSI_ARGS_((void)); /* 1 */
-    void (*tk_MacOSXTkOwnsCursor) _ANSI_ARGS_((int tkOwnsIt)); /* 2 */
-    void (*tkMacOSXInitMenus) _ANSI_ARGS_((Tcl_Interp *interp)); /* 3 */
-    void (*tkMacOSXInitAppleEvents) _ANSI_ARGS_((Tcl_Interp *interp)); /* 4 */
-    void (*tkGenWMConfigureEvent) _ANSI_ARGS_((Tk_Window tkwin, int x, int y, int width, int height, int flags)); /* 5 */
-    void (*tkMacOSXInvalClipRgns) _ANSI_ARGS_((Tk_Window tkwin)); /* 6 */
-    GWorldPtr (*tkMacOSXGetDrawablePort) _ANSI_ARGS_((Drawable drawable)); /* 7 */
-    ControlRef (*tkMacOSXGetRootControl) _ANSI_ARGS_((Drawable drawable)); /* 8 */
-    void (*tk_MacOSXSetupTkNotifier) _ANSI_ARGS_((void)); /* 9 */
-    int (*tk_MacOSXIsAppInFront) _ANSI_ARGS_((void)); /* 10 */
->>>>>>> f5b05d99
 #endif /* AQUA */
 } TkPlatStubs;
 
@@ -255,11 +168,7 @@
  * Inline function declarations:
  */
 
-<<<<<<< HEAD
-#ifdef __WIN32__ /* WIN */
-=======
 #if defined(__WIN32__) || defined(__CYGWIN__) /* WIN */
->>>>>>> f5b05d99
 #ifndef Tk_AttachHWND
 #define Tk_AttachHWND \
 	(tkPlatStubsPtr->tk_AttachHWND) /* 0 */
@@ -285,55 +194,6 @@
 	(tkPlatStubsPtr->tk_TranslateWinEvent) /* 5 */
 #endif
 #endif /* WIN */
-<<<<<<< HEAD
-=======
-#ifdef MAC_TCL
-#ifndef Tk_MacSetEmbedHandler
-#define Tk_MacSetEmbedHandler \
-	(tkPlatStubsPtr->tk_MacSetEmbedHandler) /* 0 */
-#endif
-#ifndef Tk_MacTurnOffMenus
-#define Tk_MacTurnOffMenus \
-	(tkPlatStubsPtr->tk_MacTurnOffMenus) /* 1 */
-#endif
-#ifndef Tk_MacTkOwnsCursor
-#define Tk_MacTkOwnsCursor \
-	(tkPlatStubsPtr->tk_MacTkOwnsCursor) /* 2 */
-#endif
-#ifndef TkMacInitMenus
-#define TkMacInitMenus \
-	(tkPlatStubsPtr->tkMacInitMenus) /* 3 */
-#endif
-#ifndef TkMacInitAppleEvents
-#define TkMacInitAppleEvents \
-	(tkPlatStubsPtr->tkMacInitAppleEvents) /* 4 */
-#endif
-#ifndef TkMacConvertEvent
-#define TkMacConvertEvent \
-	(tkPlatStubsPtr->tkMacConvertEvent) /* 5 */
-#endif
-#ifndef TkMacConvertTkEvent
-#define TkMacConvertTkEvent \
-	(tkPlatStubsPtr->tkMacConvertTkEvent) /* 6 */
-#endif
-#ifndef TkGenWMConfigureEvent
-#define TkGenWMConfigureEvent \
-	(tkPlatStubsPtr->tkGenWMConfigureEvent) /* 7 */
-#endif
-#ifndef TkMacInvalClipRgns
-#define TkMacInvalClipRgns \
-	(tkPlatStubsPtr->tkMacInvalClipRgns) /* 8 */
-#endif
-#ifndef TkMacHaveAppearance
-#define TkMacHaveAppearance \
-	(tkPlatStubsPtr->tkMacHaveAppearance) /* 9 */
-#endif
-#ifndef TkMacGetDrawablePort
-#define TkMacGetDrawablePort \
-	(tkPlatStubsPtr->tkMacGetDrawablePort) /* 10 */
-#endif
-#endif /* MAC_TCL */
->>>>>>> f5b05d99
 #ifdef MAC_OSX_TK /* AQUA */
 #ifndef Tk_MacOSXSetEmbedHandler
 #define Tk_MacOSXSetEmbedHandler \
