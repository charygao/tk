/*
 * tkMenu.h --
 *
 *	Declarations shared among all of the files that implement menu
 *	widgets.
 *
 * Copyright (c) 1996-1998 by Sun Microsystems, Inc.
 *
 * See the file "license.terms" for information on usage and redistribution of
 * this file, and for a DISCLAIMER OF ALL WARRANTIES.
 */

#ifndef _TKMENU
#define _TKMENU

#ifndef _TK
#include "tk.h"
#endif

#ifndef _TKINT
#include "tkInt.h"
#endif

#ifndef _DEFAULT
#include "default.h"
#endif

#ifdef BUILD_tk
# undef TCL_STORAGE_CLASS
# define TCL_STORAGE_CLASS DLLEXPORT
#endif

/*
 * Dummy types used by the platform menu code.
 */

typedef struct TkMenuPlatformData_ *TkMenuPlatformData;
typedef struct TkMenuPlatformEntryData_ *TkMenuPlatformEntryData;

/*
 * Legal values for the "compound" field of TkMenuEntry and TkMenuButton
 * records.
 */

enum compound {
    COMPOUND_BOTTOM, COMPOUND_CENTER, COMPOUND_LEFT, COMPOUND_NONE,
    COMPOUND_RIGHT, COMPOUND_TOP
};

/*
 * Additional menu entry drawing parameters for Windows platform.
 * DRAW_MENU_ENTRY_ARROW makes TkpDrawMenuEntry draw the arrow
 * itself when cascade entry is disabled.
 * DRAW_MENU_ENTRY_NOUNDERLINE forbids underline when ODS_NOACCEL
 * is set, thus obeying the system-wide Windows UI setting.
 */

enum drawingParameters {
    DRAW_MENU_ENTRY_ARROW = (1<<0),
    DRAW_MENU_ENTRY_NOUNDERLINE = (1<<1)
};

/*
 * One of the following data structures is kept for each entry of each menu
 * managed by this file:
 */

typedef struct TkMenuEntry {
    int type;			/* Type of menu entry; see below for valid
				 * types. */
    struct TkMenu *menuPtr;	/* Menu with which this entry is
				 * associated. */
    Tk_OptionTable optionTable;	/* Option table for this menu entry. */
    Tcl_Obj *labelPtr;		/* Main text label displayed in entry (NULL if
				 * no label). */
    int labelLength;		/* Number of non-NULL characters in label. */
    int state;			/* State of button for display purposes:
				 * normal, active, or disabled. */
    int underline;		/* Value of -underline option: specifies index
				 * of character to underline (<0 means don't
				 * underline anything). */
    Tcl_Obj *underlinePtr;	/* Index of character to underline. */
    Tcl_Obj *bitmapPtr;		/* Bitmap to display in menu entry, or None.
				 * If not None then label is ignored. */
    Tcl_Obj *imagePtr;		/* Name of image to display, or NULL. If not
				 * NULL, bitmap, text, and textVarName are
				 * ignored. */
    Tk_Image image;		/* Image to display in menu entry, or NULL if
				 * none. */
    Tcl_Obj *selectImagePtr;	/* Name of image to display when selected, or
				 * NULL. */
    Tk_Image selectImage;	/* Image to display in entry when selected, or
				 * NULL if none. Ignored if image is NULL. */
    Tcl_Obj *accelPtr;		/* Accelerator string displayed at right of
				 * menu entry. NULL means no such accelerator.
				 * Malloc'ed. */
    int accelLength;		/* Number of non-NULL characters in
				 * accelerator. */
    int indicatorOn;		/* True means draw indicator, false means
				 * don't draw it. This field is ignored unless
				 * the entry is a radio or check button. */
    /*
     * Display attributes
     */

    Tcl_Obj *borderPtr;		/* Structure used to draw background for
				 * entry. NULL means use overall border for
				 * menu. */
    Tcl_Obj *fgPtr;		/* Foreground color to use for entry. NULL
				 * means use foreground color from menu. */
    Tcl_Obj *activeBorderPtr;	/* Used to draw background and border when
				 * element is active. NULL means use
				 * activeBorder from menu. */
    Tcl_Obj *activeFgPtr;	/* Foreground color to use when entry is
				 * active. NULL means use active foreground
				 * from menu. */
    Tcl_Obj *indicatorFgPtr;	/* Color for indicators in radio and check
				 * button entries. NULL means use indicatorFg
				 * GC from menu. */
    Tcl_Obj *fontPtr;		/* Text font for menu entries. NULL means use
				 * overall font for menu. */
    int columnBreak;		/* If this is 0, this item appears below the
				 * item in front of it. If this is 1, this
				 * item starts a new column. This field is
				 * always 0 for tearoff and separator
				 * entries. */
    int hideMargin;		/* If this is 0, then the item has enough
    				 * margin to accomodate a standard check mark
    				 * and a default right margin. If this is 1,
    				 * then the item has no such margins, and
    				 * checkbuttons and radiobuttons with this set
    				 * will have a rectangle drawn in the
    				 * indicator around the item if the item is
    				 * checked. This is useful for palette menus.
    				 * This field is ignored for separators and
    				 * tearoffs. */
    int indicatorSpace;		/* The width of the indicator space for this
				 * entry. */
    int labelWidth;		/* Number of pixels to allow for displaying
				 * labels in menu entries. */
    int compound;		/* Value of -compound option; specifies
				 * whether the entry should show both an image
				 * and text, and, if so, how. */

    /*
     * Information used to implement this entry's action:
     */

    Tcl_Obj *commandPtr;	/* Command to invoke when entry is invoked.
				 * Malloc'ed. */
    Tcl_Obj *namePtr;		/* Name of variable (for check buttons and
				 * radio buttons) or menu (for cascade
				 * entries). Malloc'ed. */
    Tcl_Obj *onValuePtr;	/* Value to store in variable when selected
				 * (only for radio and check buttons).
				 * Malloc'ed. */
    Tcl_Obj *offValuePtr;	/* Value to store in variable when not
				 * selected (only for check buttons).
				 * Malloc'ed. */

    /*
     * Information used for drawing this menu entry.
     */

    int width;			/* Number of pixels occupied by entry in
				 * horizontal dimension. Not used except in
				 * menubars. The width of norma menus is
				 * dependent on the rest of the menu. */
    int x;			/* X-coordinate of leftmost pixel in entry. */
    int height;			/* Number of pixels occupied by entry in
				 * vertical dimension, including raised border
				 * drawn around entry when active. */
    int y;			/* Y-coordinate of topmost pixel in entry. */
    GC textGC;			/* GC for drawing text in entry. NULL means
				 * use overall textGC for menu. */
    GC activeGC;		/* GC for drawing text in entry when active.
				 * NULL means use overall activeGC for
				 * menu. */
    GC disabledGC;		/* Used to produce disabled effect for entry.
				 * NULL means use overall disabledGC from menu
				 * structure. See comments for disabledFg in
				 * menu structure for more information. */
    GC indicatorGC;		/* For drawing indicators. None means use GC
				 * from menu. */

    /*
     * Miscellaneous fields.
     */

    int entryFlags;		/* Various flags. See below for
				 * definitions. */
    int index;			/* Need to know which index we are. This is
    				 * zero-based. This is the top-left entry of
    				 * the menu. */

    /*
     * Bookeeping for master menus and cascade menus.
     */

    struct TkMenuReferences *childMenuRefPtr;
    				/* A pointer to the hash table entry for the
    				 * child menu. Stored here when the menu entry
    				 * is configured so that a hash lookup is not
    				 * necessary later.*/
    struct TkMenuEntry *nextCascadePtr;
    				/* The next cascade entry that is a parent of
    				 * this entry's child cascade menu. NULL end
    				 * of list, this is not a cascade entry, or
    				 * the menu that this entry point to does not
    				 * yet exist. */
    TkMenuPlatformEntryData platformEntryData;
    				/* The data for the specific type of menu.
				 * Depends on platform and menu type what kind
				 * of options are in this structure. */
} TkMenuEntry;

/*
 * Flag values defined for menu entries:
 *
 * ENTRY_SELECTED:		Non-zero means this is a radio or check button
 *				and that it should be drawn in the "selected"
 *				state.
 * ENTRY_NEEDS_REDISPLAY:	Non-zero means the entry should be redisplayed.
 * ENTRY_LAST_COLUMN:		Used by the drawing code. If the entry is in
 *				the last column, the space to its right needs
 *				to be filled.
 * ENTRY_PLATFORM_FLAG1 - 4	These flags are reserved for use by the
 *				platform-dependent implementation of menus
 *				and should not be used by anything else.
 */

#define ENTRY_SELECTED		1
#define ENTRY_NEEDS_REDISPLAY	2
#define ENTRY_LAST_COLUMN	4
#define ENTRY_PLATFORM_FLAG1	(1 << 30)
#define ENTRY_PLATFORM_FLAG2	(1 << 29)
#define ENTRY_PLATFORM_FLAG3	(1 << 28)
#define ENTRY_PLATFORM_FLAG4	(1 << 27)

/*
 * Types defined for MenuEntries:
 */

#define CASCADE_ENTRY 0
#define CHECK_BUTTON_ENTRY 1
#define COMMAND_ENTRY 2
#define RADIO_BUTTON_ENTRY 3
#define SEPARATOR_ENTRY 4
#define TEAROFF_ENTRY 5

/*
 * Menu states
 */

<<<<<<< HEAD
MODULE_SCOPE char *tkMenuStateStrings[];
=======
EXTERN CONST char *tkMenuStateStrings[];
>>>>>>> edf582e2

#define ENTRY_ACTIVE 0
#define ENTRY_NORMAL 1
#define ENTRY_DISABLED 2

/*
 * A data structure of the following type is kept for each menu widget:
 */

typedef struct TkMenu {
    Tk_Window tkwin;		/* Window that embodies the pane. NULL means
				 * that the window has been destroyed but the
				 * data structures haven't yet been cleaned
				 * up. */
    Display *display;		/* Display containing widget. Needed, among
				 * other things, so that resources can be
				 * freed up even after tkwin has gone away. */
    Tcl_Interp *interp;		/* Interpreter associated with menu. */
    Tcl_Command widgetCmd;	/* Token for menu's widget command. */
    TkMenuEntry **entries;	/* Array of pointers to all the entries in the
				 * menu. NULL means no entries. */
    int numEntries;		/* Number of elements in entries. */
    int active;			/* Index of active entry. -1 means nothing
				 * active. */
    int menuType;		/* MASTER_MENU, TEAROFF_MENU, or MENUBAR. See
    				 * below for definitions. */
    Tcl_Obj *menuTypePtr;	/* Used to control whether created tkwin is a
				 * toplevel or not. "normal", "menubar", or
				 * "toplevel" */

    /*
     * Information used when displaying widget:
     */

    Tcl_Obj *borderPtr;		/* Structure used to draw 3-D border and
				 * background for menu. */
    Tcl_Obj *borderWidthPtr;	/* Width of border around whole menu. */
    Tcl_Obj *activeBorderPtr;	/* Used to draw background and border for
				 * active element (if any). */
    Tcl_Obj *activeBorderWidthPtr;
				/* Width of border around active element. */
    Tcl_Obj *reliefPtr;		/* 3-d effect: TK_RELIEF_RAISED, etc. */
    Tcl_Obj *fontPtr;		/* Text font for menu entries. */
    Tcl_Obj *fgPtr;		/* Foreground color for entries. */
    Tcl_Obj *disabledFgPtr;	/* Foreground color when disabled. NULL means
				 * use normalFg with a 50% stipple instead. */
    Tcl_Obj *activeFgPtr;	/* Foreground color for active entry. */
    Tcl_Obj *indicatorFgPtr;	/* Color for indicators in radio and check
				 * button entries. */
    Pixmap gray;		/* Bitmap for drawing disabled entries in a
				 * stippled fashion. None means not allocated
				 * yet. */
    GC textGC;			/* GC for drawing text and other features of
				 * menu entries. */
    GC disabledGC;		/* Used to produce disabled effect. If
				 * disabledFg isn't NULL, this GC is used to
				 * draw text and icons for disabled entries.
				 * Otherwise text and icons are drawn with
				 * normalGC and this GC is used to stipple
				 * background across them. */
    GC activeGC;		/* GC for drawing active entry. */
    GC indicatorGC;		/* For drawing indicators. */
    GC disabledImageGC;		/* Used for drawing disabled images. They have
				 * to be stippled. This is created when the
				 * image is about to be drawn the first
				 * time. */

    /*
     * Information about geometry of menu.
     */

    int totalWidth;		/* Width of entire menu. */
    int totalHeight;		/* Height of entire menu. */

    /*
     * Miscellaneous information:
     */

    int tearoff;		/* 1 means this menu can be torn off. On some
    				 * platforms, the user can drag an outline of
    				 * the menu by just dragging outside of the
    				 * menu, and the tearoff is created where the
    				 * mouse is released. On others, an indicator
    				 * (such as a dashed stripe) is drawn, and
    				 * when the menu is selected, the tearoff is
    				 * created. */
    Tcl_Obj *titlePtr;		/* The title to use when this menu is torn
    				 * off. If this is NULL, a default scheme will
    				 * be used to generate a title for tearoff. */
    Tcl_Obj *tearoffCommandPtr;	/* If non-NULL, points to a command to run
				 * whenever the menu is torn-off. */
    Tcl_Obj *takeFocusPtr;	/* Value of -takefocus option; not used in the
				 * C code, but used by keyboard traversal
				 * scripts. Malloc'ed, but may be NULL. */
    Tcl_Obj *cursorPtr;		/* Current cursor for window, or None. */
    Tcl_Obj *postCommandPtr;	/* Used to detect cycles in cascade hierarchy
    				 * trees when preprocessing postcommands on
    				 * some platforms. See PostMenu for more
    				 * details. */
    int postCommandGeneration;	/* Need to do pre-invocation post command
				 * traversal. */
    int menuFlags;		/* Flags for use by X; see below for
				 * definition. */
    TkMenuEntry *postedCascade;	/* Points to menu entry for cascaded submenu
				 * that is currently posted or NULL if no
				 * submenu posted. */
    struct TkMenu *nextInstancePtr;
    				/* The next instance of this menu in the
    				 * chain. */
    struct TkMenu *masterMenuPtr;
    				/* A pointer to the original menu for this
    				 * clone chain. Points back to this structure
    				 * if this menu is a master menu. */
    struct TkMenuOptionTables *optionTablesPtr;
				/* A pointer to the collection of option
				 * tables that work with menus and menu
				 * entries. */
    Tk_Window parentTopLevelPtr;/* If this menu is a menubar, this is the
    				 * toplevel that owns the menu. Only
    				 * applicable for menubar clones. */
    struct TkMenuReferences *menuRefPtr;
    				/* Each menu is hashed into a table with the
    				 * name of the menu's window as the key. The
    				 * information in this hash table includes a
    				 * pointer to the menu (so that cascades can
    				 * find this menu), a pointer to the list of
    				 * toplevel widgets that have this menu as its
    				 * menubar, and a list of menu entries that
    				 * have this menu specified as a cascade. */
    TkMenuPlatformData platformData;
				/* The data for the specific type of menu.
				 * Depends on platform and menu type what kind
				 * of options are in this structure. */
    Tk_OptionSpec *extensionPtr;/* Needed by the configuration package for
				 * this widget to be extended. */
    Tk_SavedOptions *errorStructPtr;
				/* We actually have to allocate these because
				 * multiple menus get changed during one
				 * ConfigureMenu call. */
} TkMenu;

/*
 * When the toplevel configure -menu command is executed, the menu may not
 * exist yet. We need to keep a linked list of windows that reference a
 * particular menu.
 */

typedef struct TkMenuTopLevelList {
    struct TkMenuTopLevelList *nextPtr;
    				/* The next window in the list. */
    Tk_Window tkwin;		/* The window that has this menu as its
				 * menubar. */
} TkMenuTopLevelList;

/*
 * The following structure is used to keep track of things which reference a
 * menu. It is created when:
 * - a menu is created.
 * - a cascade entry is added to a menu with a non-null name
 * - the "-menu" configuration option is used on a toplevel widget with a
 *   non-null parameter.
 *
 * One of these three fields must be non-NULL, but any of the fields may be
 * NULL. This structure makes it easy to determine whether or not anything
 * like recalculating platform data or geometry is necessary when one of the
 * three actions above is performed.
 */

typedef struct TkMenuReferences {
    struct TkMenu *menuPtr;	/* The menu data structure. This is NULL if
    				 * the menu does not exist. */
    TkMenuTopLevelList *topLevelListPtr;
    				/* First in the list of all toplevels that
    				 * have this menu as its menubar. NULL if no
    				 * toplevel widgets have this menu as its
    				 * menubar. */
    TkMenuEntry *parentEntryPtr;/* First in the list of all cascade menu
    				 * entries that have this menu as their child.
    				 * NULL means no cascade entries. */
    Tcl_HashEntry *hashEntryPtr;/* This is needed because the pathname of the
    				 * window (which is what we hash on) may not
    				 * be around when we are deleting. */
} TkMenuReferences;

/*
 * This structure contains all of the option tables that are needed by menus.
 */

typedef struct TkMenuOptionTables {
    Tk_OptionTable menuOptionTable;
				/* The option table for menus. */
    Tk_OptionTable entryOptionTables[6];
				/* The tables for menu entries. */
} TkMenuOptionTables;

/*
 * Flag bits for menus:
 *
 * REDRAW_PENDING:		Non-zero means a DoWhenIdle handler has
 *				already been queued to redraw this window.
 * RESIZE_PENDING:		Non-zero means a call to ComputeMenuGeometry
 *				has already been scheduled.
 * MENU_DELETION_PENDING	Non-zero means that we are currently
 *				destroying this menu's internal structures.
 *				This is useful when we are in the middle of
 *				cleaning this master menu's chain of menus up
 *				when TkDestroyMenu was called again on this
 *				menu (via a destroy binding or somesuch).
 * MENU_WIN_DESTRUCTION_PENDING Non-zero means we are in the middle of
 *				destroying this menu's Tk_Window.
 * MENU_PLATFORM_FLAG1...	Reserved for use by the platform-specific menu
 *				code.
 */

#define REDRAW_PENDING			1
#define RESIZE_PENDING			2
#define MENU_DELETION_PENDING		4
#define MENU_WIN_DESTRUCTION_PENDING	8
#define MENU_PLATFORM_FLAG1	(1 << 30)
#define MENU_PLATFORM_FLAG2	(1 << 29)
#define MENU_PLATFORM_FLAG3	(1 << 28)

/*
 * Each menu created by the user is a MASTER_MENU. When a menu is torn off, a
 * TEAROFF_MENU instance is created. When a menu is assigned to a toplevel as
 * a menu bar, a MENUBAR instance is created. All instances have the same
 * configuration information. If the master instance is deleted, all instances
 * are deleted. If one of the other instances is deleted, only that instance
 * is deleted.
 */

#define UNKNOWN_TYPE		-1
#define MASTER_MENU 		0
#define TEAROFF_MENU 		1
#define MENUBAR 		2

/*
 * Various geometry definitions:
 */

#define CASCADE_ARROW_HEIGHT	10
#define CASCADE_ARROW_WIDTH	8
#define DECORATION_BORDER_WIDTH	2

/*
 * Menu-related functions that are shared among Tk modules but not exported to
 * the outside world:
 */

MODULE_SCOPE int	TkActivateMenuEntry(TkMenu *menuPtr, int index);
MODULE_SCOPE void	TkBindMenu(Tk_Window tkwin, TkMenu *menuPtr);
MODULE_SCOPE TkMenuReferences*TkCreateMenuReferences(Tcl_Interp *interp,
			    char *name);
MODULE_SCOPE void	TkDestroyMenu(TkMenu *menuPtr);
MODULE_SCOPE void	TkEventuallyRecomputeMenu(TkMenu *menuPtr);
MODULE_SCOPE void	TkEventuallyRedrawMenu(TkMenu *menuPtr,
			    TkMenuEntry *mePtr);
MODULE_SCOPE TkMenuReferences*TkFindMenuReferences(Tcl_Interp *interp, char *name);
MODULE_SCOPE TkMenuReferences*TkFindMenuReferencesObj(Tcl_Interp *interp,
			    Tcl_Obj *namePtr);
MODULE_SCOPE int	TkFreeMenuReferences(TkMenuReferences *menuRefPtr);
MODULE_SCOPE Tcl_HashTable *TkGetMenuHashTable(Tcl_Interp *interp);
MODULE_SCOPE int	TkGetMenuIndex(Tcl_Interp *interp, TkMenu *menuPtr,
			    Tcl_Obj *objPtr, int lastOK, int *indexPtr);
MODULE_SCOPE void	TkMenuInitializeDrawingFields(TkMenu *menuPtr);
MODULE_SCOPE void	TkMenuInitializeEntryDrawingFields(TkMenuEntry *mePtr);
MODULE_SCOPE int	TkInvokeMenu(Tcl_Interp *interp, TkMenu *menuPtr,
			    int index);
MODULE_SCOPE void	TkMenuConfigureDrawOptions(TkMenu *menuPtr);
MODULE_SCOPE int	TkMenuConfigureEntryDrawOptions(
			    TkMenuEntry *mePtr, int index);
MODULE_SCOPE void	TkMenuFreeDrawOptions(TkMenu *menuPtr);
MODULE_SCOPE void	TkMenuEntryFreeDrawOptions(TkMenuEntry *mePtr);
MODULE_SCOPE void	TkMenuEventProc(ClientData clientData,
    			    XEvent *eventPtr);
MODULE_SCOPE void	TkMenuImageProc(ClientData clientData, int x, int y,
			    int width, int height, int imgWidth,
			    int imgHeight);
MODULE_SCOPE void	TkMenuInit(void);
MODULE_SCOPE void	TkMenuSelectImageProc(ClientData clientData, int x,
			    int y, int width, int height, int imgWidth,
			    int imgHeight);
MODULE_SCOPE Tcl_Obj *	TkNewMenuName(Tcl_Interp *interp,
			    Tcl_Obj *parentNamePtr, TkMenu *menuPtr);
MODULE_SCOPE int	TkPostCommand(TkMenu *menuPtr);
MODULE_SCOPE int	TkPostSubmenu(Tcl_Interp *interp, TkMenu *menuPtr,
			    TkMenuEntry *mePtr);
MODULE_SCOPE int	TkPostTearoffMenu(Tcl_Interp *interp, TkMenu *menuPtr,
			    int x, int y);
MODULE_SCOPE int	TkPreprocessMenu(TkMenu *menuPtr);
MODULE_SCOPE void	TkRecomputeMenu(TkMenu *menuPtr);

/*
 * These routines are the platform-dependent routines called by the common
 * code.
 */

MODULE_SCOPE void	TkpComputeMenubarGeometry(TkMenu *menuPtr);
MODULE_SCOPE void	TkpComputeStandardMenuGeometry(TkMenu *menuPtr);
MODULE_SCOPE int	TkpConfigureMenuEntry(TkMenuEntry *mePtr);
MODULE_SCOPE void	TkpDestroyMenu(TkMenu *menuPtr);
MODULE_SCOPE void	TkpDestroyMenuEntry(TkMenuEntry *mEntryPtr);
MODULE_SCOPE void	TkpDrawMenuEntry(TkMenuEntry *mePtr,
			    Drawable d, Tk_Font tkfont,
			    const Tk_FontMetrics *menuMetricsPtr, int x,
			    int y, int width, int height, int strictMotif,
			    int drawingParameters);
MODULE_SCOPE void	TkpMenuInit(void);
MODULE_SCOPE int	TkpMenuNewEntry(TkMenuEntry *mePtr);
MODULE_SCOPE int	TkpNewMenu(TkMenu *menuPtr);
MODULE_SCOPE int	TkpPostMenu(Tcl_Interp *interp, TkMenu *menuPtr,
			    int x, int y);
MODULE_SCOPE void	TkpSetWindowMenuBar(Tk_Window tkwin, TkMenu *menuPtr);

# undef TCL_STORAGE_CLASS
# define TCL_STORAGE_CLASS DLLIMPORT

#endif /* _TKMENU */<|MERGE_RESOLUTION|>--- conflicted
+++ resolved
@@ -252,11 +252,7 @@
  * Menu states
  */
 
-<<<<<<< HEAD
-MODULE_SCOPE char *tkMenuStateStrings[];
-=======
-EXTERN CONST char *tkMenuStateStrings[];
->>>>>>> edf582e2
+MODULE_SCOPE const char *tkMenuStateStrings[];
 
 #define ENTRY_ACTIVE 0
 #define ENTRY_NORMAL 1
