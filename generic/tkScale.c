/*
 * tkScale.c --
 *
 *	This module implements a scale widgets for the Tk toolkit. A scale
 *	displays a slider that can be adjusted to change a value; it also
 *	displays numeric labels and a textual label, if desired.
 *
 *	The modifications to use floating-point values are based on an
 *	implementation by Paul Mackerras. The -variable option is due to
 *	Henning Schulzrinne. All of these are used with permission.
 *
 * Copyright (c) 1990-1994 The Regents of the University of California.
 * Copyright (c) 1994-1997 Sun Microsystems, Inc.
 * Copyright (c) 1998-2000 by Scriptics Corporation.
 *
<<<<<<< HEAD
 * See the file "license.terms" for information on usage and redistribution of
 * this file, and for a DISCLAIMER OF ALL WARRANTIES.
 *
 * RCS: @(#) $Id: tkScale.c,v 1.28 2007/12/13 15:24:16 dgp Exp $
=======
 * See the file "license.terms" for information on usage and redistribution
 * of this file, and for a DISCLAIMER OF ALL WARRANTIES.
>>>>>>> 2930fe96
 */

#include "default.h"
#include "tkInt.h"
#include "tkScale.h"

/*
 * The following table defines the legal values for the -orient option. It is
 * used together with the "enum orient" declaration in tkScale.h.
 */

static char *orientStrings[] = {
    "horizontal", "vertical", NULL
};

/*
 * The following table defines the legal values for the -state option. It is
 * used together with the "enum state" declaration in tkScale.h.
 */

static char *stateStrings[] = {
    "active", "disabled", "normal", NULL
};

static const Tk_OptionSpec optionSpecs[] = {
    {TK_OPTION_BORDER, "-activebackground", "activeBackground", "Foreground",
	DEF_SCALE_ACTIVE_BG_COLOR, -1, Tk_Offset(TkScale, activeBorder),
	0, (ClientData) DEF_SCALE_ACTIVE_BG_MONO, 0},
    {TK_OPTION_BORDER, "-background", "background", "Background",
	DEF_SCALE_BG_COLOR, -1, Tk_Offset(TkScale, bgBorder),
	0, (ClientData) DEF_SCALE_BG_MONO, 0},
    {TK_OPTION_DOUBLE, "-bigincrement", "bigIncrement", "BigIncrement",
	DEF_SCALE_BIG_INCREMENT, -1, Tk_Offset(TkScale, bigIncrement),
	0, 0, 0},
    {TK_OPTION_SYNONYM, "-bd", NULL, NULL,
	NULL, 0, -1, 0, (ClientData) "-borderwidth", 0},
    {TK_OPTION_SYNONYM, "-bg", NULL, NULL,
	NULL, 0, -1, 0, (ClientData) "-background", 0},
    {TK_OPTION_PIXELS, "-borderwidth", "borderWidth", "BorderWidth",
	DEF_SCALE_BORDER_WIDTH, -1, Tk_Offset(TkScale, borderWidth),
	0, 0, 0},
    {TK_OPTION_STRING, "-command", "command", "Command",
	DEF_SCALE_COMMAND, -1, Tk_Offset(TkScale, command),
	TK_OPTION_NULL_OK, 0, 0},
    {TK_OPTION_CURSOR, "-cursor", "cursor", "Cursor",
	DEF_SCALE_CURSOR, -1, Tk_Offset(TkScale, cursor),
	TK_OPTION_NULL_OK, 0, 0},
    {TK_OPTION_INT, "-digits", "digits", "Digits",
	DEF_SCALE_DIGITS, -1, Tk_Offset(TkScale, digits),
	0, 0, 0},
    {TK_OPTION_SYNONYM, "-fg", "foreground", NULL,
	NULL, 0, -1, 0, (ClientData) "-foreground", 0},
    {TK_OPTION_FONT, "-font", "font", "Font",
	DEF_SCALE_FONT, -1, Tk_Offset(TkScale, tkfont), 0, 0, 0},
    {TK_OPTION_COLOR, "-foreground", "foreground", "Foreground",
	DEF_SCALE_FG_COLOR, -1, Tk_Offset(TkScale, textColorPtr), 0,
	(ClientData) DEF_SCALE_FG_MONO, 0},
    {TK_OPTION_DOUBLE, "-from", "from", "From", DEF_SCALE_FROM, -1,
	Tk_Offset(TkScale, fromValue), 0, 0, 0},
    {TK_OPTION_BORDER, "-highlightbackground", "highlightBackground",
	"HighlightBackground", DEF_SCALE_HIGHLIGHT_BG_COLOR,
	-1, Tk_Offset(TkScale, highlightBorder),
	0, (ClientData) DEF_SCALE_HIGHLIGHT_BG_MONO, 0},
    {TK_OPTION_COLOR, "-highlightcolor", "highlightColor", "HighlightColor",
	DEF_SCALE_HIGHLIGHT, -1, Tk_Offset(TkScale, highlightColorPtr),
	0, 0, 0},
    {TK_OPTION_PIXELS, "-highlightthickness", "highlightThickness",
	"HighlightThickness", DEF_SCALE_HIGHLIGHT_WIDTH, -1,
	Tk_Offset(TkScale, highlightWidth), 0, 0, 0},
    {TK_OPTION_STRING, "-label", "label", "Label",
	DEF_SCALE_LABEL, -1, Tk_Offset(TkScale, label),
	TK_OPTION_NULL_OK, 0, 0},
    {TK_OPTION_PIXELS, "-length", "length", "Length",
	DEF_SCALE_LENGTH, -1, Tk_Offset(TkScale, length), 0, 0, 0},
    {TK_OPTION_STRING_TABLE, "-orient", "orient", "Orient",
	DEF_SCALE_ORIENT, -1, Tk_Offset(TkScale, orient),
	0, (ClientData) orientStrings, 0},
    {TK_OPTION_RELIEF, "-relief", "relief", "Relief",
	DEF_SCALE_RELIEF, -1, Tk_Offset(TkScale, relief), 0, 0, 0},
    {TK_OPTION_INT, "-repeatdelay", "repeatDelay", "RepeatDelay",
	DEF_SCALE_REPEAT_DELAY, -1, Tk_Offset(TkScale, repeatDelay),
	0, 0, 0},
    {TK_OPTION_INT, "-repeatinterval", "repeatInterval", "RepeatInterval",
	DEF_SCALE_REPEAT_INTERVAL, -1, Tk_Offset(TkScale, repeatInterval),
	0, 0, 0},
    {TK_OPTION_DOUBLE, "-resolution", "resolution", "Resolution",
	DEF_SCALE_RESOLUTION, -1, Tk_Offset(TkScale, resolution),
	0, 0, 0},
    {TK_OPTION_BOOLEAN, "-showvalue", "showValue", "ShowValue",
	DEF_SCALE_SHOW_VALUE, -1, Tk_Offset(TkScale, showValue),
	0, 0, 0},
    {TK_OPTION_PIXELS, "-sliderlength", "sliderLength", "SliderLength",
	DEF_SCALE_SLIDER_LENGTH, -1, Tk_Offset(TkScale, sliderLength),
	0, 0, 0},
    {TK_OPTION_RELIEF, "-sliderrelief", "sliderRelief", "SliderRelief",
	DEF_SCALE_SLIDER_RELIEF, -1, Tk_Offset(TkScale, sliderRelief),
	0, 0, 0},
    {TK_OPTION_STRING_TABLE, "-state", "state", "State",
	DEF_SCALE_STATE, -1, Tk_Offset(TkScale, state),
	0, (ClientData) stateStrings, 0},
    {TK_OPTION_STRING, "-takefocus", "takeFocus", "TakeFocus",
	DEF_SCALE_TAKE_FOCUS, Tk_Offset(TkScale, takeFocusPtr), -1,
	TK_OPTION_NULL_OK, 0, 0},
    {TK_OPTION_DOUBLE, "-tickinterval", "tickInterval", "TickInterval",
	DEF_SCALE_TICK_INTERVAL, -1, Tk_Offset(TkScale, tickInterval),
	0, 0, 0},
    {TK_OPTION_DOUBLE, "-to", "to", "To",
	DEF_SCALE_TO, -1, Tk_Offset(TkScale, toValue), 0, 0, 0},
    {TK_OPTION_COLOR, "-troughcolor", "troughColor", "Background",
	DEF_SCALE_TROUGH_COLOR, -1, Tk_Offset(TkScale, troughColorPtr),
	0, (ClientData) DEF_SCALE_TROUGH_MONO, 0},
    {TK_OPTION_STRING, "-variable", "variable", "Variable",
	DEF_SCALE_VARIABLE, Tk_Offset(TkScale, varNamePtr), -1,
	TK_OPTION_NULL_OK, 0, 0},
    {TK_OPTION_PIXELS, "-width", "width", "Width",
	DEF_SCALE_WIDTH, -1, Tk_Offset(TkScale, width), 0, 0, 0},
    {TK_OPTION_END, NULL, NULL, NULL, NULL, 0, -1, 0, 0, 0}
};

/*
 * The following tables define the scale widget commands and map the indexes
 * into the string tables into a single enumerated type used to dispatch the
 * scale widget command.
 */

static CONST char *commandNames[] = {
    "cget", "configure", "coords", "get", "identify", "set", NULL
};

enum command {
    COMMAND_CGET, COMMAND_CONFIGURE, COMMAND_COORDS, COMMAND_GET,
    COMMAND_IDENTIFY, COMMAND_SET
};

/*
 * Forward declarations for procedures defined later in this file:
 */

static void		ComputeFormat(TkScale *scalePtr);
static void		ComputeScaleGeometry(TkScale *scalePtr);
static int		ConfigureScale(Tcl_Interp *interp, TkScale *scalePtr,
			    int objc, Tcl_Obj *CONST objv[]);
static void		DestroyScale(char *memPtr);
static void		ScaleCmdDeletedProc(ClientData clientData);
static void		ScaleEventProc(ClientData clientData,
			    XEvent *eventPtr);
static char *		ScaleVarProc(ClientData clientData,
			    Tcl_Interp *interp, CONST char *name1,
			    CONST char *name2, int flags);
static int		ScaleWidgetObjCmd(ClientData clientData,
			    Tcl_Interp *interp, int objc,
			    Tcl_Obj *CONST objv[]);
static void		ScaleWorldChanged(ClientData instanceData);
static void		ScaleSetVariable(TkScale *scalePtr);

/*
 * The structure below defines scale class behavior by means of procedures
 * that can be invoked from generic window code.
 */

static Tk_ClassProcs scaleClass = {
    sizeof(Tk_ClassProcs),	/* size */
    ScaleWorldChanged,		/* worldChangedProc */
};

/*
 *--------------------------------------------------------------
 *
 * Tk_ScaleObjCmd --
 *
 *	This procedure is invoked to process the "scale" Tcl command. See the
 *	user documentation for details on what it does.
 *
 * Results:
 *	A standard Tcl result.
 *
 * Side effects:
 *	See the user documentation.
 *
 *--------------------------------------------------------------
 */

int
Tk_ScaleObjCmd(
    ClientData clientData,	/* NULL. */
    Tcl_Interp *interp,		/* Current interpreter. */
    int objc,			/* Number of arguments. */
    Tcl_Obj *CONST objv[])	/* Argument values. */
{
    register TkScale *scalePtr;
    Tk_OptionTable optionTable;
    Tk_Window tkwin;

    if (objc < 2) {
	Tcl_WrongNumArgs(interp, 1, objv, "pathName ?options?");
	return TCL_ERROR;
    }

    tkwin = Tk_CreateWindowFromPath(interp, Tk_MainWindow(interp),
	    Tcl_GetString(objv[1]), NULL);
    if (tkwin == NULL) {
	return TCL_ERROR;
    }

    /*
     * Create the option table for this widget class. If it has already been
     * created, the cached pointer will be returned.
     */

    optionTable = Tk_CreateOptionTable(interp, optionSpecs);

    Tk_SetClass(tkwin, "Scale");
    scalePtr = TkpCreateScale(tkwin);

    /*
     * Initialize fields that won't be initialized by ConfigureScale, or which
     * ConfigureScale expects to have reasonable values (e.g. resource
     * pointers).
     */

    scalePtr->tkwin		= tkwin;
    scalePtr->display		= Tk_Display(tkwin);
    scalePtr->interp		= interp;
    scalePtr->widgetCmd		= Tcl_CreateObjCommand(interp,
	    Tk_PathName(scalePtr->tkwin), ScaleWidgetObjCmd,
	    (ClientData) scalePtr, ScaleCmdDeletedProc);
    scalePtr->optionTable	= optionTable;
    scalePtr->orient		= ORIENT_VERTICAL;
    scalePtr->width		= 0;
    scalePtr->length		= 0;
    scalePtr->value		= 0.0;
    scalePtr->varNamePtr	= NULL;
    scalePtr->fromValue		= 0.0;
    scalePtr->toValue		= 0.0;
    scalePtr->tickInterval	= 0.0;
    scalePtr->resolution	= 1.0;
    scalePtr->digits		= 0;
    scalePtr->bigIncrement	= 0.0;
    scalePtr->command		= NULL;
    scalePtr->repeatDelay	= 0;
    scalePtr->repeatInterval	= 0;
    scalePtr->label		= NULL;
    scalePtr->labelLength	= 0;
    scalePtr->state		= STATE_NORMAL;
    scalePtr->borderWidth	= 0;
    scalePtr->bgBorder		= NULL;
    scalePtr->activeBorder	= NULL;
    scalePtr->sliderRelief	= TK_RELIEF_RAISED;
    scalePtr->troughColorPtr	= NULL;
    scalePtr->troughGC		= None;
    scalePtr->copyGC		= None;
    scalePtr->tkfont		= NULL;
    scalePtr->textColorPtr	= NULL;
    scalePtr->textGC		= None;
    scalePtr->relief		= TK_RELIEF_FLAT;
    scalePtr->highlightWidth	= 0;
    scalePtr->highlightBorder	= NULL;
    scalePtr->highlightColorPtr	= NULL;
    scalePtr->inset		= 0;
    scalePtr->sliderLength	= 0;
    scalePtr->showValue		= 0;
    scalePtr->horizLabelY	= 0;
    scalePtr->horizValueY	= 0;
    scalePtr->horizTroughY	= 0;
    scalePtr->horizTickY	= 0;
    scalePtr->vertTickRightX	= 0;
    scalePtr->vertValueRightX	= 0;
    scalePtr->vertTroughX	= 0;
    scalePtr->vertLabelX	= 0;
    scalePtr->fontHeight	= 0;
    scalePtr->cursor		= None;
    scalePtr->takeFocusPtr	= NULL;
    scalePtr->flags		= NEVER_SET;

    Tk_SetClassProcs(scalePtr->tkwin, &scaleClass, (ClientData) scalePtr);
    Tk_CreateEventHandler(scalePtr->tkwin,
	    ExposureMask|StructureNotifyMask|FocusChangeMask,
	    ScaleEventProc, (ClientData) scalePtr);

    if ((Tk_InitOptions(interp, (char *) scalePtr, optionTable, tkwin)
	    != TCL_OK) ||
	    (ConfigureScale(interp, scalePtr, objc - 2, objv + 2) != TCL_OK)) {
	Tk_DestroyWindow(scalePtr->tkwin);
	return TCL_ERROR;
    }

    Tcl_SetResult(interp, Tk_PathName(scalePtr->tkwin), TCL_STATIC);
    return TCL_OK;
}

/*
 *--------------------------------------------------------------
 *
 * ScaleWidgetObjCmd --
 *
 *	This procedure is invoked to process the Tcl command that corresponds
 *	to a widget managed by this module. See the user documentation for
 *	details on what it does.
 *
 * Results:
 *	A standard Tcl result.
 *
 * Side effects:
 *	See the user documentation.
 *
 *--------------------------------------------------------------
 */

static int
ScaleWidgetObjCmd(
    ClientData clientData,	/* Information about scale widget. */
    Tcl_Interp *interp,		/* Current interpreter. */
    int objc,			/* Number of arguments. */
    Tcl_Obj *CONST objv[])	/* Argument strings. */
{
    TkScale *scalePtr = (TkScale *) clientData;
    Tcl_Obj *objPtr;
    int index, result;

    if (objc < 2) {
	Tcl_WrongNumArgs(interp, 1, objv, "option ?arg arg ...?");
	return TCL_ERROR;
    }
    result = Tcl_GetIndexFromObj(interp, objv[1], commandNames,
	    "option", 0, &index);
    if (result != TCL_OK) {
	return result;
    }
    Tcl_Preserve((ClientData) scalePtr);

    switch (index) {
    case COMMAND_CGET:
	if (objc != 3) {
	    Tcl_WrongNumArgs(interp, 1, objv, "cget option");
	    goto error;
	}
	objPtr = Tk_GetOptionValue(interp, (char *) scalePtr,
		scalePtr->optionTable, objv[2], scalePtr->tkwin);
	if (objPtr == NULL) {
	    goto error;
	} else {
	    Tcl_SetObjResult(interp, objPtr);
	}
	break;
    case COMMAND_CONFIGURE:
	if (objc <= 3) {
	    objPtr = Tk_GetOptionInfo(interp, (char *) scalePtr,
		    scalePtr->optionTable,
		    (objc == 3) ? objv[2] : NULL, scalePtr->tkwin);
	    if (objPtr == NULL) {
		goto error;
	    } else {
		Tcl_SetObjResult(interp, objPtr);
	    }
	} else {
	    result = ConfigureScale(interp, scalePtr, objc-2, objv+2);
	}
	break;
    case COMMAND_COORDS: {
	int x, y ;
	double value;
	char buf[TCL_INTEGER_SPACE * 2];

	if ((objc != 2) && (objc != 3)) {
	    Tcl_WrongNumArgs(interp, 1, objv, "coords ?value?");
	    goto error;
	}
	if (objc == 3) {
	    if (Tcl_GetDoubleFromObj(interp, objv[2], &value) != TCL_OK) {
		goto error;
	    }
	} else {
	    value = scalePtr->value;
	}
	if (scalePtr->orient == ORIENT_VERTICAL) {
	    x = scalePtr->vertTroughX + scalePtr->width/2
		    + scalePtr->borderWidth;
	    y = TkScaleValueToPixel(scalePtr, value);
	} else {
	    x = TkScaleValueToPixel(scalePtr, value);
	    y = scalePtr->horizTroughY + scalePtr->width/2
		    + scalePtr->borderWidth;
	}
	sprintf(buf, "%d %d", x, y);
	Tcl_SetResult(interp, buf, TCL_VOLATILE);
	break;
    }
    case COMMAND_GET: {
	double value;
	int x, y;
	char buf[TCL_DOUBLE_SPACE];

	if ((objc != 2) && (objc != 4)) {
	    Tcl_WrongNumArgs(interp, 1, objv, "get ?x y?");
	    goto error;
	}
	if (objc == 2) {
	    value = scalePtr->value;
	} else {
	    if ((Tcl_GetIntFromObj(interp, objv[2], &x) != TCL_OK) ||
		    (Tcl_GetIntFromObj(interp, objv[3], &y) != TCL_OK)) {
		goto error;
	    }
	    value = TkScalePixelToValue(scalePtr, x, y);
	}
	sprintf(buf, scalePtr->format, value);
	Tcl_SetResult(interp, buf, TCL_VOLATILE);
	break;
    }
    case COMMAND_IDENTIFY: {
	int x, y, thing;

	if (objc != 4) {
	    Tcl_WrongNumArgs(interp, 1, objv, "identify x y");
	    goto error;
	}
	if ((Tcl_GetIntFromObj(interp, objv[2], &x) != TCL_OK)
		|| (Tcl_GetIntFromObj(interp, objv[3], &y) != TCL_OK)) {
	    goto error;
	}
	thing = TkpScaleElement(scalePtr, x,y);
	switch (thing) {
	case TROUGH1:
	    Tcl_SetResult(interp, "trough1", TCL_STATIC);
	    break;
	case SLIDER:
	    Tcl_SetResult(interp, "slider", TCL_STATIC);
	    break;
	case TROUGH2:
	    Tcl_SetResult(interp, "trough2", TCL_STATIC);
	    break;
	}
	break;
    }
    case COMMAND_SET: {
	double value;

	if (objc != 3) {
	    Tcl_WrongNumArgs(interp, 1, objv, "set value");
	    goto error;
	}
	if (Tcl_GetDoubleFromObj(interp, objv[2], &value) != TCL_OK) {
	    goto error;
	}
	if (scalePtr->state != STATE_DISABLED) {
	    TkScaleSetValue(scalePtr, value, 1, 1);
	}
	break;
    }
    }
    Tcl_Release((ClientData) scalePtr);
    return result;

  error:
    Tcl_Release((ClientData) scalePtr);
    return TCL_ERROR;
}

/*
 *----------------------------------------------------------------------
 *
 * DestroyScale --
 *
 *	This procedure is invoked by Tcl_EventuallyFree or Tcl_Release to
 *	clean up the internal structure of a button at a safe time (when
 *	no-one is using it anymore).
 *
 * Results:
 *	None.
 *
 * Side effects:
 *	Everything associated with the scale is freed up.
 *
 *----------------------------------------------------------------------
 */

static void
DestroyScale(
    char *memPtr)	/* Info about scale widget. */
{
    register TkScale *scalePtr = (TkScale *) memPtr;

    scalePtr->flags |= SCALE_DELETED;

    Tcl_DeleteCommandFromToken(scalePtr->interp, scalePtr->widgetCmd);
    if (scalePtr->flags & REDRAW_PENDING) {
	Tcl_CancelIdleCall(TkpDisplayScale, (ClientData) scalePtr);
    }

    /*
     * Free up all the stuff that requires special handling, then let
     * Tk_FreeOptions handle all the standard option-related stuff.
     */

    if (scalePtr->varNamePtr != NULL) {
	Tcl_UntraceVar(scalePtr->interp, Tcl_GetString(scalePtr->varNamePtr),
		TCL_GLOBAL_ONLY|TCL_TRACE_WRITES|TCL_TRACE_UNSETS,
		ScaleVarProc, (ClientData) scalePtr);
    }
    if (scalePtr->troughGC != None) {
	Tk_FreeGC(scalePtr->display, scalePtr->troughGC);
    }
    if (scalePtr->copyGC != None) {
	Tk_FreeGC(scalePtr->display, scalePtr->copyGC);
    }
    if (scalePtr->textGC != None) {
	Tk_FreeGC(scalePtr->display, scalePtr->textGC);
    }
    Tk_FreeConfigOptions((char *) scalePtr, scalePtr->optionTable,
	    scalePtr->tkwin);
    scalePtr->tkwin = NULL;
    TkpDestroyScale(scalePtr);
}

/*
 *----------------------------------------------------------------------
 *
 * ConfigureScale --
 *
 *	This procedure is called to process an argv/argc list, plus the Tk
 *	option database, in order to configure (or reconfigure) a scale
 *	widget.
 *
 * Results:
 *	The return value is a standard Tcl result. If TCL_ERROR is returned,
 *	then the interp's result contains an error message.
 *
 * Side effects:
 *	Configuration information, such as colors, border width, etc. get set
 *	for scalePtr; old resources get freed, if there were any.
 *
 *----------------------------------------------------------------------
 */

static int
ConfigureScale(
    Tcl_Interp *interp,		/* Used for error reporting. */
    register TkScale *scalePtr,	/* Information about widget; may or may not
				 * already have values for some fields. */
    int objc,			/* Number of valid entries in objv. */
    Tcl_Obj *CONST objv[])	/* Argument values. */
{
    Tk_SavedOptions savedOptions;
    Tcl_Obj *errorResult = NULL;
    int error;
    double varValue;

    /*
     * Eliminate any existing trace on a variable monitored by the scale.
     */

    if (scalePtr->varNamePtr != NULL) {
	Tcl_UntraceVar(interp, Tcl_GetString(scalePtr->varNamePtr),
		TCL_GLOBAL_ONLY|TCL_TRACE_WRITES|TCL_TRACE_UNSETS,
		ScaleVarProc, (ClientData) scalePtr);
    }

    for (error = 0; error <= 1; error++) {
	if (!error) {
	    /*
	     * First pass: set options to new values.
	     */

	    if (Tk_SetOptions(interp, (char *) scalePtr,
		    scalePtr->optionTable, objc, objv,
		    scalePtr->tkwin, &savedOptions, NULL) != TCL_OK) {
		continue;
	    }
	} else {
	    /*
	     * Second pass: restore options to old values.
	     */

	    errorResult = Tcl_GetObjResult(interp);
	    Tcl_IncrRefCount(errorResult);
	    Tk_RestoreSavedOptions(&savedOptions);
	}

	/*
	 * If the scale is tied to the value of a variable, then set the
	 * scale's value from the value of the variable, if it exists and it
	 * holds a valid double value.
	 */

	if (scalePtr->varNamePtr != NULL) {
	    double value;
	    Tcl_Obj *valuePtr;

	    valuePtr = Tcl_ObjGetVar2(interp, scalePtr->varNamePtr, NULL,
		    TCL_GLOBAL_ONLY);
	    if ((valuePtr != NULL) &&
		    (Tcl_GetDoubleFromObj(NULL, valuePtr, &value) == TCL_OK)) {
		scalePtr->value = TkRoundToResolution(scalePtr, value);
	    }
	}

	/*
	 * Several options need special processing, such as parsing the
	 * orientation and creating GCs.
	 */

	scalePtr->fromValue = TkRoundToResolution(scalePtr,
		scalePtr->fromValue);
	scalePtr->toValue = TkRoundToResolution(scalePtr, scalePtr->toValue);
	scalePtr->tickInterval = TkRoundToResolution(scalePtr,
		scalePtr->tickInterval);

	/*
	 * Make sure that the tick interval has the right sign so that
	 * addition moves from fromValue to toValue.
	 */

	if ((scalePtr->tickInterval < 0)
		^ ((scalePtr->toValue - scalePtr->fromValue) < 0)) {
	    scalePtr->tickInterval = -scalePtr->tickInterval;
	}

	ComputeFormat(scalePtr);

	scalePtr->labelLength = scalePtr->label ? (int)strlen(scalePtr->label) : 0;

	Tk_SetBackgroundFromBorder(scalePtr->tkwin, scalePtr->bgBorder);

	if (scalePtr->highlightWidth < 0) {
	    scalePtr->highlightWidth = 0;
	}
	scalePtr->inset = scalePtr->highlightWidth + scalePtr->borderWidth;
	break;
    }
    if (!error) {
	Tk_FreeSavedOptions(&savedOptions);
    }

    /*
     * Set the scale value to itself; all this does is to make sure that the
     * scale's value is within the new acceptable range for the scale. We
     * don't set the var here because we need to make special checks for
     * possibly changed varNamePtr.
     */

    TkScaleSetValue(scalePtr, scalePtr->value, 0, 1);

    /*
     * Reestablish the variable trace, if it is needed.
     */

    if (scalePtr->varNamePtr != NULL) {
	Tcl_Obj *valuePtr;

	/*
	 * Set the associated variable only when the new value differs from
	 * the current value, or the variable doesn't yet exist.
	 */

	valuePtr = Tcl_ObjGetVar2(interp, scalePtr->varNamePtr, NULL,
		TCL_GLOBAL_ONLY);
	if ((valuePtr == NULL) || (Tcl_GetDoubleFromObj(NULL,
		valuePtr, &varValue) != TCL_OK)) {
	    ScaleSetVariable(scalePtr);
	} else {
	    char varString[TCL_DOUBLE_SPACE], scaleString[TCL_DOUBLE_SPACE];

	    sprintf(varString, scalePtr->format, varValue);
	    sprintf(scaleString, scalePtr->format, scalePtr->value);
	    if (strcmp(varString, scaleString)) {
		ScaleSetVariable(scalePtr);
	    }
	}
	Tcl_TraceVar(interp, Tcl_GetString(scalePtr->varNamePtr),
		TCL_GLOBAL_ONLY|TCL_TRACE_WRITES|TCL_TRACE_UNSETS,
		ScaleVarProc, (ClientData) scalePtr);
    }

    ScaleWorldChanged((ClientData) scalePtr);
    if (error) {
	Tcl_SetObjResult(interp, errorResult);
	Tcl_DecrRefCount(errorResult);
	return TCL_ERROR;
    }
    return TCL_OK;
}

/*
 *---------------------------------------------------------------------------
 *
 * ScaleWorldChanged --
 *
 *	This procedure is called when the world has changed in some way and
 *	the widget needs to recompute all its graphics contexts and determine
 *	its new geometry.
 *
 * Results:
 *	None.
 *
 * Side effects:
 *	Scale will be relayed out and redisplayed.
 *
 *---------------------------------------------------------------------------
 */

static void
ScaleWorldChanged(
    ClientData instanceData)	/* Information about widget. */
{
    XGCValues gcValues;
    GC gc;
    TkScale *scalePtr;

    scalePtr = (TkScale *) instanceData;

    gcValues.foreground = scalePtr->troughColorPtr->pixel;
    gc = Tk_GetGC(scalePtr->tkwin, GCForeground, &gcValues);
    if (scalePtr->troughGC != None) {
	Tk_FreeGC(scalePtr->display, scalePtr->troughGC);
    }
    scalePtr->troughGC = gc;

    gcValues.font = Tk_FontId(scalePtr->tkfont);
    gcValues.foreground = scalePtr->textColorPtr->pixel;
    gc = Tk_GetGC(scalePtr->tkwin, GCForeground | GCFont, &gcValues);
    if (scalePtr->textGC != None) {
	Tk_FreeGC(scalePtr->display, scalePtr->textGC);
    }
    scalePtr->textGC = gc;

    if (scalePtr->copyGC == None) {
	gcValues.graphics_exposures = False;
	scalePtr->copyGC = Tk_GetGC(scalePtr->tkwin, GCGraphicsExposures,
		&gcValues);
    }
    scalePtr->inset = scalePtr->highlightWidth + scalePtr->borderWidth;

    /*
     * Recompute display-related information, and let the geometry manager
     * know how much space is needed now.
     */

    ComputeScaleGeometry(scalePtr);

    TkEventuallyRedrawScale(scalePtr, REDRAW_ALL);
}

/*
 *----------------------------------------------------------------------
 *
 * ComputeFormat --
 *
 *	This procedure is invoked to recompute the "format" field of a scale's
 *	widget record, which determines how the value of the scale is
 *	converted to a string.
 *
 * Results:
 *	None.
 *
 * Side effects:
 *	The format field of scalePtr is modified.
 *
 *----------------------------------------------------------------------
 */

static void
ComputeFormat(
    TkScale *scalePtr)		/* Information about scale widget. */
{
    double maxValue, x;
    int mostSigDigit, numDigits, leastSigDigit, afterDecimal;
    int eDigits, fDigits;

    /*
     * Compute the displacement from the decimal of the most significant digit
     * required for any number in the scale's range.
     */

    maxValue = fabs(scalePtr->fromValue);
    x = fabs(scalePtr->toValue);
    if (x > maxValue) {
	maxValue = x;
    }
    if (maxValue == 0) {
	maxValue = 1;
    }
    mostSigDigit = (int) floor(log10(maxValue));

    /*
     * If the number of significant digits wasn't specified explicitly,
     * compute it. It's the difference between the most significant digit
     * needed to represent any number on the scale and the most significant
     * digit of the smallest difference between numbers on the scale. In other
     * words, display enough digits so that at least one digit will be
     * different between any two adjacent positions of the scale.
     */

    numDigits = scalePtr->digits;
    if (numDigits <= 0) {
	if (scalePtr->resolution > 0) {
	    /*
	     * A resolution was specified for the scale, so just use it.
	     */

	    leastSigDigit = (int) floor(log10(scalePtr->resolution));
	} else {
	    /*
	     * No resolution was specified, so compute the difference in value
	     * between adjacent pixels and use it for the least significant
	     * digit.
	     */

	    x = fabs(scalePtr->fromValue - scalePtr->toValue);
	    if (scalePtr->length > 0) {
		x /= scalePtr->length;
	    }
	    if (x > 0){
		leastSigDigit = (int) floor(log10(x));
	    } else {
		leastSigDigit = 0;
	    }
	}
	numDigits = mostSigDigit - leastSigDigit + 1;
	if (numDigits < 1) {
	    numDigits = 1;
	}
    }

    /*
     * Compute the number of characters required using "e" format and "f"
     * format, and then choose whichever one takes fewer characters.
     */

    eDigits = numDigits + 4;
    if (numDigits > 1) {
	eDigits++;			/* Decimal point. */
    }
    afterDecimal = numDigits - mostSigDigit - 1;
    if (afterDecimal < 0) {
	afterDecimal = 0;
    }
    fDigits = (mostSigDigit >= 0) ? mostSigDigit + afterDecimal : afterDecimal;
    if (afterDecimal > 0) {
	fDigits++;			/* Decimal point. */
    }
    if (mostSigDigit < 0) {
	fDigits++;			/* Zero to left of decimal point. */
    }
    if (fDigits <= eDigits) {
	sprintf(scalePtr->format, "%%.%df", afterDecimal);
    } else {
	sprintf(scalePtr->format, "%%.%de", numDigits-1);
    }
}

/*
 *----------------------------------------------------------------------
 *
 * ComputeScaleGeometry --
 *
 *	This procedure is called to compute various geometrical information
 *	for a scale, such as where various things get displayed. It's called
 *	when the window is reconfigured.
 *
 * Results:
 *	None.
 *
 * Side effects:
 *	Display-related numbers get changed in *scalePtr. The geometry manager
 *	gets told about the window's preferred size.
 *
 *----------------------------------------------------------------------
 */

static void
ComputeScaleGeometry(
    register TkScale *scalePtr)	/* Information about widget. */
{
    char valueString[PRINT_CHARS];
    int tmp, valuePixels, x, y, extraSpace;
    Tk_FontMetrics fm;

    Tk_GetFontMetrics(scalePtr->tkfont, &fm);
    scalePtr->fontHeight = fm.linespace + SPACING;

    /*
     * Horizontal scales are simpler than vertical ones because all sizes are
     * the same (the height of a line of text); handle them first and then
     * quit.
     */

    if (scalePtr->orient == ORIENT_HORIZONTAL) {
	y = scalePtr->inset;
	extraSpace = 0;
	if (scalePtr->labelLength != 0) {
	    scalePtr->horizLabelY = y + SPACING;
	    y += scalePtr->fontHeight;
	    extraSpace = SPACING;
	}
	if (scalePtr->showValue) {
	    scalePtr->horizValueY = y + SPACING;
	    y += scalePtr->fontHeight;
	    extraSpace = SPACING;
	} else {
	    scalePtr->horizValueY = y;
	}
	y += extraSpace;
	scalePtr->horizTroughY = y;
	y += scalePtr->width + 2*scalePtr->borderWidth;
	if (scalePtr->tickInterval != 0) {
	    scalePtr->horizTickY = y + SPACING;
	    y += scalePtr->fontHeight + SPACING;
	}
	Tk_GeometryRequest(scalePtr->tkwin,
		scalePtr->length + 2*scalePtr->inset, y + scalePtr->inset);
	Tk_SetInternalBorder(scalePtr->tkwin, scalePtr->inset);
	return;
    }

    /*
     * Vertical scale: compute the amount of space needed to display the
     * scales value by formatting strings for the two end points; use
     * whichever length is longer.
     */

    sprintf(valueString, scalePtr->format, scalePtr->fromValue);
    valuePixels = Tk_TextWidth(scalePtr->tkfont, valueString, -1);

    sprintf(valueString, scalePtr->format, scalePtr->toValue);
    tmp = Tk_TextWidth(scalePtr->tkfont, valueString, -1);
    if (valuePixels < tmp) {
	valuePixels = tmp;
    }

    /*
     * Assign x-locations to the elements of the scale, working from left to
     * right.
     */

    x = scalePtr->inset;
    if ((scalePtr->tickInterval != 0) && (scalePtr->showValue)) {
	scalePtr->vertTickRightX = x + SPACING + valuePixels;
	scalePtr->vertValueRightX = scalePtr->vertTickRightX + valuePixels
		+ fm.ascent/2;
	x = scalePtr->vertValueRightX + SPACING;
    } else if (scalePtr->tickInterval != 0) {
	scalePtr->vertTickRightX = x + SPACING + valuePixels;
	scalePtr->vertValueRightX = scalePtr->vertTickRightX;
	x = scalePtr->vertTickRightX + SPACING;
    } else if (scalePtr->showValue) {
	scalePtr->vertTickRightX = x;
	scalePtr->vertValueRightX = x + SPACING + valuePixels;
	x = scalePtr->vertValueRightX + SPACING;
    } else {
	scalePtr->vertTickRightX = x;
	scalePtr->vertValueRightX = x;
    }
    scalePtr->vertTroughX = x;
    x += 2*scalePtr->borderWidth + scalePtr->width;
    if (scalePtr->labelLength == 0) {
	scalePtr->vertLabelX = 0;
    } else {
	scalePtr->vertLabelX = x + fm.ascent/2;
	x = scalePtr->vertLabelX + fm.ascent/2
	    + Tk_TextWidth(scalePtr->tkfont, scalePtr->label,
		    scalePtr->labelLength);
    }
    Tk_GeometryRequest(scalePtr->tkwin, x + scalePtr->inset,
	    scalePtr->length + 2*scalePtr->inset);
    Tk_SetInternalBorder(scalePtr->tkwin, scalePtr->inset);
}

/*
 *--------------------------------------------------------------
 *
 * ScaleEventProc --
 *
 *	This procedure is invoked by the Tk dispatcher for various events on
 *	scales.
 *
 * Results:
 *	None.
 *
 * Side effects:
 *	When the window gets deleted, internal structures get cleaned up.
 *	When it gets exposed, it is redisplayed.
 *
 *--------------------------------------------------------------
 */

static void
ScaleEventProc(
    ClientData clientData,	/* Information about window. */
    XEvent *eventPtr)		/* Information about event. */
{
    TkScale *scalePtr = (TkScale *) clientData;

    if ((eventPtr->type == Expose) && (eventPtr->xexpose.count == 0)) {
	TkEventuallyRedrawScale(scalePtr, REDRAW_ALL);
    } else if (eventPtr->type == DestroyNotify) {
	DestroyScale((char *) clientData);
    } else if (eventPtr->type == ConfigureNotify) {
	ComputeScaleGeometry(scalePtr);
	TkEventuallyRedrawScale(scalePtr, REDRAW_ALL);
    } else if (eventPtr->type == FocusIn) {
	if (eventPtr->xfocus.detail != NotifyInferior) {
	    scalePtr->flags |= GOT_FOCUS;
	    if (scalePtr->highlightWidth > 0) {
		TkEventuallyRedrawScale(scalePtr, REDRAW_ALL);
	    }
	}
    } else if (eventPtr->type == FocusOut) {
	if (eventPtr->xfocus.detail != NotifyInferior) {
	    scalePtr->flags &= ~GOT_FOCUS;
	    if (scalePtr->highlightWidth > 0) {
		TkEventuallyRedrawScale(scalePtr, REDRAW_ALL);
	    }
	}
    }
}

/*
 *----------------------------------------------------------------------
 *
 * ScaleCmdDeletedProc --
 *
 *	This procedure is invoked when a widget command is deleted. If the
 *	widget isn't already in the process of being destroyed, this command
 *	destroys it.
 *
 * Results:
 *	None.
 *
 * Side effects:
 *	The widget is destroyed.
 *
 *----------------------------------------------------------------------
 */

static void
ScaleCmdDeletedProc(
    ClientData clientData)	/* Pointer to widget record for widget. */
{
    TkScale *scalePtr = (TkScale *) clientData;
    Tk_Window tkwin = scalePtr->tkwin;

    /*
     * This procedure could be invoked either because the window was destroyed
     * and the command was then deleted (in which case tkwin is NULL) or
     * because the command was deleted, and then this procedure destroys the
     * widget.
     */

    if (!(scalePtr->flags & SCALE_DELETED)) {
	scalePtr->flags |= SCALE_DELETED;
	Tk_DestroyWindow(tkwin);
    }
}

/*
 *--------------------------------------------------------------
 *
 * TkEventuallyRedrawScale --
 *
 *	Arrange for part or all of a scale widget to redrawn at the next
 *	convenient time in the future.
 *
 * Results:
 *	None.
 *
 * Side effects:
 *	If "what" is REDRAW_SLIDER then just the slider and the value readout
 *	will be redrawn; if "what" is REDRAW_ALL then the entire widget will
 *	be redrawn.
 *
 *--------------------------------------------------------------
 */

void
TkEventuallyRedrawScale(
    register TkScale *scalePtr,	/* Information about widget. */
    int what)			/* What to redraw: REDRAW_SLIDER or
				 * REDRAW_ALL. */
{
    if ((what == 0) || (scalePtr->tkwin == NULL)
	    || !Tk_IsMapped(scalePtr->tkwin)) {
	return;
    }
    if (!(scalePtr->flags & REDRAW_PENDING)) {
	scalePtr->flags |= REDRAW_PENDING;
	Tcl_DoWhenIdle(TkpDisplayScale, (ClientData) scalePtr);
    }
    scalePtr->flags |= what;
}

/*
 *--------------------------------------------------------------
 *
 * TkRoundToResolution --
 *
 *	Round a given floating-point value to the nearest multiple of the
 *	scale's resolution.
 *
 * Results:
 *	The return value is the rounded result.
 *
 * Side effects:
 *	None.
 *
 *--------------------------------------------------------------
 */

double
TkRoundToResolution(
    TkScale *scalePtr,		/* Information about scale widget. */
    double value)		/* Value to round. */
{
    double rem, rounded, tick;

    if (scalePtr->resolution <= 0) {
	return value;
    }
    tick = floor(value/scalePtr->resolution);
    rounded = scalePtr->resolution * tick;
    rem = value - rounded;
    if (rem < 0) {
	if (rem <= -scalePtr->resolution/2) {
	    rounded = (tick - 1.0) * scalePtr->resolution;
	}
    } else {
	if (rem >= scalePtr->resolution/2) {
	    rounded = (tick + 1.0) * scalePtr->resolution;
	}
    }
    return rounded;
}

/*
 *----------------------------------------------------------------------
 *
 * ScaleVarProc --
 *
 *	This procedure is invoked by Tcl whenever someone modifies a variable
 *	associated with a scale widget.
 *
 * Results:
 *	NULL is always returned.
 *
 * Side effects:
 *	The value displayed in the scale will change to match the variable's
 *	new value. If the variable has a bogus value then it is reset to the
 *	value of the scale.
 *
 *----------------------------------------------------------------------
 */

    /* ARGSUSED */
static char *
ScaleVarProc(
    ClientData clientData,	/* Information about button. */
    Tcl_Interp *interp,		/* Interpreter containing variable. */
    CONST char *name1,		/* Name of variable. */
    CONST char *name2,		/* Second part of variable name. */
    int flags)			/* Information about what happened. */
{
    register TkScale *scalePtr = (TkScale *) clientData;
    char *resultStr;
    double value;
    Tcl_Obj *valuePtr;
    int result;

    /*
     * If the variable is unset, then immediately recreate it unless the whole
     * interpreter is going away.
     */

    if (flags & TCL_TRACE_UNSETS) {
	if ((flags & TCL_TRACE_DESTROYED) && !(flags & TCL_INTERP_DESTROYED)) {
	    Tcl_TraceVar(interp, Tcl_GetString(scalePtr->varNamePtr),
		    TCL_GLOBAL_ONLY|TCL_TRACE_WRITES|TCL_TRACE_UNSETS,
		    ScaleVarProc, clientData);
	    scalePtr->flags |= NEVER_SET;
	    TkScaleSetValue(scalePtr, scalePtr->value, 1, 0);
	}
	return NULL;
    }

    /*
     * If we came here because we updated the variable (in TkScaleSetValue),
     * then ignore the trace. Otherwise update the scale with the value of the
     * variable.
     */

    if (scalePtr->flags & SETTING_VAR) {
	return NULL;
    }
    resultStr = NULL;
    valuePtr = Tcl_ObjGetVar2(interp, scalePtr->varNamePtr, NULL,
	    TCL_GLOBAL_ONLY);
    result = Tcl_GetDoubleFromObj(interp, valuePtr, &value);
    if (result != TCL_OK) {
	resultStr = "can't assign non-numeric value to scale variable";
	ScaleSetVariable(scalePtr);
    } else {
	scalePtr->value = TkRoundToResolution(scalePtr, value);

	/*
	 * This code is a bit tricky because it sets the scale's value before
	 * calling TkScaleSetValue. This way, TkScaleSetValue won't bother to
	 * set the variable again or to invoke the -command. However, it also
	 * won't redisplay the scale, so we have to ask for that explicitly.
	 */

	TkScaleSetValue(scalePtr, scalePtr->value, 1, 0);
    }
    TkEventuallyRedrawScale(scalePtr, REDRAW_SLIDER);

    return resultStr;
}

/*
 *--------------------------------------------------------------
 *
 * TkScaleSetValue --
 *
 *	This procedure changes the value of a scale and invokes a Tcl command
 *	to reflect the current position of a scale
 *
 * Results:
 *	None.
 *
 * Side effects:
 *	A Tcl command is invoked, and an additional error-processing command
 *	may also be invoked. The scale's slider is redrawn.
 *
 *--------------------------------------------------------------
 */

void
TkScaleSetValue(
    register TkScale *scalePtr,	/* Info about widget. */
    double value,		/* New value for scale. Gets adjusted if it's
				 * off the scale. */
    int setVar,			/* Non-zero means reflect new value through to
				 * associated variable, if any. */
    int invokeCommand)		/* Non-zero means invoked -command option to
				 * notify of new value, 0 means don't. */
{
    value = TkRoundToResolution(scalePtr, value);
    if ((value < scalePtr->fromValue)
	    ^ (scalePtr->toValue < scalePtr->fromValue)) {
	value = scalePtr->fromValue;
    }
    if ((value > scalePtr->toValue)
	    ^ (scalePtr->toValue < scalePtr->fromValue)) {
	value = scalePtr->toValue;
    }
    if (scalePtr->flags & NEVER_SET) {
	scalePtr->flags &= ~NEVER_SET;
    } else if (scalePtr->value == value) {
	return;
    }
    scalePtr->value = value;
    if (invokeCommand) {
	scalePtr->flags |= INVOKE_COMMAND;
    }
    TkEventuallyRedrawScale(scalePtr, REDRAW_SLIDER);

    if (setVar && scalePtr->varNamePtr) {
	ScaleSetVariable(scalePtr);
    }
}

/*
 *--------------------------------------------------------------
 *
 * ScaleSetVariable --
 *
 *	This procedure sets the variable associated with a scale, if any.
 *
 * Results:
 *	None.
 *
 * Side effects:
 *	Other write traces on the variable will trigger.
 *
 *--------------------------------------------------------------
 */

static void
ScaleSetVariable(
    register TkScale *scalePtr)	/* Info about widget. */
{
    if (scalePtr->varNamePtr != NULL) {
	char string[PRINT_CHARS];

	sprintf(string, scalePtr->format, scalePtr->value);
	scalePtr->flags |= SETTING_VAR;
	Tcl_ObjSetVar2(scalePtr->interp, scalePtr->varNamePtr, NULL,
		Tcl_NewStringObj(string, -1), TCL_GLOBAL_ONLY);
	scalePtr->flags &= ~SETTING_VAR;
    }
}

/*
 *----------------------------------------------------------------------
 *
 * TkScalePixelToValue --
 *
 *	Given a pixel within a scale window, return the scale reading
 *	corresponding to that pixel.
 *
 * Results:
 *	A double-precision scale reading. If the value is outside the legal
 *	range for the scale then it's rounded to the nearest end of the scale.
 *
 * Side effects:
 *	None.
 *
 *----------------------------------------------------------------------
 */

double
TkScalePixelToValue(
    register TkScale *scalePtr,	/* Information about widget. */
    int x, int y)		/* Coordinates of point within window. */
{
    double value, pixelRange;

    if (scalePtr->orient == ORIENT_VERTICAL) {
	pixelRange = Tk_Height(scalePtr->tkwin) - scalePtr->sliderLength
		- 2*scalePtr->inset - 2*scalePtr->borderWidth;
	value = y;
    } else {
	pixelRange = Tk_Width(scalePtr->tkwin) - scalePtr->sliderLength
		- 2*scalePtr->inset - 2*scalePtr->borderWidth;
	value = x;
    }

    if (pixelRange <= 0) {
	/*
	 * Not enough room for the slider to actually slide: just return the
	 * scale's current value.
	 */

	return scalePtr->value;
    }
    value -= scalePtr->sliderLength/2 + scalePtr->inset
	    + scalePtr->borderWidth;
    value /= pixelRange;
    if (value < 0) {
	value = 0;
    }
    if (value > 1) {
	value = 1;
    }
    value = scalePtr->fromValue +
		value * (scalePtr->toValue - scalePtr->fromValue);
    return TkRoundToResolution(scalePtr, value);
}

/*
 *----------------------------------------------------------------------
 *
 * TkScaleValueToPixel --
 *
 *	Given a reading of the scale, return the x-coordinate or y-coordinate
 *	corresponding to that reading, depending on whether the scale is
 *	vertical or horizontal, respectively.
 *
 * Results:
 *	An integer value giving the pixel location corresponding to reading.
 *	The value is restricted to lie within the defined range for the scale.
 *
 * Side effects:
 *	None.
 *
 *----------------------------------------------------------------------
 */

int
TkScaleValueToPixel(
    register TkScale *scalePtr,	/* Information about widget. */
    double value)		/* Reading of the widget. */
{
    int y, pixelRange;
    double valueRange;

    valueRange = scalePtr->toValue - scalePtr->fromValue;
    pixelRange = ((scalePtr->orient == ORIENT_VERTICAL)
	    ? Tk_Height(scalePtr->tkwin) : Tk_Width(scalePtr->tkwin))
	- scalePtr->sliderLength - 2*scalePtr->inset - 2*scalePtr->borderWidth;
    if (valueRange == 0) {
	y = 0;
    } else {
	y = (int) ((value - scalePtr->fromValue) * pixelRange
		/ valueRange + 0.5);
	if (y < 0) {
	    y = 0;
	} else if (y > pixelRange) {
	    y = pixelRange;
	}
    }
    y += scalePtr->sliderLength/2 + scalePtr->inset + scalePtr->borderWidth;
    return y;
}

/*
 * Local Variables:
 * mode: c
 * c-basic-offset: 4
 * fill-column: 78
 * End:
 */<|MERGE_RESOLUTION|>--- conflicted
+++ resolved
@@ -13,15 +13,8 @@
  * Copyright (c) 1994-1997 Sun Microsystems, Inc.
  * Copyright (c) 1998-2000 by Scriptics Corporation.
  *
-<<<<<<< HEAD
  * See the file "license.terms" for information on usage and redistribution of
  * this file, and for a DISCLAIMER OF ALL WARRANTIES.
- *
- * RCS: @(#) $Id: tkScale.c,v 1.28 2007/12/13 15:24:16 dgp Exp $
-=======
- * See the file "license.terms" for information on usage and redistribution
- * of this file, and for a DISCLAIMER OF ALL WARRANTIES.
->>>>>>> 2930fe96
  */
 
 #include "default.h"
