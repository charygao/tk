/*
 * tkScale.c --
 *
 *	This module implements a scale widgets for the Tk toolkit. A scale
 *	displays a slider that can be adjusted to change a value; it also
 *	displays numeric labels and a textual label, if desired.
 *
 *	The modifications to use floating-point values are based on an
 *	implementation by Paul Mackerras. The -variable option is due to
 *	Henning Schulzrinne. All of these are used with permission.
 *
 * Copyright (c) 1990-1994 The Regents of the University of California.
 * Copyright (c) 1994-1997 Sun Microsystems, Inc.
 * Copyright (c) 1998-2000 by Scriptics Corporation.
 *
 * See the file "license.terms" for information on usage and redistribution of
 * this file, and for a DISCLAIMER OF ALL WARRANTIES.
 */

#include "default.h"
#include "tkInt.h"
#include "tkScale.h"

/*
 * The following table defines the legal values for the -orient option. It is
 * used together with the "enum orient" declaration in tkScale.h.
 */

<<<<<<< HEAD
static char *orientStrings[] = {
    "horizontal", "vertical", NULL
=======
static CONST char *orientStrings[] = {
    "horizontal", "vertical", (char *) NULL
>>>>>>> 8a62ae17
};

/*
 * The following table defines the legal values for the -state option. It is
 * used together with the "enum state" declaration in tkScale.h.
 */

<<<<<<< HEAD
static char *stateStrings[] = {
    "active", "disabled", "normal", NULL
=======
static CONST char *stateStrings[] = {
    "active", "disabled", "normal", (char *) NULL
>>>>>>> 8a62ae17
};

static const Tk_OptionSpec optionSpecs[] = {
    {TK_OPTION_BORDER, "-activebackground", "activeBackground", "Foreground",
	DEF_SCALE_ACTIVE_BG_COLOR, -1, Tk_Offset(TkScale, activeBorder),
	0, (ClientData) DEF_SCALE_ACTIVE_BG_MONO, 0},
    {TK_OPTION_BORDER, "-background", "background", "Background",
	DEF_SCALE_BG_COLOR, -1, Tk_Offset(TkScale, bgBorder),
	0, (ClientData) DEF_SCALE_BG_MONO, 0},
    {TK_OPTION_DOUBLE, "-bigincrement", "bigIncrement", "BigIncrement",
	DEF_SCALE_BIG_INCREMENT, -1, Tk_Offset(TkScale, bigIncrement),
	0, 0, 0},
    {TK_OPTION_SYNONYM, "-bd", NULL, NULL,
	NULL, 0, -1, 0, (ClientData) "-borderwidth", 0},
    {TK_OPTION_SYNONYM, "-bg", NULL, NULL,
	NULL, 0, -1, 0, (ClientData) "-background", 0},
    {TK_OPTION_PIXELS, "-borderwidth", "borderWidth", "BorderWidth",
	DEF_SCALE_BORDER_WIDTH, -1, Tk_Offset(TkScale, borderWidth),
	0, 0, 0},
    {TK_OPTION_STRING, "-command", "command", "Command",
	DEF_SCALE_COMMAND, -1, Tk_Offset(TkScale, command),
	TK_OPTION_NULL_OK, 0, 0},
    {TK_OPTION_CURSOR, "-cursor", "cursor", "Cursor",
	DEF_SCALE_CURSOR, -1, Tk_Offset(TkScale, cursor),
	TK_OPTION_NULL_OK, 0, 0},
    {TK_OPTION_INT, "-digits", "digits", "Digits",
	DEF_SCALE_DIGITS, -1, Tk_Offset(TkScale, digits),
	0, 0, 0},
    {TK_OPTION_SYNONYM, "-fg", "foreground", NULL,
	NULL, 0, -1, 0, (ClientData) "-foreground", 0},
    {TK_OPTION_FONT, "-font", "font", "Font",
	DEF_SCALE_FONT, -1, Tk_Offset(TkScale, tkfont), 0, 0, 0},
    {TK_OPTION_COLOR, "-foreground", "foreground", "Foreground",
	DEF_SCALE_FG_COLOR, -1, Tk_Offset(TkScale, textColorPtr), 0,
	(ClientData) DEF_SCALE_FG_MONO, 0},
    {TK_OPTION_DOUBLE, "-from", "from", "From", DEF_SCALE_FROM, -1,
	Tk_Offset(TkScale, fromValue), 0, 0, 0},
    {TK_OPTION_BORDER, "-highlightbackground", "highlightBackground",
	"HighlightBackground", DEF_SCALE_HIGHLIGHT_BG_COLOR,
	-1, Tk_Offset(TkScale, highlightBorder),
	0, (ClientData) DEF_SCALE_HIGHLIGHT_BG_MONO, 0},
    {TK_OPTION_COLOR, "-highlightcolor", "highlightColor", "HighlightColor",
	DEF_SCALE_HIGHLIGHT, -1, Tk_Offset(TkScale, highlightColorPtr),
	0, 0, 0},
    {TK_OPTION_PIXELS, "-highlightthickness", "highlightThickness",
	"HighlightThickness", DEF_SCALE_HIGHLIGHT_WIDTH, -1,
	Tk_Offset(TkScale, highlightWidth), 0, 0, 0},
    {TK_OPTION_STRING, "-label", "label", "Label",
	DEF_SCALE_LABEL, -1, Tk_Offset(TkScale, label),
	TK_OPTION_NULL_OK, 0, 0},
    {TK_OPTION_PIXELS, "-length", "length", "Length",
	DEF_SCALE_LENGTH, -1, Tk_Offset(TkScale, length), 0, 0, 0},
    {TK_OPTION_STRING_TABLE, "-orient", "orient", "Orient",
	DEF_SCALE_ORIENT, -1, Tk_Offset(TkScale, orient),
	0, (ClientData) orientStrings, 0},
    {TK_OPTION_RELIEF, "-relief", "relief", "Relief",
	DEF_SCALE_RELIEF, -1, Tk_Offset(TkScale, relief), 0, 0, 0},
    {TK_OPTION_INT, "-repeatdelay", "repeatDelay", "RepeatDelay",
	DEF_SCALE_REPEAT_DELAY, -1, Tk_Offset(TkScale, repeatDelay),
	0, 0, 0},
    {TK_OPTION_INT, "-repeatinterval", "repeatInterval", "RepeatInterval",
	DEF_SCALE_REPEAT_INTERVAL, -1, Tk_Offset(TkScale, repeatInterval),
	0, 0, 0},
    {TK_OPTION_DOUBLE, "-resolution", "resolution", "Resolution",
	DEF_SCALE_RESOLUTION, -1, Tk_Offset(TkScale, resolution),
	0, 0, 0},
    {TK_OPTION_BOOLEAN, "-showvalue", "showValue", "ShowValue",
	DEF_SCALE_SHOW_VALUE, -1, Tk_Offset(TkScale, showValue),
	0, 0, 0},
    {TK_OPTION_PIXELS, "-sliderlength", "sliderLength", "SliderLength",
	DEF_SCALE_SLIDER_LENGTH, -1, Tk_Offset(TkScale, sliderLength),
	0, 0, 0},
    {TK_OPTION_RELIEF, "-sliderrelief", "sliderRelief", "SliderRelief",
	DEF_SCALE_SLIDER_RELIEF, -1, Tk_Offset(TkScale, sliderRelief),
	0, 0, 0},
    {TK_OPTION_STRING_TABLE, "-state", "state", "State",
	DEF_SCALE_STATE, -1, Tk_Offset(TkScale, state),
	0, (ClientData) stateStrings, 0},
    {TK_OPTION_STRING, "-takefocus", "takeFocus", "TakeFocus",
	DEF_SCALE_TAKE_FOCUS, Tk_Offset(TkScale, takeFocusPtr), -1,
	TK_OPTION_NULL_OK, 0, 0},
    {TK_OPTION_DOUBLE, "-tickinterval", "tickInterval", "TickInterval",
	DEF_SCALE_TICK_INTERVAL, -1, Tk_Offset(TkScale, tickInterval),
	0, 0, 0},
    {TK_OPTION_DOUBLE, "-to", "to", "To",
	DEF_SCALE_TO, -1, Tk_Offset(TkScale, toValue), 0, 0, 0},
    {TK_OPTION_COLOR, "-troughcolor", "troughColor", "Background",
	DEF_SCALE_TROUGH_COLOR, -1, Tk_Offset(TkScale, troughColorPtr),
	0, (ClientData) DEF_SCALE_TROUGH_MONO, 0},
    {TK_OPTION_STRING, "-variable", "variable", "Variable",
	DEF_SCALE_VARIABLE, Tk_Offset(TkScale, varNamePtr), -1,
	TK_OPTION_NULL_OK, 0, 0},
    {TK_OPTION_PIXELS, "-width", "width", "Width",
	DEF_SCALE_WIDTH, -1, Tk_Offset(TkScale, width), 0, 0, 0},
    {TK_OPTION_END, NULL, NULL, NULL, NULL, 0, -1, 0, 0, 0}
};

/*
 * The following tables define the scale widget commands and map the indexes
 * into the string tables into a single enumerated type used to dispatch the
 * scale widget command.
 */

static CONST char *commandNames[] = {
    "cget", "configure", "coords", "get", "identify", "set", NULL
};

enum command {
    COMMAND_CGET, COMMAND_CONFIGURE, COMMAND_COORDS, COMMAND_GET,
    COMMAND_IDENTIFY, COMMAND_SET
};

/*
 * Forward declarations for procedures defined later in this file:
 */

static void		ComputeFormat(TkScale *scalePtr);
static void		ComputeScaleGeometry(TkScale *scalePtr);
static int		ConfigureScale(Tcl_Interp *interp, TkScale *scalePtr,
			    int objc, Tcl_Obj *CONST objv[]);
static void		DestroyScale(char *memPtr);
static void		ScaleCmdDeletedProc(ClientData clientData);
static void		ScaleEventProc(ClientData clientData,
			    XEvent *eventPtr);
static char *		ScaleVarProc(ClientData clientData,
			    Tcl_Interp *interp, CONST char *name1,
			    CONST char *name2, int flags);
static int		ScaleWidgetObjCmd(ClientData clientData,
			    Tcl_Interp *interp, int objc,
			    Tcl_Obj *CONST objv[]);
static void		ScaleWorldChanged(ClientData instanceData);
static void		ScaleSetVariable(TkScale *scalePtr);

/*
 * The structure below defines scale class behavior by means of procedures
 * that can be invoked from generic window code.
 */

static Tk_ClassProcs scaleClass = {
    sizeof(Tk_ClassProcs),	/* size */
    ScaleWorldChanged,		/* worldChangedProc */
};

/*
 *--------------------------------------------------------------
 *
 * Tk_ScaleObjCmd --
 *
 *	This procedure is invoked to process the "scale" Tcl command. See the
 *	user documentation for details on what it does.
 *
 * Results:
 *	A standard Tcl result.
 *
 * Side effects:
 *	See the user documentation.
 *
 *--------------------------------------------------------------
 */

int
Tk_ScaleObjCmd(
    ClientData clientData,	/* NULL. */
    Tcl_Interp *interp,		/* Current interpreter. */
    int objc,			/* Number of arguments. */
    Tcl_Obj *CONST objv[])	/* Argument values. */
{
    register TkScale *scalePtr;
    Tk_OptionTable optionTable;
    Tk_Window tkwin;

    if (objc < 2) {
	Tcl_WrongNumArgs(interp, 1, objv, "pathName ?options?");
	return TCL_ERROR;
    }

    tkwin = Tk_CreateWindowFromPath(interp, Tk_MainWindow(interp),
	    Tcl_GetString(objv[1]), NULL);
    if (tkwin == NULL) {
	return TCL_ERROR;
    }

    /*
     * Create the option table for this widget class. If it has already been
     * created, the cached pointer will be returned.
     */

    optionTable = Tk_CreateOptionTable(interp, optionSpecs);

    Tk_SetClass(tkwin, "Scale");
    scalePtr = TkpCreateScale(tkwin);

    /*
     * Initialize fields that won't be initialized by ConfigureScale, or which
     * ConfigureScale expects to have reasonable values (e.g. resource
     * pointers).
     */

    scalePtr->tkwin		= tkwin;
    scalePtr->display		= Tk_Display(tkwin);
    scalePtr->interp		= interp;
    scalePtr->widgetCmd		= Tcl_CreateObjCommand(interp,
	    Tk_PathName(scalePtr->tkwin), ScaleWidgetObjCmd,
	    (ClientData) scalePtr, ScaleCmdDeletedProc);
    scalePtr->optionTable	= optionTable;
    scalePtr->orient		= ORIENT_VERTICAL;
    scalePtr->width		= 0;
    scalePtr->length		= 0;
    scalePtr->value		= 0.0;
    scalePtr->varNamePtr	= NULL;
    scalePtr->fromValue		= 0.0;
    scalePtr->toValue		= 0.0;
    scalePtr->tickInterval	= 0.0;
    scalePtr->resolution	= 1.0;
    scalePtr->digits		= 0;
    scalePtr->bigIncrement	= 0.0;
    scalePtr->command		= NULL;
    scalePtr->repeatDelay	= 0;
    scalePtr->repeatInterval	= 0;
    scalePtr->label		= NULL;
    scalePtr->labelLength	= 0;
    scalePtr->state		= STATE_NORMAL;
    scalePtr->borderWidth	= 0;
    scalePtr->bgBorder		= NULL;
    scalePtr->activeBorder	= NULL;
    scalePtr->sliderRelief	= TK_RELIEF_RAISED;
    scalePtr->troughColorPtr	= NULL;
    scalePtr->troughGC		= None;
    scalePtr->copyGC		= None;
    scalePtr->tkfont		= NULL;
    scalePtr->textColorPtr	= NULL;
    scalePtr->textGC		= None;
    scalePtr->relief		= TK_RELIEF_FLAT;
    scalePtr->highlightWidth	= 0;
    scalePtr->highlightBorder	= NULL;
    scalePtr->highlightColorPtr	= NULL;
    scalePtr->inset		= 0;
    scalePtr->sliderLength	= 0;
    scalePtr->showValue		= 0;
    scalePtr->horizLabelY	= 0;
    scalePtr->horizValueY	= 0;
    scalePtr->horizTroughY	= 0;
    scalePtr->horizTickY	= 0;
    scalePtr->vertTickRightX	= 0;
    scalePtr->vertValueRightX	= 0;
    scalePtr->vertTroughX	= 0;
    scalePtr->vertLabelX	= 0;
    scalePtr->fontHeight	= 0;
    scalePtr->cursor		= None;
    scalePtr->takeFocusPtr	= NULL;
    scalePtr->flags		= NEVER_SET;

    Tk_SetClassProcs(scalePtr->tkwin, &scaleClass, (ClientData) scalePtr);
    Tk_CreateEventHandler(scalePtr->tkwin,
	    ExposureMask|StructureNotifyMask|FocusChangeMask,
	    ScaleEventProc, (ClientData) scalePtr);

    if ((Tk_InitOptions(interp, (char *) scalePtr, optionTable, tkwin)
	    != TCL_OK) ||
	    (ConfigureScale(interp, scalePtr, objc - 2, objv + 2) != TCL_OK)) {
	Tk_DestroyWindow(scalePtr->tkwin);
	return TCL_ERROR;
    }

    Tcl_SetResult(interp, Tk_PathName(scalePtr->tkwin), TCL_STATIC);
    return TCL_OK;
}

/*
 *--------------------------------------------------------------
 *
 * ScaleWidgetObjCmd --
 *
 *	This procedure is invoked to process the Tcl command that corresponds
 *	to a widget managed by this module. See the user documentation for
 *	details on what it does.
 *
 * Results:
 *	A standard Tcl result.
 *
 * Side effects:
 *	See the user documentation.
 *
 *--------------------------------------------------------------
 */

static int
ScaleWidgetObjCmd(
    ClientData clientData,	/* Information about scale widget. */
    Tcl_Interp *interp,		/* Current interpreter. */
    int objc,			/* Number of arguments. */
    Tcl_Obj *CONST objv[])	/* Argument strings. */
{
    TkScale *scalePtr = (TkScale *) clientData;
    Tcl_Obj *objPtr;
    int index, result;

    if (objc < 2) {
	Tcl_WrongNumArgs(interp, 1, objv, "option ?arg arg ...?");
	return TCL_ERROR;
    }
    result = Tcl_GetIndexFromObj(interp, objv[1], commandNames,
	    "option", 0, &index);
    if (result != TCL_OK) {
	return result;
    }
    Tcl_Preserve((ClientData) scalePtr);

    switch (index) {
    case COMMAND_CGET:
	if (objc != 3) {
	    Tcl_WrongNumArgs(interp, 1, objv, "cget option");
	    goto error;
	}
	objPtr = Tk_GetOptionValue(interp, (char *) scalePtr,
		scalePtr->optionTable, objv[2], scalePtr->tkwin);
	if (objPtr == NULL) {
	    goto error;
	} else {
	    Tcl_SetObjResult(interp, objPtr);
	}
	break;
    case COMMAND_CONFIGURE:
	if (objc <= 3) {
	    objPtr = Tk_GetOptionInfo(interp, (char *) scalePtr,
		    scalePtr->optionTable,
		    (objc == 3) ? objv[2] : NULL, scalePtr->tkwin);
	    if (objPtr == NULL) {
		goto error;
	    } else {
		Tcl_SetObjResult(interp, objPtr);
	    }
	} else {
	    result = ConfigureScale(interp, scalePtr, objc-2, objv+2);
	}
	break;
    case COMMAND_COORDS: {
	int x, y ;
	double value;
	char buf[TCL_INTEGER_SPACE * 2];

	if ((objc != 2) && (objc != 3)) {
	    Tcl_WrongNumArgs(interp, 1, objv, "coords ?value?");
	    goto error;
	}
	if (objc == 3) {
	    if (Tcl_GetDoubleFromObj(interp, objv[2], &value) != TCL_OK) {
		goto error;
	    }
	} else {
	    value = scalePtr->value;
	}
	if (scalePtr->orient == ORIENT_VERTICAL) {
	    x = scalePtr->vertTroughX + scalePtr->width/2
		    + scalePtr->borderWidth;
	    y = TkScaleValueToPixel(scalePtr, value);
	} else {
	    x = TkScaleValueToPixel(scalePtr, value);
	    y = scalePtr->horizTroughY + scalePtr->width/2
		    + scalePtr->borderWidth;
	}
	sprintf(buf, "%d %d", x, y);
	Tcl_SetResult(interp, buf, TCL_VOLATILE);
	break;
    }
    case COMMAND_GET: {
	double value;
	int x, y;
	char buf[TCL_DOUBLE_SPACE];

	if ((objc != 2) && (objc != 4)) {
	    Tcl_WrongNumArgs(interp, 1, objv, "get ?x y?");
	    goto error;
	}
	if (objc == 2) {
	    value = scalePtr->value;
	} else {
	    if ((Tcl_GetIntFromObj(interp, objv[2], &x) != TCL_OK) ||
		    (Tcl_GetIntFromObj(interp, objv[3], &y) != TCL_OK)) {
		goto error;
	    }
	    value = TkScalePixelToValue(scalePtr, x, y);
	}
	sprintf(buf, scalePtr->format, value);
	Tcl_SetResult(interp, buf, TCL_VOLATILE);
	break;
    }
    case COMMAND_IDENTIFY: {
	int x, y, thing;

	if (objc != 4) {
	    Tcl_WrongNumArgs(interp, 1, objv, "identify x y");
	    goto error;
	}
	if ((Tcl_GetIntFromObj(interp, objv[2], &x) != TCL_OK)
		|| (Tcl_GetIntFromObj(interp, objv[3], &y) != TCL_OK)) {
	    goto error;
	}
	thing = TkpScaleElement(scalePtr, x,y);
	switch (thing) {
	case TROUGH1:
	    Tcl_SetResult(interp, "trough1", TCL_STATIC);
	    break;
	case SLIDER:
	    Tcl_SetResult(interp, "slider", TCL_STATIC);
	    break;
	case TROUGH2:
	    Tcl_SetResult(interp, "trough2", TCL_STATIC);
	    break;
	}
	break;
    }
    case COMMAND_SET: {
	double value;

	if (objc != 3) {
	    Tcl_WrongNumArgs(interp, 1, objv, "set value");
	    goto error;
	}
	if (Tcl_GetDoubleFromObj(interp, objv[2], &value) != TCL_OK) {
	    goto error;
	}
	if (scalePtr->state != STATE_DISABLED) {
	    TkScaleSetValue(scalePtr, value, 1, 1);
	}
	break;
    }
    }
    Tcl_Release((ClientData) scalePtr);
    return result;

  error:
    Tcl_Release((ClientData) scalePtr);
    return TCL_ERROR;
}

/*
 *----------------------------------------------------------------------
 *
 * DestroyScale --
 *
 *	This procedure is invoked by Tcl_EventuallyFree or Tcl_Release to
 *	clean up the internal structure of a button at a safe time (when
 *	no-one is using it anymore).
 *
 * Results:
 *	None.
 *
 * Side effects:
 *	Everything associated with the scale is freed up.
 *
 *----------------------------------------------------------------------
 */

static void
DestroyScale(
    char *memPtr)	/* Info about scale widget. */
{
    register TkScale *scalePtr = (TkScale *) memPtr;

    scalePtr->flags |= SCALE_DELETED;

    Tcl_DeleteCommandFromToken(scalePtr->interp, scalePtr->widgetCmd);
    if (scalePtr->flags & REDRAW_PENDING) {
	Tcl_CancelIdleCall(TkpDisplayScale, (ClientData) scalePtr);
    }

    /*
     * Free up all the stuff that requires special handling, then let
     * Tk_FreeOptions handle all the standard option-related stuff.
     */

    if (scalePtr->varNamePtr != NULL) {
	Tcl_UntraceVar(scalePtr->interp, Tcl_GetString(scalePtr->varNamePtr),
		TCL_GLOBAL_ONLY|TCL_TRACE_WRITES|TCL_TRACE_UNSETS,
		ScaleVarProc, (ClientData) scalePtr);
    }
    if (scalePtr->troughGC != None) {
	Tk_FreeGC(scalePtr->display, scalePtr->troughGC);
    }
    if (scalePtr->copyGC != None) {
	Tk_FreeGC(scalePtr->display, scalePtr->copyGC);
    }
    if (scalePtr->textGC != None) {
	Tk_FreeGC(scalePtr->display, scalePtr->textGC);
    }
    Tk_FreeConfigOptions((char *) scalePtr, scalePtr->optionTable,
	    scalePtr->tkwin);
    scalePtr->tkwin = NULL;
    TkpDestroyScale(scalePtr);
}

/*
 *----------------------------------------------------------------------
 *
 * ConfigureScale --
 *
 *	This procedure is called to process an argv/argc list, plus the Tk
 *	option database, in order to configure (or reconfigure) a scale
 *	widget.
 *
 * Results:
 *	The return value is a standard Tcl result. If TCL_ERROR is returned,
 *	then the interp's result contains an error message.
 *
 * Side effects:
 *	Configuration information, such as colors, border width, etc. get set
 *	for scalePtr; old resources get freed, if there were any.
 *
 *----------------------------------------------------------------------
 */

static int
ConfigureScale(
    Tcl_Interp *interp,		/* Used for error reporting. */
    register TkScale *scalePtr,	/* Information about widget; may or may not
				 * already have values for some fields. */
    int objc,			/* Number of valid entries in objv. */
    Tcl_Obj *CONST objv[])	/* Argument values. */
{
    Tk_SavedOptions savedOptions;
    Tcl_Obj *errorResult = NULL;
    int error;
    double varValue;

    /*
     * Eliminate any existing trace on a variable monitored by the scale.
     */

    if (scalePtr->varNamePtr != NULL) {
	Tcl_UntraceVar(interp, Tcl_GetString(scalePtr->varNamePtr),
		TCL_GLOBAL_ONLY|TCL_TRACE_WRITES|TCL_TRACE_UNSETS,
		ScaleVarProc, (ClientData) scalePtr);
    }

    for (error = 0; error <= 1; error++) {
	if (!error) {
	    /*
	     * First pass: set options to new values.
	     */

	    if (Tk_SetOptions(interp, (char *) scalePtr,
		    scalePtr->optionTable, objc, objv,
		    scalePtr->tkwin, &savedOptions, NULL) != TCL_OK) {
		continue;
	    }
	} else {
	    /*
	     * Second pass: restore options to old values.
	     */

	    errorResult = Tcl_GetObjResult(interp);
	    Tcl_IncrRefCount(errorResult);
	    Tk_RestoreSavedOptions(&savedOptions);
	}

	/*
	 * If the scale is tied to the value of a variable, then set the
	 * scale's value from the value of the variable, if it exists and it
	 * holds a valid double value.
	 */

	if (scalePtr->varNamePtr != NULL) {
	    double value;
	    Tcl_Obj *valuePtr;

	    valuePtr = Tcl_ObjGetVar2(interp, scalePtr->varNamePtr, NULL,
		    TCL_GLOBAL_ONLY);
	    if ((valuePtr != NULL) &&
		    (Tcl_GetDoubleFromObj(NULL, valuePtr, &value) == TCL_OK)) {
		scalePtr->value = TkRoundToResolution(scalePtr, value);
	    }
	}

	/*
	 * Several options need special processing, such as parsing the
	 * orientation and creating GCs.
	 */

	scalePtr->fromValue = TkRoundToResolution(scalePtr,
		scalePtr->fromValue);
	scalePtr->toValue = TkRoundToResolution(scalePtr, scalePtr->toValue);
	scalePtr->tickInterval = TkRoundToResolution(scalePtr,
		scalePtr->tickInterval);

	/*
	 * Make sure that the tick interval has the right sign so that
	 * addition moves from fromValue to toValue.
	 */

	if ((scalePtr->tickInterval < 0)
		^ ((scalePtr->toValue - scalePtr->fromValue) < 0)) {
	    scalePtr->tickInterval = -scalePtr->tickInterval;
	}

	ComputeFormat(scalePtr);

	scalePtr->labelLength = scalePtr->label ? (int)strlen(scalePtr->label) : 0;

	Tk_SetBackgroundFromBorder(scalePtr->tkwin, scalePtr->bgBorder);

	if (scalePtr->highlightWidth < 0) {
	    scalePtr->highlightWidth = 0;
	}
	scalePtr->inset = scalePtr->highlightWidth + scalePtr->borderWidth;
	break;
    }
    if (!error) {
	Tk_FreeSavedOptions(&savedOptions);
    }

    /*
     * Set the scale value to itself; all this does is to make sure that the
     * scale's value is within the new acceptable range for the scale. We
     * don't set the var here because we need to make special checks for
     * possibly changed varNamePtr.
     */

    TkScaleSetValue(scalePtr, scalePtr->value, 0, 1);

    /*
     * Reestablish the variable trace, if it is needed.
     */

    if (scalePtr->varNamePtr != NULL) {
	Tcl_Obj *valuePtr;

	/*
	 * Set the associated variable only when the new value differs from
	 * the current value, or the variable doesn't yet exist.
	 */

	valuePtr = Tcl_ObjGetVar2(interp, scalePtr->varNamePtr, NULL,
		TCL_GLOBAL_ONLY);
	if ((valuePtr == NULL) || (Tcl_GetDoubleFromObj(NULL,
		valuePtr, &varValue) != TCL_OK)) {
	    ScaleSetVariable(scalePtr);
	} else {
	    char varString[TCL_DOUBLE_SPACE], scaleString[TCL_DOUBLE_SPACE];

	    sprintf(varString, scalePtr->format, varValue);
	    sprintf(scaleString, scalePtr->format, scalePtr->value);
	    if (strcmp(varString, scaleString)) {
		ScaleSetVariable(scalePtr);
	    }
	}
	Tcl_TraceVar(interp, Tcl_GetString(scalePtr->varNamePtr),
		TCL_GLOBAL_ONLY|TCL_TRACE_WRITES|TCL_TRACE_UNSETS,
		ScaleVarProc, (ClientData) scalePtr);
    }

    ScaleWorldChanged((ClientData) scalePtr);
    if (error) {
	Tcl_SetObjResult(interp, errorResult);
	Tcl_DecrRefCount(errorResult);
	return TCL_ERROR;
    }
    return TCL_OK;
}

/*
 *---------------------------------------------------------------------------
 *
 * ScaleWorldChanged --
 *
 *	This procedure is called when the world has changed in some way and
 *	the widget needs to recompute all its graphics contexts and determine
 *	its new geometry.
 *
 * Results:
 *	None.
 *
 * Side effects:
 *	Scale will be relayed out and redisplayed.
 *
 *---------------------------------------------------------------------------
 */

static void
ScaleWorldChanged(
    ClientData instanceData)	/* Information about widget. */
{
    XGCValues gcValues;
    GC gc;
    TkScale *scalePtr;

    scalePtr = (TkScale *) instanceData;

    gcValues.foreground = scalePtr->troughColorPtr->pixel;
    gc = Tk_GetGC(scalePtr->tkwin, GCForeground, &gcValues);
    if (scalePtr->troughGC != None) {
	Tk_FreeGC(scalePtr->display, scalePtr->troughGC);
    }
    scalePtr->troughGC = gc;

    gcValues.font = Tk_FontId(scalePtr->tkfont);
    gcValues.foreground = scalePtr->textColorPtr->pixel;
    gc = Tk_GetGC(scalePtr->tkwin, GCForeground | GCFont, &gcValues);
    if (scalePtr->textGC != None) {
	Tk_FreeGC(scalePtr->display, scalePtr->textGC);
    }
    scalePtr->textGC = gc;

    if (scalePtr->copyGC == None) {
	gcValues.graphics_exposures = False;
	scalePtr->copyGC = Tk_GetGC(scalePtr->tkwin, GCGraphicsExposures,
		&gcValues);
    }
    scalePtr->inset = scalePtr->highlightWidth + scalePtr->borderWidth;

    /*
     * Recompute display-related information, and let the geometry manager
     * know how much space is needed now.
     */

    ComputeScaleGeometry(scalePtr);

    TkEventuallyRedrawScale(scalePtr, REDRAW_ALL);
}

/*
 *----------------------------------------------------------------------
 *
 * ComputeFormat --
 *
 *	This procedure is invoked to recompute the "format" field of a scale's
 *	widget record, which determines how the value of the scale is
 *	converted to a string.
 *
 * Results:
 *	None.
 *
 * Side effects:
 *	The format field of scalePtr is modified.
 *
 *----------------------------------------------------------------------
 */

static void
ComputeFormat(
    TkScale *scalePtr)		/* Information about scale widget. */
{
    double maxValue, x;
    int mostSigDigit, numDigits, leastSigDigit, afterDecimal;
    int eDigits, fDigits;

    /*
     * Compute the displacement from the decimal of the most significant digit
     * required for any number in the scale's range.
     */

    maxValue = fabs(scalePtr->fromValue);
    x = fabs(scalePtr->toValue);
    if (x > maxValue) {
	maxValue = x;
    }
    if (maxValue == 0) {
	maxValue = 1;
    }
    mostSigDigit = (int) floor(log10(maxValue));

    /*
     * If the number of significant digits wasn't specified explicitly,
     * compute it. It's the difference between the most significant digit
     * needed to represent any number on the scale and the most significant
     * digit of the smallest difference between numbers on the scale. In other
     * words, display enough digits so that at least one digit will be
     * different between any two adjacent positions of the scale.
     */

    numDigits = scalePtr->digits;
    if (numDigits <= 0) {
	if (scalePtr->resolution > 0) {
	    /*
	     * A resolution was specified for the scale, so just use it.
	     */

	    leastSigDigit = (int) floor(log10(scalePtr->resolution));
	} else {
	    /*
	     * No resolution was specified, so compute the difference in value
	     * between adjacent pixels and use it for the least significant
	     * digit.
	     */

	    x = fabs(scalePtr->fromValue - scalePtr->toValue);
	    if (scalePtr->length > 0) {
		x /= scalePtr->length;
	    }
	    if (x > 0){
		leastSigDigit = (int) floor(log10(x));
	    } else {
		leastSigDigit = 0;
	    }
	}
	numDigits = mostSigDigit - leastSigDigit + 1;
	if (numDigits < 1) {
	    numDigits = 1;
	}
    }

    /*
     * Compute the number of characters required using "e" format and "f"
     * format, and then choose whichever one takes fewer characters.
     */

    eDigits = numDigits + 4;
    if (numDigits > 1) {
	eDigits++;			/* Decimal point. */
    }
    afterDecimal = numDigits - mostSigDigit - 1;
    if (afterDecimal < 0) {
	afterDecimal = 0;
    }
    fDigits = (mostSigDigit >= 0) ? mostSigDigit + afterDecimal : afterDecimal;
    if (afterDecimal > 0) {
	fDigits++;			/* Decimal point. */
    }
    if (mostSigDigit < 0) {
	fDigits++;			/* Zero to left of decimal point. */
    }
    if (fDigits <= eDigits) {
	sprintf(scalePtr->format, "%%.%df", afterDecimal);
    } else {
	sprintf(scalePtr->format, "%%.%de", numDigits-1);
    }
}

/*
 *----------------------------------------------------------------------
 *
 * ComputeScaleGeometry --
 *
 *	This procedure is called to compute various geometrical information
 *	for a scale, such as where various things get displayed. It's called
 *	when the window is reconfigured.
 *
 * Results:
 *	None.
 *
 * Side effects:
 *	Display-related numbers get changed in *scalePtr. The geometry manager
 *	gets told about the window's preferred size.
 *
 *----------------------------------------------------------------------
 */

static void
ComputeScaleGeometry(
    register TkScale *scalePtr)	/* Information about widget. */
{
    char valueString[PRINT_CHARS];
    int tmp, valuePixels, x, y, extraSpace;
    Tk_FontMetrics fm;

    Tk_GetFontMetrics(scalePtr->tkfont, &fm);
    scalePtr->fontHeight = fm.linespace + SPACING;

    /*
     * Horizontal scales are simpler than vertical ones because all sizes are
     * the same (the height of a line of text); handle them first and then
     * quit.
     */

    if (scalePtr->orient == ORIENT_HORIZONTAL) {
	y = scalePtr->inset;
	extraSpace = 0;
	if (scalePtr->labelLength != 0) {
	    scalePtr->horizLabelY = y + SPACING;
	    y += scalePtr->fontHeight;
	    extraSpace = SPACING;
	}
	if (scalePtr->showValue) {
	    scalePtr->horizValueY = y + SPACING;
	    y += scalePtr->fontHeight;
	    extraSpace = SPACING;
	} else {
	    scalePtr->horizValueY = y;
	}
	y += extraSpace;
	scalePtr->horizTroughY = y;
	y += scalePtr->width + 2*scalePtr->borderWidth;
	if (scalePtr->tickInterval != 0) {
	    scalePtr->horizTickY = y + SPACING;
	    y += scalePtr->fontHeight + SPACING;
	}
	Tk_GeometryRequest(scalePtr->tkwin,
		scalePtr->length + 2*scalePtr->inset, y + scalePtr->inset);
	Tk_SetInternalBorder(scalePtr->tkwin, scalePtr->inset);
	return;
    }

    /*
     * Vertical scale: compute the amount of space needed to display the
     * scales value by formatting strings for the two end points; use
     * whichever length is longer.
     */

    sprintf(valueString, scalePtr->format, scalePtr->fromValue);
    valuePixels = Tk_TextWidth(scalePtr->tkfont, valueString, -1);

    sprintf(valueString, scalePtr->format, scalePtr->toValue);
    tmp = Tk_TextWidth(scalePtr->tkfont, valueString, -1);
    if (valuePixels < tmp) {
	valuePixels = tmp;
    }

    /*
     * Assign x-locations to the elements of the scale, working from left to
     * right.
     */

    x = scalePtr->inset;
    if ((scalePtr->tickInterval != 0) && (scalePtr->showValue)) {
	scalePtr->vertTickRightX = x + SPACING + valuePixels;
	scalePtr->vertValueRightX = scalePtr->vertTickRightX + valuePixels
		+ fm.ascent/2;
	x = scalePtr->vertValueRightX + SPACING;
    } else if (scalePtr->tickInterval != 0) {
	scalePtr->vertTickRightX = x + SPACING + valuePixels;
	scalePtr->vertValueRightX = scalePtr->vertTickRightX;
	x = scalePtr->vertTickRightX + SPACING;
    } else if (scalePtr->showValue) {
	scalePtr->vertTickRightX = x;
	scalePtr->vertValueRightX = x + SPACING + valuePixels;
	x = scalePtr->vertValueRightX + SPACING;
    } else {
	scalePtr->vertTickRightX = x;
	scalePtr->vertValueRightX = x;
    }
    scalePtr->vertTroughX = x;
    x += 2*scalePtr->borderWidth + scalePtr->width;
    if (scalePtr->labelLength == 0) {
	scalePtr->vertLabelX = 0;
    } else {
	scalePtr->vertLabelX = x + fm.ascent/2;
	x = scalePtr->vertLabelX + fm.ascent/2
	    + Tk_TextWidth(scalePtr->tkfont, scalePtr->label,
		    scalePtr->labelLength);
    }
    Tk_GeometryRequest(scalePtr->tkwin, x + scalePtr->inset,
	    scalePtr->length + 2*scalePtr->inset);
    Tk_SetInternalBorder(scalePtr->tkwin, scalePtr->inset);
}

/*
 *--------------------------------------------------------------
 *
 * ScaleEventProc --
 *
 *	This procedure is invoked by the Tk dispatcher for various events on
 *	scales.
 *
 * Results:
 *	None.
 *
 * Side effects:
 *	When the window gets deleted, internal structures get cleaned up.
 *	When it gets exposed, it is redisplayed.
 *
 *--------------------------------------------------------------
 */

static void
ScaleEventProc(
    ClientData clientData,	/* Information about window. */
    XEvent *eventPtr)		/* Information about event. */
{
    TkScale *scalePtr = (TkScale *) clientData;

    if ((eventPtr->type == Expose) && (eventPtr->xexpose.count == 0)) {
	TkEventuallyRedrawScale(scalePtr, REDRAW_ALL);
    } else if (eventPtr->type == DestroyNotify) {
	DestroyScale((char *) clientData);
    } else if (eventPtr->type == ConfigureNotify) {
	ComputeScaleGeometry(scalePtr);
	TkEventuallyRedrawScale(scalePtr, REDRAW_ALL);
    } else if (eventPtr->type == FocusIn) {
	if (eventPtr->xfocus.detail != NotifyInferior) {
	    scalePtr->flags |= GOT_FOCUS;
	    if (scalePtr->highlightWidth > 0) {
		TkEventuallyRedrawScale(scalePtr, REDRAW_ALL);
	    }
	}
    } else if (eventPtr->type == FocusOut) {
	if (eventPtr->xfocus.detail != NotifyInferior) {
	    scalePtr->flags &= ~GOT_FOCUS;
	    if (scalePtr->highlightWidth > 0) {
		TkEventuallyRedrawScale(scalePtr, REDRAW_ALL);
	    }
	}
    }
}

/*
 *----------------------------------------------------------------------
 *
 * ScaleCmdDeletedProc --
 *
 *	This procedure is invoked when a widget command is deleted. If the
 *	widget isn't already in the process of being destroyed, this command
 *	destroys it.
 *
 * Results:
 *	None.
 *
 * Side effects:
 *	The widget is destroyed.
 *
 *----------------------------------------------------------------------
 */

static void
ScaleCmdDeletedProc(
    ClientData clientData)	/* Pointer to widget record for widget. */
{
    TkScale *scalePtr = (TkScale *) clientData;
    Tk_Window tkwin = scalePtr->tkwin;

    /*
     * This procedure could be invoked either because the window was destroyed
     * and the command was then deleted (in which case tkwin is NULL) or
     * because the command was deleted, and then this procedure destroys the
     * widget.
     */

    if (!(scalePtr->flags & SCALE_DELETED)) {
	scalePtr->flags |= SCALE_DELETED;
	Tk_DestroyWindow(tkwin);
    }
}

/*
 *--------------------------------------------------------------
 *
 * TkEventuallyRedrawScale --
 *
 *	Arrange for part or all of a scale widget to redrawn at the next
 *	convenient time in the future.
 *
 * Results:
 *	None.
 *
 * Side effects:
 *	If "what" is REDRAW_SLIDER then just the slider and the value readout
 *	will be redrawn; if "what" is REDRAW_ALL then the entire widget will
 *	be redrawn.
 *
 *--------------------------------------------------------------
 */

void
TkEventuallyRedrawScale(
    register TkScale *scalePtr,	/* Information about widget. */
    int what)			/* What to redraw: REDRAW_SLIDER or
				 * REDRAW_ALL. */
{
    if ((what == 0) || (scalePtr->tkwin == NULL)
	    || !Tk_IsMapped(scalePtr->tkwin)) {
	return;
    }
    if (!(scalePtr->flags & REDRAW_PENDING)) {
	scalePtr->flags |= REDRAW_PENDING;
	Tcl_DoWhenIdle(TkpDisplayScale, (ClientData) scalePtr);
    }
    scalePtr->flags |= what;
}

/*
 *--------------------------------------------------------------
 *
 * TkRoundToResolution --
 *
 *	Round a given floating-point value to the nearest multiple of the
 *	scale's resolution.
 *
 * Results:
 *	The return value is the rounded result.
 *
 * Side effects:
 *	None.
 *
 *--------------------------------------------------------------
 */

double
TkRoundToResolution(
    TkScale *scalePtr,		/* Information about scale widget. */
    double value)		/* Value to round. */
{
    double rem, rounded, tick;

    if (scalePtr->resolution <= 0) {
	return value;
    }
    tick = floor(value/scalePtr->resolution);
    rounded = scalePtr->resolution * tick;
    rem = value - rounded;
    if (rem < 0) {
	if (rem <= -scalePtr->resolution/2) {
	    rounded = (tick - 1.0) * scalePtr->resolution;
	}
    } else {
	if (rem >= scalePtr->resolution/2) {
	    rounded = (tick + 1.0) * scalePtr->resolution;
	}
    }
    return rounded;
}

/*
 *----------------------------------------------------------------------
 *
 * ScaleVarProc --
 *
 *	This procedure is invoked by Tcl whenever someone modifies a variable
 *	associated with a scale widget.
 *
 * Results:
 *	NULL is always returned.
 *
 * Side effects:
 *	The value displayed in the scale will change to match the variable's
 *	new value. If the variable has a bogus value then it is reset to the
 *	value of the scale.
 *
 *----------------------------------------------------------------------
 */

    /* ARGSUSED */
static char *
ScaleVarProc(
    ClientData clientData,	/* Information about button. */
    Tcl_Interp *interp,		/* Interpreter containing variable. */
    CONST char *name1,		/* Name of variable. */
    CONST char *name2,		/* Second part of variable name. */
    int flags)			/* Information about what happened. */
{
    register TkScale *scalePtr = (TkScale *) clientData;
    char *resultStr;
    double value;
    Tcl_Obj *valuePtr;
    int result;

    /*
     * If the variable is unset, then immediately recreate it unless the whole
     * interpreter is going away.
     */

    if (flags & TCL_TRACE_UNSETS) {
	if ((flags & TCL_TRACE_DESTROYED) && !(flags & TCL_INTERP_DESTROYED)) {
	    Tcl_TraceVar(interp, Tcl_GetString(scalePtr->varNamePtr),
		    TCL_GLOBAL_ONLY|TCL_TRACE_WRITES|TCL_TRACE_UNSETS,
		    ScaleVarProc, clientData);
	    scalePtr->flags |= NEVER_SET;
	    TkScaleSetValue(scalePtr, scalePtr->value, 1, 0);
	}
	return NULL;
    }

    /*
     * If we came here because we updated the variable (in TkScaleSetValue),
     * then ignore the trace. Otherwise update the scale with the value of the
     * variable.
     */

    if (scalePtr->flags & SETTING_VAR) {
	return NULL;
    }
    resultStr = NULL;
    valuePtr = Tcl_ObjGetVar2(interp, scalePtr->varNamePtr, NULL,
	    TCL_GLOBAL_ONLY);
    result = Tcl_GetDoubleFromObj(interp, valuePtr, &value);
    if (result != TCL_OK) {
	resultStr = "can't assign non-numeric value to scale variable";
	ScaleSetVariable(scalePtr);
    } else {
	scalePtr->value = TkRoundToResolution(scalePtr, value);

	/*
	 * This code is a bit tricky because it sets the scale's value before
	 * calling TkScaleSetValue. This way, TkScaleSetValue won't bother to
	 * set the variable again or to invoke the -command. However, it also
	 * won't redisplay the scale, so we have to ask for that explicitly.
	 */

	TkScaleSetValue(scalePtr, scalePtr->value, 1, 0);
    }
    TkEventuallyRedrawScale(scalePtr, REDRAW_SLIDER);

    return resultStr;
}

/*
 *--------------------------------------------------------------
 *
 * TkScaleSetValue --
 *
 *	This procedure changes the value of a scale and invokes a Tcl command
 *	to reflect the current position of a scale
 *
 * Results:
 *	None.
 *
 * Side effects:
 *	A Tcl command is invoked, and an additional error-processing command
 *	may also be invoked. The scale's slider is redrawn.
 *
 *--------------------------------------------------------------
 */

void
TkScaleSetValue(
    register TkScale *scalePtr,	/* Info about widget. */
    double value,		/* New value for scale. Gets adjusted if it's
				 * off the scale. */
    int setVar,			/* Non-zero means reflect new value through to
				 * associated variable, if any. */
    int invokeCommand)		/* Non-zero means invoked -command option to
				 * notify of new value, 0 means don't. */
{
    value = TkRoundToResolution(scalePtr, value);
    if ((value < scalePtr->fromValue)
	    ^ (scalePtr->toValue < scalePtr->fromValue)) {
	value = scalePtr->fromValue;
    }
    if ((value > scalePtr->toValue)
	    ^ (scalePtr->toValue < scalePtr->fromValue)) {
	value = scalePtr->toValue;
    }
    if (scalePtr->flags & NEVER_SET) {
	scalePtr->flags &= ~NEVER_SET;
    } else if (scalePtr->value == value) {
	return;
    }
    scalePtr->value = value;
    if (invokeCommand) {
	scalePtr->flags |= INVOKE_COMMAND;
    }
    TkEventuallyRedrawScale(scalePtr, REDRAW_SLIDER);

    if (setVar && scalePtr->varNamePtr) {
	ScaleSetVariable(scalePtr);
    }
}

/*
 *--------------------------------------------------------------
 *
 * ScaleSetVariable --
 *
 *	This procedure sets the variable associated with a scale, if any.
 *
 * Results:
 *	None.
 *
 * Side effects:
 *	Other write traces on the variable will trigger.
 *
 *--------------------------------------------------------------
 */

static void
ScaleSetVariable(
    register TkScale *scalePtr)	/* Info about widget. */
{
    if (scalePtr->varNamePtr != NULL) {
	char string[PRINT_CHARS];

	sprintf(string, scalePtr->format, scalePtr->value);
	scalePtr->flags |= SETTING_VAR;
	Tcl_ObjSetVar2(scalePtr->interp, scalePtr->varNamePtr, NULL,
		Tcl_NewStringObj(string, -1), TCL_GLOBAL_ONLY);
	scalePtr->flags &= ~SETTING_VAR;
    }
}

/*
 *----------------------------------------------------------------------
 *
 * TkScalePixelToValue --
 *
 *	Given a pixel within a scale window, return the scale reading
 *	corresponding to that pixel.
 *
 * Results:
 *	A double-precision scale reading. If the value is outside the legal
 *	range for the scale then it's rounded to the nearest end of the scale.
 *
 * Side effects:
 *	None.
 *
 *----------------------------------------------------------------------
 */

double
TkScalePixelToValue(
    register TkScale *scalePtr,	/* Information about widget. */
    int x, int y)		/* Coordinates of point within window. */
{
    double value, pixelRange;

    if (scalePtr->orient == ORIENT_VERTICAL) {
	pixelRange = Tk_Height(scalePtr->tkwin) - scalePtr->sliderLength
		- 2*scalePtr->inset - 2*scalePtr->borderWidth;
	value = y;
    } else {
	pixelRange = Tk_Width(scalePtr->tkwin) - scalePtr->sliderLength
		- 2*scalePtr->inset - 2*scalePtr->borderWidth;
	value = x;
    }

    if (pixelRange <= 0) {
	/*
	 * Not enough room for the slider to actually slide: just return the
	 * scale's current value.
	 */

	return scalePtr->value;
    }
    value -= scalePtr->sliderLength/2 + scalePtr->inset
	    + scalePtr->borderWidth;
    value /= pixelRange;
    if (value < 0) {
	value = 0;
    }
    if (value > 1) {
	value = 1;
    }
    value = scalePtr->fromValue +
		value * (scalePtr->toValue - scalePtr->fromValue);
    return TkRoundToResolution(scalePtr, value);
}

/*
 *----------------------------------------------------------------------
 *
 * TkScaleValueToPixel --
 *
 *	Given a reading of the scale, return the x-coordinate or y-coordinate
 *	corresponding to that reading, depending on whether the scale is
 *	vertical or horizontal, respectively.
 *
 * Results:
 *	An integer value giving the pixel location corresponding to reading.
 *	The value is restricted to lie within the defined range for the scale.
 *
 * Side effects:
 *	None.
 *
 *----------------------------------------------------------------------
 */

int
TkScaleValueToPixel(
    register TkScale *scalePtr,	/* Information about widget. */
    double value)		/* Reading of the widget. */
{
    int y, pixelRange;
    double valueRange;

    valueRange = scalePtr->toValue - scalePtr->fromValue;
    pixelRange = ((scalePtr->orient == ORIENT_VERTICAL)
	    ? Tk_Height(scalePtr->tkwin) : Tk_Width(scalePtr->tkwin))
	- scalePtr->sliderLength - 2*scalePtr->inset - 2*scalePtr->borderWidth;
    if (valueRange == 0) {
	y = 0;
    } else {
	y = (int) ((value - scalePtr->fromValue) * pixelRange
		/ valueRange + 0.5);
	if (y < 0) {
	    y = 0;
	} else if (y > pixelRange) {
	    y = pixelRange;
	}
    }
    y += scalePtr->sliderLength/2 + scalePtr->inset + scalePtr->borderWidth;
    return y;
}

/*
 * Local Variables:
 * mode: c
 * c-basic-offset: 4
 * fill-column: 78
 * End:
 */<|MERGE_RESOLUTION|>--- conflicted
+++ resolved
@@ -26,13 +26,8 @@
  * used together with the "enum orient" declaration in tkScale.h.
  */
 
-<<<<<<< HEAD
-static char *orientStrings[] = {
+static CONST char *orientStrings[] = {
     "horizontal", "vertical", NULL
-=======
-static CONST char *orientStrings[] = {
-    "horizontal", "vertical", (char *) NULL
->>>>>>> 8a62ae17
 };
 
 /*
@@ -40,13 +35,8 @@
  * used together with the "enum state" declaration in tkScale.h.
  */
 
-<<<<<<< HEAD
-static char *stateStrings[] = {
+static CONST char *stateStrings[] = {
     "active", "disabled", "normal", NULL
-=======
-static CONST char *stateStrings[] = {
-    "active", "disabled", "normal", (char *) NULL
->>>>>>> 8a62ae17
 };
 
 static const Tk_OptionSpec optionSpecs[] = {
