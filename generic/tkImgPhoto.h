--- conflicted
+++ resolved
@@ -27,11 +27,11 @@
  * Forward declarations of the structures we define.
  */
 
-#define PhotoModel PhotoMaster
+#define PhotoMaster PhotoModel
 typedef struct ColorTableId	ColorTableId;
 typedef struct ColorTable	ColorTable;
 typedef struct PhotoInstance	PhotoInstance;
-typedef struct PhotoMaster	PhotoMaster;
+typedef struct PhotoModel	PhotoModel;
 
 /*
  * A signed 8-bit integral type. If chars are unsigned and the compiler isn't
@@ -148,13 +148,8 @@
  * Definition of the data associated with each photo image model.
  */
 
-<<<<<<< HEAD
 struct PhotoModel {
     Tk_ImageModel tkModel;	/* Tk's token for image model. NULL means the
-=======
-struct PhotoMaster {
-    Tk_ImageMaster tkMaster;	/* Tk's token for image model. NULL means the
->>>>>>> 7fbdc22e
 				 * image is being deleted. */
     Tcl_Interp *interp;		/* Interpreter associated with the application
 				 * using this image. */
@@ -208,11 +203,7 @@
  */
 
 struct PhotoInstance {
-<<<<<<< HEAD
     PhotoModel *modelPtr;	/* Pointer to model for image. */
-=======
-    PhotoMaster *masterPtr;	/* Pointer to master for image. */
->>>>>>> 7fbdc22e
     Display *display;		/* Display for windows using this instance. */
     Colormap colormap;		/* The image may only be used in windows with
 				 * this particular colormap. */
