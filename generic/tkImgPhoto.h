/*
 * tkImgPhoto.h --
 *
 *	Declarations for images of type "photo" for Tk.
 *
 * Copyright (c) 1994 The Australian National University.
 * Copyright (c) 1994-1997 Sun Microsystems, Inc.
 * Copyright (c) 2002-2008 Donal K. Fellows
 * Copyright (c) 2003 ActiveState Corporation.
 *
 * See the file "license.terms" for information on usage and redistribution of
 * this file, and for a DISCLAIMER OF ALL WARRANTIES.
 *
 * Author: Paul Mackerras (paulus@cs.anu.edu.au),
 *	   Department of Computer Science,
 *	   Australian National University.
 */

#include "tkInt.h"
#ifdef _WIN32
#include "tkWinInt.h"
#elif defined(__CYGWIN__)
#include "tkUnixInt.h"
#endif

/*
 * Forward declarations of the structures we define.
 */

#define PhotoMaster PhotoModel
typedef struct ColorTableId	ColorTableId;
typedef struct ColorTable	ColorTable;
typedef struct PhotoInstance	PhotoInstance;
typedef struct PhotoModel	PhotoModel;

/*
 * A signed 8-bit integral type. If chars are unsigned and the compiler isn't
 * an ANSI one, then we have to use short instead (which wastes space) to get
 * signed behavior.
 */

#if defined(__STDC__) || defined(_AIX)
    typedef signed char schar;
#else
#   ifndef __CHAR_UNSIGNED__
	typedef char schar;
#   else
	typedef short schar;
#   endif
#endif

/*
 * An unsigned 32-bit integral type, used for pixel values. We use int rather
 * than long here to accommodate those systems where longs are 64 bits.
 */

typedef unsigned int pixel;

/*
 * The maximum number of pixels to transmit to the server in a single
 * XPutImage call.
 */

#define MAX_PIXELS 65536

/*
 * The set of colors required to display a photo image in a window depends on:
 *	- the visual used by the window
 *	- the palette, which specifies how many levels of each primary color to
 *	  use, and
 *	- the gamma value for the image.
 *
 * Pixel values allocated for specific colors are valid only for the colormap
 * in which they were allocated. Sets of pixel values allocated for displaying
 * photos are re-used in other windows if possible, that is, if the display,
 * colormap, palette and gamma values match. A hash table is used to locate
 * these sets of pixel values, using the following data structure as key:
 */

struct ColorTableId {
    Display *display;		/* Qualifies the colormap resource ID. */
    Colormap colormap;		/* Colormap that the windows are using. */
    double gamma;		/* Gamma exponent value for images. */
    Tk_Uid palette;		/* Specifies how many shades of each primary
				 * we want to allocate. */
};

/*
 * For a particular (display, colormap, palette, gamma) combination, a data
 * structure of the following type is used to store the allocated pixel values
 * and other information:
 */

struct ColorTable {
    ColorTableId id;		/* Information used in selecting this color
				 * table. */
#if TCL_MAJOR_VERSION > 8
    size_t	refCount;		/* Number of instances using this map. */
    size_t liveRefCount;		/* Number of instances which are actually in
				 * use, using this map. */
    int	flags;			/* See below. */
#else
    int	flags;			/* See below. */
    unsigned int	refCount;		/* Number of instances using this map. */
    unsigned int liveRefCount;		/* Number of instances which are actually in
				 * use, using this map. */
#endif
    int	numColors;		/* Number of colors allocated for this map. */

    XVisualInfo	visualInfo;	/* Information about the visual for windows
				 * using this color table. */

    pixel redValues[256];	/* Maps 8-bit values of red intensity to a
				 * pixel value or index in pixelMap. */
    pixel greenValues[256];	/* Ditto for green intensity. */
    pixel blueValues[256];	/* Ditto for blue intensity. */
    unsigned long *pixelMap;	/* Actual pixel values allocated. */

    unsigned char colorQuant[3][256];
				/* Maps 8-bit intensities to quantized
				 * intensities. The first index is 0 for red,
				 * 1 for green, 2 for blue. */
};

/*
 * Bit definitions for the flags field of a ColorTable.
 * BLACK_AND_WHITE:		1 means only black and white colors are
 *				available.
 * COLOR_WINDOW:		1 means a full 3-D color cube has been
 *				allocated.
 * DISPOSE_PENDING:		1 means a call to DisposeColorTable has been
 *				scheduled as an idle handler, but it hasn't
 *				been invoked yet.
 * MAP_COLORS:			1 means pixel values should be mapped through
 *				pixelMap.
 */

#ifdef COLOR_WINDOW
#undef COLOR_WINDOW
#endif

#define BLACK_AND_WHITE		1
#define COLOR_WINDOW		2
#define DISPOSE_PENDING		4
#define MAP_COLORS		8

/*
 * Definition of the data associated with each photo image model.
 */

struct PhotoModel {
    Tk_ImageModel tkModel;	/* Tk's token for image model. NULL means the
				 * image is being deleted. */
    Tcl_Interp *interp;		/* Interpreter associated with the application
				 * using this image. */
    Tcl_Command imageCmd;	/* Token for image command (used to delete it
				 * when the image goes away). NULL means the
				 * image command has already been deleted. */
    int	flags;			/* Sundry flags, defined below. */
    int	width, height;		/* Dimensions of image. */
    int userWidth, userHeight;	/* User-declared image dimensions. */
    Tk_Uid palette;		/* User-specified default palette for
				 * instances of this image. */
    double gamma;		/* Display gamma value to correct for. */
    char *fileString;		/* Name of file to read into image. */
    Tcl_Obj *dataString;	/* Object to use as contents of image. */
    Tcl_Obj *format;		/* User-specified format of data in image file
				 * or string value. */
    unsigned char *pix32;	/* Local storage for 32-bit image. */
    int ditherX, ditherY;	/* Location of first incorrectly dithered
				 * pixel in image. */
    TkRegion validRegion;	/* Tk region indicating which parts of the
				 * image have valid image data. */
    PhotoInstance *instancePtr;	/* First in the list of instances associated
				 * with this model. */
};

/*
 * Bit definitions for the flags field of a PhotoMaster.
 * COLOR_IMAGE:			1 means that the image has different color
 *				components.
 * IMAGE_CHANGED:		1 means that the instances of this image need
 *				to be redithered.
 * COMPLEX_ALPHA:		1 means that the instances of this image have
 *				alpha values that aren't 0 or 255, and so need
 *				the copy-merge-replace renderer .
 */

#define COLOR_IMAGE		1
#define IMAGE_CHANGED		2
#define COMPLEX_ALPHA		4

/*
 * Flag to OR with the compositing rule to indicate that the source, despite
 * having an alpha channel, has simple alpha.
 */

#define SOURCE_IS_SIMPLE_ALPHA_PHOTO 0x10000000

/*
 * The following data structure represents all of the instances of a photo
 * image in windows on a given screen that are using the same colormap.
 */

struct PhotoInstance {
<<<<<<< HEAD
    PhotoModel *modelPtr;	/* Pointer to model for image. */
=======
    PhotoMaster *masterPtr;	/* Pointer to model for image. */
>>>>>>> 3b31d963
    Display *display;		/* Display for windows using this instance. */
    Colormap colormap;		/* The image may only be used in windows with
				 * this particular colormap. */
    PhotoInstance *nextPtr;	/* Pointer to the next instance in the list of
				 * instances associated with this model. */
<<<<<<< HEAD
#if TCL_MAJOR_VERSION > 8
    size_t refCount;		/* Number of instances using this structure. */
#else
    unsigned int refCount;	/* Number of instances using this structure. */
#endif
=======
    int refCount;		/* Number of instances using this structure. */
>>>>>>> 3b31d963
    Tk_Uid palette;		/* Palette for these particular instances. */
    double gamma;		/* Gamma value for these instances. */
    Tk_Uid defaultPalette;	/* Default palette to use if a palette is not
				 * specified for the model. */
    ColorTable *colorTablePtr;	/* Pointer to information about colors
				 * allocated for image display in windows like
				 * this one. */
    Pixmap pixels;		/* X pixmap containing dithered image. */
    int width, height;		/* Dimensions of the pixmap. */
    schar *error;		/* Error image, used in dithering. */
    XImage *imagePtr;		/* Image structure for converted pixels. */
    XVisualInfo visualInfo;	/* Information about the visual that these
				 * windows are using. */
    GC gc;			/* Graphics context for writing images to the
				 * pixmap. */
};

/*
 * Implementation of the Porter-Duff Source-Over compositing rule.
 */

#define PD_SRC_OVER(srcColor, srcAlpha, dstColor, dstAlpha) \
	(srcColor*srcAlpha/255) + dstAlpha*(255-srcAlpha)/255*dstColor/255
#define PD_SRC_OVER_ALPHA(srcAlpha, dstAlpha) \
	(srcAlpha + (255-srcAlpha)*dstAlpha/255)

#undef MIN
#define MIN(a, b)	((a) < (b)? (a): (b))
#undef MAX
#define MAX(a, b)	((a) > (b)? (a): (b))

/*
 * Declarations of functions shared between the different parts of the
 * photo image implementation.
 */

MODULE_SCOPE void	TkImgPhotoConfigureInstance(
			    PhotoInstance *instancePtr);
MODULE_SCOPE void	TkImgDisposeInstance(ClientData clientData);
MODULE_SCOPE void	TkImgPhotoInstanceSetSize(PhotoInstance *instancePtr);
MODULE_SCOPE ClientData	TkImgPhotoGet(Tk_Window tkwin, ClientData clientData);
MODULE_SCOPE void	TkImgDitherInstance(PhotoInstance *instancePtr, int x,
			    int y, int width, int height);
MODULE_SCOPE void	TkImgPhotoDisplay(ClientData clientData,
			    Display *display, Drawable drawable,
			    int imageX, int imageY, int width, int height,
			    int drawableX, int drawableY);
MODULE_SCOPE void	TkImgPhotoFree(ClientData clientData,
			    Display *display);
MODULE_SCOPE void	TkImgResetDither(PhotoInstance *instancePtr);

/*
 * Local Variables:
 * mode: c
 * c-basic-offset: 4
 * fill-column: 78
 * End:
 */<|MERGE_RESOLUTION|>--- conflicted
+++ resolved
@@ -176,7 +176,7 @@
 };
 
 /*
- * Bit definitions for the flags field of a PhotoMaster.
+ * Bit definitions for the flags field of a PhotoModel.
  * COLOR_IMAGE:			1 means that the image has different color
  *				components.
  * IMAGE_CHANGED:		1 means that the instances of this image need
@@ -203,25 +203,17 @@
  */
 
 struct PhotoInstance {
-<<<<<<< HEAD
     PhotoModel *modelPtr;	/* Pointer to model for image. */
-=======
-    PhotoMaster *masterPtr;	/* Pointer to model for image. */
->>>>>>> 3b31d963
     Display *display;		/* Display for windows using this instance. */
     Colormap colormap;		/* The image may only be used in windows with
 				 * this particular colormap. */
     PhotoInstance *nextPtr;	/* Pointer to the next instance in the list of
 				 * instances associated with this model. */
-<<<<<<< HEAD
 #if TCL_MAJOR_VERSION > 8
     size_t refCount;		/* Number of instances using this structure. */
 #else
     unsigned int refCount;	/* Number of instances using this structure. */
 #endif
-=======
-    int refCount;		/* Number of instances using this structure. */
->>>>>>> 3b31d963
     Tk_Uid palette;		/* Palette for these particular instances. */
     double gamma;		/* Gamma value for these instances. */
     Tk_Uid defaultPalette;	/* Default palette to use if a palette is not
