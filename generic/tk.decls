# tk.decls --
#
#	This file contains the declarations for all supported public
#	functions that are exported by the Tk library via the stubs table.
#	This file is used to generate the tkDecls.h, tkPlatDecls.h,
#	tkStub.c, and tkPlatStub.c files.
#
# Copyright (c) 1998-2000 Ajuba Solutions.
# Copyright (c) 2007 Daniel A. Steffen <das@users.sourceforge.net>
#
# See the file "license.terms" for information on usage and redistribution
# of this file, and for a DISCLAIMER OF ALL WARRANTIES.

library tk

# Define the tk interface with 3 sub interfaces:
#     tkPlat	 - platform specific public
#     tkInt	 - generic private
#     tkPlatInt - platform specific private

interface tk
hooks {tkPlat tkInt tkIntPlat tkIntXlib}

# Declare each of the functions in the public Tk interface.  Note that
# the an index should never be reused for a different function in order
# to preserve backwards compatibility.

<<<<<<< HEAD
declare 0 generic {
    void Tk_MainLoop(void)
}
declare 1 generic {
    XColor *Tk_3DBorderColor(Tk_3DBorder border)
}
declare 2 generic {
    GC Tk_3DBorderGC(Tk_Window tkwin, Tk_3DBorder border,
	    int which)
}
declare 3 generic {
=======
declare 0 {
    void Tk_MainLoop(void)
}
declare 1 {
    XColor *Tk_3DBorderColor(Tk_3DBorder border)
}
declare 2 {
    GC Tk_3DBorderGC(Tk_Window tkwin, Tk_3DBorder border,
	    int which)
}
declare 3 {
>>>>>>> edf582e2
    void Tk_3DHorizontalBevel(Tk_Window tkwin,
	    Drawable drawable, Tk_3DBorder border, int x,
	    int y, int width, int height, int leftIn,
	    int rightIn, int topBevel, int relief)
}
<<<<<<< HEAD
declare 4 generic {
=======
declare 4 {
>>>>>>> edf582e2
    void Tk_3DVerticalBevel(Tk_Window tkwin,
	    Drawable drawable, Tk_3DBorder border, int x,
	    int y, int width, int height, int leftBevel,
	    int relief)
}
<<<<<<< HEAD
declare 5 generic {
    void Tk_AddOption(Tk_Window tkwin, CONST char *name,
	    CONST char *value, int priority)
}
declare 6 generic {
=======
declare 5 {
    void Tk_AddOption(Tk_Window tkwin, const char *name,
	    const char *value, int priority)
}
declare 6 {
>>>>>>> edf582e2
    void Tk_BindEvent(Tk_BindingTable bindingTable,
	    XEvent *eventPtr, Tk_Window tkwin, int numObjects,
	    ClientData *objectPtr)
}
<<<<<<< HEAD
declare 7 generic {
=======
declare 7 {
>>>>>>> edf582e2
    void Tk_CanvasDrawableCoords(Tk_Canvas canvas,
	    double x, double y, short *drawableXPtr,
	    short *drawableYPtr)
}
<<<<<<< HEAD
declare 8 generic {
    void Tk_CanvasEventuallyRedraw(Tk_Canvas canvas, int x1, int y1,
	    int x2, int y2)
}
declare 9 generic {
    int Tk_CanvasGetCoord(Tcl_Interp *interp,
	    Tk_Canvas canvas, CONST char *str, double *doublePtr)
}
declare 10 generic {
    Tk_CanvasTextInfo *Tk_CanvasGetTextInfo(Tk_Canvas canvas)
}
declare 11 generic {
=======
declare 8 {
    void Tk_CanvasEventuallyRedraw(Tk_Canvas canvas, int x1, int y1,
	    int x2, int y2)
}
declare 9 {
    int Tk_CanvasGetCoord(Tcl_Interp *interp,
	    Tk_Canvas canvas, const char *str, double *doublePtr)
}
declare 10 {
    Tk_CanvasTextInfo *Tk_CanvasGetTextInfo(Tk_Canvas canvas)
}
declare 11 {
>>>>>>> edf582e2
    int Tk_CanvasPsBitmap(Tcl_Interp *interp,
	    Tk_Canvas canvas, Pixmap bitmap, int x, int y,
	    int width, int height)
}
<<<<<<< HEAD
declare 12 generic {
    int Tk_CanvasPsColor(Tcl_Interp *interp,
	    Tk_Canvas canvas, XColor *colorPtr)
}
declare 13 generic {
    int Tk_CanvasPsFont(Tcl_Interp *interp,
	    Tk_Canvas canvas, Tk_Font font)
}
declare 14 generic {
    void Tk_CanvasPsPath(Tcl_Interp *interp,
	    Tk_Canvas canvas, double *coordPtr, int numPoints)
}
declare 15 generic {
    int Tk_CanvasPsStipple(Tcl_Interp *interp,
	    Tk_Canvas canvas, Pixmap bitmap)
}
declare 16 generic {
    double Tk_CanvasPsY(Tk_Canvas canvas, double y)
}
declare 17 generic {
    void Tk_CanvasSetStippleOrigin(Tk_Canvas canvas, GC gc)
}
declare 18 generic {
    int Tk_CanvasTagsParseProc(ClientData clientData, Tcl_Interp *interp,
	    Tk_Window tkwin, CONST char *value, char *widgRec, int offset)
}
declare 19 generic {
    char *Tk_CanvasTagsPrintProc(ClientData clientData, Tk_Window tkwin,
	    char *widgRec, int offset, Tcl_FreeProc **freeProcPtr)
}
declare 20 generic {
    Tk_Window	Tk_CanvasTkwin(Tk_Canvas canvas)
}
declare 21 generic {
    void Tk_CanvasWindowCoords(Tk_Canvas canvas, double x, double y,
	    short *screenXPtr, short *screenYPtr)
}
declare 22 generic {
    void Tk_ChangeWindowAttributes(Tk_Window tkwin, unsigned long valueMask,
	    XSetWindowAttributes *attsPtr)
}
declare 23 generic {
    int Tk_CharBbox(Tk_TextLayout layout, int index, int *xPtr,
	    int *yPtr, int *widthPtr, int *heightPtr)
}
declare 24 generic {
    void Tk_ClearSelection(Tk_Window tkwin, Atom selection)
}
declare 25 generic {
    int Tk_ClipboardAppend(Tcl_Interp *interp, Tk_Window tkwin,
	    Atom target, Atom format, char *buffer)
}
declare 26 generic {
    int Tk_ClipboardClear(Tcl_Interp *interp, Tk_Window tkwin)
}
declare 27 generic {
=======
declare 12 {
    int Tk_CanvasPsColor(Tcl_Interp *interp,
	    Tk_Canvas canvas, XColor *colorPtr)
}
declare 13 {
    int Tk_CanvasPsFont(Tcl_Interp *interp,
	    Tk_Canvas canvas, Tk_Font font)
}
declare 14 {
    void Tk_CanvasPsPath(Tcl_Interp *interp,
	    Tk_Canvas canvas, double *coordPtr, int numPoints)
}
declare 15 {
    int Tk_CanvasPsStipple(Tcl_Interp *interp,
	    Tk_Canvas canvas, Pixmap bitmap)
}
declare 16 {
    double Tk_CanvasPsY(Tk_Canvas canvas, double y)
}
declare 17 {
    void Tk_CanvasSetStippleOrigin(Tk_Canvas canvas, GC gc)
}
declare 18 {
    int Tk_CanvasTagsParseProc(ClientData clientData, Tcl_Interp *interp,
	    Tk_Window tkwin, const char *value, char *widgRec, int offset)
}
declare 19 {
    char *Tk_CanvasTagsPrintProc(ClientData clientData, Tk_Window tkwin,
	    char *widgRec, int offset, Tcl_FreeProc **freeProcPtr)
}
declare 20 {
    Tk_Window	Tk_CanvasTkwin(Tk_Canvas canvas)
}
declare 21 {
    void Tk_CanvasWindowCoords(Tk_Canvas canvas, double x, double y,
	    short *screenXPtr, short *screenYPtr)
}
declare 22 {
    void Tk_ChangeWindowAttributes(Tk_Window tkwin, unsigned long valueMask,
	    XSetWindowAttributes *attsPtr)
}
declare 23 {
    int Tk_CharBbox(Tk_TextLayout layout, int index, int *xPtr,
	    int *yPtr, int *widthPtr, int *heightPtr)
}
declare 24 {
    void Tk_ClearSelection(Tk_Window tkwin, Atom selection)
}
declare 25 {
    int Tk_ClipboardAppend(Tcl_Interp *interp, Tk_Window tkwin,
	    Atom target, Atom format, char *buffer)
}
declare 26 {
    int Tk_ClipboardClear(Tcl_Interp *interp, Tk_Window tkwin)
}
declare 27 {
>>>>>>> edf582e2
    int Tk_ConfigureInfo(Tcl_Interp *interp,
	    Tk_Window tkwin, Tk_ConfigSpec *specs,
	    char *widgRec, const char *argvName, int flags)
}
<<<<<<< HEAD
declare 28 generic {
=======
declare 28 {
>>>>>>> edf582e2
    int Tk_ConfigureValue(Tcl_Interp *interp,
	    Tk_Window tkwin, Tk_ConfigSpec *specs,
	    char *widgRec, const char *argvName, int flags)
}
<<<<<<< HEAD
declare 29 generic {
=======
declare 29 {
>>>>>>> edf582e2
    int Tk_ConfigureWidget(Tcl_Interp *interp,
	    Tk_Window tkwin, Tk_ConfigSpec *specs,
	    int argc, CONST84 char **argv, char *widgRec,
	    int flags)
}
<<<<<<< HEAD
declare 30 generic {
    void Tk_ConfigureWindow(Tk_Window tkwin,
	    unsigned int valueMask, XWindowChanges *valuePtr)
}
declare 31 generic {
    Tk_TextLayout Tk_ComputeTextLayout(Tk_Font font,
	    CONST char *str, int numChars, int wrapLength,
	    Tk_Justify justify, int flags, int *widthPtr,
	    int *heightPtr)
}
declare 32 generic {
    Tk_Window Tk_CoordsToWindow(int rootX, int rootY, Tk_Window tkwin)
}
declare 33 generic {
=======
declare 30 {
    void Tk_ConfigureWindow(Tk_Window tkwin,
	    unsigned int valueMask, XWindowChanges *valuePtr)
}
declare 31 {
    Tk_TextLayout Tk_ComputeTextLayout(Tk_Font font,
	    const char *str, int numChars, int wrapLength,
	    Tk_Justify justify, int flags, int *widthPtr,
	    int *heightPtr)
}
declare 32 {
    Tk_Window Tk_CoordsToWindow(int rootX, int rootY, Tk_Window tkwin)
}
declare 33 {
>>>>>>> edf582e2
    unsigned long Tk_CreateBinding(Tcl_Interp *interp,
	    Tk_BindingTable bindingTable, ClientData object,
	    const char *eventStr, const char *script, int append)
}
<<<<<<< HEAD
declare 34 generic {
    Tk_BindingTable Tk_CreateBindingTable(Tcl_Interp *interp)
}
declare 35 generic {
=======
declare 34 {
    Tk_BindingTable Tk_CreateBindingTable(Tcl_Interp *interp)
}
declare 35 {
>>>>>>> edf582e2
    Tk_ErrorHandler Tk_CreateErrorHandler(Display *display,
	    int errNum, int request, int minorCode,
	    Tk_ErrorProc *errorProc, ClientData clientData)
}
<<<<<<< HEAD
declare 36 generic {
=======
declare 36 {
>>>>>>> edf582e2
    void Tk_CreateEventHandler(Tk_Window token,
	    unsigned long mask, Tk_EventProc *proc,
	    ClientData clientData)
}
<<<<<<< HEAD
declare 37 generic {
    void Tk_CreateGenericHandler(Tk_GenericProc *proc, ClientData clientData)
}
declare 38 generic {
    void Tk_CreateImageType(Tk_ImageType *typePtr)
}
declare 39 generic {
    void Tk_CreateItemType(Tk_ItemType *typePtr)
}
declare 40 generic {
    void Tk_CreatePhotoImageFormat(Tk_PhotoImageFormat *formatPtr)
}
declare 41 generic {
=======
declare 37 {
    void Tk_CreateGenericHandler(Tk_GenericProc *proc, ClientData clientData)
}
declare 38 {
    void Tk_CreateImageType(Tk_ImageType *typePtr)
}
declare 39 {
    void Tk_CreateItemType(Tk_ItemType *typePtr)
}
declare 40 {
    void Tk_CreatePhotoImageFormat(Tk_PhotoImageFormat *formatPtr)
}
declare 41 {
>>>>>>> edf582e2
    void Tk_CreateSelHandler(Tk_Window tkwin,
	    Atom selection, Atom target,
	    Tk_SelectionProc *proc, ClientData clientData,
	    Atom format)
}
<<<<<<< HEAD
declare 42 generic {
    Tk_Window Tk_CreateWindow(Tcl_Interp *interp,
	    Tk_Window parent, CONST char *name, CONST char *screenName)
}
declare 43 generic {
    Tk_Window Tk_CreateWindowFromPath(Tcl_Interp *interp, Tk_Window tkwin,
	    CONST char *pathName, CONST char *screenName)
}
declare 44 generic {
    int Tk_DefineBitmap(Tcl_Interp *interp, CONST char *name,
	    CONST char *source, int width, int height)
}
declare 45 generic {
    void Tk_DefineCursor(Tk_Window window, Tk_Cursor cursor)
}
declare 46 generic {
    void Tk_DeleteAllBindings(Tk_BindingTable bindingTable, ClientData object)
}
declare 47 generic {
=======
declare 42 {
    Tk_Window Tk_CreateWindow(Tcl_Interp *interp,
	    Tk_Window parent, const char *name, const char *screenName)
}
declare 43 {
    Tk_Window Tk_CreateWindowFromPath(Tcl_Interp *interp, Tk_Window tkwin,
	    const char *pathName, const char *screenName)
}
declare 44 {
    int Tk_DefineBitmap(Tcl_Interp *interp, const char *name,
	    const char *source, int width, int height)
}
declare 45 {
    void Tk_DefineCursor(Tk_Window window, Tk_Cursor cursor)
}
declare 46 {
    void Tk_DeleteAllBindings(Tk_BindingTable bindingTable, ClientData object)
}
declare 47 {
>>>>>>> edf582e2
    int Tk_DeleteBinding(Tcl_Interp *interp,
	    Tk_BindingTable bindingTable, ClientData object,
	    const char *eventStr)
}
<<<<<<< HEAD
declare 48 generic {
    void Tk_DeleteBindingTable(Tk_BindingTable bindingTable)
}
declare 49 generic {
    void Tk_DeleteErrorHandler(Tk_ErrorHandler handler)
}
declare 50 generic {
=======
declare 48 {
    void Tk_DeleteBindingTable(Tk_BindingTable bindingTable)
}
declare 49 {
    void Tk_DeleteErrorHandler(Tk_ErrorHandler handler)
}
declare 50 {
>>>>>>> edf582e2
    void Tk_DeleteEventHandler(Tk_Window token,
	    unsigned long mask, Tk_EventProc *proc,
	    ClientData clientData)
}
<<<<<<< HEAD
declare 51 generic {
    void Tk_DeleteGenericHandler(Tk_GenericProc *proc, ClientData clientData)
}
declare 52 generic {
    void Tk_DeleteImage(Tcl_Interp *interp, CONST char *name)
}
declare 53 generic {
    void Tk_DeleteSelHandler(Tk_Window tkwin, Atom selection, Atom target)
}
declare 54 generic {
    void Tk_DestroyWindow(Tk_Window tkwin)
}
declare 55 generic {
    CONST84_RETURN char *Tk_DisplayName(Tk_Window tkwin)
}
declare 56 generic {
    int Tk_DistanceToTextLayout(Tk_TextLayout layout, int x, int y)
}
declare 57 generic {
=======
declare 51 {
    void Tk_DeleteGenericHandler(Tk_GenericProc *proc, ClientData clientData)
}
declare 52 {
    void Tk_DeleteImage(Tcl_Interp *interp, const char *name)
}
declare 53 {
    void Tk_DeleteSelHandler(Tk_Window tkwin, Atom selection, Atom target)
}
declare 54 {
    void Tk_DestroyWindow(Tk_Window tkwin)
}
declare 55 {
    CONST84_RETURN char *Tk_DisplayName(Tk_Window tkwin)
}
declare 56 {
    int Tk_DistanceToTextLayout(Tk_TextLayout layout, int x, int y)
}
declare 57 {
>>>>>>> edf582e2
    void Tk_Draw3DPolygon(Tk_Window tkwin,
	    Drawable drawable, Tk_3DBorder border,
	    XPoint *pointPtr, int numPoints, int borderWidth,
	    int leftRelief)
}
<<<<<<< HEAD
declare 58 generic {
=======
declare 58 {
>>>>>>> edf582e2
    void Tk_Draw3DRectangle(Tk_Window tkwin, Drawable drawable,
	    Tk_3DBorder border, int x, int y, int width, int height,
	    int borderWidth, int relief)
}
<<<<<<< HEAD
declare 59 generic {
    void Tk_DrawChars(Display *display, Drawable drawable, GC gc,
	    Tk_Font tkfont, CONST char *source, int numBytes, int x, int y)
}
declare 60 generic {
    void Tk_DrawFocusHighlight(Tk_Window tkwin, GC gc, int width,
	    Drawable drawable)
}
declare 61 generic {
=======
declare 59 {
    void Tk_DrawChars(Display *display, Drawable drawable, GC gc,
	    Tk_Font tkfont, const char *source, int numBytes, int x, int y)
}
declare 60 {
    void Tk_DrawFocusHighlight(Tk_Window tkwin, GC gc, int width,
	    Drawable drawable)
}
declare 61 {
>>>>>>> edf582e2
    void Tk_DrawTextLayout(Display *display,
	    Drawable drawable, GC gc, Tk_TextLayout layout,
	    int x, int y, int firstChar, int lastChar)
}
<<<<<<< HEAD
declare 62 generic {
=======
declare 62 {
>>>>>>> edf582e2
    void Tk_Fill3DPolygon(Tk_Window tkwin,
	    Drawable drawable, Tk_3DBorder border,
	    XPoint *pointPtr, int numPoints, int borderWidth,
	    int leftRelief)
}
<<<<<<< HEAD
declare 63 generic {
=======
declare 63 {
>>>>>>> edf582e2
    void Tk_Fill3DRectangle(Tk_Window tkwin,
	    Drawable drawable, Tk_3DBorder border, int x,
	    int y, int width, int height, int borderWidth,
	    int relief)
}
<<<<<<< HEAD
declare 64 generic {
    Tk_PhotoHandle Tk_FindPhoto(Tcl_Interp *interp, CONST char *imageName)
}
declare 65 generic {
    Font Tk_FontId(Tk_Font font)
}
declare 66 generic {
    void Tk_Free3DBorder(Tk_3DBorder border)
}
declare 67 generic {
    void Tk_FreeBitmap(Display *display, Pixmap bitmap)
}
declare 68 generic {
    void Tk_FreeColor(XColor *colorPtr)
}
declare 69 generic {
    void Tk_FreeColormap(Display *display, Colormap colormap)
}
declare 70 generic {
    void Tk_FreeCursor(Display *display, Tk_Cursor cursor)
}
declare 71 generic {
    void Tk_FreeFont(Tk_Font f)
}
declare 72 generic {
    void Tk_FreeGC(Display *display, GC gc)
}
declare 73 generic {
    void Tk_FreeImage(Tk_Image image)
}
declare 74 generic {
    void Tk_FreeOptions(Tk_ConfigSpec *specs,
	    char *widgRec, Display *display, int needFlags)
}
declare 75 generic {
    void Tk_FreePixmap(Display *display, Pixmap pixmap)
}
declare 76 generic {
    void Tk_FreeTextLayout(Tk_TextLayout textLayout)
}
declare 77 generic {
    void Tk_FreeXId(Display *display, XID xid)
}
declare 78 generic {
    GC Tk_GCForColor(XColor *colorPtr, Drawable drawable)
}
declare 79 generic {
    void Tk_GeometryRequest(Tk_Window tkwin, int reqWidth,  int reqHeight)
}
declare 80 generic {
    Tk_3DBorder	Tk_Get3DBorder(Tcl_Interp *interp, Tk_Window tkwin,
	    Tk_Uid colorName)
}
declare 81 generic {
    void Tk_GetAllBindings(Tcl_Interp *interp,
	    Tk_BindingTable bindingTable, ClientData object)
}
declare 82 generic {
    int Tk_GetAnchor(Tcl_Interp *interp,
	    CONST char *str, Tk_Anchor *anchorPtr)
}
declare 83 generic {
    CONST84_RETURN char *Tk_GetAtomName(Tk_Window tkwin, Atom atom)
}
declare 84 generic {
=======
declare 64 {
    Tk_PhotoHandle Tk_FindPhoto(Tcl_Interp *interp, const char *imageName)
}
declare 65 {
    Font Tk_FontId(Tk_Font font)
}
declare 66 {
    void Tk_Free3DBorder(Tk_3DBorder border)
}
declare 67 {
    void Tk_FreeBitmap(Display *display, Pixmap bitmap)
}
declare 68 {
    void Tk_FreeColor(XColor *colorPtr)
}
declare 69 {
    void Tk_FreeColormap(Display *display, Colormap colormap)
}
declare 70 {
    void Tk_FreeCursor(Display *display, Tk_Cursor cursor)
}
declare 71 {
    void Tk_FreeFont(Tk_Font f)
}
declare 72 {
    void Tk_FreeGC(Display *display, GC gc)
}
declare 73 {
    void Tk_FreeImage(Tk_Image image)
}
declare 74 {
    void Tk_FreeOptions(Tk_ConfigSpec *specs,
	    char *widgRec, Display *display, int needFlags)
}
declare 75 {
    void Tk_FreePixmap(Display *display, Pixmap pixmap)
}
declare 76 {
    void Tk_FreeTextLayout(Tk_TextLayout textLayout)
}
declare 77 {
    void Tk_FreeXId(Display *display, XID xid)
}
declare 78 {
    GC Tk_GCForColor(XColor *colorPtr, Drawable drawable)
}
declare 79 {
    void Tk_GeometryRequest(Tk_Window tkwin, int reqWidth,  int reqHeight)
}
declare 80 {
    Tk_3DBorder	Tk_Get3DBorder(Tcl_Interp *interp, Tk_Window tkwin,
	    Tk_Uid colorName)
}
declare 81 {
    void Tk_GetAllBindings(Tcl_Interp *interp,
	    Tk_BindingTable bindingTable, ClientData object)
}
declare 82 {
    int Tk_GetAnchor(Tcl_Interp *interp,
	    const char *str, Tk_Anchor *anchorPtr)
}
declare 83 {
    CONST84_RETURN char *Tk_GetAtomName(Tk_Window tkwin, Atom atom)
}
declare 84 {
>>>>>>> edf582e2
    CONST84_RETURN char *Tk_GetBinding(Tcl_Interp *interp,
	    Tk_BindingTable bindingTable, ClientData object,
	    const char *eventStr)
}
<<<<<<< HEAD
declare 85 generic {
    Pixmap Tk_GetBitmap(Tcl_Interp *interp, Tk_Window tkwin, CONST char *str)
}
declare 86 generic {
    Pixmap Tk_GetBitmapFromData(Tcl_Interp *interp,
	    Tk_Window tkwin, CONST char *source, int width, int height)
}
declare 87 generic {
    int Tk_GetCapStyle(Tcl_Interp *interp, CONST char *str, int *capPtr)
}
declare 88 generic {
    XColor *Tk_GetColor(Tcl_Interp *interp, Tk_Window tkwin, Tk_Uid name)
}
declare 89 generic {
    XColor *Tk_GetColorByValue(Tk_Window tkwin, XColor *colorPtr)
}
declare 90 generic {
    Colormap Tk_GetColormap(Tcl_Interp *interp, Tk_Window tkwin,
	    CONST char *str)
}
declare 91 generic {
    Tk_Cursor Tk_GetCursor(Tcl_Interp *interp, Tk_Window tkwin,
	    Tk_Uid str)
}
declare 92 generic {
    Tk_Cursor Tk_GetCursorFromData(Tcl_Interp *interp,
	    Tk_Window tkwin, CONST char *source, CONST char *mask,
	    int width, int height, int xHot, int yHot,
	    Tk_Uid fg, Tk_Uid bg)
}
declare 93 generic {
    Tk_Font Tk_GetFont(Tcl_Interp *interp,
	    Tk_Window tkwin, CONST char *str)
}
declare 94 generic {
    Tk_Font Tk_GetFontFromObj(Tk_Window tkwin, Tcl_Obj *objPtr)
}
declare 95 generic {
    void Tk_GetFontMetrics(Tk_Font font, Tk_FontMetrics *fmPtr)
}
declare 96 generic {
    GC Tk_GetGC(Tk_Window tkwin, unsigned long valueMask, XGCValues *valuePtr)
}
declare 97 generic {
    Tk_Image Tk_GetImage(Tcl_Interp *interp, Tk_Window tkwin, CONST char *name,
	    Tk_ImageChangedProc *changeProc, ClientData clientData)
}
declare 98 generic {
    ClientData Tk_GetImageMasterData(Tcl_Interp *interp,
	    CONST char *name, Tk_ImageType **typePtrPtr)
}
declare 99 generic {
    Tk_ItemType *Tk_GetItemTypes(void)
}
declare 100 generic {
    int Tk_GetJoinStyle(Tcl_Interp *interp, CONST char *str, int *joinPtr)
}
declare 101 generic {
    int Tk_GetJustify(Tcl_Interp *interp,
	    CONST char *str, Tk_Justify *justifyPtr)
}
declare 102 generic {
    int Tk_GetNumMainWindows(void)
}
declare 103 generic {
    Tk_Uid Tk_GetOption(Tk_Window tkwin, CONST char *name,
	    CONST char *className)
}
declare 104 generic {
    int Tk_GetPixels(Tcl_Interp *interp,
	    Tk_Window tkwin, CONST char *str, int *intPtr)
}
declare 105 generic {
    Pixmap Tk_GetPixmap(Display *display, Drawable d,
	    int width, int height, int depth)
}
declare 106 generic {
    int Tk_GetRelief(Tcl_Interp *interp, CONST char *name, int *reliefPtr)
}
declare 107 generic {
    void Tk_GetRootCoords(Tk_Window tkwin, int *xPtr, int *yPtr)
}
declare 108 generic {
    int Tk_GetScrollInfo(Tcl_Interp *interp,
	    int argc, CONST84 char **argv, double *dblPtr, int *intPtr)
}
declare 109 generic {
    int Tk_GetScreenMM(Tcl_Interp *interp,
	    Tk_Window tkwin, CONST char *str, double *doublePtr)
}
declare 110 generic {
=======
declare 85 {
    Pixmap Tk_GetBitmap(Tcl_Interp *interp, Tk_Window tkwin, const char *str)
}
declare 86 {
    Pixmap Tk_GetBitmapFromData(Tcl_Interp *interp,
	    Tk_Window tkwin, const char *source, int width, int height)
}
declare 87 {
    int Tk_GetCapStyle(Tcl_Interp *interp, const char *str, int *capPtr)
}
declare 88 {
    XColor *Tk_GetColor(Tcl_Interp *interp, Tk_Window tkwin, Tk_Uid name)
}
declare 89 {
    XColor *Tk_GetColorByValue(Tk_Window tkwin, XColor *colorPtr)
}
declare 90 {
    Colormap Tk_GetColormap(Tcl_Interp *interp, Tk_Window tkwin,
	    const char *str)
}
declare 91 {
    Tk_Cursor Tk_GetCursor(Tcl_Interp *interp, Tk_Window tkwin,
	    Tk_Uid str)
}
declare 92 {
    Tk_Cursor Tk_GetCursorFromData(Tcl_Interp *interp,
	    Tk_Window tkwin, const char *source, const char *mask,
	    int width, int height, int xHot, int yHot,
	    Tk_Uid fg, Tk_Uid bg)
}
declare 93 {
    Tk_Font Tk_GetFont(Tcl_Interp *interp,
	    Tk_Window tkwin, const char *str)
}
declare 94 {
    Tk_Font Tk_GetFontFromObj(Tk_Window tkwin, Tcl_Obj *objPtr)
}
declare 95 {
    void Tk_GetFontMetrics(Tk_Font font, Tk_FontMetrics *fmPtr)
}
declare 96 {
    GC Tk_GetGC(Tk_Window tkwin, unsigned long valueMask, XGCValues *valuePtr)
}
declare 97 {
    Tk_Image Tk_GetImage(Tcl_Interp *interp, Tk_Window tkwin, const char *name,
	    Tk_ImageChangedProc *changeProc, ClientData clientData)
}
declare 98 {
    ClientData Tk_GetImageMasterData(Tcl_Interp *interp,
	    const char *name, Tk_ImageType **typePtrPtr)
}
declare 99 {
    Tk_ItemType *Tk_GetItemTypes(void)
}
declare 100 {
    int Tk_GetJoinStyle(Tcl_Interp *interp, const char *str, int *joinPtr)
}
declare 101 {
    int Tk_GetJustify(Tcl_Interp *interp,
	    const char *str, Tk_Justify *justifyPtr)
}
declare 102 {
    int Tk_GetNumMainWindows(void)
}
declare 103 {
    Tk_Uid Tk_GetOption(Tk_Window tkwin, const char *name,
	    const char *className)
}
declare 104 {
    int Tk_GetPixels(Tcl_Interp *interp,
	    Tk_Window tkwin, const char *str, int *intPtr)
}
declare 105 {
    Pixmap Tk_GetPixmap(Display *display, Drawable d,
	    int width, int height, int depth)
}
declare 106 {
    int Tk_GetRelief(Tcl_Interp *interp, const char *name, int *reliefPtr)
}
declare 107 {
    void Tk_GetRootCoords(Tk_Window tkwin, int *xPtr, int *yPtr)
}
declare 108 {
    int Tk_GetScrollInfo(Tcl_Interp *interp,
	    int argc, CONST84 char **argv, double *dblPtr, int *intPtr)
}
declare 109 {
    int Tk_GetScreenMM(Tcl_Interp *interp,
	    Tk_Window tkwin, const char *str, double *doublePtr)
}
declare 110 {
>>>>>>> edf582e2
    int Tk_GetSelection(Tcl_Interp *interp,
	    Tk_Window tkwin, Atom selection, Atom target,
	    Tk_GetSelProc *proc, ClientData clientData)
}
<<<<<<< HEAD
declare 111 generic {
    Tk_Uid Tk_GetUid(CONST char *str)
}
declare 112 generic {
    Visual *Tk_GetVisual(Tcl_Interp *interp,
	    Tk_Window tkwin, CONST char *str, int *depthPtr,
	    Colormap *colormapPtr)
}
declare 113 generic {
    void Tk_GetVRootGeometry(Tk_Window tkwin,
	    int *xPtr, int *yPtr, int *widthPtr, int *heightPtr)
}
declare 114 generic {
    int Tk_Grab(Tcl_Interp *interp, Tk_Window tkwin, int grabGlobal)
}
declare 115 generic {
    void Tk_HandleEvent(XEvent *eventPtr)
}
declare 116 generic {
    Tk_Window Tk_IdToWindow(Display *display, Window window)
}
declare 117 generic {
    void Tk_ImageChanged(Tk_ImageMaster master, int x, int y,
	    int width, int height, int imageWidth, int imageHeight)
}
declare 118 generic {
    int Tk_Init(Tcl_Interp *interp)
}
declare 119 generic {
    Atom Tk_InternAtom(Tk_Window tkwin, CONST char *name)
}
declare 120 generic {
    int Tk_IntersectTextLayout(Tk_TextLayout layout, int x, int y,
	    int width, int height)
}
declare 121 generic {
    void Tk_MaintainGeometry(Tk_Window slave,
	    Tk_Window master, int x, int y, int width, int height)
}
declare 122 generic {
    Tk_Window Tk_MainWindow(Tcl_Interp *interp)
}
declare 123 generic {
    void Tk_MakeWindowExist(Tk_Window tkwin)
}
declare 124 generic {
    void Tk_ManageGeometry(Tk_Window tkwin,
	    CONST Tk_GeomMgr *mgrPtr, ClientData clientData)
}
declare 125 generic {
    void Tk_MapWindow(Tk_Window tkwin)
}
declare 126 generic {
    int Tk_MeasureChars(Tk_Font tkfont,
	    CONST char *source, int numBytes, int maxPixels,
	    int flags, int *lengthPtr)
}
declare 127 generic {
    void Tk_MoveResizeWindow(Tk_Window tkwin,
	    int x, int y, int width, int height)
}
declare 128 generic {
    void Tk_MoveWindow(Tk_Window tkwin, int x, int y)
}
declare 129 generic {
    void Tk_MoveToplevelWindow(Tk_Window tkwin, int x, int y)
}
declare 130 generic {
    CONST84_RETURN char *Tk_NameOf3DBorder(Tk_3DBorder border)
}
declare 131 generic {
    CONST84_RETURN char *Tk_NameOfAnchor(Tk_Anchor anchor)
}
declare 132 generic {
    CONST84_RETURN char *Tk_NameOfBitmap(Display *display, Pixmap bitmap)
}
declare 133 generic {
    CONST84_RETURN char *Tk_NameOfCapStyle(int cap)
}
declare 134 generic {
    CONST84_RETURN char *Tk_NameOfColor(XColor *colorPtr)
}
declare 135 generic {
    CONST84_RETURN char *Tk_NameOfCursor(Display *display, Tk_Cursor cursor)
}
declare 136 generic {
    CONST84_RETURN char *Tk_NameOfFont(Tk_Font font)
}
declare 137 generic {
    CONST84_RETURN char *Tk_NameOfImage(Tk_ImageMaster imageMaster)
}
declare 138 generic {
    CONST84_RETURN char *Tk_NameOfJoinStyle(int join)
}
declare 139 generic {
    CONST84_RETURN char *Tk_NameOfJustify(Tk_Justify justify)
}
declare 140 generic {
    CONST84_RETURN char *Tk_NameOfRelief(int relief)
}
declare 141 generic {
    Tk_Window Tk_NameToWindow(Tcl_Interp *interp,
	    CONST char *pathName, Tk_Window tkwin)
}
declare 142 generic {
=======
declare 111 {
    Tk_Uid Tk_GetUid(const char *str)
}
declare 112 {
    Visual *Tk_GetVisual(Tcl_Interp *interp,
	    Tk_Window tkwin, const char *str, int *depthPtr,
	    Colormap *colormapPtr)
}
declare 113 {
    void Tk_GetVRootGeometry(Tk_Window tkwin,
	    int *xPtr, int *yPtr, int *widthPtr, int *heightPtr)
}
declare 114 {
    int Tk_Grab(Tcl_Interp *interp, Tk_Window tkwin, int grabGlobal)
}
declare 115 {
    void Tk_HandleEvent(XEvent *eventPtr)
}
declare 116 {
    Tk_Window Tk_IdToWindow(Display *display, Window window)
}
declare 117 {
    void Tk_ImageChanged(Tk_ImageMaster master, int x, int y,
	    int width, int height, int imageWidth, int imageHeight)
}
declare 118 {
    int Tk_Init(Tcl_Interp *interp)
}
declare 119 {
    Atom Tk_InternAtom(Tk_Window tkwin, const char *name)
}
declare 120 {
    int Tk_IntersectTextLayout(Tk_TextLayout layout, int x, int y,
	    int width, int height)
}
declare 121 {
    void Tk_MaintainGeometry(Tk_Window slave,
	    Tk_Window master, int x, int y, int width, int height)
}
declare 122 {
    Tk_Window Tk_MainWindow(Tcl_Interp *interp)
}
declare 123 {
    void Tk_MakeWindowExist(Tk_Window tkwin)
}
declare 124 {
    void Tk_ManageGeometry(Tk_Window tkwin,
	    Tk_GeomMgr *mgrPtr, ClientData clientData)
}
declare 125 {
    void Tk_MapWindow(Tk_Window tkwin)
}
declare 126 {
    int Tk_MeasureChars(Tk_Font tkfont,
	    const char *source, int numBytes, int maxPixels,
	    int flags, int *lengthPtr)
}
declare 127 {
    void Tk_MoveResizeWindow(Tk_Window tkwin,
	    int x, int y, int width, int height)
}
declare 128 {
    void Tk_MoveWindow(Tk_Window tkwin, int x, int y)
}
declare 129 {
    void Tk_MoveToplevelWindow(Tk_Window tkwin, int x, int y)
}
declare 130 {
    CONST84_RETURN char *Tk_NameOf3DBorder(Tk_3DBorder border)
}
declare 131 {
    CONST84_RETURN char *Tk_NameOfAnchor(Tk_Anchor anchor)
}
declare 132 {
    CONST84_RETURN char *Tk_NameOfBitmap(Display *display, Pixmap bitmap)
}
declare 133 {
    CONST84_RETURN char *Tk_NameOfCapStyle(int cap)
}
declare 134 {
    CONST84_RETURN char *Tk_NameOfColor(XColor *colorPtr)
}
declare 135 {
    CONST84_RETURN char *Tk_NameOfCursor(Display *display, Tk_Cursor cursor)
}
declare 136 {
    CONST84_RETURN char *Tk_NameOfFont(Tk_Font font)
}
declare 137 {
    CONST84_RETURN char *Tk_NameOfImage(Tk_ImageMaster imageMaster)
}
declare 138 {
    CONST84_RETURN char *Tk_NameOfJoinStyle(int join)
}
declare 139 {
    CONST84_RETURN char *Tk_NameOfJustify(Tk_Justify justify)
}
declare 140 {
    CONST84_RETURN char *Tk_NameOfRelief(int relief)
}
declare 141 {
    Tk_Window Tk_NameToWindow(Tcl_Interp *interp,
	    const char *pathName, Tk_Window tkwin)
}
declare 142 {
>>>>>>> edf582e2
    void Tk_OwnSelection(Tk_Window tkwin,
	    Atom selection, Tk_LostSelProc *proc,
	    ClientData clientData)
}
<<<<<<< HEAD
declare 143 generic {
=======
declare 143 {
>>>>>>> edf582e2
    int Tk_ParseArgv(Tcl_Interp *interp,
	    Tk_Window tkwin, int *argcPtr, CONST84 char **argv,
	    Tk_ArgvInfo *argTable, int flags)
}
<<<<<<< HEAD
declare 144 generic {
=======
declare 144 {
>>>>>>> edf582e2
    void Tk_PhotoPutBlock_NoComposite(Tk_PhotoHandle handle,
	    Tk_PhotoImageBlock *blockPtr, int x, int y,
	    int width, int height)
}
<<<<<<< HEAD
declare 145 generic {
=======
declare 145 {
>>>>>>> edf582e2
    void Tk_PhotoPutZoomedBlock_NoComposite(Tk_PhotoHandle handle,
	    Tk_PhotoImageBlock *blockPtr, int x, int y,
	    int width, int height, int zoomX, int zoomY,
	    int subsampleX, int subsampleY)
}
<<<<<<< HEAD
declare 146 generic {
    int Tk_PhotoGetImage(Tk_PhotoHandle handle, Tk_PhotoImageBlock *blockPtr)
}
declare 147 generic {
    void Tk_PhotoBlank(Tk_PhotoHandle handle)
}
declare 148 generic {
    void Tk_PhotoExpand_Panic(Tk_PhotoHandle handle, int width, int height )
}
declare 149 generic {
    void Tk_PhotoGetSize(Tk_PhotoHandle handle, int *widthPtr, int *heightPtr)
}
declare 150 generic {
    void Tk_PhotoSetSize_Panic(Tk_PhotoHandle handle, int width, int height)
}
declare 151 generic {
    int Tk_PointToChar(Tk_TextLayout layout, int x, int y)
}
declare 152 generic {
    int Tk_PostscriptFontName(Tk_Font tkfont, Tcl_DString *dsPtr)
}
declare 153 generic {
    void Tk_PreserveColormap(Display *display, Colormap colormap)
}
declare 154 generic {
    void Tk_QueueWindowEvent(XEvent *eventPtr, Tcl_QueuePosition position)
}
declare 155 generic {
=======
declare 146 {
    int Tk_PhotoGetImage(Tk_PhotoHandle handle, Tk_PhotoImageBlock *blockPtr)
}
declare 147 {
    void Tk_PhotoBlank(Tk_PhotoHandle handle)
}
declare 148 {
    void Tk_PhotoExpand(Tk_PhotoHandle handle, int width, int height )
}
declare 149 {
    void Tk_PhotoGetSize(Tk_PhotoHandle handle, int *widthPtr, int *heightPtr)
}
declare 150 {
    void Tk_PhotoSetSize(Tk_PhotoHandle handle, int width, int height)
}
declare 151 {
    int Tk_PointToChar(Tk_TextLayout layout, int x, int y)
}
declare 152 {
    int Tk_PostscriptFontName(Tk_Font tkfont, Tcl_DString *dsPtr)
}
declare 153 {
    void Tk_PreserveColormap(Display *display, Colormap colormap)
}
declare 154 {
    void Tk_QueueWindowEvent(XEvent *eventPtr, Tcl_QueuePosition position)
}
declare 155 {
>>>>>>> edf582e2
    void Tk_RedrawImage(Tk_Image image, int imageX,
	    int imageY, int width, int height,
	    Drawable drawable, int drawableX, int drawableY)
}
<<<<<<< HEAD
declare 156 generic {
    void Tk_ResizeWindow(Tk_Window tkwin, int width, int height)
}
declare 157 generic {
    int Tk_RestackWindow(Tk_Window tkwin, int aboveBelow, Tk_Window other)
}
declare 158 generic {
    Tk_RestrictProc *Tk_RestrictEvents(Tk_RestrictProc *proc,
	    ClientData arg, ClientData *prevArgPtr)
}
declare 159 generic {
    int Tk_SafeInit(Tcl_Interp *interp)
}
declare 160 generic {
    CONST char *Tk_SetAppName(Tk_Window tkwin, CONST char *name)
}
declare 161 generic {
    void Tk_SetBackgroundFromBorder(Tk_Window tkwin, Tk_3DBorder border)
}
declare 162 generic {
    void Tk_SetClass(Tk_Window tkwin, CONST char *className)
}
declare 163 generic {
    void Tk_SetGrid(Tk_Window tkwin, int reqWidth, int reqHeight,
	    int gridWidth, int gridHeight)
}
declare 164 generic {
    void Tk_SetInternalBorder(Tk_Window tkwin, int width)
}
declare 165 generic {
    void Tk_SetWindowBackground(Tk_Window tkwin, unsigned long pixel)
}
declare 166 generic {
    void Tk_SetWindowBackgroundPixmap(Tk_Window tkwin, Pixmap pixmap)
}
declare 167 generic {
    void Tk_SetWindowBorder(Tk_Window tkwin, unsigned long pixel)
}
declare 168 generic {
    void Tk_SetWindowBorderWidth(Tk_Window tkwin, int width)
}
declare 169 generic {
    void Tk_SetWindowBorderPixmap(Tk_Window tkwin, Pixmap pixmap)
}
declare 170 generic {
    void Tk_SetWindowColormap(Tk_Window tkwin, Colormap colormap)
}
declare 171 generic {
    int Tk_SetWindowVisual(Tk_Window tkwin, Visual *visual, int depth,
	    Colormap colormap)
}
declare 172 generic {
    void Tk_SizeOfBitmap(Display *display, Pixmap bitmap, int *widthPtr,
	    int *heightPtr)
}
declare 173 generic {
    void Tk_SizeOfImage(Tk_Image image, int *widthPtr, int *heightPtr)
}
declare 174 generic {
    int Tk_StrictMotif(Tk_Window tkwin)
}
declare 175 generic {
    void Tk_TextLayoutToPostscript(Tcl_Interp *interp, Tk_TextLayout layout)
}
declare 176 generic {
    int Tk_TextWidth(Tk_Font font, CONST char *str, int numBytes)
}
declare 177 generic {
    void Tk_UndefineCursor(Tk_Window window)
}
declare 178 generic {
=======
declare 156 {
    void Tk_ResizeWindow(Tk_Window tkwin, int width, int height)
}
declare 157 {
    int Tk_RestackWindow(Tk_Window tkwin, int aboveBelow, Tk_Window other)
}
declare 158 {
    Tk_RestrictProc *Tk_RestrictEvents(Tk_RestrictProc *proc,
	    ClientData arg, ClientData *prevArgPtr)
}
declare 159 {
    int Tk_SafeInit(Tcl_Interp *interp)
}
declare 160 {
    const char *Tk_SetAppName(Tk_Window tkwin, const char *name)
}
declare 161 {
    void Tk_SetBackgroundFromBorder(Tk_Window tkwin, Tk_3DBorder border)
}
declare 162 {
    void Tk_SetClass(Tk_Window tkwin, const char *className)
}
declare 163 {
    void Tk_SetGrid(Tk_Window tkwin, int reqWidth, int reqHeight,
	    int gridWidth, int gridHeight)
}
declare 164 {
    void Tk_SetInternalBorder(Tk_Window tkwin, int width)
}
declare 165 {
    void Tk_SetWindowBackground(Tk_Window tkwin, unsigned long pixel)
}
declare 166 {
    void Tk_SetWindowBackgroundPixmap(Tk_Window tkwin, Pixmap pixmap)
}
declare 167 {
    void Tk_SetWindowBorder(Tk_Window tkwin, unsigned long pixel)
}
declare 168 {
    void Tk_SetWindowBorderWidth(Tk_Window tkwin, int width)
}
declare 169 {
    void Tk_SetWindowBorderPixmap(Tk_Window tkwin, Pixmap pixmap)
}
declare 170 {
    void Tk_SetWindowColormap(Tk_Window tkwin, Colormap colormap)
}
declare 171 {
    int Tk_SetWindowVisual(Tk_Window tkwin, Visual *visual, int depth,
	    Colormap colormap)
}
declare 172 {
    void Tk_SizeOfBitmap(Display *display, Pixmap bitmap, int *widthPtr,
	    int *heightPtr)
}
declare 173 {
    void Tk_SizeOfImage(Tk_Image image, int *widthPtr, int *heightPtr)
}
declare 174 {
    int Tk_StrictMotif(Tk_Window tkwin)
}
declare 175 {
    void Tk_TextLayoutToPostscript(Tcl_Interp *interp, Tk_TextLayout layout)
}
declare 176 {
    int Tk_TextWidth(Tk_Font font, const char *str, int numBytes)
}
declare 177 {
    void Tk_UndefineCursor(Tk_Window window)
}
declare 178 {
>>>>>>> edf582e2
    void Tk_UnderlineChars(Display *display,
	    Drawable drawable, GC gc, Tk_Font tkfont,
	    const char *source, int x, int y, int firstByte,
	    int lastByte)
}
<<<<<<< HEAD
declare 179 generic {
=======
declare 179 {
>>>>>>> edf582e2
    void Tk_UnderlineTextLayout(Display *display, Drawable drawable, GC gc,
	    Tk_TextLayout layout, int x, int y,
	    int underline)
}
<<<<<<< HEAD
declare 180 generic {
    void Tk_Ungrab(Tk_Window tkwin)
}
declare 181 generic {
    void Tk_UnmaintainGeometry(Tk_Window slave, Tk_Window master)
}
declare 182 generic {
    void Tk_UnmapWindow(Tk_Window tkwin)
}
declare 183 generic {
    void Tk_UnsetGrid(Tk_Window tkwin)
}
declare 184 generic {
=======
declare 180 {
    void Tk_Ungrab(Tk_Window tkwin)
}
declare 181 {
    void Tk_UnmaintainGeometry(Tk_Window slave, Tk_Window master)
}
declare 182 {
    void Tk_UnmapWindow(Tk_Window tkwin)
}
declare 183 {
    void Tk_UnsetGrid(Tk_Window tkwin)
}
declare 184 {
>>>>>>> edf582e2
    void Tk_UpdatePointer(Tk_Window tkwin, int x, int y, int state)
}

# new functions for 8.1

<<<<<<< HEAD
declare 185 generic {
    Pixmap  Tk_AllocBitmapFromObj(Tcl_Interp *interp, Tk_Window tkwin,
    Tcl_Obj *objPtr)
}
declare 186 generic {
    Tk_3DBorder Tk_Alloc3DBorderFromObj(Tcl_Interp *interp, Tk_Window tkwin,
	    Tcl_Obj *objPtr)
}
declare 187 generic {
    XColor *Tk_AllocColorFromObj(Tcl_Interp *interp, Tk_Window tkwin,
	    Tcl_Obj *objPtr)
}
declare 188 generic {
    Tk_Cursor Tk_AllocCursorFromObj(Tcl_Interp *interp, Tk_Window tkwin,
	    Tcl_Obj *objPtr)
}
declare 189 generic {
=======
declare 185 {
    Pixmap  Tk_AllocBitmapFromObj(Tcl_Interp *interp, Tk_Window tkwin,
    Tcl_Obj *objPtr)
}
declare 186 {
    Tk_3DBorder Tk_Alloc3DBorderFromObj(Tcl_Interp *interp, Tk_Window tkwin,
	    Tcl_Obj *objPtr)
}
declare 187 {
    XColor *Tk_AllocColorFromObj(Tcl_Interp *interp, Tk_Window tkwin,
	    Tcl_Obj *objPtr)
}
declare 188 {
    Tk_Cursor Tk_AllocCursorFromObj(Tcl_Interp *interp, Tk_Window tkwin,
	    Tcl_Obj *objPtr)
}
declare 189 {
>>>>>>> edf582e2
    Tk_Font  Tk_AllocFontFromObj(Tcl_Interp *interp, Tk_Window tkwin,
	    Tcl_Obj *objPtr)

}
<<<<<<< HEAD
declare 190 generic {
    Tk_OptionTable Tk_CreateOptionTable(Tcl_Interp *interp,
	    CONST Tk_OptionSpec *templatePtr)
}
declare 191 generic {
    void  Tk_DeleteOptionTable(Tk_OptionTable optionTable)
}
declare 192 generic {
    void  Tk_Free3DBorderFromObj(Tk_Window tkwin, Tcl_Obj *objPtr)
}
declare 193 generic {
    void  Tk_FreeBitmapFromObj(Tk_Window tkwin, Tcl_Obj *objPtr)
}
declare 194 generic {
    void  Tk_FreeColorFromObj(Tk_Window tkwin, Tcl_Obj *objPtr)
}
declare 195 generic {
=======
declare 190 {
    Tk_OptionTable Tk_CreateOptionTable(Tcl_Interp *interp,
	    const Tk_OptionSpec *templatePtr)
}
declare 191 {
    void  Tk_DeleteOptionTable(Tk_OptionTable optionTable)
}
declare 192 {
    void  Tk_Free3DBorderFromObj(Tk_Window tkwin, Tcl_Obj *objPtr)
}
declare 193 {
    void  Tk_FreeBitmapFromObj(Tk_Window tkwin, Tcl_Obj *objPtr)
}
declare 194 {
    void  Tk_FreeColorFromObj(Tk_Window tkwin, Tcl_Obj *objPtr)
}
declare 195 {
>>>>>>> edf582e2
    void  Tk_FreeConfigOptions(char *recordPtr, Tk_OptionTable optionToken,
	    Tk_Window tkwin)
}
<<<<<<< HEAD
declare 196 generic {
    void  Tk_FreeSavedOptions(Tk_SavedOptions *savePtr)
}
declare 197 generic {
    void  Tk_FreeCursorFromObj(Tk_Window tkwin, Tcl_Obj *objPtr)
}
declare 198 generic {
    void  Tk_FreeFontFromObj(Tk_Window tkwin, Tcl_Obj *objPtr)
}
declare 199 generic {
    Tk_3DBorder Tk_Get3DBorderFromObj(Tk_Window tkwin, Tcl_Obj *objPtr)
}
declare 200 generic {
    int	 Tk_GetAnchorFromObj(Tcl_Interp *interp, Tcl_Obj *objPtr,
	    Tk_Anchor *anchorPtr)
}
declare 201 generic {
    Pixmap  Tk_GetBitmapFromObj(Tk_Window tkwin, Tcl_Obj *objPtr)
}
declare 202 generic {
    XColor *Tk_GetColorFromObj(Tk_Window tkwin, Tcl_Obj *objPtr)
}
declare 203 generic {
    Tk_Cursor Tk_GetCursorFromObj(Tk_Window tkwin, Tcl_Obj *objPtr)
}
declare 204 generic {
=======
declare 196 {
    void  Tk_FreeSavedOptions(Tk_SavedOptions *savePtr)
}
declare 197 {
    void  Tk_FreeCursorFromObj(Tk_Window tkwin, Tcl_Obj *objPtr)
}
declare 198 {
    void  Tk_FreeFontFromObj(Tk_Window tkwin, Tcl_Obj *objPtr)
}
declare 199 {
    Tk_3DBorder Tk_Get3DBorderFromObj(Tk_Window tkwin, Tcl_Obj *objPtr)
}
declare 200 {
    int	 Tk_GetAnchorFromObj(Tcl_Interp *interp, Tcl_Obj *objPtr,
	    Tk_Anchor *anchorPtr)
}
declare 201 {
    Pixmap  Tk_GetBitmapFromObj(Tk_Window tkwin, Tcl_Obj *objPtr)
}
declare 202 {
    XColor *Tk_GetColorFromObj(Tk_Window tkwin, Tcl_Obj *objPtr)
}
declare 203 {
    Tk_Cursor Tk_GetCursorFromObj(Tk_Window tkwin, Tcl_Obj *objPtr)
}
declare 204 {
>>>>>>> edf582e2
    Tcl_Obj *Tk_GetOptionInfo(Tcl_Interp *interp,
	    char *recordPtr, Tk_OptionTable optionTable,
	    Tcl_Obj *namePtr, Tk_Window tkwin)
}
<<<<<<< HEAD
declare 205 generic {
    Tcl_Obj *Tk_GetOptionValue(Tcl_Interp *interp, char *recordPtr,
	    Tk_OptionTable optionTable, Tcl_Obj *namePtr, Tk_Window tkwin)
}
declare 206 generic {
    int	 Tk_GetJustifyFromObj(Tcl_Interp *interp,
	    Tcl_Obj *objPtr, Tk_Justify *justifyPtr)
}
declare 207 generic {
    int	 Tk_GetMMFromObj(Tcl_Interp *interp,
	    Tk_Window tkwin, Tcl_Obj *objPtr, double *doublePtr)
}
declare 208 generic {
    int	 Tk_GetPixelsFromObj(Tcl_Interp *interp,
	    Tk_Window tkwin, Tcl_Obj *objPtr, int *intPtr)
}
declare 209 generic {
    int	 Tk_GetReliefFromObj(Tcl_Interp *interp,
	    Tcl_Obj *objPtr, int *resultPtr)
}
declare 210 generic {
    int	 Tk_GetScrollInfoObj(Tcl_Interp *interp,
	    int objc, Tcl_Obj *CONST objv[], double *dblPtr, int *intPtr)
}
declare 211 generic {
    int	 Tk_InitOptions(Tcl_Interp *interp, char *recordPtr,
	    Tk_OptionTable optionToken, Tk_Window tkwin)
}
declare 212 generic {
    void  Tk_MainEx(int argc, char **argv, Tcl_AppInitProc *appInitProc,
	    Tcl_Interp *interp)
}
declare 213 generic {
    void  Tk_RestoreSavedOptions(Tk_SavedOptions *savePtr)
}
declare 214 generic {
=======
declare 205 {
    Tcl_Obj *Tk_GetOptionValue(Tcl_Interp *interp, char *recordPtr,
	    Tk_OptionTable optionTable, Tcl_Obj *namePtr, Tk_Window tkwin)
}
declare 206 {
    int	 Tk_GetJustifyFromObj(Tcl_Interp *interp,
	    Tcl_Obj *objPtr, Tk_Justify *justifyPtr)
}
declare 207 {
    int	 Tk_GetMMFromObj(Tcl_Interp *interp,
	    Tk_Window tkwin, Tcl_Obj *objPtr, double *doublePtr)
}
declare 208 {
    int	 Tk_GetPixelsFromObj(Tcl_Interp *interp,
	    Tk_Window tkwin, Tcl_Obj *objPtr, int *intPtr)
}
declare 209 {
    int	 Tk_GetReliefFromObj(Tcl_Interp *interp,
	    Tcl_Obj *objPtr, int *resultPtr)
}
declare 210 {
    int	 Tk_GetScrollInfoObj(Tcl_Interp *interp,
	    int objc, Tcl_Obj *const objv[], double *dblPtr, int *intPtr)
}
declare 211 {
    int	 Tk_InitOptions(Tcl_Interp *interp, char *recordPtr,
	    Tk_OptionTable optionToken, Tk_Window tkwin)
}
declare 212 {
    void  Tk_MainEx(int argc, char **argv, Tcl_AppInitProc *appInitProc,
	    Tcl_Interp *interp)
}
declare 213 {
    void  Tk_RestoreSavedOptions(Tk_SavedOptions *savePtr)
}
declare 214 {
>>>>>>> edf582e2
    int	 Tk_SetOptions(Tcl_Interp *interp, char *recordPtr,
	    Tk_OptionTable optionTable, int objc,
	    Tcl_Obj *const objv[], Tk_Window tkwin,
	    Tk_SavedOptions *savePtr, int *maskPtr)
}
<<<<<<< HEAD
declare 215 generic {
    void Tk_InitConsoleChannels(Tcl_Interp *interp)
}
declare 216 generic {
    int Tk_CreateConsoleWindow(Tcl_Interp *interp)
}
declare 217 generic {
    void Tk_CreateSmoothMethod(Tcl_Interp *interp, Tk_SmoothMethod *method)
}

#declare 218 generic {
#    void Tk_CreateCanvasVisitor(Tcl_Interp *interp, VOID *typePtr)
#}

#declare 219 generic {
#    VOID *Tk_GetCanvasVisitor(Tcl_Interp *interp, CONST char *name)
#}

declare 220 generic {
    int Tk_GetDash(Tcl_Interp *interp, CONST char *value, Tk_Dash *dash)
}
declare 221 generic {
    void Tk_CreateOutline(Tk_Outline *outline)
}
declare 222 generic {
    void Tk_DeleteOutline(Display *display, Tk_Outline *outline)
}
declare 223 generic {
    int Tk_ConfigOutlineGC(XGCValues *gcValues, Tk_Canvas canvas,
	    Tk_Item *item, Tk_Outline *outline)
}
declare 224 generic {
    int Tk_ChangeOutlineGC(Tk_Canvas canvas, Tk_Item *item,
	    Tk_Outline *outline)
}
declare 225 generic {
    int Tk_ResetOutlineGC(Tk_Canvas canvas, Tk_Item *item,
	    Tk_Outline *outline)
}
declare 226 generic {
    int Tk_CanvasPsOutline(Tk_Canvas canvas, Tk_Item *item,
	    Tk_Outline *outline)
}
declare 227 generic {
    void Tk_SetTSOrigin(Tk_Window tkwin, GC gc, int x, int y)
}
declare 228 generic {
    int Tk_CanvasGetCoordFromObj(Tcl_Interp *interp, Tk_Canvas canvas,
	    Tcl_Obj *obj, double *doublePtr)
}
declare 229 generic {
    void Tk_CanvasSetOffset(Tk_Canvas canvas, GC gc, Tk_TSOffset *offset)
}
declare 230 generic {
    void Tk_DitherPhoto(Tk_PhotoHandle handle, int x, int y, int width,
	    int height)
}
declare 231 generic {
=======
declare 215 {
    void Tk_InitConsoleChannels(Tcl_Interp *interp)
}
declare 216 {
    int Tk_CreateConsoleWindow(Tcl_Interp *interp)
}
declare 217 {
    void Tk_CreateSmoothMethod(Tcl_Interp *interp, Tk_SmoothMethod *method)
}
#declare 218 {
#    void Tk_CreateCanvasVisitor(Tcl_Interp *interp, void *typePtr)
#}
#declare 219 {
#    void *Tk_GetCanvasVisitor(Tcl_Interp *interp, const char *name)
#}
declare 220 {
    int Tk_GetDash(Tcl_Interp *interp, const char *value, Tk_Dash *dash)
}
declare 221 {
    void Tk_CreateOutline(Tk_Outline *outline)
}
declare 222 {
    void Tk_DeleteOutline(Display *display, Tk_Outline *outline)
}
declare 223 {
    int Tk_ConfigOutlineGC(XGCValues *gcValues, Tk_Canvas canvas,
	    Tk_Item *item, Tk_Outline *outline)
}
declare 224 {
    int Tk_ChangeOutlineGC(Tk_Canvas canvas, Tk_Item *item,
	    Tk_Outline *outline)
}
declare 225 {
    int Tk_ResetOutlineGC(Tk_Canvas canvas, Tk_Item *item,
	    Tk_Outline *outline)
}
declare 226 {
    int Tk_CanvasPsOutline(Tk_Canvas canvas, Tk_Item *item,
	    Tk_Outline *outline)
}
declare 227 {
    void Tk_SetTSOrigin(Tk_Window tkwin, GC gc, int x, int y)
}
declare 228 {
    int Tk_CanvasGetCoordFromObj(Tcl_Interp *interp, Tk_Canvas canvas,
	    Tcl_Obj *obj, double *doublePtr)
}
declare 229 {
    void Tk_CanvasSetOffset(Tk_Canvas canvas, GC gc, Tk_TSOffset *offset)
}
declare 230 {
    void Tk_DitherPhoto(Tk_PhotoHandle handle, int x, int y, int width,
	    int height)
}
declare 231 {
>>>>>>> edf582e2
    int Tk_PostscriptBitmap(Tcl_Interp *interp, Tk_Window tkwin,
	    Tk_PostscriptInfo psInfo, Pixmap bitmap, int startX,
	    int startY, int width, int height)
}
<<<<<<< HEAD
declare 232 generic {
    int Tk_PostscriptColor(Tcl_Interp *interp, Tk_PostscriptInfo psInfo,
	    XColor *colorPtr)
}
declare 233 generic {
    int Tk_PostscriptFont(Tcl_Interp *interp, Tk_PostscriptInfo psInfo,
	    Tk_Font font)
}
declare 234 generic {
=======
declare 232 {
    int Tk_PostscriptColor(Tcl_Interp *interp, Tk_PostscriptInfo psInfo,
	    XColor *colorPtr)
}
declare 233 {
    int Tk_PostscriptFont(Tcl_Interp *interp, Tk_PostscriptInfo psInfo,
	    Tk_Font font)
}
declare 234 {
>>>>>>> edf582e2
    int Tk_PostscriptImage(Tk_Image image, Tcl_Interp *interp,
	    Tk_Window tkwin, Tk_PostscriptInfo psinfo, int x, int y,
	    int width, int height, int prepass)
}
<<<<<<< HEAD
declare 235 generic {
    void Tk_PostscriptPath(Tcl_Interp *interp, Tk_PostscriptInfo psInfo,
	    double *coordPtr, int numPoints)
}
declare 236 generic {
    int Tk_PostscriptStipple(Tcl_Interp *interp, Tk_Window tkwin,
	    Tk_PostscriptInfo psInfo, Pixmap bitmap)
}
declare 237 generic {
    double Tk_PostscriptY(double y, Tk_PostscriptInfo psInfo)
}
declare 238 generic {
=======
declare 235 {
    void Tk_PostscriptPath(Tcl_Interp *interp, Tk_PostscriptInfo psInfo,
	    double *coordPtr, int numPoints)
}
declare 236 {
    int Tk_PostscriptStipple(Tcl_Interp *interp, Tk_Window tkwin,
	    Tk_PostscriptInfo psInfo, Pixmap bitmap)
}
declare 237 {
    double Tk_PostscriptY(double y, Tk_PostscriptInfo psInfo)
}
declare 238 {
>>>>>>> edf582e2
    int	Tk_PostscriptPhoto(Tcl_Interp *interp,
	    Tk_PhotoImageBlock *blockPtr, Tk_PostscriptInfo psInfo,
	    int width, int height)
}

# New in 8.4a1
#
<<<<<<< HEAD
declare 239 generic {
    void Tk_CreateClientMessageHandler(Tk_ClientMessageProc *proc)
}
declare 240 generic {
=======
declare 239 {
    void Tk_CreateClientMessageHandler(Tk_ClientMessageProc *proc)
}
declare 240 {
>>>>>>> edf582e2
    void Tk_DeleteClientMessageHandler(Tk_ClientMessageProc *proc)
}

# New in 8.4a2
#
<<<<<<< HEAD
declare 241 generic {
    Tk_Window Tk_CreateAnonymousWindow(Tcl_Interp *interp,
	    Tk_Window parent, CONST char *screenName)
}
declare 242 generic {
=======
declare 241 {
    Tk_Window Tk_CreateAnonymousWindow(Tcl_Interp *interp,
	    Tk_Window parent, const char *screenName)
}
declare 242 {
>>>>>>> edf582e2
    void Tk_SetClassProcs(Tk_Window tkwin,
	    Tk_ClassProcs *procs, ClientData instanceData)
}

# New in 8.4a4
#
<<<<<<< HEAD
declare 243 generic {
    void Tk_SetInternalBorderEx(Tk_Window tkwin, int left, int right,
	    int top, int bottom)
}
declare 244 generic {
=======
declare 243 {
    void Tk_SetInternalBorderEx(Tk_Window tkwin, int left, int right,
	    int top, int bottom)
}
declare 244 {
>>>>>>> edf582e2
    void Tk_SetMinimumRequestSize(Tk_Window tkwin,
	    int minWidth, int minHeight)
}

# New in 8.4a5
#
<<<<<<< HEAD
declare 245 generic {
    void Tk_SetCaretPos(Tk_Window tkwin, int x, int y, int height)
}
declare 246 generic {
    void Tk_PhotoPutBlock_Panic(Tk_PhotoHandle handle,
	    Tk_PhotoImageBlock *blockPtr, int x, int y,
	    int width, int height, int compRule)
}
declare 247 generic {
    void Tk_PhotoPutZoomedBlock_Panic(Tk_PhotoHandle handle,
=======
declare 245 {
    void Tk_SetCaretPos(Tk_Window tkwin, int x, int y, int height)
}
declare 246 {
    void Tk_PhotoPutBlock(Tk_PhotoHandle handle,
	    Tk_PhotoImageBlock *blockPtr, int x, int y,
	    int width, int height, int compRule)
}
declare 247 {
    void Tk_PhotoPutZoomedBlock(Tk_PhotoHandle handle,
>>>>>>> edf582e2
	    Tk_PhotoImageBlock *blockPtr, int x, int y,
	    int width, int height, int zoomX, int zoomY,
	    int subsampleX, int subsampleY, int compRule)
}
<<<<<<< HEAD
declare 248 generic {
=======
declare 248 {
>>>>>>> edf582e2
    int Tk_CollapseMotionEvents(Display *display, int collapse)
}

# Style engine
<<<<<<< HEAD
declare 249 generic {
    Tk_StyleEngine Tk_RegisterStyleEngine(CONST char *name,
	    Tk_StyleEngine parent)
}
declare 250 generic {
    Tk_StyleEngine Tk_GetStyleEngine(CONST char *name)
}
declare 251 generic {
    int Tk_RegisterStyledElement(Tk_StyleEngine engine,
	    Tk_ElementSpec *templatePtr)
}
declare 252 generic {
    int Tk_GetElementId(CONST char *name)
}
declare 253 generic {
    Tk_Style Tk_CreateStyle(CONST char *name, Tk_StyleEngine engine,
	    ClientData clientData)
}
declare 254 generic {
    Tk_Style Tk_GetStyle(Tcl_Interp *interp, CONST char *name)
}
declare 255 generic {
    void Tk_FreeStyle(Tk_Style style)
}
declare 256 generic {
    CONST char *Tk_NameOfStyle(Tk_Style style)
}
declare 257 generic {
    Tk_Style  Tk_AllocStyleFromObj(Tcl_Interp *interp, Tcl_Obj *objPtr)
}
declare 258 generic {
    Tk_Style Tk_GetStyleFromObj(Tcl_Obj *objPtr)
}
declare 259 generic {
    void  Tk_FreeStyleFromObj(Tcl_Obj *objPtr)
}
declare 260 generic {
    Tk_StyledElement Tk_GetStyledElement(Tk_Style style, int elementId,
	Tk_OptionTable optionTable)
}
declare 261 generic {
=======
declare 249 {
    Tk_StyleEngine Tk_RegisterStyleEngine(const char *name,
	    Tk_StyleEngine parent)
}
declare 250 {
    Tk_StyleEngine Tk_GetStyleEngine(const char *name)
}
declare 251 {
    int Tk_RegisterStyledElement(Tk_StyleEngine engine,
	    Tk_ElementSpec *templatePtr)
}
declare 252 {
    int Tk_GetElementId(const char *name)
}
declare 253 {
    Tk_Style Tk_CreateStyle(const char *name, Tk_StyleEngine engine,
	    ClientData clientData)
}
declare 254 {
    Tk_Style Tk_GetStyle(Tcl_Interp *interp, const char *name)
}
declare 255 {
    void Tk_FreeStyle(Tk_Style style)
}
declare 256 {
    const char *Tk_NameOfStyle(Tk_Style style)
}
declare 257 {
    Tk_Style  Tk_AllocStyleFromObj(Tcl_Interp *interp, Tcl_Obj *objPtr)
}
declare 258 {
    Tk_Style Tk_GetStyleFromObj(Tcl_Obj *objPtr)
}
declare 259 {
    void  Tk_FreeStyleFromObj(Tcl_Obj *objPtr)
}
declare 260 {
    Tk_StyledElement Tk_GetStyledElement(Tk_Style style, int elementId,
	Tk_OptionTable optionTable)
}
declare 261 {
>>>>>>> edf582e2
    void Tk_GetElementSize(Tk_Style style, Tk_StyledElement element,
	    char *recordPtr, Tk_Window tkwin, int width, int height,
	    int inner, int *widthPtr, int *heightPtr)
}
<<<<<<< HEAD
declare 262 generic {
=======
declare 262 {
>>>>>>> edf582e2
    void Tk_GetElementBox(Tk_Style style, Tk_StyledElement element,
	    char *recordPtr, Tk_Window tkwin, int x, int y, int width,
	    int height, int inner, int *xPtr, int *yPtr, int *widthPtr,
	    int *heightPtr)
}
<<<<<<< HEAD
declare 263 generic {
    int Tk_GetElementBorderWidth(Tk_Style style, Tk_StyledElement element,
	    char *recordPtr, Tk_Window tkwin)
}
declare 264 generic {
=======
declare 263 {
    int Tk_GetElementBorderWidth(Tk_Style style, Tk_StyledElement element,
	    char *recordPtr, Tk_Window tkwin)
}
declare 264 {
>>>>>>> edf582e2
    void Tk_DrawElement(Tk_Style style, Tk_StyledElement element,
	    char *recordPtr, Tk_Window tkwin, Drawable d, int x, int y,
	    int width, int height, int state)
}

# TIP#116
declare 265 generic {
    int Tk_PhotoExpand(Tcl_Interp *interp, Tk_PhotoHandle handle,
	    int width, int height)
}
declare 266 generic {
    int Tk_PhotoPutBlock(Tcl_Interp *interp, Tk_PhotoHandle handle,
	    Tk_PhotoImageBlock *blockPtr, int x, int y, int width, int height,
	    int compRule)
}
declare 267 generic {
    int Tk_PhotoPutZoomedBlock(Tcl_Interp *interp, Tk_PhotoHandle handle,
	    Tk_PhotoImageBlock *blockPtr, int x, int y, int width, int height,
	    int zoomX, int zoomY, int subsampleX, int subsampleY, int compRule)
}
declare 268 generic {
    int Tk_PhotoSetSize(Tcl_Interp *interp, Tk_PhotoHandle handle,
	    int width, int height)
}
# TIP#245
declare 269 generic {
    long Tk_GetUserInactiveTime(Display *dpy)
}
declare 270 generic {
    void Tk_ResetUserInactiveTime(Display *dpy)
}

# TIP #264
declare 271 generic {
    Tcl_Interp *Tk_Interp(Tk_Window tkwin)
}

# Now that the Tk 8.2 -> 8.3 transition is long past, use more conventional
# means to continue support for extensions using the USE_OLD_IMAGE to
# continue use of their string-based Tcl_ImageTypes and Tcl_PhotoImageFormats.
#
# Note that this restores the usual rules for stub compatibility.  Stub-enabled
# extensions compiled against 8.5 headers and linked to the 8.5 stub library
# will produce a file [load]able into an interp with Tk 8.X, for X >= 5.
# It will *not* be [load]able into interps with Tk 8.4 (or Tk 8.2!).
# Developers who need to produce a file [load]able into legacy interps must
# build against legacy sources.
declare 272 generic {
    void Tk_CreateOldImageType(Tk_ImageType *typePtr)
}
declare 273 generic {
    void Tk_CreateOldPhotoImageFormat(Tk_PhotoImageFormat *formatPtr)
}

# Define the platform specific public Tk interface.  These functions are
# only available on the designated platform.

interface tkPlat

################################
# Unix specific functions
#   (none)

################################
# Windows specific functions

declare 0 win {
    Window Tk_AttachHWND(Tk_Window tkwin, HWND hwnd)
}
declare 1 win {
    HINSTANCE Tk_GetHINSTANCE(void)
}
declare 2 win {
    HWND Tk_GetHWND(Window window)
}
declare 3 win {
    Tk_Window Tk_HWNDToWindow(HWND hwnd)
}
declare 4 win {
    void Tk_PointerEvent(HWND hwnd, int x, int y)
}
declare 5 win {
    int Tk_TranslateWinEvent(HWND hwnd,
	    UINT message, WPARAM wParam, LPARAM lParam, LRESULT *result)
}

<<<<<<< HEAD
################################
# Aqua specific functions
=======
# Mac specific functions

declare 0 mac {
    void Tk_MacSetEmbedHandler(
	    Tk_MacEmbedRegisterWinProc *registerWinProcPtr,
	    Tk_MacEmbedGetGrafPortProc *getPortProcPtr,
	    Tk_MacEmbedMakeContainerExistProc *containerExistProcPtr,
	    Tk_MacEmbedGetClipProc *getClipProc,
	    Tk_MacEmbedGetOffsetInParentProc *getOffsetProc)
}
 
declare 1 mac {
    void Tk_MacTurnOffMenus(void)
}

declare 2 mac {
    void Tk_MacTkOwnsCursor(int tkOwnsIt)
}

declare 3 mac {
    void TkMacInitMenus(Tcl_Interp *interp)
}

declare 4 mac {
    void TkMacInitAppleEvents(Tcl_Interp *interp)
}

declare 5 mac {
    int TkMacConvertEvent(EventRecord *eventPtr)
}

declare 6 mac {
    int TkMacConvertTkEvent(EventRecord *eventPtr, Window window)
}

declare 7 mac {
    void TkGenWMConfigureEvent(Tk_Window tkwin,
	    int x, int y, int width, int height, int flags)
}

declare 8 mac {
    void TkMacInvalClipRgns(TkWindow *winPtr)
}

declare 9 mac {
    int TkMacHaveAppearance(void)
}

declare 10 mac {
    GWorldPtr TkMacGetDrawablePort(Drawable drawable)
}

# Mac OS X specific functions
>>>>>>> edf582e2

declare 0 aqua {
    void Tk_MacOSXSetEmbedHandler(
	    Tk_MacOSXEmbedRegisterWinProc *registerWinProcPtr,
	    Tk_MacOSXEmbedGetGrafPortProc *getPortProcPtr,
	    Tk_MacOSXEmbedMakeContainerExistProc *containerExistProcPtr,
	    Tk_MacOSXEmbedGetClipProc *getClipProc,
	    Tk_MacOSXEmbedGetOffsetInParentProc *getOffsetProc)
}
declare 1 aqua {
    void Tk_MacOSXTurnOffMenus(void)
}
declare 2 aqua {
    void Tk_MacOSXTkOwnsCursor(int tkOwnsIt)
}
declare 3 aqua {
    void TkMacOSXInitMenus(Tcl_Interp *interp)
}
declare 4 aqua {
    void TkMacOSXInitAppleEvents(Tcl_Interp *interp)
}
declare 5 aqua {
    void TkGenWMConfigureEvent(Tk_Window tkwin, int x, int y, int width,
	    int height, int flags)
}
declare 6 aqua {
    void TkMacOSXInvalClipRgns(Tk_Window tkwin)
}
declare 7 aqua {
    GWorldPtr TkMacOSXGetDrawablePort(Drawable drawable)
}
declare 8 aqua {
    ControlRef TkMacOSXGetRootControl(Drawable drawable)
}
declare 9 aqua {
    void Tk_MacOSXSetupTkNotifier(void)
}
declare 10 aqua {
    int Tk_MacOSXIsAppInFront(void)
}
<<<<<<< HEAD

##############################################################################

# Public functions that are not accessible via the stubs table.

export {
    CONST char *Tk_InitStubs(Tcl_Interp *interp, CONST char *version,
	    int exact)
}
export {
    CONST char *Tk_PkgInitStubsCheck(Tcl_Interp *interp, CONST char *version,
	    int exact)
}

# Global variables that need to be exported from the tcl shared library.

export {
    TkStubs *tkStubsPtr                         (fool checkstubs)
}
export {
    TkPlatStubs *tkPlatStubsPtr                 (fool checkstubs)
}
export {
    TkIntStubs *tkIntStubsPtr                   (fool checkstubs)
}
export {
    TkIntPlatStubs *tkIntPlatStubsPtr           (fool checkstubs)
}
export {
    TkIntXlibStubs *tkIntXlibStubsPtr           (fool checkstubs)
}
=======

# Local Variables:
# mode: tcl
# End:
>>>>>>> edf582e2
<|MERGE_RESOLUTION|>--- conflicted
+++ resolved
@@ -25,19 +25,6 @@
 # the an index should never be reused for a different function in order
 # to preserve backwards compatibility.
 
-<<<<<<< HEAD
-declare 0 generic {
-    void Tk_MainLoop(void)
-}
-declare 1 generic {
-    XColor *Tk_3DBorderColor(Tk_3DBorder border)
-}
-declare 2 generic {
-    GC Tk_3DBorderGC(Tk_Window tkwin, Tk_3DBorder border,
-	    int which)
-}
-declare 3 generic {
-=======
 declare 0 {
     void Tk_MainLoop(void)
 }
@@ -49,62 +36,31 @@
 	    int which)
 }
 declare 3 {
->>>>>>> edf582e2
     void Tk_3DHorizontalBevel(Tk_Window tkwin,
 	    Drawable drawable, Tk_3DBorder border, int x,
 	    int y, int width, int height, int leftIn,
 	    int rightIn, int topBevel, int relief)
 }
-<<<<<<< HEAD
-declare 4 generic {
-=======
 declare 4 {
->>>>>>> edf582e2
     void Tk_3DVerticalBevel(Tk_Window tkwin,
 	    Drawable drawable, Tk_3DBorder border, int x,
 	    int y, int width, int height, int leftBevel,
 	    int relief)
 }
-<<<<<<< HEAD
-declare 5 generic {
-    void Tk_AddOption(Tk_Window tkwin, CONST char *name,
-	    CONST char *value, int priority)
-}
-declare 6 generic {
-=======
 declare 5 {
     void Tk_AddOption(Tk_Window tkwin, const char *name,
 	    const char *value, int priority)
 }
 declare 6 {
->>>>>>> edf582e2
     void Tk_BindEvent(Tk_BindingTable bindingTable,
 	    XEvent *eventPtr, Tk_Window tkwin, int numObjects,
 	    ClientData *objectPtr)
 }
-<<<<<<< HEAD
-declare 7 generic {
-=======
 declare 7 {
->>>>>>> edf582e2
     void Tk_CanvasDrawableCoords(Tk_Canvas canvas,
 	    double x, double y, short *drawableXPtr,
 	    short *drawableYPtr)
 }
-<<<<<<< HEAD
-declare 8 generic {
-    void Tk_CanvasEventuallyRedraw(Tk_Canvas canvas, int x1, int y1,
-	    int x2, int y2)
-}
-declare 9 generic {
-    int Tk_CanvasGetCoord(Tcl_Interp *interp,
-	    Tk_Canvas canvas, CONST char *str, double *doublePtr)
-}
-declare 10 generic {
-    Tk_CanvasTextInfo *Tk_CanvasGetTextInfo(Tk_Canvas canvas)
-}
-declare 11 generic {
-=======
 declare 8 {
     void Tk_CanvasEventuallyRedraw(Tk_Canvas canvas, int x1, int y1,
 	    int x2, int y2)
@@ -117,69 +73,10 @@
     Tk_CanvasTextInfo *Tk_CanvasGetTextInfo(Tk_Canvas canvas)
 }
 declare 11 {
->>>>>>> edf582e2
     int Tk_CanvasPsBitmap(Tcl_Interp *interp,
 	    Tk_Canvas canvas, Pixmap bitmap, int x, int y,
 	    int width, int height)
 }
-<<<<<<< HEAD
-declare 12 generic {
-    int Tk_CanvasPsColor(Tcl_Interp *interp,
-	    Tk_Canvas canvas, XColor *colorPtr)
-}
-declare 13 generic {
-    int Tk_CanvasPsFont(Tcl_Interp *interp,
-	    Tk_Canvas canvas, Tk_Font font)
-}
-declare 14 generic {
-    void Tk_CanvasPsPath(Tcl_Interp *interp,
-	    Tk_Canvas canvas, double *coordPtr, int numPoints)
-}
-declare 15 generic {
-    int Tk_CanvasPsStipple(Tcl_Interp *interp,
-	    Tk_Canvas canvas, Pixmap bitmap)
-}
-declare 16 generic {
-    double Tk_CanvasPsY(Tk_Canvas canvas, double y)
-}
-declare 17 generic {
-    void Tk_CanvasSetStippleOrigin(Tk_Canvas canvas, GC gc)
-}
-declare 18 generic {
-    int Tk_CanvasTagsParseProc(ClientData clientData, Tcl_Interp *interp,
-	    Tk_Window tkwin, CONST char *value, char *widgRec, int offset)
-}
-declare 19 generic {
-    char *Tk_CanvasTagsPrintProc(ClientData clientData, Tk_Window tkwin,
-	    char *widgRec, int offset, Tcl_FreeProc **freeProcPtr)
-}
-declare 20 generic {
-    Tk_Window	Tk_CanvasTkwin(Tk_Canvas canvas)
-}
-declare 21 generic {
-    void Tk_CanvasWindowCoords(Tk_Canvas canvas, double x, double y,
-	    short *screenXPtr, short *screenYPtr)
-}
-declare 22 generic {
-    void Tk_ChangeWindowAttributes(Tk_Window tkwin, unsigned long valueMask,
-	    XSetWindowAttributes *attsPtr)
-}
-declare 23 generic {
-    int Tk_CharBbox(Tk_TextLayout layout, int index, int *xPtr,
-	    int *yPtr, int *widthPtr, int *heightPtr)
-}
-declare 24 generic {
-    void Tk_ClearSelection(Tk_Window tkwin, Atom selection)
-}
-declare 25 generic {
-    int Tk_ClipboardAppend(Tcl_Interp *interp, Tk_Window tkwin,
-	    Atom target, Atom format, char *buffer)
-}
-declare 26 generic {
-    int Tk_ClipboardClear(Tcl_Interp *interp, Tk_Window tkwin)
-}
-declare 27 generic {
-=======
 declare 12 {
     int Tk_CanvasPsColor(Tcl_Interp *interp,
 	    Tk_Canvas canvas, XColor *colorPtr)
@@ -236,46 +133,21 @@
     int Tk_ClipboardClear(Tcl_Interp *interp, Tk_Window tkwin)
 }
 declare 27 {
->>>>>>> edf582e2
     int Tk_ConfigureInfo(Tcl_Interp *interp,
 	    Tk_Window tkwin, Tk_ConfigSpec *specs,
 	    char *widgRec, const char *argvName, int flags)
 }
-<<<<<<< HEAD
-declare 28 generic {
-=======
 declare 28 {
->>>>>>> edf582e2
     int Tk_ConfigureValue(Tcl_Interp *interp,
 	    Tk_Window tkwin, Tk_ConfigSpec *specs,
 	    char *widgRec, const char *argvName, int flags)
 }
-<<<<<<< HEAD
-declare 29 generic {
-=======
 declare 29 {
->>>>>>> edf582e2
     int Tk_ConfigureWidget(Tcl_Interp *interp,
 	    Tk_Window tkwin, Tk_ConfigSpec *specs,
 	    int argc, CONST84 char **argv, char *widgRec,
 	    int flags)
 }
-<<<<<<< HEAD
-declare 30 generic {
-    void Tk_ConfigureWindow(Tk_Window tkwin,
-	    unsigned int valueMask, XWindowChanges *valuePtr)
-}
-declare 31 generic {
-    Tk_TextLayout Tk_ComputeTextLayout(Tk_Font font,
-	    CONST char *str, int numChars, int wrapLength,
-	    Tk_Justify justify, int flags, int *widthPtr,
-	    int *heightPtr)
-}
-declare 32 generic {
-    Tk_Window Tk_CoordsToWindow(int rootX, int rootY, Tk_Window tkwin)
-}
-declare 33 generic {
-=======
 declare 30 {
     void Tk_ConfigureWindow(Tk_Window tkwin,
 	    unsigned int valueMask, XWindowChanges *valuePtr)
@@ -290,50 +162,23 @@
     Tk_Window Tk_CoordsToWindow(int rootX, int rootY, Tk_Window tkwin)
 }
 declare 33 {
->>>>>>> edf582e2
     unsigned long Tk_CreateBinding(Tcl_Interp *interp,
 	    Tk_BindingTable bindingTable, ClientData object,
-	    const char *eventStr, const char *script, int append)
-}
-<<<<<<< HEAD
-declare 34 generic {
-    Tk_BindingTable Tk_CreateBindingTable(Tcl_Interp *interp)
-}
-declare 35 generic {
-=======
+	    const char *eventStr, const char *command, int append)
+}
 declare 34 {
     Tk_BindingTable Tk_CreateBindingTable(Tcl_Interp *interp)
 }
 declare 35 {
->>>>>>> edf582e2
     Tk_ErrorHandler Tk_CreateErrorHandler(Display *display,
 	    int errNum, int request, int minorCode,
 	    Tk_ErrorProc *errorProc, ClientData clientData)
 }
-<<<<<<< HEAD
-declare 36 generic {
-=======
 declare 36 {
->>>>>>> edf582e2
     void Tk_CreateEventHandler(Tk_Window token,
 	    unsigned long mask, Tk_EventProc *proc,
 	    ClientData clientData)
 }
-<<<<<<< HEAD
-declare 37 generic {
-    void Tk_CreateGenericHandler(Tk_GenericProc *proc, ClientData clientData)
-}
-declare 38 generic {
-    void Tk_CreateImageType(Tk_ImageType *typePtr)
-}
-declare 39 generic {
-    void Tk_CreateItemType(Tk_ItemType *typePtr)
-}
-declare 40 generic {
-    void Tk_CreatePhotoImageFormat(Tk_PhotoImageFormat *formatPtr)
-}
-declare 41 generic {
-=======
 declare 37 {
     void Tk_CreateGenericHandler(Tk_GenericProc *proc, ClientData clientData)
 }
@@ -347,33 +192,11 @@
     void Tk_CreatePhotoImageFormat(Tk_PhotoImageFormat *formatPtr)
 }
 declare 41 {
->>>>>>> edf582e2
     void Tk_CreateSelHandler(Tk_Window tkwin,
 	    Atom selection, Atom target,
 	    Tk_SelectionProc *proc, ClientData clientData,
 	    Atom format)
 }
-<<<<<<< HEAD
-declare 42 generic {
-    Tk_Window Tk_CreateWindow(Tcl_Interp *interp,
-	    Tk_Window parent, CONST char *name, CONST char *screenName)
-}
-declare 43 generic {
-    Tk_Window Tk_CreateWindowFromPath(Tcl_Interp *interp, Tk_Window tkwin,
-	    CONST char *pathName, CONST char *screenName)
-}
-declare 44 generic {
-    int Tk_DefineBitmap(Tcl_Interp *interp, CONST char *name,
-	    CONST char *source, int width, int height)
-}
-declare 45 generic {
-    void Tk_DefineCursor(Tk_Window window, Tk_Cursor cursor)
-}
-declare 46 generic {
-    void Tk_DeleteAllBindings(Tk_BindingTable bindingTable, ClientData object)
-}
-declare 47 generic {
-=======
 declare 42 {
     Tk_Window Tk_CreateWindow(Tcl_Interp *interp,
 	    Tk_Window parent, const char *name, const char *screenName)
@@ -393,20 +216,10 @@
     void Tk_DeleteAllBindings(Tk_BindingTable bindingTable, ClientData object)
 }
 declare 47 {
->>>>>>> edf582e2
     int Tk_DeleteBinding(Tcl_Interp *interp,
 	    Tk_BindingTable bindingTable, ClientData object,
 	    const char *eventStr)
 }
-<<<<<<< HEAD
-declare 48 generic {
-    void Tk_DeleteBindingTable(Tk_BindingTable bindingTable)
-}
-declare 49 generic {
-    void Tk_DeleteErrorHandler(Tk_ErrorHandler handler)
-}
-declare 50 generic {
-=======
 declare 48 {
     void Tk_DeleteBindingTable(Tk_BindingTable bindingTable)
 }
@@ -414,32 +227,10 @@
     void Tk_DeleteErrorHandler(Tk_ErrorHandler handler)
 }
 declare 50 {
->>>>>>> edf582e2
     void Tk_DeleteEventHandler(Tk_Window token,
 	    unsigned long mask, Tk_EventProc *proc,
 	    ClientData clientData)
 }
-<<<<<<< HEAD
-declare 51 generic {
-    void Tk_DeleteGenericHandler(Tk_GenericProc *proc, ClientData clientData)
-}
-declare 52 generic {
-    void Tk_DeleteImage(Tcl_Interp *interp, CONST char *name)
-}
-declare 53 generic {
-    void Tk_DeleteSelHandler(Tk_Window tkwin, Atom selection, Atom target)
-}
-declare 54 generic {
-    void Tk_DestroyWindow(Tk_Window tkwin)
-}
-declare 55 generic {
-    CONST84_RETURN char *Tk_DisplayName(Tk_Window tkwin)
-}
-declare 56 generic {
-    int Tk_DistanceToTextLayout(Tk_TextLayout layout, int x, int y)
-}
-declare 57 generic {
-=======
 declare 51 {
     void Tk_DeleteGenericHandler(Tk_GenericProc *proc, ClientData clientData)
 }
@@ -459,32 +250,16 @@
     int Tk_DistanceToTextLayout(Tk_TextLayout layout, int x, int y)
 }
 declare 57 {
->>>>>>> edf582e2
     void Tk_Draw3DPolygon(Tk_Window tkwin,
 	    Drawable drawable, Tk_3DBorder border,
 	    XPoint *pointPtr, int numPoints, int borderWidth,
 	    int leftRelief)
 }
-<<<<<<< HEAD
-declare 58 generic {
-=======
 declare 58 {
->>>>>>> edf582e2
     void Tk_Draw3DRectangle(Tk_Window tkwin, Drawable drawable,
 	    Tk_3DBorder border, int x, int y, int width, int height,
 	    int borderWidth, int relief)
 }
-<<<<<<< HEAD
-declare 59 generic {
-    void Tk_DrawChars(Display *display, Drawable drawable, GC gc,
-	    Tk_Font tkfont, CONST char *source, int numBytes, int x, int y)
-}
-declare 60 generic {
-    void Tk_DrawFocusHighlight(Tk_Window tkwin, GC gc, int width,
-	    Drawable drawable)
-}
-declare 61 generic {
-=======
 declare 59 {
     void Tk_DrawChars(Display *display, Drawable drawable, GC gc,
 	    Tk_Font tkfont, const char *source, int numBytes, int x, int y)
@@ -494,98 +269,22 @@
 	    Drawable drawable)
 }
 declare 61 {
->>>>>>> edf582e2
     void Tk_DrawTextLayout(Display *display,
 	    Drawable drawable, GC gc, Tk_TextLayout layout,
 	    int x, int y, int firstChar, int lastChar)
 }
-<<<<<<< HEAD
-declare 62 generic {
-=======
 declare 62 {
->>>>>>> edf582e2
     void Tk_Fill3DPolygon(Tk_Window tkwin,
 	    Drawable drawable, Tk_3DBorder border,
 	    XPoint *pointPtr, int numPoints, int borderWidth,
 	    int leftRelief)
 }
-<<<<<<< HEAD
-declare 63 generic {
-=======
 declare 63 {
->>>>>>> edf582e2
     void Tk_Fill3DRectangle(Tk_Window tkwin,
 	    Drawable drawable, Tk_3DBorder border, int x,
 	    int y, int width, int height, int borderWidth,
 	    int relief)
 }
-<<<<<<< HEAD
-declare 64 generic {
-    Tk_PhotoHandle Tk_FindPhoto(Tcl_Interp *interp, CONST char *imageName)
-}
-declare 65 generic {
-    Font Tk_FontId(Tk_Font font)
-}
-declare 66 generic {
-    void Tk_Free3DBorder(Tk_3DBorder border)
-}
-declare 67 generic {
-    void Tk_FreeBitmap(Display *display, Pixmap bitmap)
-}
-declare 68 generic {
-    void Tk_FreeColor(XColor *colorPtr)
-}
-declare 69 generic {
-    void Tk_FreeColormap(Display *display, Colormap colormap)
-}
-declare 70 generic {
-    void Tk_FreeCursor(Display *display, Tk_Cursor cursor)
-}
-declare 71 generic {
-    void Tk_FreeFont(Tk_Font f)
-}
-declare 72 generic {
-    void Tk_FreeGC(Display *display, GC gc)
-}
-declare 73 generic {
-    void Tk_FreeImage(Tk_Image image)
-}
-declare 74 generic {
-    void Tk_FreeOptions(Tk_ConfigSpec *specs,
-	    char *widgRec, Display *display, int needFlags)
-}
-declare 75 generic {
-    void Tk_FreePixmap(Display *display, Pixmap pixmap)
-}
-declare 76 generic {
-    void Tk_FreeTextLayout(Tk_TextLayout textLayout)
-}
-declare 77 generic {
-    void Tk_FreeXId(Display *display, XID xid)
-}
-declare 78 generic {
-    GC Tk_GCForColor(XColor *colorPtr, Drawable drawable)
-}
-declare 79 generic {
-    void Tk_GeometryRequest(Tk_Window tkwin, int reqWidth,  int reqHeight)
-}
-declare 80 generic {
-    Tk_3DBorder	Tk_Get3DBorder(Tcl_Interp *interp, Tk_Window tkwin,
-	    Tk_Uid colorName)
-}
-declare 81 generic {
-    void Tk_GetAllBindings(Tcl_Interp *interp,
-	    Tk_BindingTable bindingTable, ClientData object)
-}
-declare 82 generic {
-    int Tk_GetAnchor(Tcl_Interp *interp,
-	    CONST char *str, Tk_Anchor *anchorPtr)
-}
-declare 83 generic {
-    CONST84_RETURN char *Tk_GetAtomName(Tk_Window tkwin, Atom atom)
-}
-declare 84 generic {
-=======
 declare 64 {
     Tk_PhotoHandle Tk_FindPhoto(Tcl_Interp *interp, const char *imageName)
 }
@@ -651,104 +350,10 @@
     CONST84_RETURN char *Tk_GetAtomName(Tk_Window tkwin, Atom atom)
 }
 declare 84 {
->>>>>>> edf582e2
     CONST84_RETURN char *Tk_GetBinding(Tcl_Interp *interp,
 	    Tk_BindingTable bindingTable, ClientData object,
 	    const char *eventStr)
 }
-<<<<<<< HEAD
-declare 85 generic {
-    Pixmap Tk_GetBitmap(Tcl_Interp *interp, Tk_Window tkwin, CONST char *str)
-}
-declare 86 generic {
-    Pixmap Tk_GetBitmapFromData(Tcl_Interp *interp,
-	    Tk_Window tkwin, CONST char *source, int width, int height)
-}
-declare 87 generic {
-    int Tk_GetCapStyle(Tcl_Interp *interp, CONST char *str, int *capPtr)
-}
-declare 88 generic {
-    XColor *Tk_GetColor(Tcl_Interp *interp, Tk_Window tkwin, Tk_Uid name)
-}
-declare 89 generic {
-    XColor *Tk_GetColorByValue(Tk_Window tkwin, XColor *colorPtr)
-}
-declare 90 generic {
-    Colormap Tk_GetColormap(Tcl_Interp *interp, Tk_Window tkwin,
-	    CONST char *str)
-}
-declare 91 generic {
-    Tk_Cursor Tk_GetCursor(Tcl_Interp *interp, Tk_Window tkwin,
-	    Tk_Uid str)
-}
-declare 92 generic {
-    Tk_Cursor Tk_GetCursorFromData(Tcl_Interp *interp,
-	    Tk_Window tkwin, CONST char *source, CONST char *mask,
-	    int width, int height, int xHot, int yHot,
-	    Tk_Uid fg, Tk_Uid bg)
-}
-declare 93 generic {
-    Tk_Font Tk_GetFont(Tcl_Interp *interp,
-	    Tk_Window tkwin, CONST char *str)
-}
-declare 94 generic {
-    Tk_Font Tk_GetFontFromObj(Tk_Window tkwin, Tcl_Obj *objPtr)
-}
-declare 95 generic {
-    void Tk_GetFontMetrics(Tk_Font font, Tk_FontMetrics *fmPtr)
-}
-declare 96 generic {
-    GC Tk_GetGC(Tk_Window tkwin, unsigned long valueMask, XGCValues *valuePtr)
-}
-declare 97 generic {
-    Tk_Image Tk_GetImage(Tcl_Interp *interp, Tk_Window tkwin, CONST char *name,
-	    Tk_ImageChangedProc *changeProc, ClientData clientData)
-}
-declare 98 generic {
-    ClientData Tk_GetImageMasterData(Tcl_Interp *interp,
-	    CONST char *name, Tk_ImageType **typePtrPtr)
-}
-declare 99 generic {
-    Tk_ItemType *Tk_GetItemTypes(void)
-}
-declare 100 generic {
-    int Tk_GetJoinStyle(Tcl_Interp *interp, CONST char *str, int *joinPtr)
-}
-declare 101 generic {
-    int Tk_GetJustify(Tcl_Interp *interp,
-	    CONST char *str, Tk_Justify *justifyPtr)
-}
-declare 102 generic {
-    int Tk_GetNumMainWindows(void)
-}
-declare 103 generic {
-    Tk_Uid Tk_GetOption(Tk_Window tkwin, CONST char *name,
-	    CONST char *className)
-}
-declare 104 generic {
-    int Tk_GetPixels(Tcl_Interp *interp,
-	    Tk_Window tkwin, CONST char *str, int *intPtr)
-}
-declare 105 generic {
-    Pixmap Tk_GetPixmap(Display *display, Drawable d,
-	    int width, int height, int depth)
-}
-declare 106 generic {
-    int Tk_GetRelief(Tcl_Interp *interp, CONST char *name, int *reliefPtr)
-}
-declare 107 generic {
-    void Tk_GetRootCoords(Tk_Window tkwin, int *xPtr, int *yPtr)
-}
-declare 108 generic {
-    int Tk_GetScrollInfo(Tcl_Interp *interp,
-	    int argc, CONST84 char **argv, double *dblPtr, int *intPtr)
-}
-declare 109 generic {
-    int Tk_GetScreenMM(Tcl_Interp *interp,
-	    Tk_Window tkwin, CONST char *str, double *doublePtr)
-}
-declare 110 generic {
-=======
 declare 85 {
     Pixmap Tk_GetBitmap(Tcl_Interp *interp, Tk_Window tkwin, const char *str)
 }
@@ -840,118 +445,10 @@
 	    Tk_Window tkwin, const char *str, double *doublePtr)
 }
 declare 110 {
->>>>>>> edf582e2
     int Tk_GetSelection(Tcl_Interp *interp,
 	    Tk_Window tkwin, Atom selection, Atom target,
 	    Tk_GetSelProc *proc, ClientData clientData)
 }
-<<<<<<< HEAD
-declare 111 generic {
-    Tk_Uid Tk_GetUid(CONST char *str)
-}
-declare 112 generic {
-    Visual *Tk_GetVisual(Tcl_Interp *interp,
-	    Tk_Window tkwin, CONST char *str, int *depthPtr,
-	    Colormap *colormapPtr)
-}
-declare 113 generic {
-    void Tk_GetVRootGeometry(Tk_Window tkwin,
-	    int *xPtr, int *yPtr, int *widthPtr, int *heightPtr)
-}
-declare 114 generic {
-    int Tk_Grab(Tcl_Interp *interp, Tk_Window tkwin, int grabGlobal)
-}
-declare 115 generic {
-    void Tk_HandleEvent(XEvent *eventPtr)
-}
-declare 116 generic {
-    Tk_Window Tk_IdToWindow(Display *display, Window window)
-}
-declare 117 generic {
-    void Tk_ImageChanged(Tk_ImageMaster master, int x, int y,
-	    int width, int height, int imageWidth, int imageHeight)
-}
-declare 118 generic {
-    int Tk_Init(Tcl_Interp *interp)
-}
-declare 119 generic {
-    Atom Tk_InternAtom(Tk_Window tkwin, CONST char *name)
-}
-declare 120 generic {
-    int Tk_IntersectTextLayout(Tk_TextLayout layout, int x, int y,
-	    int width, int height)
-}
-declare 121 generic {
-    void Tk_MaintainGeometry(Tk_Window slave,
-	    Tk_Window master, int x, int y, int width, int height)
-}
-declare 122 generic {
-    Tk_Window Tk_MainWindow(Tcl_Interp *interp)
-}
-declare 123 generic {
-    void Tk_MakeWindowExist(Tk_Window tkwin)
-}
-declare 124 generic {
-    void Tk_ManageGeometry(Tk_Window tkwin,
-	    CONST Tk_GeomMgr *mgrPtr, ClientData clientData)
-}
-declare 125 generic {
-    void Tk_MapWindow(Tk_Window tkwin)
-}
-declare 126 generic {
-    int Tk_MeasureChars(Tk_Font tkfont,
-	    CONST char *source, int numBytes, int maxPixels,
-	    int flags, int *lengthPtr)
-}
-declare 127 generic {
-    void Tk_MoveResizeWindow(Tk_Window tkwin,
-	    int x, int y, int width, int height)
-}
-declare 128 generic {
-    void Tk_MoveWindow(Tk_Window tkwin, int x, int y)
-}
-declare 129 generic {
-    void Tk_MoveToplevelWindow(Tk_Window tkwin, int x, int y)
-}
-declare 130 generic {
-    CONST84_RETURN char *Tk_NameOf3DBorder(Tk_3DBorder border)
-}
-declare 131 generic {
-    CONST84_RETURN char *Tk_NameOfAnchor(Tk_Anchor anchor)
-}
-declare 132 generic {
-    CONST84_RETURN char *Tk_NameOfBitmap(Display *display, Pixmap bitmap)
-}
-declare 133 generic {
-    CONST84_RETURN char *Tk_NameOfCapStyle(int cap)
-}
-declare 134 generic {
-    CONST84_RETURN char *Tk_NameOfColor(XColor *colorPtr)
-}
-declare 135 generic {
-    CONST84_RETURN char *Tk_NameOfCursor(Display *display, Tk_Cursor cursor)
-}
-declare 136 generic {
-    CONST84_RETURN char *Tk_NameOfFont(Tk_Font font)
-}
-declare 137 generic {
-    CONST84_RETURN char *Tk_NameOfImage(Tk_ImageMaster imageMaster)
-}
-declare 138 generic {
-    CONST84_RETURN char *Tk_NameOfJoinStyle(int join)
-}
-declare 139 generic {
-    CONST84_RETURN char *Tk_NameOfJustify(Tk_Justify justify)
-}
-declare 140 generic {
-    CONST84_RETURN char *Tk_NameOfRelief(int relief)
-}
-declare 141 generic {
-    Tk_Window Tk_NameToWindow(Tcl_Interp *interp,
-	    CONST char *pathName, Tk_Window tkwin)
-}
-declare 142 generic {
-=======
 declare 111 {
     Tk_Uid Tk_GetUid(const char *str)
 }
@@ -999,7 +496,7 @@
 }
 declare 124 {
     void Tk_ManageGeometry(Tk_Window tkwin,
-	    Tk_GeomMgr *mgrPtr, ClientData clientData)
+	    const Tk_GeomMgr *mgrPtr, ClientData clientData)
 }
 declare 125 {
     void Tk_MapWindow(Tk_Window tkwin)
@@ -1057,69 +554,26 @@
 	    const char *pathName, Tk_Window tkwin)
 }
 declare 142 {
->>>>>>> edf582e2
     void Tk_OwnSelection(Tk_Window tkwin,
 	    Atom selection, Tk_LostSelProc *proc,
 	    ClientData clientData)
 }
-<<<<<<< HEAD
-declare 143 generic {
-=======
 declare 143 {
->>>>>>> edf582e2
     int Tk_ParseArgv(Tcl_Interp *interp,
 	    Tk_Window tkwin, int *argcPtr, CONST84 char **argv,
 	    Tk_ArgvInfo *argTable, int flags)
 }
-<<<<<<< HEAD
-declare 144 generic {
-=======
 declare 144 {
->>>>>>> edf582e2
     void Tk_PhotoPutBlock_NoComposite(Tk_PhotoHandle handle,
 	    Tk_PhotoImageBlock *blockPtr, int x, int y,
 	    int width, int height)
 }
-<<<<<<< HEAD
-declare 145 generic {
-=======
 declare 145 {
->>>>>>> edf582e2
     void Tk_PhotoPutZoomedBlock_NoComposite(Tk_PhotoHandle handle,
 	    Tk_PhotoImageBlock *blockPtr, int x, int y,
 	    int width, int height, int zoomX, int zoomY,
 	    int subsampleX, int subsampleY)
 }
-<<<<<<< HEAD
-declare 146 generic {
-    int Tk_PhotoGetImage(Tk_PhotoHandle handle, Tk_PhotoImageBlock *blockPtr)
-}
-declare 147 generic {
-    void Tk_PhotoBlank(Tk_PhotoHandle handle)
-}
-declare 148 generic {
-    void Tk_PhotoExpand_Panic(Tk_PhotoHandle handle, int width, int height )
-}
-declare 149 generic {
-    void Tk_PhotoGetSize(Tk_PhotoHandle handle, int *widthPtr, int *heightPtr)
-}
-declare 150 generic {
-    void Tk_PhotoSetSize_Panic(Tk_PhotoHandle handle, int width, int height)
-}
-declare 151 generic {
-    int Tk_PointToChar(Tk_TextLayout layout, int x, int y)
-}
-declare 152 generic {
-    int Tk_PostscriptFontName(Tk_Font tkfont, Tcl_DString *dsPtr)
-}
-declare 153 generic {
-    void Tk_PreserveColormap(Display *display, Colormap colormap)
-}
-declare 154 generic {
-    void Tk_QueueWindowEvent(XEvent *eventPtr, Tcl_QueuePosition position)
-}
-declare 155 generic {
-=======
 declare 146 {
     int Tk_PhotoGetImage(Tk_PhotoHandle handle, Tk_PhotoImageBlock *blockPtr)
 }
@@ -1127,13 +581,13 @@
     void Tk_PhotoBlank(Tk_PhotoHandle handle)
 }
 declare 148 {
-    void Tk_PhotoExpand(Tk_PhotoHandle handle, int width, int height )
+    void Tk_PhotoExpand_Panic(Tk_PhotoHandle handle, int width, int height )
 }
 declare 149 {
     void Tk_PhotoGetSize(Tk_PhotoHandle handle, int *widthPtr, int *heightPtr)
 }
 declare 150 {
-    void Tk_PhotoSetSize(Tk_PhotoHandle handle, int width, int height)
+    void Tk_PhotoSetSize_Panic(Tk_PhotoHandle handle, int width, int height)
 }
 declare 151 {
     int Tk_PointToChar(Tk_TextLayout layout, int x, int y)
@@ -1148,84 +602,10 @@
     void Tk_QueueWindowEvent(XEvent *eventPtr, Tcl_QueuePosition position)
 }
 declare 155 {
->>>>>>> edf582e2
     void Tk_RedrawImage(Tk_Image image, int imageX,
 	    int imageY, int width, int height,
 	    Drawable drawable, int drawableX, int drawableY)
 }
-<<<<<<< HEAD
-declare 156 generic {
-    void Tk_ResizeWindow(Tk_Window tkwin, int width, int height)
-}
-declare 157 generic {
-    int Tk_RestackWindow(Tk_Window tkwin, int aboveBelow, Tk_Window other)
-}
-declare 158 generic {
-    Tk_RestrictProc *Tk_RestrictEvents(Tk_RestrictProc *proc,
-	    ClientData arg, ClientData *prevArgPtr)
-}
-declare 159 generic {
-    int Tk_SafeInit(Tcl_Interp *interp)
-}
-declare 160 generic {
-    CONST char *Tk_SetAppName(Tk_Window tkwin, CONST char *name)
-}
-declare 161 generic {
-    void Tk_SetBackgroundFromBorder(Tk_Window tkwin, Tk_3DBorder border)
-}
-declare 162 generic {
-    void Tk_SetClass(Tk_Window tkwin, CONST char *className)
-}
-declare 163 generic {
-    void Tk_SetGrid(Tk_Window tkwin, int reqWidth, int reqHeight,
-	    int gridWidth, int gridHeight)
-}
-declare 164 generic {
-    void Tk_SetInternalBorder(Tk_Window tkwin, int width)
-}
-declare 165 generic {
-    void Tk_SetWindowBackground(Tk_Window tkwin, unsigned long pixel)
-}
-declare 166 generic {
-    void Tk_SetWindowBackgroundPixmap(Tk_Window tkwin, Pixmap pixmap)
-}
-declare 167 generic {
-    void Tk_SetWindowBorder(Tk_Window tkwin, unsigned long pixel)
-}
-declare 168 generic {
-    void Tk_SetWindowBorderWidth(Tk_Window tkwin, int width)
-}
-declare 169 generic {
-    void Tk_SetWindowBorderPixmap(Tk_Window tkwin, Pixmap pixmap)
-}
-declare 170 generic {
-    void Tk_SetWindowColormap(Tk_Window tkwin, Colormap colormap)
-}
-declare 171 generic {
-    int Tk_SetWindowVisual(Tk_Window tkwin, Visual *visual, int depth,
-	    Colormap colormap)
-}
-declare 172 generic {
-    void Tk_SizeOfBitmap(Display *display, Pixmap bitmap, int *widthPtr,
-	    int *heightPtr)
-}
-declare 173 generic {
-    void Tk_SizeOfImage(Tk_Image image, int *widthPtr, int *heightPtr)
-}
-declare 174 generic {
-    int Tk_StrictMotif(Tk_Window tkwin)
-}
-declare 175 generic {
-    void Tk_TextLayoutToPostscript(Tcl_Interp *interp, Tk_TextLayout layout)
-}
-declare 176 generic {
-    int Tk_TextWidth(Tk_Font font, CONST char *str, int numBytes)
-}
-declare 177 generic {
-    void Tk_UndefineCursor(Tk_Window window)
-}
-declare 178 generic {
-=======
 declare 156 {
     void Tk_ResizeWindow(Tk_Window tkwin, int width, int height)
 }
@@ -1297,36 +677,16 @@
     void Tk_UndefineCursor(Tk_Window window)
 }
 declare 178 {
->>>>>>> edf582e2
     void Tk_UnderlineChars(Display *display,
 	    Drawable drawable, GC gc, Tk_Font tkfont,
 	    const char *source, int x, int y, int firstByte,
 	    int lastByte)
 }
-<<<<<<< HEAD
-declare 179 generic {
-=======
 declare 179 {
->>>>>>> edf582e2
     void Tk_UnderlineTextLayout(Display *display, Drawable drawable, GC gc,
 	    Tk_TextLayout layout, int x, int y,
 	    int underline)
 }
-<<<<<<< HEAD
-declare 180 generic {
-    void Tk_Ungrab(Tk_Window tkwin)
-}
-declare 181 generic {
-    void Tk_UnmaintainGeometry(Tk_Window slave, Tk_Window master)
-}
-declare 182 generic {
-    void Tk_UnmapWindow(Tk_Window tkwin)
-}
-declare 183 generic {
-    void Tk_UnsetGrid(Tk_Window tkwin)
-}
-declare 184 generic {
-=======
 declare 180 {
     void Tk_Ungrab(Tk_Window tkwin)
 }
@@ -1340,31 +700,11 @@
     void Tk_UnsetGrid(Tk_Window tkwin)
 }
 declare 184 {
->>>>>>> edf582e2
     void Tk_UpdatePointer(Tk_Window tkwin, int x, int y, int state)
 }
 
 # new functions for 8.1
 
-<<<<<<< HEAD
-declare 185 generic {
-    Pixmap  Tk_AllocBitmapFromObj(Tcl_Interp *interp, Tk_Window tkwin,
-    Tcl_Obj *objPtr)
-}
-declare 186 generic {
-    Tk_3DBorder Tk_Alloc3DBorderFromObj(Tcl_Interp *interp, Tk_Window tkwin,
-	    Tcl_Obj *objPtr)
-}
-declare 187 generic {
-    XColor *Tk_AllocColorFromObj(Tcl_Interp *interp, Tk_Window tkwin,
-	    Tcl_Obj *objPtr)
-}
-declare 188 generic {
-    Tk_Cursor Tk_AllocCursorFromObj(Tcl_Interp *interp, Tk_Window tkwin,
-	    Tcl_Obj *objPtr)
-}
-declare 189 generic {
-=======
 declare 185 {
     Pixmap  Tk_AllocBitmapFromObj(Tcl_Interp *interp, Tk_Window tkwin,
     Tcl_Obj *objPtr)
@@ -1382,30 +722,10 @@
 	    Tcl_Obj *objPtr)
 }
 declare 189 {
->>>>>>> edf582e2
     Tk_Font  Tk_AllocFontFromObj(Tcl_Interp *interp, Tk_Window tkwin,
 	    Tcl_Obj *objPtr)
 
 }
-<<<<<<< HEAD
-declare 190 generic {
-    Tk_OptionTable Tk_CreateOptionTable(Tcl_Interp *interp,
-	    CONST Tk_OptionSpec *templatePtr)
-}
-declare 191 generic {
-    void  Tk_DeleteOptionTable(Tk_OptionTable optionTable)
-}
-declare 192 generic {
-    void  Tk_Free3DBorderFromObj(Tk_Window tkwin, Tcl_Obj *objPtr)
-}
-declare 193 generic {
-    void  Tk_FreeBitmapFromObj(Tk_Window tkwin, Tcl_Obj *objPtr)
-}
-declare 194 generic {
-    void  Tk_FreeColorFromObj(Tk_Window tkwin, Tcl_Obj *objPtr)
-}
-declare 195 generic {
-=======
 declare 190 {
     Tk_OptionTable Tk_CreateOptionTable(Tcl_Interp *interp,
 	    const Tk_OptionSpec *templatePtr)
@@ -1423,38 +743,9 @@
     void  Tk_FreeColorFromObj(Tk_Window tkwin, Tcl_Obj *objPtr)
 }
 declare 195 {
->>>>>>> edf582e2
     void  Tk_FreeConfigOptions(char *recordPtr, Tk_OptionTable optionToken,
 	    Tk_Window tkwin)
 }
-<<<<<<< HEAD
-declare 196 generic {
-    void  Tk_FreeSavedOptions(Tk_SavedOptions *savePtr)
-}
-declare 197 generic {
-    void  Tk_FreeCursorFromObj(Tk_Window tkwin, Tcl_Obj *objPtr)
-}
-declare 198 generic {
-    void  Tk_FreeFontFromObj(Tk_Window tkwin, Tcl_Obj *objPtr)
-}
-declare 199 generic {
-    Tk_3DBorder Tk_Get3DBorderFromObj(Tk_Window tkwin, Tcl_Obj *objPtr)
-}
-declare 200 generic {
-    int	 Tk_GetAnchorFromObj(Tcl_Interp *interp, Tcl_Obj *objPtr,
-	    Tk_Anchor *anchorPtr)
-}
-declare 201 generic {
-    Pixmap  Tk_GetBitmapFromObj(Tk_Window tkwin, Tcl_Obj *objPtr)
-}
-declare 202 generic {
-    XColor *Tk_GetColorFromObj(Tk_Window tkwin, Tcl_Obj *objPtr)
-}
-declare 203 generic {
-    Tk_Cursor Tk_GetCursorFromObj(Tk_Window tkwin, Tcl_Obj *objPtr)
-}
-declare 204 generic {
-=======
 declare 196 {
     void  Tk_FreeSavedOptions(Tk_SavedOptions *savePtr)
 }
@@ -1481,49 +772,10 @@
     Tk_Cursor Tk_GetCursorFromObj(Tk_Window tkwin, Tcl_Obj *objPtr)
 }
 declare 204 {
->>>>>>> edf582e2
     Tcl_Obj *Tk_GetOptionInfo(Tcl_Interp *interp,
 	    char *recordPtr, Tk_OptionTable optionTable,
 	    Tcl_Obj *namePtr, Tk_Window tkwin)
 }
-<<<<<<< HEAD
-declare 205 generic {
-    Tcl_Obj *Tk_GetOptionValue(Tcl_Interp *interp, char *recordPtr,
-	    Tk_OptionTable optionTable, Tcl_Obj *namePtr, Tk_Window tkwin)
-}
-declare 206 generic {
-    int	 Tk_GetJustifyFromObj(Tcl_Interp *interp,
-	    Tcl_Obj *objPtr, Tk_Justify *justifyPtr)
-}
-declare 207 generic {
-    int	 Tk_GetMMFromObj(Tcl_Interp *interp,
-	    Tk_Window tkwin, Tcl_Obj *objPtr, double *doublePtr)
-}
-declare 208 generic {
-    int	 Tk_GetPixelsFromObj(Tcl_Interp *interp,
-	    Tk_Window tkwin, Tcl_Obj *objPtr, int *intPtr)
-}
-declare 209 generic {
-    int	 Tk_GetReliefFromObj(Tcl_Interp *interp,
-	    Tcl_Obj *objPtr, int *resultPtr)
-}
-declare 210 generic {
-    int	 Tk_GetScrollInfoObj(Tcl_Interp *interp,
-	    int objc, Tcl_Obj *CONST objv[], double *dblPtr, int *intPtr)
-}
-declare 211 generic {
-    int	 Tk_InitOptions(Tcl_Interp *interp, char *recordPtr,
-	    Tk_OptionTable optionToken, Tk_Window tkwin)
-}
-declare 212 generic {
-    void  Tk_MainEx(int argc, char **argv, Tcl_AppInitProc *appInitProc,
-	    Tcl_Interp *interp)
-}
-declare 213 generic {
-    void  Tk_RestoreSavedOptions(Tk_SavedOptions *savePtr)
-}
-declare 214 generic {
-=======
 declare 205 {
     Tcl_Obj *Tk_GetOptionValue(Tcl_Interp *interp, char *recordPtr,
 	    Tk_OptionTable optionTable, Tcl_Obj *namePtr, Tk_Window tkwin)
@@ -1560,72 +812,11 @@
     void  Tk_RestoreSavedOptions(Tk_SavedOptions *savePtr)
 }
 declare 214 {
->>>>>>> edf582e2
     int	 Tk_SetOptions(Tcl_Interp *interp, char *recordPtr,
 	    Tk_OptionTable optionTable, int objc,
 	    Tcl_Obj *const objv[], Tk_Window tkwin,
 	    Tk_SavedOptions *savePtr, int *maskPtr)
 }
-<<<<<<< HEAD
-declare 215 generic {
-    void Tk_InitConsoleChannels(Tcl_Interp *interp)
-}
-declare 216 generic {
-    int Tk_CreateConsoleWindow(Tcl_Interp *interp)
-}
-declare 217 generic {
-    void Tk_CreateSmoothMethod(Tcl_Interp *interp, Tk_SmoothMethod *method)
-}
-
-#declare 218 generic {
-#    void Tk_CreateCanvasVisitor(Tcl_Interp *interp, VOID *typePtr)
-#}
-
-#declare 219 generic {
-#    VOID *Tk_GetCanvasVisitor(Tcl_Interp *interp, CONST char *name)
-#}
-
-declare 220 generic {
-    int Tk_GetDash(Tcl_Interp *interp, CONST char *value, Tk_Dash *dash)
-}
-declare 221 generic {
-    void Tk_CreateOutline(Tk_Outline *outline)
-}
-declare 222 generic {
-    void Tk_DeleteOutline(Display *display, Tk_Outline *outline)
-}
-declare 223 generic {
-    int Tk_ConfigOutlineGC(XGCValues *gcValues, Tk_Canvas canvas,
-	    Tk_Item *item, Tk_Outline *outline)
-}
-declare 224 generic {
-    int Tk_ChangeOutlineGC(Tk_Canvas canvas, Tk_Item *item,
-	    Tk_Outline *outline)
-}
-declare 225 generic {
-    int Tk_ResetOutlineGC(Tk_Canvas canvas, Tk_Item *item,
-	    Tk_Outline *outline)
-}
-declare 226 generic {
-    int Tk_CanvasPsOutline(Tk_Canvas canvas, Tk_Item *item,
-	    Tk_Outline *outline)
-}
-declare 227 generic {
-    void Tk_SetTSOrigin(Tk_Window tkwin, GC gc, int x, int y)
-}
-declare 228 generic {
-    int Tk_CanvasGetCoordFromObj(Tcl_Interp *interp, Tk_Canvas canvas,
-	    Tcl_Obj *obj, double *doublePtr)
-}
-declare 229 generic {
-    void Tk_CanvasSetOffset(Tk_Canvas canvas, GC gc, Tk_TSOffset *offset)
-}
-declare 230 generic {
-    void Tk_DitherPhoto(Tk_PhotoHandle handle, int x, int y, int width,
-	    int height)
-}
-declare 231 generic {
-=======
 declare 215 {
     void Tk_InitConsoleChannels(Tcl_Interp *interp)
 }
@@ -1681,22 +872,10 @@
 	    int height)
 }
 declare 231 {
->>>>>>> edf582e2
     int Tk_PostscriptBitmap(Tcl_Interp *interp, Tk_Window tkwin,
 	    Tk_PostscriptInfo psInfo, Pixmap bitmap, int startX,
 	    int startY, int width, int height)
 }
-<<<<<<< HEAD
-declare 232 generic {
-    int Tk_PostscriptColor(Tcl_Interp *interp, Tk_PostscriptInfo psInfo,
-	    XColor *colorPtr)
-}
-declare 233 generic {
-    int Tk_PostscriptFont(Tcl_Interp *interp, Tk_PostscriptInfo psInfo,
-	    Tk_Font font)
-}
-declare 234 generic {
-=======
 declare 232 {
     int Tk_PostscriptColor(Tcl_Interp *interp, Tk_PostscriptInfo psInfo,
 	    XColor *colorPtr)
@@ -1706,25 +885,10 @@
 	    Tk_Font font)
 }
 declare 234 {
->>>>>>> edf582e2
     int Tk_PostscriptImage(Tk_Image image, Tcl_Interp *interp,
 	    Tk_Window tkwin, Tk_PostscriptInfo psinfo, int x, int y,
 	    int width, int height, int prepass)
 }
-<<<<<<< HEAD
-declare 235 generic {
-    void Tk_PostscriptPath(Tcl_Interp *interp, Tk_PostscriptInfo psInfo,
-	    double *coordPtr, int numPoints)
-}
-declare 236 generic {
-    int Tk_PostscriptStipple(Tcl_Interp *interp, Tk_Window tkwin,
-	    Tk_PostscriptInfo psInfo, Pixmap bitmap)
-}
-declare 237 generic {
-    double Tk_PostscriptY(double y, Tk_PostscriptInfo psInfo)
-}
-declare 238 generic {
-=======
 declare 235 {
     void Tk_PostscriptPath(Tcl_Interp *interp, Tk_PostscriptInfo psInfo,
 	    double *coordPtr, int numPoints)
@@ -1737,7 +901,6 @@
     double Tk_PostscriptY(double y, Tk_PostscriptInfo psInfo)
 }
 declare 238 {
->>>>>>> edf582e2
     int	Tk_PostscriptPhoto(Tcl_Interp *interp,
 	    Tk_PhotoImageBlock *blockPtr, Tk_PostscriptInfo psInfo,
 	    int width, int height)
@@ -1745,139 +908,56 @@
 
 # New in 8.4a1
 #
-<<<<<<< HEAD
-declare 239 generic {
-    void Tk_CreateClientMessageHandler(Tk_ClientMessageProc *proc)
-}
-declare 240 generic {
-=======
 declare 239 {
     void Tk_CreateClientMessageHandler(Tk_ClientMessageProc *proc)
 }
 declare 240 {
->>>>>>> edf582e2
     void Tk_DeleteClientMessageHandler(Tk_ClientMessageProc *proc)
 }
 
 # New in 8.4a2
 #
-<<<<<<< HEAD
-declare 241 generic {
-    Tk_Window Tk_CreateAnonymousWindow(Tcl_Interp *interp,
-	    Tk_Window parent, CONST char *screenName)
-}
-declare 242 generic {
-=======
 declare 241 {
     Tk_Window Tk_CreateAnonymousWindow(Tcl_Interp *interp,
 	    Tk_Window parent, const char *screenName)
 }
 declare 242 {
->>>>>>> edf582e2
     void Tk_SetClassProcs(Tk_Window tkwin,
 	    Tk_ClassProcs *procs, ClientData instanceData)
 }
 
 # New in 8.4a4
 #
-<<<<<<< HEAD
-declare 243 generic {
-    void Tk_SetInternalBorderEx(Tk_Window tkwin, int left, int right,
-	    int top, int bottom)
-}
-declare 244 generic {
-=======
 declare 243 {
     void Tk_SetInternalBorderEx(Tk_Window tkwin, int left, int right,
 	    int top, int bottom)
 }
 declare 244 {
->>>>>>> edf582e2
     void Tk_SetMinimumRequestSize(Tk_Window tkwin,
 	    int minWidth, int minHeight)
 }
 
 # New in 8.4a5
 #
-<<<<<<< HEAD
-declare 245 generic {
+declare 245 {
     void Tk_SetCaretPos(Tk_Window tkwin, int x, int y, int height)
 }
-declare 246 generic {
+declare 246 {
     void Tk_PhotoPutBlock_Panic(Tk_PhotoHandle handle,
 	    Tk_PhotoImageBlock *blockPtr, int x, int y,
 	    int width, int height, int compRule)
 }
-declare 247 generic {
+declare 247 {
     void Tk_PhotoPutZoomedBlock_Panic(Tk_PhotoHandle handle,
-=======
-declare 245 {
-    void Tk_SetCaretPos(Tk_Window tkwin, int x, int y, int height)
-}
-declare 246 {
-    void Tk_PhotoPutBlock(Tk_PhotoHandle handle,
-	    Tk_PhotoImageBlock *blockPtr, int x, int y,
-	    int width, int height, int compRule)
-}
-declare 247 {
-    void Tk_PhotoPutZoomedBlock(Tk_PhotoHandle handle,
->>>>>>> edf582e2
 	    Tk_PhotoImageBlock *blockPtr, int x, int y,
 	    int width, int height, int zoomX, int zoomY,
 	    int subsampleX, int subsampleY, int compRule)
 }
-<<<<<<< HEAD
-declare 248 generic {
-=======
 declare 248 {
->>>>>>> edf582e2
     int Tk_CollapseMotionEvents(Display *display, int collapse)
 }
 
 # Style engine
-<<<<<<< HEAD
-declare 249 generic {
-    Tk_StyleEngine Tk_RegisterStyleEngine(CONST char *name,
-	    Tk_StyleEngine parent)
-}
-declare 250 generic {
-    Tk_StyleEngine Tk_GetStyleEngine(CONST char *name)
-}
-declare 251 generic {
-    int Tk_RegisterStyledElement(Tk_StyleEngine engine,
-	    Tk_ElementSpec *templatePtr)
-}
-declare 252 generic {
-    int Tk_GetElementId(CONST char *name)
-}
-declare 253 generic {
-    Tk_Style Tk_CreateStyle(CONST char *name, Tk_StyleEngine engine,
-	    ClientData clientData)
-}
-declare 254 generic {
-    Tk_Style Tk_GetStyle(Tcl_Interp *interp, CONST char *name)
-}
-declare 255 generic {
-    void Tk_FreeStyle(Tk_Style style)
-}
-declare 256 generic {
-    CONST char *Tk_NameOfStyle(Tk_Style style)
-}
-declare 257 generic {
-    Tk_Style  Tk_AllocStyleFromObj(Tcl_Interp *interp, Tcl_Obj *objPtr)
-}
-declare 258 generic {
-    Tk_Style Tk_GetStyleFromObj(Tcl_Obj *objPtr)
-}
-declare 259 generic {
-    void  Tk_FreeStyleFromObj(Tcl_Obj *objPtr)
-}
-declare 260 generic {
-    Tk_StyledElement Tk_GetStyledElement(Tk_Style style, int elementId,
-	Tk_OptionTable optionTable)
-}
-declare 261 generic {
-=======
 declare 249 {
     Tk_StyleEngine Tk_RegisterStyleEngine(const char *name,
 	    Tk_StyleEngine parent)
@@ -1919,68 +999,55 @@
 	Tk_OptionTable optionTable)
 }
 declare 261 {
->>>>>>> edf582e2
     void Tk_GetElementSize(Tk_Style style, Tk_StyledElement element,
 	    char *recordPtr, Tk_Window tkwin, int width, int height,
 	    int inner, int *widthPtr, int *heightPtr)
 }
-<<<<<<< HEAD
-declare 262 generic {
-=======
 declare 262 {
->>>>>>> edf582e2
     void Tk_GetElementBox(Tk_Style style, Tk_StyledElement element,
 	    char *recordPtr, Tk_Window tkwin, int x, int y, int width,
 	    int height, int inner, int *xPtr, int *yPtr, int *widthPtr,
 	    int *heightPtr)
 }
-<<<<<<< HEAD
-declare 263 generic {
-    int Tk_GetElementBorderWidth(Tk_Style style, Tk_StyledElement element,
-	    char *recordPtr, Tk_Window tkwin)
-}
-declare 264 generic {
-=======
 declare 263 {
     int Tk_GetElementBorderWidth(Tk_Style style, Tk_StyledElement element,
 	    char *recordPtr, Tk_Window tkwin)
 }
 declare 264 {
->>>>>>> edf582e2
     void Tk_DrawElement(Tk_Style style, Tk_StyledElement element,
 	    char *recordPtr, Tk_Window tkwin, Drawable d, int x, int y,
 	    int width, int height, int state)
 }
 
 # TIP#116
-declare 265 generic {
+declare 265 {
     int Tk_PhotoExpand(Tcl_Interp *interp, Tk_PhotoHandle handle,
 	    int width, int height)
 }
-declare 266 generic {
+declare 266 {
     int Tk_PhotoPutBlock(Tcl_Interp *interp, Tk_PhotoHandle handle,
 	    Tk_PhotoImageBlock *blockPtr, int x, int y, int width, int height,
 	    int compRule)
 }
-declare 267 generic {
+declare 267 {
     int Tk_PhotoPutZoomedBlock(Tcl_Interp *interp, Tk_PhotoHandle handle,
 	    Tk_PhotoImageBlock *blockPtr, int x, int y, int width, int height,
 	    int zoomX, int zoomY, int subsampleX, int subsampleY, int compRule)
 }
-declare 268 generic {
+declare 268 {
     int Tk_PhotoSetSize(Tcl_Interp *interp, Tk_PhotoHandle handle,
 	    int width, int height)
 }
 # TIP#245
-declare 269 generic {
+declare 269 {
     long Tk_GetUserInactiveTime(Display *dpy)
 }
-declare 270 generic {
+declare 270 {
     void Tk_ResetUserInactiveTime(Display *dpy)
 }
 
 # TIP #264
-declare 271 generic {
+declare 271 {
     Tcl_Interp *Tk_Interp(Tk_Window tkwin)
 }
 
@@ -1994,10 +1061,10 @@
 # It will *not* be [load]able into interps with Tk 8.4 (or Tk 8.2!).
 # Developers who need to produce a file [load]able into legacy interps must
 # build against legacy sources.
-declare 272 generic {
+declare 272 {
     void Tk_CreateOldImageType(Tk_ImageType *typePtr)
 }
-declare 273 generic {
+declare 273 {
     void Tk_CreateOldPhotoImageFormat(Tk_PhotoImageFormat *formatPtr)
 }
 
@@ -2033,64 +1100,8 @@
 	    UINT message, WPARAM wParam, LPARAM lParam, LRESULT *result)
 }
 
-<<<<<<< HEAD
 ################################
 # Aqua specific functions
-=======
-# Mac specific functions
-
-declare 0 mac {
-    void Tk_MacSetEmbedHandler(
-	    Tk_MacEmbedRegisterWinProc *registerWinProcPtr,
-	    Tk_MacEmbedGetGrafPortProc *getPortProcPtr,
-	    Tk_MacEmbedMakeContainerExistProc *containerExistProcPtr,
-	    Tk_MacEmbedGetClipProc *getClipProc,
-	    Tk_MacEmbedGetOffsetInParentProc *getOffsetProc)
-}
- 
-declare 1 mac {
-    void Tk_MacTurnOffMenus(void)
-}
-
-declare 2 mac {
-    void Tk_MacTkOwnsCursor(int tkOwnsIt)
-}
-
-declare 3 mac {
-    void TkMacInitMenus(Tcl_Interp *interp)
-}
-
-declare 4 mac {
-    void TkMacInitAppleEvents(Tcl_Interp *interp)
-}
-
-declare 5 mac {
-    int TkMacConvertEvent(EventRecord *eventPtr)
-}
-
-declare 6 mac {
-    int TkMacConvertTkEvent(EventRecord *eventPtr, Window window)
-}
-
-declare 7 mac {
-    void TkGenWMConfigureEvent(Tk_Window tkwin,
-	    int x, int y, int width, int height, int flags)
-}
-
-declare 8 mac {
-    void TkMacInvalClipRgns(TkWindow *winPtr)
-}
-
-declare 9 mac {
-    int TkMacHaveAppearance(void)
-}
-
-declare 10 mac {
-    GWorldPtr TkMacGetDrawablePort(Drawable drawable)
-}
-
-# Mac OS X specific functions
->>>>>>> edf582e2
 
 declare 0 aqua {
     void Tk_MacOSXSetEmbedHandler(
@@ -2131,18 +1142,17 @@
 declare 10 aqua {
     int Tk_MacOSXIsAppInFront(void)
 }
-<<<<<<< HEAD
 
 ##############################################################################
 
 # Public functions that are not accessible via the stubs table.
 
 export {
-    CONST char *Tk_InitStubs(Tcl_Interp *interp, CONST char *version,
+    const char *Tk_InitStubs(Tcl_Interp *interp, const char *version,
 	    int exact)
 }
 export {
-    CONST char *Tk_PkgInitStubsCheck(Tcl_Interp *interp, CONST char *version,
+    const char *Tk_PkgInitStubsCheck(Tcl_Interp *interp, const char *version,
 	    int exact)
 }
 
@@ -2163,10 +1173,8 @@
 export {
     TkIntXlibStubs *tkIntXlibStubsPtr           (fool checkstubs)
 }
-=======
  
 # Local Variables:
 # mode: tcl
-# End:
->>>>>>> edf582e2
+# End: