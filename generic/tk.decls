# tk.decls --
#
#	This file contains the declarations for all supported public
#	functions that are exported by the Tk library via the stubs table.
#	This file is used to generate the tkDecls.h, tkPlatDecls.h,
#	tkStub.c, and tkPlatStub.c files.
#
# Copyright (c) 1998-2000 Ajuba Solutions.
# Copyright (c) 2007 Daniel A. Steffen <das@users.sourceforge.net>
#
# See the file "license.terms" for information on usage and redistribution
# of this file, and for a DISCLAIMER OF ALL WARRANTIES.

library tk

# Define the tk interface with 3 sub interfaces:
#     tkPlat	 - platform specific public
#     tkInt	 - generic private
#     tkPlatInt - platform specific private

interface tk
hooks {tkPlat tkInt tkIntPlat tkIntXlib}

# Declare each of the functions in the public Tk interface.  Note that
# the an index should never be reused for a different function in order
# to preserve backwards compatibility.

declare 0 {
    void Tk_MainLoop(void)
}
declare 1 {
    XColor *Tk_3DBorderColor(Tk_3DBorder border)
}
declare 2 {
    GC Tk_3DBorderGC(Tk_Window tkwin, Tk_3DBorder border,
	    int which)
}
declare 3 {
    void Tk_3DHorizontalBevel(Tk_Window tkwin,
	    Drawable drawable, Tk_3DBorder border, int x,
	    int y, int width, int height, int leftIn,
	    int rightIn, int topBevel, int relief)
}
declare 4 {
    void Tk_3DVerticalBevel(Tk_Window tkwin,
	    Drawable drawable, Tk_3DBorder border, int x,
	    int y, int width, int height, int leftBevel,
	    int relief)
}
declare 5 {
    void Tk_AddOption(Tk_Window tkwin, const char *name,
	    const char *value, int priority)
}
declare 6 {
    void Tk_BindEvent(Tk_BindingTable bindingTable,
	    XEvent *eventPtr, Tk_Window tkwin, int numObjects,
	    ClientData *objectPtr)
}
declare 7 {
    void Tk_CanvasDrawableCoords(Tk_Canvas canvas,
	    double x, double y, short *drawableXPtr,
	    short *drawableYPtr)
}
declare 8 {
    void Tk_CanvasEventuallyRedraw(Tk_Canvas canvas, int x1, int y1,
	    int x2, int y2)
}
declare 9 {
    int Tk_CanvasGetCoord(Tcl_Interp *interp,
	    Tk_Canvas canvas, const char *str, double *doublePtr)
}
declare 10 {
    Tk_CanvasTextInfo *Tk_CanvasGetTextInfo(Tk_Canvas canvas)
}
declare 11 {
    int Tk_CanvasPsBitmap(Tcl_Interp *interp,
	    Tk_Canvas canvas, Pixmap bitmap, int x, int y,
	    int width, int height)
}
declare 12 {
    int Tk_CanvasPsColor(Tcl_Interp *interp,
	    Tk_Canvas canvas, XColor *colorPtr)
}
declare 13 {
    int Tk_CanvasPsFont(Tcl_Interp *interp,
	    Tk_Canvas canvas, Tk_Font font)
}
declare 14 {
    void Tk_CanvasPsPath(Tcl_Interp *interp,
	    Tk_Canvas canvas, double *coordPtr, int numPoints)
}
declare 15 {
    int Tk_CanvasPsStipple(Tcl_Interp *interp,
	    Tk_Canvas canvas, Pixmap bitmap)
}
declare 16 {
    double Tk_CanvasPsY(Tk_Canvas canvas, double y)
}
declare 17 {
    void Tk_CanvasSetStippleOrigin(Tk_Canvas canvas, GC gc)
}
declare 18 {
    int Tk_CanvasTagsParseProc(ClientData clientData, Tcl_Interp *interp,
	    Tk_Window tkwin, const char *value, char *widgRec, int offset)
}
declare 19 {
    char *Tk_CanvasTagsPrintProc(ClientData clientData, Tk_Window tkwin,
	    char *widgRec, int offset, Tcl_FreeProc **freeProcPtr)
}
declare 20 {
    Tk_Window	Tk_CanvasTkwin(Tk_Canvas canvas)
}
declare 21 {
    void Tk_CanvasWindowCoords(Tk_Canvas canvas, double x, double y,
	    short *screenXPtr, short *screenYPtr)
}
declare 22 {
    void Tk_ChangeWindowAttributes(Tk_Window tkwin, unsigned long valueMask,
	    XSetWindowAttributes *attsPtr)
}
declare 23 {
    int Tk_CharBbox(Tk_TextLayout layout, int index, int *xPtr,
	    int *yPtr, int *widthPtr, int *heightPtr)
}
declare 24 {
    void Tk_ClearSelection(Tk_Window tkwin, Atom selection)
}
declare 25 {
    int Tk_ClipboardAppend(Tcl_Interp *interp, Tk_Window tkwin,
	    Atom target, Atom format, char *buffer)
}
declare 26 {
    int Tk_ClipboardClear(Tcl_Interp *interp, Tk_Window tkwin)
}
declare 27 {
    int Tk_ConfigureInfo(Tcl_Interp *interp,
	    Tk_Window tkwin, Tk_ConfigSpec *specs,
	    char *widgRec, const char *argvName, int flags)
}
declare 28 {
    int Tk_ConfigureValue(Tcl_Interp *interp,
	    Tk_Window tkwin, Tk_ConfigSpec *specs,
	    char *widgRec, const char *argvName, int flags)
}
declare 29 {
    int Tk_ConfigureWidget(Tcl_Interp *interp,
	    Tk_Window tkwin, Tk_ConfigSpec *specs,
	    int argc, CONST84 char **argv, char *widgRec,
	    int flags)
}
declare 30 {
    void Tk_ConfigureWindow(Tk_Window tkwin,
	    unsigned int valueMask, XWindowChanges *valuePtr)
}
declare 31 {
    Tk_TextLayout Tk_ComputeTextLayout(Tk_Font font,
	    const char *str, int numChars, int wrapLength,
	    Tk_Justify justify, int flags, int *widthPtr,
	    int *heightPtr)
}
declare 32 {
    Tk_Window Tk_CoordsToWindow(int rootX, int rootY, Tk_Window tkwin)
}
declare 33 {
    unsigned long Tk_CreateBinding(Tcl_Interp *interp,
	    Tk_BindingTable bindingTable, ClientData object,
	    const char *eventStr, const char *command, int append)
}
declare 34 {
    Tk_BindingTable Tk_CreateBindingTable(Tcl_Interp *interp)
}
declare 35 {
    Tk_ErrorHandler Tk_CreateErrorHandler(Display *display,
	    int errNum, int request, int minorCode,
	    Tk_ErrorProc *errorProc, ClientData clientData)
}
declare 36 {
    void Tk_CreateEventHandler(Tk_Window token,
	    unsigned long mask, Tk_EventProc *proc,
	    ClientData clientData)
}
declare 37 {
    void Tk_CreateGenericHandler(Tk_GenericProc *proc, ClientData clientData)
}
declare 38 {
    void Tk_CreateImageType(Tk_ImageType *typePtr)
}
declare 39 {
    void Tk_CreateItemType(Tk_ItemType *typePtr)
}
declare 40 {
    void Tk_CreatePhotoImageFormat(Tk_PhotoImageFormat *formatPtr)
}
declare 41 {
    void Tk_CreateSelHandler(Tk_Window tkwin,
	    Atom selection, Atom target,
	    Tk_SelectionProc *proc, ClientData clientData,
	    Atom format)
}
declare 42 {
    Tk_Window Tk_CreateWindow(Tcl_Interp *interp,
	    Tk_Window parent, const char *name, const char *screenName)
}
declare 43 {
    Tk_Window Tk_CreateWindowFromPath(Tcl_Interp *interp, Tk_Window tkwin,
	    const char *pathName, const char *screenName)
}
declare 44 {
    int Tk_DefineBitmap(Tcl_Interp *interp, const char *name,
	    const char *source, int width, int height)
}
declare 45 {
    void Tk_DefineCursor(Tk_Window window, Tk_Cursor cursor)
}
declare 46 {
    void Tk_DeleteAllBindings(Tk_BindingTable bindingTable, ClientData object)
}
declare 47 {
    int Tk_DeleteBinding(Tcl_Interp *interp,
	    Tk_BindingTable bindingTable, ClientData object,
	    const char *eventStr)
}
declare 48 {
    void Tk_DeleteBindingTable(Tk_BindingTable bindingTable)
}
declare 49 {
    void Tk_DeleteErrorHandler(Tk_ErrorHandler handler)
}
declare 50 {
    void Tk_DeleteEventHandler(Tk_Window token,
	    unsigned long mask, Tk_EventProc *proc,
	    ClientData clientData)
}
declare 51 {
    void Tk_DeleteGenericHandler(Tk_GenericProc *proc, ClientData clientData)
}
declare 52 {
    void Tk_DeleteImage(Tcl_Interp *interp, const char *name)
}
declare 53 {
    void Tk_DeleteSelHandler(Tk_Window tkwin, Atom selection, Atom target)
}
declare 54 {
    void Tk_DestroyWindow(Tk_Window tkwin)
}
declare 55 {
    CONST84_RETURN char *Tk_DisplayName(Tk_Window tkwin)
}
declare 56 {
    int Tk_DistanceToTextLayout(Tk_TextLayout layout, int x, int y)
}
declare 57 {
    void Tk_Draw3DPolygon(Tk_Window tkwin,
	    Drawable drawable, Tk_3DBorder border,
	    XPoint *pointPtr, int numPoints, int borderWidth,
	    int leftRelief)
}
declare 58 {
    void Tk_Draw3DRectangle(Tk_Window tkwin, Drawable drawable,
	    Tk_3DBorder border, int x, int y, int width, int height,
	    int borderWidth, int relief)
}
declare 59 {
    void Tk_DrawChars(Display *display, Drawable drawable, GC gc,
	    Tk_Font tkfont, const char *source, int numBytes, int x, int y)
}
declare 60 {
    void Tk_DrawFocusHighlight(Tk_Window tkwin, GC gc, int width,
	    Drawable drawable)
}
declare 61 {
    void Tk_DrawTextLayout(Display *display,
	    Drawable drawable, GC gc, Tk_TextLayout layout,
	    int x, int y, int firstChar, int lastChar)
}
declare 62 {
    void Tk_Fill3DPolygon(Tk_Window tkwin,
	    Drawable drawable, Tk_3DBorder border,
	    XPoint *pointPtr, int numPoints, int borderWidth,
	    int leftRelief)
}
declare 63 {
    void Tk_Fill3DRectangle(Tk_Window tkwin,
	    Drawable drawable, Tk_3DBorder border, int x,
	    int y, int width, int height, int borderWidth,
	    int relief)
}
declare 64 {
    Tk_PhotoHandle Tk_FindPhoto(Tcl_Interp *interp, const char *imageName)
}
declare 65 {
    Font Tk_FontId(Tk_Font font)
}
declare 66 {
    void Tk_Free3DBorder(Tk_3DBorder border)
}
declare 67 {
    void Tk_FreeBitmap(Display *display, Pixmap bitmap)
}
declare 68 {
    void Tk_FreeColor(XColor *colorPtr)
}
declare 69 {
    void Tk_FreeColormap(Display *display, Colormap colormap)
}
declare 70 {
    void Tk_FreeCursor(Display *display, Tk_Cursor cursor)
}
declare 71 {
    void Tk_FreeFont(Tk_Font f)
}
declare 72 {
    void Tk_FreeGC(Display *display, GC gc)
}
declare 73 {
    void Tk_FreeImage(Tk_Image image)
}
declare 74 {
    void Tk_FreeOptions(Tk_ConfigSpec *specs,
	    char *widgRec, Display *display, int needFlags)
}
declare 75 {
    void Tk_FreePixmap(Display *display, Pixmap pixmap)
}
declare 76 {
    void Tk_FreeTextLayout(Tk_TextLayout textLayout)
}
declare 77 {
    void Tk_FreeXId(Display *display, XID xid)
}
declare 78 {
    GC Tk_GCForColor(XColor *colorPtr, Drawable drawable)
}
declare 79 {
    void Tk_GeometryRequest(Tk_Window tkwin, int reqWidth,  int reqHeight)
}
declare 80 {
    Tk_3DBorder	Tk_Get3DBorder(Tcl_Interp *interp, Tk_Window tkwin,
	    Tk_Uid colorName)
}
declare 81 {
    void Tk_GetAllBindings(Tcl_Interp *interp,
	    Tk_BindingTable bindingTable, ClientData object)
}
declare 82 {
    int Tk_GetAnchor(Tcl_Interp *interp,
	    const char *str, Tk_Anchor *anchorPtr)
}
declare 83 {
    CONST84_RETURN char *Tk_GetAtomName(Tk_Window tkwin, Atom atom)
}
declare 84 {
    CONST84_RETURN char *Tk_GetBinding(Tcl_Interp *interp,
	    Tk_BindingTable bindingTable, ClientData object,
	    const char *eventStr)
}
declare 85 {
    Pixmap Tk_GetBitmap(Tcl_Interp *interp, Tk_Window tkwin, const char *str)
}
declare 86 {
    Pixmap Tk_GetBitmapFromData(Tcl_Interp *interp,
	    Tk_Window tkwin, const char *source, int width, int height)
}
declare 87 {
    int Tk_GetCapStyle(Tcl_Interp *interp, const char *str, int *capPtr)
}
declare 88 {
    XColor *Tk_GetColor(Tcl_Interp *interp, Tk_Window tkwin, Tk_Uid name)
}
declare 89 {
    XColor *Tk_GetColorByValue(Tk_Window tkwin, XColor *colorPtr)
}
declare 90 {
    Colormap Tk_GetColormap(Tcl_Interp *interp, Tk_Window tkwin,
	    const char *str)
}
declare 91 {
    Tk_Cursor Tk_GetCursor(Tcl_Interp *interp, Tk_Window tkwin,
	    Tk_Uid str)
}
declare 92 {
    Tk_Cursor Tk_GetCursorFromData(Tcl_Interp *interp,
	    Tk_Window tkwin, const char *source, const char *mask,
	    int width, int height, int xHot, int yHot,
	    Tk_Uid fg, Tk_Uid bg)
}
declare 93 {
    Tk_Font Tk_GetFont(Tcl_Interp *interp,
	    Tk_Window tkwin, const char *str)
}
declare 94 {
    Tk_Font Tk_GetFontFromObj(Tk_Window tkwin, Tcl_Obj *objPtr)
}
declare 95 {
    void Tk_GetFontMetrics(Tk_Font font, Tk_FontMetrics *fmPtr)
}
declare 96 {
    GC Tk_GetGC(Tk_Window tkwin, unsigned long valueMask, XGCValues *valuePtr)
}
declare 97 {
    Tk_Image Tk_GetImage(Tcl_Interp *interp, Tk_Window tkwin, const char *name,
	    Tk_ImageChangedProc *changeProc, ClientData clientData)
}
declare 98 {
    ClientData Tk_GetImageMasterData(Tcl_Interp *interp,
	    const char *name, Tk_ImageType **typePtrPtr)
}
declare 99 {
    Tk_ItemType *Tk_GetItemTypes(void)
}
declare 100 {
    int Tk_GetJoinStyle(Tcl_Interp *interp, const char *str, int *joinPtr)
}
declare 101 {
    int Tk_GetJustify(Tcl_Interp *interp,
	    const char *str, Tk_Justify *justifyPtr)
}
declare 102 {
    int Tk_GetNumMainWindows(void)
}
declare 103 {
    Tk_Uid Tk_GetOption(Tk_Window tkwin, const char *name,
	    const char *className)
}
declare 104 {
    int Tk_GetPixels(Tcl_Interp *interp,
	    Tk_Window tkwin, const char *str, int *intPtr)
}
declare 105 {
    Pixmap Tk_GetPixmap(Display *display, Drawable d,
	    int width, int height, int depth)
}
declare 106 {
    int Tk_GetRelief(Tcl_Interp *interp, const char *name, int *reliefPtr)
}
declare 107 {
    void Tk_GetRootCoords(Tk_Window tkwin, int *xPtr, int *yPtr)
}
declare 108 {
    int Tk_GetScrollInfo(Tcl_Interp *interp,
	    int argc, CONST84 char **argv, double *dblPtr, int *intPtr)
}
declare 109 {
    int Tk_GetScreenMM(Tcl_Interp *interp,
	    Tk_Window tkwin, const char *str, double *doublePtr)
}
declare 110 {
    int Tk_GetSelection(Tcl_Interp *interp,
	    Tk_Window tkwin, Atom selection, Atom target,
	    Tk_GetSelProc *proc, ClientData clientData)
}
declare 111 {
    Tk_Uid Tk_GetUid(const char *str)
}
declare 112 {
    Visual *Tk_GetVisual(Tcl_Interp *interp,
	    Tk_Window tkwin, const char *str, int *depthPtr,
	    Colormap *colormapPtr)
}
declare 113 {
    void Tk_GetVRootGeometry(Tk_Window tkwin,
	    int *xPtr, int *yPtr, int *widthPtr, int *heightPtr)
}
declare 114 {
    int Tk_Grab(Tcl_Interp *interp, Tk_Window tkwin, int grabGlobal)
}
declare 115 {
    void Tk_HandleEvent(XEvent *eventPtr)
}
declare 116 {
    Tk_Window Tk_IdToWindow(Display *display, Window window)
}
declare 117 {
    void Tk_ImageChanged(Tk_ImageMaster master, int x, int y,
	    int width, int height, int imageWidth, int imageHeight)
}
declare 118 {
    int Tk_Init(Tcl_Interp *interp)
}
declare 119 {
    Atom Tk_InternAtom(Tk_Window tkwin, const char *name)
}
declare 120 {
    int Tk_IntersectTextLayout(Tk_TextLayout layout, int x, int y,
	    int width, int height)
}
declare 121 {
    void Tk_MaintainGeometry(Tk_Window slave,
	    Tk_Window master, int x, int y, int width, int height)
}
declare 122 {
    Tk_Window Tk_MainWindow(Tcl_Interp *interp)
}
declare 123 {
    void Tk_MakeWindowExist(Tk_Window tkwin)
}
declare 124 {
    void Tk_ManageGeometry(Tk_Window tkwin,
	    const Tk_GeomMgr *mgrPtr, ClientData clientData)
}
declare 125 {
    void Tk_MapWindow(Tk_Window tkwin)
}
declare 126 {
    int Tk_MeasureChars(Tk_Font tkfont,
	    const char *source, int numBytes, int maxPixels,
	    int flags, int *lengthPtr)
}
declare 127 {
    void Tk_MoveResizeWindow(Tk_Window tkwin,
	    int x, int y, int width, int height)
}
declare 128 {
    void Tk_MoveWindow(Tk_Window tkwin, int x, int y)
}
declare 129 {
    void Tk_MoveToplevelWindow(Tk_Window tkwin, int x, int y)
}
declare 130 {
    CONST84_RETURN char *Tk_NameOf3DBorder(Tk_3DBorder border)
}
declare 131 {
    CONST84_RETURN char *Tk_NameOfAnchor(Tk_Anchor anchor)
}
declare 132 {
    CONST84_RETURN char *Tk_NameOfBitmap(Display *display, Pixmap bitmap)
}
declare 133 {
    CONST84_RETURN char *Tk_NameOfCapStyle(int cap)
}
declare 134 {
    CONST84_RETURN char *Tk_NameOfColor(XColor *colorPtr)
}
declare 135 {
    CONST84_RETURN char *Tk_NameOfCursor(Display *display, Tk_Cursor cursor)
}
declare 136 {
    CONST84_RETURN char *Tk_NameOfFont(Tk_Font font)
}
declare 137 {
    CONST84_RETURN char *Tk_NameOfImage(Tk_ImageMaster imageMaster)
}
declare 138 {
    CONST84_RETURN char *Tk_NameOfJoinStyle(int join)
}
declare 139 {
    CONST84_RETURN char *Tk_NameOfJustify(Tk_Justify justify)
}
declare 140 {
    CONST84_RETURN char *Tk_NameOfRelief(int relief)
}
declare 141 {
    Tk_Window Tk_NameToWindow(Tcl_Interp *interp,
	    const char *pathName, Tk_Window tkwin)
}
declare 142 {
    void Tk_OwnSelection(Tk_Window tkwin,
	    Atom selection, Tk_LostSelProc *proc,
	    ClientData clientData)
}
declare 143 {
    int Tk_ParseArgv(Tcl_Interp *interp,
	    Tk_Window tkwin, int *argcPtr, CONST84 char **argv,
	    Tk_ArgvInfo *argTable, int flags)
}
declare 144 {
    void Tk_PhotoPutBlock_NoComposite(Tk_PhotoHandle handle,
	    Tk_PhotoImageBlock *blockPtr, int x, int y,
	    int width, int height)
}
declare 145 {
    void Tk_PhotoPutZoomedBlock_NoComposite(Tk_PhotoHandle handle,
	    Tk_PhotoImageBlock *blockPtr, int x, int y,
	    int width, int height, int zoomX, int zoomY,
	    int subsampleX, int subsampleY)
}
declare 146 {
    int Tk_PhotoGetImage(Tk_PhotoHandle handle, Tk_PhotoImageBlock *blockPtr)
}
declare 147 {
    void Tk_PhotoBlank(Tk_PhotoHandle handle)
}
declare 148 {
    void Tk_PhotoExpand_Panic(Tk_PhotoHandle handle, int width, int height )
}
declare 149 {
    void Tk_PhotoGetSize(Tk_PhotoHandle handle, int *widthPtr, int *heightPtr)
}
declare 150 {
    void Tk_PhotoSetSize_Panic(Tk_PhotoHandle handle, int width, int height)
}
declare 151 {
    int Tk_PointToChar(Tk_TextLayout layout, int x, int y)
}
declare 152 {
    int Tk_PostscriptFontName(Tk_Font tkfont, Tcl_DString *dsPtr)
}
declare 153 {
    void Tk_PreserveColormap(Display *display, Colormap colormap)
}
declare 154 {
    void Tk_QueueWindowEvent(XEvent *eventPtr, Tcl_QueuePosition position)
}
declare 155 {
    void Tk_RedrawImage(Tk_Image image, int imageX,
	    int imageY, int width, int height,
	    Drawable drawable, int drawableX, int drawableY)
}
declare 156 {
    void Tk_ResizeWindow(Tk_Window tkwin, int width, int height)
}
declare 157 {
    int Tk_RestackWindow(Tk_Window tkwin, int aboveBelow, Tk_Window other)
}
declare 158 {
    Tk_RestrictProc *Tk_RestrictEvents(Tk_RestrictProc *proc,
	    ClientData arg, ClientData *prevArgPtr)
}
declare 159 {
    int Tk_SafeInit(Tcl_Interp *interp)
}
declare 160 {
    const char *Tk_SetAppName(Tk_Window tkwin, const char *name)
}
declare 161 {
    void Tk_SetBackgroundFromBorder(Tk_Window tkwin, Tk_3DBorder border)
}
declare 162 {
    void Tk_SetClass(Tk_Window tkwin, const char *className)
}
declare 163 {
    void Tk_SetGrid(Tk_Window tkwin, int reqWidth, int reqHeight,
	    int gridWidth, int gridHeight)
}
declare 164 {
    void Tk_SetInternalBorder(Tk_Window tkwin, int width)
}
declare 165 {
    void Tk_SetWindowBackground(Tk_Window tkwin, unsigned long pixel)
}
declare 166 {
    void Tk_SetWindowBackgroundPixmap(Tk_Window tkwin, Pixmap pixmap)
}
declare 167 {
    void Tk_SetWindowBorder(Tk_Window tkwin, unsigned long pixel)
}
declare 168 {
    void Tk_SetWindowBorderWidth(Tk_Window tkwin, int width)
}
declare 169 {
    void Tk_SetWindowBorderPixmap(Tk_Window tkwin, Pixmap pixmap)
}
declare 170 {
    void Tk_SetWindowColormap(Tk_Window tkwin, Colormap colormap)
}
declare 171 {
    int Tk_SetWindowVisual(Tk_Window tkwin, Visual *visual, int depth,
	    Colormap colormap)
}
declare 172 {
    void Tk_SizeOfBitmap(Display *display, Pixmap bitmap, int *widthPtr,
	    int *heightPtr)
}
declare 173 {
    void Tk_SizeOfImage(Tk_Image image, int *widthPtr, int *heightPtr)
}
declare 174 {
    int Tk_StrictMotif(Tk_Window tkwin)
}
declare 175 {
    void Tk_TextLayoutToPostscript(Tcl_Interp *interp, Tk_TextLayout layout)
}
declare 176 {
    int Tk_TextWidth(Tk_Font font, const char *str, int numBytes)
}
declare 177 {
    void Tk_UndefineCursor(Tk_Window window)
}
declare 178 {
    void Tk_UnderlineChars(Display *display,
	    Drawable drawable, GC gc, Tk_Font tkfont,
	    const char *source, int x, int y, int firstByte,
	    int lastByte)
}
declare 179 {
    void Tk_UnderlineTextLayout(Display *display, Drawable drawable, GC gc,
	    Tk_TextLayout layout, int x, int y,
	    int underline)
}
declare 180 {
    void Tk_Ungrab(Tk_Window tkwin)
}
declare 181 {
    void Tk_UnmaintainGeometry(Tk_Window slave, Tk_Window master)
}
declare 182 {
    void Tk_UnmapWindow(Tk_Window tkwin)
}
declare 183 {
    void Tk_UnsetGrid(Tk_Window tkwin)
}
declare 184 {
    void Tk_UpdatePointer(Tk_Window tkwin, int x, int y, int state)
}

# new functions for 8.1

declare 185 {
    Pixmap  Tk_AllocBitmapFromObj(Tcl_Interp *interp, Tk_Window tkwin,
    Tcl_Obj *objPtr)
}
declare 186 {
    Tk_3DBorder Tk_Alloc3DBorderFromObj(Tcl_Interp *interp, Tk_Window tkwin,
	    Tcl_Obj *objPtr)
}
declare 187 {
    XColor *Tk_AllocColorFromObj(Tcl_Interp *interp, Tk_Window tkwin,
	    Tcl_Obj *objPtr)
}
declare 188 {
    Tk_Cursor Tk_AllocCursorFromObj(Tcl_Interp *interp, Tk_Window tkwin,
	    Tcl_Obj *objPtr)
}
declare 189 {
    Tk_Font  Tk_AllocFontFromObj(Tcl_Interp *interp, Tk_Window tkwin,
	    Tcl_Obj *objPtr)

}
declare 190 {
    Tk_OptionTable Tk_CreateOptionTable(Tcl_Interp *interp,
	    const Tk_OptionSpec *templatePtr)
}
declare 191 {
    void  Tk_DeleteOptionTable(Tk_OptionTable optionTable)
}
declare 192 {
    void  Tk_Free3DBorderFromObj(Tk_Window tkwin, Tcl_Obj *objPtr)
}
declare 193 {
    void  Tk_FreeBitmapFromObj(Tk_Window tkwin, Tcl_Obj *objPtr)
}
declare 194 {
    void  Tk_FreeColorFromObj(Tk_Window tkwin, Tcl_Obj *objPtr)
}
declare 195 {
    void  Tk_FreeConfigOptions(char *recordPtr, Tk_OptionTable optionToken,
	    Tk_Window tkwin)
}
declare 196 {
    void  Tk_FreeSavedOptions(Tk_SavedOptions *savePtr)
}
declare 197 {
    void  Tk_FreeCursorFromObj(Tk_Window tkwin, Tcl_Obj *objPtr)
}
declare 198 {
    void  Tk_FreeFontFromObj(Tk_Window tkwin, Tcl_Obj *objPtr)
}
declare 199 {
    Tk_3DBorder Tk_Get3DBorderFromObj(Tk_Window tkwin, Tcl_Obj *objPtr)
}
declare 200 {
    int	 Tk_GetAnchorFromObj(Tcl_Interp *interp, Tcl_Obj *objPtr,
	    Tk_Anchor *anchorPtr)
}
declare 201 {
    Pixmap  Tk_GetBitmapFromObj(Tk_Window tkwin, Tcl_Obj *objPtr)
}
declare 202 {
    XColor *Tk_GetColorFromObj(Tk_Window tkwin, Tcl_Obj *objPtr)
}
declare 203 {
    Tk_Cursor Tk_GetCursorFromObj(Tk_Window tkwin, Tcl_Obj *objPtr)
}
declare 204 {
    Tcl_Obj *Tk_GetOptionInfo(Tcl_Interp *interp,
	    char *recordPtr, Tk_OptionTable optionTable,
	    Tcl_Obj *namePtr, Tk_Window tkwin)
}
declare 205 {
    Tcl_Obj *Tk_GetOptionValue(Tcl_Interp *interp, char *recordPtr,
	    Tk_OptionTable optionTable, Tcl_Obj *namePtr, Tk_Window tkwin)
}
declare 206 {
    int	 Tk_GetJustifyFromObj(Tcl_Interp *interp,
	    Tcl_Obj *objPtr, Tk_Justify *justifyPtr)
}
declare 207 {
    int	 Tk_GetMMFromObj(Tcl_Interp *interp,
	    Tk_Window tkwin, Tcl_Obj *objPtr, double *doublePtr)
}
declare 208 {
    int	 Tk_GetPixelsFromObj(Tcl_Interp *interp,
	    Tk_Window tkwin, Tcl_Obj *objPtr, int *intPtr)
}
declare 209 {
    int	 Tk_GetReliefFromObj(Tcl_Interp *interp,
	    Tcl_Obj *objPtr, int *resultPtr)
}
declare 210 {
    int	 Tk_GetScrollInfoObj(Tcl_Interp *interp,
	    int objc, Tcl_Obj *const objv[], double *dblPtr, int *intPtr)
}
declare 211 {
    int	 Tk_InitOptions(Tcl_Interp *interp, char *recordPtr,
	    Tk_OptionTable optionToken, Tk_Window tkwin)
}
declare 212 {
    void  Tk_MainEx(int argc, char **argv, Tcl_AppInitProc *appInitProc,
	    Tcl_Interp *interp)
}
declare 213 {
    void  Tk_RestoreSavedOptions(Tk_SavedOptions *savePtr)
}
declare 214 {
    int	 Tk_SetOptions(Tcl_Interp *interp, char *recordPtr,
	    Tk_OptionTable optionTable, int objc,
	    Tcl_Obj *const objv[], Tk_Window tkwin,
	    Tk_SavedOptions *savePtr, int *maskPtr)
}
declare 215 {
    void Tk_InitConsoleChannels(Tcl_Interp *interp)
}
declare 216 {
    int Tk_CreateConsoleWindow(Tcl_Interp *interp)
}
declare 217 {
    void Tk_CreateSmoothMethod(Tcl_Interp *interp, Tk_SmoothMethod *method)
}
#declare 218 {
#    void Tk_CreateCanvasVisitor(Tcl_Interp *interp, void *typePtr)
#}
#declare 219 {
#    void *Tk_GetCanvasVisitor(Tcl_Interp *interp, const char *name)
#}
declare 220 {
    int Tk_GetDash(Tcl_Interp *interp, const char *value, Tk_Dash *dash)
}
declare 221 {
    void Tk_CreateOutline(Tk_Outline *outline)
}
declare 222 {
    void Tk_DeleteOutline(Display *display, Tk_Outline *outline)
}
declare 223 {
    int Tk_ConfigOutlineGC(XGCValues *gcValues, Tk_Canvas canvas,
	    Tk_Item *item, Tk_Outline *outline)
}
declare 224 {
    int Tk_ChangeOutlineGC(Tk_Canvas canvas, Tk_Item *item,
	    Tk_Outline *outline)
}
declare 225 {
    int Tk_ResetOutlineGC(Tk_Canvas canvas, Tk_Item *item,
	    Tk_Outline *outline)
}
declare 226 {
    int Tk_CanvasPsOutline(Tk_Canvas canvas, Tk_Item *item,
	    Tk_Outline *outline)
}
declare 227 {
    void Tk_SetTSOrigin(Tk_Window tkwin, GC gc, int x, int y)
}
declare 228 {
    int Tk_CanvasGetCoordFromObj(Tcl_Interp *interp, Tk_Canvas canvas,
	    Tcl_Obj *obj, double *doublePtr)
}
declare 229 {
    void Tk_CanvasSetOffset(Tk_Canvas canvas, GC gc, Tk_TSOffset *offset)
}
declare 230 {
    void Tk_DitherPhoto(Tk_PhotoHandle handle, int x, int y, int width,
	    int height)
}
declare 231 {
    int Tk_PostscriptBitmap(Tcl_Interp *interp, Tk_Window tkwin,
	    Tk_PostscriptInfo psInfo, Pixmap bitmap, int startX,
	    int startY, int width, int height)
}
declare 232 {
    int Tk_PostscriptColor(Tcl_Interp *interp, Tk_PostscriptInfo psInfo,
	    XColor *colorPtr)
}
declare 233 {
    int Tk_PostscriptFont(Tcl_Interp *interp, Tk_PostscriptInfo psInfo,
	    Tk_Font font)
}
declare 234 {
    int Tk_PostscriptImage(Tk_Image image, Tcl_Interp *interp,
	    Tk_Window tkwin, Tk_PostscriptInfo psinfo, int x, int y,
	    int width, int height, int prepass)
}
declare 235 {
    void Tk_PostscriptPath(Tcl_Interp *interp, Tk_PostscriptInfo psInfo,
	    double *coordPtr, int numPoints)
}
declare 236 {
    int Tk_PostscriptStipple(Tcl_Interp *interp, Tk_Window tkwin,
	    Tk_PostscriptInfo psInfo, Pixmap bitmap)
}
declare 237 {
    double Tk_PostscriptY(double y, Tk_PostscriptInfo psInfo)
}
declare 238 {
    int	Tk_PostscriptPhoto(Tcl_Interp *interp,
	    Tk_PhotoImageBlock *blockPtr, Tk_PostscriptInfo psInfo,
	    int width, int height)
}

# New in 8.4a1
#
declare 239 {
    void Tk_CreateClientMessageHandler(Tk_ClientMessageProc *proc)
}
declare 240 {
    void Tk_DeleteClientMessageHandler(Tk_ClientMessageProc *proc)
}

# New in 8.4a2
#
declare 241 {
    Tk_Window Tk_CreateAnonymousWindow(Tcl_Interp *interp,
	    Tk_Window parent, const char *screenName)
}
declare 242 {
    void Tk_SetClassProcs(Tk_Window tkwin,
	    Tk_ClassProcs *procs, ClientData instanceData)
}

# New in 8.4a4
#
declare 243 {
    void Tk_SetInternalBorderEx(Tk_Window tkwin, int left, int right,
	    int top, int bottom)
}
declare 244 {
    void Tk_SetMinimumRequestSize(Tk_Window tkwin,
	    int minWidth, int minHeight)
}

# New in 8.4a5
#
declare 245 {
    void Tk_SetCaretPos(Tk_Window tkwin, int x, int y, int height)
}
declare 246 {
    void Tk_PhotoPutBlock_Panic(Tk_PhotoHandle handle,
	    Tk_PhotoImageBlock *blockPtr, int x, int y,
	    int width, int height, int compRule)
}
declare 247 {
    void Tk_PhotoPutZoomedBlock_Panic(Tk_PhotoHandle handle,
	    Tk_PhotoImageBlock *blockPtr, int x, int y,
	    int width, int height, int zoomX, int zoomY,
	    int subsampleX, int subsampleY, int compRule)
}
declare 248 {
    int Tk_CollapseMotionEvents(Display *display, int collapse)
}

# Style engine
declare 249 {
    Tk_StyleEngine Tk_RegisterStyleEngine(const char *name,
	    Tk_StyleEngine parent)
}
declare 250 {
    Tk_StyleEngine Tk_GetStyleEngine(const char *name)
}
declare 251 {
    int Tk_RegisterStyledElement(Tk_StyleEngine engine,
	    Tk_ElementSpec *templatePtr)
}
declare 252 {
    int Tk_GetElementId(const char *name)
}
declare 253 {
    Tk_Style Tk_CreateStyle(const char *name, Tk_StyleEngine engine,
	    ClientData clientData)
}
declare 254 {
    Tk_Style Tk_GetStyle(Tcl_Interp *interp, const char *name)
}
declare 255 {
    void Tk_FreeStyle(Tk_Style style)
}
declare 256 {
    const char *Tk_NameOfStyle(Tk_Style style)
}
declare 257 {
    Tk_Style  Tk_AllocStyleFromObj(Tcl_Interp *interp, Tcl_Obj *objPtr)
}
declare 258 {
    Tk_Style Tk_GetStyleFromObj(Tcl_Obj *objPtr)
}
declare 259 {
    void  Tk_FreeStyleFromObj(Tcl_Obj *objPtr)
}
declare 260 {
    Tk_StyledElement Tk_GetStyledElement(Tk_Style style, int elementId,
	Tk_OptionTable optionTable)
}
declare 261 {
    void Tk_GetElementSize(Tk_Style style, Tk_StyledElement element,
	    char *recordPtr, Tk_Window tkwin, int width, int height,
	    int inner, int *widthPtr, int *heightPtr)
}
declare 262 {
    void Tk_GetElementBox(Tk_Style style, Tk_StyledElement element,
	    char *recordPtr, Tk_Window tkwin, int x, int y, int width,
	    int height, int inner, int *xPtr, int *yPtr, int *widthPtr,
	    int *heightPtr)
}
declare 263 {
    int Tk_GetElementBorderWidth(Tk_Style style, Tk_StyledElement element,
	    char *recordPtr, Tk_Window tkwin)
}
declare 264 {
    void Tk_DrawElement(Tk_Style style, Tk_StyledElement element,
	    char *recordPtr, Tk_Window tkwin, Drawable d, int x, int y,
	    int width, int height, int state)
}
<<<<<<< HEAD

# TIP#116
declare 265 {
    int Tk_PhotoExpand(Tcl_Interp *interp, Tk_PhotoHandle handle,
	    int width, int height)
}
declare 266 {
    int Tk_PhotoPutBlock(Tcl_Interp *interp, Tk_PhotoHandle handle,
	    Tk_PhotoImageBlock *blockPtr, int x, int y, int width, int height,
	    int compRule)
}
declare 267 {
    int Tk_PhotoPutZoomedBlock(Tcl_Interp *interp, Tk_PhotoHandle handle,
	    Tk_PhotoImageBlock *blockPtr, int x, int y, int width, int height,
	    int zoomX, int zoomY, int subsampleX, int subsampleY, int compRule)
}
declare 268 {
    int Tk_PhotoSetSize(Tcl_Interp *interp, Tk_PhotoHandle handle,
	    int width, int height)
}
# TIP#245
declare 269 {
    long Tk_GetUserInactiveTime(Display *dpy)
}
declare 270 {
    void Tk_ResetUserInactiveTime(Display *dpy)
}

# TIP #264
declare 271 {
    Tcl_Interp *Tk_Interp(Tk_Window tkwin)
}

# Now that the Tk 8.2 -> 8.3 transition is long past, use more conventional
# means to continue support for extensions using the USE_OLD_IMAGE to
# continue use of their string-based Tcl_ImageTypes and Tcl_PhotoImageFormats.
#
# Note that this restores the usual rules for stub compatibility.  Stub-enabled
# extensions compiled against 8.5 headers and linked to the 8.5 stub library
# will produce a file [load]able into an interp with Tk 8.X, for X >= 5.
# It will *not* be [load]able into interps with Tk 8.4 (or Tk 8.2!).
# Developers who need to produce a file [load]able into legacy interps must
# build against legacy sources.
declare 272 {
    void Tk_CreateOldImageType(Tk_ImageType *typePtr)
}
declare 273 {
    void Tk_CreateOldPhotoImageFormat(Tk_PhotoImageFormat *formatPtr)
=======
declare 275 {
    void TkUnusedStubEntry(void)
>>>>>>> db6ec9e3
}

# Define the platform specific public Tk interface.  These functions are
# only available on the designated platform.

interface tkPlat

################################
# Windows specific functions

declare 0 win {
    Window Tk_AttachHWND(Tk_Window tkwin, HWND hwnd)
}
declare 1 win {
    HINSTANCE Tk_GetHINSTANCE(void)
}
declare 2 win {
    HWND Tk_GetHWND(Window window)
}
declare 3 win {
    Tk_Window Tk_HWNDToWindow(HWND hwnd)
}
declare 4 win {
    void Tk_PointerEvent(HWND hwnd, int x, int y)
}
declare 5 win {
    int Tk_TranslateWinEvent(HWND hwnd,
	    UINT message, WPARAM wParam, LPARAM lParam, LRESULT *result)
}

################################
# Aqua specific functions

declare 0 aqua {
    void Tk_MacOSXSetEmbedHandler(
	    Tk_MacOSXEmbedRegisterWinProc *registerWinProcPtr,
	    Tk_MacOSXEmbedGetGrafPortProc *getPortProcPtr,
	    Tk_MacOSXEmbedMakeContainerExistProc *containerExistProcPtr,
	    Tk_MacOSXEmbedGetClipProc *getClipProc,
	    Tk_MacOSXEmbedGetOffsetInParentProc *getOffsetProc)
}
declare 1 aqua {
    void Tk_MacOSXTurnOffMenus(void)
}
declare 2 aqua {
    void Tk_MacOSXTkOwnsCursor(int tkOwnsIt)
}
declare 3 aqua {
    void TkMacOSXInitMenus(Tcl_Interp *interp)
}
declare 4 aqua {
    void TkMacOSXInitAppleEvents(Tcl_Interp *interp)
}
declare 5 aqua {
    void TkGenWMConfigureEvent(Tk_Window tkwin, int x, int y, int width,
	    int height, int flags)
}
declare 6 aqua {
    void TkMacOSXInvalClipRgns(Tk_Window tkwin)
}
declare 7 aqua {
    void *TkMacOSXGetDrawablePort(Drawable drawable)
}
declare 8 aqua {
    void *TkMacOSXGetRootControl(Drawable drawable)
}
declare 9 aqua {
    void Tk_MacOSXSetupTkNotifier(void)
}
declare 10 aqua {
    int Tk_MacOSXIsAppInFront(void)
}

##############################################################################

# Public functions that are not accessible via the stubs table.

export {
    const char *Tk_InitStubs(Tcl_Interp *interp, const char *version,
	    int exact)
}
export {
    const char *Tk_PkgInitStubsCheck(Tcl_Interp *interp, const char *version,
	    int exact)
}

# Global variables that need to be exported from the tcl shared library.

export {
    TkStubs *tkStubsPtr                         (fool checkstubs)
}
export {
    TkPlatStubs *tkPlatStubsPtr                 (fool checkstubs)
}
export {
    TkIntStubs *tkIntStubsPtr                   (fool checkstubs)
}
export {
    TkIntPlatStubs *tkIntPlatStubsPtr           (fool checkstubs)
}
export {
    TkIntXlibStubs *tkIntXlibStubsPtr           (fool checkstubs)
}

# Local Variables:
# mode: tcl
# End:<|MERGE_RESOLUTION|>--- conflicted
+++ resolved
@@ -1018,7 +1018,6 @@
 	    char *recordPtr, Tk_Window tkwin, Drawable d, int x, int y,
 	    int width, int height, int state)
 }
-<<<<<<< HEAD
 
 # TIP#116
 declare 265 {
@@ -1067,10 +1066,9 @@
 }
 declare 273 {
     void Tk_CreateOldPhotoImageFormat(Tk_PhotoImageFormat *formatPtr)
-=======
+}
 declare 275 {
     void TkUnusedStubEntry(void)
->>>>>>> db6ec9e3
 }
 
 # Define the platform specific public Tk interface.  These functions are
