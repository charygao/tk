--- conflicted
+++ resolved
@@ -1129,7 +1129,7 @@
     void TkMacOSXInitAppleEvents(Tcl_Interp *interp)
 }
 declare 5 aqua {
-    void TkGenWMConfigureEvent(Tk_Window tkwin, int x, int y, int width,
+    void TkGenWMConfigureEvent_(Tk_Window tkwin, int x, int y, int width,
 	    int height, int flags)
 }
 declare 6 aqua {
@@ -1148,8 +1148,6 @@
 declare 10 aqua {
     int Tk_MacOSXIsAppInFront(void)
 }
-<<<<<<< HEAD
-=======
 declare 11 aqua {
     Tk_Window Tk_MacOSXGetTkWindow(void *w)
 }
@@ -1161,10 +1159,9 @@
     void *Tk_MacOSXGetNSWindowForDrawable(Drawable drawable)
 }
 declare 16 aqua {
-    void TkGenWMConfigureEvent_(Tk_Window tkwin, int x, int y, int width,
+    void TkGenWMConfigureEvent(Tk_Window tkwin, int x, int y, int width,
 	    int height, int flags)
 }
->>>>>>> c2a305b8
 
 ##############################################################################
 
