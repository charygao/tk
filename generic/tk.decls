# tk.decls --
#
#	This file contains the declarations for all supported public
#	functions that are exported by the Tk library via the stubs table.
#	This file is used to generate the tkDecls.h, tkPlatDecls.h,
#	tkStub.c, and tkPlatStub.c files.
#
# Copyright (c) 1998-2000 Ajuba Solutions.
# Copyright (c) 2007 Daniel A. Steffen <das@users.sourceforge.net>
#
# See the file "license.terms" for information on usage and redistribution
# of this file, and for a DISCLAIMER OF ALL WARRANTIES.

library tk

# Define the tk interface with 3 sub interfaces:
#     tkPlat	 - platform specific public
#     tkInt	 - generic private
#     tkPlatInt - platform specific private

interface tk
hooks {tkPlat tkInt tkIntPlat tkIntXlib}
scspec EXTERN

# Declare each of the functions in the public Tk interface.  Note that
# the an index should never be reused for a different function in order
# to preserve backwards compatibility.

declare 0 {
    void Tk_MainLoop(void)
}
declare 1 {
    XColor *Tk_3DBorderColor(Tk_3DBorder border)
}
declare 2 {
    GC Tk_3DBorderGC(Tk_Window tkwin, Tk_3DBorder border,
	    int which)
}
declare 3 {
    void Tk_3DHorizontalBevel(Tk_Window tkwin,
	    Drawable drawable, Tk_3DBorder border, int x,
	    int y, int width, int height, int leftIn,
	    int rightIn, int topBevel, int relief)
}
declare 4 {
    void Tk_3DVerticalBevel(Tk_Window tkwin,
	    Drawable drawable, Tk_3DBorder border, int x,
	    int y, int width, int height, int leftBevel,
	    int relief)
}
declare 5 {
    void Tk_AddOption(Tk_Window tkwin, const char *name,
	    const char *value, int priority)
}
declare 6 {
    void Tk_BindEvent(Tk_BindingTable bindingTable,
	    XEvent *eventPtr, Tk_Window tkwin, int numObjects,
	    ClientData *objectPtr)
}
declare 7 {
    void Tk_CanvasDrawableCoords(Tk_Canvas canvas,
	    double x, double y, short *drawableXPtr,
	    short *drawableYPtr)
}
declare 8 {
    void Tk_CanvasEventuallyRedraw(Tk_Canvas canvas, int x1, int y1,
	    int x2, int y2)
}
declare 9 {
    int Tk_CanvasGetCoord(Tcl_Interp *interp,
	    Tk_Canvas canvas, const char *str, double *doublePtr)
}
declare 10 {
    Tk_CanvasTextInfo *Tk_CanvasGetTextInfo(Tk_Canvas canvas)
}
declare 11 {
    int Tk_CanvasPsBitmap(Tcl_Interp *interp,
	    Tk_Canvas canvas, Pixmap bitmap, int x, int y,
	    int width, int height)
}
declare 12 {
    int Tk_CanvasPsColor(Tcl_Interp *interp,
	    Tk_Canvas canvas, XColor *colorPtr)
}
declare 13 {
    int Tk_CanvasPsFont(Tcl_Interp *interp,
	    Tk_Canvas canvas, Tk_Font font)
}
declare 14 {
    void Tk_CanvasPsPath(Tcl_Interp *interp,
	    Tk_Canvas canvas, double *coordPtr, int numPoints)
}
declare 15 {
    int Tk_CanvasPsStipple(Tcl_Interp *interp,
	    Tk_Canvas canvas, Pixmap bitmap)
}
declare 16 {
    double Tk_CanvasPsY(Tk_Canvas canvas, double y)
}
declare 17 {
    void Tk_CanvasSetStippleOrigin(Tk_Canvas canvas, GC gc)
}
declare 18 {
    int Tk_CanvasTagsParseProc(ClientData clientData, Tcl_Interp *interp,
	    Tk_Window tkwin, const char *value, char *widgRec, int offset)
}
declare 19 {
    const char *Tk_CanvasTagsPrintProc(ClientData clientData, Tk_Window tkwin,
	    char *widgRec, int offset, Tcl_FreeProc **freeProcPtr)
}
declare 20 {
    Tk_Window	Tk_CanvasTkwin(Tk_Canvas canvas)
}
declare 21 {
    void Tk_CanvasWindowCoords(Tk_Canvas canvas, double x, double y,
	    short *screenXPtr, short *screenYPtr)
}
declare 22 {
    void Tk_ChangeWindowAttributes(Tk_Window tkwin, unsigned long valueMask,
	    XSetWindowAttributes *attsPtr)
}
declare 23 {
    int Tk_CharBbox(Tk_TextLayout layout, int index, int *xPtr,
	    int *yPtr, int *widthPtr, int *heightPtr)
}
declare 24 {
    void Tk_ClearSelection(Tk_Window tkwin, Atom selection)
}
declare 25 {
    int Tk_ClipboardAppend(Tcl_Interp *interp, Tk_Window tkwin,
	    Atom target, Atom format, const char *buffer)
}
declare 26 {
    int Tk_ClipboardClear(Tcl_Interp *interp, Tk_Window tkwin)
}
declare 27 {
    int Tk_ConfigureInfo(Tcl_Interp *interp,
	    Tk_Window tkwin, const Tk_ConfigSpec *specs,
	    char *widgRec, const char *argvName, int flags)
}
declare 28 {
    int Tk_ConfigureValue(Tcl_Interp *interp,
	    Tk_Window tkwin, const Tk_ConfigSpec *specs,
	    char *widgRec, const char *argvName, int flags)
}
declare 29 {
    int Tk_ConfigureWidget(Tcl_Interp *interp,
	    Tk_Window tkwin, const Tk_ConfigSpec *specs,
	    int argc, const char **argv, char *widgRec,
	    int flags)
}
declare 30 {
    void Tk_ConfigureWindow(Tk_Window tkwin,
	    unsigned int valueMask, XWindowChanges *valuePtr)
}
declare 31 {
    Tk_TextLayout Tk_ComputeTextLayout(Tk_Font font,
	    const char *str, int numChars, int wrapLength,
	    Tk_Justify justify, int flags, int *widthPtr,
	    int *heightPtr)
}
declare 32 {
    Tk_Window Tk_CoordsToWindow(int rootX, int rootY, Tk_Window tkwin)
}
declare 33 {
    unsigned long Tk_CreateBinding(Tcl_Interp *interp,
	    Tk_BindingTable bindingTable, ClientData object,
	    const char *eventStr, const char *script, int append)
}
declare 34 {
    Tk_BindingTable Tk_CreateBindingTable(Tcl_Interp *interp)
}
declare 35 {
    Tk_ErrorHandler Tk_CreateErrorHandler(Display *display,
	    int errNum, int request, int minorCode,
	    Tk_ErrorProc *errorProc, ClientData clientData)
}
declare 36 {
    void Tk_CreateEventHandler(Tk_Window token,
	    unsigned long mask, Tk_EventProc *proc,
	    ClientData clientData)
}
declare 37 {
    void Tk_CreateGenericHandler(Tk_GenericProc *proc, ClientData clientData)
}
declare 38 {
    void Tk_CreateImageType(const Tk_ImageType *typePtr)
}
declare 39 {
    void Tk_CreateItemType(Tk_ItemType *typePtr)
}
declare 40 {
    void Tk_CreatePhotoImageFormat(const Tk_PhotoImageFormat *formatPtr)
}
declare 41 {
    void Tk_CreateSelHandler(Tk_Window tkwin,
	    Atom selection, Atom target,
	    Tk_SelectionProc *proc, ClientData clientData,
	    Atom format)
}
declare 42 {
    Tk_Window Tk_CreateWindow(Tcl_Interp *interp,
	    Tk_Window parent, const char *name, const char *screenName)
}
declare 43 {
    Tk_Window Tk_CreateWindowFromPath(Tcl_Interp *interp, Tk_Window tkwin,
	    const char *pathName, const char *screenName)
}
declare 44 {
    int Tk_DefineBitmap(Tcl_Interp *interp, const char *name,
	    const void *source, int width, int height)
}
declare 45 {
    void Tk_DefineCursor(Tk_Window window, Tk_Cursor cursor)
}
declare 46 {
    void Tk_DeleteAllBindings(Tk_BindingTable bindingTable, ClientData object)
}
declare 47 {
    int Tk_DeleteBinding(Tcl_Interp *interp,
	    Tk_BindingTable bindingTable, ClientData object,
	    const char *eventStr)
}
declare 48 {
    void Tk_DeleteBindingTable(Tk_BindingTable bindingTable)
}
declare 49 {
    void Tk_DeleteErrorHandler(Tk_ErrorHandler handler)
}
declare 50 {
    void Tk_DeleteEventHandler(Tk_Window token,
	    unsigned long mask, Tk_EventProc *proc,
	    ClientData clientData)
}
declare 51 {
    void Tk_DeleteGenericHandler(Tk_GenericProc *proc, ClientData clientData)
}
declare 52 {
    void Tk_DeleteImage(Tcl_Interp *interp, const char *name)
}
declare 53 {
    void Tk_DeleteSelHandler(Tk_Window tkwin, Atom selection, Atom target)
}
declare 54 {
    void Tk_DestroyWindow(Tk_Window tkwin)
}
declare 55 {
    const char *Tk_DisplayName(Tk_Window tkwin)
}
declare 56 {
    int Tk_DistanceToTextLayout(Tk_TextLayout layout, int x, int y)
}
declare 57 {
    void Tk_Draw3DPolygon(Tk_Window tkwin,
	    Drawable drawable, Tk_3DBorder border,
	    XPoint *pointPtr, int numPoints, int borderWidth,
	    int leftRelief)
}
declare 58 {
    void Tk_Draw3DRectangle(Tk_Window tkwin, Drawable drawable,
	    Tk_3DBorder border, int x, int y, int width, int height,
	    int borderWidth, int relief)
}
declare 59 {
    void Tk_DrawChars(Display *display, Drawable drawable, GC gc,
	    Tk_Font tkfont, const char *source, int numBytes, int x, int y)
}
declare 60 {
    void Tk_DrawFocusHighlight(Tk_Window tkwin, GC gc, int width,
	    Drawable drawable)
}
declare 61 {
    void Tk_DrawTextLayout(Display *display,
	    Drawable drawable, GC gc, Tk_TextLayout layout,
	    int x, int y, int firstChar, int lastChar)
}
declare 62 {
    void Tk_Fill3DPolygon(Tk_Window tkwin,
	    Drawable drawable, Tk_3DBorder border,
	    XPoint *pointPtr, int numPoints, int borderWidth,
	    int leftRelief)
}
declare 63 {
    void Tk_Fill3DRectangle(Tk_Window tkwin,
	    Drawable drawable, Tk_3DBorder border, int x,
	    int y, int width, int height, int borderWidth,
	    int relief)
}
declare 64 {
    Tk_PhotoHandle Tk_FindPhoto(Tcl_Interp *interp, const char *imageName)
}
declare 65 {
    Font Tk_FontId(Tk_Font font)
}
declare 66 {
    void Tk_Free3DBorder(Tk_3DBorder border)
}
declare 67 {
    void Tk_FreeBitmap(Display *display, Pixmap bitmap)
}
declare 68 {
    void Tk_FreeColor(XColor *colorPtr)
}
declare 69 {
    void Tk_FreeColormap(Display *display, Colormap colormap)
}
declare 70 {
    void Tk_FreeCursor(Display *display, Tk_Cursor cursor)
}
declare 71 {
    void Tk_FreeFont(Tk_Font f)
}
declare 72 {
    void Tk_FreeGC(Display *display, GC gc)
}
declare 73 {
    void Tk_FreeImage(Tk_Image image)
}
declare 74 {
    void Tk_FreeOptions(const Tk_ConfigSpec *specs,
	    char *widgRec, Display *display, int needFlags)
}
declare 75 {
    void Tk_FreePixmap(Display *display, Pixmap pixmap)
}
declare 76 {
    void Tk_FreeTextLayout(Tk_TextLayout textLayout)
}
declare 77 {deprecated {function does nothing, call can be removed}} {
    void Tk_FreeXId(Display *display, XID xid)
}
declare 78 {
    GC Tk_GCForColor(XColor *colorPtr, Drawable drawable)
}
declare 79 {
    void Tk_GeometryRequest(Tk_Window tkwin, int reqWidth,  int reqHeight)
}
declare 80 {
    Tk_3DBorder	Tk_Get3DBorder(Tcl_Interp *interp, Tk_Window tkwin,
	    Tk_Uid colorName)
}
declare 81 {
    void Tk_GetAllBindings(Tcl_Interp *interp,
	    Tk_BindingTable bindingTable, ClientData object)
}
declare 82 {
    int Tk_GetAnchor(Tcl_Interp *interp,
	    const char *str, Tk_Anchor *anchorPtr)
}
declare 83 {
    const char *Tk_GetAtomName(Tk_Window tkwin, Atom atom)
}
declare 84 {
    const char *Tk_GetBinding(Tcl_Interp *interp,
	    Tk_BindingTable bindingTable, ClientData object,
	    const char *eventStr)
}
declare 85 {
    Pixmap Tk_GetBitmap(Tcl_Interp *interp, Tk_Window tkwin, const char *str)
}
declare 86 {
    Pixmap Tk_GetBitmapFromData(Tcl_Interp *interp,
	    Tk_Window tkwin, const void *source, int width, int height)
}
declare 87 {
    int Tk_GetCapStyle(Tcl_Interp *interp, const char *str, int *capPtr)
}
declare 88 {
    XColor *Tk_GetColor(Tcl_Interp *interp, Tk_Window tkwin, Tk_Uid name)
}
declare 89 {
    XColor *Tk_GetColorByValue(Tk_Window tkwin, XColor *colorPtr)
}
declare 90 {
    Colormap Tk_GetColormap(Tcl_Interp *interp, Tk_Window tkwin,
	    const char *str)
}
declare 91 {
    Tk_Cursor Tk_GetCursor(Tcl_Interp *interp, Tk_Window tkwin,
	    Tk_Uid str)
}
declare 92 {
    Tk_Cursor Tk_GetCursorFromData(Tcl_Interp *interp,
	    Tk_Window tkwin, const char *source, const char *mask,
	    int width, int height, int xHot, int yHot,
	    Tk_Uid fg, Tk_Uid bg)
}
declare 93 {
    Tk_Font Tk_GetFont(Tcl_Interp *interp,
	    Tk_Window tkwin, const char *str)
}
declare 94 {
    Tk_Font Tk_GetFontFromObj(Tk_Window tkwin, Tcl_Obj *objPtr)
}
declare 95 {
    void Tk_GetFontMetrics(Tk_Font font, Tk_FontMetrics *fmPtr)
}
declare 96 {
    GC Tk_GetGC(Tk_Window tkwin, unsigned long valueMask, XGCValues *valuePtr)
}
declare 97 {
    Tk_Image Tk_GetImage(Tcl_Interp *interp, Tk_Window tkwin, const char *name,
	    Tk_ImageChangedProc *changeProc, ClientData clientData)
}
declare 98 {
    ClientData Tk_GetImageMasterData(Tcl_Interp *interp,
	    const char *name, const Tk_ImageType **typePtrPtr)
}
declare 99 {
    Tk_ItemType *Tk_GetItemTypes(void)
}
declare 100 {
    int Tk_GetJoinStyle(Tcl_Interp *interp, const char *str, int *joinPtr)
}
declare 101 {
    int Tk_GetJustify(Tcl_Interp *interp,
	    const char *str, Tk_Justify *justifyPtr)
}
declare 102 {
    int Tk_GetNumMainWindows(void)
}
declare 103 {
    Tk_Uid Tk_GetOption(Tk_Window tkwin, const char *name,
	    const char *className)
}
declare 104 {
    int Tk_GetPixels(Tcl_Interp *interp,
	    Tk_Window tkwin, const char *str, int *intPtr)
}
declare 105 {
    Pixmap Tk_GetPixmap(Display *display, Drawable d,
	    int width, int height, int depth)
}
declare 106 {
    int Tk_GetRelief(Tcl_Interp *interp, const char *name, int *reliefPtr)
}
declare 107 {
    void Tk_GetRootCoords(Tk_Window tkwin, int *xPtr, int *yPtr)
}
declare 108 {
    int Tk_GetScrollInfo(Tcl_Interp *interp,
	    int argc, const char **argv, double *dblPtr, int *intPtr)
}
declare 109 {
    int Tk_GetScreenMM(Tcl_Interp *interp,
	    Tk_Window tkwin, const char *str, double *doublePtr)
}
declare 110 {
    int Tk_GetSelection(Tcl_Interp *interp,
	    Tk_Window tkwin, Atom selection, Atom target,
	    Tk_GetSelProc *proc, ClientData clientData)
}
declare 111 {
    Tk_Uid Tk_GetUid(const char *str)
}
declare 112 {
    Visual *Tk_GetVisual(Tcl_Interp *interp,
	    Tk_Window tkwin, const char *str, int *depthPtr,
	    Colormap *colormapPtr)
}
declare 113 {
    void Tk_GetVRootGeometry(Tk_Window tkwin,
	    int *xPtr, int *yPtr, int *widthPtr, int *heightPtr)
}
declare 114 {
    int Tk_Grab(Tcl_Interp *interp, Tk_Window tkwin, int grabGlobal)
}
declare 115 {
    void Tk_HandleEvent(XEvent *eventPtr)
}
declare 116 {
    Tk_Window Tk_IdToWindow(Display *display, Window window)
}
declare 117 {
    void Tk_ImageChanged(Tk_ImageMaster master, int x, int y,
	    int width, int height, int imageWidth, int imageHeight)
}
declare 118 {
    int Tk_Init(Tcl_Interp *interp)
}
declare 119 {
    Atom Tk_InternAtom(Tk_Window tkwin, const char *name)
}
declare 120 {
    int Tk_IntersectTextLayout(Tk_TextLayout layout, int x, int y,
	    int width, int height)
}
declare 121 {
    void Tk_MaintainGeometry(Tk_Window slave,
	    Tk_Window master, int x, int y, int width, int height)
}
declare 122 {
    Tk_Window Tk_MainWindow(Tcl_Interp *interp)
}
declare 123 {
    void Tk_MakeWindowExist(Tk_Window tkwin)
}
declare 124 {
    void Tk_ManageGeometry(Tk_Window tkwin,
	    const Tk_GeomMgr *mgrPtr, ClientData clientData)
}
declare 125 {
    void Tk_MapWindow(Tk_Window tkwin)
}
declare 126 {
    int Tk_MeasureChars(Tk_Font tkfont,
	    const char *source, int numBytes, int maxPixels,
	    int flags, int *lengthPtr)
}
declare 127 {
    void Tk_MoveResizeWindow(Tk_Window tkwin,
	    int x, int y, int width, int height)
}
declare 128 {
    void Tk_MoveWindow(Tk_Window tkwin, int x, int y)
}
declare 129 {
    void Tk_MoveToplevelWindow(Tk_Window tkwin, int x, int y)
}
declare 130 {
    const char *Tk_NameOf3DBorder(Tk_3DBorder border)
}
declare 131 {
    const char *Tk_NameOfAnchor(Tk_Anchor anchor)
}
declare 132 {
    const char *Tk_NameOfBitmap(Display *display, Pixmap bitmap)
}
declare 133 {
    const char *Tk_NameOfCapStyle(int cap)
}
declare 134 {
    const char *Tk_NameOfColor(XColor *colorPtr)
}
declare 135 {
    const char *Tk_NameOfCursor(Display *display, Tk_Cursor cursor)
}
declare 136 {
    const char *Tk_NameOfFont(Tk_Font font)
}
declare 137 {
    const char *Tk_NameOfImage(Tk_ImageMaster imageMaster)
}
declare 138 {
    const char *Tk_NameOfJoinStyle(int join)
}
declare 139 {
    const char *Tk_NameOfJustify(Tk_Justify justify)
}
declare 140 {
    const char *Tk_NameOfRelief(int relief)
}
declare 141 {
    Tk_Window Tk_NameToWindow(Tcl_Interp *interp,
	    const char *pathName, Tk_Window tkwin)
}
declare 142 {
    void Tk_OwnSelection(Tk_Window tkwin,
	    Atom selection, Tk_LostSelProc *proc,
	    ClientData clientData)
}
declare 143 {
    int Tk_ParseArgv(Tcl_Interp *interp,
	    Tk_Window tkwin, int *argcPtr, const char **argv,
	    const Tk_ArgvInfo *argTable, int flags)
}
declare 144 {deprecated {function signature changed}} {
    void Tk_PhotoPutBlock_NoComposite(Tk_PhotoHandle handle,
	    Tk_PhotoImageBlock *blockPtr, int x, int y,
	    int width, int height)
}
declare 145 {deprecated {function signature changed}} {
    void Tk_PhotoPutZoomedBlock_NoComposite(Tk_PhotoHandle handle,
	    Tk_PhotoImageBlock *blockPtr, int x, int y,
	    int width, int height, int zoomX, int zoomY,
	    int subsampleX, int subsampleY)
}
declare 146 {
    int Tk_PhotoGetImage(Tk_PhotoHandle handle, Tk_PhotoImageBlock *blockPtr)
}
declare 147 {
    void Tk_PhotoBlank(Tk_PhotoHandle handle)
}
declare 148 {deprecated {function signature changed}} {
    void Tk_PhotoExpand_Panic(Tk_PhotoHandle handle, int width, int height )
}
declare 149 {
    void Tk_PhotoGetSize(Tk_PhotoHandle handle, int *widthPtr, int *heightPtr)
}
declare 150 {deprecated {function signature changed}} {
    void Tk_PhotoSetSize_Panic(Tk_PhotoHandle handle, int width, int height)
}
declare 151 {
    int Tk_PointToChar(Tk_TextLayout layout, int x, int y)
}
declare 152 {
    int Tk_PostscriptFontName(Tk_Font tkfont, Tcl_DString *dsPtr)
}
declare 153 {
    void Tk_PreserveColormap(Display *display, Colormap colormap)
}
declare 154 {
    void Tk_QueueWindowEvent(XEvent *eventPtr, Tcl_QueuePosition position)
}
declare 155 {
    void Tk_RedrawImage(Tk_Image image, int imageX,
	    int imageY, int width, int height,
	    Drawable drawable, int drawableX, int drawableY)
}
declare 156 {
    void Tk_ResizeWindow(Tk_Window tkwin, int width, int height)
}
declare 157 {
    int Tk_RestackWindow(Tk_Window tkwin, int aboveBelow, Tk_Window other)
}
declare 158 {
    Tk_RestrictProc *Tk_RestrictEvents(Tk_RestrictProc *proc,
	    ClientData arg, ClientData *prevArgPtr)
}
declare 159 {
    int Tk_SafeInit(Tcl_Interp *interp)
}
declare 160 {
    const char *Tk_SetAppName(Tk_Window tkwin, const char *name)
}
declare 161 {
    void Tk_SetBackgroundFromBorder(Tk_Window tkwin, Tk_3DBorder border)
}
declare 162 {
    void Tk_SetClass(Tk_Window tkwin, const char *className)
}
declare 163 {
    void Tk_SetGrid(Tk_Window tkwin, int reqWidth, int reqHeight,
	    int gridWidth, int gridHeight)
}
declare 164 {
    void Tk_SetInternalBorder(Tk_Window tkwin, int width)
}
declare 165 {
    void Tk_SetWindowBackground(Tk_Window tkwin, unsigned long pixel)
}
declare 166 {
    void Tk_SetWindowBackgroundPixmap(Tk_Window tkwin, Pixmap pixmap)
}
declare 167 {
    void Tk_SetWindowBorder(Tk_Window tkwin, unsigned long pixel)
}
declare 168 {
    void Tk_SetWindowBorderWidth(Tk_Window tkwin, int width)
}
declare 169 {
    void Tk_SetWindowBorderPixmap(Tk_Window tkwin, Pixmap pixmap)
}
declare 170 {
    void Tk_SetWindowColormap(Tk_Window tkwin, Colormap colormap)
}
declare 171 {
    int Tk_SetWindowVisual(Tk_Window tkwin, Visual *visual, int depth,
	    Colormap colormap)
}
declare 172 {
    void Tk_SizeOfBitmap(Display *display, Pixmap bitmap, int *widthPtr,
	    int *heightPtr)
}
declare 173 {
    void Tk_SizeOfImage(Tk_Image image, int *widthPtr, int *heightPtr)
}
declare 174 {
    int Tk_StrictMotif(Tk_Window tkwin)
}
declare 175 {
    void Tk_TextLayoutToPostscript(Tcl_Interp *interp, Tk_TextLayout layout)
}
declare 176 {
    int Tk_TextWidth(Tk_Font font, const char *str, int numBytes)
}
declare 177 {
    void Tk_UndefineCursor(Tk_Window window)
}
declare 178 {
    void Tk_UnderlineChars(Display *display,
	    Drawable drawable, GC gc, Tk_Font tkfont,
	    const char *source, int x, int y, int firstByte,
	    int lastByte)
}
declare 179 {
    void Tk_UnderlineTextLayout(Display *display, Drawable drawable, GC gc,
	    Tk_TextLayout layout, int x, int y,
	    int underline)
}
declare 180 {
    void Tk_Ungrab(Tk_Window tkwin)
}
declare 181 {
    void Tk_UnmaintainGeometry(Tk_Window slave, Tk_Window master)
}
declare 182 {
    void Tk_UnmapWindow(Tk_Window tkwin)
}
declare 183 {
    void Tk_UnsetGrid(Tk_Window tkwin)
}
declare 184 {
    void Tk_UpdatePointer(Tk_Window tkwin, int x, int y, int state)
}

# new functions for 8.1

declare 185 {
    Pixmap  Tk_AllocBitmapFromObj(Tcl_Interp *interp, Tk_Window tkwin,
    Tcl_Obj *objPtr)
}
declare 186 {
    Tk_3DBorder Tk_Alloc3DBorderFromObj(Tcl_Interp *interp, Tk_Window tkwin,
	    Tcl_Obj *objPtr)
}
declare 187 {
    XColor *Tk_AllocColorFromObj(Tcl_Interp *interp, Tk_Window tkwin,
	    Tcl_Obj *objPtr)
}
declare 188 {
    Tk_Cursor Tk_AllocCursorFromObj(Tcl_Interp *interp, Tk_Window tkwin,
	    Tcl_Obj *objPtr)
}
declare 189 {
    Tk_Font  Tk_AllocFontFromObj(Tcl_Interp *interp, Tk_Window tkwin,
	    Tcl_Obj *objPtr)

}
declare 190 {
    Tk_OptionTable Tk_CreateOptionTable(Tcl_Interp *interp,
	    const Tk_OptionSpec *templatePtr)
}
declare 191 {
    void  Tk_DeleteOptionTable(Tk_OptionTable optionTable)
}
declare 192 {
    void  Tk_Free3DBorderFromObj(Tk_Window tkwin, Tcl_Obj *objPtr)
}
declare 193 {
    void  Tk_FreeBitmapFromObj(Tk_Window tkwin, Tcl_Obj *objPtr)
}
declare 194 {
    void  Tk_FreeColorFromObj(Tk_Window tkwin, Tcl_Obj *objPtr)
}
declare 195 {
    void  Tk_FreeConfigOptions(void *recordPtr, Tk_OptionTable optionToken,
	    Tk_Window tkwin)
}
declare 196 {
    void  Tk_FreeSavedOptions(Tk_SavedOptions *savePtr)
}
declare 197 {
    void  Tk_FreeCursorFromObj(Tk_Window tkwin, Tcl_Obj *objPtr)
}
declare 198 {
    void  Tk_FreeFontFromObj(Tk_Window tkwin, Tcl_Obj *objPtr)
}
declare 199 {
    Tk_3DBorder Tk_Get3DBorderFromObj(Tk_Window tkwin, Tcl_Obj *objPtr)
}
declare 200 {
    int	 Tk_GetAnchorFromObj(Tcl_Interp *interp, Tcl_Obj *objPtr,
	    Tk_Anchor *anchorPtr)
}
declare 201 {
    Pixmap  Tk_GetBitmapFromObj(Tk_Window tkwin, Tcl_Obj *objPtr)
}
declare 202 {
    XColor *Tk_GetColorFromObj(Tk_Window tkwin, Tcl_Obj *objPtr)
}
declare 203 {
    Tk_Cursor Tk_GetCursorFromObj(Tk_Window tkwin, Tcl_Obj *objPtr)
}
declare 204 {
    Tcl_Obj *Tk_GetOptionInfo(Tcl_Interp *interp,
	    void *recordPtr, Tk_OptionTable optionTable,
	    Tcl_Obj *namePtr, Tk_Window tkwin)
}
declare 205 {
    Tcl_Obj *Tk_GetOptionValue(Tcl_Interp *interp, void *recordPtr,
	    Tk_OptionTable optionTable, Tcl_Obj *namePtr, Tk_Window tkwin)
}
declare 206 {
    int	 Tk_GetJustifyFromObj(Tcl_Interp *interp,
	    Tcl_Obj *objPtr, Tk_Justify *justifyPtr)
}
declare 207 {
    int	 Tk_GetMMFromObj(Tcl_Interp *interp,
	    Tk_Window tkwin, Tcl_Obj *objPtr, double *doublePtr)
}
declare 208 {
    int	 Tk_GetPixelsFromObj(Tcl_Interp *interp,
	    Tk_Window tkwin, Tcl_Obj *objPtr, int *intPtr)
}
declare 209 {
    int	 Tk_GetReliefFromObj(Tcl_Interp *interp,
	    Tcl_Obj *objPtr, int *resultPtr)
}
declare 210 {
    int	 Tk_GetScrollInfoObj(Tcl_Interp *interp,
	    int objc, Tcl_Obj *const objv[], double *dblPtr, int *intPtr)
}
declare 211 {
    int	 Tk_InitOptions(Tcl_Interp *interp, void *recordPtr,
	    Tk_OptionTable optionToken, Tk_Window tkwin)
}
declare 212 {nostub {Don't use this function in a stub-enabled extension}} {
    void  Tk_MainEx(int argc, char **argv, Tcl_AppInitProc *appInitProc,
	    Tcl_Interp *interp)
}
declare 213 {
    void  Tk_RestoreSavedOptions(Tk_SavedOptions *savePtr)
}
declare 214 {
    int	 Tk_SetOptions(Tcl_Interp *interp, void *recordPtr,
	    Tk_OptionTable optionTable, int objc,
	    Tcl_Obj *const objv[], Tk_Window tkwin,
	    Tk_SavedOptions *savePtr, int *maskPtr)
}
declare 215 {
    void Tk_InitConsoleChannels(Tcl_Interp *interp)
}
declare 216 {
    int Tk_CreateConsoleWindow(Tcl_Interp *interp)
}
declare 217 {
    void Tk_CreateSmoothMethod(Tcl_Interp *interp, const Tk_SmoothMethod *method)
}
#declare 218 {
#    void Tk_CreateCanvasVisitor(Tcl_Interp *interp, void *typePtr)
#}
#declare 219 {
#    void *Tk_GetCanvasVisitor(Tcl_Interp *interp, const char *name)
#}
declare 220 {
    int Tk_GetDash(Tcl_Interp *interp, const char *value, Tk_Dash *dash)
}
declare 221 {
    void Tk_CreateOutline(Tk_Outline *outline)
}
declare 222 {
    void Tk_DeleteOutline(Display *display, Tk_Outline *outline)
}
declare 223 {
    int Tk_ConfigOutlineGC(XGCValues *gcValues, Tk_Canvas canvas,
	    Tk_Item *item, Tk_Outline *outline)
}
declare 224 {
    int Tk_ChangeOutlineGC(Tk_Canvas canvas, Tk_Item *item,
	    Tk_Outline *outline)
}
declare 225 {
    int Tk_ResetOutlineGC(Tk_Canvas canvas, Tk_Item *item,
	    Tk_Outline *outline)
}
declare 226 {
    int Tk_CanvasPsOutline(Tk_Canvas canvas, Tk_Item *item,
	    Tk_Outline *outline)
}
declare 227 {
    void Tk_SetTSOrigin(Tk_Window tkwin, GC gc, int x, int y)
}
declare 228 {
    int Tk_CanvasGetCoordFromObj(Tcl_Interp *interp, Tk_Canvas canvas,
	    Tcl_Obj *obj, double *doublePtr)
}
declare 229 {
    void Tk_CanvasSetOffset(Tk_Canvas canvas, GC gc, Tk_TSOffset *offset)
}
declare 230 {
    void Tk_DitherPhoto(Tk_PhotoHandle handle, int x, int y, int width,
	    int height)
}
declare 231 {
    int Tk_PostscriptBitmap(Tcl_Interp *interp, Tk_Window tkwin,
	    Tk_PostscriptInfo psInfo, Pixmap bitmap, int startX,
	    int startY, int width, int height)
}
declare 232 {
    int Tk_PostscriptColor(Tcl_Interp *interp, Tk_PostscriptInfo psInfo,
	    XColor *colorPtr)
}
declare 233 {
    int Tk_PostscriptFont(Tcl_Interp *interp, Tk_PostscriptInfo psInfo,
	    Tk_Font font)
}
declare 234 {
    int Tk_PostscriptImage(Tk_Image image, Tcl_Interp *interp,
	    Tk_Window tkwin, Tk_PostscriptInfo psinfo, int x, int y,
	    int width, int height, int prepass)
}
declare 235 {
    void Tk_PostscriptPath(Tcl_Interp *interp, Tk_PostscriptInfo psInfo,
	    double *coordPtr, int numPoints)
}
declare 236 {
    int Tk_PostscriptStipple(Tcl_Interp *interp, Tk_Window tkwin,
	    Tk_PostscriptInfo psInfo, Pixmap bitmap)
}
declare 237 {
    double Tk_PostscriptY(double y, Tk_PostscriptInfo psInfo)
}
declare 238 {
    int	Tk_PostscriptPhoto(Tcl_Interp *interp,
	    Tk_PhotoImageBlock *blockPtr, Tk_PostscriptInfo psInfo,
	    int width, int height)
}

# New in 8.4a1
#
declare 239 {
    void Tk_CreateClientMessageHandler(Tk_ClientMessageProc *proc)
}
declare 240 {
    void Tk_DeleteClientMessageHandler(Tk_ClientMessageProc *proc)
}

# New in 8.4a2
#
declare 241 {
    Tk_Window Tk_CreateAnonymousWindow(Tcl_Interp *interp,
	    Tk_Window parent, const char *screenName)
}
declare 242 {
    void Tk_SetClassProcs(Tk_Window tkwin,
	    const Tk_ClassProcs *procs, ClientData instanceData)
}

# New in 8.4a4
#
declare 243 {
    void Tk_SetInternalBorderEx(Tk_Window tkwin, int left, int right,
	    int top, int bottom)
}
declare 244 {
    void Tk_SetMinimumRequestSize(Tk_Window tkwin,
	    int minWidth, int minHeight)
}

# New in 8.4a5
#
declare 245 {
    void Tk_SetCaretPos(Tk_Window tkwin, int x, int y, int height)
}
declare 246 {deprecated {function signature changed}} {
    void Tk_PhotoPutBlock_Panic(Tk_PhotoHandle handle,
	    Tk_PhotoImageBlock *blockPtr, int x, int y,
	    int width, int height, int compRule)
}
declare 247 {deprecated {function signature changed}} {
    void Tk_PhotoPutZoomedBlock_Panic(Tk_PhotoHandle handle,
	    Tk_PhotoImageBlock *blockPtr, int x, int y,
	    int width, int height, int zoomX, int zoomY,
	    int subsampleX, int subsampleY, int compRule)
}
declare 248 {
    int Tk_CollapseMotionEvents(Display *display, int collapse)
}

# Style engine
declare 249 {
    Tk_StyleEngine Tk_RegisterStyleEngine(const char *name,
	    Tk_StyleEngine parent)
}
declare 250 {
    Tk_StyleEngine Tk_GetStyleEngine(const char *name)
}
declare 251 {
    int Tk_RegisterStyledElement(Tk_StyleEngine engine,
	    Tk_ElementSpec *templatePtr)
}
declare 252 {
    int Tk_GetElementId(const char *name)
}
declare 253 {
    Tk_Style Tk_CreateStyle(const char *name, Tk_StyleEngine engine,
	    ClientData clientData)
}
declare 254 {
    Tk_Style Tk_GetStyle(Tcl_Interp *interp, const char *name)
}
declare 255 {
    void Tk_FreeStyle(Tk_Style style)
}
declare 256 {
    const char *Tk_NameOfStyle(Tk_Style style)
}
declare 257 {
    Tk_Style  Tk_AllocStyleFromObj(Tcl_Interp *interp, Tcl_Obj *objPtr)
}
declare 258 {
    Tk_Style Tk_GetStyleFromObj(Tcl_Obj *objPtr)
}
declare 259 {
    void  Tk_FreeStyleFromObj(Tcl_Obj *objPtr)
}
declare 260 {
    Tk_StyledElement Tk_GetStyledElement(Tk_Style style, int elementId,
	Tk_OptionTable optionTable)
}
declare 261 {
    void Tk_GetElementSize(Tk_Style style, Tk_StyledElement element,
	    void *recordPtr, Tk_Window tkwin, int width, int height,
	    int inner, int *widthPtr, int *heightPtr)
}
declare 262 {
    void Tk_GetElementBox(Tk_Style style, Tk_StyledElement element,
	    void *recordPtr, Tk_Window tkwin, int x, int y, int width,
	    int height, int inner, int *xPtr, int *yPtr, int *widthPtr,
	    int *heightPtr)
}
declare 263 {
    int Tk_GetElementBorderWidth(Tk_Style style, Tk_StyledElement element,
	    void *recordPtr, Tk_Window tkwin)
}
declare 264 {
    void Tk_DrawElement(Tk_Style style, Tk_StyledElement element,
	    void *recordPtr, Tk_Window tkwin, Drawable d, int x, int y,
	    int width, int height, int state)
}

# TIP#116
declare 265 {
    int Tk_PhotoExpand(Tcl_Interp *interp, Tk_PhotoHandle handle,
	    int width, int height)
}
declare 266 {
    int Tk_PhotoPutBlock(Tcl_Interp *interp, Tk_PhotoHandle handle,
	    Tk_PhotoImageBlock *blockPtr, int x, int y, int width, int height,
	    int compRule)
}
declare 267 {
    int Tk_PhotoPutZoomedBlock(Tcl_Interp *interp, Tk_PhotoHandle handle,
	    Tk_PhotoImageBlock *blockPtr, int x, int y, int width, int height,
	    int zoomX, int zoomY, int subsampleX, int subsampleY, int compRule)
}
declare 268 {
    int Tk_PhotoSetSize(Tcl_Interp *interp, Tk_PhotoHandle handle,
	    int width, int height)
}
# TIP#245
declare 269 {
    long Tk_GetUserInactiveTime(Display *dpy)
}
declare 270 {
    void Tk_ResetUserInactiveTime(Display *dpy)
}

# TIP #264
declare 271 {
    Tcl_Interp *Tk_Interp(Tk_Window tkwin)
}

# Now that the Tk 8.2 -> 8.3 transition is long past, use more conventional
# means to continue support for extensions using the USE_OLD_IMAGE to
# continue use of their string-based Tcl_ImageTypes and Tcl_PhotoImageFormats.
#
# Note that this restores the usual rules for stub compatibility.  Stub-enabled
# extensions compiled against 8.5 headers and linked to the 8.5 stub library
# will produce a file [load]able into an interp with Tk 8.X, for X >= 5.
# It will *not* be [load]able into interps with Tk 8.4 (or Tk 8.2!).
# Developers who need to produce a file [load]able into legacy interps must
# build against legacy sources.
declare 272 {
    void Tk_CreateOldImageType(const Tk_ImageType *typePtr)
}
declare 273 {
    void Tk_CreateOldPhotoImageFormat(const Tk_PhotoImageFormat *formatPtr)
}

# Define the platform specific public Tk interface.  These functions are
# only available on the designated platform.

interface tkPlat

################################
# Windows specific functions

declare 0 win {
    Window Tk_AttachHWND(Tk_Window tkwin, void *hwnd)
}
declare 1 win {
    void *Tk_GetHINSTANCE(void)
}
declare 2 win {
    void *Tk_GetHWND(Window window)
}
declare 3 win {
    Tk_Window Tk_HWNDToWindow(void *hwnd)
}
declare 4 win {
    void Tk_PointerEvent(void *hwnd, int x, int y)
}
declare 5 win {
    int Tk_TranslateWinEvent(void *hwnd,
	    unsigned int message, size_t wParam, ptrdiff_t lParam, ptrdiff_t *result)
}
declare 6 win {
    void TkMacOSXInvalClipRgns(Tk_Window tkwin)
}
declare 7 win {
    void *TkMacOSXGetDrawablePort(Drawable drawable)
}
declare 8 win {
    void *TkMacOSXGetRootControl(Drawable drawable)
}
declare 9 win {
    void Tk_MacOSXSetupTkNotifier(void)
}
declare 10 win {
    int Tk_MacOSXIsAppInFront(void)
}
declare 11 win {
    void Tk_MacOSXSetEmbedHandler(
	    int (*registerWinProcPtr)(long winID, Tk_Window window),
	    void *(*getPortProcPtr)(Tk_Window window),
	    int (*containerExistProcPtr)(Tk_Window window),
	    void (*getClipProc)(Tk_Window window, Region rgn),
	    void (*getOffsetProc)(Tk_Window window, void *ulCorner))
}

declare 12 win {
    void Tk_MacOSXTurnOffMenus(void)
}
declare 13 win {
    void Tk_MacOSXTkOwnsCursor(int tkOwnsIt)
}
declare 14 win {
    void TkMacOSXInitMenus(Tcl_Interp *interp)
}
declare 15 win {
    void TkMacOSXInitAppleEvents(Tcl_Interp *interp)
}
declare 16 win {
    void TkGenWMConfigureEvent(Tk_Window tkwin, int x, int y, int width,
	    int height, int flags)
}

################################
# Aqua specific functions

declare 0 aqua {
    void Tk_MacOSXSetEmbedHandler(
	    int (*registerWinProcPtr)(long winID, Tk_Window window),
	    void *(*getPortProcPtr)(Tk_Window window),
	    int (*containerExistProcPtr)(Tk_Window window),
	    void (*getClipProc)(Tk_Window window, Region rgn),
	    void (*getOffsetProc)(Tk_Window window, void *ulCorner))
}
declare 1 aqua {
    void Tk_MacOSXTurnOffMenus(void)
}
declare 2 aqua {
    void Tk_MacOSXTkOwnsCursor(int tkOwnsIt)
}
declare 3 aqua {
    void TkMacOSXInitMenus(Tcl_Interp *interp)
}
declare 4 aqua {
    void TkMacOSXInitAppleEvents(Tcl_Interp *interp)
}
declare 5 aqua {
    void TkGenWMConfigureEvent(Tk_Window tkwin, int x, int y, int width,
	    int height, int flags)
}
declare 6 aqua {
    void TkMacOSXInvalClipRgns(Tk_Window tkwin)
}
declare 7 aqua {
    void *TkMacOSXGetDrawablePort(Drawable drawable)
}
declare 8 aqua {
    void *TkMacOSXGetRootControl(Drawable drawable)
}
declare 9 aqua {
    void Tk_MacOSXSetupTkNotifier(void)
}
declare 10 aqua {
    int Tk_MacOSXIsAppInFront(void)
}
declare 11 aqua {
    void Tk_MacOSXSetEmbedHandler_(
<<<<<<< HEAD
	    int (*registerWinProcPtr)(long winID, Tk_Window window),
	    void *(*getPortProcPtr)(Tk_Window window),
	    int (*containerExistProcPtr)(Tk_Window window),
	    void (*getClipProc)(Tk_Window window, Region rgn),
	    void (*getOffsetProc)(Tk_Window window, void *ulCorner))
}

=======
	    Tk_MacOSXEmbedRegisterWinProc *registerWinProcPtr,
	    Tk_MacOSXEmbedGetGrafPortProc *getPortProcPtr,
	    Tk_MacOSXEmbedMakeContainerExistProc *containerExistProcPtr,
	    Tk_MacOSXEmbedGetClipProc *getClipProc,
	    Tk_MacOSXEmbedGetOffsetInParentProc *getOffsetProc)
}
>>>>>>> c6253e0d
declare 12 aqua {
    void Tk_MacOSXTurnOffMenus_(void)
}
declare 13 aqua {
    void Tk_MacOSXTkOwnsCursor_(int tkOwnsIt)
}
declare 14 aqua {
    void TkMacOSXInitMenus_(Tcl_Interp *interp)
}
declare 15 aqua {
    void TkMacOSXInitAppleEvents_(Tcl_Interp *interp)
}
declare 16 aqua {
    void TkGenWMConfigureEvent_(Tk_Window tkwin, int x, int y, int width,
	    int height, int flags)
}

##############################################################################

# Public functions that are not accessible via the stubs table.

export {
    const char *Tk_PkgInitStubsCheck(Tcl_Interp *interp, const char *version,
	    int exact)
}
export {
    void Tk_MainEx(int argc, char **argv, Tcl_AppInitProc *appInitProc,
	    Tcl_Interp *interp)
}
export {
    void Tk_MainExW(int argc, wchar_t **argv,
	    Tcl_AppInitProc *appInitProc, Tcl_Interp *interp);
}

# Local Variables:
# mode: tcl
# End:<|MERGE_RESOLUTION|>--- conflicted
+++ resolved
@@ -1113,104 +1113,94 @@
 }
 declare 11 win {
     void Tk_MacOSXSetEmbedHandler(
-	    int (*registerWinProcPtr)(long winID, Tk_Window window),
-	    void *(*getPortProcPtr)(Tk_Window window),
-	    int (*containerExistProcPtr)(Tk_Window window),
-	    void (*getClipProc)(Tk_Window window, Region rgn),
-	    void (*getOffsetProc)(Tk_Window window, void *ulCorner))
-}
-
-declare 12 win {
-    void Tk_MacOSXTurnOffMenus(void)
-}
-declare 13 win {
-    void Tk_MacOSXTkOwnsCursor(int tkOwnsIt)
-}
-declare 14 win {
-    void TkMacOSXInitMenus(Tcl_Interp *interp)
-}
-declare 15 win {
-    void TkMacOSXInitAppleEvents(Tcl_Interp *interp)
-}
-declare 16 win {
-    void TkGenWMConfigureEvent(Tk_Window tkwin, int x, int y, int width,
-	    int height, int flags)
-}
-
-################################
-# Aqua specific functions
-
-declare 0 aqua {
-    void Tk_MacOSXSetEmbedHandler(
-	    int (*registerWinProcPtr)(long winID, Tk_Window window),
-	    void *(*getPortProcPtr)(Tk_Window window),
-	    int (*containerExistProcPtr)(Tk_Window window),
-	    void (*getClipProc)(Tk_Window window, Region rgn),
-	    void (*getOffsetProc)(Tk_Window window, void *ulCorner))
-}
-declare 1 aqua {
-    void Tk_MacOSXTurnOffMenus(void)
-}
-declare 2 aqua {
-    void Tk_MacOSXTkOwnsCursor(int tkOwnsIt)
-}
-declare 3 aqua {
-    void TkMacOSXInitMenus(Tcl_Interp *interp)
-}
-declare 4 aqua {
-    void TkMacOSXInitAppleEvents(Tcl_Interp *interp)
-}
-declare 5 aqua {
-    void TkGenWMConfigureEvent(Tk_Window tkwin, int x, int y, int width,
-	    int height, int flags)
-}
-declare 6 aqua {
-    void TkMacOSXInvalClipRgns(Tk_Window tkwin)
-}
-declare 7 aqua {
-    void *TkMacOSXGetDrawablePort(Drawable drawable)
-}
-declare 8 aqua {
-    void *TkMacOSXGetRootControl(Drawable drawable)
-}
-declare 9 aqua {
-    void Tk_MacOSXSetupTkNotifier(void)
-}
-declare 10 aqua {
-    int Tk_MacOSXIsAppInFront(void)
-}
-declare 11 aqua {
-    void Tk_MacOSXSetEmbedHandler_(
-<<<<<<< HEAD
-	    int (*registerWinProcPtr)(long winID, Tk_Window window),
-	    void *(*getPortProcPtr)(Tk_Window window),
-	    int (*containerExistProcPtr)(Tk_Window window),
-	    void (*getClipProc)(Tk_Window window, Region rgn),
-	    void (*getOffsetProc)(Tk_Window window, void *ulCorner))
-}
-
-=======
 	    Tk_MacOSXEmbedRegisterWinProc *registerWinProcPtr,
 	    Tk_MacOSXEmbedGetGrafPortProc *getPortProcPtr,
 	    Tk_MacOSXEmbedMakeContainerExistProc *containerExistProcPtr,
 	    Tk_MacOSXEmbedGetClipProc *getClipProc,
 	    Tk_MacOSXEmbedGetOffsetInParentProc *getOffsetProc)
 }
->>>>>>> c6253e0d
+
+declare 12 win {
+    void Tk_MacOSXTurnOffMenus(void)
+}
+declare 13 win {
+    void Tk_MacOSXTkOwnsCursor(int tkOwnsIt)
+}
+declare 14 win {
+    void TkMacOSXInitMenus(Tcl_Interp *interp)
+}
+declare 15 win {
+    void TkMacOSXInitAppleEvents(Tcl_Interp *interp)
+}
+declare 16 win {
+    void TkGenWMConfigureEvent(Tk_Window tkwin, int x, int y, int width,
+	    int height, int flags)
+}
+
+################################
+# Aqua specific functions
+
+declare 0 aqua {
+    void Tk_MacOSXSetEmbedHandler_(
+	    Tk_MacOSXEmbedRegisterWinProc *registerWinProcPtr,
+	    Tk_MacOSXEmbedGetGrafPortProc *getPortProcPtr,
+	    Tk_MacOSXEmbedMakeContainerExistProc *containerExistProcPtr,
+	    Tk_MacOSXEmbedGetClipProc *getClipProc,
+	    Tk_MacOSXEmbedGetOffsetInParentProc *getOffsetProc)
+}
+declare 1 aqua {
+    void Tk_MacOSXTurnOffMenus_(void)
+}
+declare 2 aqua {
+    void Tk_MacOSXTkOwnsCursor_(int tkOwnsIt)
+}
+declare 3 aqua {
+    void TkMacOSXInitMenus_(Tcl_Interp *interp)
+}
+declare 4 aqua {
+    void TkMacOSXInitAppleEvents_(Tcl_Interp *interp)
+}
+declare 5 aqua {
+    void TkGenWMConfigureEvent_(Tk_Window tkwin, int x, int y, int width,
+	    int height, int flags)
+}
+declare 6 aqua {
+    void TkMacOSXInvalClipRgns(Tk_Window tkwin)
+}
+declare 7 aqua {
+    void *TkMacOSXGetDrawablePort(Drawable drawable)
+}
+declare 8 aqua {
+    void *TkMacOSXGetRootControl(Drawable drawable)
+}
+declare 9 aqua {
+    void Tk_MacOSXSetupTkNotifier(void)
+}
+declare 10 aqua {
+    int Tk_MacOSXIsAppInFront(void)
+}
+declare 11 aqua {
+    void Tk_MacOSXSetEmbedHandler(
+	    Tk_MacOSXEmbedRegisterWinProc *registerWinProcPtr,
+	    Tk_MacOSXEmbedGetGrafPortProc *getPortProcPtr,
+	    Tk_MacOSXEmbedMakeContainerExistProc *containerExistProcPtr,
+	    Tk_MacOSXEmbedGetClipProc *getClipProc,
+	    Tk_MacOSXEmbedGetOffsetInParentProc *getOffsetProc)
+}
 declare 12 aqua {
-    void Tk_MacOSXTurnOffMenus_(void)
+    void Tk_MacOSXTurnOffMenus(void)
 }
 declare 13 aqua {
-    void Tk_MacOSXTkOwnsCursor_(int tkOwnsIt)
+    void Tk_MacOSXTkOwnsCursor(int tkOwnsIt)
 }
 declare 14 aqua {
-    void TkMacOSXInitMenus_(Tcl_Interp *interp)
+    void TkMacOSXInitMenus(Tcl_Interp *interp)
 }
 declare 15 aqua {
-    void TkMacOSXInitAppleEvents_(Tcl_Interp *interp)
+    void TkMacOSXInitAppleEvents(Tcl_Interp *interp)
 }
 declare 16 aqua {
-    void TkGenWMConfigureEvent_(Tk_Window tkwin, int x, int y, int width,
+    void TkGenWMConfigureEvent(Tk_Window tkwin, int x, int y, int width,
 	    int height, int flags)
 }
 
