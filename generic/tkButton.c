--- conflicted
+++ resolved
@@ -26,24 +26,15 @@
  * tkButton.h.
  */
 
-<<<<<<< HEAD
-static const char *classNames[] = {"Label", "Button", "Checkbutton", "Radiobutton"};
-=======
-static CONST char *CONST classNames[] = {"Label", "Button", "Checkbutton", "Radiobutton"};
->>>>>>> 4fa3ad25
+static const char *const classNames[] = {"Label", "Button", "Checkbutton", "Radiobutton"};
 
 /*
  * The following table defines the legal values for the -default option. It is
  * used together with the "enum defaultValue" declaration in tkButton.h.
  */
 
-<<<<<<< HEAD
-static const char *defaultStrings[] = {
+static const char *const defaultStrings[] = {
     "active", "disabled", "normal", NULL
-=======
-static CONST char *CONST defaultStrings[] = {
-    "active", "disabled", "normal", (char *) NULL
->>>>>>> 4fa3ad25
 };
 
 /*
@@ -51,13 +42,8 @@
  * It is used together with the "enum state" declaration in tkButton.h.
  */
 
-<<<<<<< HEAD
-static const char *stateStrings[] = {
+static const char *const stateStrings[] = {
     "active", "disabled", "normal", NULL
-=======
-static CONST char *CONST stateStrings[] = {
-    "active", "disabled", "normal", (char *) NULL
->>>>>>> 4fa3ad25
 };
 
 /*
@@ -65,13 +51,8 @@
  * It is used with the "enum compound" declaration in tkButton.h
  */
 
-<<<<<<< HEAD
-static const char *compoundStrings[] = {
+static const char *const compoundStrings[] = {
     "bottom", "center", "left", "none", "right", "top", NULL
-=======
-static CONST char *CONST compoundStrings[] = {
-    "bottom", "center", "left", "none", "right", "top", (char *) NULL
->>>>>>> 4fa3ad25
 };
 
 char tkDefButtonBorderWidth[TCL_INTEGER_SPACE] = DEF_BUTTON_BORDER_WIDTH;
@@ -81,7 +62,7 @@
  * separate table for each of the four widget classes.
  */
 
-static CONST Tk_OptionSpec labelOptionSpecs[] = {
+static const Tk_OptionSpec labelOptionSpecs[] = {
     {TK_OPTION_BORDER, "-activebackground", "activeBackground", "Foreground",
 	DEF_BUTTON_ACTIVE_BG_COLOR, -1, Tk_Offset(TkButton, activeBorder),
 	0, (ClientData) DEF_BUTTON_ACTIVE_BG_MONO, 0},
@@ -166,7 +147,7 @@
     {TK_OPTION_END, NULL, NULL, NULL, NULL, 0, 0, 0, 0}
 };
 
-static CONST Tk_OptionSpec buttonOptionSpecs[] = {
+static const Tk_OptionSpec buttonOptionSpecs[] = {
     {TK_OPTION_BORDER, "-activebackground", "activeBackground", "Foreground",
 	DEF_BUTTON_ACTIVE_BG_COLOR, -1, Tk_Offset(TkButton, activeBorder),
 	0, (ClientData) DEF_BUTTON_ACTIVE_BG_MONO, 0},
@@ -267,7 +248,7 @@
     {TK_OPTION_END, NULL, NULL, NULL, NULL, 0, -1, 0, 0, 0}
 };
 
-static CONST Tk_OptionSpec checkbuttonOptionSpecs[] = {
+static const Tk_OptionSpec checkbuttonOptionSpecs[] = {
     {TK_OPTION_BORDER, "-activebackground", "activeBackground", "Foreground",
 	DEF_BUTTON_ACTIVE_BG_COLOR, -1, Tk_Offset(TkButton, activeBorder),
 	0, (ClientData) DEF_BUTTON_ACTIVE_BG_MONO, 0},
@@ -380,7 +361,7 @@
     {TK_OPTION_END, NULL, NULL, NULL, NULL, 0, -1, 0, 0, 0}
 };
 
-static CONST Tk_OptionSpec radiobuttonOptionSpecs[] = {
+static const Tk_OptionSpec radiobuttonOptionSpecs[] = {
     {TK_OPTION_BORDER, "-activebackground", "activeBackground", "Foreground",
 	DEF_BUTTON_ACTIVE_BG_COLOR, -1, Tk_Offset(TkButton, activeBorder),
 	0, (ClientData) DEF_BUTTON_ACTIVE_BG_MONO, 0},
@@ -497,11 +478,7 @@
  * such as TYPE_LABEL, to the option template for that class of widgets.
  */
 
-<<<<<<< HEAD
-static Tk_OptionSpec * const optionSpecs[] = {
-=======
-static CONST Tk_OptionSpec *CONST optionSpecs[] = {
->>>>>>> 4fa3ad25
+static const Tk_OptionSpec *const optionSpecs[] = {
     labelOptionSpecs,
     buttonOptionSpecs,
     checkbuttonOptionSpecs,
