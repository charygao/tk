/*
 * tk.h --
 *
 *	Declarations for Tk-related things that are visible outside of the Tk
 *	module itself.
 *
 * Copyright (c) 1989-1994 The Regents of the University of California.
 * Copyright (c) 1994 The Australian National University.
 * Copyright (c) 1994-1998 Sun Microsystems, Inc.
 * Copyright (c) 1998-2000 Ajuba Solutions.
 *
 * See the file "license.terms" for information on usage and redistribution of
 * this file, and for a DISCLAIMER OF ALL WARRANTIES.
 */

#ifndef _TK
#define _TK

#include <tcl.h>
<<<<<<< HEAD
#if (TCL_MAJOR_VERSION == 8) && (TCL_MINOR_VERSION < 6)
#	error Tk 8.6 must be compiled with tcl.h from Tcl 8.6 or better
=======
#if (TCL_MAJOR_VERSION != 8) || (TCL_MINOR_VERSION < 6)
#	error Tk 8.7 must be compiled with tcl.h from Tcl 8.6 or better
>>>>>>> 7e1ff1a8
#endif

#ifndef CONST84
#   define CONST84 const
#   define CONST84_RETURN const
#endif
#ifndef CONST86
#   define CONST86 CONST84
#endif
#ifndef EXTERN
#   define EXTERN extern TCL_STORAGE_CLASS
#endif

/*
 * Utility macros: STRINGIFY takes an argument and wraps it in "" (double
 * quotation marks), JOIN joins two arguments.
 */

#ifndef STRINGIFY
#  define STRINGIFY(x) STRINGIFY1(x)
#  define STRINGIFY1(x) #x
#endif
#ifndef JOIN
#  define JOIN(a,b) JOIN1(a,b)
#  define JOIN1(a,b) a##b
#endif

/*
 * For C++ compilers, use extern "C"
 */

#ifdef __cplusplus
extern "C" {
#endif

/*
 * When version numbers change here, you must also go into the following files
 * and update the version numbers:
 *
 * library/tk.tcl	(1 LOC patch)
 * unix/configure.ac	(2 LOC Major, 2 LOC minor, 1 LOC patch)
 * win/configure.ac	(as above)
 * README		(sections 0 and 1)
 * macosx/Tk-Common.xcconfig (not patchlevel) 1 LOC
 * win/README		(not patchlevel)
 * unix/README		(not patchlevel)
 * unix/tk.spec		(1 LOC patch)
 * win/tcl.m4		(not patchlevel)
 *
 * You may also need to update some of these files when the numbers change for
 * the version of Tcl that this release of Tk is compiled against.
 */

#define TK_MAJOR_VERSION	8
#define TK_MINOR_VERSION	7
#define TK_RELEASE_LEVEL	TCL_ALPHA_RELEASE
#define TK_RELEASE_SERIAL	0

#define TK_VERSION		"8.7"
#define TK_PATCH_LEVEL		"8.7a0"

/*
 * A special definition used to allow this header file to be included from
 * windows or mac resource files so that they can obtain version information.
 * RC_INVOKED is defined by default by the windows RC tool and manually set
 * for macintosh.
 *
 * Resource compilers don't like all the C stuff, like typedefs and procedure
 * declarations, that occur below, so block them out.
 */

#ifndef RC_INVOKED

#ifndef _XLIB_H
#   include <X11/Xlib.h>
#   ifdef MAC_OSX_TK
#	include <X11/X.h>
#   endif
#endif
#ifdef __STDC__
#   include <stddef.h>
#endif

#ifdef BUILD_tk
#undef TCL_STORAGE_CLASS
#define TCL_STORAGE_CLASS	DLLEXPORT
#endif

/*
 *----------------------------------------------------------------------
 *
 * Decide whether or not to use input methods.
 */

#ifdef XNQueryInputStyle
#define TK_USE_INPUT_METHODS
#endif

/*
 * Dummy types that are used by clients:
 */

typedef struct Tk_BindingTable_ *Tk_BindingTable;
typedef struct Tk_Canvas_ *Tk_Canvas;
typedef struct Tk_Cursor_ *Tk_Cursor;
typedef struct Tk_ErrorHandler_ *Tk_ErrorHandler;
typedef struct Tk_Font_ *Tk_Font;
typedef struct Tk_Image__ *Tk_Image;
typedef struct Tk_ImageMaster_ *Tk_ImageMaster;
typedef struct Tk_OptionTable_ *Tk_OptionTable;
typedef struct Tk_PostscriptInfo_ *Tk_PostscriptInfo;
typedef struct Tk_TextLayout_ *Tk_TextLayout;
typedef struct Tk_Window_ *Tk_Window;
typedef struct Tk_3DBorder_ *Tk_3DBorder;
typedef struct Tk_Style_ *Tk_Style;
typedef struct Tk_StyleEngine_ *Tk_StyleEngine;
typedef struct Tk_StyledElement_ *Tk_StyledElement;

/*
 * Additional types exported to clients.
 */

typedef const char *Tk_Uid;

/*
 *----------------------------------------------------------------------
 *
 * The enum below defines the valid types for Tk configuration options as
 * implemented by Tk_InitOptions, Tk_SetOptions, etc.
 */

typedef enum {
    TK_OPTION_BOOLEAN,
    TK_OPTION_INT,
    TK_OPTION_DOUBLE,
    TK_OPTION_STRING,
    TK_OPTION_STRING_TABLE,
    TK_OPTION_COLOR,
    TK_OPTION_FONT,
    TK_OPTION_BITMAP,
    TK_OPTION_BORDER,
    TK_OPTION_RELIEF,
    TK_OPTION_CURSOR,
    TK_OPTION_JUSTIFY,
    TK_OPTION_ANCHOR,
    TK_OPTION_SYNONYM,
    TK_OPTION_PIXELS,
    TK_OPTION_WINDOW,
    TK_OPTION_END,
    TK_OPTION_CUSTOM,
    TK_OPTION_STYLE
} Tk_OptionType;

/*
 * Structures of the following type are used by widgets to specify their
 * configuration options. Typically each widget has a static array of these
 * structures, where each element of the array describes a single
 * configuration option. The array is passed to Tk_CreateOptionTable.
 */

typedef struct Tk_OptionSpec {
    Tk_OptionType type;		/* Type of option, such as TK_OPTION_COLOR;
				 * see definitions above. Last option in table
				 * must have type TK_OPTION_END. */
    const char *optionName;	/* Name used to specify option in Tcl
				 * commands. */
    const char *dbName;		/* Name for option in option database. */
    const char *dbClass;	/* Class for option in database. */
    const char *defValue;	/* Default value for option if not specified
				 * in command line, the option database, or
				 * the system. */
    int objOffset;		/* Where in record to store a Tcl_Obj * that
				 * holds the value of this option, specified
				 * as an offset in bytes from the start of the
				 * record. Use the Tk_Offset macro to generate
				 * values for this. -1 means don't store the
				 * Tcl_Obj in the record. */
    int internalOffset;		/* Where in record to store the internal
				 * representation of the value of this option,
				 * such as an int or XColor *. This field is
				 * specified as an offset in bytes from the
				 * start of the record. Use the Tk_Offset
				 * macro to generate values for it. -1 means
				 * don't store the internal representation in
				 * the record. */
    int flags;			/* Any combination of the values defined
				 * below. */
    const void *clientData;	/* An alternate place to put option-specific
				 * data. Used for the monochrome default value
				 * for colors, etc. */
    int typeMask;		/* An arbitrary bit mask defined by the class
				 * manager; typically bits correspond to
				 * certain kinds of options such as all those
				 * that require a redisplay when they change.
				 * Tk_SetOptions returns the bit-wise OR of
				 * the typeMasks of all options that were
				 * changed. */
} Tk_OptionSpec;

/*
 * Flag values for Tk_OptionSpec structures. These flags are shared by
 * Tk_ConfigSpec structures, so be sure to coordinate any changes carefully.
 */

#define TK_OPTION_NULL_OK		(1 << 0)
#define TK_OPTION_DONT_SET_DEFAULT	(1 << 3)

/*
 * The following structure and function types are used by TK_OPTION_CUSTOM
 * options; the structure holds pointers to the functions needed by the Tk
 * option config code to handle a custom option.
 */

typedef int (Tk_CustomOptionSetProc) (ClientData clientData,
	Tcl_Interp *interp, Tk_Window tkwin, Tcl_Obj **value, char *widgRec,
	int offset, char *saveInternalPtr, int flags);
typedef Tcl_Obj *(Tk_CustomOptionGetProc) (ClientData clientData,
	Tk_Window tkwin, char *widgRec, int offset);
typedef void (Tk_CustomOptionRestoreProc) (ClientData clientData,
	Tk_Window tkwin, char *internalPtr, char *saveInternalPtr);
typedef void (Tk_CustomOptionFreeProc) (ClientData clientData, Tk_Window tkwin,
	char *internalPtr);

typedef struct Tk_ObjCustomOption {
    const char *name;		/* Name of the custom option. */
    Tk_CustomOptionSetProc *setProc;
				/* Function to use to set a record's option
				 * value from a Tcl_Obj */
    Tk_CustomOptionGetProc *getProc;
				/* Function to use to get a Tcl_Obj
				 * representation from an internal
				 * representation of an option. */
    Tk_CustomOptionRestoreProc *restoreProc;
				/* Function to use to restore a saved value
				 * for the internal representation. */
    Tk_CustomOptionFreeProc *freeProc;
				/* Function to use to free the internal
				 * representation of an option. */
    ClientData clientData;	/* Arbitrary one-word value passed to the
				 * handling procs. */
} Tk_ObjCustomOption;

/*
 * Macro to use to fill in "offset" fields of the Tk_OptionSpec structure.
 * Computes number of bytes from beginning of structure to a given field.
 */

#ifdef offsetof
#define Tk_Offset(type, field) ((int) offsetof(type, field))
#else
#define Tk_Offset(type, field) ((int) ((char *) &((type *) 0)->field))
#endif

/*
 * The following two structures are used for error handling. When config
 * options are being modified, the old values are saved in a Tk_SavedOptions
 * structure. If an error occurs, then the contents of the structure can be
 * used to restore all of the old values. The contents of this structure are
 * for the private use Tk. No-one outside Tk should ever read or write any of
 * the fields of these structures.
 */

typedef struct Tk_SavedOption {
    struct TkOption *optionPtr;	/* Points to information that describes the
				 * option. */
    Tcl_Obj *valuePtr;		/* The old value of the option, in the form of
				 * a Tcl object; may be NULL if the value was
				 * not saved as an object. */
    double internalForm;	/* The old value of the option, in some
				 * internal representation such as an int or
				 * (XColor *). Valid only if the field
				 * optionPtr->specPtr->objOffset is < 0. The
				 * space must be large enough to accommodate a
				 * double, a long, or a pointer; right now it
				 * looks like a double (i.e., 8 bytes) is big
				 * enough. Also, using a double guarantees
				 * that the field is properly aligned for
				 * storing large values. */
} Tk_SavedOption;

#ifdef TCL_MEM_DEBUG
#   define TK_NUM_SAVED_OPTIONS 2
#else
#   define TK_NUM_SAVED_OPTIONS 20
#endif

typedef struct Tk_SavedOptions {
    char *recordPtr;		/* The data structure in which to restore
				 * configuration options. */
    Tk_Window tkwin;		/* Window associated with recordPtr; needed to
				 * restore certain options. */
    int numItems;		/* The number of valid items in items field. */
    Tk_SavedOption items[TK_NUM_SAVED_OPTIONS];
				/* Items used to hold old values. */
    struct Tk_SavedOptions *nextPtr;
				/* Points to next structure in list; needed if
				 * too many options changed to hold all the
				 * old values in a single structure. NULL
				 * means no more structures. */
} Tk_SavedOptions;

/*
 * Structure used to describe application-specific configuration options:
 * indicates procedures to call to parse an option and to return a text string
 * describing an option. THESE ARE DEPRECATED; PLEASE USE THE NEW STRUCTURES
 * LISTED ABOVE.
 */

/*
 * This is a temporary flag used while tkObjConfig and new widgets are in
 * development.
 */

#ifndef __NO_OLD_CONFIG

typedef int (Tk_OptionParseProc) (ClientData clientData, Tcl_Interp *interp,
	Tk_Window tkwin, CONST84 char *value, char *widgRec, int offset);
typedef CONST86 char *(Tk_OptionPrintProc) (ClientData clientData,
	Tk_Window tkwin, char *widgRec, int offset, Tcl_FreeProc **freeProcPtr);

typedef struct Tk_CustomOption {
    Tk_OptionParseProc *parseProc;
				/* Procedure to call to parse an option and
				 * store it in converted form. */
    Tk_OptionPrintProc *printProc;
				/* Procedure to return a printable string
				 * describing an existing option. */
    ClientData clientData;	/* Arbitrary one-word value used by option
				 * parser: passed to parseProc and
				 * printProc. */
} Tk_CustomOption;

/*
 * Structure used to specify information for Tk_ConfigureWidget. Each
 * structure gives complete information for one option, including how the
 * option is specified on the command line, where it appears in the option
 * database, etc.
 */

typedef struct Tk_ConfigSpec {
    int type;			/* Type of option, such as TK_CONFIG_COLOR;
				 * see definitions below. Last option in table
				 * must have type TK_CONFIG_END. */
    CONST86 char *argvName;	/* Switch used to specify option in argv. NULL
				 * means this spec is part of a group. */
    Tk_Uid dbName;		/* Name for option in option database. */
    Tk_Uid dbClass;		/* Class for option in database. */
    Tk_Uid defValue;		/* Default value for option if not specified
				 * in command line or database. */
    int offset;			/* Where in widget record to store value; use
				 * Tk_Offset macro to generate values for
				 * this. */
    int specFlags;		/* Any combination of the values defined
				 * below; other bits are used internally by
				 * tkConfig.c. */
    CONST86 Tk_CustomOption *customPtr;
				/* If type is TK_CONFIG_CUSTOM then this is a
				 * pointer to info about how to parse and
				 * print the option. Otherwise it is
				 * irrelevant. */
} Tk_ConfigSpec;

/*
 * Type values for Tk_ConfigSpec structures. See the user documentation for
 * details.
 */

typedef enum {
    TK_CONFIG_BOOLEAN, TK_CONFIG_INT, TK_CONFIG_DOUBLE, TK_CONFIG_STRING,
    TK_CONFIG_UID, TK_CONFIG_COLOR, TK_CONFIG_FONT, TK_CONFIG_BITMAP,
    TK_CONFIG_BORDER, TK_CONFIG_RELIEF, TK_CONFIG_CURSOR,
    TK_CONFIG_ACTIVE_CURSOR, TK_CONFIG_JUSTIFY, TK_CONFIG_ANCHOR,
    TK_CONFIG_SYNONYM, TK_CONFIG_CAP_STYLE, TK_CONFIG_JOIN_STYLE,
    TK_CONFIG_PIXELS, TK_CONFIG_MM, TK_CONFIG_WINDOW, TK_CONFIG_CUSTOM,
    TK_CONFIG_END
} Tk_ConfigTypes;

/*
 * Possible values for flags argument to Tk_ConfigureWidget:
 */

#define TK_CONFIG_ARGV_ONLY	1
#define TK_CONFIG_OBJS		0x80

/*
 * Possible flag values for Tk_ConfigSpec structures. Any bits at or above
 * TK_CONFIG_USER_BIT may be used by clients for selecting certain entries.
 * Before changing any values here, coordinate with tkOldConfig.c
 * (internal-use-only flags are defined there).
 */

#define TK_CONFIG_NULL_OK		(1 << 0)
#define TK_CONFIG_COLOR_ONLY		(1 << 1)
#define TK_CONFIG_MONO_ONLY		(1 << 2)
#define TK_CONFIG_DONT_SET_DEFAULT	(1 << 3)
#define TK_CONFIG_OPTION_SPECIFIED      (1 << 4)
#define TK_CONFIG_USER_BIT		0x100
#endif /* __NO_OLD_CONFIG */

/*
 * Structure used to specify how to handle argv options.
 */

typedef struct {
    CONST86 char *key;		/* The key string that flags the option in the
				 * argv array. */
    int type;			/* Indicates option type; see below. */
    char *src;			/* Value to be used in setting dst; usage
				 * depends on type. */
    char *dst;			/* Address of value to be modified; usage
				 * depends on type. */
    CONST86 char *help;		/* Documentation message describing this
				 * option. */
} Tk_ArgvInfo;

/*
 * Legal values for the type field of a Tk_ArgvInfo: see the user
 * documentation for details.
 */

#define TK_ARGV_CONSTANT		15
#define TK_ARGV_INT			16
#define TK_ARGV_STRING			17
#define TK_ARGV_UID			18
#define TK_ARGV_REST			19
#define TK_ARGV_FLOAT			20
#define TK_ARGV_FUNC			21
#define TK_ARGV_GENFUNC			22
#define TK_ARGV_HELP			23
#define TK_ARGV_CONST_OPTION		24
#define TK_ARGV_OPTION_VALUE		25
#define TK_ARGV_OPTION_NAME_VALUE	26
#define TK_ARGV_END			27

/*
 * Flag bits for passing to Tk_ParseArgv:
 */

#define TK_ARGV_NO_DEFAULTS		0x1
#define TK_ARGV_NO_LEFTOVERS		0x2
#define TK_ARGV_NO_ABBREV		0x4
#define TK_ARGV_DONT_SKIP_FIRST_ARG	0x8

/*
 * Enumerated type for describing actions to be taken in response to a
 * restrictProc established by Tk_RestrictEvents.
 */

typedef enum {
    TK_DEFER_EVENT, TK_PROCESS_EVENT, TK_DISCARD_EVENT
} Tk_RestrictAction;

/*
 * Priority levels to pass to Tk_AddOption:
 */

#define TK_WIDGET_DEFAULT_PRIO	20
#define TK_STARTUP_FILE_PRIO	40
#define TK_USER_DEFAULT_PRIO	60
#define TK_INTERACTIVE_PRIO	80
#define TK_MAX_PRIO		100

/*
 * Relief values returned by Tk_GetRelief:
 */

#define TK_RELIEF_NULL		-1
#define TK_RELIEF_FLAT		0
#define TK_RELIEF_GROOVE	1
#define TK_RELIEF_RAISED	2
#define TK_RELIEF_RIDGE		3
#define TK_RELIEF_SOLID		4
#define TK_RELIEF_SUNKEN	5

/*
 * "Which" argument values for Tk_3DBorderGC:
 */

#define TK_3D_FLAT_GC		1
#define TK_3D_LIGHT_GC		2
#define TK_3D_DARK_GC		3

/*
 * Special EnterNotify/LeaveNotify "mode" for use in events generated by
 * tkShare.c. Pick a high enough value that it's unlikely to conflict with
 * existing values (like NotifyNormal) or any new values defined in the
 * future.
 */

#define TK_NOTIFY_SHARE		20

/*
 * Enumerated type for describing a point by which to anchor something:
 */

typedef enum {
    TK_ANCHOR_N, TK_ANCHOR_NE, TK_ANCHOR_E, TK_ANCHOR_SE,
    TK_ANCHOR_S, TK_ANCHOR_SW, TK_ANCHOR_W, TK_ANCHOR_NW,
    TK_ANCHOR_CENTER
} Tk_Anchor;

/*
 * Enumerated type for describing a style of justification:
 */

typedef enum {
    TK_JUSTIFY_LEFT, TK_JUSTIFY_RIGHT, TK_JUSTIFY_CENTER
} Tk_Justify;

/*
 * The following structure is used by Tk_GetFontMetrics() to return
 * information about the properties of a Tk_Font.
 */

typedef struct Tk_FontMetrics {
    int ascent;			/* The amount in pixels that the tallest
				 * letter sticks up above the baseline, plus
				 * any extra blank space added by the designer
				 * of the font. */
    int descent;		/* The largest amount in pixels that any
				 * letter sticks below the baseline, plus any
				 * extra blank space added by the designer of
				 * the font. */
    int linespace;		/* The sum of the ascent and descent. How far
				 * apart two lines of text in the same font
				 * should be placed so that none of the
				 * characters in one line overlap any of the
				 * characters in the other line. */
} Tk_FontMetrics;

/*
 * Flags passed to Tk_MeasureChars:
 */

#define TK_WHOLE_WORDS		1
#define TK_AT_LEAST_ONE		2
#define TK_PARTIAL_OK		4

/*
 * Flags passed to Tk_ComputeTextLayout:
 */

#define TK_IGNORE_TABS		8
#define TK_IGNORE_NEWLINES	16

/*
 * Widget class procedures used to implement platform specific widget
 * behavior.
 */

typedef Window (Tk_ClassCreateProc) (Tk_Window tkwin, Window parent,
	ClientData instanceData);
typedef void (Tk_ClassWorldChangedProc) (ClientData instanceData);
typedef void (Tk_ClassModalProc) (Tk_Window tkwin, XEvent *eventPtr);

typedef struct Tk_ClassProcs {
    unsigned int size;
    Tk_ClassWorldChangedProc *worldChangedProc;
				/* Procedure to invoke when the widget needs
				 * to respond in some way to a change in the
				 * world (font changes, etc.) */
    Tk_ClassCreateProc *createProc;
				/* Procedure to invoke when the platform-
				 * dependent window needs to be created. */
    Tk_ClassModalProc *modalProc;
				/* Procedure to invoke after all bindings on a
				 * widget have been triggered in order to
				 * handle a modal loop. */
} Tk_ClassProcs;

/*
 * Simple accessor for Tk_ClassProcs structure. Checks that the structure is
 * not NULL, then checks the size field and returns either the requested
 * field, if present, or NULL if the structure is too small to have the field
 * (or NULL if the structure is NULL).
 *
 * A more general version of this function may be useful if other
 * size-versioned structure pop up in the future:
 *
 *	#define Tk_GetField(name, who, which) \
 *	    (((who) == NULL) ? NULL :
 *	    (((who)->size <= Tk_Offset(name, which)) ? NULL :(name)->which))
 */

#define Tk_GetClassProc(procs, which) \
    (((procs) == NULL) ? NULL : \
    (((procs)->size <= Tk_Offset(Tk_ClassProcs, which)) ? NULL:(procs)->which))

/*
 * Each geometry manager (the packer, the placer, etc.) is represented by a
 * structure of the following form, which indicates procedures to invoke in
 * the geometry manager to carry out certain functions.
 */

typedef void (Tk_GeomRequestProc) (ClientData clientData, Tk_Window tkwin);
typedef void (Tk_GeomLostSlaveProc) (ClientData clientData, Tk_Window tkwin);

typedef struct Tk_GeomMgr {
    const char *name;		/* Name of the geometry manager (command used
				 * to invoke it, or name of widget class that
				 * allows embedded widgets). */
    Tk_GeomRequestProc *requestProc;
				/* Procedure to invoke when a slave's
				 * requested geometry changes. */
    Tk_GeomLostSlaveProc *lostSlaveProc;
				/* Procedure to invoke when a slave is taken
				 * away from one geometry manager by another.
				 * NULL means geometry manager doesn't care
				 * when slaves are lost. */
} Tk_GeomMgr;

/*
 * Result values returned by Tk_GetScrollInfo:
 */

#define TK_SCROLL_MOVETO	1
#define TK_SCROLL_PAGES		2
#define TK_SCROLL_UNITS		3
#define TK_SCROLL_ERROR		4

/*
 *----------------------------------------------------------------------
 *
 * Extensions to the X event set
 *
 *----------------------------------------------------------------------
 */

#define VirtualEvent	    (MappingNotify + 1)
#define ActivateNotify	    (MappingNotify + 2)
#define DeactivateNotify    (MappingNotify + 3)
#define MouseWheelEvent     (MappingNotify + 4)
#define TK_LASTEVENT	    (MappingNotify + 5)

#define MouseWheelMask	    (1L << 28)
#define ActivateMask	    (1L << 29)
#define VirtualEventMask    (1L << 30)

/*
 * A virtual event shares most of its fields with the XKeyEvent and
 * XButtonEvent structures. 99% of the time a virtual event will be an
 * abstraction of a key or button event, so this structure provides the most
 * information to the user. The only difference is the changing of the detail
 * field for a virtual event so that it holds the name of the virtual event
 * being triggered.
 *
 * When using this structure, you should ensure that you zero out all the
 * fields first using memset() or bzero().
 */

typedef struct {
    int type;
    unsigned long serial;	/* # of last request processed by server. */
    Bool send_event;		/* True if this came from a SendEvent
				 * request. */
    Display *display;		/* Display the event was read from. */
    Window event;		/* Window on which event was requested. */
    Window root;		/* Root window that the event occured on. */
    Window subwindow;		/* Child window. */
    Time time;			/* Milliseconds. */
    int x, y;			/* Pointer x, y coordinates in event
				 * window. */
    int x_root, y_root;		/* Coordinates relative to root. */
    unsigned int state;		/* Key or button mask */
    Tk_Uid name;		/* Name of virtual event. */
    Bool same_screen;		/* Same screen flag. */
    Tcl_Obj *user_data;		/* Application-specific data reference; Tk
				 * will decrement the reference count *once*
				 * when it has finished processing the
				 * event. */
} XVirtualEvent;

typedef struct {
    int type;
    unsigned long serial;	/* # of last request processed by server. */
    Bool send_event;		/* True if this came from a SendEvent
				 * request. */
    Display *display;		/* Display the event was read from. */
    Window window;		/* Window in which event occurred. */
} XActivateDeactivateEvent;
typedef XActivateDeactivateEvent XActivateEvent;
typedef XActivateDeactivateEvent XDeactivateEvent;

/*
 *----------------------------------------------------------------------
 *
 * Macros for querying Tk_Window structures. See the manual entries for
 * documentation.
 *
 *----------------------------------------------------------------------
 */

#define Tk_Display(tkwin)	(((Tk_FakeWin *) (tkwin))->display)
#define Tk_ScreenNumber(tkwin)	(((Tk_FakeWin *) (tkwin))->screenNum)
#define Tk_Screen(tkwin) \
    (ScreenOfDisplay(Tk_Display(tkwin), Tk_ScreenNumber(tkwin)))
#define Tk_Depth(tkwin)		(((Tk_FakeWin *) (tkwin))->depth)
#define Tk_Visual(tkwin)	(((Tk_FakeWin *) (tkwin))->visual)
#define Tk_WindowId(tkwin)	(((Tk_FakeWin *) (tkwin))->window)
#define Tk_PathName(tkwin) 	(((Tk_FakeWin *) (tkwin))->pathName)
#define Tk_Name(tkwin)		(((Tk_FakeWin *) (tkwin))->nameUid)
#define Tk_Class(tkwin) 	(((Tk_FakeWin *) (tkwin))->classUid)
#define Tk_X(tkwin)		(((Tk_FakeWin *) (tkwin))->changes.x)
#define Tk_Y(tkwin)		(((Tk_FakeWin *) (tkwin))->changes.y)
#define Tk_Width(tkwin)		(((Tk_FakeWin *) (tkwin))->changes.width)
#define Tk_Height(tkwin) \
    (((Tk_FakeWin *) (tkwin))->changes.height)
#define Tk_Changes(tkwin)	(&((Tk_FakeWin *) (tkwin))->changes)
#define Tk_Attributes(tkwin)	(&((Tk_FakeWin *) (tkwin))->atts)
#define Tk_IsEmbedded(tkwin) \
    (((Tk_FakeWin *) (tkwin))->flags & TK_EMBEDDED)
#define Tk_IsContainer(tkwin) \
    (((Tk_FakeWin *) (tkwin))->flags & TK_CONTAINER)
#define Tk_IsMapped(tkwin) \
    (((Tk_FakeWin *) (tkwin))->flags & TK_MAPPED)
#define Tk_IsTopLevel(tkwin) \
    (((Tk_FakeWin *) (tkwin))->flags & TK_TOP_LEVEL)
#define Tk_HasWrapper(tkwin) \
    (((Tk_FakeWin *) (tkwin))->flags & TK_HAS_WRAPPER)
#define Tk_WinManaged(tkwin) \
    (((Tk_FakeWin *) (tkwin))->flags & TK_WIN_MANAGED)
#define Tk_TopWinHierarchy(tkwin) \
    (((Tk_FakeWin *) (tkwin))->flags & TK_TOP_HIERARCHY)
#define Tk_IsManageable(tkwin) \
    (((Tk_FakeWin *) (tkwin))->flags & TK_WM_MANAGEABLE)
#define Tk_ReqWidth(tkwin)	(((Tk_FakeWin *) (tkwin))->reqWidth)
#define Tk_ReqHeight(tkwin)	(((Tk_FakeWin *) (tkwin))->reqHeight)
/* Tk_InternalBorderWidth is deprecated */
#define Tk_InternalBorderWidth(tkwin) \
    (((Tk_FakeWin *) (tkwin))->internalBorderLeft)
#define Tk_InternalBorderLeft(tkwin) \
    (((Tk_FakeWin *) (tkwin))->internalBorderLeft)
#define Tk_InternalBorderRight(tkwin) \
    (((Tk_FakeWin *) (tkwin))->internalBorderRight)
#define Tk_InternalBorderTop(tkwin) \
    (((Tk_FakeWin *) (tkwin))->internalBorderTop)
#define Tk_InternalBorderBottom(tkwin) \
    (((Tk_FakeWin *) (tkwin))->internalBorderBottom)
#define Tk_MinReqWidth(tkwin)	(((Tk_FakeWin *) (tkwin))->minReqWidth)
#define Tk_MinReqHeight(tkwin)	(((Tk_FakeWin *) (tkwin))->minReqHeight)
#define Tk_Parent(tkwin)	(((Tk_FakeWin *) (tkwin))->parentPtr)
#define Tk_Colormap(tkwin)	(((Tk_FakeWin *) (tkwin))->atts.colormap)

/*
 * The structure below is needed by the macros above so that they can access
 * the fields of a Tk_Window. The fields not needed by the macros are declared
 * as "dummyX". The structure has its own type in order to prevent apps from
 * accessing Tk_Window fields except using official macros. WARNING!! The
 * structure definition must be kept consistent with the TkWindow structure in
 * tkInt.h. If you change one, then change the other. See the declaration in
 * tkInt.h for documentation on what the fields are used for internally.
 */

typedef struct Tk_FakeWin {
    Display *display;
    char *dummy1;		/* dispPtr */
    int screenNum;
    Visual *visual;
    int depth;
    Window window;
    char *dummy2;		/* childList */
    char *dummy3;		/* lastChildPtr */
    Tk_Window parentPtr;	/* parentPtr */
    char *dummy4;		/* nextPtr */
    char *dummy5;		/* mainPtr */
    char *pathName;
    Tk_Uid nameUid;
    Tk_Uid classUid;
    XWindowChanges changes;
    unsigned int dummy6;	/* dirtyChanges */
    XSetWindowAttributes atts;
    unsigned long dummy7;	/* dirtyAtts */
    unsigned int flags;
    char *dummy8;		/* handlerList */
#ifdef TK_USE_INPUT_METHODS
    XIC dummy9;			/* inputContext */
#endif /* TK_USE_INPUT_METHODS */
    ClientData *dummy10;	/* tagPtr */
    int dummy11;		/* numTags */
    int dummy12;		/* optionLevel */
    char *dummy13;		/* selHandlerList */
    char *dummy14;		/* geomMgrPtr */
    ClientData dummy15;		/* geomData */
    int reqWidth, reqHeight;
    int internalBorderLeft;
    char *dummy16;		/* wmInfoPtr */
    char *dummy17;		/* classProcPtr */
    ClientData dummy18;		/* instanceData */
    char *dummy19;		/* privatePtr */
    int internalBorderRight;
    int internalBorderTop;
    int internalBorderBottom;
    int minReqWidth;
    int minReqHeight;
    char *dummy20;		/* geometryMaster */
} Tk_FakeWin;

/*
 * Flag values for TkWindow (and Tk_FakeWin) structures are:
 *
 * TK_MAPPED:			1 means window is currently mapped,
 *				0 means unmapped.
 * TK_TOP_LEVEL:		1 means this is a top-level widget.
 * TK_ALREADY_DEAD:		1 means the window is in the process of
 *				being destroyed already.
 * TK_NEED_CONFIG_NOTIFY:	1 means that the window has been reconfigured
 *				before it was made to exist. At the time of
 *				making it exist a ConfigureNotify event needs
 *				to be generated.
 * TK_GRAB_FLAG:		Used to manage grabs. See tkGrab.c for details
 * TK_CHECKED_IC:		1 means we've already tried to get an input
 *				context for this window; if the ic field is
 *				NULL it means that there isn't a context for
 *				the field.
 * TK_DONT_DESTROY_WINDOW:	1 means that Tk_DestroyWindow should not
 *				invoke XDestroyWindow to destroy this widget's
 *				X window. The flag is set when the window has
 *				already been destroyed elsewhere (e.g. by
 *				another application) or when it will be
 *				destroyed later (e.g. by destroying its parent)
 * TK_WM_COLORMAP_WINDOW:	1 means that this window has at some time
 *				appeared in the WM_COLORMAP_WINDOWS property
 *				for its toplevel, so we have to remove it from
 *				that property if the window is deleted and the
 *				toplevel isn't.
 * TK_EMBEDDED:			1 means that this window (which must be a
 *				toplevel) is not a free-standing window but
 *				rather is embedded in some other application.
 * TK_CONTAINER:		1 means that this window is a container, and
 *				that some other application (either in this
 *				process or elsewhere) may be embedding itself
 *				inside the window.
 * TK_BOTH_HALVES:		1 means that this window is used for
 *				application embedding (either as container or
 *				embedded application), and both the containing
 *				and embedded halves are associated with
 *				windows in this particular process.
 * TK_WRAPPER:			1 means that this window is the extra wrapper
 *				window created around a toplevel to hold the
 *				menubar under Unix. See tkUnixWm.c for more
 *				information.
 * TK_REPARENTED:		1 means that this window has been reparented
 *				so that as far as the window system is
 *				concerned it isn't a child of its Tk parent.
 *				Initially this is used only for special Unix
 *				menubar windows.
 * TK_ANONYMOUS_WINDOW:		1 means that this window has no name, and is
 *				thus not accessible from Tk.
 * TK_HAS_WRAPPER		1 means that this window has a wrapper window
 * TK_WIN_MANAGED		1 means that this window is a child of the root
 *				window, and is managed by the window manager.
 * TK_TOP_HIERARCHY		1 means this window is at the top of a physical
 *				window hierarchy within this process, i.e. the
 *				window's parent either doesn't exist or is not
 *				owned by this Tk application.
 * TK_PROP_PROPCHANGE		1 means that PropertyNotify events in the
 *				window's children should propagate up to this
 *				window.
 * TK_WM_MANAGEABLE		1 marks a window as capable of being converted
 *				into a toplevel using [wm manage].
 */

#define TK_MAPPED		1
#define TK_TOP_LEVEL		2
#define TK_ALREADY_DEAD		4
#define TK_NEED_CONFIG_NOTIFY	8
#define TK_GRAB_FLAG		0x10
#define TK_CHECKED_IC		0x20
#define TK_DONT_DESTROY_WINDOW	0x40
#define TK_WM_COLORMAP_WINDOW	0x80
#define TK_EMBEDDED		0x100
#define TK_CONTAINER		0x200
#define TK_BOTH_HALVES		0x400
#define TK_WRAPPER		0x1000
#define TK_REPARENTED		0x2000
#define TK_ANONYMOUS_WINDOW	0x4000
#define TK_HAS_WRAPPER		0x8000
#define TK_WIN_MANAGED		0x10000
#define TK_TOP_HIERARCHY	0x20000
#define TK_PROP_PROPCHANGE	0x40000
#define TK_WM_MANAGEABLE	0x80000

/*
 *----------------------------------------------------------------------
 *
 * Procedure prototypes and structures used for defining new canvas items:
 *
 *----------------------------------------------------------------------
 */

typedef enum {
    TK_STATE_NULL = -1, TK_STATE_ACTIVE, TK_STATE_DISABLED,
    TK_STATE_NORMAL, TK_STATE_HIDDEN
} Tk_State;

typedef struct Tk_SmoothMethod {
    CONST86 char *name;
    int (*coordProc) (Tk_Canvas canvas, double *pointPtr, int numPoints,
	    int numSteps, XPoint xPoints[], double dblPoints[]);
    void (*postscriptProc) (Tcl_Interp *interp, Tk_Canvas canvas,
	    double *coordPtr, int numPoints, int numSteps);
} Tk_SmoothMethod;

/*
 * For each item in a canvas widget there exists one record with the following
 * structure. Each actual item is represented by a record with the following
 * stuff at its beginning, plus additional type-specific stuff after that.
 */

#define TK_TAG_SPACE 3

typedef struct Tk_Item {
    int id;			/* Unique identifier for this item (also
				 * serves as first tag for item). */
    struct Tk_Item *nextPtr;	/* Next in display list of all items in this
				 * canvas. Later items in list are drawn on
				 * top of earlier ones. */
    Tk_Uid staticTagSpace[TK_TAG_SPACE];
				/* Built-in space for limited # of tags. */
    Tk_Uid *tagPtr;		/* Pointer to array of tags. Usually points to
				 * staticTagSpace, but may point to malloc-ed
				 * space if there are lots of tags. */
    int tagSpace;		/* Total amount of tag space available at
				 * tagPtr. */
    int numTags;		/* Number of tag slots actually used at
				 * *tagPtr. */
    struct Tk_ItemType *typePtr;/* Table of procedures that implement this
				 * type of item. */
    int x1, y1, x2, y2;		/* Bounding box for item, in integer canvas
				 * units. Set by item-specific code and
				 * guaranteed to contain every pixel drawn in
				 * item. Item area includes x1 and y1 but not
				 * x2 and y2. */
    struct Tk_Item *prevPtr;	/* Previous in display list of all items in
				 * this canvas. Later items in list are drawn
				 * just below earlier ones. */
    Tk_State state;		/* State of item. */
    char *reserved1;		/* reserved for future use */
    int redraw_flags;		/* Some flags used in the canvas */

    /*
     *------------------------------------------------------------------
     * Starting here is additional type-specific stuff; see the declarations
     * for individual types to see what is part of each type. The actual space
     * below is determined by the "itemInfoSize" of the type's Tk_ItemType
     * record.
     *------------------------------------------------------------------
     */
} Tk_Item;

/*
 * Flag bits for canvases (redraw_flags):
 *
 * TK_ITEM_STATE_DEPENDANT -	1 means that object needs to be redrawn if the
 *				canvas state changes.
 * TK_ITEM_DONT_REDRAW - 	1 means that the object redraw is already been
 *				prepared, so the general canvas code doesn't
 *				need to do that any more.
 */

#define TK_ITEM_STATE_DEPENDANT		1
#define TK_ITEM_DONT_REDRAW		2

/*
 * Records of the following type are used to describe a type of item (e.g.
 * lines, circles, etc.) that can form part of a canvas widget.
 */

#ifdef USE_OLD_CANVAS
typedef int	(Tk_ItemCreateProc)(Tcl_Interp *interp, Tk_Canvas canvas,
		    Tk_Item *itemPtr, int argc, char **argv);
typedef int	(Tk_ItemConfigureProc)(Tcl_Interp *interp, Tk_Canvas canvas,
		    Tk_Item *itemPtr, int argc, char **argv, int flags);
typedef int	(Tk_ItemCoordProc)(Tcl_Interp *interp, Tk_Canvas canvas,
		    Tk_Item *itemPtr, int argc, char **argv);
#else
typedef int	(Tk_ItemCreateProc)(Tcl_Interp *interp, Tk_Canvas canvas,
		    Tk_Item *itemPtr, int argc, Tcl_Obj *const objv[]);
typedef int	(Tk_ItemConfigureProc)(Tcl_Interp *interp, Tk_Canvas canvas,
		    Tk_Item *itemPtr, int argc, Tcl_Obj *const objv[],
		    int flags);
typedef int	(Tk_ItemCoordProc)(Tcl_Interp *interp, Tk_Canvas canvas,
		    Tk_Item *itemPtr, int argc, Tcl_Obj *const argv[]);
#endif /* USE_OLD_CANVAS */
typedef void	(Tk_ItemDeleteProc)(Tk_Canvas canvas, Tk_Item *itemPtr,
		    Display *display);
typedef void	(Tk_ItemDisplayProc)(Tk_Canvas canvas, Tk_Item *itemPtr,
		    Display *display, Drawable dst, int x, int y, int width,
		    int height);
typedef double	(Tk_ItemPointProc)(Tk_Canvas canvas, Tk_Item *itemPtr,
		    double *pointPtr);
typedef int	(Tk_ItemAreaProc)(Tk_Canvas canvas, Tk_Item *itemPtr,
		    double *rectPtr);
typedef int	(Tk_ItemPostscriptProc)(Tcl_Interp *interp, Tk_Canvas canvas,
		    Tk_Item *itemPtr, int prepass);
typedef void	(Tk_ItemScaleProc)(Tk_Canvas canvas, Tk_Item *itemPtr,
		    double originX, double originY, double scaleX,
		    double scaleY);
typedef void	(Tk_ItemTranslateProc)(Tk_Canvas canvas, Tk_Item *itemPtr,
		    double deltaX, double deltaY);
#ifdef USE_OLD_CANVAS
typedef int	(Tk_ItemIndexProc)(Tcl_Interp *interp, Tk_Canvas canvas,
		    Tk_Item *itemPtr, char *indexString, int *indexPtr);
#else
typedef int	(Tk_ItemIndexProc)(Tcl_Interp *interp, Tk_Canvas canvas,
		    Tk_Item *itemPtr, Tcl_Obj *indexString, int *indexPtr);
#endif /* USE_OLD_CANVAS */
typedef void	(Tk_ItemCursorProc)(Tk_Canvas canvas, Tk_Item *itemPtr,
		    int index);
typedef int	(Tk_ItemSelectionProc)(Tk_Canvas canvas, Tk_Item *itemPtr,
		    int offset, char *buffer, int maxBytes);
#ifdef USE_OLD_CANVAS
typedef void	(Tk_ItemInsertProc)(Tk_Canvas canvas, Tk_Item *itemPtr,
		    int beforeThis, char *string);
#else
typedef void	(Tk_ItemInsertProc)(Tk_Canvas canvas, Tk_Item *itemPtr,
		    int beforeThis, Tcl_Obj *string);
#endif /* USE_OLD_CANVAS */
typedef void	(Tk_ItemDCharsProc)(Tk_Canvas canvas, Tk_Item *itemPtr,
		    int first, int last);

#ifndef __NO_OLD_CONFIG

typedef struct Tk_ItemType {
    CONST86 char *name;		/* The name of this type of item, such as
				 * "line". */
    int itemSize;		/* Total amount of space needed for item's
				 * record. */
    Tk_ItemCreateProc *createProc;
				/* Procedure to create a new item of this
				 * type. */
    CONST86 Tk_ConfigSpec *configSpecs; /* Pointer to array of configuration specs for
				 * this type. Used for returning configuration
				 * info. */
    Tk_ItemConfigureProc *configProc;
				/* Procedure to call to change configuration
				 * options. */
    Tk_ItemCoordProc *coordProc;/* Procedure to call to get and set the item's
				 * coordinates. */
    Tk_ItemDeleteProc *deleteProc;
				/* Procedure to delete existing item of this
				 * type. */
    Tk_ItemDisplayProc *displayProc;
				/* Procedure to display items of this type. */
    int alwaysRedraw;		/* Non-zero means displayProc should be called
				 * even when the item has been moved
				 * off-screen. */
    Tk_ItemPointProc *pointProc;/* Computes distance from item to a given
				 * point. */
    Tk_ItemAreaProc *areaProc;	/* Computes whether item is inside, outside,
				 * or overlapping an area. */
    Tk_ItemPostscriptProc *postscriptProc;
				/* Procedure to write a Postscript description
				 * for items of this type. */
    Tk_ItemScaleProc *scaleProc;/* Procedure to rescale items of this type. */
    Tk_ItemTranslateProc *translateProc;
				/* Procedure to translate items of this
				 * type. */
    Tk_ItemIndexProc *indexProc;/* Procedure to determine index of indicated
				 * character. NULL if item doesn't support
				 * indexing. */
    Tk_ItemCursorProc *icursorProc;
				/* Procedure to set insert cursor posn to just
				 * before a given position. */
    Tk_ItemSelectionProc *selectionProc;
				/* Procedure to return selection (in STRING
				 * format) when it is in this item. */
    Tk_ItemInsertProc *insertProc;
				/* Procedure to insert something into an
				 * item. */
    Tk_ItemDCharsProc *dCharsProc;
				/* Procedure to delete characters from an
				 * item. */
    struct Tk_ItemType *nextPtr;/* Used to link types together into a list. */
    char *reserved1;		/* Reserved for future extension. */
    int reserved2;		/* Carefully compatible with */
    char *reserved3;		/* Jan Nijtmans dash patch */
    char *reserved4;
} Tk_ItemType;

/*
 * Flag (used in the alwaysRedraw field) to say whether an item supports
 * point-level manipulation like the line and polygon items.
 */

#define TK_MOVABLE_POINTS	2

#endif /* __NO_OLD_CONFIG */

/*
 * The following structure provides information about the selection and the
 * insertion cursor. It is needed by only a few items, such as those that
 * display text. It is shared by the generic canvas code and the item-specific
 * code, but most of the fields should be written only by the canvas generic
 * code.
 */

typedef struct Tk_CanvasTextInfo {
    Tk_3DBorder selBorder;	/* Border and background for selected
				 * characters. Read-only to items.*/
    int selBorderWidth;		/* Width of border around selection. Read-only
				 * to items. */
    XColor *selFgColorPtr;	/* Foreground color for selected text.
				 * Read-only to items. */
    Tk_Item *selItemPtr;	/* Pointer to selected item. NULL means
				 * selection isn't in this canvas. Writable by
				 * items. */
    int selectFirst;		/* Character index of first selected
				 * character. Writable by items. */
    int selectLast;		/* Character index of last selected character.
				 * Writable by items. */
    Tk_Item *anchorItemPtr;	/* Item corresponding to "selectAnchor": not
				 * necessarily selItemPtr. Read-only to
				 * items. */
    int selectAnchor;		/* Character index of fixed end of selection
				 * (i.e. "select to" operation will use this
				 * as one end of the selection). Writable by
				 * items. */
    Tk_3DBorder insertBorder;	/* Used to draw vertical bar for insertion
				 * cursor. Read-only to items. */
    int insertWidth;		/* Total width of insertion cursor. Read-only
				 * to items. */
    int insertBorderWidth;	/* Width of 3-D border around insert cursor.
				 * Read-only to items. */
    Tk_Item *focusItemPtr;	/* Item that currently has the input focus, or
				 * NULL if no such item. Read-only to items. */
    int gotFocus;		/* Non-zero means that the canvas widget has
				 * the input focus. Read-only to items.*/
    int cursorOn;		/* Non-zero means that an insertion cursor
				 * should be displayed in focusItemPtr.
				 * Read-only to items.*/
} Tk_CanvasTextInfo;

/*
 * Structures used for Dashing and Outline.
 */

typedef struct Tk_Dash {
    int number;
    union {
	char *pt;
	char array[sizeof(char *)];
    } pattern;
} Tk_Dash;

typedef struct Tk_TSOffset {
    int flags;			/* Flags; see below for possible values */
    int xoffset;		/* x offset */
    int yoffset;		/* y offset */
} Tk_TSOffset;

/*
 * Bit fields in Tk_Offset->flags:
 */

#define TK_OFFSET_INDEX		1
#define TK_OFFSET_RELATIVE	2
#define TK_OFFSET_LEFT		4
#define TK_OFFSET_CENTER	8
#define TK_OFFSET_RIGHT		16
#define TK_OFFSET_TOP		32
#define TK_OFFSET_MIDDLE	64
#define TK_OFFSET_BOTTOM	128

typedef struct Tk_Outline {
    GC gc;			/* Graphics context. */
    double width;		/* Width of outline. */
    double activeWidth;		/* Width of outline. */
    double disabledWidth;	/* Width of outline. */
    int offset;			/* Dash offset. */
    Tk_Dash dash;		/* Dash pattern. */
    Tk_Dash activeDash;		/* Dash pattern if state is active. */
    Tk_Dash disabledDash;	/* Dash pattern if state is disabled. */
    void *reserved1;		/* Reserved for future expansion. */
    void *reserved2;
    void *reserved3;
    Tk_TSOffset tsoffset;	/* Stipple offset for outline. */
    XColor *color;		/* Outline color. */
    XColor *activeColor;	/* Outline color if state is active. */
    XColor *disabledColor;	/* Outline color if state is disabled. */
    Pixmap stipple;		/* Outline Stipple pattern. */
    Pixmap activeStipple;	/* Outline Stipple pattern if state is
				 * active. */
    Pixmap disabledStipple;	/* Outline Stipple pattern if state is
				 * disabled. */
} Tk_Outline;

/*
 *----------------------------------------------------------------------
 *
 * Procedure prototypes and structures used for managing images:
 *
 *----------------------------------------------------------------------
 */

typedef struct Tk_ImageType Tk_ImageType;
#ifdef USE_OLD_IMAGE
typedef int (Tk_ImageCreateProc) (Tcl_Interp *interp, char *name, int argc,
	char **argv, Tk_ImageType *typePtr, Tk_ImageMaster master,
	ClientData *masterDataPtr);
#else
typedef int (Tk_ImageCreateProc) (Tcl_Interp *interp, CONST86 char *name, int objc,
	Tcl_Obj *const objv[], CONST86 Tk_ImageType *typePtr, Tk_ImageMaster master,
	ClientData *masterDataPtr);
#endif /* USE_OLD_IMAGE */
typedef ClientData (Tk_ImageGetProc) (Tk_Window tkwin, ClientData masterData);
typedef void (Tk_ImageDisplayProc) (ClientData instanceData, Display *display,
	Drawable drawable, int imageX, int imageY, int width, int height,
	int drawableX, int drawableY);
typedef void (Tk_ImageFreeProc) (ClientData instanceData, Display *display);
typedef void (Tk_ImageDeleteProc) (ClientData masterData);
typedef void (Tk_ImageChangedProc) (ClientData clientData, int x, int y,
	int width, int height, int imageWidth, int imageHeight);
typedef int (Tk_ImagePostscriptProc) (ClientData clientData,
	Tcl_Interp *interp, Tk_Window tkwin, Tk_PostscriptInfo psinfo,
	int x, int y, int width, int height, int prepass);

/*
 * The following structure represents a particular type of image (bitmap, xpm
 * image, etc.). It provides information common to all images of that type,
 * such as the type name and a collection of procedures in the image manager
 * that respond to various events. Each image manager is represented by one of
 * these structures.
 */

struct Tk_ImageType {
    CONST86 char *name;		/* Name of image type. */
    Tk_ImageCreateProc *createProc;
				/* Procedure to call to create a new image of
				 * this type. */
    Tk_ImageGetProc *getProc;	/* Procedure to call the first time
				 * Tk_GetImage is called in a new way (new
				 * visual or screen). */
    Tk_ImageDisplayProc *displayProc;
				/* Call to draw image, in response to
				 * Tk_RedrawImage calls. */
    Tk_ImageFreeProc *freeProc;	/* Procedure to call whenever Tk_FreeImage is
				 * called to release an instance of an
				 * image. */
    Tk_ImageDeleteProc *deleteProc;
				/* Procedure to call to delete image. It will
				 * not be called until after freeProc has been
				 * called for each instance of the image. */
    Tk_ImagePostscriptProc *postscriptProc;
				/* Procedure to call to produce postscript
				 * output for the image. */
    struct Tk_ImageType *nextPtr;
				/* Next in list of all image types currently
				 * known. Filled in by Tk, not by image
				 * manager. */
    char *reserved;		/* reserved for future expansion */
};

/*
 *----------------------------------------------------------------------
 *
 * Additional definitions used to manage images of type "photo".
 *
 *----------------------------------------------------------------------
 */

/*
 * The following type is used to identify a particular photo image to be
 * manipulated:
 */

typedef void *Tk_PhotoHandle;

/*
 * The following structure describes a block of pixels in memory:
 */

typedef struct Tk_PhotoImageBlock {
    unsigned char *pixelPtr;	/* Pointer to the first pixel. */
    int width;			/* Width of block, in pixels. */
    int height;			/* Height of block, in pixels. */
    int pitch;			/* Address difference between corresponding
				 * pixels in successive lines. */
    int pixelSize;		/* Address difference between successive
				 * pixels in the same line. */
    int offset[4];		/* Address differences between the red, green,
				 * blue and alpha components of the pixel and
				 * the pixel as a whole. */
} Tk_PhotoImageBlock;

/*
 * The following values control how blocks are combined into photo images when
 * the alpha component of a pixel is not 255, a.k.a. the compositing rule.
 */

#define TK_PHOTO_COMPOSITE_OVERLAY	0
#define TK_PHOTO_COMPOSITE_SET		1

/*
 * Procedure prototypes and structures used in reading and writing photo
 * images:
 */

typedef struct Tk_PhotoImageFormat Tk_PhotoImageFormat;
#ifdef USE_OLD_IMAGE
typedef int (Tk_ImageFileMatchProc) (Tcl_Channel chan, char *fileName,
	char *formatString, int *widthPtr, int *heightPtr);
typedef int (Tk_ImageStringMatchProc) (char *string, char *formatString,
	int *widthPtr, int *heightPtr);
typedef int (Tk_ImageFileReadProc) (Tcl_Interp *interp, Tcl_Channel chan,
	char *fileName, char *formatString, Tk_PhotoHandle imageHandle,
	int destX, int destY, int width, int height, int srcX, int srcY);
typedef int (Tk_ImageStringReadProc) (Tcl_Interp *interp, char *string,
	char *formatString, Tk_PhotoHandle imageHandle, int destX, int destY,
	int width, int height, int srcX, int srcY);
typedef int (Tk_ImageFileWriteProc) (Tcl_Interp *interp, char *fileName,
	char *formatString, Tk_PhotoImageBlock *blockPtr);
typedef int (Tk_ImageStringWriteProc) (Tcl_Interp *interp,
	Tcl_DString *dataPtr, char *formatString, Tk_PhotoImageBlock *blockPtr);
#else
typedef int (Tk_ImageFileMatchProc) (Tcl_Channel chan, const char *fileName,
	Tcl_Obj *format, int *widthPtr, int *heightPtr, Tcl_Interp *interp);
typedef int (Tk_ImageStringMatchProc) (Tcl_Obj *dataObj, Tcl_Obj *format,
	int *widthPtr, int *heightPtr, Tcl_Interp *interp);
typedef int (Tk_ImageFileReadProc) (Tcl_Interp *interp, Tcl_Channel chan,
	const char *fileName, Tcl_Obj *format, Tk_PhotoHandle imageHandle,
	int destX, int destY, int width, int height, int srcX, int srcY);
typedef int (Tk_ImageStringReadProc) (Tcl_Interp *interp, Tcl_Obj *dataObj,
	Tcl_Obj *format, Tk_PhotoHandle imageHandle, int destX, int destY,
	int width, int height, int srcX, int srcY);
typedef int (Tk_ImageFileWriteProc) (Tcl_Interp *interp, const char *fileName,
	Tcl_Obj *format, Tk_PhotoImageBlock *blockPtr);
typedef int (Tk_ImageStringWriteProc) (Tcl_Interp *interp, Tcl_Obj *format,
	Tk_PhotoImageBlock *blockPtr);
#endif /* USE_OLD_IMAGE */

/*
 * The following structure represents a particular file format for storing
 * images (e.g., PPM, GIF, JPEG, etc.). It provides information to allow image
 * files of that format to be recognized and read into a photo image.
 */

struct Tk_PhotoImageFormat {
    CONST86 char *name;		/* Name of image file format */
    Tk_ImageFileMatchProc *fileMatchProc;
				/* Procedure to call to determine whether an
				 * image file matches this format. */
    Tk_ImageStringMatchProc *stringMatchProc;
				/* Procedure to call to determine whether the
				 * data in a string matches this format. */
    Tk_ImageFileReadProc *fileReadProc;
				/* Procedure to call to read data from an
				 * image file into a photo image. */
    Tk_ImageStringReadProc *stringReadProc;
				/* Procedure to call to read data from a
				 * string into a photo image. */
    Tk_ImageFileWriteProc *fileWriteProc;
				/* Procedure to call to write data from a
				 * photo image to a file. */
    Tk_ImageStringWriteProc *stringWriteProc;
				/* Procedure to call to obtain a string
				 * representation of the data in a photo
				 * image.*/
    struct Tk_PhotoImageFormat *nextPtr;
				/* Next in list of all photo image formats
				 * currently known. Filled in by Tk, not by
				 * image format handler. */
};

/*
 *----------------------------------------------------------------------
 *
 * Procedure prototypes and structures used for managing styles:
 *
 *----------------------------------------------------------------------
 */

/*
 * Style support version tag.
 */

#define TK_STYLE_VERSION_1      0x1
#define TK_STYLE_VERSION        TK_STYLE_VERSION_1

/*
 * The following structures and prototypes are used as static templates to
 * declare widget elements.
 */

typedef void (Tk_GetElementSizeProc) (ClientData clientData, char *recordPtr,
	const Tk_OptionSpec **optionsPtr, Tk_Window tkwin, int width,
	int height, int inner, int *widthPtr, int *heightPtr);
typedef void (Tk_GetElementBoxProc) (ClientData clientData, char *recordPtr,
	const Tk_OptionSpec **optionsPtr, Tk_Window tkwin, int x, int y,
	int width, int height, int inner, int *xPtr, int *yPtr, int *widthPtr,
	int *heightPtr);
typedef int (Tk_GetElementBorderWidthProc) (ClientData clientData,
	char *recordPtr, const Tk_OptionSpec **optionsPtr, Tk_Window tkwin);
typedef void (Tk_DrawElementProc) (ClientData clientData, char *recordPtr,
	const Tk_OptionSpec **optionsPtr, Tk_Window tkwin, Drawable d, int x,
	int y, int width, int height, int state);

typedef struct Tk_ElementOptionSpec {
    char *name;			/* Name of the required option. */
    Tk_OptionType type;		/* Accepted option type. TK_OPTION_END means
				 * any. */
} Tk_ElementOptionSpec;

typedef struct Tk_ElementSpec {
    int version;		/* Version of the style support. */
    char *name;			/* Name of element. */
    Tk_ElementOptionSpec *options;
				/* List of required options. Last one's name
				 * must be NULL. */
    Tk_GetElementSizeProc *getSize;
				/* Compute the external (resp. internal) size
				 * of the element from its desired internal
				 * (resp. external) size. */
    Tk_GetElementBoxProc *getBox;
				/* Compute the inscribed or bounding boxes
				 * within a given area. */
    Tk_GetElementBorderWidthProc *getBorderWidth;
				/* Return the element's internal border width.
				 * Mostly useful for widgets. */
    Tk_DrawElementProc *draw;	/* Draw the element in the given bounding
				 * box. */
} Tk_ElementSpec;

/*
 * Element state flags. Can be OR'ed.
 */

#define TK_ELEMENT_STATE_ACTIVE         1<<0
#define TK_ELEMENT_STATE_DISABLED       1<<1
#define TK_ELEMENT_STATE_FOCUS          1<<2
#define TK_ELEMENT_STATE_PRESSED        1<<3

/*
 *----------------------------------------------------------------------
 *
 * The definitions below provide backward compatibility for functions and
 * types related to event handling that used to be in Tk but have moved to
 * Tcl.
 *
 *----------------------------------------------------------------------
 */

#define TK_READABLE		TCL_READABLE
#define TK_WRITABLE		TCL_WRITABLE
#define TK_EXCEPTION		TCL_EXCEPTION

#define TK_DONT_WAIT		TCL_DONT_WAIT
#define TK_X_EVENTS		TCL_WINDOW_EVENTS
#define TK_WINDOW_EVENTS	TCL_WINDOW_EVENTS
#define TK_FILE_EVENTS		TCL_FILE_EVENTS
#define TK_TIMER_EVENTS		TCL_TIMER_EVENTS
#define TK_IDLE_EVENTS		TCL_IDLE_EVENTS
#define TK_ALL_EVENTS		TCL_ALL_EVENTS

#define Tk_IdleProc		Tcl_IdleProc
#define Tk_FileProc		Tcl_FileProc
#define Tk_TimerProc		Tcl_TimerProc
#define Tk_TimerToken		Tcl_TimerToken

#define Tk_BackgroundError	Tcl_BackgroundError
#define Tk_CancelIdleCall	Tcl_CancelIdleCall
#define Tk_CreateFileHandler	Tcl_CreateFileHandler
#define Tk_CreateTimerHandler	Tcl_CreateTimerHandler
#define Tk_DeleteFileHandler	Tcl_DeleteFileHandler
#define Tk_DeleteTimerHandler	Tcl_DeleteTimerHandler
#define Tk_DoOneEvent		Tcl_DoOneEvent
#define Tk_DoWhenIdle		Tcl_DoWhenIdle
#define Tk_Sleep		Tcl_Sleep

/* Additional stuff that has moved to Tcl: */

#define Tk_EventuallyFree	Tcl_EventuallyFree
#define Tk_FreeProc		Tcl_FreeProc
#define Tk_Preserve		Tcl_Preserve
#define Tk_Release		Tcl_Release

/* Removed Tk_Main, use macro instead */
#if defined(_WIN32) || defined(__CYGWIN__)
#define Tk_Main(argc, argv, proc) Tk_MainEx(argc, argv, proc, \
	(Tcl_FindExecutable(0), (Tcl_CreateInterp)()))
#else
#define Tk_Main(argc, argv, proc) Tk_MainEx(argc, argv, proc, \
	(Tcl_FindExecutable(argv[0]), (Tcl_CreateInterp)()))
#endif
const char *	Tk_InitStubs(Tcl_Interp *interp,
				const char *version, int exact);
const char *	Tk_PkgInitStubsCheck(Tcl_Interp *interp,
				const char *version, int exact);

#ifndef USE_TK_STUBS
#define Tk_InitStubs(interp, version, exact) \
    Tk_PkgInitStubsCheck(interp, version, exact)
#endif /* USE_TK_STUBS */

#define Tk_InitImageArgs(interp, argc, argv) /**/

/*
 *----------------------------------------------------------------------
 *
 * Additional procedure types defined by Tk.
 *
 *----------------------------------------------------------------------
 */

typedef int (Tk_ErrorProc) (ClientData clientData, XErrorEvent *errEventPtr);
typedef void (Tk_EventProc) (ClientData clientData, XEvent *eventPtr);
typedef int (Tk_GenericProc) (ClientData clientData, XEvent *eventPtr);
typedef int (Tk_ClientMessageProc) (Tk_Window tkwin, XEvent *eventPtr);
typedef int (Tk_GetSelProc) (ClientData clientData, Tcl_Interp *interp,
	CONST86 char *portion);
typedef void (Tk_LostSelProc) (ClientData clientData);
typedef Tk_RestrictAction (Tk_RestrictProc) (ClientData clientData,
	XEvent *eventPtr);
typedef int (Tk_SelectionProc) (ClientData clientData, int offset,
	char *buffer, int maxBytes);

/*
 *----------------------------------------------------------------------
 *
 * Platform independent exported procedures and variables.
 *
 *----------------------------------------------------------------------
 */

#include "tkDecls.h"

#ifdef USE_OLD_IMAGE
#undef Tk_CreateImageType
#define Tk_CreateImageType		Tk_CreateOldImageType
#undef Tk_CreatePhotoImageFormat
#define Tk_CreatePhotoImageFormat	Tk_CreateOldPhotoImageFormat
#endif /* USE_OLD_IMAGE */

/*
 *----------------------------------------------------------------------
 *
 * Allow users to say that they don't want to alter their source to add extra
 * arguments to Tk_PhotoPutBlock() et al; DO NOT DEFINE THIS WHEN BUILDING TK.
 *
 * This goes after the inclusion of the stubbed-decls so that the declarations
 * of what is actually there can be correct.
 */

#ifdef USE_COMPOSITELESS_PHOTO_PUT_BLOCK
#   ifdef Tk_PhotoPutBlock
#	undef Tk_PhotoPutBlock
#   endif
#   define Tk_PhotoPutBlock		Tk_PhotoPutBlock_NoComposite
#   ifdef Tk_PhotoPutZoomedBlock
#	undef Tk_PhotoPutZoomedBlock
#   endif
#   define Tk_PhotoPutZoomedBlock	Tk_PhotoPutZoomedBlock_NoComposite
#   define USE_PANIC_ON_PHOTO_ALLOC_FAILURE
#else /* !USE_COMPOSITELESS_PHOTO_PUT_BLOCK */
#   ifdef USE_PANIC_ON_PHOTO_ALLOC_FAILURE
#	ifdef Tk_PhotoPutBlock
#	    undef Tk_PhotoPutBlock
#	endif
#	define Tk_PhotoPutBlock		Tk_PhotoPutBlock_Panic
#	ifdef Tk_PhotoPutZoomedBlock
#	    undef Tk_PhotoPutZoomedBlock
#	endif
#	define Tk_PhotoPutZoomedBlock	Tk_PhotoPutZoomedBlock_Panic
#   endif /* USE_PANIC_ON_PHOTO_ALLOC_FAILURE */
#endif /* USE_COMPOSITELESS_PHOTO_PUT_BLOCK */
#ifdef USE_PANIC_ON_PHOTO_ALLOC_FAILURE
#   ifdef Tk_PhotoExpand
#	undef Tk_PhotoExpand
#   endif
#   define Tk_PhotoExpand		Tk_PhotoExpand_Panic
#   ifdef Tk_PhotoSetSize
#	undef Tk_PhotoSetSize
#   endif
#   define Tk_PhotoSetSize		Tk_PhotoSetSize_Panic
#endif /* USE_PANIC_ON_PHOTO_ALLOC_FAILURE */

#undef TCL_STORAGE_CLASS
#define TCL_STORAGE_CLASS DLLIMPORT

#endif /* RC_INVOKED */

/*
 * end block for C++
 */

#ifdef __cplusplus
}
#endif

#endif /* _TK */

/*
 * Local Variables:
 * mode: c
 * c-basic-offset: 4
 * fill-column: 78
 * End:
 */<|MERGE_RESOLUTION|>--- conflicted
+++ resolved
@@ -17,13 +17,8 @@
 #define _TK
 
 #include <tcl.h>
-<<<<<<< HEAD
 #if (TCL_MAJOR_VERSION == 8) && (TCL_MINOR_VERSION < 6)
-#	error Tk 8.6 must be compiled with tcl.h from Tcl 8.6 or better
-=======
-#if (TCL_MAJOR_VERSION != 8) || (TCL_MINOR_VERSION < 6)
 #	error Tk 8.7 must be compiled with tcl.h from Tcl 8.6 or better
->>>>>>> 7e1ff1a8
 #endif
 
 #ifndef CONST84
