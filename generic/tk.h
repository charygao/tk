/*
 * tk.h --
 *
 *	Declarations for Tk-related things that are visible outside of the Tk
 *	module itself.
 *
 * Copyright (c) 1989-1994 The Regents of the University of California.
 * Copyright (c) 1994 The Australian National University.
 * Copyright (c) 1994-1998 Sun Microsystems, Inc.
 * Copyright (c) 1998-2000 Ajuba Solutions.
 *
 * See the file "license.terms" for information on usage and redistribution of
 * this file, and for a DISCLAIMER OF ALL WARRANTIES.
 */

#ifndef _TK
#define _TK

#include <tcl.h>
#if (TCL_MAJOR_VERSION != 8) || (TCL_MINOR_VERSION < 5)
<<<<<<< HEAD
#	error Tk 8.5 must be compiled with tcl.h from Tcl 8.5
#endif

#ifndef _ANSI_ARGS_
#  ifndef NO_PROTOTYPES
#    define _ANSI_ARGS_(x)	x
#  else
#    define _ANSI_ARGS_(x)	()
#  endif
#endif

=======
#	error Tk 8.5 must be compiled with tcl.h from Tcl 8.5 or better
#endif

#ifndef _ANSI_ARGS_
#   ifndef NO_PROTOTYPES
#	define _ANSI_ARGS_(x)	x
#   else
#	define _ANSI_ARGS_(x)	()
#   endif
#endif

>>>>>>> 23d15f35
/*
 * For C++ compilers, use extern "C"
 */

#ifdef __cplusplus
extern "C" {
#endif

/*
 * When version numbers change here, you must also go into the following files
 * and update the version numbers:
 *
 * library/tk.tcl	(2 LOC patch)
 * unix/configure.in	(2 LOC Major, 2 LOC minor, 1 LOC patch)
 * win/configure.in	(as above)
 * README		(sections 0 and 1)
 * macosx/Wish.xcode/project.pbxproj (not patchlevel) 1 LOC
 * macosx/Wish-Common.xcconfig (not patchlevel) 1 LOC
 * win/README		(not patchlevel)
 * unix/README		(not patchlevel)
 * unix/tk.spec		(1 LOC patch)
 * win/tcl.m4		(not patchlevel)
 *
 * You may also need to update some of these files when the numbers change for
 * the version of Tcl that this release of Tk is compiled against.
 */

#define TK_MAJOR_VERSION	8
#define TK_MINOR_VERSION	5
#define TK_RELEASE_LEVEL	TCL_FINAL_RELEASE
#define TK_RELEASE_SERIAL	13

#define TK_VERSION		"8.5"
#define TK_PATCH_LEVEL		"8.5.13"

/*
 * A special definition used to allow this header file to be included from
 * windows or mac resource files so that they can obtain version information.
 * RC_INVOKED is defined by default by the windows RC tool and manually set
 * for macintosh.
 *
 * Resource compilers don't like all the C stuff, like typedefs and procedure
 * declarations, that occur below, so block them out.
 */

#ifndef RC_INVOKED

#ifndef _XLIB_H
#   include <X11/Xlib.h>
#   ifdef MAC_OSX_TK
#	include <X11/X.h>
#   endif
#endif
#ifdef __STDC__
#   include <stddef.h>
#endif

#ifdef BUILD_tk
#undef TCL_STORAGE_CLASS
#define TCL_STORAGE_CLASS	DLLEXPORT
#endif

/*
 *----------------------------------------------------------------------
 *
 * Decide whether or not to use input methods.
 */

#ifdef XNQueryInputStyle
#define TK_USE_INPUT_METHODS
#endif

/*
 * Dummy types that are used by clients:
 */

typedef struct Tk_BindingTable_ *Tk_BindingTable;
typedef struct Tk_Canvas_ *Tk_Canvas;
typedef struct Tk_Cursor_ *Tk_Cursor;
typedef struct Tk_ErrorHandler_ *Tk_ErrorHandler;
typedef struct Tk_Font_ *Tk_Font;
typedef struct Tk_Image__ *Tk_Image;
typedef struct Tk_ImageMaster_ *Tk_ImageMaster;
typedef struct Tk_OptionTable_ *Tk_OptionTable;
typedef struct Tk_PostscriptInfo_ *Tk_PostscriptInfo;
typedef struct Tk_TextLayout_ *Tk_TextLayout;
typedef struct Tk_Window_ *Tk_Window;
typedef struct Tk_3DBorder_ *Tk_3DBorder;
typedef struct Tk_Style_ *Tk_Style;
typedef struct Tk_StyleEngine_ *Tk_StyleEngine;
typedef struct Tk_StyledElement_ *Tk_StyledElement;

/*
 * Additional types exported to clients.
 */

typedef const char *Tk_Uid;

/*
 *----------------------------------------------------------------------
 *
 * The enum below defines the valid types for Tk configuration options as
 * implemented by Tk_InitOptions, Tk_SetOptions, etc.
 */

typedef enum {
    TK_OPTION_BOOLEAN,
    TK_OPTION_INT,
    TK_OPTION_DOUBLE,
    TK_OPTION_STRING,
    TK_OPTION_STRING_TABLE,
    TK_OPTION_COLOR,
    TK_OPTION_FONT,
    TK_OPTION_BITMAP,
    TK_OPTION_BORDER,
    TK_OPTION_RELIEF,
    TK_OPTION_CURSOR,
    TK_OPTION_JUSTIFY,
    TK_OPTION_ANCHOR,
    TK_OPTION_SYNONYM,
    TK_OPTION_PIXELS,
    TK_OPTION_WINDOW,
    TK_OPTION_END,
    TK_OPTION_CUSTOM,
    TK_OPTION_STYLE
} Tk_OptionType;

/*
 * Structures of the following type are used by widgets to specify their
 * configuration options. Typically each widget has a static array of these
 * structures, where each element of the array describes a single
 * configuration option. The array is passed to Tk_CreateOptionTable.
 */

typedef struct Tk_OptionSpec {
    Tk_OptionType type;		/* Type of option, such as TK_OPTION_COLOR;
				 * see definitions above. Last option in table
				 * must have type TK_OPTION_END. */
    const char *optionName;	/* Name used to specify option in Tcl
				 * commands. */
    const char *dbName;		/* Name for option in option database. */
    const char *dbClass;	/* Class for option in database. */
    const char *defValue;	/* Default value for option if not specified
				 * in command line, the option database, or
				 * the system. */
    int objOffset;		/* Where in record to store a Tcl_Obj * that
				 * holds the value of this option, specified
				 * as an offset in bytes from the start of the
				 * record. Use the Tk_Offset macro to generate
				 * values for this. -1 means don't store the
				 * Tcl_Obj in the record. */
    int internalOffset;		/* Where in record to store the internal
				 * representation of the value of this option,
				 * such as an int or XColor *. This field is
				 * specified as an offset in bytes from the
				 * start of the record. Use the Tk_Offset
				 * macro to generate values for it. -1 means
				 * don't store the internal representation in
				 * the record. */
    int flags;			/* Any combination of the values defined
				 * below. */
    ClientData clientData;	/* An alternate place to put option-specific
				 * data. Used for the monochrome default value
				 * for colors, etc. */
    int typeMask;		/* An arbitrary bit mask defined by the class
				 * manager; typically bits correspond to
				 * certain kinds of options such as all those
				 * that require a redisplay when they change.
				 * Tk_SetOptions returns the bit-wise OR of
				 * the typeMasks of all options that were
				 * changed. */
} Tk_OptionSpec;

/*
 * Flag values for Tk_OptionSpec structures. These flags are shared by
 * Tk_ConfigSpec structures, so be sure to coordinate any changes carefully.
 */

#define TK_OPTION_NULL_OK		(1 << 0)
#define TK_OPTION_DONT_SET_DEFAULT	(1 << 3)

/*
 * The following structure and function types are used by TK_OPTION_CUSTOM
 * options; the structure holds pointers to the functions needed by the Tk
 * option config code to handle a custom option.
 */

typedef int (Tk_CustomOptionSetProc) _ANSI_ARGS_((ClientData clientData,
	Tcl_Interp *interp, Tk_Window tkwin, Tcl_Obj **value, char *widgRec,
	int offset, char *saveInternalPtr, int flags));
typedef Tcl_Obj *(Tk_CustomOptionGetProc) _ANSI_ARGS_((ClientData clientData,
	Tk_Window tkwin, char *widgRec, int offset));
typedef void (Tk_CustomOptionRestoreProc) _ANSI_ARGS_((ClientData clientData,
	Tk_Window tkwin, char *internalPtr, char *saveInternalPtr));
typedef void (Tk_CustomOptionFreeProc) _ANSI_ARGS_((ClientData clientData,
	Tk_Window tkwin, char *internalPtr));

typedef struct Tk_ObjCustomOption {
    const char *name;		/* Name of the custom option. */
    Tk_CustomOptionSetProc *setProc;
				/* Function to use to set a record's option
				 * value from a Tcl_Obj */
    Tk_CustomOptionGetProc *getProc;
				/* Function to use to get a Tcl_Obj
				 * representation from an internal
				 * representation of an option. */
    Tk_CustomOptionRestoreProc *restoreProc;
				/* Function to use to restore a saved value
				 * for the internal representation. */
    Tk_CustomOptionFreeProc *freeProc;
				/* Function to use to free the internal
				 * representation of an option. */
    ClientData clientData;	/* Arbitrary one-word value passed to the
				 * handling procs. */
} Tk_ObjCustomOption;

/*
 * Macro to use to fill in "offset" fields of the Tk_OptionSpec structure.
 * Computes number of bytes from beginning of structure to a given field.
 */

#ifdef offsetof
#define Tk_Offset(type, field) ((int) offsetof(type, field))
#else
#define Tk_Offset(type, field) ((int) ((char *) &((type *) 0)->field))
#endif

/*
 * The following two structures are used for error handling. When config
 * options are being modified, the old values are saved in a Tk_SavedOptions
 * structure. If an error occurs, then the contents of the structure can be
 * used to restore all of the old values. The contents of this structure are
 * for the private use Tk. No-one outside Tk should ever read or write any of
 * the fields of these structures.
 */

typedef struct Tk_SavedOption {
    struct TkOption *optionPtr;	/* Points to information that describes the
				 * option. */
    Tcl_Obj *valuePtr;		/* The old value of the option, in the form of
				 * a Tcl object; may be NULL if the value was
				 * not saved as an object. */
    double internalForm;	/* The old value of the option, in some
				 * internal representation such as an int or
				 * (XColor *). Valid only if the field
				 * optionPtr->specPtr->objOffset is < 0. The
				 * space must be large enough to accommodate a
				 * double, a long, or a pointer; right now it
				 * looks like a double (i.e., 8 bytes) is big
				 * enough. Also, using a double guarantees
				 * that the field is properly aligned for
				 * storing large values. */
} Tk_SavedOption;

#ifdef TCL_MEM_DEBUG
#   define TK_NUM_SAVED_OPTIONS 2
#else
#   define TK_NUM_SAVED_OPTIONS 20
#endif

typedef struct Tk_SavedOptions {
    char *recordPtr;		/* The data structure in which to restore
				 * configuration options. */
    Tk_Window tkwin;		/* Window associated with recordPtr; needed to
				 * restore certain options. */
    int numItems;		/* The number of valid items in items field. */
    Tk_SavedOption items[TK_NUM_SAVED_OPTIONS];
				/* Items used to hold old values. */
    struct Tk_SavedOptions *nextPtr;
				/* Points to next structure in list; needed if
				 * too many options changed to hold all the
				 * old values in a single structure. NULL
				 * means no more structures. */
} Tk_SavedOptions;

/*
 * Structure used to describe application-specific configuration options:
 * indicates procedures to call to parse an option and to return a text string
 * describing an option. THESE ARE DEPRECATED; PLEASE USE THE NEW STRUCTURES
 * LISTED ABOVE.
 */

/*
 * This is a temporary flag used while tkObjConfig and new widgets are in
 * development.
 */

#ifndef __NO_OLD_CONFIG

typedef int (Tk_OptionParseProc) _ANSI_ARGS_((ClientData clientData,
	Tcl_Interp *interp, Tk_Window tkwin, CONST84 char *value, char *widgRec,
	int offset));
typedef char *(Tk_OptionPrintProc) _ANSI_ARGS_((ClientData clientData,
	Tk_Window tkwin, char *widgRec, int offset,
	Tcl_FreeProc **freeProcPtr));

typedef struct Tk_CustomOption {
    Tk_OptionParseProc *parseProc;
				/* Procedure to call to parse an option and
				 * store it in converted form. */
    Tk_OptionPrintProc *printProc;
				/* Procedure to return a printable string
				 * describing an existing option. */
    ClientData clientData;	/* Arbitrary one-word value used by option
				 * parser: passed to parseProc and
				 * printProc. */
} Tk_CustomOption;

/*
 * Structure used to specify information for Tk_ConfigureWidget. Each
 * structure gives complete information for one option, including how the
 * option is specified on the command line, where it appears in the option
 * database, etc.
 */

typedef struct Tk_ConfigSpec {
    int type;			/* Type of option, such as TK_CONFIG_COLOR;
				 * see definitions below. Last option in table
				 * must have type TK_CONFIG_END. */
    char *argvName;		/* Switch used to specify option in argv. NULL
				 * means this spec is part of a group. */
    Tk_Uid dbName;		/* Name for option in option database. */
    Tk_Uid dbClass;		/* Class for option in database. */
    Tk_Uid defValue;		/* Default value for option if not specified
				 * in command line or database. */
    int offset;			/* Where in widget record to store value; use
				 * Tk_Offset macro to generate values for
				 * this. */
    int specFlags;		/* Any combination of the values defined
				 * below; other bits are used internally by
				 * tkConfig.c. */
    Tk_CustomOption *customPtr;	/* If type is TK_CONFIG_CUSTOM then this is a
				 * pointer to info about how to parse and
				 * print the option. Otherwise it is
				 * irrelevant. */
} Tk_ConfigSpec;

/*
 * Type values for Tk_ConfigSpec structures. See the user documentation for
 * details.
 */

typedef enum {
    TK_CONFIG_BOOLEAN, TK_CONFIG_INT, TK_CONFIG_DOUBLE, TK_CONFIG_STRING,
    TK_CONFIG_UID, TK_CONFIG_COLOR, TK_CONFIG_FONT, TK_CONFIG_BITMAP,
    TK_CONFIG_BORDER, TK_CONFIG_RELIEF, TK_CONFIG_CURSOR,
    TK_CONFIG_ACTIVE_CURSOR, TK_CONFIG_JUSTIFY, TK_CONFIG_ANCHOR,
    TK_CONFIG_SYNONYM, TK_CONFIG_CAP_STYLE, TK_CONFIG_JOIN_STYLE,
    TK_CONFIG_PIXELS, TK_CONFIG_MM, TK_CONFIG_WINDOW, TK_CONFIG_CUSTOM,
    TK_CONFIG_END
} Tk_ConfigTypes;

/*
 * Possible values for flags argument to Tk_ConfigureWidget:
 */

#define TK_CONFIG_ARGV_ONLY	1
#define TK_CONFIG_OBJS		0x80

/*
 * Possible flag values for Tk_ConfigSpec structures. Any bits at or above
 * TK_CONFIG_USER_BIT may be used by clients for selecting certain entries.
 * Before changing any values here, coordinate with tkOldConfig.c
 * (internal-use-only flags are defined there).
 */

#define TK_CONFIG_NULL_OK		(1 << 0)
#define TK_CONFIG_COLOR_ONLY		(1 << 1)
#define TK_CONFIG_MONO_ONLY		(1 << 2)
#define TK_CONFIG_DONT_SET_DEFAULT	(1 << 3)
#define TK_CONFIG_OPTION_SPECIFIED      (1 << 4)
#define TK_CONFIG_USER_BIT		0x100
#endif /* __NO_OLD_CONFIG */

/*
 * Structure used to specify how to handle argv options.
 */

typedef struct {
    char *key;			/* The key string that flags the option in the
				 * argv array. */
    int type;			/* Indicates option type; see below. */
    char *src;			/* Value to be used in setting dst; usage
				 * depends on type. */
    char *dst;			/* Address of value to be modified; usage
				 * depends on type. */
    char *help;			/* Documentation message describing this
				 * option. */
} Tk_ArgvInfo;

/*
 * Legal values for the type field of a Tk_ArgvInfo: see the user
 * documentation for details.
 */

#define TK_ARGV_CONSTANT		15
#define TK_ARGV_INT			16
#define TK_ARGV_STRING			17
#define TK_ARGV_UID			18
#define TK_ARGV_REST			19
#define TK_ARGV_FLOAT			20
#define TK_ARGV_FUNC			21
#define TK_ARGV_GENFUNC			22
#define TK_ARGV_HELP			23
#define TK_ARGV_CONST_OPTION		24
#define TK_ARGV_OPTION_VALUE		25
#define TK_ARGV_OPTION_NAME_VALUE	26
#define TK_ARGV_END			27

/*
 * Flag bits for passing to Tk_ParseArgv:
 */

#define TK_ARGV_NO_DEFAULTS		0x1
#define TK_ARGV_NO_LEFTOVERS		0x2
#define TK_ARGV_NO_ABBREV		0x4
#define TK_ARGV_DONT_SKIP_FIRST_ARG	0x8

/*
 * Enumerated type for describing actions to be taken in response to a
 * restrictProc established by Tk_RestrictEvents.
 */

typedef enum {
    TK_DEFER_EVENT, TK_PROCESS_EVENT, TK_DISCARD_EVENT
} Tk_RestrictAction;

/*
 * Priority levels to pass to Tk_AddOption:
 */

#define TK_WIDGET_DEFAULT_PRIO	20
#define TK_STARTUP_FILE_PRIO	40
#define TK_USER_DEFAULT_PRIO	60
#define TK_INTERACTIVE_PRIO	80
#define TK_MAX_PRIO		100

/*
 * Relief values returned by Tk_GetRelief:
 */

#define TK_RELIEF_NULL		-1
#define TK_RELIEF_FLAT		0
#define TK_RELIEF_GROOVE	1
#define TK_RELIEF_RAISED	2
#define TK_RELIEF_RIDGE		3
#define TK_RELIEF_SOLID		4
#define TK_RELIEF_SUNKEN	5

/*
 * "Which" argument values for Tk_3DBorderGC:
 */

#define TK_3D_FLAT_GC		1
#define TK_3D_LIGHT_GC		2
#define TK_3D_DARK_GC		3

/*
 * Special EnterNotify/LeaveNotify "mode" for use in events generated by
 * tkShare.c. Pick a high enough value that it's unlikely to conflict with
 * existing values (like NotifyNormal) or any new values defined in the
 * future.
 */

#define TK_NOTIFY_SHARE		20

/*
 * Enumerated type for describing a point by which to anchor something:
 */

typedef enum {
    TK_ANCHOR_N, TK_ANCHOR_NE, TK_ANCHOR_E, TK_ANCHOR_SE,
    TK_ANCHOR_S, TK_ANCHOR_SW, TK_ANCHOR_W, TK_ANCHOR_NW,
    TK_ANCHOR_CENTER
} Tk_Anchor;

/*
 * Enumerated type for describing a style of justification:
 */

typedef enum {
    TK_JUSTIFY_LEFT, TK_JUSTIFY_RIGHT, TK_JUSTIFY_CENTER
} Tk_Justify;

/*
 * The following structure is used by Tk_GetFontMetrics() to return
 * information about the properties of a Tk_Font.
 */

typedef struct Tk_FontMetrics {
    int ascent;			/* The amount in pixels that the tallest
				 * letter sticks up above the baseline, plus
				 * any extra blank space added by the designer
				 * of the font. */
    int descent;		/* The largest amount in pixels that any
				 * letter sticks below the baseline, plus any
				 * extra blank space added by the designer of
				 * the font. */
    int linespace;		/* The sum of the ascent and descent. How far
				 * apart two lines of text in the same font
				 * should be placed so that none of the
				 * characters in one line overlap any of the
				 * characters in the other line. */
} Tk_FontMetrics;

/*
 * Flags passed to Tk_MeasureChars:
 */

#define TK_WHOLE_WORDS		1
#define TK_AT_LEAST_ONE		2
#define TK_PARTIAL_OK		4

/*
 * Flags passed to Tk_ComputeTextLayout:
 */

#define TK_IGNORE_TABS		8
#define TK_IGNORE_NEWLINES	16

/*
 * Widget class procedures used to implement platform specific widget
 * behavior.
 */

typedef Window (Tk_ClassCreateProc) _ANSI_ARGS_((Tk_Window tkwin,
	Window parent, ClientData instanceData));
typedef void (Tk_ClassWorldChangedProc) _ANSI_ARGS_((ClientData instanceData));
typedef void (Tk_ClassModalProc) _ANSI_ARGS_((Tk_Window tkwin,
	XEvent *eventPtr));

typedef struct Tk_ClassProcs {
    unsigned int size;
    Tk_ClassWorldChangedProc *worldChangedProc;
				/* Procedure to invoke when the widget needs
				 * to respond in some way to a change in the
				 * world (font changes, etc.) */
    Tk_ClassCreateProc *createProc;
				/* Procedure to invoke when the platform-
				 * dependent window needs to be created. */
    Tk_ClassModalProc *modalProc;
				/* Procedure to invoke after all bindings on a
				 * widget have been triggered in order to
				 * handle a modal loop. */
} Tk_ClassProcs;

/*
 * Simple accessor for Tk_ClassProcs structure. Checks that the structure is
 * not NULL, then checks the size field and returns either the requested
 * field, if present, or NULL if the structure is too small to have the field
 * (or NULL if the structure is NULL).
 *
 * A more general version of this function may be useful if other
 * size-versioned structure pop up in the future:
 *
 *	#define Tk_GetField(name, who, which) \
 *	    (((who) == NULL) ? NULL :
 *	    (((who)->size <= Tk_Offset(name, which)) ? NULL :(name)->which))
 */

#define Tk_GetClassProc(procs, which) \
    (((procs) == NULL) ? NULL : \
    (((procs)->size <= Tk_Offset(Tk_ClassProcs, which)) ? NULL:(procs)->which))

/*
 * Each geometry manager (the packer, the placer, etc.) is represented by a
 * structure of the following form, which indicates procedures to invoke in
 * the geometry manager to carry out certain functions.
 */

typedef void (Tk_GeomRequestProc) _ANSI_ARGS_((ClientData clientData,
	Tk_Window tkwin));
typedef void (Tk_GeomLostSlaveProc) _ANSI_ARGS_((ClientData clientData,
	Tk_Window tkwin));

typedef struct Tk_GeomMgr {
    const char *name;		/* Name of the geometry manager (command used
				 * to invoke it, or name of widget class that
				 * allows embedded widgets). */
    Tk_GeomRequestProc *requestProc;
				/* Procedure to invoke when a slave's
				 * requested geometry changes. */
    Tk_GeomLostSlaveProc *lostSlaveProc;
				/* Procedure to invoke when a slave is taken
				 * away from one geometry manager by another.
				 * NULL means geometry manager doesn't care
				 * when slaves are lost. */
} Tk_GeomMgr;

/*
 * Result values returned by Tk_GetScrollInfo:
 */

#define TK_SCROLL_MOVETO	1
#define TK_SCROLL_PAGES		2
#define TK_SCROLL_UNITS		3
#define TK_SCROLL_ERROR		4

/*
 *----------------------------------------------------------------------
 *
 * Extensions to the X event set
 *
 *----------------------------------------------------------------------
 */

#define VirtualEvent	    (MappingNotify + 1)
#define ActivateNotify	    (MappingNotify + 2)
#define DeactivateNotify    (MappingNotify + 3)
#define MouseWheelEvent     (MappingNotify + 4)
#define TK_LASTEVENT	    (MappingNotify + 5)

#define MouseWheelMask	    (1L << 28)
#define ActivateMask	    (1L << 29)
#define VirtualEventMask    (1L << 30)

/*
 * A virtual event shares most of its fields with the XKeyEvent and
 * XButtonEvent structures. 99% of the time a virtual event will be an
 * abstraction of a key or button event, so this structure provides the most
 * information to the user. The only difference is the changing of the detail
 * field for a virtual event so that it holds the name of the virtual event
 * being triggered.
 *
 * When using this structure, you should ensure that you zero out all the
 * fields first using memset() or bzero().
 */

typedef struct {
    int type;
    unsigned long serial;	/* # of last request processed by server. */
    Bool send_event;		/* True if this came from a SendEvent
				 * request. */
    Display *display;		/* Display the event was read from. */
    Window event;		/* Window on which event was requested. */
    Window root;		/* Root window that the event occured on. */
    Window subwindow;		/* Child window. */
    Time time;			/* Milliseconds. */
    int x, y;			/* Pointer x, y coordinates in event
				 * window. */
    int x_root, y_root;		/* Coordinates relative to root. */
    unsigned int state;		/* Key or button mask */
    Tk_Uid name;		/* Name of virtual event. */
    Bool same_screen;		/* Same screen flag. */
    Tcl_Obj *user_data;		/* Application-specific data reference; Tk
				 * will decrement the reference count *once*
				 * when it has finished processing the
				 * event. */
} XVirtualEvent;

typedef struct {
    int type;
    unsigned long serial;	/* # of last request processed by server. */
    Bool send_event;		/* True if this came from a SendEvent
				 * request. */
    Display *display;		/* Display the event was read from. */
    Window window;		/* Window in which event occurred. */
} XActivateDeactivateEvent;
typedef XActivateDeactivateEvent XActivateEvent;
typedef XActivateDeactivateEvent XDeactivateEvent;

/*
 *----------------------------------------------------------------------
 *
 * Macros for querying Tk_Window structures. See the manual entries for
 * documentation.
 *
 *----------------------------------------------------------------------
 */

#define Tk_Display(tkwin)	(((Tk_FakeWin *) (tkwin))->display)
#define Tk_ScreenNumber(tkwin)	(((Tk_FakeWin *) (tkwin))->screenNum)
#define Tk_Screen(tkwin) \
    (ScreenOfDisplay(Tk_Display(tkwin), Tk_ScreenNumber(tkwin)))
#define Tk_Depth(tkwin)		(((Tk_FakeWin *) (tkwin))->depth)
#define Tk_Visual(tkwin)	(((Tk_FakeWin *) (tkwin))->visual)
#define Tk_WindowId(tkwin)	(((Tk_FakeWin *) (tkwin))->window)
#define Tk_PathName(tkwin) 	(((Tk_FakeWin *) (tkwin))->pathName)
#define Tk_Name(tkwin)		(((Tk_FakeWin *) (tkwin))->nameUid)
#define Tk_Class(tkwin) 	(((Tk_FakeWin *) (tkwin))->classUid)
#define Tk_X(tkwin)		(((Tk_FakeWin *) (tkwin))->changes.x)
#define Tk_Y(tkwin)		(((Tk_FakeWin *) (tkwin))->changes.y)
#define Tk_Width(tkwin)		(((Tk_FakeWin *) (tkwin))->changes.width)
#define Tk_Height(tkwin) \
    (((Tk_FakeWin *) (tkwin))->changes.height)
#define Tk_Changes(tkwin)	(&((Tk_FakeWin *) (tkwin))->changes)
#define Tk_Attributes(tkwin)	(&((Tk_FakeWin *) (tkwin))->atts)
#define Tk_IsEmbedded(tkwin) \
    (((Tk_FakeWin *) (tkwin))->flags & TK_EMBEDDED)
#define Tk_IsContainer(tkwin) \
    (((Tk_FakeWin *) (tkwin))->flags & TK_CONTAINER)
#define Tk_IsMapped(tkwin) \
    (((Tk_FakeWin *) (tkwin))->flags & TK_MAPPED)
#define Tk_IsTopLevel(tkwin) \
    (((Tk_FakeWin *) (tkwin))->flags & TK_TOP_LEVEL)
#define Tk_HasWrapper(tkwin) \
    (((Tk_FakeWin *) (tkwin))->flags & TK_HAS_WRAPPER)
#define Tk_WinManaged(tkwin) \
    (((Tk_FakeWin *) (tkwin))->flags & TK_WIN_MANAGED)
#define Tk_TopWinHierarchy(tkwin) \
    (((Tk_FakeWin *) (tkwin))->flags & TK_TOP_HIERARCHY)
#define Tk_IsManageable(tkwin) \
    (((Tk_FakeWin *) (tkwin))->flags & TK_WM_MANAGEABLE)
#define Tk_ReqWidth(tkwin)	(((Tk_FakeWin *) (tkwin))->reqWidth)
#define Tk_ReqHeight(tkwin)	(((Tk_FakeWin *) (tkwin))->reqHeight)
/* Tk_InternalBorderWidth is deprecated */
#define Tk_InternalBorderWidth(tkwin) \
    (((Tk_FakeWin *) (tkwin))->internalBorderLeft)
#define Tk_InternalBorderLeft(tkwin) \
    (((Tk_FakeWin *) (tkwin))->internalBorderLeft)
#define Tk_InternalBorderRight(tkwin) \
    (((Tk_FakeWin *) (tkwin))->internalBorderRight)
#define Tk_InternalBorderTop(tkwin) \
    (((Tk_FakeWin *) (tkwin))->internalBorderTop)
#define Tk_InternalBorderBottom(tkwin) \
    (((Tk_FakeWin *) (tkwin))->internalBorderBottom)
#define Tk_MinReqWidth(tkwin)	(((Tk_FakeWin *) (tkwin))->minReqWidth)
#define Tk_MinReqHeight(tkwin)	(((Tk_FakeWin *) (tkwin))->minReqHeight)
#define Tk_Parent(tkwin)	(((Tk_FakeWin *) (tkwin))->parentPtr)
#define Tk_Colormap(tkwin)	(((Tk_FakeWin *) (tkwin))->atts.colormap)

/*
 * The structure below is needed by the macros above so that they can access
 * the fields of a Tk_Window. The fields not needed by the macros are declared
 * as "dummyX". The structure has its own type in order to prevent apps from
 * accessing Tk_Window fields except using official macros. WARNING!! The
 * structure definition must be kept consistent with the TkWindow structure in
 * tkInt.h. If you change one, then change the other. See the declaration in
 * tkInt.h for documentation on what the fields are used for internally.
 */

typedef struct Tk_FakeWin {
    Display *display;
    char *dummy1;		/* dispPtr */
    int screenNum;
    Visual *visual;
    int depth;
    Window window;
    char *dummy2;		/* childList */
    char *dummy3;		/* lastChildPtr */
    Tk_Window parentPtr;	/* parentPtr */
    char *dummy4;		/* nextPtr */
    char *dummy5;		/* mainPtr */
    char *pathName;
    Tk_Uid nameUid;
    Tk_Uid classUid;
    XWindowChanges changes;
    unsigned int dummy6;	/* dirtyChanges */
    XSetWindowAttributes atts;
    unsigned long dummy7;	/* dirtyAtts */
    unsigned int flags;
    char *dummy8;		/* handlerList */
#ifdef TK_USE_INPUT_METHODS
    XIC dummy9;			/* inputContext */
#endif /* TK_USE_INPUT_METHODS */
    ClientData *dummy10;	/* tagPtr */
    int dummy11;		/* numTags */
    int dummy12;		/* optionLevel */
    char *dummy13;		/* selHandlerList */
    char *dummy14;		/* geomMgrPtr */
    ClientData dummy15;		/* geomData */
    int reqWidth, reqHeight;
    int internalBorderLeft;
    char *dummy16;		/* wmInfoPtr */
    char *dummy17;		/* classProcPtr */
    ClientData dummy18;		/* instanceData */
    char *dummy19;		/* privatePtr */
    int internalBorderRight;
    int internalBorderTop;
    int internalBorderBottom;
    int minReqWidth;
    int minReqHeight;
} Tk_FakeWin;

/*
 * Flag values for TkWindow (and Tk_FakeWin) structures are:
 *
 * TK_MAPPED:			1 means window is currently mapped,
 *				0 means unmapped.
 * TK_TOP_LEVEL:		1 means this is a top-level widget.
 * TK_ALREADY_DEAD:		1 means the window is in the process of
 *				being destroyed already.
 * TK_NEED_CONFIG_NOTIFY:	1 means that the window has been reconfigured
 *				before it was made to exist. At the time of
 *				making it exist a ConfigureNotify event needs
 *				to be generated.
 * TK_GRAB_FLAG:		Used to manage grabs. See tkGrab.c for details
 * TK_CHECKED_IC:		1 means we've already tried to get an input
 *				context for this window; if the ic field is
 *				NULL it means that there isn't a context for
 *				the field.
 * TK_DONT_DESTROY_WINDOW:	1 means that Tk_DestroyWindow should not
 *				invoke XDestroyWindow to destroy this widget's
 *				X window. The flag is set when the window has
 *				already been destroyed elsewhere (e.g. by
 *				another application) or when it will be
 *				destroyed later (e.g. by destroying its parent)
 * TK_WM_COLORMAP_WINDOW:	1 means that this window has at some time
 *				appeared in the WM_COLORMAP_WINDOWS property
 *				for its toplevel, so we have to remove it from
 *				that property if the window is deleted and the
 *				toplevel isn't.
 * TK_EMBEDDED:			1 means that this window (which must be a
 *				toplevel) is not a free-standing window but
 *				rather is embedded in some other application.
 * TK_CONTAINER:		1 means that this window is a container, and
 *				that some other application (either in this
 *				process or elsewhere) may be embedding itself
 *				inside the window.
 * TK_BOTH_HALVES:		1 means that this window is used for
 *				application embedding (either as container or
 *				embedded application), and both the containing
 *				and embedded halves are associated with
 *				windows in this particular process.
 * TK_DEFER_MODAL:		1 means that this window has deferred a modal
 *				loop until all of the bindings for the current
 *				event have been invoked.
 * TK_WRAPPER:			1 means that this window is the extra wrapper
 *				window created around a toplevel to hold the
 *				menubar under Unix. See tkUnixWm.c for more
 *				information.
 * TK_REPARENTED:		1 means that this window has been reparented
 *				so that as far as the window system is
 *				concerned it isn't a child of its Tk parent.
 *				Initially this is used only for special Unix
 *				menubar windows.
 * TK_ANONYMOUS_WINDOW:		1 means that this window has no name, and is
 *				thus not accessible from Tk.
 * TK_HAS_WRAPPER		1 means that this window has a wrapper window
 * TK_WIN_MANAGED		1 means that this window is a child of the root
 *				window, and is managed by the window manager.
 * TK_TOP_HIERARCHY		1 means this window is at the top of a physical
 *				window hierarchy within this process, i.e. the
 *				window's parent either doesn't exist or is not
 *				owned by this Tk application.
 * TK_PROP_PROPCHANGE		1 means that PropertyNotify events in the
 *				window's children should propagate up to this
 *				window.
 * TK_WM_MANAGEABLE		1 marks a window as capable of being converted
 *				into a toplevel using [wm manage].
 */

#define TK_MAPPED		1
#define TK_TOP_LEVEL		2
#define TK_ALREADY_DEAD		4
#define TK_NEED_CONFIG_NOTIFY	8
#define TK_GRAB_FLAG		0x10
#define TK_CHECKED_IC		0x20
#define TK_DONT_DESTROY_WINDOW	0x40
#define TK_WM_COLORMAP_WINDOW	0x80
#define TK_EMBEDDED		0x100
#define TK_CONTAINER		0x200
#define TK_BOTH_HALVES		0x400
#define TK_DEFER_MODAL		0x800
#define TK_WRAPPER		0x1000
#define TK_REPARENTED		0x2000
#define TK_ANONYMOUS_WINDOW	0x4000
#define TK_HAS_WRAPPER		0x8000
#define TK_WIN_MANAGED		0x10000
#define TK_TOP_HIERARCHY	0x20000
#define TK_PROP_PROPCHANGE	0x40000
#define TK_WM_MANAGEABLE	0x80000

/*
 *----------------------------------------------------------------------
 *
 * Procedure prototypes and structures used for defining new canvas items:
 *
 *----------------------------------------------------------------------
 */

typedef enum {
    TK_STATE_NULL = -1, TK_STATE_ACTIVE, TK_STATE_DISABLED,
    TK_STATE_NORMAL, TK_STATE_HIDDEN
} Tk_State;

typedef struct Tk_SmoothMethod {
    char *name;
    int (*coordProc) _ANSI_ARGS_((Tk_Canvas canvas,
		double *pointPtr, int numPoints, int numSteps,
		XPoint xPoints[], double dblPoints[]));
    void (*postscriptProc) _ANSI_ARGS_((Tcl_Interp *interp,
		Tk_Canvas canvas, double *coordPtr,
		int numPoints, int numSteps));
} Tk_SmoothMethod;

/*
 * For each item in a canvas widget there exists one record with the following
 * structure. Each actual item is represented by a record with the following
 * stuff at its beginning, plus additional type-specific stuff after that.
 */

#define TK_TAG_SPACE 3

typedef struct Tk_Item {
    int id;			/* Unique identifier for this item (also
				 * serves as first tag for item). */
    struct Tk_Item *nextPtr;	/* Next in display list of all items in this
				 * canvas. Later items in list are drawn on
				 * top of earlier ones. */
    Tk_Uid staticTagSpace[TK_TAG_SPACE];
				/* Built-in space for limited # of tags. */
    Tk_Uid *tagPtr;		/* Pointer to array of tags. Usually points to
				 * staticTagSpace, but may point to malloc-ed
				 * space if there are lots of tags. */
    int tagSpace;		/* Total amount of tag space available at
				 * tagPtr. */
    int numTags;		/* Number of tag slots actually used at
				 * *tagPtr. */
    struct Tk_ItemType *typePtr;/* Table of procedures that implement this
				 * type of item. */
    int x1, y1, x2, y2;		/* Bounding box for item, in integer canvas
				 * units. Set by item-specific code and
				 * guaranteed to contain every pixel drawn in
				 * item. Item area includes x1 and y1 but not
				 * x2 and y2. */
    struct Tk_Item *prevPtr;	/* Previous in display list of all items in
				 * this canvas. Later items in list are drawn
				 * just below earlier ones. */
    Tk_State state;		/* State of item. */
    char *reserved1;		/* reserved for future use */
    int redraw_flags;		/* Some flags used in the canvas */

    /*
     *------------------------------------------------------------------
     * Starting here is additional type-specific stuff; see the declarations
     * for individual types to see what is part of each type. The actual space
     * below is determined by the "itemInfoSize" of the type's Tk_ItemType
     * record.
     *------------------------------------------------------------------
     */
} Tk_Item;

/*
 * Flag bits for canvases (redraw_flags):
 *
 * TK_ITEM_STATE_DEPENDANT -	1 means that object needs to be redrawn if the
 *				canvas state changes.
 * TK_ITEM_DONT_REDRAW - 	1 means that the object redraw is already been
 *				prepared, so the general canvas code doesn't
 *				need to do that any more.
 */

#define TK_ITEM_STATE_DEPENDANT		1
#define TK_ITEM_DONT_REDRAW		2

/*
 * Records of the following type are used to describe a type of item (e.g.
 * lines, circles, etc.) that can form part of a canvas widget.
 */

#ifdef USE_OLD_CANVAS
typedef int	Tk_ItemCreateProc _ANSI_ARGS_((Tcl_Interp *interp,
		    Tk_Canvas canvas, Tk_Item *itemPtr, int argc,
		    char **argv));
typedef int	Tk_ItemConfigureProc _ANSI_ARGS_((Tcl_Interp *interp,
		    Tk_Canvas canvas, Tk_Item *itemPtr, int argc,
		    char **argv, int flags));
typedef int	Tk_ItemCoordProc _ANSI_ARGS_((Tcl_Interp *interp,
		    Tk_Canvas canvas, Tk_Item *itemPtr, int argc,
		    char **argv));
#else
typedef int	Tk_ItemCreateProc _ANSI_ARGS_((Tcl_Interp *interp,
		    Tk_Canvas canvas, Tk_Item *itemPtr, int argc,
		    Tcl_Obj *const objv[]));
typedef int	Tk_ItemConfigureProc _ANSI_ARGS_((Tcl_Interp *interp,
		    Tk_Canvas canvas, Tk_Item *itemPtr, int argc,
		    Tcl_Obj *const objv[], int flags));
typedef int	Tk_ItemCoordProc _ANSI_ARGS_((Tcl_Interp *interp,
		    Tk_Canvas canvas, Tk_Item *itemPtr, int argc,
		    Tcl_Obj *const argv[]));
#endif
typedef void	Tk_ItemDeleteProc _ANSI_ARGS_((Tk_Canvas canvas,
		    Tk_Item *itemPtr, Display *display));
typedef void	Tk_ItemDisplayProc _ANSI_ARGS_((Tk_Canvas canvas,
		    Tk_Item *itemPtr, Display *display, Drawable dst,
		    int x, int y, int width, int height));
typedef double	Tk_ItemPointProc _ANSI_ARGS_((Tk_Canvas canvas,
		    Tk_Item *itemPtr, double *pointPtr));
typedef int	Tk_ItemAreaProc _ANSI_ARGS_((Tk_Canvas canvas,
		    Tk_Item *itemPtr, double *rectPtr));
typedef int	Tk_ItemPostscriptProc _ANSI_ARGS_((Tcl_Interp *interp,
		    Tk_Canvas canvas, Tk_Item *itemPtr, int prepass));
typedef void	Tk_ItemScaleProc _ANSI_ARGS_((Tk_Canvas canvas,
		    Tk_Item *itemPtr, double originX, double originY,
		    double scaleX, double scaleY));
typedef void	Tk_ItemTranslateProc _ANSI_ARGS_((Tk_Canvas canvas,
		    Tk_Item *itemPtr, double deltaX, double deltaY));
typedef int	Tk_ItemIndexProc _ANSI_ARGS_((Tcl_Interp *interp,
		    Tk_Canvas canvas, Tk_Item *itemPtr, char *indexString,
		    int *indexPtr));
typedef void	Tk_ItemCursorProc _ANSI_ARGS_((Tk_Canvas canvas,
		    Tk_Item *itemPtr, int index));
typedef int	Tk_ItemSelectionProc _ANSI_ARGS_((Tk_Canvas canvas,
		    Tk_Item *itemPtr, int offset, char *buffer,
		    int maxBytes));
typedef void	Tk_ItemInsertProc _ANSI_ARGS_((Tk_Canvas canvas,
		    Tk_Item *itemPtr, int beforeThis, char *string));
typedef void	Tk_ItemDCharsProc _ANSI_ARGS_((Tk_Canvas canvas,
		    Tk_Item *itemPtr, int first, int last));

#ifndef __NO_OLD_CONFIG

typedef struct Tk_ItemType {
    char *name;			/* The name of this type of item, such as
				 * "line". */
    int itemSize;		/* Total amount of space needed for item's
				 * record. */
    Tk_ItemCreateProc *createProc;
				/* Procedure to create a new item of this
				 * type. */
    Tk_ConfigSpec *configSpecs;	/* Pointer to array of configuration specs for
				 * this type. Used for returning configuration
				 * info. */
    Tk_ItemConfigureProc *configProc;
				/* Procedure to call to change configuration
				 * options. */
    Tk_ItemCoordProc *coordProc;/* Procedure to call to get and set the item's
				 * coordinates. */
    Tk_ItemDeleteProc *deleteProc;
				/* Procedure to delete existing item of this
				 * type. */
    Tk_ItemDisplayProc *displayProc;
				/* Procedure to display items of this type. */
    int alwaysRedraw;		/* Non-zero means displayProc should be called
				 * even when the item has been moved
				 * off-screen. */
    Tk_ItemPointProc *pointProc;/* Computes distance from item to a given
				 * point. */
    Tk_ItemAreaProc *areaProc;	/* Computes whether item is inside, outside,
				 * or overlapping an area. */
    Tk_ItemPostscriptProc *postscriptProc;
				/* Procedure to write a Postscript description
				 * for items of this type. */
    Tk_ItemScaleProc *scaleProc;/* Procedure to rescale items of this type. */
    Tk_ItemTranslateProc *translateProc;
				/* Procedure to translate items of this
				 * type. */
    Tk_ItemIndexProc *indexProc;/* Procedure to determine index of indicated
				 * character. NULL if item doesn't support
				 * indexing. */
    Tk_ItemCursorProc *icursorProc;
				/* Procedure to set insert cursor posn to just
				 * before a given position. */
    Tk_ItemSelectionProc *selectionProc;
				/* Procedure to return selection (in STRING
				 * format) when it is in this item. */
    Tk_ItemInsertProc *insertProc;
				/* Procedure to insert something into an
				 * item. */
    Tk_ItemDCharsProc *dCharsProc;
				/* Procedure to delete characters from an
				 * item. */
    struct Tk_ItemType *nextPtr;/* Used to link types together into a list. */
    char *reserved1;		/* Reserved for future extension. */
    int reserved2;		/* Carefully compatible with */
    char *reserved3;		/* Jan Nijtmans dash patch */
    char *reserved4;
} Tk_ItemType;

#endif

/*
 * The following structure provides information about the selection and the
 * insertion cursor. It is needed by only a few items, such as those that
 * display text. It is shared by the generic canvas code and the item-specific
 * code, but most of the fields should be written only by the canvas generic
 * code.
 */

typedef struct Tk_CanvasTextInfo {
    Tk_3DBorder selBorder;	/* Border and background for selected
				 * characters. Read-only to items.*/
    int selBorderWidth;		/* Width of border around selection. Read-only
				 * to items. */
    XColor *selFgColorPtr;	/* Foreground color for selected text.
				 * Read-only to items. */
    Tk_Item *selItemPtr;	/* Pointer to selected item. NULL means
				 * selection isn't in this canvas. Writable by
				 * items. */
    int selectFirst;		/* Character index of first selected
				 * character. Writable by items. */
    int selectLast;		/* Character index of last selected character.
				 * Writable by items. */
    Tk_Item *anchorItemPtr;	/* Item corresponding to "selectAnchor": not
				 * necessarily selItemPtr. Read-only to
				 * items. */
    int selectAnchor;		/* Character index of fixed end of selection
				 * (i.e. "select to" operation will use this
				 * as one end of the selection). Writable by
				 * items. */
    Tk_3DBorder insertBorder;	/* Used to draw vertical bar for insertion
				 * cursor. Read-only to items. */
    int insertWidth;		/* Total width of insertion cursor. Read-only
				 * to items. */
    int insertBorderWidth;	/* Width of 3-D border around insert cursor.
				 * Read-only to items. */
    Tk_Item *focusItemPtr;	/* Item that currently has the input focus, or
				 * NULL if no such item. Read-only to items. */
    int gotFocus;		/* Non-zero means that the canvas widget has
				 * the input focus. Read-only to items.*/
    int cursorOn;		/* Non-zero means that an insertion cursor
				 * should be displayed in focusItemPtr.
				 * Read-only to items.*/
} Tk_CanvasTextInfo;

/*
 * Structures used for Dashing and Outline.
 */

typedef struct Tk_Dash {
    int number;
    union {
	char *pt;
	char array[sizeof(char *)];
    } pattern;
} Tk_Dash;

typedef struct Tk_TSOffset {
    int flags;			/* Flags; see below for possible values */
    int xoffset;		/* x offset */
    int yoffset;		/* y offset */
} Tk_TSOffset;

/*
 * Bit fields in Tk_Offset->flags:
 */

#define TK_OFFSET_INDEX		1
#define TK_OFFSET_RELATIVE	2
#define TK_OFFSET_LEFT		4
#define TK_OFFSET_CENTER	8
#define TK_OFFSET_RIGHT		16
#define TK_OFFSET_TOP		32
#define TK_OFFSET_MIDDLE	64
#define TK_OFFSET_BOTTOM	128

typedef struct Tk_Outline {
    GC gc;			/* Graphics context. */
    double width;		/* Width of outline. */
    double activeWidth;		/* Width of outline. */
    double disabledWidth;	/* Width of outline. */
    int offset;			/* Dash offset. */
    Tk_Dash dash;		/* Dash pattern. */
    Tk_Dash activeDash;		/* Dash pattern if state is active. */
    Tk_Dash disabledDash;	/* Dash pattern if state is disabled. */
    VOID *reserved1;		/* Reserved for future expansion. */
    VOID *reserved2;
    VOID *reserved3;
    Tk_TSOffset tsoffset;	/* Stipple offset for outline. */
    XColor *color;		/* Outline color. */
    XColor *activeColor;	/* Outline color if state is active. */
    XColor *disabledColor;	/* Outline color if state is disabled. */
    Pixmap stipple;		/* Outline Stipple pattern. */
    Pixmap activeStipple;	/* Outline Stipple pattern if state is
				 * active. */
    Pixmap disabledStipple;	/* Outline Stipple pattern if state is
				 * disabled. */
} Tk_Outline;

/*
 *----------------------------------------------------------------------
 *
 * Procedure prototypes and structures used for managing images:
 *
 *----------------------------------------------------------------------
 */

typedef struct Tk_ImageType Tk_ImageType;
#ifdef USE_OLD_IMAGE
typedef int (Tk_ImageCreateProc) _ANSI_ARGS_((Tcl_Interp *interp,
	char *name, int argc, char **argv, Tk_ImageType *typePtr,
	Tk_ImageMaster master, ClientData *masterDataPtr));
#else
typedef int (Tk_ImageCreateProc) _ANSI_ARGS_((Tcl_Interp *interp,
	char *name, int objc, Tcl_Obj *const objv[], Tk_ImageType *typePtr,
	Tk_ImageMaster master, ClientData *masterDataPtr));
#endif
typedef ClientData (Tk_ImageGetProc) _ANSI_ARGS_((Tk_Window tkwin,
	ClientData masterData));
typedef void (Tk_ImageDisplayProc) _ANSI_ARGS_((ClientData instanceData,
	Display *display, Drawable drawable, int imageX, int imageY,
	int width, int height, int drawableX, int drawableY));
typedef void (Tk_ImageFreeProc) _ANSI_ARGS_((ClientData instanceData,
	Display *display));
typedef void (Tk_ImageDeleteProc) _ANSI_ARGS_((ClientData masterData));
typedef void (Tk_ImageChangedProc) _ANSI_ARGS_((ClientData clientData,
	int x, int y, int width, int height, int imageWidth,
	int imageHeight));
typedef int (Tk_ImagePostscriptProc) _ANSI_ARGS_((ClientData clientData,
	Tcl_Interp *interp, Tk_Window tkwin, Tk_PostscriptInfo psinfo,
	int x, int y, int width, int height, int prepass));

/*
 * The following structure represents a particular type of image (bitmap, xpm
 * image, etc.). It provides information common to all images of that type,
 * such as the type name and a collection of procedures in the image manager
 * that respond to various events. Each image manager is represented by one of
 * these structures.
 */

struct Tk_ImageType {
    char *name;			/* Name of image type. */
    Tk_ImageCreateProc *createProc;
				/* Procedure to call to create a new image of
				 * this type. */
    Tk_ImageGetProc *getProc;	/* Procedure to call the first time
				 * Tk_GetImage is called in a new way (new
				 * visual or screen). */
    Tk_ImageDisplayProc *displayProc;
				/* Call to draw image, in response to
				 * Tk_RedrawImage calls. */
    Tk_ImageFreeProc *freeProc;	/* Procedure to call whenever Tk_FreeImage is
				 * called to release an instance of an
				 * image. */
    Tk_ImageDeleteProc *deleteProc;
				/* Procedure to call to delete image. It will
				 * not be called until after freeProc has been
				 * called for each instance of the image. */
    Tk_ImagePostscriptProc *postscriptProc;
				/* Procedure to call to produce postscript
				 * output for the image. */
    struct Tk_ImageType *nextPtr;
				/* Next in list of all image types currently
				 * known. Filled in by Tk, not by image
				 * manager. */
    char *reserved;		/* reserved for future expansion */
};

/*
 *----------------------------------------------------------------------
 *
 * Additional definitions used to manage images of type "photo".
 *
 *----------------------------------------------------------------------
 */

/*
 * The following type is used to identify a particular photo image to be
 * manipulated:
 */

typedef void *Tk_PhotoHandle;

/*
 * The following structure describes a block of pixels in memory:
 */

typedef struct Tk_PhotoImageBlock {
    unsigned char *pixelPtr;	/* Pointer to the first pixel. */
    int width;			/* Width of block, in pixels. */
    int height;			/* Height of block, in pixels. */
    int pitch;			/* Address difference between corresponding
				 * pixels in successive lines. */
    int pixelSize;		/* Address difference between successive
				 * pixels in the same line. */
    int offset[4];		/* Address differences between the red, green,
				 * blue and alpha components of the pixel and
				 * the pixel as a whole. */
} Tk_PhotoImageBlock;

/*
 * The following values control how blocks are combined into photo images when
 * the alpha component of a pixel is not 255, a.k.a. the compositing rule.
 */

#define TK_PHOTO_COMPOSITE_OVERLAY	0
#define TK_PHOTO_COMPOSITE_SET		1

/*
 * Procedure prototypes and structures used in reading and writing photo
 * images:
 */

typedef struct Tk_PhotoImageFormat Tk_PhotoImageFormat;
#ifdef USE_OLD_IMAGE
typedef int (Tk_ImageFileMatchProc) _ANSI_ARGS_((Tcl_Channel chan,
	char *fileName, char *formatString, int *widthPtr, int *heightPtr));
typedef int (Tk_ImageStringMatchProc) _ANSI_ARGS_((char *string,
	char *formatString, int *widthPtr, int *heightPtr));
typedef int (Tk_ImageFileReadProc) _ANSI_ARGS_((Tcl_Interp *interp,
	Tcl_Channel chan, char *fileName, char *formatString,
	Tk_PhotoHandle imageHandle, int destX, int destY,
	int width, int height, int srcX, int srcY));
typedef int (Tk_ImageStringReadProc) _ANSI_ARGS_((Tcl_Interp *interp,
	char *string, char *formatString, Tk_PhotoHandle imageHandle,
	int destX, int destY, int width, int height, int srcX, int srcY));
typedef int (Tk_ImageFileWriteProc) _ANSI_ARGS_((Tcl_Interp *interp,
	char *fileName, char *formatString, Tk_PhotoImageBlock *blockPtr));
typedef int (Tk_ImageStringWriteProc) _ANSI_ARGS_((Tcl_Interp *interp,
	Tcl_DString *dataPtr, char *formatString,
	Tk_PhotoImageBlock *blockPtr));
#else
typedef int (Tk_ImageFileMatchProc) _ANSI_ARGS_((Tcl_Channel chan,
	const char *fileName, Tcl_Obj *format, int *widthPtr,
	int *heightPtr, Tcl_Interp *interp));
typedef int (Tk_ImageStringMatchProc) _ANSI_ARGS_((Tcl_Obj *dataObj,
	Tcl_Obj *format, int *widthPtr, int *heightPtr,
	Tcl_Interp *interp));
typedef int (Tk_ImageFileReadProc) _ANSI_ARGS_((Tcl_Interp *interp,
	Tcl_Channel chan, const char *fileName, Tcl_Obj *format,
	Tk_PhotoHandle imageHandle, int destX, int destY,
	int width, int height, int srcX, int srcY));
typedef int (Tk_ImageStringReadProc) _ANSI_ARGS_((Tcl_Interp *interp,
	Tcl_Obj *dataObj, Tcl_Obj *format, Tk_PhotoHandle imageHandle,
	int destX, int destY, int width, int height, int srcX, int srcY));
typedef int (Tk_ImageFileWriteProc) _ANSI_ARGS_((Tcl_Interp *interp,
	const char *fileName, Tcl_Obj *format, Tk_PhotoImageBlock *blockPtr));
typedef int (Tk_ImageStringWriteProc) _ANSI_ARGS_((Tcl_Interp *interp,
	Tcl_Obj *format, Tk_PhotoImageBlock *blockPtr));
#endif

/*
 * The following structure represents a particular file format for storing
 * images (e.g., PPM, GIF, JPEG, etc.). It provides information to allow image
 * files of that format to be recognized and read into a photo image.
 */

struct Tk_PhotoImageFormat {
    char *name;			/* Name of image file format */
    Tk_ImageFileMatchProc *fileMatchProc;
				/* Procedure to call to determine whether an
				 * image file matches this format. */
    Tk_ImageStringMatchProc *stringMatchProc;
				/* Procedure to call to determine whether the
				 * data in a string matches this format. */
    Tk_ImageFileReadProc *fileReadProc;
				/* Procedure to call to read data from an
				 * image file into a photo image. */
    Tk_ImageStringReadProc *stringReadProc;
				/* Procedure to call to read data from a
				 * string into a photo image. */
    Tk_ImageFileWriteProc *fileWriteProc;
				/* Procedure to call to write data from a
				 * photo image to a file. */
    Tk_ImageStringWriteProc *stringWriteProc;
				/* Procedure to call to obtain a string
				 * representation of the data in a photo
				 * image.*/
    struct Tk_PhotoImageFormat *nextPtr;
				/* Next in list of all photo image formats
				 * currently known. Filled in by Tk, not by
				 * image format handler. */
};

/*
 *----------------------------------------------------------------------
 *
 * Procedure prototypes and structures used for managing styles:
 *
 *----------------------------------------------------------------------
 */

/*
 * Style support version tag.
 */

#define TK_STYLE_VERSION_1      0x1
#define TK_STYLE_VERSION        TK_STYLE_VERSION_1

/*
 * The following structures and prototypes are used as static templates to
 * declare widget elements.
 */

typedef void (Tk_GetElementSizeProc) _ANSI_ARGS_((ClientData clientData,
        char *recordPtr, const Tk_OptionSpec **optionsPtr, Tk_Window tkwin,
        int width, int height, int inner, int *widthPtr, int *heightPtr));
typedef void (Tk_GetElementBoxProc) _ANSI_ARGS_((ClientData clientData,
        char *recordPtr, const Tk_OptionSpec **optionsPtr, Tk_Window tkwin,
        int x, int y, int width, int height, int inner, int *xPtr, int *yPtr,
        int *widthPtr, int *heightPtr));
typedef int (Tk_GetElementBorderWidthProc) _ANSI_ARGS_((ClientData clientData,
        char *recordPtr, const Tk_OptionSpec **optionsPtr, Tk_Window tkwin));
typedef void (Tk_DrawElementProc) _ANSI_ARGS_((ClientData clientData,
        char *recordPtr, const Tk_OptionSpec **optionsPtr, Tk_Window tkwin,
        Drawable d, int x, int y, int width, int height, int state));

typedef struct Tk_ElementOptionSpec {
    char *name;                 /* Name of the required option. */
    Tk_OptionType type;         /* Accepted option type. TK_OPTION_END means
                                 * any. */
} Tk_ElementOptionSpec;

typedef struct Tk_ElementSpec {
    int version;                /* Version of the style support. */
    char *name;                 /* Name of element. */
    Tk_ElementOptionSpec *options;
                                /* List of required options. Last one's name
                                 * must be NULL. */
    Tk_GetElementSizeProc *getSize;
                                /* Compute the external (resp. internal) size
                                 * of the element from its desired internal
                                 * (resp. external) size. */
    Tk_GetElementBoxProc *getBox;
                                /* Compute the inscribed or bounding boxes
                                 * within a given area. */
    Tk_GetElementBorderWidthProc *getBorderWidth;
                                /* Return the element's internal border width.
                                 * Mostly useful for widgets. */
    Tk_DrawElementProc *draw;	/* Draw the element in the given bounding
				 * box. */
} Tk_ElementSpec;

/*
 * Element state flags. Can be OR'ed.
 */

#define TK_ELEMENT_STATE_ACTIVE         1<<0
#define TK_ELEMENT_STATE_DISABLED       1<<1
#define TK_ELEMENT_STATE_FOCUS          1<<2
#define TK_ELEMENT_STATE_PRESSED        1<<3

/*
 *----------------------------------------------------------------------
 *
 * The definitions below provide backward compatibility for functions and
 * types related to event handling that used to be in Tk but have moved to
 * Tcl.
 *
 *----------------------------------------------------------------------
 */

#define TK_READABLE		TCL_READABLE
#define TK_WRITABLE		TCL_WRITABLE
#define TK_EXCEPTION		TCL_EXCEPTION

#define TK_DONT_WAIT		TCL_DONT_WAIT
#define TK_X_EVENTS		TCL_WINDOW_EVENTS
#define TK_WINDOW_EVENTS	TCL_WINDOW_EVENTS
#define TK_FILE_EVENTS		TCL_FILE_EVENTS
#define TK_TIMER_EVENTS		TCL_TIMER_EVENTS
#define TK_IDLE_EVENTS		TCL_IDLE_EVENTS
#define TK_ALL_EVENTS		TCL_ALL_EVENTS

#define Tk_IdleProc		Tcl_IdleProc
#define Tk_FileProc		Tcl_FileProc
#define Tk_TimerProc		Tcl_TimerProc
#define Tk_TimerToken		Tcl_TimerToken

#define Tk_BackgroundError	Tcl_BackgroundError
#define Tk_CancelIdleCall	Tcl_CancelIdleCall
#define Tk_CreateFileHandler	Tcl_CreateFileHandler
#define Tk_CreateTimerHandler	Tcl_CreateTimerHandler
#define Tk_DeleteFileHandler	Tcl_DeleteFileHandler
#define Tk_DeleteTimerHandler	Tcl_DeleteTimerHandler
#define Tk_DoOneEvent		Tcl_DoOneEvent
#define Tk_DoWhenIdle		Tcl_DoWhenIdle
#define Tk_Sleep		Tcl_Sleep

/* Additional stuff that has moved to Tcl: */

#define Tk_EventuallyFree	Tcl_EventuallyFree
#define Tk_FreeProc		Tcl_FreeProc
#define Tk_Preserve		Tcl_Preserve
#define Tk_Release		Tcl_Release

/* Removed Tk_Main, use macro instead */
#define Tk_Main(argc, argv, proc) \
    Tk_MainEx(argc, argv, proc, Tcl_CreateInterp())

const char *		Tk_InitStubs _ANSI_ARGS_((Tcl_Interp *interp,
			    const char *version, int exact));
EXTERN const char *	Tk_PkgInitStubsCheck _ANSI_ARGS_((Tcl_Interp *interp,
			    const char *version, int exact));

#ifndef USE_TK_STUBS
#define Tk_InitStubs(interp, version, exact) \
    Tk_PkgInitStubsCheck(interp, version, exact)
#endif /* USE_TK_STUBS */

#define Tk_InitImageArgs(interp, argc, argv) /**/

/*
 *----------------------------------------------------------------------
 *
 * Additional procedure types defined by Tk.
 *
 *----------------------------------------------------------------------
 */

typedef int (Tk_ErrorProc) _ANSI_ARGS_((ClientData clientData,
	XErrorEvent *errEventPtr));
typedef void (Tk_EventProc) _ANSI_ARGS_((ClientData clientData,
	XEvent *eventPtr));
typedef int (Tk_GenericProc) _ANSI_ARGS_((ClientData clientData,
	XEvent *eventPtr));
typedef int (Tk_ClientMessageProc) _ANSI_ARGS_((Tk_Window tkwin,
	XEvent *eventPtr));
typedef int (Tk_GetSelProc) _ANSI_ARGS_((ClientData clientData,
	Tcl_Interp *interp, char *portion));
typedef void (Tk_LostSelProc) _ANSI_ARGS_((ClientData clientData));
typedef Tk_RestrictAction (Tk_RestrictProc) _ANSI_ARGS_((
	ClientData clientData, XEvent *eventPtr));
typedef int (Tk_SelectionProc) _ANSI_ARGS_((ClientData clientData,
	int offset, char *buffer, int maxBytes));

/*
 *----------------------------------------------------------------------
 *
 * Platform independent exported procedures and variables.
 *
 *----------------------------------------------------------------------
 */

#include "tkDecls.h"

#ifdef USE_OLD_IMAGE
#undef Tk_CreateImageType
#define Tk_CreateImageType		Tk_CreateOldImageType
#undef Tk_CreatePhotoImageFormat
#define Tk_CreatePhotoImageFormat	Tk_CreateOldPhotoImageFormat
#endif /* USE_OLD_IMAGE */

/*
 *----------------------------------------------------------------------
 *
 * Allow users to say that they don't want to alter their source to add extra
 * arguments to Tk_PhotoPutBlock() et al; DO NOT DEFINE THIS WHEN BUILDING TK.
 *
 * This goes after the inclusion of the stubbed-decls so that the declarations
 * of what is actually there can be correct.
 */

#ifdef USE_COMPOSITELESS_PHOTO_PUT_BLOCK
#   ifdef Tk_PhotoPutBlock
#	undef Tk_PhotoPutBlock
#   endif
#   define Tk_PhotoPutBlock		Tk_PhotoPutBlock_NoComposite
#   ifdef Tk_PhotoPutZoomedBlock
#	undef Tk_PhotoPutZoomedBlock
#   endif
#   define Tk_PhotoPutZoomedBlock	Tk_PhotoPutZoomedBlock_NoComposite
#   define USE_PANIC_ON_PHOTO_ALLOC_FAILURE
#else /* !USE_COMPOSITELESS_PHOTO_PUT_BLOCK */
#   ifdef USE_PANIC_ON_PHOTO_ALLOC_FAILURE
#	ifdef Tk_PhotoPutBlock
#	    undef Tk_PhotoPutBlock
#	endif
#	define Tk_PhotoPutBlock		Tk_PhotoPutBlock_Panic
#	ifdef Tk_PhotoPutZoomedBlock
#	    undef Tk_PhotoPutZoomedBlock
#	endif
#	define Tk_PhotoPutZoomedBlock	Tk_PhotoPutZoomedBlock_Panic
#   endif /* USE_PANIC_ON_PHOTO_ALLOC_FAILURE */
#endif /* USE_COMPOSITELESS_PHOTO_PUT_BLOCK */
#ifdef USE_PANIC_ON_PHOTO_ALLOC_FAILURE
#   ifdef Tk_PhotoExpand
#	undef Tk_PhotoExpand
#   endif
#   define Tk_PhotoExpand		Tk_PhotoExpand_Panic
#   ifdef Tk_PhotoSetSize
#	undef Tk_PhotoSetSize
#   endif
#   define Tk_PhotoSetSize		Tk_PhotoSetSize_Panic
#endif /* USE_PANIC_ON_PHOTO_ALLOC_FAILURE */

#undef TCL_STORAGE_CLASS
#define TCL_STORAGE_CLASS DLLIMPORT

#endif /* RC_INVOKED */

/*
 * end block for C++
 */

#ifdef __cplusplus
}
#endif

#endif /* _TK */

/*
 * Local Variables:
 * mode: c
 * c-basic-offset: 4
 * fill-column: 78
 * End:
 */<|MERGE_RESOLUTION|>--- conflicted
+++ resolved
@@ -18,8 +18,7 @@
 
 #include <tcl.h>
 #if (TCL_MAJOR_VERSION != 8) || (TCL_MINOR_VERSION < 5)
-<<<<<<< HEAD
-#	error Tk 8.5 must be compiled with tcl.h from Tcl 8.5
+#	error Tk 8.5 must be compiled with tcl.h from Tcl 8.5 or better
 #endif
 
 #ifndef _ANSI_ARGS_
@@ -30,10 +29,6 @@
 #  endif
 #endif
 
-=======
-#	error Tk 8.5 must be compiled with tcl.h from Tcl 8.5 or better
-#endif
-
 #ifndef _ANSI_ARGS_
 #   ifndef NO_PROTOTYPES
 #	define _ANSI_ARGS_(x)	x
@@ -43,7 +38,6 @@
 #endif
  
->>>>>>> 23d15f35
 /*
  * For C++ compilers, use extern "C"
  */
