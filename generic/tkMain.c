/*
 * tkMain.c --
 *
 *	This file contains a generic main program for Tk-based applications.
 *	It can be used as-is for many applications, just by supplying a
 *	different appInitProc function for each specific application. Or, it
 *	can be used as a template for creating new main programs for Tk
 *	applications.
 *
 * Copyright (c) 1990-1994 The Regents of the University of California.
 * Copyright (c) 1994-1997 Sun Microsystems, Inc.
 *
 * See the file "license.terms" for information on usage and redistribution of
 * this file, and for a DISCLAIMER OF ALL WARRANTIES.
 */

/**
 * On Windows, this file needs to be compiled twice, once with
 * TK_ASCII_MAIN defined. This way both Tk_MainEx and Tk_MainExW
 * can be implemented, sharing the same source code.
 */
#if defined(TK_ASCII_MAIN)
#   ifdef UNICODE
#	undef UNICODE
#	undef _UNICODE
#   else
#	define UNICODE
#	define _UNICODE
#   endif
#endif

#include "tkInt.h"
#include <ctype.h>
#include <stdio.h>
#include <string.h>
#ifdef NO_STDLIB_H
#   include "../compat/stdlib.h"
#else
#   include <stdlib.h>
#endif

extern int TkCygwinMainEx(int, char **, Tcl_AppInitProc *, Tcl_Interp *);

/*
 * The default prompt used when the user has not overridden it.
 */

#define DEFAULT_PRIMARY_PROMPT	"% "

/*
 * This file can be compiled on Windows in UNICODE mode, as well as
 * on all other platforms using the native encoding. This is done
 * by using the normal Windows functions like _tcscmp, but on
 * platforms which don't have <tchar.h> we have to translate that
 * to strcmp here.
 */
#ifdef __WIN32__
#   include "tclInt.h"
#   include "tkWinInt.h"
#else
#   define TCHAR char
#   define TEXT(arg) arg
#   define _tcscmp strcmp
#   define _tcslen strlen
#   define _tcsncmp strncmp
#endif

#ifdef MAC_OSX_TK
#include "tkMacOSXInt.h"
#endif

/*
 * Further on, in UNICODE mode, we need to use Tcl_NewUnicodeObj,
 * while otherwise NewNativeObj is needed (which provides proper
 * conversion from native encoding to UTF-8).
 */
#ifdef UNICODE
#   define NewNativeObj Tcl_NewUnicodeObj
#else /* !UNICODE */
    static Tcl_Obj *NewNativeObj(char *string, int length) {
	Tcl_Obj *obj;
	Tcl_DString ds;
	Tcl_ExternalToUtfDString(NULL, string, length, &ds);
	obj = Tcl_NewStringObj(Tcl_DStringValue(&ds), Tcl_DStringLength(&ds));
	Tcl_DStringFree(&ds);
	return obj;
}
#endif /* !UNICODE */

/*
 * Declarations for various library functions and variables (don't want to
 * include tkInt.h or tkPort.h here, because people might copy this file out
 * of the Tk source directory to make their own modified versions). Note: do
 * not declare "exit" here even though a declaration is really needed, because
 * it will conflict with a declaration elsewhere on some systems.
 */

#if defined(__WIN32__) || defined(_WIN32)
#define isatty WinIsTty
static int WinIsTty(int fd) {
    HANDLE handle;

    /*
     * For now, under Windows, we assume we are not running as a console mode
     * app, so we need to use the GUI console. In order to enable this, we
     * always claim to be running on a tty. This probably isn't the right way
     * to do it.
     */

#if !defined(STATIC_BUILD)
	if (tclStubsPtr->reserved9 && TclpIsAtty) {
	    /* We are running on Cygwin */
	    return TclpIsAtty(fd);
	}
#endif
    handle = GetStdHandle(STD_INPUT_HANDLE + fd);
	/*
	 * If it's a bad or closed handle, then it's been connected to a wish
	 * console window. A character file handle is a tty by definition.
	 */
    return (handle == INVALID_HANDLE_VALUE) || (handle == 0)
	     || (GetFileType(handle) == FILE_TYPE_UNKNOWN)
	     || (GetFileType(handle) == FILE_TYPE_CHAR);
}
#else
extern int		isatty(int fd);
#endif

typedef struct InteractiveState {
    Tcl_Channel input;		/* The standard input channel from which lines
				 * are read. */
    int tty;			/* Non-zero means standard input is a
				 * terminal-like device. Zero means it's a
				 * file. */
    Tcl_DString command;	/* Used to assemble lines of terminal input
				 * into Tcl commands. */
    Tcl_DString line;		/* Used to read the next line from the
				 * terminal input. */
    int gotPartial;
    Tcl_Interp *interp;		/* Interpreter that evaluates interactive
				 * commands. */
} InteractiveState;

/*
 * Forward declarations for functions defined later in this file.
 */

static void		Prompt(Tcl_Interp *interp, InteractiveState *isPtr);
static void		StdinProc(ClientData clientData, int mask);

/*
 *----------------------------------------------------------------------
 *
 * Tk_MainEx --
 *
 *	Main program for Wish and most other Tk-based applications.
 *
 * Results:
 *	None. This function never returns (it exits the process when it's
 *	done).
 *
 * Side effects:
 *	This function initializes the Tk world and then starts interpreting
 *	commands; almost anything could happen, depending on the script being
 *	interpreted.
 *
 *----------------------------------------------------------------------
 */

void
Tk_MainEx(
    int argc,			/* Number of arguments. */
    TCHAR **argv,		/* Array of argument strings. */
    Tcl_AppInitProc *appInitProc,
				/* Application-specific initialization
				 * function to call after most initialization
				 * but before starting to execute commands. */
    Tcl_Interp *interp)
{
    Tcl_Obj *path, *argvPtr, *appName;
    const char *encodingName;
    int code, nullStdin = 0;
    Tcl_Channel chan;
    InteractiveState is;

    /*
     * Ensure that we are getting a compatible version of Tcl.
     */

<<<<<<< HEAD
    if (Tcl_InitStubs(interp, "8.6.0", 0) == NULL) {
	abort();
=======
    if (Tcl_InitStubs(interp, "8.5.0", 0) == NULL) {
	if (Tcl_InitStubs(interp, "8.1", 0) == NULL) {
	    abort();
	} else {
	    Tcl_Panic("%s", Tcl_GetStringResult(interp));
	}
>>>>>>> 8faee2bb
    }

#if defined(__WIN32__) && !defined(__WIN64__) && !defined(UNICODE) && !defined(STATIC_BUILD)

    if (tclStubsPtr->reserved9) {
	/* We are running win32 Tk under Cygwin, so let's check
	 * whether the env("DISPLAY") variable or the -display
	 * argument is set. If so, we really want to run the
	 * Tk_MainEx function of libtk8.?.dll, not this one. */
	if (Tcl_GetVar2(interp, "env", "DISPLAY", TCL_GLOBAL_ONLY)) {
	loadCygwinTk:
	    if (TkCygwinMainEx(argc, argv, appInitProc, interp)) {
		/* Should never reach here. */
		return;
	    }
	} else {
	    int i;

	    for (i = 1; i < argc; ++i) {
		if (!_tcscmp(argv[i], TEXT("-display"))) {
		    goto loadCygwinTk;
		}
	    }
	}
    }
#endif

    Tcl_InitMemory(interp);

    is.interp = interp;
    is.gotPartial = 0;
    Tcl_Preserve(interp);

#if defined(__WIN32__) && !defined(__CYGWIN__)
    Tk_InitConsoleChannels(interp);
#endif

#ifdef MAC_OSX_TK
    if (Tcl_GetStartupScript(NULL) == NULL) {
	TkMacOSXDefaultStartupScript();
    }
#endif

    /*
     * If the application has not already set a startup script, parse the
     * first few command line arguments to determine the script path and
     * encoding.
     */

    if (NULL == Tcl_GetStartupScript(NULL)) {
	size_t length;

	/*
	 * Check whether first 3 args (argv[1] - argv[3]) look like
	 *  -encoding ENCODING FILENAME
	 * or like
	 *  FILENAME
	 * or like
	 *  -file FILENAME		(ancient history support only)
	 */

	if ((argc > 3) && (0 == _tcscmp(TEXT("-encoding"), argv[1]))
		&& (TEXT('-') != argv[3][0])) {
		Tcl_Obj *value = NewNativeObj(argv[2], -1);
	    Tcl_SetStartupScript(NewNativeObj(argv[3], -1), Tcl_GetString(value));
	    Tcl_DecrRefCount(value);
	    argc -= 3;
	    argv += 3;
	} else if ((argc > 1) && (TEXT('-') != argv[1][0])) {
	    Tcl_SetStartupScript(NewNativeObj(argv[1], -1), NULL);
	    argc--;
	    argv++;
	} else if ((argc > 2) && (length = _tcslen(argv[1]))
		&& (length > 1) && (0 == _tcsncmp(TEXT("-file"), argv[1], length))
		&& (TEXT('-') != argv[2][0])) {
	    Tcl_SetStartupScript(NewNativeObj(argv[2], -1), NULL);
	    argc -= 2;
	    argv += 2;
	}
    }

    path = Tcl_GetStartupScript(&encodingName);
    if (path == NULL) {
	appName = NewNativeObj(argv[0], -1);
    } else {
	appName = path;
    }
    Tcl_SetVar2Ex(interp, "argv0", NULL, appName, TCL_GLOBAL_ONLY);
    argc--;
    argv++;

    Tcl_SetVar2Ex(interp, "argc", NULL, Tcl_NewIntObj(argc), TCL_GLOBAL_ONLY);

    argvPtr = Tcl_NewListObj(0, NULL);
    while (argc--) {
	Tcl_ListObjAppendElement(NULL, argvPtr, NewNativeObj(*argv++, -1));
    }
    Tcl_SetVar2Ex(interp, "argv", NULL, argvPtr, TCL_GLOBAL_ONLY);

    /*
     * Set the "tcl_interactive" variable.
     */

    is.tty = isatty(0);
#if defined(MAC_OSX_TK)
    /*
     * On TkAqua, if we don't have a TTY and stdin is a special character file
     * of length 0, (e.g. /dev/null, which is what Finder sets when double
     * clicking Wish) then use the GUI console.
     */

    if (!is.tty) {
	struct stat st;

	nullStdin = fstat(0, &st) || (S_ISCHR(st.st_mode) && !st.st_blocks);
    }
#endif
    Tcl_SetVar2Ex(interp, "tcl_interactive", NULL,
	    Tcl_NewIntObj(!path && (is.tty || nullStdin)), TCL_GLOBAL_ONLY);

    /*
     * Invoke application-specific initialization.
     */

    if (appInitProc(interp) != TCL_OK) {
	TkpDisplayWarning(Tcl_GetStringResult(interp),
		"application-specific initialization failed");
    }

    /*
     * Invoke the script specified on the command line, if any. Must fetch it
     * again, as the appInitProc might have reset it.
     */

    path = Tcl_GetStartupScript(&encodingName);
    if (path != NULL) {
	Tcl_ResetResult(interp);
	code = Tcl_FSEvalFileEx(interp, path, encodingName);
	if (code != TCL_OK) {
	    /*
	     * The following statement guarantees that the errorInfo variable
	     * is set properly.
	     */

	    Tcl_AddErrorInfo(interp, "");
	    TkpDisplayWarning(Tcl_GetVar2(interp, "errorInfo", NULL,
		    TCL_GLOBAL_ONLY), "Error in startup script");
	    Tcl_DeleteInterp(interp);
	    Tcl_Exit(1);
	}
	is.tty = 0;
    } else {

	/*
	 * Evaluate the .rc file, if one has been specified.
	 */

	Tcl_SourceRCFile(interp);

	/*
	 * Establish a channel handler for stdin.
	 */

	is.input = Tcl_GetStdChannel(TCL_STDIN);
	if (is.input) {
	    Tcl_CreateChannelHandler(is.input, TCL_READABLE, StdinProc, &is);
	}
	if (is.tty) {
	    Prompt(interp, &is);
	}
    }

    chan = Tcl_GetStdChannel(TCL_STDOUT);
    if (chan) {
	Tcl_Flush(chan);
    }
    Tcl_DStringInit(&is.command);
    Tcl_DStringInit(&is.line);
    Tcl_ResetResult(interp);

    /*
     * Loop infinitely, waiting for commands to execute. When there are no
     * windows left, Tk_MainLoop returns and we exit.
     */

    Tk_MainLoop();
    Tcl_DeleteInterp(interp);
    Tcl_Release(interp);
    Tcl_SetStartupScript(NULL, NULL);
    Tcl_Exit(0);
}

/*
 *----------------------------------------------------------------------
 *
 * StdinProc --
 *
 *	This function is invoked by the event dispatcher whenever standard
 *	input becomes readable. It grabs the next line of input characters,
 *	adds them to a command being assembled, and executes the command if
 *	it's complete.
 *
 * Results:
 *	None.
 *
 * Side effects:
 *	Could be almost arbitrary, depending on the command that's typed.
 *
 *----------------------------------------------------------------------
 */

    /* ARGSUSED */
static void
StdinProc(
    ClientData clientData,	/* The state of interactive cmd line */
    int mask)			/* Not used. */
{
    char *cmd;
    int code, count;
    InteractiveState *isPtr = clientData;
    Tcl_Channel chan = isPtr->input;
    Tcl_Interp *interp = isPtr->interp;

    count = Tcl_Gets(chan, &isPtr->line);

    if (count < 0 && !isPtr->gotPartial) {
	if (isPtr->tty) {
	    Tcl_Exit(0);
	} else {
	    Tcl_DeleteChannelHandler(chan, StdinProc, isPtr);
	}
	return;
    }

    Tcl_DStringAppend(&isPtr->command, Tcl_DStringValue(&isPtr->line), -1);
    cmd = Tcl_DStringAppend(&isPtr->command, "\n", -1);
    Tcl_DStringFree(&isPtr->line);
    if (!Tcl_CommandComplete(cmd)) {
	isPtr->gotPartial = 1;
	goto prompt;
    }
    isPtr->gotPartial = 0;

    /*
     * Disable the stdin channel handler while evaluating the command;
     * otherwise if the command re-enters the event loop we might process
     * commands from stdin before the current command is finished. Among other
     * things, this will trash the text of the command being evaluated.
     */

    Tcl_CreateChannelHandler(chan, 0, StdinProc, isPtr);
    code = Tcl_RecordAndEval(interp, cmd, TCL_EVAL_GLOBAL);

    isPtr->input = Tcl_GetStdChannel(TCL_STDIN);
    if (isPtr->input) {
	Tcl_CreateChannelHandler(isPtr->input, TCL_READABLE, StdinProc, isPtr);
    }
    Tcl_DStringFree(&isPtr->command);
    if (Tcl_GetStringResult(interp)[0] != '\0') {
	if ((code != TCL_OK) || (isPtr->tty)) {
	    chan = Tcl_GetStdChannel((code != TCL_OK) ? TCL_STDERR : TCL_STDOUT);
	    if (chan) {
		Tcl_WriteObj(chan, Tcl_GetObjResult(interp));
		Tcl_WriteChars(chan, "\n", 1);
	    }
	}
    }

    /*
     * If a tty stdin is still around, output a prompt.
     */

  prompt:
    if (isPtr->tty && (isPtr->input != NULL)) {
	Prompt(interp, isPtr);
    }
    Tcl_ResetResult(interp);
}

/*
 *----------------------------------------------------------------------
 *
 * Prompt --
 *
 *	Issue a prompt on standard output, or invoke a script to issue the
 *	prompt.
 *
 * Results:
 *	None.
 *
 * Side effects:
 *	A prompt gets output, and a Tcl script may be evaluated in interp.
 *
 *----------------------------------------------------------------------
 */

static void
Prompt(
    Tcl_Interp *interp,		/* Interpreter to use for prompting. */
    InteractiveState *isPtr) /* InteractiveState. */
{
    Tcl_Obj *promptCmdPtr;
    int code;
    Tcl_Channel chan;

    promptCmdPtr = Tcl_GetVar2Ex(interp,
	isPtr->gotPartial ? "tcl_prompt2" : "tcl_prompt1", NULL, TCL_GLOBAL_ONLY);
    if (promptCmdPtr == NULL) {
    defaultPrompt:
	if (!isPtr->gotPartial) {
	    chan = Tcl_GetStdChannel(TCL_STDOUT);
	    if (chan != NULL) {
		Tcl_WriteChars(chan, DEFAULT_PRIMARY_PROMPT,
			strlen(DEFAULT_PRIMARY_PROMPT));
	    }
	}
    } else {
	code = Tcl_EvalObjEx(interp, promptCmdPtr, TCL_EVAL_GLOBAL);
	if (code != TCL_OK) {
	    Tcl_AddErrorInfo(interp,
		    "\n    (script that generates prompt)");
	    if (Tcl_GetStringResult(interp)[0] != '\0') {
		chan = Tcl_GetStdChannel(TCL_STDERR);
		if (chan != NULL) {
		    Tcl_WriteObj(chan, Tcl_GetObjResult(interp));
		    Tcl_WriteChars(chan, "\n", 1);
		}
	    }
	    goto defaultPrompt;
	}
    }

    chan = Tcl_GetStdChannel(TCL_STDOUT);
    if (chan != NULL) {
	Tcl_Flush(chan);
    }
}

/*
 * Local Variables:
 * mode: c
 * c-basic-offset: 4
 * fill-column: 78
 * End:
 */<|MERGE_RESOLUTION|>--- conflicted
+++ resolved
@@ -188,17 +188,12 @@
      * Ensure that we are getting a compatible version of Tcl.
      */
 
-<<<<<<< HEAD
-    if (Tcl_InitStubs(interp, "8.6.0", 0) == NULL) {
-	abort();
-=======
-    if (Tcl_InitStubs(interp, "8.5.0", 0) == NULL) {
+    if (Tcl_InitStubs(interp, "8.6", 0) == NULL) {
 	if (Tcl_InitStubs(interp, "8.1", 0) == NULL) {
 	    abort();
 	} else {
 	    Tcl_Panic("%s", Tcl_GetStringResult(interp));
 	}
->>>>>>> 8faee2bb
     }
 
 #if defined(__WIN32__) && !defined(__WIN64__) && !defined(UNICODE) && !defined(STATIC_BUILD)
