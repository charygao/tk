--- conflicted
+++ resolved
@@ -197,11 +197,7 @@
      * Ensure that we are getting a compatible version of Tcl.
      */
 
-<<<<<<< HEAD
-    if (Tcl_InitStubs(interp, TCL_VERSION, 0) == NULL) {
-=======
     if (Tcl_InitStubs(interp, "8.6-", 0) == NULL) {
->>>>>>> e9266621
 	if (Tcl_InitStubs(interp, "8.1", 0) == NULL) {
 	    abort();
 	} else {
