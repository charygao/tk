/*
 * tkMain.c --
 *
 *	This file contains a generic main program for Tk-based applications.
 *	It can be used as-is for many applications, just by supplying a
 *	different appInitProc function for each specific application. Or, it
 *	can be used as a template for creating new main programs for Tk
 *	applications.
 *
 * Copyright (c) 1990-1994 The Regents of the University of California.
 * Copyright (c) 1994-1997 Sun Microsystems, Inc.
 *
 * See the file "license.terms" for information on usage and redistribution of
 * this file, and for a DISCLAIMER OF ALL WARRANTIES.
 */

/**
 * On Windows, this file needs to be compiled twice, once with
 * TK_ASCII_MAIN defined. This way both Tk_MainEx and Tk_MainExW
 * can be implemented, sharing the same source code.
 */
#if defined(TK_ASCII_MAIN)
#   ifdef UNICODE
#	undef UNICODE
#	undef _UNICODE
#   else
#	define UNICODE
#	define _UNICODE
#   endif
#endif
#undef ZIPFS_IN_TCL

#include "tkInt.h"
#include <ctype.h>
#include <stdio.h>
#include <string.h>
#ifdef NO_STDLIB_H
#   include "../compat/stdlib.h"
#else
#   include <stdlib.h>
#endif

extern int TkCygwinMainEx(int, char **, Tcl_AppInitProc *, Tcl_Interp *);

/*
 * The default prompt used when the user has not overridden it.
 */

#define DEFAULT_PRIMARY_PROMPT	"% "

/*
 * This file can be compiled on Windows in UNICODE mode, as well as
 * on all other platforms using the native encoding. This is done
 * by using the normal Windows functions like _tcscmp, but on
 * platforms which don't have <tchar.h> we have to translate that
 * to strcmp here.
 */
#if defined(_WIN32) && !defined(PLATFORM_SDL)
/*  Little hack to eliminate the need for "tclInt.h" here:
    Just copy a small portion of TclIntPlatStubs, just
    enough to make it work. See [600b72bfbc] */
typedef struct {
    int magic;
    void *hooks;
    void (*dummy[16]) (void); /* dummy entries 0-15, not used */
    int (*tclpIsAtty) (int fd); /* 16 */
} TclIntPlatStubs;
extern const TclIntPlatStubs *tclIntPlatStubsPtr;
#   include "tkWinInt.h"
#else
#   define TCHAR char
#   define TEXT(arg) arg
#   define _tcscmp strcmp
#   define _tcslen strlen
#   define _tcsncmp strncmp
#endif

#ifdef MAC_OSX_TK
#include "tkMacOSXInt.h"
#endif

/*
 * Further on, in UNICODE mode, we need to use Tcl_NewUnicodeObj,
 * while otherwise NewNativeObj is needed (which provides proper
 * conversion from native encoding to UTF-8).
 */
#if defined(UNICODE) && (TCL_UTF_MAX <= 4)
#   define NewNativeObj Tcl_NewUnicodeObj
#else /* !UNICODE || (TCL_UTF_MAX > 4) */
    static Tcl_Obj *NewNativeObj(TCHAR *string, int length) {
	Tcl_Obj *obj;
	Tcl_DString ds;

#ifdef UNICODE
	if (length > 0) {
	    length *= sizeof (TCHAR);
	}
	Tcl_WinTCharToUtf(string, length, &ds);
#else
	Tcl_ExternalToUtfDString(NULL, (char *) string, length, &ds);
#endif
	obj = Tcl_NewStringObj(Tcl_DStringValue(&ds), Tcl_DStringLength(&ds));
	Tcl_DStringFree(&ds);
	return obj;
}
#endif /* !UNICODE || (TCL_UTF_MAX > 4) */

/*
 * Declarations for various library functions and variables (don't want to
 * include tkInt.h or tkPort.h here, because people might copy this file out
 * of the Tk source directory to make their own modified versions). Note: do
 * not declare "exit" here even though a declaration is really needed, because
 * it will conflict with a declaration elsewhere on some systems.
 */

#if defined(_WIN32) && !defined(PLATFORM_SDL)
#define isatty WinIsTty
static int WinIsTty(int fd) {
    HANDLE handle;

    /*
     * For now, under Windows, we assume we are not running as a console mode
     * app, so we need to use the GUI console. In order to enable this, we
     * always claim to be running on a tty. This probably isn't the right way
     * to do it.
     */

#if !defined(STATIC_BUILD)
	if (tclStubsPtr->reserved9 && tclIntPlatStubsPtr->tclpIsAtty) {
	    /* We are running on Cygwin */
	    return tclIntPlatStubsPtr->tclpIsAtty(fd);
	}
#endif
    handle = GetStdHandle(STD_INPUT_HANDLE + fd);
	/*
	 * If it's a bad or closed handle, then it's been connected to a wish
	 * console window. A character file handle is a tty by definition.
	 */
    return (handle == INVALID_HANDLE_VALUE) || (handle == 0)
	     || (GetFileType(handle) == FILE_TYPE_UNKNOWN)
	     || (GetFileType(handle) == FILE_TYPE_CHAR);
}
#else
extern int		isatty(int fd);
#endif

typedef struct InteractiveState {
    Tcl_Channel input;		/* The standard input channel from which lines
				 * are read. */
    int tty;			/* Non-zero means standard input is a
				 * terminal-like device. Zero means it's a
				 * file. */
    Tcl_DString command;	/* Used to assemble lines of terminal input
				 * into Tcl commands. */
    Tcl_DString line;		/* Used to read the next line from the
				 * terminal input. */
    int gotPartial;
    Tcl_Interp *interp;		/* Interpreter that evaluates interactive
				 * commands. */
} InteractiveState;

/*
 * Forward declarations for functions defined later in this file.
 */

static void		Prompt(Tcl_Interp *interp, InteractiveState *isPtr);
static void		StdinProc(ClientData clientData, int mask);

/*
 *----------------------------------------------------------------------
 *
 * Tk_MainEx --
 *
 *	Main program for Wish and most other Tk-based applications.
 *
 * Results:
 *	None. This function never returns (it exits the process when it's
 *	done).
 *
 * Side effects:
 *	This function initializes the Tk world and then starts interpreting
 *	commands; almost anything could happen, depending on the script being
 *	interpreted.
 *
 *----------------------------------------------------------------------
 */

void
Tk_MainEx(
    int argc,			/* Number of arguments. */
    TCHAR **argv,		/* Array of argument strings. */
    Tcl_AppInitProc *appInitProc,
				/* Application-specific initialization
				 * function to call after most initialization
				 * but before starting to execute commands. */
    Tcl_Interp *interp)
{
    Tcl_Obj *path, *argvPtr, *appName;
    const char *encodingName;
    int code, nullStdin = 0, interactive;
    Tcl_Channel chan;
    InteractiveState is;

    /*
     * Ensure that we are getting a compatible version of Tcl.
     */

    if (Tcl_InitStubs(interp, "8.6", 0) == NULL) {
	if (Tcl_InitStubs(interp, "8.1", 0) == NULL) {
	    abort();
	} else {
	    Tcl_Panic("%s", Tcl_GetString(Tcl_GetObjResult(interp)));
	}
    }

#if defined(_WIN32) && !defined(UNICODE) && !defined(STATIC_BUILD) && !defined(PLATFORM_SDL)

    if (tclStubsPtr->reserved9) {
	/* We are running win32 Tk under Cygwin, so let's check
	 * whether the env("DISPLAY") variable or the -display
	 * argument is set. If so, we really want to run the
	 * Tk_MainEx function of libtk8.?.dll, not this one. */
	if (Tcl_GetVar2(interp, "env", "DISPLAY", TCL_GLOBAL_ONLY)) {
	loadCygwinTk:
	    if (TkCygwinMainEx(argc, argv, appInitProc, interp)) {
		/* Should never reach here. */
		return;
	    }
	} else {
	    int i;

	    for (i = 1; i < argc; ++i) {
		if (!_tcscmp(argv[i], TEXT("-display"))) {
		    goto loadCygwinTk;
		}
	    }
	}
    }
#endif

    Tcl_InitMemory(interp);

    is.interp = interp;
    is.gotPartial = 0;
    Tcl_Preserve(interp);

<<<<<<< HEAD
#if defined(PLATFORM_SDL) || (defined(_WIN32) && !defined(__CYGWIN__))
=======
#if defined(_WIN32) && !defined(__CYGWIN__)
#if !defined(STATIC_BUILD)
    /* If compiled for Win32 but running on Cygwin, don't use console */
    if (!tclStubsPtr->reserved9)
#endif
>>>>>>> 8097f92d
    Tk_InitConsoleChannels(interp);
#endif

#ifdef MAC_OSX_TK
    if (Tcl_GetStartupScript(NULL) == NULL) {
	TkMacOSXDefaultStartupScript();
    }
#endif

    /*
     * If the application has not already set a startup script, parse the
     * first few command line arguments to determine the script path and
     * encoding.
     */

    if (Tcl_GetStartupScript(NULL) == NULL) {
	size_t length;

	/*
	 * Check whether first 3 args (argv[1] - argv[3]) look like
	 *  -encoding ENCODING FILENAME
	 * or like
	 *  FILENAME
	 * or like
	 *  -file FILENAME		(ancient history support only)
	 */

	if ((argc > 3) && (0 == _tcscmp(TEXT("-encoding"), argv[1]))
		&& (TEXT('-') != argv[3][0])) {
		Tcl_Obj *value = NewNativeObj(argv[2], -1);
	    Tcl_SetStartupScript(NewNativeObj(argv[3], -1), Tcl_GetString(value));
	    Tcl_DecrRefCount(value);
	    argc -= 3;
	    argv += 3;
	} else if ((argc > 1) && (TEXT('-') != argv[1][0])) {
	    Tcl_SetStartupScript(NewNativeObj(argv[1], -1), NULL);
	    argc--;
	    argv++;
	} else if ((argc > 2) && (length = _tcslen(argv[1]))
		&& (length > 1) && (0 == _tcsncmp(TEXT("-file"), argv[1], length))
		&& (TEXT('-') != argv[2][0])) {
	    Tcl_SetStartupScript(NewNativeObj(argv[2], -1), NULL);
	    argc -= 2;
	    argv += 2;
	}
    }

    path = Tcl_GetStartupScript(&encodingName);
    if (path == NULL) {
	appName = NewNativeObj(argv[0], -1);
    } else {
	appName = path;
    }
    Tcl_SetVar2Ex(interp, "argv0", NULL, appName, TCL_GLOBAL_ONLY);
    argc--;
    argv++;

    Tcl_SetVar2Ex(interp, "argc", NULL, Tcl_NewIntObj(argc), TCL_GLOBAL_ONLY);

    argvPtr = Tcl_NewListObj(0, NULL);
    while (argc--) {
	Tcl_ListObjAppendElement(NULL, argvPtr, NewNativeObj(*argv++, -1));
    }
    Tcl_SetVar2Ex(interp, "argv", NULL, argvPtr, TCL_GLOBAL_ONLY);

    /*
     * Set the "tcl_interactive" variable.
     */

    is.tty = isatty(0);
#if defined(MAC_OSX_TK)
    /*
     * On TkAqua, if we don't have a TTY and stdin is a special character file
     * of length 0, (e.g. /dev/null, which is what Finder sets when double
     * clicking Wish) then use the GUI console.
     */

    if (!is.tty) {
	struct stat st;

	nullStdin = fstat(0, &st) || (S_ISCHR(st.st_mode) && !st.st_blocks);
    }
#endif
    interactive = (!path && (is.tty || nullStdin));
    Tcl_SetVar2Ex(interp, "tcl_interactive", NULL,
	    Tcl_NewIntObj(interactive), TCL_GLOBAL_ONLY);

    /*
     * Invoke application-specific initialization.
     */

    if (appInitProc(interp) != TCL_OK) {
	TkpDisplayWarning(Tcl_GetString(Tcl_GetObjResult(interp)),
		"application-specific initialization failed");
    }

    /*
     * Invoke the script specified on the command line, if any. Must fetch it
     * again, as the appInitProc might have reset it.
     */

    path = Tcl_GetStartupScript(&encodingName);
    if (path != NULL) {
	is.tty = 0;
	if (interactive) {
	    interactive = 0;
	    Tcl_SetVar2Ex(interp, "tcl_interactive", NULL,
		    Tcl_NewIntObj(interactive), TCL_GLOBAL_ONLY);
	    Tcl_EvalEx(interp, "console hide", -1, TCL_EVAL_GLOBAL);
	}
	Tcl_ResetResult(interp);
	code = Tcl_FSEvalFileEx(interp, path, encodingName);
	if (code != TCL_OK) {
	    /*
	     * The following statement guarantees that the errorInfo variable
	     * is set properly.
	     */

	    Tcl_AddErrorInfo(interp, "");
	    TkpDisplayWarning(Tcl_GetVar2(interp, "errorInfo", NULL,
		    TCL_GLOBAL_ONLY), "Error in startup script");
	    Tcl_DeleteInterp(interp);
	    Tcl_Exit(1);
	}
    } else {

	/*
	 * Evaluate the .rc file, if one has been specified.
	 */

	Tcl_SourceRCFile(interp);

	/*
	 * Establish a channel handler for stdin.
	 */

	is.input = Tcl_GetStdChannel(TCL_STDIN);
	if (is.input) {
	    Tcl_CreateChannelHandler(is.input, TCL_READABLE, StdinProc, &is);
	}
	if (is.tty) {
	    Prompt(interp, &is);
	}
    }

    chan = Tcl_GetStdChannel(TCL_STDOUT);
    if (chan) {
	Tcl_Flush(chan);
    }
    Tcl_DStringInit(&is.command);
    Tcl_DStringInit(&is.line);
    Tcl_ResetResult(interp);

    /*
     * Loop infinitely, waiting for commands to execute. When there are no
     * windows left, Tk_MainLoop returns and we exit.
     */

    Tk_MainLoop();
    Tcl_DeleteInterp(interp);
    Tcl_Release(interp);
    Tcl_SetStartupScript(NULL, NULL);
    Tcl_Exit(0);
}

/*
 *----------------------------------------------------------------------
 *
 * StdinProc --
 *
 *	This function is invoked by the event dispatcher whenever standard
 *	input becomes readable. It grabs the next line of input characters,
 *	adds them to a command being assembled, and executes the command if
 *	it's complete.
 *
 * Results:
 *	None.
 *
 * Side effects:
 *	Could be almost arbitrary, depending on the command that's typed.
 *
 *----------------------------------------------------------------------
 */

    /* ARGSUSED */
static void
StdinProc(
    ClientData clientData,	/* The state of interactive cmd line */
    int mask)			/* Not used. */
{
    char *cmd;
    int code, count;
    InteractiveState *isPtr = clientData;
    Tcl_Channel chan = isPtr->input;
    Tcl_Interp *interp = isPtr->interp;

    count = Tcl_Gets(chan, &isPtr->line);

    if (count < 0 && !isPtr->gotPartial) {
	if (isPtr->tty) {
	    Tcl_Exit(0);
	} else {
	    Tcl_DeleteChannelHandler(chan, StdinProc, isPtr);
	}
	return;
    }

    Tcl_DStringAppend(&isPtr->command, Tcl_DStringValue(&isPtr->line), -1);
    cmd = Tcl_DStringAppend(&isPtr->command, "\n", -1);
    Tcl_DStringFree(&isPtr->line);
    if (!Tcl_CommandComplete(cmd)) {
	isPtr->gotPartial = 1;
	goto prompt;
    }
    isPtr->gotPartial = 0;

    /*
     * Disable the stdin channel handler while evaluating the command;
     * otherwise if the command re-enters the event loop we might process
     * commands from stdin before the current command is finished. Among other
     * things, this will trash the text of the command being evaluated.
     */

    Tcl_CreateChannelHandler(chan, 0, StdinProc, isPtr);
    code = Tcl_RecordAndEval(interp, cmd, TCL_EVAL_GLOBAL);

    isPtr->input = Tcl_GetStdChannel(TCL_STDIN);
    if (isPtr->input) {
	Tcl_CreateChannelHandler(isPtr->input, TCL_READABLE, StdinProc, isPtr);
    }
    Tcl_DStringFree(&isPtr->command);
    if (Tcl_GetString(Tcl_GetObjResult(interp))[0] != '\0') {
	if ((code != TCL_OK) || (isPtr->tty)) {
	    chan = Tcl_GetStdChannel((code != TCL_OK) ? TCL_STDERR : TCL_STDOUT);
	    if (chan) {
		Tcl_WriteObj(chan, Tcl_GetObjResult(interp));
		Tcl_WriteChars(chan, "\n", 1);
	    }
	}
    }

    /*
     * If a tty stdin is still around, output a prompt.
     */

  prompt:
    if (isPtr->tty && (isPtr->input != NULL)) {
	Prompt(interp, isPtr);
    }
    Tcl_ResetResult(interp);
}

/*
 *----------------------------------------------------------------------
 *
 * Prompt --
 *
 *	Issue a prompt on standard output, or invoke a script to issue the
 *	prompt.
 *
 * Results:
 *	None.
 *
 * Side effects:
 *	A prompt gets output, and a Tcl script may be evaluated in interp.
 *
 *----------------------------------------------------------------------
 */

static void
Prompt(
    Tcl_Interp *interp,		/* Interpreter to use for prompting. */
    InteractiveState *isPtr) /* InteractiveState. */
{
    Tcl_Obj *promptCmdPtr;
    int code;
    Tcl_Channel chan;

    promptCmdPtr = Tcl_GetVar2Ex(interp,
	isPtr->gotPartial ? "tcl_prompt2" : "tcl_prompt1", NULL, TCL_GLOBAL_ONLY);
    if (promptCmdPtr == NULL) {
    defaultPrompt:
	if (!isPtr->gotPartial) {
	    chan = Tcl_GetStdChannel(TCL_STDOUT);
	    if (chan != NULL) {
		Tcl_WriteChars(chan, DEFAULT_PRIMARY_PROMPT,
			strlen(DEFAULT_PRIMARY_PROMPT));
	    }
	}
    } else {
	code = Tcl_EvalObjEx(interp, promptCmdPtr, TCL_EVAL_GLOBAL);
	if (code != TCL_OK) {
	    Tcl_AddErrorInfo(interp,
		    "\n    (script that generates prompt)");
	    if (Tcl_GetString(Tcl_GetObjResult(interp))[0] != '\0') {
		chan = Tcl_GetStdChannel(TCL_STDERR);
		if (chan != NULL) {
		    Tcl_WriteObj(chan, Tcl_GetObjResult(interp));
		    Tcl_WriteChars(chan, "\n", 1);
		}
	    }
	    goto defaultPrompt;
	}
    }

    chan = Tcl_GetStdChannel(TCL_STDOUT);
    if (chan != NULL) {
	Tcl_Flush(chan);
    }
}

/*
 * Local Variables:
 * mode: c
 * c-basic-offset: 4
 * fill-column: 78
 * End:
 */<|MERGE_RESOLUTION|>--- conflicted
+++ resolved
@@ -245,15 +245,11 @@
     is.gotPartial = 0;
     Tcl_Preserve(interp);
 
-<<<<<<< HEAD
 #if defined(PLATFORM_SDL) || (defined(_WIN32) && !defined(__CYGWIN__))
-=======
-#if defined(_WIN32) && !defined(__CYGWIN__)
 #if !defined(STATIC_BUILD)
     /* If compiled for Win32 but running on Cygwin, don't use console */
     if (!tclStubsPtr->reserved9)
 #endif
->>>>>>> 8097f92d
     Tk_InitConsoleChannels(interp);
 #endif
 
