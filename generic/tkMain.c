/*
 * tkMain.c --
 *
 *	This file contains a generic main program for Tk-based applications.
 *	It can be used as-is for many applications, just by supplying a
 *	different appInitProc function for each specific application. Or, it
 *	can be used as a template for creating new main programs for Tk
 *	applications.
 *
 * Copyright (c) 1990-1994 The Regents of the University of California.
 * Copyright (c) 1994-1997 Sun Microsystems, Inc.
 *
 * See the file "license.terms" for information on usage and redistribution of
 * this file, and for a DISCLAIMER OF ALL WARRANTIES.
 */

/**
 * On Windows, this file needs to be compiled twice, once with
 * TK_ASCII_MAIN defined. This way both Tk_MainEx and Tk_MainExW
 * can be implemented, sharing the same source code.
 */
#if defined(TK_ASCII_MAIN)
#   ifdef UNICODE
#	undef UNICODE
#	undef _UNICODE
#   else
#	define UNICODE
#	define _UNICODE
#   endif
#endif

#include "tkInt.h"
#include <ctype.h>
#include <stdio.h>
#include <string.h>
#ifdef NO_STDLIB_H
#   include "../compat/stdlib.h"
#else
#   include <stdlib.h>
#endif

extern int TkCygwinMainEx(int, char **, Tcl_AppInitProc *, Tcl_Interp *);

/*
 * The default prompt used when the user has not overridden it.
 */

#define DEFAULT_PRIMARY_PROMPT	"% "

/*
 * This file can be compiled on Windows in UNICODE mode, as well as
 * on all other platforms using the native encoding. This is done
 * by using the normal Windows functions like _tcscmp, but on
 * platforms which don't have <tchar.h> we have to translate that
 * to strcmp here.
 */
#ifdef __WIN32__
#   include "tclInt.h"
#   include "tkWinInt.h"
#else
#   define TCHAR char
#   define TEXT(arg) arg
#   define _tcscmp strcmp
#   define _tcslen strlen
#   define _tcsncmp strncmp
#endif

#ifdef MAC_OSX_TK
#include "tkMacOSXInt.h"
#endif

/*
 * Further on, in UNICODE mode, we need to use Tcl_NewUnicodeObj,
 * while otherwise NewNativeObj is needed (which provides proper
 * conversion from native encoding to UTF-8).
 */
#ifdef UNICODE
#   define NewNativeObj Tcl_NewUnicodeObj
#else /* !UNICODE */
    static Tcl_Obj *NewNativeObj(char *string, int length) {
	Tcl_Obj *obj;
	Tcl_DString ds;
	Tcl_ExternalToUtfDString(NULL, string, length, &ds);
	obj = Tcl_NewStringObj(Tcl_DStringValue(&ds), Tcl_DStringLength(&ds));
	Tcl_DStringFree(&ds);
	return obj;
}
#endif /* !UNICODE */

/*
 * Declarations for various library functions and variables (don't want to
 * include tkInt.h or tkPort.h here, because people might copy this file out
 * of the Tk source directory to make their own modified versions). Note: do
 * not declare "exit" here even though a declaration is really needed, because
 * it will conflict with a declaration elsewhere on some systems.
 */

#if defined(__WIN32__) || defined(_WIN32)
#define isatty WinIsTty
static int WinIsTty(int fd) {
    HANDLE handle;

    /*
     * For now, under Windows, we assume we are not running as a console mode
     * app, so we need to use the GUI console. In order to enable this, we
     * always claim to be running on a tty. This probably isn't the right way
     * to do it.
     */

#if !defined(STATIC_BUILD)
	if (tclStubsPtr->reserved9 && TclpIsAtty) {
	    /* We are running on Cygwin */
	    return TclpIsAtty(fd);
	}
#endif
    handle = GetStdHandle(STD_INPUT_HANDLE + fd);
	/*
	 * If it's a bad or closed handle, then it's been connected to a wish
	 * console window. A character file handle is a tty by definition.
	 */
    return (handle == INVALID_HANDLE_VALUE) || (handle == 0)
	     || (GetFileType(handle) == FILE_TYPE_UNKNOWN)
	     || (GetFileType(handle) == FILE_TYPE_CHAR);
}
#else
extern int		isatty(int fd);
#endif

typedef struct InteractiveState {
    Tcl_Channel input;		/* The standard input channel from which lines
				 * are read. */
    int tty;			/* Non-zero means standard input is a
				 * terminal-like device. Zero means it's a
				 * file. */
    Tcl_DString command;	/* Used to assemble lines of terminal input
				 * into Tcl commands. */
    Tcl_DString line;		/* Used to read the next line from the
				 * terminal input. */
    int gotPartial;
    Tcl_Interp *interp;		/* Interpreter that evaluates interactive
				 * commands. */
} InteractiveState;

/*
 * Forward declarations for functions defined later in this file.
 */

static void		Prompt(Tcl_Interp *interp, InteractiveState *isPtr);
static void		StdinProc(ClientData clientData, int mask);

/*
 *----------------------------------------------------------------------
 *
 * Tk_MainEx --
 *
 *	Main program for Wish and most other Tk-based applications.
 *
 * Results:
 *	None. This function never returns (it exits the process when it's
 *	done).
 *
 * Side effects:
 *	This function initializes the Tk world and then starts interpreting
 *	commands; almost anything could happen, depending on the script being
 *	interpreted.
 *
 *----------------------------------------------------------------------
 */

void
Tk_MainEx(
    int argc,			/* Number of arguments. */
    TCHAR **argv,		/* Array of argument strings. */
    Tcl_AppInitProc *appInitProc,
				/* Application-specific initialization
				 * function to call after most initialization
				 * but before starting to execute commands. */
    Tcl_Interp *interp)
{
    Tcl_Obj *path, *argvPtr, *appName;
    const char *encodingName;
    int code, nullStdin = 0;
    Tcl_Channel chan;
    InteractiveState is;

    /*
     * Ensure that we are getting a compatible version of Tcl. This is really
     * only an issue when Tk is loaded dynamically.
     */

<<<<<<< HEAD
    if (Tcl_InitStubs(interp, "8.6", 0) == NULL) {
=======
    if (Tcl_InitStubs(interp, "8.5.0", 0) == NULL) {
>>>>>>> 7b4b067a
	abort();
    }

#if defined(__WIN32__) && !defined(__WIN64__) && !defined(UNICODE) && !defined(STATIC_BUILD)

    if (tclStubsPtr->reserved9) {
	/* We are running win32 Tk under Cygwin, so let's check
	 * whether the env("DISPLAY") variable or the -display
	 * argument is set. If so, we really want to run the
	 * Tk_MainEx function of libtk8.?.dll, not this one. */
	if (Tcl_GetVar2(interp, "env", "DISPLAY", TCL_GLOBAL_ONLY)) {
	loadCygwinTk:
	    if (TkCygwinMainEx(argc, argv, appInitProc, interp)) {
		/* Should never reach here. */
		return;
	    }
	} else {
	    int i;

	    for (i = 1; i < argc; ++i) {
		if (!_tcscmp(argv[i], TEXT("-display"))) {
		    goto loadCygwinTk;
		}
	    }
	}
    }
#endif

    Tcl_InitMemory(interp);

    is.interp = interp;
    is.gotPartial = 0;
    Tcl_Preserve(interp);

#if defined(__WIN32__) && !defined(__CYGWIN__)
    Tk_InitConsoleChannels(interp);
#endif

#ifdef MAC_OSX_TK
    if (Tcl_GetStartupScript(NULL) == NULL) {
	TkMacOSXDefaultStartupScript();
    }
#endif

    /*
     * If the application has not already set a startup script, parse the
     * first few command line arguments to determine the script path and
     * encoding.
     */

    if (NULL == Tcl_GetStartupScript(NULL)) {
	size_t length;

	/*
	 * Check whether first 3 args (argv[1] - argv[3]) look like
	 *  -encoding ENCODING FILENAME
	 * or like
	 *  FILENAME
	 * or like
	 *  -file FILENAME		(ancient history support only)
	 */

	if ((argc > 3) && (0 == _tcscmp(TEXT("-encoding"), argv[1]))
		&& (TEXT('-') != argv[3][0])) {
		Tcl_Obj *value = NewNativeObj(argv[2], -1);
	    Tcl_SetStartupScript(NewNativeObj(argv[3], -1), Tcl_GetString(value));
	    Tcl_DecrRefCount(value);
	    argc -= 3;
	    argv += 3;
	} else if ((argc > 1) && (TEXT('-') != argv[1][0])) {
	    Tcl_SetStartupScript(NewNativeObj(argv[1], -1), NULL);
	    argc--;
	    argv++;
	} else if ((argc > 2) && (length = _tcslen(argv[1]))
		&& (length > 1) && (0 == _tcsncmp(TEXT("-file"), argv[1], length))
		&& (TEXT('-') != argv[2][0])) {
	    Tcl_SetStartupScript(NewNativeObj(argv[2], -1), NULL);
	    argc -= 2;
	    argv += 2;
	}
    }

    path = Tcl_GetStartupScript(&encodingName);
    if (path == NULL) {
	appName = NewNativeObj(argv[0], -1);
    } else {
	appName = path;
    }
    Tcl_SetVar2Ex(interp, "argv0", NULL, appName, TCL_GLOBAL_ONLY);
    argc--;
    argv++;

    Tcl_SetVar2Ex(interp, "argc", NULL, Tcl_NewIntObj(argc), TCL_GLOBAL_ONLY);

    argvPtr = Tcl_NewListObj(0, NULL);
    while (argc--) {
	Tcl_ListObjAppendElement(NULL, argvPtr, NewNativeObj(*argv++, -1));
    }
    Tcl_SetVar2Ex(interp, "argv", NULL, argvPtr, TCL_GLOBAL_ONLY);

    /*
     * Set the "tcl_interactive" variable.
     */

    is.tty = isatty(0);
#if defined(MAC_OSX_TK)
    /*
     * On TkAqua, if we don't have a TTY and stdin is a special character file
     * of length 0, (e.g. /dev/null, which is what Finder sets when double
     * clicking Wish) then use the GUI console.
     */

    if (!is.tty) {
	struct stat st;

	nullStdin = fstat(0, &st) || (S_ISCHR(st.st_mode) && !st.st_blocks);
    }
#endif
    Tcl_SetVar2Ex(interp, "tcl_interactive", NULL,
	    Tcl_NewIntObj(!path && (is.tty || nullStdin)), TCL_GLOBAL_ONLY);

    /*
     * Invoke application-specific initialization.
     */

    if (appInitProc(interp) != TCL_OK) {
	TkpDisplayWarning(Tcl_GetStringResult(interp),
		"application-specific initialization failed");
    }

    /*
     * Invoke the script specified on the command line, if any. Must fetch it
     * again, as the appInitProc might have reset it.
     */

    path = Tcl_GetStartupScript(&encodingName);
    if (path != NULL) {
	Tcl_ResetResult(interp);
	code = Tcl_FSEvalFileEx(interp, path, encodingName);
	if (code != TCL_OK) {
	    /*
	     * The following statement guarantees that the errorInfo variable
	     * is set properly.
	     */

	    Tcl_AddErrorInfo(interp, "");
	    TkpDisplayWarning(Tcl_GetVar2(interp, "errorInfo", NULL,
		    TCL_GLOBAL_ONLY), "Error in startup script");
	    Tcl_DeleteInterp(interp);
	    Tcl_Exit(1);
	}
	is.tty = 0;
    } else {

	/*
	 * Evaluate the .rc file, if one has been specified.
	 */

	Tcl_SourceRCFile(interp);

	/*
	 * Establish a channel handler for stdin.
	 */

	is.input = Tcl_GetStdChannel(TCL_STDIN);
	if (is.input) {
	    Tcl_CreateChannelHandler(is.input, TCL_READABLE, StdinProc, &is);
	}
	if (is.tty) {
	    Prompt(interp, &is);
	}
    }

    chan = Tcl_GetStdChannel(TCL_STDOUT);
    if (chan) {
	Tcl_Flush(chan);
    }
    Tcl_DStringInit(&is.command);
    Tcl_DStringInit(&is.line);
    Tcl_ResetResult(interp);

    /*
     * Loop infinitely, waiting for commands to execute. When there are no
     * windows left, Tk_MainLoop returns and we exit.
     */

    Tk_MainLoop();
    Tcl_DeleteInterp(interp);
    Tcl_Release(interp);
    Tcl_SetStartupScript(NULL, NULL);
    Tcl_Exit(0);
}

/*
 *----------------------------------------------------------------------
 *
 * StdinProc --
 *
 *	This function is invoked by the event dispatcher whenever standard
 *	input becomes readable. It grabs the next line of input characters,
 *	adds them to a command being assembled, and executes the command if
 *	it's complete.
 *
 * Results:
 *	None.
 *
 * Side effects:
 *	Could be almost arbitrary, depending on the command that's typed.
 *
 *----------------------------------------------------------------------
 */

    /* ARGSUSED */
static void
StdinProc(
    ClientData clientData,	/* The state of interactive cmd line */
    int mask)			/* Not used. */
{
    char *cmd;
    int code, count;
    InteractiveState *isPtr = clientData;
    Tcl_Channel chan = isPtr->input;
    Tcl_Interp *interp = isPtr->interp;

    count = Tcl_Gets(chan, &isPtr->line);

    if (count < 0 && !isPtr->gotPartial) {
	if (isPtr->tty) {
	    Tcl_Exit(0);
	} else {
	    Tcl_DeleteChannelHandler(chan, StdinProc, isPtr);
	}
	return;
    }

    Tcl_DStringAppend(&isPtr->command, Tcl_DStringValue(&isPtr->line), -1);
    cmd = Tcl_DStringAppend(&isPtr->command, "\n", -1);
    Tcl_DStringFree(&isPtr->line);
    if (!Tcl_CommandComplete(cmd)) {
	isPtr->gotPartial = 1;
	goto prompt;
    }
    isPtr->gotPartial = 0;

    /*
     * Disable the stdin channel handler while evaluating the command;
     * otherwise if the command re-enters the event loop we might process
     * commands from stdin before the current command is finished. Among other
     * things, this will trash the text of the command being evaluated.
     */

    Tcl_CreateChannelHandler(chan, 0, StdinProc, isPtr);
    code = Tcl_RecordAndEval(interp, cmd, TCL_EVAL_GLOBAL);

    isPtr->input = Tcl_GetStdChannel(TCL_STDIN);
    if (isPtr->input) {
	Tcl_CreateChannelHandler(isPtr->input, TCL_READABLE, StdinProc, isPtr);
    }
    Tcl_DStringFree(&isPtr->command);
    if (Tcl_GetStringResult(interp)[0] != '\0') {
	if ((code != TCL_OK) || (isPtr->tty)) {
	    chan = Tcl_GetStdChannel((code != TCL_OK) ? TCL_STDERR : TCL_STDOUT);
	    if (chan) {
		Tcl_WriteObj(chan, Tcl_GetObjResult(interp));
		Tcl_WriteChars(chan, "\n", 1);
	    }
	}
    }

    /*
     * If a tty stdin is still around, output a prompt.
     */

  prompt:
    if (isPtr->tty && (isPtr->input != NULL)) {
	Prompt(interp, isPtr);
    }
    Tcl_ResetResult(interp);
}

/*
 *----------------------------------------------------------------------
 *
 * Prompt --
 *
 *	Issue a prompt on standard output, or invoke a script to issue the
 *	prompt.
 *
 * Results:
 *	None.
 *
 * Side effects:
 *	A prompt gets output, and a Tcl script may be evaluated in interp.
 *
 *----------------------------------------------------------------------
 */

static void
Prompt(
    Tcl_Interp *interp,		/* Interpreter to use for prompting. */
    InteractiveState *isPtr) /* InteractiveState. */
{
    Tcl_Obj *promptCmdPtr;
    int code;
    Tcl_Channel chan;

    promptCmdPtr = Tcl_GetVar2Ex(interp,
	isPtr->gotPartial ? "tcl_prompt2" : "tcl_prompt1", NULL, TCL_GLOBAL_ONLY);
    if (promptCmdPtr == NULL) {
    defaultPrompt:
	if (!isPtr->gotPartial) {
	    chan = Tcl_GetStdChannel(TCL_STDOUT);
	    if (chan != NULL) {
		Tcl_WriteChars(chan, DEFAULT_PRIMARY_PROMPT,
			strlen(DEFAULT_PRIMARY_PROMPT));
	    }
	}
    } else {
	code = Tcl_EvalObjEx(interp, promptCmdPtr, TCL_EVAL_GLOBAL);
	if (code != TCL_OK) {
	    Tcl_AddErrorInfo(interp,
		    "\n    (script that generates prompt)");
	    if (Tcl_GetStringResult(interp)[0] != '\0') {
		chan = Tcl_GetStdChannel(TCL_STDERR);
		if (chan != NULL) {
		    Tcl_WriteObj(chan, Tcl_GetObjResult(interp));
		    Tcl_WriteChars(chan, "\n", 1);
		}
	    }
	    goto defaultPrompt;
	}
    }

    chan = Tcl_GetStdChannel(TCL_STDOUT);
    if (chan != NULL) {
	Tcl_Flush(chan);
    }
}

/*
 * Local Variables:
 * mode: c
 * c-basic-offset: 4
 * fill-column: 78
 * End:
 */<|MERGE_RESOLUTION|>--- conflicted
+++ resolved
@@ -189,11 +189,7 @@
      * only an issue when Tk is loaded dynamically.
      */
 
-<<<<<<< HEAD
-    if (Tcl_InitStubs(interp, "8.6", 0) == NULL) {
-=======
-    if (Tcl_InitStubs(interp, "8.5.0", 0) == NULL) {
->>>>>>> 7b4b067a
+    if (Tcl_InitStubs(interp, "8.6.0", 0) == NULL) {
 	abort();
     }
 
