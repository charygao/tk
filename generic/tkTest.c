/*
 * tkTest.c --
 *
 *	This file contains C command functions for a bunch of additional Tcl
 *	commands that are used for testing out Tcl's C interfaces. These
 *	commands are not normally included in Tcl applications; they're only
 *	used for testing.
 *
 * Copyright (c) 1993-1994 The Regents of the University of California.
 * Copyright (c) 1994-1997 Sun Microsystems, Inc.
 * Copyright (c) 1998-1999 by Scriptics Corporation.
 *
 * See the file "license.terms" for information on usage and redistribution of
 * this file, and for a DISCLAIMER OF ALL WARRANTIES.
 */

#undef STATIC_BUILD
#ifndef USE_TCL_STUBS
#   define USE_TCL_STUBS
#endif
#ifndef USE_TK_STUBS
#   define USE_TK_STUBS
#endif
#include "tkInt.h"
#include "tkText.h"

#ifdef _WIN32
#include "tkWinInt.h"
#endif

#if defined(MAC_OSX_TK)
#include "tkMacOSXInt.h"
#include "tkScrollbar.h"
#define LOG_DISPLAY(drawable) TkTestLogDisplay(drawable)
#else
#define LOG_DISPLAY(drawable) 1
#endif

#ifdef __UNIX__
#include "tkUnixInt.h"
#endif

/*
 * TCL_STORAGE_CLASS is set unconditionally to DLLEXPORT because the
 * Tcltest_Init declaration is in the source file itself, which is only
 * accessed when we are building a library.
 */

#undef TCL_STORAGE_CLASS
#define TCL_STORAGE_CLASS DLLEXPORT
#ifdef __cplusplus
extern "C" {
#endif
EXTERN int		Tktest_Init(Tcl_Interp *interp);
#ifdef __cplusplus
}
#endif

/*
 * The following data structure represents the model for a test image:
 */

typedef struct TImageModel {
    Tk_ImageModel model;	/* Tk's token for image model. */
    Tcl_Interp *interp;		/* Interpreter for application. */
    int width, height;		/* Dimensions of image. */
    char *imageName;		/* Name of image (malloc-ed). */
    char *varName;		/* Name of variable in which to log events for
				 * image (malloc-ed). */
} TImageModel;

/*
 * The following data structure represents a particular use of a particular
 * test image.
 */

typedef struct TImageInstance {
    TImageModel *modelPtr;	/* Pointer to model for image. */
    XColor *fg;			/* Foreground color for drawing in image. */
    GC gc;			/* Graphics context for drawing in image. */
    Bool displayFailed;         /* macOS display attempted out of drawRect. */
    char buffer[200 + TCL_INTEGER_SPACE * 6]; /* message to log on display. */
} TImageInstance;

/*
 * The type record for test images:
 */

static int		ImageCreate(Tcl_Interp *interp,
			    const char *name, int argc, Tcl_Obj *const objv[],
			    const Tk_ImageType *typePtr, Tk_ImageModel model,
			    ClientData *clientDataPtr);
static ClientData	ImageGet(Tk_Window tkwin, ClientData clientData);
static void		ImageDisplay(ClientData clientData,
			    Display *display, Drawable drawable,
			    int imageX, int imageY, int width,
			    int height, int drawableX,
			    int drawableY);
static void		ImageFree(ClientData clientData, Display *display);
static void		ImageDelete(ClientData clientData);

static Tk_ImageType imageType = {
    "test",			/* name */
    ImageCreate,		/* createProc */
    ImageGet,			/* getProc */
    ImageDisplay,		/* displayProc */
    ImageFree,			/* freeProc */
    ImageDelete,		/* deleteProc */
    NULL,			/* postscriptPtr */
    NULL,			/* nextPtr */
    NULL
};

/*
 * One of the following structures describes each of the interpreters created
 * by the "testnewapp" command. This information is used by the
 * "testdeleteinterps" command to destroy all of those interpreters.
 */

typedef struct NewApp {
    Tcl_Interp *interp;		/* Token for interpreter. */
    struct NewApp *nextPtr;	/* Next in list of new interpreters. */
} NewApp;

static NewApp *newAppPtr = NULL;/* First in list of all new interpreters. */

/*
 * Header for trivial configuration command items.
 */

#define ODD	TK_CONFIG_USER_BIT
#define EVEN	(TK_CONFIG_USER_BIT << 1)

enum {
    NONE,
    ODD_TYPE,
    EVEN_TYPE
};

typedef struct TrivialCommandHeader {
    Tcl_Interp *interp;		/* The interp that this command lives in. */
    Tk_OptionTable optionTable;	/* The option table that go with this
				 * command. */
    Tk_Window tkwin;		/* For widgets, the window associated with
				 * this widget. */
    Tcl_Command widgetCmd;	/* For widgets, the command associated with
				 * this widget. */
} TrivialCommandHeader;

/*
 * Forward declarations for functions defined later in this file:
 */

static int		ImageObjCmd(ClientData dummy,
			    Tcl_Interp *interp, int objc,
			    Tcl_Obj * const objv[]);
static int		TestbitmapObjCmd(ClientData dummy,
			    Tcl_Interp *interp, int objc,
			    Tcl_Obj * const objv[]);
static int		TestborderObjCmd(ClientData dummy,
			    Tcl_Interp *interp, int objc,
			    Tcl_Obj * const objv[]);
static int		TestcolorObjCmd(ClientData dummy,
			    Tcl_Interp *interp, int objc,
			    Tcl_Obj * const objv[]);
static int		TestcursorObjCmd(ClientData dummy,
			    Tcl_Interp *interp, int objc,
			    Tcl_Obj * const objv[]);
static int		TestdeleteappsObjCmd(ClientData dummy,
			    Tcl_Interp *interp, int objc,
			    Tcl_Obj * const objv[]);
static int		TestfontObjCmd(ClientData dummy,
			    Tcl_Interp *interp, int objc,
			    Tcl_Obj *const objv[]);
static int		TestmakeexistObjCmd(ClientData dummy,
			    Tcl_Interp *interp, int objc,
			    Tcl_Obj *const objv[]);
#if !(defined(_WIN32) || defined(MAC_OSX_TK) || defined(__CYGWIN__))
static int		TestmenubarObjCmd(ClientData dummy,
			    Tcl_Interp *interp, int objc,
			    Tcl_Obj *const objv[]);
#endif
#if defined(_WIN32)
static int		TestmetricsObjCmd(ClientData dummy,
			    Tcl_Interp *interp, int objc,
			    Tcl_Obj * const objv[]);
#endif
static int		TestobjconfigObjCmd(ClientData dummy,
			    Tcl_Interp *interp, int objc,
			    Tcl_Obj * const objv[]);
static Tk_CustomOptionSetProc CustomOptionSet;
static Tk_CustomOptionGetProc CustomOptionGet;
static Tk_CustomOptionRestoreProc CustomOptionRestore;
static Tk_CustomOptionFreeProc CustomOptionFree;
static int		TestpropObjCmd(ClientData dummy,
			    Tcl_Interp *interp, int objc,
			    Tcl_Obj * const objv[]);
static int		TestprintfObjCmd(ClientData dummy,
			    Tcl_Interp *interp, int objc,
			    Tcl_Obj * const objv[]);
#if !(defined(_WIN32) || defined(MAC_OSX_TK) || defined(__CYGWIN__))
static int		TestwrapperObjCmd(ClientData dummy,
			    Tcl_Interp *interp, int objc,
			    Tcl_Obj * const objv[]);
#endif
static void		TrivialCmdDeletedProc(ClientData clientData);
static int		TrivialConfigObjCmd(ClientData dummy,
			    Tcl_Interp *interp, int objc,
			    Tcl_Obj * const objv[]);
static void		TrivialEventProc(ClientData clientData,
			    XEvent *eventPtr);
static int              TestPhotoStringMatchCmd(ClientData dummy,
                            Tcl_Interp *interp, int objc,
                            Tcl_Obj * const objv[]);

/*
 *----------------------------------------------------------------------
 *
 * Tktest_Init --
 *
 *	This function performs initialization for the Tk test suite extensions.
 *
 * Results:
 *	Returns a standard Tcl completion code, and leaves an error message in
 *	the interp's result if an error occurs.
 *
 * Side effects:
 *	Creates several test commands.
 *
 *----------------------------------------------------------------------
 */

int
Tktest_Init(
    Tcl_Interp *interp)		/* Interpreter for application. */
{
    static int initialized = 0;

    if (Tcl_InitStubs(interp, "8.6-", 0) == NULL) {
	return TCL_ERROR;
    }
    if (Tk_InitStubs(interp, TK_VERSION, 0) == NULL) {
	return TCL_ERROR;
    }

    /*
     * Create additional commands for testing Tk.
     */

    if (Tcl_PkgProvideEx(interp, "Tktest", TK_PATCH_LEVEL, NULL) == TCL_ERROR) {
	return TCL_ERROR;
    }

    Tcl_CreateObjCommand(interp, "square", SquareObjCmd, NULL, NULL);
    Tcl_CreateObjCommand(interp, "testbitmap", TestbitmapObjCmd,
	    (ClientData) Tk_MainWindow(interp), NULL);
    Tcl_CreateObjCommand(interp, "testborder", TestborderObjCmd,
	    (ClientData) Tk_MainWindow(interp), NULL);
    Tcl_CreateObjCommand(interp, "testcolor", TestcolorObjCmd,
	    (ClientData) Tk_MainWindow(interp), NULL);
    Tcl_CreateObjCommand(interp, "testcursor", TestcursorObjCmd,
	    (ClientData) Tk_MainWindow(interp), NULL);
    Tcl_CreateObjCommand(interp, "testdeleteapps", TestdeleteappsObjCmd,
	    (ClientData) Tk_MainWindow(interp), NULL);
    Tcl_CreateObjCommand(interp, "testembed", TkpTestembedCmd,
	    (ClientData) Tk_MainWindow(interp), NULL);
    Tcl_CreateObjCommand(interp, "testobjconfig", TestobjconfigObjCmd,
	    (ClientData) Tk_MainWindow(interp), NULL);
    Tcl_CreateObjCommand(interp, "testfont", TestfontObjCmd,
	    (ClientData) Tk_MainWindow(interp), NULL);
    Tcl_CreateObjCommand(interp, "testmakeexist", TestmakeexistObjCmd,
	    (ClientData) Tk_MainWindow(interp), NULL);
    Tcl_CreateObjCommand(interp, "testprop", TestpropObjCmd,
	    (ClientData) Tk_MainWindow(interp), NULL);
    Tcl_CreateObjCommand(interp, "testprintf", TestprintfObjCmd, NULL, NULL);
    Tcl_CreateObjCommand(interp, "testtext", TkpTesttextCmd,
	    (ClientData) Tk_MainWindow(interp), NULL);
    Tcl_CreateObjCommand(interp, "testphotostringmatch",
            TestPhotoStringMatchCmd, (ClientData) Tk_MainWindow(interp),
            NULL);

#if defined(_WIN32)
    Tcl_CreateObjCommand(interp, "testmetrics", TestmetricsObjCmd,
	    (ClientData) Tk_MainWindow(interp), NULL);
#elif !defined(__CYGWIN__) && !defined(MAC_OSX_TK)
    Tcl_CreateObjCommand(interp, "testmenubar", TestmenubarObjCmd,
	    (ClientData) Tk_MainWindow(interp), NULL);
    Tcl_CreateObjCommand(interp, "testsend", TkpTestsendCmd,
	    (ClientData) Tk_MainWindow(interp), NULL);
    Tcl_CreateObjCommand(interp, "testwrapper", TestwrapperObjCmd,
	    (ClientData) Tk_MainWindow(interp), NULL);
#endif /* _WIN32 */

    /*
     * Create test image type.
     */

    if (!initialized) {
	initialized = 1;
	Tk_CreateImageType(&imageType);
    }

    /*
     *	Enable testing of legacy interfaces.
     */

    if (TkOldTestInit(interp) != TCL_OK) {
	return TCL_ERROR;
    }

    /*
     * And finally add any platform specific test commands.
     */

    return TkplatformtestInit(interp);
}

/*
 *----------------------------------------------------------------------
 *
 * TestbitmapObjCmd --
 *
 *	This function implements the "testbitmap" command, which is used to
 *	test color resource handling in tkBitmap tmp.c.
 *
 * Results:
 *	A standard Tcl result.
 *
 * Side effects:
 *	None.
 *
 *----------------------------------------------------------------------
 */

static int
TestbitmapObjCmd(
    TCL_UNUSED(void *),	/* Main window for application. */
    Tcl_Interp *interp,		/* Current interpreter. */
    int objc,			/* Number of arguments. */
    Tcl_Obj *const objv[])	/* Argument objects. */
{
    (void)clientData;

    if (objc < 2) {
	Tcl_WrongNumArgs(interp, 1, objv, "bitmap");
	return TCL_ERROR;
    }
    Tcl_SetObjResult(interp, TkDebugBitmap(Tk_MainWindow(interp),
	    Tcl_GetString(objv[1])));
    return TCL_OK;
}

/*
 *----------------------------------------------------------------------
 *
 * TestborderObjCmd --
 *
 *	This function implements the "testborder" command, which is used to
 *	test color resource handling in tkBorder.c.
 *
 * Results:
 *	A standard Tcl result.
 *
 * Side effects:
 *	None.
 *
 *----------------------------------------------------------------------
 */

static int
TestborderObjCmd(
    TCL_UNUSED(ClientData),	/* Main window for application. */
    Tcl_Interp *interp,		/* Current interpreter. */
    int objc,			/* Number of arguments. */
    Tcl_Obj *const objv[])	/* Argument objects. */
{
    (void)clientData;

    if (objc < 2) {
	Tcl_WrongNumArgs(interp, 1, objv, "border");
	return TCL_ERROR;
    }
    Tcl_SetObjResult(interp, TkDebugBorder(Tk_MainWindow(interp),
	    Tcl_GetString(objv[1])));
    return TCL_OK;
}

/*
 *----------------------------------------------------------------------
 *
 * TestcolorObjCmd --
 *
 *	This function implements the "testcolor" command, which is used to
 *	test color resource handling in tkColor.c.
 *
 * Results:
 *	A standard Tcl result.
 *
 * Side effects:
 *	None.
 *
 *----------------------------------------------------------------------
 */

static int
TestcolorObjCmd(
    TCL_UNUSED(void *),	/* Main window for application. */
    Tcl_Interp *interp,		/* Current interpreter. */
    int objc,			/* Number of arguments. */
    Tcl_Obj *const objv[])	/* Argument objects. */
{
    (void)clientData;

    if (objc < 2) {
	Tcl_WrongNumArgs(interp, 1, objv, "color");
	return TCL_ERROR;
    }
    Tcl_SetObjResult(interp, TkDebugColor(Tk_MainWindow(interp),
	    Tcl_GetString(objv[1])));
    return TCL_OK;
}

/*
 *----------------------------------------------------------------------
 *
 * TestcursorObjCmd --
 *
 *	This function implements the "testcursor" command, which is used to
 *	test color resource handling in tkCursor.c.
 *
 * Results:
 *	A standard Tcl result.
 *
 * Side effects:
 *	None.
 *
 *----------------------------------------------------------------------
 */

static int
TestcursorObjCmd(
    TCL_UNUSED(void *),	/* Main window for application. */
    Tcl_Interp *interp,		/* Current interpreter. */
    int objc,			/* Number of arguments. */
    Tcl_Obj *const objv[])	/* Argument objects. */
{
    (void)clientData;

    if (objc < 2) {
	Tcl_WrongNumArgs(interp, 1, objv, "cursor");
	return TCL_ERROR;
    }
    Tcl_SetObjResult(interp, TkDebugCursor(Tk_MainWindow(interp),
	    Tcl_GetString(objv[1])));
    return TCL_OK;
}

/*
 *----------------------------------------------------------------------
 *
 * TestdeleteappsObjCmd --
 *
 *	This function implements the "testdeleteapps" command. It cleans up
 *	all the interpreters left behind by the "testnewapp" command.
 *
 * Results:
 *	A standard Tcl result.
 *
 * Side effects:
 *	All the interpreters created by previous calls to "testnewapp" get
 *	deleted.
 *
 *----------------------------------------------------------------------
 */

static int
TestdeleteappsObjCmd(
    TCL_UNUSED(void *),	/* Main window for application. */
    TCL_UNUSED(Tcl_Interp *),		/* Current interpreter. */
    TCL_UNUSED(int),			/* Number of arguments. */
    TCL_UNUSED(Tcl_Obj *const *))		/* Argument strings. */
{
    NewApp *nextPtr;
    (void)clientData;
    (void)interp;
    (void)objc;
    (void)objv;

    while (newAppPtr != NULL) {
	nextPtr = newAppPtr->nextPtr;
	Tcl_DeleteInterp(newAppPtr->interp);
	ckfree(newAppPtr);
	newAppPtr = nextPtr;
    }

    return TCL_OK;
}

/*
 *----------------------------------------------------------------------
 *
 * TestobjconfigObjCmd --
 *
 *	This function implements the "testobjconfig" command, which is used to
 *	test the functions in tkConfig.c.
 *
 * Results:
 *	A standard Tcl result.
 *
 * Side effects:
 *	None.
 *
 *----------------------------------------------------------------------
 */

static int
TestobjconfigObjCmd(
    ClientData clientData,	/* Main window for application. */
    Tcl_Interp *interp,		/* Current interpreter. */
    int objc,			/* Number of arguments. */
    Tcl_Obj *const objv[])	/* Argument objects. */
{
    static const char *const options[] = {
	"alltypes", "chain1", "chain2", "chain3", "configerror", "delete", "info",
	"internal", "new", "notenoughparams", "twowindows", NULL
    };
    enum {
	ALL_TYPES, CHAIN1, CHAIN2, CHAIN3, CONFIG_ERROR,
	DEL,			/* Can't use DELETE: VC++ compiler barfs. */
	INFO, INTERNAL, NEW, NOT_ENOUGH_PARAMS, TWO_WINDOWS
    };
    static Tk_OptionTable tables[11];
				/* Holds pointers to option tables created by
				 * commands below; indexed with same values as
				 * "options" array. */
    static const Tk_ObjCustomOption CustomOption = {
	"custom option",
	CustomOptionSet,
	CustomOptionGet,
	CustomOptionRestore,
	CustomOptionFree,
	INT2PTR(1)
    };
    Tk_Window mainWin = (Tk_Window)clientData;
    Tk_Window tkwin;
    int index, result = TCL_OK;

    /*
     * Structures used by the "chain1" subcommand and also shared by the
     * "chain2" subcommand:
     */

    typedef struct ExtensionWidgetRecord {
	TrivialCommandHeader header;
	Tcl_Obj *base1ObjPtr;
	Tcl_Obj *base2ObjPtr;
	Tcl_Obj *extension3ObjPtr;
	Tcl_Obj *extension4ObjPtr;
	Tcl_Obj *extension5ObjPtr;
    } ExtensionWidgetRecord;
    static const Tk_OptionSpec baseSpecs[] = {
	{TK_OPTION_STRING, "-one", "one", "One", "one",
		offsetof(ExtensionWidgetRecord, base1ObjPtr), TCL_INDEX_NONE, 0, NULL, 0},
	{TK_OPTION_STRING, "-two", "two", "Two", "two",
		offsetof(ExtensionWidgetRecord, base2ObjPtr), TCL_INDEX_NONE, 0, NULL, 0},
	{TK_OPTION_END, NULL, NULL, NULL, NULL, 0, 0, 0, NULL, 0}
    };

    if (objc < 2) {
	Tcl_WrongNumArgs(interp, 1, objv, "command");
	return TCL_ERROR;
    }

    if (Tcl_GetIndexFromObjStruct(interp, objv[1], options,
	    sizeof(char *), "command", 0, &index)!= TCL_OK) {
	return TCL_ERROR;
    }

    switch (index) {
    case ALL_TYPES: {
	typedef struct TypesRecord {
	    TrivialCommandHeader header;
	    Tcl_Obj *booleanPtr;
	    Tcl_Obj *integerPtr;
	    Tcl_Obj *doublePtr;
	    Tcl_Obj *stringPtr;
	    Tcl_Obj *stringTablePtr;
	    Tcl_Obj *colorPtr;
	    Tcl_Obj *fontPtr;
	    Tcl_Obj *bitmapPtr;
	    Tcl_Obj *borderPtr;
	    Tcl_Obj *reliefPtr;
	    Tcl_Obj *cursorPtr;
	    Tcl_Obj *activeCursorPtr;
	    Tcl_Obj *justifyPtr;
	    Tcl_Obj *anchorPtr;
	    Tcl_Obj *pixelPtr;
	    Tcl_Obj *mmPtr;
	    Tcl_Obj *customPtr;
	} TypesRecord;
	TypesRecord *recordPtr;
	static const char *const stringTable[] = {
	    "one", "two", "three", "four", NULL
	};
	static const Tk_OptionSpec typesSpecs[] = {
	    {TK_OPTION_BOOLEAN, "-boolean", "boolean", "Boolean", "1",
		offsetof(TypesRecord, booleanPtr), TCL_INDEX_NONE, 0, 0, 0x1},
	    {TK_OPTION_INT, "-integer", "integer", "Integer", "7",
		offsetof(TypesRecord, integerPtr), TCL_INDEX_NONE, 0, 0, 0x2},
	    {TK_OPTION_DOUBLE, "-double", "double", "Double", "3.14159",
		offsetof(TypesRecord, doublePtr), TCL_INDEX_NONE, 0, 0, 0x4},
	    {TK_OPTION_STRING, "-string", "string", "String",
		"foo", offsetof(TypesRecord, stringPtr), TCL_INDEX_NONE,
		TK_CONFIG_NULL_OK, 0, 0x8},
	    {TK_OPTION_STRING_TABLE,
		"-stringtable", "StringTable", "stringTable",
		"one", offsetof(TypesRecord, stringTablePtr), TCL_INDEX_NONE,
		TK_CONFIG_NULL_OK, stringTable, 0x10},
	    {TK_OPTION_COLOR, "-color", "color", "Color",
		"red", offsetof(TypesRecord, colorPtr), TCL_INDEX_NONE,
		TK_CONFIG_NULL_OK, "black", 0x20},
	    {TK_OPTION_FONT, "-font", "font", "Font", "Helvetica 12",
		offsetof(TypesRecord, fontPtr), TCL_INDEX_NONE,
		TK_CONFIG_NULL_OK, 0, 0x40},
	    {TK_OPTION_BITMAP, "-bitmap", "bitmap", "Bitmap", "gray50",
		offsetof(TypesRecord, bitmapPtr), TCL_INDEX_NONE,
		TK_CONFIG_NULL_OK, 0, 0x80},
	    {TK_OPTION_BORDER, "-border", "border", "Border",
		"blue", offsetof(TypesRecord, borderPtr), TCL_INDEX_NONE,
		TK_CONFIG_NULL_OK, "white", 0x100},
	    {TK_OPTION_RELIEF, "-relief", "relief", "Relief", "raised",
		offsetof(TypesRecord, reliefPtr), TCL_INDEX_NONE,
		TK_CONFIG_NULL_OK, 0, 0x200},
	    {TK_OPTION_CURSOR, "-cursor", "cursor", "Cursor", "xterm",
		offsetof(TypesRecord, cursorPtr), TCL_INDEX_NONE,
		TK_CONFIG_NULL_OK, 0, 0x400},
	    {TK_OPTION_JUSTIFY, "-justify", NULL, NULL, "left",
		offsetof(TypesRecord, justifyPtr), TCL_INDEX_NONE,
		TK_CONFIG_NULL_OK, 0, 0x800},
	    {TK_OPTION_ANCHOR, "-anchor", "anchor", "Anchor", NULL,
		offsetof(TypesRecord, anchorPtr), TCL_INDEX_NONE,
		TK_CONFIG_NULL_OK, 0, 0x1000},
	    {TK_OPTION_PIXELS, "-pixel", "pixel", "Pixel",
		"1", offsetof(TypesRecord, pixelPtr), TCL_INDEX_NONE,
		TK_CONFIG_NULL_OK, 0, 0x2000},
	    {TK_OPTION_CUSTOM, "-custom", NULL, NULL,
		"", offsetof(TypesRecord, customPtr), TCL_INDEX_NONE,
		TK_CONFIG_NULL_OK, &CustomOption, 0x4000},
	    {TK_OPTION_SYNONYM, "-synonym", NULL, NULL,
		NULL, 0, TCL_INDEX_NONE, 0, "-color", 0x8000},
	    {TK_OPTION_END, NULL, NULL, NULL, NULL, 0, 0, 0, NULL, 0}
	};
	Tk_OptionTable optionTable;

	optionTable = Tk_CreateOptionTable(interp, typesSpecs);
	tables[index] = optionTable;
	tkwin = Tk_CreateWindowFromPath(interp, (Tk_Window)clientData,
		Tcl_GetString(objv[2]), NULL);
	if (tkwin == NULL) {
	    return TCL_ERROR;
	}
	Tk_SetClass(tkwin, "Test");

	recordPtr = (TypesRecord *)ckalloc(sizeof(TypesRecord));
	recordPtr->header.interp = interp;
	recordPtr->header.optionTable = optionTable;
	recordPtr->header.tkwin = tkwin;
	recordPtr->booleanPtr = NULL;
	recordPtr->integerPtr = NULL;
	recordPtr->doublePtr = NULL;
	recordPtr->stringPtr = NULL;
	recordPtr->colorPtr = NULL;
	recordPtr->fontPtr = NULL;
	recordPtr->bitmapPtr = NULL;
	recordPtr->borderPtr = NULL;
	recordPtr->reliefPtr = NULL;
	recordPtr->cursorPtr = NULL;
	recordPtr->justifyPtr = NULL;
	recordPtr->anchorPtr = NULL;
	recordPtr->pixelPtr = NULL;
	recordPtr->mmPtr = NULL;
	recordPtr->stringTablePtr = NULL;
	recordPtr->customPtr = NULL;
	result = Tk_InitOptions(interp, recordPtr, optionTable,
		tkwin);
	if (result == TCL_OK) {
	    recordPtr->header.widgetCmd = Tcl_CreateObjCommand(interp,
		    Tcl_GetString(objv[2]), TrivialConfigObjCmd,
		    (ClientData) recordPtr, TrivialCmdDeletedProc);
	    Tk_CreateEventHandler(tkwin, StructureNotifyMask,
		    TrivialEventProc, (ClientData) recordPtr);
	    result = Tk_SetOptions(interp, recordPtr, optionTable,
		    objc-3, objv+3, tkwin, NULL, NULL);
	    if (result != TCL_OK) {
		Tk_DestroyWindow(tkwin);
	    }
	} else {
	    Tk_DestroyWindow(tkwin);
	    ckfree(recordPtr);
	}
	if (result == TCL_OK) {
	    Tcl_SetObjResult(interp, objv[2]);
	}
	break;
    }

    case CHAIN1: {
	ExtensionWidgetRecord *recordPtr;
	Tk_OptionTable optionTable;

	tkwin = Tk_CreateWindowFromPath(interp, (Tk_Window)clientData,
		Tcl_GetString(objv[2]), NULL);
	if (tkwin == NULL) {
	    return TCL_ERROR;
	}
	Tk_SetClass(tkwin, "Test");
	optionTable = Tk_CreateOptionTable(interp, baseSpecs);
	tables[index] = optionTable;

	recordPtr = (ExtensionWidgetRecord *)ckalloc(sizeof(ExtensionWidgetRecord));
	recordPtr->header.interp = interp;
	recordPtr->header.optionTable = optionTable;
	recordPtr->header.tkwin = tkwin;
	recordPtr->base1ObjPtr = recordPtr->base2ObjPtr = NULL;
	recordPtr->extension3ObjPtr = recordPtr->extension4ObjPtr = NULL;
	result = Tk_InitOptions(interp, recordPtr, optionTable, tkwin);
	if (result == TCL_OK) {
	    result = Tk_SetOptions(interp, recordPtr, optionTable,
		    objc-3, objv+3, tkwin, NULL, NULL);
	    if (result != TCL_OK) {
		Tk_FreeConfigOptions(recordPtr, optionTable, tkwin);
	    }
	}
	if (result == TCL_OK) {
	    recordPtr->header.widgetCmd = Tcl_CreateObjCommand(interp,
		    Tcl_GetString(objv[2]), TrivialConfigObjCmd,
		    (ClientData) recordPtr, TrivialCmdDeletedProc);
	    Tk_CreateEventHandler(tkwin, StructureNotifyMask,
		    TrivialEventProc, (ClientData) recordPtr);
	    Tcl_SetObjResult(interp, objv[2]);
	}
	break;
    }

    case CHAIN2:
    case CHAIN3: {
	ExtensionWidgetRecord *recordPtr;
	static const Tk_OptionSpec extensionSpecs[] = {
	    {TK_OPTION_STRING, "-three", "three", "Three", "three",
		offsetof(ExtensionWidgetRecord, extension3ObjPtr), TCL_INDEX_NONE, 0, NULL, 0},
	    {TK_OPTION_STRING, "-four", "four", "Four", "four",
		offsetof(ExtensionWidgetRecord, extension4ObjPtr), TCL_INDEX_NONE, 0, NULL, 0},
	    {TK_OPTION_STRING, "-two", "two", "Two", "two and a half",
		offsetof(ExtensionWidgetRecord, base2ObjPtr), TCL_INDEX_NONE, 0, NULL, 0},
	    {TK_OPTION_STRING,
		"-oneAgain", "oneAgain", "OneAgain", "one again",
		offsetof(ExtensionWidgetRecord, extension5ObjPtr), TCL_INDEX_NONE, 0, NULL, 0},
	    {TK_OPTION_END, NULL, NULL, NULL, NULL, 0, TCL_INDEX_NONE, 0,
		(ClientData) baseSpecs, 0}
	};
	Tk_OptionTable optionTable;

	tkwin = Tk_CreateWindowFromPath(interp, (Tk_Window)clientData,
		Tcl_GetString(objv[2]), NULL);
	if (tkwin == NULL) {
	    return TCL_ERROR;
	}
	Tk_SetClass(tkwin, "Test");
	optionTable = Tk_CreateOptionTable(interp, extensionSpecs);
	tables[index] = optionTable;

	recordPtr = (ExtensionWidgetRecord *)ckalloc(sizeof(ExtensionWidgetRecord));
	recordPtr->header.interp = interp;
	recordPtr->header.optionTable = optionTable;
	recordPtr->header.tkwin = tkwin;
	recordPtr->base1ObjPtr = recordPtr->base2ObjPtr = NULL;
	recordPtr->extension3ObjPtr = recordPtr->extension4ObjPtr = NULL;
	recordPtr->extension5ObjPtr = NULL;
	result = Tk_InitOptions(interp, recordPtr, optionTable, tkwin);
	if (result == TCL_OK) {
	    result = Tk_SetOptions(interp, recordPtr, optionTable,
		    objc-3, objv+3, tkwin, NULL, NULL);
	    if (result != TCL_OK) {
		Tk_FreeConfigOptions((char *) recordPtr, optionTable, tkwin);
	    }
	}
	if (result == TCL_OK) {
	    recordPtr->header.widgetCmd = Tcl_CreateObjCommand(interp,
		    Tcl_GetString(objv[2]), TrivialConfigObjCmd,
		    (ClientData) recordPtr, TrivialCmdDeletedProc);
	    Tk_CreateEventHandler(tkwin, StructureNotifyMask,
		    TrivialEventProc, (ClientData) recordPtr);
	    Tcl_SetObjResult(interp, objv[2]);
	}
	break;
    }

    case CONFIG_ERROR: {
	typedef struct ErrorWidgetRecord {
	    Tcl_Obj *intPtr;
	} ErrorWidgetRecord;
	ErrorWidgetRecord widgetRecord;
	static const Tk_OptionSpec errorSpecs[] = {
	    {TK_OPTION_INT, "-int", "integer", "Integer", "bogus",
		offsetof(ErrorWidgetRecord, intPtr), 0, 0, NULL, 0},
	    {TK_OPTION_END, NULL, NULL, NULL, NULL, 0, 0, 0, NULL, 0}
	};
	Tk_OptionTable optionTable;

	widgetRecord.intPtr = NULL;
	optionTable = Tk_CreateOptionTable(interp, errorSpecs);
	tables[index] = optionTable;
	return Tk_InitOptions(interp, &widgetRecord, optionTable,
		(Tk_Window) NULL);
    }

    case DEL:
	if (objc != 3) {
	    Tcl_WrongNumArgs(interp, 2, objv, "tableName");
	    return TCL_ERROR;
	}
	if (Tcl_GetIndexFromObjStruct(interp, objv[2], options,
		sizeof(char *), "table", 0, &index) != TCL_OK) {
	    return TCL_ERROR;
	}
	if (tables[index] != NULL) {
	    Tk_DeleteOptionTable(tables[index]);
	    /* Make sure that Tk_DeleteOptionTable() is never done
	     * twice for the same table. */
	    tables[index] = NULL;
	}
	break;

    case INFO:
	if (objc != 3) {
	    Tcl_WrongNumArgs(interp, 2, objv, "tableName");
	    return TCL_ERROR;
	}
	if (Tcl_GetIndexFromObjStruct(interp, objv[2], options,
		sizeof(char *), "table", 0, &index) != TCL_OK) {
	    return TCL_ERROR;
	}
	Tcl_SetObjResult(interp, TkDebugConfig(interp, tables[index]));
	break;

    case INTERNAL: {
	/*
	 * This command is similar to the "alltypes" command except that it
	 * stores all the configuration options as internal forms instead of
	 * objects.
	 */

	typedef struct InternalRecord {
	    TrivialCommandHeader header;
	    int boolean;
	    int integer;
	    double doubleValue;
	    char *string;
	    int index;
	    XColor *colorPtr;
	    Tk_Font tkfont;
	    Pixmap bitmap;
	    Tk_3DBorder border;
	    int relief;
	    Tk_Cursor cursor;
	    Tk_Justify justify;
	    Tk_Anchor anchor;
	    int pixels;
	    double mm;
	    Tk_Window tkwin;
	    char *custom;
	} InternalRecord;
	InternalRecord *recordPtr;
	static const char *const internalStringTable[] = {
	    "one", "two", "three", "four", NULL
	};
	static const Tk_OptionSpec internalSpecs[] = {
	    {TK_OPTION_BOOLEAN, "-boolean", "boolean", "Boolean", "1",
		TCL_INDEX_NONE, offsetof(InternalRecord, boolean), 0, 0, 0x1},
	    {TK_OPTION_INT, "-integer", "integer", "Integer", "148962237",
		TCL_INDEX_NONE, offsetof(InternalRecord, integer), 0, 0, 0x2},
	    {TK_OPTION_DOUBLE, "-double", "double", "Double", "3.14159",
		TCL_INDEX_NONE, offsetof(InternalRecord, doubleValue), 0, 0, 0x4},
	    {TK_OPTION_STRING, "-string", "string", "String", "foo",
		TCL_INDEX_NONE, offsetof(InternalRecord, string),
		TK_CONFIG_NULL_OK, 0, 0x8},
	    {TK_OPTION_STRING_TABLE,
		"-stringtable", "StringTable", "stringTable", "one",
		TCL_INDEX_NONE, offsetof(InternalRecord, index),
		TK_CONFIG_NULL_OK, internalStringTable, 0x10},
	    {TK_OPTION_COLOR, "-color", "color", "Color", "red",
		TCL_INDEX_NONE, offsetof(InternalRecord, colorPtr),
		TK_CONFIG_NULL_OK, "black", 0x20},
	    {TK_OPTION_FONT, "-font", "font", "Font", "Helvetica 12",
		TCL_INDEX_NONE, offsetof(InternalRecord, tkfont),
		TK_CONFIG_NULL_OK, 0, 0x40},
	    {TK_OPTION_BITMAP, "-bitmap", "bitmap", "Bitmap", "gray50",
		TCL_INDEX_NONE, offsetof(InternalRecord, bitmap),
		TK_CONFIG_NULL_OK, 0, 0x80},
	    {TK_OPTION_BORDER, "-border", "border", "Border", "blue",
		TCL_INDEX_NONE, offsetof(InternalRecord, border),
		TK_CONFIG_NULL_OK, "white", 0x100},
	    {TK_OPTION_RELIEF, "-relief", "relief", "Relief", "raised",
		TCL_INDEX_NONE, offsetof(InternalRecord, relief),
		TK_CONFIG_NULL_OK, 0, 0x200},
	    {TK_OPTION_CURSOR, "-cursor", "cursor", "Cursor", "xterm",
		TCL_INDEX_NONE, offsetof(InternalRecord, cursor),
		TK_CONFIG_NULL_OK, 0, 0x400},
	    {TK_OPTION_JUSTIFY, "-justify", NULL, NULL, "left",
		TCL_INDEX_NONE, offsetof(InternalRecord, justify),
		TK_CONFIG_NULL_OK, 0, 0x800},
	    {TK_OPTION_ANCHOR, "-anchor", "anchor", "Anchor", NULL,
		TCL_INDEX_NONE, offsetof(InternalRecord, anchor),
		TK_CONFIG_NULL_OK, 0, 0x1000},
	    {TK_OPTION_PIXELS, "-pixel", "pixel", "Pixel", "1",
		TCL_INDEX_NONE, offsetof(InternalRecord, pixels),
		TK_CONFIG_NULL_OK, 0, 0x2000},
	    {TK_OPTION_WINDOW, "-window", "window", "Window", NULL,
		TCL_INDEX_NONE, offsetof(InternalRecord, tkwin),
		TK_CONFIG_NULL_OK, 0, 0},
	    {TK_OPTION_CUSTOM, "-custom", NULL, NULL, "",
		TCL_INDEX_NONE, offsetof(InternalRecord, custom),
		TK_CONFIG_NULL_OK, &CustomOption, 0x4000},
	    {TK_OPTION_SYNONYM, "-synonym", NULL, NULL,
		NULL, TCL_INDEX_NONE, TCL_INDEX_NONE, 0, "-color", 0x8000},
	    {TK_OPTION_END, NULL, NULL, NULL, NULL, 0, 0, 0, NULL, 0}
	};
	Tk_OptionTable optionTable;

	optionTable = Tk_CreateOptionTable(interp, internalSpecs);
	tables[index] = optionTable;
	tkwin = Tk_CreateWindowFromPath(interp, (Tk_Window)clientData,
		Tcl_GetString(objv[2]), NULL);
	if (tkwin == NULL) {
	    return TCL_ERROR;
	}
	Tk_SetClass(tkwin, "Test");

	recordPtr = (InternalRecord *)ckalloc(sizeof(InternalRecord));
	recordPtr->header.interp = interp;
	recordPtr->header.optionTable = optionTable;
	recordPtr->header.tkwin = tkwin;
	recordPtr->boolean = 0;
	recordPtr->integer = 0;
	recordPtr->doubleValue = 0.0;
	recordPtr->string = NULL;
	recordPtr->index = 0;
	recordPtr->colorPtr = NULL;
	recordPtr->tkfont = NULL;
	recordPtr->bitmap = None;
	recordPtr->border = NULL;
	recordPtr->relief = TK_RELIEF_FLAT;
	recordPtr->cursor = NULL;
	recordPtr->justify = TK_JUSTIFY_LEFT;
	recordPtr->anchor = TK_ANCHOR_N;
	recordPtr->pixels = 0;
	recordPtr->mm = 0.0;
	recordPtr->tkwin = NULL;
	recordPtr->custom = NULL;
	result = Tk_InitOptions(interp, recordPtr, optionTable,
		tkwin);
	if (result == TCL_OK) {
	    recordPtr->header.widgetCmd = Tcl_CreateObjCommand(interp,
		    Tcl_GetString(objv[2]), TrivialConfigObjCmd,
		    recordPtr, TrivialCmdDeletedProc);
	    Tk_CreateEventHandler(tkwin, StructureNotifyMask,
		    TrivialEventProc, recordPtr);
	    result = Tk_SetOptions(interp, recordPtr, optionTable,
		    objc - 3, objv + 3, tkwin, NULL, NULL);
	    if (result != TCL_OK) {
		Tk_DestroyWindow(tkwin);
	    }
	} else {
	    Tk_DestroyWindow(tkwin);
	    ckfree(recordPtr);
	}
	if (result == TCL_OK) {
	    Tcl_SetObjResult(interp, objv[2]);
	}
	break;
    }

    case NEW: {
	typedef struct FiveRecord {
	    TrivialCommandHeader header;
	    Tcl_Obj *one;
	    Tcl_Obj *two;
	    Tcl_Obj *three;
	    Tcl_Obj *four;
	    Tcl_Obj *five;
	} FiveRecord;
	FiveRecord *recordPtr;
	static const Tk_OptionSpec smallSpecs[] = {
	    {TK_OPTION_INT, "-one", "one", "One", "1",
		offsetof(FiveRecord, one), TCL_INDEX_NONE, 0, NULL, 0},
	    {TK_OPTION_INT, "-two", "two", "Two", "2",
		offsetof(FiveRecord, two), TCL_INDEX_NONE, 0, NULL, 0},
	    {TK_OPTION_INT, "-three", "three", "Three", "3",
		offsetof(FiveRecord, three), TCL_INDEX_NONE, 0, NULL, 0},
	    {TK_OPTION_INT, "-four", "four", "Four", "4",
		offsetof(FiveRecord, four), TCL_INDEX_NONE, 0, NULL, 0},
	    {TK_OPTION_STRING, "-five", NULL, NULL, NULL,
		offsetof(FiveRecord, five), TCL_INDEX_NONE, 0, NULL, 0},
	    {TK_OPTION_END, NULL, NULL, NULL, NULL, 0, 0, 0, NULL, 0}
	};

	if (objc < 3) {
	    Tcl_WrongNumArgs(interp, 1, objv, "new name ?-option value ...?");
	    return TCL_ERROR;
	}

	recordPtr = (FiveRecord *)ckalloc(sizeof(FiveRecord));
	recordPtr->header.interp = interp;
	recordPtr->header.optionTable = Tk_CreateOptionTable(interp,
		smallSpecs);
	tables[index] = recordPtr->header.optionTable;
	recordPtr->header.tkwin = NULL;
	recordPtr->one = recordPtr->two = recordPtr->three = NULL;
	recordPtr->four = recordPtr->five = NULL;
	Tcl_SetObjResult(interp, objv[2]);
	result = Tk_InitOptions(interp, recordPtr,
		recordPtr->header.optionTable, (Tk_Window) NULL);
	if (result == TCL_OK) {
	    result = Tk_SetOptions(interp, recordPtr,
		    recordPtr->header.optionTable, objc - 3, objv + 3,
		    (Tk_Window) NULL, NULL, NULL);
	    if (result == TCL_OK) {
		recordPtr->header.widgetCmd = Tcl_CreateObjCommand(interp,
			Tcl_GetString(objv[2]), TrivialConfigObjCmd,
			(ClientData) recordPtr, TrivialCmdDeletedProc);
	    } else {
		Tk_FreeConfigOptions(recordPtr,
			recordPtr->header.optionTable, (Tk_Window) NULL);
	    }
	}
	if (result != TCL_OK) {
	    ckfree(recordPtr);
	}

	break;
    }
    case NOT_ENOUGH_PARAMS: {
	typedef struct NotEnoughRecord {
	    Tcl_Obj *fooObjPtr;
	} NotEnoughRecord;
	NotEnoughRecord record;
	static const Tk_OptionSpec errorSpecs[] = {
	    {TK_OPTION_INT, "-foo", "foo", "Foo", "0",
		offsetof(NotEnoughRecord, fooObjPtr), 0, 0, NULL, 0},
	    {TK_OPTION_END, NULL, NULL, NULL, NULL, 0, 0, 0, NULL, 0}
	};
	Tcl_Obj *newObjPtr = Tcl_NewStringObj("-foo", -1);
	Tk_OptionTable optionTable;

	record.fooObjPtr = NULL;

	tkwin = Tk_CreateWindowFromPath(interp, mainWin, ".config", NULL);
	Tk_SetClass(tkwin, "Config");
	optionTable = Tk_CreateOptionTable(interp, errorSpecs);
	tables[index] = optionTable;
	Tk_InitOptions(interp, &record, optionTable, tkwin);
	if (Tk_SetOptions(interp, &record, optionTable, 1,
		&newObjPtr, tkwin, NULL, NULL) != TCL_OK) {
	    result = TCL_ERROR;
	}
	Tcl_DecrRefCount(newObjPtr);
	Tk_FreeConfigOptions( (char *) &record, optionTable, tkwin);
	Tk_DestroyWindow(tkwin);
	return result;
    }

    case TWO_WINDOWS: {
	typedef struct ContentRecord {
	    TrivialCommandHeader header;
	    Tcl_Obj *windowPtr;
	} ContentRecord;
	ContentRecord *recordPtr;
	static const Tk_OptionSpec contentSpecs[] = {
	    {TK_OPTION_WINDOW, "-window", "window", "Window", ".bar",
		offsetof(ContentRecord, windowPtr), TCL_INDEX_NONE, TK_CONFIG_NULL_OK, NULL, 0},
	    {TK_OPTION_END, NULL, NULL, NULL, NULL, 0, 0, 0, NULL, 0}
	};
<<<<<<< HEAD
	Tk_Window tkwin = Tk_CreateWindowFromPath(interp,
		(Tk_Window)clientData, Tcl_GetString(objv[2]), NULL);
=======
	tkwin = Tk_CreateWindowFromPath(interp,
		(Tk_Window) clientData, Tcl_GetString(objv[2]), NULL);
>>>>>>> 121af720

	if (tkwin == NULL) {
	    return TCL_ERROR;
	}
	Tk_SetClass(tkwin, "Test");

	recordPtr = (ContentRecord *)ckalloc(sizeof(ContentRecord));
	recordPtr->header.interp = interp;
	recordPtr->header.optionTable = Tk_CreateOptionTable(interp,
		contentSpecs);
	tables[index] = recordPtr->header.optionTable;
	recordPtr->header.tkwin = tkwin;
	recordPtr->windowPtr = NULL;

	result = Tk_InitOptions(interp, recordPtr,
		recordPtr->header.optionTable, tkwin);
	if (result == TCL_OK) {
	    result = Tk_SetOptions(interp, recordPtr,
		    recordPtr->header.optionTable, objc - 3, objv + 3,
		    tkwin, NULL, NULL);
	    if (result == TCL_OK) {
		recordPtr->header.widgetCmd = Tcl_CreateObjCommand(interp,
			Tcl_GetString(objv[2]), TrivialConfigObjCmd,
			recordPtr, TrivialCmdDeletedProc);
		Tk_CreateEventHandler(tkwin, StructureNotifyMask,
			TrivialEventProc, recordPtr);
		Tcl_SetObjResult(interp, objv[2]);
	    } else {
		Tk_FreeConfigOptions(recordPtr,
			recordPtr->header.optionTable, tkwin);
	    }
	}
	if (result != TCL_OK) {
	    Tk_DestroyWindow(tkwin);
	    ckfree(recordPtr);
	}
    }
    }

    return result;
}

/*
 *----------------------------------------------------------------------
 *
 * TrivialConfigObjCmd --
 *
 *	This command is used to test the configuration package. It only
 *	handles the "configure" and "cget" subcommands.
 *
 * Results:
 *	A standard Tcl result.
 *
 * Side effects:
 *	None.
 *
 *----------------------------------------------------------------------
 */

static int
TrivialConfigObjCmd(
    ClientData clientData,	/* Main window for application. */
    Tcl_Interp *interp,		/* Current interpreter. */
    int objc,			/* Number of arguments. */
    Tcl_Obj *const objv[])	/* Argument objects. */
{
    int result = TCL_OK;
    static const char *const options[] = {
	"cget", "configure", "csave", NULL
    };
    enum {
	CGET, CONFIGURE, CSAVE
    };
    Tcl_Obj *resultObjPtr;
    int index, mask;
    TrivialCommandHeader *headerPtr = (TrivialCommandHeader *)clientData;
    Tk_Window tkwin = headerPtr->tkwin;
    Tk_SavedOptions saved;

    if (objc < 2) {
	Tcl_WrongNumArgs(interp, 1, objv, "option ?arg ...?");
	return TCL_ERROR;
    }

    if (Tcl_GetIndexFromObjStruct(interp, objv[1], options,
	    sizeof(char *), "command", 0, &index) != TCL_OK) {
	return TCL_ERROR;
    }

    Tcl_Preserve(clientData);

    switch (index) {
    case CGET:
	if (objc != 3) {
	    Tcl_WrongNumArgs(interp, 2, objv, "option");
	    result = TCL_ERROR;
	    goto done;
	}
	resultObjPtr = Tk_GetOptionValue(interp, clientData,
		headerPtr->optionTable, objv[2], tkwin);
	if (resultObjPtr != NULL) {
	    Tcl_SetObjResult(interp, resultObjPtr);
	    result = TCL_OK;
	} else {
	    result = TCL_ERROR;
	}
	break;
    case CONFIGURE:
	if (objc == 2) {
	    resultObjPtr = Tk_GetOptionInfo(interp, clientData,
		    headerPtr->optionTable, NULL, tkwin);
	    if (resultObjPtr == NULL) {
		result = TCL_ERROR;
	    } else {
		Tcl_SetObjResult(interp, resultObjPtr);
	    }
	} else if (objc == 3) {
	    resultObjPtr = Tk_GetOptionInfo(interp, clientData,
		    headerPtr->optionTable, objv[2], tkwin);
	    if (resultObjPtr == NULL) {
		result = TCL_ERROR;
	    } else {
		Tcl_SetObjResult(interp, resultObjPtr);
	    }
	} else {
	    result = Tk_SetOptions(interp, clientData,
		    headerPtr->optionTable, objc - 2, objv + 2,
		    tkwin, NULL, &mask);
	    if (result == TCL_OK) {
		Tcl_SetObjResult(interp, Tcl_NewWideIntObj(mask));
	    }
	}
	break;
    case CSAVE:
	result = Tk_SetOptions(interp, clientData,
		headerPtr->optionTable, objc - 2, objv + 2,
		tkwin, &saved, &mask);
	Tk_FreeSavedOptions(&saved);
	if (result == TCL_OK) {
	    Tcl_SetObjResult(interp, Tcl_NewWideIntObj(mask));
	}
	break;
    }
  done:
    Tcl_Release(clientData);
    return result;
}

/*
 *----------------------------------------------------------------------
 *
 * TrivialCmdDeletedProc --
 *
 *	This function is invoked when a widget command is deleted. If the
 *	widget isn't already in the process of being destroyed, this command
 *	destroys it.
 *
 * Results:
 *	None.
 *
 * Side effects:
 *	The widget is destroyed.
 *
 *----------------------------------------------------------------------
 */

static void
TrivialCmdDeletedProc(
    ClientData clientData)	/* Pointer to widget record for widget. */
{
    TrivialCommandHeader *headerPtr = (TrivialCommandHeader *)clientData;
    Tk_Window tkwin = headerPtr->tkwin;

    if (tkwin != NULL) {
	Tk_DestroyWindow(tkwin);
    } else if (headerPtr->optionTable != NULL) {
	/*
	 * This is a "new" object, which doesn't have a window, so we can't
	 * depend on cleaning up in the event function. Free its resources
	 * here.
	 */

<<<<<<< HEAD
	Tk_FreeConfigOptions(clientData,
=======
	Tk_FreeConfigOptions((char *)clientData,
>>>>>>> 121af720
		headerPtr->optionTable, NULL);
	Tcl_EventuallyFree(clientData, TCL_DYNAMIC);
    }
}

/*
 *--------------------------------------------------------------
 *
 * TrivialEventProc --
 *
 *	A dummy event proc.
 *
 * Results:
 *	None.
 *
 * Side effects:
 *	When the window gets deleted, internal structures get cleaned up.
 *
 *--------------------------------------------------------------
 */

static void
TrivialEventProc(
    ClientData clientData,	/* Information about window. */
    XEvent *eventPtr)		/* Information about event. */
{
    TrivialCommandHeader *headerPtr = (TrivialCommandHeader *)clientData;

    if (eventPtr->type == DestroyNotify) {
	if (headerPtr->tkwin != NULL) {
<<<<<<< HEAD
	    Tk_FreeConfigOptions(clientData,
=======
	    Tk_FreeConfigOptions((char *)clientData,
>>>>>>> 121af720
		    headerPtr->optionTable, headerPtr->tkwin);
	    headerPtr->optionTable = NULL;
	    headerPtr->tkwin = NULL;
	    Tcl_DeleteCommandFromToken(headerPtr->interp,
		    headerPtr->widgetCmd);
	}
	Tcl_EventuallyFree(clientData, TCL_DYNAMIC);
    }
}

/*
 *----------------------------------------------------------------------
 *
 * TestfontObjCmd --
 *
 *	This function implements the "testfont" command, which is used to test
 *	TkFont objects.
 *
 * Results:
 *	A standard Tcl result.
 *
 * Side effects:
 *	None.
 *
 *----------------------------------------------------------------------
 */

static int
TestfontObjCmd(
    ClientData clientData,	/* Main window for application. */
    Tcl_Interp *interp,		/* Current interpreter. */
    int objc,			/* Number of arguments. */
    Tcl_Obj *const objv[])	/* Argument objects. */
{
    static const char *const options[] = {"counts", "subfonts", NULL};
    enum option {COUNTS, SUBFONTS};
    int index;
    Tk_Window tkwin;
    Tk_Font tkfont;

    tkwin = (Tk_Window)clientData;

    if (objc < 3) {
	Tcl_WrongNumArgs(interp, 1, objv, "option fontName");
	return TCL_ERROR;
    }

    if (Tcl_GetIndexFromObjStruct(interp, objv[1], options,
	    sizeof(char *), "command", 0, &index)!= TCL_OK) {
	return TCL_ERROR;
    }

    switch ((enum option) index) {
    case COUNTS:
	Tcl_SetObjResult(interp,
		TkDebugFont(Tk_MainWindow(interp), Tcl_GetString(objv[2])));
	break;
    case SUBFONTS:
	tkfont = Tk_AllocFontFromObj(interp, tkwin, objv[2]);
	if (tkfont == NULL) {
	    return TCL_ERROR;
	}
	TkpGetSubFonts(interp, tkfont);
	Tk_FreeFont(tkfont);
	break;
    }

    return TCL_OK;
}

/*
 *----------------------------------------------------------------------
 *
 * ImageCreate --
 *
 *	This function is called by the Tk image code to create "test" images.
 *
 * Results:
 *	A standard Tcl result.
 *
 * Side effects:
 *	The data structure for a new image is allocated.
 *
 *----------------------------------------------------------------------
 */

static int
ImageCreate(
    Tcl_Interp *interp,		/* Interpreter for application containing
				 * image. */
    const char *name,			/* Name to use for image. */
    int objc,			/* Number of arguments. */
    Tcl_Obj *const objv[],	/* Argument strings for options (doesn't
				 * include image name or type). */
    TCL_UNUSED(const Tk_ImageType *),	/* Pointer to our type record (not used). */
	Tk_ImageModel model,	/* Token for image, to be used by us in later
				 * callbacks. */
    ClientData *clientDataPtr)	/* Store manager's token for image here; it
				 * will be returned in later callbacks. */
{
    TImageModel *timPtr;
    const char *varName;
    int i;
    (void)typePtr;

    varName = "log";
    for (i = 0; i < objc; i += 2) {
	if (strcmp(Tcl_GetString(objv[i]), "-variable") != 0) {
	    Tcl_AppendResult(interp, "bad option name \"",
		    Tcl_GetString(objv[i]), "\"", NULL);
	    return TCL_ERROR;
	}
	if ((i+1) == objc) {
	    Tcl_AppendResult(interp, "no value given for \"",
		    Tcl_GetString(objv[i]), "\" option", NULL);
	    return TCL_ERROR;
	}
	varName = Tcl_GetString(objv[i+1]);
    }

    timPtr = (TImageModel *)ckalloc(sizeof(TImageModel));
    timPtr->model = model;
    timPtr->interp = interp;
    timPtr->width = 30;
    timPtr->height = 15;
    timPtr->imageName = (char *)ckalloc(strlen(name) + 1);
    strcpy(timPtr->imageName, name);
    timPtr->varName = (char *)ckalloc(strlen(varName) + 1);
    strcpy(timPtr->varName, varName);
    Tcl_CreateObjCommand(interp, name, ImageObjCmd, timPtr, NULL);
    *clientDataPtr = timPtr;
    Tk_ImageChanged(model, 0, 0, 30, 15, 30, 15);
    return TCL_OK;
}

/*
 *----------------------------------------------------------------------
 *
 * ImageObjCmd --
 *
 *	This function implements the commands corresponding to individual
 *	images.
 *
 * Results:
 *	A standard Tcl result.
 *
 * Side effects:
 *	Forces windows to be created.
 *
 *----------------------------------------------------------------------
 */

static int
ImageObjCmd(
    ClientData clientData,	/* Main window for application. */
    Tcl_Interp *interp,		/* Current interpreter. */
    int objc,			/* Number of arguments. */
    Tcl_Obj *const objv[])		/* Argument strings. */
{
    TImageModel *timPtr = (TImageModel *)clientData;
    int x, y, width, height;

    if (objc < 2) {
	Tcl_WrongNumArgs(interp, 1, objv, "option ?arg ...?");
	return TCL_ERROR;
    }
    if (strcmp(Tcl_GetString(objv[1]), "changed") == 0) {
	if (objc != 8) {
		Tcl_WrongNumArgs(interp, 1, objv, "changed x y width height"
			" imageWidth imageHeight");
	    return TCL_ERROR;
	}
	if ((Tcl_GetIntFromObj(interp, objv[2], &x) != TCL_OK)
		|| (Tcl_GetIntFromObj(interp, objv[3], &y) != TCL_OK)
		|| (Tcl_GetIntFromObj(interp, objv[4], &width) != TCL_OK)
		|| (Tcl_GetIntFromObj(interp, objv[5], &height) != TCL_OK)
		|| (Tcl_GetIntFromObj(interp, objv[6], &timPtr->width) != TCL_OK)
		|| (Tcl_GetIntFromObj(interp, objv[7], &timPtr->height) != TCL_OK)) {
	    return TCL_ERROR;
	}
	Tk_ImageChanged(timPtr->model, x, y, width, height, timPtr->width,
		timPtr->height);
    } else {
	Tcl_AppendResult(interp, "bad option \"", Tcl_GetString(objv[1]),
		"\": must be changed", NULL);
	return TCL_ERROR;
    }
    return TCL_OK;
}

/*
 *----------------------------------------------------------------------
 *
 * ImageGet --
 *
 *	This function is called by Tk to set things up for using a test image
 *	in a particular widget.
 *
 * Results:
 *	The return value is a token for the image instance, which is used in
 *	future callbacks to ImageDisplay and ImageFree.
 *
 * Side effects:
 *	None.
 *
 *----------------------------------------------------------------------
 */

static ClientData
ImageGet(
    Tk_Window tkwin,		/* Token for window in which image will be
				 * used. */
    ClientData clientData)	/* Pointer to TImageModel for image. */
{
    TImageModel *timPtr = (TImageModel *)clientData;
    TImageInstance *instPtr;
    char buffer[100];
    XGCValues gcValues;

    sprintf(buffer, "%s get", timPtr->imageName);
    Tcl_SetVar2(timPtr->interp, timPtr->varName, NULL, buffer,
	    TCL_GLOBAL_ONLY|TCL_APPEND_VALUE|TCL_LIST_ELEMENT);

    instPtr = (TImageInstance *)ckalloc(sizeof(TImageInstance));
    instPtr->modelPtr = timPtr;
    instPtr->fg = Tk_GetColor(timPtr->interp, tkwin, "#ff0000");
    gcValues.foreground = instPtr->fg->pixel;
    instPtr->gc = Tk_GetGC(tkwin, GCForeground, &gcValues);
    instPtr->displayFailed = False;
    return instPtr;
}

/*
 *----------------------------------------------------------------------
 *
 * ImageDisplay --
 *
 *	This function is invoked to redisplay part or all of an image in a
 *	given drawable.
 *
 * Results:
 *	None.
 *
 * Side effects:
 *	The image gets partially redrawn, as an "X" that shows the exact
 *	redraw area.
 *
 *----------------------------------------------------------------------
 */

static void
ImageDisplay(
    ClientData clientData,	/* Pointer to TImageInstance for image. */
    Display *display,		/* Display to use for drawing. */
    Drawable drawable,		/* Where to redraw image. */
    int imageX, int imageY,	/* Origin of area to redraw, relative to
				 * origin of image. */
    int width, int height,	/* Dimensions of area to redraw. */
    int drawableX, int drawableY)
				/* Coordinates in drawable corresponding to
				 * imageX and imageY. */
{
    TImageInstance *instPtr = (TImageInstance *)clientData;

    /*
     * The purpose of the test image type is to track the calls to an image
     * display proc and record the parameters passed in each call.  On macOS a
     * display proc must be run inside of the drawRect method of an NSView in
     * order for the graphics operations to have any effect.  To deal with
     * this, whenever a display proc is called outside of any drawRect method
     * it schedules a redraw of the NSView.
     *
     * In an attempt to work around this, each image instance maintains it own
     * copy of the log message which gets written on the first call to the
     * display proc.  This usually means that the message created on macOS is
     * the same as that created on other platforms.  However it is possible
     * for the messages to differ for other reasons, namely differences in
     * how damage regions are computed.
     */

    if (LOG_DISPLAY(drawable)) {
	if (instPtr->displayFailed == False) {

	    /*
	     * Drawing is possible on the first call to DisplayImage.
	     * Log the message.
	     */

	    sprintf(instPtr->buffer, "%s display %d %d %d %d",
	    instPtr->modelPtr->imageName, imageX, imageY, width, height);
	}
	Tcl_SetVar2(instPtr->modelPtr->interp, instPtr->modelPtr->varName,
		    NULL, instPtr->buffer,
		    TCL_GLOBAL_ONLY|TCL_APPEND_VALUE|TCL_LIST_ELEMENT);
	instPtr->displayFailed = False;
    } else {

	/*
         * Drawing is not possible on the first call to DisplayImage.
	 * Save the message, but do not log it until the actual display.
	 */

	if (instPtr->displayFailed == False) {
	    sprintf(instPtr->buffer, "%s display %d %d %d %d",
		    instPtr->modelPtr->imageName, imageX, imageY, width, height);
	}
	instPtr->displayFailed = True;
    }
    if (width > (instPtr->modelPtr->width - imageX)) {
	width = instPtr->modelPtr->width - imageX;
    }
    if (height > (instPtr->modelPtr->height - imageY)) {
	height = instPtr->modelPtr->height - imageY;
    }

    XDrawRectangle(display, drawable, instPtr->gc, drawableX, drawableY,
	    (unsigned) (width-1), (unsigned) (height-1));
    XDrawLine(display, drawable, instPtr->gc, drawableX, drawableY,
	    (int) (drawableX + width - 1), (int) (drawableY + height - 1));
    XDrawLine(display, drawable, instPtr->gc, drawableX,
	    (int) (drawableY + height - 1),
	    (int) (drawableX + width - 1), drawableY);
}

/*
 *----------------------------------------------------------------------
 *
 * ImageFree --
 *
 *	This function is called when an instance of an image is no longer
 *	used.
 *
 * Results:
 *	None.
 *
 * Side effects:
 *	Information related to the instance is freed.
 *
 *----------------------------------------------------------------------
 */

static void
ImageFree(
    ClientData clientData,	/* Pointer to TImageInstance for instance. */
    Display *display)		/* Display where image was to be drawn. */
{
    TImageInstance *instPtr = (TImageInstance *)clientData;
    char buffer[200];

    sprintf(buffer, "%s free", instPtr->modelPtr->imageName);
    Tcl_SetVar2(instPtr->modelPtr->interp, instPtr->modelPtr->varName, NULL,
	    buffer, TCL_GLOBAL_ONLY|TCL_APPEND_VALUE|TCL_LIST_ELEMENT);
    Tk_FreeColor(instPtr->fg);
    Tk_FreeGC(display, instPtr->gc);
    ckfree(instPtr);
}

/*
 *----------------------------------------------------------------------
 *
 * ImageDelete --
 *
 *	This function is called to clean up a test image when an application
 *	goes away.
 *
 * Results:
 *	None.
 *
 * Side effects:
 *	Information about the image is deleted.
 *
 *----------------------------------------------------------------------
 */

static void
ImageDelete(
    ClientData clientData)	/* Pointer to TImageModel for image. When
				 * this function is called, no more instances
				 * exist. */
{
    TImageModel *timPtr = (TImageModel *)clientData;
    char buffer[100];

    sprintf(buffer, "%s delete", timPtr->imageName);
    Tcl_SetVar2(timPtr->interp, timPtr->varName, NULL, buffer,
	    TCL_GLOBAL_ONLY|TCL_APPEND_VALUE|TCL_LIST_ELEMENT);

    Tcl_DeleteCommand(timPtr->interp, timPtr->imageName);
    ckfree(timPtr->imageName);
    ckfree(timPtr->varName);
    ckfree(timPtr);
}

/*
 *----------------------------------------------------------------------
 *
 * TestmakeexistObjCmd --
 *
 *	This function implements the "testmakeexist" command. It calls
 *	Tk_MakeWindowExist on each of its arguments to force the windows to be
 *	created.
 *
 * Results:
 *	A standard Tcl result.
 *
 * Side effects:
 *	Forces windows to be created.
 *
 *----------------------------------------------------------------------
 */

static int
TestmakeexistObjCmd(
    ClientData clientData,	/* Main window for application. */
    Tcl_Interp *interp,		/* Current interpreter. */
    int objc,			/* Number of arguments. */
    Tcl_Obj *const objv[])		/* Argument strings. */
{
    Tk_Window mainWin = (Tk_Window)clientData;
    int i;
    Tk_Window tkwin;

    for (i = 1; i < objc; i++) {
	tkwin = Tk_NameToWindow(interp, Tcl_GetString(objv[i]), mainWin);
	if (tkwin == NULL) {
	    return TCL_ERROR;
	}
	Tk_MakeWindowExist(tkwin);
    }

    return TCL_OK;
}

/*
 *----------------------------------------------------------------------
 *
 * TestmenubarObjCmd --
 *
 *	This function implements the "testmenubar" command. It is used to test
 *	the Unix facilities for creating space above a toplevel window for a
 *	menubar.
 *
 * Results:
 *	A standard Tcl result.
 *
 * Side effects:
 *	Changes menubar related stuff.
 *
 *----------------------------------------------------------------------
 */

#if !(defined(_WIN32) || defined(MAC_OSX_TK) || defined(__CYGWIN__))
static int
TestmenubarObjCmd(
    ClientData clientData,	/* Main window for application. */
    Tcl_Interp *interp,		/* Current interpreter. */
    int objc,			/* Number of arguments. */
    Tcl_Obj *const objv[])		/* Argument strings. */
{
#ifdef __UNIX__
    Tk_Window mainWin = (Tk_Window)clientData;
    Tk_Window tkwin, menubar;

    if (objc < 2) {
	Tcl_WrongNumArgs(interp, 1, objv, "option ?arg ...?");
	return TCL_ERROR;
    }

    if (strcmp(Tcl_GetString(objv[1]), "window") == 0) {
	if (objc != 4) {
	    Tcl_WrongNumArgs(interp, 1, objv, "windows toplevel menubar");
	    return TCL_ERROR;
	}
	tkwin = Tk_NameToWindow(interp, Tcl_GetString(objv[2]), mainWin);
	if (tkwin == NULL) {
	    return TCL_ERROR;
	}
	if (Tcl_GetString(objv[3])[0] == 0) {
	    TkUnixSetMenubar(tkwin, NULL);
	} else {
	    menubar = Tk_NameToWindow(interp, Tcl_GetString(objv[3]), mainWin);
	    if (menubar == NULL) {
		return TCL_ERROR;
	    }
	    TkUnixSetMenubar(tkwin, menubar);
	}
    } else {
	Tcl_AppendResult(interp, "bad option \"", Tcl_GetString(objv[1]),
		"\": must be  window", NULL);
	return TCL_ERROR;
    }

    return TCL_OK;
#else
    Tcl_AppendResult(interp, "testmenubar is supported only under Unix", NULL);
    return TCL_ERROR;
#endif
}
#endif

/*
 *----------------------------------------------------------------------
 *
 * TestmetricsObjCmd --
 *
 *	This function implements the testmetrics command. It provides a way to
 *	determine the size of various widget components.
 *
 * Results:
 *	A standard Tcl result.
 *
 * Side effects:
 *	None.
 *
 *----------------------------------------------------------------------
 */

#if defined(_WIN32)
static int
TestmetricsObjCmd(
<<<<<<< HEAD
    ClientData dummy,	/* Main window for application. */
=======
    TCL_UNUSED(void *),	/* Main window for application. */
>>>>>>> 121af720
    Tcl_Interp *interp,		/* Current interpreter. */
    int objc,			/* Number of arguments. */
    Tcl_Obj *const objv[])		/* Argument strings. */
{
    char buf[TCL_INTEGER_SPACE];
    int val;
    (void)dummy;

    if (objc < 2) {
	Tcl_WrongNumArgs(interp, 1, objv, "option ?arg ...?");
	return TCL_ERROR;
    }

    if (strcmp(Tcl_GetString(objv[1]), "cyvscroll") == 0) {
	val = GetSystemMetrics(SM_CYVSCROLL);
    } else  if (strcmp(Tcl_GetString(objv[1]), "cxhscroll") == 0) {
	val = GetSystemMetrics(SM_CXHSCROLL);
    } else {
	Tcl_AppendResult(interp, "bad option \"", Tcl_GetString(objv[1]),
		"\": must be cxhscroll or cyvscroll", NULL);
	return TCL_ERROR;
    }
    sprintf(buf, "%d", val);
    Tcl_AppendResult(interp, buf, NULL);
    return TCL_OK;
}
#endif

/*
 *----------------------------------------------------------------------
 *
 * TestpropObjCmd --
 *
 *	This function implements the "testprop" command. It fetches and prints
 *	the value of a property on a window.
 *
 * Results:
 *	A standard Tcl result.
 *
 * Side effects:
 *	None.
 *
 *----------------------------------------------------------------------
 */

static int
TestpropObjCmd(
    ClientData clientData,	/* Main window for application. */
    Tcl_Interp *interp,		/* Current interpreter. */
    int objc,			/* Number of arguments. */
    Tcl_Obj *const objv[])		/* Argument strings. */
{
    Tk_Window mainWin = (Tk_Window)clientData;
    int result, actualFormat;
    unsigned long bytesAfter, length, value;
    Atom actualType, propName;
    unsigned char *property, *p;
    char *end;
    Window w;
    char buffer[30];

    if (objc != 3) {
	Tcl_WrongNumArgs(interp, 1, objv, "window property");
	return TCL_ERROR;
    }

    w = strtoul(Tcl_GetString(objv[1]), &end, 0);
    propName = Tk_InternAtom(mainWin, Tcl_GetString(objv[2]));
    property = NULL;
    result = XGetWindowProperty(Tk_Display(mainWin),
	    w, propName, 0, 100000, False, AnyPropertyType,
	    &actualType, &actualFormat, &length,
	    &bytesAfter, &property);
    if ((result == Success) && (actualType != None)) {
	if ((actualFormat == 8) && (actualType == XA_STRING)) {
	    for (p = property; ((unsigned long)(p-property)) < length; p++) {
		if (*p == 0) {
		    *p = '\n';
		}
	    }
	    Tcl_SetObjResult(interp, Tcl_NewStringObj((/*!unsigned*/char*)property, -1));
	} else {
	    for (p = property; length > 0; length--) {
		if (actualFormat == 32) {
		    value = *((long *) p);
		    p += sizeof(long);
		} else if (actualFormat == 16) {
		    value = 0xffff & (*((short *) p));
		    p += sizeof(short);
		} else {
		    value = 0xff & *p;
		    p += 1;
		}
		sprintf(buffer, "0x%lx", value);
		Tcl_AppendElement(interp, buffer);
	    }
	}
    }
    if (property != NULL) {
	XFree(property);
    }
    return TCL_OK;
}

/*
 *----------------------------------------------------------------------
 *
 * TestpropObjCmd --
 *
 *	This function implements the "testprop" command. It fetches and prints
 *	the value of a property on a window.
 *
 * Results:
 *	A standard Tcl result.
 *
 * Side effects:
 *	None.
 *
 *----------------------------------------------------------------------
 */

static int
TestprintfObjCmd(
    ClientData dummy,	/* Not used */
    Tcl_Interp *interp,		/* Current interpreter. */
    int objc,			/* Number of arguments. */
    Tcl_Obj *const objv[])	/* Argument strings. */
{
    char buffer[256];
    Tcl_WideInt wideInt;
#ifdef _WIN32
    __int64 longLongInt;
#else
    long long longLongInt;
#endif
    (void)dummy;

    if (objc != 2) {
	Tcl_WrongNumArgs(interp, 1, objv, "wideint");
	return TCL_ERROR;
    }
    if (Tcl_GetWideIntFromObj(interp, objv[1], &wideInt) != TCL_OK) {
	return TCL_ERROR;
    }
    longLongInt = wideInt;

    /* Just add a lot of arguments to sprintf. Reason: on AMD64, the first
     * 4 or 6 arguments (we assume 8, just in case) might be put in registers,
     * which still woudn't tell if the assumed size is correct: We want this
     * test-case to fail if the 64-bit value is printed as truncated to 32-bit.
     */
    sprintf(buffer, "%s%s%s%s%s%s%s%s%" TCL_LL_MODIFIER "d %"
	    TCL_LL_MODIFIER "u", "", "", "", "", "", "", "", "",
	    (Tcl_WideInt)longLongInt, (Tcl_WideUInt)longLongInt);
    Tcl_AppendResult(interp, buffer, NULL);
    return TCL_OK;
}

#if !(defined(_WIN32) || defined(MAC_OSX_TK) || defined(__CYGWIN__))
/*
 *----------------------------------------------------------------------
 *
 * TestwrapperObjCmd --
 *
 *	This function implements the "testwrapper" command. It provides a way
 *	from Tcl to determine the extra window Tk adds in between the toplevel
 *	window and the window decorations.
 *
 * Results:
 *	A standard Tcl result.
 *
 * Side effects:
 *	None.
 *
 *----------------------------------------------------------------------
 */

static int
TestwrapperObjCmd(
    ClientData clientData,	/* Main window for application. */
    Tcl_Interp *interp,		/* Current interpreter. */
    int objc,			/* Number of arguments. */
    Tcl_Obj *const objv[])		/* Argument strings. */
{
    TkWindow *winPtr, *wrapperPtr;
    Tk_Window tkwin;

    if (objc != 2) {
	Tcl_WrongNumArgs(interp, 1, objv, "window");
	return TCL_ERROR;
    }

    tkwin = (Tk_Window)clientData;
    winPtr = (TkWindow *) Tk_NameToWindow(interp, Tcl_GetString(objv[1]), tkwin);
    if (winPtr == NULL) {
	return TCL_ERROR;
    }

    wrapperPtr = TkpGetWrapperWindow(winPtr);
    if (wrapperPtr != NULL) {
	char buf[TCL_INTEGER_SPACE];

	TkpPrintWindowId(buf, Tk_WindowId(wrapperPtr));
	Tcl_SetObjResult(interp, Tcl_NewStringObj(buf, -1));
    }
    return TCL_OK;
}
#endif

/*
 *----------------------------------------------------------------------
 *
 * CustomOptionSet, CustomOptionGet, CustomOptionRestore, CustomOptionFree --
 *
 *	Handlers for object-based custom configuration options. See
 *	Testobjconfigcommand.
 *
 * Results:
 *	See user documentation for expected results from these functions.
 *		CustomOptionSet		Standard Tcl Result.
 *		CustomOptionGet		Tcl_Obj * containing value.
 *		CustomOptionRestore	None.
 *		CustomOptionFree	None.
 *
 * Side effects:
 *	Depends on the function.
 *		CustomOptionSet		Sets option value to new setting.
 *		CustomOptionGet		Creates a new Tcl_Obj.
 *		CustomOptionRestore	Resets option value to original value.
 *		CustomOptionFree	Free storage for internal rep of option.
 *
 *----------------------------------------------------------------------
 */

static int
CustomOptionSet(
<<<<<<< HEAD
    ClientData dummy,
=======
    TCL_UNUSED(void *),
>>>>>>> 121af720
    Tcl_Interp *interp,
    TCL_UNUSED(Tk_Window),
    Tcl_Obj **value,
    char *recordPtr,
    TkSizeT internalOffset,
    char *saveInternalPtr,
    int flags)
{
    int objEmpty;
    char *newStr, *string, *internalPtr;
    (void)dummy;
    (void)tkwin;

    objEmpty = 0;

    if (internalOffset != TCL_INDEX_NONE) {
	internalPtr = recordPtr + internalOffset;
    } else {
	internalPtr = NULL;
    }

    /*
     * See if the object is empty.
     */

    if (value == NULL) {
	objEmpty = 1;
	CLANG_ASSERT(value);
    } else if ((*value)->bytes != NULL) {
	objEmpty = ((*value)->length == 0);
    } else {
	(void)Tcl_GetString(*value);
	objEmpty = ((*value)->length == 0);
    }

    if ((flags & TK_OPTION_NULL_OK) && objEmpty) {
	*value = NULL;
    } else {
	string = Tcl_GetString(*value);
	Tcl_UtfToUpper(string);
	if (strcmp(string, "BAD") == 0) {
	    Tcl_SetObjResult(interp, Tcl_NewStringObj("expected good value, got \"BAD\"", -1));
	    return TCL_ERROR;
	}
    }
    if (internalPtr != NULL) {
	if (*value != NULL) {
	    string = Tcl_GetString(*value);
	    newStr = (char *)ckalloc((*value)->length + 1);
	    strcpy(newStr, string);
	} else {
	    newStr = NULL;
	}
	*((char **) saveInternalPtr) = *((char **) internalPtr);
	*((char **) internalPtr) = newStr;
    }

    return TCL_OK;
}

static Tcl_Obj *
CustomOptionGet(
<<<<<<< HEAD
    ClientData dummy,
    Tk_Window tkwin,
=======
    TCL_UNUSED(void *),
    TCL_UNUSED(Tk_Window),
>>>>>>> 121af720
    char *recordPtr,
    TkSizeT internalOffset)
{
    (void)dummy;
    (void)tkwin;

    return (Tcl_NewStringObj(*(char **)(recordPtr + internalOffset), -1));
}

static void
CustomOptionRestore(
    ClientData dummy,
    Tk_Window tkwin,
    char *internalPtr,
    char *saveInternalPtr)
{
    (void)dummy;
    (void)tkwin;

    *(char **)internalPtr = *(char **)saveInternalPtr;
    return;
}

static void
CustomOptionFree(
    ClientData dummy,
    Tk_Window tkwin,
    char *internalPtr)
{
    (void)dummy;
    (void)tkwin;

    if (*(char **)internalPtr != NULL) {
	ckfree(*(char **)internalPtr);
    }
}
/*
 *----------------------------------------------------------------------
 *
 * TestPhotoStringMatchCmd --
 *
 *	This function implements the "testphotostringmatch" command. It
 *	provides a way from Tcl to call the string match function for the
 *	default image handler directly.
 *
 * Results:
 *	A standard Tcl result. If data is in the proper format, the result in
 *	interp will contain width and height as a list. If the data cannot be
 *	parsed as default image format, returns TCL_ERROR and leaves an
 *	appropriate error message in interp.
 *
 * Side effects:
 *	None.
 *
 *----------------------------------------------------------------------
 */

static int
TestPhotoStringMatchCmd(
    ClientData clientData,	/* Main window for application. */
    Tcl_Interp *interp,		/* Current interpreter. */
    int objc,			/* Number of arguments. */
    Tcl_Obj *const objv[])		/* Argument strings. */
{
    Tcl_Obj *dummy = NULL;
    Tcl_Obj *resultObj[2];
    int width, height;
    (void)clientData;

    if (objc != 2) {
        Tcl_WrongNumArgs(interp, 1, objv, "imageData");
        return TCL_ERROR;
    }
    if (TkDebugPhotoStringMatchDef(interp, objv[1], dummy, &width, &height)) {
        resultObj[0] = Tcl_NewWideIntObj(width);
        resultObj[1] = Tcl_NewWideIntObj(height);
        Tcl_SetObjResult(interp, Tcl_NewListObj(2, resultObj));
        return TCL_OK;
    } else {
        return TCL_ERROR;
    }
}



/*
 * Local Variables:
 * mode: c
 * c-basic-offset: 4
 * fill-column: 78
 * End:
 */<|MERGE_RESOLUTION|>--- conflicted
+++ resolved
@@ -341,8 +341,6 @@
     int objc,			/* Number of arguments. */
     Tcl_Obj *const objv[])	/* Argument objects. */
 {
-    (void)clientData;
-
     if (objc < 2) {
 	Tcl_WrongNumArgs(interp, 1, objv, "bitmap");
 	return TCL_ERROR;
@@ -377,8 +375,6 @@
     int objc,			/* Number of arguments. */
     Tcl_Obj *const objv[])	/* Argument objects. */
 {
-    (void)clientData;
-
     if (objc < 2) {
 	Tcl_WrongNumArgs(interp, 1, objv, "border");
 	return TCL_ERROR;
@@ -413,8 +409,6 @@
     int objc,			/* Number of arguments. */
     Tcl_Obj *const objv[])	/* Argument objects. */
 {
-    (void)clientData;
-
     if (objc < 2) {
 	Tcl_WrongNumArgs(interp, 1, objv, "color");
 	return TCL_ERROR;
@@ -449,8 +443,6 @@
     int objc,			/* Number of arguments. */
     Tcl_Obj *const objv[])	/* Argument objects. */
 {
-    (void)clientData;
-
     if (objc < 2) {
 	Tcl_WrongNumArgs(interp, 1, objv, "cursor");
 	return TCL_ERROR;
@@ -487,10 +479,6 @@
     TCL_UNUSED(Tcl_Obj *const *))		/* Argument strings. */
 {
     NewApp *nextPtr;
-    (void)clientData;
-    (void)interp;
-    (void)objc;
-    (void)objv;
 
     while (newAppPtr != NULL) {
 	nextPtr = newAppPtr->nextPtr;
@@ -1087,13 +1075,8 @@
 		offsetof(ContentRecord, windowPtr), TCL_INDEX_NONE, TK_CONFIG_NULL_OK, NULL, 0},
 	    {TK_OPTION_END, NULL, NULL, NULL, NULL, 0, 0, 0, NULL, 0}
 	};
-<<<<<<< HEAD
-	Tk_Window tkwin = Tk_CreateWindowFromPath(interp,
+	tkwin = Tk_CreateWindowFromPath(interp,
 		(Tk_Window)clientData, Tcl_GetString(objv[2]), NULL);
-=======
-	tkwin = Tk_CreateWindowFromPath(interp,
-		(Tk_Window) clientData, Tcl_GetString(objv[2]), NULL);
->>>>>>> 121af720
 
 	if (tkwin == NULL) {
 	    return TCL_ERROR;
@@ -1278,11 +1261,7 @@
 	 * here.
 	 */
 
-<<<<<<< HEAD
 	Tk_FreeConfigOptions(clientData,
-=======
-	Tk_FreeConfigOptions((char *)clientData,
->>>>>>> 121af720
 		headerPtr->optionTable, NULL);
 	Tcl_EventuallyFree(clientData, TCL_DYNAMIC);
     }
@@ -1314,11 +1293,7 @@
 
     if (eventPtr->type == DestroyNotify) {
 	if (headerPtr->tkwin != NULL) {
-<<<<<<< HEAD
 	    Tk_FreeConfigOptions(clientData,
-=======
-	    Tk_FreeConfigOptions((char *)clientData,
->>>>>>> 121af720
 		    headerPtr->optionTable, headerPtr->tkwin);
 	    headerPtr->optionTable = NULL;
 	    headerPtr->tkwin = NULL;
@@ -1849,18 +1824,13 @@
 #if defined(_WIN32)
 static int
 TestmetricsObjCmd(
-<<<<<<< HEAD
-    ClientData dummy,	/* Main window for application. */
-=======
     TCL_UNUSED(void *),	/* Main window for application. */
->>>>>>> 121af720
     Tcl_Interp *interp,		/* Current interpreter. */
     int objc,			/* Number of arguments. */
     Tcl_Obj *const objv[])		/* Argument strings. */
 {
     char buf[TCL_INTEGER_SPACE];
     int val;
-    (void)dummy;
 
     if (objc < 2) {
 	Tcl_WrongNumArgs(interp, 1, objv, "option ?arg ...?");
@@ -2094,11 +2064,7 @@
 
 static int
 CustomOptionSet(
-<<<<<<< HEAD
-    ClientData dummy,
-=======
     TCL_UNUSED(void *),
->>>>>>> 121af720
     Tcl_Interp *interp,
     TCL_UNUSED(Tk_Window),
     Tcl_Obj **value,
@@ -2109,8 +2075,6 @@
 {
     int objEmpty;
     char *newStr, *string, *internalPtr;
-    (void)dummy;
-    (void)tkwin;
 
     objEmpty = 0;
 
@@ -2161,19 +2125,11 @@
 
 static Tcl_Obj *
 CustomOptionGet(
-<<<<<<< HEAD
-    ClientData dummy,
-    Tk_Window tkwin,
-=======
     TCL_UNUSED(void *),
     TCL_UNUSED(Tk_Window),
->>>>>>> 121af720
     char *recordPtr,
     TkSizeT internalOffset)
 {
-    (void)dummy;
-    (void)tkwin;
-
     return (Tcl_NewStringObj(*(char **)(recordPtr + internalOffset), -1));
 }
 
