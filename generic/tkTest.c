--- conflicted
+++ resolved
@@ -401,13 +401,8 @@
     CBinding *cbindPtr;
 
     cbindPtr = (CBinding *) clientData;
-<<<<<<< HEAD
-
-    return Tcl_GlobalEval(interp, cbindPtr->command);
-=======
-    
+
     return Tcl_EvalEx(interp, cbindPtr->command, -1, TCL_EVAL_GLOBAL);
->>>>>>> 4f4f05f4
 }
 
 static void
