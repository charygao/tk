--- conflicted
+++ resolved
@@ -10,11 +10,6 @@
  *
  * See the file "license.terms" for information on usage and redistribution of
  * this file, and for a DISCLAIMER OF ALL WARRANTIES.
-<<<<<<< HEAD
- *
- * RCS: @(#) $Id: tkOption.c,v 1.30 2010/02/13 13:47:49 nijtmans Exp $
-=======
->>>>>>> fca5c4a6
  */
 
 #include "tkInt.h"
