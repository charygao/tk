--- conflicted
+++ resolved
@@ -4152,7 +4152,6 @@
     widthS = WidthOfScreen(Tk_Screen(tkwin));
     widthM = WidthMMOfScreen(Tk_Screen(tkwin));
     d = size * 25.4 / 72.0;
-<<<<<<< HEAD
     d *= widthS;
     d /= widthM;
 #ifdef PLATFORM_SDL
@@ -4160,12 +4159,7 @@
 	d = d2;
     }
 #endif
-    return (int) (d + 0.5);
-=======
-    d *= WidthOfScreen(Tk_Screen(tkwin));
-    d /= WidthMMOfScreen(Tk_Screen(tkwin));
     return d;
->>>>>>> 13f50103
 }
  
@@ -4211,7 +4205,6 @@
     widthS = WidthOfScreen(Tk_Screen(tkwin));
     widthM = WidthMMOfScreen(Tk_Screen(tkwin));
     d = -size * 72.0 / 25.4;
-<<<<<<< HEAD
     d *= widthM;
     d /= widthS;
 #ifdef PLATFORM_SDL
@@ -4219,12 +4212,7 @@
 	d = d2;
     }
 #endif
-    return (int) (d + 0.5);
-=======
-    d *= WidthMMOfScreen(Tk_Screen(tkwin));
-    d /= WidthOfScreen(Tk_Screen(tkwin));
     return d;
->>>>>>> 13f50103
 }
  
