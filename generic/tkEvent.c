/*
 * tkEvent.c --
 *
 *	This file provides basic low-level facilities for managing X events in
 *	Tk.
 *
 * Copyright (c) 1990-1994 The Regents of the University of California.
 * Copyright (c) 1994-1995 Sun Microsystems, Inc.
 * Copyright (c) 1998-2000 Ajuba Solutions.
 * Copyright (c) 2004 George Peter Staplin
 *
 * See the file "license.terms" for information on usage and redistribution of
 * this file, and for a DISCLAIMER OF ALL WARRANTIES.
 */

#include "tkInt.h"

/*
 * There's a potential problem if a handler is deleted while it's current
 * (i.e. its function is executing), since Tk_HandleEvent will need to read
 * the handler's "nextPtr" field when the function returns. To handle this
 * problem, structures of the type below indicate the next handler to be
 * processed for any (recursively nested) dispatches in progress. The
 * nextHandler fields get updated if the handlers pointed to are deleted.
 * Tk_HandleEvent also needs to know if the entire window gets deleted; the
 * winPtr field is set to zero if that particular window gets deleted.
 */

typedef struct InProgress {
    XEvent *eventPtr;		/* Event currently being handled. */
    TkWindow *winPtr;		/* Window for event. Gets set to None if
				 * window is deleted while event is being
				 * handled. */
    TkEventHandler *nextHandler;/* Next handler in search. */
    struct InProgress *nextPtr;	/* Next higher nested search. */
} InProgress;

/*
 * For each call to Tk_CreateGenericHandler or Tk_CreateClientMessageHandler,
 * an instance of the following structure will be created. All of the active
 * handlers are linked into a list.
 */

typedef struct GenericHandler {
    Tk_GenericProc *proc;	/* Function to dispatch on all X events. */
    ClientData clientData;	/* Client data to pass to function. */
    int deleteFlag;		/* Flag to set when this handler is
				 * deleted. */
    struct GenericHandler *nextPtr;
				/* Next handler in list of all generic
				 * handlers, or NULL for end of list. */
} GenericHandler;

/*
 * There's a potential problem if Tk_HandleEvent is entered recursively. A
 * handler cannot be deleted physically until we have returned from calling
 * it. Otherwise, we're looking at unallocated memory in advancing to its
 * `next' entry. We deal with the problem by using the `delete flag' and
 * deleting handlers only when it's known that there's no handler active.
 */

/*
 * The following structure is used for queueing X-style events on the Tcl
 * event queue.
 */

typedef struct TkWindowEvent {
    Tcl_Event header;		/* Standard information for all events. */
    XEvent event;		/* The X event. */
} TkWindowEvent;

/*
 * Array of event masks corresponding to each X event:
 */

static const unsigned long realEventMasks[MappingNotify+1] = {
    0,
    0,
    KeyPressMask,			/* KeyPress */
    KeyReleaseMask,			/* KeyRelease */
    ButtonPressMask,			/* ButtonPress */
    ButtonReleaseMask,			/* ButtonRelease */
    PointerMotionMask|PointerMotionHintMask|ButtonMotionMask
	    |Button1MotionMask|Button2MotionMask|Button3MotionMask
	    |Button4MotionMask|Button5MotionMask,
					/* MotionNotify */
    EnterWindowMask,			/* EnterNotify */
    LeaveWindowMask,			/* LeaveNotify */
    FocusChangeMask,			/* FocusIn */
    FocusChangeMask,			/* FocusOut */
    KeymapStateMask,			/* KeymapNotify */
    ExposureMask,			/* Expose */
    ExposureMask,			/* GraphicsExpose */
    ExposureMask,			/* NoExpose */
    VisibilityChangeMask,		/* VisibilityNotify */
    SubstructureNotifyMask,		/* CreateNotify */
    StructureNotifyMask,		/* DestroyNotify */
    StructureNotifyMask,		/* UnmapNotify */
    StructureNotifyMask,		/* MapNotify */
    SubstructureRedirectMask,		/* MapRequest */
    StructureNotifyMask,		/* ReparentNotify */
    StructureNotifyMask,		/* ConfigureNotify */
    SubstructureRedirectMask,		/* ConfigureRequest */
    StructureNotifyMask,		/* GravityNotify */
    ResizeRedirectMask,			/* ResizeRequest */
    StructureNotifyMask,		/* CirculateNotify */
    SubstructureRedirectMask,		/* CirculateRequest */
    PropertyChangeMask,			/* PropertyNotify */
    0,					/* SelectionClear */
    0,					/* SelectionRequest */
    0,					/* SelectionNotify */
    ColormapChangeMask,			/* ColormapNotify */
    0,					/* ClientMessage */
    0					/* Mapping Notify */
};

static const unsigned long virtualEventMasks[TK_LASTEVENT-VirtualEvent] = {
    VirtualEventMask,			/* VirtualEvents */
    ActivateMask,			/* ActivateNotify */
    ActivateMask,			/* DeactivateNotify */
    MouseWheelMask			/* MouseWheelEvent */
};

/*
 * For each exit handler created with a call to TkCreateExitHandler or
 * TkCreateThreadExitHandler there is a structure of the following type:
 */

typedef struct ExitHandler {
    Tcl_ExitProc *proc;		/* Function to call when process exits. */
    ClientData clientData;	/* One word of information to pass to proc. */
    struct ExitHandler *nextPtr;/* Next in list of all exit handlers for this
				 * application, or NULL for end of list. */
} ExitHandler;

/*
 * The structure below is used to store Data for the Event module that must be
 * kept thread-local. The "dataKey" is used to fetch the thread-specific
 * storage for the current thread.
 */

typedef struct ThreadSpecificData {
    int handlersActive;		/* The following variable has a non-zero value
				 * when a handler is active. */
    InProgress *pendingPtr;	/* Topmost search in progress, or NULL if
				 * none. */

    /*
     * List of generic handler records.
     */

    GenericHandler *genericList;/* First handler in the list, or NULL. */
    GenericHandler *lastGenericPtr;
				/* Last handler in list. */

    /*
     * List of client message handler records.
     */

    GenericHandler *cmList;	/* First handler in the list, or NULL. */
    GenericHandler *lastCmPtr;	/* Last handler in list. */

    /*
     * If someone has called Tk_RestrictEvents, the information below keeps
     * track of it.
     */

    Tk_RestrictProc *restrictProc;
				/* Function to call. NULL means no
				 * restrictProc is currently in effect. */
    ClientData restrictArg;	/* Argument to pass to restrictProc. */
    ExitHandler *firstExitPtr;	/* First in list of all exit handlers for this
				 * thread. */
    int inExit;			/* True when this thread is exiting. This is
				 * used as a hack to decide to close the
				 * standard channels. */
} ThreadSpecificData;
static Tcl_ThreadDataKey dataKey;

/*
 * There are both per-process and per-thread exit handlers. The first list is
 * controlled by a mutex. The other is in thread local storage.
 */

static ExitHandler *firstExitPtr = NULL;
				/* First in list of all exit handlers for
				 * application. */
TCL_DECLARE_MUTEX(exitMutex)

/*
 * Prototypes for functions that are only referenced locally within this file.
 */

static void		CleanUpTkEvent(XEvent *eventPtr);
static void		DelayedMotionProc(ClientData clientData);
static int		GetButtonMask(unsigned int Button);
static unsigned long    GetEventMaskFromXEvent(XEvent *eventPtr);
static TkWindow *	GetTkWindowFromXEvent(XEvent *eventPtr);
static void		InvokeClientMessageHandlers(ThreadSpecificData *tsdPtr,
			    Tk_Window tkwin, XEvent *eventPtr);
static int		InvokeFocusHandlers(TkWindow **winPtrPtr,
			    unsigned long mask, XEvent *eventPtr);
static int		InvokeGenericHandlers(ThreadSpecificData *tsdPtr,
			    XEvent *eventPtr);
static int		InvokeMouseHandlers(TkWindow *winPtr,
			    unsigned long mask, XEvent *eventPtr);
static Window		ParentXId(Display *display, Window w);
static int		RefreshKeyboardMappingIfNeeded(XEvent *eventPtr);
static int		TkXErrorHandler(ClientData clientData,
			    XErrorEvent *errEventPtr);
static void		UpdateButtonEventState(XEvent *eventPtr);
static int		WindowEventProc(Tcl_Event *evPtr, int flags);
#ifdef TK_USE_INPUT_METHODS
static void		CreateXIC(TkWindow *winPtr);
#endif /* TK_USE_INPUT_METHODS */

/*
 *----------------------------------------------------------------------
 *
 * InvokeFocusHandlers --
 *
 *	Call focus-related code to look at FocusIn, FocusOut, Enter, and Leave
 *	events; depending on its return value, ignore the event.
 *
 * Results:
 *	0 further processing can be done on the event.
 *	1 we are done with the event passed.
 *
 * Side effects:
 *	The *winPtrPtr in the caller may be changed to the TkWindow for the
 *	window with focus.
 *
 *----------------------------------------------------------------------
 */

static int
InvokeFocusHandlers(
    TkWindow **winPtrPtr,
    unsigned long mask,
    XEvent *eventPtr)
{
    if ((mask & (FocusChangeMask|EnterWindowMask|LeaveWindowMask))
	    && (TkFocusFilterEvent(*winPtrPtr, eventPtr) == 0)) {
	return 1;
    }

    /*
     * Only key-related events are directed according to the focus.
     */

    if (mask & (KeyPressMask|KeyReleaseMask)) {
	(*winPtrPtr)->dispPtr->lastEventTime = eventPtr->xkey.time;
	*winPtrPtr = TkFocusKeyEvent(*winPtrPtr, eventPtr);
	if (*winPtrPtr == NULL) {
	    return 1;
	}
    }

    return 0;
}

/*
 *----------------------------------------------------------------------
 *
 * InvokeMouseHandlers --
 *
 *	Call a grab-related function to do special processing on pointer
 *	events.
 *
 * Results:
 *	0 further processing can be done on the event.
 *	1 we are done with the event passed.
 *
 * Side effects:
 *	New events may be queued from TkPointerEvent and grabs may be added
 *	and/or removed. The eventPtr may be changed by TkPointerEvent in some
 *	cases.
 *
 *----------------------------------------------------------------------
 */

static int
InvokeMouseHandlers(
    TkWindow *winPtr,
    unsigned long mask,
    XEvent *eventPtr)
{
    if (mask & (ButtonPressMask|ButtonReleaseMask|PointerMotionMask
	    |EnterWindowMask|LeaveWindowMask)) {

	if (mask & (ButtonPressMask|ButtonReleaseMask)) {
	    winPtr->dispPtr->lastEventTime = eventPtr->xbutton.time;
	} else if (mask & PointerMotionMask) {
	    winPtr->dispPtr->lastEventTime = eventPtr->xmotion.time;
	} else {
	    winPtr->dispPtr->lastEventTime = eventPtr->xcrossing.time;
	}

	if (TkPointerEvent(eventPtr, winPtr) == 0) {
	    /*
	     * The event should be ignored to make grab work correctly (as the
	     * comment for TkPointerEvent states).
	     */

	    return 1;
	}
    }

    return 0;
}

/*
 *----------------------------------------------------------------------
 *
 * CreateXIC --
 *
 *	Create the X input context for our winPtr.
 *	XIM is only ever enabled on Unix.
 *
 *----------------------------------------------------------------------
 */

#ifdef TK_USE_INPUT_METHODS
static void
CreateXIC(
    TkWindow *winPtr)
{
    TkDisplay *dispPtr = winPtr->dispPtr;
    long im_event_mask = 0L;
    const char *preedit_attname = NULL;
    XVaNestedList preedit_attlist = NULL;

    if (dispPtr->inputStyle & XIMPreeditPosition) {
	XPoint spot = {0, 0};

	preedit_attname = XNPreeditAttributes;
	preedit_attlist = XVaCreateNestedList(0,
		XNSpotLocation, &spot,
		XNFontSet, dispPtr->inputXfs,
		NULL);
    }

    winPtr->inputContext = XCreateIC(dispPtr->inputMethod,
	    XNInputStyle, dispPtr->inputStyle,
	    XNClientWindow, winPtr->window,
	    XNFocusWindow, winPtr->window,
	    preedit_attname, preedit_attlist,
	    NULL);

    if (preedit_attlist) {
	XFree(preedit_attlist);
    }


    if (winPtr->inputContext == NULL) {
	/* XCreateIC failed. */
	return;
    }
    winPtr->ximGeneration = dispPtr->ximGeneration;

    /*
     * Adjust the window's event mask if the IM requires it.
     */
    XGetICValues(winPtr->inputContext, XNFilterEvents, &im_event_mask, NULL);
    if ((winPtr->atts.event_mask & im_event_mask) != im_event_mask) {
	winPtr->atts.event_mask |= im_event_mask;
	XSelectInput(winPtr->display, winPtr->window, winPtr->atts.event_mask);
    }
}
#endif

/*
 *----------------------------------------------------------------------
 *
 * GetTkWindowFromXEvent --
 *
 *	Attempt to find which TkWindow is associated with an event. If it
 *	fails we attempt to get the TkWindow from the parent for a property
 *	notification.
 *
 * Results:
 *	The TkWindow associated with the event or NULL.
 *
 * Side effects:
 *	TkSelPropProc may influence selection on windows not known to Tk.
 *
 *----------------------------------------------------------------------
 */

static TkWindow *
GetTkWindowFromXEvent(
    XEvent *eventPtr)
{
    TkWindow *winPtr;
    Window parentXId, handlerWindow = eventPtr->xany.window;

    if ((eventPtr->xany.type == StructureNotifyMask)
	    && (eventPtr->xmap.event != eventPtr->xmap.window)) {
	handlerWindow = eventPtr->xmap.event;
    }

    winPtr = (TkWindow *) Tk_IdToWindow(eventPtr->xany.display, handlerWindow);

    if (winPtr == NULL) {
	/*
	 * There isn't a TkWindow structure for this window. However, if the
	 * event is a PropertyNotify event then call the selection manager (it
	 * deals beneath-the-table with certain properties). Also, if the
	 * window's parent is a Tk window that has the TK_PROP_PROPCHANGE flag
	 * set, then we must propagate the PropertyNotify event up to the
	 * parent.
	 */

	if (eventPtr->type != PropertyNotify) {
	    return NULL;
	}
	TkSelPropProc(eventPtr);
	parentXId = ParentXId(eventPtr->xany.display, handlerWindow);
	if (!parentXId) {
	    return NULL;
	}
	winPtr = (TkWindow *) Tk_IdToWindow(eventPtr->xany.display, parentXId);
	if (!winPtr) {
	    return NULL;
	}
	if (!(winPtr->flags & TK_PROP_PROPCHANGE)) {
	    return NULL;
	}
    }
    return winPtr;
}

/*
 *----------------------------------------------------------------------
 *
 * GetEventMaskFromXEvent --
 *
 *	The event type is looked up in our eventMasks tables, and may be
 *	changed to a different mask depending on the state of the event and
 *	window members.
 *
 * Results:
 *	The mask for the event.
 *
 * Side effects:
 *	None.
 *
 *----------------------------------------------------------------------
 */

static unsigned long
GetEventMaskFromXEvent(
    XEvent *eventPtr)
{
    unsigned long mask;

    /*
     * Get the event mask from the correct table. Note that there are two
     * tables here because that means we no longer need this code to rely on
     * the exact value of VirtualEvent, which has caused us problems in the
     * past when X11 changed the value of LASTEvent. [Bug ???]
     */

    if (eventPtr->xany.type <= MappingNotify) {
	mask = realEventMasks[eventPtr->xany.type];
    } else if (eventPtr->xany.type >= VirtualEvent
	    && eventPtr->xany.type<TK_LASTEVENT) {
	mask = virtualEventMasks[eventPtr->xany.type - VirtualEvent];
    } else {
	mask = 0;
    }

    /*
     * Events selected by StructureNotify require special handling. They look
     * the same as those selected by SubstructureNotify. The only difference
     * is whether the "event" and "window" fields are the same. Compare the
     * two fields and convert StructureNotify to SubstructureNotify if
     * necessary.
     */

    if (mask == StructureNotifyMask) {
	if (eventPtr->xmap.event != eventPtr->xmap.window) {
	    mask = SubstructureNotifyMask;
	}
    }
    return mask;
}

/*
 *----------------------------------------------------------------------
 *
 * RefreshKeyboardMappingIfNeeded --
 *
 *	If the event is a MappingNotify event, find its display and refresh
 *	the keyboard mapping information for the display.
 *
 * Results:
 *	0 if the event was not a MappingNotify event
 *	1 if the event was a MappingNotify event
 *
 * Side effects:
 *	None.
 *
 *----------------------------------------------------------------------
 */

static int
RefreshKeyboardMappingIfNeeded(
    XEvent *eventPtr)
{
    TkDisplay *dispPtr;

    if (eventPtr->type == MappingNotify) {
	dispPtr = TkGetDisplay(eventPtr->xmapping.display);
	if (dispPtr != NULL) {
	    XRefreshKeyboardMapping(&eventPtr->xmapping);
	    dispPtr->bindInfoStale = 1;
	}
	return 1;
    }
    return 0;
}

/*
 *----------------------------------------------------------------------
 *
 * GetButtonMask --
 *
 *	Return the proper Button${n}Mask for the button.
 *
 * Results:
 *	A button mask.
 *
 * Side effects:
 *	None.
 *
 *----------------------------------------------------------------------
 */

static int
GetButtonMask(
    unsigned int button)
{
    switch (button) {
    case 1:
	return Button1Mask;
    case 2:
	return Button2Mask;
    case 3:
	return Button3Mask;
    case 4:
	return Button4Mask;
    case 5:
	return Button5Mask;
    }
    return 0;
}

/*
 *----------------------------------------------------------------------
 *
 * UpdateButtonEventState --
 *
 *	Update the button event state in our TkDisplay using the XEvent
 *	passed. We also may modify the the XEvent passed to fit some aspects
 *	of our TkDisplay.
 *
 * Results:
 *	None.
 *
 * Side effects:
 *	The TkDisplay's private button state may be modified. The eventPtr's
 *	state may be updated to reflect masks stored in our TkDisplay that the
 *	event doesn't contain. The eventPtr may also be modified to not
 *	contain a button state for the window in which it was not pressed in.
 *
 *----------------------------------------------------------------------
 */

static void
UpdateButtonEventState(
    XEvent *eventPtr)
{
    TkDisplay *dispPtr;
    int allButtonsMask = Button1Mask | Button2Mask | Button3Mask
	    | Button4Mask | Button5Mask;

    switch (eventPtr->type) {
    case ButtonPress:
	dispPtr = TkGetDisplay(eventPtr->xbutton.display);
	dispPtr->mouseButtonWindow = eventPtr->xbutton.window;
	eventPtr->xbutton.state |= dispPtr->mouseButtonState;

	dispPtr->mouseButtonState |= GetButtonMask(eventPtr->xbutton.button);
	break;

    case ButtonRelease:
	dispPtr = TkGetDisplay(eventPtr->xbutton.display);
	dispPtr->mouseButtonWindow = 0;
	dispPtr->mouseButtonState &= ~GetButtonMask(eventPtr->xbutton.button);
	eventPtr->xbutton.state |= dispPtr->mouseButtonState;
	break;

    case MotionNotify:
	dispPtr = TkGetDisplay(eventPtr->xmotion.display);
	if (dispPtr->mouseButtonState & allButtonsMask) {
	    if (eventPtr->xbutton.window != dispPtr->mouseButtonWindow) {
		/*
		 * This motion event should not be interpreted as a button
		 * press + motion event since this is not the same window the
		 * button was pressed down in.
		 */

		dispPtr->mouseButtonState &= ~allButtonsMask;
		dispPtr->mouseButtonWindow = 0;
	    } else {
		eventPtr->xmotion.state |= dispPtr->mouseButtonState;
	    }
	}
	break;
    }
}

/*
 *----------------------------------------------------------------------
 *
 * InvokeClientMessageHandlers --
 *
 *	Iterate the list of handlers and invoke the function pointer for each.
 *
 * Results:
 *	None.
 *
 * Side effects:
 *	Handlers may be deleted and events may be sent to handlers.
 *
 *----------------------------------------------------------------------
 */

static void
InvokeClientMessageHandlers(
    ThreadSpecificData *tsdPtr,
    Tk_Window tkwin,
    XEvent *eventPtr)
{
    GenericHandler *prevPtr, *tmpPtr, *curPtr = tsdPtr->cmList;

    for (prevPtr = NULL; curPtr != NULL; ) {
	if (curPtr->deleteFlag) {
	    if (!tsdPtr->handlersActive) {
		/*
		 * This handler needs to be deleted and there are no calls
		 * pending through any handlers, so now is a safe time to
		 * delete it.
		 */

		tmpPtr = curPtr->nextPtr;
		if (prevPtr == NULL) {
		    tsdPtr->cmList = tmpPtr;
		} else {
		    prevPtr->nextPtr = tmpPtr;
		}
		if (tmpPtr == NULL) {
		    tsdPtr->lastCmPtr = prevPtr;
		}
		ckfree(curPtr);
		curPtr = tmpPtr;
		continue;
	    }
	} else {
	    int done;

	    tsdPtr->handlersActive++;
	    done = (*(Tk_ClientMessageProc *)curPtr->proc)(tkwin, eventPtr);
	    tsdPtr->handlersActive--;
	    if (done) {
		break;
	    }
	}
	prevPtr = curPtr;
	curPtr = curPtr->nextPtr;
    }
}

/*
 *----------------------------------------------------------------------
 *
 * InvokeGenericHandlers --
 *
 *	Iterate the list of handlers and invoke the function pointer for each.
 *	If the handler invoked returns a non-zero value then we are done.
 *
 * Results:
 *	0 when the event wasn't handled by a handler. Non-zero when it was
 *	processed and handled by a handler.
 *
 * Side effects:
 *	Handlers may be deleted and events may be sent to handlers.
 *
 *----------------------------------------------------------------------
 */

static int
InvokeGenericHandlers(
    ThreadSpecificData *tsdPtr,
    XEvent *eventPtr)
{
    GenericHandler *prevPtr, *tmpPtr, *curPtr = tsdPtr->genericList;

    for (prevPtr = NULL; curPtr != NULL; ) {
	if (curPtr->deleteFlag) {
	    if (!tsdPtr->handlersActive) {
		/*
		 * This handler needs to be deleted and there are no calls
		 * pending through the handler, so now is a safe time to
		 * delete it.
		 */

		tmpPtr = curPtr->nextPtr;
		if (prevPtr == NULL) {
		    tsdPtr->genericList = tmpPtr;
		} else {
		    prevPtr->nextPtr = tmpPtr;
		}
		if (tmpPtr == NULL) {
		    tsdPtr->lastGenericPtr = prevPtr;
		}
		ckfree(curPtr);
		curPtr = tmpPtr;
		continue;
	    }
	} else {
	    int done;

	    tsdPtr->handlersActive++;
	    done = curPtr->proc(curPtr->clientData, eventPtr);
	    tsdPtr->handlersActive--;
	    if (done) {
		return done;
	    }
	}
	prevPtr = curPtr;
	curPtr = curPtr->nextPtr;
    }
    return 0;
}

/*
 *----------------------------------------------------------------------
 *
 * Tk_CreateEventHandler --
 *
 *	Arrange for a given function to be invoked whenever events from a
 *	given class occur in a given window.
 *
 * Results:
 *	None.
 *
 * Side effects:
 *	From now on, whenever an event of the type given by mask occurs for
 *	token and is processed by Tk_HandleEvent, proc will be called. See the
 *	manual entry for details of the calling sequence and return value for
 *	proc.
 *
 *----------------------------------------------------------------------
 */

void
Tk_CreateEventHandler(
    Tk_Window token,		/* Token for window in which to create
				 * handler. */
    unsigned long mask,		/* Events for which proc should be called. */
    Tk_EventProc *proc,		/* Function to call for each selected event */
    ClientData clientData)	/* Arbitrary data to pass to proc. */
{
    register TkEventHandler *handlerPtr;
    register TkWindow *winPtr = (TkWindow *) token;

    /*
     * Skim through the list of existing handlers to (a) compute the overall
     * event mask for the window (so we can pass this new value to the X
     * system) and (b) see if there's already a handler declared with the same
     * callback and clientData (if so, just change the mask). If no existing
     * handler matches, then create a new handler.
     */

    if (winPtr->handlerList == NULL) {
	/*
	 * No event handlers defined at all, so must create.
	 */

	handlerPtr = ckalloc(sizeof(TkEventHandler));
	winPtr->handlerList = handlerPtr;
    } else {
	int found = 0;

	for (handlerPtr = winPtr->handlerList; ;
		handlerPtr = handlerPtr->nextPtr) {
	    if ((handlerPtr->proc == proc)
		    && (handlerPtr->clientData == clientData)) {
		handlerPtr->mask = mask;
		found = 1;
	    }
	    if (handlerPtr->nextPtr == NULL) {
		break;
	    }
	}

	/*
	 * If we found anything, we're done because we do not need to use
	 * XSelectInput; Tk always selects on all events anyway in order to
	 * support binding on classes, 'all' and other bind-tags.
	 */

	if (found) {
	    return;
	}

	/*
	 * No event handler matched, so create a new one.
	 */

	handlerPtr->nextPtr = ckalloc(sizeof(TkEventHandler));
	handlerPtr = handlerPtr->nextPtr;
    }

    /*
     * Initialize the new event handler.
     */

    handlerPtr->mask = mask;
    handlerPtr->proc = proc;
    handlerPtr->clientData = clientData;
    handlerPtr->nextPtr = NULL;

    /*
     * No need to call XSelectInput: Tk always selects on all events for all
     * windows (needed to support bindings on classes and "all").
     */
}

/*
 *----------------------------------------------------------------------
 *
 * Tk_DeleteEventHandler --
 *
 *	Delete a previously-created handler.
 *
 * Results:
 *	None.
 *
 * Side effects:
 *	If there existed a handler as described by the parameters, the handler
 *	is deleted so that proc will not be invoked again.
 *
 *----------------------------------------------------------------------
 */

void
Tk_DeleteEventHandler(
    Tk_Window token,		/* Same as corresponding arguments passed */
    unsigned long mask,		/* previously to Tk_CreateEventHandler. */
    Tk_EventProc *proc,
    ClientData clientData)
{
    register TkEventHandler *handlerPtr;
    register InProgress *ipPtr;
    TkEventHandler *prevPtr;
    register TkWindow *winPtr = (TkWindow *) token;
    ThreadSpecificData *tsdPtr =
	    Tcl_GetThreadData(&dataKey, sizeof(ThreadSpecificData));

    /*
     * Find the event handler to be deleted, or return immediately if it
     * doesn't exist.
     */

    for (handlerPtr = winPtr->handlerList, prevPtr = NULL; ;
	    prevPtr = handlerPtr, handlerPtr = handlerPtr->nextPtr) {
	if (handlerPtr == NULL) {
	    return;
	}
	if ((handlerPtr->mask == mask) && (handlerPtr->proc == proc)
		&& (handlerPtr->clientData == clientData)) {
	    break;
	}
    }

    /*
     * If Tk_HandleEvent is about to process this handler, tell it to process
     * the next one instead.
     */

    for (ipPtr = tsdPtr->pendingPtr; ipPtr != NULL; ipPtr = ipPtr->nextPtr) {
	if (ipPtr->nextHandler == handlerPtr) {
	    ipPtr->nextHandler = handlerPtr->nextPtr;
	}
    }

    /*
     * Free resources associated with the handler.
     */

    if (prevPtr == NULL) {
	winPtr->handlerList = handlerPtr->nextPtr;
    } else {
	prevPtr->nextPtr = handlerPtr->nextPtr;
    }
    ckfree(handlerPtr);

    /*
     * No need to call XSelectInput: Tk always selects on all events for all
     * windows (needed to support bindings on classes and "all").
     */
}

/*----------------------------------------------------------------------
 *
 * Tk_CreateGenericHandler --
 *
 *	Register a function to be called on each X event, regardless of
 *	display or window. Generic handlers are useful for capturing events
 *	that aren't associated with windows, or events for windows not managed
 *	by Tk.
 *
 * Results:
 *	None.
 *
 * Side Effects:
 *	From now on, whenever an X event is given to Tk_HandleEvent, invoke
 *	proc, giving it clientData and the event as arguments.
 *
 *----------------------------------------------------------------------
 */

void
Tk_CreateGenericHandler(
    Tk_GenericProc *proc,	/* Function to call on every event. */
    ClientData clientData)	/* One-word value to pass to proc. */
{
    GenericHandler *handlerPtr;
    ThreadSpecificData *tsdPtr =
	    Tcl_GetThreadData(&dataKey, sizeof(ThreadSpecificData));

    handlerPtr = ckalloc(sizeof(GenericHandler));

    handlerPtr->proc		= proc;
    handlerPtr->clientData	= clientData;
    handlerPtr->deleteFlag	= 0;
    handlerPtr->nextPtr		= NULL;
    if (tsdPtr->genericList == NULL) {
	tsdPtr->genericList	= handlerPtr;
    } else {
	tsdPtr->lastGenericPtr->nextPtr = handlerPtr;
    }
    tsdPtr->lastGenericPtr	= handlerPtr;
}

/*
 *----------------------------------------------------------------------
 *
 * Tk_DeleteGenericHandler --
 *
 *	Delete a previously-created generic handler.
 *
 * Results:
 *	None.
 *
 * Side Effects:
 *	If there existed a handler as described by the parameters, that
 *	handler is logically deleted so that proc will not be invoked again.
 *	The physical deletion happens in the event loop in Tk_HandleEvent.
 *
 *----------------------------------------------------------------------
 */

void
Tk_DeleteGenericHandler(
    Tk_GenericProc *proc,
    ClientData clientData)
{
    GenericHandler * handler;
    ThreadSpecificData *tsdPtr =
	    Tcl_GetThreadData(&dataKey, sizeof(ThreadSpecificData));

    for (handler=tsdPtr->genericList ; handler ; handler=handler->nextPtr) {
	if ((handler->proc == proc) && (handler->clientData == clientData)) {
	    handler->deleteFlag = 1;
	}
    }
}

/*----------------------------------------------------------------------
 *
 * Tk_CreateClientMessageHandler --
 *
 *	Register a function to be called on each ClientMessage event.
 *	ClientMessage handlers are useful for Drag&Drop extensions.
 *
 * Results:
 *	None.
 *
 * Side Effects:
 *	From now on, whenever a ClientMessage event is received that isn't a
 *	WM_PROTOCOL event or SelectionEvent, invoke proc, giving it tkwin and
 *	the event as arguments.
 *
 *----------------------------------------------------------------------
 */

void
Tk_CreateClientMessageHandler(
    Tk_ClientMessageProc *proc)	/* Function to call on event. */
{
    GenericHandler *handlerPtr;
    ThreadSpecificData *tsdPtr =
	    Tcl_GetThreadData(&dataKey, sizeof(ThreadSpecificData));

    /*
     * We use a GenericHandler struct, because it's basically the same, except
     * with an extra clientData field we'll never use.
     */

    handlerPtr = ckalloc(sizeof(GenericHandler));

    handlerPtr->proc = (Tk_GenericProc *) proc;
    handlerPtr->clientData = NULL;	/* never used */
    handlerPtr->deleteFlag = 0;
    handlerPtr->nextPtr = NULL;
    if (tsdPtr->cmList == NULL) {
	tsdPtr->cmList = handlerPtr;
    } else {
	tsdPtr->lastCmPtr->nextPtr = handlerPtr;
    }
    tsdPtr->lastCmPtr = handlerPtr;
}

/*
 *----------------------------------------------------------------------
 *
 * Tk_DeleteClientMessageHandler --
 *
 *	Delete a previously-created ClientMessage handler.
 *
 * Results:
 *	None.
 *
 * Side Effects:
 *	If there existed a handler as described by the parameters, that
 *	handler is logically deleted so that proc will not be invoked again.
 *	The physical deletion happens in the event loop in
 *	TkClientMessageEventProc.
 *
 *----------------------------------------------------------------------
 */

void
Tk_DeleteClientMessageHandler(
    Tk_ClientMessageProc *proc)
{
    GenericHandler * handler;
    ThreadSpecificData *tsdPtr =
	    Tcl_GetThreadData(&dataKey, sizeof(ThreadSpecificData));

    for (handler=tsdPtr->cmList ; handler!=NULL ; handler=handler->nextPtr) {
	if (handler->proc == (Tk_GenericProc *) proc) {
	    handler->deleteFlag = 1;
	}
    }
}

/*
 *----------------------------------------------------------------------
 *
 * TkEventInit --
 *
 *	This functions initializes all the event module structures used by the
 *	current thread. It must be called before any other function in this
 *	file is called.
 *
 * Results:
 *	None.
 *
 * Side Effects:
 *	None.
 *
 *----------------------------------------------------------------------
 */

void
TkEventInit(void)
{
    ThreadSpecificData *tsdPtr =
	    Tcl_GetThreadData(&dataKey, sizeof(ThreadSpecificData));

    tsdPtr->handlersActive	= 0;
    tsdPtr->pendingPtr		= NULL;
    tsdPtr->genericList		= NULL;
    tsdPtr->lastGenericPtr	= NULL;
    tsdPtr->cmList		= NULL;
    tsdPtr->lastCmPtr		= NULL;
    tsdPtr->restrictProc	= NULL;
    tsdPtr->restrictArg		= NULL;
}

/*
 *----------------------------------------------------------------------
 *
 * TkXErrorHandler --
 *
 *	TkXErrorHandler is an error handler, to be installed via
 *	Tk_CreateErrorHandler, that will set a flag if an X error occurred.
 *
 * Results:
 *	Always returns 0, indicating that the X error was handled.
 *
 * Side effects:
 *	None.
 *
 *----------------------------------------------------------------------
 */

static int
TkXErrorHandler(
    ClientData clientData,	/* Pointer to flag we set. */
    XErrorEvent *errEventPtr)	/* X error info. */
{
    int *error = clientData;

    *error = 1;
    return 0;
}

/*
 *----------------------------------------------------------------------
 *
 * ParentXId --
 *
 *	Returns the parent of the given window, or "None" if the window
 *	doesn't exist.
 *
 * Results:
 *	Returns an X window ID.
 *
 * Side effects:
 *	None.
 *
 *----------------------------------------------------------------------
 */

static Window
ParentXId(
    Display *display,
    Window w)
{
    Tk_ErrorHandler handler;
    int gotXError;
    Status status;
    Window parent;
    Window root;
    Window *childList;
    unsigned int nChildren;

    /*
     * Handle errors ourselves.
     */

    gotXError = 0;
    handler = Tk_CreateErrorHandler(display, -1, -1, -1,
	    TkXErrorHandler, &gotXError);

    /*
     * Get the parent window.
     */

    status = XQueryTree(display, w, &root, &parent, &childList, &nChildren);

    /*
     * Do some cleanup; gotta return "None" if we got an error.
     */

    Tk_DeleteErrorHandler(handler);
    XSync(display, False);
    if (status != 0 && childList != NULL) {
	XFree(childList);
    }
    if (status == 0) {
	parent = 0;
    }

    return parent;
}

/*
 *----------------------------------------------------------------------
 *
 * Tk_HandleEvent --
 *
 *	Given an event, invoke all the handlers that have been registered for
 *	the event.
 *
 * Results:
 *	None.
 *
 * Side effects:
 *	Depends on the handlers.
 *
 *----------------------------------------------------------------------
 */

void
Tk_HandleEvent(
    XEvent *eventPtr)	/* Event to dispatch. */
{
    register TkEventHandler *handlerPtr;
    TkWindow *winPtr;
    unsigned long mask;
    InProgress ip;
    Tcl_Interp *interp = NULL;
    ThreadSpecificData *tsdPtr =
	    Tcl_GetThreadData(&dataKey, sizeof(ThreadSpecificData));

    UpdateButtonEventState(eventPtr);

    /*
     * If the generic handler processed this event we are done and can return.
     */

    if (InvokeGenericHandlers(tsdPtr, eventPtr)) {
	goto releaseEventResources;
    }

    if (RefreshKeyboardMappingIfNeeded(eventPtr)) {
	/*
	 * We are done with a MappingNotify event.
	 */

	goto releaseEventResources;
    }

    mask = GetEventMaskFromXEvent(eventPtr);
    winPtr = GetTkWindowFromXEvent(eventPtr);

    if (winPtr == NULL) {
	goto releaseEventResources;
    }

    /*
     * Once a window has started getting deleted, don't process any more
     * events for it except for the DestroyNotify event. This check is needed
     * because a DestroyNotify handler could re-invoke the event loop, causing
     * other pending events to be handled for the window (the window doesn't
     * get totally expunged from our tables until after the DestroyNotify
     * event has been completely handled).
     */

    if ((winPtr->flags & TK_ALREADY_DEAD)
	    && (eventPtr->type != DestroyNotify)) {
	goto releaseEventResources;
    }

    if (winPtr->mainPtr != NULL) {
	int result;

	interp = winPtr->mainPtr->interp;

	/*
	 * Protect interpreter for this window from possible deletion while we
	 * are dealing with the event for this window. Thus, widget writers do
	 * not have to worry about protecting the interpreter in their own
	 * code.
	 */

	Tcl_Preserve(interp);

	result = ((InvokeFocusHandlers(&winPtr, mask, eventPtr))
		|| (InvokeMouseHandlers(winPtr, mask, eventPtr)));

	if (result) {
	    goto releaseInterpreter;
	}
    }

    /*
     * Create the input context for the window if it hasn't already been done
     * (XFilterEvent needs this context). When the event is a FocusIn event,
     * set the input context focus to the receiving window. This code is only
     * ever active for X11.
     */

#ifdef TK_USE_INPUT_METHODS
    /*
     * If the XIC has been invalidated, it must be recreated.
     */
    if (winPtr->dispPtr->ximGeneration != winPtr->ximGeneration) {
	winPtr->flags &= ~TK_CHECKED_IC;
	winPtr->inputContext = NULL;
    }

    if ((winPtr->dispPtr->flags & TK_DISPLAY_USE_IM)) {
	if (!(winPtr->flags & (TK_CHECKED_IC|TK_ALREADY_DEAD))) {
	    winPtr->flags |= TK_CHECKED_IC;
	    if (winPtr->dispPtr->inputMethod != NULL) {
		CreateXIC(winPtr);
	    }
	}
	if ((eventPtr->type == FocusIn) &&
		(winPtr->dispPtr->inputMethod != NULL) &&
		(winPtr->inputContext != NULL)) {
	    XSetICFocus(winPtr->inputContext);
	}
    }
#endif /*TK_USE_INPUT_METHODS*/

    /*
     * For events where it hasn't already been done, update the current time
     * in the display.
     */

    if (eventPtr->type == PropertyNotify) {
	winPtr->dispPtr->lastEventTime = eventPtr->xproperty.time;
    }

    /*
     * There's a potential interaction here with Tk_DeleteEventHandler. Read
     * the documentation for pendingPtr.
     */

    ip.eventPtr = eventPtr;
    ip.winPtr = winPtr;
    ip.nextHandler = NULL;
    ip.nextPtr = tsdPtr->pendingPtr;
    tsdPtr->pendingPtr = &ip;
    if (mask == 0) {
	if ((eventPtr->type == SelectionClear)
		|| (eventPtr->type == SelectionRequest)
		|| (eventPtr->type == SelectionNotify)) {
	    TkSelEventProc((Tk_Window) winPtr, eventPtr);
	} else if (eventPtr->type == ClientMessage) {
	    if (eventPtr->xclient.message_type ==
		    Tk_InternAtom((Tk_Window) winPtr, "WM_PROTOCOLS")) {
		TkWmProtocolEventProc(winPtr, eventPtr);
	    } else {
		InvokeClientMessageHandlers(tsdPtr, (Tk_Window) winPtr,
			eventPtr);
	    }
	}
    } else {
	for (handlerPtr = winPtr->handlerList; handlerPtr != NULL; ) {
	    if (handlerPtr->mask & mask) {
		ip.nextHandler = handlerPtr->nextPtr;
		handlerPtr->proc(handlerPtr->clientData, eventPtr);
		handlerPtr = ip.nextHandler;
	    } else {
		handlerPtr = handlerPtr->nextPtr;
	    }
	}

	/*
	 * Pass the event to the "bind" command mechanism. But, don't do this
	 * for SubstructureNotify events. The "bind" command doesn't support
	 * them anyway, and it's easier to filter out these events here than
	 * in the lower-level functions.
	 */

	/*
	 * ...well, except when we use the tkwm patches, in which case we DO
	 * handle CreateNotify events, so we gotta pass 'em through.
	 */

	if ((ip.winPtr)
		&& ((mask != SubstructureNotifyMask)
		|| (eventPtr->type == CreateNotify))) {
	    TkBindEventProc(winPtr, eventPtr);
	}
    }
    tsdPtr->pendingPtr = ip.nextPtr;

    /*
     * Release the interpreter for this window so that it can be potentially
     * deleted if requested.
     */

  releaseInterpreter:
<<<<<<< HEAD
    if (interp != NULL) {
	Tcl_Release(interp);
=======
    if (interp) {
	Tcl_Release((ClientData) interp);
>>>>>>> 81b0bd76
    }

    /*
     * Release the user_data from the event (if it is a virtual event and the
     * field was non-NULL in the first place.) Note that this is done using a
     * Tcl_Obj interface, and we set the field back to NULL afterwards out of
     * paranoia. Also clean up any cached %A substitutions from key events.
     */

  releaseEventResources:
    CleanUpTkEvent(eventPtr);
}

/*
 *----------------------------------------------------------------------
 *
 * TkEventDeadWindow --
 *
 *	This function is invoked when it is determined that a window is dead.
 *	It cleans up event-related information about the window.
 *
 * Results:
 *	None.
 *
 * Side effects:
 *	Various things get cleaned up and recycled.
 *
 *----------------------------------------------------------------------
 */

void
TkEventDeadWindow(
    TkWindow *winPtr)		/* Information about the window that is being
				 * deleted. */
{
    register TkEventHandler *handlerPtr;
    register InProgress *ipPtr;
    ThreadSpecificData *tsdPtr =
	    Tcl_GetThreadData(&dataKey, sizeof(ThreadSpecificData));

    /*
     * While deleting all the handlers, be careful to check for Tk_HandleEvent
     * being about to process one of the deleted handlers. If it is, tell it
     * to quit (all of the handlers are being deleted).
     */

    while (winPtr->handlerList) {
	handlerPtr = winPtr->handlerList;
	winPtr->handlerList = handlerPtr->nextPtr;
	for (ipPtr = tsdPtr->pendingPtr; ipPtr != NULL;
		ipPtr = ipPtr->nextPtr) {
	    if (ipPtr->nextHandler == handlerPtr) {
		ipPtr->nextHandler = NULL;
	    }
	    if (ipPtr->winPtr == winPtr) {
		ipPtr->winPtr = 0;
	    }
	}
	ckfree(handlerPtr);
    }
}

/*
 *----------------------------------------------------------------------
 *
 * TkCurrentTime --
 *
 *	Try to deduce the current time. "Current time" means the time of the
 *	event that led to the current code being executed, which means the
 *	time in the most recently-nested invocation of Tk_HandleEvent.
 *
 * Results:
 *	The return value is the time from the current event, or CurrentTime if
 *	there is no current event or if the current event contains no time.
 *
 * Side effects:
 *	None.
 *
 *----------------------------------------------------------------------
 */

Time
TkCurrentTime(
    TkDisplay *dispPtr)		/* Display for which the time is desired. */
{
    register XEvent *eventPtr;
    ThreadSpecificData *tsdPtr =
	    Tcl_GetThreadData(&dataKey, sizeof(ThreadSpecificData));

    if (tsdPtr->pendingPtr == NULL) {
	return dispPtr->lastEventTime;
    }
    eventPtr = tsdPtr->pendingPtr->eventPtr;
    switch (eventPtr->type) {
    case ButtonPress:
    case ButtonRelease:
	return eventPtr->xbutton.time;
    case KeyPress:
    case KeyRelease:
	return eventPtr->xkey.time;
    case MotionNotify:
	return eventPtr->xmotion.time;
    case EnterNotify:
    case LeaveNotify:
	return eventPtr->xcrossing.time;
    case PropertyNotify:
	return eventPtr->xproperty.time;
    }
    return dispPtr->lastEventTime;
}

/*
 *----------------------------------------------------------------------
 *
 * Tk_RestrictEvents --
 *
 *	This function is used to globally restrict the set of events that will
 *	be dispatched. The restriction is done by filtering all incoming X
 *	events through a function that determines whether they are to be
 *	processed immediately, deferred, or discarded.
 *
 * Results:
 *	The return value is the previous restriction function in effect, if
 *	there was one, or NULL if there wasn't.
 *
 * Side effects:
 *	From now on, proc will be called to determine whether to process,
 *	defer or discard each incoming X event.
 *
 *----------------------------------------------------------------------
 */

Tk_RestrictProc *
Tk_RestrictEvents(
    Tk_RestrictProc *proc,	/* Function to call for each incoming event */
    ClientData arg,		/* Arbitrary argument to pass to proc. */
    ClientData *prevArgPtr)	/* Place to store information about previous
				 * argument. */
{
    Tk_RestrictProc *prev;
    ThreadSpecificData *tsdPtr =
	    Tcl_GetThreadData(&dataKey, sizeof(ThreadSpecificData));

    prev = tsdPtr->restrictProc;
    *prevArgPtr = tsdPtr->restrictArg;
    tsdPtr->restrictProc = proc;
    tsdPtr->restrictArg = arg;
    return prev;
}

/*
 *----------------------------------------------------------------------
 *
 * Tk_CollapseMotionEvents --
 *
 *	This function controls whether we collapse motion events in a
 *	particular display or not.
 *
 * Results:
 *	The return value is the previous collapse value in effect.
 *
 * Side effects:
 *	Filtering of motion events may be changed after calling this.
 *
 *----------------------------------------------------------------------
 */

int
Tk_CollapseMotionEvents(
    Display *display,		/* Display handling these events. */
    int collapse)		/* Boolean value that specifies whether motion
				 * events should be collapsed. */
{
    TkDisplay *dispPtr = (TkDisplay *) display;
    int prev = (dispPtr->flags & TK_DISPLAY_COLLAPSE_MOTION_EVENTS);

    if (collapse) {
	dispPtr->flags |= TK_DISPLAY_COLLAPSE_MOTION_EVENTS;
    } else {
	dispPtr->flags &= ~TK_DISPLAY_COLLAPSE_MOTION_EVENTS;
    }
    return prev;
}

/*
 *----------------------------------------------------------------------
 *
 * Tk_QueueWindowEvent --
 *
 *	Given an X-style window event, this function adds it to the Tcl event
 *	queue at the given position. This function also performs mouse motion
 *	event collapsing if possible.
 *
 * Results:
 *	None.
 *
 * Side effects:
 *	Adds stuff to the event queue, which will eventually be processed.
 *
 *----------------------------------------------------------------------
 */

void
Tk_QueueWindowEvent(
    XEvent *eventPtr,		/* Event to add to queue. This function copies
				 * it before adding it to the queue. */
    Tcl_QueuePosition position)	/* Where to put it on the queue:
				 * TCL_QUEUE_TAIL, TCL_QUEUE_HEAD, or
				 * TCL_QUEUE_MARK. */
{
    TkWindowEvent *wevPtr;
    TkDisplay *dispPtr;

    /*
     * Find our display structure for the event's display.
     */

    for (dispPtr = TkGetDisplayList(); ; dispPtr = dispPtr->nextPtr) {
	if (dispPtr == NULL) {
	    return;
	}
	if (dispPtr->display == eventPtr->xany.display) {
	    break;
	}
    }

    /*
     * Don't filter motion events if the user defaulting to true (1), which
     * could be set to false (0) when the user wishes to receive all the
     * motion data)
     */

    if (!(dispPtr->flags & TK_DISPLAY_COLLAPSE_MOTION_EVENTS)) {
	wevPtr = ckalloc(sizeof(TkWindowEvent));
	wevPtr->header.proc = WindowEventProc;
	wevPtr->event = *eventPtr;
	Tcl_QueueEvent(&wevPtr->header, position);
	return;
    }

    if ((dispPtr->delayedMotionPtr != NULL) && (position == TCL_QUEUE_TAIL)) {
	if ((eventPtr->type == MotionNotify) && (eventPtr->xmotion.window
		== dispPtr->delayedMotionPtr->event.xmotion.window)) {
	    /*
	     * The new event is a motion event in the same window as the saved
	     * motion event. Just replace the saved event with the new one.
	     */

	    dispPtr->delayedMotionPtr->event = *eventPtr;
	    return;
	} else if ((eventPtr->type != GraphicsExpose)
		&& (eventPtr->type != NoExpose)
		&& (eventPtr->type != Expose)) {
	    /*
	     * The new event may conflict with the saved motion event. Queue
	     * the saved motion event now so that it will be processed before
	     * the new event.
	     */

	    Tcl_QueueEvent(&dispPtr->delayedMotionPtr->header, position);
	    dispPtr->delayedMotionPtr = NULL;
	    Tcl_CancelIdleCall(DelayedMotionProc, dispPtr);
	}
    }

    wevPtr = ckalloc(sizeof(TkWindowEvent));
    wevPtr->header.proc = WindowEventProc;
    wevPtr->event = *eventPtr;
    if ((eventPtr->type == MotionNotify) && (position == TCL_QUEUE_TAIL)) {
	/*
	 * The new event is a motion event so don't queue it immediately; save
	 * it around in case another motion event arrives that it can be
	 * collapsed with.
	 */

	if (dispPtr->delayedMotionPtr != NULL) {
	    Tcl_Panic("Tk_QueueWindowEvent found unexpected delayed motion event");
	}
	dispPtr->delayedMotionPtr = wevPtr;
	Tcl_DoWhenIdle(DelayedMotionProc, dispPtr);
    } else {
	Tcl_QueueEvent(&wevPtr->header, position);
    }
}

/*
 *----------------------------------------------------------------------
 *
 * TkQueueEventForAllChildren --
 *
 *	Given an XEvent, recursively queue the event for this window and all
 *	non-toplevel children of the given window.
 *
 * Results:
 *	None.
 *
 * Side effects:
 *	Events queued.
 *
 *----------------------------------------------------------------------
 */

void
TkQueueEventForAllChildren(
    TkWindow *winPtr,	    /* Window to which event is sent. */
    XEvent *eventPtr)	    /* The event to be sent. */
{
    TkWindow *childPtr;

    if (!Tk_IsMapped(winPtr)) {
	return;
    }

    eventPtr->xany.window = winPtr->window;
    Tk_QueueWindowEvent(eventPtr, TCL_QUEUE_TAIL);

    childPtr = winPtr->childList;
    while (childPtr != NULL) {
	if (!Tk_TopWinHierarchy(childPtr)) {
	    TkQueueEventForAllChildren(childPtr, eventPtr);
	}
	childPtr = childPtr->nextPtr;
    }
}

/*
 *----------------------------------------------------------------------
 *
 * WindowEventProc --
 *
 *	This function is called by Tcl_DoOneEvent when a window event reaches
 *	the front of the event queue. This function is responsible for
 *	actually handling the event.
 *
 * Results:
 *	Returns 1 if the event was handled, meaning it should be removed from
 *	the queue. Returns 0 if the event was not handled, meaning it should
 *	stay on the queue. The event isn't handled if the TCL_WINDOW_EVENTS
 *	bit isn't set in flags, if a restrict proc prevents the event from
 *	being handled.
 *
 * Side effects:
 *	Whatever the event handlers for the event do.
 *
 *----------------------------------------------------------------------
 */

static int
WindowEventProc(
    Tcl_Event *evPtr,		/* Event to service. */
    int flags)			/* Flags that indicate what events to handle,
				 * such as TCL_WINDOW_EVENTS. */
{
    TkWindowEvent *wevPtr = (TkWindowEvent *) evPtr;
    Tk_RestrictAction result;
    ThreadSpecificData *tsdPtr =
	    Tcl_GetThreadData(&dataKey, sizeof(ThreadSpecificData));

    if (!(flags & TCL_WINDOW_EVENTS)) {
	return 0;
    }
    if (tsdPtr->restrictProc != NULL) {
	result = tsdPtr->restrictProc(tsdPtr->restrictArg, &wevPtr->event);
	if (result != TK_PROCESS_EVENT) {
	    if (result == TK_DEFER_EVENT) {
		return 0;
	    } else {
		/*
		 * TK_DELETE_EVENT: return and say we processed the event,
		 * even though we didn't do anything at all.
		 */

		CleanUpTkEvent(&wevPtr->event);
		return 1;
	    }
	}
    }
    Tk_HandleEvent(&wevPtr->event);
    CleanUpTkEvent(&wevPtr->event);
    return 1;
}

/*
 *----------------------------------------------------------------------
 *
 * CleanUpTkEvent --
 *
 *	This function is called to remove and deallocate any information in
 *	the event which is not directly in the event structure itself. It may
 *	be called multiple times per event, so it takes care to set the
 *	cleared pointer fields to NULL afterwards.
 *
 * Results:
 *	None.
 *
 * Side effects:
 *	Makes the event no longer have any external resources.
 *
 *----------------------------------------------------------------------
 */

static void
CleanUpTkEvent(
    XEvent *eventPtr)
{
    switch (eventPtr->type) {
    case KeyPress:
    case KeyRelease: {
	TkKeyEvent *kePtr = (TkKeyEvent *) eventPtr;

	if (kePtr->charValuePtr != NULL) {
	    ckfree(kePtr->charValuePtr);
	    kePtr->charValuePtr = NULL;
	    kePtr->charValueLen = 0;
	}
	break;
    }

    case VirtualEvent: {
	XVirtualEvent *vePtr = (XVirtualEvent *) eventPtr;

	if (vePtr->user_data != NULL) {
	    Tcl_DecrRefCount(vePtr->user_data);
	    vePtr->user_data = NULL;
	}
	break;
    }
    }
}

/*
 *----------------------------------------------------------------------
 *
 * DelayedMotionProc --
 *
 *	This function is invoked as an idle handler when a mouse motion event
 *	has been delayed. It queues the delayed event so that it will finally
 *	be serviced.
 *
 * Results:
 *	None.
 *
 * Side effects:
 *	The delayed mouse motion event gets added to the Tcl event queue for
 *	servicing.
 *
 *----------------------------------------------------------------------
 */

static void
DelayedMotionProc(
    ClientData clientData)	/* Pointer to display containing a delayed
				 * motion event to be serviced. */
{
    TkDisplay *dispPtr = clientData;

    if (dispPtr->delayedMotionPtr == NULL) {
	Tcl_Panic("DelayedMotionProc found no delayed mouse motion event");
    }
    Tcl_QueueEvent(&dispPtr->delayedMotionPtr->header, TCL_QUEUE_TAIL);
    dispPtr->delayedMotionPtr = NULL;
}

/*
 *----------------------------------------------------------------------
 *
 * TkCreateExitHandler --
 *
 *	Same as Tcl_CreateExitHandler, but private to Tk.
 *
 * Results:
 *	None.
 *
 * Side effects.
 *	Sets a handler with Tcl_CreateExitHandler if this is the first call.
 *
 *----------------------------------------------------------------------
 */

void
TkCreateExitHandler(
    Tcl_ExitProc *proc,		/* Function to invoke. */
    ClientData clientData)	/* Arbitrary value to pass to proc. */
{
    ExitHandler *exitPtr;

    exitPtr = ckalloc(sizeof(ExitHandler));
    exitPtr->proc = proc;
    exitPtr->clientData = clientData;
    Tcl_MutexLock(&exitMutex);

    /*
     * The call to TclInExit() is disabled here. That's a private Tcl routine,
     * and calling it is causing some trouble with portability of building Tk.
     * We should avoid private Tcl routines generally.
     *
     * In this case, the TclInExit() call is being used only to prevent a
     * Tcl_CreateExitHandler() call when Tcl finalization is in progress.
     * That's a situation that shouldn't happen anyway. Recent changes within
     * Tcl_Finalize now cause a Tcl_Panic() to happen if exit handlers get
     * added after exit handling is complete. By disabling the guard here,
     * that panic will serve to help us find the buggy conditions and correct
     * them.
     *
     * We can restore this guard if we find we must (hopefully getting public
     * access to TclInExit() if we discover extensions really do need this),
     * but during alpha development, this is a good time to dig in and find
     * the root causes of finalization bugs.
     */

    if (firstExitPtr == NULL/* && !TclInExit()*/) {
	Tcl_CreateExitHandler(TkFinalize, NULL);
    }
    exitPtr->nextPtr = firstExitPtr;
    firstExitPtr = exitPtr;
    Tcl_MutexUnlock(&exitMutex);
}

/*
 *----------------------------------------------------------------------
 *
 * TkDeleteExitHandler --
 *
 *	Same as Tcl_DeleteExitHandler, but private to Tk.
 *
 * Results:
 *	None.
 *
 * Side effects.
 *	None.
 *
 *----------------------------------------------------------------------
 */

void
TkDeleteExitHandler(
    Tcl_ExitProc *proc,		/* Function that was previously registered. */
    ClientData clientData)	/* Arbitrary value to pass to proc. */
{
    ExitHandler *exitPtr, *prevPtr;

    Tcl_MutexLock(&exitMutex);
    for (prevPtr = NULL, exitPtr = firstExitPtr; exitPtr != NULL;
	    prevPtr = exitPtr, exitPtr = exitPtr->nextPtr) {
	if ((exitPtr->proc == proc)
		&& (exitPtr->clientData == clientData)) {
	    if (prevPtr == NULL) {
		firstExitPtr = exitPtr->nextPtr;
	    } else {
		prevPtr->nextPtr = exitPtr->nextPtr;
	    }
	    ckfree(exitPtr);
	    break;
	}
    }
    Tcl_MutexUnlock(&exitMutex);
    return;
}

/*
 *----------------------------------------------------------------------
 *
 * TkCreateThreadExitHandler --
 *
 *	Same as Tcl_CreateThreadExitHandler, but private to Tk.
 *
 * Results:
 *	None.
 *
 * Side effects:
 *	Proc will be invoked with clientData as argument when the application
 *	exits.
 *
 *----------------------------------------------------------------------
 */

void
TkCreateThreadExitHandler(
    Tcl_ExitProc *proc,		/* Function to invoke. */
    ClientData clientData)	/* Arbitrary value to pass to proc. */
{
    ExitHandler *exitPtr;
    ThreadSpecificData *tsdPtr =
	    Tcl_GetThreadData(&dataKey, sizeof(ThreadSpecificData));

    exitPtr = ckalloc(sizeof(ExitHandler));
    exitPtr->proc = proc;
    exitPtr->clientData = clientData;

    /*
     * See comments in TkCreateExitHandler().
     */

    if (tsdPtr->firstExitPtr == NULL/* && !TclInExit()*/) {
	Tcl_CreateThreadExitHandler(TkFinalizeThread, NULL);
    }
    exitPtr->nextPtr = tsdPtr->firstExitPtr;
    tsdPtr->firstExitPtr = exitPtr;
}

/*
 *----------------------------------------------------------------------
 *
 * TkDeleteThreadExitHandler --
 *
 *	Same as Tcl_DeleteThreadExitHandler, but private to Tk.
 *
 * Results:
 *	None.
 *
 * Side effects:
 *	If there is an exit handler corresponding to proc and clientData then
 *	it is cancelled; if no such handler exists then nothing happens.
 *
 *----------------------------------------------------------------------
 */

void
TkDeleteThreadExitHandler(
    Tcl_ExitProc *proc,		/* Function that was previously registered. */
    ClientData clientData)	/* Arbitrary value to pass to proc. */
{
    ExitHandler *exitPtr, *prevPtr;
    ThreadSpecificData *tsdPtr =
	    Tcl_GetThreadData(&dataKey, sizeof(ThreadSpecificData));

    for (prevPtr = NULL, exitPtr = tsdPtr->firstExitPtr; exitPtr != NULL;
	    prevPtr = exitPtr, exitPtr = exitPtr->nextPtr) {
	if ((exitPtr->proc == proc)
		&& (exitPtr->clientData == clientData)) {
	    if (prevPtr == NULL) {
		tsdPtr->firstExitPtr = exitPtr->nextPtr;
	    } else {
		prevPtr->nextPtr = exitPtr->nextPtr;
	    }
	    ckfree(exitPtr);
	    return;
	}
    }
}

/*
 *----------------------------------------------------------------------
 *
 * TkFinalize --
 *
 *	Runs our private exit handlers and removes itself from Tcl. This is
 *	benificial should we want to protect from dangling pointers should the
 *	Tk shared library be unloaded prior to Tcl which can happen on windows
 *	should the process be forcefully exiting from an exception handler.
 *
 * Results:
 *	None.
 *
 * Side effects.
 *	None.
 *
 *----------------------------------------------------------------------
 */

void
TkFinalize(
    ClientData clientData)	/* Arbitrary value to pass to proc. */
{
    ExitHandler *exitPtr;

#if defined(_WIN32) && !defined(STATIC_BUILD)
    if (!tclStubsPtr) {
	return;
    }
#endif

    Tcl_DeleteExitHandler(TkFinalize, NULL);

    Tcl_MutexLock(&exitMutex);
    for (exitPtr = firstExitPtr; exitPtr != NULL; exitPtr = firstExitPtr) {
	/*
	 * Be careful to remove the handler from the list before invoking its
	 * callback. This protects us against double-freeing if the callback
	 * should call TkDeleteExitHandler on itself.
	 */

	firstExitPtr = exitPtr->nextPtr;
	Tcl_MutexUnlock(&exitMutex);
	exitPtr->proc(exitPtr->clientData);
	ckfree(exitPtr);
	Tcl_MutexLock(&exitMutex);
    }
    firstExitPtr = NULL;
    Tcl_MutexUnlock(&exitMutex);
}

/*
 *----------------------------------------------------------------------
 *
 * TkFinalizeThread --
 *
 *	Runs our private thread exit handlers and removes itself from Tcl.
 *	This is beneficial should we want to protect from dangling pointers
 *	should the Tk shared library be unloaded prior to Tcl which can happen
 *	on Windows should the process be forcefully exiting from an exception
 *	handler.
 *
 * Results:
 *	None.
 *
 * Side effects.
 *	None.
 *
 *----------------------------------------------------------------------
 */

void
TkFinalizeThread(
    ClientData clientData)	/* Arbitrary value to pass to proc. */
{
    ExitHandler *exitPtr;
    ThreadSpecificData *tsdPtr =
	    Tcl_GetThreadData(&dataKey, sizeof(ThreadSpecificData));

    Tcl_DeleteThreadExitHandler(TkFinalizeThread, NULL);

    if (tsdPtr != NULL) {
	tsdPtr->inExit = 1;

	for (exitPtr = tsdPtr->firstExitPtr; exitPtr != NULL;
		exitPtr = tsdPtr->firstExitPtr) {
	    /*
	     * Be careful to remove the handler from the list before invoking
	     * its callback. This protects us against double-freeing if the
	     * callback should call TkDeleteThreadExitHandler on itself.
	     */

	    tsdPtr->firstExitPtr = exitPtr->nextPtr;
	    exitPtr->proc(exitPtr->clientData);
	    ckfree(exitPtr);
	}
    }
}

/*
 *----------------------------------------------------------------------
 *
 * Tk_MainLoop --
 *
 *	Call Tcl_DoOneEvent over and over again in an infinite loop as long as
 *	there exist any main windows.
 *
 * Results:
 *	None.
 *
 * Side effects:
 *	Arbitrary; depends on handlers for events.
 *
 *----------------------------------------------------------------------
 */

void
Tk_MainLoop(void)
{
    while (Tk_GetNumMainWindows() > 0) {
	Tcl_DoOneEvent(0);
    }
}

/*
 * Local Variables:
 * mode: c
 * c-basic-offset: 4
 * fill-column: 78
 * End:
 */<|MERGE_RESOLUTION|>--- conflicted
+++ resolved
@@ -1402,13 +1402,8 @@
      */
 
   releaseInterpreter:
-<<<<<<< HEAD
-    if (interp != NULL) {
+    if (interp) {
 	Tcl_Release(interp);
-=======
-    if (interp) {
-	Tcl_Release((ClientData) interp);
->>>>>>> 81b0bd76
     }
 
     /*
