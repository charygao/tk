/*
 * tkEvent.c --
 *
 *	This file provides basic low-level facilities for managing X events in
 *	Tk.
 *
 * Copyright (c) 1990-1994 The Regents of the University of California.
 * Copyright (c) 1994-1995 Sun Microsystems, Inc.
 * Copyright (c) 1998-2000 Ajuba Solutions.
 * Copyright (c) 2004 George Peter Staplin
 *
<<<<<<< HEAD
 * See the file "license.terms" for information on usage and redistribution of
 * this file, and for a DISCLAIMER OF ALL WARRANTIES.
 *
 * RCS: @(#) $Id: tkEvent.c,v 1.35.2.5 2011/01/06 06:00:12 stwo Exp $
=======
 * See the file "license.terms" for information on usage and redistribution
 * of this file, and for a DISCLAIMER OF ALL WARRANTIES.
>>>>>>> 5cad7e12
 */

#include "tkInt.h"

/*
 * There's a potential problem if a handler is deleted while it's current
 * (i.e. its function is executing), since Tk_HandleEvent will need to read
 * the handler's "nextPtr" field when the function returns. To handle this
 * problem, structures of the type below indicate the next handler to be
 * processed for any (recursively nested) dispatches in progress. The
 * nextHandler fields get updated if the handlers pointed to are deleted.
 * Tk_HandleEvent also needs to know if the entire window gets deleted; the
 * winPtr field is set to zero if that particular window gets deleted.
 */

typedef struct InProgress {
    XEvent *eventPtr;		/* Event currently being handled. */
    TkWindow *winPtr;		/* Window for event. Gets set to None if
				 * window is deleted while event is being
				 * handled. */
    TkEventHandler *nextHandler;/* Next handler in search. */
    struct InProgress *nextPtr;	/* Next higher nested search. */
} InProgress;

/*
 * For each call to Tk_CreateGenericHandler or Tk_CreateClientMessageHandler,
 * an instance of the following structure will be created. All of the active
 * handlers are linked into a list.
 */

typedef struct GenericHandler {
    Tk_GenericProc *proc;	/* Function to dispatch on all X events. */
    ClientData clientData;	/* Client data to pass to function. */
    int deleteFlag;		/* Flag to set when this handler is
				 * deleted. */
    struct GenericHandler *nextPtr;
				/* Next handler in list of all generic
				 * handlers, or NULL for end of list. */
} GenericHandler;

/*
 * There's a potential problem if Tk_HandleEvent is entered recursively. A
 * handler cannot be deleted physically until we have returned from calling
 * it. Otherwise, we're looking at unallocated memory in advancing to its
 * `next' entry. We deal with the problem by using the `delete flag' and
 * deleting handlers only when it's known that there's no handler active.
 */

/*
 * The following structure is used for queueing X-style events on the Tcl
 * event queue.
 */

typedef struct TkWindowEvent {
    Tcl_Event header;		/* Standard information for all events. */
    XEvent event;		/* The X event. */
} TkWindowEvent;

/*
 * Array of event masks corresponding to each X event:
 */

static unsigned long realEventMasks[MappingNotify+1] = {
    0,
    0,
    KeyPressMask,			/* KeyPress */
    KeyReleaseMask,			/* KeyRelease */
    ButtonPressMask,			/* ButtonPress */
    ButtonReleaseMask,			/* ButtonRelease */
    PointerMotionMask|PointerMotionHintMask|ButtonMotionMask
	    |Button1MotionMask|Button2MotionMask|Button3MotionMask
	    |Button4MotionMask|Button5MotionMask,
					/* MotionNotify */
    EnterWindowMask,			/* EnterNotify */
    LeaveWindowMask,			/* LeaveNotify */
    FocusChangeMask,			/* FocusIn */
    FocusChangeMask,			/* FocusOut */
    KeymapStateMask,			/* KeymapNotify */
    ExposureMask,			/* Expose */
    ExposureMask,			/* GraphicsExpose */
    ExposureMask,			/* NoExpose */
    VisibilityChangeMask,		/* VisibilityNotify */
    SubstructureNotifyMask,		/* CreateNotify */
    StructureNotifyMask,		/* DestroyNotify */
    StructureNotifyMask,		/* UnmapNotify */
    StructureNotifyMask,		/* MapNotify */
    SubstructureRedirectMask,		/* MapRequest */
    StructureNotifyMask,		/* ReparentNotify */
    StructureNotifyMask,		/* ConfigureNotify */
    SubstructureRedirectMask,		/* ConfigureRequest */
    StructureNotifyMask,		/* GravityNotify */
    ResizeRedirectMask,			/* ResizeRequest */
    StructureNotifyMask,		/* CirculateNotify */
    SubstructureRedirectMask,		/* CirculateRequest */
    PropertyChangeMask,			/* PropertyNotify */
    0,					/* SelectionClear */
    0,					/* SelectionRequest */
    0,					/* SelectionNotify */
    ColormapChangeMask,			/* ColormapNotify */
    0,					/* ClientMessage */
    0					/* Mapping Notify */
};

static unsigned long virtualEventMasks[TK_LASTEVENT-VirtualEvent] = {
    VirtualEventMask,			/* VirtualEvents */
    ActivateMask,			/* ActivateNotify */
    ActivateMask,			/* DeactivateNotify */
    MouseWheelMask			/* MouseWheelEvent */
};

/*
 * For each exit handler created with a call to TkCreateExitHandler or
 * TkCreateThreadExitHandler there is a structure of the following type:
 */

typedef struct ExitHandler {
    Tcl_ExitProc *proc;		/* Function to call when process exits. */
    ClientData clientData;	/* One word of information to pass to proc. */
    struct ExitHandler *nextPtr;/* Next in list of all exit handlers for this
				 * application, or NULL for end of list. */
} ExitHandler;

/*
 * The structure below is used to store Data for the Event module that must be
 * kept thread-local. The "dataKey" is used to fetch the thread-specific
 * storage for the current thread.
 */

typedef struct ThreadSpecificData {
    int handlersActive;		/* The following variable has a non-zero value
				 * when a handler is active. */
    InProgress *pendingPtr;	/* Topmost search in progress, or NULL if
				 * none. */

    /*
     * List of generic handler records.
     */

    GenericHandler *genericList;/* First handler in the list, or NULL. */
    GenericHandler *lastGenericPtr;
				/* Last handler in list. */

    /*
     * List of client message handler records.
     */

    GenericHandler *cmList;	/* First handler in the list, or NULL. */
    GenericHandler *lastCmPtr;	/* Last handler in list. */

    /*
     * If someone has called Tk_RestrictEvents, the information below keeps
     * track of it.
     */

    Tk_RestrictProc *restrictProc;
				/* Function to call. NULL means no
				 * restrictProc is currently in effect. */
    ClientData restrictArg;	/* Argument to pass to restrictProc. */
    ExitHandler *firstExitPtr;	/* First in list of all exit handlers for this
				 * thread. */
    int inExit;			/* True when this thread is exiting. This is
				 * used as a hack to decide to close the
				 * standard channels. */
} ThreadSpecificData;
static Tcl_ThreadDataKey dataKey;

/*
 * There are both per-process and per-thread exit handlers. The first list is
 * controlled by a mutex. The other is in thread local storage.
 */

static ExitHandler *firstExitPtr = NULL;
				/* First in list of all exit handlers for
				 * application. */
TCL_DECLARE_MUTEX(exitMutex)

/*
 * Prototypes for functions that are only referenced locally within this file.
 */

static void		CleanUpTkEvent(XEvent *eventPtr);
static void		DelayedMotionProc(ClientData clientData);
static int		GetButtonMask(unsigned int Button);
static unsigned long    GetEventMaskFromXEvent(XEvent *eventPtr);
static TkWindow *	GetTkWindowFromXEvent(XEvent *eventPtr);
static void		InvokeClientMessageHandlers(ThreadSpecificData *tsdPtr,
			    Tk_Window tkwin, XEvent *eventPtr);
static int		InvokeFocusHandlers(TkWindow **winPtrPtr,
			    unsigned long mask, XEvent *eventPtr);
static int		InvokeGenericHandlers(ThreadSpecificData *tsdPtr,
			    XEvent *eventPtr);
static int		InvokeMouseHandlers(TkWindow *winPtr,
			    unsigned long mask, XEvent *eventPtr);
static Window		ParentXId(Display *display, Window w);
static int		RefreshKeyboardMappingIfNeeded(XEvent *eventPtr);
static int		TkXErrorHandler(ClientData clientData,
			    XErrorEvent *errEventPtr);
static void		UpdateButtonEventState(XEvent *eventPtr);
static int		WindowEventProc(Tcl_Event *evPtr, int flags);
#ifdef TK_USE_INPUT_METHODS
static void		CreateXIC(TkWindow *winPtr);
#endif /* TK_USE_INPUT_METHODS */

/*
 *----------------------------------------------------------------------
 *
 * InvokeFocusHandlers --
 *
 *	Call focus-related code to look at FocusIn, FocusOut, Enter, and Leave
 *	events; depending on its return value, ignore the event.
 *
 * Results:
 *	0 further processing can be done on the event.
 *	1 we are done with the event passed.
 *
 * Side effects:
 *	The *winPtrPtr in the caller may be changed to the TkWindow for the
 *	window with focus.
 *
 *----------------------------------------------------------------------
 */

static int
InvokeFocusHandlers(
    TkWindow **winPtrPtr,
    unsigned long mask,
    XEvent *eventPtr)
{
    if ((mask & (FocusChangeMask|EnterWindowMask|LeaveWindowMask))
	    && (TkFocusFilterEvent(*winPtrPtr, eventPtr) == 0)) {
	return 1;
    }

    /*
     * MouseWheel events are not focus specific on Mac OS X.
     */

#ifdef MAC_OSX_TK
#define FOCUS_DIRECTED_EVENT_MASK (KeyPressMask|KeyReleaseMask)
#else
#define	FOCUS_DIRECTED_EVENT_MASK (KeyPressMask|KeyReleaseMask|MouseWheelMask)
#endif

    if (mask & FOCUS_DIRECTED_EVENT_MASK) {
	(*winPtrPtr)->dispPtr->lastEventTime = eventPtr->xkey.time;
	*winPtrPtr = TkFocusKeyEvent(*winPtrPtr, eventPtr);
	if (*winPtrPtr == NULL) {
	    return 1;
	}
    }

    return 0;
}

/*
 *----------------------------------------------------------------------
 *
 * InvokeMouseHandlers --
 *
 *	Call a grab-related function to do special processing on pointer
 *	events.
 *
 * Results:
 *	0 further processing can be done on the event.
 *	1 we are done with the event passed.
 *
 * Side effects:
 *	New events may be queued from TkPointerEvent and grabs may be added
 *	and/or removed. The eventPtr may be changed by TkPointerEvent in some
 *	cases.
 *
 *----------------------------------------------------------------------
 */

static int
InvokeMouseHandlers(
    TkWindow *winPtr,
    unsigned long mask,
    XEvent *eventPtr)
{
    if (mask & (ButtonPressMask|ButtonReleaseMask|PointerMotionMask
	    |EnterWindowMask|LeaveWindowMask)) {

	if (mask & (ButtonPressMask|ButtonReleaseMask)) {
	    winPtr->dispPtr->lastEventTime = eventPtr->xbutton.time;
	} else if (mask & PointerMotionMask) {
	    winPtr->dispPtr->lastEventTime = eventPtr->xmotion.time;
	} else {
	    winPtr->dispPtr->lastEventTime = eventPtr->xcrossing.time;
	}

	if (TkPointerEvent(eventPtr, winPtr) == 0) {
	    /*
	     * The event should be ignored to make grab work correctly (as the
	     * comment for TkPointerEvent states).
	     */

	    return 1;
	}
    }

    return 0;
}

/*
 *----------------------------------------------------------------------
 *
 * CreateXIC --
 *
 *	Create the X input context for our winPtr.
 *	XIM is only ever enabled on Unix.
 *
 *----------------------------------------------------------------------
 */

#if defined(TK_USE_INPUT_METHODS)
static void
CreateXIC(
    TkWindow *winPtr)
{
    TkDisplay *dispPtr = winPtr->dispPtr;
    long im_event_mask = 0L;
    const char *preedit_attname = NULL;
    XVaNestedList preedit_attlist = NULL;

    if (dispPtr->inputStyle & XIMPreeditPosition) {
	XPoint spot = {0, 0};

	preedit_attname = XNPreeditAttributes;
	preedit_attlist = XVaCreateNestedList(0,
		XNSpotLocation, &spot,
		XNFontSet, dispPtr->inputXfs,
		(void *) NULL);
    }

    winPtr->inputContext = XCreateIC(dispPtr->inputMethod,
	    XNInputStyle, dispPtr->inputStyle,
	    XNClientWindow, winPtr->window,
	    XNFocusWindow, winPtr->window,
	    preedit_attname, preedit_attlist,
	    (void *) NULL);

    if (preedit_attlist) {
	XFree(preedit_attlist);
    }

    
    if (winPtr->inputContext == NULL) {
	/* XCreateIC failed. */
        return;
    }
    
    /*
     * Adjust the window's event mask if the IM requires it.
     */
    XGetICValues(winPtr->inputContext, XNFilterEvents, &im_event_mask, (void *) NULL);
    if ((winPtr->atts.event_mask & im_event_mask) != im_event_mask) {
	winPtr->atts.event_mask |= im_event_mask;
	XSelectInput(winPtr->display, winPtr->window, winPtr->atts.event_mask);
    }
}
#endif

/*
 *----------------------------------------------------------------------
 *
 * GetTkWindowFromXEvent --
 *
 *	Attempt to find which TkWindow is associated with an event. If it
 *	fails we attempt to get the TkWindow from the parent for a property
 *	notification.
 *
 * Results:
 *	The TkWindow associated with the event or NULL.
 *
 * Side effects:
 *	TkSelPropProc may influence selection on windows not known to Tk.
 *
 *----------------------------------------------------------------------
 */

static TkWindow *
GetTkWindowFromXEvent(
    XEvent *eventPtr)
{
    TkWindow *winPtr;
    Window parentXId, handlerWindow = eventPtr->xany.window;

    if ((eventPtr->xany.type == StructureNotifyMask)
	    && (eventPtr->xmap.event != eventPtr->xmap.window)) {
	handlerWindow = eventPtr->xmap.event;
    }

    winPtr = (TkWindow *) Tk_IdToWindow(eventPtr->xany.display, handlerWindow);

    if (winPtr == NULL) {
	/*
	 * There isn't a TkWindow structure for this window. However, if the
	 * event is a PropertyNotify event then call the selection manager (it
	 * deals beneath-the-table with certain properties). Also, if the
	 * window's parent is a Tk window that has the TK_PROP_PROPCHANGE flag
	 * set, then we must propagate the PropertyNotify event up to the
	 * parent.
	 */

	if (eventPtr->type != PropertyNotify) {
	    return NULL;
	}
	TkSelPropProc(eventPtr);
	parentXId = ParentXId(eventPtr->xany.display, handlerWindow);
	if (parentXId == None) {
	    return NULL;
	}
	winPtr = (TkWindow *) Tk_IdToWindow(eventPtr->xany.display, parentXId);
	if (winPtr == NULL) {
	    return NULL;
	}
	if (!(winPtr->flags & TK_PROP_PROPCHANGE)) {
	    return NULL;
	}
    }
    return winPtr;
}

/*
 *----------------------------------------------------------------------
 *
 * GetEventMaskFromXEvent --
 *
 *	The event type is looked up in our eventMasks tables, and may be
 *	changed to a different mask depending on the state of the event and
 *	window members.
 *
 * Results:
 *	The mask for the event.
 *
 * Side effects:
 *	None.
 *
 *----------------------------------------------------------------------
 */

static unsigned long
GetEventMaskFromXEvent(
    XEvent *eventPtr)
{
    unsigned long mask;

    /*
     * Get the event mask from the correct table. Note that there are two
     * tables here because that means we no longer need this code to rely on
     * the exact value of VirtualEvent, which has caused us problems in the
     * past when X11 changed the value of LASTEvent. [Bug ???]
     */

    if (eventPtr->xany.type <= MappingNotify) {
	mask = realEventMasks[eventPtr->xany.type];
    } else if (eventPtr->xany.type >= VirtualEvent
	    && eventPtr->xany.type<TK_LASTEVENT) {
	mask = virtualEventMasks[eventPtr->xany.type - VirtualEvent];
    } else {
	mask = 0;
    }

    /*
     * Events selected by StructureNotify require special handling. They look
     * the same as those selected by SubstructureNotify. The only difference
     * is whether the "event" and "window" fields are the same. Compare the
     * two fields and convert StructureNotify to SubstructureNotify if
     * necessary.
     */

    if (mask == StructureNotifyMask) {
	if (eventPtr->xmap.event != eventPtr->xmap.window) {
	    mask = SubstructureNotifyMask;
	}
    }
    return mask;
}

/*
 *----------------------------------------------------------------------
 *
 * RefreshKeyboardMappingIfNeeded --
 *
 *	If the event is a MappingNotify event, find its display and refresh
 *	the keyboard mapping information for the display.
 *
 * Results:
 *	0 if the event was not a MappingNotify event
 *	1 if the event was a MappingNotify event
 *
 * Side effects:
 *	None.
 *
 *----------------------------------------------------------------------
 */

static int
RefreshKeyboardMappingIfNeeded(
    XEvent *eventPtr)
{
    TkDisplay *dispPtr;

    if (eventPtr->type == MappingNotify) {
	dispPtr = TkGetDisplay(eventPtr->xmapping.display);
	if (dispPtr != NULL) {
	    XRefreshKeyboardMapping(&eventPtr->xmapping);
	    dispPtr->bindInfoStale = 1;
	}
	return 1;
    }
    return 0;
}

/*
 *----------------------------------------------------------------------
 *
 * GetButtonMask --
 *
 *	Return the proper Button${n}Mask for the button.
 *
 * Results:
 *	A button mask.
 *
 * Side effects:
 *	None.
 *
 *----------------------------------------------------------------------
 */

static int
GetButtonMask(
    unsigned int button)
{
    switch (button) {
    case 1:
	return Button1Mask;
    case 2:
	return Button2Mask;
    case 3:
	return Button3Mask;
    case 4:
	return Button4Mask;
    case 5:
	return Button5Mask;
    }
    return 0;
}

/*
 *----------------------------------------------------------------------
 *
 * UpdateButtonEventState --
 *
 *	Update the button event state in our TkDisplay using the XEvent
 *	passed. We also may modify the the XEvent passed to fit some aspects
 *	of our TkDisplay.
 *
 * Results:
 *	None.
 *
 * Side effects:
 *	The TkDisplay's private button state may be modified. The eventPtr's
 *	state may be updated to reflect masks stored in our TkDisplay that the
 *	event doesn't contain. The eventPtr may also be modified to not
 *	contain a button state for the window in which it was not pressed in.
 *
 *----------------------------------------------------------------------
 */

static void
UpdateButtonEventState(
    XEvent *eventPtr)
{
    TkDisplay *dispPtr;
    int allButtonsMask = Button1Mask | Button2Mask | Button3Mask
	    | Button4Mask | Button5Mask;

    switch (eventPtr->type) {
    case ButtonPress:
	dispPtr = TkGetDisplay(eventPtr->xbutton.display);
	dispPtr->mouseButtonWindow = eventPtr->xbutton.window;
	eventPtr->xbutton.state |= dispPtr->mouseButtonState;

	dispPtr->mouseButtonState |= GetButtonMask(eventPtr->xbutton.button);
	break;

    case ButtonRelease:
	dispPtr = TkGetDisplay(eventPtr->xbutton.display);
	dispPtr->mouseButtonWindow = None;
	dispPtr->mouseButtonState &= ~GetButtonMask(eventPtr->xbutton.button);
	eventPtr->xbutton.state |= dispPtr->mouseButtonState;
	break;

    case MotionNotify:
	dispPtr = TkGetDisplay(eventPtr->xmotion.display);
	if (dispPtr->mouseButtonState & allButtonsMask) {
	    if (eventPtr->xbutton.window != dispPtr->mouseButtonWindow) {
		/*
		 * This motion event should not be interpreted as a button
		 * press + motion event since this is not the same window the
		 * button was pressed down in.
		 */

		dispPtr->mouseButtonState &= ~allButtonsMask;
		dispPtr->mouseButtonWindow = None;
	    } else {
		eventPtr->xmotion.state |= dispPtr->mouseButtonState;
	    }
	}
	break;
    }
}

/*
 *----------------------------------------------------------------------
 *
 * InvokeClientMessageHandlers --
 *
 *	Iterate the list of handlers and invoke the function pointer for each.
 *
 * Results:
 *	None.
 *
 * Side effects:
 *	Handlers may be deleted and events may be sent to handlers.
 *
 *----------------------------------------------------------------------
 */

static void
InvokeClientMessageHandlers(
    ThreadSpecificData *tsdPtr,
    Tk_Window tkwin,
    XEvent *eventPtr)
{
    GenericHandler *prevPtr, *tmpPtr, *curPtr = tsdPtr->cmList;

    for (prevPtr = NULL; curPtr != NULL; ) {
	if (curPtr->deleteFlag) {
	    if (!tsdPtr->handlersActive) {
		/*
		 * This handler needs to be deleted and there are no calls
		 * pending through any handlers, so now is a safe time to
		 * delete it.
		 */

		tmpPtr = curPtr->nextPtr;
		if (prevPtr == NULL) {
		    tsdPtr->cmList = tmpPtr;
		} else {
		    prevPtr->nextPtr = tmpPtr;
		}
		if (tmpPtr == NULL) {
		    tsdPtr->lastCmPtr = prevPtr;
		}
		(void) ckfree((char *) curPtr);
		curPtr = tmpPtr;
		continue;
	    }
	} else {
	    int done;

	    tsdPtr->handlersActive++;
	    done = (*(Tk_ClientMessageProc *)curPtr->proc)(tkwin, eventPtr);
	    tsdPtr->handlersActive--;
	    if (done) {
		break;
	    }
	}
	prevPtr = curPtr;
	curPtr = curPtr->nextPtr;
    }
}

/*
 *----------------------------------------------------------------------
 *
 * InvokeGenericHandlers --
 *
 *	Iterate the list of handlers and invoke the function pointer for each.
 *	If the handler invoked returns a non-zero value then we are done.
 *
 * Results:
 *	0 when the event wasn't handled by a handler. Non-zero when it was
 *	processed and handled by a handler.
 *
 * Side effects:
 *	Handlers may be deleted and events may be sent to handlers.
 *
 *----------------------------------------------------------------------
 */

static int
InvokeGenericHandlers(
    ThreadSpecificData *tsdPtr,
    XEvent *eventPtr)
{
    GenericHandler *prevPtr, *tmpPtr, *curPtr = tsdPtr->genericList;

    for (prevPtr = NULL; curPtr != NULL; ) {
	if (curPtr->deleteFlag) {
	    if (!tsdPtr->handlersActive) {
		/*
		 * This handler needs to be deleted and there are no calls
		 * pending through the handler, so now is a safe time to
		 * delete it.
		 */

		tmpPtr = curPtr->nextPtr;
		if (prevPtr == NULL) {
		    tsdPtr->genericList = tmpPtr;
		} else {
		    prevPtr->nextPtr = tmpPtr;
		}
		if (tmpPtr == NULL) {
		    tsdPtr->lastGenericPtr = prevPtr;
		}
		(void) ckfree((char *) curPtr);
		curPtr = tmpPtr;
		continue;
	    }
	} else {
	    int done;

	    tsdPtr->handlersActive++;
	    done = (*curPtr->proc)(curPtr->clientData, eventPtr);
	    tsdPtr->handlersActive--;
	    if (done) {
		return done;
	    }
	}
	prevPtr = curPtr;
	curPtr = curPtr->nextPtr;
    }
    return 0;
}

/*
 *----------------------------------------------------------------------
 *
 * Tk_CreateEventHandler --
 *
 *	Arrange for a given function to be invoked whenever events from a
 *	given class occur in a given window.
 *
 * Results:
 *	None.
 *
 * Side effects:
 *	From now on, whenever an event of the type given by mask occurs for
 *	token and is processed by Tk_HandleEvent, proc will be called. See the
 *	manual entry for details of the calling sequence and return value for
 *	proc.
 *
 *----------------------------------------------------------------------
 */

void
Tk_CreateEventHandler(
    Tk_Window token,		/* Token for window in which to create
				 * handler. */
    unsigned long mask,		/* Events for which proc should be called. */
    Tk_EventProc *proc,		/* Function to call for each selected event */
    ClientData clientData)	/* Arbitrary data to pass to proc. */
{
    register TkEventHandler *handlerPtr;
    register TkWindow *winPtr = (TkWindow *) token;

    /*
     * Skim through the list of existing handlers to (a) compute the overall
     * event mask for the window (so we can pass this new value to the X
     * system) and (b) see if there's already a handler declared with the same
     * callback and clientData (if so, just change the mask). If no existing
     * handler matches, then create a new handler.
     */

    if (winPtr->handlerList == NULL) {
	/*
	 * No event handlers defined at all, so must create.
	 */

	handlerPtr = (TkEventHandler *) ckalloc(sizeof(TkEventHandler));
	winPtr->handlerList = handlerPtr;
    } else {
	int found = 0;

	for (handlerPtr = winPtr->handlerList; ;
		handlerPtr = handlerPtr->nextPtr) {
	    if ((handlerPtr->proc == proc)
		    && (handlerPtr->clientData == clientData)) {
		handlerPtr->mask = mask;
		found = 1;
	    }
	    if (handlerPtr->nextPtr == NULL) {
		break;
	    }
	}

	/*
	 * If we found anything, we're done because we do not need to use
	 * XSelectInput; Tk always selects on all events anyway in order to
	 * support binding on classes, 'all' and other bind-tags.
	 */

	if (found) {
	    return;
	}

	/*
	 * No event handler matched, so create a new one.
	 */

	handlerPtr->nextPtr = (TkEventHandler *)
		ckalloc(sizeof(TkEventHandler));
	handlerPtr = handlerPtr->nextPtr;
    }

    /*
     * Initialize the new event handler.
     */

    handlerPtr->mask = mask;
    handlerPtr->proc = proc;
    handlerPtr->clientData = clientData;
    handlerPtr->nextPtr = NULL;

    /*
     * No need to call XSelectInput: Tk always selects on all events for all
     * windows (needed to support bindings on classes and "all").
     */
}

/*
 *----------------------------------------------------------------------
 *
 * Tk_DeleteEventHandler --
 *
 *	Delete a previously-created handler.
 *
 * Results:
 *	None.
 *
 * Side effects:
 *	If there existed a handler as described by the parameters, the handler
 *	is deleted so that proc will not be invoked again.
 *
 *----------------------------------------------------------------------
 */

void
Tk_DeleteEventHandler(
    Tk_Window token,		/* Same as corresponding arguments passed */
    unsigned long mask,		/* previously to Tk_CreateEventHandler. */
    Tk_EventProc *proc,
    ClientData clientData)
{
    register TkEventHandler *handlerPtr;
    register InProgress *ipPtr;
    TkEventHandler *prevPtr;
    register TkWindow *winPtr = (TkWindow *) token;
    ThreadSpecificData *tsdPtr = (ThreadSpecificData *)
	    Tcl_GetThreadData(&dataKey, sizeof(ThreadSpecificData));

    /*
     * Find the event handler to be deleted, or return immediately if it
     * doesn't exist.
     */

    for (handlerPtr = winPtr->handlerList, prevPtr = NULL; ;
	    prevPtr = handlerPtr, handlerPtr = handlerPtr->nextPtr) {
	if (handlerPtr == NULL) {
	    return;
	}
	if ((handlerPtr->mask == mask) && (handlerPtr->proc == proc)
		&& (handlerPtr->clientData == clientData)) {
	    break;
	}
    }

    /*
     * If Tk_HandleEvent is about to process this handler, tell it to process
     * the next one instead.
     */

    for (ipPtr = tsdPtr->pendingPtr; ipPtr != NULL; ipPtr = ipPtr->nextPtr) {
	if (ipPtr->nextHandler == handlerPtr) {
	    ipPtr->nextHandler = handlerPtr->nextPtr;
	}
    }

    /*
     * Free resources associated with the handler.
     */

    if (prevPtr == NULL) {
	winPtr->handlerList = handlerPtr->nextPtr;
    } else {
	prevPtr->nextPtr = handlerPtr->nextPtr;
    }
    ckfree((char *) handlerPtr);

    /*
     * No need to call XSelectInput: Tk always selects on all events for all
     * windows (needed to support bindings on classes and "all").
     */
}

/*----------------------------------------------------------------------
 *
 * Tk_CreateGenericHandler --
 *
 *	Register a function to be called on each X event, regardless of
 *	display or window. Generic handlers are useful for capturing events
 *	that aren't associated with windows, or events for windows not managed
 *	by Tk.
 *
 * Results:
 *	None.
 *
 * Side Effects:
 *	From now on, whenever an X event is given to Tk_HandleEvent, invoke
 *	proc, giving it clientData and the event as arguments.
 *
 *----------------------------------------------------------------------
 */

void
Tk_CreateGenericHandler(
    Tk_GenericProc *proc,	/* Function to call on every event. */
    ClientData clientData)	/* One-word value to pass to proc. */
{
    GenericHandler *handlerPtr;
    ThreadSpecificData *tsdPtr = (ThreadSpecificData *)
	    Tcl_GetThreadData(&dataKey, sizeof(ThreadSpecificData));

    handlerPtr = (GenericHandler *) ckalloc(sizeof(GenericHandler));

    handlerPtr->proc		= proc;
    handlerPtr->clientData	= clientData;
    handlerPtr->deleteFlag	= 0;
    handlerPtr->nextPtr		= NULL;
    if (tsdPtr->genericList == NULL) {
	tsdPtr->genericList	= handlerPtr;
    } else {
	tsdPtr->lastGenericPtr->nextPtr = handlerPtr;
    }
    tsdPtr->lastGenericPtr	= handlerPtr;
}

/*
 *----------------------------------------------------------------------
 *
 * Tk_DeleteGenericHandler --
 *
 *	Delete a previously-created generic handler.
 *
 * Results:
 *	None.
 *
 * Side Effects:
 *	If there existed a handler as described by the parameters, that
 *	handler is logically deleted so that proc will not be invoked again.
 *	The physical deletion happens in the event loop in Tk_HandleEvent.
 *
 *----------------------------------------------------------------------
 */

void
Tk_DeleteGenericHandler(
    Tk_GenericProc *proc,
    ClientData clientData)
{
    GenericHandler * handler;
    ThreadSpecificData *tsdPtr = (ThreadSpecificData *)
	    Tcl_GetThreadData(&dataKey, sizeof(ThreadSpecificData));

    for (handler=tsdPtr->genericList ; handler ; handler=handler->nextPtr) {
	if ((handler->proc == proc) && (handler->clientData == clientData)) {
	    handler->deleteFlag = 1;
	}
    }
}

/*----------------------------------------------------------------------
 *
 * Tk_CreateClientMessageHandler --
 *
 *	Register a function to be called on each ClientMessage event.
 *	ClientMessage handlers are useful for Drag&Drop extensions.
 *
 * Results:
 *	None.
 *
 * Side Effects:
 *	From now on, whenever a ClientMessage event is received that isn't a
 *	WM_PROTOCOL event or SelectionEvent, invoke proc, giving it tkwin and
 *	the event as arguments.
 *
 *----------------------------------------------------------------------
 */

void
Tk_CreateClientMessageHandler(
    Tk_ClientMessageProc *proc)	/* Function to call on event. */
{
    GenericHandler *handlerPtr;
    ThreadSpecificData *tsdPtr = (ThreadSpecificData *)
	    Tcl_GetThreadData(&dataKey, sizeof(ThreadSpecificData));

    /*
     * We use a GenericHandler struct, because it's basically the same, except
     * with an extra clientData field we'll never use.
     */

    handlerPtr = (GenericHandler *) ckalloc(sizeof(GenericHandler));

    handlerPtr->proc = (Tk_GenericProc *) proc;
    handlerPtr->clientData = NULL;	/* never used */
    handlerPtr->deleteFlag = 0;
    handlerPtr->nextPtr = NULL;
    if (tsdPtr->cmList == NULL) {
	tsdPtr->cmList = handlerPtr;
    } else {
	tsdPtr->lastCmPtr->nextPtr = handlerPtr;
    }
    tsdPtr->lastCmPtr = handlerPtr;
}

/*
 *----------------------------------------------------------------------
 *
 * Tk_DeleteClientMessageHandler --
 *
 *	Delete a previously-created ClientMessage handler.
 *
 * Results:
 *	None.
 *
 * Side Effects:
 *	If there existed a handler as described by the parameters, that
 *	handler is logically deleted so that proc will not be invoked again.
 *	The physical deletion happens in the event loop in
 *	TkClientMessageEventProc.
 *
 *----------------------------------------------------------------------
 */

void
Tk_DeleteClientMessageHandler(
    Tk_ClientMessageProc *proc)
{
    GenericHandler * handler;
    ThreadSpecificData *tsdPtr = (ThreadSpecificData *)
	    Tcl_GetThreadData(&dataKey, sizeof(ThreadSpecificData));

    for (handler=tsdPtr->cmList ; handler!=NULL ; handler=handler->nextPtr) {
	if (handler->proc == (Tk_GenericProc *) proc) {
	    handler->deleteFlag = 1;
	}
    }
}

/*
 *----------------------------------------------------------------------
 *
 * TkEventInit --
 *
 *	This functions initializes all the event module structures used by the
 *	current thread. It must be called before any other function in this
 *	file is called.
 *
 * Results:
 *	None.
 *
 * Side Effects:
 *	None.
 *
 *----------------------------------------------------------------------
 */

void
TkEventInit(void)
{
    ThreadSpecificData *tsdPtr = (ThreadSpecificData *)
	    Tcl_GetThreadData(&dataKey, sizeof(ThreadSpecificData));

    tsdPtr->handlersActive	= 0;
    tsdPtr->pendingPtr		= NULL;
    tsdPtr->genericList		= NULL;
    tsdPtr->lastGenericPtr	= NULL;
    tsdPtr->cmList		= NULL;
    tsdPtr->lastCmPtr		= NULL;
    tsdPtr->restrictProc	= NULL;
    tsdPtr->restrictArg		= NULL;
}

/*
 *----------------------------------------------------------------------
 *
 * TkXErrorHandler --
 *
 *	TkXErrorHandler is an error handler, to be installed via
 *	Tk_CreateErrorHandler, that will set a flag if an X error occurred.
 *
 * Results:
 *	Always returns 0, indicating that the X error was handled.
 *
 * Side effects:
 *	None.
 *
 *----------------------------------------------------------------------
 */

static int
TkXErrorHandler(
    ClientData clientData,	/* Pointer to flag we set. */
    XErrorEvent *errEventPtr)	/* X error info. */
{
    int *error;

    error = (int *) clientData;
    *error = 1;
    return 0;
}

/*
 *----------------------------------------------------------------------
 *
 * ParentXId --
 *
 *	Returns the parent of the given window, or "None" if the window
 *	doesn't exist.
 *
 * Results:
 *	Returns an X window ID.
 *
 * Side effects:
 *	None.
 *
 *----------------------------------------------------------------------
 */

static Window
ParentXId(
    Display *display,
    Window w)
{
    Tk_ErrorHandler handler;
    int gotXError;
    Status status;
    Window parent;
    Window root;
    Window *childList;
    unsigned int nChildren;

    /*
     * Handle errors ourselves.
     */

    gotXError = 0;
    handler = Tk_CreateErrorHandler(display, -1, -1, -1,
	    TkXErrorHandler, (ClientData) (&gotXError));

    /*
     * Get the parent window.
     */

    status = XQueryTree(display, w, &root, &parent, &childList, &nChildren);

    /*
     * Do some cleanup; gotta return "None" if we got an error.
     */

    Tk_DeleteErrorHandler(handler);
    XSync(display, False);
    if (status != 0 && childList != NULL) {
	XFree(childList);
    }
    if (status == 0) {
	parent = None;
    }

    return parent;
}

/*
 *----------------------------------------------------------------------
 *
 * Tk_HandleEvent --
 *
 *	Given an event, invoke all the handlers that have been registered for
 *	the event.
 *
 * Results:
 *	None.
 *
 * Side effects:
 *	Depends on the handlers.
 *
 *----------------------------------------------------------------------
 */

void
Tk_HandleEvent(
    XEvent *eventPtr)	/* Event to dispatch. */
{
    register TkEventHandler *handlerPtr;
    TkWindow *winPtr;
    unsigned long mask;
    InProgress ip;
    Tcl_Interp *interp = NULL;
    ThreadSpecificData *tsdPtr = (ThreadSpecificData *)
	    Tcl_GetThreadData(&dataKey, sizeof(ThreadSpecificData));

    UpdateButtonEventState(eventPtr);

    /*
     * If the generic handler processed this event we are done and can return.
     */

    if (InvokeGenericHandlers(tsdPtr, eventPtr)) {
	goto releaseEventResources;
    }

    if (RefreshKeyboardMappingIfNeeded(eventPtr)) {
	/*
	 * We are done with a MappingNotify event.
	 */

	goto releaseEventResources;
    }

    mask = GetEventMaskFromXEvent(eventPtr);
    winPtr = GetTkWindowFromXEvent(eventPtr);

    if (winPtr == NULL) {
	goto releaseEventResources;
    }

    /*
     * Once a window has started getting deleted, don't process any more
     * events for it except for the DestroyNotify event. This check is needed
     * because a DestroyNotify handler could re-invoke the event loop, causing
     * other pending events to be handled for the window (the window doesn't
     * get totally expunged from our tables until after the DestroyNotify
     * event has been completely handled).
     */

    if ((winPtr->flags & TK_ALREADY_DEAD)
	    && (eventPtr->type != DestroyNotify)) {
	goto releaseEventResources;
    }

    if (winPtr->mainPtr != NULL) {
	int result;

	interp = winPtr->mainPtr->interp;

	/*
	 * Protect interpreter for this window from possible deletion while we
	 * are dealing with the event for this window. Thus, widget writers do
	 * not have to worry about protecting the interpreter in their own
	 * code.
	 */

	Tcl_Preserve((ClientData) interp);

	result = ((InvokeFocusHandlers(&winPtr, mask, eventPtr))
		|| (InvokeMouseHandlers(winPtr, mask, eventPtr)));

	if (result) {
	    goto releaseInterpreter;
	}
    }

    /*
     * Create the input context for the window if it hasn't already been done
     * (XFilterEvent needs this context). When the event is a FocusIn event,
     * set the input context focus to the receiving window. This code is only
     * ever active for X11.
     */

#ifdef TK_USE_INPUT_METHODS
    if ((winPtr->dispPtr->flags & TK_DISPLAY_USE_IM)) {
	if (!(winPtr->flags & (TK_CHECKED_IC|TK_ALREADY_DEAD))) {
	    winPtr->flags |= TK_CHECKED_IC;
	    if (winPtr->dispPtr->inputMethod != NULL) {
		CreateXIC(winPtr);
	    }
	}
	if (eventPtr->type == FocusIn && winPtr->inputContext != NULL) {
	    XSetICFocus(winPtr->inputContext);
	}
    }
#endif

    /*
     * For events where it hasn't already been done, update the current time
     * in the display.
     */

    if (eventPtr->type == PropertyNotify) {
	winPtr->dispPtr->lastEventTime = eventPtr->xproperty.time;
    }

    /*
     * There's a potential interaction here with Tk_DeleteEventHandler. Read
     * the documentation for pendingPtr.
     */

    ip.eventPtr = eventPtr;
    ip.winPtr = winPtr;
    ip.nextHandler = NULL;
    ip.nextPtr = tsdPtr->pendingPtr;
    tsdPtr->pendingPtr = &ip;
    if (mask == 0) {
	if ((eventPtr->type == SelectionClear)
		|| (eventPtr->type == SelectionRequest)
		|| (eventPtr->type == SelectionNotify)) {
	    TkSelEventProc((Tk_Window) winPtr, eventPtr);
	} else if (eventPtr->type == ClientMessage) {
	    if (eventPtr->xclient.message_type ==
		    Tk_InternAtom((Tk_Window) winPtr, "WM_PROTOCOLS")) {
		TkWmProtocolEventProc(winPtr, eventPtr);
	    } else {
		InvokeClientMessageHandlers(tsdPtr, (Tk_Window)winPtr,
			eventPtr);
	    }
	}
    } else {
	for (handlerPtr = winPtr->handlerList; handlerPtr != NULL; ) {
	    if ((handlerPtr->mask & mask) != 0) {
		ip.nextHandler = handlerPtr->nextPtr;
		(*(handlerPtr->proc))(handlerPtr->clientData, eventPtr);
		handlerPtr = ip.nextHandler;
	    } else {
		handlerPtr = handlerPtr->nextPtr;
	    }
	}

	/*
	 * Pass the event to the "bind" command mechanism. But, don't do this
	 * for SubstructureNotify events. The "bind" command doesn't support
	 * them anyway, and it's easier to filter out these events here than
	 * in the lower-level functions.
	 */

	/*
	 * ...well, except when we use the tkwm patches, in which case we DO
	 * handle CreateNotify events, so we gotta pass 'em through.
	 */

	if ((ip.winPtr != None)
		&& ((mask != SubstructureNotifyMask)
		|| (eventPtr->type == CreateNotify))) {
	    TkBindEventProc(winPtr, eventPtr);
	}
    }
    tsdPtr->pendingPtr = ip.nextPtr;

    /*
     * Release the interpreter for this window so that it can be potentially
     * deleted if requested.
     */

  releaseInterpreter:
    if (interp != NULL) {
	Tcl_Release((ClientData) interp);
    }

    /*
     * Release the user_data from the event (if it is a virtual event and the
     * field was non-NULL in the first place.) Note that this is done using a
     * Tcl_Obj interface, and we set the field back to NULL afterwards out of
     * paranoia. Also clean up any cached %A substitutions from key events.
     */

  releaseEventResources:
    CleanUpTkEvent(eventPtr);
}

/*
 *----------------------------------------------------------------------
 *
 * TkEventDeadWindow --
 *
 *	This function is invoked when it is determined that a window is dead.
 *	It cleans up event-related information about the window.
 *
 * Results:
 *	None.
 *
 * Side effects:
 *	Various things get cleaned up and recycled.
 *
 *----------------------------------------------------------------------
 */

void
TkEventDeadWindow(
    TkWindow *winPtr)		/* Information about the window that is being
				 * deleted. */
{
    register TkEventHandler *handlerPtr;
    register InProgress *ipPtr;
    ThreadSpecificData *tsdPtr = (ThreadSpecificData *)
	    Tcl_GetThreadData(&dataKey, sizeof(ThreadSpecificData));

    /*
     * While deleting all the handlers, be careful to check for Tk_HandleEvent
     * being about to process one of the deleted handlers. If it is, tell it
     * to quit (all of the handlers are being deleted).
     */

    while (winPtr->handlerList != NULL) {
	handlerPtr = winPtr->handlerList;
	winPtr->handlerList = handlerPtr->nextPtr;
	for (ipPtr = tsdPtr->pendingPtr; ipPtr != NULL;
		ipPtr = ipPtr->nextPtr) {
	    if (ipPtr->nextHandler == handlerPtr) {
		ipPtr->nextHandler = NULL;
	    }
	    if (ipPtr->winPtr == winPtr) {
		ipPtr->winPtr = None;
	    }
	}
	ckfree((char *) handlerPtr);
    }
}

/*
 *----------------------------------------------------------------------
 *
 * TkCurrentTime --
 *
 *	Try to deduce the current time. "Current time" means the time of the
 *	event that led to the current code being executed, which means the
 *	time in the most recently-nested invocation of Tk_HandleEvent.
 *
 * Results:
 *	The return value is the time from the current event, or CurrentTime if
 *	there is no current event or if the current event contains no time.
 *
 * Side effects:
 *	None.
 *
 *----------------------------------------------------------------------
 */

Time
TkCurrentTime(
    TkDisplay *dispPtr)		/* Display for which the time is desired. */
{
    register XEvent *eventPtr;
    ThreadSpecificData *tsdPtr = (ThreadSpecificData *)
	    Tcl_GetThreadData(&dataKey, sizeof(ThreadSpecificData));

    if (tsdPtr->pendingPtr == NULL) {
	return dispPtr->lastEventTime;
    }
    eventPtr = tsdPtr->pendingPtr->eventPtr;
    switch (eventPtr->type) {
    case ButtonPress:
    case ButtonRelease:
	return eventPtr->xbutton.time;
    case KeyPress:
    case KeyRelease:
	return eventPtr->xkey.time;
    case MotionNotify:
	return eventPtr->xmotion.time;
    case EnterNotify:
    case LeaveNotify:
	return eventPtr->xcrossing.time;
    case PropertyNotify:
	return eventPtr->xproperty.time;
    }
    return dispPtr->lastEventTime;
}

/*
 *----------------------------------------------------------------------
 *
 * Tk_RestrictEvents --
 *
 *	This function is used to globally restrict the set of events that will
 *	be dispatched. The restriction is done by filtering all incoming X
 *	events through a function that determines whether they are to be
 *	processed immediately, deferred, or discarded.
 *
 * Results:
 *	The return value is the previous restriction function in effect, if
 *	there was one, or NULL if there wasn't.
 *
 * Side effects:
 *	From now on, proc will be called to determine whether to process,
 *	defer or discard each incoming X event.
 *
 *----------------------------------------------------------------------
 */

Tk_RestrictProc *
Tk_RestrictEvents(
    Tk_RestrictProc *proc,	/* Function to call for each incoming event */
    ClientData arg,		/* Arbitrary argument to pass to proc. */
    ClientData *prevArgPtr)	/* Place to store information about previous
				 * argument. */
{
    Tk_RestrictProc *prev;
    ThreadSpecificData *tsdPtr = (ThreadSpecificData *)
	    Tcl_GetThreadData(&dataKey, sizeof(ThreadSpecificData));

    prev = tsdPtr->restrictProc;
    *prevArgPtr = tsdPtr->restrictArg;
    tsdPtr->restrictProc = proc;
    tsdPtr->restrictArg = arg;
    return prev;
}

/*
 *----------------------------------------------------------------------
 *
 * Tk_CollapseMotionEvents --
 *
 *	This function controls whether we collapse motion events in a
 *	particular display or not.
 *
 * Results:
 *	The return value is the previous collapse value in effect.
 *
 * Side effects:
 *	Filtering of motion events may be changed after calling this.
 *
 *----------------------------------------------------------------------
 */

int
Tk_CollapseMotionEvents(
    Display *display,		/* Display handling these events. */
    int collapse)		/* Boolean value that specifies whether motion
				 * events should be collapsed. */
{
    TkDisplay *dispPtr = (TkDisplay *) display;
    int prev = (dispPtr->flags & TK_DISPLAY_COLLAPSE_MOTION_EVENTS);

    if (collapse) {
	dispPtr->flags |= TK_DISPLAY_COLLAPSE_MOTION_EVENTS;
    } else {
	dispPtr->flags &= ~TK_DISPLAY_COLLAPSE_MOTION_EVENTS;
    }
    return prev;
}

/*
 *----------------------------------------------------------------------
 *
 * Tk_QueueWindowEvent --
 *
 *	Given an X-style window event, this function adds it to the Tcl event
 *	queue at the given position. This function also performs mouse motion
 *	event collapsing if possible.
 *
 * Results:
 *	None.
 *
 * Side effects:
 *	Adds stuff to the event queue, which will eventually be processed.
 *
 *----------------------------------------------------------------------
 */

void
Tk_QueueWindowEvent(
    XEvent *eventPtr,		/* Event to add to queue. This function copies
				 * it before adding it to the queue. */
    Tcl_QueuePosition position)	/* Where to put it on the queue:
				 * TCL_QUEUE_TAIL, TCL_QUEUE_HEAD, or
				 * TCL_QUEUE_MARK. */
{
    TkWindowEvent *wevPtr;
    TkDisplay *dispPtr;

    /*
     * Find our display structure for the event's display.
     */

    for (dispPtr = TkGetDisplayList(); ; dispPtr = dispPtr->nextPtr) {
	if (dispPtr == NULL) {
	    return;
	}
	if (dispPtr->display == eventPtr->xany.display) {
	    break;
	}
    }

    /*
     * Don't filter motion events if the user defaulting to true (1), which
     * could be set to false (0) when the user wishes to receive all the
     * motion data)
     */

    if (!(dispPtr->flags & TK_DISPLAY_COLLAPSE_MOTION_EVENTS)) {
	wevPtr = (TkWindowEvent *) ckalloc(sizeof(TkWindowEvent));
	wevPtr->header.proc = WindowEventProc;
	wevPtr->event = *eventPtr;
	Tcl_QueueEvent(&wevPtr->header, position);
	return;
    }

    if ((dispPtr->delayedMotionPtr != NULL) && (position == TCL_QUEUE_TAIL)) {
	if ((eventPtr->type == MotionNotify) && (eventPtr->xmotion.window
		== dispPtr->delayedMotionPtr->event.xmotion.window)) {
	    /*
	     * The new event is a motion event in the same window as the saved
	     * motion event. Just replace the saved event with the new one.
	     */

	    dispPtr->delayedMotionPtr->event = *eventPtr;
	    return;
	} else if ((eventPtr->type != GraphicsExpose)
		&& (eventPtr->type != NoExpose)
		&& (eventPtr->type != Expose)) {
	    /*
	     * The new event may conflict with the saved motion event. Queue
	     * the saved motion event now so that it will be processed before
	     * the new event.
	     */

	    Tcl_QueueEvent(&dispPtr->delayedMotionPtr->header, position);
	    dispPtr->delayedMotionPtr = NULL;
	    Tcl_CancelIdleCall(DelayedMotionProc, (ClientData) dispPtr);
	}
    }

    wevPtr = (TkWindowEvent *) ckalloc(sizeof(TkWindowEvent));
    wevPtr->header.proc = WindowEventProc;
    wevPtr->event = *eventPtr;
    if ((eventPtr->type == MotionNotify) && (position == TCL_QUEUE_TAIL)) {
	/*
	 * The new event is a motion event so don't queue it immediately; save
	 * it around in case another motion event arrives that it can be
	 * collapsed with.
	 */

	if (dispPtr->delayedMotionPtr != NULL) {
	    Tcl_Panic("Tk_QueueWindowEvent found unexpected delayed motion event");
	}
	dispPtr->delayedMotionPtr = wevPtr;
	Tcl_DoWhenIdle(DelayedMotionProc, (ClientData) dispPtr);
    } else {
	Tcl_QueueEvent(&wevPtr->header, position);
    }
}

/*
 *----------------------------------------------------------------------
 *
 * TkQueueEventForAllChildren --
 *
 *	Given an XEvent, recursively queue the event for this window and all
 *	non-toplevel children of the given window.
 *
 * Results:
 *	None.
 *
 * Side effects:
 *	Events queued.
 *
 *----------------------------------------------------------------------
 */

void
TkQueueEventForAllChildren(
    TkWindow *winPtr,	    /* Window to which event is sent. */
    XEvent *eventPtr)	    /* The event to be sent. */
{
    TkWindow *childPtr;

    if (!Tk_IsMapped(winPtr)) {
	return;
    }

    eventPtr->xany.window = winPtr->window;
    Tk_QueueWindowEvent(eventPtr, TCL_QUEUE_TAIL);

    childPtr = winPtr->childList;
    while (childPtr != NULL) {
	if (!Tk_TopWinHierarchy(childPtr)) {
	    TkQueueEventForAllChildren(childPtr, eventPtr);
	}
	childPtr = childPtr->nextPtr;
    }
}

/*
 *----------------------------------------------------------------------
 *
 * WindowEventProc --
 *
 *	This function is called by Tcl_DoOneEvent when a window event reaches
 *	the front of the event queue. This function is responsible for
 *	actually handling the event.
 *
 * Results:
 *	Returns 1 if the event was handled, meaning it should be removed from
 *	the queue. Returns 0 if the event was not handled, meaning it should
 *	stay on the queue. The event isn't handled if the TCL_WINDOW_EVENTS
 *	bit isn't set in flags, if a restrict proc prevents the event from
 *	being handled.
 *
 * Side effects:
 *	Whatever the event handlers for the event do.
 *
 *----------------------------------------------------------------------
 */

static int
WindowEventProc(
    Tcl_Event *evPtr,		/* Event to service. */
    int flags)			/* Flags that indicate what events to handle,
				 * such as TCL_WINDOW_EVENTS. */
{
    TkWindowEvent *wevPtr = (TkWindowEvent *) evPtr;
    Tk_RestrictAction result;
    ThreadSpecificData *tsdPtr = (ThreadSpecificData *)
	    Tcl_GetThreadData(&dataKey, sizeof(ThreadSpecificData));

    if (!(flags & TCL_WINDOW_EVENTS)) {
	return 0;
    }
    if (tsdPtr->restrictProc != NULL) {
	result = (*tsdPtr->restrictProc)(tsdPtr->restrictArg, &wevPtr->event);
	if (result != TK_PROCESS_EVENT) {
	    if (result == TK_DEFER_EVENT) {
		return 0;
	    } else {
		/*
		 * TK_DELETE_EVENT: return and say we processed the event,
		 * even though we didn't do anything at all.
		 */

		CleanUpTkEvent(&wevPtr->event);
		return 1;
	    }
	}
    }
    Tk_HandleEvent(&wevPtr->event);
    CleanUpTkEvent(&wevPtr->event);
    return 1;
}

/*
 *----------------------------------------------------------------------
 *
 * CleanUpTkEvent --
 *
 *	This function is called to remove and deallocate any information in
 *	the event which is not directly in the event structure itself. It may
 *	be called multiple times per event, so it takes care to set the
 *	cleared pointer fields to NULL afterwards.
 *
 * Results:
 *	None.
 *
 * Side effects:
 *	Makes the event no longer have any external resources.
 *
 *----------------------------------------------------------------------
 */

static void
CleanUpTkEvent(
    XEvent *eventPtr)
{
    switch (eventPtr->type) {
    case KeyPress:
    case KeyRelease: {
	TkKeyEvent *kePtr = (TkKeyEvent *) eventPtr;

	if (kePtr->charValuePtr != NULL) {
	    ckfree(kePtr->charValuePtr);
	    kePtr->charValuePtr = NULL;
	    kePtr->charValueLen = 0;
	}
	break;
    }

    case VirtualEvent: {
	XVirtualEvent *vePtr = (XVirtualEvent *) eventPtr;

	if (vePtr->user_data != NULL) {
	    Tcl_DecrRefCount(vePtr->user_data);
	    vePtr->user_data = NULL;
	}
	break;
    }
    }
}

/*
 *----------------------------------------------------------------------
 *
 * DelayedMotionProc --
 *
 *	This function is invoked as an idle handler when a mouse motion event
 *	has been delayed. It queues the delayed event so that it will finally
 *	be serviced.
 *
 * Results:
 *	None.
 *
 * Side effects:
 *	The delayed mouse motion event gets added to the Tcl event queue for
 *	servicing.
 *
 *----------------------------------------------------------------------
 */

static void
DelayedMotionProc(
    ClientData clientData)	/* Pointer to display containing a delayed
				 * motion event to be serviced. */
{
    TkDisplay *dispPtr = (TkDisplay *) clientData;

    if (dispPtr->delayedMotionPtr == NULL) {
	Tcl_Panic("DelayedMotionProc found no delayed mouse motion event");
    }
    Tcl_QueueEvent(&dispPtr->delayedMotionPtr->header, TCL_QUEUE_TAIL);
    dispPtr->delayedMotionPtr = NULL;
}

/*
 *----------------------------------------------------------------------
 *
 * TkCreateExitHandler --
 *
 *	Same as Tcl_CreateExitHandler, but private to Tk.
 *
 * Results:
 *	None.
 *
 * Side effects.
 *	Sets a handler with Tcl_CreateExitHandler if this is the first call.
 *
 *----------------------------------------------------------------------
 */

void
TkCreateExitHandler(
    Tcl_ExitProc *proc,		/* Function to invoke. */
    ClientData clientData)	/* Arbitrary value to pass to proc. */
{
    ExitHandler *exitPtr;

    exitPtr = (ExitHandler *) ckalloc(sizeof(ExitHandler));
    exitPtr->proc = proc;
    exitPtr->clientData = clientData;
    Tcl_MutexLock(&exitMutex);

    /*
     * The call to TclInExit() is disabled here. That's a private Tcl routine,
     * and calling it is causing some trouble with portability of building Tk.
     * We should avoid private Tcl routines generally.
     *
     * In this case, the TclInExit() call is being used only to prevent a
     * Tcl_CreateExitHandler() call when Tcl finalization is in progress.
     * That's a situation that shouldn't happen anyway. Recent changes within
     * Tcl_Finalize now cause a Tcl_Panic() to happen if exit handlers get
     * added after exit handling is complete. By disabling the guard here,
     * that panic will serve to help us find the buggy conditions and correct
     * them.
     *
     * We can restore this guard if we find we must (hopefully getting public
     * access to TclInExit() if we discover extensions really do need this),
     * but during alpha development, this is a good time to dig in and find
     * the root causes of finalization bugs.
     */

    if (firstExitPtr == NULL/* && !TclInExit()*/) {
	Tcl_CreateExitHandler(TkFinalize, NULL);
    }
    exitPtr->nextPtr = firstExitPtr;
    firstExitPtr = exitPtr;
    Tcl_MutexUnlock(&exitMutex);
}

/*
 *----------------------------------------------------------------------
 *
 * TkDeleteExitHandler --
 *
 *	Same as Tcl_DeleteExitHandler, but private to Tk.
 *
 * Results:
 *	None.
 *
 * Side effects.
 *	None.
 *
 *----------------------------------------------------------------------
 */

void
TkDeleteExitHandler(
    Tcl_ExitProc *proc,		/* Function that was previously registered. */
    ClientData clientData)	/* Arbitrary value to pass to proc. */
{
    ExitHandler *exitPtr, *prevPtr;

    Tcl_MutexLock(&exitMutex);
    for (prevPtr = NULL, exitPtr = firstExitPtr; exitPtr != NULL;
	    prevPtr = exitPtr, exitPtr = exitPtr->nextPtr) {
	if ((exitPtr->proc == proc)
		&& (exitPtr->clientData == clientData)) {
	    if (prevPtr == NULL) {
		firstExitPtr = exitPtr->nextPtr;
	    } else {
		prevPtr->nextPtr = exitPtr->nextPtr;
	    }
	    ckfree((char *) exitPtr);
	    break;
	}
    }
    Tcl_MutexUnlock(&exitMutex);
    return;
}

/*
 *----------------------------------------------------------------------
 *
 * TkCreateThreadExitHandler --
 *
 *	Same as Tcl_CreateThreadExitHandler, but private to Tk.
 *
 * Results:
 *	None.
 *
 * Side effects:
 *	Proc will be invoked with clientData as argument when the application
 *	exits.
 *
 *----------------------------------------------------------------------
 */

void
TkCreateThreadExitHandler(
    Tcl_ExitProc *proc,		/* Function to invoke. */
    ClientData clientData)	/* Arbitrary value to pass to proc. */
{
    ExitHandler *exitPtr;
    ThreadSpecificData *tsdPtr = (ThreadSpecificData *)
	    Tcl_GetThreadData(&dataKey, sizeof(ThreadSpecificData));

    exitPtr = (ExitHandler *) ckalloc(sizeof(ExitHandler));
    exitPtr->proc = proc;
    exitPtr->clientData = clientData;

    /*
     * See comments in TkCreateExitHandler().
     */

    if (tsdPtr->firstExitPtr == NULL/* && !TclInExit()*/) {
	Tcl_CreateThreadExitHandler(TkFinalizeThread, NULL);
    }
    exitPtr->nextPtr = tsdPtr->firstExitPtr;
    tsdPtr->firstExitPtr = exitPtr;
}

/*
 *----------------------------------------------------------------------
 *
 * TkDeleteThreadExitHandler --
 *
 *	Same as Tcl_DeleteThreadExitHandler, but private to Tk.
 *
 * Results:
 *	None.
 *
 * Side effects:
 *	If there is an exit handler corresponding to proc and clientData then
 *	it is cancelled; if no such handler exists then nothing happens.
 *
 *----------------------------------------------------------------------
 */

void
TkDeleteThreadExitHandler(
    Tcl_ExitProc *proc,		/* Function that was previously registered. */
    ClientData clientData)	/* Arbitrary value to pass to proc. */
{
    ExitHandler *exitPtr, *prevPtr;
    ThreadSpecificData *tsdPtr = (ThreadSpecificData *)
	    Tcl_GetThreadData(&dataKey, sizeof(ThreadSpecificData));

    for (prevPtr = NULL, exitPtr = tsdPtr->firstExitPtr; exitPtr != NULL;
	    prevPtr = exitPtr, exitPtr = exitPtr->nextPtr) {
	if ((exitPtr->proc == proc)
		&& (exitPtr->clientData == clientData)) {
	    if (prevPtr == NULL) {
		tsdPtr->firstExitPtr = exitPtr->nextPtr;
	    } else {
		prevPtr->nextPtr = exitPtr->nextPtr;
	    }
	    ckfree((char *) exitPtr);
	    return;
	}
    }
}

/*
 *----------------------------------------------------------------------
 *
 * TkFinalize --
 *
 *	Runs our private exit handlers and removes itself from Tcl. This is
 *	benificial should we want to protect from dangling pointers should the
 *	Tk shared library be unloaded prior to Tcl which can happen on windows
 *	should the process be forcefully exiting from an exception handler.
 *
 * Results:
 *	None.
 *
 * Side effects.
 *	None.
 *
 *----------------------------------------------------------------------
 */

void
TkFinalize(
    ClientData clientData)	/* Arbitrary value to pass to proc. */
{
    ExitHandler *exitPtr;

    Tcl_DeleteExitHandler(TkFinalize, NULL);

    Tcl_MutexLock(&exitMutex);
    for (exitPtr = firstExitPtr; exitPtr != NULL; exitPtr = firstExitPtr) {
	/*
	 * Be careful to remove the handler from the list before invoking its
	 * callback. This protects us against double-freeing if the callback
	 * should call TkDeleteExitHandler on itself.
	 */

	firstExitPtr = exitPtr->nextPtr;
	Tcl_MutexUnlock(&exitMutex);
	(*exitPtr->proc)(exitPtr->clientData);
	ckfree((char *) exitPtr);
	Tcl_MutexLock(&exitMutex);
    }
    firstExitPtr = NULL;
    Tcl_MutexUnlock(&exitMutex);
}

/*
 *----------------------------------------------------------------------
 *
 * TkFinalizeThread --
 *
 *	Runs our private thread exit handlers and removes itself from Tcl.
 *	This is benificial should we want to protect from dangling pointers
 *	should the Tk shared library be unloaded prior to Tcl which can happen
 *	on Windows should the process be forcefully exiting from an exception
 *	handler.
 *
 * Results:
 *	None.
 *
 * Side effects.
 *	None.
 *
 *----------------------------------------------------------------------
 */

void
TkFinalizeThread(
    ClientData clientData)	/* Arbitrary value to pass to proc. */
{
    ExitHandler *exitPtr;
    ThreadSpecificData *tsdPtr = (ThreadSpecificData *)
	    Tcl_GetThreadData(&dataKey, sizeof(ThreadSpecificData));

    Tcl_DeleteThreadExitHandler(TkFinalizeThread, NULL);

    if (tsdPtr != NULL) {
	tsdPtr->inExit = 1;

	for (exitPtr = tsdPtr->firstExitPtr; exitPtr != NULL;
		exitPtr = tsdPtr->firstExitPtr) {
	    /*
	     * Be careful to remove the handler from the list before invoking
	     * its callback. This protects us against double-freeing if the
	     * callback should call TkDeleteThreadExitHandler on itself.
	     */

	    tsdPtr->firstExitPtr = exitPtr->nextPtr;
	    (*exitPtr->proc)(exitPtr->clientData);
	    ckfree((char *) exitPtr);
	}
    }
}

/*
 *----------------------------------------------------------------------
 *
 * Tk_MainLoop --
 *
 *	Call Tcl_DoOneEvent over and over again in an infinite loop as long as
 *	there exist any main windows.
 *
 * Results:
 *	None.
 *
 * Side effects:
 *	Arbitrary; depends on handlers for events.
 *
 *----------------------------------------------------------------------
 */

void
Tk_MainLoop(void)
{
    while (Tk_GetNumMainWindows() > 0) {
	Tcl_DoOneEvent(0);
    }
}

/*
 * Local Variables:
 * mode: c
 * c-basic-offset: 4
 * fill-column: 78
 * End:
 */<|MERGE_RESOLUTION|>--- conflicted
+++ resolved
@@ -9,15 +9,8 @@
  * Copyright (c) 1998-2000 Ajuba Solutions.
  * Copyright (c) 2004 George Peter Staplin
  *
-<<<<<<< HEAD
  * See the file "license.terms" for information on usage and redistribution of
  * this file, and for a DISCLAIMER OF ALL WARRANTIES.
- *
- * RCS: @(#) $Id: tkEvent.c,v 1.35.2.5 2011/01/06 06:00:12 stwo Exp $
-=======
- * See the file "license.terms" for information on usage and redistribution
- * of this file, and for a DISCLAIMER OF ALL WARRANTIES.
->>>>>>> 5cad7e12
  */
 
 #include "tkInt.h"
