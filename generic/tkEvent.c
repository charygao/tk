--- conflicted
+++ resolved
@@ -1168,7 +1168,6 @@
     ThreadSpecificData *tsdPtr =
 	    Tcl_GetThreadData(&dataKey, sizeof(ThreadSpecificData));
 
-<<<<<<< HEAD
 
 #if !defined(_WIN32) && !defined(MAC_OSX_TK)
     if ((eventPtr->xbutton.button >= Button4) && (eventPtr->xbutton.button < Button8)) {
@@ -1185,10 +1184,6 @@
     }
 #endif
 
-    UpdateButtonEventState(eventPtr);
-
-=======
->>>>>>> b4c4a984
     /*
      * If the generic handler processed this event we are done and can return.
      */
