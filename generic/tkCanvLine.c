--- conflicted
+++ resolved
@@ -179,11 +179,7 @@
     {TK_CONFIG_CAP_STYLE, "-capstyle", NULL, NULL,
 	"butt", offsetof(LineItem, capStyle), TK_CONFIG_DONT_SET_DEFAULT, NULL},
     {TK_CONFIG_COLOR, "-fill", NULL, NULL,
-<<<<<<< HEAD
-	"black", offsetof(LineItem, outline.color), TK_CONFIG_NULL_OK, NULL},
-=======
 	DEF_CANVLINE_FILL, Tk_Offset(LineItem, outline.color), TK_CONFIG_NULL_OK, NULL},
->>>>>>> 81701297
     {TK_CONFIG_CUSTOM, "-dash", NULL, NULL,
 	NULL, offsetof(LineItem, outline.dash),
 	TK_CONFIG_NULL_OK, &dashOption},
