--- conflicted
+++ resolved
@@ -10268,7 +10268,7 @@
 	code = Tcl_EvalObjEx(textPtr->interp, afterSyncCmd, TCL_EVAL_GLOBAL);
 	if (code == TCL_ERROR && !error) {
 	    Tcl_AddErrorInfo(textPtr->interp, "\n    (text sync)");
-	    Tcl_BackgroundError(textPtr->interp);
+	    Tcl_BackgroundException(textPtr->interp, TCL_ERROR);
 	    error = true;
 	}
     }
@@ -10434,7 +10434,6 @@
  *---------------------------------------------------------------------------
  */
 
-<<<<<<< HEAD
 /*
  * NOTE: this function has external linkage (declared in a common header file)
  * and cannot be inlined.
@@ -10449,35 +10448,6 @@
 {
     assert(textPtr);
     return TkTextIndexPrint(textPtr->sharedTextPtr, textPtr, indexPtr, string);
-=======
-void
-TkTextRunAfterSyncCmd(
-    ClientData clientData)		/* Information about text widget. */
-{
-    register TkText *textPtr = clientData;
-    int code;
-
-    if ((textPtr->tkwin == NULL) || (textPtr->flags & DESTROYED)) {
-	/*
-	* The widget has been deleted. Don't do anything.
-	*/
-
-	if (textPtr->refCount-- <= 1) {
-	    ckfree((char *) textPtr);
-	}
-	return;
-    }
-
-    Tcl_Preserve((ClientData) textPtr->interp);
-    code = Tcl_EvalObjEx(textPtr->interp, textPtr->afterSyncCmd, TCL_EVAL_GLOBAL);
-    if (code == TCL_ERROR) {
-	Tcl_AddErrorInfo(textPtr->interp, "\n    (text sync)");
-	Tcl_BackgroundException(textPtr->interp, TCL_ERROR);
-    }
-    Tcl_Release((ClientData) textPtr->interp);
-    Tcl_DecrRefCount(textPtr->afterSyncCmd);
-    textPtr->afterSyncCmd = NULL;
->>>>>>> aca8a46e
 }
  
