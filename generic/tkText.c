--- conflicted
+++ resolved
@@ -1155,18 +1155,6 @@
 	(textPtr->endMarker = sharedTextPtr->endMarker)->refCount += 1;
     }
 
-<<<<<<< HEAD
-=======
-    textPtr->state = TK_TEXT_STATE_NORMAL;
-    textPtr->relief = TK_RELIEF_FLAT;
-    textPtr->cursor = 0;
-    textPtr->charWidth = 1;
-    textPtr->charHeight = 10;
-    textPtr->wrapMode = TEXT_WRAPMODE_CHAR;
-    textPtr->prevWidth = Tk_Width(newWin);
-    textPtr->prevHeight = Tk_Height(newWin);
-
->>>>>>> 817f7f1f
     /*
      * Register with the B-tree. In some sense it would be best if we could do
      * this later (after configuration options), so that any changes to
@@ -1177,7 +1165,7 @@
 
     textPtr->state = TK_TEXT_STATE_NORMAL;
     textPtr->relief = TK_RELIEF_FLAT;
-    textPtr->cursor = None;
+    textPtr->cursor = 0;
     textPtr->charWidth = 1;
     textPtr->spaceWidth = 1;
     textPtr->lineHeight = -1;
@@ -4416,7 +4404,6 @@
     if (textPtr->selAttrs.inactiveFgColor != textPtr->textConfigAttrs.inactiveFgColor) {
 	textPtr->selTagPtr->attrs.inactiveFgColor = textPtr->selAttrs.inactiveFgColor;
     }
-<<<<<<< HEAD
     if (textPtr->selAttrs.borderWidthPtr != textPtr->textConfigAttrs.borderWidthPtr) {
 	textPtr->selTagPtr->attrs.borderWidthPtr = textPtr->selAttrs.borderWidthPtr;
 	textPtr->selTagPtr->attrs.borderWidth = textPtr->selAttrs.borderWidth;
@@ -4425,46 +4412,6 @@
     textPtr->selAttrs = textPtr->selTagPtr->attrs;
     TkTextUpdateTagDisplayFlags(textPtr->selTagPtr);
     TkTextRedrawTag(NULL, textPtr, NULL, NULL, textPtr->selTagPtr, false);
-=======
-    if (textPtr->selTagPtr->selFgColor == NULL) {
-	textPtr->selTagPtr->fgColor = textPtr->selFgColorPtr;
-    } else {
-	textPtr->selTagPtr->selFgColor = textPtr->selFgColorPtr;
-    }
-    textPtr->selTagPtr->affectsDisplay = 0;
-    textPtr->selTagPtr->affectsDisplayGeometry = 0;
-    if (textPtr->selTagPtr->elideString
-	    || textPtr->selTagPtr->tkfont
-	    || textPtr->selTagPtr->justifyString
-	    || textPtr->selTagPtr->lMargin1String
-	    || textPtr->selTagPtr->lMargin2String
-	    || textPtr->selTagPtr->offsetString
-	    || textPtr->selTagPtr->rMarginString
-	    || textPtr->selTagPtr->spacing1String
-	    || textPtr->selTagPtr->spacing2String
-	    || textPtr->selTagPtr->spacing3String
-	    || textPtr->selTagPtr->tabStringPtr
-	    || (textPtr->selTagPtr->wrapMode != TEXT_WRAPMODE_NULL)) {
-	textPtr->selTagPtr->affectsDisplay = 1;
-	textPtr->selTagPtr->affectsDisplayGeometry = 1;
-    }
-    if ((textPtr->selTagPtr->border != NULL)
-	    || (textPtr->selTagPtr->selBorder != NULL)
-	    || (textPtr->selTagPtr->reliefString != NULL)
-	    || textPtr->selTagPtr->bgStipple
-	    || (textPtr->selTagPtr->fgColor != NULL)
-	    || (textPtr->selTagPtr->selFgColor != NULL)
-	    || textPtr->selTagPtr->fgStipple
-	    || (textPtr->selTagPtr->overstrikeString != NULL)
-	    || (textPtr->selTagPtr->overstrikeColor != NULL)
-	    || (textPtr->selTagPtr->underlineString != NULL)
-	    || (textPtr->selTagPtr->underlineColor != NULL)
-	    || (textPtr->selTagPtr->lMarginColor != NULL)
-	    || (textPtr->selTagPtr->rMarginColor != NULL)) {
-	textPtr->selTagPtr->affectsDisplay = 1;
-    }
-    TkTextRedrawTag(NULL, textPtr, NULL, NULL, textPtr->selTagPtr, 1);
->>>>>>> 817f7f1f
 
     /*
      * Claim the selection if we've suddenly started exporting it and there
