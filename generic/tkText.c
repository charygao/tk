/*
 * tkText.c --
 *
 *	This module provides a big chunk of the implementation of multi-line
 *	editable text widgets for Tk. Among other things, it provides the Tcl
 *	command interfaces to text widgets. The B-tree representation of text
 *	and its actual display are implemented elsewhere.
 *
 * Copyright (c) 1992-1994 The Regents of the University of California.
 * Copyright (c) 1994-1996 Sun Microsystems, Inc.
 * Copyright (c) 1999 by Scriptics Corporation.
 * Copyright (c) 2015-2018 Gregor Cramer
 *
 * See the file "license.terms" for information on usage and redistribution of
 * this file, and for a DISCLAIMER OF ALL WARRANTIES.
 */

#include "tkInt.h"
#include "tkText.h"
#include "tkTextUndo.h"
#include "tkTextTagSet.h"
#include "tkBitField.h"
#if TCL_MAJOR_VERSION > 8 || (TCL_MAJOR_VERSION == 8 && TCL_MINOR_VERSION >= 7)
#include "tkFont.h"
#endif
#include "tkAlloc.h"
#include <stdlib.h>
#include <assert.h>
#include "default.h"

/* needed for strncasecmp */
#if defined(_WIN32) && !defined(__GNUC__)
# define strncasecmp _strnicmp
#else
# include <strings.h>
#endif

#ifndef TK_C99_INLINE_SUPPORT
# define _TK_NEED_IMPLEMENTATION
# include "tkTextPriv.h"
#endif

#if defined(_MSC_VER ) && _MSC_VER < 1500
/* suppress wrong warnings to support ancient compilers */
# pragma warning (disable : 4305)
#endif

#ifndef MAX
# define MAX(a,b) ((a) < (b) ? b : a)
#endif
#ifndef MIN
# define MIN(a,b) ((a) < (b) ? a : b)
#endif

#ifdef NDEBUG
# define DEBUG(expr)
#else
# define DEBUG(expr) expr
#endif

/*
 * Support of tk8.6/8.5.
 */
#ifndef DEF_TEXT_INACTIVE_SELECT_FG_COLOR
# if defined(MAC_OSX_TK)
#  define DEF_TEXT_INACTIVE_SELECT_FG_COLOR "systemDialogActiveText"
# elif defined(_WIN32)
#  define DEF_TEXT_INACTIVE_SELECT_FG_COLOR NULL
# else /* X11 */
#  define DEF_TEXT_INACTIVE_SELECT_FG_COLOR BLACK
# endif
# define DEF_TEXT_INACTIVE_SELECT_BG_COLOR DEF_TEXT_INACTIVE_SELECT_COLOR
#endif

#if 0
# define FORCE_DISPLAY(winPtr) TkpDisplayWindow(winPtr)
#else
# define FORCE_DISPLAY(winPtr)
#endif

/*
 * For compatibility with Tk 4.0 through 8.4.x, we allow tabs to be
 * mis-specified with non-increasing values. These are converted into tabs
 * which are the equivalent of at least a character width apart.
 */

#if TK_MAJOR_VERSION < 9
# define _TK_ALLOW_DECREASING_TABS
#endif

/*
 * Used to avoid having to allocate and deallocate arrays on the fly for
 * commonly used functions. Must be > 0.
 */

#define PIXEL_CLIENTS 8

/*
 * The 'TkTextState' enum in tkText.h is used to define a type for the -state
 * option of the Text widget. These values are used as indices into the string
 * table below.
 */

static const char *const stateStrings[] = {
    "disabled", "normal", "readonly", NULL
};

/*
 * The 'TkTextTagging' enum in tkText.h is used to define a type for the -tagging
 * option of the Text widget. These values are used as indices into the string table below.
 */

static const char *const taggingStrings[] = {
    "within", "gravity", "none", NULL
};

/*
 * The 'TkTextJustify' enum in tkText.h is used to define a type for the -justify option of
 * the Text widget. These values are used as indices into the string table below.
 */

static const char *const justifyStrings[] = {
    "left", "right", "full", "center", NULL
};

/*
 * The 'TkWrapMode' enum in tkText.h is used to define a type for the -wrap
 * option of the Text widget. These values are used as indices into the string
 * table below.
 */

static const char *const wrapStrings[] = {
    "char", "none", "word", "codepoint", NULL
};

/*
 * The 'TkSpacing' enum in tkText.h is used to define a type for the -spacing
 * option of the Text widget. These values are used as indices into the string
 * table below.
 */

static const char *const spaceModeStrings[] = {
    "none", "exact", "trim", NULL
};

/*
 * The 'TkTextTabStyle' enum in tkText.h is used to define a type for the
 * -tabstyle option of the Text widget. These values are used as indices into
 * the string table below.
 */

static const char *const tabStyleStrings[] = {
    "tabular", "wordprocessor", NULL
};

/*
 * The 'TkTextInsertUnfocussed' enum in tkText.h is used to define a type for
 * the -insertunfocussed option of the Text widget. These values are used as
 * indice into the string table below.
 */

static const char *const insertUnfocussedStrings[] = {
    "hollow", "none", "solid", NULL
};

/*
 * The 'TkTextHyphenRule' enum in tkText.h is used to define a type for the
 * -hyphenrules option of the Text widget. These values are used for applying
 * hyphen rules to soft hyphens.
 *
 * NOTE: Don't forget to update function ParseHyphens() if this array will be
 * modified.
 */

static const char *const hyphenRuleStrings[] = {
    "ck", "doubledigraph", "doublevowel", "gemination", "repeathyphen", "trema",
    "tripleconsonant" /* don't append a trailing NULL */
};

#if SUPPORT_DEPRECATED_STARTLINE_ENDLINE

/*
 * The following functions and custom option type are used to define the
 * "line" option type, and thereby handle the text widget '-startline',
 * '-endline' configuration options which are of that type.
 *
 * We do not need a 'freeProc' because all changes to these two options are
 * handled through the TK_TEXT_LINE_RANGE flag in the optionSpecs list, and
 * the internal storage is just a pointer, which therefore doesn't need
 * freeing.
 */

static int		SetLineStartEnd(ClientData clientData, Tcl_Interp *interp, Tk_Window tkwin,
			    Tcl_Obj **value, char *recordPtr, TkSizeT internalOffset, char *oldInternalPtr,
			    int flags);
static Tcl_Obj *	GetLineStartEnd(ClientData clientData, Tk_Window tkwin, char *recordPtr,
			    TkSizeT internalOffset);
static void		RestoreLineStartEnd(ClientData clientData, Tk_Window tkwin, char *internalPtr,
			    char *oldInternalPtr);

static const Tk_ObjCustomOption lineOption = {
    "line",			/* name */
    SetLineStartEnd,		/* setProc */
    GetLineStartEnd,		/* getProc */
    RestoreLineStartEnd,	/* restoreProc */
    NULL,			/* freeProc */
    0
};

#endif /* SUPPORT_DEPRECATED_STARTLINE_ENDLINE */

/*
 * The following functions and custom option type are used to define the
 * "index" option type, and thereby handle the text widget '-startindex',
 * '-endindex' configuration options which are of that type.
 */

static int		SetTextStartEnd(ClientData clientData, Tcl_Interp *interp, Tk_Window tkwin,
			    Tcl_Obj **value, char *recordPtr, TkSizeT internalOffset, char *oldInternalPtr,
			    int flags);
static Tcl_Obj *	GetTextStartEnd(ClientData clientData, Tk_Window tkwin, char *recordPtr,
			    TkSizeT internalOffset);
static void		RestoreTextStartEnd(ClientData clientData, Tk_Window tkwin, char *internalPtr,
			    char *oldInternalPtr);
static void		FreeTextStartEnd(ClientData clientData, Tk_Window tkwin, char *internalPtr);

static const Tk_ObjCustomOption startEndMarkOption = {
    "index",			/* name */
    SetTextStartEnd,		/* setProc */
    GetTextStartEnd,		/* getProc */
    RestoreTextStartEnd,	/* restoreProc */
    FreeTextStartEnd,		/* freeProc */
    0
};

/*
 * Information used to parse text configuration options:
 */

static const Tk_OptionSpec optionSpecs[] = {
    {TK_OPTION_BOOLEAN, "-autoseparators", "autoSeparators",
	"AutoSeparators", DEF_TEXT_AUTO_SEPARATORS, TCL_INDEX_NONE, offsetof(TkText, autoSeparators),
	TK_OPTION_DONT_SET_DEFAULT, 0, 0},
    {TK_OPTION_BORDER, "-background", "background", "Background",
	DEF_TEXT_BG_COLOR, TCL_INDEX_NONE, offsetof(TkText, border), 0, DEF_TEXT_BG_MONO, TK_TEXT_LINE_REDRAW},
    {TK_OPTION_SYNONYM, "-bd", NULL, NULL,
	NULL, 0, TCL_INDEX_NONE, 0, "-borderwidth", TK_TEXT_LINE_GEOMETRY},
    {TK_OPTION_SYNONYM, "-bg", NULL, NULL,
	NULL, 0, TCL_INDEX_NONE, 0, "-background", TK_TEXT_LINE_REDRAW},
    {TK_OPTION_BOOLEAN, "-blockcursor", "blockCursor",
	"BlockCursor", DEF_TEXT_BLOCK_CURSOR, TCL_INDEX_NONE, offsetof(TkText, blockCursorType), 0, 0, 0},
    {TK_OPTION_PIXELS, "-borderwidth", "borderWidth", "BorderWidth",
	DEF_TEXT_BORDER_WIDTH, TCL_INDEX_NONE, offsetof(TkText, borderWidth), 0, 0, TK_TEXT_LINE_GEOMETRY},
    {TK_OPTION_CURSOR, "-cursor", "cursor", "Cursor",
	DEF_TEXT_CURSOR, TCL_INDEX_NONE, offsetof(TkText, cursor), TK_OPTION_NULL_OK, 0, 0},
    {TK_OPTION_CUSTOM, "-endindex", NULL, NULL,
	 NULL, TCL_INDEX_NONE, offsetof(TkText, newEndIndex), TK_OPTION_NULL_OK, &startEndMarkOption, TK_TEXT_INDEX_RANGE},
#if SUPPORT_DEPRECATED_STARTLINE_ENDLINE
    {TK_OPTION_CUSTOM, "-endline", NULL, NULL,
	 NULL, TCL_INDEX_NONE, offsetof(TkText, endLine), TK_OPTION_NULL_OK, &lineOption, TK_TEXT_LINE_RANGE},
#endif
    {TK_OPTION_STRING, "-eolchar", "eolChar", "EolChar",
	NULL, offsetof(TkText, eolCharPtr), TCL_INDEX_NONE, TK_OPTION_NULL_OK, 0, TK_TEXT_LINE_GEOMETRY},
    {TK_OPTION_COLOR, "-eolcolor", "eolColor", "EolColor",
	NULL, TCL_INDEX_NONE, offsetof(TkText, eolColor), TK_OPTION_NULL_OK, 0, TK_TEXT_LINE_REDRAW},
    {TK_OPTION_STRING, "-eotchar", "eotChar", "EotChar",
	NULL, offsetof(TkText, eotCharPtr), TCL_INDEX_NONE, TK_OPTION_NULL_OK, 0, TK_TEXT_LINE_GEOMETRY},
    {TK_OPTION_COLOR, "-eotcolor", "eotColor", "EotColor",
	NULL, TCL_INDEX_NONE, offsetof(TkText, eotColor), TK_OPTION_NULL_OK, 0, TK_TEXT_LINE_REDRAW},
    {TK_OPTION_BOOLEAN, "-exportselection", "exportSelection",
	"ExportSelection", DEF_TEXT_EXPORT_SELECTION, TCL_INDEX_NONE, offsetof(TkText, exportSelection), 0, 0, 0},
    {TK_OPTION_SYNONYM, "-fg", "foreground", NULL,
	NULL, 0, TCL_INDEX_NONE, 0, "-foreground", TK_TEXT_LINE_REDRAW},
    {TK_OPTION_FONT, "-font", "font", "Font",
	DEF_TEXT_FONT, TCL_INDEX_NONE, offsetof(TkText, tkfont), 0, 0, TK_TEXT_LINE_GEOMETRY},
    {TK_OPTION_COLOR, "-foreground", "foreground", "Foreground",
	DEF_TEXT_FG, TCL_INDEX_NONE, offsetof(TkText, fgColor), 0, 0, TK_TEXT_LINE_REDRAW},
    {TK_OPTION_PIXELS, "-height", "height", "Height",
	DEF_TEXT_HEIGHT, TCL_INDEX_NONE, offsetof(TkText, height), 0, 0, 0},
    {TK_OPTION_COLOR, "-highlightbackground", "highlightBackground", "HighlightBackground",
	DEF_TEXT_HIGHLIGHT_BG, TCL_INDEX_NONE, offsetof(TkText, highlightBgColorPtr), 0, 0, 0},
    {TK_OPTION_COLOR, "-highlightcolor", "highlightColor", "HighlightColor",
	DEF_TEXT_HIGHLIGHT, TCL_INDEX_NONE, offsetof(TkText, highlightColorPtr), 0, 0, 0},
    {TK_OPTION_PIXELS, "-highlightthickness", "highlightThickness", "HighlightThickness",
	DEF_TEXT_HIGHLIGHT_WIDTH, TCL_INDEX_NONE, offsetof(TkText, highlightWidth), 0, 0, TK_TEXT_LINE_GEOMETRY},
    {TK_OPTION_STRING, "-hyphenrules", NULL, NULL,
	NULL, offsetof(TkText, hyphenRulesPtr), TCL_INDEX_NONE, TK_OPTION_NULL_OK, 0, TK_TEXT_LINE_GEOMETRY},
    {TK_OPTION_COLOR, "-hyphencolor", "hyphenColor", "HyphenColor",
	DEF_TEXT_FG, TCL_INDEX_NONE, offsetof(TkText, hyphenColor), TK_OPTION_NULL_OK, 0, TK_TEXT_LINE_REDRAW},
    {TK_OPTION_BOOLEAN, "-hyphens", "hyphens", "Hyphens",
	"0", TCL_INDEX_NONE, offsetof(TkText, useHyphenSupport), 0, 0, TK_TEXT_LINE_GEOMETRY},
    {TK_OPTION_BORDER, "-inactiveselectbackground", "inactiveSelectBackground", "Foreground",
	DEF_TEXT_INACTIVE_SELECT_BG_COLOR, TCL_INDEX_NONE, offsetof(TkText, selAttrs.inactiveBorder),
	TK_OPTION_NULL_OK, DEF_TEXT_SELECT_MONO, 0},
    {TK_OPTION_COLOR, "-inactiveselectforeground", "inactiveSelectForeground", "Background",
    	DEF_TEXT_INACTIVE_SELECT_FG_COLOR, TCL_INDEX_NONE, offsetof(TkText, selAttrs.inactiveFgColor),
	TK_OPTION_NULL_OK, DEF_TEXT_SELECT_FG_MONO, 0},
    {TK_OPTION_BORDER, "-insertbackground", "insertBackground", "Foreground",
	DEF_TEXT_INSERT_BG, TCL_INDEX_NONE, offsetof(TkText, insertBorder), 0, 0, 0},
    {TK_OPTION_PIXELS, "-insertborderwidth", "insertBorderWidth",
	"BorderWidth", DEF_TEXT_INSERT_BD_COLOR, TCL_INDEX_NONE, offsetof(TkText, insertBorderWidth), 0,
	(ClientData) DEF_TEXT_INSERT_BD_MONO, 0},
    {TK_OPTION_COLOR, "-insertforeground", "insertForeground", "InsertForeground",
	DEF_TEXT_BG_COLOR, TCL_INDEX_NONE, offsetof(TkText, insertFgColor), 0, 0, 0},
    {TK_OPTION_INT, "-insertofftime", "insertOffTime", "OffTime",
	DEF_TEXT_INSERT_OFF_TIME, TCL_INDEX_NONE, offsetof(TkText, insertOffTime), 0, 0, 0},
    {TK_OPTION_INT, "-insertontime", "insertOnTime", "OnTime",
	DEF_TEXT_INSERT_ON_TIME, TCL_INDEX_NONE, offsetof(TkText, insertOnTime), 0, 0, 0},
    {TK_OPTION_STRING_TABLE,
	"-insertunfocussed", "insertUnfocussed", "InsertUnfocussed",
	DEF_TEXT_INSERT_UNFOCUSSED, TCL_INDEX_NONE, offsetof(TkText, insertUnfocussed),
	0, insertUnfocussedStrings, 0},
    {TK_OPTION_PIXELS, "-insertwidth", "insertWidth", "InsertWidth",
	DEF_TEXT_INSERT_WIDTH, TCL_INDEX_NONE, offsetof(TkText, insertWidth), 0, 0, 0},
    {TK_OPTION_STRING_TABLE, "-justify", "justify", "Justify",
	"left", TCL_INDEX_NONE, offsetof(TkText, justify), 0, justifyStrings, TK_TEXT_LINE_GEOMETRY},
    {TK_OPTION_STRING, "-lang", "lang", "Lang",
	 NULL, offsetof(TkText, langPtr), TCL_INDEX_NONE, TK_OPTION_NULL_OK, 0, TK_TEXT_LINE_GEOMETRY},
    {TK_OPTION_INT, "-maxundo", "maxUndo", "MaxUndo",
	DEF_TEXT_MAX_UNDO, TCL_INDEX_NONE, offsetof(TkText, maxUndoDepth), TK_OPTION_DONT_SET_DEFAULT, 0, 0},
    {TK_OPTION_INT, "-maxundosize", "maxUndoSize", "MaxUndoSize",
	DEF_TEXT_MAX_UNDO, TCL_INDEX_NONE, offsetof(TkText, maxUndoSize), TK_OPTION_DONT_SET_DEFAULT, 0, 0},
    {TK_OPTION_INT, "-maxredo", "maxRedo", "MaxRedo",
	"TCL_INDEX_NONE", TCL_INDEX_NONE, offsetof(TkText, maxRedoDepth), TK_OPTION_DONT_SET_DEFAULT, 0, 0},
    {TK_OPTION_PIXELS, "-padx", "padX", "Pad",
	DEF_TEXT_PADX, TCL_INDEX_NONE, offsetof(TkText, padX), 0, 0, TK_TEXT_LINE_GEOMETRY},
    {TK_OPTION_PIXELS, "-pady", "padY", "Pad",
	DEF_TEXT_PADY, TCL_INDEX_NONE, offsetof(TkText, padY), 0, 0, 0},
    {TK_OPTION_RELIEF, "-relief", "relief", "Relief",
	DEF_TEXT_RELIEF, TCL_INDEX_NONE, offsetof(TkText, relief), 0, 0, 0},
    {TK_OPTION_INT, "-responsiveness", "responsiveness", "Responsiveness",
	"50", TCL_INDEX_NONE, offsetof(TkText, responsiveness), 0, 0, 0},
    {TK_OPTION_BORDER, "-selectbackground", "selectBackground", "Foreground",
	DEF_TEXT_SELECT_COLOR, TCL_INDEX_NONE, offsetof(TkText, selAttrs.border),
	0, DEF_TEXT_SELECT_MONO, 0},
    {TK_OPTION_PIXELS, "-selectborderwidth", "selectBorderWidth", "BorderWidth",
	DEF_TEXT_SELECT_BD_COLOR, offsetof(TkText, selAttrs.borderWidthPtr),
	offsetof(TkText, selAttrs.borderWidth), TK_OPTION_NULL_OK, DEF_TEXT_SELECT_BD_MONO, 0},
    {TK_OPTION_COLOR, "-selectforeground", "selectForeground", "Background",
	DEF_TEXT_SELECT_FG_COLOR, TCL_INDEX_NONE, offsetof(TkText, selAttrs.fgColor),
	TK_OPTION_NULL_OK, DEF_TEXT_SELECT_FG_MONO, 0},
    {TK_OPTION_BOOLEAN, "-setgrid", "setGrid", "SetGrid",
	DEF_TEXT_SET_GRID, TCL_INDEX_NONE, offsetof(TkText, setGrid), 0, 0, 0},
    {TK_OPTION_BOOLEAN, "-showendofline", "showEndOfLine", "ShowEndOfLine",
	"0", TCL_INDEX_NONE, offsetof(TkText, showEndOfLine), 0, 0, TK_TEXT_LINE_GEOMETRY},
    {TK_OPTION_BOOLEAN, "-showendoftext", "showEndOfText", "ShowEndOfText",
	"0", TCL_INDEX_NONE, offsetof(TkText, showEndOfText), 0, 0, TK_TEXT_LINE_GEOMETRY},
    {TK_OPTION_BOOLEAN, "-showinsertforeground", "showInsertForeground", "ShowInsertForeground",
	"0", TCL_INDEX_NONE, offsetof(TkText, showInsertFgColor), 0, 0, 0},
    {TK_OPTION_STRING_TABLE, "-spacemode", "spaceMode", "SpaceMode",
	"none", TCL_INDEX_NONE, offsetof(TkText, spaceMode), 0, spaceModeStrings, TK_TEXT_LINE_GEOMETRY},
    {TK_OPTION_PIXELS, "-spacing1", "spacing1", "Spacing",
	DEF_TEXT_SPACING1, TCL_INDEX_NONE, offsetof(TkText, spacing1), 0, 0 , TK_TEXT_LINE_GEOMETRY},
    {TK_OPTION_PIXELS, "-spacing2", "spacing2", "Spacing",
	DEF_TEXT_SPACING2, TCL_INDEX_NONE, offsetof(TkText, spacing2), 0, 0 , TK_TEXT_LINE_GEOMETRY},
    {TK_OPTION_PIXELS, "-spacing3", "spacing3", "Spacing",
	DEF_TEXT_SPACING3, TCL_INDEX_NONE, offsetof(TkText, spacing3), 0, 0 , TK_TEXT_LINE_GEOMETRY},
    {TK_OPTION_CUSTOM, "-startindex", NULL, NULL,
	 NULL, TCL_INDEX_NONE, offsetof(TkText, newStartIndex), TK_OPTION_NULL_OK, &startEndMarkOption, TK_TEXT_INDEX_RANGE},
#if SUPPORT_DEPRECATED_STARTLINE_ENDLINE
    {TK_OPTION_CUSTOM, "-startline", NULL, NULL,
	 NULL, TCL_INDEX_NONE, offsetof(TkText, startLine), TK_OPTION_NULL_OK, &lineOption, TK_TEXT_LINE_RANGE},
#endif
    {TK_OPTION_STRING_TABLE, "-state", "state", "State",
	DEF_TEXT_STATE, TCL_INDEX_NONE, offsetof(TkText, state), 0, stateStrings, 0},
    {TK_OPTION_BOOLEAN, "-steadymarks", "steadyMarks", "SteadyMarks",
	"0", TCL_INDEX_NONE, offsetof(TkText, steadyMarks), TK_OPTION_DONT_SET_DEFAULT, 0, 0},
    {TK_OPTION_INT, "-synctime", "syncTime", "SyncTime",
	"150", TCL_INDEX_NONE, offsetof(TkText, syncTime), 0, 0, TK_TEXT_SYNCHRONIZE},
    {TK_OPTION_STRING, "-tabs", "tabs", "Tabs",
	DEF_TEXT_TABS, offsetof(TkText, tabOptionPtr), TCL_INDEX_NONE, TK_OPTION_NULL_OK, 0, TK_TEXT_LINE_GEOMETRY},
    {TK_OPTION_STRING_TABLE, "-tabstyle", "tabStyle", "TabStyle",
	DEF_TEXT_TABSTYLE, TCL_INDEX_NONE, offsetof(TkText, tabStyle), 0, tabStyleStrings, TK_TEXT_LINE_GEOMETRY},
    {TK_OPTION_STRING_TABLE, "-tagging", "tagging", "Tagging",
	"within", TCL_INDEX_NONE, offsetof(TkText, tagging), 0, taggingStrings, 0},
    {TK_OPTION_STRING, "-takefocus", "takeFocus", "TakeFocus",
	DEF_TEXT_TAKE_FOCUS, TCL_INDEX_NONE, offsetof(TkText, takeFocus), TK_OPTION_NULL_OK, 0, 0},
    {TK_OPTION_BOOLEAN, "-undo", "undo", "Undo",
	DEF_TEXT_UNDO, TCL_INDEX_NONE, offsetof(TkText, undo), TK_OPTION_DONT_SET_DEFAULT, 0 ,0},
    {TK_OPTION_BOOLEAN, "-undotagging", "undoTagging", "UndoTagging",
	"1", TCL_INDEX_NONE, offsetof(TkText, undoTagging), 0, 0 ,0},
    {TK_OPTION_BOOLEAN, "-useunibreak", "useUniBreak", "UseUniBreak",
	"0", TCL_INDEX_NONE, offsetof(TkText, useUniBreak), 0, 0, TK_TEXT_LINE_GEOMETRY},
    {TK_OPTION_INT, "-width", "width", "Width",
	DEF_TEXT_WIDTH, TCL_INDEX_NONE, offsetof(TkText, width), 0, 0, TK_TEXT_LINE_GEOMETRY},
    {TK_OPTION_STRING_TABLE, "-wrap", "wrap", "Wrap",
	DEF_TEXT_WRAP, TCL_INDEX_NONE, offsetof(TkText, wrapMode), 0, wrapStrings, TK_TEXT_LINE_GEOMETRY},
    {TK_OPTION_STRING, "-xscrollcommand", "xScrollCommand", "ScrollCommand",
	DEF_TEXT_XSCROLL_COMMAND, TCL_INDEX_NONE, offsetof(TkText, xScrollCmd), TK_OPTION_NULL_OK, 0, 0},
    {TK_OPTION_STRING, "-yscrollcommand", "yScrollCommand", "ScrollCommand",
	DEF_TEXT_YSCROLL_COMMAND, TCL_INDEX_NONE, offsetof(TkText, yScrollCmd), TK_OPTION_NULL_OK, 0, 0},
    {TK_OPTION_END, NULL, NULL, NULL, 0, 0, 0, 0, 0, 0}
};

/*
 * These three typedefs, the structure and the SearchPerform, SearchCore
 * functions below are used for line-based searches of the text widget, and,
 * in particular, to handle multi-line matching even though the text widget is
 * a single-line based data structure. They are completely abstracted away
 * from the Text widget internals, however, so could easily be re-used with
 * any line-based entity to provide multi-line matching.
 *
 * We have abstracted this code away from the text widget to try to keep Tk as
 * modular as possible.
 */

struct SearchSpec;	/* Forward declaration. */

typedef ClientData	SearchAddLineProc(int lineNum, struct SearchSpec *searchSpecPtr,
			    Tcl_Obj *theLine, int *lenPtr, int *extraLinesPtr);
typedef int		SearchMatchProc(int lineNum, struct SearchSpec *searchSpecPtr,
			    ClientData clientData, Tcl_Obj *theLine, int matchOffset, int matchLength);
typedef int		SearchLineIndexProc(Tcl_Interp *interp, Tcl_Obj *objPtr,
			    struct SearchSpec *searchSpecPtr, int *linePosPtr, int *offsetPosPtr);

typedef struct SearchSpec {
    TkText *textPtr;		/* Information about widget. */
    int exact;			/* Whether search is exact or regexp. */
    int noCase;		/* Case-insenstivive? */
    int noLineStop;		/* If not set, a regexp search will use the TCL_REG_NLSTOP flag. */
    int overlap;		/* If set, results from multiple searches (-all) are allowed to
    				 * overlap each other. */
    int strictLimits;		/* If set, matches must be completely inside the from,to range.
    				 * Otherwise the limits only apply to the start of each match. */
    int all;			/* Whether all or the first match should be reported. */
    int backwards;		/* Searching forwards or backwards. */
    int searchElide;		/* Search in hidden text as well. */
    int searchHyphens;		/* Search in soft hyhens as well. */
    int startLine;		/* First line to examine. */
    int startOffset;		/* Index in first line to start at. */
    int stopLine;		/* Last line to examine, or -1 when we search all available text. */
    int stopOffset;		/* Index to stop at, provided stopLine is not -1. */
    int numLines;		/* Total lines which are available. */
    Tcl_Obj *varPtr;		/* If non-NULL, store length(s) of match(es) in this variable. */
    Tcl_Obj *countPtr;		/* Keeps track of currently found lengths. */
    Tcl_Obj *resPtr;		/* Keeps track of currently found locations */
    SearchAddLineProc *addLineProc;
				/* Function to call when we need to add another line to the search
				 * string so far */
    SearchMatchProc *foundMatchProc;
				/* Function to call when we have found a match. */
    SearchLineIndexProc *lineIndexProc;
				/* Function to call when we have found a match. */
    ClientData clientData;	/* Information about structure being searched, in this case a text
    				 * widget. */
} SearchSpec;

/*
 * The text-widget-independent functions which actually perform the search,
 * handling both regexp and exact searches.
 */

static int	SearchCore(Tcl_Interp *interp, SearchSpec *searchSpecPtr, Tcl_Obj *patObj);
static int	SearchPerform(Tcl_Interp *interp, SearchSpec *searchSpecPtr, Tcl_Obj *patObj,
		    Tcl_Obj *fromPtr, Tcl_Obj *toPtr);

/*
 * We need a simple linked list for strings:
 */

typedef struct TkTextStringList {
    struct TkTextStringList *nextPtr;
    Tcl_Obj *strObjPtr;
} TkTextStringList;

/*
 * Boolean variable indicating whether or not special debugging code should be executed.
 */

int tkTextDebug = 0;

typedef const TkTextUndoAtom * (*InspectUndoStackProc)(TkTextUndoStack stack);

/*
 * Forward declarations for functions defined later in this file:
 */

static int		DeleteIndexRange(TkSharedText *sharedTextPtr, TkText *textPtr,
			    const TkTextIndex *indexPtr1, const TkTextIndex *indexPtr2, int flags,
			    int viewUpdate, int triggerWatchDelete, int triggerWatchInsert,
			    int userFlag, int final);
static int		CountIndices(const TkText *textPtr, const TkTextIndex *indexPtr1,
			    const TkTextIndex *indexPtr2, TkTextCountType type);
static void		DestroyText(TkText *textPtr);
static void		ClearText(TkText *textPtr, int clearTags);
static void		FireWidgetViewSyncEvent(ClientData clientData);
static void		FreeEmbeddedWindows(TkText *textPtr);
static void		InsertChars(TkText *textPtr, TkTextIndex *index1Ptr, TkTextIndex *index2Ptr,
			    char const *string, unsigned length, int viewUpdate,
			    TkTextTagSet *tagInfoPtr, TkTextTag *hyphenTagPtr, int parseHyphens);
static void		TextBlinkProc(ClientData clientData);
static void		TextCmdDeletedProc(ClientData clientData);
static int		CreateWidget(TkSharedText *sharedTextPtr, Tk_Window tkwin, Tcl_Interp *interp,
			    const TkText *parent, int objc, Tcl_Obj *const objv[]);
static void		TextEventProc(ClientData clientData, XEvent *eventPtr);
static void		ProcessConfigureNotify(TkText *textPtr, int updateLineGeometry);
static TkSizeT		TextFetchSelection(ClientData clientData, TkSizeT offset, char *buffer,
			    TkSizeT maxBytes);
static int		TextIndexSortProc(const void *first, const void *second);
static int		TextInsertCmd(TkText *textPtr, Tcl_Interp *interp,
			    int objc, Tcl_Obj *const objv[], const TkTextIndex *indexPtr,
			    int viewUpdate, int triggerWatchDelete, int triggerWatchInsert,
			    int userFlag, int parseHyphens);
static int		TextReplaceCmd(TkText *textPtr, Tcl_Interp *interp,
			    const TkTextIndex *indexFromPtr, const TkTextIndex *indexToPtr,
			    int objc, Tcl_Obj *const objv[], int viewUpdate, int triggerWatch,
			    int userFlag, int parseHyphens);
static int		TextSearchCmd(TkText *textPtr, Tcl_Interp *interp,
			    int objc, Tcl_Obj *const objv[]);
static int		TextEditCmd(TkText *textPtr, Tcl_Interp *interp,
			    int objc, Tcl_Obj *const objv[]);
static int		TextWidgetObjCmd(ClientData clientData,
			    Tcl_Interp *interp, int objc, Tcl_Obj *const objv[]);
static void		TextWorldChangedCallback(ClientData instanceData);
static void		TextWorldChanged(TkText *textPtr, int mask);
static void		UpdateLineMetrics(TkText *textPtr, unsigned lineNum, unsigned endLine);
static int		TextChecksumCmd(TkText *textPtr, Tcl_Interp *interp,
			    int objc, Tcl_Obj *const objv[]);
static int		TextDumpCmd(TkText *textPtr, Tcl_Interp *interp,
			    int objc, Tcl_Obj *const objv[]);
static int		TextInspectCmd(TkText *textPtr, Tcl_Interp *interp,
			    int objc, Tcl_Obj *const objv[]);
static int		DumpLine(Tcl_Interp *interp, TkText *textPtr,
			    int what, TkTextLine *linePtr, int start, int end,
			    int lineno, Tcl_Obj *command, TkTextTag **prevTagPtr);
static int		DumpSegment(TkText *textPtr, Tcl_Interp *interp, const char *key,
			    const char *value, Tcl_Obj *command, const TkTextIndex *index, int what);
static void		InspectUndoStack(const TkSharedText *sharedTextPtr,
			    InspectUndoStackProc firstAtomProc, InspectUndoStackProc nextAtomProc,
			    Tcl_Obj *objPtr);
static void		InspectRetainedUndoItems(const TkSharedText *sharedTextPtr, Tcl_Obj *objPtr);
static Tcl_Obj *	TextGetText(TkText *textPtr, const TkTextIndex *index1,
			    const TkTextIndex *index2, TkTextIndex *lastIndexPtr, Tcl_Obj *resultPtr,
			    unsigned maxBytes, int visibleOnly, int includeHyphens);
static void		GenerateEvent(TkSharedText *sharedTextPtr, const char *type);
static void		RunAfterSyncCmd(ClientData clientData);
static void		UpdateModifiedFlag(TkSharedText *sharedTextPtr, int flag);
static Tcl_Obj *	MakeEditInfo(Tcl_Interp *interp, TkText *textPtr, Tcl_Obj *arrayPtr);
static Tcl_Obj *	GetEditInfo(Tcl_Interp *interp, TkText *textPtr, Tcl_Obj *option);
static unsigned		TextSearchIndexInLine(const SearchSpec *searchSpecPtr, TkTextLine *linePtr,
			    int byteIndex);
static int		TextPeerCmd(TkText *textPtr, Tcl_Interp *interp,
			    int objc, Tcl_Obj *const objv[]);
static int		TextWatchCmd(TkText *textPtr, Tcl_Interp *interp,
			    int objc, Tcl_Obj *const objv[]);
static int		TriggerWatchEdit(TkText *textPtr, int userFlag, const char *operation,
			    const TkTextIndex *indexPtr1, const TkTextIndex *indexPtr2,
			    const char *info, int final);
static void		TriggerUndoStackEvent(TkSharedText *sharedTextPtr);
static void		PushRetainedUndoTokens(TkSharedText *sharedTextPtr);
static void		PushUndoSeparatorIfNeeded(TkSharedText *sharedTextPtr, int autoSeparators,
			    TkTextEditMode currentEditMode);
static int		IsEmpty(const TkSharedText *sharedTextPtr, const TkText *textPtr);
static int		IsClean(const TkSharedText *sharedTextPtr, const TkText *textPtr,
			    int discardSelection);
static TkTextUndoPerformProc TextUndoRedoCallback;
static TkTextUndoFreeProc TextUndoFreeCallback;
static TkTextUndoStackContentChangedProc TextUndoStackContentChangedCallback;

/*
 * Some definitions for controlling "dump", "inspect", and "checksum".
 */

enum {
    TK_DUMP_TEXT                    = SEG_GROUP_CHAR,
    TK_DUMP_CHARS                   = TK_DUMP_TEXT|SEG_GROUP_HYPHEN,
    TK_DUMP_MARK                    = SEG_GROUP_MARK,
    TK_DUMP_ELIDE                   = SEG_GROUP_BRANCH,
    TK_DUMP_TAG                     = SEG_GROUP_TAG,
    TK_DUMP_WIN                     = SEG_GROUP_WINDOW,
    TK_DUMP_IMG                     = SEG_GROUP_IMAGE,
    TK_DUMP_NODE                    = 1 << 18,
    TK_DUMP_DUMP_ALL                = TK_DUMP_TEXT|TK_DUMP_CHARS|TK_DUMP_MARK|TK_DUMP_TAG|
                                      TK_DUMP_WIN|TK_DUMP_IMG,

    TK_DUMP_DISPLAY                 = 1 << 19,
    TK_DUMP_DISPLAY_CHARS           = TK_DUMP_CHARS|TK_DUMP_DISPLAY,
    TK_DUMP_DISPLAY_TEXT            = TK_DUMP_TEXT|TK_DUMP_DISPLAY,
    TK_DUMP_CRC_DFLT                = TK_DUMP_TEXT|SEG_GROUP_WINDOW|SEG_GROUP_IMAGE,
    TK_DUMP_CRC_ALL                 = TK_DUMP_TEXT|TK_DUMP_CHARS|TK_DUMP_DISPLAY_TEXT|SEG_GROUP_WINDOW|
			              SEG_GROUP_IMAGE|TK_DUMP_MARK|TK_DUMP_TAG,

    TK_DUMP_NESTED                  = 1 << 20,
    TK_DUMP_TEXT_CONFIGS            = 1 << 21,
    TK_DUMP_TAG_CONFIGS             = 1 << 22,
    TK_DUMP_TAG_BINDINGS            = 1 << 23,
    TK_DUMP_INSERT_MARK             = 1 << 24,
    TK_DUMP_INCLUDE_SEL             = 1 << 25,
    TK_DUMP_DONT_RESOLVE_COLORS     = 1 << 26,
    TK_DUMP_DONT_RESOLVE_FONTS      = 1 << 27,
    TK_DUMP_INCLUDE_DATABASE_CONFIG = 1 << 28,
    TK_DUMP_INCLUDE_SYSTEM_CONFIG   = 1 << 29,
    TK_DUMP_INCLUDE_DEFAULT_CONFIG  = 1 << 30,
    TK_DUMP_INCLUDE_SYSTEM_COLORS   = 1U << 31,
    TK_DUMP_INSPECT_DFLT            = TK_DUMP_DUMP_ALL,
    TK_DUMP_INSPECT_COMPLETE        = TK_DUMP_INSPECT_DFLT|TK_DUMP_TAG_BINDINGS|TK_DUMP_TEXT_CONFIGS|
    			              TK_DUMP_TAG_CONFIGS|TK_DUMP_INCLUDE_SEL|TK_DUMP_INSERT_MARK|
				      TK_DUMP_INCLUDE_DATABASE_CONFIG|TK_DUMP_INCLUDE_SYSTEM_CONFIG|
				      TK_DUMP_INCLUDE_DEFAULT_CONFIG|TK_DUMP_ELIDE|
				      TK_DUMP_INCLUDE_SYSTEM_COLORS,
    TK_DUMP_INSPECT_ALL             = TK_DUMP_INSPECT_COMPLETE|TK_DUMP_DISPLAY_TEXT|
    			              TK_DUMP_DONT_RESOLVE_COLORS|TK_DUMP_DONT_RESOLVE_FONTS|
				      TK_DUMP_NESTED,
};

/*
 * Declarations of the three search procs required by the multi-line search routines.
 */

static SearchMatchProc		TextSearchFoundMatch;
static SearchAddLineProc	TextSearchAddNextLine;
static SearchLineIndexProc	TextSearchGetLineIndex;

/*
 * The structure below defines text class behavior by means of functions that
 * can be invoked from generic window code.
 */

static const Tk_ClassProcs textClass = {
    sizeof(Tk_ClassProcs),	/* size */
    TextWorldChangedCallback,	/* worldChangedProc */
    NULL,			/* createProc */
    NULL			/* modalProc */
};

#if TK_CHECK_ALLOCS

/*
 * Some stuff for memory checks, and allocation statistic.
 */

unsigned tkTextCountNewShared = 0;
unsigned tkTextCountDestroyShared = 0;
unsigned tkTextCountNewPeer = 0;
unsigned tkTextCountDestroyPeer = 0;
unsigned tkTextCountNewPixelInfo = 0;
unsigned tkTextCountDestroyPixelInfo = 0;
unsigned tkTextCountNewSegment = 0;
unsigned tkTextCountDestroySegment = 0;
unsigned tkTextCountNewTag = 0;
unsigned tkTextCountDestroyTag = 0;
unsigned tkTextCountNewUndoToken = 0;
unsigned tkTextCountDestroyUndoToken = 0;
unsigned tkTextCountNewNode = 0;
unsigned tkTextCountDestroyNode = 0;
unsigned tkTextCountNewLine = 0;
unsigned tkTextCountDestroyLine = 0;
unsigned tkTextCountNewSection = 0;
unsigned tkTextCountDestroySection = 0;

extern unsigned tkIntSetCountDestroy;
extern unsigned tkIntSetCountNew;
extern unsigned tkBitCountNew;
extern unsigned tkBitCountDestroy;

typedef struct WatchShared {
    TkSharedText *sharedTextPtr;
    struct WatchShared *nextPtr;
} WatchShared;

static unsigned widgetNumber = 0;
static WatchShared *watchShared;

static void
AllocStatistic()
{
    const WatchShared *wShared;

    if (!tkBTreeDebug) {
	return;
    }

    for (wShared = watchShared; wShared; wShared = wShared->nextPtr) {
	const TkText *peer;

	for (peer = wShared->sharedTextPtr->peers; peer; peer = peer->next) {
	    fprintf(stderr, "Unreleased text widget %d\n", peer->widgetNumber);
	}
    }

    fprintf(stderr, "---------------------------------\n");
    fprintf(stderr, "ALLOCATION:        new    destroy\n");
    fprintf(stderr, "---------------------------------\n");
    fprintf(stderr, "Shared:       %8u - %8u\n", tkTextCountNewShared, tkTextCountDestroyShared);
    fprintf(stderr, "Peer:         %8u - %8u\n", tkTextCountNewPeer, tkTextCountDestroyPeer);
    fprintf(stderr, "Segment:      %8u - %8u\n", tkTextCountNewSegment, tkTextCountDestroySegment);
    fprintf(stderr, "Tag:          %8u - %8u\n", tkTextCountNewTag, tkTextCountDestroyTag);
    fprintf(stderr, "UndoToken:    %8u - %8u\n", tkTextCountNewUndoToken, tkTextCountDestroyUndoToken);
    fprintf(stderr, "Node:         %8u - %8u\n", tkTextCountNewNode, tkTextCountDestroyNode);
    fprintf(stderr, "Line:         %8u - %8u\n", tkTextCountNewLine, tkTextCountDestroyLine);
    fprintf(stderr, "Section:      %8u - %8u\n", tkTextCountNewSection, tkTextCountDestroySection);
    fprintf(stderr, "PixelInfo:    %8u - %8u\n", tkTextCountNewPixelInfo, tkTextCountDestroyPixelInfo);
    fprintf(stderr, "BitField:     %8u - %8u\n", tkBitCountNew, tkBitCountDestroy);
    fprintf(stderr, "IntSet:       %8u - %8u\n", tkIntSetCountNew, tkIntSetCountDestroy);
    fprintf(stderr, "--------------------------------\n");

    if (tkTextCountNewShared != tkTextCountDestroyShared
	    || tkTextCountNewPeer != tkTextCountDestroyPeer
	    || tkTextCountNewSegment != tkTextCountDestroySegment
	    || tkTextCountNewTag != tkTextCountDestroyTag
	    || tkTextCountNewUndoToken != tkTextCountDestroyUndoToken
	    || tkTextCountNewNode != tkTextCountDestroyNode
	    || tkTextCountNewLine != tkTextCountDestroyLine
	    || tkTextCountNewSection != tkTextCountDestroySection
	    || tkTextCountNewPixelInfo != tkTextCountDestroyPixelInfo
	    || tkBitCountNew != tkBitCountDestroy
	    || tkIntSetCountNew != tkIntSetCountDestroy)  {
	fprintf(stderr, "*** memory leak detected ***\n");
	fprintf(stderr, "----------------------------\n");
	/* TkBitCheckAllocs(); */
    }
}
#endif /* TK_CHECK_ALLOCS */

#if SUPPORT_DEPRECATED_STARTLINE_ENDLINE

/*
 * Some helpers.
 */

static void WarnAboutDeprecatedStartLineOption() {
    static int printWarning = 1;
    if (printWarning) {
	fprintf(stderr, "tk::text: Option \"-startline\" is deprecated, "
		"please use option \"-startindex\".\n");
	printWarning = 0;
    }
}
static void WarnAboutDeprecatedEndLineOption() {
    static int printWarning = 1;
    if (printWarning) {
	fprintf(stderr, "tk::text: Option \"-endline\" is deprecated, "
		"please use option \"-endindex\".\n");
	printWarning = 0;
    }
}

#endif /* SUPPORT_DEPRECATED_STARTLINE_ENDLINE */

/*
 * Helper for guarded release of objects.
 */

static void
Tcl_GuardedDecrRefCount(Tcl_Obj *objPtr)
{
#ifndef NDEBUG
    /*
     * Tcl does not provide any function for querying the reference count.
     * So we need a work-around. Why does Tcl not provide a guarded version
     * for such a dangerous function?
     */
    assert(objPtr);
    Tcl_IncrRefCount(objPtr);
    assert(Tcl_IsShared(objPtr));
    Tcl_DecrRefCount(objPtr);
#endif
    Tcl_DecrRefCount(objPtr);
}

/*
 *--------------------------------------------------------------
 *
 * GetByteLength --
 *
 *	This function should be defined by Tcl, but it isn't defined,
 *	so we are doing this.
 *
 * Results:
 *	The length of the string.
 *
 * Side effects:
 *	Calls Tcl_GetString(objPtr) if objPtr->bytes is not yet resolved.
 *
 *--------------------------------------------------------------
 */

static TkSizeT
GetByteLength(
    Tcl_Obj *objPtr)
{
    assert(objPtr);

    if (!objPtr->bytes) {
	Tcl_GetString(objPtr);
    }
    return objPtr->length;
}

/*
 *--------------------------------------------------------------
 *
 * Tk_TextObjCmd --
 *
 *	This function is invoked to process the "text" Tcl command. See the
 *	user documentation for details on what it does.
 *
 * Results:
 *	A standard Tcl result.
 *
 * Side effects:
 *	See the user documentation.
 *
 *--------------------------------------------------------------
 */

int
Tk_TextObjCmd(
    ClientData clientData,	/* Main window associated with interpreter. */
    Tcl_Interp *interp,		/* Current interpreter. */
    int objc,			/* Number of arguments. */
    Tcl_Obj *const objv[])	/* Argument objects. */
{
    Tk_Window tkwin = (Tk_Window)clientData;

    if (objc < 2) {
	Tcl_WrongNumArgs(interp, 1, objv, "pathName ?-option value ...?");
	return TCL_ERROR;
    }

    if (!tkwin) {
	tkwin = Tk_MainWindow(interp);
    }
    return CreateWidget(NULL, tkwin, interp, NULL, objc, objv);
}

/*
 *----------------------------------------------------------------------
 *
 * PushRetainedUndoTokens --
 *
 *	Push the retained undo tokens onto the stack.
 *
 * Results:
 *	None.
 *
 * Side effects:
 *	Same as TkTextPushUndoToken, additionaly 'undoTagList' and
 *	'undoMarkList' will be cleared.
 *
 *----------------------------------------------------------------------
 */

static void
PushRetainedUndoTokens(
    TkSharedText *sharedTextPtr)
{
    unsigned i;

    assert(sharedTextPtr);
    assert(sharedTextPtr->undoStack);

    for (i = 0; i < sharedTextPtr->undoTagListCount; ++i) {
	TkTextPushUndoTagTokens(sharedTextPtr, sharedTextPtr->undoTagList[i]);
    }

    for (i = 0; i < sharedTextPtr->undoMarkListCount; ++i) {
	TkTextPushUndoMarkTokens(sharedTextPtr, &sharedTextPtr->undoMarkList[i]);
    }

    sharedTextPtr->undoTagListCount = 0;
    sharedTextPtr->undoMarkListCount = 0;
}

/*
 *----------------------------------------------------------------------
 *
 * TkTextPushUndoToken --
 *
 *	This function is pushing the given undo/redo token. Don't use
 *	TkTextUndoPushItem, because some of the prepared undo tokens
 *	are retained.
 *
 * Results:
 *	None.
 *
 * Side effects:
 *	Same as TkTextUndoPushItem, furthermore all retained items
 *	will be pushed.
 *
 *----------------------------------------------------------------------
 */

void
TkTextPushUndoToken(
    TkSharedText *sharedTextPtr,
    void *token,
    unsigned byteSize)
{
    TkTextUndoAction action;

    assert(sharedTextPtr);
    assert(sharedTextPtr->undoStack);
    assert(token);

    action = ((TkTextUndoToken *) token)->undoType->action;

    if (action == TK_TEXT_UNDO_INSERT || action == TK_TEXT_UNDO_DELETE) {
	sharedTextPtr->insertDeleteUndoTokenCount += 1;
    }

    PushRetainedUndoTokens(sharedTextPtr);
    TkTextUndoPushItem(sharedTextPtr->undoStack, token, byteSize);
}

/*
 *----------------------------------------------------------------------
 *
 * TkTextPushRedoToken --
 *
 *	This function is pushing the given redo token. This function
 *	is useful only for the reconstruction of the undo stack.
 *
 * Results:
 *	None.
 *
 * Side effects:
 *	Same as TkTextUndoPushRedoItem.
 *
 *----------------------------------------------------------------------
 */

void
TkTextPushRedoToken(
    TkSharedText *sharedTextPtr,
    void *token,
    unsigned byteSize)
{
    assert(sharedTextPtr);
    assert(sharedTextPtr->undoStack);
    assert(token);

    TkTextUndoPushRedoItem(sharedTextPtr->undoStack, token, byteSize);
}

/*
 *--------------------------------------------------------------
 *
 * CreateWidget --
 *
 *	This function is invoked to process the "text" Tcl command, (when
 *	called by Tk_TextObjCmd) and the "$text peer create" text widget
 *	sub-command (called from TextPeerCmd).
 *
 *	See the user documentation for details on what it does.
 *
 * Results:
 *	A standard Tcl result, places the name of the widget created into the
 *	interp's result.
 *
 * Side effects:
 *	See the user documentation.
 *
 *--------------------------------------------------------------
 */
# define TK_TEXT_SET_MAX_BIT_SIZE (((512 + TK_BIT_NBITS - 1)/TK_BIT_NBITS)*TK_BIT_NBITS)

static int
CreateWidget(
    TkSharedText *sharedTextPtr,/* Shared widget info, or NULL. */
    Tk_Window tkwin,		/* Main window associated with interpreter. */
    Tcl_Interp *interp,		/* Current interpreter. */
    const TkText *parent,	/* If non-NULL then take default start, end
				 * from this parent. */
    int objc,			/* Number of arguments. */
    Tcl_Obj *const objv[])	/* Argument objects. */
{
    TkText *textPtr;
    Tk_OptionTable optionTable;
    TkTextIndex startIndex;
    Tk_Window newWin;

    /*
     * Create the window.
     */

    if (!(newWin = Tk_CreateWindowFromPath(interp, tkwin, Tcl_GetString(objv[1]), NULL))) {
	return TCL_ERROR;
    }

    if (!sharedTextPtr) {
	sharedTextPtr = (TkSharedText *)calloc(1, sizeof(TkSharedText));

	Tcl_InitHashTable(&sharedTextPtr->tagTable, TCL_STRING_KEYS);
	Tcl_InitHashTable(&sharedTextPtr->markTable, TCL_STRING_KEYS);
	Tcl_InitHashTable(&sharedTextPtr->windowTable, TCL_STRING_KEYS);
	Tcl_InitHashTable(&sharedTextPtr->imageTable, TCL_STRING_KEYS);
	sharedTextPtr->usedTags = TkBitResize(NULL, TK_TEXT_SET_MAX_BIT_SIZE);
	sharedTextPtr->elisionTags = TkBitResize(NULL, TK_TEXT_SET_MAX_BIT_SIZE);
	sharedTextPtr->selectionTags = TkBitResize(NULL, TK_TEXT_SET_MAX_BIT_SIZE);
	sharedTextPtr->dontUndoTags = TkBitResize(NULL, TK_TEXT_SET_MAX_BIT_SIZE);
	sharedTextPtr->affectDisplayTags = TkBitResize(NULL, TK_TEXT_SET_MAX_BIT_SIZE);
	sharedTextPtr->notAffectDisplayTags = TkBitResize(NULL, TK_TEXT_SET_MAX_BIT_SIZE);
	sharedTextPtr->affectDisplayNonSelTags = TkBitResize(NULL, TK_TEXT_SET_MAX_BIT_SIZE);
	sharedTextPtr->affectGeometryTags = TkBitResize(NULL, TK_TEXT_SET_MAX_BIT_SIZE);
	sharedTextPtr->affectGeometryNonSelTags = TkBitResize(NULL, TK_TEXT_SET_MAX_BIT_SIZE);
	sharedTextPtr->affectLineHeightTags = TkBitResize(NULL, TK_TEXT_SET_MAX_BIT_SIZE);
	sharedTextPtr->tagLookup = (TkTextTag **)malloc(TK_TEXT_SET_MAX_BIT_SIZE*sizeof(TkTextTag *));
	sharedTextPtr->emptyTagInfoPtr = TkTextTagSetResize(NULL, 0);
	sharedTextPtr->maxRedoDepth = -1;
	sharedTextPtr->autoSeparators = 1;
	sharedTextPtr->undoTagging = 1;
	sharedTextPtr->lastEditMode = TK_TEXT_EDIT_OTHER;
	sharedTextPtr->lastUndoTokenType = -1;
	sharedTextPtr->startMarker = TkTextMakeStartEndMark(NULL, &tkTextLeftMarkType);
	sharedTextPtr->endMarker = TkTextMakeStartEndMark(NULL, &tkTextRightMarkType);
	sharedTextPtr->protectionMark[0] = TkTextMakeMark(NULL, NULL);
	sharedTextPtr->protectionMark[1] = TkTextMakeMark(NULL, NULL);
	sharedTextPtr->protectionMark[0]->typePtr = &tkTextProtectionMarkType;
	sharedTextPtr->protectionMark[1]->typePtr = &tkTextProtectionMarkType;

	DEBUG(memset(sharedTextPtr->tagLookup, 0, TK_TEXT_SET_MAX_BIT_SIZE*sizeof(TkTextTag *)));

	sharedTextPtr->mainPeer = (TkText *)calloc(1, sizeof(TkText));
	sharedTextPtr->mainPeer->startMarker = sharedTextPtr->startMarker;
	sharedTextPtr->mainPeer->endMarker = sharedTextPtr->endMarker;
	sharedTextPtr->mainPeer->sharedTextPtr = sharedTextPtr;

#if TK_CHECK_ALLOCS
	if (tkTextCountNewShared++ == 0) {
	    atexit(AllocStatistic);
	}
	/*
	 * Add this shared resource to global list.
	 */
	{
	    WatchShared *wShared = malloc(sizeof(WatchShared));
	    wShared->sharedTextPtr = sharedTextPtr;
	    wShared->nextPtr = watchShared;
	    watchShared = wShared;
	}
#endif

	/*
	 * The construction of the tree requires a valid setup of the shared resource.
	 */

	sharedTextPtr->tree = TkBTreeCreate(sharedTextPtr, 1);
    }

    DEBUG_ALLOC(tkTextCountNewPeer++);

    /*
     * Create the text widget and initialize everything to zero, then set the
     * necessary initial (non-NULL) values. It is important that the 'set' tag
     * and 'insert', 'current' mark pointers are all NULL to start.
     */

    textPtr = (TkText *)calloc(1, sizeof(TkText));
    textPtr->tkwin = newWin;
    textPtr->display = Tk_Display(newWin);
    textPtr->interp = interp;
    textPtr->widgetCmd = Tcl_CreateObjCommand(interp, Tk_PathName(textPtr->tkwin),
	    TextWidgetObjCmd, textPtr, TextCmdDeletedProc);
    DEBUG_ALLOC(textPtr->widgetNumber = ++widgetNumber);

    /*
     * Add the new widget to the shared list.
     */

    textPtr->sharedTextPtr = sharedTextPtr;
    sharedTextPtr->refCount += 1;
    textPtr->next = sharedTextPtr->peers;
    sharedTextPtr->peers = textPtr;

    /*
     * Clear the indices, do this after the shared widget is created.
     */

    TkTextIndexClear(&textPtr->topIndex, textPtr);
    TkTextIndexClear(&textPtr->selIndex, textPtr);

    /*
     * This refCount will be held until DestroyText is called. Note also that
     * the later call to 'TkTextCreateDInfo' will add more refCounts.
     */

    textPtr->refCount = 1;

    /*
     * Specify start and end lines in the B-tree. The default is the same as
     * the parent, but this can be adjusted to display more or less if the
     * start, end where given as configuration options.
     */

    if (parent) {
	(textPtr->startMarker = parent->startMarker)->refCount += 1;
	(textPtr->endMarker = parent->endMarker)->refCount += 1;
#if SUPPORT_DEPRECATED_STARTLINE_ENDLINE
	textPtr->startLine = parent->startLine;
	textPtr->endLine = parent->endLine;
#endif
    } else {
	(textPtr->startMarker = sharedTextPtr->startMarker)->refCount += 1;
	(textPtr->endMarker = sharedTextPtr->endMarker)->refCount += 1;
    }

    /*
     * Register with the B-tree. In some sense it would be best if we could do
     * this later (after configuration options), so that any changes to
     * start,end do not require a total recalculation.
     */

    TkBTreeAddClient(sharedTextPtr->tree, textPtr, textPtr->lineHeight);

    textPtr->state = TK_TEXT_STATE_NORMAL;
    textPtr->relief = TK_RELIEF_FLAT;
    textPtr->cursor = NULL;
    textPtr->charWidth = 1;
    textPtr->spaceWidth = 1;
    textPtr->lineHeight = -1;
    textPtr->prevWidth = Tk_Width(newWin);
    textPtr->prevHeight = Tk_Height(newWin);
    textPtr->useHyphenSupport = -1;
    textPtr->hyphenRules = TK_TEXT_HYPHEN_MASK;
    textPtr->prevSyncState = -1;
    textPtr->lastLineY = TK_TEXT_NEARBY_IS_UNDETERMINED;
    TkTextTagSetIncrRefCount(textPtr->curTagInfoPtr = sharedTextPtr->emptyTagInfoPtr);

    /*
     * This will add refCounts to textPtr.
     */

    TkTextCreateDInfo(textPtr);
    TkTextIndexSetupToStartOfText(&startIndex, textPtr, sharedTextPtr->tree);
    TkTextSetYView(textPtr, &startIndex, 0);
    textPtr->exportSelection = 1;
    textPtr->pickEvent.type = LeaveNotify;
    textPtr->steadyMarks = sharedTextPtr->steadyMarks;
    textPtr->undo = sharedTextPtr->undo;
    textPtr->maxUndoDepth = sharedTextPtr->maxUndoDepth;
    textPtr->maxRedoDepth = sharedTextPtr->maxRedoDepth;
    textPtr->maxUndoSize = sharedTextPtr->maxUndoSize;
    textPtr->autoSeparators = sharedTextPtr->autoSeparators;
    textPtr->undoTagging = sharedTextPtr->undoTagging;

    /*
     * Create the "sel" tag and the "current" and "insert" marks.
     * Note: it is important that textPtr->selTagPtr is NULL before this
     * initial call.
     */

    textPtr->selTagPtr = TkTextCreateTag(textPtr, "sel", NULL);
    textPtr->insertMarkPtr = TkTextSetMark(textPtr, "insert", &startIndex);
    textPtr->currentMarkPtr = TkTextSetMark(textPtr, "current", &startIndex);
    textPtr->currentMarkIndex = startIndex;

    sharedTextPtr->numPeers += 1;

    /*
     * Create the option table for this widget class. If it has already been
     * created, the cached pointer will be returned.
     */

    optionTable = Tk_CreateOptionTable(interp, optionSpecs);

    Tk_SetClass(textPtr->tkwin, "Text");
    Tk_SetClassProcs(textPtr->tkwin, &textClass, textPtr);
    textPtr->optionTable = optionTable;

    Tk_CreateEventHandler(textPtr->tkwin,
	    ExposureMask|StructureNotifyMask|FocusChangeMask, TextEventProc, textPtr);
    Tk_CreateEventHandler(textPtr->tkwin, KeyPressMask|KeyReleaseMask
	    |ButtonPressMask|ButtonReleaseMask|EnterWindowMask
	    |LeaveWindowMask|PointerMotionMask|VirtualEventMask,
	    TkTextBindProc, textPtr);
    Tk_CreateSelHandler(textPtr->tkwin, XA_PRIMARY, XA_STRING, TextFetchSelection, textPtr, XA_STRING);

    if (Tk_InitOptions(interp, textPtr, optionTable, textPtr->tkwin) != TCL_OK) {
	Tk_DestroyWindow(textPtr->tkwin);
	return TCL_ERROR;
    }
    textPtr->textConfigAttrs = textPtr->selAttrs;
    textPtr->selTagPtr->attrs = textPtr->selAttrs;

    if (TkConfigureText(interp, textPtr, objc - 2, objv + 2) != TCL_OK) {
	Tk_DestroyWindow(textPtr->tkwin);
	return TCL_ERROR;
    }

    Tcl_SetObjResult(interp, Tk_NewWindowObj(textPtr->tkwin));
    return TCL_OK;
}

/*
 *--------------------------------------------------------------
 *
 * UpdateLineMetrics --
 *
 *	This function updates the pixel height calculations of a range of
 *	lines in the widget.
 *
 * Results:
 *	None.
 *
 * Side effects:
 *	Line heights may be recalculated.
 *
 *--------------------------------------------------------------
 */

static void
UpdateLineMetrics(
    TkText *textPtr,		/* Information about widget. */
    unsigned startLine,		/* Start at this line. */
    unsigned endLine)		/* Go no further than this line. */
{
    if (!textPtr->sharedTextPtr->allowUpdateLineMetrics) {
	ProcessConfigureNotify(textPtr, 1);
    }
    TkTextUpdateLineMetrics(textPtr, startLine, endLine);
}

/*
 *--------------------------------------------------------------
 *
 * TkTextAttemptToModifyDisabledWidget --
 *
 *	The GUI tries to modify a disabled text widget, so an
 *	error will be thrown.
 *
 * Results:
 *	Returns TCL_ERROR.
 *
 * Side effects:
 *	None.
 *
 *--------------------------------------------------------------
 */

static void
ErrorNotAllowed(
    Tcl_Interp *interp,
    const char *text)
{
    Tcl_SetObjResult(interp, Tcl_NewStringObj(text, -1));
    Tcl_SetErrorCode(interp, "TK", "TEXT", "NOT_ALLOWED", NULL);
}

int
TkTextAttemptToModifyDisabledWidget(
    Tcl_Interp *dummy)
{
#if SUPPORT_DEPRECATED_MODS_OF_DISABLED_WIDGET
    static int showWarning = 1;
    if (showWarning) {
	fprintf(stderr, "tk::text: Attempt to modify a disabled widget is deprecated.\n");
	showWarning = 0;
    }
    return TCL_OK;
#else /* if !SUPPORT_DEPRECATED_MODS_OF_DISABLED_WIDGET */
    ErrorNotAllowed(interp, "attempt to modify disabled widget");
    return TCL_ERROR;
#endif
    (void)dummy;
}

/*
 *--------------------------------------------------------------
 *
 * TkTextAttemptToModifyDeadWidget --
 *
 *	The GUI tries to modify a dead text widget, so an
 *	error will be thrown.
 *
 * Results:
 *	Returns TCL_ERROR.
 *
 * Side effects:
 *	None.
 *
 *--------------------------------------------------------------
 */

int
TkTextAttemptToModifyDeadWidget(
    Tcl_Interp *dummy)
{
#if SUPPORT_DEPRECATED_MODS_OF_DISABLED_WIDGET
    static int showWarning = 1;
    if (showWarning) {
	fprintf(stderr, "tk::text: Attempt to modify a dead widget is deprecated.\n");
	showWarning = 0;
    }
    return TCL_OK;
#else /* if !SUPPORT_DEPRECATED_MODS_OF_DISABLED_WIDGET */
    ErrorNotAllowed(interp, "attempt to modify dead widget");
    return TCL_ERROR;
#endif
    (void)dummy;
}

/*
 *--------------------------------------------------------------
 *
 * TextWidgetObjCmd --
 *
 *	This function is invoked to process the Tcl command that corresponds
 *	to a text widget. See the user documentation for details on what it
 *	does.
 *
 * Results:
 *	A standard Tcl result.
 *
 * Side effects:
 *	See the user documentation.
 *
 *--------------------------------------------------------------
 */

static int
TestIfTriggerUserMod(
    TkSharedText *sharedTextPtr,
    Tcl_Obj *indexObjPtr)
{
    return sharedTextPtr->triggerWatchCmd && strcmp(Tcl_GetString(indexObjPtr), "insert") == 0;
}

static int
TestIfPerformingUndoRedo(
    Tcl_Interp *interp,
    const TkSharedText *sharedTextPtr,
    int *result)
{
    if (sharedTextPtr->undoStack && TkTextUndoIsPerformingUndoRedo(sharedTextPtr->undoStack)) {
	/*
	 * It's possible that this command command will be invoked inside the "watch" callback,
	 * but this is not allowed when performing undo/redo.
	 */

	ErrorNotAllowed(interp, "cannot modify inside undo/redo operation");
	if (result) {
	    *result = TCL_ERROR;
	}
	return 1;
    }
    return 0;
}

static int
TestIfDisabled(
    Tcl_Interp *interp,
    const TkText *textPtr,
    int *result)
{
    assert(result);

    if (textPtr->state != TK_TEXT_STATE_DISABLED) {
	return 0;
    }
    *result = TkTextAttemptToModifyDisabledWidget(interp);
    return 1;
}

static int
TestIfDead(
    Tcl_Interp *interp,
    const TkText *textPtr,
    int *result)
{
    assert(result);

    if (!TkTextIsDeadPeer(textPtr)) {
	return 0;
    }
    *result = TkTextAttemptToModifyDeadWidget(interp);
    return 1;
}

static Tcl_Obj *
AppendScript(
    const char *oldScript,
    const char *script)
{
    char buffer[1024];
    int lenOfNew = strlen(script);
    int lenOfOld = strlen(oldScript);
    size_t totalLen = lenOfOld + lenOfNew + 1;
    char *newScript = buffer;
    Tcl_Obj *newScriptObj;

    if (totalLen + 2 > sizeof(buffer)) {
	newScript = (char *)malloc(totalLen + 1);
    }

    memcpy(newScript, oldScript, lenOfOld);
    newScript[lenOfOld] = '\n';
    memcpy(newScript + lenOfOld + 1, script, lenOfNew + 1);
    newScriptObj = Tcl_NewStringObj(newScript, totalLen);
    if (newScript != buffer) { free(newScript); }
    return newScriptObj;
}

#if SUPPORT_DEPRECATED_STARTLINE_ENDLINE
static int
MatchOpt(
    const char *opt,
    const char *pattern,
    unsigned minMatchLen)
{
    if (strncmp(opt, pattern, minMatchLen) != 0) {
	return 0;
    }
    opt += minMatchLen;
    pattern += minMatchLen;
    while (1) {
	if (*opt == '\0') {
	    return 1;
	}
	if (*pattern == '\0') {
	    return 0;
	}
	if (*opt != *pattern) {
	    return 0;
	}
	opt += 1;
	pattern += 1;
    }
    return 0; /* never reached */
}
#endif /* SUPPORT_DEPRECATED_STARTLINE_ENDLINE */

static int
TextWidgetObjCmd(
    ClientData clientData,	/* Information about text widget. */
    Tcl_Interp *interp,		/* Current interpreter. */
    int objc,			/* Number of arguments. */
    Tcl_Obj *const objv[])	/* Argument objects. */
{
    TkText *textPtr = (TkText *)clientData;
    TkSharedText *sharedTextPtr;
    int result = TCL_OK;
    int commandIndex = -1;
    int oldUndoStackEvent;

    static const char *const optionStrings[] = {
	"tk_bindvar", "tk_textInsert", "tk_textReplace",
	"bbox", "brks", "checksum", "cget", "clear", "compare", "configure",
	"count", "debug", "delete", "dlineinfo", "dump", "edit", "get", "image",
	"index", "insert", "inspect", "isclean", "isdead", "isempty", "lineno",
	"load", "mark", "peer", "pendingsync", "replace", "scan", "search",
	"see", "sync", "tag", "watch", "window", "xview", "yview", NULL
    };
    enum options {
	TEXT_TK_BINDVAR, TEXT_TK_TEXTINSERT, TEXT_TK_TEXTREPLACE,
	TEXT_BBOX, TEXT_BRKS, TEXT_CHECKSUM, TEXT_CGET, TEXT_CLEAR, TEXT_COMPARE, TEXT_CONFIGURE,
	TEXT_COUNT, TEXT_DEBUG, TEXT_DELETE, TEXT_DLINEINFO, TEXT_DUMP, TEXT_EDIT, TEXT_GET, TEXT_IMAGE,
	TEXT_INDEX, TEXT_INSERT, TEXT_INSPECT, TEXT_ISCLEAN, TEXT_ISDEAD, TEXT_ISEMPTY, TEXT_LINENO,
	TEXT_LOAD, TEXT_MARK, TEXT_PEER, TEXT_PENDINGSYNC, TEXT_REPLACE, TEXT_SCAN, TEXT_SEARCH,
	TEXT_SEE, TEXT_SYNC, TEXT_TAG, TEXT_WATCH, TEXT_WINDOW, TEXT_XVIEW, TEXT_YVIEW
    };

    if (objc < 2) {
	Tcl_WrongNumArgs(interp, 1, objv, "option ?arg ...?");
	return TCL_ERROR;
    }

    if (Tcl_GetIndexFromObjStruct(interp, objv[1], optionStrings,
	    sizeof(char *), "option", 0, &commandIndex) != TCL_OK) {
	/*
	 * Hide the first three options, generating the error description with
	 * the side effects of Tcl_GetIndexFromObjStruct.
	 */

	(void) Tcl_GetIndexFromObjStruct(interp, objv[1], optionStrings + 3,
		sizeof(char *), "option", 0, &commandIndex);
	return TCL_ERROR;
    }

    textPtr->refCount += 1;
    sharedTextPtr = textPtr->sharedTextPtr;
    oldUndoStackEvent = sharedTextPtr->undoStackEvent;
    sharedTextPtr->undoStackEvent = 0;

    /*
     * Clear saved insert cursor position.
     */

    TkTextIndexClear(&textPtr->insertIndex, textPtr);

    /*
     * Check if we need to update the "current" mark segment.
     */

    if (sharedTextPtr->haveToSetCurrentMark) {
	TkTextUpdateCurrentMark(sharedTextPtr);
    }

    if (CATCH_ASSERTION_FAILED) {
	result = TCL_ERROR;
	goto done;
    }

    switch ((enum options) commandIndex) {
    case TEXT_TK_BINDVAR: {
	TkTextStringList *listPtr;

	/*
	 * Bind a variable to this widget, this variable will be released (Tcl_UnsetVar2)
	 * when the widget will be destroyed.
	 *
	 * I suggest to provide a general support for binding variables to widgets in a
	 * future Tk version.
	 */

	if (objc != 3) {
	    Tcl_WrongNumArgs(interp, 2, objv, "varname");
	    result = TCL_ERROR;
	    goto done;
	}

	listPtr = (TkTextStringList *)malloc(sizeof(TkTextStringList));
	Tcl_IncrRefCount(listPtr->strObjPtr = objv[2]);
	listPtr->nextPtr = textPtr->varBindingList;
	textPtr->varBindingList = listPtr;
	break;
    }
    case TEXT_BBOX: {
	int x, y, width, height, argc = 2;
	int extents = 0;
	TkTextIndex index;

	if (objc == 4) {
	    const char* option = Tcl_GetString(objv[2]);

	    if (strcmp(option, "-extents") == 0) {
		extents = 1;
		argc += 1;
	    } else if (*option == '-') {
		Tcl_SetObjResult(interp, Tcl_ObjPrintf("bad option \"%s\": must be -extents", option));
		result = TCL_ERROR;
		goto done;
	    }
	}
	if (objc - argc + 2 != 3) {
	    Tcl_WrongNumArgs(interp, 2, objv, "?-extents? index");
	    result = TCL_ERROR;
	    goto done;
	}
	if (!TkTextGetIndexFromObj(interp, textPtr, objv[argc], &index)) {
	    result = TCL_ERROR;
	    goto done;
	}
	if (TkTextIndexBbox(textPtr, &index, extents, &x, &y, &width, &height, NULL, NULL)) {
	    Tcl_Obj *listObj = Tcl_NewObj();

	    Tcl_ListObjAppendElement(interp, listObj, Tcl_NewIntObj(x));
	    Tcl_ListObjAppendElement(interp, listObj, Tcl_NewIntObj(y));
	    Tcl_ListObjAppendElement(interp, listObj, Tcl_NewIntObj(width));
	    Tcl_ListObjAppendElement(interp, listObj, Tcl_NewIntObj(height));

	    Tcl_SetObjResult(interp, listObj);
	}
	break;
    }
    case TEXT_BRKS: {
	Tcl_Obj *arrPtr;
	unsigned length, i;
	char const *lang = NULL;
	char buf[1];

	if (objc != 3 && objc != 4) {
	    Tcl_WrongNumArgs(interp, 2, objv, "index");
	    result = TCL_ERROR;
	    goto done;
	}
	if (objc == 4) {
	    if (!TkTextTestLangCode(interp, objv[3])) {
		result = TCL_ERROR;
		goto done;
	    }
	    if (!TkTextComputeBreakLocations(interp, "", 0, "en", buf)) {
#if 0 && TCL_UTF_MAX > 4
# ifdef __unix__
#  error "The use of external libraries with a proprietary pseudo UTF-8 encoding is safety-endagering and may result in invalid computationial results. This means: TCL_UTF_MAX > 4 cannot be supported here."
#endif
		ErrorNotAllowed(interp, "external library libunibreak/liblinebreak cannot "
			"be used with non-standard encodings");
#else
		ErrorNotAllowed(interp, "external library libunibreak/liblinebreak is not available");
#endif
		result = TCL_ERROR;
		goto done;
	    }
	    lang = Tcl_GetString(objv[3]);
	}
	if ((length = GetByteLength(objv[2])) < textPtr->brksBufferSize) {
	    textPtr->brksBufferSize = MAX(length, textPtr->brksBufferSize + 512);
	    textPtr->brksBuffer = (char *)realloc(textPtr->brksBuffer, textPtr->brksBufferSize);
	}
	TkTextComputeBreakLocations(interp, Tcl_GetString(objv[2]), length, lang, textPtr->brksBuffer);
	arrPtr = Tcl_NewObj();

	for (i = 0; i < length; ++i) {
	    int value;

	    switch (textPtr->brksBuffer[i]) {
	    case LINEBREAK_INSIDEACHAR: continue;
	    case LINEBREAK_MUSTBREAK:   value = 2; break;
	    case LINEBREAK_ALLOWBREAK:  value = 1; break;
	    default:                    value = 0; break;
	    }
	    Tcl_ListObjAppendElement(interp, arrPtr, Tcl_NewIntObj(value));
	}

	Tcl_SetObjResult(interp, arrPtr);
	break;
    }
    case TEXT_CHECKSUM:
	result = TextChecksumCmd(textPtr, interp, objc, objv);
    	break;
    case TEXT_CGET:
	if (objc != 3) {
	    Tcl_WrongNumArgs(interp, 2, objv, "option");
	    result = TCL_ERROR;
	    goto done;
	} else {
#if SUPPORT_DEPRECATED_STARTLINE_ENDLINE

	    Tcl_Obj *objPtr, *optionObj = NULL;
	    const char *opt = Tcl_GetString(objv[2]);

	    if (strcmp(opt, "-start") == 0) {
		optionObj = Tcl_NewStringObj(textPtr->startLine ? "-startline" : "-startindex", -1);
	    } else if (MatchOpt(opt, "-startline", 7)) {
		optionObj = Tcl_NewStringObj("-startline", -1);
	    } else if (strcmp(opt, "-end") == 0) {
		optionObj = Tcl_NewStringObj(textPtr->endLine ? "-endline" : "-endindex", -1);
	    } else if (MatchOpt(opt, "-endline", 5)) {
		optionObj = Tcl_NewStringObj("-endline", -1);
	    } else {
		Tcl_IncrRefCount(optionObj = objv[2]);
	    }

	    Tcl_IncrRefCount(optionObj);
	    objPtr = Tk_GetOptionValue(interp, (char *) textPtr,
		    textPtr->optionTable, optionObj, textPtr->tkwin);
	    Tcl_GuardedDecrRefCount(optionObj);

#else /* if !SUPPORT_DEPRECATED_STARTLINE_ENDLINE */

	    objPtr = Tk_GetOptionValue(interp, textPtr,
		    textPtr->optionTable, objv[2], textPtr->tkwin);

#endif /* SUPPORT_DEPRECATED_STARTLINE_ENDLINE */

	    if (!objPtr) {
		result = TCL_ERROR;
		goto done;
	    }
	    Tcl_SetObjResult(interp, objPtr);
	    result = TCL_OK;
	}
	break;
    case TEXT_CLEAR:
	if (TestIfPerformingUndoRedo(interp, sharedTextPtr, &result)) {
	    goto done;
	}
	ClearText(textPtr, 1);
	TkTextRelayoutWindow(textPtr, TK_TEXT_LINE_GEOMETRY);
	TK_BTREE_DEBUG(TkBTreeCheck(sharedTextPtr->tree));
	break;
    case TEXT_COMPARE: {
	int relation, value;
	TkTextIndex index1, index2;

	if (objc != 5) {
	    Tcl_WrongNumArgs(interp, 2, objv, "index1 op index2");
	    result = TCL_ERROR;
	    goto done;
	}
	if (!TkTextGetIndexFromObj(interp, textPtr, objv[2], &index1)
		|| !TkTextGetIndexFromObj(interp, textPtr, objv[4], &index2)) {
	    result = TCL_ERROR;
	    goto done;
	}
	relation = TkTextIndexCompare(&index1, &index2);
	value = TkTextTestRelation(interp, relation, Tcl_GetString(objv[3]));
	if (value == -1) {
	    result = TCL_ERROR;
	} else {
	    Tcl_SetObjResult(interp, Tcl_NewBooleanObj(value));
	}
	break;
    }
    case TEXT_CONFIGURE:
	if (objc <= 3) {
	    Tcl_Obj *objPtr = Tk_GetOptionInfo(interp, textPtr,
		    textPtr->optionTable, objc == 3 ? objv[2] : NULL, textPtr->tkwin);

	    if (!objPtr) {
		result = TCL_ERROR;
		goto done;
	    }
	    Tcl_SetObjResult(interp, objPtr);
	} else {
	    result = TkConfigureText(interp, textPtr, objc - 2, objv + 2);
	}
	break;
    case TEXT_COUNT: {
	TkTextIndex indexFrom, indexTo;
	Tcl_Obj *objPtr = NULL;
	int update = 0;
	int i, found = 0;

	if (objc < 4) {
	    Tcl_WrongNumArgs(interp, 2, objv, "?-option value ...? index1 index2");
	    result = TCL_ERROR;
	    goto done;
	}

	if (!TkTextGetIndexFromObj(interp, textPtr, objv[objc - 2], &indexFrom)
		|| !TkTextGetIndexFromObj(interp, textPtr, objv[objc - 1], &indexTo)) {
	    result = TCL_ERROR;
	    goto done;
	}

	for (i = 2; i < objc - 2; i++) {
	    int length;
	    int value = INT_MIN;
	    const char *option = Tcl_GetString(objv[i]);

	    length = GetByteLength(objv[i]);
	    if (length < 2 || option[0] != '-') {
		goto badOption;
	    }
	    switch (option[1]) {
	    case 'c':
		if (strncmp("-chars", option, length) == 0) {
		    value = CountIndices(textPtr, &indexFrom, &indexTo, COUNT_CHARS);
		}
		break;
	    case 'd':
	    	if (length > 8 && strncmp("-display", option, 8) == 0) {
		    switch (option[8]) {
		    case 'c':
			if (strcmp("chars", option + 8) == 0) {
			    value = CountIndices(textPtr, &indexFrom, &indexTo, COUNT_DISPLAY_CHARS);
			}
			break;
		    case 'h':
			if (strcmp("hyphens", option + 8) == 0) {
			    value = CountIndices(textPtr, &indexFrom, &indexTo, COUNT_DISPLAY_HYPHENS);
			}
			break;
		    case 'i':
			if (strcmp("indices", option + 8) == 0) {
			    value = CountIndices(textPtr, &indexFrom, &indexTo, COUNT_DISPLAY_INDICES);
			}
			break;
		    case 'l':
			if (strcmp("lines", option + 8) == 0) {
			    int compare = TkTextIndexCompare(&indexFrom, &indexTo);

			    if (compare == 0) {
				value = 0;
			    } else {
				const TkTextIndex *indexPtr1;
				const TkTextIndex *indexPtr2;

				if (compare < 0) {
				    indexPtr1 = &indexFrom;
				    indexPtr2 = &indexTo;
				} else {
				    indexPtr1 = &indexTo;
				    indexPtr2 = &indexFrom;
				}
				if (!sharedTextPtr->allowUpdateLineMetrics) {
				    ProcessConfigureNotify(textPtr, 1);
				}
				value = TkTextCountDisplayLines(textPtr, indexPtr1, indexPtr2);
				if (compare > 0) {
				    value = -value;
				}
			    }
			}
			break;
		    case 't':
			if (strcmp("text", option + 8) == 0) {
			    value = CountIndices(textPtr, &indexFrom, &indexTo, COUNT_DISPLAY_TEXT);
			}
			break;
		    }
		}
		break;
	    case 'h':
		if (strncmp("-hyphens", option, length) == 0) {
		    value = CountIndices(textPtr, &indexFrom, &indexTo, COUNT_HYPHENS);
		}
		break;
	    case 'i':
		if (strncmp("-indices", option, length) == 0) {
		    value = CountIndices(textPtr, &indexFrom, &indexTo, COUNT_INDICES);
		}
		break;
	    case 'l':
	    	if (strncmp("-lines", option, length) == 0) {
		    TkTextBTree tree = sharedTextPtr->tree;
		    value = TkBTreeLinesTo(tree, textPtr, TkTextIndexGetLine(&indexTo), NULL)
			    - TkBTreeLinesTo(tree, textPtr, TkTextIndexGetLine(&indexFrom), NULL);
		}
		break;
	    case 't':
		if (strncmp("-text", option, length) == 0) {
		    value = CountIndices(textPtr, &indexFrom, &indexTo, COUNT_TEXT);
		}
		break;
	    case 'u':
		if (strncmp("-update", option, length) == 0) {
		    update = 1;
		    continue;
		}
		break;
	    case 'x':
		if (strncmp("-xpixels", option, length) == 0) {
		    int x1, x2;
		    TkTextIndex index;

		    index = indexFrom;
		    TkTextFindDisplayIndex(textPtr, &index, 0, &x1);
		    index = indexTo;
		    TkTextFindDisplayIndex(textPtr, &index, 0, &x2);
		    value = x2 - x1;
		}
		break;
	    case 'y':
		if (strncmp("-ypixels", option, length) == 0) {
		    int from, to;

		    if (update) {
			from = TkTextIndexGetLineNumber(&indexFrom, textPtr);
			to = TkTextIndexGetLineNumber(&indexTo, textPtr);
			if (from != to) {
			    if (from > to) {
				int tmp = from; from = to; to = tmp;
			    }
			    UpdateLineMetrics(textPtr, from, to);
			}
		    }
		    from = TkTextIndexYPixels(textPtr, &indexFrom);
		    to = TkTextIndexYPixels(textPtr, &indexTo);
		    value = to - from;
		}
		break;
	    }
	    if (value == INT_MIN) {
		goto badOption;
	    }

	    found += 1;
	    if (found == 1) {
		Tcl_SetObjResult(interp, Tcl_NewIntObj(value));
	    } else {
		if (found == 2) {
		    /*
		     * Move the first item we put into the result into the
		     * first element of the list object.
		     */

		    objPtr = Tcl_NewObj();
		    Tcl_ListObjAppendElement(NULL, objPtr,
			    Tcl_GetObjResult(interp));
		}
		Tcl_ListObjAppendElement(NULL, objPtr, Tcl_NewIntObj(value));
	    }
	}

	if (found == 0) {
	    /*
	     * Use the default '-indices'.
	     */

	    int value = CountIndices(textPtr, &indexFrom, &indexTo, COUNT_INDICES);
	    Tcl_SetObjResult(interp, Tcl_NewIntObj(value));
	} else if (found > 1) {
	    Tcl_SetObjResult(interp, objPtr);
	}
	break;

    badOption:
	Tcl_SetObjResult(interp, Tcl_ObjPrintf(
		"bad option \"%s\": must be -chars, -displaychars, -displayhyphens, -displayindices, "
		"-displaylines, -displaytext, -hyphens, -indices, -lines, -text, -update, -xpixels, "
		"or -ypixels", Tcl_GetString(objv[i])));
	Tcl_SetErrorCode(interp, "TK", "TEXT", "INDEX_OPTION", NULL);
	result = TCL_ERROR;
	goto done;
    }
    case TEXT_DEBUG:
	if (objc > 3) {
	    Tcl_WrongNumArgs(interp, 2, objv, "boolean");
	    result = TCL_ERROR;
	    goto done;
	}
	if (objc == 2) {
	    Tcl_SetObjResult(interp, Tcl_NewBooleanObj(tkBTreeDebug));
	} else {
	    if (Tcl_GetBooleanFromObj(interp, objv[2], &tkBTreeDebug) != TCL_OK) {
		result = TCL_ERROR;
		goto done;
	    }
	    tkTextDebug = tkBTreeDebug;
	}
	break;
    case TEXT_DELETE: {
	int i, flags = 0;
	int ok = 1;

	for (i = 2; i < objc - 1; i++) {
	    const char *option = Tcl_GetString(objv[i]);
	    int length;

	    if (option[0] != '-') {
		break;
	    }
	    length = GetByteLength(objv[i]);
	    if (strncmp("-marks", option, length) == 0) {
		flags |= DELETE_MARKS;
	    } else if (strncmp("-inclusive", option, length) == 0) {
		flags |= DELETE_INCLUSIVE;
	    } else {
		Tcl_SetObjResult(interp, Tcl_ObjPrintf(
			"bad option \"%s\": must be -marks, or -inclusive", Tcl_GetString(objv[i])));
		Tcl_SetErrorCode(interp, "TK", "TEXT", "INDEX_OPTION", NULL);
		result = TCL_ERROR;
		goto done;
	    }
	}

	objv += i - 2;
	objc -= i - 2;

	if (objc < 3) {
	    Tcl_WrongNumArgs(interp, 2, objv, "?-marks? ?-inclusive? index1 ?index2 ...?");
	    result = TCL_ERROR;
	    goto done;
	}
	if (TestIfDisabled(interp, textPtr, &result)
		|| TestIfDead(interp, textPtr, &result)
		|| TestIfPerformingUndoRedo(interp, sharedTextPtr, &result)) {
	    goto done;
	}
	if (objc < 5) {
	    /*
	     * Simple case requires no predetermination of indices.
	     */

	    TkTextIndex index1, index2, *index2Ptr;
	    int triggerUserMod = TestIfTriggerUserMod(sharedTextPtr, objv[2]);
	    int triggerWatch = triggerUserMod || sharedTextPtr->triggerAlways;

	    if (triggerWatch) {
		TkTextSaveCursorIndex(textPtr);
	    }

	    /*
	     * Parse the starting and stopping indices.
	     */

	    if (!TkTextGetIndexFromObj(textPtr->interp, textPtr, objv[2], &index1)) {
		result = TCL_ERROR;
		goto done;
	    }
	    if (objc == 4) {
		if (!TkTextGetIndexFromObj(textPtr->interp, textPtr, objv[3], index2Ptr = &index2)) {
		    result = TCL_ERROR;
		    goto done;
		}
	    } else {
		index2Ptr = NULL;
	    }
	    ok = DeleteIndexRange(NULL, textPtr, &index1, index2Ptr, flags, 1,
		    triggerWatch, triggerWatch, triggerUserMod, 1);
	} else {
	    /*
	     * Multi-index pair case requires that we prevalidate the
	     * indices and sort from last to first so that deletes occur
	     * in the exact (unshifted) text. It also needs to handle
	     * partial and fully overlapping ranges. We have to do this
	     * with multiple passes.
	     */

	    TkTextIndex *indices, *ixStart, *ixEnd, *lastStart;
	    char *useIdx;
	    int lastUsed, i;

	    objc -= 2;
	    objv += 2;
	    indices = (TkTextIndex *)malloc((objc + 1)*sizeof(TkTextIndex));

	    /*
	     * First pass verifies that all indices are valid.
	     */

	    for (i = 0; i < objc; i++) {
		if (!TkTextGetIndexFromObj(interp, textPtr, objv[i], &indices[i])) {
		    result = TCL_ERROR;
		    free(indices);
		    goto done;
		}
	    }

	    /*
	     * Pad out the pairs evenly to make later code easier.
	     */

	    if (objc & 1) {
		indices[i] = indices[i - 1];
		TkTextIndexForwChars(textPtr, &indices[i], 1, &indices[i], COUNT_INDICES);
		objc += 1;
	    }
	    useIdx = (char *)malloc(objc);
	    memset(useIdx, 0, (unsigned) objc);

	    /*
	     * Do a decreasing order sort so that we delete the end ranges
	     * first to maintain index consistency.
	     */

	    qsort(indices, (unsigned) objc/2, 2*sizeof(TkTextIndex), TextIndexSortProc);
	    lastStart = NULL;
	    lastUsed = 0; /* otherwise GCC complains */

	    /*
	     * Second pass will handle bogus ranges (end < start) and
	     * overlapping ranges.
	     */

	    for (i = 0; i < objc; i += 2) {
		ixStart = &indices[i];
		ixEnd = &indices[i + 1];
		if (TkTextIndexCompare(ixEnd, ixStart) <= 0) {
		    continue;
		}
		if (lastStart) {
		    if (TkTextIndexCompare(ixStart, lastStart) == 0) {
			/*
			 * Start indices were equal, and the sort placed
			 * the longest range first, so skip this one.
			 */

			continue;
		    } else if (TkTextIndexCompare(lastStart, ixEnd) < 0) {
			/*
			 * The next pair has a start range before the end
			 * point of the last range. Constrain the delete
			 * range, but use the pointer values.
			 */

			*ixEnd = *lastStart;
			if (TkTextIndexCompare(ixEnd, ixStart) <= 0) {
			    continue;
			}
		    }
		}
		lastStart = ixStart;
		useIdx[i] = 1;
		lastUsed = i;
	    }

	    /*
	     * Final pass take the input from the previous and deletes the
	     * ranges which are flagged to be deleted.
	     */

	    for (i = 0; i < objc && ok; i += 2) {
		if (useIdx[i]) {
		    int triggerUserMod = TestIfTriggerUserMod(sharedTextPtr, objv[i]);
		    int triggerWatch = triggerUserMod || sharedTextPtr->triggerAlways;

		    if (triggerWatch) {
			TkTextSaveCursorIndex(textPtr);
		    }

		    /*
		     * We don't need to check the return value because all
		     * indices are preparsed above.
		     */

		    ok = DeleteIndexRange(NULL, textPtr, &indices[i], &indices[i + 1],
			    flags, 1, triggerWatch, triggerWatch, triggerUserMod, i == lastUsed);
		}
	    }
	    free(indices);
	    free(useIdx);
	}

	if (!ok) {
	    return TCL_OK; /* widget has been destroyed */
	}
	break;
    }
    case TEXT_DLINEINFO: {
	int x, y, width, height, base, argc = 2;
	int extents = 0;
	TkTextIndex index;

	if (objc == 4) {
	    const char* option = Tcl_GetString(objv[2]);

	    if (strcmp(option, "-extents") == 0) {
		extents = 1;
		argc += 1;
	    } else if (*option == '-') {
		Tcl_SetObjResult(interp, Tcl_ObjPrintf("bad option \"%s\": must be -extents", option));
		result = TCL_ERROR;
		goto done;
	    }
	}
	if (objc - argc + 2 != 3) {
	    Tcl_WrongNumArgs(interp, 2, objv, "?-extents? index");
	    result = TCL_ERROR;
	    goto done;
	}
	if (!TkTextGetIndexFromObj(interp, textPtr, objv[argc], &index)) {
	    result = TCL_ERROR;
	    goto done;
	}
	if (TkTextGetDLineInfo(textPtr, &index, extents, &x, &y, &width, &height, &base)) {
	    Tcl_Obj *listObj = Tcl_NewObj();

	    Tcl_ListObjAppendElement(interp, listObj, Tcl_NewIntObj(x));
	    Tcl_ListObjAppendElement(interp, listObj, Tcl_NewIntObj(y));
	    Tcl_ListObjAppendElement(interp, listObj, Tcl_NewIntObj(width));
	    Tcl_ListObjAppendElement(interp, listObj, Tcl_NewIntObj(height));
	    Tcl_ListObjAppendElement(interp, listObj, Tcl_NewIntObj(base));

	    Tcl_SetObjResult(interp, listObj);
	}
	break;
    }
    case TEXT_DUMP:
	result = TextDumpCmd(textPtr, interp, objc, objv);
	break;
    case TEXT_EDIT:
	result = TextEditCmd(textPtr, interp, objc, objv);
	break;
    case TEXT_GET: {
	Tcl_Obj *objPtr;
	int i, found;
	int includeHyphens;
	int visibleOnly;
	unsigned countOptions;
	const char *option;

	if (objc < 3) {
	    Tcl_WrongNumArgs(interp, 2, objv, "?-option? ?--? index1 ?index2 ...?");
	    result = TCL_ERROR;
	    goto done;
	}

	objPtr = NULL;
	found = 0;
	includeHyphens = 1;
	visibleOnly = 0;
	countOptions = 0;
	i = 2;

	while (objc > i + 1 && (option = Tcl_GetString(objv[i]))[0] == '-') {
	    int badOption = 0;

	    i += 1;

	    if (option[1] == '-') {
	    	if (option[2] == '\0') {
		    break;
		}
		badOption = 1;
	    } else if (++countOptions > 1) {
		i -= 1;
		break;
	    } else {
		switch (option[1]) {
		case 'c':
		    if (strcmp("-chars", option) != 0) {
			badOption = 1;
		    }
		    break;
		case 't':
		    if (strcmp("-text", option) != 0) {
			badOption = 1;
		    }
		    includeHyphens = 0;
		    break;
		case 'd':
		    if (strcmp("-displaychars", option) == 0) {
			visibleOnly = 1;
		    } else if (strcmp("-displaytext", option) == 0) {
			visibleOnly = 1;
			includeHyphens = 0;
		    } else {
			badOption = 1;
		    }
		    break;
		default:
		    badOption = 1;
		    break;
		}
	    }

	    if (badOption) {
		Tcl_SetObjResult(interp, Tcl_ObjPrintf("bad option \"%s\": "
			"must be -chars, -displaychars, -displaytext, or -text", option));
		Tcl_SetErrorCode(interp, "TK", "TEXT", "INDEX_OPTION", NULL);
		result = TCL_ERROR;
		goto done;
	    }
	}

	for (; i < objc; i += 2) {
	    TkTextIndex index1, index2;
	    Tcl_Obj *get;

	    if (!TkTextGetIndexFromObj(interp, textPtr, objv[i], &index1)) {
		if (objPtr) {
		    Tcl_GuardedDecrRefCount(objPtr);
		}
		result = TCL_ERROR;
		goto done;
	    }

	    if (i + 1 == objc) {
		TkTextIndexForwChars(textPtr, &index1, 1, &index2, COUNT_INDICES);
	    } else {
		if (!TkTextGetIndexFromObj(interp, textPtr, objv[i + 1], &index2)) {
		    if (objPtr) {
			Tcl_GuardedDecrRefCount(objPtr);
		    }
		    result = TCL_ERROR;
		    goto done;
		}
		if (TkTextIndexCompare(&index1, &index2) >= 0) {
		    goto done;
		}
	    }

	    /*
	     * We want to move the text we get from the window into the
	     * result, but since this could in principle be a megabyte or
	     * more, we want to do it efficiently!
	     */

	    get = TextGetText(textPtr, &index1, &index2, NULL, NULL, UINT_MAX,
		    visibleOnly, includeHyphens);

	    if (++found == 1) {
		Tcl_SetObjResult(interp, get);
	    } else {
		if (found == 2) {
		    /*
		     * Move the first item we put into the result into the
		     * first element of the list object.
		     */

		    objPtr = Tcl_NewObj();
		    Tcl_ListObjAppendElement(NULL, objPtr, Tcl_GetObjResult(interp));
		}
		Tcl_ListObjAppendElement(NULL, objPtr, get);
	    }
	}
	if (found > 1) {
	    Tcl_SetObjResult(interp, objPtr);
	}
	break;
    }
    case TEXT_IMAGE:
	result = TkTextImageCmd(textPtr, interp, objc, objv);
	break;
    case TEXT_INDEX: {
	TkTextIndex index;

	if (objc != 3) {
	    Tcl_WrongNumArgs(interp, 2, objv, "index");
	    result = TCL_ERROR;
	    goto done;
	}
	if (!TkTextGetIndexFromObj(interp, textPtr, objv[2], &index)) {
	    result = TCL_ERROR;
	    goto done;
	}
	Tcl_SetObjResult(interp, TkTextNewIndexObj(&index));
	break;
    }
    case TEXT_INSERT:
    case TEXT_TK_TEXTINSERT: {
	TkTextIndex index;
	int triggerUserMod, triggerWatch;

	if (objc < 4) {
	    const char *args = (commandIndex == TEXT_TK_TEXTINSERT) ?
		"?-hyphentags tags? index chars ?tagList chars tagList ...?" :
		"index chars ?tagList chars tagList ...?";
	    Tcl_WrongNumArgs(interp, 2, objv, args);
	    result = TCL_ERROR;
	    goto done;
	}
	if (!TkTextGetIndexFromObj(interp, textPtr, objv[2], &index)) {
	    result = TCL_ERROR;
	    goto done;
	}
	if (TestIfDisabled(interp, textPtr, &result)
		|| TestIfDead(interp, textPtr, &result)
		|| TestIfPerformingUndoRedo(interp, sharedTextPtr, &result)) {
	    goto done;
	}

	triggerUserMod = TestIfTriggerUserMod(sharedTextPtr, objv[2]);
	triggerWatch = triggerUserMod || sharedTextPtr->triggerAlways;

	if (triggerWatch) {
	    TkTextSaveCursorIndex(textPtr);
	}
	result = TextInsertCmd(textPtr, interp, objc - 3, objv + 3, &index, 1, triggerWatch,
		triggerWatch, triggerUserMod, commandIndex == TEXT_TK_TEXTINSERT);
	break;
    }
    case TEXT_INSPECT:
	result = TextInspectCmd(textPtr, interp, objc, objv);
	break;
    case TEXT_ISCLEAN: {
	int discardSelection = 0;
	const TkText *myTextPtr = textPtr;
	int i;

	for (i = 2; i < objc; ++i) {
	    char const * opt = Tcl_GetString(objv[i]);

	    if (strcmp(opt, "-overall") == 0) {
		myTextPtr = NULL;
	    } else if (strcmp(opt, "-discardselection") == 0) {
		discardSelection = 1;
	    } else {
		Tcl_SetObjResult(interp, Tcl_ObjPrintf("bad option \"%s\": must be -overall", opt));
		Tcl_SetErrorCode(interp, "TK", "TEXT", "BAD_OPTION", NULL);
		result = TCL_ERROR;
		goto done;
	    }
	}

	Tcl_SetObjResult(interp, Tcl_NewBooleanObj(IsClean(sharedTextPtr, myTextPtr, discardSelection)));
	break;
    }
    case TEXT_ISDEAD:
    	Tcl_SetObjResult(interp, Tcl_NewBooleanObj(TkTextIsDeadPeer(textPtr)));
	break;
    case TEXT_ISEMPTY: {
	int overall = 0;
	int i;

	for (i = 2; i < objc; ++i) {
	    char const * opt = Tcl_GetString(objv[i]);

	    if (strcmp(opt, "-overall") == 0) {
		overall = 1;
	    } else {
		Tcl_SetObjResult(interp, Tcl_ObjPrintf("bad option \"%s\": must be -overall", opt));
		Tcl_SetErrorCode(interp, "TK", "TEXT", "BAD_OPTION", NULL);
		result = TCL_ERROR;
		goto done;
	    }
	}

	Tcl_SetObjResult(interp, Tcl_NewBooleanObj(IsEmpty(sharedTextPtr, overall ? NULL : textPtr)));
	break;
    }
    case TEXT_LINENO: {
	TkTextIndex index;
	int lineno;

	if (objc != 3) {
	    Tcl_WrongNumArgs(interp, 2, objv, "index");
	    result = TCL_ERROR;
	    goto done;
	}
	if (!TkTextGetIndexFromObj(interp, textPtr, objv[2], &index)) {
	    result = TCL_ERROR;
	    goto done;
	}
	lineno = TkTextIsDeadPeer(textPtr) ? 0 : TkTextIndexGetLineNumber(&index, textPtr) + 1;
	Tcl_SetObjResult(interp, Tcl_NewIntObj(lineno));
	break;
    }
    case TEXT_LOAD: {
	Tcl_Obj *contentObjPtr;
	int validOptions = 0;

	if (objc != 3 && objc != 4) {
	    Tcl_WrongNumArgs(interp, 2, objv, "textcontent");
	    result = TCL_ERROR;
	    goto done;
	}
	if (objc == 4) {
	    const char *opt = Tcl_GetString(objv[2]);

	    if (strcmp(opt, "-validconfig") != 0) {
		Tcl_SetObjResult(interp,
			Tcl_ObjPrintf("bad option \"%s\": must be -validconfig", opt));
		Tcl_SetErrorCode(interp, "TK", "TEXT", "BAD_OPTION", NULL);
		result = TCL_ERROR;
		goto done;
	    }
	    validOptions = 1;
	    contentObjPtr = objv[3];
	} else {
	    contentObjPtr = objv[2];
	}
	if (TestIfPerformingUndoRedo(interp, sharedTextPtr, &result)) {
	    goto done;
	}
	ClearText(textPtr, 0);
	TkTextRelayoutWindow(textPtr, TK_TEXT_LINE_GEOMETRY);
	if ((result = TkBTreeLoad(textPtr, contentObjPtr, validOptions)) != TCL_OK) {
	    ClearText(textPtr, 0);
	}
	break;
    }
    case TEXT_MARK:
	result = TkTextMarkCmd(textPtr, interp, objc, objv);
	break;
    case TEXT_PEER:
	result = TextPeerCmd(textPtr, interp, objc, objv);
	break;
    case TEXT_PENDINGSYNC: {
        if (objc != 2) {
            Tcl_WrongNumArgs(interp, 2, objv, NULL);
            result = TCL_ERROR;
            goto done;
        }
	if (!sharedTextPtr->allowUpdateLineMetrics) {
	    ProcessConfigureNotify(textPtr, 1);
	}
	Tcl_SetObjResult(interp, Tcl_NewBooleanObj(TkTextPendingSync(textPtr)));
        break;
    }
    case TEXT_REPLACE:
    case TEXT_TK_TEXTREPLACE: {
	TkTextIndex indexFrom, indexTo, index;
	int triggerUserMod, triggerWatch;

	if (objc < 5) {
	    Tcl_WrongNumArgs(interp, 2, objv, "index1 index2 chars ?tagList chars tagList ...?");
	    result = TCL_ERROR;
	    goto done;
	}
	if (!TkTextGetIndexFromObj(interp, textPtr, objv[2], &indexFrom)
		|| !TkTextGetIndexFromObj(interp, textPtr, objv[3], &indexTo)) {
	    result = TCL_ERROR;
	    goto done;
	}
	if (TkTextIndexCompare(&indexFrom, &indexTo) > 0) {
	    Tcl_SetObjResult(interp, Tcl_ObjPrintf(
		    "index \"%s\" before \"%s\" in the text",
		    Tcl_GetString(objv[3]), Tcl_GetString(objv[2])));
	    Tcl_SetErrorCode(interp, "TK", "TEXT", "INDEX_ORDER", NULL);
	    result = TCL_ERROR;
	    goto done;
	}
	if (TestIfDisabled(interp, textPtr, &result) || TestIfDead(interp, textPtr, &result)) {
	    goto done;
	}

	triggerUserMod = TestIfTriggerUserMod(sharedTextPtr, objv[2]);
	triggerWatch = triggerUserMod || sharedTextPtr->triggerAlways;

	/*
	 * The 'replace' operation is quite complex to do correctly,
	 * because we want a number of criteria to hold:
	 *
	 * 1.  The insertion point shouldn't move, unless it is within the
	 *	   deleted range. In this case it should end up after the new
	 *	   text.
	 *
	 * 2.  The window should not change the text it shows - should not
	 *	   scroll vertically - unless the result of the replace is
	 *	   that the insertion position which used to be on-screen is
	 *	   now off-screen.
	 */

	TkTextIndexSave(&textPtr->topIndex);
	if (triggerWatch) {
	    TkTextSaveCursorIndex(textPtr);
	}

	TkTextMarkSegToIndex(textPtr, textPtr->insertMarkPtr, &index);

	if (TkTextIndexCompare(&indexFrom, &index) < 0 && TkTextIndexCompare(&index, &indexTo) <= 0) {
	    /*
	     * The insertion point is inside the range to be replaced, so
	     * we have to do some calculations to ensure it doesn't move
	     * unnecessarily.
	     */

	    int deleteInsertOffset, insertLength, j;

	    insertLength = 0;
	    for (j = 4; j < objc; j += 2) {
		insertLength += Tcl_GetCharLength(objv[j]);
	    }

	    /*
	     * Calculate 'deleteInsertOffset' as an offset we will apply
	     * to the insertion point after this operation.
	     */

	    deleteInsertOffset = CountIndices(textPtr, &indexFrom, &index, COUNT_CHARS);
	    if (deleteInsertOffset > insertLength) {
		deleteInsertOffset = insertLength;
	    }

	    result = TextReplaceCmd(textPtr, interp, &indexFrom, &indexTo, objc, objv, 0,
		    triggerWatch, triggerUserMod, commandIndex == TEXT_TK_TEXTREPLACE);
	    if (textPtr->flags & DESTROYED) {
		return result;
	    }

	    if (result == TCL_OK) {
		/*
		 * Move the insertion position to the correct place.
		 */

		TkTextIndexForwChars(textPtr, &indexFrom, deleteInsertOffset, &index, COUNT_INDICES);
		TkBTreeUnlinkSegment(sharedTextPtr, textPtr->insertMarkPtr);
		TkBTreeLinkSegment(sharedTextPtr, textPtr->insertMarkPtr, &index);
		textPtr->insertIndex = index;
	    }
	} else {
	    result = TextReplaceCmd(textPtr, interp, &indexFrom, &indexTo, objc, objv, 0,
		    triggerWatch, triggerUserMod, commandIndex == TEXT_TK_TEXTREPLACE);
	    if (textPtr->flags & DESTROYED) {
		return result;
	    }
	}
	if (result == TCL_OK) {
	    /*
	     * Now ensure the top-line is in the right place.
	     */

	    if (!TkTextIndexRebuild(&textPtr->topIndex)) {
		TkTextSetYView(textPtr, &textPtr->topIndex, TK_TEXT_NOPIXELADJUST);
	    }
	}
	break;
    }
    case TEXT_SCAN:
	result = TkTextScanCmd(textPtr, interp, objc, objv);
	break;
    case TEXT_SEARCH:
	result = TextSearchCmd(textPtr, interp, objc, objv);
	break;
    case TEXT_SEE:
	result = TkTextSeeCmd(textPtr, interp, objc, objv);
	break;
    case TEXT_SYNC: {
	int wrongNumberOfArgs = 0;

	if (objc == 3 || objc == 4) {
	    const char *option = Tcl_GetString(objv[2]);
	    if (*option != '-') {
		wrongNumberOfArgs = 1;
	    } else if (strncmp(option, "-command", objv[2]->length) != 0) {
		Tcl_AppendResult(interp, "wrong option \"", option,
			"\": should be \"-command\"", NULL);
		result = TCL_ERROR;
		goto done;
	    }
	} else if (objc != 2) {
	    wrongNumberOfArgs = 1;
	}
	if (wrongNumberOfArgs) {
	    Tcl_WrongNumArgs(interp, 2, objv, "?-command ?command??");
	    result = TCL_ERROR;
	    goto done;
	}
	if (!sharedTextPtr->allowUpdateLineMetrics) {
	    ProcessConfigureNotify(textPtr, 1);
	}
	if (objc == 3) {
	    if (textPtr->afterSyncCmd) {
		Tcl_SetObjResult(interp, textPtr->afterSyncCmd);
	    }
	} else if (objc == 4) {
	    Tcl_Obj *cmd = objv[3];
	    const char *script = Tcl_GetString(cmd);
	    int append = 0;

	    if (*script == '+') {
		script += 1;
		append = 1;
	    }

	    if (!textPtr->afterSyncCmd) {
		if (append) {
		    cmd = Tcl_NewStringObj(script, -1);
		}
		Tcl_IncrRefCount(textPtr->afterSyncCmd = cmd);
	    } else {
		if (!append && *script == '\0') {
		    if (textPtr->pendingAfterSync) {
			Tcl_CancelIdleCall(RunAfterSyncCmd, (ClientData) textPtr);
			textPtr->pendingAfterSync = 0;
		    }
		    cmd = NULL;
		} else {
		    if (append) {
			cmd = AppendScript(Tcl_GetString(textPtr->afterSyncCmd), script);
		    }
		    Tcl_IncrRefCount(cmd);
		}
		Tcl_GuardedDecrRefCount(textPtr->afterSyncCmd);
		textPtr->afterSyncCmd = cmd;
	    }
	    if (!textPtr->pendingAfterSync) {
		textPtr->pendingAfterSync = 1;
		if (!TkTextPendingSync(textPtr)) {
		    Tcl_DoWhenIdle(RunAfterSyncCmd, (ClientData) textPtr);
		}
	    }
	} else {
	    textPtr->sendSyncEvent = 1;

	    if (!TkTextPendingSync(textPtr)) {
		/*
		 * There is nothing to sync, so fire the <<WidgetViewSync>> event,
		 * because nobody else will do this when no update is pending.
		 */
		TkTextGenerateWidgetViewSyncEvent(textPtr, 0);
	    } else {
		UpdateLineMetrics(textPtr, 0, TkBTreeNumLines(sharedTextPtr->tree, textPtr));
	    }
	}
	break;
    }
    case TEXT_TAG:
	result = TkTextTagCmd(textPtr, interp, objc, objv);
	break;
    case TEXT_WATCH: {
	Tcl_Obj *cmd = textPtr->watchCmd;

	result = TextWatchCmd(textPtr, interp, objc, objv);
	if (cmd) {
	    Tcl_SetObjResult(interp, cmd);
	    Tcl_GuardedDecrRefCount(cmd);
	}
    	break;
    }
    case TEXT_WINDOW:
	result = TkTextWindowCmd(textPtr, interp, objc, objv);
	break;
    case TEXT_XVIEW:
	result = TkTextXviewCmd(textPtr, interp, objc, objv);
	break;
    case TEXT_YVIEW:
	result = TkTextYviewCmd(textPtr, interp, objc, objv);
	break;
    }

  done:
    if (--textPtr->refCount == 0) {
	int sharedIsReleased = textPtr->sharedIsReleased;

	assert(textPtr->flags & MEM_RELEASED);
	free(textPtr);
	DEBUG_ALLOC(tkTextCountDestroyPeer++);
	if (sharedIsReleased) {
	    return result;
	}
	textPtr = NULL;
    } else if (textPtr->watchCmd) {
	TkTextTriggerWatchCursor(textPtr);
    }
    if (sharedTextPtr->undoStackEvent) {
	TriggerUndoStackEvent(sharedTextPtr);
    }
    sharedTextPtr->undoStackEvent = oldUndoStackEvent;

    if (textPtr && textPtr->syncTime == 0) {
	UpdateLineMetrics(textPtr, 0, TkBTreeNumLines(sharedTextPtr->tree, textPtr));
	TK_BTREE_DEBUG(TkBTreeCheck(sharedTextPtr->tree));
    }

    return result;
}

/*
 *--------------------------------------------------------------
 *
 * IsEmpty --
 *
 *	Test whether this widget is empty. The widget is empty
 *	if it contains exact two single newline characters.
 *
 * Results:
 *	Returns 1 if the widget is empty, and false otherwise.
 *
 * Side effects:
 *	None.
 *
 *--------------------------------------------------------------
 */

static int
DoesNotContainTextSegments(
    const TkTextSegment *segPtr1,
    const TkTextSegment *segPtr2)
{
    for ( ; segPtr1 != segPtr2; segPtr1 = segPtr1->nextPtr) {
	if (segPtr1->size > 0) {
	    return !segPtr1->nextPtr; /* ignore trailing newline */
	}
    }

    return 1;
}

static int
IsEmpty(
    const TkSharedText *sharedTextPtr,
    const TkText *textPtr)		/* Can be NULL. */
{
    TkTextSegment *startMarker;
    TkTextSegment *endMarker;

    assert(sharedTextPtr);

    if (TkBTreeNumLines(sharedTextPtr->tree, textPtr) > 1) {
	return 0;
    }

    if (textPtr) {
	startMarker = textPtr->startMarker;
	endMarker = textPtr->endMarker;
    } else {
	startMarker = sharedTextPtr->startMarker;
	endMarker = sharedTextPtr->endMarker;
    }

    return DoesNotContainTextSegments(startMarker, endMarker);
}

/*
 *--------------------------------------------------------------
 *
 * IsClean --
 *
 *	Test whether this widget is clean. The widget is clean
 *	if it is empty, if no mark is set, and if the solely
 *	newline of this widget is untagged.
 *
 * Results:
 *	Returns true if the widget is clean, and false otherwise.
 *
 * Side effects:
 *	None.
 *
 *--------------------------------------------------------------
 */

static int
ContainsAnySegment(
    const TkTextSegment *segPtr1,
    const TkTextSegment *segPtr2)
{
    for ( ; segPtr1 != segPtr2; segPtr1 = segPtr1->nextPtr) {
	if (segPtr1->size > 0 || segPtr1->normalMarkFlag) {
	    return !!segPtr1->nextPtr; /* ignore trailing newline */
	}
    }

    return 0;
}

static int
IsClean(
    const TkSharedText *sharedTextPtr,
    const TkText *textPtr,		/* Can be NULL. */
    int discardSelection)
{
    const TkTextTagSet *tagInfoPtr;
    const TkTextSegment *startMarker;
    const TkTextSegment *endMarker;
    const TkTextLine *endLine;

    assert(sharedTextPtr);

    if (TkBTreeNumLines(sharedTextPtr->tree, textPtr) > 1) {
	return 0;
    }

    if (textPtr) {
	startMarker = textPtr->startMarker;
	endMarker = textPtr->endMarker;
    } else {
	startMarker = sharedTextPtr->startMarker;
	endMarker = sharedTextPtr->endMarker;
    }

    if (ContainsAnySegment(startMarker, endMarker)) {
	return 0;
    }

    endLine = endMarker->sectionPtr->linePtr;

    if (!textPtr && ContainsAnySegment(endLine->segPtr, NULL)) {
	/* This widget contains any mark on very last line. */
	return 0;
    }

    tagInfoPtr = endLine->prevPtr->lastPtr->tagInfoPtr;

    return discardSelection ?
	    TkTextTagBitContainsSet(sharedTextPtr->selectionTags, tagInfoPtr) :
	    tagInfoPtr == sharedTextPtr->emptyTagInfoPtr;
}

/*
 *--------------------------------------------------------------
 *
 * TkTextTestRelation --
 *
 *	Given a relation (>0 for greater, =0 for equal, and <0 for
 *	less), this function computes whether the given operator
 *	satisfies this relation.
 *
 * Results:
 *	Returns 1 if the relation will be satsified, 0 if it will
 *	not be satisifed, and -1 if the operator is invalid.
 *
 * Side effects:
 *	None.
 *
 *--------------------------------------------------------------
 */

static int
BadComparisonOperator(
    Tcl_Interp *interp,
    char const *op)
{
    Tcl_SetObjResult(interp, Tcl_ObjPrintf(
	    "bad comparison operator \"%s\": must be <, <=, ==, >=, >, or !=", op));
    Tcl_SetErrorCode(interp, "TK", "VALUE", "COMPARISON", NULL);
    return -1;
}

int
TkTextTestRelation(
    Tcl_Interp *interp,		/* Current interpreter. */
    int relation,		/* Test this relation... */
    char const *op)		/* ...whether it will be satisifed by this operator. */
{
    int value;

    if (op[0] == '<') {
	value = (relation < 0);
	if (op[1] == '=' && op[2] == 0) {
	    value = (relation <= 0);
	} else if (op[1] != 0) {
	    return BadComparisonOperator(interp, op);
	}
    } else if (op[0] == '>') {
	value = (relation > 0);
	if (op[1] == '=' && op[2] == 0) {
	    value = (relation >= 0);
	} else if (op[1] != 0) {
	    return BadComparisonOperator(interp, op);
	}
    } else if (op[0] == '=' && op[1] == '=' && op[2] == 0) {
	value = (relation == 0);
    } else if (op[0] == '!' && op[1] == '=' && op[2] == 0) {
	value = (relation != 0);
    } else {
	return BadComparisonOperator(interp, op);
    }

    return value;
}

/*
 *--------------------------------------------------------------
 *
 * TextWatchCmd --
 *
 *	This function is invoked to process the "text watch" Tcl command. See
 *	the user documentation for details on what it does.
 *
 * Results:
 *	A standard Tcl result.
 *
 * Side effects:
 *	See the user documentation.
 *
 *--------------------------------------------------------------
 */

static int
TextWatchCmd(
    TkText *textPtr,		/* Information about text widget. */
    Tcl_Interp *interp,		/* Current interpreter. */
    int objc,			/* Number of arguments. */
    Tcl_Obj *const objv[])	/* Argument objects. */
{
    TkSharedText *sharedTextPtr;

    if (objc > 4) {
	/* NOTE: avoid trigraph "??-" in string. */
	Tcl_WrongNumArgs(interp, 4, objv, "\?\?-always? commandPrefix?");
	return TCL_ERROR;
    }

    sharedTextPtr = textPtr->sharedTextPtr;

    if (objc <= 2) {
	TkText *tPtr;

	if (textPtr->watchCmd) {
	    textPtr->triggerAlways = 0;
	    textPtr->watchCmd = NULL;
	}

	sharedTextPtr->triggerWatchCmd = 0; /* do not trigger recursively */
	sharedTextPtr->triggerAlways = 0;

	for (tPtr = sharedTextPtr->peers; tPtr; tPtr = tPtr->next) {
	    if (tPtr->watchCmd) {
		sharedTextPtr->triggerWatchCmd = 1;
		if (tPtr->triggerAlways) {
		    sharedTextPtr->triggerAlways = 1;
		}
	    }
	}
    } else {
	const char *script;
	Tcl_Obj *cmd;
	int argnum = 2;

	if (objc == 4) {
	    if (strcmp(Tcl_GetString(objv[2]), "-always") != 0) {
		Tcl_SetObjResult(interp, Tcl_ObjPrintf(
			"bad option \"%s\": must be -always", Tcl_GetString(objv[2])));
		Tcl_SetErrorCode(interp, "TK", "TEXT", "WATCH_OPTION", NULL);
		return TCL_ERROR;
	    }
	    textPtr->triggerAlways = 1;
	    textPtr->sharedTextPtr->triggerAlways = 1;
	    argnum = 3;
	}

	cmd = objv[argnum];
	script = Tcl_GetString(cmd);

	if (*script == '+') {
	    script += 1;
	    if (textPtr->watchCmd) {
		cmd = AppendScript(Tcl_GetString(textPtr->watchCmd), script);
	    } else {
		cmd = Tcl_NewStringObj(script, -1);
	    }
	} else if (argnum == 2) {
	    TkText *tPtr;

	    textPtr->triggerAlways = 0;
	    textPtr->sharedTextPtr->triggerAlways = 0;

	    for (tPtr = sharedTextPtr->peers; tPtr; tPtr = tPtr->next) {
		if (tPtr->triggerAlways) {
		    assert(tPtr->watchCmd);
		    sharedTextPtr->triggerWatchCmd = 1;
		}
	    }
	}

	textPtr->sharedTextPtr->triggerWatchCmd = 1;
	Tcl_IncrRefCount(textPtr->watchCmd = cmd);
    }

    return TCL_OK;
}

/*
 *--------------------------------------------------------------
 *
 * TextPeerCmd --
 *
 *	This function is invoked to process the "text peer" Tcl command. See
 *	the user documentation for details on what it does.
 *
 * Results:
 *	A standard Tcl result.
 *
 * Side effects:
 *	See the user documentation.
 *
 *--------------------------------------------------------------
 */

static int
TextPeerCmd(
    TkText *textPtr,		/* Information about text widget. */
    Tcl_Interp *interp,		/* Current interpreter. */
    int objc,			/* Number of arguments. */
    Tcl_Obj *const objv[])	/* Argument objects. */
{
    Tk_Window tkwin = textPtr->tkwin;
    int index;

    static const char *const peerOptionStrings[] = { "create", "names", NULL };
    enum peerOptions { PEER_CREATE, PEER_NAMES };

    if (objc < 3) {
	Tcl_WrongNumArgs(interp, 2, objv, "option ?arg ...?");
	return TCL_ERROR;
    }
    if (Tcl_GetIndexFromObjStruct(interp, objv[2], peerOptionStrings,
	    sizeof(char *), "peer option", 0, &index) != TCL_OK) {
	return TCL_ERROR;
    }

    switch ((enum peerOptions) index) {
    case PEER_CREATE:
	if (objc < 4) {
	    Tcl_WrongNumArgs(interp, 3, objv, "pathName ?-option value ...?");
	    return TCL_ERROR;
	}
	return CreateWidget(textPtr->sharedTextPtr, tkwin, interp, textPtr, objc - 2, objv + 2);
    case PEER_NAMES: {
	TkText *tPtr = textPtr->sharedTextPtr->peers;
	Tcl_Obj *peersObj;

	if (objc > 3) {
	    Tcl_WrongNumArgs(interp, 3, objv, NULL);
	    return TCL_ERROR;
	}
	peersObj = Tcl_NewObj();
	while (tPtr) {
	    if (tPtr != textPtr) {
<<<<<<< HEAD
		Tcl_ListObjAppendElement(NULL, peersObj, TkNewWindowObj(tPtr->tkwin));
=======
		Tcl_ListObjAppendElement(NULL, peersObj,
			Tk_NewWindowObj(tPtr->tkwin));
>>>>>>> f8e123a7
	    }
	    tPtr = tPtr->next;
	}
	Tcl_SetObjResult(interp, peersObj);
    }
    }

    return TCL_OK;
}

/*
 *----------------------------------------------------------------------
 *
 * PushUndoSeparatorIfNeeded --
 *
 *	Push undo separator if needed.
 *
 * Results:
 *	None.
 *
 * Side effects:
 *	May push a separator onto undo stack.
 *
 *----------------------------------------------------------------------
 */

static void
PushUndoSeparatorIfNeeded(
    TkSharedText *sharedTextPtr,
    int autoSeparators,
    TkTextEditMode currentEditMode)
{
    assert(sharedTextPtr->undoStack);

    if (sharedTextPtr->pushSeparator
	    || (autoSeparators && sharedTextPtr->lastEditMode != currentEditMode)) {
	PushRetainedUndoTokens(sharedTextPtr);
	TkTextUndoPushSeparator(sharedTextPtr->undoStack, 1);
	sharedTextPtr->pushSeparator = 0;
	sharedTextPtr->lastUndoTokenType = -1;
    }
}

/*
 *----------------------------------------------------------------------
 *
 * TextReplaceCmd --
 *
 *	This function is invoked to process part of the "replace" widget
 *	command for text widgets.
 *
 * Results:
 *	A standard Tcl result.
 *
 * Side effects:
 *	See the user documentation.
 *
 *	If 'viewUpdate' is false, then textPtr->topIndex may no longer be a
 *	valid index after this function returns. The caller is responsible for
 *	ensuring a correct index is in place.
 *
 *----------------------------------------------------------------------
 */

static int
TextReplaceCmd(
    TkText *textPtr,		/* Information about text widget. */
    Tcl_Interp *interp,		/* Current interpreter. */
    const TkTextIndex *indexFromPtr,
				/* Index from which to replace. */
    const TkTextIndex *indexToPtr,
				/* Index to which to replace. */
    int objc,			/* Number of arguments. */
    Tcl_Obj *const objv[],	/* Argument objects. */
    int viewUpdate,		/* Update vertical view if set. */
    int triggerWatch,		/* Should we trigger the watch command? */
    int userFlag,		/* Trigger due to user modification? */
    int parseHyphens)		/* Should we parse hyphens (tk_textReplace)? */
{
    TkSharedText *sharedTextPtr = textPtr->sharedTextPtr;
    int origAutoSep = sharedTextPtr->autoSeparators;
    int result = TCL_OK;
    TkTextIndex indexTmp;
    int notDestroyed;

    assert(!TkTextIsDeadPeer(textPtr));

    textPtr->refCount += 1;

    /*
     * Perform the deletion and insertion, but ensure no undo-separator is
     * placed between the two operations. Since we are using the helper
     * functions 'DeleteIndexRange' and 'TextInsertCmd' we have to pretend
     * that the autoSeparators setting is off, so that we don't get an
     * undo-separator between the delete and insert.
     */

    if (sharedTextPtr->undoStack) {
	sharedTextPtr->autoSeparators = 0;
	PushUndoSeparatorIfNeeded(sharedTextPtr, origAutoSep, TK_TEXT_EDIT_REPLACE);
    }

    /* The line and segment storage may change when deleting. */
    indexTmp = *indexFromPtr;
    TkTextIndexSave(&indexTmp);

    notDestroyed = DeleteIndexRange(NULL, textPtr, indexFromPtr, indexToPtr,
	    0, viewUpdate, triggerWatch, 0, userFlag, 1);

    if (notDestroyed) {
	TkTextIndexRebuild(&indexTmp);
	result = TextInsertCmd(textPtr, interp, objc - 4, objv + 4, &indexTmp,
		viewUpdate, 0, triggerWatch, userFlag, parseHyphens);
    }

    if (sharedTextPtr->undoStack) {
	sharedTextPtr->lastEditMode = TK_TEXT_EDIT_REPLACE;
	sharedTextPtr->autoSeparators = origAutoSep;
    }

    TkTextDecrRefCountAndTestIfDestroyed(textPtr);
    return result;
}

/*
 *----------------------------------------------------------------------
 *
 * TextIndexSortProc --
 *
 *	This function is called by qsort when sorting an array of indices in
 *	*decreasing* order (last to first).
 *
 * Results:
 *	The return value is less than zero if the first argument should be before
 *	the second element, 0 if it's equivalent, and greater than zero if it should
 *	be after the second element.
 *
 * Side effects:
 *	None.
 *
 *----------------------------------------------------------------------
 */

static int
TextIndexSortProc(
    const void *first,		/* Elements to be compared. */
    const void *second)
{
    TkTextIndex *pair1 = (TkTextIndex *) first;
    TkTextIndex *pair2 = (TkTextIndex *) second;
    int cmp = TkTextIndexCompare(&pair1[1], &pair2[1]);

    if (cmp == 0) {
	/*
	 * If the first indices were equal, we want the second index of the
	 * pair also to be the greater. Use pointer magic to access the second
	 * index pair.
	 */

	cmp = TkTextIndexCompare(&pair1[0], &pair2[0]);
    }

    return -cmp;
}

/*
 *----------------------------------------------------------------------
 *
 * FreeEmbeddedWindows --
 *
 *	Free up any embedded windows which belong to this widget.
 *
 * Results:
 *	None.
 *
 * Side effects:
 *	All embedded windows of this widget will be freed.
 *
 *----------------------------------------------------------------------
 */

static void
FreeEmbeddedWindows(
    TkText *textPtr)	/* The concerned text widget. */
{
    Tcl_HashSearch search;
    Tcl_HashEntry *hPtr;
    TkSharedText *sharedTextPtr = textPtr->sharedTextPtr;

    for (hPtr = Tcl_FirstHashEntry(&sharedTextPtr->windowTable, &search);
	    hPtr;
	    hPtr = Tcl_NextHashEntry(&search)) {
	TkTextSegment *ewPtr = (TkTextSegment *)Tcl_GetHashValue(hPtr);
	TkTextEmbWindowClient *client = ewPtr->body.ew.clients;
	TkTextEmbWindowClient **prev = &ewPtr->body.ew.clients;

	while (client) {
	    TkTextEmbWindowClient *next = client->next;
	    if (client->textPtr == textPtr && client->hPtr == hPtr) {
		TkTextWinFreeClient(hPtr, client);
		*prev = next;
	    } else {
		prev = &client->next;
	    }
	    client = next;
	}
    }
}

/*
 *----------------------------------------------------------------------
 *
 * ClearText --
 *
 *	This function is invoked when we reset a text widget to it's intitial
 *	state, but without resetting options. We will free up many of the
 *	internal structure.
 *
 * Results:
 *	None.
 *
 * Side effects:
 *	Almost everything associated with the text content is cleared.
 *	Note that all the peers of the shared structure will be cleared.
 *
 *----------------------------------------------------------------------
 */

static void
ClearRetainedUndoTokens(
    TkSharedText *sharedTextPtr)
{
    unsigned i;

    assert(sharedTextPtr);

    for (i = 0; i < sharedTextPtr->undoTagListCount; ++i) {
	TkTextReleaseUndoTagToken(sharedTextPtr, sharedTextPtr->undoTagList[i]);
    }

    for (i = 0; i < sharedTextPtr->undoMarkListCount; ++i) {
	TkTextReleaseUndoMarkTokens(sharedTextPtr, &sharedTextPtr->undoMarkList[i]);
    }

    sharedTextPtr->undoTagListCount = 0;
    sharedTextPtr->undoMarkListCount = 0;
}

static void
ClearText(
    TkText *textPtr,		/* Clean up this text widget. */
    int clearTags)		/* Also clear all tags? */
{
    TkTextSegment *retainedMarks;
    TkTextIndex startIndex;
    TkText *tPtr;
    TkSharedText *sharedTextPtr = textPtr->sharedTextPtr;
    TkSizeT oldEpoch = TkBTreeEpoch(sharedTextPtr->tree);
    int steadyMarks = textPtr->sharedTextPtr->steadyMarks;
    int debug = tkBTreeDebug;

    tkBTreeDebug = 0; /* debugging is not wanted here */

    for (tPtr = sharedTextPtr->peers; tPtr; tPtr = tPtr->next) {
	/*
	 * Always clean up the widget-specific tags first. Common tags (i.e. most)
	 * will only be cleaned up when the shared structure is cleaned up.
	 *
	 * We also need to clean up widget-specific marks ('insert', 'current'),
	 * since otherwise marks will never disappear from the B-tree.
	 *
	 * Do not clear the after sync commands, otherwise the widget may hang.
	 */

	tPtr->refCount += 1;
	TkBTreeUnlinkSegment(sharedTextPtr, tPtr->insertMarkPtr);
	TkBTreeUnlinkSegment(sharedTextPtr, tPtr->currentMarkPtr);
	if (clearTags) {
	    TkTextFreeAllTags(tPtr);
	}
	FreeEmbeddedWindows(tPtr);
	TkTextFreeDInfo(tPtr);
	textPtr->dInfoPtr = NULL;
	textPtr->dontRepick = 0;
	tPtr->abortSelections = 1;
	textPtr->lastLineY = TK_TEXT_NEARBY_IS_UNDETERMINED;
	tPtr->refCount -= 1;
	tPtr->startLine = NULL;
	tPtr->endLine = NULL;

	if (tPtr->startMarker->refCount == 1) {
	    assert(textPtr->startMarker != textPtr->sharedTextPtr->startMarker);
	    TkBTreeUnlinkSegment(sharedTextPtr, tPtr->startMarker);
	    FREE_SEGMENT(tPtr->startMarker);
	    DEBUG_ALLOC(tkTextCountDestroySegment++);
	    (tPtr->startMarker = sharedTextPtr->startMarker)->refCount += 1;
	}
	if (tPtr->endMarker->refCount == 1) {
	    assert(textPtr->endMarker != textPtr->sharedTextPtr->endMarker);
	    TkBTreeUnlinkSegment(sharedTextPtr, tPtr->endMarker);
	    FREE_SEGMENT(tPtr->endMarker);
	    DEBUG_ALLOC(tkTextCountDestroySegment++);
	    (tPtr->endMarker = sharedTextPtr->endMarker)->refCount += 1;
	}
    }

    ClearRetainedUndoTokens(sharedTextPtr);
    TkBTreeUnlinkSegment(sharedTextPtr, sharedTextPtr->startMarker);
    TkBTreeUnlinkSegment(sharedTextPtr, sharedTextPtr->endMarker);
    sharedTextPtr->startMarker->nextPtr = sharedTextPtr->startMarker->prevPtr = NULL;
    sharedTextPtr->endMarker->nextPtr = sharedTextPtr->endMarker->prevPtr = NULL;
    TkBTreeDestroy(sharedTextPtr->tree);
    retainedMarks = TkTextFreeMarks(sharedTextPtr, 1);
    Tcl_DeleteHashTable(&sharedTextPtr->imageTable);
    Tcl_DeleteHashTable(&sharedTextPtr->windowTable);

    if (clearTags) {
	Tcl_DeleteHashTable(&sharedTextPtr->tagTable);
	if (sharedTextPtr->tagBindingTable) {
	    Tk_DeleteBindingTable(sharedTextPtr->tagBindingTable);
	}
	sharedTextPtr->numMotionEventBindings = 0;
	sharedTextPtr->numElisionTags = 0;
    }

    /*
     * Rebuild the internal structures.
     */

    Tcl_InitHashTable(&sharedTextPtr->windowTable, TCL_STRING_KEYS);
    Tcl_InitHashTable(&sharedTextPtr->imageTable, TCL_STRING_KEYS);
    TkTextUndoResetStack(sharedTextPtr->undoStack);
    TkBitClear(sharedTextPtr->elisionTags);
    TkBitClear(sharedTextPtr->selectionTags);
    TkBitClear(sharedTextPtr->dontUndoTags);
    TkBitClear(sharedTextPtr->affectDisplayTags);
    TkBitClear(sharedTextPtr->notAffectDisplayTags);
    TkBitClear(sharedTextPtr->affectDisplayNonSelTags);
    TkBitClear(sharedTextPtr->affectGeometryTags);
    TkBitClear(sharedTextPtr->affectGeometryNonSelTags);
    TkBitClear(sharedTextPtr->affectLineHeightTags);
    sharedTextPtr->isAltered = 0;
    sharedTextPtr->isModified = 0;
    sharedTextPtr->isIrreversible = 0;
    sharedTextPtr->userHasSetModifiedFlag = 0;
    sharedTextPtr->haveToSetCurrentMark = 0;
    sharedTextPtr->undoLevel = 0;
    sharedTextPtr->pushSeparator = 0;
    sharedTextPtr->imageCount = 0;
    sharedTextPtr->tree = TkBTreeCreate(sharedTextPtr, oldEpoch + 1);
    sharedTextPtr->insertDeleteUndoTokenCount = 0;

    if (clearTags) {
	sharedTextPtr->tagInfoSize = 0;
	sharedTextPtr->tagBindingTable = NULL;
	sharedTextPtr->numTags = 0;
	sharedTextPtr->numEnabledTags = sharedTextPtr->numPeers; /* because the "sel" tag will survive */
	Tcl_InitHashTable(&sharedTextPtr->tagTable, TCL_STRING_KEYS);
	TkBitClear(sharedTextPtr->usedTags);
	DEBUG(memset(sharedTextPtr->tagLookup, 0,
		TkBitSize(sharedTextPtr->usedTags)*sizeof(TkTextTag *)));
    }

    for (tPtr = sharedTextPtr->peers; tPtr; tPtr = tPtr->next) {
	TkTextCreateDInfo(tPtr);
	TkBTreeAddClient(sharedTextPtr->tree, tPtr, tPtr->lineHeight);
	TkTextIndexSetupToStartOfText(&startIndex, tPtr, sharedTextPtr->tree);
	TkTextSetYView(tPtr, &startIndex, 0);
	sharedTextPtr->tagLookup[tPtr->selTagPtr->index] = tPtr->selTagPtr;
	TkBitSet(sharedTextPtr->usedTags, tPtr->selTagPtr->index);
	tPtr->haveToSetCurrentMark = 0;
	TkBTreeLinkSegment(sharedTextPtr, tPtr->insertMarkPtr, &startIndex);
	TkBTreeLinkSegment(sharedTextPtr, tPtr->currentMarkPtr, &startIndex);
	tPtr->currentMarkIndex = startIndex;
    }

    sharedTextPtr->steadyMarks = 0;
    while (retainedMarks) {
	TkTextSegment *nextPtr = retainedMarks->nextPtr;
	TkTextIndexSetupToStartOfText(&startIndex, NULL, sharedTextPtr->tree);
	TkBTreeLinkSegment(sharedTextPtr, retainedMarks, &startIndex);
	retainedMarks = nextPtr;
    }
    sharedTextPtr->steadyMarks = steadyMarks;

    TkTextResetDInfo(textPtr);
    sharedTextPtr->lastEditMode = TK_TEXT_EDIT_OTHER;
    sharedTextPtr->lastUndoTokenType = -1;

    if (debug) {
	tkBTreeDebug = 1;
	TkBTreeCheck(sharedTextPtr->tree);
    }
}

/*
 *----------------------------------------------------------------------
 *
 * DestroyText --
 *
 *	This function is invoked when we receive a destroy event to clean up
 *	the internal structure of a text widget. We will free up most of the
 *	internal structure and delete the associated Tcl command. If there are
 *	no outstanding references to the widget, we also free up the textPtr
 *	itself.
 *
 *	The widget has already been flagged as deleted.
 *
 * Results:
 *	None.
 *
 * Side effects:
 *	Either everything or almost everything associated with the text is
 *	freed up.
 *
 *----------------------------------------------------------------------
 */

static void
DestroyText(
    TkText *textPtr)		/* Info about text widget. */
{
    TkSharedText *sharedTextPtr = textPtr->sharedTextPtr;
    TkTextStringList *listPtr;
    int debug = tkBTreeDebug;

    tkBTreeDebug = 0; /* debugging is not wanted here */

    /*
     * Firstly, remove pending idle commands, and free the array.
     */

    if (textPtr->pendingAfterSync) {
	Tcl_CancelIdleCall(RunAfterSyncCmd, (ClientData) textPtr);
	textPtr->pendingAfterSync = 0;
    }
    if (textPtr->pendingFireEvent) {
	Tcl_CancelIdleCall(FireWidgetViewSyncEvent, (ClientData) textPtr);
	textPtr->pendingFireEvent = 0;
    }
    if (textPtr->afterSyncCmd) {
	Tcl_GuardedDecrRefCount(textPtr->afterSyncCmd);
    }

    /*
     * Free up all the stuff that requires special handling. We have already
     * called let Tk_FreeConfigOptions to handle all the standard
     * option-related stuff (and so none of that exists when we are called).
     *
     * Special note: free up display-related information before deleting the
     * B-tree, since display-related stuff may refer to stuff in the B-tree.
     */

    TkTextFreeDInfo(textPtr);
    textPtr->dInfoPtr = NULL;
    textPtr->undo = 0;

    /*
     * Always clean up the widget-specific tags first. Common tags (i.e. most)
     * will only be cleaned up when the shared structure is cleaned up.
     *
     * Firstly unset all the variables bound to this widget.
     */

    listPtr = textPtr->varBindingList;
    while (listPtr) {
	TkTextStringList *nextPtr = listPtr->nextPtr;

	Tcl_UnsetVar2(textPtr->interp, Tcl_GetString(listPtr->strObjPtr), NULL, TCL_GLOBAL_ONLY);
	Tcl_GuardedDecrRefCount(listPtr->strObjPtr);
	free(listPtr);
	listPtr = nextPtr;
    }

    /*
     * Unset the watch command.
     */

    if (textPtr->watchCmd) {
	Tcl_GuardedDecrRefCount(textPtr->watchCmd);
    }
    TextWatchCmd(textPtr, NULL, 0, NULL);

    /*
     * We also need to clean up widget-specific marks ('insert', 'current'),
     * since otherwise marks will never disappear from the B-tree.
     */

    TkTextDeleteTag(textPtr, textPtr->selTagPtr, NULL);
    TkBTreeUnlinkSegment(sharedTextPtr, textPtr->insertMarkPtr);
    FREE_SEGMENT(textPtr->insertMarkPtr);
    DEBUG_ALLOC(tkTextCountDestroySegment++);
    TkBTreeUnlinkSegment(sharedTextPtr, textPtr->currentMarkPtr);
    FREE_SEGMENT(textPtr->currentMarkPtr);
    DEBUG_ALLOC(tkTextCountDestroySegment++);
    FreeEmbeddedWindows(textPtr);

    /*
     * Clean up the -start/-end markers, do this after cleanup of other segments (not before).
     */

    if (textPtr->startMarker->refCount == 1) {
	assert(textPtr->startMarker != sharedTextPtr->startMarker);
	TkBTreeUnlinkSegment(sharedTextPtr, textPtr->startMarker);
	FREE_SEGMENT(textPtr->startMarker);
	DEBUG_ALLOC(tkTextCountDestroySegment++);
    } else {
	DEBUG(textPtr->startMarker->refCount -= 1);
    }
    if (textPtr->endMarker->refCount == 1) {
	assert(textPtr->endMarker != sharedTextPtr->endMarker);
	TkBTreeUnlinkSegment(sharedTextPtr, textPtr->endMarker);
	FREE_SEGMENT(textPtr->endMarker);
	DEBUG_ALLOC(tkTextCountDestroySegment++);
    } else {
	DEBUG(textPtr->endMarker->refCount -= 1);
    }

    /*
     * Now we've cleaned up everything of relevance to us in the B-tree, so we
     * disassociate ourselves from it.
     *
     * When the refCount reaches zero, it's time to clean up the shared
     * portion of the text widget.
     */

    sharedTextPtr->refCount -= 1;

    if (sharedTextPtr->refCount > 0) {
	sharedTextPtr->numPeers -= 1;

	/*
	 * No need to call 'TkBTreeRemoveClient' first, since this will do
	 * everything in one go, more quickly.
	 */

	TkBTreeRemoveClient(sharedTextPtr->tree, textPtr);

	/*
	 * Remove ourselves from the peer list.
	 */

	if (sharedTextPtr->peers == textPtr) {
	    sharedTextPtr->peers = textPtr->next;
	} else {
	    TkText *nextPtr = sharedTextPtr->peers;
	    while (nextPtr) {
		if (nextPtr->next == textPtr) {
		    nextPtr->next = textPtr->next;
		    break;
		}
		nextPtr = nextPtr->next;
	    }
	}

	if (textPtr->refCount == 1) {
	    /* Don't forget to release the current tag info. */
	    TkTextTagSetDecrRefCount(textPtr->curTagInfoPtr);
	}
    } else {
	/* Prevent that this resource will be released too early. */
	textPtr->refCount += 1;

	ClearRetainedUndoTokens(sharedTextPtr);
	TkTextUndoDestroyStack(&sharedTextPtr->undoStack);
	free(sharedTextPtr->undoTagList);
	free(sharedTextPtr->undoMarkList);
	TkBTreeDestroy(sharedTextPtr->tree);
	assert(sharedTextPtr->startMarker->refCount == 1);
	FREE_SEGMENT(sharedTextPtr->startMarker);
	DEBUG_ALLOC(tkTextCountDestroySegment++);
	assert(sharedTextPtr->endMarker->refCount == 1);
	FREE_SEGMENT(sharedTextPtr->endMarker);
	DEBUG_ALLOC(tkTextCountDestroySegment++);
	FREE_SEGMENT(sharedTextPtr->protectionMark[0]);
	DEBUG_ALLOC(tkTextCountDestroySegment++);
	FREE_SEGMENT(sharedTextPtr->protectionMark[1]);
	DEBUG_ALLOC(tkTextCountDestroySegment++);
	TkTextFreeAllTags(textPtr);
	Tcl_DeleteHashTable(&sharedTextPtr->tagTable);
	TkTextFreeMarks(sharedTextPtr, 0);
	TkBitDestroy(&sharedTextPtr->usedTags);
	TkBitDestroy(&sharedTextPtr->elisionTags);
	TkBitDestroy(&sharedTextPtr->selectionTags);
	TkBitDestroy(&sharedTextPtr->dontUndoTags);
	TkBitDestroy(&sharedTextPtr->affectDisplayTags);
	TkBitDestroy(&sharedTextPtr->notAffectDisplayTags);
	TkBitDestroy(&sharedTextPtr->affectDisplayNonSelTags);
	TkBitDestroy(&sharedTextPtr->affectGeometryTags);
	TkBitDestroy(&sharedTextPtr->affectGeometryNonSelTags);
	TkBitDestroy(&sharedTextPtr->affectLineHeightTags);
	TkTextTagSetDestroy(&sharedTextPtr->emptyTagInfoPtr);
	Tcl_DeleteHashTable(&sharedTextPtr->windowTable);
	Tcl_DeleteHashTable(&sharedTextPtr->imageTable);
	TkTextDeleteBreakInfoTableEntries(&sharedTextPtr->breakInfoTable);
	Tcl_DeleteHashTable(&sharedTextPtr->breakInfoTable);
	free(sharedTextPtr->mainPeer);
	free(sharedTextPtr->tagLookup);

	if (sharedTextPtr->tagBindingTable) {
	    Tk_DeleteBindingTable(sharedTextPtr->tagBindingTable);
	}
	free(sharedTextPtr);
	DEBUG_ALLOC(tkTextCountDestroyShared++);

	textPtr->sharedIsReleased = 1;
	textPtr->refCount -= 1;

#if TK_CHECK_ALLOCS
	/*
	 * Remove this shared resource from global list.
	 */
	{
	    WatchShared *thisPtr = watchShared;
	    WatchShared *prevPtr = NULL;

	    while (thisPtr->sharedTextPtr != sharedTextPtr) {
		prevPtr = thisPtr;
		thisPtr = thisPtr->nextPtr;
		assert(thisPtr);
	    }

	    if (prevPtr) {
		prevPtr->nextPtr = thisPtr->nextPtr;
	    } else {
		watchShared = thisPtr->nextPtr;
	    }

	    free(thisPtr);
	}
#endif
    }

    if (textPtr->tabArrayPtr) {
	free(textPtr->tabArrayPtr);
    }
    if (textPtr->insertBlinkHandler) {
	Tcl_DeleteTimerHandler(textPtr->insertBlinkHandler);
    }

    textPtr->tkwin = NULL;
    Tcl_DeleteCommandFromToken(textPtr->interp, textPtr->widgetCmd);
    assert(textPtr->flags & DESTROYED);
    DEBUG(textPtr->flags |= MEM_RELEASED);
    TkTextReleaseIfDestroyed(textPtr);
    tkBTreeDebug = debug;
}

/*
 *----------------------------------------------------------------------
 *
 * TkTextDecrRefCountAndTestIfDestroyed --
 *
 *	This function is decrementing the reference count of the text
 *	widget and destroys the widget if the reference count has been
 *	gone to zero.
 *
 * Results:
 *	Returns whether the widget has been destroyed.
 *
 * Side effects:
 *	Memory might be freed.
 *
 *----------------------------------------------------------------------
 */

int
TkTextDecrRefCountAndTestIfDestroyed(
    TkText *textPtr)
{
    if (--textPtr->refCount == 0) {
	assert(textPtr->flags & DESTROYED);
	assert(textPtr->flags & MEM_RELEASED);
	free(textPtr);
	DEBUG_ALLOC(tkTextCountDestroyPeer++);
	return 1;
    }
    return !!(textPtr->flags & DESTROYED);
}

/*
 *----------------------------------------------------------------------
 *
 * TkTextReleaseIfDestroyed --
 *
 *	This function is decrementing the reference count of the text
 *	widget if it has been destroyed. In this case also the memory
 *	will be released.
 *
 * Results:
 *	Returns whether the widget was already destroyed.
 *
 * Side effects:
 *	Memory might be freed.
 *
 *----------------------------------------------------------------------
 */

int
TkTextReleaseIfDestroyed(
    TkText *textPtr)
{
    if (!(textPtr->flags & DESTROYED)) {
	assert(textPtr->refCount > 0);
	return 0;
    }
    if (--textPtr->refCount == 0) {
	assert(textPtr->flags & MEM_RELEASED);
	free(textPtr);
	DEBUG_ALLOC(tkTextCountDestroyPeer++);
    }
    return 1;
}

/*
 *----------------------------------------------------------------------
 *
 * TkTextTestLangCode --
 *
 *	Test the given language code, whether it satsifies ISO 539-1,
 *	and set an error message if the code is invalid.
 *
 * Results:
 *	The return value is 'tue' if given language code will be accepted,
 *	otherwise 'false' will be returned.
 *
 * Side effects:
 *	An error message in the interpreter may be set.
 *
 *----------------------------------------------------------------------
 */

int
TkTextTestLangCode(
    Tcl_Interp *interp,
    Tcl_Obj *langCodePtr)
{
    char const *lang = Tcl_GetString(langCodePtr);

    if (UCHAR(lang[0]) >= 0x80
	    || UCHAR(lang[1]) >= 0x80
	    || !isalpha(UCHAR(lang[0]))
	    || !isalpha(UCHAR(lang[1]))
	    || !islower(UCHAR(lang[0]))
	    || !islower(UCHAR(lang[1]))
	    || lang[2] != '\0') {
	Tcl_SetObjResult(interp, Tcl_ObjPrintf("bad lang \"%s\": "
		"must have the form of an ISO 639-1 language code, or empty", lang));
	Tcl_SetErrorCode(interp, "TK", "VALUE", "LANG", NULL);
	return 0;
    }
    return 1;
}

/*
 *----------------------------------------------------------------------
 *
 * TkConfigureText --
 *
 *	This function is called to process an objv/objc list, plus the Tk
 *	option database, in order to configure (or reconfigure) a text widget.
 *
 * Results:
 *	The return value is a standard Tcl result. If TCL_ERROR is returned,
 *	then the interp's result contains an error message.
 *
 * Side effects:
 *	Configuration information, such as text string, colors, font, etc. get
 *	set for textPtr; old resources get freed, if there were any.
 *
 *----------------------------------------------------------------------
 */

static int
IsNumberOrEmpty(
    const char *str)
{
    for ( ; *str; ++str) {
	if (!isdigit(UCHAR(*str))) {
	    return 0;
	}
    }
    return 1;
}

int
TkConfigureText(
    Tcl_Interp *interp,		/* Used for error reporting. */
    TkText *textPtr,		/* Information about widget; may or may not
				 * already have values for some fields. */
    int objc,			/* Number of arguments. */
    Tcl_Obj *const objv[])	/* Argument objects. */
{
    Tk_SavedOptions savedOptions;
    TkTextIndex start, end, current;
    TkSizeT currentEpoch;
    TkSharedText *sharedTextPtr = textPtr->sharedTextPtr;
    TkTextBTree tree = sharedTextPtr->tree;
    int copyDownFlags = 0;
    int oldExport = (textPtr->exportSelection) && (!Tcl_IsSafe(textPtr->interp));
    int oldTextDebug = tkTextDebug;
    int didHyphenate = textPtr->hyphenate;
    int oldUndoTagging = textPtr->undoTagging;
    int oldHyphenRules = textPtr->hyphenRules;
    int mask = 0;

    tkTextDebug = 0; /* debugging is not useful here */

#if SUPPORT_DEPRECATED_STARTLINE_ENDLINE

    /*
     * We want also to support the "-start", and "-end" abbreviations. The thing that
     * Tcl supports abbreviated options is a real crux.
     */

    {
	Tcl_Obj **myObjv;
	Tcl_Obj *startLineObj = NULL;
	Tcl_Obj *endLineObj = NULL;
	Tcl_Obj *startIndexObj = NULL;
	Tcl_Obj *endIndexObj = NULL;
	int i, rc;

	myObjv = (Tcl_Obj **)malloc(objc * sizeof(Tcl_Obj *));

	for (i = 0; i < objc; ++i) {
	    Tcl_Obj *obj = objv[i];

	    if (!(i & 1)) {
		if (strcmp(Tcl_GetString(objv[i]), "-start") == 0) {
		    if (i + 1 < objc && IsNumberOrEmpty(Tcl_GetString(objv[i + 1]))) {
			if (!startLineObj) {
			    Tcl_IncrRefCount(startLineObj = Tcl_NewStringObj("-startline", -1));
			}
			obj = startLineObj;
			WarnAboutDeprecatedStartLineOption();
		    } else {
			if (!startIndexObj) {
			    Tcl_IncrRefCount(startIndexObj = Tcl_NewStringObj("-startindex", -1));
			}
			obj = startIndexObj;
		    }
		} else if (MatchOpt(Tcl_GetString(objv[i]), "-startline", 7)) {
		    if (!startLineObj) {
			Tcl_IncrRefCount(startLineObj = Tcl_NewStringObj("-startline", -1));
		    }
		    obj = startLineObj;
		    WarnAboutDeprecatedStartLineOption();
		} else if (MatchOpt(Tcl_GetString(objv[i]), "-startindex", 7)) {
		    if (!startIndexObj) {
			Tcl_IncrRefCount(startIndexObj = Tcl_NewStringObj("-startindex", -1));
		    }
		    obj = startIndexObj;
		} else if (strcmp(Tcl_GetString(objv[i]), "-end") == 0) {
		    if (i + 1 < objc && IsNumberOrEmpty(Tcl_GetString(objv[i + 1]))) {
			if (!endLineObj) {
			    Tcl_IncrRefCount(endLineObj = Tcl_NewStringObj("-endline", -1));
			}
			obj = endLineObj;
			WarnAboutDeprecatedEndLineOption();
		    } else {
			if (!endIndexObj) {
			    Tcl_IncrRefCount(endIndexObj = Tcl_NewStringObj("-endindex", -1));
			}
			obj = endIndexObj;
		    }
		} else if (MatchOpt(Tcl_GetString(objv[i]), "-endline", 5)) {
		    if (!endLineObj) {
			Tcl_IncrRefCount(endLineObj = Tcl_NewStringObj("-endline", -1));
		    }
		    obj = endLineObj;
		    WarnAboutDeprecatedEndLineOption();
		} else if (MatchOpt(Tcl_GetString(objv[i]), "-endindex", 5)) {
		    if (!endIndexObj) {
			Tcl_IncrRefCount(endIndexObj = Tcl_NewStringObj("-endindex", -1));
		    }
		    obj = endIndexObj;
		}
	    }
	    myObjv[i] = obj;
	}

	textPtr->selAttrs = textPtr->textConfigAttrs;
	rc = Tk_SetOptions(interp, (char *) textPtr, textPtr->optionTable,
		objc, myObjv, textPtr->tkwin, &savedOptions, &mask);

	if (rc != TCL_OK) {
	    if (startLineObj && startIndexObj) {
		Tcl_SetObjResult(interp, Tcl_NewStringObj(
		    "cannot use both, -startindex, and deprecated -startline", -1));
		rc = TCL_ERROR;
	    }
	    if (endLineObj && endIndexObj) {
		Tcl_SetObjResult(interp, Tcl_NewStringObj(
		    "cannot use both, -endindex, and deprecated -endline", -1));
		rc = TCL_ERROR;
	    }
	}

	if (startLineObj)  { Tcl_GuardedDecrRefCount(startLineObj); }
	if (endLineObj)    { Tcl_GuardedDecrRefCount(endLineObj); }
	if (startIndexObj) { Tcl_GuardedDecrRefCount(startIndexObj); }
	if (endIndexObj)   { Tcl_GuardedDecrRefCount(endIndexObj); }

	free(myObjv);

	if (rc != TCL_OK) {
	    goto error;
	}
    }

    if ((mask & TK_TEXT_INDEX_RANGE) == TK_TEXT_LINE_RANGE) {
	TkTextIndexClear2(&start, NULL, tree);
	TkTextIndexClear2(&end, NULL, tree);
	TkTextIndexSetToStartOfLine2(&start, textPtr->startLine ?
		textPtr->startLine : TkBTreeGetStartLine(textPtr));
	TkTextIndexSetToStartOfLine2(&end, textPtr->endLine ?
		textPtr->endLine : TkBTreeGetLastLine(textPtr));
	if (textPtr->endLine && textPtr->startLine != textPtr->endLine) {
	    TkTextIndexBackChars(textPtr, &end, 1, &end, COUNT_INDICES);
	}

	if (TkTextIndexCompare(&start, &end) > 0) {
	    Tcl_SetObjResult(interp, Tcl_NewStringObj(
		    "-startline must be less than or equal to -endline", -1));
	    Tcl_SetErrorCode(interp, "TK", "TEXT", "INDEX_ORDER", NULL);
	    goto error;
	}

	if (textPtr->endLine && textPtr->endLine != sharedTextPtr->endMarker->sectionPtr->linePtr) {
	    if (textPtr->endMarker->refCount > 1) {
		textPtr->endMarker->refCount -= 1;
		textPtr->endMarker = TkTextMakeStartEndMark(textPtr, &tkTextRightMarkType);
	    } else {
		TkBTreeUnlinkSegment(sharedTextPtr, textPtr->endMarker);
	    }
	    TkBTreeLinkSegment(sharedTextPtr, textPtr->endMarker, &end);
	} else if (textPtr->endMarker != sharedTextPtr->endMarker) {
	    if (--textPtr->endMarker->refCount == 0) {
		TkBTreeUnlinkSegment(sharedTextPtr, textPtr->endMarker);
		FREE_SEGMENT(textPtr->endMarker);
		DEBUG_ALLOC(tkTextCountDestroySegment++);
	    }
	    (textPtr->endMarker = sharedTextPtr->endMarker)->refCount += 1;
	}
	if (textPtr->startLine
		&& textPtr->startLine != sharedTextPtr->startMarker->sectionPtr->linePtr) {
	    if (textPtr->startMarker->refCount > 1) {
		textPtr->startMarker->refCount -= 1;
		textPtr->startMarker = TkTextMakeStartEndMark(textPtr, &tkTextLeftMarkType);
	    } else {
		TkBTreeUnlinkSegment(sharedTextPtr, textPtr->startMarker);
	    }
	    TkBTreeLinkSegment(sharedTextPtr, textPtr->startMarker, &start);
	} else if (textPtr->startMarker != sharedTextPtr->startMarker) {
	    if (--textPtr->startMarker->refCount == 0) {
		TkBTreeUnlinkSegment(sharedTextPtr, textPtr->startMarker);
		FREE_SEGMENT(textPtr->startMarker);
		DEBUG_ALLOC(tkTextCountDestroySegment++);
	    }
	    (textPtr->startMarker = sharedTextPtr->startMarker)->refCount += 1;
	}
    }

#else /* if !SUPPORT_DEPRECATED_STARTLINE_ENDLINE */

    textPtr->selAttrs = textPtr->textConfigAttrs;
    if (Tk_SetOptions(interp, (char *) textPtr, textPtr->optionTable,
	    objc, objv, textPtr->tkwin, &savedOptions, &mask) != TCL_OK) {
	textPtr->selAttrs = textPtr->selTagPtr->attrs;
	tkTextDebug = oldTextDebug;
	return TCL_ERROR;
    }

#endif /* SUPPORT_DEPRECATED_STARTLINE_ENDLINE */

    if (sharedTextPtr->steadyMarks != textPtr->steadyMarks) {
	if (!IsClean(sharedTextPtr, NULL, 1)) {
	    ErrorNotAllowed(interp, "setting this option is possible only if the widget "
		    "is overall clean");
	    goto error;
	}
    }

    /*
     * Copy up shared flags.
     */

    /*
     * Update default value for undoing tag operations.
     */

    if (oldUndoTagging != textPtr->undoTagging) {
	sharedTextPtr->undoTagging = textPtr->undoTagging;
	copyDownFlags = 1;
    }

    /* This flag cannot alter if we have peers. */
    sharedTextPtr->steadyMarks = textPtr->steadyMarks;

    if (sharedTextPtr->autoSeparators != textPtr->autoSeparators) {
	sharedTextPtr->autoSeparators = textPtr->autoSeparators;
	copyDownFlags = 1;
    }

    if (textPtr->undo != sharedTextPtr->undo) {
	if (TestIfPerformingUndoRedo(interp, sharedTextPtr, NULL)) {
	    goto error;
	}

	assert(sharedTextPtr->undo == !!sharedTextPtr->undoStack);
	sharedTextPtr->undo = textPtr->undo;
	copyDownFlags = 1;

	if (sharedTextPtr->undo) {
	    sharedTextPtr->undoStack = TkTextUndoCreateStack(
		    sharedTextPtr->maxUndoDepth,
		    sharedTextPtr->maxRedoDepth,
		    sharedTextPtr->maxUndoSize,
		    TextUndoRedoCallback,
		    TextUndoFreeCallback,
		    TextUndoStackContentChangedCallback);
	    TkTextUndoSetContext(sharedTextPtr->undoStack, sharedTextPtr);
	    sharedTextPtr->undoLevel = 0;
	    sharedTextPtr->pushSeparator = 0;
	    sharedTextPtr->isIrreversible = 0;
	    sharedTextPtr->isAltered = 0;
	} else {
	    sharedTextPtr->isIrreversible = TkTextUndoContentIsModified(sharedTextPtr->undoStack);
	    ClearRetainedUndoTokens(sharedTextPtr);
	    TkTextUndoDestroyStack(&sharedTextPtr->undoStack);
	}
    }

    /* normalize values */
    textPtr->maxUndoDepth = MAX(textPtr->maxUndoDepth, 0);
    textPtr->maxRedoDepth = MAX(-1, textPtr->maxRedoDepth);
    textPtr->maxUndoSize = MAX(textPtr->maxUndoSize, 0);

    if (sharedTextPtr->maxUndoDepth != textPtr->maxUndoDepth
	    || sharedTextPtr->maxRedoDepth != textPtr->maxRedoDepth
	    || sharedTextPtr->maxUndoSize != textPtr->maxUndoSize) {
	if (sharedTextPtr->undoStack) {
	    TkTextUndoSetMaxStackDepth(sharedTextPtr->undoStack,
		    textPtr->maxUndoDepth, textPtr->maxRedoDepth);
	    TkTextUndoSetMaxStackSize(sharedTextPtr->undoStack, textPtr->maxUndoSize, 0);
	}
	sharedTextPtr->maxUndoDepth = textPtr->maxUndoDepth;
	sharedTextPtr->maxRedoDepth = textPtr->maxRedoDepth;
	sharedTextPtr->maxUndoSize = textPtr->maxUndoSize;
	copyDownFlags = 1;
    }

    if (copyDownFlags) {
	TkText *tPtr;

	for (tPtr = sharedTextPtr->peers; tPtr; tPtr = tPtr->next) {
	    tPtr->autoSeparators = sharedTextPtr->autoSeparators;
	    tPtr->maxUndoDepth = sharedTextPtr->maxUndoDepth;
	    tPtr->maxRedoDepth = sharedTextPtr->maxRedoDepth;
	    tPtr->maxUndoSize = sharedTextPtr->maxUndoSize;
	    tPtr->undo = sharedTextPtr->undo;
	    tPtr->undoTagging = sharedTextPtr->undoTagging;
	}
    }

    /*
     * Check soft hyphen support.
     */

    textPtr->hyphenate = textPtr->useHyphenSupport
	    && textPtr->state != TK_TEXT_STATE_NORMAL
	    && (textPtr->wrapMode == TEXT_WRAPMODE_WORD || textPtr->wrapMode == TEXT_WRAPMODE_CODEPOINT);
    if (didHyphenate != textPtr->hyphenate) {
	mask |= TK_TEXT_LINE_GEOMETRY;
    }

    /*
     * Parse hyphen rules.
     */

    if (textPtr->hyphenRulesPtr) {
	if (TkTextParseHyphenRules(textPtr, textPtr->hyphenRulesPtr, &textPtr->hyphenRules) != TCL_OK) {
	    goto error;
	}
    } else {
	textPtr->hyphenRules = TK_TEXT_HYPHEN_MASK;
    }
    if (oldHyphenRules != textPtr->hyphenRules && textPtr->hyphenate) {
	mask |= TK_TEXT_LINE_GEOMETRY;
    }

    /*
     * Parse tab stops.
     */

    if (textPtr->tabArrayPtr) {
	free(textPtr->tabArrayPtr);
	textPtr->tabArrayPtr = NULL;
    }
    if (textPtr->tabOptionPtr) {
	textPtr->tabArrayPtr = TkTextGetTabs(interp, textPtr, textPtr->tabOptionPtr);
	if (!textPtr->tabArrayPtr) {
	    Tcl_AddErrorInfo(interp, "\n    (while processing -tabs option)");
	    goto error;
	}
    }

    /*
     * Check language support.
     */

    if (textPtr->langPtr) {
	if (!TkTextTestLangCode(interp, textPtr->langPtr)) {
	    goto error;
	}
	memcpy(textPtr->lang, Tcl_GetString(textPtr->langPtr), 3);
    } else {
	memset(textPtr->lang, 0, 3);
    }

    /*
     * A few other options also need special processing, such as parsing the
     * geometry and setting the background from a 3-D border.
     */

    Tk_SetBackgroundFromBorder(textPtr->tkwin, textPtr->border);

    /*
     * Now setup the -startindex/-setindex range. This step cannot be restored,
     * so this function must not return with an error code after this processing.
     */

    if (mask & TK_TEXT_INDEX_RANGE) {
	if (textPtr->newStartIndex) {
	    if (!TkTextGetIndexFromObj(interp, sharedTextPtr->mainPeer,
		    textPtr->newStartIndex, &start)) {
		goto error;
	    }
	} else {
	    TkTextIndexClear(&start, textPtr);
	    TkTextIndexSetSegment(&start, textPtr->startMarker);
	}
	if (textPtr->newEndIndex) {
	    if (!TkTextGetIndexFromObj(interp, sharedTextPtr->mainPeer, textPtr->newEndIndex, &end)) {
		goto error;
	    }
	} else {
	    TkTextIndexClear(&end, textPtr);
	    TkTextIndexSetSegment(&end, textPtr->endMarker);
	}
	if (TkTextIndexCompare(&start, &end) > 0) {
	    Tcl_SetObjResult(interp, Tcl_NewStringObj(
		    "-startindex must be less than or equal to -endindex", -1));
	    Tcl_SetErrorCode(interp, "TK", "TEXT", "INDEX_ORDER", NULL);
	    goto error;
	}

	start.textPtr = NULL;
	end.textPtr = NULL;

	if (textPtr->newEndIndex) {
	    if (TkTextIndexIsEndOfText(&end)) {
		if (--textPtr->endMarker->refCount == 0) {
		    assert(textPtr->endMarker != sharedTextPtr->endMarker);
		    TkBTreeUnlinkSegment(sharedTextPtr, textPtr->endMarker);
		    FREE_SEGMENT(textPtr->endMarker);
		    DEBUG_ALLOC(tkTextCountDestroySegment++);
		}
		(textPtr->endMarker = sharedTextPtr->endMarker)->refCount += 1;
	    } else {
		if (textPtr->endMarker->refCount > 1) {
		    textPtr->endMarker->refCount -= 1;
		    textPtr->endMarker = TkTextMakeStartEndMark(textPtr, &tkTextRightMarkType);
		} else {
		    assert(textPtr->endMarker != sharedTextPtr->endMarker);
		    TkBTreeUnlinkSegment(sharedTextPtr, textPtr->endMarker);
		}
		TkBTreeLinkSegment(sharedTextPtr, textPtr->endMarker, &end);
	    }
	    Tcl_GuardedDecrRefCount(textPtr->newEndIndex);
	    textPtr->newEndIndex = NULL;
	}

	if (textPtr->newStartIndex) {
	    if (TkTextIndexIsStartOfText(&start)) {
		if (--textPtr->startMarker->refCount == 0) {
		    assert(textPtr->startMarker != sharedTextPtr->startMarker);
		    TkBTreeUnlinkSegment(sharedTextPtr, textPtr->startMarker);
		    FREE_SEGMENT(textPtr->startMarker);
		    DEBUG_ALLOC(tkTextCountDestroySegment++);
		}
		(textPtr->startMarker = sharedTextPtr->startMarker)->refCount += 1;
	    } else {
		if (textPtr->startMarker->refCount > 1) {
		    textPtr->startMarker->refCount -= 1;
		    textPtr->startMarker = TkTextMakeStartEndMark(textPtr, &tkTextLeftMarkType);
		} else {
		    TkBTreeUnlinkSegment(sharedTextPtr, textPtr->startMarker);
		}
		TkBTreeLinkSegment(sharedTextPtr, textPtr->startMarker, &start);
	    }
	    Tcl_GuardedDecrRefCount(textPtr->newStartIndex);
	    textPtr->newStartIndex = NULL;
	}

	/*
	 * Line start and/or end have been adjusted. We need to validate the
	 * first displayed line and arrange for re-layout.
	 */

	TkBTreeClientRangeChanged(textPtr, MAX(0, textPtr->lineHeight));
	TkTextMakeByteIndex(tree, NULL, TkTextIndexGetLineNumber(&textPtr->topIndex, NULL), 0, &current);

	if (TkTextIndexCompare(&current, &start) < 0 || TkTextIndexCompare(&end, &current) < 0) {
	    TkTextSearch search;
	    TkTextIndex first, last;
	    int selChanged = 0;

	    TkTextSetYView(textPtr, &start, 0);

	    /*
	     * We may need to adjust the selection. So we have to check
	     * whether the "sel" tag was applied to anything outside the
	     * current start,end.
	     */

	    TkTextMakeByteIndex(tree, NULL, 0, 0, &first);
	    TkBTreeStartSearch(&first, &start, textPtr->selTagPtr, &search, SEARCH_NEXT_TAGON);
	    if (TkBTreeNextTag(&search)) {
		selChanged = 1;
	    } else {
		TkTextMakeByteIndex(tree, NULL, TkBTreeNumLines(tree, NULL), 0, &last);
		TkBTreeStartSearchBack(&end, &last, textPtr->selTagPtr,
			&search, SEARCH_EITHER_TAGON_TAGOFF);
		if (TkBTreePrevTag(&search)) {
		    selChanged = 1;
		}
	    }
	    if (selChanged) {
		/*
		 * Send an event that the selection has changed, and abort any
		 * partial-selections in progress.
		 */

		TkTextSelectionEvent(textPtr);
		textPtr->abortSelections = 1;
	    }
	}

	/* Indices are potentially obsolete after changing -start and/or
	 * -end, therefore increase the epoch.
	 * Also, clamp the insert and current (unshared) marks to the new
	 * -start/-end range limits of the widget. All other (shared)
	 * marks are unchanged.
         * The return value of TkTextMarkNameToIndex does not need to be
         * checked: "insert" and "current" marks always exist, and the
         * purpose of the code below precisely is to move them inside the
         * -start/-end range.
	 */

	currentEpoch = TkBTreeIncrEpoch(tree);
	start.textPtr = textPtr;
	end.textPtr = textPtr;

	TkTextMarkNameToIndex(textPtr, "current", &current);
	if (TkTextIndexCompare(&current, &start) < 0) {
	    textPtr->currentMarkPtr = TkTextSetMark(textPtr, "current", &start);
	} else if (TkTextIndexCompare(&current, &end) > 0) {
	    textPtr->currentMarkPtr = TkTextSetMark(textPtr, "current", &end);
	}
    } else {
	currentEpoch = TkBTreeEpoch(tree);
    }

    /*
     * Don't allow negative values for specific attributes.
     */

    textPtr->spacing1 = MAX(textPtr->spacing1, 0);
    textPtr->spacing2 = MAX(textPtr->spacing2, 0);
    textPtr->spacing3 = MAX(textPtr->spacing3, 0);
    textPtr->highlightWidth = MAX(textPtr->highlightWidth, 0);
    textPtr->borderWidth = MAX(textPtr->borderWidth, 0);
    textPtr->insertWidth = MAX(textPtr->insertWidth, 0);
    textPtr->syncTime = MAX(0, textPtr->syncTime);
    textPtr->selAttrs.borderWidth = MAX(textPtr->selAttrs.borderWidth, 0);

    /*
     * Make sure that configuration options are properly mirrored between the
     * widget record and the "sel" tags.
     */

    if (textPtr->selAttrs.border != textPtr->textConfigAttrs.border) {
	textPtr->selTagPtr->attrs.border = textPtr->selAttrs.border;
    }
    if (textPtr->selAttrs.inactiveBorder != textPtr->textConfigAttrs.inactiveBorder) {
	textPtr->selTagPtr->attrs.inactiveBorder = textPtr->selAttrs.inactiveBorder;
    }
    if (textPtr->selAttrs.fgColor != textPtr->textConfigAttrs.fgColor) {
	textPtr->selTagPtr->attrs.fgColor = textPtr->selAttrs.fgColor;
    }
    if (textPtr->selAttrs.inactiveFgColor != textPtr->textConfigAttrs.inactiveFgColor) {
	textPtr->selTagPtr->attrs.inactiveFgColor = textPtr->selAttrs.inactiveFgColor;
    }
    if (textPtr->selAttrs.borderWidthPtr != textPtr->textConfigAttrs.borderWidthPtr) {
	textPtr->selTagPtr->attrs.borderWidthPtr = textPtr->selAttrs.borderWidthPtr;
	textPtr->selTagPtr->attrs.borderWidth = textPtr->selAttrs.borderWidth;
    }
    textPtr->textConfigAttrs = textPtr->selAttrs;
    textPtr->selAttrs = textPtr->selTagPtr->attrs;
    TkTextUpdateTagDisplayFlags(textPtr->selTagPtr);
    TkTextRedrawTag(NULL, textPtr, NULL, NULL, textPtr->selTagPtr, 0);

    /*
     * Claim the selection if we've suddenly started exporting it and there
     * are tagged characters.
     */

    if (textPtr->exportSelection && (!oldExport) && (!Tcl_IsSafe(textPtr->interp))) {
	TkTextSearch search;
	TkTextIndex first, last;

	TkTextIndexSetupToStartOfText(&first, textPtr, tree);
	TkTextIndexSetupToEndOfText(&last, textPtr, tree);
	TkBTreeStartSearch(&first, &last, textPtr->selTagPtr, &search, SEARCH_NEXT_TAGON);
	if (TkBTreeNextTag(&search)) {
	    Tk_OwnSelection(textPtr->tkwin, XA_PRIMARY, TkTextLostSelection, textPtr);
	    textPtr->flags |= GOT_SELECTION;
	}
    }

    /*
     * Account for state changes that would reenable blinking cursor state.
     */

    if (textPtr->flags & HAVE_FOCUS) {
	Tcl_DeleteTimerHandler(textPtr->insertBlinkHandler);
	textPtr->insertBlinkHandler = NULL;
	TextBlinkProc(textPtr);
    }

    /*
     * Register the desired geometry for the window, and arrange for the
     * window to be redisplayed.
     */

    textPtr->width = MAX(textPtr->width, 1);
    textPtr->height = MAX(textPtr->height, 1);

    Tk_FreeSavedOptions(&savedOptions);
    TextWorldChanged(textPtr, mask);

    if (textPtr->syncTime == 0 && (mask & TK_TEXT_SYNCHRONIZE)) {
	UpdateLineMetrics(textPtr, 0, TkBTreeNumLines(sharedTextPtr->tree, textPtr));
    }

    /*
     * At least handle the "watch" command, and set the insert cursor.
     */

    if (mask & TK_TEXT_INDEX_RANGE) {
	/*
	 * Setting the "insert" mark must be done at the end, because the "watch" command
	 * will be triggered. Be sure to use the actual range, mind the epoch.
	 */

	TkTextMarkNameToIndex(textPtr, "insert", &current);

	if (start.stateEpoch != currentEpoch) {
	    /*
	     * The "watch" command did change the content.
	     */
	    TkTextIndexSetupToStartOfText(&start, textPtr, tree);
	    TkTextIndexSetupToEndOfText(&end, textPtr, tree);
	}

	start.textPtr = textPtr;
	end.textPtr = textPtr;

	if (TkTextIndexCompare(&current, &start) < 0) {
	    textPtr->insertMarkPtr = TkTextSetMark(textPtr, "insert", &start);
	} else if (TkTextIndexCompare(&current, &end) >= 0) {
	    textPtr->insertMarkPtr = TkTextSetMark(textPtr, "insert", &end);
	}
    }

    tkTextDebug = oldTextDebug;
    TK_BTREE_DEBUG(TkBTreeCheck(sharedTextPtr->tree));

    return TCL_OK;

error:
    Tk_RestoreSavedOptions(&savedOptions);
    textPtr->selAttrs = textPtr->selTagPtr->attrs;
    tkTextDebug = oldTextDebug;
    return TCL_ERROR;
}

/*
 *---------------------------------------------------------------------------
 *
 * TkTextParseHyphenRules --
 *
 *	This function is parsing the object containing the hyphen rules.
 *
 * Results:
 *	A standard Tcl result.
 *
 * Side effects:
 *	None.
 *
 *---------------------------------------------------------------------------
 */

int
TkTextParseHyphenRules(
    TkText *textPtr,
    Tcl_Obj *objPtr,
    int *rulesPtr)
{
    int rules = 0;
    Tcl_Obj **argv;
    int argc, i;
    unsigned k;

    assert(rulesPtr);

    if (Tcl_ListObjGetElements(textPtr->interp, objPtr, &argc, &argv) != TCL_OK) {
	return TCL_ERROR;
    }
    for (i = 0; i < argc; ++i) {
	char const *rule = Tcl_GetString(argv[i]);
	int r = rules;

	for (k = 0; k < sizeof(hyphenRuleStrings)/sizeof(hyphenRuleStrings[0]); ++k) {
	    if (strcmp(rule, hyphenRuleStrings[k]) == 0) {
		rules |= (1 << k);
	    }
	}
	if (r == rules) {
	    Tcl_SetObjResult(textPtr->interp, Tcl_ObjPrintf("unknown hyphen rule \"%s\"", rule));
	    Tcl_SetErrorCode(textPtr->interp, "TK", "TEXT", "VALUE", NULL);
	    return TCL_ERROR;
	}
    }
    *rulesPtr = rules;
    return TCL_OK;
}

/*
 *---------------------------------------------------------------------------
 *
 * TextWorldChangedCallback --
 *
 *	This function is called when the world has changed in some way and the
 *	widget needs to recompute all its graphics contexts and determine its
 *	new geometry.
 *
 * Results:
 *	None.
 *
 * Side effects:
 *	Configures all tags in the Text with a empty objc/objv, for the side
 *	effect of causing all the items to recompute their geometry and to be
 *	redisplayed.
 *
 *---------------------------------------------------------------------------
 */

static void
TextWorldChangedCallback(
    ClientData instanceData)	/* Information about widget. */
{
    TextWorldChanged((TkText *) instanceData, TK_TEXT_LINE_GEOMETRY);
}

/*
 *---------------------------------------------------------------------------
 *
 * TextWorldChanged --
 *
 *	This function is called when the world has changed in some way and the
 *	widget needs to recompute all its graphics contexts and determine its
 *	new geometry.
 *
 * Results:
 *	None.
 *
 * Side effects:
 *	Configures all tags in the Text with a empty objc/objv, for the side
 *	effect of causing all the items to recompute their geometry and to be
 *	redisplayed.
 *
 *---------------------------------------------------------------------------
 */

static void
TextWorldChanged(
    TkText *textPtr,		/* Information about widget. */
    int mask)			/* OR'd collection of bits showing what has changed. */
{
    Tk_FontMetrics fm;
    int border;
    int oldLineHeight = textPtr->lineHeight;

    Tk_GetFontMetrics(textPtr->tkfont, &fm);
    textPtr->lineHeight = MAX(1, fm.linespace);
    textPtr->charWidth = MAX(1, Tk_TextWidth(textPtr->tkfont, "0", 1));
    textPtr->spaceWidth = MAX(1, Tk_TextWidth(textPtr->tkfont, " ", 1));

    if (oldLineHeight != textPtr->lineHeight) {
	TkTextFontHeightChanged(textPtr);
    }

    border = textPtr->borderWidth + textPtr->highlightWidth;
    Tk_GeometryRequest(textPtr->tkwin,
	    textPtr->width*textPtr->charWidth + 2*textPtr->padX + 2*border,
	    textPtr->height*(fm.linespace + textPtr->spacing1 + textPtr->spacing3)
		    + 2*textPtr->padY + 2*border);

    Tk_SetInternalBorderEx(textPtr->tkwin,
	    border + textPtr->padX, border + textPtr->padX,
	    border + textPtr->padY, border + textPtr->padY);
    if (textPtr->setGrid) {
	Tk_SetGrid(textPtr->tkwin, textPtr->width, textPtr->height,
		textPtr->charWidth, textPtr->lineHeight);
    } else {
	Tk_UnsetGrid(textPtr->tkwin);
    }

    TkTextRelayoutWindow(textPtr, mask);
    TK_BTREE_DEBUG(TkBTreeCheck(textPtr->sharedTextPtr->tree));
}

/*
 *--------------------------------------------------------------
 *
 * TextEventProc --
 *
 *	This function is invoked by the Tk dispatcher on structure changes to
 *	a text. For texts with 3D borders, this function is also invoked for
 *	exposures.
 *
 * Results:
 *	None.
 *
 * Side effects:
 *	When the window gets deleted, internal structures get cleaned up.
 *	When it gets exposed, it is redisplayed.
 *
 *--------------------------------------------------------------
 */

static void
ProcessConfigureNotify(
    TkText *textPtr,
    int updateLineGeometry)
{
    int mask = updateLineGeometry ? TK_TEXT_LINE_GEOMETRY : 0;

    /*
     * Do not allow line height computations before we accept the first
     * ConfigureNotify event. The problem is the very poor performance
     * in CalculateDisplayLineHeight() with very small widget width.
     */

    if (!textPtr->sharedTextPtr->allowUpdateLineMetrics) {
	textPtr->sharedTextPtr->allowUpdateLineMetrics = 1;
	updateLineGeometry = 1;
	TkTextEventuallyRepick(textPtr);
    }

    if (textPtr->prevHeight != Tk_Height(textPtr->tkwin)
	    || textPtr->prevWidth != Tk_Width(textPtr->tkwin)) {
	mask |= TK_TEXT_LINE_REDRAW_BOTTOM_LINE;
    }
    TkTextRelayoutWindow(textPtr, mask);
    TK_BTREE_DEBUG(TkBTreeCheck(textPtr->sharedTextPtr->tree));

    textPtr->prevWidth = Tk_Width(textPtr->tkwin);
    textPtr->prevHeight = Tk_Height(textPtr->tkwin);
}

static void
ProcessDestroyNotify(
    TkText *textPtr)
{
    if (textPtr->setGrid) {
	Tk_UnsetGrid(textPtr->tkwin);
	textPtr->setGrid = 0;
    }
    if (!(textPtr->flags & OPTIONS_FREED)) {
	/* Restore the original attributes. */
	textPtr->selAttrs = textPtr->textConfigAttrs;
	Tk_FreeConfigOptions((char *) textPtr, textPtr->optionTable, textPtr->tkwin);
	textPtr->flags |= OPTIONS_FREED;
    }
    textPtr->flags |= DESTROYED;

    /*
     * Call 'DestroyTest' to handle the deletion for us. The actual
     * textPtr may still exist after this, if there are some outstanding
     * references. But we have flagged it as DESTROYED just above, so
     * nothing will try to make use of it very extensively.
     */

    DestroyText(textPtr);
}

static void
ProcessFocusInOut(
    TkText *textPtr,
    XEvent *eventPtr)
{
    TkTextIndex index, index2;

    if (eventPtr->xfocus.detail == NotifyInferior
	    || eventPtr->xfocus.detail == NotifyAncestor
	    || eventPtr->xfocus.detail == NotifyNonlinear) {
	if (eventPtr->type == FocusIn) {
	    textPtr->flags |= HAVE_FOCUS | INSERT_ON;
	} else {
	    textPtr->flags &= ~(HAVE_FOCUS | INSERT_ON);
	}
	if (textPtr->state == TK_TEXT_STATE_NORMAL) {
	    if (eventPtr->type == FocusOut) {
		if (textPtr->insertBlinkHandler) {
		    Tcl_DeleteTimerHandler(textPtr->insertBlinkHandler);
		    textPtr->insertBlinkHandler = NULL;
		}
	    } else if (textPtr->insertOffTime && !textPtr->insertBlinkHandler) {
		textPtr->insertBlinkHandler =
			Tcl_CreateTimerHandler(textPtr->insertOnTime, TextBlinkProc, textPtr);
	    }
	    TkTextMarkSegToIndex(textPtr, textPtr->insertMarkPtr, &index);
	    TkTextIndexForwChars(textPtr, &index, 1, &index2, COUNT_INDICES);
	    TkTextChanged(NULL, textPtr, &index, &index2);
	}
	if (textPtr->selAttrs.inactiveBorder != textPtr->selAttrs.border
		|| textPtr->selAttrs.inactiveFgColor != textPtr->selAttrs.fgColor) {
	    TkTextRedrawTag(NULL, textPtr, NULL, NULL, textPtr->selTagPtr, 0);
	}
	if (textPtr->highlightWidth > 0) {
	    TkTextRedrawRegion(textPtr, 0, 0, textPtr->highlightWidth, textPtr->highlightWidth);
	}
    }
}

static void
TextEventProc(
    ClientData clientData,	/* Information about window. */
    XEvent *eventPtr)		/* Information about event. */
{
    TkText *textPtr = (TkText *)clientData;

    switch (eventPtr->type) {
    case ConfigureNotify:
	if (textPtr->prevWidth != Tk_Width(textPtr->tkwin)
		|| textPtr->prevHeight != Tk_Height(textPtr->tkwin)) {
	    /*
	     * We don't need display computations until the widget is mapped
	     * or as long as the width seems to be unrealistic (not yet expanded
	     * by the geometry manager), see ProcessConfigureNotify() for more
	     * information.
	     */

	    if (Tk_IsMapped(textPtr->tkwin)
		    || (Tk_Width(textPtr->tkwin) >
			MAX(1, 2*(textPtr->highlightWidth + textPtr->borderWidth + textPtr->padX)))) {
		ProcessConfigureNotify(textPtr, textPtr->prevWidth != Tk_Width(textPtr->tkwin));
	    }
	}
	break;
    case DestroyNotify:
	ProcessDestroyNotify(textPtr);
	break;
    default:
	if (!textPtr->sharedTextPtr->allowUpdateLineMetrics) {
	    /*
	     * I don't know whether this can happen, but we want to be sure,
	     * probably we have rejected all ConfigureNotify events before
	     * first Expose arrives.
	     */
	    ProcessConfigureNotify(textPtr, 1);
	}
	switch (eventPtr->type) {
	case Expose:
	    TkTextRedrawRegion(textPtr, eventPtr->xexpose.x, eventPtr->xexpose.y,
		    eventPtr->xexpose.width, eventPtr->xexpose.height);
	    break;
	case FocusIn:
	case FocusOut:
	    ProcessFocusInOut(textPtr, eventPtr);
	    break;
	}
    }
}

/*
 *----------------------------------------------------------------------
 *
 * TextCmdDeletedProc --
 *
 *	This function is invoked when a widget command is deleted. If the
 *	widget isn't already in the process of being destroyed, this command
 *	destroys it.
 *
 * Results:
 *	None.
 *
 * Side effects:
 *	The widget is destroyed.
 *
 *----------------------------------------------------------------------
 */

static void
TextCmdDeletedProc(
    ClientData clientData)	/* Pointer to widget record for widget. */
{
    TkText *textPtr = (TkText *)clientData;
    Tk_Window tkwin = textPtr->tkwin;

    /*
     * This function could be invoked either because the window was destroyed
     * and the command was then deleted (in which this flag is already set) or
     * because the command was deleted, and then this function destroys the
     * widget.
     */

    if (!(textPtr->flags & DESTROYED)) {
	if (textPtr->setGrid) {
	    Tk_UnsetGrid(textPtr->tkwin);
	    textPtr->setGrid = 0;
	}
	textPtr->flags |= DESTROYED;
	Tk_DestroyWindow(tkwin);
    }
}

/*
 *----------------------------------------------------------------------
 *
 * InsertChars --
 *
 *	This function implements most of the functionality of the "insert"
 *	widget command.
 *
 * Results:
 *	The length of the inserted string.
 *
 * Side effects:
 *	The characters in "stringPtr" get added to the text just before the
 *	character indicated by "indexPtr".
 *
 *	If 'viewUpdate' is 1, we may adjust the window contents'
 *	y-position, and scrollbar setting.
 *
 *----------------------------------------------------------------------
 */

static void
InitPosition(
    TkSharedText *sharedTextPtr,	/* Shared portion of peer widgets. */
    TkTextPosition *positions)		/* Initialise this position array. */
{
    unsigned i;

    for (i = 0; i < sharedTextPtr->numPeers; ++i, ++positions) {
	positions->lineIndex = -1;
	positions->byteIndex = 0;
    }
}

static void
FindNewTopPosition(
    TkSharedText *sharedTextPtr,	/* Shared portion of peer widgets. */
    TkTextPosition *positions,		/* Fill this position array. */
    const TkTextIndex *index1Ptr,	/* Start position of this insert/delete. */
    const TkTextIndex *index2Ptr,	/* End position of this delete, is NULL in case of insert. */
    unsigned lengthOfInsertion)		/* Length of inserted string, is zero in case of delete. */
{
    TkTextBTree tree = sharedTextPtr->tree;
    TkText *tPtr;

    for (tPtr = sharedTextPtr->peers; tPtr; tPtr = tPtr->next, ++positions) {
	int lineIndex = -1;
	int byteIndex = 0;

	if (index2Ptr == NULL) {
	    if (TkTextIndexGetLine(index1Ptr) == TkTextIndexGetLine(&tPtr->topIndex)) {
		lineIndex = TkBTreeLinesTo(tree, NULL, TkTextIndexGetLine(index1Ptr), NULL);
		byteIndex = TkTextIndexGetByteIndex(&tPtr->topIndex);
		if (byteIndex > TkTextIndexGetByteIndex(index1Ptr)) {
		    byteIndex += lengthOfInsertion;
		}
	    }
	} else if (TkTextIndexCompare(index2Ptr, &tPtr->topIndex) >= 0) {
	    if (TkTextIndexCompare(index1Ptr, &tPtr->topIndex) <= 0) {
		/*
		 * Deletion range straddles topIndex: use the beginning of the
		 * range as the new topIndex.
		 */

		lineIndex = TkBTreeLinesTo(tree, NULL, TkTextIndexGetLine(index1Ptr), NULL);
		byteIndex = TkTextIndexGetByteIndex(index1Ptr);
	    } else if (TkTextIndexGetLine(index1Ptr) == TkTextIndexGetLine(&tPtr->topIndex)) {
		/*
		 * Deletion range starts on top line but after topIndex. Use
		 * the current topIndex as the new one.
		 */

		lineIndex = TkBTreeLinesTo(tree, NULL, TkTextIndexGetLine(index1Ptr), NULL);
		byteIndex = TkTextIndexGetByteIndex(&tPtr->topIndex);
            } else {
                /*
                 * Deletion range starts after the top line. This peers's view
                 * will not need to be reset. Nothing to do.
                 */
	    }
	} else if (TkTextIndexGetLine(index2Ptr) == TkTextIndexGetLine(&tPtr->topIndex)) {
	    /*
	     * Deletion range ends on top line but before topIndex. Figure out
	     * what will be the new character index for the character
	     * currently pointed to by topIndex.
	     */

	    lineIndex = TkBTreeLinesTo(tree, NULL, TkTextIndexGetLine(index2Ptr), NULL);
	    byteIndex = TkTextIndexGetByteIndex(&tPtr->topIndex) - TkTextIndexGetByteIndex(index2Ptr);
	    if (TkTextIndexGetLine(index1Ptr) == TkTextIndexGetLine(index2Ptr)) {
		byteIndex += TkTextIndexGetByteIndex(index1Ptr);
	    }
        } else {
            /*
             * Deletion range ends before the top line. This peers's view
             * will not need to be reset. Nothing to do.
             */
	}

	if (lineIndex != -1) {
	    if (lineIndex == positions->lineIndex) {
		positions->byteIndex = MAX(positions->byteIndex, byteIndex);
	    } else {
		positions->lineIndex = MAX(positions->lineIndex, lineIndex);
		positions->byteIndex = byteIndex;
	    }
	}
    }
}

static void
SetNewTopPosition(
    TkSharedText *sharedTextPtr,	/* Shared portion of peer widgets. */
    TkText *textPtr,			/* Current peer widget, can be NULL. */
    const TkTextPosition *positions,	/* New top positions. */
    int viewUpdate)			/* Update the view of current widget if set. */
{
    TkText *tPtr;

    for (tPtr = sharedTextPtr->peers; tPtr; tPtr = tPtr->next, ++positions) {
	if (positions->lineIndex != -1) {
	    TkTextIndex index;

	    if (tPtr == textPtr && !viewUpdate) {
		continue;
	    }

	    TkTextMakeByteIndex(sharedTextPtr->tree, NULL, positions->lineIndex, 0, &index);
	    TkTextIndexForwBytes(tPtr, &index, positions->byteIndex, &index);

	    if (tPtr == textPtr) {
		/*
		 * Line cannot be before -startindex of textPtr because this line
		 * corresponds to an index which is necessarily between "begin"
		 * and "end" relative to textPtr. Therefore no need to clamp line
		 * to the -start/-end range.
		 */
	    } else {
		TkTextIndex start;

                /*
                 * Line may be before -startindex of tPtr and must be clamped to -startindex
		 * before providing it to TkTextSetYView otherwise lines before -startindex
                 * would be displayed. There is no need to worry about -endline however,
                 * because the view will only be reset if the deletion involves the TOP
		 * line of the screen.
                 */

		TkTextIndexClear2(&start, tPtr, sharedTextPtr->tree);
		TkTextIndexSetSegment(&start, tPtr->startMarker);
		if (TkTextIndexCompare(&index, &start) < 0) {
		    index = start;
		}
	    }

	    TkTextSetYView(tPtr, &index, 0);
	}
    }
}

static void
ParseHyphens(
    const char *string,
    const char *end,
    char *buffer)
{
#if 0 && TCL_UTF_MAX > 4
# error "The text widget is designed for UTF-8, this applies also to the legacy code. Undocumented pseudo UTF-8 strings cannot be processed with this function, because it relies on the UTF-8 specification."
#endif

    assert(TK_TEXT_HYPHEN_MASK < 256); /* otherwise does not fit into char */

    /*
     * Preparing a string for hyphenation support. Note that 0xff is not allowed in
     * UTF-8 strings, so we can use this value for special purposes.
     */

    while (string != end) {
	if (*string == '\\') {
	    switch (*++string) {
	    case '\0':
		*buffer++ = '\\';
		break;
	    case '-':
		*buffer++ = 0xff;
		*buffer++ = '-';
		string += 1;
		break;
	    case '+':
	    	*buffer++ = 0xff;
		*buffer++ = '+';
		string += 1;
		break;
	    case ':':
		switch (string[1]) {
		case 'c':
		    if (strncmp(string, ":ck:", 4) == 0) {
			*buffer++ = 0xff;
			*buffer++ = (char) (1 << TK_TEXT_HYPHEN_CK);
			string += 4;
			break;
		    }
		    *buffer++ = *string++;
		    break;
		case 'd':
		    if (strncmp(string, ":dd:", 4) == 0) {
			*buffer++ = 0xff;
			*buffer++ = (char) (1 << TK_TEXT_HYPHEN_DOUBLE_DIGRAPH);
			string += 4;
			break;
		    }
		    if (strncmp(string, ":dv:", 4) == 0) {
			*buffer++ = 0xff;
			*buffer++ = (char) (1 << TK_TEXT_HYPHEN_DOUBLE_VOWEL);
			string += 4;
			break;
		    }
		    if (strncmp(string, ":doubledigraph:", 15) == 0) {
			*buffer++ = 0xff;
			*buffer++ = (char) (1 << TK_TEXT_HYPHEN_DOUBLE_DIGRAPH);
			string += 15;
			break;
		    }
		    if (strncmp(string, ":doublevowel:", 13) == 0) {
			*buffer++ = 0xff;
			*buffer++ = (char) (1 << TK_TEXT_HYPHEN_DOUBLE_VOWEL);
			string += 13;
			break;
		    }
		    *buffer++ = *string++;
		    break;
		case 'g':
		    if (strncmp(string, ":ge:", 4) == 0) {
			*buffer++ = 0xff;
			*buffer++ = (char) (1 << TK_TEXT_HYPHEN_GEMINATION);
			string += 4;
			break;
		    }
		    if (strncmp(string, ":gemination:", 12) == 0) {
			*buffer++ = 0xff;
			*buffer++ = (char) (1 << TK_TEXT_HYPHEN_GEMINATION);
			string += 12;
			break;
		    }
		    *buffer++ = *string++;
		    break;
		case 'r':
		    if (strncmp(string, ":rh:", 4) == 0) {
			*buffer++ = 0xff;
			*buffer++ = (char) (1 << TK_TEXT_HYPHEN_REPEAT);
			string += 4;
			break;
		    }
		    if (strncmp(string, ":repeathyphen:", 14) == 0) {
			*buffer++ = 0xff;
			*buffer++ = (char) (1 << TK_TEXT_HYPHEN_REPEAT);
			string += 14;
			break;
		    }
		    *buffer++ = *string++;
		    break;
		case 't':
		    if (strncmp(string, ":tr:", 4) == 0) {
			*buffer++ = 0xff;
			*buffer++ = (char) (1 << TK_TEXT_HYPHEN_TREMA);
			string += 4;
			break;
		    }
		    if (strncmp(string, ":tc:", 4) == 0) {
			*buffer++ = 0xff;
			*buffer++ = (char) (1 << TK_TEXT_HYPHEN_TRIPLE_CONSONANT);
			string += 4;
			break;
		    }
		    if (strncmp(string, ":trema:", 7) == 0) {
			*buffer++ = 0xff;
			*buffer++ = (char) (1 << TK_TEXT_HYPHEN_TREMA);
			string += 7;
			break;
		    }
		    if (strncmp(string, ":tripleconsonant:", 17) == 0) {
			*buffer++ = 0xff;
			*buffer++ = (char) (1 << TK_TEXT_HYPHEN_TRIPLE_CONSONANT);
			string += 17;
			break;
		    }
		    *buffer++ = *string++;
		    break;
	    default:
		*buffer++ = *string++;
		break;
	    }
	    }
	} else {
	    *buffer++ = *string++;
	}
    }
    *buffer = '\0';
}

static void
InsertChars(
    TkText *textPtr,		/* Overall information about text widget. */
    TkTextIndex *index1Ptr,	/* Where to insert new characters. May be modified if the index
    				 * is not valid for insertion (e.g. if at "end"). */
    TkTextIndex *index2Ptr,	/* Out: Index at the end of the inserted text. */
    char const *string,		/* Null-terminated string containing new information to add to text. */
    unsigned length,		/* Length of string content. */
    int viewUpdate,		/* Update the view if set. */
    TkTextTagSet *tagInfoPtr,	/* Add these tags to the inserted text, can be NULL. */
    TkTextTag *hyphenTagPtr,	/* Associate this tag with soft hyphens, can be NULL. */
    int parseHyphens)		/* Should we parse hyphens (tk_textInsert)? */
{
    TkSharedText *sharedTextPtr;
    TkText *tPtr;
    TkTextPosition *textPosition;
    TkTextPosition textPosBuf[PIXEL_CLIENTS];
    TkTextUndoInfo undoInfo;
    TkTextUndoInfo *undoInfoPtr;
    TkTextIndex startIndex;
    const char *text = string;
    char textBuf[4096];

    assert(textPtr);
    assert(length > 0);
    assert(!TkTextIsDeadPeer(textPtr));

    sharedTextPtr = textPtr->sharedTextPtr;

    /*
     * Don't allow insertions on the last (dummy) line of the text. This is
     * the only place in this function where the index1Ptr is modified.
     */

    if (TkTextIndexGetLine(index1Ptr) == TkBTreeGetLastLine(textPtr)) {
	TkTextIndexBackChars(textPtr, index1Ptr, 1, index1Ptr, COUNT_INDICES);
    }

    /*
     * Notify the display module that lines are about to change, then do the
     * insertion. If the insertion occurs on the top line of the widget
     * (textPtr->topIndex), then we have to recompute topIndex after the
     * insertion, since the insertion could invalidate it.
     */

    if (sharedTextPtr->numPeers > sizeof(textPosBuf)/sizeof(textPosBuf[0])) {
	textPosition = (TkTextPosition *)malloc(sizeof(TkTextPosition)*sharedTextPtr->numPeers);
    } else {
	textPosition = textPosBuf;
    }
    InitPosition(sharedTextPtr, textPosition);
    FindNewTopPosition(sharedTextPtr, textPosition, index1Ptr, NULL, length);

    TkTextChanged(sharedTextPtr, NULL, index1Ptr, index1Ptr);
    undoInfoPtr = TkTextUndoStackIsFull(sharedTextPtr->undoStack) ? NULL : &undoInfo;
    startIndex = *index1Ptr;
    TkTextIndexToByteIndex(&startIndex); /* we need the byte position after insertion */

    if (parseHyphens) {
	text = (length >= sizeof(textBuf)) ? (char *)malloc(length + 1) : textBuf;
	ParseHyphens(string, string + length, (char *) text);
    }

    TkBTreeInsertChars(sharedTextPtr->tree, index1Ptr, text, tagInfoPtr, hyphenTagPtr, undoInfoPtr);

    /*
     * Push the insertion on the undo stack, and update the modified status of the widget.
     * Try to join with previously pushed undo token, if possible.
     */

    if (undoInfoPtr) {
	const TkTextUndoSubAtom *subAtom;
	int triggerStackEvent = 0;
	int pushToken;

	assert(undoInfo.byteSize == 0);

	PushUndoSeparatorIfNeeded(sharedTextPtr, sharedTextPtr->autoSeparators, TK_TEXT_EDIT_INSERT);

	pushToken = sharedTextPtr->lastUndoTokenType != TK_TEXT_UNDO_INSERT
		|| !((subAtom = TkTextUndoGetLastUndoSubAtom(sharedTextPtr->undoStack))
			&& (triggerStackEvent = TkBTreeJoinUndoInsert(
				(TkTextUndoToken *)subAtom->item, subAtom->size, undoInfo.token, undoInfo.byteSize)));

	assert(undoInfo.token->undoType->rangeProc);
	sharedTextPtr->prevUndoStartIndex = ((TkTextUndoTokenRange *) undoInfo.token)->startIndex;
	sharedTextPtr->prevUndoEndIndex = ((TkTextUndoTokenRange *) undoInfo.token)->endIndex;
	sharedTextPtr->lastUndoTokenType = TK_TEXT_UNDO_INSERT;
	sharedTextPtr->lastEditMode = TK_TEXT_EDIT_INSERT;

	if (pushToken) {
	    TkTextPushUndoToken(sharedTextPtr, undoInfo.token, undoInfo.byteSize);
	} else {
	    assert(!undoInfo.token->undoType->destroyProc);
	    free(undoInfo.token);
	    DEBUG_ALLOC(tkTextCountDestroyUndoToken++);
	}
	if (triggerStackEvent) {
	    sharedTextPtr->undoStackEvent = 1; /* TkBTreeJoinUndoInsert didn't trigger */
	}
    }

    *index2Ptr = *index1Ptr;
    *index1Ptr = startIndex;
    UpdateModifiedFlag(sharedTextPtr, 1);
    TkTextUpdateAlteredFlag(sharedTextPtr);
    SetNewTopPosition(sharedTextPtr, textPtr, textPosition, viewUpdate);

    if (textPosition != textPosBuf) {
	free(textPosition);
    }

    /*
     * Invalidate any selection retrievals in progress, and send an event
     * that the selection changed if that is the case.
     */

    for (tPtr = sharedTextPtr->peers; tPtr; tPtr = tPtr->next) {
        if (TkBTreeCharTagged(index1Ptr, tPtr->selTagPtr)) {
            TkTextSelectionEvent(tPtr);
        }
	tPtr->abortSelections = 1;
    }

    if (parseHyphens && text != textBuf) {
	free((char *) text);
    }
}

/*
 *----------------------------------------------------------------------
 *
 * TextUndoRedoCallback --
 *
 *	This function is registered with the generic undo/redo code to handle
 *	'insert' and 'delete' actions on all text widgets. We cannot perform
 *	those actions on any particular text widget, because that text widget
 *	might have been deleted by the time we get here.
 *
 * Results:
 *	None.
 *
 * Side effects:
 *	Will change anything, depending on the undo token.
 *
 *----------------------------------------------------------------------
 */

static void
TriggerWatchUndoRedo(
    TkSharedText *sharedTextPtr,
    TkTextUndoToken *token,
    int isRedo,
    int isFinal,
    TkText **peers,
    int numPeers)
{
    TkTextIndex index1, index2;
    Tcl_Obj *cmdPtr;
    char buf[100];
    int i;

    assert(sharedTextPtr->triggerWatchCmd);
    assert(token->undoType->rangeProc);
    assert(token->undoType->commandProc);

    sharedTextPtr->triggerWatchCmd = 0; /* do not trigger recursively */
    token->undoType->rangeProc(sharedTextPtr, token, &index1, &index2);
    Tcl_IncrRefCount(cmdPtr = token->undoType->commandProc(sharedTextPtr, token));
    snprintf(buf, sizeof(buf), "%s", isFinal ? "yes" : "no");

    for (i = 0; i < numPeers; ++i) {
	TkText *tPtr = peers[i];

	if (tPtr->watchCmd && !(tPtr->flags & DESTROYED)) {
	    char idx[2][TK_POS_CHARS];
	    const char *info = isRedo ? "redo" : "undo";

	    TkTextPrintIndex(tPtr, &index1, idx[0]);
	    TkTextPrintIndex(tPtr, &index2, idx[1]);
	    TkTextTriggerWatchCmd(tPtr, info, idx[0], idx[1], Tcl_GetString(cmdPtr), buf, NULL, 0);
	}
    }

    Tcl_GuardedDecrRefCount(cmdPtr);
    sharedTextPtr->triggerWatchCmd = 1;
}

void
TextUndoRedoCallback(
    TkTextUndoStack stack,
    const TkTextUndoAtom *atom)
{
    TkSharedText *sharedTextPtr = (TkSharedText *) TkTextUndoGetContext(stack);
    TkTextUndoInfo undoInfo;
    TkTextUndoInfo redoInfo;
    TkTextUndoInfo *redoInfoPtr;
    TkTextPosition *textPosition = NULL;
    TkTextPosition textPosBuf[PIXEL_CLIENTS];
    int eventuallyRepick = 0;
    TkText *peerArr[20];
    TkText **peers = peerArr;
    TkText *tPtr;
    int i, k, countPeers = 0;

    assert(stack);

    if (sharedTextPtr->triggerWatchCmd) {
	if (sharedTextPtr->numPeers > sizeof(peerArr) / sizeof(peerArr[0])) {
	    peers = (TkText **)malloc(sharedTextPtr->numPeers * sizeof(peerArr[0]));
	}
	for (tPtr = sharedTextPtr->peers; tPtr; tPtr = tPtr->next) {
	    if (tPtr->watchCmd) {
		TkTextSaveCursorIndex(tPtr);
		peers[countPeers++] = tPtr;
		tPtr->refCount += 1;
	    }
	}
    }

    memset(&undoInfo, 0, sizeof(undoInfo));
    redoInfoPtr = TkTextUndoStackIsFull(stack) ? NULL : &redoInfo;

    for (i = atom->arraySize - 1; i >= 0; --i) {
	TkTextIndex index1, index2;
	const TkTextUndoSubAtom *subAtom = atom->array + i;
	TkTextUndoToken *token = (TkTextUndoToken *)subAtom->item;
	int isDelete = token->undoType->action == TK_TEXT_UNDO_INSERT
		|| token->undoType->action == TK_TEXT_REDO_DELETE;
	int isInsert = token->undoType->action == TK_TEXT_UNDO_DELETE
		|| token->undoType->action == TK_TEXT_REDO_INSERT;

	if (isInsert || isDelete) {
	    const TkTextUndoTokenRange *range = (const TkTextUndoTokenRange *) token;

	    if (isDelete && sharedTextPtr->triggerWatchCmd) {
		TriggerWatchUndoRedo(sharedTextPtr, token, subAtom->redo, i == 0, peers, countPeers);
	    }
	    if (!textPosition) {
		if (sharedTextPtr->numPeers > sizeof(textPosBuf)/sizeof(textPosBuf[0])) {
		    textPosition = (TkTextPosition *)malloc(sizeof(textPosition[0])*sharedTextPtr->numPeers);
		} else {
		    textPosition = textPosBuf;
		}
		InitPosition(sharedTextPtr, textPosition);
	    }
	    if (isInsert) {
		TkBTreeUndoIndexToIndex(sharedTextPtr, &range->startIndex, &index1);
		TkTextChanged(sharedTextPtr, NULL, &index1, &index1);
		FindNewTopPosition(sharedTextPtr, textPosition, &index1, NULL, subAtom->size);
	    } else {
		token->undoType->rangeProc(sharedTextPtr, token, &index1, &index2);
		TkTextChanged(sharedTextPtr, NULL, &index1, &index2);
		FindNewTopPosition(sharedTextPtr, textPosition, &index1, &index2, 0);
	    }
	    for (tPtr = sharedTextPtr->peers; tPtr; tPtr = tPtr->next) {
		if (!tPtr->abortSelections) {
		    if (isInsert) {
			tPtr->abortSelections = 1;
		    } else {
			if (range->startIndex.lineIndex < range->endIndex.lineIndex
				&& TkBTreeTag(sharedTextPtr, NULL, &index1, &index2,
					tPtr->selTagPtr, 0, NULL, TkTextRedrawTag)) {
			    TkTextSelectionEvent(tPtr);
			    tPtr->abortSelections = 1;
			}
		    }
		}
	    }
	}

	/*
	 * Now perform the undo/redo action.
	 */

	if (redoInfoPtr) {
	    memset(redoInfoPtr, 0, sizeof(redoInfo));
	}
	undoInfo.token = token;
	undoInfo.byteSize = atom->size;
	token->undoType->undoProc(sharedTextPtr, &undoInfo, redoInfoPtr, atom->redo);

	if (token->undoType->action == TK_TEXT_UNDO_TAG) {
	    eventuallyRepick = 1;
	}
	if (redoInfoPtr) {
	    if (redoInfo.token == token) {
		/*
		 * We are re-using a token, this is possible because the current undo token
		 * will expire after this action.
		 */
		if (!subAtom->redo) {
		    if (token->undoType->action == TK_TEXT_UNDO_INSERT
			    || token->undoType->action == TK_TEXT_UNDO_DELETE) {
			assert(sharedTextPtr->insertDeleteUndoTokenCount > 0);
			sharedTextPtr->insertDeleteUndoTokenCount -= 1;
		    }
		}
		if (token->undoType->destroyProc) {
		    /* We need a balanced call of perform/destroy. */
		    token->undoType->destroyProc(sharedTextPtr, (TkTextUndoToken *)subAtom->item, 1);
		}
		/*
		 * Do not free this item.
		 */
		((TkTextUndoSubAtom *) subAtom)->item = NULL;
	    }
	    TkTextPushUndoToken(sharedTextPtr, redoInfo.token, redoInfo.byteSize);
	}
	if (!isDelete && sharedTextPtr->triggerWatchCmd) {
	    TriggerWatchUndoRedo(sharedTextPtr, token, subAtom->redo, i == 0, peers, countPeers);
	}
    }

    if (eventuallyRepick) {
	for (k = 0; k < countPeers; ++k) {
	    TkText *tPtr = peers[k];

	    if (!(tPtr->flags & DESTROYED)) {
		TkTextEventuallyRepick(tPtr);
	    }
	}
    }

    sharedTextPtr->lastEditMode = TK_TEXT_EDIT_OTHER;
    sharedTextPtr->lastUndoTokenType = -1;
    UpdateModifiedFlag(sharedTextPtr, 0);
    TkTextUpdateAlteredFlag(sharedTextPtr);

    if (textPosition) {
	SetNewTopPosition(sharedTextPtr, NULL, textPosition, 1);
	if (textPosition != textPosBuf) {
	    free(textPosition);
	}
    }

    if (sharedTextPtr->triggerWatchCmd) {
	for (i = 0; i < countPeers; ++i) {
	    TkText *tPtr = peers[i];

	    if (!(tPtr->flags & DESTROYED)) {
		TkTextIndexClear(&tPtr->insertIndex, tPtr);
		TkTextTriggerWatchCursor(tPtr);
	    }
	    TkTextDecrRefCountAndTestIfDestroyed(tPtr);
	}
    }

    /*
     * Freeing the peer array has to be done even if sharedTextPtr->triggerWatchCmd
     * is false, possibly the user has cleared the watch command inside the trigger
     * callback.
     */

    if (peers != peerArr) {
	free(peers);
    }
}

/*
 *----------------------------------------------------------------------
 *
 * TextUndoStackContentChangedCallback --
 *
 *	This function is registered with the generic undo/redo code to handle
 *	undo/redo stack changes.
 *
 * Results:
 *	None.
 *
 * Side effects:
 *	None.
 *
 *----------------------------------------------------------------------
 */

static void
TextUndoStackContentChangedCallback(
    const TkTextUndoStack stack)
{
    ((TkSharedText *) TkTextUndoGetContext(stack))->undoStackEvent = 1;
}

/*
 *----------------------------------------------------------------------
 *
 * TriggerUndoStackEvent --
 *
 *	This function is triggering the <<UndoStack>> event for all peers.
 *
 * Results:
 *	None.
 *
 * Side effects:
 *	May force the text window (and all peers) into existence.
 *
 *----------------------------------------------------------------------
 */

static void
TriggerUndoStackEvent(
    TkSharedText *sharedTextPtr)
{
    TkText *textPtr;

    assert(sharedTextPtr->undoStackEvent);
    sharedTextPtr->undoStackEvent = 0;

    for (textPtr = sharedTextPtr->peers; textPtr; textPtr = textPtr->next) {
	if (!(textPtr->flags & DESTROYED)) {
	    Tk_MakeWindowExist(textPtr->tkwin);
	    TkSendVirtualEvent(textPtr->tkwin, "UndoStack", NULL);
	}
    }
}

/*
 *----------------------------------------------------------------------
 *
 * TextUndoFreeCallback --
 *
 *	This function is registered with the generic undo/redo code to handle
 *	the freeing operation of undo/redo items.
 *
 * Results:
 *	None.
 *
 * Side effects:
 *	Some memory will be freed.
 *
 *----------------------------------------------------------------------
 */

static void
TextUndoFreeCallback(
    const TkTextUndoStack stack,
    const TkTextUndoSubAtom *subAtom)	/* Destroy this token. */
{
    TkTextUndoToken *token = (TkTextUndoToken *) subAtom->item;

    /*
     * Consider that the token is possibly null.
     */

    if (token) {
	TkTextUndoAction action = token->undoType->action;

	if (action == TK_TEXT_UNDO_INSERT || action == TK_TEXT_UNDO_DELETE) {
	    TkSharedText *sharedTextPtr = (TkSharedText *) TkTextUndoGetContext(stack);
	    assert(sharedTextPtr->insertDeleteUndoTokenCount > 0);
	    sharedTextPtr->insertDeleteUndoTokenCount -= 1;
	}
	if (token->undoType->destroyProc) {
	    token->undoType->destroyProc((TkSharedText *)TkTextUndoGetContext(stack), (TkTextUndoToken *)subAtom->item, 0);
	}
	free(subAtom->item);
	DEBUG_ALLOC(tkTextCountDestroyUndoToken++);
    }
}

/*
 *----------------------------------------------------------------------
 *
 * CountIndices --
 *
 *	This function implements most of the functionality of the "count"
 *	widget command.
 *
 *	Note that 'textPtr' is only used if we need to check for elided
 *	attributes, i.e. if type is COUNT_DISPLAY_INDICES or
 *	COUNT_DISPLAY_CHARS
 *
 * Results:
 *	Returns the number of characters in the range.
 *
 * Side effects:
 *	None.
 *
 *----------------------------------------------------------------------
 */

static int
CountIndices(
    const TkText *textPtr,	/* Overall information about text widget. */
    const TkTextIndex *indexPtr1,
				/* Index describing location of first character to delete. */
    const TkTextIndex *indexPtr2,
				/* Index describing location of last character to delete. NULL means
				 * just delete the one character given by indexPtr1. */
    TkTextCountType type)	/* The kind of indices to count. */
{
    /*
     * Order the starting and stopping indices.
     */

    int compare = TkTextIndexCompare(indexPtr1, indexPtr2);

    if (compare == 0) {
	return 0;
    }
    if (compare > 0) {
	return -((int) TkTextIndexCount(textPtr, indexPtr2, indexPtr1, type));
    }
    return TkTextIndexCount(textPtr, indexPtr1, indexPtr2, type);
}

/*
 *----------------------------------------------------------------------
 *
 * TkTextGetUndeletableNewline --
 *
 *	Return pointer to undeletable newline. The search will start at
 *	start of deletion. See comments in function about the properties
 *	of an undeletable newline.
 *
 *	Note that this functions expects that the deletions end on very
 *	last line in B-Tree, otherwise the newline is always deletable.
 *
 * Results:
 *	Returns the undeletable newline, or NULL.
 *
 * Side effects:
 *	None.
 *
 *----------------------------------------------------------------------
 */

const TkTextSegment *
TkTextGetUndeletableNewline(
    const TkTextLine *lastLinePtr)	/* last line of deletion, must be last line of B-Tree */
{
    assert(lastLinePtr);
    assert(!lastLinePtr->nextPtr);

#if 0 /* THIS IS OLD IMPLEMENTATION */
    const TkTextSegment *segPtr = TkTextIndexGetContentSegment(&index1, NULL);

    /*
     * Advance to next character.
     */

    while (segPtr->size == 0) {
	segPtr = segPtr->nextPtr;
	assert(segPtr);
    }

    /*
     * Assume the following text content:
     *
     *    {"1" "\n"} {"\n"} {"2" "\n"} {"\n"}
     *      A   B      C      D   E      F
     *
     * Segment E is the last newline (F belongs to addtional empty line).
     * We have two cases where the last newline has to be preserved.
     *
     * 1. Deletion is starting in first line, then we have to preserve the
     *    last newline, return segment E.
     *
     * 2. Deletion is not starting at the first character in this line, then
     *    we have to preserve the last newline, return segment E.
     *
     * In all other cases return NULL.
     */

    if (segPtr->sectionPtr->linePtr->prevPtr && SegIsAtStartOfLine(segPtr)) {
	return NULL;
    }
#endif

    /*
     * The old implementation is erroneous, and has been changed:
     *
     * 1. Test the following script with old implementation:
     *	    text .t
     *      .t insert end "1\n2"
     *      .t delete 2.0 end
     *      .t insert end "2"
     *    The result of [.t get begin end] -> "12\n" is unexpected, the expected result is "1\n2\n".
     *
     * 2. The mathematical consistency now will be preserved:
     *      - The newly created text widget is clean and contains "\e"
     *        (\e is the always existing final newline in last line).
     *      - After insertion of "1\n2" at 'begin' we have "1\n2\e".
     *      - After [.t delete 2.0 end] the deletion starts with inserted character "2",
     *        and not with the inserted newline. Thus from mathematical point of view
     *        the result must be "1\n\e" (this means: the always existing final newline
     *        will never be deleted).
     *      - After [.t insert end "2"] the string "2" has been inserted at end, this means
     *        before "\e", so the new result is "1\n2\e".
     *
     * 3. It's a clean concept if the artificial newline is undeletable, the old concept is
     *    hard to understand for a user, and error-prone.
     */

    assert(lastLinePtr->prevPtr);
    return lastLinePtr->prevPtr->lastPtr; /* return final newline \e */
}

/*
 *----------------------------------------------------------------------
 *
 * DeleteIndexRange --
 *
 *	This function implements most of the functionality of the "delete"
 *	widget command.
 *
 * Results:
 *	Returns whether the widget hasn't been destroyed.
 *
 * Side effects:
 *	Characters and other entities (windows, images) get deleted from the
 *	text.
 *
 *	If 'viewUpdate' is 1, we may adjust the window contents'
 *	y-position, and scrollbar setting.
 *
 *	If 'viewUpdate' is 1, true we can guarantee that textPtr->topIndex
 *	points to a valid TkTextLine after this function returns. However, if
 *	'viewUpdate' is false, then there is no such guarantee (since
 *	topIndex.linePtr can be garbage). The caller is expected to take
 *	actions to ensure the topIndex is validated before laying out the
 *	window again.
 *
 *----------------------------------------------------------------------
 */

static int
DeleteOnLastLine(
    TkSharedText *sharedTextPtr,
    const TkTextLine *lastLinePtr,
    int flags) /* deletion flags */
{
	(void)sharedTextPtr;
    assert(lastLinePtr);
    assert(!lastLinePtr->nextPtr);

    if (flags & DELETE_MARKS) {
	const TkTextSegment *segPtr = lastLinePtr->segPtr;

	while (segPtr->size == 0) {
	    if ((flags & DELETE_MARKS) && TkTextIsNormalMark(segPtr)) {
		return 1;
	    }
	    segPtr = segPtr->nextPtr;
	}
    }

    return 0;
}

static int
DeleteEndMarker(
    const TkTextIndex *indexPtr,
    int flags)
{
    const TkTextSegment *segPtr;

    return (flags & DELETE_MARKS)
	    && (segPtr = TkTextIndexGetSegment(indexPtr))
	    && TkTextIsNormalMark(segPtr);
}

static int
DeleteIndexRange(
    TkSharedText *sharedTextPtr,/* Shared portion of peer widgets. */
    TkText *textPtr,		/* Overall information about text widget. */
    const TkTextIndex *indexPtr1,
				/* Index describing location of first character (or other entity)
				 * to delete. */
    const TkTextIndex *indexPtr2,
				/* Index describing location of last character (or other entity)
				 * to delete. NULL means just delete the one character given by
				 * indexPtr1. */
    int flags,			/* Flags controlling the deletion. */
    int viewUpdate,		/* Update vertical view if set. */
    int triggerWatchDelete,	/* Should we trigger the watch command for deletion? */
    int triggerWatchInsert,	/* Should we trigger the watch command for insertion? */
    int userFlag,		/* Trigger user modification? */
    int final)			/* This is the final call in a sequence of ranges. */
{
    TkTextIndex index1, index2, index3;
    TkTextPosition *textPosition;
    TkTextPosition textPosBuf[PIXEL_CLIENTS];
    TkTextUndoInfo undoInfo;
    TkTextUndoInfo *undoInfoPtr;
    TkTextLine *lastLinePtr;

    if (!sharedTextPtr) {
	sharedTextPtr = textPtr->sharedTextPtr;
    }

    if (triggerWatchInsert) {
	TkTextIndexToByteIndex((TkTextIndex *) indexPtr1); /* mutable due to concept */
    }

    if (TkTextIndexIsEndOfText(indexPtr1)) {
	return 1; /* nothing to delete */
    }

    /*
     * Prepare the starting and stopping indices.
     */

    if (indexPtr2) {
	if (TkTextIndexCompare(indexPtr1, indexPtr2) >= 0) {
	    return 1; /* there is nothing to delete */
	}
	index1 = *indexPtr1;
	index2 = *indexPtr2;
    } else if (!TkTextIndexForwChars(textPtr, indexPtr1, 1, &index2, COUNT_INDICES)) {
	return 1;
    } else {
	index1 = *indexPtr1;
    }

    index3 = index2;

    if (!TkTextIndexGetLine(&index2)->nextPtr
	    && !DeleteEndMarker(&index2, flags)
	    && TkTextGetUndeletableNewline(lastLinePtr = TkTextIndexGetLine(&index2))
	    && !DeleteOnLastLine(sharedTextPtr, lastLinePtr, flags)) {
	/*
	 * This is a very special case. If the last newline is undeletable, we do not
	 * have a deletable marker at end of range, and there is no deletable mark on
	 * last line, then decrement the end of range.
	 */

	TkTextIndexBackBytes(textPtr, &index2, 1, &index2);

	if (TkTextIndexIsEqual(&index1, &index2)) {
	    if (lastLinePtr->prevPtr) {
		if (lastLinePtr->prevPtr->lastPtr->tagInfoPtr != sharedTextPtr->emptyTagInfoPtr) {
		    /* we have to delete tags on previous newline, that's all */
		    TkTextClearSelection(sharedTextPtr, &index1, &index3);
		    TkTextClearTags(sharedTextPtr, textPtr, &index1, &index3, 0);
		} else {
		    assert(TkTextTagSetIsEmpty(lastLinePtr->prevPtr->lastPtr->tagInfoPtr));
		}
	    }
	    return 1; /* nothing to do */
	}

	if (lastLinePtr->prevPtr->lastPtr->tagInfoPtr != sharedTextPtr->emptyTagInfoPtr) {
	    if (!TkTextTagBitContainsSet(sharedTextPtr->selectionTags,
		    lastLinePtr->prevPtr->lastPtr->tagInfoPtr)) {
		/*
		 * Last newline is tagged with any non-selection tag, so we have to
		 * re-include this character.
		 */
		flags |= DELETE_LASTLINE;
		index2 = index3;
	    }
	}
    }

    /*
     * Call the "watch" command for deletion. Take into account that the
     * receiver might change the text content inside the callback, although
     * he shouldn't do this.
     */

    if (triggerWatchDelete) {
	Tcl_Obj *delObj = TextGetText(textPtr, &index1, &index2, NULL, NULL, UINT_MAX, 0, 1);
	char const *deleted = Tcl_GetString(delObj);
	int unchanged;
	int rc;

	TkTextIndexSave(&index1);
	TkTextIndexSave(&index2);
	Tcl_IncrRefCount(delObj);
	rc = TriggerWatchEdit(textPtr, userFlag, "delete", &index1, &index2, deleted, final);
	Tcl_GuardedDecrRefCount(delObj);
	unchanged = TkTextIndexRebuild(&index1) && TkTextIndexRebuild(&index2);

	if (!rc) { return 0; } /* the receiver has destroyed this widget */

	if (!unchanged && TkTextIndexCompare(&index1, &index2) >= 0) {
	    /* This can only happen if the receiver of the trigger command did any modification. */
	    return 1;
	}
    }

    TkTextClearSelection(sharedTextPtr, &index1, &index3);

    /*
     * Tell the display what's about to happen, so it can discard obsolete
     * display information, then do the deletion. Also, if the deletion
     * involves the top line on the screen, then we have to reset the view
     * (the deletion will invalidate textPtr->topIndex). Compute what the new
     * first character will be, then do the deletion, then reset the view.
     */

    TkTextChanged(sharedTextPtr, NULL, &index1, &index2);

    if (sharedTextPtr->numPeers > sizeof(textPosBuf)/sizeof(textPosBuf[0])) {
	textPosition = (TkTextPosition *)malloc(sizeof(textPosition[0])*sharedTextPtr->numPeers);
    } else {
	textPosition = textPosBuf;
    }
    InitPosition(sharedTextPtr, textPosition);
    FindNewTopPosition(sharedTextPtr, textPosition, &index1, &index2, 0);

    undoInfoPtr = TkTextUndoStackIsFull(sharedTextPtr->undoStack) ? NULL : &undoInfo;
    TkBTreeDeleteIndexRange(sharedTextPtr, &index1, &index2, flags, undoInfoPtr);

    /*
     * Push the deletion onto the undo stack, and update the modified status of the widget.
     * Try to join with previously pushed undo token, if possible.
     */

    if (undoInfoPtr) {
	const TkTextUndoSubAtom *subAtom;

	PushUndoSeparatorIfNeeded(sharedTextPtr, sharedTextPtr->autoSeparators, TK_TEXT_EDIT_DELETE);

	if (TkTextUndoGetMaxSize(sharedTextPtr->undoStack) == 0
		|| TkTextUndoGetCurrentSize(sharedTextPtr->undoStack) + undoInfo.byteSize
			<= TkTextUndoGetMaxSize(sharedTextPtr->undoStack)) {
	    if (sharedTextPtr->lastUndoTokenType != TK_TEXT_UNDO_DELETE
		    || !((subAtom = TkTextUndoGetLastUndoSubAtom((TkTextUndoStack)sharedTextPtr->undoStack))
			    && TkBTreeJoinUndoDelete((TkTextUndoToken *)subAtom->item, subAtom->size,
				    undoInfo.token, undoInfo.byteSize))) {
		TkTextPushUndoToken(sharedTextPtr, undoInfo.token, undoInfo.byteSize);
	    }
	    sharedTextPtr->lastUndoTokenType = TK_TEXT_UNDO_DELETE;
	    sharedTextPtr->prevUndoStartIndex =
		    ((TkTextUndoTokenRange *) undoInfo.token)->startIndex;
	    sharedTextPtr->prevUndoEndIndex = ((TkTextUndoTokenRange *) undoInfo.token)->endIndex;
	    /* stack has changed anyway, but TkBTreeJoinUndoDelete didn't trigger */
	    sharedTextPtr->undoStackEvent = 1;
	} else {
	    assert(undoInfo.token->undoType->destroyProc);
	    undoInfo.token->undoType->destroyProc(sharedTextPtr, undoInfo.token, 0);
	    free(undoInfo.token);
	    DEBUG_ALLOC(tkTextCountDestroyUndoToken++);
	}

	sharedTextPtr->lastEditMode = TK_TEXT_EDIT_DELETE;
    }

    UpdateModifiedFlag(sharedTextPtr, 1);
    TkTextUpdateAlteredFlag(sharedTextPtr);
    SetNewTopPosition(sharedTextPtr, textPtr, textPosition, viewUpdate);

    if (textPosition != textPosBuf) {
	free(textPosition);
    }

    /*
     * Lastly, trigger the "watch" command for insertion. This must be the last action,
     * probably the receiver is calling some widget commands inside the callback.
     */

    if (triggerWatchInsert) {
	if (!TriggerWatchEdit(textPtr, userFlag, "insert", indexPtr1, indexPtr1, NULL, final)) {
	    return 0; /* widget has been destroyed */
	}
    }

    return 1;
}

/*
 *----------------------------------------------------------------------
 *
 * TextFetchSelection --
 *
 *	This function is called back by Tk when the selection is requested by
 *	someone. It returns part or all of the selection in a buffer provided
 *	by the caller.
 *
 * Results:
 *	The return value is the number of non-NULL bytes stored at buffer.
 *	Buffer is filled (or partially filled) with a NULL-terminated string
 *	containing part or all of the selection, as given by offset and
 *	maxBytes.
 *
 * Side effects:
 *	None.
 *
 *----------------------------------------------------------------------
 */

static TkSizeT
TextFetchSelection(
    ClientData clientData,	/* Information about text widget. */
    TkSizeT offset,			/* Offset within selection of first character to be returned. */
    char *buffer,		/* Location in which to place selection. */
    TkSizeT maxBytes)		/* Maximum number of bytes to place at buffer, not including
    				 * terminating NULL character. */
{
    TkText *textPtr = (TkText *)clientData;
    TkTextSearch *searchPtr;
    Tcl_Obj *selTextPtr;
    int numBytes;

    if ((!textPtr->exportSelection) || Tcl_IsSafe(textPtr->interp)) {
	return TCL_INDEX_NONE;
    }

    /*
     * Find the beginning of the next range of selected text. Note: if the
     * selection is being retrieved in multiple pieces (offset != 0) and some
     * modification has been made to the text that affects the selection then
     * reject the selection request (make 'em start over again).
     */

    if (offset == 0) {
	TkTextIndexSetupToStartOfText(&textPtr->selIndex, textPtr, textPtr->sharedTextPtr->tree);
	textPtr->abortSelections = 0;
    } else if (textPtr->abortSelections) {
	return 0;
    }

    searchPtr = &textPtr->selSearch;

    if (offset == 0 || !TkBTreeCharTagged(&textPtr->selIndex, textPtr->selTagPtr)) {
	TkTextIndex eof;

	TkTextIndexSetupToEndOfText(&eof, textPtr, textPtr->sharedTextPtr->tree);
	TkBTreeStartSearch(&textPtr->selIndex, &eof, textPtr->selTagPtr, searchPtr, SEARCH_NEXT_TAGON);
	if (!TkBTreeNextTag(searchPtr)) {
	    return offset == 0 ? TCL_INDEX_NONE : 0;
	}
	textPtr->selIndex = searchPtr->curIndex;

	/*
	 * Find the end of the current range of selected text.
	 */

	if (!TkBTreeNextTag(searchPtr)) {
	    assert(!"TextFetchSelection couldn't find end of range");
	}
    } else {
	/* we are still inside tagged range */
    }

    /*
     * Iterate through the the selected ranges and collect the text content.
     *
     * NOTE:
     * The crux with TextFetchSelection is the old interface of this callback function,
     * it does not fit with the object design (Tcl_Obj), otherwise it would expect an
     * object as the result. Thus the actual "natural" implementation is a bit
     * ineffecient, because we are collecting the data with an object (we are using the
     * "get" mechanism), and afterwards the content of this object will be copied into
     * the buffer, and the object will be destroyed. Hopefully some day function
     * TextFetchSelection will be changed to new object design.
     */

    Tcl_IncrRefCount(selTextPtr = Tcl_NewObj());

    while (1) {
	TextGetText(textPtr, &textPtr->selIndex, &searchPtr->curIndex, &textPtr->selIndex,
		selTextPtr, maxBytes - GetByteLength(selTextPtr), 1, 0);

	if (GetByteLength(selTextPtr) == maxBytes) {
	    break;
	}

	/*
	 * Find the beginning of the next range of selected text.
	 */

	if (!TkBTreeNextTag(searchPtr)) {
	    break;
	}

	textPtr->selIndex = searchPtr->curIndex;

	/*
	 * Find the end of the current range of selected text.
	 */

	if (!TkBTreeNextTag(searchPtr)) {
	    assert(!"TextFetchSelection couldn't find end of range");
	}
    }

    numBytes = GetByteLength(selTextPtr);
    memcpy(buffer, Tcl_GetString(selTextPtr), numBytes);
    Tcl_GuardedDecrRefCount(selTextPtr);
    return numBytes;
}

/*
 *----------------------------------------------------------------------
 *
 * TkTextSelectionEvent --
 *
 *	When anything relevant to the "sel" tag has been changed, call this
 *	function to generate a <<Selection>> event.
 *
 * Results:
 *	None.
 *
 * Side effects:
 *	If <<Selection>> bindings are present, they will trigger.
 *
 *----------------------------------------------------------------------
 */

void
TkTextSelectionEvent(
    TkText *textPtr)
{
    /*
     * Send an event that the selection changed. This is equivalent to:
     *     event generate $textWidget <<Selection>>
     */

    TkSendVirtualEvent(textPtr->tkwin, "Selection", NULL);
}

/*
 *----------------------------------------------------------------------
 *
 * TkTextLostSelection --
 *
 *	This function is called back by Tk when the selection is grabbed away
 *	from a text widget. On Windows and Mac systems, we want to remember
 *	the selection for the next time the focus enters the window. On Unix,
 *	just remove the "sel" tag from everything in the widget.
 *
 * Results:
 *	None.
 *
 * Side effects:
 *	The "sel" tag is cleared from the window.
 *
 *----------------------------------------------------------------------
 */

void
TkTextLostSelection(
    ClientData clientData)	/* Information about text widget. */
{
    TkText *textPtr = (TkText *)clientData;

    if (Tk_AlwaysShowSelection(textPtr->tkwin)) {
	TkTextIndex start, end;

	if ((!textPtr->exportSelection) || Tcl_IsSafe(textPtr->interp)) {
	    return;
	}

	/*
	 * On Windows and Mac systems, we want to remember the selection for
	 * the next time the focus enters the window. On Unix, just remove the
	 * "sel" tag from everything in the widget.
	 */

	TkTextIndexSetupToStartOfText(&start, textPtr, textPtr->sharedTextPtr->tree);
	TkTextIndexSetupToEndOfText(&end, textPtr, textPtr->sharedTextPtr->tree);
	TkBTreeTag(textPtr->sharedTextPtr, textPtr, &start, &end, textPtr->selTagPtr,
		0, NULL, TkTextRedrawTag);
    }

    /*
     * Send an event that the selection changed. This is equivalent to:
     *	   event generate $textWidget <<Selection>>
     */

    TkTextSelectionEvent(textPtr);

    textPtr->flags &= ~GOT_SELECTION;
}

/*
 *----------------------------------------------------------------------
 *
<<<<<<< HEAD
=======
 * TkTextSelectionEvent --
 *
 *	When anything relevant to the "sel" tag has been changed, call this
 *	function to generate a <<Selection>> event.
 *
 * Results:
 *	None.
 *
 * Side effects:
 *	If <<Selection>> bindings are present, they will trigger.
 *
 *----------------------------------------------------------------------
 */

void
TkTextSelectionEvent(
    TkText *textPtr)
{
    /*
     * Send an event that the selection changed. This is equivalent to:
     *     event generate $textWidget <<Selection>>
     */

    Tk_SendVirtualEvent(textPtr->tkwin, "Selection", NULL);
}

/*
 *----------------------------------------------------------------------
 *
>>>>>>> f8e123a7
 * TextBlinkProc --
 *
 *	This function is called as a timer handler to blink the insertion
 *	cursor off and on.
 *
 * Results:
 *	None.
 *
 * Side effects:
 *	The cursor gets turned on or off, redisplay gets invoked, and this
 *	function reschedules itself.
 *
 *----------------------------------------------------------------------
 */

static void
TextBlinkProc(
    ClientData clientData)	/* Pointer to record describing text. */
{
    TkText *textPtr = (TkText *)clientData;
    unsigned oldFlags = textPtr->flags;

    if (textPtr->state == TK_TEXT_STATE_DISABLED
	    || !(textPtr->flags & HAVE_FOCUS)
	    || textPtr->insertOffTime == 0) {
	if (!(textPtr->flags & HAVE_FOCUS) && textPtr->insertUnfocussed != TK_TEXT_INSERT_NOFOCUS_NONE) {
	    /*
	     * The widget doesn't have the focus yet it is configured to
	     * display the cursor when it doesn't have the focus. Act now!
	     */

	    textPtr->flags |= INSERT_ON;
	} else if (textPtr->insertOffTime == 0) {
	    /*
	     * The widget was configured to have zero offtime while the
	     * insertion point was not displayed. We have to display it once.
	     */

	    textPtr->flags |= INSERT_ON;
	}
    } else {
	if (textPtr->flags & INSERT_ON) {
	    textPtr->flags &= ~INSERT_ON;
	    textPtr->insertBlinkHandler = Tcl_CreateTimerHandler(
		    textPtr->insertOffTime, TextBlinkProc, textPtr);
	} else {
	    textPtr->flags |= INSERT_ON;
	    textPtr->insertBlinkHandler = Tcl_CreateTimerHandler(
		    textPtr->insertOnTime, TextBlinkProc, textPtr);
	}
    }

    if (oldFlags != textPtr->flags) {
	int x, y, w, h;

	if (TkTextGetCursorBbox(textPtr, &x, &y, &w, &h)) {
	    int inset = textPtr->borderWidth + textPtr->highlightWidth;
	    TkTextRedrawRegion(textPtr, x + inset, y + inset, w, h);
	}
    }
}

/*
 *----------------------------------------------------------------------
 *
 * TextInsertCmd --
 *
 *	This function is invoked to process the "insert" and "replace" widget
 *	commands for text widgets.
 *
 * Results:
 *	A standard Tcl result.
 *
 * Side effects:
 *	See the user documentation.
 *
 *	If 'viewUpdate' is true, we may adjust the window contents'
 *	y-position, and scrollbar setting.
 *
 *----------------------------------------------------------------------
 */

static int
TextInsertCmd(
    TkText *textPtr,		/* Information about text widget. */
    Tcl_Interp *interp,		/* Current interpreter. */
    int objc,			/* Number of arguments. */
    Tcl_Obj *const objv[],	/* Argument objects. */
    const TkTextIndex *indexPtr,/* Index at which to insert. */
    int viewUpdate,		/* Update the view if set. */
    int triggerWatchDelete,	/* Should we trigger the watch command for deletion? */
    int triggerWatchInsert,	/* Should we trigger the watch command for insertion? */
    int userFlag,		/* Trigger user modification? */
    int parseHyphens)		/* Should we parse hyphens? (tk_textInsert) */
{
    TkTextIndex index1, index2;
    TkSharedText *sharedTextPtr;
    TkTextTag *hyphenTagPtr = NULL;
    int rc = TCL_OK;
    int j;

    assert(textPtr);
    assert(!TkTextIsDeadPeer(textPtr));

    sharedTextPtr = textPtr->sharedTextPtr;

    if (parseHyphens && objc > 1 && *Tcl_GetString(objv[0]) == '-') {
	int argc;
	Tcl_Obj **argv;

	if (strcmp(Tcl_GetString(objv[0]), "-hyphentags") != 0) {
	    Tcl_SetObjResult(interp, Tcl_ObjPrintf(
		    "bad option \"%s\": must be -hyphentags", Tcl_GetString(objv[0])));
	    Tcl_SetErrorCode(interp, "TK", "TEXT", "INDEX_OPTION", NULL);
	    return TCL_ERROR;
	}
	if (Tcl_ListObjGetElements(interp, objv[1], &argc, &argv) != TCL_OK) {
	    return TCL_ERROR;
	}
	for (j = 0; j < argc; ++j) {
	    TkTextTag *tagPtr = TkTextCreateTag(textPtr, Tcl_GetString(argv[j]), NULL);
	    tagPtr->nextPtr = hyphenTagPtr;
	    hyphenTagPtr = tagPtr;
	}
	objc -= 2;
	objv += 2;
    }

    for (j = 0; j < objc && GetByteLength(objv[j]) == 0; j += 2) {
	/* empty loop body */
    }
    index1 = *indexPtr;

    while (j < objc) {
	Tcl_Obj *stringPtr = objv[j];
	Tcl_Obj *tagPtr = (j + 1 < objc) ? objv[j + 1] : NULL;
	char const *string = Tcl_GetString(stringPtr);
	unsigned length = GetByteLength(stringPtr);
	int k = j + 2;
	int final;

	while (k < objc && GetByteLength(objv[k]) == 0) {
	    k += 2;
	}
	final = objc <= k;

	if (length > 0) {
	    int numTags = 0;
	    Tcl_Obj **tagNamePtrs = NULL;
	    TkTextTagSet *tagInfoPtr = NULL;

	    /*
	     * Call the "watch" command for deletion. Take into account that the
	     * receiver might change the text content, although he shouldn't do this.
	     */

	    if (triggerWatchDelete) {
		TkTextIndexSave(&index1);
		if (!TriggerWatchEdit(textPtr, userFlag, "delete", &index1, &index1, NULL, final)) {
		    return rc;
		}
		TkTextIndexRebuild(&index1);
	    }

	    if (tagPtr) {
		int i;

		if (Tcl_ListObjGetElements(interp, tagPtr, &numTags, &tagNamePtrs) != TCL_OK) {
		    rc = TCL_ERROR;
		} else if (numTags > 0) {
		    TkTextTag *tagPtr;

		    tagInfoPtr = TkTextTagSetResize(NULL, sharedTextPtr->tagInfoSize);

		    for (i = 0; i < numTags; ++i) {
			tagPtr = TkTextCreateTag(textPtr, Tcl_GetString(tagNamePtrs[i]), NULL);
			if (tagPtr->index >= TkTextTagSetSize(tagInfoPtr)) {
			    tagInfoPtr = TkTextTagSetResize(tagInfoPtr, sharedTextPtr->tagInfoSize);
			}
			tagInfoPtr = TkTextTagSetAddToThis(tagInfoPtr, tagPtr->index);
		    }
		}
	    }

	    InsertChars(textPtr, &index1, &index2, string, length,
		    viewUpdate, tagInfoPtr, hyphenTagPtr, parseHyphens);
	    if (tagInfoPtr) {
		TkTextTagSetDecrRefCount(tagInfoPtr);
	    }

	    /*
	     * Lastly, trigger the "watch" command for insertion. This must be the last action,
	     * probably the receiver is calling some widget commands inside the callback.
	     */

	    if (triggerWatchInsert) {
		if (!TriggerWatchEdit(textPtr, userFlag, "insert", &index1, &index2, string, final)) {
		    return rc;
		}
	    }

	    if (rc != TCL_OK) {
		return rc;
	    }
	    index1 = index2;
	}

	j = k;
    }

    return rc;
}

/*
 *----------------------------------------------------------------------
 *
 * TextSearchCmd --
 *
 *	This function is invoked to process the "search" widget command for
 *	text widgets. See the user documentation for details on what it does.
 *
 * Results:
 *	A standard Tcl result.
 *
 * Side effects:
 *	See the user documentation.
 *
 *----------------------------------------------------------------------
 */

static int
TextSearchCmd(
    TkText *textPtr,		/* Information about text widget. */
    Tcl_Interp *interp,		/* Current interpreter. */
    int objc,			/* Number of arguments. */
    Tcl_Obj *const objv[])	/* Argument objects. */
{
    int i, argsLeft, code;
    SearchSpec searchSpec;

    static const char *const switchStrings[] = {
	"-hidden",
	"--", "-all", "-backwards", "-count", "-discardhyphens", "-elide",
	"-exact", "-forwards", "-nocase", "-nolinestop", "-overlap", "-regexp",
	"-strictlimits", NULL
    };
    enum SearchSwitches {
	TK_TEXT_SEARCH_HIDDEN, TK_TEXT_SEARCH_END, TK_TEXT_SEARCH_ALL, TK_TEXT_SEARCH_BACK,
	TK_TEXT_SEARCH_COUNT, TK_TEXT_SEARCH_DISCARDHYPHENS, TK_TEXT_SEARCH_ELIDE, TK_TEXT_SEARCH_EXACT,
	TK_TEXT_SEARCH_FWD, TK_TEXT_SEARCH_NOCASE, TK_TEXT_SEARCH_NOLINESTOP, TK_TEXT_SEARCH_OVERLAP,
	TK_TEXT_SEARCH_REGEXP, TK_TEXT_SEARCH_STRICTLIMITS
    };

    /*
     * Set up the search specification, including the last 4 fields which are
     * text widget specific.
     */

    searchSpec.textPtr = textPtr;
    searchSpec.exact = 1;
    searchSpec.noCase = 0;
    searchSpec.all = 0;
    searchSpec.backwards = 0;
    searchSpec.varPtr = NULL;
    searchSpec.countPtr = NULL;
    searchSpec.resPtr = NULL;
    searchSpec.searchElide = 0;
    searchSpec.searchHyphens = 1;
    searchSpec.noLineStop = 0;
    searchSpec.overlap = 0;
    searchSpec.strictLimits = 0;
    searchSpec.numLines = TkBTreeNumLines(textPtr->sharedTextPtr->tree, textPtr);
    searchSpec.clientData = textPtr;
    searchSpec.addLineProc = &TextSearchAddNextLine;
    searchSpec.foundMatchProc = &TextSearchFoundMatch;
    searchSpec.lineIndexProc = &TextSearchGetLineIndex;

    /*
     * Parse switches and other arguments.
     */

    for (i = 2; i < objc; ++i) {
	int index;

	if (Tcl_GetString(objv[i])[0] != '-') {
	    break;
	}

	if (Tcl_GetIndexFromObjStruct(NULL, objv[i], switchStrings,
		sizeof(char *), "switch", 0, &index) != TCL_OK) {
	    /*
	     * Hide the -hidden option, generating the error description with
	     * the side effects of T_GIFO.
	     */

	    (void) Tcl_GetIndexFromObjStruct(interp, objv[i], switchStrings + 1,
		    sizeof(char *), "switch", 0, &index);
	    return TCL_ERROR;
	}

	switch ((enum SearchSwitches) index) {
	case TK_TEXT_SEARCH_END:
	    i += 1;
	    goto endOfSwitchProcessing;
	case TK_TEXT_SEARCH_ALL:
	    searchSpec.all = 1;
	    break;
	case TK_TEXT_SEARCH_BACK:
	    searchSpec.backwards = 1;
	    break;
	case TK_TEXT_SEARCH_COUNT:
	    if (i >= objc - 1) {
		Tcl_SetObjResult(interp, Tcl_NewStringObj("no value given for \"-count\" option", -1));
		Tcl_SetErrorCode(interp, "TK", "TEXT", "VALUE", NULL);
		return TCL_ERROR;
	    }
	    i += 1;

	    /*
	     * Assumption objv[i] isn't going to disappear on us during this
	     * function, which is fair.
	     */

	    searchSpec.varPtr = objv[i];
	    break;
	case TK_TEXT_SEARCH_DISCARDHYPHENS:
	    searchSpec.searchHyphens = 0;
	    break;
	case TK_TEXT_SEARCH_ELIDE:
	case TK_TEXT_SEARCH_HIDDEN:
	    searchSpec.searchElide = 1;
	    break;
	case TK_TEXT_SEARCH_EXACT:
	    searchSpec.exact = 1;
	    break;
	case TK_TEXT_SEARCH_FWD:
	    searchSpec.backwards = 0;
	    break;
	case TK_TEXT_SEARCH_NOCASE:
	    searchSpec.noCase = 1;
	    break;
	case TK_TEXT_SEARCH_NOLINESTOP:
	    searchSpec.noLineStop = 1;
	    break;
	case TK_TEXT_SEARCH_OVERLAP:
	    searchSpec.overlap = 1;
	    break;
	case TK_TEXT_SEARCH_STRICTLIMITS:
	    searchSpec.strictLimits = 1;
	    break;
	case TK_TEXT_SEARCH_REGEXP:
	    searchSpec.exact = 0;
	    break;
	default:
	    assert(!"unexpected switch fallthrough");
	}
    }
  endOfSwitchProcessing:

    argsLeft = objc - (i + 2);
    if (argsLeft != 0 && argsLeft != 1) {
	Tcl_WrongNumArgs(interp, 2, objv, "?switches? pattern index ?stopIndex?");
	return TCL_ERROR;
    }

    if (searchSpec.noLineStop && searchSpec.exact) {
	Tcl_SetObjResult(interp, Tcl_NewStringObj(
		"the \"-nolinestop\" option requires the \"-regexp\" option to be present", -1));
	Tcl_SetErrorCode(interp, "TK", "TEXT", "SEARCH_USAGE", NULL);
	return TCL_ERROR;
    }

    if (searchSpec.overlap && !searchSpec.all) {
	Tcl_SetObjResult(interp, Tcl_NewStringObj(
		"the \"-overlap\" option requires the \"-all\" option to be present", -1));
	Tcl_SetErrorCode(interp, "TK", "TEXT", "SEARCH_USAGE", NULL);
	return TCL_ERROR;
    }

    /*
     * Scan through all of the lines of the text circularly, starting at the
     * given index. 'objv[i]' is the pattern which may be an exact string or a
     * regexp pattern depending on the flags set above.
     */

    code = SearchPerform(interp, &searchSpec, objv[i], objv[i + 1], argsLeft == 1 ? objv[i + 2] : NULL);
    if (code != TCL_OK) {
	goto cleanup;
    }

    /*
     * Set the '-count' variable, if given.
     */

    if (searchSpec.varPtr && searchSpec.countPtr) {
	Tcl_IncrRefCount(searchSpec.countPtr);
	if (!Tcl_ObjSetVar2(interp, searchSpec.varPtr, NULL, searchSpec.countPtr, TCL_LEAVE_ERR_MSG)) {
	    code = TCL_ERROR;
	    goto cleanup;
	}
    }

    /*
     * Set the result.
     */

    if (searchSpec.resPtr) {
	Tcl_SetObjResult(interp, searchSpec.resPtr);
    }

  cleanup:
    if (searchSpec.countPtr) {
	Tcl_GuardedDecrRefCount(searchSpec.countPtr);
    }
    if (searchSpec.resPtr) {
	Tcl_GuardedDecrRefCount(searchSpec.resPtr);
    }
    return code;
}

/*
 *----------------------------------------------------------------------
 *
 * TextSearchGetLineIndex --
 *
 *	Extract a row, text offset index position from an objPtr.
 *
 *	This means we ignore any embedded windows/images and elidden text
 *	(unless we are searching that).
 *
 * Results:
 *	Standard Tcl error code (with a message in the interpreter on error
 *	conditions).
 *
 *	The offset placed in offsetPosPtr is a utf-8 char* byte index for
 *	exact searches, and a Unicode character index for regexp searches.
 *
 *	The line number should start at zero (searches which wrap around
 *	assume the first line is numbered 0).
 *
 * Side effects:
 *	None.
 *
 *----------------------------------------------------------------------
 */

static int
TextSearchGetLineIndex(
    Tcl_Interp *interp,		/* For error messages. */
    Tcl_Obj *objPtr,		/* Contains a textual index like "1.2" */
    SearchSpec *searchSpecPtr,	/* Contains other search parameters. */
    int *linePosPtr,		/* For returning the line number. */
    int *offsetPosPtr)		/* For returning the text offset in the line. */
{
    TkTextIndex index;
    int line, byteIndex;
    TkText *textPtr = (TkText *)searchSpecPtr->clientData;
    TkTextLine *linePtr;

    if (!TkTextGetIndexFromObj(interp, textPtr, objPtr, &index)) {
	return TCL_ERROR;
    }

    assert(textPtr);
    line = TkBTreeLinesTo(textPtr->sharedTextPtr->tree, textPtr, TkTextIndexGetLine(&index), NULL);
    if (line >= searchSpecPtr->numLines) {
	line = searchSpecPtr->numLines - 1;
	linePtr = TkBTreeFindLine(textPtr->sharedTextPtr->tree, textPtr, line);
	assert(linePtr); /* this may only fail with dead peers */
	if (textPtr->endMarker == textPtr->sharedTextPtr->endMarker
		|| textPtr->endMarker->sectionPtr->linePtr != TkTextIndexGetLine(&index)) {
	    byteIndex = linePtr->size;
	} else {
	    byteIndex = TkTextSegToIndex(textPtr->endMarker);
	}
    } else {
	linePtr = TkTextIndexGetLine(&index);
	byteIndex = TkTextIndexGetByteIndex(&index);
    }

    *offsetPosPtr = TextSearchIndexInLine(searchSpecPtr, linePtr, byteIndex);
    *linePosPtr = line;

    return TCL_OK;
}

/*
 *----------------------------------------------------------------------
 *
 * TextSearchIndexInLine --
 *
 *	Find textual index of 'byteIndex' in the searchable characters of
 *	'linePtr'.
 *
 *	This means we ignore any embedded windows/images and elidden text
 *	(unless we are searching that).
 *
 * Results:
 *	The returned index is a utf-8 char* byte index for exact searches, and
 *	a Unicode character index for regexp searches.
 *
 * Side effects:
 *	None.
 *
 *----------------------------------------------------------------------
 */

static unsigned
CountCharsInSeg(
    const TkTextSegment *segPtr)
{
    assert(segPtr->typePtr == &tkTextCharType);
    return Tcl_NumUtfChars(segPtr->body.chars, segPtr->size);
}

static unsigned
TextSearchIndexInLine(
    const SearchSpec *searchSpecPtr,
				/* Search parameters. */
    TkTextLine *linePtr,	/* The line we're looking at. */
    int byteIndex)		/* Index into the line. */
{
    TkTextSegment *segPtr;
    int leftToScan;
    unsigned index = 0;
    TkText *textPtr = (TkText *)searchSpecPtr->clientData;
    TkTextLine *startLinePtr = textPtr->startMarker->sectionPtr->linePtr;
    int isCharSeg;

    index = 0;
    segPtr = (startLinePtr == linePtr) ? textPtr->startMarker : linePtr->segPtr;

    /*
     * TODO: Use new elide structure, but this requires a redesign of the whole
     * search algorithm.
     */

    for (leftToScan = byteIndex; leftToScan > 0; segPtr = segPtr->nextPtr) {
	if ((isCharSeg = segPtr->typePtr == &tkTextCharType)
		|| (searchSpecPtr->searchHyphens && segPtr->typePtr == &tkTextHyphenType)) {
	    if (searchSpecPtr->searchElide || !TkTextSegmentIsElided(textPtr, segPtr)) {
		if (leftToScan < segPtr->size) {
		    if (searchSpecPtr->exact) {
			index += leftToScan;
		    } else {
			index += isCharSeg ? Tcl_NumUtfChars(segPtr->body.chars, leftToScan) : 1;
		    }
		} else if (searchSpecPtr->exact) {
		    index += isCharSeg ? segPtr->size : 2;
		} else {
		    index += isCharSeg ? CountCharsInSeg(segPtr) : 1;
		}
	    }
	}
	leftToScan -= segPtr->size;
    }

    return index;
}

/*
 *----------------------------------------------------------------------
 *
 * TextSearchAddNextLine --
 *
 *	Adds a line from the text widget to the object 'theLine'.
 *
 * Results:
 *	A pointer to the TkTextLine corresponding to the given line, or NULL
 *	if there was no available line.
 *
 *	Also 'lenPtr' (if non-NULL) is filled in with the total length of
 *	'theLine' (not just what we added to it, but the length including what
 *	was already in there). This is in bytes for an exact search and in
 *	chars for a regexp search.
 *
 *	Also 'extraLinesPtr' (if non-NULL) will have its value incremented by
 *	1 for each additional logical line we have added because a newline is
 *	elided (this will only ever happen if we have chosen not to search
 *	elided text, of course).
 *
 * Side effects:
 *	Memory may be allocated or re-allocated for theLine's string
 *	representation.
 *
 *----------------------------------------------------------------------
 */

static ClientData
TextSearchAddNextLine(
    int lineNum,		/* Line we must add. */
    SearchSpec *searchSpecPtr,	/* Search parameters. */
    Tcl_Obj *theLine,		/* Object to append to. */
    int *lenPtr,		/* For returning the total length. */
    int *extraLinesPtr)		/* If non-NULL, will have its value
				 * incremented by the number of additional
				 * logical lines which are merged into this
				 * one by newlines being elided. */
{
    TkTextLine *linePtr, *thisLinePtr;
    TkTextSegment *segPtr, *lastPtr;
    TkText *textPtr = (TkText *)searchSpecPtr->clientData;
    TkTextLine *startLinePtr = textPtr->startMarker->sectionPtr->linePtr;
    TkTextLine *endLinePtr = textPtr->endMarker->sectionPtr->linePtr;
    int nothingYet = 1;

    /*
     * Extract the text from the line.
     */

    if (!(linePtr = TkBTreeFindLine(textPtr->sharedTextPtr->tree, textPtr, lineNum))) {
	return NULL;
    }
    thisLinePtr = linePtr;

    while (thisLinePtr) {
	int elideWraps = 0;

	segPtr = (startLinePtr == thisLinePtr) ? textPtr->startMarker : thisLinePtr->segPtr;
	lastPtr = (endLinePtr == thisLinePtr) ? textPtr->endMarker : NULL;

	/*
	 * TODO: Use new elide structure, but this requires a redesign of the whole
	 * search algorithm.
	 */

	for ( ; segPtr != lastPtr; segPtr = segPtr->nextPtr) {
	    if (segPtr->typePtr == &tkTextCharType
		    || (searchSpecPtr->searchHyphens && segPtr->typePtr == &tkTextHyphenType)) {
		if (!searchSpecPtr->searchElide && TkTextSegmentIsElided(textPtr, segPtr)) {
		    /*
		     * If we reach the end of the logical line, and if we have at
		     * least one character in the string, then we continue
		     * wrapping to the next logical line. If there are no
		     * characters yet, then the entire line of characters is
		     * elided and there's no need to complicate matters by
		     * wrapping - we'll look at the next line in due course.
		     */

		    if (!segPtr->nextPtr && !nothingYet) {
			elideWraps = 1;
		    }
		} else if (segPtr->typePtr == &tkTextCharType) {
		    Tcl_AppendToObj(theLine, segPtr->body.chars, segPtr->size);
		    nothingYet = 0;
		} else {
		    Tcl_AppendToObj(theLine, "\xc2\xad", 2); /* U+00AD */
		    nothingYet = 0;
		}
	    }
	}
	if (!elideWraps) {
	    break;
	}
	lineNum += 1;
	if (lineNum >= searchSpecPtr->numLines) {
	    break;
	}
	thisLinePtr = TkBTreeNextLine(textPtr, thisLinePtr);
	if (thisLinePtr && extraLinesPtr) {
	    /*
	     * Tell our caller we have an extra line merged in.
	     */

	    *extraLinesPtr = *extraLinesPtr + 1;
	}
    }

    /*
     * If we're ignoring case, convert the line to lower case. There is no
     * need to do this for regexp searches, since they handle a flag for this
     * purpose.
     */

    if (searchSpecPtr->exact && searchSpecPtr->noCase) {
	Tcl_SetObjLength(theLine, Tcl_UtfToLower(Tcl_GetString(theLine)));
    }

    if (lenPtr) {
	*lenPtr = searchSpecPtr->exact ? GetByteLength(theLine) : Tcl_GetCharLength(theLine);
    }
    return linePtr;
}

/*
 *----------------------------------------------------------------------
 *
 * TextSearchFoundMatch --
 *
 *	Stores information from a successful search.
 *
 * Results:
 *	'true' if the information was stored, 'false' if the position at
 *	which the match was found actually falls outside the allowable
 *	search region (and therefore the search is actually complete).
 *
 * Side effects:
 *	Memory may be allocated in the 'countPtr' and 'resPtr' fields of
 *	'searchSpecPtr'. Each of those objects will have refCount zero and
 *	must eventually be freed or stored elsewhere as appropriate.
 *
 *----------------------------------------------------------------------
 */

static int
TextSearchFoundMatch(
    int lineNum,		/* Line on which match was found. */
    SearchSpec *searchSpecPtr,	/* Search parameters. */
    ClientData clientData,	/* Token returned by the 'addNextLineProc', TextSearchAddNextLine.
    				 * May be NULL, in which we case we must generate it (from lineNum). */
    Tcl_Obj *theLine,		/* Text from current line, only accessed for exact searches, and
    				 * is allowed to be NULL for regexp searches. */
    int matchOffset,		/* Offset of found item in utf-8 bytes for exact search, Unicode
    				 * chars for regexp. */
    int matchLength)		/* Length also in bytes/chars as per search type. */
{
    int numChars;
    int leftToScan;
    TkTextIndex foundIndex;
    TkTextSegment *segPtr;
    TkTextLine *linePtr, *startLinePtr;
    TkText *textPtr = (TkText *)searchSpecPtr->clientData;
    int byteIndex;

    if (lineNum == searchSpecPtr->stopLine) {
	/*
	 * If the current index is on the wrong side of the stopIndex, then
	 * the item we just found is actually outside the acceptable range,
	 * and the search is over.
	 */

	if (searchSpecPtr->backwards ^ (matchOffset >= searchSpecPtr->stopOffset)) {
	    return 0;
	}
    }

    /*
     * Calculate the character count, which may need augmenting if there are
     * embedded windows or elidden text.
     */

    if (searchSpecPtr->exact) {
	numChars = Tcl_NumUtfChars(Tcl_GetString(theLine) + matchOffset, matchLength);
    } else {
	numChars = matchLength;
    }

    /*
     * If we're using strict limits checking, ensure that the match with its
     * full length fits inside the given range.
     */

    if (searchSpecPtr->strictLimits && lineNum == searchSpecPtr->stopLine) {
	if (searchSpecPtr->backwards ^ (matchOffset + numChars > searchSpecPtr->stopOffset)) {
	    return 0;
	}
    }

    /*
     * The index information returned by the regular expression parser only
     * considers textual information: it doesn't account for embedded windows,
     * elided text (when we are not searching elided text) or any other
     * non-textual info. Scan through the line's segments again to adjust both
     * matchChar and matchCount.
     *
     * We will walk through the segments of this line until we have either
     * reached the end of the match or we have reached the end of the line.
     */

    linePtr = (TkTextLine *)clientData;
    if (!linePtr) {
	linePtr = TkBTreeFindLine(textPtr->sharedTextPtr->tree, textPtr, lineNum);
    }
    startLinePtr = textPtr->startMarker->sectionPtr->linePtr;

    /*
     * Find the starting point.
     */

    leftToScan = matchOffset;
    while (1) {
	/*
	 * Note that we allow leftToScan to be zero because we want to skip
	 * over any preceding non-textual items.
	 */

	segPtr = (linePtr == startLinePtr) ? textPtr->startMarker : linePtr->segPtr;
	byteIndex = TkTextSegToIndex(segPtr);

	/*
	 * TODO: Use new elide structure, but this requires a redesign of the whole
	 * search algorithm.
	 */

	for ( ; leftToScan >= 0 && segPtr; segPtr = segPtr->nextPtr) {
	    if (segPtr->typePtr == &tkTextCharType) {
		int size = searchSpecPtr->exact ? segPtr->size : (int) CountCharsInSeg(segPtr);

		if (!searchSpecPtr->searchElide && TkTextSegmentIsElided(textPtr, segPtr)) {
		    matchOffset += size;
		} else {
		    leftToScan -= size;
		}
	    } else if (searchSpecPtr->searchHyphens && segPtr->typePtr == &tkTextHyphenType) {
		int size = searchSpecPtr->exact ? 2 : 1;

		if (!searchSpecPtr->searchElide && TkTextSegmentIsElided(textPtr, segPtr)) {
		    matchOffset += size;
		} else {
		    leftToScan -= size;
		}
	    } else {
		assert(segPtr->size <= 1);
		matchOffset += segPtr->size;
	    }
	    byteIndex += segPtr->size;
	}

	assert(!segPtr || leftToScan < 0 || TkBTreeNextLine(textPtr, linePtr));

	if (segPtr || leftToScan < 0) {
	    break;
	}

	/*
	 * This will only happen if we are eliding newlines.
	 *
	 * We've wrapped to the beginning of the next logical line, which
	 * has been merged with the previous one whose newline was elided.
	 */

	linePtr = linePtr->nextPtr;
	lineNum += 1;
	matchOffset = 0;
    }

    /*
     * Calculate and store the found index in the result.
     */

    if (searchSpecPtr->exact) {
	TkTextMakeByteIndex(textPtr->sharedTextPtr->tree, textPtr, lineNum, matchOffset, &foundIndex);
    } else {
	TkTextMakeCharIndex(textPtr->sharedTextPtr->tree, textPtr, lineNum, matchOffset, &foundIndex);
    }

    if (searchSpecPtr->all) {
	if (!searchSpecPtr->resPtr) {
	    Tcl_IncrRefCount(searchSpecPtr->resPtr = Tcl_NewObj());
	}
	Tcl_ListObjAppendElement(NULL, searchSpecPtr->resPtr, TkTextNewIndexObj(&foundIndex));
    } else {
	Tcl_IncrRefCount(searchSpecPtr->resPtr = TkTextNewIndexObj(&foundIndex));
    }

    /*
     * Find the end point. Here 'leftToScan' could be negative already as a
     * result of the above loop if the segment we reached spanned the start of
     * the string. When we add matchLength it will become non-negative.
     */

    /*
     * TODO: Use new elide structure, but this requires a redesign of the whole
     * search algorithm.
     */

    for (leftToScan += matchLength; leftToScan > 0; segPtr = segPtr->nextPtr) {
	int isCharSeg;

	if (!segPtr) {
	    /*
	     * We are on the next line - this of course should only ever
	     * happen with searches which have matched across multiple lines.
	     */

	    assert(TkBTreeNextLine(textPtr, linePtr));
	    linePtr = linePtr->nextPtr;
	    segPtr = linePtr->segPtr;
	    byteIndex = 0;
	}

	isCharSeg = (segPtr->typePtr == &tkTextCharType);

	if (!isCharSeg && (!searchSpecPtr->searchHyphens || segPtr->typePtr != &tkTextHyphenType)) {
	    /*
	     * Anything we didn't count in the search needs adding.
	     */

	    assert(segPtr->size <= 1);
	    numChars += segPtr->size;
	} else if (!searchSpecPtr->searchElide && TkTextSegmentIsElided(textPtr, segPtr)) {
	    numChars += isCharSeg ? CountCharsInSeg(segPtr) : 1;
	} else if (searchSpecPtr->exact) {
	    leftToScan -= isCharSeg ? segPtr->size : 2;
	} else {
	    leftToScan -= isCharSeg ? CountCharsInSeg(segPtr) : 1;
	}
    }

    /*
     * Now store the count result, if it is wanted.
     */

    if (searchSpecPtr->varPtr) {
	Tcl_Obj *tmpPtr = Tcl_NewIntObj(numChars);
	if (searchSpecPtr->all) {
	    if (!searchSpecPtr->countPtr) {
		searchSpecPtr->countPtr = Tcl_NewObj();
	    }
	    Tcl_ListObjAppendElement(NULL, searchSpecPtr->countPtr, tmpPtr);
	} else {
	    searchSpecPtr->countPtr = tmpPtr;
	}
    }

    return 1;
}

/*
 *----------------------------------------------------------------------
 *
 * TkTextGetTabs --
 *
 *	Parses a string description of a set of tab stops.
 *
 * Results:
 *	The return value is a pointer to a malloc'ed structure holding parsed
 *	information about the tab stops. If an error occurred then the return
 *	value is NULL and an error message is left in the interp's result.
 *
 * Side effects:
 *	Memory is allocated for the structure that is returned. It is up to
 *	the caller to free this structure when it is no longer needed.
 *
 *----------------------------------------------------------------------
 */

TkTextTabArray *
TkTextGetTabs(
    Tcl_Interp *interp,		/* Used for error reporting. */
    TkText *textPtr,		/* Information about the text widget. */
    Tcl_Obj *stringPtr)		/* Description of the tab stops. See the text
				 * manual entry for details. */
{
    int objc, i, count;
    Tcl_Obj **objv;
    TkTextTabArray *tabArrayPtr;
    TkTextTab *tabPtr;
    double prevStop, lastStop;
    /*
     * Map these strings to TkTextTabAlign values.
     */
    static const char *const tabOptionStrings[] = {
	"left", "right", "center", "numeric", NULL
    };

    if (Tcl_ListObjGetElements(interp, stringPtr, &objc, &objv) != TCL_OK) {
	return NULL;
    }

    /*
     * First find out how many entries we need to allocate in the tab array.
     */

    count = 0;
    for (i = 0; i < objc; i++) {
	char c = Tcl_GetString(objv[i])[0];

	if (c != 'l' && c != 'r' && c != 'c' && c != 'n') {
	    count += 1;
	}
    }

    /*
     * Parse the elements of the list one at a time to fill in the array.
     */

    tabArrayPtr = (TkTextTabArray *)malloc(sizeof(TkTextTabArray) + (count - 1)*sizeof(TkTextTab));
    tabArrayPtr->numTabs = 0;
    prevStop = 0.0;
    lastStop = 0.0;
    for (i = 0, tabPtr = &tabArrayPtr->tabs[0]; i < objc; i++, tabPtr++) {
	int index;

	/*
	 * This will round fractional pixels above 0.5 upwards, and otherwise
	 * downwards, to find the right integer pixel position.
	 */

	if (Tk_GetPixelsFromObj(interp, textPtr->tkwin, objv[i], &tabPtr->location) != TCL_OK) {
	    goto error;
	}

	if (tabPtr->location <= 0) {
	    Tcl_SetObjResult(interp, Tcl_ObjPrintf(
		    "tab stop \"%s\" is not at a positive distance", Tcl_GetString(objv[i])));
	    Tcl_SetErrorCode(interp, "TK", "VALUE", "TAB_STOP", NULL);
	    goto error;
	}

	prevStop = lastStop;
	if (Tk_GetDoublePixelsFromObj(interp, textPtr->tkwin, objv[i], &lastStop) != TCL_OK) {
	    goto error;
	}

	if (i > 0 && tabPtr->location <= (tabPtr - 1)->location) {
	    /*
	     * This tab is actually to the left of the previous one, which is
	     * illegal.
	     */

#ifdef _TK_ALLOW_DECREASING_TABS
	    /*
	     * Force the tab to be a typical character width to the right of
	     * the previous one, and update the 'lastStop' with the changed
	     * position.
	     */

	    tabPtr->location = (tabPtr - 1)->location;
	    tabPtr->location += (textPtr->charWidth > 0 ? textPtr->charWidth : 8);
	    lastStop = tabPtr->location;
#else
	    Tcl_SetObjResult(interp, Tcl_ObjPrintf(
		    "tabs must be monotonically increasing, but \"%s\" is "
		    "smaller than or equal to the previous tab",
		    Tcl_GetString(objv[i])));
	    Tcl_SetErrorCode(interp, "TK", "VALUE", "TAB_STOP", NULL);
	    goto error;
#endif /* _TK_ALLOW_DECREASING_TABS */
	}

	tabArrayPtr->numTabs += 1;

	/*
	 * See if there is an explicit alignment in the next list element.
	 * Otherwise just use "left".
	 */

	tabPtr->alignment = LEFT;
	if (i + 1 == objc) {
	    continue;
	}

	/*
	 * There may be a more efficient way of getting this.
	 */

	{ /* local scope */
#if 0 && TCL_UTF_MAX > 4
	    /*
	     * HACK: Support of pseudo UTF-8 strings. Needed because of this
	     * bad hack with TCL_UTF_MAX > 4, the whole thing is amateurish.
	     * (See function GetLineBreakFunc() about the very severe problems
	     * with TCL_UTF_MAX > 4).
	     */

	    int ch;
	    TkUtfToUniChar(Tcl_GetString(objv[i + 1]), &ch);
#else
	    /*
	     * Proper implementation for UTF-8 strings:
	     */

	    Tcl_UniChar ch;
	    Tcl_UtfToUniChar(Tcl_GetString(objv[i + 1]), &ch);
#endif
	    if (!Tcl_UniCharIsAlpha(ch)) {
		continue;
	    }
	}
	i += 1;

	if (Tcl_GetIndexFromObjStruct(interp, objv[i], tabOptionStrings,
		sizeof(char *), "tab alignment", 0, &index) != TCL_OK) {
	    goto error;
	}
	tabPtr->alignment = (TkTextTabAlign) index;
    }

    /*
     * For when we need to interpolate tab stops, store these two so we know
     * the tab stop size to very high precision. With the above checks, we can
     * guarantee that tabIncrement is strictly positive here.
     */

    tabArrayPtr->lastTab = lastStop;
    tabArrayPtr->tabIncrement = lastStop - prevStop;

    return tabArrayPtr;

  error:
    free(tabArrayPtr);
    return NULL;
}

/*
 *----------------------------------------------------------------------
 *
 * TextDumpCmd --
 *
 *	Return information about the text, tags, marks, and embedded windows
 *	and images in a text widget. See the man page for the description of
 *	the text dump operation for all the details.
 *
 * Results:
 *	A standard Tcl result.
 *
 * Side effects:
 *	Memory is allocated for the result, if needed (standard Tcl result
 *	side effects).
 *
 *----------------------------------------------------------------------
 */

static void
AppendOption(
    char *result,
    const char *str,
    const char *delim)
{
    unsigned len = strlen(result);

    if (delim && len > 0 && result[len - 1] != ' ' && result[len - 1] != '?') {
	strcpy(result + len, delim);
	len += strlen(delim);
    }
    strcpy(result + len, str);
}

static int
GetDumpFlags(
    TkText *textPtr,		/* Information about text widget. */
    Tcl_Interp *interp,		/* Current interpreter. */
    int objc,			/* Number of arguments. */
    Tcl_Obj *const objv[],	/* Argument objects. */
    unsigned allowed,		/* Which options are allowed? */
    unsigned dflt,		/* Default options (-all) */
    unsigned complete,		/* Complete options (-complete) */
    unsigned *what,		/* Store flags here. */
    int *lastArg,		/* Store index of last used argument, can be NULL. */
    TkTextIndex *index1,	/* Store first index here. */
    TkTextIndex *index2,	/* Store second index here. */
    Tcl_Obj **command)		/* Store command here, can be NULL. */
{
    static const char *const optStrings[] = {
	"-all", "-bindings", "-chars", "-command", "-complete", "-configurations",
	"-displaychars", "-displaytext", "-dontresolvecolors",
	"-dontresolvefonts", "-elide", "-image", "-includedbconfig",
	"-includedefaultconfig", "-includeselection", "-includesyscolors",
	"-includesysconfig", "-insertmark", "-mark", "-nested", "-node",
	"-setup", "-tag", "-text", "-window",
	NULL
    };
    enum opts {
	DUMP_ALL, DUMP_TAG_BINDINGS, DUMP_CHARS, DUMP_CMD, DUMP_COMPLETE, DUMP_TAG_CONFIGS,
	DUMP_DISPLAY_CHARS, DUMP_DISPLAY_TEXT, DUMP_DONT_RESOLVE_COLORS,
	DUMP_DONT_RESOLVE_FONTS, DUMP_ELIDE, DUMP_IMG, DUMP_INCLUDE_DATABASE_CONFIG,
	DUMP_INCLUDE_DEFAULT_CONFIG, DUMP_INCLUDE_SEL, DUMP_INCLUDE_SYSTEM_COLORS,
	DUMP_INCLUDE_SYSTEM_CONFIG, DUMP_INSERT_MARK, DUMP_MARK, DUMP_NESTED, DUMP_NODE,
	DUMP_TEXT_CONFIGS, DUMP_TAG, DUMP_TEXT, DUMP_WIN
    };
    static const unsigned dumpFlags[] = {
	0, TK_DUMP_TAG_BINDINGS, TK_DUMP_CHARS, 0, TK_DUMP_INSPECT_COMPLETE, TK_DUMP_TAG_CONFIGS,
	TK_DUMP_DISPLAY_CHARS, TK_DUMP_DISPLAY_TEXT, TK_DUMP_DONT_RESOLVE_COLORS,
	TK_DUMP_DONT_RESOLVE_FONTS, TK_DUMP_ELIDE, TK_DUMP_IMG, TK_DUMP_INCLUDE_DATABASE_CONFIG,
	TK_DUMP_INCLUDE_DEFAULT_CONFIG, TK_DUMP_INCLUDE_SEL, TK_DUMP_INCLUDE_SYSTEM_COLORS,
	TK_DUMP_INCLUDE_SYSTEM_CONFIG, TK_DUMP_INSERT_MARK, TK_DUMP_MARK, TK_DUMP_NESTED, TK_DUMP_NODE,
	TK_DUMP_TEXT_CONFIGS, TK_DUMP_TAG, TK_DUMP_TEXT, TK_DUMP_WIN
    };

    int arg;
    unsigned i;
    unsigned flags = 0;
    const char *myOptStrings[sizeof(optStrings)/sizeof(optStrings[0])];
    int myOptIndices[sizeof(optStrings)/sizeof(optStrings[0])];
    int myOptCount;

    assert(what);
    assert(!index1 == !index2);
    assert(DUMP_ALL == 0); /* otherwise next loop is wrong */
    assert(!complete || (complete & dflt) == dflt);

    /* We know that option -all is allowed in any case. */
    myOptStrings[0] = optStrings[DUMP_ALL];
    myOptIndices[0] = DUMP_ALL;
    myOptCount = 1;

    for (i = 1; i < sizeof(optStrings)/sizeof(optStrings[0]) - 1; ++i) {
	if (i == DUMP_CMD ? !!command : (allowed & dumpFlags[i]) == dumpFlags[i]) {
	    myOptStrings[myOptCount] = optStrings[i];
	    myOptIndices[myOptCount] = i;
	    myOptCount += 1;
	}
    }
    myOptStrings[myOptCount] = NULL;

    if (lastArg) {
	*lastArg = 0;
    }
    *what = 0;

    for (arg = 2; arg < objc && Tcl_GetString(objv[arg])[0] == '-'; ++arg) {
	int index;

	if (Tcl_GetString(objv[arg])[1] == '-'
		&& Tcl_GetString(objv[arg])[2] == '\0'
		&& (arg < objc - 1 || Tcl_GetString(objv[arg + 1])[0] != '-')) {
	    continue;
	}

	if (Tcl_GetIndexFromObjStruct(interp, objv[arg], myOptStrings,
		sizeof(char *), "option", 0, &index) != TCL_OK) {
	    return TCL_ERROR;
	}

	switch ((enum opts) myOptIndices[index]) {
#define CASE(Flag) case DUMP_##Flag: *what |= TK_DUMP_##Flag; flags |= TK_DUMP_##Flag; break;
	CASE(CHARS);
	CASE(TEXT);
	CASE(DISPLAY_CHARS);
	CASE(DISPLAY_TEXT);
	CASE(TAG);
	CASE(MARK);
	CASE(ELIDE);
	CASE(NESTED);
	CASE(NODE);
	CASE(INCLUDE_SEL);
	CASE(INSERT_MARK);
	CASE(TEXT_CONFIGS);
	CASE(TAG_BINDINGS);
	CASE(TAG_CONFIGS);
	CASE(DONT_RESOLVE_COLORS);
	CASE(DONT_RESOLVE_FONTS);
	CASE(INCLUDE_DEFAULT_CONFIG);
	CASE(INCLUDE_DATABASE_CONFIG);
	CASE(INCLUDE_SYSTEM_CONFIG);
	CASE(INCLUDE_SYSTEM_COLORS);
	CASE(IMG);
	CASE(WIN);
#undef CASE
	case DUMP_ALL:
	    *what = dflt;
	    break;
	case DUMP_COMPLETE:
	    if (!complete)
		goto wrongArgs;
	    *what = complete;
	    break;
	case DUMP_CMD:
	    arg += 1;
	    if (!command || arg >= objc) {
		goto wrongArgs;
	    }
	    *command = objv[arg];
	    break;
	}
	if (~allowed & flags) {
	    goto wrongArgs;
	}
    }
    if (!(*what & dflt)) {
	*what |= dflt;
    }
    if (!index1) {
	if (arg < objc) {
	    goto wrongArgs;
	}
	return TCL_OK;
    }
    if (arg >= objc || arg + 2 < objc) {
	goto wrongArgs;
    }
    if (!TkTextGetIndexFromObj(interp, textPtr, objv[arg], index1)) {
	return TCL_ERROR;
    }
    arg += 1;
    if (lastArg) {
	*lastArg = arg;
    }
    if (objc == arg) {
	TkTextIndexForwChars(textPtr, index1, 1, index2, COUNT_INDICES);
    } else if (!TkTextGetIndexFromObj(interp, textPtr, objv[arg], index2)) {
	return TCL_ERROR;
    }
    return TCL_OK;

wrongArgs:
    {
	char result[500];
	unsigned i;

	result[0] = 0;
	AppendOption(result, "?", NULL);

	for (i = 0; myOptStrings[i]; ++i) {
	    if (myOptIndices[i] != DUMP_CMD) {
		AppendOption(result, myOptStrings[i], " ");
	    }
	}
	AppendOption(result, "? ?", NULL);
	if (command) { AppendOption(result, "-command script", NULL); }
	AppendOption(result, "?", NULL);
	if (index1)  { AppendOption(result, " index ?index2?", NULL); }

	Tcl_SetObjResult(interp, Tcl_ObjPrintf("Usage: %s %s %s",
		Tcl_GetString(objv[0]), Tcl_GetString(objv[1]), result));
	Tcl_SetErrorCode(interp, "TCL", "WRONGARGS", NULL);
    }
    return TCL_ERROR;
}

static int
TextDumpCmd(
    TkText *textPtr,		/* Information about text widget. */
    Tcl_Interp *interp,		/* Current interpreter. */
    int objc,			/* Number of arguments. */
    Tcl_Obj *const objv[])	/* Argument objects. Someone else has already parsed this command
    				 * enough to know that objv[1] is "dump". */
{
    TkTextIndex index1, index2;
    TkTextBTree tree;
    TkTextTag *tagPtr, *tPtr;
    int lineno;			/* Current line number. */
    unsigned what;		/* bitfield to select segment types. */
    int lastArg;		/* Index of last argument. */
    TkTextLine *linePtr;
    TkTextIndex prevByteIndex;
    Tcl_Obj *command = NULL;	/* Script callback to apply to segments. */
    TkTextTag *prevTagPtr = NULL;
    int result;

    assert(textPtr);

    result = GetDumpFlags(textPtr, interp, objc, objv, TK_DUMP_DUMP_ALL|TK_DUMP_NODE, TK_DUMP_DUMP_ALL,
	    0, &what, &lastArg, &index1, &index2, &command);
    if (result != TCL_OK) {
	return result;
    }
    if (TkTextIndexCompare(&index1, &index2) >= 0) {
	return TCL_OK;
    }
    tree = textPtr->sharedTextPtr->tree;
    textPtr->sharedTextPtr->inspectEpoch += 1;
    lineno = TkBTreeLinesTo(tree, textPtr, TkTextIndexGetLine(&index1), NULL);
    prevByteIndex = index1;
    if (TkTextIndexBackBytes(textPtr, &index1, 1, &prevByteIndex) == 0) {
	unsigned epoch = textPtr->sharedTextPtr->inspectEpoch + 1;
	tagPtr = TkBTreeGetTags(&prevByteIndex, TK_TEXT_SORT_NONE, NULL);
	for (tPtr = tagPtr; tPtr; tPtr = tPtr->nextPtr) { tPtr->epoch = epoch; }
    } else {
	tagPtr = NULL;
    }
    if (TkTextIndexGetLine(&index1) == TkTextIndexGetLine(&index2)) {
	/* we are at the end, so we can ignore the return code of DumpLine */
	DumpLine(interp, textPtr, what, TkTextIndexGetLine(&index1),
		TkTextIndexGetByteIndex(&index1), TkTextIndexGetByteIndex(&index2),
		lineno, command, &prevTagPtr);
    } else {
	int lineend = TkBTreeLinesTo(tree, textPtr, TkTextIndexGetLine(&index2), NULL);
	int endByteIndex = TkTextIndexGetByteIndex(&index2);

	if (!DumpLine(interp, textPtr, what, TkTextIndexGetLine(&index1),
		TkTextIndexGetByteIndex(&index1), INT_MAX, lineno, command, &prevTagPtr)) {
	    if (textPtr->flags & DESTROYED) {
		return TCL_OK;
	    }
	    if (!(linePtr = TkBTreeFindLine(textPtr->sharedTextPtr->tree, textPtr, lineno))) {
		goto textChanged;
	    }
	} else {
	    linePtr = TkTextIndexGetLine(&index1);
	}
	while ((linePtr = TkBTreeNextLine(textPtr, linePtr))) {
	    if (++lineno == lineend) {
		break;
	    }
	    if (!DumpLine(interp, textPtr, what, linePtr, 0, INT_MAX, lineno, command, &prevTagPtr)) {
		if (textPtr->flags & DESTROYED) {
		    return TCL_OK;
		}
		if (!(linePtr = TkBTreeFindLine(textPtr->sharedTextPtr->tree, textPtr, lineno))) {
		    goto textChanged;
		}
	    }
	}
	if (linePtr) {
	    /* we are at the end, so we can ignore the return code of DumpLine */
	    DumpLine(interp, textPtr, what, linePtr, 0, endByteIndex, lineno, command, &prevTagPtr);
	}
    }

  textChanged:

    /*
     * Special case to get the leftovers hiding at the end mark.
     */

    if (!(textPtr->flags & DESTROYED)) {
	if (lastArg < objc
		&& strncmp(Tcl_GetString(objv[lastArg]), "end", GetByteLength(objv[lastArg])) == 0) {
	    /*
	     * Re-get the end index, in case it has changed.
	     */

	    if (!TkTextGetIndexFromObj(interp, textPtr, objv[lastArg], &index2)) {
		return TCL_ERROR;
	    }
	    if (!DumpLine(interp, textPtr, what & ~TK_DUMP_TEXT, TkTextIndexGetLine(&index2), 0, 1,
		    lineno, command, &prevTagPtr)) {
		prevTagPtr = NULL; /* the tags are no longer valid */
	    }
	}

	if (prevTagPtr && TkTextIndexIsEndOfText(&index2)) {
	    /*
	     * Finally print "tagoff" information, if at end of text.
	     */

	    for ( ; prevTagPtr; prevTagPtr = prevTagPtr->succPtr) {
		if (!DumpSegment(textPtr, interp, "tagoff", prevTagPtr->name, command, &index2, what)) {
		    break;
		}
	    }
	}
    }

    return TCL_OK;
}

/*
 *----------------------------------------------------------------------
 *
 * DumpLine
 *
 *	Return information about a given text line from character position
 *	"start" up to, but not including, "end".
 *
 * Results:
 *	Returns false if the command callback made any changes to the text widget
 *	which will have invalidated internal structures such as TkTextSegment,
 *	TkTextIndex, pointers. Our caller can then take action to recompute
 *	such entities, or he aborts with an error. Returns true otherwise.
 *
 * Side effects:
 *	None, but see DumpSegment which can have arbitrary side-effects
 *
 *----------------------------------------------------------------------
 */

static int
DumpLine(
    Tcl_Interp *interp,
    TkText *textPtr,
    int what,			/* Bit flags to select segment types. */
    TkTextLine *linePtr,	/* The current line. */
    int startByte, int endByte,	/* Byte range to dump. */
    int lineno,			/* Line number for indices dump. */
    Tcl_Obj *command,		/* Script to apply to the segment. */
    TkTextTag **prevTagPtr)	/* Tag information from previous segment. */
{
    TkSharedText *sharedTextPtr;
    TkTextSegment *sPtr;
    TkTextSegment *segPtr;
    TkTextSegment *endPtr;
    TkTextSegment *newSegPtr;
    TkTextIndex index;
    int offset = 0;
    int currentSize = 0;
    int bufSize = 0;
    int textChanged = 0;
    char *buffer = NULL;
    int eol;

    sharedTextPtr = textPtr->sharedTextPtr;

    if (!*prevTagPtr && (startByte > 0 || linePtr != TkBTreeGetStartLine(textPtr))) {
	/*
	 * If this is the first line to dump, and we are not at start of line,
	 * then we need the preceding tag information.
	 */

	TkTextIndex index;
	TkTextTag *tagPtr, *tPtr;
	unsigned epoch = sharedTextPtr->inspectEpoch;

	TkTextIndexClear(&index, textPtr);
	TkTextIndexSetByteIndex2(&index, linePtr, startByte);
	TkBTreeMoveBackward(&index, 1);
	segPtr = TkTextIndexGetContentSegment(&index, NULL);
	assert(segPtr);
	tagPtr = TkBTreeGetSegmentTags(textPtr->sharedTextPtr, segPtr, textPtr, TK_TEXT_SORT_NONE, NULL);
	for (tPtr = tagPtr; tPtr; tPtr = tPtr->nextPtr) {
	    tPtr->flag = epoch; /* mark as open */
	}
    }

    /*
     * Must loop through line looking at its segments: character, hyphen, mark, image, window.
     */

    segPtr = linePtr->segPtr;
    endPtr = textPtr->endMarker;
    eol = !segPtr->nextPtr;

    if ((what & TK_DUMP_NODE)
	    && startByte == 0
	    && (!linePtr->prevPtr || linePtr->prevPtr->parentPtr != linePtr->parentPtr)) {
	char buf[20];
	unsigned depth, number;

	TkTextIndexClear(&index, textPtr);
	TkTextIndexSetToStartOfLine2(&index, linePtr);
	number = TkBTreeChildNumber(sharedTextPtr->tree, linePtr, &depth);
	snprintf(buf, sizeof(buf), "%d:%d", number, depth);

	if (!DumpSegment(textPtr, interp, "node", buf, command, &index, what)) {
	    goto textChanged;
	}
    }

    while (segPtr && offset < endByte) {
	currentSize = segPtr->size;

	if (offset + MAX(1, currentSize) > startByte) {
	    if ((what & TK_DUMP_TAG) && segPtr->tagInfoPtr) {
		TkTextTag *tagPtr = TkBTreeGetSegmentTags(sharedTextPtr, segPtr, textPtr,
			TK_TEXT_SORT_ASCENDING, NULL);
		unsigned epoch = sharedTextPtr->inspectEpoch;
		unsigned nextEpoch = epoch + 1;
		TkTextTag *tPtr;

		for (tPtr = tagPtr; tPtr; tPtr = tPtr->nextPtr) {
		    if (tPtr->flag == epoch) {
			tPtr->flag = nextEpoch; /* mark as still open */
		    }
		}

		if (*prevTagPtr) {
		    /*
		     * Print "tagoff" information.
		     */

		    for (tPtr = *prevTagPtr; tPtr; tPtr = tPtr->succPtr) {
			if (tPtr->flag == epoch) { /* should be closed? */
			    TkTextMakeByteIndex(sharedTextPtr->tree, textPtr, lineno, offset, &index);
			    if (!DumpSegment(textPtr, interp, "tagoff",
				    tPtr->name, command, &index, what)) {
				goto textChanged;
			    }
			    tPtr->flag = 0; /* mark as closed */
			}
		    }
		}

		/*
		 * Print "tagon" information.
		 */

		sharedTextPtr->inspectEpoch = ++epoch;

		for (tPtr = tagPtr; tPtr; tPtr = tPtr->nextPtr) {
		    if (tPtr->flag != epoch) {
			TkTextMakeByteIndex(sharedTextPtr->tree, textPtr, lineno, offset, &index);
			if (!DumpSegment(textPtr, interp, "tagon", tPtr->name, command, &index, what)) {
			    goto textChanged;
			}
			tPtr->flag = epoch; /* mark as open */
		    }
		    tPtr->succPtr = tPtr->nextPtr;
		}

		*prevTagPtr = tagPtr;
	    }

	    if (what & segPtr->typePtr->group) {
		assert(segPtr->typePtr->group != SEG_GROUP_BRANCH);

		if (segPtr->typePtr->group == SEG_GROUP_CHAR) {
		    int last = currentSize;	/* Index of last char in seg. */
		    int first = 0;		/* Index of first char in seg. */

		    if (offset + currentSize > endByte) {
			last = endByte - offset;
		    }
		    if (startByte > offset) {
			first = startByte - offset;
		    }
		    if (last != currentSize) {
			/*
			 * To avoid modifying the string in place we copy over just
			 * the segment that we want. Since DumpSegment can modify the
			 * text, we could not confidently revert the modification here.
			 */

			int length = last - first;

			if (length >= bufSize) {
			    bufSize = MAX(length + 1, 2*length);
			    buffer = (char *)realloc(buffer, bufSize);
			}

			memcpy(buffer, segPtr->body.chars + first, length);
			buffer[length] = '\0';

			TkTextMakeByteIndex(sharedTextPtr->tree, textPtr, lineno,
				offset + first, &index);
			if (!DumpSegment(textPtr, interp, "text", buffer, command, &index, what)) {
			    goto textChanged;
			}
		    } else {
			TkTextMakeByteIndex(sharedTextPtr->tree, textPtr, lineno,
				offset + first, &index);
			if (!DumpSegment(textPtr, interp, "text",
				segPtr->body.chars + first, command, &index, what)) {
			    goto textChanged;
			}
		    }
		} else if (segPtr == endPtr) {
		    if (linePtr == TkBTreeGetLastLine(textPtr)) {
			break; /* finished */
		    }
		    /* print final newline in next iteration */
		    currentSize = linePtr->size - offset - 1;
		    startByte = offset + currentSize + linePtr->lastPtr->size - 1;
		    segPtr = linePtr->lastPtr->prevPtr;
		} else {
		    char const *value = NULL;

		    switch ((int) segPtr->typePtr->group) {
		    case SEG_GROUP_MARK:
			value = TkTextMarkName(sharedTextPtr, textPtr, segPtr);
			break;
		    case SEG_GROUP_IMAGE: {
			TkTextEmbImage *eiPtr = &segPtr->body.ei;
			value = eiPtr->name ? eiPtr->name : "";
			break;
		    }
		    case SEG_GROUP_WINDOW: {
			TkTextEmbWindow *ewPtr = &segPtr->body.ew;
			value = ewPtr->tkwin ? Tk_PathName(ewPtr->tkwin) : "";
			break;
		    }
		    case SEG_GROUP_HYPHEN:
			value = "";
			break;
		    }
		    if (value) {
			TkTextMakeByteIndex(sharedTextPtr->tree, textPtr, lineno, offset, &index);
			if (!DumpSegment(textPtr, interp, segPtr->typePtr->name, value, command,
				&index, what)) {
			    goto textChanged;
			}
		    }
		}
	    }
	}

	offset += currentSize;
	segPtr = segPtr->nextPtr;
	continue;

  textChanged:

	/*
	 * Our indices, segments, and tag chains are no longer valid. It's a bad
	 * idea to do changes while the dump is running, it's impossible to
	 * synchronize in any case, but we will try the best.
	 */

	*prevTagPtr = NULL;
	textChanged = 1;

	if (eol || (textPtr->flags & DESTROYED)) {
	    break;
	}

	offset += currentSize;
	if (!(linePtr = TkBTreeFindLine(textPtr->sharedTextPtr->tree, textPtr, lineno))) {
	    break;
	}
	TkTextIndexClear(&index, textPtr);
	TkTextIndexSetByteIndex2(&index, linePtr, MIN(offset, linePtr->size - 1));

	sPtr = newSegPtr = TkTextIndexGetFirstSegment(&index, NULL);
	while (sPtr && sPtr != segPtr) {
	    sPtr = sPtr->nextPtr;
	}
	if (sPtr != segPtr) {
	    segPtr = newSegPtr;
	} else if (offset >= segPtr->size) {
	    segPtr = segPtr->nextPtr;
	}
    }

    free(buffer);
    return !textChanged;
}

/*
 *----------------------------------------------------------------------
 *
 * TextChecksumCmd --
 *
 *	Return the checksum over the whole content.
 *	About the format see documentation.
 *
 * Results:
 *	A standard Tcl result.
 *
 * Side effects:
 *	Memory is allocated for the result, if needed (standard Tcl result
 *	side effects).
 *
 *----------------------------------------------------------------------
 */

static uint32_t
ComputeChecksum(
    uint32_t crc,
    const char *buf,
    unsigned len)
{
    static const uint32_t crcTable[256] = {
      0x00000000, 0x77073096, 0xee0e612c, 0x990951ba, 0x076dc419, 0x706af48f, 0xe963a535, 0x9e6495a3,
      0x0edb8832, 0x79dcb8a4, 0xe0d5e91e, 0x97d2d988, 0x09b64c2b, 0x7eb17cbd, 0xe7b82d07, 0x90bf1d91,
      0x1db71064, 0x6ab020f2, 0xf3b97148, 0x84be41de, 0x1adad47d, 0x6ddde4eb, 0xf4d4b551, 0x83d385c7,
      0x136c9856, 0x646ba8c0, 0xfd62f97a, 0x8a65c9ec, 0x14015c4f, 0x63066cd9, 0xfa0f3d63, 0x8d080df5,
      0x3b6e20c8, 0x4c69105e, 0xd56041e4, 0xa2677172, 0x3c03e4d1, 0x4b04d447, 0xd20d85fd, 0xa50ab56b,
      0x35b5a8fa, 0x42b2986c, 0xdbbbc9d6, 0xacbcf940, 0x32d86ce3, 0x45df5c75, 0xdcd60dcf, 0xabd13d59,
      0x26d930ac, 0x51de003a, 0xc8d75180, 0xbfd06116, 0x21b4f4b5, 0x56b3c423, 0xcfba9599, 0xb8bda50f,
      0x2802b89e, 0x5f058808, 0xc60cd9b2, 0xb10be924, 0x2f6f7c87, 0x58684c11, 0xc1611dab, 0xb6662d3d,
      0x76dc4190, 0x01db7106, 0x98d220bc, 0xefd5102a, 0x71b18589, 0x06b6b51f, 0x9fbfe4a5, 0xe8b8d433,
      0x7807c9a2, 0x0f00f934, 0x9609a88e, 0xe10e9818, 0x7f6a0dbb, 0x086d3d2d, 0x91646c97, 0xe6635c01,
      0x6b6b51f4, 0x1c6c6162, 0x856530d8, 0xf262004e, 0x6c0695ed, 0x1b01a57b, 0x8208f4c1, 0xf50fc457,
      0x65b0d9c6, 0x12b7e950, 0x8bbeb8ea, 0xfcb9887c, 0x62dd1ddf, 0x15da2d49, 0x8cd37cf3, 0xfbd44c65,
      0x4db26158, 0x3ab551ce, 0xa3bc0074, 0xd4bb30e2, 0x4adfa541, 0x3dd895d7, 0xa4d1c46d, 0xd3d6f4fb,
      0x4369e96a, 0x346ed9fc, 0xad678846, 0xda60b8d0, 0x44042d73, 0x33031de5, 0xaa0a4c5f, 0xdd0d7cc9,
      0x5005713c, 0x270241aa, 0xbe0b1010, 0xc90c2086, 0x5768b525, 0x206f85b3, 0xb966d409, 0xce61e49f,
      0x5edef90e, 0x29d9c998, 0xb0d09822, 0xc7d7a8b4, 0x59b33d17, 0x2eb40d81, 0xb7bd5c3b, 0xc0ba6cad,
      0xedb88320, 0x9abfb3b6, 0x03b6e20c, 0x74b1d29a, 0xead54739, 0x9dd277af, 0x04db2615, 0x73dc1683,
      0xe3630b12, 0x94643b84, 0x0d6d6a3e, 0x7a6a5aa8, 0xe40ecf0b, 0x9309ff9d, 0x0a00ae27, 0x7d079eb1,
      0xf00f9344, 0x8708a3d2, 0x1e01f268, 0x6906c2fe, 0xf762575d, 0x806567cb, 0x196c3671, 0x6e6b06e7,
      0xfed41b76, 0x89d32be0, 0x10da7a5a, 0x67dd4acc, 0xf9b9df6f, 0x8ebeeff9, 0x17b7be43, 0x60b08ed5,
      0xd6d6a3e8, 0xa1d1937e, 0x38d8c2c4, 0x4fdff252, 0xd1bb67f1, 0xa6bc5767, 0x3fb506dd, 0x48b2364b,
      0xd80d2bda, 0xaf0a1b4c, 0x36034af6, 0x41047a60, 0xdf60efc3, 0xa867df55, 0x316e8eef, 0x4669be79,
      0xcb61b38c, 0xbc66831a, 0x256fd2a0, 0x5268e236, 0xcc0c7795, 0xbb0b4703, 0x220216b9, 0x5505262f,
      0xc5ba3bbe, 0xb2bd0b28, 0x2bb45a92, 0x5cb36a04, 0xc2d7ffa7, 0xb5d0cf31, 0x2cd99e8b, 0x5bdeae1d,
      0x9b64c2b0, 0xec63f226, 0x756aa39c, 0x026d930a, 0x9c0906a9, 0xeb0e363f, 0x72076785, 0x05005713,
      0x95bf4a82, 0xe2b87a14, 0x7bb12bae, 0x0cb61b38, 0x92d28e9b, 0xe5d5be0d, 0x7cdcefb7, 0x0bdbdf21,
      0x86d3d2d4, 0xf1d4e242, 0x68ddb3f8, 0x1fda836e, 0x81be16cd, 0xf6b9265b, 0x6fb077e1, 0x18b74777,
      0x88085ae6, 0xff0f6a70, 0x66063bca, 0x11010b5c, 0x8f659eff, 0xf862ae69, 0x616bffd3, 0x166ccf45,
      0xa00ae278, 0xd70dd2ee, 0x4e048354, 0x3903b3c2, 0xa7672661, 0xd06016f7, 0x4969474d, 0x3e6e77db,
      0xaed16a4a, 0xd9d65adc, 0x40df0b66, 0x37d83bf0, 0xa9bcae53, 0xdebb9ec5, 0x47b2cf7f, 0x30b5ffe9,
      0xbdbdf21c, 0xcabac28a, 0x53b39330, 0x24b4a3a6, 0xbad03605, 0xcdd70693, 0x54de5729, 0x23d967bf,
      0xb3667a2e, 0xc4614ab8, 0x5d681b02, 0x2a6f2b94, 0xb40bbe37, 0xc30c8ea1, 0x5a05df1b, 0x2d02ef8d
    };

    assert(buf);

    /* basic algorithm stolen from zlib/crc32.c (public domain) */

#define DO1(buf) crc = crcTable[((int)crc ^ (*buf++)) & 0xff] ^ (crc >> 8);
#define DO2(buf) DO1(buf); DO1(buf);
#define DO4(buf) DO2(buf); DO2(buf);
#define DO8(buf) DO4(buf); DO4(buf);

    crc = crc ^ 0xffffffff;

    if (len == 0) {
	while (*buf) {
	    DO1(buf);
	}
    } else {
	while (len >= 8) {
	    DO8(buf);
	    len -= 8;
	}
	while (len--) {
	    DO1(buf);
	}
    }
    return crc ^ 0xffffffff;
}

static int
TextChecksumCmd(
    TkText *textPtr,		/* Information about text widget. */
    Tcl_Interp *interp,		/* Current interpreter. */
    int objc,			/* Number of arguments. */
    Tcl_Obj *const objv[])	/* Argument objects. Someone else has already parsed this command
    				 * enough to know that objv[1] is "checksum". */
{
    const TkSharedText *sharedTextPtr;
    const TkTextSegment *segPtr;
    const TkTextSegment *endPtr;
    const TkTextLine *linePtr;
    TkTextTag **tagArrPtr = NULL; /* avoid compiler warning */
    unsigned what;
    unsigned crc;
    int result;

    assert(textPtr);

    result = GetDumpFlags(textPtr, interp, objc, objv, TK_DUMP_CRC_ALL, TK_DUMP_CRC_DFLT, 0,
	    &what, NULL, NULL, NULL, NULL);

    if (result != TCL_OK) {
	return result;
    }

    sharedTextPtr = textPtr->sharedTextPtr;
    segPtr = sharedTextPtr->startMarker;
    endPtr = sharedTextPtr->endMarker;
    linePtr = segPtr->sectionPtr->linePtr;
    if (endPtr->sectionPtr->linePtr != linePtr) {
	endPtr = NULL;
    }
    crc = 0;

    if ((what & SEG_GROUP_TAG)) {
	tagArrPtr = (TkTextTag **)malloc(sizeof(tagArrPtr[0])*sharedTextPtr->numTags);
    }

    /*
     * Note that 0xff cannot occur in UTF-8 strings, so we can use this value as a separator.
     */

    while (segPtr != endPtr) {
	if (segPtr->tagInfoPtr
		&& (what & SEG_GROUP_TAG)
		&& segPtr->tagInfoPtr != sharedTextPtr->emptyTagInfoPtr) {
	    unsigned i = TkTextTagSetFindFirst(segPtr->tagInfoPtr);
	    unsigned n = 0;

	    for ( ; i != TK_TEXT_TAG_SET_NPOS; i = TkTextTagSetFindNext(segPtr->tagInfoPtr, i)) {
		assert(sharedTextPtr->tagLookup[i]);
		tagArrPtr[n++] = sharedTextPtr->tagLookup[i];
	    }

	    TkTextSortTags(n, tagArrPtr);

	    for (i = 0; i < n; ++i) {
		crc = ComputeChecksum(crc, "\xff\x00", 2);
		crc = ComputeChecksum(crc, tagArrPtr[i]->name, 0);
	    }
	}
	switch ((int) segPtr->typePtr->group) {
	case SEG_GROUP_CHAR:
	    if (what & SEG_GROUP_CHAR) {
		crc = ComputeChecksum(crc, "\xff\x01", 2);
		crc = ComputeChecksum(crc, segPtr->body.chars, segPtr->size);
	    }
	    break;
	case SEG_GROUP_HYPHEN:
	    if (what & SEG_GROUP_HYPHEN) {
		crc = ComputeChecksum(crc, "\xff\x02", 2);
	    }
	    break;
	case SEG_GROUP_WINDOW:
	    if ((what & SEG_GROUP_WINDOW)) {
		crc = ComputeChecksum(crc, "\xff\x03", 2);
		crc = ComputeChecksum(crc, Tk_PathName(segPtr->body.ew.tkwin), 0);
	    }
	    break;
	case SEG_GROUP_IMAGE:
	    if ((what & SEG_GROUP_IMAGE) && segPtr->body.ei.name) {
		crc = ComputeChecksum(crc, "\xff\x04", 2);
		crc = ComputeChecksum(crc, segPtr->body.ei.name, 0);
	    }
	    break;
	case SEG_GROUP_MARK:
	    if ((what & SEG_GROUP_MARK) && TkTextIsNormalMark(segPtr)) {
		const char *name;
		const char *signature;

		name = TkTextMarkName(sharedTextPtr, NULL, segPtr);
		signature = (segPtr->typePtr == &tkTextRightMarkType) ? "\xff\x05" : "\xff\x06";
		crc = ComputeChecksum(crc, signature, 2);
		crc = ComputeChecksum(crc, name, 0);
	    }
	    break;
	case SEG_GROUP_BRANCH:
	    if (segPtr->typePtr == &tkTextBranchType && (what & TK_DUMP_DISPLAY)) {
		segPtr = segPtr->body.branch.nextPtr;
	    }
	    break;
	}
	if (!(segPtr = segPtr->nextPtr)) {
	    linePtr = linePtr->nextPtr;
	    segPtr = linePtr->segPtr;
	}
    }

    if ((what & SEG_GROUP_TAG)) {
	free(tagArrPtr);
    }
    Tcl_SetObjResult(interp, Tcl_NewWideIntObj(crc));
    return TCL_OK;
}

/*
 *----------------------------------------------------------------------
 *
 * DumpSegment
 *
 *	Either append information about the current segment to the result, or
 *	make a script callback with that information as arguments.
 *
 * Results:
 *	Returns 'false' if the command callback made any changes to the text widget
 *	which will have invalidated internal structures such as TkTextSegment,
 *	TkTextIndex, pointers. Our caller can then take action to recompute
 *	such entities, or he aborts with an error. Returns 'true' otherwise.
 *
 * Side effects:
 *	Either evals the callback or appends elements to the result string.
 *	The callback can have arbitrary side-effects.
 *
 *----------------------------------------------------------------------
 */

static int
DumpSegment(
    TkText *textPtr,
    Tcl_Interp *interp,
    const char *key,		/* Segment type key. */
    const char *value,		/* Segment value. */
    Tcl_Obj *command,		/* Script callback. */
    const TkTextIndex *index,	/* index with line/byte position info. */
    int what)			/* Look for TK_DUMP_INDEX bit. */
{
    char buffer[TK_POS_CHARS];
    Tcl_Obj *values[3], *tuple;
    (void)what;

    TkTextPrintIndex(textPtr, index, buffer);
    values[0] = Tcl_NewStringObj(key, -1);
    values[1] = Tcl_NewStringObj(value, -1);
    values[2] = Tcl_NewStringObj(buffer, -1);
    Tcl_IncrRefCount(tuple = Tcl_NewListObj(3, values));
    if (!command) {
	Tcl_ListObjAppendList(NULL, Tcl_GetObjResult(interp), tuple);
	Tcl_GuardedDecrRefCount(tuple);
	return 1;
    } else {
	TkSizeT oldStateEpoch = TkBTreeEpoch(textPtr->sharedTextPtr->tree);
	Tcl_DString buf;
	int code;

	Tcl_DStringInit(&buf);
	Tcl_DStringAppend(&buf, Tcl_GetString(command), -1);
	Tcl_DStringAppend(&buf, " ", -1);
	Tcl_DStringAppend(&buf, Tcl_GetString(tuple), -1);
	code = Tcl_EvalEx(interp, Tcl_DStringValue(&buf), -1, 0);
	Tcl_DStringFree(&buf);
	if (code != TCL_OK) {
	    Tcl_AddErrorInfo(interp, "\n    (segment dumping command executed by text)");
	    Tcl_BackgroundException(interp, code);
	}
	Tcl_GuardedDecrRefCount(tuple);
	return !(textPtr->flags & DESTROYED)
		&& TkBTreeEpoch(textPtr->sharedTextPtr->tree) == oldStateEpoch;
    }
}

/*
 *----------------------------------------------------------------------
 *
 * TkTextInspectOptions --
 *
 *	Build information from option table for "inspect".
 *
 * Results:
 *	None.
 *
 * Side effects:
 *	Memory is allocated for the result, if needed (standard Tcl result
 *	side effects).
 *
 *----------------------------------------------------------------------
 */

static int
MatchColors(
    const char *name,
    int len,
    const char *hexColor,
    const char *colorName)
{
    assert(strlen(hexColor) == 13);
    assert(strlen(colorName) == 5);

    switch (len) {
    case 5:  return strncasecmp(name, colorName, 5) == 0;
    case 7:  return strncasecmp(name, hexColor,  7) == 0;
    case 13: return strncasecmp(name, hexColor, 13) == 0;
    }

    return 0;
}

static int
TestIfEqual(
    const char *opt1,
    int opt1Len,
    const char *opt2,
    int opt2Len)
{
    int i;

    if (MatchColors(opt1, opt1Len, "#ffffffffffff", "white")) {
	return MatchColors(opt2, opt2Len, "#ffffffffffff", "white");
    }
    if (MatchColors(opt1, opt1Len, "#000000000000", "black")) {
	return MatchColors(opt2, opt2Len, "#000000000000", "black");
    }
    if (opt1Len != opt2Len) {
	return 0;
    }
    for (i = 0; i < opt1Len; ++i) {
	if (opt1[i] != opt2[i]) {
	    return 0;
	}
    }
    return 1;
}

#if TCL_MAJOR_VERSION < 8 || (TCL_MAJOR_VERSION == 8 && TCL_MINOR_VERSION < 7)

static Tcl_Obj *
GetFontAttrs(
    TkText *textPtr,
    int argc,
    Tcl_Obj **args)
{
    Tcl_Interp *interp = textPtr->interp;
    Tcl_Obj *objPtr = NULL;

    if (Tk_FontObjCmd(textPtr->tkwin, interp, argc, args) == TCL_OK) {
	Tcl_Obj *result = Tcl_GetObjResult(interp);
	Tcl_Obj *family = NULL;
	Tcl_Obj *size = NULL;
	Tcl_Obj *slant = NULL;
	Tcl_Obj *weight = NULL;
	Tcl_Obj *underline = NULL;
	Tcl_Obj *overstrike = NULL;
	Tcl_Obj **objv;
	int objc, i;

	if (Tcl_ListObjGetElements(interp, result, &objc, &objv) == TCL_OK) {
	    for (i = 0; i < objc - 1; ++i) {
		if (Tcl_GetString(objv[i])[0] == '-') {
		    switch (Tcl_GetString(objv[i])[1]) {
		    case 'f': /* -family     */
		    	family = objv[i + 1];
			break;
		    case 'o': /* -overstrike */
		    	overstrike = objv[i + 1];
			break;
		    case 's':
		    	switch (Tcl_GetString(objv[i])[2]) {
			case 'i': /* -size   */
			    size = objv[i + 1];
			    break;
			case 'l': /* -slant  */
			    slant = objv[i + 1];
			    break;
			}
			break;
		    case 'u': /* -underline  */
		    	underline = objv[i + 1];
			break;
		    case 'w': /* -weight     */
		    	weight = objv[i + 1];
			break;
		    }
		}
	    }
	}

	if (family && size) {
	    Tcl_DString str;
	    int boolean;

	    Tcl_DStringInit(&str);
	    Tcl_DStringAppendElement(&str, Tcl_GetString(family));
	    Tcl_DStringAppendElement(&str, Tcl_GetString(size));
	    if (weight && strcmp(Tcl_GetString(weight), "normal") != 0) {
		Tcl_DStringAppendElement(&str, Tcl_GetString(weight));
	    }
	    if (slant && strcmp(Tcl_GetString(slant), "roman") != 0) {
		Tcl_DStringAppendElement(&str, Tcl_GetString(slant));
	    }
	    if (underline && Tcl_GetBooleanFromObj(NULL, underline, &boolean) == TCL_OK && boolean) {
		Tcl_DStringAppendElement(&str, "underline");
	    }
	    if (overstrike && Tcl_GetBooleanFromObj(NULL, overstrike, &boolean) == TCL_OK && boolean) {
		Tcl_DStringAppendElement(&str, "overstrike");
	    }

	    objPtr = Tcl_NewStringObj(Tcl_DStringValue(&str), Tcl_DStringLength(&str));
	    Tcl_DStringFree(&str);
	}

	Tcl_ResetResult(interp);
    }

    return objPtr;
}

#endif /* TCL_MAJOR_VERSION < 8 || (TCL_MAJOR_VERSION == 8 && TCL_MINOR_VERSION < 7) */

static int
IsPossibleColorOption(
    const char *s)
{
    unsigned len = strlen(s);

    assert(s[0] == '-');

    return (len >= 6 && strcmp(s + len - 5, "color") == 0)
	    || (len >= 7 && strcmp(s + len - 6, "ground") == 0);
}

void
TkTextInspectOptions(
    TkText *textPtr,
    const void *recordPtr,
    Tk_OptionTable optionTable,
    Tcl_DString *result,	/* should be already initialized */
    int flags)
{
    Tcl_Obj *objPtr;
    Tcl_Interp *interp = textPtr->interp;

    Tcl_DStringSetLength(result, 0);

    if ((objPtr = Tk_GetOptionInfo(interp, (char *) recordPtr, optionTable, NULL, textPtr->tkwin))) {
#if TCL_MAJOR_VERSION < 8 || (TCL_MAJOR_VERSION == 8 && TCL_MINOR_VERSION < 7)
	Tcl_Obj *font = NULL;   /* shut up compiler */
	Tcl_Obj *actual = NULL; /* shut up compiler */
#endif /* TCL_MAJOR_VERSION < 8 || (TCL_MAJOR_VERSION == 8 && TCL_MINOR_VERSION < 7) */
	Tcl_Obj **objv;
	int objc = 0;
	int i;

	Tcl_ListObjGetElements(interp, objPtr, &objc, &objv);

#if TCL_MAJOR_VERSION < 8 || (TCL_MAJOR_VERSION == 8 && TCL_MINOR_VERSION < 7)
	if (!(flags & INSPECT_DONT_RESOLVE_FONTS)) {
	    Tcl_IncrRefCount(font = Tcl_NewStringObj("font", -1));
	    Tcl_IncrRefCount(actual = Tcl_NewStringObj("actual", -1));
	}
#endif /* TCL_MAJOR_VERSION < 8 || (TCL_MAJOR_VERSION == 8 && TCL_MINOR_VERSION < 7) */

	for (i = 0; i < objc; ++i) {
	    Tcl_Obj **argv;
	    int argc = 0;

	    Tcl_ListObjGetElements(interp, objv[i], &argc, &argv);

	    if (argc >= 5) { /* only if this option has a non-default value */
		Tcl_Obj *valObj = argv[4];
		Tcl_Obj *myValObj;
		Tcl_Obj *nameObj;
		int myFlags = flags;

		if (GetByteLength(valObj) == 0) {
		    continue;
		}

		if (!(myFlags & INSPECT_INCLUDE_DATABASE_CONFIG)
			|| myFlags & (INSPECT_INCLUDE_SYSTEM_CONFIG|INSPECT_INCLUDE_DEFAULT_CONFIG)) {
		    const char *name = Tcl_GetString(argv[1]);
		    const char *cls = Tcl_GetString(argv[2]);
		    Tk_Uid dfltUid = Tk_GetOption(textPtr->tkwin, name, cls);

		    if (dfltUid) {
			const char *value = Tcl_GetString(valObj);
			int valueLen = GetByteLength(valObj);

			if (TestIfEqual(dfltUid, strlen(dfltUid), value, valueLen)) {
			    if (!(myFlags & INSPECT_INCLUDE_DATABASE_CONFIG)) {
				continue;
			    }
			    myFlags |= INSPECT_INCLUDE_SYSTEM_CONFIG|INSPECT_INCLUDE_DEFAULT_CONFIG;
			}
		    }
		}

		if (!(myFlags & INSPECT_INCLUDE_SYSTEM_CONFIG)
			|| myFlags & INSPECT_INCLUDE_DEFAULT_CONFIG) {
		    const char *name = Tcl_GetString(argv[1]);
		    const char *cls = Tcl_GetString(argv[2]);
		    Tcl_Obj *dfltObj;

		    dfltObj = TkpGetSystemDefault(textPtr->tkwin, name, cls);

		    if (dfltObj) {
			const char *dflt = Tcl_GetString(dfltObj);
			const char *value = Tcl_GetString(valObj);
			int dfltLen = GetByteLength(dfltObj);
			int valueLen = GetByteLength(valObj);

			if (TestIfEqual(dflt, dfltLen, value, valueLen)) {
			    if (!(myFlags & INSPECT_INCLUDE_SYSTEM_CONFIG)) {
				continue;
			    }
			    myFlags |= INSPECT_INCLUDE_DEFAULT_CONFIG;
			}
		    }
		}

		if (!(myFlags & INSPECT_INCLUDE_DEFAULT_CONFIG)) {
		    const char *dflt = Tcl_GetString(argv[3]);
		    const char *value = Tcl_GetString(valObj);
		    int dfltLen = GetByteLength(argv[3]);
		    int valueLen = GetByteLength(valObj);

		    if (TestIfEqual(dflt, dfltLen, value, valueLen)) {
			continue;
		    }
		}

		myValObj = valObj;
		nameObj = argv[0];
		if (Tcl_DStringLength(result) > 0) {
		    Tcl_DStringAppend(result, " ", 1);
		}
		Tcl_DStringAppend(result, Tcl_GetString(nameObj), GetByteLength(nameObj));
		Tcl_DStringAppend(result, " ", 1);

		if (!(flags & INSPECT_DONT_RESOLVE_FONTS)
			&& strcmp(Tcl_GetString(nameObj), "-font") == 0) {
		    const char *s = Tcl_GetString(valObj);
		    unsigned len = GetByteLength(valObj);

		    /*
		     * Don't resolve font names like TkFixedFont, TkTextFont, etc.
		     */

		    if (len < 7
			    || strncmp(s, "Tk", 2) != 0
			    || strncmp(s + len - 4, "Font", 4) != 0) {
#if TCL_MAJOR_VERSION < 8 || (TCL_MAJOR_VERSION == 8 && TCL_MINOR_VERSION < 7)
			Tcl_Obj *args[3];
			Tcl_Obj *result;

			/*
			 * Try to resolve the font name to the actual font attributes.
			 */

			args[0] = font;
			args[1] = actual;
			args[2] = valObj;

			if ((result = GetFontAttrs(textPtr, 3, args))) {
			    myValObj = result;
			}
#else /* TCL_MAJOR_VERSION < 8 || (TCL_MAJOR_VERSION == 8 && TCL_MINOR_VERSION < 7) */
			Tk_Font tkfont = Tk_AllocFontFromObj(interp, textPtr->tkwin, valObj);

			if (tkfont) {
			    Tcl_IncrRefCount(myValObj = TkFontGetDescription(tkfont));
			    Tk_FreeFont(tkfont);
			}
#endif /* TCL_MAJOR_VERSION < 8 || (TCL_MAJOR_VERSION == 8 && TCL_MINOR_VERSION < 7) */
		    }
		} else if ((flags & (INSPECT_DONT_RESOLVE_COLORS|INSPECT_INCLUDE_SYSTEM_COLORS)) !=
			    (INSPECT_DONT_RESOLVE_COLORS|INSPECT_INCLUDE_SYSTEM_COLORS)
			&& IsPossibleColorOption(Tcl_GetString(nameObj))) {
		    const char *colorName = Tcl_GetString(valObj);

		    if (strncasecmp(colorName, "system", 6) == 0) {
			XColor *col;

			if (!(flags & INSPECT_INCLUDE_SYSTEM_COLORS)) {
			    continue;
			}

			/*
			 * The color lookup expects a lowercase "system", but the defaults
			 * are providing the uppercase form "System", so we need to build
			 * a lowercase form.
			 */

			col = Tk_GetColor(interp, textPtr->tkwin, colorName);

			if (col) {
			    myValObj = Tcl_ObjPrintf("#%02x%02x%02x", col->red, col->green, col->blue);
			    Tcl_IncrRefCount(myValObj);
			    Tk_FreeColor(col);
			} else {
			    /*
			     * This should not happen. We will clear the error result, and
			     * print a warning.
			     */
			    Tcl_SetObjResult(interp, Tcl_NewObj());
			    Tcl_SetObjErrorCode(interp, Tcl_NewObj());
			    fprintf(stderr, "tk::text: couldn't resolve system color '%s'\n", colorName);
			}
		    }
		}

		Tcl_DStringAppendElement(result, Tcl_GetString(myValObj));

		if (myValObj != valObj) {
		    Tcl_GuardedDecrRefCount(myValObj);
		}
	    }
	}

#if TCL_MAJOR_VERSION < 8 || (TCL_MAJOR_VERSION == 8 && TCL_MINOR_VERSION < 7)
	if (!(flags & INSPECT_DONT_RESOLVE_FONTS)) {
	    Tcl_GuardedDecrRefCount(actual);
	    Tcl_GuardedDecrRefCount(font);
	}
#endif /* TCL_MAJOR_VERSION < 8 || (TCL_MAJOR_VERSION == 8 && TCL_MINOR_VERSION < 7) */
    }
}

/*
 *----------------------------------------------------------------------
 *
 * TextInspectCmd --
 *
 *	Return information about text and the associated tags.
 *	About the format see documentation.
 *
 * Results:
 *	A standard Tcl result.
 *
 * Side effects:
 *	Memory is allocated for the result, if needed (standard Tcl result
 *	side effects).
 *
 *----------------------------------------------------------------------
 */

static void
GetBindings(
    TkText *textPtr,
    const char *name,
    Tk_BindingTable bindingTable,
    Tcl_DString *str)
{
    Tcl_Interp *interp = textPtr->interp;
    Tcl_DString str2;
    Tcl_Obj **argv;
    int argc, i;

    Tk_GetAllBindings(interp, bindingTable, (ClientData) name);
    Tcl_ListObjGetElements(interp, Tcl_GetObjResult(interp), &argc, &argv);
    Tcl_DStringInit(&str2);

    for (i = 0; i < argc; ++i) {
	const char *event = Tcl_GetString(argv[i]);
	const char *binding = Tk_GetBinding(interp, bindingTable, (ClientData) name, event);
	char *p;

	Tcl_ListObjGetElements(interp, Tcl_GetObjResult(interp), &argc, &argv);

	Tcl_DStringStartSublist(str);
	Tcl_DStringAppendElement(str, "bind");
	Tcl_DStringAppendElement(str, name);
	Tcl_DStringAppendElement(str, event);

	Tcl_DStringSetLength(&str2, 0);
	p = (char *)strchr(binding, '\n');
	while (p) {
	    Tcl_DStringAppend(&str2, binding, p - binding);
	    Tcl_DStringAppend(&str2, "; ", 2);
	    binding = p + 1;
	    p = (char *)strchr(binding, '\n');
	}
	Tcl_DStringAppend(&str2, binding, -1);

	Tcl_DStringAppendElement(str, Tcl_DStringValue(&str2));
	Tcl_DStringEndSublist(str);
    }

    Tcl_DStringFree(&str2);
    Tcl_ResetResult(interp);
}

static int
TextInspectCmd(
    TkText *textPtr,		/* Information about text widget. */
    Tcl_Interp *interp,		/* Current interpreter. */
    int objc,			/* Number of arguments. */
    Tcl_Obj *const objv[])	/* Argument objects. */
{
    TkSharedText *sharedTextPtr;
    TkTextTag *prevTagPtr;
    TkTextSegment *nextPtr;
    TkTextSegment *prevPtr;
    Tcl_DString buf[2];
    Tcl_DString *str = &buf[0];
    Tcl_DString *opts = &buf[1];
    TkTextTag **tagArray;
    TkTextTag *tagPtr;
    TkTextTag *tPtr;
    unsigned tagArrSize;
    unsigned epoch;
    unsigned what;
    int closeSubList;
    int result;
    int flags;

    result = GetDumpFlags(textPtr, interp, objc, objv, TK_DUMP_INSPECT_ALL, TK_DUMP_INSPECT_DFLT,
	    TK_DUMP_INSPECT_COMPLETE, &what, NULL, NULL, NULL, NULL);
    if (result != TCL_OK) {
	return result;
    }

    Tcl_DStringInit(str);
    Tcl_DStringInit(opts);
    sharedTextPtr = textPtr->sharedTextPtr;
    epoch = sharedTextPtr->inspectEpoch;
    tagPtr = textPtr->selTagPtr; /* any non-null value */
    nextPtr = textPtr->startMarker;
    closeSubList = 0;
    prevTagPtr = NULL;
    prevPtr = NULL;
    tagArrSize = 128;
    tagArray = (TkTextTag **)malloc(tagArrSize * sizeof(tagArray[0]));
    flags = 0;

    if (what & TK_DUMP_DONT_RESOLVE_FONTS)      { flags |= INSPECT_DONT_RESOLVE_FONTS; }
    if (what & TK_DUMP_DONT_RESOLVE_COLORS)     { flags |= INSPECT_DONT_RESOLVE_COLORS; }
    if (what & TK_DUMP_INCLUDE_DATABASE_CONFIG) { flags |= INSPECT_INCLUDE_DATABASE_CONFIG; }
    if (what & TK_DUMP_INCLUDE_SYSTEM_CONFIG)   { flags |= INSPECT_INCLUDE_SYSTEM_CONFIG; }
    if (what & TK_DUMP_INCLUDE_DEFAULT_CONFIG)  { flags |= INSPECT_INCLUDE_DEFAULT_CONFIG; }
    if (what & TK_DUMP_INCLUDE_SYSTEM_COLORS)   { flags |= INSPECT_INCLUDE_SYSTEM_COLORS; }

    assert(textPtr->selTagPtr->textPtr == textPtr);

    if (!(what & TK_DUMP_INCLUDE_SEL)) {
	/* this little trick is discarding the "sel" tag */
	textPtr->selTagPtr->textPtr = (TkText *) textPtr->selTagPtr;
    }

    if (what & TK_DUMP_TEXT_CONFIGS) {
	assert(textPtr->optionTable);
	TkTextInspectOptions(textPtr, textPtr, textPtr->optionTable, opts, flags);
	Tcl_DStringStartSublist(str);
	Tcl_DStringAppendElement(str, "setup");
	Tcl_DStringAppendElement(str, Tk_PathName(textPtr->tkwin));
	Tcl_DStringAppendElement(str, Tcl_DStringValue(opts));
	Tcl_DStringEndSublist(str);
    }

    if (what & TK_DUMP_TAG_CONFIGS) {
	TkTextTag **tags = textPtr->sharedTextPtr->tagLookup;
	unsigned n = textPtr->sharedTextPtr->numTags;
	unsigned i;

	for (i = 0; i < n; ++i) {
	    TkTextTag *tagPtr = tags[i];

	    if (tagPtr && ((what & TK_DUMP_INCLUDE_SEL) || !tagPtr->isSelTag)) {
		assert(tagPtr->optionTable);
		TkTextInspectOptions(textPtr, tagPtr, tagPtr->optionTable, opts, flags);
		Tcl_DStringStartSublist(str);
		Tcl_DStringAppendElement(str, "configure");
		Tcl_DStringAppendElement(str, tagPtr->name);
		if (Tcl_DStringLength(opts) > 2) {
		    Tcl_DStringAppendElement(str, Tcl_DStringValue(opts));
		}
		Tcl_DStringEndSublist(str);
	    }
	}
    }

    if (what & TK_DUMP_TAG_BINDINGS) {
	TkTextTag **tags = textPtr->sharedTextPtr->tagLookup;
	unsigned n = textPtr->sharedTextPtr->numTags;
	unsigned i;

	for (i = 0; i < n; ++i) {
	    TkTextTag *tagPtr = tags[i];

	    if (tagPtr
		    && sharedTextPtr->tagBindingTable
		    && ((what & TK_DUMP_INCLUDE_SEL) || !tagPtr->isSelTag)) {
		GetBindings(textPtr, tagPtr->name, sharedTextPtr->tagBindingTable, str);
	    }
	}
    }

    do {
	TkTextSegment *segPtr = nextPtr;
	unsigned group = segPtr->typePtr->group;
	const char *value = NULL;
	const char *type = NULL;
	int printTags = 0;

	nextPtr = segPtr->nextPtr;

	switch (group) {
	case SEG_GROUP_BRANCH:
	    if (segPtr->typePtr == &tkTextBranchType && (what & TK_DUMP_DISPLAY)) {
		segPtr = segPtr->body.branch.nextPtr;
		nextPtr = segPtr->nextPtr;
	    }
	    if (!(what & SEG_GROUP_BRANCH)) {
		continue;
	    }
	    type = "elide";
	    value = (segPtr->typePtr == &tkTextBranchType) ? "on" : "off";
	    break;
	case SEG_GROUP_IMAGE:
	    if (!(what & SEG_GROUP_IMAGE) || !segPtr->body.ei.name) {
		continue;
	    }
	    type = "image";
	    assert(segPtr->body.ei.optionTable);
	    TkTextInspectOptions(textPtr, &segPtr->body.ei, segPtr->body.ei.optionTable, opts, 0);
	    value = Tcl_DStringValue(opts);
	    printTags = !!(what & TK_DUMP_TAG);
	    break;
	case SEG_GROUP_WINDOW:
	    if (!(what & SEG_GROUP_WINDOW)) {
		continue;
	    }
	    type = "window";
	    assert(segPtr->body.ew.optionTable);
	    TkTextInspectOptions(textPtr, &segPtr->body.ew, segPtr->body.ew.optionTable, opts, 0);
	    value = Tcl_DStringValue(opts);
	    printTags = !!(what & TK_DUMP_TAG);
	    break;
	case SEG_GROUP_MARK:
	    if (segPtr == textPtr->endMarker) {
		if (prevPtr != segPtr
		    	&& (what & SEG_GROUP_CHAR)
			&& segPtr->sectionPtr->linePtr != TkBTreeGetLastLine(textPtr)) {
		    /* print newline before finishing */
		    type = "break";
		    printTags = !!(what & TK_DUMP_TAG);
		    tagPtr = TkBTreeGetSegmentTags(sharedTextPtr, segPtr->sectionPtr->linePtr->lastPtr,
			    textPtr, TK_TEXT_SORT_ASCENDING, NULL);
		    nextPtr = segPtr; /* repeat this mark */
		} else {
		    nextPtr = NULL; /* finished */
		}
	    } else if (!(what & SEG_GROUP_MARK)) {
		continue;
	    } else if (!TkTextIsNormalMark(segPtr)
		    && (!(what & TK_DUMP_INSERT_MARK) || segPtr != textPtr->insertMarkPtr)) {
		continue;
	    } else {
		type = (segPtr->typePtr == &tkTextLeftMarkType ? "left" : "right");
		value = TkTextMarkName(sharedTextPtr, textPtr, segPtr);
	    }
	    break;
	case SEG_GROUP_HYPHEN:
	    if (!(what & SEG_GROUP_HYPHEN)) {
		continue;
	    }
	    printTags = !!(what & TK_DUMP_TAG);
	    type = "hyphen";
	    break;
	case SEG_GROUP_CHAR:
	    if (what & SEG_GROUP_CHAR) {
		printTags = !!(what & TK_DUMP_TAG);
		if (prevPtr == segPtr || *segPtr->body.chars == '\n') {
		    type = "break";
		    nextPtr = segPtr->sectionPtr->linePtr->nextPtr->segPtr;
		    if (prevPtr == segPtr) {
			tagPtr = prevTagPtr;
			segPtr->body.chars[segPtr->size - 1] = '\n';
		    } else if (type && printTags) {
			tagPtr = TkBTreeGetSegmentTags(sharedTextPtr, segPtr, textPtr,
				TK_TEXT_SORT_ASCENDING, NULL);
		    }
		} else {
		    type = "text";
		    if (segPtr->size > 1 && segPtr->body.chars[segPtr->size - 1] == '\n') {
			nextPtr = segPtr; /* repeat this char segment */
			segPtr->body.chars[segPtr->size - 1] = '\0';
		    }
		    value = segPtr->body.chars;
		    if (printTags) {
			tagPtr = TkBTreeGetSegmentTags(sharedTextPtr, segPtr, textPtr,
				TK_TEXT_SORT_ASCENDING, NULL);
		    }
		}
	    } else if (!nextPtr) {
		nextPtr = segPtr->sectionPtr->linePtr->nextPtr->segPtr;
	    }
	    break;
	default:
	    continue;
	}

	if (closeSubList) {
	    if (what & TK_DUMP_NESTED) {
		unsigned nextEpoch = epoch + 1;
		unsigned numTags = 0;
		unsigned i;

		for (tPtr = tagPtr; tPtr; tPtr = tPtr->nextPtr) {
		    if (tPtr->flag == epoch) {
			tPtr->flag = nextEpoch; /* mark as still open */
		    }
		}

		for ( ; prevTagPtr; prevTagPtr = prevTagPtr->succPtr) {
		    if (prevTagPtr->flag == epoch) { /* should be closed? */
			if (numTags == tagArrSize) {
			    tagArrSize *= 2;
			    tagArray = (TkTextTag **)realloc(tagArray, tagArrSize * sizeof(tagArray[0]));
			}
			tagArray[numTags++] = prevTagPtr;
			prevTagPtr->flag = 0; /* mark as closed */
		    }
		}

		Tcl_DStringStartSublist(str);
		for (i = 0; i < numTags; ++i) {
		    Tcl_DStringAppendElement(str, tagArray[i]->name);
		}
		Tcl_DStringEndSublist(str);
	    }

	    prevTagPtr = NULL;
	    closeSubList = 0;
	    Tcl_DStringEndSublist(str);
	}

	if (type) {
	    Tcl_DStringStartSublist(str);
	    Tcl_DStringAppendElement(str, type);
	    if (value) {
		Tcl_DStringAppendElement(str, value);
	    }
	    closeSubList = 1;

	    if (printTags) {
		unsigned numTags = 0;
		unsigned i;

		prevTagPtr = tagPtr;

		if (what & TK_DUMP_NESTED) {
		    epoch += 1;

		    for (tPtr = tagPtr; tPtr; tPtr = tPtr->nextPtr) {
			if (tPtr->flag != epoch) { /* should be opened? */
			    if (numTags == tagArrSize) {
				tagArrSize *= 2;
				tagArray = (TkTextTag **)realloc(tagArray, tagArrSize * sizeof(tagArray[0]));
			    }
			    tagArray[numTags++] = tPtr;
			    tPtr->flag = epoch; /* mark as open */
			}
			tPtr->succPtr = tPtr->nextPtr;
		    }
		} else {
		    for (tPtr = tagPtr; tPtr; tPtr = tPtr->nextPtr) {
			if (numTags == tagArrSize) {
			    tagArrSize *= 2;
			    tagArray = (TkTextTag **)realloc(tagArray, tagArrSize * sizeof(tagArray[0]));
			}
			tagArray[numTags++] = tPtr;
		    }
		}

		Tcl_DStringStartSublist(str);
		for (i = 0; i < numTags; ++i) {
		    Tcl_DStringAppendElement(str, tagArray[i]->name);
		}
		Tcl_DStringEndSublist(str);
	    }
	}

	prevPtr = segPtr;
    } while (nextPtr);

    Tcl_SetObjResult(interp, Tcl_NewStringObj(Tcl_DStringValue(str), Tcl_DStringLength(str)));
    Tcl_DStringFree(str);
    Tcl_DStringFree(opts);
    free(tagArray);

    textPtr->selTagPtr->textPtr = textPtr; /* restore */
    sharedTextPtr->inspectEpoch = epoch;
    return TCL_OK;
}

/*
 *----------------------------------------------------------------------
 *
 * InspectRetainedUndoItems --
 *
 *	Return information about content of retained undo items, these
 *	items are not yet pushed onto undo stack.
 *
 * Results:
 *	None.
 *
 * Side effects:
 *	Memory is allocated for the result.
 *
 *----------------------------------------------------------------------
 */

static void
InspectRetainedUndoItems(
    const TkSharedText *sharedTextPtr,
    Tcl_Obj *objPtr)
{
    if (sharedTextPtr->undoTagListCount > 0 || sharedTextPtr->undoMarkListCount > 0) {
	Tcl_Obj *resultPtr = Tcl_NewObj();
	unsigned i;
	int len;

	for (i = 0; i < sharedTextPtr->undoTagListCount; ++i) {
	    TkTextInspectUndoTagItem(sharedTextPtr, sharedTextPtr->undoTagList[i], resultPtr);
	}

	for (i = 0; i < sharedTextPtr->undoMarkListCount; ++i) {
	    TkTextInspectUndoMarkItem(sharedTextPtr, &sharedTextPtr->undoMarkList[i], resultPtr);
	}

	Tcl_ListObjLength(NULL, resultPtr, &len);
	if (len == 0) {
	    Tcl_DecrRefCount(resultPtr);
	} else {
	    Tcl_ListObjAppendElement(NULL, objPtr, resultPtr);
	}
    }
}

/*
 *----------------------------------------------------------------------
 *
 * InspectUndoStack --
 *
 *	Return information about content of undo/redo stack.
 *
 * Results:
 *	A Tcl object.
 *
 * Side effects:
 *	Memory is allocated for the result.
 *
 *----------------------------------------------------------------------
 */

static void
InspectUndoStack(
    const TkSharedText *sharedTextPtr,
    InspectUndoStackProc firstAtomProc,
    InspectUndoStackProc nextAtomProc,
    Tcl_Obj *objPtr)
{
    TkTextUndoStack undoStack;
    const TkTextUndoAtom *atom;
    Tcl_Obj *atomPtr;
    unsigned i;

    assert(sharedTextPtr->undoStack);

    undoStack = sharedTextPtr->undoStack;

    for (atom = firstAtomProc(undoStack); atom; atom = nextAtomProc(undoStack)) {
	atomPtr = Tcl_NewObj();

	for (i = 0; i < atom->arraySize; ++i) {
	    const TkTextUndoToken *token = (const TkTextUndoToken *) atom->array[i].item;
	    Tcl_Obj *subAtomPtr = token->undoType->inspectProc(sharedTextPtr, token);
	    Tcl_ListObjAppendElement(NULL, atomPtr, subAtomPtr);
	}

	Tcl_ListObjAppendElement(NULL, objPtr, atomPtr);
    }
}

/*
 *----------------------------------------------------------------------
 *
 * TextEditCmd --
 *
 *	Handle the subcommands to "$text edit ...". See documentation for
 *	details.
 *
 * Results:
 *	None
 *
 * Side effects:
 *	None.
 *
 *----------------------------------------------------------------------
 */

static Tcl_Obj *
GetCommand(
    const TkSharedText *sharedTextPtr,
    const TkTextUndoToken *token)
{
    assert(token);
    assert(token->undoType->commandProc);

    return token->undoType->commandProc(sharedTextPtr, token);
}

static int
TextEditCmd(
    TkText *textPtr,		/* Information about text widget. */
    Tcl_Interp *interp,		/* Current interpreter. */
    int objc,			/* Number of arguments. */
    Tcl_Obj *const objv[])	/* Argument objects. */
{
    int index;
    int setModified;
    int oldModified;
    TkSharedText *sharedTextPtr;
    static const char *const editOptionStrings[] = {
	"altered",
#if SUPPORT_DEPRECATED_CANUNDO_REDO
	"canredo", "canundo",
#endif /* SUPPORT_DEPRECATED_CANUNDO_REDO */
	"info", "inspect", "irreversible", "modified", "recover", "redo", "reset",
	"separator", "undo", NULL
    };
    enum editOptions {
	EDIT_ALTERED,
#if SUPPORT_DEPRECATED_CANUNDO_REDO
	EDIT_CANREDO, EDIT_CANUNDO,
#endif /* SUPPORT_DEPRECATED_CANUNDO_REDO */
	EDIT_INFO, EDIT_INSPECT, EDIT_IRREVERSIBLE, EDIT_MODIFIED, EDIT_RECOVER, EDIT_REDO, EDIT_RESET,
	EDIT_SEPARATOR, EDIT_UNDO
    };

    sharedTextPtr = textPtr->sharedTextPtr;

    if (objc < 3) {
	Tcl_WrongNumArgs(interp, 2, objv, "option ?arg ...?");
	return TCL_ERROR;
    }
    if (Tcl_GetIndexFromObjStruct(interp, objv[2], editOptionStrings,
	    sizeof(char *), "edit option", 0, &index) != TCL_OK) {
	return TCL_ERROR;
    }

    switch ((enum editOptions) index) {
    case EDIT_ALTERED:
	if (objc != 3) {
	    Tcl_WrongNumArgs(interp, 3, objv, "?boolean?");
	    return TCL_ERROR;
	}
	Tcl_SetObjResult(interp, Tcl_NewBooleanObj(sharedTextPtr->isAltered));
	return TCL_OK;
	break;
#if SUPPORT_DEPRECATED_CANUNDO_REDO
    case EDIT_CANREDO: {
	static int warnDeprecated = 1;
	int canRedo = 0;

	if (warnDeprecated) {
	    warnDeprecated = 0;
	    fprintf(stderr, "tk::text: Command \"edit canredo\" is deprecated, "
		    "please use \"edit info\".\n");
	}
	if (objc != 3) {
	    Tcl_WrongNumArgs(interp, 3, objv, NULL);
	     return TCL_ERROR;
	}
	if (textPtr->sharedTextPtr->undoStack) {
	    canRedo = TkTextUndoGetCurrentRedoStackDepth(textPtr->sharedTextPtr->undoStack) > 0;
	}
	Tcl_SetObjResult(interp, Tcl_NewBooleanObj(canRedo));
	break;
    }
    case EDIT_CANUNDO: {
	static int warnDeprecated = 1;
	int canUndo = 0;

	if (warnDeprecated) {
	    warnDeprecated = 0;
	    fprintf(stderr, "tk::text: Command \"edit canundo\" is deprecated, "
		    "please use \"edit info\".\n");
	}
	if (objc != 3) {
	    Tcl_WrongNumArgs(interp, 3, objv, NULL);
	     return TCL_ERROR;
	}
	if (textPtr->sharedTextPtr->undo) {
	    canUndo = TkTextUndoGetCurrentUndoStackDepth(textPtr->sharedTextPtr->undoStack) > 0;
	}
	Tcl_SetObjResult(interp, Tcl_NewBooleanObj(canUndo));
	break;
    }
#endif /* SUPPORT_DEPRECATED_CANUNDO_REDO */
    case EDIT_INFO:
	if (objc != 3 && objc != 4 && (objc != 5 || strcmp(Tcl_GetString(objv[3]), "--") != 0)) {
	    /* NOTE: avoid trigraph */
	    Tcl_WrongNumArgs(interp, 3, objv, "\?\?--\? array? | ?-option?");
	    return TCL_ERROR;
	} else if (objc == 4 && *Tcl_GetString(objv[3]) == '-') {
	    Tcl_Obj* infoObj = GetEditInfo(interp, textPtr, objv[3]);
	    if (!infoObj) {
		return TCL_ERROR;
	    }
	    Tcl_SetObjResult(textPtr->interp, infoObj);
	} else {
	    Tcl_Obj* arrObj = (objc == 5 ? objv[4] : (objc == 4 ? objv[3] : NULL));
	    Tcl_SetObjResult(textPtr->interp, MakeEditInfo(interp, textPtr, arrObj));
	}
    	break;
    case EDIT_INSPECT:
	if (objc != 3 && objc != 4) {
	    Tcl_WrongNumArgs(interp, 3, objv, "?stack?");
	    return TCL_ERROR;
	} else {
	    char const *stack = (objc == 4) ? Tcl_GetString(objv[3]) : NULL;

	    if (stack && strcmp(stack, "undo") != 0 && strcmp(stack, "redo") != 0) {
		Tcl_SetObjResult(interp, Tcl_ObjPrintf(
			"bad stack argument \"%s\": must be \"undo\" or \"redo\"", stack));
		Tcl_SetErrorCode(interp, "TK", "TEXT", "STACK_VALUE", NULL);
		return TCL_ERROR;
	    }
	    if (sharedTextPtr->undoStack) {
		Tcl_Obj *undoResultPtr = NULL;
		Tcl_Obj *redoResultPtr = NULL;

		if (!stack || stack[0] == 'u') {
		    undoResultPtr = Tcl_NewObj();
		    InspectRetainedUndoItems(sharedTextPtr, undoResultPtr);
		    InspectUndoStack(sharedTextPtr, TkTextUndoFirstUndoAtom,
			    TkTextUndoNextUndoAtom, undoResultPtr);
		}
		if (!stack || stack[0] == 'r') {
		    redoResultPtr = Tcl_NewObj();
		    InspectUndoStack(sharedTextPtr, TkTextUndoFirstRedoAtom,
			    TkTextUndoNextRedoAtom, redoResultPtr);
		}
		if (!stack) {
		    Tcl_Obj *objPtr = Tcl_NewObj();
		    Tcl_ListObjAppendElement(NULL, objPtr, undoResultPtr);
		    Tcl_ListObjAppendElement(NULL, objPtr, redoResultPtr);
		    Tcl_SetObjResult(interp, objPtr);
		} else if (stack[0] == 'u') {
		    Tcl_SetObjResult(interp, undoResultPtr);
		} else {
		    Tcl_SetObjResult(interp, redoResultPtr);
		}
	    }
	}
	break;
    case EDIT_IRREVERSIBLE:
	if (objc != 3) {
	    Tcl_WrongNumArgs(interp, 3, objv, "?boolean?");
	    return TCL_ERROR;
	}
	Tcl_SetObjResult(interp, Tcl_NewBooleanObj(sharedTextPtr->isIrreversible));
	break;
    case EDIT_MODIFIED:
	if (objc == 3) {
	    Tcl_SetObjResult(interp, Tcl_NewBooleanObj(sharedTextPtr->isModified));
	    return TCL_OK;
	} else if (objc != 4) {
	    Tcl_WrongNumArgs(interp, 3, objv, "?boolean?");
	    return TCL_ERROR;
	} else if (Tcl_GetBooleanFromObj(interp, objv[3], &setModified) != TCL_OK) {
	    return TCL_ERROR;
	}

	/*
	 * Set or reset the modified status, and trigger a <<Modified>> event.
	 */

	oldModified = sharedTextPtr->isModified;
	sharedTextPtr->isModified = setModified;

	/*
	 * Setting the flag to 'false' is clearing the user's decision.
	 */

	sharedTextPtr->userHasSetModifiedFlag = setModified;
	if (sharedTextPtr->undoStack) {
	    sharedTextPtr->undoLevel = TkTextUndoGetCurrentUndoStackDepth(sharedTextPtr->undoStack);
	}

	/*
	 * Only issue the <<Modified>> event if the flag actually changed.
	 * However, degree of modified-ness doesn't matter. [Bug 1799782]
	 */

	assert(setModified == 1 || setModified == 0);

	if (oldModified != setModified) {
	    GenerateEvent(textPtr->sharedTextPtr, "Modified");
	}
	break;
    case EDIT_RECOVER:
	if (objc != 3) {
	    Tcl_WrongNumArgs(interp, 3, objv, NULL);
	    return TCL_ERROR;
	}
	if (sharedTextPtr->undoStack) {
	    int redoDepth;

	    if (TkTextUndoIsPerformingUndoRedo(sharedTextPtr->undoStack)) {
		ErrorNotAllowed(interp, "cannot recover inside undo/redo operation");
		return TCL_ERROR;
	    }

	    redoDepth = TkTextUndoGetMaxRedoDepth(sharedTextPtr->undoStack);
	    PushRetainedUndoTokens(sharedTextPtr);
	    TkTextUndoSetMaxStackDepth(sharedTextPtr->undoStack, textPtr->maxUndoDepth, 0);

	    while (TkTextUndoGetCurrentUndoStackDepth(sharedTextPtr->undoStack) > 0) {
		TkTextUndoDoUndo(sharedTextPtr->undoStack);
	    }

	    TkTextUndoSetMaxStackDepth(sharedTextPtr->undoStack, textPtr->maxUndoDepth, redoDepth);
	}
    	break;
    case EDIT_REDO: {
	int result;

	if (objc != 3) {
	    Tcl_WrongNumArgs(interp, 3, objv, NULL);
	    return TCL_ERROR;
	}

	if (TestIfDisabled(interp, textPtr, &result))
	    return result;

	if (sharedTextPtr->undoStack) {
	    /*
	     * It's possible that this command command will be invoked inside the "watch" callback,
	     * but this is not allowed when performing undo/redo.
	     */

	    if (TestIfPerformingUndoRedo(interp, sharedTextPtr, NULL))
		return TCL_ERROR;

	    PushRetainedUndoTokens(sharedTextPtr);

	    if (TkTextUndoGetCurrentRedoStackDepth(sharedTextPtr->undoStack) == 0) {
		Tcl_SetObjResult(interp, Tcl_NewStringObj("nothing to redo", -1));
		Tcl_SetErrorCode(interp, "TK", "TEXT", "NO_REDO", NULL);
		return TCL_ERROR;
	    }

	    TkTextUndoDoRedo(sharedTextPtr->undoStack);
	}
	break;
    }
    case EDIT_RESET:
	if (objc == 3) {
	    if (sharedTextPtr->undoStack) {
		/*
		 * It's possible that this command command will be invoked inside the "watch" callback,
		 * but this is not allowed when performing undo/redo.
		 */
		if (TestIfPerformingUndoRedo(interp, sharedTextPtr, NULL))
		    return TCL_ERROR;

		TkTextUndoClearStack(sharedTextPtr->undoStack);
		sharedTextPtr->undoLevel = 0;
		sharedTextPtr->pushSeparator = 0;
		sharedTextPtr->isAltered = 0;
		sharedTextPtr->isIrreversible = 0;
		TkTextUpdateAlteredFlag(sharedTextPtr);
	    }
	    return TCL_OK;
	} else if (objc != 4) {
	    Tcl_WrongNumArgs(interp, 3, objv, "?stack?");
	    return TCL_ERROR;
	} else {
	    char const *stack = Tcl_GetString(objv[3]);

	    if (strcmp(stack, "undo") != 0 && strcmp(stack, "redo") != 0) {
		Tcl_SetObjResult(interp, Tcl_ObjPrintf(
			"bad stack argument \"%s\": must be \"undo\" or \"redo\"", stack));
		Tcl_SetErrorCode(interp, "TK", "TEXT", "STACK_VALUE", NULL);
		return TCL_ERROR;
	    }
	    if (sharedTextPtr->undoStack) {
		if (TestIfPerformingUndoRedo(interp, sharedTextPtr, NULL))
		    return TCL_ERROR;

		if (stack[0] == 'u') {
		    TkTextUndoClearUndoStack(sharedTextPtr->undoStack);
		    sharedTextPtr->undoLevel = 0;
		    sharedTextPtr->pushSeparator = 0;
		    sharedTextPtr->isAltered = 0;
		    sharedTextPtr->isIrreversible = 0;
		    TkTextUpdateAlteredFlag(sharedTextPtr);
		} else {
		    TkTextUndoClearRedoStack(sharedTextPtr->undoStack);
		}
	    }
	    return TCL_ERROR;
	}
	break;
    case EDIT_SEPARATOR: {
	int immediately = 0;

	if (objc == 4) {
	    if (strcmp(Tcl_GetString(objv[3]), "-immediately")) {
		Tcl_SetObjResult(interp, Tcl_ObjPrintf(
			"bad option \"%s\": must be -immediately", Tcl_GetString(objv[3])));
		Tcl_SetErrorCode(interp, "TK", "TEXT", "INDEX_OPTION", NULL);
		return TCL_ERROR;
	    }
	    immediately = 1;
	} else if (objc != 3) {
	    Tcl_WrongNumArgs(interp, 3, objv, NULL);
	    return TCL_ERROR;
	}
	if (sharedTextPtr->undoStack) {
	    sharedTextPtr->pushSeparator = 1;
	    if (immediately) {
		/* last two args are meaningless here */
		PushUndoSeparatorIfNeeded(sharedTextPtr, sharedTextPtr->autoSeparators,
			TK_TEXT_EDIT_OTHER);
	    }
	}
	break;
    }
    case EDIT_UNDO: {
	int result;

	if (objc != 3) {
	    Tcl_WrongNumArgs(interp, 3, objv, NULL);
	    return TCL_ERROR;
	}

	if (TestIfDisabled(interp, textPtr, &result))
	    return result;

	if (sharedTextPtr->undoStack) {
	    /*
	     * It's possible that this command command will be invoked inside the "watch" callback,
	     * but this is not allowed when performing undo/redo.
	     */

	    if (TestIfPerformingUndoRedo(interp, sharedTextPtr, &result))
		return result;

	    PushRetainedUndoTokens(sharedTextPtr);

	    if (TkTextUndoGetCurrentUndoStackDepth(sharedTextPtr->undoStack) == 0) {
		Tcl_SetObjResult(interp, Tcl_NewStringObj("nothing to undo", -1));
		Tcl_SetErrorCode(interp, "TK", "TEXT", "NO_UNDO", NULL);
		return TCL_ERROR;
	    }

	    TkTextUndoDoUndo(sharedTextPtr->undoStack);
	}
	break;
    }
    }
    return TCL_OK;
}

/*
 *----------------------------------------------------------------------
 *
 * GetEditInfo --
 *
 *	Returns the value containing the "edit info -option" information.
 *
 * Results:
 *	Tcl_Obj containing the required information.
 *
 * Side effects:
 *	Some memory will be allocated.
 *
 *----------------------------------------------------------------------
 */
enum {
    INFO_BYTESIZE, INFO_GENERATEDMARKS, INFO_IMAGES, INFO_LINES, INFO_LINESPERNODE, INFO_MARKS,
    INFO_REDOBYTESIZE, INFO_REDOCOMMANDS, INFO_REDODEPTH, INFO_REDOSTACKSIZE, INFO_TAGS,
    INFO_TOTALBYTESIZE, INFO_TOTALLINES, INFO_UNDOBYTESIZE, INFO_UNDOCOMMANDS, INFO_UNDODEPTH,
    INFO_UNDOSTACKSIZE, INFO_USEDTAGS, INFO_VISIBLEIMAGES, INFO_VISIBLEWINDOWS, INFO_WINDOWS,
    INFO_LAST /* must be last item */
};
static const char *const editInfoStrings[] = {
    "-bytesize", "-generatedmarks", "-images", "-lines", "-linespernode", "-marks",
    "-redobytesize", "-redocommands", "-redodepth", "-redostacksize", "-tags",
    "-totalbytesize", "-totallines", "-undobytesize", "-undocommands", "-undodepth",
    "-undostacksize", "-usedtags", "-visibleimages", "-visiblewindows", "-windows", NULL
};

static void
MakeStackInfoValue(
    Tcl_Interp *interp,
    TkSharedText *sharedTextPtr,
    Tcl_Obj* resultPtr)
{
    TkTextUndoStack st = sharedTextPtr->undoStack;
    const TkTextUndoAtom *atom;
    int i;

    for (i = sharedTextPtr->undoTagListCount - 1; i >= 0; --i) {
	const TkTextTag *tagPtr = sharedTextPtr->undoTagList[i];

	if (tagPtr->recentTagAddRemoveToken && !tagPtr->recentTagAddRemoveTokenIsNull) {
	    Tcl_ListObjAppendElement(interp, resultPtr,
		    GetCommand(sharedTextPtr, tagPtr->recentTagAddRemoveToken));
	}
	if (tagPtr->recentChangePriorityToken && tagPtr->savedPriority != tagPtr->priority) {
	    Tcl_ListObjAppendElement(interp, resultPtr,
		    GetCommand(sharedTextPtr, tagPtr->recentChangePriorityToken));
	}
    }

    for (i = sharedTextPtr->undoMarkListCount - 1; i >= 0; --i) {
	const TkTextMarkChange *changePtr = &sharedTextPtr->undoMarkList[i];

	if (changePtr->setMark) {
	    Tcl_ListObjAppendElement(interp, resultPtr,
		    GetCommand(sharedTextPtr, changePtr->setMark));
	}
	if (changePtr->moveMark) {
	    Tcl_ListObjAppendElement(interp, resultPtr,
		    GetCommand(sharedTextPtr, changePtr->moveMark));
	}
	if (changePtr->toggleGravity) {
	    Tcl_ListObjAppendElement(interp, resultPtr,
		    GetCommand(sharedTextPtr, changePtr->toggleGravity));
	}
    }

    atom = TkTextUndoIsPerformingUndo(st) ?
	    TkTextUndoCurrentRedoAtom(st) : TkTextUndoCurrentUndoAtom(st);

    if (atom) {
	for (i = atom->arraySize - 1; i >= 0; --i) {
	    const TkTextUndoSubAtom *subAtom = atom->array + i;
	    TkTextUndoToken *token = (TkTextUndoToken *)subAtom->item;

	    Tcl_ListObjAppendElement(interp, resultPtr, GetCommand(sharedTextPtr, token));
	}
    }
}

static Tcl_Obj *
MakeEditInfoValue(
    Tcl_Interp *interp,
    TkText *textPtr,
    int optionIndex)
{
    TkSharedText *sharedTextPtr = textPtr->sharedTextPtr;
    TkTextUndoStack st = sharedTextPtr->undoStack;

    assert(optionIndex >= 0);
    assert(optionIndex < INFO_LAST);

    switch (optionIndex) {
    case INFO_UNDOSTACKSIZE:
	return Tcl_NewIntObj(st ? TkTextUndoCountUndoItems(st) : 0);
    case INFO_REDOSTACKSIZE:
	return Tcl_NewIntObj(st ? TkTextUndoCountRedoItems(st) : 0);
    case INFO_UNDODEPTH:
	return Tcl_NewIntObj(st ? TkTextUndoGetCurrentUndoStackDepth(st) : 0);
    case INFO_REDODEPTH:
	return Tcl_NewIntObj(st ? TkTextUndoGetCurrentRedoStackDepth(st) : 0);
    case INFO_UNDOBYTESIZE:
	return Tcl_NewIntObj(st ? TkTextUndoGetCurrentUndoSize(st) : 0);
    case INFO_REDOBYTESIZE:
	return Tcl_NewIntObj(st ? TkTextUndoGetCurrentRedoSize(st) : 0);
    case INFO_BYTESIZE:
	return Tcl_NewIntObj(TkBTreeSize(sharedTextPtr->tree, textPtr));
    case INFO_TOTALBYTESIZE:
	return Tcl_NewIntObj(TkBTreeSize(sharedTextPtr->tree, NULL));
    case INFO_LINES:
	return Tcl_NewIntObj(TkBTreeNumLines(sharedTextPtr->tree, textPtr));
    case INFO_TOTALLINES:
	return Tcl_NewIntObj(TkBTreeNumLines(sharedTextPtr->tree, NULL));
    case INFO_IMAGES:
	return Tcl_NewIntObj(sharedTextPtr->numImages);
    case INFO_WINDOWS:
	return Tcl_NewIntObj(sharedTextPtr->numWindows);
    case INFO_VISIBLEIMAGES:
	return Tcl_NewIntObj(TkTextCountVisibleImages(textPtr));
    case INFO_VISIBLEWINDOWS:
	return Tcl_NewIntObj(TkTextCountVisibleWindows(textPtr));
    case INFO_TAGS:
	return Tcl_NewIntObj(sharedTextPtr->numTags);
    case INFO_USEDTAGS:
	return Tcl_NewIntObj(TkTextTagSetCount(TkBTreeRootTagInfo(sharedTextPtr->tree)));
    case INFO_MARKS:
	return Tcl_NewIntObj(sharedTextPtr->numMarks);
    case INFO_GENERATEDMARKS:
	return Tcl_NewIntObj(sharedTextPtr->numPrivateMarks);
    case INFO_LINESPERNODE:
	return Tcl_NewIntObj(TkBTreeLinesPerNode(sharedTextPtr->tree));
    case INFO_UNDOCOMMANDS: {
	Tcl_Obj* obj = Tcl_NewObj();
	if (st && !TkTextUndoIsPerformingUndo(st)) {
	    MakeStackInfoValue(interp, sharedTextPtr, obj);
	}
	return obj;
    }
    case INFO_REDOCOMMANDS: {
	Tcl_Obj* obj = Tcl_NewObj();
	if (st && TkTextUndoIsPerformingUndo(st)) {
	    MakeStackInfoValue(interp, sharedTextPtr, obj);
	}
	return obj;
    }
    }

    return NULL; /* never reached */
}

static Tcl_Obj *
GetEditInfo(
    Tcl_Interp *interp,		/* Current interpreter. */
    TkText *textPtr,		/* Information about text widget. */
    Tcl_Obj *option)		/* Name of resource. */
{
    int optionIndex;

    if (Tcl_GetIndexFromObjStruct(interp, option, editInfoStrings,
	    sizeof(char *), "option", 0, &optionIndex) != TCL_OK) {
	return NULL;
    }

    return MakeEditInfoValue(interp, textPtr, optionIndex);
}

/*
 *----------------------------------------------------------------------
 *
 * MakeEditInfo --
 *
 *	Returns the array containing the "edit info" information.
 *
 * Results:
 *	Tcl_Obj of list type containing the required information.
 *
 * Side effects:
 *	Some memory will be allocated.
 *
 *----------------------------------------------------------------------
 */

static Tcl_Obj *
MakeEditInfo(
    Tcl_Interp *interp,		/* Current interpreter. */
    TkText *textPtr,		/* Information about text widget. */
    Tcl_Obj *arrayPtr)		/* Name of array, may be NULL. */
{
    Tcl_Obj *var = arrayPtr ? arrayPtr : Tcl_NewStringObj("", 0);
    int i;

    Tcl_UnsetVar(interp, Tcl_GetString(var), 0);
    for (i = 0; i < INFO_LAST; ++i) {
	Tcl_ObjSetVar2(interp, var, Tcl_NewStringObj(editInfoStrings[i] + 1, -1),
		MakeEditInfoValue(interp, textPtr, i), 0);
    }
    return var;
}

/*
 *----------------------------------------------------------------------
 *
 * TextGetText --
 *
 *	Returns the text from indexPtr1 to indexPtr2, placing that text in a
 *	string object which is returned with a refCount of zero.
 *
 *	Since the amount of text may potentially be several megabytes (e.g.
 *	in text editors built on the text widget), efficiency is very
 *	important. We may want to investigate the efficiency of the
 *	Tcl_AppendToObj more carefully (e.g. if we know we are going to be
 *	appending several thousand lines, we could attempt to pre-allocate a
 *	larger space).
 *
 * Results:
 *	Tcl_Obj of string type containing the specified text. If the
 *	visibleOnly flag is set to true, then only those characters which are not
 *	elided will be returned. Otherwise (flag is false) all characters in the
 *	given range are returned.
 *
 * Side effects:
 *	Memory will be allocated for the new object. Remember to free it if it
 *	isn't going to be stored appropriately.
 *
 *----------------------------------------------------------------------
 */

static Tcl_Obj *
TextGetText(
    TkText *textPtr,		/* Information about text widget. */
    const TkTextIndex *indexPtr1,
				/* Get text from this index... */
    const TkTextIndex *indexPtr2,
				/* ...to this index. */
    TkTextIndex *lastIndexPtr,	/* Position before last character of the result, can be NULL. */
    Tcl_Obj *resultPtr,		/* Append text to this object, can be NULL. */
    unsigned maxBytes,		/* Maximal number of bytes. */
    int visibleOnly,		/* If true, then only return non-elided characters. */
    int includeHyphens)	/* If true, then also include soft hyphens. */
{
    TkTextSegment *segPtr, *lastPtr;
    TkTextIndex index;
    int offset1, offset2;

    assert(textPtr);
    assert(TkTextIndexCompare(indexPtr1, indexPtr2) <= 0);

    if (!resultPtr) {
	resultPtr = Tcl_NewObj();
    }

    segPtr = TkTextIndexGetContentSegment(indexPtr1, &offset1);
    if (lastIndexPtr) {
	*lastIndexPtr = *indexPtr2;
    }

    if (visibleOnly && TkTextSegmentIsElided(textPtr, segPtr)) {
	index = *indexPtr1;
	if (!TkTextSkipElidedRegion(&index) || TkTextIndexCompare(&index, indexPtr2) >= 0) {
	    return resultPtr; /* end of text reached */
	}
	segPtr = TkTextIndexGetContentSegment(&index, &offset1);
    }

    lastPtr = TkTextIndexGetContentSegment(indexPtr2, &offset2);

    if (segPtr == lastPtr) {
	if (segPtr->typePtr == &tkTextCharType) {
	    Tcl_AppendToObj(resultPtr, segPtr->body.chars + offset1,
		    MIN(maxBytes, (unsigned) (offset2 - offset1)));
	}
    } else {
	TkTextLine *linePtr = segPtr->sectionPtr->linePtr;

	TkTextIndexClear(&index, textPtr);

	if (segPtr->typePtr == &tkTextCharType) {
	    unsigned nbytes = MIN(maxBytes, (unsigned) segPtr->size - offset1);
	    Tcl_AppendToObj(resultPtr, segPtr->body.chars + offset1, nbytes);
	    if ((maxBytes -= nbytes) == 0) {
		return resultPtr;
	    }
	} else if (segPtr->typePtr == &tkTextHyphenType) {
	    if (includeHyphens) {
		if (maxBytes < 2) {
		    return resultPtr;
		}
		Tcl_AppendToObj(resultPtr, "\xc2\xad", 2); /* U+00AD */
		if ((maxBytes -= 2u) == 0) {
		    return resultPtr;
		}
	    }
	} else if (segPtr->typePtr == &tkTextBranchType) {
	    if (visibleOnly) {
		TkTextIndexSetSegment(&index, segPtr = segPtr->body.branch.nextPtr);
		if (TkTextIndexRestrictToEndRange(&index) >= 0) {
		    return resultPtr; /* end of text reached */
		}
		linePtr = segPtr->sectionPtr->linePtr;
	    }
	}
	if (!(segPtr = segPtr->nextPtr)) {
	    assert(linePtr->nextPtr);
	    linePtr = linePtr->nextPtr;
	    segPtr = linePtr->segPtr;
	}
	while (segPtr != lastPtr) {
	    if (segPtr->typePtr == &tkTextCharType) {
		unsigned nbytes = MIN(maxBytes, (unsigned) segPtr->size);
		Tcl_AppendToObj(resultPtr, segPtr->body.chars, nbytes);
		if ((maxBytes -= nbytes) == 0) {
		    if (lastIndexPtr) {
			TkTextIndexSetSegment(lastIndexPtr, segPtr);
			TkTextIndexAddToByteIndex(lastIndexPtr, nbytes);
		    }
		    return resultPtr; /* end of text reached */
		}
	    } else if (segPtr->typePtr == &tkTextHyphenType) {
		if (includeHyphens) {
		    if (maxBytes < 2) {
			return resultPtr;
		    }
		    Tcl_AppendToObj(resultPtr, "\xc2\xad", 2); /* U+00AD */
		    if ((maxBytes -= 2) == 0) {
			return resultPtr;
		    }
		}
	    } else if (segPtr->typePtr == &tkTextBranchType) {
		if (visibleOnly) {
		    TkTextIndexSetSegment(&index, segPtr = segPtr->body.branch.nextPtr);
		    if (TkTextIndexRestrictToEndRange(&index) >= 0) {
			return resultPtr; /* end of text reached */
		    }
		    linePtr = segPtr->sectionPtr->linePtr;
		}
	    }
	    if (!(segPtr = segPtr->nextPtr)) {
		assert(linePtr->nextPtr);
		linePtr = linePtr->nextPtr;
		segPtr = linePtr->segPtr;
	    }
	}
	if (offset2 > 0) {
	    Tcl_AppendToObj(resultPtr, segPtr->body.chars, MIN(maxBytes, (unsigned) offset2));
	}
    }

    return resultPtr;
}

/*
 *----------------------------------------------------------------------
 *
 * TriggerWatchEdit --
 *
 *	Trigger the watch command for delete/insert operations, see the
 *	documentation for details on what it does.
 *
 * Results:
 *	Returns 'false' if the referenced widget has been destroyed, otherwise
 *	'true' will be returned.
 *
 * Side effects:
 *	It might happen that the receiver of the "watch" command is destroying the widget.
 *
 *----------------------------------------------------------------------
 */

static void
AppendTags(
    Tcl_DString *buf,
    TkTextTag *tagPtr)
{
    Tcl_DStringStartSublist(buf);
    for ( ; tagPtr; tagPtr = tagPtr->nextPtr) {
	Tcl_DStringAppendElement(buf, tagPtr->name);
    }
    Tcl_DStringEndSublist(buf);
}

static int
TriggerWatchEdit(
    TkText *textPtr,			/* Information about text widget. */
    int userFlag,			/* Trigger due to user modification? */
    const char *operation,		/* The triggering operation. */
    const TkTextIndex *indexPtr1,	/* Start index for deletion / insert. */
    const TkTextIndex *indexPtr2,	/* End index after insert / before deletion. */
    const char *string,			/* Deleted/inserted chars. */
    int final)				/* Flag indicating whether this is a final part. */
{
    TkSharedText *sharedTextPtr;
    TkText *peerArr[20];
    TkText **peers = peerArr;
    TkText *tPtr;
    unsigned i, n = 0;
    unsigned numPeers;
    int rc = 1;

    assert(textPtr->sharedTextPtr->triggerWatchCmd);
    assert(!indexPtr1 == !indexPtr2);
    assert(strcmp(operation, "insert") == 0 || strcmp(operation, "delete") == 0);

    sharedTextPtr = textPtr->sharedTextPtr;
    sharedTextPtr->triggerWatchCmd = 0; /* do not trigger recursively */
    numPeers = sharedTextPtr->numPeers;

    if (sharedTextPtr->numPeers > sizeof(peerArr) / sizeof(peerArr[0])) {
	peers = (TkText **)malloc(sharedTextPtr->numPeers * sizeof(peerArr[0]));
    }

    /*
     * Firstly save all peers, we have to take into account that the list of
     * peers is changing when executing the "watch" command.
     */

    peers[n++] = textPtr;
    for (tPtr = sharedTextPtr->peers; tPtr; tPtr = tPtr->next) {
	if (tPtr != textPtr) {
	    peers[n++] = tPtr;
	}
	tPtr->refCount += 1;
    }

    for (i = 0; i < sharedTextPtr->numPeers; ++i) {
	TkText *tPtr = peers[i];

	if (tPtr->watchCmd && (userFlag || tPtr->triggerAlways) && !(tPtr->flags & DESTROYED)) {
	    TkTextIndex index[4];

	    if (indexPtr1) {
		TkTextSegment *startMarker;
		TkTextSegment *endMarker;
		int cmp;

		index[0] = *indexPtr1;
		index[1] = *indexPtr2;

		startMarker = tPtr->startMarker;
		endMarker = tPtr->endMarker;

		if (startMarker != sharedTextPtr->startMarker) {
		    TkTextIndex start;
		    TkTextIndexClear(&start, tPtr);
		    TkTextIndexSetSegment(&start, startMarker);
		    if (TkTextIndexCompare(&start, &index[0]) > 0) {
			index[0] = start;
		    }
		}
		if (endMarker != sharedTextPtr->endMarker) {
		    TkTextIndex end;
		    TkTextIndexClear(&end, tPtr);
		    TkTextIndexSetSegment(&end, endMarker);
		    if (TkTextIndexCompare(&end, &index[1]) < 0) {
			index[1] = end;
		    }
		}

		if ((cmp = TkTextIndexCompare(&index[0], &index[1])) <= 0) {
		    TkTextTag *tagPtr;
		    TkTextIndex myIndex;
		    Tcl_DString buf;
		    char idx[2][TK_POS_CHARS];
		    char const *arg;

		    TkTextPrintIndex(tPtr, &index[0], idx[0]);
		    TkTextPrintIndex(tPtr, &index[1], idx[1]);

		    Tcl_DStringInit(&buf);
		    Tcl_DStringAppendElement(&buf, string);

		    tagPtr = NULL;
		    if (TkTextIndexBackChars(tPtr, &index[0], 1, &myIndex, COUNT_CHARS)) {
			tagPtr = TkBTreeGetTags(&myIndex, TK_TEXT_SORT_ASCENDING, NULL);
		    }
		    AppendTags(&buf, tagPtr);
		    AppendTags(&buf, TkBTreeGetTags(&index[1], TK_TEXT_SORT_ASCENDING, NULL));
		    AppendTags(&buf, cmp == 0 ? NULL :
			    TkBTreeGetTags(&index[0], TK_TEXT_SORT_ASCENDING, NULL));
		    if (*operation == 'd') {
			tagPtr = NULL;
			if (cmp && TkTextIndexBackChars(tPtr, &index[1], 1, &myIndex, COUNT_CHARS)) {
			    tagPtr = TkBTreeGetTags(&myIndex, TK_TEXT_SORT_ASCENDING, NULL);
			}
			AppendTags(&buf, tagPtr);
		    }
		    Tcl_DStringAppendElement(&buf, final ? "yes" : "no");
		    arg = Tcl_DStringValue(&buf);

		    if (!TkTextTriggerWatchCmd(tPtr, operation, idx[0], idx[1],
				arg, NULL, NULL, userFlag)
			    && tPtr == textPtr) {
			rc = 0; /* this widget has been destroyed */
		    }

		    Tcl_DStringFree(&buf);
		}
	    } else {
		if (!TkTextTriggerWatchCmd(textPtr, operation, NULL, NULL, NULL, NULL, NULL, userFlag)
			&& tPtr == textPtr) {
		    rc = 0; /* this widget has been destroyed */
		}
	    }
	}

	if (TkTextDecrRefCountAndTestIfDestroyed(tPtr)) {
	    numPeers -= 1;
	}
    }

    if (peers != peerArr) {
	free(peers);
    }
    if (numPeers > 0) { /* otherwise sharedTextPtr is not valid anymore */
	sharedTextPtr->triggerWatchCmd = 1;
    }

    return rc;
}

/*
 *--------------------------------------------------------------
 *
 * TkTextPerformWatchCmd --
 *
 *	This function is performs triggering of the watch
 *	command for all peers.
 *
 * Results:
 *	None.
 *
 * Side effects:
 *	See function TkTextTriggerWatchCmd.
 *
 *--------------------------------------------------------------
 */

void
TkTextPerformWatchCmd(
    TkSharedText *sharedTextPtr,
    TkText *textPtr,			/* Firstly trigger watch command of this peer, can be NULL. */
    const char *operation,		/* The trigger operation. */
    TkTextWatchGetIndexProc index1Proc,	/* Function pointer for fst index, can be NULL. */
    ClientData index1ProcData,		/* Client data for index1Proc. */
    TkTextWatchGetIndexProc index2Proc,	/* Function pointer for snd index, can be NULL. */
    ClientData index2ProcData,		/* Client data for index2Proc. */
    const char *arg1,			/* 3rd argument for watch command, can be NULL. */
    const char *arg2,			/* 3rd argument for watch command, can be NULL. */
    const char *arg3,			/* 3rd argument for watch command, can be NULL. */
    int userFlag)			/* 4rd argument for watch command. */
{
    TkText *peerArr[20];
    TkText **peers = peerArr;
    TkText *tPtr;
    unsigned numPeers = 0;
    unsigned i;
    (void)userFlag;

    assert(sharedTextPtr);
    assert(sharedTextPtr->triggerWatchCmd);
    assert(operation);
    assert(!index2Proc || index1Proc);

    sharedTextPtr->triggerWatchCmd = 0; /* do not trigger recursively */

    if (sharedTextPtr->numPeers > sizeof(peerArr) / sizeof(peerArr[0])) {
	peers = (TkText **)malloc(sharedTextPtr->numPeers * sizeof(peerArr[0]));
    }
    if (textPtr) {
	peers[numPeers++] = textPtr;
	textPtr->refCount += 1;
    }
    for (tPtr = sharedTextPtr->peers; tPtr; tPtr = tPtr->next) {
	if (tPtr != textPtr && tPtr->watchCmd) {
	    peers[numPeers++] = tPtr;
	    tPtr->refCount += 1;
	}
    }
    for (i = 0; i < numPeers; ++i) {
	tPtr = peers[i];

	if (!(tPtr->flags & DESTROYED)) {
	    char idx[2][TK_POS_CHARS];
	    TkTextIndex index[2];

	    if (index1Proc) {
		index1Proc(tPtr, &index[0], index1ProcData);
		TkTextPrintIndex(tPtr, &index[0], idx[0]);

		if (index2Proc) {
		    index2Proc(tPtr, &index[1], index2ProcData);
		    TkTextPrintIndex(tPtr, &index[1], idx[1]);
		} else {
		    memcpy(idx[1], idx[0], TK_POS_CHARS);
		}
	    }

	    TkTextTriggerWatchCmd(tPtr, operation, idx[0], idx[1], arg1, arg2, arg3, 0);
	}
    }

    sharedTextPtr->triggerWatchCmd = 1;

    for (i = 0; i < numPeers; ++i) {
	TkTextDecrRefCountAndTestIfDestroyed(peers[i]);
    }
    if (peers != peerArr) {
	free(peers);
    }
}

/*
 *----------------------------------------------------------------------
 *
 * TkTextTriggerWatchCmd --
 *
 *	Trigger the watch command, see the documentation for details on
 *	what it does.
 *
 * Results:
 *	Returns 'false' if this peer has been destroyed, otherwise 'true'
 *	will be returned.
 *
 * Side effects:
 *	It might happen that the receiver of the "watch" command is destroying the widget.
 *
 *----------------------------------------------------------------------
 */

int
TkTextTriggerWatchCmd(
    TkText *textPtr,		/* Information about text widget. */
    const char *operation,	/* The trigger operation. */
    const char *index1,		/* 1st argument for watch command, can be NULL. */
    const char *index2,		/* 2nd argument for watch command, can be NULL. */
    const char *arg1,		/* 3rd argument for watch command, can be NULL. */
    const char *arg2,		/* 3rd argument for watch command, can be NULL. */
    const char *arg3,		/* 3rd argument for watch command, can be NULL. */
    int userFlag)		/* 4rd argument for watch command. */
{
    Tcl_DString cmd;

    assert(textPtr);
    assert(textPtr->watchCmd);
    assert(operation);

    Tcl_DStringInit(&cmd);
    Tcl_DStringAppend(&cmd, Tcl_GetString(textPtr->watchCmd), -1);
    Tcl_DStringAppendElement(&cmd, Tk_PathName(textPtr->tkwin));
    Tcl_DStringAppendElement(&cmd, operation);
    Tcl_DStringAppendElement(&cmd, index1 ? index1 : "");
    Tcl_DStringAppendElement(&cmd, index2 ? index2 : "");
    Tcl_DStringStartSublist(&cmd);
    if (arg1) { Tcl_DStringAppendElement(&cmd, arg1); }
    if (arg2) { Tcl_DStringAppendElement(&cmd, arg2); }
    if (arg3) { Tcl_DStringAppendElement(&cmd, arg3); }
    Tcl_DStringEndSublist(&cmd);
    Tcl_DStringAppendElement(&cmd, userFlag ? "yes" : "no");

    textPtr->refCount += 1;

    Tcl_Preserve((ClientData) textPtr->interp);
    if (Tcl_EvalEx(textPtr->interp, Tcl_DStringValue(&cmd), Tcl_DStringLength(&cmd), 0) != TCL_OK) {
	Tcl_AddErrorInfo(textPtr->interp, "\n    (triggering the \"watch\" command failed)");
	Tcl_BackgroundException(textPtr->interp, TCL_ERROR);
    }
    Tcl_Release((ClientData) textPtr->interp);

    Tcl_DStringFree(&cmd);
    return !TkTextDecrRefCountAndTestIfDestroyed(textPtr);
}

/*
 *----------------------------------------------------------------------
 *
 * GenerateEvent --
 *
 *	Send an event about a new state. This is equivalent to:
 *	   event generate $textWidget <<TYPE>>
 *	for all peers of this text widget.
 *
 * Results:
 *	None
 *
 * Side effects:
 *	May force the text window into existence.
 *
 *----------------------------------------------------------------------
 */

static void
GenerateEvent(
    TkSharedText *sharedTextPtr,
    const char *type)
{
    TkText *textPtr;

    for (textPtr = sharedTextPtr->peers; textPtr; textPtr = textPtr->next) {
	Tk_MakeWindowExist(textPtr->tkwin);
	TkSendVirtualEvent(textPtr->tkwin, type, NULL);
    }
}

/*
 *----------------------------------------------------------------------
 *
 * UpdateModifiedFlag --
 *
 *	Updates the modified flag of the text widget.
 *
 * Results:
 *	None
 *
 * Side effects:
 *	None.
 *
 *----------------------------------------------------------------------
 */

static void
UpdateModifiedFlag(
    TkSharedText *sharedTextPtr,
    int flag)
{
    int oldModifiedFlag = sharedTextPtr->isModified;

    if (flag) {
	sharedTextPtr->isModified = 1;
    } else if (sharedTextPtr->undoStack && !sharedTextPtr->userHasSetModifiedFlag) {
	if (sharedTextPtr->insertDeleteUndoTokenCount > 0) {
	    sharedTextPtr->isModified = 1;
	} else {
	    unsigned undoDepth = TkTextUndoGetCurrentUndoStackDepth(sharedTextPtr->undoStack);
	    sharedTextPtr->isModified = (undoDepth > 0 && undoDepth == sharedTextPtr->undoLevel);
	}
    }

    if (oldModifiedFlag != sharedTextPtr->isModified) {
	sharedTextPtr->userHasSetModifiedFlag = 0;
	GenerateEvent(sharedTextPtr, "Modified");
    }
}

/*
 *----------------------------------------------------------------------
 *
 * TkTextUpdateAlteredFlag --
 *
 *	Updates the "altered" flag of the text widget.
 *
 * Results:
 *	None
 *
 * Side effects:
 *	None.
 *
 *----------------------------------------------------------------------
 */

void
TkTextUpdateAlteredFlag(
    TkSharedText *sharedTextPtr)/* Information about text widget. */
{
    int oldIsAlteredFlag = sharedTextPtr->isAltered;
    int oldIsIrreversibleFlag = sharedTextPtr->isIrreversible;

    if (sharedTextPtr->undoStack) {
	if (TkTextUndoContentIsIrreversible(sharedTextPtr->undoStack)) {
	    sharedTextPtr->isIrreversible = 1;
	}
	if (!sharedTextPtr->isIrreversible) {
	    sharedTextPtr->isAltered = sharedTextPtr->undoTagListCount > 0
		    || sharedTextPtr->undoMarkListCount > 0
		    || TkTextUndoGetCurrentUndoStackDepth(sharedTextPtr->undoStack) > 0;
	}
    } else {
	sharedTextPtr->isIrreversible = 1;
    }
    if (sharedTextPtr->isIrreversible) {
	sharedTextPtr->isAltered = 1;
    }
    if (oldIsAlteredFlag != sharedTextPtr->isAltered) {
	GenerateEvent(sharedTextPtr, "Altered");
    }
    if (oldIsIrreversibleFlag != sharedTextPtr->isIrreversible) {
	GenerateEvent(sharedTextPtr, "Irreversible");
    }
}

/*
 *----------------------------------------------------------------------
 *
 * TkTextRunAfterSyncCmd --
 *
 *	This function executes the command scheduled by
 *	[.text sync -command $cmd], if any.
 *
 * Results:
 *	None.
 *
 * Side effects:
 *	Anything may happen, depending on $cmd contents.
 *
 *----------------------------------------------------------------------
 */

void
TkTextRunAfterSyncCmd(
    TkText *textPtr)	/* Information about text widget. */
{
<<<<<<< HEAD
    int code;
    int error = 0;
    Tcl_Obj *afterSyncCmd;

    assert(!TkTextPendingSync(textPtr));

    textPtr->pendingAfterSync = 0;
    afterSyncCmd = textPtr->afterSyncCmd;

    if (!afterSyncCmd) {
	return;
    }

    /*
     * We have to expect nested calls, futhermore the receiver might destroy the widget.
     */

    textPtr->afterSyncCmd = NULL;
    textPtr->refCount += 1;

    Tcl_Preserve((ClientData) textPtr->interp);
    if (!(textPtr->flags & DESTROYED)) {
	code = Tcl_EvalObjEx(textPtr->interp, afterSyncCmd, TCL_EVAL_GLOBAL);
	if (code == TCL_ERROR && !error) {
	    Tcl_AddErrorInfo(textPtr->interp, "\n    (text sync)");
	    Tcl_BackgroundException(textPtr->interp, TCL_ERROR);
	    error = 1;
	}
=======
    for (textPtr = textPtr->sharedTextPtr->peers; textPtr != NULL;
	    textPtr = textPtr->next) {
	Tk_MakeWindowExist(textPtr->tkwin);
	Tk_SendVirtualEvent(textPtr->tkwin, "Modified", NULL);
>>>>>>> f8e123a7
    }
    Tcl_GuardedDecrRefCount(afterSyncCmd);
    Tcl_Release((ClientData) textPtr->interp);
    TkTextDecrRefCountAndTestIfDestroyed(textPtr);
}

/*
 *----------------------------------------------------------------------
 *
 * RunAfterSyncCmd --
 *
 *	This function is called by the event loop and executes the command
 *      scheduled by [.text sync -command $cmd].
 *
 * Results:
 *	None.
 *
 * Side effects:
 *	Anything may happen, depending on $cmd contents.
 *
 *----------------------------------------------------------------------
 */

static void
RunAfterSyncCmd(
    ClientData clientData)	/* Information about text widget. */
{
<<<<<<< HEAD
    TkText *textPtr = (TkText *) clientData;

    if (!(textPtr->flags & DESTROYED)) {
	if (TkTextPendingSync(textPtr)) {
	    /* Too late here, the widget is not in sync, so we have to wait. */
	} else {
	    TkTextRunAfterSyncCmd(textPtr);
	}
=======
    for (textPtr = textPtr->sharedTextPtr->peers; textPtr != NULL;
	    textPtr = textPtr->next) {
	Tk_MakeWindowExist(textPtr->tkwin);
	Tk_SendVirtualEvent(textPtr->tkwin, "UndoStack", NULL);
>>>>>>> f8e123a7
    }
}

/*
 *----------------------------------------------------------------------
 *
 * TkTextGenerateWidgetViewSyncEvent --
 *
 *      Send the <<WidgetViewSync>> event related to the text widget
 *      line metrics asynchronous update.
 *      This is equivalent to:
 *         event generate $textWidget <<WidgetViewSync>> -detail $s
 *      where $s is the sync status: true (when the widget view is in
 *      sync with its internal data) or false (when it is not).
 *
 *	Note that this has to be done in the idle loop, otherwise vwait
 *	will not return.
 *
 * Results:
 *      None.
 *
 * Side effects:
 *      If corresponding bindings are present, they will trigger.
 *
 *----------------------------------------------------------------------
 */

static void
FireWidgetViewSyncEvent(
    ClientData clientData)	/* Information about text widget. */
{
    TkText *textPtr = (TkText *) clientData;
    Tcl_Interp *interp;
    int syncState;

    textPtr->pendingFireEvent = 0;

    if (textPtr->flags & DESTROYED) {
	return;
    }

    syncState = !TkTextPendingSync(textPtr);

    if (textPtr->sendSyncEvent && syncState) {
	/*
	 * The user is waiting for sync state 'true', so we must send it.
	 */

	textPtr->prevSyncState = 0;
    }

    if (textPtr->prevSyncState == syncState) {
	/*
	 * Do not send "WidgetViewSync" with same sync state as before
	 * (except if we must send it because the user is waiting for it).
	 */

	return;
    }

    if ((textPtr->sendSyncEvent || textPtr->pendingAfterSync) && !syncState) {
	/*
	 * Do not send "WidgetViewSync" with sync state "false" as long as
	 * we have a pending sync command.
	 */

	return;
    }

    if (syncState) {
	textPtr->sendSyncEvent = 0;
    }
    textPtr->prevSyncState = syncState;

    interp = textPtr->interp;
    Tcl_Preserve((ClientData) interp);
    /*
     * OSX 10.14 needs to be told to display the window when the Text Widget
     * is in sync.  (That is, to run DisplayText inside of the drawRect
     * method.)  Otherwise the screen might not get updated until an event
     * like a mouse click is received.  But that extra drawing corrupts the
     * data that the test suite is trying to collect.
     */

    if (!tkTextDebug) {
	FORCE_DISPLAY(textPtr->tkwin);
    }

    TkSendVirtualEvent(textPtr->tkwin, "WidgetViewSync", Tcl_NewBooleanObj(syncState));
    Tcl_Release((ClientData) interp);
}

void
TkTextGenerateWidgetViewSyncEvent(
    TkText *textPtr,		/* Information about text widget. */
    int sendImmediately)
{
    if (!textPtr->pendingFireEvent) {
	textPtr->pendingFireEvent = 1;
	if (sendImmediately) {
	    FireWidgetViewSyncEvent((ClientData) textPtr);
	} else {
	    Tcl_DoWhenIdle(FireWidgetViewSyncEvent, (ClientData) textPtr);
	}
    }
}

/*
 *---------------------------------------------------------------------------
 *
 * TkTextPrintIndex --
 *
 *	This function generates a string description of an index, suitable for
 *	reading in again later.
 *
 * Results:
 *	The characters pointed to by string are modified. Returns the number
 *	of characters in the string.
 *
 * Side effects:
 *	None.
 *
 *---------------------------------------------------------------------------
 */

/*
 * NOTE: this function has external linkage (declared in a common header file)
 * and cannot be inlined.
 */

TkSizeT
TkTextPrintIndex(
    const TkText *textPtr,
    const TkTextIndex *indexPtr,/* Pointer to index. */
    char *string)		/* Place to store the position. Must have at least TK_POS_CHARS
    				 * characters. */
{
    assert(textPtr);
    return TkTextIndexPrint(textPtr->sharedTextPtr, textPtr, indexPtr, string);
}

/*
 *----------------------------------------------------------------------
 *
 * SearchPerform --
 *
 *	Overall control of search process. Is given a pattern, a starting
 *	index and an ending index, and attempts to perform a search. This
 *	function is actually completely independent of Tk, and could in the
 *	future be split off.
 *
 * Results:
 *	Standard Tcl result code. In particular, if fromPtr or toPtr are not
 *	considered valid by the 'lineIndexProc', an error will be thrown and
 *	no search performed.
 *
 * Side effects:
 *	See 'SearchCore'.
 *
 *----------------------------------------------------------------------
 */

static int
SearchPerform(
    Tcl_Interp *interp,		/* For error messages. */
    SearchSpec *searchSpecPtr,	/* Search parameters. */
    Tcl_Obj *patObj,		/* Contains an exact string or a regexp
				 * pattern. Must have a refCount > 0. */
    Tcl_Obj *fromPtr,		/* Contains information describing the first index. */
    Tcl_Obj *toPtr)		/* NULL or information describing the last index. */
{
    TkText *textPtr = (TkText *)searchSpecPtr->clientData;

    if (TkTextIsDeadPeer(textPtr)) {
	return TCL_OK;
    }

    /*
     * Find the starting line and starting offset (measured in Unicode chars
     * for regexp search, utf-8 bytes for exact search).
     */

    if (searchSpecPtr->lineIndexProc(interp, fromPtr, searchSpecPtr,
	    &searchSpecPtr->startLine, &searchSpecPtr->startOffset) != TCL_OK) {
	return TCL_ERROR;
    }

    /*
     * Find the optional end location, similarly.
     */

    if (toPtr) {
	TkTextIndex indexTo, indexFrom;

	if (!TkTextGetIndexFromObj(interp, textPtr, toPtr, &indexTo)
		|| !TkTextGetIndexFromObj(interp, textPtr, fromPtr, &indexFrom)) {
	    return TCL_ERROR;
	}

	/*
	 * Check for any empty search range here. It might be better in the
	 * future to embed that in SearchCore (whose default behaviour is to
	 * wrap when given a negative search range).
	 */

	if (TkTextIndexCompare(&indexFrom, &indexTo) == (searchSpecPtr->backwards ? -1 : 1)) {
	    return TCL_OK;
	}

	if (searchSpecPtr->lineIndexProc(interp, toPtr, searchSpecPtr,
		&searchSpecPtr->stopLine, &searchSpecPtr->stopOffset) != TCL_OK) {
	    return TCL_ERROR;
	}
    } else {
	searchSpecPtr->stopLine = -1;
    }

    /*
     * Scan through all of the lines of the text circularly, starting at the
     * given index. 'patObj' is the pattern which may be an exact string or a
     * regexp pattern depending on the flags in searchSpecPtr.
     */

    return SearchCore(interp, searchSpecPtr, patObj);
}

/*
 *----------------------------------------------------------------------
 *
 * SearchCore --
 *
 *	The core of the search function. This function is actually completely
 *	independent of Tk, and could in the future be split off.
 *
 *	The function assumes regexp-based searches operate on Unicode strings,
 *	and exact searches on utf-8 strings. Therefore the 'foundMatchProc'
 *	and 'addLineProc' need to be aware of this distinction.
 *
 * Results:
 *	Standard Tcl result code.
 *
 * Side effects:
 *	Only those of the 'searchSpecPtr->foundMatchProc' which is called
 *	whenever a match is found.
 *
 *	Note that the way matching across multiple lines is implemented, we
 *	start afresh with each line we have available, even though we may
 *	already have examined the contents of that line (and further ones) if
 *	we were attempting a multi-line match using the previous line. This
 *	means there may be ways to speed this up a lot by not throwing away
 *	all the multi-line information one has accumulated. Profiling should
 *	be done to see where the bottlenecks lie before attempting this,
 *	however. We would also need to be very careful such optimisation keep
 *	within the specified search bounds.
 *
 *----------------------------------------------------------------------
 */

static int
SearchCore(
    Tcl_Interp *interp,		/* For error messages. */
    SearchSpec *searchSpecPtr,	/* Search parameters. */
    Tcl_Obj *patObj)		/* Contains an exact string or a regexp
				 * pattern. Must have a refCount > 0. */
{
    /*
     * For exact searches these are utf-8 char* offsets, for regexp searches
     * they are Unicode char offsets.
     */

    int firstOffset, lastOffset, matchOffset, matchLength;
    int passes;
    int lineNum = searchSpecPtr->startLine;
    int code = TCL_OK;
    Tcl_Obj *theLine;
    int alreadySearchOffset = -1;

    const char *pattern = NULL;	/* For exact searches only. */
    int firstNewLine = -1; 	/* For exact searches only. */
    Tcl_RegExp regexp = NULL;	/* For regexp searches only. */

    /*
     * These items are for backward regexp searches only. They are for two
     * purposes: to allow us to report backwards matches in the correct order,
     * even though the implementation uses repeated forward searches; and to
     * provide for overlap checking between backwards matches on different
     * text lines.
     */

#define LOTS_OF_MATCHES 20
    int matchNum = LOTS_OF_MATCHES;
    int32_t smArray[2 * LOTS_OF_MATCHES];
    int32_t *storeMatch = smArray;
    int32_t *storeLength = smArray + LOTS_OF_MATCHES;
    int lastBackwardsLineMatch = -1;
    int lastBackwardsMatchOffset = -1;

    if (searchSpecPtr->exact) {
	/*
	 * Convert the pattern to lower-case if we're supposed to ignore case.
	 */

	if (searchSpecPtr->noCase) {
	    patObj = Tcl_DuplicateObj(patObj);

	    /*
	     * This can change the length of the string behind the object's
	     * back, so ensure it is correctly synchronised.
	     */

	    Tcl_SetObjLength(patObj, Tcl_UtfToLower(Tcl_GetString(patObj)));
	}
    } else {
	/*
	 * Compile the regular expression. We want '^$' to match after and
	 * before \n respectively, so use the TCL_REG_NLANCH flag.
	 */

	regexp = Tcl_GetRegExpFromObj(interp, patObj,
		(searchSpecPtr->noCase ? TCL_REG_NOCASE : 0)
		| (searchSpecPtr->noLineStop ? 0 : TCL_REG_NLSTOP)
		| TCL_REG_ADVANCED | TCL_REG_CANMATCH | TCL_REG_NLANCH);
	if (!regexp) {
	    return TCL_ERROR;
	}
    }

    /*
     * For exact strings, we want to know where the first newline is, and we
     * will also use this as a flag to test whether it is even possible to
     * match the pattern on a single line. If not we will have to search
     * across multiple lines.
     */

    if (searchSpecPtr->exact) {
	const char *nl;

	/*
	 * We only need to set the matchLength once for exact searches, and we
	 * do it here. It is also used below as the actual pattern length, so
	 * it has dual purpose.
	 */

	pattern = Tcl_GetString(patObj);
	matchLength = GetByteLength(patObj);
	nl = strchr(pattern, '\n');

	/*
	 * If there is no newline, or it is the very end of the string, then
	 * we don't need any special treatment, since single-line matching
	 * will work fine.
	 */

	if (nl && nl[1] != '\0') {
	    firstNewLine = (nl - pattern);
	}
    } else {
	matchLength = 0;	/* Only needed to prevent compiler warnings. */
    }

    /*
     * Keep a reference here, so that we can be sure the object doesn't
     * disappear behind our backs and invalidate its contents which we are
     * using.
     */

    Tcl_IncrRefCount(patObj);

    /*
     * For building up the current line being checked.
     */

    theLine = Tcl_NewObj();
    Tcl_IncrRefCount(theLine);

    for (passes = 0; passes < 2; ) {
	ClientData lineInfo;
	int linesSearched = 1;
	int extraLinesSearched = 0;

	if (lineNum >= searchSpecPtr->numLines) {
	    /*
	     * Don't search the dummy last line of the text.
	     */

	    goto nextLine;
	}

	/*
	 * Extract the text from the line, storing its length in 'lastOffset'
	 * (in bytes if exact, chars if regexp), since obviously the length is
	 * the maximum offset at which it is possible to find something on
	 * this line, which is what 'lastOffset' represents.
	 */

	lineInfo = searchSpecPtr->addLineProc(lineNum, searchSpecPtr, theLine,
		&lastOffset, &linesSearched);

	if (!lineInfo) {
	    /*
	     * This should not happen, since 'lineNum' should be valid in the
	     * call above. However, let's try to be flexible and not cause a
	     * crash below.
	     */

	    goto nextLine;
	}

	if (lineNum == searchSpecPtr->stopLine && searchSpecPtr->backwards) {
	    firstOffset = searchSpecPtr->stopOffset;
	} else {
	    firstOffset = 0;
	}

	if (alreadySearchOffset >= 0) {
	    if (searchSpecPtr->backwards) {
		if (alreadySearchOffset < lastOffset) {
		    lastOffset = alreadySearchOffset;
		}
	    } else {
		if (alreadySearchOffset > firstOffset) {
		    firstOffset = alreadySearchOffset;
		}
	    }
	    alreadySearchOffset = -1;
	}

	if (lineNum == searchSpecPtr->startLine) {
	    /*
	     * The starting line is tricky: the first time we see it we check
	     * one part of the line, and the second pass through we check the
	     * other part of the line.
	     */

	    passes += 1;
	    if ((passes == 1) ^ searchSpecPtr->backwards) {
		/*
		 * Forward search and first pass, or backward search and
		 * second pass.
		 *
		 * Only use the last part of the line.
		 */

		if (searchSpecPtr->startOffset > firstOffset) {
		    firstOffset = searchSpecPtr->startOffset;
		}
		if (firstOffset >= lastOffset && (lastOffset != 0 || searchSpecPtr->exact)) {
		    goto nextLine;
		}
	    } else {
		/*
		 * Use only the first part of the line.
		 */

		if (searchSpecPtr->startOffset < lastOffset) {
		    lastOffset = searchSpecPtr->startOffset;
		}
	    }
	}

	/*
	 * Check for matches within the current line 'lineNum'. If so, and if
	 * we're searching backwards or for all matches, repeat the search
	 * until we find the last match in the line. The 'lastOffset' is one
	 * beyond the last position in the line at which a match is allowed to
	 * begin.
	 */

	matchOffset = -1;

	if (searchSpecPtr->exact) {
	    int maxExtraLines = 0;
	    const char *startOfLine = Tcl_GetString(theLine);

	    assert(pattern);
	    do {
		const char *p;
		int lastFullLine = lastOffset;

		if (firstNewLine == -1) {
		    if (searchSpecPtr->strictLimits && (firstOffset + matchLength > lastOffset)) {
			/*
			 * Not enough characters to match.
			 */

			break;
		    }

		    /*
		     * Single line matching. We want to scan forwards or
		     * backwards as appropriate.
		     */

		    if (searchSpecPtr->backwards) {
			/*
			 * Search back either from the previous match or from
			 * 'startOfLine + lastOffset - 1' until we find a
			 * match.
			 */

			const char c = matchLength ? pattern[0] : '\0';

			p = startOfLine;
			if (alreadySearchOffset >= 0) {
			    p += alreadySearchOffset;
			    alreadySearchOffset = -1;
			} else {
			    p += lastOffset - 1;
			}
			while (p >= startOfLine + firstOffset) {
			    if (matchLength == 0 || (p[0] == c && !strncmp(
				     p, pattern, (size_t) matchLength))) {
				goto backwardsMatch;
			    }
			    p -= 1;
			}
			break;
		    } else {
			p = strstr(startOfLine + firstOffset, pattern);
		    }
		    if (!p) {
			/*
			 * Single line match failed.
			 */

			break;
		    }
		} else if (firstNewLine >= lastOffset - firstOffset) {
		    /*
		     * Multi-line match, but not enough characters to match.
		     */

		    break;
		} else {
		    /*
		     * Multi-line match has only one possible match position,
		     * because we know where the '\n' is.
		     */

		    p = startOfLine + lastOffset - firstNewLine - 1;
		    if (strncmp(p, pattern, firstNewLine + 1) != 0) {
			/*
			 * No match.
			 */

			break;
		    } else {
			int extraLines = 1;

			/*
			 * If we find a match that overlaps more than one
			 * line, we will use this value to determine the first
			 * allowed starting offset for the following search
			 * (to avoid overlapping results).
			 */

			int lastTotal = lastOffset;
			int skipFirst = lastOffset - firstNewLine - 1;

			/*
			 * We may be able to match if given more text. The
			 * following 'while' block handles multi-line exact
			 * searches.
			 */

			while (1) {
			    lastFullLine = lastTotal;

			    if (lineNum + extraLines >= searchSpecPtr->numLines) {
				p = NULL;
				break;
			    }

			    /*
			     * Only add the line if we haven't already done so
			     * already.
			     */

			    if (extraLines > maxExtraLines) {
				if (!searchSpecPtr->addLineProc(lineNum + extraLines, searchSpecPtr,
					theLine, &lastTotal, &extraLines)) {
				    p = NULL;
				    if (!searchSpecPtr->backwards) {
					extraLinesSearched = extraLines;
				    }
				    break;
				}
				maxExtraLines = extraLines;
			    }

			    startOfLine = Tcl_GetString(theLine);
			    p = startOfLine + skipFirst;

			    /*
			     * Use the fact that 'matchLength = patLength' for
			     * exact searches.
			     */

			    if (lastTotal - skipFirst >= matchLength) {
				/*
				 * We now have enough text to match, so we
				 * make a final test and break whatever the
				 * result.
				 */

				if (strncmp(p, pattern, matchLength) != 0) {
				    p = NULL;
				}
				break;
			    } else {
				/*
				 * Not enough text yet, but check the prefix.
				 */

				if (strncmp(p, pattern, lastTotal - skipFirst) != 0) {
				    p = NULL;
				    break;
				}

				/*
				 * The prefix matches, so keep looking.
				 */
			    }
			    extraLines += 1;
			}
			/*
			 * If we reach here, with p != NULL, we've found a
			 * multi-line match, else we started a multi-match but
			 * didn't finish it off, so we go to the next line.
			 */

			if (!p) {
			    break;
			}

			/*
			 * We've found a multi-line match.
			 */

			if (extraLines > 0) {
			    extraLinesSearched = extraLines - 1;
			}
		    }
		}

	    backwardsMatch:
		if (p - startOfLine >= lastOffset) {
		    break;
		}

		/*
		 * Remember the match.
		 */

		matchOffset = p - startOfLine;

		if (searchSpecPtr->all &&
			!searchSpecPtr->foundMatchProc(lineNum, searchSpecPtr,
			lineInfo, theLine, matchOffset, matchLength)) {
		    /*
		     * We reached the end of the search.
		     */

		    goto searchDone;
		}

		if (!searchSpecPtr->overlap) {
		    if (searchSpecPtr->backwards) {
			alreadySearchOffset = p - startOfLine;
			if (firstNewLine != -1) {
			    break;
			} else {
			    alreadySearchOffset -= (matchLength ? matchLength : 1);
                            if (alreadySearchOffset < 0) {
                                break;
                            }
			}
		    } else {
                        firstOffset = matchLength ? p - startOfLine + matchLength
                                                  : p - startOfLine + 1;
			if (firstOffset >= lastOffset) {
			    /*
			     * Now, we have to be careful not to find
			     * overlapping matches either on the same or
			     * following lines. Assume that if we did find
			     * something, it goes until the last extra line we
			     * added.
			     *
			     * We can break out of the loop, since we know no
			     * more will be found.
			     */

			    if (!searchSpecPtr->backwards) {
				alreadySearchOffset = firstOffset - lastFullLine;
				break;
			    }
			}
		    }
		} else {
		    if (searchSpecPtr->backwards) {
			alreadySearchOffset = p - startOfLine - 1;
			if (alreadySearchOffset < 0) {
			    break;
			}
		    } else {
			int len;
			const char *s = startOfLine + matchOffset;

#if 0 && TCL_UTF_MAX > 4
			/*
			 * HACK: Support of pseudo UTF-8 strings. Needed because of this
			 * bad hack with TCL_UTF_MAX > 4, the whole thing is amateurish.
			 * (See function GetLineBreakFunc() about the very severe problems
			 * with TCL_UTF_MAX > 4).
			 */

			int ch;
			len = TkUtfToUniChar(s, &ch);
#else
			/*
			 * Proper implementation for UTF-8 strings:
			 */

			Tcl_UniChar ch;
			len = Tcl_UtfToUniChar(s, &ch);
#endif
			firstOffset = (p - startOfLine) + len;
		    }
		}
	    } while (searchSpecPtr->all);
	} else {
	    int maxExtraLines = 0;
	    int matches = 0;
	    int lastNonOverlap = -1;

	    do {
		Tcl_RegExpInfo info;
		int match;
		int lastFullLine = lastOffset;

		match = Tcl_RegExpExecObj(interp, regexp, theLine,
			firstOffset, 1, firstOffset > 0 ? TCL_REG_NOTBOL : 0);
		if (match < 0) {
		    code = TCL_ERROR;
		    goto searchDone;
		}
		Tcl_RegExpGetInfo(regexp, &info);

		/*
		 * If we don't have a match, or if we do, but it extends to
		 * the end of the line, we must try to add more lines to get a
		 * full greedy match.
		 */

		if (!match
			|| (info.extendStart == info.matches[0].start
			    && info.matches[0].end == (TkSizeT)(lastOffset - firstOffset))) {
		    int extraLines = 0;
		    int prevFullLine;

		    /*
		     * If we find a match that overlaps more than one line, we
		     * will use this value to determine the first allowed
		     * starting offset for the following search (to avoid
		     * overlapping results).
		     */

		    int lastTotal = lastOffset;

		    if (lastBackwardsLineMatch != -1 && lastBackwardsLineMatch == lineNum + 1) {
			lastNonOverlap = lastTotal;
		    }

		    if (info.extendStart == TCL_INDEX_NONE) {
			/*
			 * No multi-line match is possible.
			 */

			break;
		    }

		    /*
		     * We may be able to match if given more text. The
		     * following 'while' block handles multi-line regexp
		     * searches.
		     */

		    while (1) {
			prevFullLine = lastTotal;

			/*
			 * Move firstOffset to first possible start.
			 */

			if (!match) {
			    firstOffset += info.extendStart;
			}
			if (firstOffset >= lastOffset) {
			    /*
			     * We're being told that the only possible new
			     * match is starting after the end of the line.
			     * But, that is the next line which we will handle
			     * when we look at that line.
			     */

			    if (!match && !searchSpecPtr->backwards && firstOffset == 0) {
				extraLinesSearched = extraLines;
			    }
			    break;
			}

			if (lineNum + extraLines >= searchSpecPtr->numLines) {
			    break;
			}

			/*
			 * Add next line, provided we haven't already done so.
			 */

			if (extraLines > maxExtraLines) {
			    if (!searchSpecPtr->addLineProc(lineNum + extraLines, searchSpecPtr,
				    theLine, &lastTotal, &extraLines)) {
				/*
				 * There are no more acceptable lines, so we
				 * can say we have searched all of these.
				 */

				if (!match && !searchSpecPtr->backwards) {
				    extraLinesSearched = extraLines;
				}
				break;
			    }

			    maxExtraLines = extraLines;
			    if (lastBackwardsLineMatch != -1
				    && lastBackwardsLineMatch == lineNum + extraLines + 1) {
				lastNonOverlap = lastTotal;
			    }
			}

			match = Tcl_RegExpExecObj(interp, regexp, theLine,
				firstOffset, 1, firstOffset > 0 ? TCL_REG_NOTBOL : 0);
			if (match < 0) {
			    code = TCL_ERROR;
			    goto searchDone;
			}
			Tcl_RegExpGetInfo(regexp, &info);

			/*
			 * Unfortunately there are bugs in Tcl's regexp
			 * library, which tells us that info.extendStart is
			 * zero when it should not be (should be -1), which
			 * makes our task a bit more complicated here. We
			 * check if there was a match, and the end of the
			 * match leaves an entire extra line unmatched, then
			 * we stop searching. Clearly it still might sometimes
			 * be possible to add more text and match again, but
			 * Tcl's regexp library doesn't tell us that.
			 *
			 * This means we often add and search one more line
			 * than might be necessary if Tcl were able to give us
			 * a correct value of info.extendStart under all
			 * circumstances.
			 */

			if ((match  && info.matches[0].end != (TkSizeT)(lastTotal - firstOffset)
				    && (info.matches[0].end + 1) < (TkSizeT)(prevFullLine - firstOffset + 1))
				|| info.extendStart == TCL_INDEX_NONE) {
			    break;
			}

			/*
			 * If there is a match, but that match starts after
			 * the end of the first line, then we'll handle that
			 * next time around, when we're actually looking at
			 * that line.
			 */

			if (match && info.matches[0].start + 1 >= (TkSizeT)(lastOffset + 1)) {
			    break;
			}
			if (match && (info.matches[0].end + 1) >= (TkSizeT)(prevFullLine - firstOffset + 1)) {
			    if (extraLines > 0) {
				extraLinesSearched = extraLines - 1;
			    }
			    lastFullLine = prevFullLine;
			}

			/*
			 * The prefix matches, so keep looking.
			 */

			extraLines += 1;
		    }

		    /*
		     * If we reach here with 'match == 1', we've found a
		     * multi-line match, which we will record in the code
		     * which follows directly else we started a multi-line
		     * match but didn't finish it off, so we go to the next
		     * line.
		     */

		    if (!match) {
			/*
			 * Here is where we could perform an optimisation,
			 * since we have already retrieved the contents of the
			 * next line (perhaps many more), so we shouldn't
			 * really throw it all away and start again. This
			 * could be particularly important for complex regexp
			 * searches.
			 *
			 * This 'break' will take us to just before the
			 * 'nextLine:' below.
			 */

			break;
		    }

		    if (lastBackwardsLineMatch != -1) {
			if (lineNum + linesSearched + extraLinesSearched == lastBackwardsLineMatch) {
			    /*
			     * Possible overlap or inclusion.
			     */

			    int thisOffset = firstOffset + info.matches[0].end - info.matches[0].start;

			    if (lastNonOverlap != -1) {
				/*
				 * Possible overlap or enclosure.
				 */

				if (thisOffset - lastNonOverlap >=
					lastBackwardsMatchOffset + matchLength) {
				    /*
				     * Totally encloses previous match, so
				     * forget the previous match.
				     */

				    lastBackwardsLineMatch = -1;
				} else if (thisOffset - lastNonOverlap > lastBackwardsMatchOffset) {
				    /*
				     * Overlap. Previous match is ok, and the
				     * current match is only ok if we are
				     * searching with -overlap.
				     */

				    if (searchSpecPtr->overlap) {
					goto recordBackwardsMatch;
				    } else {
					match = 0;
					break;
				    }
				} else {
				    /*
				     * No overlap, although the same line was
				     * reached.
				     */

				    goto recordBackwardsMatch;
				}
			    } else {
				/*
				 * No overlap.
				 */

				goto recordBackwardsMatch;
			    }
			} else if (lineNum + linesSearched + extraLinesSearched
				< lastBackwardsLineMatch) {
			    /*
			     * No overlap.
			     */

			    goto recordBackwardsMatch;
			} else {
			    /*
			     * Totally enclosed.
			     */

			    lastBackwardsLineMatch = -1;
			}
		    }

		} else {
		    /*
		     * Matched in a single line.
		     */

		    if (lastBackwardsLineMatch != -1) {
		    recordBackwardsMatch:
			searchSpecPtr->foundMatchProc(lastBackwardsLineMatch,
				searchSpecPtr, NULL, NULL, lastBackwardsMatchOffset, matchLength);
			lastBackwardsLineMatch = -1;
			if (!searchSpecPtr->all) {
			    goto searchDone;
			}
		    }
		}

		firstOffset += info.matches[0].start;
		if (firstOffset >= lastOffset) {
		    break;
		}

		/*
		 * Update our local variables with the match, if we haven't
		 * yet found anything, or if we're doing '-all' or
		 * '-backwards' _and_ this match isn't fully enclosed in the
		 * previous match.
		 */

		if (matchOffset == -1 ||
			((searchSpecPtr->all || searchSpecPtr->backwards)
			    && (firstOffset < matchOffset
				|| (info.matches[0].end - info.matches[0].start + 1)
				    > (TkSizeT)(matchOffset + matchLength - firstOffset + 1)))) {

		    matchOffset = firstOffset;
		    matchLength = info.matches[0].end - info.matches[0].start;

		    if (searchSpecPtr->backwards) {
			/*
			 * To get backwards searches in the correct order, we
			 * must store them away here.
			 */

			if (matches == matchNum) {
			    /*
			     * We've run out of space in our normal store, so
			     * we must allocate space for these backwards
			     * matches on the heap.
			     */

			    int matchNumSize = matchNum * sizeof(int32_t);
			    int32_t *newArray = (int32_t *)malloc(4*matchNumSize);
			    memcpy(newArray, storeMatch, matchNumSize);
			    memcpy(newArray + 2*matchNum, storeLength, matchNumSize);
			    if (storeMatch != smArray) {
				free((char *) storeMatch);
			    }
			    matchNum *= 2;
			    storeMatch = newArray;
			    storeLength = newArray + matchNum;
			}
			storeMatch[matches] = matchOffset;
			storeLength[matches] = matchLength;
			matches += 1;
		    } else {
			/*
			 * Now actually record the match, but only if we are
			 * doing an '-all' search.
			 */

			if (searchSpecPtr->all &&
				!searchSpecPtr->foundMatchProc(lineNum,
				    searchSpecPtr, lineInfo, theLine, matchOffset, matchLength)) {
			    /*
			     * We reached the end of the search.
			     */

			    goto searchDone;
			}
		    }

		    /*
		     * For forward matches, unless we allow overlaps, we move
		     * this on by the length of the current match so that we
		     * explicitly disallow overlapping matches.
		     */

		    if (matchLength > 0 && !searchSpecPtr->overlap && !searchSpecPtr->backwards) {
			firstOffset += matchLength;
			if (firstOffset >= lastOffset) {
			    /*
			     * Now, we have to be careful not to find
			     * overlapping matches either on the same or
			     * following lines. Assume that if we did find
			     * something, it goes until the last extra line we
			     * added.
			     *
			     * We can break out of the loop, since we know no
			     * more will be found.
			     */

			    alreadySearchOffset = firstOffset - lastFullLine;
			    break;
			}

			/*
			 * We'll add this on again just below.
			 */

			firstOffset -= 1;
		    }
		}

		/*
		 * Move the starting point on, in case we are doing repeated
		 * or backwards searches (for the latter, we actually do
		 * repeated forward searches).
		 */

		firstOffset += 1;
	    } while (searchSpecPtr->backwards || searchSpecPtr->all);

	    if (matches > 0) {
		/*
		 * Now we have all the matches in our array, but not stored
		 * with 'foundMatchProc' yet.
		 */

		matches -= 1;
		matchOffset = storeMatch[matches];
		matchLength = storeLength[matches];
		while (--matches >= 0) {
		    if (lineNum == searchSpecPtr->stopLine) {
			/*
			 * It appears as if a condition like:
			 *
			 * if (storeMatch[matches]<searchSpecPtr->stopOffset)
			 *	break;
			 *
			 * might be needed here, but no test case has been
			 * found which would exercise such a problem.
			 */
		    }
		    if (storeMatch[matches] + storeLength[matches] >= matchOffset + matchLength) {
			/*
			 * The new match totally encloses the previous one, so
			 * we overwrite the previous one.
			 */

			matchOffset = storeMatch[matches];
			matchLength = storeLength[matches];
			continue;
		    }
		    if (!searchSpecPtr->overlap) {
			if (storeMatch[matches] + storeLength[matches] > matchOffset) {
			    continue;
			}
		    }
		    searchSpecPtr->foundMatchProc(lineNum, searchSpecPtr,
			    lineInfo, theLine, matchOffset, matchLength);
		    if (!searchSpecPtr->all) {
			goto searchDone;
		    }
		    matchOffset = storeMatch[matches];
		    matchLength = storeLength[matches];
		}
		if (searchSpecPtr->all && matches > 0) {
		    /*
		     * We only need to do this for the '-all' case, because
		     * just below we will call the foundMatchProc for the
		     * non-all case.
		     */

		    searchSpecPtr->foundMatchProc(lineNum, searchSpecPtr,
			    lineInfo, theLine, matchOffset, matchLength);
		} else {
		    lastBackwardsLineMatch = lineNum;
		    lastBackwardsMatchOffset = matchOffset;
		}
	    }
	}

	/*
	 * If the 'all' flag is set, we will already have stored all matches,
	 * so we just proceed to the next line.
	 *
	 * If not, and there is a match we need to store that information and
	 * we are done.
	 */

	if (lastBackwardsLineMatch == -1 && matchOffset >= 0 && !searchSpecPtr->all) {
	    searchSpecPtr->foundMatchProc(lineNum, searchSpecPtr, lineInfo,
		    theLine, matchOffset, matchLength);
	    goto searchDone;
	}

	/*
	 * Go to the next (or previous) line;
	 */

    nextLine:
	linesSearched += extraLinesSearched;

	while (linesSearched-- > 0) {
	    /*
	     * If we have just completed the 'stopLine', we are done.
	     */

	    if (lineNum == searchSpecPtr->stopLine) {
		goto searchDone;
	    }

	    if (searchSpecPtr->backwards) {
		lineNum -= 1;

		if (lastBackwardsLineMatch != -1
			&& (lineNum < 0 || lineNum + 2 < lastBackwardsLineMatch)) {
		    searchSpecPtr->foundMatchProc(lastBackwardsLineMatch,
			    searchSpecPtr, NULL, NULL, lastBackwardsMatchOffset, matchLength);
		    lastBackwardsLineMatch = -1;
		    if (!searchSpecPtr->all) {
			goto searchDone;
		    }
		}

		if (lineNum < 0) {
		    lineNum = searchSpecPtr->numLines - 1;
		}
		if (!searchSpecPtr->exact) {
		    /*
		     * The 'exact' search loops above are designed to give us
		     * an accurate picture of the number of lines which we can
		     * skip here. For 'regexp' searches, on the other hand,
		     * which can match potentially variable lengths, we cannot
		     * skip multiple lines when searching backwards. Therefore
		     * we only allow one line to be skipped here.
		     */

		    break;
		}
	    } else {
		lineNum += 1;
		if (lineNum >= searchSpecPtr->numLines) {
		    lineNum = 0;
		}
	    }
	    if (lineNum == searchSpecPtr->startLine && linesSearched > 0) {
		/*
		 * We've just searched all the way round and have gone right
		 * through the start line without finding anything in the last
		 * attempt.
		 */

		break;
	    }
	}

	Tcl_SetObjLength(theLine, 0);
    }
  searchDone:

    if (lastBackwardsLineMatch != -1) {
	searchSpecPtr->foundMatchProc(lastBackwardsLineMatch, searchSpecPtr,
		NULL, NULL, lastBackwardsMatchOffset, matchLength);
    }

    /*
     * Free up the cached line and pattern.
     */

    Tcl_GuardedDecrRefCount(theLine);
    Tcl_GuardedDecrRefCount(patObj);

    /*
     * Free up any extra space we allocated.
     */

    if (storeMatch != smArray) {
	free((char *) storeMatch);
    }

    return code;
}

/*
 *----------------------------------------------------------------------
 *
 * GetTextStartEnd -
 *
 *	Converts an internal TkTextSegment ptr into a Tcl string obj containing
 *	the representation of the index. (Handler for the 'startEndMark' configuration
 *	option type.)
 *
 * Results:
 *	Tcl_Obj containing the string representation of the index position.
 *
 * Side effects:
 *	Creates a new Tcl_Obj.
 *
 *----------------------------------------------------------------------
 */

static Tcl_Obj *
GetTextStartEnd(
    ClientData dummy,
    Tk_Window tkwin,
    char *recordPtr,		/* Pointer to widget record. */
    TkSizeT internalOffset)		/* Offset within *recordPtr containing the start object. */
{
    TkTextIndex index;
    char buf[TK_POS_CHARS] = { '\0' };
    const TkText *textPtr = (const TkText *) recordPtr;
    const TkSharedText *sharedTextPtr = textPtr->sharedTextPtr;
    Tcl_Obj **objPtr = (Tcl_Obj **) (recordPtr + internalOffset);
    const TkTextSegment *sharedMarker;
    TkTextSegment *marker;
    (void)dummy;
    (void)tkwin;

    if (objPtr == &textPtr->newStartIndex) {
	marker = textPtr->startMarker;
	sharedMarker = sharedTextPtr->startMarker;
    } else {
	marker = textPtr->endMarker;
	sharedMarker = sharedTextPtr->endMarker;
    }
    if (marker != sharedMarker) {
	TkTextIndexClear2(&index, NULL, sharedTextPtr->tree);
	TkTextIndexSetSegment(&index, marker);
	TkTextIndexPrint(sharedTextPtr, NULL, &index, buf);
    }
    return Tcl_NewStringObj(buf, -1);
}

/*
 *----------------------------------------------------------------------
 *
 * SetTextStartEnd --
 *
 *	Converts a Tcl_Obj representing a widget's (start or end) index into a
 *	TkTextSegment* value. (Handler for the 'startEndMark' configuration option type.)
 *
 * Results:
 *	Standard Tcl result.
 *
 * Side effects:
 *	May store the TkTextSegment* value into the internal representation
 *	pointer. May change the pointer to the Tcl_Obj to NULL to indicate
 *	that the specified string was empty and that is acceptable.
 *
 *----------------------------------------------------------------------
 */

static int
ObjectIsEmpty(
    Tcl_Obj *objPtr)		/* Object to test. May be NULL. */
{
    return objPtr ? GetByteLength(objPtr) == 0 : 1;
}

static int
SetTextStartEnd(
    ClientData dummy,
    Tcl_Interp *interp,		/* Current interp; may be used for errors. */
    Tk_Window tkwin,		/* Window for which option is being set. */
    Tcl_Obj **value,		/* Pointer to the pointer to the value object.
				 * We use a pointer to the pointer because we
				 * may need to return a value (NULL). */
    char *recordPtr,		/* Pointer to storage for the widget record. */
    TkSizeT internalOffset,		/* Offset within *recordPtr at which the
				 * internal value is to be stored. */
    char *oldInternalPtr,	/* Pointer to storage for the old value. */
    int flags)			/* Flags for the option, set Tk_SetOptions. */
{
    Tcl_Obj **objPtr = (Tcl_Obj **) (recordPtr + internalOffset);
    Tcl_Obj **oldObjPtr = (Tcl_Obj **) oldInternalPtr;
    const TkText *textPtr = (const TkText *) recordPtr;
    (void)dummy;
    (void)interp;
    (void)tkwin;

    assert(!*objPtr);
    *oldObjPtr = NULL;

    if ((flags & TK_OPTION_NULL_OK) && ObjectIsEmpty(*value)) {
	*value = NULL;
	*objPtr = Tcl_NewStringObj((objPtr == &textPtr->newStartIndex) ? "begin" : "end", -1);
    } else {
	*objPtr = *value;
    }
    Tcl_IncrRefCount(*objPtr);
    return TCL_OK;
}

/*
 *----------------------------------------------------------------------
 *
 * RestoreTextStartEnd --
 *
 *	Restore an index option value from a saved value. (Handler for the
 *	'index' configuration option type.)
 *
 * Results:
 *	None.
 *
 * Side effects:
 *	Restores the old value.
 *
 *----------------------------------------------------------------------
 */

static void
RestoreTextStartEnd(
    ClientData dummy,
    Tk_Window tkwin,
    char *internalPtr,		/* Pointer to storage for value. */
    char *oldInternalPtr)	/* Pointer to old value. */
{
    Tcl_Obj **newValue = (Tcl_Obj **) internalPtr;
    Tcl_Obj **oldValue = (Tcl_Obj **) oldInternalPtr;
    (void)dummy;
    (void)tkwin;

    if (*oldValue) {
	Tcl_IncrRefCount(*oldValue);
    }
    *newValue = *oldValue;
}

/*
 *----------------------------------------------------------------------
 *
 * FreeTextStartEnd --
 *
 *	Free an index option value from a saved value. (Handler for the
 *	'index' configuration option type.)
 *
 * Results:
 *	None.
 *
 * Side effects:
 *	Releases some memory.
 *
 *----------------------------------------------------------------------
 */

static void
FreeTextStartEnd(
    ClientData dummy,
    Tk_Window tkwin,
    char *internalPtr)
{
    Tcl_Obj *objPtr = *(Tcl_Obj **) internalPtr;
    (void)dummy;
    (void)tkwin;

    if (objPtr) {
	Tcl_GuardedDecrRefCount(objPtr);
    }
}

#if SUPPORT_DEPRECATED_STARTLINE_ENDLINE
/*
 *----------------------------------------------------------------------
 *
 * GetLineStartEnd -
 *
 *	Converts an internal TkTextLine ptr into a Tcl string obj containing
 *	the line number. (Handler for the 'line' configuration option type.)
 *
 * Results:
 *	Tcl_Obj containing the string representation of the line value.
 *
 * Side effects:
 *	Creates a new Tcl_Obj.
 *
 *----------------------------------------------------------------------
 */

static Tcl_Obj *
GetLineStartEnd(
    ClientData dummy,
    Tk_Window tkwin,
    char *recordPtr,		/* Pointer to widget record. */
    TkSizeT internalOffset)		/* Offset within *recordPtr containing the line value. */
{
    TkText *textPtr;
    TkTextLine *linePtr = *(TkTextLine **)(recordPtr + internalOffset);
    (void)dummy;
    (void)tkwin;

    if (!linePtr) {
	return Tcl_NewObj();
    }
    textPtr = (TkText *) recordPtr;
    return Tcl_NewIntObj(1 + TkBTreeLinesTo(textPtr->sharedTextPtr->tree, NULL, linePtr, NULL));
}

/*
 *----------------------------------------------------------------------
 *
 * SetLineStartEnd --
 *
 *	Converts a Tcl_Obj representing a widget's (start or end) line into a
 *	TkTextLine* value. (Handler for the 'line' configuration option type.)
 *
 * Results:
 *	Standard Tcl result.
 *
 * Side effects:
 *	May store the TkTextLine* value into the internal representation
 *	pointer. May change the pointer to the Tcl_Obj to NULL to indicate
 *	that the specified string was empty and that is acceptable.
 *
 *----------------------------------------------------------------------
 */

static int
SetLineStartEnd(
    ClientData dummy,
    Tcl_Interp *interp,		/* Current interp; may be used for errors. */
    Tk_Window tkwin,		/* Window for which option is being set. */
    Tcl_Obj **value,		/* Pointer to the pointer to the value object.
				 * We use a pointer to the pointer because we
				 * may need to return a value (NULL). */
    char *recordPtr,		/* Pointer to storage for the widget record. */
    TkSizeT internalOffset,		/* Offset within *recordPtr at which the
				 * internal value is to be stored. */
    char *oldInternalPtr,	/* Pointer to storage for the old value. */
    int flags)			/* Flags for the option, set Tk_SetOptions. */
{
    TkTextLine *linePtr = NULL;
    char *internalPtr;
    TkText *textPtr = (TkText *) recordPtr;
    (void)dummy;
    (void)tkwin;

    internalPtr = internalOffset >= 0 ? recordPtr + internalOffset : NULL;

    if ((flags & TK_OPTION_NULL_OK) && ObjectIsEmpty(*value)) {
	*value = NULL;
    } else {
	int line;

	if (Tcl_GetIntFromObj(interp, *value, &line) != TCL_OK) {
	    return TCL_ERROR;
	}
	linePtr = TkBTreeFindLine(textPtr->sharedTextPtr->tree, NULL, line - 1);
    }

    if (internalPtr) {
	*((TkTextLine **) oldInternalPtr) = *((TkTextLine **) internalPtr);
	*((TkTextLine **) internalPtr) = linePtr;
    }
    return TCL_OK;
}

/*
 *----------------------------------------------------------------------
 *
 * RestoreLineStartEnd --
 *
 *	Restore a line option value from a saved value. (Handler for the
 *	'line' configuration option type.)
 *
 * Results:
 *	None.
 *
 * Side effects:
 *	Restores the old value.
 *
 *----------------------------------------------------------------------
 */

static void
RestoreLineStartEnd(
    ClientData dummy,
    Tk_Window tkwin,
    char *internalPtr,		/* Pointer to storage for value. */
    char *oldInternalPtr)	/* Pointer to old value. */
{
    (void)dummy;
    (void)tkwin;

    *(TkTextLine **) internalPtr = *(TkTextLine **) oldInternalPtr;
}

#endif /* SUPPORT_DEPRECATED_STARTLINE_ENDLINE */

/*
 *----------------------------------------------------------------------
 *
 * TkpTesttextCmd --
 *
 *	This function implements the "testtext" command. It provides a set of
 *	functions for testing text widgets and the associated functions in
 *	tkText*.c.
 *
 * Results:
 *	A standard Tcl result.
 *
 * Side effects:
 *	Depends on option; see below.
 *
 *----------------------------------------------------------------------
 */

#if TK_MAJOR_VERSION > 8 || (TK_MAJOR_VERSION == 8 && TK_MINOR_VERSION > 5)

int
TkpTesttextCmd(
    ClientData dummy,	/* Main window for application. */
    Tcl_Interp *interp,		/* Current interpreter. */
    int objc,			/* Number of arguments. */
    Tcl_Obj *const objv[])	/* Argument strings. */
{
    TkText *textPtr;
    size_t len;
    int lineIndex, byteIndex, byteOffset;
    TkTextIndex index, insIndex;
    char buf[TK_POS_CHARS];
    Tcl_CmdInfo info;
    Tcl_Obj *watchCmd;
    (void)dummy;

    if (objc < 3) {
	return TCL_ERROR;
    }

    if (Tcl_GetCommandInfo(interp, Tcl_GetString(objv[1]), &info) == 0) {
	return TCL_ERROR;
    }
    textPtr = (TkText *)info.objClientData;
    len = strlen(Tcl_GetString(objv[2]));
    if (strncmp(Tcl_GetString(objv[2]), "byteindex", len) == 0) {
	if (objc != 5) {
	    return TCL_ERROR;
	}
	lineIndex = atoi(Tcl_GetString(objv[3])) - 1;
	byteIndex = atoi(Tcl_GetString(objv[4]));

	TkTextMakeByteIndex(textPtr->sharedTextPtr->tree, textPtr, lineIndex, byteIndex, &index);
    } else if (strncmp(Tcl_GetString(objv[2]), "forwbytes", len) == 0) {
	if (objc != 5) {
	    return TCL_ERROR;
	}
	if (!TkTextGetIndexFromObj(interp, textPtr, objv[3], &index)) {
	    return TCL_ERROR;
	}
	byteOffset = atoi(Tcl_GetString(objv[4]));
	TkTextIndexForwBytes(textPtr, &index, byteOffset, &index);
    } else if (strncmp(Tcl_GetString(objv[2]), "backbytes", len) == 0) {
	if (objc != 5) {
	    return TCL_ERROR;
	}
	if (!TkTextGetIndexFromObj(interp, textPtr, objv[3], &index)) {
	    return TCL_ERROR;
	}
	byteOffset = atoi(Tcl_GetString(objv[4]));
	TkTextIndexBackBytes(textPtr, &index, byteOffset, &index);
    } else {
	return TCL_ERROR;
    }

    /*
     * Avoid triggering of the "watch" command.
     */

    watchCmd = textPtr->watchCmd;
    textPtr->watchCmd = NULL;
    insIndex = index; /* because TkTextSetMark may modify position */
    TkTextSetMark(textPtr, "insert", &insIndex);
    textPtr->watchCmd = watchCmd;

    TkTextPrintIndex(textPtr, &index, buf);
    Tcl_SetObjResult(interp, Tcl_ObjPrintf("%s %d", buf, TkTextIndexGetByteIndex(&index)));
    return TCL_OK;
}

#else /* backport to Tk 8.5 */

int
TkpTesttextCmd(
    ClientData clientData,	/* Main window for application. */
    Tcl_Interp *interp,		/* Current interpreter. */
    int argc,			/* Number of arguments. */
    const char **argv)		/* Argument strings. */
{
    TkText *textPtr;
    size_t len;
    int lineIndex, byteIndex, byteOffset;
    TkTextIndex index;
    char buf[64];
    unsigned offs;
    Tcl_CmdInfo info;

    if (argc < 3) {
	return TCL_ERROR;
    }

    if (Tcl_GetCommandInfo(interp, argv[1], &info) == 0) {
	return TCL_ERROR;
    }
    if (info.isNativeObjectProc) {
	textPtr = (TkText *) info.objClientData;
    } else {
	textPtr = (TkText *) info.clientData;
    }
    len = strlen(argv[2]);
    if (strncmp(argv[2], "byteindex", len) == 0) {
	if (argc != 5) {
	    return TCL_ERROR;
	}
	lineIndex = atoi(argv[3]) - 1;
	byteIndex = atoi(argv[4]);

	TkTextMakeByteIndex(textPtr->sharedTextPtr->tree, textPtr, lineIndex, byteIndex, &index);
    } else if (strncmp(argv[2], "forwbytes", len) == 0) {
	if (argc != 5) {
	    return TCL_ERROR;
	}
	if (TkTextGetIndex(interp, textPtr, argv[3], &index) != TCL_OK) {
	    return TCL_ERROR;
	}
	byteOffset = atoi(argv[4]);
	TkTextIndexForwBytes(textPtr, &index, byteOffset, &index);
    } else if (strncmp(argv[2], "backbytes", len) == 0) {
	if (argc != 5) {
	    return TCL_ERROR;
	}
	if (TkTextGetIndex(interp, textPtr, argv[3], &index) != TCL_OK) {
	    return TCL_ERROR;
	}
	byteOffset = atoi(argv[4]);
	TkTextIndexBackBytes(textPtr, &index, byteOffset, &index);
    } else {
	return TCL_ERROR;
    }

    TkTextSetMark(textPtr, "insert", &index);
    TkTextPrintIndex(textPtr, &index, buf);
    offs = strlen(buf);
    snprintf(buf + offs, sizeof(buf) - offs, " %d", TkTextIndexGetByteIndex(&index));
    Tcl_AppendResult(interp, buf, NULL);

    return TCL_OK;
}

#endif /* TK_MAJOR_VERSION > 8 || (TK_MAJOR_VERSION == 8 && TK_MINOR_VERSION > 5) */

#ifndef NDEBUG
/*
 *----------------------------------------------------------------------
 *
 * TkpTextInspect --
 *
 *	This function is for debugging only, printing the text content
 *	on stdout.
 *
 * Results:
 *	None.
 *
 * Side effects:
 *	None.
 *
 *----------------------------------------------------------------------
 */

void
TkpTextInspect(
    TkText *textPtr)
{
    Tcl_Obj *resultPtr;
    Tcl_Obj *objv[8];
    Tcl_Obj **argv;
    int argc, i;

    Tcl_IncrRefCount(resultPtr = Tcl_GetObjResult(textPtr->interp));
    Tcl_ResetResult(textPtr->interp);
    Tcl_IncrRefCount(objv[0] = Tcl_NewStringObj(Tk_PathName(textPtr->tkwin), -1));
    Tcl_IncrRefCount(objv[1] = Tcl_NewStringObj("inspect", -1));
    Tcl_IncrRefCount(objv[2] = Tcl_NewStringObj("-elide", -1));
    Tcl_IncrRefCount(objv[3] = Tcl_NewStringObj("-chars", -1));
    Tcl_IncrRefCount(objv[4] = Tcl_NewStringObj("-image", -1));
    Tcl_IncrRefCount(objv[5] = Tcl_NewStringObj("-window", -1));
    Tcl_IncrRefCount(objv[6] = Tcl_NewStringObj("-mark", -1));
    Tcl_IncrRefCount(objv[7] = Tcl_NewStringObj("-tag", -1));
    TextInspectCmd(textPtr, textPtr->interp, sizeof(objv)/sizeof(objv[0]), objv);
    for (i = 0; i < (int) (sizeof(objv)/sizeof(objv[0])); ++i) {
	Tcl_GuardedDecrRefCount(objv[i]);
    }
    Tcl_ListObjGetElements(textPtr->interp, Tcl_GetObjResult(textPtr->interp), &argc, &argv);
    for (i = 0; i < argc; ++i) {
	fprintf(stdout, "%s\n", Tcl_GetString(argv[i]));
    }
    Tcl_SetObjResult(textPtr->interp, resultPtr);
    Tcl_GuardedDecrRefCount(resultPtr);
}

#endif /* NDEBUG */

/*
 *----------------------------------------------------------------------
 *
 * TkpTextDump --
 *
 *	This function is for debugging only, printing the text content
 *	on stdout.
 *
 * Results:
 *	None.
 *
 * Side effects:
 *	None.
 *
 *----------------------------------------------------------------------
 */
#ifndef NDEBUG

void
TkpTextDump(
    TkText *textPtr)
{
    Tcl_Obj *resultPtr;
    Tcl_Obj *objv[4];
    Tcl_Obj **argv;
    int argc, i;

    Tcl_IncrRefCount(resultPtr = Tcl_GetObjResult(textPtr->interp));
    Tcl_ResetResult(textPtr->interp);

    Tcl_IncrRefCount(objv[0] = Tcl_NewStringObj(Tk_PathName(textPtr->tkwin), -1));
    Tcl_IncrRefCount(objv[1] = Tcl_NewStringObj("dump", -1));
    Tcl_IncrRefCount(objv[2] = Tcl_NewStringObj("begin", -1));
    Tcl_IncrRefCount(objv[3] = Tcl_NewStringObj("end", -1));
    TextDumpCmd(textPtr, textPtr->interp, sizeof(objv)/sizeof(objv[0]), objv);
    for (i = 0; i < (int) (sizeof(objv)/sizeof(objv[0])); ++i) {
	Tcl_GuardedDecrRefCount(objv[i]);
    }

    Tcl_ListObjGetElements(textPtr->interp, Tcl_GetObjResult(textPtr->interp), &argc, &argv);
    for (i = 0; i < argc; i += 3) {
	char const *type = Tcl_GetString(argv[i]);
	char const *text = Tcl_GetString(argv[i + 1]);
	char const *indx = Tcl_GetString(argv[i + 2]);

	fprintf(stdout, "%s ", indx);
	fprintf(stdout, "%s ", type);

	if (strcmp(type, "text") == 0) {
	    int len = strlen(text), i;

	    fprintf(stdout, "\"");
	    for (i = 0; i < len; ++i) {
		char c = text[i];

		switch (c) {
		case '\t': fprintf(stdout, "\\t"); break;
		case '\n': fprintf(stdout, "\\n"); break;
		case '\v': fprintf(stdout, "\\v"); break;
		case '\f': fprintf(stdout, "\\f"); break;
		case '\r': fprintf(stdout, "\\r"); break;

		default:
		    if (UCHAR(c) < 0x80 && isprint(c)) {
			fprintf(stdout, "%c", c);
		    } else {
			fprintf(stdout, "\\x%02u", (unsigned) UCHAR(c));
		    }
		    break;
		}
	    }
	    fprintf(stdout, "\"\n");
	} else if (strcmp(type, "mark") == 0) {
	    Tcl_HashEntry *hPtr = Tcl_FindHashEntry(&textPtr->sharedTextPtr->markTable, text);
	    const TkTextSegment *markPtr = NULL;

	    if (hPtr) {
		markPtr = Tcl_GetHashValue(hPtr);
	    } else {
		if (strcmp(text, "insert") == 0)  { markPtr = textPtr->insertMarkPtr; }
		if (strcmp(text, "current") == 0) { markPtr = textPtr->currentMarkPtr; }
	    }
	    if (markPtr) {
		fprintf(stdout, "%s (%s)\n", text,
			markPtr->typePtr == &tkTextLeftMarkType ? "left" : "right");
	    }
	} else {
	    fprintf(stdout, "%s\n", text);
	}
    }

    Tcl_SetObjResult(textPtr->interp, resultPtr);
    Tcl_GuardedDecrRefCount(resultPtr);
}

#endif /* NDEBUG */


#ifdef TK_C99_INLINE_SUPPORT
/* Additionally we need stand-alone object code. */
extern TkSharedText *	TkBTreeGetShared(TkTextBTree tree);
extern int		TkBTreeGetNumberOfDisplayLines(const TkTextPixelInfo *pixelInfo);
extern TkTextPixelInfo *TkBTreeLinePixelInfo(const TkText *textPtr, TkTextLine *linePtr);
extern TkSizeT		TkBTreeEpoch(TkTextBTree tree);
extern TkSizeT		TkBTreeIncrEpoch(TkTextBTree tree);
extern struct Node	*TkBTreeGetRoot(TkTextBTree tree);
extern TkTextLine *	TkBTreePrevLogicalLine(const TkSharedText *sharedTextPtr,
			    const TkText *textPtr, TkTextLine *linePtr);
extern TkTextTag *	TkBTreeGetTags(const TkTextIndex *indexPtr, TkTextSortMethod sortMeth,
			    int *flags);
extern TkTextLine *	TkBTreeGetStartLine(const TkText *textPtr);
extern TkTextLine *	TkBTreeGetLastLine(const TkText *textPtr);
extern TkTextLine *	TkBTreeNextLine(const TkText *textPtr, TkTextLine *linePtr);
extern TkTextLine *	TkBTreePrevLine(const TkText *textPtr, TkTextLine *linePtr);
extern unsigned		TkBTreeCountLines(const TkTextBTree tree, const TkTextLine *linePtr1,
			    const TkTextLine *linePtr2);
extern int		TkTextGetIndexFromObj(Tcl_Interp *interp, TkText *textPtr, Tcl_Obj *objPtr,
			    TkTextIndex *indexPtr);
extern int		TkTextIsDeadPeer(const TkText *textPtr);
extern int		TkTextIsMark(const TkTextSegment *segPtr);
extern int		TkTextIsStartEndMarker(const TkTextSegment *segPtr);
extern int		TkTextIsSpecialMark(const TkTextSegment *segPtr);
extern int		TkTextIsPrivateMark(const TkTextSegment *segPtr);
extern int		TkTextIsSpecialOrPrivateMark(const TkTextSegment *segPtr);
extern int		TkTextIsNormalOrSpecialMark(const TkTextSegment *segPtr);
extern int		TkTextIsNormalMark(const TkTextSegment *segPtr);
extern int		TkTextIsStableMark(const TkTextSegment *segPtr);
extern const TkTextDispChunk *TkTextGetFirstChunkOfNextDispLine(const TkTextDispChunk *chunkPtr);
extern const TkTextDispChunk *TkTextGetLastChunkOfPrevDispLine(const TkTextDispChunk *chunkPtr);
extern void		TkTextIndexSetEpoch(TkTextIndex *indexPtr, TkSizeT epoch);
extern void		TkTextIndexSetPeer(TkTextIndex *indexPtr, TkText *textPtr);
extern void		TkTextIndexSetToLastChar2(TkTextIndex *indexPtr, TkTextLine *linePtr);
extern void		TkTextIndexInvalidate(TkTextIndex *indexPtr);
extern void		TkTextIndexMakePersistent(TkTextIndex *indexPtr);
extern TkTextLine *	TkTextIndexGetLine(const TkTextIndex *indexPtr);
extern TkTextSegment *	TkTextIndexGetSegment(const TkTextIndex *indexPtr);
extern TkSharedText *	TkTextIndexGetShared(const TkTextIndex *indexPtr);
extern int		TkTextIndexSameLines(const TkTextIndex *indexPtr1, const TkTextIndex *indexPtr2);
extern void		TkTextIndexSave(TkTextIndex *indexPtr);
# if TK_MAJOR_VERSION == 8 && TK_MINOR_VERSION < 7 && TCL_UTF_MAX <= 4
extern int		TkUtfToUniChar(const char *src, int *chPtr);
# endif
#endif /* TK_C99_INLINE_SUPPORT */


/*
 * Local Variables:
 * mode: c
 * c-basic-offset: 4
 * fill-column: 105
 * End:
 * vi:set ts=8 sw=4:
 */<|MERGE_RESOLUTION|>--- conflicted
+++ resolved
@@ -56,20 +56,6 @@
 # define DEBUG(expr)
 #else
 # define DEBUG(expr) expr
-#endif
-
-/*
- * Support of tk8.6/8.5.
- */
-#ifndef DEF_TEXT_INACTIVE_SELECT_FG_COLOR
-# if defined(MAC_OSX_TK)
-#  define DEF_TEXT_INACTIVE_SELECT_FG_COLOR "systemDialogActiveText"
-# elif defined(_WIN32)
-#  define DEF_TEXT_INACTIVE_SELECT_FG_COLOR NULL
-# else /* X11 */
-#  define DEF_TEXT_INACTIVE_SELECT_FG_COLOR BLACK
-# endif
-# define DEF_TEXT_INACTIVE_SELECT_BG_COLOR DEF_TEXT_INACTIVE_SELECT_COLOR
 #endif
 
 #if 0
@@ -3051,12 +3037,7 @@
 	peersObj = Tcl_NewObj();
 	while (tPtr) {
 	    if (tPtr != textPtr) {
-<<<<<<< HEAD
-		Tcl_ListObjAppendElement(NULL, peersObj, TkNewWindowObj(tPtr->tkwin));
-=======
-		Tcl_ListObjAppendElement(NULL, peersObj,
-			Tk_NewWindowObj(tPtr->tkwin));
->>>>>>> f8e123a7
+		Tcl_ListObjAppendElement(NULL, peersObj, Tk_NewWindowObj(tPtr->tkwin));
 	    }
 	    tPtr = tPtr->next;
 	}
@@ -5528,7 +5509,7 @@
     for (textPtr = sharedTextPtr->peers; textPtr; textPtr = textPtr->next) {
 	if (!(textPtr->flags & DESTROYED)) {
 	    Tk_MakeWindowExist(textPtr->tkwin);
-	    TkSendVirtualEvent(textPtr->tkwin, "UndoStack", NULL);
+	    Tk_SendVirtualEvent(textPtr->tkwin, "UndoStack", NULL);
 	}
     }
 }
@@ -6134,7 +6115,7 @@
      *     event generate $textWidget <<Selection>>
      */
 
-    TkSendVirtualEvent(textPtr->tkwin, "Selection", NULL);
+    Tk_SendVirtualEvent(textPtr->tkwin, "Selection", NULL);
 }
  
@@ -6196,39 +6177,6 @@
 /*
  *----------------------------------------------------------------------
  *
-<<<<<<< HEAD
-=======
- * TkTextSelectionEvent --
- *
- *	When anything relevant to the "sel" tag has been changed, call this
- *	function to generate a <<Selection>> event.
- *
- * Results:
- *	None.
- *
- * Side effects:
- *	If <<Selection>> bindings are present, they will trigger.
- *
- *----------------------------------------------------------------------
- */
-
-void
-TkTextSelectionEvent(
-    TkText *textPtr)
-{
-    /*
-     * Send an event that the selection changed. This is equivalent to:
-     *     event generate $textWidget <<Selection>>
-     */
-
-    Tk_SendVirtualEvent(textPtr->tkwin, "Selection", NULL);
-}
--
-/*
- *----------------------------------------------------------------------
- *
->>>>>>> f8e123a7
  * TextBlinkProc --
  *
  *	This function is called as a timer handler to blink the insertion
@@ -10113,7 +10061,7 @@
 
     for (textPtr = sharedTextPtr->peers; textPtr; textPtr = textPtr->next) {
 	Tk_MakeWindowExist(textPtr->tkwin);
-	TkSendVirtualEvent(textPtr->tkwin, type, NULL);
+	Tk_SendVirtualEvent(textPtr->tkwin, type, NULL);
     }
 }
 @@ -10227,7 +10175,6 @@
 TkTextRunAfterSyncCmd(
     TkText *textPtr)	/* Information about text widget. */
 {
-<<<<<<< HEAD
     int code;
     int error = 0;
     Tcl_Obj *afterSyncCmd;
@@ -10256,12 +10203,6 @@
 	    Tcl_BackgroundException(textPtr->interp, TCL_ERROR);
 	    error = 1;
 	}
-=======
-    for (textPtr = textPtr->sharedTextPtr->peers; textPtr != NULL;
-	    textPtr = textPtr->next) {
-	Tk_MakeWindowExist(textPtr->tkwin);
-	Tk_SendVirtualEvent(textPtr->tkwin, "Modified", NULL);
->>>>>>> f8e123a7
     }
     Tcl_GuardedDecrRefCount(afterSyncCmd);
     Tcl_Release((ClientData) textPtr->interp);
@@ -10290,7 +10231,6 @@
 RunAfterSyncCmd(
     ClientData clientData)	/* Information about text widget. */
 {
-<<<<<<< HEAD
     TkText *textPtr = (TkText *) clientData;
 
     if (!(textPtr->flags & DESTROYED)) {
@@ -10299,12 +10239,6 @@
 	} else {
 	    TkTextRunAfterSyncCmd(textPtr);
 	}
-=======
-    for (textPtr = textPtr->sharedTextPtr->peers; textPtr != NULL;
-	    textPtr = textPtr->next) {
-	Tk_MakeWindowExist(textPtr->tkwin);
-	Tk_SendVirtualEvent(textPtr->tkwin, "UndoStack", NULL);
->>>>>>> f8e123a7
     }
 }
 @@ -10394,7 +10328,7 @@
 	FORCE_DISPLAY(textPtr->tkwin);
     }
 
-    TkSendVirtualEvent(textPtr->tkwin, "WidgetViewSync", Tcl_NewBooleanObj(syncState));
+    Tk_SendVirtualEvent(textPtr->tkwin, "WidgetViewSync", Tcl_NewBooleanObj(syncState));
     Tcl_Release((ClientData) interp);
 }
 
