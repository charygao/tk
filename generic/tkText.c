--- conflicted
+++ resolved
@@ -610,7 +610,7 @@
 };
  
-#if TK_CHECK_ALLOCS
+#ifdef TK_CHECK_ALLOCS
 
 /*
  * Some stuff for memory checks, and allocation statistic.
@@ -1011,7 +1011,7 @@
 	sharedTextPtr->mainPeer->endMarker = sharedTextPtr->endMarker;
 	sharedTextPtr->mainPeer->sharedTextPtr = sharedTextPtr;
 
-#if TK_CHECK_ALLOCS
+#ifdef TK_CHECK_ALLOCS
 	if (tkTextCountNewShared++ == 0) {
 	    atexit(AllocStatistic);
 	}
@@ -1201,7 +1201,6 @@
     unsigned startLine,		/* Start at this line. */
     unsigned endLine)		/* Go no further than this line. */
 {
-<<<<<<< HEAD
     if (!textPtr->sharedTextPtr->allowUpdateLineMetrics) {
 	ProcessConfigureNotify(textPtr, 1);
     }
@@ -1440,17 +1439,6 @@
 	"index", "insert", "inspect", "isclean", "isdead", "isempty", "lineno",
 	"load", "mark", "peer", "pendingsync", "replace", "scan", "search",
 	"see", "sync", "tag", "watch", "window", "xview", "yview", NULL
-=======
-    TkText *textPtr = (TkText *)clientData;
-    int result = TCL_OK;
-    int idx;
-
-    static const char *const optionStrings[] = {
-	"bbox", "cget", "compare", "configure", "count", "debug", "delete",
-	"dlineinfo", "dump", "edit", "get", "image", "index", "insert",
-	"mark", "peer", "pendingsync", "replace", "scan", "search",
-	"see", "sync", "tag", "window", "xview", "yview", NULL
->>>>>>> 652ed570
     };
     enum options {
 	TEXT_TK_BINDVAR, TEXT_TK_TEXTINSERT, TEXT_TK_TEXTREPLACE,
@@ -1467,7 +1455,6 @@
     }
 
     if (Tcl_GetIndexFromObjStruct(interp, objv[1], optionStrings,
-<<<<<<< HEAD
 	    sizeof(char *), "option", 0, &commandIndex) != TCL_OK) {
 	/*
 	 * Hide the first three options, generating the error description with
@@ -1476,13 +1463,9 @@
 
 	(void) Tcl_GetIndexFromObjStruct(interp, objv[1], optionStrings + 3,
 		sizeof(char *), "option", 0, &commandIndex);
-=======
-	    sizeof(char *), "option", 0, &idx) != TCL_OK) {
->>>>>>> 652ed570
 	return TCL_ERROR;
     }
 
-<<<<<<< HEAD
     textPtr->refCount += 1;
     sharedTextPtr = textPtr->sharedTextPtr;
     oldUndoStackEvent = sharedTextPtr->undoStackEvent;
@@ -1518,12 +1501,6 @@
 	 * I suggest to provide a general support for binding variables to widgets in a
 	 * future Tk version.
 	 */
-=======
-    switch ((enum options) idx) {
-    case TEXT_BBOX: {
-	int x, y, width, height;
-	const TkTextIndex *indexPtr;
->>>>>>> 652ed570
 
 	if (objc != 3) {
 	    Tcl_WrongNumArgs(interp, 2, objv, "varname");
@@ -3675,7 +3652,7 @@
 	textPtr->sharedIsReleased = 1;
 	textPtr->refCount -= 1;
 
-#if TK_CHECK_ALLOCS
+#ifdef TK_CHECK_ALLOCS
 	/*
 	 * Remove this shared resource from global list.
 	 */
@@ -5852,16 +5829,7 @@
 	 * last line, then decrement the end of range.
 	 */
 
-<<<<<<< HEAD
 	TkrTextIndexBackBytes(textPtr, &index2, 1, &index2);
-=======
-    line1 = TkBTreeLinesTo(textPtr, index1.linePtr);
-    line2 = TkBTreeLinesTo(textPtr, index2.linePtr);
-    if (line2 == TkBTreeNumLines(sharedTextPtr->tree, textPtr)) {
-	TkTextTag **arrayPtr;
-	int arraySize;
-	TkTextIndex oldIndex2;
->>>>>>> 652ed570
 
 	if (TkTextIndexIsEqual(&index1, &index2)) {
 	    if (lastLinePtr->prevPtr) {
