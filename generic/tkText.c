/*
 * tkText.c --
 *
 *	This module provides a big chunk of the implementation of multi-line
 *	editable text widgets for Tk. Among other things, it provides the Tcl
 *	command interfaces to text widgets. The B-tree representation of text
 *	and its actual display are implemented elsewhere.
 *
 * Copyright (c) 1992-1994 The Regents of the University of California.
 * Copyright (c) 1994-1996 Sun Microsystems, Inc.
 * Copyright (c) 1999 by Scriptics Corporation.
 * Copyright (c) 2015-2017 Gregor Cramer
 *
 * See the file "license.terms" for information on usage and redistribution of
 * this file, and for a DISCLAIMER OF ALL WARRANTIES.
 */

#include "default.h"
#include "tkInt.h"
#include "tkText.h"
#include "tkTextUndo.h"
#include "tkTextTagSet.h"
#include "tkBitField.h"
#if TCL_MAJOR_VERSION > 8 || (TCL_MAJOR_VERSION == 8 && TCL_MINOR_VERSION >= 7)
#include "tkFont.h"
#endif
#include "tkAlloc.h"
#include <stdlib.h>
#include <assert.h>

/* needed for strncasecmp */
#if defined(_WIN32) && !defined(__GNUC__)
# define strncasecmp _strnicmp
#else
# include <strings.h>
#endif

#ifndef TK_C99_INLINE_SUPPORT
# define _TK_NEED_IMPLEMENTATION
# include "tkTextPriv.h"
#endif

#if defined(_MSC_VER ) && _MSC_VER < 1500
/* suppress wrong warnings to support ancient compilers */
# pragma warning (disable : 4305)
#endif

#ifndef MAX
# define MAX(a,b) ((a) < (b) ? b : a)
#endif
#ifndef MIN
# define MIN(a,b) ((a) < (b) ? a : b)
#endif

#ifdef NDEBUG
# define DEBUG(expr)
#else
# define DEBUG(expr) expr
#endif

/*
 * Support of tk8.5.
 */
#ifdef CONST
# undef CONST
#endif
#if TCL_MAJOR_VERSION == 8 && TCL_MINOR_VERSION == 5
# define CONST
#else
# define CONST const
#endif

/*
 * Support of tk8.6/8.5.
 */
#ifndef DEF_TEXT_INACTIVE_SELECT_FG_COLOR
# if defined(MAC_OSX_TK)
#  define DEF_TEXT_INACTIVE_SELECT_FG_COLOR "systemDialogActiveText"
# elif defined(_WIN32)
#  define DEF_TEXT_INACTIVE_SELECT_FG_COLOR NULL
# else /* X11 */
#  define DEF_TEXT_INACTIVE_SELECT_FG_COLOR BLACK
# endif
# define DEF_TEXT_INACTIVE_SELECT_BG_COLOR DEF_TEXT_INACTIVE_SELECT_COLOR
#endif

/*
 * For compatibility with Tk 4.0 through 8.4.x, we allow tabs to be
 * mis-specified with non-increasing values. These are converted into tabs
 * which are the equivalent of at least a character width apart.
 */

#if TK_MAJOR_VERSION < 9
# define _TK_ALLOW_DECREASING_TABS
#endif

/*
 * Used to avoid having to allocate and deallocate arrays on the fly for
 * commonly used functions. Must be > 0.
 */

#define PIXEL_CLIENTS 8

/*
 * The 'TkTextState' enum in tkText.h is used to define a type for the -state
 * option of the Text widget. These values are used as indices into the string
 * table below.
 */

static const char *CONST stateStrings[] = {
    "disabled", "normal", "readonly", NULL
};

/*
 * The 'TkTextTagging' enum in tkText.h is used to define a type for the -tagging
 * option of the Text widget. These values are used as indices into the string table below.
 */

static const char *CONST taggingStrings[] = {
    "within", "gravity", "none", NULL
};

/*
 * The 'TkTextJustify' enum in tkText.h is used to define a type for the -justify option of
 * the Text widget. These values are used as indices into the string table below.
 */

static const char *CONST justifyStrings[] = {
    "left", "right", "full", "center", NULL
};

/*
 * The 'TkWrapMode' enum in tkText.h is used to define a type for the -wrap
 * option of the Text widget. These values are used as indices into the string
 * table below.
 */

static const char *CONST wrapStrings[] = {
    "char", "none", "word", "codepoint", NULL
};

/*
 * The 'TkSpacing' enum in tkText.h is used to define a type for the -spacing
 * option of the Text widget. These values are used as indices into the string
 * table below.
 */

static const char *CONST spaceModeStrings[] = {
    "none", "exact", "trim", NULL
};

/*
 * The 'TkTextTabStyle' enum in tkText.h is used to define a type for the
 * -tabstyle option of the Text widget. These values are used as indices into
 * the string table below.
 */

static const char *CONST tabStyleStrings[] = {
    "tabular", "wordprocessor", NULL
};

/*
 * The 'TkTextInsertUnfocussed' enum in tkText.h is used to define a type for
 * the -insertunfocussed option of the Text widget. These values are used as
 * indice into the string table below.
 */

static const char *CONST insertUnfocussedStrings[] = {
    "hollow", "none", "solid", NULL
};

/*
 * The 'TkTextHyphenRule' enum in tkText.h is used to define a type for the
 * -hyphenrules option of the Text widget. These values are used for applying
 * hyphen rules to soft hyphens.
 *
 * NOTE: Don't forget to update function ParseHyphens() if this array will be
 * modified.
 */

static const char *const hyphenRuleStrings[] = {
    "ck", "doubledigraph", "doublevowel", "gemination", "repeathyphen", "trema",
    "tripleconsonant" /* don't append a trailing NULL */
};

#if SUPPORT_DEPRECATED_STARTLINE_ENDLINE

/*
 * The following functions and custom option type are used to define the
 * "line" option type, and thereby handle the text widget '-startline',
 * '-endline' configuration options which are of that type.
 *
 * We do not need a 'freeProc' because all changes to these two options are
 * handled through the TK_TEXT_LINE_RANGE flag in the optionSpecs list, and
 * the internal storage is just a pointer, which therefore doesn't need
 * freeing.
 */

static int		SetLineStartEnd(ClientData clientData, Tcl_Interp *interp, Tk_Window tkwin,
			    Tcl_Obj **value, char *recordPtr, int internalOffset, char *oldInternalPtr,
			    int flags);
static Tcl_Obj *	GetLineStartEnd(ClientData clientData, Tk_Window tkwin, char *recordPtr,
			    int internalOffset);
static void		RestoreLineStartEnd(ClientData clientData, Tk_Window tkwin, char *internalPtr,
			    char *oldInternalPtr);

static CONST Tk_ObjCustomOption lineOption = {
    "line",			/* name */
    SetLineStartEnd,		/* setProc */
    GetLineStartEnd,		/* getProc */
    RestoreLineStartEnd,	/* restoreProc */
    NULL,			/* freeProc */
    0
};

#endif /* SUPPORT_DEPRECATED_STARTLINE_ENDLINE */

/*
 * The following functions and custom option type are used to define the
 * "index" option type, and thereby handle the text widget '-startindex',
 * '-endindex' configuration options which are of that type.
 */

static int		SetTextStartEnd(ClientData clientData, Tcl_Interp *interp, Tk_Window tkwin,
			    Tcl_Obj **value, char *recordPtr, int internalOffset, char *oldInternalPtr,
			    int flags);
static Tcl_Obj *	GetTextStartEnd(ClientData clientData, Tk_Window tkwin, char *recordPtr,
			    int internalOffset);
static void		RestoreTextStartEnd(ClientData clientData, Tk_Window tkwin, char *internalPtr,
			    char *oldInternalPtr);
static void		FreeTextStartEnd(ClientData clientData, Tk_Window tkwin, char *internalPtr);

static CONST Tk_ObjCustomOption startEndMarkOption = {
    "index",			/* name */
    SetTextStartEnd,		/* setProc */
    GetTextStartEnd,		/* getProc */
    RestoreTextStartEnd,	/* restoreProc */
    FreeTextStartEnd,		/* freeProc */
    0
};

/*
 * Information used to parse text configuration options:
 */

static const Tk_OptionSpec optionSpecs[] = {
    {TK_OPTION_BOOLEAN, "-autoseparators", "autoSeparators",
	"AutoSeparators", DEF_TEXT_AUTO_SEPARATORS, -1, Tk_Offset(TkText, autoSeparators),
	TK_OPTION_DONT_SET_DEFAULT, 0, 0},
    {TK_OPTION_BORDER, "-background", "background", "Background",
	DEF_TEXT_BG_COLOR, -1, Tk_Offset(TkText, border), 0, DEF_TEXT_BG_MONO, TK_TEXT_LINE_REDRAW},
    {TK_OPTION_SYNONYM, "-bd", NULL, NULL,
	NULL, 0, -1, 0, "-borderwidth", TK_TEXT_LINE_GEOMETRY},
    {TK_OPTION_SYNONYM, "-bg", NULL, NULL,
	NULL, 0, -1, 0, "-background", TK_TEXT_LINE_REDRAW},
    {TK_OPTION_BOOLEAN, "-blockcursor", "blockCursor",
	"BlockCursor", DEF_TEXT_BLOCK_CURSOR, -1, Tk_Offset(TkText, blockCursorType), 0, 0, 0},
    {TK_OPTION_PIXELS, "-borderwidth", "borderWidth", "BorderWidth",
	DEF_TEXT_BORDER_WIDTH, -1, Tk_Offset(TkText, borderWidth), 0, 0, TK_TEXT_LINE_GEOMETRY},
    {TK_OPTION_CURSOR, "-cursor", "cursor", "Cursor",
	DEF_TEXT_CURSOR, -1, Tk_Offset(TkText, cursor), TK_OPTION_NULL_OK, 0, 0},
    {TK_OPTION_CUSTOM, "-endindex", NULL, NULL,
	 NULL, -1, Tk_Offset(TkText, newEndIndex), TK_OPTION_NULL_OK, &startEndMarkOption, TK_TEXT_INDEX_RANGE},
#if SUPPORT_DEPRECATED_STARTLINE_ENDLINE
    {TK_OPTION_CUSTOM, "-endline", NULL, NULL,
	 NULL, -1, Tk_Offset(TkText, endLine), TK_OPTION_NULL_OK, &lineOption, TK_TEXT_LINE_RANGE},
#endif
    {TK_OPTION_STRING, "-eolchar", "eolChar", "EolChar",
	NULL, Tk_Offset(TkText, eolCharPtr), -1, TK_OPTION_NULL_OK, 0, TK_TEXT_LINE_GEOMETRY},
    {TK_OPTION_COLOR, "-eolcolor", "eolColor", "EolColor",
	NULL, -1, Tk_Offset(TkText, eolColor), TK_OPTION_NULL_OK, 0, TK_TEXT_LINE_REDRAW},
    {TK_OPTION_STRING, "-eotchar", "eotChar", "EotChar",
	NULL, Tk_Offset(TkText, eotCharPtr), -1, TK_OPTION_NULL_OK, 0, TK_TEXT_LINE_GEOMETRY},
    {TK_OPTION_COLOR, "-eotcolor", "eotColor", "EotColor",
	NULL, -1, Tk_Offset(TkText, eotColor), TK_OPTION_NULL_OK, 0, TK_TEXT_LINE_REDRAW},
    {TK_OPTION_BOOLEAN, "-exportselection", "exportSelection",
	"ExportSelection", DEF_TEXT_EXPORT_SELECTION, -1, Tk_Offset(TkText, exportSelection), 0, 0, 0},
    {TK_OPTION_SYNONYM, "-fg", "foreground", NULL,
	NULL, 0, -1, 0, "-foreground", TK_TEXT_LINE_REDRAW},
    {TK_OPTION_FONT, "-font", "font", "Font",
	DEF_TEXT_FONT, -1, Tk_Offset(TkText, tkfont), 0, 0, TK_TEXT_LINE_GEOMETRY},
    {TK_OPTION_COLOR, "-foreground", "foreground", "Foreground",
	DEF_TEXT_FG, -1, Tk_Offset(TkText, fgColor), 0, 0, TK_TEXT_LINE_REDRAW},
    {TK_OPTION_PIXELS, "-height", "height", "Height",
	DEF_TEXT_HEIGHT, -1, Tk_Offset(TkText, height), 0, 0, 0},
    {TK_OPTION_COLOR, "-highlightbackground", "highlightBackground", "HighlightBackground",
	DEF_TEXT_HIGHLIGHT_BG, -1, Tk_Offset(TkText, highlightBgColorPtr), 0, 0, 0},
    {TK_OPTION_COLOR, "-highlightcolor", "highlightColor", "HighlightColor",
	DEF_TEXT_HIGHLIGHT, -1, Tk_Offset(TkText, highlightColorPtr), 0, 0, 0},
    {TK_OPTION_PIXELS, "-highlightthickness", "highlightThickness", "HighlightThickness",
	DEF_TEXT_HIGHLIGHT_WIDTH, -1, Tk_Offset(TkText, highlightWidth), 0, 0, TK_TEXT_LINE_GEOMETRY},
    {TK_OPTION_STRING, "-hyphenrules", NULL, NULL,
	NULL, Tk_Offset(TkText, hyphenRulesPtr), -1, TK_OPTION_NULL_OK, 0, TK_TEXT_LINE_GEOMETRY},
    {TK_OPTION_COLOR, "-hyphencolor", "hyphenColor", "HyphenColor",
	DEF_TEXT_FG, -1, Tk_Offset(TkText, hyphenColor), TK_OPTION_NULL_OK, 0, TK_TEXT_LINE_REDRAW},
    {TK_OPTION_BOOLEAN, "-hyphens", "hyphens", "Hyphens",
	"0", -1, Tk_Offset(TkText, useHyphenSupport), 0, 0, TK_TEXT_LINE_GEOMETRY},
    {TK_OPTION_BORDER, "-inactiveselectbackground", "inactiveSelectBackground", "Foreground",
	DEF_TEXT_INACTIVE_SELECT_BG_COLOR, -1, Tk_Offset(TkText, selAttrs.inactiveBorder),
	TK_OPTION_NULL_OK, DEF_TEXT_SELECT_MONO, 0},
    {TK_OPTION_COLOR, "-inactiveselectforeground", "inactiveSelectForeground", "Background",
    	DEF_TEXT_INACTIVE_SELECT_FG_COLOR, -1, Tk_Offset(TkText, selAttrs.inactiveFgColor),
	TK_OPTION_NULL_OK, DEF_TEXT_SELECT_FG_MONO, 0},
    {TK_OPTION_BORDER, "-insertbackground", "insertBackground", "Foreground",
	DEF_TEXT_INSERT_BG, -1, Tk_Offset(TkText, insertBorder), 0, 0, 0},
    {TK_OPTION_PIXELS, "-insertborderwidth", "insertBorderWidth",
	"BorderWidth", DEF_TEXT_INSERT_BD_COLOR, -1, Tk_Offset(TkText, insertBorderWidth), 0,
	(ClientData) DEF_TEXT_INSERT_BD_MONO, 0},
    {TK_OPTION_COLOR, "-insertforeground", "insertForeground", "InsertForeground",
	DEF_TEXT_BG_COLOR, -1, Tk_Offset(TkText, insertFgColor), 0, 0, 0},
    {TK_OPTION_INT, "-insertofftime", "insertOffTime", "OffTime",
	DEF_TEXT_INSERT_OFF_TIME, -1, Tk_Offset(TkText, insertOffTime), 0, 0, 0},
    {TK_OPTION_INT, "-insertontime", "insertOnTime", "OnTime",
	DEF_TEXT_INSERT_ON_TIME, -1, Tk_Offset(TkText, insertOnTime), 0, 0, 0},
    {TK_OPTION_STRING_TABLE,
	"-insertunfocussed", "insertUnfocussed", "InsertUnfocussed",
	DEF_TEXT_INSERT_UNFOCUSSED, -1, Tk_Offset(TkText, insertUnfocussed),
	0, insertUnfocussedStrings, 0},
    {TK_OPTION_PIXELS, "-insertwidth", "insertWidth", "InsertWidth",
	DEF_TEXT_INSERT_WIDTH, -1, Tk_Offset(TkText, insertWidth), 0, 0, 0},
    {TK_OPTION_STRING_TABLE, "-justify", "justify", "Justify",
	"left", -1, Tk_Offset(TkText, justify), 0, justifyStrings, TK_TEXT_LINE_GEOMETRY},
    {TK_OPTION_STRING, "-lang", "lang", "Lang",
	 NULL, Tk_Offset(TkText, langPtr), -1, TK_OPTION_NULL_OK, 0, TK_TEXT_LINE_GEOMETRY},
    {TK_OPTION_INT, "-maxundo", "maxUndo", "MaxUndo",
	DEF_TEXT_MAX_UNDO, -1, Tk_Offset(TkText, maxUndoDepth), TK_OPTION_DONT_SET_DEFAULT, 0, 0},
    {TK_OPTION_INT, "-maxundosize", "maxUndoSize", "MaxUndoSize",
	DEF_TEXT_MAX_UNDO, -1, Tk_Offset(TkText, maxUndoSize), TK_OPTION_DONT_SET_DEFAULT, 0, 0},
    {TK_OPTION_INT, "-maxredo", "maxRedo", "MaxRedo",
	"-1", -1, Tk_Offset(TkText, maxRedoDepth), TK_OPTION_DONT_SET_DEFAULT, 0, 0},
    {TK_OPTION_PIXELS, "-padx", "padX", "Pad",
	DEF_TEXT_PADX, -1, Tk_Offset(TkText, padX), 0, 0, TK_TEXT_LINE_GEOMETRY},
    {TK_OPTION_PIXELS, "-pady", "padY", "Pad",
	DEF_TEXT_PADY, -1, Tk_Offset(TkText, padY), 0, 0, 0},
    {TK_OPTION_RELIEF, "-relief", "relief", "Relief",
	DEF_TEXT_RELIEF, -1, Tk_Offset(TkText, relief), 0, 0, 0},
    {TK_OPTION_INT, "-responsiveness", "responsiveness", "Responsiveness",
	"50", -1, Tk_Offset(TkText, responsiveness), 0, 0, 0},
    {TK_OPTION_BORDER, "-selectbackground", "selectBackground", "Foreground",
	DEF_TEXT_SELECT_COLOR, -1, Tk_Offset(TkText, selAttrs.border),
	0, DEF_TEXT_SELECT_MONO, 0},
    {TK_OPTION_PIXELS, "-selectborderwidth", "selectBorderWidth", "BorderWidth",
	DEF_TEXT_SELECT_BD_COLOR, Tk_Offset(TkText, selAttrs.borderWidthPtr),
	Tk_Offset(TkText, selAttrs.borderWidth), TK_OPTION_NULL_OK, DEF_TEXT_SELECT_BD_MONO, 0},
    {TK_OPTION_COLOR, "-selectforeground", "selectForeground", "Background",
	DEF_TEXT_SELECT_FG_COLOR, -1, Tk_Offset(TkText, selAttrs.fgColor),
	TK_OPTION_NULL_OK, DEF_TEXT_SELECT_FG_MONO, 0},
    {TK_OPTION_BOOLEAN, "-setgrid", "setGrid", "SetGrid",
	DEF_TEXT_SET_GRID, -1, Tk_Offset(TkText, setGrid), 0, 0, 0},
    {TK_OPTION_BOOLEAN, "-showendofline", "showEndOfLine", "ShowEndOfLine",
	"0", -1, Tk_Offset(TkText, showEndOfLine), 0, 0, TK_TEXT_LINE_GEOMETRY},
    {TK_OPTION_BOOLEAN, "-showendoftext", "showEndOfText", "ShowEndOfText",
	"0", -1, Tk_Offset(TkText, showEndOfText), 0, 0, TK_TEXT_LINE_GEOMETRY},
    {TK_OPTION_BOOLEAN, "-showinsertforeground", "showInsertForeground", "ShowInsertForeground",
	"0", -1, Tk_Offset(TkText, showInsertFgColor), 0, 0, 0},
    {TK_OPTION_STRING_TABLE, "-spacemode", "spaceMode", "SpaceMode",
	"none", -1, Tk_Offset(TkText, spaceMode), 0, spaceModeStrings, TK_TEXT_LINE_GEOMETRY},
    {TK_OPTION_PIXELS, "-spacing1", "spacing1", "Spacing",
	DEF_TEXT_SPACING1, -1, Tk_Offset(TkText, spacing1), 0, 0 , TK_TEXT_LINE_GEOMETRY},
    {TK_OPTION_PIXELS, "-spacing2", "spacing2", "Spacing",
	DEF_TEXT_SPACING2, -1, Tk_Offset(TkText, spacing2), 0, 0 , TK_TEXT_LINE_GEOMETRY},
    {TK_OPTION_PIXELS, "-spacing3", "spacing3", "Spacing",
	DEF_TEXT_SPACING3, -1, Tk_Offset(TkText, spacing3), 0, 0 , TK_TEXT_LINE_GEOMETRY},
    {TK_OPTION_CUSTOM, "-startindex", NULL, NULL,
	 NULL, -1, Tk_Offset(TkText, newStartIndex), TK_OPTION_NULL_OK, &startEndMarkOption, TK_TEXT_INDEX_RANGE},
#if SUPPORT_DEPRECATED_STARTLINE_ENDLINE
    {TK_OPTION_CUSTOM, "-startline", NULL, NULL,
	 NULL, -1, Tk_Offset(TkText, startLine), TK_OPTION_NULL_OK, &lineOption, TK_TEXT_LINE_RANGE},
#endif
    {TK_OPTION_STRING_TABLE, "-state", "state", "State",
	DEF_TEXT_STATE, -1, Tk_Offset(TkText, state), 0, stateStrings, 0},
    {TK_OPTION_BOOLEAN, "-steadymarks", "steadyMarks", "SteadyMarks",
	"0", -1, Tk_Offset(TkText, steadyMarks), TK_OPTION_DONT_SET_DEFAULT, 0, 0},
    {TK_OPTION_INT, "-synctime", "syncTime", "SyncTime", "150", -1, Tk_Offset(TkText, syncTime),
	0, 0, TK_TEXT_SYNCHRONIZE},
    {TK_OPTION_STRING, "-tabs", "tabs", "Tabs",
	DEF_TEXT_TABS, Tk_Offset(TkText, tabOptionPtr), -1, TK_OPTION_NULL_OK, 0, TK_TEXT_LINE_GEOMETRY},
    {TK_OPTION_STRING_TABLE, "-tabstyle", "tabStyle", "TabStyle",
	DEF_TEXT_TABSTYLE, -1, Tk_Offset(TkText, tabStyle), 0, tabStyleStrings, TK_TEXT_LINE_GEOMETRY},
    {TK_OPTION_STRING_TABLE, "-tagging", "tagging", "Tagging",
	"within", -1, Tk_Offset(TkText, tagging), 0, taggingStrings, 0},
    {TK_OPTION_STRING, "-takefocus", "takeFocus", "TakeFocus",
	DEF_TEXT_TAKE_FOCUS, -1, Tk_Offset(TkText, takeFocus), TK_OPTION_NULL_OK, 0, 0},
    {TK_OPTION_BOOLEAN, "-undo", "undo", "Undo",
	DEF_TEXT_UNDO, -1, Tk_Offset(TkText, undo), TK_OPTION_DONT_SET_DEFAULT, 0 ,0},
    {TK_OPTION_BOOLEAN, "-useunibreak", "useUniBreak", "UseUniBreak",
	"0", -1, Tk_Offset(TkText, useUniBreak), 0, 0, TK_TEXT_LINE_GEOMETRY},
    {TK_OPTION_INT, "-width", "width", "Width",
	DEF_TEXT_WIDTH, -1, Tk_Offset(TkText, width), 0, 0, TK_TEXT_LINE_GEOMETRY},
    {TK_OPTION_STRING_TABLE, "-wrap", "wrap", "Wrap",
	DEF_TEXT_WRAP, -1, Tk_Offset(TkText, wrapMode), 0, wrapStrings, TK_TEXT_LINE_GEOMETRY},
    {TK_OPTION_STRING, "-xscrollcommand", "xScrollCommand", "ScrollCommand",
	DEF_TEXT_XSCROLL_COMMAND, -1, Tk_Offset(TkText, xScrollCmd), TK_OPTION_NULL_OK, 0, 0},
    {TK_OPTION_STRING, "-yscrollcommand", "yScrollCommand", "ScrollCommand",
	DEF_TEXT_YSCROLL_COMMAND, -1, Tk_Offset(TkText, yScrollCmd), TK_OPTION_NULL_OK, 0, 0},
    {TK_OPTION_END, NULL, NULL, NULL, 0, 0, 0, 0, 0, 0}
};

/*
 * These three typedefs, the structure and the SearchPerform, SearchCore
 * functions below are used for line-based searches of the text widget, and,
 * in particular, to handle multi-line matching even though the text widget is
 * a single-line based data structure. They are completely abstracted away
 * from the Text widget internals, however, so could easily be re-used with
 * any line-based entity to provide multi-line matching.
 *
 * We have abstracted this code away from the text widget to try to keep Tk as
 * modular as possible.
 */

struct SearchSpec;	/* Forward declaration. */

typedef ClientData	SearchAddLineProc(int lineNum, struct SearchSpec *searchSpecPtr,
			    Tcl_Obj *theLine, int *lenPtr, int *extraLinesPtr);
typedef bool		SearchMatchProc(int lineNum, struct SearchSpec *searchSpecPtr,
			    ClientData clientData, Tcl_Obj *theLine, int matchOffset, int matchLength);
typedef int		SearchLineIndexProc(Tcl_Interp *interp, Tcl_Obj *objPtr,
			    struct SearchSpec *searchSpecPtr, int *linePosPtr, int *offsetPosPtr);

typedef struct SearchSpec {
    TkText *textPtr;		/* Information about widget. */
    bool exact;			/* Whether search is exact or regexp. */
    bool noCase;		/* Case-insenstivive? */
    bool noLineStop;		/* If not set, a regexp search will use the TCL_REG_NLSTOP flag. */
    bool overlap;		/* If set, results from multiple searches (-all) are allowed to
    				 * overlap each other. */
    bool strictLimits;		/* If set, matches must be completely inside the from,to range.
    				 * Otherwise the limits only apply to the start of each match. */
    bool all;			/* Whether all or the first match should be reported. */
    bool backwards;		/* Searching forwards or backwards. */
    bool searchElide;		/* Search in hidden text as well. */
    bool searchHyphens;		/* Search in soft hyhens as well. */
    int startLine;		/* First line to examine. */
    int startOffset;		/* Index in first line to start at. */
    int stopLine;		/* Last line to examine, or -1 when we search all available text. */
    int stopOffset;		/* Index to stop at, provided stopLine is not -1. */
    int numLines;		/* Total lines which are available. */
    Tcl_Obj *varPtr;		/* If non-NULL, store length(s) of match(es) in this variable. */
    Tcl_Obj *countPtr;		/* Keeps track of currently found lengths. */
    Tcl_Obj *resPtr;		/* Keeps track of currently found locations */
    SearchAddLineProc *addLineProc;
				/* Function to call when we need to add another line to the search
				 * string so far */
    SearchMatchProc *foundMatchProc;
				/* Function to call when we have found a match. */
    SearchLineIndexProc *lineIndexProc;
				/* Function to call when we have found a match. */
    ClientData clientData;	/* Information about structure being searched, in this case a text
    				 * widget. */
} SearchSpec;

/*
 * The text-widget-independent functions which actually perform the search,
 * handling both regexp and exact searches.
 */

static int	SearchCore(Tcl_Interp *interp, SearchSpec *searchSpecPtr, Tcl_Obj *patObj);
static int	SearchPerform(Tcl_Interp *interp, SearchSpec *searchSpecPtr, Tcl_Obj *patObj,
		    Tcl_Obj *fromPtr, Tcl_Obj *toPtr);

/*
 * We need a simple linked list for strings:
 */

typedef struct TkTextStringList {
    struct TkTextStringList *nextPtr;
    Tcl_Obj *strObjPtr;
} TkTextStringList;

/*
 * Boolean variable indicating whether or not special debugging code should be executed.
 */

int tkTextDebug = false;

typedef const TkTextUndoAtom * (*InspectUndoStackProc)(TkTextUndoStack stack);

/*
 * Forward declarations for functions defined later in this file:
 */

static bool		DeleteIndexRange(TkSharedText *sharedTextPtr, TkText *textPtr,
			    const TkTextIndex *indexPtr1, const TkTextIndex *indexPtr2, int flags,
			    bool viewUpdate, bool triggerWatchDelete, bool triggerWatchInsert,
			    bool userFlag, bool final);
static int		CountIndices(const TkText *textPtr, const TkTextIndex *indexPtr1,
			    const TkTextIndex *indexPtr2, TkTextCountType type);
static void		DestroyText(TkText *textPtr);
static void		ClearText(TkText *textPtr, bool clearTags);
static void		FireWidgetViewSyncEvent(ClientData clientData);
static void		FreeEmbeddedWindows(TkText *textPtr);
static void		InsertChars(TkText *textPtr, TkTextIndex *index1Ptr, TkTextIndex *index2Ptr,
			    char const *string, unsigned length, bool viewUpdate,
			    TkTextTagSet *tagInfoPtr, TkTextTag *hyphenTagPtr, bool parseHyphens);
static void		TextBlinkProc(ClientData clientData);
static void		TextCmdDeletedProc(ClientData clientData);
static int		CreateWidget(TkSharedText *sharedTextPtr, Tk_Window tkwin, Tcl_Interp *interp,
			    const TkText *parent, int objc, Tcl_Obj *const objv[]);
static void		TextEventProc(ClientData clientData, XEvent *eventPtr);
static void		ProcessConfigureNotify(TkText *textPtr, bool updateLineGeometry);
static int		TextFetchSelection(ClientData clientData, int offset, char *buffer,
			    int maxBytes);
static int		TextIndexSortProc(const void *first, const void *second);
static int		TextInsertCmd(TkText *textPtr, Tcl_Interp *interp,
			    int objc, Tcl_Obj *const objv[], const TkTextIndex *indexPtr,
			    bool viewUpdate, bool triggerWatchDelete, bool triggerWatchInsert,
			    bool userFlag, bool parseHyphens);
static int		TextReplaceCmd(TkText *textPtr, Tcl_Interp *interp,
			    const TkTextIndex *indexFromPtr, const TkTextIndex *indexToPtr,
			    int objc, Tcl_Obj *const objv[], bool viewUpdate, bool triggerWatch,
			    bool userFlag, bool parseHyphens);
static int		TextSearchCmd(TkText *textPtr, Tcl_Interp *interp,
			    int objc, Tcl_Obj *const objv[]);
static int		TextEditCmd(TkText *textPtr, Tcl_Interp *interp,
			    int objc, Tcl_Obj *const objv[]);
static int		TextWidgetObjCmd(ClientData clientData,
			    Tcl_Interp *interp, int objc, Tcl_Obj *const objv[]);
static void		TextWorldChangedCallback(ClientData instanceData);
static void		TextWorldChanged(TkText *textPtr, int mask);
static void		UpdateLineMetrics(TkText *textPtr, unsigned lineNum, unsigned endLine);
static int		TextChecksumCmd(TkText *textPtr, Tcl_Interp *interp,
			    int objc, Tcl_Obj *const objv[]);
static int		TextDumpCmd(TkText *textPtr, Tcl_Interp *interp,
			    int objc, Tcl_Obj *const objv[]);
static int		TextInspectCmd(TkText *textPtr, Tcl_Interp *interp,
			    int objc, Tcl_Obj *const objv[]);
static bool		DumpLine(Tcl_Interp *interp, TkText *textPtr,
			    int what, TkTextLine *linePtr, int start, int end,
			    int lineno, Tcl_Obj *command, TkTextTag **prevTagPtr);
static bool		DumpSegment(TkText *textPtr, Tcl_Interp *interp, const char *key,
			    const char *value, Tcl_Obj *command, const TkTextIndex *index, int what);
static void		InspectUndoStack(const TkSharedText *sharedTextPtr,
			    InspectUndoStackProc firstAtomProc, InspectUndoStackProc nextAtomProc,
			    Tcl_Obj *objPtr);
static void		InspectRetainedUndoItems(const TkSharedText *sharedTextPtr, Tcl_Obj *objPtr);
static Tcl_Obj *	TextGetText(TkText *textPtr, const TkTextIndex *index1,
			    const TkTextIndex *index2, TkTextIndex *lastIndexPtr, Tcl_Obj *resultPtr,
			    unsigned maxBytes, bool visibleOnly, bool includeHyphens);
static void		GenerateEvent(TkSharedText *sharedTextPtr, const char *type);
static void		RunAfterSyncCmd(ClientData clientData);
static void		UpdateModifiedFlag(TkSharedText *sharedTextPtr, bool flag);
static Tcl_Obj *	MakeEditInfo(Tcl_Interp *interp, TkText *textPtr, Tcl_Obj *arrayPtr);
static unsigned		TextSearchIndexInLine(const SearchSpec *searchSpecPtr, TkTextLine *linePtr,
			    int byteIndex);
static int		TextPeerCmd(TkText *textPtr, Tcl_Interp *interp,
			    int objc, Tcl_Obj *const objv[]);
static int		TextWatchCmd(TkText *textPtr, Tcl_Interp *interp,
			    int objc, Tcl_Obj *const objv[]);
static bool		TriggerWatchEdit(TkText *textPtr, bool userFlag, const char *operation,
			    const TkTextIndex *indexPtr1, const TkTextIndex *indexPtr2,
			    const char *info, bool final);
static void		TriggerUndoStackEvent(TkSharedText *sharedTextPtr);
static void		PushRetainedUndoTokens(TkSharedText *sharedTextPtr);
static void		PushUndoSeparatorIfNeeded(TkSharedText *sharedTextPtr, bool autoSeparators,
			    TkTextEditMode currentEditMode);
static bool		IsEmpty(const TkSharedText *sharedTextPtr, const TkText *textPtr);
static bool		IsClean(const TkSharedText *sharedTextPtr, const TkText *textPtr,
			    bool discardSelection);
static TkTextUndoPerformProc TextUndoRedoCallback;
static TkTextUndoFreeProc TextUndoFreeCallback;
static TkTextUndoStackContentChangedProc TextUndoStackContentChangedCallback;

/*
 * Some definitions for controlling "dump", "inspect", and "checksum".
 */

enum {
    TK_DUMP_TEXT                    = SEG_GROUP_CHAR,
    TK_DUMP_CHARS                   = TK_DUMP_TEXT|SEG_GROUP_HYPHEN,
    TK_DUMP_MARK                    = SEG_GROUP_MARK,
    TK_DUMP_ELIDE                   = SEG_GROUP_BRANCH,
    TK_DUMP_TAG                     = SEG_GROUP_TAG,
    TK_DUMP_WIN                     = SEG_GROUP_WINDOW,
    TK_DUMP_IMG                     = SEG_GROUP_IMAGE,
    TK_DUMP_NODE                    = 1 << 18,
    TK_DUMP_DUMP_ALL                = TK_DUMP_TEXT|TK_DUMP_CHARS|TK_DUMP_MARK|TK_DUMP_TAG|
                                      TK_DUMP_WIN|TK_DUMP_IMG,

    TK_DUMP_DISPLAY                 = 1 << 19,
    TK_DUMP_DISPLAY_CHARS           = TK_DUMP_CHARS|TK_DUMP_DISPLAY,
    TK_DUMP_DISPLAY_TEXT            = TK_DUMP_TEXT|TK_DUMP_DISPLAY,
    TK_DUMP_CRC_DFLT                = TK_DUMP_TEXT|SEG_GROUP_WINDOW|SEG_GROUP_IMAGE,
    TK_DUMP_CRC_ALL                 = TK_DUMP_TEXT|TK_DUMP_CHARS|TK_DUMP_DISPLAY_TEXT|SEG_GROUP_WINDOW|
			              SEG_GROUP_IMAGE|TK_DUMP_MARK|TK_DUMP_TAG,

    TK_DUMP_NESTED                  = 1 << 20,
    TK_DUMP_TEXT_CONFIGS            = 1 << 21,
    TK_DUMP_TAG_CONFIGS             = 1 << 22,
    TK_DUMP_TAG_BINDINGS            = 1 << 23,
    TK_DUMP_INSERT_MARK             = 1 << 24,
    TK_DUMP_INCLUDE_SEL             = 1 << 25,
    TK_DUMP_DONT_RESOLVE_COLORS     = 1 << 26,
    TK_DUMP_DONT_RESOLVE_FONTS      = 1 << 27,
    TK_DUMP_INCLUDE_DATABASE_CONFIG = 1 << 28,
    TK_DUMP_INCLUDE_SYSTEM_CONFIG   = 1 << 29,
    TK_DUMP_INCLUDE_DEFAULT_CONFIG  = 1 << 30,
    TK_DUMP_INCLUDE_SYSTEM_COLORS   = 1 << 31,
    TK_DUMP_INSPECT_DFLT            = TK_DUMP_DUMP_ALL,
    TK_DUMP_INSPECT_COMPLETE        = TK_DUMP_INSPECT_DFLT|TK_DUMP_TAG_BINDINGS|TK_DUMP_TEXT_CONFIGS|
    			              TK_DUMP_TAG_CONFIGS|TK_DUMP_INCLUDE_SEL|TK_DUMP_INSERT_MARK|
				      TK_DUMP_INCLUDE_DATABASE_CONFIG|TK_DUMP_INCLUDE_SYSTEM_CONFIG|
				      TK_DUMP_INCLUDE_DEFAULT_CONFIG|TK_DUMP_ELIDE|
				      TK_DUMP_INCLUDE_SYSTEM_COLORS,
    TK_DUMP_INSPECT_ALL             = TK_DUMP_INSPECT_COMPLETE|TK_DUMP_DISPLAY_TEXT|
    			              TK_DUMP_DONT_RESOLVE_COLORS|TK_DUMP_DONT_RESOLVE_FONTS|
				      TK_DUMP_NESTED,
};

/*
 * Declarations of the three search procs required by the multi-line search routines.
 */

static SearchMatchProc		TextSearchFoundMatch;
static SearchAddLineProc	TextSearchAddNextLine;
static SearchLineIndexProc	TextSearchGetLineIndex;

/*
 * The structure below defines text class behavior by means of functions that
 * can be invoked from generic window code.
 */

static CONST Tk_ClassProcs textClass = {
    sizeof(Tk_ClassProcs),	/* size */
    TextWorldChangedCallback,	/* worldChangedProc */
    NULL,			/* createProc */
    NULL			/* modalProc */
};

#if TK_CHECK_ALLOCS

/*
 * Some stuff for memory checks, and allocation statistic.
 */

unsigned tkTextCountNewShared = 0;
unsigned tkTextCountDestroyShared = 0;
unsigned tkTextCountNewPeer = 0;
unsigned tkTextCountDestroyPeer = 0;
unsigned tkTextCountNewPixelInfo = 0;
unsigned tkTextCountDestroyPixelInfo = 0;
unsigned tkTextCountNewSegment = 0;
unsigned tkTextCountDestroySegment = 0;
unsigned tkTextCountNewTag = 0;
unsigned tkTextCountDestroyTag = 0;
unsigned tkTextCountNewUndoToken = 0;
unsigned tkTextCountDestroyUndoToken = 0;
unsigned tkTextCountNewNode = 0;
unsigned tkTextCountDestroyNode = 0;
unsigned tkTextCountNewLine = 0;
unsigned tkTextCountDestroyLine = 0;
unsigned tkTextCountNewSection = 0;
unsigned tkTextCountDestroySection = 0;

extern unsigned tkIntSetCountDestroy;
extern unsigned tkIntSetCountNew;
extern unsigned tkBitCountNew;
extern unsigned tkBitCountDestroy;

typedef struct WatchShared {
    TkSharedText *sharedTextPtr;
    struct WatchShared *nextPtr;
} WatchShared;

static unsigned widgetNumber = 0;
static WatchShared *watchShared;

static void
AllocStatistic()
{
    const WatchShared *wShared;

    if (!tkBTreeDebug) {
	return;
    }

    for (wShared = watchShared; wShared; wShared = wShared->nextPtr) {
	const TkText *peer;

	for (peer = wShared->sharedTextPtr->peers; peer; peer = peer->next) {
	    fprintf(stderr, "Unreleased text widget %d\n", peer->widgetNumber);
	}
    }

    fprintf(stderr, "---------------------------------\n");
    fprintf(stderr, "ALLOCATION:        new    destroy\n");
    fprintf(stderr, "---------------------------------\n");
    fprintf(stderr, "Shared:       %8u - %8u\n", tkTextCountNewShared, tkTextCountDestroyShared);
    fprintf(stderr, "Peer:         %8u - %8u\n", tkTextCountNewPeer, tkTextCountDestroyPeer);
    fprintf(stderr, "Segment:      %8u - %8u\n", tkTextCountNewSegment, tkTextCountDestroySegment);
    fprintf(stderr, "Tag:          %8u - %8u\n", tkTextCountNewTag, tkTextCountDestroyTag);
    fprintf(stderr, "UndoToken:    %8u - %8u\n", tkTextCountNewUndoToken, tkTextCountDestroyUndoToken);
    fprintf(stderr, "Node:         %8u - %8u\n", tkTextCountNewNode, tkTextCountDestroyNode);
    fprintf(stderr, "Line:         %8u - %8u\n", tkTextCountNewLine, tkTextCountDestroyLine);
    fprintf(stderr, "Section:      %8u - %8u\n", tkTextCountNewSection, tkTextCountDestroySection);
    fprintf(stderr, "PixelInfo:    %8u - %8u\n", tkTextCountNewPixelInfo, tkTextCountDestroyPixelInfo);
    fprintf(stderr, "BitField:     %8u - %8u\n", tkBitCountNew, tkBitCountDestroy);
    fprintf(stderr, "IntSet:       %8u - %8u\n", tkIntSetCountNew, tkIntSetCountDestroy);
    fprintf(stderr, "--------------------------------\n");

    if (tkTextCountNewShared != tkTextCountDestroyShared
	    || tkTextCountNewPeer != tkTextCountDestroyPeer
	    || tkTextCountNewSegment != tkTextCountDestroySegment
	    || tkTextCountNewTag != tkTextCountDestroyTag
	    || tkTextCountNewUndoToken != tkTextCountDestroyUndoToken
	    || tkTextCountNewNode != tkTextCountDestroyNode
	    || tkTextCountNewLine != tkTextCountDestroyLine
	    || tkTextCountNewSection != tkTextCountDestroySection
	    || tkTextCountNewPixelInfo != tkTextCountDestroyPixelInfo
	    || tkBitCountNew != tkBitCountDestroy
	    || tkIntSetCountNew != tkIntSetCountDestroy)  {
	fprintf(stderr, "*** memory leak detected ***\n");
	fprintf(stderr, "----------------------------\n");
	/* TkBitCheckAllocs(); */
    }
}
#endif /* TK_CHECK_ALLOCS */

#if SUPPORT_DEPRECATED_STARTLINE_ENDLINE

/*
 * Some helpers.
 */

static void WarnAboutDeprecatedStartLineOption() {
    static bool printWarning = true;
    if (printWarning) {
	fprintf(stderr, "tk::text: Option \"-startline\" is deprecated, "
		"please use option \"-startindex\".\n");
	printWarning = false;
    }
}
static void WarnAboutDeprecatedEndLineOption() {
    static bool printWarning = true;
    if (printWarning) {
	fprintf(stderr, "tk::text: Option \"-endline\" is deprecated, "
		"please use option \"-endindex\".\n");
	printWarning = false;
    }
}

#endif /* SUPPORT_DEPRECATED_STARTLINE_ENDLINE */

/*
 * Helper for guarded release of objects.
 */

static void
Tcl_GuardedDecrRefCount(Tcl_Obj *objPtr)
{
#ifndef NDEBUG
    /*
     * Tcl does not provide any function for querying the reference count.
     * So we need a work-around. Why does Tcl not provide a guarded version
     * for such a dangerous function?
     */
    assert(objPtr);
    Tcl_IncrRefCount(objPtr);
    assert(Tcl_IsShared(objPtr));
    Tcl_DecrRefCount(objPtr);
#endif
    Tcl_DecrRefCount(objPtr);
}

/*
 * Wee need a helper for sending virtual events, because in newer Tk version
 * the footprint of TkSendVirtualEvent has changed. (Note that this source has
 * backports for 8.5, and older versions of 8.6).
 */

static void
SendVirtualEvent(
    Tk_Window tkwin,
    char const *eventName,
    Tcl_Obj *detail)
{
#if TK_MAJOR_VERSION > 8 \
	|| (TK_MAJOR_VERSION == 8 \
	    && (TK_MINOR_VERSION > 6 || (TK_MINOR_VERSION == 6 && TK_RELEASE_SERIAL >= 6)))
    /* new footprint since 8.6.6 */
    TkSendVirtualEvent(tkwin, eventName, detail);
#else
# if TCL_MAJOR_VERSION == 8 && TCL_MINOR_VERSION >= 6
    if (!detail) {
	/* new function since 8.6.0, and valid until 8.6.5 */
	TkSendVirtualEvent(tkwin, eventName);
	return;
    }
# endif
    {
	/* backport to 8.5 */
	union { XEvent general; XVirtualEvent virtual; } event;

	memset(&event, 0, sizeof(event));
	event.general.xany.type = VirtualEvent;
	event.general.xany.serial = NextRequest(Tk_Display(tkwin));
	event.general.xany.send_event = False;
	event.general.xany.window = Tk_WindowId(tkwin);
	event.general.xany.display = Tk_Display(tkwin);
	event.virtual.name = Tk_GetUid(eventName);
	event.virtual.user_data = detail;
	Tk_QueueWindowEvent(&event.general, TCL_QUEUE_TAIL);
    }
#endif
}

/*
 *--------------------------------------------------------------
 *
 * GetByteLength --
 *
 *	This function should be defined by Tcl, but it isn't defined,
 *	so we are doing this.
 *
 * Results:
 *	The length of the string.
 *
 * Side effects:
 *	Calls Tcl_GetString(objPtr) if objPtr->bytes is not yet resolved.
 *
 *--------------------------------------------------------------
 */

static int
GetByteLength(
    Tcl_Obj *objPtr)
{
    assert(objPtr);

    if (!objPtr->bytes) {
	Tcl_GetString(objPtr);
    }
    return objPtr->length;
}

/*
 *--------------------------------------------------------------
 *
 * Tk_TextObjCmd --
 *
 *	This function is invoked to process the "text" Tcl command. See the
 *	user documentation for details on what it does.
 *
 * Results:
 *	A standard Tcl result.
 *
 * Side effects:
 *	See the user documentation.
 *
 *--------------------------------------------------------------
 */

int
Tk_TextObjCmd(
    ClientData clientData,	/* Main window associated with interpreter. */
    Tcl_Interp *interp,		/* Current interpreter. */
    int objc,			/* Number of arguments. */
    Tcl_Obj *const objv[])	/* Argument objects. */
{
    Tk_Window tkwin = clientData;

    if (objc < 2) {
	Tcl_WrongNumArgs(interp, 1, objv, "pathName ?-option value ...?");
	return TCL_ERROR;
    }

    if (!tkwin) {
	tkwin = Tk_MainWindow(interp);
    }
    return CreateWidget(NULL, tkwin, interp, NULL, objc, objv);
}

/*
 *----------------------------------------------------------------------
 *
 * PushRetainedUndoTokens --
 *
 *	Push the retained undo tokens onto the stack.
 *
 * Results:
 *	None.
 *
 * Side effects:
 *	Same as TkTextPushUndoToken, additionaly 'undoTagList' and
 *	'undoMarkList' will be cleared.
 *
 *----------------------------------------------------------------------
 */

static void
PushRetainedUndoTokens(
    TkSharedText *sharedTextPtr)
{
    unsigned i;

    assert(sharedTextPtr);
    assert(sharedTextPtr->undoStack);

    for (i = 0; i < sharedTextPtr->undoTagListCount; ++i) {
	TkTextPushUndoTagTokens(sharedTextPtr, sharedTextPtr->undoTagList[i]);
    }

    for (i = 0; i < sharedTextPtr->undoMarkListCount; ++i) {
	TkTextPushUndoMarkTokens(sharedTextPtr, &sharedTextPtr->undoMarkList[i]);
    }

    sharedTextPtr->undoTagListCount = 0;
    sharedTextPtr->undoMarkListCount = 0;
}

/*
 *----------------------------------------------------------------------
 *
 * TkTextPushUndoToken --
 *
 *	This function is pushing the given undo/redo token. Don't use
 *	TkTextUndoPushItem, because some of the prepared undo tokens
 *	are retained.
 *
 * Results:
 *	None.
 *
 * Side effects:
 *	Same as TkTextUndoPushItem, furthermore all retained items
 *	will be pushed.
 *
 *----------------------------------------------------------------------
 */

void
TkTextPushUndoToken(
    TkSharedText *sharedTextPtr,
    void *token,
    unsigned byteSize)
{
    TkTextUndoAction action;

    assert(sharedTextPtr);
    assert(sharedTextPtr->undoStack);
    assert(token);

    action = ((TkTextUndoToken *) token)->undoType->action;

    if (action == TK_TEXT_UNDO_INSERT || action == TK_TEXT_UNDO_DELETE) {
	sharedTextPtr->insertDeleteUndoTokenCount += 1;
    }

    PushRetainedUndoTokens(sharedTextPtr);
    TkTextUndoPushItem(sharedTextPtr->undoStack, token, byteSize);
}

/*
 *----------------------------------------------------------------------
 *
 * TkTextPushRedoToken --
 *
 *	This function is pushing the given redo token. This function
 *	is useful only for the reconstruction of the undo stack.
 *
 * Results:
 *	None.
 *
 * Side effects:
 *	Same as TkTextUndoPushRedoItem.
 *
 *----------------------------------------------------------------------
 */

void
TkTextPushRedoToken(
    TkSharedText *sharedTextPtr,
    void *token,
    unsigned byteSize)
{
    assert(sharedTextPtr);
    assert(sharedTextPtr->undoStack);
    assert(token);

    TkTextUndoPushRedoItem(sharedTextPtr->undoStack, token, byteSize);
}

/*
 *--------------------------------------------------------------
 *
 * CreateWidget --
 *
 *	This function is invoked to process the "text" Tcl command, (when
 *	called by Tk_TextObjCmd) and the "$text peer create" text widget
 *	sub-command (called from TextPeerCmd).
 *
 *	See the user documentation for details on what it does.
 *
 * Results:
 *	A standard Tcl result, places the name of the widget created into the
 *	interp's result.
 *
 * Side effects:
 *	See the user documentation.
 *
 *--------------------------------------------------------------
 */

static int
CreateWidget(
    TkSharedText *sharedTextPtr,/* Shared widget info, or NULL. */
    Tk_Window tkwin,		/* Main window associated with interpreter. */
    Tcl_Interp *interp,		/* Current interpreter. */
    const TkText *parent,	/* If non-NULL then take default start, end
				 * from this parent. */
    int objc,			/* Number of arguments. */
    Tcl_Obj *const objv[])	/* Argument objects. */
{
    TkText *textPtr;
    Tk_OptionTable optionTable;
    TkTextIndex startIndex;
    Tk_Window newWin;

    /*
     * Create the window.
     */

    if (!(newWin = Tk_CreateWindowFromPath(interp, tkwin, Tcl_GetString(objv[1]), NULL))) {
	return TCL_ERROR;
    }

    if (!sharedTextPtr) {
	sharedTextPtr = calloc(1, sizeof(TkSharedText));

	Tcl_InitHashTable(&sharedTextPtr->tagTable, TCL_STRING_KEYS);
	Tcl_InitHashTable(&sharedTextPtr->markTable, TCL_STRING_KEYS);
	Tcl_InitHashTable(&sharedTextPtr->windowTable, TCL_STRING_KEYS);
	Tcl_InitHashTable(&sharedTextPtr->imageTable, TCL_STRING_KEYS);
	sharedTextPtr->usedTags = TkBitResize(NULL, TK_TEXT_SET_MAX_BIT_SIZE);
	sharedTextPtr->elisionTags = TkBitResize(NULL, TK_TEXT_SET_MAX_BIT_SIZE);
	sharedTextPtr->selectionTags = TkBitResize(NULL, TK_TEXT_SET_MAX_BIT_SIZE);
	sharedTextPtr->dontUndoTags = TkBitResize(NULL, TK_TEXT_SET_MAX_BIT_SIZE);
	sharedTextPtr->affectDisplayTags = TkBitResize(NULL, TK_TEXT_SET_MAX_BIT_SIZE);
	sharedTextPtr->notAffectDisplayTags = TkBitResize(NULL, TK_TEXT_SET_MAX_BIT_SIZE);
	sharedTextPtr->affectDisplayNonSelTags = TkBitResize(NULL, TK_TEXT_SET_MAX_BIT_SIZE);
	sharedTextPtr->affectGeometryTags = TkBitResize(NULL, TK_TEXT_SET_MAX_BIT_SIZE);
	sharedTextPtr->affectGeometryNonSelTags = TkBitResize(NULL, TK_TEXT_SET_MAX_BIT_SIZE);
	sharedTextPtr->affectLineHeightTags = TkBitResize(NULL, TK_TEXT_SET_MAX_BIT_SIZE);
	sharedTextPtr->tagLookup = malloc(TK_TEXT_SET_MAX_BIT_SIZE*sizeof(TkTextTag *));
	sharedTextPtr->emptyTagInfoPtr = TkTextTagSetResize(NULL, 0);
	sharedTextPtr->maxRedoDepth = -1;
	sharedTextPtr->autoSeparators = true;
	sharedTextPtr->lastEditMode = TK_TEXT_EDIT_OTHER;
	sharedTextPtr->lastUndoTokenType = -1;
	sharedTextPtr->startMarker = TkTextMakeStartEndMark(NULL, &tkTextLeftMarkType);
	sharedTextPtr->endMarker = TkTextMakeStartEndMark(NULL, &tkTextRightMarkType);
	sharedTextPtr->protectionMark[0] = TkTextMakeMark(NULL, NULL);
	sharedTextPtr->protectionMark[1] = TkTextMakeMark(NULL, NULL);
	sharedTextPtr->protectionMark[0]->typePtr = &tkTextProtectionMarkType;
	sharedTextPtr->protectionMark[1]->typePtr = &tkTextProtectionMarkType;

	DEBUG(memset(sharedTextPtr->tagLookup, 0, TK_TEXT_SET_MAX_BIT_SIZE*sizeof(TkTextTag *)));

	sharedTextPtr->mainPeer = calloc(1, sizeof(TkText));
	sharedTextPtr->mainPeer->startMarker = sharedTextPtr->startMarker;
	sharedTextPtr->mainPeer->endMarker = sharedTextPtr->endMarker;
	sharedTextPtr->mainPeer->sharedTextPtr = sharedTextPtr;

#if TK_CHECK_ALLOCS
	if (tkTextCountNewShared++ == 0) {
	    atexit(AllocStatistic);
	}
	/*
	 * Add this shared resource to global list.
	 */
	{
	    WatchShared *wShared = malloc(sizeof(WatchShared));
	    wShared->sharedTextPtr = sharedTextPtr;
	    wShared->nextPtr = watchShared;
	    watchShared = wShared;
	}
#endif

	/*
	 * The construction of the tree requires a valid setup of the shared resource.
	 */

	sharedTextPtr->tree = TkBTreeCreate(sharedTextPtr, 1);
    }

    DEBUG_ALLOC(tkTextCountNewPeer++);

    /*
     * Create the text widget and initialize everything to zero, then set the
     * necessary initial (non-NULL) values. It is important that the 'set' tag
     * and 'insert', 'current' mark pointers are all NULL to start.
     */

    textPtr = calloc(1, sizeof(TkText));
    textPtr->tkwin = newWin;
    textPtr->display = Tk_Display(newWin);
    textPtr->interp = interp;
    textPtr->widgetCmd = Tcl_CreateObjCommand(interp, Tk_PathName(textPtr->tkwin),
	    TextWidgetObjCmd, textPtr, TextCmdDeletedProc);
    DEBUG_ALLOC(textPtr->widgetNumber = ++widgetNumber);

    /*
     * Add the new widget to the shared list.
     */

    textPtr->sharedTextPtr = sharedTextPtr;
    sharedTextPtr->refCount += 1;
    textPtr->next = sharedTextPtr->peers;
    sharedTextPtr->peers = textPtr;

    /*
     * Clear the indices, do this after the shared widget is created.
     */

    TkTextIndexClear(&textPtr->topIndex, textPtr);
    TkTextIndexClear(&textPtr->selIndex, textPtr);

    /*
     * This refCount will be held until DestroyText is called. Note also that
     * the later call to 'TkTextCreateDInfo' will add more refCounts.
     */

    textPtr->refCount = 1;

    /*
     * Specify start and end lines in the B-tree. The default is the same as
     * the parent, but this can be adjusted to display more or less if the
     * start, end where given as configuration options.
     */

    if (parent) {
	(textPtr->startMarker = parent->startMarker)->refCount += 1;
	(textPtr->endMarker = parent->endMarker)->refCount += 1;
#if SUPPORT_DEPRECATED_STARTLINE_ENDLINE
	textPtr->startLine = parent->startLine;
	textPtr->endLine = parent->endLine;
#endif
    } else {
	(textPtr->startMarker = sharedTextPtr->startMarker)->refCount += 1;
	(textPtr->endMarker = sharedTextPtr->endMarker)->refCount += 1;
    }

    /*
     * Register with the B-tree. In some sense it would be best if we could do
     * this later (after configuration options), so that any changes to
     * start,end do not require a total recalculation.
     */

    TkBTreeAddClient(sharedTextPtr->tree, textPtr, textPtr->lineHeight);

    textPtr->state = TK_TEXT_STATE_NORMAL;
    textPtr->relief = TK_RELIEF_FLAT;
    textPtr->cursor = None;
    textPtr->charWidth = 1;
    textPtr->spaceWidth = 1;
    textPtr->lineHeight = -1;
    textPtr->prevWidth = Tk_Width(newWin);
    textPtr->prevHeight = Tk_Height(newWin);
    textPtr->useHyphenSupport = -1;
    textPtr->hyphenRules = TK_TEXT_HYPHEN_MASK;
    textPtr->prevSyncState = -1;
    textPtr->lastLineY = TK_TEXT_NEARBY_IS_UNDETERMINED;
    TkTextTagSetIncrRefCount(textPtr->curTagInfoPtr = sharedTextPtr->emptyTagInfoPtr);

    /*
     * This will add refCounts to textPtr.
     */

    TkTextCreateDInfo(textPtr);
    TkTextIndexSetupToStartOfText(&startIndex, textPtr, sharedTextPtr->tree);
    TkTextSetYView(textPtr, &startIndex, 0);
    textPtr->exportSelection = true;
    textPtr->pickEvent.type = LeaveNotify;
    textPtr->steadyMarks = textPtr->sharedTextPtr->steadyMarks;
    textPtr->undo = textPtr->sharedTextPtr->undo;
    textPtr->maxUndoDepth = textPtr->sharedTextPtr->maxUndoDepth;
    textPtr->maxRedoDepth = textPtr->sharedTextPtr->maxRedoDepth;
    textPtr->maxUndoSize = textPtr->sharedTextPtr->maxUndoSize;
    textPtr->autoSeparators = textPtr->sharedTextPtr->autoSeparators;

    /*
     * Create the "sel" tag and the "current" and "insert" marks.
     * Note: it is important that textPtr->selTagPtr is NULL before this
     * initial call.
     */

    textPtr->selTagPtr = TkTextCreateTag(textPtr, "sel", NULL);
    textPtr->insertMarkPtr = TkTextSetMark(textPtr, "insert", &startIndex);
    textPtr->currentMarkPtr = TkTextSetMark(textPtr, "current", &startIndex);
    textPtr->currentMarkIndex = startIndex;

    sharedTextPtr->numPeers += 1;

    /*
     * Create the option table for this widget class. If it has already been
     * created, the cached pointer will be returned.
     */

    optionTable = Tk_CreateOptionTable(interp, optionSpecs);

    Tk_SetClass(textPtr->tkwin, "Text");
    Tk_SetClassProcs(textPtr->tkwin, &textClass, textPtr);
    textPtr->optionTable = optionTable;

    Tk_CreateEventHandler(textPtr->tkwin,
	    ExposureMask|StructureNotifyMask|FocusChangeMask, TextEventProc, textPtr);
    Tk_CreateEventHandler(textPtr->tkwin, KeyPressMask|KeyReleaseMask
	    |ButtonPressMask|ButtonReleaseMask|EnterWindowMask
	    |LeaveWindowMask|PointerMotionMask|VirtualEventMask,
	    TkTextBindProc, textPtr);
    Tk_CreateSelHandler(textPtr->tkwin, XA_PRIMARY, XA_STRING, TextFetchSelection, textPtr, XA_STRING);

    if (Tk_InitOptions(interp, (char *) textPtr, optionTable, textPtr->tkwin) != TCL_OK) {
	Tk_DestroyWindow(textPtr->tkwin);
	return TCL_ERROR;
    }
    textPtr->textConfigAttrs = textPtr->selAttrs;
    textPtr->selTagPtr->attrs = textPtr->selAttrs;

    if (TkConfigureText(interp, textPtr, objc - 2, objv + 2) != TCL_OK) {
	Tk_DestroyWindow(textPtr->tkwin);
	return TCL_ERROR;
    }

    Tcl_SetObjResult(interp, TkNewWindowObj(textPtr->tkwin));
    return TCL_OK;
}

/*
 *--------------------------------------------------------------
 *
 * UpdateLineMetrics --
 *
 *	This function updates the pixel height calculations of a range of
 *	lines in the widget.
 *
 * Results:
 *	None.
 *
 * Side effects:
 *	Line heights may be recalculated.
 *
 *--------------------------------------------------------------
 */

static void
UpdateLineMetrics(
    TkText *textPtr,		/* Information about widget. */
    unsigned startLine,		/* Start at this line. */
    unsigned endLine)		/* Go no further than this line. */
{
    if (!textPtr->sharedTextPtr->allowUpdateLineMetrics) {
	ProcessConfigureNotify(textPtr, true);
    }
    TkTextUpdateLineMetrics(textPtr, startLine, endLine);
}

/*
 *--------------------------------------------------------------
 *
 * TkTextAttemptToModifyDisabledWidget --
 *
 *	The GUI tries to modify a disabled text widget, so an
 *	error will be thrown.
 *
 * Results:
 *	Returns TCL_ERROR.
 *
 * Side effects:
 *	None.
 *
 *--------------------------------------------------------------
 */

static void
ErrorNotAllowed(
    Tcl_Interp *interp,
    const char *text)
{
    Tcl_SetObjResult(interp, Tcl_NewStringObj(text, -1));
    Tcl_SetErrorCode(interp, "TK", "TEXT", "NOT_ALLOWED", NULL);
}

int
TkTextAttemptToModifyDisabledWidget(
    Tcl_Interp *interp)
{
#if SUPPORT_DEPRECATED_MODS_OF_DISABLED_WIDGET
    static bool showWarning = true;
    if (showWarning) {
	fprintf(stderr, "tk::text: Attempt to modify a disabled widget is deprecated.\n");
	showWarning = false;
    }
    return TCL_OK;
#else /* if !SUPPORT_DEPRECATED_MODS_OF_DISABLED_WIDGET */
    ErrorNotAllowed(interp, "attempt to modify disabled widget");
    return TCL_ERROR;
#endif
}

/*
 *--------------------------------------------------------------
 *
 * TkTextAttemptToModifyDeadWidget --
 *
 *	The GUI tries to modify a dead text widget, so an
 *	error will be thrown.
 *
 * Results:
 *	Returns TCL_ERROR.
 *
 * Side effects:
 *	None.
 *
 *--------------------------------------------------------------
 */

int
TkTextAttemptToModifyDeadWidget(
    Tcl_Interp *interp)
{
#if SUPPORT_DEPRECATED_MODS_OF_DISABLED_WIDGET
    static bool showWarning = true;
    if (showWarning) {
	fprintf(stderr, "tk::text: Attempt to modify a dead widget is deprecated.\n");
	showWarning = false;
    }
    return TCL_OK;
#else /* if !SUPPORT_DEPRECATED_MODS_OF_DISABLED_WIDGET */
    ErrorNotAllowed(interp, "attempt to modify dead widget");
    return TCL_ERROR;
#endif
}

/*
 *--------------------------------------------------------------
 *
 * TextWidgetObjCmd --
 *
 *	This function is invoked to process the Tcl command that corresponds
 *	to a text widget. See the user documentation for details on what it
 *	does.
 *
 * Results:
 *	A standard Tcl result.
 *
 * Side effects:
 *	See the user documentation.
 *
 *--------------------------------------------------------------
 */

static bool
TestIfTriggerUserMod(
    TkSharedText *sharedTextPtr,
    Tcl_Obj *indexObjPtr)
{
    return sharedTextPtr->triggerWatchCmd && strcmp(Tcl_GetString(indexObjPtr), "insert") == 0;
}

static bool
TestIfPerformingUndoRedo(
    Tcl_Interp *interp,
    const TkSharedText *sharedTextPtr,
    int *result)
{
    if (sharedTextPtr->undoStack && TkTextUndoIsPerformingUndoRedo(sharedTextPtr->undoStack)) {
	/*
	 * It's possible that this command command will be invoked inside the "watch" callback,
	 * but this is not allowed when performing undo/redo.
	 */

	ErrorNotAllowed(interp, "cannot modify inside undo/redo operation");
	if (result) {
	    *result = TCL_ERROR;
	}
	return true;
    }
    return false;
}

static bool
TestIfDisabled(
    Tcl_Interp *interp,
    const TkText *textPtr,
    int *result)
{
    assert(result);

    if (textPtr->state != TK_TEXT_STATE_DISABLED) {
	return false;
    }
    *result = TkTextAttemptToModifyDisabledWidget(interp);
    return true;
}

static bool
TestIfDead(
    Tcl_Interp *interp,
    const TkText *textPtr,
    int *result)
{
    assert(result);

    if (!TkTextIsDeadPeer(textPtr)) {
	return false;
    }
    *result = TkTextAttemptToModifyDeadWidget(interp);
    return true;
}

static Tcl_Obj *
AppendScript(
    const char *oldScript,
    const char *script)
{
    char buffer[1024];
    int lenOfNew = strlen(script);
    int lenOfOld = strlen(oldScript);
    size_t totalLen = lenOfOld + lenOfNew + 1;
    char *newScript = buffer;
    Tcl_Obj *newScriptObj;

    if (totalLen + 2 > sizeof(buffer)) {
	newScript = malloc(totalLen + 1);
    }

    memcpy(newScript, oldScript, lenOfOld);
    newScript[lenOfOld] = '\n';
    memcpy(newScript + lenOfOld + 1, script, lenOfNew + 1);
    newScriptObj = Tcl_NewStringObj(newScript, totalLen);
    if (newScript != buffer) { free(newScript); }
    return newScriptObj;
}

#if SUPPORT_DEPRECATED_STARTLINE_ENDLINE
static bool
MatchOpt(
    const char *opt,
    const char *pattern,
    unsigned minMatchLen)
{
    if (strncmp(opt, pattern, minMatchLen) != 0) {
	return false;
    }
    opt += minMatchLen;
    pattern += minMatchLen;
    while (true) {
	if (*opt == '\0') {
	    return true;
	}
	if (*pattern == '\0') {
	    return false;
	}
	if (*opt != *pattern) {
	    return false;
	}
	opt += 1;
	pattern += 1;
    }
    return false; /* never reached */
}
#endif /* SUPPORT_DEPRECATED_STARTLINE_ENDLINE */

static int
TextWidgetObjCmd(
    ClientData clientData,	/* Information about text widget. */
    Tcl_Interp *interp,		/* Current interpreter. */
    int objc,			/* Number of arguments. */
    Tcl_Obj *const objv[])	/* Argument objects. */
{
    TkText *textPtr = clientData;
    TkSharedText *sharedTextPtr;
    int result = TCL_OK;
    int commandIndex = -1;
    bool oldUndoStackEvent;

    static const char *const optionStrings[] = {
	"tk_bindvar", "tk_textInsert", "tk_textReplace",
	"bbox", "brks", "checksum", "cget", "clear", "compare", "configure",
	"count", "debug", "delete", "dlineinfo", "dump", "edit", "get", "image",
	"index", "insert", "inspect", "isclean", "isdead", "isempty", "lineno",
	"load", "mark", "peer", "pendingsync", "replace", "scan", "search",
	"see", "sync", "tag", "watch", "window", "xview", "yview", NULL
    };
    enum options {
	TEXT_TK_BINDVAR, TEXT_TK_TEXTINSERT, TEXT_TK_TEXTREPLACE,
	TEXT_BBOX, TEXT_BRKS, TEXT_CHECKSUM, TEXT_CGET, TEXT_CLEAR, TEXT_COMPARE, TEXT_CONFIGURE,
	TEXT_COUNT, TEXT_DEBUG, TEXT_DELETE, TEXT_DLINEINFO, TEXT_DUMP, TEXT_EDIT, TEXT_GET, TEXT_IMAGE,
	TEXT_INDEX, TEXT_INSERT, TEXT_INSPECT, TEXT_ISCLEAN, TEXT_ISDEAD, TEXT_ISEMPTY, TEXT_LINENO,
	TEXT_LOAD, TEXT_MARK, TEXT_PEER, TEXT_PENDINGSYNC, TEXT_REPLACE, TEXT_SCAN, TEXT_SEARCH,
	TEXT_SEE, TEXT_SYNC, TEXT_TAG, TEXT_WATCH, TEXT_WINDOW, TEXT_XVIEW, TEXT_YVIEW
    };

    if (objc < 2) {
	Tcl_WrongNumArgs(interp, 1, objv, "option ?arg ...?");
	return TCL_ERROR;
    }

    if (Tcl_GetIndexFromObjStruct(interp, objv[1], optionStrings,
	    sizeof(char *), "option", 0, &commandIndex) != TCL_OK) {
	/*
	 * Hide the first three options, generating the error description with
	 * the side effects of Tcl_GetIndexFromObjStruct.
	 */

	(void) Tcl_GetIndexFromObjStruct(interp, objv[1], optionStrings + 3,
		sizeof(char *), "option", 0, &commandIndex);
	return TCL_ERROR;
    }

    textPtr->refCount += 1;
    sharedTextPtr = textPtr->sharedTextPtr;
    oldUndoStackEvent = sharedTextPtr->undoStackEvent;
    sharedTextPtr->undoStackEvent = false;

    /*
     * Clear saved insert cursor position.
     */

    TkTextIndexClear(&textPtr->insertIndex, textPtr);

    /*
     * Check if we need to update the "current" mark segment.
     */

    if (sharedTextPtr->haveToSetCurrentMark) {
	TkTextUpdateCurrentMark(sharedTextPtr);
    }

    if (CATCH_ASSERTION_FAILED) {
	result = TCL_ERROR;
	goto done;
    }

    switch ((enum options) commandIndex) {
    case TEXT_TK_BINDVAR: {
	TkTextStringList *listPtr;

	/*
	 * Bind a variable to this widget, this variable will be released (Tcl_UnsetVar2)
	 * when the widget will be destroyed.
	 *
	 * I suggest to provide a general support for binding variables to widgets in a
	 * future Tk version.
	 */

	if (objc != 3) {
	    Tcl_WrongNumArgs(interp, 2, objv, "varname");
	    result = TCL_ERROR;
	    goto done;
	}

	listPtr = malloc(sizeof(TkTextStringList));
	Tcl_IncrRefCount(listPtr->strObjPtr = objv[2]);
	listPtr->nextPtr = textPtr->varBindingList;
	textPtr->varBindingList = listPtr;
	break;
    }
    case TEXT_BBOX: {
	int x, y, width, height, argc = 2;
	bool extents = false;
	TkTextIndex index;

	if (objc == 4) {
	    const char* option = Tcl_GetString(objv[2]);

	    if (strcmp(option, "-extents") == 0) {
		extents = true;
		argc += 1;
	    } else if (*option == '-') {
		Tcl_SetObjResult(interp, Tcl_ObjPrintf("bad option \"%s\": must be -extents", option));
		result = TCL_ERROR;
		goto done;
	    }
	}
	if (objc - argc + 2 != 3) {
	    Tcl_WrongNumArgs(interp, 2, objv, "?-extents? index");
	    result = TCL_ERROR;
	    goto done;
	}
	if (!TkTextGetIndexFromObj(interp, textPtr, objv[argc], &index)) {
	    result = TCL_ERROR;
	    goto done;
	}
	if (TkTextIndexBbox(textPtr, &index, extents, &x, &y, &width, &height, NULL, NULL)) {
	    Tcl_Obj *listObj = Tcl_NewObj();

	    Tcl_ListObjAppendElement(interp, listObj, Tcl_NewIntObj(x));
	    Tcl_ListObjAppendElement(interp, listObj, Tcl_NewIntObj(y));
	    Tcl_ListObjAppendElement(interp, listObj, Tcl_NewIntObj(width));
	    Tcl_ListObjAppendElement(interp, listObj, Tcl_NewIntObj(height));

	    Tcl_SetObjResult(interp, listObj);
	}
	break;
    }
    case TEXT_BRKS: {
	Tcl_Obj *arrPtr;
	unsigned length, i;
	char const *lang = NULL;
	char buf[1];

	if (objc != 3 && objc != 4) {
	    Tcl_WrongNumArgs(interp, 2, objv, "index");
	    result = TCL_ERROR;
	    goto done;
	}
	if (objc == 4) {
	    if (!TkTextTestLangCode(interp, objv[3])) {
		result = TCL_ERROR;
		goto done;
	    }
	    if (!TkTextComputeBreakLocations(interp, "", 0, "en", buf)) {
#if TCL_UTF_MAX > 4
# ifdef __unix__
#  error "The use of external libraries with a proprietary pseudo UTF-8 encoding is safety-endagering and may result in invalid computationial results. This means: TCL_UTF_MAX > 4 cannot be supported here."
#endif
		ErrorNotAllowed(interp, "external library libunibreak/liblinebreak cannot "
			"be used with non-standard encodings");
#else
		ErrorNotAllowed(interp, "external library libunibreak/liblinebreak is not available");
#endif
		result = TCL_ERROR;
		goto done;
	    }
	    lang = Tcl_GetString(objv[3]);
	}
	if ((length = GetByteLength(objv[2])) < textPtr->brksBufferSize) {
	    textPtr->brksBufferSize = MAX(length, textPtr->brksBufferSize + 512);
	    textPtr->brksBuffer = realloc(textPtr->brksBuffer, textPtr->brksBufferSize);
	}
	TkTextComputeBreakLocations(interp, Tcl_GetString(objv[2]), length, lang, textPtr->brksBuffer);
	arrPtr = Tcl_NewObj();

	for (i = 0; i < length; ++i) {
	    int value;

	    switch (textPtr->brksBuffer[i]) {
	    case LINEBREAK_INSIDEACHAR: continue;
	    case LINEBREAK_MUSTBREAK:   value = 2; break;
	    case LINEBREAK_ALLOWBREAK:  value = 1; break;
	    default:                    value = 0; break;
	    }
	    Tcl_ListObjAppendElement(interp, arrPtr, Tcl_NewIntObj(value));
	}

	Tcl_SetObjResult(interp, arrPtr);
	break;
    }
    case TEXT_CHECKSUM:
	result = TextChecksumCmd(textPtr, interp, objc, objv);
    	break;
    case TEXT_CGET:
	if (objc != 3) {
	    Tcl_WrongNumArgs(interp, 2, objv, "option");
	    result = TCL_ERROR;
	    goto done;
	} else {
#if SUPPORT_DEPRECATED_STARTLINE_ENDLINE

	    Tcl_Obj *objPtr, *optionObj = NULL;
	    const char *opt = Tcl_GetString(objv[2]);

	    if (strcmp(opt, "-start") == 0) {
		optionObj = Tcl_NewStringObj(textPtr->startLine ? "-startline" : "-startindex", -1);
	    } else if (MatchOpt(opt, "-startline", 7)) {
		optionObj = Tcl_NewStringObj("-startline", -1);
	    } else if (strcmp(opt, "-end") == 0) {
		optionObj = Tcl_NewStringObj(textPtr->endLine ? "-endline" : "-endindex", -1);
	    } else if (MatchOpt(opt, "-endline", 5)) {
		optionObj = Tcl_NewStringObj("-endline", -1);
	    } else {
		Tcl_IncrRefCount(optionObj = objv[2]);
	    }

	    Tcl_IncrRefCount(optionObj);
	    objPtr = Tk_GetOptionValue(interp, (char *) textPtr,
		    textPtr->optionTable, optionObj, textPtr->tkwin);
	    Tcl_GuardedDecrRefCount(optionObj);

#else /* if !SUPPORT_DEPRECATED_STARTLINE_ENDLINE */

	    objPtr = Tk_GetOptionValue(interp, (char *) textPtr,
		    textPtr->optionTable, objv[2], textPtr->tkwin);

#endif /* SUPPORT_DEPRECATED_STARTLINE_ENDLINE */

	    if (!objPtr) {
		result = TCL_ERROR;
		goto done;
	    }
	    Tcl_SetObjResult(interp, objPtr);
	    result = TCL_OK;
	}
	break;
    case TEXT_CLEAR:
	if (TestIfPerformingUndoRedo(interp, sharedTextPtr, &result)) {
	    goto done;
	}
	ClearText(textPtr, true);
	TkTextRelayoutWindow(textPtr, TK_TEXT_LINE_GEOMETRY);
	TK_BTREE_DEBUG(TkBTreeCheck(sharedTextPtr->tree));
	break;
    case TEXT_COMPARE: {
	int relation, value;
	TkTextIndex index1, index2;

	if (objc != 5) {
	    Tcl_WrongNumArgs(interp, 2, objv, "index1 op index2");
	    result = TCL_ERROR;
	    goto done;
	}
	if (!TkTextGetIndexFromObj(interp, textPtr, objv[2], &index1)
		|| !TkTextGetIndexFromObj(interp, textPtr, objv[4], &index2)) {
	    result = TCL_ERROR;
	    goto done;
	}
	relation = TkTextIndexCompare(&index1, &index2);
	value = TkTextTestRelation(interp, relation, Tcl_GetString(objv[3]));
	if (value == -1) {
	    result = TCL_ERROR;
	} else {
	    Tcl_SetObjResult(interp, Tcl_NewBooleanObj(value));
	}
	break;
    }
    case TEXT_CONFIGURE:
	if (objc <= 3) {
	    Tcl_Obj *objPtr = Tk_GetOptionInfo(interp, (char *) textPtr,
		    textPtr->optionTable, objc == 3 ? objv[2] : NULL, textPtr->tkwin);

	    if (!objPtr) {
		result = TCL_ERROR;
		goto done;
	    }
	    Tcl_SetObjResult(interp, objPtr);
	} else {
	    result = TkConfigureText(interp, textPtr, objc - 2, objv + 2);
	}
	break;
    case TEXT_COUNT: {
	TkTextIndex indexFrom, indexTo;
	Tcl_Obj *objPtr = NULL;
	bool update = false;
	int i, found = 0;

	if (objc < 4) {
	    Tcl_WrongNumArgs(interp, 2, objv, "?-option value ...? index1 index2");
	    result = TCL_ERROR;
	    goto done;
	}

	if (!TkTextGetIndexFromObj(interp, textPtr, objv[objc - 2], &indexFrom)
		|| !TkTextGetIndexFromObj(interp, textPtr, objv[objc - 1], &indexTo)) {
	    result = TCL_ERROR;
	    goto done;
	}

	for (i = 2; i < objc - 2; i++) {
	    int length;
	    int value = INT_MIN;
	    const char *option = Tcl_GetString(objv[i]);

	    length = GetByteLength(objv[i]);
	    if (length < 2 || option[0] != '-') {
		goto badOption;
	    }
	    switch (option[1]) {
	    case 'c':
		if (strncmp("-chars", option, length) == 0) {
		    value = CountIndices(textPtr, &indexFrom, &indexTo, COUNT_CHARS);
		}
		break;
	    case 'd':
	    	if (length > 8 && strncmp("-display", option, 8) == 0) {
		    switch (option[8]) {
		    case 'c':
			if (strcmp("chars", option + 8) == 0) {
			    value = CountIndices(textPtr, &indexFrom, &indexTo, COUNT_DISPLAY_CHARS);
			}
			break;
		    case 'h':
			if (strcmp("hyphens", option + 8) == 0) {
			    value = CountIndices(textPtr, &indexFrom, &indexTo, COUNT_DISPLAY_HYPHENS);
			}
			break;
		    case 'i':
			if (strcmp("indices", option + 8) == 0) {
			    value = CountIndices(textPtr, &indexFrom, &indexTo, COUNT_DISPLAY_INDICES);
			}
			break;
		    case 'l':
			if (strcmp("lines", option + 8) == 0) {
			    int compare = TkTextIndexCompare(&indexFrom, &indexTo);

			    if (compare == 0) {
				value = 0;
			    } else {
				const TkTextIndex *indexPtr1;
				const TkTextIndex *indexPtr2;

				if (compare < 0) {
				    indexPtr1 = &indexFrom;
				    indexPtr2 = &indexTo;
				} else {
				    indexPtr1 = &indexTo;
				    indexPtr2 = &indexFrom;
				}
				if (!sharedTextPtr->allowUpdateLineMetrics) {
				    ProcessConfigureNotify(textPtr, true);
				}
				value = TkTextCountDisplayLines(textPtr, indexPtr1, indexPtr2);
				if (compare > 0) {
				    value = -value;
				}
			    }
			}
			break;
		    case 't':
			if (strcmp("text", option + 8) == 0) {
			    value = CountIndices(textPtr, &indexFrom, &indexTo, COUNT_DISPLAY_TEXT);
			}
			break;
		    }
		}
		break;
	    case 'h':
		if (strncmp("-hyphens", option, length) == 0) {
		    value = CountIndices(textPtr, &indexFrom, &indexTo, COUNT_HYPHENS);
		}
		break;
	    case 'i':
		if (strncmp("-indices", option, length) == 0) {
		    value = CountIndices(textPtr, &indexFrom, &indexTo, COUNT_INDICES);
		}
		break;
	    case 'l':
	    	if (strncmp("-lines", option, length) == 0) {
		    TkTextBTree tree = sharedTextPtr->tree;
		    value = TkBTreeLinesTo(tree, textPtr, TkTextIndexGetLine(&indexTo), NULL)
			    - TkBTreeLinesTo(tree, textPtr, TkTextIndexGetLine(&indexFrom), NULL);
		}
		break;
	    case 't':
		if (strncmp("-text", option, length) == 0) {
		    value = CountIndices(textPtr, &indexFrom, &indexTo, COUNT_TEXT);
		}
		break;
	    case 'u':
		if (strncmp("-update", option, length) == 0) {
		    update = true;
		    continue;
		}
		break;
	    case 'x':
		if (strncmp("-xpixels", option, length) == 0) {
		    int x1, x2;
		    TkTextIndex index;

		    index = indexFrom;
		    TkTextFindDisplayIndex(textPtr, &index, 0, &x1);
		    index = indexTo;
		    TkTextFindDisplayIndex(textPtr, &index, 0, &x2);
		    value = x2 - x1;
		}
		break;
	    case 'y':
		if (strncmp("-ypixels", option, length) == 0) {
		    int from, to;

		    if (update) {
			from = TkTextIndexGetLineNumber(&indexFrom, textPtr);
			to = TkTextIndexGetLineNumber(&indexTo, textPtr);
			if (from != to) {
			    if (from > to) {
				int tmp = from; from = to; to = tmp;
			    }
			    UpdateLineMetrics(textPtr, from, to);
			}
		    }
		    from = TkTextIndexYPixels(textPtr, &indexFrom);
		    to = TkTextIndexYPixels(textPtr, &indexTo);
		    value = to - from;
		}
		break;
	    }
	    if (value == INT_MIN) {
		goto badOption;
	    }

	    found += 1;
	    if (found == 1) {
		Tcl_SetObjResult(interp, Tcl_NewIntObj(value));
	    } else {
		if (found == 2) {
		    /*
		     * Move the first item we put into the result into the
		     * first element of the list object.
		     */

		    objPtr = Tcl_NewObj();
		    Tcl_ListObjAppendElement(NULL, objPtr,
			    Tcl_GetObjResult(interp));
		}
		Tcl_ListObjAppendElement(NULL, objPtr, Tcl_NewIntObj(value));
	    }
	}

	if (found == 0) {
	    /*
	     * Use the default '-indices'.
	     */

	    int value = CountIndices(textPtr, &indexFrom, &indexTo, COUNT_INDICES);
	    Tcl_SetObjResult(interp, Tcl_NewIntObj(value));
	} else if (found > 1) {
	    Tcl_SetObjResult(interp, objPtr);
	}
	break;

    badOption:
	Tcl_SetObjResult(interp, Tcl_ObjPrintf(
		"bad option \"%s\": must be -chars, -displaychars, -displayhyphens, -displayindices, "
		"-displaylines, -displaytext, -hyphens, -indices, -lines, -text, -update, -xpixels, "
		"or -ypixels", Tcl_GetString(objv[i])));
	Tcl_SetErrorCode(interp, "TK", "TEXT", "INDEX_OPTION", NULL);
	result = TCL_ERROR;
	goto done;
    }
    case TEXT_DEBUG:
	if (objc > 3) {
	    Tcl_WrongNumArgs(interp, 2, objv, "boolean");
	    result = TCL_ERROR;
	    goto done;
	}
	if (objc == 2) {
	    Tcl_SetObjResult(interp, Tcl_NewBooleanObj(tkBTreeDebug));
	} else {
	    if (Tcl_GetBooleanFromObj(interp, objv[2], &tkBTreeDebug) != TCL_OK) {
		result = TCL_ERROR;
		goto done;
	    }
	    tkTextDebug = tkBTreeDebug;
	}
	break;
    case TEXT_DELETE: {
	int i, flags = 0;
	bool ok = true;

	for (i = 2; i < objc - 1; i++) {
	    const char *option = Tcl_GetString(objv[i]);
	    int length;

	    if (option[0] != '-') {
		break;
	    }
	    length = GetByteLength(objv[i]);
	    if (strncmp("-marks", option, length) == 0) {
		flags |= DELETE_MARKS;
	    } else if (strncmp("-inclusive", option, length) == 0) {
		flags |= DELETE_INCLUSIVE;
	    } else {
		Tcl_SetObjResult(interp, Tcl_ObjPrintf(
			"bad option \"%s\": must be -marks, or -inclusive", Tcl_GetString(objv[i])));
		Tcl_SetErrorCode(interp, "TK", "TEXT", "INDEX_OPTION", NULL);
		result = TCL_ERROR;
		goto done;
	    }
	}

	objv += i - 2;
	objc -= i - 2;

	if (objc < 3) {
	    Tcl_WrongNumArgs(interp, 2, objv, "?-marks? ?-inclusive? index1 ?index2 ...?");
	    result = TCL_ERROR;
	    goto done;
	}
	if (TestIfDisabled(interp, textPtr, &result)
		|| TestIfDead(interp, textPtr, &result)
		|| TestIfPerformingUndoRedo(interp, sharedTextPtr, &result)) {
	    goto done;
	}
	if (objc < 5) {
	    /*
	     * Simple case requires no predetermination of indices.
	     */

	    TkTextIndex index1, index2, *index2Ptr;
	    bool triggerUserMod = TestIfTriggerUserMod(sharedTextPtr, objv[2]);
	    bool triggerWatch = triggerUserMod || sharedTextPtr->triggerAlways;

	    if (triggerWatch) {
		TkTextSaveCursorIndex(textPtr);
	    }

	    /*
	     * Parse the starting and stopping indices.
	     */

	    if (!TkTextGetIndexFromObj(textPtr->interp, textPtr, objv[2], &index1)) {
		result = TCL_ERROR;
		goto done;
	    }
	    if (objc == 4) {
		if (!TkTextGetIndexFromObj(textPtr->interp, textPtr, objv[3], index2Ptr = &index2)) {
		    result = TCL_ERROR;
		    goto done;
		}
	    } else {
		index2Ptr = NULL;
	    }
	    ok = DeleteIndexRange(NULL, textPtr, &index1, index2Ptr, flags, true,
		    triggerWatch, triggerWatch, triggerUserMod, true);
	} else {
	    /*
	     * Multi-index pair case requires that we prevalidate the
	     * indices and sort from last to first so that deletes occur
	     * in the exact (unshifted) text. It also needs to handle
	     * partial and fully overlapping ranges. We have to do this
	     * with multiple passes.
	     */

	    TkTextIndex *indices, *ixStart, *ixEnd, *lastStart;
	    char *useIdx;
	    int lastUsed, i;

	    objc -= 2;
	    objv += 2;
	    indices = malloc((objc + 1)*sizeof(TkTextIndex));

	    /*
	     * First pass verifies that all indices are valid.
	     */

	    for (i = 0; i < objc; i++) {
		if (!TkTextGetIndexFromObj(interp, textPtr, objv[i], &indices[i])) {
		    result = TCL_ERROR;
		    free(indices);
		    goto done;
		}
	    }

	    /*
	     * Pad out the pairs evenly to make later code easier.
	     */

	    if (objc & 1) {
		indices[i] = indices[i - 1];
		TkTextIndexForwChars(textPtr, &indices[i], 1, &indices[i], COUNT_INDICES);
		objc += 1;
	    }
	    useIdx = malloc(objc);
	    memset(useIdx, 0, (unsigned) objc);

	    /*
	     * Do a decreasing order sort so that we delete the end ranges
	     * first to maintain index consistency.
	     */

	    qsort(indices, (unsigned) objc/2, 2*sizeof(TkTextIndex), TextIndexSortProc);
	    lastStart = NULL;
	    lastUsed = 0; /* otherwise GCC complains */

	    /*
	     * Second pass will handle bogus ranges (end < start) and
	     * overlapping ranges.
	     */

	    for (i = 0; i < objc; i += 2) {
		ixStart = &indices[i];
		ixEnd = &indices[i + 1];
		if (TkTextIndexCompare(ixEnd, ixStart) <= 0) {
		    continue;
		}
		if (lastStart) {
		    if (TkTextIndexCompare(ixStart, lastStart) == 0) {
			/*
			 * Start indices were equal, and the sort placed
			 * the longest range first, so skip this one.
			 */

			continue;
		    } else if (TkTextIndexCompare(lastStart, ixEnd) < 0) {
			/*
			 * The next pair has a start range before the end
			 * point of the last range. Constrain the delete
			 * range, but use the pointer values.
			 */

			*ixEnd = *lastStart;
			if (TkTextIndexCompare(ixEnd, ixStart) <= 0) {
			    continue;
			}
		    }
		}
		lastStart = ixStart;
		useIdx[i] = 1;
		lastUsed = i;
	    }

	    /*
	     * Final pass take the input from the previous and deletes the
	     * ranges which are flagged to be deleted.
	     */

	    for (i = 0; i < objc && ok; i += 2) {
		if (useIdx[i]) {
		    bool triggerUserMod = TestIfTriggerUserMod(sharedTextPtr, objv[i]);
		    bool triggerWatch = triggerUserMod || sharedTextPtr->triggerAlways;

		    if (triggerWatch) {
			TkTextSaveCursorIndex(textPtr);
		    }

		    /*
		     * We don't need to check the return value because all
		     * indices are preparsed above.
		     */

		    ok = DeleteIndexRange(NULL, textPtr, &indices[i], &indices[i + 1],
			    flags, true, triggerWatch, triggerWatch, triggerUserMod, i == lastUsed);
		}
	    }
	    free(indices);
	    free(useIdx);
	}

	if (!ok) {
	    return TCL_OK; /* widget has been destroyed */
	}
	break;
    }
    case TEXT_DLINEINFO: {
	int x, y, width, height, base, argc = 2;
	bool extents = false;
	TkTextIndex index;

	if (objc == 4) {
	    const char* option = Tcl_GetString(objv[2]);

	    if (strcmp(option, "-extents") == 0) {
		extents = true;
		argc += 1;
	    } else if (*option == '-') {
		Tcl_SetObjResult(interp, Tcl_ObjPrintf("bad option \"%s\": must be -extents", option));
		result = TCL_ERROR;
		goto done;
	    }
	}
	if (objc - argc + 2 != 3) {
	    Tcl_WrongNumArgs(interp, 2, objv, "?-extents? index");
	    result = TCL_ERROR;
	    goto done;
	}
	if (!TkTextGetIndexFromObj(interp, textPtr, objv[argc], &index)) {
	    result = TCL_ERROR;
	    goto done;
	}
	if (TkTextGetDLineInfo(textPtr, &index, extents, &x, &y, &width, &height, &base)) {
	    Tcl_Obj *listObj = Tcl_NewObj();

	    Tcl_ListObjAppendElement(interp, listObj, Tcl_NewIntObj(x));
	    Tcl_ListObjAppendElement(interp, listObj, Tcl_NewIntObj(y));
	    Tcl_ListObjAppendElement(interp, listObj, Tcl_NewIntObj(width));
	    Tcl_ListObjAppendElement(interp, listObj, Tcl_NewIntObj(height));
	    Tcl_ListObjAppendElement(interp, listObj, Tcl_NewIntObj(base));

	    Tcl_SetObjResult(interp, listObj);
	}
	break;
    }
    case TEXT_DUMP:
	result = TextDumpCmd(textPtr, interp, objc, objv);
	break;
    case TEXT_EDIT:
	result = TextEditCmd(textPtr, interp, objc, objv);
	break;
    case TEXT_GET: {
	Tcl_Obj *objPtr;
	int i, found;
	bool includeHyphens;
	bool visibleOnly;
	unsigned countOptions;
	const char *option;

	if (objc < 3) {
	    Tcl_WrongNumArgs(interp, 2, objv, "?-option? ?--? index1 ?index2 ...?");
	    result = TCL_ERROR;
	    goto done;
	}

	objPtr = NULL;
	found = 0;
	includeHyphens = true;
	visibleOnly = false;
	countOptions = 0;
	i = 2;

	while (objc > i + 1 && (option = Tcl_GetString(objv[i]))[0] == '-') {
	    bool badOption = false;

	    i += 1;

	    if (option[1] == '-') {
	    	if (option[2] == '\0') {
		    break;
		}
		badOption = true;
	    } else if (++countOptions > 1) {
		i -= 1;
		break;
	    } else {
		switch (option[1]) {
		case 'c':
		    if (strcmp("-chars", option) != 0) {
			badOption = true;
		    }
		    break;
		case 't':
		    if (strcmp("-text", option) != 0) {
			badOption = true;
		    }
		    includeHyphens = false;
		    break;
		case 'd':
		    if (strcmp("-displaychars", option) == 0) {
			visibleOnly = true;
		    } else if (strcmp("-displaytext", option) == 0) {
			visibleOnly = true;
			includeHyphens = false;
		    } else {
			badOption = true;
		    }
		    break;
		default:
		    badOption = true;
		    break;
		}
	    }

	    if (badOption) {
		Tcl_SetObjResult(interp, Tcl_ObjPrintf("bad option \"%s\": "
			"must be -chars, -displaychars, -displaytext, or -text", option));
		Tcl_SetErrorCode(interp, "TK", "TEXT", "INDEX_OPTION", NULL);
		result = TCL_ERROR;
		goto done;
	    }
	}

	for (; i < objc; i += 2) {
	    TkTextIndex index1, index2;
	    Tcl_Obj *get;

	    if (!TkTextGetIndexFromObj(interp, textPtr, objv[i], &index1)) {
		if (objPtr) {
		    Tcl_GuardedDecrRefCount(objPtr);
		}
		result = TCL_ERROR;
		goto done;
	    }

	    if (i + 1 == objc) {
		TkTextIndexForwChars(textPtr, &index1, 1, &index2, COUNT_INDICES);
	    } else {
		if (!TkTextGetIndexFromObj(interp, textPtr, objv[i + 1], &index2)) {
		    if (objPtr) {
			Tcl_GuardedDecrRefCount(objPtr);
		    }
		    result = TCL_ERROR;
		    goto done;
		}
		if (TkTextIndexCompare(&index1, &index2) >= 0) {
		    goto done;
		}
	    }

	    /*
	     * We want to move the text we get from the window into the
	     * result, but since this could in principle be a megabyte or
	     * more, we want to do it efficiently!
	     */

	    get = TextGetText(textPtr, &index1, &index2, NULL, NULL, UINT_MAX,
		    visibleOnly, includeHyphens);

	    if (++found == 1) {
		Tcl_SetObjResult(interp, get);
	    } else {
		if (found == 2) {
		    /*
		     * Move the first item we put into the result into the
		     * first element of the list object.
		     */

		    objPtr = Tcl_NewObj();
		    Tcl_ListObjAppendElement(NULL, objPtr, Tcl_GetObjResult(interp));
		}
		Tcl_ListObjAppendElement(NULL, objPtr, get);
	    }
	}
	if (found > 1) {
	    Tcl_SetObjResult(interp, objPtr);
	}
	break;
    }
    case TEXT_IMAGE:
	result = TkTextImageCmd(textPtr, interp, objc, objv);
	break;
    case TEXT_INDEX: {
	TkTextIndex index;

	if (objc != 3) {
	    Tcl_WrongNumArgs(interp, 2, objv, "index");
	    result = TCL_ERROR;
	    goto done;
	}
	if (!TkTextGetIndexFromObj(interp, textPtr, objv[2], &index)) {
	    result = TCL_ERROR;
	    goto done;
	}
	Tcl_SetObjResult(interp, TkTextNewIndexObj(&index));
	break;
    }
    case TEXT_INSERT:
    case TEXT_TK_TEXTINSERT: {
	TkTextIndex index;
	bool triggerUserMod, triggerWatch;

	if (objc < 4) {
	    const char *args = (commandIndex == TEXT_TK_TEXTINSERT) ?
		"?-hyphentags tags? index chars ?tagList chars tagList ...?" :
		"index chars ?tagList chars tagList ...?";
	    Tcl_WrongNumArgs(interp, 2, objv, args);
	    result = TCL_ERROR;
	    goto done;
	}
	if (!TkTextGetIndexFromObj(interp, textPtr, objv[2], &index)) {
	    result = TCL_ERROR;
	    goto done;
	}
	if (TestIfDisabled(interp, textPtr, &result)
		|| TestIfDead(interp, textPtr, &result)
		|| TestIfPerformingUndoRedo(interp, sharedTextPtr, &result)) {
	    goto done;
	}

	triggerUserMod = TestIfTriggerUserMod(sharedTextPtr, objv[2]);
	triggerWatch = triggerUserMod || sharedTextPtr->triggerAlways;

	if (triggerWatch) {
	    TkTextSaveCursorIndex(textPtr);
	}
	result = TextInsertCmd(textPtr, interp, objc - 3, objv + 3, &index, true, triggerWatch,
		triggerWatch, triggerUserMod, commandIndex == TEXT_TK_TEXTINSERT);
	break;
    }
    case TEXT_INSPECT:
	result = TextInspectCmd(textPtr, interp, objc, objv);
	break;
    case TEXT_ISCLEAN: {
	bool discardSelection = false;
	const TkText *myTextPtr = textPtr;
	int i;

	for (i = 2; i < objc; ++i) {
	    char const * opt = Tcl_GetString(objv[i]);

	    if (strcmp(opt, "-overall") == 0) {
		myTextPtr = NULL;
	    } else if (strcmp(opt, "-discardselection") == 0) {
		discardSelection = true;
	    } else {
		Tcl_SetObjResult(interp, Tcl_ObjPrintf("bad option \"%s\": must be -overall", opt));
		Tcl_SetErrorCode(interp, "TK", "TEXT", "BAD_OPTION", NULL);
		result = TCL_ERROR;
		goto done;
	    }
	}

	Tcl_SetObjResult(interp, Tcl_NewBooleanObj(IsClean(sharedTextPtr, myTextPtr, discardSelection)));
	break;
    }
    case TEXT_ISDEAD:
    	Tcl_SetObjResult(interp, Tcl_NewBooleanObj(TkTextIsDeadPeer(textPtr)));
	break;
    case TEXT_ISEMPTY: {
	bool overall = false;
	int i;

	for (i = 2; i < objc; ++i) {
	    char const * opt = Tcl_GetString(objv[i]);

	    if (strcmp(opt, "-overall") == 0) {
		overall = true;
	    } else {
		Tcl_SetObjResult(interp, Tcl_ObjPrintf("bad option \"%s\": must be -overall", opt));
		Tcl_SetErrorCode(interp, "TK", "TEXT", "BAD_OPTION", NULL);
		result = TCL_ERROR;
		goto done;
	    }
	}

	Tcl_SetObjResult(interp, Tcl_NewBooleanObj(IsEmpty(sharedTextPtr, overall ? NULL : textPtr)));
	break;
    }
    case TEXT_LINENO: {
	TkTextIndex index;
	int lineno;

	if (objc != 3) {
	    Tcl_WrongNumArgs(interp, 2, objv, "index");
	    result = TCL_ERROR;
	    goto done;
	}
	if (!TkTextGetIndexFromObj(interp, textPtr, objv[2], &index)) {
	    result = TCL_ERROR;
	    goto done;
	}
	lineno = TkTextIsDeadPeer(textPtr) ? 0 : TkTextIndexGetLineNumber(&index, textPtr) + 1;
	Tcl_SetObjResult(interp, Tcl_NewIntObj(lineno));
	break;
    }
    case TEXT_LOAD: {
	Tcl_Obj *contentObjPtr;
	bool validOptions = false;

	if (objc != 3 && objc != 4) {
	    Tcl_WrongNumArgs(interp, 2, objv, "textcontent");
	    result = TCL_ERROR;
	    goto done;
	}
	if (objc == 4) {
	    const char *opt = Tcl_GetString(objv[2]);

	    if (strcmp(opt, "-validconfig") != 0) {
		Tcl_SetObjResult(interp,
			Tcl_ObjPrintf("bad option \"%s\": must be -validconfig", opt));
		Tcl_SetErrorCode(interp, "TK", "TEXT", "BAD_OPTION", NULL);
		result = TCL_ERROR;
		goto done;
	    }
	    validOptions = true;
	    contentObjPtr = objv[3];
	} else {
	    contentObjPtr = objv[2];
	}
	if (TestIfPerformingUndoRedo(interp, sharedTextPtr, &result)) {
	    goto done;
	}
	ClearText(textPtr, false);
	TkTextRelayoutWindow(textPtr, TK_TEXT_LINE_GEOMETRY);
	if ((result = TkBTreeLoad(textPtr, contentObjPtr, validOptions)) != TCL_OK) {
	    ClearText(textPtr, false);
	}
	break;
    }
    case TEXT_MARK:
	result = TkTextMarkCmd(textPtr, interp, objc, objv);
	break;
    case TEXT_PEER:
	result = TextPeerCmd(textPtr, interp, objc, objv);
	break;
    case TEXT_PENDINGSYNC: {
        if (objc != 2) {
            Tcl_WrongNumArgs(interp, 2, objv, NULL);
            result = TCL_ERROR;
            goto done;
        }
	if (!sharedTextPtr->allowUpdateLineMetrics) {
	    ProcessConfigureNotify(textPtr, true);
	}
	Tcl_SetObjResult(interp, Tcl_NewBooleanObj(TkTextPendingSync(textPtr)));
        break;
    }
    case TEXT_REPLACE:
    case TEXT_TK_TEXTREPLACE: {
	TkTextIndex indexFrom, indexTo, index;
	bool triggerUserMod, triggerWatch;

	if (objc < 5) {
	    Tcl_WrongNumArgs(interp, 2, objv, "index1 index2 chars ?tagList chars tagList ...?");
	    result = TCL_ERROR;
	    goto done;
	}
	if (!TkTextGetIndexFromObj(interp, textPtr, objv[2], &indexFrom)
		|| !TkTextGetIndexFromObj(interp, textPtr, objv[3], &indexTo)) {
	    result = TCL_ERROR;
	    goto done;
	}
	if (TkTextIndexCompare(&indexFrom, &indexTo) > 0) {
	    Tcl_SetObjResult(interp, Tcl_ObjPrintf(
		    "index \"%s\" before \"%s\" in the text",
		    Tcl_GetString(objv[3]), Tcl_GetString(objv[2])));
	    Tcl_SetErrorCode(interp, "TK", "TEXT", "INDEX_ORDER", NULL);
	    result = TCL_ERROR;
	    goto done;
	}
	if (TestIfDisabled(interp, textPtr, &result) || TestIfDead(interp, textPtr, &result)) {
	    goto done;
	}

	triggerUserMod = TestIfTriggerUserMod(sharedTextPtr, objv[2]);
	triggerWatch = triggerUserMod || sharedTextPtr->triggerAlways;

	/*
	 * The 'replace' operation is quite complex to do correctly,
	 * because we want a number of criteria to hold:
	 *
	 * 1.  The insertion point shouldn't move, unless it is within the
	 *	   deleted range. In this case it should end up after the new
	 *	   text.
	 *
	 * 2.  The window should not change the text it shows - should not
	 *	   scroll vertically - unless the result of the replace is
	 *	   that the insertion position which used to be on-screen is
	 *	   now off-screen.
	 */

	TkTextIndexSave(&textPtr->topIndex);
	if (triggerWatch) {
	    TkTextSaveCursorIndex(textPtr);
	}

	TkTextMarkSegToIndex(textPtr, textPtr->insertMarkPtr, &index);

	if (TkTextIndexCompare(&indexFrom, &index) < 0 && TkTextIndexCompare(&index, &indexTo) <= 0) {
	    /*
	     * The insertion point is inside the range to be replaced, so
	     * we have to do some calculations to ensure it doesn't move
	     * unnecessarily.
	     */

	    int deleteInsertOffset, insertLength, j;

	    insertLength = 0;
	    for (j = 4; j < objc; j += 2) {
		insertLength += Tcl_GetCharLength(objv[j]);
	    }

	    /*
	     * Calculate 'deleteInsertOffset' as an offset we will apply
	     * to the insertion point after this operation.
	     */

	    deleteInsertOffset = CountIndices(textPtr, &indexFrom, &index, COUNT_CHARS);
	    if (deleteInsertOffset > insertLength) {
		deleteInsertOffset = insertLength;
	    }

	    result = TextReplaceCmd(textPtr, interp, &indexFrom, &indexTo, objc, objv, false,
		    triggerWatch, triggerUserMod, commandIndex == TEXT_TK_TEXTREPLACE);
	    if (textPtr->flags & DESTROYED) {
		return result;
	    }

	    if (result == TCL_OK) {
		/*
		 * Move the insertion position to the correct place.
		 */

		TkTextIndexForwChars(textPtr, &indexFrom, deleteInsertOffset, &index, COUNT_INDICES);
		TkBTreeUnlinkSegment(sharedTextPtr, textPtr->insertMarkPtr);
		TkBTreeLinkSegment(sharedTextPtr, textPtr->insertMarkPtr, &index);
		textPtr->insertIndex = index;
	    }
	} else {
	    result = TextReplaceCmd(textPtr, interp, &indexFrom, &indexTo, objc, objv, false,
		    triggerWatch, triggerUserMod, commandIndex == TEXT_TK_TEXTREPLACE);
	    if (textPtr->flags & DESTROYED) {
		return result;
	    }
	}
	if (result == TCL_OK) {
	    /*
	     * Now ensure the top-line is in the right place.
	     */

	    if (!TkTextIndexRebuild(&textPtr->topIndex)) {
		TkTextSetYView(textPtr, &textPtr->topIndex, TK_TEXT_NOPIXELADJUST);
	    }
	}
	break;
    }
    case TEXT_SCAN:
	result = TkTextScanCmd(textPtr, interp, objc, objv);
	break;
    case TEXT_SEARCH:
	result = TextSearchCmd(textPtr, interp, objc, objv);
	break;
    case TEXT_SEE:
	result = TkTextSeeCmd(textPtr, interp, objc, objv);
	break;
    case TEXT_SYNC: {
	bool wrongNumberOfArgs = false;

	if (objc == 3 || objc == 4) {
	    const char *option = Tcl_GetString(objv[2]);
	    if (*option != '-') {
		wrongNumberOfArgs = true;
	    } else if (strncmp(option, "-command", objv[2]->length) != 0) {
		Tcl_AppendResult(interp, "wrong option \"", option,
			"\": should be \"-command\"", NULL);
		result = TCL_ERROR;
		goto done;
	    }
	} else if (objc != 2) {
	    wrongNumberOfArgs = true;
	}
	if (wrongNumberOfArgs) {
	    Tcl_WrongNumArgs(interp, 2, objv, "?-command ?command??");
	    result = TCL_ERROR;
	    goto done;
	}
	if (!sharedTextPtr->allowUpdateLineMetrics) {
	    ProcessConfigureNotify(textPtr, true);
	}
	if (objc == 3) {
	    if (textPtr->afterSyncCmd) {
		Tcl_SetObjResult(interp, textPtr->afterSyncCmd);
	    }
	} else if (objc == 4) {
	    Tcl_Obj *cmd = objv[3];
	    const char *script = Tcl_GetString(cmd);
	    bool append = false;

	    if (*script == '+') {
		script += 1;
		append = true;
	    }

	    if (!textPtr->afterSyncCmd) {
		if (append) {
		    cmd = Tcl_NewStringObj(script, -1);
		}
		Tcl_IncrRefCount(textPtr->afterSyncCmd = cmd);
	    } else {
		if (!append && *script == '\0') {
		    if (textPtr->pendingAfterSync) {
			Tcl_CancelIdleCall(RunAfterSyncCmd, (ClientData) textPtr);
			textPtr->pendingAfterSync = false;
		    }
		    cmd = NULL;
		} else {
		    if (append) {
			cmd = AppendScript(Tcl_GetString(textPtr->afterSyncCmd), script);
		    }
		    Tcl_IncrRefCount(cmd);
		}
		Tcl_GuardedDecrRefCount(textPtr->afterSyncCmd);
		textPtr->afterSyncCmd = cmd;
	    }
	    if (!textPtr->pendingAfterSync) {
		textPtr->pendingAfterSync = true;
		if (!TkTextPendingSync(textPtr)) {
		    Tcl_DoWhenIdle(RunAfterSyncCmd, (ClientData) textPtr);
		}
	    }
	} else {
	    textPtr->sendSyncEvent = true;

	    if (!TkTextPendingSync(textPtr)) {
		/*
		 * There is nothing to sync, so fire the <<WidgetViewSync>> event,
		 * because nobody else will do this when no update is pending.
		 */
		TkTextGenerateWidgetViewSyncEvent(textPtr, false);
	    } else {
		UpdateLineMetrics(textPtr, 0, TkBTreeNumLines(sharedTextPtr->tree, textPtr));
	    }
	}
	break;
    }
    case TEXT_TAG:
	result = TkTextTagCmd(textPtr, interp, objc, objv);
	break;
    case TEXT_WATCH: {
	Tcl_Obj *cmd = textPtr->watchCmd;

	result = TextWatchCmd(textPtr, interp, objc, objv);
	if (cmd) {
	    Tcl_SetObjResult(interp, cmd);
	    Tcl_GuardedDecrRefCount(cmd);
	}
    	break;
    }
    case TEXT_WINDOW:
	result = TkTextWindowCmd(textPtr, interp, objc, objv);
	break;
    case TEXT_XVIEW:
	result = TkTextXviewCmd(textPtr, interp, objc, objv);
	break;
    case TEXT_YVIEW:
	result = TkTextYviewCmd(textPtr, interp, objc, objv);
	break;
    }

  done:
    if (--textPtr->refCount == 0) {
	bool sharedIsReleased = textPtr->sharedIsReleased;

	assert(textPtr->flags & MEM_RELEASED);
	free(textPtr);
	DEBUG_ALLOC(tkTextCountDestroyPeer++);
	if (sharedIsReleased) {
	    return result;
	}
	textPtr = NULL;
    } else if (textPtr->watchCmd) {
	TkTextTriggerWatchCursor(textPtr);
    }
    if (sharedTextPtr->undoStackEvent) {
	TriggerUndoStackEvent(sharedTextPtr);
    }
    sharedTextPtr->undoStackEvent = oldUndoStackEvent;

    if (textPtr && textPtr->syncTime == 0) {
	UpdateLineMetrics(textPtr, 0, TkBTreeNumLines(sharedTextPtr->tree, textPtr));
	TK_BTREE_DEBUG(TkBTreeCheck(sharedTextPtr->tree));
    }

    return result;
}

/*
 *--------------------------------------------------------------
 *
 * IsEmpty --
 *
 *	Test whether this widget is empty. The widget is empty
 *	if it contains exact two single newline characters.
 *
 * Results:
 *	Returns true if the widget is empty, and false otherwise.
 *
 * Side effects:
 *	None.
 *
 *--------------------------------------------------------------
 */

static bool
DoesNotContainTextSegments(
    const TkTextSegment *segPtr1,
    const TkTextSegment *segPtr2)
{
    for ( ; segPtr1 != segPtr2; segPtr1 = segPtr1->nextPtr) {
	if (segPtr1->size > 0) {
	    return !segPtr1->nextPtr; /* ignore trailing newline */
	}
    }

    return true;
}

static bool
IsEmpty(
    const TkSharedText *sharedTextPtr,
    const TkText *textPtr)		/* Can be NULL. */
{
    TkTextSegment *startMarker;
    TkTextSegment *endMarker;

    assert(sharedTextPtr);

    if (TkBTreeNumLines(sharedTextPtr->tree, textPtr) > 1) {
	return false;
    }

    if (textPtr) {
	startMarker = textPtr->startMarker;
	endMarker = textPtr->endMarker;
    } else {
	startMarker = sharedTextPtr->startMarker;
	endMarker = sharedTextPtr->endMarker;
    }

    return DoesNotContainTextSegments(startMarker, endMarker);
}

/*
 *--------------------------------------------------------------
 *
 * IsClean --
 *
 *	Test whether this widget is clean. The widget is clean
 *	if it is empty, if no mark is set, and if the solely
 *	newline of this widget is untagged.
 *
 * Results:
 *	Returns true if the widget is clean, and false otherwise.
 *
 * Side effects:
 *	None.
 *
 *--------------------------------------------------------------
 */

static bool
ContainsAnySegment(
    const TkTextSegment *segPtr1,
    const TkTextSegment *segPtr2)
{
    for ( ; segPtr1 != segPtr2; segPtr1 = segPtr1->nextPtr) {
	if (segPtr1->size > 0 || segPtr1->normalMarkFlag) {
	    return !!segPtr1->nextPtr; /* ignore trailing newline */
	}
    }

    return false;
}

static bool
IsClean(
    const TkSharedText *sharedTextPtr,
    const TkText *textPtr,		/* Can be NULL. */
    bool discardSelection)
{
    const TkTextTagSet *tagInfoPtr;
    const TkTextSegment *startMarker;
    const TkTextSegment *endMarker;
    const TkTextLine *endLine;

    assert(sharedTextPtr);

    if (TkBTreeNumLines(sharedTextPtr->tree, textPtr) > 1) {
	return false;
    }

    if (textPtr) {
	startMarker = textPtr->startMarker;
	endMarker = textPtr->endMarker;
    } else {
	startMarker = sharedTextPtr->startMarker;
	endMarker = sharedTextPtr->endMarker;
    }

    if (ContainsAnySegment(startMarker, endMarker)) {
	return false;
    }

    endLine = endMarker->sectionPtr->linePtr;

    if (!textPtr && ContainsAnySegment(endLine->segPtr, NULL)) {
	/* This widget contains any mark on very last line. */
	return false;
    }

    tagInfoPtr = endLine->prevPtr->lastPtr->tagInfoPtr;

    return discardSelection ?
	    TkTextTagBitContainsSet(sharedTextPtr->selectionTags, tagInfoPtr) :
	    tagInfoPtr == sharedTextPtr->emptyTagInfoPtr;
}

/*
 *--------------------------------------------------------------
 *
 * TkTextTestRelation --
 *
 *	Given a relation (>0 for greater, =0 for equal, and <0 for
 *	less), this function computes whether the given operator
 *	satisfies this relation.
 *
 * Results:
 *	Returns 1 if the relation will be satsified, 0 if it will
 *	not be satisifed, and -1 if the operator is invalid.
 *
 * Side effects:
 *	None.
 *
 *--------------------------------------------------------------
 */

static int
BadComparisonOperator(
    Tcl_Interp *interp,
    char const *op)
{
    Tcl_SetObjResult(interp, Tcl_ObjPrintf(
	    "bad comparison operator \"%s\": must be <, <=, ==, >=, >, or !=", op));
    Tcl_SetErrorCode(interp, "TK", "VALUE", "COMPARISON", NULL);
    return -1;
}

int
TkTextTestRelation(
    Tcl_Interp *interp,		/* Current interpreter. */
    int relation,		/* Test this relation... */
    char const *op)		/* ...whether it will be satisifed by this operator. */
{
    int value;

    if (op[0] == '<') {
	value = (relation < 0);
	if (op[1] == '=' && op[2] == 0) {
	    value = (relation <= 0);
	} else if (op[1] != 0) {
	    return BadComparisonOperator(interp, op);
	}
    } else if (op[0] == '>') {
	value = (relation > 0);
	if (op[1] == '=' && op[2] == 0) {
	    value = (relation >= 0);
	} else if (op[1] != 0) {
	    return BadComparisonOperator(interp, op);
	}
    } else if (op[0] == '=' && op[1] == '=' && op[2] == 0) {
	value = (relation == 0);
    } else if (op[0] == '!' && op[1] == '=' && op[2] == 0) {
	value = (relation != 0);
    } else {
	return BadComparisonOperator(interp, op);
    }

    return value;
}

/*
 *--------------------------------------------------------------
 *
 * TextWatchCmd --
 *
 *	This function is invoked to process the "text watch" Tcl command. See
 *	the user documentation for details on what it does.
 *
 * Results:
 *	A standard Tcl result.
 *
 * Side effects:
 *	See the user documentation.
 *
 *--------------------------------------------------------------
 */

static int
TextWatchCmd(
    TkText *textPtr,		/* Information about text widget. */
    Tcl_Interp *interp,		/* Current interpreter. */
    int objc,			/* Number of arguments. */
    Tcl_Obj *const objv[])	/* Argument objects. */
{
    TkSharedText *sharedTextPtr;

    if (objc > 4) {
	/* NOTE: avoid trigraph "??-" in string. */
	Tcl_WrongNumArgs(interp, 4, objv, "\?\?-always? commandPrefix?");
	return TCL_ERROR;
    }

    sharedTextPtr = textPtr->sharedTextPtr;

    if (objc <= 2) {
	TkText *tPtr;

	if (textPtr->watchCmd) {
	    textPtr->triggerAlways = false;
	    textPtr->watchCmd = NULL;
	}

	sharedTextPtr->triggerWatchCmd = false; /* do not trigger recursively */
	sharedTextPtr->triggerAlways = false;

	for (tPtr = sharedTextPtr->peers; tPtr; tPtr = tPtr->next) {
	    if (tPtr->watchCmd) {
		sharedTextPtr->triggerWatchCmd = true;
		if (tPtr->triggerAlways) {
		    sharedTextPtr->triggerAlways = true;
		}
	    }
	}
    } else {
	const char *script;
	Tcl_Obj *cmd;
	int argnum = 2;

	if (objc == 4) {
	    if (strcmp(Tcl_GetString(objv[2]), "-always") != 0) {
		Tcl_SetObjResult(interp, Tcl_ObjPrintf(
			"bad option \"%s\": must be -always", Tcl_GetString(objv[2])));
		Tcl_SetErrorCode(interp, "TK", "TEXT", "WATCH_OPTION", NULL);
		return TCL_ERROR;
	    }
	    textPtr->triggerAlways = true;
	    textPtr->sharedTextPtr->triggerAlways = true;
	    argnum = 3;
	}

	cmd = objv[argnum];
	script = Tcl_GetString(cmd);

	if (*script == '+') {
	    script += 1;
	    if (textPtr->watchCmd) {
		cmd = AppendScript(Tcl_GetString(textPtr->watchCmd), script);
	    } else {
		cmd = Tcl_NewStringObj(script, -1);
	    }
	} else if (argnum == 2) {
	    TkText *tPtr;

	    textPtr->triggerAlways = false;
	    textPtr->sharedTextPtr->triggerAlways = false;

	    for (tPtr = sharedTextPtr->peers; tPtr; tPtr = tPtr->next) {
		if (tPtr->triggerAlways) {
		    assert(tPtr->watchCmd);
		    sharedTextPtr->triggerWatchCmd = true;
		}
	    }
	}

	textPtr->sharedTextPtr->triggerWatchCmd = true;
	Tcl_IncrRefCount(textPtr->watchCmd = cmd);
    }

    return TCL_OK;
}

/*
 *--------------------------------------------------------------
 *
 * TextPeerCmd --
 *
 *	This function is invoked to process the "text peer" Tcl command. See
 *	the user documentation for details on what it does.
 *
 * Results:
 *	A standard Tcl result.
 *
 * Side effects:
 *	See the user documentation.
 *
 *--------------------------------------------------------------
 */

static int
TextPeerCmd(
    TkText *textPtr,		/* Information about text widget. */
    Tcl_Interp *interp,		/* Current interpreter. */
    int objc,			/* Number of arguments. */
    Tcl_Obj *const objv[])	/* Argument objects. */
{
    Tk_Window tkwin = textPtr->tkwin;
    int index;

    static const char *const peerOptionStrings[] = { "create", "names", NULL };
    enum peerOptions { PEER_CREATE, PEER_NAMES };

    if (objc < 3) {
	Tcl_WrongNumArgs(interp, 2, objv, "option ?arg ...?");
	return TCL_ERROR;
    }
    if (Tcl_GetIndexFromObjStruct(interp, objv[2], peerOptionStrings,
	    sizeof(char *), "peer option", 0, &index) != TCL_OK) {
	return TCL_ERROR;
    }

    switch ((enum peerOptions) index) {
    case PEER_CREATE:
	if (objc < 4) {
	    Tcl_WrongNumArgs(interp, 3, objv, "pathName ?-option value ...?");
	    return TCL_ERROR;
	}
	return CreateWidget(textPtr->sharedTextPtr, tkwin, interp, textPtr, objc - 2, objv + 2);
    case PEER_NAMES: {
	TkText *tPtr = textPtr->sharedTextPtr->peers;
	Tcl_Obj *peersObj;

	if (objc > 3) {
	    Tcl_WrongNumArgs(interp, 3, objv, NULL);
	    return TCL_ERROR;
	}
	peersObj = Tcl_NewObj();
	while (tPtr) {
	    if (tPtr != textPtr) {
		Tcl_ListObjAppendElement(NULL, peersObj, TkNewWindowObj(tPtr->tkwin));
	    }
	    tPtr = tPtr->next;
	}
	Tcl_SetObjResult(interp, peersObj);
    }
    }

    return TCL_OK;
}

/*
 *----------------------------------------------------------------------
 *
 * PushUndoSeparatorIfNeeded --
 *
 *	Push undo separator if needed.
 *
 * Results:
 *	None.
 *
 * Side effects:
 *	May push a separator onto undo stack.
 *
 *----------------------------------------------------------------------
 */

static void
PushUndoSeparatorIfNeeded(
    TkSharedText *sharedTextPtr,
    bool autoSeparators,
    TkTextEditMode currentEditMode)
{
    assert(sharedTextPtr->undoStack);

    if (sharedTextPtr->pushSeparator
	    || (autoSeparators && sharedTextPtr->lastEditMode != currentEditMode)) {
	PushRetainedUndoTokens(sharedTextPtr);
	TkTextUndoPushSeparator(sharedTextPtr->undoStack, true);
	sharedTextPtr->pushSeparator = false;
	sharedTextPtr->lastUndoTokenType = -1;
    }
}

/*
 *----------------------------------------------------------------------
 *
 * TextReplaceCmd --
 *
 *	This function is invoked to process part of the "replace" widget
 *	command for text widgets.
 *
 * Results:
 *	A standard Tcl result.
 *
 * Side effects:
 *	See the user documentation.
 *
 *	If 'viewUpdate' is false, then textPtr->topIndex may no longer be a
 *	valid index after this function returns. The caller is responsible for
 *	ensuring a correct index is in place.
 *
 *----------------------------------------------------------------------
 */

static int
TextReplaceCmd(
    TkText *textPtr,		/* Information about text widget. */
    Tcl_Interp *interp,		/* Current interpreter. */
    const TkTextIndex *indexFromPtr,
				/* Index from which to replace. */
    const TkTextIndex *indexToPtr,
				/* Index to which to replace. */
    int objc,			/* Number of arguments. */
    Tcl_Obj *const objv[],	/* Argument objects. */
    bool viewUpdate,		/* Update vertical view if set. */
    bool triggerWatch,		/* Should we trigger the watch command? */
    bool userFlag,		/* Trigger due to user modification? */
    bool parseHyphens)		/* Should we parse hyphens (tk_textReplace)? */
{
    TkSharedText *sharedTextPtr = textPtr->sharedTextPtr;
    int origAutoSep = sharedTextPtr->autoSeparators;
    int result = TCL_OK;
    TkTextIndex indexTmp;
    bool notDestroyed;

    assert(!TkTextIsDeadPeer(textPtr));

    textPtr->refCount += 1;

    /*
     * Perform the deletion and insertion, but ensure no undo-separator is
     * placed between the two operations. Since we are using the helper
     * functions 'DeleteIndexRange' and 'TextInsertCmd' we have to pretend
     * that the autoSeparators setting is off, so that we don't get an
     * undo-separator between the delete and insert.
     */

    if (sharedTextPtr->undoStack) {
	sharedTextPtr->autoSeparators = false;
	PushUndoSeparatorIfNeeded(sharedTextPtr, origAutoSep, TK_TEXT_EDIT_REPLACE);
    }

    /* The line and segment storage may change when deleting. */
    indexTmp = *indexFromPtr;
    TkTextIndexSave(&indexTmp);

    notDestroyed = DeleteIndexRange(NULL, textPtr, indexFromPtr, indexToPtr,
	    0, viewUpdate, triggerWatch, false, userFlag, true);

    if (notDestroyed) {
	TkTextIndexRebuild(&indexTmp);
	result = TextInsertCmd(textPtr, interp, objc - 4, objv + 4, &indexTmp,
		viewUpdate, false, triggerWatch, userFlag, parseHyphens);
    }

    if (sharedTextPtr->undoStack) {
	sharedTextPtr->lastEditMode = TK_TEXT_EDIT_REPLACE;
	sharedTextPtr->autoSeparators = origAutoSep;
    }

    TkTextDecrRefCountAndTestIfDestroyed(textPtr);
    return result;
}

/*
 *----------------------------------------------------------------------
 *
 * TextIndexSortProc --
 *
 *	This function is called by qsort when sorting an array of indices in
 *	*decreasing* order (last to first).
 *
 * Results:
 *	The return value is less than zero if the first argument should be before
 *	the second element, 0 if it's equivalent, and greater than zero if it should
 *	be after the second element.
 *
 * Side effects:
 *	None.
 *
 *----------------------------------------------------------------------
 */

static int
TextIndexSortProc(
    const void *first,		/* Elements to be compared. */
    const void *second)
{
    TkTextIndex *pair1 = (TkTextIndex *) first;
    TkTextIndex *pair2 = (TkTextIndex *) second;
    int cmp = TkTextIndexCompare(&pair1[1], &pair2[1]);

    if (cmp == 0) {
	/*
	 * If the first indices were equal, we want the second index of the
	 * pair also to be the greater. Use pointer magic to access the second
	 * index pair.
	 */

	cmp = TkTextIndexCompare(&pair1[0], &pair2[0]);
    }

    return -cmp;
}

/*
 *----------------------------------------------------------------------
 *
 * FreeEmbeddedWindows --
 *
 *	Free up any embedded windows which belong to this widget.
 *
 * Results:
 *	None.
 *
 * Side effects:
 *	All embedded windows of this widget will be freed.
 *
 *----------------------------------------------------------------------
 */

static void
FreeEmbeddedWindows(
    TkText *textPtr)	/* The concerned text widget. */
{
    Tcl_HashSearch search;
    Tcl_HashEntry *hPtr;
    TkSharedText *sharedTextPtr = textPtr->sharedTextPtr;

    for (hPtr = Tcl_FirstHashEntry(&sharedTextPtr->windowTable, &search);
	    hPtr;
	    hPtr = Tcl_NextHashEntry(&search)) {
	TkTextSegment *ewPtr = Tcl_GetHashValue(hPtr);
	TkTextEmbWindowClient *client = ewPtr->body.ew.clients;
	TkTextEmbWindowClient **prev = &ewPtr->body.ew.clients;

	while (client) {
	    TkTextEmbWindowClient *next = client->next;
	    if (client->textPtr == textPtr && client->hPtr == hPtr) {
		TkTextWinFreeClient(hPtr, client);
		*prev = next;
	    } else {
		prev = &client->next;
	    }
	    client = next;
	}
    }
}

/*
 *----------------------------------------------------------------------
 *
 * ClearText --
 *
 *	This function is invoked when we reset a text widget to it's intitial
 *	state, but without resetting options. We will free up many of the
 *	internal structure.
 *
 * Results:
 *	None.
 *
 * Side effects:
 *	Almost everything associated with the text content is cleared.
 *	Note that all the peers of the shared structure will be cleared.
 *
 *----------------------------------------------------------------------
 */

static void
ClearRetainedUndoTokens(
    TkSharedText *sharedTextPtr)
{
    unsigned i;

    assert(sharedTextPtr);

    for (i = 0; i < sharedTextPtr->undoTagListCount; ++i) {
	TkTextReleaseUndoTagToken(sharedTextPtr, sharedTextPtr->undoTagList[i]);
    }

    for (i = 0; i < sharedTextPtr->undoMarkListCount; ++i) {
	TkTextReleaseUndoMarkTokens(sharedTextPtr, &sharedTextPtr->undoMarkList[i]);
    }

    sharedTextPtr->undoTagListCount = 0;
    sharedTextPtr->undoMarkListCount = 0;
}

static void
ClearText(
    TkText *textPtr,		/* Clean up this text widget. */
    bool clearTags)		/* Also clear all tags? */
{
    TkTextSegment *retainedMarks;
    TkTextIndex startIndex;
    TkText *tPtr;
    TkSharedText *sharedTextPtr = textPtr->sharedTextPtr;
    unsigned oldEpoch = TkBTreeEpoch(sharedTextPtr->tree);
    bool steadyMarks = textPtr->sharedTextPtr->steadyMarks;
    bool debug = tkBTreeDebug;

    tkBTreeDebug = false; /* debugging is not wanted here */

    for (tPtr = sharedTextPtr->peers; tPtr; tPtr = tPtr->next) {
	/*
	 * Always clean up the widget-specific tags first. Common tags (i.e. most)
	 * will only be cleaned up when the shared structure is cleaned up.
	 *
	 * We also need to clean up widget-specific marks ('insert', 'current'),
	 * since otherwise marks will never disappear from the B-tree.
	 *
	 * Do not clear the after sync commands, otherwise the widget may hang.
	 */

	tPtr->refCount += 1;
	TkBTreeUnlinkSegment(sharedTextPtr, tPtr->insertMarkPtr);
	TkBTreeUnlinkSegment(sharedTextPtr, tPtr->currentMarkPtr);
	if (clearTags) {
	    TkTextFreeAllTags(tPtr);
	}
	FreeEmbeddedWindows(tPtr);
	TkTextFreeDInfo(tPtr);
	textPtr->dInfoPtr = NULL;
	textPtr->dontRepick = false;
	tPtr->abortSelections = true;
	textPtr->lastLineY = TK_TEXT_NEARBY_IS_UNDETERMINED;
	tPtr->refCount -= 1;
	tPtr->startLine = NULL;
	tPtr->endLine = NULL;

	if (tPtr->startMarker->refCount == 1) {
	    assert(textPtr->startMarker != textPtr->sharedTextPtr->startMarker);
	    TkBTreeUnlinkSegment(sharedTextPtr, tPtr->startMarker);
	    FREE_SEGMENT(tPtr->startMarker);
	    DEBUG_ALLOC(tkTextCountDestroySegment++);
	    (tPtr->startMarker = sharedTextPtr->startMarker)->refCount += 1;
	}
	if (tPtr->endMarker->refCount == 1) {
	    assert(textPtr->endMarker != textPtr->sharedTextPtr->endMarker);
	    TkBTreeUnlinkSegment(sharedTextPtr, tPtr->endMarker);
	    FREE_SEGMENT(tPtr->endMarker);
	    DEBUG_ALLOC(tkTextCountDestroySegment++);
	    (tPtr->endMarker = sharedTextPtr->endMarker)->refCount += 1;
	}
    }

    ClearRetainedUndoTokens(sharedTextPtr);
    TkBTreeUnlinkSegment(sharedTextPtr, sharedTextPtr->startMarker);
    TkBTreeUnlinkSegment(sharedTextPtr, sharedTextPtr->endMarker);
    sharedTextPtr->startMarker->nextPtr = sharedTextPtr->startMarker->prevPtr = NULL;
    sharedTextPtr->endMarker->nextPtr = sharedTextPtr->endMarker->prevPtr = NULL;
    TkBTreeDestroy(sharedTextPtr->tree);
    retainedMarks = TkTextFreeMarks(sharedTextPtr, true);
    Tcl_DeleteHashTable(&sharedTextPtr->imageTable);
    Tcl_DeleteHashTable(&sharedTextPtr->windowTable);

    if (clearTags) {
	Tcl_DeleteHashTable(&sharedTextPtr->tagTable);
	if (sharedTextPtr->tagBindingTable) {
	    Tk_DeleteBindingTable(sharedTextPtr->tagBindingTable);
	}
	sharedTextPtr->numMotionEventBindings = 0;
	sharedTextPtr->numElisionTags = 0;
    }

    /*
     * Rebuild the internal structures.
     */

    Tcl_InitHashTable(&sharedTextPtr->windowTable, TCL_STRING_KEYS);
    Tcl_InitHashTable(&sharedTextPtr->imageTable, TCL_STRING_KEYS);
    TkTextUndoResetStack(sharedTextPtr->undoStack);
    TkBitClear(sharedTextPtr->elisionTags);
    TkBitClear(sharedTextPtr->selectionTags);
    TkBitClear(sharedTextPtr->dontUndoTags);
    TkBitClear(sharedTextPtr->affectDisplayTags);
    TkBitClear(sharedTextPtr->notAffectDisplayTags);
    TkBitClear(sharedTextPtr->affectDisplayNonSelTags);
    TkBitClear(sharedTextPtr->affectGeometryTags);
    TkBitClear(sharedTextPtr->affectGeometryNonSelTags);
    TkBitClear(sharedTextPtr->affectLineHeightTags);
    sharedTextPtr->isAltered = false;
    sharedTextPtr->isModified = false;
    sharedTextPtr->isIrreversible = false;
    sharedTextPtr->userHasSetModifiedFlag = false;
    sharedTextPtr->haveToSetCurrentMark = false;
    sharedTextPtr->undoLevel = 0;
    sharedTextPtr->pushSeparator = false;
    sharedTextPtr->imageCount = 0;
    sharedTextPtr->tree = TkBTreeCreate(sharedTextPtr, oldEpoch + 1);
    sharedTextPtr->insertDeleteUndoTokenCount = 0;

    if (clearTags) {
	sharedTextPtr->tagInfoSize = 0;
	sharedTextPtr->tagBindingTable = NULL;
	sharedTextPtr->numTags = 0;
	sharedTextPtr->numEnabledTags = sharedTextPtr->numPeers; /* because the "sel" tag will survive */
	Tcl_InitHashTable(&sharedTextPtr->tagTable, TCL_STRING_KEYS);
	TkBitClear(sharedTextPtr->usedTags);
	DEBUG(memset(sharedTextPtr->tagLookup, 0,
		TkBitSize(sharedTextPtr->usedTags)*sizeof(TkTextTag *)));
    }

    for (tPtr = sharedTextPtr->peers; tPtr; tPtr = tPtr->next) {
	TkTextCreateDInfo(tPtr);
	TkBTreeAddClient(sharedTextPtr->tree, tPtr, tPtr->lineHeight);
	TkTextIndexSetupToStartOfText(&startIndex, tPtr, sharedTextPtr->tree);
	TkTextSetYView(tPtr, &startIndex, 0);
	sharedTextPtr->tagLookup[tPtr->selTagPtr->index] = tPtr->selTagPtr;
	TkBitSet(sharedTextPtr->usedTags, tPtr->selTagPtr->index);
	tPtr->haveToSetCurrentMark = false;
	TkBTreeLinkSegment(sharedTextPtr, tPtr->insertMarkPtr, &startIndex);
	TkBTreeLinkSegment(sharedTextPtr, tPtr->currentMarkPtr, &startIndex);
	tPtr->currentMarkIndex = startIndex;
    }

    sharedTextPtr->steadyMarks = false;
    while (retainedMarks) {
	TkTextSegment *nextPtr = retainedMarks->nextPtr;
	TkTextIndexSetupToStartOfText(&startIndex, NULL, sharedTextPtr->tree);
	TkBTreeLinkSegment(sharedTextPtr, retainedMarks, &startIndex);
	retainedMarks = nextPtr;
    }
    sharedTextPtr->steadyMarks = steadyMarks;

    TkTextResetDInfo(textPtr);
    sharedTextPtr->lastEditMode = TK_TEXT_EDIT_OTHER;
    sharedTextPtr->lastUndoTokenType = -1;

    if (debug) {
	tkBTreeDebug = true;
	TkBTreeCheck(sharedTextPtr->tree);
    }
}

/*
 *----------------------------------------------------------------------
 *
 * DestroyText --
 *
 *	This function is invoked when we receive a destroy event to clean up
 *	the internal structure of a text widget. We will free up most of the
 *	internal structure and delete the associated Tcl command. If there are
 *	no outstanding references to the widget, we also free up the textPtr
 *	itself.
 *
 *	The widget has already been flagged as deleted.
 *
 * Results:
 *	None.
 *
 * Side effects:
 *	Either everything or almost everything associated with the text is
 *	freed up.
 *
 *----------------------------------------------------------------------
 */

static void
DestroyText(
    TkText *textPtr)		/* Info about text widget. */
{
    TkSharedText *sharedTextPtr = textPtr->sharedTextPtr;
    TkTextStringList *listPtr;
    bool debug = tkBTreeDebug;

    tkBTreeDebug = false; /* debugging is not wanted here */

    /*
     * Firstly, remove pending idle commands, and free the array.
     */

    if (textPtr->pendingAfterSync) {
	Tcl_CancelIdleCall(RunAfterSyncCmd, (ClientData) textPtr);
	textPtr->pendingAfterSync = false;
    }
    if (textPtr->pendingFireEvent) {
	Tcl_CancelIdleCall(FireWidgetViewSyncEvent, (ClientData) textPtr);
	textPtr->pendingFireEvent = false;
    }
    if (textPtr->afterSyncCmd) {
	Tcl_GuardedDecrRefCount(textPtr->afterSyncCmd);
    }

    /*
     * Free up all the stuff that requires special handling. We have already
     * called let Tk_FreeConfigOptions to handle all the standard
     * option-related stuff (and so none of that exists when we are called).
     *
     * Special note: free up display-related information before deleting the
     * B-tree, since display-related stuff may refer to stuff in the B-tree.
     */

    TkTextFreeDInfo(textPtr);
    textPtr->dInfoPtr = NULL;
    textPtr->undo = false;

    /*
     * Always clean up the widget-specific tags first. Common tags (i.e. most)
     * will only be cleaned up when the shared structure is cleaned up.
     *
     * Firstly unset all the variables bound to this widget.
     */

    listPtr = textPtr->varBindingList;
    while (listPtr) {
	TkTextStringList *nextPtr = listPtr->nextPtr;

	Tcl_UnsetVar2(textPtr->interp, Tcl_GetString(listPtr->strObjPtr), NULL, TCL_GLOBAL_ONLY);
	Tcl_GuardedDecrRefCount(listPtr->strObjPtr);
	free(listPtr);
	listPtr = nextPtr;
    }

    /*
     * Unset the watch command.
     */

    if (textPtr->watchCmd) {
	Tcl_GuardedDecrRefCount(textPtr->watchCmd);
    }
    TextWatchCmd(textPtr, NULL, 0, NULL);

    /*
     * We also need to clean up widget-specific marks ('insert', 'current'),
     * since otherwise marks will never disappear from the B-tree.
     */

    TkTextDeleteTag(textPtr, textPtr->selTagPtr, NULL);
    TkBTreeUnlinkSegment(sharedTextPtr, textPtr->insertMarkPtr);
    FREE_SEGMENT(textPtr->insertMarkPtr);
    DEBUG_ALLOC(tkTextCountDestroySegment++);
    TkBTreeUnlinkSegment(sharedTextPtr, textPtr->currentMarkPtr);
    FREE_SEGMENT(textPtr->currentMarkPtr);
    DEBUG_ALLOC(tkTextCountDestroySegment++);
    FreeEmbeddedWindows(textPtr);

    /*
     * Clean up the -start/-end markers, do this after cleanup of other segments (not before).
     */

    if (textPtr->startMarker->refCount == 1) {
	assert(textPtr->startMarker != sharedTextPtr->startMarker);
	TkBTreeUnlinkSegment(sharedTextPtr, textPtr->startMarker);
	FREE_SEGMENT(textPtr->startMarker);
	DEBUG_ALLOC(tkTextCountDestroySegment++);
    } else {
	DEBUG(textPtr->startMarker->refCount -= 1);
    }
    if (textPtr->endMarker->refCount == 1) {
	assert(textPtr->endMarker != sharedTextPtr->endMarker);
	TkBTreeUnlinkSegment(sharedTextPtr, textPtr->endMarker);
	FREE_SEGMENT(textPtr->endMarker);
	DEBUG_ALLOC(tkTextCountDestroySegment++);
    } else {
	DEBUG(textPtr->endMarker->refCount -= 1);
    }

    /*
     * Now we've cleaned up everything of relevance to us in the B-tree, so we
     * disassociate ourselves from it.
     *
     * When the refCount reaches zero, it's time to clean up the shared
     * portion of the text widget.
     */

    sharedTextPtr->refCount -= 1;

    if (sharedTextPtr->refCount > 0) {
	sharedTextPtr->numPeers -= 1;

	/*
	 * No need to call 'TkBTreeRemoveClient' first, since this will do
	 * everything in one go, more quickly.
	 */

	TkBTreeRemoveClient(sharedTextPtr->tree, textPtr);

	/*
	 * Remove ourselves from the peer list.
	 */

	if (sharedTextPtr->peers == textPtr) {
	    sharedTextPtr->peers = textPtr->next;
	} else {
	    TkText *nextPtr = sharedTextPtr->peers;
	    while (nextPtr) {
		if (nextPtr->next == textPtr) {
		    nextPtr->next = textPtr->next;
		    break;
		}
		nextPtr = nextPtr->next;
	    }
	}

	if (textPtr->refCount == 1) {
	    /* Don't forget to release the current tag info. */
	    TkTextTagSetDecrRefCount(textPtr->curTagInfoPtr);
	}
    } else {
	/* Prevent that this resource will be released too early. */
	textPtr->refCount += 1;

	ClearRetainedUndoTokens(sharedTextPtr);
	TkTextUndoDestroyStack(&sharedTextPtr->undoStack);
	free(sharedTextPtr->undoTagList);
	free(sharedTextPtr->undoMarkList);
	TkBTreeDestroy(sharedTextPtr->tree);
	assert(sharedTextPtr->startMarker->refCount == 1);
	FREE_SEGMENT(sharedTextPtr->startMarker);
	DEBUG_ALLOC(tkTextCountDestroySegment++);
	assert(sharedTextPtr->endMarker->refCount == 1);
	FREE_SEGMENT(sharedTextPtr->endMarker);
	DEBUG_ALLOC(tkTextCountDestroySegment++);
	FREE_SEGMENT(sharedTextPtr->protectionMark[0]);
	DEBUG_ALLOC(tkTextCountDestroySegment++);
	FREE_SEGMENT(sharedTextPtr->protectionMark[1]);
	DEBUG_ALLOC(tkTextCountDestroySegment++);
	TkTextFreeAllTags(textPtr);
	Tcl_DeleteHashTable(&sharedTextPtr->tagTable);
	TkTextFreeMarks(sharedTextPtr, false);
	TkBitDestroy(&sharedTextPtr->usedTags);
	TkBitDestroy(&sharedTextPtr->elisionTags);
	TkBitDestroy(&sharedTextPtr->selectionTags);
	TkBitDestroy(&sharedTextPtr->dontUndoTags);
	TkBitDestroy(&sharedTextPtr->affectDisplayTags);
	TkBitDestroy(&sharedTextPtr->notAffectDisplayTags);
	TkBitDestroy(&sharedTextPtr->affectDisplayNonSelTags);
	TkBitDestroy(&sharedTextPtr->affectGeometryTags);
	TkBitDestroy(&sharedTextPtr->affectGeometryNonSelTags);
	TkBitDestroy(&sharedTextPtr->affectLineHeightTags);
	TkTextTagSetDestroy(&sharedTextPtr->emptyTagInfoPtr);
	Tcl_DeleteHashTable(&sharedTextPtr->windowTable);
	Tcl_DeleteHashTable(&sharedTextPtr->imageTable);
	TkTextDeleteBreakInfoTableEntries(&sharedTextPtr->breakInfoTable);
	Tcl_DeleteHashTable(&sharedTextPtr->breakInfoTable);
	free(sharedTextPtr->mainPeer);
	free(sharedTextPtr->tagLookup);

	if (sharedTextPtr->tagBindingTable) {
	    Tk_DeleteBindingTable(sharedTextPtr->tagBindingTable);
	}
	free(sharedTextPtr);
	DEBUG_ALLOC(tkTextCountDestroyShared++);

	textPtr->sharedIsReleased = true;
	textPtr->refCount -= 1;

#if TK_CHECK_ALLOCS
	/*
	 * Remove this shared resource from global list.
	 */
	{
	    WatchShared *thisPtr = watchShared;
	    WatchShared *prevPtr = NULL;

	    while (thisPtr->sharedTextPtr != sharedTextPtr) {
		prevPtr = thisPtr;
		thisPtr = thisPtr->nextPtr;
		assert(thisPtr);
	    }

	    if (prevPtr) {
		prevPtr->nextPtr = thisPtr->nextPtr;
	    } else {
		watchShared = thisPtr->nextPtr;
	    }

	    free(thisPtr);
	}
#endif
    }

    if (textPtr->tabArrayPtr) {
	free(textPtr->tabArrayPtr);
    }
    if (textPtr->insertBlinkHandler) {
	Tcl_DeleteTimerHandler(textPtr->insertBlinkHandler);
    }

    textPtr->tkwin = NULL;
    Tcl_DeleteCommandFromToken(textPtr->interp, textPtr->widgetCmd);
    assert(textPtr->flags & DESTROYED);
    DEBUG(textPtr->flags |= MEM_RELEASED);
    TkTextReleaseIfDestroyed(textPtr);
    tkBTreeDebug = debug;
}

/*
 *----------------------------------------------------------------------
 *
 * TkTextDecrRefCountAndTestIfDestroyed --
 *
 *	This function is decrementing the reference count of the text
 *	widget and destroys the widget if the reference count has been
 *	gone to zero.
 *
 * Results:
 *	Returns whether the widget has been destroyed.
 *
 * Side effects:
 *	Memory might be freed.
 *
 *----------------------------------------------------------------------
 */

bool
TkTextDecrRefCountAndTestIfDestroyed(
    TkText *textPtr)
{
    if (--textPtr->refCount == 0) {
	assert(textPtr->flags & DESTROYED);
	assert(textPtr->flags & MEM_RELEASED);
	free(textPtr);
	DEBUG_ALLOC(tkTextCountDestroyPeer++);
	return true;
    }
    return !!(textPtr->flags & DESTROYED);
}

/*
 *----------------------------------------------------------------------
 *
 * TkTextReleaseIfDestroyed --
 *
 *	This function is decrementing the reference count of the text
 *	widget if it has been destroyed. In this case also the memory
 *	will be released.
 *
 * Results:
 *	Returns whether the widget was already destroyed.
 *
 * Side effects:
 *	Memory might be freed.
 *
 *----------------------------------------------------------------------
 */

bool
TkTextReleaseIfDestroyed(
    TkText *textPtr)
{
    if (!(textPtr->flags & DESTROYED)) {
	assert(textPtr->refCount > 0);
	return false;
    }
    if (--textPtr->refCount == 0) {
	assert(textPtr->flags & MEM_RELEASED);
	free(textPtr);
	DEBUG_ALLOC(tkTextCountDestroyPeer++);
    }
    return true;
}

/*
 *----------------------------------------------------------------------
 *
 * TkTextTestLangCode --
 *
 *	Test the given language code, whether it satsifies ISO 539-1,
 *	and set an error message if the code is invalid.
 *
 * Results:
 *	The return value is 'tue' if given language code will be accepted,
 *	otherwise 'false' will be returned.
 *
 * Side effects:
 *	An error message in the interpreter may be set.
 *
 *----------------------------------------------------------------------
 */

bool
TkTextTestLangCode(
    Tcl_Interp *interp,
    Tcl_Obj *langCodePtr)
{
    char const *lang = Tcl_GetString(langCodePtr);

    if (UCHAR(lang[0]) >= 0x80
	    || UCHAR(lang[1]) >= 0x80
	    || !isalpha(lang[0])
	    || !isalpha(lang[1])
	    || !islower(lang[0])
	    || !islower(lang[1])
	    || lang[2] != '\0') {
	Tcl_SetObjResult(interp, Tcl_ObjPrintf("bad lang \"%s\": "
		"must have the form of an ISO 639-1 language code, or empty", lang));
	Tcl_SetErrorCode(interp, "TK", "VALUE", "LANG", NULL);
	return false;
    }
    return true;
}

/*
 *----------------------------------------------------------------------
 *
 * TkConfigureText --
 *
 *	This function is called to process an objv/objc list, plus the Tk
 *	option database, in order to configure (or reconfigure) a text widget.
 *
 * Results:
 *	The return value is a standard Tcl result. If TCL_ERROR is returned,
 *	then the interp's result contains an error message.
 *
 * Side effects:
 *	Configuration information, such as text string, colors, font, etc. get
 *	set for textPtr; old resources get freed, if there were any.
 *
 *----------------------------------------------------------------------
 */

static bool
IsNumberOrEmpty(
    const char *str)
{
    for ( ; *str; ++str) {
	if (!isdigit(*str)) {
	    return false;
	}
    }
    return true;
}

int
TkConfigureText(
    Tcl_Interp *interp,		/* Used for error reporting. */
    TkText *textPtr,		/* Information about widget; may or may not
				 * already have values for some fields. */
    int objc,			/* Number of arguments. */
    Tcl_Obj *const objv[])	/* Argument objects. */
{
    Tk_SavedOptions savedOptions;
    TkTextIndex start, end, current;
    unsigned currentEpoch;
    TkSharedText *sharedTextPtr = textPtr->sharedTextPtr;
    TkTextBTree tree = sharedTextPtr->tree;
    bool oldExport = textPtr->exportSelection;
    bool oldTextDebug = tkTextDebug;
    bool didHyphenate = textPtr->hyphenate;
    int oldHyphenRules = textPtr->hyphenRules;
    int mask = 0;
    bool copyDownFlags = false;

    tkTextDebug = false; /* debugging is not useful here */

#if SUPPORT_DEPRECATED_STARTLINE_ENDLINE

    /*
     * We want also to support the "-start", and "-end" abbreviations. The thing that
     * Tcl supports abbreviated options is a real crux.
     */

    {
	Tcl_Obj **myObjv;
	Tcl_Obj *startLineObj = NULL;
	Tcl_Obj *endLineObj = NULL;
	Tcl_Obj *startIndexObj = NULL;
	Tcl_Obj *endIndexObj = NULL;
	int i, rc;

	myObjv = malloc(objc * sizeof(Tcl_Obj *));

	for (i = 0; i < objc; ++i) {
	    Tcl_Obj *obj = objv[i];

	    if (!(i & 1)) {
		if (strcmp(Tcl_GetString(objv[i]), "-start") == 0) {
		    if (i + 1 < objc && IsNumberOrEmpty(Tcl_GetString(objv[i + 1]))) {
			if (!startLineObj) {
			    Tcl_IncrRefCount(startLineObj = Tcl_NewStringObj("-startline", -1));
			}
			obj = startLineObj;
			WarnAboutDeprecatedStartLineOption();
		    } else {
			if (!startIndexObj) {
			    Tcl_IncrRefCount(startIndexObj = Tcl_NewStringObj("-startindex", -1));
			}
			obj = startIndexObj;
		    }
		} else if (MatchOpt(Tcl_GetString(objv[i]), "-startline", 7)) {
		    if (!startLineObj) {
			Tcl_IncrRefCount(startLineObj = Tcl_NewStringObj("-startline", -1));
		    }
		    obj = startLineObj;
		    WarnAboutDeprecatedStartLineOption();
		} else if (MatchOpt(Tcl_GetString(objv[i]), "-startindex", 7)) {
		    if (!startIndexObj) {
			Tcl_IncrRefCount(startIndexObj = Tcl_NewStringObj("-startindex", -1));
		    }
		    obj = startIndexObj;
		} else if (strcmp(Tcl_GetString(objv[i]), "-end") == 0) {
		    if (i + 1 < objc && IsNumberOrEmpty(Tcl_GetString(objv[i + 1]))) {
			if (!endLineObj) {
			    Tcl_IncrRefCount(endLineObj = Tcl_NewStringObj("-endline", -1));
			}
			obj = endLineObj;
			WarnAboutDeprecatedEndLineOption();
		    } else {
			if (!endIndexObj) {
			    Tcl_IncrRefCount(endIndexObj = Tcl_NewStringObj("-endindex", -1));
			}
			obj = endIndexObj;
		    }
		} else if (MatchOpt(Tcl_GetString(objv[i]), "-endline", 5)) {
		    if (!endLineObj) {
			Tcl_IncrRefCount(endLineObj = Tcl_NewStringObj("-endline", -1));
		    }
		    obj = endLineObj;
		    WarnAboutDeprecatedEndLineOption();
		} else if (MatchOpt(Tcl_GetString(objv[i]), "-endindex", 5)) {
		    if (!endIndexObj) {
			Tcl_IncrRefCount(endIndexObj = Tcl_NewStringObj("-endindex", -1));
		    }
		    obj = endIndexObj;
		}
	    }
	    myObjv[i] = obj;
	}

	textPtr->selAttrs = textPtr->textConfigAttrs;
	rc = Tk_SetOptions(interp, (char *) textPtr, textPtr->optionTable,
		objc, myObjv, textPtr->tkwin, &savedOptions, &mask);

	if (rc != TCL_OK) {
	    if (startLineObj && startIndexObj) {
		Tcl_SetObjResult(interp, Tcl_NewStringObj(
		    "cannot use both, -startindex, and deprecated -startline", -1));
		rc = TCL_ERROR;
	    }
	    if (endLineObj && endIndexObj) {
		Tcl_SetObjResult(interp, Tcl_NewStringObj(
		    "cannot use both, -endindex, and deprecated -endline", -1));
		rc = TCL_ERROR;
	    }
	}

	if (startLineObj)  { Tcl_GuardedDecrRefCount(startLineObj); }
	if (endLineObj)    { Tcl_GuardedDecrRefCount(endLineObj); }
	if (startIndexObj) { Tcl_GuardedDecrRefCount(startIndexObj); }
	if (endIndexObj)   { Tcl_GuardedDecrRefCount(endIndexObj); }

	free(myObjv);

	if (rc != TCL_OK) {
	    goto error;
	}
    }

    if ((mask & TK_TEXT_INDEX_RANGE) == TK_TEXT_LINE_RANGE) {
	TkTextIndexClear2(&start, NULL, tree);
	TkTextIndexClear2(&end, NULL, tree);
	TkTextIndexSetToStartOfLine2(&start, textPtr->startLine ?
		textPtr->startLine : TkBTreeGetStartLine(textPtr));
	TkTextIndexSetToStartOfLine2(&end, textPtr->endLine ?
		textPtr->endLine : TkBTreeGetLastLine(textPtr));
	if (textPtr->endLine && textPtr->startLine != textPtr->endLine) {
	    TkTextIndexBackChars(textPtr, &end, 1, &end, COUNT_INDICES);
	}

	if (TkTextIndexCompare(&start, &end) > 0) {
	    Tcl_SetObjResult(interp, Tcl_NewStringObj(
		    "-startline must be less than or equal to -endline", -1));
	    Tcl_SetErrorCode(interp, "TK", "TEXT", "INDEX_ORDER", NULL);
	    goto error;
	}

	if (textPtr->endLine && textPtr->endLine != sharedTextPtr->endMarker->sectionPtr->linePtr) {
	    if (textPtr->endMarker->refCount > 1) {
		textPtr->endMarker->refCount -= 1;
		textPtr->endMarker = TkTextMakeStartEndMark(textPtr, &tkTextRightMarkType);
	    } else {
		TkBTreeUnlinkSegment(sharedTextPtr, textPtr->endMarker);
	    }
	    TkBTreeLinkSegment(sharedTextPtr, textPtr->endMarker, &end);
	} else if (textPtr->endMarker != sharedTextPtr->endMarker) {
	    if (--textPtr->endMarker->refCount == 0) {
		TkBTreeUnlinkSegment(sharedTextPtr, textPtr->endMarker);
		FREE_SEGMENT(textPtr->endMarker);
		DEBUG_ALLOC(tkTextCountDestroySegment++);
	    }
	    (textPtr->endMarker = sharedTextPtr->endMarker)->refCount += 1;
	}
	if (textPtr->startLine
		&& textPtr->startLine != sharedTextPtr->startMarker->sectionPtr->linePtr) {
	    if (textPtr->startMarker->refCount > 1) {
		textPtr->startMarker->refCount -= 1;
		textPtr->startMarker = TkTextMakeStartEndMark(textPtr, &tkTextLeftMarkType);
	    } else {
		TkBTreeUnlinkSegment(sharedTextPtr, textPtr->startMarker);
	    }
	    TkBTreeLinkSegment(sharedTextPtr, textPtr->startMarker, &start);
	} else if (textPtr->startMarker != sharedTextPtr->startMarker) {
	    if (--textPtr->startMarker->refCount == 0) {
		TkBTreeUnlinkSegment(sharedTextPtr, textPtr->startMarker);
		FREE_SEGMENT(textPtr->startMarker);
		DEBUG_ALLOC(tkTextCountDestroySegment++);
	    }
	    (textPtr->startMarker = sharedTextPtr->startMarker)->refCount += 1;
	}
    }

#else /* if !SUPPORT_DEPRECATED_STARTLINE_ENDLINE */

    textPtr->selAttrs = textPtr->textConfigAttrs;
    if (Tk_SetOptions(interp, (char *) textPtr, textPtr->optionTable,
	    objc, objv, textPtr->tkwin, &savedOptions, &mask) != TCL_OK) {
	textPtr->selAttrs = textPtr->selTagPtr->attrs;
	tkTextDebug = oldTextDebug;
	return TCL_ERROR;
    }

#endif /* SUPPORT_DEPRECATED_STARTLINE_ENDLINE */

    if (sharedTextPtr->steadyMarks != textPtr->steadyMarks) {
	if (!IsClean(sharedTextPtr, NULL, true)) {
	    ErrorNotAllowed(interp, "setting this option is possible only if the widget "
		    "is overall clean");
	    goto error;
	}
    }

    /*
     * Copy up shared flags.
     */

    /* This flag cannot alter if we have peers. */
    sharedTextPtr->steadyMarks = textPtr->steadyMarks;

    if (sharedTextPtr->autoSeparators != textPtr->autoSeparators) {
	sharedTextPtr->autoSeparators = textPtr->autoSeparators;
	copyDownFlags = true;
    }

    if (textPtr->undo != sharedTextPtr->undo) {
	if (TestIfPerformingUndoRedo(interp, sharedTextPtr, NULL)) {
	    goto error;
	}

	assert(sharedTextPtr->undo == !!sharedTextPtr->undoStack);
	sharedTextPtr->undo = textPtr->undo;
	copyDownFlags = true;

	if (sharedTextPtr->undo) {
	    sharedTextPtr->undoStack = TkTextUndoCreateStack(
		    sharedTextPtr->maxUndoDepth,
		    sharedTextPtr->maxRedoDepth,
		    sharedTextPtr->maxUndoSize,
		    TextUndoRedoCallback,
		    TextUndoFreeCallback,
		    TextUndoStackContentChangedCallback);
	    TkTextUndoSetContext(sharedTextPtr->undoStack, sharedTextPtr);
	    sharedTextPtr->undoLevel = 0;
	    sharedTextPtr->pushSeparator = false;
	    sharedTextPtr->isIrreversible = false;
	    sharedTextPtr->isAltered = false;
	} else {
	    sharedTextPtr->isIrreversible = TkTextUndoContentIsModified(sharedTextPtr->undoStack);
	    ClearRetainedUndoTokens(sharedTextPtr);
	    TkTextUndoDestroyStack(&sharedTextPtr->undoStack);
	}
    }

    /* normalize values */
    textPtr->maxUndoDepth = MAX(textPtr->maxUndoDepth, 0);
    textPtr->maxRedoDepth = MAX(-1, textPtr->maxRedoDepth);
    textPtr->maxUndoSize = MAX(textPtr->maxUndoSize, 0);

    if (sharedTextPtr->maxUndoDepth != textPtr->maxUndoDepth
	    || sharedTextPtr->maxRedoDepth != textPtr->maxRedoDepth
	    || sharedTextPtr->maxUndoSize != textPtr->maxUndoSize) {
	if (sharedTextPtr->undoStack) {
	    TkTextUndoSetMaxStackDepth(sharedTextPtr->undoStack,
		    textPtr->maxUndoDepth, textPtr->maxRedoDepth);
	    TkTextUndoSetMaxStackSize(sharedTextPtr->undoStack, textPtr->maxUndoSize, false);
	}
	sharedTextPtr->maxUndoDepth = textPtr->maxUndoDepth;
	sharedTextPtr->maxRedoDepth = textPtr->maxRedoDepth;
	sharedTextPtr->maxUndoSize = textPtr->maxUndoSize;
	copyDownFlags = true;
    }

    if (copyDownFlags) {
	TkText *tPtr;

	for (tPtr = sharedTextPtr->peers; tPtr; tPtr = tPtr->next) {
	    tPtr->autoSeparators = sharedTextPtr->autoSeparators;
	    tPtr->maxUndoDepth = sharedTextPtr->maxUndoDepth;
	    tPtr->maxRedoDepth = sharedTextPtr->maxRedoDepth;
	    tPtr->maxUndoSize = sharedTextPtr->maxUndoSize;
	    tPtr->undo = sharedTextPtr->undo;
	}
    }

    /*
     * Check soft hyphen support.
     */

    textPtr->hyphenate = textPtr->useHyphenSupport
	    && textPtr->state != TK_TEXT_STATE_NORMAL
	    && (textPtr->wrapMode == TEXT_WRAPMODE_WORD || textPtr->wrapMode == TEXT_WRAPMODE_CODEPOINT);
    if (didHyphenate != textPtr->hyphenate) {
	mask |= TK_TEXT_LINE_GEOMETRY;
    }

    /*
     * Parse hyphen rules.
     */

    if (textPtr->hyphenRulesPtr) {
	if (TkTextParseHyphenRules(textPtr, textPtr->hyphenRulesPtr, &textPtr->hyphenRules) != TCL_OK) {
	    goto error;
	}
    } else {
	textPtr->hyphenRules = TK_TEXT_HYPHEN_MASK;
    }
    if (oldHyphenRules != textPtr->hyphenRules && textPtr->hyphenate) {
	mask |= TK_TEXT_LINE_GEOMETRY;
    }

    /*
     * Parse tab stops.
     */

    if (textPtr->tabArrayPtr) {
	free(textPtr->tabArrayPtr);
	textPtr->tabArrayPtr = NULL;
    }
    if (textPtr->tabOptionPtr) {
	textPtr->tabArrayPtr = TkTextGetTabs(interp, textPtr, textPtr->tabOptionPtr);
	if (!textPtr->tabArrayPtr) {
	    Tcl_AddErrorInfo(interp, "\n    (while processing -tabs option)");
	    goto error;
	}
    }

    /*
     * Check language support.
     */

    if (textPtr->langPtr) {
	if (!TkTextTestLangCode(interp, textPtr->langPtr)) {
	    goto error;
	}
	memcpy(textPtr->lang, Tcl_GetString(textPtr->langPtr), 3);
    } else {
	memset(textPtr->lang, 0, 3);
    }

    /*
     * A few other options also need special processing, such as parsing the
     * geometry and setting the background from a 3-D border.
     */

    Tk_SetBackgroundFromBorder(textPtr->tkwin, textPtr->border);

    /*
     * Now setup the -startindex/-setindex range. This step cannot be restored,
     * so this function must not return with an error code after this processing.
     */

    if (mask & TK_TEXT_INDEX_RANGE) {
	if (textPtr->newStartIndex) {
	    if (!TkTextGetIndexFromObj(interp, sharedTextPtr->mainPeer,
		    textPtr->newStartIndex, &start)) {
		goto error;
	    }
	} else {
	    TkTextIndexClear(&start, textPtr);
	    TkTextIndexSetSegment(&start, textPtr->startMarker);
	}
	if (textPtr->newEndIndex) {
	    if (!TkTextGetIndexFromObj(interp, sharedTextPtr->mainPeer, textPtr->newEndIndex, &end)) {
		goto error;
	    }
	} else {
	    TkTextIndexClear(&end, textPtr);
	    TkTextIndexSetSegment(&end, textPtr->endMarker);
	}
	if (TkTextIndexCompare(&start, &end) > 0) {
	    Tcl_SetObjResult(interp, Tcl_NewStringObj(
		    "-startindex must be less than or equal to -endindex", -1));
	    Tcl_SetErrorCode(interp, "TK", "TEXT", "INDEX_ORDER", NULL);
	    goto error;
	}

	start.textPtr = NULL;
	end.textPtr = NULL;

	if (textPtr->newEndIndex) {
	    if (TkTextIndexIsEndOfText(&end)) {
		if (--textPtr->endMarker->refCount == 0) {
		    assert(textPtr->endMarker != sharedTextPtr->endMarker);
		    TkBTreeUnlinkSegment(sharedTextPtr, textPtr->endMarker);
		    FREE_SEGMENT(textPtr->endMarker);
		    DEBUG_ALLOC(tkTextCountDestroySegment++);
		}
		(textPtr->endMarker = sharedTextPtr->endMarker)->refCount += 1;
	    } else {
		if (textPtr->endMarker->refCount > 1) {
		    textPtr->endMarker->refCount -= 1;
		    textPtr->endMarker = TkTextMakeStartEndMark(textPtr, &tkTextRightMarkType);
		} else {
		    assert(textPtr->endMarker != sharedTextPtr->endMarker);
		    TkBTreeUnlinkSegment(sharedTextPtr, textPtr->endMarker);
		}
		TkBTreeLinkSegment(sharedTextPtr, textPtr->endMarker, &end);
	    }
	    Tcl_GuardedDecrRefCount(textPtr->newEndIndex);
	    textPtr->newEndIndex = NULL;
	}

	if (textPtr->newStartIndex) {
	    if (TkTextIndexIsStartOfText(&start)) {
		if (--textPtr->startMarker->refCount == 0) {
		    assert(textPtr->startMarker != sharedTextPtr->startMarker);
		    TkBTreeUnlinkSegment(sharedTextPtr, textPtr->startMarker);
		    FREE_SEGMENT(textPtr->startMarker);
		    DEBUG_ALLOC(tkTextCountDestroySegment++);
		}
		(textPtr->startMarker = sharedTextPtr->startMarker)->refCount += 1;
	    } else {
		if (textPtr->startMarker->refCount > 1) {
		    textPtr->startMarker->refCount -= 1;
		    textPtr->startMarker = TkTextMakeStartEndMark(textPtr, &tkTextLeftMarkType);
		} else {
		    TkBTreeUnlinkSegment(sharedTextPtr, textPtr->startMarker);
		}
		TkBTreeLinkSegment(sharedTextPtr, textPtr->startMarker, &start);
	    }
	    Tcl_GuardedDecrRefCount(textPtr->newStartIndex);
	    textPtr->newStartIndex = NULL;
	}

	/*
	 * Line start and/or end have been adjusted. We need to validate the
	 * first displayed line and arrange for re-layout.
	 */

	TkBTreeClientRangeChanged(textPtr, MAX(0, textPtr->lineHeight));
	TkTextMakeByteIndex(tree, NULL, TkTextIndexGetLineNumber(&textPtr->topIndex, NULL), 0, &current);

	if (TkTextIndexCompare(&current, &start) < 0 || TkTextIndexCompare(&end, &current) < 0) {
	    TkTextSearch search;
	    TkTextIndex first, last;
	    bool selChanged = false;

	    TkTextSetYView(textPtr, &start, 0);

	    /*
	     * We may need to adjust the selection. So we have to check
	     * whether the "sel" tag was applied to anything outside the
	     * current start,end.
	     */

	    TkTextMakeByteIndex(tree, NULL, 0, 0, &first);
	    TkBTreeStartSearch(&first, &start, textPtr->selTagPtr, &search, SEARCH_NEXT_TAGON);
	    if (TkBTreeNextTag(&search)) {
		selChanged = true;
	    } else {
		TkTextMakeByteIndex(tree, NULL, TkBTreeNumLines(tree, NULL), 0, &last);
		TkBTreeStartSearchBack(&end, &last, textPtr->selTagPtr,
			&search, SEARCH_EITHER_TAGON_TAGOFF);
		if (TkBTreePrevTag(&search)) {
		    selChanged = true;
		}
	    }
	    if (selChanged) {
		/*
		 * Send an event that the selection has changed, and abort any
		 * partial-selections in progress.
		 */

		TkTextSelectionEvent(textPtr);
		textPtr->abortSelections = true;
	    }
	}

	/* Indices are potentially obsolete after changing -start and/or
	 * -end, therefore increase the epoch.
	 * Also, clamp the insert and current (unshared) marks to the new
	 * -start/-end range limits of the widget. All other (shared)
	 * marks are unchanged.
         * The return value of TkTextMarkNameToIndex does not need to be
         * checked: "insert" and "current" marks always exist, and the
         * purpose of the code below precisely is to move them inside the
         * -start/-end range.
	 */

	currentEpoch = TkBTreeIncrEpoch(tree);
	start.textPtr = textPtr;
	end.textPtr = textPtr;

	TkTextMarkNameToIndex(textPtr, "current", &current);
	if (TkTextIndexCompare(&current, &start) < 0) {
	    textPtr->currentMarkPtr = TkTextSetMark(textPtr, "current", &start);
	} else if (TkTextIndexCompare(&current, &end) > 0) {
	    textPtr->currentMarkPtr = TkTextSetMark(textPtr, "current", &end);
	}
    } else {
	currentEpoch = TkBTreeEpoch(tree);
    }

    /*
     * Don't allow negative values for specific attributes.
     */

    textPtr->spacing1 = MAX(textPtr->spacing1, 0);
    textPtr->spacing2 = MAX(textPtr->spacing2, 0);
    textPtr->spacing3 = MAX(textPtr->spacing3, 0);
    textPtr->highlightWidth = MAX(textPtr->highlightWidth, 0);
    textPtr->borderWidth = MAX(textPtr->borderWidth, 0);
    textPtr->insertWidth = MAX(textPtr->insertWidth, 0);
    textPtr->syncTime = MAX(0, textPtr->syncTime);
    textPtr->selAttrs.borderWidth = MAX(textPtr->selAttrs.borderWidth, 0);

    /*
     * Make sure that configuration options are properly mirrored between the
     * widget record and the "sel" tags.
     */

    if (textPtr->selAttrs.border != textPtr->textConfigAttrs.border) {
	textPtr->selTagPtr->attrs.border = textPtr->selAttrs.border;
    }
    if (textPtr->selAttrs.inactiveBorder != textPtr->textConfigAttrs.inactiveBorder) {
	textPtr->selTagPtr->attrs.inactiveBorder = textPtr->selAttrs.inactiveBorder;
    }
    if (textPtr->selAttrs.fgColor != textPtr->textConfigAttrs.fgColor) {
	textPtr->selTagPtr->attrs.fgColor = textPtr->selAttrs.fgColor;
    }
    if (textPtr->selAttrs.inactiveFgColor != textPtr->textConfigAttrs.inactiveFgColor) {
	textPtr->selTagPtr->attrs.inactiveFgColor = textPtr->selAttrs.inactiveFgColor;
    }
    if (textPtr->selAttrs.borderWidthPtr != textPtr->textConfigAttrs.borderWidthPtr) {
	textPtr->selTagPtr->attrs.borderWidthPtr = textPtr->selAttrs.borderWidthPtr;
	textPtr->selTagPtr->attrs.borderWidth = textPtr->selAttrs.borderWidth;
    }
    textPtr->textConfigAttrs = textPtr->selAttrs;
    textPtr->selAttrs = textPtr->selTagPtr->attrs;
    TkTextUpdateTagDisplayFlags(textPtr->selTagPtr);
    TkTextRedrawTag(NULL, textPtr, NULL, NULL, textPtr->selTagPtr, false);

    /*
     * Claim the selection if we've suddenly started exporting it and there
     * are tagged characters.
     */

    if (textPtr->exportSelection && !oldExport) {
	TkTextSearch search;
	TkTextIndex first, last;

	TkTextIndexSetupToStartOfText(&first, textPtr, tree);
	TkTextIndexSetupToEndOfText(&last, textPtr, tree);
	TkBTreeStartSearch(&first, &last, textPtr->selTagPtr, &search, SEARCH_NEXT_TAGON);
	if (TkBTreeNextTag(&search)) {
	    Tk_OwnSelection(textPtr->tkwin, XA_PRIMARY, TkTextLostSelection, textPtr);
	    textPtr->flags |= GOT_SELECTION;
	}
    }

    /*
     * Account for state changes that would reenable blinking cursor state.
     */

    if (textPtr->flags & HAVE_FOCUS) {
	Tcl_DeleteTimerHandler(textPtr->insertBlinkHandler);
	textPtr->insertBlinkHandler = NULL;
	TextBlinkProc(textPtr);
    }

    /*
     * Register the desired geometry for the window, and arrange for the
     * window to be redisplayed.
     */

    textPtr->width = MAX(textPtr->width, 1);
    textPtr->height = MAX(textPtr->height, 1);

    Tk_FreeSavedOptions(&savedOptions);
    TextWorldChanged(textPtr, mask);

    if (textPtr->syncTime == 0 && (mask & TK_TEXT_SYNCHRONIZE)) {
	UpdateLineMetrics(textPtr, 0, TkBTreeNumLines(sharedTextPtr->tree, textPtr));
    }

    /*
     * At least handle the "watch" command, and set the insert cursor.
     */

    if (mask & TK_TEXT_INDEX_RANGE) {
	/*
	 * Setting the "insert" mark must be done at the end, because the "watch" command
	 * will be triggered. Be sure to use the actual range, mind the epoch.
	 */

	TkTextMarkNameToIndex(textPtr, "insert", &current);

	if (start.stateEpoch != currentEpoch) {
	    /*
	     * The "watch" command did change the content.
	     */
	    TkTextIndexSetupToStartOfText(&start, textPtr, tree);
	    TkTextIndexSetupToEndOfText(&end, textPtr, tree);
	}

	start.textPtr = textPtr;
	end.textPtr = textPtr;

	if (TkTextIndexCompare(&current, &start) < 0) {
	    textPtr->insertMarkPtr = TkTextSetMark(textPtr, "insert", &start);
	} else if (TkTextIndexCompare(&current, &end) >= 0) {
	    textPtr->insertMarkPtr = TkTextSetMark(textPtr, "insert", &end);
	}
    }

    tkTextDebug = oldTextDebug;
    TK_BTREE_DEBUG(TkBTreeCheck(sharedTextPtr->tree));

    return TCL_OK;

error:
    Tk_RestoreSavedOptions(&savedOptions);
    textPtr->selAttrs = textPtr->selTagPtr->attrs;
    tkTextDebug = oldTextDebug;
    return TCL_ERROR;
}

/*
 *---------------------------------------------------------------------------
 *
 * TkTextParseHyphenRules --
 *
 *	This function is parsing the object containing the hyphen rules.
 *
 * Results:
 *	A standard Tcl result.
 *
 * Side effects:
 *	None.
 *
 *---------------------------------------------------------------------------
 */

int
TkTextParseHyphenRules(
    TkText *textPtr,
    Tcl_Obj *objPtr,
    int *rulesPtr)
{
    int rules = 0;
    Tcl_Obj **argv;
    int argc, i;
    unsigned k;

    assert(rulesPtr);

    if (Tcl_ListObjGetElements(textPtr->interp, objPtr, &argc, &argv) != TCL_OK) {
	return TCL_ERROR;
    }
    for (i = 0; i < argc; ++i) {
	char const *rule = Tcl_GetString(argv[i]);
	int r = rules;

	for (k = 0; k < sizeof(hyphenRuleStrings)/sizeof(hyphenRuleStrings[0]); ++k) {
	    if (strcmp(rule, hyphenRuleStrings[k]) == 0) {
		rules |= (1 << k);
	    }
	}
	if (r == rules) {
	    Tcl_SetObjResult(textPtr->interp, Tcl_ObjPrintf("unknown hyphen rule \"%s\"", rule));
	    Tcl_SetErrorCode(textPtr->interp, "TK", "TEXT", "VALUE", NULL);
	    return TCL_ERROR;
	}
    }
    *rulesPtr = rules;
    return TCL_OK;
}

/*
 *---------------------------------------------------------------------------
 *
 * TextWorldChangedCallback --
 *
 *	This function is called when the world has changed in some way and the
 *	widget needs to recompute all its graphics contexts and determine its
 *	new geometry.
 *
 * Results:
 *	None.
 *
 * Side effects:
 *	Configures all tags in the Text with a empty objc/objv, for the side
 *	effect of causing all the items to recompute their geometry and to be
 *	redisplayed.
 *
 *---------------------------------------------------------------------------
 */

static void
TextWorldChangedCallback(
    ClientData instanceData)	/* Information about widget. */
{
    TextWorldChanged((TkText *) instanceData, TK_TEXT_LINE_GEOMETRY);
}

/*
 *---------------------------------------------------------------------------
 *
 * TextWorldChanged --
 *
 *	This function is called when the world has changed in some way and the
 *	widget needs to recompute all its graphics contexts and determine its
 *	new geometry.
 *
 * Results:
 *	None.
 *
 * Side effects:
 *	Configures all tags in the Text with a empty objc/objv, for the side
 *	effect of causing all the items to recompute their geometry and to be
 *	redisplayed.
 *
 *---------------------------------------------------------------------------
 */

static void
TextWorldChanged(
    TkText *textPtr,		/* Information about widget. */
    int mask)			/* OR'd collection of bits showing what has changed. */
{
    Tk_FontMetrics fm;
    int border;
    int oldLineHeight = textPtr->lineHeight;

    Tk_GetFontMetrics(textPtr->tkfont, &fm);
    textPtr->lineHeight = MAX(1, fm.linespace);
    textPtr->charWidth = MAX(1, Tk_TextWidth(textPtr->tkfont, "0", 1));
    textPtr->spaceWidth = MAX(1, Tk_TextWidth(textPtr->tkfont, " ", 1));

    if (oldLineHeight != textPtr->lineHeight) {
	TkTextFontHeightChanged(textPtr);
    }

    border = textPtr->borderWidth + textPtr->highlightWidth;
    Tk_GeometryRequest(textPtr->tkwin,
	    textPtr->width*textPtr->charWidth + 2*textPtr->padX + 2*border,
	    textPtr->height*(fm.linespace + textPtr->spacing1 + textPtr->spacing3)
		    + 2*textPtr->padY + 2*border);

    Tk_SetInternalBorderEx(textPtr->tkwin,
	    border + textPtr->padX, border + textPtr->padX,
	    border + textPtr->padY, border + textPtr->padY);
    if (textPtr->setGrid) {
	Tk_SetGrid(textPtr->tkwin, textPtr->width, textPtr->height,
		textPtr->charWidth, textPtr->lineHeight);
    } else {
	Tk_UnsetGrid(textPtr->tkwin);
    }

    TkTextRelayoutWindow(textPtr, mask);
    TK_BTREE_DEBUG(TkBTreeCheck(textPtr->sharedTextPtr->tree));
}

/*
 *--------------------------------------------------------------
 *
 * TextEventProc --
 *
 *	This function is invoked by the Tk dispatcher on structure changes to
 *	a text. For texts with 3D borders, this function is also invoked for
 *	exposures.
 *
 * Results:
 *	None.
 *
 * Side effects:
 *	When the window gets deleted, internal structures get cleaned up.
 *	When it gets exposed, it is redisplayed.
 *
 *--------------------------------------------------------------
 */

static void
ProcessConfigureNotify(
    TkText *textPtr,
    bool updateLineGeometry)
{
    int mask = updateLineGeometry ? TK_TEXT_LINE_GEOMETRY : 0;

    /*
     * Do not allow line height computations before we accept the first
     * ConfigureNotify event. The problem is the very poor performance
     * in CalculateDisplayLineHeight() with very small widget width.
     */

    if (!textPtr->sharedTextPtr->allowUpdateLineMetrics) {
	textPtr->sharedTextPtr->allowUpdateLineMetrics = true;
	updateLineGeometry = true;
	TkTextEventuallyRepick(textPtr);
    }

    if (textPtr->prevHeight != Tk_Height(textPtr->tkwin)
	    || textPtr->prevWidth != Tk_Width(textPtr->tkwin)) {
	mask |= TK_TEXT_LINE_REDRAW_BOTTOM_LINE;
    }
    TkTextRelayoutWindow(textPtr, mask);
    TK_BTREE_DEBUG(TkBTreeCheck(textPtr->sharedTextPtr->tree));

    textPtr->prevWidth = Tk_Width(textPtr->tkwin);
    textPtr->prevHeight = Tk_Height(textPtr->tkwin);
}

static void
ProcessDestroyNotify(
    TkText *textPtr)
{
    if (textPtr->setGrid) {
	Tk_UnsetGrid(textPtr->tkwin);
	textPtr->setGrid = false;
    }
    if (!(textPtr->flags & OPTIONS_FREED)) {
	/* Restore the original attributes. */
	textPtr->selAttrs = textPtr->textConfigAttrs;
	Tk_FreeConfigOptions((char *) textPtr, textPtr->optionTable, textPtr->tkwin);
	textPtr->flags |= OPTIONS_FREED;
    }
    textPtr->flags |= DESTROYED;

    /*
     * Call 'DestroyTest' to handle the deletion for us. The actual
     * textPtr may still exist after this, if there are some outstanding
     * references. But we have flagged it as DESTROYED just above, so
     * nothing will try to make use of it very extensively.
     */

    DestroyText(textPtr);
}

static void
ProcessFocusInOut(
    TkText *textPtr,
    XEvent *eventPtr)
{
    TkTextIndex index, index2;

    if (eventPtr->xfocus.detail == NotifyInferior
	    || eventPtr->xfocus.detail == NotifyAncestor
	    || eventPtr->xfocus.detail == NotifyNonlinear) {
	if (eventPtr->type == FocusIn) {
	    textPtr->flags |= HAVE_FOCUS | INSERT_ON;
	} else {
	    textPtr->flags &= ~(HAVE_FOCUS | INSERT_ON);
	}
	if (textPtr->state == TK_TEXT_STATE_NORMAL) {
	    if (eventPtr->type == FocusOut) {
		if (textPtr->insertBlinkHandler) {
		    Tcl_DeleteTimerHandler(textPtr->insertBlinkHandler);
		    textPtr->insertBlinkHandler = NULL;
		}
	    } else if (textPtr->insertOffTime && !textPtr->insertBlinkHandler) {
		textPtr->insertBlinkHandler =
			Tcl_CreateTimerHandler(textPtr->insertOnTime, TextBlinkProc, textPtr);
	    }
	    TkTextMarkSegToIndex(textPtr, textPtr->insertMarkPtr, &index);
	    TkTextIndexForwChars(textPtr, &index, 1, &index2, COUNT_INDICES);
	    TkTextChanged(NULL, textPtr, &index, &index2);
	}
	if (textPtr->selAttrs.inactiveBorder != textPtr->selAttrs.border
		|| textPtr->selAttrs.inactiveFgColor != textPtr->selAttrs.fgColor) {
	    TkTextRedrawTag(NULL, textPtr, NULL, NULL, textPtr->selTagPtr, false);
	}
	if (textPtr->highlightWidth > 0) {
	    TkTextRedrawRegion(textPtr, 0, 0, textPtr->highlightWidth, textPtr->highlightWidth);
	}
    }
}

static void
TextEventProc(
    ClientData clientData,	/* Information about window. */
    XEvent *eventPtr)		/* Information about event. */
{
    TkText *textPtr = clientData;

    switch (eventPtr->type) {
    case ConfigureNotify:
	if (textPtr->prevWidth != Tk_Width(textPtr->tkwin)
		|| textPtr->prevHeight != Tk_Height(textPtr->tkwin)) {
	    /*
	     * We don't need display computations until the widget is mapped
	     * or as long as the width seems to be unrealistic (not yet expanded
	     * by the geometry manager), see ProcessConfigureNotify() for more
	     * information.
	     */

	    if (Tk_IsMapped(textPtr->tkwin)
		    || (Tk_Width(textPtr->tkwin) >
			MAX(1, 2*(textPtr->highlightWidth + textPtr->borderWidth + textPtr->padX)))) {
		ProcessConfigureNotify(textPtr, textPtr->prevWidth != Tk_Width(textPtr->tkwin));
	    }
	}
	break;
    case DestroyNotify:
	ProcessDestroyNotify(textPtr);
	break;
    default:
	if (!textPtr->sharedTextPtr->allowUpdateLineMetrics) {
	    /*
	     * I don't know whether this can happen, but we want to be sure,
	     * probably we have rejected all ConfigureNotify events before
	     * first Expose arrives.
	     */
	    ProcessConfigureNotify(textPtr, true);
	}
	switch (eventPtr->type) {
	case Expose:
	    TkTextRedrawRegion(textPtr, eventPtr->xexpose.x, eventPtr->xexpose.y,
		    eventPtr->xexpose.width, eventPtr->xexpose.height);
	    break;
	case FocusIn:
	case FocusOut:
	    ProcessFocusInOut(textPtr, eventPtr);
	    break;
	}
    }
}

/*
 *----------------------------------------------------------------------
 *
 * TextCmdDeletedProc --
 *
 *	This function is invoked when a widget command is deleted. If the
 *	widget isn't already in the process of being destroyed, this command
 *	destroys it.
 *
 * Results:
 *	None.
 *
 * Side effects:
 *	The widget is destroyed.
 *
 *----------------------------------------------------------------------
 */

static void
TextCmdDeletedProc(
    ClientData clientData)	/* Pointer to widget record for widget. */
{
    TkText *textPtr = clientData;
    Tk_Window tkwin = textPtr->tkwin;

    /*
     * This function could be invoked either because the window was destroyed
     * and the command was then deleted (in which this flag is already set) or
     * because the command was deleted, and then this function destroys the
     * widget.
     */

    if (!(textPtr->flags & DESTROYED)) {
	if (textPtr->setGrid) {
	    Tk_UnsetGrid(textPtr->tkwin);
	    textPtr->setGrid = false;
	}
	textPtr->flags |= DESTROYED;
	Tk_DestroyWindow(tkwin);
    }
}

/*
 *----------------------------------------------------------------------
 *
 * InsertChars --
 *
 *	This function implements most of the functionality of the "insert"
 *	widget command.
 *
 * Results:
 *	The length of the inserted string.
 *
 * Side effects:
 *	The characters in "stringPtr" get added to the text just before the
 *	character indicated by "indexPtr".
 *
 *	If 'viewUpdate' is true, we may adjust the window contents'
 *	y-position, and scrollbar setting.
 *
 *----------------------------------------------------------------------
 */

static void
InitPosition(
    TkSharedText *sharedTextPtr,	/* Shared portion of peer widgets. */
    TkTextPosition *positions)		/* Initialise this position array. */
{
    unsigned i;

    for (i = 0; i < sharedTextPtr->numPeers; ++i, ++positions) {
	positions->lineIndex = -1;
	positions->byteIndex = 0;
    }
}

static void
FindNewTopPosition(
    TkSharedText *sharedTextPtr,	/* Shared portion of peer widgets. */
    TkTextPosition *positions,		/* Fill this position array. */
    const TkTextIndex *index1Ptr,	/* Start position of this insert/delete. */
    const TkTextIndex *index2Ptr,	/* End position of this delete, is NULL in case of insert. */
    unsigned lengthOfInsertion)		/* Length of inserted string, is zero in case of delete. */
{
    TkTextBTree tree = sharedTextPtr->tree;
    TkText *tPtr;

    for (tPtr = sharedTextPtr->peers; tPtr; tPtr = tPtr->next, ++positions) {
	int lineIndex = -1;
	int byteIndex = 0;

	if (index2Ptr == NULL) {
	    if (TkTextIndexGetLine(index1Ptr) == TkTextIndexGetLine(&tPtr->topIndex)) {
		lineIndex = TkBTreeLinesTo(tree, NULL, TkTextIndexGetLine(index1Ptr), NULL);
		byteIndex = TkTextIndexGetByteIndex(&tPtr->topIndex);
		if (byteIndex > TkTextIndexGetByteIndex(index1Ptr)) {
		    byteIndex += lengthOfInsertion;
		}
	    }
	} else if (TkTextIndexCompare(index2Ptr, &tPtr->topIndex) >= 0) {
	    if (TkTextIndexCompare(index1Ptr, &tPtr->topIndex) <= 0) {
		/*
		 * Deletion range straddles topIndex: use the beginning of the
		 * range as the new topIndex.
		 */

		lineIndex = TkBTreeLinesTo(tree, NULL, TkTextIndexGetLine(index1Ptr), NULL);
		byteIndex = TkTextIndexGetByteIndex(index1Ptr);
	    } else if (TkTextIndexGetLine(index1Ptr) == TkTextIndexGetLine(&tPtr->topIndex)) {
		/*
		 * Deletion range starts on top line but after topIndex. Use
		 * the current topIndex as the new one.
		 */

		lineIndex = TkBTreeLinesTo(tree, NULL, TkTextIndexGetLine(index1Ptr), NULL);
		byteIndex = TkTextIndexGetByteIndex(&tPtr->topIndex);
            } else {
                /*
                 * Deletion range starts after the top line. This peers's view
                 * will not need to be reset. Nothing to do.
                 */
	    }
	} else if (TkTextIndexGetLine(index2Ptr) == TkTextIndexGetLine(&tPtr->topIndex)) {
	    /*
	     * Deletion range ends on top line but before topIndex. Figure out
	     * what will be the new character index for the character
	     * currently pointed to by topIndex.
	     */

	    lineIndex = TkBTreeLinesTo(tree, NULL, TkTextIndexGetLine(index2Ptr), NULL);
	    byteIndex = TkTextIndexGetByteIndex(&tPtr->topIndex) - TkTextIndexGetByteIndex(index2Ptr);
	    if (TkTextIndexGetLine(index1Ptr) == TkTextIndexGetLine(index2Ptr)) {
		byteIndex += TkTextIndexGetByteIndex(index1Ptr);
	    }
        } else {
            /*
             * Deletion range ends before the top line. This peers's view
             * will not need to be reset. Nothing to do.
             */
	}

	if (lineIndex != -1) {
	    if (lineIndex == positions->lineIndex) {
		positions->byteIndex = MAX(positions->byteIndex, byteIndex);
	    } else {
		positions->lineIndex = MAX(positions->lineIndex, lineIndex);
		positions->byteIndex = byteIndex;
	    }
	}
    }
}

static void
SetNewTopPosition(
    TkSharedText *sharedTextPtr,	/* Shared portion of peer widgets. */
    TkText *textPtr,			/* Current peer widget, can be NULL. */
    const TkTextPosition *positions,	/* New top positions. */
    bool viewUpdate)			/* Update the view of current widget if set. */
{
    TkText *tPtr;

    for (tPtr = sharedTextPtr->peers; tPtr; tPtr = tPtr->next, ++positions) {
	if (positions->lineIndex != -1) {
	    TkTextIndex index;

	    if (tPtr == textPtr && !viewUpdate) {
		continue;
	    }

	    TkTextMakeByteIndex(sharedTextPtr->tree, NULL, positions->lineIndex, 0, &index);
	    TkTextIndexForwBytes(tPtr, &index, positions->byteIndex, &index);

	    if (tPtr == textPtr) {
		/*
		 * Line cannot be before -startindex of textPtr because this line
		 * corresponds to an index which is necessarily between "begin"
		 * and "end" relative to textPtr. Therefore no need to clamp line
		 * to the -start/-end range.
		 */
	    } else {
		TkTextIndex start;

                /*
                 * Line may be before -startindex of tPtr and must be clamped to -startindex
		 * before providing it to TkTextSetYView otherwise lines before -startindex
                 * would be displayed. There is no need to worry about -endline however,
                 * because the view will only be reset if the deletion involves the TOP
		 * line of the screen.
                 */

		TkTextIndexClear2(&start, tPtr, sharedTextPtr->tree);
		TkTextIndexSetSegment(&start, tPtr->startMarker);
		if (TkTextIndexCompare(&index, &start) < 0) {
		    index = start;
		}
	    }

	    TkTextSetYView(tPtr, &index, 0);
	}
    }
}

static void
ParseHyphens(
    const char *string,
    const char *end,
    char *buffer)
{
#if TCL_UTF_MAX > 4
# error "The text widget is designed for UTF-8, this applies also to the legacy code. Undocumented pseudo UTF-8 strings cannot be processed with this function, because it relies on the UTF-8 specification."
#endif

    assert(TK_TEXT_HYPHEN_MASK < 256); /* otherwise does not fit into char */

    /*
     * Preparing a string for hyphenation support. Note that 0xff is not allowed in
     * UTF-8 strings, so we can use this value for special purposes.
     */

    while (string != end) {
	if (*string == '\\') {
	    switch (*++string) {
	    case '\0':
		*buffer++ = '\\';
		break;
	    case '-':
		*buffer++ = 0xff;
		*buffer++ = '-';
		string += 1;
		break;
	    case '+':
	    	*buffer++ = 0xff;
		*buffer++ = '+';
		string += 1;
		break;
	    case ':':
		switch (string[1]) {
		case 'c':
		    if (strncmp(string, ":ck:", 4) == 0) {
			*buffer++ = 0xff;
			*buffer++ = (char) (1 << TK_TEXT_HYPHEN_CK);
			string += 4;
			break;
		    }
		    *buffer++ = *string++;
		    break;
		case 'd':
		    if (strncmp(string, ":dd:", 4) == 0) {
			*buffer++ = 0xff;
			*buffer++ = (char) (1 << TK_TEXT_HYPHEN_DOUBLE_DIGRAPH);
			string += 4;
			break;
		    }
		    if (strncmp(string, ":dv:", 4) == 0) {
			*buffer++ = 0xff;
			*buffer++ = (char) (1 << TK_TEXT_HYPHEN_DOUBLE_VOWEL);
			string += 4;
			break;
		    }
		    if (strncmp(string, ":doubledigraph:", 15) == 0) {
			*buffer++ = 0xff;
			*buffer++ = (char) (1 << TK_TEXT_HYPHEN_DOUBLE_DIGRAPH);
			string += 15;
			break;
		    }
		    if (strncmp(string, ":doublevowel:", 13) == 0) {
			*buffer++ = 0xff;
			*buffer++ = (char) (1 << TK_TEXT_HYPHEN_DOUBLE_VOWEL);
			string += 13;
			break;
		    }
		    *buffer++ = *string++;
		    break;
		case 'g':
		    if (strncmp(string, ":ge:", 4) == 0) {
			*buffer++ = 0xff;
			*buffer++ = (char) (1 << TK_TEXT_HYPHEN_GEMINATION);
			string += 4;
			break;
		    }
		    if (strncmp(string, ":gemination:", 12) == 0) {
			*buffer++ = 0xff;
			*buffer++ = (char) (1 << TK_TEXT_HYPHEN_GEMINATION);
			string += 12;
			break;
		    }
		    *buffer++ = *string++;
		    break;
		case 'r':
		    if (strncmp(string, ":rh:", 4) == 0) {
			*buffer++ = 0xff;
			*buffer++ = (char) (1 << TK_TEXT_HYPHEN_REPEAT);
			string += 4;
			break;
		    }
		    if (strncmp(string, ":repeathyphen:", 14) == 0) {
			*buffer++ = 0xff;
			*buffer++ = (char) (1 << TK_TEXT_HYPHEN_REPEAT);
			string += 14;
			break;
		    }
		    *buffer++ = *string++;
		    break;
		case 't':
		    if (strncmp(string, ":tr:", 4) == 0) {
			*buffer++ = 0xff;
			*buffer++ = (char) (1 << TK_TEXT_HYPHEN_TREMA);
			string += 4;
			break;
		    }
		    if (strncmp(string, ":tc:", 4) == 0) {
			*buffer++ = 0xff;
			*buffer++ = (char) (1 << TK_TEXT_HYPHEN_TRIPLE_CONSONANT);
			string += 4;
			break;
		    }
		    if (strncmp(string, ":trema:", 7) == 0) {
			*buffer++ = 0xff;
			*buffer++ = (char) (1 << TK_TEXT_HYPHEN_TREMA);
			string += 7;
			break;
		    }
		    if (strncmp(string, ":tripleconsonant:", 17) == 0) {
			*buffer++ = 0xff;
			*buffer++ = (char) (1 << TK_TEXT_HYPHEN_TRIPLE_CONSONANT);
			string += 17;
			break;
		    }
		    *buffer++ = *string++;
		    break;
	    default:
		*buffer++ = *string++;
		break;
	    }
	    }
	} else {
	    *buffer++ = *string++;
	}
    }
    *buffer = '\0';
}

static void
InsertChars(
    TkText *textPtr,		/* Overall information about text widget. */
    TkTextIndex *index1Ptr,	/* Where to insert new characters. May be modified if the index
    				 * is not valid for insertion (e.g. if at "end"). */
    TkTextIndex *index2Ptr,	/* Out: Index at the end of the inserted text. */
    char const *string,		/* Null-terminated string containing new information to add to text. */
    unsigned length,		/* Length of string content. */
    bool viewUpdate,		/* Update the view if set. */
    TkTextTagSet *tagInfoPtr,	/* Add these tags to the inserted text, can be NULL. */
    TkTextTag *hyphenTagPtr,	/* Associate this tag with soft hyphens, can be NULL. */
    bool parseHyphens)		/* Should we parse hyphens (tk_textInsert)? */
{
    TkSharedText *sharedTextPtr;
    TkText *tPtr;
    TkTextPosition *textPosition;
    TkTextPosition textPosBuf[PIXEL_CLIENTS];
    TkTextUndoInfo undoInfo;
    TkTextUndoInfo *undoInfoPtr;
    TkTextIndex startIndex;
    const char *text = string;
    char textBuf[4096];

    assert(textPtr);
    assert(length > 0);
    assert(!TkTextIsDeadPeer(textPtr));

    sharedTextPtr = textPtr->sharedTextPtr;

    /*
     * Don't allow insertions on the last (dummy) line of the text. This is
     * the only place in this function where the index1Ptr is modified.
     */

    if (TkTextIndexGetLine(index1Ptr) == TkBTreeGetLastLine(textPtr)) {
	TkTextIndexBackChars(textPtr, index1Ptr, 1, index1Ptr, COUNT_INDICES);
    }

    /*
     * Notify the display module that lines are about to change, then do the
     * insertion. If the insertion occurs on the top line of the widget
     * (textPtr->topIndex), then we have to recompute topIndex after the
     * insertion, since the insertion could invalidate it.
     */

    if (sharedTextPtr->numPeers > sizeof(textPosition)/sizeof(textPosition[0])) {
	textPosition = malloc(sizeof(textPosition[0])*sharedTextPtr->numPeers);
    } else {
	textPosition = textPosBuf;
    }
    InitPosition(sharedTextPtr, textPosition);
    FindNewTopPosition(sharedTextPtr, textPosition, index1Ptr, NULL, length);

    TkTextChanged(sharedTextPtr, NULL, index1Ptr, index1Ptr);
    undoInfoPtr = TkTextUndoStackIsFull(sharedTextPtr->undoStack) ? NULL : &undoInfo;
    startIndex = *index1Ptr;
    TkTextIndexToByteIndex(&startIndex); /* we need the byte position after insertion */

    if (parseHyphens) {
	text = (length >= sizeof(textBuf)) ? malloc(length + 1) : textBuf;
	ParseHyphens(string, string + length, (char *) text);
    }

    TkBTreeInsertChars(sharedTextPtr->tree, index1Ptr, text, tagInfoPtr, hyphenTagPtr, undoInfoPtr);

    /*
     * Push the insertion on the undo stack, and update the modified status of the widget.
     * Try to join with previously pushed undo token, if possible.
     */

    if (undoInfoPtr) {
	const TkTextUndoSubAtom *subAtom;
	bool triggerStackEvent = false;
	bool pushToken;

	assert(undoInfo.byteSize == 0);

	PushUndoSeparatorIfNeeded(sharedTextPtr, sharedTextPtr->autoSeparators, TK_TEXT_EDIT_INSERT);

	pushToken = sharedTextPtr->lastUndoTokenType != TK_TEXT_UNDO_INSERT
		|| !((subAtom = TkTextUndoGetLastUndoSubAtom(sharedTextPtr->undoStack))
			&& (triggerStackEvent = TkBTreeJoinUndoInsert(
				subAtom->item, subAtom->size, undoInfo.token, undoInfo.byteSize)));

	assert(undoInfo.token->undoType->rangeProc);
	sharedTextPtr->prevUndoStartIndex = ((TkTextUndoTokenRange *) undoInfo.token)->startIndex;
	sharedTextPtr->prevUndoEndIndex = ((TkTextUndoTokenRange *) undoInfo.token)->endIndex;
	sharedTextPtr->lastUndoTokenType = TK_TEXT_UNDO_INSERT;
	sharedTextPtr->lastEditMode = TK_TEXT_EDIT_INSERT;

	if (pushToken) {
	    TkTextPushUndoToken(sharedTextPtr, undoInfo.token, undoInfo.byteSize);
	} else {
	    assert(!undoInfo.token->undoType->destroyProc);
	    free(undoInfo.token);
	    DEBUG_ALLOC(tkTextCountDestroyUndoToken++);
	}
	if (triggerStackEvent) {
	    sharedTextPtr->undoStackEvent = true; /* TkBTreeJoinUndoInsert didn't trigger */
	}
    }

    *index2Ptr = *index1Ptr;
    *index1Ptr = startIndex;
    UpdateModifiedFlag(sharedTextPtr, true);
    TkTextUpdateAlteredFlag(sharedTextPtr);
    SetNewTopPosition(sharedTextPtr, textPtr, textPosition, viewUpdate);

    if (textPosition != textPosBuf) {
	free(textPosition);
    }

    /*
     * Invalidate any selection retrievals in progress.
     */

    for (tPtr = sharedTextPtr->peers; tPtr; tPtr = tPtr->next) {
	tPtr->abortSelections = true;
    }

    if (parseHyphens && text != textBuf) {
	free((char *) text);
    }
}

/*
 *----------------------------------------------------------------------
 *
 * TextUndoRedoCallback --
 *
 *	This function is registered with the generic undo/redo code to handle
 *	'insert' and 'delete' actions on all text widgets. We cannot perform
 *	those actions on any particular text widget, because that text widget
 *	might have been deleted by the time we get here.
 *
 * Results:
 *	None.
 *
 * Side effects:
 *	Will change anything, depending on the undo token.
 *
 *----------------------------------------------------------------------
 */

static void
TriggerWatchUndoRedo(
    TkSharedText *sharedTextPtr,
    TkTextUndoToken *token,
    bool isRedo,
    bool isFinal,
    TkText **peers,
    int numPeers)
{
    TkTextIndex index1, index2;
    Tcl_Obj *cmdPtr;
    char buf[100];
    int i;

    assert(sharedTextPtr->triggerWatchCmd);
    assert(token->undoType->rangeProc);
    assert(token->undoType->commandProc);

    sharedTextPtr->triggerWatchCmd = false; /* do not trigger recursively */
    token->undoType->rangeProc(sharedTextPtr, token, &index1, &index2);
    Tcl_IncrRefCount(cmdPtr = token->undoType->commandProc(sharedTextPtr, token));
    snprintf(buf, sizeof(buf), "%s", isFinal ? "yes" : "no");

    for (i = 0; i < numPeers; ++i) {
	TkText *tPtr = peers[i];

	if (tPtr->watchCmd && !(tPtr->flags & DESTROYED)) {
	    char idx[2][TK_POS_CHARS];
	    const char *info = isRedo ? "redo" : "undo";

	    TkTextPrintIndex(tPtr, &index1, idx[0]);
	    TkTextPrintIndex(tPtr, &index2, idx[1]);
	    TkTextTriggerWatchCmd(tPtr, info, idx[0], idx[1], Tcl_GetString(cmdPtr), buf, NULL, false);
	}
    }

    Tcl_GuardedDecrRefCount(cmdPtr);
    sharedTextPtr->triggerWatchCmd = true;
}

void
TextUndoRedoCallback(
    TkTextUndoStack stack,
    const TkTextUndoAtom *atom)
{
    TkSharedText *sharedTextPtr = (TkSharedText *) TkTextUndoGetContext(stack);
    TkTextUndoInfo undoInfo;
    TkTextUndoInfo redoInfo;
    TkTextUndoInfo *redoInfoPtr;
    TkTextPosition *textPosition = NULL;
    TkTextPosition textPosBuf[PIXEL_CLIENTS];
    bool eventuallyRepick = false;
    TkText *peerArr[20];
    TkText **peers = peerArr;
    TkText *tPtr;
    int i, k, countPeers = 0;

    assert(stack);

    if (sharedTextPtr->triggerWatchCmd) {
	if (sharedTextPtr->numPeers > sizeof(peerArr) / sizeof(peerArr[0])) {
	    peers = malloc(sharedTextPtr->numPeers * sizeof(peerArr[0]));
	}
	for (tPtr = sharedTextPtr->peers; tPtr; tPtr = tPtr->next) {
	    if (tPtr->watchCmd) {
		TkTextSaveCursorIndex(tPtr);
		peers[countPeers++] = tPtr;
		tPtr->refCount += 1;
	    }
	}
    }

    memset(&undoInfo, 0, sizeof(undoInfo));
    redoInfoPtr = TkTextUndoStackIsFull(stack) ? NULL : &redoInfo;

    for (i = atom->arraySize - 1; i >= 0; --i) {
	TkTextIndex index1, index2;
	const TkTextUndoSubAtom *subAtom = atom->array + i;
	TkTextUndoToken *token = subAtom->item;
	bool isDelete = token->undoType->action == TK_TEXT_UNDO_INSERT
		|| token->undoType->action == TK_TEXT_REDO_DELETE;
	bool isInsert = token->undoType->action == TK_TEXT_UNDO_DELETE
		|| token->undoType->action == TK_TEXT_REDO_INSERT;

	if (isInsert || isDelete) {
	    const TkTextUndoTokenRange *range = (const TkTextUndoTokenRange *) token;

	    if (isDelete && sharedTextPtr->triggerWatchCmd) {
		TriggerWatchUndoRedo(sharedTextPtr, token, subAtom->redo, i == 0, peers, countPeers);
	    }
	    if (!textPosition) {
		if (sharedTextPtr->numPeers > sizeof(textPosBuf)/sizeof(textPosBuf[0])) {
		    textPosition = malloc(sizeof(textPosition[0])*sharedTextPtr->numPeers);
		} else {
		    textPosition = textPosBuf;
		}
		InitPosition(sharedTextPtr, textPosition);
	    }
	    if (isInsert) {
		TkBTreeUndoIndexToIndex(sharedTextPtr, &range->startIndex, &index1);
		TkTextChanged(sharedTextPtr, NULL, &index1, &index1);
		FindNewTopPosition(sharedTextPtr, textPosition, &index1, NULL, subAtom->size);
	    } else {
		token->undoType->rangeProc(sharedTextPtr, token, &index1, &index2);
		TkTextChanged(sharedTextPtr, NULL, &index1, &index2);
		FindNewTopPosition(sharedTextPtr, textPosition, &index1, &index2, 0);
	    }
	    for (tPtr = sharedTextPtr->peers; tPtr; tPtr = tPtr->next) {
		if (!tPtr->abortSelections) {
		    if (isInsert) {
			tPtr->abortSelections = true;
		    } else {
			if (range->startIndex.lineIndex < range->endIndex.lineIndex
				&& TkBTreeTag(sharedTextPtr, NULL, &index1, &index2,
					tPtr->selTagPtr, false, NULL, TkTextRedrawTag)) {
			    TkTextSelectionEvent(tPtr);
			    tPtr->abortSelections = true;
			}
		    }
		}
	    }
	}

	/*
	 * Now perform the undo/redo action.
	 */

	if (redoInfoPtr) {
	    memset(redoInfoPtr, 0, sizeof(redoInfo));
	}
	undoInfo.token = token;
	undoInfo.byteSize = atom->size;
	token->undoType->undoProc(sharedTextPtr, &undoInfo, redoInfoPtr, atom->redo);

	if (token->undoType->action == TK_TEXT_UNDO_TAG) {
	    eventuallyRepick = true;
	}
	if (redoInfoPtr) {
	    if (redoInfo.token == token) {
		/*
		 * We are re-using a token, this is possible because the current undo token
		 * will expire after this action.
		 */
		if (!subAtom->redo) {
		    if (token->undoType->action == TK_TEXT_UNDO_INSERT
			    || token->undoType->action == TK_TEXT_UNDO_DELETE) {
			assert(sharedTextPtr->insertDeleteUndoTokenCount > 0);
			sharedTextPtr->insertDeleteUndoTokenCount -= 1;
		    }
		}
		if (token->undoType->destroyProc) {
		    /* We need a balanced call of perform/destroy. */
		    token->undoType->destroyProc(sharedTextPtr, subAtom->item, true);
		}
		/*
		 * Do not free this item.
		 */
		((TkTextUndoSubAtom *) subAtom)->item = NULL;
	    }
	    TkTextPushUndoToken(sharedTextPtr, redoInfo.token, redoInfo.byteSize);
	}
	if (!isDelete && sharedTextPtr->triggerWatchCmd) {
	    TriggerWatchUndoRedo(sharedTextPtr, token, subAtom->redo, i == 0, peers, countPeers);
	}
    }

    if (eventuallyRepick) {
	for (k = 0; k < countPeers; ++k) {
	    TkText *tPtr = peers[k];

	    if (!(tPtr->flags & DESTROYED)) {
		TkTextEventuallyRepick(tPtr);
	    }
	}
    }

    sharedTextPtr->lastEditMode = TK_TEXT_EDIT_OTHER;
    sharedTextPtr->lastUndoTokenType = -1;
    UpdateModifiedFlag(sharedTextPtr, false);
    TkTextUpdateAlteredFlag(sharedTextPtr);

    if (textPosition) {
	SetNewTopPosition(sharedTextPtr, NULL, textPosition, true);
	if (textPosition != textPosBuf) {
	    free(textPosition);
	}
    }

    if (sharedTextPtr->triggerWatchCmd) {
	for (i = 0; i < countPeers; ++i) {
	    TkText *tPtr = peers[i];

	    if (!(tPtr->flags & DESTROYED)) {
		TkTextIndexClear(&tPtr->insertIndex, tPtr);
		TkTextTriggerWatchCursor(tPtr);
	    }
	    TkTextDecrRefCountAndTestIfDestroyed(tPtr);
	}
    }

    /*
     * Freeing the peer array has to be done even if sharedTextPtr->triggerWatchCmd
     * is false, possibly the user has cleared the watch command inside the trigger
     * callback.
     */

    if (peers != peerArr) {
	free(peers);
    }
}

/*
 *----------------------------------------------------------------------
 *
 * TextUndoStackContentChangedCallback --
 *
 *	This function is registered with the generic undo/redo code to handle
 *	undo/redo stack changes.
 *
 * Results:
 *	None.
 *
 * Side effects:
 *	None.
 *
 *----------------------------------------------------------------------
 */

static void
TextUndoStackContentChangedCallback(
    const TkTextUndoStack stack)
{
    ((TkSharedText *) TkTextUndoGetContext(stack))->undoStackEvent = true;
}

/*
 *----------------------------------------------------------------------
 *
 * TriggerUndoStackEvent --
 *
 *	This function is triggering the <<UndoStack>> event for all peers.
 *
 * Results:
 *	None.
 *
 * Side effects:
 *	May force the text window (and all peers) into existence.
 *
 *----------------------------------------------------------------------
 */

static void
TriggerUndoStackEvent(
    TkSharedText *sharedTextPtr)
{
    TkText *textPtr;

    assert(sharedTextPtr->undoStackEvent);
    sharedTextPtr->undoStackEvent = false;

    for (textPtr = sharedTextPtr->peers; textPtr; textPtr = textPtr->next) {
	if (!(textPtr->flags & DESTROYED)) {
	    Tk_MakeWindowExist(textPtr->tkwin);
	    SendVirtualEvent(textPtr->tkwin, "UndoStack", NULL);
	}
    }
}

/*
 *----------------------------------------------------------------------
 *
 * TextUndoFreeCallback --
 *
 *	This function is registered with the generic undo/redo code to handle
 *	the freeing operation of undo/redo items.
 *
 * Results:
 *	None.
 *
 * Side effects:
 *	Some memory will be freed.
 *
 *----------------------------------------------------------------------
 */

static void
TextUndoFreeCallback(
    const TkTextUndoStack stack,
    const TkTextUndoSubAtom *subAtom)	/* Destroy this token. */
{
    TkTextUndoToken *token = (TkTextUndoToken *) subAtom->item;

    /*
     * Consider that the token is possibly null.
     */

    if (token) {
	TkTextUndoAction action = token->undoType->action;

	if (action == TK_TEXT_UNDO_INSERT || action == TK_TEXT_UNDO_DELETE) {
	    TkSharedText *sharedTextPtr = (TkSharedText *) TkTextUndoGetContext(stack);
	    assert(sharedTextPtr->insertDeleteUndoTokenCount > 0);
	    sharedTextPtr->insertDeleteUndoTokenCount -= 1;
	}
	if (token->undoType->destroyProc) {
	    token->undoType->destroyProc(TkTextUndoGetContext(stack), subAtom->item, false);
	}
	free(subAtom->item);
	DEBUG_ALLOC(tkTextCountDestroyUndoToken++);
    }
}

/*
 *----------------------------------------------------------------------
 *
 * CountIndices --
 *
 *	This function implements most of the functionality of the "count"
 *	widget command.
 *
 *	Note that 'textPtr' is only used if we need to check for elided
 *	attributes, i.e. if type is COUNT_DISPLAY_INDICES or
 *	COUNT_DISPLAY_CHARS
 *
 * Results:
 *	Returns the number of characters in the range.
 *
 * Side effects:
 *	None.
 *
 *----------------------------------------------------------------------
 */

static int
CountIndices(
    const TkText *textPtr,	/* Overall information about text widget. */
    const TkTextIndex *indexPtr1,
				/* Index describing location of first character to delete. */
    const TkTextIndex *indexPtr2,
				/* Index describing location of last character to delete. NULL means
				 * just delete the one character given by indexPtr1. */
    TkTextCountType type)	/* The kind of indices to count. */
{
    /*
     * Order the starting and stopping indices.
     */

    int compare = TkTextIndexCompare(indexPtr1, indexPtr2);

    if (compare == 0) {
	return 0;
    }
    if (compare > 0) {
	return -((int) TkTextIndexCount(textPtr, indexPtr2, indexPtr1, type));
    }
    return TkTextIndexCount(textPtr, indexPtr1, indexPtr2, type);
}

/*
 *----------------------------------------------------------------------
 *
 * TkTextGetUndeletableNewline --
 *
 *	Return pointer to undeletable newline. The search will start at
 *	start of deletion. See comments in function about the properties
 *	of an undeletable newline.
 *
 *	Note that this functions expects that the deletions end on very
 *	last line in B-Tree, otherwise the newline is always deletable.
 *
 * Results:
 *	Returns the undeletable newline, or NULL.
 *
 * Side effects:
 *	None.
 *
 *----------------------------------------------------------------------
 */

const TkTextSegment *
TkTextGetUndeletableNewline(
    const TkTextLine *lastLinePtr)	/* last line of deletion, must be last line of B-Tree */
{
    assert(lastLinePtr);
    assert(!lastLinePtr->nextPtr);

#if 0 /* THIS IS OLD IMPLEMENTATION */
    const TkTextSegment *segPtr = TkTextIndexGetContentSegment(&index1, NULL);

    /*
     * Advance to next character.
     */

    while (segPtr->size == 0) {
	segPtr = segPtr->nextPtr;
	assert(segPtr);
    }

    /*
     * Assume the following text content:
     *
     *    {"1" "\n"} {"\n"} {"2" "\n"} {"\n"}
     *      A   B      C      D   E      F
     *
     * Segment E is the last newline (F belongs to addtional empty line).
     * We have two cases where the last newline has to be preserved.
     *
     * 1. Deletion is starting in first line, then we have to preserve the
     *    last newline, return segment E.
     *
     * 2. Deletion is not starting at the first character in this line, then
     *    we have to preserve the last newline, return segment E.
     *
     * In all other cases return NULL.
     */

    if (segPtr->sectionPtr->linePtr->prevPtr && SegIsAtStartOfLine(segPtr)) {
	return NULL;
    }
#endif

    /*
     * The old implementation is erroneous, and has been changed:
     *
     * 1. Test the following script with old implementation:
     *	    text .t
     *      .t insert end "1\n2"
     *      .t delete 2.0 end
     *      .t insert end "2"
     *    The result of [.t get begin end] -> "12\n" is unexpected, the expected result is "1\n2\n".
     *
     * 2. The mathematical consistency now will be preserved:
     *      - The newly created text widget is clean and contains "\e"
     *        (\e is the always existing final newline in last line).
     *      - After insertion of "1\n2" at 'begin' we have "1\n2\e".
     *      - After [.t delete 2.0 end] the deletion starts with inserted character "2",
     *        and not with the inserted newline. Thus from mathematical point of view
     *        the result must be "1\n\e" (this means: the always existing final newline
     *        will never be deleted).
     *      - After [.t insert end "2"] the string "2" has been inserted at end, this means
     *        before "\e", so the new result is "1\n2\e".
     *
     * 3. It's a clean concept if the artificial newline is undeletable, the old concept is
     *    hard to understand for a user, and error-prone.
     */

    assert(lastLinePtr->prevPtr);
    return lastLinePtr->prevPtr->lastPtr; /* return final newline \e */
}

/*
 *----------------------------------------------------------------------
 *
 * DeleteIndexRange --
 *
 *	This function implements most of the functionality of the "delete"
 *	widget command.
 *
 * Results:
 *	Returns whether the widget hasn't been destroyed.
 *
 * Side effects:
 *	Characters and other entities (windows, images) get deleted from the
 *	text.
 *
 *	If 'viewUpdate' is true, we may adjust the window contents'
 *	y-position, and scrollbar setting.
 *
 *	If 'viewUpdate' is true, true we can guarantee that textPtr->topIndex
 *	points to a valid TkTextLine after this function returns. However, if
 *	'viewUpdate' is false, then there is no such guarantee (since
 *	topIndex.linePtr can be garbage). The caller is expected to take
 *	actions to ensure the topIndex is validated before laying out the
 *	window again.
 *
 *----------------------------------------------------------------------
 */

static bool
DeleteOnLastLine(
    TkSharedText *sharedTextPtr,
    const TkTextLine *lastLinePtr,
    int flags) /* deletion flags */
{
    assert(lastLinePtr);
    assert(!lastLinePtr->nextPtr);

    if (flags & DELETE_MARKS) {
	const TkTextSegment *segPtr = lastLinePtr->segPtr;

	while (segPtr->size == 0) {
	    if ((flags & DELETE_MARKS) && TkTextIsNormalMark(segPtr)) {
		return true;
	    }
	    segPtr = segPtr->nextPtr;
	}
    }

    return false;
}

static bool
DeleteEndMarker(
    const TkTextIndex *indexPtr,
    int flags)
{
    const TkTextSegment *segPtr;

    return (flags & DELETE_MARKS)
	    && (segPtr = TkTextIndexGetSegment(indexPtr))
	    && TkTextIsNormalMark(segPtr);
}

static bool
DeleteIndexRange(
    TkSharedText *sharedTextPtr,/* Shared portion of peer widgets. */
    TkText *textPtr,		/* Overall information about text widget. */
    const TkTextIndex *indexPtr1,
				/* Index describing location of first character (or other entity)
				 * to delete. */
    const TkTextIndex *indexPtr2,
				/* Index describing location of last character (or other entity)
				 * to delete. NULL means just delete the one character given by
				 * indexPtr1. */
    int flags,			/* Flags controlling the deletion. */
    bool viewUpdate,		/* Update vertical view if set. */
    bool triggerWatchDelete,	/* Should we trigger the watch command for deletion? */
    bool triggerWatchInsert,	/* Should we trigger the watch command for insertion? */
    bool userFlag,		/* Trigger user modification? */
    bool final)			/* This is the final call in a sequence of ranges. */
{
    TkTextIndex index1, index2, index3;
    TkTextPosition *textPosition;
    TkTextPosition textPosBuf[PIXEL_CLIENTS];
    TkTextUndoInfo undoInfo;
    TkTextUndoInfo *undoInfoPtr;
    TkTextLine *lastLinePtr;

    if (!sharedTextPtr) {
	sharedTextPtr = textPtr->sharedTextPtr;
    }

    if (triggerWatchInsert) {
	TkTextIndexToByteIndex((TkTextIndex *) indexPtr1); /* mutable due to concept */
    }

    if (TkTextIndexIsEndOfText(indexPtr1)) {
	return true; /* nothing to delete */
    }

    /*
     * Prepare the starting and stopping indices.
     */

    if (indexPtr2) {
	if (TkTextIndexCompare(indexPtr1, indexPtr2) >= 0) {
	    return true; /* there is nothing to delete */
	}
	index1 = *indexPtr1;
	index2 = *indexPtr2;
    } else if (!TkTextIndexForwChars(textPtr, indexPtr1, 1, &index2, COUNT_INDICES)) {
	return true;
    } else {
	index1 = *indexPtr1;
    }

    index3 = index2;

    if (!TkTextIndexGetLine(&index2)->nextPtr
	    && !DeleteEndMarker(&index2, flags)
	    && TkTextGetUndeletableNewline(lastLinePtr = TkTextIndexGetLine(&index2))
	    && !DeleteOnLastLine(sharedTextPtr, lastLinePtr, flags)) {
	/*
	 * This is a very special case. If the last newline is undeletable, we do not
	 * have a deletable marker at end of range, and there is no deletable mark on
	 * last line, then decrement the end of range.
	 */

	TkTextIndexBackBytes(textPtr, &index2, 1, &index2);

	if (TkTextIndexIsEqual(&index1, &index2)) {
	    if (lastLinePtr->prevPtr) {
		if (lastLinePtr->prevPtr->lastPtr->tagInfoPtr != sharedTextPtr->emptyTagInfoPtr) {
		    /* we have to delete tags on previous newline, that's all */
		    TkTextClearSelection(sharedTextPtr, &index1, &index3);
		    TkTextClearTags(sharedTextPtr, textPtr, &index1, &index3, false);
		} else {
		    assert(TkTextTagSetIsEmpty(lastLinePtr->prevPtr->lastPtr->tagInfoPtr));
		}
	    }
	    return true; /* nothing to do */
	}

	if (lastLinePtr->prevPtr->lastPtr->tagInfoPtr != sharedTextPtr->emptyTagInfoPtr) {
	    if (!TkTextTagBitContainsSet(sharedTextPtr->selectionTags,
		    lastLinePtr->prevPtr->lastPtr->tagInfoPtr)) {
		/*
		 * Last newline is tagged with any non-selection tag, so we have to
		 * re-include this character.
		 */
		flags |= DELETE_LASTLINE;
		index2 = index3;
	    }
	}
    }

    /*
     * Call the "watch" command for deletion. Take into account that the
     * receiver might change the text content inside the callback, although
     * he shouldn't do this.
     */

    if (triggerWatchDelete) {
	Tcl_Obj *delObj = TextGetText(textPtr, &index1, &index2, NULL, NULL, UINT_MAX, false, true);
	char const *deleted = Tcl_GetString(delObj);
	bool unchanged;
	bool rc;

	TkTextIndexSave(&index1);
	TkTextIndexSave(&index2);
	Tcl_IncrRefCount(delObj);
	rc = TriggerWatchEdit(textPtr, userFlag, "delete", &index1, &index2, deleted, final);
	Tcl_GuardedDecrRefCount(delObj);
	unchanged = TkTextIndexRebuild(&index1) && TkTextIndexRebuild(&index2);

	if (!rc) { return false; } /* the receiver has destroyed this widget */

	if (!unchanged && TkTextIndexCompare(&index1, &index2) >= 0) {
	    /* This can only happen if the receiver of the trigger command did any modification. */
	    return true;
	}
    }

    TkTextClearSelection(sharedTextPtr, &index1, &index3);

    /*
     * Tell the display what's about to happen, so it can discard obsolete
     * display information, then do the deletion. Also, if the deletion
     * involves the top line on the screen, then we have to reset the view
     * (the deletion will invalidate textPtr->topIndex). Compute what the new
     * first character will be, then do the deletion, then reset the view.
     */

    TkTextChanged(sharedTextPtr, NULL, &index1, &index2);

    if (sharedTextPtr->numPeers > sizeof(textPosBuf)/sizeof(textPosBuf[0])) {
	textPosition = malloc(sizeof(textPosition[0])*sharedTextPtr->numPeers);
    } else {
	textPosition = textPosBuf;
    }
    InitPosition(sharedTextPtr, textPosition);
    FindNewTopPosition(sharedTextPtr, textPosition, &index1, &index2, 0);

    undoInfoPtr = TkTextUndoStackIsFull(sharedTextPtr->undoStack) ? NULL : &undoInfo;
    TkBTreeDeleteIndexRange(sharedTextPtr, &index1, &index2, flags, undoInfoPtr);

    /*
     * Push the deletion onto the undo stack, and update the modified status of the widget.
     * Try to join with previously pushed undo token, if possible.
     */

    if (undoInfoPtr) {
	const TkTextUndoSubAtom *subAtom;

	PushUndoSeparatorIfNeeded(sharedTextPtr, sharedTextPtr->autoSeparators, TK_TEXT_EDIT_DELETE);

	if (TkTextUndoGetMaxSize(sharedTextPtr->undoStack) == 0
		|| TkTextUndoGetCurrentSize(sharedTextPtr->undoStack) + undoInfo.byteSize
			<= TkTextUndoGetMaxSize(sharedTextPtr->undoStack)) {
	    if (sharedTextPtr->lastUndoTokenType != TK_TEXT_UNDO_DELETE
		    || !((subAtom = TkTextUndoGetLastUndoSubAtom(sharedTextPtr->undoStack))
			    && TkBTreeJoinUndoDelete(subAtom->item, subAtom->size,
				    undoInfo.token, undoInfo.byteSize))) {
		TkTextPushUndoToken(sharedTextPtr, undoInfo.token, undoInfo.byteSize);
	    }
	    sharedTextPtr->lastUndoTokenType = TK_TEXT_UNDO_DELETE;
	    sharedTextPtr->prevUndoStartIndex =
		    ((TkTextUndoTokenRange *) undoInfo.token)->startIndex;
	    sharedTextPtr->prevUndoEndIndex = ((TkTextUndoTokenRange *) undoInfo.token)->endIndex;
	    /* stack has changed anyway, but TkBTreeJoinUndoDelete didn't trigger */
	    sharedTextPtr->undoStackEvent = true;
	} else {
	    assert(undoInfo.token->undoType->destroyProc);
	    undoInfo.token->undoType->destroyProc(sharedTextPtr, undoInfo.token, false);
	    free(undoInfo.token);
	    DEBUG_ALLOC(tkTextCountDestroyUndoToken++);
	}

	sharedTextPtr->lastEditMode = TK_TEXT_EDIT_DELETE;
    }

    UpdateModifiedFlag(sharedTextPtr, true);
    TkTextUpdateAlteredFlag(sharedTextPtr);
    SetNewTopPosition(sharedTextPtr, textPtr, textPosition, viewUpdate);

    if (textPosition != textPosBuf) {
	free(textPosition);
    }

    /*
     * Lastly, trigger the "watch" command for insertion. This must be the last action,
     * probably the receiver is calling some widget commands inside the callback.
     */

    if (triggerWatchInsert) {
	if (!TriggerWatchEdit(textPtr, userFlag, "insert", indexPtr1, indexPtr1, NULL, final)) {
	    return false; /* widget has been destroyed */
	}
    }

    return true;
}

/*
 *----------------------------------------------------------------------
 *
 * TextFetchSelection --
 *
 *	This function is called back by Tk when the selection is requested by
 *	someone. It returns part or all of the selection in a buffer provided
 *	by the caller.
 *
 * Results:
 *	The return value is the number of non-NULL bytes stored at buffer.
 *	Buffer is filled (or partially filled) with a NULL-terminated string
 *	containing part or all of the selection, as given by offset and
 *	maxBytes.
 *
 * Side effects:
 *	None.
 *
 *----------------------------------------------------------------------
 */

static int
TextFetchSelection(
    ClientData clientData,	/* Information about text widget. */
    int offset,			/* Offset within selection of first character to be returned. */
    char *buffer,		/* Location in which to place selection. */
    int maxBytes)		/* Maximum number of bytes to place at buffer, not including
    				 * terminating NULL character. */
{
    TkText *textPtr = clientData;
    TkTextSearch *searchPtr;
    Tcl_Obj *selTextPtr;
    int numBytes;

    if (!textPtr->exportSelection) {
	return -1;
    }

    /*
     * Find the beginning of the next range of selected text. Note: if the
     * selection is being retrieved in multiple pieces (offset != 0) and some
     * modification has been made to the text that affects the selection then
     * reject the selection request (make 'em start over again).
     */

    if (offset == 0) {
	TkTextIndexSetupToStartOfText(&textPtr->selIndex, textPtr, textPtr->sharedTextPtr->tree);
	textPtr->abortSelections = false;
    } else if (textPtr->abortSelections) {
	return 0;
    }

    searchPtr = &textPtr->selSearch;

    if (offset == 0 || !TkBTreeCharTagged(&textPtr->selIndex, textPtr->selTagPtr)) {
	TkTextIndex eof;

	TkTextIndexSetupToEndOfText(&eof, textPtr, textPtr->sharedTextPtr->tree);
	TkBTreeStartSearch(&textPtr->selIndex, &eof, textPtr->selTagPtr, searchPtr, SEARCH_NEXT_TAGON);
	if (!TkBTreeNextTag(searchPtr)) {
	    return offset == 0 ? -1 : 0;
	}
	textPtr->selIndex = searchPtr->curIndex;

	/*
	 * Find the end of the current range of selected text.
	 */

	if (!TkBTreeNextTag(searchPtr)) {
	    assert(!"TextFetchSelection couldn't find end of range");
	}
    } else {
	/* we are still inside tagged range */
    }

    /*
     * Iterate through the the selected ranges and collect the text content.
     *
     * NOTE:
     * The crux with TextFetchSelection is the old interface of this callback function,
     * it does not fit with the object design (Tcl_Obj), otherwise it would expect an
     * object as the result. Thus the actual "natural" implementation is a bit
     * ineffecient, because we are collecting the data with an object (we are using the
     * "get" mechanism), and afterwards the content of this object will be copied into
     * the buffer, and the object will be destroyed. Hopefully some day function
     * TextFetchSelection will be changed to new object design.
     */

    Tcl_IncrRefCount(selTextPtr = Tcl_NewObj());

    while (true) {
	TextGetText(textPtr, &textPtr->selIndex, &searchPtr->curIndex, &textPtr->selIndex,
		selTextPtr, maxBytes - GetByteLength(selTextPtr), true, false);

	if (GetByteLength(selTextPtr) == maxBytes) {
	    break;
	}

	/*
	 * Find the beginning of the next range of selected text.
	 */

	if (!TkBTreeNextTag(searchPtr)) {
	    break;
	}

	textPtr->selIndex = searchPtr->curIndex;

	/*
	 * Find the end of the current range of selected text.
	 */

	if (!TkBTreeNextTag(searchPtr)) {
	    assert(!"TextFetchSelection couldn't find end of range");
	}
    }

    numBytes = GetByteLength(selTextPtr);
    memcpy(buffer, Tcl_GetString(selTextPtr), numBytes);
    Tcl_GuardedDecrRefCount(selTextPtr);
    return numBytes;
}

/*
 *----------------------------------------------------------------------
 *
 * TkTextSelectionEvent --
 *
 *	When anything relevant to the "sel" tag has been changed, call this
 *	function to generate a <<Selection>> event.
 *
 * Results:
 *	None.
 *
 * Side effects:
 *	If <<Selection>> bindings are present, they will trigger.
 *
 *----------------------------------------------------------------------
 */

void
TkTextSelectionEvent(
    TkText *textPtr)
{
    /*
     * Send an event that the selection changed. This is equivalent to:
     *     event generate $textWidget <<Selection>>
     */

    SendVirtualEvent(textPtr->tkwin, "Selection", NULL);
}

/*
 *----------------------------------------------------------------------
 *
 * TkTextLostSelection --
 *
 *	This function is called back by Tk when the selection is grabbed away
 *	from a text widget. On Windows and Mac systems, we want to remember
 *	the selection for the next time the focus enters the window. On Unix,
 *	just remove the "sel" tag from everything in the widget.
 *
 * Results:
 *	None.
 *
 * Side effects:
 *	The "sel" tag is cleared from the window.
 *
 *----------------------------------------------------------------------
 */

void
TkTextLostSelection(
    ClientData clientData)	/* Information about text widget. */
{
    TkText *textPtr = clientData;

    if (TkpAlwaysShowSelection(textPtr->tkwin)) {
	TkTextIndex start, end;

	if (!textPtr->exportSelection) {
	    return;
	}

	/*
	 * On Windows and Mac systems, we want to remember the selection for
	 * the next time the focus enters the window. On Unix, just remove the
	 * "sel" tag from everything in the widget.
	 */

	TkTextIndexSetupToStartOfText(&start, textPtr, textPtr->sharedTextPtr->tree);
	TkTextIndexSetupToEndOfText(&end, textPtr, textPtr->sharedTextPtr->tree);
	TkBTreeTag(textPtr->sharedTextPtr, textPtr, &start, &end, textPtr->selTagPtr,
		false, NULL, TkTextRedrawTag);
    }

    /*
     * Send an event that the selection changed. This is equivalent to:
     *	   event generate $textWidget <<Selection>>
     */

    TkTextSelectionEvent(textPtr);

    textPtr->flags &= ~GOT_SELECTION;
}

/*
 *----------------------------------------------------------------------
 *
 * TextBlinkProc --
 *
 *	This function is called as a timer handler to blink the insertion
 *	cursor off and on.
 *
 * Results:
 *	None.
 *
 * Side effects:
 *	The cursor gets turned on or off, redisplay gets invoked, and this
 *	function reschedules itself.
 *
 *----------------------------------------------------------------------
 */

static void
TextBlinkProc(
    ClientData clientData)	/* Pointer to record describing text. */
{
    TkText *textPtr = clientData;
    unsigned oldFlags = textPtr->flags;

    if (textPtr->state == TK_TEXT_STATE_DISABLED
	    || !(textPtr->flags & HAVE_FOCUS)
	    || textPtr->insertOffTime == 0) {
	if (!(textPtr->flags & HAVE_FOCUS) && textPtr->insertUnfocussed != TK_TEXT_INSERT_NOFOCUS_NONE) {
	    /*
	     * The widget doesn't have the focus yet it is configured to
	     * display the cursor when it doesn't have the focus. Act now!
	     */

	    textPtr->flags |= INSERT_ON;
	} else if (textPtr->insertOffTime == 0) {
	    /*
	     * The widget was configured to have zero offtime while the
	     * insertion point was not displayed. We have to display it once.
	     */

	    textPtr->flags |= INSERT_ON;
	}
    } else {
	if (textPtr->flags & INSERT_ON) {
	    textPtr->flags &= ~INSERT_ON;
	    textPtr->insertBlinkHandler = Tcl_CreateTimerHandler(
		    textPtr->insertOffTime, TextBlinkProc, textPtr);
	} else {
	    textPtr->flags |= INSERT_ON;
	    textPtr->insertBlinkHandler = Tcl_CreateTimerHandler(
		    textPtr->insertOnTime, TextBlinkProc, textPtr);
	}
    }

    if (oldFlags != textPtr->flags) {
	int x, y, w, h;

	if (TkTextGetCursorBbox(textPtr, &x, &y, &w, &h)) {
	    int inset = textPtr->borderWidth + textPtr->highlightWidth;
	    TkTextRedrawRegion(textPtr, x + inset, y + inset, w, h);
	}
    }
}

/*
 *----------------------------------------------------------------------
 *
 * TextInsertCmd --
 *
 *	This function is invoked to process the "insert" and "replace" widget
 *	commands for text widgets.
 *
 * Results:
 *	A standard Tcl result.
 *
 * Side effects:
 *	See the user documentation.
 *
 *	If 'viewUpdate' is true, we may adjust the window contents'
 *	y-position, and scrollbar setting.
 *
 *----------------------------------------------------------------------
 */

static int
TextInsertCmd(
    TkText *textPtr,		/* Information about text widget. */
    Tcl_Interp *interp,		/* Current interpreter. */
    int objc,			/* Number of arguments. */
    Tcl_Obj *const objv[],	/* Argument objects. */
    const TkTextIndex *indexPtr,/* Index at which to insert. */
    bool viewUpdate,		/* Update the view if set. */
    bool triggerWatchDelete,	/* Should we trigger the watch command for deletion? */
    bool triggerWatchInsert,	/* Should we trigger the watch command for insertion? */
    bool userFlag,		/* Trigger user modification? */
    bool parseHyphens)		/* Should we parse hyphens? (tk_textInsert) */
{
    TkTextIndex index1, index2;
    TkSharedText *sharedTextPtr;
    TkTextTag *hyphenTagPtr = NULL;
    int rc = TCL_OK;
    int j;

    assert(textPtr);
    assert(!TkTextIsDeadPeer(textPtr));

    sharedTextPtr = textPtr->sharedTextPtr;

    if (parseHyphens && objc > 1 && *Tcl_GetString(objv[0]) == '-') {
	int argc;
	Tcl_Obj **argv;

	if (strcmp(Tcl_GetString(objv[0]), "-hyphentags") != 0) {
	    Tcl_SetObjResult(interp, Tcl_ObjPrintf(
		    "bad option \"%s\": must be -hyphentags", Tcl_GetString(objv[0])));
	    Tcl_SetErrorCode(interp, "TK", "TEXT", "INDEX_OPTION", NULL);
	    return TCL_ERROR;
	}
	if (Tcl_ListObjGetElements(interp, objv[1], &argc, &argv) != TCL_OK) {
	    return TCL_ERROR;
	}
	for (j = 0; j < argc; ++j) {
	    TkTextTag *tagPtr = TkTextCreateTag(textPtr, Tcl_GetString(argv[j]), NULL);
	    tagPtr->nextPtr = hyphenTagPtr;
	    hyphenTagPtr = tagPtr;
	}
	objc -= 2;
	objv += 2;
    }

    for (j = 0; j < objc && GetByteLength(objv[j]) == 0; j += 2) {
	/* empty loop body */
    }
    index1 = *indexPtr;

    while (j < objc) {
	Tcl_Obj *stringPtr = objv[j];
	Tcl_Obj *tagPtr = (j + 1 < objc) ? objv[j + 1] : NULL;
	char const *string = Tcl_GetString(stringPtr);
	unsigned length = GetByteLength(stringPtr);
	int k = j + 2;
	bool final;

	while (k < objc && GetByteLength(objv[k]) == 0) {
	    k += 2;
	}
	final = objc <= k;

	if (length > 0) {
	    int numTags = 0;
	    Tcl_Obj **tagNamePtrs = NULL;
	    TkTextTagSet *tagInfoPtr = NULL;

	    /*
	     * Call the "watch" command for deletion. Take into account that the
	     * receiver might change the text content, although he shouldn't do this.
	     */

	    if (triggerWatchDelete) {
		TkTextIndexSave(&index1);
		if (!TriggerWatchEdit(textPtr, userFlag, "delete", &index1, &index1, NULL, final)) {
		    return rc;
		}
		TkTextIndexRebuild(&index1);
	    }

	    if (tagPtr) {
		int i;

		if (Tcl_ListObjGetElements(interp, tagPtr, &numTags, &tagNamePtrs) != TCL_OK) {
		    rc = TCL_ERROR;
		} else if (numTags > 0) {
		    TkTextTag *tagPtr;

		    tagInfoPtr = TkTextTagSetResize(NULL, sharedTextPtr->tagInfoSize);

		    for (i = 0; i < numTags; ++i) {
			tagPtr = TkTextCreateTag(textPtr, Tcl_GetString(tagNamePtrs[i]), NULL);
			if (tagPtr->index >= TkTextTagSetSize(tagInfoPtr)) {
			    tagInfoPtr = TkTextTagSetResize(tagInfoPtr, sharedTextPtr->tagInfoSize);
			}
			tagInfoPtr = TkTextTagSetAddToThis(tagInfoPtr, tagPtr->index);
		    }
		}
	    }

	    InsertChars(textPtr, &index1, &index2, string, length,
		    viewUpdate, tagInfoPtr, hyphenTagPtr, parseHyphens);
	    if (tagInfoPtr) {
		TkTextTagSetDecrRefCount(tagInfoPtr);
	    }

	    /*
	     * Lastly, trigger the "watch" command for insertion. This must be the last action,
	     * probably the receiver is calling some widget commands inside the callback.
	     */

	    if (triggerWatchInsert) {
		if (!TriggerWatchEdit(textPtr, userFlag, "insert", &index1, &index2, string, final)) {
		    return rc;
		}
	    }

	    if (rc != TCL_OK) {
		return rc;
	    }
	    index1 = index2;
	}

	j = k;
    }

    return rc;
}

/*
 *----------------------------------------------------------------------
 *
 * TextSearchCmd --
 *
 *	This function is invoked to process the "search" widget command for
 *	text widgets. See the user documentation for details on what it does.
 *
 * Results:
 *	A standard Tcl result.
 *
 * Side effects:
 *	See the user documentation.
 *
 *----------------------------------------------------------------------
 */

static int
TextSearchCmd(
    TkText *textPtr,		/* Information about text widget. */
    Tcl_Interp *interp,		/* Current interpreter. */
    int objc,			/* Number of arguments. */
    Tcl_Obj *const objv[])	/* Argument objects. */
{
    int i, argsLeft, code;
    SearchSpec searchSpec;

    static const char *const switchStrings[] = {
	"-hidden",
	"--", "-all", "-backwards", "-count", "-discardhyphens", "-elide",
	"-exact", "-forwards", "-nocase", "-nolinestop", "-overlap", "-regexp",
	"-strictlimits", NULL
    };
    enum SearchSwitches {
<<<<<<< HEAD
	SEARCH_HIDDEN,
	SEARCH_END, SEARCH_ALL, SEARCH_BACK, SEARCH_COUNT, SEARCH_DISCARDHYPHENS, SEARCH_ELIDE,
	SEARCH_EXACT, SEARCH_FWD, SEARCH_NOCASE, SEARCH_NOLINESTOP, SEARCH_OVERLAP, SEARCH_REGEXP,
	SEARCH_STRICTLIMITS
=======
	TK_TEXT_SEARCH_HIDDEN,
	TK_TEXT_SEARCH_END, TK_TEXT_SEARCH_ALL, TK_TEXT_SEARCH_BACK, TK_TEXT_SEARCH_COUNT, TK_TEXT_SEARCH_ELIDE,
	TK_TEXT_SEARCH_EXACT, TK_TEXT_SEARCH_FWD, TK_TEXT_SEARCH_NOCASE,
	TK_TEXT_SEARCH_NOLINESTOP, TK_TEXT_SEARCH_OVERLAP, TK_TEXT_SEARCH_REGEXP, TK_TEXT_SEARCH_STRICTLIMITS
>>>>>>> 0553932f
    };

    /*
     * Set up the search specification, including the last 4 fields which are
     * text widget specific.
     */

    searchSpec.textPtr = textPtr;
    searchSpec.exact = true;
    searchSpec.noCase = false;
    searchSpec.all = false;
    searchSpec.backwards = false;
    searchSpec.varPtr = NULL;
    searchSpec.countPtr = NULL;
    searchSpec.resPtr = NULL;
    searchSpec.searchElide = false;
    searchSpec.searchHyphens = true;
    searchSpec.noLineStop = false;
    searchSpec.overlap = false;
    searchSpec.strictLimits = false;
    searchSpec.numLines = TkBTreeNumLines(textPtr->sharedTextPtr->tree, textPtr);
    searchSpec.clientData = textPtr;
    searchSpec.addLineProc = &TextSearchAddNextLine;
    searchSpec.foundMatchProc = &TextSearchFoundMatch;
    searchSpec.lineIndexProc = &TextSearchGetLineIndex;

    /*
     * Parse switches and other arguments.
     */

    for (i = 2; i < objc; ++i) {
	int index;

	if (Tcl_GetString(objv[i])[0] != '-') {
	    break;
	}

	if (Tcl_GetIndexFromObjStruct(NULL, objv[i], switchStrings,
		sizeof(char *), "switch", 0, &index) != TCL_OK) {
	    /*
	     * Hide the -hidden option, generating the error description with
	     * the side effects of T_GIFO.
	     */

	    (void) Tcl_GetIndexFromObjStruct(interp, objv[i], switchStrings + 1,
		    sizeof(char *), "switch", 0, &index);
	    return TCL_ERROR;
	}

	switch ((enum SearchSwitches) index) {
<<<<<<< HEAD
	case SEARCH_END:
	    i += 1;
	    goto endOfSwitchProcessing;
	case SEARCH_ALL:
	    searchSpec.all = true;
	    break;
	case SEARCH_BACK:
	    searchSpec.backwards = true;
	    break;
	case SEARCH_COUNT:
	    if (i >= objc - 1) {
		Tcl_SetObjResult(interp, Tcl_NewStringObj("no value given for \"-count\" option", -1));
=======
	case TK_TEXT_SEARCH_END:
	    i++;
	    goto endOfSwitchProcessing;
	case TK_TEXT_SEARCH_ALL:
	    searchSpec.all = 1;
	    break;
	case TK_TEXT_SEARCH_BACK:
	    searchSpec.backwards = 1;
	    break;
	case TK_TEXT_SEARCH_COUNT:
	    if (i >= objc-1) {
		Tcl_SetObjResult(interp, Tcl_NewStringObj(
			"no value given for \"-count\" option", -1));
>>>>>>> 0553932f
		Tcl_SetErrorCode(interp, "TK", "TEXT", "VALUE", NULL);
		return TCL_ERROR;
	    }
	    i += 1;

	    /*
	     * Assumption objv[i] isn't going to disappear on us during this
	     * function, which is fair.
	     */

	    searchSpec.varPtr = objv[i];
	    break;
<<<<<<< HEAD
	case SEARCH_DISCARDHYPHENS:
	    searchSpec.searchHyphens = false;
	    break;
	case SEARCH_ELIDE:
	case SEARCH_HIDDEN:
	    searchSpec.searchElide = true;
	    break;
	case SEARCH_EXACT:
	    searchSpec.exact = true;
	    break;
	case SEARCH_FWD:
	    searchSpec.backwards = false;
	    break;
	case SEARCH_NOCASE:
	    searchSpec.noCase = true;
	    break;
	case SEARCH_NOLINESTOP:
	    searchSpec.noLineStop = true;
	    break;
	case SEARCH_OVERLAP:
	    searchSpec.overlap = true;
	    break;
	case SEARCH_STRICTLIMITS:
	    searchSpec.strictLimits = true;
	    break;
	case SEARCH_REGEXP:
	    searchSpec.exact = false;
=======
	case TK_TEXT_SEARCH_ELIDE:
	case TK_TEXT_SEARCH_HIDDEN:
	    searchSpec.searchElide = 1;
	    break;
	case TK_TEXT_SEARCH_EXACT:
	    searchSpec.exact = 1;
	    break;
	case TK_TEXT_SEARCH_FWD:
	    searchSpec.backwards = 0;
	    break;
	case TK_TEXT_SEARCH_NOCASE:
	    searchSpec.noCase = 1;
	    break;
	case TK_TEXT_SEARCH_NOLINESTOP:
	    searchSpec.noLineStop = 1;
	    break;
	case TK_TEXT_SEARCH_OVERLAP:
	    searchSpec.overlap = 1;
	    break;
	case TK_TEXT_SEARCH_STRICTLIMITS:
	    searchSpec.strictLimits = 1;
	    break;
	case TK_TEXT_SEARCH_REGEXP:
	    searchSpec.exact = 0;
>>>>>>> 0553932f
	    break;
	default:
	    assert(!"unexpected switch fallthrough");
	}
    }
  endOfSwitchProcessing:

    argsLeft = objc - (i + 2);
    if (argsLeft != 0 && argsLeft != 1) {
	Tcl_WrongNumArgs(interp, 2, objv, "?switches? pattern index ?stopIndex?");
	return TCL_ERROR;
    }

    if (searchSpec.noLineStop && searchSpec.exact) {
	Tcl_SetObjResult(interp, Tcl_NewStringObj(
		"the \"-nolinestop\" option requires the \"-regexp\" option to be present", -1));
	Tcl_SetErrorCode(interp, "TK", "TEXT", "SEARCH_USAGE", NULL);
	return TCL_ERROR;
    }

    if (searchSpec.overlap && !searchSpec.all) {
	Tcl_SetObjResult(interp, Tcl_NewStringObj(
		"the \"-overlap\" option requires the \"-all\" option to be present", -1));
	Tcl_SetErrorCode(interp, "TK", "TEXT", "SEARCH_USAGE", NULL);
	return TCL_ERROR;
    }

    /*
     * Scan through all of the lines of the text circularly, starting at the
     * given index. 'objv[i]' is the pattern which may be an exact string or a
     * regexp pattern depending on the flags set above.
     */

    code = SearchPerform(interp, &searchSpec, objv[i], objv[i + 1], argsLeft == 1 ? objv[i + 2] : NULL);
    if (code != TCL_OK) {
	goto cleanup;
    }

    /*
     * Set the '-count' variable, if given.
     */

    if (searchSpec.varPtr && searchSpec.countPtr) {
	Tcl_IncrRefCount(searchSpec.countPtr);
	if (!Tcl_ObjSetVar2(interp, searchSpec.varPtr, NULL, searchSpec.countPtr, TCL_LEAVE_ERR_MSG)) {
	    code = TCL_ERROR;
	    goto cleanup;
	}
    }

    /*
     * Set the result.
     */

    if (searchSpec.resPtr) {
	Tcl_SetObjResult(interp, searchSpec.resPtr);
    }

  cleanup:
    if (searchSpec.countPtr) {
	Tcl_GuardedDecrRefCount(searchSpec.countPtr);
    }
    if (searchSpec.resPtr) {
	Tcl_GuardedDecrRefCount(searchSpec.resPtr);
    }
    return code;
}

/*
 *----------------------------------------------------------------------
 *
 * TextSearchGetLineIndex --
 *
 *	Extract a row, text offset index position from an objPtr.
 *
 *	This means we ignore any embedded windows/images and elidden text
 *	(unless we are searching that).
 *
 * Results:
 *	Standard Tcl error code (with a message in the interpreter on error
 *	conditions).
 *
 *	The offset placed in offsetPosPtr is a utf-8 char* byte index for
 *	exact searches, and a Unicode character index for regexp searches.
 *
 *	The line number should start at zero (searches which wrap around
 *	assume the first line is numbered 0).
 *
 * Side effects:
 *	None.
 *
 *----------------------------------------------------------------------
 */

static int
TextSearchGetLineIndex(
    Tcl_Interp *interp,		/* For error messages. */
    Tcl_Obj *objPtr,		/* Contains a textual index like "1.2" */
    SearchSpec *searchSpecPtr,	/* Contains other search parameters. */
    int *linePosPtr,		/* For returning the line number. */
    int *offsetPosPtr)		/* For returning the text offset in the line. */
{
    TkTextIndex index;
    int line, byteIndex;
    TkText *textPtr = searchSpecPtr->clientData;
    TkTextLine *linePtr;

    if (!TkTextGetIndexFromObj(interp, textPtr, objPtr, &index)) {
	return TCL_ERROR;
    }

    assert(textPtr);
    line = TkBTreeLinesTo(textPtr->sharedTextPtr->tree, textPtr, TkTextIndexGetLine(&index), NULL);
    if (line >= searchSpecPtr->numLines) {
	line = searchSpecPtr->numLines - 1;
	linePtr = TkBTreeFindLine(textPtr->sharedTextPtr->tree, textPtr, line);
	assert(linePtr); /* this may only fail with dead peers */
	if (textPtr->endMarker == textPtr->sharedTextPtr->endMarker
		|| textPtr->endMarker->sectionPtr->linePtr != TkTextIndexGetLine(&index)) {
	    byteIndex = linePtr->size;
	} else {
	    byteIndex = TkTextSegToIndex(textPtr->endMarker);
	}
    } else {
	linePtr = TkTextIndexGetLine(&index);
	byteIndex = TkTextIndexGetByteIndex(&index);
    }

    *offsetPosPtr = TextSearchIndexInLine(searchSpecPtr, linePtr, byteIndex);
    *linePosPtr = line;

    return TCL_OK;
}

/*
 *----------------------------------------------------------------------
 *
 * TextSearchIndexInLine --
 *
 *	Find textual index of 'byteIndex' in the searchable characters of
 *	'linePtr'.
 *
 *	This means we ignore any embedded windows/images and elidden text
 *	(unless we are searching that).
 *
 * Results:
 *	The returned index is a utf-8 char* byte index for exact searches, and
 *	a Unicode character index for regexp searches.
 *
 * Side effects:
 *	None.
 *
 *----------------------------------------------------------------------
 */

static unsigned
CountCharsInSeg(
    const TkTextSegment *segPtr)
{
    assert(segPtr->typePtr == &tkTextCharType);
    return Tcl_NumUtfChars(segPtr->body.chars, segPtr->size);
}

static unsigned
TextSearchIndexInLine(
    const SearchSpec *searchSpecPtr,
				/* Search parameters. */
    TkTextLine *linePtr,	/* The line we're looking at. */
    int byteIndex)		/* Index into the line. */
{
    TkTextSegment *segPtr;
    int leftToScan;
    unsigned index = 0;
    TkText *textPtr = searchSpecPtr->clientData;
    TkTextLine *startLinePtr = textPtr->startMarker->sectionPtr->linePtr;
    bool isCharSeg;

    index = 0;
    segPtr = (startLinePtr == linePtr) ? textPtr->startMarker : linePtr->segPtr;

    /*
     * TODO: Use new elide structure, but this requires a redesign of the whole
     * search algorithm.
     */

    for (leftToScan = byteIndex; leftToScan > 0; segPtr = segPtr->nextPtr) {
	if ((isCharSeg = segPtr->typePtr == &tkTextCharType)
		|| (searchSpecPtr->searchHyphens && segPtr->typePtr == &tkTextHyphenType)) {
	    if (searchSpecPtr->searchElide || !TkTextSegmentIsElided(textPtr, segPtr)) {
		if (leftToScan < segPtr->size) {
		    if (searchSpecPtr->exact) {
			index += leftToScan;
		    } else {
			index += isCharSeg ? Tcl_NumUtfChars(segPtr->body.chars, leftToScan) : 1;
		    }
		} else if (searchSpecPtr->exact) {
		    index += isCharSeg ? segPtr->size : 2;
		} else {
		    index += isCharSeg ? CountCharsInSeg(segPtr) : 1;
		}
	    }
	}
	leftToScan -= segPtr->size;
    }

    return index;
}

/*
 *----------------------------------------------------------------------
 *
 * TextSearchAddNextLine --
 *
 *	Adds a line from the text widget to the object 'theLine'.
 *
 * Results:
 *	A pointer to the TkTextLine corresponding to the given line, or NULL
 *	if there was no available line.
 *
 *	Also 'lenPtr' (if non-NULL) is filled in with the total length of
 *	'theLine' (not just what we added to it, but the length including what
 *	was already in there). This is in bytes for an exact search and in
 *	chars for a regexp search.
 *
 *	Also 'extraLinesPtr' (if non-NULL) will have its value incremented by
 *	1 for each additional logical line we have added because a newline is
 *	elided (this will only ever happen if we have chosen not to search
 *	elided text, of course).
 *
 * Side effects:
 *	Memory may be allocated or re-allocated for theLine's string
 *	representation.
 *
 *----------------------------------------------------------------------
 */

static ClientData
TextSearchAddNextLine(
    int lineNum,		/* Line we must add. */
    SearchSpec *searchSpecPtr,	/* Search parameters. */
    Tcl_Obj *theLine,		/* Object to append to. */
    int *lenPtr,		/* For returning the total length. */
    int *extraLinesPtr)		/* If non-NULL, will have its value
				 * incremented by the number of additional
				 * logical lines which are merged into this
				 * one by newlines being elided. */
{
    TkTextLine *linePtr, *thisLinePtr;
    TkTextSegment *segPtr, *lastPtr;
    TkText *textPtr = searchSpecPtr->clientData;
    TkTextLine *startLinePtr = textPtr->startMarker->sectionPtr->linePtr;
    TkTextLine *endLinePtr = textPtr->endMarker->sectionPtr->linePtr;
    bool nothingYet = true;

    /*
     * Extract the text from the line.
     */

    if (!(linePtr = TkBTreeFindLine(textPtr->sharedTextPtr->tree, textPtr, lineNum))) {
	return NULL;
    }
    thisLinePtr = linePtr;

    while (thisLinePtr) {
	bool elideWraps = false;

	segPtr = (startLinePtr == thisLinePtr) ? textPtr->startMarker : thisLinePtr->segPtr;
	lastPtr = (endLinePtr == thisLinePtr) ? textPtr->endMarker : NULL;

	/*
	 * TODO: Use new elide structure, but this requires a redesign of the whole
	 * search algorithm.
	 */

	for ( ; segPtr != lastPtr; segPtr = segPtr->nextPtr) {
	    if (segPtr->typePtr == &tkTextCharType
		    || (searchSpecPtr->searchHyphens && segPtr->typePtr == &tkTextHyphenType)) {
		if (!searchSpecPtr->searchElide && TkTextSegmentIsElided(textPtr, segPtr)) {
		    /*
		     * If we reach the end of the logical line, and if we have at
		     * least one character in the string, then we continue
		     * wrapping to the next logical line. If there are no
		     * characters yet, then the entire line of characters is
		     * elided and there's no need to complicate matters by
		     * wrapping - we'll look at the next line in due course.
		     */

		    if (!segPtr->nextPtr && !nothingYet) {
			elideWraps = true;
		    }
		} else if (segPtr->typePtr == &tkTextCharType) {
		    Tcl_AppendToObj(theLine, segPtr->body.chars, segPtr->size);
		    nothingYet = false;
		} else {
		    Tcl_AppendToObj(theLine, "\xc2\xad", 2); /* U+00AD */
		    nothingYet = false;
		}
	    }
	}
	if (!elideWraps) {
	    break;
	}
	lineNum += 1;
	if (lineNum >= searchSpecPtr->numLines) {
	    break;
	}
	thisLinePtr = TkBTreeNextLine(textPtr, thisLinePtr);
	if (thisLinePtr && extraLinesPtr) {
	    /*
	     * Tell our caller we have an extra line merged in.
	     */

	    *extraLinesPtr = *extraLinesPtr + 1;
	}
    }

    /*
     * If we're ignoring case, convert the line to lower case. There is no
     * need to do this for regexp searches, since they handle a flag for this
     * purpose.
     */

    if (searchSpecPtr->exact && searchSpecPtr->noCase) {
	Tcl_SetObjLength(theLine, Tcl_UtfToLower(Tcl_GetString(theLine)));
    }

    if (lenPtr) {
	*lenPtr = searchSpecPtr->exact ? GetByteLength(theLine) : Tcl_GetCharLength(theLine);
    }
    return linePtr;
}

/*
 *----------------------------------------------------------------------
 *
 * TextSearchFoundMatch --
 *
 *	Stores information from a successful search.
 *
 * Results:
 *	'true' if the information was stored, 'false' if the position at
 *	which the match was found actually falls outside the allowable
 *	search region (and therefore the search is actually complete).
 *
 * Side effects:
 *	Memory may be allocated in the 'countPtr' and 'resPtr' fields of
 *	'searchSpecPtr'. Each of those objects will have refCount zero and
 *	must eventually be freed or stored elsewhere as appropriate.
 *
 *----------------------------------------------------------------------
 */

static bool
TextSearchFoundMatch(
    int lineNum,		/* Line on which match was found. */
    SearchSpec *searchSpecPtr,	/* Search parameters. */
    ClientData clientData,	/* Token returned by the 'addNextLineProc', TextSearchAddNextLine.
    				 * May be NULL, in which we case we must generate it (from lineNum). */
    Tcl_Obj *theLine,		/* Text from current line, only accessed for exact searches, and
    				 * is allowed to be NULL for regexp searches. */
    int matchOffset,		/* Offset of found item in utf-8 bytes for exact search, Unicode
    				 * chars for regexp. */
    int matchLength)		/* Length also in bytes/chars as per search type. */
{
    int numChars;
    int leftToScan;
    TkTextIndex foundIndex;
    TkTextSegment *segPtr;
    TkTextLine *linePtr, *startLinePtr;
    TkText *textPtr = searchSpecPtr->clientData;
    int byteIndex;

    if (lineNum == searchSpecPtr->stopLine) {
	/*
	 * If the current index is on the wrong side of the stopIndex, then
	 * the item we just found is actually outside the acceptable range,
	 * and the search is over.
	 */

	if (searchSpecPtr->backwards ^ (matchOffset >= searchSpecPtr->stopOffset)) {
	    return false;
	}
    }

    /*
     * Calculate the character count, which may need augmenting if there are
     * embedded windows or elidden text.
     */

    if (searchSpecPtr->exact) {
	numChars = Tcl_NumUtfChars(Tcl_GetString(theLine) + matchOffset, matchLength);
    } else {
	numChars = matchLength;
    }

    /*
     * If we're using strict limits checking, ensure that the match with its
     * full length fits inside the given range.
     */

    if (searchSpecPtr->strictLimits && lineNum == searchSpecPtr->stopLine) {
	if (searchSpecPtr->backwards ^ (matchOffset + numChars > searchSpecPtr->stopOffset)) {
	    return false;
	}
    }

    /*
     * The index information returned by the regular expression parser only
     * considers textual information: it doesn't account for embedded windows,
     * elided text (when we are not searching elided text) or any other
     * non-textual info. Scan through the line's segments again to adjust both
     * matchChar and matchCount.
     *
     * We will walk through the segments of this line until we have either
     * reached the end of the match or we have reached the end of the line.
     */

    linePtr = clientData;
    if (!linePtr) {
	linePtr = TkBTreeFindLine(textPtr->sharedTextPtr->tree, textPtr, lineNum);
    }
    startLinePtr = textPtr->startMarker->sectionPtr->linePtr;

    /*
     * Find the starting point.
     */

    leftToScan = matchOffset;
    while (true) {
	/*
	 * Note that we allow leftToScan to be zero because we want to skip
	 * over any preceding non-textual items.
	 */

	segPtr = (linePtr == startLinePtr) ? textPtr->startMarker : linePtr->segPtr;
	byteIndex = TkTextSegToIndex(segPtr);

	/*
	 * TODO: Use new elide structure, but this requires a redesign of the whole
	 * search algorithm.
	 */

	for ( ; leftToScan >= 0 && segPtr; segPtr = segPtr->nextPtr) {
	    if (segPtr->typePtr == &tkTextCharType) {
		int size = searchSpecPtr->exact ? segPtr->size : (int) CountCharsInSeg(segPtr);

		if (!searchSpecPtr->searchElide && TkTextSegmentIsElided(textPtr, segPtr)) {
		    matchOffset += size;
		} else {
		    leftToScan -= size;
		}
	    } else if (searchSpecPtr->searchHyphens && segPtr->typePtr == &tkTextHyphenType) {
		int size = searchSpecPtr->exact ? 2 : 1;

		if (!searchSpecPtr->searchElide && TkTextSegmentIsElided(textPtr, segPtr)) {
		    matchOffset += size;
		} else {
		    leftToScan -= size;
		}
	    } else {
		assert(segPtr->size <= 1);
		matchOffset += segPtr->size;
	    }
	    byteIndex += segPtr->size;
	}

	assert(!segPtr || leftToScan < 0 || TkBTreeNextLine(textPtr, linePtr));

	if (segPtr || leftToScan < 0) {
	    break;
	}

	/*
	 * This will only happen if we are eliding newlines.
	 *
	 * We've wrapped to the beginning of the next logical line, which
	 * has been merged with the previous one whose newline was elided.
	 */

	linePtr = linePtr->nextPtr;
	lineNum += 1;
	matchOffset = 0;
    }

    /*
     * Calculate and store the found index in the result.
     */

    if (searchSpecPtr->exact) {
	TkTextMakeByteIndex(textPtr->sharedTextPtr->tree, textPtr, lineNum, matchOffset, &foundIndex);
    } else {
	TkTextMakeCharIndex(textPtr->sharedTextPtr->tree, textPtr, lineNum, matchOffset, &foundIndex);
    }

    if (searchSpecPtr->all) {
	if (!searchSpecPtr->resPtr) {
	    Tcl_IncrRefCount(searchSpecPtr->resPtr = Tcl_NewObj());
	}
	Tcl_ListObjAppendElement(NULL, searchSpecPtr->resPtr, TkTextNewIndexObj(&foundIndex));
    } else {
	Tcl_IncrRefCount(searchSpecPtr->resPtr = TkTextNewIndexObj(&foundIndex));
    }

    /*
     * Find the end point. Here 'leftToScan' could be negative already as a
     * result of the above loop if the segment we reached spanned the start of
     * the string. When we add matchLength it will become non-negative.
     */

    /*
     * TODO: Use new elide structure, but this requires a redesign of the whole
     * search algorithm.
     */

    for (leftToScan += matchLength; leftToScan > 0; segPtr = segPtr->nextPtr) {
	bool isCharSeg;

	if (!segPtr) {
	    /*
	     * We are on the next line - this of course should only ever
	     * happen with searches which have matched across multiple lines.
	     */

	    assert(TkBTreeNextLine(textPtr, linePtr));
	    linePtr = linePtr->nextPtr;
	    segPtr = linePtr->segPtr;
	    byteIndex = 0;
	}

	isCharSeg = (segPtr->typePtr == &tkTextCharType);

	if (!isCharSeg && (!searchSpecPtr->searchHyphens || segPtr->typePtr != &tkTextHyphenType)) {
	    /*
	     * Anything we didn't count in the search needs adding.
	     */

	    assert(segPtr->size <= 1);
	    numChars += segPtr->size;
	} else if (!searchSpecPtr->searchElide && TkTextSegmentIsElided(textPtr, segPtr)) {
	    numChars += isCharSeg ? CountCharsInSeg(segPtr) : 1;
	} else if (searchSpecPtr->exact) {
	    leftToScan -= isCharSeg ? segPtr->size : 2;
	} else {
	    leftToScan -= isCharSeg ? CountCharsInSeg(segPtr) : 1;
	}
    }

    /*
     * Now store the count result, if it is wanted.
     */

    if (searchSpecPtr->varPtr) {
	Tcl_Obj *tmpPtr = Tcl_NewIntObj(numChars);
	if (searchSpecPtr->all) {
	    if (!searchSpecPtr->countPtr) {
		searchSpecPtr->countPtr = Tcl_NewObj();
	    }
	    Tcl_ListObjAppendElement(NULL, searchSpecPtr->countPtr, tmpPtr);
	} else {
	    searchSpecPtr->countPtr = tmpPtr;
	}
    }

    return true;
}

/*
 *----------------------------------------------------------------------
 *
 * TkTextGetTabs --
 *
 *	Parses a string description of a set of tab stops.
 *
 * Results:
 *	The return value is a pointer to a malloc'ed structure holding parsed
 *	information about the tab stops. If an error occurred then the return
 *	value is NULL and an error message is left in the interp's result.
 *
 * Side effects:
 *	Memory is allocated for the structure that is returned. It is up to
 *	the caller to free this structure when it is no longer needed.
 *
 *----------------------------------------------------------------------
 */

TkTextTabArray *
TkTextGetTabs(
    Tcl_Interp *interp,		/* Used for error reporting. */
    TkText *textPtr,		/* Information about the text widget. */
    Tcl_Obj *stringPtr)		/* Description of the tab stops. See the text
				 * manual entry for details. */
{
    int objc, i, count;
    Tcl_Obj **objv;
    TkTextTabArray *tabArrayPtr;
    TkTextTab *tabPtr;
    double prevStop, lastStop;
    /*
     * Map these strings to TkTextTabAlign values.
     */
    static const char *const tabOptionStrings[] = {
	"left", "right", "center", "numeric", NULL
    };

    if (Tcl_ListObjGetElements(interp, stringPtr, &objc, &objv) != TCL_OK) {
	return NULL;
    }

    /*
     * First find out how many entries we need to allocate in the tab array.
     */

    count = 0;
    for (i = 0; i < objc; i++) {
	char c = Tcl_GetString(objv[i])[0];

	if (c != 'l' && c != 'r' && c != 'c' && c != 'n') {
	    count += 1;
	}
    }

    /*
     * Parse the elements of the list one at a time to fill in the array.
     */

    tabArrayPtr = malloc(sizeof(TkTextTabArray) + (count - 1)*sizeof(TkTextTab));
    tabArrayPtr->numTabs = 0;
    prevStop = 0.0;
    lastStop = 0.0;
    for (i = 0, tabPtr = &tabArrayPtr->tabs[0]; i < objc; i++, tabPtr++) {
	int index;

	/*
	 * This will round fractional pixels above 0.5 upwards, and otherwise
	 * downwards, to find the right integer pixel position.
	 */

	if (Tk_GetPixelsFromObj(interp, textPtr->tkwin, objv[i], &tabPtr->location) != TCL_OK) {
	    goto error;
	}

	if (tabPtr->location <= 0) {
	    Tcl_SetObjResult(interp, Tcl_ObjPrintf(
		    "tab stop \"%s\" is not at a positive distance", Tcl_GetString(objv[i])));
	    Tcl_SetErrorCode(interp, "TK", "VALUE", "TAB_STOP", NULL);
	    goto error;
	}

	prevStop = lastStop;
	if (Tk_GetDoublePixelsFromObj(interp, textPtr->tkwin, objv[i], &lastStop) != TCL_OK) {
	    goto error;
	}

	if (i > 0 && tabPtr->location <= (tabPtr - 1)->location) {
	    /*
	     * This tab is actually to the left of the previous one, which is
	     * illegal.
	     */

#ifdef _TK_ALLOW_DECREASING_TABS
	    /*
	     * Force the tab to be a typical character width to the right of
	     * the previous one, and update the 'lastStop' with the changed
	     * position.
	     */

	    tabPtr->location = (tabPtr - 1)->location;
	    tabPtr->location += (textPtr->charWidth > 0 ? textPtr->charWidth : 8);
	    lastStop = tabPtr->location;
#else
	    Tcl_SetObjResult(interp, Tcl_ObjPrintf(
		    "tabs must be monotonically increasing, but \"%s\" is "
		    "smaller than or equal to the previous tab",
		    Tcl_GetString(objv[i])));
	    Tcl_SetErrorCode(interp, "TK", "VALUE", "TAB_STOP", NULL);
	    goto error;
#endif /* _TK_ALLOW_DECREASING_TABS */
	}

	tabArrayPtr->numTabs += 1;

	/*
	 * See if there is an explicit alignment in the next list element.
	 * Otherwise just use "left".
	 */

	tabPtr->alignment = LEFT;
	if (i + 1 == objc) {
	    continue;
	}

	/*
	 * There may be a more efficient way of getting this.
	 */

	{ /* local scope */
#if TCL_UTF_MAX > 4
	    /*
	     * HACK: Support of pseudo UTF-8 strings. Needed because of this
	     * bad hack with TCL_UTF_MAX > 4, the whole thing is amateurish.
	     * (See function GetLineBreakFunc() about the very severe problems
	     * with TCL_UTF_MAX > 4).
	     */

	    int ch;
	    TkUtfToUniChar(Tcl_GetString(objv[i + 1]), &ch);
#else
	    /*
	     * Proper implementation for UTF-8 strings:
	     */

	    Tcl_UniChar ch;
	    Tcl_UtfToUniChar(Tcl_GetString(objv[i + 1]), &ch);
#endif
	    if (!Tcl_UniCharIsAlpha(ch)) {
		continue;
	    }
	}
	i += 1;

	if (Tcl_GetIndexFromObjStruct(interp, objv[i], tabOptionStrings,
		sizeof(char *), "tab alignment", 0, &index) != TCL_OK) {
	    goto error;
	}
	tabPtr->alignment = (TkTextTabAlign) index;
    }

    /*
     * For when we need to interpolate tab stops, store these two so we know
     * the tab stop size to very high precision. With the above checks, we can
     * guarantee that tabIncrement is strictly positive here.
     */

    tabArrayPtr->lastTab = lastStop;
    tabArrayPtr->tabIncrement = lastStop - prevStop;

    return tabArrayPtr;

  error:
    free(tabArrayPtr);
    return NULL;
}

/*
 *----------------------------------------------------------------------
 *
 * TextDumpCmd --
 *
 *	Return information about the text, tags, marks, and embedded windows
 *	and images in a text widget. See the man page for the description of
 *	the text dump operation for all the details.
 *
 * Results:
 *	A standard Tcl result.
 *
 * Side effects:
 *	Memory is allocated for the result, if needed (standard Tcl result
 *	side effects).
 *
 *----------------------------------------------------------------------
 */

static void
AppendOption(
    char *result,
    const char *str,
    const char *delim)
{
    unsigned len = strlen(result);

    if (delim && len > 0 && result[len - 1] != ' ' && result[len - 1] != '?') {
	strcpy(result + len, delim);
	len += strlen(delim);
    }
    strcpy(result + len, str);
}

static int
GetDumpFlags(
    TkText *textPtr,		/* Information about text widget. */
    Tcl_Interp *interp,		/* Current interpreter. */
    int objc,			/* Number of arguments. */
    Tcl_Obj *const objv[],	/* Argument objects. */
    unsigned allowed,		/* Which options are allowed? */
    unsigned dflt,		/* Default options (-all) */
    unsigned complete,		/* Complete options (-complete) */
    unsigned *what,		/* Store flags here. */
    int *lastArg,		/* Store index of last used argument, can be NULL. */
    TkTextIndex *index1,	/* Store first index here. */
    TkTextIndex *index2,	/* Store second index here. */
    Tcl_Obj **command)		/* Store command here, can be NULL. */
{
    static const char *const optStrings[] = {
	"-all", "-bindings", "-chars", "-command", "-complete", "-configurations",
	"-displaychars", "-displaytext", "-dontresolvecolors",
	"-dontresolvefonts", "-elide", "-image", "-includedbconfig",
	"-includedefaultconfig", "-includeselection", "-includesyscolors",
	"-includesysconfig", "-insertmark", "-mark", "-nested", "-node",
	"-setup", "-tag", "-text", "-window",
	NULL
    };
    enum opts {
	DUMP_ALL, DUMP_TAG_BINDINGS, DUMP_CHARS, DUMP_CMD, DUMP_COMPLETE, DUMP_TAG_CONFIGS,
	DUMP_DISPLAY_CHARS, DUMP_DISPLAY_TEXT, DUMP_DONT_RESOLVE_COLORS,
	DUMP_DONT_RESOLVE_FONTS, DUMP_ELIDE, DUMP_IMG, DUMP_INCLUDE_DATABASE_CONFIG,
	DUMP_INCLUDE_DEFAULT_CONFIG, DUMP_INCLUDE_SEL, DUMP_INCLUDE_SYSTEM_COLORS,
	DUMP_INCLUDE_SYSTEM_CONFIG, DUMP_INSERT_MARK, DUMP_MARK, DUMP_NESTED, DUMP_NODE,
	DUMP_TEXT_CONFIGS, DUMP_TAG, DUMP_TEXT, DUMP_WIN
    };
    static const unsigned dumpFlags[] = {
	0, TK_DUMP_TAG_BINDINGS, TK_DUMP_CHARS, 0, TK_DUMP_INSPECT_COMPLETE, TK_DUMP_TAG_CONFIGS,
	TK_DUMP_DISPLAY_CHARS, TK_DUMP_DISPLAY_TEXT, TK_DUMP_DONT_RESOLVE_COLORS,
	TK_DUMP_DONT_RESOLVE_FONTS, TK_DUMP_ELIDE, TK_DUMP_IMG, TK_DUMP_INCLUDE_DATABASE_CONFIG,
	TK_DUMP_INCLUDE_DEFAULT_CONFIG, TK_DUMP_INCLUDE_SEL, TK_DUMP_INCLUDE_SYSTEM_COLORS,
	TK_DUMP_INCLUDE_SYSTEM_CONFIG, TK_DUMP_INSERT_MARK, TK_DUMP_MARK, TK_DUMP_NESTED, TK_DUMP_NODE,
	TK_DUMP_TEXT_CONFIGS, TK_DUMP_TAG, TK_DUMP_TEXT, TK_DUMP_WIN
    };

    int arg;
    unsigned i;
    unsigned flags = 0;
    const char *myOptStrings[sizeof(optStrings)/sizeof(optStrings[0])];
    int myOptIndices[sizeof(optStrings)/sizeof(optStrings[0])];
    int myOptCount;

    assert(what);
    assert(!index1 == !index2);
    assert(DUMP_ALL == 0); /* otherwise next loop is wrong */
    assert(!complete || (complete & dflt) == dflt);

    /* We know that option -all is allowed in any case. */
    myOptStrings[0] = optStrings[DUMP_ALL];
    myOptIndices[0] = DUMP_ALL;
    myOptCount = 1;

    for (i = 1; i < sizeof(optStrings)/sizeof(optStrings[0]) - 1; ++i) {
	if (i == DUMP_CMD ? !!command : (allowed & dumpFlags[i]) == dumpFlags[i]) {
	    myOptStrings[myOptCount] = optStrings[i];
	    myOptIndices[myOptCount] = i;
	    myOptCount += 1;
	}
    }
    myOptStrings[myOptCount] = NULL;

    if (lastArg) {
	*lastArg = 0;
    }
    *what = 0;

    for (arg = 2; arg < objc && Tcl_GetString(objv[arg])[0] == '-'; ++arg) {
	int index;

	if (Tcl_GetString(objv[arg])[1] == '-'
		&& Tcl_GetString(objv[arg])[2] == '\0'
		&& (arg < objc - 1 || Tcl_GetString(objv[arg + 1])[0] != '-')) {
	    continue;
	}

	if (Tcl_GetIndexFromObjStruct(interp, objv[arg], myOptStrings,
		sizeof(char *), "option", 0, &index) != TCL_OK) {
	    return TCL_ERROR;
	}

	switch ((enum opts) myOptIndices[index]) {
#define CASE(Flag) case DUMP_##Flag: *what |= TK_DUMP_##Flag; flags |= TK_DUMP_##Flag; break;
	CASE(CHARS);
	CASE(TEXT);
	CASE(DISPLAY_CHARS);
	CASE(DISPLAY_TEXT);
	CASE(TAG);
	CASE(MARK);
	CASE(ELIDE);
	CASE(NESTED);
	CASE(NODE);
	CASE(INCLUDE_SEL);
	CASE(INSERT_MARK);
	CASE(TEXT_CONFIGS);
	CASE(TAG_BINDINGS);
	CASE(TAG_CONFIGS);
	CASE(DONT_RESOLVE_COLORS);
	CASE(DONT_RESOLVE_FONTS);
	CASE(INCLUDE_DEFAULT_CONFIG);
	CASE(INCLUDE_DATABASE_CONFIG);
	CASE(INCLUDE_SYSTEM_CONFIG);
	CASE(INCLUDE_SYSTEM_COLORS);
	CASE(IMG);
	CASE(WIN);
#undef CASE
	case DUMP_ALL:
	    *what = dflt;
	    break;
	case DUMP_COMPLETE:
	    if (!complete)
		goto wrongArgs;
	    *what = complete;
	    break;
	case DUMP_CMD:
	    arg += 1;
	    if (!command || arg >= objc) {
		goto wrongArgs;
	    }
	    *command = objv[arg];
	    break;
	}
	if (~allowed & flags) {
	    goto wrongArgs;
	}
    }
    if (!(*what & dflt)) {
	*what |= dflt;
    }
    if (!index1) {
	if (arg < objc) {
	    goto wrongArgs;
	}
	return TCL_OK;
    }
    if (arg >= objc || arg + 2 < objc) {
	goto wrongArgs;
    }
    if (!TkTextGetIndexFromObj(interp, textPtr, objv[arg], index1)) {
	return TCL_ERROR;
    }
    arg += 1;
    if (lastArg) {
	*lastArg = arg;
    }
    if (objc == arg) {
	TkTextIndexForwChars(textPtr, index1, 1, index2, COUNT_INDICES);
    } else if (!TkTextGetIndexFromObj(interp, textPtr, objv[arg], index2)) {
	return TCL_ERROR;
    }
    return TCL_OK;

wrongArgs:
    {
	char result[500];
	unsigned i;

	result[0] = 0;
	AppendOption(result, "?", NULL);

	for (i = 0; myOptStrings[i]; ++i) {
	    if (myOptIndices[i] != DUMP_CMD) {
		AppendOption(result, myOptStrings[i], " ");
	    }
	}
	AppendOption(result, "? ?", NULL);
	if (command) { AppendOption(result, "-command script", NULL); }
	AppendOption(result, "?", NULL);
	if (index1)  { AppendOption(result, " index ?index2?", NULL); }

	Tcl_SetObjResult(interp, Tcl_ObjPrintf("Usage: %s %s %s",
		Tcl_GetString(objv[0]), Tcl_GetString(objv[1]), result));
	Tcl_SetErrorCode(interp, "TCL", "WRONGARGS", NULL);
    }
    return TCL_ERROR;
}

static int
TextDumpCmd(
    TkText *textPtr,		/* Information about text widget. */
    Tcl_Interp *interp,		/* Current interpreter. */
    int objc,			/* Number of arguments. */
    Tcl_Obj *const objv[])	/* Argument objects. Someone else has already parsed this command
    				 * enough to know that objv[1] is "dump". */
{
    TkTextIndex index1, index2;
    TkTextBTree tree;
    TkTextTag *tagPtr, *tPtr;
    int lineno;			/* Current line number. */
    unsigned what;		/* bitfield to select segment types. */
    int lastArg;		/* Index of last argument. */
    TkTextLine *linePtr;
    TkTextIndex prevByteIndex;
    Tcl_Obj *command = NULL;	/* Script callback to apply to segments. */
    TkTextTag *prevTagPtr = NULL;
    int result;

    assert(textPtr);

    result = GetDumpFlags(textPtr, interp, objc, objv, TK_DUMP_DUMP_ALL|TK_DUMP_NODE, TK_DUMP_DUMP_ALL,
	    0, &what, &lastArg, &index1, &index2, &command);
    if (result != TCL_OK) {
	return result;
    }
    if (TkTextIndexCompare(&index1, &index2) >= 0) {
	return TCL_OK;
    }
    tree = textPtr->sharedTextPtr->tree;
    textPtr->sharedTextPtr->inspectEpoch += 1;
    lineno = TkBTreeLinesTo(tree, textPtr, TkTextIndexGetLine(&index1), NULL);
    prevByteIndex = index1;
    if (TkTextIndexBackBytes(textPtr, &index1, 1, &prevByteIndex) == 0) {
	unsigned epoch = textPtr->sharedTextPtr->inspectEpoch + 1;
	tagPtr = TkBTreeGetTags(&prevByteIndex, TK_TEXT_SORT_NONE, NULL);
	for (tPtr = tagPtr; tPtr; tPtr = tPtr->nextPtr) { tPtr->epoch = epoch; }
    } else {
	tagPtr = NULL;
    }
    if (TkTextIndexGetLine(&index1) == TkTextIndexGetLine(&index2)) {
	/* we are at the end, so we can ignore the return code of DumpLine */
	DumpLine(interp, textPtr, what, TkTextIndexGetLine(&index1),
		TkTextIndexGetByteIndex(&index1), TkTextIndexGetByteIndex(&index2),
		lineno, command, &prevTagPtr);
    } else {
	int lineend = TkBTreeLinesTo(tree, textPtr, TkTextIndexGetLine(&index2), NULL);
	int endByteIndex = TkTextIndexGetByteIndex(&index2);

	if (!DumpLine(interp, textPtr, what, TkTextIndexGetLine(&index1),
		TkTextIndexGetByteIndex(&index1), INT_MAX, lineno, command, &prevTagPtr)) {
	    if (textPtr->flags & DESTROYED) {
		return TCL_OK;
	    }
	    if (!(linePtr = TkBTreeFindLine(textPtr->sharedTextPtr->tree, textPtr, lineno))) {
		goto textChanged;
	    }
	} else {
	    linePtr = TkTextIndexGetLine(&index1);
	}
	while ((linePtr = TkBTreeNextLine(textPtr, linePtr))) {
	    if (++lineno == lineend) {
		break;
	    }
	    if (!DumpLine(interp, textPtr, what, linePtr, 0, INT_MAX, lineno, command, &prevTagPtr)) {
		if (textPtr->flags & DESTROYED) {
		    return TCL_OK;
		}
		if (!(linePtr = TkBTreeFindLine(textPtr->sharedTextPtr->tree, textPtr, lineno))) {
		    goto textChanged;
		}
	    }
	}
	if (linePtr) {
	    /* we are at the end, so we can ignore the return code of DumpLine */
	    DumpLine(interp, textPtr, what, linePtr, 0, endByteIndex, lineno, command, &prevTagPtr);
	}
    }

  textChanged:

    /*
     * Special case to get the leftovers hiding at the end mark.
     */

    if (!(textPtr->flags & DESTROYED)) {
	if (lastArg < objc
		&& strncmp(Tcl_GetString(objv[lastArg]), "end", GetByteLength(objv[lastArg])) == 0) {
	    /*
	     * Re-get the end index, in case it has changed.
	     */

	    if (!TkTextGetIndexFromObj(interp, textPtr, objv[lastArg], &index2)) {
		return TCL_ERROR;
	    }
	    if (!DumpLine(interp, textPtr, what & ~TK_DUMP_TEXT, TkTextIndexGetLine(&index2), 0, 1,
		    lineno, command, &prevTagPtr)) {
		prevTagPtr = NULL; /* the tags are no longer valid */
	    }
	}

	if (prevTagPtr && TkTextIndexIsEndOfText(&index2)) {
	    /*
	     * Finally print "tagoff" information, if at end of text.
	     */

	    for ( ; prevTagPtr; prevTagPtr = prevTagPtr->succPtr) {
		if (!DumpSegment(textPtr, interp, "tagoff", prevTagPtr->name, command, &index2, what)) {
		    break;
		}
	    }
	}
    }

    return TCL_OK;
}

/*
 *----------------------------------------------------------------------
 *
 * DumpLine
 *
 *	Return information about a given text line from character position
 *	"start" up to, but not including, "end".
 *
 * Results:
 *	Returns false if the command callback made any changes to the text widget
 *	which will have invalidated internal structures such as TkTextSegment,
 *	TkTextIndex, pointers. Our caller can then take action to recompute
 *	such entities, or he aborts with an error. Returns true otherwise.
 *
 * Side effects:
 *	None, but see DumpSegment which can have arbitrary side-effects
 *
 *----------------------------------------------------------------------
 */

static bool
DumpLine(
    Tcl_Interp *interp,
    TkText *textPtr,
    int what,			/* Bit flags to select segment types. */
    TkTextLine *linePtr,	/* The current line. */
    int startByte, int endByte,	/* Byte range to dump. */
    int lineno,			/* Line number for indices dump. */
    Tcl_Obj *command,		/* Script to apply to the segment. */
    TkTextTag **prevTagPtr)	/* Tag information from previous segment. */
{
    TkSharedText *sharedTextPtr;
    TkTextSegment *sPtr;
    TkTextSegment *segPtr;
    TkTextSegment *endPtr;
    TkTextSegment *newSegPtr;
    TkTextIndex index;
    int offset = 0;
    int currentSize = 0;
    int bufSize = 0;
    bool textChanged = false;
    char *buffer = NULL;
    bool eol;

    sharedTextPtr = textPtr->sharedTextPtr;

    if (!*prevTagPtr && (startByte > 0 || linePtr != TkBTreeGetStartLine(textPtr))) {
	/*
	 * If this is the first line to dump, and we are not at start of line,
	 * then we need the preceding tag information.
	 */

	TkTextIndex index;
	TkTextTag *tagPtr, *tPtr;
	unsigned epoch = sharedTextPtr->inspectEpoch;

	TkTextIndexClear(&index, textPtr);
	TkTextIndexSetByteIndex2(&index, linePtr, startByte);
	TkBTreeMoveBackward(&index, 1);
	segPtr = TkTextIndexGetContentSegment(&index, NULL);
	assert(segPtr);
	tagPtr = TkBTreeGetSegmentTags(textPtr->sharedTextPtr, segPtr, textPtr, TK_TEXT_SORT_NONE, NULL);
	for (tPtr = tagPtr; tPtr; tPtr = tPtr->nextPtr) {
	    tPtr->flag = epoch; /* mark as open */
	}
    }

    /*
     * Must loop through line looking at its segments: character, hyphen, mark, image, window.
     */

    segPtr = linePtr->segPtr;
    endPtr = textPtr->endMarker;
    eol = !segPtr->nextPtr;

    if ((what & TK_DUMP_NODE)
	    && startByte == 0
	    && (!linePtr->prevPtr || linePtr->prevPtr->parentPtr != linePtr->parentPtr)) {
	char buf[20];
	unsigned depth, number;

	TkTextIndexClear(&index, textPtr);
	TkTextIndexSetToStartOfLine2(&index, linePtr);
	number = TkBTreeChildNumber(sharedTextPtr->tree, linePtr, &depth);
	snprintf(buf, sizeof(buf), "%d:%d", number, depth);

	if (!DumpSegment(textPtr, interp, "node", buf, command, &index, what)) {
	    goto textChanged;
	}
    }

    while (segPtr && offset < endByte) {
	currentSize = segPtr->size;

	if (offset + MAX(1, currentSize) > startByte) {
	    if ((what & TK_DUMP_TAG) && segPtr->tagInfoPtr) {
		TkTextTag *tagPtr = TkBTreeGetSegmentTags(sharedTextPtr, segPtr, textPtr,
			TK_TEXT_SORT_ASCENDING, NULL);
		unsigned epoch = sharedTextPtr->inspectEpoch;
		unsigned nextEpoch = epoch + 1;
		TkTextTag *tPtr;

		for (tPtr = tagPtr; tPtr; tPtr = tPtr->nextPtr) {
		    if (tPtr->flag == epoch) {
			tPtr->flag = nextEpoch; /* mark as still open */
		    }
		}

		if (*prevTagPtr) {
		    /*
		     * Print "tagoff" information.
		     */

		    for (tPtr = *prevTagPtr; tPtr; tPtr = tPtr->succPtr) {
			if (tPtr->flag == epoch) { /* should be closed? */
			    TkTextMakeByteIndex(sharedTextPtr->tree, textPtr, lineno, offset, &index);
			    if (!DumpSegment(textPtr, interp, "tagoff",
				    tPtr->name, command, &index, what)) {
				goto textChanged;
			    }
			    tPtr->flag = 0; /* mark as closed */
			}
		    }
		}

		/*
		 * Print "tagon" information.
		 */

		sharedTextPtr->inspectEpoch = ++epoch;

		for (tPtr = tagPtr; tPtr; tPtr = tPtr->nextPtr) {
		    if (tPtr->flag != epoch) {
			TkTextMakeByteIndex(sharedTextPtr->tree, textPtr, lineno, offset, &index);
			if (!DumpSegment(textPtr, interp, "tagon", tPtr->name, command, &index, what)) {
			    goto textChanged;
			}
			tPtr->flag = epoch; /* mark as open */
		    }
		    tPtr->succPtr = tPtr->nextPtr;
		}

		*prevTagPtr = tagPtr;
	    }

	    if (what & segPtr->typePtr->group) {
		assert(segPtr->typePtr->group != SEG_GROUP_BRANCH);

		if (segPtr->typePtr->group == SEG_GROUP_CHAR) {
		    int last = currentSize;	/* Index of last char in seg. */
		    int first = 0;		/* Index of first char in seg. */

		    if (offset + currentSize > endByte) {
			last = endByte - offset;
		    }
		    if (startByte > offset) {
			first = startByte - offset;
		    }
		    if (last != currentSize) {
			/*
			 * To avoid modifying the string in place we copy over just
			 * the segment that we want. Since DumpSegment can modify the
			 * text, we could not confidently revert the modification here.
			 */

			int length = last - first;

			if (length >= bufSize) {
			    bufSize = MAX(length + 1, 2*length);
			    buffer = realloc(buffer, bufSize);
			}

			memcpy(buffer, segPtr->body.chars + first, length);
			buffer[length] = '\0';

			TkTextMakeByteIndex(sharedTextPtr->tree, textPtr, lineno,
				offset + first, &index);
			if (!DumpSegment(textPtr, interp, "text", buffer, command, &index, what)) {
			    goto textChanged;
			}
		    } else {
			TkTextMakeByteIndex(sharedTextPtr->tree, textPtr, lineno,
				offset + first, &index);
			if (!DumpSegment(textPtr, interp, "text",
				segPtr->body.chars + first, command, &index, what)) {
			    goto textChanged;
			}
		    }
		} else if (segPtr == endPtr) {
		    if (linePtr == TkBTreeGetLastLine(textPtr)) {
			break; /* finished */
		    }
		    /* print final newline in next iteration */
		    currentSize = linePtr->size - offset - 1;
		    startByte = offset + currentSize + linePtr->lastPtr->size - 1;
		    segPtr = linePtr->lastPtr->prevPtr;
		} else {
		    char const *value = NULL;

		    switch ((int) segPtr->typePtr->group) {
		    case SEG_GROUP_MARK:
			value = TkTextMarkName(sharedTextPtr, textPtr, segPtr);
			break;
		    case SEG_GROUP_IMAGE: {
			TkTextEmbImage *eiPtr = &segPtr->body.ei;
			value = eiPtr->name ? eiPtr->name : "";
			break;
		    }
		    case SEG_GROUP_WINDOW: {
			TkTextEmbWindow *ewPtr = &segPtr->body.ew;
			value = ewPtr->tkwin ? Tk_PathName(ewPtr->tkwin) : "";
			break;
		    }
		    case SEG_GROUP_HYPHEN:
			value = "";
			break;
		    }
		    if (value) {
			TkTextMakeByteIndex(sharedTextPtr->tree, textPtr, lineno, offset, &index);
			if (!DumpSegment(textPtr, interp, segPtr->typePtr->name, value, command,
				&index, what)) {
			    goto textChanged;
			}
		    }
		}
	    }
	}

	offset += currentSize;
	segPtr = segPtr->nextPtr;
	continue;

  textChanged:

	/*
	 * Our indices, segments, and tag chains are no longer valid. It's a bad
	 * idea to do changes while the dump is running, it's impossible to
	 * synchronize in any case, but we will try the best.
	 */

	*prevTagPtr = NULL;
	textChanged = true;

	if (eol || (textPtr->flags & DESTROYED)) {
	    break;
	}

	offset += currentSize;
	if (!(linePtr = TkBTreeFindLine(textPtr->sharedTextPtr->tree, textPtr, lineno))) {
	    break;
	}
	TkTextIndexClear(&index, textPtr);
	TkTextIndexSetByteIndex2(&index, linePtr, MIN(offset, linePtr->size - 1));

	sPtr = newSegPtr = TkTextIndexGetFirstSegment(&index, NULL);
	while (sPtr && sPtr != segPtr) {
	    sPtr = sPtr->nextPtr;
	}
	if (sPtr != segPtr) {
	    segPtr = newSegPtr;
	} else if (offset >= segPtr->size) {
	    segPtr = segPtr->nextPtr;
	}
    }

    free(buffer);
    return !textChanged;
}

/*
 *----------------------------------------------------------------------
 *
 * TextChecksumCmd --
 *
 *	Return the checksum over the whole content.
 *	About the format see documentation.
 *
 * Results:
 *	A standard Tcl result.
 *
 * Side effects:
 *	Memory is allocated for the result, if needed (standard Tcl result
 *	side effects).
 *
 *----------------------------------------------------------------------
 */

static uint32_t
ComputeChecksum(
    uint32_t crc,
    const char *buf,
    unsigned len)
{
    static const uint32_t crcTable[256] = {
      0x00000000, 0x77073096, 0xee0e612c, 0x990951ba, 0x076dc419, 0x706af48f, 0xe963a535, 0x9e6495a3,
      0x0edb8832, 0x79dcb8a4, 0xe0d5e91e, 0x97d2d988, 0x09b64c2b, 0x7eb17cbd, 0xe7b82d07, 0x90bf1d91,
      0x1db71064, 0x6ab020f2, 0xf3b97148, 0x84be41de, 0x1adad47d, 0x6ddde4eb, 0xf4d4b551, 0x83d385c7,
      0x136c9856, 0x646ba8c0, 0xfd62f97a, 0x8a65c9ec, 0x14015c4f, 0x63066cd9, 0xfa0f3d63, 0x8d080df5,
      0x3b6e20c8, 0x4c69105e, 0xd56041e4, 0xa2677172, 0x3c03e4d1, 0x4b04d447, 0xd20d85fd, 0xa50ab56b,
      0x35b5a8fa, 0x42b2986c, 0xdbbbc9d6, 0xacbcf940, 0x32d86ce3, 0x45df5c75, 0xdcd60dcf, 0xabd13d59,
      0x26d930ac, 0x51de003a, 0xc8d75180, 0xbfd06116, 0x21b4f4b5, 0x56b3c423, 0xcfba9599, 0xb8bda50f,
      0x2802b89e, 0x5f058808, 0xc60cd9b2, 0xb10be924, 0x2f6f7c87, 0x58684c11, 0xc1611dab, 0xb6662d3d,
      0x76dc4190, 0x01db7106, 0x98d220bc, 0xefd5102a, 0x71b18589, 0x06b6b51f, 0x9fbfe4a5, 0xe8b8d433,
      0x7807c9a2, 0x0f00f934, 0x9609a88e, 0xe10e9818, 0x7f6a0dbb, 0x086d3d2d, 0x91646c97, 0xe6635c01,
      0x6b6b51f4, 0x1c6c6162, 0x856530d8, 0xf262004e, 0x6c0695ed, 0x1b01a57b, 0x8208f4c1, 0xf50fc457,
      0x65b0d9c6, 0x12b7e950, 0x8bbeb8ea, 0xfcb9887c, 0x62dd1ddf, 0x15da2d49, 0x8cd37cf3, 0xfbd44c65,
      0x4db26158, 0x3ab551ce, 0xa3bc0074, 0xd4bb30e2, 0x4adfa541, 0x3dd895d7, 0xa4d1c46d, 0xd3d6f4fb,
      0x4369e96a, 0x346ed9fc, 0xad678846, 0xda60b8d0, 0x44042d73, 0x33031de5, 0xaa0a4c5f, 0xdd0d7cc9,
      0x5005713c, 0x270241aa, 0xbe0b1010, 0xc90c2086, 0x5768b525, 0x206f85b3, 0xb966d409, 0xce61e49f,
      0x5edef90e, 0x29d9c998, 0xb0d09822, 0xc7d7a8b4, 0x59b33d17, 0x2eb40d81, 0xb7bd5c3b, 0xc0ba6cad,
      0xedb88320, 0x9abfb3b6, 0x03b6e20c, 0x74b1d29a, 0xead54739, 0x9dd277af, 0x04db2615, 0x73dc1683,
      0xe3630b12, 0x94643b84, 0x0d6d6a3e, 0x7a6a5aa8, 0xe40ecf0b, 0x9309ff9d, 0x0a00ae27, 0x7d079eb1,
      0xf00f9344, 0x8708a3d2, 0x1e01f268, 0x6906c2fe, 0xf762575d, 0x806567cb, 0x196c3671, 0x6e6b06e7,
      0xfed41b76, 0x89d32be0, 0x10da7a5a, 0x67dd4acc, 0xf9b9df6f, 0x8ebeeff9, 0x17b7be43, 0x60b08ed5,
      0xd6d6a3e8, 0xa1d1937e, 0x38d8c2c4, 0x4fdff252, 0xd1bb67f1, 0xa6bc5767, 0x3fb506dd, 0x48b2364b,
      0xd80d2bda, 0xaf0a1b4c, 0x36034af6, 0x41047a60, 0xdf60efc3, 0xa867df55, 0x316e8eef, 0x4669be79,
      0xcb61b38c, 0xbc66831a, 0x256fd2a0, 0x5268e236, 0xcc0c7795, 0xbb0b4703, 0x220216b9, 0x5505262f,
      0xc5ba3bbe, 0xb2bd0b28, 0x2bb45a92, 0x5cb36a04, 0xc2d7ffa7, 0xb5d0cf31, 0x2cd99e8b, 0x5bdeae1d,
      0x9b64c2b0, 0xec63f226, 0x756aa39c, 0x026d930a, 0x9c0906a9, 0xeb0e363f, 0x72076785, 0x05005713,
      0x95bf4a82, 0xe2b87a14, 0x7bb12bae, 0x0cb61b38, 0x92d28e9b, 0xe5d5be0d, 0x7cdcefb7, 0x0bdbdf21,
      0x86d3d2d4, 0xf1d4e242, 0x68ddb3f8, 0x1fda836e, 0x81be16cd, 0xf6b9265b, 0x6fb077e1, 0x18b74777,
      0x88085ae6, 0xff0f6a70, 0x66063bca, 0x11010b5c, 0x8f659eff, 0xf862ae69, 0x616bffd3, 0x166ccf45,
      0xa00ae278, 0xd70dd2ee, 0x4e048354, 0x3903b3c2, 0xa7672661, 0xd06016f7, 0x4969474d, 0x3e6e77db,
      0xaed16a4a, 0xd9d65adc, 0x40df0b66, 0x37d83bf0, 0xa9bcae53, 0xdebb9ec5, 0x47b2cf7f, 0x30b5ffe9,
      0xbdbdf21c, 0xcabac28a, 0x53b39330, 0x24b4a3a6, 0xbad03605, 0xcdd70693, 0x54de5729, 0x23d967bf,
      0xb3667a2e, 0xc4614ab8, 0x5d681b02, 0x2a6f2b94, 0xb40bbe37, 0xc30c8ea1, 0x5a05df1b, 0x2d02ef8d
    };

    assert(buf);

    /* basic algorithm stolen from zlib/crc32.c (public domain) */

#define DO1(buf) crc = crcTable[((int)crc ^ (*buf++)) & 0xff] ^ (crc >> 8);
#define DO2(buf) DO1(buf); DO1(buf);
#define DO4(buf) DO2(buf); DO2(buf);
#define DO8(buf) DO4(buf); DO4(buf);

    crc = crc ^ 0xffffffff;

    if (len == 0) {
	while (*buf) {
	    DO1(buf);
	}
    } else {
	while (len >= 8) {
	    DO8(buf);
	    len -= 8;
	}
	while (len--) {
	    DO1(buf);
	}
    }
    return crc ^ 0xffffffff;
}

static int
TextChecksumCmd(
    TkText *textPtr,		/* Information about text widget. */
    Tcl_Interp *interp,		/* Current interpreter. */
    int objc,			/* Number of arguments. */
    Tcl_Obj *const objv[])	/* Argument objects. Someone else has already parsed this command
    				 * enough to know that objv[1] is "checksum". */
{
    const TkSharedText *sharedTextPtr;
    const TkTextSegment *segPtr;
    const TkTextSegment *endPtr;
    const TkTextLine *linePtr;
    TkTextTag **tagArrPtr = NULL; /* avoid compiler warning */
    unsigned what;
    unsigned crc;
    int result;

    assert(textPtr);

    result = GetDumpFlags(textPtr, interp, objc, objv, TK_DUMP_CRC_ALL, TK_DUMP_CRC_DFLT, 0,
	    &what, NULL, NULL, NULL, NULL);

    if (result != TCL_OK) {
	return result;
    }

    sharedTextPtr = textPtr->sharedTextPtr;
    segPtr = sharedTextPtr->startMarker;
    endPtr = sharedTextPtr->endMarker;
    linePtr = segPtr->sectionPtr->linePtr;
    if (endPtr->sectionPtr->linePtr != linePtr) {
	endPtr = NULL;
    }
    crc = 0;

    if ((what & SEG_GROUP_TAG)) {
	tagArrPtr = malloc(sizeof(tagArrPtr[0])*sharedTextPtr->numTags);
    }

    /*
     * Note that 0xff cannot occur in UTF-8 strings, so we can use this value as a separator.
     */

    while (segPtr != endPtr) {
	if (segPtr->tagInfoPtr
		&& (what & SEG_GROUP_TAG)
		&& segPtr->tagInfoPtr != sharedTextPtr->emptyTagInfoPtr) {
	    unsigned i = TkTextTagSetFindFirst(segPtr->tagInfoPtr);
	    unsigned n = 0;

	    for ( ; i != TK_TEXT_TAG_SET_NPOS; i = TkTextTagSetFindNext(segPtr->tagInfoPtr, i)) {
		assert(sharedTextPtr->tagLookup[i]);
		tagArrPtr[n++] = sharedTextPtr->tagLookup[i];
	    }

	    TkTextSortTags(n, tagArrPtr);

	    for (i = 0; i < n; ++i) {
		crc = ComputeChecksum(crc, "\xff\x00", 2);
		crc = ComputeChecksum(crc, tagArrPtr[i]->name, 0);
	    }
	}
	switch ((int) segPtr->typePtr->group) {
	case SEG_GROUP_CHAR:
	    if (what & SEG_GROUP_CHAR) {
		crc = ComputeChecksum(crc, "\xff\x01", 2);
		crc = ComputeChecksum(crc, segPtr->body.chars, segPtr->size);
	    }
	    break;
	case SEG_GROUP_HYPHEN:
	    if (what & SEG_GROUP_HYPHEN) {
		crc = ComputeChecksum(crc, "\xff\x02", 2);
	    }
	    break;
	case SEG_GROUP_WINDOW:
	    if ((what & SEG_GROUP_WINDOW)) {
		crc = ComputeChecksum(crc, "\xff\x03", 2);
		crc = ComputeChecksum(crc, Tk_PathName(segPtr->body.ew.tkwin), 0);
	    }
	    break;
	case SEG_GROUP_IMAGE:
	    if ((what & SEG_GROUP_IMAGE) && segPtr->body.ei.name) {
		crc = ComputeChecksum(crc, "\xff\x04", 2);
		crc = ComputeChecksum(crc, segPtr->body.ei.name, 0);
	    }
	    break;
	case SEG_GROUP_MARK:
	    if ((what & SEG_GROUP_MARK) && TkTextIsNormalMark(segPtr)) {
		const char *name;
		const char *signature;

		name = TkTextMarkName(sharedTextPtr, NULL, segPtr);
		signature = (segPtr->typePtr == &tkTextRightMarkType) ? "\xff\x05" : "\xff\x06";
		crc = ComputeChecksum(crc, signature, 2);
		crc = ComputeChecksum(crc, name, 0);
	    }
	    break;
	case SEG_GROUP_BRANCH:
	    if (segPtr->typePtr == &tkTextBranchType && (what & TK_DUMP_DISPLAY)) {
		segPtr = segPtr->body.branch.nextPtr;
	    }
	    break;
	}
	if (!(segPtr = segPtr->nextPtr)) {
	    linePtr = linePtr->nextPtr;
	    segPtr = linePtr->segPtr;
	}
    }

    if ((what & SEG_GROUP_TAG)) {
	free(tagArrPtr);
    }
    Tcl_SetObjResult(interp, Tcl_NewWideIntObj(crc));
    return TCL_OK;
}

/*
 *----------------------------------------------------------------------
 *
 * DumpSegment
 *
 *	Either append information about the current segment to the result, or
 *	make a script callback with that information as arguments.
 *
 * Results:
 *	Returns 'false' if the command callback made any changes to the text widget
 *	which will have invalidated internal structures such as TkTextSegment,
 *	TkTextIndex, pointers. Our caller can then take action to recompute
 *	such entities, or he aborts with an error. Returns 'true' otherwise.
 *
 * Side effects:
 *	Either evals the callback or appends elements to the result string.
 *	The callback can have arbitrary side-effects.
 *
 *----------------------------------------------------------------------
 */

static bool
DumpSegment(
    TkText *textPtr,
    Tcl_Interp *interp,
    const char *key,		/* Segment type key. */
    const char *value,		/* Segment value. */
    Tcl_Obj *command,		/* Script callback. */
    const TkTextIndex *index,	/* index with line/byte position info. */
    int what)			/* Look for TK_DUMP_INDEX bit. */
{
    char buffer[TK_POS_CHARS];
    Tcl_Obj *values[3], *tuple;

    TkTextPrintIndex(textPtr, index, buffer);
    values[0] = Tcl_NewStringObj(key, -1);
    values[1] = Tcl_NewStringObj(value, -1);
    values[2] = Tcl_NewStringObj(buffer, -1);
    Tcl_IncrRefCount(tuple = Tcl_NewListObj(3, values));
    if (!command) {
	Tcl_ListObjAppendList(NULL, Tcl_GetObjResult(interp), tuple);
	Tcl_GuardedDecrRefCount(tuple);
	return true;
    } else {
	unsigned oldStateEpoch = TkBTreeEpoch(textPtr->sharedTextPtr->tree);
	Tcl_DString buf;
	int code;

	Tcl_DStringInit(&buf);
	Tcl_DStringAppend(&buf, Tcl_GetString(command), -1);
	Tcl_DStringAppend(&buf, " ", -1);
	Tcl_DStringAppend(&buf, Tcl_GetString(tuple), -1);
	code = Tcl_EvalEx(interp, Tcl_DStringValue(&buf), -1, 0);
	Tcl_DStringFree(&buf);
	if (code != TCL_OK) {
	    Tcl_AddErrorInfo(interp, "\n    (segment dumping command executed by text)");
	    Tcl_BackgroundException(interp, code);
	}
	Tcl_GuardedDecrRefCount(tuple);
	return !(textPtr->flags & DESTROYED)
		&& TkBTreeEpoch(textPtr->sharedTextPtr->tree) == oldStateEpoch;
    }
}

/*
 *----------------------------------------------------------------------
 *
 * TkTextInspectOptions --
 *
 *	Build information from option table for "inspect".
 *
 * Results:
 *	None.
 *
 * Side effects:
 *	Memory is allocated for the result, if needed (standard Tcl result
 *	side effects).
 *
 *----------------------------------------------------------------------
 */

static bool
MatchColors(
    const char *name,
    int len,
    const char *hexColor,
    const char *colorName)
{
    assert(strlen(hexColor) == 13);
    assert(strlen(colorName) == 5);

    switch (len) {
    case 5:  return strncasecmp(name, colorName, 5) == 0;
    case 7:  return strncasecmp(name, hexColor,  7) == 0;
    case 13: return strncasecmp(name, hexColor, 13) == 0;
    }

    return false;
}

static bool
TestIfEqual(
    const char *opt1,
    int opt1Len,
    const char *opt2,
    int opt2Len)
{
    int i;

    if (MatchColors(opt1, opt1Len, "#ffffffffffff", "white")) {
	return MatchColors(opt2, opt2Len, "#ffffffffffff", "white");
    }
    if (MatchColors(opt1, opt1Len, "#000000000000", "black")) {
	return MatchColors(opt2, opt2Len, "#000000000000", "black");
    }
    if (opt1Len != opt2Len) {
	return false;
    }
    for (i = 0; i < opt1Len; ++i) {
	if (opt1[i] != opt2[i]) {
	    return false;
	}
    }
    return true;
}

#if TCL_MAJOR_VERSION < 8 || (TCL_MAJOR_VERSION == 8 && TCL_MINOR_VERSION < 7)

static Tcl_Obj *
GetFontAttrs(
    TkText *textPtr,
    int argc,
    Tcl_Obj **args)
{
    Tcl_Interp *interp = textPtr->interp;
    Tcl_Obj *objPtr = NULL;

    if (Tk_FontObjCmd(textPtr->tkwin, interp, argc, args) == TCL_OK) {
	Tcl_Obj *result = Tcl_GetObjResult(interp);
	Tcl_Obj *family = NULL;
	Tcl_Obj *size = NULL;
	Tcl_Obj *slant = NULL;
	Tcl_Obj *weight = NULL;
	Tcl_Obj *underline = NULL;
	Tcl_Obj *overstrike = NULL;
	Tcl_Obj **objv;
	int objc, i;

	if (Tcl_ListObjGetElements(interp, result, &objc, &objv) == TCL_OK) {
	    for (i = 0; i < objc - 1; ++i) {
		if (Tcl_GetString(objv[i])[0] == '-') {
		    switch (Tcl_GetString(objv[i])[1]) {
		    case 'f': /* -family     */
		    	family = objv[i + 1];
			break;
		    case 'o': /* -overstrike */
		    	overstrike = objv[i + 1];
			break;
		    case 's':
		    	switch (Tcl_GetString(objv[i])[2]) {
			case 'i': /* -size   */
			    size = objv[i + 1];
			    break;
			case 'l': /* -slant  */
			    slant = objv[i + 1];
			    break;
			}
			break;
		    case 'u': /* -underline  */
		    	underline = objv[i + 1];
			break;
		    case 'w': /* -weight     */
		    	weight = objv[i + 1];
			break;
		    }
		}
	    }
	}

	if (family && size) {
	    Tcl_DString str;
	    int boolean;

	    Tcl_DStringInit(&str);
	    Tcl_DStringAppendElement(&str, Tcl_GetString(family));
	    Tcl_DStringAppendElement(&str, Tcl_GetString(size));
	    if (weight && strcmp(Tcl_GetString(weight), "normal") != 0) {
		Tcl_DStringAppendElement(&str, Tcl_GetString(weight));
	    }
	    if (slant && strcmp(Tcl_GetString(slant), "roman") != 0) {
		Tcl_DStringAppendElement(&str, Tcl_GetString(slant));
	    }
	    if (underline && Tcl_GetBooleanFromObj(NULL, underline, &boolean) == TCL_OK && boolean) {
		Tcl_DStringAppendElement(&str, "underline");
	    }
	    if (overstrike && Tcl_GetBooleanFromObj(NULL, overstrike, &boolean) == TCL_OK && boolean) {
		Tcl_DStringAppendElement(&str, "overstrike");
	    }

	    objPtr = Tcl_NewStringObj(Tcl_DStringValue(&str), Tcl_DStringLength(&str));
	    Tcl_DStringFree(&str);
	}

	Tcl_ResetResult(interp);
    }

    return objPtr;
}

#endif /* TCL_MAJOR_VERSION < 8 || (TCL_MAJOR_VERSION == 8 && TCL_MINOR_VERSION < 7) */

static bool
IsPossibleColorOption(
    const char *s)
{
    unsigned len = strlen(s);

    assert(s[0] == '-');

    return (len >= 6 && strcmp(s + len - 5, "color") == 0)
	    || (len >= 7 && strcmp(s + len - 6, "ground") == 0);
}

void
TkTextInspectOptions(
    TkText *textPtr,
    const void *recordPtr,
    Tk_OptionTable optionTable,
    Tcl_DString *result,	/* should be already initialized */
    int flags)
{
    Tcl_Obj *objPtr;
    Tcl_Interp *interp = textPtr->interp;

    Tcl_DStringSetLength(result, 0);

    if ((objPtr = Tk_GetOptionInfo(interp, (char *) recordPtr, optionTable, NULL, textPtr->tkwin))) {
#if TCL_MAJOR_VERSION < 8 || (TCL_MAJOR_VERSION == 8 && TCL_MINOR_VERSION < 7)
	Tcl_Obj *font = NULL;   /* shut up compiler */
	Tcl_Obj *actual = NULL; /* shut up compiler */
#endif /* TCL_MAJOR_VERSION < 8 || (TCL_MAJOR_VERSION == 8 && TCL_MINOR_VERSION < 7) */
	Tcl_Obj **objv;
	int objc = 0;
	int i;

	Tcl_ListObjGetElements(interp, objPtr, &objc, &objv);

#if TCL_MAJOR_VERSION < 8 || (TCL_MAJOR_VERSION == 8 && TCL_MINOR_VERSION < 7)
	if (!(flags & INSPECT_DONT_RESOLVE_FONTS)) {
	    Tcl_IncrRefCount(font = Tcl_NewStringObj("font", -1));
	    Tcl_IncrRefCount(actual = Tcl_NewStringObj("actual", -1));
	}
#endif /* TCL_MAJOR_VERSION < 8 || (TCL_MAJOR_VERSION == 8 && TCL_MINOR_VERSION < 7) */

	for (i = 0; i < objc; ++i) {
	    Tcl_Obj **argv;
	    int argc = 0;

	    Tcl_ListObjGetElements(interp, objv[i], &argc, &argv);

	    if (argc >= 5) { /* only if this option has a non-default value */
		Tcl_Obj *valObj = argv[4];
		Tcl_Obj *myValObj;
		Tcl_Obj *nameObj;
		int myFlags = flags;

		if (GetByteLength(valObj) == 0) {
		    continue;
		}

		if (!(myFlags & INSPECT_INCLUDE_DATABASE_CONFIG)
			|| myFlags & (INSPECT_INCLUDE_SYSTEM_CONFIG|INSPECT_INCLUDE_DEFAULT_CONFIG)) {
		    const char *name = Tcl_GetString(argv[1]);
		    const char *cls = Tcl_GetString(argv[2]);
		    Tk_Uid dfltUid = Tk_GetOption(textPtr->tkwin, name, cls);

		    if (dfltUid) {
			const char *value = Tcl_GetString(valObj);
			int valueLen = GetByteLength(valObj);

			if (TestIfEqual(dfltUid, strlen(dfltUid), value, valueLen)) {
			    if (!(myFlags & INSPECT_INCLUDE_DATABASE_CONFIG)) {
				continue;
			    }
			    myFlags |= INSPECT_INCLUDE_SYSTEM_CONFIG|INSPECT_INCLUDE_DEFAULT_CONFIG;
			}
		    }
		}

		if (!(myFlags & INSPECT_INCLUDE_SYSTEM_CONFIG)
			|| myFlags & INSPECT_INCLUDE_DEFAULT_CONFIG) {
		    const char *name = Tcl_GetString(argv[1]);
		    const char *cls = Tcl_GetString(argv[2]);
		    Tcl_Obj *dfltObj;

		    dfltObj = TkpGetSystemDefault(textPtr->tkwin, name, cls);

		    if (dfltObj) {
			const char *dflt = Tcl_GetString(dfltObj);
			const char *value = Tcl_GetString(valObj);
			int dfltLen = GetByteLength(dfltObj);
			int valueLen = GetByteLength(valObj);

			if (TestIfEqual(dflt, dfltLen, value, valueLen)) {
			    if (!(myFlags & INSPECT_INCLUDE_SYSTEM_CONFIG)) {
				continue;
			    }
			    myFlags |= INSPECT_INCLUDE_DEFAULT_CONFIG;
			}
		    }
		}

		if (!(myFlags & INSPECT_INCLUDE_DEFAULT_CONFIG)) {
		    const char *dflt = Tcl_GetString(argv[3]);
		    const char *value = Tcl_GetString(valObj);
		    int dfltLen = GetByteLength(argv[3]);
		    int valueLen = GetByteLength(valObj);

		    if (TestIfEqual(dflt, dfltLen, value, valueLen)) {
			continue;
		    }
		}

		myValObj = valObj;
		nameObj = argv[0];
		if (Tcl_DStringLength(result) > 0) {
		    Tcl_DStringAppend(result, " ", 1);
		}
		Tcl_DStringAppend(result, Tcl_GetString(nameObj), GetByteLength(nameObj));
		Tcl_DStringAppend(result, " ", 1);

		if (!(flags & INSPECT_DONT_RESOLVE_FONTS)
			&& strcmp(Tcl_GetString(nameObj), "-font") == 0) {
		    const char *s = Tcl_GetString(valObj);
		    unsigned len = GetByteLength(valObj);

		    /*
		     * Don't resolve font names like TkFixedFont, TkTextFont, etc.
		     */

		    if (len < 7
			    || strncmp(s, "Tk", 2) != 0
			    || strncmp(s + len - 4, "Font", 4) != 0) {
#if TCL_MAJOR_VERSION < 8 || (TCL_MAJOR_VERSION == 8 && TCL_MINOR_VERSION < 7)
			Tcl_Obj *args[3];
			Tcl_Obj *result;

			/*
			 * Try to resolve the font name to the actual font attributes.
			 */

			args[0] = font;
			args[1] = actual;
			args[2] = valObj;

			if ((result = GetFontAttrs(textPtr, 3, args))) {
			    myValObj = result;
			}
#else /* TCL_MAJOR_VERSION < 8 || (TCL_MAJOR_VERSION == 8 && TCL_MINOR_VERSION < 7) */
			Tk_Font tkfont = Tk_AllocFontFromObj(interp, textPtr->tkwin, valObj);

			if (tkfont) {
			    Tcl_IncrRefCount(myValObj = TkFontGetDescription(tkfont));
			    Tk_FreeFont(tkfont);
			}
#endif /* TCL_MAJOR_VERSION < 8 || (TCL_MAJOR_VERSION == 8 && TCL_MINOR_VERSION < 7) */
		    }
		} else if ((flags & (INSPECT_DONT_RESOLVE_COLORS|INSPECT_INCLUDE_SYSTEM_COLORS)) !=
			    (INSPECT_DONT_RESOLVE_COLORS|INSPECT_INCLUDE_SYSTEM_COLORS)
			&& IsPossibleColorOption(Tcl_GetString(nameObj))) {
		    const char *colorName = Tcl_GetString(valObj);

		    if (strncasecmp(colorName, "system", 6) == 0) {
			XColor *col;

			if (!(flags & INSPECT_INCLUDE_SYSTEM_COLORS)) {
			    continue;
			}

			/*
			 * The color lookup expects a lowercase "system", but the defaults
			 * are providing the uppercase form "System", so we need to build
			 * a lowercase form.
			 */

			col = Tk_GetColor(interp, textPtr->tkwin, colorName);

			if (col) {
			    myValObj = Tcl_ObjPrintf("#%02x%02x%02x", col->red, col->green, col->blue);
			    Tcl_IncrRefCount(myValObj);
			    Tk_FreeColor(col);
			} else {
			    /*
			     * This should not happen. We will clear the error result, and
			     * print a warning.
			     */
			    Tcl_SetObjResult(interp, Tcl_NewObj());
			    Tcl_SetObjErrorCode(interp, Tcl_NewObj());
			    fprintf(stderr, "tk::text: couldn't resolve system color '%s'\n", colorName);
			}
		    }
		}

		Tcl_DStringAppendElement(result, Tcl_GetString(myValObj));

		if (myValObj != valObj) {
		    Tcl_GuardedDecrRefCount(myValObj);
		}
	    }
	}

#if TCL_MAJOR_VERSION < 8 || (TCL_MAJOR_VERSION == 8 && TCL_MINOR_VERSION < 7)
	if (!(flags & INSPECT_DONT_RESOLVE_FONTS)) {
	    Tcl_GuardedDecrRefCount(actual);
	    Tcl_GuardedDecrRefCount(font);
	}
#endif /* TCL_MAJOR_VERSION < 8 || (TCL_MAJOR_VERSION == 8 && TCL_MINOR_VERSION < 7) */
    }
}

/*
 *----------------------------------------------------------------------
 *
 * TextInspectCmd --
 *
 *	Return information about text and the associated tags.
 *	About the format see documentation.
 *
 * Results:
 *	A standard Tcl result.
 *
 * Side effects:
 *	Memory is allocated for the result, if needed (standard Tcl result
 *	side effects).
 *
 *----------------------------------------------------------------------
 */

static void
GetBindings(
    TkText *textPtr,
    const char *name,
    Tk_BindingTable bindingTable,
    Tcl_DString *str)
{
    Tcl_Interp *interp = textPtr->interp;
    Tcl_DString str2;
    Tcl_Obj **argv;
    int argc, i;

    Tk_GetAllBindings(interp, bindingTable, (ClientData) name);
    Tcl_ListObjGetElements(interp, Tcl_GetObjResult(interp), &argc, &argv);
    Tcl_DStringInit(&str2);

    for (i = 0; i < argc; ++i) {
	const char *event = Tcl_GetString(argv[i]);
	const char *binding = Tk_GetBinding(interp, bindingTable, (ClientData) name, event);
	char *p;

	Tcl_ListObjGetElements(interp, Tcl_GetObjResult(interp), &argc, &argv);

	Tcl_DStringStartSublist(str);
	Tcl_DStringAppendElement(str, "bind");
	Tcl_DStringAppendElement(str, name);
	Tcl_DStringAppendElement(str, event);

	Tcl_DStringSetLength(&str2, 0);
	p = strchr(binding, '\n');
	while (p) {
	    Tcl_DStringAppend(&str2, binding, p - binding);
	    Tcl_DStringAppend(&str2, "; ", 2);
	    binding = p + 1;
	    p = strchr(binding, '\n');
	}
	Tcl_DStringAppend(&str2, binding, -1);

	Tcl_DStringAppendElement(str, Tcl_DStringValue(&str2));
	Tcl_DStringEndSublist(str);
    }

    Tcl_DStringFree(&str2);
    Tcl_ResetResult(interp);
}

static int
TextInspectCmd(
    TkText *textPtr,		/* Information about text widget. */
    Tcl_Interp *interp,		/* Current interpreter. */
    int objc,			/* Number of arguments. */
    Tcl_Obj *const objv[])	/* Argument objects. */
{
    TkSharedText *sharedTextPtr;
    TkTextTag *prevTagPtr;
    TkTextSegment *nextPtr;
    TkTextSegment *prevPtr;
    Tcl_DString buf[2];
    Tcl_DString *str = &buf[0];
    Tcl_DString *opts = &buf[1];
    TkTextTag **tagArray;
    TkTextTag *tagPtr;
    TkTextTag *tPtr;
    unsigned tagArrSize;
    unsigned epoch;
    unsigned what;
    bool closeSubList;
    int result;
    int flags;

    result = GetDumpFlags(textPtr, interp, objc, objv, TK_DUMP_INSPECT_ALL, TK_DUMP_INSPECT_DFLT,
	    TK_DUMP_INSPECT_COMPLETE, &what, NULL, NULL, NULL, NULL);
    if (result != TCL_OK) {
	return result;
    }

    Tcl_DStringInit(str);
    Tcl_DStringInit(opts);
    sharedTextPtr = textPtr->sharedTextPtr;
    epoch = sharedTextPtr->inspectEpoch;
    tagPtr = textPtr->selTagPtr; /* any non-null value */
    nextPtr = textPtr->startMarker;
    closeSubList = false;
    prevTagPtr = NULL;
    prevPtr = NULL;
    tagArrSize = 128;
    tagArray = malloc(tagArrSize * sizeof(tagArray[0]));
    flags = 0;

    if (what & TK_DUMP_DONT_RESOLVE_FONTS)      { flags |= INSPECT_DONT_RESOLVE_FONTS; }
    if (what & TK_DUMP_DONT_RESOLVE_COLORS)     { flags |= INSPECT_DONT_RESOLVE_COLORS; }
    if (what & TK_DUMP_INCLUDE_DATABASE_CONFIG) { flags |= INSPECT_INCLUDE_DATABASE_CONFIG; }
    if (what & TK_DUMP_INCLUDE_SYSTEM_CONFIG)   { flags |= INSPECT_INCLUDE_SYSTEM_CONFIG; }
    if (what & TK_DUMP_INCLUDE_DEFAULT_CONFIG)  { flags |= INSPECT_INCLUDE_DEFAULT_CONFIG; }
    if (what & TK_DUMP_INCLUDE_SYSTEM_COLORS)   { flags |= INSPECT_INCLUDE_SYSTEM_COLORS; }

    assert(textPtr->selTagPtr->textPtr == textPtr);

    if (!(what & TK_DUMP_INCLUDE_SEL)) {
	/* this little trick is discarding the "sel" tag */
	textPtr->selTagPtr->textPtr = (TkText *) textPtr->selTagPtr;
    }

    if (what & TK_DUMP_TEXT_CONFIGS) {
	assert(textPtr->optionTable);
	TkTextInspectOptions(textPtr, textPtr, textPtr->optionTable, opts, flags);
	Tcl_DStringStartSublist(str);
	Tcl_DStringAppendElement(str, "setup");
	Tcl_DStringAppendElement(str, Tk_PathName(textPtr->tkwin));
	Tcl_DStringAppendElement(str, Tcl_DStringValue(opts));
	Tcl_DStringEndSublist(str);
    }

    if (what & TK_DUMP_TAG_CONFIGS) {
	TkTextTag **tags = textPtr->sharedTextPtr->tagLookup;
	unsigned n = textPtr->sharedTextPtr->numTags;
	unsigned i;

	for (i = 0; i < n; ++i) {
	    TkTextTag *tagPtr = tags[i];

	    if (tagPtr && ((what & TK_DUMP_INCLUDE_SEL) || !tagPtr->isSelTag)) {
		assert(tagPtr->optionTable);
		TkTextInspectOptions(textPtr, tagPtr, tagPtr->optionTable, opts, flags);
		Tcl_DStringStartSublist(str);
		Tcl_DStringAppendElement(str, "configure");
		Tcl_DStringAppendElement(str, tagPtr->name);
		if (Tcl_DStringLength(opts) > 2) {
		    Tcl_DStringAppendElement(str, Tcl_DStringValue(opts));
		}
		Tcl_DStringEndSublist(str);
	    }
	}
    }

    if (what & TK_DUMP_TAG_BINDINGS) {
	TkTextTag **tags = textPtr->sharedTextPtr->tagLookup;
	unsigned n = textPtr->sharedTextPtr->numTags;
	unsigned i;

	for (i = 0; i < n; ++i) {
	    TkTextTag *tagPtr = tags[i];

	    if (tagPtr
		    && sharedTextPtr->tagBindingTable
		    && ((what & TK_DUMP_INCLUDE_SEL) || !tagPtr->isSelTag)) {
		GetBindings(textPtr, tagPtr->name, sharedTextPtr->tagBindingTable, str);
	    }
	}
    }

    do {
	TkTextSegment *segPtr = nextPtr;
	unsigned group = segPtr->typePtr->group;
	const char *value = NULL;
	const char *type = NULL;
	bool printTags = false;

	nextPtr = segPtr->nextPtr;

	switch (group) {
	case SEG_GROUP_BRANCH:
	    if (segPtr->typePtr == &tkTextBranchType && (what & TK_DUMP_DISPLAY)) {
		segPtr = segPtr->body.branch.nextPtr;
		nextPtr = segPtr->nextPtr;
	    }
	    if (!(what & SEG_GROUP_BRANCH)) {
		continue;
	    }
	    type = "elide";
	    value = (segPtr->typePtr == &tkTextBranchType) ? "on" : "off";
	    break;
	case SEG_GROUP_IMAGE:
	    if (!(what & SEG_GROUP_IMAGE) || !segPtr->body.ei.name) {
		continue;
	    }
	    type = "image";
	    assert(segPtr->body.ei.optionTable);
	    TkTextInspectOptions(textPtr, &segPtr->body.ei, segPtr->body.ei.optionTable, opts, 0);
	    value = Tcl_DStringValue(opts);
	    printTags = !!(what & TK_DUMP_TAG);
	    break;
	case SEG_GROUP_WINDOW:
	    if (!(what & SEG_GROUP_WINDOW)) {
		continue;
	    }
	    type = "window";
	    assert(segPtr->body.ew.optionTable);
	    TkTextInspectOptions(textPtr, &segPtr->body.ew, segPtr->body.ew.optionTable, opts, 0);
	    value = Tcl_DStringValue(opts);
	    printTags = !!(what & TK_DUMP_TAG);
	    break;
	case SEG_GROUP_MARK:
	    if (segPtr == textPtr->endMarker) {
		if (prevPtr != segPtr
		    	&& (what & SEG_GROUP_CHAR)
			&& segPtr->sectionPtr->linePtr != TkBTreeGetLastLine(textPtr)) {
		    /* print newline before finishing */
		    type = "break";
		    printTags = !!(what & TK_DUMP_TAG);
		    tagPtr = TkBTreeGetSegmentTags(sharedTextPtr, segPtr->sectionPtr->linePtr->lastPtr,
			    textPtr, TK_TEXT_SORT_ASCENDING, NULL);
		    nextPtr = segPtr; /* repeat this mark */
		} else {
		    nextPtr = NULL; /* finished */
		}
	    } else if (!(what & SEG_GROUP_MARK)) {
		continue;
	    } else if (!TkTextIsNormalMark(segPtr)
		    && (!(what & TK_DUMP_INSERT_MARK) || segPtr != textPtr->insertMarkPtr)) {
		continue;
	    } else {
		type = (segPtr->typePtr == &tkTextLeftMarkType ? "left" : "right");
		value = TkTextMarkName(sharedTextPtr, textPtr, segPtr);
	    }
	    break;
	case SEG_GROUP_HYPHEN:
	    if (!(what & SEG_GROUP_HYPHEN)) {
		continue;
	    }
	    printTags = !!(what & TK_DUMP_TAG);
	    type = "hyphen";
	    break;
	case SEG_GROUP_CHAR:
	    if (what & SEG_GROUP_CHAR) {
		printTags = !!(what & TK_DUMP_TAG);
		if (prevPtr == segPtr || *segPtr->body.chars == '\n') {
		    type = "break";
		    nextPtr = segPtr->sectionPtr->linePtr->nextPtr->segPtr;
		    if (prevPtr == segPtr) {
			tagPtr = prevTagPtr;
			segPtr->body.chars[segPtr->size - 1] = '\n';
		    } else if (type && printTags) {
			tagPtr = TkBTreeGetSegmentTags(sharedTextPtr, segPtr, textPtr,
				TK_TEXT_SORT_ASCENDING, NULL);
		    }
		} else {
		    type = "text";
		    if (segPtr->size > 1 && segPtr->body.chars[segPtr->size - 1] == '\n') {
			nextPtr = segPtr; /* repeat this char segment */
			segPtr->body.chars[segPtr->size - 1] = '\0';
		    }
		    value = segPtr->body.chars;
		    if (printTags) {
			tagPtr = TkBTreeGetSegmentTags(sharedTextPtr, segPtr, textPtr,
				TK_TEXT_SORT_ASCENDING, NULL);
		    }
		}
	    } else if (!nextPtr) {
		nextPtr = segPtr->sectionPtr->linePtr->nextPtr->segPtr;
	    }
	    break;
	default:
	    continue;
	}

	if (closeSubList) {
	    if (what & TK_DUMP_NESTED) {
		unsigned nextEpoch = epoch + 1;
		unsigned numTags = 0;
		unsigned i;

		for (tPtr = tagPtr; tPtr; tPtr = tPtr->nextPtr) {
		    if (tPtr->flag == epoch) {
			tPtr->flag = nextEpoch; /* mark as still open */
		    }
		}

		for ( ; prevTagPtr; prevTagPtr = prevTagPtr->succPtr) {
		    if (prevTagPtr->flag == epoch) { /* should be closed? */
			if (numTags == tagArrSize) {
			    tagArrSize *= 2;
			    tagArray = realloc(tagArray, tagArrSize * sizeof(tagArray[0]));
			}
			tagArray[numTags++] = prevTagPtr;
			prevTagPtr->flag = 0; /* mark as closed */
		    }
		}

		Tcl_DStringStartSublist(str);
		for (i = 0; i < numTags; ++i) {
		    Tcl_DStringAppendElement(str, tagArray[i]->name);
		}
		Tcl_DStringEndSublist(str);
	    }

	    prevTagPtr = NULL;
	    closeSubList = false;
	    Tcl_DStringEndSublist(str);
	}

	if (type) {
	    Tcl_DStringStartSublist(str);
	    Tcl_DStringAppendElement(str, type);
	    if (value) {
		Tcl_DStringAppendElement(str, value);
	    }
	    closeSubList = true;

	    if (printTags) {
		unsigned numTags = 0;
		unsigned i;

		prevTagPtr = tagPtr;

		if (what & TK_DUMP_NESTED) {
		    epoch += 1;

		    for (tPtr = tagPtr; tPtr; tPtr = tPtr->nextPtr) {
			if (tPtr->flag != epoch) { /* should be opened? */
			    if (numTags == tagArrSize) {
				tagArrSize *= 2;
				tagArray = realloc(tagArray, tagArrSize * sizeof(tagArray[0]));
			    }
			    tagArray[numTags++] = tPtr;
			    tPtr->flag = epoch; /* mark as open */
			}
			tPtr->succPtr = tPtr->nextPtr;
		    }
		} else {
		    for (tPtr = tagPtr; tPtr; tPtr = tPtr->nextPtr) {
			if (numTags == tagArrSize) {
			    tagArrSize *= 2;
			    tagArray = realloc(tagArray, tagArrSize * sizeof(tagArray[0]));
			}
			tagArray[numTags++] = tPtr;
		    }
		}

		Tcl_DStringStartSublist(str);
		for (i = 0; i < numTags; ++i) {
		    Tcl_DStringAppendElement(str, tagArray[i]->name);
		}
		Tcl_DStringEndSublist(str);
	    }
	}

	prevPtr = segPtr;
    } while (nextPtr);

    Tcl_SetObjResult(interp, Tcl_NewStringObj(Tcl_DStringValue(str), Tcl_DStringLength(str)));
    Tcl_DStringFree(str);
    Tcl_DStringFree(opts);
    free(tagArray);

    textPtr->selTagPtr->textPtr = textPtr; /* restore */
    sharedTextPtr->inspectEpoch = epoch;
    return TCL_OK;
}

/*
 *----------------------------------------------------------------------
 *
 * InspectRetainedUndoItems --
 *
 *	Return information about content of retained undo items, these
 *	items are not yet pushed onto undo stack.
 *
 * Results:
 *	None.
 *
 * Side effects:
 *	Memory is allocated for the result.
 *
 *----------------------------------------------------------------------
 */

static void
InspectRetainedUndoItems(
    const TkSharedText *sharedTextPtr,
    Tcl_Obj *objPtr)
{
    if (sharedTextPtr->undoTagListCount > 0 || sharedTextPtr->undoMarkListCount > 0) {
	Tcl_Obj *resultPtr = Tcl_NewObj();
	unsigned i;
	int len;

	for (i = 0; i < sharedTextPtr->undoTagListCount; ++i) {
	    TkTextInspectUndoTagItem(sharedTextPtr, sharedTextPtr->undoTagList[i], resultPtr);
	}

	for (i = 0; i < sharedTextPtr->undoMarkListCount; ++i) {
	    TkTextInspectUndoMarkItem(sharedTextPtr, &sharedTextPtr->undoMarkList[i], resultPtr);
	}

	Tcl_ListObjLength(NULL, resultPtr, &len);
	if (len == 0) {
	    Tcl_DecrRefCount(resultPtr);
	} else {
	    Tcl_ListObjAppendElement(NULL, objPtr, resultPtr);
	}
    }
}

/*
 *----------------------------------------------------------------------
 *
 * InspectUndoStack --
 *
 *	Return information about content of undo/redo stack.
 *
 * Results:
 *	A Tcl object.
 *
 * Side effects:
 *	Memory is allocated for the result.
 *
 *----------------------------------------------------------------------
 */

static void
InspectUndoStack(
    const TkSharedText *sharedTextPtr,
    InspectUndoStackProc firstAtomProc,
    InspectUndoStackProc nextAtomProc,
    Tcl_Obj *objPtr)
{
    TkTextUndoStack undoStack;
    const TkTextUndoAtom *atom;
    Tcl_Obj *atomPtr;
    unsigned i;

    assert(sharedTextPtr->undoStack);

    undoStack = sharedTextPtr->undoStack;

    for (atom = firstAtomProc(undoStack); atom; atom = nextAtomProc(undoStack)) {
	atomPtr = Tcl_NewObj();

	for (i = 0; i < atom->arraySize; ++i) {
	    const TkTextUndoToken *token = (const TkTextUndoToken *) atom->array[i].item;
	    Tcl_Obj *subAtomPtr = token->undoType->inspectProc(sharedTextPtr, token);
	    Tcl_ListObjAppendElement(NULL, atomPtr, subAtomPtr);
	}

	Tcl_ListObjAppendElement(NULL, objPtr, atomPtr);
    }
}

/*
 *----------------------------------------------------------------------
 *
 * TextEditCmd --
 *
 *	Handle the subcommands to "$text edit ...". See documentation for
 *	details.
 *
 * Results:
 *	None
 *
 * Side effects:
 *	None.
 *
 *----------------------------------------------------------------------
 */

static Tcl_Obj *
GetCommand(
    const TkSharedText *sharedTextPtr,
    const TkTextUndoToken *token)
{
    assert(token->undoType->commandProc);
    return token->undoType->commandProc(sharedTextPtr, token);
}

static int
TextEditCmd(
    TkText *textPtr,		/* Information about text widget. */
    Tcl_Interp *interp,		/* Current interpreter. */
    int objc,			/* Number of arguments. */
    Tcl_Obj *const objv[])	/* Argument objects. */
{
    int index;
    int setModified;
    bool oldModified;
    TkSharedText *sharedTextPtr;
    static const char *const editOptionStrings[] = {
	"altered",
#if SUPPORT_DEPRECATED_CANUNDO_REDO
	"canredo", "canundo",
#endif /* SUPPORT_DEPRECATED_CANUNDO_REDO */
	"info", "inspect", "irreversible", "modified", "recover", "redo", "reset",
	"separator", "undo", NULL
    };
    enum editOptions {
	EDIT_ALTERED,
#if SUPPORT_DEPRECATED_CANUNDO_REDO
	EDIT_CANREDO, EDIT_CANUNDO,
#endif /* SUPPORT_DEPRECATED_CANUNDO_REDO */
	EDIT_INFO, EDIT_INSPECT, EDIT_IRREVERSIBLE, EDIT_MODIFIED, EDIT_RECOVER, EDIT_REDO, EDIT_RESET,
	EDIT_SEPARATOR, EDIT_UNDO
    };

    sharedTextPtr = textPtr->sharedTextPtr;

    if (objc < 3) {
	Tcl_WrongNumArgs(interp, 2, objv, "option ?arg ...?");
	return TCL_ERROR;
    }
    if (Tcl_GetIndexFromObjStruct(interp, objv[2], editOptionStrings,
	    sizeof(char *), "edit option", 0, &index) != TCL_OK) {
	return TCL_ERROR;
    }

    switch ((enum editOptions) index) {
    case EDIT_ALTERED:
	if (objc != 3) {
	    Tcl_WrongNumArgs(interp, 3, objv, "?boolean?");
	    return TCL_ERROR;
	}
	Tcl_SetObjResult(interp, Tcl_NewBooleanObj(sharedTextPtr->isAltered));
	return TCL_OK;
	break;
#if SUPPORT_DEPRECATED_CANUNDO_REDO
    case EDIT_CANREDO: {
	static bool warnDeprecated = true;
	bool canRedo = false;

	if (warnDeprecated) {
	    warnDeprecated = false;
	    fprintf(stderr, "tk::text: Command \"edit canredo\" is deprecated, "
		    "please use \"edit info\".\n");
	}
	if (objc != 3) {
	    Tcl_WrongNumArgs(interp, 3, objv, NULL);
	     return TCL_ERROR;
	}
	if (textPtr->sharedTextPtr->undoStack) {
	    canRedo = TkTextUndoGetCurrentRedoStackDepth(textPtr->sharedTextPtr->undoStack) > 0;
	}
	Tcl_SetObjResult(interp, Tcl_NewBooleanObj(canRedo));
	break;
    }
    case EDIT_CANUNDO: {
	static bool warnDeprecated = true;
	bool canUndo = false;

	if (warnDeprecated) {
	    warnDeprecated = false;
	    fprintf(stderr, "tk::text: Command \"edit canundo\" is deprecated, "
		    "please use \"edit info\".\n");
	}
	if (objc != 3) {
	    Tcl_WrongNumArgs(interp, 3, objv, NULL);
	     return TCL_ERROR;
	}
	if (textPtr->sharedTextPtr->undo) {
	    canUndo = TkTextUndoGetCurrentUndoStackDepth(textPtr->sharedTextPtr->undoStack) > 0;
	}
	Tcl_SetObjResult(interp, Tcl_NewBooleanObj(canUndo));
	break;
    }
#endif /* SUPPORT_DEPRECATED_CANUNDO_REDO */
    case EDIT_INFO:
	if (objc != 3 && objc != 4) {
	    Tcl_WrongNumArgs(interp, 3, objv, "?array?");
	    return TCL_ERROR;
	} else {
	    Tcl_SetObjResult(textPtr->interp, MakeEditInfo(interp, textPtr, objc == 4 ? objv[3] : NULL));
	}
    	break;
    case EDIT_INSPECT:
	if (objc != 3 && objc != 4) {
	    Tcl_WrongNumArgs(interp, 3, objv, "?stack?");
	    return TCL_ERROR;
	} else {
	    char const *stack = (objc == 4) ? Tcl_GetString(objv[3]) : NULL;

	    if (stack && strcmp(stack, "undo") != 0 && strcmp(stack, "redo") != 0) {
		Tcl_SetObjResult(interp, Tcl_ObjPrintf(
			"bad stack argument \"%s\": must be \"undo\" or \"redo\"", stack));
		Tcl_SetErrorCode(interp, "TK", "TEXT", "STACK_VALUE", NULL);
		return TCL_ERROR;
	    }
	    if (sharedTextPtr->undoStack) {
		Tcl_Obj *undoResultPtr = NULL;
		Tcl_Obj *redoResultPtr = NULL;

		if (!stack || stack[0] == 'u') {
		    undoResultPtr = Tcl_NewObj();
		    InspectRetainedUndoItems(sharedTextPtr, undoResultPtr);
		    InspectUndoStack(sharedTextPtr, TkTextUndoFirstUndoAtom,
			    TkTextUndoNextUndoAtom, undoResultPtr);
		}
		if (!stack || stack[0] == 'r') {
		    redoResultPtr = Tcl_NewObj();
		    InspectUndoStack(sharedTextPtr, TkTextUndoFirstRedoAtom,
			    TkTextUndoNextRedoAtom, redoResultPtr);
		}
		if (!stack) {
		    Tcl_Obj *objPtr = Tcl_NewObj();
		    Tcl_ListObjAppendElement(NULL, objPtr, undoResultPtr);
		    Tcl_ListObjAppendElement(NULL, objPtr, redoResultPtr);
		    Tcl_SetObjResult(interp, objPtr);
		} else if (stack[0] == 'u') {
		    Tcl_SetObjResult(interp, undoResultPtr);
		} else {
		    Tcl_SetObjResult(interp, redoResultPtr);
		}
	    }
	}
	break;
    case EDIT_IRREVERSIBLE:
	if (objc != 3) {
	    Tcl_WrongNumArgs(interp, 3, objv, "?boolean?");
	    return TCL_ERROR;
	}
	Tcl_SetObjResult(interp, Tcl_NewBooleanObj(sharedTextPtr->isIrreversible));
	break;
    case EDIT_MODIFIED:
	if (objc == 3) {
	    Tcl_SetObjResult(interp, Tcl_NewBooleanObj(sharedTextPtr->isModified));
	    return TCL_OK;
	} else if (objc != 4) {
	    Tcl_WrongNumArgs(interp, 3, objv, "?boolean?");
	    return TCL_ERROR;
	} else if (Tcl_GetBooleanFromObj(interp, objv[3], &setModified) != TCL_OK) {
	    return TCL_ERROR;
	}

	/*
	 * Set or reset the modified status, and trigger a <<Modified>> event.
	 */

	oldModified = sharedTextPtr->isModified;
	sharedTextPtr->isModified = setModified;

	/*
	 * Setting the flag to 'false' is clearing the user's decision.
	 */

	sharedTextPtr->userHasSetModifiedFlag = setModified;
	if (sharedTextPtr->undoStack) {
	    sharedTextPtr->undoLevel = TkTextUndoGetCurrentUndoStackDepth(sharedTextPtr->undoStack);
	}

	/*
	 * Only issue the <<Modified>> event if the flag actually changed.
	 * However, degree of modified-ness doesn't matter. [Bug 1799782]
	 */

	assert(setModified == true || setModified == false);

	if (oldModified != setModified) {
	    GenerateEvent(textPtr->sharedTextPtr, "Modified");
	}
	break;
    case EDIT_RECOVER:
	if (objc != 3) {
	    Tcl_WrongNumArgs(interp, 3, objv, NULL);
	    return TCL_ERROR;
	}
	if (sharedTextPtr->undoStack) {
	    int redoDepth;

	    if (TkTextUndoIsPerformingUndoRedo(sharedTextPtr->undoStack)) {
		ErrorNotAllowed(interp, "cannot recover inside undo/redo operation");
		return TCL_ERROR;
	    }

	    redoDepth = TkTextUndoGetMaxRedoDepth(sharedTextPtr->undoStack);
	    PushRetainedUndoTokens(sharedTextPtr);
	    TkTextUndoSetMaxStackDepth(sharedTextPtr->undoStack, textPtr->maxUndoDepth, 0);

	    while (TkTextUndoGetCurrentUndoStackDepth(sharedTextPtr->undoStack) > 0) {
		TkTextUndoDoUndo(sharedTextPtr->undoStack);
	    }

	    TkTextUndoSetMaxStackDepth(sharedTextPtr->undoStack, textPtr->maxUndoDepth, redoDepth);
	}
    	break;
    case EDIT_REDO:
	if (objc != 3) {
	    Tcl_WrongNumArgs(interp, 3, objv, NULL);
	    return TCL_ERROR;
	}
	if (sharedTextPtr->undoStack) {
	    /*
	     * It's possible that this command command will be invoked inside the "watch" callback,
	     * but this is not allowed when performing undo/redo.
	     */

	    if (TkTextUndoIsPerformingUndoRedo(sharedTextPtr->undoStack)) {
		ErrorNotAllowed(interp, "cannot redo inside undo/redo operation");
		return TCL_ERROR;
	    }

	    if (TkTextUndoGetCurrentRedoStackDepth(sharedTextPtr->undoStack) == 0) {
		Tcl_SetObjResult(interp, Tcl_NewStringObj("nothing to redo", -1));
		Tcl_SetErrorCode(interp, "TK", "TEXT", "NO_REDO", NULL);
		return TCL_ERROR;
	    }

	    PushRetainedUndoTokens(sharedTextPtr);
	    TkTextUndoDoRedo(sharedTextPtr->undoStack);
	}
	break;
    case EDIT_RESET:
	if (objc == 3) {
	    if (sharedTextPtr->undoStack) {
		/*
		 * It's possible that this command command will be invoked inside the "watch" callback,
		 * but this is not allowed when performing undo/redo.
		 */

		if (TkTextUndoIsPerformingUndoRedo(sharedTextPtr->undoStack)) {
		    ErrorNotAllowed(interp, "cannot reset stack inside undo/redo operation");
		    return TCL_ERROR;
		}

		TkTextUndoClearStack(sharedTextPtr->undoStack);
		sharedTextPtr->undoLevel = 0;
		sharedTextPtr->pushSeparator = false;
		sharedTextPtr->isAltered = false;
		sharedTextPtr->isIrreversible = false;
		TkTextUpdateAlteredFlag(sharedTextPtr);
	    }
	    return TCL_OK;
	} else if (objc != 4) {
	    Tcl_WrongNumArgs(interp, 3, objv, "?stack?");
	    return TCL_ERROR;
	} else {
	    char const *stack = Tcl_GetString(objv[3]);

	    if (strcmp(stack, "undo") != 0 && strcmp(stack, "redo") != 0) {
		Tcl_SetObjResult(interp, Tcl_ObjPrintf(
			"bad stack argument \"%s\": must be \"undo\" or \"redo\"", stack));
		Tcl_SetErrorCode(interp, "TK", "TEXT", "STACK_VALUE", NULL);
		return TCL_ERROR;
	    }
	    if (sharedTextPtr->undoStack) {
		if (TkTextUndoIsPerformingUndoRedo(sharedTextPtr->undoStack)) {
		    /*
		     * It's possible that this command command will be invoked inside
		     * the "watch" callback, but this is not allowed when performing
		     * undo/redo.
		     */

		    ErrorNotAllowed(interp, "cannot reset stack inside undo/redo operation");
		    return TCL_ERROR;
		}
		if (stack[0] == 'u') {
		    TkTextUndoClearUndoStack(sharedTextPtr->undoStack);
		    sharedTextPtr->undoLevel = 0;
		    sharedTextPtr->pushSeparator = false;
		    sharedTextPtr->isAltered = false;
		    sharedTextPtr->isIrreversible = false;
		    TkTextUpdateAlteredFlag(sharedTextPtr);
		} else {
		    TkTextUndoClearRedoStack(sharedTextPtr->undoStack);
		}
	    }
	    return TCL_ERROR;
	}
	break;
    case EDIT_SEPARATOR: {
	bool immediately = false;

	if (objc == 4) {
	    if (strcmp(Tcl_GetString(objv[3]), "-immediately")) {
		Tcl_SetObjResult(interp, Tcl_ObjPrintf(
			"bad option \"%s\": must be -immediately", Tcl_GetString(objv[3])));
		Tcl_SetErrorCode(interp, "TK", "TEXT", "INDEX_OPTION", NULL);
		return TCL_ERROR;
	    }
	    immediately = true;
	} else if (objc != 3) {
	    Tcl_WrongNumArgs(interp, 3, objv, NULL);
	    return TCL_ERROR;
	}
	if (sharedTextPtr->undoStack) {
	    sharedTextPtr->pushSeparator = true;
	    if (immediately) {
		/* last two args are meaningless here */
		PushUndoSeparatorIfNeeded(sharedTextPtr, sharedTextPtr->autoSeparators,
			TK_TEXT_EDIT_OTHER);
	    }
	}
	break;
    }
    case EDIT_UNDO:
	if (objc != 3) {
	    Tcl_WrongNumArgs(interp, 3, objv, NULL);
	    return TCL_ERROR;
	}
	if (sharedTextPtr->undoStack) {
	    /*
	     * It's possible that this command command will be invoked inside the "watch" callback,
	     * but this is not allowed when performing undo/redo.
	     */

	    if (TkTextUndoIsPerformingUndoRedo(sharedTextPtr->undoStack)) {
		ErrorNotAllowed(interp, "cannot undo inside undo/redo operation");
		return TCL_ERROR;
	    }

	    PushRetainedUndoTokens(sharedTextPtr);

	    if (TkTextUndoGetCurrentUndoStackDepth(sharedTextPtr->undoStack) == 0) {
		Tcl_SetObjResult(interp, Tcl_NewStringObj("nothing to undo", -1));
		Tcl_SetErrorCode(interp, "TK", "TEXT", "NO_UNDO", NULL);
		return TCL_ERROR;
	    }

	    TkTextUndoDoUndo(sharedTextPtr->undoStack);
	}
	break;
    }
    return TCL_OK;
}

/*
 *----------------------------------------------------------------------
 *
 * MakeEditInfo --
 *
 *	Returns the array containing the "edit info" information.
 *
 * Results:
 *	Tcl_Obj of list type containing the required information.
 *
 * Side effects:
 *	Some memory will be allocated:
 *
 *----------------------------------------------------------------------
 */

static Tcl_Obj *
MakeEditInfo(
    Tcl_Interp *interp,		/* Current interpreter. */
    TkText *textPtr,		/* Information about text widget. */
    Tcl_Obj *arrayPtr)		/* Name of array, may be NULL. */
{
    enum {
	INFO_UNDOSTACKSIZE, INFO_REDOSTACKSIZE, INFO_UNDODEPTH, INFO_REDODEPTH,
	INFO_UNDOBYTESIZE, INFO_REDOBYTESIZE, INFO_UNDOCOMMANDS, INFO_REDOCOMMANDS,
	INFO_BYTESIZE, INFO_TOTALBYTESIZE, INFO_LINES, INFO_TOTALLINES, INFO_IMAGES,
	INFO_WINDOWS, INFO_DISPIMAGES, INFO_DISPWINDOWS, INFO_TAGS, INFO_USEDTAGS,
	INFO_MARKS, INFO_GENERATEDMARKS, INFO_LINESPERNODE,
	INFO_LAST /* must be last item */
    };

    TkSharedText *sharedTextPtr = textPtr->sharedTextPtr;
    TkTextUndoStack st = sharedTextPtr->undoStack;
    Tcl_Obj *var = arrayPtr ? arrayPtr : Tcl_NewStringObj("", 0);
    Tcl_Obj *name[INFO_LAST];
    Tcl_Obj *value[INFO_LAST];
    int usedTags, i;
    unsigned k;

    name[INFO_UNDOSTACKSIZE ] = Tcl_NewStringObj("undostacksize", -1);
    name[INFO_REDOSTACKSIZE ] = Tcl_NewStringObj("redostacksize", -1);
    name[INFO_UNDODEPTH     ] = Tcl_NewStringObj("undodepth", -1);
    name[INFO_REDODEPTH     ] = Tcl_NewStringObj("redodepth", -1);
    name[INFO_UNDOBYTESIZE  ] = Tcl_NewStringObj("undobytesize", -1);
    name[INFO_REDOBYTESIZE  ] = Tcl_NewStringObj("redobytesize", -1);
    name[INFO_UNDOCOMMANDS  ] = Tcl_NewStringObj("undocommands", -1);
    name[INFO_REDOCOMMANDS  ] = Tcl_NewStringObj("redocommands", -1);
    name[INFO_BYTESIZE      ] = Tcl_NewStringObj("bytesize", -1);
    name[INFO_TOTALBYTESIZE ] = Tcl_NewStringObj("totalbytesize", -1);
    name[INFO_LINES         ] = Tcl_NewStringObj("lines", -1);
    name[INFO_TOTALLINES    ] = Tcl_NewStringObj("totallines", -1);
    name[INFO_IMAGES        ] = Tcl_NewStringObj("images", -1);
    name[INFO_WINDOWS       ] = Tcl_NewStringObj("windows", -1);
    name[INFO_DISPIMAGES    ] = Tcl_NewStringObj("visibleimages", -1);
    name[INFO_DISPWINDOWS   ] = Tcl_NewStringObj("visiblewindows", -1);
    name[INFO_TAGS          ] = Tcl_NewStringObj("tags", -1);
    name[INFO_USEDTAGS      ] = Tcl_NewStringObj("usedtags", -1);
    name[INFO_MARKS         ] = Tcl_NewStringObj("marks", -1);
    name[INFO_GENERATEDMARKS] = Tcl_NewStringObj("generatedmarks", -1);
    name[INFO_LINESPERNODE  ] = Tcl_NewStringObj("linespernode", -1);

    if (st) {
	const TkTextUndoAtom *atom;
	Tcl_Obj *listPtr;

	value[INFO_UNDOSTACKSIZE] = Tcl_NewIntObj(TkTextUndoCountUndoItems(st));
	value[INFO_REDOSTACKSIZE] = Tcl_NewIntObj(TkTextUndoCountRedoItems(st));
	value[INFO_UNDODEPTH    ] = Tcl_NewIntObj(TkTextUndoGetCurrentUndoStackDepth(st));
	value[INFO_REDODEPTH    ] = Tcl_NewIntObj(TkTextUndoGetCurrentRedoStackDepth(st));
	value[INFO_UNDOBYTESIZE ] = Tcl_NewIntObj(TkTextUndoGetCurrentUndoSize(st));
	value[INFO_REDOBYTESIZE ] = Tcl_NewIntObj(TkTextUndoGetCurrentRedoSize(st));
	value[INFO_UNDOCOMMANDS ] = Tcl_NewObj();
	value[INFO_REDOCOMMANDS ] = Tcl_NewObj();

	listPtr = value[TkTextUndoIsPerformingUndo(st) ? INFO_REDOCOMMANDS : INFO_UNDOCOMMANDS];

	for (i = sharedTextPtr->undoTagListCount - 1; i >= 0; --i) {
	    const TkTextTag *tagPtr = sharedTextPtr->undoTagList[i];

	    if (tagPtr->recentTagAddRemoveToken && !tagPtr->recentTagAddRemoveTokenIsNull) {
		Tcl_ListObjAppendElement(interp, listPtr,
			GetCommand(sharedTextPtr, tagPtr->recentTagAddRemoveToken));
	    }
	    if (tagPtr->recentChangePriorityToken && tagPtr->savedPriority != tagPtr->priority) {
		Tcl_ListObjAppendElement(interp, listPtr,
			GetCommand(sharedTextPtr, tagPtr->recentTagAddRemoveToken));
	    }
	}

	for (i = sharedTextPtr->undoMarkListCount - 1; i >= 0; --i) {
	    const TkTextMarkChange *changePtr = &sharedTextPtr->undoMarkList[i];

	    if (changePtr->setMark) {
		Tcl_ListObjAppendElement(interp, listPtr,
			GetCommand(sharedTextPtr, changePtr->setMark));
	    }
	    if (changePtr->moveMark) {
		Tcl_ListObjAppendElement(interp, listPtr,
			GetCommand(sharedTextPtr, changePtr->moveMark));
	    }
	    if (changePtr->toggleGravity) {
		Tcl_ListObjAppendElement(interp, listPtr,
			GetCommand(sharedTextPtr, changePtr->toggleGravity));
	    }
	}

	atom = TkTextUndoIsPerformingUndo(st) ?
		TkTextUndoCurrentRedoAtom(st) : TkTextUndoCurrentUndoAtom(st);

	if (atom) {
	    for (i = atom->arraySize - 1; i >= 0; --i) {
		const TkTextUndoSubAtom *subAtom = atom->array + i;
		TkTextUndoToken *token = subAtom->item;

		Tcl_ListObjAppendElement(interp, listPtr, GetCommand(sharedTextPtr, token));
	    }
	}
    } else {
	value[INFO_UNDOSTACKSIZE] =
		value[INFO_REDOSTACKSIZE] =
		value[INFO_UNDODEPTH] =
		value[INFO_REDODEPTH] =
		value[INFO_UNDOBYTESIZE] =
		value[INFO_REDOBYTESIZE] = Tcl_NewIntObj(0);
	value[INFO_UNDOCOMMANDS] = value[INFO_REDOCOMMANDS] = Tcl_NewObj();
    }

    usedTags = TkTextTagSetCount(TkBTreeRootTagInfo(sharedTextPtr->tree));

    /* Related to this widget */

    value[INFO_BYTESIZE      ] = Tcl_NewIntObj(TkBTreeSize(sharedTextPtr->tree, textPtr));
    value[INFO_LINES         ] = Tcl_NewIntObj(TkBTreeNumLines(sharedTextPtr->tree, textPtr));
    value[INFO_DISPIMAGES    ] = Tcl_NewIntObj(TkTextCountVisibleImages(textPtr));
    value[INFO_DISPWINDOWS   ] = Tcl_NewIntObj(TkTextCountVisibleWindows(textPtr));

    /* Related to shared resource */

    value[INFO_TOTALBYTESIZE ] = Tcl_NewIntObj(TkBTreeSize(sharedTextPtr->tree, NULL));
    value[INFO_TOTALLINES    ] = Tcl_NewIntObj(TkBTreeNumLines(sharedTextPtr->tree, NULL));
    value[INFO_IMAGES        ] = Tcl_NewIntObj(sharedTextPtr->numImages);
    value[INFO_WINDOWS       ] = Tcl_NewIntObj(sharedTextPtr->numWindows);
    value[INFO_TAGS          ] = Tcl_NewIntObj(sharedTextPtr->numTags);
    value[INFO_USEDTAGS      ] = Tcl_NewIntObj(usedTags);
    value[INFO_MARKS         ] = Tcl_NewIntObj(sharedTextPtr->numMarks);
    value[INFO_GENERATEDMARKS] = Tcl_NewIntObj(sharedTextPtr->numPrivateMarks);
    value[INFO_LINESPERNODE  ] = Tcl_NewIntObj(TkBTreeLinesPerNode(sharedTextPtr->tree));

    Tcl_UnsetVar(interp, Tcl_GetString(var), 0);
    for (k = 0; k < sizeof(name)/sizeof(name[0]); ++k) {
	Tcl_ObjSetVar2(interp, var, name[k], value[k], 0);
    }

    return var;
}

/*
 *----------------------------------------------------------------------
 *
 * TextGetText --
 *
 *	Returns the text from indexPtr1 to indexPtr2, placing that text in a
 *	string object which is returned with a refCount of zero.
 *
 *	Since the amount of text may potentially be several megabytes (e.g.
 *	in text editors built on the text widget), efficiency is very
 *	important. We may want to investigate the efficiency of the
 *	Tcl_AppendToObj more carefully (e.g. if we know we are going to be
 *	appending several thousand lines, we could attempt to pre-allocate a
 *	larger space).
 *
 *	Also the result is built up as a utf-8 string, but, if we knew we
 *	wanted it as Unicode, we could potentially save a huge conversion by
 *	building it up as Unicode directly. This could be as simple as
 *	replacing Tcl_NewObj by Tcl_NewUnicodeObj.
 *
 * Results:
 *	Tcl_Obj of string type containing the specified text. If the
 *	visibleOnly flag is set to true, then only those characters which are not
 *	elided will be returned. Otherwise (flag is false) all characters in the
 *	given range are returned.
 *
 * Side effects:
 *	Memory will be allocated for the new object. Remember to free it if it
 *	isn't going to be stored appropriately.
 *
 *----------------------------------------------------------------------
 */

static Tcl_Obj *
TextGetText(
    TkText *textPtr,		/* Information about text widget. */
    const TkTextIndex *indexPtr1,
				/* Get text from this index... */
    const TkTextIndex *indexPtr2,
				/* ...to this index. */
    TkTextIndex *lastIndexPtr,	/* Position before last character of the result, can be NULL. */
    Tcl_Obj *resultPtr,		/* Append text to this object, can be NULL. */
    unsigned maxBytes,		/* Maximal number of bytes. */
    bool visibleOnly,		/* If true, then only return non-elided characters. */
    bool includeHyphens)	/* If true, then also include soft hyphens. */
{
    TkTextSegment *segPtr, *lastPtr;
    TkTextIndex index;
    int offset1, offset2;

    assert(textPtr);
    assert(TkTextIndexCompare(indexPtr1, indexPtr2) <= 0);

    if (!resultPtr) {
	resultPtr = Tcl_NewObj();
    }

    segPtr = TkTextIndexGetContentSegment(indexPtr1, &offset1);
    if (lastIndexPtr) {
	*lastIndexPtr = *indexPtr2;
    }

    if (visibleOnly && TkTextSegmentIsElided(textPtr, segPtr)) {
	index = *indexPtr1;
	if (!TkTextSkipElidedRegion(&index) || TkTextIndexCompare(&index, indexPtr2) >= 0) {
	    return resultPtr; /* end of text reached */
	}
	segPtr = TkTextIndexGetContentSegment(&index, &offset1);
    }

    lastPtr = TkTextIndexGetContentSegment(indexPtr2, &offset2);

    if (segPtr == lastPtr) {
	if (segPtr->typePtr == &tkTextCharType) {
	    Tcl_AppendToObj(resultPtr, segPtr->body.chars + offset1,
		    MIN(maxBytes, (unsigned) (offset2 - offset1)));
	}
    } else {
	TkTextLine *linePtr = segPtr->sectionPtr->linePtr;

	TkTextIndexClear(&index, textPtr);

	if (segPtr->typePtr == &tkTextCharType) {
	    unsigned nbytes = MIN(maxBytes, (unsigned) segPtr->size - offset1);
	    Tcl_AppendToObj(resultPtr, segPtr->body.chars + offset1, nbytes);
	    if ((maxBytes -= nbytes) == 0) {
		return resultPtr;
	    }
	} else if (segPtr->typePtr == &tkTextHyphenType) {
	    if (includeHyphens) {
		if (maxBytes < 2) {
		    return resultPtr;
		}
		Tcl_AppendToObj(resultPtr, "\xc2\xad", 2); /* U+00AD */
		if ((maxBytes -= 2u) == 0) {
		    return resultPtr;
		}
	    }
	} else if (segPtr->typePtr == &tkTextBranchType) {
	    if (visibleOnly) {
		TkTextIndexSetSegment(&index, segPtr = segPtr->body.branch.nextPtr);
		if (TkTextIndexRestrictToEndRange(&index) >= 0) {
		    return resultPtr; /* end of text reached */
		}
		linePtr = segPtr->sectionPtr->linePtr;
	    }
	}
	if (!(segPtr = segPtr->nextPtr)) {
	    assert(linePtr->nextPtr);
	    linePtr = linePtr->nextPtr;
	    segPtr = linePtr->segPtr;
	}
	while (segPtr != lastPtr) {
	    if (segPtr->typePtr == &tkTextCharType) {
		unsigned nbytes = MIN(maxBytes, (unsigned) segPtr->size);
		Tcl_AppendToObj(resultPtr, segPtr->body.chars, nbytes);
		if ((maxBytes -= nbytes) == 0) {
		    if (lastIndexPtr) {
			TkTextIndexSetSegment(lastIndexPtr, segPtr);
			TkTextIndexAddToByteIndex(lastIndexPtr, nbytes);
		    }
		    return resultPtr; /* end of text reached */
		}
	    } else if (segPtr->typePtr == &tkTextHyphenType) {
		if (includeHyphens) {
		    if (maxBytes < 2) {
			return resultPtr;
		    }
		    Tcl_AppendToObj(resultPtr, "\xc2\xad", 2); /* U+00AD */
		    if ((maxBytes -= 2) == 0) {
			return resultPtr;
		    }
		}
	    } else if (segPtr->typePtr == &tkTextBranchType) {
		if (visibleOnly) {
		    TkTextIndexSetSegment(&index, segPtr = segPtr->body.branch.nextPtr);
		    if (TkTextIndexRestrictToEndRange(&index) >= 0) {
			return resultPtr; /* end of text reached */
		    }
		    linePtr = segPtr->sectionPtr->linePtr;
		}
	    }
	    if (!(segPtr = segPtr->nextPtr)) {
		assert(linePtr->nextPtr);
		linePtr = linePtr->nextPtr;
		segPtr = linePtr->segPtr;
	    }
	}
	if (offset2 > 0) {
	    Tcl_AppendToObj(resultPtr, segPtr->body.chars, MIN(maxBytes, (unsigned) offset2));
	}
    }

    return resultPtr;
}

/*
 *----------------------------------------------------------------------
 *
 * TriggerWatchEdit --
 *
 *	Trigger the watch command for delete/insert operations, see the
 *	documentation for details on what it does.
 *
 * Results:
 *	Returns 'false' if the referenced widget has been destroyed, otherwise
 *	'true' will be returned.
 *
 * Side effects:
 *	It might happen that the receiver of the "watch" command is destroying the widget.
 *
 *----------------------------------------------------------------------
 */

static void
AppendTags(
    Tcl_DString *buf,
    TkTextTag *tagPtr)
{
    Tcl_DStringStartSublist(buf);
    for ( ; tagPtr; tagPtr = tagPtr->nextPtr) {
	Tcl_DStringAppendElement(buf, tagPtr->name);
    }
    Tcl_DStringEndSublist(buf);
}

static bool
TriggerWatchEdit(
    TkText *textPtr,			/* Information about text widget. */
    bool userFlag,			/* Trigger due to user modification? */
    const char *operation,		/* The triggering operation. */
    const TkTextIndex *indexPtr1,	/* Start index for deletion / insert. */
    const TkTextIndex *indexPtr2,	/* End index after insert / before deletion. */
    const char *string,			/* Deleted/inserted chars. */
    bool final)				/* Flag indicating whether this is a final part. */
{
    TkSharedText *sharedTextPtr;
    TkText *peerArr[20];
    TkText **peers = peerArr;
    TkText *tPtr;
    unsigned i, n = 0;
    unsigned numPeers;
    bool rc = true;

    assert(textPtr->sharedTextPtr->triggerWatchCmd);
    assert(!indexPtr1 == !indexPtr2);
    assert(strcmp(operation, "insert") == 0 || strcmp(operation, "delete") == 0);

    sharedTextPtr = textPtr->sharedTextPtr;
    sharedTextPtr->triggerWatchCmd = false; /* do not trigger recursively */
    numPeers = sharedTextPtr->numPeers;

    if (sharedTextPtr->numPeers > sizeof(peerArr) / sizeof(peerArr[0])) {
	peers = malloc(sharedTextPtr->numPeers * sizeof(peerArr[0]));
    }

    /*
     * Firstly save all peers, we have to take into account that the list of
     * peers is changing when executing the "watch" command.
     */

    peers[n++] = textPtr;
    for (tPtr = sharedTextPtr->peers; tPtr; tPtr = tPtr->next) {
	if (tPtr != textPtr) {
	    peers[n++] = tPtr;
	}
	tPtr->refCount += 1;
    }

    for (i = 0; i < sharedTextPtr->numPeers; ++i) {
	TkText *tPtr = peers[i];

	if (tPtr->watchCmd && (userFlag || tPtr->triggerAlways) && !(tPtr->flags & DESTROYED)) {
	    TkTextIndex index[4];

	    if (indexPtr1) {
		TkTextSegment *startMarker;
		TkTextSegment *endMarker;
		int cmp;

		index[0] = *indexPtr1;
		index[1] = *indexPtr2;

		startMarker = tPtr->startMarker;
		endMarker = tPtr->endMarker;

		if (startMarker != sharedTextPtr->startMarker) {
		    TkTextIndex start;
		    TkTextIndexClear(&start, tPtr);
		    TkTextIndexSetSegment(&start, startMarker);
		    if (TkTextIndexCompare(&start, &index[0]) > 0) {
			index[0] = start;
		    }
		}
		if (endMarker != sharedTextPtr->endMarker) {
		    TkTextIndex end;
		    TkTextIndexClear(&end, tPtr);
		    TkTextIndexSetSegment(&end, endMarker);
		    if (TkTextIndexCompare(&end, &index[1]) < 0) {
			index[1] = end;
		    }
		}

		if ((cmp = TkTextIndexCompare(&index[0], &index[1])) <= 0) {
		    TkTextTag *tagPtr;
		    TkTextIndex myIndex;
		    Tcl_DString buf;
		    char idx[2][TK_POS_CHARS];
		    char const *arg;

		    TkTextPrintIndex(tPtr, &index[0], idx[0]);
		    TkTextPrintIndex(tPtr, &index[1], idx[1]);

		    Tcl_DStringInit(&buf);
		    Tcl_DStringAppendElement(&buf, string);

		    tagPtr = NULL;
		    if (TkTextIndexBackChars(tPtr, &index[0], 1, &myIndex, COUNT_CHARS)) {
			tagPtr = TkBTreeGetTags(&myIndex, TK_TEXT_SORT_ASCENDING, NULL);
		    }
		    AppendTags(&buf, tagPtr);
		    AppendTags(&buf, TkBTreeGetTags(&index[1], TK_TEXT_SORT_ASCENDING, NULL));
		    AppendTags(&buf, cmp == 0 ? NULL :
			    TkBTreeGetTags(&index[0], TK_TEXT_SORT_ASCENDING, NULL));
		    if (*operation == 'd') {
			tagPtr = NULL;
			if (cmp && TkTextIndexBackChars(tPtr, &index[1], 1, &myIndex, COUNT_CHARS)) {
			    tagPtr = TkBTreeGetTags(&myIndex, TK_TEXT_SORT_ASCENDING, NULL);
			}
			AppendTags(&buf, tagPtr);
		    }
		    Tcl_DStringAppendElement(&buf, final ? "yes" : "no");
		    arg = Tcl_DStringValue(&buf);

		    if (!TkTextTriggerWatchCmd(tPtr, operation, idx[0], idx[1],
				arg, NULL, NULL, userFlag)
			    && tPtr == textPtr) {
			rc = false; /* this widget has been destroyed */
		    }

		    Tcl_DStringFree(&buf);
		}
	    } else {
		if (!TkTextTriggerWatchCmd(textPtr, operation, NULL, NULL, NULL, NULL, NULL, userFlag)
			&& tPtr == textPtr) {
		    rc = false; /* this widget has been destroyed */
		}
	    }
	}

	if (TkTextDecrRefCountAndTestIfDestroyed(tPtr)) {
	    numPeers -= 1;
	}
    }

    if (peers != peerArr) {
	free(peers);
    }
    if (numPeers > 0) { /* otherwise sharedTextPtr is not valid anymore */
	sharedTextPtr->triggerWatchCmd = true;
    }

    return rc;
}

/*
 *--------------------------------------------------------------
 *
 * TkTextPerformWatchCmd --
 *
 *	This function is performs triggering of the watch
 *	command for all peers.
 *
 * Results:
 *	None.
 *
 * Side effects:
 *	See function TkTextTriggerWatchCmd.
 *
 *--------------------------------------------------------------
 */

void
TkTextPerformWatchCmd(
    TkSharedText *sharedTextPtr,
    TkText *textPtr,			/* Firstly trigger watch command of this peer, can be NULL. */
    const char *operation,		/* The trigger operation. */
    TkTextWatchGetIndexProc index1Proc,	/* Function pointer for fst index, can be NULL. */
    ClientData index1ProcData,		/* Client data for index1Proc. */
    TkTextWatchGetIndexProc index2Proc,	/* Function pointer for snd index, can be NULL. */
    ClientData index2ProcData,		/* Client data for index2Proc. */
    const char *arg1,			/* 3rd argument for watch command, can be NULL. */
    const char *arg2,			/* 3rd argument for watch command, can be NULL. */
    const char *arg3,			/* 3rd argument for watch command, can be NULL. */
    bool userFlag)			/* 4rd argument for watch command. */
{
    TkText *peerArr[20];
    TkText **peers = peerArr;
    TkText *tPtr;
    unsigned numPeers = 0;
    unsigned i;

    assert(sharedTextPtr);
    assert(sharedTextPtr->triggerWatchCmd);
    assert(operation);
    assert(!index2Proc || index1Proc);

    sharedTextPtr->triggerWatchCmd = false; /* do not trigger recursively */

    if (sharedTextPtr->numPeers > sizeof(peerArr) / sizeof(peerArr[0])) {
	peers = malloc(sharedTextPtr->numPeers * sizeof(peerArr[0]));
    }
    if (textPtr) {
	peers[numPeers++] = textPtr;
	textPtr->refCount += 1;
    }
    for (tPtr = sharedTextPtr->peers; tPtr; tPtr = tPtr->next) {
	if (tPtr != textPtr && tPtr->watchCmd) {
	    peers[numPeers++] = tPtr;
	    tPtr->refCount += 1;
	}
    }
    for (i = 0; i < numPeers; ++i) {
	tPtr = peers[i];

	if (!(tPtr->flags & DESTROYED)) {
	    char idx[2][TK_POS_CHARS];
	    TkTextIndex index[2];

	    if (index1Proc) {
		index1Proc(tPtr, &index[0], index1ProcData);
		TkTextPrintIndex(tPtr, &index[0], idx[0]);

		if (index2Proc) {
		    index2Proc(tPtr, &index[1], index2ProcData);
		    TkTextPrintIndex(tPtr, &index[1], idx[1]);
		} else {
		    memcpy(idx[1], idx[0], TK_POS_CHARS);
		}
	    }

	    TkTextTriggerWatchCmd(tPtr, operation, idx[0], idx[1], arg1, arg2, arg3, false);
	}
    }

    sharedTextPtr->triggerWatchCmd = true;

    for (i = 0; i < numPeers; ++i) {
	TkTextDecrRefCountAndTestIfDestroyed(peers[i]);
    }
    if (peers != peerArr) {
	free(peers);
    }
}

/*
 *----------------------------------------------------------------------
 *
 * TkTextTriggerWatchCmd --
 *
 *	Trigger the watch command, see the documentation for details on
 *	what it does.
 *
 * Results:
 *	Returns 'false' if this peer has been destroyed, otherwise 'true'
 *	will be returned.
 *
 * Side effects:
 *	It might happen that the receiver of the "watch" command is destroying the widget.
 *
 *----------------------------------------------------------------------
 */

bool
TkTextTriggerWatchCmd(
    TkText *textPtr,		/* Information about text widget. */
    const char *operation,	/* The trigger operation. */
    const char *index1,		/* 1st argument for watch command, can be NULL. */
    const char *index2,		/* 2nd argument for watch command, can be NULL. */
    const char *arg1,		/* 3rd argument for watch command, can be NULL. */
    const char *arg2,		/* 3rd argument for watch command, can be NULL. */
    const char *arg3,		/* 3rd argument for watch command, can be NULL. */
    bool userFlag)		/* 4rd argument for watch command. */
{
    Tcl_DString cmd;

    assert(textPtr);
    assert(textPtr->watchCmd);
    assert(operation);

    Tcl_DStringInit(&cmd);
    Tcl_DStringAppend(&cmd, Tcl_GetString(textPtr->watchCmd), -1);
    Tcl_DStringAppendElement(&cmd, Tk_PathName(textPtr->tkwin));
    Tcl_DStringAppendElement(&cmd, operation);
    Tcl_DStringAppendElement(&cmd, index1 ? index1 : "");
    Tcl_DStringAppendElement(&cmd, index2 ? index2 : "");
    Tcl_DStringStartSublist(&cmd);
    if (arg1) { Tcl_DStringAppendElement(&cmd, arg1); }
    if (arg2) { Tcl_DStringAppendElement(&cmd, arg2); }
    if (arg3) { Tcl_DStringAppendElement(&cmd, arg3); }
    Tcl_DStringEndSublist(&cmd);
    Tcl_DStringAppendElement(&cmd, userFlag ? "yes" : "no");

    textPtr->refCount += 1;

    Tcl_Preserve((ClientData) textPtr->interp);
    if (Tcl_EvalEx(textPtr->interp, Tcl_DStringValue(&cmd), Tcl_DStringLength(&cmd), 0) != TCL_OK) {
	Tcl_AddErrorInfo(textPtr->interp, "\n    (triggering the \"watch\" command failed)");
	Tcl_BackgroundException(textPtr->interp, TCL_ERROR);
    }
    Tcl_Release((ClientData) textPtr->interp);

    Tcl_DStringFree(&cmd);
    return !TkTextDecrRefCountAndTestIfDestroyed(textPtr);
}

/*
 *----------------------------------------------------------------------
 *
 * GenerateEvent --
 *
 *	Send an event about a new state. This is equivalent to:
 *	   event generate $textWidget <<TYPE>>
 *	for all peers of this text widget.
 *
 * Results:
 *	None
 *
 * Side effects:
 *	May force the text window into existence.
 *
 *----------------------------------------------------------------------
 */

static void
GenerateEvent(
    TkSharedText *sharedTextPtr,
    const char *type)
{
    TkText *textPtr;

    for (textPtr = sharedTextPtr->peers; textPtr; textPtr = textPtr->next) {
	Tk_MakeWindowExist(textPtr->tkwin);
	SendVirtualEvent(textPtr->tkwin, type, NULL);
    }
}

/*
 *----------------------------------------------------------------------
 *
 * UpdateModifiedFlag --
 *
 *	Updates the modified flag of the text widget.
 *
 * Results:
 *	None
 *
 * Side effects:
 *	None.
 *
 *----------------------------------------------------------------------
 */

static void
UpdateModifiedFlag(
    TkSharedText *sharedTextPtr,
    bool flag)
{
    bool oldModifiedFlag = sharedTextPtr->isModified;

    if (flag) {
	sharedTextPtr->isModified = true;
    } else if (sharedTextPtr->undoStack && !sharedTextPtr->userHasSetModifiedFlag) {
	if (sharedTextPtr->insertDeleteUndoTokenCount > 0) {
	    sharedTextPtr->isModified = true;
	} else {
	    unsigned undoDepth = TkTextUndoGetCurrentUndoStackDepth(sharedTextPtr->undoStack);
	    sharedTextPtr->isModified = (undoDepth > 0 && undoDepth == sharedTextPtr->undoLevel);
	}
    }

    if (oldModifiedFlag != sharedTextPtr->isModified) {
	sharedTextPtr->userHasSetModifiedFlag = false;
	GenerateEvent(sharedTextPtr, "Modified");
    }
}

/*
 *----------------------------------------------------------------------
 *
 * TkTextUpdateAlteredFlag --
 *
 *	Updates the "altered" flag of the text widget.
 *
 * Results:
 *	None
 *
 * Side effects:
 *	None.
 *
 *----------------------------------------------------------------------
 */

void
TkTextUpdateAlteredFlag(
    TkSharedText *sharedTextPtr)/* Information about text widget. */
{
    bool oldIsAlteredFlag = sharedTextPtr->isAltered;
    bool oldIsIrreversibleFlag = sharedTextPtr->isIrreversible;

    if (sharedTextPtr->undoStack) {
	if (TkTextUndoContentIsIrreversible(sharedTextPtr->undoStack)) {
	    sharedTextPtr->isIrreversible = true;
	}
	if (!sharedTextPtr->isIrreversible) {
	    sharedTextPtr->isAltered = sharedTextPtr->undoTagListCount > 0
		    || sharedTextPtr->undoMarkListCount > 0
		    || TkTextUndoGetCurrentUndoStackDepth(sharedTextPtr->undoStack) > 0;
	}
    } else {
	sharedTextPtr->isIrreversible = true;
    }
    if (sharedTextPtr->isIrreversible) {
	sharedTextPtr->isAltered = true;
    }
    if (oldIsAlteredFlag != sharedTextPtr->isAltered) {
	GenerateEvent(sharedTextPtr, "Altered");
    }
    if (oldIsIrreversibleFlag != sharedTextPtr->isIrreversible) {
	GenerateEvent(sharedTextPtr, "Irreversible");
    }
}

/*
 *----------------------------------------------------------------------
 *
 * TkTextRunAfterSyncCmd --
 *
 *	This function executes the command scheduled by
 *	[.text sync -command $cmd], if any.
 *
 * Results:
 *	None.
 *
 * Side effects:
 *	Anything may happen, depending on $cmd contents.
 *
 *----------------------------------------------------------------------
 */

void
TkTextRunAfterSyncCmd(
    TkText *textPtr)	/* Information about text widget. */
{
    int code;
    bool error = false;
    Tcl_Obj *afterSyncCmd;

    assert(!TkTextPendingSync(textPtr));

    textPtr->pendingAfterSync = false;
    afterSyncCmd = textPtr->afterSyncCmd;

    if (!afterSyncCmd) {
	return;
    }

    /*
     * We have to expect nested calls, futhermore the receiver might destroy the widget.
     */

    textPtr->afterSyncCmd = NULL;
    textPtr->refCount += 1;

    Tcl_Preserve((ClientData) textPtr->interp);
    if (!(textPtr->flags & DESTROYED)) {
	code = Tcl_EvalObjEx(textPtr->interp, afterSyncCmd, TCL_EVAL_GLOBAL);
	if (code == TCL_ERROR && !error) {
	    Tcl_AddErrorInfo(textPtr->interp, "\n    (text sync)");
	    Tcl_BackgroundError(textPtr->interp);
	    error = true;
	}
    }
    Tcl_GuardedDecrRefCount(afterSyncCmd);
    Tcl_Release((ClientData) textPtr->interp);
    TkTextDecrRefCountAndTestIfDestroyed(textPtr);
}

/*
 *----------------------------------------------------------------------
 *
 * RunAfterSyncCmd --
 *
 *	This function is called by the event loop and executes the command
 *      scheduled by [.text sync -command $cmd].
 *
 * Results:
 *	None.
 *
 * Side effects:
 *	Anything may happen, depending on $cmd contents.
 *
 *----------------------------------------------------------------------
 */

static void
RunAfterSyncCmd(
    ClientData clientData)	/* Information about text widget. */
{
    TkText *textPtr = (TkText *) clientData;

    if (!(textPtr->flags & DESTROYED)) {
	if (TkTextPendingSync(textPtr)) {
	    /* Too late here, the widget is not in sync, so we have to wait. */
	} else {
	    TkTextRunAfterSyncCmd(textPtr);
	}
    }
}

/*
 *----------------------------------------------------------------------
 *
 * TkTextGenerateWidgetViewSyncEvent --
 *
 *      Send the <<WidgetViewSync>> event related to the text widget
 *      line metrics asynchronous update.
 *      This is equivalent to:
 *         event generate $textWidget <<WidgetViewSync>> -detail $s
 *      where $s is the sync status: true (when the widget view is in
 *      sync with its internal data) or false (when it is not).
 *
 *	Note that this has to be done in the idle loop, otherwise vwait
 *	will not return.
 *
 * Results:
 *      None.
 *
 * Side effects:
 *      If corresponding bindings are present, they will trigger.
 *
 *----------------------------------------------------------------------
 */

static void
FireWidgetViewSyncEvent(
    ClientData clientData)	/* Information about text widget. */
{
    TkText *textPtr = (TkText *) clientData;
    Tcl_Interp *interp;
    bool syncState;

    textPtr->pendingFireEvent = false;

    if (textPtr->flags & DESTROYED) {
	return;
    }

    syncState = !TkTextPendingSync(textPtr);

    if (textPtr->sendSyncEvent && syncState) {
	/*
	 * The user is waiting for sync state 'true', so we must send it.
	 */

	textPtr->prevSyncState = false;
    }

    if (textPtr->prevSyncState == syncState) {
	/*
	 * Do not send "WidgetViewSync" with same sync state as before
	 * (except if we must send it because the user is waiting for it).
	 */

	return;
    }

    if ((textPtr->sendSyncEvent || textPtr->pendingAfterSync) && !syncState) {
	/*
	 * Do not send "WidgetViewSync" with sync state "false" as long as
	 * we have a pending sync command.
	 */

	return;
    }

    if (syncState) {
	textPtr->sendSyncEvent = false;
    }
    textPtr->prevSyncState = syncState;

    interp = textPtr->interp;
    Tcl_Preserve((ClientData) interp);
    SendVirtualEvent(textPtr->tkwin, "WidgetViewSync", Tcl_NewBooleanObj(syncState));
    Tcl_Release((ClientData) interp);
}

void
TkTextGenerateWidgetViewSyncEvent(
    TkText *textPtr,		/* Information about text widget. */
    bool sendImmediately)
{
    if (!textPtr->pendingFireEvent) {
	textPtr->pendingFireEvent = true;
	if (sendImmediately) {
	    FireWidgetViewSyncEvent((ClientData) textPtr);
	} else {
	    Tcl_DoWhenIdle(FireWidgetViewSyncEvent, (ClientData) textPtr);
	}
    }
}

/*
 *---------------------------------------------------------------------------
 *
 * TkTextPrintIndex --
 *
 *	This function generates a string description of an index, suitable for
 *	reading in again later.
 *
 * Results:
 *	The characters pointed to by string are modified. Returns the number
 *	of characters in the string.
 *
 * Side effects:
 *	None.
 *
 *---------------------------------------------------------------------------
 */

/*
 * NOTE: this function has external linkage (declared in a common header file)
 * and cannot be inlined.
 */

int
TkTextPrintIndex(
    const TkText *textPtr,
    const TkTextIndex *indexPtr,/* Pointer to index. */
    char *string)		/* Place to store the position. Must have at least TK_POS_CHARS
    				 * characters. */
{
    assert(textPtr);
    return TkTextIndexPrint(textPtr->sharedTextPtr, textPtr, indexPtr, string);
}

/*
 *----------------------------------------------------------------------
 *
 * SearchPerform --
 *
 *	Overall control of search process. Is given a pattern, a starting
 *	index and an ending index, and attempts to perform a search. This
 *	function is actually completely independent of Tk, and could in the
 *	future be split off.
 *
 * Results:
 *	Standard Tcl result code. In particular, if fromPtr or toPtr are not
 *	considered valid by the 'lineIndexProc', an error will be thrown and
 *	no search performed.
 *
 * Side effects:
 *	See 'SearchCore'.
 *
 *----------------------------------------------------------------------
 */

static int
SearchPerform(
    Tcl_Interp *interp,		/* For error messages. */
    SearchSpec *searchSpecPtr,	/* Search parameters. */
    Tcl_Obj *patObj,		/* Contains an exact string or a regexp
				 * pattern. Must have a refCount > 0. */
    Tcl_Obj *fromPtr,		/* Contains information describing the first index. */
    Tcl_Obj *toPtr)		/* NULL or information describing the last index. */
{
    TkText *textPtr = searchSpecPtr->clientData;

    if (TkTextIsDeadPeer(textPtr)) {
	return TCL_OK;
    }

    /*
     * Find the starting line and starting offset (measured in Unicode chars
     * for regexp search, utf-8 bytes for exact search).
     */

    if (searchSpecPtr->lineIndexProc(interp, fromPtr, searchSpecPtr,
	    &searchSpecPtr->startLine, &searchSpecPtr->startOffset) != TCL_OK) {
	return TCL_ERROR;
    }

    /*
     * Find the optional end location, similarly.
     */

    if (toPtr) {
	TkTextIndex indexTo, indexFrom;

	if (!TkTextGetIndexFromObj(interp, textPtr, toPtr, &indexTo)
		|| !TkTextGetIndexFromObj(interp, textPtr, fromPtr, &indexFrom)) {
	    return TCL_ERROR;
	}

	/*
	 * Check for any empty search range here. It might be better in the
	 * future to embed that in SearchCore (whose default behaviour is to
	 * wrap when given a negative search range).
	 */

	if (TkTextIndexCompare(&indexFrom, &indexTo) == (searchSpecPtr->backwards ? -1 : 1)) {
	    return TCL_OK;
	}

	if (searchSpecPtr->lineIndexProc(interp, toPtr, searchSpecPtr,
		&searchSpecPtr->stopLine, &searchSpecPtr->stopOffset) != TCL_OK) {
	    return TCL_ERROR;
	}
    } else {
	searchSpecPtr->stopLine = -1;
    }

    /*
     * Scan through all of the lines of the text circularly, starting at the
     * given index. 'patObj' is the pattern which may be an exact string or a
     * regexp pattern depending on the flags in searchSpecPtr.
     */

    return SearchCore(interp, searchSpecPtr, patObj);
}

/*
 *----------------------------------------------------------------------
 *
 * SearchCore --
 *
 *	The core of the search function. This function is actually completely
 *	independent of Tk, and could in the future be split off.
 *
 *	The function assumes regexp-based searches operate on Unicode strings,
 *	and exact searches on utf-8 strings. Therefore the 'foundMatchProc'
 *	and 'addLineProc' need to be aware of this distinction.
 *
 * Results:
 *	Standard Tcl result code.
 *
 * Side effects:
 *	Only those of the 'searchSpecPtr->foundMatchProc' which is called
 *	whenever a match is found.
 *
 *	Note that the way matching across multiple lines is implemented, we
 *	start afresh with each line we have available, even though we may
 *	already have examined the contents of that line (and further ones) if
 *	we were attempting a multi-line match using the previous line. This
 *	means there may be ways to speed this up a lot by not throwing away
 *	all the multi-line information one has accumulated. Profiling should
 *	be done to see where the bottlenecks lie before attempting this,
 *	however. We would also need to be very careful such optimisation keep
 *	within the specified search bounds.
 *
 *----------------------------------------------------------------------
 */

static int
SearchCore(
    Tcl_Interp *interp,		/* For error messages. */
    SearchSpec *searchSpecPtr,	/* Search parameters. */
    Tcl_Obj *patObj)		/* Contains an exact string or a regexp
				 * pattern. Must have a refCount > 0. */
{
    /*
     * For exact searches these are utf-8 char* offsets, for regexp searches
     * they are Unicode char offsets.
     */

    int firstOffset, lastOffset, matchOffset, matchLength;
    int passes;
    int lineNum = searchSpecPtr->startLine;
    int code = TCL_OK;
    Tcl_Obj *theLine;
    int alreadySearchOffset = -1;

    const char *pattern = NULL;	/* For exact searches only. */
    int firstNewLine = -1; 	/* For exact searches only. */
    Tcl_RegExp regexp = NULL;	/* For regexp searches only. */

    /*
     * These items are for backward regexp searches only. They are for two
     * purposes: to allow us to report backwards matches in the correct order,
     * even though the implementation uses repeated forward searches; and to
     * provide for overlap checking between backwards matches on different
     * text lines.
     */

#define LOTS_OF_MATCHES 20
    int matchNum = LOTS_OF_MATCHES;
    int32_t smArray[2 * LOTS_OF_MATCHES];
    int32_t *storeMatch = smArray;
    int32_t *storeLength = smArray + LOTS_OF_MATCHES;
    int lastBackwardsLineMatch = -1;
    int lastBackwardsMatchOffset = -1;

    if (searchSpecPtr->exact) {
	/*
	 * Convert the pattern to lower-case if we're supposed to ignore case.
	 */

	if (searchSpecPtr->noCase) {
	    patObj = Tcl_DuplicateObj(patObj);

	    /*
	     * This can change the length of the string behind the object's
	     * back, so ensure it is correctly synchronised.
	     */

	    Tcl_SetObjLength(patObj, Tcl_UtfToLower(Tcl_GetString(patObj)));
	}
    } else {
	/*
	 * Compile the regular expression. We want '^$' to match after and
	 * before \n respectively, so use the TCL_REG_NLANCH flag.
	 */

	regexp = Tcl_GetRegExpFromObj(interp, patObj,
		(searchSpecPtr->noCase ? TCL_REG_NOCASE : 0)
		| (searchSpecPtr->noLineStop ? 0 : TCL_REG_NLSTOP)
		| TCL_REG_ADVANCED | TCL_REG_CANMATCH | TCL_REG_NLANCH);
	if (!regexp) {
	    return TCL_ERROR;
	}
    }

    /*
     * For exact strings, we want to know where the first newline is, and we
     * will also use this as a flag to test whether it is even possible to
     * match the pattern on a single line. If not we will have to search
     * across multiple lines.
     */

    if (searchSpecPtr->exact) {
	const char *nl;

	/*
	 * We only need to set the matchLength once for exact searches, and we
	 * do it here. It is also used below as the actual pattern length, so
	 * it has dual purpose.
	 */

	pattern = Tcl_GetString(patObj);
	matchLength = GetByteLength(patObj);
	nl = strchr(pattern, '\n');

	/*
	 * If there is no newline, or it is the very end of the string, then
	 * we don't need any special treatment, since single-line matching
	 * will work fine.
	 */

	if (nl && nl[1] != '\0') {
	    firstNewLine = (nl - pattern);
	}
    } else {
	matchLength = 0;	/* Only needed to prevent compiler warnings. */
    }

    /*
     * Keep a reference here, so that we can be sure the object doesn't
     * disappear behind our backs and invalidate its contents which we are
     * using.
     */

    Tcl_IncrRefCount(patObj);

    /*
     * For building up the current line being checked.
     */

    theLine = Tcl_NewObj();
    Tcl_IncrRefCount(theLine);

    for (passes = 0; passes < 2; ) {
	ClientData lineInfo;
	int linesSearched = 1;
	int extraLinesSearched = 0;

	if (lineNum >= searchSpecPtr->numLines) {
	    /*
	     * Don't search the dummy last line of the text.
	     */

	    goto nextLine;
	}

	/*
	 * Extract the text from the line, storing its length in 'lastOffset'
	 * (in bytes if exact, chars if regexp), since obviously the length is
	 * the maximum offset at which it is possible to find something on
	 * this line, which is what 'lastOffset' represents.
	 */

	lineInfo = searchSpecPtr->addLineProc(lineNum, searchSpecPtr, theLine,
		&lastOffset, &linesSearched);

	if (!lineInfo) {
	    /*
	     * This should not happen, since 'lineNum' should be valid in the
	     * call above. However, let's try to be flexible and not cause a
	     * crash below.
	     */

	    goto nextLine;
	}

	if (lineNum == searchSpecPtr->stopLine && searchSpecPtr->backwards) {
	    firstOffset = searchSpecPtr->stopOffset;
	} else {
	    firstOffset = 0;
	}

	if (alreadySearchOffset != -1) {
	    if (searchSpecPtr->backwards) {
		if (alreadySearchOffset < lastOffset) {
		    lastOffset = alreadySearchOffset;
		}
	    } else {
		if (alreadySearchOffset > firstOffset) {
		    firstOffset = alreadySearchOffset;
		}
	    }
	    alreadySearchOffset = -1;
	}

	if (lineNum == searchSpecPtr->startLine) {
	    /*
	     * The starting line is tricky: the first time we see it we check
	     * one part of the line, and the second pass through we check the
	     * other part of the line.
	     */

	    passes += 1;
	    if ((passes == 1) ^ searchSpecPtr->backwards) {
		/*
		 * Forward search and first pass, or backward search and
		 * second pass.
		 *
		 * Only use the last part of the line.
		 */

		if (searchSpecPtr->startOffset > firstOffset) {
		    firstOffset = searchSpecPtr->startOffset;
		}
		if (firstOffset >= lastOffset && (lastOffset != 0 || searchSpecPtr->exact)) {
		    goto nextLine;
		}
	    } else {
		/*
		 * Use only the first part of the line.
		 */

		if (searchSpecPtr->startOffset < lastOffset) {
		    lastOffset = searchSpecPtr->startOffset;
		}
	    }
	}

	/*
	 * Check for matches within the current line 'lineNum'. If so, and if
	 * we're searching backwards or for all matches, repeat the search
	 * until we find the last match in the line. The 'lastOffset' is one
	 * beyond the last position in the line at which a match is allowed to
	 * begin.
	 */

	matchOffset = -1;

	if (searchSpecPtr->exact) {
	    int maxExtraLines = 0;
	    const char *startOfLine = Tcl_GetString(theLine);

	    assert(pattern);
	    do {
		const char *p;
		int lastFullLine = lastOffset;

		if (firstNewLine == -1) {
		    if (searchSpecPtr->strictLimits && (firstOffset + matchLength > lastOffset)) {
			/*
			 * Not enough characters to match.
			 */

			break;
		    }

		    /*
		     * Single line matching. We want to scan forwards or
		     * backwards as appropriate.
		     */

		    if (searchSpecPtr->backwards) {
			/*
			 * Search back either from the previous match or from
			 * 'startOfLine + lastOffset - 1' until we find a
			 * match.
			 */

			const char c = pattern[0];

			p = startOfLine;
			if (alreadySearchOffset != -1) {
			    p += alreadySearchOffset;
			    alreadySearchOffset = -1;
			} else {
			    p += lastOffset - 1;
			}
			while (p >= startOfLine + firstOffset) {
			    if (p[0] == c && strncmp(p, pattern, matchLength) == 0) {
				goto backwardsMatch;
			    }
			    p -= 1;
			}
			break;
		    } else {
			p = strstr(startOfLine + firstOffset, pattern);
		    }
		    if (!p) {
			/*
			 * Single line match failed.
			 */

			break;
		    }
		} else if (firstNewLine >= lastOffset - firstOffset) {
		    /*
		     * Multi-line match, but not enough characters to match.
		     */

		    break;
		} else {
		    /*
		     * Multi-line match has only one possible match position,
		     * because we know where the '\n' is.
		     */

		    p = startOfLine + lastOffset - firstNewLine - 1;
		    if (strncmp(p, pattern, firstNewLine + 1) != 0) {
			/*
			 * No match.
			 */

			break;
		    } else {
			int extraLines = 1;

			/*
			 * If we find a match that overlaps more than one
			 * line, we will use this value to determine the first
			 * allowed starting offset for the following search
			 * (to avoid overlapping results).
			 */

			int lastTotal = lastOffset;
			int skipFirst = lastOffset - firstNewLine - 1;

			/*
			 * We may be able to match if given more text. The
			 * following 'while' block handles multi-line exact
			 * searches.
			 */

			while (1) {
			    lastFullLine = lastTotal;

			    if (lineNum + extraLines >= searchSpecPtr->numLines) {
				p = NULL;
				break;
			    }

			    /*
			     * Only add the line if we haven't already done so
			     * already.
			     */

			    if (extraLines > maxExtraLines) {
				if (!searchSpecPtr->addLineProc(lineNum + extraLines, searchSpecPtr,
					theLine, &lastTotal, &extraLines)) {
				    p = NULL;
				    if (!searchSpecPtr->backwards) {
					extraLinesSearched = extraLines;
				    }
				    break;
				}
				maxExtraLines = extraLines;
			    }

			    startOfLine = Tcl_GetString(theLine);
			    p = startOfLine + skipFirst;

			    /*
			     * Use the fact that 'matchLength = patLength' for
			     * exact searches.
			     */

			    if (lastTotal - skipFirst >= matchLength) {
				/*
				 * We now have enough text to match, so we
				 * make a final test and break whatever the
				 * result.
				 */

				if (strncmp(p, pattern, matchLength) != 0) {
				    p = NULL;
				}
				break;
			    } else {
				/*
				 * Not enough text yet, but check the prefix.
				 */

				if (strncmp(p, pattern, lastTotal - skipFirst) != 0) {
				    p = NULL;
				    break;
				}

				/*
				 * The prefix matches, so keep looking.
				 */
			    }
			    extraLines += 1;
			}
			/*
			 * If we reach here, with p != NULL, we've found a
			 * multi-line match, else we started a multi-match but
			 * didn't finish it off, so we go to the next line.
			 */

			if (!p) {
			    break;
			}

			/*
			 * We've found a multi-line match.
			 */

			if (extraLines > 0) {
			    extraLinesSearched = extraLines - 1;
			}
		    }
		}

	    backwardsMatch:
		if (p - startOfLine >= lastOffset) {
		    break;
		}

		/*
		 * Remember the match.
		 */

		matchOffset = p - startOfLine;

		if (searchSpecPtr->all &&
			!searchSpecPtr->foundMatchProc(lineNum, searchSpecPtr,
			lineInfo, theLine, matchOffset, matchLength)) {
		    /*
		     * We reached the end of the search.
		     */

		    goto searchDone;
		}

		if (!searchSpecPtr->overlap) {
		    if (searchSpecPtr->backwards) {
			alreadySearchOffset = p - startOfLine;
			if (firstNewLine != -1) {
			    break;
			} else {
			    alreadySearchOffset -= matchLength;
			}
		    } else {
			firstOffset = p - startOfLine + matchLength;
			if (firstOffset >= lastOffset) {
			    /*
			     * Now, we have to be careful not to find
			     * overlapping matches either on the same or
			     * following lines. Assume that if we did find
			     * something, it goes until the last extra line we
			     * added.
			     *
			     * We can break out of the loop, since we know no
			     * more will be found.
			     */

			    if (!searchSpecPtr->backwards) {
				alreadySearchOffset = firstOffset - lastFullLine;
				break;
			    }
			}
		    }
		} else {
		    if (searchSpecPtr->backwards) {
			alreadySearchOffset = p - startOfLine - 1;
			if (alreadySearchOffset < 0) {
			    break;
			}
		    } else {
			int len;
			const char *s = startOfLine + matchOffset;

#if TCL_UTF_MAX > 4
			/*
			 * HACK: Support of pseudo UTF-8 strings. Needed because of this
			 * bad hack with TCL_UTF_MAX > 4, the whole thing is amateurish.
			 * (See function GetLineBreakFunc() about the very severe problems
			 * with TCL_UTF_MAX > 4).
			 */

			int ch;
			len = TkUtfToUniChar(s, &ch);
#else
			/*
			 * Proper implementation for UTF-8 strings:
			 */

			Tcl_UniChar ch;
			len = Tcl_UtfToUniChar(s, &ch);
#endif
			firstOffset = (p - startOfLine) + len;
		    }
		}
	    } while (searchSpecPtr->all);
	} else {
	    int maxExtraLines = 0;
	    int matches = 0;
	    int lastNonOverlap = -1;

	    do {
		Tcl_RegExpInfo info;
		int match;
		int lastFullLine = lastOffset;

		match = Tcl_RegExpExecObj(interp, regexp, theLine,
			firstOffset, 1, firstOffset > 0 ? TCL_REG_NOTBOL : 0);
		if (match < 0) {
		    code = TCL_ERROR;
		    goto searchDone;
		}
		Tcl_RegExpGetInfo(regexp, &info);

		/*
		 * If we don't have a match, or if we do, but it extends to
		 * the end of the line, we must try to add more lines to get a
		 * full greedy match.
		 */

		if (!match
			|| (info.extendStart == info.matches[0].start
			    && info.matches[0].end == lastOffset - firstOffset)) {
		    int extraLines = 0;
		    int prevFullLine;

		    /*
		     * If we find a match that overlaps more than one line, we
		     * will use this value to determine the first allowed
		     * starting offset for the following search (to avoid
		     * overlapping results).
		     */

		    int lastTotal = lastOffset;

		    if (lastBackwardsLineMatch != -1 && lastBackwardsLineMatch == lineNum + 1) {
			lastNonOverlap = lastTotal;
		    }

		    if (info.extendStart < 0) {
			/*
			 * No multi-line match is possible.
			 */

			break;
		    }

		    /*
		     * We may be able to match if given more text. The
		     * following 'while' block handles multi-line regexp
		     * searches.
		     */

		    while (1) {
			prevFullLine = lastTotal;

			/*
			 * Move firstOffset to first possible start.
			 */

			if (!match) {
			    firstOffset += info.extendStart;
			}
			if (firstOffset >= lastOffset) {
			    /*
			     * We're being told that the only possible new
			     * match is starting after the end of the line.
			     * But, that is the next line which we will handle
			     * when we look at that line.
			     */

			    if (!match && !searchSpecPtr->backwards && firstOffset == 0) {
				extraLinesSearched = extraLines;
			    }
			    break;
			}

			if (lineNum + extraLines >= searchSpecPtr->numLines) {
			    break;
			}

			/*
			 * Add next line, provided we haven't already done so.
			 */

			if (extraLines > maxExtraLines) {
			    if (!searchSpecPtr->addLineProc(lineNum + extraLines, searchSpecPtr,
				    theLine, &lastTotal, &extraLines)) {
				/*
				 * There are no more acceptable lines, so we
				 * can say we have searched all of these.
				 */

				if (!match && !searchSpecPtr->backwards) {
				    extraLinesSearched = extraLines;
				}
				break;
			    }

			    maxExtraLines = extraLines;
			    if (lastBackwardsLineMatch != -1
				    && lastBackwardsLineMatch == lineNum + extraLines + 1) {
				lastNonOverlap = lastTotal;
			    }
			}

			match = Tcl_RegExpExecObj(interp, regexp, theLine,
				firstOffset, 1, firstOffset > 0 ? TCL_REG_NOTBOL : 0);
			if (match < 0) {
			    code = TCL_ERROR;
			    goto searchDone;
			}
			Tcl_RegExpGetInfo(regexp, &info);

			/*
			 * Unfortunately there are bugs in Tcl's regexp
			 * library, which tells us that info.extendStart is
			 * zero when it should not be (should be -1), which
			 * makes our task a bit more complicated here. We
			 * check if there was a match, and the end of the
			 * match leaves an entire extra line unmatched, then
			 * we stop searching. Clearly it still might sometimes
			 * be possible to add more text and match again, but
			 * Tcl's regexp library doesn't tell us that.
			 *
			 * This means we often add and search one more line
			 * than might be necessary if Tcl were able to give us
			 * a correct value of info.extendStart under all
			 * circumstances.
			 */

			if ((match  && firstOffset + info.matches[0].end != lastTotal
				    && firstOffset + info.matches[0].end < prevFullLine)
				|| info.extendStart < 0) {
			    break;
			}

			/*
			 * If there is a match, but that match starts after
			 * the end of the first line, then we'll handle that
			 * next time around, when we're actually looking at
			 * that line.
			 */

			if (match && info.matches[0].start >= lastOffset) {
			    break;
			}
			if (match && firstOffset + info.matches[0].end >= prevFullLine) {
			    if (extraLines > 0) {
				extraLinesSearched = extraLines - 1;
			    }
			    lastFullLine = prevFullLine;
			}

			/*
			 * The prefix matches, so keep looking.
			 */

			extraLines += 1;
		    }

		    /*
		     * If we reach here with 'match == 1', we've found a
		     * multi-line match, which we will record in the code
		     * which follows directly else we started a multi-line
		     * match but didn't finish it off, so we go to the next
		     * line.
		     */

		    if (!match) {
			/*
			 * Here is where we could perform an optimisation,
			 * since we have already retrieved the contents of the
			 * next line (perhaps many more), so we shouldn't
			 * really throw it all away and start again. This
			 * could be particularly important for complex regexp
			 * searches.
			 *
			 * This 'break' will take us to just before the
			 * 'nextLine:' below.
			 */

			break;
		    }

		    if (lastBackwardsLineMatch != -1) {
			if (lineNum + linesSearched + extraLinesSearched == lastBackwardsLineMatch) {
			    /*
			     * Possible overlap or inclusion.
			     */

			    int thisOffset = firstOffset + info.matches[0].end - info.matches[0].start;

			    if (lastNonOverlap != -1) {
				/*
				 * Possible overlap or enclosure.
				 */

				if (thisOffset - lastNonOverlap >=
					lastBackwardsMatchOffset + matchLength) {
				    /*
				     * Totally encloses previous match, so
				     * forget the previous match.
				     */

				    lastBackwardsLineMatch = -1;
				} else if (thisOffset - lastNonOverlap > lastBackwardsMatchOffset) {
				    /*
				     * Overlap. Previous match is ok, and the
				     * current match is only ok if we are
				     * searching with -overlap.
				     */

				    if (searchSpecPtr->overlap) {
					goto recordBackwardsMatch;
				    } else {
					match = 0;
					break;
				    }
				} else {
				    /*
				     * No overlap, although the same line was
				     * reached.
				     */

				    goto recordBackwardsMatch;
				}
			    } else {
				/*
				 * No overlap.
				 */

				goto recordBackwardsMatch;
			    }
			} else if (lineNum + linesSearched + extraLinesSearched
				< lastBackwardsLineMatch) {
			    /*
			     * No overlap.
			     */

			    goto recordBackwardsMatch;
			} else {
			    /*
			     * Totally enclosed.
			     */

			    lastBackwardsLineMatch = -1;
			}
		    }

		} else {
		    /*
		     * Matched in a single line.
		     */

		    if (lastBackwardsLineMatch != -1) {
		    recordBackwardsMatch:
			searchSpecPtr->foundMatchProc(lastBackwardsLineMatch,
				searchSpecPtr, NULL, NULL, lastBackwardsMatchOffset, matchLength);
			lastBackwardsLineMatch = -1;
			if (!searchSpecPtr->all) {
			    goto searchDone;
			}
		    }
		}

		firstOffset += info.matches[0].start;
		if (firstOffset >= lastOffset) {
		    break;
		}

		/*
		 * Update our local variables with the match, if we haven't
		 * yet found anything, or if we're doing '-all' or
		 * '-backwards' _and_ this match isn't fully enclosed in the
		 * previous match.
		 */

		if (matchOffset == -1 ||
			((searchSpecPtr->all || searchSpecPtr->backwards)
			    && (firstOffset < matchOffset
				|| firstOffset + info.matches[0].end - info.matches[0].start
				    > matchOffset + matchLength))) {

		    matchOffset = firstOffset;
		    matchLength = info.matches[0].end - info.matches[0].start;

		    if (searchSpecPtr->backwards) {
			/*
			 * To get backwards searches in the correct order, we
			 * must store them away here.
			 */

			if (matches == matchNum) {
			    /*
			     * We've run out of space in our normal store, so
			     * we must allocate space for these backwards
			     * matches on the heap.
			     */

			    int matchNumSize = matchNum * sizeof(int32_t);
			    int32_t *newArray = malloc(4*matchNumSize);
			    memcpy(newArray, storeMatch, matchNumSize);
			    memcpy(newArray + 2*matchNum, storeLength, matchNumSize);
			    if (storeMatch != smArray) {
				free((char *) storeMatch);
			    }
			    matchNum *= 2;
			    storeMatch = newArray;
			    storeLength = newArray + matchNum;
			}
			storeMatch[matches] = matchOffset;
			storeLength[matches] = matchLength;
			matches += 1;
		    } else {
			/*
			 * Now actually record the match, but only if we are
			 * doing an '-all' search.
			 */

			if (searchSpecPtr->all &&
				!searchSpecPtr->foundMatchProc(lineNum,
				    searchSpecPtr, lineInfo, theLine, matchOffset, matchLength)) {
			    /*
			     * We reached the end of the search.
			     */

			    goto searchDone;
			}
		    }

		    /*
		     * For forward matches, unless we allow overlaps, we move
		     * this on by the length of the current match so that we
		     * explicitly disallow overlapping matches.
		     */

		    if (matchLength > 0 && !searchSpecPtr->overlap && !searchSpecPtr->backwards) {
			firstOffset += matchLength;
			if (firstOffset >= lastOffset) {
			    /*
			     * Now, we have to be careful not to find
			     * overlapping matches either on the same or
			     * following lines. Assume that if we did find
			     * something, it goes until the last extra line we
			     * added.
			     *
			     * We can break out of the loop, since we know no
			     * more will be found.
			     */

			    alreadySearchOffset = firstOffset - lastFullLine;
			    break;
			}

			/*
			 * We'll add this on again just below.
			 */

			firstOffset -= 1;
		    }
		}

		/*
		 * Move the starting point on, in case we are doing repeated
		 * or backwards searches (for the latter, we actually do
		 * repeated forward searches).
		 */

		firstOffset += 1;
	    } while (searchSpecPtr->backwards || searchSpecPtr->all);

	    if (matches > 0) {
		/*
		 * Now we have all the matches in our array, but not stored
		 * with 'foundMatchProc' yet.
		 */

		matches -= 1;
		matchOffset = storeMatch[matches];
		matchLength = storeLength[matches];
		while (--matches >= 0) {
		    if (lineNum == searchSpecPtr->stopLine) {
			/*
			 * It appears as if a condition like:
			 *
			 * if (storeMatch[matches]<searchSpecPtr->stopOffset)
			 *	break;
			 *
			 * might be needed here, but no test case has been
			 * found which would exercise such a problem.
			 */
		    }
		    if (storeMatch[matches] + storeLength[matches] >= matchOffset + matchLength) {
			/*
			 * The new match totally encloses the previous one, so
			 * we overwrite the previous one.
			 */

			matchOffset = storeMatch[matches];
			matchLength = storeLength[matches];
			continue;
		    }
		    if (!searchSpecPtr->overlap) {
			if (storeMatch[matches] + storeLength[matches] > matchOffset) {
			    continue;
			}
		    }
		    searchSpecPtr->foundMatchProc(lineNum, searchSpecPtr,
			    lineInfo, theLine, matchOffset, matchLength);
		    if (!searchSpecPtr->all) {
			goto searchDone;
		    }
		    matchOffset = storeMatch[matches];
		    matchLength = storeLength[matches];
		}
		if (searchSpecPtr->all && matches > 0) {
		    /*
		     * We only need to do this for the '-all' case, because
		     * just below we will call the foundMatchProc for the
		     * non-all case.
		     */

		    searchSpecPtr->foundMatchProc(lineNum, searchSpecPtr,
			    lineInfo, theLine, matchOffset, matchLength);
		} else {
		    lastBackwardsLineMatch = lineNum;
		    lastBackwardsMatchOffset = matchOffset;
		}
	    }
	}

	/*
	 * If the 'all' flag is set, we will already have stored all matches,
	 * so we just proceed to the next line.
	 *
	 * If not, and there is a match we need to store that information and
	 * we are done.
	 */

	if (lastBackwardsLineMatch == -1 && matchOffset >= 0 && !searchSpecPtr->all) {
	    searchSpecPtr->foundMatchProc(lineNum, searchSpecPtr, lineInfo,
		    theLine, matchOffset, matchLength);
	    goto searchDone;
	}

	/*
	 * Go to the next (or previous) line;
	 */

    nextLine:
	linesSearched += extraLinesSearched;

	while (linesSearched-- > 0) {
	    /*
	     * If we have just completed the 'stopLine', we are done.
	     */

	    if (lineNum == searchSpecPtr->stopLine) {
		goto searchDone;
	    }

	    if (searchSpecPtr->backwards) {
		lineNum -= 1;

		if (lastBackwardsLineMatch != -1
			&& (lineNum < 0 || lineNum + 2 < lastBackwardsLineMatch)) {
		    searchSpecPtr->foundMatchProc(lastBackwardsLineMatch,
			    searchSpecPtr, NULL, NULL, lastBackwardsMatchOffset, matchLength);
		    lastBackwardsLineMatch = -1;
		    if (!searchSpecPtr->all) {
			goto searchDone;
		    }
		}

		if (lineNum < 0) {
		    lineNum = searchSpecPtr->numLines - 1;
		}
		if (!searchSpecPtr->exact) {
		    /*
		     * The 'exact' search loops above are designed to give us
		     * an accurate picture of the number of lines which we can
		     * skip here. For 'regexp' searches, on the other hand,
		     * which can match potentially variable lengths, we cannot
		     * skip multiple lines when searching backwards. Therefore
		     * we only allow one line to be skipped here.
		     */

		    break;
		}
	    } else {
		lineNum += 1;
		if (lineNum >= searchSpecPtr->numLines) {
		    lineNum = 0;
		}
	    }
	    if (lineNum == searchSpecPtr->startLine && linesSearched > 0) {
		/*
		 * We've just searched all the way round and have gone right
		 * through the start line without finding anything in the last
		 * attempt.
		 */

		break;
	    }
	}

	Tcl_SetObjLength(theLine, 0);
    }
  searchDone:

    if (lastBackwardsLineMatch != -1) {
	searchSpecPtr->foundMatchProc(lastBackwardsLineMatch, searchSpecPtr,
		NULL, NULL, lastBackwardsMatchOffset, matchLength);
    }

    /*
     * Free up the cached line and pattern.
     */

    Tcl_GuardedDecrRefCount(theLine);
    Tcl_GuardedDecrRefCount(patObj);

    /*
     * Free up any extra space we allocated.
     */

    if (storeMatch != smArray) {
	free((char *) storeMatch);
    }

    return code;
}

/*
 *----------------------------------------------------------------------
 *
 * GetTextStartEnd -
 *
 *	Converts an internal TkTextSegment ptr into a Tcl string obj containing
 *	the representation of the index. (Handler for the 'startEndMark' configuration
 *	option type.)
 *
 * Results:
 *	Tcl_Obj containing the string representation of the index position.
 *
 * Side effects:
 *	Creates a new Tcl_Obj.
 *
 *----------------------------------------------------------------------
 */

static Tcl_Obj *
GetTextStartEnd(
    ClientData clientData,
    Tk_Window tkwin,
    char *recordPtr,		/* Pointer to widget record. */
    int internalOffset)		/* Offset within *recordPtr containing the start object. */
{
    TkTextIndex index;
    char buf[TK_POS_CHARS] = { '\0' };
    const TkText *textPtr = (const TkText *) recordPtr;
    const TkSharedText *sharedTextPtr = textPtr->sharedTextPtr;
    Tcl_Obj **objPtr = (Tcl_Obj **) (recordPtr + internalOffset);
    const TkTextSegment *sharedMarker;
    TkTextSegment *marker;

    if (objPtr == &textPtr->newStartIndex) {
	marker = textPtr->startMarker;
	sharedMarker = sharedTextPtr->startMarker;
    } else {
	marker = textPtr->endMarker;
	sharedMarker = sharedTextPtr->endMarker;
    }
    if (marker != sharedMarker) {
	TkTextIndexClear2(&index, NULL, sharedTextPtr->tree);
	TkTextIndexSetSegment(&index, marker);
	TkTextIndexPrint(sharedTextPtr, NULL, &index, buf);
    }
    return Tcl_NewStringObj(buf, -1);
}

/*
 *----------------------------------------------------------------------
 *
 * SetTextStartEnd --
 *
 *	Converts a Tcl_Obj representing a widget's (start or end) index into a
 *	TkTextSegment* value. (Handler for the 'startEndMark' configuration option type.)
 *
 * Results:
 *	Standard Tcl result.
 *
 * Side effects:
 *	May store the TkTextSegment* value into the internal representation
 *	pointer. May change the pointer to the Tcl_Obj to NULL to indicate
 *	that the specified string was empty and that is acceptable.
 *
 *----------------------------------------------------------------------
 */

static int
ObjectIsEmpty(
    Tcl_Obj *objPtr)		/* Object to test. May be NULL. */
{
    return objPtr ? GetByteLength(objPtr) == 0 : true;
}

static int
SetTextStartEnd(
    ClientData clientData,
    Tcl_Interp *interp,		/* Current interp; may be used for errors. */
    Tk_Window tkwin,		/* Window for which option is being set. */
    Tcl_Obj **value,		/* Pointer to the pointer to the value object.
				 * We use a pointer to the pointer because we
				 * may need to return a value (NULL). */
    char *recordPtr,		/* Pointer to storage for the widget record. */
    int internalOffset,		/* Offset within *recordPtr at which the
				 * internal value is to be stored. */
    char *oldInternalPtr,	/* Pointer to storage for the old value. */
    int flags)			/* Flags for the option, set Tk_SetOptions. */
{
    Tcl_Obj **objPtr = (Tcl_Obj **) (recordPtr + internalOffset);
    Tcl_Obj **oldObjPtr = (Tcl_Obj **) oldInternalPtr;
    const TkText *textPtr = (const TkText *) recordPtr;

    assert(!*objPtr);
    *oldObjPtr = NULL;

    if ((flags & TK_OPTION_NULL_OK) && ObjectIsEmpty(*value)) {
	*value = NULL;
	*objPtr = Tcl_NewStringObj((objPtr == &textPtr->newStartIndex) ? "begin" : "end", -1);
    } else {
	*objPtr = *value;
    }
    Tcl_IncrRefCount(*objPtr);
    return TCL_OK;
}

/*
 *----------------------------------------------------------------------
 *
 * RestoreTextStartEnd --
 *
 *	Restore an index option value from a saved value. (Handler for the
 *	'index' configuration option type.)
 *
 * Results:
 *	None.
 *
 * Side effects:
 *	Restores the old value.
 *
 *----------------------------------------------------------------------
 */

static void
RestoreTextStartEnd(
    ClientData clientData,
    Tk_Window tkwin,
    char *internalPtr,		/* Pointer to storage for value. */
    char *oldInternalPtr)	/* Pointer to old value. */
{
    Tcl_Obj **newValue = (Tcl_Obj **) internalPtr;
    Tcl_Obj **oldValue = (Tcl_Obj **) oldInternalPtr;

    if (*oldValue) {
	Tcl_IncrRefCount(*oldValue);
    }
    *newValue = *oldValue;
}

/*
 *----------------------------------------------------------------------
 *
 * FreeTextStartEnd --
 *
 *	Free an index option value from a saved value. (Handler for the
 *	'index' configuration option type.)
 *
 * Results:
 *	None.
 *
 * Side effects:
 *	Releases some memory.
 *
 *----------------------------------------------------------------------
 */

static void
FreeTextStartEnd(
    ClientData clientData,
    Tk_Window tkwin,
    char *internalPtr)
{
    Tcl_Obj *objPtr = *(Tcl_Obj **) internalPtr;

    if (objPtr) {
	Tcl_GuardedDecrRefCount(objPtr);
    }
}

#if SUPPORT_DEPRECATED_STARTLINE_ENDLINE
/*
 *----------------------------------------------------------------------
 *
 * GetLineStartEnd -
 *
 *	Converts an internal TkTextLine ptr into a Tcl string obj containing
 *	the line number. (Handler for the 'line' configuration option type.)
 *
 * Results:
 *	Tcl_Obj containing the string representation of the line value.
 *
 * Side effects:
 *	Creates a new Tcl_Obj.
 *
 *----------------------------------------------------------------------
 */

static Tcl_Obj *
GetLineStartEnd(
    ClientData clientData,
    Tk_Window tkwin,
    char *recordPtr,		/* Pointer to widget record. */
    int internalOffset)		/* Offset within *recordPtr containing the line value. */
{
    TkText *textPtr;
    TkTextLine *linePtr = *(TkTextLine **)(recordPtr + internalOffset);

    if (!linePtr) {
	return Tcl_NewObj();
    }
    textPtr = (TkText *) recordPtr;
    return Tcl_NewIntObj(1 + TkBTreeLinesTo(textPtr->sharedTextPtr->tree, NULL, linePtr, NULL));
}

/*
 *----------------------------------------------------------------------
 *
 * SetLineStartEnd --
 *
 *	Converts a Tcl_Obj representing a widget's (start or end) line into a
 *	TkTextLine* value. (Handler for the 'line' configuration option type.)
 *
 * Results:
 *	Standard Tcl result.
 *
 * Side effects:
 *	May store the TkTextLine* value into the internal representation
 *	pointer. May change the pointer to the Tcl_Obj to NULL to indicate
 *	that the specified string was empty and that is acceptable.
 *
 *----------------------------------------------------------------------
 */

static int
SetLineStartEnd(
    ClientData clientData,
    Tcl_Interp *interp,		/* Current interp; may be used for errors. */
    Tk_Window tkwin,		/* Window for which option is being set. */
    Tcl_Obj **value,		/* Pointer to the pointer to the value object.
				 * We use a pointer to the pointer because we
				 * may need to return a value (NULL). */
    char *recordPtr,		/* Pointer to storage for the widget record. */
    int internalOffset,		/* Offset within *recordPtr at which the
				 * internal value is to be stored. */
    char *oldInternalPtr,	/* Pointer to storage for the old value. */
    int flags)			/* Flags for the option, set Tk_SetOptions. */
{
    TkTextLine *linePtr = NULL;
    char *internalPtr;
    TkText *textPtr = (TkText *) recordPtr;

    internalPtr = internalOffset >= 0 ? recordPtr + internalOffset : NULL;

    if ((flags & TK_OPTION_NULL_OK) && ObjectIsEmpty(*value)) {
	*value = NULL;
    } else {
	int line;

	if (Tcl_GetIntFromObj(interp, *value, &line) != TCL_OK) {
	    return TCL_ERROR;
	}
	linePtr = TkBTreeFindLine(textPtr->sharedTextPtr->tree, NULL, line - 1);
    }

    if (internalPtr) {
	*((TkTextLine **) oldInternalPtr) = *((TkTextLine **) internalPtr);
	*((TkTextLine **) internalPtr) = linePtr;
    }
    return TCL_OK;
}

/*
 *----------------------------------------------------------------------
 *
 * RestoreLineStartEnd --
 *
 *	Restore a line option value from a saved value. (Handler for the
 *	'line' configuration option type.)
 *
 * Results:
 *	None.
 *
 * Side effects:
 *	Restores the old value.
 *
 *----------------------------------------------------------------------
 */

static void
RestoreLineStartEnd(
    ClientData clientData,
    Tk_Window tkwin,
    char *internalPtr,		/* Pointer to storage for value. */
    char *oldInternalPtr)	/* Pointer to old value. */
{
    *(TkTextLine **) internalPtr = *(TkTextLine **) oldInternalPtr;
}

#endif /* SUPPORT_DEPRECATED_STARTLINE_ENDLINE */

/*
 *----------------------------------------------------------------------
 *
 * TkpTesttextCmd --
 *
 *	This function implements the "testtext" command. It provides a set of
 *	functions for testing text widgets and the associated functions in
 *	tkText*.c.
 *
 * Results:
 *	A standard Tcl result.
 *
 * Side effects:
 *	Depends on option; see below.
 *
 *----------------------------------------------------------------------
 */

#if TK_MAJOR_VERSION > 8 || (TK_MAJOR_VERSION == 8 && TK_MINOR_VERSION > 5)

int
TkpTesttextCmd(
    ClientData clientData,	/* Main window for application. */
    Tcl_Interp *interp,		/* Current interpreter. */
    int objc,			/* Number of arguments. */
    Tcl_Obj *const objv[])	/* Argument strings. */
{
    TkText *textPtr;
    size_t len;
    int lineIndex, byteIndex, byteOffset;
    TkTextIndex index, insIndex;
    char buf[TK_POS_CHARS];
    Tcl_CmdInfo info;
    Tcl_Obj *watchCmd;

    if (objc < 3) {
	return TCL_ERROR;
    }

    if (Tcl_GetCommandInfo(interp, Tcl_GetString(objv[1]), &info) == 0) {
	return TCL_ERROR;
    }
    textPtr = info.objClientData;
    len = strlen(Tcl_GetString(objv[2]));
    if (strncmp(Tcl_GetString(objv[2]), "byteindex", len) == 0) {
	if (objc != 5) {
	    return TCL_ERROR;
	}
	lineIndex = atoi(Tcl_GetString(objv[3])) - 1;
	byteIndex = atoi(Tcl_GetString(objv[4]));

	TkTextMakeByteIndex(textPtr->sharedTextPtr->tree, textPtr, lineIndex, byteIndex, &index);
    } else if (strncmp(Tcl_GetString(objv[2]), "forwbytes", len) == 0) {
	if (objc != 5) {
	    return TCL_ERROR;
	}
	if (!TkTextGetIndexFromObj(interp, textPtr, objv[3], &index)) {
	    return TCL_ERROR;
	}
	byteOffset = atoi(Tcl_GetString(objv[4]));
	TkTextIndexForwBytes(textPtr, &index, byteOffset, &index);
    } else if (strncmp(Tcl_GetString(objv[2]), "backbytes", len) == 0) {
	if (objc != 5) {
	    return TCL_ERROR;
	}
	if (!TkTextGetIndexFromObj(interp, textPtr, objv[3], &index)) {
	    return TCL_ERROR;
	}
	byteOffset = atoi(Tcl_GetString(objv[4]));
	TkTextIndexBackBytes(textPtr, &index, byteOffset, &index);
    } else {
	return TCL_ERROR;
    }

    /*
     * Avoid triggering of the "watch" command.
     */

    watchCmd = textPtr->watchCmd;
    textPtr->watchCmd = NULL;
    insIndex = index; /* because TkTextSetMark may modify position */
    TkTextSetMark(textPtr, "insert", &insIndex);
    textPtr->watchCmd = watchCmd;

    TkTextPrintIndex(textPtr, &index, buf);
    Tcl_SetObjResult(interp, Tcl_ObjPrintf("%s %d", buf, TkTextIndexGetByteIndex(&index)));
    return TCL_OK;
}

#else /* backport to Tk 8.5 */

int
TkpTesttextCmd(
    ClientData clientData,	/* Main window for application. */
    Tcl_Interp *interp,		/* Current interpreter. */
    int argc,			/* Number of arguments. */
    const char **argv)		/* Argument strings. */
{
    TkText *textPtr;
    size_t len;
    int lineIndex, byteIndex, byteOffset;
    TkTextIndex index;
    char buf[64];
    unsigned offs;
    Tcl_CmdInfo info;

    if (argc < 3) {
	return TCL_ERROR;
    }

    if (Tcl_GetCommandInfo(interp, argv[1], &info) == 0) {
	return TCL_ERROR;
    }
    if (info.isNativeObjectProc) {
	textPtr = (TkText *) info.objClientData;
    } else {
	textPtr = (TkText *) info.clientData;
    }
    len = strlen(argv[2]);
    if (strncmp(argv[2], "byteindex", len) == 0) {
	if (argc != 5) {
	    return TCL_ERROR;
	}
	lineIndex = atoi(argv[3]) - 1;
	byteIndex = atoi(argv[4]);

	TkTextMakeByteIndex(textPtr->sharedTextPtr->tree, textPtr, lineIndex, byteIndex, &index);
    } else if (strncmp(argv[2], "forwbytes", len) == 0) {
	if (argc != 5) {
	    return TCL_ERROR;
	}
	if (TkTextGetIndex(interp, textPtr, argv[3], &index) != TCL_OK) {
	    return TCL_ERROR;
	}
	byteOffset = atoi(argv[4]);
	TkTextIndexForwBytes(textPtr, &index, byteOffset, &index);
    } else if (strncmp(argv[2], "backbytes", len) == 0) {
	if (argc != 5) {
	    return TCL_ERROR;
	}
	if (TkTextGetIndex(interp, textPtr, argv[3], &index) != TCL_OK) {
	    return TCL_ERROR;
	}
	byteOffset = atoi(argv[4]);
	TkTextIndexBackBytes(textPtr, &index, byteOffset, &index);
    } else {
	return TCL_ERROR;
    }

    TkTextSetMark(textPtr, "insert", &index);
    TkTextPrintIndex(textPtr, &index, buf);
    offs = strlen(buf);
    snprintf(buf + offs, sizeof(buf) - offs, " %d", TkTextIndexGetByteIndex(&index));
    Tcl_AppendResult(interp, buf, NULL);

    return TCL_OK;
}

#endif /* TK_MAJOR_VERSION > 8 || (TK_MAJOR_VERSION == 8 && TK_MINOR_VERSION > 5) */

#ifndef NDEBUG
/*
 *----------------------------------------------------------------------
 *
 * TkpTextInspect --
 *
 *	This function is for debugging only, printing the text content
 *	on stdout.
 *
 * Results:
 *	None.
 *
 * Side effects:
 *	None.
 *
 *----------------------------------------------------------------------
 */

void
TkpTextInspect(
    TkText *textPtr)
{
    Tcl_Obj *resultPtr;
    Tcl_Obj *objv[8];
    Tcl_Obj **argv;
    int argc, i;

    Tcl_IncrRefCount(resultPtr = Tcl_GetObjResult(textPtr->interp));
    Tcl_ResetResult(textPtr->interp);
    Tcl_IncrRefCount(objv[0] = Tcl_NewStringObj(Tk_PathName(textPtr->tkwin), -1));
    Tcl_IncrRefCount(objv[1] = Tcl_NewStringObj("inspect", -1));
    Tcl_IncrRefCount(objv[2] = Tcl_NewStringObj("-elide", -1));
    Tcl_IncrRefCount(objv[3] = Tcl_NewStringObj("-chars", -1));
    Tcl_IncrRefCount(objv[4] = Tcl_NewStringObj("-image", -1));
    Tcl_IncrRefCount(objv[5] = Tcl_NewStringObj("-window", -1));
    Tcl_IncrRefCount(objv[6] = Tcl_NewStringObj("-mark", -1));
    Tcl_IncrRefCount(objv[7] = Tcl_NewStringObj("-tag", -1));
    TextInspectCmd(textPtr, textPtr->interp, sizeof(objv)/sizeof(objv[0]), objv);
    for (i = 0; i < (int) (sizeof(objv)/sizeof(objv[0])); ++i) {
	Tcl_GuardedDecrRefCount(objv[i]);
    }
    Tcl_ListObjGetElements(textPtr->interp, Tcl_GetObjResult(textPtr->interp), &argc, &argv);
    for (i = 0; i < argc; ++i) {
	fprintf(stdout, "%s\n", Tcl_GetString(argv[i]));
    }
    Tcl_SetObjResult(textPtr->interp, resultPtr);
    Tcl_GuardedDecrRefCount(resultPtr);
}

#endif /* NDEBUG */

/*
 *----------------------------------------------------------------------
 *
 * TkpTextDump --
 *
 *	This function is for debugging only, printing the text content
 *	on stdout.
 *
 * Results:
 *	None.
 *
 * Side effects:
 *	None.
 *
 *----------------------------------------------------------------------
 */
#ifndef NDEBUG

void
TkpTextDump(
    TkText *textPtr)
{
    Tcl_Obj *resultPtr;
    Tcl_Obj *objv[4];
    Tcl_Obj **argv;
    int argc, i;

    Tcl_IncrRefCount(resultPtr = Tcl_GetObjResult(textPtr->interp));
    Tcl_ResetResult(textPtr->interp);

    Tcl_IncrRefCount(objv[0] = Tcl_NewStringObj(Tk_PathName(textPtr->tkwin), -1));
    Tcl_IncrRefCount(objv[1] = Tcl_NewStringObj("dump", -1));
    Tcl_IncrRefCount(objv[2] = Tcl_NewStringObj("begin", -1));
    Tcl_IncrRefCount(objv[3] = Tcl_NewStringObj("end", -1));
    TextDumpCmd(textPtr, textPtr->interp, sizeof(objv)/sizeof(objv[0]), objv);
    for (i = 0; i < (int) (sizeof(objv)/sizeof(objv[0])); ++i) {
	Tcl_GuardedDecrRefCount(objv[i]);
    }

    Tcl_ListObjGetElements(textPtr->interp, Tcl_GetObjResult(textPtr->interp), &argc, &argv);
    for (i = 0; i < argc; i += 3) {
	char const *type = Tcl_GetString(argv[i]);
	char const *text = Tcl_GetString(argv[i + 1]);
	char const *indx = Tcl_GetString(argv[i + 2]);

	fprintf(stdout, "%s ", indx);
	fprintf(stdout, "%s ", type);

	if (strcmp(type, "text") == 0) {
	    int len = strlen(text), i;

	    fprintf(stdout, "\"");
	    for (i = 0; i < len; ++i) {
		char c = text[i];

		switch (c) {
		case '\t': fprintf(stdout, "\\t"); break;
		case '\n': fprintf(stdout, "\\n"); break;
		case '\v': fprintf(stdout, "\\v"); break;
		case '\f': fprintf(stdout, "\\f"); break;
		case '\r': fprintf(stdout, "\\r"); break;

		default:
		    if (UCHAR(c) < 0x80 && isprint(c)) {
			fprintf(stdout, "%c", c);
		    } else {
			fprintf(stdout, "\\x%02u", (unsigned) UCHAR(c));
		    }
		    break;
		}
	    }
	    fprintf(stdout, "\"\n");
	} else if (strcmp(type, "mark") == 0) {
	    Tcl_HashEntry *hPtr = Tcl_FindHashEntry(&textPtr->sharedTextPtr->markTable, text);
	    const TkTextSegment *markPtr = NULL;

	    if (hPtr) {
		markPtr = Tcl_GetHashValue(hPtr);
	    } else {
		if (strcmp(text, "insert") == 0)  { markPtr = textPtr->insertMarkPtr; }
		if (strcmp(text, "current") == 0) { markPtr = textPtr->currentMarkPtr; }
	    }
	    if (markPtr) {
		fprintf(stdout, "%s (%s)\n", text,
			markPtr->typePtr == &tkTextLeftMarkType ? "left" : "right");
	    }
	} else {
	    fprintf(stdout, "%s\n", text);
	}
    }

    Tcl_SetObjResult(textPtr->interp, resultPtr);
    Tcl_GuardedDecrRefCount(resultPtr);
}

#endif /* NDEBUG */


#ifdef TK_C99_INLINE_SUPPORT
/* Additionally we need stand-alone object code. */
extern TkSharedText *	TkBTreeGetShared(TkTextBTree tree);
extern int		TkBTreeGetNumberOfDisplayLines(const TkTextPixelInfo *pixelInfo);
extern TkTextPixelInfo *TkBTreeLinePixelInfo(const TkText *textPtr, TkTextLine *linePtr);
extern unsigned		TkBTreeEpoch(TkTextBTree tree);
extern unsigned		TkBTreeIncrEpoch(TkTextBTree tree);
extern struct Node	*TkBTreeGetRoot(TkTextBTree tree);
extern TkTextLine *	TkBTreePrevLogicalLine(const TkSharedText *sharedTextPtr,
			    const TkText *textPtr, TkTextLine *linePtr);
extern TkTextTag *	TkBTreeGetTags(const TkTextIndex *indexPtr, TkTextSortMethod sortMeth,
			    int *flags);
extern TkTextLine *	TkBTreeGetStartLine(const TkText *textPtr);
extern TkTextLine *	TkBTreeGetLastLine(const TkText *textPtr);
extern TkTextLine *	TkBTreeNextLine(const TkText *textPtr, TkTextLine *linePtr);
extern TkTextLine *	TkBTreePrevLine(const TkText *textPtr, TkTextLine *linePtr);
extern unsigned		TkBTreeCountLines(const TkTextBTree tree, const TkTextLine *linePtr1,
			    const TkTextLine *linePtr2);
extern bool		TkTextGetIndexFromObj(Tcl_Interp *interp, TkText *textPtr, Tcl_Obj *objPtr,
			    TkTextIndex *indexPtr);
extern bool		TkTextIsDeadPeer(const TkText *textPtr);
extern bool		TkTextIsMark(const TkTextSegment *segPtr);
extern bool		TkTextIsStartEndMarker(const TkTextSegment *segPtr);
extern bool		TkTextIsSpecialMark(const TkTextSegment *segPtr);
extern bool		TkTextIsPrivateMark(const TkTextSegment *segPtr);
extern bool		TkTextIsSpecialOrPrivateMark(const TkTextSegment *segPtr);
extern bool		TkTextIsNormalOrSpecialMark(const TkTextSegment *segPtr);
extern bool		TkTextIsNormalMark(const TkTextSegment *segPtr);
extern bool		TkTextIsStableMark(const TkTextSegment *segPtr);
extern const TkTextDispChunk *TkTextGetFirstChunkOfNextDispLine(const TkTextDispChunk *chunkPtr);
extern const TkTextDispChunk *TkTextGetLastChunkOfPrevDispLine(const TkTextDispChunk *chunkPtr);
extern void		TkTextIndexSetEpoch(TkTextIndex *indexPtr, unsigned epoch);
extern void		TkTextIndexSetPeer(TkTextIndex *indexPtr, TkText *textPtr);
extern void		TkTextIndexSetToLastChar2(TkTextIndex *indexPtr, TkTextLine *linePtr);
extern void		TkTextIndexInvalidate(TkTextIndex *indexPtr);
extern void		TkTextIndexMakePersistent(TkTextIndex *indexPtr);
extern TkTextLine *	TkTextIndexGetLine(const TkTextIndex *indexPtr);
extern TkTextSegment *	TkTextIndexGetSegment(const TkTextIndex *indexPtr);
extern TkSharedText *	TkTextIndexGetShared(const TkTextIndex *indexPtr);
extern bool		TkTextIndexSameLines(const TkTextIndex *indexPtr1, const TkTextIndex *indexPtr2);
extern void		TkTextIndexSave(TkTextIndex *indexPtr);
# if TK_MAJOR_VERSION == 8 && TK_MINOR_VERSION < 7 && TCL_UTF_MAX <= 4
extern int		TkUtfToUniChar(const char *src, int *chPtr);
# endif
#endif /* TK_C99_INLINE_SUPPORT */


/*
 * Local Variables:
 * mode: c
 * c-basic-offset: 4
 * fill-column: 105
 * End:
 * vi:set ts=8 sw=4:
 */<|MERGE_RESOLUTION|>--- conflicted
+++ resolved
@@ -6465,17 +6465,10 @@
 	"-strictlimits", NULL
     };
     enum SearchSwitches {
-<<<<<<< HEAD
-	SEARCH_HIDDEN,
-	SEARCH_END, SEARCH_ALL, SEARCH_BACK, SEARCH_COUNT, SEARCH_DISCARDHYPHENS, SEARCH_ELIDE,
-	SEARCH_EXACT, SEARCH_FWD, SEARCH_NOCASE, SEARCH_NOLINESTOP, SEARCH_OVERLAP, SEARCH_REGEXP,
-	SEARCH_STRICTLIMITS
-=======
-	TK_TEXT_SEARCH_HIDDEN,
-	TK_TEXT_SEARCH_END, TK_TEXT_SEARCH_ALL, TK_TEXT_SEARCH_BACK, TK_TEXT_SEARCH_COUNT, TK_TEXT_SEARCH_ELIDE,
-	TK_TEXT_SEARCH_EXACT, TK_TEXT_SEARCH_FWD, TK_TEXT_SEARCH_NOCASE,
-	TK_TEXT_SEARCH_NOLINESTOP, TK_TEXT_SEARCH_OVERLAP, TK_TEXT_SEARCH_REGEXP, TK_TEXT_SEARCH_STRICTLIMITS
->>>>>>> 0553932f
+	TK_TEXT_SEARCH_HIDDEN, TK_TEXT_SEARCH_END, TK_TEXT_SEARCH_ALL, TK_TEXT_SEARCH_BACK,
+	TK_TEXT_SEARCH_COUNT, TK_TEXT_SEARCH_DISCARDHYPHENS, SEARCH_ELIDE, TK_TEXT_SEARCH_EXACT,
+	TK_TEXT_SEARCH_FWD, TK_TEXT_SEARCH_NOCASE, TK_TEXT_SEARCH_NOLINESTOP, TK_TEXT_SEARCH_OVERLAP,
+	TK_TEXT_SEARCH_REGEXP, TK_TEXT_SEARCH_STRICTLIMITS
     };
 
     /*
@@ -6526,34 +6519,18 @@
 	}
 
 	switch ((enum SearchSwitches) index) {
-<<<<<<< HEAD
-	case SEARCH_END:
+	case TK_TEXT_SEARCH_END:
 	    i += 1;
 	    goto endOfSwitchProcessing;
-	case SEARCH_ALL:
+	case TK_TEXT_SEARCH_ALL:
 	    searchSpec.all = true;
 	    break;
-	case SEARCH_BACK:
+	case TK_TEXT_SEARCH_BACK:
 	    searchSpec.backwards = true;
 	    break;
-	case SEARCH_COUNT:
+	case TK_TEXT_SEARCH_COUNT:
 	    if (i >= objc - 1) {
 		Tcl_SetObjResult(interp, Tcl_NewStringObj("no value given for \"-count\" option", -1));
-=======
-	case TK_TEXT_SEARCH_END:
-	    i++;
-	    goto endOfSwitchProcessing;
-	case TK_TEXT_SEARCH_ALL:
-	    searchSpec.all = 1;
-	    break;
-	case TK_TEXT_SEARCH_BACK:
-	    searchSpec.backwards = 1;
-	    break;
-	case TK_TEXT_SEARCH_COUNT:
-	    if (i >= objc-1) {
-		Tcl_SetObjResult(interp, Tcl_NewStringObj(
-			"no value given for \"-count\" option", -1));
->>>>>>> 0553932f
 		Tcl_SetErrorCode(interp, "TK", "TEXT", "VALUE", NULL);
 		return TCL_ERROR;
 	    }
@@ -6566,60 +6543,33 @@
 
 	    searchSpec.varPtr = objv[i];
 	    break;
-<<<<<<< HEAD
-	case SEARCH_DISCARDHYPHENS:
+	case TK_TEXT_SEARCH_DISCARDHYPHENS:
 	    searchSpec.searchHyphens = false;
 	    break;
-	case SEARCH_ELIDE:
-	case SEARCH_HIDDEN:
+	case TK_TEXT_SEARCH_ELIDE:
+	case TK_TEXT_SEARCH_HIDDEN:
 	    searchSpec.searchElide = true;
 	    break;
-	case SEARCH_EXACT:
+	case TK_TEXT_SEARCH_EXACT:
 	    searchSpec.exact = true;
 	    break;
-	case SEARCH_FWD:
+	case TK_TEXT_SEARCH_FWD:
 	    searchSpec.backwards = false;
 	    break;
-	case SEARCH_NOCASE:
+	case TK_TEXT_SEARCH_NOCASE:
 	    searchSpec.noCase = true;
 	    break;
-	case SEARCH_NOLINESTOP:
+	case TK_TEXT_SEARCH_NOLINESTOP:
 	    searchSpec.noLineStop = true;
 	    break;
-	case SEARCH_OVERLAP:
+	case TK_TEXT_SEARCH_OVERLAP:
 	    searchSpec.overlap = true;
 	    break;
-	case SEARCH_STRICTLIMITS:
+	case TK_TEXT_SEARCH_STRICTLIMITS:
 	    searchSpec.strictLimits = true;
 	    break;
-	case SEARCH_REGEXP:
+	case TK_TEXT_SEARCH_REGEXP:
 	    searchSpec.exact = false;
-=======
-	case TK_TEXT_SEARCH_ELIDE:
-	case TK_TEXT_SEARCH_HIDDEN:
-	    searchSpec.searchElide = 1;
-	    break;
-	case TK_TEXT_SEARCH_EXACT:
-	    searchSpec.exact = 1;
-	    break;
-	case TK_TEXT_SEARCH_FWD:
-	    searchSpec.backwards = 0;
-	    break;
-	case TK_TEXT_SEARCH_NOCASE:
-	    searchSpec.noCase = 1;
-	    break;
-	case TK_TEXT_SEARCH_NOLINESTOP:
-	    searchSpec.noLineStop = 1;
-	    break;
-	case TK_TEXT_SEARCH_OVERLAP:
-	    searchSpec.overlap = 1;
-	    break;
-	case TK_TEXT_SEARCH_STRICTLIMITS:
-	    searchSpec.strictLimits = 1;
-	    break;
-	case TK_TEXT_SEARCH_REGEXP:
-	    searchSpec.exact = 0;
->>>>>>> 0553932f
 	    break;
 	default:
 	    assert(!"unexpected switch fallthrough");
