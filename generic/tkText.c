--- conflicted
+++ resolved
@@ -12,11 +12,6 @@
  *
  * See the file "license.terms" for information on usage and redistribution of
  * this file, and for a DISCLAIMER OF ALL WARRANTIES.
-<<<<<<< HEAD
- *
- * RCS: @(#) $Id: tkText.c,v 1.101 2010/08/27 00:33:12 hobbs Exp $
-=======
->>>>>>> 39c6a8e5
  */
 
 #include "default.h"
