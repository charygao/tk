/*
 * tkText.c --
 *
 *	This module provides a big chunk of the implementation of multi-line
 *	editable text widgets for Tk. Among other things, it provides the Tcl
 *	command interfaces to text widgets. The B-tree representation of text
 *	and its actual display are implemented elsewhere.
 *
 * Copyright (c) 1992-1994 The Regents of the University of California.
 * Copyright (c) 1994-1996 Sun Microsystems, Inc.
 * Copyright (c) 1999 by Scriptics Corporation.
 *
 * See the file "license.terms" for information on usage and redistribution of
 * this file, and for a DISCLAIMER OF ALL WARRANTIES.
 */

#include "default.h"
#include "tkInt.h"
#include "tkUndo.h"

#if defined(MAC_OSX_TK)
#define Style TkStyle
#define DInfo TkDInfo
#endif

/*
 * For compatibility with Tk 4.0 through 8.4.x, we allow tabs to be
 * mis-specified with non-increasing values. These are converted into tabs
 * which are the equivalent of at least a character width apart.
 */

#if (TK_MAJOR_VERSION < 9)
#define _TK_ALLOW_DECREASING_TABS
#endif

#include "tkText.h"

/*
 * Used to avoid having to allocate and deallocate arrays on the fly for
 * commonly used functions. Must be > 0.
 */

#define PIXEL_CLIENTS 5

/*
 * The 'TkTextState' enum in tkText.h is used to define a type for the -state
 * option of the Text widget. These values are used as indices into the string
 * table below.
 */

static const char *const stateStrings[] = {
    "disabled", "normal", NULL
};

/*
 * The 'TkWrapMode' enum in tkText.h is used to define a type for the -wrap
 * option of the Text widget. These values are used as indices into the string
 * table below.
 */

static const char *const wrapStrings[] = {
    "char", "none", "word", NULL
};

/*
 * The 'TkTextTabStyle' enum in tkText.h is used to define a type for the
 * -tabstyle option of the Text widget. These values are used as indices into
 * the string table below.
 */

static const char *const tabStyleStrings[] = {
    "tabular", "wordprocessor", NULL
};

/*
 * The 'TkTextInsertUnfocussed' enum in tkText.h is used to define a type for
 * the -insertunfocussed option of the Text widget. These values are used as
 * indice into the string table below.
 */

static const char *const insertUnfocussedStrings[] = {
    "hollow", "none", "solid", NULL
};

/*
 * The following functions and custom option type are used to define the
 * "line" option type, and thereby handle the text widget '-startline',
 * '-endline' configuration options which are of that type.
 *
 * We do not need a 'freeProc' because all changes to these two options are
 * handled through the TK_TEXT_LINE_RANGE flag in the optionSpecs list, and
 * the internal storage is just a pointer, which therefore doesn't need
 * freeing.
 */

static int		SetLineStartEnd(ClientData clientData,
			    Tcl_Interp *interp, Tk_Window tkwin,
			    Tcl_Obj **value, char *recordPtr,
			    int internalOffset, char *oldInternalPtr,
			    int flags);
static Tcl_Obj *	GetLineStartEnd(ClientData clientData,
			    Tk_Window tkwin, char *recordPtr,
			    int internalOffset);
static void		RestoreLineStartEnd(ClientData clientData,
			    Tk_Window tkwin, char *internalPtr,
			    char *oldInternalPtr);
static int		ObjectIsEmpty(Tcl_Obj *objPtr);

static const Tk_ObjCustomOption lineOption = {
    "line",			/* name */
    SetLineStartEnd,		/* setProc */
    GetLineStartEnd,		/* getProc */
    RestoreLineStartEnd,	/* restoreProc */
    NULL,			/* freeProc */
    0
};

/*
 * Information used to parse text configuration options:
 */

static const Tk_OptionSpec optionSpecs[] = {
    {TK_OPTION_BOOLEAN, "-autoseparators", "autoSeparators",
	"AutoSeparators", DEF_TEXT_AUTO_SEPARATORS, -1,
	Tk_Offset(TkText, autoSeparators), 0, 0, 0},
    {TK_OPTION_BORDER, "-background", "background", "Background",
	DEF_TEXT_BG_COLOR, -1, Tk_Offset(TkText, border),
	0, DEF_TEXT_BG_MONO, 0},
    {TK_OPTION_SYNONYM, "-bd", NULL, NULL,
	NULL, 0, -1, 0, "-borderwidth",
	TK_TEXT_LINE_GEOMETRY},
    {TK_OPTION_SYNONYM, "-bg", NULL, NULL,
	NULL, 0, -1, 0, "-background", 0},
    {TK_OPTION_BOOLEAN, "-blockcursor", "blockCursor",
	"BlockCursor", DEF_TEXT_BLOCK_CURSOR, -1,
	Tk_Offset(TkText, insertCursorType), 0, 0, 0},
    {TK_OPTION_PIXELS, "-borderwidth", "borderWidth", "BorderWidth",
	DEF_TEXT_BORDER_WIDTH, -1, Tk_Offset(TkText, borderWidth),
	0, 0, TK_TEXT_LINE_GEOMETRY},
    {TK_OPTION_CURSOR, "-cursor", "cursor", "Cursor",
	DEF_TEXT_CURSOR, -1, Tk_Offset(TkText, cursor),
	TK_OPTION_NULL_OK, 0, 0},
    {TK_OPTION_CUSTOM, "-endline", NULL, NULL,
	 NULL, -1, Tk_Offset(TkText, end), TK_OPTION_NULL_OK,
	 &lineOption, TK_TEXT_LINE_RANGE},
    {TK_OPTION_BOOLEAN, "-exportselection", "exportSelection",
	"ExportSelection", DEF_TEXT_EXPORT_SELECTION, -1,
	Tk_Offset(TkText, exportSelection), 0, 0, 0},
    {TK_OPTION_SYNONYM, "-fg", "foreground", NULL,
	NULL, 0, -1, 0, "-foreground", 0},
    {TK_OPTION_FONT, "-font", "font", "Font",
	DEF_TEXT_FONT, -1, Tk_Offset(TkText, tkfont), 0, 0,
	TK_TEXT_LINE_GEOMETRY},
    {TK_OPTION_COLOR, "-foreground", "foreground", "Foreground",
	DEF_TEXT_FG, -1, Tk_Offset(TkText, fgColor), 0,
	0, 0},
    {TK_OPTION_PIXELS, "-height", "height", "Height",
	DEF_TEXT_HEIGHT, -1, Tk_Offset(TkText, height), 0, 0, 0},
    {TK_OPTION_COLOR, "-highlightbackground", "highlightBackground",
	"HighlightBackground", DEF_TEXT_HIGHLIGHT_BG,
	-1, Tk_Offset(TkText, highlightBgColorPtr),
	0, 0, 0},
    {TK_OPTION_COLOR, "-highlightcolor", "highlightColor", "HighlightColor",
	DEF_TEXT_HIGHLIGHT, -1, Tk_Offset(TkText, highlightColorPtr),
	0, 0, 0},
    {TK_OPTION_PIXELS, "-highlightthickness", "highlightThickness",
	"HighlightThickness", DEF_TEXT_HIGHLIGHT_WIDTH, -1,
	Tk_Offset(TkText, highlightWidth), 0, 0, TK_TEXT_LINE_GEOMETRY},
    {TK_OPTION_BORDER, "-inactiveselectbackground","inactiveSelectBackground",
	"Foreground",
	DEF_TEXT_INACTIVE_SELECT_COLOR,
	-1, Tk_Offset(TkText, inactiveSelBorder),
	TK_OPTION_NULL_OK, DEF_TEXT_SELECT_MONO, 0},
    {TK_OPTION_BORDER, "-insertbackground", "insertBackground", "Foreground",
	DEF_TEXT_INSERT_BG,
	-1, Tk_Offset(TkText, insertBorder),
	0, 0, 0},
    {TK_OPTION_PIXELS, "-insertborderwidth", "insertBorderWidth",
	"BorderWidth", DEF_TEXT_INSERT_BD_COLOR, -1,
	Tk_Offset(TkText, insertBorderWidth), 0,
	(ClientData) DEF_TEXT_INSERT_BD_MONO, 0},
    {TK_OPTION_INT, "-insertofftime", "insertOffTime", "OffTime",
	DEF_TEXT_INSERT_OFF_TIME, -1, Tk_Offset(TkText, insertOffTime),
	0, 0, 0},
    {TK_OPTION_INT, "-insertontime", "insertOnTime", "OnTime",
	DEF_TEXT_INSERT_ON_TIME, -1, Tk_Offset(TkText, insertOnTime),
	0, 0, 0},
    {TK_OPTION_STRING_TABLE,
	"-insertunfocussed", "insertUnfocussed", "InsertUnfocussed",
	DEF_TEXT_INSERT_UNFOCUSSED, -1, Tk_Offset(TkText, insertUnfocussed),
	0, insertUnfocussedStrings, 0},
    {TK_OPTION_PIXELS, "-insertwidth", "insertWidth", "InsertWidth",
	DEF_TEXT_INSERT_WIDTH, -1, Tk_Offset(TkText, insertWidth),
	0, 0, 0},
    {TK_OPTION_INT, "-maxundo", "maxUndo", "MaxUndo",
	DEF_TEXT_MAX_UNDO, -1, Tk_Offset(TkText, maxUndo), 0, 0, 0},
    {TK_OPTION_PIXELS, "-padx", "padX", "Pad",
	DEF_TEXT_PADX, -1, Tk_Offset(TkText, padX), 0, 0,
	TK_TEXT_LINE_GEOMETRY},
    {TK_OPTION_PIXELS, "-pady", "padY", "Pad",
	DEF_TEXT_PADY, -1, Tk_Offset(TkText, padY), 0, 0, 0},
    {TK_OPTION_RELIEF, "-relief", "relief", "Relief",
	DEF_TEXT_RELIEF, -1, Tk_Offset(TkText, relief), 0, 0, 0},
    {TK_OPTION_BORDER, "-selectbackground", "selectBackground", "Foreground",
	DEF_TEXT_SELECT_COLOR, -1, Tk_Offset(TkText, selBorder),
	0, DEF_TEXT_SELECT_MONO, 0},
    {TK_OPTION_PIXELS, "-selectborderwidth", "selectBorderWidth",
	"BorderWidth", DEF_TEXT_SELECT_BD_COLOR,
	Tk_Offset(TkText, selBorderWidthPtr),
	Tk_Offset(TkText, selBorderWidth),
	TK_OPTION_NULL_OK, DEF_TEXT_SELECT_BD_MONO, 0},
    {TK_OPTION_COLOR, "-selectforeground", "selectForeground", "Background",
	DEF_TEXT_SELECT_FG_COLOR, -1, Tk_Offset(TkText, selFgColorPtr),
	TK_CONFIG_NULL_OK, DEF_TEXT_SELECT_FG_MONO, 0},
    {TK_OPTION_BOOLEAN, "-setgrid", "setGrid", "SetGrid",
	DEF_TEXT_SET_GRID, -1, Tk_Offset(TkText, setGrid), 0, 0, 0},
    {TK_OPTION_PIXELS, "-spacing1", "spacing1", "Spacing",
	DEF_TEXT_SPACING1, -1, Tk_Offset(TkText, spacing1),
	TK_OPTION_DONT_SET_DEFAULT, 0 , TK_TEXT_LINE_GEOMETRY },
    {TK_OPTION_PIXELS, "-spacing2", "spacing2", "Spacing",
	DEF_TEXT_SPACING2, -1, Tk_Offset(TkText, spacing2),
	TK_OPTION_DONT_SET_DEFAULT, 0 , TK_TEXT_LINE_GEOMETRY },
    {TK_OPTION_PIXELS, "-spacing3", "spacing3", "Spacing",
	DEF_TEXT_SPACING3, -1, Tk_Offset(TkText, spacing3),
	TK_OPTION_DONT_SET_DEFAULT, 0 , TK_TEXT_LINE_GEOMETRY },
    {TK_OPTION_CUSTOM, "-startline", NULL, NULL,
	 NULL, -1, Tk_Offset(TkText, start), TK_OPTION_NULL_OK,
	 &lineOption, TK_TEXT_LINE_RANGE},
    {TK_OPTION_STRING_TABLE, "-state", "state", "State",
	DEF_TEXT_STATE, -1, Tk_Offset(TkText, state),
	0, stateStrings, 0},
    {TK_OPTION_STRING, "-tabs", "tabs", "Tabs",
	DEF_TEXT_TABS, Tk_Offset(TkText, tabOptionPtr), -1,
	TK_OPTION_NULL_OK, 0, TK_TEXT_LINE_GEOMETRY},
    {TK_OPTION_STRING_TABLE, "-tabstyle", "tabStyle", "TabStyle",
	DEF_TEXT_TABSTYLE, -1, Tk_Offset(TkText, tabStyle),
	0, tabStyleStrings, TK_TEXT_LINE_GEOMETRY},
    {TK_OPTION_STRING, "-takefocus", "takeFocus", "TakeFocus",
	DEF_TEXT_TAKE_FOCUS, -1, Tk_Offset(TkText, takeFocus),
	TK_OPTION_NULL_OK, 0, 0},
    {TK_OPTION_BOOLEAN, "-undo", "undo", "Undo",
	DEF_TEXT_UNDO, -1, Tk_Offset(TkText, undo), 0, 0 , 0},
    {TK_OPTION_INT, "-width", "width", "Width",
	DEF_TEXT_WIDTH, -1, Tk_Offset(TkText, width), 0, 0,
	TK_TEXT_LINE_GEOMETRY},
    {TK_OPTION_STRING_TABLE, "-wrap", "wrap", "Wrap",
	DEF_TEXT_WRAP, -1, Tk_Offset(TkText, wrapMode),
	0, wrapStrings, TK_TEXT_LINE_GEOMETRY},
    {TK_OPTION_STRING, "-xscrollcommand", "xScrollCommand", "ScrollCommand",
	DEF_TEXT_XSCROLL_COMMAND, -1, Tk_Offset(TkText, xScrollCmd),
	TK_OPTION_NULL_OK, 0, 0},
    {TK_OPTION_STRING, "-yscrollcommand", "yScrollCommand", "ScrollCommand",
	DEF_TEXT_YSCROLL_COMMAND, -1, Tk_Offset(TkText, yScrollCmd),
	TK_OPTION_NULL_OK, 0, 0},
    {TK_OPTION_END, NULL, NULL, NULL, 0, 0, 0, 0, 0, 0}
};

/*
 * These three typedefs, the structure and the SearchPerform, SearchCore
 * functions below are used for line-based searches of the text widget, and,
 * in particular, to handle multi-line matching even though the text widget is
 * a single-line based data structure. They are completely abstracted away
 * from the Text widget internals, however, so could easily be re-used with
 * any line-based entity to provide multi-line matching.
 *
 * We have abstracted this code away from the text widget to try to keep Tk as
 * modular as possible.
 */

struct SearchSpec;	/* Forward declaration. */

typedef ClientData	SearchAddLineProc(int lineNum,
			    struct SearchSpec *searchSpecPtr,
			    Tcl_Obj *theLine, int *lenPtr,
			    int *extraLinesPtr);
typedef int		SearchMatchProc(int lineNum,
			    struct SearchSpec *searchSpecPtr,
			    ClientData clientData, Tcl_Obj *theLine,
			    int matchOffset, int matchLength);
typedef int		SearchLineIndexProc(Tcl_Interp *interp,
			    Tcl_Obj *objPtr, struct SearchSpec *searchSpecPtr,
			    int *linePosPtr, int *offsetPosPtr);

typedef struct SearchSpec {
    int exact;			/* Whether search is exact or regexp. */
    int noCase;			/* Case-insenstivive? */
    int noLineStop;		/* If not set, a regexp search will use the
				 * TCL_REG_NLSTOP flag. */
    int overlap;		/* If set, results from multiple searches
				 * (-all) are allowed to overlap each
				 * other. */
    int strictLimits;		/* If set, matches must be completely inside
				 * the from,to range. Otherwise the limits
				 * only apply to the start of each match. */
    int all;			/* Whether all or the first match should be
				 * reported. */
    int startLine;		/* First line to examine. */
    int startOffset;		/* Index in first line to start at. */
    int stopLine;		/* Last line to examine, or -1 when we search
				 * all available text. */
    int stopOffset;		/* Index to stop at, provided stopLine is not
				 * -1. */
    int numLines;		/* Total lines which are available. */
    int backwards;		/* Searching forwards or backwards. */
    Tcl_Obj *varPtr;		/* If non-NULL, store length(s) of match(es)
				 * in this variable. */
    Tcl_Obj *countPtr;		/* Keeps track of currently found lengths. */
    Tcl_Obj *resPtr;		/* Keeps track of currently found locations */
    int searchElide;		/* Search in hidden text as well. */
    SearchAddLineProc *addLineProc;
				/* Function to call when we need to add
				 * another line to the search string so far */
    SearchMatchProc *foundMatchProc;
				/* Function to call when we have found a
				 * match. */
    SearchLineIndexProc *lineIndexProc;
				/* Function to call when we have found a
				 * match. */
    ClientData clientData;	/* Information about structure being searched,
				 * in this case a text widget. */
} SearchSpec;

/*
 * The text-widget-independent functions which actually perform the search,
 * handling both regexp and exact searches.
 */

static int		SearchCore(Tcl_Interp *interp,
			    SearchSpec *searchSpecPtr, Tcl_Obj *patObj);
static int		SearchPerform(Tcl_Interp *interp,
			    SearchSpec *searchSpecPtr, Tcl_Obj *patObj,
			    Tcl_Obj *fromPtr, Tcl_Obj *toPtr);

/*
 * Boolean variable indicating whether or not special debugging code should be
 * executed.
 */

int tkTextDebug = 0;

/*
 * Forward declarations for functions defined later in this file:
 */

static int		ConfigureText(Tcl_Interp *interp,
			    TkText *textPtr, int objc, Tcl_Obj *const objv[]);
static int		DeleteIndexRange(TkSharedText *sharedPtr,
			    TkText *textPtr, const TkTextIndex *indexPtr1,
			    const TkTextIndex *indexPtr2, int viewUpdate);
static int		CountIndices(const TkText *textPtr,
			    const TkTextIndex *indexPtr1,
			    const TkTextIndex *indexPtr2,
			    TkTextCountType type);
static void		DestroyText(TkText *textPtr);
static int		InsertChars(TkSharedText *sharedTextPtr,
			    TkText *textPtr, TkTextIndex *indexPtr,
			    Tcl_Obj *stringPtr, int viewUpdate);
static void		TextBlinkProc(ClientData clientData);
static void		TextCmdDeletedProc(ClientData clientData);
static int		CreateWidget(TkSharedText *sharedPtr, Tk_Window tkwin,
			    Tcl_Interp *interp, const TkText *parent,
			    int objc, Tcl_Obj *const objv[]);
static void		TextEventProc(ClientData clientData,
			    XEvent *eventPtr);
static int		TextFetchSelection(ClientData clientData, int offset,
			    char *buffer, int maxBytes);
static int		TextIndexSortProc(const void *first,
			    const void *second);
static int		TextInsertCmd(TkSharedText *sharedTextPtr,
			    TkText *textPtr, Tcl_Interp *interp,
			    int objc, Tcl_Obj *const objv[],
			    const TkTextIndex *indexPtr, int viewUpdate);
static int		TextReplaceCmd(TkText *textPtr, Tcl_Interp *interp,
			    const TkTextIndex *indexFromPtr,
			    const TkTextIndex *indexToPtr,
			    int objc, Tcl_Obj *const objv[], int viewUpdate);
static int		TextSearchCmd(TkText *textPtr, Tcl_Interp *interp,
			    int objc, Tcl_Obj *const objv[]);
static int		TextEditCmd(TkText *textPtr, Tcl_Interp *interp,
			    int objc, Tcl_Obj *const objv[]);
static int		TextWidgetObjCmd(ClientData clientData,
			    Tcl_Interp *interp,
			    int objc, Tcl_Obj *const objv[]);
static int		SharedTextObjCmd(ClientData clientData,
			    Tcl_Interp *interp,
			    int objc, Tcl_Obj *const objv[]);
static void		TextWorldChangedCallback(ClientData instanceData);
static void		TextWorldChanged(TkText *textPtr, int mask);
static int		TextDumpCmd(TkText *textPtr, Tcl_Interp *interp,
			    int objc, Tcl_Obj *const objv[]);
static int		DumpLine(Tcl_Interp *interp, TkText *textPtr,
			    int what, TkTextLine *linePtr, int start, int end,
			    int lineno, Tcl_Obj *command);
static int		DumpSegment(TkText *textPtr, Tcl_Interp *interp,
			    const char *key, const char *value,
			    Tcl_Obj *command, const TkTextIndex *index,
			    int what);
static int		TextEditUndo(TkText *textPtr);
static int		TextEditRedo(TkText *textPtr);
static Tcl_Obj *	TextGetText(const TkText *textPtr,
			    const TkTextIndex *index1,
			    const TkTextIndex *index2, int visibleOnly);
static void		GenerateModifiedEvent(TkText *textPtr);
static void		UpdateDirtyFlag(TkSharedText *sharedPtr);
static void		TextPushUndoAction(TkText *textPtr,
			    Tcl_Obj *undoString, int insert,
			    const TkTextIndex *index1Ptr,
			    const TkTextIndex *index2Ptr);
static int		TextSearchIndexInLine(const SearchSpec *searchSpecPtr,
			    TkTextLine *linePtr, int byteIndex);
static int		TextPeerCmd(TkText *textPtr, Tcl_Interp *interp,
			    int objc, Tcl_Obj *const objv[]);
static TkUndoProc	TextUndoRedoCallback;

/*
 * Declarations of the three search procs required by the multi-line search
 * routines.
 */

static SearchMatchProc		TextSearchFoundMatch;
static SearchAddLineProc	TextSearchAddNextLine;
static SearchLineIndexProc	TextSearchGetLineIndex;

/*
 * The structure below defines text class behavior by means of functions that
 * can be invoked from generic window code.
 */

static const Tk_ClassProcs textClass = {
    sizeof(Tk_ClassProcs),	/* size */
    TextWorldChangedCallback,	/* worldChangedProc */
    NULL,					/* createProc */
    NULL					/* modalProc */
};

/*
 *--------------------------------------------------------------
 *
 * Tk_TextObjCmd --
 *
 *	This function is invoked to process the "text" Tcl command. See the
 *	user documentation for details on what it does.
 *
 * Results:
 *	A standard Tcl result.
 *
 * Side effects:
 *	See the user documentation.
 *
 *--------------------------------------------------------------
 */

int
Tk_TextObjCmd(
    ClientData clientData,	/* Main window associated with interpreter. */
    Tcl_Interp *interp,		/* Current interpreter. */
    int objc,			/* Number of arguments. */
    Tcl_Obj *const objv[])	/* Argument objects. */
{
    Tk_Window tkwin = clientData;

    if (objc < 2) {
	Tcl_WrongNumArgs(interp, 1, objv, "pathName ?-option value ...?");
	return TCL_ERROR;
    }

    return CreateWidget(NULL, tkwin, interp, NULL, objc, objv);
}

/*
 *--------------------------------------------------------------
 *
 * CreateWidget --
 *
 *	This function is invoked to process the "text" Tcl command, (when
 *	called by Tk_TextObjCmd) and the "$text peer create" text widget
 *	sub-command (called from TextPeerCmd).
 *
 *	See the user documentation for details on what it does.
 *
 * Results:
 *	A standard Tcl result, places the name of the widget created into the
 *	interp's result.
 *
 * Side effects:
 *	See the user documentation.
 *
 *--------------------------------------------------------------
 */

static int
CreateWidget(
    TkSharedText *sharedPtr,	/* Shared widget info, or NULL. */
    Tk_Window tkwin,		/* Main window associated with interpreter. */
    Tcl_Interp *interp,		/* Current interpreter. */
    const TkText *parent,	/* If non-NULL then take default start, end
				 * from this parent. */
    int objc,			/* Number of arguments. */
    Tcl_Obj *const objv[])	/* Argument objects. */
{
    register TkText *textPtr;
    Tk_OptionTable optionTable;
    TkTextIndex startIndex;
    Tk_Window newWin;

    /*
     * Create the window.
     */

    newWin = Tk_CreateWindowFromPath(interp, tkwin, Tcl_GetString(objv[1]),
	    NULL);
    if (newWin == NULL) {
	return TCL_ERROR;
    }

    /*
     * Create the text widget and initialize everything to zero, then set the
     * necessary initial (non-NULL) values. It is important that the 'set' tag
     * and 'insert', 'current' mark pointers are all NULL to start.
     */

    textPtr = ckalloc(sizeof(TkText));
    memset(textPtr, 0, sizeof(TkText));

    textPtr->tkwin = newWin;
    textPtr->display = Tk_Display(newWin);
    textPtr->interp = interp;
    textPtr->widgetCmd = Tcl_CreateObjCommand(interp,
	    Tk_PathName(textPtr->tkwin), TextWidgetObjCmd,
	    textPtr, TextCmdDeletedProc);

    if (sharedPtr == NULL) {
	sharedPtr = ckalloc(sizeof(TkSharedText));
	memset(sharedPtr, 0, sizeof(TkSharedText));

	sharedPtr->refCount = 0;
	sharedPtr->peers = NULL;
	sharedPtr->tree = TkBTreeCreate(sharedPtr);

	Tcl_InitHashTable(&sharedPtr->tagTable, TCL_STRING_KEYS);
	Tcl_InitHashTable(&sharedPtr->markTable, TCL_STRING_KEYS);
	Tcl_InitHashTable(&sharedPtr->windowTable, TCL_STRING_KEYS);
	Tcl_InitHashTable(&sharedPtr->imageTable, TCL_STRING_KEYS);
	sharedPtr->undoStack = TkUndoInitStack(interp,0);
	sharedPtr->undo = 1;
	sharedPtr->isDirty = 0;
	sharedPtr->dirtyMode = TK_TEXT_DIRTY_NORMAL;
	sharedPtr->autoSeparators = 1;
	sharedPtr->lastEditMode = TK_TEXT_EDIT_OTHER;
	sharedPtr->stateEpoch = 0;
    }

    /*
     * Add the new widget to the shared list.
     */

    textPtr->sharedTextPtr = sharedPtr;
    sharedPtr->refCount++;
    textPtr->next = sharedPtr->peers;
    sharedPtr->peers = textPtr;

    /*
     * This refCount will be held until DestroyText is called. Note also that
     * the later call to 'TkTextCreateDInfo' will add more refCounts.
     */

    textPtr->refCount = 1;

    /*
     * Specify start and end lines in the B-tree. The default is the same as
     * the parent, but this can be adjusted to display more or less if the
     * start, end where given as configuration options.
     */

    if (parent != NULL) {
	textPtr->start = parent->start;
	textPtr->end = parent->end;
    } else {
	textPtr->start = NULL;
	textPtr->end = NULL;
    }

    /*
     * Register with the B-tree. In some sense it would be best if we could do
     * this later (after configuration options), so that any changes to
     * start,end do not require a total recalculation.
     */

    TkBTreeAddClient(sharedPtr->tree, textPtr, textPtr->charHeight);

    textPtr->state = TK_TEXT_STATE_NORMAL;
    textPtr->relief = TK_RELIEF_FLAT;
    textPtr->cursor = None;
    textPtr->charWidth = 1;
    textPtr->charHeight = 10;
    textPtr->wrapMode = TEXT_WRAPMODE_CHAR;
    textPtr->prevWidth = Tk_Width(newWin);
    textPtr->prevHeight = Tk_Height(newWin);

    /*
     * This will add refCounts to textPtr.
     */

    TkTextCreateDInfo(textPtr);
    TkTextMakeByteIndex(textPtr->sharedTextPtr->tree, textPtr, 0, 0,
	    &startIndex);
    TkTextSetYView(textPtr, &startIndex, 0);
    textPtr->exportSelection = 1;
    textPtr->pickEvent.type = LeaveNotify;
    textPtr->undo = textPtr->sharedTextPtr->undo;
    textPtr->maxUndo = textPtr->sharedTextPtr->maxUndo;
    textPtr->autoSeparators = textPtr->sharedTextPtr->autoSeparators;
    textPtr->tabOptionPtr = NULL;

    /*
     * Create the "sel" tag and the "current" and "insert" marks.
     */

    textPtr->selBorder = NULL;
    textPtr->inactiveSelBorder = NULL;
    textPtr->selBorderWidth = 0;
    textPtr->selBorderWidthPtr = NULL;
    textPtr->selFgColorPtr = NULL;

    /*
     * Note: it is important that textPtr->selTagPtr is NULL before this
     * initial call.
     */

    textPtr->selTagPtr = TkTextCreateTag(textPtr, "sel", NULL);
    textPtr->selTagPtr->reliefString =
	    ckalloc(sizeof(DEF_TEXT_SELECT_RELIEF));
    strcpy(textPtr->selTagPtr->reliefString, DEF_TEXT_SELECT_RELIEF);
    Tk_GetRelief(interp, DEF_TEXT_SELECT_RELIEF, &textPtr->selTagPtr->relief);
    textPtr->currentMarkPtr = TkTextSetMark(textPtr, "current", &startIndex);
    textPtr->insertMarkPtr = TkTextSetMark(textPtr, "insert", &startIndex);

    /*
     * Create the option table for this widget class. If it has already been
     * created, the cached pointer will be returned.
     */

    optionTable = Tk_CreateOptionTable(interp, optionSpecs);

    Tk_SetClass(textPtr->tkwin, "Text");
    Tk_SetClassProcs(textPtr->tkwin, &textClass, textPtr);
    textPtr->optionTable = optionTable;

    Tk_CreateEventHandler(textPtr->tkwin,
	    ExposureMask|StructureNotifyMask|FocusChangeMask,
	    TextEventProc, textPtr);
    Tk_CreateEventHandler(textPtr->tkwin, KeyPressMask|KeyReleaseMask
	    |ButtonPressMask|ButtonReleaseMask|EnterWindowMask
	    |LeaveWindowMask|PointerMotionMask|VirtualEventMask,
	    TkTextBindProc, textPtr);
    Tk_CreateSelHandler(textPtr->tkwin, XA_PRIMARY, XA_STRING,
	    TextFetchSelection, textPtr, XA_STRING);

    if (Tk_InitOptions(interp, (char *) textPtr, optionTable, textPtr->tkwin)
	    != TCL_OK) {
	Tk_DestroyWindow(textPtr->tkwin);
	return TCL_ERROR;
    }
    if (ConfigureText(interp, textPtr, objc-2, objv+2) != TCL_OK) {
	Tk_DestroyWindow(textPtr->tkwin);
	return TCL_ERROR;
    }

    Tcl_SetObjResult(interp, TkNewWindowObj(textPtr->tkwin));
    return TCL_OK;
}

/*
 *--------------------------------------------------------------
 *
 * TextWidgetObjCmd --
 *
 *	This function is invoked to process the Tcl command that corresponds
 *	to a text widget. See the user documentation for details on what it
 *	does.
 *
 * Results:
 *	A standard Tcl result.
 *
 * Side effects:
 *	See the user documentation.
 *
 *--------------------------------------------------------------
 */

static int
TextWidgetObjCmd(
    ClientData clientData,	/* Information about text widget. */
    Tcl_Interp *interp,		/* Current interpreter. */
    int objc,			/* Number of arguments. */
    Tcl_Obj *const objv[])	/* Argument objects. */
{
    register TkText *textPtr = clientData;
    int result = TCL_OK;
    int index;

    static const char *const optionStrings[] = {
	"bbox", "cget", "compare", "configure", "count", "debug", "delete",
	"dlineinfo", "dump", "edit", "get", "image", "index", "insert",
	"mark", "peer", "replace", "scan", "search", "see", "tag", "window",
	"xview", "yview", NULL
    };
    enum options {
	TEXT_BBOX, TEXT_CGET, TEXT_COMPARE, TEXT_CONFIGURE, TEXT_COUNT,
	TEXT_DEBUG, TEXT_DELETE, TEXT_DLINEINFO, TEXT_DUMP, TEXT_EDIT,
	TEXT_GET, TEXT_IMAGE, TEXT_INDEX, TEXT_INSERT, TEXT_MARK,
	TEXT_PEER, TEXT_REPLACE, TEXT_SCAN, TEXT_SEARCH, TEXT_SEE,
	TEXT_TAG, TEXT_WINDOW, TEXT_XVIEW, TEXT_YVIEW
    };

    if (objc < 2) {
	Tcl_WrongNumArgs(interp, 1, objv, "option ?arg ...?");
	return TCL_ERROR;
    }

    if (Tcl_GetIndexFromObjStruct(interp, objv[1], optionStrings,
	    sizeof(char *), "option", 0, &index) != TCL_OK) {
	return TCL_ERROR;
    }
    textPtr->refCount++;

    switch ((enum options) index) {
    case TEXT_BBOX: {
	int x, y, width, height;
	const TkTextIndex *indexPtr;

	if (objc != 3) {
	    Tcl_WrongNumArgs(interp, 2, objv, "index");
	    result = TCL_ERROR;
	    goto done;
	}
	indexPtr = TkTextGetIndexFromObj(interp, textPtr, objv[2]);
	if (indexPtr == NULL) {
	    result = TCL_ERROR;
	    goto done;
	}
	if (TkTextIndexBbox(textPtr, indexPtr, &x, &y, &width, &height,
		NULL) == 0) {
	    Tcl_Obj *listObj = Tcl_NewListObj(0, NULL);

	    Tcl_ListObjAppendElement(interp, listObj, Tcl_NewIntObj(x));
	    Tcl_ListObjAppendElement(interp, listObj, Tcl_NewIntObj(y));
	    Tcl_ListObjAppendElement(interp, listObj, Tcl_NewIntObj(width));
	    Tcl_ListObjAppendElement(interp, listObj, Tcl_NewIntObj(height));

	    Tcl_SetObjResult(interp, listObj);
	}
	break;
    }
    case TEXT_CGET:
	if (objc != 3) {
	    Tcl_WrongNumArgs(interp, 2, objv, "option");
	    result = TCL_ERROR;
	    goto done;
	} else {
	    Tcl_Obj *objPtr = Tk_GetOptionValue(interp, (char *) textPtr,
		    textPtr->optionTable, objv[2], textPtr->tkwin);

	    if (objPtr == NULL) {
		result = TCL_ERROR;
		goto done;
	    }
	    Tcl_SetObjResult(interp, objPtr);
	    result = TCL_OK;
	}
	break;
    case TEXT_COMPARE: {
	int relation, value;
	const char *p;
	const TkTextIndex *index1Ptr, *index2Ptr;

	if (objc != 5) {
	    Tcl_WrongNumArgs(interp, 2, objv, "index1 op index2");
	    result = TCL_ERROR;
	    goto done;
	}
	index1Ptr = TkTextGetIndexFromObj(interp, textPtr, objv[2]);
	index2Ptr = TkTextGetIndexFromObj(interp, textPtr, objv[4]);
	if (index1Ptr == NULL || index2Ptr == NULL) {
	    result = TCL_ERROR;
	    goto done;
	}
	relation = TkTextIndexCmp(index1Ptr, index2Ptr);
	p = Tcl_GetString(objv[3]);
	if (p[0] == '<') {
	    value = (relation < 0);
	    if ((p[1] == '=') && (p[2] == 0)) {
		value = (relation <= 0);
	    } else if (p[1] != 0) {
		goto compareError;
	    }
	} else if (p[0] == '>') {
	    value = (relation > 0);
	    if ((p[1] == '=') && (p[2] == 0)) {
		value = (relation >= 0);
	    } else if (p[1] != 0) {
		goto compareError;
	    }
	} else if ((p[0] == '=') && (p[1] == '=') && (p[2] == 0)) {
	    value = (relation == 0);
	} else if ((p[0] == '!') && (p[1] == '=') && (p[2] == 0)) {
	    value = (relation != 0);
	} else {
	    goto compareError;
	}
	Tcl_SetObjResult(interp, Tcl_NewBooleanObj(value));
	break;

    compareError:
	Tcl_SetObjResult(interp, Tcl_ObjPrintf(
		"bad comparison operator \"%s\": must be"
		" <, <=, ==, >=, >, or !=", Tcl_GetString(objv[3])));
	Tcl_SetErrorCode(interp, "TK", "VALUE", "COMPARISON", NULL);
	result = TCL_ERROR;
	goto done;
    }
    case TEXT_CONFIGURE:
	if (objc <= 3) {
	    Tcl_Obj *objPtr = Tk_GetOptionInfo(interp, (char *) textPtr,
		    textPtr->optionTable, ((objc == 3) ? objv[2] : NULL),
		    textPtr->tkwin);

	    if (objPtr == NULL) {
		result = TCL_ERROR;
		goto done;
	    }
	    Tcl_SetObjResult(interp, objPtr);
	} else {
	    result = ConfigureText(interp, textPtr, objc-2, objv+2);
	}
	break;
    case TEXT_COUNT: {
	const TkTextIndex *indexFromPtr, *indexToPtr;
	int i, found = 0, update = 0;
	Tcl_Obj *objPtr = NULL;

	if (objc < 4) {
	    Tcl_WrongNumArgs(interp, 2, objv,
		    "?-option value ...? index1 index2");
	    result = TCL_ERROR;
	    goto done;
	}

	indexFromPtr = TkTextGetIndexFromObj(interp, textPtr, objv[objc-2]);
	if (indexFromPtr == NULL) {
	    result = TCL_ERROR;
	    goto done;
	}
	indexToPtr = TkTextGetIndexFromObj(interp, textPtr, objv[objc-1]);
	if (indexToPtr == NULL) {
	    result = TCL_ERROR;
	    goto done;
	}

	for (i = 2; i < objc-2; i++) {
	    int value, length;
	    const char *option = Tcl_GetString(objv[i]);
	    char c;

	    length = objv[i]->length;
	    if (length < 2 || option[0] != '-') {
		goto badOption;
	    }
	    c = option[1];
	    if (c == 'c' && !strncmp("-chars", option, (unsigned) length)) {
		value = CountIndices(textPtr, indexFromPtr, indexToPtr,
			COUNT_CHARS);
	    } else if (c == 'd' && (length > 8)
		    && !strncmp("-displaychars", option, (unsigned) length)) {
		value = CountIndices(textPtr, indexFromPtr, indexToPtr,
			COUNT_DISPLAY_CHARS);
	    } else if (c == 'd' && (length > 8)
		    && !strncmp("-displayindices", option,(unsigned)length)) {
		value = CountIndices(textPtr, indexFromPtr, indexToPtr,
			COUNT_DISPLAY_INDICES);
	    } else if (c == 'd' && (length > 8)
		    && !strncmp("-displaylines", option, (unsigned) length)) {
		TkTextLine *fromPtr, *lastPtr;
		TkTextIndex index;

		int compare = TkTextIndexCmp(indexFromPtr, indexToPtr);
		value = 0;

		if (compare == 0) {
		    goto countDone;
		}

		if (compare > 0) {
		    const TkTextIndex *tmpPtr = indexFromPtr;

		    indexFromPtr = indexToPtr;
		    indexToPtr = tmpPtr;
		}

		lastPtr = TkBTreeFindLine(textPtr->sharedTextPtr->tree,
			textPtr,
			TkBTreeNumLines(textPtr->sharedTextPtr->tree,textPtr));
		fromPtr = indexFromPtr->linePtr;
		if (fromPtr == lastPtr) {
		    goto countDone;
		}

		/*
		 * Caution: we must NEVER call TkTextUpdateOneLine with the
		 * last artificial line in the widget.
		 */

		index = *indexFromPtr;
		index.byteIndex = 0;

		/*
		 * We're going to count up all display lines in the logical
		 * line of 'indexFromPtr' up to, but not including the logical
		 * line of 'indexToPtr', and then subtract off what we didn't
		 * want from 'from' and add on what we didn't count from 'to.
		 */

		while (index.linePtr != indexToPtr->linePtr) {
		    value += TkTextUpdateOneLine(textPtr, fromPtr,0,&index,0);

		    /*
		     * We might have skipped past indexToPtr, if we have
		     * multiple logical lines in a single display line.
		     */
		    if (TkTextIndexCmp(&index,indexToPtr) > 0) {
			break;
		    }
		}

		/*
		 * Now we need to adjust the count to add on the number of
		 * display lines in the last logical line, and subtract off
		 * the number of display lines overcounted in the first
		 * logical line. This logic is still ok if both indices are in
		 * the same logical line.
		 */

		index.linePtr = indexFromPtr->linePtr;
		index.byteIndex = 0;
		while (1) {
		    TkTextFindDisplayLineEnd(textPtr, &index, 1, NULL);
		    if (index.byteIndex >= indexFromPtr->byteIndex) {
			break;
		    }
		    TkTextIndexForwBytes(textPtr, &index, 1, &index);
		    value--;

		}
		if (indexToPtr->linePtr != lastPtr) {
		    index.linePtr = indexToPtr->linePtr;
		    index.byteIndex = 0;
		    while (1) {
			TkTextFindDisplayLineEnd(textPtr, &index, 1, NULL);
			if (index.byteIndex >= indexToPtr->byteIndex) {
			    break;
			}
			TkTextIndexForwBytes(textPtr, &index, 1, &index);
			value++;
		    }
		}

		if (compare > 0) {
		    value = -value;
		}
	    } else if (c == 'i'
		    && !strncmp("-indices", option, (unsigned) length)) {
		value = CountIndices(textPtr, indexFromPtr, indexToPtr,
			COUNT_INDICES);
	    } else if (c == 'l'
		    && !strncmp("-lines", option, (unsigned) length)) {
		value = TkBTreeLinesTo(textPtr, indexToPtr->linePtr)
			- TkBTreeLinesTo(textPtr, indexFromPtr->linePtr);
	    } else if (c == 'u'
		    && !strncmp("-update", option, (unsigned) length)) {
		update = 1;
		continue;
	    } else if (c == 'x'
		    && !strncmp("-xpixels", option, (unsigned) length)) {
		int x1, x2;
		TkTextIndex index;

		index = *indexFromPtr;
		TkTextFindDisplayLineEnd(textPtr, &index, 0, &x1);
		index = *indexToPtr;
		TkTextFindDisplayLineEnd(textPtr, &index, 0, &x2);
		value = x2 - x1;
	    } else if (c == 'y'
		    && !strncmp("-ypixels", option, (unsigned) length)) {
		if (update) {
		    TkTextUpdateLineMetrics(textPtr,
			    TkBTreeLinesTo(textPtr, indexFromPtr->linePtr),
			    TkBTreeLinesTo(textPtr, indexToPtr->linePtr), -1);
		}
		value = TkTextIndexYPixels(textPtr, indexToPtr)
			- TkTextIndexYPixels(textPtr, indexFromPtr);
	    } else {
		goto badOption;
	    }

	countDone:
	    found++;
	    if (found == 1) {
		Tcl_SetObjResult(interp, Tcl_NewIntObj(value));
	    } else {
		if (found == 2) {
		    /*
		     * Move the first item we put into the result into the
		     * first element of the list object.
		     */

		    objPtr = Tcl_NewObj();
		    Tcl_ListObjAppendElement(NULL, objPtr,
			    Tcl_GetObjResult(interp));
		}
		Tcl_ListObjAppendElement(NULL, objPtr, Tcl_NewIntObj(value));
	    }
	}

	if (found == 0) {
	    /*
	     * Use the default '-indices'.
	     */

	    int value = CountIndices(textPtr, indexFromPtr, indexToPtr,
		    COUNT_INDICES);

	    Tcl_SetObjResult(interp, Tcl_NewIntObj(value));
	} else if (found > 1) {
	    Tcl_SetObjResult(interp, objPtr);
	}
	break;

    badOption:
	Tcl_SetObjResult(interp, Tcl_ObjPrintf(
		"bad option \"%s\" must be -chars, -displaychars, "
		"-displayindices, -displaylines, -indices, -lines, -update, "
		"-xpixels, or -ypixels", Tcl_GetString(objv[i])));
	Tcl_SetErrorCode(interp, "TK", "TEXT", "INDEX_OPTION", NULL);
	result = TCL_ERROR;
	goto done;
    }
    case TEXT_DEBUG:
	if (objc > 3) {
	    Tcl_WrongNumArgs(interp, 2, objv, "boolean");
	    result = TCL_ERROR;
	    goto done;
	}
	if (objc == 2) {
	    Tcl_SetObjResult(interp, Tcl_NewBooleanObj(tkBTreeDebug));
	} else {
	    if (Tcl_GetBooleanFromObj(interp, objv[2],
		    &tkBTreeDebug) != TCL_OK) {
		result = TCL_ERROR;
		goto done;
	    }
	    tkTextDebug = tkBTreeDebug;
	}
	break;
    case TEXT_DELETE:
	if (objc < 3) {
	    Tcl_WrongNumArgs(interp, 2, objv, "index1 ?index2 ...?");
	    result = TCL_ERROR;
	    goto done;
	}
	if (textPtr->state == TK_TEXT_STATE_NORMAL) {
	    if (objc < 5) {
		/*
		 * Simple case requires no predetermination of indices.
		 */

		const TkTextIndex *indexPtr1, *indexPtr2;

		/*
		 * Parse the starting and stopping indices.
		 */

		indexPtr1 = TkTextGetIndexFromObj(textPtr->interp, textPtr,
			objv[2]);
		if (indexPtr1 == NULL) {
		    result = TCL_ERROR;
		    goto done;
		}
		if (objc == 4) {
		    indexPtr2 = TkTextGetIndexFromObj(textPtr->interp,
			    textPtr, objv[3]);
		    if (indexPtr2 == NULL) {
			result = TCL_ERROR;
			goto done;
		    }
		} else {
		    indexPtr2 = NULL;
		}
		DeleteIndexRange(NULL, textPtr, indexPtr1, indexPtr2, 1);
	    } else {
		/*
		 * Multi-index pair case requires that we prevalidate the
		 * indices and sort from last to first so that deletes occur
		 * in the exact (unshifted) text. It also needs to handle
		 * partial and fully overlapping ranges. We have to do this
		 * with multiple passes.
		 */

		TkTextIndex *indices, *ixStart, *ixEnd, *lastStart;
		char *useIdx;
		int i;

		objc -= 2;
		objv += 2;
		indices = ckalloc((objc + 1) * sizeof(TkTextIndex));

		/*
		 * First pass verifies that all indices are valid.
		 */

		for (i = 0; i < objc; i++) {
		    const TkTextIndex *indexPtr =
			    TkTextGetIndexFromObj(interp, textPtr, objv[i]);

		    if (indexPtr == NULL) {
			result = TCL_ERROR;
			ckfree(indices);
			goto done;
		    }
		    indices[i] = *indexPtr;
		}

		/*
		 * Pad out the pairs evenly to make later code easier.
		 */

		if (objc & 1) {
		    indices[i] = indices[i-1];
		    TkTextIndexForwChars(NULL, &indices[i], 1, &indices[i],
			    COUNT_INDICES);
		    objc++;
		}
		useIdx = ckalloc(objc);
		memset(useIdx, 0, (unsigned) objc);

		/*
		 * Do a decreasing order sort so that we delete the end ranges
		 * first to maintain index consistency.
		 */

		qsort(indices, (unsigned) objc / 2,
			2 * sizeof(TkTextIndex), TextIndexSortProc);
		lastStart = NULL;

		/*
		 * Second pass will handle bogus ranges (end < start) and
		 * overlapping ranges.
		 */

		for (i = 0; i < objc; i += 2) {
		    ixStart = &indices[i];
		    ixEnd = &indices[i+1];
		    if (TkTextIndexCmp(ixEnd, ixStart) <= 0) {
			continue;
		    }
		    if (lastStart) {
			if (TkTextIndexCmp(ixStart, lastStart) == 0) {
			    /*
			     * Start indices were equal, and the sort placed
			     * the longest range first, so skip this one.
			     */

			    continue;
			} else if (TkTextIndexCmp(lastStart, ixEnd) < 0) {
			    /*
			     * The next pair has a start range before the end
			     * point of the last range. Constrain the delete
			     * range, but use the pointer values.
			     */

			    *ixEnd = *lastStart;
			    if (TkTextIndexCmp(ixEnd, ixStart) <= 0) {
				continue;
			    }
			}
		    }
		    lastStart = ixStart;
		    useIdx[i] = 1;
		}

		/*
		 * Final pass take the input from the previous and deletes the
		 * ranges which are flagged to be deleted.
		 */

		for (i = 0; i < objc; i += 2) {
		    if (useIdx[i]) {
			/*
			 * We don't need to check the return value because all
			 * indices are preparsed above.
			 */

			DeleteIndexRange(NULL, textPtr, &indices[i],
				&indices[i+1], 1);
		    }
		}
		ckfree(indices);
	    }
	}
	break;
    case TEXT_DLINEINFO: {
	int x, y, width, height, base;
	const TkTextIndex *indexPtr;

	if (objc != 3) {
	    Tcl_WrongNumArgs(interp, 2, objv, "index");
	    result = TCL_ERROR;
	    goto done;
	}
	indexPtr = TkTextGetIndexFromObj(interp, textPtr, objv[2]);
	if (indexPtr == NULL) {
	    result = TCL_ERROR;
	    goto done;
	}
	if (TkTextDLineInfo(textPtr, indexPtr, &x, &y, &width, &height,
		&base) == 0) {
	    Tcl_Obj *listObj = Tcl_NewListObj(0, NULL);

	    Tcl_ListObjAppendElement(interp, listObj, Tcl_NewIntObj(x));
	    Tcl_ListObjAppendElement(interp, listObj, Tcl_NewIntObj(y));
	    Tcl_ListObjAppendElement(interp, listObj, Tcl_NewIntObj(width));
	    Tcl_ListObjAppendElement(interp, listObj, Tcl_NewIntObj(height));
	    Tcl_ListObjAppendElement(interp, listObj, Tcl_NewIntObj(base));

	    Tcl_SetObjResult(interp, listObj);
	}
	break;
    }
    case TEXT_DUMP:
	result = TextDumpCmd(textPtr, interp, objc, objv);
	break;
    case TEXT_EDIT:
	result = TextEditCmd(textPtr, interp, objc, objv);
	break;
    case TEXT_GET: {
	Tcl_Obj *objPtr = NULL;
	int i, found = 0, visible = 0;
	const char *name;
	int length;

	if (objc < 3) {
	    Tcl_WrongNumArgs(interp, 2, objv,
		    "?-displaychars? ?--? index1 ?index2 ...?");
	    result = TCL_ERROR;
	    goto done;
	}

	/*
	 * Simple, restrictive argument parsing. The only options are -- and
	 * -displaychars (or any unique prefix).
	 */

	i = 2;
	if (objc > 3) {
	    name = Tcl_GetString(objv[i]);
	    length = objv[i]->length;
	    if (length > 1 && name[0] == '-') {
		if (strncmp("-displaychars", name, (unsigned) length) == 0) {
		    i++;
		    visible = 1;
		    name = Tcl_GetString(objv[i]);
		    length = objv[i]->length;
		}
		if ((i < objc-1) && (length == 2) && !strcmp("--", name)) {
		    i++;
		}
	    }
	}

	for (; i < objc; i += 2) {
	    const TkTextIndex *index1Ptr, *index2Ptr;
	    TkTextIndex index2;

	    index1Ptr = TkTextGetIndexFromObj(interp, textPtr, objv[i]);
	    if (index1Ptr == NULL) {
		if (objPtr) {
		    Tcl_DecrRefCount(objPtr);
		}
		result = TCL_ERROR;
		goto done;
	    }

	    if (i+1 == objc) {
		TkTextIndexForwChars(NULL, index1Ptr, 1, &index2,
			COUNT_INDICES);
		index2Ptr = &index2;
	    } else {
		index2Ptr = TkTextGetIndexFromObj(interp, textPtr, objv[i+1]);
		if (index2Ptr == NULL) {
		    if (objPtr) {
			Tcl_DecrRefCount(objPtr);
		    }
		    result = TCL_ERROR;
		    goto done;
		}
	    }

	    if (TkTextIndexCmp(index1Ptr, index2Ptr) < 0) {
		/*
		 * We want to move the text we get from the window into the
		 * result, but since this could in principle be a megabyte or
		 * more, we want to do it efficiently!
		 */

		Tcl_Obj *get = TextGetText(textPtr, index1Ptr, index2Ptr,
			visible);

		found++;
		if (found == 1) {
		    Tcl_SetObjResult(interp, get);
		} else {
		    if (found == 2) {
			/*
			 * Move the first item we put into the result into the
			 * first element of the list object.
			 */

			objPtr = Tcl_NewObj();
			Tcl_ListObjAppendElement(NULL, objPtr,
				Tcl_GetObjResult(interp));
		    }
		    Tcl_ListObjAppendElement(NULL, objPtr, get);
		}
	    }
	}
	if (found > 1) {
	    Tcl_SetObjResult(interp, objPtr);
	}
	break;
    }
    case TEXT_IMAGE:
	result = TkTextImageCmd(textPtr, interp, objc, objv);
	break;
    case TEXT_INDEX: {
	const TkTextIndex *indexPtr;

	if (objc != 3) {
	    Tcl_WrongNumArgs(interp, 2, objv, "index");
	    result = TCL_ERROR;
	    goto done;
	}

	indexPtr = TkTextGetIndexFromObj(interp, textPtr, objv[2]);
	if (indexPtr == NULL) {
	    result = TCL_ERROR;
	    goto done;
	}
	Tcl_SetObjResult(interp, TkTextNewIndexObj(textPtr, indexPtr));
	break;
    }
    case TEXT_INSERT: {
	const TkTextIndex *indexPtr;

	if (objc < 4) {
	    Tcl_WrongNumArgs(interp, 2, objv,
		    "index chars ?tagList chars tagList ...?");
	    result = TCL_ERROR;
	    goto done;
	}
	indexPtr = TkTextGetIndexFromObj(interp, textPtr, objv[2]);
	if (indexPtr == NULL) {
	    result = TCL_ERROR;
	    goto done;
	}
	if (textPtr->state == TK_TEXT_STATE_NORMAL) {
	    result = TextInsertCmd(NULL, textPtr, interp, objc-3, objv+3,
		    indexPtr, 1);
	}
	break;
    }
    case TEXT_MARK:
	result = TkTextMarkCmd(textPtr, interp, objc, objv);
	break;
    case TEXT_PEER:
	result = TextPeerCmd(textPtr, interp, objc, objv);
	break;
    case TEXT_REPLACE: {
	const TkTextIndex *indexFromPtr, *indexToPtr;

	if (objc < 5) {
	    Tcl_WrongNumArgs(interp, 2, objv,
		    "index1 index2 chars ?tagList chars tagList ...?");
	    result = TCL_ERROR;
	    goto done;
	}
	indexFromPtr = TkTextGetIndexFromObj(interp, textPtr, objv[2]);
	if (indexFromPtr == NULL) {
	    result = TCL_ERROR;
	    goto done;
	}
	indexToPtr = TkTextGetIndexFromObj(interp, textPtr, objv[3]);
	if (indexToPtr == NULL) {
	    result = TCL_ERROR;
	    goto done;
	}
	if (TkTextIndexCmp(indexFromPtr, indexToPtr) > 0) {
	    Tcl_SetObjResult(interp, Tcl_ObjPrintf(
		    "index \"%s\" before \"%s\" in the text",
		    Tcl_GetString(objv[3]), Tcl_GetString(objv[2])));
	    Tcl_SetErrorCode(interp, "TK", "TEXT", "INDEX_ORDER", NULL);
	    result = TCL_ERROR;
	    goto done;
	}
	if (textPtr->state == TK_TEXT_STATE_NORMAL) {
	    int lineNum, byteIndex;
	    TkTextIndex index;

	    /*
	     * The 'replace' operation is quite complex to do correctly,
	     * because we want a number of criteria to hold:
	     *
	     * 1.  The insertion point shouldn't move, unless it is within the
	     *	   deleted range. In this case it should end up after the new
	     *	   text.
	     *
	     * 2.  The window should not change the text it shows - should not
	     *	   scroll vertically - unless the result of the replace is
	     *	   that the insertion position which used to be on-screen is
	     *	   now off-screen.
	     */

	    byteIndex = textPtr->topIndex.byteIndex;
	    lineNum = TkBTreeLinesTo(textPtr, textPtr->topIndex.linePtr);

	    TkTextMarkSegToIndex(textPtr, textPtr->insertMarkPtr, &index);
	    if ((TkTextIndexCmp(indexFromPtr, &index) < 0)
		    && (TkTextIndexCmp(indexToPtr, &index) > 0)) {
		/*
		 * The insertion point is inside the range to be replaced, so
		 * we have to do some calculations to ensure it doesn't move
		 * unnecessarily.
		 */

		int deleteInsertOffset, insertLength, j;

		insertLength = 0;
		for (j = 4; j < objc; j += 2) {
		    insertLength += Tcl_GetCharLength(objv[j]);
		}

		/*
		 * Calculate 'deleteInsertOffset' as an offset we will apply
		 * to the insertion point after this operation.
		 */

		deleteInsertOffset = CountIndices(textPtr, indexFromPtr,
			&index, COUNT_CHARS);
		if (deleteInsertOffset > insertLength) {
		    deleteInsertOffset = insertLength;
		}

		result = TextReplaceCmd(textPtr, interp, indexFromPtr,
			indexToPtr, objc, objv, 0);

		if (result == TCL_OK) {
		    /*
		     * Move the insertion position to the correct place.
		     */

		    TkTextIndexForwChars(NULL, indexFromPtr,
			    deleteInsertOffset, &index, COUNT_INDICES);
		    TkBTreeUnlinkSegment(textPtr->insertMarkPtr,
			    textPtr->insertMarkPtr->body.mark.linePtr);
		    TkBTreeLinkSegment(textPtr->insertMarkPtr, &index);
		}
	    } else {
		result = TextReplaceCmd(textPtr, interp, indexFromPtr,
			indexToPtr, objc, objv, 1);
	    }
	    if (result == TCL_OK) {
		/*
		 * Now ensure the top-line is in the right place.
		 */

		TkTextMakeByteIndex(textPtr->sharedTextPtr->tree, textPtr,
			lineNum, byteIndex, &index);
		TkTextSetYView(textPtr, &index, TK_TEXT_NOPIXELADJUST);
	    }
	}
	break;
    }
    case TEXT_SCAN:
	result = TkTextScanCmd(textPtr, interp, objc, objv);
	break;
    case TEXT_SEARCH:
	result = TextSearchCmd(textPtr, interp, objc, objv);
	break;
    case TEXT_SEE:
	result = TkTextSeeCmd(textPtr, interp, objc, objv);
	break;
    case TEXT_TAG:
	result = TkTextTagCmd(textPtr, interp, objc, objv);
	break;
    case TEXT_WINDOW:
	result = TkTextWindowCmd(textPtr, interp, objc, objv);
	break;
    case TEXT_XVIEW:
	result = TkTextXviewCmd(textPtr, interp, objc, objv);
	break;
    case TEXT_YVIEW:
	result = TkTextYviewCmd(textPtr, interp, objc, objv);
	break;
    }

  done:
    textPtr->refCount--;
    if (textPtr->refCount == 0) {
	ckfree(textPtr);
    }
    return result;
}

/*
 *--------------------------------------------------------------
 *
 * SharedTextObjCmd --
 *
 *	This function is invoked to process commands on the shared portion of
 *	a text widget. Currently it is not actually exported as a Tcl command,
 *	and is only used internally to process parts of undo/redo scripts.
 *	See the user documentation for 'text' for details on what it does -
 *	the only subcommands it currently supports are 'insert' and 'delete'.
 *
 * Results:
 *	A standard Tcl result.
 *
 * Side effects:
 *	See the user documentation for "text".
 *
 *--------------------------------------------------------------
 */

static int
SharedTextObjCmd(
    ClientData clientData,	/* Information about shared test B-tree. */
    Tcl_Interp *interp,		/* Current interpreter. */
    int objc,			/* Number of arguments. */
    Tcl_Obj *const objv[])	/* Argument objects. */
{
    register TkSharedText *sharedPtr = clientData;
    int result = TCL_OK;
    int index;

    static const char *const optionStrings[] = {
	"delete", "insert", NULL
    };
    enum options {
	TEXT_DELETE, TEXT_INSERT
    };

    if (objc < 2) {
	Tcl_WrongNumArgs(interp, 1, objv, "option ?arg ...?");
	return TCL_ERROR;
    }

    if (Tcl_GetIndexFromObjStruct(interp, objv[1], optionStrings,
	    sizeof(char *), "option", 0, &index) != TCL_OK) {
	return TCL_ERROR;
    }

    switch ((enum options) index) {
    case TEXT_DELETE:
	if (objc < 3) {
	    Tcl_WrongNumArgs(interp, 2, objv, "index1 ?index2 ...?");
	    return TCL_ERROR;
	}
	if (objc < 5) {
	    /*
	     * Simple case requires no predetermination of indices.
	     */

	    TkTextIndex index1;

	    /*
	     * Parse the starting and stopping indices.
	     */

	    result = TkTextSharedGetObjIndex(interp, sharedPtr, objv[2],
		    &index1);
	    if (result != TCL_OK) {
		return result;
	    }
	    if (objc == 4) {
		TkTextIndex index2;

		result = TkTextSharedGetObjIndex(interp, sharedPtr, objv[3],
			&index2);
		if (result != TCL_OK) {
		    return result;
		}
		DeleteIndexRange(sharedPtr, NULL, &index1, &index2, 1);
	    } else {
		DeleteIndexRange(sharedPtr, NULL, &index1, NULL, 1);
	    }
	    return TCL_OK;
	} else {
	    /* Too many arguments */
	    return TCL_ERROR;
	}
	break;
    case TEXT_INSERT: {
	TkTextIndex index1;

	if (objc < 4) {
	    Tcl_WrongNumArgs(interp, 2, objv,
		    "index chars ?tagList chars tagList ...?");
	    return TCL_ERROR;
	}
	result = TkTextSharedGetObjIndex(interp, sharedPtr, objv[2],
		&index1);
	if (result != TCL_OK) {
	    return result;
	}
	return TextInsertCmd(sharedPtr, NULL, interp, objc-3, objv+3, &index1,
		1);
    }
    default:
	return TCL_OK;
    }
}

/*
 *--------------------------------------------------------------
 *
 * TextPeerCmd --
 *
 *	This function is invoked to process the "text peer" Tcl command. See
 *	the user documentation for details on what it does.
 *
 * Results:
 *	A standard Tcl result.
 *
 * Side effects:
 *	See the user documentation.
 *
 *--------------------------------------------------------------
 */

static int
TextPeerCmd(
    TkText *textPtr,		/* Information about text widget. */
    Tcl_Interp *interp,		/* Current interpreter. */
    int objc,			/* Number of arguments. */
    Tcl_Obj *const objv[])	/* Argument objects. */
{
    Tk_Window tkwin = textPtr->tkwin;
    int index;

    static const char *const peerOptionStrings[] = {
	"create", "names", NULL
    };
    enum peerOptions {
	PEER_CREATE, PEER_NAMES
    };

    if (objc < 3) {
	Tcl_WrongNumArgs(interp, 2, objv, "option ?arg ...?");
	return TCL_ERROR;
    }

    if (Tcl_GetIndexFromObjStruct(interp, objv[2], peerOptionStrings,
	    sizeof(char *), "peer option", 0, &index) != TCL_OK) {
	return TCL_ERROR;
    }

    switch ((enum peerOptions) index) {
    case PEER_CREATE:
	if (objc < 4) {
	    Tcl_WrongNumArgs(interp, 3, objv, "pathName ?-option value ...?");
	    return TCL_ERROR;
	}
	return CreateWidget(textPtr->sharedTextPtr, tkwin, interp, textPtr,
		objc-2, objv+2);
    case PEER_NAMES: {
	TkText *tPtr = textPtr->sharedTextPtr->peers;
	Tcl_Obj *peersObj;

	if (objc > 3) {
	    Tcl_WrongNumArgs(interp, 3, objv, NULL);
	    return TCL_ERROR;
	}
	peersObj = Tcl_NewObj();
	while (tPtr != NULL) {
	    if (tPtr != textPtr) {
		Tcl_ListObjAppendElement(NULL, peersObj,
			TkNewWindowObj(tPtr->tkwin));
	    }
	    tPtr = tPtr->next;
	}
	Tcl_SetObjResult(interp, peersObj);
    }
    }

    return TCL_OK;
}

/*
 *----------------------------------------------------------------------
 *
 * TextReplaceCmd --
 *
 *	This function is invoked to process part of the "replace" widget
 *	command for text widgets.
 *
 * Results:
 *	A standard Tcl result.
 *
 * Side effects:
 *	See the user documentation.
 *
 *	If 'viewUpdate' is false, then textPtr->topIndex may no longer be a
 *	valid index after this function returns. The caller is responsible for
 *	ensuring a correct index is in place.
 *
 *----------------------------------------------------------------------
 */

static int
TextReplaceCmd(
    TkText *textPtr,		/* Information about text widget. */
    Tcl_Interp *interp,		/* Current interpreter. */
    const TkTextIndex *indexFromPtr,
				/* Index from which to replace. */
    const TkTextIndex *indexToPtr,
				/* Index to which to replace. */
    int objc,			/* Number of arguments. */
    Tcl_Obj *const objv[],	/* Argument objects. */
    int viewUpdate)		/* Update vertical view if set. */
{
    /*
     * Perform the deletion and insertion, but ensure no undo-separator is
     * placed between the two operations. Since we are using the helper
     * functions 'DeleteIndexRange' and 'TextInsertCmd' we have to pretend
     * that the autoSeparators setting is off, so that we don't get an
     * undo-separator between the delete and insert.
     */

    int origAutoSep = textPtr->sharedTextPtr->autoSeparators;
    int result, lineNumber;
    TkTextIndex indexTmp;

    if (textPtr->sharedTextPtr->undo) {
	textPtr->sharedTextPtr->autoSeparators = 0;
	if (origAutoSep &&
		textPtr->sharedTextPtr->lastEditMode!=TK_TEXT_EDIT_REPLACE) {
	    TkUndoInsertUndoSeparator(textPtr->sharedTextPtr->undoStack);
	}
    }

    /*
     * Must save and restore line in indexFromPtr based on line number; can't
     * keep the line itself as that might be eliminated/invalidated when
     * deleting the range. [Bug 1602537]
     */

    indexTmp = *indexFromPtr;
    lineNumber = TkBTreeLinesTo(textPtr, indexFromPtr->linePtr);
    DeleteIndexRange(NULL, textPtr, indexFromPtr, indexToPtr, viewUpdate);
    indexTmp.linePtr = TkBTreeFindLine(indexTmp.tree, textPtr, lineNumber);
    result = TextInsertCmd(NULL, textPtr, interp, objc-4, objv+4,
	    &indexTmp, viewUpdate);

    if (textPtr->sharedTextPtr->undo) {
	textPtr->sharedTextPtr->lastEditMode = TK_TEXT_EDIT_REPLACE;
	textPtr->sharedTextPtr->autoSeparators = origAutoSep;
    }

    return result;
}

/*
 *----------------------------------------------------------------------
 *
 * TextIndexSortProc --
 *
 *	This function is called by qsort when sorting an array of indices in
 *	*decreasing* order (last to first).
 *
 * Results:
 *	The return value is -1 if the first argument should be before the
 *	second element, 0 if it's equivalent, and 1 if it should be after the
 *	second element.
 *
 * Side effects:
 *	None.
 *
 *----------------------------------------------------------------------
 */

static int
TextIndexSortProc(
    const void *first,		/* Elements to be compared. */
    const void *second)
{
    TkTextIndex *pair1 = (TkTextIndex *) first;
    TkTextIndex *pair2 = (TkTextIndex *) second;
    int cmp = TkTextIndexCmp(&pair1[1], &pair2[1]);

    if (cmp == 0) {
	/*
	 * If the first indices were equal, we want the second index of the
	 * pair also to be the greater. Use pointer magic to access the second
	 * index pair.
	 */

	cmp = TkTextIndexCmp(&pair1[0], &pair2[0]);
    }
    if (cmp > 0) {
	return -1;
    } else if (cmp < 0) {
	return 1;
    }
    return 0;
}

/*
 *----------------------------------------------------------------------
 *
 * DestroyText --
 *
 *	This function is invoked when we receive a destroy event to clean up
 *	the internal structure of a text widget. We will free up most of the
 *	internal structure and delete the associated Tcl command. If there are
 *	no outstanding references to the widget, we also free up the textPtr
 *	itself.
 *
 *	The widget has already been flagged as deleted.
 *
 * Results:
 *	None.
 *
 * Side effects:
 *	Either everything or almost everything associated with the text is
 *	freed up.
 *
 *----------------------------------------------------------------------
 */

static void
DestroyText(
    TkText *textPtr)		/* Info about text widget. */
{
    Tcl_HashSearch search;
    Tcl_HashEntry *hPtr;
    TkTextTag *tagPtr;
    TkSharedText *sharedTextPtr = textPtr->sharedTextPtr;

    /*
     * Free up all the stuff that requires special handling. We have already
     * called let Tk_FreeConfigOptions to handle all the standard
     * option-related stuff (and so none of that exists when we are called).
     * Special note: free up display-related information before deleting the
     * B-tree, since display-related stuff may refer to stuff in the B-tree.
     */

    TkTextFreeDInfo(textPtr);
    textPtr->dInfoPtr = NULL;

    /*
     * Remove ourselves from the peer list.
     */

    if (sharedTextPtr->peers == textPtr) {
	sharedTextPtr->peers = textPtr->next;
    } else {
	TkText *nextPtr = sharedTextPtr->peers;
	while (nextPtr != NULL) {
	    if (nextPtr->next == textPtr) {
		nextPtr->next = textPtr->next;
		break;
	    }
	    nextPtr = nextPtr->next;
	}
    }

    /*
     * Always clean up the widget-specific tags first. Common tags (i.e. most)
     * will only be cleaned up when the shared structure is cleaned up.
     *
     * We also need to clean up widget-specific marks ('insert', 'current'),
     * since otherwise marks will never disappear from the B-tree.
     */

    TkTextDeleteTag(textPtr, textPtr->selTagPtr);
    TkBTreeUnlinkSegment(textPtr->insertMarkPtr,
	    textPtr->insertMarkPtr->body.mark.linePtr);
    ckfree(textPtr->insertMarkPtr);
    TkBTreeUnlinkSegment(textPtr->currentMarkPtr,
	    textPtr->currentMarkPtr->body.mark.linePtr);
    ckfree(textPtr->currentMarkPtr);

    /*
     * Now we've cleaned up everything of relevance to us in the B-tree, so we
     * disassociate outselves from it.
     *
     * When the refCount reaches zero, it's time to clean up the shared
     * portion of the text widget.
     */

    sharedTextPtr->refCount--;

    if (sharedTextPtr->refCount > 0) {
	TkBTreeRemoveClient(sharedTextPtr->tree, textPtr);

	/*
	 * Free up any embedded windows which belong to this widget.
	 */

	for (hPtr = Tcl_FirstHashEntry(&sharedTextPtr->windowTable, &search);
		hPtr != NULL; hPtr = Tcl_NextHashEntry(&search)) {
	    TkTextEmbWindowClient *loop;
	    TkTextSegment *ewPtr = Tcl_GetHashValue(hPtr);

	    loop = ewPtr->body.ew.clients;
	    if (loop->textPtr == textPtr) {
		ewPtr->body.ew.clients = loop->next;
		TkTextWinFreeClient(hPtr, loop);
	    } else {
		TkTextEmbWindowClient *client = ewPtr->body.ew.clients;

		client = loop->next;
		while (client != NULL) {
		    if (client->textPtr == textPtr) {
			loop->next = client->next;
			TkTextWinFreeClient(hPtr, client);
			break;
		    } else {
			loop = loop->next;
		    }
		    client = loop->next;
		}
	    }
	}
    } else {
	/*
	 * No need to call 'TkBTreeRemoveClient' first, since this will do
	 * everything in one go, more quickly.
	 */

	TkBTreeDestroy(sharedTextPtr->tree);

	for (hPtr = Tcl_FirstHashEntry(&sharedTextPtr->tagTable, &search);
		hPtr != NULL; hPtr = Tcl_NextHashEntry(&search)) {
	    tagPtr = Tcl_GetHashValue(hPtr);

	    /*
	     * No need to use 'TkTextDeleteTag' since we've already removed
	     * the B-tree completely.
	     */

	    TkTextFreeTag(textPtr, tagPtr);
	}
	Tcl_DeleteHashTable(&sharedTextPtr->tagTable);
	for (hPtr = Tcl_FirstHashEntry(&sharedTextPtr->markTable, &search);
	     hPtr != NULL; hPtr = Tcl_NextHashEntry(&search)) {
	    ckfree(Tcl_GetHashValue(hPtr));
	}
	Tcl_DeleteHashTable(&sharedTextPtr->markTable);
	TkUndoFreeStack(sharedTextPtr->undoStack);

	Tcl_DeleteHashTable(&sharedTextPtr->windowTable);
	Tcl_DeleteHashTable(&sharedTextPtr->imageTable);

	if (sharedTextPtr->bindingTable != NULL) {
	    Tk_DeleteBindingTable(sharedTextPtr->bindingTable);
	}
	ckfree(sharedTextPtr);
    }

    if (textPtr->tabArrayPtr != NULL) {
	ckfree(textPtr->tabArrayPtr);
    }
    if (textPtr->insertBlinkHandler != NULL) {
	Tcl_DeleteTimerHandler(textPtr->insertBlinkHandler);
    }

    textPtr->tkwin = NULL;
    textPtr->refCount--;
    Tcl_DeleteCommandFromToken(textPtr->interp, textPtr->widgetCmd);
    if (textPtr->refCount == 0) {
	ckfree(textPtr);
    }
}

/*
 *----------------------------------------------------------------------
 *
 * ConfigureText --
 *
 *	This function is called to process an objv/objc list, plus the Tk
 *	option database, in order to configure (or reconfigure) a text widget.
 *
 * Results:
 *	The return value is a standard Tcl result. If TCL_ERROR is returned,
 *	then the interp's result contains an error message.
 *
 * Side effects:
 *	Configuration information, such as text string, colors, font, etc. get
 *	set for textPtr; old resources get freed, if there were any.
 *
 *----------------------------------------------------------------------
 */

static int
ConfigureText(
    Tcl_Interp *interp,		/* Used for error reporting. */
    register TkText *textPtr,	/* Information about widget; may or may not
				 * already have values for some fields. */
    int objc,			/* Number of arguments. */
    Tcl_Obj *const objv[])	/* Argument objects. */
{
    Tk_SavedOptions savedOptions;
    int oldExport = textPtr->exportSelection;
    int mask = 0;

    if (Tk_SetOptions(interp, (char *) textPtr, textPtr->optionTable,
	    objc, objv, textPtr->tkwin, &savedOptions, &mask) != TCL_OK) {
	return TCL_ERROR;
    }

    /*
     * Copy down shared flags.
     */

    textPtr->sharedTextPtr->undo = textPtr->undo;
    textPtr->sharedTextPtr->maxUndo = textPtr->maxUndo;
    textPtr->sharedTextPtr->autoSeparators = textPtr->autoSeparators;

    TkUndoSetDepth(textPtr->sharedTextPtr->undoStack,
	    textPtr->sharedTextPtr->maxUndo);

    /*
     * A few other options also need special processing, such as parsing the
     * geometry and setting the background from a 3-D border.
     */

    Tk_SetBackgroundFromBorder(textPtr->tkwin, textPtr->border);

    if (mask & TK_TEXT_LINE_RANGE) {
	int start, end, current;
	TkTextIndex index1, index2, index3;

	/*
	 * Line start and/or end have been adjusted. We need to validate the
	 * first displayed line and arrange for re-layout.
	 */

	TkBTreeClientRangeChanged(textPtr, textPtr->charHeight);

	if (textPtr->start != NULL) {
	    start = TkBTreeLinesTo(NULL, textPtr->start);
	} else {
	    start = 0;
	}
	if (textPtr->end != NULL) {
	    end = TkBTreeLinesTo(NULL, textPtr->end);
	} else {
	    end = TkBTreeNumLines(textPtr->sharedTextPtr->tree, NULL);
	}
	if (start > end) {
	    Tcl_SetObjResult(interp, Tcl_NewStringObj(
		    "-startline must be less than or equal to -endline", -1));
	    Tcl_SetErrorCode(interp, "TK", "TEXT", "INDEX_ORDER", NULL);
	    Tk_RestoreSavedOptions(&savedOptions);
	    return TCL_ERROR;
	}
	current = TkBTreeLinesTo(NULL, textPtr->topIndex.linePtr);
	TkTextMakeByteIndex(textPtr->sharedTextPtr->tree, NULL, start, 0,
		    &index1);
	TkTextMakeByteIndex(textPtr->sharedTextPtr->tree, NULL, end, 0,
		    &index2);
	if (current < start || current > end) {
	    TkTextSearch search;
	    TkTextIndex first, last;
	    int selChanged = 0;

	    TkTextSetYView(textPtr, &index1, 0);

	    /*
	     * We may need to adjust the selection. So we have to check
	     * whether the "sel" tag was applied to anything outside the
	     * current start,end.
	     */

	    TkTextMakeByteIndex(textPtr->sharedTextPtr->tree, NULL, 0, 0,
		    &first);
	    TkTextMakeByteIndex(textPtr->sharedTextPtr->tree, NULL,
		    TkBTreeNumLines(textPtr->sharedTextPtr->tree, NULL),
		    0, &last);
	    TkBTreeStartSearch(&first, &last, textPtr->selTagPtr, &search);
	    if (!TkBTreeCharTagged(&first, textPtr->selTagPtr)
		    && !TkBTreeNextTag(&search)) {
		/* Nothing tagged with "sel" */
	    } else {
		int line = TkBTreeLinesTo(NULL, search.curIndex.linePtr);

		if (line < start) {
		    selChanged = 1;
		} else {
		    TkTextLine *linePtr = search.curIndex.linePtr;

		    while (TkBTreeNextTag(&search)) {
			linePtr = search.curIndex.linePtr;
		    }
		    line = TkBTreeLinesTo(NULL, linePtr);
		    if (line >= end) {
			selChanged = 1;
		    }
		}
	    }
	    if (selChanged) {
		/*
		 * Send an event that the selection has changed, and abort any
		 * partial-selections in progress.
		 */

		TkTextSelectionEvent(textPtr);
		textPtr->abortSelections = 1;
	    }
	}

	/* Indices are potentially obsolete after changing -startline and/or
	 * -endline, therefore increase the epoch.
	 * Also, clamp the insert and current (unshared) marks to the new
	 * -startline/-endline range limits of the widget. All other (shared)
	 * marks are unchanged.
         * The return value of TkTextMarkNameToIndex does not need to be
         * checked: "insert" and "current" marks always exist, and the
         * purpose of the code below precisely is to move them inside the
         * -startline/-endline range.
	 */

	textPtr->sharedTextPtr->stateEpoch++;
	TkTextMarkNameToIndex(textPtr, "insert", &index3);
	if (TkTextIndexCmp(&index3, &index1) < 0) {
	    textPtr->insertMarkPtr = TkTextSetMark(textPtr, "insert", &index1);
	}
	if (TkTextIndexCmp(&index3, &index2) > 0) {
	    textPtr->insertMarkPtr = TkTextSetMark(textPtr, "insert", &index2);
	}
	TkTextMarkNameToIndex(textPtr, "current", &index3);
	if (TkTextIndexCmp(&index3, &index1) < 0) {
	    textPtr->currentMarkPtr = TkTextSetMark(textPtr, "current", &index1);
	}
	if (TkTextIndexCmp(&index3, &index2) > 0) {
	    textPtr->currentMarkPtr = TkTextSetMark(textPtr, "current", &index2);
	}
    }

    /*
     * Don't allow negative spacings.
     */

    if (textPtr->spacing1 < 0) {
	textPtr->spacing1 = 0;
    }
    if (textPtr->spacing2 < 0) {
	textPtr->spacing2 = 0;
    }
    if (textPtr->spacing3 < 0) {
	textPtr->spacing3 = 0;
    }

    /*
     * Parse tab stops.
     */

    if (textPtr->tabArrayPtr != NULL) {
	ckfree(textPtr->tabArrayPtr);
	textPtr->tabArrayPtr = NULL;
    }
    if (textPtr->tabOptionPtr != NULL) {
	textPtr->tabArrayPtr = TkTextGetTabs(interp, textPtr,
		textPtr->tabOptionPtr);
	if (textPtr->tabArrayPtr == NULL) {
	    Tcl_AddErrorInfo(interp,"\n    (while processing -tabs option)");
	    Tk_RestoreSavedOptions(&savedOptions);
	    return TCL_ERROR;
	}
    }

    /*
     * Make sure that configuration options are properly mirrored between the
     * widget record and the "sel" tags. NOTE: we don't have to free up
     * information during the mirroring; old information was freed when it was
     * replaced in the widget record.
     */

    textPtr->selTagPtr->border = textPtr->selBorder;
    if (textPtr->selTagPtr->borderWidthPtr != textPtr->selBorderWidthPtr) {
	textPtr->selTagPtr->borderWidthPtr = textPtr->selBorderWidthPtr;
	textPtr->selTagPtr->borderWidth = textPtr->selBorderWidth;
    }
    textPtr->selTagPtr->fgColor = textPtr->selFgColorPtr;
    textPtr->selTagPtr->affectsDisplay = 0;
    textPtr->selTagPtr->affectsDisplayGeometry = 0;
    if ((textPtr->selTagPtr->elideString != NULL)
	    || (textPtr->selTagPtr->tkfont != None)
	    || (textPtr->selTagPtr->justifyString != NULL)
	    || (textPtr->selTagPtr->lMargin1String != NULL)
	    || (textPtr->selTagPtr->lMargin2String != NULL)
	    || (textPtr->selTagPtr->offsetString != NULL)
	    || (textPtr->selTagPtr->rMarginString != NULL)
	    || (textPtr->selTagPtr->spacing1String != NULL)
	    || (textPtr->selTagPtr->spacing2String != NULL)
	    || (textPtr->selTagPtr->spacing3String != NULL)
	    || (textPtr->selTagPtr->tabStringPtr != NULL)
	    || (textPtr->selTagPtr->wrapMode != TEXT_WRAPMODE_NULL)) {
	textPtr->selTagPtr->affectsDisplay = 1;
	textPtr->selTagPtr->affectsDisplayGeometry = 1;
    }
    if ((textPtr->selTagPtr->border != NULL)
	    || (textPtr->selTagPtr->reliefString != NULL)
	    || (textPtr->selTagPtr->bgStipple != None)
	    || (textPtr->selTagPtr->fgColor != NULL)
	    || (textPtr->selTagPtr->fgStipple != None)
	    || (textPtr->selTagPtr->overstrikeString != NULL)
	    || (textPtr->selTagPtr->underlineString != NULL)) {
	textPtr->selTagPtr->affectsDisplay = 1;
    }
    TkTextRedrawTag(NULL, textPtr, NULL, NULL, textPtr->selTagPtr, 1);

    /*
     * Claim the selection if we've suddenly started exporting it and there
     * are tagged characters.
     */

    if (textPtr->exportSelection && (!oldExport)) {
	TkTextSearch search;
	TkTextIndex first, last;

	TkTextMakeByteIndex(textPtr->sharedTextPtr->tree, textPtr, 0, 0,
		&first);
	TkTextMakeByteIndex(textPtr->sharedTextPtr->tree, textPtr,
		TkBTreeNumLines(textPtr->sharedTextPtr->tree, textPtr),
		0, &last);
	TkBTreeStartSearch(&first, &last, textPtr->selTagPtr, &search);
	if (TkBTreeCharTagged(&first, textPtr->selTagPtr)
		|| TkBTreeNextTag(&search)) {
	    Tk_OwnSelection(textPtr->tkwin, XA_PRIMARY, TkTextLostSelection,
		    textPtr);
	    textPtr->flags |= GOT_SELECTION;
	}
    }

    /*
     * Account for state changes that would reenable blinking cursor state.
     */

    if (textPtr->flags & GOT_FOCUS) {
	Tcl_DeleteTimerHandler(textPtr->insertBlinkHandler);
	textPtr->insertBlinkHandler = NULL;
	TextBlinkProc(textPtr);
    }

    /*
     * Register the desired geometry for the window, and arrange for the
     * window to be redisplayed.
     */

    if (textPtr->width <= 0) {
	textPtr->width = 1;
    }
    if (textPtr->height <= 0) {
	textPtr->height = 1;
    }
    Tk_FreeSavedOptions(&savedOptions);
    TextWorldChanged(textPtr, mask);
    return TCL_OK;
}

/*
 *---------------------------------------------------------------------------
 *
 * TextWorldChangedCallback --
 *
 *	This function is called when the world has changed in some way and the
 *	widget needs to recompute all its graphics contexts and determine its
 *	new geometry.
 *
 * Results:
 *	None.
 *
 * Side effects:
 *	Configures all tags in the Text with a empty objc/objv, for the side
 *	effect of causing all the items to recompute their geometry and to be
 *	redisplayed.
 *
 *---------------------------------------------------------------------------
 */

static void
TextWorldChangedCallback(
    ClientData instanceData)	/* Information about widget. */
{
    TkText *textPtr = instanceData;

    TextWorldChanged(textPtr, TK_TEXT_LINE_GEOMETRY);
}

/*
 *---------------------------------------------------------------------------
 *
 * TextWorldChanged --
 *
 *	This function is called when the world has changed in some way and the
 *	widget needs to recompute all its graphics contexts and determine its
 *	new geometry.
 *
 * Results:
 *	None.
 *
 * Side effects:
 *	Configures all tags in the Text with a empty objc/objv, for the side
 *	effect of causing all the items to recompute their geometry and to be
 *	redisplayed.
 *
 *---------------------------------------------------------------------------
 */

static void
TextWorldChanged(
    TkText *textPtr,		/* Information about widget. */
    int mask)			/* OR'd collection of bits showing what has
				 * changed. */
{
    Tk_FontMetrics fm;
    int border;

    textPtr->charWidth = Tk_TextWidth(textPtr->tkfont, "0", 1);
    if (textPtr->charWidth <= 0) {
	textPtr->charWidth = 1;
    }
    Tk_GetFontMetrics(textPtr->tkfont, &fm);

    textPtr->charHeight = fm.linespace;
    if (textPtr->charHeight <= 0) {
	textPtr->charHeight = 1;
    }
    border = textPtr->borderWidth + textPtr->highlightWidth;
    Tk_GeometryRequest(textPtr->tkwin,
	    textPtr->width * textPtr->charWidth + 2*textPtr->padX + 2*border,
	    textPtr->height*(fm.linespace+textPtr->spacing1+textPtr->spacing3)
		    + 2*textPtr->padY + 2*border);

    Tk_SetInternalBorderEx(textPtr->tkwin,
	    border + textPtr->padX, border + textPtr->padX,
	    border + textPtr->padY, border + textPtr->padY);
    if (textPtr->setGrid) {
	Tk_SetGrid(textPtr->tkwin, textPtr->width, textPtr->height,
		textPtr->charWidth, textPtr->charHeight);
    } else {
	Tk_UnsetGrid(textPtr->tkwin);
    }

    TkTextRelayoutWindow(textPtr, mask);
}

/*
 *--------------------------------------------------------------
 *
 * TextEventProc --
 *
 *	This function is invoked by the Tk dispatcher on structure changes to
 *	a text. For texts with 3D borders, this function is also invoked for
 *	exposures.
 *
 * Results:
 *	None.
 *
 * Side effects:
 *	When the window gets deleted, internal structures get cleaned up.
 *	When it gets exposed, it is redisplayed.
 *
 *--------------------------------------------------------------
 */

static void
TextEventProc(
    ClientData clientData,	/* Information about window. */
    register XEvent *eventPtr)	/* Information about event. */
{
    register TkText *textPtr = clientData;
    TkTextIndex index, index2;

    if (eventPtr->type == Expose) {
	TkTextRedrawRegion(textPtr, eventPtr->xexpose.x,
		eventPtr->xexpose.y, eventPtr->xexpose.width,
		eventPtr->xexpose.height);
    } else if (eventPtr->type == ConfigureNotify) {
	if ((textPtr->prevWidth != Tk_Width(textPtr->tkwin))
		|| (textPtr->prevHeight != Tk_Height(textPtr->tkwin))) {
	    int mask = 0;

	    if (textPtr->prevWidth != Tk_Width(textPtr->tkwin)) {
		mask = TK_TEXT_LINE_GEOMETRY;
	    }
	    TkTextRelayoutWindow(textPtr, mask);
	    textPtr->prevWidth = Tk_Width(textPtr->tkwin);
	    textPtr->prevHeight = Tk_Height(textPtr->tkwin);
	}
    } else if (eventPtr->type == DestroyNotify) {
	/*
	 * NOTE: we must zero out selBorder, selBorderWidthPtr and
	 * selFgColorPtr: they are duplicates of information in the "sel" tag,
	 * which will be freed up when we delete all tags. Hence we don't want
	 * the automatic config options freeing process to delete them as
	 * well.
	 */

	textPtr->selBorder = NULL;
	textPtr->selBorderWidthPtr = NULL;
	textPtr->selBorderWidth = 0;
	textPtr->selFgColorPtr = NULL;
	if (textPtr->setGrid) {
	    Tk_UnsetGrid(textPtr->tkwin);
	    textPtr->setGrid = 0;
	}
	if (!(textPtr->flags & OPTIONS_FREED)) {
	    Tk_FreeConfigOptions((char *) textPtr, textPtr->optionTable,
		    textPtr->tkwin);
	    textPtr->flags |= OPTIONS_FREED;
	}
	textPtr->flags |= DESTROYED;

	/*
	 * Call 'DestroyTest' to handle the deletion for us. The actual
	 * textPtr may still exist after this, if there are some outstanding
	 * references. But we have flagged it as DESTROYED just above, so
	 * nothing will try to make use of it very extensively.
	 */

	DestroyText(textPtr);
    } else if ((eventPtr->type == FocusIn) || (eventPtr->type == FocusOut)) {
	if (eventPtr->xfocus.detail == NotifyInferior
		|| eventPtr->xfocus.detail == NotifyAncestor
		|| eventPtr->xfocus.detail == NotifyNonlinear) {
	    Tcl_DeleteTimerHandler(textPtr->insertBlinkHandler);
	    if (eventPtr->type == FocusIn) {
		textPtr->flags |= GOT_FOCUS | INSERT_ON;
		if (textPtr->insertOffTime != 0) {
		    textPtr->insertBlinkHandler = Tcl_CreateTimerHandler(
			    textPtr->insertOnTime, TextBlinkProc, textPtr);
		}
	    } else {
		textPtr->flags &= ~(GOT_FOCUS | INSERT_ON);
		textPtr->insertBlinkHandler = NULL;
	    }
	    if (textPtr->inactiveSelBorder != textPtr->selBorder) {
		TkTextRedrawTag(NULL, textPtr, NULL, NULL, textPtr->selTagPtr,
			1);
	    }
	    TkTextMarkSegToIndex(textPtr, textPtr->insertMarkPtr, &index);
	    TkTextIndexForwChars(NULL, &index, 1, &index2, COUNT_INDICES);

	    /*
	     * While we wish to redisplay, no heights have changed, so no need
	     * to call TkTextInvalidateLineMetrics.
	     */

	    TkTextChanged(NULL, textPtr, &index, &index2);
	    if (textPtr->highlightWidth > 0) {
		TkTextRedrawRegion(textPtr, 0, 0, textPtr->highlightWidth,
			textPtr->highlightWidth);
	    }
	}
    }
}

/*
 *----------------------------------------------------------------------
 *
 * TextCmdDeletedProc --
 *
 *	This function is invoked when a widget command is deleted. If the
 *	widget isn't already in the process of being destroyed, this command
 *	destroys it.
 *
 * Results:
 *	None.
 *
 * Side effects:
 *	The widget is destroyed.
 *
 *----------------------------------------------------------------------
 */

static void
TextCmdDeletedProc(
    ClientData clientData)	/* Pointer to widget record for widget. */
{
    TkText *textPtr = clientData;
    Tk_Window tkwin = textPtr->tkwin;

    /*
     * This function could be invoked either because the window was destroyed
     * and the command was then deleted (in which this flag is already set) or
     * because the command was deleted, and then this function destroys the
     * widget.
     */

    if (!(textPtr->flags & DESTROYED)) {
	if (textPtr->setGrid) {
	    Tk_UnsetGrid(textPtr->tkwin);
	    textPtr->setGrid = 0;
	}
	textPtr->flags |= DESTROYED;
	Tk_DestroyWindow(tkwin);
    }
}

/*
 *----------------------------------------------------------------------
 *
 * InsertChars --
 *
 *	This function implements most of the functionality of the "insert"
 *	widget command.
 *
 * Results:
 *	The length of the inserted string.
 *
 * Side effects:
 *	The characters in "stringPtr" get added to the text just before the
 *	character indicated by "indexPtr".
 *
 *	If 'viewUpdate' is true, we may adjust the window contents'
 *	y-position, and scrollbar setting.
 *
 *----------------------------------------------------------------------
 */

static int
InsertChars(
    TkSharedText *sharedTextPtr,
    TkText *textPtr,		/* Overall information about text widget. */
    TkTextIndex *indexPtr,	/* Where to insert new characters. May be
				 * modified if the index is not valid for
				 * insertion (e.g. if at "end"). */
    Tcl_Obj *stringPtr,		/* Null-terminated string containing new
				 * information to add to text. */
    int viewUpdate)		/* Update the view if set. */
{
    int lineIndex, length;
    TkText *tPtr;
    int *lineAndByteIndex;
    int resetViewCount;
    int pixels[2*PIXEL_CLIENTS];
    const char *string = Tcl_GetString(stringPtr);

    length = stringPtr->length;
    if (sharedTextPtr == NULL) {
	sharedTextPtr = textPtr->sharedTextPtr;
    }

    /*
     * Don't allow insertions on the last (dummy) line of the text. This is
     * the only place in this function where the indexPtr is modified.
     */

    lineIndex = TkBTreeLinesTo(textPtr, indexPtr->linePtr);
    if (lineIndex == TkBTreeNumLines(sharedTextPtr->tree, textPtr)) {
	lineIndex--;
	TkTextMakeByteIndex(sharedTextPtr->tree, textPtr, lineIndex, 1000000,
		indexPtr);
    }

    /*
     * Notify the display module that lines are about to change, then do the
     * insertion. If the insertion occurs on the top line of the widget
     * (textPtr->topIndex), then we have to recompute topIndex after the
     * insertion, since the insertion could invalidate it.
     */

    resetViewCount = 0;
    if (sharedTextPtr->refCount > PIXEL_CLIENTS) {
	lineAndByteIndex = ckalloc(sizeof(int) * 2 * sharedTextPtr->refCount);
    } else {
	lineAndByteIndex = pixels;
    }
    for (tPtr = sharedTextPtr->peers; tPtr != NULL ; tPtr = tPtr->next) {
	lineAndByteIndex[resetViewCount] = -1;
	if (indexPtr->linePtr == tPtr->topIndex.linePtr) {
	    lineAndByteIndex[resetViewCount] =
		    TkBTreeLinesTo(tPtr, indexPtr->linePtr);
	    lineAndByteIndex[resetViewCount+1] = tPtr->topIndex.byteIndex;
	    if (lineAndByteIndex[resetViewCount+1] > indexPtr->byteIndex) {
		lineAndByteIndex[resetViewCount+1] += length;
	    }
	}
	resetViewCount += 2;
    }

    TkTextChanged(sharedTextPtr, NULL, indexPtr, indexPtr);

    sharedTextPtr->stateEpoch++;

    TkBTreeInsertChars(sharedTextPtr->tree, indexPtr, string);

    /*
     * Push the insertion on the undo stack, and update the modified status of
     * the widget.
     */

    if (length > 0) {
	if (sharedTextPtr->undo) {
	    TkTextIndex toIndex;

	    if (sharedTextPtr->autoSeparators &&
		sharedTextPtr->lastEditMode != TK_TEXT_EDIT_INSERT) {
		TkUndoInsertUndoSeparator(sharedTextPtr->undoStack);
	    }

	    sharedTextPtr->lastEditMode = TK_TEXT_EDIT_INSERT;

	    TkTextIndexForwBytes(textPtr, indexPtr, length, &toIndex);
	    TextPushUndoAction(textPtr, stringPtr, 1, indexPtr, &toIndex);
	}

	UpdateDirtyFlag(sharedTextPtr);
    }

    resetViewCount = 0;
    for (tPtr = sharedTextPtr->peers; tPtr != NULL ; tPtr = tPtr->next) {
	if (lineAndByteIndex[resetViewCount] != -1) {
	    if ((tPtr != textPtr) || viewUpdate) {
		TkTextIndex newTop;

		TkTextMakeByteIndex(sharedTextPtr->tree, tPtr,
			lineAndByteIndex[resetViewCount], 0, &newTop);
		TkTextIndexForwBytes(tPtr, &newTop,
			lineAndByteIndex[resetViewCount+1], &newTop);
		TkTextSetYView(tPtr, &newTop, 0);
	    }
	}
	resetViewCount += 2;
    }
    if (sharedTextPtr->refCount > PIXEL_CLIENTS) {
	ckfree(lineAndByteIndex);
    }

    /*
     * Invalidate any selection retrievals in progress.
     */

    for (tPtr = sharedTextPtr->peers; tPtr != NULL ; tPtr = tPtr->next) {
	tPtr->abortSelections = 1;
    }

    /*
     * For convenience, return the length of the string.
     */

    return length;
}

/*
 *----------------------------------------------------------------------
 *
 * TextPushUndoAction --
 *
 *	Shared by insert and delete actions. Stores the appropriate scripts
 *	into our undo stack. We will add a single refCount to the 'undoString'
 *	object, so, if it previously had a refCount of zero, the caller should
 *	not free it.
 *
 * Results:
 *	None.
 *
 * Side effects:
 *	Items pushed onto stack.
 *
 *----------------------------------------------------------------------
 */

static void
TextPushUndoAction(
    TkText *textPtr,		/* Overall information about text widget. */
    Tcl_Obj *undoString,	/* New text. */
    int insert,			/* 1 if insert, else delete. */
    const TkTextIndex *index1Ptr,
				/* Index describing first location. */
    const TkTextIndex *index2Ptr)
				/* Index describing second location. */
{
    TkUndoSubAtom *iAtom, *dAtom;

    /*
     * Create the helpers.
     */

    Tcl_Obj *seeInsertObj = Tcl_NewObj();
    Tcl_Obj *markSet1InsertObj = Tcl_NewObj();
    Tcl_Obj *markSet2InsertObj = NULL;
    Tcl_Obj *insertCmdObj = Tcl_NewObj();
    Tcl_Obj *deleteCmdObj = Tcl_NewObj();

    /*
     * Get the index positions.
     */

    Tcl_Obj *index1Obj = TkTextNewIndexObj(NULL, index1Ptr);
    Tcl_Obj *index2Obj = TkTextNewIndexObj(NULL, index2Ptr);

    /*
     * These need refCounts, because they are used more than once below.
     */

    Tcl_IncrRefCount(seeInsertObj);
    Tcl_IncrRefCount(index1Obj);
    Tcl_IncrRefCount(index2Obj);

    Tcl_ListObjAppendElement(NULL, seeInsertObj,
	    Tcl_NewStringObj(Tk_PathName(textPtr->tkwin), -1));
    Tcl_ListObjAppendElement(NULL, seeInsertObj, Tcl_NewStringObj("see", 3));
    Tcl_ListObjAppendElement(NULL, seeInsertObj,
	    Tcl_NewStringObj("insert", 6));

    Tcl_ListObjAppendElement(NULL, markSet1InsertObj,
	    Tcl_NewStringObj(Tk_PathName(textPtr->tkwin), -1));
    Tcl_ListObjAppendElement(NULL, markSet1InsertObj,
	    Tcl_NewStringObj("mark", 4));
    Tcl_ListObjAppendElement(NULL, markSet1InsertObj,
	    Tcl_NewStringObj("set", 3));
    Tcl_ListObjAppendElement(NULL, markSet1InsertObj,
	    Tcl_NewStringObj("insert", 6));
    markSet2InsertObj = Tcl_DuplicateObj(markSet1InsertObj);
    Tcl_ListObjAppendElement(NULL, markSet1InsertObj, index1Obj);
    Tcl_ListObjAppendElement(NULL, markSet2InsertObj, index2Obj);

    Tcl_ListObjAppendElement(NULL, insertCmdObj,
	    Tcl_NewStringObj("insert", 6));
    Tcl_ListObjAppendElement(NULL, insertCmdObj, index1Obj);

    /*
     * Only use of 'undoString' is here.
     */

    Tcl_ListObjAppendElement(NULL, insertCmdObj, undoString);

    Tcl_ListObjAppendElement(NULL, deleteCmdObj,
	    Tcl_NewStringObj("delete", 6));
    Tcl_ListObjAppendElement(NULL, deleteCmdObj, index1Obj);
    Tcl_ListObjAppendElement(NULL, deleteCmdObj, index2Obj);

    /*
     * Note: we don't wish to use textPtr->widgetCmd in these callbacks
     * because if we delete the textPtr, but peers still exist, we will then
     * have references to a non-existent Tcl_Command in the undo stack, which
     * will lead to crashes later. Also, the behaviour of the widget w.r.t.
     * bindings (%W substitutions) always uses the widget path name, so there
     * is no good reason the undo stack should do otherwise.
     *
     * For the 'insert' and 'delete' actions, we have to register a functional
     * callback, because these actions are defined to operate on the
     * underlying data shared by all peers.
     */

    iAtom = TkUndoMakeSubAtom(&TextUndoRedoCallback, textPtr->sharedTextPtr,
	    insertCmdObj, NULL);
    TkUndoMakeCmdSubAtom(NULL, markSet2InsertObj, iAtom);
    TkUndoMakeCmdSubAtom(NULL, seeInsertObj, iAtom);

    dAtom = TkUndoMakeSubAtom(&TextUndoRedoCallback, textPtr->sharedTextPtr,
	    deleteCmdObj, NULL);
    TkUndoMakeCmdSubAtom(NULL, markSet1InsertObj, dAtom);
    TkUndoMakeCmdSubAtom(NULL, seeInsertObj, dAtom);

    Tcl_DecrRefCount(seeInsertObj);
    Tcl_DecrRefCount(index1Obj);
    Tcl_DecrRefCount(index2Obj);

    /*
     * Depending whether the action is to insert or delete, we provide the
     * appropriate second and third arguments to TkUndoPushAction. (The first
     * is the 'actionCommand', and the second the 'revertCommand').
     */

    if (insert) {
	TkUndoPushAction(textPtr->sharedTextPtr->undoStack, iAtom, dAtom);
    } else {
	TkUndoPushAction(textPtr->sharedTextPtr->undoStack, dAtom, iAtom);
    }
}

/*
 *----------------------------------------------------------------------
 *
 * TextUndoRedoCallback --
 *
 *	This function is registered with the generic undo/redo code to handle
 *	'insert' and 'delete' actions on all text widgets. We cannot perform
 *	those actions on any particular text widget, because that text widget
 *	might have been deleted by the time we get here.
 *
 * Results:
 *	A standard Tcl result.
 *
 * Side effects:
 *	Will insert or delete text, depending on the first word contained in
 *	objPtr.
 *
 *----------------------------------------------------------------------
 */

int
TextUndoRedoCallback(
    Tcl_Interp *interp,		/* Current interpreter. */
    ClientData clientData,	/* Passed from undo code, but contains our
				 * shared text data structure. */
    Tcl_Obj *objPtr)		/* Arguments of a command to be handled by the
				 * shared text data structure. */
{
    TkSharedText *sharedPtr = clientData;
    int res, objc;
    Tcl_Obj **objv;
    TkText *textPtr;

    res = Tcl_ListObjGetElements(interp, objPtr, &objc, &objv);
    if (res != TCL_OK) {
	return res;
    }

    /*
     * If possible, use a real text widget to perform the undo/redo action
     * (i.e. insertion or deletion of text). This provides maximum
     * compatibility with older versions of Tk, in which the user may rename
     * the text widget to allow capture of undo or redo actions.
     *
     * In particular, this sorting of capture is useful in text editors based
     * on the Tk text widget, which need to know which new text needs
     * re-coloring.
     *
     * It would be better if the text widget provided some other mechanism to
     * allow capture of this information ("What has just changed in the text
     * widget?"). What we have here is not entirely satisfactory under all
     * circumstances.
     */

    textPtr = sharedPtr->peers;
    while (textPtr != NULL) {
	if (textPtr->start == NULL && textPtr->end == NULL) {
	    Tcl_Obj *cmdNameObj, *evalObj;

	    evalObj = Tcl_NewObj();
	    Tcl_IncrRefCount(evalObj);

	    /*
	     * We might wish to use the real, current command-name for the
	     * widget, but this will break any code that has over-ridden the
	     * widget, and is expecting to observe the insert/delete actions
	     * which are caused by undo/redo operations.
	     *
	     * cmdNameObj = Tcl_NewObj();
	     * Tcl_GetCommandFullName(interp, textPtr->widgetCmd, cmdNameObj);
	     *
	     * While such interception is not explicitly documented as
	     * supported, it does occur, and so until we can provide some
	     * alternative mechanism for such code to do what it needs, we
	     * allow it to take place here.
	     */

	    cmdNameObj = Tcl_NewStringObj(Tk_PathName(textPtr->tkwin), -1);
	    Tcl_ListObjAppendElement(NULL, evalObj, cmdNameObj);
	    Tcl_ListObjAppendList(NULL, evalObj, objPtr);
	    res = Tcl_EvalObjEx(interp, evalObj, TCL_EVAL_GLOBAL);
	    Tcl_DecrRefCount(evalObj);
	    return res;
	}
	textPtr = textPtr->next;
    }

    /*
     * If there's no current text widget which shows everything, then we fall
     * back on acting directly. This means there is no way to intercept from
     * the Tcl level.
     */

    return SharedTextObjCmd(sharedPtr, interp, objc+1, objv-1);
}

/*
 *----------------------------------------------------------------------
 *
 * CountIndices --
 *
 *	This function implements most of the functionality of the "count"
 *	widget command.
 *
 *	Note that 'textPtr' is only used if we need to check for elided
 *	attributes, i.e. if type is COUNT_DISPLAY_INDICES or
 *	COUNT_DISPLAY_CHARS
 *
 * Results:
 *	Returns the number of characters in the range.
 *
 * Side effects:
 *	None.
 *
 *----------------------------------------------------------------------
 */

static int
CountIndices(
    const TkText *textPtr,	/* Overall information about text widget. */
    const TkTextIndex *indexPtr1,
				/* Index describing location of first
				 * character to delete. */
    const TkTextIndex *indexPtr2,
				/* Index describing location of last character
				 * to delete. NULL means just delete the one
				 * character given by indexPtr1. */
    TkTextCountType type)	/* The kind of indices to count. */
{
    /*
     * Order the starting and stopping indices.
     */

    int compare = TkTextIndexCmp(indexPtr1, indexPtr2);

    if (compare == 0) {
	return 0;
    } else if (compare > 0) {
	return -TkTextIndexCount(textPtr, indexPtr2, indexPtr1, type);
    } else {
	return TkTextIndexCount(textPtr, indexPtr1, indexPtr2, type);
    }
}

/*
 *----------------------------------------------------------------------
 *
 * DeleteIndexRange --
 *
 *	This function implements most of the functionality of the "delete"
 *	widget command.
 *
 * Results:
 *	Returns a standard Tcl result, currently always TCL_OK.
 *
 * Side effects:
 *	Characters and other entities (windows, images) get deleted from the
 *	text.
 *
 *	If 'viewUpdate' is true, we may adjust the window contents'
 *	y-position, and scrollbar setting.
 *
 *	If 'viewUpdate' is false, true we can guarantee that textPtr->topIndex
 *	points to a valid TkTextLine after this function returns. However, if
 *	'viewUpdate' is false, then there is no such guarantee (since
 *	topIndex.linePtr can be garbage). The caller is expected to take
 *	actions to ensure the topIndex is validated before laying out the
 *	window again.
 *
 *----------------------------------------------------------------------
 */

static int
DeleteIndexRange(
    TkSharedText *sharedTextPtr,/* Shared portion of peer widgets. */
    TkText *textPtr,		/* Overall information about text widget. */
    const TkTextIndex *indexPtr1,
				/* Index describing location of first
				 * character (or other entity) to delete. */
    const TkTextIndex *indexPtr2,
				/* Index describing location of last
				 * character (or other entity) to delete.
				 * NULL means just delete the one character
				 * given by indexPtr1. */
    int viewUpdate)		/* Update vertical view if set. */
{
    int line1, line2;
    TkTextIndex index1, index2;
    TkText *tPtr;
    int *lineAndByteIndex;
    int resetViewCount;
    int pixels[2*PIXEL_CLIENTS];

    if (sharedTextPtr == NULL) {
	sharedTextPtr = textPtr->sharedTextPtr;
    }

    /*
     * Prepare the starting and stopping indices.
     */

    index1 = *indexPtr1;
    if (indexPtr2 != NULL) {
	index2 = *indexPtr2;
    } else {
	index2 = index1;
	TkTextIndexForwChars(NULL, &index2, 1, &index2, COUNT_INDICES);
    }

    /*
     * Make sure there's really something to delete.
     */

    if (TkTextIndexCmp(&index1, &index2) >= 0) {
	return TCL_OK;
    }

    /*
     * The code below is ugly, but it's needed to make sure there is always a
     * dummy empty line at the end of the text. If the final newline of the
     * file (just before the dummy line) is being deleted, then back up index
     * to just before the newline. If there is a newline just before the first
     * character being deleted, then back up the first index too, so that an
     * even number of lines gets deleted. Furthermore, remove any tags that
     * are present on the newline that isn't going to be deleted after all
     * (this simulates deleting the newline and then adding a "clean" one back
     * again). Note that index1 and index2 might now be equal again which
     * means that no text will be deleted but tags might be removed.
     */

    line1 = TkBTreeLinesTo(textPtr, index1.linePtr);
    line2 = TkBTreeLinesTo(textPtr, index2.linePtr);
    if (line2 == TkBTreeNumLines(sharedTextPtr->tree, textPtr)) {
	TkTextTag **arrayPtr;
	int arraySize, i;
	TkTextIndex oldIndex2;

	oldIndex2 = index2;
	TkTextIndexBackChars(NULL, &oldIndex2, 1, &index2, COUNT_INDICES);
	line2--;
	if ((index1.byteIndex == 0) && (line1 != 0)) {
	    TkTextIndexBackChars(NULL, &index1, 1, &index1, COUNT_INDICES);
	    line1--;
	}
	arrayPtr = TkBTreeGetTags(&index2, NULL, &arraySize);
	if (arrayPtr != NULL) {
	    for (i = 0; i < arraySize; i++) {
		TkBTreeTag(&index2, &oldIndex2, arrayPtr[i], 0);
	    }
	    ckfree(arrayPtr);
	}
    }

    if (line1 < line2) {
	/*
	 * We are deleting more than one line. For speed, we remove all tags
	 * from the range first. If we don't do this, the code below can (when
	 * there are many tags) grow non-linearly in execution time.
	 */

	Tcl_HashSearch search;
	Tcl_HashEntry *hPtr;
	int i;

	for (i=0, hPtr=Tcl_FirstHashEntry(&sharedTextPtr->tagTable, &search);
		hPtr != NULL; i++, hPtr = Tcl_NextHashEntry(&search)) {
	    TkTextTag *tagPtr = Tcl_GetHashValue(hPtr);

	    TkBTreeTag(&index1, &index2, tagPtr, 0);
	}

	/*
	 * Special case for the sel tag which is not in the hash table. We
	 * need to do this once for each peer text widget.
	 */

	for (tPtr = sharedTextPtr->peers; tPtr != NULL ;
		tPtr = tPtr->next) {
	    if (TkBTreeTag(&index1, &index2, tPtr->selTagPtr, 0)) {
		/*
		 * Send an event that the selection changed. This is
		 * equivalent to:
		 *	event generate $textWidget <<Selection>>
		 */

		TkTextSelectionEvent(textPtr);
		tPtr->abortSelections = 1;
	    }
	}
    }

    /*
     * Tell the display what's about to happen so it can discard obsolete
     * display information, then do the deletion. Also, if the deletion
     * involves the top line on the screen, then we have to reset the view
     * (the deletion will invalidate textPtr->topIndex). Compute what the new
     * first character will be, then do the deletion, then reset the view.
     */

    TkTextChanged(sharedTextPtr, NULL, &index1, &index2);

    resetViewCount = 0;
    if (sharedTextPtr->refCount > PIXEL_CLIENTS) {
	lineAndByteIndex = ckalloc(sizeof(int) * 2 * sharedTextPtr->refCount);
    } else {
	lineAndByteIndex = pixels;
    }
    for (tPtr = sharedTextPtr->peers; tPtr != NULL ; tPtr = tPtr->next) {
	int line = 0;
	int byteIndex = 0;
	int resetView = 0;

	if (TkTextIndexCmp(&index2, &tPtr->topIndex) >= 0) {
	    if (TkTextIndexCmp(&index1, &tPtr->topIndex) <= 0) {
		/*
		 * Deletion range straddles topIndex: use the beginning of the
		 * range as the new topIndex.
		 */

		resetView = 1;
		line = line1;
		byteIndex = index1.byteIndex;
	    } else if (index1.linePtr == tPtr->topIndex.linePtr) {
		/*
		 * Deletion range starts on top line but after topIndex. Use
		 * the current topIndex as the new one.
		 */

		resetView = 1;
		line = line1;
		byteIndex = tPtr->topIndex.byteIndex;
            } else {
                /*
                 * Deletion range starts after the top line. This peers's view
                 * will not need to be reset. Nothing to do.
                 */
	    }
	} else if (index2.linePtr == tPtr->topIndex.linePtr) {
	    /*
	     * Deletion range ends on top line but before topIndex. Figure out
	     * what will be the new character index for the character
	     * currently pointed to by topIndex.
	     */

	    resetView = 1;
	    line = line2;
	    byteIndex = tPtr->topIndex.byteIndex;
	    if (index1.linePtr != index2.linePtr) {
		byteIndex -= index2.byteIndex;
	    } else {
		byteIndex -= (index2.byteIndex - index1.byteIndex);
	    }
        } else {
            /*
             * Deletion range ends before the top line. This peers's view
             * will not need to be reset. Nothing to do.
             */
	}
	if (resetView) {
	    lineAndByteIndex[resetViewCount] = line;
	    lineAndByteIndex[resetViewCount+1] = byteIndex;
	} else {
	    lineAndByteIndex[resetViewCount] = -1;
	}
	resetViewCount += 2;
    }

    /*
     * Push the deletion on the undo stack if something was actually deleted.
     */

    if (TkTextIndexCmp(&index1, &index2) < 0) {
	if (sharedTextPtr->undo) {
	    Tcl_Obj *get;

	    if (sharedTextPtr->autoSeparators
		    && (sharedTextPtr->lastEditMode != TK_TEXT_EDIT_DELETE)) {
		TkUndoInsertUndoSeparator(sharedTextPtr->undoStack);
	    }

	    sharedTextPtr->lastEditMode = TK_TEXT_EDIT_DELETE;

	    get = TextGetText(textPtr, &index1, &index2, 0);
	    TextPushUndoAction(textPtr, get, 0, &index1, &index2);
	}
	sharedTextPtr->stateEpoch++;

	TkBTreeDeleteIndexRange(sharedTextPtr->tree, &index1, &index2);

    	UpdateDirtyFlag(sharedTextPtr);
    }

    resetViewCount = 0;
    for (tPtr = sharedTextPtr->peers; tPtr != NULL ; tPtr = tPtr->next) {
	int line = lineAndByteIndex[resetViewCount];

	if (line != -1) {
	    int byteIndex = lineAndByteIndex[resetViewCount+1];
	    TkTextIndex indexTmp;

	    if (tPtr == textPtr) {
                if (viewUpdate) {
                    /*
                     * line cannot be before -startline of textPtr because
                     * this line corresponds to an index which is necessarily
                     * between "1.0" and "end" relative to textPtr.
                     * Therefore no need to clamp line to the -start/-end
                     * range.
                     */

		    TkTextMakeByteIndex(sharedTextPtr->tree, textPtr, line,
			    byteIndex, &indexTmp);
		    TkTextSetYView(tPtr, &indexTmp, 0);
		}
	    } else {
                TkTextMakeByteIndex(sharedTextPtr->tree, tPtr, line,
			byteIndex, &indexTmp);
                /*
                 * line may be before -startline of tPtr and must be
                 * clamped to -startline before providing it to
                 * TkTextSetYView otherwise lines before -startline
                 * would be displayed.
                 * There is no need to worry about -endline however,
                 * because the view will only be reset if the deletion
                 * involves the TOP line of the screen
                 */

                if (tPtr->start != NULL) {
                    int start;
                    TkTextIndex indexStart;

                    start = TkBTreeLinesTo(NULL, tPtr->start);
                    TkTextMakeByteIndex(sharedTextPtr->tree, NULL, start,
			    0, &indexStart);
                    if (TkTextIndexCmp(&indexTmp, &indexStart) < 0) {
                        indexTmp = indexStart;
                    }
                }
		TkTextSetYView(tPtr, &indexTmp, 0);
	    }
	}
	resetViewCount += 2;
    }
    if (sharedTextPtr->refCount > PIXEL_CLIENTS) {
	ckfree(lineAndByteIndex);
    }

    if (line1 >= line2) {
	/*
	 * Invalidate any selection retrievals in progress, assuming we didn't
	 * check for this case above.
	 */

	for (tPtr = sharedTextPtr->peers; tPtr != NULL ; tPtr = tPtr->next) {
	    tPtr->abortSelections = 1;
	}
    }

    return TCL_OK;
}

/*
 *----------------------------------------------------------------------
 *
 * TextFetchSelection --
 *
 *	This function is called back by Tk when the selection is requested by
 *	someone. It returns part or all of the selection in a buffer provided
 *	by the caller.
 *
 * Results:
 *	The return value is the number of non-NULL bytes stored at buffer.
 *	Buffer is filled (or partially filled) with a NULL-terminated string
 *	containing part or all of the selection, as given by offset and
 *	maxBytes.
 *
 * Side effects:
 *	None.
 *
 *----------------------------------------------------------------------
 */

static int
TextFetchSelection(
    ClientData clientData,	/* Information about text widget. */
    int offset,			/* Offset within selection of first character
				 * to be returned. */
    char *buffer,		/* Location in which to place selection. */
    int maxBytes)		/* Maximum number of bytes to place at buffer,
				 * not including terminating NULL
				 * character. */
{
    register TkText *textPtr = clientData;
    TkTextIndex eof;
    int count, chunkSize, offsetInSeg;
    TkTextSearch search;
    TkTextSegment *segPtr;

    if (!textPtr->exportSelection) {
	return -1;
    }

    /*
     * Find the beginning of the next range of selected text. Note: if the
     * selection is being retrieved in multiple pieces (offset != 0) and some
     * modification has been made to the text that affects the selection then
     * reject the selection request (make 'em start over again).
     */

    if (offset == 0) {
	TkTextMakeByteIndex(textPtr->sharedTextPtr->tree, textPtr, 0, 0,
		&textPtr->selIndex);
	textPtr->abortSelections = 0;
    } else if (textPtr->abortSelections) {
	return 0;
    }
    TkTextMakeByteIndex(textPtr->sharedTextPtr->tree, textPtr,
	    TkBTreeNumLines(textPtr->sharedTextPtr->tree, textPtr), 0, &eof);
    TkBTreeStartSearch(&textPtr->selIndex, &eof, textPtr->selTagPtr, &search);
    if (!TkBTreeCharTagged(&textPtr->selIndex, textPtr->selTagPtr)) {
	if (!TkBTreeNextTag(&search)) {
	    if (offset == 0) {
		return -1;
	    } else {
		return 0;
	    }
	}
	textPtr->selIndex = search.curIndex;
    }

    /*
     * Each iteration through the outer loop below scans one selected range.
     * Each iteration through the inner loop scans one segment in the selected
     * range.
     */

    count = 0;
    while (1) {
	/*
	 * Find the end of the current range of selected text.
	 */

	if (!TkBTreeNextTag(&search)) {
	    Tcl_Panic("TextFetchSelection couldn't find end of range");
	}

	/*
	 * Copy information from character segments into the buffer until
	 * either we run out of space in the buffer or we get to the end of
	 * this range of text.
	 */

	while (1) {
	    if (maxBytes == 0) {
		goto fetchDone;
	    }
	    segPtr = TkTextIndexToSeg(&textPtr->selIndex, &offsetInSeg);
	    chunkSize = segPtr->size - offsetInSeg;
	    if (chunkSize > maxBytes) {
		chunkSize = maxBytes;
	    }
	    if (textPtr->selIndex.linePtr == search.curIndex.linePtr) {
		int leftInRange;

		leftInRange = search.curIndex.byteIndex
			- textPtr->selIndex.byteIndex;
		if (leftInRange < chunkSize) {
		    chunkSize = leftInRange;
		    if (chunkSize <= 0) {
			break;
		    }
		}
	    }
	    if ((segPtr->typePtr == &tkTextCharType)
		    && !TkTextIsElided(textPtr, &textPtr->selIndex, NULL)) {
		memcpy(buffer, segPtr->body.chars + offsetInSeg,
			(size_t) chunkSize);
		buffer += chunkSize;
		maxBytes -= chunkSize;
		count += chunkSize;
	    }
	    TkTextIndexForwBytes(textPtr, &textPtr->selIndex, chunkSize,
		    &textPtr->selIndex);
	}

	/*
	 * Find the beginning of the next range of selected text.
	 */

	if (!TkBTreeNextTag(&search)) {
	    break;
	}
	textPtr->selIndex = search.curIndex;
    }

  fetchDone:
    *buffer = 0;
    return count;
}

/*
 *----------------------------------------------------------------------
 *
 * TkTextLostSelection --
 *
 *	This function is called back by Tk when the selection is grabbed away
 *	from a text widget. On Windows and Mac systems, we want to remember
 *	the selection for the next time the focus enters the window. On Unix,
 *	just remove the "sel" tag from everything in the widget.
 *
 * Results:
 *	None.
 *
 * Side effects:
 *	The "sel" tag is cleared from the window.
 *
 *----------------------------------------------------------------------
 */

void
TkTextLostSelection(
    ClientData clientData)	/* Information about text widget. */
{
    register TkText *textPtr = clientData;

    if (TkpAlwaysShowSelection(textPtr->tkwin)) {
	TkTextIndex start, end;

	if (!textPtr->exportSelection) {
	    return;
	}

	/*
	 * On Windows and Mac systems, we want to remember the selection for
	 * the next time the focus enters the window. On Unix, just remove the
	 * "sel" tag from everything in the widget.
	 */

	TkTextMakeByteIndex(textPtr->sharedTextPtr->tree, textPtr,
		0, 0, &start);
	TkTextMakeByteIndex(textPtr->sharedTextPtr->tree, textPtr,
		TkBTreeNumLines(textPtr->sharedTextPtr->tree, textPtr),
		0, &end);
	TkTextRedrawTag(NULL, textPtr, &start, &end, textPtr->selTagPtr, 1);
	TkBTreeTag(&start, &end, textPtr->selTagPtr, 0);
    }

    /*
     * Send an event that the selection changed. This is equivalent to:
     *	   event generate $textWidget <<Selection>>
     */

    TkTextSelectionEvent(textPtr);

    textPtr->flags &= ~GOT_SELECTION;
}

/*
 *----------------------------------------------------------------------
 *
 * TkTextSelectionEvent --
 *
 *	When anything relevant to the "sel" tag has been changed, call this
 *	function to generate a <<Selection>> event.
 *
 * Results:
 *	None.
 *
 * Side effects:
 *	If <<Selection>> bindings are present, they will trigger.
 *
 *----------------------------------------------------------------------
 */

void
TkTextSelectionEvent(
    TkText *textPtr)
{
    /*
     * Send an event that the selection changed. This is equivalent to:
     *     event generate $textWidget <<Selection>>
     */

    union {XEvent general; XVirtualEvent virtual;} event;

    memset(&event, 0, sizeof(event));
    event.general.xany.type = VirtualEvent;
    event.general.xany.serial = NextRequest(Tk_Display(textPtr->tkwin));
    event.general.xany.send_event = False;
    event.general.xany.window = Tk_WindowId(textPtr->tkwin);
    event.general.xany.display = Tk_Display(textPtr->tkwin);
    event.virtual.name = Tk_GetUid("Selection");
    Tk_HandleEvent(&event.general);
}

/*
 *----------------------------------------------------------------------
 *
 * TextBlinkProc --
 *
 *	This function is called as a timer handler to blink the insertion
 *	cursor off and on.
 *
 * Results:
 *	None.
 *
 * Side effects:
 *	The cursor gets turned on or off, redisplay gets invoked, and this
 *	function reschedules itself.
 *
 *----------------------------------------------------------------------
 */

static void
TextBlinkProc(
    ClientData clientData)	/* Pointer to record describing text. */
{
    register TkText *textPtr = clientData;
    TkTextIndex index;
    int x, y, w, h, charWidth;

    if ((textPtr->state == TK_TEXT_STATE_DISABLED) ||
	    !(textPtr->flags & GOT_FOCUS) || (textPtr->insertOffTime == 0)) {
	if (!(textPtr->flags & GOT_FOCUS) &&
		(textPtr->insertUnfocussed != TK_TEXT_INSERT_NOFOCUS_NONE)) {
	    /*
	     * The widget doesn't have the focus yet it is configured to
	     * display the cursor when it doesn't have the focus. Act now!
	     */

	    textPtr->flags |= INSERT_ON;
	    goto redrawInsert;
	}
	if ((textPtr->insertOffTime == 0) && !(textPtr->flags & INSERT_ON)) {
	    /*
	     * The widget was configured to have zero offtime while the
	     * insertion point was not displayed. We have to display it once.
	     */

	    textPtr->flags |= INSERT_ON;
	    goto redrawInsert;
	}
	return;
    }
    if (textPtr->flags & INSERT_ON) {
	textPtr->flags &= ~INSERT_ON;
	textPtr->insertBlinkHandler = Tcl_CreateTimerHandler(
		textPtr->insertOffTime, TextBlinkProc, textPtr);
    } else {
	textPtr->flags |= INSERT_ON;
	textPtr->insertBlinkHandler = Tcl_CreateTimerHandler(
		textPtr->insertOnTime, TextBlinkProc, textPtr);
    }
  redrawInsert:
    TkTextMarkSegToIndex(textPtr, textPtr->insertMarkPtr, &index);
    if (TkTextIndexBbox(textPtr, &index, &x, &y, &w, &h, &charWidth) == 0) {
	if (textPtr->insertCursorType) {
	    /* Block cursor */
	    TkTextRedrawRegion(textPtr, x - textPtr->width / 2, y,
		    charWidth + textPtr->insertWidth / 2, h);
	} else {
	    /* I-beam cursor */
	    TkTextRedrawRegion(textPtr, x - textPtr->insertWidth / 2, y,
		    textPtr->insertWidth, h);
	}
    }
}

/*
 *----------------------------------------------------------------------
 *
 * TextInsertCmd --
 *
 *	This function is invoked to process the "insert" and "replace" widget
 *	commands for text widgets.
 *
 * Results:
 *	A standard Tcl result.
 *
 * Side effects:
 *	See the user documentation.
 *
 *	If 'viewUpdate' is true, we may adjust the window contents'
 *	y-position, and scrollbar setting.
 *
 *----------------------------------------------------------------------
 */

static int
TextInsertCmd(
    TkSharedText *sharedTextPtr,/* Shared portion of peer widgets. */
    TkText *textPtr,		/* Information about text widget. */
    Tcl_Interp *interp,		/* Current interpreter. */
    int objc,			/* Number of arguments. */
    Tcl_Obj *const objv[],	/* Argument objects. */
    const TkTextIndex *indexPtr,/* Index at which to insert. */
    int viewUpdate)		/* Update the view if set. */
{
    TkTextIndex index1, index2;
    int j;

    if (sharedTextPtr == NULL) {
	sharedTextPtr = textPtr->sharedTextPtr;
    }

    index1 = *indexPtr;
    for (j = 0; j < objc; j += 2) {
	/*
	 * Here we rely on this call to modify index1 if it is outside the
	 * acceptable range. In particular, if index1 is "end", it must be set
	 * to the last allowable index for insertion, otherwise subsequent tag
	 * insertions will fail.
	 */

	int length = InsertChars(sharedTextPtr, textPtr, &index1, objv[j],
		viewUpdate);

	if (objc > (j+1)) {
	    Tcl_Obj **tagNamePtrs;
	    TkTextTag **oldTagArrayPtr;
	    int numTags;

	    TkTextIndexForwBytes(textPtr, &index1, length, &index2);
	    oldTagArrayPtr = TkBTreeGetTags(&index1, NULL, &numTags);
	    if (oldTagArrayPtr != NULL) {
		int i;

		for (i = 0; i < numTags; i++) {
		    TkBTreeTag(&index1, &index2, oldTagArrayPtr[i], 0);
		}
		ckfree(oldTagArrayPtr);
	    }
	    if (Tcl_ListObjGetElements(interp, objv[j+1], &numTags,
		    &tagNamePtrs) != TCL_OK) {
		return TCL_ERROR;
	    } else {
		int i;

		for (i = 0; i < numTags; i++) {
		    const char *strTag = Tcl_GetString(tagNamePtrs[i]);

		    TkBTreeTag(&index1, &index2,
			    TkTextCreateTag(textPtr, strTag, NULL), 1);
		}
		index1 = index2;
	    }
	}
    }
    return TCL_OK;
}

/*
 *----------------------------------------------------------------------
 *
 * TextSearchCmd --
 *
 *	This function is invoked to process the "search" widget command for
 *	text widgets. See the user documentation for details on what it does.
 *
 * Results:
 *	A standard Tcl result.
 *
 * Side effects:
 *	See the user documentation.
 *
 *----------------------------------------------------------------------
 */

static int
TextSearchCmd(
    TkText *textPtr,		/* Information about text widget. */
    Tcl_Interp *interp,		/* Current interpreter. */
    int objc,			/* Number of arguments. */
    Tcl_Obj *const objv[])	/* Argument objects. */
{
    int i, argsLeft, code;
    SearchSpec searchSpec;

    static const char *const switchStrings[] = {
	"-hidden",
	"--", "-all", "-backwards", "-count", "-elide", "-exact", "-forwards",
	"-nocase", "-nolinestop", "-overlap", "-regexp", "-strictlimits", NULL
    };
    enum SearchSwitches {
	SEARCH_HIDDEN,
	SEARCH_END, SEARCH_ALL, SEARCH_BACK, SEARCH_COUNT, SEARCH_ELIDE,
	SEARCH_EXACT, SEARCH_FWD, SEARCH_NOCASE,
	SEARCH_NOLINESTOP, SEARCH_OVERLAP, SEARCH_REGEXP, SEARCH_STRICTLIMITS
    };

    /*
     * Set up the search specification, including the last 4 fields which are
     * text widget specific.
     */

    searchSpec.exact = 1;
    searchSpec.noCase = 0;
    searchSpec.all = 0;
    searchSpec.backwards = 0;
    searchSpec.varPtr = NULL;
    searchSpec.countPtr = NULL;
    searchSpec.resPtr = NULL;
    searchSpec.searchElide = 0;
    searchSpec.noLineStop = 0;
    searchSpec.overlap = 0;
    searchSpec.strictLimits = 0;
    searchSpec.numLines =
	    TkBTreeNumLines(textPtr->sharedTextPtr->tree, textPtr);
    searchSpec.clientData = textPtr;
    searchSpec.addLineProc = &TextSearchAddNextLine;
    searchSpec.foundMatchProc = &TextSearchFoundMatch;
    searchSpec.lineIndexProc = &TextSearchGetLineIndex;

    /*
     * Parse switches and other arguments.
     */

    for (i=2 ; i<objc ; i++) {
	int index;

	if (Tcl_GetString(objv[i])[0] != '-') {
	    break;
	}

	if (Tcl_GetIndexFromObjStruct(NULL, objv[i], switchStrings,
		sizeof(char *), "switch", 0, &index) != TCL_OK) {
	    /*
	     * Hide the -hidden option, generating the error description with
	     * the side effects of T_GIFO.
	     */

	    (void) Tcl_GetIndexFromObjStruct(interp, objv[i], switchStrings+1,
		    sizeof(char *), "switch", 0, &index);
	    return TCL_ERROR;
	}

	switch ((enum SearchSwitches) index) {
	case SEARCH_END:
	    i++;
	    goto endOfSwitchProcessing;
	case SEARCH_ALL:
	    searchSpec.all = 1;
	    break;
	case SEARCH_BACK:
	    searchSpec.backwards = 1;
	    break;
	case SEARCH_COUNT:
	    if (i >= objc-1) {
		Tcl_SetObjResult(interp, Tcl_NewStringObj(
			"no value given for \"-count\" option", -1));
		Tcl_SetErrorCode(interp, "TK", "TEXT", "VALUE", NULL);
		return TCL_ERROR;
	    }
	    i++;

	    /*
	     * Assumption objv[i] isn't going to disappear on us during this
	     * function, which is fair.
	     */

	    searchSpec.varPtr = objv[i];
	    break;
	case SEARCH_ELIDE:
	case SEARCH_HIDDEN:
	    searchSpec.searchElide = 1;
	    break;
	case SEARCH_EXACT:
	    searchSpec.exact = 1;
	    break;
	case SEARCH_FWD:
	    searchSpec.backwards = 0;
	    break;
	case SEARCH_NOCASE:
	    searchSpec.noCase = 1;
	    break;
	case SEARCH_NOLINESTOP:
	    searchSpec.noLineStop = 1;
	    break;
	case SEARCH_OVERLAP:
	    searchSpec.overlap = 1;
	    break;
	case SEARCH_STRICTLIMITS:
	    searchSpec.strictLimits = 1;
	    break;
	case SEARCH_REGEXP:
	    searchSpec.exact = 0;
	    break;
	default:
	    Tcl_Panic("unexpected switch fallthrough");
	}
    }
  endOfSwitchProcessing:

    argsLeft = objc - (i+2);
    if ((argsLeft != 0) && (argsLeft != 1)) {
	Tcl_WrongNumArgs(interp, 2, objv,
		"?switches? pattern index ?stopIndex?");
	return TCL_ERROR;
    }

    if (searchSpec.noLineStop && searchSpec.exact) {
	Tcl_SetObjResult(interp, Tcl_NewStringObj(
		"the \"-nolinestop\" option requires the \"-regexp\" option"
		" to be present", -1));
	Tcl_SetErrorCode(interp, "TK", "TEXT", "SEARCH_USAGE", NULL);
	return TCL_ERROR;
    }

    if (searchSpec.overlap && !searchSpec.all) {
	Tcl_SetObjResult(interp, Tcl_NewStringObj(
		"the \"-overlap\" option requires the \"-all\" option"
		" to be present", -1));
	Tcl_SetErrorCode(interp, "TK", "TEXT", "SEARCH_USAGE", NULL);
	return TCL_ERROR;
    }

    /*
     * Scan through all of the lines of the text circularly, starting at the
     * given index. 'objv[i]' is the pattern which may be an exact string or a
     * regexp pattern depending on the flags set above.
     */

    code = SearchPerform(interp, &searchSpec, objv[i], objv[i+1],
	    (argsLeft == 1 ? objv[i+2] : NULL));
    if (code != TCL_OK) {
	goto cleanup;
    }

    /*
     * Set the '-count' variable, if given.
     */

    if (searchSpec.varPtr != NULL && searchSpec.countPtr != NULL) {
	Tcl_IncrRefCount(searchSpec.countPtr);
	if (Tcl_ObjSetVar2(interp, searchSpec.varPtr, NULL,
		searchSpec.countPtr, TCL_LEAVE_ERR_MSG) == NULL) {
	    code = TCL_ERROR;
	    goto cleanup;
	}
    }

    /*
     * Set the result.
     */

    if (searchSpec.resPtr != NULL) {
	Tcl_SetObjResult(interp, searchSpec.resPtr);
	searchSpec.resPtr = NULL;
    }

  cleanup:
    if (searchSpec.countPtr != NULL) {
	Tcl_DecrRefCount(searchSpec.countPtr);
    }
    if (searchSpec.resPtr != NULL) {
	Tcl_DecrRefCount(searchSpec.resPtr);
    }
    return code;
}

/*
 *----------------------------------------------------------------------
 *
 * TextSearchGetLineIndex --
 *
 *	Extract a row, text offset index position from an objPtr
 *
 *	This means we ignore any embedded windows/images and elidden text
 *	(unless we are searching that).
 *
 * Results:
 *	Standard Tcl error code (with a message in the interpreter on error
 *	conditions).
 *
 *	The offset placed in offsetPosPtr is a utf-8 char* byte index for
 *	exact searches, and a Unicode character index for regexp searches.
 *
 *	The line number should start at zero (searches which wrap around
 *	assume the first line is numbered 0).
 *
 * Side effects:
 *	None.
 *
 *----------------------------------------------------------------------
 */

static int
TextSearchGetLineIndex(
    Tcl_Interp *interp,		/* For error messages. */
    Tcl_Obj *objPtr,		/* Contains a textual index like "1.2" */
    SearchSpec *searchSpecPtr,	/* Contains other search parameters. */
    int *linePosPtr,		/* For returning the line number. */
    int *offsetPosPtr)		/* For returning the text offset in the
				 * line. */
{
    const TkTextIndex *indexPtr;
    int line;
    TkText *textPtr = searchSpecPtr->clientData;

    indexPtr = TkTextGetIndexFromObj(interp, textPtr, objPtr);
    if (indexPtr == NULL) {
	return TCL_ERROR;
    }

    line = TkBTreeLinesTo(textPtr, indexPtr->linePtr);
    if (line >= searchSpecPtr->numLines) {
	TkTextLine *linePtr;
	int count = 0;
	TkTextSegment *segPtr;

	line = searchSpecPtr->numLines-1;
	linePtr = TkBTreeFindLine(textPtr->sharedTextPtr->tree, textPtr, line);

	/*
	 * Count the number of bytes in this line.
	 */

	for (segPtr=linePtr->segPtr ; segPtr!=NULL ; segPtr=segPtr->nextPtr) {
	    count += segPtr->size;
	}
	*offsetPosPtr = TextSearchIndexInLine(searchSpecPtr, linePtr, count);
    } else {
	*offsetPosPtr = TextSearchIndexInLine(searchSpecPtr,
		indexPtr->linePtr, indexPtr->byteIndex);
    }

    *linePosPtr = line;

    return TCL_OK;
}

/*
 *----------------------------------------------------------------------
 *
 * TextSearchIndexInLine --
 *
 *	Find textual index of 'byteIndex' in the searchable characters of
 *	'linePtr'.
 *
 *	This means we ignore any embedded windows/images and elidden text
 *	(unless we are searching that).
 *
 * Results:
 *	The returned index is a utf-8 char* byte index for exact searches, and
 *	a Unicode character index for regexp searches.
 *
 * Side effects:
 *	None.
 *
 *----------------------------------------------------------------------
 */

static int
TextSearchIndexInLine(
    const SearchSpec *searchSpecPtr,
				/* Search parameters. */
    TkTextLine *linePtr,	/* The line we're looking at. */
    int byteIndex)		/* Index into the line. */
{
    TkTextSegment *segPtr;
    TkTextIndex curIndex;
    int index, leftToScan;
    TkText *textPtr = searchSpecPtr->clientData;

    index = 0;
    curIndex.tree = textPtr->sharedTextPtr->tree;
    curIndex.linePtr = linePtr; curIndex.byteIndex = 0;
    for (segPtr = linePtr->segPtr, leftToScan = byteIndex;
	    leftToScan > 0;
	    curIndex.byteIndex += segPtr->size, segPtr = segPtr->nextPtr) {
	if ((segPtr->typePtr == &tkTextCharType) &&
		(searchSpecPtr->searchElide
		|| !TkTextIsElided(textPtr, &curIndex, NULL))) {
	    if (leftToScan < segPtr->size) {
		if (searchSpecPtr->exact) {
		    index += leftToScan;
		} else {
		    index += Tcl_NumUtfChars(segPtr->body.chars, leftToScan);
		}
	    } else if (searchSpecPtr->exact) {
		index += segPtr->size;
	    } else {
		index += Tcl_NumUtfChars(segPtr->body.chars, -1);
	    }
	}
	leftToScan -= segPtr->size;
    }
    return index;
}

/*
 *----------------------------------------------------------------------
 *
 * TextSearchAddNextLine --
 *
 *	Adds a line from the text widget to the object 'theLine'.
 *
 * Results:
 *	A pointer to the TkTextLine corresponding to the given line, or NULL
 *	if there was no available line.
 *
 *	Also 'lenPtr' (if non-NULL) is filled in with the total length of
 *	'theLine' (not just what we added to it, but the length including what
 *	was already in there). This is in bytes for an exact search and in
 *	chars for a regexp search.
 *
 *	Also 'extraLinesPtr' (if non-NULL) will have its value incremented by
 *	1 for each additional logical line we have added because a newline is
 *	elided (this will only ever happen if we have chosen not to search
 *	elided text, of course).
 *
 * Side effects:
 *	Memory may be allocated or re-allocated for theLine's string
 *	representation.
 *
 *----------------------------------------------------------------------
 */

static ClientData
TextSearchAddNextLine(
    int lineNum,		/* Line we must add. */
    SearchSpec *searchSpecPtr,	/* Search parameters. */
    Tcl_Obj *theLine,		/* Object to append to. */
    int *lenPtr,		/* For returning the total length. */
    int *extraLinesPtr)		/* If non-NULL, will have its value
				 * incremented by the number of additional
				 * logical lines which are merged into this
				 * one by newlines being elided. */
{
    TkTextLine *linePtr, *thisLinePtr;
    TkTextIndex curIndex;
    TkTextSegment *segPtr;
    TkText *textPtr = searchSpecPtr->clientData;
    int nothingYet = 1;

    /*
     * Extract the text from the line.
     */

    linePtr = TkBTreeFindLine(textPtr->sharedTextPtr->tree, textPtr, lineNum);
    if (linePtr == NULL) {
	return NULL;
    }
    curIndex.tree = textPtr->sharedTextPtr->tree;
    thisLinePtr = linePtr;

    while (thisLinePtr != NULL) {
	int elideWraps = 0;

	curIndex.linePtr = thisLinePtr;
	curIndex.byteIndex = 0;
	for (segPtr = thisLinePtr->segPtr; segPtr != NULL;
		curIndex.byteIndex += segPtr->size, segPtr = segPtr->nextPtr) {
	    if (!searchSpecPtr->searchElide
		    && TkTextIsElided(textPtr, &curIndex, NULL)) {
		/*
		 * If we reach the end of the logical line, and if we have at
		 * least one character in the string, then we continue
		 * wrapping to the next logical line. If there are no
		 * characters yet, then the entire line of characters is
		 * elided and there's no need to complicate matters by
		 * wrapping - we'll look at the next line in due course.
		 */

		if (segPtr->nextPtr == NULL && !nothingYet) {
		    elideWraps = 1;
		}
		continue;
	    }
	    if (segPtr->typePtr != &tkTextCharType) {
		continue;
	    }
	    Tcl_AppendToObj(theLine, segPtr->body.chars, segPtr->size);
	    nothingYet = 0;
	}
	if (!elideWraps) {
	    break;
	}
	lineNum++;
	if (lineNum >= searchSpecPtr->numLines) {
	    break;
	}
	thisLinePtr = TkBTreeNextLine(textPtr, thisLinePtr);
	if (thisLinePtr != NULL && extraLinesPtr != NULL) {
	    /*
	     * Tell our caller we have an extra line merged in.
	     */

	    *extraLinesPtr = (*extraLinesPtr) + 1;
	}
    }

    /*
     * If we're ignoring case, convert the line to lower case. There is no
     * need to do this for regexp searches, since they handle a flag for this
     * purpose.
     */

    if (searchSpecPtr->exact && searchSpecPtr->noCase) {
	Tcl_SetObjLength(theLine, Tcl_UtfToLower(Tcl_GetString(theLine)));
    }

    if (lenPtr != NULL) {
	if (searchSpecPtr->exact) {
<<<<<<< HEAD
	    (void)Tcl_GetStringFromObj(theLine, lenPtr);
=======
	    (void)Tcl_GetString(theLine);
	    *lenPtr = theLine->length;
>>>>>>> f4139074
	} else {
	    *lenPtr = Tcl_GetCharLength(theLine);
	}
    }
    return linePtr;
}

/*
 *----------------------------------------------------------------------
 *
 * TextSearchFoundMatch --
 *
 *	Stores information from a successful search.
 *
 * Results:
 *	1 if the information was stored, 0 if the position at which the match
 *	was found actually falls outside the allowable search region (and
 *	therefore the search is actually complete).
 *
 * Side effects:
 *	Memory may be allocated in the 'countPtr' and 'resPtr' fields of
 *	'searchSpecPtr'. Each of those objects will have refCount zero and
 *	must eventually be freed or stored elsewhere as appropriate.
 *
 *----------------------------------------------------------------------
 */

static int
TextSearchFoundMatch(
    int lineNum,		/* Line on which match was found. */
    SearchSpec *searchSpecPtr,	/* Search parameters. */
    ClientData clientData,	/* Token returned by the 'addNextLineProc',
				 * TextSearchAddNextLine. May be NULL, in
				 * which we case we must generate it (from
				 * lineNum). */
    Tcl_Obj *theLine,		/* Text from current line, only accessed for
				 * exact searches, and is allowed to be NULL
				 * for regexp searches. */
    int matchOffset,		/* Offset of found item in utf-8 bytes for
				 * exact search, Unicode chars for regexp. */
    int matchLength)		/* Length also in bytes/chars as per search
				 * type. */
{
    int numChars;
    int leftToScan;
    TkTextIndex curIndex, foundIndex;
    TkTextSegment *segPtr;
    TkTextLine *linePtr;
    TkText *textPtr = searchSpecPtr->clientData;

    if (lineNum == searchSpecPtr->stopLine) {
	/*
	 * If the current index is on the wrong side of the stopIndex, then
	 * the item we just found is actually outside the acceptable range,
	 * and the search is over.
	 */

	if (searchSpecPtr->backwards ^
		(matchOffset >= searchSpecPtr->stopOffset)) {
	    return 0;
	}
    }

    /*
     * Calculate the character count, which may need augmenting if there are
     * embedded windows or elidden text.
     */

    if (searchSpecPtr->exact) {
	const char *startOfLine = Tcl_GetString(theLine);

	numChars = Tcl_NumUtfChars(startOfLine + matchOffset, matchLength);
    } else {
	numChars = matchLength;
    }

    /*
     * If we're using strict limits checking, ensure that the match with its
     * full length fits inside the given range.
     */

    if (searchSpecPtr->strictLimits && lineNum == searchSpecPtr->stopLine) {
	if (searchSpecPtr->backwards ^
		((matchOffset + numChars) > searchSpecPtr->stopOffset)) {
	    return 0;
	}
    }

    /*
     * The index information returned by the regular expression parser only
     * considers textual information: it doesn't account for embedded windows,
     * elided text (when we are not searching elided text) or any other
     * non-textual info. Scan through the line's segments again to adjust both
     * matchChar and matchCount.
     *
     * We will walk through the segments of this line until we have either
     * reached the end of the match or we have reached the end of the line.
     */

    linePtr = clientData;
    if (linePtr == NULL) {
	linePtr = TkBTreeFindLine(textPtr->sharedTextPtr->tree, textPtr,
		lineNum);
    }

    curIndex.tree = textPtr->sharedTextPtr->tree;

    /*
     * Find the starting point.
     */

    leftToScan = matchOffset;
    while (1) {
	curIndex.linePtr = linePtr;
	curIndex.byteIndex = 0;

	/*
	 * Note that we allow leftToScan to be zero because we want to skip
	 * over any preceding non-textual items.
	 */

	for (segPtr = linePtr->segPtr; leftToScan >= 0 && segPtr;
		segPtr = segPtr->nextPtr) {
	    if (segPtr->typePtr != &tkTextCharType) {
		matchOffset += segPtr->size;
	    } else if (!searchSpecPtr->searchElide
		    && TkTextIsElided(textPtr, &curIndex, NULL)) {
		if (searchSpecPtr->exact) {
		    matchOffset += segPtr->size;
		} else {
		    matchOffset += Tcl_NumUtfChars(segPtr->body.chars, -1);
		}
	    } else {
		leftToScan -= segPtr->size;
	    }
	    curIndex.byteIndex += segPtr->size;
	}
	if (segPtr == NULL && leftToScan >= 0) {
	    /*
	     * This will only happen if we are eliding newlines.
	     */

	    linePtr = TkBTreeNextLine(textPtr, linePtr);
	    if (linePtr == NULL) {
		/*
		 * If we reach the end of the text, we have a serious problem,
		 * unless there's actually nothing left to look for.
		 */

		if (leftToScan == 0) {
		    break;
		} else {
		    Tcl_Panic("Reached end of text in a match");
		}
	    }

	    /*
	     * We've wrapped to the beginning of the next logical line, which
	     * has been merged with the previous one whose newline was elided.
	     */

	    lineNum++;
	    matchOffset = 0;
	} else {
	    break;
	}
    }

    /*
     * Calculate and store the found index in the result.
     */

    if (searchSpecPtr->exact) {
	TkTextMakeByteIndex(textPtr->sharedTextPtr->tree, textPtr, lineNum,
		matchOffset, &foundIndex);
    } else {
	TkTextMakeCharIndex(textPtr->sharedTextPtr->tree, textPtr, lineNum,
		matchOffset, &foundIndex);
    }

    if (searchSpecPtr->all) {
	if (searchSpecPtr->resPtr == NULL) {
	    searchSpecPtr->resPtr = Tcl_NewObj();
	}
	Tcl_ListObjAppendElement(NULL, searchSpecPtr->resPtr,
		TkTextNewIndexObj(textPtr, &foundIndex));
    } else {
	searchSpecPtr->resPtr = TkTextNewIndexObj(textPtr, &foundIndex);
    }

    /*
     * Find the end point. Here 'leftToScan' could be negative already as a
     * result of the above loop if the segment we reached spanned the start of
     * the string. When we add matchLength it will become non-negative.
     */

    for (leftToScan += matchLength; leftToScan > 0;
	    curIndex.byteIndex += segPtr->size, segPtr = segPtr->nextPtr) {
	if (segPtr == NULL) {
	    /*
	     * We are on the next line - this of course should only ever
	     * happen with searches which have matched across multiple lines.
	     */

	    linePtr = TkBTreeNextLine(textPtr, linePtr);
	    segPtr = linePtr->segPtr;
	    curIndex.linePtr = linePtr; curIndex.byteIndex = 0;
	}
	if (segPtr->typePtr != &tkTextCharType) {
	    /*
	     * Anything we didn't count in the search needs adding.
	     */

	    numChars += segPtr->size;
	    continue;
	} else if (!searchSpecPtr->searchElide
		&& TkTextIsElided(textPtr, &curIndex, NULL)) {
	    numChars += Tcl_NumUtfChars(segPtr->body.chars, -1);
	    continue;
	}
	if (searchSpecPtr->exact) {
	    leftToScan -= segPtr->size;
	} else {
	    leftToScan -= Tcl_NumUtfChars(segPtr->body.chars, -1);
	}
    }

    /*
     * Now store the count result, if it is wanted.
     */

    if (searchSpecPtr->varPtr != NULL) {
	Tcl_Obj *tmpPtr = Tcl_NewIntObj(numChars);
	if (searchSpecPtr->all) {
	    if (searchSpecPtr->countPtr == NULL) {
		searchSpecPtr->countPtr = Tcl_NewObj();
	    }
	    Tcl_ListObjAppendElement(NULL, searchSpecPtr->countPtr, tmpPtr);
	} else {
	    searchSpecPtr->countPtr = tmpPtr;
	}
    }
    return 1;
}

/*
 *----------------------------------------------------------------------
 *
 * TkTextGetTabs --
 *
 *	Parses a string description of a set of tab stops.
 *
 * Results:
 *	The return value is a pointer to a malloc'ed structure holding parsed
 *	information about the tab stops. If an error occurred then the return
 *	value is NULL and an error message is left in the interp's result.
 *
 * Side effects:
 *	Memory is allocated for the structure that is returned. It is up to
 *	the caller to free this structure when it is no longer needed.
 *
 *----------------------------------------------------------------------
 */

TkTextTabArray *
TkTextGetTabs(
    Tcl_Interp *interp,		/* Used for error reporting. */
    TkText *textPtr,		/* Information about the text widget. */
    Tcl_Obj *stringPtr)		/* Description of the tab stops. See the text
				 * manual entry for details. */
{
    int objc, i, count;
    Tcl_Obj **objv;
    TkTextTabArray *tabArrayPtr;
    TkTextTab *tabPtr;
    Tcl_UniChar ch;
    double prevStop, lastStop;
    /*
     * Map these strings to TkTextTabAlign values.
     */
    static const char *const tabOptionStrings[] = {
	"left", "right", "center", "numeric", NULL
    };

    if (Tcl_ListObjGetElements(interp, stringPtr, &objc, &objv) != TCL_OK) {
	return NULL;
    }

    /*
     * First find out how many entries we need to allocate in the tab array.
     */

    count = 0;
    for (i = 0; i < objc; i++) {
	char c = Tcl_GetString(objv[i])[0];

	if ((c != 'l') && (c != 'r') && (c != 'c') && (c != 'n')) {
	    count++;
	}
    }

    /*
     * Parse the elements of the list one at a time to fill in the array.
     */

    tabArrayPtr = ckalloc(sizeof(TkTextTabArray)
	    + (count - 1) * sizeof(TkTextTab));
    tabArrayPtr->numTabs = 0;
    prevStop = 0.0;
    lastStop = 0.0;
    for (i = 0, tabPtr = &tabArrayPtr->tabs[0]; i < objc; i++, tabPtr++) {
	int index;

	/*
	 * This will round fractional pixels above 0.5 upwards, and otherwise
	 * downwards, to find the right integer pixel position.
	 */

	if (Tk_GetPixelsFromObj(interp, textPtr->tkwin, objv[i],
		&tabPtr->location) != TCL_OK) {
	    goto error;
	}

	if (tabPtr->location <= 0) {
	    Tcl_SetObjResult(interp, Tcl_ObjPrintf(
		    "tab stop \"%s\" is not at a positive distance",
		    Tcl_GetString(objv[i])));
	    Tcl_SetErrorCode(interp, "TK", "VALUE", "TAB_STOP", NULL);
	    goto error;
	}

	prevStop = lastStop;
	if (Tk_GetDoublePixelsFromObj(interp, textPtr->tkwin, objv[i],
		&lastStop) != TCL_OK) {
	    goto error;
	}

	if (i > 0 && (tabPtr->location <= (tabPtr-1)->location)) {
	    /*
	     * This tab is actually to the left of the previous one, which is
	     * illegal.
	     */

#ifdef _TK_ALLOW_DECREASING_TABS
	    /*
	     * Force the tab to be a typical character width to the right of
	     * the previous one, and update the 'lastStop' with the changed
	     * position.
	     */

	    if (textPtr->charWidth > 0) {
		tabPtr->location = (tabPtr-1)->location + textPtr->charWidth;
	    } else {
		tabPtr->location = (tabPtr-1)->location + 8;
	    }
	    lastStop = tabPtr->location;
#else
	    Tcl_SetObjResult(interp, Tcl_ObjPrintf(
		    "tabs must be monotonically increasing, but \"%s\" is "
		    "smaller than or equal to the previous tab",
		    Tcl_GetString(objv[i])));
	    Tcl_SetErrorCode(interp, "TK", "VALUE", "TAB_STOP", NULL);
	    goto error;
#endif /* _TK_ALLOW_DECREASING_TABS */
	}

	tabArrayPtr->numTabs++;

	/*
	 * See if there is an explicit alignment in the next list element.
	 * Otherwise just use "left".
	 */

	tabPtr->alignment = LEFT;
	if ((i+1) == objc) {
	    continue;
	}

	/*
	 * There may be a more efficient way of getting this.
	 */

	Tcl_UtfToUniChar(Tcl_GetString(objv[i+1]), &ch);
	if (!Tcl_UniCharIsAlpha(ch)) {
	    continue;
	}
	i += 1;

	if (Tcl_GetIndexFromObjStruct(interp, objv[i], tabOptionStrings,
		sizeof(char *), "tab alignment", 0, &index) != TCL_OK) {
	    goto error;
	}
	tabPtr->alignment = (TkTextTabAlign) index;
    }

    /*
     * For when we need to interpolate tab stops, store these two so we know
     * the tab stop size to very high precision. With the above checks, we can
     * guarantee that tabIncrement is strictly positive here.
     */

    tabArrayPtr->lastTab = lastStop;
    tabArrayPtr->tabIncrement = lastStop - prevStop;

    return tabArrayPtr;

  error:
    ckfree(tabArrayPtr);
    return NULL;
}

/*
 *----------------------------------------------------------------------
 *
 * TextDumpCmd --
 *
 *	Return information about the text, tags, marks, and embedded windows
 *	and images in a text widget. See the man page for the description of
 *	the text dump operation for all the details.
 *
 * Results:
 *	A standard Tcl result.
 *
 * Side effects:
 *	Memory is allocated for the result, if needed (standard Tcl result
 *	side effects).
 *
 *----------------------------------------------------------------------
 */

static int
TextDumpCmd(
    register TkText *textPtr,	/* Information about text widget. */
    Tcl_Interp *interp,		/* Current interpreter. */
    int objc,			/* Number of arguments. */
    Tcl_Obj *const objv[])	/* Argument objects. Someone else has already
				 * parsed this command enough to know that
				 * objv[1] is "dump". */
{
    TkTextIndex index1, index2;
    int arg;
    int lineno;			/* Current line number. */
    int what = 0;		/* bitfield to select segment types. */
    int atEnd;			/* True if dumping up to logical end. */
    TkTextLine *linePtr;
    Tcl_Obj *command = NULL;	/* Script callback to apply to segments. */
#define TK_DUMP_TEXT	0x1
#define TK_DUMP_MARK	0x2
#define TK_DUMP_TAG	0x4
#define TK_DUMP_WIN	0x8
#define TK_DUMP_IMG	0x10
#define TK_DUMP_ALL	(TK_DUMP_TEXT|TK_DUMP_MARK|TK_DUMP_TAG| \
	TK_DUMP_WIN|TK_DUMP_IMG)
    static const char *const optStrings[] = {
	"-all", "-command", "-image", "-mark", "-tag", "-text", "-window",
	NULL
    };
    enum opts {
	DUMP_ALL, DUMP_CMD, DUMP_IMG, DUMP_MARK, DUMP_TAG, DUMP_TXT, DUMP_WIN
    };

    for (arg=2 ; arg < objc ; arg++) {
	int index;
	if (Tcl_GetString(objv[arg])[0] != '-') {
	    break;
	}
	if (Tcl_GetIndexFromObjStruct(interp, objv[arg], optStrings,
		sizeof(char *), "option", 0, &index) != TCL_OK) {
	    return TCL_ERROR;
	}
	switch ((enum opts) index) {
	case DUMP_ALL:
	    what = TK_DUMP_ALL;
	    break;
	case DUMP_TXT:
	    what |= TK_DUMP_TEXT;
	    break;
	case DUMP_TAG:
	    what |= TK_DUMP_TAG;
	    break;
	case DUMP_MARK:
	    what |= TK_DUMP_MARK;
	    break;
	case DUMP_IMG:
	    what |= TK_DUMP_IMG;
	    break;
	case DUMP_WIN:
	    what |= TK_DUMP_WIN;
	    break;
	case DUMP_CMD:
	    arg++;
	    if (arg >= objc) {
		goto wrongArgs;
	    }
	    command = objv[arg];
	    break;
	default:
	    Tcl_Panic("unexpected switch fallthrough");
	}
    }
    if (arg >= objc || arg+2 < objc) {
    wrongArgs:
	Tcl_SetObjResult(interp, Tcl_ObjPrintf(
		"Usage: %s dump ?-all -image -text -mark -tag -window? "
		"?-command script? index ?index2?", Tcl_GetString(objv[0])));
	Tcl_SetErrorCode(interp, "TCL", "WRONGARGS", NULL);
	return TCL_ERROR;
    }
    if (what == 0) {
	what = TK_DUMP_ALL;
    }
    if (TkTextGetObjIndex(interp, textPtr, objv[arg], &index1) != TCL_OK) {
	return TCL_ERROR;
    }
    arg++;
    atEnd = 0;
    if (objc == arg) {
	TkTextIndexForwChars(NULL, &index1, 1, &index2, COUNT_INDICES);
    } else {
	int length;
	const char *str;

	if (TkTextGetObjIndex(interp, textPtr, objv[arg], &index2) != TCL_OK) {
	    return TCL_ERROR;
	}
	str = Tcl_GetString(objv[arg]);
	length = objv[arg]->length;
	if (strncmp(str, "end", (unsigned) length) == 0) {
	    atEnd = 1;
	}
    }
    if (TkTextIndexCmp(&index1, &index2) >= 0) {
	return TCL_OK;
    }
    lineno = TkBTreeLinesTo(textPtr, index1.linePtr);
    if (index1.linePtr == index2.linePtr) {
	DumpLine(interp, textPtr, what, index1.linePtr,
		index1.byteIndex, index2.byteIndex, lineno, command);
    } else {
	int textChanged;
	int lineend = TkBTreeLinesTo(textPtr, index2.linePtr);
	int endByteIndex = index2.byteIndex;

	textChanged = DumpLine(interp, textPtr, what, index1.linePtr,
		index1.byteIndex, 32000000, lineno, command);
	if (textChanged) {
	    if (textPtr->flags & DESTROYED) {
		return TCL_OK;
	    }
	    linePtr = TkBTreeFindLine(textPtr->sharedTextPtr->tree,
		    textPtr, lineno);
	    textChanged = 0;
	} else {
	    linePtr = index1.linePtr;
	}
	while ((linePtr = TkBTreeNextLine(textPtr, linePtr)) != NULL) {
	    lineno++;
	    if (lineno == lineend) {
		break;
	    }
	    textChanged = DumpLine(interp, textPtr, what, linePtr, 0,
		    32000000, lineno, command);
	    if (textChanged) {
		if (textPtr->flags & DESTROYED) {
		    return TCL_OK;
		}
		linePtr = TkBTreeFindLine(textPtr->sharedTextPtr->tree,
			textPtr, lineno);
		textChanged = 0;
	    }
	}
	if (linePtr != NULL) {
	    DumpLine(interp, textPtr, what, linePtr, 0, endByteIndex, lineno,
		    command);
	    if (textPtr->flags & DESTROYED) {
		return TCL_OK;
	    }
	}
    }

    /*
     * Special case to get the leftovers hiding at the end mark.
     */

    if (atEnd) {
	if (textPtr->flags & DESTROYED) {
	    return TCL_OK;
	}

	/*
	 * Re-get the end index, in case it has changed.
	 */

	if (TkTextGetObjIndex(interp, textPtr, objv[arg], &index2) != TCL_OK) {
	    return TCL_ERROR;
	}
	DumpLine(interp, textPtr, what & ~TK_DUMP_TEXT, index2.linePtr,
		0, 1, lineno, command);
    }
    return TCL_OK;
}

/*
 *----------------------------------------------------------------------
 *
 * DumpLine
 *
 *	Return information about a given text line from character position
 *	"start" up to, but not including, "end".
 *
 * Results:
 *	Returns 1 if the command callback made any changes to the text widget
 *	which will have invalidated internal structures such as TkTextSegment,
 *	TkTextIndex, pointers. Our caller can then take action to recompute
 *	such entities. Returns 0 otherwise.
 *
 * Side effects:
 *	None, but see DumpSegment which can have arbitrary side-effects
 *
 *----------------------------------------------------------------------
 */

static int
DumpLine(
    Tcl_Interp *interp,
    TkText *textPtr,
    int what,			/* Bit flags to select segment types. */
    TkTextLine *linePtr,	/* The current line. */
    int startByte, int endByte,	/* Byte range to dump. */
    int lineno,			/* Line number for indices dump. */
    Tcl_Obj *command)		/* Script to apply to the segment. */
{
    TkTextSegment *segPtr;
    TkTextIndex index;
    int offset = 0, textChanged = 0;

    /*
     * Must loop through line looking at its segments.
     * character
     * toggleOn, toggleOff
     * mark
     * image
     * window
     */

    segPtr = linePtr->segPtr;
    while ((offset < endByte) && (segPtr != NULL)) {
	int lineChanged = 0;
	int currentSize = segPtr->size;

	if ((what & TK_DUMP_TEXT) && (segPtr->typePtr == &tkTextCharType) &&
		(offset + currentSize > startByte)) {
	    int last = currentSize;	/* Index of last char in seg. */
	    int first = 0;		/* Index of first char in seg. */

	    if (offset + currentSize > endByte) {
		last = endByte - offset;
	    }
	    if (startByte > offset) {
		first = startByte - offset;
	    }
	    if (last != currentSize) {
		/*
		 * To avoid modifying the string in place we copy over just
		 * the segment that we want. Since DumpSegment can modify the
		 * text, we could not confidently revert the modification
		 * here.
		 */

		int length = last - first;
		char *range = ckalloc(length + 1);

		memcpy(range, segPtr->body.chars + first, length);
		range[length] = '\0';

		TkTextMakeByteIndex(textPtr->sharedTextPtr->tree, textPtr,
			lineno, offset + first, &index);
		lineChanged = DumpSegment(textPtr, interp, "text", range,
			command, &index, what);
		ckfree(range);
	    } else {
		TkTextMakeByteIndex(textPtr->sharedTextPtr->tree, textPtr,
			lineno, offset + first, &index);
		lineChanged = DumpSegment(textPtr, interp, "text",
			segPtr->body.chars + first, command, &index, what);
	    }
	} else if ((offset >= startByte)) {
	    if ((what & TK_DUMP_MARK)
		    && (segPtr->typePtr == &tkTextLeftMarkType
		    || segPtr->typePtr == &tkTextRightMarkType)) {
		const char *name;
		TkTextMark *markPtr = &segPtr->body.mark;

		if (segPtr == textPtr->insertMarkPtr) {
		    name = "insert";
		} else if (segPtr == textPtr->currentMarkPtr) {
		    name = "current";
		} else if (markPtr->hPtr == NULL) {
		    name = NULL;
		    lineChanged = 0;
		} else {
		    name = Tcl_GetHashKey(&textPtr->sharedTextPtr->markTable,
			    markPtr->hPtr);
		}
		if (name != NULL) {
		    TkTextMakeByteIndex(textPtr->sharedTextPtr->tree, textPtr,
			    lineno, offset, &index);
		    lineChanged = DumpSegment(textPtr, interp, "mark", name,
			    command, &index, what);
		}
	    } else if ((what & TK_DUMP_TAG) &&
		    (segPtr->typePtr == &tkTextToggleOnType)) {
		TkTextMakeByteIndex(textPtr->sharedTextPtr->tree, textPtr,
			lineno, offset, &index);
		lineChanged = DumpSegment(textPtr, interp, "tagon",
			segPtr->body.toggle.tagPtr->name, command, &index,
			what);
	    } else if ((what & TK_DUMP_TAG) &&
		    (segPtr->typePtr == &tkTextToggleOffType)) {
		TkTextMakeByteIndex(textPtr->sharedTextPtr->tree, textPtr,
			lineno, offset, &index);
		lineChanged = DumpSegment(textPtr, interp, "tagoff",
			segPtr->body.toggle.tagPtr->name, command, &index,
			what);
	    } else if ((what & TK_DUMP_IMG) &&
		    (segPtr->typePtr == &tkTextEmbImageType)) {
		TkTextEmbImage *eiPtr = &segPtr->body.ei;
		const char *name = (eiPtr->name == NULL) ? "" : eiPtr->name;

		TkTextMakeByteIndex(textPtr->sharedTextPtr->tree, textPtr,
			lineno, offset, &index);
		lineChanged = DumpSegment(textPtr, interp, "image", name,
			command, &index, what);
	    } else if ((what & TK_DUMP_WIN) &&
		    (segPtr->typePtr == &tkTextEmbWindowType)) {
		TkTextEmbWindow *ewPtr = &segPtr->body.ew;
		const char *pathname;

		if (ewPtr->tkwin == (Tk_Window) NULL) {
		    pathname = "";
		} else {
		    pathname = Tk_PathName(ewPtr->tkwin);
		}
		TkTextMakeByteIndex(textPtr->sharedTextPtr->tree, textPtr,
			lineno, offset, &index);
		lineChanged = DumpSegment(textPtr, interp, "window", pathname,
			command, &index, what);
	    }
	}

	offset += currentSize;
	if (lineChanged) {
	    TkTextSegment *newSegPtr;
	    int newOffset = 0;

	    textChanged = 1;

	    /*
	     * Our indices are no longer valid.
	     */

	    if (textPtr->flags & DESTROYED) {
		return textChanged;
	    }
	    linePtr = TkBTreeFindLine(textPtr->sharedTextPtr->tree,
		    textPtr, lineno);
	    newSegPtr = linePtr->segPtr;
	    if (segPtr != newSegPtr) {
		while ((newOffset < endByte) && (newOffset < offset)
			&& (newSegPtr != NULL)) {
		    newOffset += currentSize;
		    newSegPtr = newSegPtr->nextPtr;
		    if (segPtr == newSegPtr) {
			break;
		    }
		}
		if (segPtr != newSegPtr && newOffset == offset
			&& currentSize == 0) {
		    TkTextSegment *searchPtr = newSegPtr;

		    while (searchPtr != NULL && searchPtr->size == 0) {
			if (searchPtr == segPtr) {
			    newSegPtr = searchPtr;
			    break;
			}
			searchPtr = searchPtr->nextPtr;
		    }
		}
		segPtr = newSegPtr;
	    }
	}
	if (segPtr != NULL) {
	    segPtr = segPtr->nextPtr;
	}
    }
    return textChanged;
}

/*
 *----------------------------------------------------------------------
 *
 * DumpSegment
 *
 *	Either append information about the current segment to the result, or
 *	make a script callback with that information as arguments.
 *
 * Results:
 *	Returns 1 if the command callback made any changes to the text widget
 *	which will have invalidated internal structures such as TkTextSegment,
 *	TkTextIndex, pointers. Our caller can then take action to recompute
 *	such entities. Returns 0 otherwise.
 *
 * Side effects:
 *	Either evals the callback or appends elements to the result string.
 *	The callback can have arbitrary side-effects.
 *
 *----------------------------------------------------------------------
 */

static int
DumpSegment(
    TkText *textPtr,
    Tcl_Interp *interp,
    const char *key,		/* Segment type key. */
    const char *value,		/* Segment value. */
    Tcl_Obj *command,		/* Script callback. */
    const TkTextIndex *index,	/* index with line/byte position info. */
    int what)			/* Look for TK_DUMP_INDEX bit. */
{
    char buffer[TK_POS_CHARS];
    Tcl_Obj *values[3], *tuple;

    TkTextPrintIndex(textPtr, index, buffer);
    values[0] = Tcl_NewStringObj(key, -1);
    values[1] = Tcl_NewStringObj(value, -1);
    values[2] = Tcl_NewStringObj(buffer, -1);
    tuple = Tcl_NewListObj(3, values);
    if (command == NULL) {
	Tcl_ListObjAppendList(NULL, Tcl_GetObjResult(interp), tuple);
	Tcl_DecrRefCount(tuple);
	return 0;
    } else {
	int oldStateEpoch = TkBTreeEpoch(textPtr->sharedTextPtr->tree);

	Tcl_VarEval(interp, Tcl_GetString(command), " ", Tcl_GetString(tuple),
		NULL);
	Tcl_DecrRefCount(tuple);
	return ((textPtr->flags & DESTROYED) ||
		TkBTreeEpoch(textPtr->sharedTextPtr->tree) != oldStateEpoch);
    }
}

/*
 *----------------------------------------------------------------------
 *
 * TextEditUndo --
 *
 *	Undo the last change.
 *
 * Results:
 *	None.
 *
 * Side effects:
 *	Apart from manipulating the undo and redo stacks, the state of the
 *	rest of the widget may also change (due to whatever is being undone).
 *
 *----------------------------------------------------------------------
 */

static int
TextEditUndo(
    TkText *textPtr)		/* Overall information about text widget. */
{
    int status;

    if (!textPtr->sharedTextPtr->undo) {
	return TCL_OK;
    }

    /*
     * Turn off the undo feature while we revert a compound action, setting
     * the dirty handling mode to undo for the duration (unless it is
     * 'fixed').
     */

    textPtr->sharedTextPtr->undo = 0;
    if (textPtr->sharedTextPtr->dirtyMode != TK_TEXT_DIRTY_FIXED) {
	textPtr->sharedTextPtr->dirtyMode = TK_TEXT_DIRTY_UNDO;
    }

    status = TkUndoRevert(textPtr->sharedTextPtr->undoStack);

    if (textPtr->sharedTextPtr->dirtyMode != TK_TEXT_DIRTY_FIXED) {
	textPtr->sharedTextPtr->dirtyMode = TK_TEXT_DIRTY_NORMAL;
    }
    textPtr->sharedTextPtr->undo = 1;

    return status;
}

/*
 *----------------------------------------------------------------------
 *
 * TextEditRedo --
 *
 *	Redo the last undone change.
 *
 * Results:
 *	None.
 *
 * Side effects:
 *	Apart from manipulating the undo and redo stacks, the state of the
 *	rest of the widget may also change (due to whatever is being redone).
 *
 *----------------------------------------------------------------------
 */

static int
TextEditRedo(
    TkText *textPtr)		/* Overall information about text widget. */
{
    int status;

    if (!textPtr->sharedTextPtr->undo) {
	return TCL_OK;
    }

    /*
     * Turn off the undo feature temporarily while we revert a previously
     * undone compound action, setting the dirty handling mode to redo for the
     * duration (unless it is 'fixed').
     */

    textPtr->sharedTextPtr->undo = 0;
    if (textPtr->sharedTextPtr->dirtyMode != TK_TEXT_DIRTY_FIXED) {
	textPtr->sharedTextPtr->dirtyMode = TK_TEXT_DIRTY_REDO;
    }

    status = TkUndoApply(textPtr->sharedTextPtr->undoStack);

    if (textPtr->sharedTextPtr->dirtyMode != TK_TEXT_DIRTY_FIXED) {
	textPtr->sharedTextPtr->dirtyMode = TK_TEXT_DIRTY_NORMAL;
    }
    textPtr->sharedTextPtr->undo = 1;
    return status;
}

/*
 *----------------------------------------------------------------------
 *
 * TextEditCmd --
 *
 *	Handle the subcommands to "$text edit ...". See documentation for
 *	details.
 *
 * Results:
 *	None
 *
 * Side effects:
 *	None.
 *
 *----------------------------------------------------------------------
 */

static int
TextEditCmd(
    TkText *textPtr,		/* Information about text widget. */
    Tcl_Interp *interp,		/* Current interpreter. */
    int objc,			/* Number of arguments. */
    Tcl_Obj *const objv[])	/* Argument objects. */
{
    int index, setModified, oldModified;
    static const char *const editOptionStrings[] = {
	"modified", "redo", "reset", "separator", "undo", NULL
    };
    enum editOptions {
	EDIT_MODIFIED, EDIT_REDO, EDIT_RESET, EDIT_SEPARATOR, EDIT_UNDO
    };

    if (objc < 3) {
	Tcl_WrongNumArgs(interp, 2, objv, "option ?arg ...?");
	return TCL_ERROR;
    }

    if (Tcl_GetIndexFromObjStruct(interp, objv[2], editOptionStrings,
	    sizeof(char *), "edit option", 0, &index) != TCL_OK) {
	return TCL_ERROR;
    }

    switch ((enum editOptions) index) {
    case EDIT_MODIFIED:
	if (objc == 3) {
	    Tcl_SetObjResult(interp,
		    Tcl_NewBooleanObj(textPtr->sharedTextPtr->isDirty));
	    return TCL_OK;
	} else if (objc != 4) {
	    Tcl_WrongNumArgs(interp, 3, objv, "?boolean?");
	    return TCL_ERROR;
	} else if (Tcl_GetBooleanFromObj(interp, objv[3],
		&setModified) != TCL_OK) {
	    return TCL_ERROR;
	}

	/*
	 * Set or reset the dirty info, and trigger a Modified event.
	 */

	setModified = setModified ? 1 : 0;

	oldModified = textPtr->sharedTextPtr->isDirty;
	textPtr->sharedTextPtr->isDirty = setModified;
	if (setModified) {
	    textPtr->sharedTextPtr->dirtyMode = TK_TEXT_DIRTY_FIXED;
	} else {
	    textPtr->sharedTextPtr->dirtyMode = TK_TEXT_DIRTY_NORMAL;
	}

	/*
	 * Only issue the <<Modified>> event if the flag actually changed.
	 * However, degree of modified-ness doesn't matter. [Bug 1799782]
	 */

	if ((!oldModified) != (!setModified)) {
	    GenerateModifiedEvent(textPtr);
	}
	break;
    case EDIT_REDO:
	if (objc != 3) {
	    Tcl_WrongNumArgs(interp, 3, objv, NULL);
	    return TCL_ERROR;
	}
	if (TextEditRedo(textPtr)) {
	    Tcl_SetObjResult(interp, Tcl_NewStringObj("nothing to redo", -1));
	    Tcl_SetErrorCode(interp, "TK", "TEXT", "NO_REDO", NULL);
	    return TCL_ERROR;
	}
	break;
    case EDIT_RESET:
	if (objc != 3) {
	    Tcl_WrongNumArgs(interp, 3, objv, NULL);
	    return TCL_ERROR;
	}
	TkUndoClearStacks(textPtr->sharedTextPtr->undoStack);
	break;
    case EDIT_SEPARATOR:
	if (objc != 3) {
	    Tcl_WrongNumArgs(interp, 3, objv, NULL);
	    return TCL_ERROR;
	}
	TkUndoInsertUndoSeparator(textPtr->sharedTextPtr->undoStack);
	break;
    case EDIT_UNDO:
	if (objc != 3) {
	    Tcl_WrongNumArgs(interp, 3, objv, NULL);
	    return TCL_ERROR;
	}
	if (TextEditUndo(textPtr)) {
	    Tcl_SetObjResult(interp, Tcl_NewStringObj("nothing to undo", -1));
	    Tcl_SetErrorCode(interp, "TK", "TEXT", "NO_UNDO", NULL);
	    return TCL_ERROR;
	}
	break;
    }
    return TCL_OK;
}

/*
 *----------------------------------------------------------------------
 *
 * TextGetText --
 *
 *	Returns the text from indexPtr1 to indexPtr2, placing that text in a
 *	string object which is returned with a refCount of zero.
 *
 *	Since the amount of text may potentially be several megabytes (e.g.
 *	in text editors built on the text widget), efficiency is very
 *	important. We may want to investigate the efficiency of the
 *	Tcl_AppendToObj more carefully (e.g. if we know we are going to be
 *	appending several thousand lines, we could attempt to pre-allocate a
 *	larger space).
 *
 *	Also the result is built up as a utf-8 string, but, if we knew we
 *	wanted it as Unicode, we could potentially save a huge conversion by
 *	building it up as Unicode directly. This could be as simple as
 *	replacing Tcl_NewObj by Tcl_NewUnicodeObj.
 *
 * Results:
 *	Tcl_Obj of string type containing the specified text. If the
 *	visibleOnly flag is set to 1, then only those characters which are not
 *	elided will be returned. Otherwise (flag is 0) all characters in the
 *	given range are returned.
 *
 * Side effects:
 *	Memory will be allocated for the new object. Remember to free it if it
 *	isn't going to be stored appropriately.
 *
 *----------------------------------------------------------------------
 */

static Tcl_Obj *
TextGetText(
    const TkText *textPtr,	/* Information about text widget. */
    const TkTextIndex *indexPtr1,
				/* Get text from this index... */
    const TkTextIndex *indexPtr2,
				/* ...to this index. */
    int visibleOnly)		/* If non-zero, then only return non-elided
				 * characters. */
{
    TkTextIndex tmpIndex;
    Tcl_Obj *resultPtr = Tcl_NewObj();

    TkTextMakeByteIndex(indexPtr1->tree, textPtr,
	    TkBTreeLinesTo(textPtr, indexPtr1->linePtr),
	    indexPtr1->byteIndex, &tmpIndex);

    if (TkTextIndexCmp(indexPtr1, indexPtr2) < 0) {
	while (1) {
	    int offset;
	    TkTextSegment *segPtr = TkTextIndexToSeg(&tmpIndex, &offset);
	    int last = segPtr->size, last2;

	    if (tmpIndex.linePtr == indexPtr2->linePtr) {
		/*
		 * The last line that was requested must be handled carefully,
		 * because we may need to break out of this loop in the middle
		 * of the line.
		 */

		if (indexPtr2->byteIndex == tmpIndex.byteIndex) {
		    break;
		}
		last2 = indexPtr2->byteIndex - tmpIndex.byteIndex + offset;
		if (last2 < last) {
		    last = last2;
		}
	    }
	    if (segPtr->typePtr == &tkTextCharType &&
		    !(visibleOnly && TkTextIsElided(textPtr,&tmpIndex,NULL))){
		Tcl_AppendToObj(resultPtr, segPtr->body.chars + offset,
			last - offset);
	    }
	    TkTextIndexForwBytes(textPtr, &tmpIndex, last-offset, &tmpIndex);
	}
    }
    return resultPtr;
}

/*
 *----------------------------------------------------------------------
 *
 * GenerateModifiedEvent --
 *
 *	Send an event that the text was modified. This is equivalent to:
 *	   event generate $textWidget <<Modified>>
 *
 * Results:
 *	None
 *
 * Side effects:
 *	May force the text window into existence.
 *
 *----------------------------------------------------------------------
 */

static void
GenerateModifiedEvent(
    TkText *textPtr)	/* Information about text widget. */
{
    union {
	XEvent general;
	XVirtualEvent virtual;
    } event;

    Tk_MakeWindowExist(textPtr->tkwin);

    memset(&event, 0, sizeof(event));
    event.general.xany.type = VirtualEvent;
    event.general.xany.serial = NextRequest(Tk_Display(textPtr->tkwin));
    event.general.xany.send_event = False;
    event.general.xany.window = Tk_WindowId(textPtr->tkwin);
    event.general.xany.display = Tk_Display(textPtr->tkwin);
    event.virtual.name = Tk_GetUid("Modified");
    Tk_HandleEvent(&event.general);
}

/*
 *----------------------------------------------------------------------
 *
 * UpdateDirtyFlag --
 *
 *	Updates the dirtyness of the text widget
 *
 * Results:
 *	None
 *
 * Side effects:
 *	None.
 *
 *----------------------------------------------------------------------
 */

static void
UpdateDirtyFlag(
    TkSharedText *sharedTextPtr)/* Information about text widget. */
{
    int oldDirtyFlag;
    TkText *textPtr;

    /*
     * If we've been forced to be dirty, we stay dirty (until explicitly
     * reset, of course).
     */

    if (sharedTextPtr->dirtyMode == TK_TEXT_DIRTY_FIXED) {
	return;
    }

    if (sharedTextPtr->isDirty < 0
	    && sharedTextPtr->dirtyMode == TK_TEXT_DIRTY_NORMAL) {
	/*
	 * If dirty flag is negative, only redo operations can make it zero
	 * again. If we do a normal operation, it can never become zero any
	 * more (other than by explicit reset).
	 */

	sharedTextPtr->dirtyMode = TK_TEXT_DIRTY_FIXED;
	return;
    }

    oldDirtyFlag = sharedTextPtr->isDirty;
    if (sharedTextPtr->dirtyMode == TK_TEXT_DIRTY_UNDO) {
	sharedTextPtr->isDirty--;
    } else {
	sharedTextPtr->isDirty++;
    }

    if (sharedTextPtr->isDirty == 0 || oldDirtyFlag == 0) {
	for (textPtr = sharedTextPtr->peers; textPtr != NULL;
		textPtr = textPtr->next) {
	    GenerateModifiedEvent(textPtr);
	}
    }
}

/*
 *----------------------------------------------------------------------
 *
 * SearchPerform --
 *
 *	Overall control of search process. Is given a pattern, a starting
 *	index and an ending index, and attempts to perform a search. This
 *	function is actually completely independent of Tk, and could in the
 *	future be split off.
 *
 * Results:
 *	Standard Tcl result code. In particular, if fromPtr or toPtr are not
 *	considered valid by the 'lineIndexProc', an error will be thrown and
 *	no search performed.
 *
 * Side effects:
 *	See 'SearchCore'.
 *
 *----------------------------------------------------------------------
 */

static int
SearchPerform(
    Tcl_Interp *interp,		/* For error messages. */
    SearchSpec *searchSpecPtr,	/* Search parameters. */
    Tcl_Obj *patObj,		/* Contains an exact string or a regexp
				 * pattern. Must have a refCount > 0. */
    Tcl_Obj *fromPtr,		/* Contains information describing the first
				 * index. */
    Tcl_Obj *toPtr)		/* NULL or information describing the last
				 * index. */
{
    /*
     * Find the starting line and starting offset (measured in Unicode chars
     * for regexp search, utf-8 bytes for exact search).
     */

    if (searchSpecPtr->lineIndexProc(interp, fromPtr, searchSpecPtr,
	    &searchSpecPtr->startLine,
	    &searchSpecPtr->startOffset) != TCL_OK) {
	return TCL_ERROR;
    }

    /*
     * Find the optional end location, similarly.
     */

    if (toPtr != NULL) {
	const TkTextIndex *indexToPtr, *indexFromPtr;
	TkText *textPtr = searchSpecPtr->clientData;

	indexToPtr = TkTextGetIndexFromObj(interp, textPtr, toPtr);
	if (indexToPtr == NULL) {
	    return TCL_ERROR;
	}
	indexFromPtr = TkTextGetIndexFromObj(interp, textPtr, fromPtr);

	/*
	 * Check for any empty search range here. It might be better in the
	 * future to embed that in SearchCore (whose default behaviour is to
	 * wrap when given a negative search range).
	 */

	if (TkTextIndexCmp(indexFromPtr, indexToPtr) ==
		(searchSpecPtr->backwards ? -1 : 1)) {
	    return TCL_OK;
	}

	if (searchSpecPtr->lineIndexProc(interp, toPtr, searchSpecPtr,
		&searchSpecPtr->stopLine,
		&searchSpecPtr->stopOffset) != TCL_OK) {
	    return TCL_ERROR;
	}
    } else {
	searchSpecPtr->stopLine = -1;
    }

    /*
     * Scan through all of the lines of the text circularly, starting at the
     * given index. 'patObj' is the pattern which may be an exact string or a
     * regexp pattern depending on the flags in searchSpecPtr.
     */

    return SearchCore(interp, searchSpecPtr, patObj);
}

/*
 *----------------------------------------------------------------------
 *
 * SearchCore --
 *
 *	The core of the search function. This function is actually completely
 *	independent of Tk, and could in the future be split off.
 *
 *	The function assumes regexp-based searches operate on Unicode strings,
 *	and exact searches on utf-8 strings. Therefore the 'foundMatchProc'
 *	and 'addLineProc' need to be aware of this distinction.
 *
 * Results:
 *	Standard Tcl result code.
 *
 * Side effects:
 *	Only those of the 'searchSpecPtr->foundMatchProc' which is called
 *	whenever a match is found.
 *
 *	Note that the way matching across multiple lines is implemented, we
 *	start afresh with each line we have available, even though we may
 *	already have examined the contents of that line (and further ones) if
 *	we were attempting a multi-line match using the previous line. This
 *	means there may be ways to speed this up a lot by not throwing away
 *	all the multi-line information one has accumulated. Profiling should
 *	be done to see where the bottlenecks lie before attempting this,
 *	however. We would also need to be very careful such optimisation keep
 *	within the specified search bounds.
 *
 *----------------------------------------------------------------------
 */

static int
SearchCore(
    Tcl_Interp *interp,		/* For error messages. */
    SearchSpec *searchSpecPtr,	/* Search parameters. */
    Tcl_Obj *patObj)		/* Contains an exact string or a regexp
				 * pattern. Must have a refCount > 0. */
{
    /*
     * For exact searches these are utf-8 char* offsets, for regexp searches
     * they are Unicode char offsets.
     */

    int firstOffset, lastOffset, matchOffset, matchLength;
    int passes;
    int lineNum = searchSpecPtr->startLine;
    int code = TCL_OK;
    Tcl_Obj *theLine;
    int alreadySearchOffset = -1;

    const char *pattern = NULL;	/* For exact searches only. */
    int firstNewLine = -1; 	/* For exact searches only. */
    Tcl_RegExp regexp = NULL;	/* For regexp searches only. */

    /*
     * These items are for backward regexp searches only. They are for two
     * purposes: to allow us to report backwards matches in the correct order,
     * even though the implementation uses repeated forward searches; and to
     * provide for overlap checking between backwards matches on different
     * text lines.
     */

#define LOTS_OF_MATCHES 20
    int matchNum = LOTS_OF_MATCHES;
    int smArray[2 * LOTS_OF_MATCHES];
    int *storeMatch = smArray;
    int *storeLength = smArray + LOTS_OF_MATCHES;
    int lastBackwardsLineMatch = -1;
    int lastBackwardsMatchOffset = -1;

    if (searchSpecPtr->exact) {
	/*
	 * Convert the pattern to lower-case if we're supposed to ignore case.
	 */

	if (searchSpecPtr->noCase) {
	    patObj = Tcl_DuplicateObj(patObj);

	    /*
	     * This can change the length of the string behind the object's
	     * back, so ensure it is correctly synchronised.
	     */

	    Tcl_SetObjLength(patObj, Tcl_UtfToLower(Tcl_GetString(patObj)));
	}
    } else {
	/*
	 * Compile the regular expression. We want '^$' to match after and
	 * before \n respectively, so use the TCL_REG_NLANCH flag.
	 */

	regexp = Tcl_GetRegExpFromObj(interp, patObj,
		(searchSpecPtr->noCase ? TCL_REG_NOCASE : 0)
		| (searchSpecPtr->noLineStop ? 0 : TCL_REG_NLSTOP)
		| TCL_REG_ADVANCED | TCL_REG_CANMATCH | TCL_REG_NLANCH);
	if (regexp == NULL) {
	    return TCL_ERROR;
	}
    }

    /*
     * For exact strings, we want to know where the first newline is, and we
     * will also use this as a flag to test whether it is even possible to
     * match the pattern on a single line. If not we will have to search
     * across multiple lines.
     */

    if (searchSpecPtr->exact) {
	const char *nl;

	/*
	 * We only need to set the matchLength once for exact searches, and we
	 * do it here. It is also used below as the actual pattern length, so
	 * it has dual purpose.
	 */

	pattern = Tcl_GetString(patObj);
	matchLength = patObj->length;
	nl = strchr(pattern, '\n');

	/*
	 * If there is no newline, or it is the very end of the string, then
	 * we don't need any special treatment, since single-line matching
	 * will work fine.
	 */

	if (nl != NULL && nl[1] != '\0') {
	    firstNewLine = (nl - pattern);
	}
    } else {
	matchLength = 0;	/* Only needed to prevent compiler warnings. */
    }

    /*
     * Keep a reference here, so that we can be sure the object doesn't
     * disappear behind our backs and invalidate its contents which we are
     * using.
     */

    Tcl_IncrRefCount(patObj);

    /*
     * For building up the current line being checked.
     */

    theLine = Tcl_NewObj();
    Tcl_IncrRefCount(theLine);

    for (passes = 0; passes < 2; ) {
	ClientData lineInfo;
	int linesSearched = 1;
	int extraLinesSearched = 0;

	if (lineNum >= searchSpecPtr->numLines) {
	    /*
	     * Don't search the dummy last line of the text.
	     */

	    goto nextLine;
	}

	/*
	 * Extract the text from the line, storing its length in 'lastOffset'
	 * (in bytes if exact, chars if regexp), since obviously the length is
	 * the maximum offset at which it is possible to find something on
	 * this line, which is what 'lastOffset' represents.
	 */

	lineInfo = searchSpecPtr->addLineProc(lineNum, searchSpecPtr, theLine,
		&lastOffset, &linesSearched);

	if (lineInfo == NULL) {
	    /*
	     * This should not happen, since 'lineNum' should be valid in the
	     * call above. However, let's try to be flexible and not cause a
	     * crash below.
	     */

	    goto nextLine;
	}

	if (lineNum == searchSpecPtr->stopLine && searchSpecPtr->backwards) {
	    firstOffset = searchSpecPtr->stopOffset;
	} else {
	    firstOffset = 0;
	}

	if (alreadySearchOffset != -1) {
	    if (searchSpecPtr->backwards) {
		if (alreadySearchOffset < lastOffset) {
		    lastOffset = alreadySearchOffset;
		}
	    } else {
		if (alreadySearchOffset > firstOffset) {
		    firstOffset = alreadySearchOffset;
		}
	    }
	    alreadySearchOffset = -1;
	}

	if (lineNum == searchSpecPtr->startLine) {
	    /*
	     * The starting line is tricky: the first time we see it we check
	     * one part of the line, and the second pass through we check the
	     * other part of the line.
	     */

	    passes++;
	    if ((passes == 1) ^ searchSpecPtr->backwards) {
		/*
		 * Forward search and first pass, or backward search and
		 * second pass.
		 *
		 * Only use the last part of the line.
		 */

		if (searchSpecPtr->startOffset > firstOffset) {
		    firstOffset = searchSpecPtr->startOffset;
		}
		if ((firstOffset >= lastOffset)
		    && ((lastOffset != 0) || searchSpecPtr->exact)) {
		    goto nextLine;
		}
	    } else {
		/*
		 * Use only the first part of the line.
		 */

		if (searchSpecPtr->startOffset < lastOffset) {
		    lastOffset = searchSpecPtr->startOffset;
		}
	    }
	}

	/*
	 * Check for matches within the current line 'lineNum'. If so, and if
	 * we're searching backwards or for all matches, repeat the search
	 * until we find the last match in the line. The 'lastOffset' is one
	 * beyond the last position in the line at which a match is allowed to
	 * begin.
	 */

	matchOffset = -1;

	if (searchSpecPtr->exact) {
	    int maxExtraLines = 0;
	    const char *startOfLine = Tcl_GetString(theLine);

	    CLANG_ASSERT(pattern);
	    do {
		Tcl_UniChar ch;
		const char *p;
		int lastFullLine = lastOffset;

		if (firstNewLine == -1) {
		    if (searchSpecPtr->strictLimits
			    && (firstOffset + matchLength > lastOffset)) {
			/*
			 * Not enough characters to match.
			 */

			break;
		    }

		    /*
		     * Single line matching. We want to scan forwards or
		     * backwards as appropriate.
		     */

		    if (searchSpecPtr->backwards) {
			/*
			 * Search back either from the previous match or from
			 * 'startOfLine + lastOffset - 1' until we find a
			 * match.
			 */

			const char c = pattern[0];

			if (alreadySearchOffset != -1) {
			    p = startOfLine + alreadySearchOffset;
			    alreadySearchOffset = -1;
			} else {
			    p = startOfLine + lastOffset -1;
			}
			while (p >= startOfLine + firstOffset) {
			    if (p[0] == c && !strncmp(p, pattern,
				    (unsigned) matchLength)) {
				goto backwardsMatch;
			    }
			    p--;
			}
			break;
		    } else {
			p = strstr(startOfLine + firstOffset, pattern);
		    }
		    if (p == NULL) {
			/*
			 * Single line match failed.
			 */

			break;
		    }
		} else if (firstNewLine >= (lastOffset - firstOffset)) {
		    /*
		     * Multi-line match, but not enough characters to match.
		     */

		    break;
		} else {
		    /*
		     * Multi-line match has only one possible match position,
		     * because we know where the '\n' is.
		     */

		    p = startOfLine + lastOffset - firstNewLine - 1;
		    if (strncmp(p, pattern, (unsigned) firstNewLine + 1)) {
			/*
			 * No match.
			 */

			break;
		    } else {
			int extraLines = 1;

			/*
			 * If we find a match that overlaps more than one
			 * line, we will use this value to determine the first
			 * allowed starting offset for the following search
			 * (to avoid overlapping results).
			 */

			int lastTotal = lastOffset;
			int skipFirst = lastOffset - firstNewLine -1;

			/*
			 * We may be able to match if given more text. The
			 * following 'while' block handles multi-line exact
			 * searches.
			 */

			while (1) {
			    lastFullLine = lastTotal;

			    if (lineNum+extraLines>=searchSpecPtr->numLines) {
				p = NULL;
				break;
			    }

			    /*
			     * Only add the line if we haven't already done so
			     * already.
			     */

			    if (extraLines > maxExtraLines) {
				if (searchSpecPtr->addLineProc(lineNum
					+ extraLines, searchSpecPtr, theLine,
					&lastTotal, &extraLines) == NULL) {
				    p = NULL;
				    if (!searchSpecPtr->backwards) {
					extraLinesSearched = extraLines;
				    }
				    break;
				}
				maxExtraLines = extraLines;
			    }

			    startOfLine = Tcl_GetString(theLine);
			    p = startOfLine + skipFirst;

			    /*
			     * Use the fact that 'matchLength = patLength' for
			     * exact searches.
			     */

			    if ((lastTotal - skipFirst) >= matchLength) {
				/*
				 * We now have enough text to match, so we
				 * make a final test and break whatever the
				 * result.
				 */

				if (strncmp(p,pattern,(unsigned)matchLength)) {
				    p = NULL;
				}
				break;
			    } else {
				/*
				 * Not enough text yet, but check the prefix.
				 */

				if (strncmp(p, pattern,
					(unsigned)(lastTotal - skipFirst))) {
				    p = NULL;
				    break;
				}

				/*
				 * The prefix matches, so keep looking.
				 */
			    }
			    extraLines++;
			}
			/*
			 * If we reach here, with p != NULL, we've found a
			 * multi-line match, else we started a multi-match but
			 * didn't finish it off, so we go to the next line.
			 */

			if (p == NULL) {
			    break;
			}

			/*
			 * We've found a multi-line match.
			 */

			if (extraLines > 0) {
			    extraLinesSearched = extraLines - 1;
			}
		    }
		}

	    backwardsMatch:
		if ((p - startOfLine) >= lastOffset) {
		    break;
		}

		/*
		 * Remember the match.
		 */

		matchOffset = p - startOfLine;

		if (searchSpecPtr->all &&
			!searchSpecPtr->foundMatchProc(lineNum, searchSpecPtr,
			lineInfo, theLine, matchOffset, matchLength)) {
		    /*
		     * We reached the end of the search.
		     */

		    goto searchDone;
		}

		if (!searchSpecPtr->overlap) {
		    if (searchSpecPtr->backwards) {
			alreadySearchOffset = p - startOfLine;
			if (firstNewLine != -1) {
			    break;
			} else {
			    alreadySearchOffset -= matchLength;
			}
		    } else {
			firstOffset = p - startOfLine + matchLength;
			if (firstOffset >= lastOffset) {
			    /*
			     * Now, we have to be careful not to find
			     * overlapping matches either on the same or
			     * following lines. Assume that if we did find
			     * something, it goes until the last extra line we
			     * added.
			     *
			     * We can break out of the loop, since we know no
			     * more will be found.
			     */

			    if (!searchSpecPtr->backwards) {
				alreadySearchOffset =
					firstOffset - lastFullLine;
				break;
			    }
			}
		    }
		} else {
		    if (searchSpecPtr->backwards) {
			alreadySearchOffset = p - startOfLine - 1;
			if (alreadySearchOffset < 0) {
			    break;
			}
		    } else {
			firstOffset = p - startOfLine +
				Tcl_UtfToUniChar(startOfLine+matchOffset,&ch);
		    }
		}
	    } while (searchSpecPtr->all);
	} else {
	    int maxExtraLines = 0;
	    int matches = 0;
	    int lastNonOverlap = -1;

	    do {
		Tcl_RegExpInfo info;
		int match;
		int lastFullLine = lastOffset;

		match = Tcl_RegExpExecObj(interp, regexp, theLine,
			firstOffset, 1, (firstOffset>0 ? TCL_REG_NOTBOL : 0));
		if (match < 0) {
		    code = TCL_ERROR;
		    goto searchDone;
		}
		Tcl_RegExpGetInfo(regexp, &info);

		/*
		 * If we don't have a match, or if we do, but it extends to
		 * the end of the line, we must try to add more lines to get a
		 * full greedy match.
		 */

		if (!match ||
			((info.extendStart == info.matches[0].start)
			&& (info.matches[0].end == lastOffset-firstOffset))) {
		    int extraLines = 0;
		    int prevFullLine;

		    /*
		     * If we find a match that overlaps more than one line, we
		     * will use this value to determine the first allowed
		     * starting offset for the following search (to avoid
		     * overlapping results).
		     */

		    int lastTotal = lastOffset;

		    if ((lastBackwardsLineMatch != -1)
			    && (lastBackwardsLineMatch == (lineNum + 1))) {
			lastNonOverlap = lastTotal;
		    }

		    if (info.extendStart < 0) {
			/*
			 * No multi-line match is possible.
			 */

			break;
		    }

		    /*
		     * We may be able to match if given more text. The
		     * following 'while' block handles multi-line regexp
		     * searches.
		     */

		    while (1) {
			prevFullLine = lastTotal;

			/*
			 * Move firstOffset to first possible start.
			 */

			if (!match) {
			    firstOffset += info.extendStart;
			}
			if (firstOffset >= lastOffset) {
			    /*
			     * We're being told that the only possible new
			     * match is starting after the end of the line.
			     * But, that is the next line which we will handle
			     * when we look at that line.
			     */

			    if (!match && !searchSpecPtr->backwards
				    && (firstOffset == 0)) {
				extraLinesSearched = extraLines;
			    }
			    break;
			}

			if (lineNum + extraLines >= searchSpecPtr->numLines) {
			    break;
			}

			/*
			 * Add next line, provided we haven't already done so.
			 */

			if (extraLines > maxExtraLines) {
			    if (searchSpecPtr->addLineProc(lineNum
				    + extraLines, searchSpecPtr, theLine,
				    &lastTotal, &extraLines) == NULL) {
				/*
				 * There are no more acceptable lines, so we
				 * can say we have searched all of these.
				 */

				if (!match && !searchSpecPtr->backwards) {
				    extraLinesSearched = extraLines;
				}
				break;
			    }

			    maxExtraLines = extraLines;
			    if ((lastBackwardsLineMatch != -1)
				    && (lastBackwardsLineMatch
				    == (lineNum + extraLines + 1))) {
				lastNonOverlap = lastTotal;
			    }
			}

			match = Tcl_RegExpExecObj(interp, regexp, theLine,
				firstOffset, 1,
				((firstOffset > 0) ? TCL_REG_NOTBOL : 0));
			if (match < 0) {
			    code = TCL_ERROR;
			    goto searchDone;
			}
			Tcl_RegExpGetInfo(regexp, &info);

			/*
			 * Unfortunately there are bugs in Tcl's regexp
			 * library, which tells us that info.extendStart is
			 * zero when it should not be (should be -1), which
			 * makes our task a bit more complicated here. We
			 * check if there was a match, and the end of the
			 * match leaves an entire extra line unmatched, then
			 * we stop searching. Clearly it still might sometimes
			 * be possible to add more text and match again, but
			 * Tcl's regexp library doesn't tell us that.
			 *
			 * This means we often add and search one more line
			 * than might be necessary if Tcl were able to give us
			 * a correct value of info.extendStart under all
			 * circumstances.
			 */

			if ((match &&
				firstOffset+info.matches[0].end != lastTotal &&
				firstOffset+info.matches[0].end < prevFullLine)
				|| info.extendStart < 0) {
			    break;
			}

			/*
			 * If there is a match, but that match starts after
			 * the end of the first line, then we'll handle that
			 * next time around, when we're actually looking at
			 * that line.
			 */

			if (match && (info.matches[0].start >= lastOffset)) {
			    break;
			}
			if (match && ((firstOffset + info.matches[0].end)
				>= prevFullLine)) {
			    if (extraLines > 0) {
				extraLinesSearched = extraLines - 1;
			    }
			    lastFullLine = prevFullLine;
			}

			/*
			 * The prefix matches, so keep looking.
			 */

			extraLines++;
		    }

		    /*
		     * If we reach here with 'match == 1', we've found a
		     * multi-line match, which we will record in the code
		     * which follows directly else we started a multi-line
		     * match but didn't finish it off, so we go to the next
		     * line.
		     */

		    if (!match) {
			/*
			 * Here is where we could perform an optimisation,
			 * since we have already retrieved the contents of the
			 * next line (perhaps many more), so we shouldn't
			 * really throw it all away and start again. This
			 * could be particularly important for complex regexp
			 * searches.
			 *
			 * This 'break' will take us to just before the
			 * 'nextLine:' below.
			 */

			break;
		    }

		    if (lastBackwardsLineMatch != -1) {
			if ((lineNum + linesSearched + extraLinesSearched)
				== lastBackwardsLineMatch) {
			    /*
			     * Possible overlap or inclusion.
			     */

			    int thisOffset = firstOffset + info.matches[0].end
				    - info.matches[0].start;

			    if (lastNonOverlap != -1) {
				/*
				 * Possible overlap or enclosure.
				 */

				if (thisOffset-lastNonOverlap >=
					lastBackwardsMatchOffset+matchLength){
				    /*
				     * Totally encloses previous match, so
				     * forget the previous match.
				     */

				    lastBackwardsLineMatch = -1;
				} else if ((thisOffset - lastNonOverlap)
					> lastBackwardsMatchOffset) {
				    /*
				     * Overlap. Previous match is ok, and the
				     * current match is only ok if we are
				     * searching with -overlap.
				     */

				    if (searchSpecPtr->overlap) {
					goto recordBackwardsMatch;
				    } else {
					match = 0;
					break;
				    }
				} else {
				    /*
				     * No overlap, although the same line was
				     * reached.
				     */

				    goto recordBackwardsMatch;
				}
			    } else {
				/*
				 * No overlap.
				 */

				goto recordBackwardsMatch;
			    }
			} else if (lineNum+linesSearched+extraLinesSearched
				< lastBackwardsLineMatch) {
			    /*
			     * No overlap.
			     */

			    goto recordBackwardsMatch;
			} else {
			    /*
			     * Totally enclosed.
			     */

			    lastBackwardsLineMatch = -1;
			}
		    }

		} else {
		    /*
		     * Matched in a single line.
		     */

		    if (lastBackwardsLineMatch != -1) {
		    recordBackwardsMatch:
			searchSpecPtr->foundMatchProc(lastBackwardsLineMatch,
				searchSpecPtr, NULL, NULL,
				lastBackwardsMatchOffset, matchLength);
			lastBackwardsLineMatch = -1;
			if (!searchSpecPtr->all) {
			    goto searchDone;
			}
		    }
		}

		firstOffset += info.matches[0].start;
		if (firstOffset >= lastOffset) {
		    break;
		}

		/*
		 * Update our local variables with the match, if we haven't
		 * yet found anything, or if we're doing '-all' or
		 * '-backwards' _and_ this match isn't fully enclosed in the
		 * previous match.
		 */

		if (matchOffset == -1 ||
			((searchSpecPtr->all || searchSpecPtr->backwards)
			&& ((firstOffset < matchOffset)
			|| ((firstOffset + info.matches[0].end
				- info.matches[0].start)
				> (matchOffset + matchLength))))) {

		    matchOffset = firstOffset;
		    matchLength = info.matches[0].end - info.matches[0].start;

		    if (searchSpecPtr->backwards) {
			/*
			 * To get backwards searches in the correct order, we
			 * must store them away here.
			 */

			if (matches == matchNum) {
			    /*
			     * We've run out of space in our normal store, so
			     * we must allocate space for these backwards
			     * matches on the heap.
			     */

			    int *newArray =
				    ckalloc(4 * matchNum * sizeof(int));
			    memcpy(newArray, storeMatch, matchNum*sizeof(int));
			    memcpy(newArray + 2*matchNum, storeLength,
				    matchNum * sizeof(int));
			    if (storeMatch != smArray) {
				ckfree(storeMatch);
			    }
			    matchNum *= 2;
			    storeMatch = newArray;
			    storeLength = newArray + matchNum;
			}
			storeMatch[matches] = matchOffset;
			storeLength[matches] = matchLength;
			matches++;
		    } else {
			/*
			 * Now actually record the match, but only if we are
			 * doing an '-all' search.
			 */

			if (searchSpecPtr->all &&
				!searchSpecPtr->foundMatchProc(lineNum,
				searchSpecPtr, lineInfo, theLine, matchOffset,
				matchLength)) {
			    /*
			     * We reached the end of the search.
			     */

			    goto searchDone;
			}
		    }

		    /*
		     * For forward matches, unless we allow overlaps, we move
		     * this on by the length of the current match so that we
		     * explicitly disallow overlapping matches.
		     */

		    if (matchLength > 0 && !searchSpecPtr->overlap
			    && !searchSpecPtr->backwards) {
			firstOffset += matchLength;
			if (firstOffset >= lastOffset) {
			    /*
			     * Now, we have to be careful not to find
			     * overlapping matches either on the same or
			     * following lines. Assume that if we did find
			     * something, it goes until the last extra line we
			     * added.
			     *
			     * We can break out of the loop, since we know no
			     * more will be found.
			     */

			    alreadySearchOffset = firstOffset - lastFullLine;
			    break;
			}

			/*
			 * We'll add this on again just below.
			 */

			firstOffset --;
		    }
		}

		/*
		 * Move the starting point on, in case we are doing repeated
		 * or backwards searches (for the latter, we actually do
		 * repeated forward searches).
		 */

		firstOffset++;
	    } while (searchSpecPtr->backwards || searchSpecPtr->all);

	    if (matches > 0) {
		/*
		 * Now we have all the matches in our array, but not stored
		 * with 'foundMatchProc' yet.
		 */

		matches--;
		matchOffset = storeMatch[matches];
		matchLength = storeLength[matches];
		while (--matches >= 0) {
		    if (lineNum == searchSpecPtr->stopLine) {
			/*
			 * It appears as if a condition like:
			 *
			 * if (storeMatch[matches]<searchSpecPtr->stopOffset)
			 *	break;
			 *
			 * might be needed here, but no test case has been
			 * found which would exercise such a problem.
			 */
		    }
		    if (storeMatch[matches] + storeLength[matches]
			    >= matchOffset + matchLength) {
			/*
			 * The new match totally encloses the previous one, so
			 * we overwrite the previous one.
			 */

			matchOffset = storeMatch[matches];
			matchLength = storeLength[matches];
			continue;
		    }
		    if (!searchSpecPtr->overlap) {
			if (storeMatch[matches] + storeLength[matches]
				> matchOffset) {
			    continue;
			}
		    }
		    searchSpecPtr->foundMatchProc(lineNum, searchSpecPtr,
			    lineInfo, theLine, matchOffset, matchLength);
		    if (!searchSpecPtr->all) {
			goto searchDone;
		    }
		    matchOffset = storeMatch[matches];
		    matchLength = storeLength[matches];
		}
		if (searchSpecPtr->all && matches > 0) {
		    /*
		     * We only need to do this for the '-all' case, because
		     * just below we will call the foundMatchProc for the
		     * non-all case.
		     */

		    searchSpecPtr->foundMatchProc(lineNum, searchSpecPtr,
			    lineInfo, theLine, matchOffset, matchLength);
		} else {
		    lastBackwardsLineMatch = lineNum;
		    lastBackwardsMatchOffset = matchOffset;
		}
	    }
	}

	/*
	 * If the 'all' flag is set, we will already have stored all matches,
	 * so we just proceed to the next line.
	 *
	 * If not, and there is a match we need to store that information and
	 * we are done.
	 */

	if ((lastBackwardsLineMatch == -1) && (matchOffset >= 0)
		&& !searchSpecPtr->all) {
	    searchSpecPtr->foundMatchProc(lineNum, searchSpecPtr, lineInfo,
		    theLine, matchOffset, matchLength);
	    goto searchDone;
	}

	/*
	 * Go to the next (or previous) line;
	 */

    nextLine:
	linesSearched += extraLinesSearched;

	while (linesSearched-- > 0) {
	    /*
	     * If we have just completed the 'stopLine', we are done.
	     */

	    if (lineNum == searchSpecPtr->stopLine) {
		goto searchDone;
	    }

	    if (searchSpecPtr->backwards) {
		lineNum--;

		if (lastBackwardsLineMatch != -1
			&& ((lineNum < 0)
			|| (lineNum + 2 < lastBackwardsLineMatch))) {
		    searchSpecPtr->foundMatchProc(lastBackwardsLineMatch,
			    searchSpecPtr, NULL, NULL,
			    lastBackwardsMatchOffset, matchLength);
		    lastBackwardsLineMatch = -1;
		    if (!searchSpecPtr->all) {
			goto searchDone;
		    }
		}

		if (lineNum < 0) {
		    lineNum = searchSpecPtr->numLines-1;
		}
		if (!searchSpecPtr->exact) {
		    /*
		     * The 'exact' search loops above are designed to give us
		     * an accurate picture of the number of lines which we can
		     * skip here. For 'regexp' searches, on the other hand,
		     * which can match potentially variable lengths, we cannot
		     * skip multiple lines when searching backwards. Therefore
		     * we only allow one line to be skipped here.
		     */

		    break;
		}
	    } else {
		lineNum++;
		if (lineNum >= searchSpecPtr->numLines) {
		    lineNum = 0;
		}
	    }
	    if (lineNum == searchSpecPtr->startLine && linesSearched > 0) {
		/*
		 * We've just searched all the way round and have gone right
		 * through the start line without finding anything in the last
		 * attempt.
		 */

		break;
	    }
	}

	Tcl_SetObjLength(theLine, 0);
    }
  searchDone:

    if (lastBackwardsLineMatch != -1) {
	searchSpecPtr->foundMatchProc(lastBackwardsLineMatch, searchSpecPtr,
		NULL, NULL, lastBackwardsMatchOffset, matchLength);
    }

    /*
     * Free up the cached line and pattern.
     */

    Tcl_DecrRefCount(theLine);
    Tcl_DecrRefCount(patObj);

    /*
     * Free up any extra space we allocated.
     */

    if (storeMatch != smArray) {
	ckfree(storeMatch);
    }

    return code;
}

/*
 *----------------------------------------------------------------------
 *
 * GetLineStartEnd -
 *
 *	Converts an internal TkTextLine ptr into a Tcl string obj containing
 *	the line number. (Handler for the 'line' configuration option type.)
 *
 * Results:
 *	Tcl_Obj containing the string representation of the line value.
 *
 * Side effects:
 *	Creates a new Tcl_Obj.
 *
 *----------------------------------------------------------------------
 */

static Tcl_Obj *
GetLineStartEnd(
    ClientData clientData,
    Tk_Window tkwin,
    char *recordPtr,		/* Pointer to widget record. */
    int internalOffset)		/* Offset within *recordPtr containing the
				 * line value. */
{
    TkTextLine *linePtr = *(TkTextLine **)(recordPtr + internalOffset);

    if (linePtr == NULL) {
	return Tcl_NewObj();
    }
    return Tcl_NewIntObj(1 + TkBTreeLinesTo(NULL, linePtr));
}

/*
 *----------------------------------------------------------------------
 *
 * SetLineStartEnd --
 *
 *	Converts a Tcl_Obj representing a widget's (start or end) line into a
 *	TkTextLine* value. (Handler for the 'line' configuration option type.)
 *
 * Results:
 *	Standard Tcl result.
 *
 * Side effects:
 *	May store the TkTextLine* value into the internal representation
 *	pointer. May change the pointer to the Tcl_Obj to NULL to indicate
 *	that the specified string was empty and that is acceptable.
 *
 *----------------------------------------------------------------------
 */

static int
SetLineStartEnd(
    ClientData clientData,
    Tcl_Interp *interp,		/* Current interp; may be used for errors. */
    Tk_Window tkwin,		/* Window for which option is being set. */
    Tcl_Obj **value,		/* Pointer to the pointer to the value object.
				 * We use a pointer to the pointer because we
				 * may need to return a value (NULL). */
    char *recordPtr,		/* Pointer to storage for the widget record. */
    int internalOffset,		/* Offset within *recordPtr at which the
				 * internal value is to be stored. */
    char *oldInternalPtr,	/* Pointer to storage for the old value. */
    int flags)			/* Flags for the option, set Tk_SetOptions. */
{
    TkTextLine *linePtr = NULL;
    char *internalPtr;
    TkText *textPtr = (TkText *) recordPtr;

    if (internalOffset >= 0) {
	internalPtr = recordPtr + internalOffset;
    } else {
	internalPtr = NULL;
    }

    if (flags & TK_OPTION_NULL_OK && ObjectIsEmpty(*value)) {
	*value = NULL;
    } else {
	int line;

	if (Tcl_GetIntFromObj(interp, *value, &line) != TCL_OK) {
	    return TCL_ERROR;
	}
	linePtr = TkBTreeFindLine(textPtr->sharedTextPtr->tree, NULL, line-1);
    }

    if (internalPtr != NULL) {
	*((TkTextLine **) oldInternalPtr) = *((TkTextLine **) internalPtr);
	*((TkTextLine **) internalPtr) = linePtr;
    }
    return TCL_OK;
}

/*
 *----------------------------------------------------------------------
 *
 * RestoreLineStartEnd --
 *
 *	Restore a line option value from a saved value. (Handler for the
 *	'line' configuration option type.)
 *
 * Results:
 *	None.
 *
 * Side effects:
 *	Restores the old value.
 *
 *----------------------------------------------------------------------
 */

static void
RestoreLineStartEnd(
    ClientData clientData,
    Tk_Window tkwin,
    char *internalPtr,		/* Pointer to storage for value. */
    char *oldInternalPtr)	/* Pointer to old value. */
{
    *(TkTextLine **)internalPtr = *(TkTextLine **)oldInternalPtr;
}

/*
 *----------------------------------------------------------------------
 *
 * ObjectIsEmpty --
 *
 *	This function tests whether the string value of an object is empty.
 *
 * Results:
 *	The return value is 1 if the string value of objPtr has length zero,
 *	and 0 otherwise.
 *
 * Side effects:
 *	May cause object shimmering, since this function can force a
 *	conversion to a string object.
 *
 *----------------------------------------------------------------------
 */

static int
ObjectIsEmpty(
    Tcl_Obj *objPtr)		/* Object to test. May be NULL. */
{
    if (objPtr == NULL) {
	return 1;
    }
    if (objPtr->bytes != NULL) {
	return (objPtr->length == 0);
    }
    (void)Tcl_GetString(objPtr);
    return (objPtr->length == 0);
}

/*
 *----------------------------------------------------------------------
 *
 * TkpTesttextCmd --
 *
 *	This function implements the "testtext" command. It provides a set of
 *	functions for testing text widgets and the associated functions in
 *	tkText*.c.
 *
 * Results:
 *	A standard Tcl result.
 *
 * Side effects:
 *	Depends on option; see below.
 *
 *----------------------------------------------------------------------
 */

int
TkpTesttextCmd(
    ClientData clientData,	/* Main window for application. */
    Tcl_Interp *interp,		/* Current interpreter. */
    int argc,			/* Number of arguments. */
    const char **argv)		/* Argument strings. */
{
    TkText *textPtr;
    size_t len;
    int lineIndex, byteIndex, byteOffset;
    TkTextIndex index;
    char buf[64];
    Tcl_CmdInfo info;

    if (argc < 3) {
	return TCL_ERROR;
    }

    if (Tcl_GetCommandInfo(interp, argv[1], &info) == 0) {
	return TCL_ERROR;
    }
    if (info.isNativeObjectProc) {
	textPtr = info.objClientData;
    } else {
	textPtr = info.clientData;
    }
    len = strlen(argv[2]);
    if (strncmp(argv[2], "byteindex", len) == 0) {
	if (argc != 5) {
	    return TCL_ERROR;
	}
	lineIndex = atoi(argv[3]) - 1;
	byteIndex = atoi(argv[4]);

	TkTextMakeByteIndex(textPtr->sharedTextPtr->tree, textPtr, lineIndex,
		byteIndex, &index);
    } else if (strncmp(argv[2], "forwbytes", len) == 0) {
	if (argc != 5) {
	    return TCL_ERROR;
	}
	if (TkTextGetIndex(interp, textPtr, argv[3], &index) != TCL_OK) {
	    return TCL_ERROR;
	}
	byteOffset = atoi(argv[4]);
	TkTextIndexForwBytes(textPtr, &index, byteOffset, &index);
    } else if (strncmp(argv[2], "backbytes", len) == 0) {
	if (argc != 5) {
	    return TCL_ERROR;
	}
	if (TkTextGetIndex(interp, textPtr, argv[3], &index) != TCL_OK) {
	    return TCL_ERROR;
	}
	byteOffset = atoi(argv[4]);
	TkTextIndexBackBytes(textPtr, &index, byteOffset, &index);
    } else {
	return TCL_ERROR;
    }

    TkTextSetMark(textPtr, "insert", &index);
    TkTextPrintIndex(textPtr, &index, buf);
    Tcl_SetObjResult(interp, Tcl_ObjPrintf("%s %d", buf, index.byteIndex));
    return TCL_OK;
}

/*
 * Local Variables:
 * mode: c
 * c-basic-offset: 4
 * fill-column: 78
 * End:
 */<|MERGE_RESOLUTION|>--- conflicted
+++ resolved
@@ -4123,12 +4123,8 @@
 
     if (lenPtr != NULL) {
 	if (searchSpecPtr->exact) {
-<<<<<<< HEAD
-	    (void)Tcl_GetStringFromObj(theLine, lenPtr);
-=======
 	    (void)Tcl_GetString(theLine);
 	    *lenPtr = theLine->length;
->>>>>>> f4139074
 	} else {
 	    *lenPtr = Tcl_GetCharLength(theLine);
 	}
