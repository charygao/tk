--- conflicted
+++ resolved
@@ -160,20 +160,11 @@
 	Tcl_SetErrorCode(interp, "TK", "IMAGE", "PPM", "DIMENSIONS", NULL);
 	return TCL_ERROR;
     }
-<<<<<<< HEAD
-    if ((maxIntensity <= 0) || (maxIntensity >= 256)) {
+    if ((maxIntensity <= 0) || (maxIntensity > 0xffff)) {
 	Tcl_SetObjResult(interp, Tcl_ObjPrintf(
 		"PPM image file \"%s\" has bad maximum intensity value %d",
 		fileName, maxIntensity));
 	Tcl_SetErrorCode(interp, "TK", "IMAGE", "PPM", "INTENSITY", NULL);
-=======
-    if ((maxIntensity <= 0) || (maxIntensity > 0xffff)) {
-	char buffer[TCL_INTEGER_SPACE];
-
-	sprintf(buffer, "%d", maxIntensity);
-	Tcl_AppendResult(interp, "PPM image file \"", fileName,
-		"\" has bad maximum intensity value ", buffer, NULL);
->>>>>>> 2d119769
 	return TCL_ERROR;
     } else if (maxIntensity > 0x00ff) {
 	bytesPerChannel = 2;
@@ -522,21 +513,11 @@
 	Tcl_SetErrorCode(interp, "TK", "IMAGE", "PPM", "DIMENSIONS", NULL);
 	return TCL_ERROR;
     }
-<<<<<<< HEAD
-    if ((maxIntensity <= 0) || (maxIntensity >= 256)) {
+    if ((maxIntensity <= 0) || (maxIntensity > 0xffff)) {
 	Tcl_SetObjResult(interp, Tcl_ObjPrintf(
 		"PPM image data has bad maximum intensity value %d",
 		maxIntensity));
 	Tcl_SetErrorCode(interp, "TK", "IMAGE", "PPM", "INTENSITY", NULL);
-=======
-    if ((maxIntensity <= 0) || (maxIntensity > 0xffff)) {
-	char buffer[TCL_INTEGER_SPACE];
-
-	sprintf(buffer, "%d", maxIntensity);
-	Tcl_AppendResult(interp,
-		"PPM image data has bad maximum intensity value ", buffer,
-		NULL);
->>>>>>> 2d119769
 	return TCL_ERROR;
     } else if (maxIntensity > 0x00ff) {
 	bytesPerChannel = 2;
