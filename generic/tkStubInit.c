--- conflicted
+++ resolved
@@ -81,10 +81,11 @@
 }
 #endif
 #else
-static void
+static void *
 doNothing(void)
 {
     /* dummy implementation, no need to do anything */
+    return NULL;
 }
 #define Tk_FreeXId ((void (*)(Display *, XID))(void *)doNothing)
 #define Tk_FreeStyleFromObj ((void (*)(Tcl_Obj *))(void *)doNothing)
@@ -113,23 +114,12 @@
 		(const char *(*) (void *,Tk_Window, char *, int, \
 		Tcl_FreeProc **))(void *)TkCanvasTagsPrintProc
 
-<<<<<<< HEAD
-=======
-#if !defined(MAC_OSX_TK) || defined(MAC_OSX_TCL)
+#if !defined(MAC_OSX_TK)
 #   undef TkpWillDrawWidget
 #   undef TkpRedrawWidget
-#   define TkpWillDrawWidget 0
-#   define TkpRedrawWidget 0
+#   define TkpWillDrawWidget ((int (*)(Tk_Window))(void *)doNothing)
+#   define TkpRedrawWidget ((void (*)(Tk_Window))(void *)doNothing)
 #endif
-
-#if defined(MAC_OSX_TK)
-#   define Tk_MacOSXGetNSWindowForDrawable TkMacOSXDrawable
-#   define Tk_MacOSXGetCGContextForDrawable GetCGContextForDrawable
-static void *GetCGContextForDrawable(Drawable d) {
-	return TkMacOSXGetCGContextForDrawable(d);
-}
-#endif
->>>>>>> c15768b7
 
 #ifdef _WIN32
 
@@ -535,12 +525,8 @@
 #endif /* WIN */
 #ifdef MAC_OSX_TCL /* MACOSX */
     TkpWillDrawWidget, /* 186 */
-<<<<<<< HEAD
-#endif /* AQUA */
+#endif /* MACOSX */
     TkDebugPhotoStringMatchDef, /* 187 */
-=======
-#endif /* MACOSX */
->>>>>>> c15768b7
 };
 
 static const TkIntPlatStubs tkIntPlatStubs = {
@@ -1347,17 +1333,12 @@
     Tk_Interp, /* 271 */
     Tk_CreateOldImageType, /* 272 */
     Tk_CreateOldPhotoImageFormat, /* 273 */
-<<<<<<< HEAD
     Tk_AlwaysShowSelection, /* 274 */
     Tk_GetButtonMask, /* 275 */
     Tk_GetDoublePixelsFromObj, /* 276 */
     Tk_NewWindowObj, /* 277 */
     Tk_SendVirtualEvent, /* 278 */
     Tk_FontGetDescription, /* 279 */
-=======
-    0, /* 274 */
-    TkUnusedStubEntry, /* 275 */
->>>>>>> c15768b7
 };
 
 /* !END!: Do not edit above this line. */
