--- conflicted
+++ resolved
@@ -44,7 +44,6 @@
 #undef TkWinGetPlatformId
 #undef TkPutImage
 #undef XPutImage
-<<<<<<< HEAD
 #undef TkpCreateNativeBitmap
 #undef TkpDefineNativeBitmaps
 #undef TkpGetNativeAppBitmap
@@ -55,13 +54,12 @@
 #define TkpCreateNativeBitmap 0
 #define TkpGetNativeAppBitmap 0
 #endif
-=======
+
 #define TkMacOSXSetUpClippingRgn (void (*)(Drawable))(void *)doNothing
->>>>>>> 48250380
 
 #if defined(_WIN32) && !defined(TK_NO_DEPRECATED) && TCL_MAJOR_VERSION < 9
-#   define Tk_TranslateWinEvent TkTranslateWinEvent
-#   define Tk_PointerEvent TkWinPointerEvent
+#   define Tk_TranslateWinEvent (void *)TkTranslateWinEvent
+#   define Tk_PointerEvent (void *)TkWinPointerEvent
 #define TkWinGetPlatformId winGetPlatformId
 static int TkWinGetPlatformId(void) {
     return 2;
@@ -71,9 +69,6 @@
 #   define Tk_PointerEvent 0
 #   define TkWinGetPlatformId 0
 #endif
-
-<<<<<<< HEAD
-=======
 static int
 doNothing(void)
 {
@@ -81,7 +76,6 @@
     return 0;
 }
 
->>>>>>> 48250380
 #if defined(TK_NO_DEPRECATED) || TCL_MAJOR_VERSION > 8
 #define Tk_MainEx 0
 #define Tk_FreeXId 0
@@ -507,22 +501,22 @@
     TkUnderlineAngledTextLayout, /* 182 */
     TkIntersectAngledTextLayout, /* 183 */
     TkDrawAngledChars, /* 184 */
-#if !defined(_WIN32) && !defined(MAC_OSX_TCL) /* UNIX */
+#if (TCL_MAJOR_VERSION < 9) && !defined(_WIN32) && !defined(MAC_OSX_TCL) /* UNIX */
     0, /* 185 */
 #endif /* UNIX */
-#if defined(_WIN32) /* WIN */
+#if (TCL_MAJOR_VERSION > 8) || defined(_WIN32) /* WIN */
     0, /* 185 */
 #endif /* WIN */
-#ifdef MAC_OSX_TCL /* MACOSX */
+#if (TCL_MAJOR_VERSION < 9) && defined(MAC_OSX_TCL) /* MACOSX */
     TkpRedrawWidget, /* 185 */
 #endif /* MACOSX */
-#if !defined(_WIN32) && !defined(MAC_OSX_TCL) /* UNIX */
+#if (TCL_MAJOR_VERSION < 9) && !defined(_WIN32) && !defined(MAC_OSX_TCL) /* UNIX */
     0, /* 186 */
 #endif /* UNIX */
-#if defined(_WIN32) /* WIN */
+#if (TCL_MAJOR_VERSION > 8) || defined(_WIN32) /* WIN */
     0, /* 186 */
 #endif /* WIN */
-#ifdef MAC_OSX_TCL /* MACOSX */
+#if (TCL_MAJOR_VERSION < 9) && defined(MAC_OSX_TCL) /* MACOSX */
     TkpWillDrawWidget, /* 186 */
 #endif /* MACOSX */
     TkDebugPhotoStringMatchDef, /* 187 */
@@ -1031,47 +1025,26 @@
     TkMacOSXGetRootControl, /* 8 */
     Tk_MacOSXSetupTkNotifier, /* 9 */
     Tk_MacOSXIsAppInFront, /* 10 */
-    Tk_MacOSXSetEmbedHandler, /* 11 */
-    Tk_MacOSXTurnOffMenus, /* 12 */
-    Tk_MacOSXTkOwnsCursor, /* 13 */
-    TkMacOSXInitMenus, /* 14 */
-    TkMacOSXInitAppleEvents, /* 15 */
-    TkGenWMConfigureEvent, /* 16 */
+    TkMacOSXInitAppleEvents, /* 11 */
+    TkGenWMConfigureEvent_, /* 12 */
 #endif /* WIN */
-<<<<<<< HEAD
 #if (TCL_MAJOR_VERSION < 9) && defined(MAC_OSX_TK) /* AQUA */
-    Tk_MacOSXSetEmbedHandler_, /* 0 */
-    Tk_MacOSXTurnOffMenus_, /* 1 */
-    Tk_MacOSXTkOwnsCursor_, /* 2 */
-    TkMacOSXInitMenus_, /* 3 */
-    TkMacOSXInitAppleEvents_, /* 4 */
-=======
-#ifdef MAC_OSX_TK /* AQUA */
     0, /* 0 */
     0, /* 1 */
     0, /* 2 */
     0, /* 3 */
     TkMacOSXInitAppleEvents, /* 4 */
->>>>>>> 48250380
     TkGenWMConfigureEvent_, /* 5 */
     TkMacOSXInvalClipRgns, /* 6 */
     0, /* 7 */
     TkMacOSXGetRootControl, /* 8 */
     Tk_MacOSXSetupTkNotifier, /* 9 */
     Tk_MacOSXIsAppInFront, /* 10 */
-<<<<<<< HEAD
-    Tk_MacOSXSetEmbedHandler, /* 11 */
-    Tk_MacOSXTurnOffMenus, /* 12 */
-    Tk_MacOSXTkOwnsCursor, /* 13 */
-    TkMacOSXInitMenus, /* 14 */
-    TkMacOSXInitAppleEvents, /* 15 */
-=======
     Tk_MacOSXGetTkWindow, /* 11 */
     Tk_MacOSXGetCGContextForDrawable, /* 12 */
     Tk_MacOSXGetNSWindowForDrawable, /* 13 */
     0, /* 14 */
     0, /* 15 */
->>>>>>> 48250380
     TkGenWMConfigureEvent, /* 16 */
 #endif /* AQUA */
 };
