/*
 * tkStubInit.c --
 *
 *	This file contains the initializers for the Tk stub vectors.
 *
 * Copyright (c) 1998-1999 by Scriptics Corporation.
 *
 * See the file "license.terms" for information on usage and redistribution of
 * this file, and for a DISCLAIMER OF ALL WARRANTIES.
 */

#include "tkInt.h"

#if !(defined(_WIN32) || defined(MAC_OSX_TK))
/* UNIX */
#define UNIX_TK
#include "tkUnixInt.h"
#endif

#ifdef _WIN32
#include "tkWinInt.h"
#endif

#if defined(MAC_OSX_TK)
/* we could have used _TKMACINT */
#include "tkMacOSXInt.h"
#include "tkMacOSXPrivate.h"
#endif

/* TODO: These ought to come in some other way */
#include "tkPlatDecls.h"
#include "tkIntXlibDecls.h"

static const TkIntStubs tkIntStubs;
MODULE_SCOPE const TkStubs tkStubs;

/*
 * Remove macro that might interfere with the definition below.
 */

#undef Tk_MainEx
#undef XVisualIDFromVisual
#undef XSynchronize
#undef XUngrabServer
#undef XNoOp
#undef XGrabServer
#undef XFree
#undef XFlush
#define TkUnusedStubEntry 0

#define TkpCmapStressed_ TkpCmapStressed
#define TkpSync_ TkpSync
#define TkUnixContainerId_ TkUnixContainerId
#define TkUnixDoOneXEvent_ TkUnixDoOneXEvent
#define TkUnixSetMenubar_ TkUnixSetMenubar
#define TkWmCleanup_ TkWmCleanup
#define TkSendCleanup_ TkSendCleanup
#define TkpTestsendCmd_ TkpTestsendCmd
#define TkGenWMConfigureEvent_ TkGenWMConfigureEvent
#define TkGenerateActivateEvents_ TkGenerateActivateEvents

#if defined(MAC_OSX_TK)
#   define Tk_MacOSXGetNSWindowForDrawable TkMacOSXDrawable
#   define Tk_MacOSXGetCGContextForDrawable GetCGContextForDrawable
static void *GetCGContextForDrawable(Drawable d) {
	return TkMacOSXGetCGContextForDrawable(d);
}
#endif

#ifdef _WIN32

int
TkpCmapStressed(Tk_Window tkwin, Colormap colormap)
{
    /* dummy implementation, no need to do anything */
    return 0;
}
void
TkpSync(Display *display)
{
    /* dummy implementation, no need to do anything */
}

void
TkCreateXEventSource(void)
{
    TkWinXInit(Tk_GetHINSTANCE());
}

#   define TkUnixContainerId 0
#   define TkUnixDoOneXEvent 0
#   define TkUnixSetMenubar 0
#   define XCreateWindow 0
#   define XOffsetRegion 0
#   define XUnionRegion 0
#   define TkWmCleanup (void (*)(TkDisplay *)) TkpSync
#   define TkSendCleanup (void (*)(TkDisplay *)) TkpSync
#   define TkpTestsendCmd 0

#else /* !_WIN32 */

/*
 * Make sure that extensions which call XParseColor through the stub
 * table, call TkParseColor instead. [Bug 3486474]
 */
#   define XParseColor	TkParseColor

#   ifdef __CYGWIN__

/*
 * Trick, so we don't have to include <windows.h> here, which in any
 * case lacks this function anyway.
 */

#define GET_MODULE_HANDLE_EX_FLAG_FROM_ADDRESS	0x00000004
int __stdcall GetModuleHandleExW(unsigned int, const char *, void *);

void *Tk_GetHINSTANCE()
{
    void *hInstance = NULL;

    GetModuleHandleExW(GET_MODULE_HANDLE_EX_FLAG_FROM_ADDRESS,
	    (const char *) &tkIntStubs, &hInstance);
    return hInstance;
}

void
TkSetPixmapColormap(
    Pixmap pixmap,
    Colormap colormap)
{
}

void
TkpPrintWindowId(
    char *buf,			/* Pointer to string large enough to hold
				 * the hex representation of a pointer. */
    Window window)		/* Window to be printed into buffer. */
{
    sprintf(buf, "0x%" TCL_Z_MODIFIER "x", (size_t)window);
}

int
TkPutImage(
    unsigned long *colors,	/* Array of pixel values used by this image.
				 * May be NULL. */
    int ncolors,		/* Number of colors used, or 0. */
    Display *display,
    Drawable d,			/* Destination drawable. */
    GC gc,
    XImage *image,		/* Source image. */
    int src_x, int src_y,	/* Offset of subimage. */
    int dest_x, int dest_y,	/* Position of subimage origin in drawable. */
    unsigned int width, unsigned int height)
				/* Dimensions of subimage. */
{
    return XPutImage(display, d, gc, image, src_x, src_y, dest_x, dest_y, width, height);
}

TkRegion TkCreateRegion()
{
    return (TkRegion) XCreateRegion();
}

int TkDestroyRegion(TkRegion r)
{
	return XDestroyRegion((Region)r);
}

int TkSetRegion(Display *d, GC g, TkRegion r)
{
	return XSetRegion(d, g, (Region)r);
}

int TkUnionRectWithRegion(XRectangle *a, TkRegion b, TkRegion c)
{
	return XUnionRectWithRegion(a, (Region) b, (Region) c);
}

int TkClipBox(TkRegion a, XRectangle *b)
{
	return XClipBox((Region) a, b);
}

int TkIntersectRegion(TkRegion a, TkRegion b, TkRegion c)
{
	return XIntersectRegion((Region) a, (Region) b, (Region) c);
}

int TkRectInRegion (TkRegion r, int a, int b, unsigned int c, unsigned int d)
{
    return XRectInRegion((Region) r, a, b, c, d);
}

int TkSubtractRegion (TkRegion a, TkRegion b, TkRegion c)
{
    return XSubtractRegion((Region) a, (Region) b, (Region) c);
}

	/* TODO: To be implemented for Cygwin */
#	define Tk_AttachHWND 0
#	define Tk_GetHWND 0
#	define Tk_HWNDToWindow 0
#	define Tk_PointerEvent 0
#	define Tk_TranslateWinEvent 0
#	define TkAlignImageData 0
#	define TkpGetMS 0
#	define TkpGetCapture 0
#	define TkPointerDeadWindow 0
#	define TkpSetCapture 0
#	define TkpSetCursor 0
#	define TkWinCancelMouseTimer 0
#	define TkWinClipboardRender 0
#	define TkWinEmbeddedEventProc 0
#	define TkWinFillRect 0
#	define TkWinGetBorderPixels 0
#	define TkWinGetDrawableDC 0
#	define TkWinGetModifierState 0
#	define TkWinGetSystemPalette 0
#	define TkWinGetWrapperWindow 0
#	define TkWinHandleMenuEvent 0
#	define TkWinIndexOfColor 0
#	define TkWinReleaseDrawableDC 0
#	define TkWinResendEvent 0
#	define TkWinSelectPalette 0
#	define TkWinSetMenu 0
#	define TkWinSetWindowPos 0
#	define TkWinWmCleanup 0
#	define TkWinXCleanup 0
#	define TkWinXInit 0
#	define TkWinSetForegroundWindow 0
#	define TkWinDialogDebug 0
#	define TkWinGetMenuSystemDefault 0
#	define TkWinGetPlatformId 0
#	define TkWinSetHINSTANCE 0
#	define TkWinGetPlatformTheme 0
#	define TkWinChildProc 0

#   elif !defined(MAC_OSX_TK) /* UNIX */

#	undef TkClipBox
#	undef TkCreateRegion
#	undef TkDestroyRegion
#	undef TkIntersectRegion
#	undef TkRectInRegion
#	undef TkSetRegion
#	undef TkUnionRectWithRegion
#	undef TkSubtractRegion

#	define TkClipBox (int (*) (TkRegion, XRectangle *)) XClipBox
#	define TkCreateRegion (TkRegion (*) ()) XCreateRegion
#	define TkDestroyRegion (int (*) (TkRegion)) XDestroyRegion
#	define TkIntersectRegion (int (*) (TkRegion, TkRegion, TkRegion)) XIntersectRegion
#	define TkRectInRegion (int (*) (TkRegion, int, int, unsigned int, unsigned int)) XRectInRegion
#	define TkSetRegion (int (*) (Display *, GC, TkRegion)) XSetRegion
#	define TkUnionRectWithRegion (int (*) (XRectangle *, TkRegion, TkRegion)) XUnionRectWithRegion
#	define TkSubtractRegion (int (*) (TkRegion, TkRegion, TkRegion)) XSubtractRegion
#   endif
#endif /* !_WIN32 */

/*
 * WARNING: The contents of this file is automatically generated by the
 * tools/genStubs.tcl script. Any modifications to the function declarations
 * below should be made in the generic/tk.decls script.
 */

#ifdef __GNUC__
/*
 * The rest of this file shouldn't warn about deprecated functions; they're
 * there because we intend them to be so and know that this file is OK to
 * touch those fields.
 */
#pragma GCC diagnostic ignored "-Wdeprecated-declarations"
#endif
/* !BEGIN!: Do not edit below this line. */

static const TkIntStubs tkIntStubs = {
    TCL_STUB_MAGIC,
    0,
    TkAllocWindow, /* 0 */
    TkBezierPoints, /* 1 */
    TkBezierScreenPoints, /* 2 */
    0, /* 3 */
    TkBindEventProc, /* 4 */
    TkBindFree, /* 5 */
    TkBindInit, /* 6 */
    TkChangeEventWindow, /* 7 */
    TkClipInit, /* 8 */
    TkComputeAnchor, /* 9 */
    0, /* 10 */
    0, /* 11 */
    TkCreateCursorFromData, /* 12 */
    TkCreateFrame, /* 13 */
    TkCreateMainWindow, /* 14 */
    TkCurrentTime, /* 15 */
    TkDeleteAllImages, /* 16 */
    TkDoConfigureNotify, /* 17 */
    TkDrawInsetFocusHighlight, /* 18 */
    TkEventDeadWindow, /* 19 */
    TkFillPolygon, /* 20 */
    TkFindStateNum, /* 21 */
    TkFindStateString, /* 22 */
    TkFocusDeadWindow, /* 23 */
    TkFocusFilterEvent, /* 24 */
    TkFocusKeyEvent, /* 25 */
    TkFontPkgInit, /* 26 */
    TkFontPkgFree, /* 27 */
    TkFreeBindingTags, /* 28 */
    TkpFreeCursor, /* 29 */
    TkGetBitmapData, /* 30 */
    TkGetButtPoints, /* 31 */
    TkGetCursorByName, /* 32 */
    TkGetDefaultScreenName, /* 33 */
    TkGetDisplay, /* 34 */
    TkGetDisplayOf, /* 35 */
    TkGetFocusWin, /* 36 */
    TkGetInterpNames, /* 37 */
    TkGetMiterPoints, /* 38 */
    TkGetPointerCoords, /* 39 */
    TkGetServerInfo, /* 40 */
    TkGrabDeadWindow, /* 41 */
    TkGrabState, /* 42 */
    TkIncludePoint, /* 43 */
    TkInOutEvents, /* 44 */
    TkInstallFrameMenu, /* 45 */
    TkKeysymToString, /* 46 */
    TkLineToArea, /* 47 */
    TkLineToPoint, /* 48 */
    TkMakeBezierCurve, /* 49 */
    TkMakeBezierPostscript, /* 50 */
    TkOptionClassChanged, /* 51 */
    TkOptionDeadWindow, /* 52 */
    TkOvalToArea, /* 53 */
    TkOvalToPoint, /* 54 */
    TkpChangeFocus, /* 55 */
    TkpCloseDisplay, /* 56 */
    TkpClaimFocus, /* 57 */
    TkpDisplayWarning, /* 58 */
    TkpGetAppName, /* 59 */
    TkpGetOtherWindow, /* 60 */
    TkpGetWrapperWindow, /* 61 */
    TkpInit, /* 62 */
    TkpInitializeMenuBindings, /* 63 */
    TkpMakeContainer, /* 64 */
    TkpMakeMenuWindow, /* 65 */
    TkpMakeWindow, /* 66 */
    TkpMenuNotifyToplevelCreate, /* 67 */
    TkpOpenDisplay, /* 68 */
    TkPointerEvent, /* 69 */
    TkPolygonToArea, /* 70 */
    TkPolygonToPoint, /* 71 */
    TkPositionInTree, /* 72 */
    TkpRedirectKeyEvent, /* 73 */
    TkpSetMainMenubar, /* 74 */
    TkpUseWindow, /* 75 */
    0, /* 76 */
    TkQueueEventForAllChildren, /* 77 */
    TkReadBitmapFile, /* 78 */
    TkScrollWindow, /* 79 */
    TkSelDeadWindow, /* 80 */
    TkSelEventProc, /* 81 */
    TkSelInit, /* 82 */
    TkSelPropProc, /* 83 */
    0, /* 84 */
    TkSetWindowMenuBar, /* 85 */
    TkStringToKeysym, /* 86 */
    TkThickPolyLineToArea, /* 87 */
    TkWmAddToColormapWindows, /* 88 */
    TkWmDeadWindow, /* 89 */
    TkWmFocusToplevel, /* 90 */
    TkWmMapWindow, /* 91 */
    TkWmNewWindow, /* 92 */
    TkWmProtocolEventProc, /* 93 */
    TkWmRemoveFromColormapWindows, /* 94 */
    TkWmRestackToplevel, /* 95 */
    TkWmSetClass, /* 96 */
    TkWmUnmapWindow, /* 97 */
    TkDebugBitmap, /* 98 */
    TkDebugBorder, /* 99 */
    TkDebugCursor, /* 100 */
    TkDebugColor, /* 101 */
    TkDebugConfig, /* 102 */
    TkDebugFont, /* 103 */
    TkFindStateNumObj, /* 104 */
    TkGetBitmapPredefTable, /* 105 */
    TkGetDisplayList, /* 106 */
    TkGetMainInfoList, /* 107 */
    TkGetWindowFromObj, /* 108 */
    TkpGetString, /* 109 */
    TkpGetSubFonts, /* 110 */
    TkpGetSystemDefault, /* 111 */
    TkpMenuThreadInit, /* 112 */
    TkClipBox, /* 113 */
    TkCreateRegion, /* 114 */
    TkDestroyRegion, /* 115 */
    TkIntersectRegion, /* 116 */
    TkRectInRegion, /* 117 */
    TkSetRegion, /* 118 */
    TkUnionRectWithRegion, /* 119 */
    0, /* 120 */
#if !(defined(_WIN32) || defined(MAC_OSX_TK)) /* X11 */
    0, /* 121 */
#endif /* X11 */
#if defined(_WIN32) /* WIN */
    0, /* 121 */
#endif /* WIN */
#ifdef MAC_OSX_TK /* AQUA */
    0, /* 121 */ /* Dummy entry for stubs table backwards compatibility */
    TkpCreateNativeBitmap, /* 121 */
#endif /* AQUA */
#if !(defined(_WIN32) || defined(MAC_OSX_TK)) /* X11 */
    0, /* 122 */
#endif /* X11 */
#if defined(_WIN32) /* WIN */
    0, /* 122 */
#endif /* WIN */
#ifdef MAC_OSX_TK /* AQUA */
    0, /* 122 */ /* Dummy entry for stubs table backwards compatibility */
    TkpDefineNativeBitmaps, /* 122 */
#endif /* AQUA */
    0, /* 123 */
#if !(defined(_WIN32) || defined(MAC_OSX_TK)) /* X11 */
    0, /* 124 */
#endif /* X11 */
#if defined(_WIN32) /* WIN */
    0, /* 124 */
#endif /* WIN */
#ifdef MAC_OSX_TK /* AQUA */
    0, /* 124 */ /* Dummy entry for stubs table backwards compatibility */
    TkpGetNativeAppBitmap, /* 124 */
#endif /* AQUA */
    0, /* 125 */
    0, /* 126 */
    0, /* 127 */
    0, /* 128 */
    0, /* 129 */
    0, /* 130 */
    0, /* 131 */
    0, /* 132 */
    0, /* 133 */
    0, /* 134 */
    TkpDrawHighlightBorder, /* 135 */
    TkSetFocusWin, /* 136 */
    TkpSetKeycodeAndState, /* 137 */
    TkpGetKeySym, /* 138 */
    TkpInitKeymapInfo, /* 139 */
    TkPhotoGetValidRegion, /* 140 */
    TkWmStackorderToplevel, /* 141 */
    TkFocusFree, /* 142 */
    TkClipCleanup, /* 143 */
    TkGCCleanup, /* 144 */
    TkSubtractRegion, /* 145 */
    TkStylePkgInit, /* 146 */
    TkStylePkgFree, /* 147 */
    TkToplevelWindowForCommand, /* 148 */
    TkGetOptionSpec, /* 149 */
    TkMakeRawCurve, /* 150 */
    TkMakeRawCurvePostscript, /* 151 */
    TkpDrawFrame, /* 152 */
    TkCreateThreadExitHandler, /* 153 */
    TkDeleteThreadExitHandler, /* 154 */
    0, /* 155 */
    TkpTestembedCmd, /* 156 */
    TkpTesttextCmd, /* 157 */
    TkSelGetSelection, /* 158 */
    TkTextGetIndex, /* 159 */
    TkTextIndexBackBytes, /* 160 */
    TkTextIndexForwBytes, /* 161 */
    TkTextMakeByteIndex, /* 162 */
    TkTextPrintIndex, /* 163 */
    TkTextSetMark, /* 164 */
    TkTextXviewCmd, /* 165 */
    TkTextChanged, /* 166 */
    TkBTreeNumLines, /* 167 */
    TkTextInsertDisplayProc, /* 168 */
    TkStateParseProc, /* 169 */
    TkStatePrintProc, /* 170 */
    TkCanvasDashParseProc, /* 171 */
    TkCanvasDashPrintProc, /* 172 */
    TkOffsetParseProc, /* 173 */
    TkOffsetPrintProc, /* 174 */
    TkPixelParseProc, /* 175 */
    TkPixelPrintProc, /* 176 */
    TkOrientParseProc, /* 177 */
    TkOrientPrintProc, /* 178 */
    TkSmoothParseProc, /* 179 */
    TkSmoothPrintProc, /* 180 */
<<<<<<< HEAD
    TkDrawAngledTextLayout, /* 181 */
    TkUnderlineAngledTextLayout, /* 182 */
    TkIntersectAngledTextLayout, /* 183 */
    TkDrawAngledChars, /* 184 */
#if !(defined(_WIN32) || defined(MAC_OSX_TK)) /* X11 */
    0, /* 185 */
#endif /* X11 */
#if defined(_WIN32) /* WIN */
    0, /* 185 */
#endif /* WIN */
#ifdef MAC_OSX_TK /* AQUA */
    0, /* 185 */ /* Dummy entry for stubs table backwards compatibility */
    TkpRedrawWidget, /* 185 */
#endif /* AQUA */
#if !(defined(_WIN32) || defined(MAC_OSX_TK)) /* X11 */
    0, /* 186 */
#endif /* X11 */
#if defined(_WIN32) /* WIN */
    0, /* 186 */
#endif /* WIN */
#ifdef MAC_OSX_TK /* AQUA */
    0, /* 186 */ /* Dummy entry for stubs table backwards compatibility */
    TkpWillDrawWidget, /* 186 */
#endif /* AQUA */
=======
    NULL, /* 181 */
    NULL, /* 182 */
    NULL, /* 183 */
    NULL, /* 184 */
    NULL, /* 185 */
    TkUnusedStubEntry, /* 186 */
>>>>>>> 2c802186
};

static const TkIntPlatStubs tkIntPlatStubs = {
    TCL_STUB_MAGIC,
    0,
#if defined(_WIN32) || defined(__CYGWIN__) /* WIN */
    TkAlignImageData, /* 0 */
    0, /* 1 */
    TkGenerateActivateEvents, /* 2 */
    TkpGetMS, /* 3 */
    TkPointerDeadWindow, /* 4 */
    TkpPrintWindowId, /* 5 */
    TkpScanWindowId, /* 6 */
    TkpSetCapture, /* 7 */
    TkpSetCursor, /* 8 */
    TkpWmSetState, /* 9 */
    TkSetPixmapColormap, /* 10 */
    TkWinCancelMouseTimer, /* 11 */
    TkWinClipboardRender, /* 12 */
    TkWinEmbeddedEventProc, /* 13 */
    TkWinFillRect, /* 14 */
    TkWinGetBorderPixels, /* 15 */
    TkWinGetDrawableDC, /* 16 */
    TkWinGetModifierState, /* 17 */
    TkWinGetSystemPalette, /* 18 */
    TkWinGetWrapperWindow, /* 19 */
    TkWinHandleMenuEvent, /* 20 */
    TkWinIndexOfColor, /* 21 */
    TkWinReleaseDrawableDC, /* 22 */
    TkWinResendEvent, /* 23 */
    TkWinSelectPalette, /* 24 */
    TkWinSetMenu, /* 25 */
    TkWinSetWindowPos, /* 26 */
    TkWinWmCleanup, /* 27 */
    TkWinXCleanup, /* 28 */
    TkWinXInit, /* 29 */
    TkWinSetForegroundWindow, /* 30 */
    TkWinDialogDebug, /* 31 */
    TkWinGetMenuSystemDefault, /* 32 */
    TkWinGetPlatformId, /* 33 */
    TkWinSetHINSTANCE, /* 34 */
    TkWinGetPlatformTheme, /* 35 */
    TkWinChildProc, /* 36 */
    TkCreateXEventSource, /* 37 */
    TkpCmapStressed, /* 38 */
    TkpSync, /* 39 */
    TkUnixContainerId, /* 40 */
    TkUnixDoOneXEvent, /* 41 */
    TkUnixSetMenubar, /* 42 */
    TkWmCleanup, /* 43 */
    TkSendCleanup, /* 44 */
    TkpTestsendCmd, /* 45 */
    0, /* 46 */
    TkpGetCapture, /* 47 */
#endif /* WIN */
#ifdef MAC_OSX_TK /* AQUA */
    TkGenerateActivateEvents, /* 0 */
    0, /* 1 */
    TkGenerateActivateEvents_, /* 2 */
    TkPointerDeadWindow, /* 3 */
    TkpSetCapture, /* 4 */
    TkpSetCursor, /* 5 */
    TkpWmSetState, /* 6 */
    TkAboutDlg, /* 7 */
    TkMacOSXButtonKeyState, /* 8 */
    TkMacOSXClearMenubarActive, /* 9 */
    TkMacOSXDispatchMenuEvent, /* 10 */
    TkMacOSXInstallCursor, /* 11 */
    TkMacOSXHandleTearoffMenu, /* 12 */
    0, /* 13 */
    TkMacOSXDoHLEvent, /* 14 */
    0, /* 15 */
    TkMacOSXGetXWindow, /* 16 */
    TkMacOSXGrowToplevel, /* 17 */
    TkMacOSXHandleMenuSelect, /* 18 */
    0, /* 19 */
    0, /* 20 */
    TkMacOSXInvalidateWindow, /* 21 */
    TkMacOSXIsCharacterMissing, /* 22 */
    TkMacOSXMakeRealWindowExist, /* 23 */
    TkMacOSXMakeStippleMap, /* 24 */
    TkMacOSXMenuClick, /* 25 */
    0, /* 26 */
    TkMacOSXResizable, /* 27 */
    TkMacOSXSetHelpMenuItemCount, /* 28 */
    TkMacOSXSetScrollbarGrow, /* 29 */
    TkMacOSXSetUpClippingRgn, /* 30 */
    TkMacOSXSetUpGraphicsPort, /* 31 */
    TkMacOSXUpdateClipRgn, /* 32 */
    0, /* 33 */
    TkMacOSXUseMenuID, /* 34 */
    TkMacOSXVisableClipRgn, /* 35 */
    TkMacOSXWinBounds, /* 36 */
    TkMacOSXWindowOffset, /* 37 */
    TkSetMacColor, /* 38 */
    TkSetWMName, /* 39 */
    0, /* 40 */
    TkMacOSXZoomToplevel, /* 41 */
    Tk_TopCoordsToWindow, /* 42 */
    TkMacOSXContainerId, /* 43 */
    TkMacOSXGetHostToplevel, /* 44 */
    TkMacOSXPreprocessMenu, /* 45 */
    TkpIsWindowFloating, /* 46 */
    TkMacOSXGetCapture, /* 47 */
    0, /* 48 */
    TkGetTransientMaster, /* 49 */
    TkGenerateButtonEvent, /* 50 */
    TkGenWMDestroyEvent, /* 51 */
    TkMacOSXSetDrawingEnabled, /* 52 */
    TkpGetMS, /* 53 */
    TkMacOSXDrawable, /* 54 */
    TkpScanWindowId, /* 55 */
#endif /* AQUA */
#if !(defined(_WIN32) || defined(__CYGWIN__) || defined(MAC_OSX_TK)) /* X11 */
    TkCreateXEventSource, /* 0 */
    0, /* 1 */
    TkGenerateActivateEvents, /* 2 */
    TkpCmapStressed, /* 3 */
    TkpSync, /* 4 */
    TkUnixContainerId, /* 5 */
    TkUnixDoOneXEvent, /* 6 */
    TkUnixSetMenubar, /* 7 */
    TkpScanWindowId, /* 8 */
    TkWmCleanup, /* 9 */
    TkSendCleanup, /* 10 */
    0, /* 11 */
    TkpWmSetState, /* 12 */
    TkpTestsendCmd, /* 13 */
    0, /* 14 */
    0, /* 15 */
    0, /* 16 */
    0, /* 17 */
    0, /* 18 */
    0, /* 19 */
    0, /* 20 */
    0, /* 21 */
    0, /* 22 */
    0, /* 23 */
    0, /* 24 */
    0, /* 25 */
    0, /* 26 */
    0, /* 27 */
    0, /* 28 */
    0, /* 29 */
    0, /* 30 */
    0, /* 31 */
    0, /* 32 */
    0, /* 33 */
    0, /* 34 */
    0, /* 35 */
    0, /* 36 */
    0, /* 37 */
    TkpCmapStressed_, /* 38 */
    TkpSync_, /* 39 */
    TkUnixContainerId_, /* 40 */
    TkUnixDoOneXEvent_, /* 41 */
    TkUnixSetMenubar_, /* 42 */
    TkWmCleanup_, /* 43 */
    TkSendCleanup_, /* 44 */
    TkpTestsendCmd_, /* 45 */
#endif /* X11 */
};

static const TkIntXlibStubs tkIntXlibStubs = {
    TCL_STUB_MAGIC,
    0,
#if defined(_WIN32) || defined(__CYGWIN__) /* WIN */
    XSetDashes, /* 0 */
    XGetModifierMapping, /* 1 */
    XCreateImage, /* 2 */
    XGetImage, /* 3 */
    XGetAtomName, /* 4 */
    XKeysymToString, /* 5 */
    XCreateColormap, /* 6 */
    XCreatePixmapCursor, /* 7 */
    XCreateGlyphCursor, /* 8 */
    XGContextFromGC, /* 9 */
    XListHosts, /* 10 */
    XKeycodeToKeysym, /* 11 */
    XStringToKeysym, /* 12 */
    XRootWindow, /* 13 */
    XSetErrorHandler, /* 14 */
    XIconifyWindow, /* 15 */
    XWithdrawWindow, /* 16 */
    XGetWMColormapWindows, /* 17 */
    XAllocColor, /* 18 */
    XBell, /* 19 */
    XChangeProperty, /* 20 */
    XChangeWindowAttributes, /* 21 */
    XClearWindow, /* 22 */
    XConfigureWindow, /* 23 */
    XCopyArea, /* 24 */
    XCopyPlane, /* 25 */
    XCreateBitmapFromData, /* 26 */
    XDefineCursor, /* 27 */
    XDeleteProperty, /* 28 */
    XDestroyWindow, /* 29 */
    XDrawArc, /* 30 */
    XDrawLines, /* 31 */
    XDrawRectangle, /* 32 */
    XFillArc, /* 33 */
    XFillPolygon, /* 34 */
    XFillRectangles, /* 35 */
    XForceScreenSaver, /* 36 */
    XFreeColormap, /* 37 */
    XFreeColors, /* 38 */
    XFreeCursor, /* 39 */
    XFreeModifiermap, /* 40 */
    XGetGeometry, /* 41 */
    XGetInputFocus, /* 42 */
    XGetWindowProperty, /* 43 */
    XGetWindowAttributes, /* 44 */
    XGrabKeyboard, /* 45 */
    XGrabPointer, /* 46 */
    XKeysymToKeycode, /* 47 */
    XLookupColor, /* 48 */
    XMapWindow, /* 49 */
    XMoveResizeWindow, /* 50 */
    XMoveWindow, /* 51 */
    XNextEvent, /* 52 */
    XPutBackEvent, /* 53 */
    XQueryColors, /* 54 */
    XQueryPointer, /* 55 */
    XQueryTree, /* 56 */
    XRaiseWindow, /* 57 */
    XRefreshKeyboardMapping, /* 58 */
    XResizeWindow, /* 59 */
    XSelectInput, /* 60 */
    XSendEvent, /* 61 */
    XSetCommand, /* 62 */
    XSetIconName, /* 63 */
    XSetInputFocus, /* 64 */
    XSetSelectionOwner, /* 65 */
    XSetWindowBackground, /* 66 */
    XSetWindowBackgroundPixmap, /* 67 */
    XSetWindowBorder, /* 68 */
    XSetWindowBorderPixmap, /* 69 */
    XSetWindowBorderWidth, /* 70 */
    XSetWindowColormap, /* 71 */
    XTranslateCoordinates, /* 72 */
    XUngrabKeyboard, /* 73 */
    XUngrabPointer, /* 74 */
    XUnmapWindow, /* 75 */
    XWindowEvent, /* 76 */
    XDestroyIC, /* 77 */
    XFilterEvent, /* 78 */
    XmbLookupString, /* 79 */
    TkPutImage, /* 80 */
    0, /* 81 */
    XParseColor, /* 82 */
    XCreateGC, /* 83 */
    XFreeGC, /* 84 */
    XInternAtom, /* 85 */
    XSetBackground, /* 86 */
    XSetForeground, /* 87 */
    XSetClipMask, /* 88 */
    XSetClipOrigin, /* 89 */
    XSetTSOrigin, /* 90 */
    XChangeGC, /* 91 */
    XSetFont, /* 92 */
    XSetArcMode, /* 93 */
    XSetStipple, /* 94 */
    XSetFillRule, /* 95 */
    XSetFillStyle, /* 96 */
    XSetFunction, /* 97 */
    XSetLineAttributes, /* 98 */
    _XInitImageFuncPtrs, /* 99 */
    XCreateIC, /* 100 */
    XGetVisualInfo, /* 101 */
    XSetWMClientMachine, /* 102 */
    XStringListToTextProperty, /* 103 */
    XDrawLine, /* 104 */
    XWarpPointer, /* 105 */
    XFillRectangle, /* 106 */
    XFlush, /* 107 */
    XGrabServer, /* 108 */
    XUngrabServer, /* 109 */
    XFree, /* 110 */
    XNoOp, /* 111 */
    XSynchronize, /* 112 */
    XSync, /* 113 */
    XVisualIDFromVisual, /* 114 */
    0, /* 115 */
    0, /* 116 */
    0, /* 117 */
    0, /* 118 */
    0, /* 119 */
    XOffsetRegion, /* 120 */
    XUnionRegion, /* 121 */
    XCreateWindow, /* 122 */
    0, /* 123 */
    0, /* 124 */
    0, /* 125 */
    0, /* 126 */
    0, /* 127 */
    0, /* 128 */
    XLowerWindow, /* 129 */
    XFillArcs, /* 130 */
    XDrawArcs, /* 131 */
    XDrawRectangles, /* 132 */
    XDrawSegments, /* 133 */
    XDrawPoint, /* 134 */
    XDrawPoints, /* 135 */
    XReparentWindow, /* 136 */
    XPutImage, /* 137 */
    0, /* 138 */
    0, /* 139 */
    0, /* 140 */
    0, /* 141 */
    0, /* 142 */
    0, /* 143 */
    0, /* 144 */
    0, /* 145 */
    0, /* 146 */
    0, /* 147 */
    0, /* 148 */
    0, /* 149 */
    0, /* 150 */
    0, /* 151 */
    0, /* 152 */
    0, /* 153 */
    0, /* 154 */
    0, /* 155 */
    0, /* 156 */
    0, /* 157 */
    TkUnusedStubEntry, /* 158 */
#endif /* WIN */
#ifdef MAC_OSX_TK /* AQUA */
    XSetDashes, /* 0 */
    XGetModifierMapping, /* 1 */
    XCreateImage, /* 2 */
    XGetImage, /* 3 */
    XGetAtomName, /* 4 */
    XKeysymToString, /* 5 */
    XCreateColormap, /* 6 */
    XGContextFromGC, /* 7 */
    XKeycodeToKeysym, /* 8 */
    XStringToKeysym, /* 9 */
    XRootWindow, /* 10 */
    XSetErrorHandler, /* 11 */
    XAllocColor, /* 12 */
    XBell, /* 13 */
    XChangeProperty, /* 14 */
    XChangeWindowAttributes, /* 15 */
    XConfigureWindow, /* 16 */
    XCopyArea, /* 17 */
    XCopyPlane, /* 18 */
    XCreateBitmapFromData, /* 19 */
    XDefineCursor, /* 20 */
    XDestroyWindow, /* 21 */
    XDrawArc, /* 22 */
    XDrawLines, /* 23 */
    XDrawRectangle, /* 24 */
    XFillArc, /* 25 */
    XFillPolygon, /* 26 */
    XFillRectangles, /* 27 */
    XFreeColormap, /* 28 */
    XFreeColors, /* 29 */
    XFreeModifiermap, /* 30 */
    XGetGeometry, /* 31 */
    XGetWindowProperty, /* 32 */
    XGrabKeyboard, /* 33 */
    XGrabPointer, /* 34 */
    XKeysymToKeycode, /* 35 */
    XMapWindow, /* 36 */
    XMoveResizeWindow, /* 37 */
    XMoveWindow, /* 38 */
    XQueryPointer, /* 39 */
    XRaiseWindow, /* 40 */
    XRefreshKeyboardMapping, /* 41 */
    XResizeWindow, /* 42 */
    XSelectInput, /* 43 */
    XSendEvent, /* 44 */
    XSetIconName, /* 45 */
    XSetInputFocus, /* 46 */
    XSetSelectionOwner, /* 47 */
    XSetWindowBackground, /* 48 */
    XSetWindowBackgroundPixmap, /* 49 */
    XSetWindowBorder, /* 50 */
    XSetWindowBorderPixmap, /* 51 */
    XSetWindowBorderWidth, /* 52 */
    XSetWindowColormap, /* 53 */
    XUngrabKeyboard, /* 54 */
    XUngrabPointer, /* 55 */
    XUnmapWindow, /* 56 */
    TkPutImage, /* 57 */
    XParseColor, /* 58 */
    XCreateGC, /* 59 */
    XFreeGC, /* 60 */
    XInternAtom, /* 61 */
    XSetBackground, /* 62 */
    XSetForeground, /* 63 */
    XSetClipMask, /* 64 */
    XSetClipOrigin, /* 65 */
    XSetTSOrigin, /* 66 */
    XChangeGC, /* 67 */
    XSetFont, /* 68 */
    XSetArcMode, /* 69 */
    XSetStipple, /* 70 */
    XSetFillRule, /* 71 */
    XSetFillStyle, /* 72 */
    XSetFunction, /* 73 */
    XSetLineAttributes, /* 74 */
    _XInitImageFuncPtrs, /* 75 */
    XCreateIC, /* 76 */
    XGetVisualInfo, /* 77 */
    XSetWMClientMachine, /* 78 */
    XStringListToTextProperty, /* 79 */
    XDrawSegments, /* 80 */
    XForceScreenSaver, /* 81 */
    XDrawLine, /* 82 */
    XFillRectangle, /* 83 */
    XClearWindow, /* 84 */
    XDrawPoint, /* 85 */
    XDrawPoints, /* 86 */
    XWarpPointer, /* 87 */
    XQueryColor, /* 88 */
    XQueryColors, /* 89 */
    XQueryTree, /* 90 */
    XSync, /* 91 */
    0, /* 92 */
    0, /* 93 */
    0, /* 94 */
    0, /* 95 */
    0, /* 96 */
    0, /* 97 */
    0, /* 98 */
    0, /* 99 */
    0, /* 100 */
    0, /* 101 */
    0, /* 102 */
    0, /* 103 */
    0, /* 104 */
    0, /* 105 */
    XSetClipRectangles, /* 106 */
    XFlush, /* 107 */
    XGrabServer, /* 108 */
    XUngrabServer, /* 109 */
    XFree, /* 110 */
    XNoOp, /* 111 */
    XSynchronize, /* 112 */
    0, /* 113 */
    XVisualIDFromVisual, /* 114 */
    0, /* 115 */
    0, /* 116 */
    0, /* 117 */
    0, /* 118 */
    0, /* 119 */
    XOffsetRegion, /* 120 */
    0, /* 121 */
    0, /* 122 */
    0, /* 123 */
    0, /* 124 */
    0, /* 125 */
    0, /* 126 */
    0, /* 127 */
    0, /* 128 */
    XLowerWindow, /* 129 */
    0, /* 130 */
    0, /* 131 */
    0, /* 132 */
    0, /* 133 */
    0, /* 134 */
    0, /* 135 */
    0, /* 136 */
    XPutImage, /* 137 */
    0, /* 138 */
    0, /* 139 */
    0, /* 140 */
    0, /* 141 */
    0, /* 142 */
    0, /* 143 */
    XDestroyIC, /* 144 */
    XCreatePixmapCursor, /* 145 */
    XCreateGlyphCursor, /* 146 */
    0, /* 147 */
    0, /* 148 */
    0, /* 149 */
    0, /* 150 */
    0, /* 151 */
    0, /* 152 */
    0, /* 153 */
    0, /* 154 */
    0, /* 155 */
    0, /* 156 */
    XkbKeycodeToKeysym, /* 157 */
    TkUnusedStubEntry, /* 158 */
#endif /* AQUA */
};

static const TkPlatStubs tkPlatStubs = {
    TCL_STUB_MAGIC,
    0,
#if defined(_WIN32) || defined(__CYGWIN__) /* WIN */
    Tk_AttachHWND, /* 0 */
    Tk_GetHINSTANCE, /* 1 */
    Tk_GetHWND, /* 2 */
    Tk_HWNDToWindow, /* 3 */
    Tk_PointerEvent, /* 4 */
    Tk_TranslateWinEvent, /* 5 */
#endif /* WIN */
#ifdef MAC_OSX_TK /* AQUA */
    Tk_MacOSXSetEmbedHandler, /* 0 */
    Tk_MacOSXTurnOffMenus, /* 1 */
    Tk_MacOSXTkOwnsCursor, /* 2 */
    TkMacOSXInitMenus, /* 3 */
    TkMacOSXInitAppleEvents, /* 4 */
    TkGenWMConfigureEvent, /* 5 */
    TkMacOSXInvalClipRgns, /* 6 */
    TkMacOSXGetDrawablePort, /* 7 */
    TkMacOSXGetRootControl, /* 8 */
    Tk_MacOSXSetupTkNotifier, /* 9 */
    Tk_MacOSXIsAppInFront, /* 10 */
<<<<<<< HEAD
    Tk_MacOSXGetTkWindow, /* 11 */
    Tk_MacOSXGetCGContextForDrawable, /* 12 */
    Tk_MacOSXGetNSWindowForDrawable, /* 13 */
    0, /* 14 */
    0, /* 15 */
    TkGenWMConfigureEvent_, /* 16 */
=======
    NULL, /* 11 */
    NULL, /* 12 */
    NULL, /* 13 */
    NULL, /* 14 */
    NULL, /* 15 */
    TkUnusedStubEntry, /* 16 */
>>>>>>> 2c802186
#endif /* AQUA */
};

static const TkStubHooks tkStubHooks = {
    &tkPlatStubs,
    &tkIntStubs,
    &tkIntPlatStubs,
    &tkIntXlibStubs
};

const TkStubs tkStubs = {
    TCL_STUB_MAGIC,
    &tkStubHooks,
    Tk_MainLoop, /* 0 */
    Tk_3DBorderColor, /* 1 */
    Tk_3DBorderGC, /* 2 */
    Tk_3DHorizontalBevel, /* 3 */
    Tk_3DVerticalBevel, /* 4 */
    Tk_AddOption, /* 5 */
    Tk_BindEvent, /* 6 */
    Tk_CanvasDrawableCoords, /* 7 */
    Tk_CanvasEventuallyRedraw, /* 8 */
    Tk_CanvasGetCoord, /* 9 */
    Tk_CanvasGetTextInfo, /* 10 */
    Tk_CanvasPsBitmap, /* 11 */
    Tk_CanvasPsColor, /* 12 */
    Tk_CanvasPsFont, /* 13 */
    Tk_CanvasPsPath, /* 14 */
    Tk_CanvasPsStipple, /* 15 */
    Tk_CanvasPsY, /* 16 */
    Tk_CanvasSetStippleOrigin, /* 17 */
    Tk_CanvasTagsParseProc, /* 18 */
    Tk_CanvasTagsPrintProc, /* 19 */
    Tk_CanvasTkwin, /* 20 */
    Tk_CanvasWindowCoords, /* 21 */
    Tk_ChangeWindowAttributes, /* 22 */
    Tk_CharBbox, /* 23 */
    Tk_ClearSelection, /* 24 */
    Tk_ClipboardAppend, /* 25 */
    Tk_ClipboardClear, /* 26 */
    Tk_ConfigureInfo, /* 27 */
    Tk_ConfigureValue, /* 28 */
    Tk_ConfigureWidget, /* 29 */
    Tk_ConfigureWindow, /* 30 */
    Tk_ComputeTextLayout, /* 31 */
    Tk_CoordsToWindow, /* 32 */
    Tk_CreateBinding, /* 33 */
    Tk_CreateBindingTable, /* 34 */
    Tk_CreateErrorHandler, /* 35 */
    Tk_CreateEventHandler, /* 36 */
    Tk_CreateGenericHandler, /* 37 */
    Tk_CreateImageType, /* 38 */
    Tk_CreateItemType, /* 39 */
    Tk_CreatePhotoImageFormat, /* 40 */
    Tk_CreateSelHandler, /* 41 */
    Tk_CreateWindow, /* 42 */
    Tk_CreateWindowFromPath, /* 43 */
    Tk_DefineBitmap, /* 44 */
    Tk_DefineCursor, /* 45 */
    Tk_DeleteAllBindings, /* 46 */
    Tk_DeleteBinding, /* 47 */
    Tk_DeleteBindingTable, /* 48 */
    Tk_DeleteErrorHandler, /* 49 */
    Tk_DeleteEventHandler, /* 50 */
    Tk_DeleteGenericHandler, /* 51 */
    Tk_DeleteImage, /* 52 */
    Tk_DeleteSelHandler, /* 53 */
    Tk_DestroyWindow, /* 54 */
    Tk_DisplayName, /* 55 */
    Tk_DistanceToTextLayout, /* 56 */
    Tk_Draw3DPolygon, /* 57 */
    Tk_Draw3DRectangle, /* 58 */
    Tk_DrawChars, /* 59 */
    Tk_DrawFocusHighlight, /* 60 */
    Tk_DrawTextLayout, /* 61 */
    Tk_Fill3DPolygon, /* 62 */
    Tk_Fill3DRectangle, /* 63 */
    Tk_FindPhoto, /* 64 */
    Tk_FontId, /* 65 */
    Tk_Free3DBorder, /* 66 */
    Tk_FreeBitmap, /* 67 */
    Tk_FreeColor, /* 68 */
    Tk_FreeColormap, /* 69 */
    Tk_FreeCursor, /* 70 */
    Tk_FreeFont, /* 71 */
    Tk_FreeGC, /* 72 */
    Tk_FreeImage, /* 73 */
    Tk_FreeOptions, /* 74 */
    Tk_FreePixmap, /* 75 */
    Tk_FreeTextLayout, /* 76 */
    Tk_FreeXId, /* 77 */
    Tk_GCForColor, /* 78 */
    Tk_GeometryRequest, /* 79 */
    Tk_Get3DBorder, /* 80 */
    Tk_GetAllBindings, /* 81 */
    Tk_GetAnchor, /* 82 */
    Tk_GetAtomName, /* 83 */
    Tk_GetBinding, /* 84 */
    Tk_GetBitmap, /* 85 */
    Tk_GetBitmapFromData, /* 86 */
    Tk_GetCapStyle, /* 87 */
    Tk_GetColor, /* 88 */
    Tk_GetColorByValue, /* 89 */
    Tk_GetColormap, /* 90 */
    Tk_GetCursor, /* 91 */
    Tk_GetCursorFromData, /* 92 */
    Tk_GetFont, /* 93 */
    Tk_GetFontFromObj, /* 94 */
    Tk_GetFontMetrics, /* 95 */
    Tk_GetGC, /* 96 */
    Tk_GetImage, /* 97 */
    Tk_GetImageMasterData, /* 98 */
    Tk_GetItemTypes, /* 99 */
    Tk_GetJoinStyle, /* 100 */
    Tk_GetJustify, /* 101 */
    Tk_GetNumMainWindows, /* 102 */
    Tk_GetOption, /* 103 */
    Tk_GetPixels, /* 104 */
    Tk_GetPixmap, /* 105 */
    Tk_GetRelief, /* 106 */
    Tk_GetRootCoords, /* 107 */
    Tk_GetScrollInfo, /* 108 */
    Tk_GetScreenMM, /* 109 */
    Tk_GetSelection, /* 110 */
    Tk_GetUid, /* 111 */
    Tk_GetVisual, /* 112 */
    Tk_GetVRootGeometry, /* 113 */
    Tk_Grab, /* 114 */
    Tk_HandleEvent, /* 115 */
    Tk_IdToWindow, /* 116 */
    Tk_ImageChanged, /* 117 */
    Tk_Init, /* 118 */
    Tk_InternAtom, /* 119 */
    Tk_IntersectTextLayout, /* 120 */
    Tk_MaintainGeometry, /* 121 */
    Tk_MainWindow, /* 122 */
    Tk_MakeWindowExist, /* 123 */
    Tk_ManageGeometry, /* 124 */
    Tk_MapWindow, /* 125 */
    Tk_MeasureChars, /* 126 */
    Tk_MoveResizeWindow, /* 127 */
    Tk_MoveWindow, /* 128 */
    Tk_MoveToplevelWindow, /* 129 */
    Tk_NameOf3DBorder, /* 130 */
    Tk_NameOfAnchor, /* 131 */
    Tk_NameOfBitmap, /* 132 */
    Tk_NameOfCapStyle, /* 133 */
    Tk_NameOfColor, /* 134 */
    Tk_NameOfCursor, /* 135 */
    Tk_NameOfFont, /* 136 */
    Tk_NameOfImage, /* 137 */
    Tk_NameOfJoinStyle, /* 138 */
    Tk_NameOfJustify, /* 139 */
    Tk_NameOfRelief, /* 140 */
    Tk_NameToWindow, /* 141 */
    Tk_OwnSelection, /* 142 */
    Tk_ParseArgv, /* 143 */
    Tk_PhotoPutBlock_NoComposite, /* 144 */
    Tk_PhotoPutZoomedBlock_NoComposite, /* 145 */
    Tk_PhotoGetImage, /* 146 */
    Tk_PhotoBlank, /* 147 */
    Tk_PhotoExpand_Panic, /* 148 */
    Tk_PhotoGetSize, /* 149 */
    Tk_PhotoSetSize_Panic, /* 150 */
    Tk_PointToChar, /* 151 */
    Tk_PostscriptFontName, /* 152 */
    Tk_PreserveColormap, /* 153 */
    Tk_QueueWindowEvent, /* 154 */
    Tk_RedrawImage, /* 155 */
    Tk_ResizeWindow, /* 156 */
    Tk_RestackWindow, /* 157 */
    Tk_RestrictEvents, /* 158 */
    Tk_SafeInit, /* 159 */
    Tk_SetAppName, /* 160 */
    Tk_SetBackgroundFromBorder, /* 161 */
    Tk_SetClass, /* 162 */
    Tk_SetGrid, /* 163 */
    Tk_SetInternalBorder, /* 164 */
    Tk_SetWindowBackground, /* 165 */
    Tk_SetWindowBackgroundPixmap, /* 166 */
    Tk_SetWindowBorder, /* 167 */
    Tk_SetWindowBorderWidth, /* 168 */
    Tk_SetWindowBorderPixmap, /* 169 */
    Tk_SetWindowColormap, /* 170 */
    Tk_SetWindowVisual, /* 171 */
    Tk_SizeOfBitmap, /* 172 */
    Tk_SizeOfImage, /* 173 */
    Tk_StrictMotif, /* 174 */
    Tk_TextLayoutToPostscript, /* 175 */
    Tk_TextWidth, /* 176 */
    Tk_UndefineCursor, /* 177 */
    Tk_UnderlineChars, /* 178 */
    Tk_UnderlineTextLayout, /* 179 */
    Tk_Ungrab, /* 180 */
    Tk_UnmaintainGeometry, /* 181 */
    Tk_UnmapWindow, /* 182 */
    Tk_UnsetGrid, /* 183 */
    Tk_UpdatePointer, /* 184 */
    Tk_AllocBitmapFromObj, /* 185 */
    Tk_Alloc3DBorderFromObj, /* 186 */
    Tk_AllocColorFromObj, /* 187 */
    Tk_AllocCursorFromObj, /* 188 */
    Tk_AllocFontFromObj, /* 189 */
    Tk_CreateOptionTable, /* 190 */
    Tk_DeleteOptionTable, /* 191 */
    Tk_Free3DBorderFromObj, /* 192 */
    Tk_FreeBitmapFromObj, /* 193 */
    Tk_FreeColorFromObj, /* 194 */
    Tk_FreeConfigOptions, /* 195 */
    Tk_FreeSavedOptions, /* 196 */
    Tk_FreeCursorFromObj, /* 197 */
    Tk_FreeFontFromObj, /* 198 */
    Tk_Get3DBorderFromObj, /* 199 */
    Tk_GetAnchorFromObj, /* 200 */
    Tk_GetBitmapFromObj, /* 201 */
    Tk_GetColorFromObj, /* 202 */
    Tk_GetCursorFromObj, /* 203 */
    Tk_GetOptionInfo, /* 204 */
    Tk_GetOptionValue, /* 205 */
    Tk_GetJustifyFromObj, /* 206 */
    Tk_GetMMFromObj, /* 207 */
    Tk_GetPixelsFromObj, /* 208 */
    Tk_GetReliefFromObj, /* 209 */
    Tk_GetScrollInfoObj, /* 210 */
    Tk_InitOptions, /* 211 */
    Tk_MainEx, /* 212 */
    Tk_RestoreSavedOptions, /* 213 */
    Tk_SetOptions, /* 214 */
    Tk_InitConsoleChannels, /* 215 */
    Tk_CreateConsoleWindow, /* 216 */
    Tk_CreateSmoothMethod, /* 217 */
    0, /* 218 */
    0, /* 219 */
    Tk_GetDash, /* 220 */
    Tk_CreateOutline, /* 221 */
    Tk_DeleteOutline, /* 222 */
    Tk_ConfigOutlineGC, /* 223 */
    Tk_ChangeOutlineGC, /* 224 */
    Tk_ResetOutlineGC, /* 225 */
    Tk_CanvasPsOutline, /* 226 */
    Tk_SetTSOrigin, /* 227 */
    Tk_CanvasGetCoordFromObj, /* 228 */
    Tk_CanvasSetOffset, /* 229 */
    Tk_DitherPhoto, /* 230 */
    Tk_PostscriptBitmap, /* 231 */
    Tk_PostscriptColor, /* 232 */
    Tk_PostscriptFont, /* 233 */
    Tk_PostscriptImage, /* 234 */
    Tk_PostscriptPath, /* 235 */
    Tk_PostscriptStipple, /* 236 */
    Tk_PostscriptY, /* 237 */
    Tk_PostscriptPhoto, /* 238 */
    Tk_CreateClientMessageHandler, /* 239 */
    Tk_DeleteClientMessageHandler, /* 240 */
    Tk_CreateAnonymousWindow, /* 241 */
    Tk_SetClassProcs, /* 242 */
    Tk_SetInternalBorderEx, /* 243 */
    Tk_SetMinimumRequestSize, /* 244 */
    Tk_SetCaretPos, /* 245 */
    Tk_PhotoPutBlock_Panic, /* 246 */
    Tk_PhotoPutZoomedBlock_Panic, /* 247 */
    Tk_CollapseMotionEvents, /* 248 */
    Tk_RegisterStyleEngine, /* 249 */
    Tk_GetStyleEngine, /* 250 */
    Tk_RegisterStyledElement, /* 251 */
    Tk_GetElementId, /* 252 */
    Tk_CreateStyle, /* 253 */
    Tk_GetStyle, /* 254 */
    Tk_FreeStyle, /* 255 */
    Tk_NameOfStyle, /* 256 */
    Tk_AllocStyleFromObj, /* 257 */
    Tk_GetStyleFromObj, /* 258 */
    Tk_FreeStyleFromObj, /* 259 */
    Tk_GetStyledElement, /* 260 */
    Tk_GetElementSize, /* 261 */
    Tk_GetElementBox, /* 262 */
    Tk_GetElementBorderWidth, /* 263 */
    Tk_DrawElement, /* 264 */
    Tk_PhotoExpand, /* 265 */
    Tk_PhotoPutBlock, /* 266 */
    Tk_PhotoPutZoomedBlock, /* 267 */
    Tk_PhotoSetSize, /* 268 */
    Tk_GetUserInactiveTime, /* 269 */
    Tk_ResetUserInactiveTime, /* 270 */
    Tk_Interp, /* 271 */
    Tk_CreateOldImageType, /* 272 */
    Tk_CreateOldPhotoImageFormat, /* 273 */
};

/* !END!: Do not edit above this line. */<|MERGE_RESOLUTION|>--- conflicted
+++ resolved
@@ -58,6 +58,13 @@
 #define TkpTestsendCmd_ TkpTestsendCmd
 #define TkGenWMConfigureEvent_ TkGenWMConfigureEvent
 #define TkGenerateActivateEvents_ TkGenerateActivateEvents
+
+#if !defined(MAC_OSX_TK) || defined(MAC_OSX_TCL)
+#   undef TkpWillDrawWidget
+#   undef TkpRedrawWidget
+#   define TkpWillDrawWidget 0
+#   define TkpRedrawWidget 0
+#endif
 
 #if defined(MAC_OSX_TK)
 #   define Tk_MacOSXGetNSWindowForDrawable TkMacOSXDrawable
@@ -485,39 +492,28 @@
     TkOrientPrintProc, /* 178 */
     TkSmoothParseProc, /* 179 */
     TkSmoothPrintProc, /* 180 */
-<<<<<<< HEAD
     TkDrawAngledTextLayout, /* 181 */
     TkUnderlineAngledTextLayout, /* 182 */
     TkIntersectAngledTextLayout, /* 183 */
     TkDrawAngledChars, /* 184 */
-#if !(defined(_WIN32) || defined(MAC_OSX_TK)) /* X11 */
+#if !defined(_WIN32) && !defined(MAC_OSX_TCL) /* UNIX */
     0, /* 185 */
-#endif /* X11 */
+#endif /* UNIX */
 #if defined(_WIN32) /* WIN */
     0, /* 185 */
 #endif /* WIN */
-#ifdef MAC_OSX_TK /* AQUA */
-    0, /* 185 */ /* Dummy entry for stubs table backwards compatibility */
+#ifdef MAC_OSX_TCL /* MACOSX */
     TkpRedrawWidget, /* 185 */
-#endif /* AQUA */
-#if !(defined(_WIN32) || defined(MAC_OSX_TK)) /* X11 */
+#endif /* MACOSX */
+#if !defined(_WIN32) && !defined(MAC_OSX_TCL) /* UNIX */
     0, /* 186 */
-#endif /* X11 */
+#endif /* UNIX */
 #if defined(_WIN32) /* WIN */
     0, /* 186 */
 #endif /* WIN */
-#ifdef MAC_OSX_TK /* AQUA */
-    0, /* 186 */ /* Dummy entry for stubs table backwards compatibility */
+#ifdef MAC_OSX_TCL /* MACOSX */
     TkpWillDrawWidget, /* 186 */
-#endif /* AQUA */
-=======
-    NULL, /* 181 */
-    NULL, /* 182 */
-    NULL, /* 183 */
-    NULL, /* 184 */
-    NULL, /* 185 */
-    TkUnusedStubEntry, /* 186 */
->>>>>>> 2c802186
+#endif /* MACOSX */
 };
 
 static const TkIntPlatStubs tkIntPlatStubs = {
@@ -1031,21 +1027,12 @@
     TkMacOSXGetRootControl, /* 8 */
     Tk_MacOSXSetupTkNotifier, /* 9 */
     Tk_MacOSXIsAppInFront, /* 10 */
-<<<<<<< HEAD
     Tk_MacOSXGetTkWindow, /* 11 */
     Tk_MacOSXGetCGContextForDrawable, /* 12 */
     Tk_MacOSXGetNSWindowForDrawable, /* 13 */
     0, /* 14 */
     0, /* 15 */
     TkGenWMConfigureEvent_, /* 16 */
-=======
-    NULL, /* 11 */
-    NULL, /* 12 */
-    NULL, /* 13 */
-    NULL, /* 14 */
-    NULL, /* 15 */
-    TkUnusedStubEntry, /* 16 */
->>>>>>> 2c802186
 #endif /* AQUA */
 };
 
@@ -1333,6 +1320,8 @@
     Tk_Interp, /* 271 */
     Tk_CreateOldImageType, /* 272 */
     Tk_CreateOldPhotoImageFormat, /* 273 */
+    0, /* 274 */
+    TkUnusedStubEntry, /* 275 */
 };
 
 /* !END!: Do not edit above this line. */