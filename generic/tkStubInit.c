/* 
 * tkStubInit.c --
 *
 *	This file contains the initializers for the Tk stub vectors.
 *
 * Copyright (c) 1998-1999 by Scriptics Corporation.
 *
 * See the file "license.terms" for information on usage and redistribution
 * of this file, and for a DISCLAIMER OF ALL WARRANTIES.
 */

#include "tkInt.h"
#include "tkPort.h"

#if !(defined(__WIN32__) && defined(MAC_TCL) || defined(MAC_OSX_TK))
/* UNIX */
#define UNIX_TK
#endif

#ifdef __WIN32__
#include "tkWinInt.h"
#endif
#if defined(MAC_TCL)
/* set this locally .. we could have used _TKMACINT */
#define MAC_TK
#include "tkMacInt.h"
#endif

#if defined(MAC_OSX_TK)
/* set this locally .. we could have used _TKMACINT */
#include "tkMacOSXInt.h"
#endif

#include "tkDecls.h"
#include "tkPlatDecls.h"
#include "tkIntDecls.h"
#include "tkIntPlatDecls.h"
#include "tkIntXlibDecls.h"

#ifdef __WIN32__

static int
doNothing(void)
{
    /* dummy implementation, no need to do anything */
    return 0;
}

/*
 * Remove macros that will interfere with the definitions below.
 */
#   undef TkpCmapStressed
#   undef TkpSync

#   define TkCreateXEventSource (void (*) (void)) doNothing
#   define TkpCmapStressed (int (*) (Tk_Window, Colormap)) doNothing
#   define TkpSync (void (*) (Display *)) doNothing
#   define TkUnixContainerId 0
#   define TkUnixDoOneXEvent 0
#   define TkUnixSetMenubar 0
#   define TkWmCleanup (void (*) (TkDisplay *)) doNothing
#   define TkSendCleanup (void (*) (TkDisplay *)) doNothing

#else /* !__WIN32__ */

#	undef TkClipBox
#	undef TkCreateRegion
#	undef TkDestroyRegion
#	undef TkIntersectRegion
#	undef TkRectInRegion
#	undef TkSetRegion
#	undef TkUnionRectWithRegion
#	undef TkSubtractRegion

#	define TkClipBox (void (*) _ANSI_ARGS_((TkRegion, XRectangle *))) XClipBox
#	define TkCreateRegion (TkRegion (*) ()) XCreateRegion
#	define TkDestroyRegion (void (*) _ANSI_ARGS_((TkRegion))) XDestroyRegion
#	define TkIntersectRegion (void (*) _ANSI_ARGS_((TkRegion, TkRegion, TkRegion))) XIntersectRegion
#	define TkRectInRegion (int (*) _ANSI_ARGS_((TkRegion, int, int, unsigned int, unsigned int))) XRectInRegion
#	define TkSetRegion (void (*) _ANSI_ARGS_((Display *, GC, TkRegion))) XSetRegion
#	define TkUnionRectWithRegion (void (*) _ANSI_ARGS_((XRectangle *, TkRegion, TkRegion))) XUnionRectWithRegion
#	define TkSubtractRegion (void (*) _ANSI_ARGS_((TkRegion, TkRegion, TkRegion))) XSubtractRegion

<<<<<<< HEAD
#	ifdef __CYGWIN__
#	    define TkPutImage	TkIntXlibPutImage
#	    define Tk_GetHINSTANCE	TkPlatGetHINSTANCE
#	    define GET_MODULE_HANDLE_EX_FLAG_FROM_ADDRESS	0x00000004

=======
>>>>>>> 6936dd4b
/*
 * Make sure that extensions which call XParseColor through the stub
 * table, call TkParseColor instead. [Bug 3486474]
 */
#   define XParseColor	TkParseColor

#   ifdef __CYGWIN__

    /*
     * Remove macros that will interfere with the definitions below.
     */
#	undef TkPutImage
#	undef TkSetPixmapColormap
#	undef TkpPrintWindowId
#	undef TkWinChildProc


	/*
	 * Trick, so we don't have to include <windows.h> here, which in any
	 * case lacks this function anyway.
	 */

#	define GET_MODULE_HANDLE_EX_FLAG_FROM_ADDRESS	0x00000004
int __stdcall GetModuleHandleExW(unsigned int, const char *, void *);

TkIntStubs tkIntStubs;

void *Tk_GetHINSTANCE()
{
    void *hInstance = NULL;

    GetModuleHandleExW(GET_MODULE_HANDLE_EX_FLAG_FROM_ADDRESS,
	    (const char *) &tkIntStubs, &hInstance);
    return hInstance;
}
<<<<<<< HEAD
static void TkPutImage(unsigned long *colors, int ncolors, Display *display,
	    Drawable d, GC gc, XImage *image, int destx, int desty,
	    int srcx, int srcy, unsigned int width, unsigned int height)
{
	XPutImage(display, d, gc, image, destx, desty, srcx, srcy, width, height);
}

	    /* TODO: To be implemented for Cygwin */
#	    define Tk_AttachHWND		0
#	    define Tk_GetHWND		0
#	    define Tk_HWNDToWindow		0
#	    define Tk_PointerEvent		0
#	    define Tk_TranslateWinEvent	0

=======

void
TkSetPixmapColormap(pixmap, colormap)
    Pixmap pixmap;
    Colormap colormap;
{
}

void
TkpPrintWindowId(buf, window)
    char *buf;			/* Pointer to string large enough to hold
				 * the hex representation of a pointer. */
    Window window;		/* Window to be printed into buffer. */
{
	sprintf(buf, "%#08lx", (unsigned long) (window));
}

	/* TODO: To be implemented for Cygwin */
#	define Tk_AttachHWND 0
#	define Tk_GetHWND 0
#	define Tk_HWNDToWindow 0
#	define Tk_PointerEvent 0
#	define Tk_TranslateWinEvent 0
#	define TkAlignImageData 0
#	define TkGenerateActivateEvents 0
#	define TkpGetMS 0
#	define TkPointerDeadWindow 0
#	define TkpSetCapture 0
#	define TkpSetCursor 0
#	define TkWinCancelMouseTimer 0
#	define TkWinClipboardRender 0
#	define TkWinEmbeddedEventProc 0
#	define TkWinFillRect 0
#	define TkWinGetBorderPixels 0
#	define TkWinGetDrawableDC 0
#	define TkWinGetModifierState 0
#	define TkWinGetSystemPalette 0
#	define TkWinGetWrapperWindow 0
#	define TkWinHandleMenuEvent 0
#	define TkWinIndexOfColor 0
#	define TkWinReleaseDrawableDC 0
#	define TkWinResendEvent 0
#	define TkWinSelectPalette 0
#	define TkWinSetMenu 0
#	define TkWinSetWindowPos 0
#	define TkWinWmCleanup 0
#	define TkWinXCleanup 0
#	define TkWinXInit 0
#	define TkWinSetForegroundWindow 0
#	define TkWinDialogDebug 0
#	define TkWinGetMenuSystemDefault 0
#	define TkWinGetPlatformId 0
#	define TkWinSetHINSTANCE 0
#	define TkWinGetPlatformTheme 0
#	define TkWinChildProc 0

>>>>>>> 6936dd4b
#	endif /* __CYGWIN__ */
#endif /* !__WIN32__ */

/*
 * WARNING: The contents of this file is automatically generated by the
 * tools/genStubs.tcl script. Any modifications to the function declarations
 * below should be made in the generic/tk.decls script.
 */

/* !BEGIN!: Do not edit below this line. */

TkIntStubs tkIntStubs = {
    TCL_STUB_MAGIC,
    NULL,
    TkAllocWindow, /* 0 */
    TkBezierPoints, /* 1 */
    TkBezierScreenPoints, /* 2 */
    TkBindDeadWindow, /* 3 */
    TkBindEventProc, /* 4 */
    TkBindFree, /* 5 */
    TkBindInit, /* 6 */
    TkChangeEventWindow, /* 7 */
    TkClipInit, /* 8 */
    TkComputeAnchor, /* 9 */
    TkCopyAndGlobalEval, /* 10 */
    TkCreateBindingProcedure, /* 11 */
    TkCreateCursorFromData, /* 12 */
    TkCreateFrame, /* 13 */
    TkCreateMainWindow, /* 14 */
    TkCurrentTime, /* 15 */
    TkDeleteAllImages, /* 16 */
    TkDoConfigureNotify, /* 17 */
    TkDrawInsetFocusHighlight, /* 18 */
    TkEventDeadWindow, /* 19 */
    TkFillPolygon, /* 20 */
    TkFindStateNum, /* 21 */
    TkFindStateString, /* 22 */
    TkFocusDeadWindow, /* 23 */
    TkFocusFilterEvent, /* 24 */
    TkFocusKeyEvent, /* 25 */
    TkFontPkgInit, /* 26 */
    TkFontPkgFree, /* 27 */
    TkFreeBindingTags, /* 28 */
    TkpFreeCursor, /* 29 */
    TkGetBitmapData, /* 30 */
    TkGetButtPoints, /* 31 */
    TkGetCursorByName, /* 32 */
    TkGetDefaultScreenName, /* 33 */
    TkGetDisplay, /* 34 */
    TkGetDisplayOf, /* 35 */
    TkGetFocusWin, /* 36 */
    TkGetInterpNames, /* 37 */
    TkGetMiterPoints, /* 38 */
    TkGetPointerCoords, /* 39 */
    TkGetServerInfo, /* 40 */
    TkGrabDeadWindow, /* 41 */
    TkGrabState, /* 42 */
    TkIncludePoint, /* 43 */
    TkInOutEvents, /* 44 */
    TkInstallFrameMenu, /* 45 */
    TkKeysymToString, /* 46 */
    TkLineToArea, /* 47 */
    TkLineToPoint, /* 48 */
    TkMakeBezierCurve, /* 49 */
    TkMakeBezierPostscript, /* 50 */
    TkOptionClassChanged, /* 51 */
    TkOptionDeadWindow, /* 52 */
    TkOvalToArea, /* 53 */
    TkOvalToPoint, /* 54 */
    TkpChangeFocus, /* 55 */
    TkpCloseDisplay, /* 56 */
    TkpClaimFocus, /* 57 */
    TkpDisplayWarning, /* 58 */
    TkpGetAppName, /* 59 */
    TkpGetOtherWindow, /* 60 */
    TkpGetWrapperWindow, /* 61 */
    TkpInit, /* 62 */
    TkpInitializeMenuBindings, /* 63 */
    TkpMakeContainer, /* 64 */
    TkpMakeMenuWindow, /* 65 */
    TkpMakeWindow, /* 66 */
    TkpMenuNotifyToplevelCreate, /* 67 */
    TkpOpenDisplay, /* 68 */
    TkPointerEvent, /* 69 */
    TkPolygonToArea, /* 70 */
    TkPolygonToPoint, /* 71 */
    TkPositionInTree, /* 72 */
    TkpRedirectKeyEvent, /* 73 */
    TkpSetMainMenubar, /* 74 */
    TkpUseWindow, /* 75 */
    TkpWindowWasRecentlyDeleted, /* 76 */
    TkQueueEventForAllChildren, /* 77 */
    TkReadBitmapFile, /* 78 */
    TkScrollWindow, /* 79 */
    TkSelDeadWindow, /* 80 */
    TkSelEventProc, /* 81 */
    TkSelInit, /* 82 */
    TkSelPropProc, /* 83 */
    NULL, /* 84 */
    TkSetWindowMenuBar, /* 85 */
    TkStringToKeysym, /* 86 */
    TkThickPolyLineToArea, /* 87 */
    TkWmAddToColormapWindows, /* 88 */
    TkWmDeadWindow, /* 89 */
    TkWmFocusToplevel, /* 90 */
    TkWmMapWindow, /* 91 */
    TkWmNewWindow, /* 92 */
    TkWmProtocolEventProc, /* 93 */
    TkWmRemoveFromColormapWindows, /* 94 */
    TkWmRestackToplevel, /* 95 */
    TkWmSetClass, /* 96 */
    TkWmUnmapWindow, /* 97 */
    TkDebugBitmap, /* 98 */
    TkDebugBorder, /* 99 */
    TkDebugCursor, /* 100 */
    TkDebugColor, /* 101 */
    TkDebugConfig, /* 102 */
    TkDebugFont, /* 103 */
    TkFindStateNumObj, /* 104 */
    TkGetBitmapPredefTable, /* 105 */
    TkGetDisplayList, /* 106 */
    TkGetMainInfoList, /* 107 */
    TkGetWindowFromObj, /* 108 */
    TkpGetString, /* 109 */
    TkpGetSubFonts, /* 110 */
    TkpGetSystemDefault, /* 111 */
    TkpMenuThreadInit, /* 112 */
    TkClipBox, /* 113 */
    TkCreateRegion, /* 114 */
    TkDestroyRegion, /* 115 */
    TkIntersectRegion, /* 116 */
    TkRectInRegion, /* 117 */
    TkSetRegion, /* 118 */
    TkUnionRectWithRegion, /* 119 */
    NULL, /* 120 */
#if !defined(__WIN32__) && !defined(MAC_TCL) /* UNIX */
    NULL, /* 121 */
#endif /* UNIX */
#if defined(__WIN32__) /* WIN */
    NULL, /* 121 */
#endif /* WIN */
#ifdef MAC_TCL
    TkpCreateNativeBitmap, /* 121 */
#endif /* MAC_TCL */
#ifdef MAC_OSX_TK /* AQUA */
    TkpCreateNativeBitmap, /* 121 */
#endif /* AQUA */
#if !defined(__WIN32__) && !defined(MAC_TCL) /* UNIX */
    NULL, /* 122 */
#endif /* UNIX */
#if defined(__WIN32__) /* WIN */
    NULL, /* 122 */
#endif /* WIN */
#ifdef MAC_TCL
    TkpDefineNativeBitmaps, /* 122 */
#endif /* MAC_TCL */
#ifdef MAC_OSX_TK /* AQUA */
    TkpDefineNativeBitmaps, /* 122 */
#endif /* AQUA */
    NULL, /* 123 */
#if !defined(__WIN32__) && !defined(MAC_TCL) /* UNIX */
    NULL, /* 124 */
#endif /* UNIX */
#if defined(__WIN32__) /* WIN */
    NULL, /* 124 */
#endif /* WIN */
#ifdef MAC_TCL
    TkpGetNativeAppBitmap, /* 124 */
#endif /* MAC_TCL */
#ifdef MAC_OSX_TK /* AQUA */
    TkpGetNativeAppBitmap, /* 124 */
#endif /* AQUA */
    NULL, /* 125 */
    NULL, /* 126 */
    NULL, /* 127 */
    NULL, /* 128 */
    NULL, /* 129 */
    NULL, /* 130 */
    NULL, /* 131 */
    NULL, /* 132 */
    NULL, /* 133 */
    NULL, /* 134 */
    TkpDrawHighlightBorder, /* 135 */
    TkSetFocusWin, /* 136 */
    TkpSetKeycodeAndState, /* 137 */
    TkpGetKeySym, /* 138 */
    TkpInitKeymapInfo, /* 139 */
    TkPhotoGetValidRegion, /* 140 */
    TkWmStackorderToplevel, /* 141 */
    TkFocusFree, /* 142 */
    TkClipCleanup, /* 143 */
    TkGCCleanup, /* 144 */
    TkSubtractRegion, /* 145 */
    TkStylePkgInit, /* 146 */
    TkStylePkgFree, /* 147 */
    TkToplevelWindowForCommand, /* 148 */
    TkGetOptionSpec, /* 149 */
    NULL, /* 150 */
    NULL, /* 151 */
    TkpDrawFrame, /* 152 */
};

TkIntPlatStubs tkIntPlatStubs = {
    TCL_STUB_MAGIC,
    NULL,
#if defined(__WIN32__) || defined(__CYGWIN__) /* WIN */
    TkAlignImageData, /* 0 */
    NULL, /* 1 */
    TkGenerateActivateEvents, /* 2 */
    TkpGetMS, /* 3 */
    TkPointerDeadWindow, /* 4 */
    TkpPrintWindowId, /* 5 */
    TkpScanWindowId, /* 6 */
    TkpSetCapture, /* 7 */
    TkpSetCursor, /* 8 */
    TkpWmSetState, /* 9 */
    TkSetPixmapColormap, /* 10 */
    TkWinCancelMouseTimer, /* 11 */
    TkWinClipboardRender, /* 12 */
    TkWinEmbeddedEventProc, /* 13 */
    TkWinFillRect, /* 14 */
    TkWinGetBorderPixels, /* 15 */
    TkWinGetDrawableDC, /* 16 */
    TkWinGetModifierState, /* 17 */
    TkWinGetSystemPalette, /* 18 */
    TkWinGetWrapperWindow, /* 19 */
    TkWinHandleMenuEvent, /* 20 */
    TkWinIndexOfColor, /* 21 */
    TkWinReleaseDrawableDC, /* 22 */
    TkWinResendEvent, /* 23 */
    TkWinSelectPalette, /* 24 */
    TkWinSetMenu, /* 25 */
    TkWinSetWindowPos, /* 26 */
    TkWinWmCleanup, /* 27 */
    TkWinXCleanup, /* 28 */
    TkWinXInit, /* 29 */
    TkWinSetForegroundWindow, /* 30 */
    TkWinDialogDebug, /* 31 */
    TkWinGetMenuSystemDefault, /* 32 */
    TkWinGetPlatformId, /* 33 */
    TkWinSetHINSTANCE, /* 34 */
    TkWinGetPlatformTheme, /* 35 */
    TkWinChildProc, /* 36 */
    TkCreateXEventSource, /* 37 */
    TkpCmapStressed, /* 38 */
    TkpSync, /* 39 */
    TkUnixContainerId, /* 40 */
    TkUnixDoOneXEvent, /* 41 */
    TkUnixSetMenubar, /* 42 */
    TkWmCleanup, /* 43 */
    TkSendCleanup, /* 44 */
#endif /* WIN */
#ifdef MAC_TCL
    TkGenerateActivateEvents, /* 0 */
    NULL, /* 1 */
    NULL, /* 2 */
    TkpGetMS, /* 3 */
    NULL, /* 4 */
    TkPointerDeadWindow, /* 5 */
    TkpSetCapture, /* 6 */
    TkpSetCursor, /* 7 */
    TkpWmSetState, /* 8 */
    NULL, /* 9 */
    TkAboutDlg, /* 10 */
    NULL, /* 11 */
    NULL, /* 12 */
    TkGetTransientMaster, /* 13 */
    TkGenerateButtonEvent, /* 14 */
    NULL, /* 15 */
    TkGenWMDestroyEvent, /* 16 */
    NULL, /* 17 */
    TkMacButtonKeyState, /* 18 */
    TkMacClearMenubarActive, /* 19 */
    NULL, /* 20 */
    TkMacDispatchMenuEvent, /* 21 */
    TkMacInstallCursor, /* 22 */
    NULL, /* 23 */
    TkMacHandleTearoffMenu, /* 24 */
    NULL, /* 25 */
    NULL, /* 26 */
    TkMacDoHLEvent, /* 27 */
    NULL, /* 28 */
    TkMacGenerateTime, /* 29 */
    NULL, /* 30 */
    TkMacGetScrollbarGrowWindow, /* 31 */
    TkMacGetXWindow, /* 32 */
    TkMacGrowToplevel, /* 33 */
    TkMacHandleMenuSelect, /* 34 */
    NULL, /* 35 */
    NULL, /* 36 */
    NULL, /* 37 */
    TkMacInvalidateWindow, /* 38 */
    TkMacIsCharacterMissing, /* 39 */
    TkMacMakeRealWindowExist, /* 40 */
    TkMacMakeStippleMap, /* 41 */
    TkMacMenuClick, /* 42 */
    TkMacRegisterOffScreenWindow, /* 43 */
    TkMacResizable, /* 44 */
    NULL, /* 45 */
    TkMacSetHelpMenuItemCount, /* 46 */
    TkMacSetScrollbarGrow, /* 47 */
    TkMacSetUpClippingRgn, /* 48 */
    TkMacSetUpGraphicsPort, /* 49 */
    TkMacUpdateClipRgn, /* 50 */
    TkMacUnregisterMacWindow, /* 51 */
    TkMacUseMenuID, /* 52 */
    TkMacVisableClipRgn, /* 53 */
    TkMacWinBounds, /* 54 */
    TkMacWindowOffset, /* 55 */
    NULL, /* 56 */
    TkSetMacColor, /* 57 */
    TkSetWMName, /* 58 */
    TkSuspendClipboard, /* 59 */
    NULL, /* 60 */
    TkMacZoomToplevel, /* 61 */
    Tk_TopCoordsToWindow, /* 62 */
    TkMacContainerId, /* 63 */
    TkMacGetHostToplevel, /* 64 */
    TkMacPreprocessMenu, /* 65 */
    TkpIsWindowFloating, /* 66 */
#endif /* MAC_TCL */
#ifdef MAC_OSX_TK /* AQUA */
    TkGenerateActivateEvents, /* 0 */
    NULL, /* 1 */
    NULL, /* 2 */
    TkPointerDeadWindow, /* 3 */
    TkpSetCapture, /* 4 */
    TkpSetCursor, /* 5 */
    TkpWmSetState, /* 6 */
    TkAboutDlg, /* 7 */
    TkMacOSXButtonKeyState, /* 8 */
    TkMacOSXClearMenubarActive, /* 9 */
    TkMacOSXDispatchMenuEvent, /* 10 */
    TkMacOSXInstallCursor, /* 11 */
    TkMacOSXHandleTearoffMenu, /* 12 */
    NULL, /* 13 */
    TkMacOSXDoHLEvent, /* 14 */
    NULL, /* 15 */
    TkMacOSXGetXWindow, /* 16 */
    TkMacOSXGrowToplevel, /* 17 */
    TkMacOSXHandleMenuSelect, /* 18 */
    NULL, /* 19 */
    NULL, /* 20 */
    TkMacOSXInvalidateWindow, /* 21 */
    TkMacOSXIsCharacterMissing, /* 22 */
    TkMacOSXMakeRealWindowExist, /* 23 */
    TkMacOSXMakeStippleMap, /* 24 */
    TkMacOSXMenuClick, /* 25 */
    TkMacOSXRegisterOffScreenWindow, /* 26 */
    TkMacOSXResizable, /* 27 */
    TkMacOSXSetHelpMenuItemCount, /* 28 */
    TkMacOSXSetScrollbarGrow, /* 29 */
    TkMacOSXSetUpClippingRgn, /* 30 */
    TkMacOSXSetUpGraphicsPort, /* 31 */
    TkMacOSXUpdateClipRgn, /* 32 */
    TkMacOSXUnregisterMacWindow, /* 33 */
    TkMacOSXUseMenuID, /* 34 */
    TkMacOSXVisableClipRgn, /* 35 */
    TkMacOSXWinBounds, /* 36 */
    TkMacOSXWindowOffset, /* 37 */
    TkSetMacColor, /* 38 */
    TkSetWMName, /* 39 */
    TkSuspendClipboard, /* 40 */
    TkMacOSXZoomToplevel, /* 41 */
    Tk_TopCoordsToWindow, /* 42 */
    TkMacOSXContainerId, /* 43 */
    TkMacOSXGetHostToplevel, /* 44 */
    TkMacOSXPreprocessMenu, /* 45 */
    TkpIsWindowFloating, /* 46 */
    TkMacOSXGetCapture, /* 47 */
    NULL, /* 48 */
    TkGetTransientMaster, /* 49 */
    TkGenerateButtonEvent, /* 50 */
    TkGenWMDestroyEvent, /* 51 */
    NULL, /* 52 */
    TkpGetMS, /* 53 */
#endif /* AQUA */
#if !(defined(__WIN32__) || defined(__CYGWIN__) || defined(MAC_TCL) || defined(MAC_OSX_TK)) /* X11 */
    TkCreateXEventSource, /* 0 */
    TkFreeWindowId, /* 1 */
    TkInitXId, /* 2 */
    TkpCmapStressed, /* 3 */
    TkpSync, /* 4 */
    TkUnixContainerId, /* 5 */
    TkUnixDoOneXEvent, /* 6 */
    TkUnixSetMenubar, /* 7 */
    TkpScanWindowId, /* 8 */
    TkWmCleanup, /* 9 */
    TkSendCleanup, /* 10 */
    TkFreeXId, /* 11 */
    TkpWmSetState, /* 12 */
#endif /* X11 */
};

TkIntXlibStubs tkIntXlibStubs = {
    TCL_STUB_MAGIC,
    NULL,
<<<<<<< HEAD
#if defined(__WIN32__) || defined(__CYGWIN__)
=======
#if defined(__WIN32__) /* WIN */
>>>>>>> 6936dd4b
    XSetDashes, /* 0 */
    XGetModifierMapping, /* 1 */
    XCreateImage, /* 2 */
    XGetImage, /* 3 */
    XGetAtomName, /* 4 */
    XKeysymToString, /* 5 */
    XCreateColormap, /* 6 */
    XCreatePixmapCursor, /* 7 */
    XCreateGlyphCursor, /* 8 */
    XGContextFromGC, /* 9 */
    XListHosts, /* 10 */
    XKeycodeToKeysym, /* 11 */
    XStringToKeysym, /* 12 */
    XRootWindow, /* 13 */
    XSetErrorHandler, /* 14 */
    XIconifyWindow, /* 15 */
    XWithdrawWindow, /* 16 */
    XGetWMColormapWindows, /* 17 */
    XAllocColor, /* 18 */
    XBell, /* 19 */
    XChangeProperty, /* 20 */
    XChangeWindowAttributes, /* 21 */
    XClearWindow, /* 22 */
    XConfigureWindow, /* 23 */
    XCopyArea, /* 24 */
    XCopyPlane, /* 25 */
    XCreateBitmapFromData, /* 26 */
    XDefineCursor, /* 27 */
    XDeleteProperty, /* 28 */
    XDestroyWindow, /* 29 */
    XDrawArc, /* 30 */
    XDrawLines, /* 31 */
    XDrawRectangle, /* 32 */
    XFillArc, /* 33 */
    XFillPolygon, /* 34 */
    XFillRectangles, /* 35 */
    XForceScreenSaver, /* 36 */
    XFreeColormap, /* 37 */
    XFreeColors, /* 38 */
    XFreeCursor, /* 39 */
    XFreeModifiermap, /* 40 */
    XGetGeometry, /* 41 */
    XGetInputFocus, /* 42 */
    XGetWindowProperty, /* 43 */
    XGetWindowAttributes, /* 44 */
    XGrabKeyboard, /* 45 */
    XGrabPointer, /* 46 */
    XKeysymToKeycode, /* 47 */
    XLookupColor, /* 48 */
    XMapWindow, /* 49 */
    XMoveResizeWindow, /* 50 */
    XMoveWindow, /* 51 */
    XNextEvent, /* 52 */
    XPutBackEvent, /* 53 */
    XQueryColors, /* 54 */
    XQueryPointer, /* 55 */
    XQueryTree, /* 56 */
    XRaiseWindow, /* 57 */
    XRefreshKeyboardMapping, /* 58 */
    XResizeWindow, /* 59 */
    XSelectInput, /* 60 */
    XSendEvent, /* 61 */
    XSetCommand, /* 62 */
    XSetIconName, /* 63 */
    XSetInputFocus, /* 64 */
    XSetSelectionOwner, /* 65 */
    XSetWindowBackground, /* 66 */
    XSetWindowBackgroundPixmap, /* 67 */
    XSetWindowBorder, /* 68 */
    XSetWindowBorderPixmap, /* 69 */
    XSetWindowBorderWidth, /* 70 */
    XSetWindowColormap, /* 71 */
    XTranslateCoordinates, /* 72 */
    XUngrabKeyboard, /* 73 */
    XUngrabPointer, /* 74 */
    XUnmapWindow, /* 75 */
    XWindowEvent, /* 76 */
    XDestroyIC, /* 77 */
    XFilterEvent, /* 78 */
    XmbLookupString, /* 79 */
    TkPutImage, /* 80 */
    NULL, /* 81 */
    XParseColor, /* 82 */
    XCreateGC, /* 83 */
    XFreeGC, /* 84 */
    XInternAtom, /* 85 */
    XSetBackground, /* 86 */
    XSetForeground, /* 87 */
    XSetClipMask, /* 88 */
    XSetClipOrigin, /* 89 */
    XSetTSOrigin, /* 90 */
    XChangeGC, /* 91 */
    XSetFont, /* 92 */
    XSetArcMode, /* 93 */
    XSetStipple, /* 94 */
    XSetFillRule, /* 95 */
    XSetFillStyle, /* 96 */
    XSetFunction, /* 97 */
    XSetLineAttributes, /* 98 */
    _XInitImageFuncPtrs, /* 99 */
    XCreateIC, /* 100 */
    XGetVisualInfo, /* 101 */
    XSetWMClientMachine, /* 102 */
    XStringListToTextProperty, /* 103 */
    XDrawLine, /* 104 */
    XWarpPointer, /* 105 */
    XFillRectangle, /* 106 */
#endif /* WIN */
#ifdef MAC_TCL
    XSetDashes, /* 0 */
    XGetModifierMapping, /* 1 */
    XCreateImage, /* 2 */
    XGetImage, /* 3 */
    XGetAtomName, /* 4 */
    XKeysymToString, /* 5 */
    XCreateColormap, /* 6 */
    XGContextFromGC, /* 7 */
    XKeycodeToKeysym, /* 8 */
    XStringToKeysym, /* 9 */
    XRootWindow, /* 10 */
    XSetErrorHandler, /* 11 */
    XAllocColor, /* 12 */
    XBell, /* 13 */
    XChangeProperty, /* 14 */
    XChangeWindowAttributes, /* 15 */
    XConfigureWindow, /* 16 */
    XCopyArea, /* 17 */
    XCopyPlane, /* 18 */
    XCreateBitmapFromData, /* 19 */
    XDefineCursor, /* 20 */
    XDestroyWindow, /* 21 */
    XDrawArc, /* 22 */
    XDrawLines, /* 23 */
    XDrawRectangle, /* 24 */
    XFillArc, /* 25 */
    XFillPolygon, /* 26 */
    XFillRectangles, /* 27 */
    XFreeColormap, /* 28 */
    XFreeColors, /* 29 */
    XFreeModifiermap, /* 30 */
    XGetGeometry, /* 31 */
    XGetWindowProperty, /* 32 */
    XGrabKeyboard, /* 33 */
    XGrabPointer, /* 34 */
    XKeysymToKeycode, /* 35 */
    XMapWindow, /* 36 */
    XMoveResizeWindow, /* 37 */
    XMoveWindow, /* 38 */
    XQueryPointer, /* 39 */
    XRaiseWindow, /* 40 */
    XRefreshKeyboardMapping, /* 41 */
    XResizeWindow, /* 42 */
    XSelectInput, /* 43 */
    XSendEvent, /* 44 */
    XSetIconName, /* 45 */
    XSetInputFocus, /* 46 */
    XSetSelectionOwner, /* 47 */
    XSetWindowBackground, /* 48 */
    XSetWindowBackgroundPixmap, /* 49 */
    XSetWindowBorder, /* 50 */
    XSetWindowBorderPixmap, /* 51 */
    XSetWindowBorderWidth, /* 52 */
    XSetWindowColormap, /* 53 */
    XUngrabKeyboard, /* 54 */
    XUngrabPointer, /* 55 */
    XUnmapWindow, /* 56 */
    TkPutImage, /* 57 */
    XParseColor, /* 58 */
    XCreateGC, /* 59 */
    XFreeGC, /* 60 */
    XInternAtom, /* 61 */
    XSetBackground, /* 62 */
    XSetForeground, /* 63 */
    XSetClipMask, /* 64 */
    XSetClipOrigin, /* 65 */
    XSetTSOrigin, /* 66 */
    XChangeGC, /* 67 */
    XSetFont, /* 68 */
    XSetArcMode, /* 69 */
    XSetStipple, /* 70 */
    XSetFillRule, /* 71 */
    XSetFillStyle, /* 72 */
    XSetFunction, /* 73 */
    XSetLineAttributes, /* 74 */
    _XInitImageFuncPtrs, /* 75 */
    XCreateIC, /* 76 */
    XGetVisualInfo, /* 77 */
    XSetWMClientMachine, /* 78 */
    XStringListToTextProperty, /* 79 */
    XDrawSegments, /* 80 */
    XForceScreenSaver, /* 81 */
    XDrawLine, /* 82 */
    XFillRectangle, /* 83 */
    XClearWindow, /* 84 */
    XDrawPoint, /* 85 */
    XDrawPoints, /* 86 */
    XWarpPointer, /* 87 */
    XQueryColor, /* 88 */
    XQueryColors, /* 89 */
    XQueryTree, /* 90 */
#endif /* MAC_TCL */
#ifdef MAC_OSX_TK /* AQUA */
    XSetDashes, /* 0 */
    XGetModifierMapping, /* 1 */
    XCreateImage, /* 2 */
    XGetImage, /* 3 */
    XGetAtomName, /* 4 */
    XKeysymToString, /* 5 */
    XCreateColormap, /* 6 */
    XGContextFromGC, /* 7 */
    XKeycodeToKeysym, /* 8 */
    XStringToKeysym, /* 9 */
    XRootWindow, /* 10 */
    XSetErrorHandler, /* 11 */
    XAllocColor, /* 12 */
    XBell, /* 13 */
    XChangeProperty, /* 14 */
    XChangeWindowAttributes, /* 15 */
    XConfigureWindow, /* 16 */
    XCopyArea, /* 17 */
    XCopyPlane, /* 18 */
    XCreateBitmapFromData, /* 19 */
    XDefineCursor, /* 20 */
    XDestroyWindow, /* 21 */
    XDrawArc, /* 22 */
    XDrawLines, /* 23 */
    XDrawRectangle, /* 24 */
    XFillArc, /* 25 */
    XFillPolygon, /* 26 */
    XFillRectangles, /* 27 */
    XFreeColormap, /* 28 */
    XFreeColors, /* 29 */
    XFreeModifiermap, /* 30 */
    XGetGeometry, /* 31 */
    XGetWindowProperty, /* 32 */
    XGrabKeyboard, /* 33 */
    XGrabPointer, /* 34 */
    XKeysymToKeycode, /* 35 */
    XMapWindow, /* 36 */
    XMoveResizeWindow, /* 37 */
    XMoveWindow, /* 38 */
    XQueryPointer, /* 39 */
    XRaiseWindow, /* 40 */
    XRefreshKeyboardMapping, /* 41 */
    XResizeWindow, /* 42 */
    XSelectInput, /* 43 */
    XSendEvent, /* 44 */
    XSetIconName, /* 45 */
    XSetInputFocus, /* 46 */
    XSetSelectionOwner, /* 47 */
    XSetWindowBackground, /* 48 */
    XSetWindowBackgroundPixmap, /* 49 */
    XSetWindowBorder, /* 50 */
    XSetWindowBorderPixmap, /* 51 */
    XSetWindowBorderWidth, /* 52 */
    XSetWindowColormap, /* 53 */
    XUngrabKeyboard, /* 54 */
    XUngrabPointer, /* 55 */
    XUnmapWindow, /* 56 */
    TkPutImage, /* 57 */
    XParseColor, /* 58 */
    XCreateGC, /* 59 */
    XFreeGC, /* 60 */
    XInternAtom, /* 61 */
    XSetBackground, /* 62 */
    XSetForeground, /* 63 */
    XSetClipMask, /* 64 */
    XSetClipOrigin, /* 65 */
    XSetTSOrigin, /* 66 */
    XChangeGC, /* 67 */
    XSetFont, /* 68 */
    XSetArcMode, /* 69 */
    XSetStipple, /* 70 */
    XSetFillRule, /* 71 */
    XSetFillStyle, /* 72 */
    XSetFunction, /* 73 */
    XSetLineAttributes, /* 74 */
    _XInitImageFuncPtrs, /* 75 */
    XCreateIC, /* 76 */
    XGetVisualInfo, /* 77 */
    XSetWMClientMachine, /* 78 */
    XStringListToTextProperty, /* 79 */
    XDrawSegments, /* 80 */
    XForceScreenSaver, /* 81 */
    XDrawLine, /* 82 */
    XFillRectangle, /* 83 */
    XClearWindow, /* 84 */
    XDrawPoint, /* 85 */
    XDrawPoints, /* 86 */
    XWarpPointer, /* 87 */
    XQueryColor, /* 88 */
    XQueryColors, /* 89 */
    XQueryTree, /* 90 */
    XSync, /* 91 */
#endif /* AQUA */
};

TkPlatStubs tkPlatStubs = {
    TCL_STUB_MAGIC,
    NULL,
#if defined(__WIN32__) || defined(__CYGWIN__) /* WIN */
    Tk_AttachHWND, /* 0 */
    Tk_GetHINSTANCE, /* 1 */
    Tk_GetHWND, /* 2 */
    Tk_HWNDToWindow, /* 3 */
    Tk_PointerEvent, /* 4 */
    Tk_TranslateWinEvent, /* 5 */
#endif /* WIN */
#ifdef MAC_TCL
    Tk_MacSetEmbedHandler, /* 0 */
    Tk_MacTurnOffMenus, /* 1 */
    Tk_MacTkOwnsCursor, /* 2 */
    TkMacInitMenus, /* 3 */
    TkMacInitAppleEvents, /* 4 */
    TkMacConvertEvent, /* 5 */
    TkMacConvertTkEvent, /* 6 */
    TkGenWMConfigureEvent, /* 7 */
    TkMacInvalClipRgns, /* 8 */
    TkMacHaveAppearance, /* 9 */
    TkMacGetDrawablePort, /* 10 */
#endif /* MAC_TCL */
#ifdef MAC_OSX_TK /* AQUA */
    Tk_MacOSXSetEmbedHandler, /* 0 */
    Tk_MacOSXTurnOffMenus, /* 1 */
    Tk_MacOSXTkOwnsCursor, /* 2 */
    TkMacOSXInitMenus, /* 3 */
    TkMacOSXInitAppleEvents, /* 4 */
    TkGenWMConfigureEvent, /* 5 */
    TkMacOSXInvalClipRgns, /* 6 */
    TkMacOSXGetDrawablePort, /* 7 */
    TkMacOSXGetRootControl, /* 8 */
    Tk_MacOSXSetupTkNotifier, /* 9 */
    Tk_MacOSXIsAppInFront, /* 10 */
#endif /* AQUA */
};

static TkStubHooks tkStubHooks = {
    &tkPlatStubs,
    &tkIntStubs,
    &tkIntPlatStubs,
    &tkIntXlibStubs
};

TkStubs tkStubs = {
    TCL_STUB_MAGIC,
    &tkStubHooks,
    Tk_MainLoop, /* 0 */
    Tk_3DBorderColor, /* 1 */
    Tk_3DBorderGC, /* 2 */
    Tk_3DHorizontalBevel, /* 3 */
    Tk_3DVerticalBevel, /* 4 */
    Tk_AddOption, /* 5 */
    Tk_BindEvent, /* 6 */
    Tk_CanvasDrawableCoords, /* 7 */
    Tk_CanvasEventuallyRedraw, /* 8 */
    Tk_CanvasGetCoord, /* 9 */
    Tk_CanvasGetTextInfo, /* 10 */
    Tk_CanvasPsBitmap, /* 11 */
    Tk_CanvasPsColor, /* 12 */
    Tk_CanvasPsFont, /* 13 */
    Tk_CanvasPsPath, /* 14 */
    Tk_CanvasPsStipple, /* 15 */
    Tk_CanvasPsY, /* 16 */
    Tk_CanvasSetStippleOrigin, /* 17 */
    Tk_CanvasTagsParseProc, /* 18 */
    Tk_CanvasTagsPrintProc, /* 19 */
    Tk_CanvasTkwin, /* 20 */
    Tk_CanvasWindowCoords, /* 21 */
    Tk_ChangeWindowAttributes, /* 22 */
    Tk_CharBbox, /* 23 */
    Tk_ClearSelection, /* 24 */
    Tk_ClipboardAppend, /* 25 */
    Tk_ClipboardClear, /* 26 */
    Tk_ConfigureInfo, /* 27 */
    Tk_ConfigureValue, /* 28 */
    Tk_ConfigureWidget, /* 29 */
    Tk_ConfigureWindow, /* 30 */
    Tk_ComputeTextLayout, /* 31 */
    Tk_CoordsToWindow, /* 32 */
    Tk_CreateBinding, /* 33 */
    Tk_CreateBindingTable, /* 34 */
    Tk_CreateErrorHandler, /* 35 */
    Tk_CreateEventHandler, /* 36 */
    Tk_CreateGenericHandler, /* 37 */
    Tk_CreateImageType, /* 38 */
    Tk_CreateItemType, /* 39 */
    Tk_CreatePhotoImageFormat, /* 40 */
    Tk_CreateSelHandler, /* 41 */
    Tk_CreateWindow, /* 42 */
    Tk_CreateWindowFromPath, /* 43 */
    Tk_DefineBitmap, /* 44 */
    Tk_DefineCursor, /* 45 */
    Tk_DeleteAllBindings, /* 46 */
    Tk_DeleteBinding, /* 47 */
    Tk_DeleteBindingTable, /* 48 */
    Tk_DeleteErrorHandler, /* 49 */
    Tk_DeleteEventHandler, /* 50 */
    Tk_DeleteGenericHandler, /* 51 */
    Tk_DeleteImage, /* 52 */
    Tk_DeleteSelHandler, /* 53 */
    Tk_DestroyWindow, /* 54 */
    Tk_DisplayName, /* 55 */
    Tk_DistanceToTextLayout, /* 56 */
    Tk_Draw3DPolygon, /* 57 */
    Tk_Draw3DRectangle, /* 58 */
    Tk_DrawChars, /* 59 */
    Tk_DrawFocusHighlight, /* 60 */
    Tk_DrawTextLayout, /* 61 */
    Tk_Fill3DPolygon, /* 62 */
    Tk_Fill3DRectangle, /* 63 */
    Tk_FindPhoto, /* 64 */
    Tk_FontId, /* 65 */
    Tk_Free3DBorder, /* 66 */
    Tk_FreeBitmap, /* 67 */
    Tk_FreeColor, /* 68 */
    Tk_FreeColormap, /* 69 */
    Tk_FreeCursor, /* 70 */
    Tk_FreeFont, /* 71 */
    Tk_FreeGC, /* 72 */
    Tk_FreeImage, /* 73 */
    Tk_FreeOptions, /* 74 */
    Tk_FreePixmap, /* 75 */
    Tk_FreeTextLayout, /* 76 */
    Tk_FreeXId, /* 77 */
    Tk_GCForColor, /* 78 */
    Tk_GeometryRequest, /* 79 */
    Tk_Get3DBorder, /* 80 */
    Tk_GetAllBindings, /* 81 */
    Tk_GetAnchor, /* 82 */
    Tk_GetAtomName, /* 83 */
    Tk_GetBinding, /* 84 */
    Tk_GetBitmap, /* 85 */
    Tk_GetBitmapFromData, /* 86 */
    Tk_GetCapStyle, /* 87 */
    Tk_GetColor, /* 88 */
    Tk_GetColorByValue, /* 89 */
    Tk_GetColormap, /* 90 */
    Tk_GetCursor, /* 91 */
    Tk_GetCursorFromData, /* 92 */
    Tk_GetFont, /* 93 */
    Tk_GetFontFromObj, /* 94 */
    Tk_GetFontMetrics, /* 95 */
    Tk_GetGC, /* 96 */
    Tk_GetImage, /* 97 */
    Tk_GetImageMasterData, /* 98 */
    Tk_GetItemTypes, /* 99 */
    Tk_GetJoinStyle, /* 100 */
    Tk_GetJustify, /* 101 */
    Tk_GetNumMainWindows, /* 102 */
    Tk_GetOption, /* 103 */
    Tk_GetPixels, /* 104 */
    Tk_GetPixmap, /* 105 */
    Tk_GetRelief, /* 106 */
    Tk_GetRootCoords, /* 107 */
    Tk_GetScrollInfo, /* 108 */
    Tk_GetScreenMM, /* 109 */
    Tk_GetSelection, /* 110 */
    Tk_GetUid, /* 111 */
    Tk_GetVisual, /* 112 */
    Tk_GetVRootGeometry, /* 113 */
    Tk_Grab, /* 114 */
    Tk_HandleEvent, /* 115 */
    Tk_IdToWindow, /* 116 */
    Tk_ImageChanged, /* 117 */
    Tk_Init, /* 118 */
    Tk_InternAtom, /* 119 */
    Tk_IntersectTextLayout, /* 120 */
    Tk_MaintainGeometry, /* 121 */
    Tk_MainWindow, /* 122 */
    Tk_MakeWindowExist, /* 123 */
    Tk_ManageGeometry, /* 124 */
    Tk_MapWindow, /* 125 */
    Tk_MeasureChars, /* 126 */
    Tk_MoveResizeWindow, /* 127 */
    Tk_MoveWindow, /* 128 */
    Tk_MoveToplevelWindow, /* 129 */
    Tk_NameOf3DBorder, /* 130 */
    Tk_NameOfAnchor, /* 131 */
    Tk_NameOfBitmap, /* 132 */
    Tk_NameOfCapStyle, /* 133 */
    Tk_NameOfColor, /* 134 */
    Tk_NameOfCursor, /* 135 */
    Tk_NameOfFont, /* 136 */
    Tk_NameOfImage, /* 137 */
    Tk_NameOfJoinStyle, /* 138 */
    Tk_NameOfJustify, /* 139 */
    Tk_NameOfRelief, /* 140 */
    Tk_NameToWindow, /* 141 */
    Tk_OwnSelection, /* 142 */
    Tk_ParseArgv, /* 143 */
    Tk_PhotoPutBlock_NoComposite, /* 144 */
    Tk_PhotoPutZoomedBlock_NoComposite, /* 145 */
    Tk_PhotoGetImage, /* 146 */
    Tk_PhotoBlank, /* 147 */
    Tk_PhotoExpand, /* 148 */
    Tk_PhotoGetSize, /* 149 */
    Tk_PhotoSetSize, /* 150 */
    Tk_PointToChar, /* 151 */
    Tk_PostscriptFontName, /* 152 */
    Tk_PreserveColormap, /* 153 */
    Tk_QueueWindowEvent, /* 154 */
    Tk_RedrawImage, /* 155 */
    Tk_ResizeWindow, /* 156 */
    Tk_RestackWindow, /* 157 */
    Tk_RestrictEvents, /* 158 */
    Tk_SafeInit, /* 159 */
    Tk_SetAppName, /* 160 */
    Tk_SetBackgroundFromBorder, /* 161 */
    Tk_SetClass, /* 162 */
    Tk_SetGrid, /* 163 */
    Tk_SetInternalBorder, /* 164 */
    Tk_SetWindowBackground, /* 165 */
    Tk_SetWindowBackgroundPixmap, /* 166 */
    Tk_SetWindowBorder, /* 167 */
    Tk_SetWindowBorderWidth, /* 168 */
    Tk_SetWindowBorderPixmap, /* 169 */
    Tk_SetWindowColormap, /* 170 */
    Tk_SetWindowVisual, /* 171 */
    Tk_SizeOfBitmap, /* 172 */
    Tk_SizeOfImage, /* 173 */
    Tk_StrictMotif, /* 174 */
    Tk_TextLayoutToPostscript, /* 175 */
    Tk_TextWidth, /* 176 */
    Tk_UndefineCursor, /* 177 */
    Tk_UnderlineChars, /* 178 */
    Tk_UnderlineTextLayout, /* 179 */
    Tk_Ungrab, /* 180 */
    Tk_UnmaintainGeometry, /* 181 */
    Tk_UnmapWindow, /* 182 */
    Tk_UnsetGrid, /* 183 */
    Tk_UpdatePointer, /* 184 */
    Tk_AllocBitmapFromObj, /* 185 */
    Tk_Alloc3DBorderFromObj, /* 186 */
    Tk_AllocColorFromObj, /* 187 */
    Tk_AllocCursorFromObj, /* 188 */
    Tk_AllocFontFromObj, /* 189 */
    Tk_CreateOptionTable, /* 190 */
    Tk_DeleteOptionTable, /* 191 */
    Tk_Free3DBorderFromObj, /* 192 */
    Tk_FreeBitmapFromObj, /* 193 */
    Tk_FreeColorFromObj, /* 194 */
    Tk_FreeConfigOptions, /* 195 */
    Tk_FreeSavedOptions, /* 196 */
    Tk_FreeCursorFromObj, /* 197 */
    Tk_FreeFontFromObj, /* 198 */
    Tk_Get3DBorderFromObj, /* 199 */
    Tk_GetAnchorFromObj, /* 200 */
    Tk_GetBitmapFromObj, /* 201 */
    Tk_GetColorFromObj, /* 202 */
    Tk_GetCursorFromObj, /* 203 */
    Tk_GetOptionInfo, /* 204 */
    Tk_GetOptionValue, /* 205 */
    Tk_GetJustifyFromObj, /* 206 */
    Tk_GetMMFromObj, /* 207 */
    Tk_GetPixelsFromObj, /* 208 */
    Tk_GetReliefFromObj, /* 209 */
    Tk_GetScrollInfoObj, /* 210 */
    Tk_InitOptions, /* 211 */
    Tk_MainEx, /* 212 */
    Tk_RestoreSavedOptions, /* 213 */
    Tk_SetOptions, /* 214 */
    Tk_InitConsoleChannels, /* 215 */
    Tk_CreateConsoleWindow, /* 216 */
    Tk_CreateSmoothMethod, /* 217 */
    NULL, /* 218 */
    NULL, /* 219 */
    Tk_GetDash, /* 220 */
    Tk_CreateOutline, /* 221 */
    Tk_DeleteOutline, /* 222 */
    Tk_ConfigOutlineGC, /* 223 */
    Tk_ChangeOutlineGC, /* 224 */
    Tk_ResetOutlineGC, /* 225 */
    Tk_CanvasPsOutline, /* 226 */
    Tk_SetTSOrigin, /* 227 */
    Tk_CanvasGetCoordFromObj, /* 228 */
    Tk_CanvasSetOffset, /* 229 */
    Tk_DitherPhoto, /* 230 */
    Tk_PostscriptBitmap, /* 231 */
    Tk_PostscriptColor, /* 232 */
    Tk_PostscriptFont, /* 233 */
    Tk_PostscriptImage, /* 234 */
    Tk_PostscriptPath, /* 235 */
    Tk_PostscriptStipple, /* 236 */
    Tk_PostscriptY, /* 237 */
    Tk_PostscriptPhoto, /* 238 */
    Tk_CreateClientMessageHandler, /* 239 */
    Tk_DeleteClientMessageHandler, /* 240 */
    Tk_CreateAnonymousWindow, /* 241 */
    Tk_SetClassProcs, /* 242 */
    Tk_SetInternalBorderEx, /* 243 */
    Tk_SetMinimumRequestSize, /* 244 */
    Tk_SetCaretPos, /* 245 */
    Tk_PhotoPutBlock, /* 246 */
    Tk_PhotoPutZoomedBlock, /* 247 */
    Tk_CollapseMotionEvents, /* 248 */
    Tk_RegisterStyleEngine, /* 249 */
    Tk_GetStyleEngine, /* 250 */
    Tk_RegisterStyledElement, /* 251 */
    Tk_GetElementId, /* 252 */
    Tk_CreateStyle, /* 253 */
    Tk_GetStyle, /* 254 */
    Tk_FreeStyle, /* 255 */
    Tk_NameOfStyle, /* 256 */
    Tk_AllocStyleFromObj, /* 257 */
    Tk_GetStyleFromObj, /* 258 */
    Tk_FreeStyleFromObj, /* 259 */
    Tk_GetStyledElement, /* 260 */
    Tk_GetElementSize, /* 261 */
    Tk_GetElementBox, /* 262 */
    Tk_GetElementBorderWidth, /* 263 */
    Tk_DrawElement, /* 264 */
};

/* !END!: Do not edit above this line. */

#undef UNIX_TK
#undef MAC_TK
#undef MAC_OSX_TK<|MERGE_RESOLUTION|>--- conflicted
+++ resolved
@@ -81,14 +81,6 @@
 #	define TkUnionRectWithRegion (void (*) _ANSI_ARGS_((XRectangle *, TkRegion, TkRegion))) XUnionRectWithRegion
 #	define TkSubtractRegion (void (*) _ANSI_ARGS_((TkRegion, TkRegion, TkRegion))) XSubtractRegion
 
-<<<<<<< HEAD
-#	ifdef __CYGWIN__
-#	    define TkPutImage	TkIntXlibPutImage
-#	    define Tk_GetHINSTANCE	TkPlatGetHINSTANCE
-#	    define GET_MODULE_HANDLE_EX_FLAG_FROM_ADDRESS	0x00000004
-
-=======
->>>>>>> 6936dd4b
 /*
  * Make sure that extensions which call XParseColor through the stub
  * table, call TkParseColor instead. [Bug 3486474]
@@ -124,22 +116,6 @@
 	    (const char *) &tkIntStubs, &hInstance);
     return hInstance;
 }
-<<<<<<< HEAD
-static void TkPutImage(unsigned long *colors, int ncolors, Display *display,
-	    Drawable d, GC gc, XImage *image, int destx, int desty,
-	    int srcx, int srcy, unsigned int width, unsigned int height)
-{
-	XPutImage(display, d, gc, image, destx, desty, srcx, srcy, width, height);
-}
-
-	    /* TODO: To be implemented for Cygwin */
-#	    define Tk_AttachHWND		0
-#	    define Tk_GetHWND		0
-#	    define Tk_HWNDToWindow		0
-#	    define Tk_PointerEvent		0
-#	    define Tk_TranslateWinEvent	0
-
-=======
 
 void
 TkSetPixmapColormap(pixmap, colormap)
@@ -196,7 +172,6 @@
 #	define TkWinGetPlatformTheme 0
 #	define TkWinChildProc 0
 
->>>>>>> 6936dd4b
 #	endif /* __CYGWIN__ */
 #endif /* !__WIN32__ */
 
@@ -594,11 +569,7 @@
 TkIntXlibStubs tkIntXlibStubs = {
     TCL_STUB_MAGIC,
     NULL,
-<<<<<<< HEAD
-#if defined(__WIN32__) || defined(__CYGWIN__)
-=======
 #if defined(__WIN32__) /* WIN */
->>>>>>> 6936dd4b
     XSetDashes, /* 0 */
     XGetModifierMapping, /* 1 */
     XCreateImage, /* 2 */
