/*
 * tkStubInit.c --
 *
 *	This file contains the initializers for the Tk stub vectors.
 *
 * Copyright (c) 1998-1999 by Scriptics Corporation.
 *
 * See the file "license.terms" for information on usage and redistribution of
 * this file, and for a DISCLAIMER OF ALL WARRANTIES.
 */

#include "tkInt.h"

#if !(defined(_WIN32) || defined(MAC_OSX_TK))
/* UNIX */
#define UNIX_TK
#include "tkUnixInt.h"
#endif

#ifdef _WIN32
#include "tkWinInt.h"
#endif

#if defined(MAC_OSX_TK)
/* we could have used _TKMACINT */
#include "tkMacOSXInt.h"
#endif

/* TODO: These ought to come in some other way */
#include "tkPlatDecls.h"
#include "tkIntXlibDecls.h"

static const TkIntStubs tkIntStubs;
MODULE_SCOPE const TkStubs tkStubs;

/*
 * Remove macro that might interfere with the definition below.
 */

#undef Tk_MainEx
#undef XVisualIDFromVisual
#undef XSynchronize
#undef XUngrabServer
#undef XNoOp
#undef XGrabServer
#undef XFree
#undef XFlush
#define TkUnusedStubEntry 0

#define TkpCmapStressed_ TkpCmapStressed
#define TkpSync_ TkpSync
#define TkUnixContainerId_ TkUnixContainerId
#define TkUnixDoOneXEvent_ TkUnixDoOneXEvent
#define TkUnixSetMenubar_ TkUnixSetMenubar
#define TkWmCleanup_ TkWmCleanup
#define TkSendCleanup_ TkSendCleanup
#define TkpTestsendCmd_ TkpTestsendCmd
#define TkGenWMConfigureEvent_ TkGenWMConfigureEvent
#define TkGenerateActivateEvents_ TkGenerateActivateEvents

#ifdef _WIN32

int
TkpCmapStressed(Tk_Window tkwin, Colormap colormap)
{
    /* dummy implementation, no need to do anything */
    return 0;
}
void
TkpSync(Display *display)
{
    /* dummy implementation, no need to do anything */
}

void
TkCreateXEventSource(void)
{
    TkWinXInit(Tk_GetHINSTANCE());
}

#   define TkUnixContainerId 0
#   define TkUnixDoOneXEvent 0
#   define TkUnixSetMenubar 0
#   define XCreateWindow 0
#   define XOffsetRegion 0
#   define XUnionRegion 0
#   define TkWmCleanup (void (*)(TkDisplay *)) TkpSync
#   define TkSendCleanup (void (*)(TkDisplay *)) TkpSync
#   define TkpTestsendCmd 0

#else /* !_WIN32 */

/*
 * Make sure that extensions which call XParseColor through the stub
 * table, call TkParseColor instead. [Bug 3486474]
 */
#   define XParseColor	TkParseColor

#   ifdef __CYGWIN__

/*
 * Trick, so we don't have to include <windows.h> here, which in any
 * case lacks this function anyway.
 */

#define GET_MODULE_HANDLE_EX_FLAG_FROM_ADDRESS	0x00000004
int __stdcall GetModuleHandleExW(unsigned int, const char *, void *);

void *Tk_GetHINSTANCE()
{
    void *hInstance = NULL;

    GetModuleHandleExW(GET_MODULE_HANDLE_EX_FLAG_FROM_ADDRESS,
	    (const char *) &tkIntStubs, &hInstance);
    return hInstance;
}

void
TkSetPixmapColormap(
    Pixmap pixmap,
    Colormap colormap)
{
}

void
TkpPrintWindowId(
    char *buf,			/* Pointer to string large enough to hold
				 * the hex representation of a pointer. */
    Window window)		/* Window to be printed into buffer. */
{
    sprintf(buf, "0x%" TCL_Z_MODIFIER "x", (size_t)window);
}

int
TkPutImage(
    unsigned long *colors,	/* Array of pixel values used by this image.
				 * May be NULL. */
    int ncolors,		/* Number of colors used, or 0. */
    Display *display,
    Drawable d,			/* Destination drawable. */
    GC gc,
    XImage *image,		/* Source image. */
    int src_x, int src_y,	/* Offset of subimage. */
    int dest_x, int dest_y,	/* Position of subimage origin in drawable. */
    unsigned int width, unsigned int height)
				/* Dimensions of subimage. */
{
    return XPutImage(display, d, gc, image, src_x, src_y, dest_x, dest_y, width, height);
}

TkRegion TkCreateRegion()
{
    return (TkRegion) XCreateRegion();
}

int TkDestroyRegion(TkRegion r)
{
	return XDestroyRegion((Region)r);
}

int TkSetRegion(Display *d, GC g, TkRegion r)
{
	return XSetRegion(d, g, (Region)r);
}

int TkUnionRectWithRegion(XRectangle *a, TkRegion b, TkRegion c)
{
	return XUnionRectWithRegion(a, (Region) b, (Region) c);
}

int TkClipBox(TkRegion a, XRectangle *b)
{
	return XClipBox((Region) a, b);
}

int TkIntersectRegion(TkRegion a, TkRegion b, TkRegion c)
{
	return XIntersectRegion((Region) a, (Region) b, (Region) c);
}

int TkRectInRegion (TkRegion r, int a, int b, unsigned int c, unsigned int d)
{
    return XRectInRegion((Region) r, a, b, c, d);
}

int TkSubtractRegion (TkRegion a, TkRegion b, TkRegion c)
{
    return XSubtractRegion((Region) a, (Region) b, (Region) c);
}

	/* TODO: To be implemented for Cygwin */
#	define Tk_AttachHWND 0
#	define Tk_GetHWND 0
#	define Tk_HWNDToWindow 0
#	define Tk_PointerEvent 0
#	define Tk_TranslateWinEvent 0
#	define TkAlignImageData 0
#	define TkpGetMS 0
#	define TkpGetCapture 0
#	define TkPointerDeadWindow 0
#	define TkpSetCapture 0
#	define TkpSetCursor 0
#	define TkWinCancelMouseTimer 0
#	define TkWinClipboardRender 0
#	define TkWinEmbeddedEventProc 0
#	define TkWinFillRect 0
#	define TkWinGetBorderPixels 0
#	define TkWinGetDrawableDC 0
#	define TkWinGetModifierState 0
#	define TkWinGetSystemPalette 0
#	define TkWinGetWrapperWindow 0
#	define TkWinHandleMenuEvent 0
#	define TkWinIndexOfColor 0
#	define TkWinReleaseDrawableDC 0
#	define TkWinResendEvent 0
#	define TkWinSelectPalette 0
#	define TkWinSetMenu 0
#	define TkWinSetWindowPos 0
#	define TkWinWmCleanup 0
#	define TkWinXCleanup 0
#	define TkWinXInit 0
#	define TkWinSetForegroundWindow 0
#	define TkWinDialogDebug 0
#	define TkWinGetMenuSystemDefault 0
#	define TkWinGetPlatformId 0
#	define TkWinSetHINSTANCE 0
#	define TkWinGetPlatformTheme 0
#	define TkWinChildProc 0

#   elif !defined(MAC_OSX_TK) /* UNIX */

#	undef TkClipBox
#	undef TkCreateRegion
#	undef TkDestroyRegion
#	undef TkIntersectRegion
#	undef TkRectInRegion
#	undef TkSetRegion
#	undef TkUnionRectWithRegion
#	undef TkSubtractRegion

#	define TkClipBox (int (*) (TkRegion, XRectangle *)) XClipBox
#	define TkCreateRegion (TkRegion (*) ()) XCreateRegion
#	define TkDestroyRegion (int (*) (TkRegion)) XDestroyRegion
#	define TkIntersectRegion (int (*) (TkRegion, TkRegion, TkRegion)) XIntersectRegion
#	define TkRectInRegion (int (*) (TkRegion, int, int, unsigned int, unsigned int)) XRectInRegion
#	define TkSetRegion (int (*) (Display *, GC, TkRegion)) XSetRegion
#	define TkUnionRectWithRegion (int (*) (XRectangle *, TkRegion, TkRegion)) XUnionRectWithRegion
#	define TkSubtractRegion (int (*) (TkRegion, TkRegion, TkRegion)) XSubtractRegion
#   endif
#endif /* !_WIN32 */

/*
 * WARNING: The contents of this file is automatically generated by the
 * tools/genStubs.tcl script. Any modifications to the function declarations
 * below should be made in the generic/tk.decls script.
 */

#ifdef __GNUC__
/*
 * The rest of this file shouldn't warn about deprecated functions; they're
 * there because we intend them to be so and know that this file is OK to
 * touch those fields.
 */
#pragma GCC diagnostic ignored "-Wdeprecated-declarations"
#endif
/* !BEGIN!: Do not edit below this line. */

static const TkIntStubs tkIntStubs = {
    TCL_STUB_MAGIC,
    0,
    TkAllocWindow, /* 0 */
    TkBezierPoints, /* 1 */
    TkBezierScreenPoints, /* 2 */
    0, /* 3 */
    TkBindEventProc, /* 4 */
    TkBindFree, /* 5 */
    TkBindInit, /* 6 */
    TkChangeEventWindow, /* 7 */
    TkClipInit, /* 8 */
    TkComputeAnchor, /* 9 */
    0, /* 10 */
    0, /* 11 */
    TkCreateCursorFromData, /* 12 */
    TkCreateFrame, /* 13 */
    TkCreateMainWindow, /* 14 */
    TkCurrentTime, /* 15 */
    TkDeleteAllImages, /* 16 */
    TkDoConfigureNotify, /* 17 */
    TkDrawInsetFocusHighlight, /* 18 */
    TkEventDeadWindow, /* 19 */
    TkFillPolygon, /* 20 */
    TkFindStateNum, /* 21 */
    TkFindStateString, /* 22 */
    TkFocusDeadWindow, /* 23 */
    TkFocusFilterEvent, /* 24 */
    TkFocusKeyEvent, /* 25 */
    TkFontPkgInit, /* 26 */
    TkFontPkgFree, /* 27 */
    TkFreeBindingTags, /* 28 */
    TkpFreeCursor, /* 29 */
    TkGetBitmapData, /* 30 */
    TkGetButtPoints, /* 31 */
    TkGetCursorByName, /* 32 */
    TkGetDefaultScreenName, /* 33 */
    TkGetDisplay, /* 34 */
    TkGetDisplayOf, /* 35 */
    TkGetFocusWin, /* 36 */
    TkGetInterpNames, /* 37 */
    TkGetMiterPoints, /* 38 */
    TkGetPointerCoords, /* 39 */
    TkGetServerInfo, /* 40 */
    TkGrabDeadWindow, /* 41 */
    TkGrabState, /* 42 */
    TkIncludePoint, /* 43 */
    TkInOutEvents, /* 44 */
    TkInstallFrameMenu, /* 45 */
    TkKeysymToString, /* 46 */
    TkLineToArea, /* 47 */
    TkLineToPoint, /* 48 */
    TkMakeBezierCurve, /* 49 */
    TkMakeBezierPostscript, /* 50 */
    TkOptionClassChanged, /* 51 */
    TkOptionDeadWindow, /* 52 */
    TkOvalToArea, /* 53 */
    TkOvalToPoint, /* 54 */
    TkpChangeFocus, /* 55 */
    TkpCloseDisplay, /* 56 */
    TkpClaimFocus, /* 57 */
    TkpDisplayWarning, /* 58 */
    TkpGetAppName, /* 59 */
    TkpGetOtherWindow, /* 60 */
    TkpGetWrapperWindow, /* 61 */
    TkpInit, /* 62 */
    TkpInitializeMenuBindings, /* 63 */
    TkpMakeContainer, /* 64 */
    TkpMakeMenuWindow, /* 65 */
    TkpMakeWindow, /* 66 */
    TkpMenuNotifyToplevelCreate, /* 67 */
    TkpOpenDisplay, /* 68 */
    TkPointerEvent, /* 69 */
    TkPolygonToArea, /* 70 */
    TkPolygonToPoint, /* 71 */
    TkPositionInTree, /* 72 */
    TkpRedirectKeyEvent, /* 73 */
    TkpSetMainMenubar, /* 74 */
    TkpUseWindow, /* 75 */
    0, /* 76 */
    TkQueueEventForAllChildren, /* 77 */
    TkReadBitmapFile, /* 78 */
    TkScrollWindow, /* 79 */
    TkSelDeadWindow, /* 80 */
    TkSelEventProc, /* 81 */
    TkSelInit, /* 82 */
    TkSelPropProc, /* 83 */
    0, /* 84 */
    TkSetWindowMenuBar, /* 85 */
    TkStringToKeysym, /* 86 */
    TkThickPolyLineToArea, /* 87 */
    TkWmAddToColormapWindows, /* 88 */
    TkWmDeadWindow, /* 89 */
    TkWmFocusToplevel, /* 90 */
    TkWmMapWindow, /* 91 */
    TkWmNewWindow, /* 92 */
    TkWmProtocolEventProc, /* 93 */
    TkWmRemoveFromColormapWindows, /* 94 */
    TkWmRestackToplevel, /* 95 */
    TkWmSetClass, /* 96 */
    TkWmUnmapWindow, /* 97 */
    TkDebugBitmap, /* 98 */
    TkDebugBorder, /* 99 */
    TkDebugCursor, /* 100 */
    TkDebugColor, /* 101 */
    TkDebugConfig, /* 102 */
    TkDebugFont, /* 103 */
    TkFindStateNumObj, /* 104 */
    TkGetBitmapPredefTable, /* 105 */
    TkGetDisplayList, /* 106 */
    TkGetMainInfoList, /* 107 */
    TkGetWindowFromObj, /* 108 */
    TkpGetString, /* 109 */
    TkpGetSubFonts, /* 110 */
    TkpGetSystemDefault, /* 111 */
    TkpMenuThreadInit, /* 112 */
    TkClipBox, /* 113 */
    TkCreateRegion, /* 114 */
    TkDestroyRegion, /* 115 */
    TkIntersectRegion, /* 116 */
    TkRectInRegion, /* 117 */
    TkSetRegion, /* 118 */
    TkUnionRectWithRegion, /* 119 */
    0, /* 120 */
#if !(defined(_WIN32) || defined(MAC_OSX_TK)) /* X11 */
    0, /* 121 */
#endif /* X11 */
#if defined(_WIN32) /* WIN */
    0, /* 121 */
#endif /* WIN */
#ifdef MAC_OSX_TK /* AQUA */
    0, /* 121 */ /* Dummy entry for stubs table backwards compatibility */
    TkpCreateNativeBitmap, /* 121 */
#endif /* AQUA */
#if !(defined(_WIN32) || defined(MAC_OSX_TK)) /* X11 */
    0, /* 122 */
#endif /* X11 */
#if defined(_WIN32) /* WIN */
    0, /* 122 */
#endif /* WIN */
#ifdef MAC_OSX_TK /* AQUA */
    0, /* 122 */ /* Dummy entry for stubs table backwards compatibility */
    TkpDefineNativeBitmaps, /* 122 */
#endif /* AQUA */
    0, /* 123 */
#if !(defined(_WIN32) || defined(MAC_OSX_TK)) /* X11 */
    0, /* 124 */
#endif /* X11 */
#if defined(_WIN32) /* WIN */
    0, /* 124 */
#endif /* WIN */
#ifdef MAC_OSX_TK /* AQUA */
    0, /* 124 */ /* Dummy entry for stubs table backwards compatibility */
    TkpGetNativeAppBitmap, /* 124 */
#endif /* AQUA */
    0, /* 125 */
    0, /* 126 */
    0, /* 127 */
    0, /* 128 */
    0, /* 129 */
    0, /* 130 */
    0, /* 131 */
    0, /* 132 */
    0, /* 133 */
    0, /* 134 */
    TkpDrawHighlightBorder, /* 135 */
    TkSetFocusWin, /* 136 */
    TkpSetKeycodeAndState, /* 137 */
    TkpGetKeySym, /* 138 */
    TkpInitKeymapInfo, /* 139 */
    TkPhotoGetValidRegion, /* 140 */
    TkWmStackorderToplevel, /* 141 */
    TkFocusFree, /* 142 */
    TkClipCleanup, /* 143 */
    TkGCCleanup, /* 144 */
    TkSubtractRegion, /* 145 */
    TkStylePkgInit, /* 146 */
    TkStylePkgFree, /* 147 */
    TkToplevelWindowForCommand, /* 148 */
    TkGetOptionSpec, /* 149 */
    TkMakeRawCurve, /* 150 */
    TkMakeRawCurvePostscript, /* 151 */
    TkpDrawFrame, /* 152 */
    TkCreateThreadExitHandler, /* 153 */
    TkDeleteThreadExitHandler, /* 154 */
    0, /* 155 */
    TkpTestembedCmd, /* 156 */
    TkpTesttextCmd, /* 157 */
    TkSelGetSelection, /* 158 */
    TkTextGetIndex, /* 159 */
    TkTextIndexBackBytes, /* 160 */
    TkTextIndexForwBytes, /* 161 */
    TkTextMakeByteIndex, /* 162 */
    TkTextPrintIndex, /* 163 */
    TkTextSetMark, /* 164 */
    TkTextXviewCmd, /* 165 */
    TkTextChanged, /* 166 */
    TkBTreeNumLines, /* 167 */
    TkTextInsertDisplayProc, /* 168 */
    TkStateParseProc, /* 169 */
    TkStatePrintProc, /* 170 */
    TkCanvasDashParseProc, /* 171 */
    TkCanvasDashPrintProc, /* 172 */
    TkOffsetParseProc, /* 173 */
    TkOffsetPrintProc, /* 174 */
    TkPixelParseProc, /* 175 */
    TkPixelPrintProc, /* 176 */
    TkOrientParseProc, /* 177 */
    TkOrientPrintProc, /* 178 */
    TkSmoothParseProc, /* 179 */
    TkSmoothPrintProc, /* 180 */
    TkDrawAngledTextLayout, /* 181 */
    TkUnderlineAngledTextLayout, /* 182 */
    TkIntersectAngledTextLayout, /* 183 */
    TkDrawAngledChars, /* 184 */
#if !(defined(_WIN32) || defined(MAC_OSX_TK)) /* X11 */
    0, /* 185 */
#endif /* X11 */
#if defined(_WIN32) /* WIN */
    0, /* 185 */
#endif /* WIN */
#ifdef MAC_OSX_TK /* AQUA */
    0, /* 185 */ /* Dummy entry for stubs table backwards compatibility */
    TkpRedrawWidget, /* 185 */
#endif /* AQUA */
#if !(defined(_WIN32) || defined(MAC_OSX_TK)) /* X11 */
    0, /* 186 */
#endif /* X11 */
#if defined(_WIN32) /* WIN */
    0, /* 186 */
#endif /* WIN */
#ifdef MAC_OSX_TK /* AQUA */
    0, /* 186 */ /* Dummy entry for stubs table backwards compatibility */
    TkpWillDrawWidget, /* 186 */
#endif /* AQUA */
};

static const TkIntPlatStubs tkIntPlatStubs = {
    TCL_STUB_MAGIC,
    0,
#if defined(_WIN32) || defined(__CYGWIN__) /* WIN */
    TkAlignImageData, /* 0 */
    0, /* 1 */
    TkGenerateActivateEvents, /* 2 */
    TkpGetMS, /* 3 */
    TkPointerDeadWindow, /* 4 */
    TkpPrintWindowId, /* 5 */
    TkpScanWindowId, /* 6 */
    TkpSetCapture, /* 7 */
    TkpSetCursor, /* 8 */
    TkpWmSetState, /* 9 */
    TkSetPixmapColormap, /* 10 */
    TkWinCancelMouseTimer, /* 11 */
    TkWinClipboardRender, /* 12 */
    TkWinEmbeddedEventProc, /* 13 */
    TkWinFillRect, /* 14 */
    TkWinGetBorderPixels, /* 15 */
    TkWinGetDrawableDC, /* 16 */
    TkWinGetModifierState, /* 17 */
    TkWinGetSystemPalette, /* 18 */
    TkWinGetWrapperWindow, /* 19 */
    TkWinHandleMenuEvent, /* 20 */
    TkWinIndexOfColor, /* 21 */
    TkWinReleaseDrawableDC, /* 22 */
    TkWinResendEvent, /* 23 */
    TkWinSelectPalette, /* 24 */
    TkWinSetMenu, /* 25 */
    TkWinSetWindowPos, /* 26 */
    TkWinWmCleanup, /* 27 */
    TkWinXCleanup, /* 28 */
    TkWinXInit, /* 29 */
    TkWinSetForegroundWindow, /* 30 */
    TkWinDialogDebug, /* 31 */
    TkWinGetMenuSystemDefault, /* 32 */
    TkWinGetPlatformId, /* 33 */
    TkWinSetHINSTANCE, /* 34 */
    TkWinGetPlatformTheme, /* 35 */
    TkWinChildProc, /* 36 */
    TkCreateXEventSource, /* 37 */
    TkpCmapStressed, /* 38 */
    TkpSync, /* 39 */
    TkUnixContainerId, /* 40 */
    TkUnixDoOneXEvent, /* 41 */
    TkUnixSetMenubar, /* 42 */
    TkWmCleanup, /* 43 */
    TkSendCleanup, /* 44 */
    TkpTestsendCmd, /* 45 */
    0, /* 46 */
    TkpGetCapture, /* 47 */
#endif /* WIN */
#ifdef MAC_OSX_TK /* AQUA */
    TkGenerateActivateEvents, /* 0 */
    0, /* 1 */
    TkGenerateActivateEvents_, /* 2 */
    TkPointerDeadWindow, /* 3 */
    TkpSetCapture, /* 4 */
    TkpSetCursor, /* 5 */
    TkpWmSetState, /* 6 */
    TkAboutDlg, /* 7 */
    TkMacOSXButtonKeyState, /* 8 */
    TkMacOSXClearMenubarActive, /* 9 */
    TkMacOSXDispatchMenuEvent, /* 10 */
    TkMacOSXInstallCursor, /* 11 */
    TkMacOSXHandleTearoffMenu, /* 12 */
    0, /* 13 */
    TkMacOSXDoHLEvent, /* 14 */
    0, /* 15 */
    TkMacOSXGetXWindow, /* 16 */
    TkMacOSXGrowToplevel, /* 17 */
    TkMacOSXHandleMenuSelect, /* 18 */
    0, /* 19 */
    0, /* 20 */
    TkMacOSXInvalidateWindow, /* 21 */
    TkMacOSXIsCharacterMissing, /* 22 */
    TkMacOSXMakeRealWindowExist, /* 23 */
    TkMacOSXMakeStippleMap, /* 24 */
    TkMacOSXMenuClick, /* 25 */
    TkMacOSXRegisterOffScreenWindow, /* 26 */
    TkMacOSXResizable, /* 27 */
    TkMacOSXSetHelpMenuItemCount, /* 28 */
    TkMacOSXSetScrollbarGrow, /* 29 */
    TkMacOSXSetUpClippingRgn, /* 30 */
    TkMacOSXSetUpGraphicsPort, /* 31 */
    TkMacOSXUpdateClipRgn, /* 32 */
    TkMacOSXUnregisterMacWindow, /* 33 */
    TkMacOSXUseMenuID, /* 34 */
    TkMacOSXVisableClipRgn, /* 35 */
    TkMacOSXWinBounds, /* 36 */
    TkMacOSXWindowOffset, /* 37 */
    TkSetMacColor, /* 38 */
    TkSetWMName, /* 39 */
    0, /* 40 */
    TkMacOSXZoomToplevel, /* 41 */
    Tk_TopCoordsToWindow, /* 42 */
    TkMacOSXContainerId, /* 43 */
    TkMacOSXGetHostToplevel, /* 44 */
    TkMacOSXPreprocessMenu, /* 45 */
    TkpIsWindowFloating, /* 46 */
    TkMacOSXGetCapture, /* 47 */
    0, /* 48 */
    TkGetTransientMaster, /* 49 */
    TkGenerateButtonEvent, /* 50 */
    TkGenWMDestroyEvent, /* 51 */
    TkMacOSXSetDrawingEnabled, /* 52 */
    TkpGetMS, /* 53 */
    TkMacOSXDrawable, /* 54 */
    TkpScanWindowId, /* 55 */
#endif /* AQUA */
#if !(defined(_WIN32) || defined(__CYGWIN__) || defined(MAC_OSX_TK)) /* X11 */
    TkCreateXEventSource, /* 0 */
    0, /* 1 */
    TkGenerateActivateEvents, /* 2 */
    TkpCmapStressed, /* 3 */
    TkpSync, /* 4 */
    TkUnixContainerId, /* 5 */
    TkUnixDoOneXEvent, /* 6 */
    TkUnixSetMenubar, /* 7 */
    TkpScanWindowId, /* 8 */
    TkWmCleanup, /* 9 */
    TkSendCleanup, /* 10 */
    0, /* 11 */
    TkpWmSetState, /* 12 */
    TkpTestsendCmd, /* 13 */
    0, /* 14 */
    0, /* 15 */
    0, /* 16 */
    0, /* 17 */
    0, /* 18 */
    0, /* 19 */
    0, /* 20 */
    0, /* 21 */
    0, /* 22 */
    0, /* 23 */
    0, /* 24 */
    0, /* 25 */
    0, /* 26 */
    0, /* 27 */
    0, /* 28 */
    0, /* 29 */
    0, /* 30 */
    0, /* 31 */
    0, /* 32 */
    0, /* 33 */
    0, /* 34 */
    0, /* 35 */
    0, /* 36 */
    0, /* 37 */
    TkpCmapStressed_, /* 38 */
    TkpSync_, /* 39 */
    TkUnixContainerId_, /* 40 */
    TkUnixDoOneXEvent_, /* 41 */
    TkUnixSetMenubar_, /* 42 */
    TkWmCleanup_, /* 43 */
    TkSendCleanup_, /* 44 */
    TkpTestsendCmd_, /* 45 */
#endif /* X11 */
};

static const TkIntXlibStubs tkIntXlibStubs = {
    TCL_STUB_MAGIC,
    0,
#if defined(_WIN32) || defined(__CYGWIN__) /* WIN */
    XSetDashes, /* 0 */
    XGetModifierMapping, /* 1 */
    XCreateImage, /* 2 */
    XGetImage, /* 3 */
    XGetAtomName, /* 4 */
    XKeysymToString, /* 5 */
    XCreateColormap, /* 6 */
    XCreatePixmapCursor, /* 7 */
    XCreateGlyphCursor, /* 8 */
    XGContextFromGC, /* 9 */
    XListHosts, /* 10 */
    XKeycodeToKeysym, /* 11 */
    XStringToKeysym, /* 12 */
    XRootWindow, /* 13 */
    XSetErrorHandler, /* 14 */
    XIconifyWindow, /* 15 */
    XWithdrawWindow, /* 16 */
    XGetWMColormapWindows, /* 17 */
    XAllocColor, /* 18 */
    XBell, /* 19 */
    XChangeProperty, /* 20 */
    XChangeWindowAttributes, /* 21 */
    XClearWindow, /* 22 */
    XConfigureWindow, /* 23 */
    XCopyArea, /* 24 */
    XCopyPlane, /* 25 */
    XCreateBitmapFromData, /* 26 */
    XDefineCursor, /* 27 */
    XDeleteProperty, /* 28 */
    XDestroyWindow, /* 29 */
    XDrawArc, /* 30 */
    XDrawLines, /* 31 */
    XDrawRectangle, /* 32 */
    XFillArc, /* 33 */
    XFillPolygon, /* 34 */
    XFillRectangles, /* 35 */
    XForceScreenSaver, /* 36 */
    XFreeColormap, /* 37 */
    XFreeColors, /* 38 */
    XFreeCursor, /* 39 */
    XFreeModifiermap, /* 40 */
    XGetGeometry, /* 41 */
    XGetInputFocus, /* 42 */
    XGetWindowProperty, /* 43 */
    XGetWindowAttributes, /* 44 */
    XGrabKeyboard, /* 45 */
    XGrabPointer, /* 46 */
    XKeysymToKeycode, /* 47 */
    XLookupColor, /* 48 */
    XMapWindow, /* 49 */
    XMoveResizeWindow, /* 50 */
    XMoveWindow, /* 51 */
    XNextEvent, /* 52 */
    XPutBackEvent, /* 53 */
    XQueryColors, /* 54 */
    XQueryPointer, /* 55 */
    XQueryTree, /* 56 */
    XRaiseWindow, /* 57 */
    XRefreshKeyboardMapping, /* 58 */
    XResizeWindow, /* 59 */
    XSelectInput, /* 60 */
    XSendEvent, /* 61 */
    XSetCommand, /* 62 */
    XSetIconName, /* 63 */
    XSetInputFocus, /* 64 */
    XSetSelectionOwner, /* 65 */
    XSetWindowBackground, /* 66 */
    XSetWindowBackgroundPixmap, /* 67 */
    XSetWindowBorder, /* 68 */
    XSetWindowBorderPixmap, /* 69 */
    XSetWindowBorderWidth, /* 70 */
    XSetWindowColormap, /* 71 */
    XTranslateCoordinates, /* 72 */
    XUngrabKeyboard, /* 73 */
    XUngrabPointer, /* 74 */
    XUnmapWindow, /* 75 */
    XWindowEvent, /* 76 */
    XDestroyIC, /* 77 */
    XFilterEvent, /* 78 */
    XmbLookupString, /* 79 */
    TkPutImage, /* 80 */
    0, /* 81 */
    XParseColor, /* 82 */
    XCreateGC, /* 83 */
    XFreeGC, /* 84 */
    XInternAtom, /* 85 */
    XSetBackground, /* 86 */
    XSetForeground, /* 87 */
    XSetClipMask, /* 88 */
    XSetClipOrigin, /* 89 */
    XSetTSOrigin, /* 90 */
    XChangeGC, /* 91 */
    XSetFont, /* 92 */
    XSetArcMode, /* 93 */
    XSetStipple, /* 94 */
    XSetFillRule, /* 95 */
    XSetFillStyle, /* 96 */
    XSetFunction, /* 97 */
    XSetLineAttributes, /* 98 */
    _XInitImageFuncPtrs, /* 99 */
    XCreateIC, /* 100 */
    XGetVisualInfo, /* 101 */
    XSetWMClientMachine, /* 102 */
    XStringListToTextProperty, /* 103 */
    XDrawLine, /* 104 */
    XWarpPointer, /* 105 */
    XFillRectangle, /* 106 */
    XFlush, /* 107 */
    XGrabServer, /* 108 */
    XUngrabServer, /* 109 */
    XFree, /* 110 */
    XNoOp, /* 111 */
    XSynchronize, /* 112 */
    XSync, /* 113 */
    XVisualIDFromVisual, /* 114 */
    0, /* 115 */
    0, /* 116 */
    0, /* 117 */
    0, /* 118 */
    0, /* 119 */
    XOffsetRegion, /* 120 */
    XUnionRegion, /* 121 */
    XCreateWindow, /* 122 */
    0, /* 123 */
    0, /* 124 */
    0, /* 125 */
    0, /* 126 */
    0, /* 127 */
    0, /* 128 */
    XLowerWindow, /* 129 */
    XFillArcs, /* 130 */
    XDrawArcs, /* 131 */
    XDrawRectangles, /* 132 */
    XDrawSegments, /* 133 */
    XDrawPoint, /* 134 */
    XDrawPoints, /* 135 */
    XReparentWindow, /* 136 */
    XPutImage, /* 137 */
    0, /* 138 */
    0, /* 139 */
    0, /* 140 */
    0, /* 141 */
    0, /* 142 */
    0, /* 143 */
    0, /* 144 */
    0, /* 145 */
    0, /* 146 */
    0, /* 147 */
    0, /* 148 */
    0, /* 149 */
    0, /* 150 */
    0, /* 151 */
    0, /* 152 */
    0, /* 153 */
    0, /* 154 */
    0, /* 155 */
    0, /* 156 */
    0, /* 157 */
    TkUnusedStubEntry, /* 158 */
#endif /* WIN */
#ifdef MAC_OSX_TK /* AQUA */
    XSetDashes, /* 0 */
    XGetModifierMapping, /* 1 */
    XCreateImage, /* 2 */
    XGetImage, /* 3 */
    XGetAtomName, /* 4 */
    XKeysymToString, /* 5 */
    XCreateColormap, /* 6 */
    XGContextFromGC, /* 7 */
    XKeycodeToKeysym, /* 8 */
    XStringToKeysym, /* 9 */
    XRootWindow, /* 10 */
    XSetErrorHandler, /* 11 */
    XAllocColor, /* 12 */
    XBell, /* 13 */
    XChangeProperty, /* 14 */
    XChangeWindowAttributes, /* 15 */
    XConfigureWindow, /* 16 */
    XCopyArea, /* 17 */
    XCopyPlane, /* 18 */
    XCreateBitmapFromData, /* 19 */
    XDefineCursor, /* 20 */
    XDestroyWindow, /* 21 */
    XDrawArc, /* 22 */
    XDrawLines, /* 23 */
    XDrawRectangle, /* 24 */
    XFillArc, /* 25 */
    XFillPolygon, /* 26 */
    XFillRectangles, /* 27 */
    XFreeColormap, /* 28 */
    XFreeColors, /* 29 */
    XFreeModifiermap, /* 30 */
    XGetGeometry, /* 31 */
    XGetWindowProperty, /* 32 */
    XGrabKeyboard, /* 33 */
    XGrabPointer, /* 34 */
    XKeysymToKeycode, /* 35 */
    XMapWindow, /* 36 */
    XMoveResizeWindow, /* 37 */
    XMoveWindow, /* 38 */
    XQueryPointer, /* 39 */
    XRaiseWindow, /* 40 */
    XRefreshKeyboardMapping, /* 41 */
    XResizeWindow, /* 42 */
    XSelectInput, /* 43 */
    XSendEvent, /* 44 */
    XSetIconName, /* 45 */
    XSetInputFocus, /* 46 */
    XSetSelectionOwner, /* 47 */
    XSetWindowBackground, /* 48 */
    XSetWindowBackgroundPixmap, /* 49 */
    XSetWindowBorder, /* 50 */
    XSetWindowBorderPixmap, /* 51 */
    XSetWindowBorderWidth, /* 52 */
    XSetWindowColormap, /* 53 */
    XUngrabKeyboard, /* 54 */
    XUngrabPointer, /* 55 */
    XUnmapWindow, /* 56 */
    TkPutImage, /* 57 */
    XParseColor, /* 58 */
    XCreateGC, /* 59 */
    XFreeGC, /* 60 */
    XInternAtom, /* 61 */
    XSetBackground, /* 62 */
    XSetForeground, /* 63 */
    XSetClipMask, /* 64 */
    XSetClipOrigin, /* 65 */
    XSetTSOrigin, /* 66 */
    XChangeGC, /* 67 */
    XSetFont, /* 68 */
    XSetArcMode, /* 69 */
    XSetStipple, /* 70 */
    XSetFillRule, /* 71 */
    XSetFillStyle, /* 72 */
    XSetFunction, /* 73 */
    XSetLineAttributes, /* 74 */
    _XInitImageFuncPtrs, /* 75 */
    XCreateIC, /* 76 */
    XGetVisualInfo, /* 77 */
    XSetWMClientMachine, /* 78 */
    XStringListToTextProperty, /* 79 */
    XDrawSegments, /* 80 */
    XForceScreenSaver, /* 81 */
    XDrawLine, /* 82 */
    XFillRectangle, /* 83 */
    XClearWindow, /* 84 */
    XDrawPoint, /* 85 */
    XDrawPoints, /* 86 */
    XWarpPointer, /* 87 */
    XQueryColor, /* 88 */
    XQueryColors, /* 89 */
    XQueryTree, /* 90 */
    XSync, /* 91 */
    0, /* 92 */
    0, /* 93 */
    0, /* 94 */
    0, /* 95 */
    0, /* 96 */
    0, /* 97 */
    0, /* 98 */
    0, /* 99 */
    0, /* 100 */
    0, /* 101 */
    0, /* 102 */
    0, /* 103 */
    0, /* 104 */
    0, /* 105 */
    XSetClipRectangles, /* 106 */
    XFlush, /* 107 */
    XGrabServer, /* 108 */
    XUngrabServer, /* 109 */
    XFree, /* 110 */
    XNoOp, /* 111 */
    XSynchronize, /* 112 */
    0, /* 113 */
    XVisualIDFromVisual, /* 114 */
    0, /* 115 */
    0, /* 116 */
    0, /* 117 */
    0, /* 118 */
    0, /* 119 */
    XOffsetRegion, /* 120 */
    0, /* 121 */
    0, /* 122 */
    0, /* 123 */
    0, /* 124 */
    0, /* 125 */
    0, /* 126 */
    0, /* 127 */
    0, /* 128 */
    XLowerWindow, /* 129 */
    0, /* 130 */
    0, /* 131 */
    0, /* 132 */
    0, /* 133 */
    0, /* 134 */
    0, /* 135 */
    0, /* 136 */
    XPutImage, /* 137 */
    0, /* 138 */
    0, /* 139 */
    0, /* 140 */
    0, /* 141 */
    0, /* 142 */
    0, /* 143 */
    XDestroyIC, /* 144 */
    XCreatePixmapCursor, /* 145 */
    XCreateGlyphCursor, /* 146 */
    0, /* 147 */
    0, /* 148 */
    0, /* 149 */
    0, /* 150 */
    0, /* 151 */
    0, /* 152 */
    0, /* 153 */
    0, /* 154 */
    0, /* 155 */
    0, /* 156 */
    XkbKeycodeToKeysym, /* 157 */
    TkUnusedStubEntry, /* 158 */
#endif /* AQUA */
};

static const TkPlatStubs tkPlatStubs = {
    TCL_STUB_MAGIC,
    0,
#if defined(_WIN32) || defined(__CYGWIN__) /* WIN */
    Tk_AttachHWND, /* 0 */
    Tk_GetHINSTANCE, /* 1 */
    Tk_GetHWND, /* 2 */
    Tk_HWNDToWindow, /* 3 */
    Tk_PointerEvent, /* 4 */
    Tk_TranslateWinEvent, /* 5 */
#endif /* WIN */
#ifdef MAC_OSX_TK /* AQUA */
    Tk_MacOSXSetEmbedHandler, /* 0 */
    Tk_MacOSXTurnOffMenus, /* 1 */
    Tk_MacOSXTkOwnsCursor, /* 2 */
    TkMacOSXInitMenus, /* 3 */
    TkMacOSXInitAppleEvents, /* 4 */
    TkGenWMConfigureEvent, /* 5 */
    TkMacOSXInvalClipRgns, /* 6 */
    TkMacOSXGetDrawablePort, /* 7 */
    TkMacOSXGetRootControl, /* 8 */
    Tk_MacOSXSetupTkNotifier, /* 9 */
    Tk_MacOSXIsAppInFront, /* 10 */
<<<<<<< HEAD
    Tk_MacOSXGetTkWindow, /* 11 */
    Tk_MacOSXGetCGContextForDrawable, /* 12 */
    0, /* 13 */
    0, /* 14 */
=======
    TkMacOSXGetTkWindow, /* 11 */
    TkMacOSXGetCGContextForDrawable, /* 12 */
    TkMacOSXGetNSViewForDrawable, /* 13 */
    TkMacOSXGetNSWindowForDrawable, /* 14 */
>>>>>>> cd0daf6b
    0, /* 15 */
    TkGenWMConfigureEvent_, /* 16 */
#endif /* AQUA */
};

static const TkStubHooks tkStubHooks = {
    &tkPlatStubs,
    &tkIntStubs,
    &tkIntPlatStubs,
    &tkIntXlibStubs
};

const TkStubs tkStubs = {
    TCL_STUB_MAGIC,
    &tkStubHooks,
    Tk_MainLoop, /* 0 */
    Tk_3DBorderColor, /* 1 */
    Tk_3DBorderGC, /* 2 */
    Tk_3DHorizontalBevel, /* 3 */
    Tk_3DVerticalBevel, /* 4 */
    Tk_AddOption, /* 5 */
    Tk_BindEvent, /* 6 */
    Tk_CanvasDrawableCoords, /* 7 */
    Tk_CanvasEventuallyRedraw, /* 8 */
    Tk_CanvasGetCoord, /* 9 */
    Tk_CanvasGetTextInfo, /* 10 */
    Tk_CanvasPsBitmap, /* 11 */
    Tk_CanvasPsColor, /* 12 */
    Tk_CanvasPsFont, /* 13 */
    Tk_CanvasPsPath, /* 14 */
    Tk_CanvasPsStipple, /* 15 */
    Tk_CanvasPsY, /* 16 */
    Tk_CanvasSetStippleOrigin, /* 17 */
    Tk_CanvasTagsParseProc, /* 18 */
    Tk_CanvasTagsPrintProc, /* 19 */
    Tk_CanvasTkwin, /* 20 */
    Tk_CanvasWindowCoords, /* 21 */
    Tk_ChangeWindowAttributes, /* 22 */
    Tk_CharBbox, /* 23 */
    Tk_ClearSelection, /* 24 */
    Tk_ClipboardAppend, /* 25 */
    Tk_ClipboardClear, /* 26 */
    Tk_ConfigureInfo, /* 27 */
    Tk_ConfigureValue, /* 28 */
    Tk_ConfigureWidget, /* 29 */
    Tk_ConfigureWindow, /* 30 */
    Tk_ComputeTextLayout, /* 31 */
    Tk_CoordsToWindow, /* 32 */
    Tk_CreateBinding, /* 33 */
    Tk_CreateBindingTable, /* 34 */
    Tk_CreateErrorHandler, /* 35 */
    Tk_CreateEventHandler, /* 36 */
    Tk_CreateGenericHandler, /* 37 */
    Tk_CreateImageType, /* 38 */
    Tk_CreateItemType, /* 39 */
    Tk_CreatePhotoImageFormat, /* 40 */
    Tk_CreateSelHandler, /* 41 */
    Tk_CreateWindow, /* 42 */
    Tk_CreateWindowFromPath, /* 43 */
    Tk_DefineBitmap, /* 44 */
    Tk_DefineCursor, /* 45 */
    Tk_DeleteAllBindings, /* 46 */
    Tk_DeleteBinding, /* 47 */
    Tk_DeleteBindingTable, /* 48 */
    Tk_DeleteErrorHandler, /* 49 */
    Tk_DeleteEventHandler, /* 50 */
    Tk_DeleteGenericHandler, /* 51 */
    Tk_DeleteImage, /* 52 */
    Tk_DeleteSelHandler, /* 53 */
    Tk_DestroyWindow, /* 54 */
    Tk_DisplayName, /* 55 */
    Tk_DistanceToTextLayout, /* 56 */
    Tk_Draw3DPolygon, /* 57 */
    Tk_Draw3DRectangle, /* 58 */
    Tk_DrawChars, /* 59 */
    Tk_DrawFocusHighlight, /* 60 */
    Tk_DrawTextLayout, /* 61 */
    Tk_Fill3DPolygon, /* 62 */
    Tk_Fill3DRectangle, /* 63 */
    Tk_FindPhoto, /* 64 */
    Tk_FontId, /* 65 */
    Tk_Free3DBorder, /* 66 */
    Tk_FreeBitmap, /* 67 */
    Tk_FreeColor, /* 68 */
    Tk_FreeColormap, /* 69 */
    Tk_FreeCursor, /* 70 */
    Tk_FreeFont, /* 71 */
    Tk_FreeGC, /* 72 */
    Tk_FreeImage, /* 73 */
    Tk_FreeOptions, /* 74 */
    Tk_FreePixmap, /* 75 */
    Tk_FreeTextLayout, /* 76 */
    Tk_FreeXId, /* 77 */
    Tk_GCForColor, /* 78 */
    Tk_GeometryRequest, /* 79 */
    Tk_Get3DBorder, /* 80 */
    Tk_GetAllBindings, /* 81 */
    Tk_GetAnchor, /* 82 */
    Tk_GetAtomName, /* 83 */
    Tk_GetBinding, /* 84 */
    Tk_GetBitmap, /* 85 */
    Tk_GetBitmapFromData, /* 86 */
    Tk_GetCapStyle, /* 87 */
    Tk_GetColor, /* 88 */
    Tk_GetColorByValue, /* 89 */
    Tk_GetColormap, /* 90 */
    Tk_GetCursor, /* 91 */
    Tk_GetCursorFromData, /* 92 */
    Tk_GetFont, /* 93 */
    Tk_GetFontFromObj, /* 94 */
    Tk_GetFontMetrics, /* 95 */
    Tk_GetGC, /* 96 */
    Tk_GetImage, /* 97 */
    Tk_GetImageMasterData, /* 98 */
    Tk_GetItemTypes, /* 99 */
    Tk_GetJoinStyle, /* 100 */
    Tk_GetJustify, /* 101 */
    Tk_GetNumMainWindows, /* 102 */
    Tk_GetOption, /* 103 */
    Tk_GetPixels, /* 104 */
    Tk_GetPixmap, /* 105 */
    Tk_GetRelief, /* 106 */
    Tk_GetRootCoords, /* 107 */
    Tk_GetScrollInfo, /* 108 */
    Tk_GetScreenMM, /* 109 */
    Tk_GetSelection, /* 110 */
    Tk_GetUid, /* 111 */
    Tk_GetVisual, /* 112 */
    Tk_GetVRootGeometry, /* 113 */
    Tk_Grab, /* 114 */
    Tk_HandleEvent, /* 115 */
    Tk_IdToWindow, /* 116 */
    Tk_ImageChanged, /* 117 */
    Tk_Init, /* 118 */
    Tk_InternAtom, /* 119 */
    Tk_IntersectTextLayout, /* 120 */
    Tk_MaintainGeometry, /* 121 */
    Tk_MainWindow, /* 122 */
    Tk_MakeWindowExist, /* 123 */
    Tk_ManageGeometry, /* 124 */
    Tk_MapWindow, /* 125 */
    Tk_MeasureChars, /* 126 */
    Tk_MoveResizeWindow, /* 127 */
    Tk_MoveWindow, /* 128 */
    Tk_MoveToplevelWindow, /* 129 */
    Tk_NameOf3DBorder, /* 130 */
    Tk_NameOfAnchor, /* 131 */
    Tk_NameOfBitmap, /* 132 */
    Tk_NameOfCapStyle, /* 133 */
    Tk_NameOfColor, /* 134 */
    Tk_NameOfCursor, /* 135 */
    Tk_NameOfFont, /* 136 */
    Tk_NameOfImage, /* 137 */
    Tk_NameOfJoinStyle, /* 138 */
    Tk_NameOfJustify, /* 139 */
    Tk_NameOfRelief, /* 140 */
    Tk_NameToWindow, /* 141 */
    Tk_OwnSelection, /* 142 */
    Tk_ParseArgv, /* 143 */
    Tk_PhotoPutBlock_NoComposite, /* 144 */
    Tk_PhotoPutZoomedBlock_NoComposite, /* 145 */
    Tk_PhotoGetImage, /* 146 */
    Tk_PhotoBlank, /* 147 */
    Tk_PhotoExpand_Panic, /* 148 */
    Tk_PhotoGetSize, /* 149 */
    Tk_PhotoSetSize_Panic, /* 150 */
    Tk_PointToChar, /* 151 */
    Tk_PostscriptFontName, /* 152 */
    Tk_PreserveColormap, /* 153 */
    Tk_QueueWindowEvent, /* 154 */
    Tk_RedrawImage, /* 155 */
    Tk_ResizeWindow, /* 156 */
    Tk_RestackWindow, /* 157 */
    Tk_RestrictEvents, /* 158 */
    Tk_SafeInit, /* 159 */
    Tk_SetAppName, /* 160 */
    Tk_SetBackgroundFromBorder, /* 161 */
    Tk_SetClass, /* 162 */
    Tk_SetGrid, /* 163 */
    Tk_SetInternalBorder, /* 164 */
    Tk_SetWindowBackground, /* 165 */
    Tk_SetWindowBackgroundPixmap, /* 166 */
    Tk_SetWindowBorder, /* 167 */
    Tk_SetWindowBorderWidth, /* 168 */
    Tk_SetWindowBorderPixmap, /* 169 */
    Tk_SetWindowColormap, /* 170 */
    Tk_SetWindowVisual, /* 171 */
    Tk_SizeOfBitmap, /* 172 */
    Tk_SizeOfImage, /* 173 */
    Tk_StrictMotif, /* 174 */
    Tk_TextLayoutToPostscript, /* 175 */
    Tk_TextWidth, /* 176 */
    Tk_UndefineCursor, /* 177 */
    Tk_UnderlineChars, /* 178 */
    Tk_UnderlineTextLayout, /* 179 */
    Tk_Ungrab, /* 180 */
    Tk_UnmaintainGeometry, /* 181 */
    Tk_UnmapWindow, /* 182 */
    Tk_UnsetGrid, /* 183 */
    Tk_UpdatePointer, /* 184 */
    Tk_AllocBitmapFromObj, /* 185 */
    Tk_Alloc3DBorderFromObj, /* 186 */
    Tk_AllocColorFromObj, /* 187 */
    Tk_AllocCursorFromObj, /* 188 */
    Tk_AllocFontFromObj, /* 189 */
    Tk_CreateOptionTable, /* 190 */
    Tk_DeleteOptionTable, /* 191 */
    Tk_Free3DBorderFromObj, /* 192 */
    Tk_FreeBitmapFromObj, /* 193 */
    Tk_FreeColorFromObj, /* 194 */
    Tk_FreeConfigOptions, /* 195 */
    Tk_FreeSavedOptions, /* 196 */
    Tk_FreeCursorFromObj, /* 197 */
    Tk_FreeFontFromObj, /* 198 */
    Tk_Get3DBorderFromObj, /* 199 */
    Tk_GetAnchorFromObj, /* 200 */
    Tk_GetBitmapFromObj, /* 201 */
    Tk_GetColorFromObj, /* 202 */
    Tk_GetCursorFromObj, /* 203 */
    Tk_GetOptionInfo, /* 204 */
    Tk_GetOptionValue, /* 205 */
    Tk_GetJustifyFromObj, /* 206 */
    Tk_GetMMFromObj, /* 207 */
    Tk_GetPixelsFromObj, /* 208 */
    Tk_GetReliefFromObj, /* 209 */
    Tk_GetScrollInfoObj, /* 210 */
    Tk_InitOptions, /* 211 */
    Tk_MainEx, /* 212 */
    Tk_RestoreSavedOptions, /* 213 */
    Tk_SetOptions, /* 214 */
    Tk_InitConsoleChannels, /* 215 */
    Tk_CreateConsoleWindow, /* 216 */
    Tk_CreateSmoothMethod, /* 217 */
    0, /* 218 */
    0, /* 219 */
    Tk_GetDash, /* 220 */
    Tk_CreateOutline, /* 221 */
    Tk_DeleteOutline, /* 222 */
    Tk_ConfigOutlineGC, /* 223 */
    Tk_ChangeOutlineGC, /* 224 */
    Tk_ResetOutlineGC, /* 225 */
    Tk_CanvasPsOutline, /* 226 */
    Tk_SetTSOrigin, /* 227 */
    Tk_CanvasGetCoordFromObj, /* 228 */
    Tk_CanvasSetOffset, /* 229 */
    Tk_DitherPhoto, /* 230 */
    Tk_PostscriptBitmap, /* 231 */
    Tk_PostscriptColor, /* 232 */
    Tk_PostscriptFont, /* 233 */
    Tk_PostscriptImage, /* 234 */
    Tk_PostscriptPath, /* 235 */
    Tk_PostscriptStipple, /* 236 */
    Tk_PostscriptY, /* 237 */
    Tk_PostscriptPhoto, /* 238 */
    Tk_CreateClientMessageHandler, /* 239 */
    Tk_DeleteClientMessageHandler, /* 240 */
    Tk_CreateAnonymousWindow, /* 241 */
    Tk_SetClassProcs, /* 242 */
    Tk_SetInternalBorderEx, /* 243 */
    Tk_SetMinimumRequestSize, /* 244 */
    Tk_SetCaretPos, /* 245 */
    Tk_PhotoPutBlock_Panic, /* 246 */
    Tk_PhotoPutZoomedBlock_Panic, /* 247 */
    Tk_CollapseMotionEvents, /* 248 */
    Tk_RegisterStyleEngine, /* 249 */
    Tk_GetStyleEngine, /* 250 */
    Tk_RegisterStyledElement, /* 251 */
    Tk_GetElementId, /* 252 */
    Tk_CreateStyle, /* 253 */
    Tk_GetStyle, /* 254 */
    Tk_FreeStyle, /* 255 */
    Tk_NameOfStyle, /* 256 */
    Tk_AllocStyleFromObj, /* 257 */
    Tk_GetStyleFromObj, /* 258 */
    Tk_FreeStyleFromObj, /* 259 */
    Tk_GetStyledElement, /* 260 */
    Tk_GetElementSize, /* 261 */
    Tk_GetElementBox, /* 262 */
    Tk_GetElementBorderWidth, /* 263 */
    Tk_DrawElement, /* 264 */
    Tk_PhotoExpand, /* 265 */
    Tk_PhotoPutBlock, /* 266 */
    Tk_PhotoPutZoomedBlock, /* 267 */
    Tk_PhotoSetSize, /* 268 */
    Tk_GetUserInactiveTime, /* 269 */
    Tk_ResetUserInactiveTime, /* 270 */
    Tk_Interp, /* 271 */
    Tk_CreateOldImageType, /* 272 */
    Tk_CreateOldPhotoImageFormat, /* 273 */
};

/* !END!: Do not edit above this line. */<|MERGE_RESOLUTION|>--- conflicted
+++ resolved
@@ -1013,17 +1013,10 @@
     TkMacOSXGetRootControl, /* 8 */
     Tk_MacOSXSetupTkNotifier, /* 9 */
     Tk_MacOSXIsAppInFront, /* 10 */
-<<<<<<< HEAD
     Tk_MacOSXGetTkWindow, /* 11 */
     Tk_MacOSXGetCGContextForDrawable, /* 12 */
-    0, /* 13 */
-    0, /* 14 */
-=======
-    TkMacOSXGetTkWindow, /* 11 */
-    TkMacOSXGetCGContextForDrawable, /* 12 */
-    TkMacOSXGetNSViewForDrawable, /* 13 */
-    TkMacOSXGetNSWindowForDrawable, /* 14 */
->>>>>>> cd0daf6b
+    Tk_MacOSXGetNSViewForDrawable, /* 13 */
+    Tk_MacOSXGetNSWindowForDrawable, /* 14 */
     0, /* 15 */
     TkGenWMConfigureEvent_, /* 16 */
 #endif /* AQUA */
