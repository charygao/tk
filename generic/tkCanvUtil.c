--- conflicted
+++ resolved
@@ -1256,13 +1256,8 @@
 	XSetDashes(Canvas(canvas)->display, outline->gc, outline->offset, p,
 		dash->number);
     }
-<<<<<<< HEAD
-    if (stipple) {
+    if (stipple!=None) {
 	int w = 0; int h = 0;
-=======
-    if (stipple!=None) {
-	int w=0; int h=0;
->>>>>>> f2b5a87d
 	Tk_TSOffset *tsoffset = &outline->tsoffset;
 	int flags = tsoffset->flags;
 
@@ -1377,13 +1372,8 @@
 	XSetDashes(Canvas(canvas)->display, outline->gc, outline->offset,
 		&dashList , 1);
     }
-<<<<<<< HEAD
-    if (stipple) {
+    if (stipple != None) {
 	XSetTSOrigin(Canvas(canvas)->display, outline->gc, 0, 0);
-=======
-    if (stipple != None) {
-	XSetTSOrigin(((TkCanvas *)canvas)->display, outline->gc, 0, 0);
->>>>>>> f2b5a87d
 	return 1;
     }
     return 0;
@@ -1503,7 +1493,6 @@
     if (Tk_CanvasPsColor(interp, canvas, color) != TCL_OK) {
 	return TCL_ERROR;
     }
-<<<<<<< HEAD
 
     /*
      * Note that psObj might hold an invalid reference now.
@@ -1511,10 +1500,6 @@
 
     if (stipple) {
 	Tcl_AppendToObj(GetPostscriptBuffer(interp), "StrokeClip ", -1);
-=======
-    if (stipple != None) {
-	Tcl_AppendResult(interp, "StrokeClip ", NULL);
->>>>>>> f2b5a87d
 	if (Tk_CanvasPsStipple(interp, canvas, stipple) != TCL_OK) {
 	    return TCL_ERROR;
 	}
