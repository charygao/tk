--- conflicted
+++ resolved
@@ -1440,15 +1440,10 @@
 GridReqProc(
     ClientData clientData,	/* Grid's information about window that got
 				 * new preferred geometry. */
-    Tk_Window tkwin)		/* Other Tk-related information about the
+    TCL_UNUSED(Tk_Window))		/* Other Tk-related information about the
 				 * window. */
 {
-<<<<<<< HEAD
     Gridder *gridPtr = (Gridder *)clientData;
-    (void)tkwin;
-=======
-    Gridder *gridPtr = clientData;
->>>>>>> 83284028
 
     gridPtr = gridPtr->containerPtr;
     if (gridPtr && !(gridPtr->flags & REQUESTED_RELAYOUT)) {
@@ -1477,16 +1472,11 @@
 
 static void
 GridLostSlaveProc(
-    ClientData clientData,	/* Grid structure for slave window that was
+    ClientData clientData,	/* Grid structure for content window that was
 				 * stolen away. */
-    Tk_Window tkwin)		/* Tk's handle for the slave window. */
+    TCL_UNUSED(Tk_Window))		/* Tk's handle for the content window. */
 {
-<<<<<<< HEAD
     Gridder *slavePtr = (Gridder *)clientData;
-    (void)tkwin;
-=======
-    Gridder *slavePtr = clientData;
->>>>>>> 83284028
 
     if (slavePtr->containerPtr->tkwin != Tk_Parent(slavePtr->tkwin)) {
 	Tk_UnmaintainGeometry(slavePtr->tkwin, slavePtr->containerPtr->tkwin);
@@ -1747,11 +1737,7 @@
     ClientData clientData)	/* Structure describing container whose slaves
 				 * are to be re-layed out. */
 {
-<<<<<<< HEAD
     Gridder *containerPtr = (Gridder *)clientData;
-=======
-    Gridder *containerPtr = clientData;
->>>>>>> 83284028
     Gridder *slavePtr;
     GridMaster *slotPtr = containerPtr->containerDataPtr;
     int abort;
@@ -2851,11 +2837,7 @@
 DestroyGrid(
     void *memPtr)		/* Info about window that is now dead. */
 {
-<<<<<<< HEAD
     Gridder *gridPtr = (Gridder *)memPtr;
-=======
-    Gridder *gridPtr = memPtr;
->>>>>>> 83284028
 
     if (gridPtr->containerDataPtr != NULL) {
 	if (gridPtr->containerDataPtr->rowPtr != NULL) {
@@ -2897,11 +2879,7 @@
 				 * eventPtr. */
     XEvent *eventPtr)		/* Describes what just happened. */
 {
-<<<<<<< HEAD
     Gridder *gridPtr = (Gridder *)clientData;
-=======
-    Gridder *gridPtr = clientData;
->>>>>>> 83284028
     TkDisplay *dispPtr = ((TkWindow *) gridPtr->tkwin)->dispPtr;
 
     if (eventPtr->type == ConfigureNotify) {
