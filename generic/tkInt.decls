--- conflicted
+++ resolved
@@ -24,106 +24,6 @@
 # risk. Note that the position of functions should not be changed between
 # versions to avoid gratuitous incompatibilities.
 
-<<<<<<< HEAD
-declare 0 generic {
-    TkWindow *TkAllocWindow(TkDisplay *dispPtr, int screenNum,
-	    TkWindow *parentPtr)
-}
-declare 1 generic {
-    void TkBezierPoints(double control[], int numSteps, double *coordPtr)
-}
-declare 2 generic {
-    void TkBezierScreenPoints(Tk_Canvas canvas, double control[],
-	    int numSteps, XPoint *xPointPtr)
-}
-declare 3 generic {
-    void TkBindDeadWindow(TkWindow *winPtr)
-}
-declare 4 generic {
-    void TkBindEventProc(TkWindow *winPtr, XEvent *eventPtr)
-}
-declare 5 generic {
-    void TkBindFree(TkMainInfo *mainPtr)
-}
-declare 6 generic {
-    void TkBindInit(TkMainInfo *mainPtr)
-}
-declare 7 generic {
-    void TkChangeEventWindow(XEvent *eventPtr, TkWindow *winPtr)
-}
-declare 8 generic {
-    int TkClipInit(Tcl_Interp *interp, TkDisplay *dispPtr)
-}
-declare 9 generic {
-    void TkComputeAnchor(Tk_Anchor anchor, Tk_Window tkwin, int padX, int padY,
-	    int innerWidth, int innerHeight, int *xPtr, int *yPtr)
-}
-declare 10 generic {
-    int TkCopyAndGlobalEval(Tcl_Interp *interp, char *script)
-}
-declare 11 generic {
-    unsigned long TkCreateBindingProcedure(Tcl_Interp *interp,
-	    Tk_BindingTable bindingTable, ClientData object,
-	    CONST char *eventString, TkBindEvalProc *evalProc,
-	    TkBindFreeProc *freeProc, ClientData clientData)
-}
-declare 12 generic {
-    TkCursor *TkCreateCursorFromData(Tk_Window tkwin,
-	    CONST char *source, CONST char *mask, int width, int height,
-	    int xHot, int yHot, XColor fg, XColor bg)
-}
-declare 13 generic {
-    int TkCreateFrame(ClientData clientData, Tcl_Interp *interp,
-	    int argc, char **argv, int toplevel, char *appName)
-}
-declare 14 generic {
-    Tk_Window TkCreateMainWindow(Tcl_Interp *interp,
-	    CONST char *screenName, char *baseName)
-}
-declare 15 generic {
-    Time TkCurrentTime(TkDisplay *dispPtr)
-}
-declare 16 generic {
-    void TkDeleteAllImages(TkMainInfo *mainPtr)
-}
-declare 17 generic {
-    void TkDoConfigureNotify(TkWindow *winPtr)
-}
-declare 18 generic {
-    void TkDrawInsetFocusHighlight(Tk_Window tkwin, GC gc, int width,
-	    Drawable drawable, int padding)
-}
-declare 19 generic {
-    void TkEventDeadWindow(TkWindow *winPtr)
-}
-declare 20 generic {
-    void TkFillPolygon(Tk_Canvas canvas, double *coordPtr, int numPoints,
-	    Display *display, Drawable drawable, GC gc, GC outlineGC)
-}
-declare 21 generic {
-    int TkFindStateNum(Tcl_Interp *interp, CONST char *option,
-	    CONST TkStateMap *mapPtr, CONST char *strKey)
-}
-declare 22 generic {
-    char *TkFindStateString(CONST TkStateMap *mapPtr, int numKey)
-}
-declare 23 generic {
-    void TkFocusDeadWindow(TkWindow *winPtr)
-}
-declare 24 generic {
-    int TkFocusFilterEvent(TkWindow *winPtr, XEvent *eventPtr)
-}
-declare 25 generic {
-    TkWindow *TkFocusKeyEvent(TkWindow *winPtr, XEvent *eventPtr)
-}
-declare 26 generic {
-    void TkFontPkgInit(TkMainInfo *mainPtr)
-}
-declare 27 generic {
-    void TkFontPkgFree(TkMainInfo *mainPtr)
-}
-declare 28 generic {
-=======
 declare 0 {
     TkWindow *TkAllocWindow(TkDisplay *dispPtr, int screenNum,
 	    TkWindow *parentPtr)
@@ -222,73 +122,18 @@
     void TkFontPkgFree(TkMainInfo *mainPtr)
 }
 declare 28 {
->>>>>>> 11e026fb
     void TkFreeBindingTags(TkWindow *winPtr)
 }
 
 # Name change only, TkFreeCursor in Tcl 8.0.x now TkpFreeCursor
-<<<<<<< HEAD
-declare 29 generic {
-    void TkpFreeCursor(TkCursor *cursorPtr)
-}
-declare 30 generic {
-=======
 declare 29 {
     void TkpFreeCursor(TkCursor *cursorPtr)
 }
 declare 30 {
->>>>>>> 11e026fb
     char *TkGetBitmapData(Tcl_Interp *interp, char *string,
 	    char *fileName, int *widthPtr, int *heightPtr,
 	    int *hotXPtr, int *hotYPtr)
 }
-<<<<<<< HEAD
-declare 31 generic {
-    void TkGetButtPoints(double p1[], double p2[],
-	    double width, int project, double m1[], double m2[])
-}
-declare 32 generic {
-    TkCursor *TkGetCursorByName(Tcl_Interp *interp,
-	    Tk_Window tkwin, Tk_Uid string)
-}
-declare 33 generic {
-    CONST84_RETURN char *TkGetDefaultScreenName(Tcl_Interp *interp,
-	    CONST char *screenName)
-}
-declare 34 generic {
-    TkDisplay *TkGetDisplay(Display *display)
-}
-declare 35 generic {
-    int TkGetDisplayOf(Tcl_Interp *interp, int objc, Tcl_Obj *CONST objv[],
-	    Tk_Window *tkwinPtr)
-}
-declare 36 generic {
-    TkWindow *TkGetFocusWin(TkWindow *winPtr)
-}
-declare 37 generic {
-    int TkGetInterpNames(Tcl_Interp *interp, Tk_Window tkwin)
-}
-declare 38 generic {
-    int TkGetMiterPoints(double p1[], double p2[], double p3[],
-	    double width, double m1[], double m2[])
-}
-declare 39 generic {
-    void TkGetPointerCoords(Tk_Window tkwin, int *xPtr, int *yPtr)
-}
-declare 40 generic {
-    void TkGetServerInfo(Tcl_Interp *interp, Tk_Window tkwin)
-}
-declare 41 generic {
-    void TkGrabDeadWindow(TkWindow *winPtr)
-}
-declare 42 generic {
-    int TkGrabState(TkWindow *winPtr)
-}
-declare 43 generic {
-    void TkIncludePoint(Tk_Item *itemPtr, double *pointPtr)
-}
-declare 44 generic {
-=======
 declare 31 {
     void TkGetButtPoints(double p1[], double p2[],
 	    double width, int project, double m1[], double m2[])
@@ -334,135 +179,10 @@
     void TkIncludePoint(Tk_Item *itemPtr, double *pointPtr)
 }
 declare 44 {
->>>>>>> 11e026fb
     void TkInOutEvents(XEvent *eventPtr, TkWindow *sourcePtr,
 	    TkWindow *destPtr, int leaveType, int enterType,
 	    Tcl_QueuePosition position)
 }
-<<<<<<< HEAD
-declare 45 generic {
-    void TkInstallFrameMenu(Tk_Window tkwin)
-}
-declare 46 generic {
-    char *TkKeysymToString(KeySym keysym)
-}
-declare 47 generic {
-    int TkLineToArea(double end1Ptr[], double end2Ptr[], double rectPtr[])
-}
-declare 48 generic {
-    double TkLineToPoint(double end1Ptr[], double end2Ptr[], double pointPtr[])
-}
-declare 49 generic {
-    int TkMakeBezierCurve(Tk_Canvas canvas, double *pointPtr, int numPoints,
-	    int numSteps, XPoint xPoints[], double dblPoints[])
-}
-declare 50 generic {
-    void TkMakeBezierPostscript(Tcl_Interp *interp,
-	    Tk_Canvas canvas, double *pointPtr, int numPoints)
-}
-declare 51 generic {
-    void TkOptionClassChanged(TkWindow *winPtr)
-}
-declare 52 generic {
-    void TkOptionDeadWindow(TkWindow *winPtr)
-}
-declare 53 generic {
-    int TkOvalToArea(double *ovalPtr, double *rectPtr)
-}
-declare 54 generic {
-    double TkOvalToPoint(double ovalPtr[],
-	    double width, int filled, double pointPtr[])
-}
-declare 55 generic {
-    int TkpChangeFocus(TkWindow *winPtr, int force)
-}
-declare 56 generic {
-    void TkpCloseDisplay(TkDisplay *dispPtr)
-}
-declare 57 generic {
-    void TkpClaimFocus(TkWindow *topLevelPtr, int force)
-}
-declare 58 generic {
-    void TkpDisplayWarning(CONST char *msg, CONST char *title)
-}
-declare 59 generic {
-    void TkpGetAppName(Tcl_Interp *interp, Tcl_DString *name)
-}
-declare 60 generic {
-    TkWindow *TkpGetOtherWindow(TkWindow *winPtr)
-}
-declare 61 generic {
-    TkWindow *TkpGetWrapperWindow(TkWindow *winPtr)
-}
-declare 62 generic {
-    int TkpInit(Tcl_Interp *interp)
-}
-declare 63 generic {
-    void TkpInitializeMenuBindings(Tcl_Interp *interp,
-	    Tk_BindingTable bindingTable)
-}
-declare 64 generic {
-    void TkpMakeContainer(Tk_Window tkwin)
-}
-declare 65 generic {
-    void TkpMakeMenuWindow(Tk_Window tkwin, int transient)
-}
-declare 66 generic {
-    Window TkpMakeWindow(TkWindow *winPtr, Window parent)
-}
-declare 67 generic {
-    void TkpMenuNotifyToplevelCreate(Tcl_Interp *interp1, char *menuName)
-}
-declare 68 generic {
-    TkDisplay *TkpOpenDisplay(CONST char *display_name)
-}
-declare 69 generic {
-    int TkPointerEvent(XEvent *eventPtr, TkWindow *winPtr)
-}
-declare 70 generic {
-    int TkPolygonToArea(double *polyPtr, int numPoints, double *rectPtr)
-}
-declare 71 generic {
-    double TkPolygonToPoint(double *polyPtr, int numPoints, double *pointPtr)
-}
-declare 72 generic {
-    int TkPositionInTree(TkWindow *winPtr, TkWindow *treePtr)
-}
-declare 73 generic {
-    void TkpRedirectKeyEvent(TkWindow *winPtr, XEvent *eventPtr)
-}
-declare 74 generic {
-    void TkpSetMainMenubar(Tcl_Interp *interp, Tk_Window tkwin, char *menuName)
-}
-declare 75 generic {
-    int TkpUseWindow(Tcl_Interp *interp, Tk_Window tkwin, CONST char *string)
-}
-declare 76 generic {
-    int TkpWindowWasRecentlyDeleted(Window win, TkDisplay *dispPtr)
-}
-declare 77 generic {
-    void TkQueueEventForAllChildren(TkWindow *winPtr, XEvent *eventPtr)
-}
-declare 78 generic {
-    int TkReadBitmapFile(Display *display, Drawable d, CONST char *filename,
-	    unsigned int *width_return, unsigned int *height_return,
-	    Pixmap *bitmap_return, int *x_hot_return, int *y_hot_return)
-}
-declare 79 generic {
-    int TkScrollWindow(Tk_Window tkwin, GC gc, int x, int y,
-	    int width, int height, int dx, int dy, TkRegion damageRgn)
-}
-declare 80 generic {
-    void TkSelDeadWindow(TkWindow *winPtr)
-}
-declare 81 generic {
-    void TkSelEventProc(Tk_Window tkwin, XEvent *eventPtr)
-}
-declare 82 generic {
-    void TkSelInit(Tk_Window tkwin)
-}
-declare 83 generic {
-=======
 declare 45 {
     void TkInstallFrameMenu(Tk_Window tkwin)
 }
@@ -506,7 +226,7 @@
     void TkpClaimFocus(TkWindow *topLevelPtr, int force)
 }
 declare 58 {
-    void TkpDisplayWarning( const char *msg, const char *title)
+    void TkpDisplayWarning(const char *msg, const char *title)
 }
 declare 59 {
     void TkpGetAppName(Tcl_Interp *interp, Tcl_DString *name)
@@ -537,7 +257,7 @@
     void TkpMenuNotifyToplevelCreate(Tcl_Interp *interp, char *menuName)
 }
 declare 68 {
-    TkDisplay *TkpOpenDisplay( const char *display_name)
+    TkDisplay *TkpOpenDisplay(const char *display_name)
 }
 declare 69 {
     int TkPointerEvent(XEvent *eventPtr, TkWindow *winPtr)
@@ -585,58 +305,10 @@
     void TkSelInit(Tk_Window tkwin)
 }
 declare 83 {
->>>>>>> 11e026fb
     void TkSelPropProc(XEvent *eventPtr)
 }
 
 # Exported publically as Tk_SetClassProcs in 8.4a2
-<<<<<<< HEAD
-#declare 84 generic {
-#    void TkSetClassProcs(Tk_Window tkwin,
-#	    TkClassProcs *procs, ClientData instanceData)
-#}
-
-declare 85 generic {
-    void TkSetWindowMenuBar(Tcl_Interp *interp, Tk_Window tkwin,
-	    char *oldMenuName, char *menuName)
-}
-declare 86 generic {
-    KeySym TkStringToKeysym(char *name)
-}
-declare 87 generic {
-    int TkThickPolyLineToArea(double *coordPtr, int numPoints,
-	    double width, int capStyle, int joinStyle, double *rectPtr)
-}
-declare 88 generic {
-    void TkWmAddToColormapWindows(TkWindow *winPtr)
-}
-declare 89 generic {
-    void TkWmDeadWindow(TkWindow *winPtr)
-}
-declare 90 generic {
-    TkWindow *TkWmFocusToplevel(TkWindow *winPtr)
-}
-declare 91 generic {
-    void TkWmMapWindow(TkWindow *winPtr)
-}
-declare 92 generic {
-    void TkWmNewWindow(TkWindow *winPtr)
-}
-declare 93 generic {
-    void TkWmProtocolEventProc(TkWindow *winPtr, XEvent *evenvPtr)
-}
-declare 94 generic {
-    void TkWmRemoveFromColormapWindows(TkWindow *winPtr)
-}
-declare 95 generic {
-    void TkWmRestackToplevel(TkWindow *winPtr, int aboveBelow,
-	    TkWindow *otherPtr)
-}
-declare 96 generic {
-    void TkWmSetClass(TkWindow *winPtr)
-}
-declare 97 generic {
-=======
 #declare 84 {
 #    void TkSetClassProcs(Tk_Window tkwin,
 #	    TkClassProcs *procs, ClientData instanceData)
@@ -681,59 +353,57 @@
     void TkWmSetClass(TkWindow *winPtr)
 }
 declare 97 {
->>>>>>> 11e026fb
     void TkWmUnmapWindow(TkWindow *winPtr)
 }
 
 # new for 8.1
 
-<<<<<<< HEAD
-declare 98 generic {
+declare 98 {
     Tcl_Obj *TkDebugBitmap(Tk_Window tkwin, char *name)
 }
-declare 99 generic {
+declare 99 {
     Tcl_Obj *TkDebugBorder(Tk_Window tkwin, char *name)
 }
-declare 100 generic {
+declare 100 {
     Tcl_Obj *TkDebugCursor(Tk_Window tkwin, char *name)
 }
-declare 101 generic {
+declare 101 {
     Tcl_Obj *TkDebugColor(Tk_Window tkwin, char *name)
 }
-declare 102 generic {
+declare 102 {
     Tcl_Obj *TkDebugConfig(Tcl_Interp *interp, Tk_OptionTable table)
 }
-declare 103 generic {
+declare 103 {
     Tcl_Obj *TkDebugFont(Tk_Window tkwin, char *name)
 }
-declare 104 generic {
+declare 104 {
     int TkFindStateNumObj(Tcl_Interp *interp, Tcl_Obj *optionPtr,
-	    CONST TkStateMap *mapPtr, Tcl_Obj *keyPtr)
-}
-declare 105 generic {
+	    const TkStateMap *mapPtr, Tcl_Obj *keyPtr)
+}
+declare 105 {
     Tcl_HashTable *TkGetBitmapPredefTable(void)
 }
-declare 106 generic {
+declare 106 {
     TkDisplay *TkGetDisplayList(void)
 }
-declare 107 generic {
+declare 107 {
     TkMainInfo *TkGetMainInfoList(void)
 }
-declare 108 generic {
+declare 108 {
     int TkGetWindowFromObj(Tcl_Interp *interp, Tk_Window tkwin,
 	    Tcl_Obj *objPtr, Tk_Window *windowPtr)
 }
-declare 109 generic {
+declare 109 {
     char *TkpGetString(TkWindow *winPtr, XEvent *eventPtr, Tcl_DString *dsPtr)
 }
-declare 110 generic {
+declare 110 {
     void TkpGetSubFonts(Tcl_Interp *interp, Tk_Font tkfont)
 }
-declare 111 generic {
+declare 111 {
     Tcl_Obj *TkpGetSystemDefault(Tk_Window tkwin,
-	    CONST char *dbName, CONST char *className)
-}
-declare 112 generic {
+	    const char *dbName, const char *className)
+}
+declare 112 {
     void TkpMenuThreadInit(void)
 }
 declare 113 {aqua win} {
@@ -760,138 +430,14 @@
 	    TkRegion src, TkRegion dr_return)
 }
 declare 121 aqua {
-    Pixmap TkpCreateNativeBitmap(Display *display, CONST char *source)
+    Pixmap TkpCreateNativeBitmap(Display *display, const char *source)
 }
 declare 122 aqua {
     void TkpDefineNativeBitmaps(void)
 }
 declare 124 aqua {
     Pixmap TkpGetNativeAppBitmap(Display *display,
- 	    CONST char *name, int *width, int *height)
-}
-declare 135 generic {
-    void TkpDrawHighlightBorder(Tk_Window tkwin, GC fgGC, GC bgGC,
-        int highlightWidth, Drawable drawable)
-}
-declare 136 generic {
-    void TkSetFocusWin(TkWindow *winPtr, int force)
-}
-declare 137 generic {
-    void TkpSetKeycodeAndState(Tk_Window tkwin, KeySym keySym,
-            XEvent *eventPtr)
-}
-declare 138 generic {
-    KeySym TkpGetKeySym(TkDisplay *dispPtr, XEvent *eventPtr)
-}
-declare 139 generic {
-    void TkpInitKeymapInfo(TkDisplay *dispPtr)
-}
-declare 140 generic {
-    TkRegion TkPhotoGetValidRegion(Tk_PhotoHandle handle)
-}
-declare 141 generic {
-    TkWindow **TkWmStackorderToplevel(TkWindow *parentPtr)
-}
-declare 142 generic {
-    void TkFocusFree(TkMainInfo *mainPtr)
-}
-declare 143 generic {
-    void TkClipCleanup(TkDisplay *dispPtr)
-}
-declare 144 generic {
-    void TkGCCleanup(TkDisplay *dispPtr)
-}
-declare 145 {win aqua} {
-    void TkSubtractRegion(TkRegion sra, TkRegion srcb, TkRegion dr_return)
-}
-declare 146 generic {
-    void TkStylePkgInit(TkMainInfo *mainPtr)
-}
-declare 147 generic {
-    void TkStylePkgFree(TkMainInfo *mainPtr)
-}
-declare 148 generic {
-=======
-declare 98 {
-    Tcl_Obj *TkDebugBitmap(Tk_Window tkwin, char *name)
-}
-declare 99 {
-    Tcl_Obj *TkDebugBorder(Tk_Window tkwin, char *name)
-}
-declare 100 {
-    Tcl_Obj *TkDebugCursor(Tk_Window tkwin, char *name)
-}
-declare 101 {
-    Tcl_Obj *TkDebugColor(Tk_Window tkwin, char *name)
-}
-declare 102 {
-    Tcl_Obj *TkDebugConfig(Tcl_Interp *interp, Tk_OptionTable table)
-}
-declare 103 {
-    Tcl_Obj *TkDebugFont(Tk_Window tkwin, char *name)
-}
-declare 104 {
-    int TkFindStateNumObj(Tcl_Interp *interp, Tcl_Obj *optionPtr,
-	    const TkStateMap *mapPtr, Tcl_Obj *keyPtr)
-}
-declare 105 {
-    Tcl_HashTable *TkGetBitmapPredefTable(void)
-}
-declare 106 {
-    TkDisplay *TkGetDisplayList(void)
-}
-declare 107 {
-    TkMainInfo *TkGetMainInfoList(void)
-}
-declare 108 {
-    int TkGetWindowFromObj(Tcl_Interp *interp, Tk_Window tkwin,
-	    Tcl_Obj *objPtr, Tk_Window *windowPtr)
-}
-declare 109 {
-    char *TkpGetString(TkWindow *winPtr, XEvent *eventPtr, Tcl_DString *dsPtr)
-}
-declare 110 {
-    void TkpGetSubFonts(Tcl_Interp *interp, Tk_Font tkfont)
-}
-declare 111 {
-    Tcl_Obj *TkpGetSystemDefault(Tk_Window tkwin,
-	    const char *dbName, const char *className)
-}
-declare 112 {
-    void TkpMenuThreadInit(void)
-}
-declare 113 {mac aqua win} {
-    void TkClipBox(TkRegion rgn, XRectangle *rect_return)
-}
-declare 114 {mac aqua win} {
-    TkRegion TkCreateRegion(void)
-}
-declare 115 {mac aqua win} {
-    void TkDestroyRegion(TkRegion rgn)
-}
-declare 116 {mac aqua win} {
-    void TkIntersectRegion(TkRegion sra, TkRegion srcb, TkRegion dr_return)
-}
-declare 117 {mac aqua win} {
-    int TkRectInRegion(TkRegion rgn, int x, int y, unsigned int width,
-	    unsigned int height)
-}
-declare 118 {mac aqua win} {
-    void TkSetRegion(Display *display, GC gc, TkRegion rgn)
-}
-declare 119 {mac aqua win} {
-    void TkUnionRectWithRegion(XRectangle *rect,
-	    TkRegion src, TkRegion dr_return)
-}
-declare 121 {mac aqua} {
-    Pixmap TkpCreateNativeBitmap(Display *display, const char *source) 
-}
-declare 122 {mac aqua} {
-    void TkpDefineNativeBitmaps(void)
-}
-declare 124 {mac aqua} {
-    Pixmap TkpGetNativeAppBitmap(Display *display,
-	    const char *name, int *width, int *height)
+ 	    const char *name, int *width, int *height)
 }
 declare 135 {
     void TkpDrawHighlightBorder(Tk_Window tkwin, GC fgGC, GC bgGC,
@@ -925,7 +471,7 @@
 declare 144 {
     void TkGCCleanup(TkDisplay *dispPtr)
 }
-declare 145 {mac win aqua} {
+declare 145 {win aqua} {
     void TkSubtractRegion(TkRegion sra, TkRegion srcb, TkRegion dr_return)
 }
 declare 146 {
@@ -935,102 +481,91 @@
     void TkStylePkgFree(TkMainInfo *mainPtr)
 }
 declare 148 {
->>>>>>> 11e026fb
     Tk_Window TkToplevelWindowForCommand(Tcl_Interp *interp,
 	    const char *cmdName)
 }
-<<<<<<< HEAD
-declare 149 generic {
-    CONST Tk_OptionSpec *TkGetOptionSpec(CONST char *name,
-	    Tk_OptionTable optionTable)
-}
-
-# TIP#168
-declare 150 generic {
-    int TkMakeRawCurve(Tk_Canvas canvas, double *pointPtr, int numPoints,
-	    int numSteps, XPoint xPoints[], double dblPoints[])
-}
-declare 151 generic {
-    void TkMakeRawCurvePostscript(Tcl_Interp *interp,
-	    Tk_Canvas canvas, double *pointPtr, int numPoints)
-}
-declare 152 generic {
-    void TkpDrawFrame(Tk_Window tkwin, Tk_3DBorder border,
-	    int highlightWidth, int borderWidth, int relief)
-}
-declare 153 generic {
-    void TkCreateThreadExitHandler(Tcl_ExitProc *proc, ClientData clientData)
-}
-declare 154 generic {
-    void TkDeleteThreadExitHandler(Tcl_ExitProc *proc, ClientData clientData)
-}
-
-# entries needed only by tktest:
-declare 156 generic {
-    int TkpTestembedCmd(ClientData clientData, Tcl_Interp *interp, int argc,
-	    CONST char **argv)
-}
-declare 157 generic {
-    int TkpTesttextCmd(ClientData dummy, Tcl_Interp *interp, int argc,
-	    CONST char **argv)
-=======
 declare 149 {
     const Tk_OptionSpec *TkGetOptionSpec(const char *name,
 	    Tk_OptionTable optionTable)
 }
+
+# TIP#168
+declare 150 {
+    int TkMakeRawCurve(Tk_Canvas canvas, double *pointPtr, int numPoints,
+	    int numSteps, XPoint xPoints[], double dblPoints[])
+}
+declare 151 {
+    void TkMakeRawCurvePostscript(Tcl_Interp *interp,
+	    Tk_Canvas canvas, double *pointPtr, int numPoints)
+}
 declare 152 {
     void TkpDrawFrame(Tk_Window tkwin, Tk_3DBorder border,
 	    int highlightWidth, int borderWidth, int relief)
->>>>>>> 11e026fb
+}
+declare 153 {
+    void TkCreateThreadExitHandler(Tcl_ExitProc *proc, ClientData clientData)
+}
+declare 154 {
+    void TkDeleteThreadExitHandler(Tcl_ExitProc *proc, ClientData clientData)
+}
+
+# entries needed only by tktest:
+declare 156 {
+    int TkpTestembedCmd(ClientData clientData, Tcl_Interp *interp, int argc,
+	    const char **argv)
+}
+declare 157 {
+    int TkpTesttextCmd(ClientData dummy, Tcl_Interp *interp, int argc,
+	    const char **argv)
 }
 
 # Next group of functions exposed due to [Bug 2768945]. Numbers are chosen so
 # as to match 8.6 branch/HEAD.
-declare 169 generic {
+declare 169 {
     int TkStateParseProc(ClientData clientData, Tcl_Interp *interp,
-	    Tk_Window tkwin, CONST char *value, char *widgRec, int offset)
-}
-declare 170 generic {
+	    Tk_Window tkwin, const char *value, char *widgRec, int offset)
+}
+declare 170 {
     char *TkStatePrintProc(ClientData clientData, Tk_Window tkwin,
 	    char *widgRec, int offset, Tcl_FreeProc **freeProcPtr)
 }
-declare 171 generic {
+declare 171 {
     int TkCanvasDashParseProc(ClientData clientData, Tcl_Interp *interp,
-	    Tk_Window tkwin, CONST char *value, char *widgRec, int offset)
-}
-declare 172 generic {
+	    Tk_Window tkwin, const char *value, char *widgRec, int offset)
+}
+declare 172 {
     char *TkCanvasDashPrintProc(ClientData clientData, Tk_Window tkwin,
 	    char *widgRec, int offset, Tcl_FreeProc **freeProcPtr)
 }
-declare 173 generic {
+declare 173 {
     int TkOffsetParseProc(ClientData clientData, Tcl_Interp *interp,
-	    Tk_Window tkwin, CONST char *value, char *widgRec, int offset)
-}
-declare 174 generic {
+	    Tk_Window tkwin, const char *value, char *widgRec, int offset)
+}
+declare 174 {
     char *TkOffsetPrintProc(ClientData clientData, Tk_Window tkwin,
 	    char *widgRec, int offset, Tcl_FreeProc **freeProcPtr)
 }
-declare 175 generic {
+declare 175 {
     int TkPixelParseProc(ClientData clientData, Tcl_Interp *interp,
-	    Tk_Window tkwin, CONST char *value, char *widgRec, int offset)
-}
-declare 176 generic {
+	    Tk_Window tkwin, const char *value, char *widgRec, int offset)
+}
+declare 176 {
     char *TkPixelPrintProc(ClientData clientData, Tk_Window tkwin,
 	    char *widgRec, int offset, Tcl_FreeProc **freeProcPtr)
 }
-declare 177 generic {
+declare 177 {
     int TkOrientParseProc(ClientData clientData, Tcl_Interp *interp,
-	    Tk_Window tkwin, CONST char *value, char *widgRec, int offset)
-}
-declare 178 generic {
+	    Tk_Window tkwin, const char *value, char *widgRec, int offset)
+}
+declare 178 {
     char *TkOrientPrintProc(ClientData clientData, Tk_Window tkwin,
 	    char *widgRec, int offset, Tcl_FreeProc **freeProcPtr)
 }
-declare 179 generic {
+declare 179 {
     int TkSmoothParseProc(ClientData clientData, Tcl_Interp *interp,
-	    Tk_Window tkwin, CONST char *value, char *widgRec, int offset)
-}
-declare 180 generic {
+	    Tk_Window tkwin, const char *value, char *widgRec, int offset)
+}
+declare 180 {
     char *TkSmoothPrintProc(ClientData clientData, Tk_Window tkwin,
 	    char *widgRec, int offset, Tcl_FreeProc **freeProcPtr)
 }
@@ -1071,11 +606,7 @@
     void TkUnixSetMenubar(Tk_Window tkwin, Tk_Window menubar)
 }
 declare 8 x11 {
-<<<<<<< HEAD
-    int TkpScanWindowId(Tcl_Interp *interp, CONST char *string, Window *idPtr)
-=======
     int TkpScanWindowId(Tcl_Interp *interp, const char *string, Window *idPtr)
->>>>>>> 11e026fb
 }
 declare 9 x11 {
     void TkWmCleanup(TkDisplay *dispPtr)
@@ -1088,14 +619,11 @@
 }
 declare 12 x11 {
     int TkpWmSetState(TkWindow *winPtr, int state)
-<<<<<<< HEAD
 }
 # only needed by tktest:
 declare 13 x11 {
     int TkpTestsendCmd(ClientData clientData, Tcl_Interp *interp, int argc,
-	    CONST char **argv)
-=======
->>>>>>> 11e026fb
+	    const char **argv)
 }
 
 ################################
@@ -1117,11 +645,7 @@
     void TkpPrintWindowId(char *buf, Window window)
 }
 declare 6 win {
-<<<<<<< HEAD
-    int TkpScanWindowId(Tcl_Interp *interp, CONST char *string, Window *idPtr)
-=======
     int TkpScanWindowId(Tcl_Interp *interp, const char *string, Window *idPtr)
->>>>>>> 11e026fb
 }
 declare 7 win {
     void TkpSetCapture(TkWindow *winPtr)
@@ -1206,11 +730,7 @@
 }
 declare 32 win {
     Tcl_Obj *TkWinGetMenuSystemDefault(Tk_Window tkwin,
-<<<<<<< HEAD
-	    CONST char *dbName, CONST char *className)
-=======
 	    const char *dbName, const char *className)
->>>>>>> 11e026fb
 }
 declare 33 win {
     int TkWinGetPlatformId(void)
@@ -1220,7 +740,6 @@
 
 declare 34 win {
     void TkWinSetHINSTANCE(HINSTANCE hInstance)
-<<<<<<< HEAD
 }
 declare 35 win {
     int TkWinGetPlatformTheme(void)
@@ -1233,247 +752,6 @@
 	    UINT message, WPARAM wParam, LPARAM lParam)
 }
 
-################################
-# Aqua specific functions
-
-declare 0 aqua {
-    void TkGenerateActivateEvents(TkWindow *winPtr, int active)
-}
-
-# removed duplicates from tkInt table
-#declare 1 aqua {
-#    Pixmap TkpCreateNativeBitmap(Display *display, CONST char *source)
-#}
-#
-#declare 2 aqua {
-#    void TkpDefineNativeBitmaps(void)
-#}
-
-declare 3 aqua {
-    void TkPointerDeadWindow(TkWindow *winPtr)
-}
-declare 4 aqua {
-    void TkpSetCapture(TkWindow *winPtr)
-}
-declare 5 aqua {
-    void TkpSetCursor(TkpCursor cursor)
-}
-declare 6 aqua {
-    void TkpWmSetState(TkWindow *winPtr, int state)
-}
-declare 7 aqua {
-    void TkAboutDlg(void)
-}
-declare 8 aqua {
-    unsigned int TkMacOSXButtonKeyState(void)
-}
-declare 9 aqua {
-    void TkMacOSXClearMenubarActive(void)
-}
-declare 10 aqua {
-    int TkMacOSXDispatchMenuEvent(int menuID, int index)
-}
-declare 11 aqua {
-    void TkMacOSXInstallCursor(int resizeOverride)
-}
-declare 12 aqua {
-    void TkMacOSXHandleTearoffMenu(void)
-}
-
-# removed duplicate from tkPlat table(tk.decls)
-#declare 13 aqua {
-#    void TkMacOSXInvalClipRgns(TkWindow *winPtr)
-#}
-
-declare 14 aqua {
-    int TkMacOSXDoHLEvent(EventRecord *theEvent)
-}
-=======
-}
-
-################################
-# Mac specific functions
-
-declare 0 mac {
-    void TkGenerateActivateEvents(TkWindow *winPtr, int active)
-}
-
-declare 3 mac {
-    unsigned long TkpGetMS(void)
-}
-declare 5 mac {
-    void TkPointerDeadWindow(TkWindow *winPtr)
-}
-declare 6 mac {
-    void TkpSetCapture(TkWindow *winPtr)
-}
-declare 7 mac {
-    void TkpSetCursor(TkpCursor cursor)
-}
-declare 8 mac {
-    void TkpWmSetState(TkWindow *winPtr, int state)
-}
-declare 10 mac {
-    void   TkAboutDlg(void)
-}
-declare 13 mac {
-    Window  TkGetTransientMaster(TkWindow *winPtr)
-}
-declare 14 mac {
-    int  TkGenerateButtonEvent(int x, int y,
-	    Window window, unsigned int state)
-}
-declare 16 mac {
-    void  TkGenWMDestroyEvent(Tk_Window tkwin)
-}
-# removed duplicate from tkPlat table(tk.decls)
-#declare 17 mac {
-#    void  TkGenWMConfigureEvent(Tk_Window tkwin, int x, int y,
-#	    int width, int height, int flags)
-#}
-declare 18 mac {
-    unsigned int TkMacButtonKeyState(void)
-}
-declare 19 mac {
-    void  TkMacClearMenubarActive(void)
-}
-# removed duplicate from tkPlat table(tk.decls)
-#declare 20 mac {
-#    int  TkMacConvertEvent(EventRecord *eventPtr)
-#}
-declare 21 mac {
-    int  TkMacDispatchMenuEvent(int menuID, int index)
-}
-declare 22 mac {
-    void  TkMacInstallCursor(int resizeOverride)
-}
-# removed duplicate from tkPlat table(tk.decls)
-#declare 23 mac {
-#    int  TkMacConvertTkEvent(EventRecord *eventPtr, Window window)
-#}
-declare 24 mac {
-    void  TkMacHandleTearoffMenu(void)
-}
-# removed duplicate from tkPlat table(tk.decls)
-#declare 26 mac {
-#    void  TkMacInvalClipRgns(TkWindow *winPtr)
-#}
-declare 27 mac {
-    void  TkMacDoHLEvent(EventRecord *theEvent)
-}
-declare 29 mac {
-    Time  TkMacGenerateTime(void)
-}
-# removed duplicate from tkPlat table(tk.decls)
-#declare 30 mac {
-#    GWorldPtr  TkMacGetDrawablePort(Drawable drawable)
-#}
-declare 31 mac {
-    TkWindow *TkMacGetScrollbarGrowWindow(TkWindow *winPtr)
-}
-declare 32 mac {
-    Window   TkMacGetXWindow(WindowRef macWinPtr)
-}
-declare 33 mac {
-    int  TkMacGrowToplevel(WindowRef whichWindow, Point start)
-}
-declare 34 mac {
-    void   TkMacHandleMenuSelect(long mResult, int optionKeyPressed)
-}
-# removed duplicates from tkPlat table(tk.decls)
-#declare 35 mac {
-#    int  TkMacHaveAppearance(void)
-#}
-#
-#declare 36 mac {
-#    void  TkMacInitAppleEvents(Tcl_Interp *interp)
-#}
-#
-#declare 37 mac {
-#    void   TkMacInitMenus(Tcl_Interp  *interp)
-#}
-declare 38 mac {
-    void  TkMacInvalidateWindow(MacDrawable *macWin, int flag)
-}
-declare 39 mac {
-    int  TkMacIsCharacterMissing(Tk_Font tkfont, unsigned int searchChar)
-}
-declare 40 mac {
-    void  TkMacMakeRealWindowExist(TkWindow *winPtr)
-}
-declare 41 mac {
-    BitMapPtr TkMacMakeStippleMap(Drawable d1, Drawable d2)
-}
-declare 42 mac {
-    void  TkMacMenuClick(void)
-}
-declare 43 mac {
-    void  TkMacRegisterOffScreenWindow(Window window, GWorldPtr portPtr)
-}
-declare 44 mac {
-    int  TkMacResizable(TkWindow *winPtr)
-}
-declare 46 mac {
-    void  TkMacSetHelpMenuItemCount(void)
-}
-declare 47 mac {
-    void  TkMacSetScrollbarGrow(TkWindow *winPtr, int flag)
-}
-declare 48 mac {
-    void  TkMacSetUpClippingRgn(Drawable drawable)
-}
-declare 49 mac {
-    void  TkMacSetUpGraphicsPort(GC gc)
-}
-declare 50 mac {
-    void   TkMacUpdateClipRgn(TkWindow *winPtr)
-}
-declare 51 mac {
-    void  TkMacUnregisterMacWindow(GWorldPtr portPtr)
-}
-declare 52 mac {
-    int  TkMacUseMenuID(short macID)
-}
-declare 53 mac {
-    RgnHandle  TkMacVisableClipRgn(TkWindow *winPtr)
-}
-declare 54 mac {
-    void  TkMacWinBounds(TkWindow *winPtr, Rect *geometry)
-}
-declare 55 mac {
-    void  TkMacWindowOffset(WindowRef wRef, int *xOffset, int *yOffset)
-}
-declare 57 mac {
-    int   TkSetMacColor(unsigned long pixel, RGBColor *macColor)
-}
-declare 58 mac {
-    void   TkSetWMName(TkWindow *winPtr, Tk_Uid titleUid)
-}
-declare 59 mac {
-    void  TkSuspendClipboard(void)
-}
-declare 61 mac {
-    int  TkMacZoomToplevel(WindowPtr whichWindow, Point where, short zoomPart)
-}
-declare 62 mac {
-    Tk_Window Tk_TopCoordsToWindow(Tk_Window tkwin,
-	    int rootX, int rootY, int *newX, int *newY)
-}
-declare 63 mac {
-    MacDrawable *TkMacContainerId(TkWindow *winPtr)
-}
-declare 64 mac {
-    MacDrawable *TkMacGetHostToplevel(TkWindow *winPtr)
-}
-declare 65 mac {
-    void TkMacPreprocessMenu(void)
-}
-declare 66 mac {
-    int TkpIsWindowFloating(WindowRef window)
-}
-declare 35 win {
-    int TkWinGetPlatformTheme(void)
-}
 ################################
 # Aqua specific functions
 
@@ -1529,7 +807,6 @@
 declare 14 aqua {
     int TkMacOSXDoHLEvent(EventRecord *theEvent)
 }
->>>>>>> 11e026fb
 
 # removed duplicate from tkPlat table(tk.decls)
 #declare 15 aqua {
@@ -1885,11 +1162,7 @@
     Status XSendEvent(Display *d, Window w, Bool b, long l, XEvent *x)
 }
 declare 62 win {
-<<<<<<< HEAD
-    void XSetCommand(Display *d, Window w, CONST char **c, int i)
-=======
     void XSetCommand(Display *d, Window w, const char **c, int i)
->>>>>>> 11e026fb
 }
 declare 63 win {
     void XSetIconName(Display *d, Window w, _Xconst char *c)
@@ -2044,7 +1317,6 @@
 }
 
 ################################
-<<<<<<< HEAD
 # X functions for Aqua
 
 declare 0 aqua {
@@ -2055,23 +1327,10 @@
     XModifierKeymap *XGetModifierMapping(Display *d)
 }
 declare 2 aqua {
-=======
-# X functions for Mac and Aqua
-
-declare 0 {mac aqua} {
-    void XSetDashes(Display *display, GC gc, int dash_offset,
-	    _Xconst char *dash_list, int n)
-}
-declare 1 {mac aqua} {
-    XModifierKeymap *XGetModifierMapping(Display *d)
-}
-declare 2 {mac aqua} {
->>>>>>> 11e026fb
     XImage *XCreateImage(Display *d, Visual *v, unsigned int ui1, int i1,
 	    int i2, char *cp, unsigned int ui2, unsigned int ui3, int i3,
 	    int i4)
 }
-<<<<<<< HEAD
 declare 3 aqua {
     XImage *XGetImage(Display *d, Drawable dr, int i1, int i2,
 	    unsigned int ui1, unsigned int ui2, unsigned long ul, int i3)
@@ -2123,64 +1382,10 @@
 	    int i2, unsigned int ui1, unsigned int ui2, int i3, int i4)
 }
 declare 18 aqua {
-=======
-declare 3 {mac aqua} {
-    XImage *XGetImage(Display *d, Drawable dr, int i1, int i2,
-	    unsigned int ui1, unsigned int ui2, unsigned long ul, int i3)
-}
-declare 4 {mac aqua} {
-    char *XGetAtomName(Display *d, Atom a)
-}
-declare 5 {mac aqua} {
-    char *XKeysymToString(KeySym k)
-}
-declare 6 {mac aqua} {
-    Colormap XCreateColormap(Display *d, Window w, Visual *v, int i)
-}
-declare 7 {mac aqua} {
-    GContext XGContextFromGC(GC g)
-}
-declare 8 {mac aqua} {
-    KeySym XKeycodeToKeysym(Display *d, KeyCode k, int i)
-}
-declare 9 {mac aqua} {
-    KeySym XStringToKeysym(_Xconst char *c)
-}
-declare 10 {mac aqua} {
-    Window XRootWindow(Display *d, int i)
-}
-declare 11 {mac aqua} {
-    XErrorHandler XSetErrorHandler(XErrorHandler x)
-}
-declare 12 {mac aqua} {
-    Status XAllocColor(Display *d, Colormap c, XColor *xp)
-}
-declare 13 {mac aqua} {
-    void XBell(Display *d, int i)
-}
-declare 14 {mac aqua} {
-    void XChangeProperty(Display *d, Window w, Atom a1, Atom a2, int i1,
-	    int i2, _Xconst unsigned char *c, int i3)
-}
-declare 15 {mac aqua} {
-    void XChangeWindowAttributes(Display *d, Window w, unsigned long ul,
-	    XSetWindowAttributes *x)
-}
-declare 16 {mac aqua} {
-    void XConfigureWindow(Display *d, Window w, unsigned int i,
-	    XWindowChanges *x)
-}
-declare 17 {mac aqua} {
-    void XCopyArea(Display *d, Drawable dr1, Drawable dr2, GC g, int i1,
-	    int i2, unsigned int ui1, unsigned int ui2, int i3, int i4)
-}
-declare 18 {mac aqua} {
->>>>>>> 11e026fb
     void XCopyPlane(Display *d, Drawable dr1, Drawable dr2, GC g, int i1,
 	    int i2, unsigned int ui1,
 	    unsigned int ui2, int i3, int i4, unsigned long ul)
 }
-<<<<<<< HEAD
 declare 19 aqua {
     Pixmap XCreateBitmapFromData(Display *display, Drawable d,
 	    _Xconst char *data, unsigned int width, unsigned int height)
@@ -2224,65 +1429,15 @@
     void XFreeModifiermap(XModifierKeymap *x)
 }
 declare 31 aqua {
-=======
-declare 19 {mac aqua} {
-    Pixmap XCreateBitmapFromData(Display *display, Drawable d,
-	    _Xconst char *data, unsigned int width, unsigned int height)
-}
-declare 20 {mac aqua} {
-    void XDefineCursor(Display *d, Window w, Cursor c)
-}
-declare 21 {mac aqua} {
-    void XDestroyWindow(Display *d, Window w)
-}
-declare 22 {mac aqua} {
-    void XDrawArc(Display *d, Drawable dr, GC g, int i1, int i2,
-	    unsigned int ui1, unsigned int ui2, int i3, int i4)
-}
-declare 23 {mac aqua} {
-    void XDrawLines(Display *d, Drawable dr, GC g, XPoint *x, int i1, int i2)
-}
-declare 24 {mac aqua} {
-    void XDrawRectangle(Display *d, Drawable dr, GC g, int i1, int i2,
-	    unsigned int ui1, unsigned int ui2)
-}
-declare 25 {mac aqua} {
-    void XFillArc(Display *d, Drawable dr, GC g, int i1, int i2,
-	    unsigned int ui1, unsigned int ui2, int i3, int i4)
-}
-declare 26 {mac aqua} {
-    void XFillPolygon(Display *d, Drawable dr, GC g, XPoint *x,
-	    int i1, int i2, int i3)
-}
-declare 27 {mac aqua} {
-    void XFillRectangles(Display *d, Drawable dr, GC g, XRectangle *x, int i)
-}
-declare 28 {mac aqua} {
-    void XFreeColormap(Display *d, Colormap c)
-}
-declare 29 {mac aqua} {
-    void XFreeColors(Display *d, Colormap c,
-	    unsigned long *ulp, int i, unsigned long ul)
-}
-declare 30 {mac aqua} {
-    void XFreeModifiermap(XModifierKeymap *x)
-}
-declare 31 {mac aqua} {
->>>>>>> 11e026fb
     Status XGetGeometry(Display *d, Drawable dr, Window *w, int *i1,
 	    int *i2, unsigned int *ui1, unsigned int *ui2, unsigned int *ui3,
 	    unsigned int *ui4)
 }
-<<<<<<< HEAD
 declare 32 aqua {
-=======
-declare 32 {mac aqua} {
->>>>>>> 11e026fb
     int XGetWindowProperty(Display *d, Window w, Atom a1, long l1, long l2,
 	    Bool b, Atom a2, Atom *ap, int *ip, unsigned long *ulp1,
 	    unsigned long *ulp2, unsigned char **cpp)
 }
-<<<<<<< HEAD
 declare 33 aqua {
     int XGrabKeyboard(Display *d, Window w, Bool b, int i1, int i2, Time t)
 }
@@ -2418,148 +1573,10 @@
     void XSetFunction(Display *display, GC gc, int function)
 }
 declare 74 aqua {
-=======
-declare 33 {mac aqua} {
-    int XGrabKeyboard(Display *d, Window w, Bool b, int i1, int i2, Time t)
-}
-declare 34 {mac aqua} {
-    int XGrabPointer(Display *d, Window w1, Bool b, unsigned int ui,
-	    int i1, int i2, Window w2, Cursor c, Time t)
-}
-declare 35 {mac aqua} {
-    KeyCode XKeysymToKeycode(Display *d, KeySym k)
-}
-declare 36 {mac aqua} {
-    void XMapWindow(Display *d, Window w)
-}
-declare 37 {mac aqua} {
-    void XMoveResizeWindow(Display *d, Window w, int i1, int i2,
-	    unsigned int ui1, unsigned int ui2)
-}
-declare 38 {mac aqua} {
-    void XMoveWindow(Display *d, Window w, int i1, int i2)
-}
-declare 39 {mac aqua} {
-    Bool XQueryPointer(Display *d, Window w1, Window *w2, Window *w3,
-	    int *i1, int *i2, int *i3, int *i4, unsigned int *ui)
-}
-declare 40 {mac aqua} {
-    void XRaiseWindow(Display *d, Window w)
-}
-declare 41 {mac aqua} {
-    void XRefreshKeyboardMapping(XMappingEvent *x)
-}
-declare 42 {mac aqua} {
-    void XResizeWindow(Display *d, Window w, unsigned int ui1,
-	    unsigned int ui2)
-}
-declare 43 {mac aqua} {
-    void XSelectInput(Display *d, Window w, long l)
-}
-declare 44 {mac aqua} {
-    Status XSendEvent(Display *d, Window w, Bool b, long l, XEvent *x)
-}
-declare 45 {mac aqua} {
-    void XSetIconName(Display *d, Window w, _Xconst char *c)
-}
-declare 46 {mac aqua} {
-    void XSetInputFocus(Display *d, Window w, int i, Time t)
-}
-declare 47 {mac aqua} {
-    void XSetSelectionOwner(Display *d, Atom a, Window w, Time t)
-}
-declare 48 {mac aqua} {
-    void XSetWindowBackground(Display *d, Window w, unsigned long ul)
-}
-declare 49 {mac aqua} {
-    void XSetWindowBackgroundPixmap(Display *d, Window w, Pixmap p)
-}
-declare 50 {mac aqua} {
-    void XSetWindowBorder(Display *d, Window w, unsigned long ul)
-}
-declare 51 {mac aqua} {
-    void XSetWindowBorderPixmap(Display *d, Window w, Pixmap p)
-}
-declare 52 {mac aqua} {
-    void XSetWindowBorderWidth(Display *d, Window w, unsigned int ui)
-}
-declare 53 {mac aqua} {
-    void XSetWindowColormap(Display *d, Window w, Colormap c)
-}
-declare 54 {mac aqua} {
-    void XUngrabKeyboard(Display *d, Time t)
-}
-declare 55 {mac aqua} {
-    void XUngrabPointer(Display *d, Time t)
-}
-declare 56 {mac aqua} {
-    void XUnmapWindow(Display *d, Window w)
-}
-declare 57 {mac aqua} {
-    void TkPutImage(unsigned long *colors, int ncolors, Display *display,
-	    Drawable d, GC gc, XImage *image, int src_x, int src_y,
-	    int dest_x, int dest_y, unsigned int width, unsigned int height)
-}
-declare 58 {mac aqua} {
-    Status XParseColor(Display *display, Colormap map,
-          _Xconst char *spec, XColor *colorPtr)
-}
-declare 59 {mac aqua} {
-    GC XCreateGC(Display *display, Drawable d,
-	    unsigned long valuemask, XGCValues *values)
-}
-declare 60 {mac aqua} {
-    void XFreeGC(Display *display, GC gc)
-}
-declare 61 {mac aqua} {
-    Atom XInternAtom(Display *display, _Xconst char *atom_name,
-	    Bool only_if_exists)
-}
-declare 62 {mac aqua} {
-    void XSetBackground(Display *display, GC gc, unsigned long foreground)
-}
-declare 63 {mac aqua} {
-    void XSetForeground(Display *display, GC gc, unsigned long foreground)
-}
-declare 64 {mac aqua} {
-    void XSetClipMask(Display *display, GC gc, Pixmap pixmap)
-}
-declare 65 {mac aqua} {
-    void XSetClipOrigin(Display *display, GC gc,
-	    int clip_x_origin, int clip_y_origin)
-}
-declare 66 {mac aqua} {
-    void XSetTSOrigin(Display *display, GC gc,
-	    int ts_x_origin, int ts_y_origin)
-}
-declare 67 {mac aqua} {
-    void XChangeGC(Display *d, GC gc, unsigned long mask, XGCValues *values)
-}
-declare 68 {mac aqua} {
-    void XSetFont(Display *display, GC gc, Font font)
-}
-declare 69 {mac aqua} {
-    void XSetArcMode(Display *display, GC gc, int arc_mode)
-}
-declare 70 {mac aqua} {
-    void XSetStipple(Display *display, GC gc, Pixmap stipple)
-}
-declare 71 {mac aqua} {
-    void XSetFillRule(Display *display, GC gc, int fill_rule)
-}
-declare 72 {mac aqua} {
-    void XSetFillStyle(Display *display, GC gc, int fill_style)
-}
-declare 73 {mac aqua} {
-    void XSetFunction(Display *display, GC gc, int function)
-}
-declare 74 {mac aqua} {
->>>>>>> 11e026fb
     void XSetLineAttributes(Display *display, GC gc,
 	    unsigned int line_width, int line_style,
 	    int cap_style, int join_style)
 }
-<<<<<<< HEAD
 declare 75 aqua {
     int _XInitImageFuncPtrs(XImage *image)
 }
@@ -2604,57 +1621,10 @@
 	    int npoints, int mode)
 }
 declare 87 aqua {
-=======
-declare 75 {mac aqua} {
-    int _XInitImageFuncPtrs(XImage *image)
-}
-declare 76 {mac aqua} {
-    XIC XCreateIC(void)
-}
-declare 77 {mac aqua} {
-    XVisualInfo *XGetVisualInfo(Display *display, long vinfo_mask,
-	    XVisualInfo *vinfo_template, int *nitems_return)
-}
-declare 78 {mac aqua} {
-    void XSetWMClientMachine(Display *display, Window w,
-	    XTextProperty *text_prop)
-}
-declare 79 {mac aqua} {
-    Status XStringListToTextProperty(char **list, int count,
-	    XTextProperty *text_prop_return)
-}
-declare 80 {mac aqua} {
-    void XDrawSegments(Display *display, Drawable d, GC gc,
-	    XSegment *segments, int nsegments)
-}
-declare 81 {mac aqua} {
-    void XForceScreenSaver(Display *display, int mode)
-}
-declare 82 {mac aqua} {
-    void XDrawLine(Display *d, Drawable dr, GC g, int x1, int y1,
-	    int x2, int y2)
-}
-declare 83 {mac aqua} {
-    void XFillRectangle(Display *display, Drawable d, GC gc,
-	    int x, int y, unsigned int width, unsigned int height)
-}
-declare 84 {mac aqua} {
-    void XClearWindow(Display *d, Window w)
-}
-declare 85 {mac aqua} {
-    void XDrawPoint(Display *display, Drawable d, GC gc, int x, int y)
-}
-declare 86 {mac aqua} {
-    void XDrawPoints(Display *display, Drawable d, GC gc, XPoint *points,
-	    int npoints, int mode)
-}
-declare 87 {mac aqua} {
->>>>>>> 11e026fb
     void XWarpPointer(Display *display, Window src_w, Window dest_w,
 	    int src_x, int src_y, unsigned int src_width,
 	    unsigned int src_height, int dest_x, int dest_y)
 }
-<<<<<<< HEAD
 declare 88 aqua {
     void XQueryColor(Display *display, Colormap colormap, XColor *def_in_out)
 }
@@ -2663,16 +1633,6 @@
 	    XColor *defs_in_out, int ncolors)
 }
 declare 90 aqua {
-=======
-declare 88 {mac aqua} {
-    void XQueryColor(Display *display, Colormap colormap, XColor *def_in_out)
-}
-declare 89 {mac aqua} {
-    void XQueryColors(Display *display, Colormap colormap,
-	    XColor *defs_in_out, int ncolors)
-}
-declare 90 {mac aqua} {
->>>>>>> 11e026fb
     Status XQueryTree(Display *d, Window w1, Window *w2, Window *w3,
 	    Window **w4, unsigned int *ui)
 }
