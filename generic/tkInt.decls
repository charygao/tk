--- conflicted
+++ resolved
@@ -1630,13 +1630,8 @@
     void XDrawSegments(Display *display, Drawable d, GC gc,
 	    XSegment *segments, int nsegments)
 }
-<<<<<<< HEAD
 declare 81 aqua {
-    int XForceScreenSaver(Display *display, int mode)
-=======
-declare 81 {mac aqua} {
     void XForceScreenSaver(Display *display, int mode)
->>>>>>> 4d17789f
 }
 declare 82 aqua {
     int XDrawLine(Display *d, Drawable dr, GC g, int x1, int y1,
