--- conflicted
+++ resolved
@@ -113,11 +113,6 @@
     DCB dcb;
     DWORD consoleParams;
     DWORD fileType;
-<<<<<<< HEAD
-    int mode;
-    const char *bufMode;
-=======
->>>>>>> 0edc1440
     HANDLE handle;
 
     switch (type) {
