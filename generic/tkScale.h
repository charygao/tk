/*
 * tkScale.h --
 *
 *	Declarations of types and functions used to implement the scale
 *	widget.
 *
 * Copyright (c) 1996 by Sun Microsystems, Inc.
 * Copyright (c) 1999-2000 by Scriptics Corporation.
 *
<<<<<<< HEAD
 * See the file "license.terms" for information on usage and redistribution of
 * this file, and for a DISCLAIMER OF ALL WARRANTIES.
 *
 * RCS: @(#) $Id: tkScale.h,v 1.10 2005/11/27 02:36:14 das Exp $
=======
 * See the file "license.terms" for information on usage and redistribution
 * of this file, and for a DISCLAIMER OF ALL WARRANTIES.
>>>>>>> 2930fe96
 */

#ifndef _TKSCALE
#define _TKSCALE

#ifndef _TKINT
#include "tkInt.h"
#endif

#ifdef BUILD_tk
# undef TCL_STORAGE_CLASS
# define TCL_STORAGE_CLASS DLLEXPORT
#endif

/*
 * Legal values for the "orient" field of TkScale records.
 */

enum orient {
    ORIENT_HORIZONTAL, ORIENT_VERTICAL
};

/*
 * Legal values for the "state" field of TkScale records.
 */

enum state {
    STATE_ACTIVE, STATE_DISABLED, STATE_NORMAL
};

/*
 * A data structure of the following type is kept for each scale widget
 * managed by this file:
 */

typedef struct TkScale {
    Tk_Window tkwin;		/* Window that embodies the scale. NULL means
				 * that the window has been destroyed but the
				 * data structures haven't yet been cleaned
				 * up.*/
    Display *display;		/* Display containing widget. Used, among
				 * other things, so that resources can be
				 * freed even after tkwin has gone away. */
    Tcl_Interp *interp;		/* Interpreter associated with scale. */
    Tcl_Command widgetCmd;	/* Token for scale's widget command. */
    Tk_OptionTable optionTable;	/* Table that defines configuration options
				 * available for this widget. */
    enum orient orient;		/* Orientation for window (vertical or
				 * horizontal). */
    int width;			/* Desired narrow dimension of scale, in
				 * pixels. */
    int length;			/* Desired long dimension of scale, in
				 * pixels. */
    double value;		/* Current value of scale. */
    Tcl_Obj *varNamePtr;	/* Name of variable or NULL. If non-NULL,
				 * scale's value tracks the contents of this
				 * variable and vice versa. */
    double fromValue;		/* Value corresponding to left or top of
				 * scale. */
    double toValue;		/* Value corresponding to right or bottom of
				 * scale. */
    double tickInterval;	/* Distance between tick marks; 0 means don't
				 * display any tick marks. */
    double resolution;		/* If > 0, all values are rounded to an even
				 * multiple of this value. */
    int digits;			/* Number of significant digits to print in
				 * values. 0 means we get to choose the number
				 * based on resolution and/or the range of the
				 * scale. */
    char format[10];		/* Sprintf conversion specifier computed from
				 * digits and other information. */
    double bigIncrement;	/* Amount to use for large increments to scale
				 * value. (0 means we pick a value). */
    char *command;		/* Command prefix to use when invoking Tcl
				 * commands because the scale value changed.
				 * NULL means don't invoke commands. */
    int repeatDelay;		/* How long to wait before auto-repeating on
				 * scrolling actions (in ms). */
    int repeatInterval;		/* Interval between autorepeats (in ms). */
    char *label;		/* Label to display above or to right of
				 * scale; NULL means don't display a label. */
    int labelLength;		/* Number of non-NULL chars. in label. */
    enum state state;		/* Values are active, normal, or disabled.
				 * Value of scale cannot be changed when
				 * disabled. */

    /*
     * Information used when displaying widget:
     */

    int borderWidth;		/* Width of 3-D border around window. */
    Tk_3DBorder bgBorder;	/* Used for drawing slider and other
				 * background areas. */
    Tk_3DBorder activeBorder;	/* For drawing the slider when active. */
    int sliderRelief;		/* Is slider to be drawn raised, sunken,
				 * etc. */
    XColor *troughColorPtr;	/* Color for drawing trough. */
    GC troughGC;		/* For drawing trough. */
    GC copyGC;			/* Used for copying from pixmap onto screen */
    Tk_Font tkfont;		/* Information about text font, or NULL. */
    XColor *textColorPtr;	/* Color for drawing text. */
    GC textGC;			/* GC for drawing text in normal mode. */
    int relief;			/* Indicates whether window as a whole is
				 * raised, sunken, or flat. */
    int highlightWidth;		/* Width in pixels of highlight to draw around
				 * widget when it has the focus. <= 0 means
				 * don't draw a highlight. */
    Tk_3DBorder highlightBorder;/* Value of -highlightbackground option:
				 * specifies background with which to draw 3-D
				 * default ring and focus highlight area when
				 * highlight is off. */
    XColor *highlightColorPtr;	/* Color for drawing traversal highlight. */
    int inset;			/* Total width of all borders, including
				 * traversal highlight and 3-D border.
				 * Indicates how much interior stuff must be
				 * offset from outside edges to leave room for
				 * borders. */
    int sliderLength;		/* Length of slider, measured in pixels along
				 * long dimension of scale. */
    int showValue;		/* Non-zero means to display the scale value
				 * below or to the left of the slider; zero
				 * means don't display the value. */

    /*
     * Layout information for horizontal scales, assuming that window gets the
     * size it requested:
     */

    int horizLabelY;		/* Y-coord at which to draw label. */
    int horizValueY;		/* Y-coord at which to draw value text. */
    int horizTroughY;		/* Y-coord of top of slider trough. */
    int horizTickY;		/* Y-coord at which to draw tick text. */
    /*
     * Layout information for vertical scales, assuming that window gets the
     * size it requested:
     */

    int vertTickRightX;		/* X-location of right side of tick-marks. */
    int vertValueRightX;	/* X-location of right side of value string. */
    int vertTroughX;		/* X-location of scale's slider trough. */
    int vertLabelX;		/* X-location of origin of label. */

    /*
     * Miscellaneous information:
     */

    int fontHeight;		/* Height of scale font. */
    Tk_Cursor cursor;		/* Current cursor for window, or None. */
    Tcl_Obj *takeFocusPtr;	/* Value of -takefocus option; not used in the
				 * C code, but used by keyboard traversal
				 * scripts. May be NULL. */
    int flags;			/* Various flags; see below for
				 * definitions. */
} TkScale;

/*
 * Flag bits for scales:
 *
 * REDRAW_SLIDER -		1 means slider (and numerical readout) need to
 *				be redrawn.
 * REDRAW_OTHER -		1 means other stuff besides slider and value
 *				need to be redrawn.
 * REDRAW_ALL -			1 means the entire widget needs to be redrawn.
 * REDRAW_PENDING -		1 means any sort of redraw is pending
 * ACTIVE -			1 means the widget is active (the mouse is in
 *				its window).
 * INVOKE_COMMAND -		1 means the scale's command needs to be
 *				invoked during the next redisplay (the value
 *				of the scale has changed since the last time
 *				the command was invoked).
 * SETTING_VAR -		1 means that the associated variable is being
 *				set by us, so there's no need for ScaleVarProc
 *				to do anything.
 * NEVER_SET -			1 means that the scale's value has never been
 *				set before (so must invoke -command and set
 *				associated variable even if the value doesn't
 *				appear to have changed).
 * GOT_FOCUS -			1 means that the focus is currently in this
 *				widget.
 * SCALE_DELETED -		1 means the scale widget is being deleted
 */

#define REDRAW_SLIDER		(1<<0)
#define REDRAW_OTHER		(1<<1)
#define REDRAW_ALL		(REDRAW_OTHER|REDRAW_SLIDER)
#define REDRAW_PENDING		(1<<2)
#define ACTIVE			(1<<3)
#define INVOKE_COMMAND		(1<<4)
#define SETTING_VAR		(1<<5)
#define NEVER_SET		(1<<6)
#define GOT_FOCUS		(1<<7)
#define SCALE_DELETED		(1<<8)

/*
 * Symbolic values for the active parts of a slider. These are the values that
 * may be returned by the ScaleElement procedure.
 */

#define OTHER		0
#define TROUGH1		1
#define SLIDER		2
#define TROUGH2		3

/*
 * Space to leave between scale area and text, and between text and edge of
 * window.
 */

#define SPACING 2

/*
 * How many characters of space to provide when formatting the scale's value:
 */

#define PRINT_CHARS 150

/*
 * Declaration of procedures used in the implementation of the scale widget.
 */

MODULE_SCOPE void	TkEventuallyRedrawScale(TkScale *scalePtr, int what);
MODULE_SCOPE double	TkRoundToResolution(TkScale *scalePtr, double value);
MODULE_SCOPE TkScale *	TkpCreateScale(Tk_Window tkwin);
MODULE_SCOPE void	TkpDestroyScale(TkScale *scalePtr);
MODULE_SCOPE void	TkpDisplayScale(ClientData clientData);
MODULE_SCOPE int	TkpScaleElement(TkScale *scalePtr, int x, int y);
MODULE_SCOPE void	TkScaleSetValue(TkScale *scalePtr, double value,
			    int setVar, int invokeCommand);
MODULE_SCOPE double	TkScalePixelToValue(TkScale *scalePtr, int x, int y);
MODULE_SCOPE int	TkScaleValueToPixel(TkScale *scalePtr, double value);

# undef TCL_STORAGE_CLASS
# define TCL_STORAGE_CLASS DLLIMPORT

#endif /* _TKSCALE */<|MERGE_RESOLUTION|>--- conflicted
+++ resolved
@@ -7,15 +7,8 @@
  * Copyright (c) 1996 by Sun Microsystems, Inc.
  * Copyright (c) 1999-2000 by Scriptics Corporation.
  *
-<<<<<<< HEAD
  * See the file "license.terms" for information on usage and redistribution of
  * this file, and for a DISCLAIMER OF ALL WARRANTIES.
- *
- * RCS: @(#) $Id: tkScale.h,v 1.10 2005/11/27 02:36:14 das Exp $
-=======
- * See the file "license.terms" for information on usage and redistribution
- * of this file, and for a DISCLAIMER OF ALL WARRANTIES.
->>>>>>> 2930fe96
  */
 
 #ifndef _TKSCALE
