--- conflicted
+++ resolved
@@ -6,15 +6,8 @@
  *
  * Copyright (c) 1996-1997 by Sun Microsystems, Inc.
  *
-<<<<<<< HEAD
  * See the file "license.terms" for information on usage and redistribution of
  * this file, and for a DISCLAIMER OF ALL WARRANTIES.
- *
- * RCS: @(#) $Id: tkMenuDraw.c,v 1.10.2.1 2009/09/14 23:40:42 hobbs Exp $
-=======
- * See the file "license.terms" for information on usage and redistribution
- * of this file, and for a DISCLAIMER OF ALL WARRANTIES.
->>>>>>> 42bca745
  */
 
 #include "tkInt.h"
