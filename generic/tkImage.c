--- conflicted
+++ resolved
@@ -26,7 +26,7 @@
     Display *display;		/* Display for tkwin. Needed because when the
 				 * image is eventually freed tkwin may not
 				 * exist anymore. */
-    struct ImageModel *masterPtr;
+    struct ImageModel *modelPtr;
 				/* Master for this image (identifiers image
 				 * manager, for example). */
     ClientData instanceData;	/* One word argument to pass to image manager
@@ -49,7 +49,7 @@
     Tk_ImageType *typePtr;	/* Information about image type. NULL means
 				 * that no image manager owns this image: the
 				 * image was deleted. */
-    ClientData masterData;	/* One-word argument to pass to image mgr when
+    ClientData modelData;	/* One-word argument to pass to image mgr when
 				 * dealing with the master, as opposed to
 				 * instances. */
     int width, height;		/* Last known dimensions for image. */
@@ -82,8 +82,8 @@
  */
 
 static void		ImageTypeThreadExitProc(ClientData clientData);
-static void		DeleteImage(ImageModel *masterPtr);
-static void		EventuallyDeleteImage(ImageModel *masterPtr,
+static void		DeleteImage(ImageModel *modelPtr);
+static void		EventuallyDeleteImage(ImageModel *modelPtr,
 			    int forgetImageHashNow);
  
@@ -221,7 +221,7 @@
     TkWindow *winPtr = (TkWindow *)clientData;
     int i, isNew, firstOption, index;
     Tk_ImageType *typePtr;
-    ImageModel *masterPtr;
+    ImageModel *modelPtr;
     Image *imagePtr;
     Tcl_HashEntry *hPtr;
     Tcl_HashSearch search;
@@ -321,41 +321,37 @@
 
 	hPtr = Tcl_CreateHashEntry(&winPtr->mainPtr->imageTable, name, &isNew);
 	if (isNew) {
-<<<<<<< HEAD
-	    masterPtr = (ImageMaster *)ckalloc(sizeof(ImageMaster));
-=======
-	    masterPtr = ckalloc(sizeof(ImageModel));
->>>>>>> 18cb58ab
-	    masterPtr->typePtr = NULL;
-	    masterPtr->masterData = NULL;
-	    masterPtr->width = masterPtr->height = 1;
-	    masterPtr->tablePtr = &winPtr->mainPtr->imageTable;
-	    masterPtr->hPtr = hPtr;
-	    masterPtr->instancePtr = NULL;
-	    masterPtr->deleted = 0;
-	    masterPtr->winPtr = winPtr->mainPtr->winPtr;
-	    Tcl_Preserve(masterPtr->winPtr);
-	    Tcl_SetHashValue(hPtr, masterPtr);
+	    modelPtr = (ImageModel *)ckalloc(sizeof(ImageModel));
+	    modelPtr->typePtr = NULL;
+	    modelPtr->modelData = NULL;
+	    modelPtr->width = modelPtr->height = 1;
+	    modelPtr->tablePtr = &winPtr->mainPtr->imageTable;
+	    modelPtr->hPtr = hPtr;
+	    modelPtr->instancePtr = NULL;
+	    modelPtr->deleted = 0;
+	    modelPtr->winPtr = winPtr->mainPtr->winPtr;
+	    Tcl_Preserve(modelPtr->winPtr);
+	    Tcl_SetHashValue(hPtr, modelPtr);
 	} else {
 	    /*
 	     * An image already exists by this name. Disconnect the instances
 	     * from the master.
 	     */
 
-	    masterPtr = (ImageMaster *)Tcl_GetHashValue(hPtr);
-	    if (masterPtr->typePtr != NULL) {
-		for (imagePtr = masterPtr->instancePtr; imagePtr != NULL;
+	    modelPtr = (ImageModel *)Tcl_GetHashValue(hPtr);
+	    if (modelPtr->typePtr != NULL) {
+		for (imagePtr = modelPtr->instancePtr; imagePtr != NULL;
 			imagePtr = imagePtr->nextPtr) {
-		    masterPtr->typePtr->freeProc(imagePtr->instanceData,
+		    modelPtr->typePtr->freeProc(imagePtr->instanceData,
 			    imagePtr->display);
 		    imagePtr->changeProc(imagePtr->widgetClientData, 0, 0,
-			    masterPtr->width, masterPtr->height,
-			    masterPtr->width, masterPtr->height);
+			    modelPtr->width, modelPtr->height,
+			    modelPtr->width, modelPtr->height);
 		}
-		masterPtr->typePtr->deleteProc(masterPtr->masterData);
-		masterPtr->typePtr = NULL;
+		modelPtr->typePtr->deleteProc(modelPtr->modelData);
+		modelPtr->typePtr = NULL;
 	    }
-	    masterPtr->deleted = 0;
+	    modelPtr->deleted = 0;
 	}
 
 	/*
@@ -376,25 +372,25 @@
 	    }
 	    args[objc] = NULL;
 	}
-	Tcl_Preserve(masterPtr);
+	Tcl_Preserve(modelPtr);
 	if (typePtr->createProc(interp, name, objc, args, typePtr,
-		(Tk_ImageModel)masterPtr, &masterPtr->masterData) != TCL_OK){
-	    EventuallyDeleteImage(masterPtr, 0);
-	    Tcl_Release(masterPtr);
+		(Tk_ImageModel)modelPtr, &modelPtr->modelData) != TCL_OK){
+	    EventuallyDeleteImage(modelPtr, 0);
+	    Tcl_Release(modelPtr);
 	    if (oldimage) {
 		ckfree(args);
 	    }
 	    return TCL_ERROR;
 	}
-	Tcl_Release(masterPtr);
+	Tcl_Release(modelPtr);
 	if (oldimage) {
 	    ckfree(args);
 	}
-	masterPtr->typePtr = typePtr;
-	for (imagePtr = masterPtr->instancePtr; imagePtr != NULL;
+	modelPtr->typePtr = typePtr;
+	for (imagePtr = modelPtr->instancePtr; imagePtr != NULL;
 		imagePtr = imagePtr->nextPtr) {
 	    imagePtr->instanceData = typePtr->getProc(imagePtr->tkwin,
-		    masterPtr->masterData);
+		    modelPtr->modelData);
 	}
 	Tcl_SetObjResult(interp, Tcl_NewStringObj(
 		(const char *)Tcl_GetHashKey(&winPtr->mainPtr->imageTable, hPtr), -1));
@@ -407,11 +403,11 @@
 	    if (hPtr == NULL) {
 		goto alreadyDeleted;
 	    }
-	    masterPtr = (ImageMaster *)Tcl_GetHashValue(hPtr);
-	    if (masterPtr->deleted) {
+	    modelPtr = (ImageModel *)Tcl_GetHashValue(hPtr);
+	    if (modelPtr->deleted) {
 		goto alreadyDeleted;
 	    }
-	    DeleteImage(masterPtr);
+	    DeleteImage(modelPtr);
 	}
 	break;
     case IMAGE_NAMES:
@@ -422,8 +418,8 @@
 	hPtr = Tcl_FirstHashEntry(&winPtr->mainPtr->imageTable, &search);
 	resultObj = Tcl_NewObj();
 	for ( ; hPtr != NULL; hPtr = Tcl_NextHashEntry(&search)) {
-	    masterPtr = (ImageMaster *)Tcl_GetHashValue(hPtr);
-	    if (masterPtr->deleted) {
+	    modelPtr = (ImageModel *)Tcl_GetHashValue(hPtr);
+	    if (modelPtr->deleted) {
 		continue;
 	    }
 	    Tcl_ListObjAppendElement(NULL, resultObj, Tcl_NewStringObj(
@@ -470,8 +466,8 @@
 	if (hPtr == NULL) {
 	    goto alreadyDeleted;
 	}
-	masterPtr = (ImageMaster *)Tcl_GetHashValue(hPtr);
-	if (masterPtr->deleted) {
+	modelPtr = (ImageModel *)Tcl_GetHashValue(hPtr);
+	if (modelPtr->deleted) {
 	    goto alreadyDeleted;
 	}
 
@@ -481,20 +477,20 @@
 
 	switch ((enum options) index) {
 	case IMAGE_HEIGHT:
-	    Tcl_SetObjResult(interp, Tcl_NewWideIntObj(masterPtr->height));
+	    Tcl_SetObjResult(interp, Tcl_NewWideIntObj(modelPtr->height));
 	    break;
 	case IMAGE_INUSE:
 	    Tcl_SetObjResult(interp, Tcl_NewBooleanObj(
-		    masterPtr->typePtr && masterPtr->instancePtr));
+		    modelPtr->typePtr && modelPtr->instancePtr));
 	    break;
 	case IMAGE_TYPE:
-	    if (masterPtr->typePtr != NULL) {
+	    if (modelPtr->typePtr != NULL) {
 		Tcl_SetObjResult(interp,
-			Tcl_NewStringObj(masterPtr->typePtr->name, -1));
+			Tcl_NewStringObj(modelPtr->typePtr->name, -1));
 	    }
 	    break;
 	case IMAGE_WIDTH:
-	    Tcl_SetObjResult(interp, Tcl_NewWideIntObj(masterPtr->width));
+	    Tcl_SetObjResult(interp, Tcl_NewWideIntObj(modelPtr->width));
 	    break;
 	default:
 	    Tcl_Panic("can't happen");
@@ -542,12 +538,12 @@
     int imageWidth, int imageHeight)
 				/* New dimensions of image. */
 {
-    ImageModel *masterPtr = (ImageModel *) imageModel;
+    ImageModel *modelPtr = (ImageModel *) imageModel;
     Image *imagePtr;
 
-    masterPtr->width = imageWidth;
-    masterPtr->height = imageHeight;
-    for (imagePtr = masterPtr->instancePtr; imagePtr != NULL;
+    modelPtr->width = imageWidth;
+    modelPtr->height = imageHeight;
+    for (imagePtr = modelPtr->instancePtr; imagePtr != NULL;
 	    imagePtr = imagePtr->nextPtr) {
 	imagePtr->changeProc(imagePtr->widgetClientData, x, y, width, height,
 		imageWidth, imageHeight);
@@ -576,12 +572,12 @@
 Tk_NameOfImage(
     Tk_ImageModel imageModel)	/* Token for image. */
 {
-    ImageModel *masterPtr = (ImageModel *) imageModel;
-
-    if (masterPtr->hPtr == NULL) {
+    ImageModel *modelPtr = (ImageModel *) imageModel;
+
+    if (modelPtr->hPtr == NULL) {
 	return NULL;
     }
-    return (const char *)Tcl_GetHashKey(masterPtr->tablePtr, masterPtr->hPtr);
+    return (const char *)Tcl_GetHashKey(modelPtr->tablePtr, modelPtr->hPtr);
 }
  
@@ -620,30 +616,30 @@
     ClientData clientData)	/* One-word argument to pass to damageProc. */
 {
     Tcl_HashEntry *hPtr;
-    ImageModel *masterPtr;
+    ImageModel *modelPtr;
     Image *imagePtr;
 
     hPtr = Tcl_FindHashEntry(&((TkWindow *) tkwin)->mainPtr->imageTable, name);
     if (hPtr == NULL) {
 	goto noSuchImage;
     }
-    masterPtr = (ImageMaster *)Tcl_GetHashValue(hPtr);
-    if (masterPtr->typePtr == NULL) {
+    modelPtr = (ImageModel *)Tcl_GetHashValue(hPtr);
+    if (modelPtr->typePtr == NULL) {
 	goto noSuchImage;
     }
-    if (masterPtr->deleted) {
+    if (modelPtr->deleted) {
 	goto noSuchImage;
     }
     imagePtr = (Image *)ckalloc(sizeof(Image));
     imagePtr->tkwin = tkwin;
     imagePtr->display = Tk_Display(tkwin);
-    imagePtr->masterPtr = masterPtr;
+    imagePtr->modelPtr = modelPtr;
     imagePtr->instanceData =
-	    masterPtr->typePtr->getProc(tkwin, masterPtr->masterData);
+	    modelPtr->typePtr->getProc(tkwin, modelPtr->modelData);
     imagePtr->changeProc = changeProc;
     imagePtr->widgetClientData = clientData;
-    imagePtr->nextPtr = masterPtr->instancePtr;
-    masterPtr->instancePtr = imagePtr;
+    imagePtr->nextPtr = modelPtr->instancePtr;
+    modelPtr->instancePtr = imagePtr;
     return (Tk_Image) imagePtr;
 
   noSuchImage:
@@ -680,20 +676,20 @@
 				 * a widget. */
 {
     Image *imagePtr = (Image *) image;
-    ImageModel *masterPtr = imagePtr->masterPtr;
+    ImageModel *modelPtr = imagePtr->modelPtr;
     Image *prevPtr;
 
     /*
      * Clean up the particular instance.
      */
 
-    if (masterPtr->typePtr != NULL) {
-	masterPtr->typePtr->freeProc(imagePtr->instanceData,
+    if (modelPtr->typePtr != NULL) {
+	modelPtr->typePtr->freeProc(imagePtr->instanceData,
 		imagePtr->display);
     }
-    prevPtr = masterPtr->instancePtr;
+    prevPtr = modelPtr->instancePtr;
     if (prevPtr == imagePtr) {
-	masterPtr->instancePtr = imagePtr->nextPtr;
+	modelPtr->instancePtr = imagePtr->nextPtr;
     } else {
 	while (prevPtr->nextPtr != imagePtr) {
 	    prevPtr = prevPtr->nextPtr;
@@ -707,12 +703,12 @@
      * image has been deleted, then delete the master too.
      */
 
-    if ((masterPtr->typePtr == NULL) && (masterPtr->instancePtr == NULL)) {
-	if (masterPtr->hPtr != NULL) {
-	    Tcl_DeleteHashEntry(masterPtr->hPtr);
-	}
-	Tcl_Release(masterPtr->winPtr);
-	ckfree(masterPtr);
+    if ((modelPtr->typePtr == NULL) && (modelPtr->instancePtr == NULL)) {
+	if (modelPtr->hPtr != NULL) {
+	    Tcl_DeleteHashEntry(modelPtr->hPtr);
+	}
+	Tcl_Release(modelPtr->winPtr);
+	ckfree(modelPtr);
     }
 }
 @@ -753,7 +749,7 @@
     GC newGC;
     XGCValues gcValues;
 
-    if (imagePtr->masterPtr->typePtr == NULL) {
+    if (imagePtr->modelPtr->typePtr == NULL) {
 	/*
 	 * No master for image, so nothing to display on postscript.
 	 */
@@ -766,9 +762,9 @@
      * otherwise go on with generic code.
      */
 
-    if (imagePtr->masterPtr->typePtr->postscriptProc != NULL) {
-	return imagePtr->masterPtr->typePtr->postscriptProc(
-		imagePtr->masterPtr->masterData, interp, tkwin, psinfo,
+    if (imagePtr->modelPtr->typePtr->postscriptProc != NULL) {
+	return imagePtr->modelPtr->typePtr->postscriptProc(
+		imagePtr->modelPtr->modelData, interp, tkwin, psinfo,
 		x, y, width, height, prepass);
     }
 
@@ -850,7 +846,7 @@
 {
     Image *imagePtr = (Image *) image;
 
-    if (imagePtr->masterPtr->typePtr == NULL) {
+    if (imagePtr->modelPtr->typePtr == NULL) {
 	/*
 	 * No master for image, so nothing to display.
 	 */
@@ -872,13 +868,13 @@
 	drawableY -= imageY;
 	imageY = 0;
     }
-    if ((imageX + width) > imagePtr->masterPtr->width) {
-	width = imagePtr->masterPtr->width - imageX;
-    }
-    if ((imageY + height) > imagePtr->masterPtr->height) {
-	height = imagePtr->masterPtr->height - imageY;
-    }
-    imagePtr->masterPtr->typePtr->displayProc(imagePtr->instanceData,
+    if ((imageX + width) > imagePtr->modelPtr->width) {
+	width = imagePtr->modelPtr->width - imageX;
+    }
+    if ((imageY + height) > imagePtr->modelPtr->height) {
+	height = imagePtr->modelPtr->height - imageY;
+    }
+    imagePtr->modelPtr->typePtr->displayProc(imagePtr->instanceData,
 	    imagePtr->display, drawable, imageX, imageY, width, height,
 	    drawableX, drawableY);
 }
@@ -909,8 +905,8 @@
 {
     Image *imagePtr = (Image *) image;
 
-    *widthPtr = imagePtr->masterPtr->width;
-    *heightPtr = imagePtr->masterPtr->height;
+    *widthPtr = imagePtr->modelPtr->width;
+    *heightPtr = imagePtr->modelPtr->height;
 }
  
@@ -948,7 +944,7 @@
     if (hPtr == NULL) {
 	return;
     }
-    DeleteImage((ImageMaster *)Tcl_GetHashValue(hPtr));
+    DeleteImage((ImageModel *)Tcl_GetHashValue(hPtr));
 }
  
@@ -972,31 +968,31 @@
 
 static void
 DeleteImage(
-    ImageModel *masterPtr)	/* Pointer to main data structure for image. */
+    ImageModel *modelPtr)	/* Pointer to main data structure for image. */
 {
     Image *imagePtr;
     Tk_ImageType *typePtr;
 
-    typePtr = masterPtr->typePtr;
-    masterPtr->typePtr = NULL;
+    typePtr = modelPtr->typePtr;
+    modelPtr->typePtr = NULL;
     if (typePtr != NULL) {
-	for (imagePtr = masterPtr->instancePtr; imagePtr != NULL;
+	for (imagePtr = modelPtr->instancePtr; imagePtr != NULL;
 		imagePtr = imagePtr->nextPtr) {
 	    typePtr->freeProc(imagePtr->instanceData, imagePtr->display);
 	    imagePtr->changeProc(imagePtr->widgetClientData, 0, 0,
-		    masterPtr->width, masterPtr->height, masterPtr->width,
-		    masterPtr->height);
-	}
-	typePtr->deleteProc(masterPtr->masterData);
-    }
-    if (masterPtr->instancePtr == NULL) {
-	if (masterPtr->hPtr != NULL) {
-	    Tcl_DeleteHashEntry(masterPtr->hPtr);
-	}
-	Tcl_Release(masterPtr->winPtr);
-	ckfree(masterPtr);
+		    modelPtr->width, modelPtr->height, modelPtr->width,
+		    modelPtr->height);
+	}
+	typePtr->deleteProc(modelPtr->modelData);
+    }
+    if (modelPtr->instancePtr == NULL) {
+	if (modelPtr->hPtr != NULL) {
+	    Tcl_DeleteHashEntry(modelPtr->hPtr);
+	}
+	Tcl_Release(modelPtr->winPtr);
+	ckfree(modelPtr);
     } else {
-	masterPtr->deleted = 1;
+	modelPtr->deleted = 1;
     }
 }
 @@ -1021,16 +1017,16 @@
 
 static void
 EventuallyDeleteImage(
-    ImageModel *masterPtr,	/* Pointer to main data structure for image. */
+    ImageModel *modelPtr,	/* Pointer to main data structure for image. */
     int forgetImageHashNow)	/* Flag to say whether the hash table is about
 				 * to vanish. */
 {
     if (forgetImageHashNow) {
-	masterPtr->hPtr = NULL;
-    }
-    if (!masterPtr->deleted) {
-	masterPtr->deleted = 1;
-	Tcl_EventuallyFree(masterPtr, (Tcl_FreeProc *) DeleteImage);
+	modelPtr->hPtr = NULL;
+    }
+    if (!modelPtr->deleted) {
+	modelPtr->deleted = 1;
+	Tcl_EventuallyFree(modelPtr, (Tcl_FreeProc *) DeleteImage);
     }
 }
 @@ -1063,7 +1059,7 @@
 
     for (hPtr = Tcl_FirstHashEntry(&mainPtr->imageTable, &search);
 	    hPtr != NULL; hPtr = Tcl_NextHashEntry(&search)) {
-	EventuallyDeleteImage((ImageMaster *)Tcl_GetHashValue(hPtr), 1);
+	EventuallyDeleteImage((ImageModel *)Tcl_GetHashValue(hPtr), 1);
     }
     Tcl_DeleteHashTable(&mainPtr->imageTable);
 }
@@ -1100,20 +1096,20 @@
 {
     TkWindow *winPtr = (TkWindow *) Tk_MainWindow(interp);
     Tcl_HashEntry *hPtr;
-    ImageModel *masterPtr;
+    ImageModel *modelPtr;
 
     hPtr = Tcl_FindHashEntry(&winPtr->mainPtr->imageTable, name);
     if (hPtr == NULL) {
 	*typePtrPtr = NULL;
 	return NULL;
     }
-    masterPtr = (ImageMaster *)Tcl_GetHashValue(hPtr);
-    if (masterPtr->deleted) {
+    modelPtr = (ImageModel *)Tcl_GetHashValue(hPtr);
+    if (modelPtr->deleted) {
 	*typePtrPtr = NULL;
 	return NULL;
     }
-    *typePtrPtr = masterPtr->typePtr;
-    return masterPtr->masterData;
+    *typePtrPtr = modelPtr->typePtr;
+    return modelPtr->modelData;
 }
  
