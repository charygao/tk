/*
 * tkImage.c --
 *
 *	This module implements the image protocol, which allows lots of
 *	different kinds of images to be used in lots of different widgets.
 *
 * Copyright (c) 1994 The Regents of the University of California.
 * Copyright (c) 1994-1997 Sun Microsystems, Inc.
 *
 * See the file "license.terms" for information on usage and redistribution of
 * this file, and for a DISCLAIMER OF ALL WARRANTIES.
 */

#include "tkInt.h"

/*
 * Each call to Tk_GetImage returns a pointer to one of the following
 * structures, which is used as a token by clients (widgets) that display
 * images.
 */

typedef struct Image {
    Tk_Window tkwin;		/* Window passed to Tk_GetImage (needed to
				 * "re-get" the image later if the manager
				 * changes). */
    Display *display;		/* Display for tkwin. Needed because when the
				 * image is eventually freed tkwin may not
				 * exist anymore. */
    struct ImageMaster *masterPtr;
				/* Master for this image (identifiers image
				 * manager, for example). */
    ClientData instanceData;	/* One word argument to pass to image manager
				 * when dealing with this image instance. */
    Tk_ImageChangedProc *changeProc;
				/* Code in widget to call when image changes
				 * in a way that affects redisplay. */
    ClientData widgetClientData;/* Argument to pass to changeProc. */
    struct Image *nextPtr;	/* Next in list of all image instances
				 * associated with the same name. */
} Image;

/*
 * For each image master there is one of the following structures, which
 * represents a name in the image table and all of the images instantiated
 * from it. Entries in mainPtr->imageTable point to these structures.
 */

typedef struct ImageMaster {
    Tk_ImageType *typePtr;	/* Information about image type. NULL means
				 * that no image manager owns this image: the
				 * image was deleted. */
    ClientData masterData;	/* One-word argument to pass to image mgr when
				 * dealing with the master, as opposed to
				 * instances. */
    int width, height;		/* Last known dimensions for image. */
    Tcl_HashTable *tablePtr;	/* Pointer to hash table containing image (the
				 * imageTable field in some TkMainInfo
				 * structure). */
    Tcl_HashEntry *hPtr;	/* Hash entry in mainPtr->imageTable for this
				 * structure (used to delete the hash
				 * entry). */
    Image *instancePtr;		/* Pointer to first in list of instances
				 * derived from this name. */
    int deleted;		/* Flag set when image is being deleted. */
    TkWindow *winPtr;		/* Main window of interpreter (used to detect
				 * when the world is falling apart.) */
} ImageMaster;

typedef struct ThreadSpecificData {
    Tk_ImageType *imageTypeList;/* First in a list of all known image
				 * types. */
    Tk_ImageType *oldImageTypeList;
				/* First in a list of all known old-style
				 * image types. */
    int initialized;		/* Set to 1 if we've initialized the
				 * structure. */
} ThreadSpecificData;
static Tcl_ThreadDataKey dataKey;

/*
 * Prototypes for local functions:
 */

static void		ImageTypeThreadExitProc(ClientData clientData);
static void		DeleteImage(ImageMaster *masterPtr);
static void		EventuallyDeleteImage(ImageMaster *masterPtr,
			    int forgetImageHashNow);

/*
 *----------------------------------------------------------------------
 *
 * ImageTypeThreadExitProc --
 *
 *	Clean up the registered list of image types.
 *
 * Results:
 *	None.
 *
 * Side effects:
 *	The thread's linked lists of photo image formats is deleted.
 *
 *----------------------------------------------------------------------
 */

static void
ImageTypeThreadExitProc(
    ClientData clientData)	/* not used */
{
    Tk_ImageType *freePtr;
    ThreadSpecificData *tsdPtr =
	    Tcl_GetThreadData(&dataKey, sizeof(ThreadSpecificData));

    while (tsdPtr->oldImageTypeList != NULL) {
	freePtr = tsdPtr->oldImageTypeList;
	tsdPtr->oldImageTypeList = tsdPtr->oldImageTypeList->nextPtr;
	ckfree(freePtr);
    }
    while (tsdPtr->imageTypeList != NULL) {
	freePtr = tsdPtr->imageTypeList;
	tsdPtr->imageTypeList = tsdPtr->imageTypeList->nextPtr;
	ckfree(freePtr);
    }
}

/*
 *----------------------------------------------------------------------
 *
 * Tk_CreateOldImageType, Tk_CreateImageType --
 *
 *	This function is invoked by an image manager to tell Tk about a new
 *	kind of image and the functions that manage the new type. The function
 *	is typically invoked during Tcl_AppInit.
 *
 * Results:
 *	None.
 *
 * Side effects:
 *	The new image type is entered into a table used in the "image create"
 *	command.
 *
 *----------------------------------------------------------------------
 */

void
Tk_CreateOldImageType(
    const Tk_ImageType *typePtr)
				/* Structure describing the type. All of the
				 * fields except "nextPtr" must be filled in
				 * by caller. */
{
    Tk_ImageType *copyPtr;
    ThreadSpecificData *tsdPtr =
	    Tcl_GetThreadData(&dataKey, sizeof(ThreadSpecificData));

    if (!tsdPtr->initialized) {
	tsdPtr->initialized = 1;
	Tcl_CreateThreadExitHandler(ImageTypeThreadExitProc, NULL);
    }
    copyPtr = ckalloc(sizeof(Tk_ImageType));
    *copyPtr = *typePtr;
    copyPtr->nextPtr = tsdPtr->oldImageTypeList;
    tsdPtr->oldImageTypeList = copyPtr;
}

void
Tk_CreateImageType(
    const Tk_ImageType *typePtr)
				/* Structure describing the type. All of the
				 * fields except "nextPtr" must be filled in
				 * by caller. */
{
    Tk_ImageType *copyPtr;
    ThreadSpecificData *tsdPtr =
	    Tcl_GetThreadData(&dataKey, sizeof(ThreadSpecificData));

    if (!tsdPtr->initialized) {
	tsdPtr->initialized = 1;
	Tcl_CreateThreadExitHandler(ImageTypeThreadExitProc, NULL);
    }
    copyPtr = ckalloc(sizeof(Tk_ImageType));
    *copyPtr = *typePtr;
    copyPtr->nextPtr = tsdPtr->imageTypeList;
    tsdPtr->imageTypeList = copyPtr;
}

/*
 *----------------------------------------------------------------------
 *
 * Tk_ImageObjCmd --
 *
 *	This function is invoked to process the "image" Tcl command. See the
 *	user documentation for details on what it does.
 *
 * Results:
 *	A standard Tcl result.
 *
 * Side effects:
 *	See the user documentation.
 *
 *----------------------------------------------------------------------
 */

int
Tk_ImageObjCmd(
    ClientData clientData,	/* Main window associated with interpreter. */
    Tcl_Interp *interp,		/* Current interpreter. */
    int objc,			/* Number of arguments. */
    Tcl_Obj *const objv[])	/* Argument strings. */
{
    static const char *const imageOptions[] = {
	"create", "delete", "height", "inuse", "names", "type", "types",
	"width", NULL
    };
    enum options {
	IMAGE_CREATE, IMAGE_DELETE, IMAGE_HEIGHT, IMAGE_INUSE, IMAGE_NAMES,
	IMAGE_TYPE, IMAGE_TYPES, IMAGE_WIDTH
    };
    TkWindow *winPtr = clientData;
    int i, isNew, firstOption, index;
    Tk_ImageType *typePtr;
    ImageMaster *masterPtr;
    Image *imagePtr;
    Tcl_HashEntry *hPtr;
    Tcl_HashSearch search;
    char idString[16 + TCL_INTEGER_SPACE];
    TkDisplay *dispPtr = winPtr->dispPtr;
    const char *arg, *name;
    Tcl_Obj *resultObj;
    ThreadSpecificData *tsdPtr =
            Tcl_GetThreadData(&dataKey, sizeof(ThreadSpecificData));

    if (objc < 2) {
	Tcl_WrongNumArgs(interp, 1, objv, "option ?args?");
	return TCL_ERROR;
    }

    if (Tcl_GetIndexFromObjStruct(interp, objv[1], imageOptions,
	    sizeof(char *), "option", 0, &index) != TCL_OK) {
	return TCL_ERROR;
    }
    switch ((enum options) index) {
    case IMAGE_CREATE: {
	Tcl_Obj **args;
	int oldimage = 0;

	if (objc < 3) {
	    Tcl_WrongNumArgs(interp, 2, objv,
		    "type ?name? ?-option value ...?");
	    return TCL_ERROR;
	}

	/*
	 * Look up the image type.
	 */

	arg = Tcl_GetString(objv[2]);
	for (typePtr = tsdPtr->imageTypeList; typePtr != NULL;
		typePtr = typePtr->nextPtr) {
	    if ((*arg == typePtr->name[0])
		    && (strcmp(arg, typePtr->name) == 0)) {
		break;
	    }
	}
	if (typePtr == NULL) {
	    oldimage = 1;
	    for (typePtr = tsdPtr->oldImageTypeList; typePtr != NULL;
		    typePtr = typePtr->nextPtr) {
		if ((*arg == typePtr->name[0])
			&& (strcmp(arg, typePtr->name) == 0)) {
		    break;
		}
	    }
	}
	if (typePtr == NULL) {
	    Tcl_SetObjResult(interp, Tcl_ObjPrintf(
		    "image type \"%s\" doesn't exist", arg));
	    Tcl_SetErrorCode(interp, "TK", "LOOKUP", "IMAGE_TYPE", arg, NULL);
	    return TCL_ERROR;
	}

	/*
	 * Figure out a name to use for the new image.
	 */

	if ((objc == 3) || (*(arg = Tcl_GetString(objv[3])) == '-')) {
	    do {
		dispPtr->imageId++;
		sprintf(idString, "image%d", dispPtr->imageId);
		name = idString;
	    } while (Tcl_FindCommand(interp, name, NULL, 0) != NULL);
	    firstOption = 3;
	} else {
	    TkWindow *topWin;

	    name = arg;
	    firstOption = 4;

	    /*
	     * Need to check if the _command_ that we are about to create is
	     * the name of the current master widget command (normally "." but
	     * could have been renamed) and fail in that case before a really
	     * nasty and hard to stop crash happens.
	     */

	    topWin = (TkWindow *) TkToplevelWindowForCommand(interp, name);
	    if (topWin != NULL && winPtr->mainPtr->winPtr == topWin) {
		Tcl_SetObjResult(interp, Tcl_NewStringObj(
			"images may not be named the same as the main window",
			-1));
		Tcl_SetErrorCode(interp, "TK", "IMAGE", "SMASH_MAIN", NULL);
		return TCL_ERROR;
	    }
	}

	/*
	 * Create the data structure for the new image.
	 */

	hPtr = Tcl_CreateHashEntry(&winPtr->mainPtr->imageTable, name, &isNew);
	if (isNew) {
	    masterPtr = ckalloc(sizeof(ImageMaster));
	    masterPtr->typePtr = NULL;
	    masterPtr->masterData = NULL;
	    masterPtr->width = masterPtr->height = 1;
	    masterPtr->tablePtr = &winPtr->mainPtr->imageTable;
	    masterPtr->hPtr = hPtr;
	    masterPtr->instancePtr = NULL;
	    masterPtr->deleted = 0;
	    masterPtr->winPtr = winPtr->mainPtr->winPtr;
	    Tcl_Preserve(masterPtr->winPtr);
	    Tcl_SetHashValue(hPtr, masterPtr);
	} else {
	    /*
	     * An image already exists by this name. Disconnect the instances
	     * from the master.
	     */

	    masterPtr = Tcl_GetHashValue(hPtr);
	    if (masterPtr->typePtr != NULL) {
		for (imagePtr = masterPtr->instancePtr; imagePtr != NULL;
			imagePtr = imagePtr->nextPtr) {
		    masterPtr->typePtr->freeProc(imagePtr->instanceData,
			    imagePtr->display);
		    imagePtr->changeProc(imagePtr->widgetClientData, 0, 0,
			    masterPtr->width, masterPtr->height,
			    masterPtr->width, masterPtr->height);
		}
		masterPtr->typePtr->deleteProc(masterPtr->masterData);
		masterPtr->typePtr = NULL;
	    }
	    masterPtr->deleted = 0;
	}

	/*
	 * Call the image type manager so that it can perform its own
	 * initialization, then re-"get" for any existing instances of the
	 * image.
	 */

	objv += firstOption;
	objc -= firstOption;
	args = (Tcl_Obj **) objv;
	if (oldimage) {
	    int i;

	    args = ckalloc((objc+1) * sizeof(char *));
	    for (i = 0; i < objc; i++) {
		args[i] = (Tcl_Obj *) Tcl_GetString(objv[i]);
	    }
	    args[objc] = NULL;
	}
	Tcl_Preserve(masterPtr);
	if (typePtr->createProc(interp, name, objc, args, typePtr,
		(Tk_ImageMaster)masterPtr, &masterPtr->masterData) != TCL_OK){
	    EventuallyDeleteImage(masterPtr, 0);
	    Tcl_Release(masterPtr);
	    if (oldimage) {
		ckfree(args);
	    }
	    return TCL_ERROR;
	}
	Tcl_Release(masterPtr);
	if (oldimage) {
	    ckfree(args);
	}
	masterPtr->typePtr = typePtr;
	for (imagePtr = masterPtr->instancePtr; imagePtr != NULL;
		imagePtr = imagePtr->nextPtr) {
	    imagePtr->instanceData = typePtr->getProc(imagePtr->tkwin,
		    masterPtr->masterData);
	}
	Tcl_SetObjResult(interp, Tcl_NewStringObj(
		Tcl_GetHashKey(&winPtr->mainPtr->imageTable, hPtr), -1));
	break;
    }
    case IMAGE_DELETE:
	for (i = 2; i < objc; i++) {
	    arg = Tcl_GetString(objv[i]);
	    hPtr = Tcl_FindHashEntry(&winPtr->mainPtr->imageTable, arg);
	    if (hPtr == NULL) {
		goto alreadyDeleted;
	    }
	    masterPtr = Tcl_GetHashValue(hPtr);
	    if (masterPtr->deleted) {
		goto alreadyDeleted;
	    }
	    DeleteImage(masterPtr);
	}
	break;
    case IMAGE_NAMES:
	if (objc != 2) {
	    Tcl_WrongNumArgs(interp, 2, objv, NULL);
	    return TCL_ERROR;
	}
	hPtr = Tcl_FirstHashEntry(&winPtr->mainPtr->imageTable, &search);
	resultObj = Tcl_NewObj();
	for ( ; hPtr != NULL; hPtr = Tcl_NextHashEntry(&search)) {
	    masterPtr = Tcl_GetHashValue(hPtr);
	    if (masterPtr->deleted) {
		continue;
	    }
	    Tcl_ListObjAppendElement(NULL, resultObj, Tcl_NewStringObj(
		    Tcl_GetHashKey(&winPtr->mainPtr->imageTable, hPtr), -1));
	}
	Tcl_SetObjResult(interp, resultObj);
	break;
    case IMAGE_TYPES:
	if (objc != 2) {
	    Tcl_WrongNumArgs(interp, 2, objv, NULL);
	    return TCL_ERROR;
	}
	resultObj = Tcl_NewObj();
	for (typePtr = tsdPtr->imageTypeList; typePtr != NULL;
		typePtr = typePtr->nextPtr) {
	    Tcl_ListObjAppendElement(NULL, resultObj, Tcl_NewStringObj(
		    typePtr->name, -1));
	}
	for (typePtr = tsdPtr->oldImageTypeList; typePtr != NULL;
		typePtr = typePtr->nextPtr) {
	    Tcl_ListObjAppendElement(NULL, resultObj, Tcl_NewStringObj(
		    typePtr->name, -1));
	}
	Tcl_SetObjResult(interp, resultObj);
	break;

    case IMAGE_HEIGHT:
    case IMAGE_INUSE:
    case IMAGE_TYPE:
    case IMAGE_WIDTH:
	/*
	 * These operations all parse virtually identically. First check to
	 * see if three args are given. Then get a non-deleted master from the
	 * third arg.
	 */

	if (objc != 3) {
	    Tcl_WrongNumArgs(interp, 2, objv, "name");
	    return TCL_ERROR;
	}

	arg = Tcl_GetString(objv[2]);
	hPtr = Tcl_FindHashEntry(&winPtr->mainPtr->imageTable, arg);
	if (hPtr == NULL) {
	    goto alreadyDeleted;
	}
	masterPtr = Tcl_GetHashValue(hPtr);
	if (masterPtr->deleted) {
	    goto alreadyDeleted;
	}

	/*
	 * Now we read off the specific piece of data we were asked for.
	 */

	switch ((enum options) index) {
	case IMAGE_HEIGHT:
	    Tcl_SetObjResult(interp, Tcl_NewIntObj(masterPtr->height));
	    break;
	case IMAGE_INUSE:
	    Tcl_SetObjResult(interp, Tcl_NewBooleanObj(
		    masterPtr->typePtr && masterPtr->instancePtr));
	    break;
	case IMAGE_TYPE:
	    if (masterPtr->typePtr != NULL) {
		Tcl_SetObjResult(interp,
			Tcl_NewStringObj(masterPtr->typePtr->name, -1));
	    }
	    break;
	case IMAGE_WIDTH:
	    Tcl_SetObjResult(interp, Tcl_NewIntObj(masterPtr->width));
	    break;
	default:
	    Tcl_Panic("can't happen");
	}
	break;
    }
    return TCL_OK;

  alreadyDeleted:
    Tcl_SetObjResult(interp, Tcl_ObjPrintf("image \"%s\" doesn't exist",arg));
    Tcl_SetErrorCode(interp, "TK", "LOOKUP", "IMAGE", arg, NULL);
    return TCL_ERROR;
}

/*
 *----------------------------------------------------------------------
 *
 * Tk_ImageChanged --
 *
 *	This function is called by an image manager whenever something has
 *	happened that requires the image to be redrawn (some of its pixels
 *	have changed, or its size has changed).
 *
 * Results:
 *	None.
 *
 * Side effects:
 *	Any widgets that display the image are notified so that they can
 *	redisplay themselves as appropriate.
 *
 *----------------------------------------------------------------------
 */

void
Tk_ImageChanged(
    Tk_ImageMaster imageMaster,	/* Image that needs redisplay. */
    int x, int y,		/* Coordinates of upper-left pixel of region
				 * of image that needs to be redrawn. */
    int width, int height,	/* Dimensions (in pixels) of region of image
				 * to redraw. If either dimension is zero then
				 * the image doesn't need to be redrawn
				 * (perhaps all that happened is that its size
				 * changed). */
    int imageWidth, int imageHeight)
				/* New dimensions of image. */
{
    ImageMaster *masterPtr = (ImageMaster *) imageMaster;
    Image *imagePtr;

    masterPtr->width = imageWidth;
    masterPtr->height = imageHeight;
    for (imagePtr = masterPtr->instancePtr; imagePtr != NULL;
	    imagePtr = imagePtr->nextPtr) {
	imagePtr->changeProc(imagePtr->widgetClientData, x, y, width, height,
		imageWidth, imageHeight);
    }
}

/*
 *----------------------------------------------------------------------
 *
 * Tk_NameOfImage --
 *
 *	Given a token for an image master, this function returns the name of
 *	the image.
 *
 * Results:
 *	The return value is the string name for imageMaster.
 *
 * Side effects:
 *	None.
 *
 *----------------------------------------------------------------------
 */

const char *
Tk_NameOfImage(
    Tk_ImageMaster imageMaster)	/* Token for image. */
{
    ImageMaster *masterPtr = (ImageMaster *) imageMaster;

    if (masterPtr->hPtr == NULL) {
	return NULL;
    }
    return Tcl_GetHashKey(masterPtr->tablePtr, masterPtr->hPtr);
}

/*
 *----------------------------------------------------------------------
 *
 * Tk_GetImage --
 *
 *	This function is invoked by a widget when it wants to use a particular
 *	image in a particular window.
 *
 * Results:
 *	The return value is a token for the image. If there is no image by the
 *	given name, then NULL is returned and an error message is left in the
 *	interp's result.
 *
 * Side effects:
 *	Tk records the fact that the widget is using the image, and it will
 *	invoke changeProc later if the widget needs redisplay (i.e. its size
 *	changes or some of its pixels change). The caller must eventually
 *	invoke Tk_FreeImage when it no longer needs the image.
 *
 *----------------------------------------------------------------------
 */

Tk_Image
Tk_GetImage(
    Tcl_Interp *interp,		/* Place to leave error message if image can't
				 * be found. */
    Tk_Window tkwin,		/* Token for window in which image will be
				 * used. */
    const char *name,		/* Name of desired image. */
    Tk_ImageChangedProc *changeProc,
				/* Function to invoke when redisplay is needed
				 * because image's pixels or size changed. */
    ClientData clientData)	/* One-word argument to pass to damageProc. */
{
    Tcl_HashEntry *hPtr;
    ImageMaster *masterPtr;
    Image *imagePtr;

    hPtr = Tcl_FindHashEntry(&((TkWindow *) tkwin)->mainPtr->imageTable, name);
    if (hPtr == NULL) {
	goto noSuchImage;
    }
    masterPtr = Tcl_GetHashValue(hPtr);
    if (masterPtr->typePtr == NULL) {
	goto noSuchImage;
    }
    if (masterPtr->deleted) {
	goto noSuchImage;
    }
    imagePtr = ckalloc(sizeof(Image));
    imagePtr->tkwin = tkwin;
    imagePtr->display = Tk_Display(tkwin);
    imagePtr->masterPtr = masterPtr;
    imagePtr->instanceData =
	    masterPtr->typePtr->getProc(tkwin, masterPtr->masterData);
    imagePtr->changeProc = changeProc;
    imagePtr->widgetClientData = clientData;
    imagePtr->nextPtr = masterPtr->instancePtr;
    masterPtr->instancePtr = imagePtr;
    return (Tk_Image) imagePtr;

  noSuchImage:
    if (interp) {
	Tcl_SetObjResult(interp, Tcl_ObjPrintf(
		"image \"%s\" doesn't exist", name));
	Tcl_SetErrorCode(interp, "TK", "LOOKUP", "IMAGE", name, NULL);
    }
    return NULL;
}

/*
 *----------------------------------------------------------------------
 *
 * Tk_FreeImage --
 *
 *	This function is invoked by a widget when it no longer needs an image
 *	acquired by a previous call to Tk_GetImage. For each call to
 *	Tk_GetImage there must be exactly one call to Tk_FreeImage.
 *
 * Results:
 *	None.
 *
 * Side effects:
 *	The association between the image and the widget is removed.
 *
 *----------------------------------------------------------------------
 */

void
Tk_FreeImage(
    Tk_Image image)		/* Token for image that is no longer needed by
				 * a widget. */
{
    Image *imagePtr = (Image *) image;
    ImageMaster *masterPtr = imagePtr->masterPtr;
    Image *prevPtr;

    /*
     * Clean up the particular instance.
     */

    if (masterPtr->typePtr != NULL) {
	masterPtr->typePtr->freeProc(imagePtr->instanceData,
		imagePtr->display);
    }
    prevPtr = masterPtr->instancePtr;
    if (prevPtr == imagePtr) {
	masterPtr->instancePtr = imagePtr->nextPtr;
    } else {
	while (prevPtr->nextPtr != imagePtr) {
	    prevPtr = prevPtr->nextPtr;
	}
	prevPtr->nextPtr = imagePtr->nextPtr;
    }
    ckfree(imagePtr);

    /*
     * If there are no more instances left for the master, and if the master
     * image has been deleted, then delete the master too.
     */

    if ((masterPtr->typePtr == NULL) && (masterPtr->instancePtr == NULL)) {
	if (masterPtr->hPtr != NULL) {
	    Tcl_DeleteHashEntry(masterPtr->hPtr);
	}
	Tcl_Release(masterPtr->winPtr);
	ckfree(masterPtr);
    }
}

/*
 *----------------------------------------------------------------------
 *
 * Tk_PostscriptImage --
 *
 *	This function is called by widgets that contain images in order to
 *	redisplay an image on the screen or an off-screen pixmap.
 *
 * Results:
 *	None.
 *
 * Side effects:
 *	The image's manager is notified, and it redraws the desired portion of
 *	the image before returning.
 *
 *----------------------------------------------------------------------
 */

int
Tk_PostscriptImage(
    Tk_Image image,		/* Token for image to redisplay. */
    Tcl_Interp *interp,
    Tk_Window tkwin,
    Tk_PostscriptInfo psinfo,	/* postscript info */
    int x, int y,		/* Upper-left pixel of region in image that
				 * needs to be redisplayed. */
    int width, int height,	/* Dimensions of region to redraw. */
    int prepass)
{
    Image *imagePtr = (Image *) image;
    int result;
    XImage *ximage;
    Pixmap pmap;
    GC newGC;
    XGCValues gcValues;

    if (imagePtr->masterPtr->typePtr == NULL) {
	/*
	 * No master for image, so nothing to display on postscript.
	 */

	return TCL_OK;
    }

    /*
     * Check if an image specific postscript-generation function exists;
     * otherwise go on with generic code.
     */

    if (imagePtr->masterPtr->typePtr->postscriptProc != NULL) {
	return imagePtr->masterPtr->typePtr->postscriptProc(
		imagePtr->masterPtr->masterData, interp, tkwin, psinfo,
		x, y, width, height, prepass);
    }

    if (prepass) {
	return TCL_OK;
    }

    /*
     * Create a Pixmap, tell the image to redraw itself there, and then
     * generate an XImage from the Pixmap. We can then read pixel values out
     * of the XImage.
     */

    pmap = Tk_GetPixmap(Tk_Display(tkwin), Tk_WindowId(tkwin), width, height,
	    Tk_Depth(tkwin));

    gcValues.foreground = WhitePixelOfScreen(Tk_Screen(tkwin));
    newGC = Tk_GetGC(tkwin, GCForeground, &gcValues);
<<<<<<< HEAD
    if (newGC != None) {
	XFillRectangle(Tk_Display(tkwin), pmap, newGC, 0, 0,
		(unsigned) width, (unsigned) height);
=======
    if (newGC) {
	XFillRectangle(Tk_Display(tkwin), pmap, newGC,
		0, 0, (unsigned int)width, (unsigned int)height);
>>>>>>> 81b0bd76
	Tk_FreeGC(Tk_Display(tkwin), newGC);
    }

    Tk_RedrawImage(image, x, y, width, height, pmap, 0, 0);

    ximage = XGetImage(Tk_Display(tkwin), pmap, 0, 0,
	    (unsigned) width, (unsigned) height, AllPlanes, ZPixmap);

    Tk_FreePixmap(Tk_Display(tkwin), pmap);

    if (!ximage) {
	/*
	 * The XGetImage() function is apparently not implemented on this
	 * system. Just ignore it.
	 */

	return TCL_OK;
    }
    result = TkPostscriptImage(interp, tkwin, psinfo, ximage, x, y,
	    width, height);

    XDestroyImage(ximage);
    return result;
}

/*
 *----------------------------------------------------------------------
 *
 * Tk_RedrawImage --
 *
 *	This function is called by widgets that contain images in order to
 *	redisplay an image on the screen or an off-screen pixmap.
 *
 * Results:
 *	None.
 *
 * Side effects:
 *	The image's manager is notified, and it redraws the desired portion of
 *	the image before returning.
 *
 *----------------------------------------------------------------------
 */

void
Tk_RedrawImage(
    Tk_Image image,		/* Token for image to redisplay. */
    int imageX, int imageY,	/* Upper-left pixel of region in image that
				 * needs to be redisplayed. */
    int width, int height,	/* Dimensions of region to redraw. */
    Drawable drawable,		/* Drawable in which to display image (window
				 * or pixmap). If this is a pixmap, it must
				 * have the same depth as the window used in
				 * the Tk_GetImage call for the image. */
    int drawableX, int drawableY)
				/* Coordinates in drawable that correspond to
				 * imageX and imageY. */
{
    Image *imagePtr = (Image *) image;

    if (imagePtr->masterPtr->typePtr == NULL) {
	/*
	 * No master for image, so nothing to display.
	 */

	return;
    }

    /*
     * Clip the redraw area to the area of the image.
     */

    if (imageX < 0) {
	width += imageX;
	drawableX -= imageX;
	imageX = 0;
    }
    if (imageY < 0) {
	height += imageY;
	drawableY -= imageY;
	imageY = 0;
    }
    if ((imageX + width) > imagePtr->masterPtr->width) {
	width = imagePtr->masterPtr->width - imageX;
    }
    if ((imageY + height) > imagePtr->masterPtr->height) {
	height = imagePtr->masterPtr->height - imageY;
    }
    imagePtr->masterPtr->typePtr->displayProc(imagePtr->instanceData,
	    imagePtr->display, drawable, imageX, imageY, width, height,
	    drawableX, drawableY);
}

/*
 *----------------------------------------------------------------------
 *
 * Tk_SizeOfImage --
 *
 *	This function returns the current dimensions of an image.
 *
 * Results:
 *	The width and height of the image are returned in *widthPtr and
 *	*heightPtr.
 *
 * Side effects:
 *	None.
 *
 *----------------------------------------------------------------------
 */

void
Tk_SizeOfImage(
    Tk_Image image,		/* Token for image whose size is wanted. */
    int *widthPtr,		/* Return width of image here. */
    int *heightPtr)		/* Return height of image here. */
{
    Image *imagePtr = (Image *) image;

    *widthPtr = imagePtr->masterPtr->width;
    *heightPtr = imagePtr->masterPtr->height;
}

/*
 *----------------------------------------------------------------------
 *
 * Tk_DeleteImage --
 *
 *	Given the name of an image, this function destroys the image.
 *
 * Results:
 *	None.
 *
 * Side effects:
 *	The image is destroyed; existing instances will display as blank
 *	areas. If no such image exists then the function does nothing.
 *
 *----------------------------------------------------------------------
 */

void
Tk_DeleteImage(
    Tcl_Interp *interp,		/* Interpreter in which the image was
				 * created. */
    const char *name)		/* Name of image. */
{
    Tcl_HashEntry *hPtr;
    TkWindow *winPtr;

    winPtr = (TkWindow *) Tk_MainWindow(interp);
    if (winPtr == NULL) {
	return;
    }
    hPtr = Tcl_FindHashEntry(&winPtr->mainPtr->imageTable, name);
    if (hPtr == NULL) {
	return;
    }
    DeleteImage(Tcl_GetHashValue(hPtr));
}

/*
 *----------------------------------------------------------------------
 *
 * DeleteImage --
 *
 *	This function is responsible for deleting an image.
 *
 * Results:
 *	None.
 *
 * Side effects:
 *	The connection is dropped between instances of this image and an image
 *	master. Image instances will redisplay themselves as empty areas, but
 *	existing instances will not be deleted.
 *
 *----------------------------------------------------------------------
 */

static void
DeleteImage(
    ImageMaster *masterPtr)	/* Pointer to main data structure for image. */
{
    Image *imagePtr;
    Tk_ImageType *typePtr;

    typePtr = masterPtr->typePtr;
    masterPtr->typePtr = NULL;
    if (typePtr != NULL) {
	for (imagePtr = masterPtr->instancePtr; imagePtr != NULL;
		imagePtr = imagePtr->nextPtr) {
	    typePtr->freeProc(imagePtr->instanceData, imagePtr->display);
	    imagePtr->changeProc(imagePtr->widgetClientData, 0, 0,
		    masterPtr->width, masterPtr->height, masterPtr->width,
		    masterPtr->height);
	}
	typePtr->deleteProc(masterPtr->masterData);
    }
    if (masterPtr->instancePtr == NULL) {
	if (masterPtr->hPtr != NULL) {
	    Tcl_DeleteHashEntry(masterPtr->hPtr);
	}
	Tcl_Release(masterPtr->winPtr);
	ckfree(masterPtr);
    } else {
	masterPtr->deleted = 1;
    }
}

/*
 *----------------------------------------------------------------------
 *
 * EventuallyDeleteImage --
 *
 *	Arrange for an image to be deleted when it is safe to do so.
 *
 * Results:
 *	None.
 *
 * Side effects:
 *	Image will get freed, though not until it is no longer Tcl_Preserve()d
 *	by anything. May be called multiple times on the same image without
 *	ill effects.
 *
 *----------------------------------------------------------------------
 */

static void
EventuallyDeleteImage(
    ImageMaster *masterPtr,	/* Pointer to main data structure for image. */
    int forgetImageHashNow)	/* Flag to say whether the hash table is about
				 * to vanish. */
{
    if (forgetImageHashNow) {
	masterPtr->hPtr = NULL;
    }
    if (!masterPtr->deleted) {
	masterPtr->deleted = 1;
	Tcl_EventuallyFree(masterPtr, (Tcl_FreeProc *) DeleteImage);
    }
}

/*
 *----------------------------------------------------------------------
 *
 * TkDeleteAllImages --
 *
 *	This function is called when an application is deleted. It calls back
 *	all of the managers for all images so that they can cleanup, then it
 *	deletes all of Tk's internal information about images.
 *
 * Results:
 *	None.
 *
 * Side effects:
 *	All information for all images gets deleted.
 *
 *----------------------------------------------------------------------
 */

void
TkDeleteAllImages(
    TkMainInfo *mainPtr)	/* Structure describing application that is
				 * going away. */
{
    Tcl_HashSearch search;
    Tcl_HashEntry *hPtr;

    for (hPtr = Tcl_FirstHashEntry(&mainPtr->imageTable, &search);
	    hPtr != NULL; hPtr = Tcl_NextHashEntry(&search)) {
	EventuallyDeleteImage(Tcl_GetHashValue(hPtr), 1);
    }
    Tcl_DeleteHashTable(&mainPtr->imageTable);
}

/*
 *----------------------------------------------------------------------
 *
 * Tk_GetImageMasterData --
 *
 *	Given the name of an image, this function returns the type of the
 *	image and the clientData associated with its master.
 *
 * Results:
 *	If there is no image by the given name, then NULL is returned and a
 *	NULL value is stored at *typePtrPtr. Otherwise the return value is the
 *	clientData returned by the createProc when the image was created and a
 *	pointer to the type structure for the image is stored at *typePtrPtr.
 *
 * Side effects:
 *	None.
 *
 *----------------------------------------------------------------------
 */

ClientData
Tk_GetImageMasterData(
    Tcl_Interp *interp,		/* Interpreter in which the image was
				 * created. */
    const char *name,		/* Name of image. */
    const Tk_ImageType **typePtrPtr)
				/* Points to location to fill in with pointer
				 * to type information for image. */
{
    TkWindow *winPtr = (TkWindow *) Tk_MainWindow(interp);
    Tcl_HashEntry *hPtr;
    ImageMaster *masterPtr;

    hPtr = Tcl_FindHashEntry(&winPtr->mainPtr->imageTable, name);
    if (hPtr == NULL) {
	*typePtrPtr = NULL;
	return NULL;
    }
    masterPtr = Tcl_GetHashValue(hPtr);
    if (masterPtr->deleted) {
	*typePtrPtr = NULL;
	return NULL;
    }
    *typePtrPtr = masterPtr->typePtr;
    return masterPtr->masterData;
}

/*
 *----------------------------------------------------------------------
 *
 * Tk_SetTSOrigin --
 *
 *	Set the pattern origin of the tile to a common point (i.e. the origin
 *	(0,0) of the top level window) so that tiles from two different
 *	widgets will match up. This done by setting the GCTileStipOrigin field
 *	is set to the translated origin of the toplevel window in the
 *	hierarchy.
 *
 * Results:
 *	None.
 *
 * Side Effects:
 *	The GCTileStipOrigin is reset in the GC. This will cause the tile
 *	origin to change when the GC is used for drawing.
 *
 *----------------------------------------------------------------------
 */

/*ARGSUSED*/
void
Tk_SetTSOrigin(
    Tk_Window tkwin,
    GC gc,
    int x, int y)
{
    while (!Tk_TopWinHierarchy(tkwin)) {
	x -= Tk_X(tkwin) + Tk_Changes(tkwin)->border_width;
	y -= Tk_Y(tkwin) + Tk_Changes(tkwin)->border_width;
	tkwin = Tk_Parent(tkwin);
    }
    XSetTSOrigin(Tk_Display(tkwin), gc, x, y);
}

/*
 * Local Variables:
 * mode: c
 * c-basic-offset: 4
 * fill-column: 78
 * End:
 */<|MERGE_RESOLUTION|>--- conflicted
+++ resolved
@@ -782,15 +782,9 @@
 
     gcValues.foreground = WhitePixelOfScreen(Tk_Screen(tkwin));
     newGC = Tk_GetGC(tkwin, GCForeground, &gcValues);
-<<<<<<< HEAD
-    if (newGC != None) {
+    if (newGC) {
 	XFillRectangle(Tk_Display(tkwin), pmap, newGC, 0, 0,
 		(unsigned) width, (unsigned) height);
-=======
-    if (newGC) {
-	XFillRectangle(Tk_Display(tkwin), pmap, newGC,
-		0, 0, (unsigned int)width, (unsigned int)height);
->>>>>>> 81b0bd76
 	Tk_FreeGC(Tk_Display(tkwin), newGC);
     }
 
