--- conflicted
+++ resolved
@@ -9,15 +9,8 @@
  * Copyright (c) 1990-1994 The Regents of the University of California.
  * Copyright (c) 1994-1995 Sun Microsystems, Inc.
  *
-<<<<<<< HEAD
  * See the file "license.terms" for information on usage and redistribution of
  * this file, and for a DISCLAIMER OF ALL WARRANTIES.
- *
- * RCS: @(#) $Id: tkError.c,v 1.6 2007/12/13 15:24:14 dgp Exp $
-=======
- * See the file "license.terms" for information on usage and redistribution
- * of this file, and for a DISCLAIMER OF ALL WARRANTIES.
->>>>>>> 2930fe96
  */
 
 #include "tkInt.h"
