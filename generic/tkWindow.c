--- conflicted
+++ resolved
@@ -97,18 +97,12 @@
 #define PASSMAINWINDOW 2
 #define NOOBJPROC 4
 #define WINMACONLY 8
+#define USEINITPROC 16
 
 typedef int (TkInitProc)(Tcl_Interp *interp, ClientData clientData);
 typedef struct {
-<<<<<<< HEAD
-    const char *name;		/* Name of command. */
-    Tcl_CmdProc *cmdProc;	/* Command's string-based function. */
-    Tcl_ObjCmdProc *objProc;	/* Command's object-based function. */
-    TkInitProc *initProc;	/* Command's initialization function */
-=======
     const char *name;			/* Name of command. */
-    Tcl_ObjCmdProc *objProc;	/* Command's object- (or string-) based function. */
->>>>>>> 588dfc94
+    Tcl_ObjCmdProc *objProc;	/* Command's object- (or string-) based function, or initProc. */
     int flags;
 } TkCmd;
 
@@ -117,30 +111,6 @@
      * Commands that are part of the intrinsics:
      */
 
-<<<<<<< HEAD
-    {"bell",		NULL,		Tk_BellObjCmd,		NULL, PASSMAINWINDOW},
-    {"bind",		NULL,		Tk_BindObjCmd,		NULL, PASSMAINWINDOW|ISSAFE},
-    {"bindtags",	NULL,		Tk_BindtagsObjCmd,	NULL, PASSMAINWINDOW|ISSAFE},
-    {"clipboard",	NULL,		Tk_ClipboardObjCmd,	NULL, PASSMAINWINDOW},
-    {"destroy",		NULL,		Tk_DestroyObjCmd,	NULL, PASSMAINWINDOW|ISSAFE},
-    {"event",		NULL,		Tk_EventObjCmd,		NULL, PASSMAINWINDOW|ISSAFE},
-    {"focus",		NULL,		Tk_FocusObjCmd,		NULL, PASSMAINWINDOW|ISSAFE},
-    {"font",		NULL,		Tk_FontObjCmd,		NULL, PASSMAINWINDOW|ISSAFE},
-    {"grab",		NULL,		Tk_GrabObjCmd,		NULL, PASSMAINWINDOW},
-    {"grid",		NULL,		Tk_GridObjCmd,		NULL, PASSMAINWINDOW|ISSAFE},
-    {"image",		NULL,		Tk_ImageObjCmd,		NULL, PASSMAINWINDOW|ISSAFE},
-    {"lower",		NULL,		Tk_LowerObjCmd,		NULL, PASSMAINWINDOW|ISSAFE},
-    {"option",		NULL,		Tk_OptionObjCmd,	NULL, PASSMAINWINDOW|ISSAFE},
-    {"pack",		NULL,		Tk_PackObjCmd,		NULL, PASSMAINWINDOW|ISSAFE},
-    {"place",		NULL,		Tk_PlaceObjCmd,		NULL, PASSMAINWINDOW|ISSAFE},
-    {"raise",		NULL,		Tk_RaiseObjCmd,		NULL, PASSMAINWINDOW|ISSAFE},
-    {"selection",	NULL,		Tk_SelectionObjCmd,	NULL, PASSMAINWINDOW},
-    {"tk",		NULL,		NULL,		TkInitTkCmd,  PASSMAINWINDOW|ISSAFE},
-    {"tkwait",		NULL,		Tk_TkwaitObjCmd,	NULL, PASSMAINWINDOW|ISSAFE},
-    {"update",		NULL,		Tk_UpdateObjCmd,	NULL, PASSMAINWINDOW|ISSAFE},
-    {"winfo",		NULL,		Tk_WinfoObjCmd,		NULL, PASSMAINWINDOW|ISSAFE},
-    {"wm",		NULL,		Tk_WmObjCmd,		NULL, PASSMAINWINDOW},
-=======
     {"bell",		Tk_BellObjCmd,		PASSMAINWINDOW},
     {"bind",		Tk_BindObjCmd,		PASSMAINWINDOW|ISSAFE},
     {"bindtags",	Tk_BindtagsObjCmd,	PASSMAINWINDOW|ISSAFE},
@@ -155,39 +125,19 @@
     {"lower",		Tk_LowerObjCmd,		PASSMAINWINDOW|ISSAFE},
     {"option",		Tk_OptionObjCmd,	PASSMAINWINDOW|ISSAFE},
     {"pack",		Tk_PackObjCmd,		PASSMAINWINDOW|ISSAFE},
-    {"place",		Tk_PlaceObjCmd,		ISSAFE},
+    {"place",		Tk_PlaceObjCmd,		PASSMAINWINDOW|ISSAFE},
     {"raise",		Tk_RaiseObjCmd,		PASSMAINWINDOW|ISSAFE},
     {"selection",	Tk_SelectionObjCmd,	PASSMAINWINDOW},
-    {"tk",		Tk_TkObjCmd,		PASSMAINWINDOW|ISSAFE},
+    {"tk",		(Tcl_ObjCmdProc *) TkInitTkCmd,  USEINITPROC|PASSMAINWINDOW|ISSAFE},
     {"tkwait",		Tk_TkwaitObjCmd,	PASSMAINWINDOW|ISSAFE},
     {"update",		Tk_UpdateObjCmd,	PASSMAINWINDOW|ISSAFE},
     {"winfo",		Tk_WinfoObjCmd,		PASSMAINWINDOW|ISSAFE},
     {"wm",		Tk_WmObjCmd,		PASSMAINWINDOW},
->>>>>>> 588dfc94
 
     /*
      * Default widget class commands.
      */
 
-<<<<<<< HEAD
-    {"button",		NULL,		Tk_ButtonObjCmd,	NULL, ISSAFE},
-    {"canvas",		NULL,		Tk_CanvasObjCmd,	NULL, PASSMAINWINDOW|ISSAFE},
-    {"checkbutton",	NULL,		Tk_CheckbuttonObjCmd,	NULL, ISSAFE},
-    {"entry",		NULL,		Tk_EntryObjCmd,		NULL, ISSAFE},
-    {"frame",		NULL,		Tk_FrameObjCmd,		NULL, ISSAFE},
-    {"label",		NULL,		Tk_LabelObjCmd,		NULL, ISSAFE},
-    {"labelframe",	NULL,		Tk_LabelframeObjCmd,	NULL, ISSAFE},
-    {"listbox",		NULL,		Tk_ListboxObjCmd,	NULL, ISSAFE},
-    {"menubutton",	NULL,		Tk_MenubuttonObjCmd,	NULL, ISSAFE},
-    {"message",		NULL,		Tk_MessageObjCmd,	NULL, ISSAFE},
-    {"panedwindow",	NULL,		Tk_PanedWindowObjCmd,	NULL, ISSAFE},
-    {"radiobutton",	NULL,		Tk_RadiobuttonObjCmd,	NULL, ISSAFE},
-    {"scale",		NULL,		Tk_ScaleObjCmd,		NULL, ISSAFE},
-    {"scrollbar",	Tk_ScrollbarCmd,NULL,			NULL, PASSMAINWINDOW|ISSAFE},
-    {"spinbox",		NULL,		Tk_SpinboxObjCmd,	NULL, ISSAFE},
-    {"text",		NULL,		Tk_TextObjCmd,		NULL, PASSMAINWINDOW|ISSAFE},
-    {"toplevel",	NULL,		Tk_ToplevelObjCmd,	NULL, 0},
-=======
     {"button",		Tk_ButtonObjCmd,	ISSAFE},
     {"canvas",		Tk_CanvasObjCmd,	PASSMAINWINDOW|ISSAFE},
     {"checkbutton",	Tk_CheckbuttonObjCmd,	ISSAFE},
@@ -205,31 +155,11 @@
     {"spinbox",		Tk_SpinboxObjCmd,	ISSAFE},
     {"text",		Tk_TextObjCmd,		PASSMAINWINDOW|ISSAFE},
     {"toplevel",	Tk_ToplevelObjCmd,	0},
->>>>>>> 588dfc94
 
     /*
      * Classic widget class commands.
      */
 
-<<<<<<< HEAD
-    {"::tk::button",	NULL,		Tk_ButtonObjCmd,	NULL, ISSAFE},
-    {"::tk::canvas",	NULL,		Tk_CanvasObjCmd,	NULL, PASSMAINWINDOW|ISSAFE},
-    {"::tk::checkbutton",NULL,		Tk_CheckbuttonObjCmd,	NULL, ISSAFE},
-    {"::tk::entry",	NULL,		Tk_EntryObjCmd,		NULL, ISSAFE},
-    {"::tk::frame",	NULL,		Tk_FrameObjCmd,		NULL, ISSAFE},
-    {"::tk::label",	NULL,		Tk_LabelObjCmd,		NULL, ISSAFE},
-    {"::tk::labelframe",NULL,		Tk_LabelframeObjCmd,	NULL, ISSAFE},
-    {"::tk::listbox",	NULL,		Tk_ListboxObjCmd,	NULL, ISSAFE},
-    {"::tk::menubutton",NULL,		Tk_MenubuttonObjCmd,	NULL, ISSAFE},
-    {"::tk::message",	NULL,		Tk_MessageObjCmd,	NULL, ISSAFE},
-    {"::tk::panedwindow",NULL,		Tk_PanedWindowObjCmd,	NULL, ISSAFE},
-    {"::tk::radiobutton",NULL,		Tk_RadiobuttonObjCmd,	NULL, ISSAFE},
-    {"::tk::scale",	NULL,		Tk_ScaleObjCmd,		NULL, ISSAFE},
-    {"::tk::scrollbar",	Tk_ScrollbarCmd,NULL,			NULL, PASSMAINWINDOW|ISSAFE},
-    {"::tk::spinbox",	NULL,		Tk_SpinboxObjCmd,	NULL, ISSAFE},
-    {"::tk::text",	NULL,		Tk_TextObjCmd,		NULL, PASSMAINWINDOW|ISSAFE},
-    {"::tk::toplevel",	NULL,		Tk_ToplevelObjCmd,	NULL, 0},
-=======
     {"::tk::button",	Tk_ButtonObjCmd,	ISSAFE},
     {"::tk::canvas",	Tk_CanvasObjCmd,	PASSMAINWINDOW|ISSAFE},
     {"::tk::checkbutton",Tk_CheckbuttonObjCmd,	ISSAFE},
@@ -247,7 +177,6 @@
     {"::tk::spinbox",	Tk_SpinboxObjCmd,	ISSAFE},
     {"::tk::text",	Tk_TextObjCmd,		PASSMAINWINDOW|ISSAFE},
     {"::tk::toplevel",	Tk_ToplevelObjCmd,	0},
->>>>>>> 588dfc94
 
     /*
      * Standard dialog support. Note that the Unix/X11 platform implements
@@ -255,19 +184,11 @@
      */
 
 #if defined(__WIN32__) || defined(MAC_OSX_TK)
-<<<<<<< HEAD
-    {"tk_chooseColor",	NULL,		Tk_ChooseColorObjCmd,	NULL, PASSMAINWINDOW},
-    {"tk_chooseDirectory", NULL,	Tk_ChooseDirectoryObjCmd,NULL,PASSMAINWINDOW},
-    {"tk_getOpenFile",	NULL,		Tk_GetOpenFileObjCmd,	NULL, PASSMAINWINDOW},
-    {"tk_getSaveFile",	NULL,		Tk_GetSaveFileObjCmd,	NULL, PASSMAINWINDOW},
-    {"tk_messageBox",	NULL,		Tk_MessageBoxObjCmd,	NULL, PASSMAINWINDOW},
-=======
     {"tk_chooseColor",	Tk_ChooseColorObjCmd,	PASSMAINWINDOW},
     {"tk_chooseDirectory", Tk_ChooseDirectoryObjCmd,WINMACONLY|PASSMAINWINDOW},
     {"tk_getOpenFile",	Tk_GetOpenFileObjCmd,	WINMACONLY|PASSMAINWINDOW},
     {"tk_getSaveFile",	Tk_GetSaveFileObjCmd,	WINMACONLY|PASSMAINWINDOW},
     {"tk_messageBox",	Tk_MessageBoxObjCmd,	PASSMAINWINDOW},
->>>>>>> 588dfc94
 #endif
 
     /*
@@ -276,15 +197,9 @@
 
 #if defined(MAC_OSX_TK)
     {"::tk::unsupported::MacWindowStyle",
-<<<<<<< HEAD
-			NULL,		TkUnsupported1ObjCmd,	NULL, PASSMAINWINDOW|ISSAFE},
-#endif
-    {NULL,		NULL,		NULL,			NULL, 0}
-=======
 			TkUnsupported1ObjCmd,	PASSMAINWINDOW|ISSAFE},
 #endif
     {NULL,		NULL,			0}
->>>>>>> 588dfc94
 };
 
 /*
@@ -1051,12 +966,7 @@
 
     isSafe = Tcl_IsSafe(interp);
     for (cmdPtr = commands; cmdPtr->name != NULL; cmdPtr++) {
-<<<<<<< HEAD
-	if ((cmdPtr->cmdProc == NULL) && (cmdPtr->objProc == NULL)
-		&& (cmdPtr->initProc == NULL)) {
-=======
-	if (cmdPtr->objProc == NULL) {
->>>>>>> 588dfc94
+	if ((cmdPtr->objProc == NULL)) {
 	    Tcl_Panic("TkCreateMainWindow: builtin command with NULL string and object procs");
 	}
 #ifdef __WIN32__
@@ -1069,17 +979,11 @@
 	} else {
 	    clientData = NULL;
 	}
-<<<<<<< HEAD
-	if (cmdPtr->initProc != NULL) {
-	    cmdPtr->initProc(interp, clientData);
-	} else if (cmdPtr->cmdProc != NULL) {
-	    Tcl_CreateCommand(interp, cmdPtr->name, cmdPtr->cmdProc,
-		    clientData, NULL);
-=======
-	if (cmdPtr->flags & NOOBJPROC) {
+	if (cmdPtr->flags & USEINITPROC) {
+	    ((TkInitProc *)cmdPtr->objProc)(interp, clientData);
+	} else if (cmdPtr->flags & NOOBJPROC) {
 	    Tcl_CreateCommand(interp, cmdPtr->name,
 		    (Tcl_CmdProc *) cmdPtr->objProc, clientData, NULL);
->>>>>>> 588dfc94
 	} else {
 	    Tcl_CreateObjCommand(interp, cmdPtr->name, cmdPtr->objProc,
 		    clientData, NULL);
