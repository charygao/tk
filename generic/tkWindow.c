--- conflicted
+++ resolved
@@ -477,15 +477,9 @@
 
 	    dispPtr->lastEventTime = CurrentTime;
 	    dispPtr->bindInfoStale = 1;
-<<<<<<< HEAD
-	    dispPtr->cursorFont = None;
+	    dispPtr->cursorFont = 0;
 	    dispPtr->warpWindow = NULL;
-	    dispPtr->multipleAtom = None;
-=======
-	    dispPtr->cursorFont = 0;
-	    dispPtr->warpWindow = 0;
 	    dispPtr->multipleAtom = 0;
->>>>>>> 81b0bd76
 
 	    /*
 	     * By default we do want to collapse motion events in
@@ -1443,13 +1437,8 @@
     } else if (winPtr->flags & TK_WM_COLORMAP_WINDOW) {
 	TkWmRemoveFromColormapWindows(winPtr);
     }
-<<<<<<< HEAD
-    if (winPtr->window != None) {
+    if (winPtr->window) {
 #if defined(MAC_OSX_TK) || defined(_WIN32)
-=======
-    if (winPtr->window) {
-#if defined(MAC_OSX_TK) || defined(__WIN32__)
->>>>>>> 81b0bd76
 	XDestroyWindow(winPtr->display, winPtr->window);
 #else
 	if ((winPtr->flags & TK_TOP_HIERARCHY)
@@ -1720,13 +1709,8 @@
     }
 
     createProc = Tk_GetClassProc(winPtr->classProcsPtr, createProc);
-<<<<<<< HEAD
-    if (createProc != NULL && parent != None) {
+    if (createProc != NULL && parent) {
 	winPtr->window = createProc(tkwin, parent, winPtr->instanceData);
-=======
-    if (createProc != NULL && parent) {
-	winPtr->window = (*createProc)(tkwin, parent, winPtr->instanceData);
->>>>>>> 81b0bd76
     } else {
 	winPtr->window = TkpMakeWindow(winPtr, parent);
     }
@@ -2394,7 +2378,7 @@
 	    break;
 	}
     }
-    if (window == None) {
+    if (!window) {
 	return NULL;
     }
 
