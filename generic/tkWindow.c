/*
 * tkWindow.c --
 *
 *	This file provides basic window-manipulation functions, which are
 *	equivalent to functions in Xlib (and even invoke them) but also
 *	maintain the local Tk_Window structure.
 *
 * Copyright (c) 1989-1994 The Regents of the University of California.
 * Copyright (c) 1994-1997 Sun Microsystems, Inc.
 *
 * See the file "license.terms" for information on usage and redistribution of
 * this file, and for a DISCLAIMER OF ALL WARRANTIES.
 */

#include "tkInt.h"

#ifdef _WIN32
#include "tkWinInt.h"
#elif !defined(MAC_OSX_TK)
#include "tkUnixInt.h"
#endif

/*
 * Type used to keep track of Window objects that were only partially
 * deallocated by Tk_DestroyWindow.
 */

#define HD_CLEANUP		1
#define HD_FOCUS		2
#define HD_MAIN_WIN		4
#define HD_DESTROY_COUNT	8
#define HD_DESTROY_EVENT	0x10

typedef struct TkHalfdeadWindow {
    int flags;
    struct TkWindow *winPtr;
    struct TkHalfdeadWindow *nextPtr;
} TkHalfdeadWindow;

typedef struct ThreadSpecificData {
    int numMainWindows;		/* Count of numver of main windows currently
				 * open in this thread. */
    TkMainInfo *mainWindowList;
				/* First in list of all main windows managed
				 * by this thread. */
    TkHalfdeadWindow *halfdeadWindowList;
				/* First in list of partially deallocated
				 * windows. */
    TkDisplay *displayList;	/* List of all displays currently in use by
				 * the current thread. */
    int initialized;		/* 0 means the structures above need
				 * initializing. */
} ThreadSpecificData;
static Tcl_ThreadDataKey dataKey;

/*
 * Default values for "changes" and "atts" fields of TkWindows. Note that Tk
 * always requests all events for all windows, except StructureNotify events
 * on internal windows: these events are generated internally.
 */

static const XWindowChanges defChanges = {
    0, 0, 1, 1, 0, 0, Above
};
#define ALL_EVENTS_MASK \
    KeyPressMask|KeyReleaseMask|ButtonPressMask|ButtonReleaseMask| \
    EnterWindowMask|LeaveWindowMask|PointerMotionMask|ExposureMask| \
    VisibilityChangeMask|PropertyChangeMask|ColormapChangeMask
static const XSetWindowAttributes defAtts= {
    None,			/* background_pixmap */
    0,				/* background_pixel */
    CopyFromParent,		/* border_pixmap */
    0,				/* border_pixel */
    NorthWestGravity,		/* bit_gravity */
    NorthWestGravity,		/* win_gravity */
    NotUseful,			/* backing_store */
    (unsigned) ~0,		/* backing_planes */
    0,				/* backing_pixel */
    False,			/* save_under */
    ALL_EVENTS_MASK,		/* event_mask */
    0,				/* do_not_propagate_mask */
    False,			/* override_redirect */
    CopyFromParent,		/* colormap */
    None			/* cursor */
};

/*
 * The following structure defines all of the commands supported by Tk, and
 * the C functions that execute them.
 */

#define ISSAFE 1
#define PASSMAINWINDOW 2
#define WINMACONLY 4
#define USEINITPROC 8

typedef int (TkInitProc)(Tcl_Interp *interp, ClientData clientData);
typedef struct {
    const char *name;		/* Name of command. */
    Tcl_ObjCmdProc *objProc;	/* Command's object- (or string-) based
				 * function, or initProc. */
    int flags;
} TkCmd;

static const TkCmd commands[] = {
    /*
     * Commands that are part of the intrinsics:
     */

    {"bell",		Tk_BellObjCmd,		PASSMAINWINDOW},
    {"bind",		Tk_BindObjCmd,		PASSMAINWINDOW|ISSAFE},
    {"bindtags",	Tk_BindtagsObjCmd,	PASSMAINWINDOW|ISSAFE},
    {"clipboard",	Tk_ClipboardObjCmd,	PASSMAINWINDOW},
    {"destroy",		Tk_DestroyObjCmd,	PASSMAINWINDOW|ISSAFE},
    {"event",		Tk_EventObjCmd,		PASSMAINWINDOW|ISSAFE},
    {"focus",		Tk_FocusObjCmd,		PASSMAINWINDOW|ISSAFE},
    {"font",		Tk_FontObjCmd,		PASSMAINWINDOW|ISSAFE},
    {"grab",		Tk_GrabObjCmd,		PASSMAINWINDOW},
    {"grid",		Tk_GridObjCmd,		PASSMAINWINDOW|ISSAFE},
    {"image",		Tk_ImageObjCmd,		PASSMAINWINDOW|ISSAFE},
    {"lower",		Tk_LowerObjCmd,		PASSMAINWINDOW|ISSAFE},
    {"option",		Tk_OptionObjCmd,	PASSMAINWINDOW|ISSAFE},
    {"pack",		Tk_PackObjCmd,		PASSMAINWINDOW|ISSAFE},
    {"place",		Tk_PlaceObjCmd,		PASSMAINWINDOW|ISSAFE},
    {"raise",		Tk_RaiseObjCmd,		PASSMAINWINDOW|ISSAFE},
    {"selection",	Tk_SelectionObjCmd,	PASSMAINWINDOW},
    {"tk",		(Tcl_ObjCmdProc *) TkInitTkCmd,  USEINITPROC|PASSMAINWINDOW|ISSAFE},
    {"tkwait",		Tk_TkwaitObjCmd,	PASSMAINWINDOW|ISSAFE},
    {"update",		Tk_UpdateObjCmd,	PASSMAINWINDOW|ISSAFE},
    {"winfo",		Tk_WinfoObjCmd,		PASSMAINWINDOW|ISSAFE},
    {"wm",		Tk_WmObjCmd,		PASSMAINWINDOW},

    /*
     * Default widget class commands.
     */

    {"button",		Tk_ButtonObjCmd,	ISSAFE},
    {"canvas",		Tk_CanvasObjCmd,	PASSMAINWINDOW|ISSAFE},
    {"checkbutton",	Tk_CheckbuttonObjCmd,	ISSAFE},
    {"entry",		Tk_EntryObjCmd,		ISSAFE},
    {"frame",		Tk_FrameObjCmd,		ISSAFE},
    {"label",		Tk_LabelObjCmd,		ISSAFE},
    {"labelframe",	Tk_LabelframeObjCmd,	ISSAFE},
    {"listbox",		Tk_ListboxObjCmd,	ISSAFE},
    {"menu",		Tk_MenuObjCmd,	PASSMAINWINDOW},
    {"menubutton",	Tk_MenubuttonObjCmd,	ISSAFE},
    {"message",		Tk_MessageObjCmd,	ISSAFE},
    {"panedwindow",	Tk_PanedWindowObjCmd,	ISSAFE},
    {"radiobutton",	Tk_RadiobuttonObjCmd,	ISSAFE},
    {"scale",		Tk_ScaleObjCmd,		ISSAFE},
    {"scrollbar",	Tk_ScrollbarObjCmd, PASSMAINWINDOW|ISSAFE},
    {"spinbox",		Tk_SpinboxObjCmd,	ISSAFE},
    {"text",		Tk_TextObjCmd,		PASSMAINWINDOW|ISSAFE},
    {"toplevel",	Tk_ToplevelObjCmd,	0},

    /*
     * Classic widget class commands.
     */

    {"::tk::button",	Tk_ButtonObjCmd,	ISSAFE},
    {"::tk::canvas",	Tk_CanvasObjCmd,	PASSMAINWINDOW|ISSAFE},
    {"::tk::checkbutton",Tk_CheckbuttonObjCmd,	ISSAFE},
    {"::tk::entry",	Tk_EntryObjCmd,		ISSAFE},
    {"::tk::frame",	Tk_FrameObjCmd,		ISSAFE},
    {"::tk::label",	Tk_LabelObjCmd,		ISSAFE},
    {"::tk::labelframe",Tk_LabelframeObjCmd,	ISSAFE},
    {"::tk::listbox",	Tk_ListboxObjCmd,	ISSAFE},
    {"::tk::menubutton",Tk_MenubuttonObjCmd,	ISSAFE},
    {"::tk::message",	Tk_MessageObjCmd,	ISSAFE},
    {"::tk::panedwindow",Tk_PanedWindowObjCmd,	ISSAFE},
    {"::tk::radiobutton",Tk_RadiobuttonObjCmd,	ISSAFE},
    {"::tk::scale",	Tk_ScaleObjCmd,		ISSAFE},
    {"::tk::scrollbar",	Tk_ScrollbarObjCmd, PASSMAINWINDOW|ISSAFE},
    {"::tk::spinbox",	Tk_SpinboxObjCmd,	ISSAFE},
    {"::tk::text",	Tk_TextObjCmd,		PASSMAINWINDOW|ISSAFE},
    {"::tk::toplevel",	Tk_ToplevelObjCmd,	0},

    /*
     * Standard dialog support. Note that the Unix/X11 platform implements
     * these commands differently (via the script library).
     */

#if defined(_WIN32) || defined(MAC_OSX_TK)
    {"tk_chooseColor",	Tk_ChooseColorObjCmd,	PASSMAINWINDOW},
    {"tk_chooseDirectory", Tk_ChooseDirectoryObjCmd,WINMACONLY|PASSMAINWINDOW},
    {"tk_getOpenFile",	Tk_GetOpenFileObjCmd,	WINMACONLY|PASSMAINWINDOW},
    {"tk_getSaveFile",	Tk_GetSaveFileObjCmd,	WINMACONLY|PASSMAINWINDOW},
    {"tk_messageBox",	Tk_MessageBoxObjCmd,	PASSMAINWINDOW},
#endif

    /*
     * Misc.
     */

#ifdef MAC_OSX_TK
    {"::tk::unsupported::MacWindowStyle",
			TkUnsupported1ObjCmd,	PASSMAINWINDOW|ISSAFE},
#endif
    {NULL,		NULL,			0}
};

/*
 * Forward declarations to functions defined later in this file:
 */

static Tk_Window	CreateTopLevelWindow(Tcl_Interp *interp,
			    Tk_Window parent, const char *name,
			    const char *screenName, unsigned int flags);
static void		DeleteWindowsExitProc(ClientData clientData);
static TkDisplay *	GetScreen(Tcl_Interp *interp, const char *screenName,
			    int *screenPtr);
static int		Initialize(Tcl_Interp *interp);
static int		NameWindow(Tcl_Interp *interp, TkWindow *winPtr,
			    TkWindow *parentPtr, const char *name);
static void		UnlinkWindow(TkWindow *winPtr);

/*
 *----------------------------------------------------------------------
 *
 * TkCloseDisplay --
 *
 *	Closing the display can lead to order of deletion problems. We defer
 *	it until exit handling for Mac/Win, but since Unix can use many
 *	displays, try and clean it up as best as possible.
 *
 * Results:
 *	None.
 *
 * Side effects:
 *	Resources associated with the display will be free. The display may
 *	not be referenced at all after this.
 *
 *----------------------------------------------------------------------
 */

static void
TkCloseDisplay(
    TkDisplay *dispPtr)
{
    TkClipCleanup(dispPtr);

    if (dispPtr->name != NULL) {
	ckfree(dispPtr->name);
    }

    if (dispPtr->atomInit) {
	Tcl_DeleteHashTable(&dispPtr->nameTable);
	Tcl_DeleteHashTable(&dispPtr->atomTable);
	dispPtr->atomInit = 0;
    }

    if (dispPtr->errorPtr != NULL) {
	TkErrorHandler *errorPtr;

	for (errorPtr = dispPtr->errorPtr;
		errorPtr != NULL;
		errorPtr = dispPtr->errorPtr) {
	    dispPtr->errorPtr = errorPtr->nextPtr;
	    ckfree(errorPtr);
	}
    }

    TkGCCleanup(dispPtr);

    TkpCloseDisplay(dispPtr);

    /*
     * Delete winTable after TkpCloseDisplay since special windows may need
     * call Tk_DestroyWindow and it checks the winTable.
     */

    Tcl_DeleteHashTable(&dispPtr->winTable);

    ckfree(dispPtr);

    /*
     * There is more to clean up, we leave it at this for the time being.
     */
}

/*
 *----------------------------------------------------------------------
 *
 * CreateTopLevelWindow --
 *
 *	Make a new window that will be at top-level (its parent will be the
 *	root window of a screen).
 *
 * Results:
 *	The return value is a token for the new window, or NULL if an error
 *	prevented the new window from being created. If NULL is returned, an
 *	error message will be left in the interp's result.
 *
 * Side effects:
 *	A new window structure is allocated locally. An X window is NOT
 *	initially created, but will be created the first time the window is
 *	mapped.
 *
 *----------------------------------------------------------------------
 */

static Tk_Window
CreateTopLevelWindow(
    Tcl_Interp *interp,		/* Interpreter to use for error reporting. */
    Tk_Window parent,		/* Token for logical parent of new window
				 * (used for naming, options, etc.). May be
				 * NULL. */
    const char *name,		/* Name for new window; if parent is non-NULL,
				 * must be unique among parent's children. */
    const char *screenName,	/* Name of screen on which to create window.
				 * NULL means use DISPLAY environment variable
				 * to determine. Empty string means use
				 * parent's screen, or DISPLAY if no
				 * parent. */
    unsigned int flags)		/* Additional flags to set on the window. */
{
    register TkWindow *winPtr;
    register TkDisplay *dispPtr;
    int screenId;
    ThreadSpecificData *tsdPtr =
	    Tcl_GetThreadData(&dataKey, sizeof(ThreadSpecificData));

    if (!tsdPtr->initialized) {
	tsdPtr->initialized = 1;

	/*
	 * Create built-in image types.
	 */

	Tk_CreateImageType(&tkBitmapImageType);
	Tk_CreateImageType(&tkPhotoImageType);

	/*
	 * Create built-in photo image formats.
	 */

	Tk_CreatePhotoImageFormat(&tkImgFmtGIF);
	Tk_CreatePhotoImageFormat(&tkImgFmtPNG);
	Tk_CreatePhotoImageFormat(&tkImgFmtPPM);
    }

    if ((parent != NULL) && (screenName != NULL) && (screenName[0] == '\0')) {
	dispPtr = ((TkWindow *) parent)->dispPtr;
	screenId = Tk_ScreenNumber(parent);
    } else {
	dispPtr = GetScreen(interp, screenName, &screenId);
	if (dispPtr == NULL) {
	    return NULL;
	}
    }

    winPtr = TkAllocWindow(dispPtr, screenId, (TkWindow *) parent);

    /*
     * Set the flags specified in the call.
     */

    winPtr->flags |= flags;

    /*
     * Force the window to use a border pixel instead of border pixmap. This
     * is needed for the case where the window doesn't use the default visual.
     * In this case, the default border is a pixmap inherited from the root
     * window, which won't work because it will have the wrong visual.
     */

    winPtr->dirtyAtts |= CWBorderPixel;

    /*
     * (Need to set the TK_TOP_HIERARCHY flag immediately here; otherwise
     * Tk_DestroyWindow will core dump if it is called before the flag has
     * been set.)
     */

    winPtr->flags |=
	    TK_TOP_HIERARCHY|TK_TOP_LEVEL|TK_HAS_WRAPPER|TK_WIN_MANAGED;

    if (parent != NULL) {
	if (NameWindow(interp, winPtr, (TkWindow *) parent, name) != TCL_OK) {
	    Tk_DestroyWindow((Tk_Window) winPtr);
	    return NULL;
	}
    }
    TkWmNewWindow(winPtr);

    return (Tk_Window) winPtr;
}

/*
 *----------------------------------------------------------------------
 *
 * GetScreen --
 *
 *	Given a string name for a display-plus-screen, find the TkDisplay
 *	structure for the display and return the screen number too.
 *
 * Results:
 *	The return value is a pointer to information about the display, or
 *	NULL if the display couldn't be opened. In this case, an error message
 *	is left in the interp's result. The location at *screenPtr is
 *	overwritten with the screen number parsed from screenName.
 *
 * Side effects:
 *	A new connection is opened to the display if there is no connection
 *	already. A new TkDisplay data structure is also setup, if necessary.
 *
 *----------------------------------------------------------------------
 */

static TkDisplay *
GetScreen(
    Tcl_Interp *interp,		/* Place to leave error message. */
    const char *screenName,	/* Name for screen. NULL or empty means use
				 * DISPLAY envariable. */
    int *screenPtr)		/* Where to store screen number. */
{
    register TkDisplay *dispPtr;
    const char *p;
    int screenId;
    size_t length;
    ThreadSpecificData *tsdPtr =
	    Tcl_GetThreadData(&dataKey, sizeof(ThreadSpecificData));

    /*
     * Separate the screen number from the rest of the display name.
     * ScreenName is assumed to have the syntax <display>.<screen> with the
     * dot and the screen being optional.
     */

    screenName = TkGetDefaultScreenName(interp, screenName);
    if (screenName == NULL) {
	Tcl_SetObjResult(interp, Tcl_NewStringObj(
		"no display name and no $DISPLAY environment variable", -1));
	Tcl_SetErrorCode(interp, "TK", "NO_DISPLAY", NULL);
	return NULL;
    }
    length = strlen(screenName);
    screenId = 0;
    p = screenName+length-1;
    while (isdigit(UCHAR(*p)) && (p != screenName)) {
	p--;
    }
    if ((*p == '.') && (p[1] != '\0')) {
	length = p - screenName;
	screenId = strtoul(p+1, NULL, 10);
    }

    /*
     * See if we already have a connection to this display. If not, then open
     * a new connection.
     */

    for (dispPtr = tsdPtr->displayList; ; dispPtr = dispPtr->nextPtr) {
	if (dispPtr == NULL) {
	    /*
	     * The private function zeros out dispPtr when it is created, so
	     * we only need to initialize the non-zero items.
	     */

	    dispPtr = TkpOpenDisplay(screenName);
	    if (dispPtr == NULL) {
		Tcl_SetObjResult(interp, Tcl_ObjPrintf(
			"couldn't connect to display \"%s\"", screenName));
		Tcl_SetErrorCode(interp, "TK", "DISPLAY", "CONNECT", NULL);
		return NULL;
	    }
	    dispPtr->nextPtr = tsdPtr->displayList; /* TkGetDisplayList(); */
	    tsdPtr->displayList = dispPtr;

	    dispPtr->lastEventTime = CurrentTime;
	    dispPtr->bindInfoStale = 1;
	    dispPtr->cursorFont = None;
	    dispPtr->warpWindow = NULL;
	    dispPtr->multipleAtom = None;

	    /*
	     * By default we do want to collapse motion events in
	     * Tk_QueueWindowEvent.
	     */

	    dispPtr->flags |= TK_DISPLAY_COLLAPSE_MOTION_EVENTS;

	    Tcl_InitHashTable(&dispPtr->winTable, TCL_ONE_WORD_KEYS);

	    dispPtr->name = ckalloc(length + 1);
	    strncpy(dispPtr->name, screenName, length);
	    dispPtr->name[length] = '\0';
	    break;
	}
	if ((strncmp(dispPtr->name, screenName, length) == 0)
		&& (dispPtr->name[length] == '\0')) {
	    break;
	}
    }
    if (screenId >= ScreenCount(dispPtr->display)) {
	Tcl_SetObjResult(interp, Tcl_ObjPrintf(
		"bad screen number \"%d\"", screenId));
	Tcl_SetErrorCode(interp, "TK", "DISPLAY", "SCREEN_NUMBER", NULL);
	return NULL;
    }
    *screenPtr = screenId;
    return dispPtr;
}

/*
 *----------------------------------------------------------------------
 *
 * TkGetDisplay --
 *
 *	Given an X display, TkGetDisplay returns the TkDisplay structure for
 *	the display.
 *
 * Results:
 *	The return value is a pointer to information about the display, or
 *	NULL if the display did not have a TkDisplay structure.
 *
 * Side effects:
 *	None.
 *
 *----------------------------------------------------------------------
 */

TkDisplay *
TkGetDisplay(
    Display *display)		/* X's display pointer */
{
    TkDisplay *dispPtr;
    ThreadSpecificData *tsdPtr =
	    Tcl_GetThreadData(&dataKey, sizeof(ThreadSpecificData));

    for (dispPtr = tsdPtr->displayList; dispPtr != NULL;
	    dispPtr = dispPtr->nextPtr) {
	if (dispPtr->display == display) {
	    break;
	}
    }
    return dispPtr;
}

/*
 *--------------------------------------------------------------
 *
 * TkGetDisplayList --
 *
 *	This function returns a pointer to the thread-local list of TkDisplays
 *	corresponding to the open displays.
 *
 * Results:
 *	The return value is a pointer to the first TkDisplay structure in
 *	thread-local-storage.
 *
 * Side effects:
 *	None.
 *
 *--------------------------------------------------------------
 */

TkDisplay *
TkGetDisplayList(void)
{
    ThreadSpecificData *tsdPtr =
	    Tcl_GetThreadData(&dataKey, sizeof(ThreadSpecificData));

    return tsdPtr->displayList;
}

/*
 *--------------------------------------------------------------
 *
 * TkGetMainInfoList --
 *
 *	This function returns a pointer to the list of structures containing
 *	information about all main windows for the current thread.
 *
 * Results:
 *	The return value is a pointer to the first TkMainInfo structure in
 *	thread local storage.
 *
 * Side effects:
 *	None.
 *
 *--------------------------------------------------------------
 */

TkMainInfo *
TkGetMainInfoList(void)
{
    ThreadSpecificData *tsdPtr =
	    Tcl_GetThreadData(&dataKey, sizeof(ThreadSpecificData));

    return tsdPtr->mainWindowList;
}
/*
 *--------------------------------------------------------------
 *
 * TkAllocWindow --
 *
 *	This function creates and initializes a TkWindow structure.
 *
 * Results:
 *	The return value is a pointer to the new window.
 *
 * Side effects:
 *	A new window structure is allocated and all its fields are
 *	initialized.
 *
 *--------------------------------------------------------------
 */

TkWindow *
TkAllocWindow(
    TkDisplay *dispPtr,		/* Display associated with new window. */
    int screenNum,		/* Index of screen for new window. */
    TkWindow *parentPtr)	/* Parent from which this window should
				 * inherit visual information. NULL means use
				 * screen defaults instead of inheriting. */
{
    register TkWindow *winPtr = ckalloc(sizeof(TkWindow));

    winPtr->display = dispPtr->display;
    winPtr->dispPtr = dispPtr;
    winPtr->screenNum = screenNum;
    if ((parentPtr != NULL) && (parentPtr->display == winPtr->display)
	    && (parentPtr->screenNum == winPtr->screenNum)) {
	winPtr->visual = parentPtr->visual;
	winPtr->depth = parentPtr->depth;
    } else {
	winPtr->visual = DefaultVisual(dispPtr->display, screenNum);
	winPtr->depth = DefaultDepth(dispPtr->display, screenNum);
    }
    winPtr->window = None;
    winPtr->childList = NULL;
    winPtr->lastChildPtr = NULL;
    winPtr->parentPtr = NULL;
    winPtr->nextPtr = NULL;
    winPtr->mainPtr = NULL;
    winPtr->pathName = NULL;
    winPtr->nameUid = NULL;
    winPtr->classUid = NULL;
    winPtr->changes = defChanges;
    winPtr->dirtyChanges = CWX|CWY|CWWidth|CWHeight|CWBorderWidth;
    winPtr->atts = defAtts;
    if ((parentPtr != NULL) && (parentPtr->display == winPtr->display)
	    && (parentPtr->screenNum == winPtr->screenNum)) {
	winPtr->atts.colormap = parentPtr->atts.colormap;
    } else {
	winPtr->atts.colormap = DefaultColormap(dispPtr->display, screenNum);
    }
    winPtr->dirtyAtts = CWEventMask|CWColormap|CWBitGravity;
    winPtr->flags = 0;
    winPtr->handlerList = NULL;
#ifdef TK_USE_INPUT_METHODS
    winPtr->inputContext = NULL;
#endif /* TK_USE_INPUT_METHODS */
    winPtr->tagPtr = NULL;
    winPtr->numTags = 0;
    winPtr->optionLevel = -1;
    winPtr->selHandlerList = NULL;
    winPtr->geomMgrPtr = NULL;
    winPtr->geomData = NULL;
    winPtr->reqWidth = winPtr->reqHeight = 1;
    winPtr->internalBorderLeft = 0;
    winPtr->wmInfoPtr = NULL;
    winPtr->classProcsPtr = NULL;
    winPtr->instanceData = NULL;
    winPtr->privatePtr = NULL;
    winPtr->internalBorderRight = 0;
    winPtr->internalBorderTop = 0;
    winPtr->internalBorderBottom = 0;
    winPtr->minReqWidth = 0;
    winPtr->minReqHeight = 0;
    winPtr->geometryMaster = NULL;

    return winPtr;
}

/*
 *----------------------------------------------------------------------
 *
 * NameWindow --
 *
 *	This function is invoked to give a window a name and insert the window
 *	into the hierarchy associated with a particular application.
 *
 * Results:
 *	A standard Tcl return value.
 *
 * Side effects:
 *	See above.
 *
 *----------------------------------------------------------------------
 */

static int
NameWindow(
    Tcl_Interp *interp,		/* Interpreter to use for error reporting. */
    register TkWindow *winPtr,	/* Window that is to be named and inserted. */
    TkWindow *parentPtr,	/* Pointer to logical parent for winPtr (used
				 * for naming, options, etc.). */
    const char *name)		/* Name for winPtr; must be unique among
				 * parentPtr's children. */
{
#define FIXED_SIZE 200
    char staticSpace[FIXED_SIZE];
    char *pathName;
    int isNew;
    Tcl_HashEntry *hPtr;
    size_t length1, length2;

    /*
     * Setup all the stuff except name right away, then do the name stuff
     * last. This is so that if the name stuff fails, everything else will be
     * properly initialized (needed to destroy the window cleanly after the
     * naming failure).
     */

    winPtr->parentPtr = parentPtr;
    winPtr->nextPtr = NULL;
    if (parentPtr->childList == NULL) {
	parentPtr->childList = winPtr;
    } else {
	parentPtr->lastChildPtr->nextPtr = winPtr;
    }
    parentPtr->lastChildPtr = winPtr;
    winPtr->mainPtr = parentPtr->mainPtr;
    winPtr->mainPtr->refCount++;

    /*
     * If this is an anonymous window (ie, it has no name), just return OK
     * now.
     */

    if (winPtr->flags & TK_ANONYMOUS_WINDOW) {
	return TCL_OK;
    }

    /*
     * Don't permit names that start with an upper-case letter: this will just
     * cause confusion with class names in the option database.
     */

    if (isupper(UCHAR(name[0]))) {
	Tcl_SetObjResult(interp, Tcl_ObjPrintf(
		"window name starts with an upper-case letter: \"%s\"",
		name));
	Tcl_SetErrorCode(interp, "TK", "VALUE", "WINDOW", "NOTCLASS", NULL);
	return TCL_ERROR;
    }

    /*
     * For non-anonymous windows, set up the window name.
     */

    winPtr->nameUid = Tk_GetUid(name);

    /*
     * To permit names of arbitrary length, must be prepared to malloc a
     * buffer to hold the new path name. To run fast in the common case where
     * names are short, use a fixed-size buffer on the stack.
     */

    length1 = strlen(parentPtr->pathName);
    length2 = strlen(name);
    if ((length1 + length2 + 2) <= FIXED_SIZE) {
	pathName = staticSpace;
    } else {
	pathName = ckalloc(length1 + length2 + 2);
    }
    if (length1 == 1) {
	pathName[0] = '.';
	strcpy(pathName+1, name);
    } else {
	strcpy(pathName, parentPtr->pathName);
	pathName[length1] = '.';
	strcpy(pathName+length1+1, name);
    }
    hPtr = Tcl_CreateHashEntry(&parentPtr->mainPtr->nameTable, pathName,
	    &isNew);
    if (pathName != staticSpace) {
	ckfree(pathName);
    }
    if (!isNew) {
	Tcl_SetObjResult(interp, Tcl_ObjPrintf(
		"window name \"%s\" already exists in parent", name));
	Tcl_SetErrorCode(interp, "TK", "VALUE", "WINDOW", "EXISTS", NULL);
	return TCL_ERROR;
    }
    Tcl_SetHashValue(hPtr, winPtr);
    winPtr->pathName = Tcl_GetHashKey(&parentPtr->mainPtr->nameTable, hPtr);
    return TCL_OK;
}

/*
 *----------------------------------------------------------------------
 *
 * TkCreateMainWindow --
 *
 *	Make a new main window. A main window is a special kind of top-level
 *	window used as the outermost window in an application.
 *
 * Results:
 *	The return value is a token for the new window, or NULL if an error
 *	prevented the new window from being created. If NULL is returned, an
 *	error message will be left in the interp's result.
 *
 * Side effects:
 *	A new window structure is allocated locally; "interp" is associated
 *	with the window and registered for "send" commands under "baseName".
 *	BaseName may be extended with an instance number in the form "#2" if
 *	necessary to make it globally unique. Tk-related commands are bound
 *	into interp.
 *
 *----------------------------------------------------------------------
 */

Tk_Window
TkCreateMainWindow(
    Tcl_Interp *interp,		/* Interpreter to use for error reporting. */
    const char *screenName,	/* Name of screen on which to create window.
				 * Empty or NULL string means use DISPLAY
				 * environment variable. */
    const char *baseName)	/* Base name for application; usually of the
				 * form "prog instance". */
{
    Tk_Window tkwin;
    int dummy, isSafe;
    Tcl_HashEntry *hPtr;
    register TkMainInfo *mainPtr;
    register TkWindow *winPtr;
    register const TkCmd *cmdPtr;
    ClientData clientData;
    ThreadSpecificData *tsdPtr =
	    Tcl_GetThreadData(&dataKey, sizeof(ThreadSpecificData));

    /*
     * Panic if someone updated the TkWindow structure without also updating
     * the Tk_FakeWin structure (or vice versa).
     */

    if (sizeof(TkWindow) != sizeof(Tk_FakeWin)) {
	Tcl_Panic("TkWindow and Tk_FakeWin are not the same size");
    }

    /*
     * Create the basic TkWindow structure.
     */

    tkwin = CreateTopLevelWindow(interp, (Tk_Window) NULL, baseName,
	    screenName, /* flags */ 0);
    if (tkwin == NULL) {
	return NULL;
    }

    /*
     * Create the TkMainInfo structure for this application, and set up
     * name-related information for the new window.
     */

    winPtr = (TkWindow *) tkwin;
    mainPtr = ckalloc(sizeof(TkMainInfo));
    mainPtr->winPtr = winPtr;
    mainPtr->refCount = 1;
    mainPtr->interp = interp;
    Tcl_InitHashTable(&mainPtr->nameTable, TCL_STRING_KEYS);
    mainPtr->deletionEpoch = 0l;
    TkEventInit();
    TkBindInit(mainPtr);
    TkFontPkgInit(mainPtr);
    TkStylePkgInit(mainPtr);
    mainPtr->tlFocusPtr = NULL;
    mainPtr->displayFocusPtr = NULL;
    mainPtr->optionRootPtr = NULL;
    Tcl_InitHashTable(&mainPtr->imageTable, TCL_STRING_KEYS);
    mainPtr->strictMotif = 0;
    mainPtr->alwaysShowSelection = 0;
    if (Tcl_LinkVar(interp, "tk_strictMotif", (char *) &mainPtr->strictMotif,
	    TCL_LINK_BOOLEAN) != TCL_OK) {
	Tcl_ResetResult(interp);
    }
    if (Tcl_CreateNamespace(interp, "::tk", NULL, NULL) == NULL) {
	Tcl_ResetResult(interp);
    }
    if (Tcl_LinkVar(interp, "::tk::AlwaysShowSelection",
	    (char *) &mainPtr->alwaysShowSelection,
	    TCL_LINK_BOOLEAN) != TCL_OK) {
	Tcl_ResetResult(interp);
    }
    mainPtr->nextPtr = tsdPtr->mainWindowList;
    tsdPtr->mainWindowList = mainPtr;
    winPtr->mainPtr = mainPtr;
    hPtr = Tcl_CreateHashEntry(&mainPtr->nameTable, ".", &dummy);
    Tcl_SetHashValue(hPtr, winPtr);
    winPtr->pathName = Tcl_GetHashKey(&mainPtr->nameTable, hPtr);
    Tcl_InitHashTable(&mainPtr->busyTable, TCL_ONE_WORD_KEYS);

    /*
     * We have just created another Tk application; increment the refcount on
     * the display pointer.
     */

    winPtr->dispPtr->refCount++;

    /*
     * Register the interpreter for "send" purposes.
     */

    winPtr->nameUid = Tk_GetUid(Tk_SetAppName(tkwin, baseName));

    /*
     * Bind in Tk's commands.
     */

    isSafe = Tcl_IsSafe(interp);
    for (cmdPtr = commands; cmdPtr->name != NULL; cmdPtr++) {
	if (cmdPtr->objProc == NULL) {
	    Tcl_Panic("TkCreateMainWindow: builtin command with NULL string and object procs");
	}

#if defined(_WIN32) && !defined(STATIC_BUILD)
	if ((cmdPtr->flags & WINMACONLY) && tclStubsPtr->reserved9) {
	    /*
	     * We are running on Cygwin, so don't use the win32 dialogs.
	     */

	    continue;
	}
#endif /* _WIN32 && !STATIC_BUILD */

	if (cmdPtr->flags & PASSMAINWINDOW) {
	    clientData = tkwin;
	} else {
	    clientData = NULL;
	}
	if (cmdPtr->flags & USEINITPROC) {
	    ((TkInitProc *) cmdPtr->objProc)(interp, clientData);
	} else {
	    Tcl_CreateObjCommand(interp, cmdPtr->name, cmdPtr->objProc,
		    clientData, NULL);
	}
	if (isSafe && !(cmdPtr->flags & ISSAFE)) {
	    Tcl_HideCommand(interp, cmdPtr->name, cmdPtr->name);
	}
    }

    /*
     * Set variables for the intepreter.
     */

    Tcl_SetVar2(interp, "tk_patchLevel", NULL, TK_PATCH_LEVEL, TCL_GLOBAL_ONLY);
    Tcl_SetVar2(interp, "tk_version",    NULL, TK_VERSION,     TCL_GLOBAL_ONLY);

    tsdPtr->numMainWindows++;
    return tkwin;
}

/*
 *--------------------------------------------------------------
 *
 * Tk_CreateWindow --
 *
 *	Create a new internal or top-level window as a child of an existing
 *	window.
 *
 * Results:
 *	The return value is a token for the new window. This is not the same
 *	as X's token for the window. If an error occurred in creating the
 *	window (e.g. no such display or screen), then an error message is left
 *	in the interp's result and NULL is returned.
 *
 * Side effects:
 *	A new window structure is allocated locally. An X window is not
 *	initially created, but will be created the first time the window is
 *	mapped.
 *
 *--------------------------------------------------------------
 */

Tk_Window
Tk_CreateWindow(
    Tcl_Interp *interp,		/* Interpreter to use for error reporting.
				 * the interp's result is assumed to be
				 * initialized by the caller. */
    Tk_Window parent,		/* Token for parent of new window. */
    const char *name,		/* Name for new window. Must be unique among
				 * parent's children. */
    const char *screenName)	/* If NULL, new window will be internal on
				 * same screen as its parent. If non-NULL,
				 * gives name of screen on which to create new
				 * window; window will be a top-level
				 * window. */
{
    TkWindow *parentPtr = (TkWindow *) parent;

    if (parentPtr) {
	if (parentPtr->flags & TK_ALREADY_DEAD) {
	    Tcl_SetObjResult(interp, Tcl_NewStringObj(
		    "can't create window: parent has been destroyed", -1));
	    Tcl_SetErrorCode(interp, "TK", "CREATE", "DEAD_PARENT", NULL);
	    return NULL;
	} else if (parentPtr->flags & TK_CONTAINER) {
	    Tcl_SetObjResult(interp, Tcl_NewStringObj(
		    "can't create window: its parent has -container = yes",
		    -1));
	    Tcl_SetErrorCode(interp, "TK", "CREATE", "CONTAINER", NULL);
	    return NULL;
	} else if (screenName == NULL) {
	    TkWindow *winPtr = TkAllocWindow(parentPtr->dispPtr,
		    parentPtr->screenNum, parentPtr);

	    if (NameWindow(interp, winPtr, parentPtr, name) != TCL_OK) {
		Tk_DestroyWindow((Tk_Window) winPtr);
		return NULL;
	    }
	    return (Tk_Window) winPtr;
	}
    }
    return CreateTopLevelWindow(interp, parent, name, screenName,
	    /* flags */ 0);
}

/*
 *--------------------------------------------------------------
 *
 * Tk_CreateAnonymousWindow --
 *
 *	Create a new internal or top-level window as a child of an existing
 *	window; this window will be anonymous (unnamed), so it will not be
 *	visible at the Tcl level.
 *
 * Results:
 *	The return value is a token for the new window. This is not the same
 *	as X's token for the window. If an error occurred in creating the
 *	window (e.g. no such display or screen), then an error message is left
 *	in the interp's result and NULL is returned.
 *
 * Side effects:
 *	A new window structure is allocated locally. An X window is not
 *	initially created, but will be created the first time the window is
 *	mapped.
 *
 *--------------------------------------------------------------
 */

Tk_Window
Tk_CreateAnonymousWindow(
    Tcl_Interp *interp,		/* Interpreter to use for error reporting.
				 * the interp's result is assumed to be
				 * initialized by the caller. */
    Tk_Window parent,		/* Token for parent of new window. */
    const char *screenName)	/* If NULL, new window will be internal on
				 * same screen as its parent. If non-NULL,
				 * gives name of screen on which to create new
				 * window; window will be a top-level
				 * window. */
{
    TkWindow *parentPtr = (TkWindow *) parent;

    if (parentPtr) {
	if (parentPtr->flags & TK_ALREADY_DEAD) {
	    Tcl_SetObjResult(interp, Tcl_NewStringObj(
		    "can't create window: parent has been destroyed", -1));
	    Tcl_SetErrorCode(interp, "TK", "CREATE", "DEAD_PARENT", NULL);
	    return NULL;
	} else if (parentPtr->flags & TK_CONTAINER) {
	    Tcl_SetObjResult(interp, Tcl_NewStringObj(
		    "can't create window: its parent has -container = yes",
		    -1));
	    Tcl_SetErrorCode(interp, "TK", "CREATE", "CONTAINER", NULL);
	    return NULL;
	} else if (screenName == NULL) {
	    TkWindow *winPtr = TkAllocWindow(parentPtr->dispPtr,
		    parentPtr->screenNum, parentPtr);
	    /*
	     * Add the anonymous window flag now, so that NameWindow will
	     * behave correctly.
	     */

	    winPtr->flags |= TK_ANONYMOUS_WINDOW;
	    if (NameWindow(interp, winPtr, parentPtr, NULL) != TCL_OK) {
		Tk_DestroyWindow((Tk_Window) winPtr);
		return NULL;
	    }
	    return (Tk_Window) winPtr;
	}
    }
    return CreateTopLevelWindow(interp, parent, NULL, screenName,
	    TK_ANONYMOUS_WINDOW);
}

/*
 *----------------------------------------------------------------------
 *
 * Tk_CreateWindowFromPath --
 *
 *	This function is similar to Tk_CreateWindow except that it uses a path
 *	name to create the window, rather than a parent and a child name.
 *
 * Results:
 *	The return value is a token for the new window. This is not the same
 *	as X's token for the window. If an error occurred in creating the
 *	window (e.g. no such display or screen), then an error message is left
 *	in the interp's result and NULL is returned.
 *
 * Side effects:
 *	A new window structure is allocated locally. An X window is not
 *	initially created, but will be created the first time the window is
 *	mapped.
 *
 *----------------------------------------------------------------------
 */

Tk_Window
Tk_CreateWindowFromPath(
    Tcl_Interp *interp,		/* Interpreter to use for error reporting.
				 * the interp's result is assumed to be
				 * initialized by the caller. */
    Tk_Window tkwin,		/* Token for any window in application that is
				 * to contain new window. */
    const char *pathName,	/* Path name for new window within the
				 * application of tkwin. The parent of this
				 * window must already exist, but the window
				 * itself must not exist. */
    const char *screenName)	/* If NULL, new window will be on same screen
				 * as its parent. If non-NULL, gives name of
				 * screen on which to create new window;
				 * window will be a top-level window. */
{
#define FIXED_SPACE 5
    char fixedSpace[FIXED_SPACE+1];
    char *p;
    Tk_Window parent;
    int numChars;

    /*
     * Strip the parent's name out of pathName (it's everything up to the last
     * dot). There are two tricky parts: (a) must copy the parent's name
     * somewhere else to avoid modifying the pathName string (for large names,
     * space for the copy will have to be malloc'ed); (b) must special-case
     * the situation where the parent is ".".
     */

    p = strrchr(pathName, '.');
    if (p == NULL) {
	Tcl_SetObjResult(interp, Tcl_ObjPrintf(
		"bad window path name \"%s\"", pathName));
	Tcl_SetErrorCode(interp, "TK", "VALUE", "WINDOW_PATH", NULL);
	return NULL;
    }
    numChars = (int) (p-pathName);
    if (numChars > FIXED_SPACE) {
	p = ckalloc(numChars + 1);
    } else {
	p = fixedSpace;
    }
    if (numChars == 0) {
	*p = '.';
	p[1] = '\0';
    } else {
	strncpy(p, pathName, (size_t) numChars);
	p[numChars] = '\0';
    }

    /*
     * Find the parent window.
     */

    parent = Tk_NameToWindow(interp, p, tkwin);
    if (p != fixedSpace) {
	ckfree(p);
    }
    if (parent == NULL) {
	return NULL;
    }
    if (((TkWindow *) parent)->flags & TK_ALREADY_DEAD) {
	Tcl_SetObjResult(interp, Tcl_NewStringObj(
		"can't create window: parent has been destroyed", -1));
	Tcl_SetErrorCode(interp, "TK", "CREATE", "DEAD_PARENT", NULL);
	return NULL;
    } else if (((TkWindow *) parent)->flags & TK_CONTAINER) {
	Tcl_SetObjResult(interp, Tcl_NewStringObj(
		"can't create window: its parent has -container = yes", -1));
	Tcl_SetErrorCode(interp, "TK", "CREATE", "CONTAINER", NULL);
	return NULL;
    }

    /*
     * Create the window.
     */

    if (screenName == NULL) {
	TkWindow *parentPtr = (TkWindow *) parent;
	TkWindow *winPtr;

	winPtr = TkAllocWindow(parentPtr->dispPtr, parentPtr->screenNum,
		parentPtr);
	if (NameWindow(interp, winPtr, parentPtr, pathName+numChars+1)
		!= TCL_OK) {
	    Tk_DestroyWindow((Tk_Window) winPtr);
	    return NULL;
	}
	return (Tk_Window) winPtr;
    }

    return CreateTopLevelWindow(interp, parent, pathName+numChars+1,
	    screenName, /* flags */ 0);
}

/*
 *--------------------------------------------------------------
 *
 * Tk_DestroyWindow --
 *
 *	Destroy an existing window. After this call, the caller should never
 *	again use the token. Note that this function can be reentered to
 *	destroy a window that was only partially destroyed before a call to
 *	exit.
 *
 * Results:
 *	None.
 *
 * Side effects:
 *	The window is deleted, along with all of its children. Relevant
 *	callback functions are invoked.
 *
 *--------------------------------------------------------------
 */

void
Tk_DestroyWindow(
    Tk_Window tkwin)		/* Window to destroy. */
{
    TkWindow *winPtr = (TkWindow *) tkwin;
    TkDisplay *dispPtr = winPtr->dispPtr;
    XEvent event;
    TkHalfdeadWindow *halfdeadPtr, *prev_halfdeadPtr;
    ThreadSpecificData *tsdPtr =
	    Tcl_GetThreadData(&dataKey, sizeof(ThreadSpecificData));

    if (winPtr->flags & TK_ALREADY_DEAD) {
	/*
	 * A destroy event binding caused the window to be destroyed again.
	 * Ignore the request.
	 */

	return;
    }
    winPtr->flags |= TK_ALREADY_DEAD;

    /*
     * Unless we are cleaning up a half dead window from
     * DeleteWindowsExitProc, add this window to the half dead list.
     */

    if (tsdPtr->halfdeadWindowList &&
	    (tsdPtr->halfdeadWindowList->flags & HD_CLEANUP) &&
	    (tsdPtr->halfdeadWindowList->winPtr == winPtr)) {
	halfdeadPtr = tsdPtr->halfdeadWindowList;
    } else {
	halfdeadPtr = ckalloc(sizeof(TkHalfdeadWindow));
	halfdeadPtr->flags = 0;
	halfdeadPtr->winPtr = winPtr;
	halfdeadPtr->nextPtr = tsdPtr->halfdeadWindowList;
	tsdPtr->halfdeadWindowList = halfdeadPtr;
    }

    /*
     * Some cleanup needs to be done immediately, rather than later, because
     * it needs information that will be destoyed before we get to the main
     * cleanup point. For example, TkFocusDeadWindow needs to access the
     * parentPtr field from a window, but if a Destroy event handler deletes
     * the window's parent this field will be NULL before the main cleanup
     * point is reached.
     */

    if (!(halfdeadPtr->flags & HD_FOCUS)) {
	halfdeadPtr->flags |= HD_FOCUS;
	TkFocusDeadWindow(winPtr);
    }

    /*
     * If this is a main window, remove it from the list of main windows.
     * This needs to be done now (rather than later with all the other main
     * window cleanup) to handle situations where a destroy binding for a
     * window calls "exit". In this case the child window cleanup isn't
     * complete when exit is called. This situation is dealt with using the
     * half dead window list. Windows that are half dead gets cleaned up
     * during exit.
     *
     * Also decrement the display refcount so that if this is the last Tk
     * application in this process on this display, the display can be closed
     * and its data structures deleted.
     */

    if (!(halfdeadPtr->flags & HD_MAIN_WIN) &&
	    winPtr->mainPtr != NULL && winPtr->mainPtr->winPtr == winPtr) {
	halfdeadPtr->flags |= HD_MAIN_WIN;
	dispPtr->refCount--;
	if (tsdPtr->mainWindowList == winPtr->mainPtr) {
	    tsdPtr->mainWindowList = winPtr->mainPtr->nextPtr;
	} else {
	    TkMainInfo *prevPtr;

	    for (prevPtr = tsdPtr->mainWindowList;
		    prevPtr->nextPtr != winPtr->mainPtr;
		    prevPtr = prevPtr->nextPtr) {
		/* Empty loop body. */
	    }
	    prevPtr->nextPtr = winPtr->mainPtr->nextPtr;
	}
	tsdPtr->numMainWindows--;
    }

    /*
     * Recursively destroy children. Note that this child window block may
     * need to be run multiple times in the case where a child window has a
     * Destroy binding that calls exit.
     */

    if (!(halfdeadPtr->flags & HD_DESTROY_COUNT)) {
	halfdeadPtr->flags |= HD_DESTROY_COUNT;
    }

    while (winPtr->childList != NULL) {
	TkWindow *childPtr = winPtr->childList;

	childPtr->flags |= TK_DONT_DESTROY_WINDOW;
	Tk_DestroyWindow((Tk_Window) childPtr);
	if (winPtr->childList == childPtr) {
	    /*
	     * The child didn't remove itself from the child list, so let's
	     * remove it here. This can happen in some strange conditions,
	     * such as when a Destroy event handler for a window destroys the
	     * window's parent.
	     */

	    winPtr->childList = childPtr->nextPtr;
	    childPtr->parentPtr = NULL;
	}
    }
    if ((winPtr->flags & (TK_CONTAINER|TK_BOTH_HALVES))
	    == (TK_CONTAINER|TK_BOTH_HALVES)) {
	/*
	 * This is the container for an embedded application, and the embedded
	 * application is also in this process. Delete the embedded window
	 * in-line here, for the same reasons we delete children in-line
	 * (otherwise, for example, the Tk window may appear to exist even
	 * though its X window is gone; this could cause errors). Special
	 * note: it's possible that the embedded window has already been
	 * deleted, in which case TkpGetOtherWindow will return NULL.
	 */

	TkWindow *childPtr = TkpGetOtherWindow(winPtr);

	if (childPtr != NULL) {
	    childPtr->flags |= TK_DONT_DESTROY_WINDOW;
	    Tk_DestroyWindow((Tk_Window) childPtr);
	}
    }

    /*
     * Generate a DestroyNotify event. In order for the DestroyNotify event to
     * be processed correctly, need to make sure the window exists. This is a
     * bit of a kludge, and may be unnecessarily expensive, but without it no
     * event handlers will get called for windows that don't exist yet.
     *
     * Note: if the window's pathName is NULL and the window is not an
     * anonymous window, it means that the window was not successfully
     * initialized in the first place, so we should not make the window exist
     * or generate the event.
     */

    if (!(halfdeadPtr->flags & HD_DESTROY_EVENT) &&
	    winPtr->pathName != NULL &&
	    !(winPtr->flags & TK_ANONYMOUS_WINDOW)) {
	halfdeadPtr->flags |= HD_DESTROY_EVENT;
	if (winPtr->window == None) {
	    Tk_MakeWindowExist(tkwin);
	}
	event.type = DestroyNotify;
	event.xdestroywindow.serial =
		LastKnownRequestProcessed(winPtr->display);
	event.xdestroywindow.send_event = False;
	event.xdestroywindow.display = winPtr->display;
	event.xdestroywindow.event = winPtr->window;
	event.xdestroywindow.window = winPtr->window;
	Tk_HandleEvent(&event);
    }

    /*
     * No additional bindings that could call exit should be invoked from this
     * point on, so it is safe to remove this window from the half dead list.
     */

    for (prev_halfdeadPtr = NULL,
	    halfdeadPtr = tsdPtr->halfdeadWindowList;
	    halfdeadPtr != NULL; ) {
	if (halfdeadPtr->winPtr == winPtr) {
	    if (prev_halfdeadPtr == NULL) {
		tsdPtr->halfdeadWindowList = halfdeadPtr->nextPtr;
	    } else {
		prev_halfdeadPtr->nextPtr = halfdeadPtr->nextPtr;
	    }
	    ckfree(halfdeadPtr);
	    break;
	}
	prev_halfdeadPtr = halfdeadPtr;
	halfdeadPtr = halfdeadPtr->nextPtr;
    }
    if (halfdeadPtr == NULL) {
	Tcl_Panic("window not found on half dead list");
    }

    /*
     * Cleanup the data structures associated with this window.
     */

    if (winPtr->flags & TK_WIN_MANAGED) {
	TkWmDeadWindow(winPtr);
    } else if (winPtr->flags & TK_WM_COLORMAP_WINDOW) {
	TkWmRemoveFromColormapWindows(winPtr);
    }
    if (winPtr->window != None) {
#if defined(MAC_OSX_TK) || defined(_WIN32)
	XDestroyWindow(winPtr->display, winPtr->window);
#else
	if ((winPtr->flags & TK_TOP_HIERARCHY)
		|| !(winPtr->flags & TK_DONT_DESTROY_WINDOW)) {
	    /*
	     * The parent has already been destroyed and this isn't a
	     * top-level window, so this window will be destroyed implicitly
	     * when the parent's X window is destroyed; it's much faster not
	     * to do an explicit destroy of this X window.
	     */

	    XDestroyWindow(winPtr->display, winPtr->window);
	}
#endif
	Tcl_DeleteHashEntry(Tcl_FindHashEntry(&dispPtr->winTable,
		(char *) winPtr->window));
	winPtr->window = None;
    }
    UnlinkWindow(winPtr);
    TkEventDeadWindow(winPtr);
#ifdef TK_USE_INPUT_METHODS
    if (winPtr->inputContext != NULL) {
	XDestroyIC(winPtr->inputContext);
	winPtr->inputContext = NULL;
    }
#endif /* TK_USE_INPUT_METHODS */
    if (winPtr->tagPtr != NULL) {
	TkFreeBindingTags(winPtr);
    }
    TkOptionDeadWindow(winPtr);
    TkSelDeadWindow(winPtr);
    TkGrabDeadWindow(winPtr);
    if (winPtr->geometryMaster != NULL) {
	ckfree(winPtr->geometryMaster);
	winPtr->geometryMaster = NULL;
    }
    if (winPtr->mainPtr != NULL) {
	if (winPtr->pathName != NULL) {
	    Tk_DeleteAllBindings(winPtr->mainPtr->bindingTable,
		    winPtr->pathName);
	    Tcl_DeleteHashEntry(Tcl_FindHashEntry(&winPtr->mainPtr->nameTable,
		    winPtr->pathName));

	    /*
	     * The memory pointed to by pathName has been deallocated. Keep
	     * users from accessing it after the window has been destroyed by
	     * setting it to NULL.
	     */

	    winPtr->pathName = NULL;

	    /*
	     * Invalidate all objects referring to windows with the same main
	     * window.
	     */

	    winPtr->mainPtr->deletionEpoch++;
	}
	winPtr->mainPtr->refCount--;
	if (winPtr->mainPtr->refCount == 0) {
	    register const TkCmd *cmdPtr;

	    /*
	     * We just deleted the last window in the application. Delete the
	     * TkMainInfo structure too and replace all of Tk's commands with
	     * dummy commands that return errors. Also delete the "send"
	     * command to unregister the interpreter.
	     *
	     * NOTE: Only replace the commands it if the interpreter is not
	     * being deleted. If it *is*, the interpreter cleanup will do all
	     * the needed work.
	     */

	    if ((winPtr->mainPtr->interp != NULL) &&
		    !Tcl_InterpDeleted(winPtr->mainPtr->interp)) {
		for (cmdPtr = commands; cmdPtr->name != NULL; cmdPtr++) {
		    Tcl_CreateObjCommand(winPtr->mainPtr->interp, cmdPtr->name,
			    TkDeadAppObjCmd, NULL, NULL);
		}
		Tcl_CreateObjCommand(winPtr->mainPtr->interp, "send",
			TkDeadAppObjCmd, NULL, NULL);
		Tcl_UnlinkVar(winPtr->mainPtr->interp, "tk_strictMotif");
		Tcl_UnlinkVar(winPtr->mainPtr->interp,
			"::tk::AlwaysShowSelection");
	    }

	    Tcl_DeleteHashTable(&winPtr->mainPtr->busyTable);
	    Tcl_DeleteHashTable(&winPtr->mainPtr->nameTable);
	    TkBindFree(winPtr->mainPtr);
	    TkDeleteAllImages(winPtr->mainPtr);
	    TkFontPkgFree(winPtr->mainPtr);
	    TkFocusFree(winPtr->mainPtr);
	    TkStylePkgFree(winPtr->mainPtr);

	    /*
	     * When embedding Tk into other applications, make sure that all
	     * destroy events reach the server. Otherwise the embedding
	     * application may also attempt to destroy the windows, resulting
	     * in an X error
	     */

	    if (winPtr->flags & TK_EMBEDDED) {
		XSync(winPtr->display, False);
	    }
	    ckfree(winPtr->mainPtr);

	    /*
	     * If no other applications are using the display, close the
	     * display now and relinquish its data structures.
	     */

#if !defined(_WIN32) && defined(NOT_YET)
	    if (dispPtr->refCount <= 0) {
		/*
		 * I have disabled this code because on Windows there are
		 * still order dependencies in close-down. All displays and
		 * resources will get closed down properly anyway at exit,
		 * through the exit handler. -- jyl
		 *
		 * Ideally this should be enabled, as unix Tk can use multiple
		 * displays. However, there are order issues still, as well as
		 * the handling of queued events and such that must be
		 * addressed before this can be enabled. The current cleanup
		 * works except for send event issues. -- hobbs 04/2002
		 */

		TkDisplay *theDispPtr, *backDispPtr;

		/*
		 * Splice this display out of the list of displays.
		 */

		for (theDispPtr = tsdPtr->displayList, backDispPtr = NULL;
			(theDispPtr!=winPtr->dispPtr) && (theDispPtr!=NULL);
			theDispPtr = theDispPtr->nextPtr) {
		    backDispPtr = theDispPtr;
		}
		if (theDispPtr == NULL) {
		    Tcl_Panic("could not find display to close!");
		}
		if (backDispPtr == NULL) {
		    tsdPtr->displayList = theDispPtr->nextPtr;
		} else {
		    backDispPtr->nextPtr = theDispPtr->nextPtr;
		}

		/*
		 * Calling XSync creates X server traffic, but addresses a
		 * focus issue on close (but not the send issue). -- hobbs
		 *
		 *	XSync(dispPtr->display, True);
		 */

		/*
		 * Found and spliced it out, now actually do the cleanup.
		 */

		TkCloseDisplay(dispPtr);
	    }
#endif /* !_WIN32 && NOT_YET */
	}
    }
    Tcl_EventuallyFree(winPtr, TCL_DYNAMIC);
}

/*
 *--------------------------------------------------------------
 *
 * Tk_MapWindow --
 *
 *	Map a window within its parent. This may require the window and/or its
 *	parents to actually be created.
 *
 * Results:
 *	None.
 *
 * Side effects:
 *	The given window will be mapped. Windows may also be created.
 *
 *--------------------------------------------------------------
 */

void
Tk_MapWindow(
    Tk_Window tkwin)		/* Token for window to map. */
{
    TkWindow *winPtr = (TkWindow *) tkwin;
    XEvent event;

    if (winPtr->flags & TK_MAPPED) {
	return;
    }
    if (winPtr->window == None) {
	Tk_MakeWindowExist(tkwin);
    }
    /*
     * [Bug 2645457]: the previous call permits events to be processed and can
     * lead to the destruction of the window under some conditions.
     */
    if (winPtr->flags & TK_ALREADY_DEAD) {
	return;
    }
    if (winPtr->flags & TK_WIN_MANAGED) {
	/*
	 * Lots of special processing has to be done for top-level windows.
	 * Let tkWm.c handle everything itself.
	 */

	TkWmMapWindow(winPtr);
	return;
    }
    winPtr->flags |= TK_MAPPED;
    XMapWindow(winPtr->display, winPtr->window);
    event.type = MapNotify;
    event.xmap.serial = LastKnownRequestProcessed(winPtr->display);
    event.xmap.send_event = False;
    event.xmap.display = winPtr->display;
    event.xmap.event = winPtr->window;
    event.xmap.window = winPtr->window;
    event.xmap.override_redirect = winPtr->atts.override_redirect;
    Tk_HandleEvent(&event);
}

/*
 *--------------------------------------------------------------
 *
 * Tk_MakeWindowExist --
 *
 *	Ensure that a particular window actually exists. This function should
 *	not normally need to be invoked from outside the Tk package, but may
 *	be needed if someone wants to manipulate a window before mapping it.
 *
 * Results:
 *	None.
 *
 * Side effects:
 *	When the function returns, the X window associated with tkwin is
 *	guaranteed to exist. This may require the window's ancestors to be
 *	created also.
 *
 *--------------------------------------------------------------
 */

void
Tk_MakeWindowExist(
    Tk_Window tkwin)		/* Token for window. */
{
    register TkWindow *winPtr = (TkWindow *) tkwin;
    TkWindow *winPtr2;
    Window parent;
    Tcl_HashEntry *hPtr;
    Tk_ClassCreateProc *createProc;
    int isNew;

    if (winPtr->window != None) {
	return;
    }

    if ((winPtr->parentPtr == NULL) || (winPtr->flags & TK_TOP_HIERARCHY)) {
	parent = XRootWindow(winPtr->display, winPtr->screenNum);
    } else {
	if (winPtr->parentPtr->window == None) {
	    Tk_MakeWindowExist((Tk_Window) winPtr->parentPtr);
	}
	parent = winPtr->parentPtr->window;
    }

    createProc = Tk_GetClassProc(winPtr->classProcsPtr, createProc);
    if (createProc != NULL && parent != None) {
	winPtr->window = createProc(tkwin, parent, winPtr->instanceData);
    } else {
	winPtr->window = TkpMakeWindow(winPtr, parent);
    }

    hPtr = Tcl_CreateHashEntry(&winPtr->dispPtr->winTable,
	    (char *) winPtr->window, &isNew);
    Tcl_SetHashValue(hPtr, winPtr);
    winPtr->dirtyAtts = 0;
    winPtr->dirtyChanges = 0;

    if (!(winPtr->flags & TK_TOP_HIERARCHY)) {
	/*
	 * If any siblings higher up in the stacking order have already been
	 * created then move this window to its rightful position in the
	 * stacking order.
	 *
	 * NOTE: this code ignores any changes anyone might have made to the
	 * sibling and stack_mode field of the window's attributes, so it
	 * really isn't safe for these to be manipulated except by calling
	 * Tk_RestackWindow.
	 */

	for (winPtr2 = winPtr->nextPtr; winPtr2 != NULL;
		winPtr2 = winPtr2->nextPtr) {
	    if ((winPtr2->window != None)
		    && !(winPtr2->flags & (TK_TOP_HIERARCHY|TK_REPARENTED))) {
		XWindowChanges changes;

		changes.sibling = winPtr2->window;
		changes.stack_mode = Below;
		XConfigureWindow(winPtr->display, winPtr->window,
			CWSibling|CWStackMode, &changes);
		break;
	    }
	}

	/*
	 * If this window has a different colormap than its parent, add the
	 * window to the WM_COLORMAP_WINDOWS property for its top-level.
	 */

	if ((winPtr->parentPtr != NULL) &&
		(winPtr->atts.colormap != winPtr->parentPtr->atts.colormap)) {
	    TkWmAddToColormapWindows(winPtr);
	    winPtr->flags |= TK_WM_COLORMAP_WINDOW;
	}
    }

    /*
     * Issue a ConfigureNotify event if there were deferred configuration
     * changes (but skip it if the window is being deleted; the
     * ConfigureNotify event could cause problems if we're being called from
     * Tk_DestroyWindow under some conditions).
     */

    if ((winPtr->flags & TK_NEED_CONFIG_NOTIFY)
	    && !(winPtr->flags & TK_ALREADY_DEAD)) {
	winPtr->flags &= ~TK_NEED_CONFIG_NOTIFY;
	TkDoConfigureNotify(winPtr);
    }
}

/*
 *--------------------------------------------------------------
 *
 * Tk_UnmapWindow, etc. --
 *
 *	There are several functions under here, each of which mirrors an
 *	existing X function. In addition to performing the functions of the
 *	corresponding function, each function also updates the local window
 *	structure and synthesizes an X event (if the window's structure is
 *	being managed internally).
 *
 * Results:
 *	See the manual entries.
 *
 * Side effects:
 *	See the manual entries.
 *
 *--------------------------------------------------------------
 */

void
Tk_UnmapWindow(
    Tk_Window tkwin)		/* Token for window to unmap. */
{
    register TkWindow *winPtr = (TkWindow *) tkwin;

    if (!(winPtr->flags & TK_MAPPED) || (winPtr->flags & TK_ALREADY_DEAD)) {
	return;
    }
    if (winPtr->flags & TK_WIN_MANAGED) {
	/*
	 * Special processing has to be done for top-level windows. Let tkWm.c
	 * handle everything itself.
	 */

	TkWmUnmapWindow(winPtr);
	return;
    }
    winPtr->flags &= ~TK_MAPPED;
    XUnmapWindow(winPtr->display, winPtr->window);
    if (!(winPtr->flags & TK_TOP_HIERARCHY)) {
	XEvent event;

	event.type = UnmapNotify;
	event.xunmap.serial = LastKnownRequestProcessed(winPtr->display);
	event.xunmap.send_event = False;
	event.xunmap.display = winPtr->display;
	event.xunmap.event = winPtr->window;
	event.xunmap.window = winPtr->window;
	event.xunmap.from_configure = False;
	Tk_HandleEvent(&event);
    }
}

void
Tk_ConfigureWindow(
    Tk_Window tkwin,		/* Window to re-configure. */
    unsigned int valueMask,	/* Mask indicating which parts of *valuePtr
				 * are to be used. */
    XWindowChanges *valuePtr)	/* New values. */
{
    register TkWindow *winPtr = (TkWindow *) tkwin;

    if (valueMask & CWX) {
	winPtr->changes.x = valuePtr->x;
    }
    if (valueMask & CWY) {
	winPtr->changes.y = valuePtr->y;
    }
    if (valueMask & CWWidth) {
	winPtr->changes.width = valuePtr->width;
    }
    if (valueMask & CWHeight) {
	winPtr->changes.height = valuePtr->height;
    }
    if (valueMask & CWBorderWidth) {
	winPtr->changes.border_width = valuePtr->border_width;
    }
    if (valueMask & (CWSibling|CWStackMode)) {
	Tcl_Panic("Can't set sibling or stack mode from Tk_ConfigureWindow");
    }

    if (winPtr->window != None) {
	XConfigureWindow(winPtr->display, winPtr->window,
		valueMask, valuePtr);
	TkDoConfigureNotify(winPtr);
    } else {
	winPtr->dirtyChanges |= valueMask;
	winPtr->flags |= TK_NEED_CONFIG_NOTIFY;
    }
}

void
Tk_MoveWindow(
    Tk_Window tkwin,		/* Window to move. */
    int x, int y)		/* New location for window (within parent). */
{
    register TkWindow *winPtr = (TkWindow *) tkwin;

    winPtr->changes.x = x;
    winPtr->changes.y = y;
    if (winPtr->window != None) {
	XMoveWindow(winPtr->display, winPtr->window, x, y);
	TkDoConfigureNotify(winPtr);
    } else {
	winPtr->dirtyChanges |= CWX|CWY;
	winPtr->flags |= TK_NEED_CONFIG_NOTIFY;
    }
}

void
Tk_ResizeWindow(
    Tk_Window tkwin,		/* Window to resize. */
    int width, int height)	/* New dimensions for window. */
{
    register TkWindow *winPtr = (TkWindow *) tkwin;

    winPtr->changes.width = (unsigned) width;
    winPtr->changes.height = (unsigned) height;
    if (winPtr->window != None) {
	XResizeWindow(winPtr->display, winPtr->window, (unsigned) width,
		(unsigned) height);
	TkDoConfigureNotify(winPtr);
    } else {
	winPtr->dirtyChanges |= CWWidth|CWHeight;
	winPtr->flags |= TK_NEED_CONFIG_NOTIFY;
    }
}

void
Tk_MoveResizeWindow(
    Tk_Window tkwin,		/* Window to move and resize. */
    int x, int y,		/* New location for window (within parent). */
    int width, int height)	/* New dimensions for window. */
{
    register TkWindow *winPtr = (TkWindow *) tkwin;

    winPtr->changes.x = x;
    winPtr->changes.y = y;
    winPtr->changes.width = (unsigned) width;
    winPtr->changes.height = (unsigned) height;
    if (winPtr->window != None) {
	XMoveResizeWindow(winPtr->display, winPtr->window, x, y,
		(unsigned) width, (unsigned) height);
	TkDoConfigureNotify(winPtr);
    } else {
	winPtr->dirtyChanges |= CWX|CWY|CWWidth|CWHeight;
	winPtr->flags |= TK_NEED_CONFIG_NOTIFY;
    }
}

void
Tk_SetWindowBorderWidth(
    Tk_Window tkwin,		/* Window to modify. */
    int width)			/* New border width for window. */
{
    register TkWindow *winPtr = (TkWindow *) tkwin;

    winPtr->changes.border_width = width;
    if (winPtr->window != None) {
	XSetWindowBorderWidth(winPtr->display, winPtr->window,
		(unsigned) width);
	TkDoConfigureNotify(winPtr);
    } else {
	winPtr->dirtyChanges |= CWBorderWidth;
	winPtr->flags |= TK_NEED_CONFIG_NOTIFY;
    }
}

void
Tk_ChangeWindowAttributes(
    Tk_Window tkwin,		/* Window to manipulate. */
    unsigned long valueMask,	/* OR'ed combination of bits, indicating which
				 * fields of *attsPtr are to be used. */
    register XSetWindowAttributes *attsPtr)
				/* New values for some attributes. */
{
    register TkWindow *winPtr = (TkWindow *) tkwin;

    if (valueMask & CWBackPixmap) {
	winPtr->atts.background_pixmap = attsPtr->background_pixmap;
    }
    if (valueMask & CWBackPixel) {
	winPtr->atts.background_pixel = attsPtr->background_pixel;
    }
    if (valueMask & CWBorderPixmap) {
	winPtr->atts.border_pixmap = attsPtr->border_pixmap;
    }
    if (valueMask & CWBorderPixel) {
	winPtr->atts.border_pixel = attsPtr->border_pixel;
    }
    if (valueMask & CWBitGravity) {
	winPtr->atts.bit_gravity = attsPtr->bit_gravity;
    }
    if (valueMask & CWWinGravity) {
	winPtr->atts.win_gravity = attsPtr->win_gravity;
    }
    if (valueMask & CWBackingStore) {
	winPtr->atts.backing_store = attsPtr->backing_store;
    }
    if (valueMask & CWBackingPlanes) {
	winPtr->atts.backing_planes = attsPtr->backing_planes;
    }
    if (valueMask & CWBackingPixel) {
	winPtr->atts.backing_pixel = attsPtr->backing_pixel;
    }
    if (valueMask & CWOverrideRedirect) {
	winPtr->atts.override_redirect = attsPtr->override_redirect;
    }
    if (valueMask & CWSaveUnder) {
	winPtr->atts.save_under = attsPtr->save_under;
    }
    if (valueMask & CWEventMask) {
	winPtr->atts.event_mask = attsPtr->event_mask;
    }
    if (valueMask & CWDontPropagate) {
	winPtr->atts.do_not_propagate_mask
		= attsPtr->do_not_propagate_mask;
    }
    if (valueMask & CWColormap) {
	winPtr->atts.colormap = attsPtr->colormap;
    }
    if (valueMask & CWCursor) {
	winPtr->atts.cursor = attsPtr->cursor;
    }

    if (winPtr->window != None) {
	XChangeWindowAttributes(winPtr->display, winPtr->window,
		valueMask, attsPtr);
    } else {
	winPtr->dirtyAtts |= valueMask;
    }
}

void
Tk_SetWindowBackground(
    Tk_Window tkwin,		/* Window to manipulate. */
    unsigned long pixel)	/* Pixel value to use for window's
				 * background. */
{
    register TkWindow *winPtr = (TkWindow *) tkwin;

    winPtr->atts.background_pixel = pixel;

    if (winPtr->window != None) {
	XSetWindowBackground(winPtr->display, winPtr->window, pixel);
    } else {
	winPtr->dirtyAtts = (winPtr->dirtyAtts & (unsigned) ~CWBackPixmap)
		| CWBackPixel;
    }
}

void
Tk_SetWindowBackgroundPixmap(
    Tk_Window tkwin,		/* Window to manipulate. */
    Pixmap pixmap)		/* Pixmap to use for window's background. */
{
    register TkWindow *winPtr = (TkWindow *) tkwin;

    winPtr->atts.background_pixmap = pixmap;

    if (winPtr->window != None) {
	XSetWindowBackgroundPixmap(winPtr->display,
		winPtr->window, pixmap);
    } else {
	winPtr->dirtyAtts = (winPtr->dirtyAtts & (unsigned) ~CWBackPixel)
		| CWBackPixmap;
    }
}

void
Tk_SetWindowBorder(
    Tk_Window tkwin,		/* Window to manipulate. */
    unsigned long pixel)	/* Pixel value to use for window's border. */
{
    register TkWindow *winPtr = (TkWindow *) tkwin;

    winPtr->atts.border_pixel = pixel;

    if (winPtr->window != None) {
	XSetWindowBorder(winPtr->display, winPtr->window, pixel);
    } else {
	winPtr->dirtyAtts = (winPtr->dirtyAtts & (unsigned) ~CWBorderPixmap)
		| CWBorderPixel;
    }
}

void
Tk_SetWindowBorderPixmap(
    Tk_Window tkwin,		/* Window to manipulate. */
    Pixmap pixmap)		/* Pixmap to use for window's border. */
{
    register TkWindow *winPtr = (TkWindow *) tkwin;

    winPtr->atts.border_pixmap = pixmap;

    if (winPtr->window != None) {
	XSetWindowBorderPixmap(winPtr->display,
		winPtr->window, pixmap);
    } else {
	winPtr->dirtyAtts = (winPtr->dirtyAtts & (unsigned) ~CWBorderPixel)
		| CWBorderPixmap;
    }
}

void
Tk_DefineCursor(
    Tk_Window tkwin,		/* Window to manipulate. */
    Tk_Cursor cursor)		/* Cursor to use for window (may be None). */
{
    register TkWindow *winPtr = (TkWindow *) tkwin;

#if defined(MAC_OSX_TK)
    winPtr->atts.cursor = (XCursor) cursor;
#else
    winPtr->atts.cursor = (Cursor) cursor;
#endif

    if (winPtr->window != None) {
	XDefineCursor(winPtr->display, winPtr->window, winPtr->atts.cursor);
    } else {
	winPtr->dirtyAtts = winPtr->dirtyAtts | CWCursor;
    }
}

void
Tk_UndefineCursor(
    Tk_Window tkwin)		/* Window to manipulate. */
{
    Tk_DefineCursor(tkwin, None);
}

void
Tk_SetWindowColormap(
    Tk_Window tkwin,		/* Window to manipulate. */
    Colormap colormap)		/* Colormap to use for window. */
{
    register TkWindow *winPtr = (TkWindow *) tkwin;

    winPtr->atts.colormap = colormap;

    if (winPtr->window != None) {
	XSetWindowColormap(winPtr->display, winPtr->window, colormap);
	if (!(winPtr->flags & TK_WIN_MANAGED)) {
	    TkWmAddToColormapWindows(winPtr);
	    winPtr->flags |= TK_WM_COLORMAP_WINDOW;
	}
    } else {
	winPtr->dirtyAtts |= CWColormap;
    }
}

/*
 *----------------------------------------------------------------------
 *
 * Tk_SetWindowVisual --
 *
 *	This function is called to specify a visual to be used for a Tk window
 *	when it is created. This function, if called at all, must be called
 *	before the X window is created (i.e. before Tk_MakeWindowExist is
 *	called).
 *
 * Results:
 *	The return value is 1 if successful, or 0 if the X window has been
 *	already created.
 *
 * Side effects:
 *	The information given is stored for when the window is created.
 *
 *----------------------------------------------------------------------
 */

int
Tk_SetWindowVisual(
    Tk_Window tkwin,		/* Window to manipulate. */
    Visual *visual,		/* New visual for window. */
    int depth,			/* New depth for window. */
    Colormap colormap)		/* An appropriate colormap for the visual. */
{
    register TkWindow *winPtr = (TkWindow *) tkwin;

    if (winPtr->window != None) {
	/* Too late! */
	return 0;
    }

    winPtr->visual = visual;
    winPtr->depth = depth;
    winPtr->atts.colormap = colormap;
    winPtr->dirtyAtts |= CWColormap;

    /*
     * The following code is needed to make sure that the window doesn't
     * inherit the parent's border pixmap, which would result in a BadMatch
     * error.
     */

    if (!(winPtr->dirtyAtts & CWBorderPixmap)) {
	winPtr->dirtyAtts |= CWBorderPixel;
    }
    return 1;
}

/*
 *----------------------------------------------------------------------
 *
 * TkDoConfigureNotify --
 *
 *	Generate a ConfigureNotify event describing the current configuration
 *	of a window.
 *
 * Results:
 *	None.
 *
 * Side effects:
 *	An event is generated and processed by Tk_HandleEvent.
 *
 *----------------------------------------------------------------------
 */

void
TkDoConfigureNotify(
    register TkWindow *winPtr)	/* Window whose configuration was just
				 * changed. */
{
    XEvent event;

    event.type = ConfigureNotify;
    event.xconfigure.serial = LastKnownRequestProcessed(winPtr->display);
    event.xconfigure.send_event = False;
    event.xconfigure.display = winPtr->display;
    event.xconfigure.event = winPtr->window;
    event.xconfigure.window = winPtr->window;
    event.xconfigure.x = winPtr->changes.x;
    event.xconfigure.y = winPtr->changes.y;
    event.xconfigure.width = winPtr->changes.width;
    event.xconfigure.height = winPtr->changes.height;
    event.xconfigure.border_width = winPtr->changes.border_width;
    if (winPtr->changes.stack_mode == Above) {
	event.xconfigure.above = winPtr->changes.sibling;
    } else {
	event.xconfigure.above = None;
    }
    event.xconfigure.override_redirect = winPtr->atts.override_redirect;
    Tk_HandleEvent(&event);
}

/*
 *----------------------------------------------------------------------
 *
 * Tk_SetClass --
 *
 *	This function is used to give a window a class.
 *
 * Results:
 *	None.
 *
 * Side effects:
 *	A new class is stored for tkwin, replacing any existing class for it.
 *
 *----------------------------------------------------------------------
 */

void
Tk_SetClass(
    Tk_Window tkwin,		/* Token for window to assign class. */
    const char *className)	/* New class for tkwin. */
{
    register TkWindow *winPtr = (TkWindow *) tkwin;

    winPtr->classUid = Tk_GetUid(className);
    if (winPtr->flags & TK_WIN_MANAGED) {
	TkWmSetClass(winPtr);
    }
    TkOptionClassChanged(winPtr);
}

/*
 *----------------------------------------------------------------------
 *
 * Tk_SetClassProcs --
 *
 *	This function is used to set the class functions and instance data for
 *	a window.
 *
 * Results:
 *	None.
 *
 * Side effects:
 *	A new set of class functions and instance data is stored for tkwin,
 *	replacing any existing values.
 *
 *----------------------------------------------------------------------
 */

void
Tk_SetClassProcs(
    Tk_Window tkwin,		/* Token for window to modify. */
    const Tk_ClassProcs *procs,	/* Class procs structure. */
    ClientData instanceData)	/* Data to be passed to class functions. */
{
    register TkWindow *winPtr = (TkWindow *) tkwin;

    winPtr->classProcsPtr = procs;
    winPtr->instanceData = instanceData;
}

/*
 *----------------------------------------------------------------------
 *
 * Tk_NameToWindow --
 *
 *	Given a string name for a window, this function returns the token for
 *	the window, if there exists a window corresponding to the given name.
 *
 * Results:
 *	The return result is either a token for the window corresponding to
 *	"name", or else NULL to indicate that there is no such window. In this
 *	case, an error message is left in the interp's result, unless interp
 *      is NULL.
 *
 * Side effects:
 *	None.
 *
 *----------------------------------------------------------------------
 */

Tk_Window
Tk_NameToWindow(
    Tcl_Interp *interp,		/* Where to report errors. */
    const char *pathName,	/* Path name of window. */
    Tk_Window tkwin)		/* Token for window: name is assumed to belong
				 * to the same main window as tkwin. */
{
    Tcl_HashEntry *hPtr;

    if (tkwin == NULL) {
	/*
	 * Either we're not really in Tk, or the main window was destroyed and
	 * we're on our way out of the application.
	 */

	if (interp != NULL) {
	    Tcl_SetObjResult(interp, Tcl_NewStringObj("NULL main window",-1));
	    Tcl_SetErrorCode(interp, "TK", "NO_MAIN_WINDOW", NULL);
	}
	return NULL;
    }

    hPtr = Tcl_FindHashEntry(&((TkWindow *) tkwin)->mainPtr->nameTable,
	    pathName);
    if (hPtr == NULL) {
	if (interp != NULL) {
	    Tcl_SetObjResult(interp, Tcl_ObjPrintf(
		    "bad window path name \"%s\"", pathName));
	    Tcl_SetErrorCode(interp, "TK", "LOOKUP", "WINDOW", pathName,
		    NULL);
	}
	return NULL;
    }
    return Tcl_GetHashValue(hPtr);
}

/*
 *----------------------------------------------------------------------
 *
 * Tk_IdToWindow --
 *
 *	Given an X display and window ID, this function returns the Tk token
 *	for the window, if there exists a Tk window corresponding to the given
 *	ID.
 *
 * Results:
 *	The return result is either a token for the window corresponding to
 *	the given X id, or else NULL to indicate that there is no such window.
 *
 * Side effects:
 *	None.
 *
 *----------------------------------------------------------------------
 */

Tk_Window
Tk_IdToWindow(
    Display *display,		/* X display containing the window. */
    Window window)		/* X window window id. */
{
    TkDisplay *dispPtr;
    Tcl_HashEntry *hPtr;

    for (dispPtr = TkGetDisplayList(); ; dispPtr = dispPtr->nextPtr) {
	if (dispPtr == NULL) {
	    return NULL;
	}
	if (dispPtr->display == display) {
	    break;
	}
    }

    hPtr = Tcl_FindHashEntry(&dispPtr->winTable, (char *) window);
    if (hPtr == NULL) {
	return NULL;
    }
    return Tcl_GetHashValue(hPtr);
}

/*
 *----------------------------------------------------------------------
 *
 * Tk_DisplayName --
 *
 *	Return the textual name of a window's display.
 *
 * Results:
 *	The return value is the string name of the display associated with
 *	tkwin.
 *
 * Side effects:
 *	None.
 *
 *----------------------------------------------------------------------
 */

const char *
Tk_DisplayName(
    Tk_Window tkwin)		/* Window whose display name is desired. */
{
    return ((TkWindow *) tkwin)->dispPtr->name;
}

/*
 *----------------------------------------------------------------------
 *
 * Tk_Interp --
 *
 *	Get the Tcl interpreter from a Tk window.
 *
 * Results:
 *	A pointer to the interpreter or NULL.
 *
 * Side effects:
 *	None.
 *
 *----------------------------------------------------------------------
 */

Tcl_Interp *
Tk_Interp(
    Tk_Window tkwin)
{
    if (tkwin != NULL && ((TkWindow *) tkwin)->mainPtr != NULL) {
	return ((TkWindow *) tkwin)->mainPtr->interp;
    }
    return NULL;
}

/*
 *----------------------------------------------------------------------
 *
 * UnlinkWindow --
 *
 *	This function removes a window from the childList of its parent.
 *
 * Results:
 *	None.
 *
 * Side effects:
 *	The window is unlinked from its childList.
 *
 *----------------------------------------------------------------------
 */

static void
UnlinkWindow(
    TkWindow *winPtr)		/* Child window to be unlinked. */
{
    TkWindow *prevPtr;

    if (winPtr->parentPtr == NULL) {
	return;
    }
    prevPtr = winPtr->parentPtr->childList;
    if (prevPtr == winPtr) {
	winPtr->parentPtr->childList = winPtr->nextPtr;
	if (winPtr->nextPtr == NULL) {
	    winPtr->parentPtr->lastChildPtr = NULL;
	}
    } else {
	while (prevPtr->nextPtr != winPtr) {
	    prevPtr = prevPtr->nextPtr;
	    if (prevPtr == NULL) {
		Tcl_Panic("UnlinkWindow couldn't find child in parent");
	    }
	}
	prevPtr->nextPtr = winPtr->nextPtr;
	if (winPtr->nextPtr == NULL) {
	    winPtr->parentPtr->lastChildPtr = prevPtr;
	}
    }
}

/*
 *----------------------------------------------------------------------
 *
 * Tk_RestackWindow --
 *
 *	Change a window's position in the stacking order.
 *
 * Results:
 *	TCL_OK is normally returned. If other is not a descendant of tkwin's
 *	parent then TCL_ERROR is returned and tkwin is not repositioned.
 *
 * Side effects:
 *	Tkwin is repositioned in the stacking order.
 *
 *----------------------------------------------------------------------
 */

int
Tk_RestackWindow(
    Tk_Window tkwin,		/* Token for window whose position in the
				 * stacking order is to change. */
    int aboveBelow,		/* Indicates new position of tkwin relative to
				 * other; must be Above or Below. */
    Tk_Window other)		/* Tkwin will be moved to a position that puts
				 * it just above or below this window. If NULL
				 * then tkwin goes above or below all windows
				 * in the same parent. */
{
    TkWindow *winPtr = (TkWindow *) tkwin;
    TkWindow *otherPtr = (TkWindow *) other;

    /*
     * Special case: if winPtr is a top-level window then just find the
     * top-level ancestor of otherPtr and restack winPtr above otherPtr
     * without changing any of Tk's childLists.
     */

    if (winPtr->flags & TK_WIN_MANAGED) {
	while ((otherPtr != NULL) && !(otherPtr->flags & TK_TOP_HIERARCHY)) {
	    otherPtr = otherPtr->parentPtr;
	}
	TkWmRestackToplevel(winPtr, aboveBelow, otherPtr);
	return TCL_OK;
    }

    /*
     * Find an ancestor of otherPtr that is a sibling of winPtr.
     */

    if (winPtr->parentPtr == NULL) {
	/*
	 * Window is going to be deleted shortly; don't do anything.
	 */

	return TCL_OK;
    }
    if (otherPtr == NULL) {
	if (aboveBelow == Above) {
	    otherPtr = winPtr->parentPtr->lastChildPtr;
	} else {
	    otherPtr = winPtr->parentPtr->childList;
	}
    } else {
	while (winPtr->parentPtr != otherPtr->parentPtr) {
	    if ((otherPtr == NULL) || (otherPtr->flags & TK_TOP_HIERARCHY)) {
		return TCL_ERROR;
	    }
	    otherPtr = otherPtr->parentPtr;
	}
    }
    if (otherPtr == winPtr) {
	return TCL_OK;
    }

    /*
     * Reposition winPtr in the stacking order.
     */

    UnlinkWindow(winPtr);
    if (aboveBelow == Above) {
	winPtr->nextPtr = otherPtr->nextPtr;
	if (winPtr->nextPtr == NULL) {
	    winPtr->parentPtr->lastChildPtr = winPtr;
	}
	otherPtr->nextPtr = winPtr;
    } else {
	TkWindow *prevPtr;

	prevPtr = winPtr->parentPtr->childList;
	if (prevPtr == otherPtr) {
	    winPtr->parentPtr->childList = winPtr;
	} else {
	    while (prevPtr->nextPtr != otherPtr) {
		prevPtr = prevPtr->nextPtr;
	    }
	    prevPtr->nextPtr = winPtr;
	}
	winPtr->nextPtr = otherPtr;
    }

    /*
     * Notify the X server of the change. If winPtr hasn't yet been created
     * then there's no need to tell the X server now, since the stacking order
     * will be handled properly when the window is finally created.
     */

    if (winPtr->window != None) {
	XWindowChanges changes;
	unsigned int mask = CWStackMode;

	changes.stack_mode = Above;
	for (otherPtr = winPtr->nextPtr; otherPtr != NULL;
		otherPtr = otherPtr->nextPtr) {
	    if ((otherPtr->window != None)
		    && !(otherPtr->flags & (TK_TOP_HIERARCHY|TK_REPARENTED))){
		changes.sibling = otherPtr->window;
		changes.stack_mode = Below;
		mask = CWStackMode|CWSibling;
		break;
	    }
	}
	XConfigureWindow(winPtr->display, winPtr->window, mask, &changes);
    }
    return TCL_OK;
}

/*
 *----------------------------------------------------------------------
 *
 * Tk_MainWindow --
 *
 *	Returns the main window for an application.
 *
 * Results:
 *	If interp has a Tk application associated with it, the main window for
 *	the application is returned. Otherwise NULL is returned and an error
 *	message is left in the interp's result.
 *
 * Side effects:
 *	None.
 *
 *----------------------------------------------------------------------
 */

Tk_Window
Tk_MainWindow(
    Tcl_Interp *interp)		/* Interpreter that embodies the application.
				 * Used for error reporting also. */
{
    TkMainInfo *mainPtr;
    ThreadSpecificData *tsdPtr;

    if (interp == NULL) {
	return NULL;
    }
#ifdef USE_TCL_STUBS
    if (tclStubsPtr == NULL) {
	return NULL;
    }
#endif
    tsdPtr = Tcl_GetThreadData(&dataKey, sizeof(ThreadSpecificData));

    for (mainPtr = tsdPtr->mainWindowList; mainPtr != NULL;
	    mainPtr = mainPtr->nextPtr) {
	if (mainPtr->interp == interp) {
	    return (Tk_Window) mainPtr->winPtr;
	}
    }
    Tcl_SetObjResult(interp, Tcl_NewStringObj(
	    "this isn't a Tk application", -1));
    Tcl_SetErrorCode(interp, "TK", "NO_MAIN_WINDOW", NULL);
    return NULL;
}

/*
 *----------------------------------------------------------------------
 *
 * Tk_StrictMotif --
 *
 *	Indicates whether strict Motif compliance has been specified for the
 *	given window.
 *
 * Results:
 *	The return value is 1 if strict Motif compliance has been requested
 *	for tkwin's application by setting the tk_strictMotif variable in its
 *	interpreter to a true value. 0 is returned if tk_strictMotif has a
 *	false value.
 *
 * Side effects:
 *	None.
 *
 *----------------------------------------------------------------------
 */

int
Tk_StrictMotif(
    Tk_Window tkwin)		/* Window whose application is to be
				 * checked. */
{
    return ((TkWindow *) tkwin)->mainPtr->strictMotif;
}

/*
 *----------------------------------------------------------------------
 *
 * Tk_GetNumMainWindows --
 *
 *	This function returns the number of main windows currently open in
 *	this process.
 *
 * Results:
 *	The number of main windows open in this process.
 *
 * Side effects:
 *	None.
 *
 *----------------------------------------------------------------------
 */

int
Tk_GetNumMainWindows(void)
{
    ThreadSpecificData *tsdPtr;

#ifdef USE_TCL_STUBS
    if (tclStubsPtr == NULL) {
	return 0;
    }
#endif

    tsdPtr = Tcl_GetThreadData(&dataKey, sizeof(ThreadSpecificData));

    return tsdPtr->numMainWindows;
}

/*
 *----------------------------------------------------------------------
 *
 * TkpAlwaysShowSelection --
 *
 *	Indicates whether text/entry widgets should always display
 *	their selection, regardless of window focus.
 *
 * Results:
 *	The return value is 1 if always showing the selection has been
 *	requested for tkwin's application by setting the
 *	::tk::AlwaysShowSelection variable in its interpreter to a true value.
 *	0 is returned if it has a false value.
 *
 * Side effects:
 *	None.
 *
 *----------------------------------------------------------------------
 */

int
TkpAlwaysShowSelection(
    Tk_Window tkwin)		/* Window whose application is to be
				 * checked. */
{
    return ((TkWindow *) tkwin)->mainPtr->alwaysShowSelection;
}

/*
 *----------------------------------------------------------------------
 *
 * DeleteWindowsExitProc --
 *
 *	This function is invoked as an exit handler. It deletes all of the
 *	main windows in the current thread. We really should be using a thread
 *	local exit handler to delete windows and a process exit handler to
 *	close the display but Tcl does not provide support for this usage.
 *
 * Results:
 *	None.
 *
 * Side effects:
 *	None.
 *
 *----------------------------------------------------------------------
 */

static void
DeleteWindowsExitProc(
    ClientData clientData)	/* tsdPtr when handler was created. */
{
    TkDisplay *dispPtr, *nextPtr;
    Tcl_Interp *interp;
    ThreadSpecificData *tsdPtr = clientData;

    if (tsdPtr == NULL) {
	return;
    }

    /*
     * Finish destroying any windows that are in a half-dead state. We must
     * protect the interpreter while destroying the window, because of
     * <Destroy> bindings which could destroy the interpreter while the window
     * is being deleted. This would leave frames on the call stack pointing at
     * deleted memory, causing core dumps.
     */

    while (tsdPtr->halfdeadWindowList != NULL) {
	interp = tsdPtr->halfdeadWindowList->winPtr->mainPtr->interp;
	Tcl_Preserve(interp);
	tsdPtr->halfdeadWindowList->flags |= HD_CLEANUP;
	tsdPtr->halfdeadWindowList->winPtr->flags &= ~TK_ALREADY_DEAD;
	Tk_DestroyWindow((Tk_Window) tsdPtr->halfdeadWindowList->winPtr);
	Tcl_Release(interp);
    }

    /*
     * Destroy any remaining main windows.
     */

    while (tsdPtr->mainWindowList != NULL) {
	interp = tsdPtr->mainWindowList->interp;
	Tcl_Preserve(interp);
	Tk_DestroyWindow((Tk_Window) tsdPtr->mainWindowList->winPtr);
	Tcl_Release(interp);
    }

    /*
     * Iterate destroying the displays until no more displays remain. It is
     * possible for displays to get recreated during exit by any code that
     * calls GetScreen, so we must destroy these new displays as well as the
     * old ones.
     */

    for (dispPtr = tsdPtr->displayList; dispPtr != NULL;
	    dispPtr = tsdPtr->displayList) {
	/*
	 * Now iterate over the current list of open displays, and first set
	 * the global pointer to NULL so we will be able to notice if any new
	 * displays got created during deletion of the current set. We must
	 * also do this to ensure that Tk_IdToWindow does not find the old
	 * display as it is being destroyed, when it wants to see if it needs
	 * to dispatch a message.
	 */

	for (tsdPtr->displayList = NULL; dispPtr != NULL; dispPtr = nextPtr) {
	    nextPtr = dispPtr->nextPtr;
	    TkCloseDisplay(dispPtr);
	}
    }

    tsdPtr->numMainWindows = 0;
    tsdPtr->mainWindowList = NULL;
    tsdPtr->initialized = 0;
}

#if defined(_WIN32)

static HMODULE tkcygwindll = NULL;

/*
 * Run Tk_MainEx from libtk8.?.dll
 *
 * This function is only ever called from wish8.4.exe, the cygwin port of Tcl.
 * This means that the system encoding is utf-8, so we don't have to do any
 * encoding conversions.
 */

int
TkCygwinMainEx(
    int argc,			/* Number of arguments. */
    char **argv,		/* Array of argument strings. */
    Tcl_AppInitProc *appInitProc,
				/* Application-specific initialization
				 * procedure to call after most initialization
				 * but before starting to execute commands. */
    Tcl_Interp *interp)
{
    TCHAR name[MAX_PATH];
    int len;
    void (*tkmainex)(int, char **, Tcl_AppInitProc *, Tcl_Interp *);

    /* construct "<path>/libtk8.?.dll", from "<path>/tk8?.dll" */
    len = GetModuleFileNameW(Tk_GetHINSTANCE(), name, MAX_PATH);
    name[len-2] = TEXT('.');
    name[len-1] = name[len-5];
    _tcscpy(name+len, TEXT(".dll"));
    memcpy(name+len-8, TEXT("libtk8"), 6 * sizeof(TCHAR));

    tkcygwindll = LoadLibrary(name);
    if (!tkcygwindll) {
	/* dll is not present */
	return 0;
    }
    tkmainex = (void (*)(int, char **, Tcl_AppInitProc *, Tcl_Interp *))
	    GetProcAddress(tkcygwindll, "Tk_MainEx");
    if (!tkmainex) {
	return 0;
    }
    tkmainex(argc, argv, appInitProc, interp);
    return 1;
}
#endif /* _WIN32 */

/*
 *----------------------------------------------------------------------
 *
 * Tk_Init --
 *
 *	This function is invoked to add Tk to an interpreter. It incorporates
 *	all of Tk's commands into the interpreter and creates the main window
 *	for a new Tk application. If the interpreter contains a variable
 *	"argv", this function extracts several arguments from that variable,
 *	uses them to configure the main window, and modifies argv to exclude
 *	the arguments (see the "wish" documentation for a list of the
 *	arguments that are extracted).
 *
 * Results:
 *	Returns a standard Tcl completion code and sets the interp's result if
 *	there is an error.
 *
 * Side effects:
 *	Depends on various initialization scripts that get invoked.
 *
 *----------------------------------------------------------------------
 */

int
Tk_Init(
    Tcl_Interp *interp)		/* Interpreter to initialize. */
{
#if defined(_WIN32)
    if (tkcygwindll) {
	int (*tkinit)(Tcl_Interp *);

	tkinit = (int(*)(Tcl_Interp *)) GetProcAddress(tkcygwindll,"Tk_Init");
	if (tkinit) {
	    return tkinit(interp);
	}
    }
#endif /* _WIN32 */
    return Initialize(interp);
}

/*
 *----------------------------------------------------------------------
 *
 * Tk_SafeInit --
 *
 *	This function is invoked to add Tk to a safe interpreter. It invokes
 *	the internal function that does the real work.
 *
 * Results:
 *	Returns a standard Tcl completion code and sets the interp's result if
 *	there is an error.
 *
 * Side effects:
 *	Depends on various initialization scripts that are invoked.
 *
 *----------------------------------------------------------------------
 */

int
Tk_SafeInit(
    Tcl_Interp *interp)		/* Interpreter to initialize. */
{
    /*
     * Initialize the interpreter with Tk, safely. This removes all the Tk
     * commands that are unsafe.
     *
     * Rationale:
     *
     * - Toplevel and menu are unsafe because they can be used to cover the
     *   entire screen and to steal input from the user.
     * - Continuous ringing of the bell is a nuisance.
     * - Cannot allow access to the clipboard because a malicious script can
     *   replace the contents with the string "rm -r *" and lead to surprises
     *   when the contents of the clipboard are pasted. Similarly, the
     *   selection command is blocked.
     * - Cannot allow send because it can be used to cause unsafe interpreters
     *   to execute commands. The tk command recreates the send command, so
     *   that too must be hidden.
     * - Focus can be used to grab the focus away from another window, in
     *   effect stealing user input. Cannot allow that.
     *   NOTE: We currently do *not* hide focus as it would make it impossible
     *   to provide keyboard input to Tk in a safe interpreter.
     * - Grab can be used to block the user from using any other apps on the
     *   screen.
     * - Tkwait can block the containing process forever. Use bindings,
     *   fileevents and split the protocol into before-the-wait and
     *   after-the-wait parts. More work but necessary.
     * - Wm is unsafe because (if toplevels are allowed, in the future) it can
     *   be used to remove decorations, move windows around, cover the entire
     *   screen etc etc.
     *
     * Current risks:
     *
     * - No CPU time limit, no memory allocation limits, no color limits.
     *   CPU time limits can be imposed by an unsafe master interpreter.
     *
     * The actual code called is the same as Tk_Init but Tcl_IsSafe() is
     * checked at several places to differentiate the two initialisations.
     */

#if defined(_WIN32)
    if (tkcygwindll) {
	int (*tksafeinit)(Tcl_Interp *);

	tksafeinit = (int (*)(Tcl_Interp *))
		GetProcAddress(tkcygwindll, "Tk_SafeInit");
	if (tksafeinit) {
	    return tksafeinit(interp);
	}
    }
#endif /* _WIN32 */
    return Initialize(interp);
}

MODULE_SCOPE const TkStubs tkStubs;

/*
 *----------------------------------------------------------------------
 *
 * Initialize --
 *
 *	The core of the initialization code for Tk, called from Tk_Init and
 *	Tk_SafeInit.
 *
 * Results:
 *	A standard Tcl result. Also leaves an error message in the interp's
 *	result if there was an error.
 *
 * Side effects:
 *	Depends on the initialization scripts that are invoked.
 *
 *----------------------------------------------------------------------
 */

static int
CopyValue(
    ClientData dummy,
    Tcl_Obj *objPtr,
    void *dstPtr)
{
    *(Tcl_Obj **)dstPtr = objPtr;
    return 1;
}

static int
Initialize(
    Tcl_Interp *interp)		/* Interpreter to initialize. */
{
    int code = TCL_OK;
    ThreadSpecificData *tsdPtr;
    Tcl_Obj *value = NULL;
    Tcl_Obj *cmd;

    Tcl_Obj *nameObj = NULL;
    Tcl_Obj *classObj = NULL;
    Tcl_Obj *displayObj = NULL;
    Tcl_Obj *colorMapObj = NULL;
    Tcl_Obj *useObj = NULL;
    Tcl_Obj *visualObj = NULL;
    Tcl_Obj *geometryObj = NULL;

    int sync = 0;

    const Tcl_ArgvInfo table[] = {
	{TCL_ARGV_CONSTANT, "-sync", INT2PTR(1), &sync,
		"Use synchronous mode for display server", NULL},
	{TCL_ARGV_FUNC, "-colormap", CopyValue, &colorMapObj,
		"Colormap for main window", NULL},
	{TCL_ARGV_FUNC, "-display", CopyValue, &displayObj,
		"Display to use", NULL},
	{TCL_ARGV_FUNC, "-geometry", CopyValue, &geometryObj,
		"Initial geometry for window", NULL},
	{TCL_ARGV_FUNC, "-name", CopyValue, &nameObj,
		"Name to use for application", NULL},
	{TCL_ARGV_FUNC, "-visual", CopyValue, &visualObj,
		"Visual for main window", NULL},
	{TCL_ARGV_FUNC, "-use", CopyValue, &useObj,
		"Id of window in which to embed application", NULL},
	TCL_ARGV_AUTO_REST, TCL_ARGV_AUTO_HELP, TCL_ARGV_TABLE_END
    };

    /*
     * Ensure that we are getting a compatible version of Tcl.
     */

    if (Tcl_InitStubs(interp, "8.6", 0) == NULL) {
	return TCL_ERROR;
    }

    /*
     * Ensure that our obj-types are registered with the Tcl runtime.
     */

    TkRegisterObjTypes();

    tsdPtr = Tcl_GetThreadData(&dataKey, sizeof(ThreadSpecificData));

    /*
     * We start by resetting the result because it might not be clean.
     */

    Tcl_ResetResult(interp);

    if (Tcl_IsSafe(interp)) {
	/*
	 * Get the clearance to start Tk and the "argv" parameters from the
	 * master.
	 */

	/*
	 * Step 1 : find the master and construct the interp name (could be a
	 * function if new APIs were ok). We could also construct the path
	 * while walking, but there is no API to get the name of an interp
	 * either.
	 */

	Tcl_Interp *master = interp;

	while (Tcl_IsSafe(master)) {
	    master = Tcl_GetMaster(master);
	    if (master == NULL) {
		Tcl_SetObjResult(interp, Tcl_NewStringObj(
			"no controlling master interpreter", -1));
		Tcl_SetErrorCode(interp, "TK", "SAFE", "NO_MASTER", NULL);
		return TCL_ERROR;
	    }
	}

	/*
	 * Construct the name (rewalk...)
	 */

	code = Tcl_GetInterpPath(master, interp);
	if (code != TCL_OK) {
	    Tcl_Panic("Tcl_GetInterpPath broken!");
	}

	/*
	 * Build the command to eval in trusted master.
	 */

	cmd = Tcl_NewListObj(2, NULL);
	Tcl_ListObjAppendElement(NULL, cmd,
		Tcl_NewStringObj("::safe::TkInit", -1));
	Tcl_ListObjAppendElement(NULL, cmd, Tcl_GetObjResult(master));
	
	/*
	 * Step 2 : Eval in the master. The argument is the *reversed* interp
	 * path of the slave.
	 */

	Tcl_IncrRefCount(cmd);
	code = Tcl_EvalObjEx(master, cmd, 0);
	Tcl_DecrRefCount(cmd);
	Tcl_TransferResult(master, code, interp);
	if (code != TCL_OK) {
	    return code;
	}

	/*
	 * Use the master's result as argv. Note: We don't use the Obj
	 * interfaces to avoid dealing with cross interp refcounting and
	 * changing the code below.
	 */

	value = Tcl_GetObjResult(interp);
    } else {
	/*
	 * If there is an "argv" variable, get its value, extract out relevant
	 * arguments from it, and rewrite the variable without the arguments
	 * that we used.
	 */

	value = Tcl_GetVar2Ex(interp, "argv", NULL, TCL_GLOBAL_ONLY);
    }

    if (value) {
	int objc;
	Tcl_Obj **objv, **rest;
	Tcl_Obj *parseList = Tcl_NewListObj(1, NULL);

	Tcl_ListObjAppendElement(NULL, parseList, Tcl_NewObj());

	Tcl_IncrRefCount(value);
	if (TCL_OK != Tcl_ListObjAppendList(interp, parseList, value) ||
	    TCL_OK != Tcl_ListObjGetElements(NULL, parseList, &objc, &objv) ||
	    TCL_OK != Tcl_ParseArgsObjv(interp, table, &objc, objv, &rest)) {
	    Tcl_AddErrorInfo(interp,
		    "\n    (processing arguments in argv variable)");
	    code = TCL_ERROR;
	}
	if (code == TCL_OK) {
	    Tcl_SetVar2Ex(interp, "argv", NULL,
		    Tcl_NewListObj(objc-1, rest+1), TCL_GLOBAL_ONLY);
	    Tcl_SetVar2Ex(interp, "argc", NULL,
		    Tcl_NewIntObj(objc-1), TCL_GLOBAL_ONLY);
	    ckfree(rest);
	}
	Tcl_DecrRefCount(parseList);
	if (code != TCL_OK) {
	    goto done;
	}
    }

    /*
     * Figure out the application's name and class.
     */

    /*
     * If we got no -name argument, fetch from TkpGetAppName().
     */

<<<<<<< HEAD
	TkpGetAppName(interp, &class);
	offset = Tcl_DStringLength(&class)+1;
	Tcl_DStringSetLength(&class, 2*offset);
	Tcl_DStringAppend(&class, Tcl_DStringValue(&class), offset-1);
	name = Tcl_DStringValue(&class) + offset;
    } else {
	Tcl_DStringAppend(&class, name, -1);
=======
    if (nameObj == NULL) {
	Tcl_DString nameDS;

	Tcl_DStringInit(&nameDS);
	TkpGetAppName(interp, &nameDS);
	nameObj = Tcl_NewStringObj(Tcl_DStringValue(&nameDS),
		Tcl_DStringLength(&nameDS));
	Tcl_DStringFree(&nameDS);
>>>>>>> 43275fa6
    }

    /*
     * The -class argument is always the ToTitle of the -name
     */

    {
	int numBytes;
	const char *bytes = Tcl_GetStringFromObj(nameObj, &numBytes);

	classObj = Tcl_NewStringObj(bytes, numBytes);

	numBytes = Tcl_UtfToTitle(Tcl_GetString(classObj));
	Tcl_SetObjLength(classObj, numBytes);
    }

    /*
     * Create an argument list for creating the top-level window, using the
     * information parsed from argv, if any.
     */

    cmd = Tcl_NewStringObj("toplevel . -class", -1);

    Tcl_ListObjAppendElement(NULL, cmd, classObj);
    classObj = NULL;

    if (displayObj) {
	Tcl_ListObjAppendElement(NULL, cmd, Tcl_NewStringObj("-screen", -1));
	Tcl_ListObjAppendElement(NULL, cmd, displayObj);

	/*
	 * If this is the first application for this process, save the display
	 * name in the DISPLAY environment variable so that it will be
	 * available to subprocesses created by us.
	 */

	if (tsdPtr->numMainWindows == 0) {
	    Tcl_SetVar2Ex(interp, "env", "DISPLAY", displayObj, TCL_GLOBAL_ONLY);
	}
	displayObj = NULL;
    }
    if (colorMapObj) {
	Tcl_ListObjAppendElement(NULL, cmd, Tcl_NewStringObj("-colormap", -1));
	Tcl_ListObjAppendElement(NULL, cmd, colorMapObj);
	colorMapObj = NULL;
    }
    if (useObj) {
	Tcl_ListObjAppendElement(NULL, cmd, Tcl_NewStringObj("-use", -1));
	Tcl_ListObjAppendElement(NULL, cmd, useObj);
	useObj = NULL;
    }
    if (visualObj) {
	Tcl_ListObjAppendElement(NULL, cmd, Tcl_NewStringObj("-visual", -1));
	Tcl_ListObjAppendElement(NULL, cmd, visualObj);
	visualObj = NULL;
    }

    code = TkListCreateFrame(NULL, interp, cmd, 1, nameObj);

    Tcl_DecrRefCount(cmd);

    if (code != TCL_OK) {
	goto done;
    }
    Tcl_ResetResult(interp);
    if (sync) {
	XSynchronize(Tk_Display(Tk_MainWindow(interp)), True);
    }

    /*
     * Set the geometry of the main window, if requested. Put the requested
     * geometry into the "geometry" variable.
     */

    if (geometryObj) {

	Tcl_SetVar2Ex(interp, "geometry", NULL, geometryObj, TCL_GLOBAL_ONLY);

	cmd = Tcl_NewStringObj("wm geometry .", -1);
	Tcl_ListObjAppendElement(NULL, cmd, geometryObj);
	Tcl_IncrRefCount(cmd);
	code = Tcl_EvalObjEx(interp, cmd, 0);
	Tcl_DecrRefCount(cmd);
	geometryObj = NULL;
	if (code != TCL_OK) {
	    goto done;
	}
    }

    /*
     * Provide Tk and its stub table.
     */

    code = Tcl_PkgProvideEx(interp, "Tk", TK_PATCH_LEVEL,
	    (ClientData) &tkStubs);
    if (code != TCL_OK) {
	goto done;
    }

    /*
     * If we were able to provide ourselves as a package, then set the main
     * loop function in Tcl to our main loop proc. This will cause tclsh to be
     * event-aware when Tk is dynamically loaded. This will have no effect in
     * wish, which already is prepared to run the event loop.
     */

    Tcl_SetMainLoop(Tk_MainLoop);

    /*
     * Initialized the themed widget set
     */

    code = Ttk_Init(interp);
    if (code != TCL_OK) {
	goto done;
    }

    /*
     * Invoke platform-specific initialization. Unlock mutex before entering
     * TkpInit, as that may run through the Tk_Init routine again for the
     * console window interpreter.
     */

    code = TkpInit(interp);
    if (code == TCL_OK) {

	/*
	 * In order to find tk.tcl during initialization, we evaluate the
	 * following script.  It calls on the Tcl command [tcl_findLibrary]
	 * to perform the search.  See the docs for that command for details
	 * on where it looks.
	 *
	 * Note that this entire search mechanism can be bypassed by defining
	 * an alternate [tkInit] command before calling Tk_Init().
	 */

	code = Tcl_EvalEx(interp,
"if {[namespace which -command tkInit] eq \"\"} {\n\
  proc tkInit {} {\n\
    global tk_library tk_version tk_patchLevel\n\
      rename tkInit {}\n\
    tcl_findLibrary tk $tk_version $tk_patchLevel tk.tcl TK_LIBRARY tk_library\n\
  }\n\
}\n\
tkInit", -1, 0);
    }
    if (code == TCL_OK) {
	/*
	 * Create exit handlers to delete all windows when the application or
	 * thread exits. The handler need to be invoked before other platform
	 * specific cleanups take place to avoid panics in finalization.
	 */

	TkCreateThreadExitHandler(DeleteWindowsExitProc, tsdPtr);
    }
  done:
    if (value) {
	Tcl_DecrRefCount(value);
	value = NULL;
    }
    return code;
}

/*
 *----------------------------------------------------------------------
 *
 * Tk_PkgInitStubsCheck --
 *
 *	This is a replacement routine for Tk_InitStubs() that is called
 *	from code where -DUSE_TK_STUBS has not been enabled.
 *
 * Results:
 *	Returns the version of a conforming Tk stubs table, or NULL, if
 *	the table version doesn't satisfy the requested requirements,
 *	according to historical practice.
 *
 * Side effects:
 *	None.
 *
 *----------------------------------------------------------------------
 */

const char *
Tk_PkgInitStubsCheck(
    Tcl_Interp *interp,
    const char * version,
    int exact)
{
    const char *actualVersion = Tcl_PkgRequireEx(interp, "Tk", version, 0, NULL);

    if (exact && actualVersion) {
	const char *p = version;
	int count = 0;

	while (*p) {
	    count += !isdigit(UCHAR(*p++));
	}
	if (count == 1) {
	    if (0 != strncmp(version, actualVersion, strlen(version))) {
		/* Construct error message */
		Tcl_PkgPresentEx(interp, "Tk", version, 1, NULL);
		return NULL;
	    }
	} else {
	    return Tcl_PkgPresentEx(interp, "Tk", version, 1, NULL);
	}
    }
    return actualVersion;
}

/*
 * Local Variables:
 * mode: c
 * c-basic-offset: 4
 * fill-column: 78
 * End:
 */<|MERGE_RESOLUTION|>--- conflicted
+++ resolved
@@ -3199,15 +3199,6 @@
      * If we got no -name argument, fetch from TkpGetAppName().
      */
 
-<<<<<<< HEAD
-	TkpGetAppName(interp, &class);
-	offset = Tcl_DStringLength(&class)+1;
-	Tcl_DStringSetLength(&class, 2*offset);
-	Tcl_DStringAppend(&class, Tcl_DStringValue(&class), offset-1);
-	name = Tcl_DStringValue(&class) + offset;
-    } else {
-	Tcl_DStringAppend(&class, name, -1);
-=======
     if (nameObj == NULL) {
 	Tcl_DString nameDS;
 
@@ -3216,7 +3207,6 @@
 	nameObj = Tcl_NewStringObj(Tcl_DStringValue(&nameDS),
 		Tcl_DStringLength(&nameDS));
 	Tcl_DStringFree(&nameDS);
->>>>>>> 43275fa6
     }
 
     /*
