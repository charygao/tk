--- conflicted
+++ resolved
@@ -477,15 +477,9 @@
 
 	    dispPtr->lastEventTime = CurrentTime;
 	    dispPtr->bindInfoStale = 1;
-<<<<<<< HEAD
 	    dispPtr->cursorFont = 0;
 	    dispPtr->warpWindow = NULL;
 	    dispPtr->multipleAtom = 0;
-=======
-	    dispPtr->cursorFont = None;
-	    dispPtr->warpWindow = None;
-	    dispPtr->multipleAtom = None;
->>>>>>> f2b5a87d
 
 	    /*
 	     * By default we do want to collapse motion events in
@@ -1443,13 +1437,8 @@
     } else if (winPtr->flags & TK_WM_COLORMAP_WINDOW) {
 	TkWmRemoveFromColormapWindows(winPtr);
     }
-<<<<<<< HEAD
-    if (winPtr->window) {
+    if (winPtr->window != None) {
 #if defined(MAC_OSX_TK) || defined(_WIN32)
-=======
-    if (winPtr->window != None) {
-#if defined(MAC_OSX_TK) || defined(__WIN32__)
->>>>>>> f2b5a87d
 	XDestroyWindow(winPtr->display, winPtr->window);
 #else
 	if ((winPtr->flags & TK_TOP_HIERARCHY)
@@ -1720,13 +1709,8 @@
     }
 
     createProc = Tk_GetClassProc(winPtr->classProcsPtr, createProc);
-<<<<<<< HEAD
-    if (createProc != NULL && parent) {
+    if (createProc != NULL && parent != None) {
 	winPtr->window = createProc(tkwin, parent, winPtr->instanceData);
-=======
-    if (createProc != NULL && parent != None) {
-	winPtr->window = (*createProc)(tkwin, parent, winPtr->instanceData);
->>>>>>> f2b5a87d
     } else {
 	winPtr->window = TkpMakeWindow(winPtr, parent);
     }
