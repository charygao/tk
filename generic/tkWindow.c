--- conflicted
+++ resolved
@@ -16,11 +16,7 @@
 
 #ifdef __WIN32__
 #include "tkWinInt.h"
-<<<<<<< HEAD
-#elif !(defined(__WIN32__) || defined(MAC_OSX_TK))
-=======
-#elif !(defined(MAC_TCL) ||  defined(MAC_OSX_TK))
->>>>>>> b039ae7a
+#elif !defined(MAC_OSX_TK)
 #include "tkUnixInt.h"
 #endif
 
@@ -871,35 +867,14 @@
 				 * form "prog instance". */
 {
     Tk_Window tkwin;
-<<<<<<< HEAD
     int dummy, isSafe;
-#if defined(__WIN32__) && !defined(STATIC_BUILD)
-    int isWin32 = 0;
-#endif
-=======
-    int dummy;
-    int isSafe;
->>>>>>> b039ae7a
     Tcl_HashEntry *hPtr;
     register TkMainInfo *mainPtr;
     register TkWindow *winPtr;
     register const TkCmd *cmdPtr;
     ClientData clientData;
-<<<<<<< HEAD
     ThreadSpecificData *tsdPtr = (ThreadSpecificData *)
 	    Tcl_GetThreadData(&dataKey, sizeof(ThreadSpecificData));
-#if defined(__WIN32__) && !defined(STATIC_BUILD)
-    Tcl_Obj *stringObjPtr = Tcl_GetVar2Ex(interp, "::tcl_platform", "platform", 0);
-
-    if (stringObjPtr
-            && !strcmp(Tcl_GetString(stringObjPtr), "windows")) {
-        isWin32 = 1;
-    }
-#endif
-=======
-    ThreadSpecificData *tsdPtr = (ThreadSpecificData *) 
-            Tcl_GetThreadData(&dataKey, sizeof(ThreadSpecificData));
->>>>>>> b039ae7a
 
     /*
      * Panic if someone updated the TkWindow structure without also updating
@@ -3265,7 +3240,6 @@
 	goto done;
     }
 
-<<<<<<< HEAD
     /*
      * If we were able to provide ourselves as a package, then set the main
      * loop function in Tcl to our main loop proc. This will cause tclsh to be
@@ -3275,9 +3249,6 @@
 
     Tcl_SetMainLoop(Tk_MainLoop);
 
-#ifdef Tk_InitStubs
-=======
->>>>>>> b039ae7a
 #undef Tk_InitStubs
 
     Tk_InitStubs(interp, TK_VERSION, 1);
