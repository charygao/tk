--- conflicted
+++ resolved
@@ -3074,11 +3074,7 @@
      * Ensure that we are getting a compatible version of Tcl.
      */
 
-<<<<<<< HEAD
-    if (Tcl_InitStubs(interp, TCL_VERSION, 0) == NULL) {
-=======
     if (Tcl_InitStubs(interp, "8.6-", 0) == NULL) {
->>>>>>> e9266621
 	return TCL_ERROR;
     }
 
