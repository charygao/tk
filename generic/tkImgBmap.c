/*
 * tkImgBmap.c --
 *
 *	This procedure implements images of type "bitmap" for Tk.
 *
 * Copyright (c) 1994 The Regents of the University of California.
 * Copyright (c) 1994-1997 Sun Microsystems, Inc.
 * Copyright (c) 1999 by Scriptics Corporation.
 *
 * See the file "license.terms" for information on usage and redistribution
 * of this file, and for a DISCLAIMER OF ALL WARRANTIES.
 */

#include "tkInt.h"

/*
 * The following data structure represents the master for a bitmap
 * image:
 */

typedef struct BitmapMaster {
    Tk_ImageMaster tkMaster;	/* Tk's token for image master. NULL means the
				 * image is being deleted. */
    Tcl_Interp *interp;		/* Interpreter for application that is using
				 * image. */
    Tcl_Command imageCmd;	/* Token for image command (used to delete it
				 * when the image goes away). NULL means the
				 * image command has already been deleted. */
    int width, height;		/* Dimensions of image. */
    char *data;			/* Data comprising bitmap (suitable for input
				 * to XCreateBitmapFromData). May be NULL if
				 * no data. Malloc'ed. */
    char *maskData;		/* Data for bitmap's mask (suitable for input
				 * to XCreateBitmapFromData). Malloc'ed. */
    Tk_Uid fgUid;		/* Value of -foreground option (malloc'ed). */
    Tk_Uid bgUid;		/* Value of -background option (malloc'ed). */
    char *fileString;		/* Value of -file option (malloc'ed). */
    char *dataString;		/* Value of -data option (malloc'ed). */
    char *maskFileString;	/* Value of -maskfile option (malloc'ed). */
    char *maskDataString;	/* Value of -maskdata option (malloc'ed). */
    struct BitmapInstance *instancePtr;
				/* First in list of all instances associated
				 * with this master. */
} BitmapMaster;

/*
 * The following data structure represents all of the instances of an image
 * that lie within a particular window:
 */

typedef struct BitmapInstance {
    size_t refCount;		/* Number of instances that share this data
				 * structure. */
    BitmapMaster *modelPtr;	/* Pointer to master for image. */
    Tk_Window tkwin;		/* Window in which the instances will be
				 * displayed. */
    XColor *fg;			/* Foreground color for displaying image. */
    XColor *bg;			/* Background color for displaying image. */
    Pixmap bitmap;		/* The bitmap to display. */
    Pixmap mask;		/* Mask: only display bitmap pixels where
				 * there are 1's here. */
    GC gc;			/* Graphics context for displaying bitmap.
				 * None means there was an error while setting
				 * up the instance, so it cannot be
				 * displayed. */
    struct BitmapInstance *nextPtr;
				/* Next in list of all instance structures
				 * associated with modelPtr (NULL means end
				 * of list). */
} BitmapInstance;

/*
 * The type record for bitmap images:
 */

static int		GetByte(Tcl_Channel chan);
static int		ImgBmapCreate(Tcl_Interp *interp,
			    const char *name, int argc, Tcl_Obj *const objv[],
			    const Tk_ImageType *typePtr, Tk_ImageMaster master,
			    ClientData *clientDataPtr);
static ClientData	ImgBmapGet(Tk_Window tkwin, ClientData clientData);
static void		ImgBmapDisplay(ClientData clientData,
			    Display *display, Drawable drawable,
			    int imageX, int imageY, int width, int height,
			    int drawableX, int drawableY);
static void		ImgBmapFree(ClientData clientData, Display *display);
static void		ImgBmapDelete(ClientData clientData);
static int		ImgBmapPostscript(ClientData clientData,
			    Tcl_Interp *interp, Tk_Window tkwin,
			    Tk_PostscriptInfo psinfo, int x, int y,
			    int width, int height, int prepass);

Tk_ImageType tkBitmapImageType = {
    "bitmap",			/* name */
    ImgBmapCreate,		/* createProc */
    ImgBmapGet,			/* getProc */
    ImgBmapDisplay,		/* displayProc */
    ImgBmapFree,		/* freeProc */
    ImgBmapDelete,		/* deleteProc */
    ImgBmapPostscript,		/* postscriptProc */
    NULL,			/* nextPtr */
    NULL
};

/*
 * Information used for parsing configuration specs:
 */

static const Tk_ConfigSpec configSpecs[] = {
    {TK_CONFIG_UID, "-background", NULL, NULL,
	"", offsetof(BitmapMaster, bgUid), 0, NULL},
    {TK_CONFIG_STRING, "-data", NULL, NULL,
	NULL, offsetof(BitmapMaster, dataString), TK_CONFIG_NULL_OK, NULL},
    {TK_CONFIG_STRING, "-file", NULL, NULL,
	NULL, offsetof(BitmapMaster, fileString), TK_CONFIG_NULL_OK, NULL},
    {TK_CONFIG_UID, "-foreground", NULL, NULL,
	"#000000", offsetof(BitmapMaster, fgUid), 0, NULL},
    {TK_CONFIG_STRING, "-maskdata", NULL, NULL,
	NULL, offsetof(BitmapMaster, maskDataString), TK_CONFIG_NULL_OK, NULL},
    {TK_CONFIG_STRING, "-maskfile", NULL, NULL,
	NULL, offsetof(BitmapMaster, maskFileString), TK_CONFIG_NULL_OK, NULL},
    {TK_CONFIG_END, NULL, NULL, NULL, NULL, 0, 0, NULL}
};

/*
 * The following data structure is used to describe the state of parsing a
 * bitmap file or string. It is used for communication between TkGetBitmapData
 * and NextBitmapWord.
 */

#define MAX_WORD_LENGTH 100
typedef struct ParseInfo {
    const char *string; /* Next character of string data for bitmap,
				 * or NULL if bitmap is being read from
				 * file. */
    Tcl_Channel chan;		/* File containing bitmap data, or NULL if no
				 * file. */
    char word[MAX_WORD_LENGTH+1];
				/* Current word of bitmap data, NULL
				 * terminated. */
    int wordLength;		/* Number of non-NULL bytes in word. */
} ParseInfo;

/*
 * Prototypes for procedures used only locally in this file:
 */

static int		ImgBmapCmd(ClientData clientData, Tcl_Interp *interp,
			    int argc, Tcl_Obj *const objv[]);
static void		ImgBmapCmdDeletedProc(ClientData clientData);
static void		ImgBmapConfigureInstance(BitmapInstance *instancePtr);
<<<<<<< HEAD
static int		ImgBmapConfigureMaster(BitmapMaster *modelPtr,
=======
static int		ImgBmapConfigureModel(BitmapModel *modelPtr,
>>>>>>> 83284028
			    int argc, Tcl_Obj *const objv[], int flags);
static int		NextBitmapWord(ParseInfo *parseInfoPtr);

/*
 *----------------------------------------------------------------------
 *
 * ImgBmapCreate --
 *
 *	This procedure is called by the Tk image code to create "test" images.
 *
 * Results:
 *	A standard Tcl result.
 *
 * Side effects:
 *	The data structure for a new image is allocated.
 *
 *----------------------------------------------------------------------
 */

static int
ImgBmapCreate(
    Tcl_Interp *interp,		/* Interpreter for application containing
				 * image. */
    const char *name,			/* Name to use for image. */
    int argc,			/* Number of arguments. */
    Tcl_Obj *const argv[],	/* Argument objects for options (doesn't
				 * include image name or type). */
    const Tk_ImageType *typePtr,/* Pointer to our type record (not used). */
    Tk_ImageMaster master,	/* Token for image, to be used by us in later
				 * callbacks. */
    ClientData *clientDataPtr)	/* Store manager's token for image here; it
				 * will be returned in later callbacks. */
{
    BitmapMaster *modelPtr = (BitmapMaster *)ckalloc(sizeof(BitmapMaster));
    (void)typePtr;

    modelPtr->tkMaster = master;
    modelPtr->interp = interp;
    modelPtr->imageCmd = Tcl_CreateObjCommand(interp, name, ImgBmapCmd,
	    modelPtr, ImgBmapCmdDeletedProc);
    modelPtr->width = modelPtr->height = 0;
    modelPtr->data = NULL;
    modelPtr->maskData = NULL;
    modelPtr->fgUid = NULL;
    modelPtr->bgUid = NULL;
    modelPtr->fileString = NULL;
    modelPtr->dataString = NULL;
    modelPtr->maskFileString = NULL;
    modelPtr->maskDataString = NULL;
    modelPtr->instancePtr = NULL;
    if (ImgBmapConfigureModel(modelPtr, argc, argv, 0) != TCL_OK) {
	ImgBmapDelete(modelPtr);
	return TCL_ERROR;
    }
    *clientDataPtr = modelPtr;
    return TCL_OK;
}

/*
 *----------------------------------------------------------------------
 *
 * ImgBmapConfigureModel --
 *
 *	This procedure is called when a bitmap image is created or
 *	reconfigured. It process configuration options and resets any
 *	instances of the image.
 *
 * Results:
 *	A standard Tcl return value. If TCL_ERROR is returned then an error
 *	message is left in the modelPtr->interp's result.
 *
 * Side effects:
 *	Existing instances of the image will be redisplayed to match the new
 *	configuration options.
 *
 *----------------------------------------------------------------------
 */

static int
<<<<<<< HEAD
ImgBmapConfigureMaster(
    BitmapMaster *modelPtr,	/* Pointer to data structure describing
=======
ImgBmapConfigureModel(
    BitmapModel *modelPtr,	/* Pointer to data structure describing
>>>>>>> 83284028
				 * overall bitmap image to (reconfigure). */
    int objc,			/* Number of entries in objv. */
    Tcl_Obj *const objv[],	/* Pairs of configuration options for image. */
    int flags)			/* Flags to pass to Tk_ConfigureWidget, such
				 * as TK_CONFIG_ARGV_ONLY. */
{
    BitmapInstance *instancePtr;
    int maskWidth, maskHeight, dummy1, dummy2;
    const char **argv = (const char **)ckalloc((objc+1) * sizeof(char *));

    for (dummy1 = 0; dummy1 < objc; dummy1++) {
	argv[dummy1] = Tcl_GetString(objv[dummy1]);
    }
    argv[objc] = NULL;

    if (Tk_ConfigureWidget(modelPtr->interp, Tk_MainWindow(modelPtr->interp),
	    configSpecs, objc, argv, (char *) modelPtr, flags) != TCL_OK) {
	ckfree(argv);
	return TCL_ERROR;
    }
    ckfree(argv);

    /*
     * Parse the bitmap and/or mask to create binary data. Make sure that the
     * bitmap and mask have the same dimensions.
     */

    if (modelPtr->data != NULL) {
	ckfree(modelPtr->data);
	modelPtr->data = NULL;
    }
    if ((modelPtr->fileString != NULL) || (modelPtr->dataString != NULL)) {
	modelPtr->data = TkGetBitmapData(modelPtr->interp,
		modelPtr->dataString, modelPtr->fileString,
		&modelPtr->width, &modelPtr->height, &dummy1, &dummy2);
	if (modelPtr->data == NULL) {
	    return TCL_ERROR;
	}
    }
    if (modelPtr->maskData != NULL) {
	ckfree(modelPtr->maskData);
	modelPtr->maskData = NULL;
    }
    if ((modelPtr->maskFileString != NULL)
	    || (modelPtr->maskDataString != NULL)) {
	if (modelPtr->data == NULL) {
	    Tcl_SetObjResult(modelPtr->interp, Tcl_NewStringObj(
		    "can't have mask without bitmap", -1));
	    Tcl_SetErrorCode(modelPtr->interp, "TK", "IMAGE", "BITMAP",
		    "NO_BITMAP", NULL);
	    return TCL_ERROR;
	}
	modelPtr->maskData = TkGetBitmapData(modelPtr->interp,
		modelPtr->maskDataString, modelPtr->maskFileString,
		&maskWidth, &maskHeight, &dummy1, &dummy2);
	if (modelPtr->maskData == NULL) {
	    return TCL_ERROR;
	}
	if ((maskWidth != modelPtr->width)
		|| (maskHeight != modelPtr->height)) {
	    ckfree(modelPtr->maskData);
	    modelPtr->maskData = NULL;
	    Tcl_SetObjResult(modelPtr->interp, Tcl_NewStringObj(
		    "bitmap and mask have different sizes", -1));
	    Tcl_SetErrorCode(modelPtr->interp, "TK", "IMAGE", "BITMAP",
		    "MASK_SIZE", NULL);
	    return TCL_ERROR;
	}
    }

    /*
     * Cycle through all of the instances of this image, regenerating the
     * information for each instance. Then force the image to be redisplayed
     * everywhere that it is used.
     */

    for (instancePtr = modelPtr->instancePtr; instancePtr != NULL;
	    instancePtr = instancePtr->nextPtr) {
	ImgBmapConfigureInstance(instancePtr);
    }
    Tk_ImageChanged(modelPtr->tkMaster, 0, 0, modelPtr->width,
	    modelPtr->height, modelPtr->width, modelPtr->height);
    return TCL_OK;
}

/*
 *----------------------------------------------------------------------
 *
 * ImgBmapConfigureInstance --
 *
 *	This procedure is called to create displaying information for a bitmap
 *	image instance based on the configuration information in the master.
 *	It is invoked both when new instances are created and when the master
 *	is reconfigured.
 *
 * Results:
 *	None.
 *
 * Side effects:
 *	Generates errors via Tcl_BackgroundException if there are problems in
 *	setting up the instance.
 *
 *----------------------------------------------------------------------
 */

static void
ImgBmapConfigureInstance(
    BitmapInstance *instancePtr)/* Instance to reconfigure. */
{
    BitmapMaster *modelPtr = instancePtr->modelPtr;
    XColor *colorPtr;
    XGCValues gcValues;
    GC gc;
    unsigned int mask;
    Pixmap oldBitmap, oldMask;

    /*
     * For each of the options in modelPtr, translate the string form into an
     * internal form appropriate for instancePtr.
     */

    if (*modelPtr->bgUid != 0) {
	colorPtr = Tk_GetColor(modelPtr->interp, instancePtr->tkwin,
		modelPtr->bgUid);
	if (colorPtr == NULL) {
	    goto error;
	}
    } else {
	colorPtr = NULL;
    }
    if (instancePtr->bg != NULL) {
	Tk_FreeColor(instancePtr->bg);
    }
    instancePtr->bg = colorPtr;

    colorPtr = Tk_GetColor(modelPtr->interp, instancePtr->tkwin,
	    modelPtr->fgUid);
    if (colorPtr == NULL) {
	goto error;
    }
    if (instancePtr->fg != NULL) {
	Tk_FreeColor(instancePtr->fg);
    }
    instancePtr->fg = colorPtr;

    /*
     * Careful: We have to allocate new Pixmaps before deleting the old ones.
     * Otherwise, The XID allocator will always return the same XID for the
     * new Pixmaps as was used for the old Pixmaps. And that will prevent the
     * data and/or mask from changing in the GC below.
     */

    oldBitmap = instancePtr->bitmap;
    instancePtr->bitmap = None;
    oldMask = instancePtr->mask;
    instancePtr->mask = None;

    if (modelPtr->data != NULL) {
	instancePtr->bitmap = XCreateBitmapFromData(
		Tk_Display(instancePtr->tkwin),
		RootWindowOfScreen(Tk_Screen(instancePtr->tkwin)),
		modelPtr->data, (unsigned) modelPtr->width,
		(unsigned) modelPtr->height);
    }
    if (modelPtr->maskData != NULL) {
	instancePtr->mask = XCreateBitmapFromData(
		Tk_Display(instancePtr->tkwin),
		RootWindowOfScreen(Tk_Screen(instancePtr->tkwin)),
		modelPtr->maskData, (unsigned) modelPtr->width,
		(unsigned) modelPtr->height);
    }

    if (oldMask != None) {
	Tk_FreePixmap(Tk_Display(instancePtr->tkwin), oldMask);
    }
    if (oldBitmap != None) {
	Tk_FreePixmap(Tk_Display(instancePtr->tkwin), oldBitmap);
    }

    if (modelPtr->data != NULL) {
	gcValues.foreground = instancePtr->fg->pixel;
	gcValues.graphics_exposures = False;
	mask = GCForeground|GCGraphicsExposures;
	if (instancePtr->bg != NULL) {
	    gcValues.background = instancePtr->bg->pixel;
	    mask |= GCBackground;
	    if (instancePtr->mask != None) {
		gcValues.clip_mask = instancePtr->mask;
		mask |= GCClipMask;
	    }
	} else {
	    gcValues.clip_mask = instancePtr->bitmap;
	    mask |= GCClipMask;
	}
	gc = Tk_GetGC(instancePtr->tkwin, mask, &gcValues);
    } else {
	gc = NULL;
    }
    if (instancePtr->gc != NULL) {
	Tk_FreeGC(Tk_Display(instancePtr->tkwin), instancePtr->gc);
    }
    instancePtr->gc = gc;
    return;

  error:
    /*
     * An error occurred: clear the graphics context in the instance to make
     * it clear that this instance cannot be displayed. Then report the error.
     */

    if (instancePtr->gc != NULL) {
	Tk_FreeGC(Tk_Display(instancePtr->tkwin), instancePtr->gc);
    }
    instancePtr->gc = NULL;
    Tcl_AppendObjToErrorInfo(modelPtr->interp, Tcl_ObjPrintf(
	    "\n    (while configuring image \"%s\")", Tk_NameOfImage(
	    modelPtr->tkMaster)));
    Tcl_BackgroundException(modelPtr->interp, TCL_ERROR);
}

/*
 *----------------------------------------------------------------------
 *
 * TkGetBitmapData --
 *
 *	Given a file name or ASCII string, this procedure parses the file or
 *	string contents to produce binary data for a bitmap.
 *
 * Results:
 *	If the bitmap description was parsed successfully then the return
 *	value is a malloc-ed array containing the bitmap data. The dimensions
 *	of the data are stored in *widthPtr and *heightPtr. *hotXPtr and
 *	*hotYPtr are set to the bitmap hotspot if one is defined, otherwise
 *	they are set to -1, -1. If an error occurred, NULL is returned and an
 *	error message is left in the interp's result.
 *
 * Side effects:
 *	A bitmap is created.
 *
 *----------------------------------------------------------------------
 */

char *
TkGetBitmapData(
    Tcl_Interp *interp,		/* For reporting errors, or NULL. */
    const char *string,		/* String describing bitmap. May be NULL. */
    const char *fileName,	/* Name of file containing bitmap description.
				 * Used only if string is NULL. Must not be
				 * NULL if string is NULL. */
    int *widthPtr, int *heightPtr,
				/* Dimensions of bitmap get returned here. */
    int *hotXPtr, int *hotYPtr)	/* Position of hot spot or -1,-1. */
{
    int width, height, numBytes, hotX, hotY;
    const char *expandedFileName;
    char *p, *end;
    ParseInfo pi;
    char *data = NULL;
    Tcl_DString buffer;

    pi.string = string;
    if (string == NULL) {
	if ((interp != NULL) && Tcl_IsSafe(interp)) {
	    Tcl_SetObjResult(interp, Tcl_NewStringObj(
		    "can't get bitmap data from a file in a safe interpreter",
		    -1));
	    Tcl_SetErrorCode(interp, "TK", "SAFE", "BITMAP_FILE", NULL);
	    return NULL;
	}
	expandedFileName = Tcl_TranslateFileName(interp, fileName, &buffer);
	if (expandedFileName == NULL) {
	    return NULL;
	}
	pi.chan = Tcl_OpenFileChannel(interp, expandedFileName, "r", 0);
	Tcl_DStringFree(&buffer);
	if (pi.chan == NULL) {
	    if (interp != NULL) {
		Tcl_ResetResult(interp);
		Tcl_SetObjResult(interp, Tcl_ObjPrintf(
			"couldn't read bitmap file \"%s\": %s",
			fileName, Tcl_PosixError(interp)));
	    }
	    return NULL;
	}

	if (Tcl_SetChannelOption(interp, pi.chan, "-translation", "binary")
		!= TCL_OK) {
	    return NULL;
	}
	if (Tcl_SetChannelOption(interp, pi.chan, "-encoding", "binary")
		!= TCL_OK) {
	    return NULL;
	}
    } else {
	pi.chan = NULL;
    }

    /*
     * Parse the lines that define the dimensions of the bitmap, plus the
     * first line that defines the bitmap data (it declares the name of a data
     * variable but doesn't include any actual data). These lines look
     * something like the following:
     *
     *		#define foo_width 16
     *		#define foo_height 16
     *		#define foo_x_hot 3
     *		#define foo_y_hot 3
     *		static char foo_bits[] = {
     *
     * The x_hot and y_hot lines may or may not be present. It's important to
     * check for "char" in the last line, in order to reject old X10-style
     * bitmaps that used shorts.
     */

    width = 0;
    height = 0;
    hotX = -1;
    hotY = -1;
    while (1) {
	if (NextBitmapWord(&pi) != TCL_OK) {
	    goto error;
	}
	if ((pi.wordLength >= 6) && (pi.word[pi.wordLength-6] == '_')
		&& (strcmp(pi.word+pi.wordLength-6, "_width") == 0)) {
	    if (NextBitmapWord(&pi) != TCL_OK) {
		goto error;
	    }
	    width = strtol(pi.word, &end, 0);
	    if ((end == pi.word) || (*end != 0)) {
		goto error;
	    }
	} else if ((pi.wordLength >= 7) && (pi.word[pi.wordLength-7] == '_')
		&& (strcmp(pi.word+pi.wordLength-7, "_height") == 0)) {
	    if (NextBitmapWord(&pi) != TCL_OK) {
		goto error;
	    }
	    height = strtol(pi.word, &end, 0);
	    if ((end == pi.word) || (*end != 0)) {
		goto error;
	    }
	} else if ((pi.wordLength >= 6) && (pi.word[pi.wordLength-6] == '_')
		&& (strcmp(pi.word+pi.wordLength-6, "_x_hot") == 0)) {
	    if (NextBitmapWord(&pi) != TCL_OK) {
		goto error;
	    }
	    hotX = strtol(pi.word, &end, 0);
	    if ((end == pi.word) || (*end != 0)) {
		goto error;
	    }
	} else if ((pi.wordLength >= 6) && (pi.word[pi.wordLength-6] == '_')
		&& (strcmp(pi.word+pi.wordLength-6, "_y_hot") == 0)) {
	    if (NextBitmapWord(&pi) != TCL_OK) {
		goto error;
	    }
	    hotY = strtol(pi.word, &end, 0);
	    if ((end == pi.word) || (*end != 0)) {
		goto error;
	    }
	} else if ((pi.word[0] == 'c') && (strcmp(pi.word, "char") == 0)) {
	    while (1) {
		if (NextBitmapWord(&pi) != TCL_OK) {
		    goto error;
		}
		if ((pi.word[0] == '{') && (pi.word[1] == 0)) {
		    goto getData;
		}
	    }
	} else if ((pi.word[0] == '{') && (pi.word[1] == 0)) {
	    if (interp != NULL) {
		Tcl_SetObjResult(interp, Tcl_NewStringObj(
			"format error in bitmap data; looks like it's an"
			" obsolete X10 bitmap file", -1));
		Tcl_SetErrorCode(interp, "TK", "IMAGE", "BITMAP", "OBSOLETE",
			NULL);
	    }
	    goto errorCleanup;
	}
    }

    /*
     * Now we've read everything but the data. Allocate an array and read in
     * the data.
     */

  getData:
    if ((width <= 0) || (height <= 0)) {
	goto error;
    }
    numBytes = ((width+7)/8) * height;
    data = (char *)ckalloc(numBytes);
    for (p = data; numBytes > 0; p++, numBytes--) {
	if (NextBitmapWord(&pi) != TCL_OK) {
	    goto error;
	}
	*p = (char) strtol(pi.word, &end, 0);
	if (end == pi.word) {
	    goto error;
	}
    }

    /*
     * All done. Clean up and return.
     */

    if (pi.chan != NULL) {
	Tcl_Close(NULL, pi.chan);
    }
    *widthPtr = width;
    *heightPtr = height;
    *hotXPtr = hotX;
    *hotYPtr = hotY;
    return data;

  error:
    if (interp != NULL) {
	Tcl_SetObjResult(interp, Tcl_NewStringObj(
		"format error in bitmap data", -1));
	Tcl_SetErrorCode(interp, "TK", "IMAGE", "BITMAP", "FORMAT", NULL);
    }

  errorCleanup:
    if (data != NULL) {
	ckfree(data);
    }
    if (pi.chan != NULL) {
	Tcl_Close(NULL, pi.chan);
    }
    return NULL;
}

/*
 *----------------------------------------------------------------------
 *
 * NextBitmapWord --
 *
 *	This procedure retrieves the next word of information (stuff between
 *	commas or white space) from a bitmap description.
 *
 * Results:
 *	Returns TCL_OK if all went well. In this case the next word, and its
 *	length, will be availble in *parseInfoPtr. If the end of the bitmap
 *	description was reached then TCL_ERROR is returned.
 *
 * Side effects:
 *	None.
 *
 *----------------------------------------------------------------------
 */

static int
NextBitmapWord(
    ParseInfo *parseInfoPtr)	/* Describes what we're reading and where we
				 * are in it. */
{
    const char *src;
    char *dst;
    int c;

    parseInfoPtr->wordLength = 0;
    dst = parseInfoPtr->word;
    if (parseInfoPtr->string != NULL) {
	for (src = parseInfoPtr->string; isspace(UCHAR(*src)) || (*src == ',');
		src++) {
	    if (*src == 0) {
		return TCL_ERROR;
	    }
	}
	for ( ; !isspace(UCHAR(*src)) && (*src != ',') && (*src != 0); src++) {
	    *dst = *src;
	    dst++;
	    parseInfoPtr->wordLength++;
	    if (parseInfoPtr->wordLength > MAX_WORD_LENGTH) {
		return TCL_ERROR;
	    }
	}
	parseInfoPtr->string = src;
    } else {
	for (c = GetByte(parseInfoPtr->chan); isspace(UCHAR(c)) || (c == ',');
		c = GetByte(parseInfoPtr->chan)) {
	    if (c == EOF) {
		return TCL_ERROR;
	    }
	}
	for ( ; !isspace(UCHAR(c)) && (c != ',') && (c != EOF);
		c = GetByte(parseInfoPtr->chan)) {
	    *dst = c;
	    dst++;
	    parseInfoPtr->wordLength++;
	    if (parseInfoPtr->wordLength > MAX_WORD_LENGTH) {
		return TCL_ERROR;
	    }
	}
    }
    if (parseInfoPtr->wordLength == 0) {
	return TCL_ERROR;
    }
    parseInfoPtr->word[parseInfoPtr->wordLength] = 0;
    return TCL_OK;
}

/*
 *--------------------------------------------------------------
 *
 * ImgBmapCmd --
 *
 *	This procedure is invoked to process the Tcl command that corresponds
 *	to an image managed by this module. See the user documentation for
 *	details on what it does.
 *
 * Results:
 *	A standard Tcl result.
 *
 * Side effects:
 *	See the user documentation.
 *
 *--------------------------------------------------------------
 */

static int
ImgBmapCmd(
    ClientData clientData,	/* Information about the image master. */
    Tcl_Interp *interp,		/* Current interpreter. */
    int objc,			/* Number of arguments. */
    Tcl_Obj *const objv[])	/* Argument objects. */
{
    static const char *const bmapOptions[] = {"cget", "configure", NULL};
    BitmapMaster *modelPtr = (BitmapMaster *)clientData;
    int index;

    if (objc < 2) {
	Tcl_WrongNumArgs(interp, 1, objv, "option ?arg ...?");
	return TCL_ERROR;
    }
    if (Tcl_GetIndexFromObjStruct(interp, objv[1], bmapOptions,
	    sizeof(char *), "option", 0, &index) != TCL_OK) {
	return TCL_ERROR;
    }
    switch (index) {
    case 0: /* cget */
	if (objc != 3) {
	    Tcl_WrongNumArgs(interp, 2, objv, "option");
	    return TCL_ERROR;
	}
	return Tk_ConfigureValue(interp, Tk_MainWindow(interp), configSpecs,
		(char *) modelPtr, Tcl_GetString(objv[2]), 0);
    case 1: /* configure */
	if (objc == 2) {
	    return Tk_ConfigureInfo(interp, Tk_MainWindow(interp),
		    configSpecs, (char *) modelPtr, NULL, 0);
	} else if (objc == 3) {
	    return Tk_ConfigureInfo(interp, Tk_MainWindow(interp),
		    configSpecs, (char *) modelPtr,
		    Tcl_GetString(objv[2]), 0);
	} else {
	    return ImgBmapConfigureModel(modelPtr, objc-2, objv+2,
		    TK_CONFIG_ARGV_ONLY);
	}
    default:
	Tcl_Panic("bad const entries to bmapOptions in ImgBmapCmd");
	return TCL_OK;
    }
}

/*
 *----------------------------------------------------------------------
 *
 * ImgBmapGet --
 *
 *	This procedure is called for each use of a bitmap image in a widget.
 *
 * Results:
 *	The return value is a token for the instance, which is passed back to
 *	us in calls to ImgBmapDisplay and ImgBmapFree.
 *
 * Side effects:
 *	A data structure is set up for the instance (or, an existing instance
 *	is re-used for the new one).
 *
 *----------------------------------------------------------------------
 */

static ClientData
ImgBmapGet(
    Tk_Window tkwin,		/* Window in which the instance will be
				 * used. */
    ClientData masterData)	/* Pointer to our master structure for the
				 * image. */
{
    BitmapMaster *modelPtr = (BitmapMaster *)masterData;
    BitmapInstance *instancePtr;

    /*
     * See if there is already an instance for this window. If so then just
     * re-use it.
     */

    for (instancePtr = modelPtr->instancePtr; instancePtr != NULL;
	    instancePtr = instancePtr->nextPtr) {
	if (instancePtr->tkwin == tkwin) {
	    instancePtr->refCount++;
	    return instancePtr;
	}
    }

    /*
     * The image isn't already in use in this window. Make a new instance of
     * the image.
     */

    instancePtr = (BitmapInstance *)ckalloc(sizeof(BitmapInstance));
    instancePtr->refCount = 1;
    instancePtr->modelPtr = modelPtr;
    instancePtr->tkwin = tkwin;
    instancePtr->fg = NULL;
    instancePtr->bg = NULL;
    instancePtr->bitmap = None;
    instancePtr->mask = None;
    instancePtr->gc = NULL;
    instancePtr->nextPtr = modelPtr->instancePtr;
    modelPtr->instancePtr = instancePtr;
    ImgBmapConfigureInstance(instancePtr);

    /*
     * If this is the first instance, must set the size of the image.
     */

    if (instancePtr->nextPtr == NULL) {
	Tk_ImageChanged(modelPtr->tkMaster, 0, 0, 0, 0, modelPtr->width,
		modelPtr->height);
    }

    return instancePtr;
}

/*
 *----------------------------------------------------------------------
 *
 * ImgBmapDisplay --
 *
 *	This procedure is invoked to draw a bitmap image.
 *
 * Results:
 *	None.
 *
 * Side effects:
 *	A portion of the image gets rendered in a pixmap or window.
 *
 *----------------------------------------------------------------------
 */

static void
ImgBmapDisplay(
    ClientData clientData,	/* Pointer to BitmapInstance structure for
				 * instance to be displayed. */
    Display *display,		/* Display on which to draw image. */
    Drawable drawable,		/* Pixmap or window in which to draw image. */
    int imageX, int imageY,	/* Upper-left corner of region within image to
				 * draw. */
    int width, int height,	/* Dimensions of region within image to draw. */
    int drawableX, int drawableY)
				/* Coordinates within drawable that correspond
				 * to imageX and imageY. */
{
    BitmapInstance *instancePtr = (BitmapInstance *)clientData;
    int masking;

    /*
     * If there's no graphics context, it means that an error occurred while
     * creating the image instance so it can't be displayed.
     */

    if (instancePtr->gc == NULL) {
	return;
    }

    /*
     * If masking is in effect, must modify the mask origin within the
     * graphics context to line up with the image's origin. Then draw the
     * image and reset the clip origin, if there's a mask.
     */

    masking = (instancePtr->mask != None) || (instancePtr->bg == NULL);
    if (masking) {
	XSetClipOrigin(display, instancePtr->gc, drawableX - imageX,
		drawableY - imageY);
    }
    XCopyPlane(display, instancePtr->bitmap, drawable, instancePtr->gc,
	    imageX, imageY, (unsigned) width, (unsigned) height,
	    drawableX, drawableY, 1);
    if (masking) {
	XSetClipOrigin(display, instancePtr->gc, 0, 0);
    }
}

/*
 *----------------------------------------------------------------------
 *
 * ImgBmapFree --
 *
 *	This procedure is called when a widget ceases to use a particular
 *	instance of an image.
 *
 * Results:
 *	None.
 *
 * Side effects:
 *	Internal data structures get cleaned up.
 *
 *----------------------------------------------------------------------
 */

static void
ImgBmapFree(
    ClientData clientData,	/* Pointer to BitmapInstance structure for
				 * instance to be displayed. */
    Display *display)		/* Display containing window that used image. */
{
    BitmapInstance *instancePtr = (BitmapInstance *)clientData;
    BitmapInstance *prevPtr;

    if (instancePtr->refCount-- > 1) {
	return;
    }

    /*
     * There are no more uses of the image within this widget. Free the
     * instance structure.
     */

    if (instancePtr->fg != NULL) {
	Tk_FreeColor(instancePtr->fg);
    }
    if (instancePtr->bg != NULL) {
	Tk_FreeColor(instancePtr->bg);
    }
    if (instancePtr->bitmap != None) {
	Tk_FreePixmap(display, instancePtr->bitmap);
    }
    if (instancePtr->mask != None) {
	Tk_FreePixmap(display, instancePtr->mask);
    }
    if (instancePtr->gc != NULL) {
	Tk_FreeGC(display, instancePtr->gc);
    }
    if (instancePtr->modelPtr->instancePtr == instancePtr) {
	instancePtr->modelPtr->instancePtr = instancePtr->nextPtr;
    } else {
	for (prevPtr = instancePtr->modelPtr->instancePtr;
		prevPtr->nextPtr != instancePtr; prevPtr = prevPtr->nextPtr) {
	    /* Empty loop body */
	}
	prevPtr->nextPtr = instancePtr->nextPtr;
    }
    ckfree(instancePtr);
}

/*
 *----------------------------------------------------------------------
 *
 * ImgBmapDelete --
 *
 *	This procedure is called by the image code to delete the master
 *	structure for an image.
 *
 * Results:
 *	None.
 *
 * Side effects:
 *	Resources associated with the image get freed.
 *
 *----------------------------------------------------------------------
 */

static void
ImgBmapDelete(
    ClientData masterData)	/* Pointer to BitmapMaster structure for
				 * image. Must not have any more instances. */
{
    BitmapMaster *modelPtr = (BitmapMaster *)masterData;

    if (modelPtr->instancePtr != NULL) {
	Tcl_Panic("tried to delete bitmap image when instances still exist");
    }
    modelPtr->tkMaster = NULL;
    if (modelPtr->imageCmd != NULL) {
	Tcl_DeleteCommandFromToken(modelPtr->interp, modelPtr->imageCmd);
    }
    if (modelPtr->data != NULL) {
	ckfree(modelPtr->data);
    }
    if (modelPtr->maskData != NULL) {
	ckfree(modelPtr->maskData);
    }
    Tk_FreeOptions(configSpecs, (char *) modelPtr, NULL, 0);
    ckfree(modelPtr);
}

/*
 *----------------------------------------------------------------------
 *
 * ImgBmapCmdDeletedProc --
 *
 *	This procedure is invoked when the image command for an image is
 *	deleted. It deletes the image.
 *
 * Results:
 *	None.
 *
 * Side effects:
 *	The image is deleted.
 *
 *----------------------------------------------------------------------
 */

static void
ImgBmapCmdDeletedProc(
    ClientData clientData)	/* Pointer to BitmapMaster structure for
				 * image. */
{
    BitmapMaster *modelPtr = (BitmapMaster *)clientData;

    modelPtr->imageCmd = NULL;
    if (modelPtr->tkMaster != NULL) {
	Tk_DeleteImage(modelPtr->interp, Tk_NameOfImage(modelPtr->tkMaster));
    }
}

/*
 *----------------------------------------------------------------------
 *
 * GetByte --
 *
 *	Get the next byte from the open channel.
 *
 * Results:
 *	The next byte or EOF.
 *
 * Side effects:
 *	We read from the channel.
 *
 *----------------------------------------------------------------------
 */

static int
GetByte(
    Tcl_Channel chan)	/* The channel we read from. */
{
    char buffer;
    size_t size;

    size = Tcl_Read(chan, &buffer, 1);
    if ((size + 1) < 2) {
	return EOF;
    } else {
	return buffer;
    }
}

/*
 *----------------------------------------------------------------------
 *
 * ImgBmapPsImagemask --
 *
 *	This procedure generates postscript suitable for rendering a single
 *	bitmap of an image. A single bitmap image might contain both a
 *	foreground and a background bitmap. This routine is called once for
 *	each such bitmap in a bitmap image.
 *
 *	Prior to invoking this routine, the following setup has occurred:
 *
 *	   1.  The postscript foreground color has been set to the color used
 *	       to render the bitmap.
 *
 *	   2.  The origin of the postscript coordinate system is set to the
 *	       lower left corner of the bitmap.
 *
 *	   3.  The postscript coordinate system has been scaled so that the
 *	       entire bitmap is one unit squared.
 *
 * Results:
 *	None.
 *
 * Side effects:
 *	Postscript code is appended to psObj.
 *
 *----------------------------------------------------------------------
 */

static void
ImgBmapPsImagemask(
    Tcl_Obj *psObj,		/* Append postscript to this buffer. */
    int width, int height,	/* Width and height of the bitmap in pixels */
    char *data)			/* Data for the bitmap. */
{
    int i, j, nBytePerRow;

    /*
     * The bit order of bitmaps in Tk is the opposite of the bit order that
     * postscript uses. (In Tk, the least significant bit is on the right side
     * of the bitmap and in postscript the least significant bit is shown on
     * the left.) The following array is used to reverse the order of bits
     * within a byte so that the bits will be in the order postscript expects.
     */

    static const unsigned char bit_reverse[] = {
       0, 128, 64, 192, 32, 160,  96, 224, 16, 144, 80, 208, 48, 176, 112, 240,
       8, 136, 72, 200, 40, 168, 104, 232, 24, 152, 88, 216, 56, 184, 120, 248,
       4, 132, 68, 196, 36, 164, 100, 228, 20, 148, 84, 212, 52, 180, 116, 244,
      12, 140, 76, 204, 44, 172, 108, 236, 28, 156, 92, 220, 60, 188, 124, 252,
       2, 130, 66, 194, 34, 162,  98, 226, 18, 146, 82, 210, 50, 178, 114, 242,
      10, 138, 74, 202, 42, 170, 106, 234, 26, 154, 90, 218, 58, 186, 122, 250,
       6, 134, 70, 198, 38, 166, 102, 230, 22, 150, 86, 214, 54, 182, 118, 246,
      14, 142, 78, 206, 46, 174, 110, 238, 30, 158, 94, 222, 62, 190, 126, 254,
       1, 129, 65, 193, 33, 161,  97, 225, 17, 145, 81, 209, 49, 177, 113, 241,
       9, 137, 73, 201, 41, 169, 105, 233, 25, 153, 89, 217, 57, 185, 121, 249,
       5, 133, 69, 197, 37, 165, 101, 229, 21, 149, 85, 213, 53, 181, 117, 245,
      13, 141, 77, 205, 45, 173, 109, 237, 29, 157, 93, 221, 61, 189, 125, 253,
       3, 131, 67, 195, 35, 163,  99, 227, 19, 147, 83, 211, 51, 179, 115, 243,
      11, 139, 75, 203, 43, 171, 107, 235, 27, 155, 91, 219, 59, 187, 123, 251,
       7, 135, 71, 199, 39, 167, 103, 231, 23, 151, 87, 215, 55, 183, 119, 247,
      15, 143, 79, 207, 47, 175, 111, 239, 31, 159, 95, 223, 63, 191, 127, 255,
    };

    Tcl_AppendPrintfToObj(psObj,
	    "0 0 moveto %d %d true [%d 0 0 %d 0 %d] {<\n",
	    width, height, width, -height, height);

    nBytePerRow = (width + 7) / 8;
    for (i=0; i<height; i++) {
	for (j=0; j<nBytePerRow; j++) {
	    Tcl_AppendPrintfToObj(psObj, " %02x",
		    bit_reverse[0xff & data[i*nBytePerRow + j]]);
	}
	Tcl_AppendToObj(psObj, "\n", -1);
    }

    Tcl_AppendToObj(psObj, ">} imagemask \n", -1);
}

/*
 *----------------------------------------------------------------------
 *
 * ImgBmapPostscript --
 *
 *	This procedure generates postscript for rendering a bitmap image.
 *
 * Results:
 *	On success, this routine writes postscript code into interp->result
 *	and returns TCL_OK TCL_ERROR is returned and an error message is left
 *	in interp->result if anything goes wrong.
 *
 * Side effects:
 *	None.
 *
 *----------------------------------------------------------------------
 */

static int
ImgBmapPostscript(
    ClientData clientData,
    Tcl_Interp *interp,
    Tk_Window tkwin,
    Tk_PostscriptInfo psinfo,
    int x, int y, int width, int height,
    int prepass)
{
    BitmapMaster *modelPtr = (BitmapMaster *)clientData;
    Tcl_InterpState interpState;
    Tcl_Obj *psObj;

    if (prepass) {
	return TCL_OK;
    }

    /*
     * There is nothing to do for bitmaps with zero width or height.
     */

    if (width<=0 || height<=0 || modelPtr->width<=0 || modelPtr->height<=0){
	return TCL_OK;
    }

    /*
     * Some postscript implementations cannot handle bitmap strings longer
     * than about 60k characters. If the bitmap data is that big or bigger,
     * we bail out.
     */

    if (modelPtr->width*modelPtr->height > 60000) {
	Tcl_SetObjResult(interp, Tcl_NewStringObj(
		"unable to generate postscript for bitmaps larger than 60000"
		" pixels", -1));
	Tcl_SetErrorCode(interp, "TK", "CANVAS", "PS", "MEMLIMIT", NULL);
	return TCL_ERROR;
    }

    /*
     * Make our working space.
     */

    psObj = Tcl_NewObj();
    interpState = Tcl_SaveInterpState(interp, TCL_OK);

    /*
     * Translate the origin of the coordinate system to be the lower-left
     * corner of the bitmap and adjust the scale of the coordinate system so
     * that entire bitmap covers one square unit of the page. The calling
     * function put a "gsave" into the postscript and will add a "grestore" at
     * after this routine returns, so it is safe to make whatever changes are
     * necessary here.
     */

    if (x != 0 || y != 0) {
	Tcl_AppendPrintfToObj(psObj, "%d %d moveto\n", x, y);
    }
    if (width != 1 || height != 1) {
	Tcl_AppendPrintfToObj(psObj, "%d %d scale\n", width, height);
    }

    /*
     * Color the background, if there is one. This step is skipped if the
     * background is transparent. If the background is not transparent and
     * there is no background mask, then color the complete rectangle that
     * encloses the bitmap. If there is a background mask, then only apply
     * color to the bits specified by the mask.
     */

    if ((modelPtr->bgUid != NULL) && (modelPtr->bgUid[0] != '\000')) {
	XColor color;

	TkParseColor(Tk_Display(tkwin), Tk_Colormap(tkwin), modelPtr->bgUid,
		&color);
	Tcl_ResetResult(interp);
	if (Tk_PostscriptColor(interp, psinfo, &color) != TCL_OK) {
	    goto error;
	}
	Tcl_AppendObjToObj(psObj, Tcl_GetObjResult(interp));

	if (modelPtr->maskData == NULL) {
	    Tcl_AppendToObj(psObj,
		    "0 0 moveto 1 0 rlineto 0 1 rlineto -1 0 rlineto "
		    "closepath fill\n", -1);
	} else {
	    ImgBmapPsImagemask(psObj, modelPtr->width, modelPtr->height,
		    modelPtr->maskData);
	}
    }

    /*
     * Draw the bitmap foreground, assuming there is one.
     */

    if ((modelPtr->fgUid != NULL) && (modelPtr->data != NULL)) {
	XColor color;

	TkParseColor(Tk_Display(tkwin), Tk_Colormap(tkwin), modelPtr->fgUid,
		&color);
	Tcl_ResetResult(interp);
	if (Tk_PostscriptColor(interp, psinfo, &color) != TCL_OK) {
	    goto error;
	}
	Tcl_AppendObjToObj(psObj, Tcl_GetObjResult(interp));

	ImgBmapPsImagemask(psObj, modelPtr->width, modelPtr->height,
		modelPtr->data);
    }

    /*
     * Plug the accumulated postscript back into the result.
     */

    (void) Tcl_RestoreInterpState(interp, interpState);
    Tcl_AppendObjToObj(Tcl_GetObjResult(interp), psObj);
    Tcl_DecrRefCount(psObj);
    return TCL_OK;

  error:
    Tcl_DiscardInterpState(interpState);
    Tcl_DecrRefCount(psObj);
    return TCL_ERROR;
}

/*
 * Local Variables:
 * mode: c
 * c-basic-offset: 4
 * fill-column: 78
 * End:
 */<|MERGE_RESOLUTION|>--- conflicted
+++ resolved
@@ -18,7 +18,7 @@
  * image:
  */
 
-typedef struct BitmapMaster {
+typedef struct {
     Tk_ImageMaster tkMaster;	/* Tk's token for image master. NULL means the
 				 * image is being deleted. */
     Tcl_Interp *interp;		/* Interpreter for application that is using
@@ -41,7 +41,7 @@
     struct BitmapInstance *instancePtr;
 				/* First in list of all instances associated
 				 * with this master. */
-} BitmapMaster;
+} BitmapModel;
 
 /*
  * The following data structure represents all of the instances of an image
@@ -51,7 +51,7 @@
 typedef struct BitmapInstance {
     size_t refCount;		/* Number of instances that share this data
 				 * structure. */
-    BitmapMaster *modelPtr;	/* Pointer to master for image. */
+    BitmapModel *modelPtr;	/* Pointer to master for image. */
     Tk_Window tkwin;		/* Window in which the instances will be
 				 * displayed. */
     XColor *fg;			/* Foreground color for displaying image. */
@@ -108,17 +108,17 @@
 
 static const Tk_ConfigSpec configSpecs[] = {
     {TK_CONFIG_UID, "-background", NULL, NULL,
-	"", offsetof(BitmapMaster, bgUid), 0, NULL},
+	"", offsetof(BitmapModel, bgUid), 0, NULL},
     {TK_CONFIG_STRING, "-data", NULL, NULL,
-	NULL, offsetof(BitmapMaster, dataString), TK_CONFIG_NULL_OK, NULL},
+	NULL, offsetof(BitmapModel, dataString), TK_CONFIG_NULL_OK, NULL},
     {TK_CONFIG_STRING, "-file", NULL, NULL,
-	NULL, offsetof(BitmapMaster, fileString), TK_CONFIG_NULL_OK, NULL},
+	NULL, offsetof(BitmapModel, fileString), TK_CONFIG_NULL_OK, NULL},
     {TK_CONFIG_UID, "-foreground", NULL, NULL,
-	"#000000", offsetof(BitmapMaster, fgUid), 0, NULL},
+	"#000000", offsetof(BitmapModel, fgUid), 0, NULL},
     {TK_CONFIG_STRING, "-maskdata", NULL, NULL,
-	NULL, offsetof(BitmapMaster, maskDataString), TK_CONFIG_NULL_OK, NULL},
+	NULL, offsetof(BitmapModel, maskDataString), TK_CONFIG_NULL_OK, NULL},
     {TK_CONFIG_STRING, "-maskfile", NULL, NULL,
-	NULL, offsetof(BitmapMaster, maskFileString), TK_CONFIG_NULL_OK, NULL},
+	NULL, offsetof(BitmapModel, maskFileString), TK_CONFIG_NULL_OK, NULL},
     {TK_CONFIG_END, NULL, NULL, NULL, NULL, 0, 0, NULL}
 };
 
@@ -149,11 +149,7 @@
 			    int argc, Tcl_Obj *const objv[]);
 static void		ImgBmapCmdDeletedProc(ClientData clientData);
 static void		ImgBmapConfigureInstance(BitmapInstance *instancePtr);
-<<<<<<< HEAD
-static int		ImgBmapConfigureMaster(BitmapMaster *modelPtr,
-=======
 static int		ImgBmapConfigureModel(BitmapModel *modelPtr,
->>>>>>> 83284028
 			    int argc, Tcl_Obj *const objv[], int flags);
 static int		NextBitmapWord(ParseInfo *parseInfoPtr);
 @@ -188,7 +184,7 @@
     ClientData *clientDataPtr)	/* Store manager's token for image here; it
 				 * will be returned in later callbacks. */
 {
-    BitmapMaster *modelPtr = (BitmapMaster *)ckalloc(sizeof(BitmapMaster));
+    BitmapModel *modelPtr = (BitmapModel *)ckalloc(sizeof(BitmapModel));
     (void)typePtr;
 
     modelPtr->tkMaster = master;
@@ -235,13 +231,8 @@
  */
 
 static int
-<<<<<<< HEAD
-ImgBmapConfigureMaster(
-    BitmapMaster *modelPtr,	/* Pointer to data structure describing
-=======
 ImgBmapConfigureModel(
     BitmapModel *modelPtr,	/* Pointer to data structure describing
->>>>>>> 83284028
 				 * overall bitmap image to (reconfigure). */
     int objc,			/* Number of entries in objv. */
     Tcl_Obj *const objv[],	/* Pairs of configuration options for image. */
@@ -352,7 +343,7 @@
 ImgBmapConfigureInstance(
     BitmapInstance *instancePtr)/* Instance to reconfigure. */
 {
-    BitmapMaster *modelPtr = instancePtr->modelPtr;
+    BitmapModel *modelPtr = instancePtr->modelPtr;
     XColor *colorPtr;
     XGCValues gcValues;
     GC gc;
@@ -772,7 +763,7 @@
     Tcl_Obj *const objv[])	/* Argument objects. */
 {
     static const char *const bmapOptions[] = {"cget", "configure", NULL};
-    BitmapMaster *modelPtr = (BitmapMaster *)clientData;
+    BitmapModel *modelPtr = (BitmapModel *)clientData;
     int index;
 
     if (objc < 2) {
@@ -835,7 +826,7 @@
     ClientData masterData)	/* Pointer to our master structure for the
 				 * image. */
 {
-    BitmapMaster *modelPtr = (BitmapMaster *)masterData;
+    BitmapModel *modelPtr = (BitmapModel *)masterData;
     BitmapInstance *instancePtr;
 
     /*
@@ -1025,10 +1016,10 @@
 
 static void
 ImgBmapDelete(
-    ClientData masterData)	/* Pointer to BitmapMaster structure for
+    ClientData masterData)	/* Pointer to BitmapModel structure for
 				 * image. Must not have any more instances. */
 {
-    BitmapMaster *modelPtr = (BitmapMaster *)masterData;
+    BitmapModel *modelPtr = (BitmapModel *)masterData;
 
     if (modelPtr->instancePtr != NULL) {
 	Tcl_Panic("tried to delete bitmap image when instances still exist");
@@ -1067,10 +1058,10 @@
 
 static void
 ImgBmapCmdDeletedProc(
-    ClientData clientData)	/* Pointer to BitmapMaster structure for
+    ClientData clientData)	/* Pointer to BitmapModel structure for
 				 * image. */
 {
-    BitmapMaster *modelPtr = (BitmapMaster *)clientData;
+    BitmapModel *modelPtr = (BitmapModel *)clientData;
 
     modelPtr->imageCmd = NULL;
     if (modelPtr->tkMaster != NULL) {
@@ -1220,7 +1211,7 @@
     int x, int y, int width, int height,
     int prepass)
 {
-    BitmapMaster *modelPtr = (BitmapMaster *)clientData;
+    BitmapModel *modelPtr = (BitmapModel *)clientData;
     Tcl_InterpState interpState;
     Tcl_Obj *psObj;
 
