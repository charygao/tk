--- conflicted
+++ resolved
@@ -696,7 +696,7 @@
  * Macro that determines how much space to allocate for TkTextDispLineInfo:
  */
 
-#define TEXT_DISPLINEINFO_SIZE(numDispLines) (Tk_Offset(TkTextDispLineInfo, entry) + \
+#define TEXT_DISPLINEINFO_SIZE(numDispLines) (offsetof(TkTextDispLineInfo, entry) + \
 	(numDispLines)*sizeof(((TkTextDispLineInfo *) 0)->entry[0]))
 
 /*
@@ -13487,18 +13487,10 @@
     data->tabApplied = false;
     data->tabOverhang = 0;
 
-<<<<<<< HEAD
     if (!tabArrayPtr || tabArrayPtr->numTabs == 0) {
 	/*
 	 * We're using a default tab spacing of 8 characters.
 	 */
-=======
-#if !TK_LAYOUT_WITH_BASE_CHUNKS
-    ciPtr = ckalloc(offsetof(CharInfo, chars) + 1 + bytesThatFit);
-    chunkPtr->clientData = ciPtr;
-    memcpy(ciPtr->chars, p, bytesThatFit);
-#endif /* TK_LAYOUT_WITH_BASE_CHUNKS */
->>>>>>> bc7034e2
 
 	tabWidth = MAX(1, textPtr->charWidth*8);
     } else {
