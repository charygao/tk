/*
 * tkTextDisp.c --
 *
 *	This module provides facilities to display text widgets. It is the
 *	only place where information is kept about the screen layout of text
 *	widgets. (Well, strictly, each TkTextLine and B-tree node caches its
 *	last observed pixel height, but that information originates here).
 *
 * Copyright (c) 1992-1994 The Regents of the University of California.
 * Copyright (c) 1994-1997 Sun Microsystems, Inc.
 * Copyright (c) 2015-2018 Gregor Cramer
 *
 * See the file "license.terms" for information on usage and redistribution of
 * this file, and for a DISCLAIMER OF ALL WARRANTIES.
 */

#if defined(_MSC_VER ) && _MSC_VER < 1500
/* suppress wrong warnings to support ancient compilers */
#pragma warning (disable : 4305)
#endif

#include "tkInt.h"
#include "tkText.h"
#include "tkTextTagSet.h"
#include "tkRangeList.h"
#include "tkAlloc.h"

#ifdef _WIN32
# include "tkWinInt.h"
#elif defined(__CYGWIN__)
# include "tkUnixInt.h"
#endif

<<<<<<< HEAD
#ifdef MAC_OSX_TK
# include "tkMacOSXInt.h"
# define OK_TO_LOG (!TkpAppIsDrawing())
/* Version 8.5 has forgotten to define this constant. */
# ifndef TK_DO_NOT_DRAW
#  define TK_DO_NOT_DRAW 0x80
# endif
# ifndef DEF_TEXT_INACTIVE_SELECT_COLOR_DISABLED
#  define DEF_TEXT_INACTIVE_SELECT_COLOR_DISABLED "1"
# endif
#else /* for portability to 8.5/6 */
# define OK_TO_LOG 1
# ifndef DEF_TEXT_INACTIVE_SELECT_COLOR_DISABLED
#  define DEF_TEXT_INACTIVE_SELECT_COLOR_DISABLED "0"
# endif
#endif

#include <stdlib.h>
#include <assert.h>

#ifndef MIN
# define MIN(a,b) (a < b ? a : b)
#endif
#ifndef MAX
# define MAX(a,b) (a < b ? b : a)
#endif

#ifdef NDEBUG
# define DEBUG(expr)
#else
# define DEBUG(expr) expr
#endif

// Portability to 8.5/8.6
#if TK_MAJOR_VERSION == 8 && TK_MINOR_VERSION < 7
# ifdef MAC_OSX_TK
static int
TkpDrawingIsDisabled(
   Tk_Window tkwin)
{
    MacDrawable *macWin = ((TkWindow *) tkwin)->privatePtr;
    return macWin && !!(macWin->flags & TK_DO_NOT_DRAW);
}
#else
static int TkpDrawingIsDisabled(Tk_Window tkwin) { return 0; }
=======
#ifdef _WIN32
#include "tkWinInt.h"
#elif defined(__CYGWIN__)
#include "tkUnixInt.h"
#elif defined(MAC_OSX_TK)
#include "tkMacOSXInt.h"
#define OK_TO_LOG (!TkpWillDrawWidget(textPtr->tkwin))
#endif

#if !defined(MAC_OSX_TK)
#define OK_TO_LOG 1
>>>>>>> 51e8e55c
#endif
#endif /* TCL_MAJOR_VERSION == 8 && TCL_MINOR_VERSION < 7 */

/*
 * "Calculations of line pixel heights and the size of the vertical
 * scrollbar."
 *
 * Given that tag, font and elide changes can happen to large numbers of
 * diverse chunks in a text widget containing megabytes of text, it is not
 * possible to recalculate all affected height information immediately any
 * such change takes place and maintain a responsive user-experience. Yet, for
 * an accurate vertical scrollbar to be drawn, we must know the total number
 * of vertical pixels shown on display versus the number available to be
 * displayed.
 *
 * The way the text widget solves this problem is by maintaining cached line
 * pixel heights (in the BTree for each logical line), and having asynchronous
 * timer callbacks (i) to iterate through the logical lines recalculating
 * their heights, and (ii) to recalculate the vertical scrollbar's position
 * and size.
 *
 * Typically this works well but there are some situations where the overall
 * functional design of this file causes some problems. These problems can
 * only arise because the calculations used to display lines on screen are not
 * connected to those in the iterating-line- recalculation-process.
 *
 * The reason for this disconnect is that the display calculations operate in
 * display lines, and the iteration and cache operates in logical lines.
 * Given that the display calculations both need not contain complete logical
 * lines (at top or bottom of display), and that they do not actually keep
 * track of logical lines (for simplicity of code and historical design), this
 * means a line may be known and drawn with a different pixel height to that
 * which is cached in the BTree, and this might cause some temporary
 * undesirable mismatch between display and the vertical scrollbar.
 *
 * All such mismatches should be temporary, however, since the asynchronous
 * height calculations will always catch up eventually.
 *
 * For further details see the comments before and within the following
 * functions below: LayoutDLine, AsyncUpdateLineMetrics, GetYView,
 * GetYPixelCount, UpdateOneLine, UpdateLineMetrics.
 *
 * For details of the way in which the BTree keeps track of pixel heights, see
 * tkTextBTree.c. Basically the BTree maintains two pieces of information: the
 * logical line indices and the pixel height cache.
 */

/*
 * TK_LAYOUT_WITH_BASE_CHUNKS:
 *
 *	With this macro set, collect all char chunks that have no holes
 *	between them, that are on the same line and use the same font and font
 *	size. Allocate the chars of all these chunks, the so-called "stretch",
 *	in a DString in the first chunk, the so-called "base chunk". Use the
 *	base chunk string for measuring and drawing, so that these actions are
 *	always performed with maximum context.
 *
 *	This is necessary for text rendering engines that provide ligatures
 *	and sub-pixel layout, like ATSU on Mac. If we don't do this, the
 *	measuring will change all the time, leading to an ugly "tremble and
 *	shiver" effect. This is because of the continuous splitting and
 *	re-merging of chunks that goes on in a text widget, when the cursor or
 *	the selection move.
 *
 * Side effects:
 *
 *	Memory management changes. Instead of attaching the character data to
 *	the clientData structures of the char chunks, an additional DString is
 *	used. The collection process will even lead to resizing this DString
 *	for large stretches (> TCL_DSTRING_STATIC_SIZE == 200). We could
 *	reduce the overall memory footprint by copying the result to a plain
 *	char array after the line breaking process, but that would complicate
 *	the code and make performance even worse speedwise.
 */

/*
 * The following macro is used to compare two floating-point numbers to within
 * a certain degree of scale. Direct comparison fails on processors where the
 * processor and memory representations of FP numbers of a particular
 * precision is different (e.g. Intel)
 */

#define FP_EQUAL_SCALE(double1, double2, scaleFactor) \
    (fabs((double1) - (double2))*((scaleFactor) + 1.0) < 0.3)

/*
 * Macros to make debugging/testing logging a little easier.
 *
 * On OSX 10.14 Drawing procedures are sometimes run because the system has
 * decided to redraw the window.  This can corrupt the data that a test is
 * trying to collect.  So we don't write to the logging variables when the
 * drawing procedure is being run that way.  Other systems can always log.
 */

#define LOG(toVar,what) \
    if (OK_TO_LOG) \
        Tcl_SetVar2(textPtr->interp, toVar, NULL, what, TCL_GLOBAL_ONLY|TCL_APPEND_VALUE|TCL_LIST_ELEMENT)
#define CLEAR(var) \
    if (OK_TO_LOG) \
	Tcl_SetVar2(interp, var, NULL, "", TCL_GLOBAL_ONLY)

/*
 * Speed up if the text content only contains monospaced line heights, and line wrapping
 * is disabled.
 *
 * But this speed-up trial seems not to have any effect which is worth the effort,
 * especially because it can be used only if no line wrapping will be done.
 */

#define SPEEDUP_MONOSPACED_LINE_HEIGHTS 0

/*
 * Structure for line break information:
 */

typedef struct TkTextBreakInfo {
    uint32_t refCount;	/* Reference counter, destroy if this counter is going to zero. */
#ifndef NDEBUG
    uint32_t brksSize;	/* Size of break info array, only needed for debugging. */
#endif
    char *brks;		/* Array of break info, has exactly the char length of the logical line,
    			 * each cell is one of LINEBREAK_NOBREAK, LINEBREAK_ALLOWBREAK,
			 * LINEBREAK_MUSTBREAK, or LINEBREAK_INSIDEACHAR. */
    struct TkTextBreakInfo *nextPtr;
    			/* Pointer to break information of successor line. Will only be used
    			 * when caching the break information while redrawing tags. */
} TkTextBreakInfo;

typedef struct TkTextDispLine DLine;

/*
 * Flag bits for DLine structures:
 *
 * HAS_3D_BORDER -		Non-zero means that at least one of the chunks in this line has
 *				a 3D border, so itpotentially interacts with 3D borders in
 *				neighboring lines (see DisplayLineBackground).
 * NEW_LAYOUT -			Non-zero means that the line has been re-layed out since the last
 *				time the display was updated.
 * TOP_LINE -			Non-zero means that this was the top line in in the window the last
 *				time that the window was laid out. This is important because a line
 *				may be displayed differently if its at the top or bottom than if
 *				it's in the middle (e.g. beveled edges aren't displayed for middle
 *				lines if the adjacent line has a similar background).
 * BOTTOM_LINE -		Non-zero means that this was the bottom line in the window the last
 *				time that the window was laid out.
 * OLD_Y_INVALID -		The value of oldY in the structure is not valid or useful and should
 *				not be examined. 'oldY' is only useful when the DLine is currently
 *				displayed at a different position and we wish to re-display it via
 *				scrolling, so this means the DLine needs redrawing.
 * PARAGRAPH_START -		We are on the first line of a paragraph (used to choose between
 *				lmargin1, lmargin2).
 * CURSOR -			This display line is displaying the cursor.
 */

#define HAS_3D_BORDER	(1 << 0)
#define NEW_LAYOUT	(1 << 1)
#define TOP_LINE	(1 << 2)
#define BOTTOM_LINE	(1 << 3)
#define OLD_Y_INVALID	(1 << 4)
#define PARAGRAPH_START	(1 << 5)
#define DELETED		(1 << 6) /* for debugging */
#define LINKED		(1 << 7) /* for debugging */
#define CACHED		(1 << 8) /* for debugging */

/*
 * The following structure describes how to display a range of characters.
 * The information is generated by scanning all of the tags associated with
 * the characters and combining that with default information for the overall
 * widget. These structures form the hash keys for dInfoPtr->styleTable.
 */

typedef struct StyleValues {
    Tk_3DBorder border;		/* Used for drawing background under text.
				 * NULL means use widget background. */
    Pixmap bgStipple;		/* Stipple bitmap for background. None means
				 * draw solid. */
    XColor *fgColor;		/* Foreground color for text. */
    XColor *eolColor;		/* Foreground color for end of line symbol, can be NULL. */
    XColor *eotColor;		/* Foreground color for end of text symbol, can be NULL. */
    XColor *hyphenColor;	/* Foreground color for soft hyphens, can be NULL. */
    Tk_Font tkfont;		/* Font for displaying text. */
    Pixmap fgStipple;		/* Stipple bitmap for text and other foreground stuff. None means
    				 * draw solid.*/
    TkTextTabArray *tabArrayPtr;/* Locations and types of tab stops (may be NULL). */
    Tk_3DBorder lMarginColor;	/* Color of left margins (1 and 2). */
    Tk_3DBorder rMarginColor;	/* Color of right margin. */
    XColor *overstrikeColor;	/* Foreground color for overstrike through text. */
    XColor *underlineColor;	/* Foreground color for underline underneath text. */
    char const *lang;		/* Language support (may be NULL). */
    int hyphenRules;		/* Hyphenation rules for spelling changes. */
    int32_t borderWidth;	/* Width of 3-D border for background. */
    int32_t lMargin1;		/* Left margin, in pixels, for first display line of each text line. */
    int32_t lMargin2;		/* Left margin, in pixels, for second and later display lines of
    				 * each text line. */
    int32_t offset;		/* Offset in pixels of baseline, relative to baseline of line. */
    int32_t rMargin;		/* Right margin, in pixels. */
    int32_t spacing1;		/* Spacing above first dline in text line. */
    int32_t spacing2;		/* Spacing between lines of dline. */
    int32_t spacing3;		/* Spacing below last dline in text line. */
    uint32_t wrapMode:3;	/* How to handle wrap-around for this tag. One of TEXT_WRAPMODE_CHAR,
				 * TEXT_WRAPMODE_NONE, TEXT_WRAPMODE_WORD, or TEXT_WRAPMODE_CODEPOINT.*/
    uint32_t tabStyle:3;	/* One of TABULAR or WORDPROCESSOR. */
    uint32_t justify:3;		/* Justification style for text. */
    uint32_t relief:3;		/* 3-D relief for background. */
    uint32_t indentBg:1;	/* Background will be indented accordingly to the -lmargin1,
    				 * and -lmargin2 options. */
    uint32_t overstrike:1;	/* Non-zero means draw overstrike through text. */
    uint32_t underline:1;	/* Non-zero means draw underline underneath text. */
    uint32_t elide:1;		/* Zero means draw text, otherwise not. */
} StyleValues;

/*
 * The following structure extends the StyleValues structure above with
 * graphics contexts used to actually draw the characters. The entries in
 * dInfoPtr->styleTable point to structures of this type.
 */

typedef struct TextStyle {
    StyleValues *sValuePtr;	/* Raw information from which GCs were derived. */
    Tcl_HashEntry *hPtr;	/* Pointer to entry in styleTable. Used to delete entry. */
    GC bgGC;			/* Graphics context for background. None means use widget background. */
    GC fgGC;			/* Graphics context for foreground. */
    GC ulGC;			/* Graphics context for underline. */
    GC ovGC;			/* Graphics context for overstrike. */
    GC eolGC;			/* Graphics context for end of line symbol. */
    GC eotGC;			/* Graphics context for end of text symbol. */
    GC hyphenGC;		/* Graphics context for soft hyphen character. */
    uint32_t refCount;		/* Number of times this structure is referenced in Chunks. */
} TextStyle;

/*
 * In TkTextDispChunk structures for character segments, the clientData field
 * points to one of the following structures:
 */

typedef struct CharInfo {
    union {
	const char *chars;	/* UTF characters to display. Actually points into the baseChars of
				 * the base chunk. */
	struct CharInfo *next;	/* Pointer to next free info struct. */
    } u;
    TkSizeT numBytes;		/* Number of bytes that belong to this chunk. */
    TkSizeT baseOffset;		/* Starting offset in baseChars of base chunk; always zero if
    				 * context drawing is not used. */
    TkTextSegment *segPtr;	/* Pointer to char segment containing the chars. */
} CharInfo;

typedef struct PixelPos {
    int32_t xFirst, xLast; 	/* Horizontal pixel position. */
    int32_t yFirst, yLast;	/* Vertical pixel position. */
} PixelPos;

typedef struct DRegion {
    int y1;
    int y2;
} DRegion;

/*
 * Overall display information for a text widget:
 */

typedef struct TextDInfo {
    Tcl_HashTable styleTable;	/* Hash table that maps from StyleValues to TextStyles for this
    				 * widget. */
    DLine *dLinePtr;		/* First in list of all display lines for this widget, in order
    				 * from top to bottom. */
    DLine *lastDLinePtr;	/* Pointer to last display line in this widget. */
    TextStyle *defaultStyle;	/* Default style. */
    GC copyGC;			/* Graphics context for copying from off-screen pixmaps onto screen. */
    GC scrollGC;		/* Graphics context for copying from one place in the window to
    				 * another (scrolling): differs from copyGC in that we need to get
				 * GraphicsExpose events. */
    GC insertFgGC;		/* Graphics context for drawing text "behind" the insert cursor. */
    double xScrollFirst, xScrollLast;
				/* Most recent values reported to horizontal scrollbar; used to
				 * eliminate unnecessary reports. */
    double yScrollFirst, yScrollLast;
				/* Most recent values reported to vertical scrollbar; used to
				 * eliminate unnecessary reports. */
    uint32_t firstLineNo;	/* Line number of first line in text widget, needed for re-layout. */
    uint32_t lastLineNo;	/* Line number of last line in text widget, needed for re-layout. */
    int32_t topPixelOffset;	/* Identifies first pixel in top display line to display in window. */
    int32_t newTopPixelOffset;	/* Desired first pixel in top display line to display in window. */
    int32_t x;			/* First x-coordinate that may be used for actually displaying line
    				 * information. Leaves space for border, etc. */
    int32_t y;			/* First y-coordinate that may be used for actually displaying line
    				 * information. Leaves space for border, etc. */
    int32_t maxX;		/* First x-coordinate to right of available space for displaying
    				 * lines. */
    int32_t maxY;		/* First y-coordinate below available space for displaying lines. */
    int32_t topOfEof;		/* Top-most pixel (lowest y-value) that has been drawn in the
    				 * appropriate fashion for the portion of the window after the last
				 * line of the text. This field is used to figure out when to redraw
				 * part or all of the eof field. */
    int32_t curYPixelOffset;	/* Y offset of the current view. */
    TkTextSegment *endOfLineSegPtr;
    				/* Holds the end of line symbol (option -showendOfline). */
    TkTextSegment *endOfTextSegPtr;
    				/* Holds the end of text symbol (option -showendOftext). */
    DRegion invalidRegion;	/* This regions contains the invalidated regions, because these
    				 * regions cannot be scrolled. */

    /*
     * Cache for single lines:
     */

    DLine *cachedDLinePtr;	/* We are caching some computed display lines for speed enhancements. */
    DLine *lastCachedDLinePtr;	/* Pointer to last cached display line. */
    unsigned numCachedLines;	/* Number of cached display lines. */
    DLine *lastMetricDLinePtr;	/* We are caching the last computed display line in metric computation,
    				 * one reason is speed up, but the main reason is to avoid that some
				 * cached data (i.e. brks) will be released to early. */

    /*
     * Storage for saved display lines. These lines has been computed for line metric information,
     * and will be used for displaying afterwards.
     */

    DLine *savedDLinePtr;	/* First in list of saved display lines, in order from top to bottom. */
    DLine *lastSavedDLinePtr;/* Pointer to last saved display line. */
    int32_t savedDisplayLinesHeight;
    				/* Sum of saved display line heights. */

    /*
     * Additional buffers:
     */

    char *strBuffer;		/* We need a string buffer for the line break algorithm. */
    unsigned strBufferSize;	/* Size of the line break string buffer. */

    /*
     * Information used for scrolling:
     */

    int32_t newXPixelOffset;	/* Desired x scroll position, measured as the number of pixels
    				 * off-screen to the left for a line with no left margin. */
    int32_t curXPixelOffset;	/* Actual x scroll position, measured as the number of pixels
    				 * off-screen to the left. */
    uint32_t maxLength;		/* Length in pixels of longest line that's visible in window
    				 * (length may exceed window size). If there's no wrapping, this
				 * will be zero. */
    PixelPos curPixelPos;	/* Most recent pixel position, used for the "watch" command. */
    PixelPos prevPixelPos;	/* Previous pixel position, used for the "watch" command. */

    /*
     * The following information is used to implement scanning:
     */

    int32_t scanMarkXPixel;	/* Pixel index of left edge of the window when the scan started. */
    int32_t scanMarkX;		/* X-position of mouse at time scan started. */
    int32_t scanTotalYScroll;	/* Total scrolling (in screen pixels) that has occurred since
    				 * scanMarkY was set. */
    int32_t scanMarkY;		/* Y-position of mouse at time scan started. */

    /*
     * The following is caching the current chunk information:
     */

    TkTextIndex currChunkIndex;	/* Index position of current chunk. */
    TkTextDispChunk *currChunkPtr;
    				/* This is the chunk currently hovered by mouse. */
    DLine *currDLinePtr;	/* The DLine which contains the current chunk. */

    /*
     * Cache current y-view position:
     */

    int32_t topLineNo;
    int32_t topByteIndex;

    /*
     * Pools for lines, chunks, char infos, and break infos:
     */

    DLine *dLinePoolPtr;	/* Pointer to first free display line. */
    TkTextDispChunk *chunkPoolPtr;
    				/* Pointer to first free chunk. */
    struct TkTextDispChunkSection *sectionPoolPtr;
    				/* Pointer to first free section. */
    CharInfo *charInfoPoolPtr;	/* Pointer to first free char info. */
    unsigned chunkCounter;	/* Used for the unique chunk ID. */

    /*
     * Miscellaneous information:
     */

    bool dLinesInvalidated;	/* This value is set to true whenever something happens that
    				 * invalidates information in DLine structures; if a redisplay
				 * is in progress, it will see this and abort the redisplay. This
				 * is needed because, for example, an embedded window could change
				 * its size when it is first displayed, invalidating the DLine that
				 * is currently being displayed. If redisplay continues, it will
				 * use freed memory and could dump core. */
    bool pendingUpdateLineMetricsFinished;
    				/* Did we add RunUpdateLineMetricsFinished to the idle loop? */
    int32_t flags;		/* Various flag values: see below for definitions. */
    uint32_t countImages;	/* Number of displayed images (currently unused except if
    				 * SPEEDUP_MONOSPACED_LINE_HEIGHTS is set). */
    uint32_t countWindows;	/* Number of displayed windows. */
    bool insideLineMetricUpdate;/* Line metric update is currently in progress. */

    /*
     * Information used to handle the asynchronous updating of the y-scrollbar
     * and the vertical height calculations:
     */

    int lineHeight;		/* TkTextRelayoutWindow is using this value: the line height of
    				 * monospaced lines, is zero of the line heights are not monospaced
				 * in last call of TkTextRelayoutWindow. */
    uint32_t lineMetricUpdateEpoch;
    				/* Stores a number which is incremented each time the text widget
				 * changes in a significant way (e.g. resizing or geometry-influencing
				 * tag changes). */
    uint32_t lineMetricUpdateCounter;
    				/* Count updates of line metric information. */
    TkRangeList *lineMetricUpdateRanges;
    				/* Stores the range of line numbers which are not yet up-to-date. */
    TkTextIndex metricIndex;	/* If the current metric update line wraps into very many display
    				 * lines, then this is used to keep track of what index we've got
				 * to so far... */
    Tcl_TimerToken lineUpdateTimer;
				/* A token pointing to the current line metric update callback. */
    Tcl_TimerToken scrollbarTimer;
				/* A token pointing to the current scrollbar update callback. */
    Tcl_TimerToken repickTimer;
				/* A token pointing to the current repick callback. */
} TextDInfo;

typedef struct TkTextDispChunkSection {
    struct TkTextDispChunkSection *nextPtr;
    				/* Next section in chain of display sections. */
    TkTextDispChunk *chunkPtr;	/* First display chunk in this section. */
    uint32_t numBytes;		/* Number of bytes in this section. */
} TkTextDispChunkSection;

/*
 * Flag values for TextDInfo structures:
 *
 * DINFO_OUT_OF_DATE:	Means that the DLine structures for this window are partially or
 *			completely out of date and need to be recomputed.
 *
 * REDRAW_PENDING:	Means that a when-idle handler has been scheduled to update the display.
 *
 * REDRAW_BORDERS:	Means window border or pad area has potentially been damaged and must
 *			be redrawn.
 *
 * ASYNC_UPDATE:	Means that the asynchronous pixel-height calculation is still working.
 *
 * ASYNC_PENDING:	Means that the asynchronous pixel-height calculation is pending until
 *			the display update (DisplayText) has been finished.
 *
 * REPICK_NEEDED:	Means that the widget has been modified in a way that could change
 *			the current character (a different character might be under the mouse
 *			cursor now). Need to recompute the current character before the next
 *			redisplay.
 */

#define DINFO_OUT_OF_DATE	(1 << 0)
#define REDRAW_PENDING		(1 << 1)
#define REDRAW_BORDERS		(1 << 2)
#define ASYNC_UPDATE		(1 << 3)
#define ASYNC_PENDING		(1 << 4)
#define REPICK_NEEDED		(1 << 5)

typedef struct LayoutPos {
    TkTextSegment *segPtr;
    int offset;
} LayoutPos;

typedef struct LayoutData {
    TkText *textPtr;
    DLine *dlPtr;		/* Current display line. */
    TkTextDispChunk *chunkPtr;	/* Start of chunk chain. */
    TkTextDispChunk *tabChunkPtr;
				/* Pointer to the chunk containing the previous tab stop. */
    TkTextDispChunk *firstChunkPtr;
				/* Pointer to the first chunk. */
    TkTextDispChunk *lastChunkPtr;
				/* Pointer to the current chunk. */
    TkTextDispChunk *firstCharChunkPtr;
				/* Pointer to the first char/hyphen/window/image chunk in chain. */
    TkTextDispChunk *lastCharChunkPtr;
				/* Pointer to the last char/hyphen/window/image chunk in chain. */
    TkTextDispChunk *breakChunkPtr;
				/* Chunk containing best word break point, if any. */
    TkTextDispChunk *cursorChunkPtr;
				/* Pointer to the insert cursor chunk. */
    TkTextLine *logicalLinePtr;	/* Pointer to the logical line. */
    TkTextBreakInfo *breakInfo;	/* Line break information of logical line. */
    LayoutPos decimalPointPos;	/* This character segment contains the decimal point. */
    LayoutPos lastNumericalPos; /* This character segment contains the last part of a numerical tab. */
    LayoutPos shiftToNextLinePos;
    				/* Shift characters starting with this position to next line. */
    const char *brks;		/* Buffer for line break information (for TEXT_WRAPMODE_CODEPOINT). */
    TkTextIndex index;		/* Current index. */
    unsigned countChunks;	/* Number of chunks in current display line. */
    unsigned countVisibleChunks;/* Number of visible (width > 0) chunks in current display line. */
    unsigned numBytesSoFar;	/* The number of processed bytes (so far). */
    unsigned byteOffset;	/* The byte offset to start of logical line. */
    unsigned dispLineOffset;	/* The byte offset to start of display line. */
    int increaseNumBytes;	/* Increase number of consumed bytes to realize spelling changes. */
    unsigned decreaseNumBytes;	/* Decrease number of displayable bytes to realize spelling changes. */
    unsigned displayLineNo;	/* Current display line number. */
    int rMargin;		/* Right margin width for line. */
    int hyphenRule;		/* Hyphenation rule applied to last char chunk (only in hyphenation
    				 * has been applied). */
    TkTextTabArray *tabArrayPtr;/* Tab stops for line; taken from style for the first character
    				 * on line. */
    int tabStyle;		/* One of TABULAR or WORDPROCESSOR. */
    int tabSize;		/* Number of pixels consumed by current tab stop. */
    int tabX;			/* Position of next tab, needed for alignment of numerical tabs. */
    int tabShift;		/* Position of first tab in display line, if first tab is LEFT,
    				 * zero otherwise. */
    int tabIndex;		/* Index of the current tab stop. */
    int tabOverhang;		/* Overhang from computed line break. */
    TkTextTabAlign tabAlignment;/* Alignment of current active tab. */
    unsigned tabWidth;		/* Default tab width of this widget. */
    unsigned numSpaces;		/* Number of expandable space (needed for full justification). */
    unsigned shiftToNextLine;	/* Shift this number of characters to next line for adjustment of
    				 * numeric tabs, starting with shiftToNextLinePos. */
    unsigned lengthOfFractional;/* Length of fractional part in numerical tabs, including decimal
    				 * point. */
    TkTextJustify justify;	/* How to justify line: taken from style for the first character
    				 * in this display line. */
    TkWrapMode wrapMode;	/* Wrap mode to use for this chunk. */
    int maxX;			/* Maximal x coord in current line. */
    int width;			/* Maximal x coord in widget. */
    int x;			/* Current x coord. */
    bool paragraphStart;	/* 'true' means that we are on the first line of a paragraph
    				 * (used to choose between lmargin1, lmargin2). */
    bool skipSpaces;		/* 'true' means that we have to gobble spaces at start of next
    				 * segment. */
    bool trimSpaces;		/* 'true' iff space mode is TEXT_SPACEMODE_TRIM. */
    bool isNumericTab;		/* We are processing the integral part of a numeric tab. */
    bool isRightTab;		/* We are processing a right tab. */
    bool adjustFirstChunk;	/* Start adjustment of chunks with first chunk, needed for line wrapping
    				 * with right tabs. */
    bool tabApplied;		/* Current tab has been already applied? */

#if TK_LAYOUT_WITH_BASE_CHUNKS
    /*
     * Support for context drawing.
     */

    TkTextDispChunk *baseChunkPtr;
    				/* The chunk which contains the actual context data. */
#endif
} LayoutData;

typedef struct DisplayInfo {
    int byteOffset;		/* Byte offset to start of display line (subtract this offset to
    				 * get the index of display line start). */
    int nextByteOffset;		/* Byte offset to start of next display line (add this offset to
    				 * get the index of next display line start). */
    unsigned displayLineNo;	/* Number of display line. */
    unsigned numDispLines;	/* Total number of display lines belonging to corresponding logical
    				 * line (so far). */
    int pixels;			/* Total height of logical line (so far). */
    bool isComplete;		/* The display line metric is complete for this logical line? */
    const TkTextDispLineEntry *entry;
    				/* Pointer to entry in display pixel info for displayLineNo. Note
				 * that the predecessing entries can be accessed, but not the successing
				 * entries. */
    DLine *dLinePtr;		/* Cached display lines, produced while ComputeDisplayLineInfo is
    				 * computing the line metrics. */
    DLine *lastDLinePtr;	/* Pointer to last cached display line. */
    unsigned numCachedLines;	/* Number of cached lines. */
    unsigned heightOfCachedLines;
    				/* Sum of cached display line heights. */
    TkTextIndex index;		/* Index where the computation has finished. */
    TkTextLine *linePtr;	/* Logical line, where computation has started. */
    const TkTextPixelInfo *pixelInfo;
    				/* Pixel information of logical line. */
    TkTextBreakInfo *lineBreakInfo;
    				/* We have to cache the line break information (for
    				 * TEXT_WRAPMODE_CODEPOINT), to avoid repeated computations when
				 * scrolling. */

    /*
     * This attribute is private.
     */

    TkTextDispLineEntry entryBuffer[2];
    				/* This buffer will be used if the logical line has no entries
				 * (single display line). */
} DisplayInfo;

/*
 * Action values for FreeDLines:
 *
 * DLINE_UNLINK:	Free, unlink from current display, and set 'dLinesInvalidated'.
 *
 * DLINE_UNLINK_KEEP_BRKS:
 *			Same as DLINE_UNLINK, but do not destroy break info (except if
 *			now outside of peer).
 *
 * DLINE_FREE_TEMP:	Free, but don't unlink, and also don't set 'dLinesInvalidated'.
 *
 * DLINE_CACHE:		Don't free, don't unlink, cache this line, and don't set 'dLinesInvalidated'.
 *
 * DLINE_METRIC:	Don't free, don't unlink, cache this line temporarily, and don't set
 *			'dLinesInvalidated'.
 *
 * DLINE_SAVE:		Don't free, unlink, and save this line for displaying later.
 */

typedef enum {
    DLINE_UNLINK, DLINE_UNLINK_KEEP_BRKS, DLINE_FREE_TEMP, DLINE_CACHE, DLINE_METRIC, DLINE_SAVE
} FreeDLineAction;

/*
 * Maximal number of cached display lines.
 */

#define MAX_CACHED_DISPLAY_LINES 8

/*
 * Macro that determines how much space to allocate for TkTextDispLineInfo:
 */

#define TEXT_DISPLINEINFO_SIZE(numDispLines) (offsetof(TkTextDispLineInfo, entry) + \
	(numDispLines)*sizeof(((TkTextDispLineInfo *) 0)->entry[0]))

/*
 * We will also mark logical lines with current line metric epoch even if the computation
 * has been done only partial. In this case we add a special bit to mark it as partially
 * computed.
 */

#define EPOCH_MASK		0x7fffffff
#define PARTIAL_COMPUTED_BIT	0x80000000

/*
 * Result values returned by TextGetScrollInfoObj:
 */

typedef enum {
    SCROLL_MOVETO,
    SCROLL_PAGES,
    SCROLL_UNITS,
    SCROLL_ERROR,
    SCROLL_PIXELS
} ScrollMethod;

/*
 * Threshold type for ComputeMissingMetric:
 */

typedef enum {
    THRESHOLD_BYTE_OFFSET,	/* compute until byte offset has been reached */
    THRESHOLD_LINE_OFFSET,	/* compute until display line offset has been reached */
    THRESHOLD_PIXEL_DISTANCE	/* compute until pixel distance has been reached */
} Threshold;

/*
 * We don't want less than 10 chunks per display section.
 */
#define MIN_CHUNKS_PER_SECTION 10u

/*
 * We don't want more than 20 sections per display line.
 */
#define MAX_SECTIONS_PER_LINE 20

/*
 * Use U+2010 for hyphen code point.
 */

#define HYPHEN_LENGTH 3
#define HYPHEN_STRING "\xe2\x80\x90"

/*
 * Forward declarations for functions defined later in this file:
 */

static void		AdjustForTab(LayoutData *data);
static void		ComputeSizeOfTab(LayoutData *data, TkTextSegment *segPtr, int offset);
static void		ComputeShiftForNumericTab(LayoutData *data, TkTextSegment *firstSegPtr,
			    int offset);
static void		ComputeShiftForRightTab(LayoutData *data, TkTextSegment *segPtr, int offset);
static bool		IsStartOfTab(TkTextSegment *segPtr, int offset);
static void		ElideBboxProc(TkText *textPtr, TkTextDispChunk *chunkPtr, int index, int y,
			    int lineHeight, int baseline, int *xPtr, int *yPtr, int *widthPtr,
			    int *heightPtr);
static int		ElideMeasureProc(TkTextDispChunk *chunkPtr, int x);
static void		DisplayDLine(TkText *textPtr, DLine *dlPtr, DLine *prevPtr, Pixmap pixmap);
static void		DisplayLineBackground(TkText *textPtr, DLine *dlPtr, DLine *prevPtr,
			    Pixmap pixmap);
static void		DisplayText(ClientData clientData);
static DLine *		FindCachedDLine(TkText *textPtr, const TkTextIndex *indexPtr);
static DLine *		FindDLine(TkText *textPtr, DLine *dlPtr, const TkTextIndex *indexPtr);
static DLine *		FreeDLines(TkText *textPtr, DLine *firstPtr, DLine *lastPtr,
			    FreeDLineAction action);
static void		FreeStyle(TkText *textPtr, TextStyle *stylePtr);
static TextStyle *	GetStyle(TkText *textPtr, TkTextSegment *segPtr);
static void		UpdateDefaultStyle(TkText *textPtr);
static bool		GetBbox(TkText *textPtr, const DLine *dlPtr, const TkTextIndex *indexPtr,
			    int *xPtr, int *yPtr, int *widthPtr, int *heightPtr, bool *isLastCharInLine,
			    Tcl_UniChar *thisChar);
static void		GetXView(Tcl_Interp *interp, TkText *textPtr, bool report);
static void		GetYView(Tcl_Interp *interp, TkText *textPtr, bool report);
static unsigned		GetYPixelCount(TkText *textPtr, DLine *dlPtr);
static DLine *		LayoutDLine(const TkTextIndex *indexPtr, unsigned displayLineNo);
static int		UpdateOneLine(TkText *textPtr, TkTextLine *linePtr, TkTextIndex *indexPtr,
			    unsigned maxDispLines);
static bool		MeasureUp(TkText *textPtr, const TkTextIndex *srcPtr, int distance,
			    TkTextIndex *dstPtr, int32_t *overlap);
static bool		MeasureDown(TkText *textPtr, TkTextIndex *srcPtr, int distance,
			    int32_t *overlap, bool saveDisplayLines);
static int		NextTabStop(unsigned tabWidth, int x, int tabOrigin);
static void		UpdateDisplayInfo(TkText *textPtr);
static void		YScrollByLines(TkText *textPtr, int offset);
static void		YScrollByPixels(TkText *textPtr, int offset);
static void		TextInvalidateRegion(TkText *textPtr, TkRegion region);
static void		TextInvalidateLineMetrics(TkText *textPtr, TkTextLine *linePtr,
			    unsigned lineCount, TkTextInvalidateAction action);
static int		CalculateDisplayLineHeight(TkText *textPtr, const TkTextIndex *indexPtr,
			    unsigned *byteCountPtr);
static TkTextDispChunk * DLineChunkOfX(TkText *textPtr, DLine *dlPtr, int x, TkTextIndex *indexPtr,
			    bool *nearby);
static void		DLineIndexOfX(TkText *textPtr, TkTextDispChunk *chunkPtr, int x,
			    TkTextIndex *indexPtr);
static int		DLineXOfIndex(TkText *textPtr, DLine *dlPtr, unsigned byteIndex);
static ScrollMethod	TextGetScrollInfoObj(Tcl_Interp *interp, TkText *textPtr, int objc,
			    Tcl_Obj *const objv[], double *dblPtr, int *intPtr);
static void		InvokeAsyncUpdateLineMetrics(TkText *textPtr);
static void		InvokeAsyncUpdateYScrollbar(TkText *textPtr);
static void		AsyncUpdateYScrollbar(ClientData clientData);
static void		AsyncUpdateLineMetrics(ClientData clientData);
static void		UpdateLineMetrics(TkText *textPtr, unsigned doThisMuch);
static bool		TestIfLinesUpToDate(const TkTextIndex *indexPtr);
static void		SaveDisplayLines(TkText *textPtr, DisplayInfo *info, bool append);
static TkTextLine *	ComputeDisplayLineInfo(TkText *textPtr, const TkTextIndex *indexPtr,
			    DisplayInfo *info);
static void		ComputeMissingMetric(TkText *textPtr, DisplayInfo *info,
			    Threshold threshold, int offset);
static unsigned		GetPixelsTo(TkText *textPtr, const TkTextIndex *indexPtr,
			    bool inclusiveLastLine, DisplayInfo *info);
static unsigned		FindDisplayLineOffset(TkText *textPtr, TkTextLine *linePtr, int32_t *distance);
static void		FindDisplayLineStartEnd(TkText *textPtr, TkTextIndex *indexPtr, bool end,
			    int cacheType);
static void		CheckIfLineMetricIsUpToDate(TkText *textPtr);
static void		RunUpdateLineMetricsFinished(ClientData clientData);
static void		CheckLineMetricConsistency(const TkText *textPtr);
static int		ComputeBreakIndex(TkText *textPtr, const TkTextDispChunk *chunkPtr,
			    TkTextSegment *segPtr, int byteOffset, TkWrapMode wrapMode,
			    TkTextSpaceMode spaceMode);
static int		CharChunkMeasureChars(TkTextDispChunk *chunkPtr, const char *chars, int charsLen,
			    int start, int end, int startX, int maxX, TkTextSpaceMode spaceMode,
			    int flags, int *nextXPtr);
static void		CharDisplayProc(TkText *textPtr, TkTextDispChunk *chunkPtr, int x, int y,
			    int height, int baseline, Display *display, Drawable dst, int screenY);
static void		CharUndisplayProc(TkText *textPtr, TkTextDispChunk *chunkPtr);
static void		HyphenUndisplayProc(TkText *textPtr, TkTextDispChunk *chunkPtr);
static void		DisplayChars(TkText *textPtr, TkTextDispChunk *chunkPtr, int x, int y,
			    int baseline, Display *display, Drawable dst);
static int		CharMeasureProc(TkTextDispChunk *chunkPtr, int x);
static void		CharBboxProc(TkText *textPtr, TkTextDispChunk *chunkPtr, int index, int y,
			    int lineHeight, int baseline, int *xPtr, int *yPtr, int *widthPtr,
			    int *heightPtr);
static int		MeasureChars(Tk_Font tkfont, const char *source, int maxBytes, int rangeStart,
			    int rangeLength, int startX, int maxX, int flags, int *nextXPtr);
static CharInfo *	AllocCharInfo(TkText *textPtr);
static void		FreeCharInfo(TkText *textPtr, CharInfo *ciPtr);
#if TK_LAYOUT_WITH_BASE_CHUNKS
static bool		IsSameFGStyle(TextStyle *style1, TextStyle *style2);
#endif /* TK_LAYOUT_WITH_BASE_CHUNKS */

static const TkTextDispChunkProcs layoutCharProcs = {
    TEXT_DISP_CHAR,		/* type */
    CharDisplayProc,		/* displayProc */
    CharUndisplayProc,		/* undisplayProc */
    CharMeasureProc,		/* measureProc */
    CharBboxProc,		/* bboxProc */
};

#define CHAR_CHUNK_GET_SEGMENT(chunkPtr) (((const CharInfo *) chunkPtr->clientData)->segPtr)

static const TkTextDispChunkProcs layoutHyphenProcs = {
    TEXT_DISP_HYPHEN,		/* type */
    CharDisplayProc,		/* displayProc */
    HyphenUndisplayProc,	/* undisplayProc */
    CharMeasureProc,		/* measureProc */
    CharBboxProc,		/* bboxProc */
};


/*
 * Pointer to int, for some portable pointer hacks - it's guaranteed that
 * 'uintptr_'t and 'void *' are convertible in both directions (C99 7.18.1.4).
 */

typedef union {
    void *ptr;
    uintptr_t flag;
} __ptr_to_int;

static void * MarkPointer(void *ptr) { __ptr_to_int p; p.ptr = ptr; p.flag |= 1; return p.ptr; }

static const TkTextDispChunkProcs layoutElideProcs = {
    TEXT_DISP_ELIDED,	/* type */
    NULL,		/* displayProc */
    NULL,		/* undisplayProc */
    ElideMeasureProc,	/* measureProc */
    ElideBboxProc,	/* bboxProc */
};

#ifndef NDEBUG
/*
 * The following counters keep statistics about redisplay that can be checked
 * to see how clever this code is at reducing redisplays.
 */

typedef struct Statistic {
    unsigned numRedisplays;	/* Number of calls to DisplayText. */
    unsigned linesRedrawn;	/* Number of calls to DisplayDLine. */
    unsigned numLayouted;	/* Number of calls to LayoutDLine. */
    unsigned numCopies;		/* Number of calls to XCopyArea to copy part of the screen. */
    unsigned lineHeightsRecalculated;
				/* Number of line layouts purely for height calculation purposes. */
    unsigned breakInfo;		/* Number of line break computations. */
    unsigned numCached;		/* Number of computed cached lines. */
    unsigned numHits;		/* Number of found cached lines. */
    unsigned numReused;		/* Number of re-used display lines. */

    bool perfFuncIsHooked;
} Statistic;

static Statistic stats;

static void
PerfStatistic()
{
    if (!tkBTreeDebug) {
	return;
    }

    fprintf(stderr, "PERFORMANCE -------------------\n");
    fprintf(stderr, "Calls to DisplayText:    %6u\n", stats.numRedisplays);
    fprintf(stderr, "Calls to DisplayDLine:   %6u\n", stats.linesRedrawn);
    fprintf(stderr, "Calls to LayoutDLine:    %6u\n", stats.numLayouted);
    fprintf(stderr, "Calls to XCopyArea:      %6u\n", stats.numCopies);
    fprintf(stderr, "Re-used display lines:   %6u\n", stats.numReused);
    fprintf(stderr, "Cached display lines:    %6u\n", stats.numCached);
    fprintf(stderr, "Found in cache:          %6u\n", stats.numHits);
    fprintf(stderr, "Line metric calculation: %6u\n", stats.lineHeightsRecalculated);
    fprintf(stderr, "Break info computation:  %6u\n", stats.breakInfo);
}
#endif /* NDEBUG */

#if TK_CHECK_ALLOCS

/*
 * Some stuff for memory checks, and allocation statistic.
 */

static unsigned tkTextCountNewStyle = 0;
static unsigned tkTextCountDestroyStyle = 0;
static unsigned tkTextCountNewChunk = 0;
static unsigned tkTextCountDestroyChunk = 0;
static unsigned tkTextCountNewSection = 0;
static unsigned tkTextCountDestroySection = 0;
static unsigned tkTextCountNewCharInfo = 0;
static unsigned tkTextCountDestroyCharInfo = 0;
static unsigned tkTextCountNewBreakInfo = 0;
static unsigned tkTextCountDestroyBreakInfo = 0;
static unsigned tkTextCountNewDLine = 0;
static unsigned tkTextCountDestroyDLine = 0;
static unsigned tkTextCountNewDispInfo = 0;
unsigned tkTextCountDestroyDispInfo = 0; /* referenced in tkTextBTree.c */
#if TK_LAYOUT_WITH_BASE_CHUNKS
unsigned tkTextCountNewBaseChars = 0;
unsigned tkTextCountDestroyBaseChars = 0;
#endif

extern unsigned tkRangeListCountNew;
extern unsigned tkRangeListCountDestroy;

static bool hookStatFunc = true;

static void
AllocStatistic()
{
    if (!tkBTreeDebug) {
	return;
    }

    fprintf(stderr, "--------------------------------\n");
    fprintf(stderr, "ALLOCATION:       new    destroy\n");
    fprintf(stderr, "--------------------------------\n");
    fprintf(stderr, "DLine:       %8u - %8u\n", tkTextCountNewDLine, tkTextCountDestroyDLine);
    fprintf(stderr, "Chunk:       %8u - %8u\n", tkTextCountNewChunk, tkTextCountDestroyChunk);
    fprintf(stderr, "Section:     %8u - %8u\n", tkTextCountNewSection, tkTextCountDestroySection);
    fprintf(stderr, "CharInfo:    %8u - %8u\n", tkTextCountNewCharInfo, tkTextCountDestroyCharInfo);
    fprintf(stderr, "DispInfo:    %8u - %8u\n", tkTextCountNewDispInfo, tkTextCountDestroyDispInfo);
    fprintf(stderr, "BreakInfo:   %8u - %8u\n", tkTextCountNewBreakInfo, tkTextCountDestroyBreakInfo);
#if TK_LAYOUT_WITH_BASE_CHUNKS
    fprintf(stderr, "BaseChars:   %8u - %8u\n", tkTextCountNewBaseChars, tkTextCountDestroyBaseChars);
#endif
    fprintf(stderr, "Style:       %8u - %8u\n", tkTextCountNewStyle, tkTextCountDestroyStyle);
    fprintf(stderr, "RangeList:   %8u - %8u\n", tkRangeListCountNew, tkRangeListCountDestroy);

    if (tkTextCountNewDLine != tkTextCountDestroyDLine
	    || tkTextCountNewChunk != tkTextCountDestroyChunk
	    || tkTextCountNewSection != tkTextCountDestroySection
	    || tkTextCountNewCharInfo != tkTextCountDestroyCharInfo
	    || tkTextCountNewDispInfo != tkTextCountDestroyDispInfo
#if TK_LAYOUT_WITH_BASE_CHUNKS
	    || tkTextCountNewBaseChars != tkTextCountDestroyBaseChars
#endif
	    || tkTextCountNewStyle != tkTextCountDestroyStyle
	    || tkRangeListCountNew != tkRangeListCountDestroy) {
	fprintf(stderr, "*** memory leak detected ***\n");
    }
}
#endif /* TK_CHECK_ALLOCS */

/*
 * Some helpers:
 */

static const char doNotBreakAtAll[8] = {
    LINEBREAK_NOBREAK, LINEBREAK_NOBREAK, LINEBREAK_NOBREAK, LINEBREAK_NOBREAK,
    LINEBREAK_NOBREAK, LINEBREAK_NOBREAK, LINEBREAK_NOBREAK, LINEBREAK_NOBREAK };

/* XRectangle is rectricted to 16 bit, so we need a private rectangle struct. */
typedef struct DRect {
    int x, y;
    int width, height;
} DRect;

static bool RectIsEmpty(const XRectangle *rect) { return rect->width == 0 || rect->height == 0; }

static bool
RectIntersects(
    const XRectangle *rect1,
    const DRect *rect2)
{
    return (int) rect1->x < rect2->x + rect2->width
	&& rect2->x < (int) rect1->x + (int) rect1->width
	&& (int) rect1->y < rect2->y + rect2->height
	&& rect2->y < (int) rect1->y + (int) rect1->height;
}

static bool
RectContainsRect(
    const DRect *rect1,		/* this rectangle */
    const XRectangle *rect2)	/* contains this one? */
{
    return rect1->x <= (int) rect2->x
    	&& (int) rect2->x + (int) rect2->width <= rect1->x + rect1->width
	&& rect1->y <= (int) rect2->y
	&& (int) rect2->y + (int) rect2->height <= rect1->y + rect1->height;
}

static bool RegionIsEmpty(const DRegion *region) { return region->y1 >= region->y2; }

static void
RegionUnion(
    DRegion* region,
    int y1,
    int y2)
{
    if (RegionIsEmpty(region))
    {
	region->y1 = y1;
	region->y2 = y2;
    }
    else
    {
	region->y1 = MIN(region->y1, y1);
	region->y2 = MAX(region->y2, y2);
    }
}

static bool
RegionIntersects(
    const DRegion* region,
    int y1,
    int y2)
{
    return y1 < region->y2 && region->y1 <= y2;
}

static void ClearRegion(DRegion* region) { region->y1 = region->y2 = 0; }

static bool IsPowerOf2(unsigned n) { return !(n & (n - 1)); }

static bool IsBlank(int ch) { return ch == ' ' || ch == '\t'; }
static bool IsDecimalPoint(int ch) { return ch == '.' || ch == ','; }

static unsigned
NextPowerOf2(uint32_t n)
{
    --n;
    n |= n >> 1;
    n |= n >> 2;
    n |= n >> 4;
    n |= n >> 8;
    n |= n >> 16;
    return ++n;
}

static bool
IsExpandableSpace(
    const char *s)
{
    /* Normal space or non-break space? */
    return UCHAR(s[0]) == 0x20 || (UCHAR(s[0]) == 0xc2 && UCHAR(s[1]) == 0x0a);
}

static void
LogTextHeightCalc(
    TkText *textPtr,
    const TkTextIndex *indexPtr)
{
    char string[TK_POS_CHARS];

    assert(tkTextDebug);

    /*
     * Debugging is enabled, so keep a log of all the lines whose
     * height was recalculated. The test suite uses this information.
     */

    TkTextPrintIndex(textPtr, indexPtr, string);
    LOG("tk_textHeightCalc", string);
}

static void
LogTextRelayout(
    TkText *textPtr,
    const TkTextIndex *indexPtr)
{
    char string[TK_POS_CHARS];

    assert(tkTextDebug);

    /*
     * Debugging is enabled, so keep a log of all the lines that
     * were re-layed out. The test suite uses this information.
     */

    TkTextPrintIndex(textPtr, indexPtr, string);
    LOG("tk_textRelayout", string);
}

static void
LogTextInvalidateLine(
    TkText *textPtr,
    unsigned count)
{
    char buffer[4*TCL_INTEGER_SPACE + 3];
    const TkRangeList *ranges = textPtr->dInfoPtr->lineMetricUpdateRanges;
    unsigned totalCount = TkRangeListCount(ranges) - count;
    unsigned totalLines = TkBTreeNumLines(textPtr->sharedTextPtr->tree, textPtr);
    int lineNum = TkRangeListIsEmpty(ranges) ? -1 : TkRangeListLow(ranges);

    assert(tkTextDebug);

    snprintf(buffer, sizeof(buffer), "%d %u - %u %u", lineNum, totalLines, count, totalCount);
    LOG("tk_textInvalidateLine", buffer);
}

static void
DisplayTextWhenIdle(
    TkText *textPtr)
{
    if (textPtr->sharedTextPtr->allowUpdateLineMetrics && !(textPtr->dInfoPtr->flags & REDRAW_PENDING)) {
	textPtr->dInfoPtr->flags |= REDRAW_PENDING;
	Tcl_DoWhenIdle(DisplayText, textPtr);
    }
}

static int
GetLeftLineMargin(
    const DLine *dlPtr,
    const StyleValues *sValuePtr)
{
    assert(dlPtr);
    assert(sValuePtr);
    return (dlPtr->flags & PARAGRAPH_START) ? sValuePtr->lMargin1 : sValuePtr->lMargin2;
}

#if SPEEDUP_MONOSPACED_LINE_HEIGHTS

static bool
TestMonospacedLineHeights(
    const TkText *textPtr)
{
    return textPtr->wrapMode == TEXT_WRAPMODE_NONE
	    && textPtr->dInfoPtr->countImages == 0
	    && textPtr->dInfoPtr->countWindows == 0
	    && TkTextTagSetDisjunctiveBits(TkBTreeRootTagInfo(textPtr->sharedTextPtr->tree),
		textPtr->sharedTextPtr->affectLineHeightTags);
    return false;
}

#endif /* SPEEDUP_MONOSPACED_LINE_HEIGHTS */

static bool
UseMonospacedLineHeights(
    const TkText *textPtr)
{
#if SPEEDUP_MONOSPACED_LINE_HEIGHTS
    return TestMonospacedLineHeights(textPtr)
	    && TkRangeListIsEmpty(textPtr->dInfoPtr->lineMetricUpdateRanges);
#else
    (void)textPtr;
    return false;
#endif
}

/*
 * Some helpers for hyphenation support (Latin-1 only):
 */

static const unsigned char isVowel[256] = {
#define _ 0
/*  00 01 02 03 04 05 06 07 08 09 0a 0b 0c 0d 0e 0f */
    _, _, _, _, _, _, _, _, _, _, _, _, _, _, _, _, /* 00 - 0f */
    _, _, _, _, _, _, _, _, _, _, _, _, _, _, _, _, /* 10 - 1f */
    _, _, _, _, _, _, _, _, _, _, _, _, _, _, _, _, /* 20 - 2f */
    _, _, _, _, _, _, _, _, _, _, _, _, _, _, _, _, /* 30 - 3f */
    _, 1, _, _, _, 1, _, _, _, 1, _, _, _, _, _, 1, /* 40 - 4f */
    _, _, _, _, _, 1, _, _, _, _, _, _, _, _, _, _, /* 50 - 5f */
    _, 1, _, _, _, 1, _, _, _, 1, _, _, _, _, _, 1, /* 60 - 6f */
    _, _, _, _, _, 1, _, _, _, _, _, _, _, _, _, _, /* 70 - 7f */
    _, _, _, _, _, _, _, _, _, _, _, _, _, _, _, _, /* 80 - 8f */
    _, _, _, _, _, _, _, _, _, _, _, _, _, _, _, _, /* 90 - 9f */
    _, _, _, _, _, _, _, _, _, _, _, _, _, _, _, _, /* a0 - af */
    _, _, _, _, _, _, _, _, _, _, _, _, _, _, _, _, /* b0 - bf */
    _, _, _, _, _, _, _, _, _, _, _, _, _, _, _, _, /* c0 - cf */
    _, _, _, _, _, _, _, _, _, _, _, _, _, _, _, _, /* d0 - df */
    _, _, _, _, _, _, _, _, _, _, _, _, _, _, _, _, /* e0 - ef */
    _, _, _, _, _, _, _, _, _, _, _, _, _, _, _, _, /* f0 - ff */
/*  00 01 02 03 04 05 06 07 08 09 0a 0b 0c 0d 0e 0f */
#undef _
};

static const unsigned char isConsonant[256] = {
#define _ 0
/*  00 01 02 03 04 05 06 07 08 09 0a 0b 0c 0d 0e 0f */
    _, _, _, _, _, _, _, _, _, _, _, _, _, _, _, _, /* 00 - 0f */
    _, _, _, _, _, _, _, _, _, _, _, _, _, _, _, _, /* 10 - 1f */
    _, _, _, _, _, _, _, _, _, _, _, _, _, _, _, _, /* 20 - 2f */
    _, _, _, _, _, _, _, _, _, _, _, _, _, _, _, _, /* 30 - 3f */
    _, 0, 1, 1, 1, 0, 1, 1, 1, 0, 1, 1, 1, 1, 1, 0, /* 40 - 4f */
    1, 1, 1, 1, 1, 0, 1, 1, 1, 1, 1, _, _, _, _, _, /* 50 - 5f */
    _, 0, 1, 1, 1, 0, 1, 1, 1, 0, 1, 1, 1, 1, 1, 0, /* 60 - 6f */
    1, 1, 1, 1, 1, 0, 1, 1, 1, 1, 1, _, _, _, _, _, /* 70 - 7f */
    _, _, _, _, _, _, _, _, _, _, _, _, _, _, _, _, /* 80 - 8f */
    _, _, _, _, _, _, _, _, _, _, _, _, _, _, _, _, /* 90 - 9f */
    _, _, _, _, _, _, _, _, _, _, _, _, _, _, _, _, /* a0 - af */
    _, _, _, _, _, _, _, _, _, _, _, _, _, _, _, _, /* b0 - bf */
    _, _, _, _, _, _, _, _, _, _, _, _, _, _, _, _, /* c0 - cf */
    _, _, _, _, _, _, _, _, _, _, _, _, _, _, _, _, /* d0 - df */
    _, _, _, _, _, _, _, _, _, _, _, _, _, _, _, _, /* e0 - ef */
    _, _, _, _, _, _, _, _, _, _, _, _, _, _, _, _, /* f0 - ff */
/*  00 01 02 03 04 05 06 07 08 09 0a 0b 0c 0d 0e 0f */
#undef _
};

static const unsigned char isUmlaut[256] = {
#define _ 0
/*  00 01 02 03 04 05 06 07 08 09 0a 0b 0c 0d 0e 0f */
    _, _, _, _, _, _, _, _, _, _, _, _, _, _, _, _, /* 00 - 0f */
    _, _, _, _, _, _, _, _, _, _, _, _, _, _, _, _, /* 10 - 1f */
    _, _, _, _, _, _, _, _, _, _, _, _, _, _, _, _, /* 20 - 2f */
    _, _, _, _, _, _, _, _, _, _, _, _, _, _, _, _, /* 30 - 3f */
    _, _, _, _, _, _, _, _, _, _, _, _, _, _, _, _, /* 40 - 4f */
    _, _, _, _, _, _, _, _, _, _, _, _, _, _, _, _, /* 50 - 5f */
    _, _, _, _, _, _, _, _, _, _, _, _, _, _, _, _, /* 60 - 6f */
    _, _, _, _, _, _, _, _, _, _, _, _, _, _, _, _, /* 70 - 7f */
    _, _, _, _, 1, _, _, _, _, _, _, 1, _, _, _, _, /* 80 - 8f */
    _, _, _, _, _, _, 1, _, _, _, _, _, 1, _, _, _, /* 90 - 9f */
    _, _, _, _, 1, _, _, _, _, _, _, 1, _, _, _, _, /* a0 - af */
    _, _, _, _, _, _, 1, _, _, _, _, _, 1, _, _, _, /* b0 - bf */
    _, _, _, _, _, _, _, _, _, _, _, _, _, _, _, _, /* c0 - cf */
    _, _, _, _, _, _, _, _, _, _, _, _, _, _, _, _, /* d0 - df */
    _, _, _, _, _, _, _, _, _, _, _, _, _, _, _, _, /* e0 - ef */
    _, _, _, _, _, _, _, _, _, _, _, _, _, _, _, _, /* f0 - ff */
/*  00 01 02 03 04 05 06 07 08 09 0a 0b 0c 0d 0e 0f */
#undef _
};

static const unsigned char umlautToVowel[256] = {
#define ___ 0
/*   00   01   02   03   04   05   06   07   08   09   0a   0b   0c   0d   0e   0f */
    ___, ___, ___, ___, ___, ___, ___, ___, ___, ___, ___, ___, ___, ___, ___, ___, /* 00 - 0f */
    ___, ___, ___, ___, ___, ___, ___, ___, ___, ___, ___, ___, ___, ___, ___, ___, /* 10 - 1f */
    ___, ___, ___, ___, ___, ___, ___, ___, ___, ___, ___, ___, ___, ___, ___, ___, /* 20 - 2f */
    ___, ___, ___, ___, ___, ___, ___, ___, ___, ___, ___, ___, ___, ___, ___, ___, /* 30 - 3f */
    ___, ___, ___, ___, ___, ___, ___, ___, ___, ___, ___, ___, ___, ___, ___, ___, /* 40 - 4f */
    ___, ___, ___, ___, ___, ___, ___, ___, ___, ___, ___, ___, ___, ___, ___, ___, /* 50 - 5f */
    ___, ___, ___, ___, ___, ___, ___, ___, ___, ___, ___, ___, ___, ___, ___, ___, /* 60 - 6f */
    ___, ___, ___, ___, ___, ___, ___, ___, ___, ___, ___, ___, ___, ___, ___, ___, /* 70 - 7f */
    ___, ___, ___, ___, ___, ___, ___, ___, ___, ___, ___, ___, ___, ___, ___, ___, /* 80 - 8f */
    ___, ___, ___, ___, ___, ___, ___, ___, ___, ___, ___, ___, ___, ___, ___, ___, /* 90 - 9f */
    ___, ___, ___, ___, ___, ___, ___, ___, ___, ___, ___, ___, ___, ___, ___, ___, /* a0 - af */
    ___, ___, ___, ___, ___, ___, ___, ___, ___, ___, ___, ___, ___, ___, ___, ___, /* b0 - bf */
    ___, ___, ___, ___, 'A', ___, ___, ___, ___, ___, ___, 'E', ___, ___, ___, ___, /* c0 - cf */
    ___, ___, ___, ___, ___, ___, 'O', ___, ___, ___, ___, ___, 'U', ___, ___, ___, /* d0 - df */
    ___, ___, ___, ___, 'a', ___, ___, ___, ___, ___, ___, 'e', ___, ___, ___, ___, /* e0 - ef */
    ___, ___, ___, ___, ___, ___, 'o', ___, ___, ___, ___, ___, 'u', ___, ___, ___, /* f0 - ff */
/*   00   01   02   03   04   05   06   07   08   09   0a   0b   0c   0d   0e   0f */
#undef ___
};

static bool IsVowel(unsigned char c)     { return isVowel[c]; }
static bool IsUmlaut(unsigned char c)    { return umlautToVowel[c] != 0; }
static bool IsConsonant(unsigned char c) { return isConsonant[c]; }

static unsigned char UmlautToVowel(unsigned char c) { return umlautToVowel[c]; }
static unsigned char ConvertC3Next(unsigned char c) { return 0xc0 | (c - 0x80); }

static bool
IsUmlautOrVowel(const char *s)
{
    return UCHAR(s[0]) == 0xc3 ? isUmlaut[UCHAR(s[1])] : UCHAR(s[0]) < 0x80 && isVowel[UCHAR(s[0])];
}

static void
SetupHyphenChars(
    TkTextSegment *segPtr,
    unsigned offset)
{
    assert(offset <= 2); /* don't exceed 5 characters */

    /*
     * NOTE: U+2010 (HYPHEN) always has a visible rendition, but U+00AD
     * (SOFT HYPHEN) is an invisible format character (per definition).
     * And don't use '-' (U+002D = HYPHEN-MINUS), because the meaning of
     * this character is contextual. So we have to use U+2010.
     */

    assert(segPtr->typePtr->group == SEG_GROUP_HYPHEN);
    assert(sizeof(doNotBreakAtAll) >= 6); /* we need this break array for hyphens */

    memcpy(segPtr->body.chars + offset, HYPHEN_STRING, HYPHEN_LENGTH + 1);
    segPtr->body.hyphen.textSize = HYPHEN_LENGTH + offset;
}

static bool
IsDoubleDigraph(
    char c1,
    char c2)
{
    switch (c1) {
	case 'c': /* fallthru */	/* c-cs -> cs-cs */
	case 'z': return c2 == 's';	/* z-zs -> zs-zs */
	case 'g': /* fallthru */	/* g-gy -> gy-gy */
	case 'l': /* fallthru */	/* l-ly -> ly-ly */
	case 'n': /* fallthru */	/* n-ny -> ny-ny */
	case 't': return c2 == 'y';	/* t-ty -> ty-ty */
	case 's': return c2 == 'z';	/* s-sz -> sz-sz */
    }
    return false;
}

static bool
IsHyphenChunk(
    const TkTextDispChunk *chunkPtr)
{
    assert(chunkPtr);
    return chunkPtr->layoutProcs && chunkPtr->layoutProcs->type == TEXT_DISP_HYPHEN;
}

static bool
IsCharChunk(
    const TkTextDispChunk *chunkPtr)
{
    assert(chunkPtr);
    return chunkPtr->layoutProcs && chunkPtr->layoutProcs->type == TEXT_DISP_CHAR;
}

static char
GetLastCharInChunk(
    const TkTextDispChunk *chunkPtr)
{
    const CharInfo *ciPtr;

    if (!chunkPtr) {
	return '\0';
    }

    assert(chunkPtr->layoutProcs);
    assert(chunkPtr->clientData);

    if (!IsCharChunk(chunkPtr)) {
	return '\0';
    }

    ciPtr = (const CharInfo *)chunkPtr->clientData;
    assert(ciPtr->numBytes > 0);
    return ciPtr->u.chars[ciPtr->baseOffset + ciPtr->numBytes - 1];
}

static char
GetSecondLastCharInChunk(
    const TkTextDispChunk *chunkPtr)
{
    const CharInfo *ciPtr;

    if (!chunkPtr || !IsCharChunk(chunkPtr)) {
	return '\0';
    }

    ciPtr = (const CharInfo *)chunkPtr->clientData;
    assert(chunkPtr->clientData);
    assert(ciPtr->numBytes > 0);

    if (ciPtr->numBytes > 1) {
	return ciPtr->u.chars[ciPtr->baseOffset + ciPtr->numBytes - 2];
    }
    if ((chunkPtr = chunkPtr->prevCharChunkPtr) && IsCharChunk(chunkPtr)) {
	ciPtr = (const CharInfo *)chunkPtr->clientData;
	assert(ciPtr->numBytes > 0);
	return ciPtr->u.chars[ciPtr->baseOffset + ciPtr->numBytes - 1];
    }

    return '\0';
}

static int
FilterHyphenRules(
    int hyphenRules,
    const char *lang)
{
    if (lang && hyphenRules) {
	enum {
	    CA_RULES = (1 << TK_TEXT_HYPHEN_GEMINATION),
	    DE_RULES = (1 << TK_TEXT_HYPHEN_CK)|(1 << TK_TEXT_HYPHEN_TRIPLE_CONSONANT),
	    HU_RULES = (1 << TK_TEXT_HYPHEN_DOUBLE_DIGRAPH),
	    NL_RULES = (1 << TK_TEXT_HYPHEN_DOUBLE_VOWEL)|(1 << TK_TEXT_HYPHEN_TREMA),
	    NO_RULES = (1 << TK_TEXT_HYPHEN_TRIPLE_CONSONANT),
	    PL_RULES = (1 << TK_TEXT_HYPHEN_REPEAT),
	    SV_RULES = (1 << TK_TEXT_HYPHEN_TRIPLE_CONSONANT)
	};

	switch (lang[0]) {
	case 'c': if (lang[1] == 'a') { hyphenRules &= CA_RULES; }; break;
	case 'd': if (lang[1] == 'e') { hyphenRules &= DE_RULES; }; break;
	case 'h': if (lang[1] == 'u') { hyphenRules &= HU_RULES; }; break;
	case 'p': if (lang[1] == 'l') { hyphenRules &= PL_RULES; }; break;
	case 's': if (lang[1] == 'v') { hyphenRules &= SV_RULES; }; break;
	case 'n':
	    switch (lang[1]) {
	    case 'b': /* fallthru */
	    case 'n': /* fallthru */
	    case 'o': hyphenRules &= NO_RULES; break;
	    case 'l': hyphenRules &= NL_RULES; break;
	    }
	    break;
	}
    }

    return hyphenRules;
}

/*
 *--------------------------------------------------------------
 *
 * TkTextPendingSync --
 *
 *	This function checks if any line heights are not up-to-date.
 *
 * Results:
 *	Returns boolean 'true' if it is the case, or 'false' if all line
 *      heights are up-to-date.
 *
 * Side effects:
 *	None.
 *
 *--------------------------------------------------------------
 */

bool
TkTextPendingSync(
    const TkText *textPtr)	/* Information about text widget. */
{
    /*
     * NOTE: We cannot use
     *
     *    !TkRangeListIsEmpty(textPtr->dInfoPtr->lineMetricUpdateRanges)
     *
     * because this statement does not guarantee that TkTextRunAfterSyncCmd has
     * been triggered, and we need the state after triggering.
     */

    return !!(textPtr->dInfoPtr->flags & (ASYNC_UPDATE|ASYNC_PENDING));
}

/*
 *--------------------------------------------------------------
 *
 * TestIfLinesUpToDate --
 *
 *	This function checks whether the lines up to given index
 *	position (inclusive) is up-to-date.
 *
 * Results:
 *	Returns boolean 'true' if it is the case, or 'false' if these
 *      line heights aren't up-to-date.
 *
 * Side effects:
 *	None.
 *
 *--------------------------------------------------------------
 */

static bool
TestIfLinesUpToDate(
    const TkTextIndex *indexPtr)	/* last line of range (inclusive) */
{
<<<<<<< HEAD
    const TkRangeList *ranges;
=======
    DLine *dlPtr;	/* New display line. */
    TkTextSegment *segPtr;	/* Current segment in text. */
    TkTextDispChunk *lastChunkPtr;
				/* Last chunk allocated so far for line. */
    TkTextDispChunk *chunkPtr;	/* Current chunk. */
    TkTextIndex curIndex;
    TkTextDispChunk *breakChunkPtr;
				/* Chunk containing best word break point, if
				 * any. */
    TkTextIndex breakIndex;	/* Index of first character in
				 * breakChunkPtr. */
    int breakByteOffset;	/* Byte offset of character within
				 * breakChunkPtr just to right of best break
				 * point. */
    int noCharsYet;		/* Non-zero means that no characters have been
				 * placed on the line yet. */
    int paragraphStart;		/* Non-zero means that we are on the first
				 * line of a paragraph (used to choose between
				 * lmargin1, lmargin2). */
    int justify;		/* How to justify line: taken from style for
				 * the first character in line. */
    int jIndent;		/* Additional indentation (beyond margins) due
				 * to justification. */
    int rMargin;		/* Right margin width for line. */
    TkWrapMode wrapMode;	/* Wrap mode to use for this line. */
    int x = 0, maxX = 0;	/* Initializations needed only to stop
				 * compiler warnings. */
    int wholeLine;		/* Non-zero means this display line runs to
				 * the end of the text line. */
    int tabIndex;		/* Index of the current tab stop. */
    int gotTab;			/* Non-zero means the current chunk contains a
				 * tab. */
    TkTextDispChunk *tabChunkPtr;
				/* Pointer to the chunk containing the
				 * previous tab stop. */
    int maxBytes;		/* Maximum number of bytes to include in this
				 * chunk. */
    TkTextTabArray *tabArrayPtr;/* Tab stops for line; taken from style for
				 * the first character on line. */
    int tabStyle;		/* One of TABULAR or WORDPROCESSOR. */
    int tabSize;		/* Number of pixels consumed by current tab
				 * stop. */
    TkTextDispChunk *lastCharChunkPtr;
				/* Pointer to last chunk in display lines with
				 * numBytes > 0. Used to drop 0-sized chunks
				 * from the end of the line. */
    TkSizeT byteOffset;
    int ascent, descent, code, elide, elidesize;
    StyleValues *sValuePtr;
    TkTextElideInfo info;	/* Keep track of elide state. */
>>>>>>> 51e8e55c

    assert(indexPtr->textPtr);

    ranges = indexPtr->textPtr->dInfoPtr->lineMetricUpdateRanges;

    if (TkRangeListIsEmpty(ranges)) {
	return true;
    }

    return (int) TkTextIndexGetLineNumber(indexPtr, indexPtr->textPtr) < TkRangeListLow(ranges);
}

/*
 *----------------------------------------------------------------------
 *
 * InvokeAsyncUpdateYScrollbar --
 *
 *	This function invokes the update of the vertical scrollbar.
 *
 * Results:
 *	None.
 *
 * Side effects:
 *	None.
 *
 *----------------------------------------------------------------------
 */

static void
InvokeAsyncUpdateYScrollbar(
    TkText *textPtr)
{
    TextDInfo *dInfoPtr = textPtr->dInfoPtr;

<<<<<<< HEAD
    assert(!dInfoPtr->scrollbarTimer);
    textPtr->refCount += 1;
=======
    elide = TkTextIsElided(textPtr, indexPtr, &info);
    if (elide && indexPtr->byteIndex == 0) {
	maxBytes = 0;
	for (segPtr = info.segPtr; segPtr != NULL; segPtr = segPtr->nextPtr) {
	    if (segPtr->size + 1 > 1) {
		if (elide == 0) {
		    /*
		     * We toggled a tag and the elide state changed to
		     * visible, and we have something of non-zero size.
		     * Therefore we must bail out.
		     */
>>>>>>> 51e8e55c

    if (textPtr->syncTime == 0) {
	AsyncUpdateYScrollbar(textPtr);
    } else {
	dInfoPtr->scrollbarTimer = Tcl_CreateTimerHandler(textPtr->syncTime,
		AsyncUpdateYScrollbar, textPtr);
    }
}

/*
 *----------------------------------------------------------------------
 *
 * InvokeAsyncUpdateLineMetrics --
 *
 *	This function invokes the update of the line metric calculation.
 *
 * Results:
 *	None.
 *
 * Side effects:
 *	None.
 *
 *----------------------------------------------------------------------
 */

static void
InvokeAsyncUpdateLineMetrics(
    TkText *textPtr)
{
    assert(textPtr->sharedTextPtr->allowUpdateLineMetrics);

    if (textPtr->syncTime > 0) {
	TextDInfo *dInfoPtr = textPtr->dInfoPtr;

	if (!dInfoPtr->lineUpdateTimer) {
	    textPtr->refCount += 1;
	    dInfoPtr->lineUpdateTimer = Tcl_CreateTimerHandler(1, AsyncUpdateLineMetrics, textPtr);
	}
    }
}

/*
 *----------------------------------------------------------------------
 *
 * TkTextCreateDInfo --
 *
 *	This function is called when a new text widget is created. Its job is
 *	to set up display-related information for the widget.
 *
 * Results:
 *	None.
 *
 * Side effects:
 *	A TextDInfo data structure is allocated and initialized and attached
 *	to textPtr.
 *
 *----------------------------------------------------------------------
 */

static void
SetupEolSegment(
    TkText *textPtr,
    TextDInfo *dInfoPtr)
{
    char eolChar[10];
    Tcl_UniChar uc;
    const char *p = textPtr->eolCharPtr ? Tcl_GetString(textPtr->eolCharPtr) : NULL;
    int len;

    if (!p || !*p) {
	p = "\xc2\xb6"; /* U+00B6 = PILCROW SIGN */
    }
    len = Tcl_UtfToUniChar(p, &uc);
    strcpy(eolChar, p);
    strcpy(eolChar + len, "\n");
    if (dInfoPtr->endOfLineSegPtr) {
	TkBTreeFreeSegment(dInfoPtr->endOfLineSegPtr);
    }
    dInfoPtr->endOfLineSegPtr = TkBTreeMakeCharSegment(
	    eolChar, len + 1, textPtr->sharedTextPtr->emptyTagInfoPtr);
}

static void
SetupEotSegment(
    TkText *textPtr,
    TextDInfo *dInfoPtr)
{
    char eotChar[10];
    Tcl_UniChar uc;
    const char *p = textPtr->eotCharPtr ? Tcl_GetString(textPtr->eotCharPtr) : NULL;
    int len;

    if (!p || !*p) {
	if (textPtr->eolCharPtr) {
	    p = Tcl_GetString(textPtr->eolCharPtr);
	}
	if (!p || !*p) {
	    p = "\xc2\xb6"; /* U+00B6 = PILCROW SIGN */
	}
    }
    len = Tcl_UtfToUniChar(p, &uc);
    strcpy(eotChar, p);
    strcpy(eotChar + len, "\n");
    if (dInfoPtr->endOfTextSegPtr) {
	TkBTreeFreeSegment(dInfoPtr->endOfTextSegPtr);
    }
    dInfoPtr->endOfTextSegPtr = TkBTreeMakeCharSegment(
	    eotChar, len + 1, textPtr->sharedTextPtr->emptyTagInfoPtr);
}

void
TkTextCreateDInfo(
    TkText *textPtr)	/* Overall information for text widget. */
{
    TkSharedText *sharedTextPtr = textPtr->sharedTextPtr;
    TkTextBTree tree = sharedTextPtr->tree;
    TextDInfo *dInfoPtr;
    XGCValues gcValues;
    bool isMonospaced;

    dInfoPtr = (TextDInfo *)calloc(1, sizeof(TextDInfo));
    Tcl_InitHashTable(&dInfoPtr->styleTable, sizeof(StyleValues)/sizeof(int));
    gcValues.graphics_exposures = True;
    dInfoPtr->copyGC = NULL;
    dInfoPtr->scrollGC = Tk_GetGC(textPtr->tkwin, GCGraphicsExposures, &gcValues);
    dInfoPtr->insertFgGC = NULL;
    dInfoPtr->xScrollFirst = -1;
    dInfoPtr->xScrollLast = -1;
    dInfoPtr->yScrollFirst = -1;
    dInfoPtr->yScrollLast = -1;
    dInfoPtr->topLineNo = -1;
    dInfoPtr->topByteIndex = -1;
    dInfoPtr->flags = DINFO_OUT_OF_DATE;
    dInfoPtr->lineMetricUpdateRanges = TkRangeListCreate(64);
    dInfoPtr->firstLineNo = TkBTreeLinesTo(tree, NULL, TkBTreeGetStartLine(textPtr), NULL);
    dInfoPtr->lastLineNo = TkBTreeLinesTo(tree, NULL, TkBTreeGetLastLine(textPtr), NULL);
    dInfoPtr->lineMetricUpdateEpoch = 1;
    dInfoPtr->strBufferSize = 512;
    dInfoPtr->strBuffer = (char *)malloc(dInfoPtr->strBufferSize);
    ClearRegion(&dInfoPtr->invalidRegion);
    TkTextIndexClear(&dInfoPtr->metricIndex, textPtr);
    TkTextIndexClear(&dInfoPtr->currChunkIndex, textPtr);
    SetupEolSegment(textPtr, dInfoPtr);
    SetupEotSegment(textPtr, dInfoPtr);

    if (textPtr->state == TK_TEXT_STATE_NORMAL
	    && textPtr->blockCursorType
	    && textPtr->showInsertFgColor) {
	XGCValues gcValues;
	gcValues.foreground = textPtr->insertFgColor->pixel;
	dInfoPtr->insertFgGC = Tk_GetGC(textPtr->tkwin, GCForeground, &gcValues);
    }

    /*
     * Note: Setup of defaultStyle must be postponed.
     */

<<<<<<< HEAD
    textPtr->dInfoPtr = dInfoPtr;
    isMonospaced = UseMonospacedLineHeights(textPtr);
=======
    curIndex = *indexPtr;
    lastChunkPtr = NULL;
    chunkPtr = NULL;
    noCharsYet = 1;
    elide = 0;
    breakChunkPtr = NULL;
    breakByteOffset = 0;
    justify = TK_JUSTIFY_LEFT;
    tabIndex = -1;
    tabChunkPtr = NULL;
    tabArrayPtr = NULL;
    tabStyle = TK_TEXT_TABSTYLE_TABULAR;
    rMargin = 0;
    wrapMode = TEXT_WRAPMODE_CHAR;
    tabSize = 0;
    lastCharChunkPtr = NULL;

    /*
     * Find the first segment to consider for the line. Can't call
     * TkTextIndexToSeg for this because it won't return a segment with zero
     * size (such as the insertion cursor's mark).
     */

  connectNextLogicalLine:
    byteOffset = curIndex.byteIndex;
    segPtr = curIndex.linePtr->segPtr;
    while ((byteOffset + 1 > 1) && (byteOffset + 1 >= segPtr->size + 1)) {
	byteOffset -= segPtr->size;
	segPtr = segPtr->nextPtr;
>>>>>>> 51e8e55c

    if (isMonospaced) {
	TkBTreeUpdatePixelHeights(textPtr, TkBTreeGetStartLine(textPtr), 1,
		dInfoPtr->lineMetricUpdateEpoch);
    } else {
	dInfoPtr->lineMetricUpdateRanges = TkRangeListAdd(dInfoPtr->lineMetricUpdateRanges, 0, 0);
    }

    if (!sharedTextPtr->breakInfoTableIsInitialized) {
	Tcl_InitHashTable(&sharedTextPtr->breakInfoTable, TCL_ONE_WORD_KEYS);
	sharedTextPtr->breakInfoTableIsInitialized = true;
    }

    if (sharedTextPtr->allowUpdateLineMetrics) {
	if (!isMonospaced) {
	    InvokeAsyncUpdateLineMetrics(textPtr);
	}
	InvokeAsyncUpdateYScrollbar(textPtr);
    }

#if TK_CHECK_ALLOCS
    if (hookStatFunc) {
	atexit(AllocStatistic);
	hookStatFunc = false;
    }
#endif
#ifndef NDEBUG
    if (!stats.perfFuncIsHooked) {
#ifndef _MSC_VER	/* MSVC erroneously triggers warning warning C4113 */
	atexit(PerfStatistic);
#endif
	stats.perfFuncIsHooked = true;
    }
#endif
}
/*
 *----------------------------------------------------------------------
 *
 * TkTextDeleteBreakInfoTableEntries --
 *
 *	Delete all cached break information. Normally this table will
 *	be empty when this function is called, but under some specific
 *	conditions the given table will not be empty - this will only
 *	happen if a tag redraw action has been interrupted, and this
 *	will be seldom the case.
 *
 * Results:
 *	None.
 *
 * Side effects:
 *	Some resources might be freed.
 *
 *----------------------------------------------------------------------
 */

<<<<<<< HEAD
void
TkTextDeleteBreakInfoTableEntries(
    Tcl_HashTable *breakInfoTable)
{
    Tcl_HashSearch search;
    Tcl_HashEntry *hPtr;
=======
	if (elide && (lastChunkPtr != NULL)
		&& (lastChunkPtr->displayProc == NULL /*ElideDisplayProc*/)) {
	    elidesize = segPtr->size - byteOffset;
	    if (segPtr->size + 1 > byteOffset + 1) {
		curIndex.byteIndex += elidesize;
		lastChunkPtr->numBytes += elidesize;
		breakByteOffset = lastChunkPtr->breakIndex
			= lastChunkPtr->numBytes;
>>>>>>> 51e8e55c

    assert(breakInfoTable);

    for (hPtr = Tcl_FirstHashEntry(breakInfoTable, &search); hPtr; hPtr = Tcl_NextHashEntry(&search)) {
	TkTextBreakInfo *breakInfo = (TkTextBreakInfo *)Tcl_GetHashValue(hPtr);

	assert(breakInfo->brks);
	DEBUG(memset(breakInfo->brks, 0xff, breakInfo->brksSize));
	free(breakInfo->brks);
	free(breakInfo);
	DEBUG_ALLOC(tkTextCountDestroyBreakInfo++);
    }
}

/*
 *----------------------------------------------------------------------
 *
 * TkTextFreeDInfo --
 *
 *	This function is called to free up all of the private display
 *	information kept by this file for a text widget.
 *
 * Results:
 *	None.
 *
 * Side effects:
 *	Lots of resources get freed.
 *
 *----------------------------------------------------------------------
 */

void
TkTextFreeDInfo(
    TkText *textPtr)		/* Overall information for text widget. */
{
    TextDInfo *dInfoPtr = textPtr->dInfoPtr;
    TkTextDispChunk *chunkPtr;
    TkTextDispChunkSection *sectionPtr;
    DLine *dlPtr;
    CharInfo *ciPtr;

    /*
     * Cancel pending events.
     */

    if (dInfoPtr->pendingUpdateLineMetricsFinished) {
	Tcl_CancelIdleCall(RunUpdateLineMetricsFinished, (ClientData) textPtr);
    }
    if (dInfoPtr->flags & REDRAW_PENDING) {
	Tcl_CancelIdleCall(DisplayText, textPtr);
    }

    /*
     * Be careful to free up styleTable *after* freeing up all the DLines, so
     * that the hash table is still intact to free up the style-related
     * information from the lines. Once the lines are all free then styleTable
     * will be empty.
     */

    FreeDLines(textPtr, dInfoPtr->dLinePtr, NULL, DLINE_UNLINK);
    FreeDLines(textPtr, dInfoPtr->savedDLinePtr, NULL, DLINE_FREE_TEMP);
    FreeDLines(textPtr, NULL, NULL, DLINE_CACHE);  /* release cached lines */
    FreeDLines(textPtr, NULL, NULL, DLINE_METRIC); /* release cached lines */

    if (dInfoPtr->copyGC != NULL) {
	Tk_FreeGC(textPtr->display, dInfoPtr->copyGC);
    }
    Tk_FreeGC(textPtr->display, dInfoPtr->scrollGC);
    if (dInfoPtr->insertFgGC != NULL) {
	Tk_FreeGC(textPtr->display, dInfoPtr->insertFgGC);
    }
    if (dInfoPtr->lineUpdateTimer) {
	Tcl_DeleteTimerHandler(dInfoPtr->lineUpdateTimer);
	textPtr->refCount -= 1;
	dInfoPtr->lineUpdateTimer = NULL;
    }
    if (dInfoPtr->scrollbarTimer) {
	Tcl_DeleteTimerHandler(dInfoPtr->scrollbarTimer);
	textPtr->refCount -= 1;
	dInfoPtr->scrollbarTimer = NULL;
    }
    if (dInfoPtr->repickTimer) {
	Tcl_DeleteTimerHandler(dInfoPtr->repickTimer);
	textPtr->refCount -= 1;
	dInfoPtr->repickTimer = NULL;
    }
    ciPtr = dInfoPtr->charInfoPoolPtr;
    while (ciPtr) {
	CharInfo *nextPtr = ciPtr->u.next;
	free(ciPtr);
	DEBUG_ALLOC(tkTextCountDestroyCharInfo++);
	ciPtr = nextPtr;
    }
    sectionPtr = dInfoPtr->sectionPoolPtr;
    while (sectionPtr) {
	TkTextDispChunkSection *nextPtr = sectionPtr->nextPtr;
	free(sectionPtr);
	DEBUG_ALLOC(tkTextCountDestroySection++);
	sectionPtr = nextPtr;
    }
    chunkPtr = dInfoPtr->chunkPoolPtr;
    while (chunkPtr) {
	TkTextDispChunk *nextPtr = chunkPtr->nextPtr;
	free(chunkPtr);
	DEBUG_ALLOC(tkTextCountDestroyChunk++);
	chunkPtr = nextPtr;
    }
    dlPtr = dInfoPtr->dLinePoolPtr;
    while (dlPtr) {
	DLine *nextPtr = dlPtr->nextPtr;
	free(dlPtr);
	DEBUG_ALLOC(tkTextCountDestroyDLine++);
	dlPtr = nextPtr;
    }
    if (dInfoPtr->defaultStyle) {
#if 0
	/*
	 * TODO: The following assertion sometimes fails. Luckily it doesn't matter,
	 * because it will be freed anyway, but why can it fail (and only sometimes)?
	 */
	 DEBUG_ALLOC(assert(dInfoPtr->defaultStyle->refCount == 1));
#endif
	FreeStyle(textPtr, dInfoPtr->defaultStyle);
    }
    Tcl_DeleteHashTable(&dInfoPtr->styleTable);
    TkRangeListDestroy(&dInfoPtr->lineMetricUpdateRanges);
    TkBTreeFreeSegment(dInfoPtr->endOfLineSegPtr);
    TkBTreeFreeSegment(dInfoPtr->endOfTextSegPtr);
    free(dInfoPtr->strBuffer);
    free(dInfoPtr);
}

/*
 *----------------------------------------------------------------------
 *
 * TkTextResetDInfo --
 *
 *	This function will be called when the whole text has been deleted.
 *
 * Results:
 *	None.
 *
 * Side effects:
 *	Line metrics will be updated.
 *
 *----------------------------------------------------------------------
 */

void
TkTextResetDInfo(
    TkText *textPtr)	/* Overall information for text widget. */
{
    TextDInfo *dInfoPtr;
    TkSharedText *sharedTextPtr;
    TkTextIndex index1, index2;
    unsigned lineNo1, lineNo2;

    if (UseMonospacedLineHeights(textPtr)) {
	return; /* already synchronized */
    }

    dInfoPtr = textPtr->dInfoPtr;
    sharedTextPtr = textPtr->sharedTextPtr;

    TkTextIndexSetupToStartOfText(&index1, textPtr, sharedTextPtr->tree);
    TkTextIndexSetupToEndOfText(&index2, textPtr, sharedTextPtr->tree);
    TkTextChanged(sharedTextPtr, NULL, &index1, &index2);

    lineNo1 = TkBTreeLinesTo(sharedTextPtr->tree, textPtr, TkTextIndexGetLine(&index1), NULL);
    lineNo2 = TkBTreeLinesTo(sharedTextPtr->tree, textPtr, TkTextIndexGetLine(&index2), NULL);

    assert(lineNo1 < lineNo2);

    TkRangeListClear(dInfoPtr->lineMetricUpdateRanges);
    dInfoPtr->lineMetricUpdateRanges =
	    TkRangeListAdd(dInfoPtr->lineMetricUpdateRanges, lineNo1, lineNo2 - 1);
    dInfoPtr->lineMetricUpdateEpoch = 1;
    dInfoPtr->topLineNo = -1;
    dInfoPtr->topByteIndex = -1;

    if (textPtr->sharedTextPtr->allowUpdateLineMetrics) {
	TkTextUpdateLineMetrics(textPtr, lineNo1, lineNo2);
    }

    FreeDLines(textPtr, NULL, NULL, DLINE_CACHE);  /* release cached lines */
    FreeDLines(textPtr, NULL, NULL, DLINE_METRIC); /* release cached lines */
}

/*
 *----------------------------------------------------------------------
 *
 * GetStyle --
 *
 *	This function creates all the information needed to display text at a
 *	particular location. We know that the given chain of tags is sorted
 *	in ascending order.
 *
 * Results:
 *	The return value is a pointer to a TextStyle structure that
 *	corresponds to *sValuePtr.
 *
 * Side effects:
 *	A new entry may be created in the style table for the widget.
 *
 *----------------------------------------------------------------------
 */

static int
FillStyle(
    const TkTextTag *tagPtr,
    StyleValues *stylePtr,
    bool haveFocus,
    bool containsSelection)
{
    int selBorderPrio = -1;

    Tk_3DBorder border = tagPtr->attrs.border;
    XColor *fgColor    = tagPtr->attrs.fgColor;

    if (!haveFocus) {
	if (tagPtr->attrs.inactiveBorder)  { border = tagPtr->attrs.inactiveBorder; }
	if (tagPtr->attrs.inactiveFgColor) { fgColor = tagPtr->attrs.inactiveFgColor; }
    }

    if (containsSelection) {
	if (tagPtr->selBorder) {
	    border = tagPtr->selBorder;
	    if (haveFocus) {
		selBorderPrio = tagPtr->priority;
	    }
	}
	if (tagPtr->selFgColor) {
	    fgColor = tagPtr->selFgColor;
	}
	if (!haveFocus) {
	    if (tagPtr->inactiveSelBorder) {
		border = tagPtr->inactiveSelBorder;
		selBorderPrio = tagPtr->priority;
	    }
	    if (tagPtr->inactiveSelFgColor) {
		fgColor = tagPtr->inactiveSelFgColor;
	    }
	}
    }

    if (border)                         { stylePtr->border = border; }
    if (fgColor != NULL)                { stylePtr->fgColor = fgColor; }
    if (tagPtr->reliefPtr)              { stylePtr->relief = tagPtr->relief; }
    if (tagPtr->bgStipple != None)      { stylePtr->bgStipple = tagPtr->bgStipple; }
    if (tagPtr->indentBgString != NULL) { stylePtr->indentBg = tagPtr->indentBg; }
    if (tagPtr->tkfont != NULL)         { stylePtr->tkfont = tagPtr->tkfont; }
    if (tagPtr->fgStipple != None)      { stylePtr->fgStipple = tagPtr->fgStipple; }
    if (tagPtr->justifyString)          { stylePtr->justify = tagPtr->justify; }
    if (tagPtr->lMargin1String)         { stylePtr->lMargin1 = tagPtr->lMargin1; }
    if (tagPtr->lMargin2String)         { stylePtr->lMargin2 = tagPtr->lMargin2; }
    if (tagPtr->lMarginColor)           { stylePtr->lMarginColor = tagPtr->lMarginColor; }
    if (tagPtr->offsetString)           { stylePtr->offset = tagPtr->offset; }
    if (tagPtr->rMarginString)          { stylePtr->rMargin = tagPtr->rMargin; }
    if (tagPtr->rMarginColor)           { stylePtr->rMarginColor = tagPtr->rMarginColor; }
    if (tagPtr->spacing1String)         { stylePtr->spacing1 = tagPtr->spacing1; }
    if (tagPtr->spacing2String)         { stylePtr->spacing2 = tagPtr->spacing2; }
    if (tagPtr->spacing3String)         { stylePtr->spacing3 = tagPtr->spacing3; }
    if (tagPtr->tabStringPtr)           { stylePtr->tabArrayPtr = tagPtr->tabArrayPtr; }
    if (tagPtr->eolColor)               { stylePtr->eolColor = tagPtr->eolColor; }
    if (tagPtr->hyphenColor)            { stylePtr->hyphenColor = tagPtr->hyphenColor; }
    if (tagPtr->elideString)            { stylePtr->elide = tagPtr->elide; }
    if (tagPtr->langPtr)                { stylePtr->lang = tagPtr->lang; }
    if (tagPtr->hyphenRulesPtr)         { stylePtr->hyphenRules = tagPtr->hyphenRules; }

    if (tagPtr->tabStyle != TK_TEXT_TABSTYLE_NONE) { stylePtr->tabStyle = tagPtr->tabStyle; }
    if (tagPtr->wrapMode != TEXT_WRAPMODE_NULL)    { stylePtr->wrapMode = tagPtr->wrapMode; }

    if (tagPtr->attrs.borderWidthPtr && Tcl_GetString(tagPtr->attrs.borderWidthPtr)[0] != '\0') {
	stylePtr->borderWidth = tagPtr->attrs.borderWidth;
    }

    if (tagPtr->overstrikeString) {
	stylePtr->overstrike = tagPtr->overstrike;
	if (tagPtr->overstrikeColor != NULL) {
	     stylePtr->overstrikeColor = tagPtr->overstrikeColor;
	} else if (tagPtr->attrs.fgColor != NULL) {
	     stylePtr->overstrikeColor = tagPtr->attrs.fgColor;
	}
    }

    if (tagPtr->underlineString) {
	stylePtr->underline = tagPtr->underline;
	if (tagPtr->underlineColor != NULL) {
	    stylePtr->underlineColor = tagPtr->underlineColor;
	} else if (tagPtr->attrs.fgColor != NULL) {
	    stylePtr->underlineColor = tagPtr->attrs.fgColor;
	}
    }

    return selBorderPrio;
}

static TextStyle *
MakeStyle(
    TkText *textPtr,
    TkTextTag *tagPtr,
    bool containsSelection)
{
    StyleValues styleValues;
    TextStyle *stylePtr;
    Tcl_HashEntry *hPtr;
    XGCValues gcValues;
    unsigned long mask;
    int borderPrio;
    bool haveFocus;
    int isNew;

    /*
     * Find out what tags are present for the character, then compute a
     * StyleValues structure corresponding to those tags (scan through all of
     * the tags, saving information for the highest-priority tag).
     */

    memset(&styleValues, 0, sizeof(StyleValues));
    styleValues.relief = TK_RELIEF_FLAT;
    styleValues.fgColor = NULL;
    styleValues.underlineColor = textPtr->fgColor;
    styleValues.overstrikeColor = textPtr->fgColor;
    styleValues.eolColor = textPtr->eolColor;
    styleValues.eotColor = textPtr->eotColor ? textPtr->eotColor : textPtr->eolColor;
    styleValues.hyphenColor = textPtr->hyphenColor;
    styleValues.tkfont = textPtr->tkfont;
    styleValues.justify = textPtr->justify;
    styleValues.spacing1 = textPtr->spacing1;
    styleValues.spacing2 = textPtr->spacing2;
    styleValues.spacing3 = textPtr->spacing3;
    styleValues.tabArrayPtr = textPtr->tabArrayPtr;
    styleValues.tabStyle = textPtr->tabStyle;
    styleValues.wrapMode = textPtr->wrapMode;
    styleValues.lang = textPtr->lang;
    styleValues.hyphenRules = textPtr->hyphenRules;

    haveFocus = !!(textPtr->flags & HAVE_FOCUS);
    borderPrio = -1;

    for ( ; tagPtr; tagPtr = tagPtr->nextPtr) {
	if (!tagPtr->isSelTag) {
	    borderPrio = MAX(borderPrio, FillStyle(tagPtr, &styleValues, haveFocus, containsSelection));
	}
    }

    /*
     * Setup attributes in case of selected text.
     */

    if (containsSelection) {
	TkTextTag *tagPtr = textPtr->selTagPtr;

	if ((int) tagPtr->priority > borderPrio
		&& (haveFocus
		    /*
		     * If this is the selection tag, and selAttrs.inactiveBorder is NULL
		     * (the default on Windows), then we need to skip it if we don't have
		     * the focus.
		     */
		    || (textPtr->selAttrs.inactiveBorder
			/*
			 * Don't show inactive selection in readonly widgets.
			 */
			&& (textPtr->state == TK_TEXT_STATE_NORMAL
			    || *DEF_TEXT_INACTIVE_SELECT_COLOR_DISABLED == '0')))) {
	    borderPrio = FillStyle(tagPtr, &styleValues, haveFocus, containsSelection);

	    if (borderPrio == -1) {
		if (textPtr->selAttrs.border)  { styleValues.border = textPtr->selAttrs.border; }
		if (textPtr->selAttrs.fgColor) { styleValues.fgColor = textPtr->selAttrs.fgColor; }

		if (!haveFocus) {
		    if (textPtr->selAttrs.inactiveBorder) {
			styleValues.border = textPtr->selAttrs.inactiveBorder;
		    }
		    if (textPtr->selAttrs.inactiveFgColor) {
			styleValues.fgColor = textPtr->selAttrs.inactiveFgColor;
		    }
		}
	    }

	    if (!styleValues.fgColor) {
		styleValues.fgColor = textPtr->selAttrs.fgColor;
		if (!haveFocus && textPtr->selAttrs.inactiveFgColor) {
		    styleValues.fgColor = textPtr->selAttrs.inactiveFgColor;
		}
	    }
	}
    }

    /*
     * Setup with fallback values if needed.
     */

    if (styleValues.fgColor == NULL) {
	styleValues.fgColor = textPtr->fgColor;
    }
    if (styleValues.relief != TK_RELIEF_FLAT && !styleValues.border) {
	styleValues.border = textPtr->border;
    }

    /*
     * Use an existing style if there's one around that matches.
     */

    hPtr = Tcl_CreateHashEntry(&textPtr->dInfoPtr->styleTable, (char *) &styleValues, &isNew);
    if (!isNew) {
	return (TextStyle *)Tcl_GetHashValue(hPtr);
    }

    /*
     * No existing style matched. Make a new one.
     */

    stylePtr = (TextStyle *)malloc(sizeof(TextStyle));
    stylePtr->refCount = 0;
    if (styleValues.border) {
	gcValues.foreground = Tk_3DBorderColor(styleValues.border)->pixel;
	mask = GCForeground;
	if (styleValues.bgStipple != None) {
	    gcValues.stipple = styleValues.bgStipple;
	    gcValues.fill_style = FillStippled;
	    mask |= GCStipple|GCFillStyle;
	}
	stylePtr->bgGC = Tk_GetGC(textPtr->tkwin, mask, &gcValues);
    } else {
	stylePtr->bgGC = NULL;
    }
    mask = GCFont;
    gcValues.font = Tk_FontId(styleValues.tkfont);
    mask |= GCForeground;
    if (styleValues.eolColor && textPtr->showEndOfLine) {
	gcValues.foreground = styleValues.eolColor->pixel;
	stylePtr->eolGC = Tk_GetGC(textPtr->tkwin, mask, &gcValues);
    } else {
	stylePtr->eolGC = NULL;
    }
    if (styleValues.eotColor && textPtr->showEndOfText) {
	gcValues.foreground = styleValues.eotColor->pixel;
	stylePtr->eotGC = Tk_GetGC(textPtr->tkwin, mask, &gcValues);
    } else {
	stylePtr->eotGC = NULL;
    }
    if (styleValues.hyphenColor && textPtr->hyphenate) {
	gcValues.foreground = styleValues.hyphenColor->pixel;
	stylePtr->hyphenGC = Tk_GetGC(textPtr->tkwin, mask, &gcValues);
    } else {
	stylePtr->hyphenGC = NULL;
    }
    gcValues.foreground = styleValues.fgColor->pixel;
    if (styleValues.fgStipple != None) {
	gcValues.stipple = styleValues.fgStipple;
	gcValues.fill_style = FillStippled;
	mask |= GCStipple|GCFillStyle;
    }
    stylePtr->fgGC = Tk_GetGC(textPtr->tkwin, mask, &gcValues);
    mask = GCForeground;
    gcValues.foreground = styleValues.underlineColor->pixel;
    stylePtr->ulGC = Tk_GetGC(textPtr->tkwin, mask, &gcValues);
    gcValues.foreground = styleValues.overstrikeColor->pixel;
    stylePtr->ovGC = Tk_GetGC(textPtr->tkwin, mask, &gcValues);
    stylePtr->sValuePtr = (StyleValues *) Tcl_GetHashKey(&textPtr->dInfoPtr->styleTable, hPtr);
    stylePtr->hPtr = hPtr;
    Tcl_SetHashValue(hPtr, stylePtr);
    DEBUG_ALLOC(tkTextCountNewStyle++);
    return stylePtr;
}

static TextStyle *
GetStyle(
    TkText *textPtr,		/* Overall information about text widget. */
    TkTextSegment *segPtr)	/* The text for which display information is wanted. */
{
    TextStyle *stylePtr;
    TkTextTag *tagPtr;
    int flags;

    if (segPtr && (tagPtr = TkBTreeGetSegmentTags(
		    textPtr->sharedTextPtr, segPtr, textPtr, TK_TEXT_SORT_ASCENDING, &flags))) {
	stylePtr = MakeStyle(textPtr, tagPtr, !!(flags & TK_TEXT_IS_SELECTED));
    } else {
	/*
	 * Take into account that this function can be called before UpdateDefaultStyle
	 * has been called for the first time.
	 */
	if (!textPtr->dInfoPtr->defaultStyle) {
	    UpdateDefaultStyle(textPtr);
	}
	stylePtr = textPtr->dInfoPtr->defaultStyle;
    }

    stylePtr->refCount += 1;
    return stylePtr;
}

/*
 *----------------------------------------------------------------------
 *
 * UpdateDefaultStyle --
 *
 *	This function is called if something has changed, and some DLines
 *	have to be updated.
 *
 * Results:
 *	None.
 *
 * Side effects:
 *	None.
 *
 *----------------------------------------------------------------------
 */

static void
UpdateDefaultStyle(
    TkText *textPtr)
{
    TextStyle *stylePtr = MakeStyle(textPtr, NULL, false);
    TextDInfo *dInfoPtr = textPtr->dInfoPtr;

    if (stylePtr != dInfoPtr->defaultStyle) {
	if (dInfoPtr->defaultStyle) {
	    FreeStyle(textPtr, dInfoPtr->defaultStyle);
	}
	dInfoPtr->defaultStyle = stylePtr;
	stylePtr->refCount += 1;
    }
}

/*
 *----------------------------------------------------------------------
 *
 * FreeStyle --
 *
 *	This function is called when a TextStyle structure is no longer
 *	needed. It decrements the reference count and frees up the space for
 *	the style structure if the reference count is 0.
 *
 * Results:
 *	None.
 *
 * Side effects:
 *	The storage and other resources associated with the style are freed up
 *	if no-one's still using it.
 *
 *----------------------------------------------------------------------
 */

static void
FreeStyle(
    TkText *textPtr,		/* Information about overall widget. */
    TextStyle *stylePtr)	/* Information about style to free. */
{
    assert(stylePtr);
    assert(stylePtr->refCount > 0);

    if (--stylePtr->refCount == 0) {
	if (stylePtr->bgGC != NULL) {
	    Tk_FreeGC(textPtr->display, stylePtr->bgGC);
	}
	if (stylePtr->fgGC != NULL) {
	    Tk_FreeGC(textPtr->display, stylePtr->fgGC);
	}
	if (stylePtr->ulGC != NULL) {
	    Tk_FreeGC(textPtr->display, stylePtr->ulGC);
	}
	if (stylePtr->ovGC != NULL) {
	    Tk_FreeGC(textPtr->display, stylePtr->ovGC);
	}
	if (stylePtr->eolGC != NULL) {
	    Tk_FreeGC(textPtr->display, stylePtr->eolGC);
	}
	if (stylePtr->eotGC != NULL) {
	    Tk_FreeGC(textPtr->display, stylePtr->eotGC);
	}
	if (stylePtr->hyphenGC != NULL) {
	    Tk_FreeGC(textPtr->display, stylePtr->hyphenGC);
	}
	Tcl_DeleteHashEntry(stylePtr->hPtr);
	free(stylePtr);
	DEBUG_ALLOC(tkTextCountDestroyStyle++);
    }
}

/*
 *----------------------------------------------------------------------
 *
 * IsStartOfNotMergedLine --
 *
 *	This function checks whether the given index is the start of a
 *      logical line that is not merged with the previous logical line
 *      (due to elision of the eol of the previous line).
 *
 * Results:
 *	Returns whether the given index denotes the first index of a
 *      logical line not merged with its previous line.
 *
 * Side effects:
 *	None.
 *
 *----------------------------------------------------------------------
 */

static bool
IsStartOfNotMergedLine(
      const TkTextIndex *indexPtr)  /* Index to check. */
{
    return TkTextIndexGetLine(indexPtr)->logicalLine
	    ? TkTextIndexIsStartOfLine(indexPtr)
	    : TkTextIndexIsStartOfText(indexPtr);
}

/*
 *----------------------------------------------------------------------
 *
 * IsSameFGStyle --
 *
 *	Compare the foreground attributes of two styles. Specifically must
 *	consider: foreground color, font, font style and font decorations,
 *	elide, "offset" and foreground stipple. Do *not* consider: background
 *	color, border, relief or background stipple.
 *
 *	If we use TkpDrawCharsInContext, we also don't need to check
 *	foreground color, font decorations, elide, offset and foreground
 *	stipple, so all that is left is font (including font size and font
 *	style) and "offset".
 *
 * Results:
 *	'true' if the two styles match, 'false' otherwise.
 *
 * Side effects:
 *	None.
 *
 *----------------------------------------------------------------------
 */

#if TK_LAYOUT_WITH_BASE_CHUNKS

static bool
IsSameFGStyle(
    TextStyle *style1,
    TextStyle *style2)
{
    StyleValues *sv1;
    StyleValues *sv2;

    if (style1 == style2) {
	return true;
    }

    sv1 = style1->sValuePtr;
    sv2 = style2->sValuePtr;

    return sv1->tkfont == sv2->tkfont && sv1->offset == sv2->offset;
}

#endif /* TK_LAYOUT_WITH_BASE_CHUNKS */

/*
 *----------------------------------------------------------------------
 *
 * LayoutDLine --
 *
 *	This function generates a single DLine structure for a display line
 *	whose leftmost character is given by indexPtr.
 *
 * Results:
 *	The return value is a pointer to a DLine structure describing the
 *	display line. All fields are filled in and correct except for y and
 *	nextPtr.
 *
 * Side effects:
 *	Storage is allocated for the new DLine.
 *
 *	See the comments in 'GetYView' for some thoughts on what the side-
 *	effects of this call (or its callers) should be; the synchronisation
 *	of TkTextLine->pixelHeight with the sum of the results of this
 *	function operating on all display lines within each logical line.
 *	Ideally the code should be refactored to ensure the cached pixel
 *	height is never behind what is known when this function is called
 *	elsewhere.
 *
 *----------------------------------------------------------------------
 */

static TkTextSegment *
LayoutGetNextSegment(
    TkTextSegment *segPtr)
{
    assert(segPtr);
    while ((segPtr = segPtr->nextPtr)) {
	if (segPtr->typePtr == &tkTextCharType) {
	    return segPtr;
	}
	if (segPtr->typePtr == &tkTextBranchType) {
	    segPtr = segPtr->body.branch.nextPtr;
	}
    }
    return NULL;
}

static TkTextDispChunk *
LayoutGetNextCharChunk(
    TkTextDispChunk *chunkPtr)
{
    assert(chunkPtr);
    while ((chunkPtr = chunkPtr->nextPtr)) {
	switch (chunkPtr->layoutProcs->type) {
	case TEXT_DISP_CHAR:	return chunkPtr;
	case TEXT_DISP_WINDOW:	/* fallthru */
	case TEXT_DISP_IMAGE:	return NULL;
	case TEXT_DISP_HYPHEN:	/* fallthru */
	case TEXT_DISP_ELIDED:	/* fallthru */
	case TEXT_DISP_CURSOR:	break;
	}
    }
    return NULL;
}

static void
LayoutSetupDispLineInfo(
    TkTextPixelInfo *pixelInfo)
{
    TkTextDispLineInfo *dispLineInfo = pixelInfo->dispLineInfo;
    unsigned oldNumDispLines = TkBTreeGetNumberOfDisplayLines(pixelInfo);

    if (!dispLineInfo) {
	dispLineInfo = (TkTextDispLineInfo *)malloc(TEXT_DISPLINEINFO_SIZE(2));
	DEBUG(memset(dispLineInfo, 0xff, TEXT_DISPLINEINFO_SIZE(2)));
	DEBUG_ALLOC(tkTextCountNewDispInfo++);
	pixelInfo->dispLineInfo = dispLineInfo;
    }

    dispLineInfo->numDispLines = 1;
    /* remember old display line count, see TkBTreeGetNumberOfDisplayLines */
    dispLineInfo->entry[1].pixels = oldNumDispLines;
}

static void
LayoutUpdateLineHeightInformation(
    const LayoutData *data,
    DLine *dlPtr,
    TkTextLine *linePtr,	/* The corresponding logical line. */
    bool finished,		/* Did we finish the layout of a complete logical line? */
    int hyphenRule,		/* Applied hyphen rule; zero if no rule has been applied. */
    int tabIndex,		/* Tab index of last chunk in line; zero if no tab. */
    bool tabApplied)		/* Tab index of last chunk in line has been already applied? */
{
    TkText *textPtr = data->textPtr;
    unsigned epoch = textPtr->dInfoPtr->lineMetricUpdateEpoch;
    TkTextPixelInfo *pixelInfo = TkBTreeLinePixelInfo(textPtr, linePtr);
    unsigned oldNumDispLines = TkBTreeGetNumberOfDisplayLines(pixelInfo);
    TkTextDispLineInfo *dispLineInfo;
    TkTextLine *nextLogicalLinePtr;

    assert(dlPtr->byteCount > 0);
    assert(linePtr->logicalLine);
    assert(TkTextIndexGetLine(&dlPtr->index));
    assert(linePtr == TkBTreeGetLogicalLine(
	    textPtr->sharedTextPtr, textPtr, TkTextIndexGetLine(&dlPtr->index)));

    if (pixelInfo->epoch == epoch) {
	int lineNo = TkBTreeLinesTo(textPtr->sharedTextPtr->tree, textPtr, linePtr, NULL);

	if (TkRangeListContains(textPtr->dInfoPtr->lineMetricUpdateRanges, lineNo)) {
	    int mergedLines = 1;

	    nextLogicalLinePtr = TkBTreeNextLogicalLine(textPtr->sharedTextPtr, textPtr, linePtr);
	    if (linePtr->nextPtr != nextLogicalLinePtr) {
		mergedLines = TkBTreeCountLines(textPtr->sharedTextPtr->tree, linePtr,
			nextLogicalLinePtr) - 1;
	    }
	    TkRangeListRemove(textPtr->dInfoPtr->lineMetricUpdateRanges, lineNo, lineNo + mergedLines);
	}

	return; /* already up-to-date */
    }

    TK_TEXT_DEBUG(LogTextHeightCalc(textPtr, &dlPtr->index));
    dispLineInfo = pixelInfo->dispLineInfo;
    dlPtr->hyphenRule = hyphenRule;

    if (dlPtr->displayLineNo > 0) {
	TkTextDispLineEntry *dispLineEntry;

	assert(dispLineInfo);
	assert(data->byteOffset == dispLineInfo->entry[dlPtr->displayLineNo].byteOffset);

	if (dlPtr->displayLineNo >= dispLineInfo->numDispLines
		&& !IsPowerOf2(dlPtr->displayLineNo + 2)) {
	    unsigned size = NextPowerOf2(dlPtr->displayLineNo + 2);
	    dispLineInfo = (TkTextDispLineInfo *)realloc(dispLineInfo, TEXT_DISPLINEINFO_SIZE(size));
	    DEBUG(memset(dispLineInfo->entry + dlPtr->displayLineNo + 1, 0xff,
		    (size - dlPtr->displayLineNo - 1)*sizeof(dispLineInfo->entry[0])));
	    pixelInfo->dispLineInfo = dispLineInfo;
	}
	dispLineInfo->numDispLines = dlPtr->displayLineNo + 1;
	dispLineEntry = dispLineInfo->entry + dlPtr->displayLineNo;
	(dispLineEntry + 1)->byteOffset = data->byteOffset + dlPtr->byteCount;
	(dispLineEntry + 1)->pixels = oldNumDispLines;
	dispLineEntry->height = dlPtr->height;
	dispLineEntry->pixels = (dispLineEntry - 1)->pixels + dlPtr->height;
	dispLineEntry->byteOffset = data->byteOffset;
	dispLineEntry->hyphenRule = hyphenRule;
	dispLineEntry->tabIndex = tabIndex;
	dispLineEntry->tabApplied = tabApplied;
    } else if (!finished) {
	LayoutSetupDispLineInfo(pixelInfo);
	dispLineInfo = pixelInfo->dispLineInfo;
	dispLineInfo->entry[0].height = dlPtr->height;
	dispLineInfo->entry[0].pixels = dlPtr->height;
	dispLineInfo->entry[0].byteOffset = data->byteOffset;
	dispLineInfo->entry[0].hyphenRule = hyphenRule;
	dispLineInfo->entry[0].tabIndex = tabIndex;
	dispLineInfo->entry[0].tabApplied = tabApplied;
	dispLineInfo->entry[1].byteOffset = data->byteOffset + dlPtr->byteCount;
    }

    assert(finished || dispLineInfo);

    if (finished) {
	TkTextLine *nextLogicalLinePtr;
	unsigned lineHeight, mergedLines, lineNo, numDispLines, i;

	if (dlPtr->displayLineNo > 0) {
	    lineHeight = dispLineInfo->entry[dispLineInfo->numDispLines - 1].pixels;
	    numDispLines = dispLineInfo->numDispLines;
	} else {
	    lineHeight = dlPtr->height;
	    numDispLines = lineHeight > 0;
	}
	assert(linePtr->nextPtr);
	nextLogicalLinePtr = TkBTreeNextLogicalLine(textPtr->sharedTextPtr, textPtr, linePtr);
	mergedLines = TkBTreeCountLines(textPtr->sharedTextPtr->tree, linePtr, nextLogicalLinePtr);
	if (mergedLines > 0) {
	    mergedLines -= 1; /* subtract first line */
	}
	if (pixelInfo->height != lineHeight || mergedLines > 0 || numDispLines != oldNumDispLines) {
	    /*
	     * Do this B-Tree update before updating the epoch, because this action
	     * needs the old values.
	     */
	    TkBTreeAdjustPixelHeight(textPtr, linePtr, lineHeight, mergedLines, numDispLines);
	}
	if (dispLineInfo && dlPtr->displayLineNo == 0) {
	    /*
	     * This is the right place to destroy the superfluous dispLineInfo. Don't do
	     * this before TkBTreeAdjustPixelHeight has been called, because the latter
	     * function needs the old display line count.
	     */
	    free(dispLineInfo);
	    DEBUG_ALLOC(tkTextCountDestroyDispInfo++);
	    pixelInfo->dispLineInfo = NULL;
	}
	textPtr->dInfoPtr->lineMetricUpdateCounter += 1;
	pixelInfo->epoch = epoch;
	lineNo = TkBTreeLinesTo(textPtr->sharedTextPtr->tree, textPtr, linePtr, NULL);
	for (i = 0; i < mergedLines; ++i) {
	    pixelInfo = TkBTreeLinePixelInfo(textPtr, linePtr = linePtr->nextPtr);
	    pixelInfo->epoch = epoch;
	    if (pixelInfo->dispLineInfo) {
		free(pixelInfo->dispLineInfo);
		DEBUG_ALLOC(tkTextCountDestroyDispInfo++);
		pixelInfo->dispLineInfo = NULL;
	    }
	}
	TkRangeListRemove(textPtr->dInfoPtr->lineMetricUpdateRanges, lineNo, lineNo + mergedLines);
    } else {
	/*
	 * This line is wrapping into several display lines. We mark it as already
	 * up-to-date, even with a partial computation. This is the right way to
	 * handle very long lines efficiently, because with very long lines the chance
	 * will be high that the lookup into the cache succeeds even with a partial
	 * computation. (If the lookup fails, because the cache for this line is not
	 * yet complete, then the required remaining lines will be computed, and the
	 * result will also be stored in the cache, because all metric computation
	 * will be done with LayoutDLine, and this function is caching any computation.)
	 */

	pixelInfo->epoch = epoch | PARTIAL_COMPUTED_BIT;
    }
}

static unsigned
LayoutComputeBreakLocations(
    LayoutData *data)
{
    unsigned totalSize = 0;
    TkText *textPtr = data->textPtr;
    TextDInfo *dInfoPtr = textPtr->dInfoPtr;
    TkTextSegment *segPtr = data->logicalLinePtr->segPtr;
    bool useUniBreak = data->textPtr->useUniBreak;
    char const *lang = useUniBreak ? textPtr->lang : NULL;
    char const *nextLang = NULL;
    unsigned capacity = dInfoPtr->strBufferSize;
    char *str = dInfoPtr->strBuffer;
    char *brks = textPtr->brksBuffer;

    /*
     * The codepoint line break computation requires the whole logical line (due to a
     * poor design of libunibreak), but separated by languages, because this line break
     * algorithm is in general language dependent.
     */

    while (segPtr) {
	unsigned size = 0;
	unsigned newTotalSize;

	for ( ; segPtr; segPtr = segPtr->nextPtr) {
	    switch ((int) segPtr->typePtr->group) {
	    case SEG_GROUP_CHAR: {
		unsigned newSize;

		if (useUniBreak) {
		    const char *myLang = TkBTreeGetLang(textPtr, segPtr);

		    if (myLang[0] != lang[0] || myLang[1] != lang[1]) {
			nextLang = myLang;
			break;
		    }
		}
		if ((newSize = size + segPtr->size) >= capacity) {
		    capacity = MAX(2*capacity, newSize + 1);
		    str = (char *)realloc(str, newSize);
		}
		memcpy(str + size, segPtr->body.chars, segPtr->size);
		size = newSize;
		break;
	    }
	    case SEG_GROUP_HYPHEN:
		if (useUniBreak) {
		    const char *myLang = TkBTreeGetLang(textPtr, segPtr);

		    if (myLang[0] != lang[0] || myLang[1] != lang[1]) {
			nextLang = myLang;
			break;
		    }
		}

		/*
		 * Use TAB (U+0009) instead of SHY (U+00AD), because SHY needs two bytes,
		 * but TAB needs only one byte, and this corresponds to the byte size of
		 * a hyphen segment. The TAB character has the same character class as
		 * the SHY character, so it's a proper substitution.
		 *
		 * NOTE: Do not use '-' (U+002D) for substitution, because the meaning
		 * of this character is contextual.
		 */

		/* FALLTHRU */
	    case SEG_GROUP_IMAGE:
	    case SEG_GROUP_WINDOW:
		/* The language variable doesn't matter here. */
		if (size + 1 >= capacity) {
		    assert(2*capacity > size + 1);
		    str = (char *)realloc(str, capacity *= 2);
		}
		/* Substitute with a TAB, so we can break at this point. */
		str[size++] = '\t';
		break;
	    case SEG_GROUP_BRANCH:
		segPtr = segPtr->body.branch.nextPtr;
	    	break;
	    }
	}
	if (size > 0) {
	    newTotalSize = totalSize + size;

	    if (newTotalSize > textPtr->brksBufferSize) {
		/*
		 * Take into account that the buffer must be a bit larger, because we need
		 * one additional byte for trailing NUL (see below).
		 */
		textPtr->brksBufferSize = MAX(newTotalSize, textPtr->brksBufferSize + 512);
		textPtr->brksBuffer = (char *)realloc(textPtr->brksBuffer, textPtr->brksBufferSize + 1);
		brks = textPtr->brksBuffer;
	    }

	    str[size] = '\0'; /* TkTextComputeBreakLocations expects traling nul */
	    TkTextComputeBreakLocations(data->textPtr->interp, str, size,
		    lang ? (*lang ? lang : "en") : NULL, brks + totalSize);
	    totalSize = newTotalSize;
	}
	lang = nextLang;
    }

    dInfoPtr->strBuffer = str;
    dInfoPtr->strBufferSize = capacity;

    return totalSize;
}

static void
LayoutLookAheadChars(
    TkTextDispChunk *chunkPtr,
    const char *str,
    unsigned numChars,
    char *buf)
{
    TkTextSegment *segPtr = ((CharInfo *) chunkPtr->clientData)->segPtr;

    for ( ; numChars > 0; --numChars) {
	if (!*str) {
	    segPtr = LayoutGetNextSegment(segPtr);
	    if (!segPtr) {
		memset(buf, '\0', numChars);
		return;
	    }
	    str = segPtr->body.chars;
	}
	*buf++ = *str++;
    }
}

static void
LayoutApplyHyphenRules(
    LayoutData *data,
    TkTextDispChunk *prevCharChunkPtr,
    TkTextDispChunk *hyphenChunkPtr,
    TkTextDispChunk *nextCharChunkPtr)
{
    TkTextSegment *hyphenPtr = (TkTextSegment *)hyphenChunkPtr->clientData;
    const StyleValues *sValPtr = hyphenChunkPtr->stylePtr->sValuePtr;
    int hyphenRules = sValPtr->hyphenRules & hyphenChunkPtr->hyphenRules;

    data->increaseNumBytes = 0;
    data->decreaseNumBytes = 0;
    SetupHyphenChars(hyphenPtr, 0);
    hyphenRules = FilterHyphenRules(hyphenRules, sValPtr->lang);

    if (hyphenRules) {
	const CharInfo *prevCiPtr;
	const CharInfo *nextCiPtr;
	const char *prevCharPtr;
	const char *nextCharPtr;
	unsigned char prevChar;
	unsigned char nextChar;
	char lookAhead[3];

	if (hyphenRules & (1 << TK_TEXT_HYPHEN_REPEAT)) {
	    data->increaseNumBytes = -1;
	    data->hyphenRule = TK_TEXT_HYPHEN_REPEAT;
	    return;
	}

	if (!IsCharChunk(prevCharChunkPtr)) {
	    return;
	}

	while ((prevCiPtr = (const CharInfo *)prevCharChunkPtr->clientData)->numBytes == 0) {
	    if (!(prevCharChunkPtr = (TkTextDispChunk *)prevCharChunkPtr->prevCharChunkPtr)
		    || !IsCharChunk(prevCharChunkPtr)) {
		return;
	    }
	}
	prevCharPtr = prevCiPtr->u.chars + prevCiPtr->baseOffset + prevCiPtr->numBytes - 1;

	/*
	 * We know that we have to inspect only Latin-1 characters, either
	 * from ASCII code page (< 0x80), or starting with 0xc3.
	 */

	if (UCHAR(prevCharPtr[0]) < 0x80) {
	    prevChar = UCHAR(prevCharPtr[0]);
	} else if (prevCiPtr->numBytes > 1 && UCHAR(prevCharPtr[-1]) == 0xc3) {
	    prevChar = ConvertC3Next(prevCharPtr[1]);
	} else {
	    return;
	}

	if (hyphenRules & (1 << TK_TEXT_HYPHEN_DOUBLE_VOWEL)) {
	    /* op(aa-)tje  -> op(a-)tje */
	    /* caf(ee-)tje -> caf(é-)tje */
	    if (IsVowel(prevChar)) {
		char secondPrevChar = '\0';

		if (prevCiPtr->numBytes > 1) {
		    secondPrevChar = prevCharPtr[-1];
		} else {
		    const TkTextDispChunk *chunkPtr = prevCharChunkPtr->prevCharChunkPtr;
		    if (chunkPtr && IsCharChunk(chunkPtr)) {
			const TkTextSegment *segPtr = CHAR_CHUNK_GET_SEGMENT(chunkPtr);
			secondPrevChar = segPtr->body.chars[segPtr->size - 1];
		    }
		}
		if (prevChar == secondPrevChar) {
		    if (prevChar == 'e') {
			char *s = hyphenPtr->body.chars; /* this avoids warnings */
			data->decreaseNumBytes = 2;
			s[0] = 0xc3; s[1] = 0xa9; /* 'é' = U+00E9 */
			SetupHyphenChars(hyphenPtr, 2);
		    } else {
			data->decreaseNumBytes = 1;
		    }
		    data->hyphenRule = TK_TEXT_HYPHEN_DOUBLE_VOWEL;
		    return;
		}
	    }
	}

	if (!IsCharChunk(nextCharChunkPtr)) {
	    return;
	}
	if ((nextCiPtr = (const CharInfo *)nextCharChunkPtr->clientData)->numBytes == 0) {
	    TkTextSegment *segPtr = LayoutGetNextSegment((TkTextSegment *)nextCharChunkPtr->clientData);
	    if (!segPtr) {
		return;
	    }
	    nextCharPtr = segPtr->body.chars;
	} else {
	    nextCharPtr = nextCiPtr->u.chars + nextCiPtr->baseOffset;
	}
	if (UCHAR(nextCharPtr[0]) < 0x80) {
	    nextChar = UCHAR(nextCharPtr[0]);
	} else if (UCHAR(nextCharPtr[0]) == 0xc3) {
	    nextChar = ConvertC3Next(nextCharPtr[1]);
	} else {
	    return;
	}

	if (hyphenRules & (1 << TK_TEXT_HYPHEN_CK)) {
	    /* Dru(c-k)er -> Dru(k-k)er */
	    if (prevChar == UCHAR('c') && nextChar == UCHAR('k')) {
		data->decreaseNumBytes = 1;
		hyphenPtr->body.chars[0] = 'k';
		SetupHyphenChars(hyphenPtr, 1);
		data->hyphenRule = TK_TEXT_HYPHEN_CK;
		return;
	    }
	}
	if (hyphenRules & (1 << TK_TEXT_HYPHEN_DOUBLE_DIGRAPH)) {
	    /* vi(s-sz)a -> vi(sz-sz)a */
	    if (prevChar == nextChar) {
		LayoutLookAheadChars(nextCharChunkPtr, nextCharPtr + 1, 1, lookAhead);
		if (lookAhead[0] && IsDoubleDigraph(prevChar, lookAhead[0])) {
		    hyphenPtr->body.chars[0] = lookAhead[0];
		    SetupHyphenChars(hyphenPtr, 1);
		    data->hyphenRule = TK_TEXT_HYPHEN_DOUBLE_DIGRAPH;
		    return;
		}
	    }
	}
	if (hyphenRules & (1 << TK_TEXT_HYPHEN_TREMA)) {
	    /* r(e-ëe)l -> r(e-ee)l */
	    if (IsVowel(prevChar) && IsUmlaut(nextChar)) {
		data->hyphenRule = TK_TEXT_HYPHEN_TREMA;
		return;
	    }
	}
	if (hyphenRules & (1 << TK_TEXT_HYPHEN_GEMINATION)) {
	    /* para(-l·l)el -> para(l-l)el */
	    if (tolower(nextChar) == 'l') {
		LayoutLookAheadChars(nextCharChunkPtr, nextCharPtr + 1, 3, lookAhead);
		/* test for U+00B7 = MIDDOT */
		if (UCHAR(lookAhead[0]) == 0xc2
			&& UCHAR(lookAhead[1]) == 0xb7
			&& lookAhead[2] == nextChar) {
		    data->increaseNumBytes = 3;
		    hyphenPtr->body.chars[0] = nextChar;
		    SetupHyphenChars(hyphenPtr, 1);
		    data->hyphenRule = TK_TEXT_HYPHEN_GEMINATION;
		    return;
		}
	    }
	}
    }
}

static unsigned
LayoutMakeCharInfo(
    LayoutData *data,
    TkTextSegment *segPtr,
    int byteOffset,
    int maxBytes)
{
    char const *p = segPtr->body.chars + byteOffset;
    CharInfo *ciPtr = AllocCharInfo(data->textPtr);

    assert(data->chunkPtr);
    assert(!data->chunkPtr->clientData);

    /*
     * Take into account that maxBytes == 0 is possible.
     */

    if (data->trimSpaces && maxBytes > 0 && p[maxBytes - 1] == ' ') {
	while (maxBytes > 1 && p[maxBytes - 2] == ' ') {
	    maxBytes -= 1;
	}
    }

#if TK_LAYOUT_WITH_BASE_CHUNKS

    if (data->baseChunkPtr
	    && (!IsSameFGStyle(data->baseChunkPtr->stylePtr, data->chunkPtr->stylePtr)
	    	|| (data->lastCharChunkPtr && data->lastCharChunkPtr->numSpaces > 0))) {
	data->baseChunkPtr = NULL;
    }

    if (!data->baseChunkPtr) {
	data->baseChunkPtr = data->chunkPtr;
	Tcl_DStringInit(&data->chunkPtr->baseChars);
	DEBUG_ALLOC(tkTextCountNewBaseChars++);
    }

    data->chunkPtr->baseChunkPtr = data->baseChunkPtr;
    ciPtr->baseOffset = Tcl_DStringLength(&data->baseChunkPtr->baseChars);
    ciPtr->u.chars = Tcl_DStringAppend(&data->baseChunkPtr->baseChars, p, maxBytes);

#else

    ciPtr->baseOffset = 0;
    ciPtr->u.chars = p;

#endif

    /*
     * Keep the char segment, otherwise a split may invalidate our string. This segment
     * is also used for hyphenation support.
     */

    segPtr->refCount += 1;
    ciPtr->segPtr = segPtr;
    ciPtr->numBytes = maxBytes;
    data->chunkPtr->clientData = ciPtr;

    return maxBytes;
}

static void
LayoutFinalizeCharInfo(
    LayoutData *data,
    bool gotTab)
{
    CharInfo *ciPtr = (CharInfo *)data->chunkPtr->clientData;
    (void)gotTab;

    assert(data->trimSpaces ?
	    (TkSizeT)data->chunkPtr->numBytes >= ciPtr->numBytes :
	    (TkSizeT)data->chunkPtr->numBytes == ciPtr->numBytes);

    /*
     * Update the character information. Take into account that we don't want
     * to display the newline character.
     */

    if (ciPtr->u.chars[ciPtr->baseOffset + ciPtr->numBytes - 1] == '\n') {
	ciPtr->numBytes -= 1;
    }

#if TK_LAYOUT_WITH_BASE_CHUNKS

    assert(data->chunkPtr->baseChunkPtr);

    /*
     * Final update for the current base chunk data.
     */

    Tcl_DStringSetLength(&data->baseChunkPtr->baseChars, ciPtr->baseOffset + ciPtr->numBytes);
    data->baseChunkPtr->baseWidth =
	    data->chunkPtr->width + (data->chunkPtr->x - data->baseChunkPtr->x);

    /*
     * Finalize the base chunk if this chunk ends in a tab, which definitly breaks the context.
     */

    if (gotTab) {
	data->baseChunkPtr = NULL;
    }

#endif
}

static void
LayoutUndisplay(
    LayoutData *data,
    TkTextDispChunk *chunkPtr)
{
    assert(chunkPtr->layoutProcs);

    if (chunkPtr->layoutProcs->undisplayProc) {
	chunkPtr->layoutProcs->undisplayProc(data->textPtr, chunkPtr);
    }
#if TK_LAYOUT_WITH_BASE_CHUNKS
    if (chunkPtr == data->baseChunkPtr) {
	data->baseChunkPtr = NULL;
    }
#endif
}

static void
LayoutReleaseChunk(
    TkText *textPtr,
    TkTextDispChunk *chunkPtr)
{
    if (chunkPtr->layoutProcs) {
	if (chunkPtr->layoutProcs->type == TEXT_DISP_IMAGE) {
	    textPtr->dInfoPtr->countImages -= 1;
	} else if (chunkPtr->layoutProcs->type == TEXT_DISP_WINDOW) {
	    textPtr->dInfoPtr->countWindows -= 1;
	}
    }
    FreeStyle(textPtr, chunkPtr->stylePtr);
}

static void
LayoutFreeChunk(
    LayoutData *data)
{
    TextDInfo *dInfoPtr = data->textPtr->dInfoPtr;
    TkTextDispChunk *chunkPtr = data->chunkPtr;

    assert(chunkPtr);
    assert(data->lastChunkPtr != chunkPtr);
    assert(data->lastCharChunkPtr != chunkPtr);
    assert(!chunkPtr->sectionPtr);

    if (chunkPtr->layoutProcs) {
	LayoutUndisplay(data, chunkPtr);
    }

    LayoutReleaseChunk(data->textPtr, chunkPtr);
    DEBUG(chunkPtr->stylePtr = NULL);
    assert(!chunkPtr->clientData);
    data->numBytesSoFar -= chunkPtr->numBytes;
    chunkPtr->nextPtr = dInfoPtr->chunkPoolPtr;
    dInfoPtr->chunkPoolPtr = chunkPtr;
    dInfoPtr->chunkPoolPtr->prevPtr = NULL;
    data->chunkPtr = NULL;
    assert(data->countChunks > 0);
    data->countChunks -= 1;
    if (chunkPtr->width > 0) {
	assert(data->countVisibleChunks > 0);
	data->countVisibleChunks -= 1;
    }
}

static void
LayoutDoWidthAdjustmentForContextDrawing(
    LayoutData *data)
{
#if TK_LAYOUT_WITH_BASE_CHUNKS && TK_DRAW_IN_CONTEXT
    TkTextDispChunk *chunkPtr = data->chunkPtr;

    if (chunkPtr->prevPtr) {
	chunkPtr->x += chunkPtr->prevPtr->xAdjustment;
    }

    if (IsCharChunk(chunkPtr)) {
	int newWidth;

	CharChunkMeasureChars(chunkPtr, NULL, 0, 0, -1, 0, -1, data->textPtr->spaceMode, 0, &newWidth);
	chunkPtr->xAdjustment = newWidth - chunkPtr->width;
	chunkPtr->width = newWidth;
    }
#else
    (void)data;
#endif
}

static void
LayoutFinalizeChunk(
    LayoutData *data)
{
    const TkTextDispChunkProcs *layoutProcs;

    if (!data->chunkPtr) {
	return;
    }

    layoutProcs = data->chunkPtr->layoutProcs;

    if (!layoutProcs) {
	assert(data->chunkPtr->numBytes == 0);
	assert(!data->chunkPtr->clientData);
	LayoutFreeChunk(data);
	return;
    }

    if (layoutProcs->type & TEXT_DISP_CONTENT) {
	data->lastCharChunkPtr = data->chunkPtr;
	if (!data->firstCharChunkPtr) {
	    data->firstCharChunkPtr = data->chunkPtr;
	}
	if (layoutProcs->type & TEXT_DISP_TEXT) {
	    LayoutDoWidthAdjustmentForContextDrawing(data);
	}
    }
    if (data->chunkPtr->breakIndex > 0) {
	data->breakChunkPtr = data->chunkPtr;
    }
    if (!data->firstChunkPtr) {
	assert(!data->lastChunkPtr);
	data->firstChunkPtr = data->chunkPtr;
    } else {
	assert(data->lastChunkPtr);
	data->lastChunkPtr->nextPtr = data->chunkPtr;
    }
    data->lastChunkPtr = data->chunkPtr;
    data->dispLineOffset += data->chunkPtr->numBytes;
    data->chunkPtr = NULL;
}

static TkTextDispChunkSection *
LayoutNewSection(
    TextDInfo *dInfoPtr)
{
    TkTextDispChunkSection *sectionPtr = dInfoPtr->sectionPoolPtr;

    if (sectionPtr) {
	dInfoPtr->sectionPoolPtr = dInfoPtr->sectionPoolPtr->nextPtr;
    } else {
	DEBUG_ALLOC(tkTextCountNewSection++);
	sectionPtr = (TkTextDispChunkSection *)malloc(sizeof(TkTextDispChunkSection));
    }

    memset(sectionPtr, 0, sizeof(TkTextDispChunkSection));
    return sectionPtr;
}

static void
LayoutMakeNewChunk(
    LayoutData *data)
{
    TkTextDispChunk *newChunkPtr;
    TextDInfo *dInfoPtr = data->textPtr->dInfoPtr;

    LayoutFinalizeChunk(data);
    if ((newChunkPtr = dInfoPtr->chunkPoolPtr)) {
	dInfoPtr->chunkPoolPtr = newChunkPtr->nextPtr;
    } else {
	newChunkPtr = (TkTextDispChunk *)malloc(sizeof(TkTextDispChunk));
	DEBUG_ALLOC(tkTextCountNewChunk++);
    }
    memset(newChunkPtr, 0, sizeof(TkTextDispChunk));
    newChunkPtr->dlPtr = data->dlPtr;
    newChunkPtr->uniqID = dInfoPtr->chunkCounter++;
    newChunkPtr->prevPtr = data->lastChunkPtr;
    newChunkPtr->prevCharChunkPtr = data->lastCharChunkPtr;
    newChunkPtr->stylePtr = GetStyle(data->textPtr, NULL);
    newChunkPtr->x = data->x;
    newChunkPtr->byteOffset = data->dispLineOffset;
    data->chunkPtr = newChunkPtr;
    data->countChunks += 1;
}

static void
LayoutSkipBytes(
    LayoutData *data,
    DLine *dlPtr,
    const TkTextIndex *indexPtr1,
    const TkTextIndex *indexPtr2)
{
    (void)dlPtr;

    LayoutMakeNewChunk(data);
    data->chunkPtr->layoutProcs = &layoutElideProcs;
    data->chunkPtr->numBytes = TkTextIndexCountBytes(indexPtr1, indexPtr2);
}

static void
LayoutSetupChunk(
    LayoutData *data,
    TkTextSegment *segPtr)
{
    TkTextDispChunk *chunkPtr = data->chunkPtr;
    TkText *textPtr = data->textPtr;
    TextStyle *stylePtr;

    assert(segPtr->tagInfoPtr);
    assert(chunkPtr->stylePtr == textPtr->dInfoPtr->defaultStyle);
    assert(chunkPtr->stylePtr->refCount > 1);

    chunkPtr->stylePtr->refCount -= 1;
    chunkPtr->stylePtr = stylePtr = GetStyle(textPtr, segPtr);

    if (data->wrapMode == TEXT_WRAPMODE_CODEPOINT) {
	if (!data->brks) {
	    Tcl_HashEntry *hPtr;
	    TkTextBreakInfo *breakInfo;
	    int isNew;

	    hPtr = Tcl_CreateHashEntry(&textPtr->sharedTextPtr->breakInfoTable,
		    (void *) data->logicalLinePtr, &isNew);

	    if (isNew) {
		breakInfo = (TkTextBreakInfo *)malloc(sizeof(TkTextBreakInfo));
		breakInfo->refCount = 1;
		breakInfo->brks = NULL;
		data->logicalLinePtr->changed = false;
		Tcl_SetHashValue(hPtr, breakInfo);
		DEBUG(breakInfo->brksSize = 0);
		DEBUG_ALLOC(tkTextCountNewBreakInfo++);
	    } else {
		breakInfo = (TkTextBreakInfo *)Tcl_GetHashValue(hPtr);
		breakInfo->refCount += 1;

		/*
		 * We have to avoid repeated computations of line break information,
		 * so we use the 'changed' flag of the logical line for the determination
		 * whether a recomputation has to be performed. This is the only purpose
		 * of flag 'changed', and required because our current line break
		 * information algorithm has to process the whole logical line. If this
		 * behavior will change - for example a switch to the ICU library - then
		 * flag 'changed' has no use anymore and can be removed. But currently
		 * all line modifications have to update this flag.
		 */

		if (data->logicalLinePtr->changed) {
		    isNew = true;
		    data->logicalLinePtr->changed = false;
		}
	    }

	    if (isNew) {
		unsigned brksSize;

		/*
		 * In this case we have to parse the whole logical line for the computation
		 * of the break locations.
		 */

		brksSize = LayoutComputeBreakLocations(data);
		breakInfo->brks = (char *)realloc(breakInfo->brks, brksSize);
		memcpy(breakInfo->brks, textPtr->brksBuffer, brksSize);
		DEBUG(breakInfo->brksSize = brksSize);
		DEBUG(stats.breakInfo += 1);
	    }

	    data->breakInfo = breakInfo;
	    data->brks = breakInfo->brks;
	}

	if (segPtr->sectionPtr) {
	    chunkPtr->brks = data->brks + data->byteOffset + chunkPtr->byteOffset;
	} else {
	    /* This is an artificial chunk for the realization of spelling changes. */
	    assert(chunkPtr->numBytes <= sizeof(doNotBreakAtAll));
	    chunkPtr->brks = doNotBreakAtAll;
	}
    }

    if (data->numBytesSoFar == 0) {
	const TextDInfo *dInfoPtr = textPtr->dInfoPtr;
	const StyleValues *sValuePtr = stylePtr->sValuePtr;

	data->tabArrayPtr = sValuePtr->tabArrayPtr;
	data->tabStyle = sValuePtr->tabStyle;
	data->justify = (TkTextJustify)sValuePtr->justify;
	data->rMargin = sValuePtr->rMargin;
	data->wrapMode = (TkWrapMode)sValuePtr->wrapMode;
	data->x = data->paragraphStart ? sValuePtr->lMargin1 : sValuePtr->lMargin2;
	data->width = dInfoPtr->maxX - dInfoPtr->x - data->rMargin;
	data->maxX = (data->wrapMode == TEXT_WRAPMODE_NONE) ? -1 : MAX(data->width, data->x);

	chunkPtr->x = data->x;

	if (data->tabIndex >= 0 && !data->tabApplied) {
	    data->tabChunkPtr = chunkPtr;
	}
	if (data->cursorChunkPtr) {
	    data->cursorChunkPtr->x = data->x;
	}
    }
}

static bool
AtEndOfLine(
    TkTextSegment *segPtr,
    int offset)
{
    assert(segPtr);
    if (offset < segPtr->size) {
	return false;
    }
    while ((segPtr = segPtr->nextPtr)) {
	switch (segPtr->typePtr->group) {
	case SEG_GROUP_CHAR:
	case SEG_GROUP_HYPHEN:
	case SEG_GROUP_IMAGE:
	case SEG_GROUP_WINDOW:
	    return false;
	case SEG_GROUP_BRANCH:
	    if (segPtr->typePtr == &tkTextBranchType) {
		segPtr = segPtr->body.branch.nextPtr;
	    }
	    break;
	case SEG_GROUP_MARK:
	case SEG_GROUP_PROTECT:
	case SEG_GROUP_TAG:
	    break;
	}
    }
    return true;
}

static int
IsDecimalPointPos(
    LayoutData *data,
    const TkTextSegment *segPtr,
    int offset)
{
    return segPtr == data->decimalPointPos.segPtr && offset == data->decimalPointPos.offset;
}

static int
IsNumericalEndPos(
    LayoutData *data,
    const TkTextSegment *segPtr,
    int offset)
{
    return segPtr == data->lastNumericalPos.segPtr && offset == data->lastNumericalPos.offset;
}

static bool
LayoutChars(
    LayoutData *data,
    TkTextSegment *segPtr,
    int size,
    int byteOffset)
{
    const char *base = segPtr->body.chars + byteOffset;
    TkTextDispChunk *chunkPtr;
    bool gotTab = false;
    bool adjustForNumericTab = false;
    unsigned maxBytes;
    unsigned numBytes;
    int maxX;

    assert(size - byteOffset > 0); /* this will ensure maxBytes > 0 */
    assert(byteOffset < size);
    assert(segPtr->typePtr->layoutProc);

    LayoutMakeNewChunk(data);
    LayoutSetupChunk(data, segPtr);

    chunkPtr = data->chunkPtr;
    maxBytes = size - byteOffset;

    if (data->textPtr->showEndOfLine
	    && base[maxBytes - 1] == '\n'
	    && (data->textPtr->showEndOfText
		|| segPtr->sectionPtr->linePtr->nextPtr != TkBTreeGetLastLine(data->textPtr))) {
	maxBytes -= 1; /* now may become zero */
    }

    if (maxBytes == 0) {
	/*
	 * Can only happen if we are at end of logical line.
	 */

	if (segPtr->sectionPtr->linePtr->nextPtr != TkBTreeGetLastLine(data->textPtr)) {
	    segPtr = data->textPtr->dInfoPtr->endOfLineSegPtr;
	} else {
	    segPtr = data->textPtr->dInfoPtr->endOfTextSegPtr;
	}
	base = segPtr->body.chars;
	maxBytes = segPtr->size;
	chunkPtr->endOfLineSymbol = true;
	byteOffset = 0;
    } else if (segPtr->typePtr != &tkTextHyphenType
		&& segPtr->sectionPtr) { /* ignore artifical segments (spelling changes) */
	if (data->wrapMode == TEXT_WRAPMODE_CODEPOINT) {
	    const char *brks = chunkPtr->brks;
	    unsigned i;

	    assert(brks);
	    assert(brks + maxBytes <= data->brks + data->breakInfo->brksSize);

	    for (i = 1; i < maxBytes; ++i) {
		assert(brks[i] <= LINEBREAK_INSIDEACHAR);
		if (brks[i] == LINEBREAK_MUSTBREAK) {
		    if (i < maxBytes - 2 && base[i] != '\n') {
			maxBytes = i + 1;
		    }
		    break;
		}
	    }
	}

	if (data->textPtr->hyphenate) {
	    const char *p = base;

	    /*
	     * Check whether the "tripleconsonant" rule has to be applied. This rule is
	     * very special, because in this case we are virtually doing the opposite.
	     * Instead of doing a spelling change when hyphenating, we are doing a spelling
	     * change when *not* hyphenating.
	     */

	    if (IsConsonant(*p)
		    && data->lastCharChunkPtr
		    && data->lastCharChunkPtr->prevCharChunkPtr
		    && data->lastChunkPtr
		    && data->lastChunkPtr->layoutProcs
		    && data->lastChunkPtr->layoutProcs->type == TEXT_DISP_HYPHEN
		    && *p == GetLastCharInChunk(data->lastCharChunkPtr->prevCharChunkPtr)
		    && *p == GetSecondLastCharInChunk(data->lastCharChunkPtr->prevCharChunkPtr)) {
		const char *nextCharPtr;

		if (maxBytes > 1) {
		    nextCharPtr = p + 1;
		} else {
		    const TkTextSegment *nextCharSegPtr = LayoutGetNextSegment(segPtr);
		    nextCharPtr = nextCharSegPtr ? nextCharSegPtr->body.chars : NULL;
		}

		/* For Norwegian it's required to consider 'j' as a vowel. */
		if (nextCharPtr && (nextCharPtr[0] == 'j' || IsUmlautOrVowel(nextCharPtr))) {
		    /*
		     * Probably we have to apply hyphen rule "tripleconsonant" to the first
		     * character after possible (but unapplied) hyphenation point.
		     */

		    const StyleValues *sValPtr = data->lastChunkPtr->stylePtr->sValuePtr;
		    int hyphenRules = FilterHyphenRules(sValPtr->hyphenRules, sValPtr->lang);

		    if (hyphenRules & (1 << TK_TEXT_HYPHEN_TRIPLE_CONSONANT)) {
			/* Schi(ff-f)ahrt -> Schi(ff)ahrt */
			byteOffset += 1;
			base += 1;
			maxBytes -= 1; /* now may become zero */
			chunkPtr->skipFirstChar = true;
		    }
		}
	    }
	}

	if (data->trimSpaces) {
	    unsigned i;

	    for (i = 0; i < maxBytes; ++i) {
		if (base[i] == ' ' && base[i + 1] == ' ') {
		    while (base[i] == ' ') {
			++i;
		    }
		    maxBytes = i;
		    data->skipSpaces = true;
		    break;
		}
	    }
	}

	/*
	 * See if there is a tab in the current chunk; if so, only layout
	 * characters up to (and including) the tab.
	 */

	if (data->justify == TK_TEXT_JUSTIFY_FULL) {
	    const char *p = base;
	    const char *e = p + maxBytes;

	    for ( ; p < e && !IsExpandableSpace(p); ++p) {
		if (*p == '\t') {
		    chunkPtr->numSpaces = 0;
		    maxBytes = p - base + 1;
		    gotTab = true;
		    break;
		}
	    }
	    if (!gotTab && p < e) {
		assert(IsExpandableSpace(p));

		do {
		    chunkPtr->numSpaces += 1;

		    if (*p == '\t'
			    && (!data->tabArrayPtr || data->tabIndex < data->tabArrayPtr->numTabs)) {
			/*
			 * Don't expand spaces if we have numeric tabs.
			 */
			chunkPtr->numSpaces = 0;
			gotTab = true;
			p += 1;
			break;
		    }

		    p = Tcl_UtfNext(p);
		} while (IsExpandableSpace(p));

		maxBytes = p - base;
	    }
	} else {
	    const char *p = base;
	    unsigned i;

	    /* TODO: direction of tabs should depend on gravity of insert mark?! */

	    for (i = 0; i < maxBytes; ++i, ++p) {
		if (*p == '\t') {
		    maxBytes = i + 1;
		    gotTab = true;
		    break;
		}
	    }
	}
    }

    if (maxBytes == 0) {
	/*
	 * In seldom cases, if hyphenation is activated, we may have an empty
	 * chunk here, caused by the "tripleconsonant" rule. This chunk has to
	 * consume the skipped character.
	 */

	assert(size == 1);
	assert(chunkPtr->skipFirstChar);
	data->chunkPtr->layoutProcs = &layoutElideProcs;
	data->chunkPtr->numBytes = 1; /* must have size 1, see above */
	return true;
    }

    maxX = data->maxX - data->tabSize;

    if (data->isNumericTab) {
	/*
	 * Only compute layout until decimal point, otherwise we cannot determine
	 * the correct line break position.
	 */

	const char *p = base;
	unsigned i;

	chunkPtr->integralPart = IsDecimalPointPos(data, segPtr, byteOffset);

	for (i = 0; i < maxBytes; ++i, ++p) {
	    if (IsNumericalEndPos(data, segPtr, byteOffset + i)
		    || IsDecimalPointPos(data, segPtr, byteOffset + i)) {
		adjustForNumericTab = true;
		data->isNumericTab = false;
		data->tabSize = 0;
		if (i > 0) {
		    if (*p == '\n' || *p == '\t') {
			i += 1;
		    }
		    maxBytes = i;
		    gotTab = (*p == '\t');
		}
		break;
	    }
	}

	if (data->shiftToNextLine
	    	&& data->numBytesSoFar > 0
		&& segPtr == data->shiftToNextLinePos.segPtr
		&& (int) (maxBytes + byteOffset) > data->shiftToNextLinePos.offset) {
	    int n = MIN(maxBytes + byteOffset - data->shiftToNextLinePos.offset, data->shiftToNextLine);

	    if (n > 0) {
		n = MIN(n, (int) maxBytes);
		data->shiftToNextLine -= n;
		if ((maxBytes -= n) == 0) {
		    data->isNumericTab = false;
		    return false;
		}
		gotTab = false;
	    }
	    maxX = data->maxX;
	} else {
	    maxX = data->maxX - data->x;
	}
    } else if (data->isRightTab) {
	if (data->shiftToNextLine == 0) {
	    return false;
	}
	if (data->numBytesSoFar > 0
		&& segPtr == data->shiftToNextLinePos.segPtr
		&& (int) (maxBytes + byteOffset) > data->shiftToNextLinePos.offset) {
	    int n = MIN(maxBytes + byteOffset - data->shiftToNextLinePos.offset, data->shiftToNextLine);

	    if (gotTab) {
		n += 1;
	    }
	    if (n > 0) {
		data->shiftToNextLine -= n;
		n = MIN(n, (int) maxBytes);
		if ((maxBytes -= n) == 0) {
		    data->isRightTab = false;
		    return false;
		}
		gotTab = false;
	    }
	}
	maxX = data->maxX;
    }

    numBytes = LayoutMakeCharInfo(data, segPtr, byteOffset, maxBytes);

    if (segPtr->typePtr->layoutProc(&data->index, segPtr, byteOffset, maxX, numBytes,
	    data->countVisibleChunks == 0, data->wrapMode, data->textPtr->spaceMode, chunkPtr) == 0) {
	/*
	 * No characters from this segment fit in the window: this means
	 * we're at the end of the display line.
	 */

	chunkPtr->numSpaces = 0;
	return false;
    }

    if (numBytes == chunkPtr->numBytes) {
	chunkPtr->numBytes = maxBytes;
	assert(maxBytes > 0);

	if (data->trimSpaces && base[maxBytes - 1] == ' ') {
	    data->skipSpaces = true;
	}
    }

    assert(chunkPtr->numBytes + chunkPtr->skipFirstChar > 0);

    LayoutFinalizeCharInfo(data, gotTab);
    data->x += chunkPtr->width;

    if (!segPtr->sectionPtr && segPtr->typePtr != &tkTextHyphenType) {
	assert(segPtr == data->textPtr->dInfoPtr->endOfLineSegPtr
		|| segPtr == data->textPtr->dInfoPtr->endOfTextSegPtr);
	chunkPtr->numBytes = (chunkPtr->numBytes == maxBytes) ? 1 : 0;
	chunkPtr->breakIndex = chunkPtr->numBytes;
	chunkPtr->brks = NULL;
	maxBytes = 1;
    } else {
	chunkPtr->numBytes += chunkPtr->skipFirstChar;
    }

    data->numBytesSoFar += chunkPtr->numBytes;
    data->numSpaces += chunkPtr->numSpaces;
    data->countVisibleChunks += 1;

    if (chunkPtr->numBytes != maxBytes + chunkPtr->skipFirstChar) {
	return AtEndOfLine(segPtr, byteOffset + chunkPtr->numBytes); /* end of line display reached */
    }

    assert(!chunkPtr->brks
	    || (data->brks <= chunkPtr->brks
		&& chunkPtr->brks + chunkPtr->numBytes <= data->brks + data->breakInfo->brksSize));

    if (adjustForNumericTab) {
	if (data->lastChunkPtr) {
	    data->lastChunkPtr->nextPtr = data->chunkPtr; /* we need the complete chain. */
	}
	AdjustForTab(data);
	if (data->lastChunkPtr) {
	    data->lastChunkPtr->nextPtr = NULL; /* restore */
	}
	data->tabChunkPtr = NULL;
	if ((data->x = chunkPtr->x + chunkPtr->width) == data->maxX) {
	    return AtEndOfLine(segPtr, byteOffset + chunkPtr->numBytes);/* end of display line reached */
	}
    }

    /*
     * If we're at a new tab, adjust the layout for all the chunks pertaining to the
     * previous tab. Also adjust the amount of space left in the line to account for
     * space that will be eaten up by the tab.
     */

    if (gotTab) {
	data->isNumericTab = false;

	if (data->tabIndex >= 0) {
	    if (data->lastChunkPtr) {
		data->lastChunkPtr->nextPtr = data->chunkPtr; /* we need the complete chain. */
	    }
	    AdjustForTab(data);
	    if (data->lastChunkPtr) {
		data->lastChunkPtr->nextPtr = NULL; /* restore */
	    }
	    data->tabChunkPtr = NULL;
	    data->x = chunkPtr->x + chunkPtr->width;
	}

	data->tabChunkPtr = chunkPtr;
	ComputeSizeOfTab(data, segPtr, chunkPtr->numBytes + byteOffset);

	if (data->maxX >= 0) {
	    switch (data->tabAlignment) {
	    case LEFT:
	    case CENTER:
		if (data->tabSize >= data->maxX - data->x) {
		    return false; /* end of display line reached */
		}
		break;
	    case RIGHT:
		if (data->tabSize > data->maxX - data->x) {
		    return false; /* end of display line reached */
		}
		if (data->displayLineNo == 0 && data->tabX >= 2*data->maxX) {
		    return false; /* end of display line reached */
		}
		if (data->tabX > data->maxX) {
		    ComputeShiftForRightTab(data, segPtr, chunkPtr->numBytes + byteOffset);
		}
	    	break;
	    case NUMERIC:
		if (data->tabSize - data->maxX + data->x >= data->maxX) {
		    return false; /* end of display line reached */
		}
		if (data->tabSize >= data->maxX - data->x) {
		    ComputeShiftForNumericTab(data, segPtr, chunkPtr->numBytes + byteOffset);
		}
		break;
	    }
	}
    }

    return true;
}

static bool
LayoutHyphen(
    LayoutData *data,
    TkTextSegment *segPtr)
{
    bool rc;

    assert(segPtr->sectionPtr); /* don't works with artificial segments */

    if (data->textPtr->hyphenate) {
	LayoutMakeNewChunk(data);
	LayoutSetupChunk(data, segPtr);
	data->numBytesSoFar += segPtr->size;
	data->countVisibleChunks += 1;
	segPtr->body.hyphen.textSize = 0;
	data->chunkPtr->layoutProcs = &layoutHyphenProcs;
	data->chunkPtr->clientData = segPtr;
	data->chunkPtr->breakIndex = -1;
	data->chunkPtr->numBytes = segPtr->size;
	data->chunkPtr->hyphenRules = segPtr->body.hyphen.rules;
	segPtr->refCount += 1;
	rc = true;
    } else {
	SetupHyphenChars(segPtr, 0);
	rc = LayoutChars(data, segPtr, segPtr->body.hyphen.textSize, 0);
	data->chunkPtr->numBytes = MIN(1u, data->chunkPtr->numBytes);
    }

    data->chunkPtr->breakIndex = data->chunkPtr->numBytes;
    return rc;
}

static bool
LayoutEmbedded(
    LayoutData *data,
    TkTextSegment *segPtr)
{
    TkTextDispChunk *chunkPtr;
    int maxX;

    assert(segPtr->typePtr->layoutProc);

<<<<<<< HEAD
    LayoutMakeNewChunk(data);
    chunkPtr = data->chunkPtr;
    maxX = data->maxX - (data->isNumericTab ? data->x : data->tabSize);
=======
    if (!tkTextDebug) {
	TkpRedrawWidget(textPtr->tkwin);
    }
>>>>>>> 51e8e55c

    if (segPtr->typePtr->layoutProc(&data->index, segPtr, 0, maxX, 0, data->countVisibleChunks == 0,
	    data->wrapMode, data->textPtr->spaceMode, chunkPtr) != 1) {
	return false;
    }

#if TK_LAYOUT_WITH_BASE_CHUNKS
    data->baseChunkPtr = NULL;
#endif
    LayoutSetupChunk(data, segPtr);
    data->numBytesSoFar += chunkPtr->numBytes;

    if (chunkPtr->width > 0) {
	data->x += chunkPtr->width;
	data->countVisibleChunks += 1;
	assert(chunkPtr->minHeight + chunkPtr->minAscent + chunkPtr->minDescent > 0);
    } else {
	assert(chunkPtr->minHeight == 0);
	assert(chunkPtr->minAscent == 0);
	assert(chunkPtr->minDescent == 0);
    }

    if (segPtr->typePtr->group == SEG_GROUP_IMAGE) {
	data->textPtr->dInfoPtr->countImages += 1;
    } else {
	data->textPtr->dInfoPtr->countWindows += 1;
    }

    return true;
}

static bool
LayoutMark(
    LayoutData *data,
    TkTextSegment *segPtr)
{
    int maxX;

    assert(segPtr->typePtr->layoutProc);

    if (segPtr != data->textPtr->insertMarkPtr) {
	return false;
    }
    LayoutMakeNewChunk(data);

    maxX = data->maxX - (data->isNumericTab ? data->x : data->tabSize);
    segPtr->typePtr->layoutProc(&data->index, segPtr, 0, maxX, 0, data->countVisibleChunks == 0,
	    data->wrapMode, data->textPtr->spaceMode, data->chunkPtr);
    return true;
}

static bool
LayoutLogicalLine(
    LayoutData *data,
    DLine *dlPtr)
{
    const TkTextDispLineInfo *dispLineInfo = NULL;
    TkTextSegment *segPtr, *endPtr;
    int byteIndex, byteOffset;

    assert(!TkTextIsElided(&data->index));

    byteIndex = TkTextIndexGetByteIndex(&data->index);

    if (data->displayLineNo > 0) {
	dispLineInfo = TkBTreeLinePixelInfo(data->textPtr, data->logicalLinePtr)->dispLineInfo;
	/*
	 * It's possible that display line info not exists. But this can only happen if the
	 * content is out of date and will be re-computed later. In such a case the next block
	 * of code can be skipped. This happens only in rare cases, for example when
	 * TextBlinkProc() has been invoked.
	 */
    }

    if (dispLineInfo) {
	const TkTextDispLineEntry *dispLineEntry = dispLineInfo->entry + (data->displayLineNo - 1);

	if (dispLineEntry->tabIndex) {
	    const TextDInfo *dInfoPtr = data->textPtr->dInfoPtr;
	    const StyleValues *sValuePtr;
	    TextStyle *stylePtr;
	    int byteOffset;

	    segPtr = TkTextIndexGetContentSegment(&data->index, &byteOffset);
	    stylePtr = GetStyle(data->textPtr, segPtr);
	    sValuePtr = stylePtr->sValuePtr;
	    data->tabArrayPtr = sValuePtr->tabArrayPtr;
	    data->tabStyle = sValuePtr->tabStyle;
	    data->tabIndex = dispLineEntry->tabIndex - 2;
	    data->width = dInfoPtr->maxX - dInfoPtr->x - data->rMargin;
	    data->x = data->paragraphStart ? sValuePtr->lMargin1 : sValuePtr->lMargin2;
	    data->maxX = MAX(data->width, data->x);
	    FreeStyle(data->textPtr, stylePtr);
	    ComputeSizeOfTab(data, segPtr, byteOffset);
	    data->tabApplied = dispLineEntry->tabApplied;

	    switch (data->tabAlignment) {
	    case LEFT:
		data->tabSize = 0;
		data->tabApplied = true;
		break;
	    case CENTER:
		if (data->tabApplied) {
		    data->tabSize = 0;
		}
		break;
	    case RIGHT:
		data->tabSize = 0;
		if (data->tabApplied) {
		    data->adjustFirstChunk = false;
		}
		break;
	    case NUMERIC:
		if (!data->tabApplied) {
		    if (IsDecimalPointPos(data, segPtr, byteOffset)) {
			data->tabSize = 0;
			data->isNumericTab = false;
		    }
		    if (data->maxX >= 0 && data->tabSize >= data->maxX - data->x) {
			data->tabX += data->maxX;
			ComputeShiftForNumericTab(data, segPtr, byteOffset);
			if (data->lengthOfFractional == data->shiftToNextLine) {
			    data->shiftToNextLine = 0;
			}
		    }
		}
		break;
	    }
	}

	if (data->textPtr->hyphenate) {
	    int byteOffset;
	    int hyphenRule;

	    segPtr = TkTextIndexGetContentSegment(&data->index, &byteOffset);
	    hyphenRule = dispLineEntry->hyphenRule;

	    switch (hyphenRule) {
	    case TK_TEXT_HYPHEN_REPEAT:
	    case TK_TEXT_HYPHEN_TREMA:
	    case TK_TEXT_HYPHEN_DOUBLE_DIGRAPH: {
		int numBytes = 0; /* prevents compiler warning */
		TkTextSegment *nextCharSegPtr;
		char buf[1];
		bool cont;

		/*
		 * We have to realize spelling changes.
		 */

		switch (hyphenRule) {
		case TK_TEXT_HYPHEN_REPEAT:
		    buf[0] = '-';
		    numBytes = 1;
		    break;
		case TK_TEXT_HYPHEN_TREMA:
		    assert(UCHAR(segPtr->body.chars[byteOffset]) == 0xc3);
		    buf[0] = UmlautToVowel(ConvertC3Next(segPtr->body.chars[byteOffset + 1]));
		    numBytes = 2;
		    break;
		case TK_TEXT_HYPHEN_DOUBLE_DIGRAPH:
		    buf[0] = segPtr->body.chars[0];
		    numBytes = 1;
		    break;
		}
		nextCharSegPtr = TkBTreeMakeCharSegment(buf, 1, segPtr->tagInfoPtr);
		cont = LayoutChars(data, nextCharSegPtr, 1, 0);
		TkBTreeFreeSegment(nextCharSegPtr);
		data->chunkPtr->numBytes = numBytes;
		if (!cont) {
		    LayoutFinalizeChunk(data);
		    return false;
		}
		TkTextIndexForwBytes(data->textPtr, &data->index,
			data->chunkPtr->numBytes, &data->index);
		byteIndex += data->chunkPtr->numBytes;
		break;
	    }
	    }
	}
    }

    segPtr = TkTextIndexGetFirstSegment(&data->index, &byteOffset);
    endPtr = data->textPtr->endMarker;

    if (segPtr->typePtr == &tkTextLinkType) {
	segPtr = segPtr->nextPtr;
    }

    /*
     * Each iteration of the loop below creates one TkTextDispChunk for the
     * new display line. The line will always have at least one chunk (for the
     * newline character at the end, if there's nothing else available).
     */

    while (true) {
	if (segPtr->typePtr == &tkTextCharType) {
	    if (data->skipSpaces) {
		if (segPtr->body.chars[byteOffset] == ' ') {
		    TkTextIndex index = data->index;
		    int offset = byteOffset;

		    while (segPtr->body.chars[byteOffset] == ' ') {
			byteOffset += 1;
		    }
		    TkTextIndexForwBytes(data->textPtr, &index, byteOffset - offset, &data->index);
		    LayoutSkipBytes(data, dlPtr, &index, &data->index);
		    byteIndex = TkTextIndexGetByteIndex(&data->index);
		}
		data->skipSpaces = false;
	    }
	    if (segPtr->size > byteOffset) {
		if (!LayoutChars(data, segPtr, segPtr->size, byteOffset)) {
		    /* finished with this display line */
		    LayoutFinalizeChunk(data);
		    return false;
		}
		assert(data->chunkPtr);
		byteIndex += data->chunkPtr->numBytes;
		/* NOTE: byteOffset may become larger than segPtr->size because of end of line symbol. */
		if ((byteOffset += data->chunkPtr->numBytes) >= segPtr->size) {
		    segPtr = segPtr->nextPtr;
		    byteOffset = 0;
		}
	    } else {
		assert(segPtr->size == byteOffset);
		segPtr = segPtr->nextPtr;
		byteOffset = 0;
	    }
	} else {
	    switch (segPtr->typePtr->group) {
	    case SEG_GROUP_HYPHEN:
		if (!LayoutHyphen(data, segPtr)) {
		    /* finished with this display line */
		    LayoutFinalizeChunk(data);
		    return false;
		}
		byteIndex += segPtr->size;
		data->skipSpaces = false;
		break;
	    case SEG_GROUP_IMAGE:
	    case SEG_GROUP_WINDOW:
		if (!LayoutEmbedded(data, segPtr)) {
		    /* finished with this display line */
		    LayoutFinalizeChunk(data);
		    return false;
		}
		byteIndex += segPtr->size;
		data->skipSpaces = false;
		break;
	    case SEG_GROUP_MARK:
		if (segPtr == endPtr) {
		    /*
		     * We need a final chunk containing the final newline, otherwise x position
		     * lookup will not work. Here we will not use LayoutSkipBytes() for the bytes
		     * between current position and last char in line, because this would require
		     * an inconsistent index, and it's easier to avoid this. It's only a single
		     * newline which terminates the line, so no bad things will happen if we omit
		     * this skip-chunk.
		     */
		    segPtr = segPtr->sectionPtr->linePtr->lastPtr;
		    LayoutChars(data, segPtr, segPtr->size, segPtr->size - 1);
		} else {
		    if (LayoutMark(data, segPtr)) {
			data->cursorChunkPtr = data->chunkPtr;
		    }
		    assert(segPtr->size == 0);
		}
		break;
	    case SEG_GROUP_BRANCH: {
		TkTextIndex index = data->index;
		assert(segPtr->typePtr == &tkTextBranchType);
		assert(segPtr->size == 0);
		TkTextIndexSetSegment(&data->index, segPtr = segPtr->body.branch.nextPtr);
		LayoutSkipBytes(data, dlPtr, &index, &data->index);
		byteIndex = TkTextIndexGetByteIndex(&data->index);
		break;
	    }
	    case SEG_GROUP_PROTECT:
	    case SEG_GROUP_TAG:
	    case SEG_GROUP_CHAR:
		assert(!"unexpected segment type");
		break;
	    }
	    segPtr = segPtr->nextPtr;
	    byteOffset = 0;
	}
	if (!segPtr) {
	    LayoutFinalizeChunk(data);
	    return true;
	}
	TkTextIndexSetPosition(&data->index, byteIndex, segPtr);
    }

    return false; /* never reached */
}

static void
LayoutDestroyChunks(
    LayoutData *data)
{
    TkTextDispChunk *chunkPtr = data->lastChunkPtr;
    TextDInfo *dInfoPtr;

    if (chunkPtr == data->breakChunkPtr) {
	return;
    }

    dInfoPtr = data->textPtr->dInfoPtr;

    /*
     * We have to destroy the chunks backward, because the context support
     * is expecting this.
     */

    for ( ; chunkPtr != data->breakChunkPtr; chunkPtr = chunkPtr->prevPtr) {
	assert(chunkPtr != data->firstCharChunkPtr);
	assert(chunkPtr->layoutProcs);
	assert(!chunkPtr->sectionPtr);

	data->numSpaces -= chunkPtr->numSpaces;
	data->dispLineOffset -= chunkPtr->numBytes;
	data->numBytesSoFar -= chunkPtr->numBytes;
	data->countChunks -= 1;
	if (chunkPtr->width > 0) {
	    data->countVisibleChunks -= 1;
	}

	if (chunkPtr == data->cursorChunkPtr) {
	    data->cursorChunkPtr = NULL;
	} else if (chunkPtr == data->lastCharChunkPtr) {
	    data->lastCharChunkPtr = chunkPtr->prevCharChunkPtr;
	}
	if (chunkPtr->layoutProcs->type == TEXT_DISP_IMAGE) {
	    dInfoPtr->countImages -= 1;
	} else if (chunkPtr->layoutProcs->type == TEXT_DISP_WINDOW) {
	    dInfoPtr->countWindows -= 1;
	}
	LayoutUndisplay(data, chunkPtr);
	LayoutReleaseChunk(data->textPtr, chunkPtr);
	DEBUG(chunkPtr->stylePtr = NULL);
    }

    data->lastChunkPtr->nextPtr = dInfoPtr->chunkPoolPtr;
    dInfoPtr->chunkPoolPtr = data->breakChunkPtr->nextPtr;
    dInfoPtr->chunkPoolPtr->prevPtr = NULL;
    data->breakChunkPtr->nextPtr = NULL;
    data->lastChunkPtr = data->breakChunkPtr;
    data->chunkPtr = NULL;
    data->x = data->lastChunkPtr->x + data->lastChunkPtr->width;
#if TK_LAYOUT_WITH_BASE_CHUNKS
    data->baseChunkPtr = data->breakChunkPtr->baseChunkPtr;
#endif
}

static void
LayoutBreakLine(
    LayoutData *data,
    const TkTextIndex *indexPtr)	/* Index of display line start. */
{
    if (!data->breakChunkPtr) {
	/*
	 * This code makes sure that we don't accidentally display chunks with
	 * no characters at the end of the line (such as the insertion
	 * cursor). These chunks belong on the next line. So, throw away
	 * everything after the last chunk that has characters in it.
	 */

	data->breakChunkPtr = data->lastCharChunkPtr;
    }

    while (IsHyphenChunk(data->breakChunkPtr)) {
	TkTextDispChunk *hyphenChunkPtr;
	TkTextDispChunk *prevChunkPtr;
	TkTextDispChunk *nextChunkPtr;

	/*
	 * This can only happen if the breaking chunk is a hyphen segment.
	 * So try to hyphenate at this point. Normally this will succeed,
	 * but in seldom cases the hyphenation does not fit, then we have
	 * to search back for the next breaking chunk.
	 */

	hyphenChunkPtr = data->breakChunkPtr;
	prevChunkPtr = hyphenChunkPtr->prevCharChunkPtr;
	nextChunkPtr = LayoutGetNextCharChunk(hyphenChunkPtr);

	if (prevChunkPtr && nextChunkPtr) {
	    TkTextSegment *hyphenSegPtr = (TkTextSegment *)hyphenChunkPtr->clientData;

	    LayoutApplyHyphenRules(data, prevChunkPtr, hyphenChunkPtr, nextChunkPtr);
	    data->breakChunkPtr = prevChunkPtr;
	    LayoutDestroyChunks(data);

	    if (data->decreaseNumBytes > 0) {
		TkTextIndex index = *indexPtr;
		TkTextSegment *segPtr;
		unsigned newNumBytes = 0;
		unsigned numBytes;

		/*
		 * We need a new layout of the preceding char chunk because of possible
		 * spelling changes.
		 */

		while (data->decreaseNumBytes >= prevChunkPtr->numBytes
			&& prevChunkPtr != data->firstCharChunkPtr) {
		    data->decreaseNumBytes -= prevChunkPtr->numBytes;
		    newNumBytes += prevChunkPtr->numBytes;
		    prevChunkPtr = prevChunkPtr->prevPtr;
		}

		data->breakChunkPtr = prevChunkPtr;
		LayoutDestroyChunks(data);
		newNumBytes += prevChunkPtr->numBytes;

		if (data->decreaseNumBytes > 0) {
		    segPtr = CHAR_CHUNK_GET_SEGMENT(prevChunkPtr);
		    prevChunkPtr->numBytes -= data->decreaseNumBytes;
		    numBytes = prevChunkPtr->numBytes;
		    assert(prevChunkPtr->layoutProcs);
		    LayoutUndisplay(data, prevChunkPtr);
		    data->chunkPtr = prevChunkPtr;
		    LayoutMakeCharInfo(data, segPtr, prevChunkPtr->segByteOffset, numBytes);
		    TkTextIndexForwBytes(data->textPtr, &index, prevChunkPtr->byteOffset, &index);
		    segPtr->typePtr->layoutProc(&index, segPtr, prevChunkPtr->segByteOffset,
			    data->maxX, numBytes, 0, data->wrapMode, data->textPtr->spaceMode,
			    prevChunkPtr);
		    LayoutFinalizeCharInfo(data, false); /* second parameter doesn't matter here */

		    if (prevChunkPtr->numBytes != numBytes && prevChunkPtr != data->firstCharChunkPtr) {
			/*
			 * The content doesn't fits into the display line (but it must fit if
			 * this is the first char chunk).
			 */
			hyphenSegPtr = NULL;
		    }
		}

		prevChunkPtr->numBytes = newNumBytes;
		data->chunkPtr = NULL;
	    }

	    if (hyphenSegPtr) {
		int maxX = data->maxX;
		bool fits;

		data->x = prevChunkPtr->x + prevChunkPtr->width;
		if (prevChunkPtr == data->firstCharChunkPtr && prevChunkPtr->breakIndex <= 0) {
		    data->maxX = INT_MAX; /* The hyphen must be shown. */
		}
		fits = LayoutChars(data, hyphenSegPtr, hyphenSegPtr->body.hyphen.textSize, 0);
		assert(!fits || (int) data->chunkPtr->numBytes == hyphenSegPtr->body.hyphen.textSize);
		hyphenChunkPtr = data->chunkPtr;
		data->maxX = maxX;

		if (fits) {
		    /* The hyphen fits, so we're done. */
		    LayoutFinalizeChunk(data);
		    hyphenChunkPtr->numBytes = 1 + data->increaseNumBytes;
		    return;
		}

		LayoutFreeChunk(data);
		data->hyphenRule = 0;
	    }
	}

	/*
	 * We couldn't hyphenate, so search for next candidate for wrapping.
	 */

	if (IsHyphenChunk(data->breakChunkPtr)) {
	    if (!(data->breakChunkPtr = data->breakChunkPtr->prevPtr)) {
		return;
	    }
	}
	if (data->breakChunkPtr->breakIndex <= 0) {
	    do {
		if (!(data->breakChunkPtr = data->breakChunkPtr->prevPtr)) {
		    return;
		}
	    } while (data->breakChunkPtr->breakIndex <= 0 && !IsHyphenChunk(data->breakChunkPtr));
	}

	data->chunkPtr = NULL;
    }

    /*
     * Now check if we must break because the line length have been exceeded. At this point
     * hyphenation is not involved.
     */

    if (data->breakChunkPtr
	    && (data->lastChunkPtr != data->breakChunkPtr
		|| (data->lastChunkPtr->breakIndex > 0
		    && data->lastChunkPtr->breakIndex != (int) data->lastChunkPtr->numBytes))) {
	unsigned addNumBytes = 0;

	LayoutDestroyChunks(data);

	if (data->breakChunkPtr->breakIndex > 0 && data->breakChunkPtr->numSpaces > 0) {
	    const TkTextDispChunk *breakChunkPtr = data->breakChunkPtr;
	    const CharInfo *ciPtr = (const CharInfo *)breakChunkPtr->clientData;
	    const char *p = ciPtr->u.chars + ciPtr->baseOffset + breakChunkPtr->breakIndex;
	    const char *q = Tcl_UtfPrev(p, ciPtr->u.chars + ciPtr->baseOffset);

	    if (IsExpandableSpace(q)
		    && !(breakChunkPtr->wrappedAtSpace
			&& breakChunkPtr->breakIndex == (int) breakChunkPtr->numBytes)) {
		addNumBytes = p - q;
		data->breakChunkPtr->breakIndex -= addNumBytes;
		data->breakChunkPtr->numSpaces -= 1;
		data->numSpaces -= 1;
	    }
	}

	if (data->breakChunkPtr->breakIndex != (int) data->breakChunkPtr->numBytes) {
	    TkTextSegment *segPtr;
	    TkTextDispChunk *chunkPtr = data->breakChunkPtr;
	    TkTextIndex index = *indexPtr;

	    LayoutUndisplay(data, chunkPtr);
	    data->chunkPtr = chunkPtr;
	    TkTextIndexForwBytes(data->textPtr, &index, chunkPtr->byteOffset, &index);
	    segPtr = TkTextIndexGetContentSegment(&index, NULL);
	    LayoutMakeCharInfo(data, segPtr, chunkPtr->segByteOffset, data->breakChunkPtr->breakIndex);
	    segPtr->typePtr->layoutProc(&index, segPtr, chunkPtr->segByteOffset, data->maxX,
		    data->breakChunkPtr->breakIndex, 0, data->wrapMode, data->textPtr->spaceMode,
		    chunkPtr);
	    LayoutFinalizeCharInfo(data, false); /* second parameter doesn't matter here */
	    LayoutDoWidthAdjustmentForContextDrawing(data);
	    chunkPtr->numBytes += addNumBytes;

	    if (chunkPtr->skipFirstChar) {
		chunkPtr->numBytes += 1;
	    }
	}
    }

    /*
     * Remove all the empty chunks at end of line. In this way we avoid to have
     * an insert cursur chunk at end of line, which should belong to the next line.
     */

    if (data->lastChunkPtr->numBytes == 0) {
	data->breakChunkPtr = data->breakChunkPtr->prevPtr;
	assert(data->breakChunkPtr);
	while (data->breakChunkPtr->numBytes == 0) {
	    data->breakChunkPtr = data->breakChunkPtr->prevPtr;
	    assert(data->breakChunkPtr);
	}
	LayoutDestroyChunks(data);
    }
}

static void
LayoutFullJustification(
    LayoutData *data,
    DLine *dlPtr)
{
    TkTextDispChunk *chunkPtr;
    TkTextDispChunk *nextChunkPtr;
    unsigned numSpaces;
    int remainingPixels;
    int shiftX;

    numSpaces = data->numSpaces;
    remainingPixels = data->maxX - dlPtr->length;

    if (numSpaces == 0 || remainingPixels <= 0) {
	return;
    }

    shiftX = 0;
    chunkPtr = dlPtr->chunkPtr;

    while ((nextChunkPtr = chunkPtr->nextPtr)) {
	if (chunkPtr->numSpaces > 0) {
	    unsigned expand = 0;
	    unsigned i;

	    assert(IsCharChunk(chunkPtr));

	    for (i = 0; i < chunkPtr->numSpaces; ++i) {
		unsigned space;

		assert(numSpaces > 0);
		space = (remainingPixels + numSpaces - 1)/numSpaces;
		expand += space;
		remainingPixels -= space;
		numSpaces -= 1;
	    }

	    shiftX += expand;
	    chunkPtr->width += expand;
	    chunkPtr->additionalWidth = expand;
	}

	nextChunkPtr->x += shiftX;
	chunkPtr = nextChunkPtr;
    }
}

static bool
LayoutPrevDispLineEndsWithSpace(
    const TkText *textPtr,
    const TkTextSegment *segPtr,
    int offset)
{
    assert(segPtr);
    assert(offset < segPtr->size);

    if (TkTextSegmentIsElided(textPtr, segPtr)) {
	if (!(segPtr = TkBTreeFindStartOfElidedRange(textPtr->sharedTextPtr, textPtr, segPtr))) {
	    return false;
	}
	offset = -1;
    }

    if (offset == -1) {
	while (true) {
	    if (!(segPtr = segPtr->prevPtr)) {
		return false;
	    }
	    switch ((int) segPtr->typePtr->group) {
	    case SEG_GROUP_CHAR:
		return segPtr->body.chars[segPtr->size - 1] == ' ';
	    case SEG_GROUP_BRANCH:
		if (segPtr->typePtr == &tkTextLinkType) {
		    segPtr = segPtr->body.link.prevPtr;
		}
	    	break;
	    case SEG_GROUP_MARK:
		/* skip */
		break;
	    case SEG_GROUP_HYPHEN:
	    case SEG_GROUP_IMAGE:
	    case SEG_GROUP_WINDOW:
	    	return false;
	    }
	}
    }

    return segPtr->typePtr == &tkTextCharType && segPtr->body.chars[offset] == ' ';
}

static DLine *
LayoutDLine(
    const TkTextIndex *indexPtr,/* Beginning of display line. May not necessarily point to
    				 * a character segment. */
    unsigned displayLineNo)	/* Display line number of logical line, needed for caching. */
{
    TextDInfo *dInfoPtr;
    DLine *dlPtr;
    TkText *textPtr;
    StyleValues *sValPtr;
    TkTextDispChunk *chunkPtr;
    TkTextDispChunkSection *sectionPtr;
    TkTextDispChunkSection *prevSectionPtr;
    TkTextSegment *segPtr;
    LayoutData data;
    bool endOfLogicalLine;
    bool isStartOfLine;
    int ascent, descent, leading, jIndent;
    unsigned countChunks;
    unsigned chunksPerSection;
    int length, offset;

    assert(displayLineNo >= 0);
    assert((displayLineNo == 0) ==
	    (IsStartOfNotMergedLine(indexPtr) || TkTextIndexIsStartOfText(indexPtr)));
    assert(indexPtr);
    assert(TkTextIndexGetLine(indexPtr));

    DEBUG(stats.numLayouted += 1);

    textPtr = indexPtr->textPtr;
    assert(textPtr);
    dInfoPtr = textPtr->dInfoPtr;

    /*
     * Create and initialize a new DLine structure.
     */

    if (dInfoPtr->dLinePoolPtr) {
	dlPtr = dInfoPtr->dLinePoolPtr;
	dInfoPtr->dLinePoolPtr = dlPtr->nextPtr;
    } else {
	dlPtr = (DLine *)malloc(sizeof(DLine));
	DEBUG_ALLOC(tkTextCountNewDLine++);
    }
    dlPtr = (DLine *)memset(dlPtr, 0, sizeof(DLine));
    dlPtr->flags = NEW_LAYOUT|OLD_Y_INVALID;
    dlPtr->index = *indexPtr;
    TkTextIndexMakePersistent(&dlPtr->index);
    dlPtr->displayLineNo = displayLineNo;
    TkTextIndexToByteIndex(&dlPtr->index);
    isStartOfLine = TkTextIndexIsStartOfLine(&dlPtr->index);

    /*
     * Initialize layout data.
     */

    memset(&data, 0, sizeof(data));
    data.dlPtr = dlPtr;
    data.index = dlPtr->index;
    data.justify = textPtr->justify;
    data.tabIndex = -1;
    data.tabStyle = TK_TEXT_TABSTYLE_TABULAR;
    data.wrapMode = textPtr->wrapMode;
    data.paragraphStart = displayLineNo == 0;
    data.trimSpaces = textPtr->spaceMode == TEXT_SPACEMODE_TRIM;
    data.displayLineNo = displayLineNo;
    data.textPtr = textPtr;

    if (data.paragraphStart) {
	dlPtr->flags |= PARAGRAPH_START;
	data.logicalLinePtr = TkTextIndexGetLine(indexPtr);
	data.byteOffset = TkTextIndexGetByteIndex(indexPtr);
    } else {
	TkTextLine *linePtr = TkTextIndexGetLine(indexPtr);
	TkTextIndex index2 = *indexPtr;

	data.logicalLinePtr = TkBTreeGetLogicalLine(textPtr->sharedTextPtr, textPtr, linePtr);
	DEBUG(TkTextIndexSetPeer(&index2, NULL)); /* allow index outside of peer */
	TkTextIndexSetByteIndex2(&index2, data.logicalLinePtr, 0);
	data.byteOffset = TkTextIndexCountBytes(&index2, indexPtr);
    }

    segPtr = TkTextIndexGetContentSegment(indexPtr, &offset);
    data.skipSpaces = data.trimSpaces && LayoutPrevDispLineEndsWithSpace(textPtr, segPtr, offset - 1);

    /*
     * Skip elided region.
     */

    if (TkTextSegmentIsElided(textPtr, segPtr)) {
	segPtr = TkBTreeFindEndOfElidedRange(textPtr->sharedTextPtr, textPtr, segPtr);
	TkTextIndexSetSegment(&data.index, segPtr);
	LayoutSkipBytes(&data, dlPtr, indexPtr, &data.index);

	/*
	 * NOTE: it is possible that we have reached now the end of text. This is
	 * the only case that an empty display line can be produced, which will be
	 * linked into the list of display lines. It's only a single superfluous
	 * line, so we can live with that.
	 */

	if (!textPtr->showEndOfText && TkTextIndexIsEndOfText(&data.index)) {
	    assert(data.chunkPtr);
	    assert(!data.chunkPtr->nextPtr);
	    dlPtr->byteCount = data.chunkPtr->numBytes;
	    LayoutFreeChunk(&data);
	    LayoutUpdateLineHeightInformation(&data, dlPtr, data.logicalLinePtr, true, 0, 0, false);
	    return dlPtr;
	}
    }

    endOfLogicalLine = LayoutLogicalLine(&data, dlPtr);
    assert(data.numBytesSoFar > 0);

    /*
     * We're at the end of the display line. Throw away everything after the
     * most recent word break, if there is one; this may potentially require
     * the last chunk to be layed out again. Also perform hyphenation, if
     * enabled, this probably requires the re-layout of a few chunks at the
     * end of the line.
     */

    if (!endOfLogicalLine) {
	LayoutBreakLine(&data, &dlPtr->index);
    }

    if (data.textPtr->hyphenate) {
	TkTextDispChunk *chunkPtr = data.firstChunkPtr->nextPtr;

	/*
	 * Remove all unused hyphen segments, this will speed up the display process,
	 * because this removal will be done only one time, but the display process
	 * may iterate over the chunks several times.
	 */

	while (chunkPtr) {
	    TkTextDispChunk *nextChunkPtr = chunkPtr->nextPtr;

	    if (nextChunkPtr && chunkPtr->width == 0 && chunkPtr != data.cursorChunkPtr) {
		chunkPtr->prevPtr->numBytes += chunkPtr->numBytes;

		if ((chunkPtr->prevPtr->nextPtr = nextChunkPtr)) {
		    nextChunkPtr->prevPtr = chunkPtr->prevPtr;
		    data.chunkPtr = chunkPtr;
		    LayoutFreeChunk(&data);
		}
	    }

	    chunkPtr = nextChunkPtr;
	}
    }

    /*
     * This has to be done after LayoutBreakLine.
     */

    dlPtr->chunkPtr = data.firstChunkPtr;
    dlPtr->lastChunkPtr = data.lastChunkPtr;
    dlPtr->cursorChunkPtr = data.cursorChunkPtr;
    dlPtr->firstCharChunkPtr = data.firstCharChunkPtr;
    dlPtr->breakInfo = data.breakInfo;
    dlPtr->invisible = data.countVisibleChunks == 0;

    /*
     * Make tab adjustments for the last tab stop, if there is one.
     */

    if (data.tabIndex >= 0) {
	AdjustForTab(&data);
    }

    /*
     * Make one more pass over the line to recompute various things like its
     * height, length, and total number of bytes. Also modify the x-locations
     * of chunks to reflect justification.
     */

    if (data.wrapMode == TEXT_WRAPMODE_NONE) {
	data.maxX = dInfoPtr->maxX - dInfoPtr->x - data.rMargin;
    }
    length = dlPtr->length = data.lastChunkPtr->x + data.lastChunkPtr->width;
    if (data.wrapMode != TEXT_WRAPMODE_NONE) {
	length = MIN(length, data.maxX);
    }

    jIndent = 0;

    switch (data.justify) {
    case TK_TEXT_JUSTIFY_LEFT:
    	/* no action */
	break;
    case TK_TEXT_JUSTIFY_RIGHT:
	jIndent = data.maxX - length;
	break;
    case TK_TEXT_JUSTIFY_FULL:
	if (!endOfLogicalLine) {
	    LayoutFullJustification(&data, dlPtr);
	}
	break;
    case TK_TEXT_JUSTIFY_CENTER:
	jIndent = (data.maxX - length)/2;
	break;
    }

    ascent = descent = 0;
    sectionPtr = prevSectionPtr = NULL;
    chunksPerSection = (data.countChunks + MAX_SECTIONS_PER_LINE - 1)/MAX_SECTIONS_PER_LINE;
    chunksPerSection = MAX(chunksPerSection, MIN_CHUNKS_PER_SECTION);
    countChunks = chunksPerSection - 1;

    for (chunkPtr = dlPtr->chunkPtr; chunkPtr; chunkPtr = chunkPtr->nextPtr) {
	if (++countChunks == chunksPerSection) {
	    /*
	     * Create next section.
	     */
	    sectionPtr = LayoutNewSection(dInfoPtr);
	    if (prevSectionPtr) {
		prevSectionPtr->nextPtr = sectionPtr;
	    }
	    sectionPtr->chunkPtr = chunkPtr;
	    prevSectionPtr = sectionPtr;
	    countChunks = 0;
	}
	chunkPtr->sectionPtr = sectionPtr;
	sectionPtr->numBytes += chunkPtr->numBytes;
	dlPtr->byteCount += chunkPtr->numBytes;
	chunkPtr->x += jIndent;
	ascent = MAX(ascent, chunkPtr->minAscent);
	descent = MAX(descent, chunkPtr->minDescent);
	dlPtr->height = MAX(dlPtr->height, chunkPtr->minHeight);
	dlPtr->width += chunkPtr->width;
	sValPtr = chunkPtr->stylePtr->sValuePtr;
	if (sValPtr->borderWidth > 0 && sValPtr->relief != TK_RELIEF_FLAT) {
	    dlPtr->flags |= HAS_3D_BORDER;
	}
    }

    leading = ascent + descent;

    if (dlPtr->height < leading) {
	dlPtr->height = leading;
	dlPtr->baseline = ascent;
    } else {
	dlPtr->baseline = ascent + (dlPtr->height - leading)/2;
    }

    sValPtr = dlPtr->chunkPtr->stylePtr->sValuePtr;

    dlPtr->spaceAbove = isStartOfLine ? sValPtr->spacing1 : (sValPtr->spacing2 + 1)/2;
    dlPtr->spaceBelow = endOfLogicalLine ? sValPtr->spacing3 : sValPtr->spacing2/2;
    dlPtr->height += dlPtr->spaceAbove + dlPtr->spaceBelow;
    dlPtr->baseline += dlPtr->spaceAbove;
    /* line length may have changed because of justification */
    dlPtr->length = data.lastChunkPtr->x + jIndent + data.lastChunkPtr->width;

    if (data.tabStyle == TK_TEXT_TABSTYLE_WORDPROCESSOR) {
	data.tabIndex = -1;
    }
    LayoutUpdateLineHeightInformation(&data, dlPtr, data.logicalLinePtr,
	    endOfLogicalLine, data.hyphenRule, data.tabIndex + 1, data.tabApplied);

    return dlPtr;
}

/*
 *----------------------------------------------------------------------
 *
 * CheckIfLineMetricIsUpToDate --
 *
 *	This function wil be invoked after update of line metric calculations.
 *	It checks whether the all line metrics are up-to-date, and will
 *	invoke the appropriate actions.
 *
 * Results:
 *	Returns true if the widget has not been deleted by receiver of the
 *	triggered callback.
 *
 * Side effects:
 *	Firing the <<WidgetViewSync>> event, scrollbar update, and resetting
 *	some states.
 *
 *----------------------------------------------------------------------
 */

static bool
TriggerWatchCursor(
    TkText *textPtr)
{
    if (textPtr->watchCmd) {
	TextDInfo *dInfoPtr = textPtr->dInfoPtr;
	char buf[2][2*TK_POS_CHARS + 2];

	if (memcmp(&dInfoPtr->curPixelPos, &dInfoPtr->prevPixelPos, sizeof(PixelPos)) != 0) {
	    textPtr->sharedTextPtr->triggerWatchCmd = false;
	    snprintf(buf[0], sizeof(buf[0]), "@%d,%d",
		    dInfoPtr->curPixelPos.xFirst, dInfoPtr->curPixelPos.yFirst);
	    snprintf(buf[1], sizeof(buf[1]), "@%d,%d",
		    dInfoPtr->curPixelPos.xLast, dInfoPtr->curPixelPos.yLast);
	    TkTextTriggerWatchCmd(textPtr, "view", buf[0], buf[1], NULL, NULL, NULL, false);
	    memcpy(&textPtr->dInfoPtr->prevPixelPos, &textPtr->dInfoPtr->curPixelPos, sizeof(PixelPos));
	    textPtr->sharedTextPtr->triggerWatchCmd = true;
	}
    }

    return !(textPtr->flags & DESTROYED);
}

static void
UpdateLineMetricsFinished(
    TkText *textPtr,
    bool sendImmediately)
{
    assert(TkRangeListIsEmpty(textPtr->dInfoPtr->lineMetricUpdateRanges));

    textPtr->dInfoPtr->flags &= ~(ASYNC_UPDATE|ASYNC_PENDING);
    textPtr->dInfoPtr->pendingUpdateLineMetricsFinished = false;

    TkTextRunAfterSyncCmd(textPtr);

    /*
     * Fire the <<WidgetViewSync>> event since the widget view is in sync
     * with its internal data (actually it will be after the next trip
     * through the event loop, because the widget redraws at idle-time).
     */

    TkTextGenerateWidgetViewSyncEvent(textPtr, sendImmediately);
}

static void
RunUpdateLineMetricsFinished(
    ClientData clientData)
{
    TkText *textPtr = (TkText *) clientData;

    if (!(textPtr->flags & DESTROYED)) {
	textPtr->dInfoPtr->pendingUpdateLineMetricsFinished = false;
	if (TkRangeListIsEmpty(textPtr->dInfoPtr->lineMetricUpdateRanges)) {
	    UpdateLineMetricsFinished(textPtr, true);
	}
    }
}

static void
CheckIfLineMetricIsUpToDate(
    TkText *textPtr)
{
    if (textPtr->sharedTextPtr->allowUpdateLineMetrics
	    && TkRangeListIsEmpty(textPtr->dInfoPtr->lineMetricUpdateRanges)) {
	/*
	 * Remove the async handler.
	 */

	if (textPtr->dInfoPtr->lineUpdateTimer) {
	    Tcl_DeleteTimerHandler(textPtr->dInfoPtr->lineUpdateTimer);
	    textPtr->refCount -= 1;
	    textPtr->dInfoPtr->lineUpdateTimer = NULL;
	}

	/*
	 * If we have a full update, then also update the scrollbar.
	 */

	GetYView(textPtr->interp, textPtr, true);

	if (!(TriggerWatchCursor(textPtr))) {
	    return; /* the widget has been deleted */
	}

	/*
	 * Report finish of full update.
	 */

	if (!textPtr->dInfoPtr->pendingUpdateLineMetricsFinished) {
	    textPtr->dInfoPtr->pendingUpdateLineMetricsFinished = true;
	    Tcl_DoWhenIdle(RunUpdateLineMetricsFinished, (ClientData) textPtr);
	}

	if (tkBTreeDebug) {
	    CheckLineMetricConsistency(textPtr);
	}
    }
}

/*
 *----------------------------------------------------------------------
 *
 * SaveDisplayLines --
 *
 *	Save the display lines, produced during line metric computation,
 *	for displaying. So UpdateDisplayInfo eventually must not re-compute
 *	these lines. This function will only be called if it is sure that
 *	DisplayText will be triggered afterwards, because UpdateDisplayInfo
 *	(called by DisplayText) is responsible for releasing the unused lines.
 *	The caller is responsible that the display will be saved in order from
 *	top to bottom, without gaps.
 *
 *	Saving the produced display lines is an important speed improvement
 *	(especially on Mac). Consider the following use case:
 *
 *	1. The text widget will be created.
 *	2. Content will be inserted.
 *	3. The view will be changed (for example to the end of the file).
 *
 *	In this case MeasureDown will produce display lines for line metric
 *	calculation, needed for the change of the view, and afterwards
 *	UpdateDisplayInfo needs (some of) these lines for displaying.
 *
 *	Note that no more lines will be saved than fitting into the widget,
 *	all surplus lines will be released immediately.
 *
 * Results:
 *	None.
 *
 * Side effects:
 *	The display lines will be saved in TextDInfo. Function UpdateDisplayInfo
 *	is responsible to release the unused lines. The cached lines in
 *	argument 'info' will be taken over, this means that 'info->dLinePtr'
 *	is NULL after this function has done his work.
 *
 *----------------------------------------------------------------------
 */

static void
SaveDisplayLines(
    TkText *textPtr,
    DisplayInfo *info,
    bool append)	/* Append to previously saved lines if 'true', otherwise prepend. */
{
<<<<<<< HEAD
    TextDInfo *dInfoPtr;
    DLine *firstPtr, *lastPtr;
    int height, viewHeight;

    if (!(firstPtr = info->dLinePtr)) {
	return;
    }

    assert(info->lastDLinePtr);
    lastPtr = info->lastDLinePtr;
    dInfoPtr = textPtr->dInfoPtr;
    height = dInfoPtr->savedDisplayLinesHeight + info->heightOfCachedLines;
    viewHeight = Tk_Height(textPtr->tkwin) - 2*textPtr->highlightWidth;
    /* we need some overhead, because the widget may show lines only partially */
    viewHeight += info->dLinePtr->height;
=======
    TkText *textPtr = (TkText *)clientData;
    TextDInfo *dInfoPtr = textPtr->dInfoPtr;
    DLine *dlPtr;
    DLine *prevPtr;
    Pixmap pixmap;
    int maxHeight, borders;
    int bottomY = 0;		/* Initialization needed only to stop compiler
				 * warnings. */
    Tcl_Interp *interp;


    if ((textPtr->tkwin == NULL) || (textPtr->flags & DESTROYED)) {
	/*
	 * The widget has been deleted.	 Don't do anything.
	 */

	return;
    }

#ifdef MAC_OSX_TK
    /*
     * If the toplevel is being resized it would be dangerous to try redrawing
     * the widget.  But we can just clear the REDRAW_PENDING flag and return.
     * This display proc will be called again after the widget has been
     * reconfigured.
     */

    TkWindow *winPtr = (TkWindow *)(textPtr->tkwin);
    MacDrawable *macWin = winPtr->privatePtr;
    if (macWin && (macWin->flags & TK_DO_NOT_DRAW)){
	dInfoPtr->flags &= ~REDRAW_PENDING;
    	return;
     }
#endif

    interp = textPtr->interp;
    Tcl_Preserve(interp);

    if (tkTextDebug) {
	CLEAR("tk_textRelayout");
    }

    if (!Tk_IsMapped(textPtr->tkwin) || (dInfoPtr->maxX <= dInfoPtr->x)
	    || (dInfoPtr->maxY <= dInfoPtr->y)) {
	UpdateDisplayInfo(textPtr);
	dInfoPtr->flags &= ~REDRAW_PENDING;
	goto doScrollbars;
    }
    numRedisplays++;
    if (tkTextDebug) {
	CLEAR("tk_textRedraw");
    }

    /*
     * Choose a new current item if that is needed (this could cause event
     * handlers to be invoked, hence the preserve/release calls and the loop,
     * since the handlers could conceivably necessitate yet another current
     * item calculation). The tkwin check is because the whole window could go
     * away in the Tcl_Release call.
     */
>>>>>>> 51e8e55c

    if (append) {
	if (dInfoPtr->lastSavedDLinePtr) {
	    dInfoPtr->lastSavedDLinePtr->nextPtr = firstPtr;
	    firstPtr->prevPtr = dInfoPtr->lastSavedDLinePtr;
	} else {
	    dInfoPtr->savedDLinePtr = firstPtr;
	}
	dInfoPtr->lastSavedDLinePtr = lastPtr;
	firstPtr = lastPtr = dInfoPtr->savedDLinePtr;
	while (lastPtr->nextPtr && height >= viewHeight - lastPtr->height) {
	    height -= lastPtr->height;
	    lastPtr = lastPtr->nextPtr;
	}
	if (firstPtr != lastPtr) {
	    FreeDLines(textPtr, firstPtr, lastPtr, DLINE_FREE_TEMP);
	    assert(dInfoPtr->savedDLinePtr == lastPtr);
	}
    } else {
	if (dInfoPtr->savedDLinePtr) {
	    lastPtr->nextPtr = dInfoPtr->savedDLinePtr;
	    dInfoPtr->savedDLinePtr->prevPtr = lastPtr;
	} else {
	    dInfoPtr->lastSavedDLinePtr = lastPtr;
	}
	dInfoPtr->savedDLinePtr = firstPtr;
	firstPtr = lastPtr = dInfoPtr->lastSavedDLinePtr;
	while (firstPtr->prevPtr && height >= viewHeight - firstPtr->height) {
	    height -= firstPtr->height;
	    firstPtr = firstPtr->prevPtr;
	}
	if (firstPtr != lastPtr) {
	    FreeDLines(textPtr, firstPtr->nextPtr, NULL, DLINE_FREE_TEMP);
	    assert(!firstPtr->nextPtr);
	    dInfoPtr->lastSavedDLinePtr = firstPtr;
	}
    }

    dInfoPtr->savedDisplayLinesHeight = height;
    info->dLinePtr = info->lastDLinePtr = NULL;
    info->numCachedLines = 0;
    info->heightOfCachedLines = 0;
    assert(!dInfoPtr->savedDLinePtr == !dInfoPtr->lastSavedDLinePtr);
}

/*
 *----------------------------------------------------------------------
 *
 * ComputeDisplayLineInfo --
 *
 *	This functions computes the display line information for struct
 *	DisplayInfo. If the cached information is still incomplete for
 *	this computation then LayoutDLine will be used for the computation
 *	of the missing display lines.
 *
 *	If additional display line computation is required for the line
 *	metric computation, then these lines will ba cached, but only
 *	the last produced lines which can fit into the widget (this means:
 *	no more lines than fitting into the widget will be cached).
 *
 * Results:
 *	The attributes of 'info' will be set. The return value is the
 *	corresponding logical line.
 *
 * Side effects:
 *	The cache may be filled with more line metric information.
 *	Furthermore some of the produced display lines will be cached,
 *	the caller is responsible to release these lines.
 *
 *----------------------------------------------------------------------
 */

static TkTextDispLineEntry *
SearchDispLineEntry(
    TkTextDispLineEntry *first,
    const TkTextDispLineEntry *last,
    unsigned byteOffset)
{
    /*
     * NOTE: here 'last' is the last entry (not the pointer after the last
     * element as usual).
     */

    if (byteOffset >= last->byteOffset) {
	return (TkTextDispLineEntry *) last; /* frequent case */
    }

    while (first != last) {
	TkTextDispLineEntry *mid = first + (last - first)/2;

	if (byteOffset >= (mid + 1)->byteOffset) {
	    first = mid + 1;
	} else {
	    last = mid;
	}
    }

    return first;
}

static void
InsertDLine(
    TkText *textPtr,
    DisplayInfo *info,
    DLine *dlPtr,
    unsigned viewHeight)
{
    DLine *firstPtr = info->dLinePtr;

    assert(!dlPtr->nextPtr);
    assert(!dlPtr->prevPtr);

    info->heightOfCachedLines += dlPtr->height;

    if (firstPtr && info->heightOfCachedLines >= viewHeight + firstPtr->height) {
	info->heightOfCachedLines -= firstPtr->height;
	if ((info->dLinePtr = firstPtr->nextPtr)) {
	    info->dLinePtr->prevPtr = NULL;
	} else {
	    info->lastDLinePtr = NULL;
	}
	firstPtr->nextPtr = NULL;
	FreeDLines(textPtr, firstPtr, NULL, DLINE_FREE_TEMP);
    } else {
	info->numCachedLines += 1;
    }
    if (info->lastDLinePtr) {
	assert(info->dLinePtr);
	info->lastDLinePtr->nextPtr = dlPtr;
	dlPtr->prevPtr = info->lastDLinePtr;
    } else {
	assert(!info->dLinePtr);
	info->dLinePtr = dlPtr;
    }
    info->lastDLinePtr = dlPtr;
}

static TkTextLine *
ComputeDisplayLineInfo(
    TkText *textPtr,
    const TkTextIndex *indexPtr,
    DisplayInfo *info)
{
    TextDInfo *dInfoPtr = textPtr->dInfoPtr;
    TkTextPixelInfo *pixelInfo;
    TkTextDispLineInfo *dispLineInfo;
    TkTextDispLineEntry *entry;
    TkTextLine *logicalLinePtr;
    TkTextLine *linePtr;
    unsigned byteOffset;
    unsigned startByteOffset;
    unsigned viewHeight;

    assert(info);
    assert(TkTextIndexGetLine(indexPtr));

    linePtr = TkTextIndexGetLine(indexPtr);
    logicalLinePtr = TkBTreeGetLogicalLine(textPtr->sharedTextPtr, textPtr, linePtr);
    pixelInfo = TkBTreeLinePixelInfo(textPtr, logicalLinePtr);
    dispLineInfo = pixelInfo->dispLineInfo;
    info->index = *indexPtr;
    TkTextIndexSetToStartOfLine2(&info->index, logicalLinePtr);
    startByteOffset = TkTextIndexGetByteIndex(&info->index);
    byteOffset = TkTextIndexCountBytes(&info->index, indexPtr);
    byteOffset += TkTextIndexGetByteIndex(&info->index);

    info->pixelInfo = pixelInfo;
    info->displayLineNo = 0;
    info->numDispLines = 1;
    info->entry = info->entryBuffer;
    info->dLinePtr = info->lastDLinePtr = NULL;
    info->nextByteOffset = -1;
    info->numCachedLines = 0;
    info->heightOfCachedLines = 0;
    info->linePtr = linePtr;

    if (dInfoPtr->lineMetricUpdateEpoch == (pixelInfo->epoch & EPOCH_MASK)) {
	if (!dispLineInfo) {
	    TkTextLine *nextLogicalLinePtr =
		    TkBTreeNextLogicalLine(textPtr->sharedTextPtr, textPtr, logicalLinePtr);

	    entry = info->entryBuffer;
	    if (logicalLinePtr->nextPtr == nextLogicalLinePtr
		    && TkTextIndexIsStartOfLine(&info->index)) {
		info->nextByteOffset = logicalLinePtr->size - byteOffset;
		entry->byteOffset = 0;
		(entry + 1)->byteOffset = logicalLinePtr->size;
	    } else {
		TkTextIndex index2 = info->index;
		TkTextIndexSetToStartOfLine2(&index2, nextLogicalLinePtr);
		info->nextByteOffset = TkTextIndexCountBytes(&info->index, &index2);
		entry->byteOffset = TkTextIndexGetByteIndex(&info->index);
		(entry + 1)->byteOffset = entry->byteOffset + info->nextByteOffset;
	    }
	    info->byteOffset = byteOffset;
	    info->isComplete = true;
	    info->pixels = pixelInfo->height;
	    entry->height = pixelInfo->height;
	    entry->pixels = pixelInfo->height;
	    byteOffset = (entry + 1)->byteOffset - startByteOffset;
	    TkTextIndexForwBytes(textPtr, &info->index, byteOffset, &info->index);
	    return logicalLinePtr;
	}

	if (dispLineInfo->numDispLines > 0) {
	    const TkTextDispLineEntry *last;
	    unsigned nextByteOffset;

	    last = dispLineInfo->entry + dispLineInfo->numDispLines;
	    entry = SearchDispLineEntry(dispLineInfo->entry, last, byteOffset);

	    if (entry != last) {
		info->entry = entry;
		info->byteOffset = byteOffset - entry->byteOffset;
		info->nextByteOffset = (entry + 1)->byteOffset - byteOffset;
		info->displayLineNo = entry - dispLineInfo->entry;
		info->numDispLines = dispLineInfo->numDispLines;
		info->pixels = (last - 1)->pixels;
		info->isComplete = (dInfoPtr->lineMetricUpdateEpoch == pixelInfo->epoch);
		byteOffset = last->byteOffset - startByteOffset;
		TkTextIndexForwBytes(textPtr, &info->index, byteOffset, &info->index);
		return logicalLinePtr;
	    }

	    /*
	     * If we reach this point, then we need more information than already
	     * computed for this line.
	     */

	    info->displayLineNo = dispLineInfo->numDispLines;
	    nextByteOffset = last->byteOffset - dispLineInfo->entry[0].byteOffset;
	    TkBTreeMoveForward(&info->index, nextByteOffset);
	    byteOffset -= nextByteOffset;
	}
    }

    /*
     * Compute missing line metric information. Don't throw away the produced display
     * lines, probably the caller might use it. But do not cache more than fitting into
     * the widget.
     */

    viewHeight = Tk_Height(textPtr->tkwin) - 2*textPtr->highlightWidth;
    /* we need some overhead, because the widget may show lines only partially */
    viewHeight += dInfoPtr->dLinePtr ? dInfoPtr->dLinePtr->height : 20;

    while (true) {
	DLine *dlPtr;

	if (dInfoPtr->lastMetricDLinePtr
		&& pixelInfo->epoch == dInfoPtr->lineMetricUpdateEpoch
		&& TkTextIndexIsEqual(&info->index, &dInfoPtr->lastMetricDLinePtr->index)) {
	    dlPtr = dInfoPtr->lastMetricDLinePtr;
	    dInfoPtr->lastMetricDLinePtr = NULL;
	    assert(dlPtr->displayLineNo == info->displayLineNo);
	} else {
	    dlPtr = LayoutDLine(&info->index, info->displayLineNo);
	}
	InsertDLine(textPtr, info, dlPtr, viewHeight);
	TkTextIndexForwBytes(textPtr, &info->index, dlPtr->byteCount, &info->index);
	if (dInfoPtr->lineMetricUpdateEpoch == pixelInfo->epoch || byteOffset < dlPtr->byteCount) {
	    info->byteOffset = byteOffset;
	    info->nextByteOffset = dlPtr->byteCount - byteOffset;
	    info->isComplete = (dInfoPtr->lineMetricUpdateEpoch == pixelInfo->epoch);
	    break;
	}
	byteOffset -= dlPtr->byteCount;
	info->displayLineNo += 1;
    }

    /*
     * Note that LayoutDLine may re-allocate 'pixelInfo->dispLineInfo',
     * so variable 'dispLineInfo' is in general not valid anymore.
     */

    dispLineInfo = pixelInfo->dispLineInfo;

    if (dispLineInfo) {
	info->numDispLines = dispLineInfo->numDispLines;
	info->entry = dispLineInfo->entry + info->displayLineNo;
	info->pixels = dispLineInfo->entry[dispLineInfo->numDispLines - 1].pixels;
    } else {
	info->pixels = pixelInfo->height;
	info->entryBuffer[0].height = pixelInfo->height;
	info->entryBuffer[0].pixels = pixelInfo->height;
	info->entryBuffer[0].byteOffset = byteOffset;
	info->entryBuffer[1].byteOffset = info->nextByteOffset + info->byteOffset;
    }

    return logicalLinePtr;
}

/*
 *----------------------------------------------------------------------
 *
 * ComputeMissingMetric --
 *
 *	This functions is continuing the computation of an unfinished
 *	display line metric, which can only happen if a logical line
 *	is wrapping into several display lines. It may not be required
 *	to compute all missing display lines, the computation stops
 *	until the threshold has been reached. But the compuation will
 *	always stop at the end of the logical line.
 *
 *	Possible threshold types are THRESHOLD_BYTE_OFFSET,
 *	THRESHOLD_PIXEL_DISTANCE, and THRESHOLD_LINE_OFFSET. The two
 *	former thresholds will be specified absolute (but relative to
 *	start of logical line), and the latter thresholds will be specified
 *	relative to info->displayLineNo.
 *
 *	If additional display line computation is required for the line
 *	metric computation, then these lines will ba cached, but only
 *	the last produced lines which can fit into the widget (this means:
 *	no more lines than fitting into the widget will be cached).
 *
 *	It is important that this function is only computing the relevant
 *	line metric. It may happen that a logical line may wrap into
 *	thousands of display lines, but if only the first 100 (following
 *	lines) are needed, then only the first 100 should be computed here,
 *	not more.
 *
 * Results:
 *	The attributes of 'info' will be updated.
 *
 * Side effects:
 *	The cache may be filled with more line metric information.
 *	Furthermore some of the produced display lines will be cached,
 *	the caller is responsible to release these lines.
 *
 *----------------------------------------------------------------------
 */

static void
ComputeMissingMetric(
    TkText *textPtr,
    DisplayInfo *info,
    Threshold thresholdType,
    int threshold)
{
    int byteOffset, additionalLines;
    unsigned displayLineNo;
    int *metricPtr = NULL; /* avoids compiler warning */
    unsigned viewHeight;
    TkTextIndex index;

    assert(threshold >= 0);

    if (info->isComplete) {
	return;
    }

    additionalLines = info->numDispLines - info->displayLineNo;
    assert(additionalLines > 0);
    byteOffset = info->entry[additionalLines].byteOffset;
    displayLineNo = info->numDispLines;
    viewHeight = Tk_Height(textPtr->tkwin) - 2*textPtr->highlightWidth;
    /* we need some overhead, because the widget may show lines only partially */
    viewHeight += textPtr->dInfoPtr->dLinePtr ? textPtr->dInfoPtr->dLinePtr->height : 20;
    TkTextIndexForwBytes(textPtr, &info->index,
	    byteOffset - info->entry[additionalLines - 1].byteOffset, &index);

    switch (thresholdType) {
    case THRESHOLD_BYTE_OFFSET:    metricPtr = &byteOffset; break;
    case THRESHOLD_LINE_OFFSET:    metricPtr = &additionalLines; break;
    case THRESHOLD_PIXEL_DISTANCE: metricPtr = &info->pixels; break;
    }

    while (threshold >= *metricPtr) {
	DLine *dlPtr = LayoutDLine(&info->index, displayLineNo++);
	info->pixels += dlPtr->height;
	byteOffset += dlPtr->byteCount;
	info->numDispLines += 1;
	additionalLines -= 1;
	TkTextIndexForwBytes(textPtr, &info->index, dlPtr->byteCount, &info->index);
	InsertDLine(textPtr, info, dlPtr, viewHeight);

	if (IsStartOfNotMergedLine(&info->index)) {
	    info->isComplete = true;
	    break;
	}
    }

    info->entry = info->pixelInfo->dispLineInfo->entry + info->displayLineNo;
}

/*
 *----------------------------------------------------------------------
 *
 * UpdateDisplayInfo --
 *
 *	This function is invoked to recompute some or all of the DLine
 *	structures for a text widget. At the time it is called the DLine
 *	structures still left in the widget are guaranteed to be correct
 *	except that (a) the y-coordinates aren't necessarily correct, (b)
 *	there may be missing structures (the DLine structures get removed as
 *	soon as they are potentially out-of-date), and (c) DLine structures
 *	that don't start at the beginning of a line may be incorrect if
 *	previous information in the same line changed size in a way that moved
 *	a line boundary (DLines for any info that changed will have been
 *	deleted, but not DLines for unchanged info in the same text line).
 *
 * Results:
 *	None.
 *
 * Side effects:
 *	Upon return, the DLine information for textPtr correctly reflects the
 *	positions where characters will be displayed. However, this function
 *	doesn't actually bring the display up-to-date.
 *
 *----------------------------------------------------------------------
 */

static Tk_RestrictAction
UpdateRestrictProc(
    ClientData arg,
    XEvent *eventPtr)
{
    TkText* textPtr = (TkText *) arg;

    /*
     * Defer events which aren't for the specified window.
     */

    if (eventPtr->xany.display == textPtr->display
	    && eventPtr->xany.window == Tk_WindowId(textPtr->tkwin)) {
	if (eventPtr->type == NoExpose) {
	    /*
	     * We handle this case although we do not expect this type of event.
	     */
	    return TK_DISCARD_EVENT;
	}
	if (eventPtr->type == GraphicsExpose) {
	    /*
	     * We handle this case although we do not expect this type of event.
	     */
	    TkTextRedrawRegion(textPtr,
		    eventPtr->xgraphicsexpose.x, eventPtr->xgraphicsexpose.y,
		    eventPtr->xgraphicsexpose.width, eventPtr->xgraphicsexpose.height);
	    return TK_DISCARD_EVENT;
	}
	if (eventPtr->type == Expose) {
	    TkTextRedrawRegion(textPtr,
		    eventPtr->xexpose.x, eventPtr->xexpose.y,
		    eventPtr->xexpose.width, eventPtr->xexpose.height);
	    return TK_DISCARD_EVENT;
	}
    }

    return TK_DEFER_EVENT;
}

static bool
LineIsUpToDate(
    TkText *textPtr,
    DLine *dlPtr,
    unsigned lineMetricUpdateEpoch)
{
    const TkTextPixelInfo *pixelInfo = TkBTreeLinePixelInfo(textPtr, TkTextIndexGetLine(&dlPtr->index));
    const TkTextDispLineInfo *dispLineInfo = pixelInfo->dispLineInfo;
    unsigned epoch = pixelInfo->epoch;

    assert(!(epoch & PARTIAL_COMPUTED_BIT) || dispLineInfo);

    return (epoch & EPOCH_MASK) == lineMetricUpdateEpoch
	    && (!dispLineInfo || dlPtr->displayLineNo < dispLineInfo->numDispLines);
}

static void
UpdateDisplayInfo(
    TkText *textPtr)	/* Text widget to update. */
{
    TextDInfo *dInfoPtr = textPtr->dInfoPtr;
    DLine *dlPtr;
    DLine *topLine;
    DLine *bottomLine;
    DLine *newTopLine;
    DLine *savedDLine;		/* usable saved display lines */
    DLine *prevSavedDLine;	/* last old unfreed display line */
    TkTextIndex index;
    TkTextLine *lastLinePtr;
    TkTextLine *linePtr;
    DisplayInfo info;
    int y, maxY, xPixelOffset, maxOffset;
    unsigned displayLineNo;
    unsigned epoch;
    Tk_RestrictProc* prevRestrictProc;
    ClientData prevRestrictArg;

    if (!(dInfoPtr->flags & DINFO_OUT_OF_DATE)) {
	return;
    }
    dInfoPtr->flags &= ~DINFO_OUT_OF_DATE;

    /*
     * Before doing any change in display lines we have to process all the dangling
     * exposure events in event queue for this widget, because these events are
     * belonging to the state before updating the display lines.
     *
     * Consider the following situation:
     * A dialog window is triggering a deletion of a B-Tree line, and concurrently
     * the dialog disappears (closed). The basic graphic layer (e.g. X11) will
     * push exposure events because a region has been unobscured. But a motion
     * event is preceding the exposure events, and this motion events is triggering
     * TkTextPixelIndex() which needs updated display lines, and calls UpdateDisplayInfo()
     * before the exposure events has been processed. When processing the exposure
     * events afterwards function TextInvalidateRegion() will flag the wrong display
     * lines as changed, because of the deletion of display lines the y position of
     * some display lines has changed, but the exposure belongs to the old y positions.
     * Such a situation has to be avoided, especially in combination with tooltips
     * graphical glitches are very likely if we do not process the exposure events
     * at the right time. Currently many widgets in the Tk library are suffering from
     * this problem.
     *
     * TODO:
     * This handling is still a work-around, because we have the problem that other
     * events like motion events eventually are belonging to a different graphical
     * state. But our handling is not worsen the situation. It seems that the whole
     * library needs a clean basic concept how to handle events synchronously, but
     * still efficient. Currently the concepts of the Tk library are a bit simple.
     */

    prevRestrictProc = Tk_RestrictEvents(UpdateRestrictProc, textPtr, &prevRestrictArg);
    while (Tcl_ServiceEvent(TCL_WINDOW_EVENTS)) {}
    Tk_RestrictEvents(prevRestrictProc, prevRestrictArg, &prevRestrictArg);

    /*
     * At first, update the default style, and reset cached chunk.
     */

    UpdateDefaultStyle(textPtr);
    dInfoPtr->currChunkPtr = NULL;

    /*
     * Release the cached display lines.
     */

    FreeDLines(textPtr, NULL, NULL, DLINE_CACHE);

    /*
     * Delete any DLines that are now above the top of the window.
     */

    index = textPtr->topIndex;
    prevSavedDLine = NULL;
    savedDLine = dInfoPtr->savedDLinePtr;

    if ((dlPtr = FindDLine(textPtr, dInfoPtr->dLinePtr, &index))) {
	/*
	 * Don't throw away unused display lines immediately, because it may happen
	 * that we will reuse some of them later.
	 */

	prevSavedDLine = FreeDLines(textPtr, dInfoPtr->dLinePtr, dlPtr, DLINE_SAVE);
    }

    /*
     * Scan through the contents of the window from top to bottom, recomputing
     * information for lines that are missing.
     */

    linePtr = TkTextIndexGetLine(&index);
    lastLinePtr = TkBTreeGetLastLine(textPtr);
    dlPtr = dInfoPtr->dLinePtr;
    topLine = bottomLine = NULL;
    y = dInfoPtr->y - dInfoPtr->newTopPixelOffset;
    maxY = dInfoPtr->maxY;
    newTopLine = NULL;
    epoch = dInfoPtr->lineMetricUpdateEpoch;
    dInfoPtr->maxLength = 0;

    if (IsStartOfNotMergedLine(&index)) {
	displayLineNo = 0;
    } else {
	ComputeDisplayLineInfo(textPtr, &index, &info);
	TkTextIndexBackBytes(textPtr, &index, info.byteOffset, &index);
	displayLineNo = info.displayLineNo;

	if (info.lastDLinePtr) {
	    /*
	     * Keep last produced display line, probably we can re-use it for new top line.
	     */

	    newTopLine = info.lastDLinePtr;
	    if (newTopLine->prevPtr) {
		newTopLine->prevPtr->nextPtr = NULL;
		newTopLine->prevPtr = NULL;
	    } else {
		assert(info.dLinePtr == info.lastDLinePtr);
		info.dLinePtr = info.lastDLinePtr = NULL;
	    }
	    assert(!newTopLine->nextPtr);
	}
	FreeDLines(textPtr, info.dLinePtr, NULL, DLINE_FREE_TEMP);
    }

    /*
     * If we have saved display lines from a previous metric computation,
     * then we will search for the first re-usable line.
     */

    while (savedDLine && TkTextIndexCompare(&savedDLine->index, &index) < 0) {
	savedDLine = savedDLine->nextPtr;
    }

    /*
     * If we have a cached top-line, then insert this line into the list of saved lines.
     */

    if (newTopLine) {
	/*
	 * If we have a cached top-line, then it's not possible that this line
	 * is also in the list of saved lines (because ComputeDisplayLineInfo
	 * cannot produce a display line if the metric of this line is already
	 * known, and the line metric is known as soon as the line has been
	 * computed). This means that we can prepend this top-line to the list
	 * of saved lines.
	 */

	assert(!savedDLine || TkTextIndexCompare(&savedDLine->index, &newTopLine->index) > 0);

	if ((newTopLine->nextPtr = savedDLine)) {
	    newTopLine->prevPtr = savedDLine->prevPtr;
	    savedDLine->prevPtr = newTopLine;
	} else if (dInfoPtr->savedDLinePtr) {
	    dInfoPtr->lastSavedDLinePtr->nextPtr = newTopLine;
	    newTopLine->prevPtr = dInfoPtr->lastSavedDLinePtr;
	    dInfoPtr->lastSavedDLinePtr = newTopLine;
	}
	if (dInfoPtr->savedDLinePtr == savedDLine) {
	    dInfoPtr->savedDLinePtr = newTopLine;
	}
	if (!dInfoPtr->lastSavedDLinePtr) {
	    dInfoPtr->lastSavedDLinePtr = newTopLine;
	}

	savedDLine = newTopLine;
    } else {
	newTopLine = savedDLine;
    }

    if (newTopLine && !prevSavedDLine) {
	prevSavedDLine = newTopLine->prevPtr;
    }

    while (linePtr != lastLinePtr) {
	int cmp;

	/*
	 * There are three possibilities right now:
	 *
	 * (a) the next DLine (dlPtr) corresponds exactly to the next
	 *     information we want to display: just use it as-is.
	 *
	 * (b) the next DLine corresponds to a different line, or to a segment
	 *     that will be coming later in the same line: leave this DLine
	 *     alone in the hopes that we'll be able to use it later, then
	 *     create a new DLine in front of it.
	 *
	 * (c) the next DLine corresponds to a segment in the line we want,
	 *     but it's a segment that has already been processed or will
	 *     never be processed. Delete the DLine and try again.
	 *
	 * One other twist on all this. It's possible for 3D borders to
	 * interact between lines (see DisplayLineBackground) so if a line is
	 * relayed out and has styles with 3D borders, its neighbors have to
	 * be redrawn if they have 3D borders too, since the interactions
	 * could have changed (the neighbors don't have to be relayed out,
	 * just redrawn).
	 */

	if (!dlPtr
		|| TkTextIndexGetLine(&dlPtr->index) != linePtr
		|| !LineIsUpToDate(textPtr, dlPtr, epoch)
		|| (cmp = TkTextIndexCompare(&index, &dlPtr->index)) < 0) {
	    /*
	     * Case (b) -- must make new DLine.
	     */

	    TK_TEXT_DEBUG(LogTextRelayout(textPtr, &index));
	    if (savedDLine && TkTextIndexIsEqual(&index, &savedDLine->index)) {
		dlPtr = savedDLine;
		savedDLine = savedDLine->nextPtr;
		if (dInfoPtr->savedDLinePtr == dlPtr) {
		    dInfoPtr->savedDLinePtr = dlPtr->nextPtr;
		}
		if (dInfoPtr->lastSavedDLinePtr == dlPtr) {
		    dInfoPtr->lastSavedDLinePtr = dlPtr->prevPtr;
		}
		if (dlPtr->prevPtr) {
		    dlPtr->prevPtr->nextPtr = dlPtr->nextPtr;
		}
		if (dlPtr->nextPtr) {
		    dlPtr->nextPtr->prevPtr = dlPtr->prevPtr;
		}
		dlPtr->prevPtr = dlPtr->nextPtr = NULL;
		DEBUG(stats.numReused++);
	    } else {
		dlPtr = LayoutDLine(&index, displayLineNo);
	    }
	    assert(!(dlPtr->flags & (LINKED|CACHED|DELETED)));
	    if (!bottomLine) {
		if ((dlPtr->nextPtr = dInfoPtr->dLinePtr)) {
		    dInfoPtr->dLinePtr->prevPtr = dlPtr;
		}
		dInfoPtr->dLinePtr = dlPtr;
	    } else {
		if ((dlPtr->nextPtr = bottomLine->nextPtr)) {
		    bottomLine->nextPtr->prevPtr = dlPtr;
		}
		bottomLine->nextPtr = dlPtr;
		dlPtr->prevPtr = bottomLine;

		if (bottomLine->flags & HAS_3D_BORDER) {
		    bottomLine->flags |= OLD_Y_INVALID;
		}
	    }
	    DEBUG(dlPtr->flags |= LINKED);
	} else if (cmp == 0) {
	    /*
	     * Case (a) - can use existing display line as-is.
	     */

	    if (bottomLine && (dlPtr->flags & HAS_3D_BORDER) && (bottomLine->flags & NEW_LAYOUT)) {
		dlPtr->flags |= OLD_Y_INVALID;
	    }
	    assert(dlPtr->displayLineNo == displayLineNo);
	} else /* if (cmp > 0) */ {
	    /*
	     * Case (c) - dlPtr is useless. Discard it and start again with the next display line.
	     */

	    DLine *nextPtr = dlPtr->nextPtr;
	    FreeDLines(textPtr, dlPtr, nextPtr, DLINE_UNLINK);
	    dlPtr = nextPtr;
	    continue;
	}

	/*
	 * Advance to the start of the next display line.
	 */

	dlPtr->y = y;
	y += dlPtr->height;
	TkTextIndexForwBytes(textPtr, &index, dlPtr->byteCount, &index);
	linePtr = TkTextIndexGetLine(&index);

	if (linePtr->logicalLine && TkTextIndexIsStartOfLine(&index)) {
	    displayLineNo = 0;
	} else {
	    displayLineNo += 1;
	}

	bottomLine = dlPtr;
	dlPtr = dlPtr->nextPtr;

	/*
	 * It's important to have the following check here rather than in the
	 * while statement for the loop, so that there's always at least one
	 * DLine generated, regardless of how small the window is. This keeps
	 * a lot of other code from breaking.
	 */

	if (y >= maxY) {
	    break;
	}
    }

    /* Delete any DLine structures that don't fit on the screen. */
    FreeDLines(textPtr, dlPtr, NULL, DLINE_UNLINK);
    topLine = dInfoPtr->dLinePtr;

    /*
     * If there is extra space at the bottom of the window (because we've hit
     * the end of the text), then bring in more lines at the top of the
     * window, if there are any, to fill in the view.
     *
     * Since the top line may only be partially visible, we try first to
     * simply show more pixels from that line (newTopPixelOffset). If that
     * isn't enough, we have to layout more lines.
     */

    if (y < maxY) {
	/*
	 * This counts how many vertical pixels we have left to fill by
	 * pulling in more display pixels either from the first currently
	 * displayed, or the lines above it.
	 */

	int spaceLeft = maxY - y;

	if (spaceLeft <= dInfoPtr->newTopPixelOffset) {
	    /*
	     * We can fill up all the needed space just by showing more of the
	     * current top line.
	     */

	    dInfoPtr->newTopPixelOffset -= spaceLeft;
	    y += spaceLeft;
	    spaceLeft = 0;
	} else {
	    TkTextLine *linePtr;
	    TkTextLine *firstLinePtr;

	    /*
	     * Add in all of the current top line, which won't be enough to bring y
	     * up to maxY (if it was we would be in the 'if' block above).
	     */

	    y += dInfoPtr->newTopPixelOffset;
	    dInfoPtr->newTopPixelOffset = 0;
	    spaceLeft = maxY - y;

	    /*
	     * Layout an entire text line (potentially > 1 display line), then
	     * link in as many display lines as fit without moving the bottom
	     * line out of the window. Repeat this until all the extra space
	     * has been used up or we've reached the beginning of the text.
	     */

	    if (spaceLeft > 0) {
		firstLinePtr = TkBTreeGetStartLine(textPtr)->prevPtr;
		index = topLine ? topLine->index : textPtr->topIndex;
		savedDLine = prevSavedDLine;
		if (TkTextIndexBackBytes(textPtr, &index, 1, &index) == 1) {
		    firstLinePtr = linePtr = NULL; /* we are already at start of text */
		} else {
		    linePtr = TkTextIndexGetLine(&index);
		}

		for ( ; linePtr != firstLinePtr && spaceLeft > 0; linePtr = linePtr->prevPtr) {
		    if (linePtr != TkTextIndexGetLine(&index)) {
			TkTextIndexSetToLastChar2(&index, linePtr);
		    }
		    linePtr = ComputeDisplayLineInfo(textPtr, &index, &info);

		    do {
			if (info.lastDLinePtr) {
			    dlPtr = info.lastDLinePtr;
			    if (dlPtr->prevPtr) {
				dlPtr->prevPtr->nextPtr = NULL;
				info.lastDLinePtr = dlPtr->prevPtr;
				dlPtr->prevPtr = NULL;
				assert(dlPtr != info.dLinePtr);
			    } else {
				assert(info.dLinePtr == info.lastDLinePtr);
				info.dLinePtr = info.lastDLinePtr = NULL;
			    }
			} else {
			    TkTextIndexSetToStartOfLine2(&index, linePtr);
			    TkTextIndexForwBytes(textPtr, &index, info.entry->byteOffset, &index);
			    if (savedDLine && TkTextIndexIsEqual(&index, &savedDLine->index)) {
				dlPtr = savedDLine;
				savedDLine = savedDLine->prevPtr;
				if (dlPtr->prevPtr) {
				    dlPtr->prevPtr->nextPtr = dlPtr->nextPtr;
				} else {
				    dInfoPtr->savedDLinePtr = dlPtr->nextPtr;
				}
				if (dlPtr->nextPtr) {
				    dlPtr->nextPtr->prevPtr = dlPtr->prevPtr;
				} else {
				    dInfoPtr->lastSavedDLinePtr = dlPtr->prevPtr;
				}
				dlPtr->prevPtr = dlPtr->nextPtr = NULL;
			    } else {
				dlPtr = LayoutDLine(&index, info.displayLineNo);
			    }
			}
			if ((dlPtr->nextPtr = topLine)) {
			    topLine->prevPtr = dlPtr;
			} else {
			    bottomLine = dlPtr;
			}
			topLine = dlPtr;
			DEBUG(dlPtr->flags |= LINKED);
			TK_TEXT_DEBUG(LogTextRelayout(textPtr, &dlPtr->index));
			spaceLeft -= dlPtr->height;
			if (info.displayLineNo == 0) {
			    break;
			}
			info.displayLineNo -= 1;
			info.entry -= 1;
		    } while (spaceLeft > 0);

		    dInfoPtr->dLinePtr = topLine;
		    /* Delete remaining cached lines. */
		    FreeDLines(textPtr, info.dLinePtr, NULL, DLINE_FREE_TEMP);
		}
	    }

	    /*
	     * We've either filled in the space we wanted to or we've run out
	     * of display lines at the top of the text. Note that we already
	     * set dInfoPtr->newTopPixelOffset to zero above.
	     */

	    if (spaceLeft < 0) {
		/*
		 * We've laid out a few too many vertical pixels at or above
		 * the first line. Therefore we only want to show part of the
		 * first displayed line, so that the last displayed line just
		 * fits in the window.
		 */

		dInfoPtr->newTopPixelOffset = -spaceLeft;

		/*
		 * If the entire first line we laid out is shorter than the new offset:
		 * this should not occur and would indicate a bad problem in the logic above.
		 */

		assert(dInfoPtr->newTopPixelOffset < topLine->height);
	    }
	}

	/*
	 * Now we're all done except that the y-coordinates in all the DLines
	 * are wrong and the top index for the text is wrong. Update them.
	 */

	if (topLine) {
	    dInfoPtr->dLinePtr = topLine;
	    y = dInfoPtr->y - dInfoPtr->newTopPixelOffset;
	    for (dlPtr = topLine; dlPtr; dlPtr = dlPtr->nextPtr) {
		assert(y <= dInfoPtr->maxY);
		dlPtr->y = y;
		y += dlPtr->height;
	    }
	}
    }

    /*
     * If the old top or bottom line has scrolled elsewhere on the screen, we
     * may not be able to re-use its old contents by copying bits (e.g., a
     * beveled edge that was drawn when it was at the top or bottom won't be
     * drawn when the line is in the middle and its neighbor has a matching
     * background). Similarly, if the new top or bottom line came from
     * somewhere else on the screen, we may not be able to copy the old bits.
     *
     * And don't forget to update the top index.
     */

    if (topLine) {
	textPtr->topIndex = topLine->index;
	assert(textPtr->topIndex.textPtr);
	TkTextIndexToByteIndex(&textPtr->topIndex);
	dInfoPtr->maxLength = MAX(dInfoPtr->maxLength, topLine->length);

	if ((topLine->flags & (TOP_LINE|HAS_3D_BORDER)) == HAS_3D_BORDER) {
	    topLine->flags |= OLD_Y_INVALID;
	}
	if ((bottomLine->flags & (BOTTOM_LINE|HAS_3D_BORDER)) == HAS_3D_BORDER) {
	    bottomLine->flags |= OLD_Y_INVALID;
	}

	if (topLine != bottomLine) {
	    topLine->flags &= ~BOTTOM_LINE;
	    bottomLine->flags &= ~TOP_LINE;

	    for (dlPtr = topLine->nextPtr; dlPtr != bottomLine; dlPtr = dlPtr->nextPtr) {
		dInfoPtr->maxLength = MAX(dInfoPtr->maxLength, dlPtr->length);

		if ((topLine->flags & HAS_3D_BORDER) && (dlPtr->flags & (TOP_LINE|BOTTOM_LINE))) {
		    dlPtr->flags |= OLD_Y_INVALID;
		}

		/*
		 * If the old top-line was not completely showing (i.e. the
		 * pixelOffset is non-zero) and is no longer the top-line, then we
		 * must re-draw it.
		 */

		if ((dlPtr->flags & TOP_LINE) && dInfoPtr->topPixelOffset != 0) {
		    dlPtr->flags |= OLD_Y_INVALID;
		}

		dlPtr->flags &= ~(TOP_LINE|BOTTOM_LINE);
	    }

	    dInfoPtr->maxLength = MAX(dInfoPtr->maxLength, bottomLine->length);
	}

	topLine->flags |= TOP_LINE;
	bottomLine->flags |= BOTTOM_LINE;

	dInfoPtr->topPixelOffset = dInfoPtr->newTopPixelOffset;
	dInfoPtr->curYPixelOffset = GetYPixelCount(textPtr, topLine);
	dInfoPtr->curYPixelOffset += dInfoPtr->topPixelOffset;
    } else {
	TkTextIndexSetupToStartOfText(&textPtr->topIndex, textPtr, textPtr->sharedTextPtr->tree);
    }

    dInfoPtr->lastDLinePtr = bottomLine;

    /*
     * Delete remaining saved lines.
     */

    FreeDLines(textPtr, dInfoPtr->savedDLinePtr, NULL, DLINE_FREE_TEMP);

    /*
     * Arrange for scrollbars to be updated.
     */

    textPtr->flags |= UPDATE_SCROLLBARS;

    /*
     * Deal with horizontal scrolling:
     * 1. If there's empty space to the right of the longest line, shift the
     *	  screen to the right to fill in the empty space.
     * 2. If the desired horizontal scroll position has changed, force a full
     *	  redisplay of all the lines in the widget.
     * 3. If the wrap mode isn't "none" then re-scroll to the base position.
     */

    maxOffset = dInfoPtr->maxLength - (dInfoPtr->maxX - dInfoPtr->x);
    xPixelOffset = MAX(0, MIN(dInfoPtr->newXPixelOffset, maxOffset));

    /*
     * Here's a problem: see the tests textDisp-29.2.1-4
     *
     * If the widget is being created, but has not yet been configured it will
     * have a maxY of 1 above, and we won't have examined all the lines
     * (just the first line, in fact), and so maxOffset will not be a true
     * reflection of the widget's lines. Therefore we must not overwrite the
     * original newXPixelOffset in this case.
     */

    if (!(((Tk_FakeWin *) (textPtr->tkwin))->flags & TK_NEED_CONFIG_NOTIFY)) {
	dInfoPtr->newXPixelOffset = xPixelOffset;
    }

    if (xPixelOffset != dInfoPtr->curXPixelOffset) {
	dInfoPtr->curXPixelOffset = xPixelOffset;
	for (dlPtr = topLine; dlPtr; dlPtr = dlPtr->nextPtr) {
	    dlPtr->flags |= OLD_Y_INVALID;
	}
    }
}

/*
 *----------------------------------------------------------------------
 *
 * FreeDLines --
 *
 *	This function is called to free up all of the resources associated
 *	with one or more DLine structures.
 *
 * Results:
 *	Returns the last unfreed line if action is DLINE_SAVE, otherwise
 *	NULL will be returned.
 *
 * Side effects:
 *	Memory gets freed and various other resources are released.
 *
 *----------------------------------------------------------------------
 */

static bool
LineIsOutsideOfPeer(
    const TkText *textPtr,
    const TkTextIndex *indexPtr)
{
    const TkSharedText *sharedTextPtr = textPtr->sharedTextPtr;

    if (textPtr->startMarker != sharedTextPtr->startMarker) {
	const TkTextLine *linePtr = textPtr->startMarker->sectionPtr->linePtr;
	int no1 = TkTextIndexGetLineNumber(indexPtr, NULL);
	int no2 = TkBTreeLinesTo(sharedTextPtr->tree, NULL, linePtr, NULL);

	if (no1 < no2) {
	    return true;
	}
    }
    if (textPtr->endMarker != sharedTextPtr->endMarker) {
	const TkTextLine *linePtr = textPtr->endMarker->sectionPtr->linePtr;
	int no1 = TkTextIndexGetLineNumber(indexPtr, NULL);
	int no2 = TkBTreeLinesTo(sharedTextPtr->tree, NULL, linePtr, NULL);

	if (no1 > no2) {
	    return true;
	}
    }
    return false;
}

static void
ReleaseLines(
    TkText *textPtr,
    DLine *firstPtr,
    DLine *lastPtr,
    FreeDLineAction action)
{
    TextDInfo *dInfoPtr = textPtr->dInfoPtr;
    DLine *dlPtr, *lastDeletedPtr = NULL; /* avoids compiler warning */

    assert(firstPtr);
    assert(firstPtr != lastPtr);

    for (dlPtr = firstPtr; dlPtr != lastPtr; dlPtr = dlPtr->nextPtr) {
	TkTextDispChunk *chunkPtr;

	assert(!(dlPtr->flags & DELETED));
	assert((action == DLINE_UNLINK || action == DLINE_UNLINK_KEEP_BRKS)
		== !!(dlPtr->flags & LINKED));
	assert((action == DLINE_CACHE) == !!(dlPtr->flags & CACHED));
	assert(dlPtr != dInfoPtr->savedDLinePtr || dlPtr == firstPtr);
	assert(dlPtr->chunkPtr || (!dlPtr->lastChunkPtr && !dlPtr->breakInfo));

	if (dlPtr->lastChunkPtr) {
	    TkTextDispChunkSection *sectionPtr = NULL;

	    /*
	     * We have to destroy the chunks backward, because the context support
	     * is expecting this.
	     */

	    for (chunkPtr = dlPtr->lastChunkPtr; chunkPtr; chunkPtr = chunkPtr->prevPtr) {
		if (chunkPtr->layoutProcs->undisplayProc) {
		    chunkPtr->layoutProcs->undisplayProc(textPtr, chunkPtr);
		}
		LayoutReleaseChunk(textPtr, chunkPtr);
		DEBUG(chunkPtr->stylePtr = NULL);

		if (chunkPtr->sectionPtr != sectionPtr) {
		    sectionPtr = chunkPtr->sectionPtr;
		    sectionPtr->nextPtr = dInfoPtr->sectionPoolPtr;
		    dInfoPtr->sectionPoolPtr = sectionPtr;
		}
	    }

	    if (dlPtr->breakInfo
		    && (action != DLINE_UNLINK_KEEP_BRKS || LineIsOutsideOfPeer(textPtr, &dlPtr->index))
		    && --dlPtr->breakInfo->refCount == 0) {
		assert(dlPtr->breakInfo->brks);
		free(dlPtr->breakInfo->brks);
		DEBUG(dlPtr->breakInfo->brks = NULL);
		DEBUG(dlPtr->breakInfo->brksSize = 0);
		free(dlPtr->breakInfo);
		Tcl_DeleteHashEntry(Tcl_FindHashEntry(
			&textPtr->sharedTextPtr->breakInfoTable,
			(void *) TkBTreeGetLogicalLine(textPtr->sharedTextPtr, textPtr,
			    TkTextIndexGetLine(&dlPtr->index))));
		DEBUG_ALLOC(tkTextCountDestroyBreakInfo++);
		DEBUG(dlPtr->breakInfo = NULL);
	    }

	    dlPtr->lastChunkPtr->nextPtr = dInfoPtr->chunkPoolPtr;
	    dInfoPtr->chunkPoolPtr = dlPtr->chunkPtr;
	    assert(!dInfoPtr->chunkPoolPtr->prevPtr);
	}

	lastDeletedPtr = dlPtr;
	DEBUG(dlPtr->flags = DELETED);
    }

    assert(lastDeletedPtr);
    lastDeletedPtr->nextPtr = dInfoPtr->dLinePoolPtr;
    dInfoPtr->dLinePoolPtr = firstPtr;

    if (lastPtr) {
	lastPtr->prevPtr = firstPtr->prevPtr;
    }
    if (firstPtr->prevPtr) {
	firstPtr->prevPtr->nextPtr = lastPtr;
    }
}

static DLine *
FreeDLines(
    TkText *textPtr,		/* Information about overall text widget. */
    DLine *firstPtr,		/* Pointer to first DLine to free up. */
    DLine *lastPtr,		/* Pointer to DLine just after last one to free (NULL means
    				 * everything starting with firstPtr). */
    FreeDLineAction action)	/* DLINE_UNLINK means DLines are currently linked into the list
    				 * rooted at textPtr->dInfoPtr->dLinePtr and they have to be
				 * unlinked. DLINE_FREE_TEMP, and DLINE_CACHE means the DLine given
				 * is just a temporary one and we shouldn't invalidate anything for
				 * the overall widget. */
{
    TextDInfo *dInfoPtr = textPtr->dInfoPtr;

    switch (action) {
    case DLINE_CACHE:
	assert(!lastPtr);
	if (firstPtr) {
	    DLine *prevPtr = firstPtr->prevPtr;

	    assert(!(firstPtr->flags & LINKED));
	    assert(!(firstPtr->flags & CACHED));
	    assert(!(firstPtr->flags & DELETED));
	    assert(firstPtr != dInfoPtr->savedDLinePtr);

	    /*
	     * Firstly unlink this line from chain.
	     */

	    if (firstPtr == dInfoPtr->dLinePtr) {
		dInfoPtr->dLinePtr = firstPtr->nextPtr;
	    }
	    if (firstPtr == dInfoPtr->lastDLinePtr) {
		dInfoPtr->lastDLinePtr = prevPtr;
	    }
	    if (prevPtr) {
		prevPtr->nextPtr = firstPtr->nextPtr;
	    }
	    if (firstPtr->nextPtr) {
		firstPtr->nextPtr->prevPtr = prevPtr;
	    }
	    firstPtr->prevPtr = NULL;

	    /*
	     * Then link into the chain of cached lines.
	     */

	    if ((firstPtr->nextPtr = dInfoPtr->cachedDLinePtr)) {
		dInfoPtr->cachedDLinePtr->prevPtr = firstPtr;
	    } else {
		dInfoPtr->lastCachedDLinePtr = firstPtr;
	    }
	    dInfoPtr->cachedDLinePtr = firstPtr;

	    DEBUG(firstPtr->flags &= ~LINKED);
	    DEBUG(firstPtr->flags |= CACHED);
	    DEBUG(stats.numCached += 1);

	    if (dInfoPtr->numCachedLines < MAX_CACHED_DISPLAY_LINES) {
		dInfoPtr->numCachedLines += 1;
		return NULL;
	    }

	    /*
	     * Release oldest cached display line.
	     */

	    if ((firstPtr = dInfoPtr->lastCachedDLinePtr)) {
		firstPtr->prevPtr->nextPtr = NULL;
	    }
	    dInfoPtr->lastCachedDLinePtr = dInfoPtr->lastCachedDLinePtr->prevPtr;
	} else {
	    if (!(firstPtr = dInfoPtr->cachedDLinePtr)) {
		return NULL;
	    }
	    dInfoPtr->cachedDLinePtr = dInfoPtr->lastCachedDLinePtr = NULL;
	    dInfoPtr->numCachedLines = 0;
	}
	ReleaseLines(textPtr, firstPtr, lastPtr, action);
	break;
    case DLINE_METRIC:
	assert(!lastPtr);
	if (dInfoPtr->lastMetricDLinePtr) {
	    ReleaseLines(textPtr, dInfoPtr->lastMetricDLinePtr, NULL, DLINE_FREE_TEMP);
	    dInfoPtr->lastMetricDLinePtr = NULL;
	}
	if (firstPtr) {
	    assert(!firstPtr->nextPtr);
	    assert(!(firstPtr->flags & (LINKED|CACHED|DELETED)));
	    dInfoPtr->lastMetricDLinePtr = firstPtr;
	    if (firstPtr->prevPtr) {
		firstPtr->prevPtr->nextPtr = NULL;
		firstPtr->prevPtr = NULL;
	    }
	}
    	break;
    case DLINE_FREE_TEMP:
	if (!firstPtr || firstPtr == lastPtr) {
	    return NULL;
	}
	DEBUG(stats.lineHeightsRecalculated += 1);
	assert(!(firstPtr->flags & LINKED));
	assert(!(firstPtr->flags & CACHED));
	if (firstPtr == dInfoPtr->savedDLinePtr) {
	    dInfoPtr->savedDLinePtr = NULL;
	    if (!lastPtr) {
		dInfoPtr->lastSavedDLinePtr = NULL;
	    } else {
		dInfoPtr->savedDLinePtr = lastPtr;
	    }
	} else {
	    assert(!lastPtr || lastPtr != dInfoPtr->lastSavedDLinePtr);
	}
	assert(!dInfoPtr->savedDLinePtr == !dInfoPtr->lastSavedDLinePtr);
	ReleaseLines(textPtr, firstPtr, lastPtr, action);
	break;
    case DLINE_UNLINK:
    case DLINE_UNLINK_KEEP_BRKS:
	if (!firstPtr || firstPtr == lastPtr) {
	    return NULL;
	}
	assert(firstPtr->flags & LINKED);
	assert(firstPtr != dInfoPtr->savedDLinePtr);
	if (dInfoPtr->dLinePtr == firstPtr) {
	    if ((dInfoPtr->dLinePtr = lastPtr)) {
		lastPtr->prevPtr = NULL;
	    }
	} else {
	    DLine *prevPtr = firstPtr->prevPtr;

	    if (prevPtr && (prevPtr->nextPtr = lastPtr)) {
		lastPtr->prevPtr = prevPtr;
	    }
	}
	if (!lastPtr) {
	    dInfoPtr->lastDLinePtr = firstPtr->prevPtr;
	}
	dInfoPtr->dLinesInvalidated = true;
	assert(!dInfoPtr->dLinePtr || !dInfoPtr->dLinePtr->prevPtr);
	ReleaseLines(textPtr, firstPtr, lastPtr, action);
	break;
    case DLINE_SAVE: {
	unsigned epoch;
	DLine *dlPtr;

	if (!firstPtr || firstPtr == lastPtr) {
	    return NULL;
	}
	assert(firstPtr == dInfoPtr->dLinePtr);
	assert(lastPtr);

	epoch = dInfoPtr->lineMetricUpdateEpoch;

	assert(lastPtr->prevPtr);
	dInfoPtr->dLinePtr = lastPtr;

	/*
	 * Free all expired lines, we will only save valid lines.
	 */

	dlPtr = firstPtr;
	while (dlPtr != lastPtr) {
	    DLine *nextPtr = dlPtr->nextPtr;

	    assert(dlPtr->flags & LINKED);

	    if (LineIsUpToDate(textPtr, dlPtr, epoch)) {
		DEBUG(dlPtr->flags &= ~LINKED);
	    } else {
		if (dlPtr == firstPtr) {
		    firstPtr = nextPtr;
		}
		ReleaseLines(textPtr, dlPtr, nextPtr, DLINE_UNLINK);
	    }

	    dlPtr = nextPtr;
	}

	assert(!firstPtr->prevPtr);

	if (firstPtr == lastPtr) {
	    dInfoPtr->savedDLinePtr = NULL;
	    dInfoPtr->lastSavedDLinePtr = NULL;
	    return NULL;
	}

	lastPtr = lastPtr->prevPtr;
	lastPtr->nextPtr->prevPtr = NULL;
	lastPtr->nextPtr = NULL;

	if (!dInfoPtr->savedDLinePtr) {
	    dInfoPtr->savedDLinePtr = firstPtr;
	    dInfoPtr->lastSavedDLinePtr = lastPtr;
	} else if (TkTextIndexCompare(&lastPtr->index, &dInfoPtr->savedDLinePtr->index) < 0) {
	    lastPtr->nextPtr = dInfoPtr->savedDLinePtr;
	    dInfoPtr->savedDLinePtr->prevPtr = lastPtr;
	    dInfoPtr->savedDLinePtr = firstPtr;
	} else {
	    assert(TkTextIndexCompare(&firstPtr->index, &dInfoPtr->lastSavedDLinePtr->index) > 0);
	    firstPtr->prevPtr = dInfoPtr->lastSavedDLinePtr;
	    dInfoPtr->lastSavedDLinePtr->nextPtr = firstPtr;
	    dInfoPtr->lastSavedDLinePtr = lastPtr;
	}

	return lastPtr;
    }
    }

    return NULL;
}

/*
 *----------------------------------------------------------------------
 *
 * DisplayDLine --
 *
 *	This function is invoked to draw a single line on the screen.
 *
 * Results:
 *	None.
 *
 * Side effects:
 *	The line given by dlPtr is drawn at its correct position in textPtr's
 *	window. Note that this is one *display* line, not one *text* line.
 *
 *----------------------------------------------------------------------
 */

static void
ComputeCursorExtents(
    TkText *textPtr,	/* Text widget in which to draw line. */
    int *extent1,	/* extent of left border (leak into padding area) */
    int *extent2)	/* extent of right border (leak into padding area) */
{
    /*
     * TODO: is it possible to set the extents to zero when state=READONLY.
     * We have to test whether the cursor artefacts (in padding area) are
     * already eliminated, otherwise we cannot do this optimization.
     */

    /*
     * NOTE:
     * The cursor disappears (when not using at least value 1 for the extents) if it's at the
     * very left of the first character of display line. But we prefer that the cursor is always
     * visible, thus we allow to overlap the first character in this special case.
     */

    *extent1 = MAX(1, MIN(textPtr->padX, textPtr->insertWidth/2));
    *extent2 = MAX(1, MIN(textPtr->padX, (textPtr->insertWidth + 1)/2));
}


static void
DisplayDLine(
    TkText *textPtr,	/* Text widget in which to draw line. */
    DLine *dlPtr,	/* Information about line to draw. */
    DLine *prevPtr,	/* Line just before one to draw, or NULL if dlPtr is the top line. */
    Pixmap pixmap)	/* Pixmap to use for double-buffering. Caller must make sure
			 * it's large enough to hold line. */
{
    TkTextDispChunk *chunkPtr;
    TextDInfo *dInfoPtr = textPtr->dInfoPtr;
    Display *display;
    StyleValues *sValuePtr;
    int lineHeight, yOffs;
    int yBase, height, baseline, screenY, xOffs;
    int extent1, extent2;
    int xIndent, rMargin;
    bool delayBlockCursorDrawing;

    if (!dlPtr->chunkPtr) {
	return;
    }

    display = Tk_Display(textPtr->tkwin);
    delayBlockCursorDrawing = false;

    lineHeight = dlPtr->height;
    if (lineHeight + dlPtr->y > dInfoPtr->maxY) {
	lineHeight = dInfoPtr->maxY - dlPtr->y;
    }
    if (dlPtr->y < dInfoPtr->y) {
	yOffs = dInfoPtr->y - dlPtr->y;
	lineHeight -= yOffs;
    } else {
	yOffs = 0;
    }

    /*
     * First, clear the area of the line to the background color for the text widget.
     */

    Tk_Fill3DRectangle(textPtr->tkwin, pixmap, textPtr->border, 0, 0,
	    Tk_Width(textPtr->tkwin), dlPtr->height, 0, TK_RELIEF_FLAT);

    /*
     * Second, draw background information for the whole line.
     */

    DisplayLineBackground(textPtr, dlPtr, prevPtr, pixmap);

    /*
     * Third, draw the background color of the left and right margins.
     */

    sValuePtr = dlPtr->firstCharChunkPtr->stylePtr->sValuePtr;
    rMargin = (sValuePtr->wrapMode == TEXT_WRAPMODE_NONE) ? 0 : sValuePtr->rMargin;
    xIndent = GetLeftLineMargin(dlPtr, sValuePtr);

    if (xIndent > 0 && sValuePtr->lMarginColor != NULL) {
	int pad = textPtr->padX ? textPtr->padX + 1 : 0;
        Tk_Fill3DRectangle(textPtr->tkwin, pixmap, sValuePtr->lMarginColor, textPtr->padX, 0,
                xIndent + dInfoPtr->x - dInfoPtr->curXPixelOffset - pad,
		dlPtr->height, 0, TK_RELIEF_FLAT);
    }
    if (rMargin > 0 && sValuePtr->rMarginColor != NULL) {
        Tk_Fill3DRectangle(textPtr->tkwin, pixmap, sValuePtr->rMarginColor,
                dInfoPtr->maxX - rMargin + dInfoPtr->curXPixelOffset,
                0, rMargin, dlPtr->height, 0, TK_RELIEF_FLAT);
    }

    yBase = dlPtr->spaceAbove;
    height = dlPtr->height - dlPtr->spaceAbove - dlPtr->spaceBelow;
    baseline = dlPtr->baseline - dlPtr->spaceAbove;
    screenY = dlPtr->y + dlPtr->spaceAbove;
    xOffs = dInfoPtr->x - dInfoPtr->curXPixelOffset;

    /*
     * Redraw the insertion cursor, if it is visible on this line. Must do it here rather
     * than in the foreground pass below because otherwise a wide insertion cursor will
     * obscure the character to its left.
     *
     * If the user has specified a foreground color for characters "behind" the block cursor,
     * we have to draw the cursor after the text has been drawn, see below.
     */

    if (dlPtr->cursorChunkPtr && textPtr->state == TK_TEXT_STATE_NORMAL) {
	delayBlockCursorDrawing = dInfoPtr->insertFgGC && TkTextDrawBlockCursor(textPtr);

	if (!delayBlockCursorDrawing) {
	    dlPtr->cursorChunkPtr->layoutProcs->displayProc(textPtr, dlPtr->cursorChunkPtr,
		    dlPtr->cursorChunkPtr->x + xOffs, yBase, height, baseline, display, pixmap, screenY);
	}
    }

    /*
     * Iterate through all of the chunks to redraw all of foreground information.
     */

    for (chunkPtr = dlPtr->chunkPtr; chunkPtr; chunkPtr = chunkPtr->nextPtr) {
	if (chunkPtr == dlPtr->cursorChunkPtr) {
	    /* Don't display the insertion cursor, this will be done separately. */
	    continue;
	}

	if (chunkPtr->layoutProcs->displayProc) {
	    int x = chunkPtr->x + xOffs;

	    if (x + chunkPtr->width <= 0 || dInfoPtr->maxX <= x) {
		/*
		 * Note: we have to call the displayProc even for chunks that are off-screen.
		 * This is needed, for example, so that embedded windows can be unmapped in
		 * this case. Display the chunk at a coordinate that can be clearly identified
		 * by the displayProc as being off-screen to the left (the displayProc may not
		 * be able to tell if something is off to the right).
		 */

		x = -chunkPtr->width;
	    }

	    chunkPtr->layoutProcs->displayProc(textPtr, chunkPtr, x, yBase, height,
		    baseline, display, pixmap, screenY);

	    if (dInfoPtr->dLinesInvalidated) {
		/*
		 * The display process has invalidated any display line, so terminate,
		 * because the display process will be repeated with valid display lines.
		 */
		return;
	    }
	}
    }

    if (delayBlockCursorDrawing) {
	/*
	 * Draw the block cursor and redraw the characters "behind" the block cursor.
	 */

	int cxMin, cxMax, cWidth, cOffs;
	GC bgGC;

	assert(dInfoPtr->insertFgGC != NULL);

	cxMin = dlPtr->cursorChunkPtr->x + xOffs;
	cWidth = TkTextGetCursorWidth(textPtr, &cxMin, &cOffs);

	if (cWidth > 0) {
	    if ((bgGC = dlPtr->cursorChunkPtr->stylePtr->bgGC) == NULL) {
		Tk_3DBorder border;

		if (!(border = dlPtr->cursorChunkPtr->stylePtr->sValuePtr->border)) {
		    border = textPtr->border;
		}
		bgGC = Tk_GCForColor(Tk_3DBorderColor(border), Tk_WindowId(textPtr->tkwin));
	    }

	    cxMin += cOffs;
	    cxMax = cxMin + cWidth;

#if CLIPPING_IS_WORKING
	    /*
	     * This is the right implementation if XSetClipRectangles would work; still untested.
	     */
	    {
		XRectangle crect;

		crect.x = cxMin;
		crect.y = yBase;
		crect.width = cWidth;
		crect.height = height;

		XFillRectangle(display, pixmap, bgGC, crect.x, crect.y, crect.width, crect.height);
		dlPtr->cursorChunkPtr->layoutProcs->displayProc(textPtr, chunkPtr, cxMin, yBase, height,
			baseline, display, pixmap, screenY);

		/* for any reason this doesn't work with the Tk lib even under X11 */
		XSetClipRectangles(display, dInfoPtr->insertFgGC, 0, 0, &crect, 1, Unsorted);

		for (chunkPtr = dlPtr->chunkPtr; chunkPtr; chunkPtr = chunkPtr->nextPtr) {
		    int x = chunkPtr->x + xOffs;

		    if (x >= cxMax) {
			break;
		    }
		    if (IsCharChunk(chunkPtr) && cxMin <= x + chunkPtr->width) {
			GC fgGC = chunkPtr->stylePtr->fgGC;
			XGCValues gcValues;
			unsigned long mask;

			/* Setup graphic context with font of this chunk. */
			mask = GCFont;
			gcValues.font = Tk_FontId(chunkPtr->stylePtr->sValuePtr->tkfont);
			XChangeGC(Tk_Display(textPtr->tkwin), dInfoPtr->insertFgGC, mask, &gcValues);

			chunkPtr->stylePtr->fgGC = dInfoPtr->insertFgGC;
			chunkPtr->layoutProcs->displayProc(textPtr, chunkPtr, x, yBase, height,
				baseline, display, pixmap, screenY);
			chunkPtr->stylePtr->fgGC = fgGC;
		    }
		}
	    }
#else /* if !CLIPPING_IS_WORKING */
	    /*
	     * We don't have clipping, so we need a different approach.
	     */
	    {
		Pixmap pm = Tk_GetPixmap(display, Tk_WindowId(textPtr->tkwin),
			cWidth, height, Tk_Depth(textPtr->tkwin));

		XFillRectangle(display, pm, bgGC, 0, 0, cWidth, height);
		chunkPtr = dlPtr->cursorChunkPtr;

		/* we are using a (pointer) hack in TkTextInsertDisplayProc */
		chunkPtr->layoutProcs->displayProc(textPtr, (TkTextDispChunk *)MarkPointer(chunkPtr),
			cxMin, yBase, height, baseline, display, pm, screenY);

		while (chunkPtr->prevPtr && chunkPtr->x + xOffs + chunkPtr->width > cxMin) {
		    chunkPtr = chunkPtr->prevPtr;
		}
		for ( ; chunkPtr; chunkPtr = chunkPtr->nextPtr) {
		    int x = chunkPtr->x + xOffs;

		    if (x >= cxMax) {
			break;
		    }
		    if (IsCharChunk(chunkPtr)) {
			GC fgGC = chunkPtr->stylePtr->fgGC;
			GC eolGC = chunkPtr->stylePtr->eolGC;
			GC eotGC = chunkPtr->stylePtr->eotGC;
			XGCValues gcValues;
			unsigned long mask;

			/* Setup graphic context with font of this chunk. */
			mask = GCFont;
			gcValues.font = Tk_FontId(chunkPtr->stylePtr->sValuePtr->tkfont);
			XChangeGC(Tk_Display(textPtr->tkwin), dInfoPtr->insertFgGC, mask, &gcValues);

			chunkPtr->stylePtr->fgGC = dInfoPtr->insertFgGC;
			chunkPtr->stylePtr->eolGC = dInfoPtr->insertFgGC;
			chunkPtr->stylePtr->eotGC = dInfoPtr->insertFgGC;
			chunkPtr->layoutProcs->displayProc(textPtr, chunkPtr, x - cxMin, 0,
				height, baseline, display, pm, screenY);
			chunkPtr->stylePtr->fgGC = fgGC;
			chunkPtr->stylePtr->eolGC = eolGC;
			chunkPtr->stylePtr->eotGC = eotGC;
		    }
		}

		XCopyArea(display, pm, pixmap, dInfoPtr->copyGC, 0, 0, cWidth, height, cxMin, yBase);
		Tk_FreePixmap(display, pm);
	    }
#endif /* CLIPPING_IS_WORKING */
	}
    }

    /*
     * Copy the pixmap onto the screen. If this is the first or last line on
     * the screen then copy a piece of the line, so that it doesn't overflow
     * into the border area.
     *
     * Another special trick: consider the padding area left/right of the line;
     * this is because the insertion cursor sometimes overflows onto that area
     * and we want to get as much of the cursor as possible.
     */

    ComputeCursorExtents(textPtr, &extent1, &extent2);
    xOffs = MAX(0, dInfoPtr->x - extent1);
    XCopyArea(display, pixmap, Tk_WindowId(textPtr->tkwin), dInfoPtr->copyGC,
	    xOffs, yOffs, dInfoPtr->maxX - dInfoPtr->x + extent1 + extent2, lineHeight,
	    xOffs, dlPtr->y + yOffs);

    DEBUG(stats.linesRedrawn += 1);
}

/*
 *--------------------------------------------------------------
 *
 * DisplayLineBackground --
 *
 *	This function is called to fill in the background for a display line.
 *	It draws 3D borders cleverly so that adjacent chunks with the same
 *	style (whether on the same line or different lines) have a single 3D
 *	border around the whole region.
 *
 * Results:
 *	There is no return value. Pixmap is filled in with background
 *	information for dlPtr.
 *
 * Side effects:
 *	None.
 *
 *--------------------------------------------------------------
 */

/*
 * The following function determines whether two styles have the same background
 * so that, for example, no beveled border should be drawn between them.
 */

static bool
SameBackground(
    const TextStyle *s1,
    const TextStyle *s2)
{
    return s1->sValuePtr->border == s2->sValuePtr->border
	&& s1->sValuePtr->borderWidth == s2->sValuePtr->borderWidth
	&& s1->sValuePtr->relief == s2->sValuePtr->relief
	&& s1->sValuePtr->bgStipple == s2->sValuePtr->bgStipple
	&& s1->sValuePtr->indentBg == s2->sValuePtr->indentBg;
}

static void
DisplayLineBackground(
    TkText *textPtr,		/* Text widget containing line. */
    DLine *dlPtr,		/* Information about line to draw. */
    DLine *prevPtr,		/* Line just above dlPtr, or NULL if dlPtr is the top-most line in
    				 * the window. */
    Pixmap pixmap)		/* Pixmap to use for double-buffering. Caller must make sure it's
    				 * large enough to hold line. Caller must also have filled it with
				 * the background color for the widget. */
{
    TextDInfo *dInfoPtr = textPtr->dInfoPtr;
    TkTextDispChunk *chunkPtr;	/* Pointer to chunk in the current line. */
    TkTextDispChunk *chunkPtr2;	/* Pointer to chunk in the line above or below the current one. NULL
    				 * if we're to the left of or to the right of the chunks in the line. */
    TkTextDispChunk *nextPtr2;	/* Next chunk after chunkPtr2 (it's not the same as chunkPtr2->nextPtr
    				 * in the case where chunkPtr2 is NULL because the line is indented). */
    int leftX;			/* The left edge of the region we're currently working on. */
    int leftXIn;		/* 0 means beveled edge at leftX slopes right as it goes down,
    				 * 1 means it slopes left as it goes down. */
    int rightX;			/* Right edge of chunkPtr. */
    int rightX2;		/* Right edge of chunkPtr2. */
    int matchLeft;		/* Does the style of this line match that of its neighbor just to the
    				 * left of the current x coordinate? */
    int matchRight;		/* Does line's style match its neighbor just to the right of the
    				 * current x-coord? */
    int minX, maxX, xOffset, xIndent, borderWidth;
    StyleValues *sValuePtr;
    Display *display;
    const int y = 0;

    /*
     * Pass 1: scan through dlPtr from left to right. For each range of chunks
     * with the same style, draw the main background for the style plus the
     * vertical parts of the 3D borders (the left and right edges).
     */

    display = Tk_Display(textPtr->tkwin);
    minX = dInfoPtr->curXPixelOffset;
    xOffset = dInfoPtr->x - minX;
    maxX = minX + dInfoPtr->maxX - dInfoPtr->x;
    chunkPtr = dlPtr->chunkPtr;
    xIndent = 0;

    /*
     * Note A: in the following statement, and a few others later in this file
     * marked with "See Note A above", the right side of the assignment was
     * replaced with 0 on 6/18/97. This has the effect of highlighting the
     * empty space to the left of a line whenever the leftmost character of
     * the line is highlighted. This way, multi-line highlights always line up
     * along their left edges. However, this may look funny in the case where
     * a single word is highlighted. To undo the change, replace "leftX = 0"
     * with "leftX = chunkPtr->x" and "rightX2 = 0" with "rightX2 =
     * nextPtr2->x" here and at all the marked points below. This restores the
     * old behavior where empty space to the left of a line is not
     * highlighted, leaving a ragged left edge for multi-line highlights.
     */

    for (leftX = 0; leftX < maxX; chunkPtr = chunkPtr->nextPtr) {
	if (chunkPtr->nextPtr && SameBackground(chunkPtr->nextPtr->stylePtr, chunkPtr->stylePtr)) {
	    continue;
	}
	sValuePtr = chunkPtr->stylePtr->sValuePtr;
	rightX = chunkPtr->x + chunkPtr->width;
	if (!chunkPtr->nextPtr && rightX < maxX) {
	    rightX = maxX;
	}
	if (chunkPtr->stylePtr->bgGC != NULL) {
	    int indent = 0;

	    /*
	     * Not visible - bail out now.
	     */

	    if (rightX + xOffset <= 0) {
		leftX = rightX;
		continue;
	    }

	    /*
	     * Compute additional offset if -indentbackground is set.
	     */

	    if (leftX == 0 && sValuePtr->indentBg) {
		xIndent = GetLeftLineMargin(dlPtr, sValuePtr);
		if (leftX + xIndent > rightX) {
		    xIndent = rightX - leftX;
		}
		indent = xIndent;
	    }

	    /*
	     * Trim the start position for drawing to be no further away than -borderWidth.
	     * The reason is that on many X servers drawing from -32768 (or less) to
	     * +something simply does not display correctly. [Patch #541999]
	     */

	    if (leftX + xOffset + indent < -sValuePtr->borderWidth) {
		leftX = -sValuePtr->borderWidth - xOffset - indent;
	    }
	    if (rightX - leftX - indent > 32767) {
		rightX = leftX + indent + 32767;
	    }

            /*
             * Prevent the borders from leaking on adjacent characters,
             * which would happen for too large border width.
             */

            borderWidth = sValuePtr->borderWidth;
            if (leftX + sValuePtr->borderWidth > rightX) {
                borderWidth = rightX - leftX;
            }

	    XFillRectangle(display, pixmap, chunkPtr->stylePtr->bgGC,
		    leftX + xOffset + indent, y, rightX - leftX - indent, dlPtr->height);
	    if (sValuePtr->relief != TK_RELIEF_FLAT) {
		Tk_3DVerticalBevel(textPtr->tkwin, pixmap, sValuePtr->border,
			leftX + xOffset + indent, y, borderWidth,
			dlPtr->height, 1, sValuePtr->relief);
		Tk_3DVerticalBevel(textPtr->tkwin, pixmap, sValuePtr->border,
			rightX - borderWidth + xOffset, y, borderWidth,
			dlPtr->height, 0, sValuePtr->relief);
	    }
	}
	leftX = rightX;
    }

    /*
     * Pass 2: draw the horizontal bevels along the top of the line. To do
     * this, scan through dlPtr from left to right while simultaneously
     * scanning through the line just above dlPtr. ChunkPtr2 and nextPtr2
     * refer to two adjacent chunks in the line above.
     */

    chunkPtr = dlPtr->chunkPtr;
    leftX = 0;				/* See Note A above. */
    leftXIn = 1;
    rightX = chunkPtr->x + chunkPtr->width;
    if (!chunkPtr->nextPtr && rightX < maxX) {
	rightX = maxX;
    }
    chunkPtr2 = NULL;
    if (prevPtr && prevPtr->chunkPtr) {
	/*
	 * Find the chunk in the previous line that covers leftX.
	 */

	nextPtr2 = prevPtr->chunkPtr;
	rightX2 = 0;			/* See Note A above. */
	while (rightX2 <= leftX) {
	    if (!(chunkPtr2 = nextPtr2)) {
		break;
	    }
	    nextPtr2 = chunkPtr2->nextPtr;
	    rightX2 = chunkPtr2->x + chunkPtr2->width;
	    if (!nextPtr2) {
		rightX2 = INT_MAX;
	    }
	}
    } else {
	nextPtr2 = NULL;
	rightX2 = INT_MAX;
    }

    while (leftX < maxX) {
	matchLeft = chunkPtr2 && SameBackground(chunkPtr2->stylePtr, chunkPtr->stylePtr);
	sValuePtr = chunkPtr->stylePtr->sValuePtr;
	if (rightX <= rightX2) {
	    /*
	     * The chunk in our line is about to end. If its style changes
	     * then draw the bevel for the current style.
	     */

	    if (!chunkPtr->nextPtr
		    || !SameBackground(chunkPtr->stylePtr, chunkPtr->nextPtr->stylePtr)) {
		if (!matchLeft && sValuePtr->relief != TK_RELIEF_FLAT) {
		    int indent = (leftX == 0) ? xIndent : 0;
		    Tk_3DHorizontalBevel(textPtr->tkwin, pixmap,
			    sValuePtr->border, leftX + xOffset + indent, y,
			    rightX - leftX - indent, sValuePtr->borderWidth,
			    leftXIn, 1, 1, sValuePtr->relief);
		}
		leftX = rightX;
		leftXIn = 1;

		/*
		 * If the chunk in the line above is also ending at the same
		 * point then advance to the next chunk in that line.
		 */

		if (rightX == rightX2 && chunkPtr2) {
		    goto nextChunk2;
		}
	    }
	    chunkPtr = chunkPtr->nextPtr;
	    if (!chunkPtr) {
		break;
	    }
	    rightX = chunkPtr->x + chunkPtr->width;
	    if (!chunkPtr->nextPtr && rightX < maxX) {
		rightX = maxX;
	    }
	    continue;
	}

	/*
	 * The chunk in the line above is ending at an x-position where there
	 * is no change in the style of the current line. If the style above
	 * matches the current line on one side of the change but not on the
	 * other, we have to draw an L-shaped piece of bevel.
	 */

	matchRight = nextPtr2 && SameBackground(nextPtr2->stylePtr, chunkPtr->stylePtr);
	if (matchLeft && !matchRight) {
            borderWidth = sValuePtr->borderWidth;
            if (rightX2 - borderWidth < leftX) {
                borderWidth = rightX2 - leftX;
            }
	    if (sValuePtr->relief != TK_RELIEF_FLAT) {
		Tk_3DVerticalBevel(textPtr->tkwin, pixmap, sValuePtr->border,
			rightX2 - borderWidth + xOffset, y, borderWidth,
			sValuePtr->borderWidth, 0, sValuePtr->relief);
	    }
	    leftX = rightX2 - borderWidth;
	    leftXIn = 0;
	} else if (!matchLeft && matchRight && sValuePtr->relief != TK_RELIEF_FLAT) {
	    int indent = (leftX == 0) ? xIndent : 0;
            borderWidth = sValuePtr->borderWidth;
            if (rightX2 + borderWidth > rightX) {
                borderWidth = rightX - rightX2;
            }
	    Tk_3DVerticalBevel(textPtr->tkwin, pixmap, sValuePtr->border, rightX2 + xOffset,
		    y, borderWidth, sValuePtr->borderWidth, 1, sValuePtr->relief);
	    Tk_3DHorizontalBevel(textPtr->tkwin, pixmap, sValuePtr->border,
		    leftX + xOffset + indent, y,
		    rightX2 + borderWidth - leftX - indent,
		    sValuePtr->borderWidth, leftXIn, 0, 1,
		    sValuePtr->relief);
	}

    nextChunk2:
	chunkPtr2 = nextPtr2;
	if (!chunkPtr2) {
	    rightX2 = INT_MAX;
	} else {
	    nextPtr2 = chunkPtr2->nextPtr;
	    rightX2 = chunkPtr2->x + chunkPtr2->width;
	    if (!nextPtr2) {
		rightX2 = INT_MAX;
	    }
	}
    }

    /*
     * Pass 3: draw the horizontal bevels along the bottom of the line. This
     * uses the same approach as pass 2.
     */

    chunkPtr = dlPtr->chunkPtr;
    leftX = 0;				/* See Note A above. */
    leftXIn = 0;
    rightX = chunkPtr->x + chunkPtr->width;
    if (!chunkPtr->nextPtr && rightX < maxX) {
	rightX = maxX;
    }
    chunkPtr2 = NULL;
    if (dlPtr->nextPtr && dlPtr->nextPtr->chunkPtr) {
	/*
	 * Find the chunk in the next line that covers leftX.
	 */

	nextPtr2 = dlPtr->nextPtr->chunkPtr;
	rightX2 = 0;			/* See Note A above. */
	while (rightX2 <= leftX) {
	    chunkPtr2 = nextPtr2;
	    if (!chunkPtr2) {
		break;
	    }
	    nextPtr2 = chunkPtr2->nextPtr;
	    rightX2 = chunkPtr2->x + chunkPtr2->width;
	    if (!nextPtr2) {
		rightX2 = INT_MAX;
	    }
	}
    } else {
	nextPtr2 = NULL;
	rightX2 = INT_MAX;
    }

    while (leftX < maxX) {
	matchLeft = chunkPtr2 && SameBackground(chunkPtr2->stylePtr, chunkPtr->stylePtr);
	sValuePtr = chunkPtr->stylePtr->sValuePtr;
	if (rightX <= rightX2) {
	    if (!chunkPtr->nextPtr
		    || !SameBackground(chunkPtr->stylePtr, chunkPtr->nextPtr->stylePtr)) {
		if (!matchLeft && sValuePtr->relief != TK_RELIEF_FLAT) {
		    int indent = (leftX == 0) ? xIndent : 0;
		    Tk_3DHorizontalBevel(textPtr->tkwin, pixmap,
			    sValuePtr->border, leftX + xOffset + indent,
			    y + dlPtr->height - sValuePtr->borderWidth,
			    rightX - leftX - indent, sValuePtr->borderWidth,
			    leftXIn, 0, 0, sValuePtr->relief);
		}
		leftX = rightX;
		leftXIn = 0;
		if (rightX == rightX2 && chunkPtr2) {
		    goto nextChunk2b;
		}
	    }
	    chunkPtr = chunkPtr->nextPtr;
	    if (!chunkPtr) {
		break;
	    }
	    rightX = chunkPtr->x + chunkPtr->width;
	    if (!chunkPtr->nextPtr && rightX < maxX) {
		rightX = maxX;
	    }
	    continue;
	}

	matchRight = nextPtr2 && SameBackground(nextPtr2->stylePtr, chunkPtr->stylePtr);
	if (matchLeft && !matchRight) {
            borderWidth = sValuePtr->borderWidth;
            if (rightX2 - borderWidth < leftX) {
                borderWidth = rightX2 - leftX;
            }
	    if (sValuePtr->relief != TK_RELIEF_FLAT) {
		Tk_3DVerticalBevel(textPtr->tkwin, pixmap, sValuePtr->border,
			rightX2 - borderWidth + xOffset,
			y + dlPtr->height - sValuePtr->borderWidth,
			borderWidth, sValuePtr->borderWidth, 0,
			sValuePtr->relief);
	    }
	    leftX = rightX2 - borderWidth;
	    leftXIn = 1;
	} else if (!matchLeft && matchRight && sValuePtr->relief != TK_RELIEF_FLAT) {
	    int indent = (leftX == 0) ? xIndent : 0;
            borderWidth = sValuePtr->borderWidth;
            if (rightX2 + borderWidth > rightX) {
                borderWidth = rightX - rightX2;
            }
	    Tk_3DVerticalBevel(textPtr->tkwin, pixmap, sValuePtr->border,
		    rightX2 + xOffset, y + dlPtr->height - sValuePtr->borderWidth,
		    borderWidth, sValuePtr->borderWidth, 1, sValuePtr->relief);
	    Tk_3DHorizontalBevel(textPtr->tkwin, pixmap, sValuePtr->border,
		    leftX + xOffset + indent, y + dlPtr->height - sValuePtr->borderWidth,
		    rightX2 + borderWidth - leftX - indent, sValuePtr->borderWidth,
		    leftXIn, 1, 0, sValuePtr->relief);
	}

    nextChunk2b:
	chunkPtr2 = nextPtr2;
	if (!chunkPtr2) {
	    rightX2 = INT_MAX;
	} else {
	    nextPtr2 = chunkPtr2->nextPtr;
	    rightX2 = chunkPtr2->x + chunkPtr2->width;
	    if (!nextPtr2) {
		rightX2 = INT_MAX;
	    }
	}
    }
}

/*
 *----------------------------------------------------------------------
 *
 * AsyncUpdateLineMetrics --
 *
 *	This function is invoked as a background handler to update the pixel-
 *	height calculations of individual lines in an asychronous manner.
 *
 *	Currently a timer-handler is used for this purpose, which continuously
 *	reschedules itself. It may well be better to use some other approach
 *	(e.g., a background thread). We can't use an idle-callback because of
 *	a known bug in Tcl/Tk in which idle callbacks are not allowed to
 *	re-schedule themselves. This just causes an effective infinite loop.
 *
 * Results:
 *	None.
 *
 * Side effects:
 *	Line heights may be recalculated.
 *
 *----------------------------------------------------------------------
 */

static void
AsyncUpdateLineMetrics(
    ClientData clientData)	/* Information about widget. */
{
    TkText *textPtr = (TkText *)clientData;
    TextDInfo *dInfoPtr = textPtr->dInfoPtr;

    dInfoPtr->lineUpdateTimer = NULL;

    if (TkTextReleaseIfDestroyed(textPtr)) {
	return;
    }

    if (!textPtr->sharedTextPtr->allowUpdateLineMetrics) {
	/* not yet configured */
    } else if (dInfoPtr->flags & REDRAW_PENDING) {
	dInfoPtr->flags |= ASYNC_PENDING|ASYNC_UPDATE;
    } else {
	/*
	 * Update the lines in blocks of about 24 recalculations, or 250+ lines
	 * examined, so we pass in 256 for 'doThisMuch'.
	 */

	UpdateLineMetrics(textPtr, 256);
	TK_TEXT_DEBUG(LogTextInvalidateLine(textPtr, 0));

	if (TkRangeListIsEmpty(dInfoPtr->lineMetricUpdateRanges)) {
	    /*
	     * We have looped over all lines, so we're done. We must release our
	     * refCount on the widget (the timer token was already set to NULL
	     * above). If there is a registered aftersync command, run that first.
	     */

	    if (!dInfoPtr->pendingUpdateLineMetricsFinished) {
		UpdateLineMetricsFinished(textPtr, false);
		GetYView(textPtr->interp, textPtr, true);
	    }
	} else {
	    /*
	     * Re-arm the timer. We already have a refCount on the text widget so no
	     * need to adjust that.
	     */

	    dInfoPtr->lineUpdateTimer = Tcl_CreateTimerHandler(1, AsyncUpdateLineMetrics, textPtr);
	    return;
	}
    }

    TkTextDecrRefCountAndTestIfDestroyed(textPtr);
}

/*
 *----------------------------------------------------------------------
 *
 * UpdateLineMetrics --
 *
 *	This function updates the pixel height calculations of a range of
 *	lines in the widget. The range is from lineNum to endLine, but
 *	this function may return earlier, once a certain number of lines
 *	has been examined. The line counts are from 0.
 *
 * Results:
 *	The index of the last line examined (or zero if we are about to wrap
 *	around from end to beginning of the widget).
 *
 * Side effects:
 *	Line heights may be recalculated.
 *
 *----------------------------------------------------------------------
 */

static unsigned
NextLineNum(
    TkTextLine *linePtr,
    unsigned lineNum,
    const TkTextIndex *indexPtr)
{
    TkText *textPtr;

    assert(indexPtr->textPtr);

    if (linePtr->nextPtr == TkTextIndexGetLine(indexPtr)) {
	return lineNum + 1;
    }

    textPtr = indexPtr->textPtr;
    return TkBTreeLinesTo(textPtr->sharedTextPtr->tree, textPtr, TkTextIndexGetLine(indexPtr), NULL);
}

static void
UpdateLineMetrics(
    TkText *textPtr,		/* Information about widget. */
    unsigned doThisMuch)	/* How many lines to check, or how many 10s of lines to recalculate. */
{
    TextDInfo *dInfoPtr = textPtr->dInfoPtr;
    const TkRange *range = TkRangeListFirst(dInfoPtr->lineMetricUpdateRanges);
    unsigned maxDispLines = UINT_MAX;
    unsigned count = 0;

    assert(textPtr->sharedTextPtr->allowUpdateLineMetrics);

    while (range) {
	TkTextLine *linePtr;
	TkTextLine *logicalLinePtr;
	int lineNum = range->low;
	int high = range->high;

	assert(lineNum < TkBTreeNumLines(textPtr->sharedTextPtr->tree, textPtr));

	linePtr = TkBTreeFindLine(textPtr->sharedTextPtr->tree, textPtr, lineNum);
	logicalLinePtr = TkBTreeGetLogicalLine(textPtr->sharedTextPtr, textPtr, linePtr);

	if (linePtr != logicalLinePtr) {
	    lineNum = TkBTreeLinesTo(textPtr->sharedTextPtr->tree, textPtr, logicalLinePtr, NULL);
	    linePtr = logicalLinePtr;
	}

	while (lineNum <= high) {
	    TkTextPixelInfo *pixelInfo;

	    TK_TEXT_DEBUG(LogTextInvalidateLine(textPtr, count));

	    /*
	     * Now update the line's metrics if necessary.
	     */

	    pixelInfo = TkBTreeLinePixelInfo(textPtr, linePtr);

	    if (pixelInfo->epoch == dInfoPtr->lineMetricUpdateEpoch) {
		int firstLineNum = lineNum;

		/*
		 * This line is already up to date. That means there's nothing to do here.
		 */

		if (linePtr->nextPtr->logicalLine) {
		    linePtr = linePtr->nextPtr;
		    lineNum += 1;
		} else {
		    linePtr = TkBTreeNextLogicalLine(textPtr->sharedTextPtr, textPtr, linePtr);
		    lineNum = TkBTreeLinesTo(textPtr->sharedTextPtr->tree, textPtr, linePtr, NULL);
		}

		TkRangeListRemove(dInfoPtr->lineMetricUpdateRanges, firstLineNum, lineNum - 1);
	    } else {
		TkTextIndex index;

		TkTextIndexClear(&index, textPtr);
		TkTextIndexSetToStartOfLine2(&index, linePtr);

		/*
		 * Update the line and update the counter, counting 8 for each display line
		 * we actually re-layout. But in case of synchronous update we do a full
		 * computation.
		 */

		if (textPtr->syncTime > 0) {
		    maxDispLines = (doThisMuch - count + 7)/8;
		}
		count += 8*UpdateOneLine(textPtr, linePtr, &index, maxDispLines);

		if (pixelInfo->epoch & PARTIAL_COMPUTED_BIT) {
		    /*
		     * We didn't complete the logical line, because it produced very many
		     * display lines - it must be a long line wrapped many times.
		     */
		    return;
		}

		/*
		 * We're done with this line.
		 */

		lineNum = NextLineNum(linePtr, lineNum, &index);
		linePtr = TkTextIndexGetLine(&index);
	    }

	    if ((++count >= doThisMuch)) {
		return;
	    }
	}

	/* The update process has removed the finished lines. */
	range = TkRangeListFirst(dInfoPtr->lineMetricUpdateRanges);
    }
}

/*
 *----------------------------------------------------------------------
 *
 * TkTextUpdateLineMetrics --
 *
 *	This function updates the pixel height calculations of a range of
 *	lines in the widget. The range is from lineNum to endLine. The line
 *	counts are from 0.
 *
 *	All lines in the range will be updated. This will potentially take
 *	quite some time for a large range of lines.
 *
 * Results:
 *	None.
 *
 * Side effects:
 *	Line heights may be recalculated.
 *
 *----------------------------------------------------------------------
 */

void
TkTextUpdateLineMetrics(
    TkText *textPtr,		/* Information about widget. */
    unsigned lineNum,		/* Start at this line. */
    unsigned endLine)		/* Go no further than this line. */
{
    TextDInfo *dInfoPtr = textPtr->dInfoPtr;
    const TkRange *range;
    unsigned totalLines = TkBTreeNumLines(textPtr->sharedTextPtr->tree, textPtr);
    int fullUpdateRequested = (lineNum == 0 && endLine == totalLines);

    assert(lineNum <= endLine);
    assert(endLine <= totalLines);
    assert(textPtr->sharedTextPtr->allowUpdateLineMetrics);

    dInfoPtr->insideLineMetricUpdate = true;

    if ((range = TkRangeListFindNearest(dInfoPtr->lineMetricUpdateRanges, lineNum))) {
	TkTextLine *linePtr = NULL;
	unsigned count = 0;
	unsigned high = range->high;

	lineNum = range->low;
	endLine = MIN(endLine, totalLines - 1);
	assert(lineNum < totalLines);

	while (true) {
	    const TkTextPixelInfo *pixelInfo;
	    int firstLineNum;

	    if (lineNum > high) {
		/*
		 * Note that the update process has removed the finished lines.
		 */

		if (!(range = TkRangeListFindNearest(dInfoPtr->lineMetricUpdateRanges, lineNum))) {
		    break;
		}
		linePtr = NULL;
		lineNum = range->low;
		high = range->high;
	    }

	    if (lineNum > endLine) {
		break;
	    }

	    if (!linePtr) {
		linePtr = TkBTreeFindLine(textPtr->sharedTextPtr->tree, textPtr, lineNum);
		linePtr = TkBTreeGetLogicalLine(textPtr->sharedTextPtr, textPtr, linePtr);
	    }

	    TK_TEXT_DEBUG(LogTextInvalidateLine(textPtr, count));
	    assert(linePtr->nextPtr);

	    pixelInfo = TkBTreeLinePixelInfo(textPtr, linePtr);

	    if (pixelInfo->epoch != dInfoPtr->lineMetricUpdateEpoch) {
		TkTextIndex index;

		/*
		 * This line is not (fully) up-to-date.
		 */

		TkTextIndexClear(&index, textPtr);
		TkTextIndexSetToStartOfLine2(&index, linePtr);
		UpdateOneLine(textPtr, linePtr, &index, UINT_MAX);
		assert(IsStartOfNotMergedLine(&index) || TkTextIndexIsEndOfText(&index));
		firstLineNum = -1; /* the update has removed the line numbers from range list */
	    } else {
		firstLineNum = lineNum;
	    }

	    if (linePtr->nextPtr->logicalLine) {
		linePtr = linePtr->nextPtr;
		lineNum += 1;
	    } else {
		linePtr = TkBTreeNextLogicalLine(textPtr->sharedTextPtr, textPtr, linePtr);
		lineNum = TkBTreeLinesTo(textPtr->sharedTextPtr->tree, textPtr, linePtr, NULL);
	    }

	    if (firstLineNum >= 0) {
		TkRangeListRemove(dInfoPtr->lineMetricUpdateRanges, firstLineNum, lineNum - 1);
	    }
	}
    }

    dInfoPtr->insideLineMetricUpdate = false;
    CheckIfLineMetricIsUpToDate(textPtr);
    if (fullUpdateRequested) {
	TkTextGenerateWidgetViewSyncEvent(textPtr, true);
    }
}

/*
 *----------------------------------------------------------------------
 *
 * TkTextInvalidateLineMetrics, TextInvalidateLineMetrics --
 *
 *	Mark a number of text lines as having invalid line metric
 *	calculations. Depending on 'action' which indicates whether
 *	the given lines are simply invalid or have been inserted or
 *	deleted, the pre-existing asynchronous line update range may
 *	need to be adjusted.
 *
 *	If linePtr is NULL then 'lineCount' and 'action' are ignored
 *	and all lines are invalidated.
 *
 *	If linePtr is the last (artificial) line, then do nothing.
 *
 * Results:
 *	None.
 *
 * Side effects:
 *	May schedule an asychronous callback.
 *
 *----------------------------------------------------------------------
 */

static void
ResetPixelInfo(
    TkTextPixelInfo *pixelInfo)
{
    TkTextDispLineInfo *dispLineInfo = pixelInfo->dispLineInfo;

    if (dispLineInfo) {
	if (pixelInfo->epoch & PARTIAL_COMPUTED_BIT) {
	    dispLineInfo->numDispLines = dispLineInfo->entry[dispLineInfo->numDispLines].pixels;
	}
    }
    pixelInfo->epoch = 0;
}

static void
StartAsyncLineCalculation(
    TkText *textPtr)
{
    TextDInfo *dInfoPtr = textPtr->dInfoPtr;

    if (!textPtr->sharedTextPtr->allowUpdateLineMetrics) {
	return;
    }

    /*
     * Reset cached chunk.
     */

    dInfoPtr->currChunkPtr = NULL;
    InvokeAsyncUpdateLineMetrics(textPtr);

    if (!(dInfoPtr->flags & ASYNC_UPDATE)) {
	dInfoPtr->flags |= ASYNC_UPDATE;
	TkTextGenerateWidgetViewSyncEvent(textPtr, false);
    }
}

static void
TextInvalidateLineMetrics(
    TkText *textPtr,		/* Widget record for text widget. */
    TkTextLine *linePtr,	/* Invalidation starts from this line; can be NULL, but only in
    				 * case of simple invalidation. */
    unsigned lineCount,		/* And includes this amount of following lines. */
    TkTextInvalidateAction action)
				/* Indicates what type of invalidation occurred (insert, delete,
				 * or simple). */
{
    TkRangeList *ranges = textPtr->dInfoPtr->lineMetricUpdateRanges;
    unsigned totalLines = TkBTreeNumLines(textPtr->sharedTextPtr->tree, textPtr);
    unsigned epoch = textPtr->dInfoPtr->lineMetricUpdateEpoch;
    bool isMonospaced = UseMonospacedLineHeights(textPtr);
    unsigned lineNum = 0; /* suppress compiler warning */

    assert(linePtr || action == TK_TEXT_INVALIDATE_ONLY);
    assert(TkBTreeLinesTo(textPtr->sharedTextPtr->tree, textPtr, linePtr, NULL) + lineCount
	    < totalLines + (action == TK_TEXT_INVALIDATE_INSERT
			    || action == TK_TEXT_INVALIDATE_DELETE
			    || action == TK_TEXT_INVALIDATE_REINSERTED));

    if (linePtr) {
	int deviation;

	lineNum = TkBTreeLinesTo(textPtr->sharedTextPtr->tree, textPtr, linePtr, &deviation);

	assert(deviation >= 0);

	if (deviation) {
	    lineCount -= MIN((int) lineCount, deviation);
	}
	if (action == TK_TEXT_INVALIDATE_INSERT
	    	&& !isMonospaced
		&& linePtr == TkBTreeGetStartLine(textPtr)
		&& lineCount + 1 >= totalLines) {
	    linePtr = NULL;
	}
    } else if (isMonospaced) {
	linePtr = TkBTreeGetStartLine(textPtr);
	lineCount = totalLines;
    }

    if (linePtr) {
	if (TkRangeListSize(ranges) >= 200) {
	    /*
	     * The range list is a great data structure for fast management of update
	     * information, but this list is not designed for a large amount of entries.
	     * If this arbitrarily chosen number of entries has been reached we will
	     * compact the list, because in this case the line traversal may be faster
	     * than the management of this list. Note that reaching this point is in
	     * general not expected, especially since the range list is amalgamating
	     * adjacent ranges automatically.
	     */

	    int low = TkRangeListLow(ranges);
	    int high = TkRangeListHigh(ranges);

	    TkRangeListClear(ranges);
	    ranges = TkRangeListAdd(ranges, low, high);
	}

	switch (action) {
	case TK_TEXT_INVALIDATE_REINSERTED: {
	    /*
	     * Special case: the very last line has been re-inserted.
	     */
	    assert(lineNum == totalLines);
	    assert(lineNum > 0);
	    TkRangeListTruncateAtEnd(ranges, lineNum - 1);
	    TkBTreeResetDisplayLineCounts(textPtr, linePtr, 1);
	    break;
	}
	case TK_TEXT_INVALIDATE_ONLY: {
	    int counter = MIN(lineCount, totalLines - lineNum);

	    if (isMonospaced) {
		TkBTreeUpdatePixelHeights(textPtr, linePtr, lineCount, epoch);
	    } else {
		TkTextLine *logicalLinePtr;

		ranges = TkRangeListAdd(ranges, lineNum, lineNum + lineCount);
		logicalLinePtr = TkBTreeGetLogicalLine(textPtr->sharedTextPtr, textPtr, linePtr);
		ResetPixelInfo(TkBTreeLinePixelInfo(textPtr, logicalLinePtr));

		if (!TkRangeListContainsRange(ranges, lineNum + 1, lineNum + counter)) {
		    /*
		     * Invalidate the height calculations of each line in the given range.
		     * Note that normally only a few lines will be invalidated (in current
		     * case with simple invalidation). Also note that the other cases
		     * (insert, delete) do not need invalidation of single lines, because
		     * inserted lines should be invalid per default, and deleted lines don't
		     * need invalidation at all.
		     */

		    for ( ; counter > 0; --counter) {
			linePtr = linePtr->nextPtr;
			if (linePtr->logicalLine) {
			    ResetPixelInfo(TkBTreeLinePixelInfo(textPtr, linePtr));
			}
		    }
		}
	    }
	    break;
	}
	case TK_TEXT_INVALIDATE_ELIDE: {
	    int counter = MIN(lineCount, totalLines - lineNum);

	    if (isMonospaced) {
		TkBTreeUpdatePixelHeights(textPtr, linePtr, lineCount, epoch);
	    } else {
		TkTextLine *mergedLinePtr = NULL;
		unsigned count;

		if (!linePtr->logicalLine) {
#if 1		    /* TODO: is this sufficient? */
		    assert(linePtr->prevPtr);
		    linePtr = linePtr->prevPtr;
		    lineNum -= 1;
		    lineCount += 1;
#else		    /* TODO: this is sufficient anyway! */
		    TkTextLine *logicalLinePtr =
			    TkBTreeGetLogicalLine(textPtr->sharedTextPtr, textPtr, linePtr);

		    count = TkBTreeCountLines(textPtr->sharedTextPtr->tree, logicalLinePtr, linePtr);
		    lineNum -= count;
		    lineCount += count;
#endif
		}

		ranges = TkRangeListAdd(ranges, lineNum, lineNum + lineCount);
		count = 1;

		/*
		 * Invalidate the height calculations of each line in the given range.
		 * For merged lines (any line which is not a logical line) we have to
		 * reset the display line count.
		 */

		for ( ; counter > 0; --counter, linePtr = linePtr->nextPtr) {
		    if (linePtr->logicalLine) {
			if (mergedLinePtr) {
			    TkBTreeResetDisplayLineCounts(textPtr, mergedLinePtr, count);
			    mergedLinePtr = NULL;
			}
			ResetPixelInfo(TkBTreeLinePixelInfo(textPtr, linePtr));
		    } else {
			if (!mergedLinePtr) {
			    mergedLinePtr = linePtr;
			    count = 1;
			} else {
			    count += 1;
			}
		    }
		}
		if (mergedLinePtr) {
		    TkBTreeResetDisplayLineCounts(textPtr, mergedLinePtr, count);
		}
	    }
	    break;
	}
	case TK_TEXT_INVALIDATE_DELETE:
	    textPtr->dInfoPtr->lastLineNo -= lineCount;
	    if (isMonospaced) {
		return;
	    }
	    if (lineCount > 0) {
		TkTextIndex index;
		DLine *dlPtr;

		TkRangeListDelete(ranges, lineNum + 1, lineNum + lineCount);

		/*
		 * Free all display lines in specified range. This is required, otherwise
		 * it may happen that we are accessing deleted (invalid) data (bug in
		 * old implementation).
		 */

		TkTextIndexClear(&index, textPtr);
		TkTextIndexSetToStartOfLine2(&index, linePtr->nextPtr);
		if ((dlPtr = FindDLine(textPtr, textPtr->dInfoPtr->dLinePtr, &index))) {
		    TkTextIndexSetToEndOfLine2(&index,
			    TkBTreeFindLine(textPtr->sharedTextPtr->tree, textPtr, lineNum + lineCount));
		    FreeDLines(textPtr, dlPtr, FindDLine(textPtr, dlPtr, &index), DLINE_UNLINK);
		}
	    }
	    if (lineNum + lineCount < totalLines) {
		ranges = TkRangeListAdd(ranges, lineNum, lineNum);
	    } else {
		TkRangeListTruncateAtEnd(ranges, lineNum - 1);
		ResetPixelInfo(TkBTreeLinePixelInfo(textPtr,
			textPtr->sharedTextPtr->endMarker->sectionPtr->linePtr));
	    }
	    ResetPixelInfo(TkBTreeLinePixelInfo(textPtr,
		    TkBTreeGetLogicalLine(textPtr->sharedTextPtr, textPtr, linePtr)));
	    break;
	case TK_TEXT_INVALIDATE_INSERT:
	    if (lineCount > 0 && lineNum + 1 < totalLines) {
		int lastLine = MIN(lineNum + lineCount, totalLines - 1);
		ranges = TkRangeListInsert(ranges, lineNum + 1, lastLine);
	    }
	    textPtr->dInfoPtr->lastLineNo += lineCount;
	    if (isMonospaced) {
		TkBTreeUpdatePixelHeights(textPtr, linePtr, lineCount, epoch);
	    } else {
		ranges = TkRangeListAdd(ranges, lineNum, lineNum);
		ResetPixelInfo(TkBTreeLinePixelInfo(textPtr,
			TkBTreeGetLogicalLine(textPtr->sharedTextPtr, textPtr, linePtr)));
	    }
	    break;
	}

	assert(TkRangeListIsEmpty(ranges) || TkRangeListHigh(ranges) < (int) totalLines);
    } else {
	/*
	 * This invalidates the height of all lines in the widget.
	 */

	textPtr->dInfoPtr->lineMetricUpdateEpoch += 1;
	textPtr->dInfoPtr->lastLineNo += lineCount;
	if (totalLines > 0) {
	    ranges = TkRangeListAdd(ranges, 0, totalLines - 1);
	}
    }

    FreeDLines(textPtr, NULL, NULL, DLINE_CACHE);  /* clear cache */
    FreeDLines(textPtr, NULL, NULL, DLINE_METRIC); /* clear cache */
    FreeDLines(textPtr, textPtr->dInfoPtr->savedDLinePtr, NULL, DLINE_FREE_TEMP);
    textPtr->dInfoPtr->lineMetricUpdateRanges = ranges;
    textPtr->dInfoPtr->currChunkPtr = NULL;

    if (textPtr->syncTime == 0) {
#if 0 /* TODO: is it required to update 'lastLineNo' at this place? */
	textPtr->dInfoPtr->lastLineNo = TkBTreeNumLines(textPtr->sharedTextPtr->tree, NULL);
#endif
    } else {
	StartAsyncLineCalculation(textPtr);
    }
}

void
TkTextInvalidateLineMetrics(
    TkSharedText *sharedTextPtr,/* Shared widget section for all peers, or NULL. */
    TkText *textPtr,		/* Widget record for text widget. */
    TkTextLine *linePtr,	/* Invalidation starts from this line. */
    unsigned lineCount,		/* And includes this many following lines. */
    TkTextInvalidateAction action)
				/* Indicates what type of invalidation occurred (insert,
    				 * delete, or simple). */
{
    if (!sharedTextPtr) {
	TextInvalidateLineMetrics(textPtr, linePtr, lineCount, action);
    } else {
	textPtr = sharedTextPtr->peers;

	while (textPtr) {
	    int numLines = lineCount;
	    TkTextLine *firstLinePtr = linePtr;

	    if (textPtr->startMarker != sharedTextPtr->startMarker) {
		TkTextLine *startLinePtr = TkBTreeGetStartLine(textPtr);
		unsigned lineNo = TkBTreeLinesTo(sharedTextPtr->tree, NULL, firstLinePtr, NULL);
		unsigned firstLineNo = TkBTreeLinesTo(sharedTextPtr->tree, NULL, startLinePtr, NULL);

		if (firstLineNo > lineNo) {
		    firstLinePtr = startLinePtr;
		    numLines -= firstLineNo - lineNo;
		}
	    }
	    if (textPtr->endMarker != sharedTextPtr->endMarker) {
		TkTextLine *lastLinePtr = TkBTreeGetLastLine(textPtr);
		unsigned lineNo = TkBTreeLinesTo(sharedTextPtr->tree, NULL, firstLinePtr, NULL);
		unsigned endLineNo = TkBTreeLinesTo(sharedTextPtr->tree, NULL, lastLinePtr, NULL);

		if (endLineNo <= lineNo + numLines) {
		    numLines = endLineNo - lineNo - 1;
		}
	    }

	    if (numLines >= 0) {
		TextInvalidateLineMetrics(textPtr, firstLinePtr, numLines, action);
	    }

	    textPtr = textPtr->next;
	}
    }
}

/*
 *----------------------------------------------------------------------
 *
 * TkTextFindDisplayIndex -
 *
 *	This function is computing the index of display line start; the
 *	computation starts at given index, and is searching some display
 *	lines forward or backward, as specified with 'displayLineOffset'.
 *
 * Results:
 *	Modifies indexPtr to point to the wanted display line start.
 *
 *	If xOffset is non-NULL, it is set to the x-pixel offset of the given
 *	original index within the given display line.
 *
 * Side effects:
 *	See 'LayoutDLine' and 'FreeDLines'.
 *
 *----------------------------------------------------------------------
 */

void
TkTextFindDisplayIndex(
    TkText *textPtr,
    TkTextIndex *indexPtr,
    int displayLineOffset,
    int *xOffset)
{
    DisplayInfo info;
    TkTextLine *linePtr;
    TkTextLine *lastLinePtr;
    unsigned byteOffset;
    bool upToDate;
    int myXOffset;

    assert(textPtr);

    if (!xOffset) {
	xOffset = &myXOffset;
    }

    lastLinePtr = TkBTreeGetLastLine(textPtr);
    linePtr = TkTextIndexGetLine(indexPtr);

    if (displayLineOffset >= 0 && linePtr == lastLinePtr) {
	*xOffset = 0;
	return;
    }
    if (displayLineOffset <= 0 && TkTextIndexIsStartOfText(indexPtr)) {
	*xOffset = 0;
	return;
    }

    if (linePtr == lastLinePtr) {
	displayLineOffset += 1;
	*xOffset = 0;
	xOffset = NULL;
	TkTextIndexSetToLastChar2(indexPtr, linePtr->prevPtr);
    }

    if (displayLineOffset > 0) {
	upToDate = TkRangeListIsEmpty(textPtr->dInfoPtr->lineMetricUpdateRanges);
    } else {
	upToDate = TestIfLinesUpToDate(indexPtr);
    }
    linePtr = ComputeDisplayLineInfo(textPtr, indexPtr, &info);

    if (xOffset) {
	if (IsStartOfNotMergedLine(indexPtr)) {
	    *xOffset = 0;
	} else {
	    TextDInfo *dInfoPtr = textPtr->dInfoPtr;
	    DLine *dlPtr = info.lastDLinePtr;
	    TkTextIndex index = *indexPtr;

	    TkTextIndexBackBytes(textPtr, &index, info.byteOffset, &index);

	    if (!dlPtr) {
		dlPtr = FindCachedDLine(textPtr, indexPtr);

		if (!dlPtr
			&& !(dInfoPtr->flags & DINFO_OUT_OF_DATE)
			&& TkTextIndexCompare(indexPtr, &textPtr->topIndex) >= 0) {
		    dlPtr = FindDLine(textPtr, dInfoPtr->dLinePtr, indexPtr);
		}
		if (!dlPtr) {
		    dlPtr = LayoutDLine(&index, info.displayLineNo);
		    FreeDLines(textPtr, dlPtr, NULL, DLINE_CACHE);
		}
	    }

	    *xOffset = DLineXOfIndex(textPtr, dlPtr, TkTextIndexCountBytes(&dlPtr->index, indexPtr));
	}
    }

    if (upToDate) {
	const TkTextDispLineInfo *dispLineInfo;

	assert(!info.dLinePtr);

	/*
	 * The display line information is complete for the required range, so
	 * use it for finding the requested display line.
	 */

	if (displayLineOffset == 0) {
	    byteOffset = info.entry->byteOffset;
	} else {
	    if (displayLineOffset > 0) {
		linePtr = TkBTreeNextDisplayLine(textPtr, linePtr, &info.displayLineNo,
			displayLineOffset);
	    } else {
		linePtr = TkBTreePrevDisplayLine(textPtr, linePtr, &info.displayLineNo,
			-displayLineOffset);
	    }
	    dispLineInfo = TkBTreeLinePixelInfo(textPtr, linePtr)->dispLineInfo;
	    byteOffset = dispLineInfo ? dispLineInfo->entry[info.displayLineNo].byteOffset : 0;
	}
    } else {
	unsigned removedLines;

	/*
	 * We want to cache last produced display line, because it's likely that this
	 * line will be used afterwards.
	 */

	removedLines = 0;
	if (info.lastDLinePtr) {
	    DLine *prevPtr = info.lastDLinePtr->prevPtr;
	    FreeDLines(textPtr, info.lastDLinePtr, NULL, DLINE_CACHE);
	    if (info.dLinePtr == info.lastDLinePtr) { info.dLinePtr = NULL; }
	    info.lastDLinePtr = prevPtr;
	    info.numCachedLines -= 1;
	    removedLines = 1;
	}

	TkTextIndexBackBytes(textPtr, indexPtr, info.byteOffset, indexPtr);

	if (displayLineOffset > 0) {
	    ComputeMissingMetric(textPtr, &info, THRESHOLD_LINE_OFFSET, displayLineOffset);
	    info.numDispLines -= info.displayLineNo;

	    while (true) {
		const TkTextDispLineEntry *last;

		if ((int) info.numDispLines >= displayLineOffset) {
		    last = info.entry + displayLineOffset;
		    byteOffset = last->byteOffset;
		    break;
		}
		last = info.entry + info.numDispLines;
		byteOffset = last->byteOffset;
		displayLineOffset -= info.numDispLines;
		TkTextIndexForwBytes(textPtr, indexPtr, byteOffset, indexPtr);
		linePtr = TkTextIndexGetLine(indexPtr);
		if (linePtr == lastLinePtr) {
		    break;
		}
		FreeDLines(textPtr, info.dLinePtr, NULL, DLINE_FREE_TEMP);
		ComputeDisplayLineInfo(textPtr, indexPtr, &info);
		ComputeMissingMetric(textPtr, &info, THRESHOLD_LINE_OFFSET, displayLineOffset);
	    }
	} else if (displayLineOffset < 0) {
	    info.numDispLines = info.displayLineNo + 1;

	    while (true) {
		TkTextLine *prevLine;

		if (-displayLineOffset < (int) info.numDispLines) {
		    int skipBack;

		    byteOffset = (info.entry + displayLineOffset)->byteOffset;
		    skipBack = displayLineOffset;

		    /*
		     * We want to cache this display line, because it's likely that this
		     * line will be used afterwards. Take into account that probably the
		     * last cached line has been removed.
		     */

		    if ((skipBack -= removedLines) >= 0 && (int) info.numCachedLines > skipBack) {
			DLine *dlPtr = info.lastDLinePtr;
			while (dlPtr && skipBack--) {
			    dlPtr = dlPtr->prevPtr;
			}
			if (dlPtr == info.dLinePtr) {
			    info.dLinePtr = dlPtr->nextPtr;
			}
			if (dlPtr == info.lastDLinePtr) {
			    info.lastDLinePtr = dlPtr->prevPtr;
			}
			FreeDLines(textPtr, dlPtr, NULL, DLINE_CACHE);
		    }
		    break;
		}
		displayLineOffset += info.numDispLines;
		if (!(prevLine = TkBTreePrevLine(textPtr, linePtr))) {
		    byteOffset = 0;
		    break;
		}
		TkTextIndexSetToLastChar2(indexPtr, linePtr = prevLine);
		FreeDLines(textPtr, info.dLinePtr, NULL, DLINE_FREE_TEMP);
		linePtr = ComputeDisplayLineInfo(textPtr, indexPtr, &info);
		removedLines = 0;
	    }
	} else {
	    byteOffset = info.entry[0].byteOffset;
	}

	/*
	 * We want to cache last produced display line, because it's likely that this
	 * line will be used afterwards.
	 */

	if (info.lastDLinePtr) {
	    FreeDLines(textPtr, info.lastDLinePtr, NULL, DLINE_CACHE);
	    if (info.dLinePtr == info.lastDLinePtr) { info.dLinePtr = NULL; }
	}

	FreeDLines(textPtr, info.dLinePtr, NULL, DLINE_FREE_TEMP);
    }

    /* set to first byte, not to start of line */
    DEBUG(indexPtr->discardConsistencyCheck = true);
    TkTextIndexSetByteIndex2(indexPtr, linePtr, 0);
    DEBUG(indexPtr->discardConsistencyCheck = false);
    TkTextIndexForwBytes(textPtr, indexPtr, byteOffset, indexPtr);
}

/*
 *----------------------------------------------------------------------
 *
 * TkTextCountDisplayLines -
 *
 *	This function is counting the number of visible display lines
 *	between given indices. This function will be used for computing
 *	"count -displaylines".
 *
 * Results:
 *	The number of visible display lines inside given range.
 *
 * Side effects:
 *	None.
 *
 *----------------------------------------------------------------------
 */

unsigned
TkTextCountDisplayLines(
    TkText *textPtr,			/* Widget record for text widget. */
    const TkTextIndex *indexFrom,	/* Start counting at this index. */
    const TkTextIndex *indexTo)		/* Stop counting before this index. */
{
    const TkTextPixelInfo *pixelInfo1;
    const TkTextPixelInfo *pixelInfo2;
    TkTextDispLineInfo *dispLineInfo;
    TkTextDispLineEntry *entry;
    TkTextDispLineEntry *lastEntry;
    TkTextLine *linePtr1;
    TkTextLine *linePtr2;
    TkTextIndex index;
    unsigned byteOffset;
    int numLines;

    assert(TkTextIndexCompare(indexFrom, indexTo) <= 0);
    assert(textPtr->sharedTextPtr->allowUpdateLineMetrics);
    assert(TkTextIndexGetLine(indexFrom));
    assert(TkTextIndexGetLine(indexTo));

    TkTextUpdateLineMetrics(textPtr, TkTextIndexGetLineNumber(indexFrom, textPtr),
	    TkTextIndexGetLineNumber(indexTo, textPtr));

    linePtr1 = TkBTreeGetLogicalLine(textPtr->sharedTextPtr, textPtr, TkTextIndexGetLine(indexFrom));
    linePtr2 = TkBTreeGetLogicalLine(textPtr->sharedTextPtr, textPtr, TkTextIndexGetLine(indexTo));
    pixelInfo1 = linePtr1->pixelInfo;
    pixelInfo2 = linePtr2->pixelInfo;

    if (!pixelInfo1->dispLineInfo) {
	numLines = 0;
    } else {
	index = *indexFrom;
	TkTextIndexSetToStartOfLine2(&index, linePtr1);
	byteOffset = TkTextIndexCountBytes(&index, indexFrom);
	dispLineInfo = pixelInfo1->dispLineInfo;
	lastEntry = dispLineInfo->entry + dispLineInfo->numDispLines;
	entry = SearchDispLineEntry(dispLineInfo->entry, lastEntry, byteOffset);
	numLines = -(entry - dispLineInfo->entry);
    }

    while (true) {
	if (pixelInfo1->dispLineInfo) {
	    if (pixelInfo1 == pixelInfo2) {
		index = *indexTo;
		TkTextIndexSetToStartOfLine2(&index, linePtr2);
		byteOffset = TkTextIndexCountBytes(&index, indexTo);
		dispLineInfo = pixelInfo2->dispLineInfo;
		lastEntry = dispLineInfo->entry + dispLineInfo->numDispLines;
		entry = SearchDispLineEntry(dispLineInfo->entry, lastEntry, byteOffset);
		return numLines + (entry - dispLineInfo->entry);
	    }
	    numLines += pixelInfo1->dispLineInfo->numDispLines;
	} else if (pixelInfo1 == pixelInfo2) {
	    return numLines;
	} else {
	    numLines += 1;
	}
	linePtr1 = TkBTreeNextLogicalLine(textPtr->sharedTextPtr, textPtr, linePtr1);
	pixelInfo1 = linePtr1->pixelInfo;
    }

    return 0; /* never reached */
}

/*
 *----------------------------------------------------------------------
 *
 * TkTextFindDisplayLineStartEnd --
 *
 *	This function is invoked to find the index of the beginning or end of
 *	the particular display line on which the given index sits, whether
 *	that line is displayed or not.
 *
 *	If 'end' is 'false', we look for the start, and if 'end' is 'true'
 *	we look for the end.
 *
 *	If the beginning of the current display line is elided, and we are
 *	looking for the start of the line, then the returned index will be the
 *	first elided index on the display line.
 *
 *	Similarly if the end of the current display line is elided and we are
 *	looking for the end, then the returned index will be the last elided
 *	index on the display line.
 *
 * Results:
 *	Modifies indexPtr to point to the given end.
 *
 * Side effects:
 *	See 'LayoutDLine' and 'FreeDLines'.
 *
 *----------------------------------------------------------------------
 */

static void
FindDisplayLineStartEnd(
    TkText *textPtr,		/* Widget record for text widget. */
    TkTextIndex *indexPtr,	/* Index we will adjust to the display line start or end. */
    bool end,			/* 'false' = start, 'true' = end. */
    int cacheType)		/* Argument for FreeDLines, either DLINE_CACHE or DLINE_METRIC. */
{
    DisplayInfo info;
    int byteCount;

    if (TkTextIndexGetLine(indexPtr) == TkBTreeGetLastLine(textPtr)
	    || (!end && IsStartOfNotMergedLine(indexPtr))) {
	/*
	 * Nothing to do, because we are at start/end of a display line.
	 */

	return;
    }

    ComputeDisplayLineInfo(textPtr, indexPtr, &info);
    byteCount = end ? -(info.nextByteOffset - 1) : info.byteOffset;
    TkTextIndexBackBytes(textPtr, indexPtr, byteCount, indexPtr);

    if (end) {
	int offset;
	int skipBack = 0;
	TkTextSegment *segPtr = TkTextIndexGetContentSegment(indexPtr, &offset);
	char const *p = segPtr->body.chars + offset;

	/*
	 * We don't want an offset inside a multi-byte sequence, so find the start
	 * of the current character.
	 */

#if TCL_UTF_MAX > 4
# error "The text widget is designed for UTF-8, this applies also to the legacy code. Undocumented pseudo UTF-8 strings cannot be processed with this function, because it relies on the UTF-8 specification."
#endif

	while (p > segPtr->body.chars && (*p & 0xc0) == 0x80) {
	    p -= 1;
	    skipBack += 1;
	}
	TkTextIndexBackBytes(textPtr, indexPtr, skipBack, indexPtr);
    }

    /*
     * We want to cache last produced display line, because it's likely that this
     * line will be used afterwards.
     */

    if (info.lastDLinePtr) {
	FreeDLines(textPtr, info.lastDLinePtr, NULL, (FreeDLineAction)cacheType);
	if (info.dLinePtr == info.lastDLinePtr) {
	    info.dLinePtr = NULL; /* don't release it twice */
	}
    }

    FreeDLines(textPtr, info.dLinePtr, NULL, DLINE_FREE_TEMP);
}

void
TkTextFindDisplayLineStartEnd(
    TkText *textPtr,		/* Widget record for text widget. */
    TkTextIndex *indexPtr,	/* Index we will adjust to the display line start or end. */
    bool end)			/* 'false' = start, 'true' = end. */
{
    FindDisplayLineStartEnd(textPtr, indexPtr, end, DLINE_CACHE);
}

/*
 *----------------------------------------------------------------------
 *
 * CalculateDisplayLineHeight --
 *
 *	This function is invoked to recalculate the height of the particular
 *	display line which starts with the given index, whether that line is
 *	displayed or not.
 *
 *	This function does not, in itself, update any cached information about
 *	line heights. That should be done, where necessary, by its callers.
 *
 *	The behaviour of this function is _undefined_ if indexPtr is not
 *	currently at the beginning of a display line.
 *
 * Results:
 *	The number of vertical pixels used by the display line.
 *
 *	If 'byteCountRef' is non-NULL, then returns in that pointer the number
 *	of byte indices on the given display line (which can be used to update
 *	indexPtr in a loop).
 *
 * Side effects:
 *	The same as LayoutDLine and FreeDLines.
 *
 *----------------------------------------------------------------------
 */

#ifndef NDEBUG
static bool
IsAtStartOfDisplayLine(
    const TkTextIndex *indexPtr)
{
    TkTextIndex index2 = *indexPtr;

    assert(indexPtr->textPtr);

    FindDisplayLineStartEnd(indexPtr->textPtr, &index2, DISP_LINE_START, DLINE_METRIC);
    return TkTextIndexCompare(&index2, indexPtr) == 0;
}
#endif /* NDEBUG */

static int
CalculateDisplayLineHeight(
    TkText *textPtr,		/* Widget record for text widget. */
    const TkTextIndex *indexPtr,/* The index at the beginning of the display line of interest. */
    unsigned *byteCountRef)	/* NULL or used to return the number of byte indices on the given
    				 * display line. */
{
    DisplayInfo info;

    assert(!TkTextIndexIsEndOfText(indexPtr));
    assert(IsAtStartOfDisplayLine(indexPtr));

    /*
     * Special case for artificial last line.
     */

    if (TkTextIndexGetLine(indexPtr) == TkBTreeGetLastLine(textPtr)) {
	if (byteCountRef) { *byteCountRef = 0; }
	return 0;
    }

    ComputeDisplayLineInfo(textPtr, indexPtr, &info);

    /*
     * Last computed line has to be cached temporarily.
     */

    if (info.lastDLinePtr) {
	FreeDLines(textPtr, info.lastDLinePtr, NULL, DLINE_METRIC);
	if (info.dLinePtr == info.lastDLinePtr) {
	    info.dLinePtr = NULL; /* don't release it twice */
	}
    }

    FreeDLines(textPtr, info.dLinePtr, NULL, DLINE_FREE_TEMP);
    if (byteCountRef) { *byteCountRef = info.nextByteOffset + info.byteOffset; }
    assert(info.entry->height != 0xffffffff);
    return info.entry->height;
}

/*
 *----------------------------------------------------------------------
 *
 * TkTextGetViewOffset --
 *
 *	This function returns the x and y offset of the current view.
 *
 * Results:
 *	The pixel offset of the current view.
 *
 * Side effects:
 *	None.
 *
 *----------------------------------------------------------------------
 */

void
TkTextGetViewOffset(
    TkText *textPtr,		/* Widget record for text widget. */
    int *x,			/* X offset */
    int *y)			/* Y offset */
{
    TextDInfo *dInfoPtr = textPtr->dInfoPtr;

    if (dInfoPtr && dInfoPtr->dLinePtr) {
	*x = dInfoPtr->curXPixelOffset;
	*y = dInfoPtr->curYPixelOffset;
    } else {
	*x = 0;
	*y = 0;
    }
}

/*
 *----------------------------------------------------------------------
 *
 * TkTextGetXPixelFromChunk --
 *
 *	Return the left most x pixel index from given chunk.
 *
 * Results:
 *	Returns the left most x pixel index from given chunk.
 *
 * Side effects:
 *	None.
 *
 *----------------------------------------------------------------------
 */

int
TkTextGetXPixelFromChunk(
    const TkText *textPtr,
    const TkTextDispChunk *chunkPtr)
{
    const TextDInfo *dInfoPtr;

    assert(textPtr);
    assert(chunkPtr);

    dInfoPtr = textPtr->dInfoPtr;
    return chunkPtr->x + dInfoPtr->x + dInfoPtr->curXPixelOffset;
}

/*
 *----------------------------------------------------------------------
 *
 * TkTextGetYPixelFromChunk --
 *
 *	Return the top most y pixel index from given chunk.
 *
 * Results:
 *	Returns the top most y pixel index from given chunk.
 *
 * Side effects:
 *	None.
 *
 *----------------------------------------------------------------------
 */

int
TkTextGetYPixelFromChunk(
    const TkText *textPtr,
    const TkTextDispChunk *chunkPtr)
{
    const DLine *dlPtr;

    assert(textPtr);
    assert(chunkPtr);

    dlPtr = chunkPtr->dlPtr;
    /* Note that dInfoPtr->y is already included in dlPtr->y. */
    return dlPtr->y + textPtr->dInfoPtr->curYPixelOffset;
}

/*
 *----------------------------------------------------------------------
 *
 * TkTextGetTagSetFromChunk --
 *
 *	This function returns the tag information from given chunk.
 *	It must be ensured that this chunk contains any content
 *	(character, hyphen, image, window).
 *
 * Results:
 *	The tag information of this chunk.
 *
 * Side effects:
 *	None.
 *
 *----------------------------------------------------------------------
 */

TkTextTagSet *
TkTextGetTagSetFromChunk(
    const TkTextDispChunk *chunkPtr)
{
    assert(chunkPtr);

    switch (chunkPtr->layoutProcs->type) {
    case TEXT_DISP_CHAR:   /* fallthru */
    case TEXT_DISP_HYPHEN: return CHAR_CHUNK_GET_SEGMENT(chunkPtr)->tagInfoPtr;
    case TEXT_DISP_IMAGE:  /* fallthru */
    case TEXT_DISP_WINDOW: return ((TkTextSegment *) chunkPtr->clientData)->tagInfoPtr;
    case TEXT_DISP_ELIDED: /* fallthru */
    case TEXT_DISP_CURSOR: return NULL;
    }

    return NULL;
}

/*
 *----------------------------------------------------------------------
 *
 * GetPixelsTo --
 *
 *	This function computes the pixels between the first display line
 *	of the logical line (belonging to given position), and the display
 *	line at the specified position.
 *
 *	If the line metric computation of the specified logical line is
 *	not yet finished, and 'info' is not NULL, then ComputeMissingMetric
 *	will be used to compute the missing metric compuation.
 *
 * Results:
 *	The pixels from first display line (belonging to given position) to
 *	specified display line.
 *
 * Side effects:
 *	Just the ones of ComputeMissingMetric.
 *
 *----------------------------------------------------------------------
 */

static unsigned
GetPixelsTo(
    TkText *textPtr,
    const TkTextIndex *indexPtr,
    bool inclusiveLastLine,
    DisplayInfo *info)		/* can be NULL */
{
    TkTextLine *logicalLinePtr;
    const TkTextPixelInfo *pixelInfo;
    TkTextDispLineInfo *dispLineInfo;
    const TkTextDispLineEntry *lastEntry;
    const TkTextDispLineEntry *entry;
    TkTextIndex index;
    unsigned byteOffset;

    assert(TkTextIndexGetLine(indexPtr));

    logicalLinePtr = TkBTreeGetLogicalLine(textPtr->sharedTextPtr, textPtr,
	    TkTextIndexGetLine(indexPtr));
    if (logicalLinePtr == TkBTreeGetLastLine(textPtr)) {
	return 0;
    }
    pixelInfo = TkBTreeLinePixelInfo(textPtr, logicalLinePtr);

    if (!info && (pixelInfo->epoch & EPOCH_MASK) != textPtr->dInfoPtr->lineMetricUpdateEpoch) {
	return 0;
    }

    if (!(dispLineInfo = pixelInfo->dispLineInfo)) {
	return inclusiveLastLine ? pixelInfo->height : 0;
    }

    index = *indexPtr;
    TkTextIndexSetToStartOfLine2(&index, logicalLinePtr);
    byteOffset = TkTextIndexCountBytes(&index, indexPtr);
    lastEntry = dispLineInfo->entry + dispLineInfo->numDispLines;
    entry = SearchDispLineEntry(dispLineInfo->entry, lastEntry, byteOffset);

    if (entry == lastEntry) {
	/*
	 * This happens if the line metric calculation for this logical line is not yet complete.
	 */

	if (info) {
	    unsigned numDispLinesSoFar = dispLineInfo->numDispLines;

	    ComputeMissingMetric(textPtr, info, THRESHOLD_BYTE_OFFSET, byteOffset);
	    lastEntry = dispLineInfo->entry + dispLineInfo->numDispLines;
	    entry = SearchDispLineEntry(dispLineInfo->entry + numDispLinesSoFar, lastEntry, byteOffset);
	    if (entry == lastEntry) {
		entry -= 1;
	    }
	} else {
	    assert(dispLineInfo->numDispLines > 0);
	    entry -= 1;
	}
    } else if (!inclusiveLastLine && entry-- == dispLineInfo->entry) {
	return 0;
    }

    return entry->pixels;
}

/*
 *----------------------------------------------------------------------
 *
 * TkTextIndexYPixels --
 *
 *	This function is invoked to calculate the number of vertical pixels
 *	between the first index of the text widget and the given index. The
 *	range from first logical line to given logical line is determined
 *	using the cached values, and the range inside the given logical line
 *	is calculated on the fly.
 *
 * Results:
 *	The pixel distance between first pixel in the widget and the
 *	top of the index's current display line (could be zero).
 *
 * Side effects:
 *	None.
 *
 *----------------------------------------------------------------------
 */

int
TkTextIndexYPixels(
    TkText *textPtr,		/* Widget record for text widget. */
    const TkTextIndex *indexPtr)/* The index of which we want the pixel distance from top of
    				 * text widget to top of index. */
{
    /* Note that TkBTreePixelsTo is computing up to start of the logical line. */
    return TkBTreePixelsTo(textPtr, TkTextIndexGetLine(indexPtr)) +
	    GetPixelsTo(textPtr, indexPtr, false, NULL);
}

/*
 *----------------------------------------------------------------------
 *
 * UpdateOneLine --
 *
 *	This function is invoked to recalculate the height of a particular
 *	logical line, whether that line is displayed or not.
 *
 *	It must NEVER be called for the artificial last TkTextLine which is
 *	used internally for administrative purposes only. That line must
 *	retain its initial height of 0 otherwise the pixel height calculation
 *	maintained by the B-tree will be wrong.
 *
 * Results:
 *	The number of display lines in the logical line. This could be zero if
 *	the line is totally elided.
 *
 * Side effects:
 *	Line heights may be recalculated, and a timer to update the scrollbar
 *	may be installed. Also see the called function CalculateDisplayLineHeight
 *	for its side effects.
 *
 *----------------------------------------------------------------------
 */

static int
UpdateOneLine(
    TkText *textPtr,		/* Widget record for text widget. */
    TkTextLine *linePtr,	/* The line of which to calculate the height. */
    TkTextIndex *indexPtr,	/* Either NULL or an index at the start of a display line belonging
    				 * to linePtr, at which we wish to start (e.g. up to which we have
				 * already calculated). On return this will be set to the first index
				 * on the next line. */
    unsigned maxDispLines)	/* Don't compute more than this number of display lines. */
{
    TkTextIndex index;
    TkTextLine *logicalLinePtr;
    TkTextPixelInfo *pixelInfo;
    unsigned displayLines;
    unsigned updateCounter;
    unsigned pixelHeight;

    assert(linePtr != TkBTreeGetLastLine(textPtr));
    assert(TkTextIndexGetLine(indexPtr));

    if (!indexPtr) {
	TkTextIndexClear(&index, textPtr);
	TkTextIndexSetToStartOfLine2(&index, linePtr);
	indexPtr = &index;
    }

    linePtr = TkTextIndexGetLine(indexPtr);
    logicalLinePtr = TkBTreeGetLogicalLine(textPtr->sharedTextPtr, textPtr, linePtr);
    pixelInfo = TkBTreeLinePixelInfo(textPtr, logicalLinePtr);

    if (pixelInfo->epoch == (textPtr->dInfoPtr->lineMetricUpdateEpoch | PARTIAL_COMPUTED_BIT)) {
	const TkTextDispLineInfo *dispLineInfo = pixelInfo->dispLineInfo;
	unsigned bytes;

	/*
	 * We are inside a partial computation. Continue with next display line.
	 */

	assert(dispLineInfo);
	assert(dispLineInfo->numDispLines > 0);
	bytes = dispLineInfo->entry[dispLineInfo->numDispLines].byteOffset;
	bytes -= dispLineInfo->entry[0].byteOffset;
	TkTextIndexSetToStartOfLine2(indexPtr, logicalLinePtr);
	TkTextIndexForwBytes(textPtr, indexPtr, bytes, indexPtr);
	linePtr = TkTextIndexGetLine(indexPtr);
	assert(!linePtr->logicalLine || !TkTextIndexIsStartOfLine(indexPtr));
    } else if (!linePtr->logicalLine || !TkTextIndexIsStartOfLine(indexPtr)) {
	/*
	 * CalculateDisplayLineHeight must be called with an index at the beginning
	 * of a display line. Force this to happen. This is needed when
	 * UpdateOneLine is called with a line that is merged with its
	 * previous line: the number of merged logical lines in a display line is
	 * calculated correctly only when CalculateDisplayLineHeight receives
	 * an index at the beginning of a display line. In turn this causes the
	 * merged lines to receive their correct zero pixel height in
	 * TkBTreeAdjustPixelHeight.
	 */

	FindDisplayLineStartEnd(textPtr, indexPtr, DISP_LINE_START, DLINE_METRIC);
	linePtr = TkTextIndexGetLine(indexPtr);
    }

    assert(linePtr->nextPtr);
    updateCounter = textPtr->dInfoPtr->lineMetricUpdateCounter;
    pixelHeight = 0;
    displayLines = 0;

    /*
     * Iterate through all display-lines corresponding to the single logical
     * line 'linePtr' (and lines merged into this line due to eol elision),
     * adding up the pixel height of each such display line as we go along.
     * The final total is, therefore, the total height of all display lines
     * made up by the logical line 'linePtr' and subsequent logical lines
     * merged into this line.
     */

    while (true) {
	unsigned bytes, height;
	bool atEnd;

	/*
	 * Currently this call doesn't have many side-effects. However, if in
	 * the future we change the code so there are side-effects (such as
	 * adjusting linePtr->pixelHeight), then the code might not quite work
	 * as intended.
	 */

        height = CalculateDisplayLineHeight(textPtr, indexPtr, &bytes);
	atEnd = TkTextIndexForwBytes(textPtr, indexPtr, bytes, indexPtr) == 1
		|| TkTextIndexIsEndOfText(indexPtr);

	assert(bytes > 0);

	if (height > 0) {
	    pixelHeight += height;
	    displayLines += 1;
	}

	if (atEnd) {
	    break; /* we are at the end */
	}

	if (linePtr != TkTextIndexGetLine(indexPtr)) {
	    if (TkTextIndexGetLine(indexPtr)->logicalLine) {
		break; /* we've reached the end of the logical line */
	    }
	    linePtr = TkTextIndexGetLine(indexPtr);
	} else {
	    /*
	     * We must still be on the same wrapped line, on a new logical
	     * line merged with the logical line 'linePtr'.
	     */
	}

	if (displayLines == maxDispLines) {
	    /*
	     * We are calculating a limited number of display lines at a time, to avoid huge delays.
	     */

	    /* check that LayoutUpdateLineHeightInformation has set this bit */
	    assert(pixelInfo->epoch & PARTIAL_COMPUTED_BIT);
	    break;
	}
    }

    if (updateCounter != textPtr->dInfoPtr->lineMetricUpdateCounter) {
	/*
	 * Otherwise nothing relevant has changed.
	 */

	if (tkTextDebug) {
	    char buffer[2*TCL_INTEGER_SPACE + 1];

	    if (!TkBTreeNextLine(textPtr, linePtr)) {
		Tcl_Panic("Must never ever update line height of last artificial line");
	    }

	    pixelHeight = TkBTreeNumPixels(textPtr);
	    snprintf(buffer, sizeof(buffer), "%u %u",
		    TkBTreeLinesTo(indexPtr->tree, textPtr, linePtr, NULL), pixelHeight);
	    LOG("tk_textNumPixels", buffer);
	}

	if (!textPtr->dInfoPtr->scrollbarTimer) {
	    InvokeAsyncUpdateYScrollbar(textPtr);
	}
    }

    return displayLines;
}

/*
 *----------------------------------------------------------------------
 *
 * DisplayText --
 *
 *	This function is invoked as a when-idle handler to update the display.
 *	It only redisplays the parts of the text widget that are out of date.
 *
 * Results:
 *	None.
 *
 * Side effects:
 *	Information is redrawn on the screen.
 *
 *----------------------------------------------------------------------
 */

static void
DisplayText(
    ClientData clientData)	/* Information about widget. */
{
    TkText *textPtr = (TkText *)clientData;
    TextDInfo *dInfoPtr = textPtr->dInfoPtr;
    DLine *dlPtr;
    Pixmap pixmap;
    int maxHeight, borders;
    int bottomY = 0;		/* Initialization needed only to stop compiler warnings. */
    int extent1, extent2;
    Tcl_Interp *interp;
    DRegion* invalidRegion = &dInfoPtr->invalidRegion;

    if (textPtr->flags & DESTROYED) {
	return; /* the widget has been deleted */
    }

    if (TkpDrawingIsDisabled(textPtr->tkwin)) {
	/*
	 * If drawing is disabled, all we need to do is clear the REDRAW_PENDING flag.
	 */
	dInfoPtr->flags &= ~REDRAW_PENDING;
	ClearRegion(invalidRegion);
	if (dInfoPtr->flags & ASYNC_PENDING) {
	    assert(dInfoPtr->flags & ASYNC_UPDATE);
	    dInfoPtr->flags &= ~ASYNC_PENDING;
	    /* continue with asynchronous pixel-height calculation */
	    InvokeAsyncUpdateLineMetrics(textPtr);
	}
	return;
    }

    interp = textPtr->interp;
    Tcl_Preserve(interp);

    TK_TEXT_DEBUG(CLEAR("tk_textRelayout"));

    if (!Tk_IsMapped(textPtr->tkwin) || dInfoPtr->maxX <= dInfoPtr->x || dInfoPtr->maxY <= dInfoPtr->y) {
	UpdateDisplayInfo(textPtr);
	dInfoPtr->flags &= ~REDRAW_PENDING;
	ClearRegion(invalidRegion);
	goto doScrollbars;
    }
    DEBUG(stats.numRedisplays += 1);
    TK_TEXT_DEBUG(CLEAR("tk_textRedraw"));

    /*
     * Choose a new current item if that is needed (this could cause event
     * handlers to be invoked, hence the preserve/release calls and the loop,
     * since the handlers could conceivably necessitate yet another current
     * item calculation). The textPtr check is because the whole window could go
     * away in the meanwhile.
     */

    if (dInfoPtr->flags & REPICK_NEEDED) {
	/*
	 * TODD XXX
	 * Either this is the wrong place, or a repick should also happen after
	 * the text has been redisplayed, because the repick function is working
	 * on the displayed chunks.
	 */
	textPtr->refCount += 1;
	dInfoPtr->flags &= ~REPICK_NEEDED;
	dInfoPtr->currChunkPtr = NULL;
	TkTextPickCurrent(textPtr, &textPtr->pickEvent);
	if (TkTextDecrRefCountAndTestIfDestroyed(textPtr)) {
	    goto end;
	}
    }

    /*
     * First recompute what's supposed to be displayed.
     */

    UpdateDisplayInfo(textPtr);
    dInfoPtr->dLinesInvalidated = false;

    /*
     * TkScrollWindow must consider the insertion cursor.
     */

    ComputeCursorExtents(textPtr, &extent1, &extent2);

    /*
     * See if it's possible to bring some parts of the screen up-to-date by
     * scrolling (copying from other parts of the screen). We have to be
     * particularly careful with the top and bottom lines of the display,
     * since these may only be partially visible and therefore not helpful for
     * some scrolling purposes.
     */

    for (dlPtr = dInfoPtr->dLinePtr; dlPtr; dlPtr = dlPtr->nextPtr) {
	DLine *dlPtr2;
	int offset, height, y, oldY;
	TkRegion damageRgn;

	/*
	 * These tests are, in order:
	 *
	 * 1. If the line is already marked as invalid
	 * 2. If the line hasn't moved
	 * 3. If the line overlaps the bottom of the window and we are scrolling up.
	 * 4. If the line overlaps the top of the window and we are scrolling down.
	 * 5. If the line overlaps any invalidated region.
	 *
	 * If any of these tests are true, then we can't scroll this line's
	 * part of the display.
	 *
	 * Note that even if tests 3 or 4 aren't true, we may be able to
	 * scroll the line, but we still need to be sure to call embedded
	 * window display procs on top and bottom lines if they have any
	 * portion non-visible (see below).
	 */

	if ((dlPtr->flags & OLD_Y_INVALID)
		|| dlPtr->y == dlPtr->oldY
		|| ((dlPtr->oldY + dlPtr->height) > dInfoPtr->maxY && dlPtr->y < dlPtr->oldY)
		|| (dlPtr->oldY < dInfoPtr->y && dlPtr->y > dlPtr->oldY)
		|| RegionIntersects(invalidRegion, dlPtr->oldY, dlPtr->oldY + dlPtr->height)) {
	    continue;
	}

	/*
	 * This line is already drawn somewhere in the window so it only needs
	 * to be copied to its new location. See if there's a group of lines
	 * that can all be copied together.
	 */

	offset = dlPtr->y - dlPtr->oldY;
	height = dlPtr->height;
	y = dlPtr->y;
	for (dlPtr2 = dlPtr->nextPtr; dlPtr2; dlPtr2 = dlPtr2->nextPtr) {
	    if ((dlPtr2->flags & OLD_Y_INVALID)
		    || dlPtr2->oldY + offset != dlPtr2->y
		    || dlPtr2->oldY + dlPtr2->height > dInfoPtr->maxY
		    || RegionIntersects(invalidRegion, dlPtr2->oldY, dlPtr2->oldY + dlPtr2->height)){
		break;
	    }
	    height += dlPtr2->height;
	}

	/*
	 * Reduce the height of the area being copied if necessary to avoid
	 * overwriting the border area.
	 */

	if (y + height > dInfoPtr->maxY) {
	    height = dInfoPtr->maxY - y;
	}
	oldY = dlPtr->oldY;
	if (y < dInfoPtr->y) {
	    /*
	     * Adjust if the area being copied is going to overwrite the top
	     * border of the window (so the top line is only half onscreen).
	     */

	    int y_off = dInfoPtr->y - dlPtr->y;
	    height -= y_off;
	    oldY += y_off;
	    y = dInfoPtr->y;
	}

#if 0 /* TODO: this can happen in certain situations, but shouldn't happen */
	assert(height > 0); /* otherwise dInfoPtr->topPixelOffset is wrong */
#else
	if (height <= 0) {
	    fprintf(stderr, "DisplayText: height <= 0 is unexpected\n");
	}
#endif

	/*
	 * Update the lines we are going to scroll to show that they have been copied.
	 */

	while (true) {
	    /*
	     * The DLine already has OLD_Y_INVALID cleared.
	     */

	    dlPtr->oldY = dlPtr->y;
	    if (dlPtr->nextPtr == dlPtr2) {
		break;
	    }
	    dlPtr = dlPtr->nextPtr;
	}

	/*
	 * Scan through the lines following the copied ones to see if we are
	 * going to overwrite them with the copy operation. If so, mark them
	 * for redisplay.
	 */

	for ( ; dlPtr2; dlPtr2 = dlPtr2->nextPtr) {
	    if (!(dlPtr2->flags & OLD_Y_INVALID)
		    && dlPtr2->oldY + dlPtr2->height > y
		    && dlPtr2->oldY < y + height) {
		dlPtr2->flags |= OLD_Y_INVALID;
	    }
	}

	/*
	 * Now scroll the lines. This may generate damage which we handle by
	 * calling TextInvalidateRegion to mark the display blocks as stale.
	 */

	damageRgn = TkCreateRegion();
	if (TkScrollWindow(textPtr->tkwin, dInfoPtr->scrollGC, MAX(0, dInfoPtr->x - extent1), oldY,
		dInfoPtr->maxX - dInfoPtr->x + extent1 + extent2, height, 0, y - oldY, damageRgn)) {
	    TextInvalidateRegion(textPtr, damageRgn);
	}
	DEBUG(stats.numCopies += 1);
	TkDestroyRegion(damageRgn);
    }

    /*
     * Clear the REDRAW_PENDING flag here. This is actually pretty tricky. We want to
     * wait until *after* doing the scrolling, since that could generate more areas to
     * redraw and don't want to reschedule a redisplay for them. On the other hand, we
     * can't wait until after all the redisplaying, because the act of redisplaying
     * could actually generate more redisplays (e.g. in the case of a nested window
     * with event bindings triggered by redisplay).
     */

    dInfoPtr->flags &= ~REDRAW_PENDING;

    /*
     * Also clear the region of invalidated lines, no longer needed, scrolling has
     * been done.
     */

    ClearRegion(invalidRegion);

    /*
     * Redraw the borders if that's needed.
     */

    if (dInfoPtr->flags & REDRAW_BORDERS) {
	TK_TEXT_DEBUG(LOG("tk_textRedraw", "borders"));

	if (!textPtr->tkwin) {
	    /*
	     * The widget has been deleted. Don't do anything.
	     */

	    goto end;
	}

	Tk_Draw3DRectangle(textPtr->tkwin, Tk_WindowId(textPtr->tkwin),
		textPtr->border, textPtr->highlightWidth,
		textPtr->highlightWidth,
		Tk_Width(textPtr->tkwin) - 2*textPtr->highlightWidth,
		Tk_Height(textPtr->tkwin) - 2*textPtr->highlightWidth,
		textPtr->borderWidth, textPtr->relief);
	if (textPtr->highlightWidth != 0) {
	    GC fgGC, bgGC;

	    bgGC = Tk_GCForColor(textPtr->highlightBgColorPtr, Tk_WindowId(textPtr->tkwin));
	    if (textPtr->flags & HAVE_FOCUS) {
		fgGC = Tk_GCForColor(textPtr->highlightColorPtr, Tk_WindowId(textPtr->tkwin));
		TkpDrawHighlightBorder(textPtr->tkwin, fgGC, bgGC,
			textPtr->highlightWidth, Tk_WindowId(textPtr->tkwin));
	    } else {
		TkpDrawHighlightBorder(textPtr->tkwin, bgGC, bgGC,
			textPtr->highlightWidth, Tk_WindowId(textPtr->tkwin));
	    }
	}
	borders = textPtr->borderWidth + textPtr->highlightWidth;
	if (textPtr->padY > 0) {
	    Tk_Fill3DRectangle(textPtr->tkwin, Tk_WindowId(textPtr->tkwin),
		    textPtr->border, borders, borders,
		    Tk_Width(textPtr->tkwin) - 2*borders, textPtr->padY,
		    0, TK_RELIEF_FLAT);
	    Tk_Fill3DRectangle(textPtr->tkwin, Tk_WindowId(textPtr->tkwin),
		    textPtr->border, borders,
		    Tk_Height(textPtr->tkwin) - borders - textPtr->padY,
		    Tk_Width(textPtr->tkwin) - 2*borders,
		    textPtr->padY, 0, TK_RELIEF_FLAT);
	}
	if (textPtr->padX > 0) {
	    Tk_Fill3DRectangle(textPtr->tkwin, Tk_WindowId(textPtr->tkwin),
		    textPtr->border, borders, borders + textPtr->padY,
		    textPtr->padX,
		    Tk_Height(textPtr->tkwin) - 2*borders -2*textPtr->padY,
		    0, TK_RELIEF_FLAT);
	    Tk_Fill3DRectangle(textPtr->tkwin, Tk_WindowId(textPtr->tkwin),
		    textPtr->border,
		    Tk_Width(textPtr->tkwin) - borders - textPtr->padX,
		    borders + textPtr->padY, textPtr->padX,
		    Tk_Height(textPtr->tkwin) - 2*borders -2*textPtr->padY,
		    0, TK_RELIEF_FLAT);
	}
	dInfoPtr->flags &= ~REDRAW_BORDERS;
    }

    /*
     * Now we have to redraw the lines that couldn't be updated by scrolling.
     * First, compute the height of the largest line and allocate an off-
     * screen pixmap to use for double-buffered displays.
     */

    maxHeight = -1;
    for (dlPtr = dInfoPtr->dLinePtr; dlPtr; dlPtr = dlPtr->nextPtr) {
	if (dlPtr->height > maxHeight && ((dlPtr->flags & OLD_Y_INVALID) || dlPtr->oldY != dlPtr->y)) {
	    maxHeight = dlPtr->height;
	}
	bottomY = dlPtr->y + dlPtr->height;
    }

    /*
     * There used to be a line here which restricted 'maxHeight' to be no
     * larger than 'dInfoPtr->maxY', but this is incorrect for the case where
     * individual lines may be taller than the widget _and_ we have smooth
     * scrolling. What we can do is restrict maxHeight to be no larger than
     * 'dInfoPtr->maxY + dInfoPtr->topPixelOffset'.
     */

    if (maxHeight > dInfoPtr->maxY + dInfoPtr->topPixelOffset) {
	maxHeight = (dInfoPtr->maxY + dInfoPtr->topPixelOffset);
    }

    if (maxHeight > 0) {
	pixmap = Tk_GetPixmap(Tk_Display(textPtr->tkwin),
		Tk_WindowId(textPtr->tkwin), Tk_Width(textPtr->tkwin),
		maxHeight, Tk_Depth(textPtr->tkwin));

	for (dlPtr = dInfoPtr->dLinePtr; dlPtr && dlPtr->y < dInfoPtr->maxY; dlPtr = dlPtr->nextPtr) {
	    if (!dlPtr->chunkPtr) {
		continue;
	    }
	    if ((dlPtr->flags & OLD_Y_INVALID) || dlPtr->oldY != dlPtr->y) {
		if (tkTextDebug) {
		    char string[TK_POS_CHARS];

		    TkTextPrintIndex(textPtr, &dlPtr->index, string);
		    LOG("tk_textRedraw", string);
		}
		DisplayDLine(textPtr, dlPtr, dlPtr->prevPtr, pixmap);
		if (dInfoPtr->dLinesInvalidated) {
		    Tk_FreePixmap(Tk_Display(textPtr->tkwin), pixmap);
		    goto doScrollbars;
		}
		dlPtr->oldY = dlPtr->y;
		dlPtr->flags &= ~(NEW_LAYOUT | OLD_Y_INVALID);
#ifdef MAC_OSX_TK
	    } else if (dInfoPtr->countWindows > 0 && dlPtr->chunkPtr) {
		/*
		 * On macOS we need to redisplay all embedded windows which
		 * were moved by the call to TkScrollWindows above.  This is
		 * not necessary on Unix or Windows because XScrollWindow will
		 * have included the bounding rectangles of all of these
		 * windows in the damage region.  The macosx implementation of
		 * TkScrollWindow does not do this.  It simply generates a
		 * damage region which is the scroll source rectangle minus
		 * the scroll destination rectangle.  This is because there is
		 * no efficient process available for iterating through the
		 * subwindows which meet the scrolled area.  (On Unix this is
		 * handled by GraphicsExpose events generated by XCopyArea and
		 * on Windows by ScrollWindowEx.  On macOS the low level
		 * scrolling is accomplished by calling [view scrollRect:by:].
		 * This method does not provide any damage information and, in
		 * any case, could not be aware of Tk windows which were not
		 * based on NSView objects.
		 *
		 * On the other hand, this loop is already iterating through
		 * all embedded windows which could possibly have been moved
		 * by the scrolling.  So it is as efficient to redisplay them
		 * here as it would have been if they had been redisplayed by
		 * the call to TextInvalidateRegion above.
		 */
#else
	    } else if (dInfoPtr->countWindows > 0
		    && dlPtr->chunkPtr
		    && (dlPtr->y < 0 || dlPtr->y + dlPtr->height > dInfoPtr->maxY)) {

		/*
		 * On platforms other than the Mac:
		 *
		 * It's the first or last DLine which are also overlapping the
		 * top or bottom of the window, but we decided above it wasn't
		 * necessary to display them (we were able to update them by
		 * scrolling). This is fine, except that if the lines contain
		 * any embedded windows, we must still call the display proc
		 * on them because they might need to be unmapped or they
		 * might need to be moved to reflect their new position.
		 * Otherwise, everything else moves, but the embedded window
		 * doesn't!
		 *
		 * So, we loop through all the chunks, calling the display
		 * proc of embedded windows only.
		 */
#endif
		TkTextDispChunk *chunkPtr;

		for (chunkPtr = dlPtr->chunkPtr; chunkPtr; chunkPtr = chunkPtr->nextPtr) {
		    int x;

		    if (chunkPtr->layoutProcs->type != TEXT_DISP_WINDOW) {
			continue;
		    }
		    x = chunkPtr->x + dInfoPtr->x - dInfoPtr->curXPixelOffset;
		    if (x + chunkPtr->width <= 0 || x >= dInfoPtr->maxX) {
			/*
			 * Note: we have to call the displayProc even for
			 * chunks that are off-screen. This is needed, for
			 * example, so that embedded windows can be unmapped
			 * in this case. Display the chunk at a coordinate
			 * that can be clearly identified by the displayProc
			 * as being off-screen to the left (the displayProc
			 * may not be able to tell if something is off to the
			 * right).
			 */

			x = -chunkPtr->width;
		    }
		    if (tkTextDebug) {
			char string[TK_POS_CHARS];

			TkTextPrintIndex(textPtr, &dlPtr->index, string);
			LOG("tk_textEmbWinDisplay", string);
		    }
		    chunkPtr->layoutProcs->displayProc(textPtr, chunkPtr, x,
			    dlPtr->spaceAbove,
			    dlPtr->height - dlPtr->spaceAbove - dlPtr->spaceBelow,
			    dlPtr->baseline - dlPtr->spaceAbove, NULL,
			    (Drawable) None, dlPtr->y + dlPtr->spaceAbove);
		}
	    }
	}
	Tk_FreePixmap(Tk_Display(textPtr->tkwin), pixmap);
    }

    /*
     * See if we need to refresh the part of the window below the last line of
     * text (if there is any such area). Refresh the padding area on the left
     * too, since the insertion cursor might have been displayed there
     * previously).
     */

    if (dInfoPtr->topOfEof > dInfoPtr->maxY) {
	dInfoPtr->topOfEof = dInfoPtr->maxY;
    }
    if (bottomY < dInfoPtr->topOfEof) {
	TK_TEXT_DEBUG(LOG("tk_textRedraw", "eof"));

	if (textPtr->flags & DESTROYED) {
	    goto end; /* the widget has been deleted */
	}

	Tk_Fill3DRectangle(textPtr->tkwin, Tk_WindowId(textPtr->tkwin),
		textPtr->border, dInfoPtr->x - textPtr->padX, bottomY,
		dInfoPtr->maxX - (dInfoPtr->x - textPtr->padX),
		dInfoPtr->topOfEof - bottomY, 0, TK_RELIEF_FLAT);
    }
    dInfoPtr->topOfEof = bottomY;

    /*
     * Update the vertical scrollbar, if there is one. Note: it's important to
     * clear REDRAW_PENDING here, just in case the scroll function does
     * something that requires redisplay.
     */

  doScrollbars:
    if (textPtr->flags & UPDATE_SCROLLBARS) {

	/*
	 * Update the vertical scrollbar, if any.
	 */

	textPtr->flags &= ~UPDATE_SCROLLBARS;
	if (textPtr->yScrollCmd || textPtr->watchCmd) {
	    GetYView(textPtr->interp, textPtr, true);
	}

	/*
	 * Update the horizontal scrollbar, if any.
	 */

	if (textPtr->xScrollCmd || textPtr->watchCmd) {
	    GetXView(textPtr->interp, textPtr, true);
	}

	if (!(TriggerWatchCursor(textPtr))) {
	    goto end; /* the widget has been deleted */
	}
    }

    if (dInfoPtr->flags & ASYNC_PENDING) {
	assert(dInfoPtr->flags & ASYNC_UPDATE);
	dInfoPtr->flags &= ~ASYNC_PENDING;
	/* continue with asynchronous pixel-height calculation */
	InvokeAsyncUpdateLineMetrics(textPtr);
    }

  end:
    Tcl_Release(interp);
}

/*
 *----------------------------------------------------------------------
 *
 * TkTextEventuallyRepick --
 *
 *	This function is invoked whenever something happens that could change
 *	the current character or the tags associated with it.
 *
 * Results:
 *	None.
 *
 * Side effects:
 *	A repick is scheduled as an idle handler.
 *
 *----------------------------------------------------------------------
 */

void
TkTextEventuallyRepick(
    TkText *textPtr)		/* Widget record for text widget. */
{
    textPtr->dInfoPtr->flags |= REPICK_NEEDED;
    DisplayTextWhenIdle(textPtr);
}

/*
 *----------------------------------------------------------------------
 *
 * TkTextRedrawRegion --
 *
 *	This function is invoked to schedule a redisplay for a given region of
 *	a text widget. The redisplay itself may not occur immediately: it's
 *	scheduled as a when-idle handler.
 *
 * Results:
 *	None.
 *
 * Side effects:
 *	Information will eventually be redrawn on the screen.
 *
 *----------------------------------------------------------------------
 */

void
TkTextRedrawRegion(
    TkText *textPtr,		/* Widget record for text widget. */
    int x, int y,		/* Coordinates of upper-left corner of area to be redrawn, in
    				 * pixels relative to textPtr's window. */
    int width, int height)	/* Width and height of area to be redrawn. */
{
    TkRegion damageRgn = TkCreateRegion();
    XRectangle rect;

    rect.x = x;
    rect.y = y;
    rect.width = width;
    rect.height = height;
    TkUnionRectWithRegion(&rect, damageRgn, damageRgn);
    TextInvalidateRegion(textPtr, damageRgn);
    TkDestroyRegion(damageRgn);

    DisplayTextWhenIdle(textPtr);
}

/*
 *----------------------------------------------------------------------
 *
 * TextInvalidateRegion --
 *
 *	Mark a region of text as invalid.
 *
 * Results:
 *	None.
 *
 * Side effects:
 *	Updates the display information for the text widget.
 *
 *----------------------------------------------------------------------
 */

static void
TextInvalidateRegion(
    TkText *textPtr,		/* Widget record for text widget. */
    TkRegion region)		/* Region of area to redraw. */
{
    DLine *dlPtr;
    TextDInfo *dInfoPtr;
    int inset, extent1, extent2, maxY;
    XRectangle clipRect;
    DRect textRect;	/* includes cursor extents */

    TkClipBox(region, &clipRect);
    if (RectIsEmpty(&clipRect)) {
	return;
    }

    dInfoPtr = textPtr->dInfoPtr;
    ComputeCursorExtents(textPtr, &extent1, &extent2);
    inset = textPtr->borderWidth + textPtr->highlightWidth;

    textRect.x = inset + textPtr->padX - extent1;
    textRect.width = Tk_Width(textPtr->tkwin) + extent1 + extent2;
    textRect.y = inset + textPtr->padY;
    textRect.height = Tk_Height(textPtr->tkwin);

    /*
     * Find all lines that overlap the given region and mark them for redisplay.
     */

    if (RectIntersects(&clipRect, &textRect)) {
	for (dlPtr = dInfoPtr->dLinePtr; dlPtr; dlPtr = dlPtr->nextPtr) {
	    if (!(dlPtr->flags & OLD_Y_INVALID)) {
		int test = TkRectInRegion(region, clipRect.x, dlPtr->y, clipRect.width, dlPtr->height);

		if (test != RectangleOut) {
		    dlPtr->flags |= OLD_Y_INVALID;
		    RegionUnion(&dInfoPtr->invalidRegion, dlPtr->y, dlPtr->y + dlPtr->height);
		}
	    }
	}
    }

    if (dInfoPtr->topOfEof < (maxY = clipRect.y + clipRect.height)) {
	dInfoPtr->topOfEof = maxY;
    }

    /*
     * Also figure out whether the border needs a redraw.
     *
     * TODO: is it really neccessary to refresh the padding area, otherwise
     * we could simply check the border zone. But probably this part has to
     * consider a possible increasement of the padding area.
     */

    if (!RectContainsRect(&textRect, &clipRect)) {
	dInfoPtr->flags |= REDRAW_BORDERS;
    }
}

/*
 *----------------------------------------------------------------------
 *
 * TkTextChanged --
 *
 *	This function is invoked when info in a text widget is about to be
 *	modified in a way that changes how it is displayed (e.g. characters
 *	were inserted or deleted, or tag information was changed). This
 *	function must be called *before* a change is made, so that indexes in
 *	the display information are still valid.
 *
 *	Note: if the range of indices may change geometry as well as simply
 *	requiring redisplay, then the caller should also call
 *	TkTextInvalidateLineMetrics.
 *
 * Results:
 *	None.
 *
 * Side effects:
 *	The range of character between index1Ptr (inclusive) and index2Ptr
 *	(exclusive) will be redisplayed at some point in the future (the
 *	actual redisplay is scheduled as a when-idle handler).
 *
 *----------------------------------------------------------------------
 */

static void
TextChanged(
    TkText *textPtr,			/* Widget record for text widget, or NULL. */
    const TkTextIndex *index1Ptr,	/* Index of first character to redisplay. */
    const TkTextIndex *index2Ptr)	/* Index of character just after last one to redisplay. */
{
    TextDInfo *dInfoPtr = textPtr->dInfoPtr;
    TkTextLine *lastLinePtr = TkBTreeGetLastLine(textPtr);
    DLine *firstPtr = NULL;
    DLine *lastPtr= NULL;
    TkTextIndex rounded;
    TkTextLine *linePtr;

    assert(TkTextIndexGetLine(index1Ptr));

    /*
     * Find the DLines corresponding to index1Ptr and index2Ptr. There is one
     * tricky thing here, which is that we have to relayout in units of whole
     * text lines: This is necessary because the indices stored in the display
     * lines will no longer be valid. It's also needed because any edit could
     * change the way lines wrap.
     * To relayout in units of whole text (logical) lines, round index1Ptr
     * back to the beginning of its text line (or, if this line start is
     * elided, to the beginning of the text line that starts the display line
     * it is included in), and include all the display lines after index2Ptr,
     * up to the end of its text line (or, if this line end is elided, up to
     * the end of the first non elided text line after this line end).
     */

    if ((linePtr = TkTextIndexGetLine(index1Ptr)) != lastLinePtr) {
	rounded = *index1Ptr;
	TkTextIndexSetLine(&rounded, TkBTreeGetLogicalLine(textPtr->sharedTextPtr, textPtr, linePtr));

	if (!(firstPtr = FindDLine(textPtr, dInfoPtr->dLinePtr, &rounded))) {
	    /*
	     * index1Ptr pertains to no display line, i.e this index is after
	     * the last display line. Since index2Ptr is after index1Ptr, there
	     * is no display line to free/redisplay and we can return early.
	     */
	} else {
	    rounded = *index2Ptr;
	    linePtr = TkTextIndexGetLine(index2Ptr);
	    if (linePtr == lastLinePtr) {
		linePtr = NULL;
	    } else {
		linePtr = TkBTreeNextLogicalLine(textPtr->sharedTextPtr, textPtr, linePtr);
		TkTextIndexSetLine(&rounded, linePtr);
	    }

	    if (!linePtr) {
		lastPtr = NULL;
	    } else {
		/*
		 * 'rounded' now points to the start of a display line as well as the
		 * start of a logical line not merged with its previous line, and
		 * this index is the closest after index2Ptr.
		 */

		lastPtr = FindDLine(textPtr, dInfoPtr->dLinePtr, &rounded);

#if 0
		/*
		 * NOTE: In revised implementation this seems not to be useful,
		 * it is only causing superfluous redrawings.
		 */

		/*
		 * At least one display line is supposed to change. This makes the
		 * redisplay OK in case the display line we expect to get here was
		 * unlinked by a previous call to TkTextChanged and the text widget
		 * did not update before reaching this point. This happens for
		 * instance when moving the cursor up one line.
		 * Note that lastPtr != NULL here, otherwise we would have returned
		 * earlier when we tested for firstPtr being NULL.
		 */

		if (lastPtr && lastPtr == firstPtr) {
		    lastPtr = lastPtr->nextPtr;
		}
#endif
	    }
	}
    }

    /*
     * Schedule both a redisplay and a recomputation of display information.
     * It's done here rather than the end of the function for two reasons:
     *
     * 1. If there are no display lines to update we'll want to return
     *	  immediately, well before the end of the function.
     *
     * 2. It's important to arrange for the redisplay BEFORE calling
     *	  FreeDLines. The reason for this is subtle and has to do with
     *	  embedded windows. The chunk delete function for an embedded window
     *	  will schedule an idle handler to unmap the window. However, we want
     *	  the idle handler for redisplay to be called first, so that it can
     *	  put the embedded window back on the screen again (if appropriate).
     *	  This will prevent the window from ever being unmapped, and thereby
     *	  avoid flashing.
     */

    DisplayTextWhenIdle(textPtr);
    dInfoPtr->flags |= DINFO_OUT_OF_DATE|REPICK_NEEDED;
    dInfoPtr->currChunkPtr = NULL;

    /*
     * Delete all the DLines from firstPtr up to but not including lastPtr.
     */

    FreeDLines(textPtr, firstPtr, lastPtr, DLINE_UNLINK_KEEP_BRKS);
}

void
TkTextChanged(
    TkSharedText *sharedTextPtr,	/* Shared widget section, or NULL. */
    TkText *textPtr,			/* Widget record for text widget, or NULL. */
    const TkTextIndex *index1Ptr,	/* Index of first character to redisplay. */
    const TkTextIndex *index2Ptr)	/* Index of character just after last one to redisplay. */
{
    assert(!sharedTextPtr != !textPtr);

    if (!sharedTextPtr) {
	TextChanged(textPtr, index1Ptr, index2Ptr);
    } else {
	TkTextIndex index1 = *index1Ptr;
	TkTextIndex index2 = *index2Ptr;

	for (textPtr = sharedTextPtr->peers; textPtr; textPtr = textPtr->next) {
	    DEBUG(index1.discardConsistencyCheck = true);
	    DEBUG(index2.discardConsistencyCheck = true);
	    TkTextIndexSetPeer(&index1, textPtr);
	    TkTextIndexSetPeer(&index2, textPtr);
	    TextChanged(textPtr, &index1, &index2);
	}
    }
}

/*
 *----------------------------------------------------------------------
 *
 * TkTextRedrawTag --
 *
 *	This function is invoked to request a redraw of all characters in a
 *	given range that have a particular tag on or off. It's called, for
 *	example, when tag options change.
 *
 * Results:
 *	Return whether any redraw will happen.
 *
 * Side effects:
 *	Information on the screen may be redrawn, and the layout of the screen
 *	may change.
 *
 *----------------------------------------------------------------------
 */

static void
TextRedrawTag(
    TkText *textPtr,		/* Widget record for text widget. */
    const TkTextIndex *index1Ptr,
    				/* First character in range to consider for redisplay. NULL
				 * means start at beginning of text. */
    const TkTextIndex *index2Ptr,
    				/* Character just after last one to consider for redisplay.
				 * NULL means process all the characters in the text. */
    bool affectsDisplayGeometry)/* Whether the display geometry is affected. */
{
    TextDInfo *dInfoPtr;
    DLine *dlPtr;
    DLine *endPtr;

    if (textPtr->flags & DESTROYED) {
	return;
    }

    assert(index1Ptr);
    assert(index2Ptr);
    assert(textPtr);

    dInfoPtr = textPtr->dInfoPtr;
    dlPtr = dInfoPtr->dLinePtr;

    if (!dlPtr) {
	return;
    }

    /*
     * Invalidate the pixel calculation of all lines in the given range.
     */

    if (affectsDisplayGeometry) {
	TkTextLine *startLine, *endLine;
	unsigned lineCount;

	dInfoPtr->currChunkPtr = NULL; /* reset cached chunk */
	endLine = TkTextIndexGetLine(index2Ptr);
	if (endLine == textPtr->endMarker->sectionPtr->linePtr) {
	    assert(endLine->prevPtr);
	    endLine = endLine->prevPtr;
	}
	lineCount = TkBTreeLinesTo(textPtr->sharedTextPtr->tree, textPtr, endLine, NULL);
	startLine = TkTextIndexGetLine(index1Ptr);
	lineCount -= TkBTreeLinesTo(textPtr->sharedTextPtr->tree, textPtr, startLine, NULL);
	TkTextInvalidateLineMetrics(NULL, textPtr, startLine, lineCount, TK_TEXT_INVALIDATE_ONLY);
    }

    /*
     * Round up the starting position if it's before the first line visible on
     * the screen (we only care about what's on the screen).
     */

    if (TkTextIndexCompare(&dlPtr->index, index1Ptr) > 0) {
	index1Ptr = &dlPtr->index;
    }

    /*
     * Schedule a redisplay and layout recalculation if they aren't already
     * pending. This has to be done before calling FreeDLines, for the reason
     * given in TkTextChanged.
     */

    DisplayTextWhenIdle(textPtr);
    dInfoPtr->flags |= DINFO_OUT_OF_DATE|REPICK_NEEDED;

    /*
     * Each loop through the loop below is for one range of characters where
     * the tag's current state is different than its eventual state. At the
     * top of the loop, search contains information about the first character
     * in the range.
     */

    dlPtr = FindDLine(textPtr, dlPtr, index1Ptr);

    if (dlPtr) {
	/*
	 * Find the first DLine structure that's past the end of the range.
	 */

	endPtr = FindDLine(textPtr, dlPtr, index2Ptr);
	if (endPtr && TkTextIndexCompare(&endPtr->index, index2Ptr) < 0) {
	    endPtr = endPtr->nextPtr;
	}

	/*
	 * Delete all of the display lines in the range, so that they'll be
	 * re-layed out and redrawn.
	 */

	FreeDLines(textPtr, dlPtr, endPtr, DLINE_UNLINK);
    }
}

static void
RedrawTagsInPeer(
    const TkSharedText *sharedTextPtr,
    TkText *textPtr,
    TkTextIndex *indexPtr1,
    TkTextIndex *indexPtr2,
    bool affectsDisplayGeometry)
{
    TkTextIndex start, end;

    if (!textPtr->dInfoPtr || !textPtr->dInfoPtr->dLinePtr) {
	return;
    }

    if (textPtr->startMarker != sharedTextPtr->startMarker) {
	TkTextIndexSetupToStartOfText(&start, textPtr, sharedTextPtr->tree);
	if (TkTextIndexCompare(indexPtr1, &start) <= 0) {
	    indexPtr1 = &start;
	}
    }

    if (textPtr->endMarker != sharedTextPtr->endMarker) {
	TkTextIndexSetupToEndOfText(&end, textPtr, sharedTextPtr->tree);
	if (TkTextIndexCompare(indexPtr2, &end) <= 0) {
	    indexPtr2 = &end;
	}
    }

    TkTextIndexSetPeer(indexPtr1, textPtr);
    TkTextIndexSetPeer(indexPtr2, textPtr);
    TextRedrawTag(textPtr, indexPtr1, indexPtr2, affectsDisplayGeometry);
}

bool
TkTextRedrawTag(
    const TkSharedText *sharedTextPtr,
    				/* Shared widget section, or NULL if textPtr is not NULL. */
    TkText *textPtr,		/* Widget record for text widget, or NULL if sharedTextPtr is not
    				 * NULL. */
    const TkTextIndex *index1Ptr,
    				/* First character in range to consider for redisplay. NULL means
				 * start at beginning of text. */
    const TkTextIndex *index2Ptr,
    				/* Character just after last one to consider for redisplay. NULL
				 * means process all the characters in the text. Note that either
				 * both indices are NULL, or both are non-Null. */
    const TkTextTag *tagPtr,	/* Information about tag, can be NULL, but only if the indices are
    				 * non-NULL*/
    bool affectsDisplayGeometry)/* Whether the display geometry is affected. If argument tagPtr is
    				 * given, then also this tag will be tested if the display geometry
				 * is affected. */
{
    assert(!index1Ptr == !index2Ptr);
    assert(index1Ptr || tagPtr);
    assert(sharedTextPtr || textPtr);

    if (!sharedTextPtr && !textPtr->dInfoPtr->dLinePtr) {
	return false;
    }

    if (tagPtr && tagPtr->affectsDisplayGeometry) {
	affectsDisplayGeometry = true;
    }

    if (!index1Ptr) {
	TkTextSegment *endMarker;
	TkTextSearch search;
	TkTextIndex startIndex, endIndex;

	if (!sharedTextPtr) {
	    TkTextIndexClear2(&startIndex, NULL, textPtr->sharedTextPtr->tree);
	    TkTextIndexClear2(&endIndex, NULL, textPtr->sharedTextPtr->tree);
	    TkTextIndexSetSegment(&startIndex, textPtr->startMarker);
	    TkTextIndexSetSegment(&endIndex, textPtr->endMarker);
	    endMarker = textPtr->endMarker;
	} else {
	    TkTextIndexClear2(&startIndex, NULL, sharedTextPtr->tree);
	    TkTextIndexClear2(&endIndex, NULL, sharedTextPtr->tree);
	    TkTextIndexSetSegment(&startIndex, sharedTextPtr->startMarker);
	    TkTextIndexSetSegment(&endIndex, sharedTextPtr->endMarker);
	    endMarker = sharedTextPtr->endMarker;
	}

	/*
	 * Now we try to restrict the range, because redrawing is in general an expensive
	 * operation.
	 */

	if (tagPtr) {
	    bool found = false;

	    TkBTreeStartSearch(&startIndex, &endIndex, tagPtr, &search, SEARCH_EITHER_TAGON_TAGOFF);

	    while (true) {
		if (!TkBTreeNextTag(&search)) {
		    return found;
		}
		if (search.tagon) {
		    /* we need end of range */
		    startIndex = search.curIndex;
		    TkBTreeNextTag(&search);
		    assert(search.segPtr); /* search must not fail */
		} else {
		    assert(!found);
		}
		found = true;
		assert(!search.tagon);
		if (!sharedTextPtr) {
		    TextRedrawTag(textPtr, &startIndex, &search.curIndex, affectsDisplayGeometry);
		} else {
		    for (textPtr = sharedTextPtr->peers; textPtr; textPtr = textPtr->next) {
			RedrawTagsInPeer(sharedTextPtr, textPtr, &startIndex, &search.curIndex,
				affectsDisplayGeometry);
		    }
		}
	    }
	} else {
	    const TkBitField *discardTags = NULL;
	    TkTextSegment *segPtr;
	    TkTextIndex index2;

	    if (affectsDisplayGeometry) {
		if (sharedTextPtr) {
		    discardTags = sharedTextPtr->notAffectDisplayTags;
		} else {
		    discardTags = textPtr->sharedTextPtr->notAffectDisplayTags;
		}
	    }
	    if (!(segPtr = TkBTreeFindNextTagged(&startIndex, &endIndex, discardTags))) {
		return false;
	    }
	    index2 = endIndex;

	    while (segPtr) {
		TkTextSegment *endPtr;

		TkTextIndexSetSegment(&startIndex, segPtr);
		endPtr = TkBTreeFindNextUntagged(&startIndex, &endIndex, discardTags);

		if (!endPtr) {
		    endPtr = endMarker;
		}

		TkTextIndexSetSegment(&index2, endPtr);

		if (!sharedTextPtr) {
		    TextRedrawTag(textPtr, &startIndex, &index2, affectsDisplayGeometry);
		} else {
		    for (textPtr = sharedTextPtr->peers; textPtr; textPtr = textPtr->next) {
			RedrawTagsInPeer(sharedTextPtr, textPtr, &startIndex, &index2,
				affectsDisplayGeometry);
		    }
		}
	    }
	}
    } else if (!sharedTextPtr) {
	TextRedrawTag(textPtr, index1Ptr, index2Ptr, affectsDisplayGeometry);
    } else {
	TkTextIndex index1 = *index1Ptr;
	TkTextIndex index2 = *index2Ptr;

	for (textPtr = sharedTextPtr->peers; textPtr; textPtr = textPtr->next) {
	    RedrawTagsInPeer(sharedTextPtr, textPtr, &index1, &index2, affectsDisplayGeometry);
	}
    }

    return true;
}

/*
 *----------------------------------------------------------------------
 *
 * TkTextRelayoutWindow --
 *
 *	This function is called when something has happened that invalidates
 *	the whole layout of characters on the screen, such as a change in a
 *	configuration option for the overall text widget or a change in the
 *	window size. It causes all display information to be recomputed and
 *	the window to be redrawn.
 *
 * Results:
 *	None.
 *
 * Side effects:
 *	All the display information will be recomputed for the window and the
 *	window will be redrawn.
 *
 *----------------------------------------------------------------------
 */

void
TkTextRelayoutWindow(
    TkText *textPtr,		/* Widget record for text widget. */
    int mask)			/* OR'd collection of bits showing what has changed. */
{
    TkSharedText *sharedTextPtr = textPtr->sharedTextPtr;
    TextDInfo *dInfoPtr = textPtr->dInfoPtr;
    XGCValues gcValues;
    GC newGC;
    bool recomputeGeometry;
    bool asyncLineCalculation;
    unsigned firstLineNo;
    unsigned lastLineNo;
    int maxX;

    if ((mask & TK_TEXT_LINE_REDRAW_BOTTOM_LINE) && dInfoPtr->lastDLinePtr) {
	dInfoPtr->lastDLinePtr->flags |= OLD_Y_INVALID;
    }

    /*
     * Schedule the window redisplay. See TkTextChanged for the reason why
     * this has to be done before any calls to FreeDLines.
     */

    DisplayTextWhenIdle(textPtr);
    dInfoPtr->flags |= REDRAW_BORDERS|DINFO_OUT_OF_DATE|REPICK_NEEDED;

    /*
     * (Re-)create the graphics context for drawing the traversal highlight.
     */

    gcValues.graphics_exposures = False;
    newGC = Tk_GetGC(textPtr->tkwin, GCGraphicsExposures, &gcValues);
    if (dInfoPtr->copyGC != NULL) {
	Tk_FreeGC(textPtr->display, dInfoPtr->copyGC);
    }
    dInfoPtr->copyGC = newGC;

    /*
     * (Re-)create the graphics context for drawing the characters "behind" the block cursor.
     */

    if (dInfoPtr->insertFgGC != NULL) {
	Tk_FreeGC(textPtr->display, dInfoPtr->insertFgGC);
	dInfoPtr->insertFgGC = NULL;
    }
    if (textPtr->state == TK_TEXT_STATE_NORMAL
	    && textPtr->blockCursorType
	    && textPtr->showInsertFgColor) {
	gcValues.foreground = textPtr->insertFgColor->pixel;
	dInfoPtr->insertFgGC = Tk_GetGC(textPtr->tkwin, GCForeground, &gcValues);
    }

    maxX = MAX(Tk_Width(textPtr->tkwin) - dInfoPtr->x, dInfoPtr->x + 1);
    firstLineNo = TkBTreeLinesTo(sharedTextPtr->tree, NULL, TkBTreeGetStartLine(textPtr), NULL);
    lastLineNo = TkBTreeLinesTo(sharedTextPtr->tree, NULL, TkBTreeGetLastLine(textPtr), NULL);
    recomputeGeometry = (maxX != dInfoPtr->maxX) || (mask & TK_TEXT_LINE_GEOMETRY);

    /*
     * Throw away all the current display lines, except the visible ones if
     * they will not change.
     */

    if (recomputeGeometry || (mask & TK_TEXT_LINE_REDRAW)) {
	FreeDLines(textPtr, dInfoPtr->dLinePtr, NULL, DLINE_UNLINK_KEEP_BRKS);
    }

    FreeDLines(textPtr, NULL, NULL, DLINE_CACHE);  /* release cached display lines */
    FreeDLines(textPtr, NULL, NULL, DLINE_METRIC); /* release cached lines */
    FreeDLines(textPtr, dInfoPtr->savedDLinePtr, NULL, DLINE_FREE_TEMP);

    /*
     * Recompute some overall things for the layout. Even if the window gets very small,
     * pretend that there's at least one pixel of drawing space in it.
     */

    assert(textPtr->highlightWidth >= 0);
    assert(textPtr->borderWidth >= 0);

    dInfoPtr->x = textPtr->highlightWidth + textPtr->borderWidth + textPtr->padX;
    dInfoPtr->y = textPtr->highlightWidth + textPtr->borderWidth + textPtr->padY;

    dInfoPtr->maxX = MAX(Tk_Width(textPtr->tkwin) - dInfoPtr->x, dInfoPtr->x + 1);

    /*
     * This is the only place where dInfoPtr->maxY is set.
     */

    dInfoPtr->maxY = MAX(Tk_Height(textPtr->tkwin) - dInfoPtr->y, dInfoPtr->y + 1);
    dInfoPtr->topOfEof = dInfoPtr->maxY;

    /*
     * If the upper-left character isn't the first in a line, recompute it.
     * This is necessary because a change in the window's size or options
     * could change the way lines wrap.
     */

    if (!IsStartOfNotMergedLine(&textPtr->topIndex)) {
	TkTextFindDisplayLineStartEnd(textPtr, &textPtr->topIndex, DISP_LINE_START);
    }

    /*
     * Invalidate cached scrollbar positions, so that scrollbars sliders will be udpated.
     */

    dInfoPtr->xScrollFirst = dInfoPtr->xScrollLast = -1;
    dInfoPtr->yScrollFirst = dInfoPtr->yScrollLast = -1;

    /*
     * Invalidate cached cursor chunk.
     */

    dInfoPtr->currChunkPtr = NULL;

    if (mask & TK_TEXT_LINE_GEOMETRY) {
	/* Setup end of line segment. */
	SetupEolSegment(textPtr, dInfoPtr);
	SetupEotSegment(textPtr, dInfoPtr);
    }

    asyncLineCalculation = false;

#if SPEEDUP_MONOSPACED_LINE_HEIGHTS
    if (TestMonospacedLineHeights(textPtr)) {
	TkRangeList *ranges = textPtr->dInfoPtr->lineMetricUpdateRanges;

	if (!TkRangeListIsEmpty(ranges)) {
	    TkBTreeUpdatePixelHeights(textPtr,
		    TkBTreeFindLine(sharedTextPtr->tree, textPtr, TkRangeListLow(ranges)),
		    TkRangeListSpan(ranges), dInfoPtr->lineMetricUpdateEpoch);
	    TkRangeListClear(ranges);
	}
	if (dInfoPtr->lineHeight != textPtr->lineHeight) {
	    TkBTreeUpdatePixelHeights(textPtr, TkBTreeGetStartLine(textPtr), lastLineNo - firstLineNo,
		    dInfoPtr->lineMetricUpdateEpoch);
	    dInfoPtr->lineHeight = textPtr->lineHeight;
	}
    } else
#endif
    if (recomputeGeometry) {
	/*
	 * Set up line metric recalculation.
	 */

	dInfoPtr->lineHeight = 0;
	TkRangeListClear(dInfoPtr->lineMetricUpdateRanges);
	if (lastLineNo > firstLineNo) {
	    dInfoPtr->lineMetricUpdateRanges =
		    TkRangeListAdd(dInfoPtr->lineMetricUpdateRanges, 0, lastLineNo - firstLineNo - 1);
	    dInfoPtr->lineMetricUpdateEpoch += 1;
	    asyncLineCalculation = true;
	}
    } else {
	TkTextIndex index;
	DLine *dlPtr;
	int numLines;

	dInfoPtr->lineHeight = 0;

	/*
	 * We have to handle -startindex, -endIndex.
	 */

	if (lastLineNo == firstLineNo) {
	    FreeDLines(textPtr, dInfoPtr->dLinePtr, NULL, DLINE_UNLINK);
	    TkRangeListClear(dInfoPtr->lineMetricUpdateRanges);
	} else if (dInfoPtr->lastLineNo <= firstLineNo || lastLineNo <= dInfoPtr->firstLineNo) {
	    FreeDLines(textPtr, dInfoPtr->dLinePtr, NULL, DLINE_UNLINK);
	    TkRangeListClear(dInfoPtr->lineMetricUpdateRanges);
	    dInfoPtr->lineMetricUpdateRanges = TkRangeListAdd(
		    dInfoPtr->lineMetricUpdateRanges, 0, lastLineNo - firstLineNo - 1);
	    asyncLineCalculation = true;
	} else {
	    if (firstLineNo < dInfoPtr->firstLineNo) {
		dInfoPtr->lineMetricUpdateRanges = TkRangeListInsert(
			dInfoPtr->lineMetricUpdateRanges, 0, dInfoPtr->firstLineNo - firstLineNo - 1);
		asyncLineCalculation = true;
	    } else if (dInfoPtr->firstLineNo < firstLineNo) {
		TkTextIndexSetupToStartOfText(&index, textPtr, sharedTextPtr->tree);
		dlPtr = FindDLine(textPtr, dInfoPtr->dLinePtr, &index);
		FreeDLines(textPtr, dInfoPtr->dLinePtr, dlPtr, DLINE_UNLINK);
		numLines = firstLineNo - dInfoPtr->firstLineNo;
		TkRangeListDelete(dInfoPtr->lineMetricUpdateRanges, 0, numLines - 1);
	    }
	    if (dInfoPtr->lastLineNo < lastLineNo) {
		dInfoPtr->lineMetricUpdateRanges = TkRangeListAdd(
			dInfoPtr->lineMetricUpdateRanges,
			dInfoPtr->lastLineNo - dInfoPtr->firstLineNo,
			lastLineNo - firstLineNo - 1);
		asyncLineCalculation = true;
	    } else if (lastLineNo < dInfoPtr->lastLineNo) {
		TkTextIndexSetupToEndOfText(&index, textPtr, sharedTextPtr->tree);
		dlPtr = FindDLine(textPtr, dInfoPtr->dLinePtr, &index);
		FreeDLines(textPtr, dlPtr, NULL, DLINE_UNLINK);
		TkRangeListTruncateAtEnd(dInfoPtr->lineMetricUpdateRanges, lastLineNo - firstLineNo - 1);
	    }
	}
    }

    dInfoPtr->firstLineNo = firstLineNo;
    dInfoPtr->lastLineNo = lastLineNo;

    if (asyncLineCalculation) {
	StartAsyncLineCalculation(textPtr);
    }
}

/*
 *----------------------------------------------------------------------
 *
 * TkTextSetYView --
 *
 *	This function is called to specify what lines are to be displayed in a
 *	text widget.
 *
 * Results:
 *	None.
 *
 * Side effects:
 *	The display will (eventually) be updated so that the position given by
 *	"indexPtr" is visible on the screen at the position determined by
 *	"pickPlace".
 *
 *----------------------------------------------------------------------
 */

void
TkTextSetYView(
    TkText *textPtr,		/* Widget record for text widget. */
    TkTextIndex *indexPtr,	/* Position that is to appear somewhere in the view. */
    int pickPlace)		/* 0 means the given index must appear exactly at the top of the
    				 * screen. TK_TEXT_PICKPLACE (-1) means we get to pick where it
				 * appears: minimize screen motion or else display line at center
				 * of screen. TK_TEXT_NOPIXELADJUST (-2) indicates to make the
				 * given index the top line, but if it is already the top line,
				 * don't nudge it up or down by a few pixels just to make sure
				 * it is entirely displayed. Positive numbers indicate the number
				 * of pixels of the index's line which are to be off the top of
				 * the screen. */
{
    TextDInfo *dInfoPtr = textPtr->dInfoPtr;
    DLine *dlPtr;
    int bottomY, close;
    TkTextIndex tmpIndex;
    TkTextLine *linePtr;
    int lineHeight;
    int topLineNo;
    int topByteIndex;
    int32_t overlap;

    if (TkTextIsDeadPeer(textPtr)) {
	textPtr->topIndex = *indexPtr;
	TkTextIndexMakePersistent(&textPtr->topIndex);
	TkTextIndexSetPeer(&textPtr->topIndex, textPtr);
	return;
    }

    /*
     * If the specified position is the extra line at the end of the text,
     * round it back to the last real line.
     */

    linePtr = TkTextIndexGetLine(indexPtr);

    if (linePtr == TkBTreeGetLastLine(textPtr) && TkTextIndexGetByteIndex(indexPtr) == 0) {
	assert(linePtr->prevPtr);
	assert(TkBTreeGetStartLine(textPtr) != linePtr);
	TkTextIndexSetToEndOfLine2(indexPtr, linePtr->prevPtr);
    }

    if (pickPlace == TK_TEXT_NOPIXELADJUST) {
	pickPlace = TkTextIndexIsEqual(&textPtr->topIndex, indexPtr) ? dInfoPtr->topPixelOffset : 0;
    }

    if (pickPlace != TK_TEXT_PICKPLACE) {
	/*
	 * The specified position must go at the top of the screen. Just leave
	 * all the DLine's alone: we may be able to reuse some of the information
	 * that's currently on the screen without redisplaying it all.
	 */

	textPtr->topIndex = *indexPtr;
	TkTextIndexMakePersistent(&textPtr->topIndex);
	TkTextIndexSetPeer(&textPtr->topIndex, textPtr);
        if (!IsStartOfNotMergedLine(indexPtr)) {
            TkTextFindDisplayLineStartEnd(textPtr, &textPtr->topIndex, DISP_LINE_START);
        }
	dInfoPtr->newTopPixelOffset = pickPlace;
	goto scheduleUpdate;
    }

    /*
     * We have to pick where to display the index. First, bring the display
     * information up to date and see if the index will be completely visible
     * in the current screen configuration. If so then there's nothing to do.
     */

    if (dInfoPtr->flags & DINFO_OUT_OF_DATE) {
	UpdateDisplayInfo(textPtr);
    }

    if ((dlPtr = FindDLine(textPtr, dInfoPtr->dLinePtr, indexPtr))) {
	int x, y, width, height;

	if (TkTextIndexCompare(&dlPtr->index, indexPtr) <= 0
		&& GetBbox(textPtr, dlPtr, indexPtr, &x, &y, &width, &height, NULL, NULL)) {
	    assert(TkTextIndexCountBytes(&dlPtr->index, indexPtr) <= dlPtr->byteCount);
	    if (dInfoPtr->y <= y && y + height <= dInfoPtr->maxY - dInfoPtr->y) {
		return; /* this character is fully visible, so we don't need to scroll */
	    }
	    if (dlPtr->height > dInfoPtr->maxY - dInfoPtr->y) {
		/*
		 * This line has more height than the view, so either center the char,
		 * or position at top of view.
		 */
		textPtr->topIndex = *indexPtr;
		TkTextIndexMakePersistent(&textPtr->topIndex);
		dInfoPtr->newTopPixelOffset = MAX(0, y - dlPtr->y - (dInfoPtr->maxY - height)/2);
		goto scheduleUpdate;
	    }
	}
	if (dlPtr->y + dlPtr->height > dInfoPtr->maxY) {
	    /*
	     * Part of the line hangs off the bottom of the screen; pretend
	     * the whole line is off-screen.
	     */
	    dlPtr = NULL;
	} else {
	    if (TkTextIndexCompare(&dlPtr->index, indexPtr) <= 0) {
		if (dInfoPtr->dLinePtr == dlPtr && dInfoPtr->topPixelOffset != 0) {
		    /*
		     * It is on the top line, but that line is hanging off the top
		     * of the screen. Change the top overlap to zero and update.
		     */
		    dInfoPtr->newTopPixelOffset = 0;
		    goto scheduleUpdate;
		}
		return; /* the line is already on screen, with no need to scroll */
	    }
	}
    }

    /*
     * The desired line isn't already on-screen. Figure out what it means to
     * be "close" to the top or bottom of the screen. Close means within 1/3
     * of the screen height or within three lines, whichever is greater.
     *
     * If the line is not close, place it in the center of the window.
     */

    tmpIndex = *indexPtr;
    FindDisplayLineStartEnd(textPtr, &tmpIndex, DISP_LINE_START, DLINE_METRIC);
    lineHeight = CalculateDisplayLineHeight(textPtr, &tmpIndex, NULL);

    if (lineHeight > dInfoPtr->maxY - dInfoPtr->y) {
	int x, y, width, height;
	DisplayInfo info;

	/*
	 * In this case we have either to center the char, or to bring it to
	 * the top position, otherwise it may happen that it will not be visible.
	 */

	FreeDLines(textPtr, dInfoPtr->dLinePtr, NULL, DLINE_UNLINK); /* not needed anymore */
	ComputeDisplayLineInfo(textPtr, indexPtr, &info);
	if (!info.dLinePtr) {
	    tmpIndex = *indexPtr;
	    TkTextIndexBackBytes(textPtr, &tmpIndex, info.byteOffset, &tmpIndex);
	    dlPtr = info.dLinePtr = info.lastDLinePtr = LayoutDLine(&tmpIndex, info.displayLineNo);
	    SaveDisplayLines(textPtr, &info, true);
	}
	GetBbox(textPtr, dlPtr, indexPtr, &x, &y, &width, &height, NULL, NULL);
	dInfoPtr->newTopPixelOffset = MAX(0, y - dlPtr->y - (dInfoPtr->maxY - height)/2);
	textPtr->topIndex = *indexPtr;
	TkTextIndexMakePersistent(&textPtr->topIndex);
    } else {
	/*
	 * It would be better if 'bottomY' were calculated using the actual height
	 * of the given line, not 'textPtr->lineHeight'.
	 */

	bottomY = (dInfoPtr->y + dInfoPtr->maxY + lineHeight)/2;
	close = (dInfoPtr->maxY - dInfoPtr->y)/3;
	if (close < 3*textPtr->lineHeight) {
	    close = 3*textPtr->lineHeight;
	}
	if (dlPtr) {

	    /*
	     * The desired line is above the top of screen. If it is "close" to
	     * the top of the window then make it the top line on the screen.
	     * MeasureUp counts from the bottom of the given index upwards, so we
	     * add an extra half line to be sure we count far enough.
	     */

	    MeasureUp(textPtr, &textPtr->topIndex, close + textPtr->lineHeight/2, &tmpIndex, &overlap);
	    if (TkTextIndexCompare(&tmpIndex, indexPtr) <= 0) {
		textPtr->topIndex = *indexPtr;
		TkTextIndexMakePersistent(&textPtr->topIndex);
		TkTextIndexSetPeer(&textPtr->topIndex, textPtr);
		TkTextFindDisplayLineStartEnd(textPtr, &textPtr->topIndex, DISP_LINE_START);
		dInfoPtr->newTopPixelOffset = 0;
		goto scheduleUpdate;
	    }
	} else {
	    /*
	     * The desired line is below the bottom of the screen. If it is
	     * "close" to the bottom of the screen then position it at the bottom
	     * of the screen.
	     */

	    MeasureUp(textPtr, indexPtr, close + lineHeight - textPtr->lineHeight/2, &tmpIndex,
		    &overlap);
	    if (FindDLine(textPtr, dInfoPtr->dLinePtr, &tmpIndex)) {
		bottomY = dInfoPtr->maxY - dInfoPtr->y;
	    }
	}

	/*
	 * If the window height is smaller than the line height, prefer to make
	 * the top of the line visible.
	 */

	if (dInfoPtr->maxY - dInfoPtr->y < lineHeight) {
	    bottomY = lineHeight;
	}

	/*
	 * Our job now is to arrange the display so that indexPtr appears as low
	 * on the screen as possible but with its bottom no lower than bottomY.
	 * BottomY is the bottom of the window if the desired line is just below
	 * the current screen, otherwise it is a half-line lower than the center
	 * of the window.
	 */

	MeasureUp(textPtr, indexPtr, bottomY, &textPtr->topIndex, &dInfoPtr->newTopPixelOffset);
    }

  scheduleUpdate:
    topLineNo = TkTextIndexGetLineNumber(&textPtr->topIndex, NULL);
    topByteIndex = TkTextIndexGetByteIndex(&textPtr->topIndex);

    if (dInfoPtr->newTopPixelOffset != dInfoPtr->topPixelOffset
	    || dInfoPtr->topLineNo != topLineNo
	    || dInfoPtr->topByteIndex != topByteIndex) {
	DisplayTextWhenIdle(textPtr);
	dInfoPtr->flags |= DINFO_OUT_OF_DATE|REPICK_NEEDED;
	dInfoPtr->topLineNo = topLineNo;
	dInfoPtr->topByteIndex = topByteIndex;
    }
}

/*
 *--------------------------------------------------------------
 *
 * FindDisplayLineOffset --
 *
 *	Given a line pointer to a logical line, and a distance in
 *	pixels, find the byte offset of the corresponding display
 *	line. If only one display line belongs to the given logical
 *	line, then the offset is always zero.
 *
 * Results:
 *	Returns the offset to the display line at specified pixel
 *	position, relative to the given logical line. 'distance'
 *	will be set to the vertical distance in pixels measured
 *	from the top pixel in specified display line (this means,
 *	that all the display lines pixels between the top of the
 *	logical line and the corresponding display line will be
 *	subtracted).
 *
 * Side effects:
 *	None.
 *
 *--------------------------------------------------------------
 */

static const TkTextDispLineEntry *
SearchPixelEntry(
    const TkTextDispLineEntry *first,
    const TkTextDispLineEntry *last,
    unsigned pixels)
{
    assert(first != last);

    if ((last - 1)->pixels < pixels) {
	return last - 1; /* catch a frequent case */
    }

    do {
	const TkTextDispLineEntry *mid = first + (last - first)/2;

	if (mid->pixels <= pixels) {
	    first = mid + 1;
	} else {
	    last = mid;
	}
    } while (first != last);

    return first;
}

static unsigned
FindDisplayLineOffset(
    TkText *textPtr,
    TkTextLine *linePtr,
    int32_t *distance)	/* IN:  distance in pixels to logical line
    			 * OUT: distance in pixels of specified display line. */
{
    const TkTextPixelInfo *pixelInfo = TkBTreeLinePixelInfo(textPtr, linePtr);
    const TkTextDispLineInfo *dispLineInfo = pixelInfo->dispLineInfo;
    const TkTextDispLineEntry *lastEntry;
    const TkTextDispLineEntry *entry;

    assert(distance);
    assert(*distance >= 0);
    assert(linePtr->logicalLine);

    if (!dispLineInfo) {
	return 0;
    }

    lastEntry = dispLineInfo->entry + dispLineInfo->numDispLines;
    entry = SearchPixelEntry(dispLineInfo->entry, lastEntry, *distance);
    assert(entry != lastEntry);
    if (entry == dispLineInfo->entry) {
	return 0;
    }

    *distance -= (entry - 1)->pixels;
    return entry->byteOffset;
}

/*
 *--------------------------------------------------------------
 *
 * MeasureDown --
 *
 *	Given one index, find the index of the first character on the highest
 *	display line that would be displayed no more than "distance" pixels
 *	below the top of the given index.
 *
 * Results:
 *	The srcPtr is manipulated in place to reflect the new position. We
 *	return the number of pixels by which 'distance' overlaps the srcPtr
 *	in 'overlap'. The return valus is 'false' if we are already at top
 *	of view, otherwise the return valus is 'true'.
 *
 * Side effects:
 *	None.
 *
 *--------------------------------------------------------------
 */

static bool
AlreadyAtBottom(
    const TkText *textPtr)
{
    const TextDInfo *dInfoPtr = textPtr->dInfoPtr;
    DLine *dlPtr = dInfoPtr->lastDLinePtr;
    TkTextIndex index;

    if (!dlPtr) {
	return true;
    }
    if (dlPtr->y + dlPtr->height != dInfoPtr->maxY) {
	return false;
    }

    index = dlPtr->index;
    TkTextIndexForwBytes(textPtr, &index, dlPtr->byteCount, &index);
    return TkTextIndexIsEndOfText(&index);
}

static bool
MeasureDown(
    TkText *textPtr,		/* Text widget in which to measure. */
    TkTextIndex *srcPtr,	/* Index of character from which to start measuring. */
    int distance,		/* Vertical distance in pixels measured from the top pixel in
    				 * srcPtr's logical line. */
    int32_t *overlap,		/* The number of pixels by which 'distance' overlaps the srcPtr. */
    bool saveDisplayLines)	/* Save produced display line for re-use in UpdateDisplayInfo? */
{
    const TkTextLine *lastLinePtr;
    TkTextLine *linePtr;
    TkTextIndex index;
    int byteOffset;
    int32_t myOverlap;

    if (AlreadyAtBottom(textPtr)) {
	return false;
    }

    if (!overlap) {
	overlap = &myOverlap;
    }

    linePtr = TkTextIndexGetLine(srcPtr);
    lastLinePtr = TkBTreeGetLastLine(textPtr);

    if (TkRangeListIsEmpty(textPtr->dInfoPtr->lineMetricUpdateRanges)) {
	int pixelHeight;

	/*
	 * No display line metric calculation is pending, this is fine,
	 * now we can use the B-Tree for the measurement.
	 *
	 * Note that TkBTreePixelsTo is measuring up to the logical line.
	 */

	pixelHeight = TkBTreePixelsTo(textPtr, linePtr);
	pixelHeight += GetPixelsTo(textPtr, srcPtr, false, NULL);
	pixelHeight += distance;
	linePtr = TkBTreeFindPixelLine(srcPtr->tree, textPtr, pixelHeight, overlap);

	if (linePtr == lastLinePtr) {
	    TkTextLine *prevLinePtr = TkBTreePrevLine(textPtr, linePtr);
	    if (prevLinePtr) {
		linePtr = prevLinePtr;
	    }
	}

	/*
	 * We have the logical line, and the overlap, now search for the display line.
	 */

	byteOffset = FindDisplayLineOffset(textPtr, linePtr, overlap);
    } else {
	DisplayInfo info;

	/*
	 * Search down line by line until we'e found the bottom line for given distance.
	 */

	linePtr = ComputeDisplayLineInfo(textPtr, srcPtr, &info);
	distance += GetPixelsTo(textPtr, srcPtr, false, &info);
	index = *srcPtr;

	while (true) {
	    ComputeMissingMetric(textPtr, &info, THRESHOLD_PIXEL_DISTANCE, distance);
	    if (saveDisplayLines) {
		SaveDisplayLines(textPtr, &info, true);
	    } else {
		FreeDLines(textPtr, info.dLinePtr, NULL, DLINE_FREE_TEMP);
	    }

	    if (distance < info.pixels) {
		const TkTextDispLineInfo *dispLineInfo = info.pixelInfo->dispLineInfo;

		if (dispLineInfo) {
		    const TkTextDispLineEntry *entry, *last;

		    last = dispLineInfo->entry + dispLineInfo->numDispLines;
		    entry = SearchPixelEntry(dispLineInfo->entry, last, distance);
		    assert(entry < last);
		    byteOffset = entry->byteOffset;
		    if (entry != dispLineInfo->entry) {
			distance -= (entry - 1)->pixels;
		    }
		} else {
		    byteOffset = 0;
		}
		break;
	    }

	    if (TkTextIndexGetLine(&info.index) == lastLinePtr) {
		byteOffset = 0;
		distance = *overlap;
		break;
	    }
	    linePtr = TkTextIndexGetLine(&info.index);
	    if ((distance -= info.pixels) == 0) {
		byteOffset = 0;
		break;
	    }
	    TkTextIndexSetToStartOfLine2(&index, linePtr);
	    linePtr = ComputeDisplayLineInfo(textPtr, &index, &info);
	}

	*overlap = distance;
    }

    assert(linePtr != lastLinePtr);

    TkTextIndexSetToStartOfLine2(srcPtr, linePtr);
    TkTextIndexForwBytes(textPtr, srcPtr, byteOffset, srcPtr);

    return true;
}

/*
 *--------------------------------------------------------------
 *
 * MeasureUp --
 *
 *	Given one index, find the index of the first character on the highest
 *	display line that would be displayed no more than "distance" pixels
 *	above the given index.
 *
 *	If this function is called with distance=0, it simply finds the first
 *	index on the same display line as srcPtr. However, there is a another
 *	function TkTextFindDisplayLineStartEnd designed just for that task
 *	which is probably better to use.
 *
 * Results:
 *	*dstPtr is filled in with the index of the first character on a
 *	display line. The display line is found by measuring up "distance"
 *	pixels above the pixel just below an imaginary display line that
 *	contains srcPtr. If the display line that covers this coordinate
 *	actually extends above the coordinate, then return any excess pixels
 *	in *overlap. The return valus is 'false' if we are already at top
 *	of view, otherwise the return valus is 'false'.
 *
 * Side effects:
 *	None.
 *
 *--------------------------------------------------------------
 */

static bool
AlreadyAtTop(
    const TkText *textPtr)
{
    const TextDInfo *dInfoPtr = textPtr->dInfoPtr;

    if (!dInfoPtr->dLinePtr) {
	return true;
    }
    return dInfoPtr->topPixelOffset == 0 && TkTextIndexIsStartOfText(&dInfoPtr->dLinePtr->index);
}

static bool
MeasureUp(
    TkText *textPtr,		/* Text widget in which to measure. */
    const TkTextIndex *srcPtr,	/* Index of character from which to start measuring. */
    int distance,		/* Vertical distance in pixels measured from the pixel just below
    				 * the lowest one in srcPtr's line. */
    TkTextIndex *dstPtr,	/* Index to fill in with result. */
    int32_t *overlap)		/* Used to store how much of the final index returned was not covered
    				 * by 'distance'. */
{
    TkTextLine *linePtr;
    TkTextLine *startLinePtr;
    unsigned byteOffset;

    assert(overlap);
    assert(dstPtr);

    if (TkTextIndexIsStartOfText(srcPtr) && AlreadyAtTop(textPtr)) {
	return false;
    }

    if (dstPtr != srcPtr) {
	*dstPtr = *srcPtr;
    }
    startLinePtr = TkBTreeGetStartLine(textPtr);
    linePtr = TkTextIndexGetLine(srcPtr);

    if (TestIfLinesUpToDate(srcPtr)) {
	int pixelHeight;

	/*
	 * No display line height calculation is pending (not in required range),
	 * this is fine, now we can use the B-Tree for the measurement.
	 *
	 * Note that TkBTreePixelsTo is measuring up to the logical line.
	 */

	pixelHeight  = TkBTreePixelsTo(textPtr, linePtr);
	pixelHeight += GetPixelsTo(textPtr, srcPtr, true, NULL);
	pixelHeight -= distance;

	if (pixelHeight <= 0) {
	    linePtr = startLinePtr;
	    byteOffset = *overlap = 0;
	} else {
	    linePtr = TkBTreeFindPixelLine(srcPtr->tree, textPtr, pixelHeight, overlap);
	    byteOffset = FindDisplayLineOffset(textPtr, linePtr, overlap);
	}
    } else {
	DisplayInfo info;

	/*
	 * Search up line by line until we have found the start line for given distance.
	 */

	linePtr = ComputeDisplayLineInfo(textPtr, srcPtr, &info);
	SaveDisplayLines(textPtr, &info, false);
	distance -= GetPixelsTo(textPtr, srcPtr, true, &info);

	while (linePtr != startLinePtr && distance > 0) {
	    TkTextIndexSetToLastChar2(dstPtr, linePtr->prevPtr);
	    linePtr = ComputeDisplayLineInfo(textPtr, dstPtr, &info);
	    SaveDisplayLines(textPtr, &info, false);
	    distance -= info.pixels;
	}

	if (distance < 0) {
	    *overlap = -distance;
	    byteOffset = FindDisplayLineOffset(textPtr, linePtr, overlap);
	} else {
	    byteOffset = *overlap = 0;
	}
    }

    TkTextIndexSetToStartOfLine2(dstPtr, linePtr);
    TkTextIndexForwBytes(textPtr, dstPtr, byteOffset, dstPtr);
    return true;
}
/*
 *--------------------------------------------------------------
 *
 * GetBbox --
 *
 *	Given an index, find the bounding box of the screen area occupied by
 *	the entity (character, window, image) at that index.
 *
 * Results:
 *	The byte count inside the chunk is returned if the index is on the screen.
 *	'false' means the index is not on the screen. If the return value is true,
 *	then the bounding box of the part of the index that's visible on the screen
 *	is returned to *xPtr, *yPtr, *widthPtr, and *heightPtr.
 *
 * Side effects:
 *	None.
 *
 *--------------------------------------------------------------
 */

static bool
GetBbox(
    TkText *textPtr,		/* Information about text widget. */
    const DLine *dlPtr,		/* Display line for given index. */
    const TkTextIndex *indexPtr,/* Index whose bounding box is desired. */
    int *xPtr, int *yPtr,	/* Filled with index's upper-left coordinate. */
    int *widthPtr, int *heightPtr,
				/* Filled in with index's dimensions. */
    bool *isLastCharInLine,	/* Last char in display line? Can be NULL. */
    Tcl_UniChar *thisChar)	/* The character at specified position, can be NULL. Will be zero if
    				 * this is not a char chunk. */
{
    TkTextDispChunkSection *sectionPtr;
    TkTextDispChunk *chunkPtr;
    unsigned byteCount;

    assert(xPtr);
    assert(yPtr);
    assert(widthPtr);
    assert(heightPtr);
    assert(dlPtr);
    assert(TkTextIndexCompare(&dlPtr->index, indexPtr) <= 0);

    /*
     * Find the chunk within the display line that contains the desired
     * index. The chunks making the display line are skipped up to but not
     * including the one crossing indexPtr. Skipping is done based on
     * a byteCount offset possibly spanning several logical lines in case
     * they are elided.
     */

    byteCount = TkTextIndexCountBytes(&dlPtr->index, indexPtr);
    sectionPtr = dlPtr->chunkPtr->sectionPtr;

    while (byteCount >= sectionPtr->numBytes) {
	byteCount -= sectionPtr->numBytes;
	if (!(sectionPtr = sectionPtr->nextPtr)) {
	    if (thisChar) { *thisChar = 0; }
	    return false;
	}
    }

    chunkPtr = sectionPtr->chunkPtr;

    while (byteCount >= chunkPtr->numBytes) {
	byteCount -= chunkPtr->numBytes;
	if (!(chunkPtr = chunkPtr->nextPtr)) {
	    if (thisChar) { *thisChar = 0; }
	    return false;
	}
    }

    /*
     * Call a chunk-specific function to find the horizontal range of the
     * character within the chunk, then fill in the vertical range. The
     * x-coordinate returned by bboxProc is a coordinate within a line, not a
     * coordinate on the screen. Translate it to reflect horizontal scrolling.
     */

    chunkPtr->layoutProcs->bboxProc(
	    textPtr, chunkPtr, byteCount,
	    dlPtr->y + dlPtr->spaceAbove,
	    dlPtr->height - dlPtr->spaceAbove - dlPtr->spaceBelow,
	    dlPtr->baseline - dlPtr->spaceAbove,
	    xPtr, yPtr, widthPtr, heightPtr);

    if (isLastCharInLine) {
	*isLastCharInLine = (byteCount == chunkPtr->numBytes - 1 && !chunkPtr->nextPtr);
    }

    if (thisChar) {
	if (IsCharChunk(chunkPtr)) {
	    const TkTextSegment *segPtr = CHAR_CHUNK_GET_SEGMENT(chunkPtr);
	    assert((int) byteCount < segPtr->size);
	    Tcl_UtfToUniChar(segPtr->body.chars + byteCount, thisChar);
	} else {
	    *thisChar = 0;
	}
    }

    return true;
}

/*
 *--------------------------------------------------------------
 *
 * TkTextSeeCmd --
 *
 *	This function is invoked to process the "see" option for the widget
 *	command for text widgets. See the user documentation for details on
 *	what it does.
 *
 *	TODO: the current implementation does not consider that the position
 *	has to be fully visible.
 *
 * Results:
 *	A standard Tcl result.
 *
 * Side effects:
 *	See the user documentation.
 *
 *--------------------------------------------------------------
 */

int
TkTextSeeCmd(
    TkText *textPtr,		/* Information about text widget. */
    Tcl_Interp *interp,		/* Current interpreter. */
    int objc,			/* Number of arguments. */
    Tcl_Obj *const objv[])	/* Argument objects. Someone else has already parsed this command
    				 * enough to know that objv[1] is "see". */
{
    TextDInfo *dInfoPtr = textPtr->dInfoPtr;
    TkTextIndex index;
    int x, y, width, height, oneThird, delta;
    unsigned lineWidth;
    DLine *dlPtr;

    if (objc != 3) {
	Tcl_WrongNumArgs(interp, 2, objv, "index");
	return TCL_ERROR;
    }
    if (!TkTextGetIndexFromObj(interp, textPtr, objv[2], &index)) {
	return TCL_ERROR;
    }
    if (TkTextIsDeadPeer(textPtr)) {
	return TCL_OK;
    }

    /*
     * If the specified position is the extra line at the end of the text,
     * round it back to the last real line.
     */

    if (TkTextIndexGetLine(&index) == TkBTreeGetLastLine(textPtr)) {
	TkTextIndexSetToLastChar2(&index, TkTextIndexGetLine(&index)->prevPtr);
    }

    /*
     * First get the desired position into the vertical range of the window.
     */

    TkTextSetYView(textPtr, &index, TK_TEXT_PICKPLACE);

    /*
     * Now make sure that the character is in view horizontally.
     */

    if (dInfoPtr->flags & DINFO_OUT_OF_DATE) {
	UpdateDisplayInfo(textPtr);
    }

    assert(dInfoPtr->maxX >= dInfoPtr->x);
    lineWidth = dInfoPtr->maxX - dInfoPtr->x;

    if (dInfoPtr->maxLength < lineWidth) {
	return TCL_OK;
    }

    /*
     * Take into account that the desired index is past the visible text.
     * It's also possible that the widget is not yet mapped.
     */

    if (!(dlPtr = FindDLine(textPtr, dInfoPtr->dLinePtr, &index))
	    || TkTextIndexCompare(&dInfoPtr->dLinePtr->index, &index) > 0) {
	return TCL_OK;
    }

    if (GetBbox(textPtr, dlPtr, &index, &x, &y, &width, &height, NULL, NULL)) {
        delta = x - dInfoPtr->curXPixelOffset;
        oneThird = lineWidth/3;
        if (delta < 0) {
            if (delta < -oneThird) {
                dInfoPtr->newXPixelOffset = x - lineWidth/2;
            } else {
                dInfoPtr->newXPixelOffset += delta;
            }
        } else {
            delta -= lineWidth - width;
            if (delta <= 0) {
                return TCL_OK;
            }
            if (delta > oneThird) {
                dInfoPtr->newXPixelOffset = x - lineWidth/2;
            } else {
                dInfoPtr->newXPixelOffset += delta;
            }
        }
    }

    dInfoPtr->flags |= DINFO_OUT_OF_DATE;
    DisplayTextWhenIdle(textPtr);
    return TCL_OK;
}

/*
 *--------------------------------------------------------------
 *
 * TkTextXviewCmd --
 *
 *	This function is invoked to process the "xview" option for the widget
 *	command for text widgets. See the user documentation for details on
 *	what it does.
 *
 * Results:
 *	A standard Tcl result.
 *
 * Side effects:
 *	See the user documentation.
 *
 *--------------------------------------------------------------
 */

int
TkTextXviewCmd(
    TkText *textPtr,		/* Information about text widget. */
    Tcl_Interp *interp,		/* Current interpreter. */
    int objc,			/* Number of arguments. */
    Tcl_Obj *const objv[])	/* Argument objects. Someone else has already parsed this command
    				 * enough to know that objv[1] is "xview". */
{
    TextDInfo *dInfoPtr = textPtr->dInfoPtr;
    int count;
    double fraction;

    if (dInfoPtr->flags & DINFO_OUT_OF_DATE) {
	UpdateDisplayInfo(textPtr);
    }

    if (objc == 2) {
	GetXView(interp, textPtr, false);
	return TCL_OK;
    }

    switch (TextGetScrollInfoObj(interp, textPtr, objc, objv, &fraction, &count)) {
    case SCROLL_ERROR:
	return TCL_ERROR;
    case SCROLL_MOVETO:
	dInfoPtr->newXPixelOffset = (int) (MIN(1.0, MAX(0.0, fraction))*dInfoPtr->maxLength + 0.5);
	break;
    case SCROLL_PAGES: {
	int pixelsPerPage;

	pixelsPerPage = dInfoPtr->maxX - dInfoPtr->x - 2*textPtr->charWidth;
	dInfoPtr->newXPixelOffset += count*MAX(1, pixelsPerPage);
	break;
    }
    case SCROLL_UNITS:
	dInfoPtr->newXPixelOffset += count*textPtr->charWidth;
	break;
    case SCROLL_PIXELS:
	dInfoPtr->newXPixelOffset += count;
	break;
    }

    dInfoPtr->flags |= DINFO_OUT_OF_DATE;
    DisplayTextWhenIdle(textPtr);
    return TCL_OK;
}

/*
 *----------------------------------------------------------------------
 *
 * YScrollByPixels --
 *
 *	This function is called to scroll a text widget up or down by a given
 *	number of pixels.
 *
 * Results:
 *	None.
 *
 * Side effects:
 *	The view in textPtr's window changes to reflect the value of "offset".
 *
 *----------------------------------------------------------------------
 */

static void
YScrollByPixels(
    TkText *textPtr,	/* Widget to scroll. */
    int offset)		/* Amount by which to scroll, in pixels. Positive means that
    			 * information later in text becomes visible, negative means
			 * that information earlier in the text becomes visible. */
{
    TextDInfo *dInfoPtr = textPtr->dInfoPtr;

    if (offset < 0) {
	/*
	 * Now we want to measure up this number of pixels from the top of the
	 * screen. But the top line may not be totally visible.
	 */

	offset -= CalculateDisplayLineHeight(textPtr, &textPtr->topIndex, NULL);
	offset += dInfoPtr->topPixelOffset;

	if (!MeasureUp(textPtr, &textPtr->topIndex, -offset,
		&textPtr->topIndex, &dInfoPtr->newTopPixelOffset)) {
	    return; /* already at top, we cannot scroll */
	}
    } else if (offset > 0) {
	/*
	 * Scrolling down by pixels. Layout lines starting at the top index
	 * and count through the desired vertical distance.
	 */

	offset += dInfoPtr->topPixelOffset;
	if (!MeasureDown(textPtr, &textPtr->topIndex, offset, &dInfoPtr->newTopPixelOffset, true)) {
	    return; /* already at end, we cannot scroll */
	}
	TkTextIndexToByteIndex(&textPtr->topIndex);
    } else {
	/*
	 * offset = 0, so no scrolling required.
	 */
	return;
    }

    assert(dInfoPtr->newTopPixelOffset < CalculateDisplayLineHeight(textPtr, &textPtr->topIndex, NULL));

    DisplayTextWhenIdle(textPtr);
    dInfoPtr->flags |= DINFO_OUT_OF_DATE|REPICK_NEEDED;
}

/*
 *----------------------------------------------------------------------
 *
 * YScrollByLines --
 *
 *	This function is called to scroll a text widget up or down by a given
 *	number of lines.
 *
 * Results:
 *	None.
 *
 * Side effects:
 *	The view in textPtr's window changes to reflect the value of "offset".
 *
 *----------------------------------------------------------------------
 */

static bool
ScrollUp(
    TkText *textPtr,	/* Widget to scroll. */
    unsigned offset)	/* Amount by which to scroll, in display lines. */
{
    TkTextLine *linePtr;
    unsigned byteOffset;
    DisplayInfo info;
    bool upToDate;

    assert(offset > 0);

    /*
     * Scrolling up, to show earlier information in the text.
     */

    if (AlreadyAtTop(textPtr)) {
	return false;
    }

    if (TkTextIndexIsStartOfText(&textPtr->dInfoPtr->dLinePtr->index)) {
	textPtr->dInfoPtr->newTopPixelOffset = 0;
	return true;
    }

    upToDate = TestIfLinesUpToDate(&textPtr->topIndex);
    linePtr = ComputeDisplayLineInfo(textPtr, &textPtr->topIndex, &info);

    if (upToDate) {
	const TkTextDispLineInfo *dispLineInfo;

	assert(!info.dLinePtr);

	/*
	 * The display line information is complete for the required range, so
	 * use it for finding the requested display line.
	 */

	linePtr = TkBTreePrevDisplayLine(textPtr, linePtr, &info.displayLineNo, offset);
	dispLineInfo = TkBTreeLinePixelInfo(textPtr, linePtr)->dispLineInfo;
	byteOffset = dispLineInfo ? dispLineInfo->entry[info.displayLineNo].byteOffset : 0;
    } else {
	TkTextLine *firstLinePtr;
	TkTextIndex index;

	/*
	 * The display line information is incomplete, so we do a search line by line.
	 * The computed display lines will be saved for displaying.
	 */

	firstLinePtr = TkBTreeGetStartLine(textPtr);
	index = textPtr->topIndex;
	SaveDisplayLines(textPtr, &info, false);
	info.numDispLines = info.displayLineNo + 1;

	while (true) {
	    if (info.numDispLines > offset) {
		byteOffset = (info.entry - offset)->byteOffset;
		break;
	    }
	    offset -= info.numDispLines;
	    if (linePtr == firstLinePtr) {
		byteOffset = 0;
		break;
	    }
	    TkTextIndexSetToLastChar2(&index, linePtr->prevPtr);
	    linePtr = ComputeDisplayLineInfo(textPtr, &index, &info);
	    SaveDisplayLines(textPtr, &info, false);
	    assert(!TkBTreeLinePixelInfo(textPtr, linePtr)->dispLineInfo
		    || info.entry == TkBTreeLinePixelInfo(textPtr, linePtr)->dispLineInfo->entry +
			    info.numDispLines - 1);
	}
    }

    TkTextIndexSetToStartOfLine2(&textPtr->topIndex, linePtr);
    TkTextIndexForwBytes(textPtr, &textPtr->topIndex, byteOffset, &textPtr->topIndex);

    return true;
}

static bool
ScrollDown(
    TkText *textPtr,	/* Widget to scroll. */
    unsigned offset)	/* Amount by which to scroll, in display lines. */
{
    TkTextLine *linePtr;
    unsigned byteOffset;
    DisplayInfo info;
    bool upToDate;

    assert(offset > 0);

    /*
     * Scrolling down, to show later information in the text.
     */

    if (AlreadyAtBottom(textPtr)) {
	return false;
    }

    upToDate = TkRangeListIsEmpty(textPtr->dInfoPtr->lineMetricUpdateRanges);
    linePtr = ComputeDisplayLineInfo(textPtr, &textPtr->topIndex, &info);

    if (upToDate) {
	const TkTextDispLineInfo *dispLineInfo;

	assert(!info.dLinePtr);

	/*
	 * The display line information is complete for the required range, so
	 * use it for finding the requested display line.
	 */

	linePtr = TkBTreeNextDisplayLine(textPtr, linePtr, &info.displayLineNo, offset);
	dispLineInfo = TkBTreeLinePixelInfo(textPtr, linePtr)->dispLineInfo;
	byteOffset = dispLineInfo ? dispLineInfo->entry[info.displayLineNo].byteOffset : 0;
    } else {
	TkTextLine *lastLinePtr;

	/*
	 * The display line information is incomplete, so we do a search line by line.
	 * The computed display lines will be saved for displaying.
	 */

	lastLinePtr = TkBTreeGetLastLine(textPtr);
	ComputeMissingMetric(textPtr, &info, THRESHOLD_LINE_OFFSET, offset);
	SaveDisplayLines(textPtr, &info, true);
	info.numDispLines -= info.displayLineNo;

	while (true) {
	    if (info.numDispLines == offset) {
		byteOffset = 0;
		linePtr = linePtr->nextPtr;
		break;
	    }
	    if (info.numDispLines > offset) {
		byteOffset = (info.entry + offset)->byteOffset;
		break;
	    }
	    offset -= info.numDispLines;
	    if (TkTextIndexGetLine(&info.index) == lastLinePtr) {
		byteOffset = (info.entry + info.numDispLines - 1)->byteOffset;
		break;
	    }
	    linePtr = ComputeDisplayLineInfo(textPtr, &info.index, &info);
	    ComputeMissingMetric(textPtr, &info, THRESHOLD_LINE_OFFSET, offset);
	    SaveDisplayLines(textPtr, &info, true);
	}
    }

    TkTextIndexSetToStartOfLine2(&textPtr->topIndex, linePtr);
    TkTextIndexForwBytes(textPtr, &textPtr->topIndex, byteOffset, &textPtr->topIndex);
    return true;
}

static void
YScrollByLines(
    TkText *textPtr,	/* Widget to scroll. */
    int offset)		/* Amount by which to scroll, in display lines. Positive means
    			 * that information later in text becomes visible, negative
			 * means that information earlier in the text becomes visible. */
{
    assert(textPtr);

    if (offset < 0) {
	if (!ScrollUp(textPtr, -offset)) {
	    return;
	}
    } else if (offset > 0) {
	if (!ScrollDown(textPtr, offset)) {
	    return;
	}
    } else {
	return;
    }

    DisplayTextWhenIdle(textPtr);
    textPtr->dInfoPtr->flags |= DINFO_OUT_OF_DATE|REPICK_NEEDED;
}

/*
 *--------------------------------------------------------------
 *
 * TkTextYviewCmd --
 *
 *	This function is invoked to process the "yview" option for the widget
 *	command for text widgets. See the user documentation for details on
 *	what it does.
 *
 * Results:
 *	A standard Tcl result.
 *
 * Side effects:
 *	See the user documentation.
 *
 *--------------------------------------------------------------
 */

static int
MakePixelIndex(
    TkText *textPtr,		/* The text widget. */
    unsigned pixelIndex,	/* Pixel-index of desired line (0 means first pixel of first
    				 * line of text). */
    TkTextIndex *indexPtr)	/* Structure to fill in. */
{
    TkTextLine *linePtr;
    TkTextLine *lastLinePtr;
    int32_t pixelOffset;

    assert(!TkTextIsDeadPeer(textPtr));

    TkTextIndexClear(indexPtr, textPtr);
    linePtr = TkBTreeFindPixelLine(textPtr->sharedTextPtr->tree, textPtr, pixelIndex, &pixelOffset);
    lastLinePtr = TkBTreeGetLastLine(textPtr);

    if (linePtr != lastLinePtr) {
	int byteOffset = FindDisplayLineOffset(textPtr, linePtr, &pixelOffset);
	TkTextIndexSetByteIndex2(indexPtr, linePtr, byteOffset);
    } else {
	assert(lastLinePtr->prevPtr); /* MakePixelIndex will not be called if peer is empty */
	assert(linePtr->prevPtr);
	linePtr = TkBTreeGetLogicalLine(textPtr->sharedTextPtr, textPtr, linePtr->prevPtr);
	TkTextIndexSetToLastChar2(indexPtr, linePtr);
	FindDisplayLineStartEnd(textPtr, indexPtr, DISP_LINE_START, DLINE_CACHE);
	pixelOffset = CalculateDisplayLineHeight(textPtr, indexPtr, NULL) - 1;
    }

    return MAX(0, pixelOffset);
}

static void
Repick(
    ClientData clientData)	/* Information about widget. */
{
    TkText *textPtr = (TkText *) clientData;

    if (!TkTextDecrRefCountAndTestIfDestroyed(textPtr)) {
	textPtr->dInfoPtr->flags &= ~REPICK_NEEDED;
	textPtr->dInfoPtr->currChunkPtr = NULL;
	textPtr->dInfoPtr->repickTimer = NULL;
	textPtr->dontRepick = false;
	TkTextPickCurrent(textPtr, &textPtr->pickEvent);
    }
}

static void
DelayRepick(
    TkText *textPtr)
{
    assert(textPtr->dInfoPtr->flags & REPICK_NEEDED);

    if (textPtr->responsiveness > 0) {
	TextDInfo *dInfoPtr = textPtr->dInfoPtr;

	if (dInfoPtr->repickTimer) {
	    Tcl_DeleteTimerHandler(dInfoPtr->repickTimer);
	} else {
	    textPtr->refCount += 1;
	}
	textPtr->dontRepick = true;
	dInfoPtr->flags &= ~REPICK_NEEDED;
	dInfoPtr->repickTimer = Tcl_CreateTimerHandler(textPtr->responsiveness, Repick, textPtr);
    }
}

int
TkTextYviewCmd(
    TkText *textPtr,		/* Information about text widget. */
    Tcl_Interp *interp,		/* Current interpreter. */
    int objc,			/* Number of arguments. */
    Tcl_Obj *const objv[])	/* Argument objects. Someone else has already parsed this command
    				 * enough to know that objv[1] is "yview". */
{
    TextDInfo *dInfoPtr = textPtr->dInfoPtr;
    int pickPlace;
    int pixels, count;
    TkSizeT switchLength;
    double fraction;
    TkTextIndex index;

    if (dInfoPtr->flags & DINFO_OUT_OF_DATE) {
	UpdateDisplayInfo(textPtr);
    }

    if (objc == 2) {
	GetYView(interp, textPtr, false);
	return TCL_OK;
    }

    /*
     * Next, handle the old syntax: "pathName yview ?-pickplace? where"
     */

    pickPlace = 0;
    if (Tcl_GetString(objv[2])[0] == '-') {
	const char *switchStr =
		TkGetStringFromObj(objv[2], &switchLength);

	if (switchLength >= 2 && strncmp(switchStr, "-pickplace", switchLength) == 0) {
	    pickPlace = 1;
	    if (objc != 4) {
		Tcl_WrongNumArgs(interp, 3, objv, "lineNum|index");
		return TCL_ERROR;
	    }
	}
    }

    if (objc == 3 || pickPlace) {
	int lineNum;

	if (Tcl_GetIntFromObj(interp, objv[2 + pickPlace], &lineNum) == TCL_OK) {
	    TkTextMakeByteIndex(textPtr->sharedTextPtr->tree, textPtr, lineNum, 0, &index);
	    TkTextSetYView(textPtr, &index, 0);
	} else {
	    /*
	     * The argument must be a regular text index.
	     */

	    Tcl_ResetResult(interp);
	    if (!TkTextGetIndexFromObj(interp, textPtr, objv[2 + pickPlace], &index)) {
		return TCL_ERROR;
	    }
	    TkTextSetYView(textPtr, &index, pickPlace ? TK_TEXT_PICKPLACE : 0);
	}
    } else {
	/*
	 * New syntax: dispatch based on objv[2].
	 */

	switch (TextGetScrollInfoObj(interp, textPtr, objc, objv, &fraction, &count)) {
	case SCROLL_ERROR:
	    return TCL_ERROR;
	case SCROLL_MOVETO: {
	    int numPixels = TkBTreeNumPixels(textPtr);
	    int topMostPixel;

	    if (numPixels == 0 || TkTextIsDeadPeer(textPtr)) {
		/*
		 * If the window is totally empty no scrolling is needed, and the
		 * MakePixelIndex call below will fail.
		 */
		break;
	    }
	    if (fraction > 1.0) {
		fraction = 1.0;
	    } else if (fraction < 0.0) {
		fraction = 0.0;
	    }

	    /*
	     * Calculate the pixel count for the new topmost pixel in the topmost
	     * line of the window. Note that the interpretation of 'fraction' is
	     * that it counts from 0 (top pixel in buffer) to 1.0 (one pixel past
	     * the last pixel in buffer).
	     */

	    topMostPixel = MAX(0, MIN((int) (fraction*numPixels + 0.5), numPixels - 1));

	    /*
	     * This function returns the number of pixels by which the given line
	     * should overlap the top of the visible screen.
	     *
	     * This is then used to provide smooth scrolling.
	     */

	    pixels = MakePixelIndex(textPtr, topMostPixel, &index);
	    TkTextSetYView(textPtr, &index, pixels);
	    break;
	}
	case SCROLL_PAGES: {
	    /*
	     * Scroll up or down by screenfuls. Actually, use the window height
	     * minus two lines, so that there's some overlap between adjacent
	     * pages.
	     */

	    int height = dInfoPtr->maxY - dInfoPtr->y;

	    if (textPtr->lineHeight*4 >= height) {
		/*
		 * A single line is more than a quarter of the display. We choose
		 * to scroll by 3/4 of the height instead.
		 */

		pixels = 3*height/4;
		if (pixels < textPtr->lineHeight) {
		    /*
		     * But, if 3/4 of the height is actually less than a single
		     * typical character height, then scroll by the minimum of the
		     * linespace or the total height.
		     */

		    if (textPtr->lineHeight < height) {
			pixels = textPtr->lineHeight;
		    } else {
			pixels = height;
		    }
		}
		pixels *= count;
	    } else {
		pixels = (height - 2*textPtr->lineHeight)*count;
	    }
	    YScrollByPixels(textPtr, pixels);
	    break;
	}
	case SCROLL_PIXELS:
	    YScrollByPixels(textPtr, count);
	    break;
	case SCROLL_UNITS:
	    YScrollByLines(textPtr, count);
	    break;
	}
    }

    if (dInfoPtr->flags & REPICK_NEEDED) {
	DelayRepick(textPtr);
    }
    return TCL_OK;
}

/*
 *--------------------------------------------------------------
 *
 * TkTextScanCmd --
 *
 *	This function is invoked to process the "scan" option for the widget
 *	command for text widgets. See the user documentation for details on
 *	what it does.
 *
 * Results:
 *	A standard Tcl result.
 *
 * Side effects:
 *	See the user documentation.
 *
 *--------------------------------------------------------------
 */

int
TkTextScanCmd(
    TkText *textPtr,		/* Information about text widget. */
    Tcl_Interp *interp,		/* Current interpreter. */
    int objc,			/* Number of arguments. */
    Tcl_Obj *const objv[])	/* Argument objects. Someone else has already parsed this command
    				 * enough to know that objv[1] is "scan". */
{
    TextDInfo *dInfoPtr = textPtr->dInfoPtr;
    TkTextIndex index;
    int c, x, y, totalScroll, gain=10;
    size_t length;

    if (objc != 5 && objc != 6) {
	Tcl_WrongNumArgs(interp, 2, objv, "mark x y");
	Tcl_AppendResult(interp, " or \"", Tcl_GetString(objv[0]), " scan dragto x y ?gain?\"", NULL);
	/*
	 * Ought to be: Tcl_WrongNumArgs(interp, 2, objc, "dragto x y ?gain?");
	 */
	return TCL_ERROR;
    }
    if (Tcl_GetIntFromObj(interp, objv[3], &x) != TCL_OK) {
	return TCL_ERROR;
    }
    if (Tcl_GetIntFromObj(interp, objv[4], &y) != TCL_OK) {
	return TCL_ERROR;
    }
    if (objc == 6 && Tcl_GetIntFromObj(interp, objv[5], &gain) != TCL_OK) {
	return TCL_ERROR;
    }
    c = Tcl_GetString(objv[2])[0];
    length = strlen(Tcl_GetString(objv[2]));
    if (c == 'd' && strncmp(Tcl_GetString(objv[2]), "dragto", length) == 0) {
	int newX, maxX;

	/*
	 * Amplify the difference between the current position and the mark
	 * position to compute how much the view should shift, then update the
	 * mark position to correspond to the new view. If we run off the edge
	 * of the text, reset the mark point so that the current position
	 * continues to correspond to the edge of the window. This means that
	 * the picture will start dragging as soon as the mouse reverses
	 * direction (without this reset, might have to slide mouse a long
	 * ways back before the picture starts moving again).
	 */

	newX = dInfoPtr->scanMarkXPixel + gain*(dInfoPtr->scanMarkX - x);
	maxX = 1 + dInfoPtr->maxLength - (dInfoPtr->maxX - dInfoPtr->x);
	if (newX < 0) {
	    newX = 0;
	    dInfoPtr->scanMarkXPixel = 0;
	    dInfoPtr->scanMarkX = x;
	} else if (newX > maxX) {
	    newX = maxX;
	    dInfoPtr->scanMarkXPixel = maxX;
	    dInfoPtr->scanMarkX = x;
	}
	dInfoPtr->newXPixelOffset = newX;

	totalScroll = gain*(dInfoPtr->scanMarkY - y);
	if (totalScroll != dInfoPtr->scanTotalYScroll) {
	    index = textPtr->topIndex;
	    YScrollByPixels(textPtr, totalScroll - dInfoPtr->scanTotalYScroll);
	    dInfoPtr->scanTotalYScroll = totalScroll;
	    if (TkTextIndexIsEqual(&index, &textPtr->topIndex)) {
		dInfoPtr->scanTotalYScroll = 0;
		dInfoPtr->scanMarkY = y;
	    }
	}
	dInfoPtr->flags |= DINFO_OUT_OF_DATE;
	DisplayTextWhenIdle(textPtr);
    } else if (c == 'm' && strncmp(Tcl_GetString(objv[2]), "mark", length) == 0) {
	dInfoPtr->scanMarkXPixel = dInfoPtr->newXPixelOffset;
	dInfoPtr->scanMarkX = x;
	dInfoPtr->scanTotalYScroll = 0;
	dInfoPtr->scanMarkY = y;
    } else {
	Tcl_SetObjResult(interp, Tcl_ObjPrintf(
		"bad scan option \"%s\": must be mark or dragto", Tcl_GetString(objv[2])));
	Tcl_SetErrorCode(interp, "TCL", "LOOKUP", "INDEX", "scan option", Tcl_GetString(objv[2]), NULL);
	return TCL_ERROR;
    }
    return TCL_OK;
}

/*
 *----------------------------------------------------------------------
 *
 * GetXView --
 *
 *	This function computes the fractions that indicate what's visible in a
 *	text window and, optionally, evaluates a Tcl script to report them to
 *	the text's associated scrollbar.
 *
 * Results:
 *	If report is zero, then the interp's result is filled in with two real
 *	numbers separated by a space, giving the position of the left and
 *	right edges of the window as fractions from 0 to 1, where 0 means the
 *	left edge of the text and 1 means the right edge. If report is
 *	non-zero, then the interp's result isn't modified directly, but
 *	instead a script is evaluated in interp to report the new horizontal
 *	scroll position to the scrollbar (if the scroll position hasn't
 *	changed then no script is invoked).
 *
 * Side effects:
 *	None.
 *
 *----------------------------------------------------------------------
 */

static void
GetXView(
    Tcl_Interp *interp,		/* If "report" is FALSE, string describing visible range gets stored
    				 * in the interp's result. */
    TkText *textPtr,		/* Information about text widget. */
    bool report)		/* 'true' means report info to scrollbar if it has changed. */
{
    TextDInfo *dInfoPtr = textPtr->dInfoPtr;
    double first, last;
    int xMin, xMax;
    int code;
    Tcl_Obj *listObj;

    if (dInfoPtr->maxLength > 0) {
	first = ((double) dInfoPtr->curXPixelOffset)/dInfoPtr->maxLength;
	last = ((double) (dInfoPtr->curXPixelOffset + dInfoPtr->maxX - dInfoPtr->x))/dInfoPtr->maxLength;
	if (last > 1.0) {
	    last = 1.0;
	}
	xMin = dInfoPtr->curXPixelOffset;
	xMax = xMin + dInfoPtr->maxX - dInfoPtr->x;
    } else {
	first = 0.0;
	last = 1.0;
	xMin = xMax = dInfoPtr->curXPixelOffset;
    }
    if (!report) {
	listObj = Tcl_NewObj();
	Tcl_ListObjAppendElement(interp, listObj, Tcl_NewDoubleObj(first));
	Tcl_ListObjAppendElement(interp, listObj, Tcl_NewDoubleObj(last));
	Tcl_SetObjResult(interp, listObj);
	return;
    }
    if (FP_EQUAL_SCALE(first, dInfoPtr->xScrollFirst, dInfoPtr->maxLength) &&
	    FP_EQUAL_SCALE(last, dInfoPtr->xScrollLast, dInfoPtr->maxLength)) {
	return;
    }

    dInfoPtr->xScrollFirst = first;
    dInfoPtr->xScrollLast = last;
    dInfoPtr->curPixelPos.xFirst = xMin;
    dInfoPtr->curPixelPos.xLast = xMax;

    if (textPtr->xScrollCmd) {
	char buf1[TCL_DOUBLE_SPACE + 1];
	char buf2[TCL_DOUBLE_SPACE + 1];
	Tcl_DString buf;

	buf1[0] = ' ';
	buf2[0] = ' ';
	Tcl_PrintDouble(NULL, first, buf1 + 1);
	Tcl_PrintDouble(NULL, last, buf2 + 1);
	Tcl_DStringInit(&buf);
	Tcl_DStringAppend(&buf, textPtr->xScrollCmd, -1);
	Tcl_DStringAppend(&buf, buf1, -1);
	Tcl_DStringAppend(&buf, buf2, -1);
	code = Tcl_EvalEx(interp, Tcl_DStringValue(&buf), -1, 0);
	Tcl_DStringFree(&buf);
	if (code != TCL_OK) {
	    Tcl_AddErrorInfo(interp,
		    "\n    (horizontal scrolling command executed by text)");
	    Tcl_BackgroundException(interp, code);
	}
    }
}

/*
 *----------------------------------------------------------------------
 *
 * GetYPixelCount --
 *
 *	How many pixels are there between the absolute top of the widget and
 *	the top of the given DLine.
 *
 *	While this function will work for any valid DLine, it is only ever
 *	called when dlPtr is the first display line in the widget (by
 *	'GetYView'). This means that usually this function is a very quick
 *	calculation, since it can use the pre-calculated linked-list of DLines
 *	for height information.
 *
 *	The only situation where this breaks down is if dlPtr's logical line
 *	wraps enough times to fill the text widget's current view - in this
 *	case we won't have enough dlPtrs in the linked list to be able to
 *	subtract off what we want.
 *
 * Results:
 *	The number of pixels.
 *
 *	This value has a valid range between '0' (the very top of the widget)
 *	and the number of pixels in the total widget minus the pixel-height of
 *	the last line.
 *
 * Side effects:
 *	None.
 *
 *----------------------------------------------------------------------
 */

static unsigned
GetYPixelCount(
    TkText *textPtr,	/* Information about text widget. */
    DLine *dlPtr)	/* Information about the layout of a given index. */
{
    TkTextLine *linePtr;
    DisplayInfo info;

    linePtr = ComputeDisplayLineInfo(textPtr, &dlPtr->index, &info);
    FreeDLines(textPtr, info.dLinePtr, NULL, DLINE_FREE_TEMP);
    return TkBTreePixelsTo(textPtr, linePtr) + info.entry->pixels - info.entry->height;
}

/*
 *----------------------------------------------------------------------
 *
 * GetYView --
 *
 *	This function computes the fractions that indicate what's visible in a
 *	text window and, optionally, evaluates a Tcl script to report them to
 *	the text's associated scrollbar.
 *
 * Results:
 *	If report is zero, then the interp's result is filled in with two real
 *	numbers separated by a space, giving the position of the top and
 *	bottom of the window as fractions from 0 to 1, where 0 means the
 *	beginning of the text and 1 means the end. If report is non-zero, then
 *	the interp's result isn't modified directly, but a script is evaluated
 *	in interp to report the new scroll position to the scrollbar (if the
 *	scroll position hasn't changed then no script is invoked).
 *
 * Side effects:
 *	None.
 *
 *----------------------------------------------------------------------
 */

static void
GetYView(
    Tcl_Interp *interp,		/* If "report" is 'false', string describing visible range gets
    				 * stored in the interp's result. */
    TkText *textPtr,		/* Information about text widget. */
    bool report)		/* 'true' means report info to scrollbar if it has changed. */
{
    TextDInfo *dInfoPtr = textPtr->dInfoPtr;
    double first, last;
    DLine *dlPtr;
    int totalPixels, code, count;
    int yMin, yMax;
    Tcl_Obj *listObj;

    dlPtr = dInfoPtr->dLinePtr;

    if (!dlPtr) {
	return;
    }

    totalPixels = TkBTreeNumPixels(textPtr);

    if (totalPixels == 0) {
	first = 0.0;
	last = 1.0;
	yMin = yMax = dInfoPtr->topPixelOffset;
    } else {
	/*
	 * Get the pixel count for the first visible pixel of the first
	 * visible line. If the first visible line is only partially visible,
	 * then we use 'topPixelOffset' to get the difference.
	 */

	count = yMin = GetYPixelCount(textPtr, dlPtr);
	first = (count + dInfoPtr->topPixelOffset) / (double) totalPixels;

	/*
	 * Add on the total number of visible pixels to get the count to one
	 * pixel _past_ the last visible pixel. This is how the 'yview'
	 * command is documented, and also explains why we are dividing by
	 * 'totalPixels' and not 'totalPixels-1'.
	 */

	while (dlPtr) {
	    int extra;

	    count += dlPtr->height;
	    extra = dlPtr->y + dlPtr->height - dInfoPtr->maxY;
	    if (extra > 0) {
		/*
		 * This much of the last line is not visible, so don't count
		 * these pixels. Since we've reached the bottom of the window,
		 * we break out of the loop.
		 */

		count -= extra;
		break;
	    }
	    dlPtr = dlPtr->nextPtr;
	}

	if (count > totalPixels) {
	    /*
	     * It can be possible, if we do not update each line's pixelHeight
	     * cache when we lay out individual DLines that the count
	     * generated here is more up-to-date than that maintained by the
	     * BTree. In such a case, the best we can do here is to fix up
	     * 'count' and continue, which might result in small, temporary
	     * perturbations to the size of the scrollbar. This is basically
	     * harmless, but in a perfect world we would not have this
	     * problem.
	     *
	     * For debugging purposes, if anyone wishes to improve the text
	     * widget further, the following 'panic' can be activated. In
	     * principle it should be possible to ensure the BTree is always
	     * at least as up to date as the display, so in the future we
	     * might be able to leave the 'panic' in permanently when we
	     * believe we have resolved the cache synchronisation issue.
	     *
	     * However, to achieve that goal would, I think, require a fairly
	     * substantial refactorisation of the code in this file so that
	     * there is much more obvious and explicit coordination between
	     * calls to LayoutDLine and updating of each TkTextLine's
	     * pixelHeight. The complicated bit is that LayoutDLine deals with
	     * individual display lines, but pixelHeight is for a logical
	     * line.
	     */

#if 0
	    Tcl_Panic("Counted more pixels (%d) than expected (%d) total "
		    "pixels in text widget scroll bar calculation.", count,
		    totalPixels);
#elif 0 /* TODO: still happens sometimes, why? */
	    fprintf(stderr, "warning: Counted more pixels (%d) than expected (%d)\n",
		    count, totalPixels);
#endif

	    count = totalPixels;
	}

	yMax = count;
	last = ((double) count)/((double) totalPixels);
    }

    if (!report) {
	listObj = Tcl_NewObj();
	Tcl_ListObjAppendElement(interp, listObj, Tcl_NewDoubleObj(first));
	Tcl_ListObjAppendElement(interp, listObj, Tcl_NewDoubleObj(last));
	Tcl_SetObjResult(interp, listObj);
    } else {
	dInfoPtr->curPixelPos.yFirst = yMin + dInfoPtr->topPixelOffset;
	dInfoPtr->curPixelPos.yLast = yMax + dInfoPtr->topPixelOffset;

	if (!FP_EQUAL_SCALE(first, dInfoPtr->yScrollFirst, totalPixels) ||
		!FP_EQUAL_SCALE(last, dInfoPtr->yScrollLast, totalPixels)) {
	    dInfoPtr->yScrollFirst = first;
	    dInfoPtr->yScrollLast = last;

	    if (textPtr->yScrollCmd) {
		char buf1[TCL_DOUBLE_SPACE + 1];
		char buf2[TCL_DOUBLE_SPACE + 1];
		Tcl_DString buf;

		buf1[0] = ' ';
		buf2[0] = ' ';
		Tcl_PrintDouble(NULL, first, buf1 + 1);
		Tcl_PrintDouble(NULL, last, buf2 + 1);
		Tcl_DStringInit(&buf);
		Tcl_DStringAppend(&buf, textPtr->yScrollCmd, -1);
		Tcl_DStringAppend(&buf, buf1, -1);
		Tcl_DStringAppend(&buf, buf2, -1);
		code = Tcl_EvalEx(interp, Tcl_DStringValue(&buf), -1, 0);
		Tcl_DStringFree(&buf);
		if (code != TCL_OK) {
		    Tcl_AddErrorInfo(interp,
			    "\n    (vertical scrolling command executed by text)");
		    Tcl_BackgroundException(interp, code);
		}
	    }
	}
    }
}

/*
 *----------------------------------------------------------------------
 *
 * AsyncUpdateYScrollbar --
 *
 *	This function is called to update the vertical scrollbar asychronously
 *	as the pixel height calculations progress for lines in the widget.
 *
 * Results:
 *	None.
 *
 * Side effects:
 *	See 'GetYView'. In particular the scrollbar position and size may be
 *	changed.
 *
 *----------------------------------------------------------------------
 */

static void
AsyncUpdateYScrollbar(
    ClientData clientData)	/* Information about widget. */
{
    TkText *textPtr = (TkText *)clientData;
    TextDInfo *dInfoPtr = textPtr->dInfoPtr;

    dInfoPtr->scrollbarTimer = NULL;

    if (!TkTextDecrRefCountAndTestIfDestroyed(textPtr) && !dInfoPtr->insideLineMetricUpdate) {
	GetYView(textPtr->interp, textPtr, true);
    }
}

/*
 *----------------------------------------------------------------------
 *
 * FindCachedDLine --
 *
 *	This function is called to find the cached line for given text
 *	index.
 *
 * Results:
 *	The return value is a pointer to the cached DLine found, or NULL
 *	if not available.
 *
 * Side effects:
 *	None.
 *
 *----------------------------------------------------------------------
 */

static DLine *
FindCachedDLine(
    TkText *textPtr,
    const TkTextIndex *indexPtr)
{
    TextDInfo *dInfoPtr = textPtr->dInfoPtr;
    DLine *dlPtr;

    for (dlPtr = dInfoPtr->cachedDLinePtr; dlPtr; dlPtr = dlPtr->nextPtr) {
	if (TkBTreeLinePixelInfo(textPtr, TkTextIndexGetLine(&dlPtr->index))->epoch
		    == dInfoPtr->lineMetricUpdateEpoch
		&& TkTextIndexCompare(indexPtr, &dlPtr->index) >= 0) {
	    TkTextIndex index = dlPtr->index;

	    TkTextIndexForwBytes(textPtr, &index, dlPtr->byteCount, &index);
	    if (TkTextIndexCompare(indexPtr, &index) < 0) {
		DEBUG(stats.numHits++);
		return dlPtr;
	    }
	}
    }

    return NULL;
}

/*
 *----------------------------------------------------------------------
 *
 * FindDLine --
 *
 *	This function is called to find the DLine corresponding to a given
 *	text index.
 *
 * Results:
 *	The return value is a pointer to the first DLine found in the list
 *	headed by dlPtr that displays information at or after the specified
 *	position. If there is no such line in the list then NULL is returned.
 *
 * Side effects:
 *	None.
 *
 *----------------------------------------------------------------------
 */

static DLine *
FindDLine(
    TkText *textPtr,		/* Widget record for text widget. */
    DLine *dlPtr,		/* Pointer to first in list of DLines to search. */
    const TkTextIndex *indexPtr)/* Index of desired character. */
{
    DLine *lastDlPtr;

    if (!dlPtr) {
	return NULL;
    }

    if (TkTextIndexGetLineNumber(indexPtr, NULL) < TkTextIndexGetLineNumber(&dlPtr->index, NULL)) {
	/*
	 * The first display line is already past the desired line.
	 */
	return dlPtr;
    }

    /*
     * The display line containing the desired index is such that the index
     * of the first character of this display line is at or before the
     * desired index, and the index of the first character of the next
     * display line is after the desired index.
     */

    while (TkTextIndexCompare(&dlPtr->index, indexPtr) < 0) {
        lastDlPtr = dlPtr;
        dlPtr = dlPtr->nextPtr;
        if (!dlPtr) {
            TkTextIndex index2;
            /*
             * We're past the last display line, either because the desired
             * index lies past the visible text, or because the desired index
             * is on the last display line showing the last logical line.
             */
            index2 = lastDlPtr->index;
            TkTextIndexForwBytes(textPtr, &index2, lastDlPtr->byteCount, &index2);
            if (TkTextIndexCompare(&index2, indexPtr) > 0) {
                /*
                 * The desired index is on the last display line, hence return this display line.
                 */
                dlPtr = lastDlPtr;
                break;
            } else {
                /*
                 * The desired index is past the visible text. There is no display line
		 * displaying something at the desired index, hence return NULL.
                 */
                return NULL;
            }
        }
        if (TkTextIndexCompare(&dlPtr->index, indexPtr) > 0) {
            /*
             * If we're here then we would normally expect that:
             *   lastDlPtr->index <= indexPtr < dlPtr->index
             * i.e. we have found the searched display line being dlPtr.
             * However it is possible that some DLines were unlinked
             * previously, leading to a situation where going through
             * the list of display lines skips display lines that did
             * exist just a moment ago.
             */

	    TkTextIndex index;
            TkTextIndexForwBytes(textPtr, &lastDlPtr->index, lastDlPtr->byteCount, &index);
            if (TkTextIndexCompare(&index, indexPtr) > 0) {
                /*
                 * Confirmed: lastDlPtr->index <= indexPtr < dlPtr->index
                 */
                dlPtr = lastDlPtr;
            } else {
                /*
                 * The last (rightmost) index shown by dlPtrPrev is still before the desired
		 * index. This may be because there was previously a display line between
		 * dlPtrPrev and dlPtr and this display line has been unlinked.
                 */
            }
            break;
        }
    }

    return dlPtr;
}

/*
 *----------------------------------------------------------------------
 *
 * TkTextGetFirstXPixel --
 *
 *	Get first x-pixel position in current widget.
 *
 * Results:
 *	Returns first x-pixel.
 *
 * Side effects:
 *	None.
 *
 *----------------------------------------------------------------------
 */

int
TkTextGetFirstXPixel(
    const TkText *textPtr)	/* Widget record for text widget. */
{
    assert(textPtr);
    return textPtr->dInfoPtr->x;
}

/*
 *----------------------------------------------------------------------
 *
 * TkTextGetFirstYPixel --
 *
 *	Get first y-pixel position in current widget.
 *
 * Results:
 *	Returns first y-pixel.
 *
 * Side effects:
 *	None.
 *
 *----------------------------------------------------------------------
 */

int
TkTextGetFirstYPixel(
    const TkText *textPtr)	/* Widget record for text widget. */
{
    assert(textPtr);
    return textPtr->dInfoPtr->y;
}

/*
 *----------------------------------------------------------------------
 *
 * TkTextGetLastXPixel --
 *
 *	Get last x-pixel position in current widget.
 *
 * Results:
 *	Returns last x-pixel.
 *
 * Side effects:
 *	None.
 *
 *----------------------------------------------------------------------
 */

int
TkTextGetLastXPixel(
    const TkText *textPtr)	/* Widget record for text widget. */
{
    assert(textPtr);
    return textPtr->dInfoPtr->maxX - 1;
}

/*
 *----------------------------------------------------------------------
 *
 * TkTextGetLastYPixel --
 *
 *	Get last y-pixel position in current widget.
 *
 * Results:
 *	Returns last y-pixel.
 *
 * Side effects:
 *	None.
 *
 *----------------------------------------------------------------------
 */

int
TkTextGetLastYPixel(
    const TkText *textPtr)	/* Widget record for text widget. */
{
    assert(textPtr);
    return textPtr->dInfoPtr->maxY - 1;
}

/*
 *----------------------------------------------------------------------
 *
 * TkTextCountVisibleImages --
 *
 *	Return the number of visible embedded images.
 *
 * Results:
 *	Returns number of visible embedded images.
 *
 * Side effects:
 *	None.
 *
 *----------------------------------------------------------------------
 */

<<<<<<< HEAD
unsigned
TkTextCountVisibleImages(
    const TkText *textPtr)	/* Widget record for text widget. */
{
    assert(textPtr);
    return textPtr->dInfoPtr->countImages;
=======
	buf1[0] = ' ';
	buf2[0] = ' ';
	Tcl_PrintDouble(NULL, first, buf1+1);
	Tcl_PrintDouble(NULL, last, buf2+1);
	Tcl_DStringInit(&buf);
	Tcl_DStringAppend(&buf, textPtr->xScrollCmd, -1);
	Tcl_DStringAppend(&buf, buf1, -1);
	Tcl_DStringAppend(&buf, buf2, -1);
	code = Tcl_EvalEx(interp, Tcl_DStringValue(&buf), -1, TCL_EVAL_GLOBAL);
	Tcl_DStringFree(&buf);
	if (code != TCL_OK) {
	    Tcl_AddErrorInfo(interp,
		    "\n    (horizontal scrolling command executed by text)");
	    Tcl_BackgroundException(interp, code);
	}
    }
>>>>>>> 51e8e55c
}

/*
 *----------------------------------------------------------------------
 *
 * TkTextCountVisibleWindows --
 *
 *	Return the number of visible embedded windows.
 *
 * Results:
 *	Returns number of visible embedded windows.
 *
 * Side effects:
 *	None.
 *
 *----------------------------------------------------------------------
 */

unsigned
TkTextCountVisibleWindows(
    const TkText *textPtr)	/* Widget record for text widget. */
{
    assert(textPtr);
    return textPtr->dInfoPtr->countWindows;
}

/*
 *----------------------------------------------------------------------
 *
 * TkTextPixelIndex --
 *
 *	Given an (x,y) coordinate on the screen, find the location of the
 *	character closest to that location.
 *
 * Results:
 *	The index at *indexPtr is modified to refer to the character on the
 *	display that is closest to (x,y). It returns the affected display
 *	chunk.
 *
 * Side effects:
 *	None.
 *
 *----------------------------------------------------------------------
 */

static TkTextDispChunk *
FindNextTagInfoChunk(
    TkTextDispChunk *chunkPtr)
{
    assert(chunkPtr);

    for ( ; chunkPtr->nextPtr; chunkPtr = chunkPtr->nextPtr) {
	switch (chunkPtr->layoutProcs->type) {
	case TEXT_DISP_CHAR:   /* fallthru */
	case TEXT_DISP_HYPHEN: /* fallthru */
	case TEXT_DISP_IMAGE:  /* fallthru */
	case TEXT_DISP_WINDOW: return chunkPtr;
	case TEXT_DISP_ELIDED: /* fallthru */
	case TEXT_DISP_CURSOR: break;
	}
    }

    return chunkPtr;
}

const TkTextDispChunk *
TkTextPixelIndex(
    TkText *textPtr,		/* Widget record for text widget. */
    int x, int y,		/* Pixel coordinates of point in widget's window. */
    TkTextIndex *indexPtr,	/* This index gets filled in with the index of the character
    				 * nearest to (x,y). */
    bool *nearest)		/* If non-NULL then gets set to false if (x,y) is actually over the
    				 * returned index, and true if it is just nearby (e.g. if x,y is on
				 * the border of the widget). */
{
    TextDInfo *dInfoPtr = textPtr->dInfoPtr;
    DLine *dlPtr = NULL;
    DLine *currDLinePtr;
    TkTextDispChunk *currChunkPtr;
    bool nearby = false;
    TkSizeT epoch;

    /*
     * Make sure that all of the layout information about what's displayed
     * where on the screen is up-to-date.
     */

    if (dInfoPtr->flags & DINFO_OUT_OF_DATE) {
	UpdateDisplayInfo(textPtr);
    }

    /*
     * If the coordinates are above the top of the window, then adjust them to
     * refer to the upper-right corner of the window. If they're off to one
     * side or the other, then adjust to the closest side.
     */

    if (y < dInfoPtr->y) {
	y = dInfoPtr->y;
	x = dInfoPtr->x; /* we want a line-based result, not a geometrical result */
	nearby = true;
    }
    if (x >= dInfoPtr->maxX) {
	x = dInfoPtr->maxX - 1;
	nearby = true;
    }
    if (x < dInfoPtr->x) {
	x = dInfoPtr->x;
	nearby = true;
    }

    /*
     * Find the display line containing the desired y-coordinate.
     */

    if (!dInfoPtr->dLinePtr) {
	if (nearest) {
	    *nearest = true;
	}
	*indexPtr = textPtr->topIndex;
	return NULL;
    }

    epoch = TkBTreeEpoch(textPtr->sharedTextPtr->tree);
    currChunkPtr = dInfoPtr->currChunkPtr;

    if (currChunkPtr && dInfoPtr->currChunkIndex.stateEpoch == epoch) {
	currDLinePtr = dInfoPtr->currDLinePtr;

	assert(currChunkPtr->stylePtr); /* otherwise the chunk has been expired */

	if (currDLinePtr->y <= y && y < currDLinePtr->y + currDLinePtr->height) {
	    int rx = x - dInfoPtr->x + dInfoPtr->curXPixelOffset;

	    if (currChunkPtr->x <= rx && rx < currChunkPtr->x + currChunkPtr->width) {
		/*
		 * We have luck, it's inside the cache.
		 */

		*indexPtr = dInfoPtr->currChunkIndex;
		DLineIndexOfX(textPtr, currChunkPtr, x, indexPtr);
		if (nearest) {
		    *nearest = nearby;
		}
		return FindNextTagInfoChunk(currChunkPtr);
	    }

	    dlPtr = currDLinePtr;
	}
    }

    if (!dlPtr) {
	DLine *validDlPtr = dInfoPtr->dLinePtr;

	for (dlPtr = validDlPtr; y >= dlPtr->y + dlPtr->height; dlPtr = dlPtr->nextPtr) {
	    if (dlPtr->chunkPtr) {
		validDlPtr = dlPtr;
	    }
	    if (!dlPtr->nextPtr) {
		/*
		 * Y-coordinate is off the bottom of the displayed text. Use the
		 * last character on the last line.
		 */

		if (nearest) {
		    *nearest = true;
		}
		dInfoPtr->currChunkPtr = NULL;
		*indexPtr = dlPtr->index;
		assert(dlPtr->byteCount > 0);
		TkTextIndexForwBytes(textPtr, indexPtr, dlPtr->byteCount - 1, indexPtr);
		return NULL;
	    }
	}
	if (!dlPtr->chunkPtr) {
	    dlPtr = validDlPtr;
	}
    }

    currChunkPtr = DLineChunkOfX(textPtr, dlPtr, x, indexPtr, &nearby);

    if (nearest) {
	*nearest = nearby;
    }

    if (!nearby) {
	/*
	 * Cache the result.
	 */

	dInfoPtr->currChunkIndex = *indexPtr;
	TkTextIndexSetEpoch(&dInfoPtr->currChunkIndex, epoch); /* price it as actual */
	dInfoPtr->currChunkPtr = currChunkPtr;
	dInfoPtr->currDLinePtr = dlPtr;
    } else {
	dInfoPtr->currChunkPtr = NULL;
    }

    DLineIndexOfX(textPtr, currChunkPtr, x, indexPtr);
    return FindNextTagInfoChunk(currChunkPtr);
}

/*
 *----------------------------------------------------------------------
 *
 * DLineIndexOfX --
 *
 *	Given an x coordinate in a display line, increase the byte position
 *	of the index according to the character closest to that location.
 *
 *	Together with DLineChunkOfX this is effectively the opposite of
 *	DLineXOfIndex.
 *
 *	Note: use DLineChunkOfX for the computation of the chunk.
 *
 * Results:
 *	The index at *indexPtr is modified to refer to the character on the
 *	display line that is closest to x.
 *
 * Side effects:
 *	None.
 *
 *----------------------------------------------------------------------
 */

static void
DLineIndexOfX(
    TkText *textPtr,		/* Widget record for text widget. */
    TkTextDispChunk *chunkPtr,	/* Chunk which contains the character. */
    int x,			/* Pixel x coordinate of point in widget's window. */
    TkTextIndex *indexPtr)	/* This byte offset of this index will be increased according
    				 * to the character position. */
{
    /*
     * If the chunk has more than one byte in it, ask it which character is at
     * the desired location. In this case we can manipulate
     * 'indexPtr->byteIndex' directly, because we know we're staying inside a
     * single logical line.
     */

    if (chunkPtr && chunkPtr->numBytes > 1) {
	x -= textPtr->dInfoPtr->x - textPtr->dInfoPtr->curXPixelOffset;
	TkTextIndexAddToByteIndex(indexPtr, chunkPtr->layoutProcs->measureProc(chunkPtr, x));
    }
}

/*
 *----------------------------------------------------------------------
 *
 * DLineChunkOfX --
 *
 *	Given an x coordinate in a display line, find the index of the
 *	character closest to that location.
 *
 *	This is effectively the opposite of DLineXOfIndex.
 *
 * Results:
 *	The index at *indexPtr is modified to refer to the character on the
 *	display line that is closest to x.
 *
 * Side effects:
 *	None.
 *
 *----------------------------------------------------------------------
 */

static TkTextDispChunk *
DLineChunkOfX(
    TkText *textPtr,		/* Widget record for text widget. */
    DLine *dlPtr,		/* Display information for this display line. */
    int x,			/* Pixel x coordinate of point in widget's window. */
    TkTextIndex *indexPtr,	/* This index gets filled in with the index of the character
    				 * nearest to x. */
    bool *nearby)		/* If non-NULL then gets set to true if (x,y) is not actually over the
    				 * returned index, but never set to false. */
{
    TextDInfo *dInfoPtr = textPtr->dInfoPtr;
    TkTextDispChunk *chunkPtr;
    TkTextDispChunkSection *sectionPtr;
    unsigned countBytes;

    /*
     * Scan through the line's chunks to find the one that contains the desired x-coordinate.
     * Before doing this, translate the x-coordinate from the coordinate system of the window
     * to the coordinate system of the line (to take account of x-scrolling).
     */

    chunkPtr = dlPtr->chunkPtr;
    *indexPtr = dlPtr->index;

    if (!chunkPtr) {
	/* this may happen if everything is elided */
	if (nearby) {
	    *nearby = true;
	}
	return chunkPtr;
    }

    x -= dInfoPtr->x - dInfoPtr->curXPixelOffset;

    if (x < chunkPtr->x) {
	if (chunkPtr->stylePtr->sValuePtr->indentBg) {
	    /* if -indentbackground is enabled, then do not trigger when hovering the margin */
	    *nearby = true;
	}
	return chunkPtr;
    }

    sectionPtr = chunkPtr->sectionPtr;
    countBytes = chunkPtr->byteOffset;

    while (sectionPtr->nextPtr && x >= sectionPtr->nextPtr->chunkPtr->x) {
	countBytes += sectionPtr->numBytes;
	sectionPtr = sectionPtr->nextPtr;
    }

    chunkPtr = sectionPtr->chunkPtr;

<<<<<<< HEAD
    while (chunkPtr->nextPtr && x >= chunkPtr->x + chunkPtr->width) {
	countBytes += chunkPtr->numBytes;
	chunkPtr = chunkPtr->nextPtr;
=======
	buf1[0] = ' ';
	buf2[0] = ' ';
	Tcl_PrintDouble(NULL, first, buf1+1);
	Tcl_PrintDouble(NULL, last, buf2+1);
	Tcl_DStringInit(&buf);
	Tcl_DStringAppend(&buf, textPtr->yScrollCmd, -1);
	Tcl_DStringAppend(&buf, buf1, -1);
	Tcl_DStringAppend(&buf, buf2, -1);
	code = Tcl_EvalEx(interp, Tcl_DStringValue(&buf), -1, TCL_EVAL_GLOBAL);
	Tcl_DStringFree(&buf);
	if (code != TCL_OK) {
	    Tcl_AddErrorInfo(interp,
		    "\n    (vertical scrolling command executed by text)");
	    Tcl_BackgroundException(interp, code);
	}
>>>>>>> 51e8e55c
    }

    TkTextIndexForwBytes(textPtr, indexPtr, countBytes, indexPtr);
    return chunkPtr;
}

/*
 *----------------------------------------------------------------------
 *
 * TkTextIndexOfX --
 *
 *	Given a logical x coordinate (i.e. distance in pixels from the
 *	beginning of the display line, not taking into account any information
 *	about the window, scrolling etc.) on the display line starting with
 *	the given index, adjust that index to refer to the object under the x
 *	coordinate.
 *
 * Results:
 *	None.
 *
 * Side effects:
 *	None.
 *
 *----------------------------------------------------------------------
 */

void
TkTextIndexOfX(
    TkText *textPtr,		/* Widget record for text widget. */
    int x,			/* The x coordinate for which we want the index. */
    TkTextIndex *indexPtr)	/* Index of display line start, which will be adjusted to the
    				 * index under the given x coordinate. */
{
    TextDInfo *dInfoPtr;
    DLine *dlPtr;

    assert(textPtr);

    if (TkTextIndexGetLine(indexPtr) == TkBTreeGetLastLine(textPtr)) {
	return;
    }

    dInfoPtr = textPtr->dInfoPtr;
    dlPtr = FindCachedDLine(textPtr, indexPtr);

    if (!dlPtr
	    && !(dInfoPtr->flags & DINFO_OUT_OF_DATE)
	    && TkTextIndexCompare(indexPtr, &textPtr->topIndex) >= 0) {
	dlPtr = FindDLine(textPtr, dInfoPtr->dLinePtr, indexPtr);
    }
    if (!dlPtr) {
	DisplayInfo info;

	ComputeDisplayLineInfo(textPtr, indexPtr, &info);
	if (!(dlPtr = info.lastDLinePtr)) {
	    TkTextIndex index = *indexPtr;

	    /* we need display line start */
	    TkTextIndexBackBytes(textPtr, &index, info.byteOffset, &index);
	    dlPtr = LayoutDLine(&index, info.displayLineNo);
	} else if ((info.lastDLinePtr = info.lastDLinePtr->prevPtr)) {
	    dlPtr->prevPtr = info.lastDLinePtr->nextPtr = NULL;
	} else {
	    info.dLinePtr = NULL;
	}
	FreeDLines(textPtr, dlPtr, NULL, DLINE_CACHE);
	FreeDLines(textPtr, info.dLinePtr, NULL, DLINE_FREE_TEMP);
    }
    x += dInfoPtr->x - dInfoPtr->curXPixelOffset;
    DLineIndexOfX(textPtr, DLineChunkOfX(textPtr, dlPtr, x, indexPtr, NULL), x, indexPtr);
}

/*
 *----------------------------------------------------------------------
 *
 * DLineXOfIndex --
 *
 *	Given a relative byte index on a given display line (i.e. the number
 *	of byte indices from the beginning of the given display line), find
 *	the x coordinate of that index within the abstract display line,
 *	without adjusting for the x-scroll state of the line.
 *
 *	This is effectively the opposite of DLineIndexOfX.
 *
 *	NB. The 'byteIndex' is relative to the display line, NOT the logical
 *	line.
 *
 * Results:
 *	The x coordinate.
 *
 * Side effects:
 *	None.
 *
 *----------------------------------------------------------------------
 */

static int
DLineXOfIndex(
    TkText *textPtr,		/* Widget record for text widget. */
    DLine *dlPtr,		/* Display information for this display line. */
    unsigned byteIndex)		/* The byte index for which we want the coordinate. */
{
    TkTextDispChunkSection *sectionPtr, *nextPtr;
    TkTextDispChunk *chunkPtr;
    int x;

    if (byteIndex == 0 || !(sectionPtr = dlPtr->chunkPtr->sectionPtr)) {
	return 0;
    }

    while (byteIndex >= sectionPtr->numBytes && (nextPtr = sectionPtr->nextPtr)) {
	byteIndex -= sectionPtr->numBytes;
	sectionPtr = nextPtr;
    }

    chunkPtr = sectionPtr->chunkPtr;
    assert(chunkPtr);

    /*
     * Scan through the line's chunks to find the one that contains the desired byte index.
     */

    x = 0;

    while (true) {
	if (byteIndex < chunkPtr->numBytes) {
	    int unused;

	    x = chunkPtr->x;
	    chunkPtr->layoutProcs->bboxProc(textPtr, chunkPtr, byteIndex,
		    dlPtr->y + dlPtr->spaceAbove,
		    dlPtr->height - dlPtr->spaceAbove - dlPtr->spaceBelow,
		    dlPtr->baseline - dlPtr->spaceAbove, &x, &unused, &unused,
		    &unused);
	    break;
	}
	if (!chunkPtr->nextPtr || byteIndex == chunkPtr->numBytes) {
	    x = chunkPtr->x + chunkPtr->width;
	    break;
	}
	byteIndex -= chunkPtr->numBytes;
	chunkPtr = chunkPtr->nextPtr;
    }

    return x;
}

/*
 *----------------------------------------------------------------------
 *
 * TkTextIndexBbox --
 *
 *	Given an index, find the bounding box of the screen area occupied by
 *	the entity (character, window, image) at that index.
 *
 * Results:
 *	'True' is returned if the index is on the screen. 'False' means the index
 *	is not on the screen. If the return value is 'true', then the bounding box
 *	of the part of the index that's visible on the screen is returned to
 *	*xPtr, *yPtr, *widthPtr, and *heightPtr.
 *
 * Side effects:
 *	None.
 *
 *----------------------------------------------------------------------
 */

bool
TkTextIndexBbox(
    TkText *textPtr,		/* Widget record for text widget. */
    const TkTextIndex *indexPtr,/* Index whose bounding box is desired. */
    bool extents,		/* Return the extents of the bbox (the overflow, not visible on
    				 * screen). */
    int *xPtr, int *yPtr,	/* Filled with index's upper-left coordinate. */
    int *widthPtr, int *heightPtr,
				/* Filled in with index's dimensions. */
    int *charWidthPtr,		/* If the 'index' is at the end of a display line and therefore
    				 * takes up a very large width, this is used to return the smaller
				 * width actually desired by the index. */
    Tcl_UniChar *thisChar)	/* Character at given position, can be NULL. Zero will be returned
    				 * if this is not a char chunk, or if outside of screen. */
{
    TextDInfo *dInfoPtr = textPtr->dInfoPtr;
    bool isLastCharInLine;
    DLine *dlPtr;

    /*
     * Make sure that all of the screen layout information is up to date.
     */

    if (dInfoPtr->flags & DINFO_OUT_OF_DATE) {
	UpdateDisplayInfo(textPtr);
    }

    /*
     * Find the display line containing the desired index.
     */

    dlPtr = FindDLine(textPtr, dInfoPtr->dLinePtr, indexPtr);

    /*
     * Two cases shall be trapped here because the logic later really
     * needs dlPtr to be the display line containing indexPtr:
     *   1. if no display line contains the desired index (NULL dlPtr or no chunk)
     *   2. if indexPtr is before the first display line, in which case
     *      dlPtr currently points to the first display line
     */

    if (!dlPtr || !dlPtr->chunkPtr || TkTextIndexCompare(&dlPtr->index, indexPtr) > 0) {
	if (thisChar) { *thisChar = 0; }
	return false;
    }

    if (!GetBbox(textPtr, dlPtr, indexPtr, xPtr, yPtr, widthPtr, heightPtr,
	    &isLastCharInLine, thisChar)) {
	return false;
    }

    *xPtr -= dInfoPtr->curXPixelOffset;

    if (extents) {
	*widthPtr = MAX(0, *xPtr + *widthPtr - dInfoPtr->maxX);
	*heightPtr = MAX(0, *yPtr + *heightPtr - dInfoPtr->maxY);
	*xPtr = MAX(0, -*xPtr);
	*yPtr = MAX(0, -*yPtr);
    } else {
	*xPtr = *xPtr + dInfoPtr->x;

	if (isLastCharInLine) {
	    /*
	     * Last character in display line. Give it all the space up to the line.
	     */

	    if (charWidthPtr) {
		*charWidthPtr = dInfoPtr->maxX - *xPtr;
		if (*charWidthPtr > textPtr->charWidth) {
		    *charWidthPtr = textPtr->charWidth;
		}
	    }
	    if (*xPtr > dInfoPtr->maxX) {
		*xPtr = dInfoPtr->maxX;
	    }
	    *widthPtr = dInfoPtr->maxX - *xPtr;
	} else {
	    if (charWidthPtr) {
		*charWidthPtr = *widthPtr;
	    }
	}

	if (*widthPtr == 0) {
	    /*
	     * With zero width (e.g. elided text) we just need to make sure it is
	     * onscreen, where the '=' case here is ok.
	     */

	    if (*xPtr < dInfoPtr->x) {
		return false;
	    }
	} else if (*xPtr + *widthPtr <= dInfoPtr->x) {
	    return false;
	}

	if (*xPtr + *widthPtr > dInfoPtr->maxX) {
	    if ((*widthPtr = dInfoPtr->maxX - *xPtr) <= 0) {
		return false;
	    }
	}

	if (*yPtr + *heightPtr > dInfoPtr->maxY) {
	    if ((*heightPtr = dInfoPtr->maxY - *yPtr) <= 0) {
		return false;
	    }
	}
    }

    return true;
}

/*
 *----------------------------------------------------------------------
 *
 * TkTextDLineInfo --
 *
 *	Given an index, return information about the display line containing
 *	that character.
 *
 * Results:
 *	'true' is returned if the character is on the screen. 'false' means
 *	the character isn't on the screen. If the return value is 'true', then
 *	information is returned in the variables pointed to by xPtr, yPtr,
 *	widthPtr, heightPtr, and basePtr.
 *
 * Side effects:
 *	None.
 *
 *----------------------------------------------------------------------
 */

bool
TkTextGetDLineInfo(
    TkText *textPtr,		/* Widget record for text widget. */
    const TkTextIndex *indexPtr,/* Index of character whose bounding box is desired. */
    bool extents,		/* Return the extents of the bbox (the overflow, not visible on
    				 * screen). */
    int *xPtr, int *yPtr,	/* Filled with line's upper-left coordinate. */
    int *widthPtr, int *heightPtr,
				/* Filled in with line's dimensions. */
    int *basePtr)		/* Filled in with the baseline position, measured as an offset down
    				 * from *yPtr. */
{
    TextDInfo *dInfoPtr = textPtr->dInfoPtr;
    DLine *dlPtr;
    int dlx;

    /*
     * Make sure that all of the screen layout information is up to date.
     */

    if (dInfoPtr->flags & DINFO_OUT_OF_DATE) {
	UpdateDisplayInfo(textPtr);
    }

    /*
     * Find the display line containing the desired index.
     */

    dlPtr = FindDLine(textPtr, dInfoPtr->dLinePtr, indexPtr);

    /*
     * Two cases shall be trapped here because the logic later really
     * needs dlPtr to be the display line containing indexPtr:
     *   1. if no display line contains the desired index (NULL dlPtr)
     *   2. if indexPtr is before the first display line, in which case
     *      dlPtr currently points to the first display line
     */

    if (!dlPtr || TkTextIndexCompare(&dlPtr->index, indexPtr) > 0) {
	return false;
    }

    dlx = dlPtr->chunkPtr ? dlPtr->chunkPtr->x : 0;
    *xPtr = dInfoPtr->x - dInfoPtr->curXPixelOffset + dlx;
    *widthPtr = dlPtr->width;
    *yPtr = dlPtr->y;
    *heightPtr = dlPtr->height;

    if (extents) {
	*widthPtr = MAX(0, *xPtr + (int) dlPtr->length - dInfoPtr->maxX);
	*heightPtr = MAX(0, *yPtr + *heightPtr - dInfoPtr->maxY);
	*xPtr = MAX(0, -*xPtr);
	*yPtr = MAX(0, -*yPtr);
    } else {
	if (dlPtr->y + dlPtr->height > dInfoPtr->maxY) {
	    *heightPtr = dInfoPtr->maxY - dlPtr->y;
	}
    }

    *basePtr = dlPtr->baseline;
    return true;
}

/*
 * Get bounding-box information about an elided chunk.
 */

static void
ElideBboxProc(
    TkText *textPtr,
    TkTextDispChunk *chunkPtr,	/* Chunk containing desired char. */
    int index,			/* Index of desired character within the chunk. */
    int y,			/* Topmost pixel in area allocated for this line. */
    int lineHeight,		/* Height of line, in pixels. */
    int baseline,		/* Location of line's baseline, in pixels measured down from y. */
    int *xPtr, int *yPtr,	/* Gets filled in with coords of character's upper-left pixel.
    				 * X-coord is in same coordinate system as chunkPtr->x. */
    int *widthPtr,		/* Gets filled in with width of character, in pixels. */
    int *heightPtr)		/* Gets filled in with height of character, in pixels. */
{
    (void)textPtr;
    (void)index;
    (void)lineHeight;
    (void)baseline;

    *xPtr = chunkPtr->x;
    *yPtr = y;
    *widthPtr = *heightPtr = 0;
}

/*
 * Measure an elided chunk.
 */

static int
ElideMeasureProc(
    TkTextDispChunk *chunkPtr,	/* Chunk containing desired coord. */
    int x)			/* X-coordinate, in same coordinate system as chunkPtr->x. */
{
    (void)chunkPtr;
    (void)x;

    return 0;
}

/*
 *--------------------------------------------------------------
 *
 * CharMeasureProc --
 *
 *	This function is called to determine which character in a character
 *	chunk lies over a given x-coordinate.
 *
 * Results:
 *	The return value is the index *within the chunk* of the character that
 *	covers the position given by "x".
 *
 * Side effects:
 *	None.
 *
 *--------------------------------------------------------------
 */

static int
CharMeasureProc(
    TkTextDispChunk *chunkPtr,	/* Chunk containing desired coord. */
    int x)			/* X-coordinate, in same coordinate system as chunkPtr->x. */
{
    if (chunkPtr->endOfLineSymbol) {
	return 0;
    }
    assert(chunkPtr->dlPtr->index.textPtr);
    return CharChunkMeasureChars(chunkPtr, NULL, 0, 0, chunkPtr->numBytes - 1, chunkPtr->x, x,
	    chunkPtr->dlPtr->index.textPtr->spaceMode, 0, NULL);
}

/*
 *--------------------------------------------------------------
 *
 * CharBboxProc --
 *
 *	This function is called to compute the bounding box of the area
 *	occupied by a single character.
 *
 * Results:
 *	There is no return value. *xPtr and *yPtr are filled in with the
 *	coordinates of the upper left corner of the character, and *widthPtr
 *	and *heightPtr are filled in with the dimensions of the character in
 *	pixels. Note: not all of the returned bbox is necessarily visible on
 *	the screen (the rightmost part might be off-screen to the right, and
 *	the bottommost part might be off-screen to the bottom).
 *
 * Side effects:
 *	None.
 *
 *--------------------------------------------------------------
 */

static void
CharBboxProc(
    TkText *textPtr,
    TkTextDispChunk *chunkPtr,	/* Chunk containing desired char. */
    int byteIndex,		/* Byte offset of desired character within the chunk */
    int y,			/* Topmost pixel in area allocated for this line. */
    int lineHeight,		/* Height of line, in pixels. */
    int baseline,		/* Location of line's baseline, in pixels measured down from y. */
    int *xPtr, int *yPtr,	/* Gets filled in with coords of character's upper-left pixel.
    				 * X-coord is in same coordinate system as chunkPtr->x. */
    int *widthPtr,		/* Gets filled in with width of character, in pixels. */
    int *heightPtr)		/* Gets filled in with height of character, in pixels. */
{
    CharInfo *ciPtr = (CharInfo *)chunkPtr->clientData;
    int offset = ciPtr->baseOffset + byteIndex;
    int maxX = chunkPtr->width + chunkPtr->x;
    int nextX;
    (void)lineHeight;

    CharChunkMeasureChars(chunkPtr, NULL, 0, 0, byteIndex, chunkPtr->x, -1, textPtr->spaceMode, 0, xPtr);

    if (byteIndex >= (int)ciPtr->numBytes) {
	/*
	 * This situation only happens if the last character in a line is a
	 * space character, in which case it absorbs all of the extra space in
	 * the line (see TkTextCharLayoutProc).
	 */

	*widthPtr = maxX - *xPtr;
    } else if (ciPtr->u.chars[offset] == '\t' && byteIndex == (int)ciPtr->numBytes - 1) {
	/*
	 * The desired character is a tab character that terminates a chunk;
	 * give it all the space left in the chunk.
	 */

	*widthPtr = maxX - *xPtr;
    } else {
	CharChunkMeasureChars(chunkPtr, NULL, 0, byteIndex, byteIndex + 1, *xPtr, -1,
		textPtr->spaceMode, 0, &nextX);

	if (nextX >= maxX) {
	    *widthPtr = maxX - *xPtr;
	} else {
	    *widthPtr = nextX - *xPtr;

	    if (chunkPtr->additionalWidth && IsExpandableSpace(ciPtr->u.chars + offset)) {
		/*
		 * We've expanded some spaces for full line justification. Compute the
		 * width of this specific space character.
		 */

		const char *base = ciPtr->u.chars + ciPtr->baseOffset;
		const char *q = ciPtr->u.chars + offset;
		unsigned numSpaces = chunkPtr->numSpaces;
		unsigned remaining = chunkPtr->additionalWidth;

		do {
		    unsigned space;

		    assert(numSpaces > 0);
		    space = (remaining + numSpaces - 1)/numSpaces;
		    *widthPtr += space;
		    remaining -= space;
		    numSpaces -= 1;
		    if (base == q) {
			break;
		    }
		    q = Tcl_UtfPrev(q, ciPtr->u.chars);
		} while (IsExpandableSpace(q));
	    }
	}
    }

    *yPtr = y + baseline - chunkPtr->minAscent;
    *heightPtr = chunkPtr->minAscent + chunkPtr->minDescent;
}

/*
 *----------------------------------------------------------------------
 *
 * AdjustForTab --
 *
 *	This function is called to move a series of chunks right in order to
 *	align them with a tab stop.
 *
 * Results:
 *	None.
 *
 * Side effects:
 *	The width of chunkPtr gets adjusted so that it absorbs the extra space
 *	due to the tab. The x locations in all the chunks after chunkPtr are
 *	adjusted rightward to align with the tab stop given by tabArrayPtr and
 *	index.
 *
 *----------------------------------------------------------------------
 */

static void
AdjustForTab(
    LayoutData *data)
{
    int x, desired = 0, delta, width;
    TkTextDispChunk *chunkPtr, *nextChunkPtr, *chPtr;
    TkTextTabArray *tabArrayPtr;
    TkText *textPtr;
    int tabX, tabIndex;

    assert(data->tabIndex >= 0);

    if (!(chunkPtr = data->tabChunkPtr)) {
	/* Part after decimal point, no action required. */
	return;
    }

    if (data->adjustFirstChunk) {
	nextChunkPtr = chunkPtr;
    } else if (!(nextChunkPtr = chunkPtr->nextPtr) && data->lastChunkPtr) {
	/* Nothing after the actual tab; just return. */
	return;
    }

    data->tabApplied = true;
    tabX = data->tabX;
    tabIndex = data->tabIndex;
    textPtr = data->textPtr;
    tabArrayPtr = data->tabArrayPtr;
    x = nextChunkPtr ? nextChunkPtr->x : 0;

    /*
     * If no tab information has been given, assuming tab stops are at 8
     * average-sized characters. Still ensure we respect the tabular versus
     * wordprocessor tab style.
     */

    if (!tabArrayPtr || tabArrayPtr->numTabs == 0) {
	/*
	 * No tab information has been given, so use the default
	 * interpretation of tabs.
	 */

	unsigned tabWidth = textPtr->charWidth*8;

	tabWidth = MAX(1u, tabWidth);

	if (textPtr->tabStyle == TK_TEXT_TABSTYLE_TABULAR) {
	    desired = tabWidth*(tabIndex + 1);
	} else {
	    desired = NextTabStop(tabWidth, x, 0);
	}

	desired %= data->maxX;
    } else {
	switch (data->tabAlignment) {
	case LEFT:
	    desired = tabX;
	    break;

	case CENTER:
	    /*
	     * Compute the width of all the information in the tab group, then use
	     * it to pick a desired location.
	     */

	    width = 0;
	    for (chPtr = nextChunkPtr; chPtr; chPtr = chPtr->nextPtr) {
		width += chPtr->width;
	    }
	    if (data->maxX >= 0) {
		desired = MIN(tabX, data->maxX) - width/2;
	    } else {
		desired = tabX - width/2;
	    }
	    break;

	case RIGHT:
	    /*
	     * Compute the width of all the information in the tab group, then use
	     * it to pick a desired location.
	     */

	    width = 0;
	    for (chPtr = nextChunkPtr; chPtr; chPtr = chPtr->nextPtr) {
		width += chPtr->width;
	    }
	    if (data->maxX - data->tabOverhang >= 0) {
		desired = MIN(tabX, data->maxX - data->tabOverhang) - width;
	    } else {
		desired = tabX - width;
	    }
	    break;

	case NUMERIC:
	    /*
	     * Right justify before decimal point.
	     */

	    width = 0;
	    for (chPtr = nextChunkPtr; chPtr && !chPtr->integralPart; chPtr = chPtr->nextPtr) {
		width += chPtr->width;
	    }
	    if (data->maxX - data->tabOverhang >= 0) {
		desired = MIN(tabX, data->maxX - data->tabOverhang) - width;
	    } else {
		desired = data->maxX - data->tabOverhang - width;
	    }
	    data->tabApplied = false;
	    break;
	}
    }

    desired += data->tabShift;

    /*
     * Shift all of the chunks to the right so that the left edge is at the
     * desired location, then expand the chunk containing the tab. Be sure
     * that the tab occupies at least the width of a space character.
     */

    delta = MAX(textPtr->spaceWidth, desired - x);

    if (nextChunkPtr) {
	for (chPtr = nextChunkPtr; chPtr; chPtr = chPtr->nextPtr) {
	    chPtr->x += delta;
	}
	chunkPtr->width += delta;
    } else {
	chunkPtr->x = MAX(0, delta - chunkPtr->width);
    }
}

/*
 *----------------------------------------------------------------------
 *
 * ComputeShiftForRightTab --
 *
 *	This estimates the amount of characters we have to shift to next
 *	line for adjustment of right tabs. The computation is a bit tricky,
 *	because we have to measure backwards.
 *
 * Results:
 *	Store the number of characters for next line in 'data->shiftToNextLine'.
 *
 * Side effects:
 *	None.
 *
 *----------------------------------------------------------------------
 */

static void
MeasureBackwards(
    LayoutData *data,
    TkTextSegment *firstSegPtr,
    int offset,
    TkTextSegment *lastSegPtr,
    int lastOffset)
{
    TkTextSegment *segPtr;
    int maxX = data->tabX % data->maxX;

    data->shiftToNextLine = 0;
    data->shiftToNextLinePos.segPtr = NULL;

    for (segPtr = lastSegPtr; segPtr != firstSegPtr->prevPtr; segPtr = segPtr->prevPtr) {
	switch (segPtr->typePtr->group) {
	case SEG_GROUP_CHAR: {
	    const char *p = segPtr->body.chars + (segPtr == firstSegPtr ? offset : 0);
	    const char *e = segPtr->body.chars + (segPtr == lastSegPtr ? lastOffset : segPtr->size);
	    unsigned length = e - p;

	    if (e > p && e[-1] == '\n') {
		e -= 1;
		length -= 1;
	    }

	    if (length > 0) {
		TextStyle *stylePtr = GetStyle(data->textPtr, segPtr);
		char buffer[512];
		char *str = buffer;
		char *first;
		char *last;
		int nextX;
		int fit;

		if ((size_t) length > sizeof(buffer)) {
		    str = (char *)malloc(length);
		}
		memcpy(str, p, length);

		first = str;
		last = str + length;
		for (--last ; first < last; ++first, --last)
		{
		    char c = *first;
		    *first = *last;
		    *last = c;
		}

		fit = MeasureChars(stylePtr->sValuePtr->tkfont,
			str, length, 0, length, 0, maxX, 0, &nextX);
		FreeStyle(data->textPtr, stylePtr);

		if (fit < (int) length && maxX - nextX > 0)
		{
		    int x;
		    MeasureChars(stylePtr->sValuePtr->tkfont, str + fit, 1, 0, 1, 0, -1, 0, &x);
		    data->tabOverhang = MAX(0, x - (maxX - nextX));
		}
		if (fit) {
		    if (*e == '\n') {
			fit += 1;
			length += 1;
		    }
		    data->shiftToNextLine += fit;
		    data->shiftToNextLinePos.segPtr = segPtr;
		    data->shiftToNextLinePos.offset = (p - segPtr->body.chars) + length - fit;
		    maxX -= nextX;
		}
		if (str != buffer) {
		    free(str);
		}
		if (maxX <= 0) {
		    return;
		}
	    }
	    break;
	}
	case SEG_GROUP_HYPHEN:
	    if (!data->textPtr->hyphenate) {
		TextStyle *stylePtr;
		int nextX, fit;

		stylePtr = GetStyle(data->textPtr, segPtr);
		fit = MeasureChars(stylePtr->sValuePtr->tkfont,
			HYPHEN_STRING, HYPHEN_LENGTH, 0, HYPHEN_LENGTH, 0, maxX, 0, &nextX);
		if (!fit) {
		    return;
		}
		data->shiftToNextLine += fit;
		data->shiftToNextLinePos.segPtr = segPtr;
		data->shiftToNextLinePos.offset = 0;
		maxX -= nextX;
	    }
	    break;
	case SEG_GROUP_IMAGE:
	case SEG_GROUP_WINDOW: {
	    TkTextIndex index;

	    TkTextIndexClear(&index, data->textPtr);
	    TkTextIndexSetSegment(&index, segPtr);

	    if (segPtr->typePtr->layoutProc(&index, segPtr, 0, maxX, 1, false, data->wrapMode,
		    data->textPtr->spaceMode, NULL) == 0) {
		return;
	    }
	    data->shiftToNextLine += 1;
	    data->shiftToNextLinePos.segPtr = segPtr;
	    data->shiftToNextLinePos.offset = 0;
	    break;
	}
	case SEG_GROUP_BRANCH:
	    if (segPtr->typePtr == &tkTextLinkType) {
		segPtr = segPtr->body.link.prevPtr;
	    }
	    break;
	case SEG_GROUP_MARK:
	case SEG_GROUP_PROTECT:
	case SEG_GROUP_TAG:
	    break;
	}
    }
}

static TkTextSegment *
FindEndOfTab(
    LayoutData *data,
    TkTextSegment *segPtr,
    int offset,
    int *lastOffset)
{
    TkTextSegment *firstSegPtr = segPtr;
    TkTextSegment *lastSegPtr = segPtr;

    *lastOffset = offset;

    for ( ; segPtr; segPtr = segPtr->nextPtr) {
	switch (segPtr->typePtr->group) {
	case SEG_GROUP_CHAR: {
	    const char *p = segPtr->body.chars + (segPtr == firstSegPtr ? offset : 0);
	    const char *e = segPtr->body.chars + segPtr->size;

	    for ( ; p < e; ++p) {
		if (*p == '\t') {
		    *lastOffset = p - segPtr->body.chars;
		    return segPtr;
		}
	    }

	    lastSegPtr = segPtr;
	    *lastOffset = e - segPtr->body.chars;
	    break;
	}
	case SEG_GROUP_HYPHEN: {
	    if (data->textPtr->hyphenate) {
		return lastSegPtr;
	    }
	    lastSegPtr = segPtr;
	    *lastOffset = HYPHEN_LENGTH;
	    break;
	}
	case SEG_GROUP_BRANCH:
	    if (segPtr->typePtr == &tkTextBranchType) {
		segPtr = segPtr->body.branch.nextPtr;
	    }
	    break;
	case SEG_GROUP_IMAGE:
	case SEG_GROUP_WINDOW:
	    lastSegPtr = segPtr;
	    *lastOffset = 1;
	    break;
	case SEG_GROUP_MARK:
	case SEG_GROUP_PROTECT:
	case SEG_GROUP_TAG:
	    break;
	}
    }

    return lastSegPtr;
}

static void
ComputeShiftForRightTab(
    LayoutData *data,
    TkTextSegment *segPtr,
    int offset)
{
    int lastOffset;
    TkTextSegment *lastSegPtr = FindEndOfTab(data, segPtr, offset, &lastOffset);

    assert(data->tabX > data->maxX);
    MeasureBackwards(data, segPtr, offset, lastSegPtr, lastOffset);
    if (data->shiftToNextLine) {
	data->isRightTab = true;
    }
}

/*
 *----------------------------------------------------------------------
 *
 * IsStartOfTab --
 *
 *	Determine whether the given offset in segment is immediately after
 *	tab character.
 *
 * Results:
 *	Whether given offset in segment is immediately after tab character.
 *
 * Side effects:
 *	None.
 *
 *----------------------------------------------------------------------
 */

static bool
IsStartOfTab(
    TkTextSegment *segPtr,
    int offset)
{
    if (offset > 0) {
	return segPtr->body.chars[offset - 1] == '\t';
    }
    for ( ; segPtr; segPtr = segPtr->prevPtr) {
	switch (segPtr->typePtr->group) {
	case SEG_GROUP_CHAR:
	    return segPtr->body.chars[segPtr->size - 1] == '\t';
	case SEG_GROUP_HYPHEN:
	case SEG_GROUP_IMAGE:
	case SEG_GROUP_WINDOW:
	    return false;
	case SEG_GROUP_BRANCH:
	    if (segPtr->typePtr == &tkTextLinkType) {
		segPtr = segPtr->body.link.prevPtr;
	    }
	    break;
	case SEG_GROUP_MARK:
	case SEG_GROUP_PROTECT:
	case SEG_GROUP_TAG:
	    break;
	}
    }
    return true;
}

/*
 *----------------------------------------------------------------------
 *
 * ComputeShiftForNumericTab --
 *
 *	This estimates the amount of characters we have to shift to next
 *	line for adjustment of numeric tabs. The computation is a bit tricky,
 *	because we have to measure backwards.
 *
 * Results:
 *	Store the number of characters for next line in 'data->shiftToNextLine'.
 *
 * Side effects:
 *	None.
 *
 *----------------------------------------------------------------------
 */


static void
ComputeShiftForNumericTab(
    LayoutData *data,
    TkTextSegment *firstSegPtr,
    int offset)
{
    TkTextSegment *lastSegPtr = data->lastNumericalPos.segPtr;

    if (!lastSegPtr || !IsStartOfTab(firstSegPtr, offset)) {
	return;
    }

    if (data->tabX < data->maxX) {
	return; /* may happen with very small size */
    }

    MeasureBackwards(data, firstSegPtr, offset, lastSegPtr, data->lastNumericalPos.offset);
}

/*
 *----------------------------------------------------------------------
 *
 * ComputeSizeOfTab --
 *
 *	This estimates the amount of white space that will be consumed by
 *	a tab.
 *
 * Results:
 *	The 'current tab' is the minimum number of pixels that will be occupied
 *	by the next tab of tabArrayPtr, assuming that the current position on the
 *	line is x and the end of the line is maxX. The 'next tab' is determined
 *	by a combination of the current position (x) which it must be equal to or
 *	beyond, and the tab count in indexPtr.
 *
 *	For numeric tabs, this is a conservative estimate. The 'current tab' is
 *	always >= 0.
 *
 * Side effects:
 *	None.
 *
 *----------------------------------------------------------------------
 */

<<<<<<< HEAD
static bool
FindDecimalPointBackwards(
    TkTextSegment *segPtr,
    int offset)
{
    TkTextSegment *startSegPtr = segPtr;
=======
int
TkTextCharLayoutProc(
    TkText *textPtr,		/* Text widget being layed out. */
    TkTextIndex *indexPtr,	/* Index of first character to lay out
				 * (corresponds to segPtr and offset). */
    TkTextSegment *segPtr,	/* Segment being layed out. */
    TkSizeT byteOffset,		/* Byte offset within segment of first
				 * character to consider. */
    int maxX,			/* Chunk must not occupy pixels at this
				 * position or higher. */
    TkSizeT maxBytes,		/* Chunk must not include more than this many
				 * characters. */
    int noCharsYet,		/* Non-zero means no characters have been
				 * assigned to this display line yet. */
    TkWrapMode wrapMode,	/* How to handle line wrapping:
				 * TEXT_WRAPMODE_CHAR, TEXT_WRAPMODE_NONE, or
				 * TEXT_WRAPMODE_WORD. */
    TkTextDispChunk *chunkPtr)
				/* Structure to fill in with information about
				 * this chunk. The x field has already been
				 * set by the caller. */
{
    Tk_Font tkfont;
    int nextX, count;
    TkSizeT bytesThatFit;
    CharInfo *ciPtr;
    char *p;
    TkTextSegment *nextPtr;
    Tk_FontMetrics fm;
#if TK_LAYOUT_WITH_BASE_CHUNKS
    const char *line;
    int lineOffset;
    BaseCharInfo *bciPtr;
    Tcl_DString *baseString;
#endif
    (void)textPtr;
    (void)indexPtr;
>>>>>>> 51e8e55c

    for ( ; segPtr; segPtr = segPtr->prevPtr) {
	if (segPtr->typePtr->group == SEG_GROUP_CHAR) {
	    const char *p = segPtr->body.chars + (segPtr == startSegPtr ? offset : segPtr->size);

	    for (--p; p >= segPtr->body.chars; --p) {
		if (IsDecimalPoint(*p)) {
		    return true;
		}
	    }
	} else if (segPtr->typePtr->group == SEG_GROUP_BRANCH) {
	    if (segPtr->typePtr == &tkTextLinkType) {
		segPtr = segPtr->body.link.prevPtr;
	    }
	}
    }
    return false;
}

static void
FindDecimalPoint(
    LayoutData *data,
    TkTextSegment *segPtr,
    int offset)
{
    for ( ; segPtr; segPtr = segPtr->nextPtr) {
	switch (segPtr->typePtr->group) {
	case SEG_GROUP_CHAR: {
	    const char *p = segPtr->body.chars + offset;
	    const char *e = segPtr->body.chars + segPtr->size;

	    for ( ; p < e; ++p) {
		if (IsDecimalPoint(*p)) {
		    data->lengthOfFractional = 0;
		    data->decimalPointPos.segPtr = segPtr;
		    data->decimalPointPos.offset = p - segPtr->body.chars;
		} else if (*p == '\t' || *p == '\n') {
		    return;
		}
		if (data->decimalPointPos.segPtr) {
		    data->lengthOfFractional += 1;
		}
		data->lastNumericalPos.segPtr = segPtr;
		data->lastNumericalPos.offset = p - segPtr->body.chars + 1;
	    }

	    offset = 0;
	    break;
	}
	case SEG_GROUP_HYPHEN:
	case SEG_GROUP_IMAGE:
	case SEG_GROUP_WINDOW:
	    if (data->decimalPointPos.segPtr) {
		data->lengthOfFractional += segPtr->size;
	    }
	    data->lastNumericalPos.segPtr = segPtr;
	    data->lastNumericalPos.offset = segPtr->size;
	    break;
	case SEG_GROUP_BRANCH:
	    if (segPtr->typePtr == &tkTextBranchType) {
		segPtr = segPtr->body.branch.nextPtr;
	    }
	    break;
	case SEG_GROUP_MARK:
	case SEG_GROUP_PROTECT:
	case SEG_GROUP_TAG:
	    break;
	}
    }
}

static void
ComputeSizeOfTab(
    LayoutData *data,
    TkTextSegment *segPtr,
    int offset)
{
    TkText *textPtr;
    TkTextTabArray *tabArrayPtr;
    unsigned tabWidth;
    int min = 0; /* shut up the compiler */

    textPtr = data->textPtr;
    tabArrayPtr = data->tabArrayPtr;
    data->tabApplied = false;
    data->tabOverhang = 0;

    if (!tabArrayPtr || tabArrayPtr->numTabs == 0) {
	/*
	 * We're using a default tab spacing of 8 characters.
	 */

	tabWidth = MAX(1, textPtr->charWidth*8);
    } else {
	tabWidth = 0;
    }

<<<<<<< HEAD
    do {
	/*
	 * We were given the count before this tab, so increment it first.
	 */
=======
    if (bytesThatFit + 1 <= maxBytes) {
	if ((bytesThatFit == 0) && noCharsYet) {
	    int ch;
	    int chLen = TkUtfToUniChar(p, &ch);
>>>>>>> 51e8e55c

	data->tabIndex += 1;

	if (!tabArrayPtr || tabArrayPtr->numTabs == 0) {
	    /*
	     * We're using a default tab spacing calculated above.
	     */

	    data->tabX = tabWidth*(data->tabIndex + 1);
	    data->tabAlignment = LEFT;
	} else if (data->tabIndex < tabArrayPtr->numTabs) {
	    data->tabX = tabArrayPtr->tabs[data->tabIndex].location;
	    data->tabAlignment = tabArrayPtr->tabs[data->tabIndex].alignment;
	} else {
	    /*
	     * Ran out of tab stops; compute a tab position by extrapolating.
	     */

	    data->tabX = (int) (tabArrayPtr->lastTab
		    + (data->tabIndex + 1 - tabArrayPtr->numTabs)*tabArrayPtr->tabIncrement
		    + 0.5);
	    data->tabAlignment = tabArrayPtr->tabs[tabArrayPtr->numTabs - 1].alignment;
	}

	/*
	 * If this tab stop is before the current x position, then we have two
	 * cases:
	 *
	 * With 'wordprocessor' style tabs, we must obviously continue until
	 * we reach the text tab stop.
	 *
	 * With 'tabular' style tabs, we always use the data->tabIndex'th tab stop.
	 */
    } while (data->tabX <= data->x && data->tabStyle == TK_TEXT_TABSTYLE_WORDPROCESSOR);

    if (data->displayLineNo > 0 && data->tabStyle != TK_TEXT_TABSTYLE_WORDPROCESSOR) {
	int tabX = data->tabX - ((int) data->displayLineNo)*data->maxX;

	if (data->tabAlignment == LEFT && data->x == 0) {
	    data->tabShift = tabX;
	}

	data->tabX = MAX(0, tabX + data->tabShift);
    }

    /*
     * Inform our caller of how many tab stops we've used up.
     */

    switch (data->tabAlignment) {
    case CENTER:
	if (data->displayLineNo > 0 && data->x == 0) {
	    data->tabSize = 0;
	    return;
	}
	/*
	 * Be very careful in the arithmetic below, because maxX may be the
	 * largest positive number: watch out for integer overflow.
	 */
	if (data->maxX - data->tabX < data->tabX - data->x) {
	    data->tabSize = data->maxX - data->x - 2*(data->maxX - data->tabX);
	    min = textPtr->spaceWidth;
	} else {
	    min = 0;
	}
	break;

    case RIGHT:
	data->isRightTab = false; /* will only be set when wrapping line */
	data->tabSize = data->maxX - data->tabX - data->x;
	min = (data->x == 0) ? 0 : textPtr->spaceWidth;
	break;

    case NUMERIC:
    	/*
	 * We have to pre-compute the position of the last decimal point, and
	 * the position of the first non-numerical character.
	 */
	data->isNumericTab = false;
	data->decimalPointPos.segPtr = NULL;
	data->shiftToNextLinePos.segPtr = NULL;
	FindDecimalPoint(data, segPtr, offset);
	if (data->decimalPointPos.segPtr) {
	    data->lastNumericalPos = data->decimalPointPos;
	    data->isNumericTab = true;
	} else if (!FindDecimalPointBackwards(segPtr, offset)) {
	    data->isNumericTab = true;
	}
	min = 0;
	/* fallthru */

    case LEFT:
	data->tabSize = data->tabX - data->x;
	assert(textPtr->spaceWidth > 0); /* ensure positive size */
	min = (data->x == 0) ? 0 : textPtr->spaceWidth;
    	break;
    }

    data->tabSize = MAX(min, data->tabSize);
}

/*
 *---------------------------------------------------------------------------
 *
 * NextTabStop --
 *
 *	Given the current position, determine where the next default tab stop
 *	would be located. This function is called when the current chunk in
 *	the text has no tabs defined and so the default tab spacing for the
 *	font should be used, provided we are using wordprocessor style tabs.
 *
 * Results:
 *	The location in pixels of the next tab stop.
 *
 * Side effects:
 *	None.
 *
 *---------------------------------------------------------------------------
 */

static int
NextTabStop(
    unsigned tabWidth,		/* Default tab width of the widget. */
    int x,			/* X-position in pixels where last character was drawn. The next
    				 * tab stop occurs somewhere after this location. */
    int tabOrigin)		/* The origin for tab stops. May be non-zero if text has been
    				 * scrolled. */
{
    int rem;

    assert(tabWidth > 0);

    x += tabWidth;
    if ((rem = (x - tabOrigin) % tabWidth) < 0) {
	rem += tabWidth;
    }
    x -= rem;
    return x;
}

/*
 *---------------------------------------------------------------------------
 *
 * MeasureChars --
 *
 *	Determine the number of characters from the string that will fit in
 *	the given horizontal span. The measurement is done under the
 *	assumption that Tk_DrawChars will be used to actually display the
 *	characters.
 *
 *	If tabs are encountered in the string, they will be ignored (they
 *	should only occur as last character of the string anyway).
 *
 *	If a newline is encountered in the string, the line will be broken at
 *	that point.
 *
 * Results:
 *	The return value is the number of bytes from the range of start to end
 *	in source that fit in the span given by startX and maxX. *nextXPtr is
 *	filled in with the x-coordinate at which the first character that
 *	didn't fit would be drawn, if it were to be drawn.
 *
 * Side effects:
 *	None.
 *
 *--------------------------------------------------------------
 */

#if TK_DRAW_IN_CONTEXT

static int
TkpMeasureChars(
    Tk_Font tkfont,
    const char *source,
    int numBytes,
    int rangeStart,
    int rangeLength,
    int maxLength,
    int flags,
    int *lengthPtr)
{
    return TkpMeasureCharsInContext(tkfont, source, numBytes, rangeStart,
	    rangeLength, maxLength, flags, lengthPtr);
}

#else /* if !TK_DRAW_IN_CONTEXT */

static int
TkpMeasureChars(
    Tk_Font tkfont,
    const char *source,
    int numBytes,
    int rangeStart,
    int rangeLength,
    int maxLength,
    int flags,
    int *lengthPtr)
{
    (void)numBytes;

    return Tk_MeasureChars(tkfont, source + rangeStart, rangeLength, maxLength, flags, lengthPtr);
}

#endif /* TK_DRAW_IN_CONTEXT */

static int
MeasureChars(
    Tk_Font tkfont,		/* Font in which to draw characters. */
    const char *source,		/* Characters to be displayed. Need not be NUL-terminated. */
    int maxBytes,		/* Maximum # of bytes to consider from source. */
    int rangeStart, int rangeLength,
				/* Range of bytes to consider in source.*/
    int startX,			/* X-position at which first character will be drawn. */
    int maxX,			/* Don't consider any character that would cross this x-position. */
    int flags,			/* Flags to pass to Tk_MeasureChars. */
    int *nextXPtr)		/* Return x-position of terminating character here, can be NULL. */
{
    int curX, width, ch;
    const char *special, *end, *start;

    ch = 0;
    curX = startX;
    start = source + rangeStart;
    end = start + rangeLength;
    special = start;

    while (start < end) {
	if (start >= special) {
	    /*
	     * Find the next special character in the string.
	     */

	    for (special = start; special < end; ++special) {
		ch = *special;
		if (ch == '\t' || ch == '\n') {
		    break;
		}
	    }
	}

	/*
	 * Special points at the next special character (or the end of the
	 * string). Process characters between start and special.
	 */

	if (maxX >= 0 && curX >= maxX) {
	    break;
	}
	start += TkpMeasureChars(tkfont, source, maxBytes, start - source, special - start,
		maxX >= 0 ? maxX - curX : -1, flags, &width);
	curX += width;
	if (start < special) {
	    /*
	     * No more chars fit in line.
	     */

	    break;
	}
	if (special < end) {
	    if (ch != '\t') {
		break;
	    }
	    start += 1;
	}
    }

    if (nextXPtr) {
	*nextXPtr = curX;
    }
    return start - (source + rangeStart);
}

/*
 *----------------------------------------------------------------------
 *
 * TextGetScrollInfoObj --
 *
 *	This function is invoked to parse "xview" and "yview" scrolling
 *	commands for text widgets using the new scrolling command syntax
 *	("moveto" or "scroll" options). It extends the public
 *	Tk_GetScrollInfoObj function with the addition of "pixels" as a valid
 *	unit alongside "pages" and "units". It is a shame the core API isn't
 *	more flexible in this regard.
 *
 * Results:
 *	The return value is either SCROLL_MOVETO, SCROLL_PAGES,
 *	SCROLL_UNITS, SCROLL_PIXELS or SCROLL_ERROR. This
 *	indicates whether the command was successfully parsed and what form
 *	the command took. If SCROLL_MOVETO, *dblPtr is filled in with
 *	the desired position; if SCROLL_PAGES, SCROLL_PIXELS or
 *	SCROLL_UNITS, *intPtr is filled in with the number of
 *	pages/pixels/lines to move (may be negative); if SCROLL_ERROR,
 *	the interp's result contains an error message.
 *
 * Side effects:
 *	None.
 *
 *----------------------------------------------------------------------
 */

static ScrollMethod
TextGetScrollInfoObj(
    Tcl_Interp *interp,		/* Used for error reporting. */
    TkText *textPtr,		/* Information about the text widget. */
    int objc,			/* # arguments for command. */
    Tcl_Obj *const objv[],	/* Arguments for command. */
    double *dblPtr,		/* Filled in with argument "moveto" option, if any. */
    int *intPtr)		/* Filled in with number of pages or lines or pixels to scroll,
    				 * if any. */
{
    static const char *const subcommands[] = {
	"moveto", "scroll", NULL
    };
    enum viewSubcmds {
	VIEW_MOVETO, VIEW_SCROLL
    };
    static const char *const units[] = {
	"pages", "pixels", "units", NULL
    };
    enum viewUnits {
	VIEW_SCROLL_PAGES, VIEW_SCROLL_PIXELS, VIEW_SCROLL_UNITS
    };
    int index;

    if (Tcl_GetIndexFromObjStruct(interp, objv[2], subcommands, sizeof(char *), "option", 0, &index)
	    != TCL_OK) {
	return SCROLL_ERROR;
    }

    switch ((enum viewSubcmds) index) {
    case VIEW_MOVETO:
	if (objc != 4) {
	    Tcl_WrongNumArgs(interp, 3, objv, "fraction");
	    return SCROLL_ERROR;
	}
	if (Tcl_GetDoubleFromObj(interp, objv[3], dblPtr) != TCL_OK) {
	    return SCROLL_ERROR;
	}
	return SCROLL_MOVETO;
    case VIEW_SCROLL:
	if (objc != 5) {
	    Tcl_WrongNumArgs(interp, 3, objv, "number pages|pixels|units");
	    return SCROLL_ERROR;
	}
	if (Tcl_GetIndexFromObjStruct(interp, objv[4], units, sizeof(char *), "argument", 0, &index)
		!= TCL_OK) {
	    return SCROLL_ERROR;
	}
	switch ((enum viewUnits) index) {
	case VIEW_SCROLL_PAGES:
	    if (Tcl_GetIntFromObj(interp, objv[3], intPtr) != TCL_OK) {
		return SCROLL_ERROR;
	    }
	    return SCROLL_PAGES;
	case VIEW_SCROLL_PIXELS:
	    if (Tk_GetPixelsFromObj(interp, textPtr->tkwin, objv[3], intPtr) != TCL_OK) {
		return SCROLL_ERROR;
	    }
	    return SCROLL_PIXELS;
	case VIEW_SCROLL_UNITS:
	    if (Tcl_GetIntFromObj(interp, objv[3], intPtr) != TCL_OK) {
		return SCROLL_ERROR;
	    }
	    return SCROLL_UNITS;
	}
    }
    assert(!"unexpected switch fallthrough");
    return SCROLL_ERROR; /* should be never reached */
}

/*
 *----------------------------------------------------------------------
 *
 * AllocCharInfo --
 *
 *	Allocate new char info struct. We are using a pool of char info
 *	structs.
 *
 * Results:
 *	The newly allocated struct, or a free char info struct from
 *	pool.
 *
 * Side effects:
 *	May allocate some memory.
 *
 *----------------------------------------------------------------------
 */

static CharInfo *
AllocCharInfo(
    TkText *textPtr)
{
    TextDInfo *dInfoPtr;
    CharInfo *ciPtr;

    assert(textPtr);

    dInfoPtr = textPtr->dInfoPtr;
    if ((ciPtr = dInfoPtr->charInfoPoolPtr)) {
	dInfoPtr->charInfoPoolPtr = dInfoPtr->charInfoPoolPtr->u.next;
    } else {
	ciPtr = (CharInfo *)malloc(sizeof(CharInfo));
	DEBUG_ALLOC(tkTextCountNewCharInfo++);
    }

    return ciPtr;
}

/*
 *----------------------------------------------------------------------
 *
 * FreeCharInfo --
 *
 *	Put back given char info to pool.
 *
 * Results:
 *	None.
 *
 * Side effects:
 *	None.
 *
 *----------------------------------------------------------------------
 */

static void
FreeCharInfo(
    TkText *textPtr,
    CharInfo *ciPtr)
{
    TextDInfo *dInfoPtr;

    assert(textPtr);
    assert(ciPtr);

    TkBTreeFreeSegment(ciPtr->segPtr);
    dInfoPtr = textPtr->dInfoPtr;
    ciPtr->u.next = dInfoPtr->charInfoPoolPtr;
    dInfoPtr->charInfoPoolPtr = ciPtr;
}

/*
 *----------------------------------------------------------------------
 *
 * ComputeBreakIndex --
 *
 *	Compute a break location. If we're in word wrap mode, a break
 *	can occurr after any space character, or at the end of the chunk
 *	if the the next segment (ignoring those with zero size) is not a
 *	character segment.
 *
 * Results:
 *	The computed break location.
 *
 * Side effects:
 *	None.
 *
 *----------------------------------------------------------------------
 */

static int
ComputeBreakIndex(
    TkText *textPtr,
    const TkTextDispChunk *chunkPtr,
    TkTextSegment *segPtr,
    int byteOffset,
    TkWrapMode wrapMode,
    TkTextSpaceMode spaceMode)
{
    (void)textPtr;

    switch (wrapMode) {
    case TEXT_WRAPMODE_NONE:
	break;
    case TEXT_WRAPMODE_CHAR:
    case TEXT_WRAPMODE_NULL:
	return chunkPtr->numBytes;
    case TEXT_WRAPMODE_WORD:
    case TEXT_WRAPMODE_CODEPOINT: {
	TkTextSegment *nextPtr;
	const char *p;
	int count;

	if (segPtr->typePtr == &tkTextHyphenType) {
	    return 1;
	}

	if ((int) chunkPtr->numBytes + byteOffset == segPtr->size) {
	    for (nextPtr = segPtr->nextPtr; nextPtr; nextPtr = nextPtr->nextPtr) {
		if (nextPtr->size > 0) {
		    if (!(nextPtr->typePtr->group & (SEG_GROUP_CHAR|SEG_GROUP_HYPHEN))) {
			return chunkPtr->numBytes;
		    }
		    break;
		} else if (nextPtr->typePtr == &tkTextBranchType) {
		    nextPtr = nextPtr->body.branch.nextPtr->nextPtr;
		}
	    }
	}

	count = chunkPtr->numBytes;
	if (chunkPtr->endsWithSyllable) {
	    assert(chunkPtr->numBytes > 0);
	    count -= 1;
	}
	p = segPtr->body.chars + byteOffset + count - 1;

	if (wrapMode == TEXT_WRAPMODE_WORD) {
	    /*
	     * Don't use isspace(); effects are unpredictable (because the result
	     * is locale dependent) and can lead to odd word-wrapping problems on
	     * some platforms. Also don't use Tcl_UniCharIsSpace here either, this
	     * can be used when displaying Markup in read-only mode (except the
	     * non-breaking space), but in text data there is a difference between
	     * ASCII spaces and all other spaces, and this difference must be
	     * visible for the user (line break makes the spaces indistinguishable).
	     * Keep in mind that the text widget will also be used for editing
	     * text. What we actually want is only the ASCII space characters, so
	     * use them explicitly...
	     *
	     * NOTE: don't break at HYPHEN-MINUS character (U+002D), because the
	     * meaning of this character is contextual. The user has to use the
	     * "codepoint" wrap mode if he want's line breaking at hard hyphen
	     * characters.
	     */

	    for ( ; count > 0; --count, --p) {
		switch (*p) {
		case ' ':
		    if (spaceMode == TEXT_SPACEMODE_EXACT) {
			return -1;
		    }
		    /* fallthru */
		case '\t': case '\n': case '\v': case '\f': case '\r':
		    return count;
		}
	    }
	} else {
	    const char *brks;
	    int i;

	    if (*p == '\n') {
		return count; /* catch special case end of line */
	    }

	    /*
	     * Note: it may happen that the chunk only contains the end of line/text
	     * symbol, in this case the break info is NULL.
	     */

	    if ((brks = chunkPtr->brks)) {
		i = count - 1;

		for ( ; i >= 0; --i, --p) {
		    assert(brks[i] <= LINEBREAK_INSIDEACHAR);
		    if (brks[i] == LINEBREAK_ALLOWBREAK) {
			return (*p == ' ' && spaceMode == TEXT_SPACEMODE_EXACT) ? -1 : i + 1;
		    }
		}
	    } else {
		assert(chunkPtr->endOfLineSymbol);
	    }
	}
	break;
    }
    }

    return -1;
}

/*
 *----------------------------------------------------------------------
 *
 * TkTextCheckDisplayLineConsistency --
 *
 *	This function is called for consistency checking of display line.
 *
 * Results:
 *	None.
 *
 * Side effects:
 *	If anything suspicious is found in the display lines, the function
 *	panics.
 *
 *----------------------------------------------------------------------
 */

void
TkTextCheckDisplayLineConsistency(
    const TkText *textPtr)
{
    DLine *dlPtr;

    for (dlPtr = textPtr->dInfoPtr->dLinePtr; dlPtr; dlPtr = dlPtr->nextPtr) {
	if (dlPtr->chunkPtr) {
	    const TkTextLine *linePtr = TkTextIndexGetLine(&dlPtr->index);

	    if (!linePtr->parentPtr || linePtr->parentPtr == (void *) 0x61616161) {
		Tcl_Panic("CheckDisplayLineConsisteny: expired index in display line");
	    }
	}
    }

    for (dlPtr = textPtr->dInfoPtr->savedDLinePtr; dlPtr; dlPtr = dlPtr->nextPtr) {
	if (dlPtr->chunkPtr) {
	    const TkTextLine *linePtr = TkTextIndexGetLine(&dlPtr->index);

	    if (!linePtr->parentPtr || linePtr->parentPtr == (void *) 0x61616161) {
		Tcl_Panic("CheckDisplayLineConsisteny: expired index in saved display line");
	    }
	}
    }

    dlPtr = textPtr->dInfoPtr->cachedDLinePtr;
    if (dlPtr && dlPtr->chunkPtr) {
	const TkTextLine *linePtr = TkTextIndexGetLine(&dlPtr->index);

	if (!linePtr->parentPtr || linePtr->parentPtr == (void *) 0x61616161) {
	    Tcl_Panic("CheckDisplayLineConsisteny: expired index in cached display line");
	}
    }
}

/*
 *----------------------------------------------------------------------
 *
 * CheckLineMetricConsistency --
 *
 *	This function is called for consistency checking of display line
 *	metric information. Call this function only if all line metrics
 *	are up-to-date.
 *
 * Results:
 *	None.
 *
 * Side effects:
 *	If anything suspicious is found in the display line metric information,
 *	the function panics.
 *
 *----------------------------------------------------------------------
 */

static void
CheckLineMetricConsistency(
    const TkText *textPtr)
{
    const TkSharedText *sharedTextPtr = textPtr->sharedTextPtr;
    unsigned epoch = textPtr->dInfoPtr->lineMetricUpdateEpoch;
    const TkTextLine *lastLinePtr;
    const TkTextLine *linePtr;
    unsigned lineNum = 0;
    unsigned reference;

    assert(textPtr->pixelReference >= 0);

    linePtr = TkBTreeGetStartLine(textPtr);
    lastLinePtr = TkBTreeGetLastLine(textPtr);

    if (textPtr->dInfoPtr->firstLineNo != TkBTreeLinesTo(sharedTextPtr->tree, NULL, linePtr, NULL)) {
	Tcl_Panic("CheckLineMetricConsistency: firstLineNo is not up-to-date");
    }
    if (textPtr->dInfoPtr->lastLineNo != TkBTreeLinesTo(sharedTextPtr->tree, NULL, lastLinePtr, NULL)) {
	Tcl_Panic("CheckLineMetricConsistency: lastLineNo is not up-to-date");
    }

    reference = textPtr->pixelReference;

    if (!lastLinePtr->nextPtr) {
	const TkTextPixelInfo *pixelInfo = lastLinePtr->pixelInfo + reference;

	if (pixelInfo->epoch & PARTIAL_COMPUTED_BIT) {
	    Tcl_Panic("CheckLineMetricConsistency: partial flag shouldn't be set in last line (%d)",
		    TkBTreeLinesTo(textPtr->sharedTextPtr->tree, NULL, lastLinePtr, NULL));
	}
	if (pixelInfo->dispLineInfo) {
	    Tcl_Panic("CheckLineMetricConsistency: last line (%d) should not have display line info",
		    TkBTreeLinesTo(textPtr->sharedTextPtr->tree, NULL, lastLinePtr, NULL));
	}
	if (pixelInfo->height > 0) {
	    Tcl_Panic("CheckLineMetricConsistency: last line (%d) should not have a height",
		    TkBTreeLinesTo(textPtr->sharedTextPtr->tree, NULL, lastLinePtr, NULL));
	}
    }

    while (linePtr != lastLinePtr) {
	const TkTextPixelInfo *pixelInfo = linePtr->pixelInfo + reference;
	const TkTextDispLineInfo *dispLineInfo = pixelInfo->dispLineInfo;
	const TkTextLine *logicalLinePtr = linePtr;
	unsigned logicalLineNum = lineNum;

	if ((pixelInfo->epoch & EPOCH_MASK) != epoch) {
	    Tcl_Panic("CheckLineMetricConsistency: line metric info (%d) is not up-to-date",
		    TkBTreeLinesTo(textPtr->sharedTextPtr->tree, NULL, linePtr, NULL));
	}
	if (pixelInfo->epoch & PARTIAL_COMPUTED_BIT) {
	    Tcl_Panic("CheckLineMetricConsistency: computation of this line (%d) is not yet complete",
		    TkBTreeLinesTo(textPtr->sharedTextPtr->tree, NULL, linePtr, NULL));
	}

	linePtr = linePtr->nextPtr;
	lineNum += 1;

	while (linePtr != lastLinePtr && !linePtr->logicalLine) {
	    const TkTextPixelInfo *pixelInfo = linePtr->pixelInfo + reference;

	    if ((pixelInfo->epoch & EPOCH_MASK) != epoch) {
		Tcl_Panic("CheckLineMetricConsistency: line metric info (%d) is not up-to-date",
			TkBTreeLinesTo(textPtr->sharedTextPtr->tree, NULL, linePtr, NULL));
	    }
	    if (pixelInfo->epoch & PARTIAL_COMPUTED_BIT) {
		Tcl_Panic("CheckLineMetricConsistency: partial flag shouldn't be set (line %d)",
			TkBTreeLinesTo(textPtr->sharedTextPtr->tree, NULL, linePtr, NULL));
	    }
	    if (pixelInfo->dispLineInfo) {
		Tcl_Panic("CheckLineMetricConsistency: "
			"merged line (%d) should not have display line info",
			TkBTreeLinesTo(textPtr->sharedTextPtr->tree, NULL, linePtr, NULL));
	    }
	    if (pixelInfo->height > 0) {
		Tcl_Panic("CheckLineMetricConsistency: merged line (%d) should not have a height",
			TkBTreeLinesTo(textPtr->sharedTextPtr->tree, NULL, linePtr, NULL));
	    }

	    linePtr = linePtr->nextPtr;
	    lineNum += 1;
	}

	if (dispLineInfo) {
	    unsigned pixels = 0;
	    unsigned k;

	    if (dispLineInfo->numDispLines == 1) {
		Tcl_Panic("CheckLineMetricConsistency: this line should not have display line info");
	    }
	    for (k = 0; k < dispLineInfo->numDispLines; ++k) {
		const TkTextDispLineEntry *entry = dispLineInfo->entry + k;

		if (k == 0
			&& entry->byteOffset != 0
			/* this check does not work if -startindex is set */
			&& textPtr->startMarker == textPtr->sharedTextPtr->startMarker) {
		    Tcl_Panic("CheckLineMetricConsistency: first display line (line %d.%u) should "
			    "have byte offset zero", logicalLineNum, k);
		}
		if ((entry + 1)->byteOffset <= entry->byteOffset) {
		    Tcl_Panic("CheckLineMetricConsistency: display line (line %d.%u) has invalid byte "
			    "offset %d (previous is %d)", logicalLineNum, k, (entry + 1)->byteOffset,
			    entry->byteOffset);
		}
		if (entry->height == 0) {
		    TkTextIndex index;
		    const TkTextDispLine *dlPtr;

		    /*
		     * Zero height is invalid, except in very seldom cases, if the line
		     * only contains unrealized embedded images/windows. We test this
		     * explicitly, the corresponding display line contains this information.
		     */

		    TkTextIndexClear(&index, (TkText *) textPtr);
		    TkTextIndexSetToStartOfLine2(&index, (TkTextLine *) logicalLinePtr);
		    TkTextIndexForwBytes(textPtr, &index, entry->byteOffset, &index);
		    dlPtr = FindDLine((TkText *) textPtr, textPtr->dInfoPtr->dLinePtr, &index);
		    assert(dlPtr);

		    if (!dlPtr->invisible) {
			Tcl_Panic("CheckLineMetricConsistency: display line (%d.%u) has zero height",
				logicalLineNum, k);
		    }
		}
		pixels += entry->height;
	    }
	    if (pixels != pixelInfo->height) {
		Tcl_Panic("CheckLineMetricConsistency: sum of display line pixels is wrong (line %d)",
			logicalLineNum);
	    }
	}
    }
}

/*
 *----------------------------------------------------------------------
 *
 * TkTextCheckLineMetricUpdate --
 *
 *	This function is called for consistency checking of display line
 *	metric update information.
 *
 * Results:
 *	None.
 *
 * Side effects:
 *	If anything suspicious is found in the display line metric update
 *	information, the function panics.
 *
 *----------------------------------------------------------------------
 */

void
TkTextCheckLineMetricUpdate(
    const TkText *textPtr)
{
    const TkRangeList *ranges;
    const TkRange *range;
    TkTextBTree tree;
    unsigned epoch;
    int n, total;

    assert(textPtr);

    if (!textPtr->sharedTextPtr->allowUpdateLineMetrics) {
	return;
    }
    if (!textPtr->endMarker->sectionPtr || !textPtr->startMarker->sectionPtr) {
	/*
	 * Called inside unlink of start/end marker, in this case we cannot check
	 * (and we don't need a check here).
	 */
	return;
    }

    ranges = textPtr->dInfoPtr->lineMetricUpdateRanges;
    tree = textPtr->sharedTextPtr->tree;
    total = TkBTreeNumLines(tree, textPtr);

    if (!TkRangeListIsEmpty(ranges) && TkRangeListHigh(ranges) >= total) {
	Tcl_Panic("TkTextCheckLineMetricUpdate: line %d is out of range (max=%d)\n",
		TkRangeListHigh(ranges), total);
    }

    range = TkRangeListFirst(ranges);
    epoch = textPtr->dInfoPtr->lineMetricUpdateEpoch;

    for (n = 0; n < total - 1; ++n) {
	const TkTextPixelInfo *pixelInfo;

	if (range && range->low == n) {
	    n = range->high;
	    range = TkRangeListNext(ranges, range);
	    continue;
	}

	pixelInfo = TkBTreeLinePixelInfo(textPtr, TkBTreeFindLine(tree, textPtr, n));

	if (pixelInfo->epoch && (pixelInfo->epoch & EPOCH_MASK) != epoch) {
	    Tcl_Panic("TkTextCheckLineMetricUpdate: line %d is not up-to-date\n", n);
	}
	if (pixelInfo->epoch & PARTIAL_COMPUTED_BIT) {
	    Tcl_Panic("TkTextCheckLineMetricUpdate: line metric computation (line %d) is not "
		    "yet complete\n", n);
	}
    }
}

/*
 *---------------------------------------------------------------------------
 *
 * CharChunkMeasureChars --
 *
 *	Determine the number of characters from a char chunk that will fit in
 *	the given horizontal span.
 *
 *	This is the same as MeasureChars (which see), but in the context of a
 *	char chunk, i.e. on a higher level of abstraction. Use this function
 *	whereever possible instead of plain MeasureChars, so that the right
 *	context is used automatically.
 *
 * Results:
 *	The return value is the number of bytes from the range of start to end
 *	in source that fit in the span given by startX and maxX. *nextXPtr is
 *	filled in with the x-coordinate at which the first character that
 *	didn't fit would be drawn, if it were to be drawn.
 *
 * Side effects:
 *	None.
 *--------------------------------------------------------------
 */

static int
CharChunkMeasureChars(
    TkTextDispChunk *chunkPtr,	/* Chunk from which to measure. */
    const char *chars,		/* Chars to use, instead of the chunk's own. Used by the layoutproc
    				 * during chunk setup. All other callers use NULL. Not NUL-terminated. */
    int charsLen,		/* Length of the "chars" parameter. */
    int start, int end,		/* The range of chars to measure inside the chunk (or inside the
    				 * additional chars). */
    int startX,			/* Starting x coordinate where the measured span will begin. */
    int maxX,			/* Maximum pixel width of the span. May be -1 for unlimited. */
    TkTextSpaceMode spaceMode,	/* How to handle displaying spaces. Must be TEXT_SPACEMODE_NONE,
    				 * TEXT_SPACEMODE_EXACT, or TEXT_SPACEMODE_TRIM. */
    int flags,			/* Flags to pass to MeasureChars. */
    int *nextXPtr)		/* The function puts the newly calculated right border x-position of
    				 * the span here; can be NULL. */
{
    Tk_Font tkfont = chunkPtr->stylePtr->sValuePtr->tkfont;
    CharInfo *ciPtr = (CharInfo *)chunkPtr->clientData;
    int fit, rangeStart;

#if TK_LAYOUT_WITH_BASE_CHUNKS

    const TkTextDispChunk *baseChunkPtr = chunkPtr->baseChunkPtr;

    assert(baseChunkPtr);

    if (!chars) {
	const Tcl_DString *baseChars = &baseChunkPtr->baseChars;

	chars = Tcl_DStringValue(baseChars);
	charsLen = Tcl_DStringLength(baseChars);
	start += ciPtr->baseOffset;
	if (end == -1) {
	    assert(ciPtr->numBytes >= chunkPtr->wrappedAtSpace);
	    end = ciPtr->baseOffset + ciPtr->numBytes - chunkPtr->wrappedAtSpace;
	} else {
	    end += ciPtr->baseOffset;
	}
	if (chunkPtr->wrappedAtSpace) {
	    assert(charsLen >= 1);
	    charsLen -= 1;
	}
    }

    if ((TkSizeT)start == ciPtr->baseOffset) {
	/*
	 * This is a very frequent case, and MeasureChars() is not needed here.
	 */

	startX -= chunkPtr->x - baseChunkPtr->x;
    } else {
	int widthUntilStart;
	MeasureChars(tkfont, chars, charsLen, 0, start, 0, -1, 0, &widthUntilStart);
	startX -= widthUntilStart;
    }

    rangeStart = 0;

#else

    rangeStart = start;

    if (!chars) {
	chars = ciPtr->u.chars;
	charsLen = ciPtr->numBytes;
    }

#endif

    if (end == -1) {
	end = charsLen;
    }

    if (spaceMode == TEXT_SPACEMODE_TRIM && end > rangeStart) {
	/*
	 * Don't measure trimmed spaces.
	 */
	if (chars[end] == '\n') {
	    end -= 1;
	    while (end > rangeStart && IsBlank(chars[end - 1])) {
		end -= 1;
	    }
	} else if (IsBlank(chars[end - 1])) {
	    end -= 1;
	    while (end > rangeStart && IsBlank(chars[end - 1])) {
		end -= 1;
	    }
	    end += 1;
	}
    }

    fit = MeasureChars(tkfont, chars, charsLen, rangeStart, end - rangeStart,
	    startX, maxX, flags, nextXPtr);

    return MAX(0, fit - start);
}

/*
 *--------------------------------------------------------------
 *
 * TkTextCharLayoutProc --
 *
 *	This function is the "layoutProc" for character segments.
 *
 * Results:
 *	If there is something to display for the chunk then a non-zero value
 *	is returned and the fields of chunkPtr will be filled in (see the
 *	declaration of TkTextDispChunk in tkText.h for details). If zero is
 *	returned it means that no characters from this chunk fit in the
 *	window. If -1 is returned it means that this segment just doesn't need
 *	to be displayed (never happens for text).
 *
 * Side effects:
 *	Memory is allocated to hold additional information about the chunk.
 *
 *--------------------------------------------------------------
 */

static bool
EndsWithSyllable(
    TkTextSegment *segPtr)
{
    if (segPtr->typePtr->group == SEG_GROUP_CHAR) {
	for (segPtr = segPtr->nextPtr; segPtr; segPtr = segPtr->nextPtr) {
	    switch (segPtr->typePtr->group) {
	    case SEG_GROUP_MARK:
		break;
	    case SEG_GROUP_HYPHEN:
		return true;
	    case SEG_GROUP_BRANCH:
		if (segPtr->typePtr == &tkTextBranchType) {
		    segPtr = segPtr->body.branch.nextPtr;
		    break;
		}
		/* fallthru */
	    default:
		return false;
	    }
	}
    }
    return false;
}

int
TkTextCharLayoutProc(
    const TkTextIndex *indexPtr,/* Index of first character to lay out (corresponds to segPtr and
    				 * offset). */
    TkTextSegment *segPtr,	/* Segment being layed out. */
    int byteOffset,		/* Byte offset within segment of first character to consider. */
    int maxX,			/* Chunk must not occupy pixels at this position or higher. */
    int maxBytes,		/* Chunk must not include more than this many characters. */
    bool noCharsYet,		/* 'true' means no characters have been assigned to this display
    				 * line yet. */
    TkWrapMode wrapMode,	/* How to handle line wrapping: TEXT_WRAPMODE_CHAR, TEXT_WRAPMODE_NONE,
    				 * TEXT_WRAPMODE_WORD, or TEXT_WRAPMODE_CODEPOINT. */
    TkTextSpaceMode spaceMode,	/* How to handle displaying spaces. Must be TEXT_SPACEMODE_NONE,
    				 * TEXT_SPACEMODE_EXACT, or TEXT_SPACEMODE_TRIM. */
    TkTextDispChunk *chunkPtr)	/* Structure to fill in with information about this chunk. The x
    				 * field has already been set by the caller. */
{
    Tk_Font tkfont;
    int nextX, bytesThatFit;
    Tk_FontMetrics fm;
    CharInfo *ciPtr;
    char const *p;

    assert(indexPtr->textPtr);
    assert(chunkPtr->clientData);

    /*
     * Figure out how many characters will fit in the space we've got. Include
     * the next character, even though it won't fit completely, if any of the
     * following is true:
     *
     *	 (a) the chunk contains no characters and the display line contains no
     *	     characters yet (i.e. the line isn't wide enough to hold even a
     *	     single character).
     *
     *	 (b) at least one pixel of the character is visible, we have not
     *	     already exceeded the character limit, and the next character is a
     *	     white space character.
     */

    tkfont = chunkPtr->stylePtr->sValuePtr->tkfont;
    ciPtr = (CharInfo *)chunkPtr->clientData;
    chunkPtr->layoutProcs = &layoutCharProcs;
    p = segPtr->body.chars + byteOffset;

    bytesThatFit = CharChunkMeasureChars(chunkPtr, ciPtr->u.chars, ciPtr->baseOffset + maxBytes,
	    ciPtr->baseOffset, -1, chunkPtr->x, maxX, spaceMode, TK_ISOLATE_END, &nextX);

    if (bytesThatFit < maxBytes) {
	if (bytesThatFit == 0 && noCharsYet) {
	    int chLen;

#if TCL_UTF_MAX > 4
	    /*
	     * HACK: Support of pseudo UTF-8 strings. Needed because of this
	     * bad hack with TCL_UTF_MAX > 4, the whole thing is amateurish.
	     * (See function GetLineBreakFunc() about the very severe problems
	     * with TCL_UTF_MAX > 4).
	     */

	    int ch;
	    chLen = TkUtfToUniChar(p, &ch);
#else
	    /*
	     * Proper implementation for UTF-8 strings:
	     */

	    Tcl_UniChar ch;
	    chLen = Tcl_UtfToUniChar(p, &ch);
#endif

	    /*
	     * At least one character should be contained in current display line.
	     */

	    bytesThatFit = CharChunkMeasureChars(chunkPtr, ciPtr->u.chars, ciPtr->baseOffset + chLen,
		    ciPtr->baseOffset, -1, chunkPtr->x, -1, spaceMode, 0, &nextX);
	}
	if (spaceMode == TEXT_SPACEMODE_TRIM) {
	    while (IsBlank(p[bytesThatFit])) {
		bytesThatFit += 1;
	    }
	}
	if (p[bytesThatFit] == '\n') {
	    /*
	     * A newline character takes up no space, so if the previous
	     * character fits then so does the newline.
	     */

	    bytesThatFit += 1;
	} else if (spaceMode == TEXT_SPACEMODE_NONE
		&& nextX <= maxX
		&& ((1 << wrapMode) & ((1 << TEXT_WRAPMODE_WORD) | (1 << TEXT_WRAPMODE_CODEPOINT)))
		&& IsBlank(p[bytesThatFit])
		&& !(bytesThatFit == 0
		    && chunkPtr->prevCharChunkPtr
		    && chunkPtr->prevCharChunkPtr->wrappedAtSpace)) {
	    /*
	     * Space characters are funny, in that they are considered to fit at the end
	     * of the line. Just give the space character whatever space is left.
	     */

	    nextX = maxX;
	    bytesThatFit += 1;

	    /* Do not wrap next chunk in this line. */
	    chunkPtr->wrappedAtSpace = true;
	}
	if (bytesThatFit == 0) {
	    return 0;
	}
    }

    Tk_GetFontMetrics(tkfont, &fm);

    /*
     * Fill in the chunk structure and allocate and initialize a CharInfo structure. If the
     * last character is a newline then don't bother to display it.
     */

    chunkPtr->endsWithSyllable =
	    p[bytesThatFit] == '\0' && indexPtr->textPtr->hyphenate && EndsWithSyllable(segPtr);
    chunkPtr->numBytes = bytesThatFit;
    chunkPtr->segByteOffset = byteOffset;
    chunkPtr->minAscent = fm.ascent + chunkPtr->stylePtr->sValuePtr->offset;
    chunkPtr->minDescent = fm.descent - chunkPtr->stylePtr->sValuePtr->offset;
    chunkPtr->minHeight = 0;
    chunkPtr->width = nextX - chunkPtr->x;
    chunkPtr->breakIndex =
	    ComputeBreakIndex(indexPtr->textPtr, chunkPtr, segPtr, byteOffset, wrapMode, spaceMode);

    ciPtr->numBytes = chunkPtr->numBytes;
    return 1;
}

/*
 *--------------------------------------------------------------
 *
 * CharDisplayProc --
 *
 *	This function is called to display a character chunk on the screen or
 *	in an off-screen pixmap.
 *
 * Results:
 *	None.
 *
 * Side effects:
 *	Graphics are drawn.
 *
 *--------------------------------------------------------------
 */

static void
CharDisplayProc(
    TkText *textPtr,
    TkTextDispChunk *chunkPtr,	/* Chunk that is to be drawn. */
    int x,			/* X-position in dst at which to draw this chunk (may differ from
    				 * the x-position in the chunk because of scrolling). */
    int y,			/* Y-position at which to draw this chunk in dst. */
    int height,			/* Total height of line. */
    int baseline,		/* Offset of baseline from y. */
    Display *display,		/* Display to use for drawing. */
    Drawable dst,		/* Pixmap or window in which to draw chunk. */
    int screenY)		/* Y-coordinate in text window that corresponds to y. */
{
    (void)height;
    (void)screenY;

    if (chunkPtr->width > 0 && x + chunkPtr->width > 0) {
	/* The chunk has displayable content, and is not off-screen. */
	DisplayChars(textPtr, chunkPtr, x, y, baseline, display, dst);
    }
}

/*
 *--------------------------------------------------------------
 *
 * CharUndisplayProc --
 *
 *	This function is called when a character chunk is no longer going to
 *	be displayed. It frees up resources that were allocated to display the
 *	chunk.
 *
 * Results:
 *	None.
 *
 * Side effects:
 *	Memory and other resources get freed.
 *
 *--------------------------------------------------------------
 */

static void
CharUndisplayProc(
    TkText *textPtr,		/* Overall information about text widget. */
    TkTextDispChunk *chunkPtr)	/* Chunk that is about to be freed. */
{
    CharInfo *ciPtr = (CharInfo *)chunkPtr->clientData;

    if (!ciPtr) {
	return;
    }

#if TK_LAYOUT_WITH_BASE_CHUNKS
    {
	TkTextDispChunk *baseChunkPtr = chunkPtr->baseChunkPtr;

	if (chunkPtr == baseChunkPtr) {
	    /*
	     * Base chunks are undisplayed first, when DLines are freed or
	     * partially freed, so this makes sure we don't access their data
	     * any more.
	     */

	    Tcl_DStringFree(&baseChunkPtr->baseChars);
	    DEBUG_ALLOC(tkTextCountDestroyBaseChars++);
	} else if (baseChunkPtr && ciPtr->numBytes > 0) {
	    /*
	     * When other char chunks are undisplayed, drop their characters
	     * from the base chunk. This usually happens, when they are last
	     * in a line and need to be re-layed out.
	     */

	    assert(ciPtr->baseOffset + ciPtr->numBytes == Tcl_DStringLength(&baseChunkPtr->baseChars));
	    Tcl_DStringSetLength(&baseChunkPtr->baseChars, ciPtr->baseOffset);
	    baseChunkPtr->baseWidth = 0;
	}

	if (chunkPtr->prevPtr) {
	    chunkPtr->x -= chunkPtr->prevPtr->xAdjustment;
	}

	chunkPtr->baseChunkPtr = NULL;
    }
#endif

    FreeCharInfo(textPtr, ciPtr);
    chunkPtr->clientData = NULL;
}

/*
 *--------------------------------------------------------------
 *
 * HyphenUndisplayProc --
 *
 *	This function is called when a hyphen chunk is no longer going to
 *	be displayed. It frees up resources that were allocated to display the
 *	chunk.
 *
 * Results:
 *	None.
 *
 * Side effects:
 *	Memory and other resources get freed.
 *
 *--------------------------------------------------------------
 */

static void
HyphenUndisplayProc(
    TkText *textPtr,		/* Overall information about text widget. */
    TkTextDispChunk *chunkPtr)	/* Chunk that is about to be freed. */
{
    TkTextSegment *hyphenPtr = (TkTextSegment *)chunkPtr->clientData;
    (void)textPtr;

    if (hyphenPtr) {
	TkBTreeFreeSegment(hyphenPtr);
    }
    chunkPtr->clientData = NULL;
}

/*
 *--------------------------------------------------------------
 *
 * DisplayChars --
 *
 *	This function is called to display characters on the screen or
 *	in an off-screen pixmap.
 *
 * Results:
 *	None.
 *
 * Side effects:
 *	Graphics are drawn.
 *
 *--------------------------------------------------------------
 */

static GC
GetForegroundGC(
    const TkText *textPtr,
    const TkTextDispChunk *chunkPtr)
{
    const TkTextSegment *segPtr = ((const CharInfo *) chunkPtr->clientData)->segPtr;

    assert(chunkPtr->stylePtr);
    assert(chunkPtr->stylePtr->refCount > 0);

    if (segPtr->typePtr == &tkTextHyphenType) {
	if (chunkPtr->stylePtr->hyphenGC != NULL) {
	    return chunkPtr->stylePtr->hyphenGC;
	}
    } else if (segPtr == textPtr->dInfoPtr->endOfLineSegPtr) {
	if (chunkPtr->stylePtr->eolGC != NULL) {
	    return chunkPtr->stylePtr->eolGC;
	}
    } else if (segPtr == textPtr->dInfoPtr->endOfTextSegPtr) {
	if (chunkPtr->stylePtr->eotGC != NULL) {
	    return chunkPtr->stylePtr->eotGC;
	}
    }
    return chunkPtr->stylePtr->fgGC;
}

#if TK_DRAW_IN_CONTEXT
# if defined(_WIN32) || defined(__UNIX__)

/*****************************************************************************
 * We need this function for the emulation of context drawing, in this way the
 * context support can be pre-tested on platforms without sub-pixel accuracy.
 *****************************************************************************/

static void
DrawCharsInContext(
    Display *display,	/* Display on which to draw. */
    Drawable drawable,	/* Window or pixmap in which to draw. */
    GC gc,		/* Graphics context for drawing characters. */
    Tk_Font tkfont,	/* Font in which characters will be drawn; must be the same as font used
    			 * in GC. */
    const char *source,	/* UTF-8 string to be displayed. Need not be nul terminated. All Tk
    			 * meta-characters (tabs, control characters, and newlines) should be
			 * stripped out of the string that is passed to this function. If they are
			 * not stripped out, they will be displayed as regular printing characters. */
    int numBytes,	/* Number of bytes in string. */
    int rangeStart,	/* Index of first byte to draw. */
    int rangeLength,	/* Length of range to draw in bytes. */
    int x, int y,	/* Coordinates at which to place origin of the whole (not just the range)
    			 * string when drawing. */
    int xOffset)	/* Offset to x-coordinate, required for emulation of context drawing. */
{
    Tk_DrawChars(display, drawable, gc, tkfont, source + rangeStart, rangeLength, xOffset, y);
}

# else /* if !(defined(_WIN32) || defined(__UNIX__)) */

static void
DrawCharsInContext(
    Display *display,	/* Display on which to draw. */
    Drawable drawable,	/* Window or pixmap in which to draw. */
    GC gc,		/* Graphics context for drawing characters. */
    Tk_Font tkfont,	/* Font in which characters will be drawn; must be the same as font used
    			 * in GC. */
    const char *source,	/* UTF-8 string to be displayed. Need not be nul terminated. All Tk
    			 * meta-characters (tabs, control characters, and newlines) should be
			 * stripped out of the string that is passed to this function. If they are
			 * not stripped out, they will be displayed as regular printing characters. */
    int numBytes,	/* Number of bytes in string. */
    int rangeStart,	/* Index of first byte to draw. */
    int rangeLength,	/* Length of range to draw in bytes. */
    int x, int y,	/* Coordinates at which to place origin of the whole (not just the range)
    			 * string when drawing. */
    TCL_UNUSED(int))	/* Offset to x-coordinate, not needed here. */
{
    TkpDrawCharsInContext(display, drawable, gc, tkfont,
	    source, numBytes, rangeStart, rangeLength, x, y);
}

# endif /* defined(_WIN32) || defined(__UNIX__) */

static void
DrawChars(
    TkText *textPtr,
    TkTextDispChunk *chunkPtr,	/* Display the content of this chunk. */
    int x,			/* X-position in dst at which to draw. */
    int y,			/* Y-position at which to draw. */
    TCL_UNUSED(int),		/* Offset in x-direction. */
    int offsetBytes,		/* Offset in display string. */
    Display *display,		/* Display to use for drawing. */
    Drawable dst)		/* Pixmap or window in which to draw chunk. */
{
    const TkTextDispChunk *baseChunkPtr;
    int numBytes;

    assert(chunkPtr->baseChunkPtr);

    baseChunkPtr = chunkPtr->baseChunkPtr;
    numBytes = Tcl_DStringLength(&baseChunkPtr->baseChars);

    if (numBytes > offsetBytes) {
	const char *string;
	const CharInfo *ciPtr;
	const TextStyle *stylePtr;
	const StyleValues *sValuePtr;
	int xDisplacement, start, len;
	GC fgGC;

	string = Tcl_DStringValue(&baseChunkPtr->baseChars);
	ciPtr = chunkPtr->clientData;
	start = ciPtr->baseOffset + offsetBytes;
	len = ciPtr->numBytes - offsetBytes;

	assert(ciPtr->numBytes >= (TkSizeT)offsetBytes);

	if (len == 0 || (string[start + len - 1] == '\t' && --len == 0)) {
	    return;
	}

	stylePtr = chunkPtr->stylePtr;
	sValuePtr = stylePtr->sValuePtr;
	ciPtr = chunkPtr->clientData;
	xDisplacement = x - chunkPtr->x;
	fgGC = GetForegroundGC(textPtr, chunkPtr);

	/*
	 * Draw the text, underline, and overstrike for this chunk.
	 */

	DrawCharsInContext(display, dst, fgGC, sValuePtr->tkfont, string, numBytes,
		start, len, baseChunkPtr->x + xDisplacement, y - sValuePtr->offset,
		chunkPtr->x + textPtr->dInfoPtr->x);

	if (sValuePtr->underline) {
	    TkUnderlineCharsInContext(display, dst, stylePtr->ulGC, sValuePtr->tkfont, string,
		    numBytes, baseChunkPtr->x + xDisplacement, y - sValuePtr->offset,
		    start, start + len);
	}
	if (sValuePtr->overstrike) {
	    Tk_FontMetrics fm;

	    Tk_GetFontMetrics(sValuePtr->tkfont, &fm);
	    TkUnderlineCharsInContext(display, dst, stylePtr->ovGC, sValuePtr->tkfont, string,
		    numBytes, baseChunkPtr->x + xDisplacement,
		    y - sValuePtr->offset - fm.descent - (fm.ascent*3)/10,
		    start, start + len);
	}
    }
}

#else /* if !TK_DRAW_IN_CONTEXT */

static void
DrawChars(
    TkText *textPtr,
    TkTextDispChunk *chunkPtr,	/* Display the content of this chunk. */
    int x,			/* X-position in dst at which to draw. */
    int y,			/* Y-position at which to draw. */
    int offsetX,		/* Offset from x. */
    int offsetBytes,		/* Offset in display string. */
    Display *display,		/* Display to use for drawing. */
    Drawable dst)		/* Pixmap or window in which to draw chunk. */
{
    const CharInfo *ciPtr;
    int numBytes;
    (void)x;

    ciPtr = (const CharInfo *)chunkPtr->clientData;
    numBytes = ciPtr->numBytes;

    assert(offsetBytes >= ciPtr->baseOffset);

    if (numBytes > offsetBytes) {
	const TextStyle *stylePtr = chunkPtr->stylePtr;

	if (stylePtr->fgGC != NULL) {
	    const StyleValues *sValuePtr;
	    const char *string;
	    GC fgGC;

	    string = ciPtr->u.chars + offsetBytes;
	    numBytes -= offsetBytes;

	    if (string[numBytes - 1] == '\t' && --numBytes == 0) {
		return;
	    }

	    sValuePtr = stylePtr->sValuePtr;
	    fgGC = GetForegroundGC(textPtr, chunkPtr);

	    /*
	     * Draw the text, underline, and overstrike for this chunk.
	     */

	    Tk_DrawChars(display, dst, fgGC, sValuePtr->tkfont, string, numBytes,
		    offsetX, y - sValuePtr->offset);
	    if (sValuePtr->underline) {
		Tk_UnderlineChars(display, dst, stylePtr->ulGC, sValuePtr->tkfont,
			string, offsetX, y - sValuePtr->offset, 0, numBytes);

	    }
	    if (sValuePtr->overstrike) {
		Tk_FontMetrics fm;

		Tk_GetFontMetrics(sValuePtr->tkfont, &fm);
		Tk_UnderlineChars(display, dst, stylePtr->ovGC, sValuePtr->tkfont, string, offsetX,
			y - sValuePtr->offset - fm.descent - (fm.ascent*3)/10, 0, numBytes);
	    }
	}
    }
}

#endif /* TK_DRAW_IN_CONTEXT */

static void
DisplayChars(
    TkText *textPtr,
    TkTextDispChunk *chunkPtr,	/* Display the content of this chunk. */
    int x,			/* X-position in dst at which to draw. */
    int y,			/* Y-position at which to draw. */
    int baseline,		/* Offset of baseline from y. */
    Display *display,		/* Display to use for drawing. */
    Drawable dst)		/* Pixmap or window in which to draw chunk. */
{
    const TextStyle *stylePtr = chunkPtr->stylePtr;
    int offsetBytes, offsetX;

    assert(!stylePtr->sValuePtr->elide);

    if (stylePtr->fgGC == NULL) {
	return;
    }

    /*
     * If the text sticks out way to the left of the window, skip over the
     * characters that aren't in the visible part of the window. This is
     * essential if x is very negative (such as less than 32K); otherwise
     * overflow problems will occur in servers that use 16-bit arithmetic,
     * like X.
     */

    offsetX = x;
    offsetBytes = (x >= 0) ? CharChunkMeasureChars(chunkPtr, NULL, 0, 0, -1, x, 0,
	    textPtr->spaceMode, 0, &offsetX) : 0;
    DrawChars(textPtr, chunkPtr, x, y + baseline, offsetX, offsetBytes, display, dst);
}

#ifndef NDEBUG
/*
 *--------------------------------------------------------------
 *
 * TkpTextPrintDispChunk --
 *
 *	This function is for debugging only, printing the content of
 *	the given tag display chunk.
 *
 * Results:
 *	None.
 *
 * Side effects:
 *	None.
 *
 *--------------------------------------------------------------
 */

void
TkpTextPrintDispChunk(
    const TkText *textPtr,
    const TkTextDispChunk *chunkPtr)
{
    const DLine *dlPtr;
    int x, y, width, height;

    switch (chunkPtr->layoutProcs->type) {
    case TEXT_DISP_CHAR:
	fprintf(stdout, "CHAR=");
	if (chunkPtr->clientData) {
	    const CharInfo *ciPtr = (const CharInfo *) chunkPtr->clientData;
	    TkSizeT i;

	    for (i = 0; i < ciPtr->numBytes; ++i) {
		char c = ciPtr->u.chars[i];

		switch (c) {
		case '\t': fprintf(stdout, "\\t"); break;
		case '\n': fprintf(stdout, "\\n"); break;
		case '\v': fprintf(stdout, "\\v"); break;
		case '\f': fprintf(stdout, "\\f"); break;
		case '\r': fprintf(stdout, "\\r"); break;

		default:
		    if (UCHAR(c) < 0x80 && isprint(c)) {
			fprintf(stdout, "%c", c);
		    } else {
			fprintf(stdout, "\\x%02u", (unsigned) UCHAR(c));
		    }
		    break;
		}
	    }
	} else {
	    fprintf(stdout, "<not yet displayed>");
	}
	break;

    case TEXT_DISP_HYPHEN: fprintf(stdout, "HYPHEN"); break;
    case TEXT_DISP_IMAGE:  fprintf(stdout, "IMAGE"); break;
    case TEXT_DISP_WINDOW: fprintf(stdout, "WINDOW"); break;
    case TEXT_DISP_ELIDED: fprintf(stdout, "ELIDED"); break;
    case TEXT_DISP_CURSOR: fprintf(stdout, "CURSOR"); break;
    }

    dlPtr = chunkPtr->dlPtr;
    x = chunkPtr->x + textPtr->dInfoPtr->x;
    y = dlPtr->y + dlPtr->spaceAbove;
    width = chunkPtr->width;
    height = dlPtr->height - dlPtr->spaceAbove - dlPtr->spaceBelow;
    fprintf(stdout, " [%d,%d-%d,%d]\n", x, y, x + width, y + height);
}
#endif /* !NDEBUG */

/*
 * Local Variables:
 * mode: c
 * c-basic-offset: 4
 * fill-column: 105
 * End:
 * vi:set ts=8 sw=4:
 */<|MERGE_RESOLUTION|>--- conflicted
+++ resolved
@@ -31,10 +31,9 @@
 # include "tkUnixInt.h"
 #endif
 
-<<<<<<< HEAD
 #ifdef MAC_OSX_TK
 # include "tkMacOSXInt.h"
-# define OK_TO_LOG (!TkpAppIsDrawing())
+# define OK_TO_LOG 1
 /* Version 8.5 has forgotten to define this constant. */
 # ifndef TK_DO_NOT_DRAW
 #  define TK_DO_NOT_DRAW 0x80
@@ -77,19 +76,6 @@
 }
 #else
 static int TkpDrawingIsDisabled(Tk_Window tkwin) { return 0; }
-=======
-#ifdef _WIN32
-#include "tkWinInt.h"
-#elif defined(__CYGWIN__)
-#include "tkUnixInt.h"
-#elif defined(MAC_OSX_TK)
-#include "tkMacOSXInt.h"
-#define OK_TO_LOG (!TkpWillDrawWidget(textPtr->tkwin))
-#endif
-
-#if !defined(MAC_OSX_TK)
-#define OK_TO_LOG 1
->>>>>>> 51e8e55c
 #endif
 #endif /* TCL_MAJOR_VERSION == 8 && TCL_MINOR_VERSION < 7 */
 
@@ -1512,60 +1498,7 @@
 TestIfLinesUpToDate(
     const TkTextIndex *indexPtr)	/* last line of range (inclusive) */
 {
-<<<<<<< HEAD
     const TkRangeList *ranges;
-=======
-    DLine *dlPtr;	/* New display line. */
-    TkTextSegment *segPtr;	/* Current segment in text. */
-    TkTextDispChunk *lastChunkPtr;
-				/* Last chunk allocated so far for line. */
-    TkTextDispChunk *chunkPtr;	/* Current chunk. */
-    TkTextIndex curIndex;
-    TkTextDispChunk *breakChunkPtr;
-				/* Chunk containing best word break point, if
-				 * any. */
-    TkTextIndex breakIndex;	/* Index of first character in
-				 * breakChunkPtr. */
-    int breakByteOffset;	/* Byte offset of character within
-				 * breakChunkPtr just to right of best break
-				 * point. */
-    int noCharsYet;		/* Non-zero means that no characters have been
-				 * placed on the line yet. */
-    int paragraphStart;		/* Non-zero means that we are on the first
-				 * line of a paragraph (used to choose between
-				 * lmargin1, lmargin2). */
-    int justify;		/* How to justify line: taken from style for
-				 * the first character in line. */
-    int jIndent;		/* Additional indentation (beyond margins) due
-				 * to justification. */
-    int rMargin;		/* Right margin width for line. */
-    TkWrapMode wrapMode;	/* Wrap mode to use for this line. */
-    int x = 0, maxX = 0;	/* Initializations needed only to stop
-				 * compiler warnings. */
-    int wholeLine;		/* Non-zero means this display line runs to
-				 * the end of the text line. */
-    int tabIndex;		/* Index of the current tab stop. */
-    int gotTab;			/* Non-zero means the current chunk contains a
-				 * tab. */
-    TkTextDispChunk *tabChunkPtr;
-				/* Pointer to the chunk containing the
-				 * previous tab stop. */
-    int maxBytes;		/* Maximum number of bytes to include in this
-				 * chunk. */
-    TkTextTabArray *tabArrayPtr;/* Tab stops for line; taken from style for
-				 * the first character on line. */
-    int tabStyle;		/* One of TABULAR or WORDPROCESSOR. */
-    int tabSize;		/* Number of pixels consumed by current tab
-				 * stop. */
-    TkTextDispChunk *lastCharChunkPtr;
-				/* Pointer to last chunk in display lines with
-				 * numBytes > 0. Used to drop 0-sized chunks
-				 * from the end of the line. */
-    TkSizeT byteOffset;
-    int ascent, descent, code, elide, elidesize;
-    StyleValues *sValuePtr;
-    TkTextElideInfo info;	/* Keep track of elide state. */
->>>>>>> 51e8e55c
 
     assert(indexPtr->textPtr);
 
@@ -1601,22 +1534,8 @@
 {
     TextDInfo *dInfoPtr = textPtr->dInfoPtr;
 
-<<<<<<< HEAD
     assert(!dInfoPtr->scrollbarTimer);
     textPtr->refCount += 1;
-=======
-    elide = TkTextIsElided(textPtr, indexPtr, &info);
-    if (elide && indexPtr->byteIndex == 0) {
-	maxBytes = 0;
-	for (segPtr = info.segPtr; segPtr != NULL; segPtr = segPtr->nextPtr) {
-	    if (segPtr->size + 1 > 1) {
-		if (elide == 0) {
-		    /*
-		     * We toggled a tag and the elide state changed to
-		     * visible, and we have something of non-zero size.
-		     * Therefore we must bail out.
-		     */
->>>>>>> 51e8e55c
 
     if (textPtr->syncTime == 0) {
 	AsyncUpdateYScrollbar(textPtr);
@@ -1776,40 +1695,8 @@
      * Note: Setup of defaultStyle must be postponed.
      */
 
-<<<<<<< HEAD
     textPtr->dInfoPtr = dInfoPtr;
     isMonospaced = UseMonospacedLineHeights(textPtr);
-=======
-    curIndex = *indexPtr;
-    lastChunkPtr = NULL;
-    chunkPtr = NULL;
-    noCharsYet = 1;
-    elide = 0;
-    breakChunkPtr = NULL;
-    breakByteOffset = 0;
-    justify = TK_JUSTIFY_LEFT;
-    tabIndex = -1;
-    tabChunkPtr = NULL;
-    tabArrayPtr = NULL;
-    tabStyle = TK_TEXT_TABSTYLE_TABULAR;
-    rMargin = 0;
-    wrapMode = TEXT_WRAPMODE_CHAR;
-    tabSize = 0;
-    lastCharChunkPtr = NULL;
-
-    /*
-     * Find the first segment to consider for the line. Can't call
-     * TkTextIndexToSeg for this because it won't return a segment with zero
-     * size (such as the insertion cursor's mark).
-     */
-
-  connectNextLogicalLine:
-    byteOffset = curIndex.byteIndex;
-    segPtr = curIndex.linePtr->segPtr;
-    while ((byteOffset + 1 > 1) && (byteOffset + 1 >= segPtr->size + 1)) {
-	byteOffset -= segPtr->size;
-	segPtr = segPtr->nextPtr;
->>>>>>> 51e8e55c
 
     if (isMonospaced) {
 	TkBTreeUpdatePixelHeights(textPtr, TkBTreeGetStartLine(textPtr), 1,
@@ -1865,23 +1752,12 @@
  *----------------------------------------------------------------------
  */
 
-<<<<<<< HEAD
 void
 TkTextDeleteBreakInfoTableEntries(
     Tcl_HashTable *breakInfoTable)
 {
     Tcl_HashSearch search;
     Tcl_HashEntry *hPtr;
-=======
-	if (elide && (lastChunkPtr != NULL)
-		&& (lastChunkPtr->displayProc == NULL /*ElideDisplayProc*/)) {
-	    elidesize = segPtr->size - byteOffset;
-	    if (segPtr->size + 1 > byteOffset + 1) {
-		curIndex.byteIndex += elidesize;
-		lastChunkPtr->numBytes += elidesize;
-		breakByteOffset = lastChunkPtr->breakIndex
-			= lastChunkPtr->numBytes;
->>>>>>> 51e8e55c
 
     assert(breakInfoTable);
 
@@ -3940,15 +3816,9 @@
 
     assert(segPtr->typePtr->layoutProc);
 
-<<<<<<< HEAD
     LayoutMakeNewChunk(data);
     chunkPtr = data->chunkPtr;
     maxX = data->maxX - (data->isNumericTab ? data->x : data->tabSize);
-=======
-    if (!tkTextDebug) {
-	TkpRedrawWidget(textPtr->tkwin);
-    }
->>>>>>> 51e8e55c
 
     if (segPtr->typePtr->layoutProc(&data->index, segPtr, 0, maxX, 0, data->countVisibleChunks == 0,
 	    data->wrapMode, data->textPtr->spaceMode, chunkPtr) != 1) {
@@ -5027,7 +4897,6 @@
     DisplayInfo *info,
     bool append)	/* Append to previously saved lines if 'true', otherwise prepend. */
 {
-<<<<<<< HEAD
     TextDInfo *dInfoPtr;
     DLine *firstPtr, *lastPtr;
     int height, viewHeight;
@@ -5043,68 +4912,6 @@
     viewHeight = Tk_Height(textPtr->tkwin) - 2*textPtr->highlightWidth;
     /* we need some overhead, because the widget may show lines only partially */
     viewHeight += info->dLinePtr->height;
-=======
-    TkText *textPtr = (TkText *)clientData;
-    TextDInfo *dInfoPtr = textPtr->dInfoPtr;
-    DLine *dlPtr;
-    DLine *prevPtr;
-    Pixmap pixmap;
-    int maxHeight, borders;
-    int bottomY = 0;		/* Initialization needed only to stop compiler
-				 * warnings. */
-    Tcl_Interp *interp;
-
-
-    if ((textPtr->tkwin == NULL) || (textPtr->flags & DESTROYED)) {
-	/*
-	 * The widget has been deleted.	 Don't do anything.
-	 */
-
-	return;
-    }
-
-#ifdef MAC_OSX_TK
-    /*
-     * If the toplevel is being resized it would be dangerous to try redrawing
-     * the widget.  But we can just clear the REDRAW_PENDING flag and return.
-     * This display proc will be called again after the widget has been
-     * reconfigured.
-     */
-
-    TkWindow *winPtr = (TkWindow *)(textPtr->tkwin);
-    MacDrawable *macWin = winPtr->privatePtr;
-    if (macWin && (macWin->flags & TK_DO_NOT_DRAW)){
-	dInfoPtr->flags &= ~REDRAW_PENDING;
-    	return;
-     }
-#endif
-
-    interp = textPtr->interp;
-    Tcl_Preserve(interp);
-
-    if (tkTextDebug) {
-	CLEAR("tk_textRelayout");
-    }
-
-    if (!Tk_IsMapped(textPtr->tkwin) || (dInfoPtr->maxX <= dInfoPtr->x)
-	    || (dInfoPtr->maxY <= dInfoPtr->y)) {
-	UpdateDisplayInfo(textPtr);
-	dInfoPtr->flags &= ~REDRAW_PENDING;
-	goto doScrollbars;
-    }
-    numRedisplays++;
-    if (tkTextDebug) {
-	CLEAR("tk_textRedraw");
-    }
-
-    /*
-     * Choose a new current item if that is needed (this could cause event
-     * handlers to be invoked, hence the preserve/release calls and the loop,
-     * since the handlers could conceivably necessitate yet another current
-     * item calculation). The tkwin check is because the whole window could go
-     * away in the Tcl_Release call.
-     */
->>>>>>> 51e8e55c
 
     if (append) {
 	if (dInfoPtr->lastSavedDLinePtr) {
@@ -12247,31 +12054,12 @@
  *----------------------------------------------------------------------
  */
 
-<<<<<<< HEAD
 unsigned
 TkTextCountVisibleImages(
     const TkText *textPtr)	/* Widget record for text widget. */
 {
     assert(textPtr);
     return textPtr->dInfoPtr->countImages;
-=======
-	buf1[0] = ' ';
-	buf2[0] = ' ';
-	Tcl_PrintDouble(NULL, first, buf1+1);
-	Tcl_PrintDouble(NULL, last, buf2+1);
-	Tcl_DStringInit(&buf);
-	Tcl_DStringAppend(&buf, textPtr->xScrollCmd, -1);
-	Tcl_DStringAppend(&buf, buf1, -1);
-	Tcl_DStringAppend(&buf, buf2, -1);
-	code = Tcl_EvalEx(interp, Tcl_DStringValue(&buf), -1, TCL_EVAL_GLOBAL);
-	Tcl_DStringFree(&buf);
-	if (code != TCL_OK) {
-	    Tcl_AddErrorInfo(interp,
-		    "\n    (horizontal scrolling command executed by text)");
-	    Tcl_BackgroundException(interp, code);
-	}
-    }
->>>>>>> 51e8e55c
 }
  
@@ -12594,27 +12382,9 @@
 
     chunkPtr = sectionPtr->chunkPtr;
 
-<<<<<<< HEAD
     while (chunkPtr->nextPtr && x >= chunkPtr->x + chunkPtr->width) {
 	countBytes += chunkPtr->numBytes;
 	chunkPtr = chunkPtr->nextPtr;
-=======
-	buf1[0] = ' ';
-	buf2[0] = ' ';
-	Tcl_PrintDouble(NULL, first, buf1+1);
-	Tcl_PrintDouble(NULL, last, buf2+1);
-	Tcl_DStringInit(&buf);
-	Tcl_DStringAppend(&buf, textPtr->yScrollCmd, -1);
-	Tcl_DStringAppend(&buf, buf1, -1);
-	Tcl_DStringAppend(&buf, buf2, -1);
-	code = Tcl_EvalEx(interp, Tcl_DStringValue(&buf), -1, TCL_EVAL_GLOBAL);
-	Tcl_DStringFree(&buf);
-	if (code != TCL_OK) {
-	    Tcl_AddErrorInfo(interp,
-		    "\n    (vertical scrolling command executed by text)");
-	    Tcl_BackgroundException(interp, code);
-	}
->>>>>>> 51e8e55c
     }
 
     TkTextIndexForwBytes(textPtr, indexPtr, countBytes, indexPtr);
@@ -13638,52 +13408,12 @@
  *----------------------------------------------------------------------
  */
 
-<<<<<<< HEAD
 static bool
 FindDecimalPointBackwards(
     TkTextSegment *segPtr,
     int offset)
 {
     TkTextSegment *startSegPtr = segPtr;
-=======
-int
-TkTextCharLayoutProc(
-    TkText *textPtr,		/* Text widget being layed out. */
-    TkTextIndex *indexPtr,	/* Index of first character to lay out
-				 * (corresponds to segPtr and offset). */
-    TkTextSegment *segPtr,	/* Segment being layed out. */
-    TkSizeT byteOffset,		/* Byte offset within segment of first
-				 * character to consider. */
-    int maxX,			/* Chunk must not occupy pixels at this
-				 * position or higher. */
-    TkSizeT maxBytes,		/* Chunk must not include more than this many
-				 * characters. */
-    int noCharsYet,		/* Non-zero means no characters have been
-				 * assigned to this display line yet. */
-    TkWrapMode wrapMode,	/* How to handle line wrapping:
-				 * TEXT_WRAPMODE_CHAR, TEXT_WRAPMODE_NONE, or
-				 * TEXT_WRAPMODE_WORD. */
-    TkTextDispChunk *chunkPtr)
-				/* Structure to fill in with information about
-				 * this chunk. The x field has already been
-				 * set by the caller. */
-{
-    Tk_Font tkfont;
-    int nextX, count;
-    TkSizeT bytesThatFit;
-    CharInfo *ciPtr;
-    char *p;
-    TkTextSegment *nextPtr;
-    Tk_FontMetrics fm;
-#if TK_LAYOUT_WITH_BASE_CHUNKS
-    const char *line;
-    int lineOffset;
-    BaseCharInfo *bciPtr;
-    Tcl_DString *baseString;
-#endif
-    (void)textPtr;
-    (void)indexPtr;
->>>>>>> 51e8e55c
 
     for ( ; segPtr; segPtr = segPtr->prevPtr) {
 	if (segPtr->typePtr->group == SEG_GROUP_CHAR) {
@@ -13781,17 +13511,10 @@
 	tabWidth = 0;
     }
 
-<<<<<<< HEAD
     do {
 	/*
 	 * We were given the count before this tab, so increment it first.
 	 */
-=======
-    if (bytesThatFit + 1 <= maxBytes) {
-	if ((bytesThatFit == 0) && noCharsYet) {
-	    int ch;
-	    int chLen = TkUtfToUniChar(p, &ch);
->>>>>>> 51e8e55c
 
 	data->tabIndex += 1;
 
