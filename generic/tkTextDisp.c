/*
 * tkTextDisp.c --
 *
 *	This module provides facilities to display text widgets. It is the
 *	only place where information is kept about the screen layout of text
 *	widgets. (Well, strictly, each TkTextLine and B-tree node caches its
 *	last observed pixel height, but that information originates here).
 *
 * Copyright (c) 1992-1994 The Regents of the University of California.
 * Copyright (c) 1994-1997 Sun Microsystems, Inc.
 * Copyright (c) 2015-2018 Gregor Cramer
 *
 * See the file "license.terms" for information on usage and redistribution of
 * this file, and for a DISCLAIMER OF ALL WARRANTIES.
 */

#if defined(_MSC_VER ) && _MSC_VER < 1500
/* suppress wrong warnings to support ancient compilers */
#pragma warning (disable : 4305)
#endif

#include "tkText.h"
#include "tkTextTagSet.h"
#include "tkRangeList.h"
#include "tkAlloc.h"
#include "tkInt.h"

#ifdef _WIN32
# include "tkWinInt.h"
#elif defined(__CYGWIN__)
# include "tkUnixInt.h"
#endif

#ifdef MAC_OSX_TK
# include "tkMacOSXInt.h"
# define OK_TO_LOG (!TkpAppIsDrawing())
/* Version 8.5 has forgotten to define this constant. */
# ifndef TK_DO_NOT_DRAW
#  define TK_DO_NOT_DRAW 0x80
# endif
# ifndef DEF_TEXT_INACTIVE_SELECT_COLOR_DISABLED
#  define DEF_TEXT_INACTIVE_SELECT_COLOR_DISABLED "1"
# endif
#else /* for portability to 8.5/6 */
# define OK_TO_LOG 1
# ifndef DEF_TEXT_INACTIVE_SELECT_COLOR_DISABLED
#  define DEF_TEXT_INACTIVE_SELECT_COLOR_DISABLED "0"
# endif
#endif

#include <stdlib.h>
#include <assert.h>

#ifndef MIN
# define MIN(a,b) (a < b ? a : b)
#endif
#ifndef MAX
# define MAX(a,b) (a < b ? b : a)
#endif

#ifdef NDEBUG
# define DEBUG(expr)
#else
# define DEBUG(expr) expr
#endif

// Portability to 8.5/8.6
#if TK_MAJOR_VERSION == 8 && TK_MINOR_VERSION < 7
# ifdef MAC_OSX_TK
static int
TkpDrawingIsDisabled(
   Tk_Window tkwin)
{
    MacDrawable *macWin = ((TkWindow *) tkwin)->privatePtr;
    return macWin && !!(macWin->flags & TK_DO_NOT_DRAW);
}
#else
static int TkpDrawingIsDisabled(Tk_Window tkwin) { return 0; }
#endif
#endif /* TCL_MAJOR_VERSION == 8 && TCL_MINOR_VERSION < 7 */

/*
 * "Calculations of line pixel heights and the size of the vertical
 * scrollbar."
 *
 * Given that tag, font and elide changes can happen to large numbers of
 * diverse chunks in a text widget containing megabytes of text, it is not
 * possible to recalculate all affected height information immediately any
 * such change takes place and maintain a responsive user-experience. Yet, for
 * an accurate vertical scrollbar to be drawn, we must know the total number
 * of vertical pixels shown on display versus the number available to be
 * displayed.
 *
 * The way the text widget solves this problem is by maintaining cached line
 * pixel heights (in the BTree for each logical line), and having asynchronous
 * timer callbacks (i) to iterate through the logical lines recalculating
 * their heights, and (ii) to recalculate the vertical scrollbar's position
 * and size.
 *
 * Typically this works well but there are some situations where the overall
 * functional design of this file causes some problems. These problems can
 * only arise because the calculations used to display lines on screen are not
 * connected to those in the iterating-line- recalculation-process.
 *
 * The reason for this disconnect is that the display calculations operate in
 * display lines, and the iteration and cache operates in logical lines.
 * Given that the display calculations both need not contain complete logical
 * lines (at top or bottom of display), and that they do not actually keep
 * track of logical lines (for simplicity of code and historical design), this
 * means a line may be known and drawn with a different pixel height to that
 * which is cached in the BTree, and this might cause some temporary
 * undesirable mismatch between display and the vertical scrollbar.
 *
 * All such mismatches should be temporary, however, since the asynchronous
 * height calculations will always catch up eventually.
 *
 * For further details see the comments before and within the following
 * functions below: LayoutDLine, AsyncUpdateLineMetrics, GetYView,
 * GetYPixelCount, UpdateOneLine, UpdateLineMetrics.
 *
 * For details of the way in which the BTree keeps track of pixel heights, see
 * tkTextBTree.c. Basically the BTree maintains two pieces of information: the
 * logical line indices and the pixel height cache.
 */

/*
 * TK_LAYOUT_WITH_BASE_CHUNKS:
 *
 *	With this macro set, collect all char chunks that have no holes
 *	between them, that are on the same line and use the same font and font
 *	size. Allocate the chars of all these chunks, the so-called "stretch",
 *	in a DString in the first chunk, the so-called "base chunk". Use the
 *	base chunk string for measuring and drawing, so that these actions are
 *	always performed with maximum context.
 *
 *	This is necessary for text rendering engines that provide ligatures
 *	and sub-pixel layout, like ATSU on Mac. If we don't do this, the
 *	measuring will change all the time, leading to an ugly "tremble and
 *	shiver" effect. This is because of the continuous splitting and
 *	re-merging of chunks that goes on in a text widget, when the cursor or
 *	the selection move.
 *
 * Side effects:
 *
 *	Memory management changes. Instead of attaching the character data to
 *	the clientData structures of the char chunks, an additional DString is
 *	used. The collection process will even lead to resizing this DString
 *	for large stretches (> TCL_DSTRING_STATIC_SIZE == 200). We could
 *	reduce the overall memory footprint by copying the result to a plain
 *	char array after the line breaking process, but that would complicate
 *	the code and make performance even worse speedwise.
 */

/*
 * The following macro is used to compare two floating-point numbers to within
 * a certain degree of scale. Direct comparison fails on processors where the
 * processor and memory representations of FP numbers of a particular
 * precision is different (e.g. Intel)
 */

#define FP_EQUAL_SCALE(double1, double2, scaleFactor) \
    (fabs((double1) - (double2))*((scaleFactor) + 1.0) < 0.3)

/*
 * Macros to make debugging/testing logging a little easier.
 *
 * On OSX 10.14 Drawing procedures are sometimes run because the system has
 * decided to redraw the window.  This can corrupt the data that a test is
 * trying to collect.  So we don't write to the logging variables when the
 * drawing procedure is being run that way.  Other systems can always log.
 */

#define LOG(toVar,what) \
    if (OK_TO_LOG) \
        Tcl_SetVar2(textPtr->interp, toVar, NULL, what, TCL_GLOBAL_ONLY|TCL_APPEND_VALUE|TCL_LIST_ELEMENT)
#define CLEAR(var) \
    if (OK_TO_LOG) \
	Tcl_SetVar2(interp, var, NULL, "", TCL_GLOBAL_ONLY)

/*
 * Speed up if the text content only contains monospaced line heights, and line wrapping
 * is disabled.
 *
 * But this speed-up trial seems not to have any effect which is worth the effort,
 * especially because it can be used only if no line wrapping will be done.
 */

#define SPEEDUP_MONOSPACED_LINE_HEIGHTS 0

/*
 * Structure for line break information:
 */

typedef struct TkTextBreakInfo {
    uint32_t refCount;	/* Reference counter, destroy if this counter is going to zero. */
#ifndef NDEBUG
    uint32_t brksSize;	/* Size of break info array, only needed for debugging. */
#endif
    char *brks;		/* Array of break info, has exactly the char length of the logical line,
    			 * each cell is one of LINEBREAK_NOBREAK, LINEBREAK_ALLOWBREAK,
			 * LINEBREAK_MUSTBREAK, or LINEBREAK_INSIDEACHAR. */
    struct TkTextBreakInfo *nextPtr;
    			/* Pointer to break information of successor line. Will only be used
    			 * when caching the break information while redrawing tags. */
} TkTextBreakInfo;

typedef struct TkTextDispLine DLine;

/*
 * Flag bits for DLine structures:
 *
 * HAS_3D_BORDER -		Non-zero means that at least one of the chunks in this line has
 *				a 3D border, so itpotentially interacts with 3D borders in
 *				neighboring lines (see DisplayLineBackground).
 * NEW_LAYOUT -			Non-zero means that the line has been re-layed out since the last
 *				time the display was updated.
 * TOP_LINE -			Non-zero means that this was the top line in in the window the last
 *				time that the window was laid out. This is important because a line
 *				may be displayed differently if its at the top or bottom than if
 *				it's in the middle (e.g. beveled edges aren't displayed for middle
 *				lines if the adjacent line has a similar background).
 * BOTTOM_LINE -		Non-zero means that this was the bottom line in the window the last
 *				time that the window was laid out.
 * OLD_Y_INVALID -		The value of oldY in the structure is not valid or useful and should
 *				not be examined. 'oldY' is only useful when the DLine is currently
 *				displayed at a different position and we wish to re-display it via
 *				scrolling, so this means the DLine needs redrawing.
 * PARAGRAPH_START -		We are on the first line of a paragraph (used to choose between
 *				lmargin1, lmargin2).
 * CURSOR -			This display line is displaying the cursor.
 */

#define HAS_3D_BORDER	(1 << 0)
#define NEW_LAYOUT	(1 << 1)
#define TOP_LINE	(1 << 2)
#define BOTTOM_LINE	(1 << 3)
#define OLD_Y_INVALID	(1 << 4)
#define PARAGRAPH_START	(1 << 5)
#define DELETED		(1 << 6) /* for debugging */
#define LINKED		(1 << 7) /* for debugging */
#define CACHED		(1 << 8) /* for debugging */

/*
 * The following structure describes how to display a range of characters.
 * The information is generated by scanning all of the tags associated with
 * the characters and combining that with default information for the overall
 * widget. These structures form the hash keys for dInfoPtr->styleTable.
 */

typedef struct StyleValues {
    Tk_3DBorder border;		/* Used for drawing background under text.
				 * NULL means use widget background. */
    Pixmap bgStipple;		/* Stipple bitmap for background. None means
				 * draw solid. */
    XColor *fgColor;		/* Foreground color for text. */
    XColor *eolColor;		/* Foreground color for end of line symbol, can be NULL. */
    XColor *eotColor;		/* Foreground color for end of text symbol, can be NULL. */
    XColor *hyphenColor;	/* Foreground color for soft hyphens, can be NULL. */
    Tk_Font tkfont;		/* Font for displaying text. */
    Pixmap fgStipple;		/* Stipple bitmap for text and other foreground stuff. None means
    				 * draw solid.*/
    TkTextTabArray *tabArrayPtr;/* Locations and types of tab stops (may be NULL). */
    Tk_3DBorder lMarginColor;	/* Color of left margins (1 and 2). */
    Tk_3DBorder rMarginColor;	/* Color of right margin. */
    XColor *overstrikeColor;	/* Foreground color for overstrike through text. */
    XColor *underlineColor;	/* Foreground color for underline underneath text. */
    char const *lang;		/* Language support (may be NULL). */
    int hyphenRules;		/* Hyphenation rules for spelling changes. */
    int32_t borderWidth;	/* Width of 3-D border for background. */
    int32_t lMargin1;		/* Left margin, in pixels, for first display line of each text line. */
    int32_t lMargin2;		/* Left margin, in pixels, for second and later display lines of
    				 * each text line. */
    int32_t offset;		/* Offset in pixels of baseline, relative to baseline of line. */
    int32_t rMargin;		/* Right margin, in pixels. */
    int32_t spacing1;		/* Spacing above first dline in text line. */
    int32_t spacing2;		/* Spacing between lines of dline. */
    int32_t spacing3;		/* Spacing below last dline in text line. */
    uint32_t wrapMode:3;	/* How to handle wrap-around for this tag. One of TEXT_WRAPMODE_CHAR,
				 * TEXT_WRAPMODE_NONE, TEXT_WRAPMODE_WORD, or TEXT_WRAPMODE_CODEPOINT.*/
    uint32_t tabStyle:3;	/* One of TABULAR or WORDPROCESSOR. */
    uint32_t justify:3;		/* Justification style for text. */
    uint32_t relief:3;		/* 3-D relief for background. */
    uint32_t indentBg:1;	/* Background will be indented accordingly to the -lmargin1,
    				 * and -lmargin2 options. */
    uint32_t overstrike:1;	/* Non-zero means draw overstrike through text. */
    uint32_t underline:1;	/* Non-zero means draw underline underneath text. */
    uint32_t elide:1;		/* Zero means draw text, otherwise not. */
} StyleValues;

/*
 * The following structure extends the StyleValues structure above with
 * graphics contexts used to actually draw the characters. The entries in
 * dInfoPtr->styleTable point to structures of this type.
 */

typedef struct TextStyle {
    StyleValues *sValuePtr;	/* Raw information from which GCs were derived. */
    Tcl_HashEntry *hPtr;	/* Pointer to entry in styleTable. Used to delete entry. */
    GC bgGC;			/* Graphics context for background. None means use widget background. */
    GC fgGC;			/* Graphics context for foreground. */
    GC ulGC;			/* Graphics context for underline. */
    GC ovGC;			/* Graphics context for overstrike. */
    GC eolGC;			/* Graphics context for end of line symbol. */
    GC eotGC;			/* Graphics context for end of text symbol. */
    GC hyphenGC;		/* Graphics context for soft hyphen character. */
    uint32_t refCount;		/* Number of times this structure is referenced in Chunks. */
} TextStyle;

/*
 * In TkTextDispChunk structures for character segments, the clientData field
 * points to one of the following structures:
 */

typedef struct CharInfo {
    union {
	const char *chars;	/* UTF characters to display. Actually points into the baseChars of
				 * the base chunk. */
	struct CharInfo *next;	/* Pointer to next free info struct. */
    } u;
    TkSizeT numBytes;		/* Number of bytes that belong to this chunk. */
    TkSizeT baseOffset;		/* Starting offset in baseChars of base chunk; always zero if
    				 * context drawing is not used. */
    TkTextSegment *segPtr;	/* Pointer to char segment containing the chars. */
} CharInfo;

typedef struct PixelPos {
    int32_t xFirst, xLast; 	/* Horizontal pixel position. */
    int32_t yFirst, yLast;	/* Vertical pixel position. */
} PixelPos;

typedef struct DRegion {
    int y1;
    int y2;
} DRegion;

/*
 * Overall display information for a text widget:
 */

typedef struct TextDInfo {
    Tcl_HashTable styleTable;	/* Hash table that maps from StyleValues to TextStyles for this
    				 * widget. */
    DLine *dLinePtr;		/* First in list of all display lines for this widget, in order
    				 * from top to bottom. */
    DLine *lastDLinePtr;	/* Pointer to last display line in this widget. */
    TextStyle *defaultStyle;	/* Default style. */
    GC copyGC;			/* Graphics context for copying from off-screen pixmaps onto screen. */
    GC scrollGC;		/* Graphics context for copying from one place in the window to
    				 * another (scrolling): differs from copyGC in that we need to get
				 * GraphicsExpose events. */
    GC insertFgGC;		/* Graphics context for drawing text "behind" the insert cursor. */
    double xScrollFirst, xScrollLast;
				/* Most recent values reported to horizontal scrollbar; used to
				 * eliminate unnecessary reports. */
    double yScrollFirst, yScrollLast;
				/* Most recent values reported to vertical scrollbar; used to
				 * eliminate unnecessary reports. */
    uint32_t firstLineNo;	/* Line number of first line in text widget, needed for re-layout. */
    uint32_t lastLineNo;	/* Line number of last line in text widget, needed for re-layout. */
    int32_t topPixelOffset;	/* Identifies first pixel in top display line to display in window. */
    int32_t newTopPixelOffset;	/* Desired first pixel in top display line to display in window. */
    int32_t x;			/* First x-coordinate that may be used for actually displaying line
    				 * information. Leaves space for border, etc. */
    int32_t y;			/* First y-coordinate that may be used for actually displaying line
    				 * information. Leaves space for border, etc. */
    int32_t maxX;		/* First x-coordinate to right of available space for displaying
    				 * lines. */
    int32_t maxY;		/* First y-coordinate below available space for displaying lines. */
    int32_t topOfEof;		/* Top-most pixel (lowest y-value) that has been drawn in the
    				 * appropriate fashion for the portion of the window after the last
				 * line of the text. This field is used to figure out when to redraw
				 * part or all of the eof field. */
    int32_t curYPixelOffset;	/* Y offset of the current view. */
    TkTextSegment *endOfLineSegPtr;
    				/* Holds the end of line symbol (option -showendOfline). */
    TkTextSegment *endOfTextSegPtr;
    				/* Holds the end of text symbol (option -showendOftext). */
    DRegion invalidRegion;	/* This regions contains the invalidated regions, because these
    				 * regions cannot be scrolled. */

    /*
     * Cache for single lines:
     */

    DLine *cachedDLinePtr;	/* We are caching some computed display lines for speed enhancements. */
    DLine *lastCachedDLinePtr;	/* Pointer to last cached display line. */
    unsigned numCachedLines;	/* Number of cached display lines. */
    DLine *lastMetricDLinePtr;	/* We are caching the last computed display line in metric computation,
    				 * one reason is speed up, but the main reason is to avoid that some
				 * cached data (i.e. brks) will be released to early. */

    /*
     * Storage for saved display lines. These lines has been computed for line metric information,
     * and will be used for displaying afterwards.
     */

    DLine *savedDLinePtr;	/* First in list of saved display lines, in order from top to bottom. */
    DLine *lastSavedDLinePtr;/* Pointer to last saved display line. */
    int32_t savedDisplayLinesHeight;
    				/* Sum of saved display line heights. */

    /*
     * Additional buffers:
     */

    char *strBuffer;		/* We need a string buffer for the line break algorithm. */
    unsigned strBufferSize;	/* Size of the line break string buffer. */

    /*
     * Information used for scrolling:
     */

    int32_t newXPixelOffset;	/* Desired x scroll position, measured as the number of pixels
    				 * off-screen to the left for a line with no left margin. */
    int32_t curXPixelOffset;	/* Actual x scroll position, measured as the number of pixels
    				 * off-screen to the left. */
    uint32_t maxLength;		/* Length in pixels of longest line that's visible in window
    				 * (length may exceed window size). If there's no wrapping, this
				 * will be zero. */
    PixelPos curPixelPos;	/* Most recent pixel position, used for the "watch" command. */
    PixelPos prevPixelPos;	/* Previous pixel position, used for the "watch" command. */

    /*
     * The following information is used to implement scanning:
     */

    int32_t scanMarkXPixel;	/* Pixel index of left edge of the window when the scan started. */
    int32_t scanMarkX;		/* X-position of mouse at time scan started. */
    int32_t scanTotalYScroll;	/* Total scrolling (in screen pixels) that has occurred since
    				 * scanMarkY was set. */
    int32_t scanMarkY;		/* Y-position of mouse at time scan started. */

    /*
     * The following is caching the current chunk information:
     */

    TkTextIndex currChunkIndex;	/* Index position of current chunk. */
    TkTextDispChunk *currChunkPtr;
    				/* This is the chunk currently hovered by mouse. */
    DLine *currDLinePtr;	/* The DLine which contains the current chunk. */

    /*
     * Cache current y-view position:
     */

    int32_t topLineNo;
    int32_t topByteIndex;

    /*
     * Pools for lines, chunks, char infos, and break infos:
     */

    DLine *dLinePoolPtr;	/* Pointer to first free display line. */
    TkTextDispChunk *chunkPoolPtr;
    				/* Pointer to first free chunk. */
    struct TkTextDispChunkSection *sectionPoolPtr;
    				/* Pointer to first free section. */
    CharInfo *charInfoPoolPtr;	/* Pointer to first free char info. */
    unsigned chunkCounter;	/* Used for the unique chunk ID. */

    /*
     * Miscellaneous information:
     */

    bool dLinesInvalidated;	/* This value is set to true whenever something happens that
    				 * invalidates information in DLine structures; if a redisplay
				 * is in progress, it will see this and abort the redisplay. This
				 * is needed because, for example, an embedded window could change
				 * its size when it is first displayed, invalidating the DLine that
				 * is currently being displayed. If redisplay continues, it will
				 * use freed memory and could dump core. */
    bool pendingUpdateLineMetricsFinished;
    				/* Did we add RunUpdateLineMetricsFinished to the idle loop? */
    int32_t flags;		/* Various flag values: see below for definitions. */
    uint32_t countImages;	/* Number of displayed images (currently unused except if
    				 * SPEEDUP_MONOSPACED_LINE_HEIGHTS is set). */
    uint32_t countWindows;	/* Number of displayed windows. */
    bool insideLineMetricUpdate;/* Line metric update is currently in progress. */

    /*
     * Information used to handle the asynchronous updating of the y-scrollbar
     * and the vertical height calculations:
     */

    int lineHeight;		/* TkTextRelayoutWindow is using this value: the line height of
    				 * monospaced lines, is zero of the line heights are not monospaced
				 * in last call of TkTextRelayoutWindow. */
    uint32_t lineMetricUpdateEpoch;
    				/* Stores a number which is incremented each time the text widget
				 * changes in a significant way (e.g. resizing or geometry-influencing
				 * tag changes). */
    uint32_t lineMetricUpdateCounter;
    				/* Count updates of line metric information. */
    TkRangeList *lineMetricUpdateRanges;
    				/* Stores the range of line numbers which are not yet up-to-date. */
    TkTextIndex metricIndex;	/* If the current metric update line wraps into very many display
    				 * lines, then this is used to keep track of what index we've got
				 * to so far... */
    Tcl_TimerToken lineUpdateTimer;
				/* A token pointing to the current line metric update callback. */
    Tcl_TimerToken scrollbarTimer;
				/* A token pointing to the current scrollbar update callback. */
    Tcl_TimerToken repickTimer;
				/* A token pointing to the current repick callback. */
} TextDInfo;

typedef struct TkTextDispChunkSection {
    struct TkTextDispChunkSection *nextPtr;
    				/* Next section in chain of display sections. */
    TkTextDispChunk *chunkPtr;	/* First display chunk in this section. */
    uint32_t numBytes;		/* Number of bytes in this section. */
} TkTextDispChunkSection;

/*
 * Flag values for TextDInfo structures:
 *
 * DINFO_OUT_OF_DATE:	Means that the DLine structures for this window are partially or
 *			completely out of date and need to be recomputed.
 *
 * REDRAW_PENDING:	Means that a when-idle handler has been scheduled to update the display.
 *
 * REDRAW_BORDERS:	Means window border or pad area has potentially been damaged and must
 *			be redrawn.
 *
 * ASYNC_UPDATE:	Means that the asynchronous pixel-height calculation is still working.
 *
 * ASYNC_PENDING:	Means that the asynchronous pixel-height calculation is pending until
 *			the display update (DisplayText) has been finished.
 *
 * REPICK_NEEDED:	Means that the widget has been modified in a way that could change
 *			the current character (a different character might be under the mouse
 *			cursor now). Need to recompute the current character before the next
 *			redisplay.
 */

#define DINFO_OUT_OF_DATE	(1 << 0)
#define REDRAW_PENDING		(1 << 1)
#define REDRAW_BORDERS		(1 << 2)
#define ASYNC_UPDATE		(1 << 3)
#define ASYNC_PENDING		(1 << 4)
#define REPICK_NEEDED		(1 << 5)

typedef struct LayoutPos {
    TkTextSegment *segPtr;
    int offset;
} LayoutPos;

typedef struct LayoutData {
    TkText *textPtr;
    DLine *dlPtr;		/* Current display line. */
    TkTextDispChunk *chunkPtr;	/* Start of chunk chain. */
    TkTextDispChunk *tabChunkPtr;
				/* Pointer to the chunk containing the previous tab stop. */
    TkTextDispChunk *firstChunkPtr;
				/* Pointer to the first chunk. */
    TkTextDispChunk *lastChunkPtr;
				/* Pointer to the current chunk. */
    TkTextDispChunk *firstCharChunkPtr;
				/* Pointer to the first char/hyphen/window/image chunk in chain. */
    TkTextDispChunk *lastCharChunkPtr;
				/* Pointer to the last char/hyphen/window/image chunk in chain. */
    TkTextDispChunk *breakChunkPtr;
				/* Chunk containing best word break point, if any. */
    TkTextDispChunk *cursorChunkPtr;
				/* Pointer to the insert cursor chunk. */
    TkTextLine *logicalLinePtr;	/* Pointer to the logical line. */
    TkTextBreakInfo *breakInfo;	/* Line break information of logical line. */
    LayoutPos decimalPointPos;	/* This character segment contains the decimal point. */
    LayoutPos lastNumericalPos; /* This character segment contains the last part of a numerical tab. */
    LayoutPos shiftToNextLinePos;
    				/* Shift characters starting with this position to next line. */
    const char *brks;		/* Buffer for line break information (for TEXT_WRAPMODE_CODEPOINT). */
    TkTextIndex index;		/* Current index. */
    unsigned countChunks;	/* Number of chunks in current display line. */
    unsigned countVisibleChunks;/* Number of visible (width > 0) chunks in current display line. */
    unsigned numBytesSoFar;	/* The number of processed bytes (so far). */
    unsigned byteOffset;	/* The byte offset to start of logical line. */
    unsigned dispLineOffset;	/* The byte offset to start of display line. */
    int increaseNumBytes;	/* Increase number of consumed bytes to realize spelling changes. */
    unsigned decreaseNumBytes;	/* Decrease number of displayable bytes to realize spelling changes. */
    unsigned displayLineNo;	/* Current display line number. */
    int rMargin;		/* Right margin width for line. */
    int hyphenRule;		/* Hyphenation rule applied to last char chunk (only in hyphenation
    				 * has been applied). */
    TkTextTabArray *tabArrayPtr;/* Tab stops for line; taken from style for the first character
    				 * on line. */
    int tabStyle;		/* One of TABULAR or WORDPROCESSOR. */
    int tabSize;		/* Number of pixels consumed by current tab stop. */
    int tabX;			/* Position of next tab, needed for alignment of numerical tabs. */
    int tabShift;		/* Position of first tab in display line, if first tab is LEFT,
    				 * zero otherwise. */
    int tabIndex;		/* Index of the current tab stop. */
    int tabOverhang;		/* Overhang from computed line break. */
    TkTextTabAlign tabAlignment;/* Alignment of current active tab. */
    unsigned tabWidth;		/* Default tab width of this widget. */
    unsigned numSpaces;		/* Number of expandable space (needed for full justification). */
    unsigned shiftToNextLine;	/* Shift this number of characters to next line for adjustment of
    				 * numeric tabs, starting with shiftToNextLinePos. */
    unsigned lengthOfFractional;/* Length of fractional part in numerical tabs, including decimal
    				 * point. */
    TkTextJustify justify;	/* How to justify line: taken from style for the first character
    				 * in this display line. */
    TkWrapMode wrapMode;	/* Wrap mode to use for this chunk. */
    int maxX;			/* Maximal x coord in current line. */
    int width;			/* Maximal x coord in widget. */
    int x;			/* Current x coord. */
    bool paragraphStart;	/* 'true' means that we are on the first line of a paragraph
    				 * (used to choose between lmargin1, lmargin2). */
    bool skipSpaces;		/* 'true' means that we have to gobble spaces at start of next
    				 * segment. */
    bool trimSpaces;		/* 'true' iff space mode is TEXT_SPACEMODE_TRIM. */
    bool isNumericTab;		/* We are processing the integral part of a numeric tab. */
    bool isRightTab;		/* We are processing a right tab. */
    bool adjustFirstChunk;	/* Start adjustment of chunks with first chunk, needed for line wrapping
    				 * with right tabs. */
    bool tabApplied;		/* Current tab has been already applied? */

#if TK_LAYOUT_WITH_BASE_CHUNKS
    /*
     * Support for context drawing.
     */

    TkTextDispChunk *baseChunkPtr;
    				/* The chunk which contains the actual context data. */
#endif
} LayoutData;

typedef struct DisplayInfo {
    int byteOffset;		/* Byte offset to start of display line (subtract this offset to
    				 * get the index of display line start). */
    int nextByteOffset;		/* Byte offset to start of next display line (add this offset to
    				 * get the index of next display line start). */
    unsigned displayLineNo;	/* Number of display line. */
    unsigned numDispLines;	/* Total number of display lines belonging to corresponding logical
    				 * line (so far). */
    int pixels;			/* Total height of logical line (so far). */
    bool isComplete;		/* The display line metric is complete for this logical line? */
    const TkTextDispLineEntry *entry;
    				/* Pointer to entry in display pixel info for displayLineNo. Note
				 * that the predecessing entries can be accessed, but not the successing
				 * entries. */
    DLine *dLinePtr;		/* Cached display lines, produced while ComputeDisplayLineInfo is
    				 * computing the line metrics. */
    DLine *lastDLinePtr;	/* Pointer to last cached display line. */
    unsigned numCachedLines;	/* Number of cached lines. */
    unsigned heightOfCachedLines;
    				/* Sum of cached display line heights. */
    TkTextIndex index;		/* Index where the computation has finished. */
    TkTextLine *linePtr;	/* Logical line, where computation has started. */
    const TkTextPixelInfo *pixelInfo;
    				/* Pixel information of logical line. */
    TkTextBreakInfo *lineBreakInfo;
    				/* We have to cache the line break information (for
    				 * TEXT_WRAPMODE_CODEPOINT), to avoid repeated computations when
				 * scrolling. */

    /*
     * This attribute is private.
     */

    TkTextDispLineEntry entryBuffer[2];
    				/* This buffer will be used if the logical line has no entries
				 * (single display line). */
} DisplayInfo;

/*
 * Action values for FreeDLines:
 *
 * DLINE_UNLINK:	Free, unlink from current display, and set 'dLinesInvalidated'.
 *
 * DLINE_UNLINK_KEEP_BRKS:
 *			Same as DLINE_UNLINK, but do not destroy break info (except if
 *			now outside of peer).
 *
 * DLINE_FREE_TEMP:	Free, but don't unlink, and also don't set 'dLinesInvalidated'.
 *
 * DLINE_CACHE:		Don't free, don't unlink, cache this line, and don't set 'dLinesInvalidated'.
 *
 * DLINE_METRIC:	Don't free, don't unlink, cache this line temporarily, and don't set
 *			'dLinesInvalidated'.
 *
 * DLINE_SAVE:		Don't free, unlink, and save this line for displaying later.
 */

typedef enum {
    DLINE_UNLINK, DLINE_UNLINK_KEEP_BRKS, DLINE_FREE_TEMP, DLINE_CACHE, DLINE_METRIC, DLINE_SAVE
} FreeDLineAction;

/*
 * Maximal number of cached display lines.
 */

#define MAX_CACHED_DISPLAY_LINES 8

/*
 * Macro that determines how much space to allocate for TkTextDispLineInfo:
 */

#define TEXT_DISPLINEINFO_SIZE(numDispLines) (Tk_Offset(TkTextDispLineInfo, entry) + \
	(numDispLines)*sizeof(((TkTextDispLineInfo *) 0)->entry[0]))

/*
 * We will also mark logical lines with current line metric epoch even if the computation
 * has been done only partial. In this case we add a special bit to mark it as partially
 * computed.
 */

#define EPOCH_MASK		0x7fffffff
#define PARTIAL_COMPUTED_BIT	0x80000000

/*
 * Result values returned by TextGetScrollInfoObj:
 */

typedef enum {
    SCROLL_MOVETO,
    SCROLL_PAGES,
    SCROLL_UNITS,
    SCROLL_ERROR,
    SCROLL_PIXELS
} ScrollMethod;

/*
 * Threshold type for ComputeMissingMetric:
 */

typedef enum {
    THRESHOLD_BYTE_OFFSET,	/* compute until byte offset has been reached */
    THRESHOLD_LINE_OFFSET,	/* compute until display line offset has been reached */
    THRESHOLD_PIXEL_DISTANCE	/* compute until pixel distance has been reached */
} Threshold;

/*
 * We don't want less than 10 chunks per display section.
 */
#define MIN_CHUNKS_PER_SECTION 10u

/*
 * We don't want more than 20 sections per display line.
 */
#define MAX_SECTIONS_PER_LINE 20

/*
 * Use U+2010 for hyphen code point.
 */

#define HYPHEN_LENGTH 3
#define HYPHEN_STRING "\xe2\x80\x90"

/*
 * Forward declarations for functions defined later in this file:
 */

static void		AdjustForTab(LayoutData *data);
static void		ComputeSizeOfTab(LayoutData *data, TkTextSegment *segPtr, int offset);
static void		ComputeShiftForNumericTab(LayoutData *data, TkTextSegment *firstSegPtr,
			    int offset);
static void		ComputeShiftForRightTab(LayoutData *data, TkTextSegment *segPtr, int offset);
static bool		IsStartOfTab(TkTextSegment *segPtr, int offset);
static void		ElideBboxProc(TkText *textPtr, TkTextDispChunk *chunkPtr, int index, int y,
			    int lineHeight, int baseline, int *xPtr, int *yPtr, int *widthPtr,
			    int *heightPtr);
static int		ElideMeasureProc(TkTextDispChunk *chunkPtr, int x);
static void		DisplayDLine(TkText *textPtr, DLine *dlPtr, DLine *prevPtr, Pixmap pixmap);
static void		DisplayLineBackground(TkText *textPtr, DLine *dlPtr, DLine *prevPtr,
			    Pixmap pixmap);
static void		DisplayText(ClientData clientData);
static DLine *		FindCachedDLine(TkText *textPtr, const TkTextIndex *indexPtr);
static DLine *		FindDLine(TkText *textPtr, DLine *dlPtr, const TkTextIndex *indexPtr);
static DLine *		FreeDLines(TkText *textPtr, DLine *firstPtr, DLine *lastPtr,
			    FreeDLineAction action);
static void		FreeStyle(TkText *textPtr, TextStyle *stylePtr);
static TextStyle *	GetStyle(TkText *textPtr, TkTextSegment *segPtr);
static void		UpdateDefaultStyle(TkText *textPtr);
static bool		GetBbox(TkText *textPtr, const DLine *dlPtr, const TkTextIndex *indexPtr,
			    int *xPtr, int *yPtr, int *widthPtr, int *heightPtr, bool *isLastCharInLine,
			    Tcl_UniChar *thisChar);
static void		GetXView(Tcl_Interp *interp, TkText *textPtr, bool report);
static void		GetYView(Tcl_Interp *interp, TkText *textPtr, bool report);
static unsigned		GetYPixelCount(TkText *textPtr, DLine *dlPtr);
static DLine *		LayoutDLine(const TkTextIndex *indexPtr, unsigned displayLineNo);
static int		UpdateOneLine(TkText *textPtr, TkTextLine *linePtr, TkTextIndex *indexPtr,
			    unsigned maxDispLines);
static bool		MeasureUp(TkText *textPtr, const TkTextIndex *srcPtr, int distance,
			    TkTextIndex *dstPtr, int32_t *overlap);
static bool		MeasureDown(TkText *textPtr, TkTextIndex *srcPtr, int distance,
			    int32_t *overlap, bool saveDisplayLines);
static int		NextTabStop(unsigned tabWidth, int x, int tabOrigin);
static void		UpdateDisplayInfo(TkText *textPtr);
static void		YScrollByLines(TkText *textPtr, int offset);
static void		YScrollByPixels(TkText *textPtr, int offset);
static void		TextInvalidateRegion(TkText *textPtr, TkRegion region);
static void		TextInvalidateLineMetrics(TkText *textPtr, TkTextLine *linePtr,
			    unsigned lineCount, TkTextInvalidateAction action);
static int		CalculateDisplayLineHeight(TkText *textPtr, const TkTextIndex *indexPtr,
			    unsigned *byteCountPtr);
static TkTextDispChunk * DLineChunkOfX(TkText *textPtr, DLine *dlPtr, int x, TkTextIndex *indexPtr,
			    bool *nearby);
static void		DLineIndexOfX(TkText *textPtr, TkTextDispChunk *chunkPtr, int x,
			    TkTextIndex *indexPtr);
static int		DLineXOfIndex(TkText *textPtr, DLine *dlPtr, unsigned byteIndex);
static ScrollMethod	TextGetScrollInfoObj(Tcl_Interp *interp, TkText *textPtr, int objc,
			    Tcl_Obj *const objv[], double *dblPtr, int *intPtr);
static void		InvokeAsyncUpdateLineMetrics(TkText *textPtr);
static void		InvokeAsyncUpdateYScrollbar(TkText *textPtr);
static void		AsyncUpdateYScrollbar(ClientData clientData);
static void		AsyncUpdateLineMetrics(ClientData clientData);
static void		UpdateLineMetrics(TkText *textPtr, unsigned doThisMuch);
static bool		TestIfLinesUpToDate(const TkTextIndex *indexPtr);
static void		SaveDisplayLines(TkText *textPtr, DisplayInfo *info, bool append);
static TkTextLine *	ComputeDisplayLineInfo(TkText *textPtr, const TkTextIndex *indexPtr,
			    DisplayInfo *info);
static void		ComputeMissingMetric(TkText *textPtr, DisplayInfo *info,
			    Threshold threshold, int offset);
static unsigned		GetPixelsTo(TkText *textPtr, const TkTextIndex *indexPtr,
			    bool inclusiveLastLine, DisplayInfo *info);
static unsigned		FindDisplayLineOffset(TkText *textPtr, TkTextLine *linePtr, int32_t *distance);
static void		FindDisplayLineStartEnd(TkText *textPtr, TkTextIndex *indexPtr, bool end,
			    int cacheType);
static void		CheckIfLineMetricIsUpToDate(TkText *textPtr);
static void		RunUpdateLineMetricsFinished(ClientData clientData);
static void		CheckLineMetricConsistency(const TkText *textPtr);
static int		ComputeBreakIndex(TkText *textPtr, const TkTextDispChunk *chunkPtr,
			    TkTextSegment *segPtr, int byteOffset, TkWrapMode wrapMode,
			    TkTextSpaceMode spaceMode);
static int		CharChunkMeasureChars(TkTextDispChunk *chunkPtr, const char *chars, int charsLen,
			    int start, int end, int startX, int maxX, TkTextSpaceMode spaceMode,
			    int flags, int *nextXPtr);
static void		CharDisplayProc(TkText *textPtr, TkTextDispChunk *chunkPtr, int x, int y,
			    int height, int baseline, Display *display, Drawable dst, int screenY);
static void		CharUndisplayProc(TkText *textPtr, TkTextDispChunk *chunkPtr);
static void		HyphenUndisplayProc(TkText *textPtr, TkTextDispChunk *chunkPtr);
static void		DisplayChars(TkText *textPtr, TkTextDispChunk *chunkPtr, int x, int y,
			    int baseline, Display *display, Drawable dst);
static int		CharMeasureProc(TkTextDispChunk *chunkPtr, int x);
static void		CharBboxProc(TkText *textPtr, TkTextDispChunk *chunkPtr, int index, int y,
			    int lineHeight, int baseline, int *xPtr, int *yPtr, int *widthPtr,
			    int *heightPtr);
static int		MeasureChars(Tk_Font tkfont, const char *source, int maxBytes, int rangeStart,
			    int rangeLength, int startX, int maxX, int flags, int *nextXPtr);
static CharInfo *	AllocCharInfo(TkText *textPtr);
static void		FreeCharInfo(TkText *textPtr, CharInfo *ciPtr);
#if TK_LAYOUT_WITH_BASE_CHUNKS
static bool		IsSameFGStyle(TextStyle *style1, TextStyle *style2);
#endif /* TK_LAYOUT_WITH_BASE_CHUNKS */

static const TkTextDispChunkProcs layoutCharProcs = {
    TEXT_DISP_CHAR,		/* type */
    CharDisplayProc,		/* displayProc */
    CharUndisplayProc,		/* undisplayProc */
    CharMeasureProc,		/* measureProc */
    CharBboxProc,		/* bboxProc */
};

#define CHAR_CHUNK_GET_SEGMENT(chunkPtr) (((const CharInfo *) chunkPtr->clientData)->segPtr)

static const TkTextDispChunkProcs layoutHyphenProcs = {
    TEXT_DISP_HYPHEN,		/* type */
    CharDisplayProc,		/* displayProc */
    HyphenUndisplayProc,	/* undisplayProc */
    CharMeasureProc,		/* measureProc */
    CharBboxProc,		/* bboxProc */
};


/*
 * Pointer to int, for some portable pointer hacks - it's guaranteed that
 * 'uintptr_'t and 'void *' are convertible in both directions (C99 7.18.1.4).
 */

typedef union {
    void *ptr;
    uintptr_t flag;
} __ptr_to_int;

static void * MarkPointer(void *ptr) { __ptr_to_int p; p.ptr = ptr; p.flag |= 1; return p.ptr; }

static const TkTextDispChunkProcs layoutElideProcs = {
    TEXT_DISP_ELIDED,	/* type */
    NULL,		/* displayProc */
    NULL,		/* undisplayProc */
    ElideMeasureProc,	/* measureProc */
    ElideBboxProc,	/* bboxProc */
};

#ifndef NDEBUG
/*
 * The following counters keep statistics about redisplay that can be checked
 * to see how clever this code is at reducing redisplays.
 */

typedef struct Statistic {
    unsigned numRedisplays;	/* Number of calls to DisplayText. */
    unsigned linesRedrawn;	/* Number of calls to DisplayDLine. */
    unsigned numLayouted;	/* Number of calls to LayoutDLine. */
    unsigned numCopies;		/* Number of calls to XCopyArea to copy part of the screen. */
    unsigned lineHeightsRecalculated;
				/* Number of line layouts purely for height calculation purposes. */
    unsigned breakInfo;		/* Number of line break computations. */
    unsigned numCached;		/* Number of computed cached lines. */
    unsigned numHits;		/* Number of found cached lines. */
    unsigned numReused;		/* Number of re-used display lines. */

<<<<<<< HEAD
    bool perfFuncIsHooked;
} Statistic;
=======
    dInfoPtr = ckalloc(sizeof(TextDInfo));
    Tcl_InitHashTable(&dInfoPtr->styleTable, sizeof(StyleValues)/sizeof(int));
    dInfoPtr->dLinePtr = NULL;
    dInfoPtr->copyGC = 0;
    gcValues.graphics_exposures = True;
    dInfoPtr->scrollGC = Tk_GetGC(textPtr->tkwin, GCGraphicsExposures,
	    &gcValues);
    dInfoPtr->topOfEof = 0;
    dInfoPtr->newXPixelOffset = 0;
    dInfoPtr->curXPixelOffset = 0;
    dInfoPtr->maxLength = 0;
    dInfoPtr->xScrollFirst = -1;
    dInfoPtr->xScrollLast = -1;
    dInfoPtr->yScrollFirst = -1;
    dInfoPtr->yScrollLast = -1;
    dInfoPtr->scanMarkXPixel = 0;
    dInfoPtr->scanMarkX = 0;
    dInfoPtr->scanTotalYScroll = 0;
    dInfoPtr->scanMarkY = 0;
    dInfoPtr->dLinesInvalidated = 0;
    dInfoPtr->flags = DINFO_OUT_OF_DATE;
    dInfoPtr->topPixelOffset = 0;
    dInfoPtr->newTopPixelOffset = 0;
    dInfoPtr->currentMetricUpdateLine = -1;
    dInfoPtr->lastMetricUpdateLine = -1;
    dInfoPtr->lineMetricUpdateEpoch = 1;
    dInfoPtr->metricEpoch = -1;
    dInfoPtr->metricIndex.textPtr = NULL;
    dInfoPtr->metricIndex.linePtr = NULL;
    dInfoPtr->lineUpdateTimer = NULL;
    dInfoPtr->scrollbarTimer = NULL;
>>>>>>> 817f7f1f

static Statistic stats;

static void
PerfStatistic()
{
    if (!tkBTreeDebug) {
	return;
    }

    fprintf(stderr, "PERFORMANCE -------------------\n");
    fprintf(stderr, "Calls to DisplayText:    %6u\n", stats.numRedisplays);
    fprintf(stderr, "Calls to DisplayDLine:   %6u\n", stats.linesRedrawn);
    fprintf(stderr, "Calls to LayoutDLine:    %6u\n", stats.numLayouted);
    fprintf(stderr, "Calls to XCopyArea:      %6u\n", stats.numCopies);
    fprintf(stderr, "Re-used display lines:   %6u\n", stats.numReused);
    fprintf(stderr, "Cached display lines:    %6u\n", stats.numCached);
    fprintf(stderr, "Found in cache:          %6u\n", stats.numHits);
    fprintf(stderr, "Line metric calculation: %6u\n", stats.lineHeightsRecalculated);
    fprintf(stderr, "Break info computation:  %6u\n", stats.breakInfo);
}
#endif /* NDEBUG */

#if TK_CHECK_ALLOCS

/*
 * Some stuff for memory checks, and allocation statistic.
 */

static unsigned tkTextCountNewStyle = 0;
static unsigned tkTextCountDestroyStyle = 0;
static unsigned tkTextCountNewChunk = 0;
static unsigned tkTextCountDestroyChunk = 0;
static unsigned tkTextCountNewSection = 0;
static unsigned tkTextCountDestroySection = 0;
static unsigned tkTextCountNewCharInfo = 0;
static unsigned tkTextCountDestroyCharInfo = 0;
static unsigned tkTextCountNewBreakInfo = 0;
static unsigned tkTextCountDestroyBreakInfo = 0;
static unsigned tkTextCountNewDLine = 0;
static unsigned tkTextCountDestroyDLine = 0;
static unsigned tkTextCountNewDispInfo = 0;
unsigned tkTextCountDestroyDispInfo = 0; /* referenced in tkTextBTree.c */
#if TK_LAYOUT_WITH_BASE_CHUNKS
unsigned tkTextCountNewBaseChars = 0;
unsigned tkTextCountDestroyBaseChars = 0;
#endif

extern unsigned tkRangeListCountNew;
extern unsigned tkRangeListCountDestroy;

<<<<<<< HEAD
static bool hookStatFunc = true;

static void
AllocStatistic()
{
    if (!tkBTreeDebug) {
	return;
    }

    fprintf(stderr, "--------------------------------\n");
    fprintf(stderr, "ALLOCATION:       new    destroy\n");
    fprintf(stderr, "--------------------------------\n");
    fprintf(stderr, "DLine:       %8u - %8u\n", tkTextCountNewDLine, tkTextCountDestroyDLine);
    fprintf(stderr, "Chunk:       %8u - %8u\n", tkTextCountNewChunk, tkTextCountDestroyChunk);
    fprintf(stderr, "Section:     %8u - %8u\n", tkTextCountNewSection, tkTextCountDestroySection);
    fprintf(stderr, "CharInfo:    %8u - %8u\n", tkTextCountNewCharInfo, tkTextCountDestroyCharInfo);
    fprintf(stderr, "DispInfo:    %8u - %8u\n", tkTextCountNewDispInfo, tkTextCountDestroyDispInfo);
    fprintf(stderr, "BreakInfo:   %8u - %8u\n", tkTextCountNewBreakInfo, tkTextCountDestroyBreakInfo);
#if TK_LAYOUT_WITH_BASE_CHUNKS
    fprintf(stderr, "BaseChars:   %8u - %8u\n", tkTextCountNewBaseChars, tkTextCountDestroyBaseChars);
#endif
    fprintf(stderr, "Style:       %8u - %8u\n", tkTextCountNewStyle, tkTextCountDestroyStyle);
    fprintf(stderr, "RangeList:   %8u - %8u\n", tkRangeListCountNew, tkRangeListCountDestroy);

    if (tkTextCountNewDLine != tkTextCountDestroyDLine
	    || tkTextCountNewChunk != tkTextCountDestroyChunk
	    || tkTextCountNewSection != tkTextCountDestroySection
	    || tkTextCountNewCharInfo != tkTextCountDestroyCharInfo
	    || tkTextCountNewDispInfo != tkTextCountDestroyDispInfo
#if TK_LAYOUT_WITH_BASE_CHUNKS
	    || tkTextCountNewBaseChars != tkTextCountDestroyBaseChars
#endif
	    || tkTextCountNewStyle != tkTextCountDestroyStyle
	    || tkRangeListCountNew != tkRangeListCountDestroy) {
	fprintf(stderr, "*** memory leak detected ***\n");
=======
    FreeDLines(textPtr, dInfoPtr->dLinePtr, NULL, DLINE_UNLINK);
    Tcl_DeleteHashTable(&dInfoPtr->styleTable);
    if (dInfoPtr->copyGC) {
	Tk_FreeGC(textPtr->display, dInfoPtr->copyGC);
    }
    Tk_FreeGC(textPtr->display, dInfoPtr->scrollGC);
    if (dInfoPtr->flags & REDRAW_PENDING) {
	Tcl_CancelIdleCall(DisplayText, textPtr);
    }
    if (dInfoPtr->lineUpdateTimer) {
	Tcl_DeleteTimerHandler(dInfoPtr->lineUpdateTimer);
	textPtr->refCount--;
	dInfoPtr->lineUpdateTimer = NULL;
    }
    if (dInfoPtr->scrollbarTimer) {
	Tcl_DeleteTimerHandler(dInfoPtr->scrollbarTimer);
	textPtr->refCount--;
	dInfoPtr->scrollbarTimer = NULL;
>>>>>>> 817f7f1f
    }
}
#endif /* TK_CHECK_ALLOCS */

/*
 * Some helpers:
 */

static const char doNotBreakAtAll[8] = {
    LINEBREAK_NOBREAK, LINEBREAK_NOBREAK, LINEBREAK_NOBREAK, LINEBREAK_NOBREAK,
    LINEBREAK_NOBREAK, LINEBREAK_NOBREAK, LINEBREAK_NOBREAK, LINEBREAK_NOBREAK };

/* XRectangle is rectricted to 16 bit, so we need a private rectangle struct. */
typedef struct DRect {
    int x, y;
    int width, height;
} DRect;

static bool RectIsEmpty(const XRectangle *rect) { return rect->width == 0 || rect->height == 0; }

static bool
RectIntersects(
    const XRectangle *rect1,
    const DRect *rect2)
{
    return (int) rect1->x < rect2->x + rect2->width
	&& rect2->x < (int) rect1->x + (int) rect1->width
	&& (int) rect1->y < rect2->y + rect2->height
	&& rect2->y < (int) rect1->y + (int) rect1->height;
}

static bool
RectContainsRect(
    const DRect *rect1,		/* this rectangle */
    const XRectangle *rect2)	/* contains this one? */
{
    return rect1->x <= (int) rect2->x
    	&& (int) rect2->x + (int) rect2->width <= rect1->x + rect1->width
	&& rect1->y <= (int) rect2->y
	&& (int) rect2->y + (int) rect2->height <= rect1->y + rect1->height;
}

static bool RegionIsEmpty(const DRegion *region) { return region->y1 >= region->y2; }

static void
RegionUnion(
    DRegion* region,
    int y1,
    int y2)
{
    if (RegionIsEmpty(region))
    {
	region->y1 = y1;
	region->y2 = y2;
    }
    else
    {
	region->y1 = MIN(region->y1, y1);
	region->y2 = MAX(region->y2, y2);
    }
}

static bool
RegionIntersects(
    const DRegion* region,
    int y1,
    int y2)
{
    return y1 < region->y2 && region->y1 <= y2;
}

static void ClearRegion(DRegion* region) { region->y1 = region->y2 = 0; }

static bool IsPowerOf2(unsigned n) { return !(n & (n - 1)); }

static bool IsBlank(int ch) { return ch == ' ' || ch == '\t'; }
static bool IsDecimalPoint(int ch) { return ch == '.' || ch == ','; }

static unsigned
NextPowerOf2(uint32_t n)
{
    --n;
    n |= n >> 1;
    n |= n >> 2;
    n |= n >> 4;
    n |= n >> 8;
    n |= n >> 16;
    return ++n;
}

static bool
IsExpandableSpace(
    const char *s)
{
    /* Normal space or non-break space? */
    return UCHAR(s[0]) == 0x20 || (UCHAR(s[0]) == 0xc2 && UCHAR(s[1]) == 0x0a);
}

static void
LogTextHeightCalc(
    TkText *textPtr,
    const TkTextIndex *indexPtr)
{
    char string[TK_POS_CHARS];

    assert(tkTextDebug);

    /*
     * Debugging is enabled, so keep a log of all the lines whose
     * height was recalculated. The test suite uses this information.
     */

    TkTextPrintIndex(textPtr, indexPtr, string);
    LOG("tk_textHeightCalc", string);
}

static void
LogTextRelayout(
    TkText *textPtr,
    const TkTextIndex *indexPtr)
{
    char string[TK_POS_CHARS];

    assert(tkTextDebug);

    /*
     * Debugging is enabled, so keep a log of all the lines that
     * were re-layed out. The test suite uses this information.
     */

    TkTextPrintIndex(textPtr, indexPtr, string);
    LOG("tk_textRelayout", string);
}

static void
LogTextInvalidateLine(
    TkText *textPtr,
    unsigned count)
{
    char buffer[4*TCL_INTEGER_SPACE + 3];
    const TkRangeList *ranges = textPtr->dInfoPtr->lineMetricUpdateRanges;
    unsigned totalCount = TkRangeListCount(ranges) - count;
    unsigned totalLines = TkBTreeNumLines(textPtr->sharedTextPtr->tree, textPtr);
    int lineNum = TkRangeListIsEmpty(ranges) ? -1 : TkRangeListLow(ranges);

    assert(tkTextDebug);

    snprintf(buffer, sizeof(buffer), "%d %u - %u %u", lineNum, totalLines, count, totalCount);
    LOG("tk_textInvalidateLine", buffer);
}

static void
DisplayTextWhenIdle(
    TkText *textPtr)
{
    if (textPtr->sharedTextPtr->allowUpdateLineMetrics && !(textPtr->dInfoPtr->flags & REDRAW_PENDING)) {
	textPtr->dInfoPtr->flags |= REDRAW_PENDING;
	Tcl_DoWhenIdle(DisplayText, textPtr);
    }
}

static int
GetLeftLineMargin(
    const DLine *dlPtr,
    const StyleValues *sValuePtr)
{
    assert(dlPtr);
    assert(sValuePtr);
    return (dlPtr->flags & PARAGRAPH_START) ? sValuePtr->lMargin1 : sValuePtr->lMargin2;
}

#if SPEEDUP_MONOSPACED_LINE_HEIGHTS

static bool
TestMonospacedLineHeights(
    const TkText *textPtr)
{
    return textPtr->wrapMode == TEXT_WRAPMODE_NONE
	    && textPtr->dInfoPtr->countImages == 0
	    && textPtr->dInfoPtr->countWindows == 0
	    && TkTextTagSetDisjunctiveBits(TkBTreeRootTagInfo(textPtr->sharedTextPtr->tree),
		textPtr->sharedTextPtr->affectLineHeightTags);
    return false;
}

#endif /* SPEEDUP_MONOSPACED_LINE_HEIGHTS */

static bool
UseMonospacedLineHeights(
    const TkText *textPtr)
{
#if SPEEDUP_MONOSPACED_LINE_HEIGHTS
    return TestMonospacedLineHeights(textPtr)
	    && TkRangeListIsEmpty(textPtr->dInfoPtr->lineMetricUpdateRanges);
#else
    return false;
#endif
}

/*
 * Some helpers for hyphenation support (Latin-1 only):
 */

static const unsigned char isVowel[256] = {
#define _ 0
/*  00 01 02 03 04 05 06 07 08 09 0a 0b 0c 0d 0e 0f */
    _, _, _, _, _, _, _, _, _, _, _, _, _, _, _, _, /* 00 - 0f */
    _, _, _, _, _, _, _, _, _, _, _, _, _, _, _, _, /* 10 - 1f */
    _, _, _, _, _, _, _, _, _, _, _, _, _, _, _, _, /* 20 - 2f */
    _, _, _, _, _, _, _, _, _, _, _, _, _, _, _, _, /* 30 - 3f */
    _, 1, _, _, _, 1, _, _, _, 1, _, _, _, _, _, 1, /* 40 - 4f */
    _, _, _, _, _, 1, _, _, _, _, _, _, _, _, _, _, /* 50 - 5f */
    _, 1, _, _, _, 1, _, _, _, 1, _, _, _, _, _, 1, /* 60 - 6f */
    _, _, _, _, _, 1, _, _, _, _, _, _, _, _, _, _, /* 70 - 7f */
    _, _, _, _, _, _, _, _, _, _, _, _, _, _, _, _, /* 80 - 8f */
    _, _, _, _, _, _, _, _, _, _, _, _, _, _, _, _, /* 90 - 9f */
    _, _, _, _, _, _, _, _, _, _, _, _, _, _, _, _, /* a0 - af */
    _, _, _, _, _, _, _, _, _, _, _, _, _, _, _, _, /* b0 - bf */
    _, _, _, _, _, _, _, _, _, _, _, _, _, _, _, _, /* c0 - cf */
    _, _, _, _, _, _, _, _, _, _, _, _, _, _, _, _, /* d0 - df */
    _, _, _, _, _, _, _, _, _, _, _, _, _, _, _, _, /* e0 - ef */
    _, _, _, _, _, _, _, _, _, _, _, _, _, _, _, _, /* f0 - ff */
/*  00 01 02 03 04 05 06 07 08 09 0a 0b 0c 0d 0e 0f */
#undef _
};

static const unsigned char isConsonant[256] = {
#define _ 0
/*  00 01 02 03 04 05 06 07 08 09 0a 0b 0c 0d 0e 0f */
    _, _, _, _, _, _, _, _, _, _, _, _, _, _, _, _, /* 00 - 0f */
    _, _, _, _, _, _, _, _, _, _, _, _, _, _, _, _, /* 10 - 1f */
    _, _, _, _, _, _, _, _, _, _, _, _, _, _, _, _, /* 20 - 2f */
    _, _, _, _, _, _, _, _, _, _, _, _, _, _, _, _, /* 30 - 3f */
    _, 0, 1, 1, 1, 0, 1, 1, 1, 0, 1, 1, 1, 1, 1, 0, /* 40 - 4f */
    1, 1, 1, 1, 1, 0, 1, 1, 1, 1, 1, _, _, _, _, _, /* 50 - 5f */
    _, 0, 1, 1, 1, 0, 1, 1, 1, 0, 1, 1, 1, 1, 1, 0, /* 60 - 6f */
    1, 1, 1, 1, 1, 0, 1, 1, 1, 1, 1, _, _, _, _, _, /* 70 - 7f */
    _, _, _, _, _, _, _, _, _, _, _, _, _, _, _, _, /* 80 - 8f */
    _, _, _, _, _, _, _, _, _, _, _, _, _, _, _, _, /* 90 - 9f */
    _, _, _, _, _, _, _, _, _, _, _, _, _, _, _, _, /* a0 - af */
    _, _, _, _, _, _, _, _, _, _, _, _, _, _, _, _, /* b0 - bf */
    _, _, _, _, _, _, _, _, _, _, _, _, _, _, _, _, /* c0 - cf */
    _, _, _, _, _, _, _, _, _, _, _, _, _, _, _, _, /* d0 - df */
    _, _, _, _, _, _, _, _, _, _, _, _, _, _, _, _, /* e0 - ef */
    _, _, _, _, _, _, _, _, _, _, _, _, _, _, _, _, /* f0 - ff */
/*  00 01 02 03 04 05 06 07 08 09 0a 0b 0c 0d 0e 0f */
#undef _
};

static const unsigned char isUmlaut[256] = {
#define _ 0
/*  00 01 02 03 04 05 06 07 08 09 0a 0b 0c 0d 0e 0f */
    _, _, _, _, _, _, _, _, _, _, _, _, _, _, _, _, /* 00 - 0f */
    _, _, _, _, _, _, _, _, _, _, _, _, _, _, _, _, /* 10 - 1f */
    _, _, _, _, _, _, _, _, _, _, _, _, _, _, _, _, /* 20 - 2f */
    _, _, _, _, _, _, _, _, _, _, _, _, _, _, _, _, /* 30 - 3f */
    _, _, _, _, _, _, _, _, _, _, _, _, _, _, _, _, /* 40 - 4f */
    _, _, _, _, _, _, _, _, _, _, _, _, _, _, _, _, /* 50 - 5f */
    _, _, _, _, _, _, _, _, _, _, _, _, _, _, _, _, /* 60 - 6f */
    _, _, _, _, _, _, _, _, _, _, _, _, _, _, _, _, /* 70 - 7f */
    _, _, _, _, 1, _, _, _, _, _, _, 1, _, _, _, _, /* 80 - 8f */
    _, _, _, _, _, _, 1, _, _, _, _, _, 1, _, _, _, /* 90 - 9f */
    _, _, _, _, 1, _, _, _, _, _, _, 1, _, _, _, _, /* a0 - af */
    _, _, _, _, _, _, 1, _, _, _, _, _, 1, _, _, _, /* b0 - bf */
    _, _, _, _, _, _, _, _, _, _, _, _, _, _, _, _, /* c0 - cf */
    _, _, _, _, _, _, _, _, _, _, _, _, _, _, _, _, /* d0 - df */
    _, _, _, _, _, _, _, _, _, _, _, _, _, _, _, _, /* e0 - ef */
    _, _, _, _, _, _, _, _, _, _, _, _, _, _, _, _, /* f0 - ff */
/*  00 01 02 03 04 05 06 07 08 09 0a 0b 0c 0d 0e 0f */
#undef _
};

static const unsigned char umlautToVowel[256] = {
#define ___ 0
/*   00   01   02   03   04   05   06   07   08   09   0a   0b   0c   0d   0e   0f */
    ___, ___, ___, ___, ___, ___, ___, ___, ___, ___, ___, ___, ___, ___, ___, ___, /* 00 - 0f */
    ___, ___, ___, ___, ___, ___, ___, ___, ___, ___, ___, ___, ___, ___, ___, ___, /* 10 - 1f */
    ___, ___, ___, ___, ___, ___, ___, ___, ___, ___, ___, ___, ___, ___, ___, ___, /* 20 - 2f */
    ___, ___, ___, ___, ___, ___, ___, ___, ___, ___, ___, ___, ___, ___, ___, ___, /* 30 - 3f */
    ___, ___, ___, ___, ___, ___, ___, ___, ___, ___, ___, ___, ___, ___, ___, ___, /* 40 - 4f */
    ___, ___, ___, ___, ___, ___, ___, ___, ___, ___, ___, ___, ___, ___, ___, ___, /* 50 - 5f */
    ___, ___, ___, ___, ___, ___, ___, ___, ___, ___, ___, ___, ___, ___, ___, ___, /* 60 - 6f */
    ___, ___, ___, ___, ___, ___, ___, ___, ___, ___, ___, ___, ___, ___, ___, ___, /* 70 - 7f */
    ___, ___, ___, ___, ___, ___, ___, ___, ___, ___, ___, ___, ___, ___, ___, ___, /* 80 - 8f */
    ___, ___, ___, ___, ___, ___, ___, ___, ___, ___, ___, ___, ___, ___, ___, ___, /* 90 - 9f */
    ___, ___, ___, ___, ___, ___, ___, ___, ___, ___, ___, ___, ___, ___, ___, ___, /* a0 - af */
    ___, ___, ___, ___, ___, ___, ___, ___, ___, ___, ___, ___, ___, ___, ___, ___, /* b0 - bf */
    ___, ___, ___, ___, 'A', ___, ___, ___, ___, ___, ___, 'E', ___, ___, ___, ___, /* c0 - cf */
    ___, ___, ___, ___, ___, ___, 'O', ___, ___, ___, ___, ___, 'U', ___, ___, ___, /* d0 - df */
    ___, ___, ___, ___, 'a', ___, ___, ___, ___, ___, ___, 'e', ___, ___, ___, ___, /* e0 - ef */
    ___, ___, ___, ___, ___, ___, 'o', ___, ___, ___, ___, ___, 'u', ___, ___, ___, /* f0 - ff */
/*   00   01   02   03   04   05   06   07   08   09   0a   0b   0c   0d   0e   0f */
#undef ___
};

static bool IsVowel(unsigned char c)     { return isVowel[c]; }
static bool IsUmlaut(unsigned char c)    { return umlautToVowel[c] != 0; }
static bool IsConsonant(unsigned char c) { return isConsonant[c]; }

static unsigned char UmlautToVowel(unsigned char c) { return umlautToVowel[c]; }
static unsigned char ConvertC3Next(unsigned char c) { return 0xc0 | (c - 0x80); }

static bool
IsUmlautOrVowel(const char *s)
{
    return UCHAR(s[0]) == 0xc3 ? isUmlaut[UCHAR(s[1])] : UCHAR(s[0]) < 0x80 && isVowel[UCHAR(s[0])];
}

<<<<<<< HEAD
static void
SetupHyphenChars(
    TkTextSegment *segPtr,
    unsigned offset)
{
    assert(offset <= 2); /* don't exceed 5 characters */

    /*
     * NOTE: U+2010 (HYPHEN) always has a visible rendition, but U+00AD
     * (SOFT HYPHEN) is an invisible format character (per definition).
     * And don't use '-' (U+002D = HYPHEN-MINUS), because the meaning of
     * this character is contextual. So we have to use U+2010.
     */

    assert(segPtr->typePtr->group == SEG_GROUP_HYPHEN);
    assert(sizeof(doNotBreakAtAll) >= 6); /* we need this break array for hyphens */

    memcpy(segPtr->body.chars + offset, HYPHEN_STRING, HYPHEN_LENGTH + 1);
    segPtr->body.hyphen.textSize = HYPHEN_LENGTH + offset;
}

static bool
IsDoubleDigraph(
    char c1,
    char c2)
{
    switch (c1) {
	case 'c': /* fallthru */	/* c-cs -> cs-cs */
	case 'z': return c2 == 's';	/* z-zs -> zs-zs */
	case 'g': /* fallthru */	/* g-gy -> gy-gy */
	case 'l': /* fallthru */	/* l-ly -> ly-ly */
	case 'n': /* fallthru */	/* n-ny -> ny-ny */
	case 't': return c2 == 'y';	/* t-ty -> ty-ty */
	case 's': return c2 == 'z';	/* s-sz -> sz-sz */
    }
    return false;
}

static bool
IsHyphenChunk(
    const TkTextDispChunk *chunkPtr)
{
    assert(chunkPtr);
    return chunkPtr->layoutProcs && chunkPtr->layoutProcs->type == TEXT_DISP_HYPHEN;
}

static bool
IsCharChunk(
    const TkTextDispChunk *chunkPtr)
{
    assert(chunkPtr);
    return chunkPtr->layoutProcs && chunkPtr->layoutProcs->type == TEXT_DISP_CHAR;
}

static char
GetLastCharInChunk(
    const TkTextDispChunk *chunkPtr)
{
    const CharInfo *ciPtr;

    if (!chunkPtr) {
	return '\0';
    }

    assert(chunkPtr->layoutProcs);
    assert(chunkPtr->clientData);

    if (!IsCharChunk(chunkPtr)) {
	return '\0';
=======
        if ((tagPtr->selFgColor) && (isSelected)) {
            fgColor = tagPtr->selFgColor;
        }

	if ((border != NULL) && (tagPtr->priority > borderPrio)) {
	    styleValues.border = border;
	    borderPrio = tagPtr->priority;
	}
	if ((tagPtr->borderWidthPtr != NULL)
		&& (Tcl_GetString(tagPtr->borderWidthPtr)[0] != '\0')
		&& (tagPtr->priority > borderWidthPrio)) {
	    styleValues.borderWidth = tagPtr->borderWidth;
	    borderWidthPrio = tagPtr->priority;
	}
	if ((tagPtr->reliefString != NULL)
		&& (tagPtr->priority > reliefPrio)) {
	    if (styleValues.border == NULL) {
		styleValues.border = textPtr->border;
	    }
	    styleValues.relief = tagPtr->relief;
	    reliefPrio = tagPtr->priority;
	}
	if ((tagPtr->bgStipple)
		&& (tagPtr->priority > bgStipplePrio)) {
	    styleValues.bgStipple = tagPtr->bgStipple;
	    bgStipplePrio = tagPtr->priority;
	}
	if (fgColor && (tagPtr->priority > fgPrio)) {
	    styleValues.fgColor = fgColor;
	    fgPrio = tagPtr->priority;
	}
	if ((tagPtr->tkfont) && (tagPtr->priority > fontPrio)) {
	    styleValues.tkfont = tagPtr->tkfont;
	    fontPrio = tagPtr->priority;
	}
	if ((tagPtr->fgStipple)
		&& (tagPtr->priority > fgStipplePrio)) {
	    styleValues.fgStipple = tagPtr->fgStipple;
	    fgStipplePrio = tagPtr->priority;
	}
	if ((tagPtr->justifyString)
		&& (tagPtr->priority > justifyPrio)) {
	    styleValues.justify = tagPtr->justify;
	    justifyPrio = tagPtr->priority;
	}
	if ((tagPtr->lMargin1String)
		&& (tagPtr->priority > lMargin1Prio)) {
	    styleValues.lMargin1 = tagPtr->lMargin1;
	    lMargin1Prio = tagPtr->priority;
	}
	if ((tagPtr->lMargin2String)
		&& (tagPtr->priority > lMargin2Prio)) {
	    styleValues.lMargin2 = tagPtr->lMargin2;
	    lMargin2Prio = tagPtr->priority;
	}
	if ((tagPtr->lMarginColor != NULL)
		&& (tagPtr->priority > lMarginColorPrio)) {
	    styleValues.lMarginColor = tagPtr->lMarginColor;
	    lMarginColorPrio = tagPtr->priority;
	}
	if ((tagPtr->offsetString != NULL)
		&& (tagPtr->priority > offsetPrio)) {
	    styleValues.offset = tagPtr->offset;
	    offsetPrio = tagPtr->priority;
	}
	if ((tagPtr->overstrikeString)
		&& (tagPtr->priority > overstrikePrio)) {
	    styleValues.overstrike = tagPtr->overstrike;
	    overstrikePrio = tagPtr->priority;
            if (tagPtr->overstrikeColor) {
                 styleValues.overstrikeColor = tagPtr->overstrikeColor;
            } else if (fgColor) {
                 styleValues.overstrikeColor = fgColor;
            }
	}
	if ((tagPtr->rMarginString)
		&& (tagPtr->priority > rMarginPrio)) {
	    styleValues.rMargin = tagPtr->rMargin;
	    rMarginPrio = tagPtr->priority;
	}
	if ((tagPtr->rMarginColor != NULL)
		&& (tagPtr->priority > rMarginColorPrio)) {
	    styleValues.rMarginColor = tagPtr->rMarginColor;
	    rMarginColorPrio = tagPtr->priority;
	}
	if ((tagPtr->spacing1String != NULL)
		&& (tagPtr->priority > spacing1Prio)) {
	    styleValues.spacing1 = tagPtr->spacing1;
	    spacing1Prio = tagPtr->priority;
	}
	if ((tagPtr->spacing2String)
		&& (tagPtr->priority > spacing2Prio)) {
	    styleValues.spacing2 = tagPtr->spacing2;
	    spacing2Prio = tagPtr->priority;
	}
	if ((tagPtr->spacing3String)
		&& (tagPtr->priority > spacing3Prio)) {
	    styleValues.spacing3 = tagPtr->spacing3;
	    spacing3Prio = tagPtr->priority;
	}
	if ((tagPtr->tabStringPtr)
		&& (tagPtr->priority > tabPrio)) {
	    styleValues.tabArrayPtr = tagPtr->tabArrayPtr;
	    tabPrio = tagPtr->priority;
	}
	if ((tagPtr->tabStyle != TK_TEXT_TABSTYLE_NONE)
		&& (tagPtr->priority > tabStylePrio)) {
	    styleValues.tabStyle = tagPtr->tabStyle;
	    tabStylePrio = tagPtr->priority;
	}
	if ((tagPtr->underlineString)
		&& (tagPtr->priority > underlinePrio)) {
	    styleValues.underline = tagPtr->underline;
	    underlinePrio = tagPtr->priority;
            if (tagPtr->underlineColor) {
                 styleValues.underlineColor = tagPtr->underlineColor;
            } else if (fgColor) {
                 styleValues.underlineColor = fgColor;
            }
	}
	if ((tagPtr->elideString)
		&& (tagPtr->priority > elidePrio)) {
	    styleValues.elide = tagPtr->elide;
	    elidePrio = tagPtr->priority;
	}
	if ((tagPtr->wrapMode != TEXT_WRAPMODE_NULL)
		&& (tagPtr->priority > wrapPrio)) {
	    styleValues.wrapMode = tagPtr->wrapMode;
	    wrapPrio = tagPtr->priority;
	}
    }
    if (tagPtrs) {
	ckfree(tagPtrs);
>>>>>>> 817f7f1f
    }

    ciPtr = chunkPtr->clientData;
    assert(ciPtr->numBytes > 0);
    return ciPtr->u.chars[ciPtr->baseOffset + ciPtr->numBytes - 1];
}

static char
GetSecondLastCharInChunk(
    const TkTextDispChunk *chunkPtr)
{
    const CharInfo *ciPtr;

    if (!chunkPtr || !IsCharChunk(chunkPtr)) {
	return '\0';
    }

    ciPtr = chunkPtr->clientData;
    assert(chunkPtr->clientData);
    assert(ciPtr->numBytes > 0);

<<<<<<< HEAD
    if (ciPtr->numBytes > 1) {
	return ciPtr->u.chars[ciPtr->baseOffset + ciPtr->numBytes - 2];
    }
    if ((chunkPtr = chunkPtr->prevCharChunkPtr) && IsCharChunk(chunkPtr)) {
	ciPtr = chunkPtr->clientData;
	assert(ciPtr->numBytes > 0);
	return ciPtr->u.chars[ciPtr->baseOffset + ciPtr->numBytes - 1];
=======
    stylePtr = ckalloc(sizeof(TextStyle));
    stylePtr->refCount = 1;
    if (styleValues.border != NULL) {
	gcValues.foreground = Tk_3DBorderColor(styleValues.border)->pixel;
	mask = GCForeground;
	if (styleValues.bgStipple) {
	    gcValues.stipple = styleValues.bgStipple;
	    gcValues.fill_style = FillStippled;
	    mask |= GCStipple|GCFillStyle;
	}
	stylePtr->bgGC = Tk_GetGC(textPtr->tkwin, mask, &gcValues);
    } else {
	stylePtr->bgGC = 0;
    }
    mask = GCFont;
    gcValues.font = Tk_FontId(styleValues.tkfont);
    mask |= GCForeground;
    gcValues.foreground = styleValues.fgColor->pixel;
    if (styleValues.fgStipple) {
	gcValues.stipple = styleValues.fgStipple;
	gcValues.fill_style = FillStippled;
	mask |= GCStipple|GCFillStyle;
>>>>>>> 817f7f1f
    }

    return '\0';
}

static int
FilterHyphenRules(
    int hyphenRules,
    const char *lang)
{
    if (lang && hyphenRules) {
	enum {
	    CA_RULES = (1 << TK_TEXT_HYPHEN_GEMINATION),
	    DE_RULES = (1 << TK_TEXT_HYPHEN_CK)|(1 << TK_TEXT_HYPHEN_TRIPLE_CONSONANT),
	    HU_RULES = (1 << TK_TEXT_HYPHEN_DOUBLE_DIGRAPH),
	    NL_RULES = (1 << TK_TEXT_HYPHEN_DOUBLE_VOWEL)|(1 << TK_TEXT_HYPHEN_TREMA),
	    NO_RULES = (1 << TK_TEXT_HYPHEN_TRIPLE_CONSONANT),
	    PL_RULES = (1 << TK_TEXT_HYPHEN_REPEAT),
	    SV_RULES = (1 << TK_TEXT_HYPHEN_TRIPLE_CONSONANT)
	};

	switch (lang[0]) {
	case 'c': if (lang[1] == 'a') { hyphenRules &= CA_RULES; }; break;
	case 'd': if (lang[1] == 'e') { hyphenRules &= DE_RULES; }; break;
	case 'h': if (lang[1] == 'u') { hyphenRules &= HU_RULES; }; break;
	case 'p': if (lang[1] == 'l') { hyphenRules &= PL_RULES; }; break;
	case 's': if (lang[1] == 'v') { hyphenRules &= SV_RULES; }; break;
	case 'n':
	    switch (lang[1]) {
	    case 'b': /* fallthru */
	    case 'n': /* fallthru */
	    case 'o': hyphenRules &= NO_RULES; break;
	    case 'l': hyphenRules &= NL_RULES; break;
	    }
	    break;
	}
    }

    return hyphenRules;
}

/*
 *--------------------------------------------------------------
 *
 * TkTextPendingSync --
 *
 *	This function checks if any line heights are not up-to-date.
 *
 * Results:
 *	Returns boolean 'true' if it is the case, or 'false' if all line
 *      heights are up-to-date.
 *
 * Side effects:
 *	None.
 *
 *--------------------------------------------------------------
 */

bool
TkTextPendingSync(
    const TkText *textPtr)	/* Information about text widget. */
{
<<<<<<< HEAD
    /*
     * NOTE: We cannot use
     *
     *    !TkRangeListIsEmpty(textPtr->dInfoPtr->lineMetricUpdateRanges)
     *
     * because this statement does not guarantee that TkTextRunAfterSyncCmd has
     * been triggered, and we need the state after triggering.
     */

    return !!(textPtr->dInfoPtr->flags & (ASYNC_UPDATE|ASYNC_PENDING));
=======
    if (stylePtr->refCount-- <= 1) {
	if (stylePtr->bgGC) {
	    Tk_FreeGC(textPtr->display, stylePtr->bgGC);
	}
	if (stylePtr->fgGC) {
	    Tk_FreeGC(textPtr->display, stylePtr->fgGC);
	}
	if (stylePtr->ulGC) {
	    Tk_FreeGC(textPtr->display, stylePtr->ulGC);
	}
	if (stylePtr->ovGC) {
	    Tk_FreeGC(textPtr->display, stylePtr->ovGC);
	}
	Tcl_DeleteHashEntry(stylePtr->hPtr);
	ckfree(stylePtr);
    }
>>>>>>> 817f7f1f
}

/*
 *--------------------------------------------------------------
 *
 * TestIfLinesUpToDate --
 *
 *	This function checks whether the lines up to given index
 *	position (inclusive) is up-to-date.
 *
 * Results:
 *	Returns boolean 'true' if it is the case, or 'false' if these
 *      line heights aren't up-to-date.
 *
 * Side effects:
 *	None.
 *
 *--------------------------------------------------------------
 */

static bool
TestIfLinesUpToDate(
    const TkTextIndex *indexPtr)	/* last line of range (inclusive) */
{
    const TkRangeList *ranges;

    assert(indexPtr->textPtr);

    ranges = indexPtr->textPtr->dInfoPtr->lineMetricUpdateRanges;

    if (TkRangeListIsEmpty(ranges)) {
	return true;
    }

    return (int) TkTextIndexGetLineNumber(indexPtr, indexPtr->textPtr) < TkRangeListLow(ranges);
}

/*
 *----------------------------------------------------------------------
 *
 * InvokeAsyncUpdateYScrollbar --
 *
 *	This function invokes the update of the vertical scrollbar.
 *
 * Results:
 *	None.
 *
 * Side effects:
 *	None.
 *
 *----------------------------------------------------------------------
 */

static void
InvokeAsyncUpdateYScrollbar(
    TkText *textPtr)
{
    TextDInfo *dInfoPtr = textPtr->dInfoPtr;

    assert(!dInfoPtr->scrollbarTimer);
    textPtr->refCount += 1;

    if (textPtr->syncTime == 0) {
	AsyncUpdateYScrollbar(textPtr);
    } else {
	dInfoPtr->scrollbarTimer = Tcl_CreateTimerHandler(textPtr->syncTime,
		AsyncUpdateYScrollbar, textPtr);
    }
}

/*
 *----------------------------------------------------------------------
 *
 * InvokeAsyncUpdateLineMetrics --
 *
 *	This function invokes the update of the line metric calculation.
 *
 * Results:
 *	None.
 *
 * Side effects:
 *	None.
 *
 *----------------------------------------------------------------------
 */

static void
InvokeAsyncUpdateLineMetrics(
    TkText *textPtr)
{
    assert(textPtr->sharedTextPtr->allowUpdateLineMetrics);

    if (textPtr->syncTime > 0) {
	TextDInfo *dInfoPtr = textPtr->dInfoPtr;

	if (!dInfoPtr->lineUpdateTimer) {
	    textPtr->refCount += 1;
	    dInfoPtr->lineUpdateTimer = Tcl_CreateTimerHandler(1, AsyncUpdateLineMetrics, textPtr);
	}
    }
}

/*
 *----------------------------------------------------------------------
 *
 * TkTextCreateDInfo --
 *
 *	This function is called when a new text widget is created. Its job is
 *	to set up display-related information for the widget.
 *
 * Results:
 *	None.
 *
 * Side effects:
 *	A TextDInfo data structure is allocated and initialized and attached
 *	to textPtr.
 *
 *----------------------------------------------------------------------
 */

static void
SetupEolSegment(
    TkText *textPtr,
    TextDInfo *dInfoPtr)
{
    char eolChar[10];
    Tcl_UniChar uc;
    const char *p = textPtr->eolCharPtr ? Tcl_GetString(textPtr->eolCharPtr) : NULL;
    int len;

    if (!p || !*p) {
	p = "\xc2\xb6"; /* U+00B6 = PILCROW SIGN */
    }
    len = Tcl_UtfToUniChar(p, &uc);
    strcpy(eolChar, p);
    strcpy(eolChar + len, "\n");
    if (dInfoPtr->endOfLineSegPtr) {
	TkBTreeFreeSegment(dInfoPtr->endOfLineSegPtr);
    }
    dInfoPtr->endOfLineSegPtr = TkBTreeMakeCharSegment(
	    eolChar, len + 1, textPtr->sharedTextPtr->emptyTagInfoPtr);
}

static void
SetupEotSegment(
    TkText *textPtr,
    TextDInfo *dInfoPtr)
{
    char eotChar[10];
    Tcl_UniChar uc;
    const char *p = textPtr->eotCharPtr ? Tcl_GetString(textPtr->eotCharPtr) : NULL;
    int len;

    if (!p || !*p) {
	if (textPtr->eolCharPtr) {
	    p = Tcl_GetString(textPtr->eolCharPtr);
	}
	if (!p || !*p) {
	    p = "\xc2\xb6"; /* U+00B6 = PILCROW SIGN */
	}
    }
    len = Tcl_UtfToUniChar(p, &uc);
    strcpy(eotChar, p);
    strcpy(eotChar + len, "\n");
    if (dInfoPtr->endOfTextSegPtr) {
	TkBTreeFreeSegment(dInfoPtr->endOfTextSegPtr);
    }
    dInfoPtr->endOfTextSegPtr = TkBTreeMakeCharSegment(
	    eotChar, len + 1, textPtr->sharedTextPtr->emptyTagInfoPtr);
}

void
TkTextCreateDInfo(
    TkText *textPtr)	/* Overall information for text widget. */
{
    TkSharedText *sharedTextPtr = textPtr->sharedTextPtr;
    TkTextBTree tree = sharedTextPtr->tree;
    TextDInfo *dInfoPtr;
    XGCValues gcValues;
    bool isMonospaced;

    dInfoPtr = calloc(1, sizeof(TextDInfo));
    Tcl_InitHashTable(&dInfoPtr->styleTable, sizeof(StyleValues)/sizeof(int));
    gcValues.graphics_exposures = True;
    dInfoPtr->copyGC = None;
    dInfoPtr->scrollGC = Tk_GetGC(textPtr->tkwin, GCGraphicsExposures, &gcValues);
    dInfoPtr->insertFgGC = None;
    dInfoPtr->xScrollFirst = -1;
    dInfoPtr->xScrollLast = -1;
    dInfoPtr->yScrollFirst = -1;
    dInfoPtr->yScrollLast = -1;
    dInfoPtr->topLineNo = -1;
    dInfoPtr->topByteIndex = -1;
    dInfoPtr->flags = DINFO_OUT_OF_DATE;
    dInfoPtr->lineMetricUpdateRanges = TkRangeListCreate(64);
    dInfoPtr->firstLineNo = TkBTreeLinesTo(tree, NULL, TkBTreeGetStartLine(textPtr), NULL);
    dInfoPtr->lastLineNo = TkBTreeLinesTo(tree, NULL, TkBTreeGetLastLine(textPtr), NULL);
    dInfoPtr->lineMetricUpdateEpoch = 1;
    dInfoPtr->strBufferSize = 512;
    dInfoPtr->strBuffer = malloc(dInfoPtr->strBufferSize);
    ClearRegion(&dInfoPtr->invalidRegion);
    TkTextIndexClear(&dInfoPtr->metricIndex, textPtr);
    TkTextIndexClear(&dInfoPtr->currChunkIndex, textPtr);
    SetupEolSegment(textPtr, dInfoPtr);
    SetupEotSegment(textPtr, dInfoPtr);

    if (textPtr->state == TK_TEXT_STATE_NORMAL
	    && textPtr->blockCursorType
	    && textPtr->showInsertFgColor) {
	XGCValues gcValues;
	gcValues.foreground = textPtr->insertFgColor->pixel;
	dInfoPtr->insertFgGC = Tk_GetGC(textPtr->tkwin, GCForeground, &gcValues);
    }

    /*
     * Note: Setup of defaultStyle must be postponed.
     */

    textPtr->dInfoPtr = dInfoPtr;
    isMonospaced = UseMonospacedLineHeights(textPtr);

    if (isMonospaced) {
	TkBTreeUpdatePixelHeights(textPtr, TkBTreeGetStartLine(textPtr), 1,
		dInfoPtr->lineMetricUpdateEpoch);
    } else {
	dInfoPtr->lineMetricUpdateRanges = TkRangeListAdd(dInfoPtr->lineMetricUpdateRanges, 0, 0);
    }

    if (!sharedTextPtr->breakInfoTableIsInitialized) {
	Tcl_InitHashTable(&sharedTextPtr->breakInfoTable, TCL_ONE_WORD_KEYS);
	sharedTextPtr->breakInfoTableIsInitialized = true;
    }

    if (sharedTextPtr->allowUpdateLineMetrics) {
	if (!isMonospaced) {
	    InvokeAsyncUpdateLineMetrics(textPtr);
	}
	InvokeAsyncUpdateYScrollbar(textPtr);
    }

#if TK_CHECK_ALLOCS
    if (hookStatFunc) {
	atexit(AllocStatistic);
	hookStatFunc = false;
    }
#endif
#ifndef NDEBUG
    if (!stats.perfFuncIsHooked) {
#ifndef _MSC_VER	/* MSVC erroneously triggers warning warning C4113 */
	atexit(PerfStatistic);
#endif
	stats.perfFuncIsHooked = true;
    }
#endif
}
/*
 *----------------------------------------------------------------------
 *
 * TkTextDeleteBreakInfoTableEntries --
 *
 *	Delete all cached break information. Normally this table will
 *	be empty when this function is called, but under some specific
 *	conditions the given table will not be empty - this will only
 *	happen if a tag redraw action has been interrupted, and this
 *	will be seldom the case.
 *
 * Results:
 *	None.
 *
 * Side effects:
 *	Some resources might be freed.
 *
 *----------------------------------------------------------------------
 */

void
TkTextDeleteBreakInfoTableEntries(
    Tcl_HashTable *breakInfoTable)
{
    Tcl_HashSearch search;
    Tcl_HashEntry *hPtr;

    assert(breakInfoTable);

    for (hPtr = Tcl_FirstHashEntry(breakInfoTable, &search); hPtr; hPtr = Tcl_NextHashEntry(&search)) {
	TkTextBreakInfo *breakInfo = Tcl_GetHashValue(hPtr);

	assert(breakInfo->brks);
	DEBUG(memset(breakInfo->brks, 0xff, breakInfo->brksSize));
	free(breakInfo->brks);
	free(breakInfo);
	DEBUG_ALLOC(tkTextCountDestroyBreakInfo++);
    }
}

/*
 *----------------------------------------------------------------------
 *
 * TkTextFreeDInfo --
 *
 *	This function is called to free up all of the private display
 *	information kept by this file for a text widget.
 *
 * Results:
 *	None.
 *
 * Side effects:
 *	Lots of resources get freed.
 *
 *----------------------------------------------------------------------
 */

void
TkTextFreeDInfo(
    TkText *textPtr)		/* Overall information for text widget. */
{
    TextDInfo *dInfoPtr = textPtr->dInfoPtr;
    TkTextDispChunk *chunkPtr;
    TkTextDispChunkSection *sectionPtr;
    DLine *dlPtr;
    CharInfo *ciPtr;

    /*
     * Cancel pending events.
     */

    if (dInfoPtr->pendingUpdateLineMetricsFinished) {
	Tcl_CancelIdleCall(RunUpdateLineMetricsFinished, (ClientData) textPtr);
    }
    if (dInfoPtr->flags & REDRAW_PENDING) {
	Tcl_CancelIdleCall(DisplayText, textPtr);
    }

    /*
     * Be careful to free up styleTable *after* freeing up all the DLines, so
     * that the hash table is still intact to free up the style-related
     * information from the lines. Once the lines are all free then styleTable
     * will be empty.
     */

    FreeDLines(textPtr, dInfoPtr->dLinePtr, NULL, DLINE_UNLINK);
    FreeDLines(textPtr, dInfoPtr->savedDLinePtr, NULL, DLINE_FREE_TEMP);
    FreeDLines(textPtr, NULL, NULL, DLINE_CACHE);  /* release cached lines */
    FreeDLines(textPtr, NULL, NULL, DLINE_METRIC); /* release cached lines */

    if (dInfoPtr->copyGC != None) {
	Tk_FreeGC(textPtr->display, dInfoPtr->copyGC);
    }
    Tk_FreeGC(textPtr->display, dInfoPtr->scrollGC);
    if (dInfoPtr->insertFgGC != None) {
	Tk_FreeGC(textPtr->display, dInfoPtr->insertFgGC);
    }
    if (dInfoPtr->lineUpdateTimer) {
	Tcl_DeleteTimerHandler(dInfoPtr->lineUpdateTimer);
	textPtr->refCount -= 1;
	dInfoPtr->lineUpdateTimer = NULL;
    }
    if (dInfoPtr->scrollbarTimer) {
	Tcl_DeleteTimerHandler(dInfoPtr->scrollbarTimer);
	textPtr->refCount -= 1;
	dInfoPtr->scrollbarTimer = NULL;
    }
    if (dInfoPtr->repickTimer) {
	Tcl_DeleteTimerHandler(dInfoPtr->repickTimer);
	textPtr->refCount -= 1;
	dInfoPtr->repickTimer = NULL;
    }
    ciPtr = dInfoPtr->charInfoPoolPtr;
    while (ciPtr) {
	CharInfo *nextPtr = ciPtr->u.next;
	free(ciPtr);
	DEBUG_ALLOC(tkTextCountDestroyCharInfo++);
	ciPtr = nextPtr;
    }
    sectionPtr = dInfoPtr->sectionPoolPtr;
    while (sectionPtr) {
	TkTextDispChunkSection *nextPtr = sectionPtr->nextPtr;
	free(sectionPtr);
	DEBUG_ALLOC(tkTextCountDestroySection++);
	sectionPtr = nextPtr;
    }
    chunkPtr = dInfoPtr->chunkPoolPtr;
    while (chunkPtr) {
	TkTextDispChunk *nextPtr = chunkPtr->nextPtr;
	free(chunkPtr);
	DEBUG_ALLOC(tkTextCountDestroyChunk++);
	chunkPtr = nextPtr;
    }
    dlPtr = dInfoPtr->dLinePoolPtr;
    while (dlPtr) {
	DLine *nextPtr = dlPtr->nextPtr;
	free(dlPtr);
	DEBUG_ALLOC(tkTextCountDestroyDLine++);
	dlPtr = nextPtr;
    }
    if (dInfoPtr->defaultStyle) {
#if 0
	/*
	 * TODO: The following assertion sometimes fails. Luckily it doesn't matter,
	 * because it will be freed anyway, but why can it fail (and only sometimes)?
	 */
	 DEBUG_ALLOC(assert(dInfoPtr->defaultStyle->refCount == 1));
#endif
	FreeStyle(textPtr, dInfoPtr->defaultStyle);
    }
    Tcl_DeleteHashTable(&dInfoPtr->styleTable);
    TkRangeListDestroy(&dInfoPtr->lineMetricUpdateRanges);
    TkBTreeFreeSegment(dInfoPtr->endOfLineSegPtr);
    TkBTreeFreeSegment(dInfoPtr->endOfTextSegPtr);
    free(dInfoPtr->strBuffer);
    free(dInfoPtr);
}

/*
 *----------------------------------------------------------------------
 *
 * TkTextResetDInfo --
 *
 *	This function will be called when the whole text has been deleted.
 *
 * Results:
 *	None.
 *
 * Side effects:
 *	Line metrics will be updated.
 *
 *----------------------------------------------------------------------
 */

void
TkTextResetDInfo(
    TkText *textPtr)	/* Overall information for text widget. */
{
    TextDInfo *dInfoPtr;
    TkSharedText *sharedTextPtr;
    TkTextIndex index1, index2;
    unsigned lineNo1, lineNo2;

    if (UseMonospacedLineHeights(textPtr)) {
	return; /* already synchronized */
    }

    dInfoPtr = textPtr->dInfoPtr;
    sharedTextPtr = textPtr->sharedTextPtr;

    TkTextIndexSetupToStartOfText(&index1, textPtr, sharedTextPtr->tree);
    TkTextIndexSetupToEndOfText(&index2, textPtr, sharedTextPtr->tree);
    TkTextChanged(sharedTextPtr, NULL, &index1, &index2);

    lineNo1 = TkBTreeLinesTo(sharedTextPtr->tree, textPtr, TkTextIndexGetLine(&index1), NULL);
    lineNo2 = TkBTreeLinesTo(sharedTextPtr->tree, textPtr, TkTextIndexGetLine(&index2), NULL);

    assert(lineNo1 < lineNo2);

    TkRangeListClear(dInfoPtr->lineMetricUpdateRanges);
    dInfoPtr->lineMetricUpdateRanges =
	    TkRangeListAdd(dInfoPtr->lineMetricUpdateRanges, lineNo1, lineNo2 - 1);
    dInfoPtr->lineMetricUpdateEpoch = 1;
    dInfoPtr->topLineNo = -1;
    dInfoPtr->topByteIndex = -1;

    if (textPtr->sharedTextPtr->allowUpdateLineMetrics) {
	TkTextUpdateLineMetrics(textPtr, lineNo1, lineNo2);
    }

    FreeDLines(textPtr, NULL, NULL, DLINE_CACHE);  /* release cached lines */
    FreeDLines(textPtr, NULL, NULL, DLINE_METRIC); /* release cached lines */
}

/*
 *----------------------------------------------------------------------
 *
 * GetStyle --
 *
 *	This function creates all the information needed to display text at a
 *	particular location. We know that the given chain of tags is sorted
 *	in ascending order.
 *
 * Results:
 *	The return value is a pointer to a TextStyle structure that
 *	corresponds to *sValuePtr.
 *
 * Side effects:
 *	A new entry may be created in the style table for the widget.
 *
 *----------------------------------------------------------------------
 */

static int
FillStyle(
    const TkTextTag *tagPtr,
    StyleValues *stylePtr,
    bool haveFocus,
    bool containsSelection)
{
    int selBorderPrio = -1;

    Tk_3DBorder border = tagPtr->attrs.border;
    XColor *fgColor    = tagPtr->attrs.fgColor;

    if (!haveFocus) {
	if (tagPtr->attrs.inactiveBorder)  { border = tagPtr->attrs.inactiveBorder; }
	if (tagPtr->attrs.inactiveFgColor) { fgColor = tagPtr->attrs.inactiveFgColor; }
    }

    if (containsSelection) {
	if (tagPtr->selBorder) {
	    border = tagPtr->selBorder;
	    if (haveFocus) {
		selBorderPrio = tagPtr->priority;
	    }
	}
	if (tagPtr->selFgColor) {
	    fgColor = tagPtr->selFgColor;
	}
	if (!haveFocus) {
	    if (tagPtr->inactiveSelBorder) {
		border = tagPtr->inactiveSelBorder;
		selBorderPrio = tagPtr->priority;
	    }
	    if (tagPtr->inactiveSelFgColor) {
		fgColor = tagPtr->inactiveSelFgColor;
	    }
	}
    }

    if (border)                         { stylePtr->border = border; }
    if (fgColor != None)                { stylePtr->fgColor = fgColor; }
    if (tagPtr->reliefPtr)              { stylePtr->relief = tagPtr->relief; }
    if (tagPtr->bgStipple != None)      { stylePtr->bgStipple = tagPtr->bgStipple; }
    if (tagPtr->indentBgString != None) { stylePtr->indentBg = tagPtr->indentBg; }
    if (tagPtr->tkfont != None)         { stylePtr->tkfont = tagPtr->tkfont; }
    if (tagPtr->fgStipple != None)      { stylePtr->fgStipple = tagPtr->fgStipple; }
    if (tagPtr->justifyString)          { stylePtr->justify = tagPtr->justify; }
    if (tagPtr->lMargin1String)         { stylePtr->lMargin1 = tagPtr->lMargin1; }
    if (tagPtr->lMargin2String)         { stylePtr->lMargin2 = tagPtr->lMargin2; }
    if (tagPtr->lMarginColor)           { stylePtr->lMarginColor = tagPtr->lMarginColor; }
    if (tagPtr->offsetString)           { stylePtr->offset = tagPtr->offset; }
    if (tagPtr->rMarginString)          { stylePtr->rMargin = tagPtr->rMargin; }
    if (tagPtr->rMarginColor)           { stylePtr->rMarginColor = tagPtr->rMarginColor; }
    if (tagPtr->spacing1String)         { stylePtr->spacing1 = tagPtr->spacing1; }
    if (tagPtr->spacing2String)         { stylePtr->spacing2 = tagPtr->spacing2; }
    if (tagPtr->spacing3String)         { stylePtr->spacing3 = tagPtr->spacing3; }
    if (tagPtr->tabStringPtr)           { stylePtr->tabArrayPtr = tagPtr->tabArrayPtr; }
    if (tagPtr->eolColor)               { stylePtr->eolColor = tagPtr->eolColor; }
    if (tagPtr->hyphenColor)            { stylePtr->hyphenColor = tagPtr->hyphenColor; }
    if (tagPtr->elideString)            { stylePtr->elide = tagPtr->elide; }
    if (tagPtr->langPtr)                { stylePtr->lang = tagPtr->lang; }
    if (tagPtr->hyphenRulesPtr)         { stylePtr->hyphenRules = tagPtr->hyphenRules; }

    if (tagPtr->tabStyle != TK_TEXT_TABSTYLE_NONE) { stylePtr->tabStyle = tagPtr->tabStyle; }
    if (tagPtr->wrapMode != TEXT_WRAPMODE_NULL)    { stylePtr->wrapMode = tagPtr->wrapMode; }

    if (tagPtr->attrs.borderWidthPtr && Tcl_GetString(tagPtr->attrs.borderWidthPtr)[0] != '\0') {
	stylePtr->borderWidth = tagPtr->attrs.borderWidth;
    }

    if (tagPtr->overstrikeString) {
	stylePtr->overstrike = tagPtr->overstrike;
	if (tagPtr->overstrikeColor != None) {
	     stylePtr->overstrikeColor = tagPtr->overstrikeColor;
	} else if (tagPtr->attrs.fgColor != None) {
	     stylePtr->overstrikeColor = tagPtr->attrs.fgColor;
	}
    }

    if (tagPtr->underlineString) {
	stylePtr->underline = tagPtr->underline;
	if (tagPtr->underlineColor != None) {
	    stylePtr->underlineColor = tagPtr->underlineColor;
	} else if (tagPtr->attrs.fgColor != None) {
	    stylePtr->underlineColor = tagPtr->attrs.fgColor;
	}
    }

    return selBorderPrio;
}

static TextStyle *
MakeStyle(
    TkText *textPtr,
    TkTextTag *tagPtr,
    bool containsSelection)
{
    StyleValues styleValues;
    TextStyle *stylePtr;
    Tcl_HashEntry *hPtr;
    XGCValues gcValues;
    unsigned long mask;
    int borderPrio;
    bool haveFocus;
    int isNew;

    /*
     * Find out what tags are present for the character, then compute a
     * StyleValues structure corresponding to those tags (scan through all of
     * the tags, saving information for the highest-priority tag).
     */

    memset(&styleValues, 0, sizeof(StyleValues));
    styleValues.relief = TK_RELIEF_FLAT;
    styleValues.fgColor = None;
    styleValues.underlineColor = textPtr->fgColor;
    styleValues.overstrikeColor = textPtr->fgColor;
    styleValues.eolColor = textPtr->eolColor;
    styleValues.eotColor = textPtr->eotColor ? textPtr->eotColor : textPtr->eolColor;
    styleValues.hyphenColor = textPtr->hyphenColor;
    styleValues.tkfont = textPtr->tkfont;
    styleValues.justify = textPtr->justify;
    styleValues.spacing1 = textPtr->spacing1;
    styleValues.spacing2 = textPtr->spacing2;
    styleValues.spacing3 = textPtr->spacing3;
    styleValues.tabArrayPtr = textPtr->tabArrayPtr;
    styleValues.tabStyle = textPtr->tabStyle;
    styleValues.wrapMode = textPtr->wrapMode;
    styleValues.lang = textPtr->lang;
    styleValues.hyphenRules = textPtr->hyphenRules;

    haveFocus = !!(textPtr->flags & HAVE_FOCUS);
    borderPrio = -1;

    for ( ; tagPtr; tagPtr = tagPtr->nextPtr) {
	if (!tagPtr->isSelTag) {
	    borderPrio = MAX(borderPrio, FillStyle(tagPtr, &styleValues, haveFocus, containsSelection));
	}
    }

    /*
     * Setup attributes in case of selected text.
     */

    if (containsSelection) {
	TkTextTag *tagPtr = textPtr->selTagPtr;

	if ((int) tagPtr->priority > borderPrio
		&& (haveFocus
		    /*
		     * If this is the selection tag, and selAttrs.inactiveBorder is NULL
		     * (the default on Windows), then we need to skip it if we don't have
		     * the focus.
		     */
		    || (textPtr->selAttrs.inactiveBorder
			/*
			 * Don't show inactive selection in readonly widgets.
			 */
			&& (textPtr->state == TK_TEXT_STATE_NORMAL
			    || *DEF_TEXT_INACTIVE_SELECT_COLOR_DISABLED == '0')))) {
	    borderPrio = FillStyle(tagPtr, &styleValues, haveFocus, containsSelection);

	    if (borderPrio == -1) {
		if (textPtr->selAttrs.border)  { styleValues.border = textPtr->selAttrs.border; }
		if (textPtr->selAttrs.fgColor) { styleValues.fgColor = textPtr->selAttrs.fgColor; }
	    
		if (!haveFocus) {
		    if (textPtr->selAttrs.inactiveBorder) {
			styleValues.border = textPtr->selAttrs.inactiveBorder;
		    }
		    if (textPtr->selAttrs.inactiveFgColor) {
			styleValues.fgColor = textPtr->selAttrs.inactiveFgColor;
		    }
		}
	    }
	    
	    if (!styleValues.fgColor) {
		styleValues.fgColor = textPtr->selAttrs.fgColor;
		if (!haveFocus && textPtr->selAttrs.inactiveFgColor) {
		    styleValues.fgColor = textPtr->selAttrs.inactiveFgColor;
		}
	    }
	}
    }

    /*
     * Setup with fallback values if needed.
     */

    if (styleValues.fgColor == None) {
	styleValues.fgColor = textPtr->fgColor;
    }
    if (styleValues.relief != TK_RELIEF_FLAT && !styleValues.border) {
	styleValues.border = textPtr->border;
    }

    /*
     * Use an existing style if there's one around that matches.
     */

    hPtr = Tcl_CreateHashEntry(&textPtr->dInfoPtr->styleTable, (char *) &styleValues, &isNew);
    if (!isNew) {
	return Tcl_GetHashValue(hPtr);
    }

    /*
     * No existing style matched. Make a new one.
     */

    stylePtr = malloc(sizeof(TextStyle));
    stylePtr->refCount = 0;
    if (styleValues.border) {
	gcValues.foreground = Tk_3DBorderColor(styleValues.border)->pixel;
	mask = GCForeground;
	if (styleValues.bgStipple != None) {
	    gcValues.stipple = styleValues.bgStipple;
	    gcValues.fill_style = FillStippled;
	    mask |= GCStipple|GCFillStyle;
	}
	stylePtr->bgGC = Tk_GetGC(textPtr->tkwin, mask, &gcValues);
    } else {
	stylePtr->bgGC = None;
    }
    mask = GCFont;
    gcValues.font = Tk_FontId(styleValues.tkfont);
    mask |= GCForeground;
    if (styleValues.eolColor && textPtr->showEndOfLine) {
	gcValues.foreground = styleValues.eolColor->pixel;
	stylePtr->eolGC = Tk_GetGC(textPtr->tkwin, mask, &gcValues);
    } else {
	stylePtr->eolGC = None;
    }
    if (styleValues.eotColor && textPtr->showEndOfText) {
	gcValues.foreground = styleValues.eotColor->pixel;
	stylePtr->eotGC = Tk_GetGC(textPtr->tkwin, mask, &gcValues);
    } else {
	stylePtr->eotGC = None;
    }
    if (styleValues.hyphenColor && textPtr->hyphenate) {
	gcValues.foreground = styleValues.hyphenColor->pixel;
	stylePtr->hyphenGC = Tk_GetGC(textPtr->tkwin, mask, &gcValues);
    } else {
	stylePtr->hyphenGC = None;
    }
    gcValues.foreground = styleValues.fgColor->pixel;
    if (styleValues.fgStipple != None) {
	gcValues.stipple = styleValues.fgStipple;
	gcValues.fill_style = FillStippled;
	mask |= GCStipple|GCFillStyle;
    }
    stylePtr->fgGC = Tk_GetGC(textPtr->tkwin, mask, &gcValues);
    mask = GCForeground;
    gcValues.foreground = styleValues.underlineColor->pixel;
    stylePtr->ulGC = Tk_GetGC(textPtr->tkwin, mask, &gcValues);
    gcValues.foreground = styleValues.overstrikeColor->pixel;
    stylePtr->ovGC = Tk_GetGC(textPtr->tkwin, mask, &gcValues);
    stylePtr->sValuePtr = (StyleValues *) Tcl_GetHashKey(&textPtr->dInfoPtr->styleTable, hPtr);
    stylePtr->hPtr = hPtr;
    Tcl_SetHashValue(hPtr, stylePtr);
    DEBUG_ALLOC(tkTextCountNewStyle++);
    return stylePtr;
}

static TextStyle *
GetStyle(
    TkText *textPtr,		/* Overall information about text widget. */
    TkTextSegment *segPtr)	/* The text for which display information is wanted. */
{
    TextStyle *stylePtr;
    TkTextTag *tagPtr;
    int flags;

    if (segPtr && (tagPtr = TkBTreeGetSegmentTags(
		    textPtr->sharedTextPtr, segPtr, textPtr, TK_TEXT_SORT_ASCENDING, &flags))) {
	stylePtr = MakeStyle(textPtr, tagPtr, !!(flags & TK_TEXT_IS_SELECTED));
    } else {
	/*
	 * Take into account that this function can be called before UpdateDefaultStyle
	 * has been called for the first time.
	 */
	if (!textPtr->dInfoPtr->defaultStyle) {
	    UpdateDefaultStyle(textPtr);
	}
	stylePtr = textPtr->dInfoPtr->defaultStyle;
    }

    stylePtr->refCount += 1;
    return stylePtr;
}

/*
 *----------------------------------------------------------------------
 *
 * UpdateDefaultStyle --
 *
 *	This function is called if something has changed, and some DLines
 *	have to be updated.
 *
 * Results:
 *	None.
 *
 * Side effects:
 *	None.
 *
 *----------------------------------------------------------------------
 */

static void
UpdateDefaultStyle(
    TkText *textPtr)
{
    TextStyle *stylePtr = MakeStyle(textPtr, NULL, false);
    TextDInfo *dInfoPtr = textPtr->dInfoPtr;

    if (stylePtr != dInfoPtr->defaultStyle) {
	if (dInfoPtr->defaultStyle) {
	    FreeStyle(textPtr, dInfoPtr->defaultStyle);
	}
	dInfoPtr->defaultStyle = stylePtr;
	stylePtr->refCount += 1;
    }
}

/*
 *----------------------------------------------------------------------
 *
 * FreeStyle --
 *
 *	This function is called when a TextStyle structure is no longer
 *	needed. It decrements the reference count and frees up the space for
 *	the style structure if the reference count is 0.
 *
 * Results:
 *	None.
 *
 * Side effects:
 *	The storage and other resources associated with the style are freed up
 *	if no-one's still using it.
 *
 *----------------------------------------------------------------------
 */

static void
FreeStyle(
    TkText *textPtr,		/* Information about overall widget. */
    TextStyle *stylePtr)	/* Information about style to free. */
{
    assert(stylePtr);
    assert(stylePtr->refCount > 0);

    if (--stylePtr->refCount == 0) {
	if (stylePtr->bgGC != None) {
	    Tk_FreeGC(textPtr->display, stylePtr->bgGC);
	}
	if (stylePtr->fgGC != None) {
	    Tk_FreeGC(textPtr->display, stylePtr->fgGC);
	}
	if (stylePtr->ulGC != None) {
	    Tk_FreeGC(textPtr->display, stylePtr->ulGC);
	}
	if (stylePtr->ovGC != None) {
	    Tk_FreeGC(textPtr->display, stylePtr->ovGC);
	}
	if (stylePtr->eolGC != None) {
	    Tk_FreeGC(textPtr->display, stylePtr->eolGC);
	}
	if (stylePtr->eotGC != None) {
	    Tk_FreeGC(textPtr->display, stylePtr->eotGC);
	}
	if (stylePtr->hyphenGC != None) {
	    Tk_FreeGC(textPtr->display, stylePtr->hyphenGC);
	}
	Tcl_DeleteHashEntry(stylePtr->hPtr);
	free(stylePtr);
	DEBUG_ALLOC(tkTextCountDestroyStyle++);
    }
}

/*
 *----------------------------------------------------------------------
 *
 * IsStartOfNotMergedLine --
 *
 *	This function checks whether the given index is the start of a
 *      logical line that is not merged with the previous logical line
 *      (due to elision of the eol of the previous line).
 *
 * Results:
 *	Returns whether the given index denotes the first index of a
 *      logical line not merged with its previous line.
 *
 * Side effects:
 *	None.
 *
 *----------------------------------------------------------------------
 */

static bool
IsStartOfNotMergedLine(
      const TkTextIndex *indexPtr)  /* Index to check. */
{
    return TkTextIndexGetLine(indexPtr)->logicalLine
	    ? TkTextIndexIsStartOfLine(indexPtr)
	    : TkTextIndexIsStartOfText(indexPtr);
}

/*
 *----------------------------------------------------------------------
 *
 * IsSameFGStyle --
 *
 *	Compare the foreground attributes of two styles. Specifically must
 *	consider: foreground color, font, font style and font decorations,
 *	elide, "offset" and foreground stipple. Do *not* consider: background
 *	color, border, relief or background stipple.
 *
 *	If we use TkpDrawCharsInContext, we also don't need to check
 *	foreground color, font decorations, elide, offset and foreground
 *	stipple, so all that is left is font (including font size and font
 *	style) and "offset".
 *
 * Results:
 *	'true' if the two styles match, 'false' otherwise.
 *
 * Side effects:
 *	None.
 *
 *----------------------------------------------------------------------
 */

#if TK_LAYOUT_WITH_BASE_CHUNKS

static bool
IsSameFGStyle(
    TextStyle *style1,
    TextStyle *style2)
{
    StyleValues *sv1;
    StyleValues *sv2;

    if (style1 == style2) {
	return true;
    }

    sv1 = style1->sValuePtr;
    sv2 = style2->sValuePtr;

    return sv1->tkfont == sv2->tkfont && sv1->offset == sv2->offset;
}

#endif /* TK_LAYOUT_WITH_BASE_CHUNKS */

/*
 *----------------------------------------------------------------------
 *
 * LayoutDLine --
 *
 *	This function generates a single DLine structure for a display line
 *	whose leftmost character is given by indexPtr.
 *
 * Results:
 *	The return value is a pointer to a DLine structure describing the
 *	display line. All fields are filled in and correct except for y and
 *	nextPtr.
 *
 * Side effects:
 *	Storage is allocated for the new DLine.
 *
 *	See the comments in 'GetYView' for some thoughts on what the side-
 *	effects of this call (or its callers) should be; the synchronisation
 *	of TkTextLine->pixelHeight with the sum of the results of this
 *	function operating on all display lines within each logical line.
 *	Ideally the code should be refactored to ensure the cached pixel
 *	height is never behind what is known when this function is called
 *	elsewhere.
 *
 *----------------------------------------------------------------------
 */

static TkTextSegment *
LayoutGetNextSegment(
    TkTextSegment *segPtr)
{
    assert(segPtr);
    while ((segPtr = segPtr->nextPtr)) {
	if (segPtr->typePtr == &tkTextCharType) {
	    return segPtr;
	}
	if (segPtr->typePtr == &tkTextBranchType) {
	    segPtr = segPtr->body.branch.nextPtr;
	}
    }
    return NULL;
}

static TkTextDispChunk *
LayoutGetNextCharChunk(
    TkTextDispChunk *chunkPtr)
{
    assert(chunkPtr);
    while ((chunkPtr = chunkPtr->nextPtr)) {
	switch (chunkPtr->layoutProcs->type) {
	case TEXT_DISP_CHAR:	return chunkPtr;
	case TEXT_DISP_WINDOW:	/* fallthru */
	case TEXT_DISP_IMAGE:	return NULL;
	case TEXT_DISP_HYPHEN:	/* fallthru */
	case TEXT_DISP_ELIDED:	/* fallthru */
	case TEXT_DISP_CURSOR:	break;
	}
    }
    return NULL;
}

static void
LayoutSetupDispLineInfo(
    TkTextPixelInfo *pixelInfo)
{
    TkTextDispLineInfo *dispLineInfo = pixelInfo->dispLineInfo;
    unsigned oldNumDispLines = TkBTreeGetNumberOfDisplayLines(pixelInfo);

    if (!dispLineInfo) {
	dispLineInfo = malloc(TEXT_DISPLINEINFO_SIZE(2));
	DEBUG(memset(dispLineInfo, 0xff, TEXT_DISPLINEINFO_SIZE(2)));
	DEBUG_ALLOC(tkTextCountNewDispInfo++);
	pixelInfo->dispLineInfo = dispLineInfo;
    }

    dispLineInfo->numDispLines = 1;
    /* remember old display line count, see TkBTreeGetNumberOfDisplayLines */
    dispLineInfo->entry[1].pixels = oldNumDispLines;
}

static void
LayoutUpdateLineHeightInformation(
    const LayoutData *data,
    DLine *dlPtr,
    TkTextLine *linePtr,	/* The corresponding logical line. */
    bool finished,		/* Did we finish the layout of a complete logical line? */
    int hyphenRule,		/* Applied hyphen rule; zero if no rule has been applied. */
    int tabIndex,		/* Tab index of last chunk in line; zero if no tab. */
    bool tabApplied)		/* Tab index of last chunk in line has been already applied? */
{
    TkText *textPtr = data->textPtr;
    unsigned epoch = textPtr->dInfoPtr->lineMetricUpdateEpoch;
    TkTextPixelInfo *pixelInfo = TkBTreeLinePixelInfo(textPtr, linePtr);
    unsigned oldNumDispLines = TkBTreeGetNumberOfDisplayLines(pixelInfo);
    TkTextDispLineInfo *dispLineInfo;
    TkTextLine *nextLogicalLinePtr;

    assert(dlPtr->byteCount > 0);
    assert(linePtr->logicalLine);
    assert(TkTextIndexGetLine(&dlPtr->index));
    assert(linePtr == TkBTreeGetLogicalLine(
	    textPtr->sharedTextPtr, textPtr, TkTextIndexGetLine(&dlPtr->index)));

    if (pixelInfo->epoch == epoch) {
	int lineNo = TkBTreeLinesTo(textPtr->sharedTextPtr->tree, textPtr, linePtr, NULL);

	if (TkRangeListContains(textPtr->dInfoPtr->lineMetricUpdateRanges, lineNo)) {
	    int mergedLines = 1;

	    nextLogicalLinePtr = TkBTreeNextLogicalLine(textPtr->sharedTextPtr, textPtr, linePtr);
	    if (linePtr->nextPtr != nextLogicalLinePtr) {
		mergedLines = TkBTreeCountLines(textPtr->sharedTextPtr->tree, linePtr,
			nextLogicalLinePtr) - 1;
	    }
	    TkRangeListRemove(textPtr->dInfoPtr->lineMetricUpdateRanges, lineNo, lineNo + mergedLines);
	}

	return; /* already up-to-date */
    }

    TK_TEXT_DEBUG(LogTextHeightCalc(textPtr, &dlPtr->index));
    dispLineInfo = pixelInfo->dispLineInfo;
    dlPtr->hyphenRule = hyphenRule;

    if (dlPtr->displayLineNo > 0) {
	TkTextDispLineEntry *dispLineEntry;

	assert(dispLineInfo);
	assert(data->byteOffset == dispLineInfo->entry[dlPtr->displayLineNo].byteOffset);

	if (dlPtr->displayLineNo >= dispLineInfo->numDispLines
		&& !IsPowerOf2(dlPtr->displayLineNo + 2)) {
	    unsigned size = NextPowerOf2(dlPtr->displayLineNo + 2);
	    dispLineInfo = realloc(dispLineInfo, TEXT_DISPLINEINFO_SIZE(size));
	    DEBUG(memset(dispLineInfo->entry + dlPtr->displayLineNo + 1, 0xff,
		    (size - dlPtr->displayLineNo - 1)*sizeof(dispLineInfo->entry[0])));
	    pixelInfo->dispLineInfo = dispLineInfo;
	}
	dispLineInfo->numDispLines = dlPtr->displayLineNo + 1;
	dispLineEntry = dispLineInfo->entry + dlPtr->displayLineNo;
	(dispLineEntry + 1)->byteOffset = data->byteOffset + dlPtr->byteCount;
	(dispLineEntry + 1)->pixels = oldNumDispLines;
	dispLineEntry->height = dlPtr->height;
	dispLineEntry->pixels = (dispLineEntry - 1)->pixels + dlPtr->height;
	dispLineEntry->byteOffset = data->byteOffset;
	dispLineEntry->hyphenRule = hyphenRule;
	dispLineEntry->tabIndex = tabIndex;
	dispLineEntry->tabApplied = tabApplied;
    } else if (!finished) {
	LayoutSetupDispLineInfo(pixelInfo);
	dispLineInfo = pixelInfo->dispLineInfo;
	dispLineInfo->entry[0].height = dlPtr->height;
	dispLineInfo->entry[0].pixels = dlPtr->height;
	dispLineInfo->entry[0].byteOffset = data->byteOffset;
	dispLineInfo->entry[0].hyphenRule = hyphenRule;
	dispLineInfo->entry[0].tabIndex = tabIndex;
	dispLineInfo->entry[0].tabApplied = tabApplied;
	dispLineInfo->entry[1].byteOffset = data->byteOffset + dlPtr->byteCount;
    }

    assert(finished || dispLineInfo);

    if (finished) {
	TkTextLine *nextLogicalLinePtr;
	unsigned lineHeight, mergedLines, lineNo, numDispLines, i;

	if (dlPtr->displayLineNo > 0) {
	    lineHeight = dispLineInfo->entry[dispLineInfo->numDispLines - 1].pixels;
	    numDispLines = dispLineInfo->numDispLines;
	} else {
	    lineHeight = dlPtr->height;
	    numDispLines = lineHeight > 0;
	}
	assert(linePtr->nextPtr);
	nextLogicalLinePtr = TkBTreeNextLogicalLine(textPtr->sharedTextPtr, textPtr, linePtr);
	mergedLines = TkBTreeCountLines(textPtr->sharedTextPtr->tree, linePtr, nextLogicalLinePtr);
	if (mergedLines > 0) {
	    mergedLines -= 1; /* subtract first line */
	}
	if (pixelInfo->height != lineHeight || mergedLines > 0 || numDispLines != oldNumDispLines) {
	    /*
	     * Do this B-Tree update before updating the epoch, because this action
	     * needs the old values.
	     */
	    TkBTreeAdjustPixelHeight(textPtr, linePtr, lineHeight, mergedLines, numDispLines);
	}
	if (dispLineInfo && dlPtr->displayLineNo == 0) {
	    /*
	     * This is the right place to destroy the superfluous dispLineInfo. Don't do
	     * this before TkBTreeAdjustPixelHeight has been called, because the latter
	     * function needs the old display line count.
	     */
	    free(dispLineInfo);
	    DEBUG_ALLOC(tkTextCountDestroyDispInfo++);
	    pixelInfo->dispLineInfo = NULL;
	}
	textPtr->dInfoPtr->lineMetricUpdateCounter += 1;
	pixelInfo->epoch = epoch;
	lineNo = TkBTreeLinesTo(textPtr->sharedTextPtr->tree, textPtr, linePtr, NULL);
	for (i = 0; i < mergedLines; ++i) {
	    pixelInfo = TkBTreeLinePixelInfo(textPtr, linePtr = linePtr->nextPtr);
	    pixelInfo->epoch = epoch;
	    if (pixelInfo->dispLineInfo) {
		free(pixelInfo->dispLineInfo);
		DEBUG_ALLOC(tkTextCountDestroyDispInfo++);
		pixelInfo->dispLineInfo = NULL;
	    }
	}
	TkRangeListRemove(textPtr->dInfoPtr->lineMetricUpdateRanges, lineNo, lineNo + mergedLines);
    } else {
	/*
	 * This line is wrapping into several display lines. We mark it as already
	 * up-to-date, even with a partial computation. This is the right way to
	 * handle very long lines efficiently, because with very long lines the chance
	 * will be high that the lookup into the cache succeeds even with a partial
	 * computation. (If the lookup fails, because the cache for this line is not
	 * yet complete, then the required remaining lines will be computed, and the
	 * result will also be stored in the cache, because all metric computation
	 * will be done with LayoutDLine, and this function is caching any computation.)
	 */

	pixelInfo->epoch = epoch | PARTIAL_COMPUTED_BIT;
    }
}

static unsigned
LayoutComputeBreakLocations(
    LayoutData *data)
{
    unsigned totalSize = 0;
    TkText *textPtr = data->textPtr;
    TextDInfo *dInfoPtr = textPtr->dInfoPtr;
    TkTextSegment *segPtr = data->logicalLinePtr->segPtr;
    bool useUniBreak = data->textPtr->useUniBreak;
    char const *lang = useUniBreak ? textPtr->lang : NULL;
    char const *nextLang = NULL;
    unsigned capacity = dInfoPtr->strBufferSize;
    char *str = dInfoPtr->strBuffer;
    char *brks = textPtr->brksBuffer;

    /*
     * The codepoint line break computation requires the whole logical line (due to a
     * poor design of libunibreak), but separated by languages, because this line break
     * algorithm is in general language dependent.
     */

    while (segPtr) {
	unsigned size = 0;
	unsigned newTotalSize;

	for ( ; segPtr; segPtr = segPtr->nextPtr) {
	    switch ((int) segPtr->typePtr->group) {
	    case SEG_GROUP_CHAR: {
		unsigned newSize;

		if (useUniBreak) {
		    const char *myLang = TkBTreeGetLang(textPtr, segPtr);

		    if (myLang[0] != lang[0] || myLang[1] != lang[1]) {
			nextLang = myLang;
			break;
		    }
		}
		if ((newSize = size + segPtr->size) >= capacity) {
		    capacity = MAX(2*capacity, newSize + 1);
		    str = realloc(str, newSize);
		}
		memcpy(str + size, segPtr->body.chars, segPtr->size);
		size = newSize;
		break;
	    }
	    case SEG_GROUP_HYPHEN:
		if (useUniBreak) {
		    const char *myLang = TkBTreeGetLang(textPtr, segPtr);

		    if (myLang[0] != lang[0] || myLang[1] != lang[1]) {
			nextLang = myLang;
			break;
		    }
		}

		/*
		 * Use TAB (U+0009) instead of SHY (U+00AD), because SHY needs two bytes,
		 * but TAB needs only one byte, and this corresponds to the byte size of
		 * a hyphen segment. The TAB character has the same character class as
		 * the SHY character, so it's a proper substitution.
		 *
		 * NOTE: Do not use '-' (U+002D) for substitution, because the meaning
		 * of this character is contextual.
		 */

		/* FALLTHRU */
	    case SEG_GROUP_IMAGE:
	    case SEG_GROUP_WINDOW:
		/* The language variable doesn't matter here. */
		if (size + 1 >= capacity) {
		    assert(2*capacity > size + 1);
		    str = realloc(str, capacity *= 2);
		}
		/* Substitute with a TAB, so we can break at this point. */
		str[size++] = '\t';
		break;
	    case SEG_GROUP_BRANCH:
		segPtr = segPtr->body.branch.nextPtr;
	    	break;
	    }
	}
	if (size > 0) {
	    newTotalSize = totalSize + size;

	    if (newTotalSize > textPtr->brksBufferSize) {
		/*
		 * Take into account that the buffer must be a bit larger, because we need
		 * one additional byte for trailing NUL (see below).
		 */
		textPtr->brksBufferSize = MAX(newTotalSize, textPtr->brksBufferSize + 512);
		textPtr->brksBuffer = realloc(textPtr->brksBuffer, textPtr->brksBufferSize + 1);
		brks = textPtr->brksBuffer;
	    }

	    str[size] = '\0'; /* TkTextComputeBreakLocations expects traling nul */
	    TkTextComputeBreakLocations(data->textPtr->interp, str, size,
		    lang ? (*lang ? lang : "en") : NULL, brks + totalSize);
	    totalSize = newTotalSize;
	}
	lang = nextLang;
    }

    dInfoPtr->strBuffer = str;
    dInfoPtr->strBufferSize = capacity;

    return totalSize;
}

static void
LayoutLookAheadChars(
    TkTextDispChunk *chunkPtr,
    const char *str,
    unsigned numChars,
    char *buf)
{
    TkTextSegment *segPtr = ((CharInfo *) chunkPtr->clientData)->segPtr;

    for ( ; numChars > 0; --numChars) {
	if (!*str) {
	    segPtr = LayoutGetNextSegment(segPtr);
	    if (!segPtr) {
		memset(buf, '\0', numChars);
		return;
	    }
	    str = segPtr->body.chars;
	}
	*buf++ = *str++;
    }
}

static void
LayoutApplyHyphenRules(
    LayoutData *data,
    TkTextDispChunk *prevCharChunkPtr,
    TkTextDispChunk *hyphenChunkPtr,
    TkTextDispChunk *nextCharChunkPtr)
{
    TkTextSegment *hyphenPtr = hyphenChunkPtr->clientData;
    const StyleValues *sValPtr = hyphenChunkPtr->stylePtr->sValuePtr;
    int hyphenRules = sValPtr->hyphenRules & hyphenChunkPtr->hyphenRules;

    data->increaseNumBytes = 0;
    data->decreaseNumBytes = 0;
    SetupHyphenChars(hyphenPtr, 0);
    hyphenRules = FilterHyphenRules(hyphenRules, sValPtr->lang);

    if (hyphenRules) {
	const CharInfo *prevCiPtr;
	const CharInfo *nextCiPtr;
	const char *prevCharPtr;
	const char *nextCharPtr;
	unsigned char prevChar;
	unsigned char nextChar;
	char lookAhead[3];

	if (hyphenRules & (1 << TK_TEXT_HYPHEN_REPEAT)) {
	    data->increaseNumBytes = -1;
	    data->hyphenRule = TK_TEXT_HYPHEN_REPEAT;
	    return;
	}

	if (!IsCharChunk(prevCharChunkPtr)) {
	    return;
	}

	while ((prevCiPtr = prevCharChunkPtr->clientData)->numBytes == 0) {
	    if (!(prevCharChunkPtr = prevCharChunkPtr->prevCharChunkPtr)
		    || !IsCharChunk(prevCharChunkPtr)) {
		return;
	    }
	}
	prevCharPtr = prevCiPtr->u.chars + prevCiPtr->baseOffset + prevCiPtr->numBytes - 1;

	/*
	 * We know that we have to inspect only Latin-1 characters, either
	 * from ASCII code page (< 0x80), or starting with 0xc3.
	 */

	if (UCHAR(prevCharPtr[0]) < 0x80) {
	    prevChar = UCHAR(prevCharPtr[0]);
	} else if (prevCiPtr->numBytes > 1 && UCHAR(prevCharPtr[-1]) == 0xc3) {
	    prevChar = ConvertC3Next(prevCharPtr[1]);
	} else {
	    return;
	}

	if (hyphenRules & (1 << TK_TEXT_HYPHEN_DOUBLE_VOWEL)) {
	    /* op(aa-)tje  -> op(a-)tje */
	    /* caf(ee-)tje -> caf(é-)tje */
	    if (IsVowel(prevChar)) {
		char secondPrevChar = '\0';

		if (prevCiPtr->numBytes > 1) {
		    secondPrevChar = prevCharPtr[-1];
		} else {
		    const TkTextDispChunk *chunkPtr = prevCharChunkPtr->prevCharChunkPtr;
		    if (chunkPtr && IsCharChunk(chunkPtr)) {
			const TkTextSegment *segPtr = CHAR_CHUNK_GET_SEGMENT(chunkPtr);
			secondPrevChar = segPtr->body.chars[segPtr->size - 1];
		    }
		}
		if (prevChar == secondPrevChar) {
		    if (prevChar == 'e') {
			char *s = hyphenPtr->body.chars; /* this avoids warnings */
			data->decreaseNumBytes = 2;
			s[0] = 0xc3; s[1] = 0xa9; /* 'é' = U+00E9 */
			SetupHyphenChars(hyphenPtr, 2);
		    } else {
			data->decreaseNumBytes = 1;
		    }
		    data->hyphenRule = TK_TEXT_HYPHEN_DOUBLE_VOWEL;
		    return;
		}
	    }
	}

	if (!IsCharChunk(nextCharChunkPtr)) {
	    return;
	}
	if ((nextCiPtr = nextCharChunkPtr->clientData)->numBytes == 0) {
	    TkTextSegment *segPtr = LayoutGetNextSegment(nextCharChunkPtr->clientData);
	    if (!segPtr) {
		return;
	    }
	    nextCharPtr = segPtr->body.chars;
	} else {
	    nextCharPtr = nextCiPtr->u.chars + nextCiPtr->baseOffset;
	}
	if (UCHAR(nextCharPtr[0]) < 0x80) {
	    nextChar = UCHAR(nextCharPtr[0]);
	} else if (UCHAR(nextCharPtr[0]) == 0xc3) {
	    nextChar = ConvertC3Next(nextCharPtr[1]);
	} else {
	    return;
	}

	if (hyphenRules & (1 << TK_TEXT_HYPHEN_CK)) {
	    /* Dru(c-k)er -> Dru(k-k)er */
	    if (prevChar == UCHAR('c') && nextChar == UCHAR('k')) {
		data->decreaseNumBytes = 1;
		hyphenPtr->body.chars[0] = 'k';
		SetupHyphenChars(hyphenPtr, 1);
		data->hyphenRule = TK_TEXT_HYPHEN_CK;
		return;
	    }
	}
	if (hyphenRules & (1 << TK_TEXT_HYPHEN_DOUBLE_DIGRAPH)) {
	    /* vi(s-sz)a -> vi(sz-sz)a */
	    if (prevChar == nextChar) {
		LayoutLookAheadChars(nextCharChunkPtr, nextCharPtr + 1, 1, lookAhead);
		if (lookAhead[0] && IsDoubleDigraph(prevChar, lookAhead[0])) {
		    hyphenPtr->body.chars[0] = lookAhead[0];
		    SetupHyphenChars(hyphenPtr, 1);
		    data->hyphenRule = TK_TEXT_HYPHEN_DOUBLE_DIGRAPH;
		    return;
		}
	    }
	}
	if (hyphenRules & (1 << TK_TEXT_HYPHEN_TREMA)) {
	    /* r(e-ëe)l -> r(e-ee)l */
	    if (IsVowel(prevChar) && IsUmlaut(nextChar)) {
		data->hyphenRule = TK_TEXT_HYPHEN_TREMA;
		return;
	    }
	}
	if (hyphenRules & (1 << TK_TEXT_HYPHEN_GEMINATION)) {
	    /* para(-l·l)el -> para(l-l)el */
	    if (tolower(nextChar) == 'l') {
		LayoutLookAheadChars(nextCharChunkPtr, nextCharPtr + 1, 3, lookAhead);
		/* test for U+00B7 = MIDDOT */
		if (UCHAR(lookAhead[0]) == 0xc2
			&& UCHAR(lookAhead[1]) == 0xb7
			&& lookAhead[2] == nextChar) {
		    data->increaseNumBytes = 3;
		    hyphenPtr->body.chars[0] = nextChar;
		    SetupHyphenChars(hyphenPtr, 1);
		    data->hyphenRule = TK_TEXT_HYPHEN_GEMINATION;
		    return;
		}
	    }
	}
    }
}

static unsigned
LayoutMakeCharInfo(
    LayoutData *data,
    TkTextSegment *segPtr,
    int byteOffset,
    int maxBytes)
{
    char const *p = segPtr->body.chars + byteOffset;
    CharInfo *ciPtr = AllocCharInfo(data->textPtr);

    assert(data->chunkPtr);
    assert(!data->chunkPtr->clientData);

    /*
     * Take into account that maxBytes == 0 is possible.
     */

    if (data->trimSpaces && maxBytes > 0 && p[maxBytes - 1] == ' ') {
	while (maxBytes > 1 && p[maxBytes - 2] == ' ') {
	    maxBytes -= 1;
	}
    }

#if TK_LAYOUT_WITH_BASE_CHUNKS

    if (data->baseChunkPtr
	    && (!IsSameFGStyle(data->baseChunkPtr->stylePtr, data->chunkPtr->stylePtr)
	    	|| (data->lastCharChunkPtr && data->lastCharChunkPtr->numSpaces > 0))) {
	data->baseChunkPtr = NULL;
    }

    if (!data->baseChunkPtr) {
	data->baseChunkPtr = data->chunkPtr;
	Tcl_DStringInit(&data->chunkPtr->baseChars);
	DEBUG_ALLOC(tkTextCountNewBaseChars++);
    }

    data->chunkPtr->baseChunkPtr = data->baseChunkPtr;
    ciPtr->baseOffset = Tcl_DStringLength(&data->baseChunkPtr->baseChars);
    ciPtr->u.chars = Tcl_DStringAppend(&data->baseChunkPtr->baseChars, p, maxBytes);

#else

    ciPtr->baseOffset = 0;
    ciPtr->u.chars = p;

#endif

    /*
     * Keep the char segment, otherwise a split may invalidate our string. This segment
     * is also used for hyphenation support.
     */

    segPtr->refCount += 1;
    ciPtr->segPtr = segPtr;
    ciPtr->numBytes = maxBytes;
    data->chunkPtr->clientData = ciPtr;

    return maxBytes;
}

static void
LayoutFinalizeCharInfo(
    LayoutData *data,
    bool gotTab)
{
    CharInfo *ciPtr = data->chunkPtr->clientData;

    assert(data->trimSpaces ?
	    (TkSizeT)data->chunkPtr->numBytes >= ciPtr->numBytes :
	    (TkSizeT)data->chunkPtr->numBytes == ciPtr->numBytes);

    /*
     * Update the character information. Take into account that we don't want
     * to display the newline character.
     */

    if (ciPtr->u.chars[ciPtr->baseOffset + ciPtr->numBytes - 1] == '\n') {
	ciPtr->numBytes -= 1;
    }

#if TK_LAYOUT_WITH_BASE_CHUNKS

    assert(data->chunkPtr->baseChunkPtr);

    /*
     * Final update for the current base chunk data.
     */

    Tcl_DStringSetLength(&data->baseChunkPtr->baseChars, ciPtr->baseOffset + ciPtr->numBytes);
    data->baseChunkPtr->baseWidth =
	    data->chunkPtr->width + (data->chunkPtr->x - data->baseChunkPtr->x);

    /*
     * Finalize the base chunk if this chunk ends in a tab, which definitly breaks the context.
     */

    if (gotTab) {
	data->baseChunkPtr = NULL;
    }

#endif
}

static void
LayoutUndisplay(
    LayoutData *data,
    TkTextDispChunk *chunkPtr)
{
    assert(chunkPtr->layoutProcs);

    if (chunkPtr->layoutProcs->undisplayProc) {
	chunkPtr->layoutProcs->undisplayProc(data->textPtr, chunkPtr);
    }
#if TK_LAYOUT_WITH_BASE_CHUNKS
    if (chunkPtr == data->baseChunkPtr) {
	data->baseChunkPtr = NULL;
    }
#endif
}

static void
LayoutReleaseChunk(
    TkText *textPtr,
    TkTextDispChunk *chunkPtr)
{
    if (chunkPtr->layoutProcs) {
	if (chunkPtr->layoutProcs->type == TEXT_DISP_IMAGE) {
	    textPtr->dInfoPtr->countImages -= 1;
	} else if (chunkPtr->layoutProcs->type == TEXT_DISP_WINDOW) {
	    textPtr->dInfoPtr->countWindows -= 1;
	}
    }
    FreeStyle(textPtr, chunkPtr->stylePtr);
}

static void
LayoutFreeChunk(
    LayoutData *data)
{
    TextDInfo *dInfoPtr = data->textPtr->dInfoPtr;
    TkTextDispChunk *chunkPtr = data->chunkPtr;

    assert(chunkPtr);
    assert(data->lastChunkPtr != chunkPtr);
    assert(data->lastCharChunkPtr != chunkPtr);
    assert(!chunkPtr->sectionPtr);

    if (chunkPtr->layoutProcs) {
	LayoutUndisplay(data, chunkPtr);
    }

    LayoutReleaseChunk(data->textPtr, chunkPtr);
    DEBUG(chunkPtr->stylePtr = NULL);
    assert(!chunkPtr->clientData);
    data->numBytesSoFar -= chunkPtr->numBytes;
    chunkPtr->nextPtr = dInfoPtr->chunkPoolPtr;
    dInfoPtr->chunkPoolPtr = chunkPtr;
    dInfoPtr->chunkPoolPtr->prevPtr = NULL;
    data->chunkPtr = NULL;
    assert(data->countChunks > 0);
    data->countChunks -= 1;
    if (chunkPtr->width > 0) {
	assert(data->countVisibleChunks > 0);
	data->countVisibleChunks -= 1;
    }
}

static void
LayoutDoWidthAdjustmentForContextDrawing(
    LayoutData *data)
{
#if TK_LAYOUT_WITH_BASE_CHUNKS && TK_DRAW_IN_CONTEXT
    TkTextDispChunk *chunkPtr = data->chunkPtr;

    if (chunkPtr->prevPtr) {
	chunkPtr->x += chunkPtr->prevPtr->xAdjustment;
    }

    if (IsCharChunk(chunkPtr)) {
	int newWidth;

	CharChunkMeasureChars(chunkPtr, NULL, 0, 0, -1, 0, -1, data->textPtr->spaceMode, 0, &newWidth);
	chunkPtr->xAdjustment = newWidth - chunkPtr->width;
	chunkPtr->width = newWidth;
    }
#endif
}

static void
LayoutFinalizeChunk(
    LayoutData *data)
{
    const TkTextDispChunkProcs *layoutProcs;

    if (!data->chunkPtr) {
	return;
    }

    layoutProcs = data->chunkPtr->layoutProcs;

    if (!layoutProcs) {
	assert(data->chunkPtr->numBytes == 0);
	assert(!data->chunkPtr->clientData);
	LayoutFreeChunk(data);
	return;
    }

    if (layoutProcs->type & TEXT_DISP_CONTENT) {
	data->lastCharChunkPtr = data->chunkPtr;
	if (!data->firstCharChunkPtr) {
	    data->firstCharChunkPtr = data->chunkPtr;
	}
	if (layoutProcs->type & TEXT_DISP_TEXT) {
	    LayoutDoWidthAdjustmentForContextDrawing(data);
	}
    }
    if (data->chunkPtr->breakIndex > 0) {
	data->breakChunkPtr = data->chunkPtr;
    }
    if (!data->firstChunkPtr) {
	assert(!data->lastChunkPtr);
	data->firstChunkPtr = data->chunkPtr;
    } else {
	assert(data->lastChunkPtr);
	data->lastChunkPtr->nextPtr = data->chunkPtr;
    }
    data->lastChunkPtr = data->chunkPtr;
    data->dispLineOffset += data->chunkPtr->numBytes;
    data->chunkPtr = NULL;
}

static TkTextDispChunkSection *
LayoutNewSection(
    TextDInfo *dInfoPtr)
{
    TkTextDispChunkSection *sectionPtr = dInfoPtr->sectionPoolPtr;

    if (sectionPtr) {
	dInfoPtr->sectionPoolPtr = dInfoPtr->sectionPoolPtr->nextPtr;
    } else {
	DEBUG_ALLOC(tkTextCountNewSection++);
	sectionPtr = malloc(sizeof(TkTextDispChunkSection));
    }

    memset(sectionPtr, 0, sizeof(TkTextDispChunkSection));
    return sectionPtr;
}

static void
LayoutMakeNewChunk(
    LayoutData *data)
{
    TkTextDispChunk *newChunkPtr;
    TextDInfo *dInfoPtr = data->textPtr->dInfoPtr;

    LayoutFinalizeChunk(data);
    if ((newChunkPtr = dInfoPtr->chunkPoolPtr)) {
	dInfoPtr->chunkPoolPtr = newChunkPtr->nextPtr;
    } else {
	newChunkPtr = malloc(sizeof(TkTextDispChunk));
	DEBUG_ALLOC(tkTextCountNewChunk++);
    }
    memset(newChunkPtr, 0, sizeof(TkTextDispChunk));
    newChunkPtr->dlPtr = data->dlPtr;
    newChunkPtr->uniqID = dInfoPtr->chunkCounter++;
    newChunkPtr->prevPtr = data->lastChunkPtr;
    newChunkPtr->prevCharChunkPtr = data->lastCharChunkPtr;
    newChunkPtr->stylePtr = GetStyle(data->textPtr, NULL);
    newChunkPtr->x = data->x;
    newChunkPtr->byteOffset = data->dispLineOffset;
    data->chunkPtr = newChunkPtr;
    data->countChunks += 1;
}

static void
LayoutSkipBytes(
    LayoutData *data,
    DLine *dlPtr,
    const TkTextIndex *indexPtr1,
    const TkTextIndex *indexPtr2)
{
    LayoutMakeNewChunk(data);
    data->chunkPtr->layoutProcs = &layoutElideProcs;
    data->chunkPtr->numBytes = TkTextIndexCountBytes(indexPtr1, indexPtr2);
}

static void
LayoutSetupChunk(
    LayoutData *data,
    TkTextSegment *segPtr)
{
    TkTextDispChunk *chunkPtr = data->chunkPtr;
    TkText *textPtr = data->textPtr;
    TextStyle *stylePtr;

<<<<<<< HEAD
    assert(segPtr->tagInfoPtr);
    assert(chunkPtr->stylePtr == textPtr->dInfoPtr->defaultStyle);
    assert(chunkPtr->stylePtr->refCount > 1);

    chunkPtr->stylePtr->refCount -= 1;
    chunkPtr->stylePtr = stylePtr = GetStyle(textPtr, segPtr);

    if (data->wrapMode == TEXT_WRAPMODE_CODEPOINT) {
	if (!data->brks) {
	    Tcl_HashEntry *hPtr;
	    TkTextBreakInfo *breakInfo;
	    int new;

	    hPtr = Tcl_CreateHashEntry(&textPtr->sharedTextPtr->breakInfoTable,
		    (void *) data->logicalLinePtr, &new);

	    if (new) {
		breakInfo = malloc(sizeof(TkTextBreakInfo));
		breakInfo->refCount = 1;
		breakInfo->brks = NULL;
		data->logicalLinePtr->changed = false;
		Tcl_SetHashValue(hPtr, breakInfo);
		DEBUG(breakInfo->brksSize = 0);
		DEBUG_ALLOC(tkTextCountNewBreakInfo++);
	    } else {
		breakInfo = Tcl_GetHashValue(hPtr);
		breakInfo->refCount += 1;
=======
    leftX = 0;
    for (; leftX < maxX; chunkPtr = chunkPtr->nextPtr) {
	if ((chunkPtr->nextPtr != NULL)
		&& SAME_BACKGROUND(chunkPtr->nextPtr->stylePtr,
		chunkPtr->stylePtr)) {
	    continue;
	}
	sValuePtr = chunkPtr->stylePtr->sValuePtr;
	rightX = chunkPtr->x + chunkPtr->width;
	if ((chunkPtr->nextPtr == NULL) && (rightX < maxX)) {
	    rightX = maxX;
	}
	if (chunkPtr->stylePtr->bgGC) {
	    /*
	     * Not visible - bail out now.
	     */
>>>>>>> 817f7f1f

		/*
		 * We have to avoid repeated computations of line break information,
		 * so we use the 'changed' flag of the logical line for the determination
		 * whether a recomputation has to be performed. This is the only purpose
		 * of flag 'changed', and required because our current line break
		 * information algorithm has to process the whole logical line. If this
		 * behavior will change - for example a switch to the ICU library - then
		 * flag 'changed' has no use anymore and can be removed. But currently
		 * all line modifications have to update this flag.
		 */

		if (data->logicalLinePtr->changed) {
		    new = true;
		    data->logicalLinePtr->changed = false;
		}
	    }

	    if (new) {
		unsigned brksSize;

		/*
		 * In this case we have to parse the whole logical line for the computation
		 * of the break locations.
		 */

		brksSize = LayoutComputeBreakLocations(data);
		breakInfo->brks = realloc(breakInfo->brks, brksSize);
		memcpy(breakInfo->brks, textPtr->brksBuffer, brksSize);
		DEBUG(breakInfo->brksSize = brksSize);
		DEBUG(stats.breakInfo += 1);
	    }

	    data->breakInfo = breakInfo;
	    data->brks = breakInfo->brks;
	}

	if (segPtr->sectionPtr) {
	    chunkPtr->brks = data->brks + data->byteOffset + chunkPtr->byteOffset;
	} else {
	    /* This is an artificial chunk for the realization of spelling changes. */
	    assert(chunkPtr->numBytes <= sizeof(doNotBreakAtAll));
	    chunkPtr->brks = doNotBreakAtAll;
	}
    }

    if (data->numBytesSoFar == 0) {
	const TextDInfo *dInfoPtr = textPtr->dInfoPtr;
	const StyleValues *sValuePtr = stylePtr->sValuePtr;

	data->tabArrayPtr = sValuePtr->tabArrayPtr;
	data->tabStyle = sValuePtr->tabStyle;
	data->justify = sValuePtr->justify;
	data->rMargin = sValuePtr->rMargin;
	data->wrapMode = sValuePtr->wrapMode;
	data->x = data->paragraphStart ? sValuePtr->lMargin1 : sValuePtr->lMargin2;
	data->width = dInfoPtr->maxX - dInfoPtr->x - data->rMargin;
	data->maxX = (data->wrapMode == TEXT_WRAPMODE_NONE) ? -1 : MAX(data->width, data->x);

	chunkPtr->x = data->x;

	if (data->tabIndex >= 0 && !data->tabApplied) {
	    data->tabChunkPtr = chunkPtr;
	}
	if (data->cursorChunkPtr) {
	    data->cursorChunkPtr->x = data->x;
	}
    }
}

static bool
AtEndOfLine(
    TkTextSegment *segPtr,
    int offset)
{
    assert(segPtr);
    if (offset < segPtr->size) {
	return false;
    }
    while ((segPtr = segPtr->nextPtr)) {
	switch (segPtr->typePtr->group) {
	case SEG_GROUP_CHAR:
	case SEG_GROUP_HYPHEN:
	case SEG_GROUP_IMAGE:
	case SEG_GROUP_WINDOW:
	    return false;
	case SEG_GROUP_BRANCH:
	    if (segPtr->typePtr == &tkTextBranchType) {
		segPtr = segPtr->body.branch.nextPtr;
	    }
	    break;
	case SEG_GROUP_MARK:
	case SEG_GROUP_PROTECT:
	case SEG_GROUP_TAG:
	    break;
	}
    }
    return true;
}

static int
IsDecimalPointPos(
    LayoutData *data,
    const TkTextSegment *segPtr,
    int offset)
{
    return segPtr == data->decimalPointPos.segPtr && offset == data->decimalPointPos.offset;
}

static int
IsNumericalEndPos(
    LayoutData *data,
    const TkTextSegment *segPtr,
    int offset)
{
    return segPtr == data->lastNumericalPos.segPtr && offset == data->lastNumericalPos.offset;
}

static bool
LayoutChars(
    LayoutData *data,
    TkTextSegment *segPtr,
    int size,
    int byteOffset)
{
    const char *base = segPtr->body.chars + byteOffset;
    TkTextDispChunk *chunkPtr;
    bool gotTab = false;
    bool adjustForNumericTab = false;
    unsigned maxBytes;
    unsigned numBytes;
    int maxX;

    assert(size - byteOffset > 0); /* this will ensure maxBytes > 0 */
    assert(byteOffset < size);
    assert(segPtr->typePtr->layoutProc);

    LayoutMakeNewChunk(data);
    LayoutSetupChunk(data, segPtr);

    chunkPtr = data->chunkPtr;
    maxBytes = size - byteOffset;

    if (data->textPtr->showEndOfLine
	    && base[maxBytes - 1] == '\n'
	    && (data->textPtr->showEndOfText
		|| segPtr->sectionPtr->linePtr->nextPtr != TkBTreeGetLastLine(data->textPtr))) {
	maxBytes -= 1; /* now may become zero */
    }

    if (maxBytes == 0) {
	/*
	 * Can only happen if we are at end of logical line.
	 */

	if (segPtr->sectionPtr->linePtr->nextPtr != TkBTreeGetLastLine(data->textPtr)) {
	    segPtr = data->textPtr->dInfoPtr->endOfLineSegPtr;
	} else {
	    segPtr = data->textPtr->dInfoPtr->endOfTextSegPtr;
	}
	base = segPtr->body.chars;
	maxBytes = segPtr->size;
	chunkPtr->endOfLineSymbol = true;
	byteOffset = 0;
    } else if (segPtr->typePtr != &tkTextHyphenType
		&& segPtr->sectionPtr) { /* ignore artifical segments (spelling changes) */
	if (data->wrapMode == TEXT_WRAPMODE_CODEPOINT) {
	    const char *brks = chunkPtr->brks;
	    unsigned i;

	    assert(brks);
	    assert(brks + maxBytes <= data->brks + data->breakInfo->brksSize);

	    for (i = 1; i < maxBytes; ++i) {
		assert(brks[i] <= LINEBREAK_INSIDEACHAR);
		if (brks[i] == LINEBREAK_MUSTBREAK) {
		    if (i < maxBytes - 2 && base[i] != '\n') {
			maxBytes = i + 1;
		    }
		    break;
		}
	    }
	}

	if (data->textPtr->hyphenate) {
	    const char *p = base;

	    /*
	     * Check whether the "tripleconsonant" rule has to be applied. This rule is
	     * very special, because in this case we are virtually doing the opposite.
	     * Instead of doing a spelling change when hyphenating, we are doing a spelling
	     * change when *not* hyphenating.
	     */

	    if (IsConsonant(*p)
		    && data->lastCharChunkPtr
		    && data->lastCharChunkPtr->prevCharChunkPtr
		    && data->lastChunkPtr
		    && data->lastChunkPtr->layoutProcs
		    && data->lastChunkPtr->layoutProcs->type == TEXT_DISP_HYPHEN
		    && *p == GetLastCharInChunk(data->lastCharChunkPtr->prevCharChunkPtr)
		    && *p == GetSecondLastCharInChunk(data->lastCharChunkPtr->prevCharChunkPtr)) {
		const char *nextCharPtr;

		if (maxBytes > 1) {
		    nextCharPtr = p + 1;
		} else {
		    const TkTextSegment *nextCharSegPtr = LayoutGetNextSegment(segPtr);
		    nextCharPtr = nextCharSegPtr ? nextCharSegPtr->body.chars : NULL;
		}

		/* For Norwegian it's required to consider 'j' as a vowel. */
		if (nextCharPtr && (nextCharPtr[0] == 'j' || IsUmlautOrVowel(nextCharPtr))) {
		    /*
		     * Probably we have to apply hyphen rule "tripleconsonant" to the first
		     * character after possible (but unapplied) hyphenation point.
		     */

		    const StyleValues *sValPtr = data->lastChunkPtr->stylePtr->sValuePtr;
		    int hyphenRules = FilterHyphenRules(sValPtr->hyphenRules, sValPtr->lang);

		    if (hyphenRules & (1 << TK_TEXT_HYPHEN_TRIPLE_CONSONANT)) {
			/* Schi(ff-f)ahrt -> Schi(ff)ahrt */
			byteOffset += 1;
			base += 1;
			maxBytes -= 1; /* now may become zero */
			chunkPtr->skipFirstChar = true;
		    }
		}
	    }
	}

	if (data->trimSpaces) {
	    unsigned i;

	    for (i = 0; i < maxBytes; ++i) {
		if (base[i] == ' ' && base[i + 1] == ' ') {
		    while (base[i] == ' ') {
			++i;
		    }
		    maxBytes = i;
		    data->skipSpaces = true;
		    break;
		}
	    }
	}

	/*
	 * See if there is a tab in the current chunk; if so, only layout
	 * characters up to (and including) the tab.
	 */

	if (data->justify == TK_TEXT_JUSTIFY_FULL) {
	    const char *p = base;
	    const char *e = p + maxBytes;

	    for ( ; p < e && !IsExpandableSpace(p); ++p) {
		if (*p == '\t') {
		    chunkPtr->numSpaces = 0;
		    maxBytes = p - base + 1;
		    gotTab = true;
		    break;
		}
	    }
	    if (!gotTab && p < e) {
		assert(IsExpandableSpace(p));

		do {
		    chunkPtr->numSpaces += 1;

		    if (*p == '\t'
			    && (!data->tabArrayPtr || data->tabIndex < data->tabArrayPtr->numTabs)) {
			/*
			 * Don't expand spaces if we have numeric tabs.
			 */
			chunkPtr->numSpaces = 0;
			gotTab = true;
			p += 1;
			break;
		    }

		    p = Tcl_UtfNext(p);
		} while (IsExpandableSpace(p));

		maxBytes = p - base;
	    }
	} else {
	    const char *p = base;
	    unsigned i;

	    /* TODO: direction of tabs should depend on gravity of insert mark?! */

	    for (i = 0; i < maxBytes; ++i, ++p) {
		if (*p == '\t') {
		    maxBytes = i + 1;
		    gotTab = true;
		    break;
		}
	    }
	}
    }

    if (maxBytes == 0) {
	/*
	 * In seldom cases, if hyphenation is activated, we may have an empty
	 * chunk here, caused by the "tripleconsonant" rule. This chunk has to
	 * consume the skipped character.
	 */

	assert(size == 1);
	assert(chunkPtr->skipFirstChar);
	data->chunkPtr->layoutProcs = &layoutElideProcs;
	data->chunkPtr->numBytes = 1; /* must have size 1, see above */
	return true;
    }

    maxX = data->maxX - data->tabSize;

    if (data->isNumericTab) {
	/*
	 * Only compute layout until decimal point, otherwise we cannot determine
	 * the correct line break position.
	 */
	
	const char *p = base;
	unsigned i;

	chunkPtr->integralPart = IsDecimalPointPos(data, segPtr, byteOffset);

	for (i = 0; i < maxBytes; ++i, ++p) {
	    if (IsNumericalEndPos(data, segPtr, byteOffset + i)
		    || IsDecimalPointPos(data, segPtr, byteOffset + i)) {
		adjustForNumericTab = true;
		data->isNumericTab = false;
		data->tabSize = 0;
		if (i > 0) {
		    if (*p == '\n' || *p == '\t') {
			i += 1;
		    }
		    maxBytes = i;
		    gotTab = (*p == '\t');
		}
		break;
	    }
	}

	if (data->shiftToNextLine
	    	&& data->numBytesSoFar > 0
		&& segPtr == data->shiftToNextLinePos.segPtr
		&& (int) (maxBytes + byteOffset) > data->shiftToNextLinePos.offset) {
	    int n = MIN(maxBytes + byteOffset - data->shiftToNextLinePos.offset, data->shiftToNextLine);

	    if (n > 0) {
		n = MIN(n, (int) maxBytes);
		data->shiftToNextLine -= n;
		if ((maxBytes -= n) == 0) {
		    data->isNumericTab = false;
		    return false;
		}
		gotTab = false;
	    }
	    maxX = data->maxX;
	} else {
	    maxX = data->maxX - data->x;
	}
    } else if (data->isRightTab) {
	if (data->shiftToNextLine == 0) {
	    return false;
	}
	if (data->numBytesSoFar > 0
		&& segPtr == data->shiftToNextLinePos.segPtr
		&& (int) (maxBytes + byteOffset) > data->shiftToNextLinePos.offset) {
	    int n = MIN(maxBytes + byteOffset - data->shiftToNextLinePos.offset, data->shiftToNextLine);

	    if (gotTab) {
		n += 1;
	    }
	    if (n > 0) {
		data->shiftToNextLine -= n;
		n = MIN(n, (int) maxBytes);
		if ((maxBytes -= n) == 0) {
		    data->isRightTab = false;
		    return false;
		}
		gotTab = false;
	    }
	}
	maxX = data->maxX;
    }

    numBytes = LayoutMakeCharInfo(data, segPtr, byteOffset, maxBytes);

    if (segPtr->typePtr->layoutProc(&data->index, segPtr, byteOffset, maxX, numBytes,
	    data->countVisibleChunks == 0, data->wrapMode, data->textPtr->spaceMode, chunkPtr) == 0) {
	/*
	 * No characters from this segment fit in the window: this means
	 * we're at the end of the display line.
	 */

	chunkPtr->numSpaces = 0;
	return false;
    }

    if (numBytes == chunkPtr->numBytes) {
	chunkPtr->numBytes = maxBytes;
	assert(maxBytes > 0);

	if (data->trimSpaces && base[maxBytes - 1] == ' ') {
	    data->skipSpaces = true;
	}
    }

    assert(chunkPtr->numBytes + chunkPtr->skipFirstChar > 0);

    LayoutFinalizeCharInfo(data, gotTab);
    data->x += chunkPtr->width;

    if (!segPtr->sectionPtr && segPtr->typePtr != &tkTextHyphenType) {
	assert(segPtr == data->textPtr->dInfoPtr->endOfLineSegPtr
		|| segPtr == data->textPtr->dInfoPtr->endOfTextSegPtr);
	chunkPtr->numBytes = (chunkPtr->numBytes == maxBytes) ? 1 : 0;
	chunkPtr->breakIndex = chunkPtr->numBytes;
	chunkPtr->brks = NULL;
	maxBytes = 1;
    } else {
	chunkPtr->numBytes += chunkPtr->skipFirstChar;
    }

    data->numBytesSoFar += chunkPtr->numBytes;
    data->numSpaces += chunkPtr->numSpaces;
    data->countVisibleChunks += 1;

    if (chunkPtr->numBytes != maxBytes + chunkPtr->skipFirstChar) {
	return AtEndOfLine(segPtr, byteOffset + chunkPtr->numBytes); /* end of line display reached */
    }

    assert(!chunkPtr->brks
	    || (data->brks <= chunkPtr->brks
		&& chunkPtr->brks + chunkPtr->numBytes <= data->brks + data->breakInfo->brksSize));

    if (adjustForNumericTab) {
	if (data->lastChunkPtr) {
	    data->lastChunkPtr->nextPtr = data->chunkPtr; /* we need the complete chain. */
	}
	AdjustForTab(data);
	if (data->lastChunkPtr) {
	    data->lastChunkPtr->nextPtr = NULL; /* restore */
	}
	data->tabChunkPtr = NULL;
	if ((data->x = chunkPtr->x + chunkPtr->width) == data->maxX) {
	    return AtEndOfLine(segPtr, byteOffset + chunkPtr->numBytes);/* end of display line reached */
	}
    }

    /*
     * If we're at a new tab, adjust the layout for all the chunks pertaining to the
     * previous tab. Also adjust the amount of space left in the line to account for
     * space that will be eaten up by the tab.
     */

    if (gotTab) {
	data->isNumericTab = false;

	if (data->tabIndex >= 0) {
	    if (data->lastChunkPtr) {
		data->lastChunkPtr->nextPtr = data->chunkPtr; /* we need the complete chain. */
	    }
	    AdjustForTab(data);
	    if (data->lastChunkPtr) {
		data->lastChunkPtr->nextPtr = NULL; /* restore */
	    }
	    data->tabChunkPtr = NULL;
	    data->x = chunkPtr->x + chunkPtr->width;
	}

	data->tabChunkPtr = chunkPtr;
	ComputeSizeOfTab(data, segPtr, chunkPtr->numBytes + byteOffset);

	if (data->maxX >= 0) {
	    switch (data->tabAlignment) {
	    case LEFT:
	    case CENTER:
		if (data->tabSize >= data->maxX - data->x) {
		    return false; /* end of display line reached */
		}
		break;
	    case RIGHT:
		if (data->tabSize > data->maxX - data->x) {
		    return false; /* end of display line reached */
		}
		if (data->displayLineNo == 0 && data->tabX >= 2*data->maxX) {
		    return false; /* end of display line reached */
		}
		if (data->tabX > data->maxX) {
		    ComputeShiftForRightTab(data, segPtr, chunkPtr->numBytes + byteOffset);
		}
	    	break;
	    case NUMERIC:
		if (data->tabSize - data->maxX + data->x >= data->maxX) {
		    return false; /* end of display line reached */
		}
		if (data->tabSize >= data->maxX - data->x) {
		    ComputeShiftForNumericTab(data, segPtr, chunkPtr->numBytes + byteOffset);
		}
		break;
	    }
	}
    }

    return true;
}

static bool
LayoutHyphen(
    LayoutData *data,
    TkTextSegment *segPtr)
{
    bool rc;

    assert(segPtr->sectionPtr); /* don't works with artificial segments */

    if (data->textPtr->hyphenate) {
	LayoutMakeNewChunk(data);
	LayoutSetupChunk(data, segPtr);
	data->numBytesSoFar += segPtr->size;
	data->countVisibleChunks += 1;
	segPtr->body.hyphen.textSize = 0;
	data->chunkPtr->layoutProcs = &layoutHyphenProcs;
	data->chunkPtr->clientData = segPtr;
	data->chunkPtr->breakIndex = -1;
	data->chunkPtr->numBytes = segPtr->size;
	data->chunkPtr->hyphenRules = segPtr->body.hyphen.rules;
	segPtr->refCount += 1;
	rc = true;
    } else {
	SetupHyphenChars(segPtr, 0);
	rc = LayoutChars(data, segPtr, segPtr->body.hyphen.textSize, 0);
	data->chunkPtr->numBytes = MIN(1u, data->chunkPtr->numBytes);
    }

    data->chunkPtr->breakIndex = data->chunkPtr->numBytes;
    return rc;
}

static bool
LayoutEmbedded(
    LayoutData *data,
    TkTextSegment *segPtr)
{
    TkTextDispChunk *chunkPtr;
    int maxX;

    assert(segPtr->typePtr->layoutProc);

    LayoutMakeNewChunk(data);
    chunkPtr = data->chunkPtr;
    maxX = data->maxX - (data->isNumericTab ? data->x : data->tabSize);

    if (segPtr->typePtr->layoutProc(&data->index, segPtr, 0, maxX, 0, data->countVisibleChunks == 0,
	    data->wrapMode, data->textPtr->spaceMode, chunkPtr) != 1) {
	return false;
    }

#if TK_LAYOUT_WITH_BASE_CHUNKS
    data->baseChunkPtr = NULL;
#endif
    LayoutSetupChunk(data, segPtr);
    data->numBytesSoFar += chunkPtr->numBytes;

    if (chunkPtr->width > 0) {
	data->x += chunkPtr->width;
	data->countVisibleChunks += 1;
	assert(chunkPtr->minHeight + chunkPtr->minAscent + chunkPtr->minDescent > 0);
    } else {
	assert(chunkPtr->minHeight == 0);
	assert(chunkPtr->minAscent == 0);
	assert(chunkPtr->minDescent == 0);
    }

    if (segPtr->typePtr->group == SEG_GROUP_IMAGE) {
	data->textPtr->dInfoPtr->countImages += 1;
    } else {
	data->textPtr->dInfoPtr->countWindows += 1;
    }

    return true;
}

static bool
LayoutMark(
    LayoutData *data,
    TkTextSegment *segPtr)
{
    int maxX;

    assert(segPtr->typePtr->layoutProc);

    if (segPtr != data->textPtr->insertMarkPtr) {
	return false;
    }
    LayoutMakeNewChunk(data);

    maxX = data->maxX - (data->isNumericTab ? data->x : data->tabSize);
    segPtr->typePtr->layoutProc(&data->index, segPtr, 0, maxX, 0, data->countVisibleChunks == 0,
	    data->wrapMode, data->textPtr->spaceMode, data->chunkPtr);
    return true;
}

static bool
LayoutLogicalLine(
    LayoutData *data,
    DLine *dlPtr)
{
    const TkTextDispLineInfo *dispLineInfo = NULL;
    TkTextSegment *segPtr, *endPtr;
    int byteIndex, byteOffset;

    assert(!TkTextIsElided(&data->index));

    byteIndex = TkTextIndexGetByteIndex(&data->index);

    if (data->displayLineNo > 0) {
	dispLineInfo = TkBTreeLinePixelInfo(data->textPtr, data->logicalLinePtr)->dispLineInfo;
	/*
	 * It's possible that display line info not exists. But this can only happen if the
	 * content is out of date and will be re-computed later. In such a case the next block
	 * of code can be skipped. This happens only in rare cases, for example when
	 * TextBlinkProc() has been invoked.
	 */
    }

    if (dispLineInfo) {
	const TkTextDispLineEntry *dispLineEntry = dispLineInfo->entry + (data->displayLineNo - 1);

	if (dispLineEntry->tabIndex) {
	    const TextDInfo *dInfoPtr = data->textPtr->dInfoPtr;
	    const StyleValues *sValuePtr;
	    TextStyle *stylePtr;
	    int byteOffset;

	    segPtr = TkTextIndexGetContentSegment(&data->index, &byteOffset);
	    stylePtr = GetStyle(data->textPtr, segPtr);
	    sValuePtr = stylePtr->sValuePtr;
	    data->tabArrayPtr = sValuePtr->tabArrayPtr;
	    data->tabStyle = sValuePtr->tabStyle;
	    data->tabIndex = dispLineEntry->tabIndex - 2;
	    data->width = dInfoPtr->maxX - dInfoPtr->x - data->rMargin;
	    data->x = data->paragraphStart ? sValuePtr->lMargin1 : sValuePtr->lMargin2;
	    data->maxX = MAX(data->width, data->x);
	    FreeStyle(data->textPtr, stylePtr);
	    ComputeSizeOfTab(data, segPtr, byteOffset);
	    data->tabApplied = dispLineEntry->tabApplied;

	    switch (data->tabAlignment) {
	    case LEFT:
		data->tabSize = 0;
		data->tabApplied = true;
		break;
	    case CENTER:
		if (data->tabApplied) {
		    data->tabSize = 0;
		}
		break;
	    case RIGHT:
		data->tabSize = 0;
		if (data->tabApplied) {
		    data->adjustFirstChunk = false;
		}
		break;
	    case NUMERIC:
		if (!data->tabApplied) {
		    if (IsDecimalPointPos(data, segPtr, byteOffset)) {
			data->tabSize = 0;
			data->isNumericTab = false;
		    }
		    if (data->maxX >= 0 && data->tabSize >= data->maxX - data->x) {
			data->tabX += data->maxX;
			ComputeShiftForNumericTab(data, segPtr, byteOffset);
			if (data->lengthOfFractional == data->shiftToNextLine) {
			    data->shiftToNextLine = 0;
			}
		    }
		}
		break;
	    }
	}

	if (data->textPtr->hyphenate) {
	    int byteOffset;
	    int hyphenRule;

	    segPtr = TkTextIndexGetContentSegment(&data->index, &byteOffset);
	    hyphenRule = dispLineEntry->hyphenRule;

	    switch (hyphenRule) {
	    case TK_TEXT_HYPHEN_REPEAT:
	    case TK_TEXT_HYPHEN_TREMA:
	    case TK_TEXT_HYPHEN_DOUBLE_DIGRAPH: {
		int numBytes = 0; /* prevents compiler warning */
		TkTextSegment *nextCharSegPtr;
		char buf[1];
		bool cont;

		/*
		 * We have to realize spelling changes.
		 */

		switch (hyphenRule) {
		case TK_TEXT_HYPHEN_REPEAT:
		    buf[0] = '-';
		    numBytes = 1;
		    break;
		case TK_TEXT_HYPHEN_TREMA:
		    assert(UCHAR(segPtr->body.chars[byteOffset]) == 0xc3);
		    buf[0] = UmlautToVowel(ConvertC3Next(segPtr->body.chars[byteOffset + 1]));
		    numBytes = 2;
		    break;
		case TK_TEXT_HYPHEN_DOUBLE_DIGRAPH:
		    buf[0] = segPtr->body.chars[0];
		    numBytes = 1;
		    break;
		}
		nextCharSegPtr = TkBTreeMakeCharSegment(buf, 1, segPtr->tagInfoPtr);
		cont = LayoutChars(data, nextCharSegPtr, 1, 0);
		TkBTreeFreeSegment(nextCharSegPtr);
		data->chunkPtr->numBytes = numBytes;
		if (!cont) {
		    LayoutFinalizeChunk(data);
		    return false;
		}
		TkTextIndexForwBytes(data->textPtr, &data->index,
			data->chunkPtr->numBytes, &data->index);
		byteIndex += data->chunkPtr->numBytes;
		break;
	    }
	    }
	}
    }

    segPtr = TkTextIndexGetFirstSegment(&data->index, &byteOffset);
    endPtr = data->textPtr->endMarker;

    if (segPtr->typePtr == &tkTextLinkType) {
	segPtr = segPtr->nextPtr;
    }

    /*
     * Each iteration of the loop below creates one TkTextDispChunk for the
     * new display line. The line will always have at least one chunk (for the
     * newline character at the end, if there's nothing else available).
     */

    while (true) {
	if (segPtr->typePtr == &tkTextCharType) {
	    if (data->skipSpaces) {
		if (segPtr->body.chars[byteOffset] == ' ') {
		    TkTextIndex index = data->index;
		    int offset = byteOffset;

		    while (segPtr->body.chars[byteOffset] == ' ') {
			byteOffset += 1;
		    }
		    TkTextIndexForwBytes(data->textPtr, &index, byteOffset - offset, &data->index);
		    LayoutSkipBytes(data, dlPtr, &index, &data->index);
		    byteIndex = TkTextIndexGetByteIndex(&data->index);
		}
		data->skipSpaces = false;
	    }
	    if (segPtr->size > byteOffset) {
		if (!LayoutChars(data, segPtr, segPtr->size, byteOffset)) {
		    /* finished with this display line */
		    LayoutFinalizeChunk(data);
		    return false;
		}
		assert(data->chunkPtr);
		byteIndex += data->chunkPtr->numBytes;
		/* NOTE: byteOffset may become larger than segPtr->size because of end of line symbol. */
		if ((byteOffset += data->chunkPtr->numBytes) >= segPtr->size) {
		    segPtr = segPtr->nextPtr;
		    byteOffset = 0;
		}
	    } else {
		assert(segPtr->size == byteOffset);
		segPtr = segPtr->nextPtr;
		byteOffset = 0;
	    }
	} else {
	    switch (segPtr->typePtr->group) {
	    case SEG_GROUP_HYPHEN:
		if (!LayoutHyphen(data, segPtr)) {
		    /* finished with this display line */
		    LayoutFinalizeChunk(data);
		    return false;
		}
		byteIndex += segPtr->size;
		data->skipSpaces = false;
		break;
	    case SEG_GROUP_IMAGE:
	    case SEG_GROUP_WINDOW:
		if (!LayoutEmbedded(data, segPtr)) {
		    /* finished with this display line */
		    LayoutFinalizeChunk(data);
		    return false;
		}
		byteIndex += segPtr->size;
		data->skipSpaces = false;
		break;
	    case SEG_GROUP_MARK:
		if (segPtr == endPtr) {
		    /*
		     * We need a final chunk containing the final newline, otherwise x position
		     * lookup will not work. Here we will not use LayoutSkipBytes() for the bytes
		     * between current position and last char in line, because this would require
		     * an inconsistent index, and it's easier to avoid this. It's only a single
		     * newline which terminates the line, so no bad things will happen if we omit
		     * this skip-chunk.
		     */
		    segPtr = segPtr->sectionPtr->linePtr->lastPtr;
		    LayoutChars(data, segPtr, segPtr->size, segPtr->size - 1);
		} else {
		    if (LayoutMark(data, segPtr)) {
			data->cursorChunkPtr = data->chunkPtr;
		    }
		    assert(segPtr->size == 0);
		}
		break;
	    case SEG_GROUP_BRANCH: {
		TkTextIndex index = data->index;
		assert(segPtr->typePtr == &tkTextBranchType);
		assert(segPtr->size == 0);
		TkTextIndexSetSegment(&data->index, segPtr = segPtr->body.branch.nextPtr);
		LayoutSkipBytes(data, dlPtr, &index, &data->index);
		byteIndex = TkTextIndexGetByteIndex(&data->index);
		break;
	    }
	    case SEG_GROUP_PROTECT:
	    case SEG_GROUP_TAG:
	    case SEG_GROUP_CHAR:
		assert(!"unexpected segment type");
		break;
	    }
	    segPtr = segPtr->nextPtr;
	    byteOffset = 0;
	}
	if (!segPtr) {
	    LayoutFinalizeChunk(data);
	    return true;
	}
	TkTextIndexSetPosition(&data->index, byteIndex, segPtr);
    }

    return false; /* never reached */
}

static void
LayoutDestroyChunks(
    LayoutData *data)
{
    TkTextDispChunk *chunkPtr = data->lastChunkPtr;
    TextDInfo *dInfoPtr;

    if (chunkPtr == data->breakChunkPtr) {
	return;
    }

    dInfoPtr = data->textPtr->dInfoPtr;

    /*
     * We have to destroy the chunks backward, because the context support
     * is expecting this.
     */

    for ( ; chunkPtr != data->breakChunkPtr; chunkPtr = chunkPtr->prevPtr) {
	assert(chunkPtr != data->firstCharChunkPtr);
	assert(chunkPtr->layoutProcs);
	assert(!chunkPtr->sectionPtr);

	data->numSpaces -= chunkPtr->numSpaces;
	data->dispLineOffset -= chunkPtr->numBytes;
	data->numBytesSoFar -= chunkPtr->numBytes;
	data->countChunks -= 1;
	if (chunkPtr->width > 0) {
	    data->countVisibleChunks -= 1;
	}

	if (chunkPtr == data->cursorChunkPtr) {
	    data->cursorChunkPtr = NULL;
	} else if (chunkPtr == data->lastCharChunkPtr) {
	    data->lastCharChunkPtr = chunkPtr->prevCharChunkPtr;
	}
	if (chunkPtr->layoutProcs->type == TEXT_DISP_IMAGE) {
	    dInfoPtr->countImages -= 1;
	} else if (chunkPtr->layoutProcs->type == TEXT_DISP_WINDOW) {
	    dInfoPtr->countWindows -= 1;
	}
	LayoutUndisplay(data, chunkPtr);
	LayoutReleaseChunk(data->textPtr, chunkPtr);
	DEBUG(chunkPtr->stylePtr = NULL);
    }

    data->lastChunkPtr->nextPtr = dInfoPtr->chunkPoolPtr;
    dInfoPtr->chunkPoolPtr = data->breakChunkPtr->nextPtr;
    dInfoPtr->chunkPoolPtr->prevPtr = NULL;
    data->breakChunkPtr->nextPtr = NULL;
    data->lastChunkPtr = data->breakChunkPtr;
    data->chunkPtr = NULL;
    data->x = data->lastChunkPtr->x + data->lastChunkPtr->width;
#if TK_LAYOUT_WITH_BASE_CHUNKS
    data->baseChunkPtr = data->breakChunkPtr->baseChunkPtr;
#endif
}

static void
LayoutBreakLine(
    LayoutData *data,
    const TkTextIndex *indexPtr)	/* Index of display line start. */
{
    if (!data->breakChunkPtr) {
	/*
	 * This code makes sure that we don't accidentally display chunks with
	 * no characters at the end of the line (such as the insertion
	 * cursor). These chunks belong on the next line. So, throw away
	 * everything after the last chunk that has characters in it.
	 */

	data->breakChunkPtr = data->lastCharChunkPtr;
    }

    while (IsHyphenChunk(data->breakChunkPtr)) {
	TkTextDispChunk *hyphenChunkPtr;
	TkTextDispChunk *prevChunkPtr;
	TkTextDispChunk *nextChunkPtr;

	/*
	 * This can only happen if the breaking chunk is a hyphen segment.
	 * So try to hyphenate at this point. Normally this will succeed,
	 * but in seldom cases the hyphenation does not fit, then we have
	 * to search back for the next breaking chunk.
	 */

	hyphenChunkPtr = data->breakChunkPtr;
	prevChunkPtr = hyphenChunkPtr->prevCharChunkPtr;
	nextChunkPtr = LayoutGetNextCharChunk(hyphenChunkPtr);

	if (prevChunkPtr && nextChunkPtr) {
	    TkTextSegment *hyphenSegPtr = hyphenChunkPtr->clientData;

	    LayoutApplyHyphenRules(data, prevChunkPtr, hyphenChunkPtr, nextChunkPtr);
	    data->breakChunkPtr = prevChunkPtr;
	    LayoutDestroyChunks(data);

	    if (data->decreaseNumBytes > 0) {
		TkTextIndex index = *indexPtr;
		TkTextSegment *segPtr;
		unsigned newNumBytes = 0;
		unsigned numBytes;

		/*
		 * We need a new layout of the preceding char chunk because of possible
		 * spelling changes.
		 */

		while (data->decreaseNumBytes >= prevChunkPtr->numBytes
			&& prevChunkPtr != data->firstCharChunkPtr) {
		    data->decreaseNumBytes -= prevChunkPtr->numBytes;
		    newNumBytes += prevChunkPtr->numBytes;
		    prevChunkPtr = prevChunkPtr->prevPtr;
		}

		data->breakChunkPtr = prevChunkPtr;
		LayoutDestroyChunks(data);
		newNumBytes += prevChunkPtr->numBytes;

		if (data->decreaseNumBytes > 0) {
		    segPtr = CHAR_CHUNK_GET_SEGMENT(prevChunkPtr);
		    prevChunkPtr->numBytes -= data->decreaseNumBytes;
		    numBytes = prevChunkPtr->numBytes;
		    assert(prevChunkPtr->layoutProcs);
		    LayoutUndisplay(data, prevChunkPtr);
		    data->chunkPtr = prevChunkPtr;
		    LayoutMakeCharInfo(data, segPtr, prevChunkPtr->segByteOffset, numBytes);
		    TkTextIndexForwBytes(data->textPtr, &index, prevChunkPtr->byteOffset, &index);
		    segPtr->typePtr->layoutProc(&index, segPtr, prevChunkPtr->segByteOffset,
			    data->maxX, numBytes, 0, data->wrapMode, data->textPtr->spaceMode,
			    prevChunkPtr);
		    LayoutFinalizeCharInfo(data, false); /* second parameter doesn't matter here */

		    if (prevChunkPtr->numBytes != numBytes && prevChunkPtr != data->firstCharChunkPtr) {
			/*
			 * The content doesn't fits into the display line (but it must fit if
			 * this is the first char chunk).
			 */
			hyphenSegPtr = NULL;
		    }
		}

		prevChunkPtr->numBytes = newNumBytes;
		data->chunkPtr = NULL;
	    }

	    if (hyphenSegPtr) {
		int maxX = data->maxX;
		bool fits;

		data->x = prevChunkPtr->x + prevChunkPtr->width;
		if (prevChunkPtr == data->firstCharChunkPtr && prevChunkPtr->breakIndex <= 0) {
		    data->maxX = INT_MAX; /* The hyphen must be shown. */
		}
		fits = LayoutChars(data, hyphenSegPtr, hyphenSegPtr->body.hyphen.textSize, 0);
		assert(!fits || (int) data->chunkPtr->numBytes == hyphenSegPtr->body.hyphen.textSize);
		hyphenChunkPtr = data->chunkPtr;
		data->maxX = maxX;

		if (fits) {
		    /* The hyphen fits, so we're done. */
		    LayoutFinalizeChunk(data);
		    hyphenChunkPtr->numBytes = 1 + data->increaseNumBytes;
		    return;
		}

		LayoutFreeChunk(data);
		data->hyphenRule = 0;
	    }
	}

	/*
	 * We couldn't hyphenate, so search for next candidate for wrapping.
	 */

	if (IsHyphenChunk(data->breakChunkPtr)) {
	    if (!(data->breakChunkPtr = data->breakChunkPtr->prevPtr)) {
		return;
	    }
	}
	if (data->breakChunkPtr->breakIndex <= 0) {
	    do {
		if (!(data->breakChunkPtr = data->breakChunkPtr->prevPtr)) {
		    return;
		}
	    } while (data->breakChunkPtr->breakIndex <= 0 && !IsHyphenChunk(data->breakChunkPtr));
	}

	data->chunkPtr = NULL;
    }

    /*
     * Now check if we must break because the line length have been exceeded. At this point
     * hyphenation is not involved.
     */

    if (data->breakChunkPtr
	    && (data->lastChunkPtr != data->breakChunkPtr
		|| (data->lastChunkPtr->breakIndex > 0
		    && data->lastChunkPtr->breakIndex != (int) data->lastChunkPtr->numBytes))) {
	unsigned addNumBytes = 0;

	LayoutDestroyChunks(data);

	if (data->breakChunkPtr->breakIndex > 0 && data->breakChunkPtr->numSpaces > 0) {
	    const TkTextDispChunk *breakChunkPtr = data->breakChunkPtr;
	    const CharInfo *ciPtr = breakChunkPtr->clientData;
	    const char *p = ciPtr->u.chars + ciPtr->baseOffset + breakChunkPtr->breakIndex;
	    const char *q = Tcl_UtfPrev(p, ciPtr->u.chars + ciPtr->baseOffset);

	    if (IsExpandableSpace(q)
		    && !(breakChunkPtr->wrappedAtSpace
			&& breakChunkPtr->breakIndex == (int) breakChunkPtr->numBytes)) {
		addNumBytes = p - q;
		data->breakChunkPtr->breakIndex -= addNumBytes;
		data->breakChunkPtr->numSpaces -= 1;
		data->numSpaces -= 1;
	    }
	}

	if (data->breakChunkPtr->breakIndex != (int) data->breakChunkPtr->numBytes) {
	    TkTextSegment *segPtr;
	    TkTextDispChunk *chunkPtr = data->breakChunkPtr;
	    TkTextIndex index = *indexPtr;

	    LayoutUndisplay(data, chunkPtr);
	    data->chunkPtr = chunkPtr;
	    TkTextIndexForwBytes(data->textPtr, &index, chunkPtr->byteOffset, &index);
	    segPtr = TkTextIndexGetContentSegment(&index, NULL);
	    LayoutMakeCharInfo(data, segPtr, chunkPtr->segByteOffset, data->breakChunkPtr->breakIndex);
	    segPtr->typePtr->layoutProc(&index, segPtr, chunkPtr->segByteOffset, data->maxX,
		    data->breakChunkPtr->breakIndex, 0, data->wrapMode, data->textPtr->spaceMode,
		    chunkPtr);
	    LayoutFinalizeCharInfo(data, false); /* second parameter doesn't matter here */
	    LayoutDoWidthAdjustmentForContextDrawing(data);
	    chunkPtr->numBytes += addNumBytes;

	    if (chunkPtr->skipFirstChar) {
		chunkPtr->numBytes += 1;
	    }
	}
    }

    /*
     * Remove all the empty chunks at end of line. In this way we avoid to have
     * an insert cursur chunk at end of line, which should belong to the next line.
     */

    if (data->lastChunkPtr->numBytes == 0) {
	data->breakChunkPtr = data->breakChunkPtr->prevPtr;
	assert(data->breakChunkPtr);
	while (data->breakChunkPtr->numBytes == 0) {
	    data->breakChunkPtr = data->breakChunkPtr->prevPtr;
	    assert(data->breakChunkPtr);
	}
	LayoutDestroyChunks(data);
    }
}

static void
LayoutFullJustification(
    LayoutData *data,
    DLine *dlPtr)
{
    TkTextDispChunk *chunkPtr;
    TkTextDispChunk *nextChunkPtr;
    unsigned numSpaces;
    int remainingPixels;
    int shiftX;

    numSpaces = data->numSpaces;
    remainingPixels = data->maxX - dlPtr->length;

    if (numSpaces == 0 || remainingPixels <= 0) {
	return;
    }

    shiftX = 0;
    chunkPtr = dlPtr->chunkPtr;

    while ((nextChunkPtr = chunkPtr->nextPtr)) {
	if (chunkPtr->numSpaces > 0) {
	    unsigned expand = 0;
	    unsigned i;

	    assert(IsCharChunk(chunkPtr));

	    for (i = 0; i < chunkPtr->numSpaces; ++i) {
		unsigned space;

		assert(numSpaces > 0);
		space = (remainingPixels + numSpaces - 1)/numSpaces;
		expand += space;
		remainingPixels -= space;
		numSpaces -= 1;
	    }

	    shiftX += expand;
	    chunkPtr->width += expand;
	    chunkPtr->additionalWidth = expand;
	}

	nextChunkPtr->x += shiftX;
	chunkPtr = nextChunkPtr;
    }
}

static bool
LayoutPrevDispLineEndsWithSpace(
    const TkText *textPtr,
    const TkTextSegment *segPtr,
    int offset)
{
    assert(segPtr);
    assert(offset < segPtr->size);

    if (TkTextSegmentIsElided(textPtr, segPtr)) {
	if (!(segPtr = TkBTreeFindStartOfElidedRange(textPtr->sharedTextPtr, textPtr, segPtr))) {
	    return false;
	}
	offset = -1;
    }

    if (offset == -1) {
	while (true) {
	    if (!(segPtr = segPtr->prevPtr)) {
		return false;
	    }
	    switch ((int) segPtr->typePtr->group) {
	    case SEG_GROUP_CHAR:
		return segPtr->body.chars[segPtr->size - 1] == ' ';
	    case SEG_GROUP_BRANCH:
		if (segPtr->typePtr == &tkTextLinkType) {
		    segPtr = segPtr->body.link.prevPtr;
		}
	    	break;
	    case SEG_GROUP_MARK:
		/* skip */
		break;
	    case SEG_GROUP_HYPHEN:
	    case SEG_GROUP_IMAGE:
	    case SEG_GROUP_WINDOW:
	    	return false;
	    }
	}
    }

    return segPtr->typePtr == &tkTextCharType && segPtr->body.chars[offset] == ' ';
}

static DLine *
LayoutDLine(
    const TkTextIndex *indexPtr,/* Beginning of display line. May not necessarily point to
    				 * a character segment. */
    unsigned displayLineNo)	/* Display line number of logical line, needed for caching. */
{
    TextDInfo *dInfoPtr;
    DLine *dlPtr;
    TkText *textPtr;
    StyleValues *sValPtr;
    TkTextDispChunk *chunkPtr;
    TkTextDispChunkSection *sectionPtr;
    TkTextDispChunkSection *prevSectionPtr;
    TkTextSegment *segPtr;
    LayoutData data;
    bool endOfLogicalLine;
    bool isStartOfLine;
    int ascent, descent, leading, jIndent;
    unsigned countChunks;
    unsigned chunksPerSection;
    int length, offset;

    assert(displayLineNo >= 0);
    assert((displayLineNo == 0) ==
	    (IsStartOfNotMergedLine(indexPtr) || TkTextIndexIsStartOfText(indexPtr)));
    assert(indexPtr);
    assert(TkTextIndexGetLine(indexPtr));

    DEBUG(stats.numLayouted += 1);

    textPtr = indexPtr->textPtr;
    assert(textPtr);
    dInfoPtr = textPtr->dInfoPtr;

    /*
     * Create and initialize a new DLine structure.
     */

    if (dInfoPtr->dLinePoolPtr) {
	dlPtr = dInfoPtr->dLinePoolPtr;
	dInfoPtr->dLinePoolPtr = dlPtr->nextPtr;
    } else {
	dlPtr = malloc(sizeof(DLine));
	DEBUG_ALLOC(tkTextCountNewDLine++);
    }
    dlPtr = memset(dlPtr, 0, sizeof(DLine));
    dlPtr->flags = NEW_LAYOUT|OLD_Y_INVALID;
    dlPtr->index = *indexPtr;
    TkTextIndexMakePersistent(&dlPtr->index);
    dlPtr->displayLineNo = displayLineNo;
    TkTextIndexToByteIndex(&dlPtr->index);
    isStartOfLine = TkTextIndexIsStartOfLine(&dlPtr->index);

    /*
     * Initialize layout data.
     */

    memset(&data, 0, sizeof(data));
    data.dlPtr = dlPtr;
    data.index = dlPtr->index;
    data.justify = textPtr->justify;
    data.tabIndex = -1;
    data.tabStyle = TK_TEXT_TABSTYLE_TABULAR;
    data.wrapMode = textPtr->wrapMode;
    data.paragraphStart = displayLineNo == 0;
    data.trimSpaces = textPtr->spaceMode == TEXT_SPACEMODE_TRIM;
    data.displayLineNo = displayLineNo;
    data.textPtr = textPtr;

    if (data.paragraphStart) {
	dlPtr->flags |= PARAGRAPH_START;
	data.logicalLinePtr = TkTextIndexGetLine(indexPtr);
	data.byteOffset = TkTextIndexGetByteIndex(indexPtr);
    } else {
	TkTextLine *linePtr = TkTextIndexGetLine(indexPtr);
	TkTextIndex index2 = *indexPtr;

	data.logicalLinePtr = TkBTreeGetLogicalLine(textPtr->sharedTextPtr, textPtr, linePtr);
	DEBUG(TkTextIndexSetPeer(&index2, NULL)); /* allow index outside of peer */
	TkTextIndexSetByteIndex2(&index2, data.logicalLinePtr, 0);
	data.byteOffset = TkTextIndexCountBytes(&index2, indexPtr);
    }

    segPtr = TkTextIndexGetContentSegment(indexPtr, &offset);
    data.skipSpaces = data.trimSpaces && LayoutPrevDispLineEndsWithSpace(textPtr, segPtr, offset - 1);

    /*
     * Skip elided region.
     */

    if (TkTextSegmentIsElided(textPtr, segPtr)) {
	segPtr = TkBTreeFindEndOfElidedRange(textPtr->sharedTextPtr, textPtr, segPtr);
	TkTextIndexSetSegment(&data.index, segPtr);
	LayoutSkipBytes(&data, dlPtr, indexPtr, &data.index);

	/*
	 * NOTE: it is possible that we have reached now the end of text. This is
	 * the only case that an empty display line can be produced, which will be
	 * linked into the list of display lines. It's only a single superfluous
	 * line, so we can live with that.
	 */

	if (!textPtr->showEndOfText && TkTextIndexIsEndOfText(&data.index)) {
	    assert(data.chunkPtr);
	    assert(!data.chunkPtr->nextPtr);
	    dlPtr->byteCount = data.chunkPtr->numBytes;
	    LayoutFreeChunk(&data);
	    LayoutUpdateLineHeightInformation(&data, dlPtr, data.logicalLinePtr, true, 0, 0, false);
	    return dlPtr;
	}
    }

    endOfLogicalLine = LayoutLogicalLine(&data, dlPtr);
    assert(data.numBytesSoFar > 0);

    /*
     * We're at the end of the display line. Throw away everything after the
     * most recent word break, if there is one; this may potentially require
     * the last chunk to be layed out again. Also perform hyphenation, if
     * enabled, this probably requires the re-layout of a few chunks at the
     * end of the line.
     */

    if (!endOfLogicalLine) {
	LayoutBreakLine(&data, &dlPtr->index);
    }

    if (data.textPtr->hyphenate) {
	TkTextDispChunk *chunkPtr = data.firstChunkPtr->nextPtr;

	/*
	 * Remove all unused hyphen segments, this will speed up the display process,
	 * because this removal will be done only one time, but the display process
	 * may iterate over the chunks several times.
	 */

	while (chunkPtr) {
	    TkTextDispChunk *nextChunkPtr = chunkPtr->nextPtr;

	    if (nextChunkPtr && chunkPtr->width == 0 && chunkPtr != data.cursorChunkPtr) {
		chunkPtr->prevPtr->numBytes += chunkPtr->numBytes;

		if ((chunkPtr->prevPtr->nextPtr = nextChunkPtr)) {
		    nextChunkPtr->prevPtr = chunkPtr->prevPtr;
		    data.chunkPtr = chunkPtr;
		    LayoutFreeChunk(&data);
		}
	    }

	    chunkPtr = nextChunkPtr;
	}
    }

    /*
     * This has to be done after LayoutBreakLine.
     */

    dlPtr->chunkPtr = data.firstChunkPtr;
    dlPtr->lastChunkPtr = data.lastChunkPtr;
    dlPtr->cursorChunkPtr = data.cursorChunkPtr;
    dlPtr->firstCharChunkPtr = data.firstCharChunkPtr;
    dlPtr->breakInfo = data.breakInfo;
    dlPtr->invisible = data.countVisibleChunks == 0;

    /*
     * Make tab adjustments for the last tab stop, if there is one.
     */

    if (data.tabIndex >= 0) {
	AdjustForTab(&data);
    }

    /*
     * Make one more pass over the line to recompute various things like its
     * height, length, and total number of bytes. Also modify the x-locations
     * of chunks to reflect justification.
     */

    if (data.wrapMode == TEXT_WRAPMODE_NONE) {
	data.maxX = dInfoPtr->maxX - dInfoPtr->x - data.rMargin;
    }
    length = dlPtr->length = data.lastChunkPtr->x + data.lastChunkPtr->width;
    if (data.wrapMode != TEXT_WRAPMODE_NONE) {
	length = MIN(length, data.maxX);
    }

    jIndent = 0;

    switch (data.justify) {
    case TK_TEXT_JUSTIFY_LEFT:
    	/* no action */
	break;
    case TK_TEXT_JUSTIFY_RIGHT:
	jIndent = data.maxX - length;
	break;
    case TK_TEXT_JUSTIFY_FULL:
	if (!endOfLogicalLine) {
	    LayoutFullJustification(&data, dlPtr);
	}
	break;
    case TK_TEXT_JUSTIFY_CENTER:
	jIndent = (data.maxX - length)/2;
	break;
    }

    ascent = descent = 0;
    sectionPtr = prevSectionPtr = NULL;
    chunksPerSection = (data.countChunks + MAX_SECTIONS_PER_LINE - 1)/MAX_SECTIONS_PER_LINE;
    chunksPerSection = MAX(chunksPerSection, MIN_CHUNKS_PER_SECTION);
    countChunks = chunksPerSection - 1;

    for (chunkPtr = dlPtr->chunkPtr; chunkPtr; chunkPtr = chunkPtr->nextPtr) {
	if (++countChunks == chunksPerSection) {
	    /*
	     * Create next section.
	     */
	    sectionPtr = LayoutNewSection(dInfoPtr);
	    if (prevSectionPtr) {
		prevSectionPtr->nextPtr = sectionPtr;
	    }
	    sectionPtr->chunkPtr = chunkPtr;
	    prevSectionPtr = sectionPtr;
	    countChunks = 0;
	}
	chunkPtr->sectionPtr = sectionPtr;
	sectionPtr->numBytes += chunkPtr->numBytes;
	dlPtr->byteCount += chunkPtr->numBytes;
	chunkPtr->x += jIndent;
	ascent = MAX(ascent, chunkPtr->minAscent);
	descent = MAX(descent, chunkPtr->minDescent);
	dlPtr->height = MAX(dlPtr->height, chunkPtr->minHeight);
	dlPtr->width += chunkPtr->width;
	sValPtr = chunkPtr->stylePtr->sValuePtr;
	if (sValPtr->borderWidth > 0 && sValPtr->relief != TK_RELIEF_FLAT) {
	    dlPtr->flags |= HAS_3D_BORDER;
	}
    }

    leading = ascent + descent;

    if (dlPtr->height < leading) {
	dlPtr->height = leading;
	dlPtr->baseline = ascent;
    } else {
	dlPtr->baseline = ascent + (dlPtr->height - leading)/2;
    }

    sValPtr = dlPtr->chunkPtr->stylePtr->sValuePtr;

    dlPtr->spaceAbove = isStartOfLine ? sValPtr->spacing1 : (sValPtr->spacing2 + 1)/2;
    dlPtr->spaceBelow = endOfLogicalLine ? sValPtr->spacing3 : sValPtr->spacing2/2;
    dlPtr->height += dlPtr->spaceAbove + dlPtr->spaceBelow;
    dlPtr->baseline += dlPtr->spaceAbove;
    /* line length may have changed because of justification */
    dlPtr->length = data.lastChunkPtr->x + jIndent + data.lastChunkPtr->width;

    if (data.tabStyle == TK_TEXT_TABSTYLE_WORDPROCESSOR) {
	data.tabIndex = -1;
    }
    LayoutUpdateLineHeightInformation(&data, dlPtr, data.logicalLinePtr,
	    endOfLogicalLine, data.hyphenRule, data.tabIndex + 1, data.tabApplied);

    return dlPtr;
}

/*
 *----------------------------------------------------------------------
 *
 * CheckIfLineMetricIsUpToDate --
 *
 *	This function wil be invoked after update of line metric calculations.
 *	It checks whether the all line metrics are up-to-date, and will
 *	invoke the appropriate actions.
 *
 * Results:
 *	Returns true if the widget has not been deleted by receiver of the
 *	triggered callback.
 *
 * Side effects:
 *	Firing the <<WidgetViewSync>> event, scrollbar update, and resetting
 *	some states.
 *
 *----------------------------------------------------------------------
 */

static bool
TriggerWatchCursor(
    TkText *textPtr)
{
    if (textPtr->watchCmd) {
	TextDInfo *dInfoPtr = textPtr->dInfoPtr;
	char buf[2][2*TK_POS_CHARS + 2];

	if (memcmp(&dInfoPtr->curPixelPos, &dInfoPtr->prevPixelPos, sizeof(PixelPos)) != 0) {
	    textPtr->sharedTextPtr->triggerWatchCmd = false;
	    snprintf(buf[0], sizeof(buf[0]), "@%d,%d",
		    dInfoPtr->curPixelPos.xFirst, dInfoPtr->curPixelPos.yFirst);
	    snprintf(buf[1], sizeof(buf[1]), "@%d,%d",
		    dInfoPtr->curPixelPos.xLast, dInfoPtr->curPixelPos.yLast);
	    TkTextTriggerWatchCmd(textPtr, "view", buf[0], buf[1], NULL, NULL, NULL, false);
	    memcpy(&textPtr->dInfoPtr->prevPixelPos, &textPtr->dInfoPtr->curPixelPos, sizeof(PixelPos));
	    textPtr->sharedTextPtr->triggerWatchCmd = true;
	}
    }

    return !(textPtr->flags & DESTROYED);
}

static void
UpdateLineMetricsFinished(
    TkText *textPtr,
    bool sendImmediately)
{
    assert(TkRangeListIsEmpty(textPtr->dInfoPtr->lineMetricUpdateRanges));

    textPtr->dInfoPtr->flags &= ~(ASYNC_UPDATE|ASYNC_PENDING);
    textPtr->dInfoPtr->pendingUpdateLineMetricsFinished = false;

    TkTextRunAfterSyncCmd(textPtr);

    /*
     * Fire the <<WidgetViewSync>> event since the widget view is in sync
     * with its internal data (actually it will be after the next trip
     * through the event loop, because the widget redraws at idle-time).
     */

    TkTextGenerateWidgetViewSyncEvent(textPtr, sendImmediately);
}

static void
RunUpdateLineMetricsFinished(
    ClientData clientData)
{
    TkText *textPtr = (TkText *) clientData;

    if (!(textPtr->flags & DESTROYED)) {
	textPtr->dInfoPtr->pendingUpdateLineMetricsFinished = false;
	if (TkRangeListIsEmpty(textPtr->dInfoPtr->lineMetricUpdateRanges)) {
	    UpdateLineMetricsFinished(textPtr, true);
	}
    }
}

static void
CheckIfLineMetricIsUpToDate(
    TkText *textPtr)
{
    if (textPtr->sharedTextPtr->allowUpdateLineMetrics
	    && TkRangeListIsEmpty(textPtr->dInfoPtr->lineMetricUpdateRanges)) {
	/*
	 * Remove the async handler.
	 */

	if (textPtr->dInfoPtr->lineUpdateTimer) {
	    Tcl_DeleteTimerHandler(textPtr->dInfoPtr->lineUpdateTimer);
	    textPtr->refCount -= 1;
	    textPtr->dInfoPtr->lineUpdateTimer = NULL;
	}

	/*
	 * If we have a full update, then also update the scrollbar.
	 */

	GetYView(textPtr->interp, textPtr, true);

	if (!(TriggerWatchCursor(textPtr))) {
	    return; /* the widget has been deleted */
	}

	/*
	 * Report finish of full update.
	 */

	if (!textPtr->dInfoPtr->pendingUpdateLineMetricsFinished) {
	    textPtr->dInfoPtr->pendingUpdateLineMetricsFinished = true;
	    Tcl_DoWhenIdle(RunUpdateLineMetricsFinished, (ClientData) textPtr);
	}

	if (tkBTreeDebug) {
	    CheckLineMetricConsistency(textPtr);
	}
    }
}

/*
 *----------------------------------------------------------------------
 *
 * SaveDisplayLines --
 *
 *	Save the display lines, produced during line metric computation,
 *	for displaying. So UpdateDisplayInfo eventually must not re-compute
 *	these lines. This function will only be called if it is sure that
 *	DisplayText will be triggered afterwards, because UpdateDisplayInfo
 *	(called by DisplayText) is responsible for releasing the unused lines.
 *	The caller is responsible that the display will be saved in order from
 *	top to bottom, without gaps.
 *
 *	Saving the produced display lines is an important speed improvement
 *	(especially on Mac). Consider the following use case:
 *
 *	1. The text widget will be created.
 *	2. Content will be inserted.
 *	3. The view will be changed (for example to the end of the file).
 *
 *	In this case MeasureDown will produce display lines for line metric
 *	calculation, needed for the change of the view, and afterwards
 *	UpdateDisplayInfo needs (some of) these lines for displaying.
 *
 *	Note that no more lines will be saved than fitting into the widget,
 *	all surplus lines will be released immediately.
 *
 * Results:
 *	None.
 *
 * Side effects:
 *	The display lines will be saved in TextDInfo. Function UpdateDisplayInfo
 *	is responsible to release the unused lines. The cached lines in
 *	argument 'info' will be taken over, this means that 'info->dLinePtr'
 *	is NULL after this function has done his work.
 *
 *----------------------------------------------------------------------
 */

static void
SaveDisplayLines(
    TkText *textPtr,
    DisplayInfo *info,
    bool append)	/* Append to previously saved lines if 'true', otherwise prepend. */
{
    TextDInfo *dInfoPtr;
    DLine *firstPtr, *lastPtr;
    int height, viewHeight;

    if (!(firstPtr = info->dLinePtr)) {
	return;
    }

    assert(info->lastDLinePtr);
    lastPtr = info->lastDLinePtr;
    dInfoPtr = textPtr->dInfoPtr;
    height = dInfoPtr->savedDisplayLinesHeight + info->heightOfCachedLines;
    viewHeight = Tk_Height(textPtr->tkwin) - 2*textPtr->highlightWidth;
    /* we need some overhead, because the widget may show lines only partially */
    viewHeight += info->dLinePtr->height;

    if (append) {
	if (dInfoPtr->lastSavedDLinePtr) {
	    dInfoPtr->lastSavedDLinePtr->nextPtr = firstPtr;
	    firstPtr->prevPtr = dInfoPtr->lastSavedDLinePtr;
	} else {
	    dInfoPtr->savedDLinePtr = firstPtr;
	}
	dInfoPtr->lastSavedDLinePtr = lastPtr;
	firstPtr = lastPtr = dInfoPtr->savedDLinePtr;
	while (lastPtr->nextPtr && height >= viewHeight - lastPtr->height) {
	    height -= lastPtr->height;
	    lastPtr = lastPtr->nextPtr;
	}
	if (firstPtr != lastPtr) {
	    FreeDLines(textPtr, firstPtr, lastPtr, DLINE_FREE_TEMP);
	    assert(dInfoPtr->savedDLinePtr == lastPtr);
	}
    } else {
	if (dInfoPtr->savedDLinePtr) {
	    lastPtr->nextPtr = dInfoPtr->savedDLinePtr;
	    dInfoPtr->savedDLinePtr->prevPtr = lastPtr;
	} else {
	    dInfoPtr->lastSavedDLinePtr = lastPtr;
	}
	dInfoPtr->savedDLinePtr = firstPtr;
	firstPtr = lastPtr = dInfoPtr->lastSavedDLinePtr;
	while (firstPtr->prevPtr && height >= viewHeight - firstPtr->height) {
	    height -= firstPtr->height;
	    firstPtr = firstPtr->prevPtr;
	}
	if (firstPtr != lastPtr) {
	    FreeDLines(textPtr, firstPtr->nextPtr, NULL, DLINE_FREE_TEMP);
	    assert(!firstPtr->nextPtr);
	    dInfoPtr->lastSavedDLinePtr = firstPtr;
	}
    }

    dInfoPtr->savedDisplayLinesHeight = height;
    info->dLinePtr = info->lastDLinePtr = NULL;
    info->numCachedLines = 0;
    info->heightOfCachedLines = 0;
    assert(!dInfoPtr->savedDLinePtr == !dInfoPtr->lastSavedDLinePtr);
}

/*
 *----------------------------------------------------------------------
 *
 * ComputeDisplayLineInfo --
 *
 *	This functions computes the display line information for struct
 *	DisplayInfo. If the cached information is still incomplete for
 *	this computation then LayoutDLine will be used for the computation
 *	of the missing display lines.
 *
 *	If additional display line computation is required for the line
 *	metric computation, then these lines will ba cached, but only
 *	the last produced lines which can fit into the widget (this means:
 *	no more lines than fitting into the widget will be cached).
 *
 * Results:
 *	The attributes of 'info' will be set. The return value is the
 *	corresponding logical line.
 *
 * Side effects:
 *	The cache may be filled with more line metric information.
 *	Furthermore some of the produced display lines will be cached,
 *	the caller is responsible to release these lines.
 *
 *----------------------------------------------------------------------
 */

static TkTextDispLineEntry *
SearchDispLineEntry(
    TkTextDispLineEntry *first,
    const TkTextDispLineEntry *last,
    unsigned byteOffset)
{
    /*
     * NOTE: here 'last' is the last entry (not the pointer after the last
     * element as usual).
     */

    if (byteOffset >= last->byteOffset) {
	return (TkTextDispLineEntry *) last; /* frequent case */
    }

    while (first != last) {
	TkTextDispLineEntry *mid = first + (last - first)/2;

	if (byteOffset >= (mid + 1)->byteOffset) {
	    first = mid + 1;
	} else {
	    last = mid;
	}
    }

    return first;
}

static void
InsertDLine(
    TkText *textPtr,
    DisplayInfo *info,
    DLine *dlPtr,
    unsigned viewHeight)
{
    DLine *firstPtr = info->dLinePtr;

    assert(!dlPtr->nextPtr);
    assert(!dlPtr->prevPtr);

    info->heightOfCachedLines += dlPtr->height;

    if (firstPtr && info->heightOfCachedLines >= viewHeight + firstPtr->height) {
	info->heightOfCachedLines -= firstPtr->height;
	if ((info->dLinePtr = firstPtr->nextPtr)) {
	    info->dLinePtr->prevPtr = NULL;
	} else {
	    info->lastDLinePtr = NULL;
	}
	firstPtr->nextPtr = NULL;
	FreeDLines(textPtr, firstPtr, NULL, DLINE_FREE_TEMP);
    } else {
	info->numCachedLines += 1;
    }
    if (info->lastDLinePtr) {
	assert(info->dLinePtr);
	info->lastDLinePtr->nextPtr = dlPtr;
	dlPtr->prevPtr = info->lastDLinePtr;
    } else {
	assert(!info->dLinePtr);
	info->dLinePtr = dlPtr;
    }
    info->lastDLinePtr = dlPtr;
}

static TkTextLine *
ComputeDisplayLineInfo(
    TkText *textPtr,
    const TkTextIndex *indexPtr,
    DisplayInfo *info)
{
    TextDInfo *dInfoPtr = textPtr->dInfoPtr;
    TkTextPixelInfo *pixelInfo;
    TkTextDispLineInfo *dispLineInfo;
    TkTextDispLineEntry *entry;
    TkTextLine *logicalLinePtr;
    TkTextLine *linePtr;
    unsigned byteOffset;
    unsigned startByteOffset;
    unsigned viewHeight;

    assert(info);
    assert(TkTextIndexGetLine(indexPtr));

    linePtr = TkTextIndexGetLine(indexPtr);
    logicalLinePtr = TkBTreeGetLogicalLine(textPtr->sharedTextPtr, textPtr, linePtr);
    pixelInfo = TkBTreeLinePixelInfo(textPtr, logicalLinePtr);
    dispLineInfo = pixelInfo->dispLineInfo;
    info->index = *indexPtr;
    TkTextIndexSetToStartOfLine2(&info->index, logicalLinePtr);
    startByteOffset = TkTextIndexGetByteIndex(&info->index);
    byteOffset = TkTextIndexCountBytes(&info->index, indexPtr);
    byteOffset += TkTextIndexGetByteIndex(&info->index);

    info->pixelInfo = pixelInfo;
    info->displayLineNo = 0;
    info->numDispLines = 1;
    info->entry = info->entryBuffer;
    info->dLinePtr = info->lastDLinePtr = NULL;
    info->nextByteOffset = -1;
    info->numCachedLines = 0;
    info->heightOfCachedLines = 0;
    info->linePtr = linePtr;

    if (dInfoPtr->lineMetricUpdateEpoch == (pixelInfo->epoch & EPOCH_MASK)) {
	if (!dispLineInfo) {
	    TkTextLine *nextLogicalLinePtr =
		    TkBTreeNextLogicalLine(textPtr->sharedTextPtr, textPtr, logicalLinePtr);

	    entry = info->entryBuffer;
	    if (logicalLinePtr->nextPtr == nextLogicalLinePtr
		    && TkTextIndexIsStartOfLine(&info->index)) {
		info->nextByteOffset = logicalLinePtr->size - byteOffset;
		entry->byteOffset = 0;
		(entry + 1)->byteOffset = logicalLinePtr->size;
	    } else {
		TkTextIndex index2 = info->index;
		TkTextIndexSetToStartOfLine2(&index2, nextLogicalLinePtr);
		info->nextByteOffset = TkTextIndexCountBytes(&info->index, &index2);
		entry->byteOffset = TkTextIndexGetByteIndex(&info->index);
		(entry + 1)->byteOffset = entry->byteOffset + info->nextByteOffset;
	    }
	    info->byteOffset = byteOffset;
	    info->isComplete = true;
	    info->pixels = pixelInfo->height;
	    entry->height = pixelInfo->height;
	    entry->pixels = pixelInfo->height;
	    byteOffset = (entry + 1)->byteOffset - startByteOffset;
	    TkTextIndexForwBytes(textPtr, &info->index, byteOffset, &info->index);
	    return logicalLinePtr;
	}

	if (dispLineInfo->numDispLines > 0) {
	    const TkTextDispLineEntry *last;
	    unsigned nextByteOffset;

	    last = dispLineInfo->entry + dispLineInfo->numDispLines;
	    entry = SearchDispLineEntry(dispLineInfo->entry, last, byteOffset);

	    if (entry != last) {
		info->entry = entry;
		info->byteOffset = byteOffset - entry->byteOffset;
		info->nextByteOffset = (entry + 1)->byteOffset - byteOffset;
		info->displayLineNo = entry - dispLineInfo->entry;
		info->numDispLines = dispLineInfo->numDispLines;
		info->pixels = (last - 1)->pixels;
		info->isComplete = (dInfoPtr->lineMetricUpdateEpoch == pixelInfo->epoch);
		byteOffset = last->byteOffset - startByteOffset;
		TkTextIndexForwBytes(textPtr, &info->index, byteOffset, &info->index);
		return logicalLinePtr;
	    }

	    /*
	     * If we reach this point, then we need more information than already
	     * computed for this line.
	     */

	    info->displayLineNo = dispLineInfo->numDispLines;
	    nextByteOffset = last->byteOffset - dispLineInfo->entry[0].byteOffset;
	    TkBTreeMoveForward(&info->index, nextByteOffset);
	    byteOffset -= nextByteOffset;
	}
    }

    /*
     * Compute missing line metric information. Don't throw away the produced display
     * lines, probably the caller might use it. But do not cache more than fitting into
     * the widget.
     */

    viewHeight = Tk_Height(textPtr->tkwin) - 2*textPtr->highlightWidth;
    /* we need some overhead, because the widget may show lines only partially */
    viewHeight += dInfoPtr->dLinePtr ? dInfoPtr->dLinePtr->height : 20;

    while (true) {
	DLine *dlPtr;

	if (dInfoPtr->lastMetricDLinePtr
		&& pixelInfo->epoch == dInfoPtr->lineMetricUpdateEpoch
		&& TkTextIndexIsEqual(&info->index, &dInfoPtr->lastMetricDLinePtr->index)) {
	    dlPtr = dInfoPtr->lastMetricDLinePtr;
	    dInfoPtr->lastMetricDLinePtr = NULL;
	    assert(dlPtr->displayLineNo == info->displayLineNo);
	} else {
	    dlPtr = LayoutDLine(&info->index, info->displayLineNo);
	}
	InsertDLine(textPtr, info, dlPtr, viewHeight);
	TkTextIndexForwBytes(textPtr, &info->index, dlPtr->byteCount, &info->index);
	if (dInfoPtr->lineMetricUpdateEpoch == pixelInfo->epoch || byteOffset < dlPtr->byteCount) {
	    info->byteOffset = byteOffset;
	    info->nextByteOffset = dlPtr->byteCount - byteOffset;
	    info->isComplete = (dInfoPtr->lineMetricUpdateEpoch == pixelInfo->epoch);
	    break;
	}
	byteOffset -= dlPtr->byteCount;
	info->displayLineNo += 1;
    }

    /*
     * Note that LayoutDLine may re-allocate 'pixelInfo->dispLineInfo',
     * so variable 'dispLineInfo' is in general not valid anymore.
     */

    dispLineInfo = pixelInfo->dispLineInfo;

    if (dispLineInfo) {
	info->numDispLines = dispLineInfo->numDispLines;
	info->entry = dispLineInfo->entry + info->displayLineNo;
	info->pixels = dispLineInfo->entry[dispLineInfo->numDispLines - 1].pixels;
    } else {
	info->pixels = pixelInfo->height;
	info->entryBuffer[0].height = pixelInfo->height;
	info->entryBuffer[0].pixels = pixelInfo->height;
	info->entryBuffer[0].byteOffset = byteOffset;
	info->entryBuffer[1].byteOffset = info->nextByteOffset + info->byteOffset;
    }

    return logicalLinePtr;
}

/*
 *----------------------------------------------------------------------
 *
 * ComputeMissingMetric --
 *
 *	This functions is continuing the computation of an unfinished
 *	display line metric, which can only happen if a logical line
 *	is wrapping into several display lines. It may not be required
 *	to compute all missing display lines, the computation stops
 *	until the threshold has been reached. But the compuation will
 *	always stop at the end of the logical line.
 *
 *	Possible threshold types are THRESHOLD_BYTE_OFFSET,
 *	THRESHOLD_PIXEL_DISTANCE, and THRESHOLD_LINE_OFFSET. The two
 *	former thresholds will be specified absolute (but relative to
 *	start of logical line), and the latter thresholds will be specified
 *	relative to info->displayLineNo.
 *
 *	If additional display line computation is required for the line
 *	metric computation, then these lines will ba cached, but only
 *	the last produced lines which can fit into the widget (this means:
 *	no more lines than fitting into the widget will be cached).
 *
 *	It is important that this function is only computing the relevant
 *	line metric. It may happen that a logical line may wrap into
 *	thousands of display lines, but if only the first 100 (following
 *	lines) are needed, then only the first 100 should be computed here,
 *	not more.
 *
 * Results:
 *	The attributes of 'info' will be updated.
 *
 * Side effects:
 *	The cache may be filled with more line metric information.
 *	Furthermore some of the produced display lines will be cached,
 *	the caller is responsible to release these lines.
 *
 *----------------------------------------------------------------------
 */

static void
ComputeMissingMetric(
    TkText *textPtr,
    DisplayInfo *info,
    Threshold thresholdType,
    int threshold)
{
    int byteOffset, additionalLines;
    unsigned displayLineNo;
    int *metricPtr = NULL; /* avoids compiler warning */
    unsigned viewHeight;
    TkTextIndex index;

    assert(threshold >= 0);

    if (info->isComplete) {
	return;
    }

    additionalLines = info->numDispLines - info->displayLineNo;
    assert(additionalLines > 0);
    byteOffset = info->entry[additionalLines].byteOffset;
    displayLineNo = info->numDispLines;
    viewHeight = Tk_Height(textPtr->tkwin) - 2*textPtr->highlightWidth;
    /* we need some overhead, because the widget may show lines only partially */
    viewHeight += textPtr->dInfoPtr->dLinePtr ? textPtr->dInfoPtr->dLinePtr->height : 20;
    TkTextIndexForwBytes(textPtr, &info->index,
	    byteOffset - info->entry[additionalLines - 1].byteOffset, &index);

    switch (thresholdType) {
    case THRESHOLD_BYTE_OFFSET:    metricPtr = &byteOffset; break;
    case THRESHOLD_LINE_OFFSET:    metricPtr = &additionalLines; break;
    case THRESHOLD_PIXEL_DISTANCE: metricPtr = &info->pixels; break;
    }

    while (threshold >= *metricPtr) {
	DLine *dlPtr = LayoutDLine(&info->index, displayLineNo++);
	info->pixels += dlPtr->height;
	byteOffset += dlPtr->byteCount;
	info->numDispLines += 1;
	additionalLines -= 1;
	TkTextIndexForwBytes(textPtr, &info->index, dlPtr->byteCount, &info->index);
	InsertDLine(textPtr, info, dlPtr, viewHeight);

	if (IsStartOfNotMergedLine(&info->index)) {
	    info->isComplete = true;
	    break;
	}
    }

    info->entry = info->pixelInfo->dispLineInfo->entry + info->displayLineNo;
}

/*
 *----------------------------------------------------------------------
 *
 * UpdateDisplayInfo --
 *
 *	This function is invoked to recompute some or all of the DLine
 *	structures for a text widget. At the time it is called the DLine
 *	structures still left in the widget are guaranteed to be correct
 *	except that (a) the y-coordinates aren't necessarily correct, (b)
 *	there may be missing structures (the DLine structures get removed as
 *	soon as they are potentially out-of-date), and (c) DLine structures
 *	that don't start at the beginning of a line may be incorrect if
 *	previous information in the same line changed size in a way that moved
 *	a line boundary (DLines for any info that changed will have been
 *	deleted, but not DLines for unchanged info in the same text line).
 *
 * Results:
 *	None.
 *
 * Side effects:
 *	Upon return, the DLine information for textPtr correctly reflects the
 *	positions where characters will be displayed. However, this function
 *	doesn't actually bring the display up-to-date.
 *
 *----------------------------------------------------------------------
 */

static Tk_RestrictAction
UpdateRestrictProc(
    ClientData arg,
    XEvent *eventPtr)
{
    TkText* textPtr = (TkText *) arg;

    /*
     * Defer events which aren't for the specified window.
     */

    if (eventPtr->xany.display == textPtr->display
	    && eventPtr->xany.window == Tk_WindowId(textPtr->tkwin)) {
	if (eventPtr->type == NoExpose) {
	    /*
	     * We handle this case although we do not expect this type of event.
	     */
	    return TK_DISCARD_EVENT;
	}
	if (eventPtr->type == GraphicsExpose) {
	    /*
	     * We handle this case although we do not expect this type of event.
	     */
	    TkTextRedrawRegion(textPtr,
		    eventPtr->xgraphicsexpose.x, eventPtr->xgraphicsexpose.y,
		    eventPtr->xgraphicsexpose.width, eventPtr->xgraphicsexpose.height);
	    return TK_DISCARD_EVENT;
	}
	if (eventPtr->type == Expose) {
	    TkTextRedrawRegion(textPtr,
		    eventPtr->xexpose.x, eventPtr->xexpose.y,
		    eventPtr->xexpose.width, eventPtr->xexpose.height);
	    return TK_DISCARD_EVENT;
	}
    }

    return TK_DEFER_EVENT;
}

static bool
LineIsUpToDate(
    TkText *textPtr,
    DLine *dlPtr,
    unsigned lineMetricUpdateEpoch)
{
    const TkTextPixelInfo *pixelInfo = TkBTreeLinePixelInfo(textPtr, TkTextIndexGetLine(&dlPtr->index));
    const TkTextDispLineInfo *dispLineInfo = pixelInfo->dispLineInfo;
    unsigned epoch = pixelInfo->epoch;

    assert(!(epoch & PARTIAL_COMPUTED_BIT) || dispLineInfo);

    return (epoch & EPOCH_MASK) == lineMetricUpdateEpoch
	    && (!dispLineInfo || dlPtr->displayLineNo < dispLineInfo->numDispLines);
}

static void
UpdateDisplayInfo(
    TkText *textPtr)	/* Text widget to update. */
{
    TextDInfo *dInfoPtr = textPtr->dInfoPtr;
    DLine *dlPtr;
    DLine *topLine;
    DLine *bottomLine;
    DLine *newTopLine;
    DLine *savedDLine;		/* usable saved display lines */
    DLine *prevSavedDLine;	/* last old unfreed display line */
    TkTextIndex index;
    TkTextLine *lastLinePtr;
    TkTextLine *linePtr;
    DisplayInfo info;
    int y, maxY, xPixelOffset, maxOffset;
    unsigned displayLineNo;
    unsigned epoch;
    Tk_RestrictProc* prevRestrictProc;
    ClientData prevRestrictArg;

    if (!(dInfoPtr->flags & DINFO_OUT_OF_DATE)) {
	return;
    }
    dInfoPtr->flags &= ~DINFO_OUT_OF_DATE;

    /*
     * Before doing any change in display lines we have to process all the dangling
     * exposure events in event queue for this widget, because these events are
     * belonging to the state before updating the display lines.
     *
     * Consider the following situation:
     * A dialog window is triggering a deletion of a B-Tree line, and concurrently
     * the dialog disappears (closed). The basic graphic layer (e.g. X11) will
     * push exposure events because a region has been unobscured. But a motion
     * event is preceding the exposure events, and this motion events is triggering
     * TkTextPixelIndex() which needs updated display lines, and calls UpdateDisplayInfo()
     * before the exposure events has been processed. When processing the exposure
     * events afterwards function TextInvalidateRegion() will flag the wrong display
     * lines as changed, because of the deletion of display lines the y position of
     * some display lines has changed, but the exposure belongs to the old y positions.
     * Such a situation has to be avoided, especially in combination with tooltips
     * graphical glitches are very likely if we do not process the exposure events
     * at the right time. Currently many widgets in the Tk library are suffering from
     * this problem.
     *
     * TODO:
     * This handling is still a work-around, because we have the problem that other
     * events like motion events eventually are belonging to a different graphical
     * state. But our handling is not worsen the situation. It seems that the whole
     * library needs a clean basic concept how to handle events synchronously, but
     * still efficient. Currently the concepts of the Tk library are a bit simple.
     */

    prevRestrictProc = Tk_RestrictEvents(UpdateRestrictProc, textPtr, &prevRestrictArg);
    while (Tcl_ServiceEvent(TCL_WINDOW_EVENTS)) {}
    Tk_RestrictEvents(prevRestrictProc, prevRestrictArg, &prevRestrictArg);

    /*
     * At first, update the default style, and reset cached chunk.
     */

    UpdateDefaultStyle(textPtr);
    dInfoPtr->currChunkPtr = NULL;

    /*
     * Release the cached display lines.
     */

    FreeDLines(textPtr, NULL, NULL, DLINE_CACHE);

    /*
     * Delete any DLines that are now above the top of the window.
     */

    index = textPtr->topIndex;
    prevSavedDLine = NULL;
    savedDLine = dInfoPtr->savedDLinePtr;

    if ((dlPtr = FindDLine(textPtr, dInfoPtr->dLinePtr, &index))) {
	/*
	 * Don't throw away unused display lines immediately, because it may happen
	 * that we will reuse some of them later.
	 */

	prevSavedDLine = FreeDLines(textPtr, dInfoPtr->dLinePtr, dlPtr, DLINE_SAVE);
    }

    /*
     * Scan through the contents of the window from top to bottom, recomputing
     * information for lines that are missing.
     */

    linePtr = TkTextIndexGetLine(&index);
    lastLinePtr = TkBTreeGetLastLine(textPtr);
    dlPtr = dInfoPtr->dLinePtr;
    topLine = bottomLine = NULL;
    y = dInfoPtr->y - dInfoPtr->newTopPixelOffset;
    maxY = dInfoPtr->maxY;
    newTopLine = NULL;
    epoch = dInfoPtr->lineMetricUpdateEpoch;
    dInfoPtr->maxLength = 0;

    if (IsStartOfNotMergedLine(&index)) {
	displayLineNo = 0;
    } else {
	ComputeDisplayLineInfo(textPtr, &index, &info);
	TkTextIndexBackBytes(textPtr, &index, info.byteOffset, &index);
	displayLineNo = info.displayLineNo;

	if (info.lastDLinePtr) {
	    /*
	     * Keep last produced display line, probably we can re-use it for new top line.
	     */

	    newTopLine = info.lastDLinePtr;
	    if (newTopLine->prevPtr) {
		newTopLine->prevPtr->nextPtr = NULL;
		newTopLine->prevPtr = NULL;
	    } else {
		assert(info.dLinePtr == info.lastDLinePtr);
		info.dLinePtr = info.lastDLinePtr = NULL;
	    }
	    assert(!newTopLine->nextPtr);
	}
	FreeDLines(textPtr, info.dLinePtr, NULL, DLINE_FREE_TEMP);
    }

    /*
     * If we have saved display lines from a previous metric computation,
     * then we will search for the first re-usable line.
     */

    while (savedDLine && TkTextIndexCompare(&savedDLine->index, &index) < 0) {
	savedDLine = savedDLine->nextPtr;
    }

    /*
     * If we have a cached top-line, then insert this line into the list of saved lines.
     */

    if (newTopLine) {
	/*
	 * If we have a cached top-line, then it's not possible that this line
	 * is also in the list of saved lines (because ComputeDisplayLineInfo
	 * cannot produce a display line if the metric of this line is already
	 * known, and the line metric is known as soon as the line has been
	 * computed). This means that we can prepend this top-line to the list
	 * of saved lines.
	 */

	assert(!savedDLine || TkTextIndexCompare(&savedDLine->index, &newTopLine->index) > 0);

	if ((newTopLine->nextPtr = savedDLine)) {
	    newTopLine->prevPtr = savedDLine->prevPtr;
	    savedDLine->prevPtr = newTopLine;
	} else if (dInfoPtr->savedDLinePtr) {
	    dInfoPtr->lastSavedDLinePtr->nextPtr = newTopLine;
	    newTopLine->prevPtr = dInfoPtr->lastSavedDLinePtr;
	    dInfoPtr->lastSavedDLinePtr = newTopLine;
	}
	if (dInfoPtr->savedDLinePtr == savedDLine) {
	    dInfoPtr->savedDLinePtr = newTopLine;
	}
	if (!dInfoPtr->lastSavedDLinePtr) {
	    dInfoPtr->lastSavedDLinePtr = newTopLine;
	}

	savedDLine = newTopLine;
    } else {
	newTopLine = savedDLine;
    }

    if (newTopLine && !prevSavedDLine) {
	prevSavedDLine = newTopLine->prevPtr;
    }

    while (linePtr != lastLinePtr) {
	int cmp;

	/*
	 * There are three possibilities right now:
	 *
	 * (a) the next DLine (dlPtr) corresponds exactly to the next
	 *     information we want to display: just use it as-is.
	 *
	 * (b) the next DLine corresponds to a different line, or to a segment
	 *     that will be coming later in the same line: leave this DLine
	 *     alone in the hopes that we'll be able to use it later, then
	 *     create a new DLine in front of it.
	 *
	 * (c) the next DLine corresponds to a segment in the line we want,
	 *     but it's a segment that has already been processed or will
	 *     never be processed. Delete the DLine and try again.
	 *
	 * One other twist on all this. It's possible for 3D borders to
	 * interact between lines (see DisplayLineBackground) so if a line is
	 * relayed out and has styles with 3D borders, its neighbors have to
	 * be redrawn if they have 3D borders too, since the interactions
	 * could have changed (the neighbors don't have to be relayed out,
	 * just redrawn).
	 */

	if (!dlPtr
		|| TkTextIndexGetLine(&dlPtr->index) != linePtr
		|| !LineIsUpToDate(textPtr, dlPtr, epoch)
		|| (cmp = TkTextIndexCompare(&index, &dlPtr->index)) < 0) {
	    /*
	     * Case (b) -- must make new DLine.
	     */

	    TK_TEXT_DEBUG(LogTextRelayout(textPtr, &index));
	    if (savedDLine && TkTextIndexIsEqual(&index, &savedDLine->index)) {
		dlPtr = savedDLine;
		savedDLine = savedDLine->nextPtr;
		if (dInfoPtr->savedDLinePtr == dlPtr) {
		    dInfoPtr->savedDLinePtr = dlPtr->nextPtr;
		}
		if (dInfoPtr->lastSavedDLinePtr == dlPtr) {
		    dInfoPtr->lastSavedDLinePtr = dlPtr->prevPtr;
		}
		if (dlPtr->prevPtr) {
		    dlPtr->prevPtr->nextPtr = dlPtr->nextPtr;
		}
		if (dlPtr->nextPtr) {
		    dlPtr->nextPtr->prevPtr = dlPtr->prevPtr;
		}
		dlPtr->prevPtr = dlPtr->nextPtr = NULL;
		DEBUG(stats.numReused++);
	    } else {
		dlPtr = LayoutDLine(&index, displayLineNo);
	    }
	    assert(!(dlPtr->flags & (LINKED|CACHED|DELETED)));
	    if (!bottomLine) {
		if ((dlPtr->nextPtr = dInfoPtr->dLinePtr)) {
		    dInfoPtr->dLinePtr->prevPtr = dlPtr;
		}
		dInfoPtr->dLinePtr = dlPtr;
	    } else {
		if ((dlPtr->nextPtr = bottomLine->nextPtr)) {
		    bottomLine->nextPtr->prevPtr = dlPtr;
		}
		bottomLine->nextPtr = dlPtr;
		dlPtr->prevPtr = bottomLine;

		if (bottomLine->flags & HAS_3D_BORDER) {
		    bottomLine->flags |= OLD_Y_INVALID;
		}
	    }
	    DEBUG(dlPtr->flags |= LINKED);
	} else if (cmp == 0) {
	    /*
	     * Case (a) - can use existing display line as-is.
	     */

	    if (bottomLine && (dlPtr->flags & HAS_3D_BORDER) && (bottomLine->flags & NEW_LAYOUT)) {
		dlPtr->flags |= OLD_Y_INVALID;
	    }
	    assert(dlPtr->displayLineNo == displayLineNo);
	} else /* if (cmp > 0) */ {
	    /*
	     * Case (c) - dlPtr is useless. Discard it and start again with the next display line.
	     */

<<<<<<< HEAD
	    DLine *nextPtr = dlPtr->nextPtr;
	    FreeDLines(textPtr, dlPtr, nextPtr, DLINE_UNLINK);
	    dlPtr = nextPtr;
	    continue;
	}

	/*
	 * Advance to the start of the next display line.
	 */

	dlPtr->y = y;
	y += dlPtr->height;
	TkTextIndexForwBytes(textPtr, &index, dlPtr->byteCount, &index);
	linePtr = TkTextIndexGetLine(&index);

	if (linePtr->logicalLine && TkTextIndexIsStartOfLine(&index)) {
	    displayLineNo = 0;
	} else {
	    displayLineNo += 1;
	}

	bottomLine = dlPtr;
	dlPtr = dlPtr->nextPtr;

	/*
	 * It's important to have the following check here rather than in the
	 * while statement for the loop, so that there's always at least one
	 * DLine generated, regardless of how small the window is. This keeps
	 * a lot of other code from breaking.
	 */

	if (y >= maxY) {
	    break;
	}
    }

    /* Delete any DLine structures that don't fit on the screen. */
    FreeDLines(textPtr, dlPtr, NULL, DLINE_UNLINK);
    topLine = dInfoPtr->dLinePtr;

    /*
     * If there is extra space at the bottom of the window (because we've hit
     * the end of the text), then bring in more lines at the top of the
     * window, if there are any, to fill in the view.
     *
     * Since the top line may only be partially visible, we try first to
     * simply show more pixels from that line (newTopPixelOffset). If that
     * isn't enough, we have to layout more lines.
     */

    if (y < maxY) {
	/*
	 * This counts how many vertical pixels we have left to fill by
	 * pulling in more display pixels either from the first currently
	 * displayed, or the lines above it.
	 */

	int spaceLeft = maxY - y;

	if (spaceLeft <= dInfoPtr->newTopPixelOffset) {
	    /*
	     * We can fill up all the needed space just by showing more of the
	     * current top line.
	     */

	    dInfoPtr->newTopPixelOffset -= spaceLeft;
	    y += spaceLeft;
	    spaceLeft = 0;
	} else {
	    TkTextLine *linePtr;
	    TkTextLine *firstLinePtr;

	    /*
	     * Add in all of the current top line, which won't be enough to bring y
	     * up to maxY (if it was we would be in the 'if' block above).
	     */

	    y += dInfoPtr->newTopPixelOffset;
	    dInfoPtr->newTopPixelOffset = 0;
	    spaceLeft = maxY - y;

	    /*
	     * Layout an entire text line (potentially > 1 display line), then
	     * link in as many display lines as fit without moving the bottom
	     * line out of the window. Repeat this until all the extra space
	     * has been used up or we've reached the beginning of the text.
	     */

	    if (spaceLeft > 0) {
		firstLinePtr = TkBTreeGetStartLine(textPtr)->prevPtr;
		index = topLine ? topLine->index : textPtr->topIndex;
		savedDLine = prevSavedDLine;
		if (TkTextIndexBackBytes(textPtr, &index, 1, &index) == 1) {
		    firstLinePtr = linePtr = NULL; /* we are already at start of text */
		} else {
		    linePtr = TkTextIndexGetLine(&index);
		}

		for ( ; linePtr != firstLinePtr && spaceLeft > 0; linePtr = linePtr->prevPtr) {
		    if (linePtr != TkTextIndexGetLine(&index)) {
			TkTextIndexSetToLastChar2(&index, linePtr);
		    }
		    linePtr = ComputeDisplayLineInfo(textPtr, &index, &info);

		    do {
			if (info.lastDLinePtr) {
			    dlPtr = info.lastDLinePtr;
			    if (dlPtr->prevPtr) {
				dlPtr->prevPtr->nextPtr = NULL;
				info.lastDLinePtr = dlPtr->prevPtr;
				dlPtr->prevPtr = NULL;
				assert(dlPtr != info.dLinePtr);
			    } else {
				assert(info.dLinePtr == info.lastDLinePtr);
				info.dLinePtr = info.lastDLinePtr = NULL;
			    }
			} else {
			    TkTextIndexSetToStartOfLine2(&index, linePtr);
			    TkTextIndexForwBytes(textPtr, &index, info.entry->byteOffset, &index);
			    if (savedDLine && TkTextIndexIsEqual(&index, &savedDLine->index)) {
				dlPtr = savedDLine;
				savedDLine = savedDLine->prevPtr;
				if (dlPtr->prevPtr) {
				    dlPtr->prevPtr->nextPtr = dlPtr->nextPtr;
				} else {
				    dInfoPtr->savedDLinePtr = dlPtr->nextPtr;
				}
				if (dlPtr->nextPtr) {
				    dlPtr->nextPtr->prevPtr = dlPtr->prevPtr;
				} else {
				    dInfoPtr->lastSavedDLinePtr = dlPtr->prevPtr;
				}
				dlPtr->prevPtr = dlPtr->nextPtr = NULL;
			    } else {
				dlPtr = LayoutDLine(&index, info.displayLineNo);
			    }
			}
			if ((dlPtr->nextPtr = topLine)) {
			    topLine->prevPtr = dlPtr;
			} else {
			    bottomLine = dlPtr;
			}
			topLine = dlPtr;
			DEBUG(dlPtr->flags |= LINKED);
			TK_TEXT_DEBUG(LogTextRelayout(textPtr, &dlPtr->index));
			spaceLeft -= dlPtr->height;
			if (info.displayLineNo == 0) {
			    break;
			}
			info.displayLineNo -= 1;
			info.entry -= 1;
		    } while (spaceLeft > 0);

		    dInfoPtr->dLinePtr = topLine;
		    /* Delete remaining cached lines. */
		    FreeDLines(textPtr, info.dLinePtr, NULL, DLINE_FREE_TEMP);
		}
	    }

	    /*
	     * We've either filled in the space we wanted to or we've run out
	     * of display lines at the top of the text. Note that we already
	     * set dInfoPtr->newTopPixelOffset to zero above.
	     */

	    if (spaceLeft < 0) {
		/*
		 * We've laid out a few too many vertical pixels at or above
		 * the first line. Therefore we only want to show part of the
		 * first displayed line, so that the last displayed line just
		 * fits in the window.
		 */

		dInfoPtr->newTopPixelOffset = -spaceLeft;

		/*
		 * If the entire first line we laid out is shorter than the new offset:
		 * this should not occur and would indicate a bad problem in the logic above.
		 */

		assert(dInfoPtr->newTopPixelOffset < topLine->height);
	    }
	}

	/*
	 * Now we're all done except that the y-coordinates in all the DLines
	 * are wrong and the top index for the text is wrong. Update them.
	 */

	if (topLine) {
	    dInfoPtr->dLinePtr = topLine;
	    y = dInfoPtr->y - dInfoPtr->newTopPixelOffset;
	    for (dlPtr = topLine; dlPtr; dlPtr = dlPtr->nextPtr) {
		assert(y <= dInfoPtr->maxY);
		dlPtr->y = y;
		y += dlPtr->height;
	    }
	}
    }

    /*
     * If the old top or bottom line has scrolled elsewhere on the screen, we
     * may not be able to re-use its old contents by copying bits (e.g., a
     * beveled edge that was drawn when it was at the top or bottom won't be
     * drawn when the line is in the middle and its neighbor has a matching
     * background). Similarly, if the new top or bottom line came from
     * somewhere else on the screen, we may not be able to copy the old bits.
     *
     * And don't forget to update the top index.
     */

    if (topLine) {
	textPtr->topIndex = topLine->index;
	assert(textPtr->topIndex.textPtr);
	TkTextIndexToByteIndex(&textPtr->topIndex);
	dInfoPtr->maxLength = MAX(dInfoPtr->maxLength, topLine->length);

	if ((topLine->flags & (TOP_LINE|HAS_3D_BORDER)) == HAS_3D_BORDER) {
	    topLine->flags |= OLD_Y_INVALID;
	}
	if ((bottomLine->flags & (BOTTOM_LINE|HAS_3D_BORDER)) == HAS_3D_BORDER) {
	    bottomLine->flags |= OLD_Y_INVALID;
	}

	if (topLine != bottomLine) {
	    topLine->flags &= ~BOTTOM_LINE;
	    bottomLine->flags &= ~TOP_LINE;

	    for (dlPtr = topLine->nextPtr; dlPtr != bottomLine; dlPtr = dlPtr->nextPtr) {
		dInfoPtr->maxLength = MAX(dInfoPtr->maxLength, dlPtr->length);

		if ((topLine->flags & HAS_3D_BORDER) && (dlPtr->flags & (TOP_LINE|BOTTOM_LINE))) {
		    dlPtr->flags |= OLD_Y_INVALID;
		}

		/*
		 * If the old top-line was not completely showing (i.e. the
		 * pixelOffset is non-zero) and is no longer the top-line, then we
		 * must re-draw it.
		 */

		if ((dlPtr->flags & TOP_LINE) && dInfoPtr->topPixelOffset != 0) {
		    dlPtr->flags |= OLD_Y_INVALID;
		}

		dlPtr->flags &= ~(TOP_LINE|BOTTOM_LINE);
	    }

	    dInfoPtr->maxLength = MAX(dInfoPtr->maxLength, bottomLine->length);
	}

	topLine->flags |= TOP_LINE;
	bottomLine->flags |= BOTTOM_LINE;

	dInfoPtr->topPixelOffset = dInfoPtr->newTopPixelOffset;
	dInfoPtr->curYPixelOffset = GetYPixelCount(textPtr, topLine);
	dInfoPtr->curYPixelOffset += dInfoPtr->topPixelOffset;
    } else {
	TkTextIndexSetupToStartOfText(&textPtr->topIndex, textPtr, textPtr->sharedTextPtr->tree);
    }

    dInfoPtr->lastDLinePtr = bottomLine;

    /*
     * Delete remaining saved lines.
     */

    FreeDLines(textPtr, dInfoPtr->savedDLinePtr, NULL, DLINE_FREE_TEMP);

    /*
     * Arrange for scrollbars to be updated.
     */

    textPtr->flags |= UPDATE_SCROLLBARS;

    /*
     * Deal with horizontal scrolling:
     * 1. If there's empty space to the right of the longest line, shift the
     *	  screen to the right to fill in the empty space.
     * 2. If the desired horizontal scroll position has changed, force a full
     *	  redisplay of all the lines in the widget.
     * 3. If the wrap mode isn't "none" then re-scroll to the base position.
     */

    maxOffset = dInfoPtr->maxLength - (dInfoPtr->maxX - dInfoPtr->x);
    xPixelOffset = MAX(0, MIN(dInfoPtr->newXPixelOffset, maxOffset));

    /*
     * Here's a problem: see the tests textDisp-29.2.1-4
     *
     * If the widget is being created, but has not yet been configured it will
     * have a maxY of 1 above, and we won't have examined all the lines
     * (just the first line, in fact), and so maxOffset will not be a true
     * reflection of the widget's lines. Therefore we must not overwrite the
     * original newXPixelOffset in this case.
     */

    if (!(((Tk_FakeWin *) (textPtr->tkwin))->flags & TK_NEED_CONFIG_NOTIFY)) {
	dInfoPtr->newXPixelOffset = xPixelOffset;
    }

    if (xPixelOffset != dInfoPtr->curXPixelOffset) {
	dInfoPtr->curXPixelOffset = xPixelOffset;
	for (dlPtr = topLine; dlPtr; dlPtr = dlPtr->nextPtr) {
	    dlPtr->flags |= OLD_Y_INVALID;
	}
    }
}

/*
 *----------------------------------------------------------------------
 *
 * FreeDLines --
 *
 *	This function is called to free up all of the resources associated
 *	with one or more DLine structures.
 *
 * Results:
 *	Returns the last unfreed line if action is DLINE_SAVE, otherwise
 *	NULL will be returned.
 *
 * Side effects:
 *	Memory gets freed and various other resources are released.
 *
 *----------------------------------------------------------------------
 */

static bool
LineIsOutsideOfPeer(
    const TkText *textPtr,
    const TkTextIndex *indexPtr)
{
    const TkSharedText *sharedTextPtr = textPtr->sharedTextPtr;

    if (textPtr->startMarker != sharedTextPtr->startMarker) {
	const TkTextLine *linePtr = textPtr->startMarker->sectionPtr->linePtr;
	int no1 = TkTextIndexGetLineNumber(indexPtr, NULL);
	int no2 = TkBTreeLinesTo(sharedTextPtr->tree, NULL, linePtr, NULL);

	if (no1 < no2) {
	    return true;
	}
    }
    if (textPtr->endMarker != sharedTextPtr->endMarker) {
	const TkTextLine *linePtr = textPtr->endMarker->sectionPtr->linePtr;
	int no1 = TkTextIndexGetLineNumber(indexPtr, NULL);
	int no2 = TkBTreeLinesTo(sharedTextPtr->tree, NULL, linePtr, NULL);

	if (no1 > no2) {
	    return true;
	}
    }
    return false;
}

static void
ReleaseLines(
    TkText *textPtr,
    DLine *firstPtr,
    DLine *lastPtr,
    FreeDLineAction action)
{
    TextDInfo *dInfoPtr = textPtr->dInfoPtr;
    DLine *dlPtr, *lastDeletedPtr = NULL; /* avoids compiler warning */

    assert(firstPtr);
    assert(firstPtr != lastPtr);

    for (dlPtr = firstPtr; dlPtr != lastPtr; dlPtr = dlPtr->nextPtr) {
	TkTextDispChunk *chunkPtr;

	assert(!(dlPtr->flags & DELETED));
	assert((action == DLINE_UNLINK || action == DLINE_UNLINK_KEEP_BRKS)
		== !!(dlPtr->flags & LINKED));
	assert((action == DLINE_CACHE) == !!(dlPtr->flags & CACHED));
	assert(dlPtr != dInfoPtr->savedDLinePtr || dlPtr == firstPtr);
	assert(dlPtr->chunkPtr || (!dlPtr->lastChunkPtr && !dlPtr->breakInfo));

	if (dlPtr->lastChunkPtr) {
	    TkTextDispChunkSection *sectionPtr = NULL;

	    /*
	     * We have to destroy the chunks backward, because the context support
	     * is expecting this.
	     */

	    for (chunkPtr = dlPtr->lastChunkPtr; chunkPtr; chunkPtr = chunkPtr->prevPtr) {
		if (chunkPtr->layoutProcs->undisplayProc) {
		    chunkPtr->layoutProcs->undisplayProc(textPtr, chunkPtr);
		}
		LayoutReleaseChunk(textPtr, chunkPtr);
		DEBUG(chunkPtr->stylePtr = NULL);

		if (chunkPtr->sectionPtr != sectionPtr) {
		    sectionPtr = chunkPtr->sectionPtr;
		    sectionPtr->nextPtr = dInfoPtr->sectionPoolPtr;
		    dInfoPtr->sectionPoolPtr = sectionPtr;
		}
	    }

	    if (dlPtr->breakInfo
		    && (action != DLINE_UNLINK_KEEP_BRKS || LineIsOutsideOfPeer(textPtr, &dlPtr->index))
		    && --dlPtr->breakInfo->refCount == 0) {
		assert(dlPtr->breakInfo->brks);
		free(dlPtr->breakInfo->brks);
		DEBUG(dlPtr->breakInfo->brks = NULL);
		DEBUG(dlPtr->breakInfo->brksSize = 0);
		free(dlPtr->breakInfo);
		Tcl_DeleteHashEntry(Tcl_FindHashEntry(
			&textPtr->sharedTextPtr->breakInfoTable,
			(void *) TkBTreeGetLogicalLine(textPtr->sharedTextPtr, textPtr,
			    TkTextIndexGetLine(&dlPtr->index))));
		DEBUG_ALLOC(tkTextCountDestroyBreakInfo++);
		DEBUG(dlPtr->breakInfo = NULL);
	    }

	    dlPtr->lastChunkPtr->nextPtr = dInfoPtr->chunkPoolPtr;
	    dInfoPtr->chunkPoolPtr = dlPtr->chunkPtr;
	    assert(!dInfoPtr->chunkPoolPtr->prevPtr);
	}

	lastDeletedPtr = dlPtr;
	DEBUG(dlPtr->flags = DELETED);
    }

    assert(lastDeletedPtr);
    lastDeletedPtr->nextPtr = dInfoPtr->dLinePoolPtr;
    dInfoPtr->dLinePoolPtr = firstPtr;

    if (lastPtr) {
	lastPtr->prevPtr = firstPtr->prevPtr;
    }
    if (firstPtr->prevPtr) {
	firstPtr->prevPtr->nextPtr = lastPtr;
    }
}

static DLine *
FreeDLines(
    TkText *textPtr,		/* Information about overall text widget. */
    DLine *firstPtr,		/* Pointer to first DLine to free up. */
    DLine *lastPtr,		/* Pointer to DLine just after last one to free (NULL means
    				 * everything starting with firstPtr). */
    FreeDLineAction action)	/* DLINE_UNLINK means DLines are currently linked into the list
    				 * rooted at textPtr->dInfoPtr->dLinePtr and they have to be
				 * unlinked. DLINE_FREE_TEMP, and DLINE_CACHE means the DLine given
				 * is just a temporary one and we shouldn't invalidate anything for
				 * the overall widget. */
{
    TextDInfo *dInfoPtr = textPtr->dInfoPtr;

    switch (action) {
    case DLINE_CACHE:
	assert(!lastPtr);
	if (firstPtr) {
	    DLine *prevPtr = firstPtr->prevPtr;

	    assert(!(firstPtr->flags & LINKED));
	    assert(!(firstPtr->flags & CACHED));
	    assert(!(firstPtr->flags & DELETED));
	    assert(firstPtr != dInfoPtr->savedDLinePtr);

	    /*
	     * Firstly unlink this line from chain.
	     */

	    if (firstPtr == dInfoPtr->dLinePtr) {
		dInfoPtr->dLinePtr = firstPtr->nextPtr;
	    }
	    if (firstPtr == dInfoPtr->lastDLinePtr) {
		dInfoPtr->lastDLinePtr = prevPtr;
	    }
	    if (prevPtr) {
		prevPtr->nextPtr = firstPtr->nextPtr;
	    }
	    if (firstPtr->nextPtr) {
		firstPtr->nextPtr->prevPtr = prevPtr;
	    }
	    firstPtr->prevPtr = NULL;

	    /*
	     * Then link into the chain of cached lines.
	     */

	    if ((firstPtr->nextPtr = dInfoPtr->cachedDLinePtr)) {
		dInfoPtr->cachedDLinePtr->prevPtr = firstPtr;
	    } else {
		dInfoPtr->lastCachedDLinePtr = firstPtr;
	    }
	    dInfoPtr->cachedDLinePtr = firstPtr;

	    DEBUG(firstPtr->flags &= ~LINKED);
	    DEBUG(firstPtr->flags |= CACHED);
	    DEBUG(stats.numCached += 1);

	    if (dInfoPtr->numCachedLines < MAX_CACHED_DISPLAY_LINES) {
		dInfoPtr->numCachedLines += 1;
		return NULL;
	    }

	    /*
	     * Release oldest cached display line.
	     */

	    if ((firstPtr = dInfoPtr->lastCachedDLinePtr)) {
		firstPtr->prevPtr->nextPtr = NULL;
	    }
	    dInfoPtr->lastCachedDLinePtr = dInfoPtr->lastCachedDLinePtr->prevPtr;
	} else {
	    if (!(firstPtr = dInfoPtr->cachedDLinePtr)) {
		return NULL;
	    }
	    dInfoPtr->cachedDLinePtr = dInfoPtr->lastCachedDLinePtr = NULL;
	    dInfoPtr->numCachedLines = 0;
	}
	ReleaseLines(textPtr, firstPtr, lastPtr, action);
	break;
    case DLINE_METRIC:
	assert(!lastPtr);
	if (dInfoPtr->lastMetricDLinePtr) {
	    ReleaseLines(textPtr, dInfoPtr->lastMetricDLinePtr, NULL, DLINE_FREE_TEMP);
	    dInfoPtr->lastMetricDLinePtr = NULL;
	}
	if (firstPtr) {
	    assert(!firstPtr->nextPtr);
	    assert(!(firstPtr->flags & (LINKED|CACHED|DELETED)));
	    dInfoPtr->lastMetricDLinePtr = firstPtr;
	    if (firstPtr->prevPtr) {
		firstPtr->prevPtr->nextPtr = NULL;
		firstPtr->prevPtr = NULL;
	    }
	}
    	break;
    case DLINE_FREE_TEMP:
	if (!firstPtr || firstPtr == lastPtr) {
	    return NULL;
	}
	DEBUG(stats.lineHeightsRecalculated += 1);
	assert(!(firstPtr->flags & LINKED));
	assert(!(firstPtr->flags & CACHED));
	if (firstPtr == dInfoPtr->savedDLinePtr) {
	    dInfoPtr->savedDLinePtr = NULL;
	    if (!lastPtr) {
		dInfoPtr->lastSavedDLinePtr = NULL;
	    } else {
		dInfoPtr->savedDLinePtr = lastPtr;
	    }
	} else {
	    assert(!lastPtr || lastPtr != dInfoPtr->lastSavedDLinePtr);
	}
	assert(!dInfoPtr->savedDLinePtr == !dInfoPtr->lastSavedDLinePtr);
	ReleaseLines(textPtr, firstPtr, lastPtr, action);
	break;
    case DLINE_UNLINK:
    case DLINE_UNLINK_KEEP_BRKS:
	if (!firstPtr || firstPtr == lastPtr) {
	    return NULL;
	}
	assert(firstPtr->flags & LINKED);
	assert(firstPtr != dInfoPtr->savedDLinePtr);
	if (dInfoPtr->dLinePtr == firstPtr) {
	    if ((dInfoPtr->dLinePtr = lastPtr)) {
		lastPtr->prevPtr = NULL;
	    }
	} else {
	    DLine *prevPtr = firstPtr->prevPtr;

	    if (prevPtr && (prevPtr->nextPtr = lastPtr)) {
		lastPtr->prevPtr = prevPtr;
	    }
	}
	if (!lastPtr) {
	    dInfoPtr->lastDLinePtr = firstPtr->prevPtr;
	}
	dInfoPtr->dLinesInvalidated = true;
	assert(!dInfoPtr->dLinePtr || !dInfoPtr->dLinePtr->prevPtr);
	ReleaseLines(textPtr, firstPtr, lastPtr, action);
	break;
    case DLINE_SAVE: {
	unsigned epoch;
	DLine *dlPtr;

	if (!firstPtr || firstPtr == lastPtr) {
	    return NULL;
	}
	assert(firstPtr == dInfoPtr->dLinePtr);
	assert(lastPtr);

	epoch = dInfoPtr->lineMetricUpdateEpoch;

	assert(lastPtr->prevPtr);
	dInfoPtr->dLinePtr = lastPtr;

	/*
	 * Free all expired lines, we will only save valid lines.
	 */

	dlPtr = firstPtr;
	while (dlPtr != lastPtr) {
	    DLine *nextPtr = dlPtr->nextPtr;

	    assert(dlPtr->flags & LINKED);

	    if (LineIsUpToDate(textPtr, dlPtr, epoch)) {
		DEBUG(dlPtr->flags &= ~LINKED);
	    } else {
		if (dlPtr == firstPtr) {
		    firstPtr = nextPtr;
		}
		ReleaseLines(textPtr, dlPtr, nextPtr, DLINE_UNLINK);
	    }

	    dlPtr = nextPtr;
	}

	assert(!firstPtr->prevPtr);

	if (firstPtr == lastPtr) {
	    dInfoPtr->savedDLinePtr = NULL;
	    dInfoPtr->lastSavedDLinePtr = NULL;
	    return NULL;
	}

	lastPtr = lastPtr->prevPtr;
	lastPtr->nextPtr->prevPtr = NULL;
	lastPtr->nextPtr = NULL;

	if (!dInfoPtr->savedDLinePtr) {
	    dInfoPtr->savedDLinePtr = firstPtr;
	    dInfoPtr->lastSavedDLinePtr = lastPtr;
	} else if (TkTextIndexCompare(&lastPtr->index, &dInfoPtr->savedDLinePtr->index) < 0) {
	    lastPtr->nextPtr = dInfoPtr->savedDLinePtr;
	    dInfoPtr->savedDLinePtr->prevPtr = lastPtr;
	    dInfoPtr->savedDLinePtr = firstPtr;
	} else {
	    assert(TkTextIndexCompare(&firstPtr->index, &dInfoPtr->lastSavedDLinePtr->index) > 0);
	    firstPtr->prevPtr = dInfoPtr->lastSavedDLinePtr;
	    dInfoPtr->lastSavedDLinePtr->nextPtr = firstPtr;
	    dInfoPtr->lastSavedDLinePtr = lastPtr;
	}

	return lastPtr;
    }
    }

    return NULL;
}

/*
 *----------------------------------------------------------------------
 *
 * DisplayDLine --
 *
 *	This function is invoked to draw a single line on the screen.
 *
 * Results:
 *	None.
 *
 * Side effects:
 *	The line given by dlPtr is drawn at its correct position in textPtr's
 *	window. Note that this is one *display* line, not one *text* line.
 *
 *----------------------------------------------------------------------
 */

static void
ComputeCursorExtents(
    TkText *textPtr,	/* Text widget in which to draw line. */
    int *extent1,	/* extent of left border (leak into padding area) */
    int *extent2)	/* extent of right border (leak into padding area) */
{
    /*
     * TODO: is it possible to set the extents to zero when state=READONLY.
     * We have to test whether the cursor artefacts (in padding area) are
     * already eliminated, otherwise we cannot do this optimization.
     */

    /*
     * NOTE:
     * The cursor disappears (when not using at least value 1 for the extents) if it's at the
     * very left of the first character of display line. But we prefer that the cursor is always
     * visible, thus we allow to overlap the first character in this special case.
     */

    *extent1 = MAX(1, MIN(textPtr->padX, textPtr->insertWidth/2));
    *extent2 = MAX(1, MIN(textPtr->padX, (textPtr->insertWidth + 1)/2));
}


static void
DisplayDLine(
    TkText *textPtr,	/* Text widget in which to draw line. */
    DLine *dlPtr,	/* Information about line to draw. */
    DLine *prevPtr,	/* Line just before one to draw, or NULL if dlPtr is the top line. */
    Pixmap pixmap)	/* Pixmap to use for double-buffering. Caller must make sure
			 * it's large enough to hold line. */
{
    TkTextDispChunk *chunkPtr;
    TextDInfo *dInfoPtr = textPtr->dInfoPtr;
    Display *display;
    StyleValues *sValuePtr;
    int lineHeight, yOffs;
    int yBase, height, baseline, screenY, xOffs;
    int extent1, extent2;
    int xIndent, rMargin;
    bool delayBlockCursorDrawing;

    if (!dlPtr->chunkPtr) {
	return;
    }

    display = Tk_Display(textPtr->tkwin);
    delayBlockCursorDrawing = false;

    lineHeight = dlPtr->height;
    if (lineHeight + dlPtr->y > dInfoPtr->maxY) {
	lineHeight = dInfoPtr->maxY - dlPtr->y;
    }
    if (dlPtr->y < dInfoPtr->y) {
	yOffs = dInfoPtr->y - dlPtr->y;
	lineHeight -= yOffs;
    } else {
	yOffs = 0;
    }

    /*
     * First, clear the area of the line to the background color for the text widget.
     */

    Tk_Fill3DRectangle(textPtr->tkwin, pixmap, textPtr->border, 0, 0,
	    Tk_Width(textPtr->tkwin), dlPtr->height, 0, TK_RELIEF_FLAT);

    /*
     * Second, draw background information for the whole line.
     */

    DisplayLineBackground(textPtr, dlPtr, prevPtr, pixmap);

    /*
     * Third, draw the background color of the left and right margins.
     */

    sValuePtr = dlPtr->firstCharChunkPtr->stylePtr->sValuePtr;
    rMargin = (sValuePtr->wrapMode == TEXT_WRAPMODE_NONE) ? 0 : sValuePtr->rMargin;
    xIndent = GetLeftLineMargin(dlPtr, sValuePtr);

    if (xIndent > 0 && sValuePtr->lMarginColor != NULL) {
	int pad = textPtr->padX ? textPtr->padX + 1 : 0;
        Tk_Fill3DRectangle(textPtr->tkwin, pixmap, sValuePtr->lMarginColor, textPtr->padX, 0,
                xIndent + dInfoPtr->x - dInfoPtr->curXPixelOffset - pad,
		dlPtr->height, 0, TK_RELIEF_FLAT);
    }
    if (rMargin > 0 && sValuePtr->rMarginColor != NULL) {
        Tk_Fill3DRectangle(textPtr->tkwin, pixmap, sValuePtr->rMarginColor,
                dInfoPtr->maxX - rMargin + dInfoPtr->curXPixelOffset,
                0, rMargin, dlPtr->height, 0, TK_RELIEF_FLAT);
    }

    yBase = dlPtr->spaceAbove;
    height = dlPtr->height - dlPtr->spaceAbove - dlPtr->spaceBelow;
    baseline = dlPtr->baseline - dlPtr->spaceAbove;
    screenY = dlPtr->y + dlPtr->spaceAbove;
    xOffs = dInfoPtr->x - dInfoPtr->curXPixelOffset;

    /*
     * Redraw the insertion cursor, if it is visible on this line. Must do it here rather
     * than in the foreground pass below because otherwise a wide insertion cursor will
     * obscure the character to its left.
     *
     * If the user has specified a foreground color for characters "behind" the block cursor,
     * we have to draw the cursor after the text has been drawn, see below.
     */

    if (dlPtr->cursorChunkPtr && textPtr->state == TK_TEXT_STATE_NORMAL) {
	delayBlockCursorDrawing = dInfoPtr->insertFgGC && TkTextDrawBlockCursor(textPtr);

	if (!delayBlockCursorDrawing) {
	    dlPtr->cursorChunkPtr->layoutProcs->displayProc(textPtr, dlPtr->cursorChunkPtr,
		    dlPtr->cursorChunkPtr->x + xOffs, yBase, height, baseline, display, pixmap, screenY);
	}
    }

    /*
     * Iterate through all of the chunks to redraw all of foreground information.
     */

    for (chunkPtr = dlPtr->chunkPtr; chunkPtr; chunkPtr = chunkPtr->nextPtr) {
	if (chunkPtr == dlPtr->cursorChunkPtr) {
	    /* Don't display the insertion cursor, this will be done separately. */
	    continue;
	}

	if (chunkPtr->layoutProcs->displayProc) {
	    int x = chunkPtr->x + xOffs;

	    if (x + chunkPtr->width <= 0 || dInfoPtr->maxX <= x) {
		/*
		 * Note: we have to call the displayProc even for chunks that are off-screen.
		 * This is needed, for example, so that embedded windows can be unmapped in
		 * this case. Display the chunk at a coordinate that can be clearly identified
		 * by the displayProc as being off-screen to the left (the displayProc may not
		 * be able to tell if something is off to the right).
		 */

		x = -chunkPtr->width;
	    }

	    chunkPtr->layoutProcs->displayProc(textPtr, chunkPtr, x, yBase, height,
		    baseline, display, pixmap, screenY);

	    if (dInfoPtr->dLinesInvalidated) {
		/*
		 * The display process has invalidated any display line, so terminate,
		 * because the display process will be repeated with valid display lines.
		 */
		return;
	    }
	}
    }

    if (delayBlockCursorDrawing) {
	/*
	 * Draw the block cursor and redraw the characters "behind" the block cursor.
	 */

	int cxMin, cxMax, cWidth, cOffs;
	GC bgGC;

	assert(dInfoPtr->insertFgGC != None);

	cxMin = dlPtr->cursorChunkPtr->x + xOffs;
	cWidth = TkTextGetCursorWidth(textPtr, &cxMin, &cOffs);

	if (cWidth > 0) {
	    if ((bgGC = dlPtr->cursorChunkPtr->stylePtr->bgGC) == None) {
		Tk_3DBorder border;

		if (!(border = dlPtr->cursorChunkPtr->stylePtr->sValuePtr->border)) {
		    border = textPtr->border;
		}
		bgGC = Tk_GCForColor(Tk_3DBorderColor(border), Tk_WindowId(textPtr->tkwin));
	    }

	    cxMin += cOffs;
	    cxMax = cxMin + cWidth;

#if CLIPPING_IS_WORKING
	    /*
	     * This is the right implementation if XSetClipRectangles would work; still untested.
	     */
	    {
		XRectangle crect;

		crect.x = cxMin;
		crect.y = yBase;
		crect.width = cWidth;
		crect.height = height;

		XFillRectangle(display, pixmap, bgGC, crect.x, crect.y, crect.width, crect.height);
		dlPtr->cursorChunkPtr->layoutProcs->displayProc(textPtr, chunkPtr, cxMin, yBase, height,
			baseline, display, pixmap, screenY);

		/* for any reason this doesn't work with the Tk lib even under X11 */
		XSetClipRectangles(display, dInfoPtr->insertFgGC, 0, 0, &crect, 1, Unsorted);

		for (chunkPtr = dlPtr->chunkPtr; chunkPtr; chunkPtr = chunkPtr->nextPtr) {
		    int x = chunkPtr->x + xOffs;

		    if (x >= cxMax) {
			break;
		    }
		    if (IsCharChunk(chunkPtr) && cxMin <= x + chunkPtr->width) {
			GC fgGC = chunkPtr->stylePtr->fgGC;
			XGCValues gcValues;
			unsigned long mask;

			/* Setup graphic context with font of this chunk. */
			mask = GCFont;
			gcValues.font = Tk_FontId(chunkPtr->stylePtr->sValuePtr->tkfont);
			XChangeGC(Tk_Display(textPtr->tkwin), dInfoPtr->insertFgGC, mask, &gcValues);

			chunkPtr->stylePtr->fgGC = dInfoPtr->insertFgGC;
			chunkPtr->layoutProcs->displayProc(textPtr, chunkPtr, x, yBase, height,
				baseline, display, pixmap, screenY);
			chunkPtr->stylePtr->fgGC = fgGC;
		    }
		}
	    }
#else /* if !CLIPPING_IS_WORKING */
	    /*
	     * We don't have clipping, so we need a different approach.
	     */
	    {
		Pixmap pm = Tk_GetPixmap(display, Tk_WindowId(textPtr->tkwin),
			cWidth, height, Tk_Depth(textPtr->tkwin));

		XFillRectangle(display, pm, bgGC, 0, 0, cWidth, height);
		chunkPtr = dlPtr->cursorChunkPtr;

		/* we are using a (pointer) hack in TkTextInsertDisplayProc */
		chunkPtr->layoutProcs->displayProc(textPtr, MarkPointer(chunkPtr),
			cxMin, yBase, height, baseline, display, pm, screenY);

		while (chunkPtr->prevPtr && chunkPtr->x + xOffs + chunkPtr->width > cxMin) {
		    chunkPtr = chunkPtr->prevPtr;
		}
		for ( ; chunkPtr; chunkPtr = chunkPtr->nextPtr) {
		    int x = chunkPtr->x + xOffs;

		    if (x >= cxMax) {
			break;
		    }
		    if (IsCharChunk(chunkPtr)) {
			GC fgGC = chunkPtr->stylePtr->fgGC;
			GC eolGC = chunkPtr->stylePtr->eolGC;
			GC eotGC = chunkPtr->stylePtr->eotGC;
			XGCValues gcValues;
			unsigned long mask;

			/* Setup graphic context with font of this chunk. */
			mask = GCFont;
			gcValues.font = Tk_FontId(chunkPtr->stylePtr->sValuePtr->tkfont);
			XChangeGC(Tk_Display(textPtr->tkwin), dInfoPtr->insertFgGC, mask, &gcValues);

			chunkPtr->stylePtr->fgGC = dInfoPtr->insertFgGC;
			chunkPtr->stylePtr->eolGC = dInfoPtr->insertFgGC;
			chunkPtr->stylePtr->eotGC = dInfoPtr->insertFgGC;
			chunkPtr->layoutProcs->displayProc(textPtr, chunkPtr, x - cxMin, 0,
				height, baseline, display, pm, screenY);
			chunkPtr->stylePtr->fgGC = fgGC;
			chunkPtr->stylePtr->eolGC = eolGC;
			chunkPtr->stylePtr->eotGC = eotGC;
		    }
		}

		XCopyArea(display, pm, pixmap, dInfoPtr->copyGC, 0, 0, cWidth, height, cxMin, yBase);
		Tk_FreePixmap(display, pm);
	    }
#endif /* CLIPPING_IS_WORKING */
	}
    }

    /*
     * Copy the pixmap onto the screen. If this is the first or last line on
     * the screen then copy a piece of the line, so that it doesn't overflow
     * into the border area.
     *
     * Another special trick: consider the padding area left/right of the line;
     * this is because the insertion cursor sometimes overflows onto that area
     * and we want to get as much of the cursor as possible.
     */

    ComputeCursorExtents(textPtr, &extent1, &extent2);
    xOffs = MAX(0, dInfoPtr->x - extent1);
    XCopyArea(display, pixmap, Tk_WindowId(textPtr->tkwin), dInfoPtr->copyGC,
	    xOffs, yOffs, dInfoPtr->maxX - dInfoPtr->x + extent1 + extent2, lineHeight,
	    xOffs, dlPtr->y + yOffs);

    DEBUG(stats.linesRedrawn += 1);
}

/*
 *--------------------------------------------------------------
 *
 * DisplayLineBackground --
 *
 *	This function is called to fill in the background for a display line.
 *	It draws 3D borders cleverly so that adjacent chunks with the same
 *	style (whether on the same line or different lines) have a single 3D
 *	border around the whole region.
 *
 * Results:
 *	There is no return value. Pixmap is filled in with background
 *	information for dlPtr.
 *
 * Side effects:
 *	None.
 *
 *--------------------------------------------------------------
 */

/*
 * The following function determines whether two styles have the same background
 * so that, for example, no beveled border should be drawn between them.
 */

static bool
SameBackground(
    const TextStyle *s1,
    const TextStyle *s2)
{
    return s1->sValuePtr->border == s2->sValuePtr->border
	&& s1->sValuePtr->borderWidth == s2->sValuePtr->borderWidth
	&& s1->sValuePtr->relief == s2->sValuePtr->relief
	&& s1->sValuePtr->bgStipple == s2->sValuePtr->bgStipple
	&& s1->sValuePtr->indentBg == s2->sValuePtr->indentBg;
}

static void
DisplayLineBackground(
    TkText *textPtr,		/* Text widget containing line. */
    DLine *dlPtr,		/* Information about line to draw. */
    DLine *prevPtr,		/* Line just above dlPtr, or NULL if dlPtr is the top-most line in
    				 * the window. */
    Pixmap pixmap)		/* Pixmap to use for double-buffering. Caller must make sure it's
    				 * large enough to hold line. Caller must also have filled it with
				 * the background color for the widget. */
{
    TextDInfo *dInfoPtr = textPtr->dInfoPtr;
    TkTextDispChunk *chunkPtr;	/* Pointer to chunk in the current line. */
    TkTextDispChunk *chunkPtr2;	/* Pointer to chunk in the line above or below the current one. NULL
    				 * if we're to the left of or to the right of the chunks in the line. */
    TkTextDispChunk *nextPtr2;	/* Next chunk after chunkPtr2 (it's not the same as chunkPtr2->nextPtr
    				 * in the case where chunkPtr2 is NULL because the line is indented). */
    int leftX;			/* The left edge of the region we're currently working on. */
    int leftXIn;		/* 0 means beveled edge at leftX slopes right as it goes down,
    				 * 1 means it slopes left as it goes down. */
    int rightX;			/* Right edge of chunkPtr. */
    int rightX2;		/* Right edge of chunkPtr2. */
    int matchLeft;		/* Does the style of this line match that of its neighbor just to the
    				 * left of the current x coordinate? */
    int matchRight;		/* Does line's style match its neighbor just to the right of the
    				 * current x-coord? */
    int minX, maxX, xOffset, xIndent, borderWidth;
    StyleValues *sValuePtr;
    Display *display;
    const int y = 0;

    /*
     * Pass 1: scan through dlPtr from left to right. For each range of chunks
     * with the same style, draw the main background for the style plus the
     * vertical parts of the 3D borders (the left and right edges).
     */

    display = Tk_Display(textPtr->tkwin);
    minX = dInfoPtr->curXPixelOffset;
    xOffset = dInfoPtr->x - minX;
    maxX = minX + dInfoPtr->maxX - dInfoPtr->x;
    chunkPtr = dlPtr->chunkPtr;
    xIndent = 0;

    /*
     * Note A: in the following statement, and a few others later in this file
     * marked with "See Note A above", the right side of the assignment was
     * replaced with 0 on 6/18/97. This has the effect of highlighting the
     * empty space to the left of a line whenever the leftmost character of
     * the line is highlighted. This way, multi-line highlights always line up
     * along their left edges. However, this may look funny in the case where
     * a single word is highlighted. To undo the change, replace "leftX = 0"
     * with "leftX = chunkPtr->x" and "rightX2 = 0" with "rightX2 =
     * nextPtr2->x" here and at all the marked points below. This restores the
     * old behavior where empty space to the left of a line is not
     * highlighted, leaving a ragged left edge for multi-line highlights.
     */

    for (leftX = 0; leftX < maxX; chunkPtr = chunkPtr->nextPtr) {
	if (chunkPtr->nextPtr && SameBackground(chunkPtr->nextPtr->stylePtr, chunkPtr->stylePtr)) {
	    continue;
	}
	sValuePtr = chunkPtr->stylePtr->sValuePtr;
	rightX = chunkPtr->x + chunkPtr->width;
	if (!chunkPtr->nextPtr && rightX < maxX) {
	    rightX = maxX;
	}
	if (chunkPtr->stylePtr->bgGC != None) {
	    int indent = 0;

	    /*
	     * Not visible - bail out now.
	     */

	    if (rightX + xOffset <= 0) {
		leftX = rightX;
		continue;
	    }

	    /*
	     * Compute additional offset if -indentbackground is set.
	     */

	    if (leftX == 0 && sValuePtr->indentBg) {
		xIndent = GetLeftLineMargin(dlPtr, sValuePtr);
		if (leftX + xIndent > rightX) {
		    xIndent = rightX - leftX;
		}
		indent = xIndent;
	    }

	    /*
	     * Trim the start position for drawing to be no further away than -borderWidth.
	     * The reason is that on many X servers drawing from -32768 (or less) to
	     * +something simply does not display correctly. [Patch #541999]
	     */

	    if (leftX + xOffset + indent < -sValuePtr->borderWidth) {
		leftX = -sValuePtr->borderWidth - xOffset - indent;
	    }
	    if (rightX - leftX - indent > 32767) {
		rightX = leftX + indent + 32767;
	    }

            /*
             * Prevent the borders from leaking on adjacent characters,
             * which would happen for too large border width.
             */

            borderWidth = sValuePtr->borderWidth;
            if (leftX + sValuePtr->borderWidth > rightX) {
                borderWidth = rightX - leftX;
            }

	    XFillRectangle(display, pixmap, chunkPtr->stylePtr->bgGC,
		    leftX + xOffset + indent, y, rightX - leftX - indent, dlPtr->height);
	    if (sValuePtr->relief != TK_RELIEF_FLAT) {
		Tk_3DVerticalBevel(textPtr->tkwin, pixmap, sValuePtr->border,
			leftX + xOffset + indent, y, borderWidth,
			dlPtr->height, 1, sValuePtr->relief);
		Tk_3DVerticalBevel(textPtr->tkwin, pixmap, sValuePtr->border,
			rightX - borderWidth + xOffset, y, borderWidth,
			dlPtr->height, 0, sValuePtr->relief);
	    }
	}
	leftX = rightX;
    }

    /*
     * Pass 2: draw the horizontal bevels along the top of the line. To do
     * this, scan through dlPtr from left to right while simultaneously
     * scanning through the line just above dlPtr. ChunkPtr2 and nextPtr2
     * refer to two adjacent chunks in the line above.
     */

    chunkPtr = dlPtr->chunkPtr;
    leftX = 0;				/* See Note A above. */
    leftXIn = 1;
    rightX = chunkPtr->x + chunkPtr->width;
    if (!chunkPtr->nextPtr && rightX < maxX) {
	rightX = maxX;
    }
    chunkPtr2 = NULL;
    if (prevPtr && prevPtr->chunkPtr) {
	/*
	 * Find the chunk in the previous line that covers leftX.
	 */

	nextPtr2 = prevPtr->chunkPtr;
	rightX2 = 0;			/* See Note A above. */
	while (rightX2 <= leftX) {
	    if (!(chunkPtr2 = nextPtr2)) {
		break;
	    }
	    nextPtr2 = chunkPtr2->nextPtr;
	    rightX2 = chunkPtr2->x + chunkPtr2->width;
	    if (!nextPtr2) {
		rightX2 = INT_MAX;
	    }
	}
    } else {
	nextPtr2 = NULL;
	rightX2 = INT_MAX;
    }

    while (leftX < maxX) {
	matchLeft = chunkPtr2 && SameBackground(chunkPtr2->stylePtr, chunkPtr->stylePtr);
	sValuePtr = chunkPtr->stylePtr->sValuePtr;
	if (rightX <= rightX2) {
	    /*
	     * The chunk in our line is about to end. If its style changes
	     * then draw the bevel for the current style.
	     */

	    if (!chunkPtr->nextPtr
		    || !SameBackground(chunkPtr->stylePtr, chunkPtr->nextPtr->stylePtr)) {
		if (!matchLeft && sValuePtr->relief != TK_RELIEF_FLAT) {
		    int indent = (leftX == 0) ? xIndent : 0;
		    Tk_3DHorizontalBevel(textPtr->tkwin, pixmap,
			    sValuePtr->border, leftX + xOffset + indent, y,
			    rightX - leftX - indent, sValuePtr->borderWidth,
			    leftXIn, 1, 1, sValuePtr->relief);
		}
		leftX = rightX;
		leftXIn = 1;

		/*
		 * If the chunk in the line above is also ending at the same
		 * point then advance to the next chunk in that line.
		 */

		if (rightX == rightX2 && chunkPtr2) {
		    goto nextChunk2;
		}
	    }
	    chunkPtr = chunkPtr->nextPtr;
	    if (!chunkPtr) {
		break;
	    }
	    rightX = chunkPtr->x + chunkPtr->width;
	    if (!chunkPtr->nextPtr && rightX < maxX) {
		rightX = maxX;
	    }
	    continue;
	}

	/*
	 * The chunk in the line above is ending at an x-position where there
	 * is no change in the style of the current line. If the style above
	 * matches the current line on one side of the change but not on the
	 * other, we have to draw an L-shaped piece of bevel.
	 */

	matchRight = nextPtr2 && SameBackground(nextPtr2->stylePtr, chunkPtr->stylePtr);
	if (matchLeft && !matchRight) {
            borderWidth = sValuePtr->borderWidth;
            if (rightX2 - borderWidth < leftX) {
                borderWidth = rightX2 - leftX;
            }
	    if (sValuePtr->relief != TK_RELIEF_FLAT) {
		Tk_3DVerticalBevel(textPtr->tkwin, pixmap, sValuePtr->border,
			rightX2 - borderWidth + xOffset, y, borderWidth,
			sValuePtr->borderWidth, 0, sValuePtr->relief);
	    }
	    leftX = rightX2 - borderWidth;
	    leftXIn = 0;
	} else if (!matchLeft && matchRight && sValuePtr->relief != TK_RELIEF_FLAT) {
	    int indent = (leftX == 0) ? xIndent : 0;
            borderWidth = sValuePtr->borderWidth;
            if (rightX2 + borderWidth > rightX) {
                borderWidth = rightX - rightX2;
            }
	    Tk_3DVerticalBevel(textPtr->tkwin, pixmap, sValuePtr->border, rightX2 + xOffset,
		    y, borderWidth, sValuePtr->borderWidth, 1, sValuePtr->relief);
	    Tk_3DHorizontalBevel(textPtr->tkwin, pixmap, sValuePtr->border,
		    leftX + xOffset + indent, y,
		    rightX2 + borderWidth - leftX - indent,
		    sValuePtr->borderWidth, leftXIn, 0, 1,
		    sValuePtr->relief);
	}

    nextChunk2:
	chunkPtr2 = nextPtr2;
	if (!chunkPtr2) {
	    rightX2 = INT_MAX;
	} else {
	    nextPtr2 = chunkPtr2->nextPtr;
	    rightX2 = chunkPtr2->x + chunkPtr2->width;
	    if (!nextPtr2) {
		rightX2 = INT_MAX;
	    }
	}
    }

    /*
     * Pass 3: draw the horizontal bevels along the bottom of the line. This
     * uses the same approach as pass 2.
     */

    chunkPtr = dlPtr->chunkPtr;
    leftX = 0;				/* See Note A above. */
    leftXIn = 0;
    rightX = chunkPtr->x + chunkPtr->width;
    if (!chunkPtr->nextPtr && rightX < maxX) {
	rightX = maxX;
    }
    chunkPtr2 = NULL;
    if (dlPtr->nextPtr && dlPtr->nextPtr->chunkPtr) {
	/*
	 * Find the chunk in the next line that covers leftX.
	 */

	nextPtr2 = dlPtr->nextPtr->chunkPtr;
	rightX2 = 0;			/* See Note A above. */
	while (rightX2 <= leftX) {
	    chunkPtr2 = nextPtr2;
	    if (!chunkPtr2) {
		break;
	    }
	    nextPtr2 = chunkPtr2->nextPtr;
	    rightX2 = chunkPtr2->x + chunkPtr2->width;
	    if (!nextPtr2) {
		rightX2 = INT_MAX;
	    }
	}
    } else {
	nextPtr2 = NULL;
	rightX2 = INT_MAX;
    }

    while (leftX < maxX) {
	matchLeft = chunkPtr2 && SameBackground(chunkPtr2->stylePtr, chunkPtr->stylePtr);
	sValuePtr = chunkPtr->stylePtr->sValuePtr;
	if (rightX <= rightX2) {
	    if (!chunkPtr->nextPtr
		    || !SameBackground(chunkPtr->stylePtr, chunkPtr->nextPtr->stylePtr)) {
		if (!matchLeft && sValuePtr->relief != TK_RELIEF_FLAT) {
		    int indent = (leftX == 0) ? xIndent : 0;
		    Tk_3DHorizontalBevel(textPtr->tkwin, pixmap,
			    sValuePtr->border, leftX + xOffset + indent,
			    y + dlPtr->height - sValuePtr->borderWidth,
			    rightX - leftX - indent, sValuePtr->borderWidth,
			    leftXIn, 0, 0, sValuePtr->relief);
		}
		leftX = rightX;
		leftXIn = 0;
		if (rightX == rightX2 && chunkPtr2) {
		    goto nextChunk2b;
		}
	    }
	    chunkPtr = chunkPtr->nextPtr;
	    if (!chunkPtr) {
		break;
	    }
	    rightX = chunkPtr->x + chunkPtr->width;
	    if (!chunkPtr->nextPtr && rightX < maxX) {
		rightX = maxX;
	    }
	    continue;
	}

	matchRight = nextPtr2 && SameBackground(nextPtr2->stylePtr, chunkPtr->stylePtr);
	if (matchLeft && !matchRight) {
            borderWidth = sValuePtr->borderWidth;
            if (rightX2 - borderWidth < leftX) {
                borderWidth = rightX2 - leftX;
            }
	    if (sValuePtr->relief != TK_RELIEF_FLAT) {
		Tk_3DVerticalBevel(textPtr->tkwin, pixmap, sValuePtr->border,
			rightX2 - borderWidth + xOffset,
			y + dlPtr->height - sValuePtr->borderWidth,
			borderWidth, sValuePtr->borderWidth, 0,
			sValuePtr->relief);
	    }
	    leftX = rightX2 - borderWidth;
	    leftXIn = 1;
	} else if (!matchLeft && matchRight && sValuePtr->relief != TK_RELIEF_FLAT) {
	    int indent = (leftX == 0) ? xIndent : 0;
            borderWidth = sValuePtr->borderWidth;
            if (rightX2 + borderWidth > rightX) {
                borderWidth = rightX - rightX2;
            }
	    Tk_3DVerticalBevel(textPtr->tkwin, pixmap, sValuePtr->border,
		    rightX2 + xOffset, y + dlPtr->height - sValuePtr->borderWidth,
		    borderWidth, sValuePtr->borderWidth, 1, sValuePtr->relief);
	    Tk_3DHorizontalBevel(textPtr->tkwin, pixmap, sValuePtr->border,
		    leftX + xOffset + indent, y + dlPtr->height - sValuePtr->borderWidth,
		    rightX2 + borderWidth - leftX - indent, sValuePtr->borderWidth,
		    leftXIn, 1, 0, sValuePtr->relief);
	}

    nextChunk2b:
	chunkPtr2 = nextPtr2;
	if (!chunkPtr2) {
	    rightX2 = INT_MAX;
	} else {
	    nextPtr2 = chunkPtr2->nextPtr;
	    rightX2 = chunkPtr2->x + chunkPtr2->width;
	    if (!nextPtr2) {
		rightX2 = INT_MAX;
	    }
	}
    }
}

/*
 *----------------------------------------------------------------------
 *
 * AsyncUpdateLineMetrics --
 *
 *	This function is invoked as a background handler to update the pixel-
 *	height calculations of individual lines in an asychronous manner.
 *
 *	Currently a timer-handler is used for this purpose, which continuously
 *	reschedules itself. It may well be better to use some other approach
 *	(e.g., a background thread). We can't use an idle-callback because of
 *	a known bug in Tcl/Tk in which idle callbacks are not allowed to
 *	re-schedule themselves. This just causes an effective infinite loop.
 *
 * Results:
 *	None.
 *
 * Side effects:
 *	Line heights may be recalculated.
 *
 *----------------------------------------------------------------------
 */

static void
AsyncUpdateLineMetrics(
    ClientData clientData)	/* Information about widget. */
{
    TkText *textPtr = clientData;
    TextDInfo *dInfoPtr = textPtr->dInfoPtr;

    dInfoPtr->lineUpdateTimer = NULL;

    if (TkTextReleaseIfDestroyed(textPtr)) {
	return;
    }

    if (!textPtr->sharedTextPtr->allowUpdateLineMetrics) {
	/* not yet configured */
    } else if (dInfoPtr->flags & REDRAW_PENDING) {
	dInfoPtr->flags |= ASYNC_PENDING|ASYNC_UPDATE;
    } else {
	/*
	 * Update the lines in blocks of about 24 recalculations, or 250+ lines
	 * examined, so we pass in 256 for 'doThisMuch'.
	 */

	UpdateLineMetrics(textPtr, 256);
	TK_TEXT_DEBUG(LogTextInvalidateLine(textPtr, 0));

	if (TkRangeListIsEmpty(dInfoPtr->lineMetricUpdateRanges)) {
	    /*
	     * We have looped over all lines, so we're done. We must release our
	     * refCount on the widget (the timer token was already set to NULL
	     * above). If there is a registered aftersync command, run that first.
	     */

	    if (!dInfoPtr->pendingUpdateLineMetricsFinished) {
		UpdateLineMetricsFinished(textPtr, false);
		GetYView(textPtr->interp, textPtr, true);
	    }
	} else {
	    /*
	     * Re-arm the timer. We already have a refCount on the text widget so no
	     * need to adjust that.
	     */

	    dInfoPtr->lineUpdateTimer = Tcl_CreateTimerHandler(1, AsyncUpdateLineMetrics, textPtr);
	    return;
	}
    }

    TkTextDecrRefCountAndTestIfDestroyed(textPtr);
}

/*
 *----------------------------------------------------------------------
 *
 * UpdateLineMetrics --
 *
 *	This function updates the pixel height calculations of a range of
 *	lines in the widget. The range is from lineNum to endLine, but
 *	this function may return earlier, once a certain number of lines
 *	has been examined. The line counts are from 0.
 *
 * Results:
 *	The index of the last line examined (or zero if we are about to wrap
 *	around from end to beginning of the widget).
 *
 * Side effects:
 *	Line heights may be recalculated.
 *
 *----------------------------------------------------------------------
 */

static unsigned
NextLineNum(
    TkTextLine *linePtr,
    unsigned lineNum,
    const TkTextIndex *indexPtr)
{
    TkText *textPtr;

    assert(indexPtr->textPtr);

    if (linePtr->nextPtr == TkTextIndexGetLine(indexPtr)) {
	return lineNum + 1;
    }

    textPtr = indexPtr->textPtr;
    return TkBTreeLinesTo(textPtr->sharedTextPtr->tree, textPtr, TkTextIndexGetLine(indexPtr), NULL);
}

static void
UpdateLineMetrics(
    TkText *textPtr,		/* Information about widget. */
    unsigned doThisMuch)	/* How many lines to check, or how many 10s of lines to recalculate. */
{
    TextDInfo *dInfoPtr = textPtr->dInfoPtr;
    const TkRange *range = TkRangeListFirst(dInfoPtr->lineMetricUpdateRanges);
    unsigned maxDispLines = UINT_MAX;
    unsigned count = 0;

    assert(textPtr->sharedTextPtr->allowUpdateLineMetrics);

    while (range) {
	TkTextLine *linePtr;
	TkTextLine *logicalLinePtr;
	int lineNum = range->low;
	int high = range->high;

	assert(lineNum < TkBTreeNumLines(textPtr->sharedTextPtr->tree, textPtr));

	linePtr = TkBTreeFindLine(textPtr->sharedTextPtr->tree, textPtr, lineNum);
	logicalLinePtr = TkBTreeGetLogicalLine(textPtr->sharedTextPtr, textPtr, linePtr);

	if (linePtr != logicalLinePtr) {
	    lineNum = TkBTreeLinesTo(textPtr->sharedTextPtr->tree, textPtr, logicalLinePtr, NULL);
	    linePtr = logicalLinePtr;
	}

	while (lineNum <= high) {
	    TkTextPixelInfo *pixelInfo;

	    TK_TEXT_DEBUG(LogTextInvalidateLine(textPtr, count));

	    /*
	     * Now update the line's metrics if necessary.
	     */

	    pixelInfo = TkBTreeLinePixelInfo(textPtr, linePtr);

	    if (pixelInfo->epoch == dInfoPtr->lineMetricUpdateEpoch) {
		int firstLineNum = lineNum;

		/*
		 * This line is already up to date. That means there's nothing to do here.
		 */

		if (linePtr->nextPtr->logicalLine) {
		    linePtr = linePtr->nextPtr;
		    lineNum += 1;
		} else {
		    linePtr = TkBTreeNextLogicalLine(textPtr->sharedTextPtr, textPtr, linePtr);
		    lineNum = TkBTreeLinesTo(textPtr->sharedTextPtr->tree, textPtr, linePtr, NULL);
		}

		TkRangeListRemove(dInfoPtr->lineMetricUpdateRanges, firstLineNum, lineNum - 1);
	    } else {
		TkTextIndex index;

		TkTextIndexClear(&index, textPtr);
		TkTextIndexSetToStartOfLine2(&index, linePtr);

		/*
		 * Update the line and update the counter, counting 8 for each display line
		 * we actually re-layout. But in case of synchronous update we do a full
		 * computation.
		 */

		if (textPtr->syncTime > 0) {
		    maxDispLines = (doThisMuch - count + 7)/8;
		}
		count += 8*UpdateOneLine(textPtr, linePtr, &index, maxDispLines);

		if (pixelInfo->epoch & PARTIAL_COMPUTED_BIT) {
		    /*
		     * We didn't complete the logical line, because it produced very many
		     * display lines - it must be a long line wrapped many times.
		     */
		    return;
		}

		/*
		 * We're done with this line.
		 */

		lineNum = NextLineNum(linePtr, lineNum, &index);
		linePtr = TkTextIndexGetLine(&index);
	    }

	    if ((++count >= doThisMuch)) {
		return;
	    }
	}

	/* The update process has removed the finished lines. */
	range = TkRangeListFirst(dInfoPtr->lineMetricUpdateRanges);
    }
}

/*
 *----------------------------------------------------------------------
 *
 * TkTextUpdateLineMetrics --
 *
 *	This function updates the pixel height calculations of a range of
 *	lines in the widget. The range is from lineNum to endLine. The line
 *	counts are from 0.
 *
 *	All lines in the range will be updated. This will potentially take
 *	quite some time for a large range of lines.
 *
 * Results:
 *	None.
 *
 * Side effects:
 *	Line heights may be recalculated.
 *
 *----------------------------------------------------------------------
 */

void
TkTextUpdateLineMetrics(
    TkText *textPtr,		/* Information about widget. */
    unsigned lineNum,		/* Start at this line. */
    unsigned endLine)		/* Go no further than this line. */
{
    TextDInfo *dInfoPtr = textPtr->dInfoPtr;
    const TkRange *range;

    assert(lineNum <= endLine);
    assert((int) endLine <= TkBTreeNumLines(textPtr->sharedTextPtr->tree, textPtr));
    assert(textPtr->sharedTextPtr->allowUpdateLineMetrics);

    dInfoPtr->insideLineMetricUpdate = true;

    if ((range = TkRangeListFindNearest(dInfoPtr->lineMetricUpdateRanges, lineNum))) {
	TkTextLine *linePtr = NULL;
	unsigned count = 0;
	unsigned high = range->high;

	lineNum = range->low;
	endLine = MIN((int) endLine, TkBTreeNumLines(textPtr->sharedTextPtr->tree, textPtr) - 1);
	assert((int) lineNum < TkBTreeNumLines(textPtr->sharedTextPtr->tree, textPtr));

	while (true) {
	    const TkTextPixelInfo *pixelInfo;
	    int firstLineNum;

	    if (lineNum > high) {
		/*
		 * Note that the update process has removed the finished lines.
		 */

		if (!(range = TkRangeListFindNearest(dInfoPtr->lineMetricUpdateRanges, lineNum))) {
		    break;
		}
		linePtr = NULL;
		lineNum = range->low;
		high = range->high;
	    }

	    if (lineNum > endLine) {
		break;
	    }

	    if (!linePtr) {
		linePtr = TkBTreeFindLine(textPtr->sharedTextPtr->tree, textPtr, lineNum);
		linePtr = TkBTreeGetLogicalLine(textPtr->sharedTextPtr, textPtr, linePtr);
	    }

	    TK_TEXT_DEBUG(LogTextInvalidateLine(textPtr, count));
	    assert(linePtr->nextPtr);

	    pixelInfo = TkBTreeLinePixelInfo(textPtr, linePtr);

	    if (pixelInfo->epoch != dInfoPtr->lineMetricUpdateEpoch) {
		TkTextIndex index;

		/*
		 * This line is not (fully) up-to-date.
		 */

		TkTextIndexClear(&index, textPtr);
		TkTextIndexSetToStartOfLine2(&index, linePtr);
		UpdateOneLine(textPtr, linePtr, &index, UINT_MAX);
		assert(IsStartOfNotMergedLine(&index) || TkTextIndexIsEndOfText(&index));
		firstLineNum = -1; /* the update has removed the line numbers from range list */
	    } else {
		firstLineNum = lineNum;
	    }

	    if (linePtr->nextPtr->logicalLine) {
		linePtr = linePtr->nextPtr;
		lineNum += 1;
	    } else {
		linePtr = TkBTreeNextLogicalLine(textPtr->sharedTextPtr, textPtr, linePtr);
		lineNum = TkBTreeLinesTo(textPtr->sharedTextPtr->tree, textPtr, linePtr, NULL);
	    }

	    if (firstLineNum >= 0) {
		TkRangeListRemove(dInfoPtr->lineMetricUpdateRanges, firstLineNum, lineNum - 1);
	    }
	}
    }

    dInfoPtr->insideLineMetricUpdate = false;
    CheckIfLineMetricIsUpToDate(textPtr);
}

/*
 *----------------------------------------------------------------------
 *
 * TkTextInvalidateLineMetrics, TextInvalidateLineMetrics --
 *
 *	Mark a number of text lines as having invalid line metric
 *	calculations. Depending on 'action' which indicates whether
 *	the given lines are simply invalid or have been inserted or
 *	deleted, the pre-existing asynchronous line update range may
 *	need to be adjusted.
 *
 *	If linePtr is NULL then 'lineCount' and 'action' are ignored
 *	and all lines are invalidated.
 *
 *	If linePtr is the last (artificial) line, then do nothing.
 *
 * Results:
 *	None.
 *
 * Side effects:
 *	May schedule an asychronous callback.
 *
 *----------------------------------------------------------------------
 */

static void
ResetPixelInfo(
    TkTextPixelInfo *pixelInfo)
{
    TkTextDispLineInfo *dispLineInfo = pixelInfo->dispLineInfo;

    if (dispLineInfo) {
	if (pixelInfo->epoch & PARTIAL_COMPUTED_BIT) {
	    dispLineInfo->numDispLines = dispLineInfo->entry[dispLineInfo->numDispLines].pixels;
	}
    }
    pixelInfo->epoch = 0;
}

static void
StartAsyncLineCalculation(
    TkText *textPtr)
{
    TextDInfo *dInfoPtr = textPtr->dInfoPtr;

    if (!textPtr->sharedTextPtr->allowUpdateLineMetrics) {
	return;
    }

    /*
     * Reset cached chunk.
     */

    dInfoPtr->currChunkPtr = NULL;
    InvokeAsyncUpdateLineMetrics(textPtr);

    if (!(dInfoPtr->flags & ASYNC_UPDATE)) {
	dInfoPtr->flags |= ASYNC_UPDATE;
	TkTextGenerateWidgetViewSyncEvent(textPtr, false);
    }
}

static void
TextInvalidateLineMetrics(
    TkText *textPtr,		/* Widget record for text widget. */
    TkTextLine *linePtr,	/* Invalidation starts from this line; can be NULL, but only in
    				 * case of simple invalidation. */
    unsigned lineCount,		/* And includes this amount of following lines. */
    TkTextInvalidateAction action)
				/* Indicates what type of invalidation occurred (insert, delete,
				 * or simple). */
{
    TkRangeList *ranges = textPtr->dInfoPtr->lineMetricUpdateRanges;
    unsigned totalLines = TkBTreeNumLines(textPtr->sharedTextPtr->tree, textPtr);
    unsigned epoch = textPtr->dInfoPtr->lineMetricUpdateEpoch;
    bool isMonospaced = UseMonospacedLineHeights(textPtr);
    unsigned lineNum = 0; /* suppress compiler warning */

    assert(linePtr || action == TK_TEXT_INVALIDATE_ONLY);
    assert(TkBTreeLinesTo(textPtr->sharedTextPtr->tree, textPtr, linePtr, NULL) + lineCount
	    < totalLines + (action == TK_TEXT_INVALIDATE_INSERT
			    || action == TK_TEXT_INVALIDATE_DELETE
			    || action == TK_TEXT_INVALIDATE_REINSERTED));

    if (linePtr) {
	int deviation;

	lineNum = TkBTreeLinesTo(textPtr->sharedTextPtr->tree, textPtr, linePtr, &deviation);

	assert(deviation >= 0);

	if (deviation) {
	    lineCount -= MIN((int) lineCount, deviation);
	}
	if (action == TK_TEXT_INVALIDATE_INSERT
	    	&& !isMonospaced
		&& linePtr == TkBTreeGetStartLine(textPtr)
		&& lineCount + 1 >= totalLines) {
	    linePtr = NULL;
	}
    } else if (isMonospaced) {
	linePtr = TkBTreeGetStartLine(textPtr);
	lineCount = totalLines;
    }

    if (linePtr) {
	if (TkRangeListSize(ranges) >= 200) {
	    /*
	     * The range list is a great data structure for fast management of update
	     * information, but this list is not designed for a large amount of entries.
	     * If this arbitrarily chosen number of entries has been reached we will
	     * compact the list, because in this case the line traversal may be faster
	     * than the management of this list. Note that reaching this point is in
	     * general not expected, especially since the range list is amalgamating
	     * adjacent ranges automatically.
	     */

	    int low = TkRangeListLow(ranges);
	    int high = TkRangeListHigh(ranges);

	    TkRangeListClear(ranges);
	    ranges = TkRangeListAdd(ranges, low, high);
	}

	switch (action) {
	case TK_TEXT_INVALIDATE_REINSERTED: {
	    /*
	     * Special case: the very last line has been re-inserted.
	     */
	    assert(lineNum == totalLines);
	    assert(lineNum > 0);
	    TkRangeListTruncateAtEnd(ranges, lineNum - 1);
	    TkBTreeResetDisplayLineCounts(textPtr, linePtr, 1);
	    break;
	}
	case TK_TEXT_INVALIDATE_ONLY: {
	    int counter = MIN(lineCount, totalLines - lineNum);

	    if (isMonospaced) {
		TkBTreeUpdatePixelHeights(textPtr, linePtr, lineCount, epoch);
	    } else {
		TkTextLine *logicalLinePtr;

		ranges = TkRangeListAdd(ranges, lineNum, lineNum + lineCount);
		logicalLinePtr = TkBTreeGetLogicalLine(textPtr->sharedTextPtr, textPtr, linePtr);
		ResetPixelInfo(TkBTreeLinePixelInfo(textPtr, logicalLinePtr));

		if (!TkRangeListContainsRange(ranges, lineNum + 1, lineNum + counter)) {
		    /*
		     * Invalidate the height calculations of each line in the given range.
		     * Note that normally only a few lines will be invalidated (in current
		     * case with simple invalidation). Also note that the other cases
		     * (insert, delete) do not need invalidation of single lines, because
		     * inserted lines should be invalid per default, and deleted lines don't
		     * need invalidation at all.
		     */

		    for ( ; counter > 0; --counter) {
			linePtr = linePtr->nextPtr;
			if (linePtr->logicalLine) {
			    ResetPixelInfo(TkBTreeLinePixelInfo(textPtr, linePtr));
			}
		    }
		}
	    }
	    break;
	}
	case TK_TEXT_INVALIDATE_ELIDE: {
	    int counter = MIN(lineCount, totalLines - lineNum);

	    if (isMonospaced) {
		TkBTreeUpdatePixelHeights(textPtr, linePtr, lineCount, epoch);
	    } else {
		TkTextLine *mergedLinePtr = NULL;
		unsigned count;

		if (!linePtr->logicalLine) {
#if 1		    /* TODO: is this sufficient? */
		    assert(linePtr->prevPtr);
		    linePtr = linePtr->prevPtr;
		    lineNum -= 1;
		    lineCount += 1;
#else		    /* TODO: this is sufficient anyway! */
		    TkTextLine *logicalLinePtr =
			    TkBTreeGetLogicalLine(textPtr->sharedTextPtr, textPtr, linePtr);

		    count = TkBTreeCountLines(textPtr->sharedTextPtr->tree, logicalLinePtr, linePtr);
		    lineNum -= count;
		    lineCount += count;
#endif
		}

		ranges = TkRangeListAdd(ranges, lineNum, lineNum + lineCount);
		count = 1;

		/*
		 * Invalidate the height calculations of each line in the given range.
		 * For merged lines (any line which is not a logical line) we have to
		 * reset the display line count.
		 */

		for ( ; counter > 0; --counter, linePtr = linePtr->nextPtr) {
		    if (linePtr->logicalLine) {
			if (mergedLinePtr) {
			    TkBTreeResetDisplayLineCounts(textPtr, mergedLinePtr, count);
			    mergedLinePtr = NULL;
			}
			ResetPixelInfo(TkBTreeLinePixelInfo(textPtr, linePtr));
		    } else {
			if (!mergedLinePtr) {
			    mergedLinePtr = linePtr;
			    count = 1;
			} else {
			    count += 1;
			}
		    }
		}
		if (mergedLinePtr) {
		    TkBTreeResetDisplayLineCounts(textPtr, mergedLinePtr, count);
		}
	    }
	    break;
	}
	case TK_TEXT_INVALIDATE_DELETE:
	    textPtr->dInfoPtr->lastLineNo -= lineCount;
	    if (isMonospaced) {
		return;
	    }
	    if (lineCount > 0) {
		TkTextIndex index;
		DLine *dlPtr;

		TkRangeListDelete(ranges, lineNum + 1, lineNum + lineCount);

		/*
		 * Free all display lines in specified range. This is required, otherwise
		 * it may happen that we are accessing deleted (invalid) data (bug in
		 * old implementation).
		 */

		TkTextIndexClear(&index, textPtr);
		TkTextIndexSetToStartOfLine2(&index, linePtr->nextPtr);
		if ((dlPtr = FindDLine(textPtr, textPtr->dInfoPtr->dLinePtr, &index))) {
		    TkTextIndexSetToEndOfLine2(&index,
			    TkBTreeFindLine(textPtr->sharedTextPtr->tree, textPtr, lineNum + lineCount));
		    FreeDLines(textPtr, dlPtr, FindDLine(textPtr, dlPtr, &index), DLINE_UNLINK);
		}
	    }
	    if (lineNum + lineCount < totalLines) {
		ranges = TkRangeListAdd(ranges, lineNum, lineNum);
	    } else {
		TkRangeListTruncateAtEnd(ranges, lineNum - 1);
		ResetPixelInfo(TkBTreeLinePixelInfo(textPtr,
			textPtr->sharedTextPtr->endMarker->sectionPtr->linePtr));
	    }
	    ResetPixelInfo(TkBTreeLinePixelInfo(textPtr,
		    TkBTreeGetLogicalLine(textPtr->sharedTextPtr, textPtr, linePtr)));
	    break;
	case TK_TEXT_INVALIDATE_INSERT:
	    if (lineCount > 0 && lineNum + 1 < totalLines) {
		int lastLine = MIN(lineNum + lineCount, totalLines - 1);
		ranges = TkRangeListInsert(ranges, lineNum + 1, lastLine);
	    }
	    textPtr->dInfoPtr->lastLineNo += lineCount;
	    if (isMonospaced) {
		TkBTreeUpdatePixelHeights(textPtr, linePtr, lineCount, epoch);
	    } else {
		ranges = TkRangeListAdd(ranges, lineNum, lineNum);
		ResetPixelInfo(TkBTreeLinePixelInfo(textPtr,
			TkBTreeGetLogicalLine(textPtr->sharedTextPtr, textPtr, linePtr)));
	    }
	    break;
	}

	assert(TkRangeListIsEmpty(ranges) || TkRangeListHigh(ranges) < (int) totalLines);
    } else {
	/*
	 * This invalidates the height of all lines in the widget.
	 */

	textPtr->dInfoPtr->lineMetricUpdateEpoch += 1;
	textPtr->dInfoPtr->lastLineNo += lineCount;
	if (totalLines > 0) {
	    ranges = TkRangeListAdd(ranges, 0, totalLines - 1);
	}
    }

    FreeDLines(textPtr, NULL, NULL, DLINE_CACHE);  /* clear cache */
    FreeDLines(textPtr, NULL, NULL, DLINE_METRIC); /* clear cache */
    FreeDLines(textPtr, textPtr->dInfoPtr->savedDLinePtr, NULL, DLINE_FREE_TEMP);
    textPtr->dInfoPtr->lineMetricUpdateRanges = ranges;
    textPtr->dInfoPtr->currChunkPtr = NULL;

    if (textPtr->syncTime == 0) {
#if 0 /* TODO: is it required to update 'lastLineNo' at this place? */
	textPtr->dInfoPtr->lastLineNo = TkBTreeNumLines(textPtr->sharedTextPtr->tree, NULL);
#endif
    } else {
	StartAsyncLineCalculation(textPtr);
    }
}

void
TkTextInvalidateLineMetrics(
    TkSharedText *sharedTextPtr,/* Shared widget section for all peers, or NULL. */
    TkText *textPtr,		/* Widget record for text widget. */
    TkTextLine *linePtr,	/* Invalidation starts from this line. */
    unsigned lineCount,		/* And includes this many following lines. */
    TkTextInvalidateAction action)
				/* Indicates what type of invalidation occurred (insert,
    				 * delete, or simple). */
{
    if (!sharedTextPtr) {
	TextInvalidateLineMetrics(textPtr, linePtr, lineCount, action);
    } else {
	textPtr = sharedTextPtr->peers;

	while (textPtr) {
	    int numLines = lineCount;
	    TkTextLine *firstLinePtr = linePtr;

	    if (textPtr->startMarker != sharedTextPtr->startMarker) {
		TkTextLine *startLinePtr = TkBTreeGetStartLine(textPtr);
		unsigned lineNo = TkBTreeLinesTo(sharedTextPtr->tree, NULL, firstLinePtr, NULL);
		unsigned firstLineNo = TkBTreeLinesTo(sharedTextPtr->tree, NULL, startLinePtr, NULL);

		if (firstLineNo > lineNo) {
		    firstLinePtr = startLinePtr;
		    numLines -= firstLineNo - lineNo;
		}
	    }
	    if (textPtr->endMarker != sharedTextPtr->endMarker) {
		TkTextLine *lastLinePtr = TkBTreeGetLastLine(textPtr);
		unsigned lineNo = TkBTreeLinesTo(sharedTextPtr->tree, NULL, firstLinePtr, NULL);
		unsigned endLineNo = TkBTreeLinesTo(sharedTextPtr->tree, NULL, lastLinePtr, NULL);

		if (endLineNo <= lineNo + numLines) {
		    numLines = endLineNo - lineNo - 1;
		}
	    }

	    if (numLines >= 0) {
		TextInvalidateLineMetrics(textPtr, firstLinePtr, numLines, action);
	    }

	    textPtr = textPtr->next;
	}
    }
}

/*
 *----------------------------------------------------------------------
 *
 * TkTextFindDisplayIndex -
 *
 *	This function is computing the index of display line start; the
 *	computation starts at given index, and is searching some display
 *	lines forward or backward, as specified with 'displayLineOffset'.
 *
 * Results:
 *	Modifies indexPtr to point to the wanted display line start.
 *
 *	If xOffset is non-NULL, it is set to the x-pixel offset of the given
 *	original index within the given display line.
 *
 * Side effects:
 *	See 'LayoutDLine' and 'FreeDLines'.
 *
 *----------------------------------------------------------------------
 */

void
TkTextFindDisplayIndex(
    TkText *textPtr,
    TkTextIndex *indexPtr,
    int displayLineOffset,
    int *xOffset)
{
    DisplayInfo info;
    TkTextLine *linePtr;
    TkTextLine *lastLinePtr;
    unsigned byteOffset;
    bool upToDate;
    int myXOffset;

    assert(textPtr);

    if (!xOffset) {
	xOffset = &myXOffset;
    }

    lastLinePtr = TkBTreeGetLastLine(textPtr);
    linePtr = TkTextIndexGetLine(indexPtr);

    if (displayLineOffset >= 0 && linePtr == lastLinePtr) {
	*xOffset = 0;
	return;
    }
    if (displayLineOffset <= 0 && TkTextIndexIsStartOfText(indexPtr)) {
	*xOffset = 0;
	return;
    }

    if (linePtr == lastLinePtr) {
	displayLineOffset += 1;
	*xOffset = 0;
	xOffset = NULL;
	TkTextIndexSetToLastChar2(indexPtr, linePtr->prevPtr);
    }

    if (displayLineOffset > 0) {
	upToDate = TkRangeListIsEmpty(textPtr->dInfoPtr->lineMetricUpdateRanges);
    } else {
	upToDate = TestIfLinesUpToDate(indexPtr);
    }
    linePtr = ComputeDisplayLineInfo(textPtr, indexPtr, &info);

    if (xOffset) {
	if (IsStartOfNotMergedLine(indexPtr)) {
	    *xOffset = 0;
	} else {
	    TextDInfo *dInfoPtr = textPtr->dInfoPtr;
	    DLine *dlPtr = info.lastDLinePtr;
	    TkTextIndex index = *indexPtr;

	    TkTextIndexBackBytes(textPtr, &index, info.byteOffset, &index);

	    if (!dlPtr) {
		dlPtr = FindCachedDLine(textPtr, indexPtr);

		if (!dlPtr
			&& !(dInfoPtr->flags & DINFO_OUT_OF_DATE)
			&& TkTextIndexCompare(indexPtr, &textPtr->topIndex) >= 0) {
		    dlPtr = FindDLine(textPtr, dInfoPtr->dLinePtr, indexPtr);
		}
		if (!dlPtr) {
		    dlPtr = LayoutDLine(&index, info.displayLineNo);
		    FreeDLines(textPtr, dlPtr, NULL, DLINE_CACHE);
		}
	    }

	    *xOffset = DLineXOfIndex(textPtr, dlPtr, TkTextIndexCountBytes(&dlPtr->index, indexPtr));
	}
    }

    if (upToDate) {
	const TkTextDispLineInfo *dispLineInfo;

	assert(!info.dLinePtr);

	/*
	 * The display line information is complete for the required range, so
	 * use it for finding the requested display line.
	 */

	if (displayLineOffset == 0) {
	    byteOffset = info.entry->byteOffset;
	} else {
	    if (displayLineOffset > 0) {
		linePtr = TkBTreeNextDisplayLine(textPtr, linePtr, &info.displayLineNo,
			displayLineOffset);
	    } else {
		linePtr = TkBTreePrevDisplayLine(textPtr, linePtr, &info.displayLineNo,
			-displayLineOffset);
	    }
	    dispLineInfo = TkBTreeLinePixelInfo(textPtr, linePtr)->dispLineInfo;
	    byteOffset = dispLineInfo ? dispLineInfo->entry[info.displayLineNo].byteOffset : 0;
	}
    } else {
	unsigned removedLines;

	/*
	 * We want to cache last produced display line, because it's likely that this
	 * line will be used afterwards.
	 */

	removedLines = 0;
	if (info.lastDLinePtr) {
	    DLine *prevPtr = info.lastDLinePtr->prevPtr;
	    FreeDLines(textPtr, info.lastDLinePtr, NULL, DLINE_CACHE);
	    if (info.dLinePtr == info.lastDLinePtr) { info.dLinePtr = NULL; }
	    info.lastDLinePtr = prevPtr;
	    info.numCachedLines -= 1;
	    removedLines = 1;
	}

	TkTextIndexBackBytes(textPtr, indexPtr, info.byteOffset, indexPtr);

	if (displayLineOffset > 0) {
	    ComputeMissingMetric(textPtr, &info, THRESHOLD_LINE_OFFSET, displayLineOffset);
	    info.numDispLines -= info.displayLineNo;

	    while (true) {
		const TkTextDispLineEntry *last;

		if ((int) info.numDispLines >= displayLineOffset) {
		    last = info.entry + displayLineOffset;
		    byteOffset = last->byteOffset;
		    break;
		}
		last = info.entry + info.numDispLines;
		byteOffset = last->byteOffset;
		displayLineOffset -= info.numDispLines;
		TkTextIndexForwBytes(textPtr, indexPtr, byteOffset, indexPtr);
		linePtr = TkTextIndexGetLine(indexPtr);
		if (linePtr == lastLinePtr) {
		    break;
		}
		FreeDLines(textPtr, info.dLinePtr, NULL, DLINE_FREE_TEMP);
		ComputeDisplayLineInfo(textPtr, indexPtr, &info);
		ComputeMissingMetric(textPtr, &info, THRESHOLD_LINE_OFFSET, displayLineOffset);
		assert(info.displayLineNo == 0);
	    }
	} else if (displayLineOffset < 0) {
	    info.numDispLines = info.displayLineNo + 1;

	    while (true) {
		TkTextLine *prevLine;

		if (-displayLineOffset < (int) info.numDispLines) {
		    int skipBack;

		    byteOffset = (info.entry + displayLineOffset)->byteOffset;
		    skipBack = displayLineOffset;

		    /*
		     * We want to cache this display line, because it's likely that this
		     * line will be used afterwards. Take into account that probably the
		     * last cached line has been removed.
		     */

		    if ((skipBack -= removedLines) >= 0 && (int) info.numCachedLines > skipBack) {
			DLine *dlPtr = info.lastDLinePtr;
			while (dlPtr && skipBack--) {
			    dlPtr = dlPtr->prevPtr;
			}
			if (dlPtr == info.dLinePtr) {
			    info.dLinePtr = dlPtr->nextPtr;
			}
			if (dlPtr == info.lastDLinePtr) {
			    info.lastDLinePtr = dlPtr->prevPtr;
			}
			FreeDLines(textPtr, dlPtr, NULL, DLINE_CACHE);
		    }
		    break;
		}
		displayLineOffset += info.numDispLines;
		if (!(prevLine = TkBTreePrevLine(textPtr, linePtr))) {
		    byteOffset = info.entry[0].byteOffset;
		    break;
		}
		TkTextIndexSetToLastChar2(indexPtr, linePtr = prevLine);
		FreeDLines(textPtr, info.dLinePtr, NULL, DLINE_FREE_TEMP);
		linePtr = ComputeDisplayLineInfo(textPtr, indexPtr, &info);
		removedLines = 0;
	    }
	} else {
	    byteOffset = info.entry[0].byteOffset;
	}

	/*
	 * We want to cache last produced display line, because it's likely that this
	 * line will be used afterwards.
	 */

	if (info.lastDLinePtr) {
	    FreeDLines(textPtr, info.lastDLinePtr, NULL, DLINE_CACHE);
	    if (info.dLinePtr == info.lastDLinePtr) { info.dLinePtr = NULL; }
	}

	FreeDLines(textPtr, info.dLinePtr, NULL, DLINE_FREE_TEMP);
    }

    /* set to first byte, not to start of line */
    DEBUG(indexPtr->discardConsistencyCheck = true);
    TkTextIndexSetByteIndex2(indexPtr, linePtr, 0);
    DEBUG(indexPtr->discardConsistencyCheck = false);
    TkTextIndexForwBytes(textPtr, indexPtr, byteOffset, indexPtr);
}

/*
 *----------------------------------------------------------------------
 *
 * TkTextCountDisplayLines -
 *
 *	This function is counting the number of visible display lines
 *	between given indices. This function will be used for computing
 *	"count -displaylines".
 *
 * Results:
 *	The number of visible display lines inside given range.
 *
 * Side effects:
 *	None.
 *
 *----------------------------------------------------------------------
 */

unsigned
TkTextCountDisplayLines(
    TkText *textPtr,			/* Widget record for text widget. */
    const TkTextIndex *indexFrom,	/* Start counting at this index. */
    const TkTextIndex *indexTo)		/* Stop counting before this index. */
{
    const TkTextPixelInfo *pixelInfo1;
    const TkTextPixelInfo *pixelInfo2;
    TkTextDispLineInfo *dispLineInfo;
    TkTextDispLineEntry *entry;
    TkTextDispLineEntry *lastEntry;
    TkTextLine *linePtr1;
    TkTextLine *linePtr2;
    TkTextIndex index;
    unsigned byteOffset;
    int numLines;

    assert(TkTextIndexCompare(indexFrom, indexTo) <= 0);
    assert(textPtr->sharedTextPtr->allowUpdateLineMetrics);
    assert(TkTextIndexGetLine(indexFrom));
    assert(TkTextIndexGetLine(indexTo));

    TkTextUpdateLineMetrics(textPtr, TkTextIndexGetLineNumber(indexFrom, textPtr),
	    TkTextIndexGetLineNumber(indexTo, textPtr));

    linePtr1 = TkBTreeGetLogicalLine(textPtr->sharedTextPtr, textPtr, TkTextIndexGetLine(indexFrom));
    linePtr2 = TkBTreeGetLogicalLine(textPtr->sharedTextPtr, textPtr, TkTextIndexGetLine(indexTo));
    pixelInfo1 = linePtr1->pixelInfo;
    pixelInfo2 = linePtr2->pixelInfo;

    if (!pixelInfo1->dispLineInfo) {
	numLines = 0;
    } else {
	index = *indexFrom;
	TkTextIndexSetToStartOfLine2(&index, linePtr1);
	byteOffset = TkTextIndexCountBytes(&index, indexFrom);
	dispLineInfo = pixelInfo1->dispLineInfo;
	lastEntry = dispLineInfo->entry + dispLineInfo->numDispLines;
	entry = SearchDispLineEntry(dispLineInfo->entry, lastEntry, byteOffset);
	numLines = -(entry - dispLineInfo->entry);
    }

    while (true) {
	if (pixelInfo1->dispLineInfo) {
	    if (pixelInfo1 == pixelInfo2) {
		index = *indexTo;
		TkTextIndexSetToStartOfLine2(&index, linePtr2);
		byteOffset = TkTextIndexCountBytes(&index, indexTo);
		dispLineInfo = pixelInfo2->dispLineInfo;
		lastEntry = dispLineInfo->entry + dispLineInfo->numDispLines;
		entry = SearchDispLineEntry(dispLineInfo->entry, lastEntry, byteOffset);
		return numLines + (entry - dispLineInfo->entry);
	    }
	    numLines += pixelInfo1->dispLineInfo->numDispLines;
	} else if (pixelInfo1 == pixelInfo2) {
	    return numLines;
	} else {
	    numLines += 1;
	}
	linePtr1 = TkBTreeNextLogicalLine(textPtr->sharedTextPtr, textPtr, linePtr1);
	pixelInfo1 = linePtr1->pixelInfo;
    }

    return 0; /* never reached */
}

/*
 *----------------------------------------------------------------------
 *
 * TkTextFindDisplayLineStartEnd --
 *
 *	This function is invoked to find the index of the beginning or end of
 *	the particular display line on which the given index sits, whether
 *	that line is displayed or not.
 *
 *	If 'end' is 'false', we look for the start, and if 'end' is 'true'
 *	we look for the end.
 *
 *	If the beginning of the current display line is elided, and we are
 *	looking for the start of the line, then the returned index will be the
 *	first elided index on the display line.
 *
 *	Similarly if the end of the current display line is elided and we are
 *	looking for the end, then the returned index will be the last elided
 *	index on the display line.
 *
 * Results:
 *	Modifies indexPtr to point to the given end.
 *
 * Side effects:
 *	See 'LayoutDLine' and 'FreeDLines'.
 *
 *----------------------------------------------------------------------
 */

static void
FindDisplayLineStartEnd(
    TkText *textPtr,		/* Widget record for text widget. */
    TkTextIndex *indexPtr,	/* Index we will adjust to the display line start or end. */
    bool end,			/* 'false' = start, 'true' = end. */
    int cacheType)		/* Argument for FreeDLines, either DLINE_CACHE or DLINE_METRIC. */
{
    DisplayInfo info;
    int byteCount;

    if (TkTextIndexGetLine(indexPtr) == TkBTreeGetLastLine(textPtr)
	    || (!end && IsStartOfNotMergedLine(indexPtr))) {
	/*
	 * Nothing to do, because we are at start/end of a display line.
	 */

	return;
    }

    ComputeDisplayLineInfo(textPtr, indexPtr, &info);
    byteCount = end ? -(info.nextByteOffset - 1) : info.byteOffset;
    TkTextIndexBackBytes(textPtr, indexPtr, byteCount, indexPtr);

    if (end) {
	int offset;
	int skipBack = 0;
	TkTextSegment *segPtr = TkTextIndexGetContentSegment(indexPtr, &offset);
	char const *p = segPtr->body.chars + offset;

	/*
	 * We don't want an offset inside a multi-byte sequence, so find the start
	 * of the current character.
	 */

#if TCL_UTF_MAX > 4
# error "The text widget is designed for UTF-8, this applies also to the legacy code. Undocumented pseudo UTF-8 strings cannot be processed with this function, because it relies on the UTF-8 specification."
#endif

	while (p > segPtr->body.chars && (*p & 0xc0) == 0x80) {
	    p -= 1;
	    skipBack += 1;
	}
	TkTextIndexBackBytes(textPtr, indexPtr, skipBack, indexPtr);
    }

    /*
     * We want to cache last produced display line, because it's likely that this
     * line will be used afterwards.
     */

    if (info.lastDLinePtr) {
	FreeDLines(textPtr, info.lastDLinePtr, NULL, cacheType);
	if (info.dLinePtr == info.lastDLinePtr) {
	    info.dLinePtr = NULL; /* don't release it twice */
	}
    }

    FreeDLines(textPtr, info.dLinePtr, NULL, DLINE_FREE_TEMP);
}

void
TkTextFindDisplayLineStartEnd(
    TkText *textPtr,		/* Widget record for text widget. */
    TkTextIndex *indexPtr,	/* Index we will adjust to the display line start or end. */
    bool end)			/* 'false' = start, 'true' = end. */
{
    FindDisplayLineStartEnd(textPtr, indexPtr, end, DLINE_CACHE);
}

/*
 *----------------------------------------------------------------------
 *
 * CalculateDisplayLineHeight --
 *
 *	This function is invoked to recalculate the height of the particular
 *	display line which starts with the given index, whether that line is
 *	displayed or not.
 *
 *	This function does not, in itself, update any cached information about
 *	line heights. That should be done, where necessary, by its callers.
 *
 *	The behaviour of this function is _undefined_ if indexPtr is not
 *	currently at the beginning of a display line.
 *
 * Results:
 *	The number of vertical pixels used by the display line.
 *
 *	If 'byteCountRef' is non-NULL, then returns in that pointer the number
 *	of byte indices on the given display line (which can be used to update
 *	indexPtr in a loop).
 *
 * Side effects:
 *	The same as LayoutDLine and FreeDLines.
 *
 *----------------------------------------------------------------------
 */

#ifndef NDEBUG
static bool
IsAtStartOfDisplayLine(
    const TkTextIndex *indexPtr)
{
    TkTextIndex index2 = *indexPtr;

    assert(indexPtr->textPtr);

    FindDisplayLineStartEnd(indexPtr->textPtr, &index2, DISP_LINE_START, DLINE_METRIC);
    return TkTextIndexCompare(&index2, indexPtr) == 0;
}
#endif /* NDEBUG */

static int
CalculateDisplayLineHeight(
    TkText *textPtr,		/* Widget record for text widget. */
    const TkTextIndex *indexPtr,/* The index at the beginning of the display line of interest. */
    unsigned *byteCountRef)	/* NULL or used to return the number of byte indices on the given
    				 * display line. */
{
    DisplayInfo info;

    assert(!TkTextIndexIsEndOfText(indexPtr));
    assert(IsAtStartOfDisplayLine(indexPtr));

    /*
     * Special case for artificial last line.
     */

    if (TkTextIndexGetLine(indexPtr) == TkBTreeGetLastLine(textPtr)) {
	if (byteCountRef) { *byteCountRef = 0; }
	return 0;
    }

    ComputeDisplayLineInfo(textPtr, indexPtr, &info);

    /*
     * Last computed line has to be cached temporarily.
     */

    if (info.lastDLinePtr) {
	FreeDLines(textPtr, info.lastDLinePtr, NULL, DLINE_METRIC);
	if (info.dLinePtr == info.lastDLinePtr) {
	    info.dLinePtr = NULL; /* don't release it twice */
	}
    }

    FreeDLines(textPtr, info.dLinePtr, NULL, DLINE_FREE_TEMP);
    if (byteCountRef) { *byteCountRef = info.nextByteOffset + info.byteOffset; }
    assert(info.entry->height != 0xffffffff);
    return info.entry->height;
}

/*
 *----------------------------------------------------------------------
 *
 * TkTextGetViewOffset --
 *
 *	This function returns the x and y offset of the current view.
 *
 * Results:
 *	The pixel offset of the current view.
 *
 * Side effects:
 *	None.
 *
 *----------------------------------------------------------------------
 */

void
TkTextGetViewOffset(
    TkText *textPtr,		/* Widget record for text widget. */
    int *x,			/* X offset */
    int *y)			/* Y offset */
{
    TextDInfo *dInfoPtr = textPtr->dInfoPtr;

    if (dInfoPtr && dInfoPtr->dLinePtr) {
	*x = dInfoPtr->curXPixelOffset;
	*y = dInfoPtr->curYPixelOffset;
    } else {
	*x = 0;
	*y = 0;
    }
}

/*
 *----------------------------------------------------------------------
 *
 * TkTextGetXPixelFromChunk --
 *
 *	Return the left most x pixel index from given chunk.
 *
 * Results:
 *	Returns the left most x pixel index from given chunk.
 *
 * Side effects:
 *	None.
 *
 *----------------------------------------------------------------------
 */

int
TkTextGetXPixelFromChunk(
    const TkText *textPtr,
    const TkTextDispChunk *chunkPtr)
{
    const TextDInfo *dInfoPtr;

    assert(textPtr);
    assert(chunkPtr);

    dInfoPtr = textPtr->dInfoPtr;
    return chunkPtr->x + dInfoPtr->x + dInfoPtr->curXPixelOffset;
}

/*
 *----------------------------------------------------------------------
 *
 * TkTextGetYPixelFromChunk --
 *
 *	Return the top most y pixel index from given chunk.
 *
 * Results:
 *	Returns the top most y pixel index from given chunk.
 *
 * Side effects:
 *	None.
 *
 *----------------------------------------------------------------------
 */

int
TkTextGetYPixelFromChunk(
    const TkText *textPtr,
    const TkTextDispChunk *chunkPtr)
{
    const DLine *dlPtr;

    assert(textPtr);
    assert(chunkPtr);

    dlPtr = chunkPtr->dlPtr;
    /* Note that dInfoPtr->y is already included in dlPtr->y. */
    return dlPtr->y + textPtr->dInfoPtr->curYPixelOffset;
}

/*
 *----------------------------------------------------------------------
 *
 * TkTextGetTagSetFromChunk --
 *
 *	This function returns the tag information from given chunk.
 *	It must be ensured that this chunk contains any content
 *	(character, hyphen, image, window).
 *
 * Results:
 *	The tag information of this chunk.
 *
 * Side effects:
 *	None.
 *
 *----------------------------------------------------------------------
 */

TkTextTagSet *
TkTextGetTagSetFromChunk(
    const TkTextDispChunk *chunkPtr)
{
    assert(chunkPtr);

    switch (chunkPtr->layoutProcs->type) {
    case TEXT_DISP_CHAR:   /* fallthru */
    case TEXT_DISP_HYPHEN: return CHAR_CHUNK_GET_SEGMENT(chunkPtr)->tagInfoPtr;
    case TEXT_DISP_IMAGE:  /* fallthru */
    case TEXT_DISP_WINDOW: return ((TkTextSegment *) chunkPtr->clientData)->tagInfoPtr;
    case TEXT_DISP_ELIDED: /* fallthru */
    case TEXT_DISP_CURSOR: return NULL;
    }

    return NULL;
}

/*
 *----------------------------------------------------------------------
 *
 * GetPixelsTo --
 *
 *	This function computes the pixels between the first display line
 *	of the logical line (belonging to given position), and the display
 *	line at the specified position.
 *
 *	If the line metric computation of the specified logical line is
 *	not yet finished, and 'info' is not NULL, then ComputeMissingMetric
 *	will be used to compute the missing metric compuation.
 *
 * Results:
 *	The pixels from first display line (belonging to given position) to
 *	specified display line.
 *
 * Side effects:
 *	Just the ones of ComputeMissingMetric.
 *
 *----------------------------------------------------------------------
 */

static unsigned
GetPixelsTo(
    TkText *textPtr,
    const TkTextIndex *indexPtr,
    bool inclusiveLastLine,
    DisplayInfo *info)		/* can be NULL */
{
    TkTextLine *logicalLinePtr;
    const TkTextPixelInfo *pixelInfo;
    TkTextDispLineInfo *dispLineInfo;
    const TkTextDispLineEntry *lastEntry;
    const TkTextDispLineEntry *entry;
    TkTextIndex index;
    unsigned byteOffset;

    assert(TkTextIndexGetLine(indexPtr));

    logicalLinePtr = TkBTreeGetLogicalLine(textPtr->sharedTextPtr, textPtr,
	    TkTextIndexGetLine(indexPtr));
    if (logicalLinePtr == TkBTreeGetLastLine(textPtr)) {
	return 0;
    }
    pixelInfo = TkBTreeLinePixelInfo(textPtr, logicalLinePtr);

    if (!info && (pixelInfo->epoch & EPOCH_MASK) != textPtr->dInfoPtr->lineMetricUpdateEpoch) {
	return 0;
    }

    if (!(dispLineInfo = pixelInfo->dispLineInfo)) {
	return inclusiveLastLine ? pixelInfo->height : 0;
    }

    index = *indexPtr;
    TkTextIndexSetToStartOfLine2(&index, logicalLinePtr);
    byteOffset = TkTextIndexCountBytes(&index, indexPtr);
    lastEntry = dispLineInfo->entry + dispLineInfo->numDispLines;
    entry = SearchDispLineEntry(dispLineInfo->entry, lastEntry, byteOffset);

    if (entry == lastEntry) {
	/*
	 * This happens if the line metric calculation for this logical line is not yet complete.
	 */

	if (info) {
	    unsigned numDispLinesSoFar = dispLineInfo->numDispLines;

	    ComputeMissingMetric(textPtr, info, THRESHOLD_BYTE_OFFSET, byteOffset);
	    lastEntry = dispLineInfo->entry + dispLineInfo->numDispLines;
	    entry = SearchDispLineEntry(dispLineInfo->entry + numDispLinesSoFar, lastEntry, byteOffset);
	    if (entry == lastEntry) {
		entry -= 1;
	    }
	} else {
	    assert(dispLineInfo->numDispLines > 0);
	    entry -= 1;
	}
    } else if (!inclusiveLastLine && entry-- == dispLineInfo->entry) {
	return 0;
    }

    return entry->pixels;
}

/*
 *----------------------------------------------------------------------
 *
 * TkTextIndexYPixels --
 *
 *	This function is invoked to calculate the number of vertical pixels
 *	between the first index of the text widget and the given index. The
 *	range from first logical line to given logical line is determined
 *	using the cached values, and the range inside the given logical line
 *	is calculated on the fly.
 *
 * Results:
 *	The pixel distance between first pixel in the widget and the
 *	top of the index's current display line (could be zero).
 *
 * Side effects:
 *	None.
 *
 *----------------------------------------------------------------------
 */

int
TkTextIndexYPixels(
    TkText *textPtr,		/* Widget record for text widget. */
    const TkTextIndex *indexPtr)/* The index of which we want the pixel distance from top of
    				 * text widget to top of index. */
{
    /* Note that TkBTreePixelsTo is computing up to start of the logical line. */
    return TkBTreePixelsTo(textPtr, TkTextIndexGetLine(indexPtr)) +
	    GetPixelsTo(textPtr, indexPtr, false, NULL);
}

/*
 *----------------------------------------------------------------------
 *
 * UpdateOneLine --
 *
 *	This function is invoked to recalculate the height of a particular
 *	logical line, whether that line is displayed or not.
 *
 *	It must NEVER be called for the artificial last TkTextLine which is
 *	used internally for administrative purposes only. That line must
 *	retain its initial height of 0 otherwise the pixel height calculation
 *	maintained by the B-tree will be wrong.
 *
 * Results:
 *	The number of display lines in the logical line. This could be zero if
 *	the line is totally elided.
 *
 * Side effects:
 *	Line heights may be recalculated, and a timer to update the scrollbar
 *	may be installed. Also see the called function CalculateDisplayLineHeight
 *	for its side effects.
 *
 *----------------------------------------------------------------------
 */

static int
UpdateOneLine(
    TkText *textPtr,		/* Widget record for text widget. */
    TkTextLine *linePtr,	/* The line of which to calculate the height. */
    TkTextIndex *indexPtr,	/* Either NULL or an index at the start of a display line belonging
    				 * to linePtr, at which we wish to start (e.g. up to which we have
				 * already calculated). On return this will be set to the first index
				 * on the next line. */
    unsigned maxDispLines)	/* Don't compute more than this number of display lines. */
{
    TkTextIndex index;
    TkTextLine *logicalLinePtr;
    TkTextPixelInfo *pixelInfo;
    unsigned displayLines;
    unsigned updateCounter;
    unsigned pixelHeight;

    assert(linePtr != TkBTreeGetLastLine(textPtr));
    assert(TkTextIndexGetLine(indexPtr));

    if (!indexPtr) {
	TkTextIndexClear(&index, textPtr);
	TkTextIndexSetToStartOfLine2(&index, linePtr);
	indexPtr = &index;
    }

    linePtr = TkTextIndexGetLine(indexPtr);
    logicalLinePtr = TkBTreeGetLogicalLine(textPtr->sharedTextPtr, textPtr, linePtr);
    pixelInfo = TkBTreeLinePixelInfo(textPtr, logicalLinePtr);

    if (pixelInfo->epoch == (textPtr->dInfoPtr->lineMetricUpdateEpoch | PARTIAL_COMPUTED_BIT)) {
	const TkTextDispLineInfo *dispLineInfo = pixelInfo->dispLineInfo;
	unsigned bytes;

	/*
	 * We are inside a partial computation. Continue with next display line.
	 */

	assert(dispLineInfo);
	assert(dispLineInfo->numDispLines > 0);
	bytes = dispLineInfo->entry[dispLineInfo->numDispLines].byteOffset;
	bytes -= dispLineInfo->entry[0].byteOffset;
	TkTextIndexSetToStartOfLine2(indexPtr, logicalLinePtr);
	TkTextIndexForwBytes(textPtr, indexPtr, bytes, indexPtr);
	linePtr = TkTextIndexGetLine(indexPtr);
	assert(!linePtr->logicalLine || !TkTextIndexIsStartOfLine(indexPtr));
    } else if (!linePtr->logicalLine || !TkTextIndexIsStartOfLine(indexPtr)) {
	/*
	 * CalculateDisplayLineHeight must be called with an index at the beginning
	 * of a display line. Force this to happen. This is needed when
	 * UpdateOneLine is called with a line that is merged with its
	 * previous line: the number of merged logical lines in a display line is
	 * calculated correctly only when CalculateDisplayLineHeight receives
	 * an index at the beginning of a display line. In turn this causes the
	 * merged lines to receive their correct zero pixel height in
	 * TkBTreeAdjustPixelHeight.
	 */

	FindDisplayLineStartEnd(textPtr, indexPtr, DISP_LINE_START, DLINE_METRIC);
	linePtr = TkTextIndexGetLine(indexPtr);
    }

    assert(linePtr->nextPtr);
    updateCounter = textPtr->dInfoPtr->lineMetricUpdateCounter;
    pixelHeight = 0;
    displayLines = 0;

    /*
     * Iterate through all display-lines corresponding to the single logical
     * line 'linePtr' (and lines merged into this line due to eol elision),
     * adding up the pixel height of each such display line as we go along.
     * The final total is, therefore, the total height of all display lines
     * made up by the logical line 'linePtr' and subsequent logical lines
     * merged into this line.
     */

    while (true) {
	unsigned bytes, height;
	bool atEnd;

	/*
	 * Currently this call doesn't have many side-effects. However, if in
	 * the future we change the code so there are side-effects (such as
	 * adjusting linePtr->pixelHeight), then the code might not quite work
	 * as intended.
	 */

        height = CalculateDisplayLineHeight(textPtr, indexPtr, &bytes);
	atEnd = TkTextIndexForwBytes(textPtr, indexPtr, bytes, indexPtr) == 1
		|| TkTextIndexIsEndOfText(indexPtr);

	assert(bytes > 0);

	if (height > 0) {
	    pixelHeight += height;
	    displayLines += 1;
	}

	if (atEnd) {
	    break; /* we are at the end */
	}

	if (linePtr != TkTextIndexGetLine(indexPtr)) {
	    if (TkTextIndexGetLine(indexPtr)->logicalLine) {
		break; /* we've reached the end of the logical line */
	    }
	    linePtr = TkTextIndexGetLine(indexPtr);
	} else {
	    /*
	     * We must still be on the same wrapped line, on a new logical
	     * line merged with the logical line 'linePtr'.
	     */
	}

	if (displayLines == maxDispLines) {
	    /*
	     * We are calculating a limited number of display lines at a time, to avoid huge delays.
	     */

	    /* check that LayoutUpdateLineHeightInformation has set this bit */
	    assert(pixelInfo->epoch & PARTIAL_COMPUTED_BIT);
	    break;
	}
    }

    if (updateCounter != textPtr->dInfoPtr->lineMetricUpdateCounter) {
	/*
	 * Otherwise nothing relevant has changed.
	 */

	if (tkTextDebug) {
	    char buffer[2*TCL_INTEGER_SPACE + 1];

	    if (!TkBTreeNextLine(textPtr, linePtr)) {
		Tcl_Panic("Must never ever update line height of last artificial line");
	    }

	    pixelHeight = TkBTreeNumPixels(textPtr);
	    snprintf(buffer, sizeof(buffer), "%u %u",
		    TkBTreeLinesTo(indexPtr->tree, textPtr, linePtr, NULL), pixelHeight);
	    LOG("tk_textNumPixels", buffer);
	}

	if (!textPtr->dInfoPtr->scrollbarTimer) {
	    InvokeAsyncUpdateYScrollbar(textPtr);
	}
    }

    return displayLines;
}

/*
 *----------------------------------------------------------------------
 *
 * DisplayText --
 *
 *	This function is invoked as a when-idle handler to update the display.
 *	It only redisplays the parts of the text widget that are out of date.
 *
 * Results:
 *	None.
 *
 * Side effects:
 *	Information is redrawn on the screen.
 *
 *----------------------------------------------------------------------
 */

static void
DisplayText(
    ClientData clientData)	/* Information about widget. */
{
    TkText *textPtr = clientData;
    TextDInfo *dInfoPtr = textPtr->dInfoPtr;
    DLine *dlPtr;
    Pixmap pixmap;
    int maxHeight, borders;
    int bottomY = 0;		/* Initialization needed only to stop compiler warnings. */
    int extent1, extent2;
    Tcl_Interp *interp;
    DRegion* invalidRegion = &dInfoPtr->invalidRegion;

    if (textPtr->flags & DESTROYED) {
	return; /* the widget has been deleted */
    }

    if (TkpDrawingIsDisabled(textPtr->tkwin)) {
	/*
	 * If drawing is disabled, all we need to do is clear the REDRAW_PENDING flag.
	 */
	dInfoPtr->flags &= ~REDRAW_PENDING;
	ClearRegion(invalidRegion);
	if (dInfoPtr->flags & ASYNC_PENDING) {
	    assert(dInfoPtr->flags & ASYNC_UPDATE);
	    dInfoPtr->flags &= ~ASYNC_PENDING;
	    /* continue with asynchronous pixel-height calculation */
	    InvokeAsyncUpdateLineMetrics(textPtr);
	}
	return;
    }

    interp = textPtr->interp;
    Tcl_Preserve(interp);

    TK_TEXT_DEBUG(CLEAR("tk_textRelayout"));

    if (!Tk_IsMapped(textPtr->tkwin) || dInfoPtr->maxX <= dInfoPtr->x || dInfoPtr->maxY <= dInfoPtr->y) {
	UpdateDisplayInfo(textPtr);
	dInfoPtr->flags &= ~REDRAW_PENDING;
	ClearRegion(invalidRegion);
	goto doScrollbars;
    }
    DEBUG(stats.numRedisplays += 1);
    TK_TEXT_DEBUG(CLEAR("tk_textRedraw"));

    /*
     * Choose a new current item if that is needed (this could cause event
     * handlers to be invoked, hence the preserve/release calls and the loop,
     * since the handlers could conceivably necessitate yet another current
     * item calculation). The textPtr check is because the whole window could go
     * away in the meanwhile.
     */

    if (dInfoPtr->flags & REPICK_NEEDED) {
	/*
	 * TODD XXX
	 * Either this is the wrong place, or a repick should also happen after
	 * the text has been redisplayed, because the repick function is working
	 * on the displayed chunks.
	 */
	textPtr->refCount += 1;
	dInfoPtr->flags &= ~REPICK_NEEDED;
	dInfoPtr->currChunkPtr = NULL;
	TkTextPickCurrent(textPtr, &textPtr->pickEvent);
	if (TkTextDecrRefCountAndTestIfDestroyed(textPtr)) {
	    goto end;
	}
    }

    /*
     * First recompute what's supposed to be displayed.
     */

    UpdateDisplayInfo(textPtr);
    dInfoPtr->dLinesInvalidated = false;

    /*
     * TkScrollWindow must consider the insertion cursor.
     */

    ComputeCursorExtents(textPtr, &extent1, &extent2);

    /*
     * See if it's possible to bring some parts of the screen up-to-date by
     * scrolling (copying from other parts of the screen). We have to be
     * particularly careful with the top and bottom lines of the display,
     * since these may only be partially visible and therefore not helpful for
     * some scrolling purposes.
     */

    for (dlPtr = dInfoPtr->dLinePtr; dlPtr; dlPtr = dlPtr->nextPtr) {
	DLine *dlPtr2;
	int offset, height, y, oldY;
	TkRegion damageRgn;

	/*
	 * These tests are, in order:
	 *
	 * 1. If the line is already marked as invalid
	 * 2. If the line hasn't moved
	 * 3. If the line overlaps the bottom of the window and we are scrolling up.
	 * 4. If the line overlaps the top of the window and we are scrolling down.
	 * 5. If the line overlaps any invalidated region.
	 *
	 * If any of these tests are true, then we can't scroll this line's
	 * part of the display.
	 *
	 * Note that even if tests 3 or 4 aren't true, we may be able to
	 * scroll the line, but we still need to be sure to call embedded
	 * window display procs on top and bottom lines if they have any
	 * portion non-visible (see below).
	 */

	if ((dlPtr->flags & OLD_Y_INVALID)
		|| dlPtr->y == dlPtr->oldY
		|| ((dlPtr->oldY + dlPtr->height) > dInfoPtr->maxY && dlPtr->y < dlPtr->oldY)
		|| (dlPtr->oldY < dInfoPtr->y && dlPtr->y > dlPtr->oldY)
		|| RegionIntersects(invalidRegion, dlPtr->oldY, dlPtr->oldY + dlPtr->height)) {
	    continue;
	}

	/*
	 * This line is already drawn somewhere in the window so it only needs
	 * to be copied to its new location. See if there's a group of lines
	 * that can all be copied together.
	 */

	offset = dlPtr->y - dlPtr->oldY;
	height = dlPtr->height;
	y = dlPtr->y;
	for (dlPtr2 = dlPtr->nextPtr; dlPtr2; dlPtr2 = dlPtr2->nextPtr) {
	    if ((dlPtr2->flags & OLD_Y_INVALID)
		    || dlPtr2->oldY + offset != dlPtr2->y
		    || dlPtr2->oldY + dlPtr2->height > dInfoPtr->maxY
		    || RegionIntersects(invalidRegion, dlPtr2->oldY, dlPtr2->oldY + dlPtr2->height)){
		break;
	    }
	    height += dlPtr2->height;
	}

	/*
	 * Reduce the height of the area being copied if necessary to avoid
	 * overwriting the border area.
	 */

	if (y + height > dInfoPtr->maxY) {
	    height = dInfoPtr->maxY - y;
	}
	oldY = dlPtr->oldY;
	if (y < dInfoPtr->y) {
	    /*
	     * Adjust if the area being copied is going to overwrite the top
	     * border of the window (so the top line is only half onscreen).
	     */

	    int y_off = dInfoPtr->y - dlPtr->y;
	    height -= y_off;
	    oldY += y_off;
	    y = dInfoPtr->y;
	}

#if 0 /* TODO: this can happen in certain situations, but shouldn't happen */
	assert(height > 0); /* otherwise dInfoPtr->topPixelOffset is wrong */
#else
	if (height <= 0) {
	    fprintf(stderr, "DisplayText: height <= 0 is unexpected\n");
	}
#endif

	/*
	 * Update the lines we are going to scroll to show that they have been copied.
	 */

	while (true) {
	    /*
	     * The DLine already has OLD_Y_INVALID cleared.
	     */

	    dlPtr->oldY = dlPtr->y;
	    if (dlPtr->nextPtr == dlPtr2) {
		break;
	    }
	    dlPtr = dlPtr->nextPtr;
	}

	/*
	 * Scan through the lines following the copied ones to see if we are
	 * going to overwrite them with the copy operation. If so, mark them
	 * for redisplay.
	 */

	for ( ; dlPtr2; dlPtr2 = dlPtr2->nextPtr) {
	    if (!(dlPtr2->flags & OLD_Y_INVALID)
		    && dlPtr2->oldY + dlPtr2->height > y
		    && dlPtr2->oldY < y + height) {
		dlPtr2->flags |= OLD_Y_INVALID;
	    }
	}

	/*
	 * Now scroll the lines. This may generate damage which we handle by
	 * calling TextInvalidateRegion to mark the display blocks as stale.
	 */

	damageRgn = TkCreateRegion();
	if (TkScrollWindow(textPtr->tkwin, dInfoPtr->scrollGC, MAX(0, dInfoPtr->x - extent1), oldY,
		dInfoPtr->maxX - dInfoPtr->x + extent1 + extent2, height, 0, y - oldY, damageRgn)) {
	    TextInvalidateRegion(textPtr, damageRgn);
	}
	DEBUG(stats.numCopies += 1);
	TkDestroyRegion(damageRgn);
    }

    /*
     * Clear the REDRAW_PENDING flag here. This is actually pretty tricky. We want to
     * wait until *after* doing the scrolling, since that could generate more areas to
     * redraw and don't want to reschedule a redisplay for them. On the other hand, we
     * can't wait until after all the redisplaying, because the act of redisplaying
     * could actually generate more redisplays (e.g. in the case of a nested window
     * with event bindings triggered by redisplay).
     */

    dInfoPtr->flags &= ~REDRAW_PENDING;

    /*
     * Also clear the region of invalidated lines, no longer needed, scrolling has
     * been done.
     */

    ClearRegion(invalidRegion);

    /*
     * Redraw the borders if that's needed.
     */

    if (dInfoPtr->flags & REDRAW_BORDERS) {
	TK_TEXT_DEBUG(LOG("tk_textRedraw", "borders"));

	if (!textPtr->tkwin) {
	    /*
	     * The widget has been deleted. Don't do anything.
	     */

	    goto end;
	}

	Tk_Draw3DRectangle(textPtr->tkwin, Tk_WindowId(textPtr->tkwin),
		textPtr->border, textPtr->highlightWidth,
		textPtr->highlightWidth,
		Tk_Width(textPtr->tkwin) - 2*textPtr->highlightWidth,
		Tk_Height(textPtr->tkwin) - 2*textPtr->highlightWidth,
		textPtr->borderWidth, textPtr->relief);
	if (textPtr->highlightWidth != 0) {
	    GC fgGC, bgGC;

	    bgGC = Tk_GCForColor(textPtr->highlightBgColorPtr, Tk_WindowId(textPtr->tkwin));
	    if (textPtr->flags & HAVE_FOCUS) {
		fgGC = Tk_GCForColor(textPtr->highlightColorPtr, Tk_WindowId(textPtr->tkwin));
		TkpDrawHighlightBorder(textPtr->tkwin, fgGC, bgGC,
			textPtr->highlightWidth, Tk_WindowId(textPtr->tkwin));
	    } else {
		TkpDrawHighlightBorder(textPtr->tkwin, bgGC, bgGC,
			textPtr->highlightWidth, Tk_WindowId(textPtr->tkwin));
	    }
	}
	borders = textPtr->borderWidth + textPtr->highlightWidth;
	if (textPtr->padY > 0) {
	    Tk_Fill3DRectangle(textPtr->tkwin, Tk_WindowId(textPtr->tkwin),
		    textPtr->border, borders, borders,
		    Tk_Width(textPtr->tkwin) - 2*borders, textPtr->padY,
		    0, TK_RELIEF_FLAT);
	    Tk_Fill3DRectangle(textPtr->tkwin, Tk_WindowId(textPtr->tkwin),
		    textPtr->border, borders,
		    Tk_Height(textPtr->tkwin) - borders - textPtr->padY,
		    Tk_Width(textPtr->tkwin) - 2*borders,
		    textPtr->padY, 0, TK_RELIEF_FLAT);
	}
	if (textPtr->padX > 0) {
	    Tk_Fill3DRectangle(textPtr->tkwin, Tk_WindowId(textPtr->tkwin),
		    textPtr->border, borders, borders + textPtr->padY,
		    textPtr->padX,
		    Tk_Height(textPtr->tkwin) - 2*borders -2*textPtr->padY,
		    0, TK_RELIEF_FLAT);
	    Tk_Fill3DRectangle(textPtr->tkwin, Tk_WindowId(textPtr->tkwin),
		    textPtr->border,
		    Tk_Width(textPtr->tkwin) - borders - textPtr->padX,
		    borders + textPtr->padY, textPtr->padX,
		    Tk_Height(textPtr->tkwin) - 2*borders -2*textPtr->padY,
		    0, TK_RELIEF_FLAT);
	}
	dInfoPtr->flags &= ~REDRAW_BORDERS;
    }

    /*
     * Now we have to redraw the lines that couldn't be updated by scrolling.
     * First, compute the height of the largest line and allocate an off-
     * screen pixmap to use for double-buffered displays.
     */

    maxHeight = -1;
    for (dlPtr = dInfoPtr->dLinePtr; dlPtr; dlPtr = dlPtr->nextPtr) {
	if (dlPtr->height > maxHeight && ((dlPtr->flags & OLD_Y_INVALID) || dlPtr->oldY != dlPtr->y)) {
	    maxHeight = dlPtr->height;
	}
	bottomY = dlPtr->y + dlPtr->height;
    }

    /*
     * There used to be a line here which restricted 'maxHeight' to be no
     * larger than 'dInfoPtr->maxY', but this is incorrect for the case where
     * individual lines may be taller than the widget _and_ we have smooth
     * scrolling. What we can do is restrict maxHeight to be no larger than
     * 'dInfoPtr->maxY + dInfoPtr->topPixelOffset'.
     */

    if (maxHeight > dInfoPtr->maxY + dInfoPtr->topPixelOffset) {
	maxHeight = (dInfoPtr->maxY + dInfoPtr->topPixelOffset);
    }

    if (maxHeight > 0) {
	pixmap = Tk_GetPixmap(Tk_Display(textPtr->tkwin),
		Tk_WindowId(textPtr->tkwin), Tk_Width(textPtr->tkwin),
		maxHeight, Tk_Depth(textPtr->tkwin));

	for (dlPtr = dInfoPtr->dLinePtr; dlPtr && dlPtr->y < dInfoPtr->maxY; dlPtr = dlPtr->nextPtr) {
	    if (!dlPtr->chunkPtr) {
		continue;
	    }
	    if ((dlPtr->flags & OLD_Y_INVALID) || dlPtr->oldY != dlPtr->y) {
		if (tkTextDebug) {
		    char string[TK_POS_CHARS];

		    TkTextPrintIndex(textPtr, &dlPtr->index, string);
		    LOG("tk_textRedraw", string);
		}
		DisplayDLine(textPtr, dlPtr, dlPtr->prevPtr, pixmap);
		if (dInfoPtr->dLinesInvalidated) {
		    Tk_FreePixmap(Tk_Display(textPtr->tkwin), pixmap);
		    goto doScrollbars;
		}
		dlPtr->oldY = dlPtr->y;
		dlPtr->flags &= ~(NEW_LAYOUT | OLD_Y_INVALID);
#ifdef MAC_OSX_TK
	    } else if (dInfoPtr->countWindows > 0 && dlPtr->chunkPtr) {
		/*
		 * On macOS we need to redisplay all embedded windows which
		 * were moved by the call to TkScrollWindows above.  This is
		 * not necessary on Unix or Windows because XScrollWindow will
		 * have included the bounding rectangles of all of these
		 * windows in the damage region.  The macosx implementation of
		 * TkScrollWindow does not do this.  It simply generates a
		 * damage region which is the scroll source rectangle minus
		 * the scroll destination rectangle.  This is because there is
		 * no efficient process available for iterating through the
		 * subwindows which meet the scrolled area.  (On Unix this is
		 * handled by GraphicsExpose events generated by XCopyArea and
		 * on Windows by ScrollWindowEx.  On macOS the low level
		 * scrolling is accomplished by calling [view scrollRect:by:].
		 * This method does not provide any damage information and, in
		 * any case, could not be aware of Tk windows which were not
		 * based on NSView objects.
		 *
		 * On the other hand, this loop is already iterating through
		 * all embedded windows which could possibly have been moved
		 * by the scrolling.  So it is as efficient to redisplay them
		 * here as it would have been if they had been redisplayed by
		 * the call to TextInvalidateRegion above.
		 */
#else
	    } else if (dInfoPtr->countWindows > 0
		    && dlPtr->chunkPtr
		    && (dlPtr->y < 0 || dlPtr->y + dlPtr->height > dInfoPtr->maxY)) {

		/*
		 * On platforms other than the Mac:
		 *
		 * It's the first or last DLine which are also overlapping the
		 * top or bottom of the window, but we decided above it wasn't
		 * necessary to display them (we were able to update them by
		 * scrolling). This is fine, except that if the lines contain
		 * any embedded windows, we must still call the display proc
		 * on them because they might need to be unmapped or they
		 * might need to be moved to reflect their new position.
		 * Otherwise, everything else moves, but the embedded window
		 * doesn't!
		 *
		 * So, we loop through all the chunks, calling the display
		 * proc of embedded windows only.
		 */
#endif
		TkTextDispChunk *chunkPtr;

		for (chunkPtr = dlPtr->chunkPtr; chunkPtr; chunkPtr = chunkPtr->nextPtr) {
		    int x;

		    if (chunkPtr->layoutProcs->type != TEXT_DISP_WINDOW) {
			continue;
		    }
		    x = chunkPtr->x + dInfoPtr->x - dInfoPtr->curXPixelOffset;
		    if (x + chunkPtr->width <= 0 || x >= dInfoPtr->maxX) {
			/*
			 * Note: we have to call the displayProc even for
			 * chunks that are off-screen. This is needed, for
			 * example, so that embedded windows can be unmapped
			 * in this case. Display the chunk at a coordinate
			 * that can be clearly identified by the displayProc
			 * as being off-screen to the left (the displayProc
			 * may not be able to tell if something is off to the
			 * right).
			 */

			x = -chunkPtr->width;
		    }
		    if (tkTextDebug) {
			char string[TK_POS_CHARS];

			TkTextPrintIndex(textPtr, &dlPtr->index, string);
			LOG("tk_textEmbWinDisplay", string);
		    }
		    chunkPtr->layoutProcs->displayProc(textPtr, chunkPtr, x,
			    dlPtr->spaceAbove,
			    dlPtr->height - dlPtr->spaceAbove - dlPtr->spaceBelow,
			    dlPtr->baseline - dlPtr->spaceAbove, NULL,
			    (Drawable) None, dlPtr->y + dlPtr->spaceAbove);
		}
	    }
	}
	Tk_FreePixmap(Tk_Display(textPtr->tkwin), pixmap);
    }

    /*
     * See if we need to refresh the part of the window below the last line of
     * text (if there is any such area). Refresh the padding area on the left
     * too, since the insertion cursor might have been displayed there
     * previously).
     */

    if (dInfoPtr->topOfEof > dInfoPtr->maxY) {
	dInfoPtr->topOfEof = dInfoPtr->maxY;
    }
    if (bottomY < dInfoPtr->topOfEof) {
	TK_TEXT_DEBUG(LOG("tk_textRedraw", "eof"));

	if (textPtr->flags & DESTROYED) {
	    goto end; /* the widget has been deleted */
	}

	Tk_Fill3DRectangle(textPtr->tkwin, Tk_WindowId(textPtr->tkwin),
		textPtr->border, dInfoPtr->x - textPtr->padX, bottomY,
		dInfoPtr->maxX - (dInfoPtr->x - textPtr->padX),
		dInfoPtr->topOfEof - bottomY, 0, TK_RELIEF_FLAT);
    }
    dInfoPtr->topOfEof = bottomY;

    /*
     * Update the vertical scrollbar, if there is one. Note: it's important to
     * clear REDRAW_PENDING here, just in case the scroll function does
     * something that requires redisplay.
     */

  doScrollbars:
    if (textPtr->flags & UPDATE_SCROLLBARS) {

	/*
	 * Update the vertical scrollbar, if any.
	 */

	textPtr->flags &= ~UPDATE_SCROLLBARS;
	if (textPtr->yScrollCmd || textPtr->watchCmd) {
	    GetYView(textPtr->interp, textPtr, true);
	}

	/*
	 * Update the horizontal scrollbar, if any.
	 */

	if (textPtr->xScrollCmd || textPtr->watchCmd) {
	    GetXView(textPtr->interp, textPtr, true);
	}

	if (!(TriggerWatchCursor(textPtr))) {
	    goto end; /* the widget has been deleted */
	}
    }

    if (dInfoPtr->flags & ASYNC_PENDING) {
	assert(dInfoPtr->flags & ASYNC_UPDATE);
	dInfoPtr->flags &= ~ASYNC_PENDING;
	/* continue with asynchronous pixel-height calculation */
	InvokeAsyncUpdateLineMetrics(textPtr);
    }

  end:
    Tcl_Release(interp);
}

/*
 *----------------------------------------------------------------------
 *
 * TkTextEventuallyRepick --
 *
 *	This function is invoked whenever something happens that could change
 *	the current character or the tags associated with it.
 *
 * Results:
 *	None.
 *
 * Side effects:
 *	A repick is scheduled as an idle handler.
 *
 *----------------------------------------------------------------------
 */

void
TkTextEventuallyRepick(
    TkText *textPtr)		/* Widget record for text widget. */
{
    textPtr->dInfoPtr->flags |= REPICK_NEEDED;
    DisplayTextWhenIdle(textPtr);
}

/*
 *----------------------------------------------------------------------
 *
 * TkTextRedrawRegion --
 *
 *	This function is invoked to schedule a redisplay for a given region of
 *	a text widget. The redisplay itself may not occur immediately: it's
 *	scheduled as a when-idle handler.
 *
 * Results:
 *	None.
 *
 * Side effects:
 *	Information will eventually be redrawn on the screen.
 *
 *----------------------------------------------------------------------
 */

void
TkTextRedrawRegion(
    TkText *textPtr,		/* Widget record for text widget. */
    int x, int y,		/* Coordinates of upper-left corner of area to be redrawn, in
    				 * pixels relative to textPtr's window. */
    int width, int height)	/* Width and height of area to be redrawn. */
{
    TkRegion damageRgn = TkCreateRegion();
    XRectangle rect;

    rect.x = x;
    rect.y = y;
    rect.width = width;
    rect.height = height;
    TkUnionRectWithRegion(&rect, damageRgn, damageRgn);
    TextInvalidateRegion(textPtr, damageRgn);
    TkDestroyRegion(damageRgn);

    DisplayTextWhenIdle(textPtr);
}

/*
 *----------------------------------------------------------------------
 *
 * TextInvalidateRegion --
 *
 *	Mark a region of text as invalid.
 *
 * Results:
 *	None.
 *
 * Side effects:
 *	Updates the display information for the text widget.
 *
 *----------------------------------------------------------------------
 */

static void
TextInvalidateRegion(
    TkText *textPtr,		/* Widget record for text widget. */
    TkRegion region)		/* Region of area to redraw. */
{
    DLine *dlPtr;
    TextDInfo *dInfoPtr;
    int inset, extent1, extent2, maxY;
    XRectangle clipRect;
    DRect textRect;	/* includes cursor extents */

    TkClipBox(region, &clipRect);
    if (RectIsEmpty(&clipRect)) {
	return;
    }

    dInfoPtr = textPtr->dInfoPtr;
    ComputeCursorExtents(textPtr, &extent1, &extent2);
    inset = textPtr->borderWidth + textPtr->highlightWidth;

    textRect.x = inset + textPtr->padX - extent1;
    textRect.width = Tk_Width(textPtr->tkwin) + extent1 + extent2;
    textRect.y = inset + textPtr->padY;
    textRect.height = Tk_Height(textPtr->tkwin);

    /*
     * Find all lines that overlap the given region and mark them for redisplay.
     */

    if (RectIntersects(&clipRect, &textRect)) {
	for (dlPtr = dInfoPtr->dLinePtr; dlPtr; dlPtr = dlPtr->nextPtr) {
	    if (!(dlPtr->flags & OLD_Y_INVALID)) {
		int test = TkRectInRegion(region, clipRect.x, dlPtr->y, clipRect.width, dlPtr->height);

		if (test != RectangleOut) {
		    dlPtr->flags |= OLD_Y_INVALID;
		    RegionUnion(&dInfoPtr->invalidRegion, dlPtr->y, dlPtr->y + dlPtr->height);
		}
	    }
	}
    }

    if (dInfoPtr->topOfEof < (maxY = clipRect.y + clipRect.height)) {
	dInfoPtr->topOfEof = maxY;
    }

    /*
     * Also figure out whether the border needs a redraw.
     *
     * TODO: is it really neccessary to refresh the padding area, otherwise
     * we could simply check the border zone. But probably this part has to
     * consider a possible increasement of the padding area.
     */

    if (!RectContainsRect(&textRect, &clipRect)) {
	dInfoPtr->flags |= REDRAW_BORDERS;
    }
}

/*
 *----------------------------------------------------------------------
 *
 * TkTextChanged --
 *
 *	This function is invoked when info in a text widget is about to be
 *	modified in a way that changes how it is displayed (e.g. characters
 *	were inserted or deleted, or tag information was changed). This
 *	function must be called *before* a change is made, so that indexes in
 *	the display information are still valid.
 *
 *	Note: if the range of indices may change geometry as well as simply
 *	requiring redisplay, then the caller should also call
 *	TkTextInvalidateLineMetrics.
 *
 * Results:
 *	None.
 *
 * Side effects:
 *	The range of character between index1Ptr (inclusive) and index2Ptr
 *	(exclusive) will be redisplayed at some point in the future (the
 *	actual redisplay is scheduled as a when-idle handler).
 *
 *----------------------------------------------------------------------
 */

static void
TextChanged(
    TkText *textPtr,			/* Widget record for text widget, or NULL. */
    const TkTextIndex *index1Ptr,	/* Index of first character to redisplay. */
    const TkTextIndex *index2Ptr)	/* Index of character just after last one to redisplay. */
{
    TextDInfo *dInfoPtr = textPtr->dInfoPtr;
    TkTextLine *lastLinePtr = TkBTreeGetLastLine(textPtr);
    DLine *firstPtr = NULL;
    DLine *lastPtr= NULL;
    TkTextIndex rounded;
    TkTextLine *linePtr;

    assert(TkTextIndexGetLine(index1Ptr));

    /*
     * Find the DLines corresponding to index1Ptr and index2Ptr. There is one
     * tricky thing here, which is that we have to relayout in units of whole
     * text lines: This is necessary because the indices stored in the display
     * lines will no longer be valid. It's also needed because any edit could
     * change the way lines wrap.
     * To relayout in units of whole text (logical) lines, round index1Ptr
     * back to the beginning of its text line (or, if this line start is
     * elided, to the beginning of the text line that starts the display line
     * it is included in), and include all the display lines after index2Ptr,
     * up to the end of its text line (or, if this line end is elided, up to
     * the end of the first non elided text line after this line end).
     */

    if ((linePtr = TkTextIndexGetLine(index1Ptr)) != lastLinePtr) {
	rounded = *index1Ptr;
	TkTextIndexSetLine(&rounded, TkBTreeGetLogicalLine(textPtr->sharedTextPtr, textPtr, linePtr));

	if (!(firstPtr = FindDLine(textPtr, dInfoPtr->dLinePtr, &rounded))) {
	    /*
	     * index1Ptr pertains to no display line, i.e this index is after
	     * the last display line. Since index2Ptr is after index1Ptr, there
	     * is no display line to free/redisplay and we can return early.
	     */
	} else {
	    rounded = *index2Ptr;
	    linePtr = TkTextIndexGetLine(index2Ptr);
	    if (linePtr == lastLinePtr) {
		linePtr = NULL;
	    } else {
		linePtr = TkBTreeNextLogicalLine(textPtr->sharedTextPtr, textPtr, linePtr);
		TkTextIndexSetLine(&rounded, linePtr);
	    }

	    if (!linePtr) {
		lastPtr = NULL;
	    } else {
		/*
		 * 'rounded' now points to the start of a display line as well as the
		 * start of a logical line not merged with its previous line, and
		 * this index is the closest after index2Ptr.
		 */

		lastPtr = FindDLine(textPtr, dInfoPtr->dLinePtr, &rounded);

#if 0
		/*
		 * NOTE: In revised implementation this seems not to be useful,
		 * it is only causing superfluous redrawings.
		 */

		/*
		 * At least one display line is supposed to change. This makes the
		 * redisplay OK in case the display line we expect to get here was
		 * unlinked by a previous call to TkTextChanged and the text widget
		 * did not update before reaching this point. This happens for
		 * instance when moving the cursor up one line.
		 * Note that lastPtr != NULL here, otherwise we would have returned
		 * earlier when we tested for firstPtr being NULL.
		 */

		if (lastPtr && lastPtr == firstPtr) {
		    lastPtr = lastPtr->nextPtr;
		}
#endif
	    }
	}
    }

    /*
     * Schedule both a redisplay and a recomputation of display information.
     * It's done here rather than the end of the function for two reasons:
     *
     * 1. If there are no display lines to update we'll want to return
     *	  immediately, well before the end of the function.
     *
     * 2. It's important to arrange for the redisplay BEFORE calling
     *	  FreeDLines. The reason for this is subtle and has to do with
     *	  embedded windows. The chunk delete function for an embedded window
     *	  will schedule an idle handler to unmap the window. However, we want
     *	  the idle handler for redisplay to be called first, so that it can
     *	  put the embedded window back on the screen again (if appropriate).
     *	  This will prevent the window from ever being unmapped, and thereby
     *	  avoid flashing.
     */

    DisplayTextWhenIdle(textPtr);
    dInfoPtr->flags |= DINFO_OUT_OF_DATE|REPICK_NEEDED;
    dInfoPtr->currChunkPtr = NULL;

    /*
     * Delete all the DLines from firstPtr up to but not including lastPtr.
     */

    FreeDLines(textPtr, firstPtr, lastPtr, DLINE_UNLINK_KEEP_BRKS);
}

void
TkTextChanged(
    TkSharedText *sharedTextPtr,	/* Shared widget section, or NULL. */
    TkText *textPtr,			/* Widget record for text widget, or NULL. */
    const TkTextIndex *index1Ptr,	/* Index of first character to redisplay. */
    const TkTextIndex *index2Ptr)	/* Index of character just after last one to redisplay. */
{
    assert(!sharedTextPtr != !textPtr);

    if (!sharedTextPtr) {
	TextChanged(textPtr, index1Ptr, index2Ptr);
    } else {
	TkTextIndex index1 = *index1Ptr;
	TkTextIndex index2 = *index2Ptr;

	for (textPtr = sharedTextPtr->peers; textPtr; textPtr = textPtr->next) {
	    DEBUG(index1.discardConsistencyCheck = true);
	    DEBUG(index2.discardConsistencyCheck = true);
	    TkTextIndexSetPeer(&index1, textPtr);
	    TkTextIndexSetPeer(&index2, textPtr);
	    TextChanged(textPtr, &index1, &index2);
	}
    }
}

/*
 *----------------------------------------------------------------------
 *
 * TkTextRedrawTag --
 *
 *	This function is invoked to request a redraw of all characters in a
 *	given range that have a particular tag on or off. It's called, for
 *	example, when tag options change.
 *
 * Results:
 *	Return whether any redraw will happen.
 *
 * Side effects:
 *	Information on the screen may be redrawn, and the layout of the screen
 *	may change.
 *
 *----------------------------------------------------------------------
 */

static void
TextRedrawTag(
    TkText *textPtr,		/* Widget record for text widget. */
    const TkTextIndex *index1Ptr,
    				/* First character in range to consider for redisplay. NULL
				 * means start at beginning of text. */
    const TkTextIndex *index2Ptr,
    				/* Character just after last one to consider for redisplay.
				 * NULL means process all the characters in the text. */
    bool affectsDisplayGeometry)/* Whether the display geometry is affected. */
{
    TextDInfo *dInfoPtr;
    DLine *dlPtr;
    DLine *endPtr;

    if (textPtr->flags & DESTROYED) {
	return;
    }

    assert(index1Ptr);
    assert(index2Ptr);
    assert(textPtr);

    dInfoPtr = textPtr->dInfoPtr;
    dlPtr = dInfoPtr->dLinePtr;

    if (!dlPtr) {
	return;
    }

    /*
     * Invalidate the pixel calculation of all lines in the given range.
     */

    if (affectsDisplayGeometry) {
	TkTextLine *startLine, *endLine;
	unsigned lineCount;

	dInfoPtr->currChunkPtr = NULL; /* reset cached chunk */
	endLine = TkTextIndexGetLine(index2Ptr);
	if (endLine == textPtr->endMarker->sectionPtr->linePtr) {
	    assert(endLine->prevPtr);
	    endLine = endLine->prevPtr;
	}
	lineCount = TkBTreeLinesTo(textPtr->sharedTextPtr->tree, textPtr, endLine, NULL);
	startLine = TkTextIndexGetLine(index1Ptr);
	lineCount -= TkBTreeLinesTo(textPtr->sharedTextPtr->tree, textPtr, startLine, NULL);
	TkTextInvalidateLineMetrics(NULL, textPtr, startLine, lineCount, TK_TEXT_INVALIDATE_ONLY);
    }

    /*
     * Round up the starting position if it's before the first line visible on
     * the screen (we only care about what's on the screen).
     */

    if (TkTextIndexCompare(&dlPtr->index, index1Ptr) > 0) {
	index1Ptr = &dlPtr->index;
    }

    /*
     * Schedule a redisplay and layout recalculation if they aren't already
     * pending. This has to be done before calling FreeDLines, for the reason
     * given in TkTextChanged.
     */

    DisplayTextWhenIdle(textPtr);
    dInfoPtr->flags |= DINFO_OUT_OF_DATE|REPICK_NEEDED;

    /*
     * Each loop through the loop below is for one range of characters where
     * the tag's current state is different than its eventual state. At the
     * top of the loop, search contains information about the first character
     * in the range.
     */

    dlPtr = FindDLine(textPtr, dlPtr, index1Ptr);

    if (dlPtr) {
	/*
	 * Find the first DLine structure that's past the end of the range.
	 */

	endPtr = FindDLine(textPtr, dlPtr, index2Ptr);
	if (endPtr && TkTextIndexCompare(&endPtr->index, index2Ptr) < 0) {
	    endPtr = endPtr->nextPtr;
	}

	/*
	 * Delete all of the display lines in the range, so that they'll be
	 * re-layed out and redrawn.
	 */

	FreeDLines(textPtr, dlPtr, endPtr, DLINE_UNLINK);
    }
}

static void
RedrawTagsInPeer(
    const TkSharedText *sharedTextPtr,
    TkText *textPtr,
    TkTextIndex *indexPtr1,
    TkTextIndex *indexPtr2,
    bool affectsDisplayGeometry)
{
    TkTextIndex start, end;

    if (!textPtr->dInfoPtr || !textPtr->dInfoPtr->dLinePtr) {
	return;
    }

    if (textPtr->startMarker != sharedTextPtr->startMarker) {
	TkTextIndexSetupToStartOfText(&start, textPtr, sharedTextPtr->tree);
	if (TkTextIndexCompare(indexPtr1, &start) <= 0) {
	    indexPtr1 = &start;
	}
    }

    if (textPtr->endMarker != sharedTextPtr->endMarker) {
	TkTextIndexSetupToEndOfText(&end, textPtr, sharedTextPtr->tree);
	if (TkTextIndexCompare(indexPtr2, &end) <= 0) {
	    indexPtr2 = &end;
	}
    }

    TkTextIndexSetPeer(indexPtr1, textPtr);
    TkTextIndexSetPeer(indexPtr2, textPtr);
    TextRedrawTag(textPtr, indexPtr1, indexPtr2, affectsDisplayGeometry);
}

bool
TkTextRedrawTag(
    const TkSharedText *sharedTextPtr,
    				/* Shared widget section, or NULL if textPtr is not NULL. */
    TkText *textPtr,		/* Widget record for text widget, or NULL if sharedTextPtr is not
    				 * NULL. */
    const TkTextIndex *index1Ptr,
    				/* First character in range to consider for redisplay. NULL means
				 * start at beginning of text. */
    const TkTextIndex *index2Ptr,
    				/* Character just after last one to consider for redisplay. NULL
				 * means process all the characters in the text. Note that either
				 * both indices are NULL, or both are non-Null. */
    const TkTextTag *tagPtr,	/* Information about tag, can be NULL, but only if the indices are
    				 * non-NULL*/
    bool affectsDisplayGeometry)/* Whether the display geometry is affected. If argument tagPtr is
    				 * given, then also this tag will be tested if the display geometry
				 * is affected. */
{
    assert(!index1Ptr == !index2Ptr);
    assert(index1Ptr || tagPtr);
    assert(sharedTextPtr || textPtr);

    if (!sharedTextPtr && !textPtr->dInfoPtr->dLinePtr) {
	return false;
    }

    if (tagPtr && tagPtr->affectsDisplayGeometry) {
	affectsDisplayGeometry = true;
    }

    if (!index1Ptr) {
	TkTextSegment *endMarker;
	TkTextSearch search;
	TkTextIndex startIndex, endIndex;

	if (!sharedTextPtr) {
	    TkTextIndexClear2(&startIndex, NULL, textPtr->sharedTextPtr->tree);
	    TkTextIndexClear2(&endIndex, NULL, textPtr->sharedTextPtr->tree);
	    TkTextIndexSetSegment(&startIndex, textPtr->startMarker);
	    TkTextIndexSetSegment(&endIndex, textPtr->endMarker);
	    endMarker = textPtr->endMarker;
	} else {
	    TkTextIndexClear2(&startIndex, NULL, sharedTextPtr->tree);
	    TkTextIndexClear2(&endIndex, NULL, sharedTextPtr->tree);
	    TkTextIndexSetSegment(&startIndex, sharedTextPtr->startMarker);
	    TkTextIndexSetSegment(&endIndex, sharedTextPtr->endMarker);
	    endMarker = sharedTextPtr->endMarker;
	}

	/*
	 * Now we try to restrict the range, because redrawing is in general an expensive
	 * operation.
	 */

	if (tagPtr) {
	    bool found = false;

	    TkBTreeStartSearch(&startIndex, &endIndex, tagPtr, &search, SEARCH_EITHER_TAGON_TAGOFF);

	    while (true) {
		if (!TkBTreeNextTag(&search)) {
		    return found;
		}
		if (search.tagon) {
		    /* we need end of range */
		    startIndex = search.curIndex;
		    TkBTreeNextTag(&search);
		    assert(search.segPtr); /* search must not fail */
		} else {
		    assert(!found);
		}
		found = true;
		assert(!search.tagon);
		if (!sharedTextPtr) {
		    TextRedrawTag(textPtr, &startIndex, &search.curIndex, affectsDisplayGeometry);
		} else {
		    for (textPtr = sharedTextPtr->peers; textPtr; textPtr = textPtr->next) {
			RedrawTagsInPeer(sharedTextPtr, textPtr, &startIndex, &search.curIndex,
				affectsDisplayGeometry);
		    }
		}
	    }
	} else {
	    const TkBitField *discardTags = NULL;
	    TkTextSegment *segPtr;
	    TkTextIndex index2;

	    if (affectsDisplayGeometry) {
		if (sharedTextPtr) {
		    discardTags = sharedTextPtr->notAffectDisplayTags;
		} else {
		    discardTags = textPtr->sharedTextPtr->notAffectDisplayTags;
		}
	    }
	    if (!(segPtr = TkBTreeFindNextTagged(&startIndex, &endIndex, discardTags))) {
		return false;
	    }
	    index2 = endIndex;

	    while (segPtr) {
		TkTextSegment *endPtr;

		TkTextIndexSetSegment(&startIndex, segPtr);
		endPtr = TkBTreeFindNextUntagged(&startIndex, &endIndex, discardTags);

		if (!endPtr) {
		    endPtr = endMarker;
		}

		TkTextIndexSetSegment(&index2, endPtr);

		if (!sharedTextPtr) {
		    TextRedrawTag(textPtr, &startIndex, &index2, affectsDisplayGeometry);
		} else {
		    for (textPtr = sharedTextPtr->peers; textPtr; textPtr = textPtr->next) {
			RedrawTagsInPeer(sharedTextPtr, textPtr, &startIndex, &index2,
				affectsDisplayGeometry);
		    }
		}
	    }
	}
    } else if (!sharedTextPtr) {
	TextRedrawTag(textPtr, index1Ptr, index2Ptr, affectsDisplayGeometry);
    } else {
	TkTextIndex index1 = *index1Ptr;
	TkTextIndex index2 = *index2Ptr;

	for (textPtr = sharedTextPtr->peers; textPtr; textPtr = textPtr->next) {
	    RedrawTagsInPeer(sharedTextPtr, textPtr, &index1, &index2, affectsDisplayGeometry);
	}
    }

    return true;
}

/*
 *----------------------------------------------------------------------
 *
 * TkTextRelayoutWindow --
 *
 *	This function is called when something has happened that invalidates
 *	the whole layout of characters on the screen, such as a change in a
 *	configuration option for the overall text widget or a change in the
 *	window size. It causes all display information to be recomputed and
 *	the window to be redrawn.
 *
 * Results:
 *	None.
 *
 * Side effects:
 *	All the display information will be recomputed for the window and the
 *	window will be redrawn.
 *
 *----------------------------------------------------------------------
 */

void
TkTextRelayoutWindow(
    TkText *textPtr,		/* Widget record for text widget. */
    int mask)			/* OR'd collection of bits showing what has changed. */
{
    TkSharedText *sharedTextPtr = textPtr->sharedTextPtr;
    TextDInfo *dInfoPtr = textPtr->dInfoPtr;
    XGCValues gcValues;
    GC newGC;
    bool recomputeGeometry;
    bool asyncLineCalculation;
    unsigned firstLineNo;
    unsigned lastLineNo;
    int maxX;

    if ((mask & TK_TEXT_LINE_REDRAW_BOTTOM_LINE) && dInfoPtr->lastDLinePtr) {
	dInfoPtr->lastDLinePtr->flags |= OLD_Y_INVALID;
    }

    /*
     * Schedule the window redisplay. See TkTextChanged for the reason why
     * this has to be done before any calls to FreeDLines.
     */

    DisplayTextWhenIdle(textPtr);
    dInfoPtr->flags |= REDRAW_BORDERS|DINFO_OUT_OF_DATE|REPICK_NEEDED;

    /*
     * (Re-)create the graphics context for drawing the traversal highlight.
     */

    gcValues.graphics_exposures = False;
    newGC = Tk_GetGC(textPtr->tkwin, GCGraphicsExposures, &gcValues);
    if (dInfoPtr->copyGC != None) {
	Tk_FreeGC(textPtr->display, dInfoPtr->copyGC);
    }
    dInfoPtr->copyGC = newGC;

    /*
     * (Re-)create the graphics context for drawing the characters "behind" the block cursor.
     */

    if (dInfoPtr->insertFgGC != None) {
	Tk_FreeGC(textPtr->display, dInfoPtr->insertFgGC);
	dInfoPtr->insertFgGC = None;
    }
    if (textPtr->state == TK_TEXT_STATE_NORMAL
	    && textPtr->blockCursorType
	    && textPtr->showInsertFgColor) {
	gcValues.foreground = textPtr->insertFgColor->pixel;
	dInfoPtr->insertFgGC = Tk_GetGC(textPtr->tkwin, GCForeground, &gcValues);
    }

    maxX = MAX(Tk_Width(textPtr->tkwin) - dInfoPtr->x, dInfoPtr->x + 1);
    firstLineNo = TkBTreeLinesTo(sharedTextPtr->tree, NULL, TkBTreeGetStartLine(textPtr), NULL);
    lastLineNo = TkBTreeLinesTo(sharedTextPtr->tree, NULL, TkBTreeGetLastLine(textPtr), NULL);
    recomputeGeometry = (maxX != dInfoPtr->maxX) || (mask & TK_TEXT_LINE_GEOMETRY);

    /*
     * Throw away all the current display lines, except the visible ones if
     * they will not change.
     */

    if (recomputeGeometry || (mask & TK_TEXT_LINE_REDRAW)) {
	FreeDLines(textPtr, dInfoPtr->dLinePtr, NULL, DLINE_UNLINK_KEEP_BRKS);
    }

    FreeDLines(textPtr, NULL, NULL, DLINE_CACHE);  /* release cached display lines */
    FreeDLines(textPtr, NULL, NULL, DLINE_METRIC); /* release cached lines */
    FreeDLines(textPtr, dInfoPtr->savedDLinePtr, NULL, DLINE_FREE_TEMP);

    /*
     * Recompute some overall things for the layout. Even if the window gets very small,
     * pretend that there's at least one pixel of drawing space in it.
     */

    assert(textPtr->highlightWidth >= 0);
    assert(textPtr->borderWidth >= 0);

    dInfoPtr->x = textPtr->highlightWidth + textPtr->borderWidth + textPtr->padX;
    dInfoPtr->y = textPtr->highlightWidth + textPtr->borderWidth + textPtr->padY;

    dInfoPtr->maxX = MAX(Tk_Width(textPtr->tkwin) - dInfoPtr->x, dInfoPtr->x + 1);

    /*
     * This is the only place where dInfoPtr->maxY is set.
     */

    dInfoPtr->maxY = MAX(Tk_Height(textPtr->tkwin) - dInfoPtr->y, dInfoPtr->y + 1);
    dInfoPtr->topOfEof = dInfoPtr->maxY;

    /*
     * If the upper-left character isn't the first in a line, recompute it.
     * This is necessary because a change in the window's size or options
     * could change the way lines wrap.
     */

    if (!IsStartOfNotMergedLine(&textPtr->topIndex)) {
	TkTextFindDisplayLineStartEnd(textPtr, &textPtr->topIndex, DISP_LINE_START);
    }

    /*
     * Invalidate cached scrollbar positions, so that scrollbars sliders will be udpated.
     */

    dInfoPtr->xScrollFirst = dInfoPtr->xScrollLast = -1;
    dInfoPtr->yScrollFirst = dInfoPtr->yScrollLast = -1;

    /*
     * Invalidate cached cursor chunk.
     */

    dInfoPtr->currChunkPtr = NULL;

    if (mask & TK_TEXT_LINE_GEOMETRY) {
	/* Setup end of line segment. */
	SetupEolSegment(textPtr, dInfoPtr);
	SetupEotSegment(textPtr, dInfoPtr);
    }

    asyncLineCalculation = false;

#if SPEEDUP_MONOSPACED_LINE_HEIGHTS
    if (TestMonospacedLineHeights(textPtr)) {
	TkRangeList *ranges = textPtr->dInfoPtr->lineMetricUpdateRanges;

	if (!TkRangeListIsEmpty(ranges)) {
	    TkBTreeUpdatePixelHeights(textPtr,
		    TkBTreeFindLine(sharedTextPtr->tree, textPtr, TkRangeListLow(ranges)),
		    TkRangeListSpan(ranges), dInfoPtr->lineMetricUpdateEpoch);
	    TkRangeListClear(ranges);
	}
	if (dInfoPtr->lineHeight != textPtr->lineHeight) {
	    TkBTreeUpdatePixelHeights(textPtr, TkBTreeGetStartLine(textPtr), lastLineNo - firstLineNo,
		    dInfoPtr->lineMetricUpdateEpoch);
	    dInfoPtr->lineHeight = textPtr->lineHeight;
	}
    } else
#endif
    if (recomputeGeometry) {
	/*
	 * Set up line metric recalculation.
	 */

	dInfoPtr->lineHeight = 0;
	TkRangeListClear(dInfoPtr->lineMetricUpdateRanges);
	if (lastLineNo > firstLineNo) {
	    dInfoPtr->lineMetricUpdateRanges =
		    TkRangeListAdd(dInfoPtr->lineMetricUpdateRanges, 0, lastLineNo - firstLineNo - 1);
	    dInfoPtr->lineMetricUpdateEpoch += 1;
	    asyncLineCalculation = true;
	}
    } else {
	TkTextIndex index;
	DLine *dlPtr;
	int numLines;

	dInfoPtr->lineHeight = 0;

	/*
	 * We have to handle -startindex, -endIndex.
	 */

	if (lastLineNo == firstLineNo) {
	    FreeDLines(textPtr, dInfoPtr->dLinePtr, NULL, DLINE_UNLINK);
	    TkRangeListClear(dInfoPtr->lineMetricUpdateRanges);
	} else if (dInfoPtr->lastLineNo <= firstLineNo || lastLineNo <= dInfoPtr->firstLineNo) {
	    FreeDLines(textPtr, dInfoPtr->dLinePtr, NULL, DLINE_UNLINK);
	    TkRangeListClear(dInfoPtr->lineMetricUpdateRanges);
	    dInfoPtr->lineMetricUpdateRanges = TkRangeListAdd(
		    dInfoPtr->lineMetricUpdateRanges, 0, lastLineNo - firstLineNo - 1);
	    asyncLineCalculation = true;
	} else {
	    if (firstLineNo < dInfoPtr->firstLineNo) {
		dInfoPtr->lineMetricUpdateRanges = TkRangeListInsert(
			dInfoPtr->lineMetricUpdateRanges, 0, dInfoPtr->firstLineNo - firstLineNo - 1);
		asyncLineCalculation = true;
	    } else if (dInfoPtr->firstLineNo < firstLineNo) {
		TkTextIndexSetupToStartOfText(&index, textPtr, sharedTextPtr->tree);
		dlPtr = FindDLine(textPtr, dInfoPtr->dLinePtr, &index);
		FreeDLines(textPtr, dInfoPtr->dLinePtr, dlPtr, DLINE_UNLINK);
		numLines = firstLineNo - dInfoPtr->firstLineNo;
		TkRangeListDelete(dInfoPtr->lineMetricUpdateRanges, 0, numLines - 1);
	    }
	    if (dInfoPtr->lastLineNo < lastLineNo) {
		dInfoPtr->lineMetricUpdateRanges = TkRangeListAdd(
			dInfoPtr->lineMetricUpdateRanges,
			dInfoPtr->lastLineNo - dInfoPtr->firstLineNo,
			lastLineNo - firstLineNo - 1);
		asyncLineCalculation = true;
	    } else if (lastLineNo < dInfoPtr->lastLineNo) {
		TkTextIndexSetupToEndOfText(&index, textPtr, sharedTextPtr->tree);
		dlPtr = FindDLine(textPtr, dInfoPtr->dLinePtr, &index);
		FreeDLines(textPtr, dlPtr, NULL, DLINE_UNLINK);
		TkRangeListTruncateAtEnd(dInfoPtr->lineMetricUpdateRanges, lastLineNo - firstLineNo - 1);
	    }
	}
    }

    dInfoPtr->firstLineNo = firstLineNo;
    dInfoPtr->lastLineNo = lastLineNo;

    if (asyncLineCalculation) {
	StartAsyncLineCalculation(textPtr);
    }
}

/*
 *----------------------------------------------------------------------
 *
 * TkTextSetYView --
 *
 *	This function is called to specify what lines are to be displayed in a
 *	text widget.
 *
 * Results:
 *	None.
 *
 * Side effects:
 *	The display will (eventually) be updated so that the position given by
 *	"indexPtr" is visible on the screen at the position determined by
 *	"pickPlace".
 *
 *----------------------------------------------------------------------
 */

void
TkTextSetYView(
    TkText *textPtr,		/* Widget record for text widget. */
    TkTextIndex *indexPtr,	/* Position that is to appear somewhere in the view. */
    int pickPlace)		/* 0 means the given index must appear exactly at the top of the
    				 * screen. TK_TEXT_PICKPLACE (-1) means we get to pick where it
				 * appears: minimize screen motion or else display line at center
				 * of screen. TK_TEXT_NOPIXELADJUST (-2) indicates to make the
				 * given index the top line, but if it is already the top line,
				 * don't nudge it up or down by a few pixels just to make sure
				 * it is entirely displayed. Positive numbers indicate the number
				 * of pixels of the index's line which are to be off the top of
				 * the screen. */
{
    TextDInfo *dInfoPtr = textPtr->dInfoPtr;
    DLine *dlPtr;
    int bottomY, close;
    TkTextIndex tmpIndex;
    TkTextLine *linePtr;
    int lineHeight;
    int topLineNo;
    int topByteIndex;
    int32_t overlap;

    if (TkTextIsDeadPeer(textPtr)) {
	textPtr->topIndex = *indexPtr;
	TkTextIndexMakePersistent(&textPtr->topIndex);
	TkTextIndexSetPeer(&textPtr->topIndex, textPtr);
	return;
    }

    /*
     * If the specified position is the extra line at the end of the text,
     * round it back to the last real line.
     */

    linePtr = TkTextIndexGetLine(indexPtr);

    if (linePtr == TkBTreeGetLastLine(textPtr) && TkTextIndexGetByteIndex(indexPtr) == 0) {
	assert(linePtr->prevPtr);
	assert(TkBTreeGetStartLine(textPtr) != linePtr);
	TkTextIndexSetToEndOfLine2(indexPtr, linePtr->prevPtr);
    }

    if (pickPlace == TK_TEXT_NOPIXELADJUST) {
	pickPlace = TkTextIndexIsEqual(&textPtr->topIndex, indexPtr) ? dInfoPtr->topPixelOffset : 0;
    }

    if (pickPlace != TK_TEXT_PICKPLACE) {
	/*
	 * The specified position must go at the top of the screen. Just leave
	 * all the DLine's alone: we may be able to reuse some of the information
	 * that's currently on the screen without redisplaying it all.
	 */

	textPtr->topIndex = *indexPtr;
	TkTextIndexMakePersistent(&textPtr->topIndex);
	TkTextIndexSetPeer(&textPtr->topIndex, textPtr);
        if (!IsStartOfNotMergedLine(indexPtr)) {
            TkTextFindDisplayLineStartEnd(textPtr, &textPtr->topIndex, DISP_LINE_START);
        }
	dInfoPtr->newTopPixelOffset = pickPlace;
	goto scheduleUpdate;
    }

    /*
     * We have to pick where to display the index. First, bring the display
     * information up to date and see if the index will be completely visible
     * in the current screen configuration. If so then there's nothing to do.
     */

    if (dInfoPtr->flags & DINFO_OUT_OF_DATE) {
	UpdateDisplayInfo(textPtr);
    }

    if ((dlPtr = FindDLine(textPtr, dInfoPtr->dLinePtr, indexPtr))) {
	int x, y, width, height;

	if (TkTextIndexCompare(&dlPtr->index, indexPtr) <= 0
		&& GetBbox(textPtr, dlPtr, indexPtr, &x, &y, &width, &height, NULL, NULL)) {
	    assert(TkTextIndexCountBytes(&dlPtr->index, indexPtr) <= dlPtr->byteCount);
	    if (dInfoPtr->y <= y && y + height <= dInfoPtr->maxY - dInfoPtr->y) {
		return; /* this character is fully visible, so we don't need to scroll */
	    }
	    if (dlPtr->height > dInfoPtr->maxY - dInfoPtr->y) {
		/*
		 * This line has more height than the view, so either center the char,
		 * or position at top of view.
		 */
		textPtr->topIndex = *indexPtr;
		TkTextIndexMakePersistent(&textPtr->topIndex);
		dInfoPtr->newTopPixelOffset = MAX(0, y - dlPtr->y - (dInfoPtr->maxY - height)/2);
		goto scheduleUpdate;
	    }
	}
	if (dlPtr->y + dlPtr->height > dInfoPtr->maxY) {
	    /*
	     * Part of the line hangs off the bottom of the screen; pretend
	     * the whole line is off-screen.
	     */
	    dlPtr = NULL;
	} else {
	    if (TkTextIndexCompare(&dlPtr->index, indexPtr) <= 0) {
		if (dInfoPtr->dLinePtr == dlPtr && dInfoPtr->topPixelOffset != 0) {
		    /*
		     * It is on the top line, but that line is hanging off the top
		     * of the screen. Change the top overlap to zero and update.
		     */
		    dInfoPtr->newTopPixelOffset = 0;
		    goto scheduleUpdate;
		}
		return; /* the line is already on screen, with no need to scroll */
	    }
	}
    }

    /*
     * The desired line isn't already on-screen. Figure out what it means to
     * be "close" to the top or bottom of the screen. Close means within 1/3
     * of the screen height or within three lines, whichever is greater.
     *
     * If the line is not close, place it in the center of the window.
     */

    tmpIndex = *indexPtr;
    FindDisplayLineStartEnd(textPtr, &tmpIndex, DISP_LINE_START, DLINE_METRIC);
    lineHeight = CalculateDisplayLineHeight(textPtr, &tmpIndex, NULL);

    if (lineHeight > dInfoPtr->maxY - dInfoPtr->y) {
	int x, y, width, height;
	DisplayInfo info;

	/*
	 * In this case we have either to center the char, or to bring it to
	 * the top position, otherwise it may happen that it will not be visible.
	 */

	FreeDLines(textPtr, dInfoPtr->dLinePtr, NULL, DLINE_UNLINK); /* not needed anymore */
	ComputeDisplayLineInfo(textPtr, indexPtr, &info);
	if (!info.dLinePtr) {
	    tmpIndex = *indexPtr;
	    TkTextIndexBackBytes(textPtr, &tmpIndex, info.byteOffset, &tmpIndex);
	    dlPtr = info.dLinePtr = info.lastDLinePtr = LayoutDLine(&tmpIndex, info.displayLineNo);
	    SaveDisplayLines(textPtr, &info, true);
	}
	GetBbox(textPtr, dlPtr, indexPtr, &x, &y, &width, &height, NULL, NULL);
	dInfoPtr->newTopPixelOffset = MAX(0, y - dlPtr->y - (dInfoPtr->maxY - height)/2);
	textPtr->topIndex = *indexPtr;
	TkTextIndexMakePersistent(&textPtr->topIndex);
    } else {
	/*
	 * It would be better if 'bottomY' were calculated using the actual height
	 * of the given line, not 'textPtr->lineHeight'.
	 */

	bottomY = (dInfoPtr->y + dInfoPtr->maxY + lineHeight)/2;
	close = (dInfoPtr->maxY - dInfoPtr->y)/3;
	if (close < 3*textPtr->lineHeight) {
	    close = 3*textPtr->lineHeight;
	}
	if (dlPtr) {

	    /*
	     * The desired line is above the top of screen. If it is "close" to
	     * the top of the window then make it the top line on the screen.
	     * MeasureUp counts from the bottom of the given index upwards, so we
	     * add an extra half line to be sure we count far enough.
	     */

	    MeasureUp(textPtr, &textPtr->topIndex, close + textPtr->lineHeight/2, &tmpIndex, &overlap);
	    if (TkTextIndexCompare(&tmpIndex, indexPtr) <= 0) {
		textPtr->topIndex = *indexPtr;
		TkTextIndexMakePersistent(&textPtr->topIndex);
		TkTextIndexSetPeer(&textPtr->topIndex, textPtr);
		TkTextFindDisplayLineStartEnd(textPtr, &textPtr->topIndex, DISP_LINE_START);
		dInfoPtr->newTopPixelOffset = 0;
		goto scheduleUpdate;
	    }
	} else {
	    /*
	     * The desired line is below the bottom of the screen. If it is
	     * "close" to the bottom of the screen then position it at the bottom
	     * of the screen.
	     */

	    MeasureUp(textPtr, indexPtr, close + lineHeight - textPtr->lineHeight/2, &tmpIndex,
		    &overlap);
	    if (FindDLine(textPtr, dInfoPtr->dLinePtr, &tmpIndex)) {
		bottomY = dInfoPtr->maxY - dInfoPtr->y;
	    }
	}

	/*
	 * If the window height is smaller than the line height, prefer to make
	 * the top of the line visible.
	 */

	if (dInfoPtr->maxY - dInfoPtr->y < lineHeight) {
	    bottomY = lineHeight;
	}

	/*
	 * Our job now is to arrange the display so that indexPtr appears as low
	 * on the screen as possible but with its bottom no lower than bottomY.
	 * BottomY is the bottom of the window if the desired line is just below
	 * the current screen, otherwise it is a half-line lower than the center
	 * of the window.
	 */

	MeasureUp(textPtr, indexPtr, bottomY, &textPtr->topIndex, &dInfoPtr->newTopPixelOffset);
    }

  scheduleUpdate:
    topLineNo = TkTextIndexGetLineNumber(&textPtr->topIndex, NULL);
    topByteIndex = TkTextIndexGetByteIndex(&textPtr->topIndex);

    if (dInfoPtr->newTopPixelOffset != dInfoPtr->topPixelOffset
	    || dInfoPtr->topLineNo != topLineNo
	    || dInfoPtr->topByteIndex != topByteIndex) {
	DisplayTextWhenIdle(textPtr);
	dInfoPtr->flags |= DINFO_OUT_OF_DATE|REPICK_NEEDED;
	dInfoPtr->topLineNo = topLineNo;
	dInfoPtr->topByteIndex = topByteIndex;
    }
}

/*
 *--------------------------------------------------------------
 *
 * FindDisplayLineOffset --
 *
 *	Given a line pointer to a logical line, and a distance in
 *	pixels, find the byte offset of the corresponding display
 *	line. If only one display line belongs to the given logical
 *	line, then the offset is always zero.
 *
 * Results:
 *	Returns the offset to the display line at specified pixel
 *	position, relative to the given logical line. 'distance'
 *	will be set to the vertical distance in pixels measured
 *	from the top pixel in specified display line (this means,
 *	that all the display lines pixels between the top of the
 *	logical line and the corresponding display line will be
 *	subtracted).
 *
 * Side effects:
 *	None.
 *
 *--------------------------------------------------------------
 */

static const TkTextDispLineEntry *
SearchPixelEntry(
    const TkTextDispLineEntry *first,
    const TkTextDispLineEntry *last,
    unsigned pixels)
{
    assert(first != last);

    if ((last - 1)->pixels < pixels) {
	return last - 1; /* catch a frequent case */
    }

    do {
	const TkTextDispLineEntry *mid = first + (last - first)/2;

	if (mid->pixels <= pixels) {
	    first = mid + 1;
	} else {
	    last = mid;
	}
    } while (first != last);

    return first;
}

static unsigned
FindDisplayLineOffset(
    TkText *textPtr,
    TkTextLine *linePtr,
    int32_t *distance)	/* IN:  distance in pixels to logical line
    			 * OUT: distance in pixels of specified display line. */
{
    const TkTextPixelInfo *pixelInfo = TkBTreeLinePixelInfo(textPtr, linePtr);
    const TkTextDispLineInfo *dispLineInfo = pixelInfo->dispLineInfo;
    const TkTextDispLineEntry *lastEntry;
    const TkTextDispLineEntry *entry;

    assert(distance);
    assert(*distance >= 0);
    assert(linePtr->logicalLine);

    if (!dispLineInfo) {
	return 0;
    }

    lastEntry = dispLineInfo->entry + dispLineInfo->numDispLines;
    entry = SearchPixelEntry(dispLineInfo->entry, lastEntry, *distance);
    assert(entry != lastEntry);
    if (entry == dispLineInfo->entry) {
	return 0;
    }

    *distance -= (entry - 1)->pixels;
    return entry->byteOffset;
}

/*
 *--------------------------------------------------------------
 *
 * MeasureDown --
 *
 *	Given one index, find the index of the first character on the highest
 *	display line that would be displayed no more than "distance" pixels
 *	below the top of the given index.
 *
 * Results:
 *	The srcPtr is manipulated in place to reflect the new position. We
 *	return the number of pixels by which 'distance' overlaps the srcPtr
 *	in 'overlap'. The return valus is 'false' if we are already at top
 *	of view, otherwise the return valus is 'true'.
 *
 * Side effects:
 *	None.
 *
 *--------------------------------------------------------------
 */

static bool
AlreadyAtBottom(
    const TkText *textPtr)
{
    const TextDInfo *dInfoPtr = textPtr->dInfoPtr;
    DLine *dlPtr = dInfoPtr->lastDLinePtr;
    TkTextIndex index;

    if (!dlPtr) {
	return true;
    }
    if (dlPtr->y + dlPtr->height != dInfoPtr->maxY) {
	return false;
    }

    index = dlPtr->index;
    TkTextIndexForwBytes(textPtr, &index, dlPtr->byteCount, &index);
    return TkTextIndexIsEndOfText(&index);
}

static bool
MeasureDown(
    TkText *textPtr,		/* Text widget in which to measure. */
    TkTextIndex *srcPtr,	/* Index of character from which to start measuring. */
    int distance,		/* Vertical distance in pixels measured from the top pixel in
    				 * srcPtr's logical line. */
    int32_t *overlap,		/* The number of pixels by which 'distance' overlaps the srcPtr. */
    bool saveDisplayLines)	/* Save produced display line for re-use in UpdateDisplayInfo? */
{
    const TkTextLine *lastLinePtr;
    TkTextLine *linePtr;
    TkTextIndex index;
    int byteOffset;
    int32_t myOverlap;

    if (AlreadyAtBottom(textPtr)) {
	return false;
    }

    if (!overlap) {
	overlap = &myOverlap;
    }

    linePtr = TkTextIndexGetLine(srcPtr);
    lastLinePtr = TkBTreeGetLastLine(textPtr);

    if (TkRangeListIsEmpty(textPtr->dInfoPtr->lineMetricUpdateRanges)) {
	int pixelHeight;

	/*
	 * No display line metric calculation is pending, this is fine,
	 * now we can use the B-Tree for the measurement.
	 *
	 * Note that TkBTreePixelsTo is measuring up to the logical line.
	 */

	pixelHeight = TkBTreePixelsTo(textPtr, linePtr);
	pixelHeight += GetPixelsTo(textPtr, srcPtr, false, NULL);
	pixelHeight += distance;
	linePtr = TkBTreeFindPixelLine(srcPtr->tree, textPtr, pixelHeight, overlap);

	if (linePtr == lastLinePtr) {
	    TkTextLine *prevLinePtr = TkBTreePrevLine(textPtr, linePtr);
	    if (prevLinePtr) {
		linePtr = prevLinePtr;
	    }
	}

	/*
	 * We have the logical line, and the overlap, now search for the display line.
	 */

	byteOffset = FindDisplayLineOffset(textPtr, linePtr, overlap);
    } else {
	DisplayInfo info;

	/*
	 * Search down line by line until we'e found the bottom line for given distance.
	 */

	linePtr = ComputeDisplayLineInfo(textPtr, srcPtr, &info);
	distance += GetPixelsTo(textPtr, srcPtr, false, &info);
	index = *srcPtr;

	while (true) {
	    ComputeMissingMetric(textPtr, &info, THRESHOLD_PIXEL_DISTANCE, distance);
	    if (saveDisplayLines) {
		SaveDisplayLines(textPtr, &info, true);
	    } else {
		FreeDLines(textPtr, info.dLinePtr, NULL, DLINE_FREE_TEMP);
	    }

	    if (distance < info.pixels) {
		const TkTextDispLineInfo *dispLineInfo = info.pixelInfo->dispLineInfo;

		if (dispLineInfo) {
		    const TkTextDispLineEntry *entry, *last;

		    last = dispLineInfo->entry + dispLineInfo->numDispLines;
		    entry = SearchPixelEntry(dispLineInfo->entry, last, distance);
		    assert(entry < last);
		    byteOffset = entry->byteOffset;
		    if (entry != dispLineInfo->entry) {
			distance -= (entry - 1)->pixels;
		    }
		} else {
		    byteOffset = 0;
=======
			TkTextPrintIndex(textPtr, &dlPtr->index, string);
			LOG("tk_textEmbWinDisplay", string);
		    }
		    TkTextEmbWinDisplayProc(textPtr, chunkPtr, x,
			    dlPtr->spaceAbove,
			    dlPtr->height-dlPtr->spaceAbove-dlPtr->spaceBelow,
			    dlPtr->baseline - dlPtr->spaceAbove, NULL,
			    0, dlPtr->y + dlPtr->spaceAbove);
>>>>>>> 817f7f1f
		}
		break;
	    }

	    if (TkTextIndexGetLine(&info.index) == lastLinePtr) {
		byteOffset = 0;
		distance = *overlap;
		break;
	    }
	    linePtr = TkTextIndexGetLine(&info.index);
	    if ((distance -= info.pixels) == 0) {
		byteOffset = 0;
		break;
	    }
	    TkTextIndexSetToStartOfLine2(&index, linePtr);
	    linePtr = ComputeDisplayLineInfo(textPtr, &index, &info);
	}

	*overlap = distance;
    }

    assert(linePtr != lastLinePtr);

    TkTextIndexSetToStartOfLine2(srcPtr, linePtr);
    TkTextIndexForwBytes(textPtr, srcPtr, byteOffset, srcPtr);

    return true;
}

/*
 *--------------------------------------------------------------
 *
 * MeasureUp --
 *
 *	Given one index, find the index of the first character on the highest
 *	display line that would be displayed no more than "distance" pixels
 *	above the given index.
 *
 *	If this function is called with distance=0, it simply finds the first
 *	index on the same display line as srcPtr. However, there is a another
 *	function TkTextFindDisplayLineStartEnd designed just for that task
 *	which is probably better to use.
 *
 * Results:
 *	*dstPtr is filled in with the index of the first character on a
 *	display line. The display line is found by measuring up "distance"
 *	pixels above the pixel just below an imaginary display line that
 *	contains srcPtr. If the display line that covers this coordinate
 *	actually extends above the coordinate, then return any excess pixels
 *	in *overlap. The return valus is 'false' if we are already at top
 *	of view, otherwise the return valus is 'false'.
 *
 * Side effects:
 *	None.
 *
 *--------------------------------------------------------------
 */

static bool
AlreadyAtTop(
    const TkText *textPtr)
{
    const TextDInfo *dInfoPtr = textPtr->dInfoPtr;

    if (!dInfoPtr->dLinePtr) {
	return true;
    }
    return dInfoPtr->topPixelOffset == 0 && TkTextIndexIsStartOfText(&dInfoPtr->dLinePtr->index);
}

static bool
MeasureUp(
    TkText *textPtr,		/* Text widget in which to measure. */
    const TkTextIndex *srcPtr,	/* Index of character from which to start measuring. */
    int distance,		/* Vertical distance in pixels measured from the pixel just below
    				 * the lowest one in srcPtr's line. */
    TkTextIndex *dstPtr,	/* Index to fill in with result. */
    int32_t *overlap)		/* Used to store how much of the final index returned was not covered
    				 * by 'distance'. */
{
    TkTextLine *linePtr;
    TkTextLine *startLinePtr;
    unsigned byteOffset;

    assert(overlap);
    assert(dstPtr);

    if (TkTextIndexIsStartOfText(srcPtr) && AlreadyAtTop(textPtr)) {
	return false;
    }

    if (dstPtr != srcPtr) {
	*dstPtr = *srcPtr;
    }
    startLinePtr = TkBTreeGetStartLine(textPtr);
    linePtr = TkTextIndexGetLine(srcPtr);

    if (TestIfLinesUpToDate(srcPtr)) {
	int pixelHeight;

	/*
	 * No display line height calculation is pending (not in required range),
	 * this is fine, now we can use the B-Tree for the measurement.
	 *
	 * Note that TkBTreePixelsTo is measuring up to the logical line.
	 */

	pixelHeight  = TkBTreePixelsTo(textPtr, linePtr);
	pixelHeight += GetPixelsTo(textPtr, srcPtr, true, NULL);
	pixelHeight -= distance;

	if (pixelHeight <= 0) {
	    linePtr = startLinePtr;
	    byteOffset = *overlap = 0;
	} else {
	    linePtr = TkBTreeFindPixelLine(srcPtr->tree, textPtr, pixelHeight, overlap);
	    byteOffset = FindDisplayLineOffset(textPtr, linePtr, overlap);
	}
    } else {
	DisplayInfo info;

	/*
	 * Search up line by line until we have found the start line for given distance.
	 */

	linePtr = ComputeDisplayLineInfo(textPtr, srcPtr, &info);
	SaveDisplayLines(textPtr, &info, false);
	distance -= GetPixelsTo(textPtr, srcPtr, true, &info);

	while (linePtr != startLinePtr && distance > 0) {
	    TkTextIndexSetToLastChar2(dstPtr, linePtr->prevPtr);
	    linePtr = ComputeDisplayLineInfo(textPtr, dstPtr, &info);
	    SaveDisplayLines(textPtr, &info, false);
	    distance -= info.pixels;
	}

	if (distance < 0) {
	    *overlap = -distance;
	    byteOffset = FindDisplayLineOffset(textPtr, linePtr, overlap);
	} else {
	    byteOffset = *overlap = 0;
	}
    }

    TkTextIndexSetToStartOfLine2(dstPtr, linePtr);
    TkTextIndexForwBytes(textPtr, dstPtr, byteOffset, dstPtr);
    return true;
}
/*
 *--------------------------------------------------------------
 *
 * GetBbox --
 *
 *	Given an index, find the bounding box of the screen area occupied by
 *	the entity (character, window, image) at that index.
 *
 * Results:
 *	The byte count inside the chunk is returned if the index is on the screen.
 *	'false' means the index is not on the screen. If the return value is true,
 *	then the bounding box of the part of the index that's visible on the screen
 *	is returned to *xPtr, *yPtr, *widthPtr, and *heightPtr.
 *
 * Side effects:
 *	None.
 *
 *--------------------------------------------------------------
 */

static bool
GetBbox(
    TkText *textPtr,		/* Information about text widget. */
    const DLine *dlPtr,		/* Display line for given index. */
    const TkTextIndex *indexPtr,/* Index whose bounding box is desired. */
    int *xPtr, int *yPtr,	/* Filled with index's upper-left coordinate. */
    int *widthPtr, int *heightPtr,
				/* Filled in with index's dimensions. */
    bool *isLastCharInLine,	/* Last char in display line? Can be NULL. */
    Tcl_UniChar *thisChar)	/* The character at specified position, can be NULL. Will be zero if
    				 * this is not a char chunk. */
{
    TkTextDispChunkSection *sectionPtr;
    TkTextDispChunk *chunkPtr;
    unsigned byteCount;

    assert(xPtr);
    assert(yPtr);
    assert(widthPtr);
    assert(heightPtr);
    assert(dlPtr);
    assert(TkTextIndexCompare(&dlPtr->index, indexPtr) <= 0);

    /*
     * Find the chunk within the display line that contains the desired
     * index. The chunks making the display line are skipped up to but not
     * including the one crossing indexPtr. Skipping is done based on
     * a byteCount offset possibly spanning several logical lines in case
     * they are elided.
     */

    byteCount = TkTextIndexCountBytes(&dlPtr->index, indexPtr);
    sectionPtr = dlPtr->chunkPtr->sectionPtr;

    while (byteCount >= sectionPtr->numBytes) {
	byteCount -= sectionPtr->numBytes;
	if (!(sectionPtr = sectionPtr->nextPtr)) {
	    if (thisChar) { *thisChar = 0; }
	    return false;
	}
    }

    chunkPtr = sectionPtr->chunkPtr;

    while (byteCount >= chunkPtr->numBytes) {
	byteCount -= chunkPtr->numBytes;
	if (!(chunkPtr = chunkPtr->nextPtr)) {
	    if (thisChar) { *thisChar = 0; }
	    return false;
	}
    }

    /*
     * Call a chunk-specific function to find the horizontal range of the
     * character within the chunk, then fill in the vertical range. The
     * x-coordinate returned by bboxProc is a coordinate within a line, not a
     * coordinate on the screen. Translate it to reflect horizontal scrolling.
     */

    chunkPtr->layoutProcs->bboxProc(
	    textPtr, chunkPtr, byteCount,
	    dlPtr->y + dlPtr->spaceAbove,
	    dlPtr->height - dlPtr->spaceAbove - dlPtr->spaceBelow,
	    dlPtr->baseline - dlPtr->spaceAbove,
	    xPtr, yPtr, widthPtr, heightPtr);

    if (isLastCharInLine) {
	*isLastCharInLine = (byteCount == chunkPtr->numBytes - 1 && !chunkPtr->nextPtr);
    }

    if (thisChar) {
	if (IsCharChunk(chunkPtr)) {
	    const TkTextSegment *segPtr = CHAR_CHUNK_GET_SEGMENT(chunkPtr);
	    assert((int) byteCount < segPtr->size);
	    Tcl_UtfToUniChar(segPtr->body.chars + byteCount, thisChar);
	} else {
	    *thisChar = 0;
	}
    }

    return true;
}

/*
 *--------------------------------------------------------------
 *
 * TkTextSeeCmd --
 *
 *	This function is invoked to process the "see" option for the widget
 *	command for text widgets. See the user documentation for details on
 *	what it does.
 *
 *	TODO: the current implementation does not consider that the position
 *	has to be fully visible.
 *
 * Results:
 *	A standard Tcl result.
 *
 * Side effects:
 *	See the user documentation.
 *
 *--------------------------------------------------------------
 */

int
TkTextSeeCmd(
    TkText *textPtr,		/* Information about text widget. */
    Tcl_Interp *interp,		/* Current interpreter. */
    int objc,			/* Number of arguments. */
    Tcl_Obj *const objv[])	/* Argument objects. Someone else has already parsed this command
    				 * enough to know that objv[1] is "see". */
{
    TextDInfo *dInfoPtr = textPtr->dInfoPtr;
    TkTextIndex index;
    int x, y, width, height, oneThird, delta;
    unsigned lineWidth;
    DLine *dlPtr;

    if (objc != 3) {
	Tcl_WrongNumArgs(interp, 2, objv, "index");
	return TCL_ERROR;
    }
    if (!TkTextGetIndexFromObj(interp, textPtr, objv[2], &index)) {
	return TCL_ERROR;
    }
    if (TkTextIsDeadPeer(textPtr)) {
	return TCL_OK;
    }

    /*
     * If the specified position is the extra line at the end of the text,
     * round it back to the last real line.
     */

    if (TkTextIndexGetLine(&index) == TkBTreeGetLastLine(textPtr)) {
	TkTextIndexSetToLastChar2(&index, TkTextIndexGetLine(&index)->prevPtr);
    }

    /*
     * First get the desired position into the vertical range of the window.
     */

    TkTextSetYView(textPtr, &index, TK_TEXT_PICKPLACE);

    /*
     * Now make sure that the character is in view horizontally.
     */

    if (dInfoPtr->flags & DINFO_OUT_OF_DATE) {
	UpdateDisplayInfo(textPtr);
    }

    assert(dInfoPtr->maxX >= dInfoPtr->x);
    lineWidth = dInfoPtr->maxX - dInfoPtr->x;

    if (dInfoPtr->maxLength < lineWidth) {
	return TCL_OK;
    }

    /*
     * Take into account that the desired index is past the visible text.
     * It's also possible that the widget is not yet mapped.
     */

    if (!(dlPtr = FindDLine(textPtr, dInfoPtr->dLinePtr, &index))
	    || TkTextIndexCompare(&dInfoPtr->dLinePtr->index, &index) > 0) {
	return TCL_OK;
    }

    if (GetBbox(textPtr, dlPtr, &index, &x, &y, &width, &height, NULL, NULL)) {
        delta = x - dInfoPtr->curXPixelOffset;
        oneThird = lineWidth/3;
        if (delta < 0) {
            if (delta < -oneThird) {
                dInfoPtr->newXPixelOffset = x - lineWidth/2;
            } else {
                dInfoPtr->newXPixelOffset += delta;
            }
        } else {
            delta -= lineWidth - width;
            if (delta <= 0) {
                return TCL_OK;
            }
            if (delta > oneThird) {
                dInfoPtr->newXPixelOffset = x - lineWidth/2;
            } else {
                dInfoPtr->newXPixelOffset += delta;
            }
        }
    }

    dInfoPtr->flags |= DINFO_OUT_OF_DATE;
    DisplayTextWhenIdle(textPtr);
    return TCL_OK;
}

/*
 *--------------------------------------------------------------
 *
 * TkTextXviewCmd --
 *
 *	This function is invoked to process the "xview" option for the widget
 *	command for text widgets. See the user documentation for details on
 *	what it does.
 *
 * Results:
 *	A standard Tcl result.
 *
 * Side effects:
 *	See the user documentation.
 *
 *--------------------------------------------------------------
 */

int
TkTextXviewCmd(
    TkText *textPtr,		/* Information about text widget. */
    Tcl_Interp *interp,		/* Current interpreter. */
    int objc,			/* Number of arguments. */
    Tcl_Obj *const objv[])	/* Argument objects. Someone else has already parsed this command
    				 * enough to know that objv[1] is "xview". */
{
    TextDInfo *dInfoPtr = textPtr->dInfoPtr;
    int count;
    double fraction;

    if (dInfoPtr->flags & DINFO_OUT_OF_DATE) {
	UpdateDisplayInfo(textPtr);
    }

    if (objc == 2) {
	GetXView(interp, textPtr, false);
	return TCL_OK;
    }

    switch (TextGetScrollInfoObj(interp, textPtr, objc, objv, &fraction, &count)) {
    case SCROLL_ERROR:
	return TCL_ERROR;
    case SCROLL_MOVETO:
	dInfoPtr->newXPixelOffset = (int) (MIN(1.0, MAX(0.0, fraction))*dInfoPtr->maxLength + 0.5);
	break;
    case SCROLL_PAGES: {
	int pixelsPerPage;

	pixelsPerPage = dInfoPtr->maxX - dInfoPtr->x - 2*textPtr->charWidth;
	dInfoPtr->newXPixelOffset += count*MAX(1, pixelsPerPage);
	break;
    }
    case SCROLL_UNITS:
	dInfoPtr->newXPixelOffset += count*textPtr->charWidth;
	break;
    case SCROLL_PIXELS:
	dInfoPtr->newXPixelOffset += count;
	break;
    }

    dInfoPtr->flags |= DINFO_OUT_OF_DATE;
    DisplayTextWhenIdle(textPtr);
    return TCL_OK;
}

/*
 *----------------------------------------------------------------------
 *
 * YScrollByPixels --
 *
 *	This function is called to scroll a text widget up or down by a given
 *	number of pixels.
 *
 * Results:
 *	None.
 *
 * Side effects:
 *	The view in textPtr's window changes to reflect the value of "offset".
 *
 *----------------------------------------------------------------------
 */

static void
YScrollByPixels(
    TkText *textPtr,	/* Widget to scroll. */
    int offset)		/* Amount by which to scroll, in pixels. Positive means that
    			 * information later in text becomes visible, negative means
			 * that information earlier in the text becomes visible. */
{
    TextDInfo *dInfoPtr = textPtr->dInfoPtr;

    if (offset < 0) {
	/*
	 * Now we want to measure up this number of pixels from the top of the
	 * screen. But the top line may not be totally visible.
	 */

	offset -= CalculateDisplayLineHeight(textPtr, &textPtr->topIndex, NULL);
	offset += dInfoPtr->topPixelOffset;

	if (!MeasureUp(textPtr, &textPtr->topIndex, -offset,
		&textPtr->topIndex, &dInfoPtr->newTopPixelOffset)) {
	    return; /* already at top, we cannot scroll */
	}
    } else if (offset > 0) {
	/*
	 * Scrolling down by pixels. Layout lines starting at the top index
	 * and count through the desired vertical distance.
	 */

	offset += dInfoPtr->topPixelOffset;
	if (!MeasureDown(textPtr, &textPtr->topIndex, offset, &dInfoPtr->newTopPixelOffset, true)) {
	    return; /* already at end, we cannot scroll */
	}
	TkTextIndexToByteIndex(&textPtr->topIndex);
    } else {
	/*
	 * offset = 0, so no scrolling required.
	 */
	return;
    }

    assert(dInfoPtr->newTopPixelOffset < CalculateDisplayLineHeight(textPtr, &textPtr->topIndex, NULL));

    DisplayTextWhenIdle(textPtr);
    dInfoPtr->flags |= DINFO_OUT_OF_DATE|REPICK_NEEDED;
}

/*
 *----------------------------------------------------------------------
 *
 * YScrollByLines --
 *
 *	This function is called to scroll a text widget up or down by a given
 *	number of lines.
 *
 * Results:
 *	None.
 *
 * Side effects:
 *	The view in textPtr's window changes to reflect the value of "offset".
 *
 *----------------------------------------------------------------------
 */

static bool
ScrollUp(
    TkText *textPtr,	/* Widget to scroll. */
    unsigned offset)	/* Amount by which to scroll, in display lines. */
{
    TkTextLine *linePtr;
    unsigned byteOffset;
    DisplayInfo info;
    bool upToDate;

    assert(offset > 0);

    /*
     * Scrolling up, to show earlier information in the text.
     */

    if (AlreadyAtTop(textPtr)) {
	return false;
    }

    if (TkTextIndexIsStartOfText(&textPtr->dInfoPtr->dLinePtr->index)) {
	textPtr->dInfoPtr->newTopPixelOffset = 0;
	return true;
    }

    upToDate = TestIfLinesUpToDate(&textPtr->topIndex);
    linePtr = ComputeDisplayLineInfo(textPtr, &textPtr->topIndex, &info);

    if (upToDate) {
	const TkTextDispLineInfo *dispLineInfo;

	assert(!info.dLinePtr);

	/*
	 * The display line information is complete for the required range, so
	 * use it for finding the requested display line.
	 */

	linePtr = TkBTreePrevDisplayLine(textPtr, linePtr, &info.displayLineNo, offset);
	dispLineInfo = TkBTreeLinePixelInfo(textPtr, linePtr)->dispLineInfo;
	byteOffset = dispLineInfo ? dispLineInfo->entry[info.displayLineNo].byteOffset : 0;
    } else {
	TkTextLine *firstLinePtr;
	TkTextIndex index;

	/*
	 * The display line information is incomplete, so we do a search line by line.
	 * The computed display lines will be saved for displaying.
	 */

	firstLinePtr = TkBTreeGetStartLine(textPtr);
	index = textPtr->topIndex;
	SaveDisplayLines(textPtr, &info, false);
	info.numDispLines = info.displayLineNo + 1;

	while (true) {
	    if (info.numDispLines > offset) {
		byteOffset = (info.entry - offset)->byteOffset;
		break;
	    }
	    offset -= info.numDispLines;
	    if (linePtr == firstLinePtr) {
		byteOffset = 0;
		break;
	    }
	    TkTextIndexSetToLastChar2(&index, linePtr->prevPtr);
	    linePtr = ComputeDisplayLineInfo(textPtr, &index, &info);
	    SaveDisplayLines(textPtr, &info, false);
	    assert(!TkBTreeLinePixelInfo(textPtr, linePtr)->dispLineInfo
		    || info.entry == TkBTreeLinePixelInfo(textPtr, linePtr)->dispLineInfo->entry +
			    info.numDispLines - 1);
	}
    }

    TkTextIndexSetToStartOfLine2(&textPtr->topIndex, linePtr);
    TkTextIndexForwBytes(textPtr, &textPtr->topIndex, byteOffset, &textPtr->topIndex);

    return true;
}

static bool
ScrollDown(
    TkText *textPtr,	/* Widget to scroll. */
    unsigned offset)	/* Amount by which to scroll, in display lines. */
{
    TkTextLine *linePtr;
    unsigned byteOffset;
    DisplayInfo info;
    bool upToDate;

    assert(offset > 0);

    /*
     * Scrolling down, to show later information in the text.
     */

    if (AlreadyAtBottom(textPtr)) {
	return false;
    }

    upToDate = TkRangeListIsEmpty(textPtr->dInfoPtr->lineMetricUpdateRanges);
    linePtr = ComputeDisplayLineInfo(textPtr, &textPtr->topIndex, &info);

    if (upToDate) {
	const TkTextDispLineInfo *dispLineInfo;

	assert(!info.dLinePtr);

	/*
	 * The display line information is complete for the required range, so
	 * use it for finding the requested display line.
	 */

	linePtr = TkBTreeNextDisplayLine(textPtr, linePtr, &info.displayLineNo, offset);
	dispLineInfo = TkBTreeLinePixelInfo(textPtr, linePtr)->dispLineInfo;
	byteOffset = dispLineInfo ? dispLineInfo->entry[info.displayLineNo].byteOffset : 0;
    } else {
	TkTextLine *lastLinePtr;

	/*
	 * The display line information is incomplete, so we do a search line by line.
	 * The computed display lines will be saved for displaying.
	 */

	lastLinePtr = TkBTreeGetLastLine(textPtr);
	ComputeMissingMetric(textPtr, &info, THRESHOLD_LINE_OFFSET, offset);
	SaveDisplayLines(textPtr, &info, true);
	info.numDispLines -= info.displayLineNo;

	while (true) {
	    if (info.numDispLines == offset) {
		byteOffset = 0;
		linePtr = linePtr->nextPtr;
		break;
	    }
	    if (info.numDispLines > offset) {
		byteOffset = (info.entry + offset)->byteOffset;
		break;
	    }
	    offset -= info.numDispLines;
	    if (TkTextIndexGetLine(&info.index) == lastLinePtr) {
		byteOffset = (info.entry + info.numDispLines - 1)->byteOffset;
		break;
	    }
	    linePtr = ComputeDisplayLineInfo(textPtr, &info.index, &info);
	    ComputeMissingMetric(textPtr, &info, THRESHOLD_LINE_OFFSET, offset);
	    SaveDisplayLines(textPtr, &info, true);
	}
    }

    TkTextIndexSetToStartOfLine2(&textPtr->topIndex, linePtr);
    TkTextIndexForwBytes(textPtr, &textPtr->topIndex, byteOffset, &textPtr->topIndex);
    return true;
}

static void
YScrollByLines(
    TkText *textPtr,	/* Widget to scroll. */
    int offset)		/* Amount by which to scroll, in display lines. Positive means
    			 * that information later in text becomes visible, negative
			 * means that information earlier in the text becomes visible. */
{
    assert(textPtr);

    if (offset < 0) {
	if (!ScrollUp(textPtr, -offset)) {
	    return;
	}
    } else if (offset > 0) {
	if (!ScrollDown(textPtr, offset)) {
	    return;
	}
    } else {
	return;
    }

    DisplayTextWhenIdle(textPtr);
    textPtr->dInfoPtr->flags |= DINFO_OUT_OF_DATE|REPICK_NEEDED;
}

/*
 *--------------------------------------------------------------
 *
 * TkTextYviewCmd --
 *
 *	This function is invoked to process the "yview" option for the widget
 *	command for text widgets. See the user documentation for details on
 *	what it does.
 *
 * Results:
 *	A standard Tcl result.
 *
 * Side effects:
 *	See the user documentation.
 *
 *--------------------------------------------------------------
 */

static int
MakePixelIndex(
    TkText *textPtr,		/* The text widget. */
    unsigned pixelIndex,	/* Pixel-index of desired line (0 means first pixel of first
    				 * line of text). */
    TkTextIndex *indexPtr)	/* Structure to fill in. */
{
    TkTextLine *linePtr;
    TkTextLine *lastLinePtr;
    int32_t pixelOffset;

    assert(!TkTextIsDeadPeer(textPtr));

    TkTextIndexClear(indexPtr, textPtr);
    linePtr = TkBTreeFindPixelLine(textPtr->sharedTextPtr->tree, textPtr, pixelIndex, &pixelOffset);
    lastLinePtr = TkBTreeGetLastLine(textPtr);

    if (linePtr != lastLinePtr) {
	int byteOffset = FindDisplayLineOffset(textPtr, linePtr, &pixelOffset);
	TkTextIndexSetByteIndex2(indexPtr, linePtr, byteOffset);
    } else {
	assert(lastLinePtr->prevPtr); /* MakePixelIndex will not be called if peer is empty */
	assert(linePtr->prevPtr);
	linePtr = TkBTreeGetLogicalLine(textPtr->sharedTextPtr, textPtr, linePtr->prevPtr);
	TkTextIndexSetToLastChar2(indexPtr, linePtr);
	FindDisplayLineStartEnd(textPtr, indexPtr, DISP_LINE_START, DLINE_CACHE);
	pixelOffset = CalculateDisplayLineHeight(textPtr, indexPtr, NULL) - 1;
    }

    return MAX(0, pixelOffset);
}

<<<<<<< HEAD
static void
Repick(
    ClientData clientData)	/* Information about widget. */
{
    TkText *textPtr = (TkText *) clientData;
=======
    gcValues.graphics_exposures = False;
    newGC = Tk_GetGC(textPtr->tkwin, GCGraphicsExposures, &gcValues);
    if (dInfoPtr->copyGC) {
	Tk_FreeGC(textPtr->display, dInfoPtr->copyGC);
    }
    dInfoPtr->copyGC = newGC;
>>>>>>> 817f7f1f

    if (!TkTextDecrRefCountAndTestIfDestroyed(textPtr)) {
	textPtr->dInfoPtr->flags &= ~REPICK_NEEDED;
	textPtr->dInfoPtr->currChunkPtr = NULL;
	textPtr->dInfoPtr->repickTimer = NULL;
	textPtr->dontRepick = false;
	TkTextPickCurrent(textPtr, &textPtr->pickEvent);
    }
}

static void
DelayRepick(
    TkText *textPtr)
{
    assert(textPtr->dInfoPtr->flags & REPICK_NEEDED);

    if (textPtr->responsiveness > 0) {
	TextDInfo *dInfoPtr = textPtr->dInfoPtr;

	if (dInfoPtr->repickTimer) {
	    Tcl_DeleteTimerHandler(dInfoPtr->repickTimer);
	} else {
	    textPtr->refCount += 1;
	}
	textPtr->dontRepick = true;
	dInfoPtr->flags &= ~REPICK_NEEDED;
	dInfoPtr->repickTimer = Tcl_CreateTimerHandler(textPtr->responsiveness, Repick, textPtr);
    }
}

int
TkTextYviewCmd(
    TkText *textPtr,		/* Information about text widget. */
    Tcl_Interp *interp,		/* Current interpreter. */
    int objc,			/* Number of arguments. */
    Tcl_Obj *const objv[])	/* Argument objects. Someone else has already parsed this command
    				 * enough to know that objv[1] is "yview". */
{
    TextDInfo *dInfoPtr = textPtr->dInfoPtr;
    int pickPlace;
    int pixels, count;
    int switchLength;
    double fraction;
    TkTextIndex index;

    if (dInfoPtr->flags & DINFO_OUT_OF_DATE) {
	UpdateDisplayInfo(textPtr);
    }

    if (objc == 2) {
	GetYView(interp, textPtr, false);
	return TCL_OK;
    }

    /*
     * Next, handle the old syntax: "pathName yview ?-pickplace? where"
     */

    pickPlace = 0;
    if (Tcl_GetString(objv[2])[0] == '-') {
	const char *switchStr = Tcl_GetStringFromObj(objv[2], &switchLength);

	if (switchLength >= 2 && strncmp(switchStr, "-pickplace", switchLength) == 0) {
	    pickPlace = 1;
	    if (objc != 4) {
		Tcl_WrongNumArgs(interp, 3, objv, "lineNum|index");
		return TCL_ERROR;
	    }
	}
    }

    if (objc == 3 || pickPlace) {
	int lineNum;

	if (Tcl_GetIntFromObj(interp, objv[2 + pickPlace], &lineNum) == TCL_OK) {
	    TkTextMakeByteIndex(textPtr->sharedTextPtr->tree, textPtr, lineNum, 0, &index);
	    TkTextSetYView(textPtr, &index, 0);
	} else {
	    /*
	     * The argument must be a regular text index.
	     */

	    Tcl_ResetResult(interp);
	    if (!TkTextGetIndexFromObj(interp, textPtr, objv[2 + pickPlace], &index)) {
		return TCL_ERROR;
	    }
	    TkTextSetYView(textPtr, &index, pickPlace ? TK_TEXT_PICKPLACE : 0);
	}
    } else {
	/*
	 * New syntax: dispatch based on objv[2].
	 */

	switch (TextGetScrollInfoObj(interp, textPtr, objc, objv, &fraction, &count)) {
	case SCROLL_ERROR:
	    return TCL_ERROR;
	case SCROLL_MOVETO: {
	    int numPixels = TkBTreeNumPixels(textPtr);
	    int topMostPixel;

	    if (numPixels == 0 || TkTextIsDeadPeer(textPtr)) {
		/*
		 * If the window is totally empty no scrolling is needed, and the
		 * MakePixelIndex call below will fail.
		 */
		break;
	    }
	    if (fraction > 1.0) {
		fraction = 1.0;
	    } else if (fraction < 0.0) {
		fraction = 0.0;
	    }

	    /*
	     * Calculate the pixel count for the new topmost pixel in the topmost
	     * line of the window. Note that the interpretation of 'fraction' is
	     * that it counts from 0 (top pixel in buffer) to 1.0 (one pixel past
	     * the last pixel in buffer).
	     */

	    topMostPixel = MAX(0, MIN((int) (fraction*numPixels + 0.5), numPixels - 1));

	    /*
	     * This function returns the number of pixels by which the given line
	     * should overlap the top of the visible screen.
	     *
	     * This is then used to provide smooth scrolling.
	     */

	    pixels = MakePixelIndex(textPtr, topMostPixel, &index);
	    TkTextSetYView(textPtr, &index, pixels);
	    break;
	}
	case SCROLL_PAGES: {
	    /*
	     * Scroll up or down by screenfuls. Actually, use the window height
	     * minus two lines, so that there's some overlap between adjacent
	     * pages.
	     */

	    int height = dInfoPtr->maxY - dInfoPtr->y;

	    if (textPtr->lineHeight*4 >= height) {
		/*
		 * A single line is more than a quarter of the display. We choose
		 * to scroll by 3/4 of the height instead.
		 */

		pixels = 3*height/4;
		if (pixels < textPtr->lineHeight) {
		    /*
		     * But, if 3/4 of the height is actually less than a single
		     * typical character height, then scroll by the minimum of the
		     * linespace or the total height.
		     */

		    if (textPtr->lineHeight < height) {
			pixels = textPtr->lineHeight;
		    } else {
			pixels = height;
		    }
		}
		pixels *= count;
	    } else {
		pixels = (height - 2*textPtr->lineHeight)*count;
	    }
	    YScrollByPixels(textPtr, pixels);
	    break;
	}
	case SCROLL_PIXELS:
	    YScrollByPixels(textPtr, count);
	    break;
	case SCROLL_UNITS:
	    YScrollByLines(textPtr, count);
	    break;
	}
    }

    if (dInfoPtr->flags & REPICK_NEEDED) {
	DelayRepick(textPtr);
    }
    return TCL_OK;
}

/*
 *--------------------------------------------------------------
 *
 * TkTextScanCmd --
 *
 *	This function is invoked to process the "scan" option for the widget
 *	command for text widgets. See the user documentation for details on
 *	what it does.
 *
 * Results:
 *	A standard Tcl result.
 *
 * Side effects:
 *	See the user documentation.
 *
 *--------------------------------------------------------------
 */

int
TkTextScanCmd(
    TkText *textPtr,		/* Information about text widget. */
    Tcl_Interp *interp,		/* Current interpreter. */
    int objc,			/* Number of arguments. */
    Tcl_Obj *const objv[])	/* Argument objects. Someone else has already parsed this command
    				 * enough to know that objv[1] is "scan". */
{
    TextDInfo *dInfoPtr = textPtr->dInfoPtr;
    TkTextIndex index;
    int c, x, y, totalScroll, gain=10;
    size_t length;

    if (objc != 5 && objc != 6) {
	Tcl_WrongNumArgs(interp, 2, objv, "mark x y");
	Tcl_AppendResult(interp, " or \"", Tcl_GetString(objv[0]), " scan dragto x y ?gain?\"", NULL);
	/*
	 * Ought to be: Tcl_WrongNumArgs(interp, 2, objc, "dragto x y ?gain?");
	 */
	return TCL_ERROR;
    }
    if (Tcl_GetIntFromObj(interp, objv[3], &x) != TCL_OK) {
	return TCL_ERROR;
    }
    if (Tcl_GetIntFromObj(interp, objv[4], &y) != TCL_OK) {
	return TCL_ERROR;
    }
    if (objc == 6 && Tcl_GetIntFromObj(interp, objv[5], &gain) != TCL_OK) {
	return TCL_ERROR;
    }
    c = Tcl_GetString(objv[2])[0];
    length = strlen(Tcl_GetString(objv[2]));
    if (c == 'd' && strncmp(Tcl_GetString(objv[2]), "dragto", length) == 0) {
	int newX, maxX;

	/*
	 * Amplify the difference between the current position and the mark
	 * position to compute how much the view should shift, then update the
	 * mark position to correspond to the new view. If we run off the edge
	 * of the text, reset the mark point so that the current position
	 * continues to correspond to the edge of the window. This means that
	 * the picture will start dragging as soon as the mouse reverses
	 * direction (without this reset, might have to slide mouse a long
	 * ways back before the picture starts moving again).
	 */

	newX = dInfoPtr->scanMarkXPixel + gain*(dInfoPtr->scanMarkX - x);
	maxX = 1 + dInfoPtr->maxLength - (dInfoPtr->maxX - dInfoPtr->x);
	if (newX < 0) {
	    newX = 0;
	    dInfoPtr->scanMarkXPixel = 0;
	    dInfoPtr->scanMarkX = x;
	} else if (newX > maxX) {
	    newX = maxX;
	    dInfoPtr->scanMarkXPixel = maxX;
	    dInfoPtr->scanMarkX = x;
	}
	dInfoPtr->newXPixelOffset = newX;

	totalScroll = gain*(dInfoPtr->scanMarkY - y);
	if (totalScroll != dInfoPtr->scanTotalYScroll) {
	    index = textPtr->topIndex;
	    YScrollByPixels(textPtr, totalScroll - dInfoPtr->scanTotalYScroll);
	    dInfoPtr->scanTotalYScroll = totalScroll;
	    if (TkTextIndexIsEqual(&index, &textPtr->topIndex)) {
		dInfoPtr->scanTotalYScroll = 0;
		dInfoPtr->scanMarkY = y;
	    }
	}
	dInfoPtr->flags |= DINFO_OUT_OF_DATE;
	DisplayTextWhenIdle(textPtr);
    } else if (c == 'm' && strncmp(Tcl_GetString(objv[2]), "mark", length) == 0) {
	dInfoPtr->scanMarkXPixel = dInfoPtr->newXPixelOffset;
	dInfoPtr->scanMarkX = x;
	dInfoPtr->scanTotalYScroll = 0;
	dInfoPtr->scanMarkY = y;
    } else {
	Tcl_SetObjResult(interp, Tcl_ObjPrintf(
		"bad scan option \"%s\": must be mark or dragto", Tcl_GetString(objv[2])));
	Tcl_SetErrorCode(interp, "TCL", "LOOKUP", "INDEX", "scan option", Tcl_GetString(objv[2]), NULL);
	return TCL_ERROR;
    }
    return TCL_OK;
}

/*
 *----------------------------------------------------------------------
 *
 * GetXView --
 *
 *	This function computes the fractions that indicate what's visible in a
 *	text window and, optionally, evaluates a Tcl script to report them to
 *	the text's associated scrollbar.
 *
 * Results:
 *	If report is zero, then the interp's result is filled in with two real
 *	numbers separated by a space, giving the position of the left and
 *	right edges of the window as fractions from 0 to 1, where 0 means the
 *	left edge of the text and 1 means the right edge. If report is
 *	non-zero, then the interp's result isn't modified directly, but
 *	instead a script is evaluated in interp to report the new horizontal
 *	scroll position to the scrollbar (if the scroll position hasn't
 *	changed then no script is invoked).
 *
 * Side effects:
 *	None.
 *
 *----------------------------------------------------------------------
 */

static void
GetXView(
    Tcl_Interp *interp,		/* If "report" is FALSE, string describing visible range gets stored
    				 * in the interp's result. */
    TkText *textPtr,		/* Information about text widget. */
    bool report)		/* 'true' means report info to scrollbar if it has changed. */
{
    TextDInfo *dInfoPtr = textPtr->dInfoPtr;
    double first, last;
    int xMin, xMax;
    int code;
    Tcl_Obj *listObj;

    if (dInfoPtr->maxLength > 0) {
	first = ((double) dInfoPtr->curXPixelOffset)/dInfoPtr->maxLength;
	last = ((double) (dInfoPtr->curXPixelOffset + dInfoPtr->maxX - dInfoPtr->x))/dInfoPtr->maxLength;
	if (last > 1.0) {
	    last = 1.0;
	}
	xMin = dInfoPtr->curXPixelOffset;
	xMax = xMin + dInfoPtr->maxX - dInfoPtr->x;
    } else {
	first = 0.0;
	last = 1.0;
	xMin = xMax = dInfoPtr->curXPixelOffset;
    }
    if (!report) {
	listObj = Tcl_NewObj();
	Tcl_ListObjAppendElement(interp, listObj, Tcl_NewDoubleObj(first));
	Tcl_ListObjAppendElement(interp, listObj, Tcl_NewDoubleObj(last));
	Tcl_SetObjResult(interp, listObj);
	return;
    }
    if (FP_EQUAL_SCALE(first, dInfoPtr->xScrollFirst, dInfoPtr->maxLength) &&
	    FP_EQUAL_SCALE(last, dInfoPtr->xScrollLast, dInfoPtr->maxLength)) {
	return;
    }

    dInfoPtr->xScrollFirst = first;
    dInfoPtr->xScrollLast = last;
    dInfoPtr->curPixelPos.xFirst = xMin;
    dInfoPtr->curPixelPos.xLast = xMax;

    if (textPtr->xScrollCmd) {
	char buf1[TCL_DOUBLE_SPACE + 1];
	char buf2[TCL_DOUBLE_SPACE + 1];
	Tcl_DString buf;

	buf1[0] = ' ';
	buf2[0] = ' ';
	Tcl_PrintDouble(NULL, first, buf1 + 1);
	Tcl_PrintDouble(NULL, last, buf2 + 1);
	Tcl_DStringInit(&buf);
	Tcl_DStringAppend(&buf, textPtr->xScrollCmd, -1);
	Tcl_DStringAppend(&buf, buf1, -1);
	Tcl_DStringAppend(&buf, buf2, -1);
	code = Tcl_EvalEx(interp, Tcl_DStringValue(&buf), -1, 0);
	Tcl_DStringFree(&buf);
	if (code != TCL_OK) {
	    Tcl_AddErrorInfo(interp,
		    "\n    (horizontal scrolling command executed by text)");
	    Tcl_BackgroundException(interp, code);
	}
    }
}

/*
 *----------------------------------------------------------------------
 *
 * GetYPixelCount --
 *
 *	How many pixels are there between the absolute top of the widget and
 *	the top of the given DLine.
 *
 *	While this function will work for any valid DLine, it is only ever
 *	called when dlPtr is the first display line in the widget (by
 *	'GetYView'). This means that usually this function is a very quick
 *	calculation, since it can use the pre-calculated linked-list of DLines
 *	for height information.
 *
 *	The only situation where this breaks down is if dlPtr's logical line
 *	wraps enough times to fill the text widget's current view - in this
 *	case we won't have enough dlPtrs in the linked list to be able to
 *	subtract off what we want.
 *
 * Results:
 *	The number of pixels.
 *
 *	This value has a valid range between '0' (the very top of the widget)
 *	and the number of pixels in the total widget minus the pixel-height of
 *	the last line.
 *
 * Side effects:
 *	None.
 *
 *----------------------------------------------------------------------
 */

static unsigned
GetYPixelCount(
    TkText *textPtr,	/* Information about text widget. */
    DLine *dlPtr)	/* Information about the layout of a given index. */
{
    TkTextLine *linePtr;
    DisplayInfo info;

    linePtr = ComputeDisplayLineInfo(textPtr, &dlPtr->index, &info);
    FreeDLines(textPtr, info.dLinePtr, NULL, DLINE_FREE_TEMP);
    return TkBTreePixelsTo(textPtr, linePtr) + info.entry->pixels - info.entry->height;
}

/*
 *----------------------------------------------------------------------
 *
 * GetYView --
 *
 *	This function computes the fractions that indicate what's visible in a
 *	text window and, optionally, evaluates a Tcl script to report them to
 *	the text's associated scrollbar.
 *
 * Results:
 *	If report is zero, then the interp's result is filled in with two real
 *	numbers separated by a space, giving the position of the top and
 *	bottom of the window as fractions from 0 to 1, where 0 means the
 *	beginning of the text and 1 means the end. If report is non-zero, then
 *	the interp's result isn't modified directly, but a script is evaluated
 *	in interp to report the new scroll position to the scrollbar (if the
 *	scroll position hasn't changed then no script is invoked).
 *
 * Side effects:
 *	None.
 *
 *----------------------------------------------------------------------
 */

static void
GetYView(
    Tcl_Interp *interp,		/* If "report" is 'false', string describing visible range gets
    				 * stored in the interp's result. */
    TkText *textPtr,		/* Information about text widget. */
    bool report)		/* 'true' means report info to scrollbar if it has changed. */
{
    TextDInfo *dInfoPtr = textPtr->dInfoPtr;
    double first, last;
    DLine *dlPtr;
    int totalPixels, code, count;
    int yMin, yMax;
    Tcl_Obj *listObj;

    dlPtr = dInfoPtr->dLinePtr;

    if (!dlPtr) {
	return;
    }

    totalPixels = TkBTreeNumPixels(textPtr);

    if (totalPixels == 0) {
	first = 0.0;
	last = 1.0;
	yMin = yMax = dInfoPtr->topPixelOffset;
    } else {
	/*
	 * Get the pixel count for the first visible pixel of the first
	 * visible line. If the first visible line is only partially visible,
	 * then we use 'topPixelOffset' to get the difference.
	 */

	count = yMin = GetYPixelCount(textPtr, dlPtr);
	first = (count + dInfoPtr->topPixelOffset) / (double) totalPixels;

	/*
	 * Add on the total number of visible pixels to get the count to one
	 * pixel _past_ the last visible pixel. This is how the 'yview'
	 * command is documented, and also explains why we are dividing by
	 * 'totalPixels' and not 'totalPixels-1'.
	 */

	while (dlPtr) {
	    int extra;

	    count += dlPtr->height;
	    extra = dlPtr->y + dlPtr->height - dInfoPtr->maxY;
	    if (extra > 0) {
		/*
		 * This much of the last line is not visible, so don't count
		 * these pixels. Since we've reached the bottom of the window,
		 * we break out of the loop.
		 */

		count -= extra;
		break;
	    }
	    dlPtr = dlPtr->nextPtr;
	}

	if (count > totalPixels) {
	    /*
	     * It can be possible, if we do not update each line's pixelHeight
	     * cache when we lay out individual DLines that the count
	     * generated here is more up-to-date than that maintained by the
	     * BTree. In such a case, the best we can do here is to fix up
	     * 'count' and continue, which might result in small, temporary
	     * perturbations to the size of the scrollbar. This is basically
	     * harmless, but in a perfect world we would not have this
	     * problem.
	     *
	     * For debugging purposes, if anyone wishes to improve the text
	     * widget further, the following 'panic' can be activated. In
	     * principle it should be possible to ensure the BTree is always
	     * at least as up to date as the display, so in the future we
	     * might be able to leave the 'panic' in permanently when we
	     * believe we have resolved the cache synchronisation issue.
	     *
	     * However, to achieve that goal would, I think, require a fairly
	     * substantial refactorisation of the code in this file so that
	     * there is much more obvious and explicit coordination between
	     * calls to LayoutDLine and updating of each TkTextLine's
	     * pixelHeight. The complicated bit is that LayoutDLine deals with
	     * individual display lines, but pixelHeight is for a logical
	     * line.
	     */

#if 0
	    Tcl_Panic("Counted more pixels (%d) than expected (%d) total "
		    "pixels in text widget scroll bar calculation.", count,
		    totalPixels);
#elif 0 /* TODO: still happens sometimes, why? */
	    fprintf(stderr, "warning: Counted more pixels (%d) than expected (%d)\n",
		    count, totalPixels);
#endif

	    count = totalPixels;
	}

	yMax = count;
	last = ((double) count)/((double) totalPixels);
    }

    if (!report) {
	listObj = Tcl_NewObj();
	Tcl_ListObjAppendElement(interp, listObj, Tcl_NewDoubleObj(first));
	Tcl_ListObjAppendElement(interp, listObj, Tcl_NewDoubleObj(last));
	Tcl_SetObjResult(interp, listObj);
    } else {
	dInfoPtr->curPixelPos.yFirst = yMin + dInfoPtr->topPixelOffset;
	dInfoPtr->curPixelPos.yLast = yMax + dInfoPtr->topPixelOffset;

	if (!FP_EQUAL_SCALE(first, dInfoPtr->yScrollFirst, totalPixels) ||
		!FP_EQUAL_SCALE(last, dInfoPtr->yScrollLast, totalPixels)) {
	    dInfoPtr->yScrollFirst = first;
	    dInfoPtr->yScrollLast = last;

	    if (textPtr->yScrollCmd) {
		char buf1[TCL_DOUBLE_SPACE + 1];
		char buf2[TCL_DOUBLE_SPACE + 1];
		Tcl_DString buf;

		buf1[0] = ' ';
		buf2[0] = ' ';
		Tcl_PrintDouble(NULL, first, buf1 + 1);
		Tcl_PrintDouble(NULL, last, buf2 + 1);
		Tcl_DStringInit(&buf);
		Tcl_DStringAppend(&buf, textPtr->yScrollCmd, -1);
		Tcl_DStringAppend(&buf, buf1, -1);
		Tcl_DStringAppend(&buf, buf2, -1);
		code = Tcl_EvalEx(interp, Tcl_DStringValue(&buf), -1, 0);
		Tcl_DStringFree(&buf);
		if (code != TCL_OK) {
		    Tcl_AddErrorInfo(interp,
			    "\n    (vertical scrolling command executed by text)");
		    Tcl_BackgroundException(interp, code);
		}
	    }
	}
    }
}

/*
 *----------------------------------------------------------------------
 *
 * AsyncUpdateYScrollbar --
 *
 *	This function is called to update the vertical scrollbar asychronously
 *	as the pixel height calculations progress for lines in the widget.
 *
 * Results:
 *	None.
 *
 * Side effects:
 *	See 'GetYView'. In particular the scrollbar position and size may be
 *	changed.
 *
 *----------------------------------------------------------------------
 */

static void
AsyncUpdateYScrollbar(
    ClientData clientData)	/* Information about widget. */
{
    TkText *textPtr = clientData;
    TextDInfo *dInfoPtr = textPtr->dInfoPtr;

    dInfoPtr->scrollbarTimer = NULL;

    if (!TkTextDecrRefCountAndTestIfDestroyed(textPtr) && !dInfoPtr->insideLineMetricUpdate) {
	GetYView(textPtr->interp, textPtr, true);
    }
}

/*
 *----------------------------------------------------------------------
 *
 * FindCachedDLine --
 *
 *	This function is called to find the cached line for given text
 *	index.
 *
 * Results:
 *	The return value is a pointer to the cached DLine found, or NULL
 *	if not available.
 *
 * Side effects:
 *	None.
 *
 *----------------------------------------------------------------------
 */

static DLine *
FindCachedDLine(
    TkText *textPtr,
    const TkTextIndex *indexPtr)
{
    TextDInfo *dInfoPtr = textPtr->dInfoPtr;
    DLine *dlPtr;

    for (dlPtr = dInfoPtr->cachedDLinePtr; dlPtr; dlPtr = dlPtr->nextPtr) {
	if (TkBTreeLinePixelInfo(textPtr, TkTextIndexGetLine(&dlPtr->index))->epoch
		    == dInfoPtr->lineMetricUpdateEpoch
		&& TkTextIndexCompare(indexPtr, &dlPtr->index) >= 0) {
	    TkTextIndex index = dlPtr->index;

	    TkTextIndexForwBytes(textPtr, &index, dlPtr->byteCount, &index);
	    if (TkTextIndexCompare(indexPtr, &index) < 0) {
		DEBUG(stats.numHits++);
		return dlPtr;
	    }
	}
    }

    return NULL;
}

/*
 *----------------------------------------------------------------------
 *
 * FindDLine --
 *
 *	This function is called to find the DLine corresponding to a given
 *	text index.
 *
 * Results:
 *	The return value is a pointer to the first DLine found in the list
 *	headed by dlPtr that displays information at or after the specified
 *	position. If there is no such line in the list then NULL is returned.
 *
 * Side effects:
 *	None.
 *
 *----------------------------------------------------------------------
 */

static DLine *
FindDLine(
    TkText *textPtr,		/* Widget record for text widget. */
    DLine *dlPtr,		/* Pointer to first in list of DLines to search. */
    const TkTextIndex *indexPtr)/* Index of desired character. */
{
    DLine *lastDlPtr;

    if (!dlPtr) {
	return NULL;
    }

    if (TkTextIndexGetLineNumber(indexPtr, NULL) < TkTextIndexGetLineNumber(&dlPtr->index, NULL)) {
	/*
	 * The first display line is already past the desired line.
	 */
	return dlPtr;
    }

    /*
     * The display line containing the desired index is such that the index
     * of the first character of this display line is at or before the
     * desired index, and the index of the first character of the next
     * display line is after the desired index.
     */

    while (TkTextIndexCompare(&dlPtr->index, indexPtr) < 0) {
        lastDlPtr = dlPtr;
        dlPtr = dlPtr->nextPtr;
        if (!dlPtr) {
            TkTextIndex index2;
            /*
             * We're past the last display line, either because the desired
             * index lies past the visible text, or because the desired index
             * is on the last display line showing the last logical line.
             */
            index2 = lastDlPtr->index;
            TkTextIndexForwBytes(textPtr, &index2, lastDlPtr->byteCount, &index2);
            if (TkTextIndexCompare(&index2, indexPtr) > 0) {
                /*
                 * The desired index is on the last display line, hence return this display line.
                 */
                dlPtr = lastDlPtr;
                break;
            } else {
                /*
                 * The desired index is past the visible text. There is no display line
		 * displaying something at the desired index, hence return NULL.
                 */
                return NULL;
            }
        }
        if (TkTextIndexCompare(&dlPtr->index, indexPtr) > 0) {
            /*
             * If we're here then we would normally expect that:
             *   lastDlPtr->index <= indexPtr < dlPtr->index
             * i.e. we have found the searched display line being dlPtr.
             * However it is possible that some DLines were unlinked
             * previously, leading to a situation where going through
             * the list of display lines skips display lines that did
             * exist just a moment ago.
             */

	    TkTextIndex index;
            TkTextIndexForwBytes(textPtr, &lastDlPtr->index, lastDlPtr->byteCount, &index);
            if (TkTextIndexCompare(&index, indexPtr) > 0) {
                /*
                 * Confirmed: lastDlPtr->index <= indexPtr < dlPtr->index
                 */
                dlPtr = lastDlPtr;
            } else {
                /*
                 * The last (rightmost) index shown by dlPtrPrev is still before the desired
		 * index. This may be because there was previously a display line between
		 * dlPtrPrev and dlPtr and this display line has been unlinked.
                 */
            }
            break;
        }
    }

    return dlPtr;
}

/*
 *----------------------------------------------------------------------
 *
 * TkTextGetFirstXPixel --
 *
 *	Get first x-pixel position in current widget.
 *
 * Results:
 *	Returns first x-pixel.
 *
 * Side effects:
 *	None.
 *
 *----------------------------------------------------------------------
 */

int
TkTextGetFirstXPixel(
    const TkText *textPtr)	/* Widget record for text widget. */
{
    assert(textPtr);
    return textPtr->dInfoPtr->x;
}

/*
 *----------------------------------------------------------------------
 *
 * TkTextGetFirstYPixel --
 *
 *	Get first y-pixel position in current widget.
 *
 * Results:
 *	Returns first y-pixel.
 *
 * Side effects:
 *	None.
 *
 *----------------------------------------------------------------------
 */

int
TkTextGetFirstYPixel(
    const TkText *textPtr)	/* Widget record for text widget. */
{
    assert(textPtr);
    return textPtr->dInfoPtr->y;
}

/*
 *----------------------------------------------------------------------
 *
 * TkTextGetLastXPixel --
 *
 *	Get last x-pixel position in current widget.
 *
 * Results:
 *	Returns last x-pixel.
 *
 * Side effects:
 *	None.
 *
 *----------------------------------------------------------------------
 */

int
TkTextGetLastXPixel(
    const TkText *textPtr)	/* Widget record for text widget. */
{
    assert(textPtr);
    return textPtr->dInfoPtr->maxX - 1;
}

/*
 *----------------------------------------------------------------------
 *
 * TkTextGetLastYPixel --
 *
 *	Get last y-pixel position in current widget.
 *
 * Results:
 *	Returns last y-pixel.
 *
 * Side effects:
 *	None.
 *
 *----------------------------------------------------------------------
 */

int
TkTextGetLastYPixel(
    const TkText *textPtr)	/* Widget record for text widget. */
{
    assert(textPtr);
    return textPtr->dInfoPtr->maxY - 1;
}

/*
 *----------------------------------------------------------------------
 *
 * TkTextCountVisibleImages --
 *
 *	Return the number of visible embedded images.
 *
 * Results:
 *	Returns number of visible embedded images.
 *
 * Side effects:
 *	None.
 *
 *----------------------------------------------------------------------
 */

unsigned
TkTextCountVisibleImages(
    const TkText *textPtr)	/* Widget record for text widget. */
{
    assert(textPtr);
    return textPtr->dInfoPtr->countImages;
}

/*
 *----------------------------------------------------------------------
 *
 * TkTextCountVisibleWindows --
 *
 *	Return the number of visible embedded windows.
 *
 * Results:
 *	Returns number of visible embedded windows.
 *
 * Side effects:
 *	None.
 *
 *----------------------------------------------------------------------
 */

unsigned
TkTextCountVisibleWindows(
    const TkText *textPtr)	/* Widget record for text widget. */
{
    assert(textPtr);
    return textPtr->dInfoPtr->countWindows;
}

/*
 *----------------------------------------------------------------------
 *
 * TkTextPixelIndex --
 *
 *	Given an (x,y) coordinate on the screen, find the location of the
 *	character closest to that location.
 *
 * Results:
 *	The index at *indexPtr is modified to refer to the character on the
 *	display that is closest to (x,y). It returns the affected display
 *	chunk.
 *
 * Side effects:
 *	None.
 *
 *----------------------------------------------------------------------
 */

static TkTextDispChunk *
FindNextTagInfoChunk(
    TkTextDispChunk *chunkPtr)
{
    assert(chunkPtr);

    for ( ; chunkPtr->nextPtr; chunkPtr = chunkPtr->nextPtr) {
	switch (chunkPtr->layoutProcs->type) {
	case TEXT_DISP_CHAR:   /* fallthru */
	case TEXT_DISP_HYPHEN: /* fallthru */
	case TEXT_DISP_IMAGE:  /* fallthru */
	case TEXT_DISP_WINDOW: return chunkPtr;
	case TEXT_DISP_ELIDED: /* fallthru */
	case TEXT_DISP_CURSOR: break;
	}
    }

    return chunkPtr;
}

const TkTextDispChunk *
TkTextPixelIndex(
    TkText *textPtr,		/* Widget record for text widget. */
    int x, int y,		/* Pixel coordinates of point in widget's window. */
    TkTextIndex *indexPtr,	/* This index gets filled in with the index of the character
    				 * nearest to (x,y). */
    bool *nearest)		/* If non-NULL then gets set to false if (x,y) is actually over the
    				 * returned index, and true if it is just nearby (e.g. if x,y is on
				 * the border of the widget). */
{
    TextDInfo *dInfoPtr = textPtr->dInfoPtr;
    DLine *dlPtr = NULL;
    DLine *currDLinePtr;
    TkTextDispChunk *currChunkPtr;
    bool nearby = false;
    TkSizeT epoch;

    /*
     * Make sure that all of the layout information about what's displayed
     * where on the screen is up-to-date.
     */

    if (dInfoPtr->flags & DINFO_OUT_OF_DATE) {
	UpdateDisplayInfo(textPtr);
    }

    /*
     * If the coordinates are above the top of the window, then adjust them to
     * refer to the upper-right corner of the window. If they're off to one
     * side or the other, then adjust to the closest side.
     */

    if (y < dInfoPtr->y) {
	y = dInfoPtr->y;
	x = dInfoPtr->x; /* we want a line-based result, not a geometrical result */
	nearby = true;
    }
    if (x >= dInfoPtr->maxX) {
	x = dInfoPtr->maxX - 1;
	nearby = true;
    }
    if (x < dInfoPtr->x) {
	x = dInfoPtr->x;
	nearby = true;
    }

    /*
     * Find the display line containing the desired y-coordinate.
     */

    if (!dInfoPtr->dLinePtr) {
	if (nearest) {
	    *nearest = true;
	}
	*indexPtr = textPtr->topIndex;
	return NULL;
    }

    epoch = TkBTreeEpoch(textPtr->sharedTextPtr->tree);
    currChunkPtr = dInfoPtr->currChunkPtr;

    if (currChunkPtr && dInfoPtr->currChunkIndex.stateEpoch == epoch) {
	currDLinePtr = dInfoPtr->currDLinePtr;

	assert(currChunkPtr->stylePtr); /* otherwise the chunk has been expired */

	if (currDLinePtr->y <= y && y < currDLinePtr->y + currDLinePtr->height) {
	    int rx = x - dInfoPtr->x + dInfoPtr->curXPixelOffset;

	    if (currChunkPtr->x <= rx && rx < currChunkPtr->x + currChunkPtr->width) {
		/*
		 * We have luck, it's inside the cache.
		 */

		*indexPtr = dInfoPtr->currChunkIndex;
		DLineIndexOfX(textPtr, currChunkPtr, x, indexPtr);
		if (nearest) {
		    *nearest = nearby;
		}
		return FindNextTagInfoChunk(currChunkPtr);
	    }

	    dlPtr = currDLinePtr;
	}
    }

    if (!dlPtr) {
	DLine *validDlPtr = dInfoPtr->dLinePtr;

	for (dlPtr = validDlPtr; y >= dlPtr->y + dlPtr->height; dlPtr = dlPtr->nextPtr) {
	    if (dlPtr->chunkPtr) {
		validDlPtr = dlPtr;
	    }
	    if (!dlPtr->nextPtr) {
		/*
		 * Y-coordinate is off the bottom of the displayed text. Use the
		 * last character on the last line.
		 */

		if (nearest) {
		    *nearest = true;
		}
		dInfoPtr->currChunkPtr = NULL;
		*indexPtr = dlPtr->index;
		assert(dlPtr->byteCount > 0);
		TkTextIndexForwBytes(textPtr, indexPtr, dlPtr->byteCount - 1, indexPtr);
		return NULL;
	    }
	}
	if (!dlPtr->chunkPtr) {
	    dlPtr = validDlPtr;
	}
    }

    currChunkPtr = DLineChunkOfX(textPtr, dlPtr, x, indexPtr, &nearby);

    if (nearest) {
	*nearest = nearby;
    }

    if (!nearby) {
	/*
	 * Cache the result.
	 */

	dInfoPtr->currChunkIndex = *indexPtr;
	TkTextIndexSetEpoch(&dInfoPtr->currChunkIndex, epoch); /* price it as actual */
	dInfoPtr->currChunkPtr = currChunkPtr;
	dInfoPtr->currDLinePtr = dlPtr;
    } else {
	dInfoPtr->currChunkPtr = NULL;
    }

    DLineIndexOfX(textPtr, currChunkPtr, x, indexPtr);
    return FindNextTagInfoChunk(currChunkPtr);
}

/*
 *----------------------------------------------------------------------
 *
 * DLineIndexOfX --
 *
 *	Given an x coordinate in a display line, increase the byte position
 *	of the index according to the character closest to that location.
 *
 *	Together with DLineChunkOfX this is effectively the opposite of
 *	DLineXOfIndex.
 *
 *	Note: use DLineChunkOfX for the computation of the chunk.
 *
 * Results:
 *	The index at *indexPtr is modified to refer to the character on the
 *	display line that is closest to x.
 *
 * Side effects:
 *	None.
 *
 *----------------------------------------------------------------------
 */

static void
DLineIndexOfX(
    TkText *textPtr,		/* Widget record for text widget. */
    TkTextDispChunk *chunkPtr,	/* Chunk which contains the character. */
    int x,			/* Pixel x coordinate of point in widget's window. */
    TkTextIndex *indexPtr)	/* This byte offset of this index will be increased according
    				 * to the character position. */
{
    /*
     * If the chunk has more than one byte in it, ask it which character is at
     * the desired location. In this case we can manipulate
     * 'indexPtr->byteIndex' directly, because we know we're staying inside a
     * single logical line.
     */

    if (chunkPtr && chunkPtr->numBytes > 1) {
	x -= textPtr->dInfoPtr->x - textPtr->dInfoPtr->curXPixelOffset;
	TkTextIndexAddToByteIndex(indexPtr, chunkPtr->layoutProcs->measureProc(chunkPtr, x));
    }
}

/*
 *----------------------------------------------------------------------
 *
 * DLineChunkOfX --
 *
 *	Given an x coordinate in a display line, find the index of the
 *	character closest to that location.
 *
 *	This is effectively the opposite of DLineXOfIndex.
 *
 * Results:
 *	The index at *indexPtr is modified to refer to the character on the
 *	display line that is closest to x.
 *
 * Side effects:
 *	None.
 *
 *----------------------------------------------------------------------
 */

static TkTextDispChunk *
DLineChunkOfX(
    TkText *textPtr,		/* Widget record for text widget. */
    DLine *dlPtr,		/* Display information for this display line. */
    int x,			/* Pixel x coordinate of point in widget's window. */
    TkTextIndex *indexPtr,	/* This index gets filled in with the index of the character
    				 * nearest to x. */
    bool *nearby)		/* If non-NULL then gets set to true if (x,y) is not actually over the
    				 * returned index, but never set to false. */
{
    TextDInfo *dInfoPtr = textPtr->dInfoPtr;
    TkTextDispChunk *chunkPtr;
    TkTextDispChunkSection *sectionPtr;
    unsigned countBytes;

    /*
     * Scan through the line's chunks to find the one that contains the desired x-coordinate.
     * Before doing this, translate the x-coordinate from the coordinate system of the window
     * to the coordinate system of the line (to take account of x-scrolling).
     */

    chunkPtr = dlPtr->chunkPtr;
    *indexPtr = dlPtr->index;

    if (!chunkPtr) {
	/* this may happen if everything is elided */
	if (nearby) {
	    *nearby = true;
	}
	return chunkPtr;
    }

    x -= dInfoPtr->x - dInfoPtr->curXPixelOffset;

    if (x < chunkPtr->x) {
	if (chunkPtr->stylePtr->sValuePtr->indentBg) {
	    /* if -indentbackground is enabled, then do not trigger when hovering the margin */
	    *nearby = true;
	}
	return chunkPtr;
    }

    sectionPtr = chunkPtr->sectionPtr;
    countBytes = chunkPtr->byteOffset;

    while (sectionPtr->nextPtr && x >= sectionPtr->nextPtr->chunkPtr->x) {
	countBytes += sectionPtr->numBytes;
	sectionPtr = sectionPtr->nextPtr;
    }

    chunkPtr = sectionPtr->chunkPtr;

    while (chunkPtr->nextPtr && x >= chunkPtr->x + chunkPtr->width) {
	countBytes += chunkPtr->numBytes;
	chunkPtr = chunkPtr->nextPtr;
    }

    TkTextIndexForwBytes(textPtr, indexPtr, countBytes, indexPtr);
    return chunkPtr;
}

/*
 *----------------------------------------------------------------------
 *
 * TkTextIndexOfX --
 *
 *	Given a logical x coordinate (i.e. distance in pixels from the
 *	beginning of the display line, not taking into account any information
 *	about the window, scrolling etc.) on the display line starting with
 *	the given index, adjust that index to refer to the object under the x
 *	coordinate.
 *
 * Results:
 *	None.
 *
 * Side effects:
 *	None.
 *
 *----------------------------------------------------------------------
 */

void
TkTextIndexOfX(
    TkText *textPtr,		/* Widget record for text widget. */
    int x,			/* The x coordinate for which we want the index. */
    TkTextIndex *indexPtr)	/* Index of display line start, which will be adjusted to the
    				 * index under the given x coordinate. */
{
    TextDInfo *dInfoPtr;
    DLine *dlPtr;

    assert(textPtr);

    if (TkTextIndexGetLine(indexPtr) == TkBTreeGetLastLine(textPtr)) {
	return;
    }

    dInfoPtr = textPtr->dInfoPtr;
    dlPtr = FindCachedDLine(textPtr, indexPtr);

    if (!dlPtr
	    && !(dInfoPtr->flags & DINFO_OUT_OF_DATE)
	    && TkTextIndexCompare(indexPtr, &textPtr->topIndex) >= 0) {
	dlPtr = FindDLine(textPtr, dInfoPtr->dLinePtr, indexPtr);
    }
    if (!dlPtr) {
	DisplayInfo info;

	ComputeDisplayLineInfo(textPtr, indexPtr, &info);
	if (!(dlPtr = info.lastDLinePtr)) {
	    TkTextIndex index = *indexPtr;

	    /* we need display line start */
	    TkTextIndexBackBytes(textPtr, &index, info.byteOffset, &index);
	    dlPtr = LayoutDLine(&index, info.displayLineNo);
	} else if ((info.lastDLinePtr = info.lastDLinePtr->prevPtr)) {
	    dlPtr->prevPtr = info.lastDLinePtr->nextPtr = NULL;
	} else {
	    info.dLinePtr = NULL;
	}
	FreeDLines(textPtr, dlPtr, NULL, DLINE_CACHE);
	FreeDLines(textPtr, info.dLinePtr, NULL, DLINE_FREE_TEMP);
    }
    x += dInfoPtr->x - dInfoPtr->curXPixelOffset;
    DLineIndexOfX(textPtr, DLineChunkOfX(textPtr, dlPtr, x, indexPtr, NULL), x, indexPtr);
}

/*
 *----------------------------------------------------------------------
 *
 * DLineXOfIndex --
 *
 *	Given a relative byte index on a given display line (i.e. the number
 *	of byte indices from the beginning of the given display line), find
 *	the x coordinate of that index within the abstract display line,
 *	without adjusting for the x-scroll state of the line.
 *
 *	This is effectively the opposite of DLineIndexOfX.
 *
 *	NB. The 'byteIndex' is relative to the display line, NOT the logical
 *	line.
 *
 * Results:
 *	The x coordinate.
 *
 * Side effects:
 *	None.
 *
 *----------------------------------------------------------------------
 */

static int
DLineXOfIndex(
    TkText *textPtr,		/* Widget record for text widget. */
    DLine *dlPtr,		/* Display information for this display line. */
    unsigned byteIndex)		/* The byte index for which we want the coordinate. */
{
    TkTextDispChunkSection *sectionPtr, *nextPtr;
    TkTextDispChunk *chunkPtr;
    int x;

    if (byteIndex == 0 || !(sectionPtr = dlPtr->chunkPtr->sectionPtr)) {
	return 0;
    }

    while (byteIndex >= sectionPtr->numBytes && (nextPtr = sectionPtr->nextPtr)) {
	byteIndex -= sectionPtr->numBytes;
	sectionPtr = nextPtr;
    }

    chunkPtr = sectionPtr->chunkPtr;
    assert(chunkPtr);

    /*
     * Scan through the line's chunks to find the one that contains the desired byte index.
     */

    x = 0;

    while (true) {
	if (byteIndex < chunkPtr->numBytes) {
	    int unused;

	    x = chunkPtr->x;
	    chunkPtr->layoutProcs->bboxProc(textPtr, chunkPtr, byteIndex,
		    dlPtr->y + dlPtr->spaceAbove,
		    dlPtr->height - dlPtr->spaceAbove - dlPtr->spaceBelow,
		    dlPtr->baseline - dlPtr->spaceAbove, &x, &unused, &unused,
		    &unused);
	    break;
	}
	if (!chunkPtr->nextPtr || byteIndex == chunkPtr->numBytes) {
	    x = chunkPtr->x + chunkPtr->width;
	    break;
	}
	byteIndex -= chunkPtr->numBytes;
	chunkPtr = chunkPtr->nextPtr;
    }

    return x;
}

/*
 *----------------------------------------------------------------------
 *
 * TkTextIndexBbox --
 *
 *	Given an index, find the bounding box of the screen area occupied by
 *	the entity (character, window, image) at that index.
 *
 * Results:
 *	'True' is returned if the index is on the screen. 'False' means the index
 *	is not on the screen. If the return value is 'true', then the bounding box
 *	of the part of the index that's visible on the screen is returned to
 *	*xPtr, *yPtr, *widthPtr, and *heightPtr.
 *
 * Side effects:
 *	None.
 *
 *----------------------------------------------------------------------
 */

bool
TkTextIndexBbox(
    TkText *textPtr,		/* Widget record for text widget. */
    const TkTextIndex *indexPtr,/* Index whose bounding box is desired. */
    bool extents,		/* Return the extents of the bbox (the overflow, not visible on
    				 * screen). */
    int *xPtr, int *yPtr,	/* Filled with index's upper-left coordinate. */
    int *widthPtr, int *heightPtr,
				/* Filled in with index's dimensions. */
    int *charWidthPtr,		/* If the 'index' is at the end of a display line and therefore
    				 * takes up a very large width, this is used to return the smaller
				 * width actually desired by the index. */
    Tcl_UniChar *thisChar)	/* Character at given position, can be NULL. Zero will be returned
    				 * if this is not a char chunk, or if outside of screen. */
{
    TextDInfo *dInfoPtr = textPtr->dInfoPtr;
    bool isLastCharInLine;
    DLine *dlPtr;

    /*
     * Make sure that all of the screen layout information is up to date.
     */

    if (dInfoPtr->flags & DINFO_OUT_OF_DATE) {
	UpdateDisplayInfo(textPtr);
    }

    /*
     * Find the display line containing the desired index.
     */

    dlPtr = FindDLine(textPtr, dInfoPtr->dLinePtr, indexPtr);

    /*
     * Two cases shall be trapped here because the logic later really
     * needs dlPtr to be the display line containing indexPtr:
     *   1. if no display line contains the desired index (NULL dlPtr or no chunk)
     *   2. if indexPtr is before the first display line, in which case
     *      dlPtr currently points to the first display line
     */

    if (!dlPtr || !dlPtr->chunkPtr || TkTextIndexCompare(&dlPtr->index, indexPtr) > 0) {
	if (thisChar) { *thisChar = 0; }
	return false;
    }

    if (!GetBbox(textPtr, dlPtr, indexPtr, xPtr, yPtr, widthPtr, heightPtr,
	    &isLastCharInLine, thisChar)) {
	return false;
    }

    *xPtr -= dInfoPtr->curXPixelOffset;

    if (extents) {
	*widthPtr = MAX(0, *xPtr + *widthPtr - dInfoPtr->maxX);
	*heightPtr = MAX(0, *yPtr + *heightPtr - dInfoPtr->maxY);
	*xPtr = MAX(0, -*xPtr);
	*yPtr = MAX(0, -*yPtr);
    } else {
	*xPtr = *xPtr + dInfoPtr->x;

	if (isLastCharInLine) {
	    /*
	     * Last character in display line. Give it all the space up to the line.
	     */

	    if (charWidthPtr) {
		*charWidthPtr = dInfoPtr->maxX - *xPtr;
		if (*charWidthPtr > textPtr->charWidth) {
		    *charWidthPtr = textPtr->charWidth;
		}
	    }
	    if (*xPtr > dInfoPtr->maxX) {
		*xPtr = dInfoPtr->maxX;
	    }
	    *widthPtr = dInfoPtr->maxX - *xPtr;
	} else {
	    if (charWidthPtr) {
		*charWidthPtr = *widthPtr;
	    }
	}

	if (*widthPtr == 0) {
	    /*
	     * With zero width (e.g. elided text) we just need to make sure it is
	     * onscreen, where the '=' case here is ok.
	     */

	    if (*xPtr < dInfoPtr->x) {
		return false;
	    }
	} else if (*xPtr + *widthPtr <= dInfoPtr->x) {
	    return false;
	}

	if (*xPtr + *widthPtr > dInfoPtr->maxX) {
	    if ((*widthPtr = dInfoPtr->maxX - *xPtr) <= 0) {
		return false;
	    }
	}

	if (*yPtr + *heightPtr > dInfoPtr->maxY) {
	    if ((*heightPtr = dInfoPtr->maxY - *yPtr) <= 0) {
		return false;
	    }
	}
    }

    return true;
}

/*
 *----------------------------------------------------------------------
 *
 * TkTextDLineInfo --
 *
 *	Given an index, return information about the display line containing
 *	that character.
 *
 * Results:
 *	'true' is returned if the character is on the screen. 'false' means
 *	the character isn't on the screen. If the return value is 'true', then
 *	information is returned in the variables pointed to by xPtr, yPtr,
 *	widthPtr, heightPtr, and basePtr.
 *
 * Side effects:
 *	None.
 *
 *----------------------------------------------------------------------
 */

bool
TkTextGetDLineInfo(
    TkText *textPtr,		/* Widget record for text widget. */
    const TkTextIndex *indexPtr,/* Index of character whose bounding box is desired. */
    bool extents,		/* Return the extents of the bbox (the overflow, not visible on
    				 * screen). */
    int *xPtr, int *yPtr,	/* Filled with line's upper-left coordinate. */
    int *widthPtr, int *heightPtr,
				/* Filled in with line's dimensions. */
    int *basePtr)		/* Filled in with the baseline position, measured as an offset down
    				 * from *yPtr. */
{
    TextDInfo *dInfoPtr = textPtr->dInfoPtr;
    DLine *dlPtr;
    int dlx;

    /*
     * Make sure that all of the screen layout information is up to date.
     */

    if (dInfoPtr->flags & DINFO_OUT_OF_DATE) {
	UpdateDisplayInfo(textPtr);
    }

    /*
     * Find the display line containing the desired index.
     */

    dlPtr = FindDLine(textPtr, dInfoPtr->dLinePtr, indexPtr);

    /*
     * Two cases shall be trapped here because the logic later really
     * needs dlPtr to be the display line containing indexPtr:
     *   1. if no display line contains the desired index (NULL dlPtr)
     *   2. if indexPtr is before the first display line, in which case
     *      dlPtr currently points to the first display line
     */

    if (!dlPtr || TkTextIndexCompare(&dlPtr->index, indexPtr) > 0) {
	return false;
    }

    dlx = dlPtr->chunkPtr ? dlPtr->chunkPtr->x : 0;
    *xPtr = dInfoPtr->x - dInfoPtr->curXPixelOffset + dlx;
    *widthPtr = dlPtr->width;
    *yPtr = dlPtr->y;
    *heightPtr = dlPtr->height;

    if (extents) {
	*widthPtr = MAX(0, *xPtr + (int) dlPtr->length - dInfoPtr->maxX);
	*heightPtr = MAX(0, *yPtr + *heightPtr - dInfoPtr->maxY);
	*xPtr = MAX(0, -*xPtr);
	*yPtr = MAX(0, -*yPtr);
    } else {
	if (dlPtr->y + dlPtr->height > dInfoPtr->maxY) {
	    *heightPtr = dInfoPtr->maxY - dlPtr->y;
	}
    }

    *basePtr = dlPtr->baseline;
    return true;
}

/*
 * Get bounding-box information about an elided chunk.
 */

static void
ElideBboxProc(
    TkText *textPtr,
    TkTextDispChunk *chunkPtr,	/* Chunk containing desired char. */
    int index,			/* Index of desired character within the chunk. */
    int y,			/* Topmost pixel in area allocated for this line. */
    int lineHeight,		/* Height of line, in pixels. */
    int baseline,		/* Location of line's baseline, in pixels measured down from y. */
    int *xPtr, int *yPtr,	/* Gets filled in with coords of character's upper-left pixel.
    				 * X-coord is in same coordinate system as chunkPtr->x. */
    int *widthPtr,		/* Gets filled in with width of character, in pixels. */
    int *heightPtr)		/* Gets filled in with height of character, in pixels. */
{
    *xPtr = chunkPtr->x;
    *yPtr = y;
    *widthPtr = *heightPtr = 0;
}

/*
 * Measure an elided chunk.
 */

static int
ElideMeasureProc(
    TkTextDispChunk *chunkPtr,	/* Chunk containing desired coord. */
    int x)			/* X-coordinate, in same coordinate system as chunkPtr->x. */
{
    return 0;
}

/*
 *--------------------------------------------------------------
 *
 * CharMeasureProc --
 *
 *	This function is called to determine which character in a character
 *	chunk lies over a given x-coordinate.
 *
 * Results:
 *	The return value is the index *within the chunk* of the character that
 *	covers the position given by "x".
 *
 * Side effects:
 *	None.
 *
 *--------------------------------------------------------------
 */

static int
CharMeasureProc(
    TkTextDispChunk *chunkPtr,	/* Chunk containing desired coord. */
    int x)			/* X-coordinate, in same coordinate system as chunkPtr->x. */
{
    if (chunkPtr->endOfLineSymbol) {
	return 0;
    }
    assert(chunkPtr->dlPtr->index.textPtr);
    return CharChunkMeasureChars(chunkPtr, NULL, 0, 0, chunkPtr->numBytes - 1, chunkPtr->x, x,
	    chunkPtr->dlPtr->index.textPtr->spaceMode, 0, NULL);
}

/*
 *--------------------------------------------------------------
 *
 * CharBboxProc --
 *
 *	This function is called to compute the bounding box of the area
 *	occupied by a single character.
 *
 * Results:
 *	There is no return value. *xPtr and *yPtr are filled in with the
 *	coordinates of the upper left corner of the character, and *widthPtr
 *	and *heightPtr are filled in with the dimensions of the character in
 *	pixels. Note: not all of the returned bbox is necessarily visible on
 *	the screen (the rightmost part might be off-screen to the right, and
 *	the bottommost part might be off-screen to the bottom).
 *
 * Side effects:
 *	None.
 *
 *--------------------------------------------------------------
 */

static void
CharBboxProc(
    TkText *textPtr,
    TkTextDispChunk *chunkPtr,	/* Chunk containing desired char. */
    int byteIndex,		/* Byte offset of desired character within the chunk */
    int y,			/* Topmost pixel in area allocated for this line. */
    int lineHeight,		/* Height of line, in pixels. */
    int baseline,		/* Location of line's baseline, in pixels measured down from y. */
    int *xPtr, int *yPtr,	/* Gets filled in with coords of character's upper-left pixel.
    				 * X-coord is in same coordinate system as chunkPtr->x. */
    int *widthPtr,		/* Gets filled in with width of character, in pixels. */
    int *heightPtr)		/* Gets filled in with height of character, in pixels. */
{
    CharInfo *ciPtr = chunkPtr->clientData;
    int offset = ciPtr->baseOffset + byteIndex;
    int maxX = chunkPtr->width + chunkPtr->x;
    int nextX;

    CharChunkMeasureChars(chunkPtr, NULL, 0, 0, byteIndex, chunkPtr->x, -1, textPtr->spaceMode, 0, xPtr);

    if (byteIndex >= (int)ciPtr->numBytes) {
	/*
	 * This situation only happens if the last character in a line is a
	 * space character, in which case it absorbs all of the extra space in
	 * the line (see TkTextCharLayoutProc).
	 */

	*widthPtr = maxX - *xPtr;
    } else if (ciPtr->u.chars[offset] == '\t' && byteIndex == (int)ciPtr->numBytes - 1) {
	/*
	 * The desired character is a tab character that terminates a chunk;
	 * give it all the space left in the chunk.
	 */

	*widthPtr = maxX - *xPtr;
    } else {
	CharChunkMeasureChars(chunkPtr, NULL, 0, byteIndex, byteIndex + 1, *xPtr, -1,
		textPtr->spaceMode, 0, &nextX);

	if (nextX >= maxX) {
	    *widthPtr = maxX - *xPtr;
	} else {
	    *widthPtr = nextX - *xPtr;

	    if (chunkPtr->additionalWidth && IsExpandableSpace(ciPtr->u.chars + offset)) {
		/*
		 * We've expanded some spaces for full line justification. Compute the
		 * width of this specific space character.
		 */

		const char *base = ciPtr->u.chars + ciPtr->baseOffset;
		const char *q = ciPtr->u.chars + offset;
		unsigned numSpaces = chunkPtr->numSpaces;
		unsigned remaining = chunkPtr->additionalWidth;

		do {
		    unsigned space;

		    assert(numSpaces > 0);
		    space = (remaining + numSpaces - 1)/numSpaces;
		    *widthPtr += space;
		    remaining -= space;
		    numSpaces -= 1;
		    if (base == q) {
			break;
		    }
		    q = Tcl_UtfPrev(q, ciPtr->u.chars);
		} while (IsExpandableSpace(q));
	    }
	}
    }

    *yPtr = y + baseline - chunkPtr->minAscent;
    *heightPtr = chunkPtr->minAscent + chunkPtr->minDescent;
}

/*
 *----------------------------------------------------------------------
 *
 * AdjustForTab --
 *
 *	This function is called to move a series of chunks right in order to
 *	align them with a tab stop.
 *
 * Results:
 *	None.
 *
 * Side effects:
 *	The width of chunkPtr gets adjusted so that it absorbs the extra space
 *	due to the tab. The x locations in all the chunks after chunkPtr are
 *	adjusted rightward to align with the tab stop given by tabArrayPtr and
 *	index.
 *
 *----------------------------------------------------------------------
 */

static void
AdjustForTab(
    LayoutData *data)
{
    int x, desired = 0, delta, width;
    TkTextDispChunk *chunkPtr, *nextChunkPtr, *chPtr;
    TkTextTabArray *tabArrayPtr;
    TkText *textPtr;
    int tabX, tabIndex;

    assert(data->tabIndex >= 0);

    if (!(chunkPtr = data->tabChunkPtr)) {
	/* Part after decimal point, no action required. */
	return;
    }

    if (data->adjustFirstChunk) {
	nextChunkPtr = chunkPtr;
    } else if (!(nextChunkPtr = chunkPtr->nextPtr) && data->lastChunkPtr) {
	/* Nothing after the actual tab; just return. */
	return;
    }

    data->tabApplied = true;
    tabX = data->tabX;
    tabIndex = data->tabIndex;
    textPtr = data->textPtr;
    tabArrayPtr = data->tabArrayPtr;
    x = nextChunkPtr ? nextChunkPtr->x : 0;

    /*
     * If no tab information has been given, assuming tab stops are at 8
     * average-sized characters. Still ensure we respect the tabular versus
     * wordprocessor tab style.
     */

    if (!tabArrayPtr || tabArrayPtr->numTabs == 0) {
	/*
	 * No tab information has been given, so use the default
	 * interpretation of tabs.
	 */

	unsigned tabWidth = textPtr->charWidth*8;

	tabWidth = MAX(1u, tabWidth);

	if (textPtr->tabStyle == TK_TEXT_TABSTYLE_TABULAR) {
	    desired = tabWidth*(tabIndex + 1);
	} else {
	    desired = NextTabStop(tabWidth, x, 0);
	}

	desired %= data->maxX;
    } else {
	switch (data->tabAlignment) {
	case LEFT:
	    desired = tabX;
	    break;

	case CENTER:
	    /*
	     * Compute the width of all the information in the tab group, then use
	     * it to pick a desired location.
	     */

	    width = 0;
	    for (chPtr = nextChunkPtr; chPtr; chPtr = chPtr->nextPtr) {
		width += chPtr->width;
	    }
	    if (data->maxX >= 0) {
		desired = MIN(tabX, data->maxX) - width/2;
	    } else {
		desired = tabX - width/2;
	    }
	    break;

	case RIGHT:
	    /*
	     * Compute the width of all the information in the tab group, then use
	     * it to pick a desired location.
	     */

	    width = 0;
	    for (chPtr = nextChunkPtr; chPtr; chPtr = chPtr->nextPtr) {
		width += chPtr->width;
	    }
	    if (data->maxX - data->tabOverhang >= 0) {
		desired = MIN(tabX, data->maxX - data->tabOverhang) - width;
	    } else {
		desired = tabX - width;
	    }
	    break;

	case NUMERIC:
	    /*
	     * Right justify before decimal point.
	     */

	    width = 0;
	    for (chPtr = nextChunkPtr; chPtr && !chPtr->integralPart; chPtr = chPtr->nextPtr) {
		width += chPtr->width;
	    }
	    if (data->maxX - data->tabOverhang >= 0) {
		desired = MIN(tabX, data->maxX - data->tabOverhang) - width;
	    } else {
		desired = data->maxX - data->tabOverhang - width;
	    }
	    data->tabApplied = false;
	    break;
	}
    }

    desired += data->tabShift;

    /*
     * Shift all of the chunks to the right so that the left edge is at the
     * desired location, then expand the chunk containing the tab. Be sure
     * that the tab occupies at least the width of a space character.
     */

    delta = MAX(textPtr->spaceWidth, desired - x);

    if (nextChunkPtr) {
	for (chPtr = nextChunkPtr; chPtr; chPtr = chPtr->nextPtr) {
	    chPtr->x += delta;
	}
	chunkPtr->width += delta;
    } else {
	chunkPtr->x = MAX(0, delta - chunkPtr->width);
    }
}

/*
 *----------------------------------------------------------------------
 *
 * ComputeShiftForRightTab --
 *
 *	This estimates the amount of characters we have to shift to next
 *	line for adjustment of right tabs. The computation is a bit tricky,
 *	because we have to measure backwards.
 *
 * Results:
 *	Store the number of characters for next line in 'data->shiftToNextLine'.
 *
 * Side effects:
 *	None.
 *
 *----------------------------------------------------------------------
 */

static void
MeasureBackwards(
    LayoutData *data,
    TkTextSegment *firstSegPtr,
    int offset,
    TkTextSegment *lastSegPtr,
    int lastOffset)
{
    TkTextSegment *segPtr;
    int maxX = data->tabX % data->maxX;

    data->shiftToNextLine = 0;
    data->shiftToNextLinePos.segPtr = NULL;

    for (segPtr = lastSegPtr; segPtr != firstSegPtr->prevPtr; segPtr = segPtr->prevPtr) {
	switch (segPtr->typePtr->group) {
	case SEG_GROUP_CHAR: {
	    const char *p = segPtr->body.chars + (segPtr == firstSegPtr ? offset : 0);
	    const char *e = segPtr->body.chars + (segPtr == lastSegPtr ? lastOffset : segPtr->size);
	    unsigned length = e - p;

	    if (e > p && e[-1] == '\n') {
		e -= 1;
		length -= 1;
	    }

	    if (length > 0) {
		TextStyle *stylePtr = GetStyle(data->textPtr, segPtr);
		char buffer[512];
		char *str = buffer;
		char *first;
		char *last;
		int nextX;
		int fit;

		if ((size_t) length > sizeof(buffer)) {
		    str = malloc(length);
		}
		memcpy(str, p, length);

		first = str;
		last = str + length;
		for (--last ; first < last; ++first, --last)
		{
		    char c = *first;
		    *first = *last;
		    *last = c;
		}

		fit = MeasureChars(stylePtr->sValuePtr->tkfont,
			str, length, 0, length, 0, maxX, 0, &nextX);
		FreeStyle(data->textPtr, stylePtr);

		if (fit < (int) length && maxX - nextX > 0)
		{
		    int x;
		    MeasureChars(stylePtr->sValuePtr->tkfont, str + fit, 1, 0, 1, 0, -1, 0, &x);
		    data->tabOverhang = MAX(0, x - (maxX - nextX));
		}
		if (fit) {
		    if (*e == '\n') {
			fit += 1;
			length += 1;
		    }
		    data->shiftToNextLine += fit;
		    data->shiftToNextLinePos.segPtr = segPtr;
		    data->shiftToNextLinePos.offset = (p - segPtr->body.chars) + length - fit;
		    maxX -= nextX;
		}
		if (str != buffer) {
		    free(str);
		}
		if (maxX <= 0) {
		    return;
		}
	    }
	    break;
	}
	case SEG_GROUP_HYPHEN:
	    if (!data->textPtr->hyphenate) {
		TextStyle *stylePtr;
		int nextX, fit;

		stylePtr = GetStyle(data->textPtr, segPtr);
		fit = MeasureChars(stylePtr->sValuePtr->tkfont,
			HYPHEN_STRING, HYPHEN_LENGTH, 0, HYPHEN_LENGTH, 0, maxX, 0, &nextX);
		if (!fit) {
		    return;
		}
		data->shiftToNextLine += fit;
		data->shiftToNextLinePos.segPtr = segPtr;
		data->shiftToNextLinePos.offset = 0;
		maxX -= nextX;
	    }
	    break;
	case SEG_GROUP_IMAGE:
	case SEG_GROUP_WINDOW: {
	    TkTextIndex index;

	    TkTextIndexClear(&index, data->textPtr);
	    TkTextIndexSetSegment(&index, segPtr);

	    if (segPtr->typePtr->layoutProc(&index, segPtr, 0, maxX, 1, false, data->wrapMode,
		    data->textPtr->spaceMode, NULL) == 0) {
		return;
	    }
	    data->shiftToNextLine += 1;
	    data->shiftToNextLinePos.segPtr = segPtr;
	    data->shiftToNextLinePos.offset = 0;
	    break;
	}
	case SEG_GROUP_BRANCH:
	    if (segPtr->typePtr == &tkTextLinkType) {
		segPtr = segPtr->body.link.prevPtr;
	    }
	    break;
	case SEG_GROUP_MARK:
	case SEG_GROUP_PROTECT:
	case SEG_GROUP_TAG:
	    break;
	}
    }
}

static TkTextSegment *
FindEndOfTab(
    LayoutData *data,
    TkTextSegment *segPtr,
    int offset,
    int *lastOffset)
{
    TkTextSegment *firstSegPtr = segPtr;
    TkTextSegment *lastSegPtr = segPtr;

    *lastOffset = offset;

    for ( ; segPtr; segPtr = segPtr->nextPtr) {
	switch (segPtr->typePtr->group) {
	case SEG_GROUP_CHAR: {
	    const char *p = segPtr->body.chars + (segPtr == firstSegPtr ? offset : 0);
	    const char *e = segPtr->body.chars + segPtr->size;

	    for ( ; p < e; ++p) {
		if (*p == '\t') {
		    *lastOffset = p - segPtr->body.chars;
		    return segPtr;
		}
	    }

	    lastSegPtr = segPtr;
	    *lastOffset = e - segPtr->body.chars;
	    break;
	}
	case SEG_GROUP_HYPHEN: {
	    if (data->textPtr->hyphenate) {
		return lastSegPtr;
	    }
	    lastSegPtr = segPtr;
	    *lastOffset = HYPHEN_LENGTH;
	    break;
	}
	case SEG_GROUP_BRANCH:
	    if (segPtr->typePtr == &tkTextBranchType) {
		segPtr = segPtr->body.branch.nextPtr;
	    }
	    break;
	case SEG_GROUP_IMAGE:
	case SEG_GROUP_WINDOW:
	    lastSegPtr = segPtr;
	    *lastOffset = 1;
	    break;
	case SEG_GROUP_MARK:
	case SEG_GROUP_PROTECT:
	case SEG_GROUP_TAG:
	    break;
	}
    }

    return lastSegPtr;
}

static void
ComputeShiftForRightTab(
    LayoutData *data,
    TkTextSegment *segPtr,
    int offset)
{
    int lastOffset;
    TkTextSegment *lastSegPtr = FindEndOfTab(data, segPtr, offset, &lastOffset);

    assert(data->tabX > data->maxX);
    MeasureBackwards(data, segPtr, offset, lastSegPtr, lastOffset);
    if (data->shiftToNextLine) {
	data->isRightTab = true;
    }
}

/*
 *----------------------------------------------------------------------
 *
 * IsStartOfTab --
 *
 *	Determine whether the given offset in segment is immediately after
 *	tab character.
 *
 * Results:
 *	Whether given offset in segment is immediately after tab character.
 *
 * Side effects:
 *	None.
 *
 *----------------------------------------------------------------------
 */

static bool
IsStartOfTab(
    TkTextSegment *segPtr,
    int offset)
{
    if (offset > 0) {
	return segPtr->body.chars[offset - 1] == '\t';
    }
    for ( ; segPtr; segPtr = segPtr->prevPtr) {
	switch (segPtr->typePtr->group) {
	case SEG_GROUP_CHAR:
	    return segPtr->body.chars[segPtr->size - 1] == '\t';
	case SEG_GROUP_HYPHEN:
	case SEG_GROUP_IMAGE:
	case SEG_GROUP_WINDOW:
	    return false;
	case SEG_GROUP_BRANCH:
	    if (segPtr->typePtr == &tkTextLinkType) {
		segPtr = segPtr->body.link.prevPtr;
	    }
	    break;
	case SEG_GROUP_MARK:
	case SEG_GROUP_PROTECT:
	case SEG_GROUP_TAG:
	    break;
	}
    }
    return true;
}

/*
 *----------------------------------------------------------------------
 *
 * ComputeShiftForNumericTab --
 *
 *	This estimates the amount of characters we have to shift to next
 *	line for adjustment of numeric tabs. The computation is a bit tricky,
 *	because we have to measure backwards.
 *
 * Results:
 *	Store the number of characters for next line in 'data->shiftToNextLine'.
 *
 * Side effects:
 *	None.
 *
 *----------------------------------------------------------------------
 */


static void
ComputeShiftForNumericTab(
    LayoutData *data,
    TkTextSegment *firstSegPtr,
    int offset)
{
    TkTextSegment *lastSegPtr = data->lastNumericalPos.segPtr;

    if (!lastSegPtr || !IsStartOfTab(firstSegPtr, offset)) {
	return;
    }

    if (data->tabX < data->maxX) {
	return; /* may happen with very small size */
    }

    MeasureBackwards(data, firstSegPtr, offset, lastSegPtr, data->lastNumericalPos.offset);
}

/*
 *----------------------------------------------------------------------
 *
 * ComputeSizeOfTab --
 *
 *	This estimates the amount of white space that will be consumed by
 *	a tab.
 *
 * Results:
 *	The 'current tab' is the minimum number of pixels that will be occupied
 *	by the next tab of tabArrayPtr, assuming that the current position on the
 *	line is x and the end of the line is maxX. The 'next tab' is determined
 *	by a combination of the current position (x) which it must be equal to or
 *	beyond, and the tab count in indexPtr.
 *
 *	For numeric tabs, this is a conservative estimate. The 'current tab' is
 *	always >= 0.
 *
 * Side effects:
 *	None.
 *
 *----------------------------------------------------------------------
 */

static bool
FindDecimalPointBackwards(
    TkTextSegment *segPtr,
    int offset)
{
    TkTextSegment *startSegPtr = segPtr;

    for ( ; segPtr; segPtr = segPtr->prevPtr) {
	if (segPtr->typePtr->group == SEG_GROUP_CHAR) {
	    const char *p = segPtr->body.chars + (segPtr == startSegPtr ? offset : segPtr->size);

	    for (--p; p >= segPtr->body.chars; --p) {
		if (IsDecimalPoint(*p)) {
		    return true;
		}
	    }
	} else if (segPtr->typePtr->group == SEG_GROUP_BRANCH) {
	    if (segPtr->typePtr == &tkTextLinkType) {
		segPtr = segPtr->body.link.prevPtr;
	    }
	}
    }
    return false;
}

static void
FindDecimalPoint(
    LayoutData *data,
    TkTextSegment *segPtr,
    int offset)
{
    for ( ; segPtr; segPtr = segPtr->nextPtr) {
	switch (segPtr->typePtr->group) {
	case SEG_GROUP_CHAR: {
	    const char *p = segPtr->body.chars + offset;
	    const char *e = segPtr->body.chars + segPtr->size;

	    for ( ; p < e; ++p) {
		if (IsDecimalPoint(*p)) {
		    data->lengthOfFractional = 0;
		    data->decimalPointPos.segPtr = segPtr;
		    data->decimalPointPos.offset = p - segPtr->body.chars;
		} else if (*p == '\t' || *p == '\n') {
		    return;
		}
		if (data->decimalPointPos.segPtr) {
		    data->lengthOfFractional += 1;
		}
		data->lastNumericalPos.segPtr = segPtr;
		data->lastNumericalPos.offset = p - segPtr->body.chars + 1;
	    }

	    offset = 0;
	    break;
	}
	case SEG_GROUP_HYPHEN:
	case SEG_GROUP_IMAGE:
	case SEG_GROUP_WINDOW:
	    if (data->decimalPointPos.segPtr) {
		data->lengthOfFractional += segPtr->size;
	    }
	    data->lastNumericalPos.segPtr = segPtr;
	    data->lastNumericalPos.offset = segPtr->size;
	    break;
	case SEG_GROUP_BRANCH:
	    if (segPtr->typePtr == &tkTextBranchType) {
		segPtr = segPtr->body.branch.nextPtr;
	    }
	    break;
	case SEG_GROUP_MARK:
	case SEG_GROUP_PROTECT:
	case SEG_GROUP_TAG:
	    break;
	}
    }
}

static void
ComputeSizeOfTab(
    LayoutData *data,
    TkTextSegment *segPtr,
    int offset)
{
    TkText *textPtr;
    TkTextTabArray *tabArrayPtr;
    unsigned tabWidth;
    int min = 0; /* shut up the compiler */

    textPtr = data->textPtr;
    tabArrayPtr = data->tabArrayPtr;
    data->tabApplied = false;
    data->tabOverhang = 0;

    if (!tabArrayPtr || tabArrayPtr->numTabs == 0) {
	/*
	 * We're using a default tab spacing of 8 characters.
	 */

	tabWidth = MAX(1, textPtr->charWidth*8);
    } else {
	tabWidth = 0;
    }

    do {
	/*
	 * We were given the count before this tab, so increment it first.
	 */

	data->tabIndex += 1;

	if (!tabArrayPtr || tabArrayPtr->numTabs == 0) {
	    /*
	     * We're using a default tab spacing calculated above.
	     */

	    data->tabX = tabWidth*(data->tabIndex + 1);
	    data->tabAlignment = LEFT;
	} else if (data->tabIndex < tabArrayPtr->numTabs) {
	    data->tabX = tabArrayPtr->tabs[data->tabIndex].location;
	    data->tabAlignment = tabArrayPtr->tabs[data->tabIndex].alignment;
	} else {
	    /*
	     * Ran out of tab stops; compute a tab position by extrapolating.
	     */

	    data->tabX = (int) (tabArrayPtr->lastTab
		    + (data->tabIndex + 1 - tabArrayPtr->numTabs)*tabArrayPtr->tabIncrement
		    + 0.5);
	    data->tabAlignment = tabArrayPtr->tabs[tabArrayPtr->numTabs - 1].alignment;
	}

	/*
	 * If this tab stop is before the current x position, then we have two
	 * cases:
	 *
	 * With 'wordprocessor' style tabs, we must obviously continue until
	 * we reach the text tab stop.
	 *
	 * With 'tabular' style tabs, we always use the data->tabIndex'th tab stop.
	 */
    } while (data->tabX <= data->x && data->tabStyle == TK_TEXT_TABSTYLE_WORDPROCESSOR);

    if (data->displayLineNo > 0 && data->tabStyle != TK_TEXT_TABSTYLE_WORDPROCESSOR) {
	int tabX = data->tabX - ((int) data->displayLineNo)*data->maxX;

	if (data->tabAlignment == LEFT && data->x == 0) {
	    data->tabShift = tabX;
	}

	data->tabX = MAX(0, tabX + data->tabShift);
    }

    /*
     * Inform our caller of how many tab stops we've used up.
     */

    switch (data->tabAlignment) {
    case CENTER:
	if (data->displayLineNo > 0 && data->x == 0) {
	    data->tabSize = 0;
	    return;
	}
	/*
	 * Be very careful in the arithmetic below, because maxX may be the
	 * largest positive number: watch out for integer overflow.
	 */
	if (data->maxX - data->tabX < data->tabX - data->x) {
	    data->tabSize = data->maxX - data->x - 2*(data->maxX - data->tabX);
	    min = textPtr->spaceWidth;
	} else {
	    min = 0;
	}
	break;

    case RIGHT:
	data->isRightTab = false; /* will only be set when wrapping line */
	data->tabSize = data->maxX - data->tabX - data->x;
	min = (data->x == 0) ? 0 : textPtr->spaceWidth;
	break;

    case NUMERIC:
    	/*
	 * We have to pre-compute the position of the last decimal point, and
	 * the position of the first non-numerical character.
	 */
	data->isNumericTab = false;
	data->decimalPointPos.segPtr = NULL;
	data->shiftToNextLinePos.segPtr = NULL;
	FindDecimalPoint(data, segPtr, offset);
	if (data->decimalPointPos.segPtr) {
	    data->lastNumericalPos = data->decimalPointPos;
	    data->isNumericTab = true;
	} else if (!FindDecimalPointBackwards(segPtr, offset)) {
	    data->isNumericTab = true;
	}
	min = 0;
	/* fallthru */

    case LEFT:
	data->tabSize = data->tabX - data->x;
	assert(textPtr->spaceWidth > 0); /* ensure positive size */
	min = (data->x == 0) ? 0 : textPtr->spaceWidth;
    	break;
    }

    data->tabSize = MAX(min, data->tabSize);
}

/*
 *---------------------------------------------------------------------------
 *
 * NextTabStop --
 *
 *	Given the current position, determine where the next default tab stop
 *	would be located. This function is called when the current chunk in
 *	the text has no tabs defined and so the default tab spacing for the
 *	font should be used, provided we are using wordprocessor style tabs.
 *
 * Results:
 *	The location in pixels of the next tab stop.
 *
 * Side effects:
 *	None.
 *
 *---------------------------------------------------------------------------
 */

static int
NextTabStop(
    unsigned tabWidth,		/* Default tab width of the widget. */
    int x,			/* X-position in pixels where last character was drawn. The next
    				 * tab stop occurs somewhere after this location. */
    int tabOrigin)		/* The origin for tab stops. May be non-zero if text has been
    				 * scrolled. */
{
    int rem;

    assert(tabWidth > 0);

    x += tabWidth;
    if ((rem = (x - tabOrigin) % tabWidth) < 0) {
	rem += tabWidth;
    }
    x -= rem;
    return x;
}

/*
 *---------------------------------------------------------------------------
 *
 * MeasureChars --
 *
 *	Determine the number of characters from the string that will fit in
 *	the given horizontal span. The measurement is done under the
 *	assumption that Tk_DrawChars will be used to actually display the
 *	characters.
 *
 *	If tabs are encountered in the string, they will be ignored (they
 *	should only occur as last character of the string anyway).
 *
 *	If a newline is encountered in the string, the line will be broken at
 *	that point.
 *
 * Results:
 *	The return value is the number of bytes from the range of start to end
 *	in source that fit in the span given by startX and maxX. *nextXPtr is
 *	filled in with the x-coordinate at which the first character that
 *	didn't fit would be drawn, if it were to be drawn.
 *
 * Side effects:
 *	None.
 *
 *--------------------------------------------------------------
 */

#if TK_DRAW_IN_CONTEXT

static int
TkpMeasureChars(
    Tk_Font tkfont,
    const char *source,
    int numBytes,
    int rangeStart,
    int rangeLength,
    int maxLength,
    int flags,
    int *lengthPtr)
{
    return TkpMeasureCharsInContext(tkfont, source, numBytes, rangeStart,
	    rangeLength, maxLength, flags, lengthPtr);
}

#else /* if !TK_DRAW_IN_CONTEXT */

static int
TkpMeasureChars(
    Tk_Font tkfont,
    const char *source,
    int numBytes,
    int rangeStart,
    int rangeLength,
    int maxLength,
    int flags,
    int *lengthPtr)
{
    return Tk_MeasureChars(tkfont, source + rangeStart, rangeLength, maxLength, flags, lengthPtr);
}

#endif /* TK_DRAW_IN_CONTEXT */

static int
MeasureChars(
    Tk_Font tkfont,		/* Font in which to draw characters. */
    const char *source,		/* Characters to be displayed. Need not be NUL-terminated. */
    int maxBytes,		/* Maximum # of bytes to consider from source. */
    int rangeStart, int rangeLength,
				/* Range of bytes to consider in source.*/
    int startX,			/* X-position at which first character will be drawn. */
    int maxX,			/* Don't consider any character that would cross this x-position. */
    int flags,			/* Flags to pass to Tk_MeasureChars. */
    int *nextXPtr)		/* Return x-position of terminating character here, can be NULL. */
{
    int curX, width, ch;
    const char *special, *end, *start;

    ch = 0;
    curX = startX;
    start = source + rangeStart;
    end = start + rangeLength;
    special = start;

    while (start < end) {
	if (start >= special) {
	    /*
	     * Find the next special character in the string.
	     */

	    for (special = start; special < end; ++special) {
		ch = *special;
		if (ch == '\t' || ch == '\n') {
		    break;
		}
	    }
	}

	/*
	 * Special points at the next special character (or the end of the
	 * string). Process characters between start and special.
	 */

	if (maxX >= 0 && curX >= maxX) {
	    break;
	}
	start += TkpMeasureChars(tkfont, source, maxBytes, start - source, special - start,
		maxX >= 0 ? maxX - curX : -1, flags, &width);
	curX += width;
	if (start < special) {
	    /*
	     * No more chars fit in line.
	     */

	    break;
	}
	if (special < end) {
	    if (ch != '\t') {
		break;
	    }
	    start += 1;
	}
    }

    if (nextXPtr) {
	*nextXPtr = curX;
    }
    return start - (source + rangeStart);
}

/*
 *----------------------------------------------------------------------
 *
 * TextGetScrollInfoObj --
 *
 *	This function is invoked to parse "xview" and "yview" scrolling
 *	commands for text widgets using the new scrolling command syntax
 *	("moveto" or "scroll" options). It extends the public
 *	Tk_GetScrollInfoObj function with the addition of "pixels" as a valid
 *	unit alongside "pages" and "units". It is a shame the core API isn't
 *	more flexible in this regard.
 *
 * Results:
 *	The return value is either SCROLL_MOVETO, SCROLL_PAGES,
 *	SCROLL_UNITS, SCROLL_PIXELS or SCROLL_ERROR. This
 *	indicates whether the command was successfully parsed and what form
 *	the command took. If SCROLL_MOVETO, *dblPtr is filled in with
 *	the desired position; if SCROLL_PAGES, SCROLL_PIXELS or
 *	SCROLL_UNITS, *intPtr is filled in with the number of
 *	pages/pixels/lines to move (may be negative); if SCROLL_ERROR,
 *	the interp's result contains an error message.
 *
 * Side effects:
 *	None.
 *
 *----------------------------------------------------------------------
 */

static ScrollMethod
TextGetScrollInfoObj(
    Tcl_Interp *interp,		/* Used for error reporting. */
    TkText *textPtr,		/* Information about the text widget. */
    int objc,			/* # arguments for command. */
    Tcl_Obj *const objv[],	/* Arguments for command. */
    double *dblPtr,		/* Filled in with argument "moveto" option, if any. */
    int *intPtr)		/* Filled in with number of pages or lines or pixels to scroll,
    				 * if any. */
{
    static const char *const subcommands[] = {
	"moveto", "scroll", NULL
    };
    enum viewSubcmds {
	VIEW_MOVETO, VIEW_SCROLL
    };
    static const char *const units[] = {
	"units", "pages", "pixels", NULL
    };
    enum viewUnits {
	VIEW_SCROLL_UNITS, VIEW_SCROLL_PAGES, VIEW_SCROLL_PIXELS
    };
    int index;

    if (Tcl_GetIndexFromObjStruct(interp, objv[2], subcommands, sizeof(char *), "option", 0, &index)
	    != TCL_OK) {
	return SCROLL_ERROR;
    }

<<<<<<< HEAD
    switch ((enum viewSubcmds) index) {
    case VIEW_MOVETO:
	if (objc != 4) {
	    Tcl_WrongNumArgs(interp, 3, objv, "fraction");
	    return SCROLL_ERROR;
=======
    /*
     * Draw the text, underline, and overstrike for this chunk.
     */

    if (!sValuePtr->elide && (numBytes > offsetBytes)
	    && stylePtr->fgGC) {
#if TK_DRAW_IN_CONTEXT
	int start = ciPtr->baseOffset + offsetBytes;
	int len = ciPtr->numBytes - offsetBytes;
	int xDisplacement = x - chunkPtr->x;

	if ((len > 0) && (string[start + len - 1] == '\t')) {
	    len--;
>>>>>>> 817f7f1f
	}
	if (Tcl_GetDoubleFromObj(interp, objv[3], dblPtr) != TCL_OK) {
	    return SCROLL_ERROR;
	}
	return SCROLL_MOVETO;
    case VIEW_SCROLL:
	if (objc != 5) {
	    Tcl_WrongNumArgs(interp, 3, objv, "number units|pages|pixels");
	    return SCROLL_ERROR;
	}
	if (Tcl_GetIndexFromObjStruct(interp, objv[4], units, sizeof(char *), "argument", 0, &index)
		!= TCL_OK) {
	    return SCROLL_ERROR;
	}
	switch ((enum viewUnits) index) {
	case VIEW_SCROLL_PAGES:
	    if (Tcl_GetIntFromObj(interp, objv[3], intPtr) != TCL_OK) {
		return SCROLL_ERROR;
	    }
	    return SCROLL_PAGES;
	case VIEW_SCROLL_PIXELS:
	    if (Tk_GetPixelsFromObj(interp, textPtr->tkwin, objv[3], intPtr) != TCL_OK) {
		return SCROLL_ERROR;
	    }
	    return SCROLL_PIXELS;
	case VIEW_SCROLL_UNITS:
	    if (Tcl_GetIntFromObj(interp, objv[3], intPtr) != TCL_OK) {
		return SCROLL_ERROR;
	    }
	    return SCROLL_UNITS;
	}
    }
    assert(!"unexpected switch fallthrough");
    return SCROLL_ERROR; /* should be never reached */
}

/*
 *----------------------------------------------------------------------
 *
 * AllocCharInfo --
 *
 *	Allocate new char info struct. We are using a pool of char info
 *	structs.
 *
 * Results:
 *	The newly allocated struct, or a free char info struct from
 *	pool.
 *
 * Side effects:
 *	May allocate some memory.
 *
 *----------------------------------------------------------------------
 */

static CharInfo *
AllocCharInfo(
    TkText *textPtr)
{
    TextDInfo *dInfoPtr;
    CharInfo *ciPtr;

    assert(textPtr);

    dInfoPtr = textPtr->dInfoPtr;
    if ((ciPtr = dInfoPtr->charInfoPoolPtr)) {
	dInfoPtr->charInfoPoolPtr = dInfoPtr->charInfoPoolPtr->u.next;
    } else {
	ciPtr = malloc(sizeof(CharInfo));
	DEBUG_ALLOC(tkTextCountNewCharInfo++);
    }

    return ciPtr;
}

/*
 *----------------------------------------------------------------------
 *
 * FreeCharInfo --
 *
 *	Put back given char info to pool.
 *
 * Results:
 *	None.
 *
 * Side effects:
 *	None.
 *
 *----------------------------------------------------------------------
 */

static void
FreeCharInfo(
    TkText *textPtr,
    CharInfo *ciPtr)
{
    TextDInfo *dInfoPtr;

    assert(textPtr);
    assert(ciPtr);

    TkBTreeFreeSegment(ciPtr->segPtr);
    dInfoPtr = textPtr->dInfoPtr;
    ciPtr->u.next = dInfoPtr->charInfoPoolPtr;
    dInfoPtr->charInfoPoolPtr = ciPtr;
}

/*
 *----------------------------------------------------------------------
 *
 * ComputeBreakIndex --
 *
 *	Compute a break location. If we're in word wrap mode, a break
 *	can occurr after any space character, or at the end of the chunk
 *	if the the next segment (ignoring those with zero size) is not a
 *	character segment.
 *
 * Results:
 *	The computed break location.
 *
 * Side effects:
 *	None.
 *
 *----------------------------------------------------------------------
 */

static int
ComputeBreakIndex(
    TkText *textPtr,
    const TkTextDispChunk *chunkPtr,
    TkTextSegment *segPtr,
    int byteOffset,
    TkWrapMode wrapMode,
    TkTextSpaceMode spaceMode)
{
    switch (wrapMode) {
    case TEXT_WRAPMODE_NONE:
	break;
    case TEXT_WRAPMODE_CHAR:
    case TEXT_WRAPMODE_NULL:
	return chunkPtr->numBytes;
    case TEXT_WRAPMODE_WORD:
    case TEXT_WRAPMODE_CODEPOINT: {
	TkTextSegment *nextPtr;
	const char *p;
	int count;

	if (segPtr->typePtr == &tkTextHyphenType) {
	    return 1;
	}

	if ((int) chunkPtr->numBytes + byteOffset == segPtr->size) {
	    for (nextPtr = segPtr->nextPtr; nextPtr; nextPtr = nextPtr->nextPtr) {
		if (nextPtr->size > 0) {
		    if (!(nextPtr->typePtr->group & (SEG_GROUP_CHAR|SEG_GROUP_HYPHEN))) {
			return chunkPtr->numBytes;
		    }
		    break;
		} else if (nextPtr->typePtr == &tkTextBranchType) {
		    nextPtr = nextPtr->body.branch.nextPtr->nextPtr;
		}
	    }
	}

	count = chunkPtr->numBytes;
	if (chunkPtr->endsWithSyllable) {
	    assert(chunkPtr->numBytes > 0);
	    count -= 1;
	}
	p = segPtr->body.chars + byteOffset + count - 1;

	if (wrapMode == TEXT_WRAPMODE_WORD) {
	    /*
	     * Don't use isspace(); effects are unpredictable (because the result
	     * is locale dependent) and can lead to odd word-wrapping problems on
	     * some platforms. Also don't use Tcl_UniCharIsSpace here either, this
	     * can be used when displaying Markup in read-only mode (except the
	     * non-breaking space), but in text data there is a difference between
	     * ASCII spaces and all other spaces, and this difference must be
	     * visible for the user (line break makes the spaces indistinguishable).
	     * Keep in mind that the text widget will also be used for editing
	     * text. What we actually want is only the ASCII space characters, so
	     * use them explicitly...
	     *
	     * NOTE: don't break at HYPHEN-MINUS character (U+002D), because the
	     * meaning of this character is contextual. The user has to use the
	     * "codepoint" wrap mode if he want's line breaking at hard hyphen
	     * characters.
	     */

	    for ( ; count > 0; --count, --p) {
		switch (*p) {
		case ' ':
		    if (spaceMode == TEXT_SPACEMODE_EXACT) {
			return -1;
		    }
		    /* fallthru */
		case '\t': case '\n': case '\v': case '\f': case '\r':
		    return count;
		}
	    }
	} else {
	    const char *brks;
	    int i;

	    if (*p == '\n') {
		return count; /* catch special case end of line */
	    }

	    /*
	     * Note: it may happen that the chunk only contains the end of line/text
	     * symbol, in this case the break info is NULL.
	     */

	    if ((brks = chunkPtr->brks)) {
		i = count - 1;

		for ( ; i >= 0; --i, --p) {
		    assert(brks[i] <= LINEBREAK_INSIDEACHAR);
		    if (brks[i] == LINEBREAK_ALLOWBREAK) {
			return (*p == ' ' && spaceMode == TEXT_SPACEMODE_EXACT) ? -1 : i + 1;
		    }
		}
	    } else {
		assert(chunkPtr->endOfLineSymbol);
	    }
	}
	break;
    }
    }

    return -1;
}

/*
 *----------------------------------------------------------------------
 *
 * TkTextCheckDisplayLineConsistency --
 *
 *	This function is called for consistency checking of display line.
 *
 * Results:
 *	None.
 *
 * Side effects:
 *	If anything suspicious is found in the display lines, the function
 *	panics.
 *
 *----------------------------------------------------------------------
 */

void
TkTextCheckDisplayLineConsistency(
    const TkText *textPtr)
{
    DLine *dlPtr;

    for (dlPtr = textPtr->dInfoPtr->dLinePtr; dlPtr; dlPtr = dlPtr->nextPtr) {
	if (dlPtr->chunkPtr) {
	    const TkTextLine *linePtr = TkTextIndexGetLine(&dlPtr->index);

	    if (!linePtr->parentPtr || linePtr->parentPtr == (void *) 0x61616161) {
		Tcl_Panic("CheckDisplayLineConsisteny: expired index in display line");
	    }
	}
    }

    for (dlPtr = textPtr->dInfoPtr->savedDLinePtr; dlPtr; dlPtr = dlPtr->nextPtr) {
	if (dlPtr->chunkPtr) {
	    const TkTextLine *linePtr = TkTextIndexGetLine(&dlPtr->index);

	    if (!linePtr->parentPtr || linePtr->parentPtr == (void *) 0x61616161) {
		Tcl_Panic("CheckDisplayLineConsisteny: expired index in saved display line");
	    }
	}
    }

    dlPtr = textPtr->dInfoPtr->cachedDLinePtr;
    if (dlPtr && dlPtr->chunkPtr) {
	const TkTextLine *linePtr = TkTextIndexGetLine(&dlPtr->index);

	if (!linePtr->parentPtr || linePtr->parentPtr == (void *) 0x61616161) {
	    Tcl_Panic("CheckDisplayLineConsisteny: expired index in cached display line");
	}
    }
}

/*
 *----------------------------------------------------------------------
 *
 * CheckLineMetricConsistency --
 *
 *	This function is called for consistency checking of display line
 *	metric information. Call this function only if all line metrics
 *	are up-to-date.
 *
 * Results:
 *	None.
 *
 * Side effects:
 *	If anything suspicious is found in the display line metric information,
 *	the function panics.
 *
 *----------------------------------------------------------------------
 */

static void
CheckLineMetricConsistency(
    const TkText *textPtr)
{
    const TkSharedText *sharedTextPtr = textPtr->sharedTextPtr;
    unsigned epoch = textPtr->dInfoPtr->lineMetricUpdateEpoch;
    const TkTextLine *lastLinePtr;
    const TkTextLine *linePtr;
    unsigned lineNum = 0;
    unsigned reference;

    assert(textPtr->pixelReference >= 0);

    linePtr = TkBTreeGetStartLine(textPtr);
    lastLinePtr = TkBTreeGetLastLine(textPtr);

    if (textPtr->dInfoPtr->firstLineNo != TkBTreeLinesTo(sharedTextPtr->tree, NULL, linePtr, NULL)) {
	Tcl_Panic("CheckLineMetricConsistency: firstLineNo is not up-to-date");
    }
    if (textPtr->dInfoPtr->lastLineNo != TkBTreeLinesTo(sharedTextPtr->tree, NULL, lastLinePtr, NULL)) {
	Tcl_Panic("CheckLineMetricConsistency: lastLineNo is not up-to-date");
    }

    reference = textPtr->pixelReference;

    if (!lastLinePtr->nextPtr) {
	const TkTextPixelInfo *pixelInfo = lastLinePtr->pixelInfo + reference;

	if (pixelInfo->epoch & PARTIAL_COMPUTED_BIT) {
	    Tcl_Panic("CheckLineMetricConsistency: partial flag shouldn't be set in last line (%d)",
		    TkBTreeLinesTo(textPtr->sharedTextPtr->tree, NULL, lastLinePtr, NULL));
	}
	if (pixelInfo->dispLineInfo) {
	    Tcl_Panic("CheckLineMetricConsistency: last line (%d) should not have display line info",
		    TkBTreeLinesTo(textPtr->sharedTextPtr->tree, NULL, lastLinePtr, NULL));
	}
	if (pixelInfo->height > 0) {
	    Tcl_Panic("CheckLineMetricConsistency: last line (%d) should not have a height",
		    TkBTreeLinesTo(textPtr->sharedTextPtr->tree, NULL, lastLinePtr, NULL));
	}
    }

    while (linePtr != lastLinePtr) {
	const TkTextPixelInfo *pixelInfo = linePtr->pixelInfo + reference;
	const TkTextDispLineInfo *dispLineInfo = pixelInfo->dispLineInfo;
	const TkTextLine *logicalLinePtr = linePtr;
	unsigned logicalLineNum = lineNum;

	if ((pixelInfo->epoch & EPOCH_MASK) != epoch) {
	    Tcl_Panic("CheckLineMetricConsistency: line metric info (%d) is not up-to-date",
		    TkBTreeLinesTo(textPtr->sharedTextPtr->tree, NULL, linePtr, NULL));
	}
	if (pixelInfo->epoch & PARTIAL_COMPUTED_BIT) {
	    Tcl_Panic("CheckLineMetricConsistency: computation of this line (%d) is not yet complete",
		    TkBTreeLinesTo(textPtr->sharedTextPtr->tree, NULL, linePtr, NULL));
	}

	linePtr = linePtr->nextPtr;
	lineNum += 1;

	while (linePtr != lastLinePtr && !linePtr->logicalLine) {
	    const TkTextPixelInfo *pixelInfo = linePtr->pixelInfo + reference;

	    if ((pixelInfo->epoch & EPOCH_MASK) != epoch) {
		Tcl_Panic("CheckLineMetricConsistency: line metric info (%d) is not up-to-date",
			TkBTreeLinesTo(textPtr->sharedTextPtr->tree, NULL, linePtr, NULL));
	    }
	    if (pixelInfo->epoch & PARTIAL_COMPUTED_BIT) {
		Tcl_Panic("CheckLineMetricConsistency: partial flag shouldn't be set (line %d)",
			TkBTreeLinesTo(textPtr->sharedTextPtr->tree, NULL, linePtr, NULL));
	    }
	    if (pixelInfo->dispLineInfo) {
		Tcl_Panic("CheckLineMetricConsistency: "
			"merged line (%d) should not have display line info",
			TkBTreeLinesTo(textPtr->sharedTextPtr->tree, NULL, linePtr, NULL));
	    }
	    if (pixelInfo->height > 0) {
		Tcl_Panic("CheckLineMetricConsistency: merged line (%d) should not have a height",
			TkBTreeLinesTo(textPtr->sharedTextPtr->tree, NULL, linePtr, NULL));
	    }

	    linePtr = linePtr->nextPtr;
	    lineNum += 1;
	}

	if (dispLineInfo) {
	    unsigned pixels = 0;
	    unsigned k;

	    if (dispLineInfo->numDispLines == 1) {
		Tcl_Panic("CheckLineMetricConsistency: this line should not have display line info");
	    }
	    for (k = 0; k < dispLineInfo->numDispLines; ++k) {
		const TkTextDispLineEntry *entry = dispLineInfo->entry + k;

		if (k == 0
			&& entry->byteOffset != 0
			/* this check does not work if -startindex is set */
			&& textPtr->startMarker == textPtr->sharedTextPtr->startMarker) {
		    Tcl_Panic("CheckLineMetricConsistency: first display line (line %d.%u) should "
			    "have byte offset zero", logicalLineNum, k);
		}
		if ((entry + 1)->byteOffset <= entry->byteOffset) {
		    Tcl_Panic("CheckLineMetricConsistency: display line (line %d.%u) has invalid byte "
			    "offset %d (previous is %d)", logicalLineNum, k, (entry + 1)->byteOffset,
			    entry->byteOffset);
		}
		if (entry->height == 0) {
		    TkTextIndex index;
		    const TkTextDispLine *dlPtr;

		    /*
		     * Zero height is invalid, except in very seldom cases, if the line
		     * only contains unrealized embedded images/windows. We test this
		     * explicitly, the corresponding display line contains this information.
		     */

		    TkTextIndexClear(&index, (TkText *) textPtr);
		    TkTextIndexSetToStartOfLine2(&index, (TkTextLine *) logicalLinePtr);
		    TkTextIndexForwBytes(textPtr, &index, entry->byteOffset, &index);
		    dlPtr = FindDLine((TkText *) textPtr, textPtr->dInfoPtr->dLinePtr, &index);
		    assert(dlPtr);

		    if (!dlPtr->invisible) {
			Tcl_Panic("CheckLineMetricConsistency: display line (%d.%u) has zero height",
				logicalLineNum, k);
		    }
		}
		pixels += entry->height;
	    }
	    if (pixels != pixelInfo->height) {
		Tcl_Panic("CheckLineMetricConsistency: sum of display line pixels is wrong (line %d)",
			logicalLineNum);
	    }
	}
    }
}

/*
 *----------------------------------------------------------------------
 *
 * TkTextCheckLineMetricUpdate --
 *
 *	This function is called for consistency checking of display line
 *	metric update information.
 *
 * Results:
 *	None.
 *
 * Side effects:
 *	If anything suspicious is found in the display line metric update
 *	information, the function panics.
 *
 *----------------------------------------------------------------------
 */

void
TkTextCheckLineMetricUpdate(
    const TkText *textPtr)
{
    const TkRangeList *ranges;
    const TkRange *range;
    TkTextBTree tree;
    unsigned epoch;
    int n, total;

    assert(textPtr);

    if (!textPtr->sharedTextPtr->allowUpdateLineMetrics) {
	return;
    }
    if (!textPtr->endMarker->sectionPtr || !textPtr->startMarker->sectionPtr) {
	/*
	 * Called inside unlink of start/end marker, in this case we cannot check
	 * (and we don't need a check here).
	 */
	return;
    }

    ranges = textPtr->dInfoPtr->lineMetricUpdateRanges;
    tree = textPtr->sharedTextPtr->tree;
    total = TkBTreeNumLines(tree, textPtr);

    if (!TkRangeListIsEmpty(ranges) && TkRangeListHigh(ranges) >= total) {
	Tcl_Panic("TkTextCheckLineMetricUpdate: line %d is out of range (max=%d)\n",
		TkRangeListHigh(ranges), total);
    }

    range = TkRangeListFirst(ranges);
    epoch = textPtr->dInfoPtr->lineMetricUpdateEpoch;

    for (n = 0; n < total - 1; ++n) {
	const TkTextPixelInfo *pixelInfo;

	if (range && range->low == n) {
	    n = range->high;
	    range = TkRangeListNext(ranges, range);
	    continue;
	}

	pixelInfo = TkBTreeLinePixelInfo(textPtr, TkBTreeFindLine(tree, textPtr, n));

	if (pixelInfo->epoch && (pixelInfo->epoch & EPOCH_MASK) != epoch) {
	    Tcl_Panic("TkTextCheckLineMetricUpdate: line %d is not up-to-date\n", n);
	}
	if (pixelInfo->epoch & PARTIAL_COMPUTED_BIT) {
	    Tcl_Panic("TkTextCheckLineMetricUpdate: line metric computation (line %d) is not "
		    "yet complete\n", n);
	}
    }
}

/*
 *---------------------------------------------------------------------------
 *
 * CharChunkMeasureChars --
 *
 *	Determine the number of characters from a char chunk that will fit in
 *	the given horizontal span.
 *
 *	This is the same as MeasureChars (which see), but in the context of a
 *	char chunk, i.e. on a higher level of abstraction. Use this function
 *	whereever possible instead of plain MeasureChars, so that the right
 *	context is used automatically.
 *
 * Results:
 *	The return value is the number of bytes from the range of start to end
 *	in source that fit in the span given by startX and maxX. *nextXPtr is
 *	filled in with the x-coordinate at which the first character that
 *	didn't fit would be drawn, if it were to be drawn.
 *
 * Side effects:
 *	None.
 *--------------------------------------------------------------
 */

static int
CharChunkMeasureChars(
    TkTextDispChunk *chunkPtr,	/* Chunk from which to measure. */
    const char *chars,		/* Chars to use, instead of the chunk's own. Used by the layoutproc
    				 * during chunk setup. All other callers use NULL. Not NUL-terminated. */
    int charsLen,		/* Length of the "chars" parameter. */
    int start, int end,		/* The range of chars to measure inside the chunk (or inside the
    				 * additional chars). */
    int startX,			/* Starting x coordinate where the measured span will begin. */
    int maxX,			/* Maximum pixel width of the span. May be -1 for unlimited. */
    TkTextSpaceMode spaceMode,	/* How to handle displaying spaces. Must be TEXT_SPACEMODE_NONE,
    				 * TEXT_SPACEMODE_EXACT, or TEXT_SPACEMODE_TRIM. */
    int flags,			/* Flags to pass to MeasureChars. */
    int *nextXPtr)		/* The function puts the newly calculated right border x-position of
    				 * the span here; can be NULL. */
{
    Tk_Font tkfont = chunkPtr->stylePtr->sValuePtr->tkfont;
    CharInfo *ciPtr = chunkPtr->clientData;
    int fit, rangeStart;

#if TK_LAYOUT_WITH_BASE_CHUNKS

    const TkTextDispChunk *baseChunkPtr = chunkPtr->baseChunkPtr;

    assert(baseChunkPtr);

    if (!chars) {
	const Tcl_DString *baseChars = &baseChunkPtr->baseChars;

	chars = Tcl_DStringValue(baseChars);
	charsLen = Tcl_DStringLength(baseChars);
	start += ciPtr->baseOffset;
	if (end == -1) {
	    assert(ciPtr->numBytes >= chunkPtr->wrappedAtSpace);
	    end = ciPtr->baseOffset + ciPtr->numBytes - chunkPtr->wrappedAtSpace;
	} else {
	    end += ciPtr->baseOffset;
	}
	if (chunkPtr->wrappedAtSpace) {
	    assert(charsLen >= 1);
	    charsLen -= 1;
	}
    }

    if ((TkSizeT)start == ciPtr->baseOffset) {
	/*
	 * This is a very frequent case, and MeasureChars() is not needed here.
	 */

	startX -= chunkPtr->x - baseChunkPtr->x;
    } else {
	int widthUntilStart;
	MeasureChars(tkfont, chars, charsLen, 0, start, 0, -1, 0, &widthUntilStart);
	startX -= widthUntilStart;
    }

    rangeStart = 0;

#else

    rangeStart = start;

    if (!chars) {
	chars = ciPtr->u.chars;
	charsLen = ciPtr->numBytes;
    }

#endif

    if (end == -1) {
	end = charsLen;
    }

    if (spaceMode == TEXT_SPACEMODE_TRIM && end > rangeStart) {
	/*
	 * Don't measure trimmed spaces.
	 */
	if (chars[end] == '\n') {
	    end -= 1;
	    while (end > rangeStart && IsBlank(chars[end - 1])) {
		end -= 1;
	    }
	} else if (IsBlank(chars[end - 1])) {
	    end -= 1;
	    while (end > rangeStart && IsBlank(chars[end - 1])) {
		end -= 1;
	    }
	    end += 1;
	}
    }

    fit = MeasureChars(tkfont, chars, charsLen, rangeStart, end - rangeStart,
	    startX, maxX, flags, nextXPtr);

    return MAX(0, fit - start);
}

/*
 *--------------------------------------------------------------
 *
 * TkTextCharLayoutProc --
 *
 *	This function is the "layoutProc" for character segments.
 *
 * Results:
 *	If there is something to display for the chunk then a non-zero value
 *	is returned and the fields of chunkPtr will be filled in (see the
 *	declaration of TkTextDispChunk in tkText.h for details). If zero is
 *	returned it means that no characters from this chunk fit in the
 *	window. If -1 is returned it means that this segment just doesn't need
 *	to be displayed (never happens for text).
 *
 * Side effects:
 *	Memory is allocated to hold additional information about the chunk.
 *
 *--------------------------------------------------------------
 */

static bool
EndsWithSyllable(
    TkTextSegment *segPtr)
{
    if (segPtr->typePtr->group == SEG_GROUP_CHAR) {
	for (segPtr = segPtr->nextPtr; segPtr; segPtr = segPtr->nextPtr) {
	    switch (segPtr->typePtr->group) {
	    case SEG_GROUP_MARK:
		break;
	    case SEG_GROUP_HYPHEN:
		return true;
	    case SEG_GROUP_BRANCH:
		if (segPtr->typePtr == &tkTextBranchType) {
		    segPtr = segPtr->body.branch.nextPtr;
		    break;
		}
		/* fallthru */
	    default:
		return false;
	    }
	}
    }
    return false;
}

int
TkTextCharLayoutProc(
    const TkTextIndex *indexPtr,/* Index of first character to lay out (corresponds to segPtr and
    				 * offset). */
    TkTextSegment *segPtr,	/* Segment being layed out. */
    int byteOffset,		/* Byte offset within segment of first character to consider. */
    int maxX,			/* Chunk must not occupy pixels at this position or higher. */
    int maxBytes,		/* Chunk must not include more than this many characters. */
    bool noCharsYet,		/* 'true' means no characters have been assigned to this display
    				 * line yet. */
    TkWrapMode wrapMode,	/* How to handle line wrapping: TEXT_WRAPMODE_CHAR, TEXT_WRAPMODE_NONE,
    				 * TEXT_WRAPMODE_WORD, or TEXT_WRAPMODE_CODEPOINT. */
    TkTextSpaceMode spaceMode,	/* How to handle displaying spaces. Must be TEXT_SPACEMODE_NONE,
    				 * TEXT_SPACEMODE_EXACT, or TEXT_SPACEMODE_TRIM. */
    TkTextDispChunk *chunkPtr)	/* Structure to fill in with information about this chunk. The x
    				 * field has already been set by the caller. */
{
    Tk_Font tkfont;
    int nextX, bytesThatFit;
    Tk_FontMetrics fm;
    CharInfo *ciPtr;
    char const *p;

    assert(indexPtr->textPtr);
    assert(chunkPtr->clientData);

    /*
     * Figure out how many characters will fit in the space we've got. Include
     * the next character, even though it won't fit completely, if any of the
     * following is true:
     *
     *	 (a) the chunk contains no characters and the display line contains no
     *	     characters yet (i.e. the line isn't wide enough to hold even a
     *	     single character).
     *
     *	 (b) at least one pixel of the character is visible, we have not
     *	     already exceeded the character limit, and the next character is a
     *	     white space character.
     */

    tkfont = chunkPtr->stylePtr->sValuePtr->tkfont;
    ciPtr = chunkPtr->clientData;
    chunkPtr->layoutProcs = &layoutCharProcs;
    p = segPtr->body.chars + byteOffset;

    bytesThatFit = CharChunkMeasureChars(chunkPtr, ciPtr->u.chars, ciPtr->baseOffset + maxBytes,
	    ciPtr->baseOffset, -1, chunkPtr->x, maxX, spaceMode, TK_ISOLATE_END, &nextX);

    if (bytesThatFit < maxBytes) {
	if (bytesThatFit == 0 && noCharsYet) {
	    int chLen;

#if TCL_UTF_MAX > 4
	    /*
	     * HACK: Support of pseudo UTF-8 strings. Needed because of this
	     * bad hack with TCL_UTF_MAX > 4, the whole thing is amateurish.
	     * (See function GetLineBreakFunc() about the very severe problems
	     * with TCL_UTF_MAX > 4).
	     */

	    int ch;
	    chLen = TkUtfToUniChar(p, &ch);
#else
	    /*
	     * Proper implementation for UTF-8 strings:
	     */

	    Tcl_UniChar ch;
	    chLen = Tcl_UtfToUniChar(p, &ch);
#endif

	    /*
	     * At least one character should be contained in current display line.
	     */

	    bytesThatFit = CharChunkMeasureChars(chunkPtr, ciPtr->u.chars, ciPtr->baseOffset + chLen,
		    ciPtr->baseOffset, -1, chunkPtr->x, -1, spaceMode, 0, &nextX);
	}
	if (spaceMode == TEXT_SPACEMODE_TRIM) {
	    while (IsBlank(p[bytesThatFit])) {
		bytesThatFit += 1;
	    }
	}
	if (p[bytesThatFit] == '\n') {
	    /*
	     * A newline character takes up no space, so if the previous
	     * character fits then so does the newline.
	     */

	    bytesThatFit += 1;
	} else if (spaceMode == TEXT_SPACEMODE_NONE
		&& nextX <= maxX
		&& ((1 << wrapMode) & ((1 << TEXT_WRAPMODE_WORD) | (1 << TEXT_WRAPMODE_CODEPOINT)))
		&& IsBlank(p[bytesThatFit])
		&& !(bytesThatFit == 0
		    && chunkPtr->prevCharChunkPtr
		    && chunkPtr->prevCharChunkPtr->wrappedAtSpace)) {
	    /*
	     * Space characters are funny, in that they are considered to fit at the end
	     * of the line. Just give the space character whatever space is left.
	     */

	    nextX = maxX;
	    bytesThatFit += 1;

	    /* Do not wrap next chunk in this line. */
	    chunkPtr->wrappedAtSpace = true;
	}
	if (bytesThatFit == 0) {
	    return 0;
	}
    }

    Tk_GetFontMetrics(tkfont, &fm);

    /*
     * Fill in the chunk structure and allocate and initialize a CharInfo structure. If the
     * last character is a newline then don't bother to display it.
     */

    chunkPtr->endsWithSyllable =
	    p[bytesThatFit] == '\0' && indexPtr->textPtr->hyphenate && EndsWithSyllable(segPtr);
    chunkPtr->numBytes = bytesThatFit;
    chunkPtr->segByteOffset = byteOffset;
    chunkPtr->minAscent = fm.ascent + chunkPtr->stylePtr->sValuePtr->offset;
    chunkPtr->minDescent = fm.descent - chunkPtr->stylePtr->sValuePtr->offset;
    chunkPtr->minHeight = 0;
    chunkPtr->width = nextX - chunkPtr->x;
    chunkPtr->breakIndex =
	    ComputeBreakIndex(indexPtr->textPtr, chunkPtr, segPtr, byteOffset, wrapMode, spaceMode);

    ciPtr->numBytes = chunkPtr->numBytes;
    return 1;
}

/*
 *--------------------------------------------------------------
 *
 * CharDisplayProc --
 *
 *	This function is called to display a character chunk on the screen or
 *	in an off-screen pixmap.
 *
 * Results:
 *	None.
 *
 * Side effects:
 *	Graphics are drawn.
 *
 *--------------------------------------------------------------
 */

static void
CharDisplayProc(
    TkText *textPtr,
    TkTextDispChunk *chunkPtr,	/* Chunk that is to be drawn. */
    int x,			/* X-position in dst at which to draw this chunk (may differ from
    				 * the x-position in the chunk because of scrolling). */
    int y,			/* Y-position at which to draw this chunk in dst. */
    int height,			/* Total height of line. */
    int baseline,		/* Offset of baseline from y. */
    Display *display,		/* Display to use for drawing. */
    Drawable dst,		/* Pixmap or window in which to draw chunk. */
    int screenY)		/* Y-coordinate in text window that corresponds to y. */
{
    if (chunkPtr->width > 0 && x + chunkPtr->width > 0) {
	/* The chunk has displayable content, and is not off-screen. */
	DisplayChars(textPtr, chunkPtr, x, y, baseline, display, dst);
    }
}

/*
 *--------------------------------------------------------------
 *
 * CharUndisplayProc --
 *
 *	This function is called when a character chunk is no longer going to
 *	be displayed. It frees up resources that were allocated to display the
 *	chunk.
 *
 * Results:
 *	None.
 *
 * Side effects:
 *	Memory and other resources get freed.
 *
 *--------------------------------------------------------------
 */

static void
CharUndisplayProc(
    TkText *textPtr,		/* Overall information about text widget. */
    TkTextDispChunk *chunkPtr)	/* Chunk that is about to be freed. */
{
    CharInfo *ciPtr = chunkPtr->clientData;

    if (!ciPtr) {
	return;
    }

#if TK_LAYOUT_WITH_BASE_CHUNKS
    {
	TkTextDispChunk *baseChunkPtr = chunkPtr->baseChunkPtr;

	if (chunkPtr == baseChunkPtr) {
	    /*
	     * Base chunks are undisplayed first, when DLines are freed or
	     * partially freed, so this makes sure we don't access their data
	     * any more.
	     */

	    Tcl_DStringFree(&baseChunkPtr->baseChars);
	    DEBUG_ALLOC(tkTextCountDestroyBaseChars++);
	} else if (baseChunkPtr && ciPtr->numBytes > 0) {
	    /*
	     * When other char chunks are undisplayed, drop their characters
	     * from the base chunk. This usually happens, when they are last
	     * in a line and need to be re-layed out.
	     */

	    assert(ciPtr->baseOffset + ciPtr->numBytes == Tcl_DStringLength(&baseChunkPtr->baseChars));
	    Tcl_DStringSetLength(&baseChunkPtr->baseChars, ciPtr->baseOffset);
	    baseChunkPtr->baseWidth = 0;
	}

	if (chunkPtr->prevPtr) {
	    chunkPtr->x -= chunkPtr->prevPtr->xAdjustment;
	}

	chunkPtr->baseChunkPtr = NULL;
    }
#endif

    FreeCharInfo(textPtr, ciPtr);
    chunkPtr->clientData = NULL;
}

/*
 *--------------------------------------------------------------
 *
 * HyphenUndisplayProc --
 *
 *	This function is called when a hyphen chunk is no longer going to
 *	be displayed. It frees up resources that were allocated to display the
 *	chunk.
 *
 * Results:
 *	None.
 *
 * Side effects:
 *	Memory and other resources get freed.
 *
 *--------------------------------------------------------------
 */

static void
HyphenUndisplayProc(
    TkText *textPtr,		/* Overall information about text widget. */
    TkTextDispChunk *chunkPtr)	/* Chunk that is about to be freed. */
{
    TkTextSegment *hyphenPtr = chunkPtr->clientData;

    if (hyphenPtr) {
	TkBTreeFreeSegment(hyphenPtr);
    }
    chunkPtr->clientData = NULL;
}

/*
 *--------------------------------------------------------------
 *
 * DisplayChars --
 *
 *	This function is called to display characters on the screen or
 *	in an off-screen pixmap.
 *
 * Results:
 *	None.
 *
 * Side effects:
 *	Graphics are drawn.
 *
 *--------------------------------------------------------------
 */

static GC
GetForegroundGC(
    const TkText *textPtr,
    const TkTextDispChunk *chunkPtr)
{
    const TkTextSegment *segPtr = ((const CharInfo *) chunkPtr->clientData)->segPtr;

    assert(chunkPtr->stylePtr);
    assert(chunkPtr->stylePtr->refCount > 0);

    if (segPtr->typePtr == &tkTextHyphenType) {
	if (chunkPtr->stylePtr->hyphenGC != None) {
	    return chunkPtr->stylePtr->hyphenGC;
	}
    } else if (segPtr == textPtr->dInfoPtr->endOfLineSegPtr) {
	if (chunkPtr->stylePtr->eolGC != None) {
	    return chunkPtr->stylePtr->eolGC;
	}
    } else if (segPtr == textPtr->dInfoPtr->endOfTextSegPtr) {
	if (chunkPtr->stylePtr->eotGC != None) {
	    return chunkPtr->stylePtr->eotGC;
	}
    }
    return chunkPtr->stylePtr->fgGC;
}

#if TK_DRAW_IN_CONTEXT
# if defined(_WIN32) || defined(__UNIX__)

/*****************************************************************************
 * We need this function for the emulation of context drawing, in this way the
 * context support can be pre-tested on platforms without sub-pixel accuracy.
 *****************************************************************************/

static void
DrawCharsInContext(
    Display *display,	/* Display on which to draw. */
    Drawable drawable,	/* Window or pixmap in which to draw. */
    GC gc,		/* Graphics context for drawing characters. */
    Tk_Font tkfont,	/* Font in which characters will be drawn; must be the same as font used
    			 * in GC. */
    const char *source,	/* UTF-8 string to be displayed. Need not be nul terminated. All Tk
    			 * meta-characters (tabs, control characters, and newlines) should be
			 * stripped out of the string that is passed to this function. If they are
			 * not stripped out, they will be displayed as regular printing characters. */
    int numBytes,	/* Number of bytes in string. */
    int rangeStart,	/* Index of first byte to draw. */
    int rangeLength,	/* Length of range to draw in bytes. */
    int x, int y,	/* Coordinates at which to place origin of the whole (not just the range)
    			 * string when drawing. */
    int xOffset)	/* Offset to x-coordinate, required for emulation of context drawing. */
{
    Tk_DrawChars(display, drawable, gc, tkfont, source + rangeStart, rangeLength, xOffset, y);
}

# else /* if !(defined(_WIN32) || defined(__UNIX__)) */

static void
DrawCharsInContext(
    Display *display,	/* Display on which to draw. */
    Drawable drawable,	/* Window or pixmap in which to draw. */
    GC gc,		/* Graphics context for drawing characters. */
    Tk_Font tkfont,	/* Font in which characters will be drawn; must be the same as font used
    			 * in GC. */
    const char *source,	/* UTF-8 string to be displayed. Need not be nul terminated. All Tk
    			 * meta-characters (tabs, control characters, and newlines) should be
			 * stripped out of the string that is passed to this function. If they are
			 * not stripped out, they will be displayed as regular printing characters. */
    int numBytes,	/* Number of bytes in string. */
    int rangeStart,	/* Index of first byte to draw. */
    int rangeLength,	/* Length of range to draw in bytes. */
    int x, int y,	/* Coordinates at which to place origin of the whole (not just the range)
    			 * string when drawing. */
    int xOffset)	/* Offset to x-coordinate, not needed here. */
{
    TkpDrawCharsInContext(display, drawable, gc, tkfont,
	    source, numBytes, rangeStart, rangeLength, x, y);
}

# endif /* defined(_WIN32) || defined(__UNIX__) */

static void
DrawChars(
    TkText *textPtr,
    TkTextDispChunk *chunkPtr,	/* Display the content of this chunk. */
    int x,			/* X-position in dst at which to draw. */
    int y,			/* Y-position at which to draw. */
    int offsetX,		/* Offset in x-direction. */
    int offsetBytes,		/* Offset in display string. */
    Display *display,		/* Display to use for drawing. */
    Drawable dst)		/* Pixmap or window in which to draw chunk. */
{
    const TkTextDispChunk *baseChunkPtr;
    int numBytes;

    assert(chunkPtr->baseChunkPtr);

    baseChunkPtr = chunkPtr->baseChunkPtr;
    numBytes = Tcl_DStringLength(&baseChunkPtr->baseChars);

    if (numBytes > offsetBytes) {
	const char *string;
	const CharInfo *ciPtr;
	const TextStyle *stylePtr;
	const StyleValues *sValuePtr;
	int xDisplacement, start, len;
	GC fgGC;

	string = Tcl_DStringValue(&baseChunkPtr->baseChars);
	ciPtr = chunkPtr->clientData;
	start = ciPtr->baseOffset + offsetBytes;
	len = ciPtr->numBytes - offsetBytes;

	assert(ciPtr->numBytes >= (TkSizeT)offsetBytes);

	if (len == 0 || (string[start + len - 1] == '\t' && --len == 0)) {
	    return;
	}

	stylePtr = chunkPtr->stylePtr;
	sValuePtr = stylePtr->sValuePtr;
	ciPtr = chunkPtr->clientData;
	xDisplacement = x - chunkPtr->x;
	fgGC = GetForegroundGC(textPtr, chunkPtr);

	/*
	 * Draw the text, underline, and overstrike for this chunk.
	 */

	DrawCharsInContext(display, dst, fgGC, sValuePtr->tkfont, string, numBytes,
		start, len, baseChunkPtr->x + xDisplacement, y - sValuePtr->offset,
		chunkPtr->x + textPtr->dInfoPtr->x);

	if (sValuePtr->underline) {
	    TkUnderlineCharsInContext(display, dst, stylePtr->ulGC, sValuePtr->tkfont, string,
		    numBytes, baseChunkPtr->x + xDisplacement, y - sValuePtr->offset,
		    start, start + len);
	}
	if (sValuePtr->overstrike) {
	    Tk_FontMetrics fm;

	    Tk_GetFontMetrics(sValuePtr->tkfont, &fm);
	    TkUnderlineCharsInContext(display, dst, stylePtr->ovGC, sValuePtr->tkfont, string,
		    numBytes, baseChunkPtr->x + xDisplacement,
		    y - sValuePtr->offset - fm.descent - (fm.ascent*3)/10,
		    start, start + len);
	}
    }
}

#else /* if !TK_DRAW_IN_CONTEXT */

static void
DrawChars(
    TkText *textPtr,
    TkTextDispChunk *chunkPtr,	/* Display the content of this chunk. */
    int x,			/* X-position in dst at which to draw. */
    int y,			/* Y-position at which to draw. */
    int offsetX,		/* Offset from x. */
    int offsetBytes,		/* Offset in display string. */
    Display *display,		/* Display to use for drawing. */
    Drawable dst)		/* Pixmap or window in which to draw chunk. */
{
    const CharInfo *ciPtr;
    int numBytes;

    ciPtr = chunkPtr->clientData;
    numBytes = ciPtr->numBytes;

    assert(offsetBytes >= ciPtr->baseOffset);

    if (numBytes > offsetBytes) {
	const TextStyle *stylePtr = chunkPtr->stylePtr;

	if (stylePtr->fgGC != None) {
	    const StyleValues *sValuePtr;
	    const char *string;
	    GC fgGC;

	    string = ciPtr->u.chars + offsetBytes;
	    numBytes -= offsetBytes;

	    if (string[numBytes - 1] == '\t' && --numBytes == 0) {
		return;
	    }

	    sValuePtr = stylePtr->sValuePtr;
	    fgGC = GetForegroundGC(textPtr, chunkPtr);

	    /*
	     * Draw the text, underline, and overstrike for this chunk.
	     */

	    Tk_DrawChars(display, dst, fgGC, sValuePtr->tkfont, string, numBytes,
		    offsetX, y - sValuePtr->offset);
	    if (sValuePtr->underline) {
		Tk_UnderlineChars(display, dst, stylePtr->ulGC, sValuePtr->tkfont,
			string, offsetX, y - sValuePtr->offset, 0, numBytes);

	    }
	    if (sValuePtr->overstrike) {
		Tk_FontMetrics fm;

		Tk_GetFontMetrics(sValuePtr->tkfont, &fm);
		Tk_UnderlineChars(display, dst, stylePtr->ovGC, sValuePtr->tkfont, string, offsetX,
			y - sValuePtr->offset - fm.descent - (fm.ascent*3)/10, 0, numBytes);
	    }
	}
    }
}

#endif /* TK_DRAW_IN_CONTEXT */

static void
DisplayChars(
    TkText *textPtr,
    TkTextDispChunk *chunkPtr,	/* Display the content of this chunk. */
    int x,			/* X-position in dst at which to draw. */
    int y,			/* Y-position at which to draw. */
    int baseline,		/* Offset of baseline from y. */
    Display *display,		/* Display to use for drawing. */
    Drawable dst)		/* Pixmap or window in which to draw chunk. */
{
    const TextStyle *stylePtr = chunkPtr->stylePtr;
    int offsetBytes, offsetX;

    assert(!stylePtr->sValuePtr->elide);

    if (stylePtr->fgGC == None) {
	return;
    }

    /*
     * If the text sticks out way to the left of the window, skip over the
     * characters that aren't in the visible part of the window. This is
     * essential if x is very negative (such as less than 32K); otherwise
     * overflow problems will occur in servers that use 16-bit arithmetic,
     * like X.
     */

    offsetX = x;
    offsetBytes = (x >= 0) ? CharChunkMeasureChars(chunkPtr, NULL, 0, 0, -1, x, 0,
	    textPtr->spaceMode, 0, &offsetX) : 0;
    DrawChars(textPtr, chunkPtr, x, y + baseline, offsetX, offsetBytes, display, dst);
}

#ifndef NDEBUG
/*
 *--------------------------------------------------------------
 *
 * TkpTextPrintDispChunk --
 *
 *	This function is for debugging only, printing the content of
 *	the given tag display chunk.
 *
 * Results:
 *	None.
 *
 * Side effects:
 *	None.
 *
 *--------------------------------------------------------------
 */

void
TkpTextPrintDispChunk(
    const TkText *textPtr,
    const TkTextDispChunk *chunkPtr)
{
    const DLine *dlPtr;
    int x, y, width, height;

    switch (chunkPtr->layoutProcs->type) {
    case TEXT_DISP_CHAR:
	fprintf(stdout, "CHAR=");
	if (chunkPtr->clientData) {
	    const CharInfo *ciPtr = (const CharInfo *) chunkPtr->clientData;
	    TkSizeT i;

	    for (i = 0; i < ciPtr->numBytes; ++i) {
		char c = ciPtr->u.chars[i];

		switch (c) {
		case '\t': fprintf(stdout, "\\t"); break;
		case '\n': fprintf(stdout, "\\n"); break;
		case '\v': fprintf(stdout, "\\v"); break;
		case '\f': fprintf(stdout, "\\f"); break;
		case '\r': fprintf(stdout, "\\r"); break;

		default:
		    if (UCHAR(c) < 0x80 && isprint(c)) {
			fprintf(stdout, "%c", c);
		    } else {
			fprintf(stdout, "\\x%02u", (unsigned) UCHAR(c));
		    }
		    break;
		}
	    }
	} else {
	    fprintf(stdout, "<not yet displayed>");
	}
	break;

    case TEXT_DISP_HYPHEN: fprintf(stdout, "HYPHEN"); break;
    case TEXT_DISP_IMAGE:  fprintf(stdout, "IMAGE"); break;
    case TEXT_DISP_WINDOW: fprintf(stdout, "WINDOW"); break;
    case TEXT_DISP_ELIDED: fprintf(stdout, "ELIDED"); break;
    case TEXT_DISP_CURSOR: fprintf(stdout, "CURSOR"); break;
    }

    dlPtr = chunkPtr->dlPtr;
    x = chunkPtr->x + textPtr->dInfoPtr->x;
    y = dlPtr->y + dlPtr->spaceAbove;
    width = chunkPtr->width;
    height = dlPtr->height - dlPtr->spaceAbove - dlPtr->spaceBelow;
    fprintf(stdout, " [%d,%d-%d,%d]\n", x, y, x + width, y + height);
}
#endif /* !NDEBUG */

/*
 * Local Variables:
 * mode: c
 * c-basic-offset: 4
 * fill-column: 105
 * End:
 * vi:set ts=8 sw=4:
 */<|MERGE_RESOLUTION|>--- conflicted
+++ resolved
@@ -903,42 +903,8 @@
     unsigned numHits;		/* Number of found cached lines. */
     unsigned numReused;		/* Number of re-used display lines. */
 
-<<<<<<< HEAD
     bool perfFuncIsHooked;
 } Statistic;
-=======
-    dInfoPtr = ckalloc(sizeof(TextDInfo));
-    Tcl_InitHashTable(&dInfoPtr->styleTable, sizeof(StyleValues)/sizeof(int));
-    dInfoPtr->dLinePtr = NULL;
-    dInfoPtr->copyGC = 0;
-    gcValues.graphics_exposures = True;
-    dInfoPtr->scrollGC = Tk_GetGC(textPtr->tkwin, GCGraphicsExposures,
-	    &gcValues);
-    dInfoPtr->topOfEof = 0;
-    dInfoPtr->newXPixelOffset = 0;
-    dInfoPtr->curXPixelOffset = 0;
-    dInfoPtr->maxLength = 0;
-    dInfoPtr->xScrollFirst = -1;
-    dInfoPtr->xScrollLast = -1;
-    dInfoPtr->yScrollFirst = -1;
-    dInfoPtr->yScrollLast = -1;
-    dInfoPtr->scanMarkXPixel = 0;
-    dInfoPtr->scanMarkX = 0;
-    dInfoPtr->scanTotalYScroll = 0;
-    dInfoPtr->scanMarkY = 0;
-    dInfoPtr->dLinesInvalidated = 0;
-    dInfoPtr->flags = DINFO_OUT_OF_DATE;
-    dInfoPtr->topPixelOffset = 0;
-    dInfoPtr->newTopPixelOffset = 0;
-    dInfoPtr->currentMetricUpdateLine = -1;
-    dInfoPtr->lastMetricUpdateLine = -1;
-    dInfoPtr->lineMetricUpdateEpoch = 1;
-    dInfoPtr->metricEpoch = -1;
-    dInfoPtr->metricIndex.textPtr = NULL;
-    dInfoPtr->metricIndex.linePtr = NULL;
-    dInfoPtr->lineUpdateTimer = NULL;
-    dInfoPtr->scrollbarTimer = NULL;
->>>>>>> 817f7f1f
 
 static Statistic stats;
 
@@ -991,7 +957,6 @@
 extern unsigned tkRangeListCountNew;
 extern unsigned tkRangeListCountDestroy;
 
-<<<<<<< HEAD
 static bool hookStatFunc = true;
 
 static void
@@ -1027,26 +992,6 @@
 	    || tkTextCountNewStyle != tkTextCountDestroyStyle
 	    || tkRangeListCountNew != tkRangeListCountDestroy) {
 	fprintf(stderr, "*** memory leak detected ***\n");
-=======
-    FreeDLines(textPtr, dInfoPtr->dLinePtr, NULL, DLINE_UNLINK);
-    Tcl_DeleteHashTable(&dInfoPtr->styleTable);
-    if (dInfoPtr->copyGC) {
-	Tk_FreeGC(textPtr->display, dInfoPtr->copyGC);
-    }
-    Tk_FreeGC(textPtr->display, dInfoPtr->scrollGC);
-    if (dInfoPtr->flags & REDRAW_PENDING) {
-	Tcl_CancelIdleCall(DisplayText, textPtr);
-    }
-    if (dInfoPtr->lineUpdateTimer) {
-	Tcl_DeleteTimerHandler(dInfoPtr->lineUpdateTimer);
-	textPtr->refCount--;
-	dInfoPtr->lineUpdateTimer = NULL;
-    }
-    if (dInfoPtr->scrollbarTimer) {
-	Tcl_DeleteTimerHandler(dInfoPtr->scrollbarTimer);
-	textPtr->refCount--;
-	dInfoPtr->scrollbarTimer = NULL;
->>>>>>> 817f7f1f
     }
 }
 #endif /* TK_CHECK_ALLOCS */
@@ -1357,7 +1302,6 @@
     return UCHAR(s[0]) == 0xc3 ? isUmlaut[UCHAR(s[1])] : UCHAR(s[0]) < 0x80 && isVowel[UCHAR(s[0])];
 }
 
-<<<<<<< HEAD
 static void
 SetupHyphenChars(
     TkTextSegment *segPtr,
@@ -1427,141 +1371,6 @@
 
     if (!IsCharChunk(chunkPtr)) {
 	return '\0';
-=======
-        if ((tagPtr->selFgColor) && (isSelected)) {
-            fgColor = tagPtr->selFgColor;
-        }
-
-	if ((border != NULL) && (tagPtr->priority > borderPrio)) {
-	    styleValues.border = border;
-	    borderPrio = tagPtr->priority;
-	}
-	if ((tagPtr->borderWidthPtr != NULL)
-		&& (Tcl_GetString(tagPtr->borderWidthPtr)[0] != '\0')
-		&& (tagPtr->priority > borderWidthPrio)) {
-	    styleValues.borderWidth = tagPtr->borderWidth;
-	    borderWidthPrio = tagPtr->priority;
-	}
-	if ((tagPtr->reliefString != NULL)
-		&& (tagPtr->priority > reliefPrio)) {
-	    if (styleValues.border == NULL) {
-		styleValues.border = textPtr->border;
-	    }
-	    styleValues.relief = tagPtr->relief;
-	    reliefPrio = tagPtr->priority;
-	}
-	if ((tagPtr->bgStipple)
-		&& (tagPtr->priority > bgStipplePrio)) {
-	    styleValues.bgStipple = tagPtr->bgStipple;
-	    bgStipplePrio = tagPtr->priority;
-	}
-	if (fgColor && (tagPtr->priority > fgPrio)) {
-	    styleValues.fgColor = fgColor;
-	    fgPrio = tagPtr->priority;
-	}
-	if ((tagPtr->tkfont) && (tagPtr->priority > fontPrio)) {
-	    styleValues.tkfont = tagPtr->tkfont;
-	    fontPrio = tagPtr->priority;
-	}
-	if ((tagPtr->fgStipple)
-		&& (tagPtr->priority > fgStipplePrio)) {
-	    styleValues.fgStipple = tagPtr->fgStipple;
-	    fgStipplePrio = tagPtr->priority;
-	}
-	if ((tagPtr->justifyString)
-		&& (tagPtr->priority > justifyPrio)) {
-	    styleValues.justify = tagPtr->justify;
-	    justifyPrio = tagPtr->priority;
-	}
-	if ((tagPtr->lMargin1String)
-		&& (tagPtr->priority > lMargin1Prio)) {
-	    styleValues.lMargin1 = tagPtr->lMargin1;
-	    lMargin1Prio = tagPtr->priority;
-	}
-	if ((tagPtr->lMargin2String)
-		&& (tagPtr->priority > lMargin2Prio)) {
-	    styleValues.lMargin2 = tagPtr->lMargin2;
-	    lMargin2Prio = tagPtr->priority;
-	}
-	if ((tagPtr->lMarginColor != NULL)
-		&& (tagPtr->priority > lMarginColorPrio)) {
-	    styleValues.lMarginColor = tagPtr->lMarginColor;
-	    lMarginColorPrio = tagPtr->priority;
-	}
-	if ((tagPtr->offsetString != NULL)
-		&& (tagPtr->priority > offsetPrio)) {
-	    styleValues.offset = tagPtr->offset;
-	    offsetPrio = tagPtr->priority;
-	}
-	if ((tagPtr->overstrikeString)
-		&& (tagPtr->priority > overstrikePrio)) {
-	    styleValues.overstrike = tagPtr->overstrike;
-	    overstrikePrio = tagPtr->priority;
-            if (tagPtr->overstrikeColor) {
-                 styleValues.overstrikeColor = tagPtr->overstrikeColor;
-            } else if (fgColor) {
-                 styleValues.overstrikeColor = fgColor;
-            }
-	}
-	if ((tagPtr->rMarginString)
-		&& (tagPtr->priority > rMarginPrio)) {
-	    styleValues.rMargin = tagPtr->rMargin;
-	    rMarginPrio = tagPtr->priority;
-	}
-	if ((tagPtr->rMarginColor != NULL)
-		&& (tagPtr->priority > rMarginColorPrio)) {
-	    styleValues.rMarginColor = tagPtr->rMarginColor;
-	    rMarginColorPrio = tagPtr->priority;
-	}
-	if ((tagPtr->spacing1String != NULL)
-		&& (tagPtr->priority > spacing1Prio)) {
-	    styleValues.spacing1 = tagPtr->spacing1;
-	    spacing1Prio = tagPtr->priority;
-	}
-	if ((tagPtr->spacing2String)
-		&& (tagPtr->priority > spacing2Prio)) {
-	    styleValues.spacing2 = tagPtr->spacing2;
-	    spacing2Prio = tagPtr->priority;
-	}
-	if ((tagPtr->spacing3String)
-		&& (tagPtr->priority > spacing3Prio)) {
-	    styleValues.spacing3 = tagPtr->spacing3;
-	    spacing3Prio = tagPtr->priority;
-	}
-	if ((tagPtr->tabStringPtr)
-		&& (tagPtr->priority > tabPrio)) {
-	    styleValues.tabArrayPtr = tagPtr->tabArrayPtr;
-	    tabPrio = tagPtr->priority;
-	}
-	if ((tagPtr->tabStyle != TK_TEXT_TABSTYLE_NONE)
-		&& (tagPtr->priority > tabStylePrio)) {
-	    styleValues.tabStyle = tagPtr->tabStyle;
-	    tabStylePrio = tagPtr->priority;
-	}
-	if ((tagPtr->underlineString)
-		&& (tagPtr->priority > underlinePrio)) {
-	    styleValues.underline = tagPtr->underline;
-	    underlinePrio = tagPtr->priority;
-            if (tagPtr->underlineColor) {
-                 styleValues.underlineColor = tagPtr->underlineColor;
-            } else if (fgColor) {
-                 styleValues.underlineColor = fgColor;
-            }
-	}
-	if ((tagPtr->elideString)
-		&& (tagPtr->priority > elidePrio)) {
-	    styleValues.elide = tagPtr->elide;
-	    elidePrio = tagPtr->priority;
-	}
-	if ((tagPtr->wrapMode != TEXT_WRAPMODE_NULL)
-		&& (tagPtr->priority > wrapPrio)) {
-	    styleValues.wrapMode = tagPtr->wrapMode;
-	    wrapPrio = tagPtr->priority;
-	}
-    }
-    if (tagPtrs) {
-	ckfree(tagPtrs);
->>>>>>> 817f7f1f
     }
 
     ciPtr = chunkPtr->clientData;
@@ -1583,7 +1392,6 @@
     assert(chunkPtr->clientData);
     assert(ciPtr->numBytes > 0);
 
-<<<<<<< HEAD
     if (ciPtr->numBytes > 1) {
 	return ciPtr->u.chars[ciPtr->baseOffset + ciPtr->numBytes - 2];
     }
@@ -1591,30 +1399,6 @@
 	ciPtr = chunkPtr->clientData;
 	assert(ciPtr->numBytes > 0);
 	return ciPtr->u.chars[ciPtr->baseOffset + ciPtr->numBytes - 1];
-=======
-    stylePtr = ckalloc(sizeof(TextStyle));
-    stylePtr->refCount = 1;
-    if (styleValues.border != NULL) {
-	gcValues.foreground = Tk_3DBorderColor(styleValues.border)->pixel;
-	mask = GCForeground;
-	if (styleValues.bgStipple) {
-	    gcValues.stipple = styleValues.bgStipple;
-	    gcValues.fill_style = FillStippled;
-	    mask |= GCStipple|GCFillStyle;
-	}
-	stylePtr->bgGC = Tk_GetGC(textPtr->tkwin, mask, &gcValues);
-    } else {
-	stylePtr->bgGC = 0;
-    }
-    mask = GCFont;
-    gcValues.font = Tk_FontId(styleValues.tkfont);
-    mask |= GCForeground;
-    gcValues.foreground = styleValues.fgColor->pixel;
-    if (styleValues.fgStipple) {
-	gcValues.stipple = styleValues.fgStipple;
-	gcValues.fill_style = FillStippled;
-	mask |= GCStipple|GCFillStyle;
->>>>>>> 817f7f1f
     }
 
     return '\0';
@@ -1678,7 +1462,6 @@
 TkTextPendingSync(
     const TkText *textPtr)	/* Information about text widget. */
 {
-<<<<<<< HEAD
     /*
      * NOTE: We cannot use
      *
@@ -1689,24 +1472,6 @@
      */
 
     return !!(textPtr->dInfoPtr->flags & (ASYNC_UPDATE|ASYNC_PENDING));
-=======
-    if (stylePtr->refCount-- <= 1) {
-	if (stylePtr->bgGC) {
-	    Tk_FreeGC(textPtr->display, stylePtr->bgGC);
-	}
-	if (stylePtr->fgGC) {
-	    Tk_FreeGC(textPtr->display, stylePtr->fgGC);
-	}
-	if (stylePtr->ulGC) {
-	    Tk_FreeGC(textPtr->display, stylePtr->ulGC);
-	}
-	if (stylePtr->ovGC) {
-	    Tk_FreeGC(textPtr->display, stylePtr->ovGC);
-	}
-	Tcl_DeleteHashEntry(stylePtr->hPtr);
-	ckfree(stylePtr);
-    }
->>>>>>> 817f7f1f
 }
  
@@ -1895,9 +1660,9 @@
     dInfoPtr = calloc(1, sizeof(TextDInfo));
     Tcl_InitHashTable(&dInfoPtr->styleTable, sizeof(StyleValues)/sizeof(int));
     gcValues.graphics_exposures = True;
-    dInfoPtr->copyGC = None;
+    dInfoPtr->copyGC = 0;
     dInfoPtr->scrollGC = Tk_GetGC(textPtr->tkwin, GCGraphicsExposures, &gcValues);
-    dInfoPtr->insertFgGC = None;
+    dInfoPtr->insertFgGC = 0;
     dInfoPtr->xScrollFirst = -1;
     dInfoPtr->xScrollLast = -1;
     dInfoPtr->yScrollFirst = -1;
@@ -2057,11 +1822,11 @@
     FreeDLines(textPtr, NULL, NULL, DLINE_CACHE);  /* release cached lines */
     FreeDLines(textPtr, NULL, NULL, DLINE_METRIC); /* release cached lines */
 
-    if (dInfoPtr->copyGC != None) {
+    if (dInfoPtr->copyGC) {
 	Tk_FreeGC(textPtr->display, dInfoPtr->copyGC);
     }
     Tk_FreeGC(textPtr->display, dInfoPtr->scrollGC);
-    if (dInfoPtr->insertFgGC != None) {
+    if (dInfoPtr->insertFgGC) {
 	Tk_FreeGC(textPtr->display, dInfoPtr->insertFgGC);
     }
     if (dInfoPtr->lineUpdateTimer) {
@@ -2241,12 +2006,12 @@
     }
 
     if (border)                         { stylePtr->border = border; }
-    if (fgColor != None)                { stylePtr->fgColor = fgColor; }
+    if (fgColor)                        { stylePtr->fgColor = fgColor; }
     if (tagPtr->reliefPtr)              { stylePtr->relief = tagPtr->relief; }
-    if (tagPtr->bgStipple != None)      { stylePtr->bgStipple = tagPtr->bgStipple; }
-    if (tagPtr->indentBgString != None) { stylePtr->indentBg = tagPtr->indentBg; }
-    if (tagPtr->tkfont != None)         { stylePtr->tkfont = tagPtr->tkfont; }
-    if (tagPtr->fgStipple != None)      { stylePtr->fgStipple = tagPtr->fgStipple; }
+    if (tagPtr->bgStipple)              { stylePtr->bgStipple = tagPtr->bgStipple; }
+    if (tagPtr->indentBgString)         { stylePtr->indentBg = tagPtr->indentBg; }
+    if (tagPtr->tkfont)                 { stylePtr->tkfont = tagPtr->tkfont; }
+    if (tagPtr->fgStipple)              { stylePtr->fgStipple = tagPtr->fgStipple; }
     if (tagPtr->justifyString)          { stylePtr->justify = tagPtr->justify; }
     if (tagPtr->lMargin1String)         { stylePtr->lMargin1 = tagPtr->lMargin1; }
     if (tagPtr->lMargin2String)         { stylePtr->lMargin2 = tagPtr->lMargin2; }
@@ -2273,18 +2038,18 @@
 
     if (tagPtr->overstrikeString) {
 	stylePtr->overstrike = tagPtr->overstrike;
-	if (tagPtr->overstrikeColor != None) {
+	if (tagPtr->overstrikeColor) {
 	     stylePtr->overstrikeColor = tagPtr->overstrikeColor;
-	} else if (tagPtr->attrs.fgColor != None) {
+	} else if (tagPtr->attrs.fgColor) {
 	     stylePtr->overstrikeColor = tagPtr->attrs.fgColor;
 	}
     }
 
     if (tagPtr->underlineString) {
 	stylePtr->underline = tagPtr->underline;
-	if (tagPtr->underlineColor != None) {
+	if (tagPtr->underlineColor) {
 	    stylePtr->underlineColor = tagPtr->underlineColor;
-	} else if (tagPtr->attrs.fgColor != None) {
+	} else if (tagPtr->attrs.fgColor) {
 	    stylePtr->underlineColor = tagPtr->attrs.fgColor;
 	}
     }
@@ -2315,7 +2080,7 @@
 
     memset(&styleValues, 0, sizeof(StyleValues));
     styleValues.relief = TK_RELIEF_FLAT;
-    styleValues.fgColor = None;
+    styleValues.fgColor = 0;
     styleValues.underlineColor = textPtr->fgColor;
     styleValues.overstrikeColor = textPtr->fgColor;
     styleValues.eolColor = textPtr->eolColor;
@@ -2390,7 +2155,7 @@
      * Setup with fallback values if needed.
      */
 
-    if (styleValues.fgColor == None) {
+    if (!styleValues.fgColor) {
 	styleValues.fgColor = textPtr->fgColor;
     }
     if (styleValues.relief != TK_RELIEF_FLAT && !styleValues.border) {
@@ -2415,14 +2180,14 @@
     if (styleValues.border) {
 	gcValues.foreground = Tk_3DBorderColor(styleValues.border)->pixel;
 	mask = GCForeground;
-	if (styleValues.bgStipple != None) {
+	if (styleValues.bgStipple) {
 	    gcValues.stipple = styleValues.bgStipple;
 	    gcValues.fill_style = FillStippled;
 	    mask |= GCStipple|GCFillStyle;
 	}
 	stylePtr->bgGC = Tk_GetGC(textPtr->tkwin, mask, &gcValues);
     } else {
-	stylePtr->bgGC = None;
+	stylePtr->bgGC = 0;
     }
     mask = GCFont;
     gcValues.font = Tk_FontId(styleValues.tkfont);
@@ -2431,22 +2196,22 @@
 	gcValues.foreground = styleValues.eolColor->pixel;
 	stylePtr->eolGC = Tk_GetGC(textPtr->tkwin, mask, &gcValues);
     } else {
-	stylePtr->eolGC = None;
+	stylePtr->eolGC = 0;
     }
     if (styleValues.eotColor && textPtr->showEndOfText) {
 	gcValues.foreground = styleValues.eotColor->pixel;
 	stylePtr->eotGC = Tk_GetGC(textPtr->tkwin, mask, &gcValues);
     } else {
-	stylePtr->eotGC = None;
+	stylePtr->eotGC = 0;
     }
     if (styleValues.hyphenColor && textPtr->hyphenate) {
 	gcValues.foreground = styleValues.hyphenColor->pixel;
 	stylePtr->hyphenGC = Tk_GetGC(textPtr->tkwin, mask, &gcValues);
     } else {
-	stylePtr->hyphenGC = None;
+	stylePtr->hyphenGC = 0;
     }
     gcValues.foreground = styleValues.fgColor->pixel;
-    if (styleValues.fgStipple != None) {
+    if (styleValues.fgStipple) {
 	gcValues.stipple = styleValues.fgStipple;
 	gcValues.fill_style = FillStippled;
 	mask |= GCStipple|GCFillStyle;
@@ -2554,25 +2319,25 @@
     assert(stylePtr->refCount > 0);
 
     if (--stylePtr->refCount == 0) {
-	if (stylePtr->bgGC != None) {
+	if (stylePtr->bgGC) {
 	    Tk_FreeGC(textPtr->display, stylePtr->bgGC);
 	}
-	if (stylePtr->fgGC != None) {
+	if (stylePtr->fgGC) {
 	    Tk_FreeGC(textPtr->display, stylePtr->fgGC);
 	}
-	if (stylePtr->ulGC != None) {
+	if (stylePtr->ulGC) {
 	    Tk_FreeGC(textPtr->display, stylePtr->ulGC);
 	}
-	if (stylePtr->ovGC != None) {
+	if (stylePtr->ovGC) {
 	    Tk_FreeGC(textPtr->display, stylePtr->ovGC);
 	}
-	if (stylePtr->eolGC != None) {
+	if (stylePtr->eolGC) {
 	    Tk_FreeGC(textPtr->display, stylePtr->eolGC);
 	}
-	if (stylePtr->eotGC != None) {
+	if (stylePtr->eotGC) {
 	    Tk_FreeGC(textPtr->display, stylePtr->eotGC);
 	}
-	if (stylePtr->hyphenGC != None) {
+	if (stylePtr->hyphenGC) {
 	    Tk_FreeGC(textPtr->display, stylePtr->hyphenGC);
 	}
 	Tcl_DeleteHashEntry(stylePtr->hPtr);
@@ -3464,7 +3229,6 @@
     TkText *textPtr = data->textPtr;
     TextStyle *stylePtr;
 
-<<<<<<< HEAD
     assert(segPtr->tagInfoPtr);
     assert(chunkPtr->stylePtr == textPtr->dInfoPtr->defaultStyle);
     assert(chunkPtr->stylePtr->refCount > 1);
@@ -3492,24 +3256,6 @@
 	    } else {
 		breakInfo = Tcl_GetHashValue(hPtr);
 		breakInfo->refCount += 1;
-=======
-    leftX = 0;
-    for (; leftX < maxX; chunkPtr = chunkPtr->nextPtr) {
-	if ((chunkPtr->nextPtr != NULL)
-		&& SAME_BACKGROUND(chunkPtr->nextPtr->stylePtr,
-		chunkPtr->stylePtr)) {
-	    continue;
-	}
-	sValuePtr = chunkPtr->stylePtr->sValuePtr;
-	rightX = chunkPtr->x + chunkPtr->width;
-	if ((chunkPtr->nextPtr == NULL) && (rightX < maxX)) {
-	    rightX = maxX;
-	}
-	if (chunkPtr->stylePtr->bgGC) {
-	    /*
-	     * Not visible - bail out now.
-	     */
->>>>>>> 817f7f1f
 
 		/*
 		 * We have to avoid repeated computations of line break information,
@@ -5894,7 +5640,6 @@
 	     * Case (c) - dlPtr is useless. Discard it and start again with the next display line.
 	     */
 
-<<<<<<< HEAD
 	    DLine *nextPtr = dlPtr->nextPtr;
 	    FreeDLines(textPtr, dlPtr, nextPtr, DLINE_UNLINK);
 	    dlPtr = nextPtr;
@@ -6725,13 +6470,13 @@
 	int cxMin, cxMax, cWidth, cOffs;
 	GC bgGC;
 
-	assert(dInfoPtr->insertFgGC != None);
+	assert(dInfoPtr->insertFgGC);
 
 	cxMin = dlPtr->cursorChunkPtr->x + xOffs;
 	cWidth = TkTextGetCursorWidth(textPtr, &cxMin, &cOffs);
 
 	if (cWidth > 0) {
-	    if ((bgGC = dlPtr->cursorChunkPtr->stylePtr->bgGC) == None) {
+	    if (!(bgGC = dlPtr->cursorChunkPtr->stylePtr->bgGC)) {
 		Tk_3DBorder border;
 
 		if (!(border = dlPtr->cursorChunkPtr->stylePtr->sValuePtr->border)) {
@@ -6962,7 +6707,7 @@
 	if (!chunkPtr->nextPtr && rightX < maxX) {
 	    rightX = maxX;
 	}
-	if (chunkPtr->stylePtr->bgGC != None) {
+	if (chunkPtr->stylePtr->bgGC) {
 	    int indent = 0;
 
 	    /*
@@ -9306,7 +9051,7 @@
 			    dlPtr->spaceAbove,
 			    dlPtr->height - dlPtr->spaceAbove - dlPtr->spaceBelow,
 			    dlPtr->baseline - dlPtr->spaceAbove, NULL,
-			    (Drawable) None, dlPtr->y + dlPtr->spaceAbove);
+			    0, dlPtr->y + dlPtr->spaceAbove);
 		}
 	    }
 	}
@@ -10025,7 +9770,7 @@
 
     gcValues.graphics_exposures = False;
     newGC = Tk_GetGC(textPtr->tkwin, GCGraphicsExposures, &gcValues);
-    if (dInfoPtr->copyGC != None) {
+    if (dInfoPtr->copyGC) {
 	Tk_FreeGC(textPtr->display, dInfoPtr->copyGC);
     }
     dInfoPtr->copyGC = newGC;
@@ -10034,9 +9779,9 @@
      * (Re-)create the graphics context for drawing the characters "behind" the block cursor.
      */
 
-    if (dInfoPtr->insertFgGC != None) {
+    if (dInfoPtr->insertFgGC) {
 	Tk_FreeGC(textPtr->display, dInfoPtr->insertFgGC);
-	dInfoPtr->insertFgGC = None;
+	dInfoPtr->insertFgGC = 0;
     }
     if (textPtr->state == TK_TEXT_STATE_NORMAL
 	    && textPtr->blockCursorType
@@ -10656,16 +10401,6 @@
 		    }
 		} else {
 		    byteOffset = 0;
-=======
-			TkTextPrintIndex(textPtr, &dlPtr->index, string);
-			LOG("tk_textEmbWinDisplay", string);
-		    }
-		    TkTextEmbWinDisplayProc(textPtr, chunkPtr, x,
-			    dlPtr->spaceAbove,
-			    dlPtr->height-dlPtr->spaceAbove-dlPtr->spaceBelow,
-			    dlPtr->baseline - dlPtr->spaceAbove, NULL,
-			    0, dlPtr->y + dlPtr->spaceAbove);
->>>>>>> 817f7f1f
 		}
 		break;
 	    }
@@ -11411,20 +11146,11 @@
     return MAX(0, pixelOffset);
 }
 
-<<<<<<< HEAD
 static void
 Repick(
     ClientData clientData)	/* Information about widget. */
 {
     TkText *textPtr = (TkText *) clientData;
-=======
-    gcValues.graphics_exposures = False;
-    newGC = Tk_GetGC(textPtr->tkwin, GCGraphicsExposures, &gcValues);
-    if (dInfoPtr->copyGC) {
-	Tk_FreeGC(textPtr->display, dInfoPtr->copyGC);
-    }
-    dInfoPtr->copyGC = newGC;
->>>>>>> 817f7f1f
 
     if (!TkTextDecrRefCountAndTestIfDestroyed(textPtr)) {
 	textPtr->dInfoPtr->flags &= ~REPICK_NEEDED;
@@ -14099,27 +13825,11 @@
 	return SCROLL_ERROR;
     }
 
-<<<<<<< HEAD
     switch ((enum viewSubcmds) index) {
     case VIEW_MOVETO:
 	if (objc != 4) {
 	    Tcl_WrongNumArgs(interp, 3, objv, "fraction");
 	    return SCROLL_ERROR;
-=======
-    /*
-     * Draw the text, underline, and overstrike for this chunk.
-     */
-
-    if (!sValuePtr->elide && (numBytes > offsetBytes)
-	    && stylePtr->fgGC) {
-#if TK_DRAW_IN_CONTEXT
-	int start = ciPtr->baseOffset + offsetBytes;
-	int len = ciPtr->numBytes - offsetBytes;
-	int xDisplacement = x - chunkPtr->x;
-
-	if ((len > 0) && (string[start + len - 1] == '\t')) {
-	    len--;
->>>>>>> 817f7f1f
 	}
 	if (Tcl_GetDoubleFromObj(interp, objv[3], dblPtr) != TCL_OK) {
 	    return SCROLL_ERROR;
@@ -15112,15 +14822,15 @@
     assert(chunkPtr->stylePtr->refCount > 0);
 
     if (segPtr->typePtr == &tkTextHyphenType) {
-	if (chunkPtr->stylePtr->hyphenGC != None) {
+	if (chunkPtr->stylePtr->hyphenGC) {
 	    return chunkPtr->stylePtr->hyphenGC;
 	}
     } else if (segPtr == textPtr->dInfoPtr->endOfLineSegPtr) {
-	if (chunkPtr->stylePtr->eolGC != None) {
+	if (chunkPtr->stylePtr->eolGC) {
 	    return chunkPtr->stylePtr->eolGC;
 	}
     } else if (segPtr == textPtr->dInfoPtr->endOfTextSegPtr) {
-	if (chunkPtr->stylePtr->eotGC != None) {
+	if (chunkPtr->stylePtr->eotGC) {
 	    return chunkPtr->stylePtr->eotGC;
 	}
     }
@@ -15275,7 +14985,7 @@
     if (numBytes > offsetBytes) {
 	const TextStyle *stylePtr = chunkPtr->stylePtr;
 
-	if (stylePtr->fgGC != None) {
+	if (stylePtr->fgGC) {
 	    const StyleValues *sValuePtr;
 	    const char *string;
 	    GC fgGC;
@@ -15329,7 +15039,7 @@
 
     assert(!stylePtr->sValuePtr->elide);
 
-    if (stylePtr->fgGC == None) {
+    if (stylePtr->fgGC == 0) {
 	return;
     }
 
