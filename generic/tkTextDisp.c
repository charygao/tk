/*
 * tkTextDisp.c --
 *
 *	This module provides facilities to display text widgets. It is the
 *	only place where information is kept about the screen layout of text
 *	widgets. (Well, strictly, each TkTextLine and B-tree node caches its
 *	last observed pixel height, but that information originates here).
 *
 * Copyright (c) 1992-1994 The Regents of the University of California.
 * Copyright (c) 1994-1997 Sun Microsystems, Inc.
 *
 * See the file "license.terms" for information on usage and redistribution of
 * this file, and for a DISCLAIMER OF ALL WARRANTIES.
 */

#include "tkInt.h"
#include "tkText.h"

#ifdef _WIN32
#include "tkWinInt.h"
#elif defined(__CYGWIN__)
#include "tkUnixInt.h"
#endif

#ifdef MAC_OSX_TK
#include "tkMacOSXInt.h"
#endif

/*
 * "Calculations of line pixel heights and the size of the vertical
 * scrollbar."
 *
 * Given that tag, font and elide changes can happen to large numbers of
 * diverse chunks in a text widget containing megabytes of text, it is not
 * possible to recalculate all affected height information immediately any
 * such change takes place and maintain a responsive user-experience. Yet, for
 * an accurate vertical scrollbar to be drawn, we must know the total number
 * of vertical pixels shown on display versus the number available to be
 * displayed.
 *
 * The way the text widget solves this problem is by maintaining cached line
 * pixel heights (in the BTree for each logical line), and having asynchronous
 * timer callbacks (i) to iterate through the logical lines recalculating
 * their heights, and (ii) to recalculate the vertical scrollbar's position
 * and size.
 *
 * Typically this works well but there are some situations where the overall
 * functional design of this file causes some problems. These problems can
 * only arise because the calculations used to display lines on screen are not
 * connected to those in the iterating-line- recalculation-process.
 *
 * The reason for this disconnect is that the display calculations operate in
 * display lines, and the iteration and cache operates in logical lines.
 * Given that the display calculations both need not contain complete logical
 * lines (at top or bottom of display), and that they do not actually keep
 * track of logical lines (for simplicity of code and historical design), this
 * means a line may be known and drawn with a different pixel height to that
 * which is cached in the BTree, and this might cause some temporary
 * undesirable mismatch between display and the vertical scrollbar.
 *
 * All such mismatches should be temporary, however, since the asynchronous
 * height calculations will always catch up eventually.
 *
 * For further details see the comments before and within the following
 * functions below: LayoutDLine, AsyncUpdateLineMetrics, GetYView,
 * GetYPixelCount, TkTextUpdateOneLine, TkTextUpdateLineMetrics.
 *
 * For details of the way in which the BTree keeps track of pixel heights, see
 * tkTextBTree.c. Basically the BTree maintains two pieces of information: the
 * logical line indices and the pixel height cache.
 */

/*
 * TK_LAYOUT_WITH_BASE_CHUNKS:
 *
 *	With this macro set, collect all char chunks that have no holes
 *	between them, that are on the same line and use the same font and font
 *	size. Allocate the chars of all these chunks, the so-called "stretch",
 *	in a DString in the first chunk, the so-called "base chunk". Use the
 *	base chunk string for measuring and drawing, so that these actions are
 *	always performed with maximum context.
 *
 *	This is necessary for text rendering engines that provide ligatures
 *	and sub-pixel layout, like ATSU on Mac. If we don't do this, the
 *	measuring will change all the time, leading to an ugly "tremble and
 *	shiver" effect. This is because of the continuous splitting and
 *	re-merging of chunks that goes on in a text widget, when the cursor or
 *	the selection move.
 *
 * Side effects:
 *
 *	Memory management changes. Instead of attaching the character data to
 *	the clientData structures of the char chunks, an additional DString is
 *	used. The collection process will even lead to resizing this DString
 *	for large stretches (> TCL_DSTRING_STATIC_SIZE == 200). We could
 *	reduce the overall memory footprint by copying the result to a plain
 *	char array after the line breaking process, but that would complicate
 *	the code and make performance even worse speedwise. See also TODOs.
 *
 * TODOs:
 *
 *    -	Move the character collection process from the LayoutProc into
 *	LayoutDLine(), so that the collection can be done before actual
 *	layout. In this way measuring can look at the following text, too,
 *	right from the beginning. Memory handling can also be improved with
 *	this. Problem: We don't easily know which chunks are adjacent until
 *	all the other chunks have calculated their width. Apparently marks
 *	would return width==0. A separate char collection loop would have to
 *	know these things.
 *
 *    -	Use a new context parameter to pass the context from LayoutDLine() to
 *	the LayoutProc instead of using a global variable like now. Not
 *	pressing until the previous point gets implemented.
 */

/*
 * The following structure describes how to display a range of characters.
 * The information is generated by scanning all of the tags associated with
 * the characters and combining that with default information for the overall
 * widget. These structures form the hash keys for dInfoPtr->styleTable.
 */

typedef struct StyleValues {
    Tk_3DBorder border;		/* Used for drawing background under text.
				 * NULL means use widget background. */
    int borderWidth;		/* Width of 3-D border for background. */
    int relief;			/* 3-D relief for background. */
    Pixmap bgStipple;		/* Stipple bitmap for background. None means
				 * draw solid. */
    XColor *fgColor;		/* Foreground color for text. */
    Tk_Font tkfont;		/* Font for displaying text. */
    Pixmap fgStipple;		/* Stipple bitmap for text and other
				 * foreground stuff. None means draw solid.*/
    int justify;		/* Justification style for text. */
    int lMargin1;		/* Left margin, in pixels, for first display
				 * line of each text line. */
    int lMargin2;		/* Left margin, in pixels, for second and
				 * later display lines of each text line. */
    int offset;			/* Offset in pixels of baseline, relative to
				 * baseline of line. */
    int overstrike;		/* Non-zero means draw overstrike through
				 * text. */
    int rMargin;		/* Right margin, in pixels. */
    int spacing1;		/* Spacing above first dline in text line. */
    int spacing2;		/* Spacing between lines of dline. */
    int spacing3;		/* Spacing below last dline in text line. */
    TkTextTabArray *tabArrayPtr;/* Locations and types of tab stops (may be
				 * NULL). */
    int tabStyle;		/* One of TABULAR or WORDPROCESSOR. */
    int underline;		/* Non-zero means draw underline underneath
				 * text. */
    int elide;			/* Zero means draw text, otherwise not. */
    TkWrapMode wrapMode;	/* How to handle wrap-around for this tag.
				 * One of TEXT_WRAPMODE_CHAR,
				 * TEXT_WRAPMODE_NONE or TEXT_WRAPMODE_WORD.*/
} StyleValues;

/*
 * The following structure extends the StyleValues structure above with
 * graphics contexts used to actually draw the characters. The entries in
 * dInfoPtr->styleTable point to structures of this type.
 */

typedef struct TextStyle {
    int refCount;		/* Number of times this structure is
				 * referenced in Chunks. */
    GC bgGC;			/* Graphics context for background. None means
				 * use widget background. */
    GC fgGC;			/* Graphics context for foreground. */
    StyleValues *sValuePtr;	/* Raw information from which GCs were
				 * derived. */
    Tcl_HashEntry *hPtr;	/* Pointer to entry in styleTable. Used to
				 * delete entry. */
} TextStyle;

/*
 * The following macro determines whether two styles have the same background
 * so that, for example, no beveled border should be drawn between them.
 */

#define SAME_BACKGROUND(s1, s2) \
    (((s1)->sValuePtr->border == (s2)->sValuePtr->border) \
	&& ((s1)->sValuePtr->borderWidth == (s2)->sValuePtr->borderWidth) \
	&& ((s1)->sValuePtr->relief == (s2)->sValuePtr->relief) \
	&& ((s1)->sValuePtr->bgStipple == (s2)->sValuePtr->bgStipple))

/*
 * The following macro is used to compare two floating-point numbers to within
 * a certain degree of scale. Direct comparison fails on processors where the
 * processor and memory representations of FP numbers of a particular
 * precision is different (e.g. Intel)
 */

#define FP_EQUAL_SCALE(double1, double2, scaleFactor) \
    (fabs((double1)-(double2))*((scaleFactor)+1.0) < 0.3)

/*
 * Macro to make debugging/testing logging a little easier.
 */

#define LOG(toVar,what) \
    Tcl_SetVar2(textPtr->interp, toVar, NULL, (what), \
	    TCL_GLOBAL_ONLY|TCL_APPEND_VALUE|TCL_LIST_ELEMENT)

/*
 * The following structure describes one line of the display, which may be
 * either part or all of one line of the text.
 */

typedef struct DLine {
    TkTextIndex index;		/* Identifies first character in text that is
				 * displayed on this line. */
    int byteCount;		/* Number of bytes accounted for by this
				 * display line, including a trailing space or
				 * newline that isn't actually displayed. */
    int logicalLinesMerged;	/* Number of extra logical lines merged into
				 * this one due to elided newlines. */
    int y;			/* Y-position at which line is supposed to be
				 * drawn (topmost pixel of rectangular area
				 * occupied by line). */
    int oldY;			/* Y-position at which line currently appears
				 * on display. This is used to move lines by
				 * scrolling rather than re-drawing. If
				 * 'flags' have the OLD_Y_INVALID bit set,
				 * then we will never examine this field
				 * (which means line isn't currently visible
				 * on display and must be redrawn). */
    int height;			/* Height of line, in pixels. */
    int baseline;		/* Offset of text baseline from y, in
				 * pixels. */
    int spaceAbove;		/* How much extra space was added to the top
				 * of the line because of spacing options.
				 * This is included in height and baseline. */
    int spaceBelow;		/* How much extra space was added to the
				 * bottom of the line because of spacing
				 * options. This is included in height. */
    int length;			/* Total length of line, in pixels. */
    TkTextDispChunk *chunkPtr;	/* Pointer to first chunk in list of all of
				 * those that are displayed on this line of
				 * the screen. */
    struct DLine *nextPtr;	/* Next in list of all display lines for this
				 * window. The list is sorted in order from
				 * top to bottom. Note: the next DLine doesn't
				 * always correspond to the next line of text:
				 * (a) can have multiple DLines for one text
				 * line (wrapping), (b) can have elided newlines,
				 * and (c) can have gaps where DLine's
				 * have been deleted because they're out of
				 * date. */
    int flags;			/* Various flag bits: see below for values. */
} DLine;

/*
 * Flag bits for DLine structures:
 *
 * HAS_3D_BORDER -		Non-zero means that at least one of the chunks
 *				in this line has a 3D border, so it
 *				potentially interacts with 3D borders in
 *				neighboring lines (see DisplayLineBackground).
 * NEW_LAYOUT -			Non-zero means that the line has been
 *				re-layed out since the last time the display
 *				was updated.
 * TOP_LINE -			Non-zero means that this was the top line in
 *				in the window the last time that the window
 *				was laid out. This is important because a line
 *				may be displayed differently if its at the top
 *				or bottom than if it's in the middle
 *				(e.g. beveled edges aren't displayed for
 *				middle lines if the adjacent line has a
 *				similar background).
 * BOTTOM_LINE -		Non-zero means that this was the bottom line
 *				in the window the last time that the window
 *				was laid out.
 * OLD_Y_INVALID -		The value of oldY in the structure is not
 *				valid or useful and should not be examined.
 *				'oldY' is only useful when the DLine is
 *				currently displayed at a different position
 *				and we wish to re-display it via scrolling, so
 *				this means the DLine needs redrawing.
 */

#define HAS_3D_BORDER	1
#define NEW_LAYOUT	2
#define TOP_LINE	4
#define BOTTOM_LINE	8
#define OLD_Y_INVALID  16

/*
 * Overall display information for a text widget:
 */

typedef struct TextDInfo {
    Tcl_HashTable styleTable;	/* Hash table that maps from StyleValues to
				 * TextStyles for this widget. */
    DLine *dLinePtr;		/* First in list of all display lines for this
				 * widget, in order from top to bottom. */
    int topPixelOffset;		/* Identifies first pixel in top display line
				 * to display in window. */
    int newTopPixelOffset;	/* Desired first pixel in top display line to
				 * display in window. */
    GC copyGC;			/* Graphics context for copying from off-
				 * screen pixmaps onto screen. */
    GC scrollGC;		/* Graphics context for copying from one place
				 * in the window to another (scrolling):
				 * differs from copyGC in that we need to get
				 * GraphicsExpose events. */
    int x;			/* First x-coordinate that may be used for
				 * actually displaying line information.
				 * Leaves space for border, etc. */
    int y;			/* First y-coordinate that may be used for
				 * actually displaying line information.
				 * Leaves space for border, etc. */
    int maxX;			/* First x-coordinate to right of available
				 * space for displaying lines. */
    int maxY;			/* First y-coordinate below available space
				 * for displaying lines. */
    int topOfEof;		/* Top-most pixel (lowest y-value) that has
				 * been drawn in the appropriate fashion for
				 * the portion of the window after the last
				 * line of the text. This field is used to
				 * figure out when to redraw part or all of
				 * the eof field. */

    /*
     * Information used for scrolling:
     */

    int newXPixelOffset;	/* Desired x scroll position, measured as the
				 * number of pixels off-screen to the left for
				 * a line with no left margin. */
    int curXPixelOffset;	/* Actual x scroll position, measured as the
				 * number of pixels off-screen to the left. */
    int maxLength;		/* Length in pixels of longest line that's
				 * visible in window (length may exceed window
				 * size). If there's no wrapping, this will be
				 * zero. */
    double xScrollFirst, xScrollLast;
				/* Most recent values reported to horizontal
				 * scrollbar; used to eliminate unnecessary
				 * reports. */
    double yScrollFirst, yScrollLast;
				/* Most recent values reported to vertical
				 * scrollbar; used to eliminate unnecessary
				 * reports. */

    /*
     * The following information is used to implement scanning:
     */

    int scanMarkXPixel;		/* Pixel index of left edge of the window when
				 * the scan started. */
    int scanMarkX;		/* X-position of mouse at time scan started. */
    int scanTotalYScroll;	/* Total scrolling (in screen pixels) that has
				 * occurred since scanMarkY was set. */
    int scanMarkY;		/* Y-position of mouse at time scan started. */

    /*
     * Miscellaneous information:
     */

    int dLinesInvalidated;	/* This value is set to 1 whenever something
				 * happens that invalidates information in
				 * DLine structures; if a redisplay is in
				 * progress, it will see this and abort the
				 * redisplay. This is needed because, for
				 * example, an embedded window could change
				 * its size when it is first displayed,
				 * invalidating the DLine that is currently
				 * being displayed. If redisplay continues, it
				 * will use freed memory and could dump
				 * core. */
    int flags;			/* Various flag values: see below for
				 * definitions. */
    /*
     * Information used to handle the asynchronous updating of the y-scrollbar
     * and the vertical height calculations:
     */

    int lineMetricUpdateEpoch;	/* Stores a number which is incremented each
				 * time the text widget changes in a
				 * significant way (e.g. resizing or
				 * geometry-influencing tag changes). */
    int currentMetricUpdateLine;/* Stores a counter which is used to iterate
				 * over the logical lines contained in the
				 * widget and update their geometry
				 * calculations, if they are out of date. */
    TkTextIndex metricIndex;	/* If the current metric update line wraps
				 * into very many display lines, then this is
				 * used to keep track of what index we've got
				 * to so far... */
    int metricPixelHeight;	/* ...and this is for the height calculation
				 * so far...*/
    int metricEpoch;		/* ...and this for the epoch of the partial
				 * calculation so it can be cancelled if
				 * things change once more. This field will be
				 * -1 if there is no long-line calculation in
				 * progress, and take a non-negative value if
				 * there is such a calculation in progress. */
    int lastMetricUpdateLine;	/* When the current update line reaches this
				 * line, we are done and should stop the
				 * asychronous callback mechanism. */
    Tcl_TimerToken lineUpdateTimer;
				/* A token pointing to the current line metric
				 * update callback. */
    Tcl_TimerToken scrollbarTimer;
				/* A token pointing to the current scrollbar
				 * update callback. */
} TextDInfo;

/*
 * In TkTextDispChunk structures for character segments, the clientData field
 * points to one of the following structures:
 */

#if !TK_LAYOUT_WITH_BASE_CHUNKS

typedef struct CharInfo {
    int numBytes;		/* Number of bytes to display. */
    char chars[1];		/* UTF characters to display. Actual size will
				 * be numBytes, not 1. THIS MUST BE THE LAST
				 * FIELD IN THE STRUCTURE. */
} CharInfo;

#else /* TK_LAYOUT_WITH_BASE_CHUNKS */

typedef struct CharInfo {
    TkTextDispChunk *baseChunkPtr;
    int baseOffset;		/* Starting offset in base chunk
				 * baseChars. */
    int numBytes;		/* Number of bytes that belong to this
				 * chunk. */
    const char *chars;		/* UTF characters to display. Actually points
				 * into the baseChars of the base chunk. Only
				 * valid after FinalizeBaseChunk(). */
} CharInfo;

/*
 * The BaseCharInfo is a CharInfo with some additional data added.
 */

typedef struct BaseCharInfo {
    CharInfo ci;
    Tcl_DString baseChars;	/* Actual characters for the stretch of text
				 * represented by this base chunk. */
    int width;			/* Width in pixels of the whole string, if
				 * known, else -1. Valid during
				 * LayoutDLine(). */
} BaseCharInfo;

/* TODO: Thread safety */
static TkTextDispChunk *baseCharChunkPtr = NULL;

#endif /* TK_LAYOUT_WITH_BASE_CHUNKS */

/*
 * Flag values for TextDInfo structures:
 *
 * DINFO_OUT_OF_DATE:		Non-zero means that the DLine structures for
 *				this window are partially or completely out of
 *				date and need to be recomputed.
 * REDRAW_PENDING:		Means that a when-idle handler has been
 *				scheduled to update the display.
 * REDRAW_BORDERS:		Means window border or pad area has
 *				potentially been damaged and must be redrawn.
 * REPICK_NEEDED:		1 means that the widget has been modified in a
 *				way that could change the current character (a
 *				different character might be under the mouse
 *				cursor now). Need to recompute the current
 *				character before the next redisplay.
 */

#define DINFO_OUT_OF_DATE	1
#define REDRAW_PENDING		2
#define REDRAW_BORDERS		4
#define REPICK_NEEDED		8

/*
 * Action values for FreeDLines:
 *
 * DLINE_FREE:		Free the lines, but no need to unlink them from the
 *			current list of actual display lines.
 * DLINE_UNLINK:	Free and unlink from current display.
 * DLINE_FREE_TEMP:	Free, but don't unlink, and also don't set
 *			'dLinesInvalidated'.
 */

#define DLINE_FREE	  0
#define DLINE_UNLINK	  1
#define DLINE_FREE_TEMP	  2

/*
 * The following counters keep statistics about redisplay that can be checked
 * to see how clever this code is at reducing redisplays.
 */

static int numRedisplays;	/* Number of calls to DisplayText. */
static int linesRedrawn;	/* Number of calls to DisplayDLine. */
static int numCopies;		/* Number of calls to XCopyArea to copy part
				 * of the screen. */
static int lineHeightsRecalculated;
				/* Number of line layouts purely for height
				 * calculation purposes.*/
/*
 * Forward declarations for functions defined later in this file:
 */

static void		AdjustForTab(TkText *textPtr,
			    TkTextTabArray *tabArrayPtr, int index,
			    TkTextDispChunk *chunkPtr);
static void		CharBboxProc(TkText *textPtr,
			    TkTextDispChunk *chunkPtr, int index, int y,
			    int lineHeight, int baseline, int *xPtr,
			    int *yPtr, int *widthPtr, int *heightPtr);
static int		CharChunkMeasureChars(TkTextDispChunk *chunkPtr,
			    const char *chars, int charsLen,
			    int start, int end, int startX, int maxX,
			    int flags, int *nextX);
static void		CharDisplayProc(TkText *textPtr,
			    TkTextDispChunk *chunkPtr, int x, int y,
			    int height, int baseline, Display *display,
			    Drawable dst, int screenY);
static int		CharMeasureProc(TkTextDispChunk *chunkPtr, int x);
static void		CharUndisplayProc(TkText *textPtr,
			    TkTextDispChunk *chunkPtr);
#if TK_LAYOUT_WITH_BASE_CHUNKS
static void		FinalizeBaseChunk(TkTextDispChunk *additionalChunkPtr);
static void		FreeBaseChunk(TkTextDispChunk *baseChunkPtr);
static int		IsSameFGStyle(TextStyle *style1, TextStyle *style2);
static void		RemoveFromBaseChunk(TkTextDispChunk *chunkPtr);
#endif
/*
 * Definitions of elided procs. Compiler can't inline these since we use
 * pointers to these functions. ElideDisplayProc and ElideUndisplayProc are
 * special-cased for speed, as potentially many elided DLine chunks if large,
 * tag toggle-filled elided region.
 */
static void		ElideBboxProc(TkText *textPtr,
			    TkTextDispChunk *chunkPtr, int index, int y,
			    int lineHeight, int baseline, int *xPtr,
			    int *yPtr, int *widthPtr, int *heightPtr);
static int		ElideMeasureProc(TkTextDispChunk *chunkPtr, int x);
static void		DisplayDLine(TkText *textPtr, DLine *dlPtr,
			    DLine *prevPtr, Pixmap pixmap);
static void		DisplayLineBackground(TkText *textPtr, DLine *dlPtr,
			    DLine *prevPtr, Pixmap pixmap);
static void		DisplayText(ClientData clientData);
static DLine *		FindDLine(TkText *textPtr, DLine *dlPtr,
                            const TkTextIndex *indexPtr);
static void		FreeDLines(TkText *textPtr, DLine *firstPtr,
			    DLine *lastPtr, int action);
static void		FreeStyle(TkText *textPtr, TextStyle *stylePtr);
static TextStyle *	GetStyle(TkText *textPtr, const TkTextIndex *indexPtr);
static void		GetXView(Tcl_Interp *interp, TkText *textPtr,
			    int report);
static void		GetYView(Tcl_Interp *interp, TkText *textPtr,
			    int report);
static int		GetYPixelCount(TkText *textPtr, DLine *dlPtr);
static DLine *		LayoutDLine(TkText *textPtr,
			    const TkTextIndex *indexPtr);
static int		MeasureChars(Tk_Font tkfont, const char *source,
			    int maxBytes, int rangeStart, int rangeLength,
			    int startX, int maxX, int flags, int *nextXPtr);
static void		MeasureUp(TkText *textPtr,
			    const TkTextIndex *srcPtr, int distance,
			    TkTextIndex *dstPtr, int *overlap);
static int		NextTabStop(Tk_Font tkfont, int x, int tabOrigin);
static void		UpdateDisplayInfo(TkText *textPtr);
static void		YScrollByLines(TkText *textPtr, int offset);
static void		YScrollByPixels(TkText *textPtr, int offset);
static int		SizeOfTab(TkText *textPtr, int tabStyle,
			    TkTextTabArray *tabArrayPtr, int *indexPtr, int x,
			    int maxX);
static void		TextChanged(TkText *textPtr,
			    const TkTextIndex *index1Ptr,
			    const TkTextIndex *index2Ptr);
static void		TextInvalidateRegion(TkText *textPtr, TkRegion region);
static void		TextRedrawTag(TkText *textPtr,
			    TkTextIndex *index1Ptr, TkTextIndex *index2Ptr,
			    TkTextTag *tagPtr, int withTag);
static void		TextInvalidateLineMetrics(TkText *textPtr,
			    TkTextLine *linePtr, int lineCount, int action);
static int		CalculateDisplayLineHeight(TkText *textPtr,
			    const TkTextIndex *indexPtr, int *byteCountPtr,
			    int *mergedLinePtr);
static void		DlineIndexOfX(TkText *textPtr,
			    DLine *dlPtr, int x, TkTextIndex *indexPtr);
static int		DlineXOfIndex(TkText *textPtr,
			    DLine *dlPtr, int byteIndex);
static int		TextGetScrollInfoObj(Tcl_Interp *interp,
			    TkText *textPtr, int objc,
			    Tcl_Obj *const objv[], double *dblPtr,
			    int *intPtr);
static void		AsyncUpdateLineMetrics(ClientData clientData);
static void		AsyncUpdateYScrollbar(ClientData clientData);
static int              IsStartOfNotMergedLine(TkText *textPtr,
                            CONST TkTextIndex *indexPtr);

/*
 * Result values returned by TextGetScrollInfoObj:
 */

#define TKTEXT_SCROLL_MOVETO	1
#define TKTEXT_SCROLL_PAGES	2
#define TKTEXT_SCROLL_UNITS	3
#define TKTEXT_SCROLL_ERROR	4
#define TKTEXT_SCROLL_PIXELS	5

/*
 *----------------------------------------------------------------------
 *
 * TkTextCreateDInfo --
 *
 *	This function is called when a new text widget is created. Its job is
 *	to set up display-related information for the widget.
 *
 * Results:
 *	None.
 *
 * Side effects:
 *	A TextDInfo data structure is allocated and initialized and attached
 *	to textPtr.
 *
 *----------------------------------------------------------------------
 */

void
TkTextCreateDInfo(
    TkText *textPtr)		/* Overall information for text widget. */
{
    register TextDInfo *dInfoPtr;
    XGCValues gcValues;

    dInfoPtr = ckalloc(sizeof(TextDInfo));
    Tcl_InitHashTable(&dInfoPtr->styleTable, sizeof(StyleValues)/sizeof(int));
    dInfoPtr->dLinePtr = NULL;
    dInfoPtr->copyGC = None;
    gcValues.graphics_exposures = True;
    dInfoPtr->scrollGC = Tk_GetGC(textPtr->tkwin, GCGraphicsExposures,
	    &gcValues);
    dInfoPtr->topOfEof = 0;
    dInfoPtr->newXPixelOffset = 0;
    dInfoPtr->curXPixelOffset = 0;
    dInfoPtr->maxLength = 0;
    dInfoPtr->xScrollFirst = -1;
    dInfoPtr->xScrollLast = -1;
    dInfoPtr->yScrollFirst = -1;
    dInfoPtr->yScrollLast = -1;
    dInfoPtr->scanMarkXPixel = 0;
    dInfoPtr->scanMarkX = 0;
    dInfoPtr->scanTotalYScroll = 0;
    dInfoPtr->scanMarkY = 0;
    dInfoPtr->dLinesInvalidated = 0;
    dInfoPtr->flags = DINFO_OUT_OF_DATE;
    dInfoPtr->topPixelOffset = 0;
    dInfoPtr->newTopPixelOffset = 0;
    dInfoPtr->currentMetricUpdateLine = -1;
    dInfoPtr->lastMetricUpdateLine = -1;
    dInfoPtr->lineMetricUpdateEpoch = 1;
    dInfoPtr->metricEpoch = -1;
    dInfoPtr->metricIndex.textPtr = NULL;
    dInfoPtr->metricIndex.linePtr = NULL;
<<<<<<< HEAD

    /*
     * Add a refCount for each of the idle call-backs.
     */

    textPtr->refCount++;
    dInfoPtr->lineUpdateTimer = Tcl_CreateTimerHandler(0,
	    AsyncUpdateLineMetrics, textPtr);
    textPtr->refCount++;
    dInfoPtr->scrollbarTimer = Tcl_CreateTimerHandler(200,
	    AsyncUpdateYScrollbar, textPtr);
=======
    dInfoPtr->lineUpdateTimer = NULL;
    dInfoPtr->scrollbarTimer = NULL;
>>>>>>> d9c99715

    textPtr->dInfoPtr = dInfoPtr;
}

/*
 *----------------------------------------------------------------------
 *
 * TkTextFreeDInfo --
 *
 *	This function is called to free up all of the private display
 *	information kept by this file for a text widget.
 *
 * Results:
 *	None.
 *
 * Side effects:
 *	Lots of resources get freed.
 *
 *----------------------------------------------------------------------
 */

void
TkTextFreeDInfo(
    TkText *textPtr)		/* Overall information for text widget. */
{
    register TextDInfo *dInfoPtr = textPtr->dInfoPtr;

    /*
     * Be careful to free up styleTable *after* freeing up all the DLines, so
     * that the hash table is still intact to free up the style-related
     * information from the lines. Once the lines are all free then styleTable
     * will be empty.
     */

    FreeDLines(textPtr, dInfoPtr->dLinePtr, NULL, DLINE_UNLINK);
    Tcl_DeleteHashTable(&dInfoPtr->styleTable);
    if (dInfoPtr->copyGC != None) {
	Tk_FreeGC(textPtr->display, dInfoPtr->copyGC);
    }
    Tk_FreeGC(textPtr->display, dInfoPtr->scrollGC);
    if (dInfoPtr->flags & REDRAW_PENDING) {
	Tcl_CancelIdleCall(DisplayText, textPtr);
    }
    if (dInfoPtr->lineUpdateTimer != NULL) {
	Tcl_DeleteTimerHandler(dInfoPtr->lineUpdateTimer);
	textPtr->refCount--;
	dInfoPtr->lineUpdateTimer = NULL;
    }
    if (dInfoPtr->scrollbarTimer != NULL) {
	Tcl_DeleteTimerHandler(dInfoPtr->scrollbarTimer);
	textPtr->refCount--;
	dInfoPtr->scrollbarTimer = NULL;
    }
    ckfree(dInfoPtr);
}

/*
 *----------------------------------------------------------------------
 *
 * GetStyle --
 *
 *	This function creates all the information needed to display text at a
 *	particular location.
 *
 * Results:
 *	The return value is a pointer to a TextStyle structure that
 *	corresponds to *sValuePtr.
 *
 * Side effects:
 *	A new entry may be created in the style table for the widget.
 *
 *----------------------------------------------------------------------
 */

static TextStyle *
GetStyle(
    TkText *textPtr,		/* Overall information about text widget. */
    const TkTextIndex *indexPtr)/* The character in the text for which display
				 * information is wanted. */
{
    TkTextTag **tagPtrs;
    register TkTextTag *tagPtr;
    StyleValues styleValues;
    TextStyle *stylePtr;
    Tcl_HashEntry *hPtr;
    int numTags, isNew, i;
    XGCValues gcValues;
    unsigned long mask;
    /*
     * The variables below keep track of the highest-priority specification
     * that has occurred for each of the various fields of the StyleValues.
     */
    int borderPrio, borderWidthPrio, reliefPrio, bgStipplePrio;
    int fgPrio, fontPrio, fgStipplePrio;
    int underlinePrio, elidePrio, justifyPrio, offsetPrio;
    int lMargin1Prio, lMargin2Prio, rMarginPrio;
    int spacing1Prio, spacing2Prio, spacing3Prio;
    int overstrikePrio, tabPrio, tabStylePrio, wrapPrio;

    /*
     * Find out what tags are present for the character, then compute a
     * StyleValues structure corresponding to those tags (scan through all of
     * the tags, saving information for the highest-priority tag).
     */

    tagPtrs = TkBTreeGetTags(indexPtr, textPtr, &numTags);
    borderPrio = borderWidthPrio = reliefPrio = bgStipplePrio = -1;
    fgPrio = fontPrio = fgStipplePrio = -1;
    underlinePrio = elidePrio = justifyPrio = offsetPrio = -1;
    lMargin1Prio = lMargin2Prio = rMarginPrio = -1;
    spacing1Prio = spacing2Prio = spacing3Prio = -1;
    overstrikePrio = tabPrio = tabStylePrio = wrapPrio = -1;
    memset(&styleValues, 0, sizeof(StyleValues));
    styleValues.relief = TK_RELIEF_FLAT;
    styleValues.fgColor = textPtr->fgColor;
    styleValues.tkfont = textPtr->tkfont;
    styleValues.justify = TK_JUSTIFY_LEFT;
    styleValues.spacing1 = textPtr->spacing1;
    styleValues.spacing2 = textPtr->spacing2;
    styleValues.spacing3 = textPtr->spacing3;
    styleValues.tabArrayPtr = textPtr->tabArrayPtr;
    styleValues.tabStyle = textPtr->tabStyle;
    styleValues.wrapMode = textPtr->wrapMode;
    styleValues.elide = 0;

    for (i = 0 ; i < numTags; i++) {
	Tk_3DBorder border;

	tagPtr = tagPtrs[i];
	border = tagPtr->border;

	/*
	 * If this is the selection tag, and inactiveSelBorder is NULL (the
	 * default on Windows), then we need to skip it if we don't have the
	 * focus.
	 */

	if ((tagPtr == textPtr->selTagPtr) && !(textPtr->flags & GOT_FOCUS)) {
	    if (textPtr->inactiveSelBorder == NULL
#ifdef MAC_OSX_TK
		    /* Don't show inactive selection in disabled widgets. */
		    || textPtr->state == TK_TEXT_STATE_DISABLED
#endif
	    ) {
		continue;
	    }
	    border = textPtr->inactiveSelBorder;
	}

	if ((border != NULL) && (tagPtr->priority > borderPrio)) {
	    styleValues.border = border;
	    borderPrio = tagPtr->priority;
	}
	if ((tagPtr->borderWidthPtr != NULL)
		&& (Tcl_GetString(tagPtr->borderWidthPtr)[0] != '\0')
		&& (tagPtr->priority > borderWidthPrio)) {
	    styleValues.borderWidth = tagPtr->borderWidth;
	    borderWidthPrio = tagPtr->priority;
	}
	if ((tagPtr->reliefString != NULL)
		&& (tagPtr->priority > reliefPrio)) {
	    if (styleValues.border == NULL) {
		styleValues.border = textPtr->border;
	    }
	    styleValues.relief = tagPtr->relief;
	    reliefPrio = tagPtr->priority;
	}
	if ((tagPtr->bgStipple != None)
		&& (tagPtr->priority > bgStipplePrio)) {
	    styleValues.bgStipple = tagPtr->bgStipple;
	    bgStipplePrio = tagPtr->priority;
	}
	if ((tagPtr->fgColor != None) && (tagPtr->priority > fgPrio)) {
	    styleValues.fgColor = tagPtr->fgColor;
	    fgPrio = tagPtr->priority;
	}
	if ((tagPtr->tkfont != None) && (tagPtr->priority > fontPrio)) {
	    styleValues.tkfont = tagPtr->tkfont;
	    fontPrio = tagPtr->priority;
	}
	if ((tagPtr->fgStipple != None)
		&& (tagPtr->priority > fgStipplePrio)) {
	    styleValues.fgStipple = tagPtr->fgStipple;
	    fgStipplePrio = tagPtr->priority;
	}
	if ((tagPtr->justifyString != NULL)
		&& (tagPtr->priority > justifyPrio)) {
	    styleValues.justify = tagPtr->justify;
	    justifyPrio = tagPtr->priority;
	}
	if ((tagPtr->lMargin1String != NULL)
		&& (tagPtr->priority > lMargin1Prio)) {
	    styleValues.lMargin1 = tagPtr->lMargin1;
	    lMargin1Prio = tagPtr->priority;
	}
	if ((tagPtr->lMargin2String != NULL)
		&& (tagPtr->priority > lMargin2Prio)) {
	    styleValues.lMargin2 = tagPtr->lMargin2;
	    lMargin2Prio = tagPtr->priority;
	}
	if ((tagPtr->offsetString != NULL)
		&& (tagPtr->priority > offsetPrio)) {
	    styleValues.offset = tagPtr->offset;
	    offsetPrio = tagPtr->priority;
	}
	if ((tagPtr->overstrikeString != NULL)
		&& (tagPtr->priority > overstrikePrio)) {
	    styleValues.overstrike = tagPtr->overstrike;
	    overstrikePrio = tagPtr->priority;
	}
	if ((tagPtr->rMarginString != NULL)
		&& (tagPtr->priority > rMarginPrio)) {
	    styleValues.rMargin = tagPtr->rMargin;
	    rMarginPrio = tagPtr->priority;
	}
	if ((tagPtr->spacing1String != NULL)
		&& (tagPtr->priority > spacing1Prio)) {
	    styleValues.spacing1 = tagPtr->spacing1;
	    spacing1Prio = tagPtr->priority;
	}
	if ((tagPtr->spacing2String != NULL)
		&& (tagPtr->priority > spacing2Prio)) {
	    styleValues.spacing2 = tagPtr->spacing2;
	    spacing2Prio = tagPtr->priority;
	}
	if ((tagPtr->spacing3String != NULL)
		&& (tagPtr->priority > spacing3Prio)) {
	    styleValues.spacing3 = tagPtr->spacing3;
	    spacing3Prio = tagPtr->priority;
	}
	if ((tagPtr->tabStringPtr != NULL)
		&& (tagPtr->priority > tabPrio)) {
	    styleValues.tabArrayPtr = tagPtr->tabArrayPtr;
	    tabPrio = tagPtr->priority;
	}
	if ((tagPtr->tabStyle != TK_TEXT_TABSTYLE_NONE)
		&& (tagPtr->priority > tabStylePrio)) {
	    styleValues.tabStyle = tagPtr->tabStyle;
	    tabStylePrio = tagPtr->priority;
	}
	if ((tagPtr->underlineString != NULL)
		&& (tagPtr->priority > underlinePrio)) {
	    styleValues.underline = tagPtr->underline;
	    underlinePrio = tagPtr->priority;
	}
	if ((tagPtr->elideString != NULL)
		&& (tagPtr->priority > elidePrio)) {
	    styleValues.elide = tagPtr->elide;
	    elidePrio = tagPtr->priority;
	}
	if ((tagPtr->wrapMode != TEXT_WRAPMODE_NULL)
		&& (tagPtr->priority > wrapPrio)) {
	    styleValues.wrapMode = tagPtr->wrapMode;
	    wrapPrio = tagPtr->priority;
	}
    }
    if (tagPtrs != NULL) {
	ckfree(tagPtrs);
    }

    /*
     * Use an existing style if there's one around that matches.
     */

    hPtr = Tcl_CreateHashEntry(&textPtr->dInfoPtr->styleTable,
	    (char *) &styleValues, &isNew);
    if (!isNew) {
	stylePtr = Tcl_GetHashValue(hPtr);
	stylePtr->refCount++;
	return stylePtr;
    }

    /*
     * No existing style matched. Make a new one.
     */

    stylePtr = ckalloc(sizeof(TextStyle));
    stylePtr->refCount = 1;
    if (styleValues.border != NULL) {
	gcValues.foreground = Tk_3DBorderColor(styleValues.border)->pixel;
	mask = GCForeground;
	if (styleValues.bgStipple != None) {
	    gcValues.stipple = styleValues.bgStipple;
	    gcValues.fill_style = FillStippled;
	    mask |= GCStipple|GCFillStyle;
	}
	stylePtr->bgGC = Tk_GetGC(textPtr->tkwin, mask, &gcValues);
    } else {
	stylePtr->bgGC = None;
    }
    mask = GCFont;
    gcValues.font = Tk_FontId(styleValues.tkfont);
    mask |= GCForeground;
    gcValues.foreground = styleValues.fgColor->pixel;
    if (styleValues.fgStipple != None) {
	gcValues.stipple = styleValues.fgStipple;
	gcValues.fill_style = FillStippled;
	mask |= GCStipple|GCFillStyle;
    }
    stylePtr->fgGC = Tk_GetGC(textPtr->tkwin, mask, &gcValues);
    stylePtr->sValuePtr = (StyleValues *)
	    Tcl_GetHashKey(&textPtr->dInfoPtr->styleTable, hPtr);
    stylePtr->hPtr = hPtr;
    Tcl_SetHashValue(hPtr, stylePtr);
    return stylePtr;
}

/*
 *----------------------------------------------------------------------
 *
 * FreeStyle --
 *
 *	This function is called when a TextStyle structure is no longer
 *	needed. It decrements the reference count and frees up the space for
 *	the style structure if the reference count is 0.
 *
 * Results:
 *	None.
 *
 * Side effects:
 *	The storage and other resources associated with the style are freed up
 *	if no-one's still using it.
 *
 *----------------------------------------------------------------------
 */

static void
FreeStyle(
    TkText *textPtr,		/* Information about overall widget. */
    register TextStyle *stylePtr)
				/* Information about style to free. */
{
    stylePtr->refCount--;
    if (stylePtr->refCount == 0) {
	if (stylePtr->bgGC != None) {
	    Tk_FreeGC(textPtr->display, stylePtr->bgGC);
	}
	if (stylePtr->fgGC != None) {
	    Tk_FreeGC(textPtr->display, stylePtr->fgGC);
	}
	Tcl_DeleteHashEntry(stylePtr->hPtr);
	ckfree(stylePtr);
    }
}

/*
 *----------------------------------------------------------------------
 *
 * LayoutDLine --
 *
 *	This function generates a single DLine structure for a display line
 *	whose leftmost character is given by indexPtr.
 *
 * Results:
 *	The return value is a pointer to a DLine structure describing the
 *	display line. All fields are filled in and correct except for y and
 *	nextPtr.
 *
 * Side effects:
 *	Storage is allocated for the new DLine.
 *
 *	See the comments in 'GetYView' for some thoughts on what the side-
 *	effects of this call (or its callers) should be; the synchronisation
 *	of TkTextLine->pixelHeight with the sum of the results of this
 *	function operating on all display lines within each logical line.
 *	Ideally the code should be refactored to ensure the cached pixel
 *	height is never behind what is known when this function is called
 *	elsewhere.
 *
 *	Unfortunately, this function is currently called from many different
 *	places, not just to layout a display line for actual display, but also
 *	simply to calculate some metric or other of one or more display lines
 *	(typically the height). It would be a good idea to do some profiling
 *	of typical text widget usage and the way in which this is called and
 *	see if some optimization could or should be done.
 *
 *----------------------------------------------------------------------
 */

static DLine *
LayoutDLine(
    TkText *textPtr,		/* Overall information about text widget. */
    const TkTextIndex *indexPtr)/* Beginning of display line. May not
				 * necessarily point to a character
				 * segment. */
{
    register DLine *dlPtr;	/* New display line. */
    TkTextSegment *segPtr;	/* Current segment in text. */
    TkTextDispChunk *lastChunkPtr;
				/* Last chunk allocated so far for line. */
    TkTextDispChunk *chunkPtr;	/* Current chunk. */
    TkTextIndex curIndex;
    TkTextDispChunk *breakChunkPtr;
				/* Chunk containing best word break point, if
				 * any. */
    TkTextIndex breakIndex;	/* Index of first character in
				 * breakChunkPtr. */
    int breakByteOffset;	/* Byte offset of character within
				 * breakChunkPtr just to right of best break
				 * point. */
    int noCharsYet;		/* Non-zero means that no characters have been
				 * placed on the line yet. */
    int paragraphStart;		/* Non-zero means that we are on the first
				 * line of a paragraph (used to choose between
				 * lmargin1, lmargin2). */
    int justify;		/* How to justify line: taken from style for
				 * the first character in line. */
    int jIndent;		/* Additional indentation (beyond margins) due
				 * to justification. */
    int rMargin;		/* Right margin width for line. */
    TkWrapMode wrapMode;	/* Wrap mode to use for this line. */
    int x = 0, maxX = 0;	/* Initializations needed only to stop
				 * compiler warnings. */
    int wholeLine;		/* Non-zero means this display line runs to
				 * the end of the text line. */
    int tabIndex;		/* Index of the current tab stop. */
    int gotTab;			/* Non-zero means the current chunk contains a
				 * tab. */
    TkTextDispChunk *tabChunkPtr;
				/* Pointer to the chunk containing the
				 * previous tab stop. */
    int maxBytes;		/* Maximum number of bytes to include in this
				 * chunk. */
    TkTextTabArray *tabArrayPtr;/* Tab stops for line; taken from style for
				 * the first character on line. */
    int tabStyle;		/* One of TABULAR or WORDPROCESSOR. */
    int tabSize;		/* Number of pixels consumed by current tab
				 * stop. */
    TkTextDispChunk *lastCharChunkPtr;
				/* Pointer to last chunk in display lines with
				 * numBytes > 0. Used to drop 0-sized chunks
				 * from the end of the line. */
    int byteOffset, ascent, descent, code, elide, elidesize;
    StyleValues *sValuePtr;
    TkTextElideInfo info;	/* Keep track of elide state. */

    /*
     * Create and initialize a new DLine structure.
     */

    dlPtr = ckalloc(sizeof(DLine));
    dlPtr->index = *indexPtr;
    dlPtr->byteCount = 0;
    dlPtr->y = 0;
    dlPtr->oldY = 0;		/* Only set to avoid compiler warnings. */
    dlPtr->height = 0;
    dlPtr->baseline = 0;
    dlPtr->chunkPtr = NULL;
    dlPtr->nextPtr = NULL;
    dlPtr->flags = NEW_LAYOUT | OLD_Y_INVALID;
    dlPtr->logicalLinesMerged = 0;

    /*
     * This is not necessarily totally correct, where we have merged logical
     * lines. Fixing this would require a quite significant overhaul, though,
     * so currently we make do with this.
     */

    paragraphStart = (indexPtr->byteIndex == 0);

    /*
     * Special case entirely elide line as there may be 1000s or more.
     */

    elide = TkTextIsElided(textPtr, indexPtr, &info);
    if (elide && indexPtr->byteIndex == 0) {
	maxBytes = 0;
	for (segPtr = info.segPtr; segPtr != NULL; segPtr = segPtr->nextPtr) {
	    if (segPtr->size > 0) {
		if (elide == 0) {
		    /*
		     * We toggled a tag and the elide state changed to
		     * visible, and we have something of non-zero size.
		     * Therefore we must bail out.
		     */

		    break;
		}
		maxBytes += segPtr->size;

		/*
		 * Reset tag elide priority, since we're on a new character.
		 */

	    } else if ((segPtr->typePtr == &tkTextToggleOffType)
		    || (segPtr->typePtr == &tkTextToggleOnType)) {
		TkTextTag *tagPtr = segPtr->body.toggle.tagPtr;

		/*
		 * The elide state only changes if this tag is either the
		 * current highest priority tag (and is therefore being
		 * toggled off), or it's a new tag with higher priority.
		 */

		if (tagPtr->elideString != NULL) {
		    info.tagCnts[tagPtr->priority]++;
		    if (info.tagCnts[tagPtr->priority] & 1) {
			info.tagPtrs[tagPtr->priority] = tagPtr;
		    }
		    if (tagPtr->priority >= info.elidePriority) {
			if (segPtr->typePtr == &tkTextToggleOffType) {
			    /*
			     * If it is being toggled off, and it has an elide
			     * string, it must actually be the current highest
			     * priority tag, so this check is redundant:
			     */

			    if (tagPtr->priority != info.elidePriority) {
				Tcl_Panic("Bad tag priority being toggled off");
			    }

			    /*
			     * Find previous elide tag, if any (if not then
			     * elide will be zero, of course).
			     */

			    elide = 0;
			    while (--info.elidePriority > 0) {
				if (info.tagCnts[info.elidePriority] & 1) {
				    elide = info.tagPtrs[info.elidePriority]
					    ->elide;
				    break;
				}
			    }
			} else {
			    elide = tagPtr->elide;
			    info.elidePriority = tagPtr->priority;
			}
		    }
		}
	    }
	}

	if (elide) {
	    dlPtr->byteCount = maxBytes;
	    dlPtr->spaceAbove = dlPtr->spaceBelow = dlPtr->length = 0;
	    if (dlPtr->index.byteIndex == 0) {
		/*
		 * Elided state goes from beginning to end of an entire
		 * logical line. This means we can update the line's pixel
		 * height, and bring its pixel calculation up to date.
		 */

		TkBTreeLinePixelEpoch(textPtr, dlPtr->index.linePtr)
			= textPtr->dInfoPtr->lineMetricUpdateEpoch;

		if (TkBTreeLinePixelCount(textPtr,dlPtr->index.linePtr) != 0) {
		    TkBTreeAdjustPixelHeight(textPtr,
			    dlPtr->index.linePtr, 0, 0);
		}
	    }
	    TkTextFreeElideInfo(&info);
	    return dlPtr;
	}
    }
    TkTextFreeElideInfo(&info);

    /*
     * Each iteration of the loop below creates one TkTextDispChunk for the
     * new display line. The line will always have at least one chunk (for the
     * newline character at the end, if there's nothing else available).
     */

    curIndex = *indexPtr;
    lastChunkPtr = NULL;
    chunkPtr = NULL;
    noCharsYet = 1;
    elide = 0;
    breakChunkPtr = NULL;
    breakByteOffset = 0;
    justify = TK_JUSTIFY_LEFT;
    tabIndex = -1;
    tabChunkPtr = NULL;
    tabArrayPtr = NULL;
    tabStyle = TK_TEXT_TABSTYLE_TABULAR;
    rMargin = 0;
    wrapMode = TEXT_WRAPMODE_CHAR;
    tabSize = 0;
    lastCharChunkPtr = NULL;

    /*
     * Find the first segment to consider for the line. Can't call
     * TkTextIndexToSeg for this because it won't return a segment with zero
     * size (such as the insertion cursor's mark).
     */

  connectNextLogicalLine:
    byteOffset = curIndex.byteIndex;
    segPtr = curIndex.linePtr->segPtr;
    while ((byteOffset > 0) && (byteOffset >= segPtr->size)) {
	byteOffset -= segPtr->size;
	segPtr = segPtr->nextPtr;

	if (segPtr == NULL) {
	    /*
	     * Two logical lines merged into one display line through eliding
	     * of a newline.
	     */

	    TkTextLine *linePtr = TkBTreeNextLine(NULL, curIndex.linePtr);
	    if (linePtr == NULL) {
		break;
	    }

	    dlPtr->logicalLinesMerged++;
	    curIndex.byteIndex = 0;
	    curIndex.linePtr = linePtr;
	    segPtr = curIndex.linePtr->segPtr;
	}
    }

    while (segPtr != NULL) {
	/*
	 * Every logical line still gets at least one chunk due to
	 * expectations in the rest of the code, but we are able to skip
	 * elided portions of the line quickly.
	 *
	 * If current chunk is elided and last chunk was too, coalese.
	 *
	 * This also means that each logical line which is entirely elided
	 * still gets laid out into a DLine, but with zero height. This isn't
	 * particularly a problem, but it does seem somewhat unnecessary. We
	 * may wish to redesign the code to remove these zero height DLines in
	 * the future.
	 */

	if (elide && (lastChunkPtr != NULL)
		&& (lastChunkPtr->displayProc == NULL /*ElideDisplayProc*/)) {
	    elidesize = segPtr->size - byteOffset;
	    if (elidesize > 0) {
		curIndex.byteIndex += elidesize;
		lastChunkPtr->numBytes += elidesize;
		breakByteOffset = lastChunkPtr->breakIndex
			= lastChunkPtr->numBytes;

		/*
		 * If have we have a tag toggle, there is a chance that
		 * invisibility state changed, so bail out.
		 */
	    } else if ((segPtr->typePtr == &tkTextToggleOffType)
		    || (segPtr->typePtr == &tkTextToggleOnType)) {
		if (segPtr->body.toggle.tagPtr->elideString != NULL) {
		    elide = (segPtr->typePtr == &tkTextToggleOffType)
			    ^ segPtr->body.toggle.tagPtr->elide;
		}
	    }

	    byteOffset = 0;
	    segPtr = segPtr->nextPtr;

	    if (segPtr == NULL) {
		/*
		 * Two logical lines merged into one display line through
		 * eliding of a newline.
		 */

		TkTextLine *linePtr = TkBTreeNextLine(NULL, curIndex.linePtr);

		if (linePtr != NULL) {
		    dlPtr->logicalLinesMerged++;
		    curIndex.byteIndex = 0;
		    curIndex.linePtr = linePtr;
		    goto connectNextLogicalLine;
		}
	    }

	    /*
	     * Code no longer needed, now that we allow logical lines to merge
	     * into a single display line.
	     *
	    if (segPtr == NULL && chunkPtr != NULL) {
		ckfree(chunkPtr);
		chunkPtr = NULL;
	    }
	     */

	    continue;
	}

	if (segPtr->typePtr->layoutProc == NULL) {
	    segPtr = segPtr->nextPtr;
	    byteOffset = 0;
	    continue;
	}
	if (chunkPtr == NULL) {
	    chunkPtr = ckalloc(sizeof(TkTextDispChunk));
	    chunkPtr->nextPtr = NULL;
	    chunkPtr->clientData = NULL;
	}
	chunkPtr->stylePtr = GetStyle(textPtr, &curIndex);
	elide = chunkPtr->stylePtr->sValuePtr->elide;

	/*
	 * Save style information such as justification and indentation, up
	 * until the first character is encountered, then retain that
	 * information for the rest of the line.
	 */

	if (!elide && noCharsYet) {
	    tabArrayPtr = chunkPtr->stylePtr->sValuePtr->tabArrayPtr;
	    tabStyle = chunkPtr->stylePtr->sValuePtr->tabStyle;
	    justify = chunkPtr->stylePtr->sValuePtr->justify;
	    rMargin = chunkPtr->stylePtr->sValuePtr->rMargin;
	    wrapMode = chunkPtr->stylePtr->sValuePtr->wrapMode;

	    /*
	     * See above - this test may not be entirely correct where we have
	     * partially elided lines (and therefore merged logical lines).
	     * In such a case a byteIndex of zero doesn't necessarily mean the
	     * beginning of a logical line.
	     */

	    if (paragraphStart) {
		/*
		 * Beginning of logical line.
		 */

		x = chunkPtr->stylePtr->sValuePtr->lMargin1;
	    } else {
		/*
		 * Beginning of display line.
		 */

		x = chunkPtr->stylePtr->sValuePtr->lMargin2;
	    }
	    if (wrapMode == TEXT_WRAPMODE_NONE) {
		maxX = -1;
	    } else {
		maxX = textPtr->dInfoPtr->maxX - textPtr->dInfoPtr->x
			- rMargin;
		if (maxX < x) {
		    maxX = x;
		}
	    }
	}

	gotTab = 0;
	maxBytes = segPtr->size - byteOffset;
	if (segPtr->typePtr == &tkTextCharType) {

	    /*
	     * See if there is a tab in the current chunk; if so, only layout
	     * characters up to (and including) the tab.
	     */

	    if (!elide && justify == TK_JUSTIFY_LEFT) {
		char *p;

		for (p = segPtr->body.chars + byteOffset; *p != 0; p++) {
		    if (*p == '\t') {
			maxBytes = (p + 1 - segPtr->body.chars) - byteOffset;
			gotTab = 1;
			break;
		    }
		}
	    }

#if TK_LAYOUT_WITH_BASE_CHUNKS
	    if (baseCharChunkPtr != NULL) {
		int expectedX =
			((BaseCharInfo *) baseCharChunkPtr->clientData)->width
			+ baseCharChunkPtr->x;

		if ((expectedX != x) || !IsSameFGStyle(
			baseCharChunkPtr->stylePtr, chunkPtr->stylePtr)) {
		    FinalizeBaseChunk(NULL);
		}
	    }
#endif /* TK_LAYOUT_WITH_BASE_CHUNKS */
	}
	chunkPtr->x = x;
	if (elide /*&& maxBytes*/) {
	    /*
	     * Don't free style here, as other code expects to be able to do
	     * that.
	     */

	    /* breakByteOffset =*/
	    chunkPtr->breakIndex = chunkPtr->numBytes = maxBytes;
	    chunkPtr->width = 0;
	    chunkPtr->minAscent = chunkPtr->minDescent
		    = chunkPtr->minHeight = 0;

	    /*
	     * Would just like to point to canonical empty chunk.
	     */

	    chunkPtr->displayProc = NULL;
	    chunkPtr->undisplayProc = NULL;
	    chunkPtr->measureProc = ElideMeasureProc;
	    chunkPtr->bboxProc = ElideBboxProc;

	    code = 1;
	} else {
	    code = segPtr->typePtr->layoutProc(textPtr, &curIndex, segPtr,
		    byteOffset, maxX-tabSize, maxBytes, noCharsYet, wrapMode,
		    chunkPtr);
	}
	if (code <= 0) {
	    FreeStyle(textPtr, chunkPtr->stylePtr);
	    if (code < 0) {
		/*
		 * This segment doesn't wish to display itself (e.g. most
		 * marks).
		 */

		segPtr = segPtr->nextPtr;
		byteOffset = 0;
		continue;
	    }

	    /*
	     * No characters from this segment fit in the window: this means
	     * we're at the end of the display line.
	     */

	    if (chunkPtr != NULL) {
		ckfree(chunkPtr);
	    }
	    break;
	}

	/*
	 * We currently say we have some characters (and therefore something
	 * from which to examine tag values for the first character of the
	 * line) even if those characters are actually elided. This behaviour
	 * is not well documented, and it might be more consistent to
	 * completely ignore such elided characters and their tags. To do so
	 * change this to:
	 *
	 * if (!elide && chunkPtr->numBytes > 0).
	 */

	if (!elide && chunkPtr->numBytes > 0) {
	    noCharsYet = 0;
	    lastCharChunkPtr = chunkPtr;
	}
	if (lastChunkPtr == NULL) {
	    dlPtr->chunkPtr = chunkPtr;
	} else {
	    lastChunkPtr->nextPtr = chunkPtr;
	}
	lastChunkPtr = chunkPtr;
	x += chunkPtr->width;
	if (chunkPtr->breakIndex > 0) {
	    breakByteOffset = chunkPtr->breakIndex;
	    breakIndex = curIndex;
	    breakChunkPtr = chunkPtr;
	}
	if (chunkPtr->numBytes != maxBytes) {
	    break;
	}

	/*
	 * If we're at a new tab, adjust the layout for all the chunks
	 * pertaining to the previous tab. Also adjust the amount of space
	 * left in the line to account for space that will be eaten up by the
	 * tab.
	 */

	if (gotTab) {
	    if (tabIndex >= 0) {
		AdjustForTab(textPtr, tabArrayPtr, tabIndex, tabChunkPtr);
		x = chunkPtr->x + chunkPtr->width;
	    }
	    tabChunkPtr = chunkPtr;
	    tabSize = SizeOfTab(textPtr, tabStyle, tabArrayPtr, &tabIndex, x,
		    maxX);
	    if ((maxX >= 0) && (tabSize >= maxX - x)) {
		break;
	    }
	}
	curIndex.byteIndex += chunkPtr->numBytes;
	byteOffset += chunkPtr->numBytes;
	if (byteOffset >= segPtr->size) {
	    byteOffset = 0;
	    segPtr = segPtr->nextPtr;
	    if (elide && segPtr == NULL) {
		/*
		 * An elided section started on this line, and carries on
		 * until the newline. Hence the newline is actually elided,
		 * and we want to merge the display of the next logical line
		 * with this one.
		 */

		TkTextLine *linePtr = TkBTreeNextLine(NULL, curIndex.linePtr);

		if (linePtr != NULL) {
		    dlPtr->logicalLinesMerged++;
		    curIndex.byteIndex = 0;
		    curIndex.linePtr = linePtr;
		    chunkPtr = NULL;
		    goto connectNextLogicalLine;
		}
	    }
	}

	chunkPtr = NULL;
    }
#if TK_LAYOUT_WITH_BASE_CHUNKS
    FinalizeBaseChunk(NULL);
#endif /* TK_LAYOUT_WITH_BASE_CHUNKS */
    if (noCharsYet) {
	dlPtr->spaceAbove = 0;
	dlPtr->spaceBelow = 0;
	dlPtr->length = 0;

	/*
	 * We used to Tcl_Panic here, saying that LayoutDLine couldn't place
	 * any characters on a line, but I believe a more appropriate response
	 * is to return a DLine with zero height. With elided lines, tag
	 * transitions and asynchronous line height calculations, it is hard
	 * to avoid this situation ever arising with the current code design.
	 */

	return dlPtr;
    }
    wholeLine = (segPtr == NULL);

    /*
     * We're at the end of the display line. Throw away everything after the
     * most recent word break, if there is one; this may potentially require
     * the last chunk to be layed out again.
     */

    if (breakChunkPtr == NULL) {
	/*
	 * This code makes sure that we don't accidentally display chunks with
	 * no characters at the end of the line (such as the insertion
	 * cursor). These chunks belong on the next line. So, throw away
	 * everything after the last chunk that has characters in it.
	 */

	breakChunkPtr = lastCharChunkPtr;
	breakByteOffset = breakChunkPtr->numBytes;
    }
    if ((breakChunkPtr != NULL) && ((lastChunkPtr != breakChunkPtr)
	    || (breakByteOffset != lastChunkPtr->numBytes))) {
	while (1) {
	    chunkPtr = breakChunkPtr->nextPtr;
	    if (chunkPtr == NULL) {
		break;
	    }
	    FreeStyle(textPtr, chunkPtr->stylePtr);
	    breakChunkPtr->nextPtr = chunkPtr->nextPtr;
	    if (chunkPtr->undisplayProc != NULL) {
		chunkPtr->undisplayProc(textPtr, chunkPtr);
	    }
	    ckfree(chunkPtr);
	}
	if (breakByteOffset != breakChunkPtr->numBytes) {
	    if (breakChunkPtr->undisplayProc != NULL) {
		breakChunkPtr->undisplayProc(textPtr, breakChunkPtr);
	    }
	    segPtr = TkTextIndexToSeg(&breakIndex, &byteOffset);
	    segPtr->typePtr->layoutProc(textPtr, &breakIndex, segPtr,
		    byteOffset, maxX, breakByteOffset, 0, wrapMode,
		    breakChunkPtr);
#if TK_LAYOUT_WITH_BASE_CHUNKS
	    FinalizeBaseChunk(NULL);
#endif /* TK_LAYOUT_WITH_BASE_CHUNKS */
	}
	lastChunkPtr = breakChunkPtr;
	wholeLine = 0;
    }

    /*
     * Make tab adjustments for the last tab stop, if there is one.
     */

    if ((tabIndex >= 0) && (tabChunkPtr != NULL)) {
	AdjustForTab(textPtr, tabArrayPtr, tabIndex, tabChunkPtr);
    }

    /*
     * Make one more pass over the line to recompute various things like its
     * height, length, and total number of bytes. Also modify the x-locations
     * of chunks to reflect justification. If we're not wrapping, I'm not sure
     * what is the best way to handle left and center justification: should
     * the total length, for purposes of justification, be (a) the window
     * width, (b) the length of the longest line in the window, or (c) the
     * length of the longest line in the text? (c) isn't available, (b) seems
     * weird, since it can change with vertical scrolling, so (a) is what is
     * implemented below.
     */

    if (wrapMode == TEXT_WRAPMODE_NONE) {
	maxX = textPtr->dInfoPtr->maxX - textPtr->dInfoPtr->x - rMargin;
    }
    dlPtr->length = lastChunkPtr->x + lastChunkPtr->width;
    if (justify == TK_JUSTIFY_LEFT) {
	jIndent = 0;
    } else if (justify == TK_JUSTIFY_RIGHT) {
	jIndent = maxX - dlPtr->length;
    } else {
	jIndent = (maxX - dlPtr->length)/2;
    }
    ascent = descent = 0;
    for (chunkPtr = dlPtr->chunkPtr; chunkPtr != NULL;
	    chunkPtr = chunkPtr->nextPtr) {
	chunkPtr->x += jIndent;
	dlPtr->byteCount += chunkPtr->numBytes;
	if (chunkPtr->minAscent > ascent) {
	    ascent = chunkPtr->minAscent;
	}
	if (chunkPtr->minDescent > descent) {
	    descent = chunkPtr->minDescent;
	}
	if (chunkPtr->minHeight > dlPtr->height) {
	    dlPtr->height = chunkPtr->minHeight;
	}
	sValuePtr = chunkPtr->stylePtr->sValuePtr;
	if ((sValuePtr->borderWidth > 0)
		&& (sValuePtr->relief != TK_RELIEF_FLAT)) {
	    dlPtr->flags |= HAS_3D_BORDER;
	}
    }
    if (dlPtr->height < (ascent + descent)) {
	dlPtr->height = ascent + descent;
	dlPtr->baseline = ascent;
    } else {
	dlPtr->baseline = ascent + (dlPtr->height - ascent - descent)/2;
    }
    sValuePtr = dlPtr->chunkPtr->stylePtr->sValuePtr;
    if (dlPtr->index.byteIndex == 0) {
	dlPtr->spaceAbove = sValuePtr->spacing1;
    } else {
	dlPtr->spaceAbove = sValuePtr->spacing2 - sValuePtr->spacing2/2;
    }
    if (wholeLine) {
	dlPtr->spaceBelow = sValuePtr->spacing3;
    } else {
	dlPtr->spaceBelow = sValuePtr->spacing2/2;
    }
    dlPtr->height += dlPtr->spaceAbove + dlPtr->spaceBelow;
    dlPtr->baseline += dlPtr->spaceAbove;

    /*
     * Recompute line length: may have changed because of justification.
     */

    dlPtr->length = lastChunkPtr->x + lastChunkPtr->width;

    return dlPtr;
}

/*
 *----------------------------------------------------------------------
 *
 * UpdateDisplayInfo --
 *
 *	This function is invoked to recompute some or all of the DLine
 *	structures for a text widget. At the time it is called the DLine
 *	structures still left in the widget are guaranteed to be correct
 *	except that (a) the y-coordinates aren't necessarily correct, (b)
 *	there may be missing structures (the DLine structures get removed as
 *	soon as they are potentially out-of-date), and (c) DLine structures
 *	that don't start at the beginning of a line may be incorrect if
 *	previous information in the same line changed size in a way that moved
 *	a line boundary (DLines for any info that changed will have been
 *	deleted, but not DLines for unchanged info in the same text line).
 *
 * Results:
 *	None.
 *
 * Side effects:
 *	Upon return, the DLine information for textPtr correctly reflects the
 *	positions where characters will be displayed. However, this function
 *	doesn't actually bring the display up-to-date.
 *
 *----------------------------------------------------------------------
 */

static void
UpdateDisplayInfo(
    TkText *textPtr)		/* Text widget to update. */
{
    register TextDInfo *dInfoPtr = textPtr->dInfoPtr;
    register DLine *dlPtr, *prevPtr;
    TkTextIndex index;
    TkTextLine *lastLinePtr;
    int y, maxY, xPixelOffset, maxOffset, lineHeight;

    if (!(dInfoPtr->flags & DINFO_OUT_OF_DATE)) {
	return;
    }
    dInfoPtr->flags &= ~DINFO_OUT_OF_DATE;

    /*
     * Delete any DLines that are now above the top of the window.
     */

    index = textPtr->topIndex;
    dlPtr = FindDLine(textPtr, dInfoPtr->dLinePtr, &index);
    if ((dlPtr != NULL) && (dlPtr != dInfoPtr->dLinePtr)) {
	FreeDLines(textPtr, dInfoPtr->dLinePtr, dlPtr, DLINE_UNLINK);
    }
    if (index.byteIndex == 0) {
	lineHeight = 0;
    } else {
	lineHeight = -1;
    }

    /*
     * Scan through the contents of the window from top to bottom, recomputing
     * information for lines that are missing.
     */

    lastLinePtr = TkBTreeFindLine(textPtr->sharedTextPtr->tree, textPtr,
	    TkBTreeNumLines(textPtr->sharedTextPtr->tree, textPtr));
    dlPtr = dInfoPtr->dLinePtr;
    prevPtr = NULL;
    y = dInfoPtr->y - dInfoPtr->newTopPixelOffset;
    maxY = dInfoPtr->maxY;
    while (1) {
	register DLine *newPtr;

	if (index.linePtr == lastLinePtr) {
	    break;
	}

	/*
	 * There are three possibilities right now:
	 * (a) the next DLine (dlPtr) corresponds exactly to the next
	 *     information we want to display: just use it as-is.
	 * (b) the next DLine corresponds to a different line, or to a segment
	 *     that will be coming later in the same line: leave this DLine
	 *     alone in the hopes that we'll be able to use it later, then
	 *     create a new DLine in front of it.
	 * (c) the next DLine corresponds to a segment in the line we want,
	 *     but it's a segment that has already been processed or will
	 *     never be processed. Delete the DLine and try again.
	 *
	 * One other twist on all this. It's possible for 3D borders to
	 * interact between lines (see DisplayLineBackground) so if a line is
	 * relayed out and has styles with 3D borders, its neighbors have to
	 * be redrawn if they have 3D borders too, since the interactions
	 * could have changed (the neighbors don't have to be relayed out,
	 * just redrawn).
	 */

	if ((dlPtr == NULL) || (dlPtr->index.linePtr != index.linePtr)) {
	    /*
	     * Case (b) -- must make new DLine.
	     */

	makeNewDLine:
	    if (tkTextDebug) {
		char string[TK_POS_CHARS];

		/*
		 * Debugging is enabled, so keep a log of all the lines that
		 * were re-layed out. The test suite uses this information.
		 */

		TkTextPrintIndex(textPtr, &index, string);
		LOG("tk_textRelayout", string);
	    }
	    newPtr = LayoutDLine(textPtr, &index);
	    if (prevPtr == NULL) {
		dInfoPtr->dLinePtr = newPtr;
	    } else {
		prevPtr->nextPtr = newPtr;
		if (prevPtr->flags & HAS_3D_BORDER) {
		    prevPtr->flags |= OLD_Y_INVALID;
		}
	    }
	    newPtr->nextPtr = dlPtr;
	    dlPtr = newPtr;
	} else {
	    /*
	     * DlPtr refers to the line we want. Next check the index within
	     * the line.
	     */

	    if (index.byteIndex == dlPtr->index.byteIndex) {
		/*
		 * Case (a) - can use existing display line as-is.
		 */

		if ((dlPtr->flags & HAS_3D_BORDER) && (prevPtr != NULL)
			&& (prevPtr->flags & (NEW_LAYOUT))) {
		    dlPtr->flags |= OLD_Y_INVALID;
		}
		goto lineOK;
	    }
	    if (index.byteIndex < dlPtr->index.byteIndex) {
		goto makeNewDLine;
	    }

	    /*
	     * Case (c) - dlPtr is useless. Discard it and start again with
	     * the next display line.
	     */

	    newPtr = dlPtr->nextPtr;
	    FreeDLines(textPtr, dlPtr, newPtr, DLINE_FREE);
	    dlPtr = newPtr;
	    if (prevPtr != NULL) {
		prevPtr->nextPtr = newPtr;
	    } else {
		dInfoPtr->dLinePtr = newPtr;
	    }
	    continue;
	}

	/*
	 * Advance to the start of the next line.
	 */

    lineOK:
	dlPtr->y = y;
	y += dlPtr->height;
	if (lineHeight != -1) {
	    lineHeight += dlPtr->height;
	}
	TkTextIndexForwBytes(textPtr, &index, dlPtr->byteCount, &index);
	prevPtr = dlPtr;
	dlPtr = dlPtr->nextPtr;

	/*
	 * If we switched text lines, delete any DLines left for the old text
	 * line.
	 */

	if (index.linePtr != prevPtr->index.linePtr) {
	    register DLine *nextPtr;

	    nextPtr = dlPtr;
	    while ((nextPtr != NULL)
		    && (nextPtr->index.linePtr == prevPtr->index.linePtr)) {
		nextPtr = nextPtr->nextPtr;
	    }
	    if (nextPtr != dlPtr) {
		FreeDLines(textPtr, dlPtr, nextPtr, DLINE_FREE);
		prevPtr->nextPtr = nextPtr;
		dlPtr = nextPtr;
	    }

	    if ((lineHeight != -1) && (TkBTreeLinePixelCount(textPtr,
		    prevPtr->index.linePtr) != lineHeight)) {
		/*
		 * The logical line height we just calculated is actually
		 * different to the currently cached height of the text line.
		 * That is fine (the text line heights are only calculated
		 * asynchronously), but we must update the cached height so
		 * that any counts made with DLine pointers are the same as
		 * counts made through the BTree. This helps to ensure that
		 * the scrollbar size corresponds accurately to that displayed
		 * contents, even as the window is re-sized.
		 */

		TkBTreeAdjustPixelHeight(textPtr, prevPtr->index.linePtr,
			lineHeight, 0);

		/*
		 * I believe we can be 100% sure that we started at the
		 * beginning of the logical line, so we can also adjust the
		 * 'pixelCalculationEpoch' to mark it as being up to date.
		 * There is a slight concern that we might not have got this
		 * right for the first line in the re-display.
		 */

		TkBTreeLinePixelEpoch(textPtr, prevPtr->index.linePtr) =
			dInfoPtr->lineMetricUpdateEpoch;
	    }
	    lineHeight = 0;
	}

	/*
	 * It's important to have the following check here rather than in the
	 * while statement for the loop, so that there's always at least one
	 * DLine generated, regardless of how small the window is. This keeps
	 * a lot of other code from breaking.
	 */

	if (y >= maxY) {
	    break;
	}
    }

    /*
     * Delete any DLine structures that don't fit on the screen.
     */

    FreeDLines(textPtr, dlPtr, NULL, DLINE_UNLINK);

    /*
     * If there is extra space at the bottom of the window (because we've hit
     * the end of the text), then bring in more lines at the top of the
     * window, if there are any, to fill in the view.
     *
     * Since the top line may only be partially visible, we try first to
     * simply show more pixels from that line (newTopPixelOffset). If that
     * isn't enough, we have to layout more lines.
     */

    if (y < maxY) {
	/*
	 * This counts how many vertical pixels we have left to fill by
	 * pulling in more display pixels either from the first currently
	 * displayed, or the lines above it.
	 */

	int spaceLeft = maxY - y;

	if (spaceLeft <= dInfoPtr->newTopPixelOffset) {
	    /*
	     * We can fill up all the needed space just by showing more of the
	     * current top line.
	     */

	    dInfoPtr->newTopPixelOffset -= spaceLeft;
	    y += spaceLeft;
	    spaceLeft = 0;
	} else {
	    int lineNum, bytesToCount;
	    DLine *lowestPtr;

	    /*
	     * Add in all of the current top line, which won't be enough to
	     * bring y up to maxY (if it was we would be in the 'if' block
	     * above).
	     */

	    y += dInfoPtr->newTopPixelOffset;
	    dInfoPtr->newTopPixelOffset = 0;

	    /*
	     * Layout an entire text line (potentially > 1 display line), then
	     * link in as many display lines as fit without moving the bottom
	     * line out of the window. Repeat this until all the extra space
	     * has been used up or we've reached the beginning of the text.
	     */

	    spaceLeft = maxY - y;
	    if (dInfoPtr->dLinePtr == NULL) {
		/*
		 * No lines have been laid out. This must be an empty peer
		 * widget.
		 */

                lineNum = TkBTreeNumLines(textPtr->sharedTextPtr->tree,
                        textPtr) - 1;
                bytesToCount = INT_MAX;
	    } else {
		lineNum = TkBTreeLinesTo(textPtr,
			dInfoPtr->dLinePtr->index.linePtr);
		bytesToCount = dInfoPtr->dLinePtr->index.byteIndex;
		if (bytesToCount == 0) {
		    bytesToCount = INT_MAX;
		    lineNum--;
		}
	    }
	    for ( ; (lineNum >= 0) && (spaceLeft > 0); lineNum--) {
		int pixelHeight = 0;

		index.linePtr = TkBTreeFindLine(textPtr->sharedTextPtr->tree,
			textPtr, lineNum);
		index.byteIndex = 0;
		lowestPtr = NULL;

		do {
		    dlPtr = LayoutDLine(textPtr, &index);
		    pixelHeight += dlPtr->height;
		    dlPtr->nextPtr = lowestPtr;
		    lowestPtr = dlPtr;
		    if (dlPtr->length == 0 && dlPtr->height == 0) {
			bytesToCount--;
			break;
		    }	/* elide */
		    TkTextIndexForwBytes(textPtr, &index, dlPtr->byteCount,
			    &index);
		    bytesToCount -= dlPtr->byteCount;
		} while ((bytesToCount > 0)
			&& (index.linePtr == lowestPtr->index.linePtr));

		/*
		 * We may not have examined the entire line (depending on the
		 * value of 'bytesToCount', so we only want to set this if it
		 * is genuinely bigger).
		 */

		if (pixelHeight > TkBTreeLinePixelCount(textPtr,
			lowestPtr->index.linePtr)) {
		    TkBTreeAdjustPixelHeight(textPtr,
			    lowestPtr->index.linePtr, pixelHeight, 0);
		    if (index.linePtr != lowestPtr->index.linePtr) {
			/*
			 * We examined the entire line, so can update the
			 * epoch.
			 */

			TkBTreeLinePixelEpoch(textPtr,
				lowestPtr->index.linePtr) =
				dInfoPtr->lineMetricUpdateEpoch;
		    }
		}

		/*
		 * Scan through the display lines from the bottom one up to
		 * the top one.
		 */

		while (lowestPtr != NULL) {
		    dlPtr = lowestPtr;
		    spaceLeft -= dlPtr->height;
		    lowestPtr = dlPtr->nextPtr;
		    dlPtr->nextPtr = dInfoPtr->dLinePtr;
		    dInfoPtr->dLinePtr = dlPtr;
		    if (tkTextDebug) {
			char string[TK_POS_CHARS];

			TkTextPrintIndex(textPtr, &dlPtr->index, string);
			LOG("tk_textRelayout", string);
		    }
		    if (spaceLeft <= 0) {
			break;
		    }
		}
		FreeDLines(textPtr, lowestPtr, NULL, DLINE_FREE);
		bytesToCount = INT_MAX;
	    }

	    /*
	     * We've either filled in the space we wanted to or we've run out
	     * of display lines at the top of the text. Note that we already
	     * set dInfoPtr->newTopPixelOffset to zero above.
	     */

	    if (spaceLeft < 0) {
		/*
		 * We've laid out a few too many vertical pixels at or above
		 * the first line. Therefore we only want to show part of the
		 * first displayed line, so that the last displayed line just
		 * fits in the window.
		 */

		dInfoPtr->newTopPixelOffset = -spaceLeft;
		if (dInfoPtr->newTopPixelOffset>=dInfoPtr->dLinePtr->height) {
		    /*
		     * Somehow the entire first line we laid out is shorter
		     * than the new offset. This should not occur and would
		     * indicate a bad problem in the logic above.
		     */

		    Tcl_Panic("Error in pixel height consistency while filling in spacesLeft");
		}
	    }
	}

	/*
	 * Now we're all done except that the y-coordinates in all the DLines
	 * are wrong and the top index for the text is wrong. Update them.
	 */

	if (dInfoPtr->dLinePtr != NULL) {
	    textPtr->topIndex = dInfoPtr->dLinePtr->index;
	    y = dInfoPtr->y - dInfoPtr->newTopPixelOffset;
	    for (dlPtr = dInfoPtr->dLinePtr; dlPtr != NULL;
		    dlPtr = dlPtr->nextPtr) {
		if (y > dInfoPtr->maxY) {
		    Tcl_Panic("Added too many new lines in UpdateDisplayInfo");
		}
		dlPtr->y = y;
		y += dlPtr->height;
	    }
	}
    }

    /*
     * If the old top or bottom line has scrolled elsewhere on the screen, we
     * may not be able to re-use its old contents by copying bits (e.g., a
     * beveled edge that was drawn when it was at the top or bottom won't be
     * drawn when the line is in the middle and its neighbor has a matching
     * background). Similarly, if the new top or bottom line came from
     * somewhere else on the screen, we may not be able to copy the old bits.
     */

    dlPtr = dInfoPtr->dLinePtr;
    if (dlPtr != NULL) {
	if ((dlPtr->flags & HAS_3D_BORDER) && !(dlPtr->flags & TOP_LINE)) {
	    dlPtr->flags |= OLD_Y_INVALID;
	}
	while (1) {
	    if ((dlPtr->flags & TOP_LINE) && (dlPtr != dInfoPtr->dLinePtr)
		    && (dlPtr->flags & HAS_3D_BORDER)) {
		dlPtr->flags |= OLD_Y_INVALID;
	    }

	    /*
	     * If the old top-line was not completely showing (i.e. the
	     * pixelOffset is non-zero) and is no longer the top-line, then we
	     * must re-draw it.
	     */

	    if ((dlPtr->flags & TOP_LINE) &&
		    dInfoPtr->topPixelOffset!=0 && dlPtr!=dInfoPtr->dLinePtr) {
		dlPtr->flags |= OLD_Y_INVALID;
	    }
	    if ((dlPtr->flags & BOTTOM_LINE) && (dlPtr->nextPtr != NULL)
		    && (dlPtr->flags & HAS_3D_BORDER)) {
		dlPtr->flags |= OLD_Y_INVALID;
	    }
	    if (dlPtr->nextPtr == NULL) {
		if ((dlPtr->flags & HAS_3D_BORDER)
			&& !(dlPtr->flags & BOTTOM_LINE)) {
		    dlPtr->flags |= OLD_Y_INVALID;
		}
		dlPtr->flags &= ~TOP_LINE;
		dlPtr->flags |= BOTTOM_LINE;
		break;
	    }
	    dlPtr->flags &= ~(TOP_LINE|BOTTOM_LINE);
	    dlPtr = dlPtr->nextPtr;
	}
	dInfoPtr->dLinePtr->flags |= TOP_LINE;
	dInfoPtr->topPixelOffset = dInfoPtr->newTopPixelOffset;
    }

    /*
     * Arrange for scrollbars to be updated.
     */

    textPtr->flags |= UPDATE_SCROLLBARS;

    /*
     * Deal with horizontal scrolling:
     * 1. If there's empty space to the right of the longest line, shift the
     *	  screen to the right to fill in the empty space.
     * 2. If the desired horizontal scroll position has changed, force a full
     *	  redisplay of all the lines in the widget.
     * 3. If the wrap mode isn't "none" then re-scroll to the base position.
     */

    dInfoPtr->maxLength = 0;
    for (dlPtr = dInfoPtr->dLinePtr; dlPtr != NULL;
	    dlPtr = dlPtr->nextPtr) {
	if (dlPtr->length > dInfoPtr->maxLength) {
	    dInfoPtr->maxLength = dlPtr->length;
	}
    }
    maxOffset = dInfoPtr->maxLength - (dInfoPtr->maxX - dInfoPtr->x);

    xPixelOffset = dInfoPtr->newXPixelOffset;
    if (xPixelOffset > maxOffset) {
	xPixelOffset = maxOffset;
    }
    if (xPixelOffset < 0) {
	xPixelOffset = 0;
    }

    /*
     * Here's a problem: see the tests textDisp-29.2.1-4
     *
     * If the widget is being created, but has not yet been configured it will
     * have a maxY of 1 above, and we won't have examined all the lines
     * (just the first line, in fact), and so maxOffset will not be a true
     * reflection of the widget's lines. Therefore we must not overwrite the
     * original newXPixelOffset in this case.
     */

    if (!(((Tk_FakeWin *) (textPtr->tkwin))->flags & TK_NEED_CONFIG_NOTIFY)) {
	dInfoPtr->newXPixelOffset = xPixelOffset;
    }

    if (xPixelOffset != dInfoPtr->curXPixelOffset) {
	dInfoPtr->curXPixelOffset = xPixelOffset;
	for (dlPtr = dInfoPtr->dLinePtr; dlPtr != NULL;
		dlPtr = dlPtr->nextPtr) {
	    dlPtr->flags |= OLD_Y_INVALID;
	}
    }
}

/*
 *----------------------------------------------------------------------
 *
 * FreeDLines --
 *
 *	This function is called to free up all of the resources associated
 *	with one or more DLine structures.
 *
 * Results:
 *	None.
 *
 * Side effects:
 *	Memory gets freed and various other resources are released.
 *
 *----------------------------------------------------------------------
 */

static void
FreeDLines(
    TkText *textPtr,		/* Information about overall text widget. */
    register DLine *firstPtr,	/* Pointer to first DLine to free up. */
    DLine *lastPtr,		/* Pointer to DLine just after last one to
				 * free (NULL means everything starting with
				 * firstPtr). */
    int action)			/* DLINE_UNLINK means DLines are currently
				 * linked into the list rooted at
				 * textPtr->dInfoPtr->dLinePtr and they have
				 * to be unlinked. DLINE_FREE means just free
				 * without unlinking. DLINE_FREE_TEMP means
				 * the DLine given is just a temporary one and
				 * we shouldn't invalidate anything for the
				 * overall widget. */
{
    register TkTextDispChunk *chunkPtr, *nextChunkPtr;
    register DLine *nextDLinePtr;

    if (action == DLINE_FREE_TEMP) {
	lineHeightsRecalculated++;
	if (tkTextDebug) {
	    char string[TK_POS_CHARS];

	    /*
	     * Debugging is enabled, so keep a log of all the lines whose
	     * height was recalculated. The test suite uses this information.
	     */

	    TkTextPrintIndex(textPtr, &firstPtr->index, string);
	    LOG("tk_textHeightCalc", string);
	}
    } else if (action == DLINE_UNLINK) {
	if (textPtr->dInfoPtr->dLinePtr == firstPtr) {
	    textPtr->dInfoPtr->dLinePtr = lastPtr;
	} else {
	    register DLine *prevPtr;

	    for (prevPtr = textPtr->dInfoPtr->dLinePtr;
		    prevPtr->nextPtr != firstPtr; prevPtr = prevPtr->nextPtr) {
		/* Empty loop body. */
	    }
	    prevPtr->nextPtr = lastPtr;
	}
    }
    while (firstPtr != lastPtr) {
	nextDLinePtr = firstPtr->nextPtr;
	for (chunkPtr = firstPtr->chunkPtr; chunkPtr != NULL;
		chunkPtr = nextChunkPtr) {
	    if (chunkPtr->undisplayProc != NULL) {
		chunkPtr->undisplayProc(textPtr, chunkPtr);
	    }
	    FreeStyle(textPtr, chunkPtr->stylePtr);
	    nextChunkPtr = chunkPtr->nextPtr;
	    ckfree(chunkPtr);
	}
	ckfree(firstPtr);
	firstPtr = nextDLinePtr;
    }
    if (action != DLINE_FREE_TEMP) {
	textPtr->dInfoPtr->dLinesInvalidated = 1;
    }
}

/*
 *----------------------------------------------------------------------
 *
 * DisplayDLine --
 *
 *	This function is invoked to draw a single line on the screen.
 *
 * Results:
 *	None.
 *
 * Side effects:
 *	The line given by dlPtr is drawn at its correct position in textPtr's
 *	window. Note that this is one *display* line, not one *text* line.
 *
 *----------------------------------------------------------------------
 */

static void
DisplayDLine(
    TkText *textPtr,		/* Text widget in which to draw line. */
    register DLine *dlPtr,	/* Information about line to draw. */
    DLine *prevPtr,		/* Line just before one to draw, or NULL if
				 * dlPtr is the top line. */
    Pixmap pixmap)		/* Pixmap to use for double-buffering. Caller
				 * must make sure it's large enough to hold
				 * line. */
{
    register TkTextDispChunk *chunkPtr;
    TextDInfo *dInfoPtr = textPtr->dInfoPtr;
    Display *display;
    int height, y_off;
#ifndef TK_NO_DOUBLE_BUFFERING
    const int y = 0;
#else
    const int y = dlPtr->y;
#endif /* TK_NO_DOUBLE_BUFFERING */

    if (dlPtr->chunkPtr == NULL) return;

    display = Tk_Display(textPtr->tkwin);

    height = dlPtr->height;
    if ((height + dlPtr->y) > dInfoPtr->maxY) {
	height = dInfoPtr->maxY - dlPtr->y;
    }
    if (dlPtr->y < dInfoPtr->y) {
	y_off = dInfoPtr->y - dlPtr->y;
	height -= y_off;
    } else {
	y_off = 0;
    }

#ifdef TK_NO_DOUBLE_BUFFERING
    TkpClipDrawableToRect(display, pixmap, dInfoPtr->x, y + y_off,
	    dInfoPtr->maxX - dInfoPtr->x, height);
#endif /* TK_NO_DOUBLE_BUFFERING */

    /*
     * First, clear the area of the line to the background color for the text
     * widget.
     */

    Tk_Fill3DRectangle(textPtr->tkwin, pixmap, textPtr->border, 0, y,
	    Tk_Width(textPtr->tkwin), dlPtr->height, 0, TK_RELIEF_FLAT);

    /*
     * Next, draw background information for the whole line.
     */

    DisplayLineBackground(textPtr, dlPtr, prevPtr, pixmap);

    /*
     * Make another pass through all of the chunks to redraw the insertion
     * cursor, if it is visible on this line. Must do it here rather than in
     * the foreground pass below because otherwise a wide insertion cursor
     * will obscure the character to its left.
     */

    if (textPtr->state == TK_TEXT_STATE_NORMAL) {
	for (chunkPtr = dlPtr->chunkPtr; (chunkPtr != NULL);
		chunkPtr = chunkPtr->nextPtr) {
	    if (chunkPtr->displayProc == TkTextInsertDisplayProc) {
		int x = chunkPtr->x + dInfoPtr->x - dInfoPtr->curXPixelOffset;

		chunkPtr->displayProc(textPtr, chunkPtr, x,
			y + dlPtr->spaceAbove,
			dlPtr->height - dlPtr->spaceAbove - dlPtr->spaceBelow,
			dlPtr->baseline - dlPtr->spaceAbove, display, pixmap,
			dlPtr->y + dlPtr->spaceAbove);
	    }
	}
    }

    /*
     * Make yet another pass through all of the chunks to redraw all of
     * foreground information. Note: we have to call the displayProc even for
     * chunks that are off-screen. This is needed, for example, so that
     * embedded windows can be unmapped in this case.
     */

    for (chunkPtr = dlPtr->chunkPtr; (chunkPtr != NULL);
	    chunkPtr = chunkPtr->nextPtr) {
	if (chunkPtr->displayProc == TkTextInsertDisplayProc) {
	    /*
	     * Already displayed the insertion cursor above. Don't do it again
	     * here.
	     */

	    continue;
	}

	/*
	 * Don't call if elide. This tax OK since not very many visible DLines
	 * in an area, but potentially many elide ones.
	 */

	if (chunkPtr->displayProc != NULL) {
	    int x = chunkPtr->x + dInfoPtr->x - dInfoPtr->curXPixelOffset;

	    if ((x + chunkPtr->width <= 0) || (x >= dInfoPtr->maxX)) {
		/*
		 * Note: we have to call the displayProc even for chunks that
		 * are off-screen. This is needed, for example, so that
		 * embedded windows can be unmapped in this case. Display the
		 * chunk at a coordinate that can be clearly identified by the
		 * displayProc as being off-screen to the left (the
		 * displayProc may not be able to tell if something is off to
		 * the right).
		 */

		x = -chunkPtr->width;
	    }
	    chunkPtr->displayProc(textPtr, chunkPtr, x,
		    y + dlPtr->spaceAbove, dlPtr->height - dlPtr->spaceAbove -
		    dlPtr->spaceBelow, dlPtr->baseline - dlPtr->spaceAbove,
		    display, pixmap, dlPtr->y + dlPtr->spaceAbove);
	}

	if (dInfoPtr->dLinesInvalidated) {
	    return;
	}
    }

#ifndef TK_NO_DOUBLE_BUFFERING
    /*
     * Copy the pixmap onto the screen. If this is the first or last line on
     * the screen then copy a piece of the line, so that it doesn't overflow
     * into the border area. Another special trick: copy the padding area to
     * the left of the line; this is because the insertion cursor sometimes
     * overflows onto that area and we want to get as much of the cursor as
     * possible.
     */

    XCopyArea(display, pixmap, Tk_WindowId(textPtr->tkwin), dInfoPtr->copyGC,
	    dInfoPtr->x, y + y_off, (unsigned) (dInfoPtr->maxX - dInfoPtr->x),
	    (unsigned) height, dInfoPtr->x, dlPtr->y + y_off);
#else
    TkpClipDrawableToRect(display, pixmap, 0, 0, -1, -1);
#endif /* TK_NO_DOUBLE_BUFFERING */
    linesRedrawn++;
}

/*
 *--------------------------------------------------------------
 *
 * DisplayLineBackground --
 *
 *	This function is called to fill in the background for a display line.
 *	It draws 3D borders cleverly so that adjacent chunks with the same
 *	style (whether on the same line or different lines) have a single 3D
 *	border around the whole region.
 *
 * Results:
 *	There is no return value. Pixmap is filled in with background
 *	information for dlPtr.
 *
 * Side effects:
 *	None.
 *
 *--------------------------------------------------------------
 */

static void
DisplayLineBackground(
    TkText *textPtr,		/* Text widget containing line. */
    register DLine *dlPtr,	/* Information about line to draw. */
    DLine *prevPtr,		/* Line just above dlPtr, or NULL if dlPtr is
				 * the top-most line in the window. */
    Pixmap pixmap)		/* Pixmap to use for double-buffering. Caller
				 * must make sure it's large enough to hold
				 * line. Caller must also have filled it with
				 * the background color for the widget. */
{
    TextDInfo *dInfoPtr = textPtr->dInfoPtr;
    TkTextDispChunk *chunkPtr;	/* Pointer to chunk in the current line. */
    TkTextDispChunk *chunkPtr2;	/* Pointer to chunk in the line above or below
				 * the current one. NULL if we're to the left
				 * of or to the right of the chunks in the
				 * line. */
    TkTextDispChunk *nextPtr2;	/* Next chunk after chunkPtr2 (it's not the
				 * same as chunkPtr2->nextPtr in the case
				 * where chunkPtr2 is NULL because the line is
				 * indented). */
    int leftX;			/* The left edge of the region we're currently
				 * working on. */
    int leftXIn;		/* 1 means beveled edge at leftX slopes right
				 * as it goes down, 0 means it slopes left as
				 * it goes down. */
    int rightX;			/* Right edge of chunkPtr. */
    int rightX2;		/* Right edge of chunkPtr2. */
    int matchLeft;		/* Does the style of this line match that of
				 * its neighbor just to the left of the
				 * current x coordinate? */
    int matchRight;		/* Does line's style match its neighbor just
				 * to the right of the current x-coord? */
    int minX, maxX, xOffset, bw;
    StyleValues *sValuePtr;
    Display *display;
#ifndef TK_NO_DOUBLE_BUFFERING
    const int y = 0;
#else
    const int y = dlPtr->y;
#endif /* TK_NO_DOUBLE_BUFFERING */

    /*
     * Pass 1: scan through dlPtr from left to right. For each range of chunks
     * with the same style, draw the main background for the style plus the
     * vertical parts of the 3D borders (the left and right edges).
     */

    display = Tk_Display(textPtr->tkwin);
    minX = dInfoPtr->curXPixelOffset;
    xOffset = dInfoPtr->x - minX;
    maxX = minX + dInfoPtr->maxX - dInfoPtr->x;
    chunkPtr = dlPtr->chunkPtr;

    /*
     * Note A: in the following statement, and a few others later in this file
     * marked with "See Note A above", the right side of the assignment was
     * replaced with 0 on 6/18/97. This has the effect of highlighting the
     * empty space to the left of a line whenever the leftmost character of
     * the line is highlighted. This way, multi-line highlights always line up
     * along their left edges. However, this may look funny in the case where
     * a single word is highlighted. To undo the change, replace "leftX = 0"
     * with "leftX = chunkPtr->x" and "rightX2 = 0" with "rightX2 =
     * nextPtr2->x" here and at all the marked points below. This restores the
     * old behavior where empty space to the left of a line is not
     * highlighted, leaving a ragged left edge for multi-line highlights.
     */

    leftX = 0;
    for (; leftX < maxX; chunkPtr = chunkPtr->nextPtr) {
	if ((chunkPtr->nextPtr != NULL)
		&& SAME_BACKGROUND(chunkPtr->nextPtr->stylePtr,
		chunkPtr->stylePtr)) {
	    continue;
	}
	sValuePtr = chunkPtr->stylePtr->sValuePtr;
	rightX = chunkPtr->x + chunkPtr->width;
	if ((chunkPtr->nextPtr == NULL) && (rightX < maxX)) {
	    rightX = maxX;
	}
	if (chunkPtr->stylePtr->bgGC != None) {
	    /*
	     * Not visible - bail out now.
	     */

	    if (rightX + xOffset <= 0) {
		leftX = rightX;
		continue;
	    }

	    /*
	     * Trim the start position for drawing to be no further away than
	     * -borderWidth. The reason is that on many X servers drawing from
	     * -32768 (or less) to +something simply does not display
	     * correctly. [Patch #541999]
	     */

	    if ((leftX + xOffset) < -(sValuePtr->borderWidth)) {
		leftX = -sValuePtr->borderWidth - xOffset;
	    }
	    if ((rightX - leftX) > 32767) {
		rightX = leftX + 32767;
	    }

            /*
             * Prevent the borders from leaking on adjacent characters,
             * which would happen for too large border width.
             */

            bw = sValuePtr->borderWidth;
            if (leftX + sValuePtr->borderWidth > rightX) {
                bw = rightX - leftX;
            }

	    XFillRectangle(display, pixmap, chunkPtr->stylePtr->bgGC,
		    leftX + xOffset, y, (unsigned int) (rightX - leftX),
		    (unsigned int) dlPtr->height);
	    if (sValuePtr->relief != TK_RELIEF_FLAT) {
		Tk_3DVerticalBevel(textPtr->tkwin, pixmap, sValuePtr->border,
			leftX + xOffset, y, bw, dlPtr->height, 1,
			sValuePtr->relief);
		Tk_3DVerticalBevel(textPtr->tkwin, pixmap, sValuePtr->border,
			rightX - bw + xOffset, y, bw, dlPtr->height, 0,
			sValuePtr->relief);
	    }
	}
	leftX = rightX;
    }

    /*
     * Pass 2: draw the horizontal bevels along the top of the line. To do
     * this, scan through dlPtr from left to right while simultaneously
     * scanning through the line just above dlPtr. ChunkPtr2 and nextPtr2
     * refer to two adjacent chunks in the line above.
     */

    chunkPtr = dlPtr->chunkPtr;
    leftX = 0;				/* See Note A above. */
    leftXIn = 1;
    rightX = chunkPtr->x + chunkPtr->width;
    if ((chunkPtr->nextPtr == NULL) && (rightX < maxX)) {
	rightX = maxX;
    }
    chunkPtr2 = NULL;
    if (prevPtr != NULL && prevPtr->chunkPtr != NULL) {
	/*
	 * Find the chunk in the previous line that covers leftX.
	 */

	nextPtr2 = prevPtr->chunkPtr;
	rightX2 = 0;			/* See Note A above. */
	while (rightX2 <= leftX) {
	    chunkPtr2 = nextPtr2;
	    if (chunkPtr2 == NULL) {
		break;
	    }
	    nextPtr2 = chunkPtr2->nextPtr;
	    rightX2 = chunkPtr2->x + chunkPtr2->width;
	    if (nextPtr2 == NULL) {
		rightX2 = INT_MAX;
	    }
	}
    } else {
	nextPtr2 = NULL;
	rightX2 = INT_MAX;
    }

    while (leftX < maxX) {
	matchLeft = (chunkPtr2 != NULL)
		&& SAME_BACKGROUND(chunkPtr2->stylePtr, chunkPtr->stylePtr);
	sValuePtr = chunkPtr->stylePtr->sValuePtr;
	if (rightX <= rightX2) {
	    /*
	     * The chunk in our line is about to end. If its style changes
	     * then draw the bevel for the current style.
	     */

	    if ((chunkPtr->nextPtr == NULL)
		    || !SAME_BACKGROUND(chunkPtr->stylePtr,
		    chunkPtr->nextPtr->stylePtr)) {
		if (!matchLeft && (sValuePtr->relief != TK_RELIEF_FLAT)) {
		    Tk_3DHorizontalBevel(textPtr->tkwin, pixmap,
			    sValuePtr->border, leftX + xOffset, y,
			    rightX - leftX, sValuePtr->borderWidth, leftXIn,
			    1, 1, sValuePtr->relief);
		}
		leftX = rightX;
		leftXIn = 1;

		/*
		 * If the chunk in the line above is also ending at the same
		 * point then advance to the next chunk in that line.
		 */

		if ((rightX == rightX2) && (chunkPtr2 != NULL)) {
		    goto nextChunk2;
		}
	    }
	    chunkPtr = chunkPtr->nextPtr;
	    if (chunkPtr == NULL) {
		break;
	    }
	    rightX = chunkPtr->x + chunkPtr->width;
	    if ((chunkPtr->nextPtr == NULL) && (rightX < maxX)) {
		rightX = maxX;
	    }
	    continue;
	}

	/*
	 * The chunk in the line above is ending at an x-position where there
	 * is no change in the style of the current line. If the style above
	 * matches the current line on one side of the change but not on the
	 * other, we have to draw an L-shaped piece of bevel.
	 */

	matchRight = (nextPtr2 != NULL)
		&& SAME_BACKGROUND(nextPtr2->stylePtr, chunkPtr->stylePtr);
	if (matchLeft && !matchRight) {
            bw = sValuePtr->borderWidth;
            if (rightX2 - sValuePtr->borderWidth < leftX) {
                bw = rightX2 - leftX;
            }
	    if (sValuePtr->relief != TK_RELIEF_FLAT) {
		Tk_3DVerticalBevel(textPtr->tkwin, pixmap, sValuePtr->border,
			rightX2 - bw + xOffset, y, bw,
			sValuePtr->borderWidth, 0, sValuePtr->relief);
	    }
            leftX = rightX2 - bw;
	    leftXIn = 0;
	} else if (!matchLeft && matchRight
		&& (sValuePtr->relief != TK_RELIEF_FLAT)) {
            bw = sValuePtr->borderWidth;
            if (rightX2 + sValuePtr->borderWidth > rightX) {
                bw = rightX - rightX2;
            }
	    Tk_3DVerticalBevel(textPtr->tkwin, pixmap, sValuePtr->border,
		    rightX2 + xOffset, y, bw, sValuePtr->borderWidth,
		    1, sValuePtr->relief);
	    Tk_3DHorizontalBevel(textPtr->tkwin, pixmap, sValuePtr->border,
		    leftX + xOffset, y, rightX2 + bw - leftX,
		    sValuePtr->borderWidth, leftXIn, 0, 1,
		    sValuePtr->relief);
	}

    nextChunk2:
	chunkPtr2 = nextPtr2;
	if (chunkPtr2 == NULL) {
	    rightX2 = INT_MAX;
	} else {
	    nextPtr2 = chunkPtr2->nextPtr;
	    rightX2 = chunkPtr2->x + chunkPtr2->width;
	    if (nextPtr2 == NULL) {
		rightX2 = INT_MAX;
	    }
	}
    }

    /*
     * Pass 3: draw the horizontal bevels along the bottom of the line. This
     * uses the same approach as pass 2.
     */

    chunkPtr = dlPtr->chunkPtr;
    leftX = 0;				/* See Note A above. */
    leftXIn = 0;
    rightX = chunkPtr->x + chunkPtr->width;
    if ((chunkPtr->nextPtr == NULL) && (rightX < maxX)) {
	rightX = maxX;
    }
    chunkPtr2 = NULL;
    if (dlPtr->nextPtr != NULL && dlPtr->nextPtr->chunkPtr != NULL) {
	/*
	 * Find the chunk in the next line that covers leftX.
	 */

	nextPtr2 = dlPtr->nextPtr->chunkPtr;
	rightX2 = 0;			/* See Note A above. */
	while (rightX2 <= leftX) {
	    chunkPtr2 = nextPtr2;
	    if (chunkPtr2 == NULL) {
		break;
	    }
	    nextPtr2 = chunkPtr2->nextPtr;
	    rightX2 = chunkPtr2->x + chunkPtr2->width;
	    if (nextPtr2 == NULL) {
		rightX2 = INT_MAX;
	    }
	}
    } else {
	nextPtr2 = NULL;
	rightX2 = INT_MAX;
    }

    while (leftX < maxX) {
	matchLeft = (chunkPtr2 != NULL)
		&& SAME_BACKGROUND(chunkPtr2->stylePtr, chunkPtr->stylePtr);
	sValuePtr = chunkPtr->stylePtr->sValuePtr;
	if (rightX <= rightX2) {
	    if ((chunkPtr->nextPtr == NULL)
		    || !SAME_BACKGROUND(chunkPtr->stylePtr,
		    chunkPtr->nextPtr->stylePtr)) {
		if (!matchLeft && (sValuePtr->relief != TK_RELIEF_FLAT)) {
		    Tk_3DHorizontalBevel(textPtr->tkwin, pixmap,
			    sValuePtr->border, leftX + xOffset,
			    y + dlPtr->height - sValuePtr->borderWidth,
			    rightX - leftX, sValuePtr->borderWidth, leftXIn,
			    0, 0, sValuePtr->relief);
		}
		leftX = rightX;
		leftXIn = 0;
		if ((rightX == rightX2) && (chunkPtr2 != NULL)) {
		    goto nextChunk2b;
		}
	    }
	    chunkPtr = chunkPtr->nextPtr;
	    if (chunkPtr == NULL) {
		break;
	    }
	    rightX = chunkPtr->x + chunkPtr->width;
	    if ((chunkPtr->nextPtr == NULL) && (rightX < maxX)) {
		rightX = maxX;
	    }
	    continue;
	}

	matchRight = (nextPtr2 != NULL)
		&& SAME_BACKGROUND(nextPtr2->stylePtr, chunkPtr->stylePtr);
	if (matchLeft && !matchRight) {
            bw = sValuePtr->borderWidth;
            if (rightX2 - sValuePtr->borderWidth < leftX) {
                bw = rightX2 - leftX;
            }
	    if (sValuePtr->relief != TK_RELIEF_FLAT) {
		Tk_3DVerticalBevel(textPtr->tkwin, pixmap, sValuePtr->border,
			rightX2 - bw + xOffset,
			y + dlPtr->height - sValuePtr->borderWidth,
			bw, sValuePtr->borderWidth, 0, sValuePtr->relief);
	    }
	    leftX = rightX2 - bw;
	    leftXIn = 1;
	} else if (!matchLeft && matchRight
		&& (sValuePtr->relief != TK_RELIEF_FLAT)) {
            bw = sValuePtr->borderWidth;
            if (rightX2 + sValuePtr->borderWidth > rightX) {
                bw = rightX - rightX2;
            }
	    Tk_3DVerticalBevel(textPtr->tkwin, pixmap, sValuePtr->border,
		    rightX2 + xOffset,
		    y + dlPtr->height - sValuePtr->borderWidth, bw,
		    sValuePtr->borderWidth, 1, sValuePtr->relief);
	    Tk_3DHorizontalBevel(textPtr->tkwin, pixmap, sValuePtr->border,
		    leftX + xOffset,
		    y + dlPtr->height - sValuePtr->borderWidth,
		    rightX2 + bw - leftX, sValuePtr->borderWidth, leftXIn,
		    1, 0, sValuePtr->relief);
	}

    nextChunk2b:
	chunkPtr2 = nextPtr2;
	if (chunkPtr2 == NULL) {
	    rightX2 = INT_MAX;
	} else {
	    nextPtr2 = chunkPtr2->nextPtr;
	    rightX2 = chunkPtr2->x + chunkPtr2->width;
	    if (nextPtr2 == NULL) {
		rightX2 = INT_MAX;
	    }
	}
    }
}

/*
 *----------------------------------------------------------------------
 *
 * AsyncUpdateLineMetrics --
 *
 *	This function is invoked as a background handler to update the pixel-
 *	height calculations of individual lines in an asychronous manner.
 *
 *	Currently a timer-handler is used for this purpose, which continuously
 *	reschedules itself. It may well be better to use some other approach
 *	(e.g., a background thread). We can't use an idle-callback because of
 *	a known bug in Tcl/Tk in which idle callbacks are not allowed to
 *	re-schedule themselves. This just causes an effective infinite loop.
 *
 * Results:
 *	None.
 *
 * Side effects:
 *	Line heights may be recalculated.
 *
 *----------------------------------------------------------------------
 */

static void
AsyncUpdateLineMetrics(
    ClientData clientData)	/* Information about widget. */
{
    register TkText *textPtr = clientData;
    TextDInfo *dInfoPtr = textPtr->dInfoPtr;
    int lineNum;

    dInfoPtr->lineUpdateTimer = NULL;

    if ((textPtr->tkwin == NULL) || (textPtr->flags & DESTROYED)
            || !Tk_IsMapped(textPtr->tkwin)) {
	/*
	 * The widget has been deleted, or is not mapped. Don't do anything.
	 */

	if (--textPtr->refCount == 0) {
	    ckfree(textPtr);
	}
	return;
    }

    if (dInfoPtr->flags & REDRAW_PENDING) {
	dInfoPtr->lineUpdateTimer = Tcl_CreateTimerHandler(1,
		AsyncUpdateLineMetrics, clientData);
	return;
    }

    /*
     * Reify where we end or all hell breaks loose with the calculations when
     * we try to update. [Bug 2677890]
     */

    lineNum = dInfoPtr->currentMetricUpdateLine;
    if (dInfoPtr->lastMetricUpdateLine == -1) {
	dInfoPtr->lastMetricUpdateLine =
		TkBTreeNumLines(textPtr->sharedTextPtr->tree, textPtr);
    }

    /*
     * Update the lines in blocks of about 24 recalculations, or 250+ lines
     * examined, so we pass in 256 for 'doThisMuch'.
     */

    lineNum = TkTextUpdateLineMetrics(textPtr, lineNum,
	    dInfoPtr->lastMetricUpdateLine, 256);

    if (tkTextDebug) {
	char buffer[2 * TCL_INTEGER_SPACE + 1];

	sprintf(buffer, "%d %d", lineNum, dInfoPtr->lastMetricUpdateLine);
	LOG("tk_textInvalidateLine", buffer);
    }

    /*
     * If we're not in the middle of a long-line calculation (metricEpoch==-1)
     * and we've reached the last line, then we're done.
     */

    if (dInfoPtr->metricEpoch == -1
	    && lineNum == dInfoPtr->lastMetricUpdateLine) {
	/*
	 * We have looped over all lines, so we're done. We must release our
	 * refCount on the widget (the timer token was already set to NULL
	 * above).
	 */

	textPtr->refCount--;
	if (textPtr->refCount == 0) {
	    ckfree(textPtr);
	}
	return;
    }
    dInfoPtr->currentMetricUpdateLine = lineNum;

    /*
     * Re-arm the timer. We already have a refCount on the text widget so no
     * need to adjust that.
     */

    dInfoPtr->lineUpdateTimer = Tcl_CreateTimerHandler(1,
	    AsyncUpdateLineMetrics, textPtr);
}

/*
 *----------------------------------------------------------------------
 *
 * TkTextUpdateLineMetrics --
 *
 *	This function updates the pixel height calculations of a range of
 *	lines in the widget. The range is from lineNum to endLine, but, if
 *	doThisMuch is positive, then the function may return earlier, once a
 *	certain number of lines has been examined. The line counts are from 0.
 *
 *	If doThisMuch is -1, then all lines in the range will be updated. This
 *	will potentially take quite some time for a large text widget.
 *
 *	Note: with bad input for lineNum and endLine, this function can loop
 *	indefinitely.
 *
 * Results:
 *	The index of the last line examined (or -1 if we are about to wrap
 *	around from end to beginning of the widget, and the next line will be
 *	the first line).
 *
 * Side effects:
 *	Line heights may be recalculated.
 *
 *----------------------------------------------------------------------
 */

int
TkTextUpdateLineMetrics(
    TkText *textPtr,		/* Information about widget. */
    int lineNum,		/* Start at this line. */
    int endLine,		/* Go no further than this line. */
    int doThisMuch)		/* How many lines to check, or how many 10s of
				 * lines to recalculate. If '-1' then do
				 * everything in the range (which may take a
				 * while). */
{
    TkTextLine *linePtr = NULL;
    int count = 0;
    int totalLines = TkBTreeNumLines(textPtr->sharedTextPtr->tree, textPtr);

    if (totalLines == 0) {
	/*
	 * Empty peer widget.
	 */

	return endLine;
    }

    while (1) {
	/*
	 * Get a suitable line.
	 */

	if (lineNum == -1 && linePtr == NULL) {
	    lineNum = 0;
	    linePtr = TkBTreeFindLine(textPtr->sharedTextPtr->tree, textPtr,
		    lineNum);
	} else {
	    if (lineNum == -1 || linePtr == NULL) {
		if (lineNum == -1) {
		    lineNum = 0;
		}
		linePtr = TkBTreeFindLine(textPtr->sharedTextPtr->tree,
			textPtr, lineNum);
	    } else {
		lineNum++;
		linePtr = TkBTreeNextLine(textPtr, linePtr);
	    }

	    /*
	     * If we're in the middle of a partial-line height calculation,
	     * then we can't be done.
	     */

	    if (textPtr->dInfoPtr->metricEpoch == -1 && lineNum == endLine) {
		/*
		 * We have looped over all lines, so we're done.
		 */

		break;
	    }
	}

	if (lineNum < totalLines) {
	    if (tkTextDebug) {
		char buffer[4 * TCL_INTEGER_SPACE + 3];

		sprintf(buffer, "%d %d %d %d",
			lineNum, endLine, totalLines, count);
		LOG("tk_textInvalidateLine", buffer);
	    }

	    /*
	     * Now update the line's metrics if necessary.
	     */

	    if (TkBTreeLinePixelEpoch(textPtr, linePtr)
		    == textPtr->dInfoPtr->lineMetricUpdateEpoch) {
		/*
		 * This line is already up to date. That means there's nothing
		 * to do here.
		 */
	    } else if (doThisMuch == -1) {
		count += 8 * TkTextUpdateOneLine(textPtr, linePtr, 0,NULL,0);
	    } else {
		TkTextIndex index;
		TkTextIndex *indexPtr;
		int pixelHeight;

		/*
		 * If the metric epoch is the same as the widget's epoch, then
		 * we know that indexPtrs are still valid, and if the cached
		 * metricIndex (if any) is for the same line as we wish to
		 * examine, then we are looking at a long line wrapped many
		 * times, which we will examine in pieces.
		 */

		if (textPtr->dInfoPtr->metricEpoch ==
			textPtr->sharedTextPtr->stateEpoch &&
			textPtr->dInfoPtr->metricIndex.linePtr==linePtr) {
		    indexPtr = &textPtr->dInfoPtr->metricIndex;
		    pixelHeight = textPtr->dInfoPtr->metricPixelHeight;
		} else {
		    /*
		     * We must reset the partial line height calculation data
		     * here, so we don't use it when it is out of date.
		     */

		    textPtr->dInfoPtr->metricEpoch = -1;
		    index.tree = textPtr->sharedTextPtr->tree;
		    index.linePtr = linePtr;
		    index.byteIndex = 0;
		    index.textPtr = NULL;
		    indexPtr = &index;
		    pixelHeight = 0;
		}

		/*
		 * Update the line and update the counter, counting 8 for each
		 * display line we actually re-layout.
		 */

		count += 8 * TkTextUpdateOneLine(textPtr, linePtr,
			pixelHeight, indexPtr, 1);

		if (indexPtr->linePtr == linePtr) {
		    /*
		     * We didn't complete the logical line, because it
		     * produced very many display lines, which must be because
		     * it must be a long line wrapped many times. So we must
		     * cache as far as we got for next time around.
		     */

		    if (pixelHeight == 0) {
			/*
			 * These have already been stored, unless we just
			 * started the new line.
			 */

			textPtr->dInfoPtr->metricIndex = index;
			textPtr->dInfoPtr->metricEpoch =
				textPtr->sharedTextPtr->stateEpoch;
		    }
		    textPtr->dInfoPtr->metricPixelHeight =
			    TkBTreeLinePixelCount(textPtr, linePtr);
		    break;
		}

		/*
		 * We're done with this long line.
		 */

		textPtr->dInfoPtr->metricEpoch = -1;
	    }
	} else {
	    /*
	     * We must never recalculate the height of the last artificial
	     * line. It must stay at zero, and if we recalculate it, it will
	     * change.
	     */

	    if (endLine >= totalLines) {
		lineNum = endLine;
		break;
	    }

	    /*
	     * Set things up for the next loop through.
	     */

	    lineNum = -1;
	}
	count++;

	if (doThisMuch != -1 && count >= doThisMuch) {
	    break;
	}
    }
    if (doThisMuch == -1) {
	/*
	 * If we were requested to provide a full update, then also update the
	 * scrollbar.
	 */

	GetYView(textPtr->interp, textPtr, 1);
    }
    return lineNum;
}

/*
 *----------------------------------------------------------------------
 *
 * TkTextInvalidateLineMetrics, TextInvalidateLineMetrics --
 *
 *	Mark a number of text lines as having invalid line metric
 *	calculations. Never call this with linePtr as the last (artificial)
 *	line in the text. Depending on 'action' which indicates whether the
 *	given lines are simply invalid or have been inserted or deleted, the
 *	pre-existing asynchronous line update range may need to be adjusted.
 *
 *	If linePtr is NULL then 'lineCount' and 'action' are ignored and all
 *	lines are invalidated.
 *
 * Results:
 *	None.
 *
 * Side effects:
 *	May schedule an asychronous callback.
 *
 *----------------------------------------------------------------------
 */

void
TkTextInvalidateLineMetrics(
    TkSharedText *sharedTextPtr,/* Shared widget section for all peers, or
				 * NULL. */
    TkText *textPtr,		/* Widget record for text widget. */
    TkTextLine *linePtr,	/* Invalidation starts from this line. */
    int lineCount,		/* And includes this many following lines. */
    int action)			/* Indicates what type of invalidation
				 * occurred (insert, delete, or simple). */
{
    if (sharedTextPtr == NULL) {
	TextInvalidateLineMetrics(textPtr, linePtr, lineCount, action);
    } else {
	textPtr = sharedTextPtr->peers;
	while (textPtr != NULL) {
	    TextInvalidateLineMetrics(textPtr, linePtr, lineCount, action);
	    textPtr = textPtr->next;
	}
    }
}

static void
TextInvalidateLineMetrics(
    TkText *textPtr,		/* Widget record for text widget. */
    TkTextLine *linePtr,	/* Invalidation starts from this line. */
    int lineCount,		/* And includes this many following lines. */
    int action)			/* Indicates what type of invalidation
				 * occurred (insert, delete, or simple). */
{
    int fromLine;
    TextDInfo *dInfoPtr = textPtr->dInfoPtr;

    if (linePtr != NULL) {
	int counter = lineCount;

	fromLine = TkBTreeLinesTo(textPtr, linePtr);

	/*
	 * Invalidate the height calculations of each line in the given range.
	 */

	TkBTreeLinePixelEpoch(textPtr, linePtr) = 0;
	while (counter > 0 && linePtr != NULL) {
	    linePtr = TkBTreeNextLine(textPtr, linePtr);
	    if (linePtr != NULL) {
		TkBTreeLinePixelEpoch(textPtr, linePtr) = 0;
	    }
	    counter--;
	}

	/*
	 * Now schedule an examination of each line in the union of the old
	 * and new update ranges, including the (possibly empty) range in
	 * between. If that between range is not-empty, then we are examining
	 * more lines than is strictly necessary (but the examination of the
	 * extra lines should be quick, since their pixelCalculationEpoch will
	 * be up to date). However, to keep track of that would require more
	 * complex record-keeping than what we have.
	 */

	if (dInfoPtr->lineUpdateTimer == NULL) {
	    dInfoPtr->currentMetricUpdateLine = fromLine;
	    if (action == TK_TEXT_INVALIDATE_DELETE) {
		lineCount = 0;
	    }
	    dInfoPtr->lastMetricUpdateLine = fromLine + lineCount + 1;
	} else {
	    int toLine = fromLine + lineCount + 1;

	    if (action == TK_TEXT_INVALIDATE_DELETE) {
		if (toLine <= dInfoPtr->currentMetricUpdateLine) {
		    dInfoPtr->currentMetricUpdateLine = fromLine;
		    if (dInfoPtr->lastMetricUpdateLine != -1) {
			dInfoPtr->lastMetricUpdateLine -= lineCount;
		    }
		} else if (fromLine <= dInfoPtr->currentMetricUpdateLine) {
		    dInfoPtr->currentMetricUpdateLine = fromLine;
		    if (toLine <= dInfoPtr->lastMetricUpdateLine) {
			dInfoPtr->lastMetricUpdateLine -= lineCount;
		    }
		} else {
		    if (dInfoPtr->lastMetricUpdateLine != -1) {
			dInfoPtr->lastMetricUpdateLine = toLine;
		    }
		}
	    } else if (action == TK_TEXT_INVALIDATE_INSERT) {
		if (toLine <= dInfoPtr->currentMetricUpdateLine) {
		    dInfoPtr->currentMetricUpdateLine = fromLine;
		    if (dInfoPtr->lastMetricUpdateLine != -1) {
			dInfoPtr->lastMetricUpdateLine += lineCount;
		    }
		} else if (fromLine <= dInfoPtr->currentMetricUpdateLine) {
		    dInfoPtr->currentMetricUpdateLine = fromLine;
		    if (toLine <= dInfoPtr->lastMetricUpdateLine) {
			dInfoPtr->lastMetricUpdateLine += lineCount;
		    }
		    if (toLine > dInfoPtr->lastMetricUpdateLine) {
			dInfoPtr->lastMetricUpdateLine = toLine;
		    }
		} else {
		    if (dInfoPtr->lastMetricUpdateLine != -1) {
			dInfoPtr->lastMetricUpdateLine = toLine;
		    }
		}
	    } else {
		if (fromLine < dInfoPtr->currentMetricUpdateLine) {
		    dInfoPtr->currentMetricUpdateLine = fromLine;
		}
		if (dInfoPtr->lastMetricUpdateLine != -1
			&& toLine > dInfoPtr->lastMetricUpdateLine) {
		    dInfoPtr->lastMetricUpdateLine = toLine;
		}
	    }
	}
    } else {
	/*
	 * This invalidates the height of all lines in the widget.
	 */

	if ((++dInfoPtr->lineMetricUpdateEpoch) == 0) {
	    dInfoPtr->lineMetricUpdateEpoch++;
	}

	/*
	 * This has the effect of forcing an entire new loop of update checks
	 * on all lines in the widget.
	 */

	if (dInfoPtr->lineUpdateTimer == NULL) {
	    dInfoPtr->currentMetricUpdateLine = -1;
	}
	dInfoPtr->lastMetricUpdateLine = dInfoPtr->currentMetricUpdateLine;
    }

    /*
     * Now re-set the current update calculations.
     */

    if (dInfoPtr->lineUpdateTimer == NULL) {
	textPtr->refCount++;
	dInfoPtr->lineUpdateTimer = Tcl_CreateTimerHandler(1,
		AsyncUpdateLineMetrics, textPtr);
    }
}

/*
 *----------------------------------------------------------------------
 *
 * TkTextFindDisplayLineEnd --
 *
 *	This function is invoked to find the index of the beginning or end of
 *	the particular display line on which the given index sits, whether
 *	that line is displayed or not.
 *
 *	If 'end' is zero, we look for the start, and if 'end' is one we look
 *	for the end.
 *
 *	If the beginning of the current display line is elided, and we are
 *	looking for the start of the line, then the returned index will be the
 *	first elided index on the display line.
 *
 *	Similarly if the end of the current display line is elided and we are
 *	looking for the end, then the returned index will be the last elided
 *	index on the display line.
 *
 * Results:
 *	Modifies indexPtr to point to the given end.
 *
 *	If xOffset is non-NULL, it is set to the x-pixel offset of the given
 *	original index within the given display line.
 *
 * Side effects:
 *	The combination of 'LayoutDLine' and 'FreeDLines' seems like a rather
 *	time-consuming way of gathering the information we need, so this would
 *	be a good place to look to speed up the calculations. In particular
 *	these calls will map and unmap embedded windows respectively, which I
 *	would hope isn't exactly necessary!
 *
 *----------------------------------------------------------------------
 */

void
TkTextFindDisplayLineEnd(
    TkText *textPtr,		/* Widget record for text widget. */
    TkTextIndex *indexPtr,	/* Index we will adjust to the display line
				 * start or end. */
    int end,			/* 0 = start, 1 = end. */
    int *xOffset)		/* NULL, or used to store the x-pixel offset
				 * of the original index within its display
				 * line. */
{
    TkTextIndex index;

    if (!end && IsStartOfNotMergedLine(textPtr, indexPtr)) {
	/*
	 * Nothing to do.
	 */

	if (xOffset != NULL) {
	    *xOffset = 0;
	}
	return;
    }

    index = *indexPtr;
    index.byteIndex = 0;
    index.textPtr = NULL;

    while (1) {
	TkTextIndex endOfLastLine;

	if (TkTextIndexBackBytes(textPtr, &index, 1, &endOfLastLine)) {
	    /*
	     * Reached beginning of text.
	     */

	    break;
	}

	if (!TkTextIsElided(textPtr, &endOfLastLine, NULL)) {
	    /*
	     * The eol is not elided, so 'index' points to the start of a
	     * display line (as well as logical line).
	     */

	    break;
	}

	/*
	 * indexPtr's logical line is actually merged with the previous
	 * logical line whose eol is elided. Continue searching back to get a
	 * real line start.
	 */

	index = endOfLastLine;
	index.byteIndex = 0;
    }

    while (1) {
	DLine *dlPtr;
	int byteCount;
	TkTextIndex nextLineStart;

	dlPtr = LayoutDLine(textPtr, &index);
	byteCount = dlPtr->byteCount;

	TkTextIndexForwBytes(textPtr, &index, byteCount, &nextLineStart);

	/*
	 * 'byteCount' goes up to the beginning of the next display line, so
	 * equality here says we need one more line. We try to perform a quick
	 * comparison which is valid for the case where the logical line is
	 * the same, but otherwise fall back on a full TkTextIndexCmp.
	 */

	if (((index.linePtr == indexPtr->linePtr)
		&& (index.byteIndex + byteCount > indexPtr->byteIndex))
		|| (dlPtr->logicalLinesMerged > 0
		&& TkTextIndexCmp(&nextLineStart, indexPtr) > 0)) {
	    /*
	     * It's on this display line.
	     */

	    if (xOffset != NULL) {
		/*
		 * This call takes a byte index relative to the start of the
		 * current _display_ line, not logical line. We are about to
		 * overwrite indexPtr->byteIndex, so we must do this now.
		 */

		*xOffset = DlineXOfIndex(textPtr, dlPtr,
			TkTextIndexCountBytes(textPtr, &dlPtr->index,
			indexPtr));
	    }
	    if (end) {
		/*
		 * The index we want is one less than the number of bytes in
		 * the display line.
		 */

		TkTextIndexBackBytes(textPtr, &nextLineStart, 1, indexPtr);
	    } else {
		*indexPtr = index;
	    }
	    FreeDLines(textPtr, dlPtr, NULL, DLINE_FREE_TEMP);
	    return;
	}

	FreeDLines(textPtr, dlPtr, NULL, DLINE_FREE_TEMP);
	index = nextLineStart;
    }
}

/*
 *----------------------------------------------------------------------
 *
 * CalculateDisplayLineHeight --
 *
 *	This function is invoked to recalculate the height of the particular
 *	display line which starts with the given index, whether that line is
 *	displayed or not.
 *
 *	This function does not, in itself, update any cached information about
 *	line heights. That should be done, where necessary, by its callers.
 *
 *	The behaviour of this function is _undefined_ if indexPtr is not
 *	currently at the beginning of a display line.
 *
 * Results:
 *	The number of vertical pixels used by the display line.
 *
 *	If 'byteCountPtr' is non-NULL, then returns in that pointer the number
 *	of byte indices on the given display line (which can be used to update
 *	indexPtr in a loop).
 *
 *	If 'mergedLinePtr' is non-NULL, then returns in that pointer the
 *	number of extra logical lines merged into the given display line.
 *
 * Side effects:
 *	The combination of 'LayoutDLine' and 'FreeDLines' seems like a rather
 *	time-consuming way of gathering the information we need, so this would
 *	be a good place to look to speed up the calculations. In particular
 *	these calls will map and unmap embedded windows respectively, which I
 *	would hope isn't exactly necessary!
 *
 *----------------------------------------------------------------------
 */

static int
CalculateDisplayLineHeight(
    TkText *textPtr,		/* Widget record for text widget. */
    const TkTextIndex *indexPtr,/* The index at the beginning of the display
				 * line of interest. */
    int *byteCountPtr,		/* NULL or used to return the number of byte
				 * indices on the given display line. */
    int *mergedLinePtr)		/* NULL or used to return if the given display
				 * line merges with a following logical line
				 * (because the eol is elided). */
{
    DLine *dlPtr;
    int pixelHeight;

    if (tkTextDebug) {
        int oldtkTextDebug = tkTextDebug;
        /*
         * Check that the indexPtr we are given really is at the start of a
         * display line. The gymnastics with tkTextDebug is to prevent
         * failure of a test suite test, that checks that lines are rendered
         * exactly once. TkTextFindDisplayLineEnd is used here for checking
         * indexPtr but it calls LayoutDLine/FreeDLine which makes the
         * counting wrong. The debug mode shall therefore be switched off
         * when calling TkTextFindDisplayLineEnd.
         */

        TkTextIndex indexPtr2 = *indexPtr;
        tkTextDebug = 0;
        TkTextFindDisplayLineEnd(textPtr, &indexPtr2, 0, NULL);
        tkTextDebug = oldtkTextDebug;
        if (TkTextIndexCmp(&indexPtr2,indexPtr) != 0) {
            Tcl_Panic("CalculateDisplayLineHeight called with bad indexPtr");
        }
    }

    /*
     * Special case for artificial last line. May be better to move this
     * inside LayoutDLine.
     */

    if (indexPtr->byteIndex == 0
	    && TkBTreeNextLine(textPtr, indexPtr->linePtr) == NULL) {
	if (byteCountPtr != NULL) {
	    *byteCountPtr = 0;
	}
	if (mergedLinePtr != NULL) {
	    *mergedLinePtr = 0;
	}
	return 0;
    }

    /*
     * Layout, find the information we need and then free the display-line we
     * laid-out. We must use 'FreeDLines' because it will actually call the
     * relevant code to unmap any embedded windows which were mapped in the
     * LayoutDLine call!
     */

    dlPtr = LayoutDLine(textPtr, indexPtr);
    pixelHeight = dlPtr->height;
    if (byteCountPtr != NULL) {
	*byteCountPtr = dlPtr->byteCount;
    }
    if (mergedLinePtr != NULL) {
	*mergedLinePtr = dlPtr->logicalLinesMerged;
    }
    FreeDLines(textPtr, dlPtr, NULL, DLINE_FREE_TEMP);

    return pixelHeight;
}

/*
 *----------------------------------------------------------------------
 *
 * TkTextIndexYPixels --
 *
 *	This function is invoked to calculate the number of vertical pixels
 *	between the first index of the text widget and the given index. The
 *	range from first logical line to given logical line is determined
 *	using the cached values, and the range inside the given logical line
 *	is calculated on the fly.
 *
 * Results:
 *	The pixel distance between first pixel in the widget and the
 *	top of the index's current display line (could be zero).
 *
 * Side effects:
 *	Just those of 'CalculateDisplayLineHeight'.
 *
 *----------------------------------------------------------------------
 */

int
TkTextIndexYPixels(
    TkText *textPtr,		/* Widget record for text widget. */
    const TkTextIndex *indexPtr)/* The index of which we want the pixel
				 * distance from top of logical line to top of
				 * index. */
{
    int pixelHeight;
    TkTextIndex index;
    int alreadyStartOfLine = 1;

    /*
     * Find the index denoting the closest position being at the same time
     * the start of a logical line above indexPtr and the start of a display
     * line.
     */

    index = *indexPtr;
    while (1) {
        TkTextFindDisplayLineEnd(textPtr, &index, 0, NULL);
        if (index.byteIndex == 0) {
            break;
        }
        TkTextIndexBackBytes(textPtr, &index, 1, &index);
        alreadyStartOfLine = 0;
    }

    pixelHeight = TkBTreePixelsTo(textPtr, index.linePtr);

    /*
     * Shortcut to avoid layout of a superfluous display line. We know there
     * is nothing more to add up to the height if the index we were given was
     * already on the first display line of a logical line.
     */

    if (alreadyStartOfLine) {
        return pixelHeight;
    }

    /*
     * Iterate through display lines, starting at the logical line belonging
     * to index, adding up the pixel height of each such display line as we
     * go along, until we go past 'indexPtr'.
     */

    while (1) {
	int bytes, height, compare;

	/*
	 * Currently this call doesn't have many side-effects. However, if in
	 * the future we change the code so there are side-effects (such as
	 * adjusting linePtr->pixelHeight), then the code might not quite work
	 * as intended, specifically the 'linePtr->pixelHeight == pixelHeight'
	 * test below this while loop.
	 */

	height = CalculateDisplayLineHeight(textPtr, &index, &bytes, NULL);

        TkTextIndexForwBytes(textPtr, &index, bytes, &index);

        compare = TkTextIndexCmp(&index,indexPtr);
        if (compare > 0) {
	    return pixelHeight;
	}

	if (height > 0) {
	    pixelHeight += height;
	}

        if (compare == 0) {
	    return pixelHeight;
	}
    }
}

/*
 *----------------------------------------------------------------------
 *
 * TkTextUpdateOneLine --
 *
 *	This function is invoked to recalculate the height of a particular
 *	logical line, whether that line is displayed or not.
 *
 *	It must NEVER be called for the artificial last TkTextLine which is
 *	used internally for administrative purposes only. That line must
 *	retain its initial height of 0 otherwise the pixel height calculation
 *	maintained by the B-tree will be wrong.
 *
 * Results:
 *	The number of display lines in the logical line. This could be zero if
 *	the line is totally elided.
 *
 * Side effects:
 *	Line heights may be recalculated, and a timer to update the scrollbar
 *	may be installed. Also see the called function
 *	CalculateDisplayLineHeight for its side effects.
 *
 *----------------------------------------------------------------------
 */

int
TkTextUpdateOneLine(
    TkText *textPtr,		/* Widget record for text widget. */
    TkTextLine *linePtr,	/* The line of which to calculate the
				 * height. */
    int pixelHeight,		/* If indexPtr is non-NULL, then this is the
				 * number of pixels in the logical line
				 * linePtr, up to the index which has been
				 * given. */
    TkTextIndex *indexPtr,	/* Either NULL or an index at the start of a
				 * display line belonging to linePtr, at which
				 * we wish to start (e.g. up to which we have
				 * already calculated). On return this will be
				 * set to the first index on the next line. */
    int partialCalc)		/* Set to 1 if we are allowed to do partial
				 * height calculations of long-lines. In this
				 * case we'll only return what we know so
				 * far. */
{
    TkTextIndex index;
    int displayLines;
    int mergedLines;

    if (indexPtr == NULL) {
	index.tree = textPtr->sharedTextPtr->tree;
	index.linePtr = linePtr;
	index.byteIndex = 0;
	index.textPtr = NULL;
	indexPtr = &index;
	pixelHeight = 0;
    }

    /*
     * CalculateDisplayLineHeight _must_ be called (below) with an index at
     * the beginning of a display line. Force this to happen. This is needed
     * when TkTextUpdateOneLine is called with a line that is merged with its
     * previous line: the number of merged logical lines in a display line is
     * calculated correctly only when CalculateDisplayLineHeight receives
     * an index at the beginning of a display line. In turn this causes the
     * merged lines to receive their correct zero pixel height in
     * TkBTreeAdjustPixelHeight.
     */

    TkTextFindDisplayLineEnd(textPtr, indexPtr, 0, NULL);
    linePtr = indexPtr->linePtr;

    /*
     * Iterate through all display-lines corresponding to the single logical
     * line 'linePtr' (and lines merged into this line due to eol elision),
     * adding up the pixel height of each such display line as we go along.
     * The final total is, therefore, the total height of all display lines
     * made up by the logical line 'linePtr' and subsequent logical lines
     * merged into this line.
     */

    displayLines = 0;
    mergedLines = 0;

    while (1) {
	int bytes, height, logicalLines;

	/*
	 * Currently this call doesn't have many side-effects. However, if in
	 * the future we change the code so there are side-effects (such as
	 * adjusting linePtr->pixelHeight), then the code might not quite work
	 * as intended, specifically the 'linePtr->pixelHeight == pixelHeight'
	 * test below this while loop.
	 */

        height = CalculateDisplayLineHeight(textPtr, indexPtr, &bytes,
		&logicalLines);

	if (height > 0) {
	    pixelHeight += height;
	    displayLines++;
	}

	mergedLines += logicalLines;

	if (TkTextIndexForwBytes(textPtr, indexPtr, bytes, indexPtr)) {
	    break;
	}

        if (mergedLines == 0) {
            if (indexPtr->linePtr != linePtr) {
                /*
                 * If we reached the end of the logical line, then either way
                 * we don't have a partial calculation.
                 */

                partialCalc = 0;
                break;
            }
        } else {
            if (IsStartOfNotMergedLine(textPtr, indexPtr)) {
                /*
                 * We've ended a logical line.
                 */

                partialCalc = 0;
                break;
            }

            /*
             * We must still be on the same wrapped line, on a new logical
             * line merged with the logical line 'linePtr'.
             */
        }
	if (partialCalc && displayLines > 50 && mergedLines == 0) {
	    /*
	     * Only calculate 50 display lines at a time, to avoid huge
	     * delays. In any case it is very rare that a single line wraps 50
	     * times!
	     *
	     * If we have any merged lines, we must complete the full logical
	     * line layout here and now, because the partial-calculation code
	     * isn't designed to handle merged logical lines. Hence the
	     * 'mergedLines == 0' check.
	     */

	    break;
	}
    }

    if (!partialCalc) {
	int changed = 0;

	/*
	 * Cancel any partial line height calculation state.
	 */

	textPtr->dInfoPtr->metricEpoch = -1;

	/*
	 * Mark the logical line as being up to date (caution: it isn't yet up
	 * to date, that will happen in TkBTreeAdjustPixelHeight just below).
	 */

	TkBTreeLinePixelEpoch(textPtr, linePtr)
		= textPtr->dInfoPtr->lineMetricUpdateEpoch;
	if (TkBTreeLinePixelCount(textPtr, linePtr) != pixelHeight) {
	    changed = 1;
	}

	if (mergedLines > 0) {
	    int i = mergedLines;
	    TkTextLine *mergedLinePtr;

	    /*
	     * Loop over all merged logical lines, marking them up to date
	     * (again, the pixel count setting will actually happen in
	     * TkBTreeAdjustPixelHeight).
	     */

	    mergedLinePtr = linePtr;
	    while (i-- > 0) {
		mergedLinePtr = TkBTreeNextLine(textPtr, mergedLinePtr);
		TkBTreeLinePixelEpoch(textPtr, mergedLinePtr)
			= textPtr->dInfoPtr->lineMetricUpdateEpoch;
		if (TkBTreeLinePixelCount(textPtr, mergedLinePtr) != 0) {
		    changed = 1;
		}
	    }
	}

	if (!changed) {
	    /*
	     * If there's nothing to change, then we can already return.
	     */

	    return displayLines;
	}
    }

    /*
     * We set the line's height, but the return value is now the height of the
     * entire widget, which may be used just below for reporting/debugging
     * purposes.
     */

    pixelHeight = TkBTreeAdjustPixelHeight(textPtr, linePtr, pixelHeight,
	    mergedLines);

    if (tkTextDebug) {
	char buffer[2 * TCL_INTEGER_SPACE + 1];

	if (TkBTreeNextLine(textPtr, linePtr) == NULL) {
	    Tcl_Panic("Mustn't ever update line height of last artificial line");
	}

	sprintf(buffer, "%d %d", TkBTreeLinesTo(textPtr,linePtr), pixelHeight);
	LOG("tk_textNumPixels", buffer);
    }
    if (textPtr->dInfoPtr->scrollbarTimer == NULL) {
	textPtr->refCount++;
	textPtr->dInfoPtr->scrollbarTimer = Tcl_CreateTimerHandler(200,
		AsyncUpdateYScrollbar, textPtr);
    }
    return displayLines;
}

/*
 *----------------------------------------------------------------------
 *
 * DisplayText --
 *
 *	This function is invoked as a when-idle handler to update the display.
 *	It only redisplays the parts of the text widget that are out of date.
 *
 * Results:
 *	None.
 *
 * Side effects:
 *	Information is redrawn on the screen.
 *
 *----------------------------------------------------------------------
 */

static void
DisplayText(
    ClientData clientData)	/* Information about widget. */
{
    register TkText *textPtr = clientData;
    TextDInfo *dInfoPtr = textPtr->dInfoPtr;
    register DLine *dlPtr;
    DLine *prevPtr;
    Pixmap pixmap;
    int maxHeight, borders;
    int bottomY = 0;		/* Initialization needed only to stop compiler
				 * warnings. */
    Tcl_Interp *interp;

#ifdef MAC_OSX_TK
    /*
     * If drawing is disabled, all we need to do is
     * clear the REDRAW_PENDING flag.
     */
    TkWindow *winPtr = (TkWindow *)(textPtr->tkwin);
    MacDrawable *macWin = winPtr->privatePtr;
    if (macWin && (macWin->flags & TK_DO_NOT_DRAW)){
	dInfoPtr->flags &= ~REDRAW_PENDING;
	return;
    }
#endif

    if ((textPtr->tkwin == NULL) || (textPtr->flags & DESTROYED)) {
	/*
	 * The widget has been deleted.	 Don't do anything.
	 */

	return;
    }

    interp = textPtr->interp;
    Tcl_Preserve(interp);

    if (tkTextDebug) {
	Tcl_SetVar2(interp, "tk_textRelayout", NULL, "", TCL_GLOBAL_ONLY);
    }

    if (!Tk_IsMapped(textPtr->tkwin) || (dInfoPtr->maxX <= dInfoPtr->x)
	    || (dInfoPtr->maxY <= dInfoPtr->y)) {
	UpdateDisplayInfo(textPtr);
	dInfoPtr->flags &= ~REDRAW_PENDING;
	goto doScrollbars;
    }
    numRedisplays++;
    if (tkTextDebug) {
	Tcl_SetVar2(interp, "tk_textRedraw", NULL, "", TCL_GLOBAL_ONLY);
    }

    /*
     * Choose a new current item if that is needed (this could cause event
     * handlers to be invoked, hence the preserve/release calls and the loop,
     * since the handlers could conceivably necessitate yet another current
     * item calculation). The tkwin check is because the whole window could go
     * away in the Tcl_Release call.
     */

    while (dInfoPtr->flags & REPICK_NEEDED) {
	textPtr->refCount++;
	dInfoPtr->flags &= ~REPICK_NEEDED;
	TkTextPickCurrent(textPtr, &textPtr->pickEvent);
	if (--textPtr->refCount == 0) {
	    ckfree(textPtr);
	    goto end;
	}
	if ((textPtr->tkwin == NULL) || (textPtr->flags & DESTROYED)) {
	    goto end;
	}
    }

    /*
     * First recompute what's supposed to be displayed.
     */

    UpdateDisplayInfo(textPtr);
    dInfoPtr->dLinesInvalidated = 0;

    /*
     * See if it's possible to bring some parts of the screen up-to-date by
     * scrolling (copying from other parts of the screen). We have to be
     * particularly careful with the top and bottom lines of the display,
     * since these may only be partially visible and therefore not helpful for
     * some scrolling purposes.
     */

    for (dlPtr = dInfoPtr->dLinePtr; dlPtr != NULL; dlPtr = dlPtr->nextPtr) {
	register DLine *dlPtr2;
	int offset, height, y, oldY;
	TkRegion damageRgn;

	/*
	 * These tests are, in order:
	 *
	 * 1. If the line is already marked as invalid
	 * 2. If the line hasn't moved
	 * 3. If the line overlaps the bottom of the window and we are
	 *    scrolling up.
	 * 4. If the line overlaps the top of the window and we are scrolling
	 *    down.
	 *
	 * If any of these tests are true, then we can't scroll this line's
	 * part of the display.
	 *
	 * Note that even if tests 3 or 4 aren't true, we may be able to
	 * scroll the line, but we still need to be sure to call embedded
	 * window display procs on top and bottom lines if they have any
	 * portion non-visible (see below).
	 */

	if ((dlPtr->flags & OLD_Y_INVALID)
		|| (dlPtr->y == dlPtr->oldY)
		|| (((dlPtr->oldY + dlPtr->height) > dInfoPtr->maxY)
		    && (dlPtr->y < dlPtr->oldY))
		|| ((dlPtr->oldY < dInfoPtr->y) && (dlPtr->y > dlPtr->oldY))) {
	    continue;
	}

	/*
	 * This line is already drawn somewhere in the window so it only needs
	 * to be copied to its new location. See if there's a group of lines
	 * that can all be copied together.
	 */

	offset = dlPtr->y - dlPtr->oldY;
	height = dlPtr->height;
	y = dlPtr->y;
	for (dlPtr2 = dlPtr->nextPtr; dlPtr2 != NULL;
		dlPtr2 = dlPtr2->nextPtr) {
	    if ((dlPtr2->flags & OLD_Y_INVALID)
		    || ((dlPtr2->oldY + offset) != dlPtr2->y)
		    || ((dlPtr2->oldY + dlPtr2->height) > dInfoPtr->maxY)) {
		break;
	    }
	    height += dlPtr2->height;
	}

	/*
	 * Reduce the height of the area being copied if necessary to avoid
	 * overwriting the border area.
	 */

	if ((y + height) > dInfoPtr->maxY) {
	    height = dInfoPtr->maxY - y;
	}
	oldY = dlPtr->oldY;
	if (y < dInfoPtr->y) {
	    /*
	     * Adjust if the area being copied is going to overwrite the top
	     * border of the window (so the top line is only half onscreen).
	     */

	    int y_off = dInfoPtr->y - dlPtr->y;
	    height -= y_off;
	    oldY += y_off;
	    y = dInfoPtr->y;
	}

	/*
	 * Update the lines we are going to scroll to show that they have been
	 * copied.
	 */

	while (1) {
	    /*
	     * The DLine already has OLD_Y_INVALID cleared.
	     */

	    dlPtr->oldY = dlPtr->y;
	    if (dlPtr->nextPtr == dlPtr2) {
		break;
	    }
	    dlPtr = dlPtr->nextPtr;
	}

	/*
	 * Scan through the lines following the copied ones to see if we are
	 * going to overwrite them with the copy operation. If so, mark them
	 * for redisplay.
	 */

	for ( ; dlPtr2 != NULL; dlPtr2 = dlPtr2->nextPtr) {
	    if ((!(dlPtr2->flags & OLD_Y_INVALID))
		    && ((dlPtr2->oldY + dlPtr2->height) > y)
		    && (dlPtr2->oldY < (y + height))) {
		dlPtr2->flags |= OLD_Y_INVALID;
	    }
	}

	/*
	 * Now scroll the lines. This may generate damage which we handle by
	 * calling TextInvalidateRegion to mark the display blocks as stale.
	 */

	damageRgn = TkCreateRegion();
	if (TkScrollWindow(textPtr->tkwin, dInfoPtr->scrollGC, dInfoPtr->x,
		oldY, dInfoPtr->maxX-dInfoPtr->x, height, 0, y-oldY,
		damageRgn)) {
	    TextInvalidateRegion(textPtr, damageRgn);

	}
	numCopies++;
	TkDestroyRegion(damageRgn);
    }

    /*
     * Clear the REDRAW_PENDING flag here. This is actually pretty tricky. We
     * want to wait until *after* doing the scrolling, since that could
     * generate more areas to redraw and don't want to reschedule a redisplay
     * for them. On the other hand, we can't wait until after all the
     * redisplaying, because the act of redisplaying could actually generate
     * more redisplays (e.g. in the case of a nested window with event
     * bindings triggered by redisplay).
     */

    dInfoPtr->flags &= ~REDRAW_PENDING;

    /*
     * Redraw the borders if that's needed.
     */

    if (dInfoPtr->flags & REDRAW_BORDERS) {
	if (tkTextDebug) {
	    LOG("tk_textRedraw", "borders");
	}

	if (textPtr->tkwin == NULL) {
	    /*
	     * The widget has been deleted. Don't do anything.
	     */

	    goto end;
	}

	Tk_Draw3DRectangle(textPtr->tkwin, Tk_WindowId(textPtr->tkwin),
		textPtr->border, textPtr->highlightWidth,
		textPtr->highlightWidth,
		Tk_Width(textPtr->tkwin) - 2*textPtr->highlightWidth,
		Tk_Height(textPtr->tkwin) - 2*textPtr->highlightWidth,
		textPtr->borderWidth, textPtr->relief);
	if (textPtr->highlightWidth != 0) {
	    GC fgGC, bgGC;

	    bgGC = Tk_GCForColor(textPtr->highlightBgColorPtr,
		    Tk_WindowId(textPtr->tkwin));
	    if (textPtr->flags & GOT_FOCUS) {
		fgGC = Tk_GCForColor(textPtr->highlightColorPtr,
			Tk_WindowId(textPtr->tkwin));
		TkpDrawHighlightBorder(textPtr->tkwin, fgGC, bgGC,
			textPtr->highlightWidth, Tk_WindowId(textPtr->tkwin));
	    } else {
		TkpDrawHighlightBorder(textPtr->tkwin, bgGC, bgGC,
			textPtr->highlightWidth, Tk_WindowId(textPtr->tkwin));
	    }
	}
	borders = textPtr->borderWidth + textPtr->highlightWidth;
	if (textPtr->padY > 0) {
	    Tk_Fill3DRectangle(textPtr->tkwin, Tk_WindowId(textPtr->tkwin),
		    textPtr->border, borders, borders,
		    Tk_Width(textPtr->tkwin) - 2*borders, textPtr->padY,
		    0, TK_RELIEF_FLAT);
	    Tk_Fill3DRectangle(textPtr->tkwin, Tk_WindowId(textPtr->tkwin),
		    textPtr->border, borders,
		    Tk_Height(textPtr->tkwin) - borders - textPtr->padY,
		    Tk_Width(textPtr->tkwin) - 2*borders,
		    textPtr->padY, 0, TK_RELIEF_FLAT);
	}
	if (textPtr->padX > 0) {
	    Tk_Fill3DRectangle(textPtr->tkwin, Tk_WindowId(textPtr->tkwin),
		    textPtr->border, borders, borders + textPtr->padY,
		    textPtr->padX,
		    Tk_Height(textPtr->tkwin) - 2*borders -2*textPtr->padY,
		    0, TK_RELIEF_FLAT);
	    Tk_Fill3DRectangle(textPtr->tkwin, Tk_WindowId(textPtr->tkwin),
		    textPtr->border,
		    Tk_Width(textPtr->tkwin) - borders - textPtr->padX,
		    borders + textPtr->padY, textPtr->padX,
		    Tk_Height(textPtr->tkwin) - 2*borders -2*textPtr->padY,
		    0, TK_RELIEF_FLAT);
	}
	dInfoPtr->flags &= ~REDRAW_BORDERS;
    }

    /*
     * Now we have to redraw the lines that couldn't be updated by scrolling.
     * First, compute the height of the largest line and allocate an off-
     * screen pixmap to use for double-buffered displays.
     */

    maxHeight = -1;
    for (dlPtr = dInfoPtr->dLinePtr; dlPtr != NULL;
	    dlPtr = dlPtr->nextPtr) {
	if ((dlPtr->height > maxHeight) &&
		((dlPtr->flags&OLD_Y_INVALID) || (dlPtr->oldY != dlPtr->y))) {
	    maxHeight = dlPtr->height;
	}
	bottomY = dlPtr->y + dlPtr->height;
    }

    /*
     * There used to be a line here which restricted 'maxHeight' to be no
     * larger than 'dInfoPtr->maxY', but this is incorrect for the case where
     * individual lines may be taller than the widget _and_ we have smooth
     * scrolling. What we can do is restrict maxHeight to be no larger than
     * 'dInfoPtr->maxY + dInfoPtr->topPixelOffset'.
     */

    if (maxHeight > (dInfoPtr->maxY + dInfoPtr->topPixelOffset)) {
	maxHeight = (dInfoPtr->maxY + dInfoPtr->topPixelOffset);
    }

    if (maxHeight > 0) {
#ifndef TK_NO_DOUBLE_BUFFERING
	pixmap = Tk_GetPixmap(Tk_Display(textPtr->tkwin),
		Tk_WindowId(textPtr->tkwin), Tk_Width(textPtr->tkwin),
		maxHeight, Tk_Depth(textPtr->tkwin));
#else
	pixmap = Tk_WindowId(textPtr->tkwin);
#endif /* TK_NO_DOUBLE_BUFFERING */
	for (prevPtr = NULL, dlPtr = textPtr->dInfoPtr->dLinePtr;
		(dlPtr != NULL) && (dlPtr->y < dInfoPtr->maxY);
		prevPtr = dlPtr, dlPtr = dlPtr->nextPtr) {
	    if (dlPtr->chunkPtr == NULL) {
		continue;
	    }
	    if ((dlPtr->flags & OLD_Y_INVALID) || dlPtr->oldY != dlPtr->y) {
		if (tkTextDebug) {
		    char string[TK_POS_CHARS];

		    TkTextPrintIndex(textPtr, &dlPtr->index, string);
		    LOG("tk_textRedraw", string);
		}
		DisplayDLine(textPtr, dlPtr, prevPtr, pixmap);
		if (dInfoPtr->dLinesInvalidated) {
#ifndef TK_NO_DOUBLE_BUFFERING
		    Tk_FreePixmap(Tk_Display(textPtr->tkwin), pixmap);
#endif /* TK_NO_DOUBLE_BUFFERING */
		    return;
		}
		dlPtr->oldY = dlPtr->y;
		dlPtr->flags &= ~(NEW_LAYOUT | OLD_Y_INVALID);
	    } else if (dlPtr->chunkPtr != NULL && ((dlPtr->y < 0)
		    || (dlPtr->y + dlPtr->height > dInfoPtr->maxY))) {
		register TkTextDispChunk *chunkPtr;

		/*
		 * It's the first or last DLine which are also overlapping the
		 * top or bottom of the window, but we decided above it wasn't
		 * necessary to display them (we were able to update them by
		 * scrolling). This is fine, except that if the lines contain
		 * any embedded windows, we must still call the display proc
		 * on them because they might need to be unmapped or they
		 * might need to be moved to reflect their new position.
		 * Otherwise, everything else moves, but the embedded window
		 * doesn't!
		 *
		 * So, we loop through all the chunks, calling the display
		 * proc of embedded windows only.
		 */

		for (chunkPtr = dlPtr->chunkPtr; (chunkPtr != NULL);
			chunkPtr = chunkPtr->nextPtr) {
		    int x;
		    if (chunkPtr->displayProc != TkTextEmbWinDisplayProc) {
			continue;
		    }
		    x = chunkPtr->x + dInfoPtr->x - dInfoPtr->curXPixelOffset;
		    if ((x + chunkPtr->width <= 0) || (x >= dInfoPtr->maxX)) {
			/*
			 * Note: we have to call the displayProc even for
			 * chunks that are off-screen. This is needed, for
			 * example, so that embedded windows can be unmapped
			 * in this case. Display the chunk at a coordinate
			 * that can be clearly identified by the displayProc
			 * as being off-screen to the left (the displayProc
			 * may not be able to tell if something is off to the
			 * right).
			 */

			x = -chunkPtr->width;
		    }
		    TkTextEmbWinDisplayProc(textPtr, chunkPtr, x,
			    dlPtr->spaceAbove,
			    dlPtr->height-dlPtr->spaceAbove-dlPtr->spaceBelow,
			    dlPtr->baseline - dlPtr->spaceAbove, NULL,
			    (Drawable) None, dlPtr->y + dlPtr->spaceAbove);
		}

	    }
	}
#ifndef TK_NO_DOUBLE_BUFFERING
	Tk_FreePixmap(Tk_Display(textPtr->tkwin), pixmap);
#endif /* TK_NO_DOUBLE_BUFFERING */
    }

    /*
     * See if we need to refresh the part of the window below the last line of
     * text (if there is any such area). Refresh the padding area on the left
     * too, since the insertion cursor might have been displayed there
     * previously).
     */

    if (dInfoPtr->topOfEof > dInfoPtr->maxY) {
	dInfoPtr->topOfEof = dInfoPtr->maxY;
    }
    if (bottomY < dInfoPtr->topOfEof) {
	if (tkTextDebug) {
	    LOG("tk_textRedraw", "eof");
	}

	if ((textPtr->tkwin == NULL) || (textPtr->flags & DESTROYED)) {
	    /*
	     * The widget has been deleted. Don't do anything.
	     */

	    goto end;
	}

	Tk_Fill3DRectangle(textPtr->tkwin, Tk_WindowId(textPtr->tkwin),
		textPtr->border, dInfoPtr->x - textPtr->padX, bottomY,
		dInfoPtr->maxX - (dInfoPtr->x - textPtr->padX),
		dInfoPtr->topOfEof-bottomY, 0, TK_RELIEF_FLAT);
    }
    dInfoPtr->topOfEof = bottomY;

    /*
     * Update the vertical scrollbar, if there is one. Note: it's important to
     * clear REDRAW_PENDING here, just in case the scroll function does
     * something that requires redisplay.
     */

  doScrollbars:
    if (textPtr->flags & UPDATE_SCROLLBARS) {
	textPtr->flags &= ~UPDATE_SCROLLBARS;
	if (textPtr->yScrollCmd != NULL) {
	    GetYView(textPtr->interp, textPtr, 1);
	}

	if ((textPtr->tkwin == NULL) || (textPtr->flags & DESTROYED)) {
	    /*
	     * The widget has been deleted. Don't do anything.
	     */

	    goto end;
	}

	/*
	 * Update the horizontal scrollbar, if any.
	 */

	if (textPtr->xScrollCmd != NULL) {
	    GetXView(textPtr->interp, textPtr, 1);
	}
    }

  end:
    Tcl_Release(interp);
}

/*
 *----------------------------------------------------------------------
 *
 * TkTextEventuallyRepick --
 *
 *	This function is invoked whenever something happens that could change
 *	the current character or the tags associated with it.
 *
 * Results:
 *	None.
 *
 * Side effects:
 *	A repick is scheduled as an idle handler.
 *
 *----------------------------------------------------------------------
 */

void
TkTextEventuallyRepick(
    TkText *textPtr)		/* Widget record for text widget. */
{
    TextDInfo *dInfoPtr = textPtr->dInfoPtr;

    dInfoPtr->flags |= REPICK_NEEDED;
    if (!(dInfoPtr->flags & REDRAW_PENDING)) {
	dInfoPtr->flags |= REDRAW_PENDING;
	Tcl_DoWhenIdle(DisplayText, textPtr);
    }
}

/*
 *----------------------------------------------------------------------
 *
 * TkTextRedrawRegion --
 *
 *	This function is invoked to schedule a redisplay for a given region of
 *	a text widget. The redisplay itself may not occur immediately: it's
 *	scheduled as a when-idle handler.
 *
 * Results:
 *	None.
 *
 * Side effects:
 *	Information will eventually be redrawn on the screen.
 *
 *----------------------------------------------------------------------
 */

void
TkTextRedrawRegion(
    TkText *textPtr,		/* Widget record for text widget. */
    int x, int y,		/* Coordinates of upper-left corner of area to
				 * be redrawn, in pixels relative to textPtr's
				 * window. */
    int width, int height)	/* Width and height of area to be redrawn. */
{
    TextDInfo *dInfoPtr = textPtr->dInfoPtr;
    TkRegion damageRgn = TkCreateRegion();
    XRectangle rect;

    rect.x = x;
    rect.y = y;
    rect.width = width;
    rect.height = height;
    TkUnionRectWithRegion(&rect, damageRgn, damageRgn);

    TextInvalidateRegion(textPtr, damageRgn);

    if (!(dInfoPtr->flags & REDRAW_PENDING)) {
	dInfoPtr->flags |= REDRAW_PENDING;
	Tcl_DoWhenIdle(DisplayText, textPtr);
    }
    TkDestroyRegion(damageRgn);
}

/*
 *----------------------------------------------------------------------
 *
 * TextInvalidateRegion --
 *
 *	Mark a region of text as invalid.
 *
 * Results:
 *	None.
 *
 * Side effects:
 *	Updates the display information for the text widget.
 *
 *----------------------------------------------------------------------
 */

static void
TextInvalidateRegion(
    TkText *textPtr,		/* Widget record for text widget. */
    TkRegion region)		/* Region of area to redraw. */
{
    register DLine *dlPtr;
    TextDInfo *dInfoPtr = textPtr->dInfoPtr;
    int maxY, inset;
    XRectangle rect;

    /*
     * Find all lines that overlap the given region and mark them for
     * redisplay.
     */

    TkClipBox(region, &rect);
    maxY = rect.y + rect.height;
    for (dlPtr = dInfoPtr->dLinePtr; dlPtr != NULL;
	    dlPtr = dlPtr->nextPtr) {
	if ((!(dlPtr->flags & OLD_Y_INVALID))
		&& (TkRectInRegion(region, rect.x, dlPtr->y,
		rect.width, (unsigned int) dlPtr->height) != RectangleOut)) {
	    dlPtr->flags |= OLD_Y_INVALID;
	}
    }
    if (dInfoPtr->topOfEof < maxY) {
	dInfoPtr->topOfEof = maxY;
    }

    /*
     * Schedule the redisplay operation if there isn't one already scheduled.
     */

    inset = textPtr->borderWidth + textPtr->highlightWidth;
    if ((rect.x < (inset + textPtr->padX))
	    || (rect.y < (inset + textPtr->padY))
	    || ((int) (rect.x + rect.width) > (Tk_Width(textPtr->tkwin)
		    - inset - textPtr->padX))
	    || (maxY > (Tk_Height(textPtr->tkwin) - inset - textPtr->padY))) {
	dInfoPtr->flags |= REDRAW_BORDERS;
    }
}

/*
 *----------------------------------------------------------------------
 *
 * TkTextChanged, TextChanged --
 *
 *	This function is invoked when info in a text widget is about to be
 *	modified in a way that changes how it is displayed (e.g. characters
 *	were inserted or deleted, or tag information was changed). This
 *	function must be called *before* a change is made, so that indexes in
 *	the display information are still valid.
 *
 *	Note: if the range of indices may change geometry as well as simply
 *	requiring redisplay, then the caller should also call
 *	TkTextInvalidateLineMetrics.
 *
 * Results:
 *	None.
 *
 * Side effects:
 *	The range of character between index1Ptr (inclusive) and index2Ptr
 *	(exclusive) will be redisplayed at some point in the future (the
 *	actual redisplay is scheduled as a when-idle handler).
 *
 *----------------------------------------------------------------------
 */

void
TkTextChanged(
    TkSharedText *sharedTextPtr,/* Shared widget section, or NULL. */
    TkText *textPtr,		/* Widget record for text widget, or NULL. */
    const TkTextIndex*index1Ptr,/* Index of first character to redisplay. */
    const TkTextIndex*index2Ptr)/* Index of character just after last one to
				 * redisplay. */
{
    if (sharedTextPtr == NULL) {
	TextChanged(textPtr, index1Ptr, index2Ptr);
    } else {
	textPtr = sharedTextPtr->peers;
	while (textPtr != NULL) {
	    TextChanged(textPtr, index1Ptr, index2Ptr);
	    textPtr = textPtr->next;
	}
    }
}

static void
TextChanged(
    TkText *textPtr,		/* Widget record for text widget, or NULL. */
    const TkTextIndex*index1Ptr,/* Index of first character to redisplay. */
    const TkTextIndex*index2Ptr)/* Index of character just after last one to
				 * redisplay. */
{
    TextDInfo *dInfoPtr = textPtr->dInfoPtr;
    DLine *firstPtr, *lastPtr;
    TkTextIndex rounded;
    TkTextLine *linePtr;
    int notBegin;

    /*
     * Schedule both a redisplay and a recomputation of display information.
     * It's done here rather than the end of the function for two reasons:
     *
     * 1. If there are no display lines to update we'll want to return
     *	  immediately, well before the end of the function.
     * 2. It's important to arrange for the redisplay BEFORE calling
     *	  FreeDLines. The reason for this is subtle and has to do with
     *	  embedded windows. The chunk delete function for an embedded window
     *	  will schedule an idle handler to unmap the window. However, we want
     *	  the idle handler for redisplay to be called first, so that it can
     *	  put the embedded window back on the screen again (if appropriate).
     *	  This will prevent the window from ever being unmapped, and thereby
     *	  avoid flashing.
     */

    if (!(dInfoPtr->flags & REDRAW_PENDING)) {
	Tcl_DoWhenIdle(DisplayText, textPtr);
    }
    dInfoPtr->flags |= REDRAW_PENDING|DINFO_OUT_OF_DATE|REPICK_NEEDED;

    /*
     * Find the DLines corresponding to index1Ptr and index2Ptr. There is one
     * tricky thing here, which is that we have to relayout in units of whole
     * text lines: This is necessary because the indices stored in the display
     * lines will no longer be valid. It's also needed because any edit could
     * change the way lines wrap.
     * To relayout in units of whole text (logical) lines, round index1Ptr
     * back to the beginning of its text line (or, if this line start is
     * elided, to the beginning of the text line that starts the display line
     * it is included in), and include all the display lines after index2Ptr,
     * up to the end of its text line (or, if this line end is elided, up to
     * the end of the first non elided text line after this line end).
     */

    rounded = *index1Ptr;
    rounded.byteIndex = 0;
    notBegin = 0;
    while (!IsStartOfNotMergedLine(textPtr, &rounded) && notBegin) {
        notBegin = !TkTextIndexBackBytes(textPtr, &rounded, 1, &rounded);
        rounded.byteIndex = 0;
    }

    /*
     * 'rounded' now points to the start of a display line as well as the
     * real (non elided) start of a logical line, and this index is the
     * closest before index1Ptr.
     */

    firstPtr = FindDLine(textPtr, dInfoPtr->dLinePtr, &rounded);

    if (firstPtr == NULL) {
        /*
         * index1Ptr pertains to no display line, i.e this index is after
         * the last display line. Since index2Ptr is after index1Ptr, there
         * is no display line to free/redisplay and we can return early.
         */

	return;
    }

    rounded = *index2Ptr;
    linePtr = index2Ptr->linePtr;
    do {
        linePtr = TkBTreeNextLine(textPtr, linePtr);
        if (linePtr == NULL) {
            break;
        }
        rounded.linePtr = linePtr;
        rounded.byteIndex = 0;
    } while (!IsStartOfNotMergedLine(textPtr, &rounded));

    if (linePtr == NULL) {
        lastPtr = NULL;
    } else {
        /*
         * 'rounded' now points to the start of a display line as well as the
         * start of a logical line not merged with its previous line, and
         * this index is the closest after index2Ptr.
         */

        lastPtr = FindDLine(textPtr, dInfoPtr->dLinePtr, &rounded);

        /*
         * At least one display line is supposed to change. This makes the
         * redisplay OK in case the display line we expect to get here was
         * unlinked by a previous call to TkTextChanged and the text widget
         * did not update before reaching this point. This happens for
         * instance when moving the cursor up one line.
         * Note that lastPtr != NULL here, otherwise we would have returned
         * earlier when we tested for firstPtr being NULL.
         */

        if (lastPtr == firstPtr) {
            lastPtr = lastPtr->nextPtr;
        }
    }

    /*
     * Delete all the DLines from firstPtr up to but not including lastPtr.
     */

    FreeDLines(textPtr, firstPtr, lastPtr, DLINE_UNLINK);
}

/*
 *----------------------------------------------------------------------
 *
 * TkTextRedrawTag, TextRedrawTag --
 *
 *	This function is invoked to request a redraw of all characters in a
 *	given range that have a particular tag on or off. It's called, for
 *	example, when tag options change.
 *
 * Results:
 *	None.
 *
 * Side effects:
 *	Information on the screen may be redrawn, and the layout of the screen
 *	may change.
 *
 *----------------------------------------------------------------------
 */

void
TkTextRedrawTag(
    TkSharedText *sharedTextPtr,/* Shared widget section, or NULL. */
    TkText *textPtr,		/* Widget record for text widget. */
    TkTextIndex *index1Ptr,	/* First character in range to consider for
				 * redisplay. NULL means start at beginning of
				 * text. */
    TkTextIndex *index2Ptr,	/* Character just after last one to consider
				 * for redisplay. NULL means process all the
				 * characters in the text. */
    TkTextTag *tagPtr,		/* Information about tag. */
    int withTag)		/* 1 means redraw characters that have the
				 * tag, 0 means redraw those without. */
{
    if (sharedTextPtr == NULL) {
	TextRedrawTag(textPtr, index1Ptr, index2Ptr, tagPtr, withTag);
    } else {
	textPtr = sharedTextPtr->peers;
	while (textPtr != NULL) {
	    TextRedrawTag(textPtr, index1Ptr, index2Ptr, tagPtr, withTag);
	    textPtr = textPtr->next;
	}
    }
}

static void
TextRedrawTag(
    TkText *textPtr,		/* Widget record for text widget. */
    TkTextIndex *index1Ptr,	/* First character in range to consider for
				 * redisplay. NULL means start at beginning of
				 * text. */
    TkTextIndex *index2Ptr,	/* Character just after last one to consider
				 * for redisplay. NULL means process all the
				 * characters in the text. */
    TkTextTag *tagPtr,		/* Information about tag. */
    int withTag)		/* 1 means redraw characters that have the
				 * tag, 0 means redraw those without. */
{
    register DLine *dlPtr;
    DLine *endPtr;
    int tagOn;
    TkTextSearch search;
    TextDInfo *dInfoPtr = textPtr->dInfoPtr;
    TkTextIndex *curIndexPtr;
    TkTextIndex endOfText, *endIndexPtr;

    /*
     * Invalidate the pixel calculation of all lines in the given range. This
     * may be a bit over-aggressive, so we could consider more subtle
     * techniques here in the future. In particular, when we create a tag for
     * the first time with '.t tag configure foo -font "Arial 20"', say, even
     * though that obviously can't apply to anything at all (the tag didn't
     * exist a moment ago), we invalidate every single line in the widget.
     */

    if (tagPtr->affectsDisplayGeometry) {
	TkTextLine *startLine, *endLine;
	int lineCount;

	if (index2Ptr == NULL) {
	    endLine = NULL;
	    lineCount = TkBTreeNumLines(textPtr->sharedTextPtr->tree, textPtr);
	} else {
	    endLine = index2Ptr->linePtr;
	    lineCount = TkBTreeLinesTo(textPtr, endLine);
	}
	if (index1Ptr == NULL) {
	    startLine = NULL;
	} else {
	    startLine = index1Ptr->linePtr;
	    lineCount -= TkBTreeLinesTo(textPtr, startLine);
	}
	TkTextInvalidateLineMetrics(NULL, textPtr, startLine, lineCount,
		TK_TEXT_INVALIDATE_ONLY);
    }

    /*
     * Round up the starting position if it's before the first line visible on
     * the screen (we only care about what's on the screen).
     */

    dlPtr = dInfoPtr->dLinePtr;
    if (dlPtr == NULL) {
	return;
    }
    if ((index1Ptr == NULL) || (TkTextIndexCmp(&dlPtr->index, index1Ptr)>0)) {
	index1Ptr = &dlPtr->index;
    }

    /*
     * Set the stopping position if it wasn't specified.
     */

    if (index2Ptr == NULL) {
	int lastLine = TkBTreeNumLines(textPtr->sharedTextPtr->tree, textPtr);

	index2Ptr = TkTextMakeByteIndex(textPtr->sharedTextPtr->tree, textPtr,
		lastLine, 0, &endOfText);
    }

    /*
     * Initialize a search through all transitions on the tag, starting with
     * the first transition where the tag's current state is different from
     * what it will eventually be.
     */

    TkBTreeStartSearch(index1Ptr, index2Ptr, tagPtr, &search);

    /*
     * Make our own curIndex because at this point search.curIndex may not
     * equal index1Ptr->curIndex in the case the first tag toggle comes after
     * index1Ptr (See the use of FindTagStart in TkBTreeStartSearch).
     */

    curIndexPtr = index1Ptr;
    tagOn = TkBTreeCharTagged(index1Ptr, tagPtr);
    if (tagOn != withTag) {
	if (!TkBTreeNextTag(&search)) {
	    return;
	}
	curIndexPtr = &search.curIndex;
    }

    /*
     * Schedule a redisplay and layout recalculation if they aren't already
     * pending. This has to be done before calling FreeDLines, for the reason
     * given in TkTextChanged.
     */

    if (!(dInfoPtr->flags & REDRAW_PENDING)) {
	Tcl_DoWhenIdle(DisplayText, textPtr);
    }
    dInfoPtr->flags |= REDRAW_PENDING|DINFO_OUT_OF_DATE|REPICK_NEEDED;

    /*
     * Each loop through the loop below is for one range of characters where
     * the tag's current state is different than its eventual state. At the
     * top of the loop, search contains information about the first character
     * in the range.
     */

    while (1) {
	/*
	 * Find the first DLine structure in the range. Note: if the desired
	 * character isn't the first in its text line, then look for the
	 * character just before it instead. This is needed to handle the case
	 * where the first character of a wrapped display line just got
	 * smaller, so that it now fits on the line before: need to relayout
	 * the line containing the previous character.
	 */

	if (IsStartOfNotMergedLine(textPtr, curIndexPtr)) {
	    dlPtr = FindDLine(textPtr, dlPtr, curIndexPtr);
	} else {
	    TkTextIndex tmp = *curIndexPtr;

            TkTextIndexBackBytes(textPtr, &tmp, 1, &tmp);
	    dlPtr = FindDLine(textPtr, dlPtr, &tmp);
	}
	if (dlPtr == NULL) {
	    break;
	}

	/*
	 * Find the first DLine structure that's past the end of the range.
	 */

	if (!TkBTreeNextTag(&search)) {
	    endIndexPtr = index2Ptr;
	} else {
	    curIndexPtr = &search.curIndex;
	    endIndexPtr = curIndexPtr;
	}
	endPtr = FindDLine(textPtr, dlPtr, endIndexPtr);
	if ((endPtr != NULL)
                && (TkTextIndexCmp(&endPtr->index,endIndexPtr) < 0)) {
	    endPtr = endPtr->nextPtr;
	}

	/*
	 * Delete all of the display lines in the range, so that they'll be
	 * re-layed out and redrawn.
	 */

	FreeDLines(textPtr, dlPtr, endPtr, DLINE_UNLINK);
	dlPtr = endPtr;

	/*
	 * Find the first text line in the next range.
	 */

	if (!TkBTreeNextTag(&search)) {
	    break;
	}
    }
}

/*
 *----------------------------------------------------------------------
 *
 * TkTextRelayoutWindow --
 *
 *	This function is called when something has happened that invalidates
 *	the whole layout of characters on the screen, such as a change in a
 *	configuration option for the overall text widget or a change in the
 *	window size. It causes all display information to be recomputed and
 *	the window to be redrawn.
 *
 * Results:
 *	None.
 *
 * Side effects:
 *	All the display information will be recomputed for the window and the
 *	window will be redrawn.
 *
 *----------------------------------------------------------------------
 */

void
TkTextRelayoutWindow(
    TkText *textPtr,		/* Widget record for text widget. */
    int mask)			/* OR'd collection of bits showing what has
				 * changed. */
{
    TextDInfo *dInfoPtr = textPtr->dInfoPtr;
    GC newGC;
    XGCValues gcValues;

    /*
     * Schedule the window redisplay. See TkTextChanged for the reason why
     * this has to be done before any calls to FreeDLines.
     */

    if (!(dInfoPtr->flags & REDRAW_PENDING)) {
	Tcl_DoWhenIdle(DisplayText, textPtr);
    }
    dInfoPtr->flags |= REDRAW_PENDING|REDRAW_BORDERS|DINFO_OUT_OF_DATE
	    |REPICK_NEEDED;

    /*
     * (Re-)create the graphics context for drawing the traversal highlight.
     */

    gcValues.graphics_exposures = False;
    newGC = Tk_GetGC(textPtr->tkwin, GCGraphicsExposures, &gcValues);
    if (dInfoPtr->copyGC != None) {
	Tk_FreeGC(textPtr->display, dInfoPtr->copyGC);
    }
    dInfoPtr->copyGC = newGC;

    /*
     * Throw away all the current layout information.
     */

    FreeDLines(textPtr, dInfoPtr->dLinePtr, NULL, DLINE_UNLINK);
    dInfoPtr->dLinePtr = NULL;

    /*
     * Recompute some overall things for the layout. Even if the window gets
     * very small, pretend that there's at least one pixel of drawing space in
     * it.
     */

    if (textPtr->highlightWidth < 0) {
	textPtr->highlightWidth = 0;
    }
    dInfoPtr->x = textPtr->highlightWidth + textPtr->borderWidth
	    + textPtr->padX;
    dInfoPtr->y = textPtr->highlightWidth + textPtr->borderWidth
	    + textPtr->padY;
    dInfoPtr->maxX = Tk_Width(textPtr->tkwin) - textPtr->highlightWidth
	    - textPtr->borderWidth - textPtr->padX;
    if (dInfoPtr->maxX <= dInfoPtr->x) {
	dInfoPtr->maxX = dInfoPtr->x + 1;
    }

    /*
     * This is the only place where dInfoPtr->maxY is set.
     */

    dInfoPtr->maxY = Tk_Height(textPtr->tkwin) - textPtr->highlightWidth
	    - textPtr->borderWidth - textPtr->padY;
    if (dInfoPtr->maxY <= dInfoPtr->y) {
	dInfoPtr->maxY = dInfoPtr->y + 1;
    }
    dInfoPtr->topOfEof = dInfoPtr->maxY;

    /*
     * If the upper-left character isn't the first in a line, recompute it.
     * This is necessary because a change in the window's size or options
     * could change the way lines wrap.
     */

    if (!IsStartOfNotMergedLine(textPtr, &textPtr->topIndex)) {
	TkTextFindDisplayLineEnd(textPtr, &textPtr->topIndex, 0, NULL);
    }

    /*
     * Invalidate cached scrollbar positions, so that scrollbars sliders will
     * be udpated.
     */

    dInfoPtr->xScrollFirst = dInfoPtr->xScrollLast = -1;
    dInfoPtr->yScrollFirst = dInfoPtr->yScrollLast = -1;

    if (mask & TK_TEXT_LINE_GEOMETRY) {
	/*
	 * Set up line metric recalculation.
	 *
	 * Avoid the special zero value, since that is used to mark individual
	 * lines as being out of date.
	 */

	if ((++dInfoPtr->lineMetricUpdateEpoch) == 0) {
	    dInfoPtr->lineMetricUpdateEpoch++;
	}

	dInfoPtr->currentMetricUpdateLine = -1;

	/*
	 * Also cancel any partial line-height calculations (for long-wrapped
	 * lines) in progress.
	 */

	dInfoPtr->metricEpoch = -1;

	if (dInfoPtr->lineUpdateTimer == NULL) {
	    textPtr->refCount++;
	    dInfoPtr->lineUpdateTimer = Tcl_CreateTimerHandler(1,
		    AsyncUpdateLineMetrics, textPtr);
	}
    }
}

/*
 *----------------------------------------------------------------------
 *
 * TkTextSetYView --
 *
 *	This function is called to specify what lines are to be displayed in a
 *	text widget.
 *
 * Results:
 *	None.
 *
 * Side effects:
 *	The display will (eventually) be updated so that the position given by
 *	"indexPtr" is visible on the screen at the position determined by
 *	"pickPlace".
 *
 *----------------------------------------------------------------------
 */

void
TkTextSetYView(
    TkText *textPtr,		/* Widget record for text widget. */
    TkTextIndex *indexPtr,	/* Position that is to appear somewhere in the
				 * view. */
    int pickPlace)		/* 0 means the given index must appear exactly
				 * at the top of the screen. TK_TEXT_PICKPLACE
				 * (-1) means we get to pick where it appears:
				 * minimize screen motion or else display line
				 * at center of screen. TK_TEXT_NOPIXELADJUST
				 * (-2) indicates to make the given index the
				 * top line, but if it is already the top
				 * line, don't nudge it up or down by a few
				 * pixels just to make sure it is entirely
				 * displayed. Positive numbers indicate the
				 * number of pixels of the index's line which
				 * are to be off the top of the screen. */
{
    TextDInfo *dInfoPtr = textPtr->dInfoPtr;
    register DLine *dlPtr;
    int bottomY, close, lineIndex;
    TkTextIndex tmpIndex, rounded;
    int lineHeight;

    /*
     * If the specified position is the extra line at the end of the text,
     * round it back to the last real line.
     */

    lineIndex = TkBTreeLinesTo(textPtr, indexPtr->linePtr);
    if (lineIndex == TkBTreeNumLines(indexPtr->tree, textPtr)) {
	TkTextIndexBackChars(textPtr, indexPtr, 1, &rounded, COUNT_INDICES);
	indexPtr = &rounded;
    }

    if (pickPlace == TK_TEXT_NOPIXELADJUST) {
	if (textPtr->topIndex.linePtr == indexPtr->linePtr
		&& textPtr->topIndex.byteIndex == indexPtr->byteIndex) {
	    pickPlace = dInfoPtr->topPixelOffset;
	} else {
	    pickPlace = 0;
	}
    }

    if (pickPlace != TK_TEXT_PICKPLACE) {
	/*
	 * The specified position must go at the top of the screen. Just leave
	 * all the DLine's alone: we may be able to reuse some of the
	 * information that's currently on the screen without redisplaying it
	 * all.
	 */

	textPtr->topIndex = *indexPtr;
        if (!IsStartOfNotMergedLine(textPtr, indexPtr)) {
            TkTextFindDisplayLineEnd(textPtr, &textPtr->topIndex, 0, NULL);
        }
	dInfoPtr->newTopPixelOffset = pickPlace;
	goto scheduleUpdate;
    }

    /*
     * We have to pick where to display the index. First, bring the display
     * information up to date and see if the index will be completely visible
     * in the current screen configuration. If so then there's nothing to do.
     */

    if (dInfoPtr->flags & DINFO_OUT_OF_DATE) {
	UpdateDisplayInfo(textPtr);
    }
    dlPtr = FindDLine(textPtr, dInfoPtr->dLinePtr, indexPtr);
    if (dlPtr != NULL) {
	if ((dlPtr->y + dlPtr->height) > dInfoPtr->maxY) {
	    /*
	     * Part of the line hangs off the bottom of the screen; pretend
	     * the whole line is off-screen.
	     */

	    dlPtr = NULL;
        } else {
            if (TkTextIndexCmp(&dlPtr->index, indexPtr) <= 0) {
                if (dInfoPtr->dLinePtr == dlPtr && dInfoPtr->topPixelOffset != 0) {
                    /*
                     * It is on the top line, but that line is hanging off the top
                     * of the screen. Change the top overlap to zero and update.
                     */

                    dInfoPtr->newTopPixelOffset = 0;
                    goto scheduleUpdate;
	            }
                return;
            }
        }
    }

    /*
     * The desired line isn't already on-screen. Figure out what it means to
     * be "close" to the top or bottom of the screen. Close means within 1/3
     * of the screen height or within three lines, whichever is greater.
     *
     * If the line is not close, place it in the center of the window.
     */

    tmpIndex = *indexPtr;
    TkTextFindDisplayLineEnd(textPtr, &tmpIndex, 0, NULL);
    lineHeight = CalculateDisplayLineHeight(textPtr, &tmpIndex, NULL, NULL);

    /*
     * It would be better if 'bottomY' were calculated using the actual height
     * of the given line, not 'textPtr->charHeight'.
     */

    bottomY = (dInfoPtr->y + dInfoPtr->maxY + lineHeight)/2;
    close = (dInfoPtr->maxY - dInfoPtr->y)/3;
    if (close < 3*textPtr->charHeight) {
	close = 3*textPtr->charHeight;
    }
    if (dlPtr != NULL) {
	int overlap;

	/*
	 * The desired line is above the top of screen. If it is "close" to
	 * the top of the window then make it the top line on the screen.
	 * MeasureUp counts from the bottom of the given index upwards, so we
	 * add an extra half line to be sure we count far enough.
	 */

	MeasureUp(textPtr, &textPtr->topIndex, close + textPtr->charHeight/2,
		&tmpIndex, &overlap);
	if (TkTextIndexCmp(&tmpIndex, indexPtr) <= 0) {
	    textPtr->topIndex = *indexPtr;
	    TkTextFindDisplayLineEnd(textPtr, &textPtr->topIndex, 0, NULL);
	    dInfoPtr->newTopPixelOffset = 0;
	    goto scheduleUpdate;
	}
    } else {
	int overlap;

	/*
	 * The desired line is below the bottom of the screen. If it is
	 * "close" to the bottom of the screen then position it at the bottom
	 * of the screen.
	 */

	MeasureUp(textPtr, indexPtr, close + lineHeight
		- textPtr->charHeight/2, &tmpIndex, &overlap);
	if (FindDLine(textPtr, dInfoPtr->dLinePtr, &tmpIndex) != NULL) {
	    bottomY = dInfoPtr->maxY - dInfoPtr->y;
	}
    }

    /*
     * If the window height is smaller than the line height, prefer to make
     * the top of the line visible.
     */

    if (dInfoPtr->maxY - dInfoPtr->y < lineHeight) {
        bottomY = lineHeight;
    }

    /*
     * Our job now is to arrange the display so that indexPtr appears as low
     * on the screen as possible but with its bottom no lower than bottomY.
     * BottomY is the bottom of the window if the desired line is just below
     * the current screen, otherwise it is a half-line lower than the center
     * of the window.
     */

    MeasureUp(textPtr, indexPtr, bottomY, &textPtr->topIndex,
	    &dInfoPtr->newTopPixelOffset);

  scheduleUpdate:
    if (!(dInfoPtr->flags & REDRAW_PENDING)) {
	Tcl_DoWhenIdle(DisplayText, textPtr);
    }
    dInfoPtr->flags |= REDRAW_PENDING|DINFO_OUT_OF_DATE|REPICK_NEEDED;
}

/*
 *--------------------------------------------------------------
 *
 * TkTextMeasureDown --
 *
 *	Given one index, find the index of the first character on the highest
 *	display line that would be displayed no more than "distance" pixels
 *	below the top of the given index.
 *
 * Results:
 *	The srcPtr is manipulated in place to reflect the new position. We
 *	return the number of pixels by which 'distance' overlaps the srcPtr.
 *
 * Side effects:
 *	None.
 *
 *--------------------------------------------------------------
 */

int
TkTextMeasureDown(
    TkText *textPtr,		/* Text widget in which to measure. */
    TkTextIndex *srcPtr,	/* Index of character from which to start
				 * measuring. */
    int distance)		/* Vertical distance in pixels measured from
				 * the top pixel in srcPtr's logical line. */
{
    TkTextLine *lastLinePtr;
    DLine *dlPtr;
    TkTextIndex loop;

    lastLinePtr = TkBTreeFindLine(textPtr->sharedTextPtr->tree, textPtr,
	    TkBTreeNumLines(textPtr->sharedTextPtr->tree, textPtr));

    do {
	dlPtr = LayoutDLine(textPtr, srcPtr);
	dlPtr->nextPtr = NULL;

	if (distance < dlPtr->height) {
	    FreeDLines(textPtr, dlPtr, NULL, DLINE_FREE_TEMP);
	    break;
	}
	distance -= dlPtr->height;
	TkTextIndexForwBytes(textPtr, srcPtr, dlPtr->byteCount, &loop);
	FreeDLines(textPtr, dlPtr, NULL, DLINE_FREE_TEMP);
	if (loop.linePtr == lastLinePtr) {
	    break;
	}
	*srcPtr = loop;
    } while (distance > 0);

    return distance;
}

/*
 *--------------------------------------------------------------
 *
 * MeasureUp --
 *
 *	Given one index, find the index of the first character on the highest
 *	display line that would be displayed no more than "distance" pixels
 *	above the given index.
 *
 *	If this function is called with distance=0, it simply finds the first
 *	index on the same display line as srcPtr. However, there is a another
 *	function TkTextFindDisplayLineEnd designed just for that task which is
 *	probably better to use.
 *
 * Results:
 *	*dstPtr is filled in with the index of the first character on a
 *	display line. The display line is found by measuring up "distance"
 *	pixels above the pixel just below an imaginary display line that
 *	contains srcPtr. If the display line that covers this coordinate
 *	actually extends above the coordinate, then return any excess pixels
 *	in *overlap, if that is non-NULL.
 *
 * Side effects:
 *	None.
 *
 *--------------------------------------------------------------
 */

static void
MeasureUp(
    TkText *textPtr,		/* Text widget in which to measure. */
    const TkTextIndex *srcPtr,	/* Index of character from which to start
				 * measuring. */
    int distance,		/* Vertical distance in pixels measured from
				 * the pixel just below the lowest one in
				 * srcPtr's line. */
    TkTextIndex *dstPtr,	/* Index to fill in with result. */
    int *overlap)		/* Used to store how much of the final index
				 * returned was not covered by 'distance'. */
{
    int lineNum;		/* Number of current line. */
    int bytesToCount;		/* Maximum number of bytes to measure in
				 * current line. */
    TkTextIndex index;
    DLine *dlPtr, *lowestPtr;

    bytesToCount = srcPtr->byteIndex + 1;
    index.tree = srcPtr->tree;
    for (lineNum = TkBTreeLinesTo(textPtr, srcPtr->linePtr); lineNum >= 0;
	    lineNum--) {
	/*
	 * Layout an entire text line (potentially > 1 display line).
	 *
	 * For the first line, which contains srcPtr, only layout the part up
	 * through srcPtr (bytesToCount is non-infinite to accomplish this).
	 * Make a list of all the display lines in backwards order (the lowest
	 * DLine on the screen is first in the list).
	 */

	index.linePtr = TkBTreeFindLine(srcPtr->tree, textPtr, lineNum);
	index.byteIndex = 0;
        TkTextFindDisplayLineEnd(textPtr, &index, 0, NULL);
        lineNum = TkBTreeLinesTo(textPtr, index.linePtr);
	lowestPtr = NULL;
	do {
	    dlPtr = LayoutDLine(textPtr, &index);
	    dlPtr->nextPtr = lowestPtr;
	    lowestPtr = dlPtr;
	    TkTextIndexForwBytes(textPtr, &index, dlPtr->byteCount, &index);
	    bytesToCount -= dlPtr->byteCount;
	} while (bytesToCount>0 && index.linePtr==dlPtr->index.linePtr);

	/*
	 * Scan through the display lines to see if we've covered enough
	 * vertical distance. If so, save the starting index for the line at
	 * the desired location. If distance was zero to start with then we
	 * simply get the first index on the same display line as the original
	 * index.
	 */

	for (dlPtr = lowestPtr; dlPtr != NULL; dlPtr = dlPtr->nextPtr) {
	    distance -= dlPtr->height;
	    if (distance <= 0) {
                *dstPtr = dlPtr->index;

                /*
                 * dstPtr is the start of a display line that is or is not
                 * the start of a logical line. If it is the start of a
                 * logical line, we must check whether this line is merged
                 * with the previous logical line, and if so we must adjust
                 * dstPtr to the start of the display line since a display
                 * line start needs to be returned.
                 */
                if (!IsStartOfNotMergedLine(textPtr, dstPtr)) {
                    TkTextFindDisplayLineEnd(textPtr, dstPtr, 0, NULL);
                }

                if (overlap != NULL) {
		    *overlap = -distance;
		}
		break;
	    }
	}

	/*
	 * Discard the display lines, then either return or prepare for the
	 * next display line to lay out.
	 */

	FreeDLines(textPtr, lowestPtr, NULL, DLINE_FREE);
	if (distance <= 0) {
	    return;
	}
	bytesToCount = INT_MAX;		/* Consider all chars. in next line. */
    }

    /*
     * Ran off the beginning of the text. Return the first character in the
     * text.
     */

    TkTextMakeByteIndex(textPtr->sharedTextPtr->tree, textPtr, 0, 0, dstPtr);
    if (overlap != NULL) {
	*overlap = 0;
    }
}

/*
 *--------------------------------------------------------------
 *
 * TkTextSeeCmd --
 *
 *	This function is invoked to process the "see" option for the widget
 *	command for text widgets. See the user documentation for details on
 *	what it does.
 *
 * Results:
 *	A standard Tcl result.
 *
 * Side effects:
 *	See the user documentation.
 *
 *--------------------------------------------------------------
 */

int
TkTextSeeCmd(
    TkText *textPtr,		/* Information about text widget. */
    Tcl_Interp *interp,		/* Current interpreter. */
    int objc,			/* Number of arguments. */
    Tcl_Obj *const objv[])	/* Argument objects. Someone else has already
				 * parsed this command enough to know that
				 * objv[1] is "see". */
{
    TextDInfo *dInfoPtr = textPtr->dInfoPtr;
    TkTextIndex index;
    int x, y, width, height, lineWidth, byteCount, oneThird, delta;
    DLine *dlPtr;
    TkTextDispChunk *chunkPtr;

    if (objc != 3) {
	Tcl_WrongNumArgs(interp, 2, objv, "index");
	return TCL_ERROR;
    }
    if (TkTextGetObjIndex(interp, textPtr, objv[2], &index) != TCL_OK) {
	return TCL_ERROR;
    }

    /*
     * If the specified position is the extra line at the end of the text,
     * round it back to the last real line.
     */

    if (TkBTreeLinesTo(textPtr, index.linePtr)
	    == TkBTreeNumLines(index.tree, textPtr)) {
	TkTextIndexBackChars(textPtr, &index, 1, &index, COUNT_INDICES);
    }

    /*
     * First get the desired position into the vertical range of the window.
     */

    TkTextSetYView(textPtr, &index, TK_TEXT_PICKPLACE);

    /*
     * Now make sure that the character is in view horizontally.
     */

    if (dInfoPtr->flags & DINFO_OUT_OF_DATE) {
	UpdateDisplayInfo(textPtr);
    }
    lineWidth = dInfoPtr->maxX - dInfoPtr->x;
    if (dInfoPtr->maxLength < lineWidth) {
	return TCL_OK;
    }

    /*
     * Find the display line containing the desired index. dlPtr may be NULL
     * if the widget is not mapped. [Bug #641778]
     */

    dlPtr = FindDLine(textPtr, dInfoPtr->dLinePtr, &index);
    if (dlPtr == NULL) {
	return TCL_OK;
    }

    /*
     * Find the chunk within the display line that contains the desired
     * index. The chunks making the display line are skipped up to but not
     * including the one crossing index. Skipping is done based on a
     * byteCount offset possibly spanning several logical lines in case
     * they are elided.
     */

    byteCount = TkTextIndexCountBytes(textPtr, &dlPtr->index, &index);
    for (chunkPtr = dlPtr->chunkPtr; chunkPtr != NULL ;
	    chunkPtr = chunkPtr->nextPtr) {
	if (byteCount < chunkPtr->numBytes) {
	    break;
	}
	byteCount -= chunkPtr->numBytes;
    }

    /*
     * Call a chunk-specific function to find the horizontal range of the
     * character within the chunk. chunkPtr is NULL if trying to see in elided
     * region.
     */

    if (chunkPtr != NULL) {
        chunkPtr->bboxProc(textPtr, chunkPtr, byteCount,
                dlPtr->y + dlPtr->spaceAbove,
                dlPtr->height - dlPtr->spaceAbove - dlPtr->spaceBelow,
                dlPtr->baseline - dlPtr->spaceAbove, &x, &y, &width,
                &height);
        delta = x - dInfoPtr->curXPixelOffset;
        oneThird = lineWidth/3;
        if (delta < 0) {
            if (delta < -oneThird) {
                dInfoPtr->newXPixelOffset = x - lineWidth/2;
            } else {
                dInfoPtr->newXPixelOffset += delta;
            }
        } else {
            delta -= lineWidth - width;
            if (delta <= 0) {
                return TCL_OK;
            }
            if (delta > oneThird) {
                dInfoPtr->newXPixelOffset = x - lineWidth/2;
            } else {
                dInfoPtr->newXPixelOffset += delta;
            }
        }
    }
    dInfoPtr->flags |= DINFO_OUT_OF_DATE;
    if (!(dInfoPtr->flags & REDRAW_PENDING)) {
	dInfoPtr->flags |= REDRAW_PENDING;
	Tcl_DoWhenIdle(DisplayText, textPtr);
    }
    return TCL_OK;
}

/*
 *--------------------------------------------------------------
 *
 * TkTextXviewCmd --
 *
 *	This function is invoked to process the "xview" option for the widget
 *	command for text widgets. See the user documentation for details on
 *	what it does.
 *
 * Results:
 *	A standard Tcl result.
 *
 * Side effects:
 *	See the user documentation.
 *
 *--------------------------------------------------------------
 */

int
TkTextXviewCmd(
    TkText *textPtr,		/* Information about text widget. */
    Tcl_Interp *interp,		/* Current interpreter. */
    int objc,			/* Number of arguments. */
    Tcl_Obj *const objv[])	/* Argument objects. Someone else has already
				 * parsed this command enough to know that
				 * objv[1] is "xview". */
{
    TextDInfo *dInfoPtr = textPtr->dInfoPtr;
    int type, count;
    double fraction;

    if (dInfoPtr->flags & DINFO_OUT_OF_DATE) {
	UpdateDisplayInfo(textPtr);
    }

    if (objc == 2) {
	GetXView(interp, textPtr, 0);
	return TCL_OK;
    }

    type = TextGetScrollInfoObj(interp, textPtr, objc, objv,
	    &fraction, &count);
    switch (type) {
    case TKTEXT_SCROLL_ERROR:
	return TCL_ERROR;
    case TKTEXT_SCROLL_MOVETO:
	if (fraction > 1.0) {
	    fraction = 1.0;
	}
	if (fraction < 0) {
	    fraction = 0;
	}
	dInfoPtr->newXPixelOffset = (int)
		(fraction * dInfoPtr->maxLength + 0.5);
	break;
    case TKTEXT_SCROLL_PAGES: {
	int pixelsPerPage;

	pixelsPerPage = (dInfoPtr->maxX-dInfoPtr->x) - 2*textPtr->charWidth;
	if (pixelsPerPage < 1) {
	    pixelsPerPage = 1;
	}
	dInfoPtr->newXPixelOffset += pixelsPerPage * count;
	break;
    }
    case TKTEXT_SCROLL_UNITS:
	dInfoPtr->newXPixelOffset += count * textPtr->charWidth;
	break;
    case TKTEXT_SCROLL_PIXELS:
	dInfoPtr->newXPixelOffset += count;
	break;
    }

    dInfoPtr->flags |= DINFO_OUT_OF_DATE;
    if (!(dInfoPtr->flags & REDRAW_PENDING)) {
	dInfoPtr->flags |= REDRAW_PENDING;
	Tcl_DoWhenIdle(DisplayText, textPtr);
    }
    return TCL_OK;
}

/*
 *----------------------------------------------------------------------
 *
 * YScrollByPixels --
 *
 *	This function is called to scroll a text widget up or down by a given
 *	number of pixels.
 *
 * Results:
 *	None.
 *
 * Side effects:
 *	The view in textPtr's window changes to reflect the value of "offset".
 *
 *----------------------------------------------------------------------
 */

static void
YScrollByPixels(
    TkText *textPtr,		/* Widget to scroll. */
    int offset)			/* Amount by which to scroll, in pixels.
				 * Positive means that information later in
				 * text becomes visible, negative means that
				 * information earlier in the text becomes
				 * visible. */
{
    TextDInfo *dInfoPtr = textPtr->dInfoPtr;

    if (offset < 0) {
	/*
	 * Now we want to measure up this number of pixels from the top of the
	 * screen. But the top line may not be totally visible. Note that
	 * 'count' is negative here.
	 */

	offset -= CalculateDisplayLineHeight(textPtr,
		&textPtr->topIndex, NULL, NULL) - dInfoPtr->topPixelOffset;
	MeasureUp(textPtr, &textPtr->topIndex, -offset,
		&textPtr->topIndex, &dInfoPtr->newTopPixelOffset);
    } else if (offset > 0) {
	DLine *dlPtr;
	TkTextLine *lastLinePtr;
	TkTextIndex newIdx;

	/*
	 * Scrolling down by pixels. Layout lines starting at the top index
	 * and count through the desired vertical distance.
	 */

	lastLinePtr = TkBTreeFindLine(textPtr->sharedTextPtr->tree, textPtr,
		TkBTreeNumLines(textPtr->sharedTextPtr->tree, textPtr));
	offset += dInfoPtr->topPixelOffset;
	dInfoPtr->newTopPixelOffset = 0;
	while (offset > 0) {
	    dlPtr = LayoutDLine(textPtr, &textPtr->topIndex);
	    dlPtr->nextPtr = NULL;
	    TkTextIndexForwBytes(textPtr, &textPtr->topIndex,
		    dlPtr->byteCount, &newIdx);
	    if (offset <= dlPtr->height) {
		/*
		 * Adjust the top overlap accordingly.
		 */

		dInfoPtr->newTopPixelOffset = offset;
	    }
	    offset -= dlPtr->height;
	    FreeDLines(textPtr, dlPtr, NULL, DLINE_FREE_TEMP);
	    if (newIdx.linePtr == lastLinePtr || offset <= 0) {
		break;
	    }
	    textPtr->topIndex = newIdx;
	}
    } else {
	/*
	 * offset = 0, so no scrolling required.
	 */

	return;
    }
    if (!(dInfoPtr->flags & REDRAW_PENDING)) {
	Tcl_DoWhenIdle(DisplayText, textPtr);
    }
    dInfoPtr->flags |= REDRAW_PENDING|DINFO_OUT_OF_DATE|REPICK_NEEDED;
}

/*
 *----------------------------------------------------------------------
 *
 * YScrollByLines --
 *
 *	This function is called to scroll a text widget up or down by a given
 *	number of lines.
 *
 * Results:
 *	None.
 *
 * Side effects:
 *	The view in textPtr's window changes to reflect the value of "offset".
 *
 *----------------------------------------------------------------------
 */

static void
YScrollByLines(
    TkText *textPtr,		/* Widget to scroll. */
    int offset)			/* Amount by which to scroll, in display
				 * lines. Positive means that information
				 * later in text becomes visible, negative
				 * means that information earlier in the text
				 * becomes visible. */
{
    int i, bytesToCount, lineNum;
    TkTextIndex newIdx, index;
    TkTextLine *lastLinePtr;
    TextDInfo *dInfoPtr = textPtr->dInfoPtr;
    DLine *dlPtr, *lowestPtr;

    if (offset < 0) {
	/*
	 * Must scroll up (to show earlier information in the text). The code
	 * below is similar to that in MeasureUp, except that it counts lines
	 * instead of pixels.
	 */

	bytesToCount = textPtr->topIndex.byteIndex + 1;
	index.tree = textPtr->sharedTextPtr->tree;
	offset--;		/* Skip line containing topIndex. */
	for (lineNum = TkBTreeLinesTo(textPtr, textPtr->topIndex.linePtr);
		lineNum >= 0; lineNum--) {
	    index.linePtr = TkBTreeFindLine(textPtr->sharedTextPtr->tree,
		    textPtr, lineNum);
	    index.byteIndex = 0;
	    lowestPtr = NULL;
	    do {
		dlPtr = LayoutDLine(textPtr, &index);
		dlPtr->nextPtr = lowestPtr;
		lowestPtr = dlPtr;
		TkTextIndexForwBytes(textPtr, &index, dlPtr->byteCount,&index);
		bytesToCount -= dlPtr->byteCount;
	    } while ((bytesToCount > 0)
		    && (index.linePtr == dlPtr->index.linePtr));

	    for (dlPtr = lowestPtr; dlPtr != NULL; dlPtr = dlPtr->nextPtr) {
		offset++;
		if (offset == 0) {
		    textPtr->topIndex = dlPtr->index;

                    /*
                     * topIndex is the start of a logical line. However, if
                     * the eol of the previous logical line is elided, then
                     * topIndex may be elsewhere than the first character of
                     * a display line, which is unwanted. Adjust to the start
                     * of the display line, if needed.
                     * topIndex is the start of a display line that is or is
                     * not the start of a logical line. If it is the start of
                     * a logical line, we must check whether this line is
                     * merged with the previous logical line, and if so we
                     * must adjust topIndex to the start of the display line.
                     */
                    if (!IsStartOfNotMergedLine(textPtr, &textPtr->topIndex)) {
                        TkTextFindDisplayLineEnd(textPtr, &textPtr->topIndex,
                                0, NULL);
                    }

                    break;
		}
	    }

	    /*
	     * Discard the display lines, then either return or prepare for
	     * the next display line to lay out.
	     */

	    FreeDLines(textPtr, lowestPtr, NULL, DLINE_FREE);
	    if (offset >= 0) {
		goto scheduleUpdate;
	    }
	    bytesToCount = INT_MAX;
	}

	/*
	 * Ran off the beginning of the text. Return the first character in
	 * the text, and make sure we haven't left anything overlapping the
	 * top window border.
	 */

	TkTextMakeByteIndex(textPtr->sharedTextPtr->tree, textPtr, 0, 0,
		&textPtr->topIndex);
	dInfoPtr->newTopPixelOffset = 0;
    } else {
	/*
	 * Scrolling down, to show later information in the text. Just count
	 * lines from the current top of the window.
	 */

	lastLinePtr = TkBTreeFindLine(textPtr->sharedTextPtr->tree, textPtr,
		TkBTreeNumLines(textPtr->sharedTextPtr->tree, textPtr));
	for (i = 0; i < offset; i++) {
	    dlPtr = LayoutDLine(textPtr, &textPtr->topIndex);
	    if (dlPtr->length == 0 && dlPtr->height == 0) {
		offset++;
	    }
	    dlPtr->nextPtr = NULL;
	    TkTextIndexForwBytes(textPtr, &textPtr->topIndex,
		    dlPtr->byteCount, &newIdx);
	    FreeDLines(textPtr, dlPtr, NULL, DLINE_FREE);
	    if (newIdx.linePtr == lastLinePtr) {
		break;
	    }
	    textPtr->topIndex = newIdx;
	}
    }

  scheduleUpdate:
    if (!(dInfoPtr->flags & REDRAW_PENDING)) {
	Tcl_DoWhenIdle(DisplayText, textPtr);
    }
    dInfoPtr->flags |= REDRAW_PENDING|DINFO_OUT_OF_DATE|REPICK_NEEDED;
}

/*
 *--------------------------------------------------------------
 *
 * TkTextYviewCmd --
 *
 *	This function is invoked to process the "yview" option for the widget
 *	command for text widgets. See the user documentation for details on
 *	what it does.
 *
 * Results:
 *	A standard Tcl result.
 *
 * Side effects:
 *	See the user documentation.
 *
 *--------------------------------------------------------------
 */

int
TkTextYviewCmd(
    TkText *textPtr,		/* Information about text widget. */
    Tcl_Interp *interp,		/* Current interpreter. */
    int objc,			/* Number of arguments. */
    Tcl_Obj *const objv[])	/* Argument objects. Someone else has already
				 * parsed this command enough to know that
				 * objv[1] is "yview". */
{
    TextDInfo *dInfoPtr = textPtr->dInfoPtr;
    int pickPlace, type;
    int pixels, count;
    int switchLength;
    double fraction;
    TkTextIndex index;

    if (dInfoPtr->flags & DINFO_OUT_OF_DATE) {
	UpdateDisplayInfo(textPtr);
    }

    if (objc == 2) {
	GetYView(interp, textPtr, 0);
	return TCL_OK;
    }

    /*
     * Next, handle the old syntax: "pathName yview ?-pickplace? where"
     */

    pickPlace = 0;
    if (Tcl_GetString(objv[2])[0] == '-') {
	register const char *switchStr =
		Tcl_GetStringFromObj(objv[2], &switchLength);

	if ((switchLength >= 2) && (strncmp(switchStr, "-pickplace",
		(unsigned) switchLength) == 0)) {
	    pickPlace = 1;
	    if (objc != 4) {
		Tcl_WrongNumArgs(interp, 3, objv, "lineNum|index");
		return TCL_ERROR;
	    }
	}
    }
    if ((objc == 3) || pickPlace) {
	int lineNum;

	if (Tcl_GetIntFromObj(interp, objv[2+pickPlace], &lineNum) == TCL_OK) {
	    TkTextMakeByteIndex(textPtr->sharedTextPtr->tree, textPtr,
		    lineNum, 0, &index);
	    TkTextSetYView(textPtr, &index, 0);
	    return TCL_OK;
	}

	/*
	 * The argument must be a regular text index.
	 */

	Tcl_ResetResult(interp);
	if (TkTextGetObjIndex(interp, textPtr, objv[2+pickPlace],
		&index) != TCL_OK) {
	    return TCL_ERROR;
	}
	TkTextSetYView(textPtr, &index, (pickPlace ? TK_TEXT_PICKPLACE : 0));
	return TCL_OK;
    }

    /*
     * New syntax: dispatch based on objv[2].
     */

    type = TextGetScrollInfoObj(interp, textPtr, objc,objv, &fraction, &count);
    switch (type) {
    case TKTEXT_SCROLL_ERROR:
	return TCL_ERROR;
    case TKTEXT_SCROLL_MOVETO: {
	int numPixels = TkBTreeNumPixels(textPtr->sharedTextPtr->tree,
		textPtr);
	int topMostPixel;

	if (numPixels == 0) {
	    /*
	     * If the window is totally empty no scrolling is needed, and the
	     * TkTextMakePixelIndex call below will fail.
	     */

	    break;
	}
	if (fraction > 1.0) {
	    fraction = 1.0;
	}
	if (fraction < 0) {
	    fraction = 0;
	}

	/*
	 * Calculate the pixel count for the new topmost pixel in the topmost
	 * line of the window. Note that the interpretation of 'fraction' is
	 * that it counts from 0 (top pixel in buffer) to 1.0 (one pixel past
	 * the last pixel in buffer).
	 */

	topMostPixel = (int) (0.5 + fraction * numPixels);
	if (topMostPixel >= numPixels) {
	    topMostPixel = numPixels -1;
	}

	/*
	 * This function returns the number of pixels by which the given line
	 * should overlap the top of the visible screen.
	 *
	 * This is then used to provide smooth scrolling.
	 */

	pixels = TkTextMakePixelIndex(textPtr, topMostPixel, &index);
	TkTextSetYView(textPtr, &index, pixels);
	break;
    }
    case TKTEXT_SCROLL_PAGES: {
	/*
	 * Scroll up or down by screenfuls. Actually, use the window height
	 * minus two lines, so that there's some overlap between adjacent
	 * pages.
	 */

	int height = dInfoPtr->maxY - dInfoPtr->y;

	if (textPtr->charHeight * 4 >= height) {
	    /*
	     * A single line is more than a quarter of the display. We choose
	     * to scroll by 3/4 of the height instead.
	     */

	    pixels = 3*height/4;
	    if (pixels < textPtr->charHeight) {
		/*
		 * But, if 3/4 of the height is actually less than a single
		 * typical character height, then scroll by the minimum of the
		 * linespace or the total height.
		 */

		if (textPtr->charHeight < height) {
		    pixels = textPtr->charHeight;
		} else {
		    pixels = height;
		}
	    }
	    pixels *= count;
	} else {
	    pixels = (height - 2*textPtr->charHeight)*count;
	}
	YScrollByPixels(textPtr, pixels);
	break;
    }
    case TKTEXT_SCROLL_PIXELS:
	YScrollByPixels(textPtr, count);
	break;
    case TKTEXT_SCROLL_UNITS:
	YScrollByLines(textPtr, count);
	break;
    }
    return TCL_OK;
}

/*
 *--------------------------------------------------------------
 *
 * TkTextScanCmd --
 *
 *	This function is invoked to process the "scan" option for the widget
 *	command for text widgets. See the user documentation for details on
 *	what it does.
 *
 * Results:
 *	A standard Tcl result.
 *
 * Side effects:
 *	See the user documentation.
 *
 *--------------------------------------------------------------
 */

int
TkTextScanCmd(
    register TkText *textPtr,	/* Information about text widget. */
    Tcl_Interp *interp,		/* Current interpreter. */
    int objc,			/* Number of arguments. */
    Tcl_Obj *const objv[])	/* Argument objects. Someone else has already
				 * parsed this command enough to know that
				 * objv[1] is "scan". */
{
    TextDInfo *dInfoPtr = textPtr->dInfoPtr;
    TkTextIndex index;
    int c, x, y, totalScroll, gain=10;
    size_t length;

    if ((objc != 5) && (objc != 6)) {
	Tcl_WrongNumArgs(interp, 2, objv, "mark x y");
	Tcl_AppendResult(interp, " or \"", Tcl_GetString(objv[0]),
		" scan dragto x y ?gain?\"", NULL);
	/*
	 * Ought to be:
	 * Tcl_WrongNumArgs(interp, 2, objc, "dragto x y ?gain?");
	 */
	return TCL_ERROR;
    }
    if (Tcl_GetIntFromObj(interp, objv[3], &x) != TCL_OK) {
	return TCL_ERROR;
    }
    if (Tcl_GetIntFromObj(interp, objv[4], &y) != TCL_OK) {
	return TCL_ERROR;
    }
    if ((objc == 6) && (Tcl_GetIntFromObj(interp, objv[5], &gain) != TCL_OK)) {
	return TCL_ERROR;
    }
    c = Tcl_GetString(objv[2])[0];
    length = strlen(Tcl_GetString(objv[2]));
    if (c=='d' && strncmp(Tcl_GetString(objv[2]), "dragto", length)==0) {
	int newX, maxX;

	/*
	 * Amplify the difference between the current position and the mark
	 * position to compute how much the view should shift, then update the
	 * mark position to correspond to the new view. If we run off the edge
	 * of the text, reset the mark point so that the current position
	 * continues to correspond to the edge of the window. This means that
	 * the picture will start dragging as soon as the mouse reverses
	 * direction (without this reset, might have to slide mouse a long
	 * ways back before the picture starts moving again).
	 */

	newX = dInfoPtr->scanMarkXPixel + gain*(dInfoPtr->scanMarkX - x);
	maxX = 1 + dInfoPtr->maxLength - (dInfoPtr->maxX - dInfoPtr->x);
	if (newX < 0) {
	    newX = 0;
	    dInfoPtr->scanMarkXPixel = 0;
	    dInfoPtr->scanMarkX = x;
	} else if (newX > maxX) {
	    newX = maxX;
	    dInfoPtr->scanMarkXPixel = maxX;
	    dInfoPtr->scanMarkX = x;
	}
	dInfoPtr->newXPixelOffset = newX;

	totalScroll = gain*(dInfoPtr->scanMarkY - y);
	if (totalScroll != dInfoPtr->scanTotalYScroll) {
	    index = textPtr->topIndex;
	    YScrollByPixels(textPtr, totalScroll-dInfoPtr->scanTotalYScroll);
	    dInfoPtr->scanTotalYScroll = totalScroll;
	    if ((index.linePtr == textPtr->topIndex.linePtr) &&
		    (index.byteIndex == textPtr->topIndex.byteIndex)) {
		dInfoPtr->scanTotalYScroll = 0;
		dInfoPtr->scanMarkY = y;
	    }
	}
	dInfoPtr->flags |= DINFO_OUT_OF_DATE;
	if (!(dInfoPtr->flags & REDRAW_PENDING)) {
	    dInfoPtr->flags |= REDRAW_PENDING;
	    Tcl_DoWhenIdle(DisplayText, textPtr);
	}
    } else if (c=='m' && strncmp(Tcl_GetString(objv[2]), "mark", length)==0) {
	dInfoPtr->scanMarkXPixel = dInfoPtr->newXPixelOffset;
	dInfoPtr->scanMarkX = x;
	dInfoPtr->scanTotalYScroll = 0;
	dInfoPtr->scanMarkY = y;
    } else {
	Tcl_SetObjResult(interp, Tcl_ObjPrintf(
		"bad scan option \"%s\": must be mark or dragto",
		Tcl_GetString(objv[2])));
	Tcl_SetErrorCode(interp, "TCL", "LOOKUP", "INDEX", "scan option",
		Tcl_GetString(objv[2]), NULL);
	return TCL_ERROR;
    }
    return TCL_OK;
}

/*
 *----------------------------------------------------------------------
 *
 * GetXView --
 *
 *	This function computes the fractions that indicate what's visible in a
 *	text window and, optionally, evaluates a Tcl script to report them to
 *	the text's associated scrollbar.
 *
 * Results:
 *	If report is zero, then the interp's result is filled in with two real
 *	numbers separated by a space, giving the position of the left and
 *	right edges of the window as fractions from 0 to 1, where 0 means the
 *	left edge of the text and 1 means the right edge. If report is
 *	non-zero, then the interp's result isn't modified directly, but
 *	instead a script is evaluated in interp to report the new horizontal
 *	scroll position to the scrollbar (if the scroll position hasn't
 *	changed then no script is invoked).
 *
 * Side effects:
 *	None.
 *
 *----------------------------------------------------------------------
 */

static void
GetXView(
    Tcl_Interp *interp,		/* If "report" is FALSE, string describing
				 * visible range gets stored in the interp's
				 * result. */
    TkText *textPtr,		/* Information about text widget. */
    int report)			/* Non-zero means report info to scrollbar if
				 * it has changed. */
{
    TextDInfo *dInfoPtr = textPtr->dInfoPtr;
    double first, last;
    int code;
    Tcl_Obj *listObj;

    if (dInfoPtr->maxLength > 0) {
	first = ((double) dInfoPtr->curXPixelOffset)
		/ dInfoPtr->maxLength;
	last = ((double) (dInfoPtr->curXPixelOffset + dInfoPtr->maxX
		- dInfoPtr->x))/dInfoPtr->maxLength;
	if (last > 1.0) {
	    last = 1.0;
	}
    } else {
	first = 0;
	last = 1.0;
    }
    if (!report) {
	listObj = Tcl_NewListObj(0, NULL);
	Tcl_ListObjAppendElement(interp, listObj, Tcl_NewDoubleObj(first));
	Tcl_ListObjAppendElement(interp, listObj, Tcl_NewDoubleObj(last));
	Tcl_SetObjResult(interp, listObj);
	return;
    }
    if (FP_EQUAL_SCALE(first, dInfoPtr->xScrollFirst, dInfoPtr->maxLength) &&
	    FP_EQUAL_SCALE(last, dInfoPtr->xScrollLast, dInfoPtr->maxLength)) {
	return;
    }
    dInfoPtr->xScrollFirst = first;
    dInfoPtr->xScrollLast = last;
    if (textPtr->xScrollCmd != NULL) {
	char buf1[TCL_DOUBLE_SPACE+1];
	char buf2[TCL_DOUBLE_SPACE+1];
	Tcl_DString buf;

	buf1[0] = ' ';
	buf2[0] = ' ';
	Tcl_PrintDouble(NULL, first, buf1+1);
	Tcl_PrintDouble(NULL, last, buf2+1);
	Tcl_DStringInit(&buf);
	Tcl_DStringAppend(&buf, textPtr->xScrollCmd, -1);
	Tcl_DStringAppend(&buf, buf1, -1);
	Tcl_DStringAppend(&buf, buf2, -1);
	code = Tcl_EvalEx(interp, Tcl_DStringValue(&buf), -1, 0);
	Tcl_DStringFree(&buf);
	if (code != TCL_OK) {
	    Tcl_AddErrorInfo(interp,
		    "\n    (horizontal scrolling command executed by text)");
	    Tcl_BackgroundException(interp, code);
	}
    }
}

/*
 *----------------------------------------------------------------------
 *
 * GetYPixelCount --
 *
 *	How many pixels are there between the absolute top of the widget and
 *	the top of the given DLine.
 *
 *	While this function will work for any valid DLine, it is only ever
 *	called when dlPtr is the first display line in the widget (by
 *	'GetYView'). This means that usually this function is a very quick
 *	calculation, since it can use the pre-calculated linked-list of DLines
 *	for height information.
 *
 *	The only situation where this breaks down is if dlPtr's logical line
 *	wraps enough times to fill the text widget's current view - in this
 *	case we won't have enough dlPtrs in the linked list to be able to
 *	subtract off what we want.
 *
 * Results:
 *	The number of pixels.
 *
 *	This value has a valid range between '0' (the very top of the widget)
 *	and the number of pixels in the total widget minus the pixel-height of
 *	the last line.
 *
 * Side effects:
 *	None.
 *
 *----------------------------------------------------------------------
 */

static int
GetYPixelCount(
    TkText *textPtr,		/* Information about text widget. */
    DLine *dlPtr)		/* Information about the layout of a given
				 * index. */
{
    TkTextLine *linePtr = dlPtr->index.linePtr;
    int count;

    /*
     * Get the pixel count to the top of dlPtr's logical line. The rest of the
     * function is then concerned with updating 'count' for any difference
     * between the top of the logical line and the display line.
     */

    count = TkBTreePixelsTo(textPtr, linePtr);

    /*
     * For the common case where this dlPtr is also the start of the logical
     * line, we can return right away.
     */

    if (IsStartOfNotMergedLine(textPtr, &dlPtr->index)) {
	return count;
    }

    /*
     * Add on the logical line's height to reach one pixel beyond the bottom
     * of the logical line. And then subtract off the heights of all the
     * display lines from dlPtr to the end of its logical line.
     *
     * A different approach would be to lay things out from the start of the
     * logical line until we reach dlPtr, but since none of those are
     * pre-calculated, it'll usually take a lot longer. (But there are cases
     * where it would be more efficient: say if we're on the second of 1000
     * wrapped lines all from a single logical line - but that sort of
     * optimization is left for the future).
     */

    count += TkBTreeLinePixelCount(textPtr, linePtr);

    do {
	count -= dlPtr->height;
	if (dlPtr->nextPtr == NULL) {
	    /*
	     * We've run out of pre-calculated display lines, so we have to
	     * lay them out ourselves until the end of the logical line. Here
	     * is where we could be clever and ask: what's faster, to layout
	     * all lines from here to line-end, or all lines from the original
	     * dlPtr to the line-start? We just assume the former.
	     */

	    TkTextIndex index;
	    int notFirst = 0;

	    while (1) {
		TkTextIndexForwBytes(textPtr, &dlPtr->index,
			dlPtr->byteCount, &index);
		if (notFirst) {
		    FreeDLines(textPtr, dlPtr, NULL, DLINE_FREE_TEMP);
		}
		if (index.linePtr != linePtr) {
		    break;
		}
		dlPtr = LayoutDLine(textPtr, &index);

		if (tkTextDebug) {
		    char string[TK_POS_CHARS];

		    /*
		     * Debugging is enabled, so keep a log of all the lines
		     * whose height was recalculated. The test suite uses this
		     * information.
		     */

		    TkTextPrintIndex(textPtr, &index, string);
		    LOG("tk_textHeightCalc", string);
		}
		count -= dlPtr->height;
		notFirst = 1;
	    }
	    break;
	}
	dlPtr = dlPtr->nextPtr;
    } while (dlPtr->index.linePtr == linePtr);

    return count;
}

/*
 *----------------------------------------------------------------------
 *
 * GetYView --
 *
 *	This function computes the fractions that indicate what's visible in a
 *	text window and, optionally, evaluates a Tcl script to report them to
 *	the text's associated scrollbar.
 *
 * Results:
 *	If report is zero, then the interp's result is filled in with two real
 *	numbers separated by a space, giving the position of the top and
 *	bottom of the window as fractions from 0 to 1, where 0 means the
 *	beginning of the text and 1 means the end. If report is non-zero, then
 *	the interp's result isn't modified directly, but a script is evaluated
 *	in interp to report the new scroll position to the scrollbar (if the
 *	scroll position hasn't changed then no script is invoked).
 *
 * Side effects:
 *	None.
 *
 *----------------------------------------------------------------------
 */

static void
GetYView(
    Tcl_Interp *interp,		/* If "report" is FALSE, string describing
				 * visible range gets stored in the interp's
				 * result. */
    TkText *textPtr,		/* Information about text widget. */
    int report)			/* Non-zero means report info to scrollbar if
				 * it has changed. */
{
    TextDInfo *dInfoPtr = textPtr->dInfoPtr;
    double first, last;
    DLine *dlPtr;
    int totalPixels, code, count;
    Tcl_Obj *listObj;

    dlPtr = dInfoPtr->dLinePtr;

    if (dlPtr == NULL) {
	return;
    }

    totalPixels = TkBTreeNumPixels(textPtr->sharedTextPtr->tree, textPtr);

    if (totalPixels == 0) {
	first = 0.0;
	last = 1.0;
    } else {
	/*
	 * Get the pixel count for the first visible pixel of the first
	 * visible line. If the first visible line is only partially visible,
	 * then we use 'topPixelOffset' to get the difference.
	 */

	count = GetYPixelCount(textPtr, dlPtr);
	first = (count + dInfoPtr->topPixelOffset) / (double) totalPixels;

	/*
	 * Add on the total number of visible pixels to get the count to one
	 * pixel _past_ the last visible pixel. This is how the 'yview'
	 * command is documented, and also explains why we are dividing by
	 * 'totalPixels' and not 'totalPixels-1'.
	 */

	while (1) {
	    int extra;

	    count += dlPtr->height;
	    extra = dlPtr->y + dlPtr->height - dInfoPtr->maxY;
	    if (extra > 0) {
		/*
		 * This much of the last line is not visible, so don't count
		 * these pixels. Since we've reached the bottom of the window,
		 * we break out of the loop.
		 */

		count -= extra;
		break;
	    }
	    if (dlPtr->nextPtr == NULL) {
		break;
	    }
	    dlPtr = dlPtr->nextPtr;
	}

	if (count > totalPixels) {
	    /*
	     * It can be possible, if we do not update each line's pixelHeight
	     * cache when we lay out individual DLines that the count
	     * generated here is more up-to-date than that maintained by the
	     * BTree. In such a case, the best we can do here is to fix up
	     * 'count' and continue, which might result in small, temporary
	     * perturbations to the size of the scrollbar. This is basically
	     * harmless, but in a perfect world we would not have this
	     * problem.
	     *
	     * For debugging purposes, if anyone wishes to improve the text
	     * widget further, the following 'panic' can be activated. In
	     * principle it should be possible to ensure the BTree is always
	     * at least as up to date as the display, so in the future we
	     * might be able to leave the 'panic' in permanently when we
	     * believe we have resolved the cache synchronisation issue.
	     *
	     * However, to achieve that goal would, I think, require a fairly
	     * substantial refactorisation of the code in this file so that
	     * there is much more obvious and explicit coordination between
	     * calls to LayoutDLine and updating of each TkTextLine's
	     * pixelHeight. The complicated bit is that LayoutDLine deals with
	     * individual display lines, but pixelHeight is for a logical
	     * line.
	     */

#if 0
	    Tcl_Panic("Counted more pixels (%d) than expected (%d) total "
		    "pixels in text widget scroll bar calculation.", count,
		    totalPixels);
#endif
	    count = totalPixels;
	}

	last = ((double) count)/((double)totalPixels);
    }

    if (!report) {
	listObj = Tcl_NewListObj(0,NULL);
	Tcl_ListObjAppendElement(interp, listObj, Tcl_NewDoubleObj(first));
	Tcl_ListObjAppendElement(interp, listObj, Tcl_NewDoubleObj(last));
	Tcl_SetObjResult(interp, listObj);
	return;
    }

    if (FP_EQUAL_SCALE(first, dInfoPtr->yScrollFirst, totalPixels) &&
	    FP_EQUAL_SCALE(last, dInfoPtr->yScrollLast, totalPixels)) {
	return;
    }

    dInfoPtr->yScrollFirst = first;
    dInfoPtr->yScrollLast = last;
    if (textPtr->yScrollCmd != NULL) {
	char buf1[TCL_DOUBLE_SPACE+1];
	char buf2[TCL_DOUBLE_SPACE+1];
	Tcl_DString buf;

	buf1[0] = ' ';
	buf2[0] = ' ';
	Tcl_PrintDouble(NULL, first, buf1+1);
	Tcl_PrintDouble(NULL, last, buf2+1);
	Tcl_DStringInit(&buf);
	Tcl_DStringAppend(&buf, textPtr->yScrollCmd, -1);
	Tcl_DStringAppend(&buf, buf1, -1);
	Tcl_DStringAppend(&buf, buf2, -1);
	code = Tcl_EvalEx(interp, Tcl_DStringValue(&buf), -1, 0);
	Tcl_DStringFree(&buf);
	if (code != TCL_OK) {
	    Tcl_AddErrorInfo(interp,
		    "\n    (vertical scrolling command executed by text)");
	    Tcl_BackgroundException(interp, code);
	}
    }
}

/*
 *----------------------------------------------------------------------
 *
 * AsyncUpdateYScrollbar --
 *
 *	This function is called to update the vertical scrollbar asychronously
 *	as the pixel height calculations progress for lines in the widget.
 *
 * Results:
 *	None.
 *
 * Side effects:
 *	See 'GetYView'. In particular the scrollbar position and size may be
 *	changed.
 *
 *----------------------------------------------------------------------
 */

static void
AsyncUpdateYScrollbar(
    ClientData clientData)	/* Information about widget. */
{
    register TkText *textPtr = clientData;

    textPtr->dInfoPtr->scrollbarTimer = NULL;

    if (!(textPtr->flags & DESTROYED)) {
	GetYView(textPtr->interp, textPtr, 1);
    }

    if (--textPtr->refCount == 0) {
	ckfree(textPtr);
    }
}

/*
 *----------------------------------------------------------------------
 *
 * FindDLine --
 *
 *	This function is called to find the DLine corresponding to a given
 *	text index.
 *
 * Results:
 *	The return value is a pointer to the first DLine found in the list
 *	headed by dlPtr that displays information at or after the specified
 *	position. If there is no such line in the list then NULL is returned.
 *
 * Side effects:
 *	None.
 *
 *----------------------------------------------------------------------
 */

static DLine *
FindDLine(
    TkText *textPtr,		/* Widget record for text widget. */
    register DLine *dlPtr,	/* Pointer to first in list of DLines to
				 * search. */
    const TkTextIndex *indexPtr)/* Index of desired character. */
{
    DLine *dlPtrPrev;

    if (dlPtr == NULL) {
	return NULL;
    }
    if (TkBTreeLinesTo(NULL, indexPtr->linePtr)
	    < TkBTreeLinesTo(NULL, dlPtr->index.linePtr)) {
	/*
	 * The first display line is already past the desired line.
	 */

	return dlPtr;
    }

    /*
     * The display line containing the desired index is such that the index
     * of the first character of this display line is at or before the
     * desired index, and the index of the first character of the next
     * display line is after the desired index.
     */

    while (TkTextIndexCmp(&dlPtr->index,indexPtr) < 0) {
        dlPtrPrev = dlPtr;
        dlPtr = dlPtr->nextPtr;
        if (dlPtr == NULL) {
            TkTextIndex indexPtr2;
            /*
             * We're past the last display line, either because the desired
             * index lies past the visible text, or because the desired index
             * is on the last display line showing the last logical line.
             */
            indexPtr2 = dlPtrPrev->index;
            TkTextIndexForwBytes(textPtr, &indexPtr2, dlPtrPrev->byteCount,
                    &indexPtr2);
            if (TkTextIndexCmp(&indexPtr2,indexPtr) > 0) {
                dlPtr = dlPtrPrev;
                break;
            } else {
                return NULL;
            }
        }
        if (TkTextIndexCmp(&dlPtr->index,indexPtr) > 0) {
            dlPtr = dlPtrPrev;
            break;
        }
    }

    return dlPtr;
}

/*
 *----------------------------------------------------------------------
 *
 * IsStartOfNotMergedLine --
 *
 *	This function checks whether the given index is the start of a
 *      logical line that is not merged with the previous logical line
 *      (due to elision of the eol of the previous line).
 *
 * Results:
 *	Returns whether the given index denotes the first index of a
*       logical line not merged with its previous line.
 *
 * Side effects:
 *	None.
 *
 *----------------------------------------------------------------------
 */

static int
IsStartOfNotMergedLine(
      TkText *textPtr,              /* Widget record for text widget. */
      CONST TkTextIndex *indexPtr)  /* Index to check. */
{
    TkTextIndex indexPtr2;

    if (indexPtr->byteIndex != 0) {
        /*
         * Not the start of a logical line.
         */
        return 0;
    }

    if (TkTextIndexBackBytes(textPtr, indexPtr, 1, &indexPtr2)) {
        /*
         * indexPtr is the first index of the text widget.
         */
        return 1;
    }

    if (!TkTextIsElided(textPtr, &indexPtr2, NULL)) {
        /*
         * The eol of the line just before indexPtr is elided.
         */
        return 1;
    }

    return 0;
}

/*
 *----------------------------------------------------------------------
 *
 * TkTextPixelIndex --
 *
 *	Given an (x,y) coordinate on the screen, find the location of the
 *	character closest to that location.
 *
 * Results:
 *	The index at *indexPtr is modified to refer to the character on the
 *	display that is closest to (x,y).
 *
 * Side effects:
 *	None.
 *
 *----------------------------------------------------------------------
 */

void
TkTextPixelIndex(
    TkText *textPtr,		/* Widget record for text widget. */
    int x, int y,		/* Pixel coordinates of point in widget's
				 * window. */
    TkTextIndex *indexPtr,	/* This index gets filled in with the index of
				 * the character nearest to (x,y). */
    int *nearest)		/* If non-NULL then gets set to 0 if (x,y) is
				 * actually over the returned index, and 1 if
				 * it is just nearby (e.g. if x,y is on the
				 * border of the widget). */
{
    TextDInfo *dInfoPtr = textPtr->dInfoPtr;
    register DLine *dlPtr, *validDlPtr;
    int nearby = 0;

    /*
     * Make sure that all of the layout information about what's displayed
     * where on the screen is up-to-date.
     */

    if (dInfoPtr->flags & DINFO_OUT_OF_DATE) {
	UpdateDisplayInfo(textPtr);
    }

    /*
     * If the coordinates are above the top of the window, then adjust them to
     * refer to the upper-right corner of the window. If they're off to one
     * side or the other, then adjust to the closest side.
     */

    if (y < dInfoPtr->y) {
	y = dInfoPtr->y;
	x = dInfoPtr->x;
	nearby = 1;
    }
    if (x >= dInfoPtr->maxX) {
	x = dInfoPtr->maxX - 1;
	nearby = 1;
    }
    if (x < dInfoPtr->x) {
	x = dInfoPtr->x;
	nearby = 1;
    }

    /*
     * Find the display line containing the desired y-coordinate.
     */

    if (dInfoPtr->dLinePtr == NULL) {
	if (nearest != NULL) {
	    *nearest = 1;
	}
	*indexPtr = textPtr->topIndex;
	return;
    }
    for (dlPtr = validDlPtr = dInfoPtr->dLinePtr;
	    y >= (dlPtr->y + dlPtr->height);
	    dlPtr = dlPtr->nextPtr) {
	if (dlPtr->chunkPtr != NULL) {
	    validDlPtr = dlPtr;
	}
	if (dlPtr->nextPtr == NULL) {
	    /*
	     * Y-coordinate is off the bottom of the displayed text. Use the
	     * last character on the last line.
	     */

	    x = dInfoPtr->maxX - 1;
	    nearby = 1;
	    break;
	}
    }
    if (dlPtr->chunkPtr == NULL) {
	dlPtr = validDlPtr;
    }

    if (nearest != NULL) {
	*nearest = nearby;
    }

    DlineIndexOfX(textPtr, dlPtr, x, indexPtr);
}

/*
 *----------------------------------------------------------------------
 *
 * DlineIndexOfX --
 *
 *	Given an x coordinate in a display line, find the index of the
 *	character closest to that location.
 *
 *	This is effectively the opposite of DlineXOfIndex.
 *
 * Results:
 *	The index at *indexPtr is modified to refer to the character on the
 *	display line that is closest to x.
 *
 * Side effects:
 *	None.
 *
 *----------------------------------------------------------------------
 */

static void
DlineIndexOfX(
    TkText *textPtr,		/* Widget record for text widget. */
    DLine *dlPtr,		/* Display information for this display
				 * line. */
    int x,			/* Pixel x coordinate of point in widget's
				 * window. */
    TkTextIndex *indexPtr)	/* This index gets filled in with the index of
				 * the character nearest to x. */
{
    TextDInfo *dInfoPtr = textPtr->dInfoPtr;
    register TkTextDispChunk *chunkPtr;

    /*
     * Scan through the line's chunks to find the one that contains the
     * desired x-coordinate. Before doing this, translate the x-coordinate
     * from the coordinate system of the window to the coordinate system of
     * the line (to take account of x-scrolling).
     */

    *indexPtr = dlPtr->index;
    x = x - dInfoPtr->x + dInfoPtr->curXPixelOffset;
    chunkPtr = dlPtr->chunkPtr;

    if (chunkPtr == NULL || x == 0) {
	/*
	 * This may occur if everything is elided, or if we're simply already
	 * at the beginning of the line.
	 */

	return;
    }

    while (x >= (chunkPtr->x + chunkPtr->width)) {
	/*
	 * Note that this forward then backward movement of the index can be
	 * problematic at the end of the buffer (we can't move forward, and
	 * then when we move backward, we do, leading to the wrong position).
	 * Hence when x == 0 we take special action above.
	 */

	if (TkTextIndexForwBytes(NULL,indexPtr,chunkPtr->numBytes,indexPtr)) {
	    /*
	     * We've reached the end of the text.
	     */

            TkTextIndexBackChars(NULL, indexPtr, 1, indexPtr, COUNT_INDICES);
	    return;
	}
	if (chunkPtr->nextPtr == NULL) {
	    /*
	     * We've reached the end of the display line.
	     */

            TkTextIndexBackChars(NULL, indexPtr, 1, indexPtr, COUNT_INDICES);
	    return;
	}
	chunkPtr = chunkPtr->nextPtr;
    }

    /*
     * If the chunk has more than one byte in it, ask it which character is at
     * the desired location. In this case we can manipulate
     * 'indexPtr->byteIndex' directly, because we know we're staying inside a
     * single logical line.
     */

    if (chunkPtr->numBytes > 1) {
	indexPtr->byteIndex += chunkPtr->measureProc(chunkPtr, x);
    }
}

/*
 *----------------------------------------------------------------------
 *
 * TkTextIndexOfX --
 *
 *	Given a logical x coordinate (i.e. distance in pixels from the
 *	beginning of the display line, not taking into account any information
 *	about the window, scrolling etc.) on the display line starting with
 *	the given index, adjust that index to refer to the object under the x
 *	coordinate.
 *
 * Results:
 *	None.
 *
 * Side effects:
 *	None.
 *
 *----------------------------------------------------------------------
 */

void
TkTextIndexOfX(
    TkText *textPtr,		/* Widget record for text widget. */
    int x,			/* The x coordinate for which we want the
				 * index. */
    TkTextIndex *indexPtr)	/* Index of display line start, which will be
				 * adjusted to the index under the given x
				 * coordinate. */
{
    DLine *dlPtr = LayoutDLine(textPtr, indexPtr);
    DlineIndexOfX(textPtr, dlPtr, x + textPtr->dInfoPtr->x
		- textPtr->dInfoPtr->curXPixelOffset, indexPtr);
    FreeDLines(textPtr, dlPtr, NULL, DLINE_FREE_TEMP);
}

/*
 *----------------------------------------------------------------------
 *
 * DlineXOfIndex --
 *
 *	Given a relative byte index on a given display line (i.e. the number
 *	of byte indices from the beginning of the given display line), find
 *	the x coordinate of that index within the abstract display line,
 *	without adjusting for the x-scroll state of the line.
 *
 *	This is effectively the opposite of DlineIndexOfX.
 *
 *	NB. The 'byteIndex' is relative to the display line, NOT the logical
 *	line.
 *
 * Results:
 *	The x coordinate.
 *
 * Side effects:
 *	None.
 *
 *----------------------------------------------------------------------
 */

static int
DlineXOfIndex(
    TkText *textPtr,		/* Widget record for text widget. */
    DLine *dlPtr,		/* Display information for this display
				 * line. */
    int byteIndex)		/* The byte index for which we want the
				 * coordinate. */
{
    register TkTextDispChunk *chunkPtr = dlPtr->chunkPtr;
    int x = 0;

    if (byteIndex == 0 || chunkPtr == NULL) {
	return x;
    }

    /*
     * Scan through the line's chunks to find the one that contains the
     * desired byte index.
     */

    chunkPtr = dlPtr->chunkPtr;
    while (byteIndex > 0) {
	if (byteIndex < chunkPtr->numBytes) {
	    int y, width, height;

	    chunkPtr->bboxProc(textPtr, chunkPtr, byteIndex,
		    dlPtr->y + dlPtr->spaceAbove,
		    dlPtr->height - dlPtr->spaceAbove - dlPtr->spaceBelow,
		    dlPtr->baseline - dlPtr->spaceAbove, &x, &y, &width,
		    &height);
	    break;
	}
	byteIndex -= chunkPtr->numBytes;
	if (chunkPtr->nextPtr == NULL || byteIndex == 0) {
	    x = chunkPtr->x + chunkPtr->width;
	    break;
	}
	chunkPtr = chunkPtr->nextPtr;
    }

    return x;
}

/*
 *----------------------------------------------------------------------
 *
 * TkTextIndexBbox --
 *
 *	Given an index, find the bounding box of the screen area occupied by
 *	the entity (character, window, image) at that index.
 *
 * Results:
 *	Zero is returned if the index is on the screen. -1 means the index is
 *	not on the screen. If the return value is 0, then the bounding box of
 *	the part of the index that's visible on the screen is returned to
 *	*xPtr, *yPtr, *widthPtr, and *heightPtr.
 *
 * Side effects:
 *	None.
 *
 *----------------------------------------------------------------------
 */

int
TkTextIndexBbox(
    TkText *textPtr,		/* Widget record for text widget. */
    const TkTextIndex *indexPtr,/* Index whose bounding box is desired. */
    int *xPtr, int *yPtr,	/* Filled with index's upper-left
				 * coordinate. */
    int *widthPtr, int *heightPtr,
				/* Filled in with index's dimensions. */
    int *charWidthPtr)		/* If the 'index' is at the end of a display
				 * line and therefore takes up a very large
				 * width, this is used to return the smaller
				 * width actually desired by the index. */
{
    TextDInfo *dInfoPtr = textPtr->dInfoPtr;
    DLine *dlPtr;
    register TkTextDispChunk *chunkPtr;
    int byteCount;

    /*
     * Make sure that all of the screen layout information is up to date.
     */

    if (dInfoPtr->flags & DINFO_OUT_OF_DATE) {
	UpdateDisplayInfo(textPtr);
    }

    /*
     * Find the display line containing the desired index.
     */

    dlPtr = FindDLine(textPtr, dInfoPtr->dLinePtr, indexPtr);

    /*
     * Two cases shall be trapped here because the logic later really
     * needs dlPtr to be the display line containing indexPtr:
     *   1. if no display line contains the desired index (NULL dlPtr)
     *   2. if indexPtr is before the first display line, in which case
     *      dlPtr currently points to the first display line
     */

    if ((dlPtr == NULL) || (TkTextIndexCmp(&dlPtr->index, indexPtr) > 0)) {
	return -1;
    }

    /*
     * Find the chunk within the display line that contains the desired
     * index. The chunks making the display line are skipped up to but not
     * including the one crossing indexPtr. Skipping is done based on
     * a byteCount offset possibly spanning several logical lines in case
     * they are elided.
     */

    byteCount = TkTextIndexCountBytes(textPtr, &dlPtr->index, indexPtr);
    for (chunkPtr = dlPtr->chunkPtr; ; chunkPtr = chunkPtr->nextPtr) {
	if (chunkPtr == NULL) {
	    return -1;
	}
	if (byteCount < chunkPtr->numBytes) {
	    break;
	}
	byteCount -= chunkPtr->numBytes;
    }

    /*
     * Call a chunk-specific function to find the horizontal range of the
     * character within the chunk, then fill in the vertical range. The
     * x-coordinate returned by bboxProc is a coordinate within a line, not a
     * coordinate on the screen. Translate it to reflect horizontal scrolling.
     */

    chunkPtr->bboxProc(textPtr, chunkPtr, byteCount,
	    dlPtr->y + dlPtr->spaceAbove,
	    dlPtr->height - dlPtr->spaceAbove - dlPtr->spaceBelow,
	    dlPtr->baseline - dlPtr->spaceAbove, xPtr, yPtr, widthPtr,
	    heightPtr);
    *xPtr = *xPtr + dInfoPtr->x - dInfoPtr->curXPixelOffset;
    if ((byteCount == chunkPtr->numBytes-1) && (chunkPtr->nextPtr == NULL)) {
	/*
	 * Last character in display line. Give it all the space up to the
	 * line.
	 */

	if (charWidthPtr != NULL) {
	    *charWidthPtr = dInfoPtr->maxX - *xPtr;
            if (*charWidthPtr > textPtr->charWidth) {
                *charWidthPtr = textPtr->charWidth;
            }
	}
	if (*xPtr > dInfoPtr->maxX) {
	    *xPtr = dInfoPtr->maxX;
	}
	*widthPtr = dInfoPtr->maxX - *xPtr;
    } else {
	if (charWidthPtr != NULL) {
	    *charWidthPtr = *widthPtr;
	}
    }
    if (*widthPtr == 0) {
	/*
	 * With zero width (e.g. elided text) we just need to make sure it is
	 * onscreen, where the '=' case here is ok.
	 */

	if (*xPtr < dInfoPtr->x) {
	    return -1;
	}
    } else {
	if ((*xPtr + *widthPtr) <= dInfoPtr->x) {
	    return -1;
	}
    }
    if ((*xPtr + *widthPtr) > dInfoPtr->maxX) {
	*widthPtr = dInfoPtr->maxX - *xPtr;
	if (*widthPtr <= 0) {
	    return -1;
	}
    }
    if ((*yPtr + *heightPtr) > dInfoPtr->maxY) {
	*heightPtr = dInfoPtr->maxY - *yPtr;
	if (*heightPtr <= 0) {
	    return -1;
	}
    }
    return 0;
}

/*
 *----------------------------------------------------------------------
 *
 * TkTextDLineInfo --
 *
 *	Given an index, return information about the display line containing
 *	that character.
 *
 * Results:
 *	Zero is returned if the character is on the screen. -1 means the
 *	character isn't on the screen. If the return value is 0, then
 *	information is returned in the variables pointed to by xPtr, yPtr,
 *	widthPtr, heightPtr, and basePtr.
 *
 * Side effects:
 *	None.
 *
 *----------------------------------------------------------------------
 */

int
TkTextDLineInfo(
    TkText *textPtr,		/* Widget record for text widget. */
    const TkTextIndex *indexPtr,/* Index of character whose bounding box is
				 * desired. */
    int *xPtr, int *yPtr,	/* Filled with line's upper-left
				 * coordinate. */
    int *widthPtr, int *heightPtr,
				/* Filled in with line's dimensions. */
    int *basePtr)		/* Filled in with the baseline position,
				 * measured as an offset down from *yPtr. */
{
    TextDInfo *dInfoPtr = textPtr->dInfoPtr;
    DLine *dlPtr;
    int dlx;

    /*
     * Make sure that all of the screen layout information is up to date.
     */

    if (dInfoPtr->flags & DINFO_OUT_OF_DATE) {
	UpdateDisplayInfo(textPtr);
    }

    /*
     * Find the display line containing the desired index.
     */

    dlPtr = FindDLine(textPtr, dInfoPtr->dLinePtr, indexPtr);

    /*
     * Two cases shall be trapped here because the logic later really
     * needs dlPtr to be the display line containing indexPtr:
     *   1. if no display line contains the desired index (NULL dlPtr)
     *   2. if indexPtr is before the first display line, in which case
     *      dlPtr currently points to the first display line
     */

    if ((dlPtr == NULL) || (TkTextIndexCmp(&dlPtr->index, indexPtr) > 0)) {
	return -1;
    }

    dlx = (dlPtr->chunkPtr != NULL? dlPtr->chunkPtr->x: 0);
    *xPtr = dInfoPtr->x - dInfoPtr->curXPixelOffset + dlx;
    *widthPtr = dlPtr->length - dlx;
    *yPtr = dlPtr->y;
    if ((dlPtr->y + dlPtr->height) > dInfoPtr->maxY) {
	*heightPtr = dInfoPtr->maxY - dlPtr->y;
    } else {
	*heightPtr = dlPtr->height;
    }
    *basePtr = dlPtr->baseline;
    return 0;
}

/*
 * Get bounding-box information about an elided chunk.
 */

static void
ElideBboxProc(
    TkText *textPtr,
    TkTextDispChunk *chunkPtr,	/* Chunk containing desired char. */
    int index,			/* Index of desired character within the
				 * chunk. */
    int y,			/* Topmost pixel in area allocated for this
				 * line. */
    int lineHeight,		/* Height of line, in pixels. */
    int baseline,		/* Location of line's baseline, in pixels
				 * measured down from y. */
    int *xPtr, int *yPtr,	/* Gets filled in with coords of character's
				 * upper-left pixel. X-coord is in same
				 * coordinate system as chunkPtr->x. */
    int *widthPtr,		/* Gets filled in with width of character, in
				 * pixels. */
    int *heightPtr)		/* Gets filled in with height of character, in
				 * pixels. */
{
    *xPtr = chunkPtr->x;
    *yPtr = y;
    *widthPtr = *heightPtr = 0;
}

/*
 * Measure an elided chunk.
 */

static int
ElideMeasureProc(
    TkTextDispChunk *chunkPtr,	/* Chunk containing desired coord. */
    int x)			/* X-coordinate, in same coordinate system as
				 * chunkPtr->x. */
{
    return 0 /*chunkPtr->numBytes - 1*/;
}

/*
 *--------------------------------------------------------------
 *
 * TkTextCharLayoutProc --
 *
 *	This function is the "layoutProc" for character segments.
 *
 * Results:
 *	If there is something to display for the chunk then a non-zero value
 *	is returned and the fields of chunkPtr will be filled in (see the
 *	declaration of TkTextDispChunk in tkText.h for details). If zero is
 *	returned it means that no characters from this chunk fit in the
 *	window. If -1 is returned it means that this segment just doesn't need
 *	to be displayed (never happens for text).
 *
 * Side effects:
 *	Memory is allocated to hold additional information about the chunk.
 *
 *--------------------------------------------------------------
 */

int
TkTextCharLayoutProc(
    TkText *textPtr,		/* Text widget being layed out. */
    TkTextIndex *indexPtr,	/* Index of first character to lay out
				 * (corresponds to segPtr and offset). */
    TkTextSegment *segPtr,	/* Segment being layed out. */
    int byteOffset,		/* Byte offset within segment of first
				 * character to consider. */
    int maxX,			/* Chunk must not occupy pixels at this
				 * position or higher. */
    int maxBytes,		/* Chunk must not include more than this many
				 * characters. */
    int noCharsYet,		/* Non-zero means no characters have been
				 * assigned to this display line yet. */
    TkWrapMode wrapMode,	/* How to handle line wrapping:
				 * TEXT_WRAPMODE_CHAR, TEXT_WRAPMODE_NONE, or
				 * TEXT_WRAPMODE_WORD. */
    register TkTextDispChunk *chunkPtr)
				/* Structure to fill in with information about
				 * this chunk. The x field has already been
				 * set by the caller. */
{
    Tk_Font tkfont;
    int nextX, bytesThatFit, count;
    CharInfo *ciPtr;
    char *p;
    TkTextSegment *nextPtr;
    Tk_FontMetrics fm;
#if TK_LAYOUT_WITH_BASE_CHUNKS
    const char *line;
    int lineOffset;
    BaseCharInfo *bciPtr;
    Tcl_DString *baseString;
#endif

    /*
     * Figure out how many characters will fit in the space we've got. Include
     * the next character, even though it won't fit completely, if any of the
     * following is true:
     *	 (a) the chunk contains no characters and the display line contains no
     *	     characters yet (i.e. the line isn't wide enough to hold even a
     *	     single character).
     *	 (b) at least one pixel of the character is visible, we have not
     *	     already exceeded the character limit, and the next character is a
     *	     white space character.
     */

    p = segPtr->body.chars + byteOffset;
    tkfont = chunkPtr->stylePtr->sValuePtr->tkfont;

#if TK_LAYOUT_WITH_BASE_CHUNKS
    if (baseCharChunkPtr == NULL) {
	baseCharChunkPtr = chunkPtr;
	bciPtr = ckalloc(sizeof(BaseCharInfo));
	baseString = &bciPtr->baseChars;
	Tcl_DStringInit(baseString);
	bciPtr->width = 0;

	ciPtr = &bciPtr->ci;
    } else {
	bciPtr = baseCharChunkPtr->clientData;
	ciPtr = ckalloc(sizeof(CharInfo));
	baseString = &bciPtr->baseChars;
    }

    lineOffset = Tcl_DStringLength(baseString);
    line = Tcl_DStringAppend(baseString,p,maxBytes);

    chunkPtr->clientData = ciPtr;
    ciPtr->baseChunkPtr = baseCharChunkPtr;
    ciPtr->baseOffset = lineOffset;
    ciPtr->chars = NULL;
    ciPtr->numBytes = 0;

    bytesThatFit = CharChunkMeasureChars(chunkPtr, line,
	    lineOffset + maxBytes, lineOffset, -1, chunkPtr->x, maxX,
	    TK_ISOLATE_END, &nextX);
#else /* !TK_LAYOUT_WITH_BASE_CHUNKS */
    bytesThatFit = CharChunkMeasureChars(chunkPtr, p, maxBytes, 0, -1,
	    chunkPtr->x, maxX, TK_ISOLATE_END, &nextX);
#endif /* TK_LAYOUT_WITH_BASE_CHUNKS */

    if (bytesThatFit < maxBytes) {
	if ((bytesThatFit == 0) && noCharsYet) {
	    Tcl_UniChar ch;
	    int chLen = Tcl_UtfToUniChar(p, &ch);

#if TK_LAYOUT_WITH_BASE_CHUNKS
	    bytesThatFit = CharChunkMeasureChars(chunkPtr, line,
		    lineOffset+chLen, lineOffset, -1, chunkPtr->x, -1, 0,
		    &nextX);
#else /* !TK_LAYOUT_WITH_BASE_CHUNKS */
	    bytesThatFit = CharChunkMeasureChars(chunkPtr, p, chLen, 0, -1,
		    chunkPtr->x, -1, 0, &nextX);
#endif /* TK_LAYOUT_WITH_BASE_CHUNKS */
	}
	if ((nextX < maxX) && ((p[bytesThatFit] == ' ')
		|| (p[bytesThatFit] == '\t'))) {
	    /*
	     * Space characters are funny, in that they are considered to fit
	     * if there is at least one pixel of space left on the line. Just
	     * give the space character whatever space is left.
	     */

	    nextX = maxX;
	    bytesThatFit++;
	}
	if (p[bytesThatFit] == '\n') {
	    /*
	     * A newline character takes up no space, so if the previous
	     * character fits then so does the newline.
	     */

	    bytesThatFit++;
	}
	if (bytesThatFit == 0) {
#if TK_LAYOUT_WITH_BASE_CHUNKS
	    chunkPtr->clientData = NULL;
	    if (chunkPtr == baseCharChunkPtr) {
		baseCharChunkPtr = NULL;
		Tcl_DStringFree(baseString);
	    } else {
		Tcl_DStringSetLength(baseString,lineOffset);
	    }
	    ckfree(ciPtr);
#endif /* TK_LAYOUT_WITH_BASE_CHUNKS */
	    return 0;
	}
    }

    Tk_GetFontMetrics(tkfont, &fm);

    /*
     * Fill in the chunk structure and allocate and initialize a CharInfo
     * structure. If the last character is a newline then don't bother to
     * display it.
     */

    chunkPtr->displayProc = CharDisplayProc;
    chunkPtr->undisplayProc = CharUndisplayProc;
    chunkPtr->measureProc = CharMeasureProc;
    chunkPtr->bboxProc = CharBboxProc;
    chunkPtr->numBytes = bytesThatFit;
    chunkPtr->minAscent = fm.ascent + chunkPtr->stylePtr->sValuePtr->offset;
    chunkPtr->minDescent = fm.descent - chunkPtr->stylePtr->sValuePtr->offset;
    chunkPtr->minHeight = 0;
    chunkPtr->width = nextX - chunkPtr->x;
    chunkPtr->breakIndex = -1;

#if !TK_LAYOUT_WITH_BASE_CHUNKS
    ciPtr = ckalloc((Tk_Offset(CharInfo, chars) + 1) + bytesThatFit);
    chunkPtr->clientData = ciPtr;
    memcpy(ciPtr->chars, p, (unsigned) bytesThatFit);
#endif /* TK_LAYOUT_WITH_BASE_CHUNKS */

    ciPtr->numBytes = bytesThatFit;
    if (p[bytesThatFit - 1] == '\n') {
	ciPtr->numBytes--;
    }

#if TK_LAYOUT_WITH_BASE_CHUNKS
    /*
     * Final update for the current base chunk data.
     */

    Tcl_DStringSetLength(baseString,lineOffset+ciPtr->numBytes);
    bciPtr->width = nextX - baseCharChunkPtr->x;

    /*
     * Finalize the base chunk if this chunk ends in a tab, which definitly
     * breaks the context and needs to be handled on a higher level.
     */

    if (ciPtr->numBytes > 0 && p[ciPtr->numBytes - 1] == '\t') {
	FinalizeBaseChunk(chunkPtr);
    }
#endif /* TK_LAYOUT_WITH_BASE_CHUNKS */

    /*
     * Compute a break location. If we're in word wrap mode, a break can occur
     * after any space character, or at the end of the chunk if the next
     * segment (ignoring those with zero size) is not a character segment.
     */

    if (wrapMode != TEXT_WRAPMODE_WORD) {
	chunkPtr->breakIndex = chunkPtr->numBytes;
    } else {
	for (count = bytesThatFit, p += bytesThatFit - 1; count > 0;
		count--, p--) {
	    /*
	     * Don't use isspace(); effects are unpredictable and can lead to
	     * odd word-wrapping problems on some platforms. Also don't use
	     * Tcl_UniCharIsSpace here either, as it identifies non-breaking
	     * spaces as places to break. What we actually want is only the
	     * ASCII space characters, so use them explicitly...
	     */

	    switch (*p) {
	    case '\t': case '\n': case '\v': case '\f': case '\r': case ' ':
		chunkPtr->breakIndex = count;
		goto checkForNextChunk;
	    }
	}
    checkForNextChunk:
	if ((bytesThatFit + byteOffset) == segPtr->size) {
	    for (nextPtr = segPtr->nextPtr; nextPtr != NULL;
		    nextPtr = nextPtr->nextPtr) {
		if (nextPtr->size != 0) {
		    if (nextPtr->typePtr != &tkTextCharType) {
			chunkPtr->breakIndex = chunkPtr->numBytes;
		    }
		    break;
		}
	    }
	}
    }
    return 1;
}

/*
 *---------------------------------------------------------------------------
 *
 * CharChunkMeasureChars --
 *
 *	Determine the number of characters from a char chunk that will fit in
 *	the given horizontal span.
 *
 *	This is the same as MeasureChars (which see), but in the context of a
 *	char chunk, i.e. on a higher level of abstraction. Use this function
 *	whereever possible instead of plain MeasureChars, so that the right
 *	context is used automatically.
 *
 * Results:
 *	The return value is the number of bytes from the range of start to end
 *	in source that fit in the span given by startX and maxX. *nextXPtr is
 *	filled in with the x-coordinate at which the first character that
 *	didn't fit would be drawn, if it were to be drawn.
 *
 * Side effects:
 *	None.
 *--------------------------------------------------------------
 */

static int
CharChunkMeasureChars(
    TkTextDispChunk *chunkPtr,	/* Chunk from which to measure. */
    const char *chars,		/* Chars to use, instead of the chunk's own.
				 * Used by the layoutproc during chunk setup.
				 * All other callers use NULL. Not
				 * NUL-terminated. */
    int charsLen,		/* Length of the "chars" parameter. */
    int start, int end,		/* The range of chars to measure inside the
				 * chunk (or inside the additional chars). */
    int startX,			/* Starting x coordinate where the measured
				 * span will begin. */
    int maxX,			/* Maximum pixel width of the span. May be -1
				 * for unlimited. */
    int flags,			/* Flags to pass to MeasureChars. */
    int *nextXPtr)		/* The function puts the newly calculated
				 * right border x-position of the span
				 * here. */
{
    Tk_Font tkfont = chunkPtr->stylePtr->sValuePtr->tkfont;
    CharInfo *ciPtr = chunkPtr->clientData;

#if !TK_LAYOUT_WITH_BASE_CHUNKS
    if (chars == NULL) {
	chars = ciPtr->chars;
	charsLen = ciPtr->numBytes;
    }
    if (end == -1) {
	end = charsLen;
    }

    return MeasureChars(tkfont, chars, charsLen, start, end-start,
	    startX, maxX, flags, nextXPtr);
#else /* TK_LAYOUT_WITH_BASE_CHUNKS */
    {
	int xDisplacement;
	int fit, bstart = start, bend = end;

	if (chars == NULL) {
	    Tcl_DString *baseChars = &((BaseCharInfo *)
		    ciPtr->baseChunkPtr->clientData)->baseChars;

	    chars = Tcl_DStringValue(baseChars);
	    charsLen = Tcl_DStringLength(baseChars);
	    bstart += ciPtr->baseOffset;
	    if (bend == -1) {
		bend = ciPtr->baseOffset + ciPtr->numBytes;
	    } else {
		bend += ciPtr->baseOffset;
	    }
	} else if (bend == -1) {
	    bend = charsLen;
	}

	if (bstart == ciPtr->baseOffset) {
	    xDisplacement = startX - chunkPtr->x;
	} else {
	    int widthUntilStart = 0;

	    MeasureChars(tkfont, chars, charsLen, 0, bstart,
		    0, -1, 0, &widthUntilStart);
	    xDisplacement = startX - widthUntilStart - chunkPtr->x;
	}

	fit = MeasureChars(tkfont, chars, charsLen, 0, bend,
		ciPtr->baseChunkPtr->x + xDisplacement, maxX, flags, nextXPtr);

	if (fit < bstart) {
	    return 0;
	} else {
	    return fit - bstart;
	}
    }
#endif /* TK_LAYOUT_WITH_BASE_CHUNKS */
}

/*
 *--------------------------------------------------------------
 *
 * CharDisplayProc --
 *
 *	This function is called to display a character chunk on the screen or
 *	in an off-screen pixmap.
 *
 * Results:
 *	None.
 *
 * Side effects:
 *	Graphics are drawn.
 *
 *--------------------------------------------------------------
 */

static void
CharDisplayProc(
    TkText *textPtr,
    TkTextDispChunk *chunkPtr,	/* Chunk that is to be drawn. */
    int x,			/* X-position in dst at which to draw this
				 * chunk (may differ from the x-position in
				 * the chunk because of scrolling). */
    int y,			/* Y-position at which to draw this chunk in
				 * dst. */
    int height,			/* Total height of line. */
    int baseline,		/* Offset of baseline from y. */
    Display *display,		/* Display to use for drawing. */
    Drawable dst,		/* Pixmap or window in which to draw chunk. */
    int screenY)		/* Y-coordinate in text window that
				 * corresponds to y. */
{
    CharInfo *ciPtr = chunkPtr->clientData;
    const char *string;
    TextStyle *stylePtr;
    StyleValues *sValuePtr;
    int numBytes, offsetBytes, offsetX;
#if TK_DRAW_IN_CONTEXT
    BaseCharInfo *bciPtr;
#endif /* TK_DRAW_IN_CONTEXT */

    if ((x + chunkPtr->width) <= 0) {
	/*
	 * The chunk is off-screen.
	 */

	return;
    }

#if TK_DRAW_IN_CONTEXT
    bciPtr = ciPtr->baseChunkPtr->clientData;
    numBytes = Tcl_DStringLength(&bciPtr->baseChars);
    string = Tcl_DStringValue(&bciPtr->baseChars);

#elif TK_LAYOUT_WITH_BASE_CHUNKS
    if (ciPtr->baseChunkPtr != chunkPtr) {
	/*
	 * Without context drawing only base chunks display their foreground.
	 */

	return;
    }

    numBytes = Tcl_DStringLength(&((BaseCharInfo *) ciPtr)->baseChars);
    string = ciPtr->chars;

#else /* !TK_LAYOUT_WITH_BASE_CHUNKS */
    numBytes = ciPtr->numBytes;
    string = ciPtr->chars;
#endif /* TK_LAYOUT_WITH_BASE_CHUNKS */

    stylePtr = chunkPtr->stylePtr;
    sValuePtr = stylePtr->sValuePtr;

    /*
     * If the text sticks out way to the left of the window, skip over the
     * characters that aren't in the visible part of the window. This is
     * essential if x is very negative (such as less than 32K); otherwise
     * overflow problems will occur in servers that use 16-bit arithmetic,
     * like X.
     */

    offsetX = x;
    offsetBytes = 0;
    if (x < 0) {
	offsetBytes = CharChunkMeasureChars(chunkPtr, NULL, 0, 0, -1,
		x, 0, 0, &offsetX);
    }

    /*
     * Draw the text, underline, and overstrike for this chunk.
     */

    if (!sValuePtr->elide && (numBytes > offsetBytes)
	    && (stylePtr->fgGC != None)) {
#if TK_DRAW_IN_CONTEXT
	int start = ciPtr->baseOffset + offsetBytes;
	int len = ciPtr->numBytes - offsetBytes;
	int xDisplacement = x - chunkPtr->x;

	if ((len > 0) && (string[start + len - 1] == '\t')) {
	    len--;
	}
	if (len <= 0) {
	    return;
	}

	TkpDrawCharsInContext(display, dst, stylePtr->fgGC, sValuePtr->tkfont,
		string, numBytes, start, len,
		ciPtr->baseChunkPtr->x + xDisplacement,
		y + baseline - sValuePtr->offset);

	if (sValuePtr->underline) {
	    TkUnderlineCharsInContext(display, dst, stylePtr->fgGC,
		    sValuePtr->tkfont, string, numBytes,
		    ciPtr->baseChunkPtr->x + xDisplacement,
		    y + baseline - sValuePtr->offset,
		    start, start+len);
	}
	if (sValuePtr->overstrike) {
	    Tk_FontMetrics fm;

	    Tk_GetFontMetrics(sValuePtr->tkfont, &fm);
	    TkUnderlineCharsInContext(display, dst, stylePtr->fgGC,
		    sValuePtr->tkfont, string, numBytes,
		    ciPtr->baseChunkPtr->x + xDisplacement,
		    y + baseline - sValuePtr->offset
			    - fm.descent - (fm.ascent * 3) / 10,
		    start, start+len);
	}
#else /* !TK_DRAW_IN_CONTEXT */
	string += offsetBytes;
	numBytes -= offsetBytes;

	if ((numBytes > 0) && (string[numBytes - 1] == '\t')) {
	    numBytes--;
	}
	Tk_DrawChars(display, dst, stylePtr->fgGC, sValuePtr->tkfont, string,
		numBytes, offsetX, y + baseline - sValuePtr->offset);
	if (sValuePtr->underline) {
	    Tk_UnderlineChars(display, dst, stylePtr->fgGC, sValuePtr->tkfont,
		    string, offsetX,
		    y + baseline - sValuePtr->offset,
		    0, numBytes);

	}
	if (sValuePtr->overstrike) {
	    Tk_FontMetrics fm;

	    Tk_GetFontMetrics(sValuePtr->tkfont, &fm);
	    Tk_UnderlineChars(display, dst, stylePtr->fgGC, sValuePtr->tkfont,
		    string, offsetX,
		    y + baseline - sValuePtr->offset
			    - fm.descent - (fm.ascent * 3) / 10,
		    0, numBytes);
	}
#endif /* TK_DRAW_IN_CONTEXT */
    }
}

/*
 *--------------------------------------------------------------
 *
 * CharUndisplayProc --
 *
 *	This function is called when a character chunk is no longer going to
 *	be displayed. It frees up resources that were allocated to display the
 *	chunk.
 *
 * Results:
 *	None.
 *
 * Side effects:
 *	Memory and other resources get freed.
 *
 *--------------------------------------------------------------
 */

static void
CharUndisplayProc(
    TkText *textPtr,		/* Overall information about text widget. */
    TkTextDispChunk *chunkPtr)	/* Chunk that is about to be freed. */
{
    CharInfo *ciPtr = chunkPtr->clientData;

    if (ciPtr) {
#if TK_LAYOUT_WITH_BASE_CHUNKS
	if (chunkPtr == ciPtr->baseChunkPtr) {
	    /*
	     * Basechunks are undisplayed first, when DLines are freed or
	     * partially freed, so this makes sure we don't access their data
	     * any more.
	     */

	    FreeBaseChunk(chunkPtr);
	} else if (ciPtr->baseChunkPtr != NULL) {
	    /*
	     * When other char chunks are undisplayed, drop their characters
	     * from the base chunk. This usually happens, when they are last
	     * in a line and need to be re-layed out.
	     */

	    RemoveFromBaseChunk(chunkPtr);
	}

	ciPtr->baseChunkPtr = NULL;
	ciPtr->chars = NULL;
	ciPtr->numBytes = 0;
#endif /* TK_LAYOUT_WITH_BASE_CHUNKS */

	ckfree(ciPtr);
	chunkPtr->clientData = NULL;
    }
}

/*
 *--------------------------------------------------------------
 *
 * CharMeasureProc --
 *
 *	This function is called to determine which character in a character
 *	chunk lies over a given x-coordinate.
 *
 * Results:
 *	The return value is the index *within the chunk* of the character that
 *	covers the position given by "x".
 *
 * Side effects:
 *	None.
 *
 *--------------------------------------------------------------
 */

static int
CharMeasureProc(
    TkTextDispChunk *chunkPtr,	/* Chunk containing desired coord. */
    int x)			/* X-coordinate, in same coordinate system as
				 * chunkPtr->x. */
{
    int endX;

    return CharChunkMeasureChars(chunkPtr, NULL, 0, 0, chunkPtr->numBytes-1,
	    chunkPtr->x, x, 0, &endX); /* CHAR OFFSET */
}

/*
 *--------------------------------------------------------------
 *
 * CharBboxProc --
 *
 *	This function is called to compute the bounding box of the area
 *	occupied by a single character.
 *
 * Results:
 *	There is no return value. *xPtr and *yPtr are filled in with the
 *	coordinates of the upper left corner of the character, and *widthPtr
 *	and *heightPtr are filled in with the dimensions of the character in
 *	pixels. Note: not all of the returned bbox is necessarily visible on
 *	the screen (the rightmost part might be off-screen to the right, and
 *	the bottommost part might be off-screen to the bottom).
 *
 * Side effects:
 *	None.
 *
 *--------------------------------------------------------------
 */

static void
CharBboxProc(
    TkText *textPtr,
    TkTextDispChunk *chunkPtr,	/* Chunk containing desired char. */
    int byteIndex,		/* Byte offset of desired character within the
				 * chunk. */
    int y,			/* Topmost pixel in area allocated for this
				 * line. */
    int lineHeight,		/* Height of line, in pixels. */
    int baseline,		/* Location of line's baseline, in pixels
				 * measured down from y. */
    int *xPtr, int *yPtr,	/* Gets filled in with coords of character's
				 * upper-left pixel. X-coord is in same
				 * coordinate system as chunkPtr->x. */
    int *widthPtr,		/* Gets filled in with width of character, in
				 * pixels. */
    int *heightPtr)		/* Gets filled in with height of character, in
				 * pixels. */
{
    CharInfo *ciPtr = chunkPtr->clientData;
    int maxX;

    maxX = chunkPtr->width + chunkPtr->x;
    CharChunkMeasureChars(chunkPtr, NULL, 0, 0, byteIndex,
	    chunkPtr->x, -1, 0, xPtr);

    if (byteIndex == ciPtr->numBytes) {
	/*
	 * This situation only happens if the last character in a line is a
	 * space character, in which case it absorbs all of the extra space in
	 * the line (see TkTextCharLayoutProc).
	 */

	*widthPtr = maxX - *xPtr;
    } else if ((ciPtr->chars[byteIndex] == '\t')
	    && (byteIndex == ciPtr->numBytes - 1)) {
	/*
	 * The desired character is a tab character that terminates a chunk;
	 * give it all the space left in the chunk.
	 */

	*widthPtr = maxX - *xPtr;
    } else {
	CharChunkMeasureChars(chunkPtr, NULL, 0, byteIndex, byteIndex+1,
		*xPtr, -1, 0, widthPtr);
	if (*widthPtr > maxX) {
	    *widthPtr = maxX - *xPtr;
	} else {
	    *widthPtr -= *xPtr;
	}
    }
    *yPtr = y + baseline - chunkPtr->minAscent;
    *heightPtr = chunkPtr->minAscent + chunkPtr->minDescent;
}

/*
 *----------------------------------------------------------------------
 *
 * AdjustForTab --
 *
 *	This function is called to move a series of chunks right in order to
 *	align them with a tab stop.
 *
 * Results:
 *	None.
 *
 * Side effects:
 *	The width of chunkPtr gets adjusted so that it absorbs the extra space
 *	due to the tab. The x locations in all the chunks after chunkPtr are
 *	adjusted rightward to align with the tab stop given by tabArrayPtr and
 *	index.
 *
 *----------------------------------------------------------------------
 */

static void
AdjustForTab(
    TkText *textPtr,		/* Information about the text widget as a
				 * whole. */
    TkTextTabArray *tabArrayPtr,/* Information about the tab stops that apply
				 * to this line. May be NULL to indicate
				 * default tabbing (every 8 chars). */
    int index,			/* Index of current tab stop. */
    TkTextDispChunk *chunkPtr)	/* Chunk whose last character is the tab; the
				 * following chunks contain information to be
				 * shifted right. */
{
    int x, desired, delta, width, decimal, i, gotDigit;
    TkTextDispChunk *chunkPtr2, *decimalChunkPtr;
    CharInfo *ciPtr;
    int tabX, spaceWidth;
    const char *p;
    TkTextTabAlign alignment;

    if (chunkPtr->nextPtr == NULL) {
	/*
	 * Nothing after the actual tab; just return.
	 */

	return;
    }

    x = chunkPtr->nextPtr->x;

    /*
     * If no tab information has been given, assuming tab stops are at 8
     * average-sized characters. Still ensure we respect the tabular versus
     * wordprocessor tab style.
     */

    if ((tabArrayPtr == NULL) || (tabArrayPtr->numTabs == 0)) {
	/*
	 * No tab information has been given, so use the default
	 * interpretation of tabs.
	 */

	if (textPtr->tabStyle == TK_TEXT_TABSTYLE_TABULAR) {
	    int tabWidth = Tk_TextWidth(textPtr->tkfont, "0", 1) * 8;
	    if (tabWidth == 0) {
		tabWidth = 1;
	    }

	    desired = tabWidth * (index + 1);
	} else {
	    desired = NextTabStop(textPtr->tkfont, x, 0);
	}

	goto update;
    }

    if (index < tabArrayPtr->numTabs) {
	alignment = tabArrayPtr->tabs[index].alignment;
	tabX = tabArrayPtr->tabs[index].location;
    } else {
	/*
	 * Ran out of tab stops; compute a tab position by extrapolating from
	 * the last two tab positions.
	 */

	tabX = (int) (tabArrayPtr->lastTab +
		(index + 1 - tabArrayPtr->numTabs)*tabArrayPtr->tabIncrement +
		0.5);
	alignment = tabArrayPtr->tabs[tabArrayPtr->numTabs-1].alignment;
    }

    if (alignment == LEFT) {
	desired = tabX;
	goto update;
    }

    if ((alignment == CENTER) || (alignment == RIGHT)) {
	/*
	 * Compute the width of all the information in the tab group, then use
	 * it to pick a desired location.
	 */

	width = 0;
	for (chunkPtr2 = chunkPtr->nextPtr; chunkPtr2 != NULL;
		chunkPtr2 = chunkPtr2->nextPtr) {
	    width += chunkPtr2->width;
	}
	if (alignment == CENTER) {
	    desired = tabX - width/2;
	} else {
	    desired = tabX - width;
	}
	goto update;
    }

    /*
     * Must be numeric alignment. Search through the text to be tabbed,
     * looking for the last , or . before the first character that isn't a
     * number, comma, period, or sign.
     */

    decimalChunkPtr = NULL;
    decimal = gotDigit = 0;
    for (chunkPtr2 = chunkPtr->nextPtr; chunkPtr2 != NULL;
	    chunkPtr2 = chunkPtr2->nextPtr) {
	if (chunkPtr2->displayProc != CharDisplayProc) {
	    continue;
	}
	ciPtr = chunkPtr2->clientData;
	for (p = ciPtr->chars, i = 0; i < ciPtr->numBytes; p++, i++) {
	    if (isdigit(UCHAR(*p))) {
		gotDigit = 1;
	    } else if ((*p == '.') || (*p == ',')) {
		decimal = p-ciPtr->chars;
		decimalChunkPtr = chunkPtr2;
	    } else if (gotDigit) {
		if (decimalChunkPtr == NULL) {
		    decimal = p-ciPtr->chars;
		    decimalChunkPtr = chunkPtr2;
		}
		goto endOfNumber;
	    }
	}
    }

  endOfNumber:
    if (decimalChunkPtr != NULL) {
	int curX;

	ciPtr = decimalChunkPtr->clientData;
	CharChunkMeasureChars(decimalChunkPtr, NULL, 0, 0, decimal,
		decimalChunkPtr->x, -1, 0, &curX);
	desired = tabX - (curX - x);
	goto update;
    }

    /*
     * There wasn't a decimal point. Right justify the text.
     */

    width = 0;
    for (chunkPtr2 = chunkPtr->nextPtr; chunkPtr2 != NULL;
	    chunkPtr2 = chunkPtr2->nextPtr) {
	width += chunkPtr2->width;
    }
    desired = tabX - width;

    /*
     * Shift all of the chunks to the right so that the left edge is at the
     * desired location, then expand the chunk containing the tab. Be sure
     * that the tab occupies at least the width of a space character.
     */

  update:
    delta = desired - x;
    MeasureChars(textPtr->tkfont, " ", 1, 0, 1, 0, -1, 0, &spaceWidth);
    if (delta < spaceWidth) {
	delta = spaceWidth;
    }
    for (chunkPtr2 = chunkPtr->nextPtr; chunkPtr2 != NULL;
	    chunkPtr2 = chunkPtr2->nextPtr) {
	chunkPtr2->x += delta;
    }
    chunkPtr->width += delta;
}

/*
 *----------------------------------------------------------------------
 *
 * SizeOfTab --
 *
 *	This returns an estimate of the amount of white space that will be
 *	consumed by a tab.
 *
 * Results:
 *	The return value is the minimum number of pixels that will be occupied
 *	by the next tab of tabArrayPtr, assuming that the current position on
 *	the line is x and the end of the line is maxX. The 'next tab' is
 *	determined by a combination of the current position (x) which it must
 *	be equal to or beyond, and the tab count in indexPtr.
 *
 *	For numeric tabs, this is a conservative estimate. The return value is
 *	always >= 0.
 *
 * Side effects:
 *	None.
 *
 *----------------------------------------------------------------------
 */

static int
SizeOfTab(
    TkText *textPtr,		/* Information about the text widget as a
				 * whole. */
    int tabStyle,		/* One of TK_TEXT_TABSTYLE_TABULAR
				 * or TK_TEXT_TABSTYLE_WORDPROCESSOR. */
    TkTextTabArray *tabArrayPtr,/* Information about the tab stops that apply
				 * to this line. NULL means use default
				 * tabbing (every 8 chars.) */
    int *indexPtr,		/* Contains index of previous tab stop, will
				 * be updated to reflect the number of stops
				 * used. */
    int x,			/* Current x-location in line. */
    int maxX)			/* X-location of pixel just past the right
				 * edge of the line. */
{
    int tabX, result, index, spaceWidth, tabWidth;
    TkTextTabAlign alignment;

    index = *indexPtr;

    if ((tabArrayPtr == NULL) || (tabArrayPtr->numTabs == 0)) {
	/*
	 * We're using a default tab spacing of 8 characters.
	 */

	tabWidth = Tk_TextWidth(textPtr->tkfont, "0", 1) * 8;
	if (tabWidth == 0) {
	    tabWidth = 1;
	}
    } else {
	tabWidth = 0;		/* Avoid compiler error. */
    }

    do {
	/*
	 * We were given the count before this tab, so increment it first.
	 */

	index++;

	if ((tabArrayPtr == NULL) || (tabArrayPtr->numTabs == 0)) {
	    /*
	     * We're using a default tab spacing calculated above.
	     */

	    tabX = tabWidth * (index + 1);
	    alignment = LEFT;
	} else if (index < tabArrayPtr->numTabs) {
	    tabX = tabArrayPtr->tabs[index].location;
	    alignment = tabArrayPtr->tabs[index].alignment;
	} else {
	    /*
	     * Ran out of tab stops; compute a tab position by extrapolating.
	     */

	    tabX = (int) (tabArrayPtr->lastTab
		    + (index + 1 - tabArrayPtr->numTabs)
		    * tabArrayPtr->tabIncrement + 0.5);
	    alignment = tabArrayPtr->tabs[tabArrayPtr->numTabs-1].alignment;
	}

	/*
	 * If this tab stop is before the current x position, then we have two
	 * cases:
	 *
	 * With 'wordprocessor' style tabs, we must obviously continue until
	 * we reach the text tab stop.
	 *
	 * With 'tabular' style tabs, we always use the index'th tab stop.
	 */
    } while (tabX <= x && (tabStyle == TK_TEXT_TABSTYLE_WORDPROCESSOR));

    /*
     * Inform our caller of how many tab stops we've used up.
     */

    *indexPtr = index;

    if (alignment == CENTER) {
	/*
	 * Be very careful in the arithmetic below, because maxX may be the
	 * largest positive number: watch out for integer overflow.
	 */

	if ((maxX-tabX) < (tabX - x)) {
	    result = (maxX - x) - 2*(maxX - tabX);
	} else {
	    result = 0;
	}
	goto done;
    }
    if (alignment == RIGHT) {
	result = 0;
	goto done;
    }

    /*
     * Note: this treats NUMERIC alignment the same as LEFT alignment, which
     * is somewhat conservative. However, it's pretty tricky at this point to
     * figure out exactly where the damn decimal point will be.
     */

    if (tabX > x) {
	result = tabX - x;
    } else {
	result = 0;
    }

  done:
    MeasureChars(textPtr->tkfont, " ", 1, 0, 1, 0, -1, 0, &spaceWidth);
    if (result < spaceWidth) {
	result = spaceWidth;
    }
    return result;
}

/*
 *---------------------------------------------------------------------------
 *
 * NextTabStop --
 *
 *	Given the current position, determine where the next default tab stop
 *	would be located. This function is called when the current chunk in
 *	the text has no tabs defined and so the default tab spacing for the
 *	font should be used, provided we are using wordprocessor style tabs.
 *
 * Results:
 *	The location in pixels of the next tab stop.
 *
 * Side effects:
 *	None.
 *
 *---------------------------------------------------------------------------
 */

static int
NextTabStop(
    Tk_Font tkfont,		/* Font in which chunk that contains tab stop
				 * will be drawn. */
    int x,			/* X-position in pixels where last character
				 * was drawn. The next tab stop occurs
				 * somewhere after this location. */
    int tabOrigin)		/* The origin for tab stops. May be non-zero
				 * if text has been scrolled. */
{
    int tabWidth, rem;

    tabWidth = Tk_TextWidth(tkfont, "0", 1) * 8;
    if (tabWidth == 0) {
	tabWidth = 1;
    }

    x += tabWidth;
    rem = (x - tabOrigin) % tabWidth;
    if (rem < 0) {
	rem += tabWidth;
    }
    x -= rem;
    return x;
}

/*
 *---------------------------------------------------------------------------
 *
 * MeasureChars --
 *
 *	Determine the number of characters from the string that will fit in
 *	the given horizontal span. The measurement is done under the
 *	assumption that Tk_DrawChars will be used to actually display the
 *	characters.
 *
 *	If tabs are encountered in the string, they will be ignored (they
 *	should only occur as last character of the string anyway).
 *
 *	If a newline is encountered in the string, the line will be broken at
 *	that point.
 *
 * Results:
 *	The return value is the number of bytes from the range of start to end
 *	in source that fit in the span given by startX and maxX. *nextXPtr is
 *	filled in with the x-coordinate at which the first character that
 *	didn't fit would be drawn, if it were to be drawn.
 *
 * Side effects:
 *	None.
 *
 *--------------------------------------------------------------
 */

static int
MeasureChars(
    Tk_Font tkfont,		/* Font in which to draw characters. */
    const char *source,		/* Characters to be displayed. Need not be
				 * NULL-terminated. */
    int maxBytes,		/* Maximum # of bytes to consider from
				 * source. */
    int rangeStart, int rangeLength,
				/* Range of bytes to consider in source.*/
    int startX,			/* X-position at which first character will be
				 * drawn. */
    int maxX,			/* Don't consider any character that would
				 * cross this x-position. */
    int flags,			/* Flags to pass to Tk_MeasureChars. */
    int *nextXPtr)		/* Return x-position of terminating character
				 * here. */
{
    int curX, width, ch;
    const char *special, *end, *start;

    ch = 0;			/* lint. */
    curX = startX;
    start = source + rangeStart;
    end = start + rangeLength;
    special = start;
    while (start < end) {
	if (start >= special) {
	    /*
	     * Find the next special character in the string.
	     */

	    for (special = start; special < end; special++) {
		ch = *special;
		if ((ch == '\t') || (ch == '\n')) {
		    break;
		}
	    }
	}

	/*
	 * Special points at the next special character (or the end of the
	 * string). Process characters between start and special.
	 */

	if ((maxX >= 0) && (curX >= maxX)) {
	    break;
	}
#if TK_DRAW_IN_CONTEXT
	start += TkpMeasureCharsInContext(tkfont, source, maxBytes,
		start - source, special - start,
		maxX >= 0 ? maxX - curX : -1, flags, &width);
#else
	(void) maxBytes;
	start += Tk_MeasureChars(tkfont, start, special - start,
		maxX >= 0 ? maxX - curX : -1, flags, &width);
#endif /* TK_DRAW_IN_CONTEXT */
	curX += width;
	if (start < special) {
	    /*
	     * No more chars fit in line.
	     */

	    break;
	}
	if (special < end) {
	    if (ch != '\t') {
		break;
	    }
	    start++;
	}
    }

    *nextXPtr = curX;
    return start - (source+rangeStart);
}

/*
 *----------------------------------------------------------------------
 *
 * TextGetScrollInfoObj --
 *
 *	This function is invoked to parse "xview" and "yview" scrolling
 *	commands for text widgets using the new scrolling command syntax
 *	("moveto" or "scroll" options). It extends the public
 *	Tk_GetScrollInfoObj function with the addition of "pixels" as a valid
 *	unit alongside "pages" and "units". It is a shame the core API isn't
 *	more flexible in this regard.
 *
 * Results:
 *	The return value is either TKTEXT_SCROLL_MOVETO, TKTEXT_SCROLL_PAGES,
 *	TKTEXT_SCROLL_UNITS, TKTEXT_SCROLL_PIXELS or TKTEXT_SCROLL_ERROR. This
 *	indicates whether the command was successfully parsed and what form
 *	the command took. If TKTEXT_SCROLL_MOVETO, *dblPtr is filled in with
 *	the desired position; if TKTEXT_SCROLL_PAGES, TKTEXT_SCROLL_PIXELS or
 *	TKTEXT_SCROLL_UNITS, *intPtr is filled in with the number of
 *	pages/pixels/lines to move (may be negative); if TKTEXT_SCROLL_ERROR,
 *	the interp's result contains an error message.
 *
 * Side effects:
 *	None.
 *
 *----------------------------------------------------------------------
 */

static int
TextGetScrollInfoObj(
    Tcl_Interp *interp,		/* Used for error reporting. */
    TkText *textPtr,		/* Information about the text widget. */
    int objc,			/* # arguments for command. */
    Tcl_Obj *const objv[],	/* Arguments for command. */
    double *dblPtr,		/* Filled in with argument "moveto" option, if
				 * any. */
    int *intPtr)		/* Filled in with number of pages or lines or
				 * pixels to scroll, if any. */
{
    static const char *const subcommands[] = {
	"moveto", "scroll", NULL
    };
    enum viewSubcmds {
	VIEW_MOVETO, VIEW_SCROLL
    };
    static const char *const units[] = {
	"units", "pages", "pixels", NULL
    };
    enum viewUnits {
	VIEW_SCROLL_UNITS, VIEW_SCROLL_PAGES, VIEW_SCROLL_PIXELS
    };
    int index;

    if (Tcl_GetIndexFromObjStruct(interp, objv[2], subcommands,
	    sizeof(char *), "option", 0, &index) != TCL_OK) {
	return TKTEXT_SCROLL_ERROR;
    }

    switch ((enum viewSubcmds) index) {
    case VIEW_MOVETO:
	if (objc != 4) {
	    Tcl_WrongNumArgs(interp, 3, objv, "fraction");
	    return TKTEXT_SCROLL_ERROR;
	}
	if (Tcl_GetDoubleFromObj(interp, objv[3], dblPtr) != TCL_OK) {
	    return TKTEXT_SCROLL_ERROR;
	}
	return TKTEXT_SCROLL_MOVETO;
    case VIEW_SCROLL:
	if (objc != 5) {
	    Tcl_WrongNumArgs(interp, 3, objv, "number units|pages|pixels");
	    return TKTEXT_SCROLL_ERROR;
	}
	if (Tcl_GetIndexFromObjStruct(interp, objv[4], units,
		sizeof(char *), "argument", 0, &index) != TCL_OK) {
	    return TKTEXT_SCROLL_ERROR;
	}
	switch ((enum viewUnits) index) {
	case VIEW_SCROLL_PAGES:
	    if (Tcl_GetIntFromObj(interp, objv[3], intPtr) != TCL_OK) {
		return TKTEXT_SCROLL_ERROR;
	    }
	    return TKTEXT_SCROLL_PAGES;
	case VIEW_SCROLL_PIXELS:
	    if (Tk_GetPixelsFromObj(interp, textPtr->tkwin, objv[3],
		    intPtr) != TCL_OK) {
		return TKTEXT_SCROLL_ERROR;
	    }
	    return TKTEXT_SCROLL_PIXELS;
	case VIEW_SCROLL_UNITS:
	    if (Tcl_GetIntFromObj(interp, objv[3], intPtr) != TCL_OK) {
		return TKTEXT_SCROLL_ERROR;
	    }
	    return TKTEXT_SCROLL_UNITS;
	}
    }
    Tcl_Panic("unexpected switch fallthrough");
    return TKTEXT_SCROLL_ERROR;
}

#if TK_LAYOUT_WITH_BASE_CHUNKS
/*
 *----------------------------------------------------------------------
 *
 * FinalizeBaseChunk --
 *
 *	This procedure makes sure that all the chunks of the stretch are
 *	up-to-date. It is invoked when the LayoutProc has been called for all
 *	chunks and the base chunk is stable.
 *
 * Results:
 *	None.
 *
 * Side effects:
 *	The CharInfo.chars of all dependent chunks point into
 *	BaseCharInfo.baseChars for easy access (and compatibility).
 *
 *----------------------------------------------------------------------
 */

static void
FinalizeBaseChunk(
    TkTextDispChunk *addChunkPtr)
				/* An additional chunk to add to the stretch,
				 * even though it may not be in the linked
				 * list yet. Used by the LayoutProc, otherwise
				 * NULL. */
{
    const char *baseChars;
    TkTextDispChunk *chunkPtr;
    CharInfo *ciPtr;
#if TK_DRAW_IN_CONTEXT
    int widthAdjust = 0;
    int newwidth;
#endif /* TK_DRAW_IN_CONTEXT */

    if (baseCharChunkPtr == NULL) {
	return;
    }

    baseChars = Tcl_DStringValue(
	    &((BaseCharInfo *) baseCharChunkPtr->clientData)->baseChars);

    for (chunkPtr = baseCharChunkPtr; chunkPtr != NULL;
	    chunkPtr = chunkPtr->nextPtr) {
#if TK_DRAW_IN_CONTEXT
	chunkPtr->x += widthAdjust;
#endif /* TK_DRAW_IN_CONTEXT */

	if (chunkPtr->displayProc != CharDisplayProc) {
	    continue;
	}
	ciPtr = chunkPtr->clientData;
	if (ciPtr->baseChunkPtr != baseCharChunkPtr) {
	    break;
	}
	ciPtr->chars = baseChars + ciPtr->baseOffset;

#if TK_DRAW_IN_CONTEXT
	newwidth = 0;
	CharChunkMeasureChars(chunkPtr, NULL, 0, 0, -1, 0, -1, 0, &newwidth);
	if (newwidth != chunkPtr->width) {
	    widthAdjust += newwidth - chunkPtr->width;
	    chunkPtr->width = newwidth;
	}
#endif /* TK_DRAW_IN_CONTEXT */
    }

    if (addChunkPtr != NULL) {
	ciPtr = addChunkPtr->clientData;
	ciPtr->chars = baseChars + ciPtr->baseOffset;

#if TK_DRAW_IN_CONTEXT
	addChunkPtr->x += widthAdjust;
	CharChunkMeasureChars(addChunkPtr, NULL, 0, 0, -1, 0, -1, 0,
		&addChunkPtr->width);
#endif /* TK_DRAW_IN_CONTEXT */
    }

    baseCharChunkPtr = NULL;
}

/*
 *----------------------------------------------------------------------
 *
 * FreeBaseChunk --
 *
 *	This procedure makes sure that all the chunks of the stretch are
 *	disconnected from the base chunk and the base chunk specific data is
 *	freed. It is invoked from the UndisplayProc. The procedure doesn't
 *	ckfree the base chunk clientData itself, that's up to the main
 *	UndisplayProc.
 *
 * Results:
 *	None.
 *
 * Side effects:
 *	The CharInfo.chars of all dependent chunks are set to NULL. Memory
 *	that belongs specifically to the base chunk is freed.
 *
 *----------------------------------------------------------------------
 */

static void
FreeBaseChunk(
    TkTextDispChunk *baseChunkPtr)
				/* The base chunk of the stretch and head of
				 * the linked list. */
{
    TkTextDispChunk *chunkPtr;
    CharInfo *ciPtr;

    if (baseCharChunkPtr == baseChunkPtr) {
	baseCharChunkPtr = NULL;
    }

    for (chunkPtr=baseChunkPtr; chunkPtr!=NULL; chunkPtr=chunkPtr->nextPtr) {
	if (chunkPtr->undisplayProc != CharUndisplayProc) {
	    continue;
	}
	ciPtr = chunkPtr->clientData;
	if (ciPtr->baseChunkPtr != baseChunkPtr) {
	    break;
	}

	ciPtr->baseChunkPtr = NULL;
	ciPtr->chars = NULL;
    }

    if (baseChunkPtr) {
	Tcl_DStringFree(&((BaseCharInfo *) baseChunkPtr->clientData)->baseChars);
    }
}

/*
 *----------------------------------------------------------------------
 *
 * IsSameFGStyle --
 *
 *	Compare the foreground attributes of two styles. Specifically must
 *	consider: foreground color, font, font style and font decorations,
 *	elide, "offset" and foreground stipple. Do *not* consider: background
 *	color, border, relief or background stipple.
 *
 *	If we use TkpDrawCharsInContext(), we also don't need to check
 *	foreground color, font decorations, elide, offset and foreground
 *	stipple, so all that is left is font (including font size and font
 *	style) and "offset".
 *
 * Results:
 *	1 if the two styles match, 0 otherwise.
 *
 * Side effects:
 *	None.
 *
 *----------------------------------------------------------------------
 */

static int
IsSameFGStyle(
    TextStyle *style1,
    TextStyle *style2)
{
    StyleValues *sv1;
    StyleValues *sv2;

    if (style1 == style2) {
	return 1;
    }

#if !TK_DRAW_IN_CONTEXT
    if (
#ifdef MAC_OSX_TK
	    !TkMacOSXCompareColors(style1->fgGC->foreground,
		    style2->fgGC->foreground)
#else
	    style1->fgGC->foreground != style2->fgGC->foreground
#endif
	    ) {
	return 0;
    }
#endif /* !TK_DRAW_IN_CONTEXT */

    sv1 = style1->sValuePtr;
    sv2 = style2->sValuePtr;

#if TK_DRAW_IN_CONTEXT
    return sv1->tkfont == sv2->tkfont && sv1->offset == sv2->offset;
#else
    return sv1->tkfont == sv2->tkfont
	    && sv1->underline == sv2->underline
	    && sv1->overstrike == sv2->overstrike
	    && sv1->elide == sv2->elide
	    && sv1->offset == sv2->offset
	    && sv1->fgStipple == sv1->fgStipple;
#endif /* TK_DRAW_IN_CONTEXT */
}

/*
 *----------------------------------------------------------------------
 *
 * RemoveFromBaseChunk --
 *
 *	This procedure removes a chunk from the stretch as a result of
 *	UndisplayProc. The chunk in question should be the last in a stretch.
 *	This happens during re-layouting of the break position.
 *
 * Results:
 *	None.
 *
 * Side effects:
 *	The characters that belong to this chunk are removed from the base
 *	chunk. It is assumed that LayoutProc and FinalizeBaseChunk are called
 *	next to repair any damage that this causes to the integrity of the
 *	stretch and the other chunks. For that reason the base chunk is also
 *	put into baseCharChunkPtr automatically, so that LayoutProc can resume
 *	correctly.
 *
 *----------------------------------------------------------------------
 */

static void
RemoveFromBaseChunk(
    TkTextDispChunk *chunkPtr)	/* The chunk to remove from the end of the
				 * stretch. */
{
    CharInfo *ciPtr;
    BaseCharInfo *bciPtr;

    if (chunkPtr->displayProc != CharDisplayProc) {
#ifdef DEBUG_LAYOUT_WITH_BASE_CHUNKS
	fprintf(stderr,"RemoveFromBaseChunk called with wrong chunk type\n");
#endif
	return;
    }

    /*
     * Reinstitute this base chunk for re-layout.
     */

    ciPtr = chunkPtr->clientData;
    baseCharChunkPtr = ciPtr->baseChunkPtr;

    /*
     * Remove the chunk data from the base chunk data.
     */

    bciPtr = baseCharChunkPtr->clientData;

    if ((ciPtr->baseOffset + ciPtr->numBytes)
	    != Tcl_DStringLength(&bciPtr->baseChars)) {
#ifdef DEBUG_LAYOUT_WITH_BASE_CHUNKS
	fprintf(stderr,"RemoveFromBaseChunk called with wrong chunk "
		"(not last)\n");
#endif
    }

    Tcl_DStringSetLength(&bciPtr->baseChars, ciPtr->baseOffset);

    /*
     * Invalidate the stored pixel width of the base chunk.
     */

    bciPtr->width = -1;
}
#endif /* TK_LAYOUT_WITH_BASE_CHUNKS */

/*
 * Local Variables:
 * mode: c
 * c-basic-offset: 4
 * fill-column: 78
 * End:
 */<|MERGE_RESOLUTION|>--- conflicted
+++ resolved
@@ -660,22 +660,8 @@
     dInfoPtr->metricEpoch = -1;
     dInfoPtr->metricIndex.textPtr = NULL;
     dInfoPtr->metricIndex.linePtr = NULL;
-<<<<<<< HEAD
-
-    /*
-     * Add a refCount for each of the idle call-backs.
-     */
-
-    textPtr->refCount++;
-    dInfoPtr->lineUpdateTimer = Tcl_CreateTimerHandler(0,
-	    AsyncUpdateLineMetrics, textPtr);
-    textPtr->refCount++;
-    dInfoPtr->scrollbarTimer = Tcl_CreateTimerHandler(200,
-	    AsyncUpdateYScrollbar, textPtr);
-=======
     dInfoPtr->lineUpdateTimer = NULL;
     dInfoPtr->scrollbarTimer = NULL;
->>>>>>> d9c99715
 
     textPtr->dInfoPtr = dInfoPtr;
 }
