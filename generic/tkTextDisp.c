--- conflicted
+++ resolved
@@ -7247,7 +7247,7 @@
 {
     TextDInfo *dInfoPtr = textPtr->dInfoPtr;
     const TkRange *range;
-    int totalLines = TkBTreeNumLines(textPtr->sharedTextPtr->tree, textPtr);
+    unsigned totalLines = TkBTreeNumLines(textPtr->sharedTextPtr->tree, textPtr);
     int fullUpdateRequested = (lineNum == 0 && endLine == totalLines); 
 
     assert(lineNum <= endLine);
@@ -7262,7 +7262,7 @@
 	unsigned high = range->high;
 
 	lineNum = range->low;
-	endLine = MIN((int) endLine, totalLines - 1);
+	endLine = MIN(endLine, totalLines - 1);
 	assert((int) lineNum < totalLines);
 
 	while (true) {
@@ -11197,7 +11197,7 @@
     TextDInfo *dInfoPtr = textPtr->dInfoPtr;
     int pickPlace;
     int pixels, count;
-    int switchLength;
+    TkSizeT switchLength;
     double fraction;
     TkTextIndex index;
 
@@ -11216,7 +11216,8 @@
 
     pickPlace = 0;
     if (Tcl_GetString(objv[2])[0] == '-') {
-	const char *switchStr = Tcl_GetStringFromObj(objv[2], &switchLength);
+	const char *switchStr =
+		TkGetStringFromObj(objv[2], &switchLength);
 
 	if (switchLength >= 2 && strncmp(switchStr, "-pickplace", switchLength) == 0) {
 	    pickPlace = 1;
@@ -12002,163 +12003,8 @@
 TkTextGetLastXPixel(
     const TkText *textPtr)	/* Widget record for text widget. */
 {
-<<<<<<< HEAD
     assert(textPtr);
     return textPtr->dInfoPtr->maxX - 1;
-=======
-    TextDInfo *dInfoPtr = textPtr->dInfoPtr;
-    int pickPlace, type;
-    int pixels, count;
-    TkSizeT switchLength;
-    double fraction;
-    TkTextIndex index;
-
-    if (dInfoPtr->flags & DINFO_OUT_OF_DATE) {
-	UpdateDisplayInfo(textPtr);
-    }
-
-    if (objc == 2) {
-	GetYView(interp, textPtr, 0);
-	return TCL_OK;
-    }
-
-    /*
-     * Next, handle the old syntax: "pathName yview ?-pickplace? where"
-     */
-
-    pickPlace = 0;
-    if (Tcl_GetString(objv[2])[0] == '-') {
-	const char *switchStr =
-		TkGetStringFromObj(objv[2], &switchLength);
-
-	if ((switchLength >= 2) && (strncmp(switchStr, "-pickplace",
-		(unsigned) switchLength) == 0)) {
-	    pickPlace = 1;
-	    if (objc != 4) {
-		Tcl_WrongNumArgs(interp, 3, objv, "lineNum|index");
-		return TCL_ERROR;
-	    }
-	}
-    }
-    if ((objc == 3) || pickPlace) {
-	int lineNum;
-
-	if (Tcl_GetIntFromObj(interp, objv[2+pickPlace], &lineNum) == TCL_OK) {
-	    TkTextMakeByteIndex(textPtr->sharedTextPtr->tree, textPtr,
-		    lineNum, 0, &index);
-	    TkTextSetYView(textPtr, &index, 0);
-	    return TCL_OK;
-	}
-
-	/*
-	 * The argument must be a regular text index.
-	 */
-
-	Tcl_ResetResult(interp);
-	if (TkTextGetObjIndex(interp, textPtr, objv[2+pickPlace],
-		&index) != TCL_OK) {
-	    return TCL_ERROR;
-	}
-	TkTextSetYView(textPtr, &index, (pickPlace ? TK_TEXT_PICKPLACE : 0));
-	return TCL_OK;
-    }
-
-    /*
-     * New syntax: dispatch based on objv[2].
-     */
-
-    type = TextGetScrollInfoObj(interp, textPtr, objc,objv, &fraction, &count);
-    switch (type) {
-    case TKTEXT_SCROLL_ERROR:
-	return TCL_ERROR;
-    case TKTEXT_SCROLL_MOVETO: {
-	int numPixels = TkBTreeNumPixels(textPtr->sharedTextPtr->tree,
-		textPtr);
-	int topMostPixel;
-
-	if (numPixels == 0) {
-	    /*
-	     * If the window is totally empty no scrolling is needed, and the
-	     * TkTextMakePixelIndex call below will fail.
-	     */
-
-	    break;
-	}
-	if (fraction > 1.0) {
-	    fraction = 1.0;
-	}
-	if (fraction < 0) {
-	    fraction = 0;
-	}
-
-	/*
-	 * Calculate the pixel count for the new topmost pixel in the topmost
-	 * line of the window. Note that the interpretation of 'fraction' is
-	 * that it counts from 0 (top pixel in buffer) to 1.0 (one pixel past
-	 * the last pixel in buffer).
-	 */
-
-	topMostPixel = (int) (0.5 + fraction * numPixels);
-	if (topMostPixel >= numPixels) {
-	    topMostPixel = numPixels -1;
-	}
-
-	/*
-	 * This function returns the number of pixels by which the given line
-	 * should overlap the top of the visible screen.
-	 *
-	 * This is then used to provide smooth scrolling.
-	 */
-
-	pixels = TkTextMakePixelIndex(textPtr, topMostPixel, &index);
-	TkTextSetYView(textPtr, &index, pixels);
-	break;
-    }
-    case TKTEXT_SCROLL_PAGES: {
-	/*
-	 * Scroll up or down by screenfuls. Actually, use the window height
-	 * minus two lines, so that there's some overlap between adjacent
-	 * pages.
-	 */
-
-	int height = dInfoPtr->maxY - dInfoPtr->y;
-
-	if (textPtr->charHeight * 4 >= height) {
-	    /*
-	     * A single line is more than a quarter of the display. We choose
-	     * to scroll by 3/4 of the height instead.
-	     */
-
-	    pixels = 3*height/4;
-	    if (pixels < textPtr->charHeight) {
-		/*
-		 * But, if 3/4 of the height is actually less than a single
-		 * typical character height, then scroll by the minimum of the
-		 * linespace or the total height.
-		 */
-
-		if (textPtr->charHeight < height) {
-		    pixels = textPtr->charHeight;
-		} else {
-		    pixels = height;
-		}
-	    }
-	    pixels *= count;
-	} else {
-	    pixels = (height - 2*textPtr->charHeight)*count;
-	}
-	YScrollByPixels(textPtr, pixels);
-	break;
-    }
-    case TKTEXT_SCROLL_PIXELS:
-	YScrollByPixels(textPtr, count);
-	break;
-    case TKTEXT_SCROLL_UNITS:
-	YScrollByLines(textPtr, count);
-	break;
-    }
-    return TCL_OK;
->>>>>>> 2eb95178
 }
  
