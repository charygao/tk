--- conflicted
+++ resolved
@@ -283,16 +283,9 @@
  */
 
 typedef struct TextStyle {
-<<<<<<< HEAD
     StyleValues *sValuePtr;	/* Raw information from which GCs were derived. */
     Tcl_HashEntry *hPtr;	/* Pointer to entry in styleTable. Used to delete entry. */
     GC bgGC;			/* Graphics context for background. None means use widget background. */
-=======
-    TkSizeT refCount;		/* Number of times this structure is
-				 * referenced in Chunks. */
-    GC bgGC;			/* Graphics context for background. None means
-				 * use widget background. */
->>>>>>> b3d0333c
     GC fgGC;			/* Graphics context for foreground. */
     GC ulGC;			/* Graphics context for underline. */
     GC ovGC;			/* Graphics context for overstrike. */
@@ -492,20 +485,6 @@
     TkTextIndex metricIndex;	/* If the current metric update line wraps into very many display
     				 * lines, then this is used to keep track of what index we've got
 				 * to so far... */
-<<<<<<< HEAD
-=======
-    int metricPixelHeight;	/* ...and this is for the height calculation
-				 * so far...*/
-    TkSizeT metricEpoch;		/* ...and this for the epoch of the partial
-				 * calculation so it can be cancelled if
-				 * things change once more. This field will be
-				 * -1 if there is no long-line calculation in
-				 * progress, and take a non-negative value if
-				 * there is such a calculation in progress. */
-    int lastMetricUpdateLine;	/* When the current update line reaches this
-				 * line, we are done and should stop the
-				 * asychronous callback mechanism. */
->>>>>>> b3d0333c
     Tcl_TimerToken lineUpdateTimer;
 				/* A token pointing to the current line metric update callback. */
     Tcl_TimerToken scrollbarTimer;
@@ -1472,7 +1451,6 @@
 TkTextPendingSync(
     const TkText *textPtr)	/* Information about text widget. */
 {
-<<<<<<< HEAD
     /*
      * NOTE: We cannot use
      *
@@ -1483,24 +1461,6 @@
      */
 
     return !!(textPtr->dInfoPtr->flags & (ASYNC_UPDATE|ASYNC_PENDING));
-=======
-    if (stylePtr->refCount-- <= 1) {
-	if (stylePtr->bgGC != None) {
-	    Tk_FreeGC(textPtr->display, stylePtr->bgGC);
-	}
-	if (stylePtr->fgGC != None) {
-	    Tk_FreeGC(textPtr->display, stylePtr->fgGC);
-	}
-	if (stylePtr->ulGC != None) {
-	    Tk_FreeGC(textPtr->display, stylePtr->ulGC);
-	}
-	if (stylePtr->ovGC != None) {
-	    Tk_FreeGC(textPtr->display, stylePtr->ovGC);
-	}
-	Tcl_DeleteHashEntry(stylePtr->hPtr);
-	ckfree(stylePtr);
-    }
->>>>>>> b3d0333c
 }
  
@@ -3742,18 +3702,8 @@
      * space that will be eaten up by the tab.
      */
 
-<<<<<<< HEAD
     if (gotTab) {
 	data->isNumericTab = false;
-=======
-    if (dInfoPtr->metricEpoch == TCL_AUTO_LENGTH
-	    && lineNum == dInfoPtr->lastMetricUpdateLine) {
-	/*
-	 * We have looped over all lines, so we're done. We must release our
-	 * refCount on the widget (the timer token was already set to NULL
-	 * above). If there is a registered aftersync command, run that first.
-	 */
->>>>>>> b3d0333c
 
 	if (data->tabIndex >= 0) {
 	    if (data->lastChunkPtr) {
@@ -3986,10 +3936,6 @@
 		char buf[1];
 		bool cont;
 
-<<<<<<< HEAD
-=======
-	    if (textPtr->dInfoPtr->metricEpoch == TCL_AUTO_LENGTH && lineNum == endLine) {
->>>>>>> b3d0333c
 		/*
 		 * We have to realize spelling changes.
 		 */
@@ -12044,17 +11990,8 @@
 TkTextGetLastYPixel(
     const TkText *textPtr)	/* Widget record for text widget. */
 {
-<<<<<<< HEAD
     assert(textPtr);
     return textPtr->dInfoPtr->maxY - 1;
-=======
-    TextDInfo *dInfoPtr = textPtr->dInfoPtr;
-
-    return (
-        ((dInfoPtr->metricEpoch == TCL_AUTO_LENGTH) &&
-         (dInfoPtr->lastMetricUpdateLine == dInfoPtr->currentMetricUpdateLine)) ?
-        0 : 1);
->>>>>>> b3d0333c
 }
  
@@ -12160,7 +12097,7 @@
     DLine *currDLinePtr;
     TkTextDispChunk *currChunkPtr;
     bool nearby = false;
-    unsigned epoch;
+    TkSizeT epoch;
 
     /*
      * Make sure that all of the layout information about what's displayed
