--- conflicted
+++ resolved
@@ -8,11 +8,6 @@
  *
  * See the file "license.terms" for information on usage and redistribution of
  * this file, and for a DISCLAIMER OF ALL WARRANTIES.
-<<<<<<< HEAD
- *
- * RCS: @(#) $Id: tkConfig.c,v 1.33 2010/02/22 23:38:53 nijtmans Exp $
-=======
->>>>>>> 661db781
  */
 
 /*
