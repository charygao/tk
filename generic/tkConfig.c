--- conflicted
+++ resolved
@@ -1888,13 +1888,9 @@
     void *internalPtr;		/* Points to internal value of option in
 				 * record. */
 
-<<<<<<< HEAD
-=======
-    internalPtr = (char *)recordPtr + optionPtr->specPtr->internalOffset;
->>>>>>> 03c56f10
     objPtr = NULL;
     if (optionPtr->specPtr->internalOffset >= 0) {
-       internalPtr = recordPtr + optionPtr->specPtr->internalOffset;
+       internalPtr = (char *)recordPtr + optionPtr->specPtr->internalOffset;
        switch (optionPtr->specPtr->type) {
        case TK_OPTION_BOOLEAN:
 	   objPtr = Tcl_NewIntObj(*((int *) internalPtr));
