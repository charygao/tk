--- conflicted
+++ resolved
@@ -34,15 +34,9 @@
  * (2) Manager voluntarily relinquishes control
  * (3) Content window is destroyed
  *
-<<<<<<< HEAD
  * In case (1), Tk calls the manager's lostContentProc.
- * Case (2) is performed by calling Tk_ManageGeometry(slave,NULL,0);
+ * Case (2) is performed by calling Tk_ManageGeometry(window,NULL,0);
  * in this case Tk does _not_ call the lostContentProc (documented behavior).
-=======
- * In case (1), Tk calls the manager's lostSlaveProc.
- * Case (2) is performed by calling Tk_ManageGeometry(window,NULL,0);
- * in this case Tk does _not_ call the lostSlaveProc (documented behavior).
->>>>>>> 3b31d963
  * Tk doesn't handle case (3) either; to account for that we
  * register an event handler on the content window to track <Destroy> events.
  */
@@ -67,7 +61,7 @@
     void 		*managerData;
     Tk_Window   	window;
     unsigned		flags;
-    TkSizeT 	 	nManaged;
+    TkSizeT 	 	nContent;
     Ttk_Content 		**content;
 };
 
@@ -112,7 +106,7 @@
  */
 static void RecomputeLayout(Ttk_Manager *mgr)
 {
-    mgr->managerSpec->PlaceSlaves(mgr->managerData);
+    mgr->managerSpec->PlaceContent(mgr->managerData);
     mgr->flags &= ~MGR_RELAYOUT_REQUIRED;
 }
 
@@ -156,30 +150,17 @@
 	    RecomputeLayout(mgr);
 	    break;
 	case MapNotify:
-<<<<<<< HEAD
-	    for (i = 0; i < mgr->nManaged; ++i) {
-		Ttk_Content *slave = mgr->content[i];
-		if (slave->flags & CONTENT_MAPPED) {
-		    Tk_MapWindow(slave->contentWindow);
-=======
 	    for (i = 0; i < mgr->nContent; ++i) {
 		Ttk_Content *content = mgr->content[i];
 		if (content->flags & CONTENT_MAPPED) {
 		    Tk_MapWindow(content->window);
->>>>>>> 3b31d963
 		}
 	    }
 	    break;
 	case UnmapNotify:
-<<<<<<< HEAD
-	    for (i = 0; i < mgr->nManaged; ++i) {
-		Ttk_Content *slave = mgr->content[i];
-		Tk_UnmapWindow(slave->contentWindow);
-=======
 	    for (i = 0; i < mgr->nContent; ++i) {
 		Ttk_Content *content = mgr->content[i];
 		Tk_UnmapWindow(content->window);
->>>>>>> 3b31d963
 	    }
 	    break;
     }
@@ -193,13 +174,8 @@
 {
     Ttk_Content *content = (Ttk_Content *)clientData;
     if (eventPtr->type == DestroyNotify) {
-<<<<<<< HEAD
-	slave->manager->managerSpec->tkGeomMgr.lostContentProc(
-	    slave->manager, slave->contentWindow);
-=======
-	content->manager->managerSpec->tkGeomMgr.lostSlaveProc(
+	content->manager->managerSpec->tkGeomMgr.lostContentProc(
 	    content->manager, content->window);
->>>>>>> 3b31d963
     }
 }
 
@@ -237,11 +213,7 @@
     mgr->managerSpec 	= managerSpec;
     mgr->managerData	= managerData;
     mgr->window	= window;
-<<<<<<< HEAD
-    mgr->nManaged 	= 0;
-=======
     mgr->nContent 	= 0;
->>>>>>> 3b31d963
     mgr->content 	= NULL;
     mgr->flags  	= 0;
 
@@ -256,8 +228,8 @@
     Tk_DeleteEventHandler(
 	mgr->window, ManagerEventMask, ManagerEventHandler, mgr);
 
-    while (mgr->nManaged > 0) {
-	Ttk_ForgetContent(mgr, mgr->nManaged - 1);
+    while (mgr->nContent > 0) {
+	Ttk_ForgetContent(mgr, mgr->nContent - 1);
     }
     if (mgr->content) {
 	ckfree(mgr->content);
@@ -277,8 +249,8 @@
  */
 static void InsertContent(Ttk_Manager *mgr, Ttk_Content *content, TkSizeT index)
 {
-    TkSizeT endIndex = mgr->nManaged++;
-    mgr->content = (Ttk_Content **)ckrealloc(mgr->content, mgr->nManaged * sizeof(Ttk_Content *));
+    TkSizeT endIndex = mgr->nContent++;
+    mgr->content = (Ttk_Content **)ckrealloc(mgr->content, mgr->nContent * sizeof(Ttk_Content *));
 
     while (endIndex > index) {
 	mgr->content[endIndex] = mgr->content[endIndex - 1];
@@ -290,11 +262,7 @@
     Tk_ManageGeometry(content->window,
 	&mgr->managerSpec->tkGeomMgr, mgr);
 
-<<<<<<< HEAD
-    Tk_CreateEventHandler(content->contentWindow,
-=======
     Tk_CreateEventHandler(content->window,
->>>>>>> 3b31d963
 	StructureNotifyMask, ContentLostEventHandler, content);
 
     ScheduleUpdate(mgr, MGR_RESIZE_REQUIRED);
@@ -308,45 +276,30 @@
  * [1] It's safe to call Tk_UnmapWindow / Tk_UnmaintainGeometry even if this
  * routine is called from the content window's DestroyNotify event handler.
  */
-<<<<<<< HEAD
-static void RemoveSlave(Ttk_Manager *mgr, TkSizeT index)
-{
-    Ttk_Content *slave = mgr->content[index];
+static void RemoveContent(Ttk_Manager *mgr, TkSizeT index)
+{
+    Ttk_Content *content = mgr->content[index];
     TkSizeT i;
-=======
-static void RemoveContent(Ttk_Manager *mgr, int index)
-{
-    Ttk_Content *content = mgr->content[index];
-    int i;
->>>>>>> 3b31d963
 
     /* Notify manager:
      */
-    mgr->managerSpec->SlaveRemoved(mgr->managerData, index);
+    mgr->managerSpec->ContentRemoved(mgr->managerData, index);
 
     /* Remove from array:
      */
-    --mgr->nManaged;
-    for (i = index ; i < mgr->nManaged; ++i) {
+    --mgr->nContent;
+    for (i = index ; i < mgr->nContent; ++i) {
 	mgr->content[i] = mgr->content[i+1];
     }
 
     /* Clean up:
      */
     Tk_DeleteEventHandler(
-<<<<<<< HEAD
-	slave->contentWindow, StructureNotifyMask, ContentLostEventHandler, slave);
-
-    /* Note [1] */
-    Tk_UnmaintainGeometry(slave->contentWindow, mgr->window);
-    Tk_UnmapWindow(slave->contentWindow);
-=======
 	content->window, StructureNotifyMask, ContentLostEventHandler, content);
 
     /* Note [1] */
     Tk_UnmaintainGeometry(content->window, mgr->window);
     Tk_UnmapWindow(content->window);
->>>>>>> 3b31d963
 
     DeleteContent(content);
 
@@ -360,17 +313,11 @@
 void Ttk_GeometryRequestProc(ClientData clientData, Tk_Window window)
 {
     Ttk_Manager *mgr = (Ttk_Manager *)clientData;
-<<<<<<< HEAD
-    TkSizeT index = Ttk_ContentIndex(mgr, contentWindow);
-    int reqWidth = Tk_ReqWidth(contentWindow);
-    int reqHeight= Tk_ReqHeight(contentWindow);
-=======
-    int index = Ttk_ContentIndex(mgr, window);
+    TkSizeT index = Ttk_ContentIndex(mgr, window);
     int reqWidth = Tk_ReqWidth(window);
     int reqHeight= Tk_ReqHeight(window);
->>>>>>> 3b31d963
-
-    if (mgr->managerSpec->SlaveRequest(
+
+    if (mgr->managerSpec->ContentRequest(
 		mgr->managerData, index, reqWidth, reqHeight))
     {
 	ScheduleUpdate(mgr, MGR_RESIZE_REQUIRED);
@@ -380,11 +327,7 @@
 void Ttk_LostContentProc(ClientData clientData, Tk_Window window)
 {
     Ttk_Manager *mgr = (Ttk_Manager *)clientData;
-<<<<<<< HEAD
-    TkSizeT index = Ttk_ContentIndex(mgr, contentWindow);
-=======
-    int index = Ttk_ContentIndex(mgr, window);
->>>>>>> 3b31d963
+    TkSizeT index = Ttk_ContentIndex(mgr, window);
 
     /* ASSERT: index >= 0 */
     RemoveContent(mgr, index);
@@ -424,19 +367,11 @@
 void Ttk_PlaceContent(
     Ttk_Manager *mgr, TkSizeT index, int x, int y, int width, int height)
 {
-<<<<<<< HEAD
-    Ttk_Content *slave = mgr->content[index];
-    Tk_MaintainGeometry(slave->contentWindow,mgr->window,x,y,width,height);
-    slave->flags |= CONTENT_MAPPED;
-    if (Tk_IsMapped(mgr->window)) {
-	Tk_MapWindow(slave->contentWindow);
-=======
     Ttk_Content *content = mgr->content[index];
     Tk_MaintainGeometry(content->window,mgr->window,x,y,width,height);
     content->flags |= CONTENT_MAPPED;
     if (Tk_IsMapped(mgr->window)) {
 	Tk_MapWindow(content->window);
->>>>>>> 3b31d963
     }
 }
 
@@ -445,15 +380,9 @@
  */
 void Ttk_UnmapContent(Ttk_Manager *mgr, TkSizeT index)
 {
-<<<<<<< HEAD
-    Ttk_Content *slave = mgr->content[index];
-    Tk_UnmaintainGeometry(slave->contentWindow, mgr->window);
-    slave->flags &= ~CONTENT_MAPPED;
-=======
     Ttk_Content *content = mgr->content[index];
     Tk_UnmaintainGeometry(content->window, mgr->window);
     content->flags &= ~CONTENT_MAPPED;
->>>>>>> 3b31d963
     /* Contrary to documentation, Tk_UnmaintainGeometry doesn't always
      * unmap the content window:
      */
@@ -477,7 +406,7 @@
  */
 TkSizeT Ttk_NumberContent(Ttk_Manager *mgr)
 {
-    return mgr->nManaged;
+    return mgr->nContent;
 }
 void *Ttk_ContentData(Ttk_Manager *mgr, TkSizeT index)
 {
@@ -495,19 +424,11 @@
 /* ++ Ttk_ContentIndex --
  * 	Returns the index of specified content window, -1 if not found.
  */
-<<<<<<< HEAD
-TkSizeT Ttk_ContentIndex(Ttk_Manager *mgr, Tk_Window contentWindow)
+TkSizeT Ttk_ContentIndex(Ttk_Manager *mgr, Tk_Window window)
 {
     TkSizeT index;
-    for (index = 0; index < mgr->nManaged; ++index)
-	if (mgr->content[index]->contentWindow == contentWindow)
-=======
-int Ttk_ContentIndex(Ttk_Manager *mgr, Tk_Window window)
-{
-    int index;
     for (index = 0; index < mgr->nContent; ++index)
 	if (mgr->content[index]->window == window)
->>>>>>> 3b31d963
 	    return index;
     return TCL_INDEX_NONE;
 }
@@ -530,8 +451,8 @@
 
     /* Try interpreting as an integer first:
      */
-    if (TkGetIntForIndex(objPtr, mgr->nManaged - 1, 1, &index) == TCL_OK) {
-	if (index + 1 > mgr->nManaged + 1) {
+    if (TkGetIntForIndex(objPtr, mgr->nContent - 1, 1, &index) == TCL_OK) {
+	if (index + 1 > mgr->nContent + 1) {
 	    Tcl_SetObjResult(interp, Tcl_ObjPrintf(
 		"Managed window index %d out of bounds", (int)index));
 	    Tcl_SetErrorCode(interp, "TTK", "MANAGED", "INDEX", NULL);
@@ -541,7 +462,7 @@
 	return TCL_OK;
     }
 
-    /* Try interpreting as a slave window name;
+    /* Try interpreting as a content window name;
      */
     if ((*string == '.') &&
 	    (tkwin = Tk_NameToWindow(interp, string, mgr->window))) {
@@ -550,11 +471,7 @@
 	    Tcl_SetObjResult(interp, Tcl_ObjPrintf(
 		    "%s is not managed by %s", string,
 		    Tk_PathName(mgr->window)));
-<<<<<<< HEAD
 	    Tcl_SetErrorCode(interp, "TTK", "MANAGED", "MANAGER", NULL);
-=======
-	    Tcl_SetErrorCode(interp, "TTK", "SLAVE", "MANAGER", NULL);
->>>>>>> 3b31d963
 	    return TCL_ERROR;
 	}
 	*indexPtr = index;
@@ -587,28 +504,28 @@
     /* ASSERT: fromIndex == toIndex */
     mgr->content[fromIndex] = moved;
 
-    /* Schedule a relayout.  In general, rearranging slaves
+    /* Schedule a relayout.  In general, rearranging contents
      * may also change the size:
      */
     ScheduleUpdate(mgr, MGR_RESIZE_REQUIRED);
 }
 
-/* ++ Ttk_Maintainable(interp, slave, container) --
+/* ++ Ttk_Maintainable(interp, content, container) --
  * 	Utility routine.  Verifies that 'container' may be used to maintain
- *	the geometry of 'slave' via Tk_MaintainGeometry:
- *
- * 	+ 'container' is either 'slave's parent -OR-
- * 	+ 'container is a descendant of 'slave's parent.
- * 	+ 'slave' is not a toplevel window
- * 	+ 'slave' belongs to the same toplevel as 'container'
+ *	the geometry of 'content' via Tk_MaintainGeometry:
+ *
+ * 	+ 'container' is either 'content's parent -OR-
+ * 	+ 'container is a descendant of 'content's parent.
+ * 	+ 'content' is not a toplevel window
+ * 	+ 'content' belongs to the same toplevel as 'container'
  *
  * Returns: 1 if OK; otherwise 0, leaving an error message in 'interp'.
  */
-int Ttk_Maintainable(Tcl_Interp *interp, Tk_Window slave, Tk_Window container)
-{
-    Tk_Window ancestor = container, parent = Tk_Parent(slave);
-
-    if (Tk_IsTopLevel(slave) || slave == container) {
+int Ttk_Maintainable(Tcl_Interp *interp, Tk_Window window, Tk_Window container)
+{
+    Tk_Window ancestor = container, parent = Tk_Parent(window);
+
+    if (Tk_IsTopLevel(window) || window == container) {
 	goto badWindow;
     }
 
@@ -622,8 +539,8 @@
     return 1;
 
 badWindow:
-    Tcl_SetObjResult(interp, Tcl_ObjPrintf("can't add %s as slave of %s",
-	    Tk_PathName(slave), Tk_PathName(container)));
+    Tcl_SetObjResult(interp, Tcl_ObjPrintf("can't add %s as content of %s",
+	    Tk_PathName(window), Tk_PathName(container)));
     Tcl_SetErrorCode(interp, "TTK", "GEOMETRY", "MAINTAINABLE", NULL);
     return 0;
 }
