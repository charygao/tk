/*
 * Copyright 2005, Joe English.  Freely redistributable.
 *
 * Support routines for geometry managers.
 */

#include "tkInt.h"
#include "ttkManager.h"

/*------------------------------------------------------------------------
 * +++ The Geometry Propagation Dance.
 *
 * When a content window requests a new size or some other parameter changes,
 * the manager recomputes the required size for the container window and calls
 * Tk_GeometryRequest().  This is scheduled as an idle handler so multiple
 * updates can be processed as a single batch.
 *
 * If all goes well, the container's manager will process the request
 * (and so on up the chain to the toplevel window), and the container
 * window will eventually receive a <Configure> event.  At this point
 * it recomputes the size and position of all content windows and places them.
 *
 * If all does not go well, however, the container's request may be ignored
 * (typically because the top-level window has a fixed, user-specified size).
 * Tk doesn't provide any notification when this happens; to account for this,
 * we also schedule an idle handler to call the layout procedure
 * after making a geometry request.
 *
 * +++ Content window removal <<NOTE-LOSTCONTENT>>.
 *
 * There are three conditions under which a content window is removed:
 *
 * (1) Another GM claims control
 * (2) Manager voluntarily relinquishes control
 * (3) Content window is destroyed
 *
 * In case (1), Tk calls the manager's lostContentProc.
 * Case (2) is performed by calling Tk_ManageGeometry(window,NULL,0);
 * in this case Tk does _not_ call the lostContentProc (documented behavior).
 * Tk doesn't handle case (3) either; to account for that we
 * register an event handler on the content window to track <Destroy> events.
 */

/* ++ Data structures.
 */
typedef struct
{
    Tk_Window 		window;
    Ttk_Manager 	*manager;
    void 		*data;
    unsigned		flags;
} Ttk_Content;

/* content->flags bits:
 */
#define CONTENT_MAPPED 	0x1	/* content windows to be mapped when container is */

struct TtkManager_
{
    Ttk_ManagerSpec	*managerSpec;
    void 		*managerData;
    Tk_Window   	window;
    unsigned		flags;
    TkSizeT 	 	nContent;
    Ttk_Content 		**content;
};

/* manager->flags bits:
 */
#define MGR_UPDATE_PENDING	0x1
#define MGR_RESIZE_REQUIRED	0x2
#define MGR_RELAYOUT_REQUIRED	0x4

static void ManagerIdleProc(void *);	/* forward */

/* ++ ScheduleUpdate --
 * 	Schedule a call to recompute the size and/or layout,
 *	depending on flags.
 */
static void ScheduleUpdate(Ttk_Manager *mgr, unsigned flags)
{
    if (!(mgr->flags & MGR_UPDATE_PENDING)) {
	Tcl_DoWhenIdle(ManagerIdleProc, mgr);
	mgr->flags |= MGR_UPDATE_PENDING;
    }
    mgr->flags |= flags;
}

/* ++ RecomputeSize --
 * 	Recomputes the required size of the container window,
 * 	makes geometry request.
 */
static void RecomputeSize(Ttk_Manager *mgr)
{
    int width = 1, height = 1;

    if (mgr->managerSpec->RequestedSize(mgr->managerData, &width, &height)) {
	Tk_GeometryRequest(mgr->window, width, height);
	ScheduleUpdate(mgr, MGR_RELAYOUT_REQUIRED);
    }
    mgr->flags &= ~MGR_RESIZE_REQUIRED;
}

/* ++ RecomputeLayout --
 * 	Recompute geometry of all content windows.
 */
static void RecomputeLayout(Ttk_Manager *mgr)
{
    mgr->managerSpec->PlaceContent(mgr->managerData);
    mgr->flags &= ~MGR_RELAYOUT_REQUIRED;
}

/* ++ ManagerIdleProc --
 * 	DoWhenIdle procedure for deferred updates.
 */
static void ManagerIdleProc(ClientData clientData)
{
    Ttk_Manager *mgr = (Ttk_Manager *)clientData;
    mgr->flags &= ~MGR_UPDATE_PENDING;

    if (mgr->flags & MGR_RESIZE_REQUIRED) {
	RecomputeSize(mgr);
    }
    if (mgr->flags & MGR_RELAYOUT_REQUIRED) {
	if (mgr->flags & MGR_UPDATE_PENDING) {
	    /* RecomputeSize has scheduled another update; relayout later */
	    return;
	}
	RecomputeLayout(mgr);
    }
}

/*------------------------------------------------------------------------
 * +++ Event handlers.
 */

/* ++ ManagerEventHandler --
 * 	Recompute content layout when container widget is resized.
 * 	Keep the content's map state in sync with the container's.
 */
static const int ManagerEventMask = StructureNotifyMask;
static void ManagerEventHandler(ClientData clientData, XEvent *eventPtr)
{
    Ttk_Manager *mgr = (Ttk_Manager *)clientData;
    TkSizeT i;

    switch (eventPtr->type)
    {
	case ConfigureNotify:
	    RecomputeLayout(mgr);
	    break;
	case MapNotify:
	    for (i = 0; i < mgr->nContent; ++i) {
		Ttk_Content *content = mgr->content[i];
		if (content->flags & CONTENT_MAPPED) {
		    Tk_MapWindow(content->window);
		}
	    }
	    break;
	case UnmapNotify:
	    for (i = 0; i < mgr->nContent; ++i) {
		Ttk_Content *content = mgr->content[i];
		Tk_UnmapWindow(content->window);
	    }
	    break;
    }
}

/* ++ ContentLostEventHandler --
 * 	Notifies manager when a content window is destroyed
 * 	(see <<NOTE-LOSTCONTENT>>).
 */
static void ContentLostEventHandler(void *clientData, XEvent *eventPtr)
{
    Ttk_Content *content = (Ttk_Content *)clientData;
    if (eventPtr->type == DestroyNotify) {
	content->manager->managerSpec->tkGeomMgr.lostContentProc(
	    content->manager, content->window);
    }
}

/*------------------------------------------------------------------------
 * +++ Content initialization and cleanup.
 */

static Ttk_Content *NewContent(
    Ttk_Manager *mgr, Tk_Window window, void *data)
{
    Ttk_Content *content = (Ttk_Content *)ckalloc(sizeof(Ttk_Content));

    content->window = window;
    content->manager = mgr;
    content->flags = 0;
    content->data = data;

    return content;
}

static void DeleteContent(Ttk_Content *content)
{
    ckfree(content);
}

/*------------------------------------------------------------------------
 * +++ Manager initialization and cleanup.
 */

Ttk_Manager *Ttk_CreateManager(
    Ttk_ManagerSpec *managerSpec, void *managerData, Tk_Window window)
{
    Ttk_Manager *mgr = (Ttk_Manager *)ckalloc(sizeof(*mgr));

    mgr->managerSpec 	= managerSpec;
    mgr->managerData	= managerData;
    mgr->window	= window;
    mgr->nContent 	= 0;
    mgr->content 	= NULL;
    mgr->flags  	= 0;

    Tk_CreateEventHandler(
	mgr->window, ManagerEventMask, ManagerEventHandler, mgr);

    return mgr;
}

void Ttk_DeleteManager(Ttk_Manager *mgr)
{
    Tk_DeleteEventHandler(
	mgr->window, ManagerEventMask, ManagerEventHandler, mgr);

    while (mgr->nContent > 0) {
	Ttk_ForgetContent(mgr, mgr->nContent - 1);
    }
    if (mgr->content) {
	ckfree(mgr->content);
    }

    Tcl_CancelIdleCall(ManagerIdleProc, mgr);

    ckfree(mgr);
}

/*------------------------------------------------------------------------
 * +++ Content window management.
 */

/* ++ InsertContent --
 * 	Adds content to the list of managed windows.
 */
static void InsertContent(Ttk_Manager *mgr, Ttk_Content *content, TkSizeT index)
{
    TkSizeT endIndex = mgr->nContent++;
    mgr->content = (Ttk_Content **)ckrealloc(mgr->content, mgr->nContent * sizeof(Ttk_Content *));

    while (endIndex > index) {
	mgr->content[endIndex] = mgr->content[endIndex - 1];
	--endIndex;
    }

    mgr->content[index] = content;

    Tk_ManageGeometry(content->window,
	&mgr->managerSpec->tkGeomMgr, mgr);

    Tk_CreateEventHandler(content->window,
	StructureNotifyMask, ContentLostEventHandler, content);

    ScheduleUpdate(mgr, MGR_RESIZE_REQUIRED);
}

/* RemoveContent --
 * 	Unmanage and delete the content window.
 *
 * NOTES/ASSUMPTIONS:
 *
 * [1] It's safe to call Tk_UnmapWindow / Tk_UnmaintainGeometry even if this
 * routine is called from the content window's DestroyNotify event handler.
 */
static void RemoveContent(Ttk_Manager *mgr, TkSizeT index)
{
    Ttk_Content *content = mgr->content[index];
    TkSizeT i;

    /* Notify manager:
     */
    mgr->managerSpec->ContentRemoved(mgr->managerData, index);

    /* Remove from array:
     */
    --mgr->nContent;
    for (i = index ; i < mgr->nContent; ++i) {
	mgr->content[i] = mgr->content[i+1];
    }

    /* Clean up:
     */
    Tk_DeleteEventHandler(
	content->window, StructureNotifyMask, ContentLostEventHandler, content);

    /* Note [1] */
    Tk_UnmaintainGeometry(content->window, mgr->window);
    Tk_UnmapWindow(content->window);

    DeleteContent(content);

    ScheduleUpdate(mgr, MGR_RESIZE_REQUIRED);
}

/*------------------------------------------------------------------------
 * +++ Tk_GeomMgr hooks.
 */

void Ttk_GeometryRequestProc(ClientData clientData, Tk_Window window)
{
    Ttk_Manager *mgr = (Ttk_Manager *)clientData;
    TkSizeT index = Ttk_ContentIndex(mgr, window);
    int reqWidth = Tk_ReqWidth(window);
    int reqHeight= Tk_ReqHeight(window);

    if (mgr->managerSpec->ContentRequest(
		mgr->managerData, index, reqWidth, reqHeight))
    {
	ScheduleUpdate(mgr, MGR_RESIZE_REQUIRED);
    }
}

void Ttk_LostContentProc(ClientData clientData, Tk_Window window)
{
    Ttk_Manager *mgr = (Ttk_Manager *)clientData;
    TkSizeT index = Ttk_ContentIndex(mgr, window);

    /* ASSERT: index >= 0 */
    RemoveContent(mgr, index);
}

/*------------------------------------------------------------------------
 * +++ Public API.
 */

/* ++ Ttk_InsertContent --
 * 	Add a new content window at the specified index.
 */
void Ttk_InsertContent(
    Ttk_Manager *mgr, TkSizeT index, Tk_Window tkwin, void *data)
{
    Ttk_Content *content = NewContent(mgr, tkwin, data);
    InsertContent(mgr, content, index);
}

/* ++ Ttk_ForgetContent --
 * 	Unmanage the specified content window.
 */
void Ttk_ForgetContent(Ttk_Manager *mgr, TkSizeT index)
{
    Tk_Window window = mgr->content[index]->window;
    RemoveContent(mgr, index);
    Tk_ManageGeometry(window, NULL, 0);
}

/* ++ Ttk_PlaceContent --
 * 	Set the position and size of the specified content window.
 *
 * NOTES:
 * 	Contrary to documentation, Tk_MaintainGeometry doesn't always
 * 	map the content window.
 */
void Ttk_PlaceContent(
    Ttk_Manager *mgr, TkSizeT index, int x, int y, int width, int height)
{
    Ttk_Content *content = mgr->content[index];
    Tk_MaintainGeometry(content->window,mgr->window,x,y,width,height);
    content->flags |= CONTENT_MAPPED;
    if (Tk_IsMapped(mgr->window)) {
	Tk_MapWindow(content->window);
    }
}

/* ++ Ttk_UnmapContent --
 * 	Unmap the specified content window, but leave it managed.
 */
void Ttk_UnmapContent(Ttk_Manager *mgr, TkSizeT index)
{
    Ttk_Content *content = mgr->content[index];
    Tk_UnmaintainGeometry(content->window, mgr->window);
    content->flags &= ~CONTENT_MAPPED;
    /* Contrary to documentation, Tk_UnmaintainGeometry doesn't always
     * unmap the content window:
     */
    Tk_UnmapWindow(content->window);
}

/* LayoutChanged, SizeChanged --
 * 	Schedule a relayout, resp. resize request.
 */
void Ttk_ManagerLayoutChanged(Ttk_Manager *mgr)
{
    ScheduleUpdate(mgr, MGR_RELAYOUT_REQUIRED);
}

void Ttk_ManagerSizeChanged(Ttk_Manager *mgr)
{
    ScheduleUpdate(mgr, MGR_RESIZE_REQUIRED);
}

/* +++ Accessors.
 */
TkSizeT Ttk_NumberContent(Ttk_Manager *mgr)
{
    return mgr->nContent;
}
void *Ttk_ContentData(Ttk_Manager *mgr, TkSizeT index)
{
    return mgr->content[index]->data;
}
Tk_Window Ttk_ContentWindow(Ttk_Manager *mgr, TkSizeT index)
{
    return mgr->content[index]->window;
}

/*------------------------------------------------------------------------
 * +++ Utility routines.
 */

/* ++ Ttk_ContentIndex --
 * 	Returns the index of specified content window, -1 if not found.
 */
TkSizeT Ttk_ContentIndex(Ttk_Manager *mgr, Tk_Window window)
{
    TkSizeT index;
    for (index = 0; index < mgr->nContent; ++index)
	if (mgr->content[index]->window == window)
	    return index;
    return TCL_INDEX_NONE;
}

/* ++ Ttk_GetContentIndexFromObj(interp, mgr, objPtr, indexPtr) --
 * 	Return the index of the content window specified by objPtr.
 * 	Content windows may be specified as an integer index or
 * 	as the name of the managed window.
 *
 * Returns:
 * 	Standard Tcl completion code.  Leaves an error message in case of error.
 */

int Ttk_GetContentIndexFromObj(
    Tcl_Interp *interp, Ttk_Manager *mgr, Tcl_Obj *objPtr, TkSizeT *indexPtr)
{
    const char *string = Tcl_GetString(objPtr);
    TkSizeT index = 0;
    Tk_Window tkwin;

    /* Try interpreting as an integer first:
     */
    if (TkGetIntForIndex(objPtr, mgr->nContent - 1, 1, &index) == TCL_OK) {
	if (index + 1 > mgr->nContent + 1) {
	    Tcl_SetObjResult(interp, Tcl_ObjPrintf(
		"Managed window index %d out of bounds", (int)index));
	    Tcl_SetErrorCode(interp, "TTK", "MANAGED", "INDEX", NULL);
	    return TCL_ERROR;
	}
	*indexPtr = index;
	return TCL_OK;
    }

<<<<<<< HEAD
    /* Try interpreting as a content window name;
=======
    /* Try interpreting as a window name;
>>>>>>> 9c82b94f
     */
    if ((*string == '.') &&
	    (tkwin = Tk_NameToWindow(interp, string, mgr->window))) {
	index = Ttk_ContentIndex(mgr, tkwin);
	if (index == TCL_INDEX_NONE) {
	    Tcl_SetObjResult(interp, Tcl_ObjPrintf(
		    "%s is not managed by %s", string,
		    Tk_PathName(mgr->window)));
	    Tcl_SetErrorCode(interp, "TTK", "MANAGED", "MANAGER", NULL);
	    return TCL_ERROR;
	}
	*indexPtr = index;
	return TCL_OK;
    }

    Tcl_SetObjResult(interp, Tcl_ObjPrintf(
	    "Invalid managed window specification %s", string));
    Tcl_SetErrorCode(interp, "TTK", "MANAGED", "SPEC", NULL);
    return TCL_ERROR;
}

/* ++ Ttk_ReorderContent(mgr, fromIndex, toIndex) --
 * 	Change content window order.
 */
void Ttk_ReorderContent(Ttk_Manager *mgr, TkSizeT fromIndex, TkSizeT toIndex)
{
    Ttk_Content *moved = mgr->content[fromIndex];

    /* Shuffle down: */
    while (fromIndex > toIndex) {
	mgr->content[fromIndex] = mgr->content[fromIndex - 1];
	--fromIndex;
    }
    /* Or, shuffle up: */
    while (fromIndex < toIndex) {
	mgr->content[fromIndex] = mgr->content[fromIndex + 1];
	++fromIndex;
    }
    /* ASSERT: fromIndex == toIndex */
    mgr->content[fromIndex] = moved;

<<<<<<< HEAD
    /* Schedule a relayout.  In general, rearranging contents
=======
    /* Schedule a relayout.  In general, rearranging content
>>>>>>> 9c82b94f
     * may also change the size:
     */
    ScheduleUpdate(mgr, MGR_RESIZE_REQUIRED);
}

<<<<<<< HEAD
/* ++ Ttk_Maintainable(interp, content, container) --
 * 	Utility routine.  Verifies that 'container' may be used to maintain
 *	the geometry of 'content' via Tk_MaintainGeometry:
 *
 * 	+ 'container' is either 'content's parent -OR-
 * 	+ 'container is a descendant of 'content's parent.
 * 	+ 'content' is not a toplevel window
 * 	+ 'content' belongs to the same toplevel as 'container'
=======
/* ++ Ttk_Maintainable(interp, window, container) --
 * 	Utility routine.  Verifies that 'container' may be used to maintain
 *	the geometry of 'window' via Tk_MaintainGeometry:
 *
 * 	+ 'container' is either 'window's parent -OR-
 * 	+ 'container is a descendant of 'window's parent.
 * 	+ 'window' is not a toplevel window
 * 	+ 'window' belongs to the same toplevel as 'container'
>>>>>>> 9c82b94f
 *
 * Returns: 1 if OK; otherwise 0, leaving an error message in 'interp'.
 */
int Ttk_Maintainable(Tcl_Interp *interp, Tk_Window window, Tk_Window container)
{
    Tk_Window ancestor = container, parent = Tk_Parent(window);

    if (Tk_IsTopLevel(window) || window == container) {
	goto badWindow;
    }

    while (ancestor != parent) {
	if (Tk_IsTopLevel(ancestor)) {
	    goto badWindow;
	}
	ancestor = Tk_Parent(ancestor);
    }

    return 1;

badWindow:
<<<<<<< HEAD
    Tcl_SetObjResult(interp, Tcl_ObjPrintf("can't add %s as content of %s",
=======
    Tcl_SetObjResult(interp, Tcl_ObjPrintf("can't add %s as slave of %s",
>>>>>>> 9c82b94f
	    Tk_PathName(window), Tk_PathName(container)));
    Tcl_SetErrorCode(interp, "TTK", "GEOMETRY", "MAINTAINABLE", NULL);
    return 0;
}
<|MERGE_RESOLUTION|>--- conflicted
+++ resolved
@@ -462,11 +462,7 @@
 	return TCL_OK;
     }
 
-<<<<<<< HEAD
-    /* Try interpreting as a content window name;
-=======
     /* Try interpreting as a window name;
->>>>>>> 9c82b94f
      */
     if ((*string == '.') &&
 	    (tkwin = Tk_NameToWindow(interp, string, mgr->window))) {
@@ -508,26 +504,12 @@
     /* ASSERT: fromIndex == toIndex */
     mgr->content[fromIndex] = moved;
 
-<<<<<<< HEAD
-    /* Schedule a relayout.  In general, rearranging contents
-=======
     /* Schedule a relayout.  In general, rearranging content
->>>>>>> 9c82b94f
      * may also change the size:
      */
     ScheduleUpdate(mgr, MGR_RESIZE_REQUIRED);
 }
 
-<<<<<<< HEAD
-/* ++ Ttk_Maintainable(interp, content, container) --
- * 	Utility routine.  Verifies that 'container' may be used to maintain
- *	the geometry of 'content' via Tk_MaintainGeometry:
- *
- * 	+ 'container' is either 'content's parent -OR-
- * 	+ 'container is a descendant of 'content's parent.
- * 	+ 'content' is not a toplevel window
- * 	+ 'content' belongs to the same toplevel as 'container'
-=======
 /* ++ Ttk_Maintainable(interp, window, container) --
  * 	Utility routine.  Verifies that 'container' may be used to maintain
  *	the geometry of 'window' via Tk_MaintainGeometry:
@@ -536,7 +518,6 @@
  * 	+ 'container is a descendant of 'window's parent.
  * 	+ 'window' is not a toplevel window
  * 	+ 'window' belongs to the same toplevel as 'container'
->>>>>>> 9c82b94f
  *
  * Returns: 1 if OK; otherwise 0, leaving an error message in 'interp'.
  */
@@ -558,11 +539,7 @@
     return 1;
 
 badWindow:
-<<<<<<< HEAD
     Tcl_SetObjResult(interp, Tcl_ObjPrintf("can't add %s as content of %s",
-=======
-    Tcl_SetObjResult(interp, Tcl_ObjPrintf("can't add %s as slave of %s",
->>>>>>> 9c82b94f
 	    Tk_PathName(window), Tk_PathName(container)));
     Tcl_SetErrorCode(interp, "TTK", "GEOMETRY", "MAINTAINABLE", NULL);
     return 0;
