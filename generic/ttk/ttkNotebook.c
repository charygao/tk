<<<<<<< HEAD
/* $Id: ttkNotebook.c,v 1.25 2010/02/05 21:33:14 jenglish Exp $
=======
/*
>>>>>>> c97f0c88
 * Copyright (c) 2004, Joe English
 */

#include <string.h>
#include <ctype.h>
#include <stdio.h>
#include <tk.h>

#include "ttkTheme.h"
#include "ttkWidget.h"
#include "ttkManager.h"

#define MIN(a,b) ((a) < (b) ? (a) : (b))
#define MAX(a,b) ((a) > (b) ? (a) : (b))

/*------------------------------------------------------------------------
 * +++ Tab resources.
 */

#define DEFAULT_MIN_TAB_WIDTH 24

static const char *const TabStateStrings[] = { "normal", "disabled", "hidden", 0 };
typedef enum {
    TAB_STATE_NORMAL, TAB_STATE_DISABLED, TAB_STATE_HIDDEN
} TAB_STATE;

typedef struct
{
    /* Internal data:
     */
    int 	width, height;		/* Requested size of tab */
    Ttk_Box	parcel;			/* Tab position */

    /* Tab options:
     */
    TAB_STATE 	state;

    /* Child window options:
     */
    Tcl_Obj	*paddingObj;		/* Padding inside pane */
    Ttk_Padding	padding;
    Tcl_Obj 	*stickyObj;
    Ttk_Sticky	sticky;

    /* Label options:
     */
    Tcl_Obj *textObj;
    Tcl_Obj *imageObj;
    Tcl_Obj *compoundObj;
    Tcl_Obj *underlineObj;

} Tab;

/* Two different option tables are used for tabs:
 * TabOptionSpecs is used to draw the tab, and only includes resources
 * relevant to the tab.
 *
 * PaneOptionSpecs includes additional options for child window placement
 * and is used to configure the slave.
 */
static Tk_OptionSpec TabOptionSpecs[] =
{
    {TK_OPTION_STRING_TABLE, "-state", "", "",
	"normal", -1,Tk_Offset(Tab,state),
	0,(ClientData)TabStateStrings,0 },
    {TK_OPTION_STRING, "-text", "text", "Text", "",
	Tk_Offset(Tab,textObj), -1, 0,0,GEOMETRY_CHANGED },
    {TK_OPTION_STRING, "-image", "image", "Image", NULL/*default*/,
	Tk_Offset(Tab,imageObj), -1, TK_OPTION_NULL_OK,0,GEOMETRY_CHANGED },
    {TK_OPTION_STRING_TABLE, "-compound", "compound", "Compound",
	"none", Tk_Offset(Tab,compoundObj), -1,
	0,(ClientData)ttkCompoundStrings,GEOMETRY_CHANGED },
    {TK_OPTION_INT, "-underline", "underline", "Underline", "-1",
	Tk_Offset(Tab,underlineObj), -1, 0,0,GEOMETRY_CHANGED },
    {TK_OPTION_END, NULL, NULL, NULL, NULL, 0, 0, 0, 0, 0 }
};

static Tk_OptionSpec PaneOptionSpecs[] =
{
    {TK_OPTION_STRING, "-padding", "padding", "Padding", "0",
	Tk_Offset(Tab,paddingObj), -1, 0,0,GEOMETRY_CHANGED },
    {TK_OPTION_STRING, "-sticky", "sticky", "Sticky", "nsew",
	Tk_Offset(Tab,stickyObj), -1, 0,0,GEOMETRY_CHANGED },

    WIDGET_INHERIT_OPTIONS(TabOptionSpecs)
};

/*------------------------------------------------------------------------
 * +++ Notebook resources.
 */
typedef struct
{
    Tcl_Obj *widthObj;		/* Default width */
    Tcl_Obj *heightObj;		/* Default height */
    Tcl_Obj *paddingObj;	/* Padding around notebook */

    Ttk_Manager *mgr;		/* Geometry manager */
    Tk_OptionTable tabOptionTable;	/* Tab options */
    Tk_OptionTable paneOptionTable;	/* Tab+pane options */
    int currentIndex;		/* index of currently selected tab */
    int activeIndex;		/* index of currently active tab */
    Ttk_Layout tabLayout;	/* Sublayout for tabs */

    Ttk_Box clientArea;		/* Where to pack slave widgets */
} NotebookPart;

typedef struct
{
    WidgetCore core;
    NotebookPart notebook;
} Notebook;

static Tk_OptionSpec NotebookOptionSpecs[] =
{
    WIDGET_TAKES_FOCUS,

    {TK_OPTION_INT, "-width", "width", "Width", "0",
	Tk_Offset(Notebook,notebook.widthObj),-1,
	0,0,GEOMETRY_CHANGED },
    {TK_OPTION_INT, "-height", "height", "Height", "0",
	Tk_Offset(Notebook,notebook.heightObj),-1,
	0,0,GEOMETRY_CHANGED },
    {TK_OPTION_STRING, "-padding", "padding", "Padding", NULL,
	Tk_Offset(Notebook,notebook.paddingObj),-1,
	TK_OPTION_NULL_OK,0,GEOMETRY_CHANGED },

    WIDGET_INHERIT_OPTIONS(ttkCoreOptionSpecs)
};

/* Notebook style options:
 */
typedef struct
{
    Ttk_PositionSpec	tabPosition;	/* Where to place tabs */
    Ttk_Padding 	tabMargins;	/* Margins around tab row */
    Ttk_PositionSpec 	tabPlacement;	/* How to pack tabs within tab row */
    Ttk_Orient		tabOrient;	/* ... */
    int 		minTabWidth;	/* Minimum tab width */
    Ttk_Padding 	padding;	/* External padding */
} NotebookStyle;

static void NotebookStyleOptions(Notebook *nb, NotebookStyle *nbstyle)
{
    Tcl_Obj *objPtr;

    nbstyle->tabPosition = TTK_PACK_TOP | TTK_STICK_W;
    if ((objPtr = Ttk_QueryOption(nb->core.layout, "-tabposition", 0)) != 0) {
	TtkGetLabelAnchorFromObj(NULL, objPtr, &nbstyle->tabPosition);
    }

    /* Guess default tabPlacement as function of tabPosition:
     */
    if (nbstyle->tabPosition & TTK_PACK_LEFT) {
	nbstyle->tabPlacement = TTK_PACK_TOP | TTK_STICK_E;
    } else if (nbstyle->tabPosition & TTK_PACK_RIGHT) {
	nbstyle->tabPlacement = TTK_PACK_TOP | TTK_STICK_W;
    } else if (nbstyle->tabPosition & TTK_PACK_BOTTOM) {
	nbstyle->tabPlacement = TTK_PACK_LEFT | TTK_STICK_N;
    } else { /* Assume TTK_PACK_TOP */
	nbstyle->tabPlacement = TTK_PACK_LEFT | TTK_STICK_S;
    }
    if ((objPtr = Ttk_QueryOption(nb->core.layout, "-tabplacement", 0)) != 0) {
	TtkGetLabelAnchorFromObj(NULL, objPtr, &nbstyle->tabPlacement);
    }

    /* Compute tabOrient as function of tabPlacement:
     */
    if (nbstyle->tabPlacement & (TTK_PACK_LEFT|TTK_PACK_RIGHT)) {
	nbstyle->tabOrient = TTK_ORIENT_HORIZONTAL;
    } else {
	nbstyle->tabOrient = TTK_ORIENT_VERTICAL;
    }

    nbstyle->tabMargins = Ttk_UniformPadding(0);
    if ((objPtr = Ttk_QueryOption(nb->core.layout, "-tabmargins", 0)) != 0) {
	Ttk_GetBorderFromObj(NULL, objPtr, &nbstyle->tabMargins);
    }

    nbstyle->padding = Ttk_UniformPadding(0);
    if ((objPtr = Ttk_QueryOption(nb->core.layout, "-padding", 0)) != 0) {
	Ttk_GetPaddingFromObj(NULL,nb->core.tkwin,objPtr,&nbstyle->padding);
    }

    nbstyle->minTabWidth = DEFAULT_MIN_TAB_WIDTH;
    if ((objPtr = Ttk_QueryOption(nb->core.layout, "-mintabwidth", 0)) != 0) {
	Tcl_GetIntFromObj(NULL, objPtr, &nbstyle->minTabWidth);
    }
}

/*------------------------------------------------------------------------
 * +++ Tab management.
 */

static Tab *CreateTab(Tcl_Interp *interp, Notebook *nb, Tk_Window slaveWindow)
{
    Tk_OptionTable optionTable = nb->notebook.paneOptionTable;
    void *record = ckalloc(sizeof(Tab));
    memset(record, 0, sizeof(Tab));

    if (Tk_InitOptions(interp, record, optionTable, slaveWindow) != TCL_OK) {
	ckfree(record);
	return NULL;
    }

    return record;
}

static void DestroyTab(Notebook *nb, Tab *tab)
{
    void *record = tab;
    Tk_FreeConfigOptions(record, nb->notebook.paneOptionTable, nb->core.tkwin);
    ckfree(record);
}

static int ConfigureTab(
    Tcl_Interp *interp, Notebook *nb, Tab *tab, Tk_Window slaveWindow,
    int objc, Tcl_Obj *const objv[])
{
    Ttk_Sticky sticky = tab->sticky;
    Ttk_Padding padding = tab->padding;
    Tk_SavedOptions savedOptions;
    int mask = 0;

    if (Tk_SetOptions(interp, (ClientData)tab, nb->notebook.paneOptionTable,
	    objc, objv, slaveWindow, &savedOptions, &mask) != TCL_OK)
    {
	return TCL_ERROR;
    }

    /* Check options:
     * @@@ TODO: validate -image option.
     */
    if (Ttk_GetStickyFromObj(interp, tab->stickyObj, &sticky) != TCL_OK)
    {
	goto error;
    }
    if (Ttk_GetPaddingFromObj(interp, slaveWindow, tab->paddingObj, &padding)
	    != TCL_OK)
    {
	goto error;
    }

    tab->sticky = sticky;
    tab->padding = padding;

    Tk_FreeSavedOptions(&savedOptions);
    Ttk_ManagerSizeChanged(nb->notebook.mgr);
    TtkRedisplayWidget(&nb->core);

    return TCL_OK;
error:
    Tk_RestoreSavedOptions(&savedOptions);
    return TCL_ERROR;
}

/*
 * IdentifyTab --
 * 	Return the index of the tab at point x,y,
 * 	or -1 if no tab at that point.
 */
static int IdentifyTab(Notebook *nb, int x, int y)
{
    int index;
    for (index = 0; index < Ttk_NumberSlaves(nb->notebook.mgr); ++index) {
	Tab *tab = Ttk_SlaveData(nb->notebook.mgr,index);
	if (	tab->state != TAB_STATE_HIDDEN
	     && Ttk_BoxContains(tab->parcel, x,y))
	{
	    return index;
	}
    }
    return -1;
}

/*
 * ActivateTab --
 * 	Set the active tab index, redisplay if necessary.
 */
static void ActivateTab(Notebook *nb, int index)
{
    if (index != nb->notebook.activeIndex) {
	nb->notebook.activeIndex = index;
	TtkRedisplayWidget(&nb->core);
    }
}

/*
 * TabState --
 * 	Return the state of the specified tab, based on
 * 	notebook state, currentIndex, activeIndex, and user-specified tab state.
 *	The USER1 bit is set for the leftmost tab, and USER2
 * 	is set for the rightmost tab.
 */
static Ttk_State TabState(Notebook *nb, int index)
{
    Ttk_State state = nb->core.state;
    Tab *tab = Ttk_SlaveData(nb->notebook.mgr, index);

    if (index == nb->notebook.currentIndex) {
	state |= TTK_STATE_SELECTED;
    } else {
	state &= ~TTK_STATE_FOCUS;
    }

    if (index == nb->notebook.activeIndex) {
	state |= TTK_STATE_ACTIVE;
    }
    if (index == 0) {
    	state |= TTK_STATE_USER1;
    }
    if (index == Ttk_NumberSlaves(nb->notebook.mgr) - 1) {
    	state |= TTK_STATE_USER2;
    }
    if (tab->state == TAB_STATE_DISABLED) {
	state |= TTK_STATE_DISABLED;
    }

    return state;
}

/*------------------------------------------------------------------------
 * +++ Geometry management - size computation.
 */

/* TabrowSize --
 *	Compute max height and total width of all tabs (horizontal layouts)
 *	or total height and max width (vertical layouts).
 *
 * Side effects:
 * 	Sets width and height fields for all tabs.
 *
 * Notes:
 * 	Hidden tabs are included in the perpendicular computation
 * 	(max height/width) but not parallel (total width/height).
 */
static void TabrowSize(
    Notebook *nb, Ttk_Orient orient, int *widthPtr, int *heightPtr)
{
    Ttk_Layout tabLayout = nb->notebook.tabLayout;
    int tabrowWidth = 0, tabrowHeight = 0;
    int i;

    for (i = 0; i < Ttk_NumberSlaves(nb->notebook.mgr); ++i) {
	Tab *tab = Ttk_SlaveData(nb->notebook.mgr, i);
	Ttk_State tabState = TabState(nb,i);

	Ttk_RebindSublayout(tabLayout, tab);
	Ttk_LayoutSize(tabLayout,tabState,&tab->width,&tab->height);

	if (orient == TTK_ORIENT_HORIZONTAL) {
	    tabrowHeight = MAX(tabrowHeight, tab->height);
	    if (tab->state != TAB_STATE_HIDDEN) { tabrowWidth += tab->width; }
	} else {
	    tabrowWidth = MAX(tabrowWidth, tab->width);
	    if (tab->state != TAB_STATE_HIDDEN) { tabrowHeight += tab->height; }
	}
    }

    *widthPtr = tabrowWidth;
    *heightPtr = tabrowHeight;
}

/* NotebookSize -- GM and widget size hook.
 *
 * Total height is tab height + client area height + pane internal padding
 * Total width is max(client width, tab width) + pane internal padding
 * Client area size determined by max size of slaves,
 * overridden by -width and/or -height if nonzero.
 */

static int NotebookSize(void *clientData, int *widthPtr, int *heightPtr)
{
    Notebook *nb = clientData;
    NotebookStyle nbstyle;
    Ttk_Padding padding;
    Ttk_Element clientNode = Ttk_FindElement(nb->core.layout, "client");
    int clientWidth = 0, clientHeight = 0,
    	reqWidth = 0, reqHeight = 0,
	tabrowWidth = 0, tabrowHeight = 0;
    int i;

    NotebookStyleOptions(nb, &nbstyle);

    /* Compute max requested size of all slaves:
     */
    for (i = 0; i < Ttk_NumberSlaves(nb->notebook.mgr); ++i) {
	Tk_Window slaveWindow = Ttk_SlaveWindow(nb->notebook.mgr, i);
	Tab *tab = Ttk_SlaveData(nb->notebook.mgr, i);
	int slaveWidth
	    = Tk_ReqWidth(slaveWindow) + Ttk_PaddingWidth(tab->padding);
	int slaveHeight
	    = Tk_ReqHeight(slaveWindow) + Ttk_PaddingHeight(tab->padding);

	clientWidth = MAX(clientWidth, slaveWidth);
	clientHeight = MAX(clientHeight, slaveHeight);
    }

    /* Client width/height overridable by widget options:
     */
    Tcl_GetIntFromObj(NULL, nb->notebook.widthObj,&reqWidth);
    Tcl_GetIntFromObj(NULL, nb->notebook.heightObj,&reqHeight);
    if (reqWidth > 0)
	clientWidth = reqWidth;
    if (reqHeight > 0)
	clientHeight = reqHeight;

    /* Tab row:
     */
    TabrowSize(nb, nbstyle.tabOrient, &tabrowWidth, &tabrowHeight);
    tabrowHeight += Ttk_PaddingHeight(nbstyle.tabMargins);
    tabrowWidth += Ttk_PaddingWidth(nbstyle.tabMargins);

    /* Account for exterior and interior padding:
     */
    padding = nbstyle.padding;
    if (clientNode) {
	Ttk_Padding ipad =
	    Ttk_LayoutNodeInternalPadding(nb->core.layout, clientNode);
	padding = Ttk_AddPadding(padding, ipad);
    }

    if (nbstyle.tabPosition & (TTK_PACK_TOP|TTK_PACK_BOTTOM)) {
	*widthPtr = MAX(tabrowWidth, clientWidth) + Ttk_PaddingWidth(padding);
	*heightPtr = tabrowHeight + clientHeight + Ttk_PaddingHeight(padding);
    } else {
	*widthPtr = tabrowWidth + clientWidth + Ttk_PaddingWidth(padding);
	*heightPtr = MAX(tabrowHeight,clientHeight) + Ttk_PaddingHeight(padding);
    }

    return 1;
}

/*------------------------------------------------------------------------
 * +++ Geometry management - layout.
 */

/* SqueezeTabs --
 *	Squeeze or stretch tabs to fit within the tab area parcel.
 *
 *	All tabs are adjusted by an equal amount, but will not be made
 *	smaller than the minimum width.  (If all the tabs still do
 *	not fit in the available space, the rightmost ones will
 *	be further squozen by PlaceTabs()).
 *
 *	The algorithm does not always yield an optimal layout, but does
 *	have the important property that decreasing the available width
 *	by one pixel will cause at most one tab to shrink by one pixel;
 *	this means that tabs resize "smoothly" when the window shrinks
 *	and grows.
 *
 * @@@ <<NOTE-TABPOSITION>> bug: only works for horizontal orientations
 * @@@ <<NOTE-SQUEEZE-HIDDEN>> does not account for hidden tabs.
 */

static void SqueezeTabs(
    Notebook *nb, int needed, int available, int minTabWidth)
{
    int nTabs = Ttk_NumberSlaves(nb->notebook.mgr);

    if (nTabs > 0) {
	int difference = available - needed,
	    delta = difference / nTabs,
	    remainder = difference % nTabs,
	    slack = 0;
	int i;

	if (remainder < 0) { remainder += nTabs; --delta; }

	for (i = 0; i < nTabs; ++i) {
	    Tab *tab = Ttk_SlaveData(nb->notebook.mgr,i);
	    int adj = delta + (i < remainder) + slack;

	    if (tab->width + adj >= minTabWidth) {
		tab->width += adj;
		slack = 0;
	    } else {
		slack = adj - (minTabWidth - tab->width);
		tab->width = minTabWidth;
	    }
	}
    }
}

/* PlaceTabs --
 * 	Compute all tab parcels.
 */
static void PlaceTabs(
    Notebook *nb, Ttk_Box tabrowBox, Ttk_PositionSpec tabPlacement)
{
    Ttk_Layout tabLayout = nb->notebook.tabLayout;
    int nTabs = Ttk_NumberSlaves(nb->notebook.mgr);
    int i;

    for (i = 0; i < nTabs; ++i) {
	Tab *tab = Ttk_SlaveData(nb->notebook.mgr, i);
	Ttk_State tabState = TabState(nb, i);

	if (tab->state != TAB_STATE_HIDDEN) {
	    Ttk_Padding expand = Ttk_UniformPadding(0);
	    Tcl_Obj *expandObj = Ttk_QueryOption(tabLayout,"-expand",tabState);

	    if (expandObj) {
		Ttk_GetBorderFromObj(NULL, expandObj, &expand);
	    }

	    tab->parcel =
		Ttk_ExpandBox(
		    Ttk_PositionBox(&tabrowBox,
			tab->width, tab->height, tabPlacement),
		    expand);
	}
    }
}

/* NotebookDoLayout --
 *	Computes notebook layout and places tabs.
 *
 * Side effects:
 * 	Sets clientArea, used to place slave panes.
 */
static void NotebookDoLayout(void *recordPtr)
{
    Notebook *nb = recordPtr;
    Tk_Window nbwin = nb->core.tkwin;
    Ttk_Box cavity = Ttk_WinBox(nbwin);
    int tabrowWidth = 0, tabrowHeight = 0;
    Ttk_Element clientNode = Ttk_FindElement(nb->core.layout, "client");
    Ttk_Box tabrowBox;
    NotebookStyle nbstyle;

    NotebookStyleOptions(nb, &nbstyle);

    /* Notebook internal padding:
     */
    cavity = Ttk_PadBox(cavity, nbstyle.padding);

    /* Layout for notebook background (base layout):
     */
    Ttk_PlaceLayout(nb->core.layout, nb->core.state, Ttk_WinBox(nbwin));

    /* Place tabs:
     */
    TabrowSize(nb, nbstyle.tabOrient, &tabrowWidth, &tabrowHeight);
    tabrowBox = Ttk_PadBox(
		    Ttk_PositionBox(&cavity,
			tabrowWidth + Ttk_PaddingWidth(nbstyle.tabMargins),
			tabrowHeight + Ttk_PaddingHeight(nbstyle.tabMargins),
			nbstyle.tabPosition),
		    nbstyle.tabMargins);

    SqueezeTabs(nb, tabrowWidth, tabrowBox.width, nbstyle.minTabWidth);
    PlaceTabs(nb, tabrowBox, nbstyle.tabPlacement);

    /* Layout for client area frame:
     */
    if (clientNode) {
	Ttk_PlaceElement(nb->core.layout, clientNode, cavity);
	cavity = Ttk_LayoutNodeInternalParcel(nb->core.layout, clientNode);
    }

    if (cavity.height <= 0) cavity.height = 1;
    if (cavity.width <= 0) cavity.width = 1;

    nb->notebook.clientArea = cavity;
}

/*
 * NotebookPlaceSlave --
 * 	Set the position and size of a child widget
 * 	based on the current client area and slave options:
 */
static void NotebookPlaceSlave(Notebook *nb, int slaveIndex)
{
    Tab *tab = Ttk_SlaveData(nb->notebook.mgr, slaveIndex);
    Tk_Window slaveWindow = Ttk_SlaveWindow(nb->notebook.mgr, slaveIndex);
    Ttk_Box slaveBox =
	Ttk_StickBox(Ttk_PadBox(nb->notebook.clientArea, tab->padding),
	    Tk_ReqWidth(slaveWindow), Tk_ReqHeight(slaveWindow),tab->sticky);

    Ttk_PlaceSlave(nb->notebook.mgr, slaveIndex,
	slaveBox.x, slaveBox.y, slaveBox.width, slaveBox.height);
}

/* NotebookPlaceSlaves --
 * 	Geometry manager hook.
 */
static void NotebookPlaceSlaves(void *recordPtr)
{
    Notebook *nb = recordPtr;
    int currentIndex = nb->notebook.currentIndex;
    if (currentIndex >= 0) {
	NotebookDoLayout(nb);
	NotebookPlaceSlave(nb, currentIndex);
    }
}

/*
 * SelectTab(nb, index) --
 * 	Change the currently-selected tab.
 */
static void SelectTab(Notebook *nb, int index)
{
    Tab *tab = Ttk_SlaveData(nb->notebook.mgr,index);
    int currentIndex = nb->notebook.currentIndex;

    if (index == currentIndex) {
	return;
    }

    if (TabState(nb, index) & TTK_STATE_DISABLED) {
	return;
    }

    /* Unhide the tab if it is currently hidden and being selected.
     */
    if (tab->state == TAB_STATE_HIDDEN) {
	tab->state = TAB_STATE_NORMAL;
    }

    if (currentIndex >= 0) {
	Ttk_UnmapSlave(nb->notebook.mgr, currentIndex);
    }

    NotebookPlaceSlave(nb, index);

    nb->notebook.currentIndex = index;
    TtkRedisplayWidget(&nb->core);

    TtkSendVirtualEvent(nb->core.tkwin, "NotebookTabChanged");
}

/* NextTab --
 * 	Returns the index of the next tab after the specified tab
 * 	in the normal state (e.g., not hidden or disabled),
 * 	or -1 if all tabs are disabled or hidden.
 */
static int NextTab(Notebook *nb, int index)
{
    int nTabs = Ttk_NumberSlaves(nb->notebook.mgr);
    int nextIndex;

    /* Scan forward for following usable tab:
     */
    for (nextIndex = index + 1; nextIndex < nTabs; ++nextIndex) {
	Tab *tab = Ttk_SlaveData(nb->notebook.mgr, nextIndex);
	if (tab->state == TAB_STATE_NORMAL) {
	    return nextIndex;
	}
    }

    /* Not found -- scan backwards.
     */
    for (nextIndex = index - 1; nextIndex >= 0; --nextIndex) {
	Tab *tab = Ttk_SlaveData(nb->notebook.mgr, nextIndex);
	if (tab->state == TAB_STATE_NORMAL) {
	    return nextIndex;
	}
    }

    /* Still nothing.  Give up.
     */
    return -1;
}

/* SelectNearestTab --
 * 	Handles the case where the current tab is forgotten, hidden,
 * 	or destroyed.
 *
 * 	Unmap the current tab and schedule the next available one
 * 	to be mapped at the next GM update.
 */
static void SelectNearestTab(Notebook *nb)
{
    int currentIndex = nb->notebook.currentIndex;
    int nextIndex = NextTab(nb, currentIndex);

    if (currentIndex >= 0) {
	Ttk_UnmapSlave(nb->notebook.mgr, currentIndex);
    }
    if (currentIndex != nextIndex) {
	TtkSendVirtualEvent(nb->core.tkwin, "NotebookTabChanged");
    }

    nb->notebook.currentIndex = nextIndex;
    Ttk_ManagerLayoutChanged(nb->notebook.mgr);
    TtkRedisplayWidget(&nb->core);
}

/* TabRemoved -- GM SlaveRemoved hook.
 * 	Select the next tab if the current one is being removed.
 * 	Adjust currentIndex to account for removed slave.
 */
static void TabRemoved(void *managerData, int index)
{
    Notebook *nb = managerData;
    Tab *tab = Ttk_SlaveData(nb->notebook.mgr, index);

    if (index == nb->notebook.currentIndex) {
	SelectNearestTab(nb);
    }

    if (index < nb->notebook.currentIndex) {
	--nb->notebook.currentIndex;
    }

    DestroyTab(nb, tab);

    TtkRedisplayWidget(&nb->core);
}

static int TabRequest(void *managerData, int index, int width, int height)
{
    return 1;
}

/* AddTab --
 * 	Add new tab at specified index.
 */
static int AddTab(
    Tcl_Interp *interp, Notebook *nb,
    int destIndex, Tk_Window slaveWindow,
    int objc, Tcl_Obj *const objv[])
{
    Tab *tab;
    if (!Ttk_Maintainable(interp, slaveWindow, nb->core.tkwin)) {
	return TCL_ERROR;
    }
#if 0 /* can't happen */
    if (Ttk_SlaveIndex(nb->notebook.mgr, slaveWindow) >= 0) {
	Tcl_AppendResult(interp,
	    Tk_PathName(slaveWindow), " already added",
	    NULL);
	return TCL_ERROR;
    }
#endif

    /* Create and insert tab.
     */
    tab = CreateTab(interp, nb, slaveWindow);
    if (!tab) {
	return TCL_ERROR;
    }
    if (ConfigureTab(interp, nb, tab, slaveWindow, objc, objv) != TCL_OK) {
	DestroyTab(nb, tab);
	return TCL_ERROR;
    }

    Ttk_InsertSlave(nb->notebook.mgr, destIndex, slaveWindow, tab);

    /* Adjust indices and/or autoselect first tab:
     */
    if (nb->notebook.currentIndex < 0) {
	SelectTab(nb, destIndex);
    } else if (nb->notebook.currentIndex >= destIndex) {
	++nb->notebook.currentIndex;
    }

    return TCL_OK;
}

static Ttk_ManagerSpec NotebookManagerSpec = {
    { "notebook", Ttk_GeometryRequestProc, Ttk_LostSlaveProc },
    NotebookSize,
    NotebookPlaceSlaves,
    TabRequest,
    TabRemoved
};

/*------------------------------------------------------------------------
 * +++ Event handlers.
 */

/* NotebookEventHandler --
 * 	Tracks the active tab.
 */
static const int NotebookEventMask
    = StructureNotifyMask
    | PointerMotionMask
    | LeaveWindowMask
    ;
static void NotebookEventHandler(ClientData clientData, XEvent *eventPtr)
{
    Notebook *nb = clientData;

    if (eventPtr->type == DestroyNotify) { /* Remove self */
	Tk_DeleteEventHandler(nb->core.tkwin,
	    NotebookEventMask, NotebookEventHandler, clientData);
    } else if (eventPtr->type == MotionNotify) {
	int index = IdentifyTab(nb, eventPtr->xmotion.x, eventPtr->xmotion.y);
	ActivateTab(nb, index);
    } else if (eventPtr->type == LeaveNotify) {
	ActivateTab(nb, -1);
    }
}

/*------------------------------------------------------------------------
 * +++ Utilities.
 */

/* FindTabIndex --
 *	Find the index of the specified tab.
 *	Tab identifiers are one of:
 *
 *	+ positional specifications @x,y,
 *	+ "current",
 *	+ numeric indices [0..nTabs],
 *	+ slave window names
 *
 *	Stores index of specified tab in *index_rtn, -1 if not found.
 *
 *	Returns TCL_ERROR and leaves an error message in interp->result
 *	if the tab identifier was incorrect.
 *
 *	See also: GetTabIndex.
 */
static int FindTabIndex(
    Tcl_Interp *interp, Notebook *nb, Tcl_Obj *objPtr, int *index_rtn)
{
    const char *string = Tcl_GetString(objPtr);
    int x, y;

    *index_rtn = -1;

    /* Check for @x,y ...
     */
    if (string[0] == '@' && sscanf(string, "@%d,%d",&x,&y) == 2) {
	*index_rtn = IdentifyTab(nb, x, y);
	return TCL_OK;
    }

    /* ... or "current" ...
     */
    if (!strcmp(string, "current")) {
	*index_rtn = nb->notebook.currentIndex;
	return TCL_OK;
    }

    /* ... or integer index or slave window name:
     */
    if (Ttk_GetSlaveIndexFromObj(
	    interp, nb->notebook.mgr, objPtr, index_rtn) == TCL_OK)
    {
	return TCL_OK;
    }

    /* Nothing matched; Ttk_GetSlaveIndexFromObj will have left error message.
     */
    return TCL_ERROR;
}

/* GetTabIndex --
 * 	Get the index of an existing tab.
 * 	Tab identifiers are as per FindTabIndex.
 * 	Returns TCL_ERROR if the tab does not exist.
 */
static int GetTabIndex(
    Tcl_Interp *interp, Notebook *nb, Tcl_Obj *objPtr, int *index_rtn)
{
    int status = FindTabIndex(interp, nb, objPtr, index_rtn);

    if (status == TCL_OK && *index_rtn < 0) {
	Tcl_ResetResult(interp);
	Tcl_AppendResult(interp,
	    "tab '", Tcl_GetString(objPtr), "' not found",
	    NULL);
	status = TCL_ERROR;
    }
    return status;
}

/*------------------------------------------------------------------------
 * +++ Widget command routines.
 */

/* $nb add window ?options ... ?
 */
static int NotebookAddCommand(
    void *recordPtr, Tcl_Interp *interp, int objc, Tcl_Obj *const objv[])
{
    Notebook *nb = recordPtr;
    int index = Ttk_NumberSlaves(nb->notebook.mgr);
    Tk_Window slaveWindow;
    int slaveIndex;
    Tab *tab;

    if (objc <= 2 || objc % 2 != 1) {
	Tcl_WrongNumArgs(interp, 2, objv, "window ?-option value ...?");
	return TCL_ERROR;
    }

    slaveWindow = Tk_NameToWindow(interp,Tcl_GetString(objv[2]),nb->core.tkwin);
    if (!slaveWindow) {
	return TCL_ERROR;
    }
    slaveIndex = Ttk_SlaveIndex(nb->notebook.mgr, slaveWindow);

    if (slaveIndex < 0) { /* New tab */
	return AddTab(interp, nb, index, slaveWindow, objc-3,objv+3);
    }

    tab = Ttk_SlaveData(nb->notebook.mgr, slaveIndex);
    if (tab->state == TAB_STATE_HIDDEN) {
	tab->state = TAB_STATE_NORMAL;
    }
    if (ConfigureTab(interp, nb, tab, slaveWindow, objc-4,objv+4) != TCL_OK) {
	return TCL_ERROR;
    }

    TtkRedisplayWidget(&nb->core);

    return TCL_OK;
}

/* $nb insert $index $tab ?-option value ...?
 * 	Insert new tab, or move existing one.
 */
static int NotebookInsertCommand(
    void *recordPtr, Tcl_Interp *interp, int objc, Tcl_Obj *const objv[])
{
    Notebook *nb = recordPtr;
    int current = nb->notebook.currentIndex;
    int nSlaves = Ttk_NumberSlaves(nb->notebook.mgr);
    int srcIndex, destIndex;

    if (objc < 4) {
	Tcl_WrongNumArgs(interp, 2,objv, "index slave ?-option value ...?");
	return TCL_ERROR;
    }

    if (!strcmp(Tcl_GetString(objv[2]), "end")) {
	destIndex = Ttk_NumberSlaves(nb->notebook.mgr);
    } else if (TCL_OK != Ttk_GetSlaveIndexFromObj(
		interp, nb->notebook.mgr, objv[2], &destIndex)) {
	return TCL_ERROR;
    }

    if (Tcl_GetString(objv[3])[0] == '.') {
	/* Window name -- could be new or existing slave.
	 */
	Tk_Window slaveWindow =
	    Tk_NameToWindow(interp,Tcl_GetString(objv[3]),nb->core.tkwin);

	if (!slaveWindow) {
	    return TCL_ERROR;
	}

	srcIndex = Ttk_SlaveIndex(nb->notebook.mgr, slaveWindow);
	if (srcIndex < 0) {	/* New slave */
	    return AddTab(interp, nb, destIndex, slaveWindow, objc-4,objv+4);
	}
    } else if (Ttk_GetSlaveIndexFromObj(
		interp, nb->notebook.mgr, objv[3], &srcIndex) != TCL_OK)
    {
	return TCL_ERROR;
    }

    /* Move existing slave:
     */
    if (ConfigureTab(interp, nb,
	     Ttk_SlaveData(nb->notebook.mgr,srcIndex),
	     Ttk_SlaveWindow(nb->notebook.mgr,srcIndex),
	     objc-4,objv+4) != TCL_OK)
    {
	return TCL_ERROR;
    }

    if (destIndex >= nSlaves) {
	destIndex  = nSlaves - 1;
    }
    Ttk_ReorderSlave(nb->notebook.mgr, srcIndex, destIndex);

    /* Adjust internal indexes:
     */
    nb->notebook.activeIndex = -1;
    if (current == srcIndex) {
	nb->notebook.currentIndex = destIndex;
    } else if (destIndex <= current && current < srcIndex) {
	++nb->notebook.currentIndex;
    } else if (srcIndex < current && current <= destIndex) {
	--nb->notebook.currentIndex;
    }

    TtkRedisplayWidget(&nb->core);

    return TCL_OK;
}

/* $nb forget $tab --
 * 	Removes the specified tab.
 */
static int NotebookForgetCommand(
    void *recordPtr, Tcl_Interp *interp, int objc, Tcl_Obj *const objv[])
{
    Notebook *nb = recordPtr;
    int index;

    if (objc != 3) {
	Tcl_WrongNumArgs(interp, 2, objv, "tab");
	return TCL_ERROR;
    }

    if (GetTabIndex(interp, nb, objv[2], &index) != TCL_OK) {
	return TCL_ERROR;
    }

    Ttk_ForgetSlave(nb->notebook.mgr, index);
    TtkRedisplayWidget(&nb->core);

    return TCL_OK;
}

/* $nb hide $tab --
 * 	Hides the specified tab.
 */
static int NotebookHideCommand(
    void *recordPtr, Tcl_Interp *interp, int objc, Tcl_Obj *const objv[])
{
    Notebook *nb = recordPtr;
    int index;
    Tab *tab;

    if (objc != 3) {
	Tcl_WrongNumArgs(interp, 2, objv, "tab");
	return TCL_ERROR;
    }

    if (GetTabIndex(interp, nb, objv[2], &index) != TCL_OK) {
	return TCL_ERROR;
    }

    tab = Ttk_SlaveData(nb->notebook.mgr, index);
    tab->state = TAB_STATE_HIDDEN;
    if (index == nb->notebook.currentIndex) {
	SelectNearestTab(nb);
    }

    TtkRedisplayWidget(&nb->core);

    return TCL_OK;
}

/* $nb identify $x $y --
 * 	Returns name of tab element at $x,$y; empty string if none.
 */
static int NotebookIdentifyCommand(
    void *recordPtr, Tcl_Interp *interp, int objc, Tcl_Obj *const objv[])
{
    static const char *whatTable[] = { "element", "tab", NULL };
    enum { IDENTIFY_ELEMENT, IDENTIFY_TAB };
    int what = IDENTIFY_ELEMENT;
    Notebook *nb = recordPtr;
    Ttk_Element element = NULL;
    int x, y, tabIndex;

    if (objc < 4 || objc > 5) {
	Tcl_WrongNumArgs(interp, 2,objv, "?what? x y");
	return TCL_ERROR;
    }

    if (   Tcl_GetIntFromObj(interp, objv[objc-2], &x) != TCL_OK
	|| Tcl_GetIntFromObj(interp, objv[objc-1], &y) != TCL_OK
	|| (objc == 5 &&
	    Tcl_GetIndexFromObj(interp, objv[2], whatTable, "option", 0, &what)
		!= TCL_OK)
    ) {
	return TCL_ERROR;
    }

    tabIndex = IdentifyTab(nb, x, y);
    if (tabIndex >= 0) {
	Tab *tab = Ttk_SlaveData(nb->notebook.mgr, tabIndex);
	Ttk_State state = TabState(nb, tabIndex);
	Ttk_Layout tabLayout = nb->notebook.tabLayout;

	Ttk_RebindSublayout(tabLayout, tab);
	Ttk_PlaceLayout(tabLayout, state, tab->parcel);

	element = Ttk_IdentifyElement(tabLayout, x, y);
    }

    switch (what) {
	case IDENTIFY_ELEMENT:
	    if (element) {
		const char *elementName = Ttk_ElementName(element);
		Tcl_SetObjResult(interp,Tcl_NewStringObj(elementName,-1));
	    }
	    break;
	case IDENTIFY_TAB:
	    if (tabIndex >= 0) {
		Tcl_SetObjResult(interp, Tcl_NewIntObj(tabIndex));
	    }
	    break;
    }
    return TCL_OK;
}

/* $nb index $item --
 * 	Returns the integer index of the tab specified by $item,
 * 	the empty string if $item does not identify a tab.
 *	See above for valid item formats.
 */
static int NotebookIndexCommand(
    void *recordPtr, Tcl_Interp *interp, int objc, Tcl_Obj *const objv[])
{
    Notebook *nb = recordPtr;
    int index, status;

    if (objc != 3) {
	Tcl_WrongNumArgs(interp, 2, objv, "tab");
	return TCL_ERROR;
    }

    /*
     * Special-case for "end":
     */
    if (!strcmp("end", Tcl_GetString(objv[2]))) {
	int nSlaves = Ttk_NumberSlaves(nb->notebook.mgr);
	Tcl_SetObjResult(interp, Tcl_NewIntObj(nSlaves));
	return TCL_OK;
    }

    status = FindTabIndex(interp, nb, objv[2], &index);
    if (status == TCL_OK && index >= 0) {
	Tcl_SetObjResult(interp, Tcl_NewIntObj(index));
    }

    return status;
}

/* $nb select ?$item? --
 * 	Select the specified tab, or return the widget path of
 * 	the currently-selected pane.
 */
static int NotebookSelectCommand(
    void *recordPtr, Tcl_Interp *interp, int objc, Tcl_Obj *const objv[])
{
    Notebook *nb = recordPtr;

    if (objc == 2) {
	if (nb->notebook.currentIndex >= 0) {
	    Tk_Window pane = Ttk_SlaveWindow(
		nb->notebook.mgr, nb->notebook.currentIndex);
	    Tcl_SetObjResult(interp, Tcl_NewStringObj(Tk_PathName(pane), -1));
	}
	return TCL_OK;
    } else if (objc == 3) {
	int index, status = GetTabIndex(interp, nb, objv[2], &index);
	if (status == TCL_OK) {
	    SelectTab(nb, index);
	}
	return status;
    } /*else*/
    Tcl_WrongNumArgs(interp, 2, objv, "?tab?");
    return TCL_ERROR;
}

/* $nb tabs --
 * 	Return list of tabs.
 */
static int NotebookTabsCommand(
    void *recordPtr, Tcl_Interp *interp, int objc, Tcl_Obj *const objv[])
{
    Notebook *nb = recordPtr;
    Ttk_Manager *mgr = nb->notebook.mgr;
    Tcl_Obj *result;
    int i;

    if (objc != 2) {
	Tcl_WrongNumArgs(interp, 2, objv, "");
	return TCL_ERROR;
    }

    result = Tcl_NewListObj(0, NULL);
    for (i = 0; i < Ttk_NumberSlaves(mgr); ++i) {
	const char *pathName = Tk_PathName(Ttk_SlaveWindow(mgr,i));
	Tcl_ListObjAppendElement(interp, result, Tcl_NewStringObj(pathName,-1));
    }
    Tcl_SetObjResult(interp, result);

    return TCL_OK;
}

/* $nb tab $tab ?-option ?value -option value...??
 */
static int NotebookTabCommand(
    void *recordPtr, Tcl_Interp *interp, int objc, Tcl_Obj *const objv[])
{
    Notebook *nb = recordPtr;
    Ttk_Manager *mgr = nb->notebook.mgr;
    int index;
    Tk_Window slaveWindow;
    Tab *tab;

    if (objc < 3) {
	Tcl_WrongNumArgs(interp, 2, objv, "tab ?-option ?value??...");
	return TCL_ERROR;
    }

    if (GetTabIndex(interp, nb, objv[2], &index) != TCL_OK) {
	return TCL_ERROR;
    }

    tab = Ttk_SlaveData(mgr, index);
    slaveWindow = Ttk_SlaveWindow(mgr, index);

    if (objc == 3) {
	return TtkEnumerateOptions(interp, tab,
	    PaneOptionSpecs, nb->notebook.paneOptionTable, slaveWindow);
    } else if (objc == 4) {
	return TtkGetOptionValue(interp, tab, objv[3],
	    nb->notebook.paneOptionTable, slaveWindow);
    } /* else */

    if (ConfigureTab(interp, nb, tab, slaveWindow, objc-3,objv+3) != TCL_OK) {
	return TCL_ERROR;
    }

    /* If the current tab has become disabled or hidden,
     * select the next nondisabled, unhidden one:
     */
    if (index == nb->notebook.currentIndex && tab->state != TAB_STATE_NORMAL) {
	SelectNearestTab(nb);
    }

    return TCL_OK;
}

/* Subcommand table:
 */
static const Ttk_Ensemble NotebookCommands[] = {
    { "add",    	NotebookAddCommand,0 },
    { "configure",	TtkWidgetConfigureCommand,0 },
    { "cget",		TtkWidgetCgetCommand,0 },
    { "forget",		NotebookForgetCommand,0 },
    { "hide",		NotebookHideCommand,0 },
    { "identify",	NotebookIdentifyCommand,0 },
    { "index",		NotebookIndexCommand,0 },
    { "insert",  	NotebookInsertCommand,0 },
    { "instate",	TtkWidgetInstateCommand,0 },
    { "select",		NotebookSelectCommand,0 },
    { "state",  	TtkWidgetStateCommand,0 },
    { "tab",   		NotebookTabCommand,0 },
    { "tabs",   	NotebookTabsCommand,0 },
    { 0,0,0 }
};

/*------------------------------------------------------------------------
 * +++ Widget class hooks.
 */

static void NotebookInitialize(Tcl_Interp *interp, void *recordPtr)
{
    Notebook *nb = recordPtr;

    nb->notebook.mgr = Ttk_CreateManager(
	    &NotebookManagerSpec, recordPtr, nb->core.tkwin);

    nb->notebook.tabOptionTable = Tk_CreateOptionTable(interp,TabOptionSpecs);
    nb->notebook.paneOptionTable = Tk_CreateOptionTable(interp,PaneOptionSpecs);

    nb->notebook.currentIndex = -1;
    nb->notebook.activeIndex = -1;
    nb->notebook.tabLayout = 0;

    nb->notebook.clientArea = Ttk_MakeBox(0,0,1,1);

    Tk_CreateEventHandler(
	nb->core.tkwin, NotebookEventMask, NotebookEventHandler, recordPtr);
}

static void NotebookCleanup(void *recordPtr)
{
    Notebook *nb = recordPtr;

    Ttk_DeleteManager(nb->notebook.mgr);
    if (nb->notebook.tabLayout)
	Ttk_FreeLayout(nb->notebook.tabLayout);
}

static int NotebookConfigure(Tcl_Interp *interp, void *clientData, int mask)
{
    Notebook *nb = clientData;

    /*
     * Error-checks:
     */
    if (nb->notebook.paddingObj) {
	/* Check for valid -padding: */
	Ttk_Padding unused;
	if (Ttk_GetPaddingFromObj(
		    interp, nb->core.tkwin, nb->notebook.paddingObj, &unused)
		!= TCL_OK) {
	    return TCL_ERROR;
	}
    }

    return TtkCoreConfigure(interp, clientData, mask);
}

/* NotebookGetLayout  --
 * 	GetLayout widget hook.
 */
static Ttk_Layout NotebookGetLayout(
    Tcl_Interp *interp, Ttk_Theme theme, void *recordPtr)
{
    Notebook *nb = recordPtr;
    Ttk_Layout notebookLayout = TtkWidgetGetLayout(interp, theme, recordPtr);
    Ttk_Layout tabLayout;

    if (!notebookLayout) {
	return NULL;
    }

    tabLayout = Ttk_CreateSublayout(
	interp, theme, notebookLayout, ".Tab",	nb->notebook.tabOptionTable);

    if (tabLayout) {
	if (nb->notebook.tabLayout) {
	    Ttk_FreeLayout(nb->notebook.tabLayout);
	}
	nb->notebook.tabLayout = tabLayout;
    }

    return notebookLayout;
}

/*------------------------------------------------------------------------
 * +++ Display routines.
 */

static void DisplayTab(Notebook *nb, int index, Drawable d)
{
    Ttk_Layout tabLayout = nb->notebook.tabLayout;
    Tab *tab = Ttk_SlaveData(nb->notebook.mgr, index);
    Ttk_State state = TabState(nb, index);

    if (tab->state != TAB_STATE_HIDDEN) {
	Ttk_RebindSublayout(tabLayout, tab);
	Ttk_PlaceLayout(tabLayout, state, tab->parcel);
	Ttk_DrawLayout(tabLayout, state, d);
    }
}

static void NotebookDisplay(void *clientData, Drawable d)
{
    Notebook *nb = clientData;
    int nSlaves = Ttk_NumberSlaves(nb->notebook.mgr);
    int index;

    /* Draw notebook background (base layout):
     */
    Ttk_DrawLayout(nb->core.layout, nb->core.state, d);

    /* Draw tabs from left to right, but draw the current tab last
     * so it will overwrite its neighbors.
     */
    for (index = 0; index < nSlaves; ++index) {
	if (index != nb->notebook.currentIndex) {
	    DisplayTab(nb, index, d);
	}
    }
    if (nb->notebook.currentIndex >= 0) {
	DisplayTab(nb, nb->notebook.currentIndex, d);
    }
}

/*------------------------------------------------------------------------
 * +++ Widget specification and layout definitions.
 */

static WidgetSpec NotebookWidgetSpec =
{
    "TNotebook",		/* className */
    sizeof(Notebook),		/* recordSize */
    NotebookOptionSpecs,	/* optionSpecs */
    NotebookCommands,		/* subcommands */
    NotebookInitialize,		/* initializeProc */
    NotebookCleanup,		/* cleanupProc */
    NotebookConfigure,		/* configureProc */
    TtkNullPostConfigure,	/* postConfigureProc */
    NotebookGetLayout, 		/* getLayoutProc */
    NotebookSize,		/* geometryProc */
    NotebookDoLayout,		/* layoutProc */
    NotebookDisplay		/* displayProc */
};

TTK_BEGIN_LAYOUT(NotebookLayout)
    TTK_NODE("Notebook.client", TTK_FILL_BOTH)
TTK_END_LAYOUT

TTK_BEGIN_LAYOUT(TabLayout)
    TTK_GROUP("Notebook.tab", TTK_FILL_BOTH,
	TTK_GROUP("Notebook.padding", TTK_PACK_TOP|TTK_FILL_BOTH,
	    TTK_GROUP("Notebook.focus", TTK_PACK_TOP|TTK_FILL_BOTH,
		TTK_NODE("Notebook.label", TTK_PACK_TOP))))
TTK_END_LAYOUT

/*------------------------------------------------------------------------
 * +++ Initialization.
 */

MODULE_SCOPE
void TtkNotebook_Init(Tcl_Interp *interp)
{
    Ttk_Theme themePtr = Ttk_GetDefaultTheme(interp);

    Ttk_RegisterLayout(themePtr, "Tab", TabLayout);
    Ttk_RegisterLayout(themePtr, "TNotebook", NotebookLayout);

    RegisterWidget(interp, "ttk::notebook", &NotebookWidgetSpec);
}

/*EOF*/<|MERGE_RESOLUTION|>--- conflicted
+++ resolved
@@ -1,8 +1,4 @@
-<<<<<<< HEAD
-/* $Id: ttkNotebook.c,v 1.25 2010/02/05 21:33:14 jenglish Exp $
-=======
 /*
->>>>>>> c97f0c88
  * Copyright (c) 2004, Joe English
  */
 
