--- conflicted
+++ resolved
@@ -53,7 +53,7 @@
  * relevant to the tab.
  *
  * PaneOptionSpecs includes additional options for child window placement
- * and is used to configure the content window.
+ * and is used to configure the pane.
  */
 static const Tk_OptionSpec TabOptionSpecs[] =
 {
@@ -98,7 +98,7 @@
     TkSizeT activeIndex;		/* index of currently active tab */
     Ttk_Layout tabLayout;	/* Sublayout for tabs */
 
-    Ttk_Box clientArea;		/* Where to pack content widgets */
+    Ttk_Box clientArea;		/* Where to pack content windows */
 } NotebookPart;
 
 typedef struct
@@ -193,7 +193,7 @@
     Tab *record = (Tab *)ckalloc(sizeof(Tab));
     memset(record, 0, sizeof(Tab));
 
-    if (Tk_InitOptions(interp, (char *)record, optionTable, window) != TCL_OK) {
+    if (Tk_InitOptions(interp, record, optionTable, window) != TCL_OK) {
 	ckfree(record);
 	return NULL;
     }
@@ -217,13 +217,8 @@
     Tk_SavedOptions savedOptions;
     int mask = 0;
 
-<<<<<<< HEAD
     if (Tk_SetOptions(interp, tab, nb->notebook.paneOptionTable,
-	    objc, objv, slaveWindow, &savedOptions, &mask) != TCL_OK)
-=======
-    if (Tk_SetOptions(interp, (void *)tab, nb->notebook.paneOptionTable,
 	    objc, objv, window, &savedOptions, &mask) != TCL_OK)
->>>>>>> 3b31d963
     {
 	return TCL_ERROR;
     }
@@ -296,11 +291,7 @@
 {
     Ttk_State state = nb->core.state;
     Tab *tab = (Tab *)Ttk_ContentData(nb->notebook.mgr, index);
-<<<<<<< HEAD
     TkSizeT i = 0;
-=======
-    int i = 0;
->>>>>>> 3b31d963
 
     if (index == nb->notebook.currentIndex) {
 	state |= TTK_STATE_SELECTED;
@@ -321,11 +312,7 @@
 	}
 	break;
     }
-<<<<<<< HEAD
     for (i = Ttk_NumberContent(nb->notebook.mgr) - 1; i != TCL_INDEX_NONE; --i) {
-=======
-    for (i = Ttk_NumberContent(nb->notebook.mgr) - 1; i != -1; --i) {
->>>>>>> 3b31d963
 	Tab *tab = (Tab *)Ttk_ContentData(nb->notebook.mgr, i);
 	if (tab->state == TAB_STATE_HIDDEN) {
 	    continue;
@@ -411,21 +398,12 @@
     /* Compute max requested size of all content windows:
      */
     for (i = 0; i < Ttk_NumberContent(nb->notebook.mgr); ++i) {
-<<<<<<< HEAD
-	Tk_Window slaveWindow = Ttk_ContentWindow(nb->notebook.mgr, i);
-	Tab *tab = (Tab *)Ttk_ContentData(nb->notebook.mgr, i);
-	int slaveWidth
-	    = Tk_ReqWidth(slaveWindow) + Ttk_PaddingWidth(tab->padding);
-	int slaveHeight
-	    = Tk_ReqHeight(slaveWindow) + Ttk_PaddingHeight(tab->padding);
-=======
 	Tk_Window window = Ttk_ContentWindow(nb->notebook.mgr, i);
 	Tab *tab = (Tab *)Ttk_ContentData(nb->notebook.mgr, i);
 	int width
 	    = Tk_ReqWidth(window) + Ttk_PaddingWidth(tab->padding);
 	int height
 	    = Tk_ReqHeight(window) + Ttk_PaddingHeight(tab->padding);
->>>>>>> 3b31d963
 
 	clientWidth = MAX(clientWidth, width);
 	clientHeight = MAX(clientHeight, height);
@@ -596,13 +574,8 @@
 static void NotebookPlaceContent(Notebook *nb, TkSizeT index)
 {
     Tab *tab = (Tab *)Ttk_ContentData(nb->notebook.mgr, index);
-<<<<<<< HEAD
-    Tk_Window slaveWindow = Ttk_ContentWindow(nb->notebook.mgr, index);
-    Ttk_Box slaveBox =
-=======
     Tk_Window window = Ttk_ContentWindow(nb->notebook.mgr, index);
     Ttk_Box box =
->>>>>>> 3b31d963
 	Ttk_StickBox(Ttk_PadBox(nb->notebook.clientArea, tab->padding),
 	    Tk_ReqWidth(window), Tk_ReqHeight(window),tab->sticky);
 
@@ -616,13 +589,8 @@
 static void NotebookPlaceContents(void *recordPtr)
 {
     Notebook *nb = (Notebook *)recordPtr;
-<<<<<<< HEAD
     TkSizeT currentIndex = nb->notebook.currentIndex;
     if (currentIndex != TCL_INDEX_NONE) {
-=======
-    int currentIndex = nb->notebook.currentIndex;
-    if (currentIndex >= 0) {
->>>>>>> 3b31d963
 	NotebookDoLayout(nb);
 	NotebookPlaceContent(nb, currentIndex);
     }
@@ -635,11 +603,7 @@
 static void SelectTab(Notebook *nb, TkSizeT index)
 {
     Tab *tab = (Tab *)Ttk_ContentData(nb->notebook.mgr, index);
-<<<<<<< HEAD
     TkSizeT currentIndex = nb->notebook.currentIndex;
-=======
-    int currentIndex = nb->notebook.currentIndex;
->>>>>>> 3b31d963
 
     if (index == currentIndex) {
 	return;
@@ -682,11 +646,7 @@
 
     /* Scan forward for following usable tab:
      */
-<<<<<<< HEAD
     for (nextIndex = index + 1; nextIndex + 1 < nTabs + 1; ++nextIndex) {
-=======
-    for (nextIndex = index + 1; nextIndex < nTabs; ++nextIndex) {
->>>>>>> 3b31d963
 	Tab *tab = (Tab *)Ttk_ContentData(nb->notebook.mgr, nextIndex);
 	if (tab->state == TAB_STATE_NORMAL) {
 	    return nextIndex;
@@ -695,11 +655,7 @@
 
     /* Not found -- scan backwards.
      */
-<<<<<<< HEAD
     for (nextIndex = index - 1; nextIndex != TCL_INDEX_NONE; --nextIndex) {
-=======
-    for (nextIndex = index - 1; nextIndex >= 0; --nextIndex) {
->>>>>>> 3b31d963
 	Tab *tab = (Tab *)Ttk_ContentData(nb->notebook.mgr, nextIndex);
 	if (tab->state == TAB_STATE_NORMAL) {
 	    return nextIndex;
@@ -757,21 +713,12 @@
     TtkRedisplayWidget(&nb->core);
 }
 
-<<<<<<< HEAD
-static int TabRequest(void *managerData, TkSizeT index, int width, int height)
-=======
 static int TabRequest(
     TCL_UNUSED(void *),
-    TCL_UNUSED(int),
+    TCL_UNUSED(TkSizeT),
     TCL_UNUSED(int),
     TCL_UNUSED(int))
->>>>>>> 3b31d963
-{
-    (void)managerData;
-    (void)index;
-    (void)width;
-    (void)height;
-
+{
     return 1;
 }
 
@@ -780,11 +727,7 @@
  */
 static int AddTab(
     Tcl_Interp *interp, Notebook *nb,
-<<<<<<< HEAD
-    TkSizeT destIndex, Tk_Window slaveWindow,
-=======
-    int destIndex, Tk_Window window,
->>>>>>> 3b31d963
+    TkSizeT destIndex, Tk_Window window,
     int objc, Tcl_Obj *const objv[])
 {
     Tab *tab;
@@ -792,11 +735,7 @@
 	return TCL_ERROR;
     }
 #if 0 /* can't happen */
-<<<<<<< HEAD
-    if (Ttk_ContentIndex(nb->notebook.mgr, slaveWindow) != TCL_INDEX_NONE) {
-=======
-    if (Ttk_ContentIndex(nb->notebook.mgr, window) >= 0) {
->>>>>>> 3b31d963
+    if (Ttk_ContentIndex(nb->notebook.mgr, window) != TCL_INDEX_NONE) {
 	Tcl_SetObjResult(interp, Tcl_ObjPrintf("%s already added",
 	    Tk_PathName(window)));
 	Tcl_SetErrorCode(interp, "TTK", "NOTEBOOK", "PRESENT", NULL);
@@ -914,8 +853,8 @@
     }
     if (*index_rtn == Ttk_NumberContent(nb->notebook.mgr)) {
 	Tcl_SetObjResult(interp, Tcl_ObjPrintf(
-		"Invalid slave specification %s", string));
-	Tcl_SetErrorCode(interp, "TTK", "SLAVE", "SPEC", NULL);
+		"Invalid tab specification %s", string));
+	Tcl_SetErrorCode(interp, "TTK", "NOTEBOOK", "SPEC", NULL);
 	return TCL_ERROR;
     }
 
@@ -935,8 +874,8 @@
     int status = FindTabIndex(interp, nb, objPtr, index_rtn);
 	if (status == TCL_OK && *index_rtn + 1 >= Ttk_NumberContent(nb->notebook.mgr) + 1) {
 	    Tcl_SetObjResult(interp, Tcl_ObjPrintf(
-		"Slave index %s out of bounds", Tcl_GetString(objPtr)));
-	    Tcl_SetErrorCode(interp, "TTK", "SLAVE", "INDEX", NULL);
+		"tab index %s out of bounds", Tcl_GetString(objPtr)));
+	    Tcl_SetErrorCode(interp, "TTK", "NOTEBOOK", "INDEX", NULL);
 	    return TCL_ERROR;
 	}
 
@@ -959,11 +898,7 @@
     void *recordPtr, Tcl_Interp *interp, int objc, Tcl_Obj *const objv[])
 {
     Notebook *nb = (Notebook *)recordPtr;
-<<<<<<< HEAD
-    Tk_Window slaveWindow;
-=======
     Tk_Window window;
->>>>>>> 3b31d963
     int index;
     Tab *tab;
 
@@ -1002,18 +937,12 @@
     void *recordPtr, Tcl_Interp *interp, int objc, Tcl_Obj *const objv[])
 {
     Notebook *nb = (Notebook *)recordPtr;
-<<<<<<< HEAD
     TkSizeT current = nb->notebook.currentIndex;
-    TkSizeT nSlaves = Ttk_NumberContent(nb->notebook.mgr);
+    TkSizeT nContent = Ttk_NumberContent(nb->notebook.mgr);
     TkSizeT srcIndex, destIndex;
-=======
-    int current = nb->notebook.currentIndex;
-    int nContent = Ttk_NumberContent(nb->notebook.mgr);
-    int srcIndex, destIndex;
->>>>>>> 3b31d963
 
     if (objc < 4) {
-	Tcl_WrongNumArgs(interp, 2,objv, "index slave ?-option value ...?");
+	Tcl_WrongNumArgs(interp, 2,objv, "index window ?-option value ...?");
 	return TCL_ERROR;
     }
 
@@ -1032,15 +961,9 @@
 	    return TCL_ERROR;
 	}
 
-<<<<<<< HEAD
-	srcIndex = Ttk_ContentIndex(nb->notebook.mgr, slaveWindow);
-	if (srcIndex == TCL_INDEX_NONE) {	/* New slave */
-	    return AddTab(interp, nb, destIndex, slaveWindow, objc-4,objv+4);
-=======
 	srcIndex = Ttk_ContentIndex(nb->notebook.mgr, window);
-	if (srcIndex < 0) {	/* New content window */
+	if (srcIndex == TCL_INDEX_NONE) {	/* New content window */
 	    return AddTab(interp, nb, destIndex, window, objc-4,objv+4);
->>>>>>> 3b31d963
 	}
     } else if (Ttk_GetContentIndexFromObj(
 		interp, nb->notebook.mgr, objv[3], &srcIndex) != TCL_OK)
@@ -1053,20 +976,15 @@
     /* Move existing content window:
      */
     if (ConfigureTab(interp, nb,
-<<<<<<< HEAD
 	     (Tab *)Ttk_ContentData(nb->notebook.mgr, srcIndex),
 		 Ttk_ContentWindow(nb->notebook.mgr, srcIndex),
-=======
-	     (Tab *)Ttk_ContentData(nb->notebook.mgr,srcIndex),
-		 Ttk_ContentWindow(nb->notebook.mgr,srcIndex),
->>>>>>> 3b31d963
 	     objc-4,objv+4) != TCL_OK)
     {
 	return TCL_ERROR;
     }
 
-    if (destIndex + 1 >= nSlaves + 1) {
-	destIndex  = nSlaves - 1;
+    if (destIndex + 1 >= nContent + 1) {
+	destIndex  = nContent - 1;
     }
     Ttk_ReorderContent(nb->notebook.mgr, srcIndex, destIndex);
 
@@ -1093,11 +1011,7 @@
     void *recordPtr, Tcl_Interp *interp, int objc, Tcl_Obj *const objv[])
 {
     Notebook *nb = (Notebook *)recordPtr;
-<<<<<<< HEAD
     TkSizeT index;
-=======
-    int index;
->>>>>>> 3b31d963
 
     if (objc != 3) {
 	Tcl_WrongNumArgs(interp, 2, objv, "tab");
@@ -1121,11 +1035,7 @@
     void *recordPtr, Tcl_Interp *interp, int objc, Tcl_Obj *const objv[])
 {
     Notebook *nb = (Notebook *)recordPtr;
-<<<<<<< HEAD
     TkSizeT index;
-=======
-    int index;
->>>>>>> 3b31d963
     Tab *tab;
 
     if (objc != 3) {
@@ -1160,11 +1070,7 @@
     Notebook *nb = (Notebook *)recordPtr;
     Ttk_Element element = NULL;
     int x, y;
-<<<<<<< HEAD
     TkSizeT tabIndex;
-=======
-    int tabIndex;
->>>>>>> 3b31d963
 
     if (objc < 4 || objc > 5) {
 	Tcl_WrongNumArgs(interp, 2,objv, "?what? x y");
@@ -1180,11 +1086,7 @@
     }
 
     tabIndex = IdentifyTab(nb, x, y);
-<<<<<<< HEAD
     if (tabIndex != TCL_INDEX_NONE) {
-=======
-    if (tabIndex >= 0) {
->>>>>>> 3b31d963
 	Tab *tab = (Tab *)Ttk_ContentData(nb->notebook.mgr, tabIndex);
 	Ttk_State state = TabState(nb, tabIndex);
 	Ttk_Layout tabLayout = nb->notebook.tabLayout;
@@ -1220,11 +1122,7 @@
     void *recordPtr, Tcl_Interp *interp, int objc, Tcl_Obj *const objv[])
 {
     Notebook *nb = (Notebook *)recordPtr;
-<<<<<<< HEAD
     TkSizeT index;
-=======
-    int index;
->>>>>>> 3b31d963
     int status;
 
     if (objc != 3) {
@@ -1302,13 +1200,8 @@
 {
     Notebook *nb = (Notebook *)recordPtr;
     Ttk_Manager *mgr = nb->notebook.mgr;
-<<<<<<< HEAD
     TkSizeT index;
-    Tk_Window slaveWindow;
-=======
-    int index;
     Tk_Window window;
->>>>>>> 3b31d963
     Tab *tab;
 
     if (objc < 3) {
@@ -1321,11 +1214,7 @@
     }
 
     tab = (Tab *)Ttk_ContentData(mgr, index);
-<<<<<<< HEAD
-    slaveWindow = Ttk_ContentWindow(mgr, index);
-=======
     window = Ttk_ContentWindow(mgr, index);
->>>>>>> 3b31d963
 
     if (objc == 3) {
 	return TtkEnumerateOptions(interp, tab,
@@ -1468,13 +1357,8 @@
 static void NotebookDisplay(void *clientData, Drawable d)
 {
     Notebook *nb = (Notebook *)clientData;
-<<<<<<< HEAD
     TkSizeT nContent = Ttk_NumberContent(nb->notebook.mgr);
     TkSizeT index;
-=======
-    int nContent = Ttk_NumberContent(nb->notebook.mgr);
-    int index;
->>>>>>> 3b31d963
 
     /* Draw notebook background (base layout):
      */
