/*
 * Copyright (c) 2004, Joe English
 */

#include "tkInt.h"
#include "ttkTheme.h"
#include "ttkWidget.h"
#include "ttkManager.h"

#define MIN(a,b) ((a) < (b) ? (a) : (b))
#define MAX(a,b) ((a) > (b) ? (a) : (b))

/*------------------------------------------------------------------------
 * +++ Tab resources.
 */

#define DEFAULT_MIN_TAB_WIDTH 24

static const char *const TabStateStrings[] = { "normal", "disabled", "hidden", 0 };
typedef enum {
    TAB_STATE_NORMAL, TAB_STATE_DISABLED, TAB_STATE_HIDDEN
} TAB_STATE;

typedef struct
{
    /* Internal data:
     */
    int 	width, height;		/* Requested size of tab */
    Ttk_Box	parcel;			/* Tab position */

    /* Tab options:
     */
    TAB_STATE 	state;

    /* Child window options:
     */
    Tcl_Obj	*paddingObj;		/* Padding inside pane */
    Ttk_Padding	padding;
    Tcl_Obj 	*stickyObj;
    Ttk_Sticky	sticky;

    /* Label options:
     */
    Tcl_Obj *textObj;
    Tcl_Obj *imageObj;
    Tcl_Obj *compoundObj;
    Tcl_Obj *underlineObj;

} Tab;

/* Two different option tables are used for tabs:
 * TabOptionSpecs is used to draw the tab, and only includes resources
 * relevant to the tab.
 *
 * PaneOptionSpecs includes additional options for child window placement
 * and is used to configure the slave.
 */
static const Tk_OptionSpec TabOptionSpecs[] =
{
    {TK_OPTION_STRING_TABLE, "-state", "", "",
	"normal", TCL_INDEX_NONE, offsetof(Tab,state),
	0,(ClientData)TabStateStrings,0 },
    {TK_OPTION_STRING, "-text", "text", "Text", "",
	offsetof(Tab,textObj), TCL_INDEX_NONE, 0,0,GEOMETRY_CHANGED },
    {TK_OPTION_STRING, "-image", "image", "Image", NULL/*default*/,
	offsetof(Tab,imageObj), TCL_INDEX_NONE, TK_OPTION_NULL_OK,0,GEOMETRY_CHANGED },
    {TK_OPTION_STRING_TABLE, "-compound", "compound", "Compound",
	NULL, offsetof(Tab,compoundObj), TCL_INDEX_NONE,
	TK_OPTION_NULL_OK,(void *)ttkCompoundStrings,GEOMETRY_CHANGED },
    {TK_OPTION_INDEX, "-underline", "underline", "Underline", "-1",
	offsetof(Tab,underlineObj), TCL_INDEX_NONE, TK_OPTION_NULL_OK,0,GEOMETRY_CHANGED },
    {TK_OPTION_END, NULL, NULL, NULL, NULL, 0, 0, 0, 0, 0 }
};

static const Tk_OptionSpec PaneOptionSpecs[] =
{
    {TK_OPTION_STRING, "-padding", "padding", "Padding", "0",
	offsetof(Tab,paddingObj), TCL_INDEX_NONE, 0,0,GEOMETRY_CHANGED },
    {TK_OPTION_STRING, "-sticky", "sticky", "Sticky", "nsew",
	offsetof(Tab,stickyObj), TCL_INDEX_NONE, 0,0,GEOMETRY_CHANGED },

    WIDGET_INHERIT_OPTIONS(TabOptionSpecs)
};

/*------------------------------------------------------------------------
 * +++ Notebook resources.
 */
typedef struct
{
    Tcl_Obj *widthObj;		/* Default width */
    Tcl_Obj *heightObj;		/* Default height */
    Tcl_Obj *paddingObj;	/* Padding around notebook */

    Ttk_Manager *mgr;		/* Geometry manager */
    Tk_OptionTable tabOptionTable;	/* Tab options */
    Tk_OptionTable paneOptionTable;	/* Tab+pane options */
    TkSizeT currentIndex;		/* index of currently selected tab */
    TkSizeT activeIndex;		/* index of currently active tab */
    Ttk_Layout tabLayout;	/* Sublayout for tabs */

    Ttk_Box clientArea;		/* Where to pack slave widgets */
} NotebookPart;

typedef struct
{
    WidgetCore core;
    NotebookPart notebook;
} Notebook;

static const Tk_OptionSpec NotebookOptionSpecs[] =
{
    {TK_OPTION_INT, "-width", "width", "Width", "0",
	offsetof(Notebook,notebook.widthObj),TCL_INDEX_NONE,
	0,0,GEOMETRY_CHANGED },
    {TK_OPTION_INT, "-height", "height", "Height", "0",
	offsetof(Notebook,notebook.heightObj),TCL_INDEX_NONE,
	0,0,GEOMETRY_CHANGED },
    {TK_OPTION_STRING, "-padding", "padding", "Padding", NULL,
	offsetof(Notebook,notebook.paddingObj),TCL_INDEX_NONE,
	TK_OPTION_NULL_OK,0,GEOMETRY_CHANGED },

    WIDGET_TAKEFOCUS_TRUE,
    WIDGET_INHERIT_OPTIONS(ttkCoreOptionSpecs)
};

/* Notebook style options:
 */
typedef struct
{
    Ttk_PositionSpec	tabPosition;	/* Where to place tabs */
    Ttk_Padding 	tabMargins;	/* Margins around tab row */
    Ttk_PositionSpec 	tabPlacement;	/* How to pack tabs within tab row */
    Ttk_Orient		tabOrient;	/* ... */
    int 		minTabWidth;	/* Minimum tab width */
    Ttk_Padding 	padding;	/* External padding */
} NotebookStyle;

static void NotebookStyleOptions(Notebook *nb, NotebookStyle *nbstyle)
{
    Tcl_Obj *objPtr;

    nbstyle->tabPosition = TTK_PACK_TOP | TTK_STICK_W;
    if ((objPtr = Ttk_QueryOption(nb->core.layout, "-tabposition", 0)) != 0) {
	TtkGetLabelAnchorFromObj(NULL, objPtr, &nbstyle->tabPosition);
    }

    /* Guess default tabPlacement as function of tabPosition:
     */
    if (nbstyle->tabPosition & TTK_PACK_LEFT) {
	nbstyle->tabPlacement = TTK_PACK_TOP | TTK_STICK_E;
    } else if (nbstyle->tabPosition & TTK_PACK_RIGHT) {
	nbstyle->tabPlacement = TTK_PACK_TOP | TTK_STICK_W;
    } else if (nbstyle->tabPosition & TTK_PACK_BOTTOM) {
	nbstyle->tabPlacement = TTK_PACK_LEFT | TTK_STICK_N;
    } else { /* Assume TTK_PACK_TOP */
	nbstyle->tabPlacement = TTK_PACK_LEFT | TTK_STICK_S;
    }
    if ((objPtr = Ttk_QueryOption(nb->core.layout, "-tabplacement", 0)) != 0) {
	TtkGetLabelAnchorFromObj(NULL, objPtr, &nbstyle->tabPlacement);
    }

    /* Compute tabOrient as function of tabPlacement:
     */
    if (nbstyle->tabPlacement & (TTK_PACK_LEFT|TTK_PACK_RIGHT)) {
	nbstyle->tabOrient = TTK_ORIENT_HORIZONTAL;
    } else {
	nbstyle->tabOrient = TTK_ORIENT_VERTICAL;
    }

    nbstyle->tabMargins = Ttk_UniformPadding(0);
    if ((objPtr = Ttk_QueryOption(nb->core.layout, "-tabmargins", 0)) != 0) {
	Ttk_GetBorderFromObj(NULL, objPtr, &nbstyle->tabMargins);
    }

    nbstyle->padding = Ttk_UniformPadding(0);
    if ((objPtr = Ttk_QueryOption(nb->core.layout, "-padding", 0)) != 0) {
	Ttk_GetPaddingFromObj(NULL,nb->core.tkwin,objPtr,&nbstyle->padding);
    }

    nbstyle->minTabWidth = DEFAULT_MIN_TAB_WIDTH;
    if ((objPtr = Ttk_QueryOption(nb->core.layout, "-mintabwidth", 0)) != 0) {
	Tcl_GetIntFromObj(NULL, objPtr, &nbstyle->minTabWidth);
    }
}

/*------------------------------------------------------------------------
 * +++ Tab management.
 */

static Tab *CreateTab(Tcl_Interp *interp, Notebook *nb, Tk_Window slaveWindow)
{
    Tk_OptionTable optionTable = nb->notebook.paneOptionTable;
    Tab *record = (Tab *)ckalloc(sizeof(Tab));
    memset(record, 0, sizeof(Tab));

    if (Tk_InitOptions(interp, record, optionTable, slaveWindow) != TCL_OK) {
	ckfree(record);
	return NULL;
    }

    return record;
}

static void DestroyTab(Notebook *nb, Tab *tab)
{
    void *record = tab;
    Tk_FreeConfigOptions(record, nb->notebook.paneOptionTable, nb->core.tkwin);
    ckfree(record);
}

static int ConfigureTab(
    Tcl_Interp *interp, Notebook *nb, Tab *tab, Tk_Window slaveWindow,
    int objc, Tcl_Obj *const objv[])
{
    Ttk_Sticky sticky = tab->sticky;
    Ttk_Padding padding = tab->padding;
    Tk_SavedOptions savedOptions;
    int mask = 0;

    if (Tk_SetOptions(interp, tab, nb->notebook.paneOptionTable,
	    objc, objv, slaveWindow, &savedOptions, &mask) != TCL_OK)
    {
	return TCL_ERROR;
    }

    /* Check options:
     * @@@ TODO: validate -image option.
     */
    if (Ttk_GetStickyFromObj(interp, tab->stickyObj, &sticky) != TCL_OK)
    {
	goto error;
    }
    if (Ttk_GetPaddingFromObj(interp, slaveWindow, tab->paddingObj, &padding)
	    != TCL_OK)
    {
	goto error;
    }

    tab->sticky = sticky;
    tab->padding = padding;

    Tk_FreeSavedOptions(&savedOptions);
    Ttk_ManagerSizeChanged(nb->notebook.mgr);
    TtkRedisplayWidget(&nb->core);

    return TCL_OK;
error:
    Tk_RestoreSavedOptions(&savedOptions);
    return TCL_ERROR;
}

/*
 * IdentifyTab --
 * 	Return the index of the tab at point x,y,
 * 	or -1 if no tab at that point.
 */
static TkSizeT IdentifyTab(Notebook *nb, int x, int y)
{
    TkSizeT index;
    for (index = 0; index < Ttk_NumberSlaves(nb->notebook.mgr); ++index) {
	Tab *tab = (Tab *)Ttk_SlaveData(nb->notebook.mgr,index);
	if (	tab->state != TAB_STATE_HIDDEN
	     && Ttk_BoxContains(tab->parcel, x,y))
	{
	    return index;
	}
    }
    return TCL_INDEX_NONE;
}

/*
 * ActivateTab --
 * 	Set the active tab index, redisplay if necessary.
 */
static void ActivateTab(Notebook *nb, TkSizeT index)
{
    if (index != nb->notebook.activeIndex) {
	nb->notebook.activeIndex = index;
	TtkRedisplayWidget(&nb->core);
    }
}

/*
 * TabState --
 * 	Return the state of the specified tab, based on
 * 	notebook state, currentIndex, activeIndex, and user-specified tab state.
 *	The USER1 bit is set for the leftmost visible tab, and USER2
 * 	is set for the rightmost visible tab.
 */
static Ttk_State TabState(Notebook *nb, TkSizeT index)
{
    Ttk_State state = nb->core.state;
    Tab *tab = (Tab *)Ttk_SlaveData(nb->notebook.mgr, index);
    TkSizeT i = 0;

    if (index == nb->notebook.currentIndex) {
	state |= TTK_STATE_SELECTED;
    } else {
	state &= ~TTK_STATE_FOCUS;
    }

    if (index == nb->notebook.activeIndex) {
	state |= TTK_STATE_ACTIVE;
    }
    for (i = 0; i < Ttk_NumberSlaves(nb->notebook.mgr); ++i) {
	Tab *tab = (Tab *)Ttk_SlaveData(nb->notebook.mgr, i);
	if (tab->state == TAB_STATE_HIDDEN) {
	    continue;
	}
	if (index == i) {
	    state |= TTK_STATE_USER1;
	}
	break;
    }
    for (i = Ttk_NumberSlaves(nb->notebook.mgr) - 1; i != TCL_INDEX_NONE; --i) {
	Tab *tab = (Tab *)Ttk_SlaveData(nb->notebook.mgr, i);
	if (tab->state == TAB_STATE_HIDDEN) {
	    continue;
	}
	if (index == i) {
	    state |= TTK_STATE_USER2;
	}
	break;
    }
    if (tab->state == TAB_STATE_DISABLED) {
	state |= TTK_STATE_DISABLED;
    }

    return state;
}

/*------------------------------------------------------------------------
 * +++ Geometry management - size computation.
 */

/* TabrowSize --
 *	Compute max height and total width of all tabs (horizontal layouts)
 *	or total height and max width (vertical layouts).
 *	The -mintabwidth style option is taken into account (for the width
 *	only).
 *
 * Side effects:
 * 	Sets width and height fields for all tabs.
 *
 * Notes:
 * 	Hidden tabs are included in the perpendicular computation
 * 	(max height/width) but not parallel (total width/height).
 */
static void TabrowSize(
    Notebook *nb, Ttk_Orient orient, int minTabWidth, int *widthPtr, int *heightPtr)
{
    Ttk_Layout tabLayout = nb->notebook.tabLayout;
    int tabrowWidth = 0, tabrowHeight = 0;
    TkSizeT i;

    for (i = 0; i < Ttk_NumberSlaves(nb->notebook.mgr); ++i) {
	Tab *tab = (Tab *)Ttk_SlaveData(nb->notebook.mgr, i);
	Ttk_State tabState = TabState(nb,i);

	Ttk_RebindSublayout(tabLayout, tab);
	Ttk_LayoutSize(tabLayout,tabState,&tab->width,&tab->height);
        tab->width = MAX(tab->width, minTabWidth);

	if (orient == TTK_ORIENT_HORIZONTAL) {
	    tabrowHeight = MAX(tabrowHeight, tab->height);
	    if (tab->state != TAB_STATE_HIDDEN) { tabrowWidth += tab->width; }
	} else {
	    tabrowWidth = MAX(tabrowWidth, tab->width);
	    if (tab->state != TAB_STATE_HIDDEN) { tabrowHeight += tab->height; }
	}
    }

    *widthPtr = tabrowWidth;
    *heightPtr = tabrowHeight;
}

/* NotebookSize -- GM and widget size hook.
 *
 * Total height is tab height + client area height + pane internal padding
 * Total width is max(client width, tab width) + pane internal padding
 * Client area size determined by max size of slaves,
 * overridden by -width and/or -height if nonzero.
 */

static int NotebookSize(void *clientData, int *widthPtr, int *heightPtr)
{
    Notebook *nb = (Notebook *)clientData;
    NotebookStyle nbstyle;
    Ttk_Padding padding;
    Ttk_Element clientNode = Ttk_FindElement(nb->core.layout, "client");
    int clientWidth = 0, clientHeight = 0,
    	reqWidth = 0, reqHeight = 0,
	tabrowWidth = 0, tabrowHeight = 0;
    TkSizeT i;

    NotebookStyleOptions(nb, &nbstyle);

    /* Compute max requested size of all slaves:
     */
    for (i = 0; i < Ttk_NumberSlaves(nb->notebook.mgr); ++i) {
	Tk_Window slaveWindow = Ttk_SlaveWindow(nb->notebook.mgr, i);
	Tab *tab = (Tab *)Ttk_SlaveData(nb->notebook.mgr, i);
	int slaveWidth
	    = Tk_ReqWidth(slaveWindow) + Ttk_PaddingWidth(tab->padding);
	int slaveHeight
	    = Tk_ReqHeight(slaveWindow) + Ttk_PaddingHeight(tab->padding);

	clientWidth = MAX(clientWidth, slaveWidth);
	clientHeight = MAX(clientHeight, slaveHeight);
    }

    /* Client width/height overridable by widget options:
     */
    Tcl_GetIntFromObj(NULL, nb->notebook.widthObj,&reqWidth);
    Tcl_GetIntFromObj(NULL, nb->notebook.heightObj,&reqHeight);
    if (reqWidth > 0)
	clientWidth = reqWidth;
    if (reqHeight > 0)
	clientHeight = reqHeight;

    /* Tab row:
     */
    TabrowSize(nb, nbstyle.tabOrient, nbstyle.minTabWidth, &tabrowWidth, &tabrowHeight);
    tabrowHeight += Ttk_PaddingHeight(nbstyle.tabMargins);
    tabrowWidth += Ttk_PaddingWidth(nbstyle.tabMargins);

    /* Account for exterior and interior padding:
     */
    padding = nbstyle.padding;
    if (clientNode) {
	Ttk_Padding ipad =
	    Ttk_LayoutNodeInternalPadding(nb->core.layout, clientNode);
	padding = Ttk_AddPadding(padding, ipad);
    }

    if (nbstyle.tabPosition & (TTK_PACK_TOP|TTK_PACK_BOTTOM)) {
	*widthPtr = MAX(tabrowWidth, clientWidth) + Ttk_PaddingWidth(padding);
	*heightPtr = tabrowHeight + clientHeight + Ttk_PaddingHeight(padding);
    } else {
	*widthPtr = tabrowWidth + clientWidth + Ttk_PaddingWidth(padding);
	*heightPtr = MAX(tabrowHeight,clientHeight) + Ttk_PaddingHeight(padding);
    }

    return 1;
}

/*------------------------------------------------------------------------
 * +++ Geometry management - layout.
 */

/* SqueezeTabs --
 *	Squeeze or stretch tabs to fit within the tab area parcel.
 *	This happens independently of the -mintabwidth style option.
 *
 *	All tabs are adjusted by an equal amount.
 *
 * @@@ <<NOTE-TABPOSITION>> bug: only works for horizontal orientations
 * @@@ <<NOTE-SQUEEZE-HIDDEN>> does not account for hidden tabs.
 */

static void SqueezeTabs(
    Notebook *nb, int needed, int available)
{
    int nTabs = Ttk_NumberSlaves(nb->notebook.mgr);

    if (nTabs > 0) {
	int difference = available - needed;
	double delta = (double)difference / needed;
	double slack = 0;
	int i;

	for (i = 0; i < nTabs; ++i) {
	    Tab *tab = (Tab *)Ttk_SlaveData(nb->notebook.mgr,i);
	    double ad = slack + tab->width * delta;
	    tab->width += (int)ad;
	    slack = ad - (int)ad;
	}
    }
}

/* PlaceTabs --
 * 	Compute all tab parcels.
 */
static void PlaceTabs(
    Notebook *nb, Ttk_Box tabrowBox, Ttk_PositionSpec tabPlacement)
{
    Ttk_Layout tabLayout = nb->notebook.tabLayout;
    int nTabs = Ttk_NumberSlaves(nb->notebook.mgr);
    int i;

    for (i = 0; i < nTabs; ++i) {
	Tab *tab = (Tab *)Ttk_SlaveData(nb->notebook.mgr, i);
	Ttk_State tabState = TabState(nb, i);

	if (tab->state != TAB_STATE_HIDDEN) {
	    Ttk_Padding expand = Ttk_UniformPadding(0);
	    Tcl_Obj *expandObj = Ttk_QueryOption(tabLayout,"-expand",tabState);

	    if (expandObj) {
		Ttk_GetBorderFromObj(NULL, expandObj, &expand);
	    }

	    tab->parcel =
		Ttk_ExpandBox(
		    Ttk_PositionBox(&tabrowBox,
			tab->width, tab->height, tabPlacement),
		    expand);
	}
    }
}

/* NotebookDoLayout --
 *	Computes notebook layout and places tabs.
 *
 * Side effects:
 * 	Sets clientArea, used to place slave panes.
 */
static void NotebookDoLayout(void *recordPtr)
{
    Notebook *nb = (Notebook *)recordPtr;
    Tk_Window nbwin = nb->core.tkwin;
    Ttk_Box cavity = Ttk_WinBox(nbwin);
    int tabrowWidth = 0, tabrowHeight = 0;
    Ttk_Element clientNode = Ttk_FindElement(nb->core.layout, "client");
    Ttk_Box tabrowBox;
    NotebookStyle nbstyle;

    NotebookStyleOptions(nb, &nbstyle);

    /* Notebook internal padding:
     */
    cavity = Ttk_PadBox(cavity, nbstyle.padding);

    /* Layout for notebook background (base layout):
     */
    Ttk_PlaceLayout(nb->core.layout, nb->core.state, Ttk_WinBox(nbwin));

    /* Place tabs:
     * Note: TabrowSize() takes into account -mintabwidth, but the tabs will
     * actually have this minimum size when displayed only if there is enough
     * space to draw the tabs with this width. Otherwise some of the tabs can
     * be squeezed to a size smaller than -mintabwidth because we prefer
     * displaying all tabs than than honoring -mintabwidth for all of them.
     */
    TabrowSize(nb, nbstyle.tabOrient, nbstyle.minTabWidth, &tabrowWidth, &tabrowHeight);
    tabrowBox = Ttk_PadBox(
		    Ttk_PositionBox(&cavity,
			tabrowWidth + Ttk_PaddingWidth(nbstyle.tabMargins),
			tabrowHeight + Ttk_PaddingHeight(nbstyle.tabMargins),
			nbstyle.tabPosition),
		    nbstyle.tabMargins);

    SqueezeTabs(nb, tabrowWidth, tabrowBox.width);
    PlaceTabs(nb, tabrowBox, nbstyle.tabPlacement);

    /* Layout for client area frame:
     */
    if (clientNode) {
	Ttk_PlaceElement(nb->core.layout, clientNode, cavity);
	cavity = Ttk_LayoutNodeInternalParcel(nb->core.layout, clientNode);
    }

    if (cavity.height <= 0) cavity.height = 1;
    if (cavity.width <= 0) cavity.width = 1;

    nb->notebook.clientArea = cavity;
}

/*
 * NotebookPlaceSlave --
 * 	Set the position and size of a child widget
 * 	based on the current client area and slave options:
 */
static void NotebookPlaceSlave(Notebook *nb, TkSizeT slaveIndex)
{
    Tab *tab = (Tab *)Ttk_SlaveData(nb->notebook.mgr, slaveIndex);
    Tk_Window slaveWindow = Ttk_SlaveWindow(nb->notebook.mgr, slaveIndex);
    Ttk_Box slaveBox =
	Ttk_StickBox(Ttk_PadBox(nb->notebook.clientArea, tab->padding),
	    Tk_ReqWidth(slaveWindow), Tk_ReqHeight(slaveWindow),tab->sticky);

    Ttk_PlaceSlave(nb->notebook.mgr, slaveIndex,
	slaveBox.x, slaveBox.y, slaveBox.width, slaveBox.height);
}

/* NotebookPlaceSlaves --
 * 	Geometry manager hook.
 */
static void NotebookPlaceSlaves(void *recordPtr)
{
    Notebook *nb = (Notebook *)recordPtr;
    TkSizeT currentIndex = nb->notebook.currentIndex;
    if (currentIndex != TCL_INDEX_NONE) {
	NotebookDoLayout(nb);
	NotebookPlaceSlave(nb, currentIndex);
    }
}

/*
 * SelectTab(nb, index) --
 * 	Change the currently-selected tab.
 */
static void SelectTab(Notebook *nb, TkSizeT index)
{
    Tab *tab = (Tab *)Ttk_SlaveData(nb->notebook.mgr, index);
    TkSizeT currentIndex = nb->notebook.currentIndex;

    if (index == currentIndex) {
	return;
    }

    if (TabState(nb, index) & TTK_STATE_DISABLED) {
	return;
    }

    /* Unhide the tab if it is currently hidden and being selected.
     */
    if (tab->state == TAB_STATE_HIDDEN) {
	tab->state = TAB_STATE_NORMAL;
    }

    if (currentIndex != TCL_INDEX_NONE) {
	Ttk_UnmapSlave(nb->notebook.mgr, currentIndex);
    }

    /* Must be set before calling NotebookPlaceSlave(), otherwise it may
     * happen that NotebookPlaceSlaves(), triggered by an interveaning
     * geometry request, will swap to old index. */
    nb->notebook.currentIndex = index;

    NotebookPlaceSlave(nb, index);
    TtkRedisplayWidget(&nb->core);

    TtkSendVirtualEvent(nb->core.tkwin, "NotebookTabChanged");
}

/* NextTab --
 * 	Returns the index of the next tab after the specified tab
 * 	in the normal state (e.g., not hidden or disabled),
 * 	or -1 if all tabs are disabled or hidden.
 */
static int NextTab(Notebook *nb, int index)
{
    TkSizeT nTabs = Ttk_NumberSlaves(nb->notebook.mgr);
    TkSizeT nextIndex;

    /* Scan forward for following usable tab:
     */
    for (nextIndex = index + 1; nextIndex + 1 < nTabs + 1; ++nextIndex) {
	Tab *tab = (Tab *)Ttk_SlaveData(nb->notebook.mgr, nextIndex);
	if (tab->state == TAB_STATE_NORMAL) {
	    return nextIndex;
	}
    }

    /* Not found -- scan backwards.
     */
    for (nextIndex = index - 1; nextIndex != TCL_INDEX_NONE; --nextIndex) {
	Tab *tab = (Tab *)Ttk_SlaveData(nb->notebook.mgr, nextIndex);
	if (tab->state == TAB_STATE_NORMAL) {
	    return nextIndex;
	}
    }

    /* Still nothing.  Give up.
     */
    return -1;
}

/* SelectNearestTab --
 * 	Handles the case where the current tab is forgotten, hidden,
 * 	or destroyed.
 *
 * 	Unmap the current tab and schedule the next available one
 * 	to be mapped at the next GM update.
 */
static void SelectNearestTab(Notebook *nb)
{
    TkSizeT currentIndex = nb->notebook.currentIndex;
    TkSizeT nextIndex = NextTab(nb, currentIndex);

    if (currentIndex != TCL_INDEX_NONE) {
	Ttk_UnmapSlave(nb->notebook.mgr, currentIndex);
    }
    if (currentIndex != nextIndex) {
	TtkSendVirtualEvent(nb->core.tkwin, "NotebookTabChanged");
    }

    nb->notebook.currentIndex = nextIndex;
    Ttk_ManagerLayoutChanged(nb->notebook.mgr);
    TtkRedisplayWidget(&nb->core);
}

/* TabRemoved -- GM SlaveRemoved hook.
 * 	Select the next tab if the current one is being removed.
 * 	Adjust currentIndex to account for removed slave.
 */
static void TabRemoved(void *managerData, TkSizeT index)
{
    Notebook *nb = (Notebook *)managerData;
    Tab *tab = (Tab *)Ttk_SlaveData(nb->notebook.mgr, index);

    if (index == nb->notebook.currentIndex) {
	SelectNearestTab(nb);
    }

    if (index + 1 < nb->notebook.currentIndex + 1) {
	--nb->notebook.currentIndex;
    }

    DestroyTab(nb, tab);

    TtkRedisplayWidget(&nb->core);
}

static int TabRequest(void *managerData, TkSizeT index, int width, int height)
{
    (void)managerData;
    (void)index;
    (void)width;
    (void)height;

    return 1;
}

/* AddTab --
 * 	Add new tab at specified index.
 */
static int AddTab(
    Tcl_Interp *interp, Notebook *nb,
    TkSizeT destIndex, Tk_Window slaveWindow,
    int objc, Tcl_Obj *const objv[])
{
    Tab *tab;
    if (!Ttk_Maintainable(interp, slaveWindow, nb->core.tkwin)) {
	return TCL_ERROR;
    }
#if 0 /* can't happen */
    if (Ttk_SlaveIndex(nb->notebook.mgr, slaveWindow) != TCL_INDEX_NONE) {
	Tcl_SetObjResult(interp, Tcl_ObjPrintf("%s already added",
	    Tk_PathName(slaveWindow)));
	Tcl_SetErrorCode(interp, "TTK", "NOTEBOOK", "PRESENT", NULL);
	return TCL_ERROR;
    }
#endif

    /* Create and insert tab.
     */
    tab = CreateTab(interp, nb, slaveWindow);
    if (!tab) {
	return TCL_ERROR;
    }
    if (ConfigureTab(interp, nb, tab, slaveWindow, objc, objv) != TCL_OK) {
	DestroyTab(nb, tab);
	return TCL_ERROR;
    }

    Ttk_InsertSlave(nb->notebook.mgr, destIndex, slaveWindow, tab);

    /* Adjust indices and/or autoselect first tab:
     */
    if (nb->notebook.currentIndex == TCL_INDEX_NONE) {
	SelectTab(nb, destIndex);
    } else if (nb->notebook.currentIndex + 1 >= destIndex + 1) {
	++nb->notebook.currentIndex;
    }

    return TCL_OK;
}

static Ttk_ManagerSpec NotebookManagerSpec = {
    { "notebook", Ttk_GeometryRequestProc, Ttk_LostSlaveProc },
    NotebookSize,
    NotebookPlaceSlaves,
    TabRequest,
    TabRemoved
};

/*------------------------------------------------------------------------
 * +++ Event handlers.
 */

/* NotebookEventHandler --
 * 	Tracks the active tab.
 */
static const int NotebookEventMask
    = StructureNotifyMask
    | PointerMotionMask
    | LeaveWindowMask
    ;
static void NotebookEventHandler(ClientData clientData, XEvent *eventPtr)
{
    Notebook *nb = (Notebook *)clientData;

    if (eventPtr->type == DestroyNotify) { /* Remove self */
	Tk_DeleteEventHandler(nb->core.tkwin,
	    NotebookEventMask, NotebookEventHandler, clientData);
    } else if (eventPtr->type == MotionNotify) {
	TkSizeT index = IdentifyTab(nb, eventPtr->xmotion.x, eventPtr->xmotion.y);
	ActivateTab(nb, index);
    } else if (eventPtr->type == LeaveNotify) {
	ActivateTab(nb, -1);
    }
}

/*------------------------------------------------------------------------
 * +++ Utilities.
 */

/* FindTabIndex --
 *	Find the index of the specified tab.
 *	Tab identifiers are one of:
 *
 *	+ positional specifications @x,y,
 *	+ "current",
 *	+ numeric indices [0..nTabs],
 *	+ slave window names
 *
 *	Stores index of specified tab in *index_rtn, -1 if not found.
 *
 *	Returns TCL_ERROR and leaves an error message in interp->result
 *	if the tab identifier was incorrect.
 *
 *	See also: GetTabIndex.
 */
static int FindTabIndex(
    Tcl_Interp *interp, Notebook *nb, Tcl_Obj *objPtr, TkSizeT *index_rtn)
{
    const char *string = Tcl_GetString(objPtr);
    int x, y;

    *index_rtn = TCL_INDEX_NONE;

    /* Check for @x,y ...
     */
    if (string[0] == '@' && sscanf(string, "@%d,%d",&x,&y) == 2) {
	*index_rtn = IdentifyTab(nb, x, y);
	return TCL_OK;
    }

    /* ... or "current" ...
     */
    if (!strcmp(string, "current")) {
	*index_rtn = nb->notebook.currentIndex;
	return TCL_OK;
    }

    /* ... or integer index or slave window name:
     */
    if (Ttk_GetSlaveIndexFromObj(
	    interp, nb->notebook.mgr, objPtr, index_rtn) == TCL_OK)
    {
	return TCL_OK;
    }
    if (*index_rtn == Ttk_NumberSlaves(nb->notebook.mgr)) {
	Tcl_SetObjResult(interp, Tcl_ObjPrintf(
		"Invalid slave specification %s", string));
	Tcl_SetErrorCode(interp, "TTK", "SLAVE", "SPEC", NULL);
	return TCL_ERROR;
    }

    /* Nothing matched; Ttk_GetSlaveIndexFromObj will have left error message.
     */
    return TCL_ERROR;
}

/* GetTabIndex --
 * 	Get the index of an existing tab.
 * 	Tab identifiers are as per FindTabIndex.
 * 	Returns TCL_ERROR if the tab does not exist.
 */
static int GetTabIndex(
    Tcl_Interp *interp, Notebook *nb, Tcl_Obj *objPtr, TkSizeT *index_rtn)
{
    int status = FindTabIndex(interp, nb, objPtr, index_rtn);
	if (status == TCL_OK && *index_rtn + 1 >= Ttk_NumberSlaves(nb->notebook.mgr) + 1) {
	    Tcl_SetObjResult(interp, Tcl_ObjPrintf(
		"Slave index %s out of bounds", Tcl_GetString(objPtr)));
	    Tcl_SetErrorCode(interp, "TTK", "SLAVE", "INDEX", NULL);
	    return TCL_ERROR;
	}

    if (status == TCL_OK && *index_rtn == TCL_INDEX_NONE) {
	Tcl_SetObjResult(interp, Tcl_ObjPrintf(
	    "tab '%s' not found", Tcl_GetString(objPtr)));
	Tcl_SetErrorCode(interp, "TTK", "NOTEBOOK", "TAB", NULL);
	status = TCL_ERROR;
    }
    return status;
}

/*------------------------------------------------------------------------
 * +++ Widget command routines.
 */

/* $nb add window ?options ... ?
 */
static int NotebookAddCommand(
    void *recordPtr, Tcl_Interp *interp, int objc, Tcl_Obj *const objv[])
{
    Notebook *nb = (Notebook *)recordPtr;
    int index = Ttk_NumberSlaves(nb->notebook.mgr);
    Tk_Window slaveWindow;
    int slaveIndex;
    Tab *tab;

    if (objc <= 2 || objc % 2 != 1) {
	Tcl_WrongNumArgs(interp, 2, objv, "window ?-option value ...?");
	return TCL_ERROR;
    }

    slaveWindow = Tk_NameToWindow(interp,Tcl_GetString(objv[2]),nb->core.tkwin);
    if (!slaveWindow) {
	return TCL_ERROR;
    }
    slaveIndex = Ttk_SlaveIndex(nb->notebook.mgr, slaveWindow);

    if (slaveIndex < 0) { /* New tab */
	return AddTab(interp, nb, index, slaveWindow, objc-3,objv+3);
    }

    tab = (Tab *)Ttk_SlaveData(nb->notebook.mgr, slaveIndex);
    if (tab->state == TAB_STATE_HIDDEN) {
	tab->state = TAB_STATE_NORMAL;
    }
    if (ConfigureTab(interp, nb, tab, slaveWindow, objc-3,objv+3) != TCL_OK) {
	return TCL_ERROR;
    }

    TtkRedisplayWidget(&nb->core);

    return TCL_OK;
}

/* $nb insert $index $tab ?-option value ...?
 * 	Insert new tab, or move existing one.
 */
static int NotebookInsertCommand(
    void *recordPtr, Tcl_Interp *interp, int objc, Tcl_Obj *const objv[])
{
    Notebook *nb = (Notebook *)recordPtr;
    TkSizeT current = nb->notebook.currentIndex;
    TkSizeT nSlaves = Ttk_NumberSlaves(nb->notebook.mgr);
    TkSizeT srcIndex, destIndex;

    if (objc < 4) {
	Tcl_WrongNumArgs(interp, 2,objv, "index slave ?-option value ...?");
	return TCL_ERROR;
    }

    if (TCL_OK != Ttk_GetSlaveIndexFromObj(
		interp, nb->notebook.mgr, objv[2], &destIndex)) {
	return TCL_ERROR;
    }

    if (Tcl_GetString(objv[3])[0] == '.') {
	/* Window name -- could be new or existing slave.
	 */
	Tk_Window slaveWindow =
	    Tk_NameToWindow(interp,Tcl_GetString(objv[3]),nb->core.tkwin);

	if (!slaveWindow) {
	    return TCL_ERROR;
	}

	srcIndex = Ttk_SlaveIndex(nb->notebook.mgr, slaveWindow);
	if (srcIndex == TCL_INDEX_NONE) {	/* New slave */
	    return AddTab(interp, nb, destIndex, slaveWindow, objc-4,objv+4);
	}
    } else if (Ttk_GetSlaveIndexFromObj(
		interp, nb->notebook.mgr, objv[3], &srcIndex) != TCL_OK)
    {
	return TCL_ERROR;
    } else if (srcIndex + 1 >= Ttk_NumberSlaves(nb->notebook.mgr) + 1) {
	srcIndex = Ttk_NumberSlaves(nb->notebook.mgr) - 1;
    }

    /* Move existing slave:
     */
    if (ConfigureTab(interp, nb,
	     (Tab *)Ttk_SlaveData(nb->notebook.mgr, srcIndex),
	     Ttk_SlaveWindow(nb->notebook.mgr, srcIndex),
	     objc-4,objv+4) != TCL_OK)
    {
	return TCL_ERROR;
    }

    if (destIndex + 1 >= nSlaves + 1) {
	destIndex  = nSlaves - 1;
    }
    Ttk_ReorderSlave(nb->notebook.mgr, srcIndex, destIndex);

    /* Adjust internal indexes:
     */
    nb->notebook.activeIndex = TCL_INDEX_NONE;
    if (current == srcIndex) {
	nb->notebook.currentIndex = destIndex;
    } else if (destIndex + 1 <= current + 1 && current + 1 < srcIndex + 1) {
	++nb->notebook.currentIndex;
    } else if (srcIndex + 1 < current + 1 && current + 1 <= destIndex + 1) {
	--nb->notebook.currentIndex;
    }

    TtkRedisplayWidget(&nb->core);

    return TCL_OK;
}

/* $nb forget $tab --
 * 	Removes the specified tab.
 */
static int NotebookForgetCommand(
    void *recordPtr, Tcl_Interp *interp, int objc, Tcl_Obj *const objv[])
{
    Notebook *nb = (Notebook *)recordPtr;
    TkSizeT index;

    if (objc != 3) {
	Tcl_WrongNumArgs(interp, 2, objv, "tab");
	return TCL_ERROR;
    }

    if (GetTabIndex(interp, nb, objv[2], &index) != TCL_OK) {
	return TCL_ERROR;
    }

    Ttk_ForgetSlave(nb->notebook.mgr, index);
    TtkRedisplayWidget(&nb->core);

    return TCL_OK;
}

/* $nb hide $tab --
 * 	Hides the specified tab.
 */
static int NotebookHideCommand(
    void *recordPtr, Tcl_Interp *interp, int objc, Tcl_Obj *const objv[])
{
    Notebook *nb = (Notebook *)recordPtr;
    TkSizeT index;
    Tab *tab;

    if (objc != 3) {
	Tcl_WrongNumArgs(interp, 2, objv, "tab");
	return TCL_ERROR;
    }

    if (GetTabIndex(interp, nb, objv[2], &index) != TCL_OK) {
	return TCL_ERROR;
    }

    tab = (Tab *)Ttk_SlaveData(nb->notebook.mgr, index);
    tab->state = TAB_STATE_HIDDEN;
    if (index == nb->notebook.currentIndex) {
	SelectNearestTab(nb);
    }

    TtkRedisplayWidget(&nb->core);

    return TCL_OK;
}

/* $nb identify $x $y --
 * 	Returns name of tab element at $x,$y; empty string if none.
 */
static int NotebookIdentifyCommand(
    void *recordPtr, Tcl_Interp *interp, int objc, Tcl_Obj *const objv[])
{
    static const char *const whatTable[] = { "element", "tab", NULL };
    enum { IDENTIFY_ELEMENT, IDENTIFY_TAB };
    int what = IDENTIFY_ELEMENT;
    Notebook *nb = (Notebook *)recordPtr;
    Ttk_Element element = NULL;
    int x, y;
    TkSizeT tabIndex;

    if (objc < 4 || objc > 5) {
	Tcl_WrongNumArgs(interp, 2,objv, "?what? x y");
	return TCL_ERROR;
    }

    if (Tcl_GetIntFromObj(interp, objv[objc-2], &x) != TCL_OK
	|| Tcl_GetIntFromObj(interp, objv[objc-1], &y) != TCL_OK
	|| (objc == 5 && Tcl_GetIndexFromObjStruct(interp, objv[2], whatTable,
		sizeof(char *), "option", 0, &what) != TCL_OK)
    ) {
	return TCL_ERROR;
    }

    tabIndex = IdentifyTab(nb, x, y);
    if (tabIndex != TCL_INDEX_NONE) {
	Tab *tab = (Tab *)Ttk_SlaveData(nb->notebook.mgr, tabIndex);
	Ttk_State state = TabState(nb, tabIndex);
	Ttk_Layout tabLayout = nb->notebook.tabLayout;

	Ttk_RebindSublayout(tabLayout, tab);
	Ttk_PlaceLayout(tabLayout, state, tab->parcel);

	element = Ttk_IdentifyElement(tabLayout, x, y);
    }

    switch (what) {
	case IDENTIFY_ELEMENT:
	    if (element) {
		const char *elementName = Ttk_ElementName(element);

		Tcl_SetObjResult(interp, Tcl_NewStringObj(elementName, -1));
	    }
	    break;
	case IDENTIFY_TAB:
<<<<<<< HEAD
#if !defined TK_NO_DEPRECATED && (TCL_MAJOR_VERSION < 9)
	    if (tabIndex != TCL_INDEX_NONE)
#endif
=======
	    if (tabIndex != TCL_INDEX_NONE)
>>>>>>> 06b5ea26
	    Tcl_SetObjResult(interp, TkNewIndexObj(tabIndex));
	    break;
    }
    return TCL_OK;
}

/* $nb index $item --
 * 	Returns the integer index of the tab specified by $item,
 * 	the empty string if $item does not identify a tab.
 *	See above for valid item formats.
 */
static int NotebookIndexCommand(
    void *recordPtr, Tcl_Interp *interp, int objc, Tcl_Obj *const objv[])
{
    Notebook *nb = (Notebook *)recordPtr;
    TkSizeT index;
    int status;

    if (objc != 3) {
	Tcl_WrongNumArgs(interp, 2, objv, "tab");
	return TCL_ERROR;
    }

    status = FindTabIndex(interp, nb, objv[2], &index);
<<<<<<< HEAD
    if (status == TCL_OK) {
#if !defined(TK_NO_DEPRECATED) && (TCL_MAJOR_VERSION < 9)
	if (index != TCL_INDEX_NONE)
#endif
=======
	if (status == TCL_OK) {
	if (index != TCL_INDEX_NONE)
>>>>>>> 06b5ea26
	Tcl_SetObjResult(interp, TkNewIndexObj(index));
    }

    return status;
}

/* $nb select ?$item? --
 * 	Select the specified tab, or return the widget path of
 * 	the currently-selected pane.
 */
static int NotebookSelectCommand(
    void *recordPtr, Tcl_Interp *interp, int objc, Tcl_Obj *const objv[])
{
    Notebook *nb = (Notebook *)recordPtr;

    if (objc == 2) {
	if (nb->notebook.currentIndex != TCL_INDEX_NONE) {
	    Tk_Window pane = Ttk_SlaveWindow(
		nb->notebook.mgr, nb->notebook.currentIndex);
	    Tcl_SetObjResult(interp, Tcl_NewStringObj(Tk_PathName(pane), -1));
	}
	return TCL_OK;
    } else if (objc == 3) {
	TkSizeT index;
	int status = GetTabIndex(interp, nb, objv[2], &index);
	if (status == TCL_OK) {
	    SelectTab(nb, index);
	}
	return status;
    } /*else*/
    Tcl_WrongNumArgs(interp, 2, objv, "?tab?");
    return TCL_ERROR;
}

/* $nb tabs --
 * 	Return list of tabs.
 */
static int NotebookTabsCommand(
    void *recordPtr, Tcl_Interp *interp, int objc, Tcl_Obj *const objv[])
{
    Notebook *nb = (Notebook *)recordPtr;
    Ttk_Manager *mgr = nb->notebook.mgr;
    Tcl_Obj *result;
    TkSizeT i;

    if (objc != 2) {
	Tcl_WrongNumArgs(interp, 2, objv, "");
	return TCL_ERROR;
    }

    result = Tcl_NewListObj(0, NULL);
    for (i = 0; i < Ttk_NumberSlaves(mgr); ++i) {
	const char *pathName = Tk_PathName(Ttk_SlaveWindow(mgr,i));

	Tcl_ListObjAppendElement(NULL, result, Tcl_NewStringObj(pathName,-1));
    }
    Tcl_SetObjResult(interp, result);
    return TCL_OK;
}

/* $nb tab $tab ?-option ?value -option value...??
 */
static int NotebookTabCommand(
    void *recordPtr, Tcl_Interp *interp, int objc, Tcl_Obj *const objv[])
{
    Notebook *nb = (Notebook *)recordPtr;
    Ttk_Manager *mgr = nb->notebook.mgr;
    TkSizeT index;
    Tk_Window slaveWindow;
    Tab *tab;

    if (objc < 3) {
	Tcl_WrongNumArgs(interp, 2, objv, "tab ?-option ?value??...");
	return TCL_ERROR;
    }

    if (GetTabIndex(interp, nb, objv[2], &index) != TCL_OK) {
	return TCL_ERROR;
    }

    tab = (Tab *)Ttk_SlaveData(mgr, index);
    slaveWindow = Ttk_SlaveWindow(mgr, index);

    if (objc == 3) {
	return TtkEnumerateOptions(interp, tab,
	    PaneOptionSpecs, nb->notebook.paneOptionTable, slaveWindow);
    } else if (objc == 4) {
	return TtkGetOptionValue(interp, tab, objv[3],
	    nb->notebook.paneOptionTable, slaveWindow);
    } /* else */

    if (ConfigureTab(interp, nb, tab, slaveWindow, objc-3,objv+3) != TCL_OK) {
	return TCL_ERROR;
    }

    /* If the current tab has become disabled or hidden,
     * select the next nondisabled, unhidden one:
     */
    if (index == nb->notebook.currentIndex && tab->state != TAB_STATE_NORMAL) {
	SelectNearestTab(nb);
    }

    return TCL_OK;
}

/* Subcommand table:
 */
static const Ttk_Ensemble NotebookCommands[] = {
    { "add",    	NotebookAddCommand,0 },
    { "configure",	TtkWidgetConfigureCommand,0 },
    { "cget",		TtkWidgetCgetCommand,0 },
    { "forget",		NotebookForgetCommand,0 },
    { "hide",		NotebookHideCommand,0 },
    { "identify",	NotebookIdentifyCommand,0 },
    { "index",		NotebookIndexCommand,0 },
    { "insert",  	NotebookInsertCommand,0 },
    { "instate",	TtkWidgetInstateCommand,0 },
    { "select",		NotebookSelectCommand,0 },
    { "state",  	TtkWidgetStateCommand,0 },
    { "tab",   		NotebookTabCommand,0 },
    { "tabs",   	NotebookTabsCommand,0 },
    { 0,0,0 }
};

/*------------------------------------------------------------------------
 * +++ Widget class hooks.
 */

static void NotebookInitialize(Tcl_Interp *interp, void *recordPtr)
{
    Notebook *nb = (Notebook *)recordPtr;

    nb->notebook.mgr = Ttk_CreateManager(
	    &NotebookManagerSpec, recordPtr, nb->core.tkwin);

    nb->notebook.tabOptionTable = Tk_CreateOptionTable(interp,TabOptionSpecs);
    nb->notebook.paneOptionTable = Tk_CreateOptionTable(interp,PaneOptionSpecs);

    nb->notebook.currentIndex = TCL_INDEX_NONE;
    nb->notebook.activeIndex = TCL_INDEX_NONE;
    nb->notebook.tabLayout = 0;

    nb->notebook.clientArea = Ttk_MakeBox(0,0,1,1);

    Tk_CreateEventHandler(
	nb->core.tkwin, NotebookEventMask, NotebookEventHandler, recordPtr);
}

static void NotebookCleanup(void *recordPtr)
{
    Notebook *nb = (Notebook *)recordPtr;

    Ttk_DeleteManager(nb->notebook.mgr);
    if (nb->notebook.tabLayout)
	Ttk_FreeLayout(nb->notebook.tabLayout);
}

static int NotebookConfigure(Tcl_Interp *interp, void *clientData, int mask)
{
    Notebook *nb = (Notebook *)clientData;

    /*
     * Error-checks:
     */
    if (nb->notebook.paddingObj) {
	/* Check for valid -padding: */
	Ttk_Padding unused;
	if (Ttk_GetPaddingFromObj(
		    interp, nb->core.tkwin, nb->notebook.paddingObj, &unused)
		!= TCL_OK) {
	    return TCL_ERROR;
	}
    }

    return TtkCoreConfigure(interp, clientData, mask);
}

/* NotebookGetLayout  --
 * 	GetLayout widget hook.
 */
static Ttk_Layout NotebookGetLayout(
    Tcl_Interp *interp, Ttk_Theme theme, void *recordPtr)
{
    Notebook *nb = (Notebook *)recordPtr;
    Ttk_Layout notebookLayout = TtkWidgetGetLayout(interp, theme, recordPtr);
    Ttk_Layout tabLayout;

    if (!notebookLayout) {
	return NULL;
    }

    tabLayout = Ttk_CreateSublayout(
	interp, theme, notebookLayout, ".Tab",	nb->notebook.tabOptionTable);

    if (tabLayout) {
	if (nb->notebook.tabLayout) {
	    Ttk_FreeLayout(nb->notebook.tabLayout);
	}
	nb->notebook.tabLayout = tabLayout;
    }

    return notebookLayout;
}

/*------------------------------------------------------------------------
 * +++ Display routines.
 */

static void DisplayTab(Notebook *nb, int index, Drawable d)
{
    Ttk_Layout tabLayout = nb->notebook.tabLayout;
    Tab *tab = (Tab *)Ttk_SlaveData(nb->notebook.mgr, index);
    Ttk_State state = TabState(nb, index);

    if (tab->state != TAB_STATE_HIDDEN) {
	Ttk_RebindSublayout(tabLayout, tab);
	Ttk_PlaceLayout(tabLayout, state, tab->parcel);
	Ttk_DrawLayout(tabLayout, state, d);
    }
}

static void NotebookDisplay(void *clientData, Drawable d)
{
    Notebook *nb = (Notebook *)clientData;
    TkSizeT nSlaves = Ttk_NumberSlaves(nb->notebook.mgr);
    TkSizeT index;

    /* Draw notebook background (base layout):
     */
    Ttk_DrawLayout(nb->core.layout, nb->core.state, d);

    /* Draw tabs from left to right, but draw the current tab last
     * so it will overwrite its neighbors.
     */
    for (index = 0; index < nSlaves; ++index) {
	if (index != nb->notebook.currentIndex) {
	    DisplayTab(nb, index, d);
	}
    }
    if (nb->notebook.currentIndex != TCL_INDEX_NONE) {
	DisplayTab(nb, nb->notebook.currentIndex, d);
    }
}

/*------------------------------------------------------------------------
 * +++ Widget specification and layout definitions.
 */

static const WidgetSpec NotebookWidgetSpec =
{
    "TNotebook",		/* className */
    sizeof(Notebook),		/* recordSize */
    NotebookOptionSpecs,	/* optionSpecs */
    NotebookCommands,		/* subcommands */
    NotebookInitialize,		/* initializeProc */
    NotebookCleanup,		/* cleanupProc */
    NotebookConfigure,		/* configureProc */
    TtkNullPostConfigure,	/* postConfigureProc */
    NotebookGetLayout, 		/* getLayoutProc */
    NotebookSize,		/* geometryProc */
    NotebookDoLayout,		/* layoutProc */
    NotebookDisplay		/* displayProc */
};

TTK_BEGIN_LAYOUT(NotebookLayout)
    TTK_NODE("Notebook.client", TTK_FILL_BOTH)
TTK_END_LAYOUT

TTK_BEGIN_LAYOUT(TabLayout)
    TTK_GROUP("Notebook.tab", TTK_FILL_BOTH,
	TTK_GROUP("Notebook.padding", TTK_PACK_TOP|TTK_FILL_BOTH,
	    TTK_GROUP("Notebook.focus", TTK_PACK_TOP|TTK_FILL_BOTH,
		TTK_NODE("Notebook.label", TTK_PACK_TOP))))
TTK_END_LAYOUT

/*------------------------------------------------------------------------
 * +++ Initialization.
 */

MODULE_SCOPE
void TtkNotebook_Init(Tcl_Interp *interp)
{
    Ttk_Theme themePtr = Ttk_GetDefaultTheme(interp);

    Ttk_RegisterLayout(themePtr, "Tab", TabLayout);
    Ttk_RegisterLayout(themePtr, "TNotebook", NotebookLayout);

    RegisterWidget(interp, "ttk::notebook", &NotebookWidgetSpec);
}

/*EOF*/<|MERGE_RESOLUTION|>--- conflicted
+++ resolved
@@ -67,7 +67,7 @@
     {TK_OPTION_STRING_TABLE, "-compound", "compound", "Compound",
 	NULL, offsetof(Tab,compoundObj), TCL_INDEX_NONE,
 	TK_OPTION_NULL_OK,(void *)ttkCompoundStrings,GEOMETRY_CHANGED },
-    {TK_OPTION_INDEX, "-underline", "underline", "Underline", "-1",
+    {TK_OPTION_INDEX, "-underline", "underline", "Underline", NULL,
 	offsetof(Tab,underlineObj), TCL_INDEX_NONE, TK_OPTION_NULL_OK,0,GEOMETRY_CHANGED },
     {TK_OPTION_END, NULL, NULL, NULL, NULL, 0, 0, 0, 0, 0 }
 };
@@ -1108,13 +1108,9 @@
 	    }
 	    break;
 	case IDENTIFY_TAB:
-<<<<<<< HEAD
 #if !defined TK_NO_DEPRECATED && (TCL_MAJOR_VERSION < 9)
 	    if (tabIndex != TCL_INDEX_NONE)
 #endif
-=======
-	    if (tabIndex != TCL_INDEX_NONE)
->>>>>>> 06b5ea26
 	    Tcl_SetObjResult(interp, TkNewIndexObj(tabIndex));
 	    break;
     }
@@ -1139,15 +1135,10 @@
     }
 
     status = FindTabIndex(interp, nb, objv[2], &index);
-<<<<<<< HEAD
-    if (status == TCL_OK) {
+	if (status == TCL_OK) {
 #if !defined(TK_NO_DEPRECATED) && (TCL_MAJOR_VERSION < 9)
 	if (index != TCL_INDEX_NONE)
 #endif
-=======
-	if (status == TCL_OK) {
-	if (index != TCL_INDEX_NONE)
->>>>>>> 06b5ea26
 	Tcl_SetObjResult(interp, TkNewIndexObj(index));
     }
 
