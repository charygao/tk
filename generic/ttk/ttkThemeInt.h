/*
<<<<<<< HEAD
 * $Id: ttkThemeInt.h,v 1.7 2009/02/08 19:35:35 jenglish Exp $
 *
=======
>>>>>>> 39c6a8e5
 * Theme engine: private definitions.
 *
 * Copyright (c) 2004 Joe English.  Freely redistributable.
 */

#ifndef _TTKTHEMEINT
#define _TTKTHEMEINT

#include "ttkTheme.h"

typedef struct Ttk_TemplateNode_ Ttk_TemplateNode, *Ttk_LayoutTemplate;

MODULE_SCOPE Ttk_ElementClass *Ttk_GetElement(Ttk_Theme, const char *name);
MODULE_SCOPE const char *Ttk_ElementClassName(Ttk_ElementClass *);

MODULE_SCOPE void Ttk_ElementSize(
	Ttk_ElementClass *, Ttk_Style, char *recordPtr, Tk_OptionTable,
	Tk_Window tkwin, Ttk_State state,
	int *widthPtr, int *heightPtr, Ttk_Padding*);
MODULE_SCOPE void Ttk_DrawElement(
	Ttk_ElementClass *, Ttk_Style, char *recordPtr, Tk_OptionTable,
	Tk_Window tkwin, Drawable d, Ttk_Box b, Ttk_State state);

MODULE_SCOPE Tcl_Obj *Ttk_QueryStyle(
    Ttk_Style, void *, Tk_OptionTable, const char *, Ttk_State state);

MODULE_SCOPE Ttk_LayoutTemplate Ttk_ParseLayoutTemplate(
	Tcl_Interp *, Tcl_Obj *);
MODULE_SCOPE Tcl_Obj *Ttk_UnparseLayoutTemplate(Ttk_LayoutTemplate);
MODULE_SCOPE Ttk_LayoutTemplate Ttk_BuildLayoutTemplate(Ttk_LayoutSpec);
MODULE_SCOPE void Ttk_FreeLayoutTemplate(Ttk_LayoutTemplate);
MODULE_SCOPE void Ttk_RegisterLayoutTemplate(
    Ttk_Theme theme, const char *layoutName, Ttk_LayoutTemplate);

MODULE_SCOPE Ttk_Style Ttk_GetStyle(Ttk_Theme themePtr, const char *styleName);
MODULE_SCOPE Ttk_LayoutTemplate Ttk_FindLayoutTemplate(
    Ttk_Theme themePtr, const char *layoutName);

MODULE_SCOPE const char *Ttk_StyleName(Ttk_Style);

#endif /* _TTKTHEMEINT */<|MERGE_RESOLUTION|>--- conflicted
+++ resolved
@@ -1,9 +1,4 @@
 /*
-<<<<<<< HEAD
- * $Id: ttkThemeInt.h,v 1.7 2009/02/08 19:35:35 jenglish Exp $
- *
-=======
->>>>>>> 39c6a8e5
  * Theme engine: private definitions.
  *
  * Copyright (c) 2004 Joe English.  Freely redistributable.
