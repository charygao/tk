# ttkGenStubs.tcl --
#
#	This script generates a set of stub files for a given
#	interface.
#
#
# Copyright (c) 1998-1999 by Scriptics Corporation.
# Copyright (c) 2007 Daniel A. Steffen <das@users.sourceforge.net>
#
# See the file "license.terms" for information on usage and redistribution
# of this file, and for a DISCLAIMER OF ALL WARRANTIES.
#
# SOURCE: tcl/tools/genStubs.tcl, revision 1.44
#
# CHANGES: 
#	+ Second argument to "declare" is used as a status guard
#	  instead of a platform guard.
#	+ Allow trailing semicolon in function declarations
#

package require Tcl 8.4

namespace eval genStubs {
    # libraryName --
    #
    #	The name of the entire library.  This value is used to compute
    #	the USE_*_STUBS macro and the name of the init file.

    variable libraryName "UNKNOWN"

    # interfaces --
    #
    #	An array indexed by interface name that is used to maintain
    #   the set of valid interfaces.  The value is empty.

    array set interfaces {}

    # curName --
    #
    #	The name of the interface currently being defined.

    variable curName "UNKNOWN"

    # scspec --
    #
    #	Storage class specifier for external function declarations.
    #	Normally "EXTERN", may be set to something like XYZAPI
    #
    variable scspec "EXTERN"

    # epoch, revision --
    #
    #	The epoch and revision numbers of the interface currently being defined.
    #   (@@@TODO: should be an array mapping interface names -> numbers)
    #

    variable epoch {}
    variable revision 0

    # hooks --
    #
    #	An array indexed by interface name that contains the set of
    #	subinterfaces that should be defined for a given interface.

    array set hooks {}

    # stubs --
    #
    #	This three dimensional array is indexed first by interface name,
    #	second by field name, and third by a numeric offset or the
    #	constant "lastNum".  The lastNum entry contains the largest
    #	numeric offset used for a given interface.
    #
    #	Field "decl,$i" contains the C function specification that
    #	should be used for the given entry in the stub table.  The spec
    #	consists of a list in the form returned by parseDecl.
    #   Other fields TBD later.

    array set stubs {}

    # outDir --
    #
    #	The directory where the generated files should be placed.

    variable outDir .
}

# genStubs::library --
#
#	This function is used in the declarations file to set the name
#	of the library that the interfaces are associated with (e.g. "tcl").
#	This value will be used to define the inline conditional macro.
#
# Arguments:
#	name	The library name.
#
# Results:
#	None.

proc genStubs::library {name} {
    variable libraryName $name
}

# genStubs::interface --
#
#	This function is used in the declarations file to set the name
#	of the interface currently being defined.
#
# Arguments:
#	name	The name of the interface.
#
# Results:
#	None.

proc genStubs::interface {name} {
    variable curName $name
    variable interfaces
    variable stubs

    set interfaces($name) {}
    set stubs($name,lastNum) 0
    return
}

# genStubs::scspec --
#
#	Define the storage class macro used for external function declarations.
#	Typically, this will be a macro like XYZAPI or EXTERN that
#	expands to either DLLIMPORT or DLLEXPORT, depending on whether
#	-DBUILD_XYZ has been set.
#
proc genStubs::scspec {value} {
    variable scspec $value
}

# genStubs::epoch --
#
#	Define the epoch number for this library.  The epoch
#	should be incrememented when a release is made that
#	contains incompatible changes to the public API.
#
proc genStubs::epoch {value} {
    variable epoch $value
}

# genStubs::hooks --
#
#	This function defines the subinterface hooks for the current
#	interface.
#
# Arguments:
#	names	The ordered list of interfaces that are reachable through the
#		hook vector.
#
# Results:
#	None.

proc genStubs::hooks {names} {
    variable curName
    variable hooks

    set hooks($curName) $names
    return
}

# genStubs::declare --
#
#	This function is used in the declarations file to declare a new
#	interface entry.
#
# Arguments:
#	index		The index number of the interface.
#	status  	Status of the interface: one of "current",
#		  	"deprecated", or "obsolete".
#	decl		The C function declaration, or {} for an undefined
#			entry.
#
# Results:
#	None.

proc genStubs::declare {args} {
    variable stubs
    variable curName
    variable revision

    incr revision
    if {[llength $args] == 2} {
	lassign $args index decl
	set status current
    } elseif {[llength $args] == 3} {
	lassign $args index status decl
    } else {
	puts stderr "wrong # args: declare $args"
	return
    }

    # Check for duplicate declarations, then add the declaration and
    # bump the lastNum counter if necessary.

    if {[info exists stubs($curName,decl,$index)]} {
	puts stderr "Duplicate entry: $index"
    }
    regsub -all "\[ \t\n\]+" [string trim $decl] " " decl
    set decl [parseDecl $decl]

    set stubs($curName,status,$index) $status
    set stubs($curName,decl,$index) $decl

    if {$index > $stubs($curName,lastNum)} {
	set stubs($curName,lastNum) $index
    }
    return
}

# genStubs::export --
#
#	This function is used in the declarations file to declare a symbol
#	that is exported from the library but is not in the stubs table.
#
# Arguments:
#	decl		The C function declaration, or {} for an undefined
#			entry.
#
# Results:
#	None.

proc genStubs::export {args} {
    if {[llength $args] != 1} {
	puts stderr "wrong # args: export $args"
    }
    return
}

# genStubs::rewriteFile --
#
#	This function replaces the machine generated portion of the
#	specified file with new contents.  It looks for the !BEGIN! and
#	!END! comments to determine where to place the new text.
#
# Arguments:
#	file	The name of the file to modify.
#	text	The new text to place in the file.
#
# Results:
#	None.

proc genStubs::rewriteFile {file text} {
    if {![file exists $file]} {
	puts stderr "Cannot find file: $file"
	return
    }
    set in [open ${file} r]
    set out [open ${file}.new w]
    fconfigure $out -translation lf

    while {![eof $in]} {
	set line [gets $in]
	if {[string match "*!BEGIN!*" $line]} {
	    break
	}
	puts $out $line
    }
    puts $out "/* !BEGIN!: Do not edit below this line. */"
    puts $out $text
    while {![eof $in]} {
	set line [gets $in]
	if {[string match "*!END!*" $line]} {
	    break
	}
    }
    puts $out "/* !END!: Do not edit above this line. */"
    puts -nonewline $out [read $in]
    close $in
    close $out
    file rename -force ${file}.new ${file}
    return
}

# genStubs::addPlatformGuard --
#
#	Wrap a string inside a platform #ifdef.
#
# Arguments:
#	plat	Platform to test.
#
# Results:
#	Returns the original text inside an appropriate #ifdef.

proc genStubs::addPlatformGuard {plat iftxt {eltxt {}}} {
    set text ""
    switch $plat {
	win {
	    append text "#ifdef __WIN32__ /* WIN */\n${iftxt}"
	    if {$eltxt ne ""} {
		append text "#else /* WIN */\n${eltxt}"
	    }
	    append text "#endif /* WIN */\n"
	}
	unix {
	    append text "#if !defined(__WIN32__) && !defined(MAC_OSX_TCL)\
		    /* UNIX */\n${iftxt}"
	    if {$eltxt ne ""} {
		append text "#else /* UNIX */\n${eltxt}"
	    }
	    append text "#endif /* UNIX */\n"
	}
	macosx {
	    append text "#ifdef MAC_OSX_TCL /* MACOSX */\n${iftxt}"
	    if {$eltxt ne ""} {
		append text "#else /* MACOSX */\n${eltxt}"
	    }
	    append text "#endif /* MACOSX */\n"
	}
	aqua {
	    append text "#ifdef MAC_OSX_TK /* AQUA */\n${iftxt}"
	    if {$eltxt ne ""} {
		append text "#else /* AQUA */\n${eltxt}"
	    }
	    append text "#endif /* AQUA */\n"
	}
	x11 {
	    append text "#if !(defined(__WIN32__) || defined(MAC_OSX_TK))\
		    /* X11 */\n${iftxt}"
	    if {$eltxt ne ""} {
		append text "#else /* X11 */\n${eltxt}"
	    }
	    append text "#endif /* X11 */\n"
	}
	default {
	    append text "${iftxt}${eltxt}"
	}
    }
    return $text
}

# genStubs::emitSlots --
#
#	Generate the stub table slots for the given interface.  If there
#	are no generic slots, then one table is generated for each
#	platform, otherwise one table is generated for all platforms.
#
# Arguments:
#	name	The name of the interface being emitted.
#	textVar	The variable to use for output.
#
# Results:
#	None.

proc genStubs::emitSlots {name textVar} {
    upvar $textVar text

    forAllStubs $name makeSlot noGuard text {"    void (*reserved$i)(void);\n"}
    return
}

# genStubs::parseDecl --
#
#	Parse a C function declaration into its component parts.
#
# Arguments:
#	decl	The function declaration.
#
# Results:
#	Returns a list of the form {returnType name args}.  The args
#	element consists of a list of type/name pairs, or a single
#	element "void".  If the function declaration is malformed
#	then an error is displayed and the return value is {}.

proc genStubs::parseDecl {decl} {
    if {![regexp {^(.*)\((.*)\);?$} $decl all prefix args]} {
	set prefix $decl
	set args {}
    }
    set prefix [string trim $prefix]
    if {![regexp {^(.+[ ][*]*)([^ *]+)$} $prefix all rtype fname]} {
	puts stderr "Bad return type: $decl"
	return
    }
    set rtype [string trim $rtype]
    if {$args eq ""} {
	return [list $rtype $fname {}]
    }
    foreach arg [split $args ,] {
	lappend argList [string trim $arg]
    }
    if {![string compare [lindex $argList end] "..."]} {
	set args TCL_VARARGS
	foreach arg [lrange $argList 0 end-1] {
	    set argInfo [parseArg $arg]
	    if {[llength $argInfo] == 2 || [llength $argInfo] == 3} {
		lappend args $argInfo
	    } else {
		puts stderr "Bad argument: '$arg' in '$decl'"
		return
	    }
	}
    } else {
	set args {}
	foreach arg $argList {
	    set argInfo [parseArg $arg]
	    if {![string compare $argInfo "void"]} {
		lappend args "void"
		break
	    } elseif {[llength $argInfo] == 2 || [llength $argInfo] == 3} {
		lappend args $argInfo
	    } else {
		puts stderr "Bad argument: '$arg' in '$decl'"
		return
	    }
	}
    }
    return [list $rtype $fname $args]
}

# genStubs::parseArg --
#
#	This function parses a function argument into a type and name.
#
# Arguments:
#	arg	The argument to parse.
#
# Results:
#	Returns a list of type and name with an optional third array
#	indicator.  If the argument is malformed, returns "".

proc genStubs::parseArg {arg} {
    if {![regexp {^(.+[ ][*]*)([^][ *]+)(\[\])?$} $arg all type name array]} {
	if {$arg eq "void"} {
	    return $arg
	} else {
	    return
	}
    }
    set result [list [string trim $type] $name]
    if {$array ne ""} {
	lappend result $array
    }
    return $result
}

# genStubs::makeDecl --
#
#	Generate the prototype for a function.
#
# Arguments:
#	name	The interface name.
#	decl	The function declaration.
#	index	The slot index for this function.
#
# Results:
#	Returns the formatted declaration string.

proc genStubs::makeDecl {name decl index} {
    variable scspec
    lassign $decl rtype fname args

    append text "/* $index */\n"
    set line "$scspec $rtype"
    set count [expr {2 - ([string length $line] / 8)}]
    append line [string range "\t\t\t" 0 $count]
    set pad [expr {24 - [string length $line]}]
    if {$pad <= 0} {
	append line " "
	set pad 0
    }
    if {$args eq ""} {
	append line $fname
	append text $line
	append text ";\n"
	return $text
    }
    append line $fname

    set arg1 [lindex $args 0]
    switch -exact $arg1 {
	void {
	    append line "(void)"
	}
	TCL_VARARGS {
	    set sep "("
	    foreach arg [lrange $args 1 end] {
		append line $sep
		set next {}
		append next [lindex $arg 0]
		if {[string index $next end] ne "*"} {
		    append next " "
		}
		append next [lindex $arg 1] [lindex $arg 2]
		if {[string length $line] + [string length $next] \
			+ $pad > 76} {
		    append text [string trimright $line] \n
		    set line "\t\t\t\t"
		    set pad 28
		}
		append line $next
		set sep ", "
	    }
	    append line ", ...)"
	}
	default {
	    set sep "("
	    foreach arg $args {
		append line $sep
		set next {}
		append next [lindex $arg 0]
		if {[string index $next end] ne "*"} {
		    append next " "
		}
		append next [lindex $arg 1] [lindex $arg 2]
		if {[string length $line] + [string length $next] \
			+ $pad > 76} {
		    append text [string trimright $line] \n
		    set line "\t\t\t\t"
		    set pad 28
		}
		append line $next
		set sep ", "
	    }
	    append line ")"
	}
    }
    return "$text$line;\n"
}

# genStubs::makeMacro --
#
#	Generate the inline macro for a function.
#
# Arguments:
#	name	The interface name.
#	decl	The function declaration.
#	index	The slot index for this function.
#
# Results:
#	Returns the formatted macro definition.

proc genStubs::makeMacro {name decl index} {
    lassign $decl rtype fname args

    set lfname [string tolower [string index $fname 0]]
    append lfname [string range $fname 1 end]

    set text "#define $fname \\\n\t("
    if {$args eq ""} {
	append text "*"
    }
    append text "${name}StubsPtr->$lfname)"
    append text " /* $index */\n"
    return $text
}

# genStubs::makeSlot --
#
#	Generate the stub table entry for a function.
#
# Arguments:
#	name	The interface name.
#	decl	The function declaration.
#	index	The slot index for this function.
#
# Results:
#	Returns the formatted table entry.

proc genStubs::makeSlot {name decl index} {
    lassign $decl rtype fname args

    set lfname [string tolower [string index $fname 0]]
    append lfname [string range $fname 1 end]

    set text "    "
    if {$args eq ""} {
	append text $rtype " *" $lfname "; /* $index */\n"
	return $text
    }
    if {[string range $rtype end-8 end] eq "__stdcall"} {
	append text [string trim [string range $rtype 0 end-9]] " (__stdcall *" $lfname ") "
    } else {
	append text $rtype " (*" $lfname ") "
    }
    set arg1 [lindex $args 0]
    switch -exact $arg1 {
	void {
	    append text "(void)"
	}
	TCL_VARARGS {
	    set sep "("
	    foreach arg [lrange $args 1 end] {
		append text $sep [lindex $arg 0]
		if {[string index $text end] ne "*"} {
		    append text " "
		}
		append text [lindex $arg 1] [lindex $arg 2]
		set sep ", "
	    }
	    append text ", ...)"
	}
	default {
	    set sep "("
	    foreach arg $args {
		append text $sep [lindex $arg 0]
		if {[string index $text end] ne "*"} {
		    append text " "
		}
		append text [lindex $arg 1] [lindex $arg 2]
		set sep ", "
	    }
	    append text ")"
	}
    }

    append text "; /* $index */\n"
    return $text
}

# genStubs::makeInit --
#
#	Generate the prototype for a function.
#
# Arguments:
#	name	The interface name.
#	decl	The function declaration.
#	index	The slot index for this function.
#
# Results:
#	Returns the formatted declaration string.

proc genStubs::makeInit {name decl index} {
    if {[lindex $decl 2] eq ""} {
	append text "    &" [lindex $decl 1] ", /* " $index " */\n"
    } else {
	append text "    " [lindex $decl 1] ", /* " $index " */\n"
    }
    return $text
}

# genStubs::forAllStubs --
#
#	This function iterates over all of the slots and invokes
#	a callback for each slot.  The result of the callback is then
#	placed inside appropriate guards.
#
# Arguments:
#	name		The interface name.
#	slotProc	The proc to invoke to handle the slot.  It will
#			have the interface name, the declaration,  and
#			the index appended.
#	guardProc	The proc to invoke to add guards.  It will have
#		        the slot status and text appended.
#	textVar		The variable to use for output.
#	skipString	The string to emit if a slot is skipped.  This
#			string will be subst'ed in the loop so "$i" can
#			be used to substitute the index value.
#
# Results:
#	None.

proc genStubs::forAllStubs {name slotProc guardProc textVar
	{skipString {"/* Slot $i is reserved */\n"}}} {
    variable stubs
    upvar $textVar text

    set lastNum $stubs($name,lastNum)

    for {set i 0} {$i <= $lastNum} {incr i} {
	if {[info exists stubs($name,decl,$i)]} {
	    append text [$guardProc $stubs($name,status,$i) \
	    			[$slotProc $name $stubs($name,decl,$i) $i]]
	} else {
	    eval {append text} $skipString
	}
    }
}

proc genStubs::noGuard  {status text} { return $text }

proc genStubs::addGuard {status text} {
    variable libraryName
    set upName [string toupper $libraryName]

    switch -- $status {
	current	{ 
	    # No change
	}
	deprecated {
	    set text [ifdeffed "${upName}_DEPRECATED" $text]
	}
	obsolete {
	    set text ""
	}
	default {
	    puts stderr "Unrecognized status code $status"
	}
    }
    return $text 
}

proc genStubs::ifdeffed {macro text} {
    join [list "#ifdef $macro" $text "#endif" ""] \n
}

# genStubs::emitDeclarations --
#
#	This function emits the function declarations for this interface.
#
# Arguments:
#	name	The interface name.
#	textVar	The variable to use for output.
#
# Results:
#	None.

proc genStubs::emitDeclarations {name textVar} {
    upvar $textVar text

    append text "\n/*\n * Exported function declarations:\n */\n\n"
    forAllStubs $name makeDecl noGuard text
    return
}

# genStubs::emitMacros --
#
#	This function emits the inline macros for an interface.
#
# Arguments:
#	name	The name of the interface being emitted.
#	textVar	The variable to use for output.
#
# Results:
#	None.

proc genStubs::emitMacros {name textVar} {
    variable libraryName
    upvar $textVar text

    set upName [string toupper $libraryName]
    append text "\n#if defined(USE_${upName}_STUBS)\n"
    append text "\n/*\n * Inline function declarations:\n */\n\n"

    forAllStubs $name makeMacro addGuard text

    append text "\n#endif /* defined(USE_${upName}_STUBS) */\n"
    return
}

# genStubs::emitHeader --
#
#	This function emits the body of the <name>Decls.h file for
#	the specified interface.
#
# Arguments:
#	name	The name of the interface being emitted.
#
# Results:
#	None.

proc genStubs::emitHeader {name} {
    variable outDir
    variable hooks
    variable epoch
    variable revision

    set capName [string toupper [string index $name 0]]
    append capName [string range $name 1 end]

    if {$epoch ne ""} {
	set CAPName [string toupper $name]
	append text "\n"
	append text "#define ${CAPName}_STUBS_EPOCH $epoch\n"
	append text "#define ${CAPName}_STUBS_REVISION $revision\n"
    }

    append text "\n#ifdef __cplusplus\nextern \"C\" {\n#endif\n"

    emitDeclarations $name text

    if {[info exists hooks($name)]} {
	append text "\ntypedef struct {\n"
	foreach hook $hooks($name) {
	    set capHook [string toupper [string index $hook 0]]
	    append capHook [string range $hook 1 end]
	    append text "    const struct ${capHook}Stubs *${hook}Stubs;\n"
	}
	append text "} ${capName}StubHooks;\n"
    }
    append text "\ntypedef struct ${capName}Stubs {\n"
    append text "    int magic;\n"
    if {$epoch ne ""} {
	append text "    int epoch;\n"
	append text "    int revision;\n"
    }
    if {[info exists hooks($name)]} {
	append text "    const ${capName}StubHooks *hooks;\n\n"
    } else {
	append text "    void *hooks;\n\n"
    }

    emitSlots $name text

    append text "} ${capName}Stubs;\n\n"

    append text "extern const ${capName}Stubs *${name}StubsPtr;\n\n"
    append text "#ifdef __cplusplus\n}\n#endif\n"

    emitMacros $name text

    rewriteFile [file join $outDir ${name}Decls.h] $text
    return
}

# genStubs::emitInit --
#
#	Generate the table initializers for an interface.
#
# Arguments:
#	name		The name of the interface to initialize.
#	textVar		The variable to use for output.
#
# Results:
#	Returns the formatted output.

proc genStubs::emitInit {name textVar} {
    variable hooks
    variable interfaces
    variable epoch
<<<<<<< HEAD
=======
    variable revision
>>>>>>> ea95fb6e
    upvar $textVar text

    set root 1
    set capName [string toupper [string index $name 0]]
    append capName [string range $name 1 end]

    if {[info exists hooks($name)]} {
	append text "\nstatic const ${capName}StubHooks ${name}StubHooks = \{\n"
	set sep "    "
	foreach sub $hooks($name) {
	    append text $sep "&${sub}Stubs"
	    set sep ",\n    "
	}
	append text "\n\};\n"
    }
    foreach intf [array names interfaces] {
	if {[info exists hooks($intf)]} {
	    if {[lsearch -exact $hooks($intf) $name] >= 0} {
		set root 0
		break
	    }
	}
    }

    append text "\n"
    if {!$root} {
	append text "static "
    }
    append text "const ${capName}Stubs ${name}Stubs = \{\n    TCL_STUB_MAGIC,\n"
    if {$epoch ne ""} {
	set CAPName [string toupper $name]
	append text "    ${CAPName}_STUBS_EPOCH,\n"
	append text "    ${CAPName}_STUBS_REVISION,\n"
    }
    if {[info exists hooks($name)]} {
	append text "    &${name}StubHooks,\n"
    } else {
	append text "    0,\n"
    }

    forAllStubs $name makeInit noGuard text {"    0, /* $i */\n"}

    append text "\};\n"
    return
}

# genStubs::emitInits --
#
#	This function emits the body of the <name>StubInit.c file for
#	the specified interface.
#
# Arguments:
#	name	The name of the interface being emitted.
#
# Results:
#	None.

proc genStubs::emitInits {} {
    variable hooks
    variable outDir
    variable libraryName
    variable interfaces

    # Assuming that dependencies only go one level deep, we need to emit
    # all of the leaves first to avoid needing forward declarations.

    set leaves {}
    set roots {}
    foreach name [lsort [array names interfaces]] {
	if {[info exists hooks($name)]} {
	    lappend roots $name
	} else {
	    lappend leaves $name
	}
    }
    foreach name $leaves {
	emitInit $name text
    }
    foreach name $roots {
	emitInit $name text
    }

    rewriteFile [file join $outDir ${libraryName}StubInit.c] $text
}

# genStubs::init --
#
#	This is the main entry point.
#
# Arguments:
#	None.
#
# Results:
#	None.

proc genStubs::init {} {
    global argv argv0
    variable outDir
    variable interfaces

    if {[llength $argv] < 2} {
	puts stderr "usage: $argv0 outDir declFile ?declFile...?"
	exit 1
    }

    set outDir [lindex $argv 0]

    foreach file [lrange $argv 1 end] {
	source $file
    }

    foreach name [lsort [array names interfaces]] {
	puts "Emitting $name"
	emitHeader $name
    }

    emitInits
}

# lassign --
#
#	This function emulates the TclX lassign command.
#
# Arguments:
#	valueList	A list containing the values to be assigned.
#	args		The list of variables to be assigned.
#
# Results:
#	Returns any values that were not assigned to variables.

if {[string length [namespace which lassign]] == 0} {
    proc lassign {valueList args} {
	if {[llength $args] == 0} {
	    error "wrong # args: should be \"lassign list varName ?varName ...?\""
	}
	uplevel [list foreach $args $valueList {break}]
	return [lrange $valueList [llength $args] end]
    }
}

genStubs::init<|MERGE_RESOLUTION|>--- conflicted
+++ resolved
@@ -822,10 +822,7 @@
     variable hooks
     variable interfaces
     variable epoch
-<<<<<<< HEAD
-=======
     variable revision
->>>>>>> ea95fb6e
     upvar $textVar text
 
     set root 1
