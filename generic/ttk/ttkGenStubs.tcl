--- conflicted
+++ resolved
@@ -18,11 +18,6 @@
 #	+ Allow trailing semicolon in function declarations
 #
 
-<<<<<<< HEAD
-package require Tcl 8.4
-
-=======
->>>>>>> f77f8448
 namespace eval genStubs {
     # libraryName --
     #
