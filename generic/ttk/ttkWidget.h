--- conflicted
+++ resolved
@@ -1,8 +1,4 @@
-<<<<<<< HEAD
-/* $Id: ttkWidget.h,v 1.15 2010/03/28 21:43:25 jenglish Exp $
-=======
-/*
->>>>>>> c97f0c88
+/*
  * Copyright (c) 2003, Joe English
  * Helper routines for widget implementations.
  */
