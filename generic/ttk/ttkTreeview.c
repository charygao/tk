--- conflicted
+++ resolved
@@ -279,13 +279,8 @@
 	DEF_MINWIDTH, -1, offsetof(TreeColumn,minWidth),
 	0,0,0 },
     {TK_OPTION_BOOLEAN, "-stretch", "stretch", "Stretch",
-<<<<<<< HEAD
 	"1", -1, offsetof(TreeColumn,stretch),
-	0,0,0 },
-=======
-	"1", -1, Tk_Offset(TreeColumn,stretch),
 	0,0,GEOMETRY_CHANGED },
->>>>>>> ab6d5302
     {TK_OPTION_ANCHOR, "-anchor", "anchor", "Anchor",
 	"w", offsetof(TreeColumn,anchorObj), -1,	/* <<NOTE-ANCHOR>> */
 	0,0,0 },
