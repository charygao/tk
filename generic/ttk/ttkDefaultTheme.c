<<<<<<< HEAD
/* $Id: ttkDefaultTheme.c,v 1.17 2010/02/05 21:33:14 jenglish Exp $
 *
=======
/*
>>>>>>> c97f0c88
 * Copyright (c) 2003, Joe English
 *
 * Tk alternate theme, intended to match the MSUE and Gtk's (old) default theme
 */

#include <math.h>
#include <string.h>

#include <tkInt.h>
#include <X11/Xlib.h>
#include <X11/Xutil.h>
#include "ttkTheme.h"

#if defined(WIN32)
static const int WIN32_XDRAWLINE_HACK = 1;
#else
static const int WIN32_XDRAWLINE_HACK = 0;
#endif

#define BORDERWIDTH     2
#define SCROLLBAR_WIDTH 14
#define MIN_THUMB_SIZE  8

/*
 *----------------------------------------------------------------------
 *
 * Helper routines for border drawing:
 *
 * NOTE: MSUE specifies a slightly different arrangement
 * for button borders than for other elements; "shadowColors"
 * is for button borders.
 *
 * Please excuse the gross misspelling "LITE" for "LIGHT",
 * but it makes things line up nicer.
 */

enum BorderColor { FLAT = 1, LITE = 2, DARK = 3, BRDR = 4 };

/* top-left outer, top-left inner, bottom-right inner, bottom-right outer */
static int const shadowColors[6][4] = {
    { FLAT, FLAT, FLAT, FLAT },	/* TK_RELIEF_FLAT   = 0*/
    { DARK, LITE, DARK, LITE },	/* TK_RELIEF_GROOVE = 1*/
    { LITE, FLAT, DARK, BRDR },	/* TK_RELIEF_RAISED = 2*/
    { LITE, DARK, LITE, DARK },	/* TK_RELIEF_RIDGE  = 3*/
    { BRDR, BRDR, BRDR, BRDR },	/* TK_RELIEF_SOLID  = 4*/
    { BRDR, DARK, FLAT, LITE }	/* TK_RELIEF_SUNKEN = 5*/
};

/* top-left, bottom-right */
static int const thinShadowColors[6][4] = {
    { FLAT, FLAT },	/* TK_RELIEF_FLAT   = 0*/
    { DARK, LITE },	/* TK_RELIEF_GROOVE = 1*/
    { LITE, DARK },	/* TK_RELIEF_RAISED = 2*/
    { LITE, DARK },	/* TK_RELIEF_RIDGE  = 3*/
    { BRDR, BRDR },	/* TK_RELIEF_SOLID  = 4*/
    { DARK, LITE }	/* TK_RELIEF_SUNKEN = 5*/
};

static void DrawCorner(
    Tk_Window tkwin,
    Drawable d,
    Tk_3DBorder border,			/* get most GCs from here... */
    GC borderGC,			/* "window border" color GC */
    int x,int y, int width,int height,	/* where to draw */
    int corner,				/* 0 => top left; 1 => bottom right */
    enum BorderColor color)
{
    XPoint points[3];
    GC gc;

    --width; --height;
    points[0].x = x;			points[0].y = y+height;
    points[1].x = x+width*corner;	points[1].y = y+height*corner;
    points[2].x = x+width;		points[2].y = y;

    if (color == BRDR)
	gc = borderGC;
    else
	gc = Tk_3DBorderGC(tkwin, border, (int)color);

    XDrawLines(Tk_Display(tkwin), d, gc, points, 3, CoordModeOrigin);
}

static void DrawBorder(
    Tk_Window tkwin, Drawable d, Tk_3DBorder border, XColor *borderColor,
    Ttk_Box b, int borderWidth, int relief)
{
    GC borderGC = Tk_GCForColor(borderColor, d);

    switch (borderWidth) {
	case 2: /* "thick" border */
	    DrawCorner(tkwin, d, border, borderGC,
		b.x, b.y, b.width, b.height, 0,shadowColors[relief][0]);
	    DrawCorner(tkwin, d, border, borderGC,
		b.x+1, b.y+1, b.width-2, b.height-2, 0,shadowColors[relief][1]);
	    DrawCorner(tkwin, d, border, borderGC,
		b.x+1, b.y+1, b.width-2, b.height-2, 1,shadowColors[relief][2]);
	    DrawCorner(tkwin, d, border, borderGC,
		b.x, b.y, b.width, b.height, 1,shadowColors[relief][3]);
	    break;
	case 1: /* "thin" border */
	    DrawCorner(tkwin, d, border, borderGC,
		b.x, b.y, b.width, b.height, 0, thinShadowColors[relief][0]);
	    DrawCorner(tkwin, d, border, borderGC,
		b.x, b.y, b.width, b.height, 1, thinShadowColors[relief][1]);
	    break;
	case 0:	/* no border -- do nothing */
	    break;
	default: /* Fall back to Motif-style borders: */
	    Tk_Draw3DRectangle(tkwin, d, border,
		b.x, b.y, b.width, b.height, borderWidth,relief);
	    break;
    }
}

/* Alternate shadow colors for entry fields:
 * NOTE: FLAT color is normally white, and the LITE color is a darker shade.
 */
static int fieldShadowColors[4] = { DARK, BRDR, LITE, FLAT };

static void DrawFieldBorder(
    Tk_Window tkwin, Drawable d, Tk_3DBorder border, XColor *borderColor,
    Ttk_Box b)
{
    GC borderGC = Tk_GCForColor(borderColor, d);
    DrawCorner(tkwin, d, border, borderGC,
	b.x, b.y, b.width, b.height, 0,fieldShadowColors[0]);
    DrawCorner(tkwin, d, border, borderGC,
	b.x+1, b.y+1, b.width-2, b.height-2, 0,fieldShadowColors[1]);
    DrawCorner(tkwin, d, border, borderGC,
	b.x+1, b.y+1, b.width-2, b.height-2, 1,fieldShadowColors[2]);
    DrawCorner(tkwin, d, border, borderGC,
	b.x, b.y, b.width, b.height, 1,fieldShadowColors[3]);
    return;
}

/*
 * ArrowPoints --
 * 	Compute points of arrow polygon.
 */
static void ArrowPoints(Ttk_Box b, ArrowDirection dir, XPoint points[4])
{
    int cx, cy, h;

    switch (dir) {
	case ARROW_UP:
	    h = (b.width - 1)/2;
	    cx = b.x + h;
	    cy = b.y;
	    if (b.height <= h) h = b.height - 1;
	    points[0].x = cx;		points[0].y = cy;
	    points[1].x = cx - h;  	points[1].y = cy + h;
	    points[2].x = cx + h; 	points[2].y = cy + h;
	    break;
	case ARROW_DOWN:
	    h = (b.width - 1)/2;
	    cx = b.x + h;
	    cy = b.y + b.height - 1;
	    if (b.height <= h) h = b.height - 1;
	    points[0].x = cx; 		points[0].y = cy;
	    points[1].x = cx - h;	points[1].y = cy - h;
	    points[2].x = cx + h; 	points[2].y = cy - h;
	    break;
	case ARROW_LEFT:
	    h = (b.height - 1)/2;
	    cx = b.x;
	    cy = b.y + h;
	    if (b.width <= h) h = b.width - 1;
	    points[0].x = cx; 		points[0].y = cy;
	    points[1].x = cx + h;	points[1].y = cy - h;
	    points[2].x = cx + h; 	points[2].y = cy + h;
	    break;
	case ARROW_RIGHT:
	    h = (b.height - 1)/2;
	    cx = b.x + b.width - 1;
	    cy = b.y + h;
	    if (b.width <= h) h = b.width - 1;
	    points[0].x = cx; 		points[0].y = cy;
	    points[1].x = cx - h;	points[1].y = cy - h;
	    points[2].x = cx - h; 	points[2].y = cy + h;
	    break;
    }

    points[3].x = points[0].x;
    points[3].y = points[0].y;
}

/*public*/
void TtkArrowSize(int h, ArrowDirection dir, int *widthPtr, int *heightPtr)
{
    switch (dir) {
	case ARROW_UP:
	case ARROW_DOWN:	*widthPtr = 2*h+1; *heightPtr = h+1; break;
	case ARROW_LEFT:
	case ARROW_RIGHT:	*widthPtr = h+1; *heightPtr = 2*h+1;
    }
}

/*
 * TtkDrawArrow, TtkFillArrow --
 * 	Draw an arrow in the indicated direction inside the specified box.
 */
/*public*/
void TtkFillArrow(
    Display *display, Drawable d, GC gc, Ttk_Box b, ArrowDirection dir)
{
    XPoint points[4];
    ArrowPoints(b, dir, points);
    XFillPolygon(display, d, gc, points, 3, Convex, CoordModeOrigin);
    XDrawLines(display, d, gc, points, 4, CoordModeOrigin);
}

/*public*/
void TtkDrawArrow(
    Display *display, Drawable d, GC gc, Ttk_Box b, ArrowDirection dir)
{
    XPoint points[4];
    ArrowPoints(b, dir, points);
    XDrawLines(display, d, gc, points, 4, CoordModeOrigin);
}

/*
 *----------------------------------------------------------------------
 * +++ Border element implementation.
 *
 * This border consists of (from outside-in):
 *
 * + a 1-pixel thick default indicator (defaultable widgets only)
 * + 1- or 2- pixel shaded border (controlled by -background and -relief)
 * + 1 pixel padding (???)
 */

typedef struct {
    Tcl_Obj	*borderObj;
    Tcl_Obj	*borderColorObj;	/* Extra border color */
    Tcl_Obj	*borderWidthObj;
    Tcl_Obj	*reliefObj;
    Tcl_Obj	*defaultStateObj;	/* for buttons */
} BorderElement;

static Ttk_ElementOptionSpec BorderElementOptions[] = {
    { "-background", TK_OPTION_BORDER, Tk_Offset(BorderElement,borderObj),
    	DEFAULT_BACKGROUND },
    { "-bordercolor",TK_OPTION_COLOR,
	Tk_Offset(BorderElement,borderColorObj), "black" },
    { "-default", TK_OPTION_ANY, Tk_Offset(BorderElement,defaultStateObj),
    	"disabled" },
    { "-borderwidth",TK_OPTION_PIXELS,Tk_Offset(BorderElement,borderWidthObj),
    	STRINGIFY(BORDERWIDTH) },
    { "-relief", TK_OPTION_RELIEF, Tk_Offset(BorderElement,reliefObj),
    	"flat" },
        { NULL, 0, 0, NULL }
};

static void BorderElementSize(
    void *clientData, void *elementRecord, Tk_Window tkwin,
    int *widthPtr, int *heightPtr, Ttk_Padding *paddingPtr)
{
    BorderElement *bd = elementRecord;
    int borderWidth = 0;
    int defaultState = TTK_BUTTON_DEFAULT_DISABLED;

    Tcl_GetIntFromObj(NULL, bd->borderWidthObj, &borderWidth);
    Ttk_GetButtonDefaultStateFromObj(NULL, bd->defaultStateObj, &defaultState);

    if (defaultState != TTK_BUTTON_DEFAULT_DISABLED) {
	++borderWidth;
    }

    *paddingPtr = Ttk_UniformPadding((short)borderWidth);
}

static void BorderElementDraw(
    void *clientData, void *elementRecord,
    Tk_Window tkwin, Drawable d, Ttk_Box b, unsigned int state)
{
    BorderElement *bd = elementRecord;
    Tk_3DBorder border = Tk_Get3DBorderFromObj(tkwin, bd->borderObj);
    XColor *borderColor = Tk_GetColorFromObj(tkwin, bd->borderColorObj);
    int borderWidth = 2;
    int relief = TK_RELIEF_FLAT;
    int defaultState = TTK_BUTTON_DEFAULT_DISABLED;

    /*
     * Get option values.
     */
    Tcl_GetIntFromObj(NULL, bd->borderWidthObj, &borderWidth);
    Tk_GetReliefFromObj(NULL, bd->reliefObj, &relief);
    Ttk_GetButtonDefaultStateFromObj(NULL, bd->defaultStateObj, &defaultState);

    if (defaultState == TTK_BUTTON_DEFAULT_ACTIVE) {
	GC gc = Tk_GCForColor(borderColor, d);
	XDrawRectangle(Tk_Display(tkwin), d, gc,
		b.x, b.y, b.width-1, b.height-1);
    }
    if (defaultState != TTK_BUTTON_DEFAULT_DISABLED) {
	/* Space for default ring: */
	b = Ttk_PadBox(b, Ttk_UniformPadding(1));
    }

    DrawBorder(tkwin, d, border, borderColor, b, borderWidth, relief);
}

static Ttk_ElementSpec BorderElementSpec = {
    TK_STYLE_VERSION_2,
    sizeof(BorderElement),
    BorderElementOptions,
    BorderElementSize,
    BorderElementDraw
};

/*----------------------------------------------------------------------
 * +++ Field element:
 * 	Used for editable fields.
 */
typedef struct {
    Tcl_Obj	*borderObj;
    Tcl_Obj	*borderColorObj;	/* Extra border color */
} FieldElement;

static Ttk_ElementOptionSpec FieldElementOptions[] = {
    { "-fieldbackground", TK_OPTION_BORDER, Tk_Offset(FieldElement,borderObj),
    	"white" },
    { "-bordercolor",TK_OPTION_COLOR, Tk_Offset(FieldElement,borderColorObj),
	"black" },
    { NULL, 0, 0, NULL }
};

static void FieldElementSize(
    void *clientData, void *elementRecord, Tk_Window tkwin,
    int *widthPtr, int *heightPtr, Ttk_Padding *paddingPtr)
{
    *paddingPtr = Ttk_UniformPadding(2);
}

static void FieldElementDraw(
    void *clientData, void *elementRecord, Tk_Window tkwin,
    Drawable d, Ttk_Box b, unsigned int state)
{
    FieldElement *field = elementRecord;
    Tk_3DBorder border = Tk_Get3DBorderFromObj(tkwin, field->borderObj);
    XColor *borderColor = Tk_GetColorFromObj(tkwin, field->borderColorObj);

    Tk_Fill3DRectangle(
	tkwin, d, border, b.x, b.y, b.width, b.height, 0, TK_RELIEF_SUNKEN);
    DrawFieldBorder(tkwin, d, border, borderColor, b);
}

static Ttk_ElementSpec FieldElementSpec = {
    TK_STYLE_VERSION_2,
    sizeof(FieldElement),
    FieldElementOptions,
    FieldElementSize,
    FieldElementDraw
};

/*------------------------------------------------------------------------
 * Indicators --
 *
 * 	Code derived (probably incorrectly) from TIP 109 implementation,
 * 	unix/tkUnixButton.c r 1.15.
 */

/*
 * Indicator bitmap descriptor:
 */
typedef struct {
    int width;		/* Width of each image */
    int height;		/* Height of each image */
    int nimages;	/* #images / row */
    const char *const *pixels;	/* array[height] of char[width*nimage] */
    Ttk_StateTable *map;/* used to look up image index by state */
} IndicatorSpec;

#if 0
/*XPM*/
static const char *const button_images[] = {
    /* width height ncolors chars_per_pixel */
    "52 13 8 1",
    /* colors */
    "A c #808000000000 s shadow",
    "B c #000080800000 s highlight",
    "C c #808080800000 s 3dlight",
    "D c #000000008080 s window",
    "E c #808000008080 s 3ddark",
    "F c #000080808080 s frame",
    "G c #000000000000 s foreground",
    "H c #000080800000 s disabledfg",
};
#endif

static Ttk_StateTable checkbutton_states[] = {
    { 0, 0, TTK_STATE_SELECTED|TTK_STATE_DISABLED },
    { 1, TTK_STATE_SELECTED, TTK_STATE_DISABLED },
    { 2, TTK_STATE_DISABLED, TTK_STATE_SELECTED },
    { 3, TTK_STATE_SELECTED|TTK_STATE_DISABLED, 0 },
    { 0, 0, 0 }
};

static const char *const checkbutton_pixels[] = {
    "AAAAAAAAAAAABAAAAAAAAAAAABAAAAAAAAAAAABAAAAAAAAAAAAB",
    "AEEEEEEEEEECBAEEEEEEEEEECBAEEEEEEEEEECBAEEEEEEEEEECB",
    "AEDDDDDDDDDCBAEDDDDDDDDDCBAEFFFFFFFFFCBAEFFFFFFFFFCB",
    "AEDDDDDDDDDCBAEDDDDDDDGDCBAEFFFFFFFFFCBAEFFFFFFFHFCB",
    "AEDDDDDDDDDCBAEDDDDDDGGDCBAEFFFFFFFFFCBAEFFFFFFHHFCB",
    "AEDDDDDDDDDCBAEDGDDDGGGDCBAEFFFFFFFFFCBAEFHFFFHHHFCB",
    "AEDDDDDDDDDCBAEDGGDGGGDDCBAEFFFFFFFFFCBAEFHHFHHHFFCB",
    "AEDDDDDDDDDCBAEDGGGGGDDDCBAEFFFFFFFFFCBAEFHHHHHFFFCB",
    "AEDDDDDDDDDCBAEDDGGGDDDDCBAEFFFFFFFFFCBAEFFHHHFFFFCB",
    "AEDDDDDDDDDCBAEDDDGDDDDDCBAEFFFFFFFFFCBAEFFFHFFFFFCB",
    "AEDDDDDDDDDCBAEDDDDDDDDDCBAEFFFFFFFFFCBAEFFFFFFFFFCB",
    "ACCCCCCCCCCCBACCCCCCCCCCCBACCCCCCCCCCCBACCCCCCCCCCCB",
    "BBBBBBBBBBBBBBBBBBBBBBBBBBBBBBBBBBBBBBBBBBBBBBBBBBBB",
};

static IndicatorSpec checkbutton_spec = {
    13, 13, 4,		/* width, height, nimages */
    checkbutton_pixels,
    checkbutton_states
};

static Ttk_StateTable radiobutton_states[] = {
    { 0, 0, TTK_STATE_SELECTED|TTK_STATE_DISABLED },
    { 1, TTK_STATE_SELECTED, TTK_STATE_DISABLED },
    { 2, TTK_STATE_DISABLED, TTK_STATE_SELECTED },
    { 3, TTK_STATE_SELECTED|TTK_STATE_DISABLED, 0 },
    { 0, 0, 0 }
};

static const char *const radiobutton_pixels[] = {
    "FFFFAAAAFFFFFFFFFAAAAFFFFFFFFFAAAAFFFFFFFFFAAAAFFFFF",
    "FFAAEEEEAAFFFFFAAEEEEAAFFFFFAAEEEEAAFFFFFAAEEEEAAFFF",
    "FAEEDDDDEEBFFFAEEDDDDEEBFFFAEEFFFFEEBFFFAEEFFFFEEBFF",
    "FAEDDDDDDCBFFFAEDDDDDDCBFFFAEFFFFFFCBFFFAEFFFFFFCBFF",
    "AEDDDDDDDDCBFAEDDDGGDDDCBFAEFFFFFFFFCBFAEFFFHHFFFCBF",
    "AEDDDDDDDDCBFAEDDGGGGDDCBFAEFFFFFFFFCBFAEFFHHHHFFCBF",
    "AEDDDDDDDDCBFAEDDGGGGDDCBFAEFFFFFFFFCBFAEFFHHHHFFCBF",
    "AEDDDDDDDDCBFAEDDDGGDDDCBFAEFFFFFFFFCBFAEFFFHHFFFCBF",
    "FAEDDDDDDCBFFFAEDDDDDDCBFFFAEFFFFFFCBFFFAEFFFFFFCBFF",
    "FACCDDDDCCBFFFACCDDDDCCBFFFACCFFFFCCBFFFACCFFFFCCBFF",
    "FFBBCCCCBBFFFFFBBCCCCBBFFFFFBBCCCCBBFFFFFBBCCCCBBFFF",
    "FFFFBBBBFFFFFFFFFBBBBFFFFFFFFFBBBBFFFFFFFFFBBBBFFFFF",
    "FFFFFFFFFFFFFFFFFFFFFFFFFFFFFFFFFFFFFFFFFFFFFFFFFFFF",
};

static IndicatorSpec radiobutton_spec = {
    13, 13, 4,		/* width, height, nimages */
    radiobutton_pixels,
    radiobutton_states
};

typedef struct {
    Tcl_Obj *backgroundObj;
    Tcl_Obj *foregroundObj;
    Tcl_Obj *colorObj;
    Tcl_Obj *lightColorObj;
    Tcl_Obj *shadeColorObj;
    Tcl_Obj *borderColorObj;
    Tcl_Obj *marginObj;
} IndicatorElement;

static Ttk_ElementOptionSpec IndicatorElementOptions[] = {
    { "-background", TK_OPTION_COLOR,
	    Tk_Offset(IndicatorElement,backgroundObj), DEFAULT_BACKGROUND },
    { "-foreground", TK_OPTION_COLOR,
	    Tk_Offset(IndicatorElement,foregroundObj), DEFAULT_FOREGROUND },
    { "-indicatorcolor", TK_OPTION_COLOR,
	    Tk_Offset(IndicatorElement,colorObj), "#FFFFFF" },
    { "-lightcolor", TK_OPTION_COLOR,
	    Tk_Offset(IndicatorElement,lightColorObj), "#DDDDDD" },
    { "-shadecolor", TK_OPTION_COLOR,
	    Tk_Offset(IndicatorElement,shadeColorObj), "#888888" },
    { "-bordercolor", TK_OPTION_COLOR,
	    Tk_Offset(IndicatorElement,borderColorObj), "black" },
    { "-indicatormargin", TK_OPTION_STRING,
	    Tk_Offset(IndicatorElement,marginObj), "0 2 4 2" },
	    { NULL, 0, 0, NULL }
};

static void IndicatorElementSize(
    void *clientData, void *elementRecord, Tk_Window tkwin,
    int *widthPtr, int *heightPtr, Ttk_Padding *paddingPtr)
{
    IndicatorSpec *spec = clientData;
    IndicatorElement *indicator = elementRecord;
    Ttk_Padding margins;
    Ttk_GetPaddingFromObj(NULL, tkwin, indicator->marginObj, &margins);
    *widthPtr = spec->width + Ttk_PaddingWidth(margins);
    *heightPtr = spec->height + Ttk_PaddingHeight(margins);
}

static void IndicatorElementDraw(
    void *clientData, void *elementRecord, Tk_Window tkwin,
    Drawable d, Ttk_Box b, unsigned int state)
{
    IndicatorSpec *spec = clientData;
    IndicatorElement *indicator = elementRecord;
    Display *display = Tk_Display(tkwin);
    Ttk_Padding padding;
    XColor *fgColor, *frameColor, *shadeColor, *indicatorColor, *borderColor;

    int index, ix, iy;
    XGCValues gcValues;
    GC copyGC;
    unsigned long imgColors[8];
    XImage *img;

    Ttk_GetPaddingFromObj(NULL, tkwin, indicator->marginObj, &padding);
    b = Ttk_PadBox(b, padding);

    if (   b.x < 0
	|| b.y < 0
	|| Tk_Width(tkwin) < b.x + spec->width
	|| Tk_Height(tkwin) < b.y + spec->height)
    {
	/* Oops!  not enough room to display the image.
	 * Don't draw anything.
	 */
	return;
    }

    /*
     * Fill in imgColors palette:
     *
     * (SHOULD: take light and shade colors from the border object,
     * but Tk doesn't provide easy access to these in the public API.)
     */
    fgColor = Tk_GetColorFromObj(tkwin, indicator->foregroundObj);
    frameColor = Tk_GetColorFromObj(tkwin, indicator->backgroundObj);
    shadeColor = Tk_GetColorFromObj(tkwin, indicator->shadeColorObj);
    indicatorColor = Tk_GetColorFromObj(tkwin, indicator->colorObj);
    borderColor = Tk_GetColorFromObj(tkwin, indicator->borderColorObj);

    imgColors[0 /*A*/] = shadeColor->pixel;
    imgColors[1 /*B*/] = indicatorColor->pixel;
    imgColors[2 /*C*/] = frameColor->pixel;
    imgColors[3 /*D*/] = indicatorColor->pixel;
    imgColors[4 /*E*/] = borderColor->pixel;
    imgColors[5 /*F*/] = frameColor->pixel;
    imgColors[6 /*G*/] = fgColor->pixel;
    imgColors[7 /*H*/] = fgColor->pixel;

    /*
     * Create a scratch buffer to store the image:
     */
    img = XGetImage(display,d, 0, 0,
	    (unsigned int)spec->width, (unsigned int)spec->height,
	    AllPlanes, ZPixmap);
    if (img == NULL)
	return;

    /*
     * Create the image, painting it into an XImage one pixel at a time.
     */
    index = Ttk_StateTableLookup(spec->map, state);
    for (iy=0 ; iy<spec->height ; iy++) {
	for (ix=0 ; ix<spec->width ; ix++) {
	    XPutPixel(img, ix, iy,
		imgColors[spec->pixels[iy][index*spec->width+ix] - 'A'] );
	}
    }

    /*
     * Copy onto our target drawable surface.
     */
    memset(&gcValues, 0, sizeof(gcValues));
    copyGC = Tk_GetGC(tkwin, 0, &gcValues);

    TkPutImage(NULL, 0, display, d, copyGC, img, 0, 0, b.x, b.y,
               spec->width, spec->height);

    /*
     * Tidy up.
     */
    Tk_FreeGC(display, copyGC);
    XDestroyImage(img);
}

static Ttk_ElementSpec IndicatorElementSpec = {
    TK_STYLE_VERSION_2,
    sizeof(IndicatorElement),
    IndicatorElementOptions,
    IndicatorElementSize,
    IndicatorElementDraw
};

/*----------------------------------------------------------------------
 * +++ Arrow element(s).
 *
 * 	Draws a solid triangle, inside a box.
 * 	clientData is an enum ArrowDirection pointer.
 */

static int ArrowElements[] = { ARROW_UP, ARROW_DOWN, ARROW_LEFT, ARROW_RIGHT };
typedef struct {
    Tcl_Obj *sizeObj;
    Tcl_Obj *borderObj;
    Tcl_Obj *borderColorObj;	/* Extra color for borders */
    Tcl_Obj *reliefObj;
    Tcl_Obj *colorObj;		/* Arrow color */
} ArrowElement;

static Ttk_ElementOptionSpec ArrowElementOptions[] = {
    { "-arrowsize", TK_OPTION_PIXELS,
	Tk_Offset(ArrowElement,sizeObj), STRINGIFY(SCROLLBAR_WIDTH) },
    { "-background", TK_OPTION_BORDER,
	Tk_Offset(ArrowElement,borderObj), DEFAULT_BACKGROUND },
    { "-bordercolor", TK_OPTION_COLOR,
	Tk_Offset(ArrowElement,borderColorObj), "black" },
    { "-relief", TK_OPTION_RELIEF,
	Tk_Offset(ArrowElement,reliefObj),"raised"},
    { "-arrowcolor", TK_OPTION_COLOR,
	Tk_Offset(ArrowElement,colorObj),"black"},
    { NULL, 0, 0, NULL }
};

/*
 * Note asymmetric padding:
 * top/left padding is 1 less than bottom/right,
 * since in this theme 2-pixel borders are asymmetric.
 */
static Ttk_Padding ArrowPadding = { 3,3,4,4 };

static void ArrowElementSize(
    void *clientData, void *elementRecord, Tk_Window tkwin,
    int *widthPtr, int *heightPtr, Ttk_Padding *paddingPtr)
{
    ArrowElement *arrow = elementRecord;
    int direction = *(int *)clientData;
    int width = SCROLLBAR_WIDTH;

    Tk_GetPixelsFromObj(NULL, tkwin, arrow->sizeObj, &width);
    width -= Ttk_PaddingWidth(ArrowPadding);
    TtkArrowSize(width/2, direction, widthPtr, heightPtr);
    *widthPtr += Ttk_PaddingWidth(ArrowPadding);
    *heightPtr += Ttk_PaddingHeight(ArrowPadding);
}

static void ArrowElementDraw(
    void *clientData, void *elementRecord, Tk_Window tkwin,
    Drawable d, Ttk_Box b, unsigned int state)
{
    int direction = *(int *)clientData;
    ArrowElement *arrow = elementRecord;
    Tk_3DBorder border = Tk_Get3DBorderFromObj(tkwin, arrow->borderObj);
    XColor *borderColor = Tk_GetColorFromObj(tkwin, arrow->borderColorObj);
    XColor *arrowColor = Tk_GetColorFromObj(tkwin, arrow->colorObj);
    int relief = TK_RELIEF_RAISED;
    int borderWidth = 2;

    Tk_GetReliefFromObj(NULL, arrow->reliefObj, &relief);

    Tk_Fill3DRectangle(
	tkwin, d, border, b.x, b.y, b.width, b.height, 0, TK_RELIEF_FLAT);
    DrawBorder(tkwin,d,border,borderColor,b,borderWidth,relief);

    TtkFillArrow(Tk_Display(tkwin), d, Tk_GCForColor(arrowColor, d),
	Ttk_PadBox(b, ArrowPadding), direction);
}

static Ttk_ElementSpec ArrowElementSpec = {
    TK_STYLE_VERSION_2,
    sizeof(ArrowElement),
    ArrowElementOptions,
    ArrowElementSize,
    ArrowElementDraw
};

/*----------------------------------------------------------------------
 * +++ Menubutton indicator:
 * 	Draw an arrow in the direction where the menu will be posted.
 */

#define MENUBUTTON_ARROW_SIZE 5

typedef struct {
    Tcl_Obj *directionObj;
    Tcl_Obj *sizeObj;
    Tcl_Obj *colorObj;
} MenubuttonArrowElement;

static const char *directionStrings[] = {	/* See also: button.c */
    "above", "below", "left", "right", "flush", NULL
};
enum { POST_ABOVE, POST_BELOW, POST_LEFT, POST_RIGHT, POST_FLUSH };

static Ttk_ElementOptionSpec MenubuttonArrowElementOptions[] = {
    { "-direction", TK_OPTION_STRING,
	Tk_Offset(MenubuttonArrowElement,directionObj), "below" },
    { "-arrowsize", TK_OPTION_PIXELS,
	Tk_Offset(MenubuttonArrowElement,sizeObj), STRINGIFY(MENUBUTTON_ARROW_SIZE)},
    { "-arrowcolor",TK_OPTION_COLOR,
	Tk_Offset(MenubuttonArrowElement,colorObj), "black"},
    { NULL, 0, 0, NULL }
};

static Ttk_Padding MenubuttonArrowPadding = { 3, 0, 3, 0 };

static void MenubuttonArrowElementSize(
    void *clientData, void *elementRecord, Tk_Window tkwin,
    int *widthPtr, int *heightPtr, Ttk_Padding *paddingPtr)
{
    MenubuttonArrowElement *arrow = elementRecord;
    int size = MENUBUTTON_ARROW_SIZE;
    Tk_GetPixelsFromObj(NULL, tkwin, arrow->sizeObj, &size);
    *widthPtr = *heightPtr = 2 * size + 1;
    *widthPtr += Ttk_PaddingWidth(MenubuttonArrowPadding);
    *heightPtr += Ttk_PaddingHeight(MenubuttonArrowPadding);
}

static void MenubuttonArrowElementDraw(
    void *clientData, void *elementRecord, Tk_Window tkwin,
    Drawable d, Ttk_Box b, unsigned int state)
{
    MenubuttonArrowElement *arrow = elementRecord;
    XColor *arrowColor = Tk_GetColorFromObj(tkwin, arrow->colorObj);
    GC gc = Tk_GCForColor(arrowColor, d);
    int size = MENUBUTTON_ARROW_SIZE;
    int postDirection = POST_BELOW;
    ArrowDirection arrowDirection = ARROW_DOWN;
    int width = 0, height = 0;

    Tk_GetPixelsFromObj(NULL, tkwin, arrow->sizeObj, &size);
    Tcl_GetIndexFromObj(NULL, arrow->directionObj, directionStrings,
	   ""/*message*/, 0/*flags*/, &postDirection);

    /* ... this might not be such a great idea ... */
    switch (postDirection) {
	case POST_ABOVE:	arrowDirection = ARROW_UP; break;
	case POST_BELOW:	arrowDirection = ARROW_DOWN; break;
	case POST_LEFT:		arrowDirection = ARROW_LEFT; break;
	case POST_RIGHT:	arrowDirection = ARROW_RIGHT; break;
	case POST_FLUSH:	arrowDirection = ARROW_DOWN; break;
    }

    TtkArrowSize(size, arrowDirection, &width, &height);
    b = Ttk_PadBox(b, MenubuttonArrowPadding);
    b = Ttk_AnchorBox(b, width, height, TK_ANCHOR_CENTER);
    TtkFillArrow(Tk_Display(tkwin), d, gc, b, arrowDirection);
}

static Ttk_ElementSpec MenubuttonArrowElementSpec = {
    TK_STYLE_VERSION_2,
    sizeof(MenubuttonArrowElement),
    MenubuttonArrowElementOptions,
    MenubuttonArrowElementSize,
    MenubuttonArrowElementDraw
};

/*----------------------------------------------------------------------
 * +++ Trough element
 *
 * Used in scrollbars and the scale.
 *
 * The -groovewidth option can be used to set the size of the short axis
 * for the drawn area. This will not affect the geometry, but can be used
 * to draw a thin centered trough inside the packet alloted. This is used
 * to show a win32-style scale widget. Use -1 or a large number to use the
 * full area (default).
 *
 */

typedef struct {
    Tcl_Obj *colorObj;
    Tcl_Obj *borderWidthObj;
    Tcl_Obj *reliefObj;
    Tcl_Obj *grooveWidthObj;
    Tcl_Obj *orientObj;
} TroughElement;

static Ttk_ElementOptionSpec TroughElementOptions[] = {
    { "-orient", TK_OPTION_ANY,
	Tk_Offset(TroughElement, orientObj), "horizontal" },
    { "-troughborderwidth", TK_OPTION_PIXELS,
	Tk_Offset(TroughElement,borderWidthObj), "1" },
    { "-troughcolor", TK_OPTION_BORDER,
	Tk_Offset(TroughElement,colorObj), DEFAULT_BACKGROUND },
    { "-troughrelief",TK_OPTION_RELIEF,
	Tk_Offset(TroughElement,reliefObj), "sunken" },
    { "-groovewidth", TK_OPTION_PIXELS,
	Tk_Offset(TroughElement,grooveWidthObj), "-1" },
    { NULL, 0, 0, NULL }
};

static void TroughElementSize(
    void *clientData, void *elementRecord, Tk_Window tkwin,
    int *widthPtr, int *heightPtr, Ttk_Padding *paddingPtr)
{
    TroughElement *troughPtr = elementRecord;
    int borderWidth = 2, grooveWidth = 0;

    Tk_GetPixelsFromObj(NULL, tkwin, troughPtr->borderWidthObj, &borderWidth);
    Tk_GetPixelsFromObj(NULL, tkwin, troughPtr->grooveWidthObj, &grooveWidth);

    if (grooveWidth <= 0) {
	*paddingPtr = Ttk_UniformPadding((short)borderWidth);
    }
}

static void TroughElementDraw(
    void *clientData, void *elementRecord, Tk_Window tkwin,
    Drawable d, Ttk_Box b, unsigned int state)
{
    TroughElement *troughPtr = elementRecord;
    Tk_3DBorder border = NULL;
    int borderWidth = 2, relief = TK_RELIEF_SUNKEN, groove = -1, orient;

    border = Tk_Get3DBorderFromObj(tkwin, troughPtr->colorObj);
    Ttk_GetOrientFromObj(NULL, troughPtr->orientObj, &orient);
    Tk_GetReliefFromObj(NULL, troughPtr->reliefObj, &relief);
    Tk_GetPixelsFromObj(NULL, tkwin, troughPtr->borderWidthObj, &borderWidth);
    Tk_GetPixelsFromObj(NULL, tkwin, troughPtr->grooveWidthObj, &groove);

    if (groove != -1 && groove < b.height && groove < b.width) {
	if (orient == TTK_ORIENT_HORIZONTAL) {
	    b.y = b.y + b.height/2 - groove/2;
	    b.height = groove;
	} else {
	    b.x = b.x + b.width/2 - groove/2;
	    b.width = groove;
	}
    }

    Tk_Fill3DRectangle(tkwin, d, border, b.x, b.y, b.width, b.height,
	    borderWidth, relief);
}

static Ttk_ElementSpec TroughElementSpec = {
    TK_STYLE_VERSION_2,
    sizeof(TroughElement),
    TroughElementOptions,
    TroughElementSize,
    TroughElementDraw
};

/*
 *----------------------------------------------------------------------
 * +++ Thumb element.
 */

typedef struct {
    Tcl_Obj *sizeObj;
    Tcl_Obj *firstObj;
    Tcl_Obj *lastObj;
    Tcl_Obj *borderObj;
    Tcl_Obj *borderColorObj;
    Tcl_Obj *reliefObj;
    Tcl_Obj *orientObj;
} ThumbElement;

static Ttk_ElementOptionSpec ThumbElementOptions[] = {
    { "-width", TK_OPTION_PIXELS, Tk_Offset(ThumbElement,sizeObj),
        STRINGIFY(SCROLLBAR_WIDTH) },
    { "-background", TK_OPTION_BORDER, Tk_Offset(ThumbElement,borderObj),
	DEFAULT_BACKGROUND },
    { "-bordercolor", TK_OPTION_COLOR, Tk_Offset(ThumbElement,borderColorObj),
	"black" },
    { "-relief", TK_OPTION_RELIEF,Tk_Offset(ThumbElement,reliefObj),"raised" },
    { "-orient", TK_OPTION_ANY,Tk_Offset(ThumbElement,orientObj),"horizontal"},
    { NULL, 0, 0, NULL }
};

static void ThumbElementSize(
    void *clientData, void *elementRecord, Tk_Window tkwin,
    int *widthPtr, int *heightPtr, Ttk_Padding *paddingPtr)
{
    ThumbElement *thumb = elementRecord;
    int orient, size;
    Tk_GetPixelsFromObj(NULL, tkwin, thumb->sizeObj, &size);
    Ttk_GetOrientFromObj(NULL, thumb->orientObj, &orient);

    if (orient == TTK_ORIENT_VERTICAL) {
	*widthPtr = size;
	*heightPtr = MIN_THUMB_SIZE;
    } else {
	*widthPtr = MIN_THUMB_SIZE;
	*heightPtr = size;
    }
}

static void ThumbElementDraw(
    void *clientData, void *elementRecord, Tk_Window tkwin,
    Drawable d, Ttk_Box b, unsigned int state)
{
    ThumbElement *thumb = elementRecord;
    Tk_3DBorder border = Tk_Get3DBorderFromObj(tkwin, thumb->borderObj);
    XColor *borderColor = Tk_GetColorFromObj(tkwin, thumb->borderColorObj);
    int relief = TK_RELIEF_RAISED;
    int borderWidth = 2;

    /*
     * Don't draw the thumb if we are disabled.
     * This makes it behave like Windows ... if that's what we want.
    if (state & TTK_STATE_DISABLED)
	return;
     */

    Tk_GetReliefFromObj(NULL, thumb->reliefObj, &relief);

    Tk_Fill3DRectangle(
	tkwin, d, border, b.x,b.y,b.width,b.height, 0, TK_RELIEF_FLAT);
    DrawBorder(tkwin, d, border, borderColor, b, borderWidth, relief);
}

static Ttk_ElementSpec ThumbElementSpec = {
    TK_STYLE_VERSION_2,
    sizeof(ThumbElement),
    ThumbElementOptions,
    ThumbElementSize,
    ThumbElementDraw
};

/*
 *----------------------------------------------------------------------
 * +++ Slider element.
 *
 * This is the moving part of the scale widget.
 *
 * The slider element is the thumb in the scale widget. This is drawn
 * as an arrow-type element that can point up, down, left or right.
 *
 */

typedef struct {
    Tcl_Obj *lengthObj;		/* Long axis dimension */
    Tcl_Obj *thicknessObj;	/* Short axis dimension */
    Tcl_Obj *reliefObj;		/* Relief for this object */
    Tcl_Obj *borderObj;		/* Border / background color */
    Tcl_Obj *borderColorObj;	/* Additional border color */
    Tcl_Obj *borderWidthObj;
    Tcl_Obj *orientObj;		/* Orientation of overall slider */
} SliderElement;

static Ttk_ElementOptionSpec SliderElementOptions[] = {
    { "-sliderlength", TK_OPTION_PIXELS, Tk_Offset(SliderElement,lengthObj),
	"15" },
    { "-sliderthickness",TK_OPTION_PIXELS,Tk_Offset(SliderElement,thicknessObj),
	"15" },
    { "-sliderrelief", TK_OPTION_RELIEF, Tk_Offset(SliderElement,reliefObj),
	"raised" },
    { "-borderwidth", TK_OPTION_PIXELS, Tk_Offset(SliderElement,borderWidthObj),
	STRINGIFY(BORDERWIDTH) },
    { "-background", TK_OPTION_BORDER, Tk_Offset(SliderElement,borderObj),
	DEFAULT_BACKGROUND },
    { "-bordercolor", TK_OPTION_COLOR, Tk_Offset(ThumbElement,borderColorObj),
	"black" },
    { "-orient", TK_OPTION_ANY, Tk_Offset(SliderElement,orientObj),
	"horizontal" },
    { NULL, 0, 0, NULL }
};

static void SliderElementSize(
    void *clientData, void *elementRecord, Tk_Window tkwin,
    int *widthPtr, int *heightPtr, Ttk_Padding *paddingPtr)
{
    SliderElement *slider = elementRecord;
    int orient, length, thickness, borderWidth;

    Ttk_GetOrientFromObj(NULL, slider->orientObj, &orient);
    Tk_GetPixelsFromObj(NULL, tkwin, slider->borderWidthObj, &borderWidth);
    Tk_GetPixelsFromObj(NULL, tkwin, slider->lengthObj, &length);
    Tk_GetPixelsFromObj(NULL, tkwin, slider->thicknessObj, &thickness);

    switch (orient) {
	case TTK_ORIENT_VERTICAL:
	    *widthPtr = thickness + (borderWidth *2);
	    *heightPtr = *widthPtr/2;
	    break;

	case TTK_ORIENT_HORIZONTAL:
	    *heightPtr = thickness + (borderWidth *2);
	    *widthPtr = *heightPtr/2;
	    break;
    }
}

static void SliderElementDraw(
    void *clientData, void *elementRecord, Tk_Window tkwin,
    Drawable d, Ttk_Box b, unsigned int state)
{
    SliderElement *slider = elementRecord;
    Tk_3DBorder border = Tk_Get3DBorderFromObj(tkwin, slider->borderObj);
    XColor *borderColor = Tk_GetColorFromObj(tkwin, slider->borderColorObj);
    int relief = TK_RELIEF_RAISED, borderWidth = 2;

    Tk_GetPixelsFromObj(NULL, tkwin, slider->borderWidthObj, &borderWidth);
    Tk_GetReliefFromObj(NULL, slider->reliefObj, &relief);

    Tk_Fill3DRectangle(tkwin, d, border,
	b.x, b.y, b.width, b.height,
	borderWidth, TK_RELIEF_FLAT);
    DrawBorder(tkwin, d, border, borderColor, b, borderWidth, relief);
}

static Ttk_ElementSpec SliderElementSpec = {
    TK_STYLE_VERSION_2,
    sizeof(SliderElement),
    SliderElementOptions,
    SliderElementSize,
    SliderElementDraw
};

/*------------------------------------------------------------------------
 * +++ Tree indicator element.
 */

#define TTK_STATE_OPEN TTK_STATE_USER1		/* XREF: treeview.c */
#define TTK_STATE_LEAF TTK_STATE_USER2

typedef struct {
    Tcl_Obj *colorObj;
    Tcl_Obj *marginObj;
    Tcl_Obj *diameterObj;
} TreeitemIndicator;

static Ttk_ElementOptionSpec TreeitemIndicatorOptions[] = {
    { "-foreground", TK_OPTION_COLOR,
	Tk_Offset(TreeitemIndicator,colorObj), DEFAULT_FOREGROUND },
    { "-diameter", TK_OPTION_PIXELS,
	Tk_Offset(TreeitemIndicator,diameterObj), "9" },
    { "-indicatormargins", TK_OPTION_STRING,
	Tk_Offset(TreeitemIndicator,marginObj), "2 2 4 2" },
    { NULL, 0, 0, NULL }
};

static void TreeitemIndicatorSize(
    void *clientData, void *elementRecord, Tk_Window tkwin,
    int *widthPtr, int *heightPtr, Ttk_Padding *paddingPtr)
{
    TreeitemIndicator *indicator = elementRecord;
    int diameter = 0;
    Ttk_Padding margins;

    Ttk_GetPaddingFromObj(NULL, tkwin, indicator->marginObj, &margins);
    Tk_GetPixelsFromObj(NULL, tkwin, indicator->diameterObj, &diameter);
    *widthPtr = diameter + Ttk_PaddingWidth(margins);
    *heightPtr = diameter + Ttk_PaddingHeight(margins);
}

static void TreeitemIndicatorDraw(
    void *clientData, void *elementRecord, Tk_Window tkwin,
    Drawable d, Ttk_Box b, Ttk_State state)
{
    TreeitemIndicator *indicator = elementRecord;
    XColor *color = Tk_GetColorFromObj(tkwin, indicator->colorObj);
    GC gc = Tk_GCForColor(color, d);
    Ttk_Padding padding = Ttk_UniformPadding(0);
    int w = WIN32_XDRAWLINE_HACK;
    int cx, cy;

    if (state & TTK_STATE_LEAF) {
	/* don't draw anything ... */
	return;
    }

    Ttk_GetPaddingFromObj(NULL,tkwin,indicator->marginObj,&padding);
    b = Ttk_PadBox(b, padding);

    XDrawRectangle(Tk_Display(tkwin), d, gc,
	    b.x, b.y, b.width - 1, b.height - 1);

    cx = b.x + (b.width - 1) / 2;
    cy = b.y + (b.height - 1) / 2;
    XDrawLine(Tk_Display(tkwin), d, gc, b.x+2, cy, b.x+b.width-3+w, cy);

    if (!(state & TTK_STATE_OPEN)) {
	/* turn '-' into a '+' */
	XDrawLine(Tk_Display(tkwin), d, gc, cx, b.y+2, cx, b.y+b.height-3+w);
    }
}

static Ttk_ElementSpec TreeitemIndicatorElementSpec = {
    TK_STYLE_VERSION_2,
    sizeof(TreeitemIndicator),
    TreeitemIndicatorOptions,
    TreeitemIndicatorSize,
    TreeitemIndicatorDraw
};

/*------------------------------------------------------------------------
 * TtkAltTheme_Init --
 * 	Install alternate theme.
 */
MODULE_SCOPE int TtkAltTheme_Init(Tcl_Interp *interp)
{
    Ttk_Theme theme =  Ttk_CreateTheme(interp, "alt", NULL);

    if (!theme) {
	return TCL_ERROR;
    }

    Ttk_RegisterElement(interp, theme, "border", &BorderElementSpec, NULL);

    Ttk_RegisterElement(interp, theme, "Checkbutton.indicator",
	    &IndicatorElementSpec, &checkbutton_spec);
    Ttk_RegisterElement(interp, theme, "Radiobutton.indicator",
	    &IndicatorElementSpec, &radiobutton_spec);
    Ttk_RegisterElement(interp, theme, "Menubutton.indicator",
	    &MenubuttonArrowElementSpec, NULL);

    Ttk_RegisterElement(interp, theme, "field", &FieldElementSpec, NULL);

    Ttk_RegisterElement(interp, theme, "trough", &TroughElementSpec, NULL);
    Ttk_RegisterElement(interp, theme, "thumb", &ThumbElementSpec, NULL);
    Ttk_RegisterElement(interp, theme, "slider", &SliderElementSpec, NULL);

    Ttk_RegisterElement(interp, theme, "uparrow",
	    &ArrowElementSpec, &ArrowElements[0]);
    Ttk_RegisterElement(interp, theme, "downarrow",
	    &ArrowElementSpec, &ArrowElements[1]);
    Ttk_RegisterElement(interp, theme, "leftarrow",
	    &ArrowElementSpec, &ArrowElements[2]);
    Ttk_RegisterElement(interp, theme, "rightarrow",
	    &ArrowElementSpec, &ArrowElements[3]);
    Ttk_RegisterElement(interp, theme, "arrow",
	    &ArrowElementSpec, &ArrowElements[0]);

    Ttk_RegisterElement(interp, theme, "arrow",
	    &ArrowElementSpec, &ArrowElements[0]);

    Ttk_RegisterElement(interp, theme, "Treeitem.indicator",
	    &TreeitemIndicatorElementSpec, 0);

    Tcl_PkgProvide(interp, "ttk::theme::alt", TTK_VERSION);

    return TCL_OK;
}

/*EOF*/<|MERGE_RESOLUTION|>--- conflicted
+++ resolved
@@ -1,9 +1,4 @@
-<<<<<<< HEAD
-/* $Id: ttkDefaultTheme.c,v 1.17 2010/02/05 21:33:14 jenglish Exp $
- *
-=======
 /*
->>>>>>> c97f0c88
  * Copyright (c) 2003, Joe English
  *
  * Tk alternate theme, intended to match the MSUE and Gtk's (old) default theme
