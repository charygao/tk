--- conflicted
+++ resolved
@@ -1,9 +1,4 @@
 /*
-<<<<<<< HEAD
- * $Id: ttkClassicTheme.c,v 1.8 2010/01/22 14:17:53 nijtmans Exp $
- *
-=======
->>>>>>> fca5c4a6
  * Copyright (c) 2004, Joe English
  *
  * "classic" theme; implements the classic Motif-like Tk look.
