/*
 * Copyright (c) 2004, Joe English
 *
 * "classic" theme; implements the classic Motif-like Tk look.
 *
 */

#include "tkInt.h"
#include "ttkTheme.h"

#define DEFAULT_BORDERWIDTH "2"
#define DEFAULT_ARROW_SIZE "15"

/*----------------------------------------------------------------------
 * +++ Highlight element implementation.
 * 	Draw a solid highlight border to indicate focus.
 */

typedef struct {
    Tcl_Obj	*highlightColorObj;
    Tcl_Obj	*highlightThicknessObj;
} HighlightElement;

static const Ttk_ElementOptionSpec HighlightElementOptions[] = {
    { "-highlightcolor",TK_OPTION_COLOR,
	offsetof(HighlightElement,highlightColorObj), DEFAULT_BACKGROUND },
    { "-highlightthickness",TK_OPTION_PIXELS,
	offsetof(HighlightElement,highlightThicknessObj), "0" },
    { NULL, TK_OPTION_BOOLEAN, 0, NULL }
};

static void HighlightElementSize(
    void *dummy, void *elementRecord, Tk_Window tkwin,
    int *widthPtr, int *heightPtr, Ttk_Padding *paddingPtr)
{
    HighlightElement *hl = (HighlightElement *)elementRecord;
    int highlightThickness = 0;
    (void)dummy;
    (void)tkwin;
    (void)widthPtr;
    (void)heightPtr;

    Tcl_GetIntFromObj(NULL,hl->highlightThicknessObj,&highlightThickness);
    *paddingPtr = Ttk_UniformPadding((short)highlightThickness);
}

static void HighlightElementDraw(
    void *dummy, void *elementRecord, Tk_Window tkwin,
    Drawable d, Ttk_Box b, unsigned int state)
{
    HighlightElement *hl = (HighlightElement *)elementRecord;
    int highlightThickness = 0;
    XColor *highlightColor = Tk_GetColorFromObj(tkwin, hl->highlightColorObj);
    (void)dummy;
    (void)b;
    (void)state;

    Tcl_GetIntFromObj(NULL,hl->highlightThicknessObj,&highlightThickness);
    if (highlightColor && highlightThickness > 0) {
	GC gc = Tk_GCForColor(highlightColor, d);
	Tk_DrawFocusHighlight(tkwin, gc, highlightThickness, d);
    }
}

static const Ttk_ElementSpec HighlightElementSpec =
{
    TK_STYLE_VERSION_2,
    sizeof(HighlightElement),
    HighlightElementOptions,
    HighlightElementSize,
    HighlightElementDraw
};

/*------------------------------------------------------------------------
 * +++ Button Border element:
 *
 * The Motif-style button border on X11 consists of (from outside-in):
 *
 * + focus indicator (controlled by -highlightcolor and -highlightthickness),
 * + default ring (if -default active; blank if -default normal)
 * + shaded border (controlled by -background, -borderwidth, and -relief)
 */

typedef struct {
    Tcl_Obj	*borderObj;
    Tcl_Obj	*borderWidthObj;
    Tcl_Obj	*reliefObj;
    Tcl_Obj	*defaultStateObj;
} ButtonBorderElement;

static const Ttk_ElementOptionSpec ButtonBorderElementOptions[] =
{
    { "-background", TK_OPTION_BORDER,
	offsetof(ButtonBorderElement,borderObj), DEFAULT_BACKGROUND },
    { "-borderwidth", TK_OPTION_PIXELS,
	offsetof(ButtonBorderElement,borderWidthObj), DEFAULT_BORDERWIDTH },
    { "-relief", TK_OPTION_RELIEF,
	offsetof(ButtonBorderElement,reliefObj), "flat" },
    { "-default", TK_OPTION_ANY,
	offsetof(ButtonBorderElement,defaultStateObj), "disabled" },
    { NULL, TK_OPTION_BOOLEAN, 0, NULL }
};

static void ButtonBorderElementSize(
    void *dummy, void *elementRecord, Tk_Window tkwin,
    int *widthPtr, int *heightPtr, Ttk_Padding *paddingPtr)
{
<<<<<<< HEAD
    ButtonBorderElement *bd = (ButtonBorderElement *)elementRecord;
    int defaultState = TTK_BUTTON_DEFAULT_DISABLED;
=======
    ButtonBorderElement *bd = elementRecord;
    Ttk_ButtonDefaultState defaultState = TTK_BUTTON_DEFAULT_DISABLED;
>>>>>>> 8d6df717
    int borderWidth = 0;
    (void)dummy;
    (void)tkwin;
    (void)widthPtr;
    (void)heightPtr;

    Tcl_GetIntFromObj(NULL, bd->borderWidthObj, &borderWidth);
    Ttk_GetButtonDefaultStateFromObj(NULL, bd->defaultStateObj, &defaultState);

    if (defaultState != TTK_BUTTON_DEFAULT_DISABLED) {
	borderWidth += 5;
    }
    *paddingPtr = Ttk_UniformPadding((short)borderWidth);
}

/*
 * (@@@ Note: ButtonBorderElement still still still buggy:
 * padding for default ring is drawn in the wrong color
 * when the button is active.)
 */
static void ButtonBorderElementDraw(
    void *dummy, void *elementRecord, Tk_Window tkwin,
    Drawable d, Ttk_Box b, unsigned int state)
{
    ButtonBorderElement *bd = (ButtonBorderElement *)elementRecord;
    Tk_3DBorder border = NULL;
    int borderWidth = 1, relief = TK_RELIEF_FLAT;
    Ttk_ButtonDefaultState defaultState = TTK_BUTTON_DEFAULT_DISABLED;
    int inset = 0;
    (void)dummy;
    (void)state;

    /*
     * Get option values.
     */
    border = Tk_Get3DBorderFromObj(tkwin, bd->borderObj);
    Tcl_GetIntFromObj(NULL, bd->borderWidthObj, &borderWidth);
    Tk_GetReliefFromObj(NULL, bd->reliefObj, &relief);
    Ttk_GetButtonDefaultStateFromObj(NULL, bd->defaultStateObj, &defaultState);

    /*
     * Default ring:
     */
    switch (defaultState)
    {
	case TTK_BUTTON_DEFAULT_DISABLED :
	    break;
	case TTK_BUTTON_DEFAULT_NORMAL :
	    inset += 5;
	    break;
	case TTK_BUTTON_DEFAULT_ACTIVE :
            Tk_Draw3DRectangle(tkwin, d, border,
		b.x+inset, b.y+inset, b.width - 2*inset, b.height - 2*inset,
		2, TK_RELIEF_FLAT);
            inset += 2;
            Tk_Draw3DRectangle(tkwin, d, border,
		b.x+inset, b.y+inset, b.width - 2*inset, b.height - 2*inset,
		1, TK_RELIEF_SUNKEN);
	    ++inset;
            Tk_Draw3DRectangle(tkwin, d, border,
		b.x+inset, b.y+inset, b.width - 2*inset, b.height - 2*inset,
		2, TK_RELIEF_FLAT);
	    inset += 2;
	    break;
    }

    /*
     * 3-D border:
     */
    if (border && borderWidth > 0) {
	Tk_Draw3DRectangle(tkwin, d, border,
	    b.x+inset, b.y+inset, b.width - 2*inset, b.height - 2*inset,
	    borderWidth,relief);
    }
}

static const Ttk_ElementSpec ButtonBorderElementSpec =
{
    TK_STYLE_VERSION_2,
    sizeof(ButtonBorderElement),
    ButtonBorderElementOptions,
    ButtonBorderElementSize,
    ButtonBorderElementDraw
};

/*----------------------------------------------------------------------
 * +++ Arrow element(s).
 *
 * Draws a 3-D shaded triangle.
 * clientData is an enum ArrowDirection pointer.
 */

static int ArrowElements[] = { ARROW_UP, ARROW_DOWN, ARROW_LEFT, ARROW_RIGHT };
typedef struct
{
    Tcl_Obj *sizeObj;
    Tcl_Obj *borderObj;
    Tcl_Obj *borderWidthObj;
    Tcl_Obj *reliefObj;
} ArrowElement;

static const Ttk_ElementOptionSpec ArrowElementOptions[] =
{
    { "-arrowsize", TK_OPTION_PIXELS, offsetof(ArrowElement,sizeObj),
	DEFAULT_ARROW_SIZE },
    { "-background", TK_OPTION_BORDER, offsetof(ArrowElement,borderObj),
    	DEFAULT_BACKGROUND },
    { "-borderwidth", TK_OPTION_PIXELS, offsetof(ArrowElement,borderWidthObj),
    	DEFAULT_BORDERWIDTH },
    { "-relief", TK_OPTION_RELIEF, offsetof(ArrowElement,reliefObj),"raised" },
    { NULL, TK_OPTION_BOOLEAN, 0, NULL }
};

static void ArrowElementSize(
    void *dummy, void *elementRecord, Tk_Window tkwin,
    int *widthPtr, int *heightPtr, Ttk_Padding *paddingPtr)
{
    ArrowElement *arrow = (ArrowElement *)elementRecord;
    int size = 12;
    (void)dummy;
    (void)paddingPtr;

    Tk_GetPixelsFromObj(NULL, tkwin, arrow->sizeObj, &size);
    *widthPtr = *heightPtr = size;
}

static void ArrowElementDraw(
    void *clientData, void *elementRecord, Tk_Window tkwin,
    Drawable d, Ttk_Box b, unsigned int state)
{
    int direction = *(int *)clientData;
    ArrowElement *arrow = (ArrowElement *)elementRecord;
    Tk_3DBorder border = Tk_Get3DBorderFromObj(tkwin, arrow->borderObj);
    int borderWidth = 2;
    int relief = TK_RELIEF_RAISED;
    int size = b.width < b.height ? b.width : b.height;
    XPoint points[3];
    (void)state;

    Tk_GetPixelsFromObj(NULL, tkwin, arrow->borderWidthObj, &borderWidth);
    Tk_GetReliefFromObj(NULL, arrow->reliefObj, &relief);


    /*
     * @@@ There are off-by-one pixel errors in the way these are drawn;
     * @@@ need to take a look at Tk_Fill3DPolygon and X11 to find the
     * @@@ exact rules.
     */
    switch (direction)
    {
	case ARROW_UP:
	    points[2].x = b.x; 		points[2].y = b.y + size;
	    points[1].x = b.x + size/2;	points[1].y = b.y;
	    points[0].x = b.x + size;	points[0].y = b.y + size;
	    break;
	case ARROW_DOWN:
	    points[0].x = b.x; 		points[0].y = b.y;
	    points[1].x = b.x + size/2;	points[1].y = b.y + size;
	    points[2].x = b.x + size;	points[2].y = b.y;
	    break;
	case ARROW_LEFT:
	    points[0].x = b.x; 		points[0].y = b.y + size / 2;
	    points[1].x = b.x + size;	points[1].y = b.y + size;
	    points[2].x = b.x + size;	points[2].y = b.y;
	    break;
	case ARROW_RIGHT:
	    points[0].x = b.x + size;	points[0].y = b.y + size / 2;
	    points[1].x = b.x;		points[1].y = b.y;
	    points[2].x = b.x;		points[2].y = b.y + size;
	    break;
    }

    Tk_Fill3DPolygon(tkwin, d, border, points, 3, borderWidth, relief);
}

static const Ttk_ElementSpec ArrowElementSpec =
{
    TK_STYLE_VERSION_2,
    sizeof(ArrowElement),
    ArrowElementOptions,
    ArrowElementSize,
    ArrowElementDraw
};


/*------------------------------------------------------------------------
 * +++ Sash element (for ttk::panedwindow)
 *
 * NOTES:
 *
 * panedwindows with -orient horizontal use vertical sashes, and vice versa.
 *
 * Interpretation of -sashrelief 'groove' and 'ridge' are
 * swapped wrt. the core panedwindow, which (I think) has them backwards.
 *
 * Default -sashrelief is sunken; the core panedwindow has default
 * -sashrelief raised, but that looks wrong to me.
 */

static Ttk_Orient SashClientData[] = {
    TTK_ORIENT_HORIZONTAL, TTK_ORIENT_VERTICAL
};

typedef struct {
    Tcl_Obj *borderObj; 	/* background color */
    Tcl_Obj *sashReliefObj;	/* sash relief */
    Tcl_Obj *sashThicknessObj;	/* overall thickness of sash */
    Tcl_Obj *sashPadObj;	/* padding on either side of handle */
    Tcl_Obj *handleSizeObj;	/* handle width and height */
    Tcl_Obj *handlePadObj;	/* handle's distance from edge */
} SashElement;

static const Ttk_ElementOptionSpec SashOptions[] = {
    { "-background", TK_OPTION_BORDER,
	offsetof(SashElement,borderObj), DEFAULT_BACKGROUND },
    { "-sashrelief", TK_OPTION_RELIEF,
	offsetof(SashElement,sashReliefObj), "sunken" },
    { "-sashthickness", TK_OPTION_PIXELS,
	offsetof(SashElement,sashThicknessObj), "6" },
    { "-sashpad", TK_OPTION_PIXELS,
	offsetof(SashElement,sashPadObj), "2" },
    { "-handlesize", TK_OPTION_PIXELS,
	offsetof(SashElement,handleSizeObj), "8" },
    { "-handlepad", TK_OPTION_PIXELS,
	offsetof(SashElement,handlePadObj), "8" },
    { NULL, TK_OPTION_BOOLEAN, 0, NULL }
};

static void SashElementSize(
    void *clientData, void *elementRecord, Tk_Window tkwin,
    int *widthPtr, int *heightPtr, Ttk_Padding *paddingPtr)
{
    SashElement *sash = (SashElement *)elementRecord;
    int sashPad = 2, sashThickness = 6, handleSize = 8;
    int horizontal = *((Ttk_Orient*)clientData) == TTK_ORIENT_HORIZONTAL;
    (void)paddingPtr;

    Tk_GetPixelsFromObj(NULL, tkwin, sash->sashThicknessObj, &sashThickness);
    Tk_GetPixelsFromObj(NULL, tkwin, sash->handleSizeObj, &handleSize);
    Tk_GetPixelsFromObj(NULL, tkwin, sash->sashPadObj, &sashPad);

    if (sashThickness < handleSize + 2*sashPad)
	sashThickness = handleSize + 2*sashPad;

    if (horizontal)
	*heightPtr = sashThickness;
    else
	*widthPtr = sashThickness;
}

static void SashElementDraw(
    void *clientData, void *elementRecord, Tk_Window tkwin,
    Drawable d, Ttk_Box b, Ttk_State state)
{
    SashElement *sash = (SashElement *)elementRecord;
    Tk_3DBorder border = Tk_Get3DBorderFromObj(tkwin, sash->borderObj);
    GC gc1,gc2;
    int relief = TK_RELIEF_RAISED;
    int handleSize = 8, handlePad = 8;
    int horizontal = *((Ttk_Orient*)clientData) == TTK_ORIENT_HORIZONTAL;
    Ttk_Box hb;
    (void)state;

    Tk_GetPixelsFromObj(NULL, tkwin, sash->handleSizeObj, &handleSize);
    Tk_GetPixelsFromObj(NULL, tkwin, sash->handlePadObj, &handlePad);
    Tk_GetReliefFromObj(NULL, sash->sashReliefObj, &relief);

    switch (relief) {
	case TK_RELIEF_RAISED: case TK_RELIEF_RIDGE:
	    gc1 = Tk_3DBorderGC(tkwin, border, TK_3D_LIGHT_GC);
	    gc2 = Tk_3DBorderGC(tkwin, border, TK_3D_DARK_GC);
	    break;
	case TK_RELIEF_SUNKEN: case TK_RELIEF_GROOVE:
	    gc1 = Tk_3DBorderGC(tkwin, border, TK_3D_DARK_GC);
	    gc2 = Tk_3DBorderGC(tkwin, border, TK_3D_LIGHT_GC);
	    break;
	case TK_RELIEF_SOLID:
	    gc1 = gc2 = Tk_3DBorderGC(tkwin, border, TK_3D_DARK_GC);
	    break;
	case TK_RELIEF_FLAT:
	default:
	    gc1 = gc2 = Tk_3DBorderGC(tkwin, border, TK_3D_FLAT_GC);
	    break;
    }

    /* Draw sash line:
     */
    if (horizontal) {
	int y = b.y + b.height/2 - 1;
	XDrawLine(Tk_Display(tkwin), d, gc1, b.x, y, b.x+b.width, y); ++y;
	XDrawLine(Tk_Display(tkwin), d, gc2, b.x, y, b.x+b.width, y);
    } else {
	int x = b.x + b.width/2 - 1;
	XDrawLine(Tk_Display(tkwin), d, gc1, x, b.y, x, b.y+b.height); ++x;
	XDrawLine(Tk_Display(tkwin), d, gc2, x, b.y, x, b.y+b.height);
    }

    /* Draw handle:
     */
    if (handleSize >= 0) {
	if (horizontal) {
	    hb = Ttk_StickBox(b, handleSize, handleSize, TTK_STICK_W);
	    hb.x += handlePad;
	} else {
	    hb = Ttk_StickBox(b, handleSize, handleSize, TTK_STICK_N);
	    hb.y += handlePad;
	}
	Tk_Fill3DRectangle(tkwin, d, border,
	    hb.x, hb.y, hb.width, hb.height, 1, TK_RELIEF_RAISED);
    }
}

static const Ttk_ElementSpec SashElementSpec = {
    TK_STYLE_VERSION_2,
    sizeof(SashElement),
    SashOptions,
    SashElementSize,
    SashElementDraw
};

/*------------------------------------------------------------------------
 * +++ Widget layouts.
 */

TTK_BEGIN_LAYOUT_TABLE(LayoutTable)

TTK_LAYOUT("TButton",
    TTK_GROUP("Button.highlight", TTK_FILL_BOTH,
        TTK_GROUP("Button.border", TTK_FILL_BOTH|TTK_BORDER,
	    TTK_GROUP("Button.padding", TTK_FILL_BOTH,
	        TTK_NODE("Button.label", TTK_FILL_BOTH)))))

TTK_LAYOUT("TCheckbutton",
    TTK_GROUP("Checkbutton.highlight", TTK_FILL_BOTH,
        TTK_GROUP("Checkbutton.border", TTK_FILL_BOTH,
	    TTK_GROUP("Checkbutton.padding", TTK_FILL_BOTH,
	        TTK_NODE("Checkbutton.indicator", TTK_PACK_LEFT)
	        TTK_NODE("Checkbutton.label", TTK_PACK_LEFT|TTK_FILL_BOTH)))))

TTK_LAYOUT("TRadiobutton",
    TTK_GROUP("Radiobutton.highlight", TTK_FILL_BOTH,
        TTK_GROUP("Radiobutton.border", TTK_FILL_BOTH,
	    TTK_GROUP("Radiobutton.padding", TTK_FILL_BOTH,
	        TTK_NODE("Radiobutton.indicator", TTK_PACK_LEFT)
	        TTK_NODE("Radiobutton.label", TTK_PACK_LEFT|TTK_FILL_BOTH)))))

TTK_LAYOUT("TMenubutton",
    TTK_GROUP("Menubutton.highlight", TTK_FILL_BOTH,
        TTK_GROUP("Menubutton.border", TTK_FILL_BOTH,
	    TTK_NODE("Menubutton.indicator", TTK_PACK_RIGHT)
	    TTK_GROUP("Menubutton.padding", TTK_PACK_LEFT|TTK_EXPAND|TTK_FILL_X,
	        TTK_NODE("Menubutton.label", 0)))))

/* "classic" entry, includes highlight border */
TTK_LAYOUT("TEntry",
    TTK_GROUP("Entry.highlight", TTK_FILL_BOTH,
        TTK_GROUP("Entry.field", TTK_FILL_BOTH|TTK_BORDER,
	    TTK_GROUP("Entry.padding", TTK_FILL_BOTH,
	        TTK_NODE("Entry.textarea", TTK_FILL_BOTH)))))

/* Notebook tabs -- omit focus ring */
TTK_LAYOUT("Tab",
    TTK_GROUP("Notebook.tab", TTK_FILL_BOTH,
	TTK_GROUP("Notebook.padding", TTK_FILL_BOTH,
	    TTK_NODE("Notebook.label", TTK_FILL_BOTH))))

TTK_END_LAYOUT_TABLE

/* POSSIBLY: include Scale layouts w/focus border
 */

/*------------------------------------------------------------------------
 * TtkClassicTheme_Init --
 * 	Install classic theme.
 */

MODULE_SCOPE int TtkClassicTheme_Init(Tcl_Interp *interp)
{
    Ttk_Theme theme =  Ttk_CreateTheme(interp, "classic", NULL);

    if (!theme) {
	return TCL_ERROR;
    }

    /*
     * Register elements:
     */
    Ttk_RegisterElement(interp, theme, "highlight",
	    &HighlightElementSpec, NULL);

    Ttk_RegisterElement(interp, theme, "Button.border",
	    &ButtonBorderElementSpec, NULL);

    Ttk_RegisterElement(interp, theme, "uparrow",
	    &ArrowElementSpec, &ArrowElements[0]);
    Ttk_RegisterElement(interp, theme, "downarrow",
	    &ArrowElementSpec, &ArrowElements[1]);
    Ttk_RegisterElement(interp, theme, "leftarrow",
	    &ArrowElementSpec, &ArrowElements[2]);
    Ttk_RegisterElement(interp, theme, "rightarrow",
	    &ArrowElementSpec, &ArrowElements[3]);
    Ttk_RegisterElement(interp, theme, "arrow",
	    &ArrowElementSpec, &ArrowElements[0]);

    Ttk_RegisterElement(interp, theme, "hsash",
	    &SashElementSpec, &SashClientData[0]);
    Ttk_RegisterElement(interp, theme, "vsash",
	    &SashElementSpec, &SashClientData[1]);

    /*
     * Register layouts:
     */
    Ttk_RegisterLayouts(theme, LayoutTable);

    Tcl_PkgProvide(interp, "ttk::theme::classic", TTK_VERSION);

    return TCL_OK;
}

/*EOF*/<|MERGE_RESOLUTION|>--- conflicted
+++ resolved
@@ -105,13 +105,8 @@
     void *dummy, void *elementRecord, Tk_Window tkwin,
     int *widthPtr, int *heightPtr, Ttk_Padding *paddingPtr)
 {
-<<<<<<< HEAD
     ButtonBorderElement *bd = (ButtonBorderElement *)elementRecord;
-    int defaultState = TTK_BUTTON_DEFAULT_DISABLED;
-=======
-    ButtonBorderElement *bd = elementRecord;
     Ttk_ButtonDefaultState defaultState = TTK_BUTTON_DEFAULT_DISABLED;
->>>>>>> 8d6df717
     int borderWidth = 0;
     (void)dummy;
     (void)tkwin;
