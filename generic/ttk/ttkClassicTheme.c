--- conflicted
+++ resolved
@@ -236,11 +236,7 @@
     void *clientData, void *elementRecord, Tk_Window tkwin,
     Drawable d, Ttk_Box b, unsigned int state)
 {
-<<<<<<< HEAD
-    int direction = *(int *)clientData;
-=======
 	ArrowDirection direction = (ArrowDirection)PTR2INT(clientData);
->>>>>>> d8043cac
     ArrowElement *arrow = (ArrowElement *)elementRecord;
     Tk_3DBorder border = Tk_Get3DBorderFromObj(tkwin, arrow->borderObj);
     int borderWidth = 2;
@@ -340,11 +336,8 @@
 {
     SashElement *sash = (SashElement *)elementRecord;
     int sashPad = 2, sashThickness = 6, handleSize = 8;
-<<<<<<< HEAD
-    int horizontal = *((Ttk_Orient*)clientData) == TTK_ORIENT_HORIZONTAL;
-=======
     Ttk_Orient orient = (Ttk_Orient)PTR2INT(clientData);
->>>>>>> d8043cac
+    (void)paddingPtr;
     (void)paddingPtr;
 
     Tk_GetPixelsFromObj(NULL, tkwin, sash->sashThicknessObj, &sashThickness);
