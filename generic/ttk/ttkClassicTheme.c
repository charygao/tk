/*
 * Copyright (c) 2004, Joe English
 *
 * "classic" theme; implements the classic Motif-like Tk look.
 *
 */

#include "tkInt.h"
<<<<<<< HEAD
#include <X11/Xlib.h>
#include <X11/Xutil.h>
=======
>>>>>>> 7b3b30d4
#include "ttkTheme.h"

#define DEFAULT_BORDERWIDTH "2"
#define DEFAULT_ARROW_SIZE "15"

/*----------------------------------------------------------------------
 * +++ Highlight element implementation.
 * 	Draw a solid highlight border to indicate focus.
 */

typedef struct {
    Tcl_Obj	*highlightColorObj;
    Tcl_Obj	*highlightThicknessObj;
} HighlightElement;

static Ttk_ElementOptionSpec HighlightElementOptions[] = {
    { "-highlightcolor",TK_OPTION_COLOR,
	Tk_Offset(HighlightElement,highlightColorObj), DEFAULT_BACKGROUND },
    { "-highlightthickness",TK_OPTION_PIXELS,
	Tk_Offset(HighlightElement,highlightThicknessObj), "0" },
    { NULL, 0, 0, NULL }
};

static void HighlightElementSize(
    void *clientData, void *elementRecord, Tk_Window tkwin,
    int *widthPtr, int *heightPtr, Ttk_Padding *paddingPtr)
{
    HighlightElement *hl = elementRecord;
    int highlightThickness = 0;

    Tcl_GetIntFromObj(NULL,hl->highlightThicknessObj,&highlightThickness);
    *paddingPtr = Ttk_UniformPadding((short)highlightThickness);
}

static void HighlightElementDraw(
    void *clientData, void *elementRecord, Tk_Window tkwin,
    Drawable d, Ttk_Box b, unsigned int state)
{
    HighlightElement *hl = elementRecord;
    int highlightThickness = 0;
    XColor *highlightColor = Tk_GetColorFromObj(tkwin, hl->highlightColorObj);

    Tcl_GetIntFromObj(NULL,hl->highlightThicknessObj,&highlightThickness);
    if (highlightColor && highlightThickness > 0) {
	GC gc = Tk_GCForColor(highlightColor, d);
	Tk_DrawFocusHighlight(tkwin, gc, highlightThickness, d);
    }
}

static Ttk_ElementSpec HighlightElementSpec =
{
    TK_STYLE_VERSION_2,
    sizeof(HighlightElement),
    HighlightElementOptions,
    HighlightElementSize,
    HighlightElementDraw
};

/*------------------------------------------------------------------------
 * +++ Button Border element:
 *
 * The Motif-style button border on X11 consists of (from outside-in):
 *
 * + focus indicator (controlled by -highlightcolor and -highlightthickness),
 * + default ring (if -default active; blank if -default normal)
 * + shaded border (controlled by -background, -borderwidth, and -relief)
 */

typedef struct {
    Tcl_Obj	*borderObj;
    Tcl_Obj	*borderWidthObj;
    Tcl_Obj	*reliefObj;
    Tcl_Obj	*defaultStateObj;
} ButtonBorderElement;

static Ttk_ElementOptionSpec ButtonBorderElementOptions[] =
{
    { "-background", TK_OPTION_BORDER,
	Tk_Offset(ButtonBorderElement,borderObj), DEFAULT_BACKGROUND },
    { "-borderwidth", TK_OPTION_PIXELS,
	Tk_Offset(ButtonBorderElement,borderWidthObj), DEFAULT_BORDERWIDTH },
    { "-relief", TK_OPTION_RELIEF,
	Tk_Offset(ButtonBorderElement,reliefObj), "flat" },
    { "-default", TK_OPTION_ANY,
	Tk_Offset(ButtonBorderElement,defaultStateObj), "disabled" },
    { NULL, 0, 0, NULL }
};

static void ButtonBorderElementSize(
    void *clientData, void *elementRecord, Tk_Window tkwin,
    int *widthPtr, int *heightPtr, Ttk_Padding *paddingPtr)
{
    ButtonBorderElement *bd = elementRecord;
    int defaultState = TTK_BUTTON_DEFAULT_DISABLED;
    int borderWidth = 0;

    Tcl_GetIntFromObj(NULL, bd->borderWidthObj, &borderWidth);
    Ttk_GetButtonDefaultStateFromObj(NULL, bd->defaultStateObj, &defaultState);

    if (defaultState != TTK_BUTTON_DEFAULT_DISABLED) {
	borderWidth += 5;
    }
    *paddingPtr = Ttk_UniformPadding((short)borderWidth);
}

/*
 * (@@@ Note: ButtonBorderElement still still still buggy:
 * padding for default ring is drawn in the wrong color
 * when the button is active.)
 */
static void ButtonBorderElementDraw(
    void *clientData, void *elementRecord, Tk_Window tkwin,
    Drawable d, Ttk_Box b, unsigned int state)
{
    ButtonBorderElement *bd = elementRecord;
    Tk_3DBorder border = NULL;
    int borderWidth = 1, relief = TK_RELIEF_FLAT;
    int defaultState = TTK_BUTTON_DEFAULT_DISABLED;
    int inset = 0;

    /*
     * Get option values.
     */
    border = Tk_Get3DBorderFromObj(tkwin, bd->borderObj);
    Tcl_GetIntFromObj(NULL, bd->borderWidthObj, &borderWidth);
    Tk_GetReliefFromObj(NULL, bd->reliefObj, &relief);
    Ttk_GetButtonDefaultStateFromObj(NULL, bd->defaultStateObj, &defaultState);

    /*
     * Default ring:
     */
    switch (defaultState)
    {
	case TTK_BUTTON_DEFAULT_DISABLED :
	    break;
	case TTK_BUTTON_DEFAULT_NORMAL :
	    inset += 5;
	    break;
	case TTK_BUTTON_DEFAULT_ACTIVE :
            Tk_Draw3DRectangle(tkwin, d, border,
		b.x+inset, b.y+inset, b.width - 2*inset, b.height - 2*inset,
		2, TK_RELIEF_FLAT);
            inset += 2;
            Tk_Draw3DRectangle(tkwin, d, border,
		b.x+inset, b.y+inset, b.width - 2*inset, b.height - 2*inset,
		1, TK_RELIEF_SUNKEN);
	    ++inset;
            Tk_Draw3DRectangle(tkwin, d, border,
		b.x+inset, b.y+inset, b.width - 2*inset, b.height - 2*inset,
		2, TK_RELIEF_FLAT);
	    inset += 2;
	    break;
    }

    /*
     * 3-D border:
     */
    if (border && borderWidth > 0) {
	Tk_Draw3DRectangle(tkwin, d, border,
	    b.x+inset, b.y+inset, b.width - 2*inset, b.height - 2*inset,
	    borderWidth,relief);
    }
}

static Ttk_ElementSpec ButtonBorderElementSpec =
{
    TK_STYLE_VERSION_2,
    sizeof(ButtonBorderElement),
    ButtonBorderElementOptions,
    ButtonBorderElementSize,
    ButtonBorderElementDraw
};

/*----------------------------------------------------------------------
 * +++ Arrow element(s).
 *
 * Draws a 3-D shaded triangle.
 * clientData is an enum ArrowDirection pointer.
 */

static int ArrowElements[] = { ARROW_UP, ARROW_DOWN, ARROW_LEFT, ARROW_RIGHT };
typedef struct
{
    Tcl_Obj *sizeObj;
    Tcl_Obj *borderObj;
    Tcl_Obj *borderWidthObj;
    Tcl_Obj *reliefObj;
} ArrowElement;

static Ttk_ElementOptionSpec ArrowElementOptions[] =
{
    { "-arrowsize", TK_OPTION_PIXELS, Tk_Offset(ArrowElement,sizeObj),
	DEFAULT_ARROW_SIZE },
    { "-background", TK_OPTION_BORDER, Tk_Offset(ArrowElement,borderObj),
    	DEFAULT_BACKGROUND },
    { "-borderwidth", TK_OPTION_PIXELS, Tk_Offset(ArrowElement,borderWidthObj),
    	DEFAULT_BORDERWIDTH },
    { "-relief", TK_OPTION_RELIEF, Tk_Offset(ArrowElement,reliefObj),"raised" },
    { NULL, 0, 0, NULL }
};

static void ArrowElementSize(
    void *clientData, void *elementRecord, Tk_Window tkwin,
    int *widthPtr, int *heightPtr, Ttk_Padding *paddingPtr)
{
    ArrowElement *arrow = elementRecord;
    int size = 12;

    Tk_GetPixelsFromObj(NULL, tkwin, arrow->sizeObj, &size);
    *widthPtr = *heightPtr = size;
}

static void ArrowElementDraw(
    void *clientData, void *elementRecord, Tk_Window tkwin,
    Drawable d, Ttk_Box b, unsigned int state)
{
    int direction = *(int *)clientData;
    ArrowElement *arrow = elementRecord;
    Tk_3DBorder border = Tk_Get3DBorderFromObj(tkwin, arrow->borderObj);
    int borderWidth = 2;
    int relief = TK_RELIEF_RAISED;
    int size = b.width < b.height ? b.width : b.height;
    XPoint points[3];

    Tk_GetPixelsFromObj(NULL, tkwin, arrow->borderWidthObj, &borderWidth);
    Tk_GetReliefFromObj(NULL, arrow->reliefObj, &relief);


    /*
     * @@@ There are off-by-one pixel errors in the way these are drawn;
     * @@@ need to take a look at Tk_Fill3DPolygon and X11 to find the
     * @@@ exact rules.
     */
    switch (direction)
    {
	case ARROW_UP:
	    points[2].x = b.x; 		points[2].y = b.y + size;
	    points[1].x = b.x + size/2;	points[1].y = b.y;
	    points[0].x = b.x + size;	points[0].y = b.y + size;
	    break;
	case ARROW_DOWN:
	    points[0].x = b.x; 		points[0].y = b.y;
	    points[1].x = b.x + size/2;	points[1].y = b.y + size;
	    points[2].x = b.x + size;	points[2].y = b.y;
	    break;
	case ARROW_LEFT:
	    points[0].x = b.x; 		points[0].y = b.y + size / 2;
	    points[1].x = b.x + size;	points[1].y = b.y + size;
	    points[2].x = b.x + size;	points[2].y = b.y;
	    break;
	case ARROW_RIGHT:
	    points[0].x = b.x + size;	points[0].y = b.y + size / 2;
	    points[1].x = b.x;		points[1].y = b.y;
	    points[2].x = b.x;		points[2].y = b.y + size;
	    break;
    }

    Tk_Fill3DPolygon(tkwin, d, border, points, 3, borderWidth, relief);
}

static Ttk_ElementSpec ArrowElementSpec =
{
    TK_STYLE_VERSION_2,
    sizeof(ArrowElement),
    ArrowElementOptions,
    ArrowElementSize,
    ArrowElementDraw
};


/*------------------------------------------------------------------------
 * +++ Sash element (for ttk::panedwindow)
 *
 * NOTES:
 *
 * panedwindows with -orient horizontal use vertical sashes, and vice versa.
 *
 * Interpretation of -sashrelief 'groove' and 'ridge' are
 * swapped wrt. the core panedwindow, which (I think) has them backwards.
 *
 * Default -sashrelief is sunken; the core panedwindow has default
 * -sashrelief raised, but that looks wrong to me.
 */

static Ttk_Orient SashClientData[] = {
    TTK_ORIENT_HORIZONTAL, TTK_ORIENT_VERTICAL
};

typedef struct {
    Tcl_Obj *borderObj; 	/* background color */
    Tcl_Obj *sashReliefObj;	/* sash relief */
    Tcl_Obj *sashThicknessObj;	/* overall thickness of sash */
    Tcl_Obj *sashPadObj;	/* padding on either side of handle */
    Tcl_Obj *handleSizeObj;	/* handle width and height */
    Tcl_Obj *handlePadObj;	/* handle's distance from edge */
} SashElement;

static Ttk_ElementOptionSpec SashOptions[] = {
    { "-background", TK_OPTION_BORDER,
	Tk_Offset(SashElement,borderObj), DEFAULT_BACKGROUND },
    { "-sashrelief", TK_OPTION_RELIEF,
	Tk_Offset(SashElement,sashReliefObj), "sunken" },
    { "-sashthickness", TK_OPTION_PIXELS,
	Tk_Offset(SashElement,sashThicknessObj), "6" },
    { "-sashpad", TK_OPTION_PIXELS,
	Tk_Offset(SashElement,sashPadObj), "2" },
    { "-handlesize", TK_OPTION_PIXELS,
	Tk_Offset(SashElement,handleSizeObj), "8" },
    { "-handlepad", TK_OPTION_PIXELS,
	Tk_Offset(SashElement,handlePadObj), "8" },
    { NULL, 0, 0, NULL }
};

static void SashElementSize(
    void *clientData, void *elementRecord, Tk_Window tkwin,
    int *widthPtr, int *heightPtr, Ttk_Padding *paddingPtr)
{
    SashElement *sash = elementRecord;
    int sashPad = 2, sashThickness = 6, handleSize = 8;
    int horizontal = *((Ttk_Orient*)clientData) == TTK_ORIENT_HORIZONTAL;

    Tk_GetPixelsFromObj(NULL, tkwin, sash->sashThicknessObj, &sashThickness);
    Tk_GetPixelsFromObj(NULL, tkwin, sash->handleSizeObj, &handleSize);
    Tk_GetPixelsFromObj(NULL, tkwin, sash->sashPadObj, &sashPad);

    if (sashThickness < handleSize + 2*sashPad)
	sashThickness = handleSize + 2*sashPad;

    if (horizontal)
	*heightPtr = sashThickness;
    else
	*widthPtr = sashThickness;
}

static void SashElementDraw(
    void *clientData, void *elementRecord, Tk_Window tkwin,
    Drawable d, Ttk_Box b, Ttk_State state)
{
    SashElement *sash = elementRecord;
    Tk_3DBorder border = Tk_Get3DBorderFromObj(tkwin, sash->borderObj);
    GC gc1,gc2;
    int relief = TK_RELIEF_RAISED;
    int handleSize = 8, handlePad = 8;
    int horizontal = *((Ttk_Orient*)clientData) == TTK_ORIENT_HORIZONTAL;
    Ttk_Box hb;

    Tk_GetPixelsFromObj(NULL, tkwin, sash->handleSizeObj, &handleSize);
    Tk_GetPixelsFromObj(NULL, tkwin, sash->handlePadObj, &handlePad);
    Tk_GetReliefFromObj(NULL, sash->sashReliefObj, &relief);

    switch (relief) {
	case TK_RELIEF_RAISED: case TK_RELIEF_RIDGE:
	    gc1 = Tk_3DBorderGC(tkwin, border, TK_3D_LIGHT_GC);
	    gc2 = Tk_3DBorderGC(tkwin, border, TK_3D_DARK_GC);
	    break;
	case TK_RELIEF_SUNKEN: case TK_RELIEF_GROOVE:
	    gc1 = Tk_3DBorderGC(tkwin, border, TK_3D_DARK_GC);
	    gc2 = Tk_3DBorderGC(tkwin, border, TK_3D_LIGHT_GC);
	    break;
	case TK_RELIEF_SOLID:
	    gc1 = gc2 = Tk_3DBorderGC(tkwin, border, TK_3D_DARK_GC);
	    break;
	case TK_RELIEF_FLAT:
	default:
	    gc1 = gc2 = Tk_3DBorderGC(tkwin, border, TK_3D_FLAT_GC);
	    break;
    }

    /* Draw sash line:
     */
    if (horizontal) {
	int y = b.y + b.height/2 - 1;
	XDrawLine(Tk_Display(tkwin), d, gc1, b.x, y, b.x+b.width, y); ++y;
	XDrawLine(Tk_Display(tkwin), d, gc2, b.x, y, b.x+b.width, y);
    } else {
	int x = b.x + b.width/2 - 1;
	XDrawLine(Tk_Display(tkwin), d, gc1, x, b.y, x, b.y+b.height); ++x;
	XDrawLine(Tk_Display(tkwin), d, gc2, x, b.y, x, b.y+b.height);
    }

    /* Draw handle:
     */
    if (handleSize >= 0) {
	if (horizontal) {
	    hb = Ttk_StickBox(b, handleSize, handleSize, TTK_STICK_W);
	    hb.x += handlePad;
	} else {
	    hb = Ttk_StickBox(b, handleSize, handleSize, TTK_STICK_N);
	    hb.y += handlePad;
	}
	Tk_Fill3DRectangle(tkwin, d, border,
	    hb.x, hb.y, hb.width, hb.height, 1, TK_RELIEF_RAISED);
    }
}

static Ttk_ElementSpec SashElementSpec = {
    TK_STYLE_VERSION_2,
    sizeof(SashElement),
    SashOptions,
    SashElementSize,
    SashElementDraw
};

/*------------------------------------------------------------------------
 * +++ Widget layouts.
 */

TTK_BEGIN_LAYOUT_TABLE(LayoutTable)

TTK_LAYOUT("TButton",
    TTK_GROUP("Button.highlight", TTK_FILL_BOTH,
        TTK_GROUP("Button.border", TTK_FILL_BOTH|TTK_BORDER,
	    TTK_GROUP("Button.padding", TTK_FILL_BOTH,
	        TTK_NODE("Button.label", TTK_FILL_BOTH)))))

TTK_LAYOUT("TCheckbutton",
    TTK_GROUP("Checkbutton.highlight", TTK_FILL_BOTH,
        TTK_GROUP("Checkbutton.border", TTK_FILL_BOTH,
	    TTK_GROUP("Checkbutton.padding", TTK_FILL_BOTH,
	        TTK_NODE("Checkbutton.indicator", TTK_PACK_LEFT)
	        TTK_NODE("Checkbutton.label", TTK_PACK_LEFT|TTK_FILL_BOTH)))))

TTK_LAYOUT("TRadiobutton",
    TTK_GROUP("Radiobutton.highlight", TTK_FILL_BOTH,
        TTK_GROUP("Radiobutton.border", TTK_FILL_BOTH,
	    TTK_GROUP("Radiobutton.padding", TTK_FILL_BOTH,
	        TTK_NODE("Radiobutton.indicator", TTK_PACK_LEFT)
	        TTK_NODE("Radiobutton.label", TTK_PACK_LEFT|TTK_FILL_BOTH)))))

TTK_LAYOUT("TMenubutton",
    TTK_GROUP("Menubutton.highlight", TTK_FILL_BOTH,
        TTK_GROUP("Menubutton.border", TTK_FILL_BOTH,
	    TTK_NODE("Menubutton.indicator", TTK_PACK_RIGHT)
	    TTK_GROUP("Menubutton.padding", TTK_PACK_LEFT|TTK_EXPAND|TTK_FILL_X,
	        TTK_NODE("Menubutton.label", 0)))))

/* "classic" entry, includes highlight border */
TTK_LAYOUT("TEntry",
    TTK_GROUP("Entry.highlight", TTK_FILL_BOTH,
        TTK_GROUP("Entry.field", TTK_FILL_BOTH|TTK_BORDER,
	    TTK_GROUP("Entry.padding", TTK_FILL_BOTH,
	        TTK_NODE("Entry.textarea", TTK_FILL_BOTH)))))

/* Notebook tabs -- omit focus ring */
TTK_LAYOUT("Tab",
    TTK_GROUP("Notebook.tab", TTK_FILL_BOTH,
	TTK_GROUP("Notebook.padding", TTK_FILL_BOTH,
	    TTK_NODE("Notebook.label", TTK_FILL_BOTH))))

TTK_END_LAYOUT_TABLE

/* POSSIBLY: include Scale layouts w/focus border
 */

/*------------------------------------------------------------------------
 * TtkClassicTheme_Init --
 * 	Install classic theme.
 */

MODULE_SCOPE int TtkClassicTheme_Init(Tcl_Interp *interp)
{
    Ttk_Theme theme =  Ttk_CreateTheme(interp, "classic", NULL);

    if (!theme) {
	return TCL_ERROR;
    }

    /*
     * Register elements:
     */
    Ttk_RegisterElement(interp, theme, "highlight",
	    &HighlightElementSpec, NULL);

    Ttk_RegisterElement(interp, theme, "Button.border",
	    &ButtonBorderElementSpec, NULL);

    Ttk_RegisterElement(interp, theme, "uparrow",
	    &ArrowElementSpec, &ArrowElements[0]);
    Ttk_RegisterElement(interp, theme, "downarrow",
	    &ArrowElementSpec, &ArrowElements[1]);
    Ttk_RegisterElement(interp, theme, "leftarrow",
	    &ArrowElementSpec, &ArrowElements[2]);
    Ttk_RegisterElement(interp, theme, "rightarrow",
	    &ArrowElementSpec, &ArrowElements[3]);
    Ttk_RegisterElement(interp, theme, "arrow",
	    &ArrowElementSpec, &ArrowElements[0]);

    Ttk_RegisterElement(interp, theme, "hsash",
	    &SashElementSpec, &SashClientData[0]);
    Ttk_RegisterElement(interp, theme, "vsash",
	    &SashElementSpec, &SashClientData[1]);

    /*
     * Register layouts:
     */
    Ttk_RegisterLayouts(theme, LayoutTable);

    Tcl_PkgProvide(interp, "ttk::theme::classic", TTK_VERSION);

    return TCL_OK;
}

/*EOF*/<|MERGE_RESOLUTION|>--- conflicted
+++ resolved
@@ -6,11 +6,6 @@
  */
 
 #include "tkInt.h"
-<<<<<<< HEAD
-#include <X11/Xlib.h>
-#include <X11/Xutil.h>
-=======
->>>>>>> 7b3b30d4
 #include "ttkTheme.h"
 
 #define DEFAULT_BORDERWIDTH "2"
