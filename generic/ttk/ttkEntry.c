--- conflicted
+++ resolved
@@ -1302,7 +1302,6 @@
 
     /* Draw the text:
      */
-<<<<<<< HEAD
     if ((*(entryPtr->entry.displayString) == '\0')
 		&& (entryPtr->entry.placeholderObj != NULL)) {
 	/* No text displayed, but -placeholder is given */
@@ -1318,18 +1317,6 @@
 	foregroundObj = es.foregroundObj;
     }
     gc = EntryGetGC(entryPtr, foregroundObj, clipRegion);
-    Tk_DrawTextLayout(
-	Tk_Display(tkwin), d, gc, entryPtr->entry.textLayout,
-	entryPtr->entry.layoutX, entryPtr->entry.layoutY,
-	leftIndex, rightIndex);
-    XSetClipMask(Tk_Display(tkwin), gc, None);
-    Tk_FreeGC(Tk_Display(tkwin), gc);
-
-    /* Overwrite the selected portion (if any) in the -selectforeground color:
-     */
-=======
-    gc = EntryGetGC(entryPtr, es.foregroundObj, clipRegion);
->>>>>>> 3513bf85
     if (showSelection) {
 
         /* Draw the selected and unselected portions separately.
