/*
<<<<<<< HEAD
 * $Id: ttkEntry.c,v 1.21 2011/01/22 18:49:34 jenglish Exp $
 *
=======
>>>>>>> 661db781
 * DERIVED FROM: tk/generic/tkEntry.c r1.35.
 *
 * Copyright (c) 1990-1994 The Regents of the University of California.
 * Copyright (c) 1994-1997 Sun Microsystems, Inc.
 * Copyright (c) 2000 Ajuba Solutions.
 * Copyright (c) 2002 ActiveState Corporation.
 * Copyright (c) 2004 Joe English
 */

#include <string.h>
#include <stdio.h>
#include <tk.h>
#include <X11/Xatom.h>

#include "ttkTheme.h"
#include "ttkWidget.h"

/*
 * Extra bits for core.flags:
 */
#define GOT_SELECTION		(WIDGET_USER_FLAG<<1)
#define SYNCING_VARIABLE	(WIDGET_USER_FLAG<<2)
#define VALIDATING		(WIDGET_USER_FLAG<<3)
#define VALIDATION_SET_VALUE	(WIDGET_USER_FLAG<<4)

/*
 * Definitions for -validate option values:
 */
typedef enum validateMode {
    VMODE_ALL, VMODE_KEY, VMODE_FOCUS, VMODE_FOCUSIN, VMODE_FOCUSOUT, VMODE_NONE
} VMODE;

static const char *const validateStrings[] = {
    "all", "key", "focus", "focusin", "focusout", "none", NULL
};

/*
 * Validation reasons:
 */
typedef enum validateReason {
    VALIDATE_INSERT, VALIDATE_DELETE,
    VALIDATE_FOCUSIN, VALIDATE_FOCUSOUT,
    VALIDATE_FORCED
} VREASON;

static const char *const validateReasonStrings[] = {
    "key", "key", "focusin", "focusout", "forced", NULL
};

/*------------------------------------------------------------------------
 * +++ Entry widget record.
 *
 * Dependencies:
 *
 * textVariableTrace	: textVariableObj
 *
 * numBytes,numChars	: string
 * displayString	: numChars, showChar
 * layoutHeight,
 * layoutWidth,
 * textLayout		: fontObj, displayString
 * layoutX, layoutY	: textLayout, justify, xscroll.first
 *
 * Invariants:
 *
 * 0 <= insertPos <= numChars
 * 0 <= selectFirst < selectLast <= numChars || selectFirst == selectLast == -1
 * displayString points to string if showChar == NULL,
 * or to malloc'ed storage if showChar != NULL.
 */

/* Style parameters:
 */
typedef struct {
    Tcl_Obj *foregroundObj;	/* Foreground color for normal text */
    Tcl_Obj *backgroundObj;	/* Entry widget background color */
    Tcl_Obj *selBorderObj;	/* Border and background for selection */
    Tcl_Obj *selBorderWidthObj;	/* Width of selection border */
    Tcl_Obj *selForegroundObj;	/* Foreground color for selected text */
    Tcl_Obj *insertColorObj;	/* Color of insertion cursor */
    Tcl_Obj *insertWidthObj;	/* Insert cursor width */
} EntryStyleData;

typedef struct {
    /*
     * Internal state:
     */
    char *string;		/* Storage for string (malloced) */
    int numBytes;		/* Length of string in bytes. */
    int numChars;		/* Length of string in characters. */

    int insertPos;		/* Insert index */
    int selectFirst;		/* Index of start of selection, or -1 */
    int selectLast;		/* Index of end of selection, or -1 */

    Scrollable xscroll;		/* Current scroll position */
    ScrollHandle xscrollHandle;

    /*
     * Options managed by Tk_SetOptions:
     */
    Tcl_Obj *textVariableObj;	/* Name of linked variable */
    int exportSelection;	/* Tie internal selection to X selection? */

    VMODE validate;		/* Validation mode */
    char *validateCmd;		/* Validation script template */
    char *invalidCmd;		/* Invalid callback script template */

    char *showChar;		/* Used to derive displayString */

    Tcl_Obj *fontObj;		/* Text font to use */
    Tcl_Obj *widthObj;		/* Desired width of window (in avgchars) */
    Tk_Justify justify;		/* Text justification */

    EntryStyleData styleData;	/* Display style data (widget options) */
    EntryStyleData styleDefaults;/* Style defaults (fallback values) */

    Tcl_Obj *stateObj;		/* Compatibility option -- see CheckStateObj */

    /*
     * Derived resources:
     */
    Ttk_TraceHandle *textVariableTrace;

    char *displayString;	/* String to use when displaying */
    Tk_TextLayout textLayout;	/* Cached text layout information. */
    int layoutWidth;		/* textLayout width */
    int layoutHeight;		/* textLayout height */

    int layoutX, layoutY;	/* Origin for text layout. */

} EntryPart;

typedef struct {
    WidgetCore	core;
    EntryPart	entry;
} Entry;

/*
 * Extra mask bits for Tk_SetOptions()
 */
#define STATE_CHANGED	 	(0x100)	/* -state option changed */
#define TEXTVAR_CHANGED	 	(0x200)	/* -textvariable option changed */
#define SCROLLCMD_CHANGED	(0x400)	/* -xscrollcommand option changed */

/*
 * Default option values:
 */
#define DEF_SELECT_BG	"#000000"
#define DEF_SELECT_FG	"#ffffff"
#define DEF_INSERT_BG	"black"
#define DEF_ENTRY_WIDTH	"20"
#define DEF_ENTRY_FONT	"TkTextFont"
#define DEF_LIST_HEIGHT	"10"

static Tk_OptionSpec EntryOptionSpecs[] = {
    WIDGET_TAKES_FOCUS,

    {TK_OPTION_BOOLEAN, "-exportselection", "exportSelection",
        "ExportSelection", "1", -1, Tk_Offset(Entry, entry.exportSelection),
	0,0,0 },
    {TK_OPTION_FONT, "-font", "font", "Font",
	DEF_ENTRY_FONT, Tk_Offset(Entry, entry.fontObj),-1,
	0,0,GEOMETRY_CHANGED},
    {TK_OPTION_STRING, "-invalidcommand", "invalidCommand", "InvalidCommand",
	NULL, -1, Tk_Offset(Entry, entry.invalidCmd),
	TK_OPTION_NULL_OK, 0, 0},
    {TK_OPTION_JUSTIFY, "-justify", "justify", "Justify",
	"left", -1, Tk_Offset(Entry, entry.justify),
	0, 0, GEOMETRY_CHANGED},
    {TK_OPTION_STRING, "-show", "show", "Show",
        NULL, -1, Tk_Offset(Entry, entry.showChar),
	TK_OPTION_NULL_OK, 0, 0},
    {TK_OPTION_STRING, "-state", "state", "State",
	"normal", Tk_Offset(Entry, entry.stateObj), -1,
        0,0,STATE_CHANGED},
    {TK_OPTION_STRING, "-textvariable", "textVariable", "Variable",
	NULL, Tk_Offset(Entry, entry.textVariableObj), -1,
	TK_OPTION_NULL_OK,0,TEXTVAR_CHANGED},
    {TK_OPTION_STRING_TABLE, "-validate", "validate", "Validate",
	"none", -1, Tk_Offset(Entry, entry.validate),
	0, (ClientData) validateStrings, 0},
    {TK_OPTION_STRING, "-validatecommand", "validateCommand", "ValidateCommand",
	NULL, -1, Tk_Offset(Entry, entry.validateCmd),
	TK_OPTION_NULL_OK, 0, 0},
    {TK_OPTION_INT, "-width", "width", "Width",
	DEF_ENTRY_WIDTH, Tk_Offset(Entry, entry.widthObj), -1,
	0,0,GEOMETRY_CHANGED},
    {TK_OPTION_STRING, "-xscrollcommand", "xScrollCommand", "ScrollCommand",
	NULL, -1, Tk_Offset(Entry, entry.xscroll.scrollCmd),
	TK_OPTION_NULL_OK, 0, SCROLLCMD_CHANGED},

    /* EntryStyleData options:
     */
    {TK_OPTION_COLOR, "-foreground", "textColor", "TextColor",
	NULL, Tk_Offset(Entry, entry.styleData.foregroundObj), -1,
	TK_OPTION_NULL_OK,0,0},
    {TK_OPTION_COLOR, "-background", "windowColor", "WindowColor",
	NULL, Tk_Offset(Entry, entry.styleData.backgroundObj), -1,
	TK_OPTION_NULL_OK,0,0},

    WIDGET_INHERIT_OPTIONS(ttkCoreOptionSpecs)
};

/*------------------------------------------------------------------------
 * +++ EntryStyleData management.
 * 	This is still more awkward than it should be;
 * 	it should be able to use the Element API instead.
 */

/* EntryInitStyleDefaults --
 * 	Initialize EntryStyleData record to fallback values.
 */
static void EntryInitStyleDefaults(EntryStyleData *es)
{
#define INIT(member, value) \
	es->member = Tcl_NewStringObj(value, -1); \
	Tcl_IncrRefCount(es->member);
    INIT(foregroundObj, DEFAULT_FOREGROUND)
    INIT(selBorderObj, DEF_SELECT_BG)
    INIT(selForegroundObj, DEF_SELECT_FG)
    INIT(insertColorObj, DEFAULT_FOREGROUND)
    INIT(selBorderWidthObj, "0")
    INIT(insertWidthObj, "1")
#undef INIT
}

static void EntryFreeStyleDefaults(EntryStyleData *es)
{
    Tcl_DecrRefCount(es->foregroundObj);
    Tcl_DecrRefCount(es->selBorderObj);
    Tcl_DecrRefCount(es->selForegroundObj);
    Tcl_DecrRefCount(es->insertColorObj);
    Tcl_DecrRefCount(es->selBorderWidthObj);
    Tcl_DecrRefCount(es->insertWidthObj);
}

/*
 * EntryInitStyleData --
 * 	Look up style-specific data for an entry widget.
 */
static void EntryInitStyleData(Entry *entryPtr, EntryStyleData *es)
{
    Ttk_State state = entryPtr->core.state;
    Ttk_ResourceCache cache = Ttk_GetResourceCache(entryPtr->core.interp);
    Tk_Window tkwin = entryPtr->core.tkwin;
    Tcl_Obj *tmp;

    /* Initialize to fallback values:
     */
    *es = entryPtr->entry.styleDefaults;

#   define INIT(member, name) \
    if ((tmp=Ttk_QueryOption(entryPtr->core.layout,name,state))) \
    	es->member=tmp;
    INIT(foregroundObj, "-foreground");
    INIT(selBorderObj, "-selectbackground")
    INIT(selBorderWidthObj, "-selectborderwidth")
    INIT(selForegroundObj, "-selectforeground")
    INIT(insertColorObj, "-insertcolor")
    INIT(insertWidthObj, "-insertwidth")
#undef INIT

    /* Reacquire color & border resources from resource cache.
     */
    es->foregroundObj = Ttk_UseColor(cache, tkwin, es->foregroundObj);
    es->selForegroundObj = Ttk_UseColor(cache, tkwin, es->selForegroundObj);
    es->insertColorObj = Ttk_UseColor(cache, tkwin, es->insertColorObj);
    es->selBorderObj = Ttk_UseBorder(cache, tkwin, es->selBorderObj);
}

/*------------------------------------------------------------------------
 * +++ Resource management.
 */

/* EntryDisplayString --
 * 	Return a malloc'ed string consisting of 'numChars' copies
 * 	of (the first character in the string) 'showChar'.
 * 	Used to compute the displayString if -show is non-NULL.
 */
static char *EntryDisplayString(const char *showChar, int numChars)
{
    char *displayString, *p;
    int size;
    Tcl_UniChar ch;
    char buf[TCL_UTF_MAX];

    Tcl_UtfToUniChar(showChar, &ch);
    size = Tcl_UniCharToUtf(ch, buf);
    p = displayString = ckalloc(numChars * size + 1);

    while (numChars--) {
	p += Tcl_UniCharToUtf(ch, p);
    }
    *p = '\0';

    return displayString;
}

/* EntryUpdateTextLayout --
 * 	Recompute textLayout, layoutWidth, and layoutHeight
 * 	from displayString and fontObj.
 */
static void EntryUpdateTextLayout(Entry *entryPtr)
{
    Tk_FreeTextLayout(entryPtr->entry.textLayout);
    entryPtr->entry.textLayout = Tk_ComputeTextLayout(
	    Tk_GetFontFromObj(entryPtr->core.tkwin, entryPtr->entry.fontObj),
	    entryPtr->entry.displayString, entryPtr->entry.numChars,
	    0/*wraplength*/, entryPtr->entry.justify, TK_IGNORE_NEWLINES,
	    &entryPtr->entry.layoutWidth, &entryPtr->entry.layoutHeight);
}

/* EntryEditable --
 * 	Returns 1 if the entry widget accepts user changes, 0 otherwise
 */
static int
EntryEditable(Entry *entryPtr)
{
    return !(entryPtr->core.state & (TTK_STATE_DISABLED|TTK_STATE_READONLY));
}

/*------------------------------------------------------------------------
 * +++ Selection management.
 */

/* EntryFetchSelection --
 *	Selection handler for entry widgets.
 */
static int
EntryFetchSelection(
    ClientData clientData, int offset, char *buffer, int maxBytes)
{
    Entry *entryPtr = (Entry *) clientData;
    size_t byteCount;
    const char *string;
    const char *selStart, *selEnd;

    if (entryPtr->entry.selectFirst < 0 || !entryPtr->entry.exportSelection) {
	return -1;
    }
    string = entryPtr->entry.displayString;

    selStart = Tcl_UtfAtIndex(string, entryPtr->entry.selectFirst);
    selEnd = Tcl_UtfAtIndex(selStart,
	    entryPtr->entry.selectLast - entryPtr->entry.selectFirst);
    byteCount = selEnd - selStart - offset;
    if (byteCount > (size_t)maxBytes) {
    /* @@@POSSIBLE BUG: Can transfer partial UTF-8 sequences.  Is this OK? */
	byteCount = maxBytes;
    }
    if (byteCount <= 0) {
	return 0;
    }
    memcpy(buffer, selStart + offset, byteCount);
    buffer[byteCount] = '\0';
    return byteCount;
}

/* EntryLostSelection --
 *	Tk_LostSelProc for Entry widgets; called when an entry
 *	loses ownership of the selection.
 */
static void EntryLostSelection(ClientData clientData)
{
    Entry *entryPtr = (Entry *) clientData;
    entryPtr->core.flags &= ~GOT_SELECTION;
    entryPtr->entry.selectFirst = entryPtr->entry.selectLast = -1;
    TtkRedisplayWidget(&entryPtr->core);
}

/* EntryOwnSelection --
 * 	Assert ownership of the PRIMARY selection,
 * 	if -exportselection set and selection is present.
 */
static void EntryOwnSelection(Entry *entryPtr)
{
    if (entryPtr->entry.exportSelection
	&& !(entryPtr->core.flags & GOT_SELECTION)) {
	Tk_OwnSelection(entryPtr->core.tkwin, XA_PRIMARY, EntryLostSelection,
		(ClientData) entryPtr);
	entryPtr->core.flags |= GOT_SELECTION;
    }
}

/*------------------------------------------------------------------------
 * +++ Validation.
 */

/* ExpandPercents --
 *	Expand an entry validation script template (-validatecommand
 *	or -invalidcommand).
 */
static void
ExpandPercents(
     Entry *entryPtr,		/* Entry that needs validation. */
     const char *template, 	/* Script template */
     const char *new,		/* Potential new value of entry string */
     int index,			/* index of insert/delete */
     int count,			/* #changed characters */
     VREASON reason,		/* Reason for change */
     Tcl_DString *dsPtr)	/* Result of %-substitutions */
{
    int spaceNeeded, cvtFlags;
    int number, length;
    const char *string;
    int stringLength;
    Tcl_UniChar ch;
    char numStorage[2*TCL_INTEGER_SPACE];

    while (*template) {
	/* Find everything up to the next % character and append it
	 * to the result string.
	 */
	string = Tcl_UtfFindFirst(template, '%');
	if (string == NULL) {
	    /* No more %-sequences to expand.
	     * Copy the rest of the template.
	     */
	    Tcl_DStringAppend(dsPtr, template, -1);
	    return;
	}
	if (string != template) {
	    Tcl_DStringAppend(dsPtr, template, string - template);
	    template = string;
	}

	/* There's a percent sequence here.  Process it.
	 */
	++template; /* skip over % */
	if (*template != '\0') {
	    template += Tcl_UtfToUniChar(template, &ch);
	} else {
	    ch = '%';
	}

	stringLength = -1;
	switch (ch) {
	    case 'd': /* Type of call that caused validation */
		if (reason == VALIDATE_INSERT) {
		    number = 1;
		} else if (reason == VALIDATE_DELETE) {
		    number = 0;
		} else {
		    number = -1;
		}
		sprintf(numStorage, "%d", number);
		string = numStorage;
		break;
	    case 'i': /* index of insert/delete */
		sprintf(numStorage, "%d", index);
		string = numStorage;
		break;
	    case 'P': /* 'Peeked' new value of the string */
		string = new;
		break;
	    case 's': /* Current string value */
		string = entryPtr->entry.string;
		break;
	    case 'S': /* string to be inserted/deleted, if any */
		if (reason == VALIDATE_INSERT) {
		    string = Tcl_UtfAtIndex(new, index);
		    stringLength = Tcl_UtfAtIndex(string, count) - string;
		} else if (reason == VALIDATE_DELETE) {
		    string = Tcl_UtfAtIndex(entryPtr->entry.string, index);
		    stringLength = Tcl_UtfAtIndex(string, count) - string;
		} else {
		    string = "";
		    stringLength = 0;
		}
		break;
	    case 'v': /* type of validation currently set */
		string = validateStrings[entryPtr->entry.validate];
		break;
	    case 'V': /* type of validation in effect */
		string = validateReasonStrings[reason];
		break;
	    case 'W': /* widget name */
		string = Tk_PathName(entryPtr->core.tkwin);
		break;
	    default:
		length = Tcl_UniCharToUtf(ch, numStorage);
		numStorage[length] = '\0';
		string = numStorage;
		break;
	}

	spaceNeeded = Tcl_ScanCountedElement(string, stringLength, &cvtFlags);
	length = Tcl_DStringLength(dsPtr);
	Tcl_DStringSetLength(dsPtr, length + spaceNeeded);
	spaceNeeded = Tcl_ConvertCountedElement(string, stringLength,
		Tcl_DStringValue(dsPtr) + length,
		cvtFlags | TCL_DONT_USE_BRACES);
	Tcl_DStringSetLength(dsPtr, length + spaceNeeded);
    }
}

/* RunValidationScript --
 * 	Build and evaluate an entry validation script.
 * 	If the script raises an error, disable validation
 * 	by setting '-validate none'
 */
static int RunValidationScript(
    Tcl_Interp *interp, 	/* Interpreter to use */
    Entry *entryPtr,		/* Entry being validated */
    const char *template,	/* Script template */
    const char *optionName,	/* "-validatecommand", "-invalidcommand" */
    const char *new,		/* Potential new value of entry string */
    int index,			/* index of insert/delete */
    int count,			/* #changed characters */
    VREASON reason)		/* Reason for change */
{
    Tcl_DString script;
    int code;

    Tcl_DStringInit(&script);
    ExpandPercents(entryPtr, template, new, index, count, reason, &script);
    code = Tcl_EvalEx(interp,
		Tcl_DStringValue(&script), Tcl_DStringLength(&script),
		TCL_EVAL_GLOBAL);
    Tcl_DStringFree(&script);
    if (WidgetDestroyed(&entryPtr->core))
	return TCL_ERROR;

    if (code != TCL_OK && code != TCL_RETURN) {
	Tcl_AddErrorInfo(interp, "\n\t(in ");
	Tcl_AddErrorInfo(interp, optionName);
	Tcl_AddErrorInfo(interp, " validation command executed by ");
	Tcl_AddErrorInfo(interp, Tk_PathName(entryPtr->core.tkwin));
	Tcl_AddErrorInfo(interp, ")");
	entryPtr->entry.validate = VMODE_NONE;
	return TCL_ERROR;
    }
    return TCL_OK;
}

/* EntryNeedsValidation --
 * 	Determine whether the specified VREASON should trigger validation
 * 	in the current VMODE.
 */
static int EntryNeedsValidation(VMODE vmode, VREASON reason)
{
    return (reason == VALIDATE_FORCED)
	|| (vmode == VMODE_ALL)
	|| (reason == VALIDATE_FOCUSIN
	    && (vmode == VMODE_FOCUSIN || vmode == VMODE_FOCUS))
	|| (reason == VALIDATE_FOCUSOUT
	    && (vmode == VMODE_FOCUSOUT || vmode == VMODE_FOCUS))
	|| (reason == VALIDATE_INSERT && vmode == VMODE_KEY)
	|| (reason == VALIDATE_DELETE && vmode == VMODE_KEY)
	;
}

/* EntryValidateChange --
 *	Validate a proposed change to the entry widget's value if required.
 *	Call the -invalidcommand if validation fails.
 *
 * Returns:
 *	TCL_OK if the change is accepted
 *	TCL_BREAK if the change is rejected
 *      TCL_ERROR if any errors occured
 *
 * The change will be rejected if -validatecommand returns 0,
 * or if -validatecommand or -invalidcommand modifies the value.
 */
static int
EntryValidateChange(
    Entry *entryPtr,		/* Entry that needs validation. */
    const char *newValue,	/* Potential new value of entry string */
    int index,			/* index of insert/delete, -1 otherwise */
    int count,			/* #changed characters */
    VREASON reason)		/* Reason for change */
{
    Tcl_Interp *interp = entryPtr->core.interp;
    VMODE vmode = entryPtr->entry.validate;
    int code, change_ok;

    if (   (entryPtr->entry.validateCmd == NULL)
	|| (entryPtr->core.flags & VALIDATING)
	|| !EntryNeedsValidation(vmode, reason) )
    {
	return TCL_OK;
    }

    entryPtr->core.flags |= VALIDATING;

    /* Run -validatecommand and check return value:
     */
    code = RunValidationScript(interp, entryPtr,
	    entryPtr->entry.validateCmd, "-validatecommand",
	    newValue, index, count, reason);
    if (code != TCL_OK) {
	goto done;
    }

    code = Tcl_GetBooleanFromObj(interp,Tcl_GetObjResult(interp), &change_ok);
    if (code != TCL_OK) {
	entryPtr->entry.validate = VMODE_NONE;	/* Disable validation */
	Tcl_AddErrorInfo(interp,
		"\n(validation command did not return valid boolean)");
	goto done;
    }

    /* Run the -invalidcommand if validation failed:
     */
    if (!change_ok && entryPtr->entry.invalidCmd != NULL) {
	code = RunValidationScript(interp, entryPtr,
		entryPtr->entry.invalidCmd, "-invalidcommand",
		newValue, index, count, reason);
	if (code != TCL_OK) {
	    goto done;
	}
    }

    /* Reject the pending change if validation failed
     * or if a validation script changed the value.
     */
    if (!change_ok || (entryPtr->core.flags & VALIDATION_SET_VALUE)) {
	code = TCL_BREAK;
    }

done:
    entryPtr->core.flags &= ~(VALIDATING|VALIDATION_SET_VALUE);
    return code;
}

/* EntryRevalidate --
 * 	Revalidate the current value of an entry widget,
 * 	update the TTK_STATE_INVALID bit.
 *
 * Returns:
 * 	TCL_OK if valid, TCL_BREAK if invalid, TCL_ERROR on error.
 */
static int EntryRevalidate(Tcl_Interp *interp, Entry *entryPtr, VREASON reason)
{
    int code = EntryValidateChange(
		    entryPtr, entryPtr->entry.string, -1,0, reason);

    if (code == TCL_BREAK) {
	TtkWidgetChangeState(&entryPtr->core, TTK_STATE_INVALID, 0);
    } else if (code == TCL_OK) {
	TtkWidgetChangeState(&entryPtr->core, 0, TTK_STATE_INVALID);
    }

    return code;
}

/* EntryRevalidateBG --
 * 	Revalidate in the background (called from event handler).
 */
static void EntryRevalidateBG(Entry *entryPtr, VREASON reason)
{
    Tcl_Interp *interp = entryPtr->core.interp;
    if (EntryRevalidate(interp, entryPtr, reason) == TCL_ERROR) {
	Tcl_BackgroundError(interp);
    }
}

/*------------------------------------------------------------------------
 * +++ Entry widget modification.
 */

/* AdjustIndex --
 * 	Adjust index to account for insertion (nChars > 0)
 * 	or deletion (nChars < 0) at specified index.
 */
static int AdjustIndex(int i0, int index, int nChars)
{
    if (i0 >= index) {
	i0 += nChars;
	if (i0 < index) { /* index was inside deleted range */
	    i0 = index;
	}
    }
    return i0;
}

/* AdjustIndices --
 * 	Adjust all internal entry indexes to account for change.
 * 	Note that insertPos, and selectFirst have "right gravity",
 * 	while leftIndex (=xscroll.first) and selectLast have "left gravity".
 */
static void AdjustIndices(Entry *entryPtr, int index, int nChars)
{
    EntryPart *e = &entryPtr->entry;
    int g = nChars > 0;		/* left gravity adjustment */

    e->insertPos    = AdjustIndex(e->insertPos, index, nChars);
    e->selectFirst  = AdjustIndex(e->selectFirst, index, nChars);
    e->selectLast   = AdjustIndex(e->selectLast, index+g, nChars);
    e->xscroll.first= AdjustIndex(e->xscroll.first, index+g, nChars);

    if (e->selectLast <= e->selectFirst)
	e->selectFirst = e->selectLast = -1;
}

/* EntryStoreValue --
 *	Replace the contents of a text entry with a given value,
 *	recompute dependent resources, and schedule a redisplay.
 *
 *	See also: EntrySetValue().
 */
static void
EntryStoreValue(Entry *entryPtr, const char *value)
{
    size_t numBytes = strlen(value);
    int numChars = Tcl_NumUtfChars(value, numBytes);

    if (entryPtr->core.flags & VALIDATING)
	entryPtr->core.flags |= VALIDATION_SET_VALUE;

    /* Make sure all indices remain in bounds:
     */
    if (numChars < entryPtr->entry.numChars)
	AdjustIndices(entryPtr, numChars, numChars - entryPtr->entry.numChars);

    /* Free old value:
     */
    if (entryPtr->entry.displayString != entryPtr->entry.string)
	ckfree(entryPtr->entry.displayString);
    ckfree(entryPtr->entry.string);

    /* Store new value:
     */
    entryPtr->entry.string = ckalloc(numBytes + 1);
    strcpy(entryPtr->entry.string, value);
    entryPtr->entry.numBytes = numBytes;
    entryPtr->entry.numChars = numChars;

    entryPtr->entry.displayString
	= entryPtr->entry.showChar
	? EntryDisplayString(entryPtr->entry.showChar, numChars)
	: entryPtr->entry.string
	;

    /* Update layout, schedule redisplay:
     */
    EntryUpdateTextLayout(entryPtr);
    TtkRedisplayWidget(&entryPtr->core);
}

/* EntrySetValue --
 * 	Stores a new value in the entry widget and updates the
 * 	linked -textvariable, if any.  The write trace on the
 * 	text variable is temporarily disabled; however, other
 * 	write traces may change the value of the variable.
 * 	If so, the widget is updated again with the new value.
 *
 * Returns:
 * 	TCL_OK if successful, TCL_ERROR otherwise.
 */
static int EntrySetValue(Entry *entryPtr, const char *value)
{
    EntryStoreValue(entryPtr, value);

    if (entryPtr->entry.textVariableObj) {
	const char *textVarName =
	    Tcl_GetString(entryPtr->entry.textVariableObj);
	if (textVarName && *textVarName) {
	    entryPtr->core.flags |= SYNCING_VARIABLE;
	    value = Tcl_SetVar(entryPtr->core.interp, textVarName,
		    value, TCL_GLOBAL_ONLY|TCL_LEAVE_ERR_MSG);
	    entryPtr->core.flags &= ~SYNCING_VARIABLE;
	    if (!value || WidgetDestroyed(&entryPtr->core)) {
		return TCL_ERROR;
	    } else if (strcmp(value, entryPtr->entry.string) != 0) {
		/* Some write trace has changed the variable value.
		 */
		EntryStoreValue(entryPtr, value);
	    }
	}
    }

    return TCL_OK;
}

/* EntryTextVariableTrace --
 *	Variable trace procedure for entry -textvariable
 */
static void EntryTextVariableTrace(void *recordPtr, const char *value)
{
    Entry *entryPtr = recordPtr;

    if (WidgetDestroyed(&entryPtr->core)) {
	return;
    }

    if (entryPtr->core.flags & SYNCING_VARIABLE) {
	/* Trace was fired due to Tcl_SetVar call in EntrySetValue.
	 * Don't do anything.
	 */
	return;
    }

    EntryStoreValue(entryPtr, value ? value : "");
}

/*------------------------------------------------------------------------
 * +++ Insertion and deletion.
 */

/* InsertChars --
 *	Add new characters to an entry widget.
 */
static int
InsertChars(
    Entry *entryPtr,		/* Entry that is to get the new elements. */
    int index,			/* Insert before this index */
    const char *value)		/* New characters to add */
{
    char *string = entryPtr->entry.string;
    size_t byteIndex = Tcl_UtfAtIndex(string, index) - string;
    size_t byteCount = strlen(value);
    int charsAdded = Tcl_NumUtfChars(value, byteCount);
    size_t newByteCount = entryPtr->entry.numBytes + byteCount + 1;
    char *new;
    int code;

    if (byteCount == 0) {
	return TCL_OK;
    }

    new =  ckalloc(newByteCount);
    memcpy(new, string, byteIndex);
    strcpy(new + byteIndex, value);
    strcpy(new + byteIndex + byteCount, string + byteIndex);

    code = EntryValidateChange(
	    entryPtr, new, index, charsAdded, VALIDATE_INSERT);

    if (code == TCL_OK) {
	AdjustIndices(entryPtr, index, charsAdded);
	code = EntrySetValue(entryPtr, new);
    } else if (code == TCL_BREAK) {
	code = TCL_OK;
    }

    ckfree(new);
    return code;
}

/* DeleteChars --
 *	Remove one or more characters from an entry widget.
 */
static int
DeleteChars(
    Entry *entryPtr,		/* Entry widget to modify. */
    int index,			/* Index of first character to delete. */
    int count)			/* How many characters to delete. */
{
    char *string = entryPtr->entry.string;
    size_t byteIndex, byteCount, newByteCount;
    char *new;
    int code;

    if (index < 0) {
	index = 0;
    }
    if (count > entryPtr->entry.numChars - index) {
	count = entryPtr->entry.numChars - index;
    }
    if (count <= 0) {
	return TCL_OK;
    }

    byteIndex = Tcl_UtfAtIndex(string, index) - string;
    byteCount = Tcl_UtfAtIndex(string+byteIndex, count) - (string+byteIndex);

    newByteCount = entryPtr->entry.numBytes + 1 - byteCount;
    new =  ckalloc(newByteCount);
    memcpy(new, string, byteIndex);
    strcpy(new + byteIndex, string + byteIndex + byteCount);

    code = EntryValidateChange(
	    entryPtr, new, index, count, VALIDATE_DELETE);

    if (code == TCL_OK) {
	AdjustIndices(entryPtr, index, -count);
	code = EntrySetValue(entryPtr, new);
    } else if (code == TCL_BREAK) {
	code = TCL_OK;
    }
    ckfree(new);

    return code;
}

/*------------------------------------------------------------------------
 * +++ Event handler.
 */

/* EntryEventProc --
 *	Extra event handling for entry widgets:
 *	Triggers validation on FocusIn and FocusOut events.
 */
#define EntryEventMask (FocusChangeMask)
static void
EntryEventProc(ClientData clientData, XEvent *eventPtr)
{
    Entry *entryPtr = (Entry *) clientData;

    Tcl_Preserve(clientData);
    switch (eventPtr->type) {
	case DestroyNotify:
	    Tk_DeleteEventHandler(entryPtr->core.tkwin,
		    EntryEventMask, EntryEventProc, clientData);
	    break;
	case FocusIn:
	    EntryRevalidateBG(entryPtr, VALIDATE_FOCUSIN);
	    break;
	case FocusOut:
	    EntryRevalidateBG(entryPtr, VALIDATE_FOCUSOUT);
	    break;
    }
    Tcl_Release(clientData);
}

/*------------------------------------------------------------------------
 * +++ Initialization and cleanup.
 */

static void
EntryInitialize(Tcl_Interp *interp, void *recordPtr)
{
    Entry *entryPtr = recordPtr;

    Tk_CreateEventHandler(
	entryPtr->core.tkwin, EntryEventMask, EntryEventProc, entryPtr);
    Tk_CreateSelHandler(entryPtr->core.tkwin, XA_PRIMARY, XA_STRING,
	EntryFetchSelection, (ClientData) entryPtr, XA_STRING);
    TtkBlinkCursor(&entryPtr->core);

    entryPtr->entry.string		= ckalloc(1);
    *entryPtr->entry.string 		= '\0';
    entryPtr->entry.displayString	= entryPtr->entry.string;
    entryPtr->entry.textVariableTrace 	= 0;
    entryPtr->entry.numBytes = entryPtr->entry.numChars = 0;

    EntryInitStyleDefaults(&entryPtr->entry.styleDefaults);

    entryPtr->entry.xscrollHandle =
	TtkCreateScrollHandle(&entryPtr->core, &entryPtr->entry.xscroll);

    entryPtr->entry.insertPos		= 0;
    entryPtr->entry.selectFirst 	= -1;
    entryPtr->entry.selectLast		= -1;
}

static void
EntryCleanup(void *recordPtr)
{
    Entry *entryPtr = recordPtr;

    if (entryPtr->entry.textVariableTrace)
	Ttk_UntraceVariable(entryPtr->entry.textVariableTrace);

    TtkFreeScrollHandle(entryPtr->entry.xscrollHandle);

    EntryFreeStyleDefaults(&entryPtr->entry.styleDefaults);

    Tk_DeleteSelHandler(entryPtr->core.tkwin, XA_PRIMARY, XA_STRING);

    Tk_FreeTextLayout(entryPtr->entry.textLayout);
    if (entryPtr->entry.displayString != entryPtr->entry.string)
	ckfree(entryPtr->entry.displayString);
    ckfree(entryPtr->entry.string);
}

/* EntryConfigure --
 * 	Configure hook for Entry widgets.
 */
static int EntryConfigure(Tcl_Interp *interp, void *recordPtr, int mask)
{
    Entry *entryPtr = recordPtr;
    Tcl_Obj *textVarName = entryPtr->entry.textVariableObj;
    Ttk_TraceHandle *vt = 0;

    if (mask & TEXTVAR_CHANGED) {
	if (textVarName && *Tcl_GetString(textVarName)) {
	    vt = Ttk_TraceVariable(interp,
		    textVarName,EntryTextVariableTrace,entryPtr);
	    if (!vt) return TCL_ERROR;
	}
    }

    if (TtkCoreConfigure(interp, recordPtr, mask) != TCL_OK) {
	if (vt) Ttk_UntraceVariable(vt);
	return TCL_ERROR;
    }

    /* Update derived resources:
     */
    if (mask & TEXTVAR_CHANGED) {
	if (entryPtr->entry.textVariableTrace)
	    Ttk_UntraceVariable(entryPtr->entry.textVariableTrace);
	entryPtr->entry.textVariableTrace = vt;
    }

    /* Claim the selection, in case we've suddenly started exporting it.
     */
    if (entryPtr->entry.exportSelection && entryPtr->entry.selectFirst != -1) {
	EntryOwnSelection(entryPtr);
    }

    /* Handle -state compatibility option:
     */
    if (mask & STATE_CHANGED) {
	TtkCheckStateOption(&entryPtr->core, entryPtr->entry.stateObj);
    }

    /* Force scrollbar update if needed:
     */
    if (mask & SCROLLCMD_CHANGED) {
	TtkScrollbarUpdateRequired(entryPtr->entry.xscrollHandle);
    }

    /* Recompute the displayString, in case showChar changed:
     */
    if (entryPtr->entry.displayString != entryPtr->entry.string)
	ckfree(entryPtr->entry.displayString);

    entryPtr->entry.displayString
	= entryPtr->entry.showChar
	? EntryDisplayString(entryPtr->entry.showChar, entryPtr->entry.numChars)
	: entryPtr->entry.string
	;

    /* Update textLayout:
     */
    EntryUpdateTextLayout(entryPtr);
    return TCL_OK;
}

/* EntryPostConfigure --
 * 	Post-configuration hook for entry widgets.
 */
static int EntryPostConfigure(Tcl_Interp *interp, void *recordPtr, int mask)
{
    Entry *entryPtr = recordPtr;
    int status = TCL_OK;

    if ((mask & TEXTVAR_CHANGED) && entryPtr->entry.textVariableTrace != NULL) {
	status = Ttk_FireTrace(entryPtr->entry.textVariableTrace);
    }

    return status;
}

/*------------------------------------------------------------------------
 * +++ Layout and display.
 */

/* EntryCharPosition --
 * 	Return the X coordinate of the specified character index.
 * 	Precondition: textLayout and layoutX up-to-date.
 */
static int
EntryCharPosition(Entry *entryPtr, int index)
{
    int xPos;
    Tk_CharBbox(entryPtr->entry.textLayout, index, &xPos, NULL, NULL, NULL);
    return xPos + entryPtr->entry.layoutX;
}

/* EntryDoLayout --
 * 	Layout hook for entry widgets.
 *
 * 	Determine position of textLayout based on xscroll.first, justify,
 * 	and display area.
 *
 * 	Recalculates layoutX, layoutY, and rightIndex,
 * 	and updates xscroll accordingly.
 * 	May adjust xscroll.first to ensure the maximum #characters are onscreen.
 */
static void
EntryDoLayout(void *recordPtr)
{
    Entry *entryPtr = recordPtr;
    WidgetCore *corePtr = &entryPtr->core;
    Tk_TextLayout textLayout = entryPtr->entry.textLayout;
    int leftIndex = entryPtr->entry.xscroll.first;
    int rightIndex;
    Ttk_Box textarea;

    Ttk_PlaceLayout(corePtr->layout,corePtr->state,Ttk_WinBox(corePtr->tkwin));
    textarea = Ttk_ClientRegion(corePtr->layout, "textarea");

    /* Center the text vertically within the available parcel:
     */
    entryPtr->entry.layoutY = textarea.y +
	(textarea.height - entryPtr->entry.layoutHeight)/2;

    /* Recompute where the leftmost character on the display will
     * be drawn (layoutX) and adjust leftIndex if necessary.
     */
    if (entryPtr->entry.layoutWidth <= textarea.width) {
	/* Everything fits.  Set leftIndex to zero (no need to scroll),
	 * and compute layoutX based on -justify.
	 */
	int extraSpace = textarea.width - entryPtr->entry.layoutWidth;
	leftIndex = 0;
	rightIndex = entryPtr->entry.numChars;
	entryPtr->entry.layoutX = textarea.x;
	if (entryPtr->entry.justify == TK_JUSTIFY_RIGHT) {
	    entryPtr->entry.layoutX += extraSpace;
	} else if (entryPtr->entry.justify == TK_JUSTIFY_CENTER) {
	    entryPtr->entry.layoutX += extraSpace / 2;
	}
    } else {
	/* The whole string doesn't fit in the window.
	 * Limit leftIndex to leave at most one character's worth
	 * of empty space on the right.
	 */
	int overflow = entryPtr->entry.layoutWidth - textarea.width;
	int maxLeftIndex = 1 + Tk_PointToChar(textLayout, overflow, 0);
	int leftX;

	if (leftIndex > maxLeftIndex) {
	    leftIndex = maxLeftIndex;
	}

	/* Compute layoutX and rightIndex.
	 * rightIndex is set to one past the last fully-visible character.
	 */
	Tk_CharBbox(textLayout, leftIndex, &leftX, NULL, NULL, NULL);
	rightIndex = Tk_PointToChar(textLayout, leftX + textarea.width, 0);
	entryPtr->entry.layoutX = textarea.x - leftX;
    }

    TtkScrolled(entryPtr->entry.xscrollHandle,
	    leftIndex, rightIndex, entryPtr->entry.numChars);
}

/* EntryGetGC -- Helper routine.
 *      Get a GC using the specified foreground color and the entry's font.
 *      Result must be freed with Tk_FreeGC().
 */
static GC EntryGetGC(Entry *entryPtr, Tcl_Obj *colorObj)
{
    Tk_Window tkwin = entryPtr->core.tkwin;
    Tk_Font font = Tk_GetFontFromObj(tkwin, entryPtr->entry.fontObj);
    XColor *colorPtr;
    unsigned long mask = 0ul;
    XGCValues gcValues;

    gcValues.line_width = 1; mask |= GCLineWidth;
    gcValues.font = Tk_FontId(font); mask |= GCFont;
    if (colorObj != 0 && (colorPtr=Tk_GetColorFromObj(tkwin,colorObj)) != 0) {
	gcValues.foreground = colorPtr->pixel;
	mask |= GCForeground;
    }
    return Tk_GetGC(entryPtr->core.tkwin, mask, &gcValues);
}

/* EntryDisplay --
 *	Redraws the contents of an entry window.
 */
static void EntryDisplay(void *clientData, Drawable d)
{
    Entry *entryPtr = clientData;
    Tk_Window tkwin = entryPtr->core.tkwin;
    int leftIndex = entryPtr->entry.xscroll.first,
	rightIndex = entryPtr->entry.xscroll.last,
	selFirst = entryPtr->entry.selectFirst,
	selLast = entryPtr->entry.selectLast;
    EntryStyleData es;
    GC gc;
    int showSelection, showCursor;

    EntryInitStyleData(entryPtr, &es);

    showCursor =
	   (entryPtr->core.flags & CURSOR_ON) != 0
	&& EntryEditable(entryPtr)
	&& entryPtr->entry.insertPos >= leftIndex
	&& entryPtr->entry.insertPos <= rightIndex
	;
    showSelection =
	   (entryPtr->core.state & TTK_STATE_DISABLED) == 0
	&& selFirst > -1
	&& selLast > leftIndex
	&& selFirst <= rightIndex
	;

    /* Adjust selection range to keep in display bounds.
     */
    if (showSelection) {
	if (selFirst < leftIndex)
	    selFirst = leftIndex;
	if (selLast > rightIndex)
	    selLast = rightIndex;
    }

    /* Draw widget background & border
     */
    Ttk_DrawLayout(entryPtr->core.layout, entryPtr->core.state, d);

    /* Draw selection background
     */
    if (showSelection && es.selBorderObj) {
	Tk_3DBorder selBorder = Tk_Get3DBorderFromObj(tkwin, es.selBorderObj);
	int selStartX = EntryCharPosition(entryPtr, selFirst);
	int selEndX = EntryCharPosition(entryPtr, selLast);
	int borderWidth = 1;

	Tcl_GetIntFromObj(NULL, es.selBorderWidthObj, &borderWidth);

	if (selBorder) {
	    Tk_Fill3DRectangle(tkwin, d, selBorder,
		selStartX - borderWidth, entryPtr->entry.layoutY - borderWidth,
		selEndX - selStartX + 2*borderWidth,
		entryPtr->entry.layoutHeight + 2*borderWidth,
		borderWidth, TK_RELIEF_RAISED);
	}
    }

    /* Draw cursor:
     */
    if (showCursor) {
	int cursorX = EntryCharPosition(entryPtr, entryPtr->entry.insertPos),
	    cursorY = entryPtr->entry.layoutY,
	    cursorHeight = entryPtr->entry.layoutHeight,
	    cursorWidth = 1;

	Tcl_GetIntFromObj(NULL,es.insertWidthObj,&cursorWidth);
	if (cursorWidth <= 0) {
	    cursorWidth = 1;
	}

	/* @@@ should: maybe: SetCaretPos even when blinked off */
	Tk_SetCaretPos(tkwin, cursorX, cursorY, cursorHeight);

	gc = EntryGetGC(entryPtr, es.insertColorObj);
	XFillRectangle(Tk_Display(tkwin), d, gc,
	    cursorX-cursorWidth/2, cursorY, cursorWidth, cursorHeight);
	Tk_FreeGC(Tk_Display(tkwin), gc);
    }

    /* Draw the text:
     */
    gc = EntryGetGC(entryPtr, es.foregroundObj);
    Tk_DrawTextLayout(
	Tk_Display(tkwin), d, gc, entryPtr->entry.textLayout,
	entryPtr->entry.layoutX, entryPtr->entry.layoutY,
	leftIndex, rightIndex);
    Tk_FreeGC(Tk_Display(tkwin), gc);

    /* Overwrite the selected portion (if any) in the -selectforeground color:
     */
    if (showSelection) {
	gc = EntryGetGC(entryPtr, es.selForegroundObj);
	Tk_DrawTextLayout(
	    Tk_Display(tkwin), d, gc, entryPtr->entry.textLayout,
	    entryPtr->entry.layoutX, entryPtr->entry.layoutY,
	    selFirst, selLast);
	Tk_FreeGC(Tk_Display(tkwin), gc);
    }
}

/*------------------------------------------------------------------------
 * +++ Widget commands.
 */

/* EntryIndex --
 *	Parse an index into an entry and return either its value
 *	or an error.
 *
 * Results:
 *	A standard Tcl result.  If all went well, then *indexPtr is
 *	filled in with the character index (into entryPtr) corresponding to
 *	string.  The index value is guaranteed to lie between 0 and
 *	the number of characters in the string, inclusive.  If an
 *	error occurs then an error message is left in the interp's result.
 */
static int
EntryIndex(
    Tcl_Interp *interp,		/* For error messages. */
    Entry *entryPtr,		/* Entry widget to query */
    Tcl_Obj *indexObj,		/* Symbolic index name */
    int *indexPtr)		/* Return value */
{
#   define EntryWidth(e) (Tk_Width(entryPtr->core.tkwin)) /* Not Right */
    int length;
    const char *string = Tcl_GetStringFromObj(indexObj, &length);

    if (strncmp(string, "end", length) == 0) {
	*indexPtr = entryPtr->entry.numChars;
    } else if (strncmp(string, "insert", length) == 0) {
	*indexPtr = entryPtr->entry.insertPos;
    } else if (strncmp(string, "left", length) == 0) {	/* for debugging */
	*indexPtr = entryPtr->entry.xscroll.first;
    } else if (strncmp(string, "right", length) == 0) {	/* for debugging */
	*indexPtr = entryPtr->entry.xscroll.last;
    } else if (strncmp(string, "sel.", 4) == 0) {
	if (entryPtr->entry.selectFirst < 0) {
	    Tcl_ResetResult(interp);
	    Tcl_AppendResult(interp, "selection isn't in widget ",
		    Tk_PathName(entryPtr->core.tkwin), NULL);
	    return TCL_ERROR;
	}
	if (strncmp(string, "sel.first", length) == 0) {
	    *indexPtr = entryPtr->entry.selectFirst;
	} else if (strncmp(string, "sel.last", length) == 0) {
	    *indexPtr = entryPtr->entry.selectLast;
	} else {
	    goto badIndex;
	}
    } else if (string[0] == '@') {
	int roundUp = 0;
	int maxWidth = EntryWidth(entryPtr);
	int x;

	if (Tcl_GetInt(interp, string + 1, &x) != TCL_OK) {
	    goto badIndex;
	}
	if (x > maxWidth) {
	    x = maxWidth;
	    roundUp = 1;
	}
	*indexPtr = Tk_PointToChar(entryPtr->entry.textLayout,
		x - entryPtr->entry.layoutX, 0);

	if (*indexPtr < entryPtr->entry.xscroll.first) {
	    *indexPtr = entryPtr->entry.xscroll.first;
	}

	/*
	 * Special trick:  if the x-position was off-screen to the right,
	 * round the index up to refer to the character just after the
	 * last visible one on the screen.  This is needed to enable the
	 * last character to be selected, for example.
	 */

	if (roundUp && (*indexPtr < entryPtr->entry.numChars)) {
	    *indexPtr += 1;
	}
    } else {
	if (Tcl_GetInt(interp, string, indexPtr) != TCL_OK) {
	    goto badIndex;
	}
	if (*indexPtr < 0) {
	    *indexPtr = 0;
	} else if (*indexPtr > entryPtr->entry.numChars) {
	    *indexPtr = entryPtr->entry.numChars;
	}
    }
    return TCL_OK;

badIndex:
    Tcl_ResetResult(interp);
    Tcl_AppendResult(interp, "bad entry index \"", string, "\"", NULL);
    return TCL_ERROR;
}

/* $entry bbox $index --
 * 	Return the bounding box of the character at the specified index.
 */
static int
EntryBBoxCommand(
    void *recordPtr, Tcl_Interp *interp, int objc, Tcl_Obj *const objv[])
{
    Entry *entryPtr = recordPtr;
    Ttk_Box b;
    int index;

    if (objc != 3) {
	Tcl_WrongNumArgs(interp, 2, objv, "index");
	return TCL_ERROR;
    }
    if (EntryIndex(interp, entryPtr, objv[2], &index) != TCL_OK) {
	return TCL_ERROR;
    }
    if ((index == entryPtr->entry.numChars) && (index > 0)) {
	index--;
    }
    Tk_CharBbox(entryPtr->entry.textLayout, index,
	    &b.x, &b.y, &b.width, &b.height);
    b.x += entryPtr->entry.layoutX;
    b.y += entryPtr->entry.layoutY;
    Tcl_SetObjResult(interp, Ttk_NewBoxObj(b));
    return TCL_OK;
}

/* $entry delete $from ?$to? --
 *	Delete the characters in the range [$from,$to).
 *	$to defaults to $from+1 if not specified.
 */
static int
EntryDeleteCommand(
    void *recordPtr, Tcl_Interp *interp, int objc, Tcl_Obj *const objv[])
{
    Entry *entryPtr = recordPtr;
    int first, last;

    if ((objc < 3) || (objc > 4)) {
	Tcl_WrongNumArgs(interp, 2, objv, "firstIndex ?lastIndex?");
	return TCL_ERROR;
    }
    if (EntryIndex(interp, entryPtr, objv[2], &first) != TCL_OK) {
	return TCL_ERROR;
    }
    if (objc == 3) {
	last = first + 1;
    } else if (EntryIndex(interp, entryPtr, objv[3], &last) != TCL_OK) {
	return TCL_ERROR;
    }

    if (last >= first && EntryEditable(entryPtr)) {
	return DeleteChars(entryPtr, first, last - first);
    }
    return TCL_OK;
}

/* $entry get --
 * 	Return the current value of the entry widget.
 */
static int
EntryGetCommand(
    void *recordPtr, Tcl_Interp *interp, int objc, Tcl_Obj *const objv[])
{
    Entry *entryPtr = recordPtr;
    if (objc != 2) {
	Tcl_WrongNumArgs(interp, 2, objv, NULL);
	return TCL_ERROR;
    }
    Tcl_SetResult(interp, entryPtr->entry.string, TCL_VOLATILE);
    return TCL_OK;
}

/* $entry icursor $index --
 * 	Set the insert cursor position.
 */
static int
EntryICursorCommand(
    void *recordPtr, Tcl_Interp *interp, int objc, Tcl_Obj *const objv[])
{
    Entry *entryPtr = recordPtr;
    if (objc != 3) {
	Tcl_WrongNumArgs(interp, 2, objv, "pos");
	return TCL_ERROR;
    }
    if (EntryIndex(interp, entryPtr, objv[2],
	    &entryPtr->entry.insertPos) != TCL_OK) {
	return TCL_ERROR;
    }
    TtkRedisplayWidget(&entryPtr->core);
    return TCL_OK;
}

/* $entry index $index --
 * 	Return numeric value (0..numChars) of the specified index.
 */
static int
EntryIndexCommand(
    void *recordPtr, Tcl_Interp *interp, int objc, Tcl_Obj *const objv[])
{
    Entry *entryPtr = recordPtr;
    int index;

    if (objc != 3) {
	Tcl_WrongNumArgs(interp, 2, objv, "string");
	return TCL_ERROR;
    }
    if (EntryIndex(interp, entryPtr, objv[2], &index) != TCL_OK) {
	return TCL_ERROR;
    }
    Tcl_SetObjResult(interp, Tcl_NewIntObj(index));
    return TCL_OK;
}

/* $entry insert $index $text --
 * 	Insert $text after position $index.
 * 	Silent no-op if the entry is disabled or read-only.
 */
static int
EntryInsertCommand(
    void *recordPtr, Tcl_Interp *interp, int objc, Tcl_Obj *const objv[])
{
    Entry *entryPtr = recordPtr;
    int index;

    if (objc != 4) {
	Tcl_WrongNumArgs(interp, 2, objv, "index text");
	return TCL_ERROR;
    }
    if (EntryIndex(interp, entryPtr, objv[2], &index) != TCL_OK) {
	return TCL_ERROR;
    }
    if (EntryEditable(entryPtr)) {
	return InsertChars(entryPtr, index, Tcl_GetString(objv[3]));
    }
    return TCL_OK;
}

/* $entry selection clear --
 * 	Clear selection.
 */
static int EntrySelectionClearCommand(
    void *recordPtr, Tcl_Interp *interp, int objc, Tcl_Obj *const objv[])
{
    Entry *entryPtr = recordPtr;

    if (objc != 3) {
	Tcl_WrongNumArgs(interp, 3, objv, NULL);
	return TCL_ERROR;
    }
    entryPtr->entry.selectFirst = entryPtr->entry.selectLast = -1;
    TtkRedisplayWidget(&entryPtr->core);
    return TCL_OK;
}

/* $entry selection present --
 * 	Returns 1 if any characters are selected, 0 otherwise.
 */
static int EntrySelectionPresentCommand(
    void *recordPtr, Tcl_Interp *interp, int objc, Tcl_Obj *const objv[])
{
    Entry *entryPtr = recordPtr;
    if (objc != 3) {
	Tcl_WrongNumArgs(interp, 3, objv, NULL);
	return TCL_ERROR;
    }
    Tcl_SetObjResult(interp,
	    Tcl_NewBooleanObj(entryPtr->entry.selectFirst >= 0));
    return TCL_OK;
}

/* $entry selection range $start $end --
 * 	Explicitly set the selection range.
 */
static int EntrySelectionRangeCommand(
    void *recordPtr, Tcl_Interp *interp, int objc, Tcl_Obj *const objv[])
{
    Entry *entryPtr = recordPtr;
    int start, end;
    if (objc != 5) {
	Tcl_WrongNumArgs(interp, 3, objv, "start end");
	return TCL_ERROR;
    }
    if (    EntryIndex(interp, entryPtr, objv[3], &start) != TCL_OK
         || EntryIndex(interp, entryPtr, objv[4], &end) != TCL_OK) {
	return TCL_ERROR;
    }
    if (entryPtr->core.state & TTK_STATE_DISABLED) {
	return TCL_OK;
    }

    if (start >= end) {
	entryPtr->entry.selectFirst = entryPtr->entry.selectLast = -1;
    } else {
	entryPtr->entry.selectFirst = start;
	entryPtr->entry.selectLast = end;
	EntryOwnSelection(entryPtr);
    }
    TtkRedisplayWidget(&entryPtr->core);
    return TCL_OK;
}

static const Ttk_Ensemble EntrySelectionCommands[] = {
    { "clear",   EntrySelectionClearCommand,0 },
    { "present", EntrySelectionPresentCommand,0 },
    { "range",   EntrySelectionRangeCommand,0 },
    { 0,0,0 }
};

/* $entry set $value
 * 	Sets the value of an entry widget.
 */
static int EntrySetCommand(
    void *recordPtr, Tcl_Interp *interp, int objc, Tcl_Obj *const objv[])
{
    Entry *entryPtr = recordPtr;
    if (objc != 3) {
	Tcl_WrongNumArgs(interp, 2, objv, "value");
	return TCL_ERROR;
    }
    EntrySetValue(entryPtr, Tcl_GetString(objv[2]));
    return TCL_OK;
}

/* $entry validate --
 * 	Trigger forced validation.  Returns 1/0 if validation succeeds/fails
 * 	or error status from -validatecommand / -invalidcommand.
 */
static int EntryValidateCommand(
    void *recordPtr, Tcl_Interp *interp, int objc, Tcl_Obj *const objv[])
{
    Entry *entryPtr = recordPtr;
    int code;

    if (objc != 2) {
	Tcl_WrongNumArgs(interp, 2, objv, NULL);
	return TCL_ERROR;
    }

    code = EntryRevalidate(interp, entryPtr, VALIDATE_FORCED);

    if (code == TCL_ERROR)
	return code;

    Tcl_SetObjResult(interp, Tcl_NewBooleanObj(code == TCL_OK));
    return TCL_OK;
}

/* $entry xview	-- horizontal scrolling interface
 */
static int EntryXViewCommand(
    void *recordPtr, Tcl_Interp *interp, int objc, Tcl_Obj *const objv[])
{
    Entry *entryPtr = recordPtr;
    return TtkScrollviewCommand(interp, objc, objv, entryPtr->entry.xscrollHandle);
}

static const Ttk_Ensemble EntryCommands[] = {
    { "bbox", 		EntryBBoxCommand,0 },
    { "cget", 		TtkWidgetCgetCommand,0 },
    { "configure", 	TtkWidgetConfigureCommand,0 },
    { "delete", 	EntryDeleteCommand,0 },
    { "get", 		EntryGetCommand,0 },
    { "icursor", 	EntryICursorCommand,0 },
    { "identify",	TtkWidgetIdentifyCommand,0 },
    { "index", 		EntryIndexCommand,0 },
    { "insert", 	EntryInsertCommand,0 },
    { "instate",	TtkWidgetInstateCommand,0 },
    { "selection", 	0,EntrySelectionCommands },
    { "state",  	TtkWidgetStateCommand,0 },
    { "validate", 	EntryValidateCommand,0 },
    { "xview", 		EntryXViewCommand,0 },
    { 0,0,0 }
};

/*------------------------------------------------------------------------
 * +++ Entry widget definition.
 */

static WidgetSpec EntryWidgetSpec = {
    "TEntry",			/* className */
    sizeof(Entry), 		/* recordSize */
    EntryOptionSpecs, 		/* optionSpecs */
    EntryCommands,  		/* subcommands */
    EntryInitialize,     	/* initializeProc */
    EntryCleanup,		/* cleanupProc */
    EntryConfigure,		/* configureProc */
    EntryPostConfigure,  	/* postConfigureProc */
    TtkWidgetGetLayout, 	/* getLayoutProc */
    TtkWidgetSize, 		/* sizeProc */
    EntryDoLayout,		/* layoutProc */
    EntryDisplay		/* displayProc */
};

/*------------------------------------------------------------------------
 * +++ Combobox widget record.
 */

typedef struct {
    Tcl_Obj	*postCommandObj;
    Tcl_Obj	*valuesObj;
    Tcl_Obj	*heightObj;
    int 	currentIndex;
} ComboboxPart;

typedef struct {
    WidgetCore core;
    EntryPart entry;
    ComboboxPart combobox;
} Combobox;

static Tk_OptionSpec ComboboxOptionSpecs[] = {
    {TK_OPTION_STRING, "-height", "height", "Height",
        DEF_LIST_HEIGHT, Tk_Offset(Combobox, combobox.heightObj), -1,
	0,0,0 },
    {TK_OPTION_STRING, "-postcommand", "postCommand", "PostCommand",
        "", Tk_Offset(Combobox, combobox.postCommandObj), -1,
	0,0,0 },
    {TK_OPTION_STRING, "-values", "values", "Values",
        "", Tk_Offset(Combobox, combobox.valuesObj), -1,
	0,0,0 },
    WIDGET_INHERIT_OPTIONS(EntryOptionSpecs)
};

/* ComboboxInitialize --
 * 	Initialization hook for combobox widgets.
 */
static void
ComboboxInitialize(Tcl_Interp *interp, void *recordPtr)
{
    Combobox *cb = recordPtr;

    cb->combobox.currentIndex = -1;
    TtkTrackElementState(&cb->core);
    EntryInitialize(interp, recordPtr);
}

/* ComboboxConfigure --
 * 	Configuration hook for combobox widgets.
 */
static int
ComboboxConfigure(Tcl_Interp *interp, void *recordPtr, int mask)
{
    Combobox *cbPtr = recordPtr;
    int unused;

    /* Make sure -values is a valid list:
     */
    if (Tcl_ListObjLength(interp,cbPtr->combobox.valuesObj,&unused) != TCL_OK)
	return TCL_ERROR;

    return EntryConfigure(interp, recordPtr, mask);
}

/* $cb current ?newIndex? -- get or set current index.
 * 	Setting the current index updates the combobox value,
 * 	but the value and -values may be changed independently
 * 	of the index.  Instead of trying to keep currentIndex
 * 	in sync at all times, [$cb current] double-checks
 */
static int ComboboxCurrentCommand(
    void *recordPtr, Tcl_Interp *interp, int objc, Tcl_Obj *const objv[])
{
    Combobox *cbPtr = recordPtr;
    int currentIndex = cbPtr->combobox.currentIndex;
    const char *currentValue = cbPtr->entry.string;
    int nValues;
    Tcl_Obj **values;

    Tcl_ListObjGetElements(interp,cbPtr->combobox.valuesObj,&nValues,&values);

    if (objc == 2) {
	/* Check if currentIndex still valid:
	 */
	if (    currentIndex < 0
	     || currentIndex >= nValues
	     || strcmp(currentValue,Tcl_GetString(values[currentIndex]))
	   )
	{
	    /* Not valid.  Check current value against each element in -values:
	     */
	    for (currentIndex = 0; currentIndex < nValues; ++currentIndex) {
		if (!strcmp(currentValue,Tcl_GetString(values[currentIndex]))) {
		    break;
		}
	    }
	    if (currentIndex >= nValues) {
		/* Not found */
		currentIndex = -1;
	    }
	}
	cbPtr->combobox.currentIndex = currentIndex;
	Tcl_SetObjResult(interp, Tcl_NewIntObj(currentIndex));
	return TCL_OK;
    } else if (objc == 3) {
	if (Tcl_GetIntFromObj(interp, objv[2], &currentIndex) != TCL_OK) {
	    return TCL_ERROR;
	}
	if (currentIndex < 0 || currentIndex >= nValues) {
	    Tcl_AppendResult(interp,
		    "Index ", Tcl_GetString(objv[2]), " out of range",
		    NULL);
	    return TCL_ERROR;
	}

	cbPtr->combobox.currentIndex = currentIndex;

	return EntrySetValue(recordPtr, Tcl_GetString(values[currentIndex]));
    } else {
	Tcl_WrongNumArgs(interp, 2, objv, "?newIndex?");
	return TCL_ERROR;
    }
    return TCL_OK;
}

/*------------------------------------------------------------------------
 * +++ Combobox widget definition.
 */
static const Ttk_Ensemble ComboboxCommands[] = {
    { "bbox", 		EntryBBoxCommand,0 },
    { "cget", 		TtkWidgetCgetCommand,0 },
    { "configure", 	TtkWidgetConfigureCommand,0 },
    { "current", 	ComboboxCurrentCommand,0 },
    { "delete", 	EntryDeleteCommand,0 },
    { "get", 		EntryGetCommand,0 },
    { "icursor", 	EntryICursorCommand,0 },
    { "identify",	TtkWidgetIdentifyCommand,0 },
    { "index", 		EntryIndexCommand,0 },
    { "insert", 	EntryInsertCommand,0 },
    { "instate",	TtkWidgetInstateCommand,0 },
    { "selection", 	0,EntrySelectionCommands },
    { "state",  	TtkWidgetStateCommand,0 },
    { "set", 		EntrySetCommand,0 },
    { "validate",	EntryValidateCommand,0 },
    { "xview", 		EntryXViewCommand,0 },
    { 0,0,0 }
};

static WidgetSpec ComboboxWidgetSpec = {
    "TCombobox",		/* className */
    sizeof(Combobox), 		/* recordSize */
    ComboboxOptionSpecs,	/* optionSpecs */
    ComboboxCommands,  		/* subcommands */
    ComboboxInitialize,     	/* initializeProc */
    EntryCleanup,		/* cleanupProc */
    ComboboxConfigure,		/* configureProc */
    EntryPostConfigure,  	/* postConfigureProc */
    TtkWidgetGetLayout, 	/* getLayoutProc */
    TtkWidgetSize, 		/* sizeProc */
    EntryDoLayout,		/* layoutProc */
    EntryDisplay		/* displayProc */
};

/*------------------------------------------------------------------------
 * +++ Spinbox widget.
 */

typedef struct {
    Tcl_Obj	*valuesObj;

    Tcl_Obj	*fromObj;
    Tcl_Obj	*toObj;
    Tcl_Obj	*incrementObj;
    Tcl_Obj	*formatObj;

    Tcl_Obj	*wrapObj;
    Tcl_Obj	*commandObj;
} SpinboxPart;

typedef struct {
    WidgetCore core;
    EntryPart entry;
    SpinboxPart spinbox;
} Spinbox;

static Tk_OptionSpec SpinboxOptionSpecs[] = {
    {TK_OPTION_STRING, "-values", "values", "Values",
        "", Tk_Offset(Spinbox, spinbox.valuesObj), -1,
	0,0,0 },

    {TK_OPTION_DOUBLE, "-from", "from", "From",
	"0", Tk_Offset(Spinbox,spinbox.fromObj), -1,
	0,0,0 },
    {TK_OPTION_DOUBLE, "-to", "to", "To",
	"0", Tk_Offset(Spinbox,spinbox.toObj), -1,
	0,0,0 },
    {TK_OPTION_DOUBLE, "-increment", "increment", "Increment",
	"1", Tk_Offset(Spinbox,spinbox.incrementObj), -1,
	0,0,0 },
    {TK_OPTION_STRING, "-format", "format", "Format",
	"", Tk_Offset(Spinbox, spinbox.formatObj), -1,
	0,0,0 },

    {TK_OPTION_STRING, "-command", "command", "Command",
	"", Tk_Offset(Spinbox, spinbox.commandObj), -1,
	0,0,0 },
    {TK_OPTION_BOOLEAN, "-wrap", "wrap", "Wrap",
	"0", Tk_Offset(Spinbox,spinbox.wrapObj), -1,
	0,0,0 },

    WIDGET_INHERIT_OPTIONS(EntryOptionSpecs)
};

/* SpinboxInitialize --
 * 	Initialization hook for spinbox widgets.
 */
static void
SpinboxInitialize(Tcl_Interp *interp, void *recordPtr)
{
    Spinbox *sb = recordPtr;
    TtkTrackElementState(&sb->core);
    EntryInitialize(interp, recordPtr);
}

/* SpinboxConfigure --
 * 	Configuration hook for spinbox widgets.
 */
static int
SpinboxConfigure(Tcl_Interp *interp, void *recordPtr, int mask)
{
    Spinbox *sb = recordPtr;
    int unused;

    /* Make sure -values is a valid list:
     */
    if (Tcl_ListObjLength(interp,sb->spinbox.valuesObj,&unused) != TCL_OK)
	return TCL_ERROR;

    return EntryConfigure(interp, recordPtr, mask);
}

static const Ttk_Ensemble SpinboxCommands[] = {
    { "bbox", 		EntryBBoxCommand,0 },
    { "cget", 		TtkWidgetCgetCommand,0 },
    { "configure", 	TtkWidgetConfigureCommand,0 },
    { "delete", 	EntryDeleteCommand,0 },
    { "get", 		EntryGetCommand,0 },
    { "icursor", 	EntryICursorCommand,0 },
    { "identify",	TtkWidgetIdentifyCommand,0 },
    { "index", 		EntryIndexCommand,0 },
    { "insert", 	EntryInsertCommand,0 },
    { "instate",	TtkWidgetInstateCommand,0 },
    { "selection", 	0,EntrySelectionCommands },
    { "state",  	TtkWidgetStateCommand,0 },
    { "set", 		EntrySetCommand,0 },
    { "validate",	EntryValidateCommand,0 },
    { "xview", 		EntryXViewCommand,0 },
    { 0,0,0 }
};

static WidgetSpec SpinboxWidgetSpec = {
    "TSpinbox",			/* className */
    sizeof(Spinbox), 		/* recordSize */
    SpinboxOptionSpecs,		/* optionSpecs */
    SpinboxCommands,  		/* subcommands */
    SpinboxInitialize,     	/* initializeProc */
    EntryCleanup,		/* cleanupProc */
    SpinboxConfigure,		/* configureProc */
    EntryPostConfigure,  	/* postConfigureProc */
    TtkWidgetGetLayout, 	/* getLayoutProc */
    TtkWidgetSize, 		/* sizeProc */
    EntryDoLayout,		/* layoutProc */
    EntryDisplay		/* displayProc */
};

/*------------------------------------------------------------------------
 * +++ Textarea element.
 *
 * Text display area for Entry widgets.
 * Just computes requested size; display is handled by the widget itself.
 */

typedef struct {
    Tcl_Obj	*fontObj;
    Tcl_Obj	*widthObj;
} TextareaElement;

static Ttk_ElementOptionSpec TextareaElementOptions[] = {
    { "-font", TK_OPTION_FONT,
	Tk_Offset(TextareaElement,fontObj), DEF_ENTRY_FONT },
    { "-width", TK_OPTION_INT,
	Tk_Offset(TextareaElement,widthObj), "20" },
    { NULL, 0, 0, NULL }
};

static void TextareaElementSize(
    void *clientData, void *elementRecord, Tk_Window tkwin,
    int *widthPtr, int *heightPtr, Ttk_Padding *paddingPtr)
{
    TextareaElement *textarea = elementRecord;
    Tk_Font font = Tk_GetFontFromObj(tkwin, textarea->fontObj);
    int avgWidth = Tk_TextWidth(font, "0", 1);
    Tk_FontMetrics fm;
    int prefWidth = 1;

    Tk_GetFontMetrics(font, &fm);
    Tcl_GetIntFromObj(NULL, textarea->widthObj, &prefWidth);
    if (prefWidth <= 0)
	prefWidth = 1;

    *heightPtr = fm.linespace;
    *widthPtr = prefWidth * avgWidth;
}

static Ttk_ElementSpec TextareaElementSpec = {
    TK_STYLE_VERSION_2,
    sizeof(TextareaElement),
    TextareaElementOptions,
    TextareaElementSize,
    TtkNullElementDraw
};

/*------------------------------------------------------------------------
 * +++ Widget layouts.
 */

TTK_BEGIN_LAYOUT(EntryLayout)
    TTK_GROUP("Entry.field", TTK_FILL_BOTH|TTK_BORDER,
	TTK_GROUP("Entry.padding", TTK_FILL_BOTH,
	    TTK_NODE("Entry.textarea", TTK_FILL_BOTH)))
TTK_END_LAYOUT

TTK_BEGIN_LAYOUT(ComboboxLayout)
    TTK_GROUP("Combobox.field", TTK_FILL_BOTH,
	TTK_NODE("Combobox.downarrow", TTK_PACK_RIGHT|TTK_FILL_Y)
	TTK_GROUP("Combobox.padding", TTK_FILL_BOTH|TTK_PACK_LEFT|TTK_EXPAND,
	    TTK_NODE("Combobox.textarea", TTK_FILL_BOTH)))
TTK_END_LAYOUT

TTK_BEGIN_LAYOUT(SpinboxLayout)
     TTK_GROUP("Spinbox.field", TTK_PACK_TOP|TTK_FILL_X,
	 TTK_GROUP("null", TTK_PACK_RIGHT,
	     TTK_NODE("Spinbox.uparrow", TTK_PACK_TOP|TTK_STICK_E)
	     TTK_NODE("Spinbox.downarrow", TTK_PACK_BOTTOM|TTK_STICK_E))
	 TTK_GROUP("Spinbox.padding", TTK_FILL_BOTH,
	     TTK_NODE("Spinbox.textarea", TTK_FILL_BOTH)))
TTK_END_LAYOUT

/*------------------------------------------------------------------------
 * +++ Initialization.
 */
MODULE_SCOPE
void TtkEntry_Init(Tcl_Interp *interp)
{
    Ttk_Theme themePtr =  Ttk_GetDefaultTheme(interp);

    Ttk_RegisterElement(interp, themePtr, "textarea", &TextareaElementSpec, 0);

    Ttk_RegisterLayout(themePtr, "TEntry", EntryLayout);
    Ttk_RegisterLayout(themePtr, "TCombobox", ComboboxLayout);
    Ttk_RegisterLayout(themePtr, "TSpinbox", SpinboxLayout);

    RegisterWidget(interp, "ttk::entry", &EntryWidgetSpec);
    RegisterWidget(interp, "ttk::combobox", &ComboboxWidgetSpec);
    RegisterWidget(interp, "ttk::spinbox", &SpinboxWidgetSpec);
}

/*EOF*/<|MERGE_RESOLUTION|>--- conflicted
+++ resolved
@@ -1,9 +1,4 @@
 /*
-<<<<<<< HEAD
- * $Id: ttkEntry.c,v 1.21 2011/01/22 18:49:34 jenglish Exp $
- *
-=======
->>>>>>> 661db781
  * DERIVED FROM: tk/generic/tkEntry.c r1.35.
  *
  * Copyright (c) 1990-1994 The Regents of the University of California.
