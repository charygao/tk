--- conflicted
+++ resolved
@@ -23,7 +23,6 @@
      * Text element resources:
      */
     Tcl_Obj *textObj;
-    Tcl_Obj *justifyObj;
     Tcl_Obj *textVariableObj;
     Tcl_Obj *underlineObj;
     Tcl_Obj *widthObj;
@@ -57,9 +56,6 @@
 
 static Tk_OptionSpec BaseOptionSpecs[] =
 {
-    {TK_OPTION_JUSTIFY, "-justify", "justify", "Justify",
-        "left", Tk_Offset(Base,base.justifyObj), -1,
-        TK_OPTION_NULL_OK,0,GEOMETRY_CHANGED },
     {TK_OPTION_STRING, "-text", "text", "Text", "",
 	Tk_Offset(Base,base.textObj), -1,
 	0,0,GEOMETRY_CHANGED },
@@ -494,23 +490,14 @@
 {
     Checkbutton *checkPtr = recordPtr;
     Tcl_Obj *varName = checkPtr->checkbutton.variableObj;
-<<<<<<< HEAD
-    Ttk_TraceHandle *vt = 0;
-
-    if (varName != NULL && *Tcl_GetString(varName) != '\0') {
-	vt = Ttk_TraceVariable(interp, varName,
-		CheckbuttonVariableChanged, checkPtr);
-	if (!vt) return TCL_ERROR;
-=======
     Ttk_TraceHandle *vt = NULL;
-        
+
     if (varName != NULL && *Tcl_GetString(varName) != '\0') {
         vt = Ttk_TraceVariable(interp, varName,
 	    CheckbuttonVariableChanged, checkPtr);
         if (!vt) {
 	    return TCL_ERROR;
         }
->>>>>>> c9da1ae2
     }
 
     if (BaseConfigure(interp, recordPtr, mask) != TCL_OK){
@@ -519,11 +506,7 @@
     }
 
     if (checkPtr->checkbutton.variableTrace) {
-<<<<<<< HEAD
 	Ttk_UntraceVariable(checkPtr->checkbutton.variableTrace);
-=======
-        Ttk_UntraceVariable(checkPtr->checkbutton.variableTrace);
->>>>>>> c9da1ae2
     }
     checkPtr->checkbutton.variableTrace = vt;
 
