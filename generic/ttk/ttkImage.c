--- conflicted
+++ resolved
@@ -1,8 +1,4 @@
-<<<<<<< HEAD
-/* $Id: ttkImage.c,v 1.10 2010/02/05 21:33:14 jenglish Exp $
-=======
 /*
->>>>>>> c97f0c88
  *	Image specifications and image element factory.
  *
  * Copyright (C) 2004 Pat Thoyts <patthoyts@users.sf.net>
