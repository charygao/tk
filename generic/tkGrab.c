--- conflicted
+++ resolved
@@ -8,11 +8,6 @@
  *
  * See the file "license.terms" for information on usage and redistribution of
  * this file, and for a DISCLAIMER OF ALL WARRANTIES.
-<<<<<<< HEAD
- *
- * RCS: @(#) $Id: tkGrab.c,v 1.21 2010/05/11 12:12:50 nijtmans Exp $
-=======
->>>>>>> 661db781
  */
 
 #include "tkInt.h"
