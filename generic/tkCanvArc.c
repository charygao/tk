/*
 * tkCanvArc.c --
 *
 *	This file implements arc items for canvas widgets.
 *
 * Copyright (c) 1992-1994 The Regents of the University of California.
 * Copyright (c) 1994-1997 Sun Microsystems, Inc.
 *
 * See the file "license.terms" for information on usage and redistribution of
 * this file, and for a DISCLAIMER OF ALL WARRANTIES.
 */

#include "tkInt.h"
#include "tkCanvas.h"

/*
 * The structure below defines the record for each arc item.
 */

typedef enum {
    PIESLICE_STYLE, CHORD_STYLE, ARC_STYLE
} Style;

typedef struct ArcItem {
    Tk_Item header;		/* Generic stuff that's the same for all
				 * types. MUST BE FIRST IN STRUCTURE. */
    Tk_Outline outline;		/* Outline structure */
    double bbox[4];		/* Coordinates (x1, y1, x2, y2) of bounding
				 * box for oval of which arc is a piece. */
    double start;		/* Angle at which arc begins, in degrees
				 * between 0 and 360. */
    double extent;		/* Extent of arc (angular distance from start
				 * to end of arc) in degrees between -360 and
				 * 360. */
    double *outlinePtr;		/* Points to (x,y) coordinates for points that
				 * define one or two closed polygons
				 * representing the portion of the outline
				 * that isn't part of the arc (the V-shape for
				 * a pie slice or a line-like segment for a
				 * chord). Malloc'ed. */
    int numOutlinePoints;	/* Number of points at outlinePtr. Zero means
				 * no space allocated. */
    Tk_TSOffset tsoffset;
    XColor *fillColor;		/* Color for filling arc (used for drawing
				 * outline too when style is "arc"). NULL
				 * means don't fill arc. */
    XColor *activeFillColor;	/* Color for filling arc (used for drawing
				 * outline too when style is "arc" and state
				 * is "active"). NULL means use fillColor. */
    XColor *disabledFillColor;	/* Color for filling arc (used for drawing
				 * outline too when style is "arc" and state
				 * is "disabled". NULL means use fillColor */
    Pixmap fillStipple;		/* Stipple bitmap for filling item. */
    Pixmap activeFillStipple;	/* Stipple bitmap for filling item if state is
				 * active. */
    Pixmap disabledFillStipple;	/* Stipple bitmap for filling item if state is
				 * disabled. */
    Style style;		/* How to draw arc: arc, chord, or
				 * pieslice. */
    GC fillGC;			/* Graphics context for filling item. */
    double center1[2];		/* Coordinates of center of arc outline at
				 * start (see ComputeArcOutline). */
    double center2[2];		/* Coordinates of center of arc outline at
				 * start+extent (see ComputeArcOutline). */
    double height;              /* Distance from the arc's chord to its
				 * mid-point. */
    double startPoint[2];       /* Start point of arc used when specifying
				 * height. */
    double endPoint[2];         /* End point of arc used when specifying
				 * height. */
} ArcItem;

/*
 * The definitions below define the sizes of the polygons used to display
 * outline information for various styles of arcs:
 */

#define CHORD_OUTLINE_PTS	7
#define PIE_OUTLINE1_PTS	6
#define PIE_OUTLINE2_PTS	7

/*
 * Information used for parsing configuration specs:
 */

static int	StyleParseProc(ClientData clientData, Tcl_Interp *interp,
		    Tk_Window tkwin, const char *value,
		    char *widgRec, int offset);
static const char * StylePrintProc(ClientData clientData, Tk_Window tkwin,
		    char *widgRec, int offset, Tcl_FreeProc **freeProcPtr);

static const Tk_CustomOption stateOption = {
    TkStateParseProc, TkStatePrintProc, INT2PTR(2)
};
static const Tk_CustomOption styleOption = {
    StyleParseProc, StylePrintProc, NULL
};
static const Tk_CustomOption tagsOption = {
    Tk_CanvasTagsParseProc, Tk_CanvasTagsPrintProc, NULL
};
static const Tk_CustomOption dashOption = {
    TkCanvasDashParseProc, TkCanvasDashPrintProc, NULL
};
static const Tk_CustomOption offsetOption = {
    TkOffsetParseProc, TkOffsetPrintProc, INT2PTR(TK_OFFSET_RELATIVE)
};
static const Tk_CustomOption pixelOption = {
    TkPixelParseProc, TkPixelPrintProc, NULL
};

static const Tk_ConfigSpec configSpecs[] = {
    {TK_CONFIG_CUSTOM, "-activedash", NULL, NULL,
	NULL, Tk_Offset(ArcItem, outline.activeDash),
	TK_CONFIG_NULL_OK, &dashOption},
    {TK_CONFIG_COLOR, "-activefill", NULL, NULL,
	NULL, Tk_Offset(ArcItem, activeFillColor), TK_CONFIG_NULL_OK, NULL},
    {TK_CONFIG_COLOR, "-activeoutline", NULL, NULL,
	NULL, Tk_Offset(ArcItem, outline.activeColor), TK_CONFIG_NULL_OK, NULL},
    {TK_CONFIG_BITMAP, "-activeoutlinestipple", NULL, NULL,
	NULL, Tk_Offset(ArcItem, outline.activeStipple), TK_CONFIG_NULL_OK, NULL},
    {TK_CONFIG_BITMAP, "-activestipple", NULL, NULL,
	NULL, Tk_Offset(ArcItem, activeFillStipple), TK_CONFIG_NULL_OK, NULL},
    {TK_CONFIG_CUSTOM, "-activewidth", NULL, NULL,
	"0.0", Tk_Offset(ArcItem, outline.activeWidth),
	TK_CONFIG_DONT_SET_DEFAULT, &pixelOption},
    {TK_CONFIG_CUSTOM, "-dash", NULL, NULL,
	NULL, Tk_Offset(ArcItem, outline.dash),
	TK_CONFIG_NULL_OK, &dashOption},
    {TK_CONFIG_PIXELS, "-dashoffset", NULL, NULL,
	"0", Tk_Offset(ArcItem, outline.offset), TK_CONFIG_DONT_SET_DEFAULT, NULL},
    {TK_CONFIG_CUSTOM, "-disableddash", NULL, NULL,
	NULL, Tk_Offset(ArcItem, outline.disabledDash),
	TK_CONFIG_NULL_OK, &dashOption},
    {TK_CONFIG_COLOR, "-disabledfill", NULL, NULL,
	NULL, Tk_Offset(ArcItem, disabledFillColor), TK_CONFIG_NULL_OK, NULL},
    {TK_CONFIG_COLOR, "-disabledoutline", NULL, NULL,
	NULL, Tk_Offset(ArcItem, outline.disabledColor), TK_CONFIG_NULL_OK, NULL},
    {TK_CONFIG_BITMAP, "-disabledoutlinestipple", NULL, NULL,
	NULL, Tk_Offset(ArcItem, outline.disabledStipple), TK_CONFIG_NULL_OK, NULL},
    {TK_CONFIG_BITMAP, "-disabledstipple", NULL, NULL,
	NULL, Tk_Offset(ArcItem, disabledFillStipple), TK_CONFIG_NULL_OK, NULL},
    {TK_CONFIG_CUSTOM, "-disabledwidth", NULL, NULL,
	"0.0", Tk_Offset(ArcItem, outline.disabledWidth),
	TK_CONFIG_DONT_SET_DEFAULT, &pixelOption},
    {TK_CONFIG_DOUBLE, "-extent", NULL, NULL,
	"90", Tk_Offset(ArcItem, extent), TK_CONFIG_DONT_SET_DEFAULT, NULL},
    {TK_CONFIG_COLOR, "-fill", NULL, NULL,
	NULL, Tk_Offset(ArcItem, fillColor), TK_CONFIG_NULL_OK, NULL},
    {TK_CONFIG_DOUBLE, "-height", NULL, NULL,
	0, Tk_Offset(ArcItem, height), TK_CONFIG_DONT_SET_DEFAULT, NULL},
    {TK_CONFIG_CUSTOM, "-offset", NULL, NULL,
	"0,0", Tk_Offset(ArcItem, tsoffset),
	TK_CONFIG_DONT_SET_DEFAULT, &offsetOption},
    {TK_CONFIG_COLOR, "-outline", NULL, NULL,
	"black", Tk_Offset(ArcItem, outline.color), TK_CONFIG_NULL_OK, NULL},
    {TK_CONFIG_CUSTOM, "-outlineoffset", NULL, NULL,
	"0,0", Tk_Offset(ArcItem, outline.tsoffset),
	TK_CONFIG_DONT_SET_DEFAULT, &offsetOption},
    {TK_CONFIG_BITMAP, "-outlinestipple", NULL, NULL,
	NULL, Tk_Offset(ArcItem, outline.stipple), TK_CONFIG_NULL_OK, NULL},
    {TK_CONFIG_DOUBLE, "-start", NULL, NULL,
	"0", Tk_Offset(ArcItem, start), TK_CONFIG_DONT_SET_DEFAULT, NULL},
    {TK_CONFIG_CUSTOM, "-state", NULL, NULL,
	NULL, Tk_Offset(Tk_Item, state), TK_CONFIG_NULL_OK, &stateOption},
    {TK_CONFIG_BITMAP, "-stipple", NULL, NULL,
	NULL, Tk_Offset(ArcItem, fillStipple), TK_CONFIG_NULL_OK, NULL},
    {TK_CONFIG_CUSTOM, "-style", NULL, NULL,
	NULL, Tk_Offset(ArcItem, style), TK_CONFIG_DONT_SET_DEFAULT,
	&styleOption},
    {TK_CONFIG_CUSTOM, "-tags", NULL, NULL,
	NULL, 0, TK_CONFIG_NULL_OK, &tagsOption},
    {TK_CONFIG_CUSTOM, "-width", NULL, NULL,
	"1.0", Tk_Offset(ArcItem, outline.width), TK_CONFIG_DONT_SET_DEFAULT,
	&pixelOption},
    {TK_CONFIG_END, NULL, NULL, NULL, NULL, 0, 0, NULL}
};

/*
 * Prototypes for functions defined in this file:
 */

static void		ComputeArcBbox(Tk_Canvas canvas, ArcItem *arcPtr);
static int		ConfigureArc(Tcl_Interp *interp,
			    Tk_Canvas canvas, Tk_Item *itemPtr, int objc,
			    Tcl_Obj *const objv[], int flags);
static void		ComputeArcFromHeight(ArcItem *arcPtr);
static int		CreateArc(Tcl_Interp *interp,
			    Tk_Canvas canvas, struct Tk_Item *itemPtr,
			    int objc, Tcl_Obj *const objv[]);
static void		DeleteArc(Tk_Canvas canvas,
			    Tk_Item *itemPtr, Display *display);
static void		DisplayArc(Tk_Canvas canvas,
			    Tk_Item *itemPtr, Display *display, Drawable dst,
			    int x, int y, int width, int height);
static int		ArcCoords(Tcl_Interp *interp, Tk_Canvas canvas,
			    Tk_Item *itemPtr, int objc, Tcl_Obj *const objv[]);
static int		ArcToArea(Tk_Canvas canvas,
			    Tk_Item *itemPtr, double *rectPtr);
static double		ArcToPoint(Tk_Canvas canvas,
			    Tk_Item *itemPtr, double *coordPtr);
static int		ArcToPostscript(Tcl_Interp *interp,
			    Tk_Canvas canvas, Tk_Item *itemPtr, int prepass);
static void		ScaleArc(Tk_Canvas canvas,
			    Tk_Item *itemPtr, double originX, double originY,
			    double scaleX, double scaleY);
static void		TranslateArc(Tk_Canvas canvas,
			    Tk_Item *itemPtr, double deltaX, double deltaY);
static int		AngleInRange(double x, double y,
			    double start, double extent);
static void		ComputeArcOutline(Tk_Canvas canvas, ArcItem *arcPtr);
static int		HorizLineToArc(double x1, double x2,
			    double y, double rx, double ry,
			    double start, double extent);
static int		VertLineToArc(double x, double y1,
			    double y2, double rx, double ry,
			    double start, double extent);

/*
 * The structures below defines the arc item types by means of functions that
 * can be invoked by generic item code.
 */

Tk_ItemType tkArcType = {
    "arc",			/* name */
    sizeof(ArcItem),		/* itemSize */
    CreateArc,			/* createProc */
    configSpecs,		/* configSpecs */
    ConfigureArc,		/* configureProc */
    ArcCoords,			/* coordProc */
    DeleteArc,			/* deleteProc */
    DisplayArc,			/* displayProc */
    TK_CONFIG_OBJS,		/* flags */
    ArcToPoint,			/* pointProc */
    ArcToArea,			/* areaProc */
    ArcToPostscript,		/* postscriptProc */
    ScaleArc,			/* scaleProc */
    TranslateArc,		/* translateProc */
    NULL,			/* indexProc */
    NULL,			/* icursorProc */
    NULL,			/* selectionProc */
    NULL,			/* insertProc */
    NULL,			/* dTextProc */
    NULL,			/* nextPtr */
    NULL, 0, NULL, NULL
};

/*
 *--------------------------------------------------------------
 *
 * CreateArc --
 *
 *	This function is invoked to create a new arc item in a canvas.
 *
 * Results:
 *	A standard Tcl return value. If an error occurred in creating the
 *	item, then an error message is left in the interp's result; in this
 *	case itemPtr is left uninitialized, so it can be safely freed by the
 *	caller.
 *
 * Side effects:
 *	A new arc item is created.
 *
 *--------------------------------------------------------------
 */

static int
CreateArc(
    Tcl_Interp *interp,		/* Interpreter for error reporting. */
    Tk_Canvas canvas,		/* Canvas to hold new item. */
    Tk_Item *itemPtr,		/* Record to hold new item; header has been
				 * initialized by caller. */
    int objc,			/* Number of arguments in objv. */
    Tcl_Obj *const objv[])	/* Arguments describing arc. */
{
    ArcItem *arcPtr = (ArcItem *) itemPtr;
    int i;

    if (objc == 0) {
	Tcl_Panic("canvas did not pass any coords");
    }

    /*
     * Carry out initialization that is needed in order to clean up after
     * errors during the the remainder of this function.
     */

    Tk_CreateOutline(&(arcPtr->outline));
    arcPtr->start = 0;
    arcPtr->extent = 90;
    arcPtr->outlinePtr = NULL;
    arcPtr->numOutlinePoints = 0;
    arcPtr->tsoffset.flags = 0;
    arcPtr->tsoffset.xoffset = 0;
    arcPtr->tsoffset.yoffset = 0;
    arcPtr->fillColor = NULL;
    arcPtr->activeFillColor = NULL;
    arcPtr->disabledFillColor = NULL;
    arcPtr->fillStipple = 0;
    arcPtr->activeFillStipple = 0;
    arcPtr->disabledFillStipple = 0;
    arcPtr->style = PIESLICE_STYLE;
<<<<<<< HEAD
    arcPtr->fillGC = None;
    arcPtr->height = 0;
=======
    arcPtr->fillGC = 0;
>>>>>>> e26cd8eb

    /*
     * Process the arguments to fill in the item record.
     */

    for (i = 1; i < objc; i++) {
	const char *arg = Tcl_GetString(objv[i]);

	if ((arg[0] == '-') && (arg[1] >= 'a') && (arg[1] <= 'z')) {
	    break;
	}
    }
    if (ArcCoords(interp, canvas, itemPtr, i, objv) != TCL_OK) {
	goto error;
    }
    if (ConfigureArc(interp, canvas, itemPtr, objc-i, objv+i, 0) == TCL_OK) {
	return TCL_OK;
    }

  error:
    DeleteArc(canvas, itemPtr, Tk_Display(Tk_CanvasTkwin(canvas)));
    return TCL_ERROR;
}

/*
 *--------------------------------------------------------------
 *
 * ArcCoords --
 *
 *	This function is invoked to process the "coords" widget command on
 *	arcs. See the user documentation for details on what it does.
 *
 * Results:
 *	Returns TCL_OK or TCL_ERROR, and sets the interp's result.
 *
 * Side effects:
 *	The coordinates for the given item may be changed.
 *
 *--------------------------------------------------------------
 */

static int
ArcCoords(
    Tcl_Interp *interp,		/* Used for error reporting. */
    Tk_Canvas canvas,		/* Canvas containing item. */
    Tk_Item *itemPtr,		/* Item whose coordinates are to be read or
				 * modified. */
    int objc,			/* Number of coordinates supplied in objv. */
    Tcl_Obj *const objv[])	/* Array of coordinates: x1, y1, x2, y2, ... */
{
    ArcItem *arcPtr = (ArcItem *) itemPtr;

    if (objc == 0) {
	Tcl_Obj *objs[4];

	objs[0] = Tcl_NewDoubleObj(arcPtr->bbox[0]);
	objs[1] = Tcl_NewDoubleObj(arcPtr->bbox[1]);
	objs[2] = Tcl_NewDoubleObj(arcPtr->bbox[2]);
	objs[3] = Tcl_NewDoubleObj(arcPtr->bbox[3]);
	Tcl_SetObjResult(interp, Tcl_NewListObj(4, objs));
    } else if ((objc == 1) || (objc == 4)) {
	if (objc == 1) {
	    if (Tcl_ListObjGetElements(interp, objv[0], &objc,
		    (Tcl_Obj ***) &objv) != TCL_OK) {
		return TCL_ERROR;
	    } else if (objc != 4) {
		Tcl_SetObjResult(interp, Tcl_ObjPrintf(
			"wrong # coordinates: expected 4, got %d", objc));
		Tcl_SetErrorCode(interp, "TK", "CANVAS", "COORDS", "ARC",
			NULL);
		return TCL_ERROR;
	    }
	}
	if ((Tk_CanvasGetCoordFromObj(interp, canvas, objv[0],
 		    &arcPtr->bbox[0]) != TCL_OK)
		|| (Tk_CanvasGetCoordFromObj(interp, canvas, objv[1],
		    &arcPtr->bbox[1]) != TCL_OK)
		|| (Tk_CanvasGetCoordFromObj(interp, canvas, objv[2],
			&arcPtr->bbox[2]) != TCL_OK)
		|| (Tk_CanvasGetCoordFromObj(interp, canvas, objv[3],
			&arcPtr->bbox[3]) != TCL_OK)) {
	    return TCL_ERROR;
	}

	/*
	 * Store bbox as start and end points so they can be used if either
	 * radius or height is specified.
	 */

	arcPtr->startPoint[0] = arcPtr->bbox[0];
	arcPtr->startPoint[1] = arcPtr->bbox[1];
	arcPtr->endPoint[0] = arcPtr->bbox[2];
	arcPtr->endPoint[1] = arcPtr->bbox[3];

	ComputeArcBbox(canvas, arcPtr);
    } else {
	Tcl_SetObjResult(interp, Tcl_ObjPrintf(
		"wrong # coordinates: expected 0 or 4, got %d", objc));
	Tcl_SetErrorCode(interp, "TK", "CANVAS", "COORDS", "ARC", NULL);
	return TCL_ERROR;
    }
    return TCL_OK;
}

/*
 *--------------------------------------------------------------
 *
 * ConfigureArc --
 *
 *	This function is invoked to configure various aspects of a arc item,
 *	such as its outline and fill colors.
 *
 * Results:
 *	A standard Tcl result code. If an error occurs, then an error message
 *	is left in the interp's result.
 *
 * Side effects:
 *	Configuration information, such as colors and stipple patterns, may be
 *	set for itemPtr.
 *
 *--------------------------------------------------------------
 */

static int
ConfigureArc(
    Tcl_Interp *interp,		/* Used for error reporting. */
    Tk_Canvas canvas,		/* Canvas containing itemPtr. */
    Tk_Item *itemPtr,		/* Arc item to reconfigure. */
    int objc,			/* Number of elements in objv. */
    Tcl_Obj *const objv[],	/* Arguments describing things to configure. */
    int flags)			/* Flags to pass to Tk_ConfigureWidget. */
{
    ArcItem *arcPtr = (ArcItem *) itemPtr;
    XGCValues gcValues;
    GC newGC;
    unsigned long mask;
    int i;
    Tk_Window tkwin;
    Tk_TSOffset *tsoffset;
    XColor *color;
    Pixmap stipple;
    Tk_State state;

    tkwin = Tk_CanvasTkwin(canvas);
    if (TCL_OK != Tk_ConfigureWidget(interp, tkwin, configSpecs, objc,
	    (const char **) objv, (char *) arcPtr, flags|TK_CONFIG_OBJS)) {
	return TCL_ERROR;
    }

    state = itemPtr->state;

    /*
     * A few of the options require additional processing, such as style and
     * graphics contexts.
     */

    if (arcPtr->outline.activeWidth > arcPtr->outline.width ||
	    arcPtr->outline.activeDash.number ||
	    arcPtr->outline.activeColor ||
	    arcPtr->outline.activeStipple ||
	    arcPtr->activeFillColor ||
	    arcPtr->activeFillStipple) {
	itemPtr->redraw_flags |= TK_ITEM_STATE_DEPENDANT;
    } else {
	itemPtr->redraw_flags &= ~TK_ITEM_STATE_DEPENDANT;
    }

    /*
     * If either the height is provided then the start and extent will be
     * overridden.
     */
    if (arcPtr->height != 0) {
	ComputeArcFromHeight(arcPtr);
	ComputeArcBbox(canvas, arcPtr);
    }

    i = (int) (arcPtr->start/360.0);
    arcPtr->start -= i*360.0;
    if (arcPtr->start < 0) {
	arcPtr->start += 360.0;
    }
    i = (int) (arcPtr->extent/360.0);
    arcPtr->extent -= i*360.0;

    tsoffset = &arcPtr->outline.tsoffset;
    flags = tsoffset->flags;
    if (flags & TK_OFFSET_LEFT) {
	tsoffset->xoffset = (int) (arcPtr->bbox[0] + 0.5);
    } else if (flags & TK_OFFSET_CENTER) {
	tsoffset->xoffset = (int) ((arcPtr->bbox[0]+arcPtr->bbox[2]+1)/2);
    } else if (flags & TK_OFFSET_RIGHT) {
	tsoffset->xoffset = (int) (arcPtr->bbox[2] + 0.5);
    }
    if (flags & TK_OFFSET_TOP) {
	tsoffset->yoffset = (int) (arcPtr->bbox[1] + 0.5);
    } else if (flags & TK_OFFSET_MIDDLE) {
	tsoffset->yoffset = (int) ((arcPtr->bbox[1]+arcPtr->bbox[3]+1)/2);
    } else if (flags & TK_OFFSET_BOTTOM) {
	tsoffset->yoffset = (int) (arcPtr->bbox[2] + 0.5);
    }

    mask = Tk_ConfigOutlineGC(&gcValues, canvas, itemPtr, &(arcPtr->outline));
    if (mask) {
	gcValues.cap_style = CapButt;
	mask |= GCCapStyle;
	newGC = Tk_GetGC(tkwin, mask, &gcValues);
    } else {
	newGC = 0;
    }
    if (arcPtr->outline.gc) {
	Tk_FreeGC(Tk_Display(tkwin), arcPtr->outline.gc);
    }
    arcPtr->outline.gc = newGC;

    if(state == TK_STATE_NULL) {
	state = Canvas(canvas)->canvas_state;
    }
    if (state==TK_STATE_HIDDEN) {
	ComputeArcBbox(canvas, arcPtr);
	return TCL_OK;
    }

    color = arcPtr->fillColor;
    stipple = arcPtr->fillStipple;
    if (Canvas(canvas)->currentItemPtr == itemPtr) {
	if (arcPtr->activeFillColor) {
	    color = arcPtr->activeFillColor;
	}
	if (arcPtr->activeFillStipple) {
	    stipple = arcPtr->activeFillStipple;
	}
    } else if (state==TK_STATE_DISABLED) {
	if (arcPtr->disabledFillColor) {
	    color = arcPtr->disabledFillColor;
	}
	if (arcPtr->disabledFillStipple) {
	    stipple = arcPtr->disabledFillStipple;
	}
    }

    if ((arcPtr->style == ARC_STYLE) || !color) {
	newGC = 0;
    } else {
	gcValues.foreground = color->pixel;
	if (arcPtr->style == CHORD_STYLE) {
	    gcValues.arc_mode = ArcChord;
	} else {
	    gcValues.arc_mode = ArcPieSlice;
	}
	mask = GCForeground|GCArcMode;
	if (stipple) {
	    gcValues.stipple = stipple;
	    gcValues.fill_style = FillStippled;
	    mask |= GCStipple|GCFillStyle;
	}
	newGC = Tk_GetGC(tkwin, mask, &gcValues);
    }
    if (arcPtr->fillGC) {
	Tk_FreeGC(Tk_Display(tkwin), arcPtr->fillGC);
    }
    arcPtr->fillGC = newGC;

    tsoffset = &arcPtr->tsoffset;
    flags = tsoffset->flags;
    if (flags & TK_OFFSET_LEFT) {
	tsoffset->xoffset = (int) (arcPtr->bbox[0] + 0.5);
    } else if (flags & TK_OFFSET_CENTER) {
	tsoffset->xoffset = (int) ((arcPtr->bbox[0]+arcPtr->bbox[2]+1)/2);
    } else if (flags & TK_OFFSET_RIGHT) {
	tsoffset->xoffset = (int) (arcPtr->bbox[2] + 0.5);
    }
    if (flags & TK_OFFSET_TOP) {
	tsoffset->yoffset = (int) (arcPtr->bbox[1] + 0.5);
    } else if (flags & TK_OFFSET_MIDDLE) {
	tsoffset->yoffset = (int) ((arcPtr->bbox[1]+arcPtr->bbox[3]+1)/2);
    } else if (flags & TK_OFFSET_BOTTOM) {
	tsoffset->yoffset = (int) (arcPtr->bbox[3] + 0.5);
    }

    ComputeArcBbox(canvas, arcPtr);
    return TCL_OK;
}

/*
 *--------------------------------------------------------------
 *
 * ComputeArcFromHeight --
 *
 *	This function calculates the arc parameters given start-point,
 *	end-point and height (!= 0).
 *
 * Results:
 *	None.
 *
 * Side effects:
 *	The height parameter is set to 0 on exit.
 *
 *--------------------------------------------------------------
 */

static void
ComputeArcFromHeight(
    ArcItem* arcPtr)
{
    double chordLen, chordDir[2], chordCen[2], arcCen[2], d, radToDeg, radius;

    /*
     * The chord.
     */

    chordLen = hypot(arcPtr->endPoint[1] - arcPtr->startPoint[1],
	    arcPtr->startPoint[0] - arcPtr->endPoint[0]);
    chordDir[0] = (arcPtr->endPoint[0] - arcPtr->startPoint[0]) / chordLen;
    chordDir[1] = (arcPtr->endPoint[1] - arcPtr->startPoint[1]) / chordLen;
    chordCen[0] = (arcPtr->startPoint[0] + arcPtr->endPoint[0]) / 2;
    chordCen[1] = (arcPtr->startPoint[1] + arcPtr->endPoint[1]) / 2;

    /*
     * Calculate the radius (assumes height != 0).
     */

    radius = (4*pow(arcPtr->height, 2) + pow(chordLen, 2))
	    / (8 * arcPtr->height);

    /*
     * The arc centre.
     */

    d = radius - arcPtr->height;
    arcCen[0] = chordCen[0] - d * chordDir[1];
    arcCen[1] = chordCen[1] + d * chordDir[0];

    /*
     * The arc start and span. Angles are negated because the coordinate
     * system is left-handed.
     */

    radToDeg = 45 / atan(1);
    arcPtr->start = atan2(arcCen[1] - arcPtr->startPoint[1],
	    arcPtr->startPoint[0] - arcCen[0]) * radToDeg;
    arcPtr->extent = -2 * asin(chordLen / (2 * radius)) * radToDeg;

    /*
     * Handle spans > 180.
     */

    if (fabs(2 * arcPtr->height) > chordLen) {
	arcPtr->extent = arcPtr->extent > 0 ? (360 - arcPtr->extent)
		: -(360 + arcPtr->extent);
    }

    /*
     * Create the bounding box.
     */

    arcPtr->bbox[0] = arcCen[0] - radius;
    arcPtr->bbox[1] = arcCen[1] - radius;
    arcPtr->bbox[2] = arcCen[0] + radius;
    arcPtr->bbox[3] = arcCen[1] + radius;

    /*
     * Set the height to 0 so that itemcget -height returns 0.
     */

    arcPtr->height = 0;
}

/*
 *--------------------------------------------------------------
 *
 * DeleteArc --
 *
 *	This function is called to clean up the data structure associated with
 *	an arc item.
 *
 * Results:
 *	None.
 *
 * Side effects:
 *	Resources associated with itemPtr are released.
 *
 *--------------------------------------------------------------
 */

static void
DeleteArc(
    Tk_Canvas canvas,		/* Info about overall canvas. */
    Tk_Item *itemPtr,		/* Item that is being deleted. */
    Display *display)		/* Display containing window for canvas. */
{
    ArcItem *arcPtr = (ArcItem *) itemPtr;

    Tk_DeleteOutline(display, &(arcPtr->outline));
    if (arcPtr->numOutlinePoints != 0) {
	ckfree(arcPtr->outlinePtr);
    }
    if (arcPtr->fillColor) {
	Tk_FreeColor(arcPtr->fillColor);
    }
    if (arcPtr->activeFillColor) {
	Tk_FreeColor(arcPtr->activeFillColor);
    }
    if (arcPtr->disabledFillColor) {
	Tk_FreeColor(arcPtr->disabledFillColor);
    }
    if (arcPtr->fillStipple) {
	Tk_FreeBitmap(display, arcPtr->fillStipple);
    }
    if (arcPtr->activeFillStipple) {
	Tk_FreeBitmap(display, arcPtr->activeFillStipple);
    }
    if (arcPtr->disabledFillStipple) {
	Tk_FreeBitmap(display, arcPtr->disabledFillStipple);
    }
    if (arcPtr->fillGC) {
	Tk_FreeGC(display, arcPtr->fillGC);
    }
}

/*
 *--------------------------------------------------------------
 *
 * ComputeArcBbox --
 *
 *	This function is invoked to compute the bounding box of all the pixels
 *	that may be drawn as part of an arc.
 *
 * Results:
 *	None.
 *
 * Side effects:
 *	The fields x1, y1, x2, and y2 are updated in the header for itemPtr.
 *
 *--------------------------------------------------------------
 */

	/* ARGSUSED */
static void
ComputeArcBbox(
    Tk_Canvas canvas,		/* Canvas that contains item. */
    ArcItem *arcPtr)		/* Item whose bbox is to be recomputed. */
{
    double tmp, center[2], point[2];
    double width;
    Tk_State state = arcPtr->header.state;

    if (state == TK_STATE_NULL) {
	state = Canvas(canvas)->canvas_state;
    }

    width = arcPtr->outline.width;
    if (width < 1.0) {
	width = 1.0;
    }
    if (state==TK_STATE_HIDDEN) {
	arcPtr->header.x1 = arcPtr->header.x2 =
	arcPtr->header.y1 = arcPtr->header.y2 = -1;
	return;
    } else if (Canvas(canvas)->currentItemPtr == (Tk_Item *) arcPtr) {
	if (arcPtr->outline.activeWidth>width) {
	    width = arcPtr->outline.activeWidth;
	}
    } else if (state==TK_STATE_DISABLED) {
	if (arcPtr->outline.disabledWidth>0) {
	    width = arcPtr->outline.disabledWidth;
	}
    }

    /*
     * Make sure that the first coordinates are the lowest ones.
     */

    if (arcPtr->bbox[1] > arcPtr->bbox[3]) {
	double tmp = arcPtr->bbox[3];

	arcPtr->bbox[3] = arcPtr->bbox[1];
	arcPtr->bbox[1] = tmp;
    }
    if (arcPtr->bbox[0] > arcPtr->bbox[2]) {
	double tmp = arcPtr->bbox[2];

	arcPtr->bbox[2] = arcPtr->bbox[0];
	arcPtr->bbox[0] = tmp;
    }

    ComputeArcOutline(canvas,arcPtr);

    /*
     * To compute the bounding box, start with the the bbox formed by the two
     * endpoints of the arc. Then add in the center of the arc's oval (if
     * relevant) and the 3-o'clock, 6-o'clock, 9-o'clock, and 12-o'clock
     * positions, if they are relevant.
     */

    arcPtr->header.x1 = arcPtr->header.x2 = (int) arcPtr->center1[0];
    arcPtr->header.y1 = arcPtr->header.y2 = (int) arcPtr->center1[1];
    TkIncludePoint((Tk_Item *) arcPtr, arcPtr->center2);
    center[0] = (arcPtr->bbox[0] + arcPtr->bbox[2])/2;
    center[1] = (arcPtr->bbox[1] + arcPtr->bbox[3])/2;
    if (arcPtr->style == PIESLICE_STYLE) {
	TkIncludePoint((Tk_Item *) arcPtr, center);
    }

    tmp = -arcPtr->start;
    if (tmp < 0) {
	tmp += 360.0;
    }
    if ((tmp < arcPtr->extent) || ((tmp-360) > arcPtr->extent)) {
	point[0] = arcPtr->bbox[2];
	point[1] = center[1];
	TkIncludePoint((Tk_Item *) arcPtr, point);
    }
    tmp = 90.0 - arcPtr->start;
    if (tmp < 0) {
	tmp += 360.0;
    }
    if ((tmp < arcPtr->extent) || ((tmp-360) > arcPtr->extent)) {
	point[0] = center[0];
	point[1] = arcPtr->bbox[1];
	TkIncludePoint((Tk_Item *) arcPtr, point);
    }
    tmp = 180.0 - arcPtr->start;
    if (tmp < 0) {
	tmp += 360.0;
    }
    if ((tmp < arcPtr->extent) || ((tmp-360) > arcPtr->extent)) {
	point[0] = arcPtr->bbox[0];
	point[1] = center[1];
	TkIncludePoint((Tk_Item *) arcPtr, point);
    }
    tmp = 270.0 - arcPtr->start;
    if (tmp < 0) {
	tmp += 360.0;
    }
    if ((tmp < arcPtr->extent) || ((tmp-360) > arcPtr->extent)) {
	point[0] = center[0];
	point[1] = arcPtr->bbox[3];
	TkIncludePoint((Tk_Item *) arcPtr, point);
    }

    /*
     * Lastly, expand by the width of the arc (if the arc's outline is being
     * drawn) and add one extra pixel just for safety.
     */

    if (!arcPtr->outline.gc) {
	tmp = 1;
    } else {
	tmp = (int) ((width + 1.0)/2.0 + 1);
    }
    arcPtr->header.x1 -= (int) tmp;
    arcPtr->header.y1 -= (int) tmp;
    arcPtr->header.x2 += (int) tmp;
    arcPtr->header.y2 += (int) tmp;
}

/*
 *--------------------------------------------------------------
 *
 * DisplayArc --
 *
 *	This function is invoked to draw an arc item in a given drawable.
 *
 * Results:
 *	None.
 *
 * Side effects:
 *	ItemPtr is drawn in drawable using the transformation information in
 *	canvas.
 *
 *--------------------------------------------------------------
 */

static void
DisplayArc(
    Tk_Canvas canvas,		/* Canvas that contains item. */
    Tk_Item *itemPtr,		/* Item to be displayed. */
    Display *display,		/* Display on which to draw item. */
    Drawable drawable,		/* Pixmap or window in which to draw item. */
    int x, int y,		/* Describes region of canvas that must be */
    int width, int height)	/* redisplayed (not used). */
{
    ArcItem *arcPtr = (ArcItem *) itemPtr;
    short x1, y1, x2, y2;
    int start, extent, dashnumber;
    double lineWidth;
    Tk_State state = itemPtr->state;
    Pixmap stipple;

    if (state == TK_STATE_NULL) {
	state = Canvas(canvas)->canvas_state;
    }
    lineWidth = arcPtr->outline.width;
    if (lineWidth < 1.0) {
	lineWidth = 1.0;
    }
    dashnumber = arcPtr->outline.dash.number;
    stipple = arcPtr->fillStipple;
    if (Canvas(canvas)->currentItemPtr == itemPtr) {
	if (arcPtr->outline.activeWidth>lineWidth) {
	    lineWidth = arcPtr->outline.activeWidth;
	}
	if (arcPtr->outline.activeDash.number) {
	    dashnumber = arcPtr->outline.activeDash.number;
	}
	if (arcPtr->activeFillStipple) {
	    stipple = arcPtr->activeFillStipple;
	}
    } else if (state == TK_STATE_DISABLED) {
	if (arcPtr->outline.disabledWidth > 0) {
	    lineWidth = arcPtr->outline.disabledWidth;
	}
	if (arcPtr->outline.disabledDash.number) {
	    dashnumber = arcPtr->outline.disabledDash.number;
	}
	if (arcPtr->disabledFillStipple) {
	    stipple = arcPtr->disabledFillStipple;
	}
    }

    /*
     * Compute the screen coordinates of the bounding box for the item, plus
     * integer values for the angles.
     */

    Tk_CanvasDrawableCoords(canvas, arcPtr->bbox[0], arcPtr->bbox[1],
	    &x1, &y1);
    Tk_CanvasDrawableCoords(canvas, arcPtr->bbox[2], arcPtr->bbox[3],
	    &x2, &y2);
    if (x2 <= x1) {
	x2 = x1+1;
    }
    if (y2 <= y1) {
	y2 = y1+1;
    }
    start = (int) ((64*arcPtr->start) + 0.5);
    extent = (int) ((64*arcPtr->extent) + 0.5);

    /*
     * Display filled arc first (if wanted), then outline. If the extent is
     * zero then don't invoke XFillArc or XDrawArc, since this causes some
     * window servers to crash and should be a no-op anyway.
     */

    if ((arcPtr->fillGC) && (extent != 0)) {
	if (stipple) {
	    int w = 0;
	    int h = 0;
	    Tk_TSOffset *tsoffset = &arcPtr->tsoffset;
	    int flags = tsoffset->flags;

	    if (flags & (TK_OFFSET_CENTER|TK_OFFSET_MIDDLE)) {
		Tk_SizeOfBitmap(display, stipple, &w, &h);
		if (flags & TK_OFFSET_CENTER) {
		    w /= 2;
		} else {
		    w = 0;
		}
		if (flags & TK_OFFSET_MIDDLE) {
		    h /= 2;
		} else {
		    h = 0;
		}
	    }
	    tsoffset->xoffset -= w;
	    tsoffset->yoffset -= h;
	    Tk_CanvasSetOffset(canvas, arcPtr->fillGC, tsoffset);
	    if (tsoffset) {
		tsoffset->xoffset += w;
		tsoffset->yoffset += h;
	    }
	}
	XFillArc(display, drawable, arcPtr->fillGC, x1, y1, (unsigned) (x2-x1),
		(unsigned) (y2-y1), start, extent);
	if (stipple) {
	    XSetTSOrigin(display, arcPtr->fillGC, 0, 0);
	}
    }
    if (arcPtr->outline.gc) {
	Tk_ChangeOutlineGC(canvas, itemPtr, &(arcPtr->outline));

	if (extent) {
	    XDrawArc(display, drawable, arcPtr->outline.gc, x1, y1,
		    (unsigned) (x2-x1), (unsigned) (y2-y1), start, extent);
	}

	/*
	 * If the outline width is very thin, don't use polygons to draw the
	 * linear parts of the outline (this often results in nothing being
	 * displayed); just draw lines instead. The same is done if the
	 * outline is dashed, because then polygons don't work.
	 */

	if (lineWidth < 1.5 || dashnumber) {
	    Tk_CanvasDrawableCoords(canvas, arcPtr->center1[0],
		    arcPtr->center1[1], &x1, &y1);
	    Tk_CanvasDrawableCoords(canvas, arcPtr->center2[0],
		    arcPtr->center2[1], &x2, &y2);

	    if (arcPtr->style == CHORD_STYLE) {
		XDrawLine(display, drawable, arcPtr->outline.gc,
			x1, y1, x2, y2);
	    } else if (arcPtr->style == PIESLICE_STYLE) {
		short cx, cy;

		Tk_CanvasDrawableCoords(canvas,
			(arcPtr->bbox[0] + arcPtr->bbox[2])/2.0,
			(arcPtr->bbox[1] + arcPtr->bbox[3])/2.0, &cx, &cy);
		XDrawLine(display, drawable, arcPtr->outline.gc,
			cx, cy, x1, y1);
		XDrawLine(display, drawable, arcPtr->outline.gc,
			cx, cy, x2, y2);
	    }
	} else {
	    if (arcPtr->style == CHORD_STYLE) {
		TkFillPolygon(canvas, arcPtr->outlinePtr, CHORD_OUTLINE_PTS,
			display, drawable, arcPtr->outline.gc, 0);
	    } else if (arcPtr->style == PIESLICE_STYLE) {
		TkFillPolygon(canvas, arcPtr->outlinePtr, PIE_OUTLINE1_PTS,
			display, drawable, arcPtr->outline.gc, 0);
		TkFillPolygon(canvas, arcPtr->outlinePtr + 2*PIE_OUTLINE1_PTS,
			PIE_OUTLINE2_PTS, display, drawable,
			arcPtr->outline.gc, 0);
	    }
	}

	Tk_ResetOutlineGC(canvas, itemPtr, &(arcPtr->outline));
    }
}

/*
 *--------------------------------------------------------------
 *
 * ArcToPoint --
 *
 *	Computes the distance from a given point to a given arc, in canvas
 *	units.
 *
 * Results:
 *	The return value is 0 if the point whose x and y coordinates are
 *	coordPtr[0] and coordPtr[1] is inside the arc. If the point isn't
 *	inside the arc then the return value is the distance from the point to
 *	the arc. If itemPtr is filled, then anywhere in the interior is
 *	considered "inside"; if itemPtr isn't filled, then "inside" means only
 *	the area occupied by the outline.
 *
 * Side effects:
 *	None.
 *
 *--------------------------------------------------------------
 */

	/* ARGSUSED */
static double
ArcToPoint(
    Tk_Canvas canvas,		/* Canvas containing item. */
    Tk_Item *itemPtr,		/* Item to check against point. */
    double *pointPtr)		/* Pointer to x and y coordinates. */
{
    ArcItem *arcPtr = (ArcItem *) itemPtr;
    double vertex[2], pointAngle, diff, dist, newDist;
    double poly[8], polyDist, width, t1, t2;
    int filled, angleInRange;
    Tk_State state = itemPtr->state;

    if (state == TK_STATE_NULL) {
	state = Canvas(canvas)->canvas_state;
    }

    width = (double) arcPtr->outline.width;
    if (Canvas(canvas)->currentItemPtr == itemPtr) {
	if (arcPtr->outline.activeWidth>width) {
	    width = (double) arcPtr->outline.activeWidth;
	}
    } else if (state == TK_STATE_DISABLED) {
	if (arcPtr->outline.disabledWidth>0) {
	    width = (double) arcPtr->outline.disabledWidth;
	}
    }

    /*
     * See if the point is within the angular range of the arc. Remember, X
     * angles are backwards from the way we'd normally think of them. Also,
     * compensate for any eccentricity of the oval.
     */

    vertex[0] = (arcPtr->bbox[0] + arcPtr->bbox[2])/2.0;
    vertex[1] = (arcPtr->bbox[1] + arcPtr->bbox[3])/2.0;
    t1 = arcPtr->bbox[3] - arcPtr->bbox[1];
    if (t1 != 0.0) {
	t1 = (pointPtr[1] - vertex[1]) / t1;
    }
    t2 = arcPtr->bbox[2] - arcPtr->bbox[0];
    if (t2 != 0.0) {
	t2 = (pointPtr[0] - vertex[0]) / t2;
    }
    if ((t1 == 0.0) && (t2 == 0.0)) {
	pointAngle = 0;
    } else {
	pointAngle = -atan2(t1, t2)*180/PI;
    }
    diff = pointAngle - arcPtr->start;
    diff -= ((int) (diff/360.0) * 360.0);
    if (diff < 0) {
	diff += 360.0;
    }
    angleInRange = (diff <= arcPtr->extent) ||
	    ((arcPtr->extent < 0) && ((diff - 360.0) >= arcPtr->extent));

    /*
     * Now perform different tests depending on what kind of arc we're dealing
     * with.
     */

    if (arcPtr->style == ARC_STYLE) {
	if (angleInRange) {
	    return TkOvalToPoint(arcPtr->bbox, width, 0, pointPtr);
	}
	dist = hypot(pointPtr[0] - arcPtr->center1[0],
		pointPtr[1] - arcPtr->center1[1]);
	newDist = hypot(pointPtr[0] - arcPtr->center2[0],
		pointPtr[1] - arcPtr->center2[1]);
	if (newDist < dist) {
	    return newDist;
	}
	return dist;
    }

    if (arcPtr->fillGC || !arcPtr->outline.gc) {
	filled = 1;
    } else {
	filled = 0;
    }
    if (!arcPtr->outline.gc) {
	width = 0.0;
    }

    if (arcPtr->style == PIESLICE_STYLE) {
	if (width > 1.0) {
	    dist = TkPolygonToPoint(arcPtr->outlinePtr, PIE_OUTLINE1_PTS,
		    pointPtr);
	    newDist = TkPolygonToPoint(arcPtr->outlinePtr + 2*PIE_OUTLINE1_PTS,
		    PIE_OUTLINE2_PTS, pointPtr);
	} else {
	    dist = TkLineToPoint(vertex, arcPtr->center1, pointPtr);
	    newDist = TkLineToPoint(vertex, arcPtr->center2, pointPtr);
	}
	if (newDist < dist) {
	    dist = newDist;
	}
	if (angleInRange) {
	    newDist = TkOvalToPoint(arcPtr->bbox, width, filled, pointPtr);
	    if (newDist < dist) {
		dist = newDist;
	    }
	}
	return dist;
    }

    /*
     * This is a chord-style arc. We have to deal specially with the
     * triangular piece that represents the difference between a chord-style
     * arc and a pie-slice arc (for small angles this piece is excluded here
     * where it would be included for pie slices; for large angles the piece
     * is included here but would be excluded for pie slices).
     */

    if (width > 1.0) {
	dist = TkPolygonToPoint(arcPtr->outlinePtr, CHORD_OUTLINE_PTS,
		pointPtr);
    } else {
	dist = TkLineToPoint(arcPtr->center1, arcPtr->center2, pointPtr);
    }
    poly[0] = poly[6] = vertex[0];
    poly[1] = poly[7] = vertex[1];
    poly[2] = arcPtr->center1[0];
    poly[3] = arcPtr->center1[1];
    poly[4] = arcPtr->center2[0];
    poly[5] = arcPtr->center2[1];
    polyDist = TkPolygonToPoint(poly, 4, pointPtr);
    if (angleInRange) {
	if ((arcPtr->extent < -180.0) || (arcPtr->extent > 180.0)
		|| (polyDist > 0.0)) {
	    newDist = TkOvalToPoint(arcPtr->bbox, width, filled, pointPtr);
	    if (newDist < dist) {
		dist = newDist;
	    }
	}
    } else {
	if ((arcPtr->extent < -180.0) || (arcPtr->extent > 180.0)) {
	    if (filled && (polyDist < dist)) {
		dist = polyDist;
	    }
	}
    }
    return dist;
}

/*
 *--------------------------------------------------------------
 *
 * ArcToArea --
 *
 *	This function is called to determine whether an item lies entirely
 *	inside, entirely outside, or overlapping a given area.
 *
 * Results:
 *	-1 is returned if the item is entirely outside the area given by
 *	rectPtr, 0 if it overlaps, and 1 if it is entirely inside the given
 *	area.
 *
 * Side effects:
 *	None.
 *
 *--------------------------------------------------------------
 */

	/* ARGSUSED */
static int
ArcToArea(
    Tk_Canvas canvas,		/* Canvas containing item. */
    Tk_Item *itemPtr,		/* Item to check against arc. */
    double *rectPtr)		/* Pointer to array of four coordinates (x1,
				 * y1, x2, y2) describing rectangular area. */
{
    ArcItem *arcPtr = (ArcItem *) itemPtr;
    double rx, ry;		/* Radii for transformed oval: these define an
				 * oval centered at the origin. */
    double tRect[4];		/* Transformed version of x1, y1, x2, y2, for
				 * coord. system where arc is centered on the
				 * origin. */
    double center[2], width, angle, tmp;
    double points[20], *pointPtr;
    int numPoints, filled;
    int inside;			/* Non-zero means every test so far suggests
				 * that arc is inside rectangle. 0 means every
				 * test so far shows arc to be outside of
				 * rectangle. */
    int newInside;
    Tk_State state = itemPtr->state;

    if(state == TK_STATE_NULL) {
	state = Canvas(canvas)->canvas_state;
    }
    width = (double) arcPtr->outline.width;
    if (Canvas(canvas)->currentItemPtr == itemPtr) {
	if (arcPtr->outline.activeWidth>width) {
	    width = (double) arcPtr->outline.activeWidth;
	}
    } else if (state == TK_STATE_DISABLED) {
	if (arcPtr->outline.disabledWidth>0) {
	    width = (double) arcPtr->outline.disabledWidth;
	}
    }

    if ((arcPtr->fillGC) || !arcPtr->outline.gc) {
	filled = 1;
    } else {
	filled = 0;
    }
    if (!arcPtr->outline.gc) {
	width = 0.0;
    }

    /*
     * Transform both the arc and the rectangle so that the arc's oval is
     * centered on the origin.
     */

    center[0] = (arcPtr->bbox[0] + arcPtr->bbox[2])/2.0;
    center[1] = (arcPtr->bbox[1] + arcPtr->bbox[3])/2.0;
    tRect[0] = rectPtr[0] - center[0];
    tRect[1] = rectPtr[1] - center[1];
    tRect[2] = rectPtr[2] - center[0];
    tRect[3] = rectPtr[3] - center[1];
    rx = arcPtr->bbox[2] - center[0] + width/2.0;
    ry = arcPtr->bbox[3] - center[1] + width/2.0;

    /*
     * Find the extreme points of the arc and see whether these are all inside
     * the rectangle (in which case we're done), partly in and partly out (in
     * which case we're done), or all outside (in which case we have more work
     * to do). The extreme points include the following, which are checked in
     * order:
     *
     * 1. The outside points of the arc, corresponding to start and extent.
     * 2. The center of the arc (but only in pie-slice mode).
     * 3. The 12, 3, 6, and 9-o'clock positions (but only if the arc includes
     *	  those angles).
     */

    pointPtr = points;
    angle = -arcPtr->start*(PI/180.0);
    pointPtr[0] = rx*cos(angle);
    pointPtr[1] = ry*sin(angle);
    angle += -arcPtr->extent*(PI/180.0);
    pointPtr[2] = rx*cos(angle);
    pointPtr[3] = ry*sin(angle);
    numPoints = 2;
    pointPtr += 4;

    if ((arcPtr->style == PIESLICE_STYLE) && (arcPtr->extent < 180.0)) {
	pointPtr[0] = 0.0;
	pointPtr[1] = 0.0;
	numPoints++;
	pointPtr += 2;
    }

    tmp = -arcPtr->start;
    if (tmp < 0) {
	tmp += 360.0;
    }
    if ((tmp < arcPtr->extent) || ((tmp-360) > arcPtr->extent)) {
	pointPtr[0] = rx;
	pointPtr[1] = 0.0;
	numPoints++;
	pointPtr += 2;
    }
    tmp = 90.0 - arcPtr->start;
    if (tmp < 0) {
	tmp += 360.0;
    }
    if ((tmp < arcPtr->extent) || ((tmp-360) > arcPtr->extent)) {
	pointPtr[0] = 0.0;
	pointPtr[1] = -ry;
	numPoints++;
	pointPtr += 2;
    }
    tmp = 180.0 - arcPtr->start;
    if (tmp < 0) {
	tmp += 360.0;
    }
    if ((tmp < arcPtr->extent) || ((tmp-360) > arcPtr->extent)) {
	pointPtr[0] = -rx;
	pointPtr[1] = 0.0;
	numPoints++;
	pointPtr += 2;
    }
    tmp = 270.0 - arcPtr->start;
    if (tmp < 0) {
	tmp += 360.0;
    }
    if ((tmp < arcPtr->extent) || ((tmp-360) > arcPtr->extent)) {
	pointPtr[0] = 0.0;
	pointPtr[1] = ry;
	numPoints++;
    }

    /*
     * Now that we've located the extreme points, loop through them all to see
     * which are inside the rectangle.
     */

    inside = (points[0] > tRect[0]) && (points[0] < tRect[2])
	    && (points[1] > tRect[1]) && (points[1] < tRect[3]);
    for (pointPtr = points+2; numPoints > 1; pointPtr += 2, numPoints--) {
	newInside = (pointPtr[0] > tRect[0]) && (pointPtr[0] < tRect[2])
		&& (pointPtr[1] > tRect[1]) && (pointPtr[1] < tRect[3]);
	if (newInside != inside) {
	    return 0;
	}
    }

    if (inside) {
	return 1;
    }

    /*
     * So far, oval appears to be outside rectangle, but can't yet tell for
     * sure. Next, test each of the four sides of the rectangle against the
     * bounding region for the arc. If any intersections are found, then
     * return "overlapping". First, test against the polygon(s) forming the
     * sides of a chord or pie-slice.
     */

    if (arcPtr->style == PIESLICE_STYLE) {
	if (width >= 1.0) {
	    if (TkPolygonToArea(arcPtr->outlinePtr, PIE_OUTLINE1_PTS,
		    rectPtr) != -1) {
		return 0;
	    }
	    if (TkPolygonToArea(arcPtr->outlinePtr + 2*PIE_OUTLINE1_PTS,
		    PIE_OUTLINE2_PTS, rectPtr) != -1) {
		return 0;
	    }
	} else {
	    if ((TkLineToArea(center, arcPtr->center1, rectPtr) != -1) ||
		    (TkLineToArea(center, arcPtr->center2, rectPtr) != -1)) {
		return 0;
	    }
	}
    } else if (arcPtr->style == CHORD_STYLE) {
	if (width >= 1.0) {
	    if (TkPolygonToArea(arcPtr->outlinePtr, CHORD_OUTLINE_PTS,
		    rectPtr) != -1) {
		return 0;
	    }
	} else {
	    if (TkLineToArea(arcPtr->center1, arcPtr->center2,
		    rectPtr) != -1) {
		return 0;
	    }
	}
    }

    /*
     * Next check for overlap between each of the four sides and the outer
     * perimiter of the arc. If the arc isn't filled, then also check the
     * inner perimeter of the arc.
     */

    if (HorizLineToArc(tRect[0], tRect[2], tRect[1], rx, ry, arcPtr->start,
		arcPtr->extent)
	    || HorizLineToArc(tRect[0], tRect[2], tRect[3], rx, ry,
		arcPtr->start, arcPtr->extent)
	    || VertLineToArc(tRect[0], tRect[1], tRect[3], rx, ry,
		arcPtr->start, arcPtr->extent)
	    || VertLineToArc(tRect[2], tRect[1], tRect[3], rx, ry,
		arcPtr->start, arcPtr->extent)) {
	return 0;
    }
    if ((width > 1.0) && !filled) {
	rx -= width;
	ry -= width;
	if (HorizLineToArc(tRect[0], tRect[2], tRect[1], rx, ry, arcPtr->start,
		    arcPtr->extent)
		|| HorizLineToArc(tRect[0], tRect[2], tRect[3], rx, ry,
		    arcPtr->start, arcPtr->extent)
		|| VertLineToArc(tRect[0], tRect[1], tRect[3], rx, ry,
		    arcPtr->start, arcPtr->extent)
		|| VertLineToArc(tRect[2], tRect[1], tRect[3], rx, ry,
		    arcPtr->start, arcPtr->extent)) {
	    return 0;
	}
    }

    /*
     * The arc still appears to be totally disjoint from the rectangle, but
     * it's also possible that the rectangle is totally inside the arc. Do one
     * last check, which is to check one point of the rectangle to see if it's
     * inside the arc. If it is, we've got overlap. If it isn't, the arc's
     * really outside the rectangle.
     */

    if (ArcToPoint(canvas, itemPtr, rectPtr) == 0.0) {
	return 0;
    }
    return -1;
}

/*
 *--------------------------------------------------------------
 *
 * ScaleArc --
 *
 *	This function is invoked to rescale an arc item.
 *
 * Results:
 *	None.
 *
 * Side effects:
 *	The arc referred to by itemPtr is rescaled so that the following
 *	transformation is applied to all point coordinates:
 *		x' = originX + scaleX*(x-originX)
 *		y' = originY + scaleY*(y-originY)
 *
 *--------------------------------------------------------------
 */

static void
ScaleArc(
    Tk_Canvas canvas,		/* Canvas containing arc. */
    Tk_Item *itemPtr,		/* Arc to be scaled. */
    double originX,		/* Origin about which to scale rect. */
    double originY,
    double scaleX,		/* Amount to scale in X direction. */
    double scaleY)		/* Amount to scale in Y direction. */
{
    ArcItem *arcPtr = (ArcItem *) itemPtr;

    arcPtr->bbox[0] = originX + scaleX*(arcPtr->bbox[0] - originX);
    arcPtr->bbox[1] = originY + scaleY*(arcPtr->bbox[1] - originY);
    arcPtr->bbox[2] = originX + scaleX*(arcPtr->bbox[2] - originX);
    arcPtr->bbox[3] = originY + scaleY*(arcPtr->bbox[3] - originY);
    ComputeArcBbox(canvas, arcPtr);
}

/*
 *--------------------------------------------------------------
 *
 * TranslateArc --
 *
 *	This function is called to move an arc by a given amount.
 *
 * Results:
 *	None.
 *
 * Side effects:
 *	The position of the arc is offset by (xDelta, yDelta), and the
 *	bounding box is updated in the generic part of the item structure.
 *
 *--------------------------------------------------------------
 */

static void
TranslateArc(
    Tk_Canvas canvas,		/* Canvas containing item. */
    Tk_Item *itemPtr,		/* Item that is being moved. */
    double deltaX,		/* Amount by which item is to be moved. */
    double deltaY)
{
    ArcItem *arcPtr = (ArcItem *) itemPtr;

    arcPtr->bbox[0] += deltaX;
    arcPtr->bbox[1] += deltaY;
    arcPtr->bbox[2] += deltaX;
    arcPtr->bbox[3] += deltaY;
    ComputeArcBbox(canvas, arcPtr);
}

/*
 *--------------------------------------------------------------
 *
 * ComputeArcOutline --
 *
 *	This function creates a polygon describing everything in the outline
 *	for an arc except what's in the curved part. For a "pie slice" arc
 *	this is a V-shaped chunk, and for a "chord" arc this is a linear chunk
 *	(with cutaway corners). For "arc" arcs, this stuff isn't relevant.
 *
 * Results:
 *	None.
 *
 * Side effects:
 *	The information at arcPtr->outlinePtr gets modified, and storage for
 *	arcPtr->outlinePtr may be allocated or freed.
 *
 *--------------------------------------------------------------
 */

static void
ComputeArcOutline(
    Tk_Canvas canvas,		/* Information about overall canvas. */
    ArcItem *arcPtr)		/* Information about arc. */
{
    double sin1, cos1, sin2, cos2, angle, width, halfWidth;
    double boxWidth, boxHeight;
    double vertex[2], corner1[2], corner2[2];
    double *outlinePtr;
    Tk_State state = arcPtr->header.state;

    /*
     * Make sure that the outlinePtr array is large enough to hold either a
     * chord or pie-slice outline.
     */

    if (arcPtr->numOutlinePoints == 0) {
	arcPtr->outlinePtr = ckalloc(26 * sizeof(double));
	arcPtr->numOutlinePoints = 22;
    }
    outlinePtr = arcPtr->outlinePtr;

    if (state == TK_STATE_NULL) {
	state = Canvas(canvas)->canvas_state;
    }

    /*
     * First compute the two points that lie at the centers of the ends of the
     * curved arc segment, which are marked with X's in the figure below:
     *
     *
     *				  * * *
     *			      *          *
     *			   *      * *      *
     *			 *    *         *    *
     *			*   *             *   *
     *			 X *               * X
     *
     * The code is tricky because the arc can be ovular in shape. It computes
     * the position for a unit circle, and then scales to fit the shape of the
     * arc's bounding box.
     *
     * Also, watch out because angles go counter-clockwise like you might
     * expect, but the y-coordinate system is inverted. To handle this, just
     * negate the angles in all the computations.
     */

    boxWidth = arcPtr->bbox[2] - arcPtr->bbox[0];
    boxHeight = arcPtr->bbox[3] - arcPtr->bbox[1];
    angle = -arcPtr->start*PI/180.0;
    sin1 = sin(angle);
    cos1 = cos(angle);
    angle -= arcPtr->extent*PI/180.0;
    sin2 = sin(angle);
    cos2 = cos(angle);
    vertex[0] = (arcPtr->bbox[0] + arcPtr->bbox[2])/2.0;
    vertex[1] = (arcPtr->bbox[1] + arcPtr->bbox[3])/2.0;
    arcPtr->center1[0] = vertex[0] + cos1*boxWidth/2.0;
    arcPtr->center1[1] = vertex[1] + sin1*boxHeight/2.0;
    arcPtr->center2[0] = vertex[0] + cos2*boxWidth/2.0;
    arcPtr->center2[1] = vertex[1] + sin2*boxHeight/2.0;

    /*
     * Next compute the "outermost corners" of the arc, which are marked with
     * X's in the figure below:
     *
     *				  * * *
     *			      *          *
     *			   *      * *      *
     *			 *    *         *    *
     *			X   *             *   X
     *			   *               *
     *
     * The code below is tricky because it has to handle eccentricity in the
     * shape of the oval. The key in the code below is to realize that the
     * slope of the line from arcPtr->center1 to corner1 is (boxWidth*sin1)
     * divided by (boxHeight*cos1), and similarly for arcPtr->center2 and
     * corner2. These formulas can be computed from the formula for the oval.
     */

    width = arcPtr->outline.width;
    if (Canvas(canvas)->currentItemPtr == (Tk_Item *) arcPtr) {
	if (arcPtr->outline.activeWidth>arcPtr->outline.width) {
	    width = arcPtr->outline.activeWidth;
	}
    } else if (state == TK_STATE_DISABLED) {
	if (arcPtr->outline.disabledWidth>arcPtr->outline.width) {
	    width = arcPtr->outline.disabledWidth;
	}
    }
    halfWidth = width/2.0;

    if (((boxWidth*sin1) == 0.0) && ((boxHeight*cos1) == 0.0)) {
	angle = 0.0;
    } else {
	angle = atan2(boxWidth*sin1, boxHeight*cos1);
    }
    corner1[0] = arcPtr->center1[0] + cos(angle)*halfWidth;
    corner1[1] = arcPtr->center1[1] + sin(angle)*halfWidth;
    if (((boxWidth*sin2) == 0.0) && ((boxHeight*cos2) == 0.0)) {
	angle = 0.0;
    } else {
	angle = atan2(boxWidth*sin2, boxHeight*cos2);
    }
    corner2[0] = arcPtr->center2[0] + cos(angle)*halfWidth;
    corner2[1] = arcPtr->center2[1] + sin(angle)*halfWidth;

    /*
     * For a chord outline, generate a six-sided polygon with three points for
     * each end of the chord. The first and third points for each end are butt
     * points generated on either side of the center point. The second point
     * is the corner point.
     */

    if (arcPtr->style == CHORD_STYLE) {
	outlinePtr[0] = outlinePtr[12] = corner1[0];
	outlinePtr[1] = outlinePtr[13] = corner1[1];
	TkGetButtPoints(arcPtr->center2, arcPtr->center1,
		width, 0, outlinePtr+10, outlinePtr+2);
	outlinePtr[4] = arcPtr->center2[0] + outlinePtr[2]
		- arcPtr->center1[0];
	outlinePtr[5] = arcPtr->center2[1] + outlinePtr[3]
		- arcPtr->center1[1];
	outlinePtr[6] = corner2[0];
	outlinePtr[7] = corner2[1];
	outlinePtr[8] = arcPtr->center2[0] + outlinePtr[10]
		- arcPtr->center1[0];
	outlinePtr[9] = arcPtr->center2[1] + outlinePtr[11]
		- arcPtr->center1[1];
    } else if (arcPtr->style == PIESLICE_STYLE) {
	/*
	 * For pie slices, generate two polygons, one for each side of the pie
	 * slice. The first arm has a shape like this, where the center of the
	 * oval is X, arcPtr->center1 is at Y, and corner1 is at Z:
	 *
	 *	 _____________________
	 *	|		      \
	 *	|		       \
	 *	X		     Y  Z
	 *	|		       /
	 *	|_____________________/
	 */

	TkGetButtPoints(arcPtr->center1, vertex, width, 0,
		outlinePtr, outlinePtr+2);
	outlinePtr[4] = arcPtr->center1[0] + outlinePtr[2] - vertex[0];
	outlinePtr[5] = arcPtr->center1[1] + outlinePtr[3] - vertex[1];
	outlinePtr[6] = corner1[0];
	outlinePtr[7] = corner1[1];
	outlinePtr[8] = arcPtr->center1[0] + outlinePtr[0] - vertex[0];
	outlinePtr[9] = arcPtr->center1[1] + outlinePtr[1] - vertex[1];
	outlinePtr[10] = outlinePtr[0];
	outlinePtr[11] = outlinePtr[1];

	/*
	 * The second arm has a shape like this:
	 *
	 *	   ______________________
	 *	  /			  \
	 *	 /			   \
	 *	Z  Y			X  /
	 *	 \			  /
	 *	  \______________________/
	 *
	 * Similar to above X is the center of the oval/circle, Y is
	 * arcPtr->center2, and Z is corner2. The extra jog out to the left of
	 * X is needed in or to produce a butted joint with the first arm; the
	 * corner to the right of X is one of the first two points of the
	 * first arm, depending on extent.
	 */

	TkGetButtPoints(arcPtr->center2, vertex, width, 0,
		outlinePtr+12, outlinePtr+16);
	if ((arcPtr->extent > 180) ||
		((arcPtr->extent < 0) && (arcPtr->extent > -180))) {
	    outlinePtr[14] = outlinePtr[0];
	    outlinePtr[15] = outlinePtr[1];
	} else {
	    outlinePtr[14] = outlinePtr[2];
	    outlinePtr[15] = outlinePtr[3];
	}
	outlinePtr[18] = arcPtr->center2[0] + outlinePtr[16] - vertex[0];
	outlinePtr[19] = arcPtr->center2[1] + outlinePtr[17] - vertex[1];
	outlinePtr[20] = corner2[0];
	outlinePtr[21] = corner2[1];
	outlinePtr[22] = arcPtr->center2[0] + outlinePtr[12] - vertex[0];
	outlinePtr[23] = arcPtr->center2[1] + outlinePtr[13] - vertex[1];
	outlinePtr[24] = outlinePtr[12];
	outlinePtr[25] = outlinePtr[13];
    }
}

/*
 *--------------------------------------------------------------
 *
 * HorizLineToArc --
 *
 *	Determines whether a horizontal line segment intersects a given arc.
 *
 * Results:
 *	The return value is 1 if the given line intersects the infinitely-thin
 *	arc section defined by rx, ry, start, and extent, and 0 otherwise.
 *	Only the perimeter of the arc is checked: interior areas (e.g. chord
 *	or pie-slice) are not checked.
 *
 * Side effects:
 *	None.
 *
 *--------------------------------------------------------------
 */

static int
HorizLineToArc(
    double x1, double x2,	/* X-coords of endpoints of line segment. X1
				 * must be <= x2. */
    double y,			/* Y-coordinate of line segment. */
    double rx, double ry,	/* These x- and y-radii define an oval
				 * centered at the origin. */
    double start, double extent)/* Angles that define extent of arc, in the
				 * standard fashion for this module. */
{
    double tmp, x;
    double tx, ty;		/* Coordinates of intersection point in
				 * transformed coordinate system. */

    /*
     * Compute the x-coordinate of one possible intersection point between the
     * arc and the line. Use a transformed coordinate system where the oval is
     * a unit circle centered at the origin. Then scale back to get actual
     * x-coordinate.
     */

    ty = y/ry;
    tmp = 1 - ty*ty;
    if (tmp < 0) {
	return 0;
    }
    tx = sqrt(tmp);
    x = tx*rx;

    /*
     * Test both intersection points.
     */

    if ((x >= x1) && (x <= x2) && AngleInRange(tx, ty, start, extent)) {
	return 1;
    }
    if ((-x >= x1) && (-x <= x2) && AngleInRange(-tx, ty, start, extent)) {
	return 1;
    }
    return 0;
}

/*
 *--------------------------------------------------------------
 *
 * VertLineToArc --
 *
 *	Determines whether a vertical line segment intersects a given arc.
 *
 * Results:
 *	The return value is 1 if the given line intersects the infinitely-thin
 *	arc section defined by rx, ry, start, and extent, and 0 otherwise.
 *	Only the perimeter of the arc is checked: interior areas (e.g. chord
 *	or pie-slice) are not checked.
 *
 * Side effects:
 *	None.
 *
 *--------------------------------------------------------------
 */

static int
VertLineToArc(
    double x,			/* X-coordinate of line segment. */
    double y1, double y2,	/* Y-coords of endpoints of line segment. Y1
				 * must be <= y2. */
    double rx, double ry,	/* These x- and y-radii define an oval
				 * centered at the origin. */
    double start, double extent)/* Angles that define extent of arc, in the
				 * standard fashion for this module. */
{
    double tmp, y;
    double tx, ty;		/* Coordinates of intersection point in
				 * transformed coordinate system. */

    /*
     * Compute the y-coordinate of one possible intersection point between the
     * arc and the line. Use a transformed coordinate system where the oval is
     * a unit circle centered at the origin. Then scale back to get actual
     * y-coordinate.
     */

    tx = x/rx;
    tmp = 1 - tx*tx;
    if (tmp < 0) {
	return 0;
    }
    ty = sqrt(tmp);
    y = ty*ry;

    /*
     * Test both intersection points.
     */

    if ((y > y1) && (y < y2) && AngleInRange(tx, ty, start, extent)) {
	return 1;
    }
    if ((-y > y1) && (-y < y2) && AngleInRange(tx, -ty, start, extent)) {
	return 1;
    }
    return 0;
}

/*
 *--------------------------------------------------------------
 *
 * AngleInRange --
 *
 *	Determine whether the angle from the origin to a given point is within
 *	a given range.
 *
 * Results:
 *	The return value is 1 if the angle from (0,0) to (x,y) is in the range
 *	given by start and extent, where angles are interpreted in the
 *	standard way for ovals (meaning backwards from normal interpretation).
 *	Otherwise the return value is 0.
 *
 * Side effects:
 *	None.
 *
 *--------------------------------------------------------------
 */

static int
AngleInRange(
    double x, double y,		/* Coordinate of point; angle measured from
				 * origin to here, relative to x-axis. */
    double start,		/* First angle, degrees, >=0, <=360. */
    double extent)		/* Size of arc in degrees >=-360, <=360. */
{
    double diff;

    if ((x == 0.0) && (y == 0.0)) {
	return 1;
    }
    diff = -atan2(y, x);
    diff = diff*(180.0/PI) - start;
    while (diff > 360.0) {
	diff -= 360.0;
    }
    while (diff < 0.0) {
	diff += 360.0;
    }
    if (extent >= 0) {
	return diff <= extent;
    }
    return (diff-360.0) >= extent;
}

/*
 *--------------------------------------------------------------
 *
 * ArcToPostscript --
 *
 *	This function is called to generate Postscript for arc items.
 *
 * Results:
 *	The return value is a standard Tcl result. If an error occurs in
 *	generating Postscript then an error message is left in the interp's
 *	result, replacing whatever used to be there. If no error occurs, then
 *	Postscript for the item is appended to the result.
 *
 * Side effects:
 *	None.
 *
 *--------------------------------------------------------------
 */

static int
ArcToPostscript(
    Tcl_Interp *interp,		/* Leave Postscript or error message here. */
    Tk_Canvas canvas,		/* Information about overall canvas. */
    Tk_Item *itemPtr,		/* Item for which Postscript is wanted. */
    int prepass)		/* 1 means this is a prepass to collect font
				 * information; 0 means final Postscript is
				 * being created. */
{
    ArcItem *arcPtr = (ArcItem *) itemPtr;
    double y1, y2, ang1, ang2;
    XColor *color;
    Pixmap stipple;
    XColor *fillColor;
    Pixmap fillStipple;
    Tk_State state = itemPtr->state;
    Tcl_Obj *psObj;
    Tcl_InterpState interpState;

    y1 = Tk_CanvasPsY(canvas, arcPtr->bbox[1]);
    y2 = Tk_CanvasPsY(canvas, arcPtr->bbox[3]);
    ang1 = arcPtr->start;
    ang2 = ang1 + arcPtr->extent;
    if (ang2 < ang1) {
	ang1 = ang2;
	ang2 = arcPtr->start;
    }

    if (state == TK_STATE_NULL) {
	state = Canvas(canvas)->canvas_state;
    }
    color = arcPtr->outline.color;
    stipple = arcPtr->outline.stipple;
    fillColor = arcPtr->fillColor;
    fillStipple = arcPtr->fillStipple;
    if (Canvas(canvas)->currentItemPtr == itemPtr) {
	if (arcPtr->outline.activeColor) {
	    color = arcPtr->outline.activeColor;
	}
	if (arcPtr->outline.activeStipple) {
	    stipple = arcPtr->outline.activeStipple;
	}
	if (arcPtr->activeFillColor) {
	    fillColor = arcPtr->activeFillColor;
	}
	if (arcPtr->activeFillStipple) {
	    fillStipple = arcPtr->activeFillStipple;
	}
    } else if (state == TK_STATE_DISABLED) {
	if (arcPtr->outline.disabledColor) {
	    color = arcPtr->outline.disabledColor;
	}
	if (arcPtr->outline.disabledStipple) {
	    stipple = arcPtr->outline.disabledStipple;
	}
	if (arcPtr->disabledFillColor) {
	    fillColor = arcPtr->disabledFillColor;
	}
	if (arcPtr->disabledFillStipple) {
	    fillStipple = arcPtr->disabledFillStipple;
	}
    }

    /*
     * Make our working space.
     */

    psObj = Tcl_NewObj();
    interpState = Tcl_SaveInterpState(interp, TCL_OK);

    /*
     * If the arc is filled, output Postscript for the interior region of the
     * arc.
     */

    if (arcPtr->fillGC) {
	Tcl_AppendPrintfToObj(psObj,
		"matrix currentmatrix\n"
		"%.15g %.15g translate %.15g %.15g scale\n",
		(arcPtr->bbox[0] + arcPtr->bbox[2])/2, (y1 + y2)/2,
		(arcPtr->bbox[2] - arcPtr->bbox[0])/2, (y1 - y2)/2);

	if (arcPtr->style != CHORD_STYLE) {
	    Tcl_AppendToObj(psObj, "0 0 moveto ", -1);
	}
	Tcl_AppendPrintfToObj(psObj,
		"0 0 1 %.15g %.15g arc closepath\nsetmatrix\n",
		ang1, ang2);

	Tcl_ResetResult(interp);
	if (Tk_CanvasPsColor(interp, canvas, fillColor) != TCL_OK) {
	    goto error;
	}
	Tcl_AppendObjToObj(psObj, Tcl_GetObjResult(interp));

	if (fillStipple) {
	    Tcl_AppendToObj(psObj, "clip ", -1);

	    Tcl_ResetResult(interp);
	    if (Tk_CanvasPsStipple(interp, canvas, fillStipple) != TCL_OK) {
		goto error;
	    }
	    Tcl_AppendObjToObj(psObj, Tcl_GetObjResult(interp));

	    if (arcPtr->outline.gc) {
		Tcl_AppendToObj(psObj, "grestore gsave\n", -1);
	    }
	} else {
	    Tcl_AppendToObj(psObj, "fill\n", -1);
	}
    }

    /*
     * If there's an outline for the arc, draw it.
     */

    if (arcPtr->outline.gc) {
	Tcl_AppendPrintfToObj(psObj,
		"matrix currentmatrix\n"
		"%.15g %.15g translate %.15g %.15g scale\n",
		(arcPtr->bbox[0] + arcPtr->bbox[2])/2, (y1 + y2)/2,
		(arcPtr->bbox[2] - arcPtr->bbox[0])/2, (y1 - y2)/2);
	Tcl_AppendPrintfToObj(psObj,
		"0 0 1 %.15g %.15g arc\nsetmatrix\n0 setlinecap\n",
		ang1, ang2);

	Tcl_ResetResult(interp);
	if (Tk_CanvasPsOutline(canvas, itemPtr, &arcPtr->outline) != TCL_OK) {
	    goto error;
	}
	Tcl_AppendObjToObj(psObj, Tcl_GetObjResult(interp));

	if (arcPtr->style != ARC_STYLE) {
	    Tcl_AppendToObj(psObj, "grestore gsave\n", -1);

	    Tcl_ResetResult(interp);
	    if (arcPtr->style == CHORD_STYLE) {
		Tk_CanvasPsPath(interp, canvas, arcPtr->outlinePtr,
			CHORD_OUTLINE_PTS);
	    } else {
		Tk_CanvasPsPath(interp, canvas, arcPtr->outlinePtr,
			PIE_OUTLINE1_PTS);
		if (Tk_CanvasPsColor(interp, canvas, color) != TCL_OK) {
		    goto error;
		}
		Tcl_AppendObjToObj(psObj, Tcl_GetObjResult(interp));

		if (stipple) {
		    Tcl_AppendToObj(psObj, "clip ", -1);

		    Tcl_ResetResult(interp);
		    if (Tk_CanvasPsStipple(interp, canvas, stipple) !=TCL_OK){
			goto error;
		    }
		    Tcl_AppendObjToObj(psObj, Tcl_GetObjResult(interp));
		} else {
		    Tcl_AppendToObj(psObj, "fill\n", -1);
		}
		Tcl_AppendToObj(psObj, "grestore gsave\n", -1);

		Tcl_ResetResult(interp);
		Tk_CanvasPsPath(interp, canvas,
			arcPtr->outlinePtr + 2*PIE_OUTLINE1_PTS,
			PIE_OUTLINE2_PTS);
	    }
	    if (Tk_CanvasPsColor(interp, canvas, color) != TCL_OK) {
		goto error;
	    }
	    Tcl_AppendObjToObj(psObj, Tcl_GetObjResult(interp));

	    if (stipple) {
		Tcl_AppendToObj(psObj, "clip ", -1);

		Tcl_ResetResult(interp);
		if (Tk_CanvasPsStipple(interp, canvas, stipple) != TCL_OK) {
		    goto error;
		}
		Tcl_AppendObjToObj(psObj, Tcl_GetObjResult(interp));
	    } else {
		Tcl_AppendToObj(psObj, "fill\n", -1);
	    }
	}
    }

    /*
     * Plug the accumulated postscript back into the result.
     */

    (void) Tcl_RestoreInterpState(interp, interpState);
    Tcl_AppendObjToObj(Tcl_GetObjResult(interp), psObj);
    Tcl_DecrRefCount(psObj);
    return TCL_OK;

  error:
    Tcl_DiscardInterpState(interpState);
    Tcl_DecrRefCount(psObj);
    return TCL_ERROR;
}

/*
 *--------------------------------------------------------------
 *
 * StyleParseProc --
 *
 *	This function is invoked during option processing to handle the
 *	"-style" option.
 *
 * Results:
 *	A standard Tcl return value.
 *
 * Side effects:
 *	The state for a given item gets replaced by the state indicated in the
 *	value argument.
 *
 *--------------------------------------------------------------
 */

static int
StyleParseProc(
    ClientData clientData,	/* some flags.*/
    Tcl_Interp *interp,		/* Used for reporting errors. */
    Tk_Window tkwin,		/* Window containing canvas widget. */
    const char *value,		/* Value of option. */
    char *widgRec,		/* Pointer to record for item. */
    int offset)			/* Offset into item. */
{
    int c;
    size_t length;

    register Style *stylePtr = (Style *) (widgRec + offset);

    if (value == NULL || *value == 0) {
	*stylePtr = PIESLICE_STYLE;
	return TCL_OK;
    }

    c = value[0];
    length = strlen(value);

    if ((c == 'a') && (strncmp(value, "arc", length) == 0)) {
	*stylePtr = ARC_STYLE;
	return TCL_OK;
    }
    if ((c == 'c') && (strncmp(value, "chord", length) == 0)) {
	*stylePtr = CHORD_STYLE;
	return TCL_OK;
    }
    if ((c == 'p') && (strncmp(value, "pieslice", length) == 0)) {
	*stylePtr = PIESLICE_STYLE;
	return TCL_OK;
    }

    Tcl_SetObjResult(interp, Tcl_ObjPrintf(
	    "bad -style option \"%s\": must be arc, chord, or pieslice",
	    value));
    Tcl_SetErrorCode(interp, "TK", "CANVAS", "ARC_STYLE", NULL);
    *stylePtr = PIESLICE_STYLE;
    return TCL_ERROR;
}

/*
 *--------------------------------------------------------------
 *
 * StylePrintProc --
 *
 *	This function is invoked by the Tk configuration code to produce a
 *	printable string for the "-style" configuration option.
 *
 * Results:
 *	The return value is a string describing the state for the item
 *	referred to by "widgRec". In addition, *freeProcPtr is filled in with
 *	the address of a function to call to free the result string when it's
 *	no longer needed (or NULL to indicate that the string doesn't need to
 *	be freed).
 *
 * Side effects:
 *	None.
 *
 *--------------------------------------------------------------
 */

static const char *
StylePrintProc(
    ClientData clientData,	/* Ignored. */
    Tk_Window tkwin,		/* Ignored. */
    char *widgRec,		/* Pointer to record for item. */
    int offset,			/* Offset into item. */
    Tcl_FreeProc **freeProcPtr)	/* Pointer to variable to fill in with
				 * information about how to reclaim storage
				 * for return string. */
{
    register Style *stylePtr = (Style *) (widgRec + offset);

    if (*stylePtr == ARC_STYLE) {
	return "arc";
    } else if (*stylePtr == CHORD_STYLE) {
	return "chord";
    } else {
	return "pieslice";
    }
}

/*
 * Local Variables:
 * mode: c
 * c-basic-offset: 4
 * fill-column: 78
 * End:
 */<|MERGE_RESOLUTION|>--- conflicted
+++ resolved
@@ -300,12 +300,8 @@
     arcPtr->activeFillStipple = 0;
     arcPtr->disabledFillStipple = 0;
     arcPtr->style = PIESLICE_STYLE;
-<<<<<<< HEAD
-    arcPtr->fillGC = None;
+    arcPtr->fillGC = 0;
     arcPtr->height = 0;
-=======
-    arcPtr->fillGC = 0;
->>>>>>> e26cd8eb
 
     /*
      * Process the arguments to fill in the item record.
