--- conflicted
+++ resolved
@@ -716,12 +716,7 @@
     Tk_Item *itemPtr,		/* Item that is being deleted. */
     Display *display)		/* Display containing window for canvas. */
 {
-<<<<<<< HEAD
-    ArcItem *arcPtr = (ArcItem *) itemPtr;
-    (void)canvas;
-=======
     ArcItem *arcPtr = (ArcItem *)itemPtr;
->>>>>>> 121af720
 
     Tk_DeleteOutline(display, &(arcPtr->outline));
     if (arcPtr->numOutlinePoints != 0) {
@@ -922,10 +917,6 @@
     double lineWidth;
     Tk_State state = itemPtr->state;
     Pixmap stipple;
-    (void)x;
-    (void)y;
-    (void)width;
-    (void)height;
 
     if (state == TK_STATE_NULL) {
 	state = Canvas(canvas)->canvas_state;
@@ -2037,7 +2028,6 @@
     Tk_State state = itemPtr->state;
     Tcl_Obj *psObj;
     Tcl_InterpState interpState;
-    (void)prepass;
 
     y1 = Tk_CanvasPsY(canvas, arcPtr->bbox[1]);
     y2 = Tk_CanvasPsY(canvas, arcPtr->bbox[3]);
@@ -2221,11 +2211,7 @@
 
 static int
 StyleParseProc(
-<<<<<<< HEAD
-    ClientData dummy,	/* some flags.*/
-=======
     TCL_UNUSED(void *),
->>>>>>> 121af720
     Tcl_Interp *interp,		/* Used for reporting errors. */
     TCL_UNUSED(Tk_Window),		/* Window containing canvas widget. */
     const char *value,		/* Value of option. */
@@ -2235,11 +2221,6 @@
     int c;
     size_t length;
     Style *stylePtr = (Style *) (widgRec + offset);
-<<<<<<< HEAD
-    (void)dummy;
-    (void)tkwin;
-=======
->>>>>>> 121af720
 
     if (value == NULL || *value == 0) {
 	*stylePtr = PIESLICE_STYLE;
@@ -2294,29 +2275,15 @@
 
 static const char *
 StylePrintProc(
-<<<<<<< HEAD
-    ClientData dummy,	/* Ignored. */
-    Tk_Window tkwin,		/* Ignored. */
-    char *widgRec,		/* Pointer to record for item. */
-    TkSizeT offset,			/* Offset into item. */
-    Tcl_FreeProc **freeProcPtr)	/* Pointer to variable to fill in with
-=======
     TCL_UNUSED(void *),	/* Ignored. */
     TCL_UNUSED(Tk_Window),		/* Ignored. */
     char *widgRec,		/* Pointer to record for item. */
-    int offset,			/* Offset into item. */
+    TkSizeT offset,			/* Offset into item. */
     TCL_UNUSED(Tcl_FreeProc **))	/* Pointer to variable to fill in with
->>>>>>> 121af720
 				 * information about how to reclaim storage
 				 * for return string. */
 {
     Style *stylePtr = (Style *) (widgRec + offset);
-<<<<<<< HEAD
-    (void)dummy;
-    (void)tkwin;
-    (void)freeProcPtr;
-=======
->>>>>>> 121af720
 
     if (*stylePtr == ARC_STYLE) {
 	return "arc";
