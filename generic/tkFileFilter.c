/*
 * tkFileFilter.c --
 *
 *	Process the -filetypes option for the file dialogs on Windows and the
 *	Mac.
 *
 * Copyright (c) 1996 Sun Microsystems, Inc.
 *
<<<<<<< HEAD
 * See the file "license.terms" for information on usage and redistribution of
 * this file, and for a DISCLAIMER OF ALL WARRANTIES.
 *
 * RCS: @(#) $Id: tkFileFilter.c,v 1.10.4.1 2009/03/03 23:54:11 patthoyts Exp $
=======
 * See the file "license.terms" for information on usage and redistribution
 * of this file, and for a DISCLAIMER OF ALL WARRANTIES.
>>>>>>> 53febd68
 */

#include "tkInt.h"
#include "tkFileFilter.h"

static int		AddClause(Tcl_Interp *interp,
			    FileFilter *filterPtr, Tcl_Obj *patternsObj,
			    Tcl_Obj *ostypesObj, int isWindows);
static void		FreeClauses(FileFilter *filterPtr);
static void		FreeGlobPatterns(FileFilterClause *clausePtr);
static void		FreeMacFileTypes(FileFilterClause *clausePtr);
static FileFilter *	GetFilter(FileFilterList *flistPtr, CONST char *name);

/*
 *----------------------------------------------------------------------
 *
 * TkInitFileFilters --
 *
 *	Initializes a FileFilterList data structure. A FileFilterList must be
 *	initialized EXACTLY ONCE before any calls to TkGetFileFilters() is
 *	made. The usual flow of control is:
 *		TkInitFileFilters(&flist);
 *		    TkGetFileFilters(&flist, ...);
 *		    TkGetFileFilters(&flist, ...);
 *		    ...
 *		TkFreeFileFilters(&flist);
 *
 * Results:
 *	None.
 *
 * Side effects:
 *	The fields in flistPtr are initialized.
 *
 *----------------------------------------------------------------------
 */

void
TkInitFileFilters(
    FileFilterList *flistPtr)	/* The structure to be initialized. */
{
    flistPtr->filters = NULL;
    flistPtr->filtersTail = NULL;
    flistPtr->numFilters = 0;
}

/*
 *----------------------------------------------------------------------
 *
 * TkGetFileFilters --
 *
 *	This function is called by the Mac and Windows implementation of
 *	tk_getOpenFile and tk_getSaveFile to translate the string value of the
 *	-filetypes option into an easy-to-parse C structure (flistPtr). The
 *	caller of this function will then use flistPtr to perform filetype
 *	matching in a platform specific way.
 *
 *	flistPtr must be initialized (See comments in TkInitFileFilters).
 *
 * Results:
 *	A standard TCL return value.
 *
 * Side effects:
 *	The fields in flistPtr are changed according to 'types'.
 *
 *----------------------------------------------------------------------
 */

int
TkGetFileFilters(
    Tcl_Interp *interp,		/* Interpreter to use for error reporting. */
    FileFilterList *flistPtr,	/* Stores the list of file filters. */
    Tcl_Obj *types,		/* Value of the -filetypes option. */
    int isWindows)		/* True if we are running on Windows. */
{
    int listObjc;
    Tcl_Obj ** listObjv = NULL;
    int i;

    if (types == NULL) {
        return TCL_OK;
    }

    if (Tcl_ListObjGetElements(interp, types, &listObjc,
	    &listObjv) != TCL_OK) {
	return TCL_ERROR;
    }
    if (listObjc == 0) {
	return TCL_OK;
    }

    /*
     * Free the filter information that have been allocated the previous time;
     * the -filefilters option may have been used more than once in the
     * command line.
     */
    TkFreeFileFilters(flistPtr);

    for (i = 0; i<listObjc; i++) {
	/*
	 * Each file type should have two or three elements: the first one is
	 * the name of the type and the second is the filter of the type. The
	 * third is the Mac OSType ID, but we don't care about them here.
	 */

	int count;
	FileFilter *filterPtr;
	Tcl_Obj **typeInfo;

	if (Tcl_ListObjGetElements(interp, listObjv[i], &count,
		&typeInfo) != TCL_OK) {
	    return TCL_ERROR;
	}

	if (count != 2 && count != 3) {
	    Tcl_AppendResult(interp, "bad file type \"",
		    Tcl_GetString(listObjv[i]), "\", ",
		    "should be \"typeName {extension ?extensions ...?} ",
		    "?{macType ?macTypes ...?}?\"", NULL);
	    return TCL_ERROR;
	}

	filterPtr = GetFilter(flistPtr, Tcl_GetString(typeInfo[0]));

	if (AddClause(interp, filterPtr, typeInfo[1],
		(count==2 ? NULL : typeInfo[2]), isWindows) != TCL_OK) {
	    return TCL_ERROR;
	}
    }

    return TCL_OK;
}

/*
 *----------------------------------------------------------------------
 *
 * TkFreeFileFilters --
 *
 *	Frees the malloc'ed file filter information.
 *
 * Results:
 *	None.
 *
 * Side effects:
 *	The fields allocated by TkGetFileFilters() are freed.
 *
 *----------------------------------------------------------------------
 */

void
TkFreeFileFilters(
    FileFilterList *flistPtr)	/* List of file filters to free */
{
    FileFilter *filterPtr, *toFree;

    filterPtr=flistPtr->filters;
    while (filterPtr != NULL) {
	toFree = filterPtr;
	filterPtr = filterPtr->next;
	FreeClauses(toFree);
	ckfree((char*)toFree->name);
	ckfree((char*)toFree);
    }
    flistPtr->filters = NULL;
}

/*
 *----------------------------------------------------------------------
 *
 * AddClause --
 *
 *	Add one FileFilterClause to filterPtr.
 *
 * Results:
 *	A standard TCL result.
 *
 * Side effects:
 *	The list of filter clauses are updated in filterPtr.
 *
 *----------------------------------------------------------------------
 */

static int
AddClause(
    Tcl_Interp *interp,		/* Interpreter to use for error reporting. */
    FileFilter *filterPtr,	/* Stores the new filter clause */
    Tcl_Obj *patternsObj,	/* A Tcl list of glob patterns. */
    Tcl_Obj *ostypesObj,	/* A Tcl list of Mac OSType strings. */
    int isWindows)		/* True if we are running on Windows; False if
				 * we are running on the Mac; Glob patterns
				 * need to be processed differently on these
				 * two platforms */
{
    Tcl_Obj **globList = NULL, **ostypeList = NULL;
    int globCount, ostypeCount, i, code = TCL_OK;
    FileFilterClause *clausePtr;
    Tcl_Encoding macRoman = NULL;

    if (Tcl_ListObjGetElements(interp, patternsObj,
	    &globCount, &globList) != TCL_OK) {
	code = TCL_ERROR;
	goto done;
    }
    if (ostypesObj != NULL) {
	if (Tcl_ListObjGetElements(interp, ostypesObj,
		&ostypeCount, &ostypeList) != TCL_OK) {
	    code = TCL_ERROR;
	    goto done;
	}

	/*
	 * We probably need this encoding now...
	 */

	macRoman = Tcl_GetEncoding(NULL, "macRoman");

	/*
	 * Might be cleaner to use 'Tcl_GetOSTypeFromObj' but that is actually
	 * static to the MacOS X/Darwin version of Tcl, and would therefore
	 * require further code refactoring.
	 */

	for (i=0; i<ostypeCount; i++) {
	    int len;
	    CONST char *strType = Tcl_GetStringFromObj(ostypeList[i], &len);

	    /*
	     * If len is < 4, it is definitely an error. If equal or longer,
	     * we need to use the macRoman encoding to determine the correct
	     * length (assuming there may be non-ascii characters, e.g.,
	     * embedded nulls or accented characters in the string, the
	     * macRoman length will be different).
	     *
	     * If we couldn't load the encoding, then we can't actually check
	     * the correct length. But here we assume we're probably operating
	     * on unix/windows with a minimal set of encodings and so don't
	     * care about MacOS types. So we won't signal an error.
	     */

	    if (len >= 4 && macRoman != NULL) {
		Tcl_DString osTypeDS;

		/*
		 * Convert utf to macRoman, since MacOS types are defined to
		 * be 4 macRoman characters long
		 */

		Tcl_UtfToExternalDString(macRoman, strType, len, &osTypeDS);
		len = Tcl_DStringLength(&osTypeDS);
		Tcl_DStringFree(&osTypeDS);
	    }
	    if (len != 4) {
		Tcl_AppendResult(interp, "bad Macintosh file type \"",
			Tcl_GetString(ostypeList[i]), "\"", NULL);
		code = TCL_ERROR;
		goto done;
	    }
	}
    }

    /*
     * Add the clause into the list of clauses
     */

    clausePtr = (FileFilterClause*)ckalloc(sizeof(FileFilterClause));
    clausePtr->patterns     = NULL;
    clausePtr->patternsTail = NULL;
    clausePtr->macTypes     = NULL;
    clausePtr->macTypesTail = NULL;

    if (filterPtr->clauses == NULL) {
	filterPtr->clauses = filterPtr->clausesTail = clausePtr;
    } else {
	filterPtr->clausesTail->next = clausePtr;
	filterPtr->clausesTail = clausePtr;
    }
    clausePtr->next = NULL;

    if (globCount > 0 && globList != NULL) {
	for (i=0; i<globCount; i++) {
	    GlobPattern *globPtr = (GlobPattern*)ckalloc(sizeof(GlobPattern));
	    int len;

	    CONST char *str = Tcl_GetStringFromObj(globList[i], &len);
	    len = (len + 1) * sizeof(char);

	    if (str[0] && str[0] != '*') {
		/*
		 * Prepend a "*" to patterns that do not have a leading "*"
		 */

		globPtr->pattern = (char*)ckalloc((unsigned int) len+1);
		globPtr->pattern[0] = '*';
		strcpy(globPtr->pattern+1, str);
	    } else if (isWindows) {
		if (strcmp(str, "*") == 0) {
		    globPtr->pattern = (char*)ckalloc(4 * sizeof(char));
		    strcpy(globPtr->pattern, "*.*");
		} else if (strcmp(str, "") == 0) {
		    /*
		     * An empty string means "match all files with no
		     * extensions"
		     * BUG: "*." actually matches with all files on Win95
		     */

		    globPtr->pattern = (char *) ckalloc(3 * sizeof(char));
		    strcpy(globPtr->pattern, "*.");
		} else {
		    globPtr->pattern = (char *) ckalloc((unsigned int) len);
		    strcpy(globPtr->pattern, str);
		}
	    } else {
		globPtr->pattern = (char *) ckalloc((unsigned int) len);
		strcpy(globPtr->pattern, str);
	    }

	    /*
	     * Add the glob pattern into the list of patterns.
	     */

	    if (clausePtr->patterns == NULL) {
		clausePtr->patterns = clausePtr->patternsTail = globPtr;
	    } else {
		clausePtr->patternsTail->next = globPtr;
		clausePtr->patternsTail = globPtr;
	    }
	    globPtr->next = NULL;
	}
    }
    if (ostypeList != NULL && ostypeCount > 0) {
	if (macRoman == NULL) {
	    macRoman = Tcl_GetEncoding(NULL, "macRoman");
	}
	for (i=0; i<ostypeCount; i++) {
	    Tcl_DString osTypeDS;
	    int len;
	    MacFileType *mfPtr = (MacFileType *) ckalloc(sizeof(MacFileType));
	    CONST char *strType = Tcl_GetStringFromObj(ostypeList[i], &len);
	    char *string;

	    /*
	     * Convert utf to macRoman, since MacOS types are defined to be 4
	     * macRoman characters long
	     */

	    Tcl_UtfToExternalDString(macRoman, strType, len, &osTypeDS);
	    string = Tcl_DStringValue(&osTypeDS);
	    mfPtr->type = (OSType) string[0] << 24 | (OSType) string[1] << 16 |
		    (OSType) string[2] <<  8 | (OSType) string[3];
	    Tcl_DStringFree(&osTypeDS);

	    /*
	     * Add the Mac type pattern into the list of Mac types
	     */

	    if (clausePtr->macTypes == NULL) {
		clausePtr->macTypes = clausePtr->macTypesTail = mfPtr;
	    } else {
		clausePtr->macTypesTail->next = mfPtr;
		clausePtr->macTypesTail = mfPtr;
	    }
	    mfPtr->next = NULL;
	}
    }

  done:
    if (macRoman != NULL) {
	Tcl_FreeEncoding(macRoman);
    }
    return code;
}

/*
 *----------------------------------------------------------------------
 *
 * GetFilter --
 *
 *	Add one FileFilter to flistPtr.
 *
 * Results:
 *	A standard TCL result.
 *
 * Side effects:
 *	The list of filters are updated in flistPtr.
 *
 *----------------------------------------------------------------------
 */

static FileFilter *
GetFilter(
    FileFilterList *flistPtr,	/* The FileFilterList that contains the newly
				 * created filter */
    CONST char *name)		/* Name of the filter. It is usually displayed
				 * in the "File Types" listbox in the file
				 * dialogs. */
{
    FileFilter *filterPtr = flistPtr->filters;

    for (; filterPtr; filterPtr=filterPtr->next) {
	if (strcmp(filterPtr->name, name) == 0) {
	    return filterPtr;
	}
    }

    filterPtr = (FileFilter *) ckalloc(sizeof(FileFilter));
    filterPtr->clauses = NULL;
    filterPtr->clausesTail = NULL;
    filterPtr->name = (char *) ckalloc((strlen(name)+1) * sizeof(char));
    strcpy(filterPtr->name, name);

    if (flistPtr->filters == NULL) {
	flistPtr->filters = flistPtr->filtersTail = filterPtr;
    } else {
	flistPtr->filtersTail->next = filterPtr;
	flistPtr->filtersTail = filterPtr;
    }
    filterPtr->next = NULL;

    ++flistPtr->numFilters;
    return filterPtr;
}

/*
 *----------------------------------------------------------------------
 *
 * FreeClauses --
 *
 *	Frees the malloc'ed file type clause
 *
 * Results:
 *	None.
 *
 * Side effects:
 *	The list of clauses in filterPtr->clauses are freed.
 *
 *----------------------------------------------------------------------
 */

static void
FreeClauses(
    FileFilter *filterPtr)	/* FileFilter whose clauses are to be freed */
{
    FileFilterClause *clausePtr = filterPtr->clauses;

    while (clausePtr != NULL) {
	FileFilterClause *toFree = clausePtr;
	clausePtr = clausePtr->next;

	FreeGlobPatterns(toFree);
	FreeMacFileTypes(toFree);
	ckfree((char *) toFree);
    }
    filterPtr->clauses = NULL;
    filterPtr->clausesTail = NULL;
}

/*
 *----------------------------------------------------------------------
 *
 * FreeGlobPatterns --
 *
 *	Frees the malloc'ed glob patterns in a clause
 *
 * Results:
 *	None.
 *
 * Side effects:
 *	The list of glob patterns in clausePtr->patterns are freed.
 *
 *----------------------------------------------------------------------
 */

static void
FreeGlobPatterns(
    FileFilterClause *clausePtr)/* The clause whose patterns are to be freed*/
{
    GlobPattern *globPtr = clausePtr->patterns;

    while (globPtr != NULL) {
	GlobPattern *toFree = globPtr;
	globPtr = globPtr->next;

	ckfree((char *) toFree->pattern);
	ckfree((char *) toFree);
    }
    clausePtr->patterns = NULL;
}

/*
 *----------------------------------------------------------------------
 *
 * FreeMacFileTypes --
 *
 *	Frees the malloc'ed Mac file types in a clause
 *
 * Results:
 *	None.
 *
 * Side effects:
 *	The list of Mac file types in clausePtr->macTypes are freed.
 *
 *----------------------------------------------------------------------
 */

static void
FreeMacFileTypes(
    FileFilterClause *clausePtr)/* The clause whose mac types are to be
				 * freed */
{
    MacFileType *mfPtr = clausePtr->macTypes;

    while (mfPtr != NULL) {
	MacFileType *toFree = mfPtr;
	mfPtr = mfPtr->next;
	ckfree((char *) toFree);
    }
    clausePtr->macTypes = NULL;
}

/*
 * Local Variables:
 * mode: c
 * c-basic-offset: 4
 * fill-column: 78
 * End:
 */<|MERGE_RESOLUTION|>--- conflicted
+++ resolved
@@ -6,15 +6,8 @@
  *
  * Copyright (c) 1996 Sun Microsystems, Inc.
  *
-<<<<<<< HEAD
  * See the file "license.terms" for information on usage and redistribution of
  * this file, and for a DISCLAIMER OF ALL WARRANTIES.
- *
- * RCS: @(#) $Id: tkFileFilter.c,v 1.10.4.1 2009/03/03 23:54:11 patthoyts Exp $
-=======
- * See the file "license.terms" for information on usage and redistribution
- * of this file, and for a DISCLAIMER OF ALL WARRANTIES.
->>>>>>> 53febd68
  */
 
 #include "tkInt.h"
