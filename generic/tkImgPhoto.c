/*
 * tkImgPhoto.c --
 *
 *	Implements images of type "photo" for Tk. Photo images are stored in
 *	full color (32 bits per pixel including alpha channel) and displayed
 *	using dithering if necessary.
 *
 * Copyright (c) 1994 The Australian National University.
 * Copyright (c) 1994-1997 Sun Microsystems, Inc.
 * Copyright (c) 2002-2003 Donal K. Fellows
 * Copyright (c) 2003 ActiveState Corporation.
 *
 * See the file "license.terms" for information on usage and redistribution of
 * this file, and for a DISCLAIMER OF ALL WARRANTIES.
 *
 * Author: Paul Mackerras (paulus@cs.anu.edu.au),
 *	   Department of Computer Science,
 *	   Australian National University.
<<<<<<< HEAD
 *
 * RCS: @(#) $Id: tkImgPhoto.c,v 1.76.2.4 2009/09/25 08:48:53 dkf Exp $
=======
>>>>>>> 53febd68
 */

#include "tkInt.h"
#include <ctype.h>

#ifdef __WIN32__
#include "tkWinInt.h"
#endif

/*
 * Declaration for internal Xlib function used here:
 */

extern int _XInitImageFuncPtrs(XImage *image);

/*
 * A signed 8-bit integral type. If chars are unsigned and the compiler isn't
 * an ANSI one, then we have to use short instead (which wastes space) to get
 * signed behavior.
 */

#if defined(__STDC__) || defined(_AIX)
    typedef signed char schar;
#else
#   ifndef __CHAR_UNSIGNED__
	typedef char schar;
#   else
	typedef short schar;
#   endif
#endif

/*
 * An unsigned 32-bit integral type, used for pixel values. We use int rather
 * than long here to accommodate those systems where longs are 64 bits.
 */

typedef unsigned int pixel;

/*
 * The maximum number of pixels to transmit to the server in a single
 * XPutImage call.
 */

#define MAX_PIXELS 65536

/*
 * The set of colors required to display a photo image in a window depends on:
 *	- the visual used by the window
 *	- the palette, which specifies how many levels of each primary color to
 *	  use, and
 *	- the gamma value for the image.
 *
 * Pixel values allocated for specific colors are valid only for the colormap
 * in which they were allocated. Sets of pixel values allocated for displaying
 * photos are re-used in other windows if possible, that is, if the display,
 * colormap, palette and gamma values match. A hash table is used to locate
 * these sets of pixel values, using the following data structure as key:
 */

typedef struct {
    Display *display;		/* Qualifies the colormap resource ID. */
    Colormap colormap;		/* Colormap that the windows are using. */
    double gamma;		/* Gamma exponent value for images. */
    Tk_Uid palette;		/* Specifies how many shades of each primary
				 * we want to allocate. */
} ColorTableId;

/*
 * For a particular (display, colormap, palette, gamma) combination, a data
 * structure of the following type is used to store the allocated pixel values
 * and other information:
 */

typedef struct ColorTable {
    ColorTableId id;		/* Information used in selecting this color
				 * table. */
    int	flags;			/* See below. */
    int	refCount;		/* Number of instances using this map. */
    int liveRefCount;		/* Number of instances which are actually in
				 * use, using this map. */
    int	numColors;		/* Number of colors allocated for this map. */

    XVisualInfo	visualInfo;	/* Information about the visual for windows
				 * using this color table. */

    pixel redValues[256];	/* Maps 8-bit values of red intensity to a
				 * pixel value or index in pixelMap. */
    pixel greenValues[256];	/* Ditto for green intensity. */
    pixel blueValues[256];	/* Ditto for blue intensity. */
    unsigned long *pixelMap;	/* Actual pixel values allocated. */

    unsigned char colorQuant[3][256];
				/* Maps 8-bit intensities to quantized
				 * intensities. The first index is 0 for red,
				 * 1 for green, 2 for blue. */
} ColorTable;

/*
 * Bit definitions for the flags field of a ColorTable.
 * BLACK_AND_WHITE:		1 means only black and white colors are
 *				available.
 * COLOR_WINDOW:		1 means a full 3-D color cube has been
 *				allocated.
 * DISPOSE_PENDING:		1 means a call to DisposeColorTable has been
 *				scheduled as an idle handler, but it hasn't
 *				been invoked yet.
 * MAP_COLORS:			1 means pixel values should be mapped through
 *				pixelMap.
 */

#ifdef COLOR_WINDOW
#undef COLOR_WINDOW
#endif

#define BLACK_AND_WHITE		1
#define COLOR_WINDOW		2
#define DISPOSE_PENDING		4
#define MAP_COLORS		8

/*
 * Definition of the data associated with each photo image master.
 */

typedef struct PhotoMaster {
    Tk_ImageMaster tkMaster;	/* Tk's token for image master. NULL means the
				 * image is being deleted. */
    Tcl_Interp *interp;		/* Interpreter associated with the application
				 * using this image. */
    Tcl_Command imageCmd;	/* Token for image command (used to delete it
				 * when the image goes away). NULL means the
				 * image command has already been deleted. */
    int	flags;			/* Sundry flags, defined below. */
    int	width, height;		/* Dimensions of image. */
    int userWidth, userHeight;	/* User-declared image dimensions. */
    Tk_Uid palette;		/* User-specified default palette for
				 * instances of this image. */
    double gamma;		/* Display gamma value to correct for. */
    char *fileString;		/* Name of file to read into image. */
    Tcl_Obj *dataString;	/* Object to use as contents of image. */
    Tcl_Obj *format;		/* User-specified format of data in image file
				 * or string value. */
    unsigned char *pix32;	/* Local storage for 32-bit image. */
    int ditherX, ditherY;	/* Location of first incorrectly dithered
				 * pixel in image. */
    TkRegion validRegion;	/* Tk region indicating which parts of the
				 * image have valid image data. */
    struct PhotoInstance *instancePtr;
				/* First in the list of instances associated
				 * with this master. */
} PhotoMaster;

/*
 * Bit definitions for the flags field of a PhotoMaster.
 * COLOR_IMAGE:			1 means that the image has different color
 *				components.
 * IMAGE_CHANGED:		1 means that the instances of this image need
 *				to be redithered.
 * COMPLEX_ALPHA:		1 means that the instances of this image have
 *				alpha values that aren't 0 or 255, and so need
 *				the copy-merge-replace renderer .
 */

#define COLOR_IMAGE		1
#define IMAGE_CHANGED		2
#define COMPLEX_ALPHA		4

/*
 * Flag to OR with the compositing rule to indicate that the source, despite
 * having an alpha channel, has simple alpha.
 */

#define SOURCE_IS_SIMPLE_ALPHA_PHOTO 0x10000000

/*
 * The following data structure represents all of the instances of a photo
 * image in windows on a given screen that are using the same colormap.
 */

typedef struct PhotoInstance {
    PhotoMaster *masterPtr;	/* Pointer to master for image. */
    Display *display;		/* Display for windows using this instance. */
    Colormap colormap;		/* The image may only be used in windows with
				 * this particular colormap. */
    struct PhotoInstance *nextPtr;
				/* Pointer to the next instance in the list of
				 * instances associated with this master. */
    int refCount;		/* Number of instances using this structure. */
    Tk_Uid palette;		/* Palette for these particular instances. */
    double gamma;		/* Gamma value for these instances. */
    Tk_Uid defaultPalette;	/* Default palette to use if a palette is not
				 * specified for the master. */
    ColorTable *colorTablePtr;	/* Pointer to information about colors
				 * allocated for image display in windows like
				 * this one. */
    Pixmap pixels;		/* X pixmap containing dithered image. */
    int width, height;		/* Dimensions of the pixmap. */
    schar *error;		/* Error image, used in dithering. */
    XImage *imagePtr;		/* Image structure for converted pixels. */
    XVisualInfo visualInfo;	/* Information about the visual that these
				 * windows are using. */
    GC gc;			/* Graphics context for writing images to the
				 * pixmap. */
} PhotoInstance;

/*
 * The following data structure is used to return information from
 * ParseSubcommandOptions:
 */

struct SubcommandOptions {
    int options;		/* Individual bits indicate which options were
				 * specified - see below. */
    Tcl_Obj *name;		/* Name specified without an option. */
    int fromX, fromY;		/* Values specified for -from option. */
    int fromX2, fromY2;		/* Second coordinate pair for -from option. */
    int toX, toY;		/* Values specified for -to option. */
    int toX2, toY2;		/* Second coordinate pair for -to option. */
    int zoomX, zoomY;		/* Values specified for -zoom option. */
    int subsampleX, subsampleY;	/* Values specified for -subsample option. */
    Tcl_Obj *format;		/* Value specified for -format option. */
    XColor *background;		/* Value specified for -background option. */
    int compositingRule;	/* Value specified for -compositingrule
				 * option. */
};

/*
 * Bit definitions for use with ParseSubcommandOptions: each bit is set in the
 * allowedOptions parameter on a call to ParseSubcommandOptions if that option
 * is allowed for the current photo image subcommand. On return, the bit is
 * set in the options field of the SubcommandOptions structure if that option
 * was specified.
 *
 * OPT_BACKGROUND:		Set if -format option allowed/specified.
 * OPT_COMPOSITE:		Set if -compositingrule option allowed/spec'd.
 * OPT_FORMAT:			Set if -format option allowed/specified.
 * OPT_FROM:			Set if -from option allowed/specified.
 * OPT_GRAYSCALE:		Set if -grayscale option allowed/specified.
 * OPT_SHRINK:			Set if -shrink option allowed/specified.
 * OPT_SUBSAMPLE:		Set if -subsample option allowed/spec'd.
 * OPT_TO:			Set if -to option allowed/specified.
 * OPT_ZOOM:			Set if -zoom option allowed/specified.
 */

#define OPT_BACKGROUND	1
#define OPT_COMPOSITE	2
#define OPT_FORMAT	4
#define OPT_FROM	8
#define OPT_GRAYSCALE	0x10
#define OPT_SHRINK	0x20
#define OPT_SUBSAMPLE	0x40
#define OPT_TO		0x80
#define OPT_ZOOM	0x100

/*
 * List of option names. The order here must match the order of declarations
 * of the OPT_* constants above.
 */

static char *optionNames[] = {
    "-background",
    "-compositingrule",
    "-format",
    "-from",
    "-grayscale",
    "-shrink",
    "-subsample",
    "-to",
    "-zoom",
    NULL
};

/*
 * Message to generate when an attempt to resize an image fails due to memory
 * problems.
 */

#define TK_PHOTO_ALLOC_FAILURE_MESSAGE \
	"not enough free memory for image buffer"

/*
 * Functions used in the type record for photo images.
 */

static int		ImgPhotoCreate(Tcl_Interp *interp, char *name,
			    int objc, Tcl_Obj *CONST objv[],
			    Tk_ImageType *typePtr, Tk_ImageMaster master,
			    ClientData *clientDataPtr);
static ClientData	ImgPhotoGet(Tk_Window tkwin, ClientData clientData);
static void		ImgPhotoDisplay(ClientData clientData,
			    Display *display, Drawable drawable,
			    int imageX, int imageY, int width, int height,
			    int drawableX, int drawableY);
static void		ImgPhotoFree(ClientData clientData, Display *display);
static void		ImgPhotoDelete(ClientData clientData);
static int		ImgPhotoPostscript(ClientData clientData,
			    Tcl_Interp *interp, Tk_Window tkwin,
			    Tk_PostscriptInfo psInfo, int x, int y, int width,
			    int height, int prepass);

/*
 * The type record itself for photo images:
 */

Tk_ImageType tkPhotoImageType = {
    "photo",			/* name */
    ImgPhotoCreate,		/* createProc */
    ImgPhotoGet,		/* getProc */
    ImgPhotoDisplay,		/* displayProc */
    ImgPhotoFree,		/* freeProc */
    ImgPhotoDelete,		/* deleteProc */
    ImgPhotoPostscript,		/* postscriptProc */
    NULL			/* nextPtr */
};

typedef struct ThreadSpecificData {
    Tk_PhotoImageFormat *formatList;
				/* Pointer to the first in the list of known
				 * photo image formats.*/
    Tk_PhotoImageFormat *oldFormatList;
				/* Pointer to the first in the list of known
				 * photo image formats.*/
    int initialized;		/* Set to 1 if we've initialized the
				 * strucuture. */
} ThreadSpecificData;
static Tcl_ThreadDataKey dataKey;

/*
 * Default configuration
 */

#define DEF_PHOTO_GAMMA		"1"
#define DEF_PHOTO_HEIGHT	"0"
#define DEF_PHOTO_PALETTE	""
#define DEF_PHOTO_WIDTH		"0"

/*
 * Information used for parsing configuration specifications:
 */

static Tk_ConfigSpec configSpecs[] = {
    {TK_CONFIG_STRING, "-file", NULL, NULL,
	 NULL, Tk_Offset(PhotoMaster, fileString), TK_CONFIG_NULL_OK},
    {TK_CONFIG_DOUBLE, "-gamma", NULL, NULL,
	 DEF_PHOTO_GAMMA, Tk_Offset(PhotoMaster, gamma), 0},
    {TK_CONFIG_INT, "-height", NULL, NULL,
	 DEF_PHOTO_HEIGHT, Tk_Offset(PhotoMaster, userHeight), 0},
    {TK_CONFIG_UID, "-palette", NULL, NULL,
	 DEF_PHOTO_PALETTE, Tk_Offset(PhotoMaster, palette), 0},
    {TK_CONFIG_INT, "-width", NULL, NULL,
	 DEF_PHOTO_WIDTH, Tk_Offset(PhotoMaster, userWidth), 0},
    {TK_CONFIG_END, NULL, NULL, NULL, NULL, 0, 0}
};

/*
 * Hash table used to hash from (display, colormap, palette, gamma) to
 * ColorTable address.
 */

static Tcl_HashTable imgPhotoColorHash;
static int imgPhotoColorHashInitialized;
#define N_COLOR_HASH	(sizeof(ColorTableId) / sizeof(int))

/*
 * Implementation of the Porter-Duff Source-Over compositing rule.
 */

#define PD_SRC_OVER(srcColor,srcAlpha,dstColor,dstAlpha) \
	(srcColor*srcAlpha/255) + dstAlpha*(255-srcAlpha)/255*dstColor/255
#define PD_SRC_OVER_ALPHA(srcAlpha,dstAlpha) \
	(srcAlpha + (255-srcAlpha)*dstAlpha/255)

/*
 * Forward declarations
 */

static void		PhotoFormatThreadExitProc(ClientData clientData);
static int		ImgPhotoCmd(ClientData clientData, Tcl_Interp *interp,
			    int objc, Tcl_Obj *CONST objv[]);
static int		ParseSubcommandOptions(
			    struct SubcommandOptions *optPtr,
			    Tcl_Interp *interp, int allowedOptions,
			    int *indexPtr, int objc, Tcl_Obj *const objv[]);
static void		ImgPhotoCmdDeletedProc(ClientData clientData);
static int		ImgPhotoConfigureMaster(Tcl_Interp *interp,
			    PhotoMaster *masterPtr, int objc,
			    Tcl_Obj *const objv[], int flags);
static void		ImgPhotoConfigureInstance(PhotoInstance *instancePtr);
static int		ToggleComplexAlphaIfNeeded(PhotoMaster *mPtr);
static void		ImgPhotoBlendComplexAlpha(XImage *bgImg,
			    PhotoInstance *iPtr, int xOffset, int yOffset,
			    int width, int height);
static int		ImgPhotoSetSize(PhotoMaster *masterPtr, int width,
			    int height);
static void		ImgPhotoInstanceSetSize(PhotoInstance *instancePtr);
static int		ImgStringWrite(Tcl_Interp *interp,
			    Tcl_Obj *formatString,
			    Tk_PhotoImageBlock *blockPtr);
static char *		ImgGetPhoto(PhotoMaster *masterPtr,
			    Tk_PhotoImageBlock *blockPtr,
			    struct SubcommandOptions *optPtr);
static int		IsValidPalette(PhotoInstance *instancePtr,
			    const char *palette);
static int		CountBits(pixel mask);
static void		GetColorTable(PhotoInstance *instancePtr);
static void		FreeColorTable(ColorTable *colorPtr, int force);
static void		AllocateColors(ColorTable *colorPtr);
static void		DisposeColorTable(ClientData clientData);
static void		DisposeInstance(ClientData clientData);
static int		ReclaimColors(ColorTableId *id, int numColors);
static int		MatchFileFormat(Tcl_Interp *interp, Tcl_Channel chan,
			    char *fileName, Tcl_Obj *formatString,
			    Tk_PhotoImageFormat **imageFormatPtr,
			    int *widthPtr, int *heightPtr, int *oldformat);
static int		MatchStringFormat(Tcl_Interp *interp, Tcl_Obj *data,
			    Tcl_Obj *formatString,
			    Tk_PhotoImageFormat **imageFormatPtr,
			    int *widthPtr, int *heightPtr, int *oldformat);
static Tcl_ObjCmdProc *	PhotoOptionFind(Tcl_Interp *interp, Tcl_Obj *obj);
static void		DitherInstance(PhotoInstance *instancePtr, int x,
			    int y, int width, int height);
static void		PhotoOptionCleanupProc(ClientData clientData,
			    Tcl_Interp *interp);

#undef MIN
#define MIN(a, b)	((a) < (b)? (a): (b))
#undef MAX
#define MAX(a, b)	((a) > (b)? (a): (b))

/*
 *----------------------------------------------------------------------
 *
 * PhotoFormatThreadExitProc --
 *
 *	Clean up the registered list of photo formats.
 *
 * Results:
 *	None.
 *
 * Side effects:
 *	The thread's linked lists of photo image formats is deleted.
 *
 *----------------------------------------------------------------------
 */

static void
PhotoFormatThreadExitProc(
    ClientData clientData)	/* not used */
{
    Tk_PhotoImageFormat *freePtr;
    ThreadSpecificData *tsdPtr = (ThreadSpecificData *)
	    Tcl_GetThreadData(&dataKey, sizeof(ThreadSpecificData));

    while (tsdPtr->oldFormatList != NULL) {
	freePtr = tsdPtr->oldFormatList;
	tsdPtr->oldFormatList = tsdPtr->oldFormatList->nextPtr;
	ckfree((char *) freePtr);
    }
    while (tsdPtr->formatList != NULL) {
	freePtr = tsdPtr->formatList;
	tsdPtr->formatList = tsdPtr->formatList->nextPtr;
	ckfree((char *) freePtr->name);
	ckfree((char *) freePtr);
    }
}

/*
 *----------------------------------------------------------------------
 *
 * Tk_CreateOldPhotoImageFormat, Tk_CreatePhotoImageFormat --
 *
 *	This function is invoked by an image file handler to register a new
 *	photo image format and the functions that handle the new format. The
 *	function is typically invoked during Tcl_AppInit.
 *
 * Results:
 *	None.
 *
 * Side effects:
 *	The new image file format is entered into a table used in the photo
 *	image "read" and "write" subcommands.
 *
 *----------------------------------------------------------------------
 */

void
Tk_CreateOldPhotoImageFormat(
    Tk_PhotoImageFormat *formatPtr)
				/* Structure describing the format. All of the
				 * fields except "nextPtr" must be filled in
				 * by caller. */
{
    Tk_PhotoImageFormat *copyPtr;
    ThreadSpecificData *tsdPtr = (ThreadSpecificData *)
	    Tcl_GetThreadData(&dataKey, sizeof(ThreadSpecificData));

    if (!tsdPtr->initialized) {
	tsdPtr->initialized = 1;
	Tcl_CreateThreadExitHandler(PhotoFormatThreadExitProc, NULL);
    }
    copyPtr = (Tk_PhotoImageFormat *) ckalloc(sizeof(Tk_PhotoImageFormat));
    *copyPtr = *formatPtr;
    copyPtr->nextPtr = tsdPtr->oldFormatList;
    tsdPtr->oldFormatList = copyPtr;
}

void
Tk_CreatePhotoImageFormat(
    Tk_PhotoImageFormat *formatPtr)
				/* Structure describing the format. All of the
				 * fields except "nextPtr" must be filled in
				 * by caller. */
{
    Tk_PhotoImageFormat *copyPtr;
    ThreadSpecificData *tsdPtr = (ThreadSpecificData *)
	    Tcl_GetThreadData(&dataKey, sizeof(ThreadSpecificData));

    if (!tsdPtr->initialized) {
	tsdPtr->initialized = 1;
	Tcl_CreateThreadExitHandler(PhotoFormatThreadExitProc, NULL);
    }
    copyPtr = (Tk_PhotoImageFormat *) ckalloc(sizeof(Tk_PhotoImageFormat));
    *copyPtr = *formatPtr;
    if (isupper((unsigned char) *formatPtr->name)) {
	copyPtr->nextPtr = tsdPtr->oldFormatList;
	tsdPtr->oldFormatList = copyPtr;
    } else {
	/* for compatibility with aMSN: make a copy of formatPtr->name */
	char *name = ckalloc(strlen(formatPtr->name) + 1);
	strcpy(name, formatPtr->name);
	copyPtr->name = name;
	copyPtr->nextPtr = tsdPtr->formatList;
	tsdPtr->formatList = copyPtr;
    }
}

/*
 *----------------------------------------------------------------------
 *
 * ImgPhotoCreate --
 *
 *	This function is called by the Tk image code to create a new photo
 *	image.
 *
 * Results:
 *	A standard Tcl result.
 *
 * Side effects:
 *	The data structure for a new photo image is allocated and initialized.
 *
 *----------------------------------------------------------------------
 */

static int
ImgPhotoCreate(
    Tcl_Interp *interp,		/* Interpreter for application containing
				 * image. */
    char *name,			/* Name to use for image. */
    int objc,			/* Number of arguments. */
    Tcl_Obj *CONST objv[],	/* Argument objects for options (doesn't
				 * include image name or type). */
    Tk_ImageType *typePtr,	/* Pointer to our type record (not used). */
    Tk_ImageMaster master,	/* Token for image, to be used by us in later
				 * callbacks. */
    ClientData *clientDataPtr)	/* Store manager's token for image here; it
				 * will be returned in later callbacks. */
{
    PhotoMaster *masterPtr;

    /*
     * Allocate and initialize the photo image master record.
     */

    masterPtr = (PhotoMaster *) ckalloc(sizeof(PhotoMaster));
    memset(masterPtr, 0, sizeof(PhotoMaster));
    masterPtr->tkMaster = master;
    masterPtr->interp = interp;
    masterPtr->imageCmd = Tcl_CreateObjCommand(interp, name, ImgPhotoCmd,
	    (ClientData) masterPtr, ImgPhotoCmdDeletedProc);
    masterPtr->palette = NULL;
    masterPtr->pix32 = NULL;
    masterPtr->instancePtr = NULL;
    masterPtr->validRegion = TkCreateRegion();

    /*
     * Process configuration options given in the image create command.
     */

    if (ImgPhotoConfigureMaster(interp, masterPtr, objc, objv, 0) != TCL_OK) {
	ImgPhotoDelete((ClientData) masterPtr);
	return TCL_ERROR;
    }

    *clientDataPtr = (ClientData) masterPtr;
    return TCL_OK;
}

/*
 *----------------------------------------------------------------------
 *
 * ImgPhotoCmd --
 *
 *	This function is invoked to process the Tcl command that corresponds
 *	to a photo image. See the user documentation for details on what it
 *	does.
 *
 * Results:
 *	A standard Tcl result.
 *
 * Side effects:
 *	See the user documentation.
 *
 *----------------------------------------------------------------------
 */

static int
ImgPhotoCmd(
    ClientData clientData,	/* Information about photo master. */
    Tcl_Interp *interp,		/* Current interpreter. */
    int objc,			/* Number of arguments. */
    Tcl_Obj *CONST objv[])	/* Argument objects. */
{
    static const char *photoOptions[] = {
	"blank", "cget", "configure", "copy", "data", "get", "put",
	"read", "redither", "transparency", "write", NULL
    };
    enum PhotoOptions {
	PHOTO_BLANK, PHOTO_CGET, PHOTO_CONFIGURE, PHOTO_COPY, PHOTO_DATA,
	PHOTO_GET, PHOTO_PUT, PHOTO_READ, PHOTO_REDITHER, PHOTO_TRANS,
	PHOTO_WRITE
    };

    PhotoMaster *masterPtr = (PhotoMaster *) clientData;
    int result, index, x, y, width, height, dataWidth, dataHeight, listObjc;
    struct SubcommandOptions options;
    Tcl_Obj **listObjv, **srcObjv;
    unsigned char *pixelPtr;
    Tk_PhotoImageBlock block;
    Tk_Window tkwin;
    Tk_PhotoImageFormat *imageFormat;
    int imageWidth, imageHeight, matched, length, oldformat = 0;
    Tcl_Channel chan;
    Tk_PhotoHandle srcHandle;
    ThreadSpecificData *tsdPtr = (ThreadSpecificData *)
	    Tcl_GetThreadData(&dataKey, sizeof(ThreadSpecificData));

    if (objc < 2) {
	Tcl_WrongNumArgs(interp, 1, objv, "option ?arg arg ...?");
	return TCL_ERROR;
    }

    if (Tcl_GetIndexFromObj(interp, objv[1], photoOptions, "option", 0,
	    &index) != TCL_OK) {
	Tcl_ObjCmdProc *proc;
	proc = PhotoOptionFind(interp, objv[1]);
	if (proc == NULL) {
	    return TCL_ERROR;
	}
	return proc(clientData, interp, objc, objv);
    }

    switch ((enum PhotoOptions) index) {
    case PHOTO_BLANK:
	/*
	 * photo blank command - just call Tk_PhotoBlank.
	 */

	if (objc == 2) {
	    Tk_PhotoBlank(masterPtr);
	    return TCL_OK;
	} else {
	    Tcl_WrongNumArgs(interp, 2, objv, NULL);
	    return TCL_ERROR;
	}

    case PHOTO_CGET: {
	char *arg;

	if (objc != 3) {
	    Tcl_WrongNumArgs(interp, 2, objv, "option");
	    return TCL_ERROR;
	}
	arg = Tcl_GetStringFromObj(objv[2], &length);
	if (strncmp(arg,"-data", (unsigned) length) == 0) {
	    if (masterPtr->dataString) {
		Tcl_SetObjResult(interp, masterPtr->dataString);
	    }
	} else if (strncmp(arg,"-format", (unsigned) length) == 0) {
	    if (masterPtr->format) {
		Tcl_SetObjResult(interp, masterPtr->format);
	    }
	} else {
	    Tk_ConfigureValue(interp, Tk_MainWindow(interp), configSpecs,
		    (char *) masterPtr, Tcl_GetString(objv[2]), 0);
	}
	return TCL_OK;
    }

    case PHOTO_CONFIGURE:
	/*
	 * photo configure command - handle this in the standard way.
	 */

	if (objc == 2) {
	    Tcl_Obj *obj, *subobj;

	    result = Tk_ConfigureInfo(interp, Tk_MainWindow(interp),
		    configSpecs, (char *) masterPtr, NULL, 0);
	    if (result != TCL_OK) {
		return result;
	    }
	    obj = Tcl_NewObj();
	    subobj = Tcl_NewStringObj("-data {} {} {}", 14);
	    if (masterPtr->dataString) {
		Tcl_ListObjAppendElement(NULL, subobj, masterPtr->dataString);
	    } else {
		Tcl_AppendStringsToObj(subobj, " {}", NULL);
	    }
	    Tcl_ListObjAppendElement(interp, obj, subobj);
	    subobj = Tcl_NewStringObj("-format {} {} {}", 16);
	    if (masterPtr->format) {
		Tcl_ListObjAppendElement(NULL, subobj, masterPtr->format);
	    } else {
		Tcl_AppendStringsToObj(subobj, " {}", NULL);
	    }
	    Tcl_ListObjAppendElement(interp, obj, subobj);
	    Tcl_ListObjAppendList(interp, obj, Tcl_GetObjResult(interp));
	    Tcl_SetObjResult(interp, obj);
	    return TCL_OK;

	} else if (objc == 3) {
	    char *arg = Tcl_GetStringFromObj(objv[2], &length);

	    if (length > 1 && !strncmp(arg, "-data", (unsigned) length)) {
		Tcl_AppendResult(interp, "-data {} {} {}", NULL);
		if (masterPtr->dataString) {
		    Tcl_ListObjAppendElement(interp, Tcl_GetObjResult(interp),
			    masterPtr->dataString);
		} else {
		    Tcl_AppendResult(interp, " {}", NULL);
		}
		return TCL_OK;
	    } else if (length > 1 &&
		    !strncmp(arg, "-format", (unsigned) length)) {
		Tcl_AppendResult(interp, "-format {} {} {}", NULL);
		if (masterPtr->format) {
		    Tcl_ListObjAppendElement(interp, Tcl_GetObjResult(interp),
			    masterPtr->format);
		} else {
		    Tcl_AppendResult(interp, " {}", NULL);
		}
		return TCL_OK;
	    } else {
		return Tk_ConfigureInfo(interp, Tk_MainWindow(interp),
			configSpecs, (char *) masterPtr, arg, 0);
	    }
	}
	return ImgPhotoConfigureMaster(interp, masterPtr, objc-2, objv+2,
		TK_CONFIG_ARGV_ONLY);

    case PHOTO_COPY:
	/*
	 * photo copy command - first parse options.
	 */

	index = 2;
	memset(&options, 0, sizeof(options));
	options.zoomX = options.zoomY = 1;
	options.subsampleX = options.subsampleY = 1;
	options.name = NULL;
	options.compositingRule = TK_PHOTO_COMPOSITE_OVERLAY;
	if (ParseSubcommandOptions(&options, interp,
		OPT_FROM | OPT_TO | OPT_ZOOM | OPT_SUBSAMPLE | OPT_SHRINK |
		OPT_COMPOSITE, &index, objc, objv) != TCL_OK) {
	    return TCL_ERROR;
	}
	if (options.name == NULL || index < objc) {
	    Tcl_WrongNumArgs(interp, 2, objv,
		    "source-image ?-compositingrule rule? ?-from x1 y1 x2 y2? ?-to x1 y1 x2 y2? ?-zoom x y? ?-subsample x y?");
	    return TCL_ERROR;
	}

	/*
	 * Look for the source image and get a pointer to its image data.
	 * Check the values given for the -from option.
	 */

	srcHandle = Tk_FindPhoto(interp, Tcl_GetString(options.name));
	if (srcHandle == NULL) {
	    Tcl_AppendResult(interp, "image \"",
		    Tcl_GetString(options.name), "\" doesn't",
		    " exist or is not a photo image", NULL);
	    return TCL_ERROR;
	}
	Tk_PhotoGetImage(srcHandle, &block);
	if ((options.fromX2 > block.width) || (options.fromY2 > block.height)
		|| (options.fromX2 > block.width)
		|| (options.fromY2 > block.height)) {
	    Tcl_AppendResult(interp, "coordinates for -from option extend ",
		    "outside source image", NULL);
	    return TCL_ERROR;
	}

	/*
	 * Hack to pass through the message that the place we're coming from
	 * has a simple alpha channel.
	 */

	if (!(((PhotoMaster *) srcHandle)->flags & COMPLEX_ALPHA)) {
	    options.compositingRule |= SOURCE_IS_SIMPLE_ALPHA_PHOTO;
	}

	/*
	 * Fill in default values for unspecified parameters.
	 */

	if (!(options.options & OPT_FROM) || (options.fromX2 < 0)) {
	    options.fromX2 = block.width;
	    options.fromY2 = block.height;
	}
	if (!(options.options & OPT_TO) || (options.toX2 < 0)) {
	    width = options.fromX2 - options.fromX;
	    if (options.subsampleX > 0) {
		width = (width + options.subsampleX - 1) / options.subsampleX;
	    } else if (options.subsampleX == 0) {
		width = 0;
	    } else {
		width = (width - options.subsampleX - 1) / -options.subsampleX;
	    }
	    options.toX2 = options.toX + width * options.zoomX;

	    height = options.fromY2 - options.fromY;
	    if (options.subsampleY > 0) {
		height = (height + options.subsampleY - 1)
			/ options.subsampleY;
	    } else if (options.subsampleY == 0) {
		height = 0;
	    } else {
		height = (height - options.subsampleY - 1)
			/ -options.subsampleY;
	    }
	    options.toY2 = options.toY + height * options.zoomY;
	}

	/*
	 * Set the destination image size if the -shrink option was specified.
	 */

	if (options.options & OPT_SHRINK) {
	    if (ImgPhotoSetSize(masterPtr, options.toX2,
		    options.toY2) != TCL_OK) {
		Tcl_ResetResult(interp);
		Tcl_AppendResult(interp, TK_PHOTO_ALLOC_FAILURE_MESSAGE, NULL);
		return TCL_ERROR;
	    }
	}

	/*
	 * Copy the image data over using Tk_PhotoPutZoomedBlock.
	 */

	block.pixelPtr += options.fromX * block.pixelSize
		+ options.fromY * block.pitch;
	block.width = options.fromX2 - options.fromX;
	block.height = options.fromY2 - options.fromY;
	return Tk_PhotoPutZoomedBlock(interp, (Tk_PhotoHandle) masterPtr,
		&block, options.toX, options.toY, options.toX2 - options.toX,
		options.toY2 - options.toY, options.zoomX, options.zoomY,
		options.subsampleX, options.subsampleY,
		options.compositingRule);

    case PHOTO_DATA: {
	char *data;

	/*
	 * photo data command - first parse and check any options given.
	 */

	Tk_ImageStringWriteProc *stringWriteProc = NULL;

	index = 2;
	memset(&options, 0, sizeof(options));
	options.name = NULL;
	options.format = NULL;
	options.fromX = 0;
	options.fromY = 0;
	if (ParseSubcommandOptions(&options, interp,
		OPT_FORMAT | OPT_FROM | OPT_GRAYSCALE | OPT_BACKGROUND,
		&index, objc, objv) != TCL_OK) {
	    return TCL_ERROR;
	}
	if ((options.name != NULL) || (index < objc)) {
	    Tcl_WrongNumArgs(interp, 2, objv, "?options?");
	    return TCL_ERROR;
	}
	if ((options.fromX > masterPtr->width)
		|| (options.fromY > masterPtr->height)
		|| (options.fromX2 > masterPtr->width)
		|| (options.fromY2 > masterPtr->height)) {
	    Tcl_AppendResult(interp, "coordinates for -from option extend ",
		    "outside image", NULL);
	    return TCL_ERROR;
	}

	/*
	 * Fill in default values for unspecified parameters.
	 */

	if (((options.options & OPT_FROM) == 0) || (options.fromX2 < 0)) {
	    options.fromX2 = masterPtr->width;
	    options.fromY2 = masterPtr->height;
	}

	/*
	 * Search for an appropriate image string format handler.
	 */

	if (options.options & OPT_FORMAT) {
	    matched = 0;
	    for (imageFormat = tsdPtr->formatList; imageFormat != NULL;
	 	imageFormat = imageFormat->nextPtr) {
		if ((strncasecmp(Tcl_GetString(options.format),
			imageFormat->name, strlen(imageFormat->name)) == 0)) {
		    matched = 1;
		    if (imageFormat->stringWriteProc != NULL) {
			stringWriteProc = imageFormat->stringWriteProc;
			break;
		    }
		}
	    }
	    if (stringWriteProc == NULL) {
		oldformat = 1;
		for (imageFormat = tsdPtr->oldFormatList; imageFormat != NULL;
			imageFormat = imageFormat->nextPtr) {
		    if ((strncasecmp(Tcl_GetString(options.format),
			    imageFormat->name,
			    strlen(imageFormat->name)) == 0)) {
			matched = 1;
			if (imageFormat->stringWriteProc != NULL) {
			    stringWriteProc = imageFormat->stringWriteProc;
			    break;
			}
		    }
		}
	    }
	    if (stringWriteProc == NULL) {
		Tcl_AppendResult(interp, "image string format \"",
			Tcl_GetString(options.format), "\" is ",
			(matched ? "not supported" : "unknown"), NULL);
		return TCL_ERROR;
	    }
	} else {
	    stringWriteProc = ImgStringWrite;
	}

	/*
	 * Call the handler's string write function to write out the image.
	 */

	data = ImgGetPhoto(masterPtr, &block, &options);

	if (oldformat) {
	    Tcl_DString buffer;

	    Tcl_DStringInit(&buffer);
	    result = ((int (*) (Tcl_Interp *interp,
		    Tcl_DString *dataPtr, char *formatString,
		    Tk_PhotoImageBlock *blockPtr)) stringWriteProc)
		    (interp, &buffer, Tcl_GetString(options.format), &block);
	    if (result == TCL_OK) {
		Tcl_DStringResult(interp, &buffer);
	    } else {
		Tcl_DStringFree(&buffer);
	    }
	} else {

	    result = ((int (*) (Tcl_Interp *interp,
		    Tcl_Obj *formatString, Tk_PhotoImageBlock *blockPtr,
		    void *dummy)) stringWriteProc)
		    (interp, options.format, &block, NULL);
	}
	if (options.background) {
	    Tk_FreeColor(options.background);
	}
	if (data) {
	    ckfree(data);
	}
	return result;
    }

    case PHOTO_GET: {
	/*
	 * photo get command - first parse and check parameters.
	 */

	char string[TCL_INTEGER_SPACE * 3];

	if (objc != 4) {
	    Tcl_WrongNumArgs(interp, 2, objv, "x y");
	    return TCL_ERROR;
	}
	if ((Tcl_GetIntFromObj(interp, objv[2], &x) != TCL_OK)
		|| (Tcl_GetIntFromObj(interp, objv[3], &y) != TCL_OK)) {
	    return TCL_ERROR;
	}
	if ((x < 0) || (x >= masterPtr->width)
		|| (y < 0) || (y >= masterPtr->height)) {
	    Tcl_AppendResult(interp, Tcl_GetString(objv[0]), " get: ",
		    "coordinates out of range", NULL);
	    return TCL_ERROR;
	}

	/*
	 * Extract the value of the desired pixel and format it as a string.
	 */

	pixelPtr = masterPtr->pix32 + (y * masterPtr->width + x) * 4;
	sprintf(string, "%d %d %d", pixelPtr[0], pixelPtr[1],
		pixelPtr[2]);
	Tcl_AppendResult(interp, string, NULL);
	return TCL_OK;
    }

    case PHOTO_PUT:
	/*
	 * photo put command - first parse the options and colors specified.
	 */

	index = 2;
	memset(&options, 0, sizeof(options));
	options.name = NULL;
	if (ParseSubcommandOptions(&options, interp, OPT_TO|OPT_FORMAT,
		&index, objc, objv) != TCL_OK) {
	    return TCL_ERROR;
	}
	if ((options.name == NULL) || (index < objc)) {
	    Tcl_WrongNumArgs(interp, 2, objv, "data ?options?");
	    return TCL_ERROR;
	}

	if (MatchStringFormat(interp, options.name ? objv[2]:NULL,
		options.format, &imageFormat, &imageWidth,
		&imageHeight, &oldformat) == TCL_OK) {
	    Tcl_Obj *format, *data;

	    if (((options.options & OPT_TO) == 0) || (options.toX2 < 0)) {
		options.toX2 = options.toX + imageWidth;
		options.toY2 = options.toY + imageHeight;
	    }
	    if (imageWidth > options.toX2 - options.toX) {
		imageWidth = options.toX2 - options.toX;
	    }
	    if (imageHeight > options.toY2 - options.toY) {
		imageHeight = options.toY2 - options.toY;
	    }
	    format = options.format;
	    data = objv[2];
	    if (oldformat) {
		if (format) {
		    format = (Tcl_Obj *) Tcl_GetString(format);
		}
		data = (Tcl_Obj *) Tcl_GetString(data);
	    }
	    if ((*imageFormat->stringReadProc)(interp, data,
		    format, (Tk_PhotoHandle) masterPtr,
		    options.toX, options.toY, imageWidth, imageHeight,
		    0, 0) != TCL_OK) {
		return TCL_ERROR;
	    }
	    masterPtr->flags |= IMAGE_CHANGED;
	    return TCL_OK;
	}
	if (options.options & OPT_FORMAT) {
	    return TCL_ERROR;
	}
	Tcl_ResetResult(interp);
	if (Tcl_ListObjGetElements(interp, options.name,
		&dataHeight, &srcObjv) != TCL_OK) {
	    return TCL_ERROR;
	}
	tkwin = Tk_MainWindow(interp);
	block.pixelPtr = NULL;
	dataWidth = 0;
	pixelPtr = NULL;
	for (y = 0; y < dataHeight; ++y) {
	    if (Tcl_ListObjGetElements(interp, srcObjv[y],
		    &listObjc, &listObjv) != TCL_OK) {
		break;
	    }

	    if (y == 0) {
		if (listObjc == 0) {
		    /*
		     * Lines must be non-empty...
		     */

		    break;
		}
		dataWidth = listObjc;
		pixelPtr = (unsigned char *)
			ckalloc((unsigned) dataWidth * dataHeight * 3);
		block.pixelPtr = pixelPtr;
	    } else if (listObjc != dataWidth) {
		Tcl_AppendResult(interp, "all elements of color list must",
			" have the same number of elements", NULL);
		break;
	    }

	    for (x = 0; x < dataWidth; ++x) {
		char *colorString = Tcl_GetString(listObjv[x]);
		XColor color;
		int tmpr, tmpg, tmpb;

		/*
		 * We do not use Tk_GetColorFromObj() because we absolutely do
		 * not want to invoke the fallback code.
		 */

		if (colorString[0] == '#') {
		    if (isxdigit(UCHAR(colorString[1])) &&
			    isxdigit(UCHAR(colorString[2])) &&
			    isxdigit(UCHAR(colorString[3]))) {
			if (colorString[4] == '\0') {
			    /* Got #rgb */
			    sscanf(colorString+1, "%1x%1x%1x",
				    &tmpr, &tmpg, &tmpb);
			    *pixelPtr++ = tmpr * 0x11;
			    *pixelPtr++ = tmpg * 0x11;
			    *pixelPtr++ = tmpb * 0x11;
			    continue;
			} else if (isxdigit(UCHAR(colorString[4])) &&
				isxdigit(UCHAR(colorString[5])) &&
				isxdigit(UCHAR(colorString[6])) &&
				colorString[7] == '\0') {
			    /* Got #rrggbb */
			    sscanf(colorString+1, "%2x%2x%2x",
				    &tmpr, &tmpg, &tmpb);
			    *pixelPtr++ = tmpr;
			    *pixelPtr++ = tmpg;
			    *pixelPtr++ = tmpb;
			    continue;
			}
		    }
		}

		if (!XParseColor(Tk_Display(tkwin), Tk_Colormap(tkwin),
			colorString, &color)) {
		    Tcl_AppendResult(interp, "can't parse color \"",
			    colorString, "\"", NULL);
		    break;
		}
		*pixelPtr++ = color.red >> 8;
		*pixelPtr++ = color.green >> 8;
		*pixelPtr++ = color.blue >> 8;
	    }
	    if (x < dataWidth) {
		break;
	    }
	}
	if (y < dataHeight || dataHeight == 0 || dataWidth == 0) {
	    if (block.pixelPtr != NULL) {
		ckfree((char *) block.pixelPtr);
	    }
	    if (y < dataHeight) {
		return TCL_ERROR;
	    }
	    return TCL_OK;
	}

	/*
	 * Fill in default values for the -to option, then copy the block in
	 * using Tk_PhotoPutBlock.
	 */

	if (!(options.options & OPT_TO) || (options.toX2 < 0)) {
	    options.toX2 = options.toX + dataWidth;
	    options.toY2 = options.toY + dataHeight;
	}
	block.width = dataWidth;
	block.height = dataHeight;
	block.pitch = dataWidth * 3;
	block.pixelSize = 3;
	block.offset[0] = 0;
	block.offset[1] = 1;
	block.offset[2] = 2;
	block.offset[3] = 0;
	result = Tk_PhotoPutBlock(interp, (ClientData)masterPtr, &block,
		options.toX, options.toY, options.toX2 - options.toX,
		options.toY2 - options.toY,
		TK_PHOTO_COMPOSITE_SET);
	ckfree((char *) block.pixelPtr);
	return result;

    case PHOTO_READ: {
	Tcl_Obj *format;

	/*
	 * photo read command - first parse the options specified.
	 */

	index = 2;
	memset(&options, 0, sizeof(options));
	options.name = NULL;
	options.format = NULL;
	if (ParseSubcommandOptions(&options, interp,
		OPT_FORMAT | OPT_FROM | OPT_TO | OPT_SHRINK,
		&index, objc, objv) != TCL_OK) {
	    return TCL_ERROR;
	}
	if ((options.name == NULL) || (index < objc)) {
	    Tcl_WrongNumArgs(interp, 2, objv, "fileName ?options?");
	    return TCL_ERROR;
	}

	/*
	 * Prevent file system access in safe interpreters.
	 */

	if (Tcl_IsSafe(interp)) {
	    Tcl_AppendResult(interp, "can't get image from a file in a",
		    " safe interpreter", NULL);
	    return TCL_ERROR;
	}

	/*
	 * Open the image file and look for a handler for it.
	 */

	chan = Tcl_OpenFileChannel(interp,
		Tcl_GetString(options.name), "r", 0);
	if (chan == NULL) {
	    return TCL_ERROR;
	}
	if (Tcl_SetChannelOption(interp, chan, "-translation", "binary")
		!= TCL_OK) {
	    Tcl_Close(NULL, chan);
	    return TCL_ERROR;
	}
	if (Tcl_SetChannelOption(interp, chan, "-encoding", "binary")
		!= TCL_OK) {
	    Tcl_Close(NULL, chan);
	    return TCL_ERROR;
	}

	if (MatchFileFormat(interp, chan,
		Tcl_GetString(options.name), options.format, &imageFormat,
		&imageWidth, &imageHeight, &oldformat) != TCL_OK) {
	    Tcl_Close(NULL, chan);
	    return TCL_ERROR;
	}

	/*
	 * Check the values given for the -from option.
	 */

	if ((options.fromX > imageWidth) || (options.fromY > imageHeight)
		|| (options.fromX2 > imageWidth)
		|| (options.fromY2 > imageHeight)) {
	    Tcl_AppendResult(interp, "coordinates for -from option extend ",
		    "outside source image", NULL);
	    Tcl_Close(NULL, chan);
	    return TCL_ERROR;
	}
	if (((options.options & OPT_FROM) == 0) || (options.fromX2 < 0)) {
	    width = imageWidth - options.fromX;
	    height = imageHeight - options.fromY;
	} else {
	    width = options.fromX2 - options.fromX;
	    height = options.fromY2 - options.fromY;
	}

	/*
	 * If the -shrink option was specified, set the size of the image.
	 */

	if (options.options & OPT_SHRINK) {
	    if (ImgPhotoSetSize(masterPtr, options.toX + width,
		    options.toY + height) != TCL_OK) {
		Tcl_ResetResult(interp);
		Tcl_AppendResult(interp, TK_PHOTO_ALLOC_FAILURE_MESSAGE, NULL);
		return TCL_ERROR;
	    }
	}

	/*
	 * Call the handler's file read function to read the data into the
	 * image.
	 */

	format = options.format;
	if (oldformat && format) {
	    format = (Tcl_Obj *) Tcl_GetString(format);
	}
	result = (*imageFormat->fileReadProc)(interp, chan,
		Tcl_GetString(options.name),
		format, (Tk_PhotoHandle) masterPtr, options.toX,
		options.toY, width, height, options.fromX, options.fromY);
	if (chan != NULL) {
	    Tcl_Close(NULL, chan);
	}
	return result;
    }

    case PHOTO_REDITHER:
	if (objc != 2) {
	    Tcl_WrongNumArgs(interp, 2, objv, NULL);
	    return TCL_ERROR;
	}

	/*
	 * Call Dither if any part of the image is not correctly dithered at
	 * present.
	 */

	x = masterPtr->ditherX;
	y = masterPtr->ditherY;
	if (masterPtr->ditherX != 0) {
	    Tk_DitherPhoto((Tk_PhotoHandle) masterPtr, x, y,
		    masterPtr->width - x, 1);
	}
	if (masterPtr->ditherY < masterPtr->height) {
	    x = 0;
	    Tk_DitherPhoto((Tk_PhotoHandle)masterPtr, 0,
		    masterPtr->ditherY, masterPtr->width,
		    masterPtr->height - masterPtr->ditherY);
	}

	if (y < masterPtr->height) {
	    /*
	     * Tell the core image code that part of the image has changed.
	     */

	    Tk_ImageChanged(masterPtr->tkMaster, x, y,
		    (masterPtr->width - x), (masterPtr->height - y),
		    masterPtr->width, masterPtr->height);
	}
	return TCL_OK;

    case PHOTO_TRANS: {
	static const char *photoTransOptions[] = {
	    "get", "set", NULL
	};
	enum transOptions {
	    PHOTO_TRANS_GET, PHOTO_TRANS_SET
	};

	if (objc < 3) {
	    Tcl_WrongNumArgs(interp, 2, objv, "option ?arg arg ...?");
	    return TCL_ERROR;
	}
	if (Tcl_GetIndexFromObj(interp, objv[2], photoTransOptions, "option",
		0, &index) != TCL_OK) {
	    return TCL_ERROR;
	}

	switch ((enum transOptions) index) {
	case PHOTO_TRANS_GET: {
	    XRectangle testBox;
	    TkRegion testRegion;

	    if (objc != 5) {
		Tcl_WrongNumArgs(interp, 3, objv, "x y");
		return TCL_ERROR;
	    }
	    if ((Tcl_GetIntFromObj(interp, objv[3], &x) != TCL_OK)
		    || (Tcl_GetIntFromObj(interp, objv[4], &y) != TCL_OK)) {
		return TCL_ERROR;
	    }
	    if ((x < 0) || (x >= masterPtr->width)
		|| (y < 0) || (y >= masterPtr->height)) {
		Tcl_AppendResult(interp, Tcl_GetString(objv[0]),
			" transparency get: coordinates out of range", NULL);
		return TCL_ERROR;
	    }

	    testBox.x = x;
	    testBox.y = y;
	    testBox.width = 1;
	    testBox.height = 1;
	    /* What a way to do a test! */
	    testRegion = TkCreateRegion();
	    TkUnionRectWithRegion(&testBox, testRegion, testRegion);
	    TkIntersectRegion(testRegion, masterPtr->validRegion, testRegion);
	    TkClipBox(testRegion, &testBox);
	    TkDestroyRegion(testRegion);

	    Tcl_SetBooleanObj(Tcl_GetObjResult(interp),
		    (testBox.width==0 && testBox.height==0));
	    return TCL_OK;
	}

	case PHOTO_TRANS_SET: {
	    int transFlag;
	    XRectangle setBox;

	    if (objc != 6) {
		Tcl_WrongNumArgs(interp, 3, objv, "x y boolean");
		return TCL_ERROR;
	    }
	    if ((Tcl_GetIntFromObj(interp, objv[3], &x) != TCL_OK)
		    || (Tcl_GetIntFromObj(interp, objv[4], &y) != TCL_OK)
		    || (Tcl_GetBooleanFromObj(interp, objv[5],
		    &transFlag) != TCL_OK)) {
		return TCL_ERROR;
	    }
	    if ((x < 0) || (x >= masterPtr->width)
		|| (y < 0) || (y >= masterPtr->height)) {
		Tcl_AppendResult(interp, Tcl_GetString(objv[0]),
			" transparency set: coordinates out of range", NULL);
		return TCL_ERROR;
	    }

	    setBox.x = x;
	    setBox.y = y;
	    setBox.width = 1;
	    setBox.height = 1;
	    pixelPtr = masterPtr->pix32 + (y * masterPtr->width + x) * 4;

	    if (transFlag) {
		/*
		 * Make pixel transparent.
		 */

		TkRegion clearRegion = TkCreateRegion();

		TkUnionRectWithRegion(&setBox, clearRegion, clearRegion);
		TkSubtractRegion(masterPtr->validRegion, clearRegion,
			masterPtr->validRegion);
		TkDestroyRegion(clearRegion);

		/*
		 * Set the alpha value correctly.
		 */

		pixelPtr[3] = 0;
	    } else {
		/*
		 * Make pixel opaque.
		 */

		TkUnionRectWithRegion(&setBox, masterPtr->validRegion,
			masterPtr->validRegion);
		pixelPtr[3] = 255;
	    }

	    /*
	     * Inform the generic image code that the image
	     * has (potentially) changed.
	     */

	    Tk_ImageChanged(masterPtr->tkMaster, x, y, 1, 1,
		    masterPtr->width, masterPtr->height);
	    masterPtr->flags &= ~IMAGE_CHANGED;
	    return TCL_OK;
	}

	}
	Tcl_Panic("unexpected fallthrough");
    }

    case PHOTO_WRITE: {
	char *data;
	Tcl_Obj *format;

	/*
	 * Prevent file system access in safe interpreters.
	 */

	if (Tcl_IsSafe(interp)) {
	    Tcl_AppendResult(interp, "can't write image to a file in a",
		    " safe interpreter", NULL);
	    return TCL_ERROR;
	}

	/*
	 * photo write command - first parse and check any options given.
	 */

	index = 2;
	memset(&options, 0, sizeof(options));
	options.name = NULL;
	options.format = NULL;
	if (ParseSubcommandOptions(&options, interp,
		OPT_FORMAT | OPT_FROM | OPT_GRAYSCALE | OPT_BACKGROUND,
		&index, objc, objv) != TCL_OK) {
	    return TCL_ERROR;
	}
	if ((options.name == NULL) || (index < objc)) {
	    Tcl_WrongNumArgs(interp, 2, objv, "fileName ?options?");
	    return TCL_ERROR;
	}
	if ((options.fromX > masterPtr->width)
		|| (options.fromY > masterPtr->height)
		|| (options.fromX2 > masterPtr->width)
		|| (options.fromY2 > masterPtr->height)) {
	    Tcl_AppendResult(interp, "coordinates for -from option extend ",
		    "outside image", NULL);
	    return TCL_ERROR;
	}

	/*
	 * Fill in default values for unspecified parameters.
	 */

	if (!(options.options & OPT_FROM) || (options.fromX2 < 0)) {
	    options.fromX2 = masterPtr->width;
	    options.fromY2 = masterPtr->height;
	}

	/*
	 * Search for an appropriate image file format handler, and give an
	 * error if none is found.
	 */

	matched = 0;
	for (imageFormat = tsdPtr->formatList; imageFormat != NULL;
		imageFormat = imageFormat->nextPtr) {
	    if ((options.format == NULL)
		    || (strncasecmp(Tcl_GetString(options.format),
		    imageFormat->name, strlen(imageFormat->name)) == 0)) {
		matched = 1;
		if (imageFormat->fileWriteProc != NULL) {
		    break;
		}
	    }
	}
	if (imageFormat == NULL) {
	    oldformat = 1;
	    for (imageFormat = tsdPtr->oldFormatList; imageFormat != NULL;
		    imageFormat = imageFormat->nextPtr) {
		if ((options.format == NULL)
			|| (strncasecmp(Tcl_GetString(options.format),
			imageFormat->name, strlen(imageFormat->name)) == 0)) {
		    matched = 1;
		    if (imageFormat->fileWriteProc != NULL) {
			break;
		    }
		}
	    }
	}
	if (imageFormat == NULL) {
	    if (options.format == NULL) {
		Tcl_AppendResult(interp, "no available image file format ",
			"has file writing capability", NULL);
	    } else if (!matched) {
		Tcl_AppendResult(interp, "image file format \"",
			Tcl_GetString(options.format),
			"\" is unknown", NULL);
	    } else {
		Tcl_AppendResult(interp, "image file format \"",
			Tcl_GetString(options.format),
			"\" has no file writing capability", NULL);
	    }
	    return TCL_ERROR;
	}

	/*
	 * Call the handler's file write function to write out the image.
	 */

	data = ImgGetPhoto(masterPtr, &block, &options);
	format = options.format;
	if (oldformat && format) {
	    format = (Tcl_Obj *) Tcl_GetString(options.format);
	}
	result = (*imageFormat->fileWriteProc)(interp,
		Tcl_GetString(options.name), format, &block);
	if (options.background) {
	    Tk_FreeColor(options.background);
	}
	if (data) {
	    ckfree(data);
	}
	return result;
    }

    }
    Tcl_Panic("unexpected fallthrough");
    return TCL_ERROR; /* NOT REACHED */
}

/*
 *----------------------------------------------------------------------
 *
 * ParseSubcommandOptions --
 *
 *	This function is invoked to process one of the options which may be
 *	specified for the photo image subcommands, namely, -from, -to, -zoom,
 *	-subsample, -format, -shrink, and -compositingrule.
 *
 * Results:
 *	A standard Tcl result.
 *
 * Side effects:
 *	Fields in *optPtr get filled in.
 *
 *----------------------------------------------------------------------
 */

static int
ParseSubcommandOptions(
    struct SubcommandOptions *optPtr,
				/* Information about the options specified and
				 * the values given is returned here. */
    Tcl_Interp *interp,		/* Interpreter to use for reporting errors. */
    int allowedOptions,		/* Indicates which options are valid for the
				 * current command. */
    int *optIndexPtr,		/* Points to a variable containing the current
				 * index in objv; this variable is updated by
				 * this function. */
    int objc,			/* Number of arguments in objv[]. */
    Tcl_Obj *const objv[])	/* Arguments to be parsed. */
{
    int index, c, bit, currentBit, length;
    int values[4], numValues, maxValues, argIndex;
    char *option, **listPtr;

    for (index = *optIndexPtr; index < objc; *optIndexPtr = ++index) {
	/*
	 * We can have one value specified without an option; it goes into
	 * optPtr->name.
	 */

	option = Tcl_GetStringFromObj(objv[index], &length);
	if (option[0] != '-') {
	    if (optPtr->name == NULL) {
		optPtr->name = objv[index];
		continue;
	    }
	    break;
	}

	/*
	 * Work out which option this is.
	 */

	c = option[0];
	bit = 0;
	currentBit = 1;
	for (listPtr = optionNames; *listPtr != NULL; ++listPtr) {
	    if ((c == *listPtr[0])
		    && (strncmp(option, *listPtr, (size_t) length) == 0)) {
		if (bit != 0) {
		    bit = 0;	/* An ambiguous option. */
		    break;
		}
		bit = currentBit;
	    }
	    currentBit <<= 1;
	}

	/*
	 * If this option is not recognized and allowed, put an error message
	 * in the interpreter and return.
	 */

	if ((allowedOptions & bit) == 0) {
	    Tcl_AppendResult(interp, "unrecognized option \"",
	    	    Tcl_GetString(objv[index]),
		    "\": must be ", NULL);
	    bit = 1;
	    for (listPtr = optionNames; *listPtr != NULL; ++listPtr) {
		if ((allowedOptions & bit) != 0) {
		    if ((allowedOptions & (bit - 1)) != 0) {
			Tcl_AppendResult(interp, ", ", NULL);
			if ((allowedOptions & ~((bit << 1) - 1)) == 0) {
			    Tcl_AppendResult(interp, "or ", NULL);
			}
		    }
		    Tcl_AppendResult(interp, *listPtr, NULL);
		}
		bit <<= 1;
	    }
	    return TCL_ERROR;
	}

	/*
	 * For the -from, -to, -zoom and -subsample options, parse the values
	 * given. Report an error if too few or too many values are given.
	 */

	if (bit == OPT_BACKGROUND) {
	    /*
	     * The -background option takes a single XColor value.
	     */

	    if (index + 1 < objc) {
		*optIndexPtr = ++index;
		optPtr->background = Tk_GetColor(interp, Tk_MainWindow(interp),
			Tk_GetUid(Tcl_GetString(objv[index])));
		if (!optPtr->background) {
		    return TCL_ERROR;
		}
	    } else {
		Tcl_AppendResult(interp, "the \"-background\" option ",
			"requires a value", NULL);
		return TCL_ERROR;
	    }
	} else if (bit == OPT_FORMAT) {
	    /*
	     * The -format option takes a single string value. Note that
	     * parsing this is outside the scope of this function.
	     */

	    if (index + 1 < objc) {
		*optIndexPtr = ++index;
		optPtr->format = objv[index];
	    } else {
		Tcl_AppendResult(interp, "the \"-format\" option ",
			"requires a value", NULL);
		return TCL_ERROR;
	    }
	} else if (bit == OPT_COMPOSITE) {
	    /*
	     * The -compositingrule option takes a single value from a
	     * well-known set.
	     */

	    if (index + 1 < objc) {
		/*
		 * Note that these must match the TK_PHOTO_COMPOSITE_*
		 * constants.
		 */

		static const char *compositingRules[] = {
		    "overlay", "set", NULL
		};

		index++;
		if (Tcl_GetIndexFromObj(interp, objv[index], compositingRules,
			"compositing rule", 0, &optPtr->compositingRule)
			!= TCL_OK) {
		    return TCL_ERROR;
		}
		*optIndexPtr = index;
	    } else {
		Tcl_AppendResult(interp, "the \"-compositingrule\" option ",
			"requires a value", NULL);
		return TCL_ERROR;
	    }
	} else if ((bit != OPT_SHRINK) && (bit != OPT_GRAYSCALE)) {
	    char *val;
	    maxValues = ((bit == OPT_FROM) || (bit == OPT_TO))? 4: 2;
	    argIndex = index + 1;
	    for (numValues = 0; numValues < maxValues; ++numValues) {
		if (argIndex >= objc) {
		    break;
		}
		val = Tcl_GetString(objv[argIndex]);
		if ((argIndex < objc) && (isdigit(UCHAR(val[0]))
			|| ((val[0] == '-') && isdigit(UCHAR(val[1]))))) {
		    if (Tcl_GetInt(interp, val, &values[numValues])
			    != TCL_OK) {
			return TCL_ERROR;
		    }
		} else {
		    break;
		}
		++argIndex;
	    }

	    if (numValues == 0) {
		Tcl_AppendResult(interp, "the \"", option, "\" option ",
			 "requires one ", maxValues == 2? "or two": "to four",
			 " integer values", NULL);
		return TCL_ERROR;
	    }
	    *optIndexPtr = (index += numValues);

	    /*
	     * Y values default to the corresponding X value if not specified.
	     */

	    if (numValues == 1) {
		values[1] = values[0];
	    }
	    if (numValues == 3) {
		values[3] = values[2];
	    }

	    /*
	     * Check the values given and put them in the appropriate field of
	     * the SubcommandOptions structure.
	     */

	    switch (bit) {
	    case OPT_FROM:
		if ((values[0] < 0) || (values[1] < 0) || ((numValues > 2)
			&& ((values[2] < 0) || (values[3] < 0)))) {
		    Tcl_AppendResult(interp, "value(s) for the -from",
			    " option must be non-negative", NULL);
		    return TCL_ERROR;
		}
		if (numValues <= 2) {
		    optPtr->fromX = values[0];
		    optPtr->fromY = values[1];
		    optPtr->fromX2 = -1;
		    optPtr->fromY2 = -1;
		} else {
		    optPtr->fromX = MIN(values[0], values[2]);
		    optPtr->fromY = MIN(values[1], values[3]);
		    optPtr->fromX2 = MAX(values[0], values[2]);
		    optPtr->fromY2 = MAX(values[1], values[3]);
		}
		break;
	    case OPT_SUBSAMPLE:
		optPtr->subsampleX = values[0];
		optPtr->subsampleY = values[1];
		break;
	    case OPT_TO:
		if ((values[0] < 0) || (values[1] < 0) || ((numValues > 2)
			&& ((values[2] < 0) || (values[3] < 0)))) {
		    Tcl_AppendResult(interp, "value(s) for the -to",
			    " option must be non-negative", NULL);
		    return TCL_ERROR;
		}
		if (numValues <= 2) {
		    optPtr->toX = values[0];
		    optPtr->toY = values[1];
		    optPtr->toX2 = -1;
		    optPtr->toY2 = -1;
		} else {
		    optPtr->toX = MIN(values[0], values[2]);
		    optPtr->toY = MIN(values[1], values[3]);
		    optPtr->toX2 = MAX(values[0], values[2]);
		    optPtr->toY2 = MAX(values[1], values[3]);
		}
		break;
	    case OPT_ZOOM:
		if ((values[0] <= 0) || (values[1] <= 0)) {
		    Tcl_AppendResult(interp, "value(s) for the -zoom",
			    " option must be positive", NULL);
		    return TCL_ERROR;
		}
		optPtr->zoomX = values[0];
		optPtr->zoomY = values[1];
		break;
	    }
	}

	/*
	 * Remember that we saw this option.
	 */

	optPtr->options |= bit;
    }

    return TCL_OK;
}

/*
 *----------------------------------------------------------------------
 *
 * ImgPhotoConfigureMaster --
 *
 *	This function is called when a photo image is created or reconfigured.
 *	It processes configuration options and resets any instances of the
 *	image.
 *
 * Results:
 *	A standard Tcl return value. If TCL_ERROR is returned then an error
 *	message is left in the masterPtr->interp's result.
 *
 * Side effects:
 *	Existing instances of the image will be redisplayed to match the new
 *	configuration options.
 *
 *----------------------------------------------------------------------
 */

static int
ImgPhotoConfigureMaster(
    Tcl_Interp *interp,		/* Interpreter to use for reporting errors. */
    PhotoMaster *masterPtr,	/* Pointer to data structure describing
				 * overall photo image to (re)configure. */
    int objc,			/* Number of entries in objv. */
    Tcl_Obj *const objv[],	/* Pairs of configuration options for image. */
    int flags)			/* Flags to pass to Tk_ConfigureWidget, such
				 * as TK_CONFIG_ARGV_ONLY. */
{
    PhotoInstance *instancePtr;
    const char *oldFileString, *oldPaletteString;
    Tcl_Obj *oldData, *data = NULL, *oldFormat, *format = NULL;
    Tcl_Obj *tempdata, *tempformat;
    int length, i, j, result, imageWidth, imageHeight, oldformat;
    double oldGamma;
    Tcl_Channel chan;
    Tk_PhotoImageFormat *imageFormat;
    const char **args;

    args = (const char **) ckalloc((objc + 1) * sizeof(char *));
    for (i = 0, j = 0; i < objc; i++,j++) {
	args[j] = Tcl_GetStringFromObj(objv[i], &length);
	if ((length > 1) && (args[j][0] == '-')) {
	    if ((args[j][1] == 'd') &&
		    !strncmp(args[j], "-data", (size_t) length)) {
		if (++i < objc) {
		    data = objv[i];
		    j--;
		} else {
		    Tcl_AppendResult(interp,
			    "value for \"-data\" missing", NULL);
		    return TCL_ERROR;
		}
	    } else if ((args[j][1] == 'f') &&
		    !strncmp(args[j], "-format", (size_t) length)) {
		if (++i < objc) {
		    format = objv[i];
		    j--;
		} else {
		    Tcl_AppendResult(interp,
			    "value for \"-format\" missing", NULL);
		    return TCL_ERROR;
		}
	    }
	}
    }

    /*
     * Save the current values for fileString and dataString, so we can tell
     * if the user specifies them anew. IMPORTANT: if the format changes we
     * have to interpret "-file" and "-data" again as well! It might be that
     * the format string influences how "-data" or "-file" is interpreted.
     */

    oldFileString = masterPtr->fileString;
    if (oldFileString == NULL) {
	oldData = masterPtr->dataString;
	if (oldData != NULL) {
	    Tcl_IncrRefCount(oldData);
	}
    } else {
	oldData = NULL;
    }
    oldFormat = masterPtr->format;
    if (oldFormat != NULL) {
	Tcl_IncrRefCount(oldFormat);
    }
    oldPaletteString = masterPtr->palette;
    oldGamma = masterPtr->gamma;

    /*
     * Process the configuration options specified.
     */

    if (Tk_ConfigureWidget(interp, Tk_MainWindow(interp), configSpecs,
	    j, args, (char *) masterPtr, flags) != TCL_OK) {
	ckfree((char *) args);
	goto errorExit;
    }
    ckfree((char *) args);

    /*
     * Regard the empty string for -file, -data or -format as the null value.
     */

    if ((masterPtr->fileString != NULL) && (masterPtr->fileString[0] == 0)) {
	ckfree(masterPtr->fileString);
	masterPtr->fileString = NULL;
    }
    if (data) {
	/*
	 * Force into ByteArray format, which most (all) image handlers will
	 * use anyway. Empty length means ignore the -data option.
	 */

	(void) Tcl_GetByteArrayFromObj(data, &length);
	if (length) {
	    Tcl_IncrRefCount(data);
	} else {
	    data = NULL;
	}
	if (masterPtr->dataString) {
	    Tcl_DecrRefCount(masterPtr->dataString);
	}
	masterPtr->dataString = data;
    }
    if (format) {
	/*
	 * Stringify to ignore -format "". It may come in as a list or other
	 * object.
	 */

	(void) Tcl_GetStringFromObj(format, &length);
	if (length) {
	    Tcl_IncrRefCount(format);
	} else {
	    format = NULL;
	}
	if (masterPtr->format) {
	    Tcl_DecrRefCount(masterPtr->format);
	}
	masterPtr->format = format;
    }
    /*
     * Set the image to the user-requested size, if any, and make sure storage
     * is correctly allocated for this image.
     */

    if (ImgPhotoSetSize(masterPtr, masterPtr->width,
	    masterPtr->height) != TCL_OK) {
	Tcl_ResetResult(interp);
	Tcl_AppendResult(interp, TK_PHOTO_ALLOC_FAILURE_MESSAGE, NULL);
	goto errorExit;
    }

    /*
     * Read in the image from the file or string if the user has specified the
     * -file or -data option.
     */

    if ((masterPtr->fileString != NULL)
	    && ((masterPtr->fileString != oldFileString)
	    || (masterPtr->format != oldFormat))) {

	/*
	 * Prevent file system access in a safe interpreter.
	 */

	if (Tcl_IsSafe(interp)) {
	    Tcl_ResetResult(interp);
	    Tcl_AppendResult(interp,
		    "can't get image from a file in a safe interpreter", NULL);
	    goto errorExit;
	}

	chan = Tcl_OpenFileChannel(interp, masterPtr->fileString, "r", 0);
	if (chan == NULL) {
	    goto errorExit;
	}

	/*
	 * -translation binary also sets -encoding binary
	 */

	if ((Tcl_SetChannelOption(interp, chan,
		"-translation", "binary") != TCL_OK) ||
		(MatchFileFormat(interp, chan, masterPtr->fileString,
			masterPtr->format, &imageFormat, &imageWidth,
			&imageHeight, &oldformat) != TCL_OK)) {
	    Tcl_Close(NULL, chan);
	    goto errorExit;
	}
	result = ImgPhotoSetSize(masterPtr, imageWidth, imageHeight);
	if (result != TCL_OK) {
	    Tcl_Close(NULL, chan);
	    Tcl_ResetResult(interp);
	    Tcl_AppendResult(interp, TK_PHOTO_ALLOC_FAILURE_MESSAGE, NULL);
	    goto errorExit;
	}
	tempformat = masterPtr->format;
	if (oldformat && tempformat) {
	    tempformat = (Tcl_Obj *) Tcl_GetString(tempformat);
	}
	result = (*imageFormat->fileReadProc)(interp, chan,
		masterPtr->fileString, tempformat, (Tk_PhotoHandle) masterPtr,
		0, 0, imageWidth, imageHeight, 0, 0);
	Tcl_Close(NULL, chan);
	if (result != TCL_OK) {
	    goto errorExit;
	}

	Tcl_ResetResult(interp);
	masterPtr->flags |= IMAGE_CHANGED;
    }

    if ((masterPtr->fileString == NULL) && (masterPtr->dataString != NULL)
	    && ((masterPtr->dataString != oldData)
		    || (masterPtr->format != oldFormat))) {

	if (MatchStringFormat(interp, masterPtr->dataString,
		masterPtr->format, &imageFormat, &imageWidth,
		&imageHeight, &oldformat) != TCL_OK) {
	    goto errorExit;
	}
	if (ImgPhotoSetSize(masterPtr, imageWidth, imageHeight) != TCL_OK) {
	    Tcl_ResetResult(interp);
	    Tcl_AppendResult(interp, TK_PHOTO_ALLOC_FAILURE_MESSAGE, NULL);
	    goto errorExit;
	}
	tempformat = masterPtr->format;
	tempdata = masterPtr->dataString;
	if (oldformat) {
	    if (tempformat) {
		tempformat = (Tcl_Obj *) Tcl_GetString(tempformat);
	    }
	    tempdata = (Tcl_Obj *) Tcl_GetString(tempdata);
	}
	if ((*imageFormat->stringReadProc)(interp, tempdata,
		tempformat, (Tk_PhotoHandle) masterPtr,
		0, 0, imageWidth, imageHeight, 0, 0) != TCL_OK) {
	    goto errorExit;
	}

	Tcl_ResetResult(interp);
	masterPtr->flags |= IMAGE_CHANGED;
    }

    /*
     * Enforce a reasonable value for gamma.
     */

    if (masterPtr->gamma <= 0) {
	masterPtr->gamma = 1.0;
    }

    if ((masterPtr->gamma != oldGamma)
	    || (masterPtr->palette != oldPaletteString)) {
	masterPtr->flags |= IMAGE_CHANGED;
    }

    /*
     * Cycle through all of the instances of this image, regenerating the
     * information for each instance. Then force the image to be redisplayed
     * everywhere that it is used.
     */

    for (instancePtr = masterPtr->instancePtr; instancePtr != NULL;
	    instancePtr = instancePtr->nextPtr) {
	ImgPhotoConfigureInstance(instancePtr);
    }

    /*
     * Inform the generic image code that the image has (potentially) changed.
     */

    Tk_ImageChanged(masterPtr->tkMaster, 0, 0, masterPtr->width,
	    masterPtr->height, masterPtr->width, masterPtr->height);
    masterPtr->flags &= ~IMAGE_CHANGED;

    if (oldData != NULL) {
	Tcl_DecrRefCount(oldData);
    }
    if (oldFormat != NULL) {
	Tcl_DecrRefCount(oldFormat);
    }

    ToggleComplexAlphaIfNeeded(masterPtr);

    return TCL_OK;

  errorExit:
    if (oldData != NULL) {
	Tcl_DecrRefCount(oldData);
    }
    if (oldFormat != NULL) {
	Tcl_DecrRefCount(oldFormat);
    }
    return TCL_ERROR;
}

/*
 *----------------------------------------------------------------------
 *
 * ImgPhotoConfigureInstance --
 *
 *	This function is called to create displaying information for a photo
 *	image instance based on the configuration information in the master.
 *	It is invoked both when new instances are created and when the master
 *	is reconfigured.
 *
 * Results:
 *	None.
 *
 * Side effects:
 *	Generates errors via Tcl_BackgroundError if there are problems in
 *	setting up the instance.
 *
 *----------------------------------------------------------------------
 */

static void
ImgPhotoConfigureInstance(
    PhotoInstance *instancePtr)	/* Instance to reconfigure. */
{
    PhotoMaster *masterPtr = instancePtr->masterPtr;
    XImage *imagePtr;
    int bitsPerPixel;
    ColorTable *colorTablePtr;
    XRectangle validBox;

    /*
     * If the -palette configuration option has been set for the master, use
     * the value specified for our palette, but only if it is a valid palette
     * for our windows. Use the gamma value specified the master.
     */

    if ((masterPtr->palette && masterPtr->palette[0])
	    && IsValidPalette(instancePtr, masterPtr->palette)) {
	instancePtr->palette = masterPtr->palette;
    } else {
	instancePtr->palette = instancePtr->defaultPalette;
    }
    instancePtr->gamma = masterPtr->gamma;

    /*
     * If we don't currently have a color table, or if the one we have no
     * longer applies (e.g. because our palette or gamma has changed), get a
     * new one.
     */

    colorTablePtr = instancePtr->colorTablePtr;
    if ((colorTablePtr == NULL)
	    || (instancePtr->colormap != colorTablePtr->id.colormap)
	    || (instancePtr->palette != colorTablePtr->id.palette)
	    || (instancePtr->gamma != colorTablePtr->id.gamma)) {
	/*
	 * Free up our old color table, and get a new one.
	 */

	if (colorTablePtr != NULL) {
	    colorTablePtr->liveRefCount -= 1;
	    FreeColorTable(colorTablePtr, 0);
	}
	GetColorTable(instancePtr);

	/*
	 * Create a new XImage structure for sending data to the X server, if
	 * necessary.
	 */

	if (instancePtr->colorTablePtr->flags & BLACK_AND_WHITE) {
	    bitsPerPixel = 1;
	} else {
	    bitsPerPixel = instancePtr->visualInfo.depth;
	}

	if ((instancePtr->imagePtr == NULL)
		|| (instancePtr->imagePtr->bits_per_pixel != bitsPerPixel)) {
	    if (instancePtr->imagePtr != NULL) {
		XDestroyImage(instancePtr->imagePtr);
	    }
	    imagePtr = XCreateImage(instancePtr->display,
		    instancePtr->visualInfo.visual, (unsigned) bitsPerPixel,
		    (bitsPerPixel > 1? ZPixmap: XYBitmap), 0, NULL,
		    1, 1, 32, 0);
	    instancePtr->imagePtr = imagePtr;

	    /*
	     * We create images using the local host's endianness, rather than
	     * the endianness of the server; otherwise we would have to
	     * byte-swap any 16 or 32 bit values that we store in the image
	     * if the server's endianness is different from ours.
	     */

	    if (imagePtr != NULL) {
#ifdef WORDS_BIGENDIAN
		imagePtr->byte_order = MSBFirst;
#else
		imagePtr->byte_order = LSBFirst;
#endif
		_XInitImageFuncPtrs(imagePtr);
	    }
	}
    }

    /*
     * If the user has specified a width and/or height for the master which is
     * different from our current width/height, set the size to the values
     * specified by the user. If we have no pixmap, we do this also, since it
     * has the side effect of allocating a pixmap for us.
     */

    if ((instancePtr->pixels == None) || (instancePtr->error == NULL)
	    || (instancePtr->width != masterPtr->width)
	    || (instancePtr->height != masterPtr->height)) {
	ImgPhotoInstanceSetSize(instancePtr);
    }

    /*
     * Redither this instance if necessary.
     */

    if ((masterPtr->flags & IMAGE_CHANGED)
	    || (instancePtr->colorTablePtr != colorTablePtr)) {
	TkClipBox(masterPtr->validRegion, &validBox);
	if ((validBox.width > 0) && (validBox.height > 0)) {
	    DitherInstance(instancePtr, validBox.x, validBox.y,
		    validBox.width, validBox.height);
	}
    }
}

/*
 *----------------------------------------------------------------------
 *
 * ImgPhotoGet --
 *
 *	This function is called for each use of a photo image in a widget.
 *
 * Results:
 *	The return value is a token for the instance, which is passed back to
 *	us in calls to ImgPhotoDisplay and ImgPhotoFree.
 *
 * Side effects:
 *	A data structure is set up for the instance (or, an existing instance
 *	is re-used for the new one).
 *
 *----------------------------------------------------------------------
 */

static ClientData
ImgPhotoGet(
    Tk_Window tkwin,		/* Window in which the instance will be
				 * used. */
    ClientData masterData)	/* Pointer to our master structure for the
				 * image. */
{
    PhotoMaster *masterPtr = (PhotoMaster *) masterData;
    PhotoInstance *instancePtr;
    Colormap colormap;
    int mono, nRed, nGreen, nBlue, numVisuals;
    XVisualInfo visualInfo, *visInfoPtr;
    char buf[TCL_INTEGER_SPACE * 3];
    XColor *white, *black;
    XGCValues gcValues;

    /*
     * Table of "best" choices for palette for PseudoColor displays with
     * between 3 and 15 bits/pixel.
     */

    static const int paletteChoice[13][3] = {
	/*  #red, #green, #blue */
	 {2,  2,  2,		/* 3 bits, 8 colors */},
	 {2,  3,  2,		/* 4 bits, 12 colors */},
	 {3,  4,  2,		/* 5 bits, 24 colors */},
	 {4,  5,  3,		/* 6 bits, 60 colors */},
	 {5,  6,  4,		/* 7 bits, 120 colors */},
	 {7,  7,  4,		/* 8 bits, 198 colors */},
	 {8, 10,  6,		/* 9 bits, 480 colors */},
	{10, 12,  8,		/* 10 bits, 960 colors */},
	{14, 15,  9,		/* 11 bits, 1890 colors */},
	{16, 20, 12,		/* 12 bits, 3840 colors */},
	{20, 24, 16,		/* 13 bits, 7680 colors */},
	{26, 30, 20,		/* 14 bits, 15600 colors */},
	{32, 32, 30,		/* 15 bits, 30720 colors */}
    };

    /*
     * See if there is already an instance for windows using the same
     * colormap. If so then just re-use it.
     */

    colormap = Tk_Colormap(tkwin);
    for (instancePtr = masterPtr->instancePtr; instancePtr != NULL;
	    instancePtr = instancePtr->nextPtr) {
	if ((colormap == instancePtr->colormap)
		&& (Tk_Display(tkwin) == instancePtr->display)) {
	    /*
	     * Re-use this instance.
	     */

	    if (instancePtr->refCount == 0) {
		/*
		 * We are resurrecting this instance.
		 */

		Tcl_CancelIdleCall(DisposeInstance, (ClientData) instancePtr);
		if (instancePtr->colorTablePtr != NULL) {
		    FreeColorTable(instancePtr->colorTablePtr, 0);
		}
		GetColorTable(instancePtr);
	    }
	    instancePtr->refCount++;
	    return (ClientData) instancePtr;
	}
    }

    /*
     * The image isn't already in use in a window with the same colormap. Make
     * a new instance of the image.
     */

    instancePtr = (PhotoInstance *) ckalloc(sizeof(PhotoInstance));
    instancePtr->masterPtr = masterPtr;
    instancePtr->display = Tk_Display(tkwin);
    instancePtr->colormap = Tk_Colormap(tkwin);
    Tk_PreserveColormap(instancePtr->display, instancePtr->colormap);
    instancePtr->refCount = 1;
    instancePtr->colorTablePtr = NULL;
    instancePtr->pixels = None;
    instancePtr->error = NULL;
    instancePtr->width = 0;
    instancePtr->height = 0;
    instancePtr->imagePtr = 0;
    instancePtr->nextPtr = masterPtr->instancePtr;
    masterPtr->instancePtr = instancePtr;

    /*
     * Obtain information about the visual and decide on the default palette.
     */

    visualInfo.screen = Tk_ScreenNumber(tkwin);
    visualInfo.visualid = XVisualIDFromVisual(Tk_Visual(tkwin));
    visInfoPtr = XGetVisualInfo(Tk_Display(tkwin),
	    VisualScreenMask | VisualIDMask, &visualInfo, &numVisuals);
    if (visInfoPtr == NULL) {
	Tcl_Panic("ImgPhotoGet couldn't find visual for window");
    }

    nRed = 2;
    nGreen = nBlue = 0;
    mono = 1;
    instancePtr->visualInfo = *visInfoPtr;
    switch (visInfoPtr->class) {
    case DirectColor:
    case TrueColor:
	nRed = 1 << CountBits(visInfoPtr->red_mask);
	nGreen = 1 << CountBits(visInfoPtr->green_mask);
	nBlue = 1 << CountBits(visInfoPtr->blue_mask);
	mono = 0;
	break;
    case PseudoColor:
    case StaticColor:
	if (visInfoPtr->depth > 15) {
	    nRed = 32;
	    nGreen = 32;
	    nBlue = 32;
	    mono = 0;
	} else if (visInfoPtr->depth >= 3) {
	    const int *ip = paletteChoice[visInfoPtr->depth - 3];

	    nRed = ip[0];
	    nGreen = ip[1];
	    nBlue = ip[2];
	    mono = 0;
	}
	break;
    case GrayScale:
    case StaticGray:
	nRed = 1 << visInfoPtr->depth;
	break;
    }
    XFree((char *) visInfoPtr);

    sprintf(buf, ((mono) ? "%d": "%d/%d/%d"), nRed, nGreen, nBlue);
    instancePtr->defaultPalette = Tk_GetUid(buf);

    /*
     * Make a GC with background = black and foreground = white.
     */

    white = Tk_GetColor(masterPtr->interp, tkwin, "white");
    black = Tk_GetColor(masterPtr->interp, tkwin, "black");
    gcValues.foreground = (white != NULL)? white->pixel:
	    WhitePixelOfScreen(Tk_Screen(tkwin));
    gcValues.background = (black != NULL)? black->pixel:
	    BlackPixelOfScreen(Tk_Screen(tkwin));
    Tk_FreeColor(white);
    Tk_FreeColor(black);
    gcValues.graphics_exposures = False;
    instancePtr->gc = Tk_GetGC(tkwin,
	    GCForeground|GCBackground|GCGraphicsExposures, &gcValues);

    /*
     * Set configuration options and finish the initialization of the
     * instance. This will also dither the image if necessary.
     */

    ImgPhotoConfigureInstance(instancePtr);

    /*
     * If this is the first instance, must set the size of the image.
     */

    if (instancePtr->nextPtr == NULL) {
	Tk_ImageChanged(masterPtr->tkMaster, 0, 0, 0, 0,
		masterPtr->width, masterPtr->height);
    }

    return (ClientData) instancePtr;
}

/*
 *----------------------------------------------------------------------
 *
 * ToggleComplexAlphaIfNeeded --
 *
 *	This function is called when an image is modified to check if any
 *	partially transparent pixels exist, which requires blending instead of
 *	straight copy.
 *
 * Results:
 *	None.
 *
 * Side effects:
 *	(Re)sets COMPLEX_ALPHA flag of master.
 *
 *----------------------------------------------------------------------
 */

static int
ToggleComplexAlphaIfNeeded(
    PhotoMaster *mPtr)
{
    size_t len = MAX(mPtr->userWidth, mPtr->width) *
	    MAX(mPtr->userHeight, mPtr->height) * 4;
    unsigned char *c = mPtr->pix32;
    unsigned char *end = c + len;

    /*
     * Set the COMPLEX_ALPHA flag if we have an image with partially
     * transparent bits.
     */

    mPtr->flags &= ~COMPLEX_ALPHA;
    c += 3;			/* Start at first alpha byte. */
    for (; c < end; c += 4) {
	if (*c && *c != 255) {
     	    mPtr->flags |= COMPLEX_ALPHA;
	    break;
	}
    }
    return (mPtr->flags & COMPLEX_ALPHA);
}

/*
 *----------------------------------------------------------------------
 *
 * ImgPhotoBlendComplexAlpha --
 *
 *	This function is called when an image with partially transparent
 *	pixels must be drawn over another image. It blends the photo data onto
 *	a local copy of the surface that we are drawing on, *including* the
 *	pixels drawn by everything that should be drawn underneath the image.
 *
 *	Much of this code has hard-coded values in for speed because this
 *	routine is performance critical for complex image drawing.
 *
 * Results:
 *	None.
 *
 * Side effects:
 *	Background image passed in gets drawn over with image data.
 *
 * Notes:
 *	This should work on all platforms that set mask and shift data
 *	properly from the visualInfo. RGB is really only a 24+ bpp version
 *	whereas RGB15 is the correct version and works for 15bpp+, but it
 *	slower, so it's only used for 15bpp+.
 *
 *	Note that Win32 pre-defines those operations that we really need.
 *
 *----------------------------------------------------------------------
 */

#ifndef __WIN32__
#define GetRValue(rgb)	(UCHAR(((rgb) & red_mask) >> red_shift))
#define GetGValue(rgb)	(UCHAR(((rgb) & green_mask) >> green_shift))
#define GetBValue(rgb)	(UCHAR(((rgb) & blue_mask) >> blue_shift))
#define RGB(r, g, b)	((unsigned)( \
	(UCHAR(r) << red_shift)   | \
	(UCHAR(g) << green_shift) | \
	(UCHAR(b) << blue_shift)  ))
#define RGB15(r, g, b)	((unsigned)( \
	(((r) * red_mask / 255)   & red_mask)   | \
	(((g) * green_mask / 255) & green_mask) | \
	(((b) * blue_mask / 255)  & blue_mask)  ))
#endif /* !__WIN32__ */

static void
ImgPhotoBlendComplexAlpha(
    XImage *bgImg,		/* Background image to draw on. */
    PhotoInstance *iPtr,	/* Image instance to draw. */
    int xOffset, int yOffset,	/* X & Y offset into image instance to
				 * draw. */
    int width, int height)	/* Width & height of image to draw. */
{
    int x, y, line;
    unsigned long pixel;
    unsigned char r, g, b, alpha, unalpha, *masterPtr;
    unsigned char *alphaAr = iPtr->masterPtr->pix32;

    /*
     * This blending is an integer version of the Source-Over compositing rule
     * (see Porter&Duff, "Compositing Digital Images", proceedings of SIGGRAPH
     * 1984) that has been hard-coded (for speed) to work with targetting a
     * solid surface.
     *
     * The 'unalpha' field must be 255-alpha; it is separated out to encourage
     * more efficient compilation.
     */

#define ALPHA_BLEND(bgPix, imgPix, alpha, unalpha) \
	((bgPix * unalpha + imgPix * alpha) / 255)

    /*
     * We have to get the mask and shift info from the visual on non-Win32 so
     * that the macros Get*Value(), RGB() and RGB15() work correctly. This
     * might be cached for better performance.
     */

#ifndef __WIN32__
    unsigned long red_mask, green_mask, blue_mask;
    unsigned long red_shift, green_shift, blue_shift;
    Visual *visual = iPtr->visualInfo.visual;

    red_mask = visual->red_mask;
    green_mask = visual->green_mask;
    blue_mask = visual->blue_mask;
    red_shift = 0;
    green_shift = 0;
    blue_shift = 0;
    while ((0x0001 & (red_mask >> red_shift)) == 0) {
	red_shift++;
    }
    while ((0x0001 & (green_mask >> green_shift)) == 0) {
	green_shift++;
    }
    while ((0x0001 & (blue_mask >> blue_shift)) == 0) {
	blue_shift++;
    }
#endif /* !__WIN32__ */

    /*
     * Only UNIX requires the special case for <24bpp. It varies with 3 extra
     * shifts and uses RGB15. The 24+bpp version could also then be further
     * optimized.
     */

#if !(defined(__WIN32__) || defined(MAC_OSX_TK))
    if (bgImg->depth < 24) {
	unsigned char red_mlen, green_mlen, blue_mlen;

	red_mlen = 8 - CountBits(red_mask >> red_shift);
	green_mlen = 8 - CountBits(green_mask >> green_shift);
	blue_mlen = 8 - CountBits(blue_mask >> blue_shift);
	for (y = 0; y < height; y++) {
	    line = (y + yOffset) * iPtr->masterPtr->width;
	    for (x = 0; x < width; x++) {
		masterPtr = alphaAr + ((line + x + xOffset) * 4);
		alpha = masterPtr[3];

		/*
		 * Ignore pixels that are fully transparent
		 */

		if (alpha) {
		    /*
		     * We could perhaps be more efficient than XGetPixel for
		     * 24 and 32 bit displays, but this seems "fast enough".
		     */

		    r = masterPtr[0];
		    g = masterPtr[1];
		    b = masterPtr[2];
		    if (alpha != 255) {
			/*
			 * Only blend pixels that have some transparency
			 */

			unsigned char ra, ga, ba;

			pixel = XGetPixel(bgImg, x, y);
			ra = GetRValue(pixel) << red_mlen;
			ga = GetGValue(pixel) << green_mlen;
			ba = GetBValue(pixel) << blue_mlen;
			unalpha = 255 - alpha;	/* Calculate once. */
			r = ALPHA_BLEND(ra, r, alpha, unalpha);
			g = ALPHA_BLEND(ga, g, alpha, unalpha);
			b = ALPHA_BLEND(ba, b, alpha, unalpha);
		    }
		    XPutPixel(bgImg, x, y, RGB15(r, g, b));
		}
	    }
	}
	return;
    }
#endif /* !__WIN32__ && !MAC_OSX_TK */

    for (y = 0; y < height; y++) {
	line = (y + yOffset) * iPtr->masterPtr->width;
	for (x = 0; x < width; x++) {
	    masterPtr = alphaAr + ((line + x + xOffset) * 4);
	    alpha = masterPtr[3];

	    /*
	     * Ignore pixels that are fully transparent
	     */

	    if (alpha) {
		/*
		 * We could perhaps be more efficient than XGetPixel for 24
		 * and 32 bit displays, but this seems "fast enough".
		 */

		r = masterPtr[0];
		g = masterPtr[1];
		b = masterPtr[2];
		if (alpha != 255) {
		    /*
		     * Only blend pixels that have some transparency
		     */

		    unsigned char ra, ga, ba;

		    pixel = XGetPixel(bgImg, x, y);
		    ra = GetRValue(pixel);
		    ga = GetGValue(pixel);
		    ba = GetBValue(pixel);
		    unalpha = 255 - alpha;	/* Calculate once. */
		    r = ALPHA_BLEND(ra, r, alpha, unalpha);
		    g = ALPHA_BLEND(ga, g, alpha, unalpha);
		    b = ALPHA_BLEND(ba, b, alpha, unalpha);
		}
		XPutPixel(bgImg, x, y, RGB(r, g, b));
	    }
	}
    }
#undef ALPHA_BLEND
}

/*
 *----------------------------------------------------------------------
 *
 * ImgPhotoDisplay --
 *
 *	This function is invoked to draw a photo image.
 *
 * Results:
 *	None.
 *
 * Side effects:
 *	A portion of the image gets rendered in a pixmap or window.
 *
 *----------------------------------------------------------------------
 */

static void
ImgPhotoDisplay(
    ClientData clientData,	/* Pointer to PhotoInstance structure for
				 * instance to be displayed. */
    Display *display,		/* Display on which to draw image. */
    Drawable drawable,		/* Pixmap or window in which to draw image. */
    int imageX, int imageY,	/* Upper-left corner of region within image to
				 * draw. */
    int width, int height,	/* Dimensions of region within image to
				 * draw. */
    int drawableX,int drawableY)/* Coordinates within drawable that correspond
				 * to imageX and imageY. */
{
    PhotoInstance *instancePtr = (PhotoInstance *) clientData;
    XVisualInfo visInfo = instancePtr->visualInfo;

    /*
     * If there's no pixmap, it means that an error occurred while creating
     * the image instance so it can't be displayed.
     */

    if (instancePtr->pixels == None) {
	return;
    }

    if ((instancePtr->masterPtr->flags & COMPLEX_ALPHA)
	    && visInfo.depth >= 15
	    && (visInfo.class == DirectColor || visInfo.class == TrueColor)) {
	Tk_ErrorHandler handler;
	XImage *bgImg = NULL;

	/*
	 * Create an error handler to suppress the case where the input was
	 * not properly constrained, which can cause an X error. [Bug 979239]
	 */

	handler = Tk_CreateErrorHandler(display, -1, -1, -1, NULL,
		(ClientData) NULL);

	/*
	 * Pull the current background from the display to blend with
	 */

	bgImg = XGetImage(display, drawable, drawableX, drawableY,
		(unsigned int)width, (unsigned int)height, AllPlanes, ZPixmap);
	if (bgImg == NULL) {
	    Tk_DeleteErrorHandler(handler);
	    return;
	}

	ImgPhotoBlendComplexAlpha(bgImg, instancePtr, imageX, imageY, width,
		height);

	/*
	 * Color info is unimportant as we only do this operation for depth >=
	 * 15.
	 */

	TkPutImage(NULL, 0, display, drawable, instancePtr->gc,
		bgImg, 0, 0, drawableX, drawableY,
		(unsigned int) width, (unsigned int) height);
	XDestroyImage(bgImg);
	Tk_DeleteErrorHandler(handler);
    } else {
	/*
	 * masterPtr->region describes which parts of the image contain valid
	 * data. We set this region as the clip mask for the gc, setting its
	 * origin appropriately, and use it when drawing the image.
	 */

	TkSetRegion(display, instancePtr->gc,
		instancePtr->masterPtr->validRegion);
	XSetClipOrigin(display, instancePtr->gc, drawableX - imageX,
		drawableY - imageY);
	XCopyArea(display, instancePtr->pixels, drawable, instancePtr->gc,
		imageX, imageY, (unsigned) width, (unsigned) height,
		drawableX, drawableY);
	XSetClipMask(display, instancePtr->gc, None);
	XSetClipOrigin(display, instancePtr->gc, 0, 0);
    }
    XFlush(display);
}

/*
 *----------------------------------------------------------------------
 *
 * ImgPhotoFree --
 *
 *	This function is called when a widget ceases to use a particular
 *	instance of an image. We don't actually get rid of the instance until
 *	later because we may be about to get this instance again.
 *
 * Results:
 *	None.
 *
 * Side effects:
 *	Internal data structures get cleaned up, later.
 *
 *----------------------------------------------------------------------
 */

static void
ImgPhotoFree(
    ClientData clientData,	/* Pointer to PhotoInstance structure for
				 * instance to be displayed. */
    Display *display)		/* Display containing window that used
				 * image. */
{
    PhotoInstance *instancePtr = (PhotoInstance *) clientData;
    ColorTable *colorPtr;

    instancePtr->refCount -= 1;
    if (instancePtr->refCount > 0) {
	return;
    }

    /*
     * There are no more uses of the image within this widget. Decrement the
     * count of live uses of its color table, so that its colors can be
     * reclaimed if necessary, and set up an idle call to free the instance
     * structure.
     */

    colorPtr = instancePtr->colorTablePtr;
    if (colorPtr != NULL) {
	colorPtr->liveRefCount -= 1;
    }

    Tcl_DoWhenIdle(DisposeInstance, (ClientData) instancePtr);
}

/*
 *----------------------------------------------------------------------
 *
 * ImgPhotoDelete --
 *
 *	This function is called by the image code to delete the master
 *	structure for an image.
 *
 * Results:
 *	None.
 *
 * Side effects:
 *	Resources associated with the image get freed.
 *
 *----------------------------------------------------------------------
 */

static void
ImgPhotoDelete(
    ClientData masterData)	/* Pointer to PhotoMaster structure for image.
				 * Must not have any more instances. */
{
    PhotoMaster *masterPtr = (PhotoMaster *) masterData;
    PhotoInstance *instancePtr;

    while ((instancePtr = masterPtr->instancePtr) != NULL) {
	if (instancePtr->refCount > 0) {
	    Tcl_Panic("tried to delete photo image when instances still exist");
	}
	Tcl_CancelIdleCall(DisposeInstance, (ClientData) instancePtr);
	DisposeInstance((ClientData) instancePtr);
    }
    masterPtr->tkMaster = NULL;
    if (masterPtr->imageCmd != NULL) {
	Tcl_DeleteCommandFromToken(masterPtr->interp, masterPtr->imageCmd);
    }
    if (masterPtr->pix32 != NULL) {
	ckfree((char *) masterPtr->pix32);
    }
    if (masterPtr->validRegion != NULL) {
	TkDestroyRegion(masterPtr->validRegion);
    }
    if (masterPtr->dataString != NULL) {
	Tcl_DecrRefCount(masterPtr->dataString);
    }
    if (masterPtr->format != NULL) {
	Tcl_DecrRefCount(masterPtr->format);
    }
    Tk_FreeOptions(configSpecs, (char *) masterPtr, NULL, 0);
    ckfree((char *) masterPtr);
}

/*
 *----------------------------------------------------------------------
 *
 * ImgPhotoCmdDeletedProc --
 *
 *	This function is invoked when the image command for an image is
 *	deleted. It deletes the image.
 *
 * Results:
 *	None.
 *
 * Side effects:
 *	The image is deleted.
 *
 *----------------------------------------------------------------------
 */

static void
ImgPhotoCmdDeletedProc(
    ClientData clientData)	/* Pointer to PhotoMaster structure for
				 * image. */
{
    PhotoMaster *masterPtr = (PhotoMaster *) clientData;

    masterPtr->imageCmd = NULL;
    if (masterPtr->tkMaster != NULL) {
	Tk_DeleteImage(masterPtr->interp, Tk_NameOfImage(masterPtr->tkMaster));
    }
}

/*
 *----------------------------------------------------------------------
 *
 * ImgPhotoSetSize --
 *
 *	This function reallocates the image storage and instance pixmaps for a
 *	photo image, as necessary, to change the image's size to `width' x
 *	`height' pixels.
 *
 * Results:
 *	TCL_OK if successful, TCL_ERROR if failure occurred (currently just
 *	with memory allocation.)
 *
 * Side effects:
 *	Storage gets reallocated, for the master and all its instances.
 *
 *----------------------------------------------------------------------
 */

static int
ImgPhotoSetSize(
    PhotoMaster *masterPtr,
    int width, int height)
{
    unsigned char *newPix32 = NULL;
    int h, offset, pitch;
    unsigned char *srcPtr, *destPtr;
    XRectangle validBox, clipBox;
    TkRegion clipRegion;
    PhotoInstance *instancePtr;

    if (masterPtr->userWidth > 0) {
	width = masterPtr->userWidth;
    }
    if (masterPtr->userHeight > 0) {
	height = masterPtr->userHeight;
    }

    pitch = width * 4;

    /*
     * Test if we're going to (re)allocate the main buffer now, so that any
     * failures will leave the photo unchanged.
     */

    if ((width != masterPtr->width) || (height != masterPtr->height)
	    || (masterPtr->pix32 == NULL)) {
	/*
	 * Not a u-long, but should be one.
	 */

	unsigned /*long*/ newPixSize = (unsigned /*long*/) (height * pitch);

	/*
	 * Some mallocs() really hate allocating zero bytes. [Bug 619544]
	 */

	if (newPixSize == 0) {
	    newPix32 = NULL;
	} else {
	    newPix32 = (unsigned char *) attemptckalloc(newPixSize);
	    if (newPix32 == NULL) {
		return TCL_ERROR;
	    }
	}
    }

    /*
     * We have to trim the valid region if it is currently larger than the new
     * image size.
     */

    TkClipBox(masterPtr->validRegion, &validBox);
    if ((validBox.x + validBox.width > width)
	    || (validBox.y + validBox.height > height)) {
	clipBox.x = 0;
	clipBox.y = 0;
	clipBox.width = width;
	clipBox.height = height;
	clipRegion = TkCreateRegion();
	TkUnionRectWithRegion(&clipBox, clipRegion, clipRegion);
	TkIntersectRegion(masterPtr->validRegion, clipRegion,
		masterPtr->validRegion);
	TkDestroyRegion(clipRegion);
	TkClipBox(masterPtr->validRegion, &validBox);
    }

    /*
     * Use the reallocated storage (allocation above) for the 32-bit image and
     * copy over valid regions. Note that this test is true precisely when the
     * allocation has already been done.
     */

    if (newPix32 != NULL) {
	/*
	 * Zero the new array. The dithering code shouldn't read the areas
	 * outside validBox, but they might be copied to another photo image
	 * or written to a file.
	 */

	if ((masterPtr->pix32 != NULL)
	    && ((width == masterPtr->width) || (width == validBox.width))) {
	    if (validBox.y > 0) {
		memset(newPix32, 0, (size_t) (validBox.y * pitch));
	    }
	    h = validBox.y + validBox.height;
	    if (h < height) {
		memset(newPix32 + h*pitch, 0, (size_t) ((height - h) * pitch));
	    }
	} else {
	    memset(newPix32, 0, (size_t) (height * pitch));
	}

	if (masterPtr->pix32 != NULL) {
	    /*
	     * Copy the common area over to the new array array and free the
	     * old array.
	     */

	    if (width == masterPtr->width) {

		/*
		 * The region to be copied is contiguous.
		 */

		offset = validBox.y * pitch;
		memcpy(newPix32 + offset, masterPtr->pix32 + offset,
			(size_t) (validBox.height * pitch));

	    } else if ((validBox.width > 0) && (validBox.height > 0)) {
		/*
		 * Area to be copied is not contiguous - copy line by line.
		 */

		destPtr = newPix32 + (validBox.y * width + validBox.x) * 4;
		srcPtr = masterPtr->pix32 + (validBox.y * masterPtr->width
			+ validBox.x) * 4;
		for (h = validBox.height; h > 0; h--) {
		    memcpy(destPtr, srcPtr, (size_t) (validBox.width * 4));
		    destPtr += width * 4;
		    srcPtr += masterPtr->width * 4;
		}
	    }

	    ckfree((char *) masterPtr->pix32);
	}

	masterPtr->pix32 = newPix32;
	masterPtr->width = width;
	masterPtr->height = height;

	/*
	 * Dithering will be correct up to the end of the last pre-existing
	 * complete scanline.
	 */

	if ((validBox.x > 0) || (validBox.y > 0)) {
	    masterPtr->ditherX = 0;
	    masterPtr->ditherY = 0;
	} else if (validBox.width == width) {
	    if ((int) validBox.height < masterPtr->ditherY) {
		masterPtr->ditherX = 0;
		masterPtr->ditherY = validBox.height;
	    }
	} else if ((masterPtr->ditherY > 0)
		|| ((int) validBox.width < masterPtr->ditherX)) {
	    masterPtr->ditherX = validBox.width;
	    masterPtr->ditherY = 0;
	}
    }

    ToggleComplexAlphaIfNeeded(masterPtr);

    /*
     * Now adjust the sizes of the pixmaps for all of the instances.
     */

    for (instancePtr = masterPtr->instancePtr; instancePtr != NULL;
	    instancePtr = instancePtr->nextPtr) {
	ImgPhotoInstanceSetSize(instancePtr);
    }

    return TCL_OK;
}

/*
 *----------------------------------------------------------------------
 *
 * ImgPhotoInstanceSetSize --
 *
 *	This function reallocates the instance pixmap and dithering error
 *	array for a photo instance, as necessary, to change the image's size
 *	to `width' x `height' pixels.
 *
 * Results:
 *	None.
 *
 * Side effects:
 *	Storage gets reallocated, here and in the X server.
 *
 *----------------------------------------------------------------------
 */

static void
ImgPhotoInstanceSetSize(
    PhotoInstance *instancePtr)	/* Instance whose size is to be changed. */
{
    PhotoMaster *masterPtr;
    schar *newError, *errSrcPtr, *errDestPtr;
    int h, offset;
    XRectangle validBox;
    Pixmap newPixmap;

    masterPtr = instancePtr->masterPtr;
    TkClipBox(masterPtr->validRegion, &validBox);

    if ((instancePtr->width != masterPtr->width)
	    || (instancePtr->height != masterPtr->height)
	    || (instancePtr->pixels == None)) {
	newPixmap = Tk_GetPixmap(instancePtr->display,
		RootWindow(instancePtr->display,
			instancePtr->visualInfo.screen),
		(masterPtr->width > 0) ? masterPtr->width: 1,
		(masterPtr->height > 0) ? masterPtr->height: 1,
		instancePtr->visualInfo.depth);
	if (!newPixmap) {
	    Tcl_Panic("Fail to create pixmap with Tk_GetPixmap in ImgPhotoInstanceSetSize.\n");
	}

	/*
	 * The following is a gross hack needed to properly support colormaps
	 * under Windows. Before the pixels can be copied to the pixmap, the
	 * relevent colormap must be associated with the drawable. Normally we
	 * can infer this association from the window that was used to create
	 * the pixmap. However, in this case we're using the root window, so
	 * we have to be more explicit.
	 */

	TkSetPixmapColormap(newPixmap, instancePtr->colormap);

	if (instancePtr->pixels != None) {
	    /*
	     * Copy any common pixels from the old pixmap and free it.
	     */

	    XCopyArea(instancePtr->display, instancePtr->pixels, newPixmap,
		    instancePtr->gc, validBox.x, validBox.y,
		    validBox.width, validBox.height, validBox.x, validBox.y);
	    Tk_FreePixmap(instancePtr->display, instancePtr->pixels);
	}
	instancePtr->pixels = newPixmap;
    }

    if ((instancePtr->width != masterPtr->width)
	    || (instancePtr->height != masterPtr->height)
	    || (instancePtr->error == NULL)) {

	if (masterPtr->height > 0 && masterPtr->width > 0) {
	    newError = (schar *) ckalloc((unsigned)
		    masterPtr->height * masterPtr->width * 3 * sizeof(schar));

	    /*
	     * Zero the new array so that we don't get bogus error values
	     * propagating into areas we dither later.
	     */

	    if ((instancePtr->error != NULL)
		    && ((instancePtr->width == masterPtr->width)
		    || (validBox.width == masterPtr->width))) {
		if (validBox.y > 0) {
		    memset(newError, 0, (size_t)
			    validBox.y * masterPtr->width * 3 * sizeof(schar));
		}
		h = validBox.y + validBox.height;
		if (h < masterPtr->height) {
		    memset(newError + h*masterPtr->width*3, 0,
			    (size_t) (masterPtr->height - h)
			    * masterPtr->width * 3 * sizeof(schar));
		}
	    } else {
		memset(newError, 0, (size_t)
			masterPtr->height * masterPtr->width *3*sizeof(schar));
	    }
	} else {
	    newError = NULL;
	}

	if (instancePtr->error != NULL) {
	    /*
	     * Copy the common area over to the new array and free the old
	     * array.
	     */

	    if (masterPtr->width == instancePtr->width) {
		offset = validBox.y * masterPtr->width * 3;
		memcpy(newError + offset, instancePtr->error + offset,
			(size_t) (validBox.height
			* masterPtr->width * 3 * sizeof(schar)));

	    } else if (validBox.width > 0 && validBox.height > 0) {
		errDestPtr = newError +
			(validBox.y * masterPtr->width + validBox.x) * 3;
		errSrcPtr = instancePtr->error +
			(validBox.y * instancePtr->width + validBox.x) * 3;

		for (h = validBox.height; h > 0; --h) {
		    memcpy(errDestPtr, errSrcPtr,
			    validBox.width * 3 * sizeof(schar));
		    errDestPtr += masterPtr->width * 3;
		    errSrcPtr += instancePtr->width * 3;
		}
	    }
	    ckfree((char *) instancePtr->error);
	}

	instancePtr->error = newError;
    }

    instancePtr->width = masterPtr->width;
    instancePtr->height = masterPtr->height;
}

/*
 *----------------------------------------------------------------------
 *
 * IsValidPalette --
 *
 *	This function is called to check whether a value given for the
 *	-palette option is valid for a particular instance of a photo image.
 *
 * Results:
 *	A boolean value: 1 if the palette is acceptable, 0 otherwise.
 *
 * Side effects:
 *	None.
 *
 *----------------------------------------------------------------------
 */

static int
IsValidPalette(
    PhotoInstance *instancePtr,	/* Instance to which the palette specification
				 * is to be applied. */
    const char *palette)	/* Palette specification string. */
{
    int nRed, nGreen, nBlue, mono, numColors;
    char *endp;

    /*
     * First parse the specification: it must be of the form %d or %d/%d/%d.
     */

    nRed = strtol(palette, &endp, 10);
    if ((endp == palette) || ((*endp != 0) && (*endp != '/'))
	    || (nRed < 2) || (nRed > 256)) {
	return 0;
    }

    if (*endp == 0) {
	mono = 1;
	nGreen = nBlue = nRed;
    } else {
	palette = endp + 1;
	nGreen = strtol(palette, &endp, 10);
	if ((endp == palette) || (*endp != '/') || (nGreen < 2)
		|| (nGreen > 256)) {
	    return 0;
	}
	palette = endp + 1;
	nBlue = strtol(palette, &endp, 10);
	if ((endp == palette) || (*endp != 0) || (nBlue < 2)
		|| (nBlue > 256)) {
	    return 0;
	}
	mono = 0;
    }

    switch (instancePtr->visualInfo.class) {
    case DirectColor:
    case TrueColor:
	if ((nRed > (1 << CountBits(instancePtr->visualInfo.red_mask)))
		|| (nGreen>(1<<CountBits(instancePtr->visualInfo.green_mask)))
		|| (nBlue>(1<<CountBits(instancePtr->visualInfo.blue_mask)))) {
	    return 0;
	}
	break;
    case PseudoColor:
    case StaticColor:
	numColors = nRed;
	if (!mono) {
	    numColors *= nGreen*nBlue;
	}
	if (numColors > (1 << instancePtr->visualInfo.depth)) {
	    return 0;
	}
	break;
    case GrayScale:
    case StaticGray:
	if (!mono || (nRed > (1 << instancePtr->visualInfo.depth))) {
	    return 0;
	}
	break;
    }

    return 1;
}

/*
 *----------------------------------------------------------------------
 *
 * CountBits --
 *
 *	This function counts how many bits are set to 1 in `mask'.
 *
 * Results:
 *	The integer number of bits.
 *
 * Side effects:
 *	None.
 *
 *----------------------------------------------------------------------
 */

static int
CountBits(
    pixel mask)			/* Value to count the 1 bits in. */
{
    int n;

    for (n=0 ; mask!=0 ; mask&=mask-1) {
	n++;
    }
    return n;
}

/*
 *----------------------------------------------------------------------
 *
 * GetColorTable --
 *
 *	This function is called to allocate a table of colormap information
 *	for an instance of a photo image. Only one such table is allocated for
 *	all photo instances using the same display, colormap, palette and
 *	gamma values, so that the application need only request a set of
 *	colors from the X server once for all such photo widgets. This
 *	function maintains a hash table to find previously-allocated
 *	ColorTables.
 *
 * Results:
 *	None.
 *
 * Side effects:
 *	A new ColorTable may be allocated and placed in the hash table, and
 *	have colors allocated for it.
 *
 *----------------------------------------------------------------------
 */

static void
GetColorTable(
    PhotoInstance *instancePtr)	/* Instance needing a color table. */
{
    ColorTable *colorPtr;
    Tcl_HashEntry *entry;
    ColorTableId id;
    int isNew;

    /*
     * Look for an existing ColorTable in the hash table.
     */

    memset(&id, 0, sizeof(id));
    id.display = instancePtr->display;
    id.colormap = instancePtr->colormap;
    id.palette = instancePtr->palette;
    id.gamma = instancePtr->gamma;
    if (!imgPhotoColorHashInitialized) {
	Tcl_InitHashTable(&imgPhotoColorHash, N_COLOR_HASH);
	imgPhotoColorHashInitialized = 1;
    }
    entry = Tcl_CreateHashEntry(&imgPhotoColorHash, (char *) &id, &isNew);

    if (!isNew) {
	/*
	 * Re-use the existing entry.
	 */

	colorPtr = (ColorTable *) Tcl_GetHashValue(entry);
    } else {
	/*
	 * No color table currently available; need to make one.
	 */

	colorPtr = (ColorTable *) ckalloc(sizeof(ColorTable));

	/*
	 * The following line of code should not normally be needed due to the
	 * assignment in the following line. However, it compensates for bugs
	 * in some compilers (HP, for example) where sizeof(ColorTable) is 24
	 * but the assignment only copies 20 bytes, leaving 4 bytes
	 * uninitialized; these cause problems when using the id for lookups
	 * in imgPhotoColorHash, and can result in core dumps.
	 */

	memset(&colorPtr->id, 0, sizeof(ColorTableId));
	colorPtr->id = id;
	Tk_PreserveColormap(colorPtr->id.display, colorPtr->id.colormap);
	colorPtr->flags = 0;
	colorPtr->refCount = 0;
	colorPtr->liveRefCount = 0;
	colorPtr->numColors = 0;
	colorPtr->visualInfo = instancePtr->visualInfo;
	colorPtr->pixelMap = NULL;
	Tcl_SetHashValue(entry, colorPtr);
    }

    colorPtr->refCount++;
    colorPtr->liveRefCount++;
    instancePtr->colorTablePtr = colorPtr;
    if (colorPtr->flags & DISPOSE_PENDING) {
	Tcl_CancelIdleCall(DisposeColorTable, (ClientData) colorPtr);
	colorPtr->flags &= ~DISPOSE_PENDING;
    }

    /*
     * Allocate colors for this color table if necessary.
     */

    if ((colorPtr->numColors == 0)
	    && ((colorPtr->flags & BLACK_AND_WHITE) == 0)) {
	AllocateColors(colorPtr);
    }
}

/*
 *----------------------------------------------------------------------
 *
 * FreeColorTable --
 *
 *	This function is called when an instance ceases using a color table.
 *
 * Results:
 *	None.
 *
 * Side effects:
 *	If no other instances are using this color table, a when-idle handler
 *	is registered to free up the color table and the colors allocated for
 *	it.
 *
 *----------------------------------------------------------------------
 */

static void
FreeColorTable(
    ColorTable *colorPtr,	/* Pointer to the color table which is no
				 * longer required by an instance. */
    int force)			/* Force free to happen immediately. */
{
    colorPtr->refCount--;
    if (colorPtr->refCount > 0) {
	return;
    }

    if (force) {
	if ((colorPtr->flags & DISPOSE_PENDING) != 0) {
	    Tcl_CancelIdleCall(DisposeColorTable, (ClientData) colorPtr);
	    colorPtr->flags &= ~DISPOSE_PENDING;
	}
	DisposeColorTable((ClientData) colorPtr);
    } else if ((colorPtr->flags & DISPOSE_PENDING) == 0) {
	Tcl_DoWhenIdle(DisposeColorTable, (ClientData) colorPtr);
	colorPtr->flags |= DISPOSE_PENDING;
    }
}

/*
 *----------------------------------------------------------------------
 *
 * AllocateColors --
 *
 *	This function allocates the colors required by a color table, and sets
 *	up the fields in the color table data structure which are used in
 *	dithering.
 *
 * Results:
 *	None.
 *
 * Side effects:
 *	Colors are allocated from the X server. Fields in the color table data
 *	structure are updated.
 *
 *----------------------------------------------------------------------
 */

static void
AllocateColors(
    ColorTable *colorPtr)	/* Pointer to the color table requiring colors
				 * to be allocated. */
{
    int i, r, g, b, rMult, mono;
    int numColors, nRed, nGreen, nBlue;
    double fr, fg, fb, igam;
    XColor *colors;
    unsigned long *pixels;

    /*
     * 16-bit intensity value for i/n of full intensity.
     */
#define CFRAC(i, n)	((i) * 65535 / (n))

    /* As for CFRAC, but apply exponent of g. */
#define CGFRAC(i, n, g)	((int)(65535 * pow((double)(i) / (n), (g))))

    /*
     * First parse the palette specification to get the required number of
     * shades of each primary.
     */

    mono = sscanf(colorPtr->id.palette, "%d/%d/%d", &nRed, &nGreen, &nBlue)
	    <= 1;
    igam = 1.0 / colorPtr->id.gamma;

    /*
     * Each time around this loop, we reduce the number of colors we're trying
     * to allocate until we succeed in allocating all of the colors we need.
     */

    for (;;) {
	/*
	 * If we are using 1 bit/pixel, we don't need to allocate any colors
	 * (we just use the foreground and background colors in the GC).
	 */

	if (mono && (nRed <= 2)) {
	    colorPtr->flags |= BLACK_AND_WHITE;
	    return;
	}

	/*
	 * Calculate the RGB coordinates of the colors we want to allocate and
	 * store them in *colors.
	 */

	if ((colorPtr->visualInfo.class == DirectColor)
		|| (colorPtr->visualInfo.class == TrueColor)) {

	    /*
	     * Direct/True Color: allocate shades of red, green, blue
	     * independently.
	     */

	    if (mono) {
		numColors = nGreen = nBlue = nRed;
	    } else {
		numColors = MAX(MAX(nRed, nGreen), nBlue);
	    }
	    colors = (XColor *) ckalloc(numColors * sizeof(XColor));

	    for (i = 0; i < numColors; ++i) {
		if (igam == 1.0) {
		    colors[i].red = CFRAC(i, nRed - 1);
		    colors[i].green = CFRAC(i, nGreen - 1);
		    colors[i].blue = CFRAC(i, nBlue - 1);
		} else {
		    colors[i].red = CGFRAC(i, nRed - 1, igam);
		    colors[i].green = CGFRAC(i, nGreen - 1, igam);
		    colors[i].blue = CGFRAC(i, nBlue - 1, igam);
		}
	    }
	} else {
	    /*
	     * PseudoColor, StaticColor, GrayScale or StaticGray visual: we
	     * have to allocate each color in the color cube separately.
	     */

	    numColors = (mono) ? nRed: (nRed * nGreen * nBlue);
	    colors = (XColor *) ckalloc(numColors * sizeof(XColor));

	    if (!mono) {
		/*
		 * Color display using a PseudoColor or StaticColor visual.
		 */

		i = 0;
		for (r = 0; r < nRed; ++r) {
		    for (g = 0; g < nGreen; ++g) {
			for (b = 0; b < nBlue; ++b) {
			    if (igam == 1.0) {
				colors[i].red = CFRAC(r, nRed - 1);
				colors[i].green = CFRAC(g, nGreen - 1);
				colors[i].blue = CFRAC(b, nBlue - 1);
			    } else {
				colors[i].red = CGFRAC(r, nRed - 1, igam);
				colors[i].green = CGFRAC(g, nGreen - 1, igam);
				colors[i].blue = CGFRAC(b, nBlue - 1, igam);
			    }
			    i++;
			}
		    }
		}
	    } else {
		/*
		 * Monochrome display - allocate the shades of grey we want.
		 */

		for (i = 0; i < numColors; ++i) {
		    if (igam == 1.0) {
			r = CFRAC(i, numColors - 1);
		    } else {
			r = CGFRAC(i, numColors - 1, igam);
		    }
		    colors[i].red = colors[i].green = colors[i].blue = r;
		}
	    }
	}

	/*
	 * Now try to allocate the colors we've calculated.
	 */

	pixels = (unsigned long *) ckalloc(numColors * sizeof(unsigned long));
	for (i = 0; i < numColors; ++i) {
	    if (!XAllocColor(colorPtr->id.display, colorPtr->id.colormap,
		    &colors[i])) {
		/*
		 * Can't get all the colors we want in the default colormap;
		 * first try freeing colors from other unused color tables.
		 */

		if (!ReclaimColors(&colorPtr->id, numColors - i)
			|| !XAllocColor(colorPtr->id.display,
			colorPtr->id.colormap, &colors[i])) {
		    /*
		     * Still can't allocate the color.
		     */

		    break;
		}
	    }
	    pixels[i] = colors[i].pixel;
	}

	/*
	 * If we didn't get all of the colors, reduce the resolution of the
	 * color cube, free the ones we got, and try again.
	 */

	if (i >= numColors) {
	    break;
	}
	XFreeColors(colorPtr->id.display, colorPtr->id.colormap, pixels, i, 0);
	ckfree((char *) colors);
	ckfree((char *) pixels);

	if (!mono) {
	    if ((nRed == 2) && (nGreen == 2) && (nBlue == 2)) {
		/*
		 * Fall back to 1-bit monochrome display.
		 */

		mono = 1;
	    } else {
		/*
		 * Reduce the number of shades of each primary to about 3/4 of
		 * the previous value. This should reduce the total number of
		 * colors required to about half the previous value for
		 * PseudoColor displays.
		 */

		nRed = (nRed * 3 + 2) / 4;
		nGreen = (nGreen * 3 + 2) / 4;
		nBlue = (nBlue * 3 + 2) / 4;
	    }
	} else {
	    /*
	     * Reduce the number of shades of gray to about 1/2.
	     */

	    nRed = nRed / 2;
	}
    }

    /*
     * We have allocated all of the necessary colors: fill in various fields
     * of the ColorTable record.
     */

    if (!mono) {
	colorPtr->flags |= COLOR_WINDOW;

	/*
	 * The following is a hairy hack. We only want to index into the
	 * pixelMap on colormap displays. However, if the display is on
	 * Windows, then we actually want to store the index not the value
	 * since we will be passing the color table into the TkPutImage call.
	 */

#ifndef __WIN32__
	if ((colorPtr->visualInfo.class != DirectColor)
		&& (colorPtr->visualInfo.class != TrueColor)) {
	    colorPtr->flags |= MAP_COLORS;
	}
#endif /* __WIN32__ */
    }

    colorPtr->numColors = numColors;
    colorPtr->pixelMap = pixels;

    /*
     * Set up quantization tables for dithering.
     */

    rMult = nGreen * nBlue;
    for (i = 0; i < 256; ++i) {
	r = (i * (nRed - 1) + 127) / 255;
	if (mono) {
	    fr = (double) colors[r].red / 65535.0;
	    if (colorPtr->id.gamma != 1.0 ) {
		fr = pow(fr, colorPtr->id.gamma);
	    }
	    colorPtr->colorQuant[0][i] = (int)(fr * 255.99);
	    colorPtr->redValues[i] = colors[r].pixel;
	} else {
	    g = (i * (nGreen - 1) + 127) / 255;
	    b = (i * (nBlue - 1) + 127) / 255;
	    if ((colorPtr->visualInfo.class == DirectColor)
		    || (colorPtr->visualInfo.class == TrueColor)) {
		colorPtr->redValues[i] =
			colors[r].pixel & colorPtr->visualInfo.red_mask;
		colorPtr->greenValues[i] =
			colors[g].pixel & colorPtr->visualInfo.green_mask;
		colorPtr->blueValues[i] =
			colors[b].pixel & colorPtr->visualInfo.blue_mask;
	    } else {
		r *= rMult;
		g *= nBlue;
		colorPtr->redValues[i] = r;
		colorPtr->greenValues[i] = g;
		colorPtr->blueValues[i] = b;
	    }
	    fr = (double) colors[r].red / 65535.0;
	    fg = (double) colors[g].green / 65535.0;
	    fb = (double) colors[b].blue / 65535.0;
	    if (colorPtr->id.gamma != 1.0) {
		fr = pow(fr, colorPtr->id.gamma);
		fg = pow(fg, colorPtr->id.gamma);
		fb = pow(fb, colorPtr->id.gamma);
	    }
	    colorPtr->colorQuant[0][i] = (int)(fr * 255.99);
	    colorPtr->colorQuant[1][i] = (int)(fg * 255.99);
	    colorPtr->colorQuant[2][i] = (int)(fb * 255.99);
	}
    }

    ckfree((char *) colors);
}

/*
 *----------------------------------------------------------------------
 *
 * DisposeColorTable --
 *
 *	Release a color table and its associated resources.
 *
 * Results:
 *	None.
 *
 * Side effects:
 *	The colors in the argument color table are freed, as is the color
 *	table structure itself. The color table is removed from the hash table
 *	which is used to locate color tables.
 *
 *----------------------------------------------------------------------
 */

static void
DisposeColorTable(
    ClientData clientData)	/* Pointer to the ColorTable whose
				 * colors are to be released. */
{
    ColorTable *colorPtr = (ColorTable *) clientData;
    Tcl_HashEntry *entry;

    if (colorPtr->pixelMap != NULL) {
	if (colorPtr->numColors > 0) {
	    XFreeColors(colorPtr->id.display, colorPtr->id.colormap,
		    colorPtr->pixelMap, colorPtr->numColors, 0);
	    Tk_FreeColormap(colorPtr->id.display, colorPtr->id.colormap);
	}
	ckfree((char *) colorPtr->pixelMap);
    }

    entry = Tcl_FindHashEntry(&imgPhotoColorHash, (char *) &colorPtr->id);
    if (entry == NULL) {
	Tcl_Panic("DisposeColorTable couldn't find hash entry");
    }
    Tcl_DeleteHashEntry(entry);

    ckfree((char *) colorPtr);
}

/*
 *----------------------------------------------------------------------
 *
 * ReclaimColors --
 *
 *	This function is called to try to free up colors in the colormap used
 *	by a color table. It looks for other color tables with the same
 *	colormap and with a zero live reference count, and frees their colors.
 *	It only does so if there is the possibility of freeing up at least
 *	`numColors' colors.
 *
 * Results:
 *	The return value is TRUE if any colors were freed, FALSE otherwise.
 *
 * Side effects:
 *	ColorTables which are not currently in use may lose their color
 *	allocations.
 *
 *----------------------------------------------------------------------
 */

static int
ReclaimColors(
    ColorTableId *id,		/* Pointer to information identifying
				 * the color table which needs more colors. */
    int numColors)		/* Number of colors required. */
{
    Tcl_HashSearch srch;
    Tcl_HashEntry *entry;
    ColorTable *colorPtr;
    int nAvail = 0;

    /*
     * First scan through the color hash table to get an upper bound on how
     * many colors we might be able to free.
     */

    entry = Tcl_FirstHashEntry(&imgPhotoColorHash, &srch);
    while (entry != NULL) {
	colorPtr = (ColorTable *) Tcl_GetHashValue(entry);
	if ((colorPtr->id.display == id->display)
		&& (colorPtr->id.colormap == id->colormap)
		&& (colorPtr->liveRefCount == 0 )&& (colorPtr->numColors != 0)
		&& ((colorPtr->id.palette != id->palette)
			|| (colorPtr->id.gamma != id->gamma))) {
	    /*
	     * We could take this guy's colors off him.
	     */

	    nAvail += colorPtr->numColors;
	}
	entry = Tcl_NextHashEntry(&srch);
    }

    /*
     * nAvail is an (over)estimate of the number of colors we could free.
     */

    if (nAvail < numColors) {
	return 0;
    }

    /*
     * Scan through a second time freeing colors.
     */

    entry = Tcl_FirstHashEntry(&imgPhotoColorHash, &srch);
    while ((entry != NULL) && (numColors > 0)) {
	colorPtr = (ColorTable *) Tcl_GetHashValue(entry);
	if ((colorPtr->id.display == id->display)
		&& (colorPtr->id.colormap == id->colormap)
		&& (colorPtr->liveRefCount == 0) && (colorPtr->numColors != 0)
		&& ((colorPtr->id.palette != id->palette)
			|| (colorPtr->id.gamma != id->gamma))) {
	    /*
	     * Free the colors that this ColorTable has.
	     */

	    XFreeColors(colorPtr->id.display, colorPtr->id.colormap,
		    colorPtr->pixelMap, colorPtr->numColors, 0);
	    numColors -= colorPtr->numColors;
	    colorPtr->numColors = 0;
	    ckfree((char *) colorPtr->pixelMap);
	    colorPtr->pixelMap = NULL;
	}

	entry = Tcl_NextHashEntry(&srch);
    }
    return 1;			/* We freed some colors. */
}

/*
 *----------------------------------------------------------------------
 *
 * DisposeInstance --
 *
 *	This function is called to finally free up an instance of a photo
 *	image which is no longer required.
 *
 * Results:
 *	None.
 *
 * Side effects:
 *	The instance data structure and the resources it references are freed.
 *
 *----------------------------------------------------------------------
 */

static void
DisposeInstance(
    ClientData clientData)	/* Pointer to the instance whose resources are
				 * to be released. */
{
    PhotoInstance *instancePtr = (PhotoInstance *) clientData;
    PhotoInstance *prevPtr;

    if (instancePtr->pixels != None) {
	Tk_FreePixmap(instancePtr->display, instancePtr->pixels);
    }
    if (instancePtr->gc != None) {
	Tk_FreeGC(instancePtr->display, instancePtr->gc);
    }
    if (instancePtr->imagePtr != NULL) {
	XDestroyImage(instancePtr->imagePtr);
    }
    if (instancePtr->error != NULL) {
	ckfree((char *) instancePtr->error);
    }
    if (instancePtr->colorTablePtr != NULL) {
	FreeColorTable(instancePtr->colorTablePtr, 1);
    }

    if (instancePtr->masterPtr->instancePtr == instancePtr) {
	instancePtr->masterPtr->instancePtr = instancePtr->nextPtr;
    } else {
	for (prevPtr = instancePtr->masterPtr->instancePtr;
		prevPtr->nextPtr != instancePtr; prevPtr = prevPtr->nextPtr) {
	    /* Empty loop body. */
	}
	prevPtr->nextPtr = instancePtr->nextPtr;
    }
    Tk_FreeColormap(instancePtr->display, instancePtr->colormap);
    ckfree((char *) instancePtr);
}

/*
 *----------------------------------------------------------------------
 *
 * MatchFileFormat --
 *
 *	This function is called to find a photo image file format handler
 *	which can parse the image data in the given file. If a user-specified
 *	format string is provided, only handlers whose names match a prefix of
 *	the format string are tried.
 *
 * Results:
 *	A standard TCL return value. If the return value is TCL_OK, a pointer
 *	to the image format record is returned in *imageFormatPtr, and the
 *	width and height of the image are returned in *widthPtr and
 *	*heightPtr.
 *
 * Side effects:
 *	None.
 *
 *----------------------------------------------------------------------
 */

static int
MatchFileFormat(
    Tcl_Interp *interp,		/* Interpreter to use for reporting errors. */
    Tcl_Channel chan,		/* The image file, open for reading. */
    char *fileName,		/* The name of the image file. */
    Tcl_Obj *formatObj,		/* User-specified format string, or NULL. */
    Tk_PhotoImageFormat **imageFormatPtr,
				/* A pointer to the photo image format record
				 * is returned here. */
    int *widthPtr, int *heightPtr,
				/* The dimensions of the image are returned
				 * here. */
    int *oldformat)		/* Returns 1 if the old image API is used. */
{
    int matched = 0, useoldformat = 0;
    Tk_PhotoImageFormat *formatPtr;
    ThreadSpecificData *tsdPtr = (ThreadSpecificData *)
	    Tcl_GetThreadData(&dataKey, sizeof(ThreadSpecificData));
    char *formatString = NULL;

    if (formatObj) {
	formatString = Tcl_GetString(formatObj);
    }

    /*
     * Scan through the table of file format handlers to find one which can
     * handle the image.
     */

    for (formatPtr = tsdPtr->formatList; formatPtr != NULL;
	    formatPtr = formatPtr->nextPtr) {
	if (formatObj != NULL) {
	    if (strncasecmp(formatString,
		    formatPtr->name, strlen(formatPtr->name)) != 0) {
		continue;
	    }
	    matched = 1;
	    if (formatPtr->fileMatchProc == NULL) {
		Tcl_AppendResult(interp, "-file option isn't supported for ",
			formatString, " images", NULL);
		return TCL_ERROR;
	    }
	}
	if (formatPtr->fileMatchProc != NULL) {
	    (void) Tcl_Seek(chan, Tcl_LongAsWide(0L), SEEK_SET);

	    if ((*formatPtr->fileMatchProc)(chan, fileName, formatObj,
		    widthPtr, heightPtr, interp)) {
		if (*widthPtr < 1) {
		    *widthPtr = 1;
		}
		if (*heightPtr < 1) {
		    *heightPtr = 1;
		}
		break;
	    }
	}
    }
    if (formatPtr == NULL) {
	useoldformat = 1;
	for (formatPtr = tsdPtr->oldFormatList; formatPtr != NULL;
		formatPtr = formatPtr->nextPtr) {
	    if (formatString != NULL) {
		if (strncasecmp(formatString,
			formatPtr->name, strlen(formatPtr->name)) != 0) {
		    continue;
		}
		matched = 1;
		if (formatPtr->fileMatchProc == NULL) {
		    Tcl_AppendResult(interp, "-file option isn't supported",
			    " for ", formatString, " images", NULL);
		    return TCL_ERROR;
		}
	    }
	    if (formatPtr->fileMatchProc != NULL) {
		(void) Tcl_Seek(chan, Tcl_LongAsWide(0L), SEEK_SET);
		if ((*formatPtr->fileMatchProc)(chan, fileName, (Tcl_Obj *)
			formatString, widthPtr, heightPtr, interp)) {
		    if (*widthPtr < 1) {
			*widthPtr = 1;
		    }
		    if (*heightPtr < 1) {
			*heightPtr = 1;
		    }
		    break;
		}
	    }
	}
    }

    if (formatPtr == NULL) {
	if ((formatObj != NULL) && !matched) {
	    Tcl_AppendResult(interp, "image file format \"", formatString,
		    "\" is not supported", NULL);
	} else {
	    Tcl_AppendResult(interp,
		    "couldn't recognize data in image file \"", fileName, "\"",
		    NULL);
	}
	return TCL_ERROR;
    }

    *imageFormatPtr = formatPtr;
    *oldformat = useoldformat;
    (void) Tcl_Seek(chan, Tcl_LongAsWide(0L), SEEK_SET);
    return TCL_OK;
}

/*
 *----------------------------------------------------------------------
 *
 * MatchStringFormat --
 *
 *	This function is called to find a photo image file format handler
 *	which can parse the image data in the given string. If a
 *	user-specified format string is provided, only handlers whose names
 *	match a prefix of the format string are tried.
 *
 * Results:
 *	A standard TCL return value. If the return value is TCL_OK, a pointer
 *	to the image format record is returned in *imageFormatPtr, and the
 *	width and height of the image are returned in *widthPtr and
 *	*heightPtr.
 *
 * Side effects:
 *	None.
 *
 *----------------------------------------------------------------------
 */

static int
MatchStringFormat(
    Tcl_Interp *interp,		/* Interpreter to use for reporting errors. */
    Tcl_Obj *data,		/* Object containing the image data. */
    Tcl_Obj *formatObj,		/* User-specified format string, or NULL. */
    Tk_PhotoImageFormat **imageFormatPtr,
				/* A pointer to the photo image format record
				 * is returned here. */
    int *widthPtr, int *heightPtr,
				/* The dimensions of the image are returned
				 * here. */
    int *oldformat)		/* Returns 1 if the old image API is used. */
{
    int matched = 0, useoldformat = 0;
    Tk_PhotoImageFormat *formatPtr;
    ThreadSpecificData *tsdPtr = (ThreadSpecificData *)
	    Tcl_GetThreadData(&dataKey, sizeof(ThreadSpecificData));
    char *formatString = NULL;

    if (formatObj) {
	formatString = Tcl_GetString(formatObj);
    }

    /*
     * Scan through the table of file format handlers to find one which can
     * handle the image.
     */

    for (formatPtr = tsdPtr->formatList; formatPtr != NULL;
	    formatPtr = formatPtr->nextPtr) {
	if (formatObj != NULL) {
	    if (strncasecmp(formatString,
		    formatPtr->name, strlen(formatPtr->name)) != 0) {
		continue;
	    }
	    matched = 1;
	    if (formatPtr->stringMatchProc == NULL) {
		Tcl_AppendResult(interp, "-data option isn't supported for ",
			formatString, " images", NULL);
		return TCL_ERROR;
	    }
	}
	if ((formatPtr->stringMatchProc != NULL)
		&& (formatPtr->stringReadProc != NULL)
		&& (*formatPtr->stringMatchProc)(data, formatObj,
		widthPtr, heightPtr, interp)) {
	    break;
	}
    }

    if (formatPtr == NULL) {
	useoldformat = 1;
	for (formatPtr = tsdPtr->oldFormatList; formatPtr != NULL;
		formatPtr = formatPtr->nextPtr) {
	    if (formatObj != NULL) {
		if (strncasecmp(formatString,
			formatPtr->name, strlen(formatPtr->name)) != 0) {
		    continue;
		}
		matched = 1;
		if (formatPtr->stringMatchProc == NULL) {
		    Tcl_AppendResult(interp, "-data option isn't supported",
			    " for ", formatString, " images", NULL);
		    return TCL_ERROR;
		}
	    }
	    if ((formatPtr->stringMatchProc != NULL)
		    && (formatPtr->stringReadProc != NULL)
		    && (*formatPtr->stringMatchProc)(
			    (Tcl_Obj *) Tcl_GetString(data),
			    (Tcl_Obj *) formatString,
			    widthPtr, heightPtr, interp)) {
		break;
	    }
	}
    }
    if (formatPtr == NULL) {
	if ((formatObj != NULL) && !matched) {
	    Tcl_AppendResult(interp, "image format \"", formatString,
		    "\" is not supported", NULL);
	} else {
	    Tcl_AppendResult(interp, "couldn't recognize image data", NULL);
	}
	return TCL_ERROR;
    }

    *imageFormatPtr = formatPtr;
    *oldformat = useoldformat;
    return TCL_OK;
}

/*
 *----------------------------------------------------------------------
 *
 * Tk_FindPhoto --
 *
 *	This function is called to get an opaque handle (actually a
 *	PhotoMaster *) for a given image, which can be used in subsequent
 *	calls to Tk_PhotoPutBlock, etc. The `name' parameter is the name of
 *	the image.
 *
 * Results:
 *	The handle for the photo image, or NULL if there is no photo image
 *	with the name given.
 *
 * Side effects:
 *	None.
 *
 *----------------------------------------------------------------------
 */

Tk_PhotoHandle
Tk_FindPhoto(
    Tcl_Interp *interp,		/* Interpreter (application) in which image
				 * exists. */
    CONST char *imageName)	/* Name of the desired photo image. */
{
    ClientData clientData;
    Tk_ImageType *typePtr;

    clientData = Tk_GetImageMasterData(interp, imageName, &typePtr);
    if ((typePtr == NULL) || (typePtr->name != tkPhotoImageType.name)) {
	return NULL;
    }
    return (Tk_PhotoHandle) clientData;
}

/*
 *----------------------------------------------------------------------
 *
 * Tk_PhotoPutBlock --
 *
 *	This function is called to put image data into a photo image.
 *
 * Results:
 *	A standard Tcl result code.
 *
 * Side effects:
 *	The image data is stored. The image may be expanded. The Tk image code
 *	is informed that the image has changed. If the result code is
 *	TCL_ERROR, an error message will be placed in the interpreter (if
 *	non-NULL).
 *
 *----------------------------------------------------------------------
 */

int
Tk_PhotoPutBlock(
    Tcl_Interp *interp,		/* Interpreter for passing back error
				 * messages, or NULL. */
    Tk_PhotoHandle handle,	/* Opaque handle for the photo image to be
				 * updated. */
    register Tk_PhotoImageBlock *blockPtr,
				/* Pointer to a structure describing the pixel
				 * data to be copied into the image. */
    int x, int y,		/* Coordinates of the top-left pixel to be
				 * updated in the image. */
    int width, int height,	/* Dimensions of the area of the image to be
				 * updated. */
    int compRule)		/* Compositing rule to use when processing
				 * transparent pixels. */
{
    register PhotoMaster *masterPtr;
    int xEnd, yEnd, greenOffset, blueOffset, alphaOffset;
    int wLeft, hLeft, wCopy, hCopy, pitch;
    unsigned char *srcPtr, *srcLinePtr, *destPtr, *destLinePtr;
    int sourceIsSimplePhoto = compRule & SOURCE_IS_SIMPLE_ALPHA_PHOTO;
    XRectangle rect;

    masterPtr = (PhotoMaster *) handle;
    compRule &= ~SOURCE_IS_SIMPLE_ALPHA_PHOTO;

    if ((masterPtr->userWidth != 0) && ((x + width) > masterPtr->userWidth)) {
	width = masterPtr->userWidth - x;
    }
    if ((masterPtr->userHeight != 0)
	    && ((y + height) > masterPtr->userHeight)) {
	height = masterPtr->userHeight - y;
    }
    if ((width <= 0) || (height <= 0)) {
	return TCL_OK;
    }

    xEnd = x + width;
    yEnd = y + height;
    if ((xEnd > masterPtr->width) || (yEnd > masterPtr->height)) {
	int sameSrc = (blockPtr->pixelPtr == masterPtr->pix32);

	if (ImgPhotoSetSize(masterPtr, MAX(xEnd, masterPtr->width),
		MAX(yEnd, masterPtr->height)) == TCL_ERROR) {
	    if (interp != NULL) {
		Tcl_ResetResult(interp);
		Tcl_AppendResult(interp, TK_PHOTO_ALLOC_FAILURE_MESSAGE, NULL);
	    }
	    return TCL_ERROR;
	}
	if (sameSrc) {
	    blockPtr->pixelPtr = masterPtr->pix32;
	    blockPtr->pitch = masterPtr->width * 4;
	}
    }

    if ((y < masterPtr->ditherY) || ((y == masterPtr->ditherY)
	    && (x < masterPtr->ditherX))) {
	/*
	 * The dithering isn't correct past the start of this block.
	 */

	masterPtr->ditherX = x;
	masterPtr->ditherY = y;
    }

    /*
     * If this image block could have different red, green and blue
     * components, mark it as a color image.
     */

    greenOffset = blockPtr->offset[1] - blockPtr->offset[0];
    blueOffset = blockPtr->offset[2] - blockPtr->offset[0];
    alphaOffset = blockPtr->offset[3];
    if ((alphaOffset >= blockPtr->pixelSize) || (alphaOffset < 0)) {
	alphaOffset = 0;
	sourceIsSimplePhoto = 1;
    } else {
	alphaOffset -= blockPtr->offset[0];
    }
    if ((greenOffset != 0) || (blueOffset != 0)) {
	masterPtr->flags |= COLOR_IMAGE;
    }

    /*
     * Copy the data into our local 32-bit/pixel array. If we can do it with a
     * single memcpy, we do.
     */

    destLinePtr = masterPtr->pix32 + (y * masterPtr->width + x) * 4;
    pitch = masterPtr->width * 4;

    /*
     * Test to see if we can do the whole write in a single copy. This test is
     * probably too restrictive. We should also be able to do a memcpy if
     * pixelSize == 3 and alphaOffset == 0. Maybe other cases too.
     */

    if ((blockPtr->pixelSize == 4)
	    && (greenOffset == 1) && (blueOffset == 2) && (alphaOffset == 3)
	    && (width <= blockPtr->width) && (height <= blockPtr->height)
	    && ((height == 1) || ((x == 0) && (width == masterPtr->width)
		&& (blockPtr->pitch == pitch)))
	    && (compRule == TK_PHOTO_COMPOSITE_SET)) {
	memcpy(destLinePtr, blockPtr->pixelPtr + blockPtr->offset[0],
		(size_t) (height * width * 4));

	/*
	 * We know there's an alpha offset and we're setting the data, so skip
	 * directly to the point when we recompute the photo validity region.
	 */

	goto recalculateValidRegion;
    }

    /*
     * Copy and merge pixels according to the compositing rule.
     */

    for (hLeft = height; hLeft > 0;) {
	int pixelSize = blockPtr->pixelSize;
	int compRuleSet = (compRule == TK_PHOTO_COMPOSITE_SET);

	srcLinePtr = blockPtr->pixelPtr + blockPtr->offset[0];
	hCopy = MIN(hLeft, blockPtr->height);
	hLeft -= hCopy;
	for (; hCopy > 0; --hCopy) {
	    /*
	     * If the layout of the source line matches our memory layout and
	     * we're setting, we can just copy the bytes directly, which is
	     * much faster.
	     */

	    if ((pixelSize == 4) && (greenOffset == 1)
		    && (blueOffset == 2) && (alphaOffset == 3)
		    && (width <= blockPtr->width)
		    && compRuleSet) {
		memcpy(destLinePtr, srcLinePtr, (size_t) (width * 4));
		srcLinePtr += blockPtr->pitch;
		destLinePtr += pitch;
		continue;
	    }

	    /*
	     * Have to copy the slow way.
	     */

	    destPtr = destLinePtr;
	    for (wLeft = width; wLeft > 0;) {
		wCopy = MIN(wLeft, blockPtr->width);
		wLeft -= wCopy;
		srcPtr = srcLinePtr;

		/*
		 * But we might be lucky and be able to use fairly fast loops.
		 * It's worth checking...
		 */

		if (alphaOffset == 0) {
		    /*
		     * This is the non-alpha case, so can still be fairly
		     * fast. Note that in the non-alpha-source case, the
		     * compositing rule doesn't apply.
		     */

		    for (; wCopy>0 ; --wCopy, srcPtr+=pixelSize) {
			*destPtr++ = srcPtr[0];
			*destPtr++ = srcPtr[greenOffset];
			*destPtr++ = srcPtr[blueOffset];
			*destPtr++ = 255;
		    }
		    continue;
		} else if (compRuleSet) {
		    /*
		     * This is the SET compositing rule, which just replaces
		     * what was there before with the new data. This is
		     * another fairly fast case. No point in doing a memcpy();
		     * the order of channels is probably wrong.
		     */

		    for (; wCopy>0 ; --wCopy, srcPtr+=pixelSize) {
			*destPtr++ = srcPtr[0];
			*destPtr++ = srcPtr[greenOffset];
			*destPtr++ = srcPtr[blueOffset];
			*destPtr++ = srcPtr[alphaOffset];
		    }
		    continue;
		}

		/*
		 * Bother; need to consider the alpha value of each pixel to
		 * know what to do.
		 */

		for (; wCopy>0 ; --wCopy, srcPtr+=pixelSize) {
		    int alpha = srcPtr[alphaOffset];

		    if (alpha == 255 || !destPtr[3]) {
			/*
			 * Either the source is 100% opaque, or the
			 * destination is entirely blank. In all cases, we
			 * just set the destination to the source.
			 */

			*destPtr++ = srcPtr[0];
			*destPtr++ = srcPtr[greenOffset];
			*destPtr++ = srcPtr[blueOffset];
			*destPtr++ = alpha;
			continue;
		    }

		    /*
		     * Can still skip doing work if the source is 100%
		     * transparent at this point.
		     */

		    if (alpha) {
			int Alpha = destPtr[3];

			/*
			 * OK, there's real work to be done. Luckily, there's
			 * a substantial literature on what to do in this
			 * case. In particular, Porter and Duff have done a
			 * taxonomy of compositing rules, and the right one is
			 * the "Source Over" rule. This code implements that.
			 */

			destPtr[0] = PD_SRC_OVER(srcPtr[0], alpha, destPtr[0],
				Alpha);
			destPtr[1] = PD_SRC_OVER(srcPtr[greenOffset], alpha,
				destPtr[1], Alpha);
			destPtr[2] = PD_SRC_OVER(srcPtr[blueOffset], alpha,
				destPtr[2], Alpha);
			destPtr[3] = PD_SRC_OVER_ALPHA(alpha, Alpha);
		    }

		    destPtr += 4;
		}
	    }
	    srcLinePtr += blockPtr->pitch;
	    destLinePtr += pitch;
	}
    }

    /*
     * Add this new block to the region which specifies which data is valid.
     */

    if (alphaOffset) {
	/*
	 * This block is grossly inefficient. For each row in the image, it
	 * finds each continguous string of nontransparent pixels, then marks
	 * those areas as valid in the validRegion mask. This makes drawing
	 * very efficient, because of the way we use X: we just say, here's
	 * your mask, and here's your data. We need not worry about the
	 * current background color, etc. But this costs us a lot on the image
	 * setup. Still, image setup only happens once, whereas the drawing
	 * happens many times, so this might be the best way to go.
	 *
	 * An alternative might be to not set up this mask, and instead, at
	 * drawing time, for each transparent pixel, set its color to the
	 * color of the background behind that pixel. This is what I suspect
	 * most of programs do. However, they don't have to deal with the
	 * canvas, which could have many different background colors.
	 * Determining the correct bg color for a given pixel might be
	 * expensive.
	 */

	if (compRule != TK_PHOTO_COMPOSITE_OVERLAY) {
	    TkRegion workRgn;

	    /*
	     * Don't need this when using the OVERLAY compositing rule, which
	     * always strictly increases the valid region.
	     */

	recalculateValidRegion:
	    workRgn = TkCreateRegion();
	    rect.x = x;
	    rect.y = y;
	    rect.width = width;
	    rect.height = height;
	    TkUnionRectWithRegion(&rect, workRgn, workRgn);
	    TkSubtractRegion(masterPtr->validRegion, workRgn,
		    masterPtr->validRegion);
	    TkDestroyRegion(workRgn);
	}

	/*
	 * Factorize out the main part of the building of the region data to
	 * allow for more efficient per-platform implementations. [Bug 919066]
	 */

	TkpBuildRegionFromAlphaData(masterPtr->validRegion, (unsigned) x,
		(unsigned) y, (unsigned) width, (unsigned) height,
		masterPtr->pix32 + (y * masterPtr->width + x) * 4 + 3,
		4, (unsigned) masterPtr->width * 4);
    } else {
	rect.x = x;
	rect.y = y;
	rect.width = width;
	rect.height = height;
	TkUnionRectWithRegion(&rect, masterPtr->validRegion,
		masterPtr->validRegion);
    }

    /*
     * Check if display code needs alpha blending...
     */

    if (!sourceIsSimplePhoto && (width == 1) && (height == 1)) {
	/*
	 * Optimize the single pixel case if we can. This speeds up code that
	 * builds up large simple-alpha images by single pixels.  We don't
	 * negate COMPLEX_ALPHA in this case. [Bug 1409140]
	 */

	if (!(masterPtr->flags & COMPLEX_ALPHA)) {
	    unsigned char newAlpha;

	    destLinePtr = masterPtr->pix32 + (y * masterPtr->width + x) * 4;
	    newAlpha = destLinePtr[3];

	    if (newAlpha && newAlpha != 255) {
		masterPtr->flags |= COMPLEX_ALPHA;
	    }
	}
    } else if ((alphaOffset != 0) || (masterPtr->flags & COMPLEX_ALPHA)) {
	/*
	 * Check for partial transparency if alpha pixels are specified, or
	 * rescan if we already knew such pixels existed.  To restrict this
	 * Toggle to only checking the changed pixels requires knowing where
	 * the alpha pixels are.
	 */

	ToggleComplexAlphaIfNeeded(masterPtr);
    }

    /*
     * Update each instance.
     */

    Tk_DitherPhoto((Tk_PhotoHandle)masterPtr, x, y, width, height);

    /*
     * Tell the core image code that this image has changed.
     */

    Tk_ImageChanged(masterPtr->tkMaster, x, y, width, height,
	    masterPtr->width, masterPtr->height);
    return TCL_OK;
}

/*
 *----------------------------------------------------------------------
 *
 * Tk_PhotoPutZoomedBlock --
 *
 *	This function is called to put image data into a photo image, with
 *	possible subsampling and/or zooming of the pixels.
 *
 * Results:
 *	None.
 *
 * Side effects:
 *	The image data is stored. The image may be expanded. The Tk image code
 *	is informed that the image has changed.
 *
 *----------------------------------------------------------------------
 */

int
Tk_PhotoPutZoomedBlock(
    Tcl_Interp *interp,		/* Interpreter for passing back error
				 * messages, or NULL. */
    Tk_PhotoHandle handle,	/* Opaque handle for the photo image to be
				 * updated. */
    register Tk_PhotoImageBlock *blockPtr,
				/* Pointer to a structure describing the pixel
				 * data to be copied into the image. */
    int x, int y,		/* Coordinates of the top-left pixel to be
				 * updated in the image. */
    int width, int height,	/* Dimensions of the area of the image to be
				 * updated. */
    int zoomX, int zoomY,	/* Zoom factors for the X and Y axes. */
    int subsampleX, int subsampleY,
				/* Subsampling factors for the X and Y
				 * axes. */
    int compRule)		/* Compositing rule to use when processing
				 * transparent pixels. */
{
    register PhotoMaster *masterPtr = (PhotoMaster *) handle;
    int xEnd, yEnd, greenOffset, blueOffset, alphaOffset;
    int wLeft, hLeft, wCopy, hCopy, blockWid, blockHt;
    unsigned char *srcPtr, *srcLinePtr, *srcOrigPtr, *destPtr, *destLinePtr;
    int pitch, xRepeat, yRepeat, blockXSkip, blockYSkip, sourceIsSimplePhoto;
    XRectangle rect;

    if (zoomX==1 && zoomY==1 && subsampleX==1 && subsampleY==1) {
	return Tk_PhotoPutBlock(interp, handle, blockPtr, x, y, width, height,
		compRule);
    }

    sourceIsSimplePhoto = compRule & SOURCE_IS_SIMPLE_ALPHA_PHOTO;
    compRule &= ~SOURCE_IS_SIMPLE_ALPHA_PHOTO;

    if (zoomX <= 0 || zoomY <= 0) {
	return TCL_OK;
    }
    if ((masterPtr->userWidth != 0) && ((x + width) > masterPtr->userWidth)) {
	width = masterPtr->userWidth - x;
    }
    if ((masterPtr->userHeight != 0)
	    && ((y + height) > masterPtr->userHeight)) {
	height = masterPtr->userHeight - y;
    }
    if (width <= 0 || height <= 0) {
	return TCL_OK;
    }

    xEnd = x + width;
    yEnd = y + height;
    if ((xEnd > masterPtr->width) || (yEnd > masterPtr->height)) {
	int sameSrc = (blockPtr->pixelPtr == masterPtr->pix32);
	if (ImgPhotoSetSize(masterPtr, MAX(xEnd, masterPtr->width),
		MAX(yEnd, masterPtr->height)) == TCL_ERROR) {
	    if (interp != NULL) {
		Tcl_ResetResult(interp);
		Tcl_AppendResult(interp, TK_PHOTO_ALLOC_FAILURE_MESSAGE, NULL);
	    }
	    return TCL_ERROR;
	}
	if (sameSrc) {
	    blockPtr->pixelPtr = masterPtr->pix32;
	    blockPtr->pitch = masterPtr->width * 4;
	}
    }

    if ((y < masterPtr->ditherY) || ((y == masterPtr->ditherY)
	   && (x < masterPtr->ditherX))) {
	/*
	 * The dithering isn't correct past the start of this block.
	 */

	masterPtr->ditherX = x;
	masterPtr->ditherY = y;
    }

    /*
     * If this image block could have different red, green and blue
     * components, mark it as a color image.
     */

    greenOffset = blockPtr->offset[1] - blockPtr->offset[0];
    blueOffset = blockPtr->offset[2] - blockPtr->offset[0];
    alphaOffset = blockPtr->offset[3];
    if ((alphaOffset >= blockPtr->pixelSize) || (alphaOffset < 0)) {
	alphaOffset = 0;
	sourceIsSimplePhoto = 1;
    } else {
	alphaOffset -= blockPtr->offset[0];
    }
    if ((greenOffset != 0) || (blueOffset != 0)) {
	masterPtr->flags |= COLOR_IMAGE;
    }

    /*
     * Work out what area the pixel data in the block expands to after
     * subsampling and zooming.
     */

    blockXSkip = subsampleX * blockPtr->pixelSize;
    blockYSkip = subsampleY * blockPtr->pitch;
    if (subsampleX > 0) {
	blockWid = ((blockPtr->width + subsampleX - 1) / subsampleX) * zoomX;
    } else if (subsampleX == 0) {
	blockWid = width;
    } else {
	blockWid = ((blockPtr->width - subsampleX - 1) / -subsampleX) * zoomX;
    }
    if (subsampleY > 0) {
	blockHt = ((blockPtr->height + subsampleY - 1) / subsampleY) * zoomY;
    } else if (subsampleY == 0) {
	blockHt = height;
    } else {
	blockHt = ((blockPtr->height - subsampleY - 1) / -subsampleY) * zoomY;
    }

    /*
     * Copy the data into our local 32-bit/pixel array.
     */

    destLinePtr = masterPtr->pix32 + (y * masterPtr->width + x) * 4;
    srcOrigPtr = blockPtr->pixelPtr + blockPtr->offset[0];
    if (subsampleX < 0) {
	srcOrigPtr += (blockPtr->width - 1) * blockPtr->pixelSize;
    }
    if (subsampleY < 0) {
	srcOrigPtr += (blockPtr->height - 1) * blockPtr->pitch;
    }

    pitch = masterPtr->width * 4;
    for (hLeft = height; hLeft > 0; ) {
	hCopy = MIN(hLeft, blockHt);
	hLeft -= hCopy;
	yRepeat = zoomY;
	srcLinePtr = srcOrigPtr;
	for (; hCopy > 0; --hCopy) {
	    destPtr = destLinePtr;
	    for (wLeft = width; wLeft > 0;) {
		wCopy = MIN(wLeft, blockWid);
		wLeft -= wCopy;
		srcPtr = srcLinePtr;
		for (; wCopy > 0; wCopy -= zoomX) {
		    for (xRepeat = MIN(wCopy, zoomX); xRepeat > 0; xRepeat--) {
			int alpha = srcPtr[alphaOffset];/* Source alpha. */

			/*
			 * Common case (solid pixels) first
			 */

			if (!alphaOffset || (alpha == 255)) {
			    *destPtr++ = srcPtr[0];
			    *destPtr++ = srcPtr[greenOffset];
			    *destPtr++ = srcPtr[blueOffset];
			    *destPtr++ = 255;
			    continue;
 			}

			if (compRule==TK_PHOTO_COMPOSITE_SET || !destPtr[3]) {
			    /*
			     * Either this is the SET rule (we overwrite
			     * whatever is there) or the destination is
			     * entirely blank. In both cases, we just set the
			     * destination to the source.
			     */

			    *destPtr++ = srcPtr[0];
			    *destPtr++ = srcPtr[greenOffset];
			    *destPtr++ = srcPtr[blueOffset];
			    *destPtr++ = alpha;
			} else if (alpha) {
			    int Alpha = destPtr[3];	/* Destination
							 * alpha. */

			    destPtr[0] = PD_SRC_OVER(srcPtr[0], alpha,
				    destPtr[0], Alpha);
			    destPtr[1] = PD_SRC_OVER(srcPtr[greenOffset],alpha,
				    destPtr[1], Alpha);
			    destPtr[2] = PD_SRC_OVER(srcPtr[blueOffset], alpha,
				    destPtr[2], Alpha);
			    destPtr[3] = PD_SRC_OVER_ALPHA(alpha, Alpha);

			    destPtr += 4;
			} else {
			    destPtr += 4;
			}
		    }
		    srcPtr += blockXSkip;
		}
	    }
	    destLinePtr += pitch;
	    yRepeat--;
	    if (yRepeat <= 0) {
		srcLinePtr += blockYSkip;
		yRepeat = zoomY;
	    }
	}
    }

    /*
     * Recompute the region of data for which we have valid pixels to plot.
     */

    if (alphaOffset) {
	if (compRule != TK_PHOTO_COMPOSITE_OVERLAY) {
	    /*
	     * Don't need this when using the OVERLAY compositing rule, which
	     * always strictly increases the valid region.
	     */

	    TkRegion workRgn = TkCreateRegion();

	    rect.x = x;
	    rect.y = y;
	    rect.width = width;
	    rect.height = 1;
	    TkUnionRectWithRegion(&rect, workRgn, workRgn);
	    TkSubtractRegion(masterPtr->validRegion, workRgn,
		    masterPtr->validRegion);
	    TkDestroyRegion(workRgn);
	}

	TkpBuildRegionFromAlphaData(masterPtr->validRegion,
		(unsigned)x, (unsigned)y, (unsigned)width, (unsigned)height,
		&masterPtr->pix32[(y * masterPtr->width + x) * 4 + 3], 4,
		(unsigned) masterPtr->width * 4);
    } else {
	rect.x = x;
	rect.y = y;
	rect.width = width;
	rect.height = height;
	TkUnionRectWithRegion(&rect, masterPtr->validRegion,
		masterPtr->validRegion);
    }

    /*
     * Check if display code needs alpha blending...
     */

    if (!sourceIsSimplePhoto && (width == 1) && (height == 1)) {
	/*
	 * Optimize the single pixel case if we can. This speeds up code that
	 * builds up large simple-alpha images by single pixels.  We don't
	 * negate COMPLEX_ALPHA in this case. [Bug 1409140]
	 */
	if (!(masterPtr->flags & COMPLEX_ALPHA)) {
	    unsigned char newAlpha;

	    destLinePtr = masterPtr->pix32 + (y * masterPtr->width + x) * 4;
	    newAlpha = destLinePtr[3];

	    if (newAlpha && newAlpha != 255) {
		masterPtr->flags |= COMPLEX_ALPHA;
	    }
	}
    } else if ((alphaOffset != 0) || (masterPtr->flags & COMPLEX_ALPHA)) {
	/*
	 * Check for partial transparency if alpha pixels are specified, or
	 * rescan if we already knew such pixels existed.  To restrict this
	 * Toggle to only checking the changed pixels requires knowing where
	 * the alpha pixels are.
	 */
	ToggleComplexAlphaIfNeeded(masterPtr);
    }

    /*
     * Update each instance.
     */

    Tk_DitherPhoto((Tk_PhotoHandle) masterPtr, x, y, width, height);

    /*
     * Tell the core image code that this image has changed.
     */

    Tk_ImageChanged(masterPtr->tkMaster, x, y, width, height, masterPtr->width,
	    masterPtr->height);
    return TCL_OK;
}

/*
 *----------------------------------------------------------------------
 *
 * Tk_DitherPhoto --
 *
 *	This function is called to update an area of each instance's pixmap by
 *	dithering the corresponding area of the image master.
 *
 * Results:
 *	None.
 *
 * Side effects:
 *	The pixmap of each instance of this image gets updated. The fields in
 *	*masterPtr indicating which area of the image is correctly dithered
 *	get updated.
 *
 *----------------------------------------------------------------------
 */

void
Tk_DitherPhoto(
    Tk_PhotoHandle photo,	/* Image master whose instances are to be
				 * updated. */
    int x, int y,		/* Coordinates of the top-left pixel in the
				 * area to be dithered. */
    int width, int height)	/* Dimensions of the area to be dithered. */
{
    PhotoMaster *masterPtr = (PhotoMaster *) photo;
    PhotoInstance *instancePtr;

    if ((width <= 0) || (height <= 0)) {
	return;
    }

    for (instancePtr = masterPtr->instancePtr; instancePtr != NULL;
	    instancePtr = instancePtr->nextPtr) {
	DitherInstance(instancePtr, x, y, width, height);
    }

    /*
     * Work out whether this block will be correctly dithered and whether it
     * will extend the correctly dithered region.
     */

    if (((y < masterPtr->ditherY)
	    || ((y == masterPtr->ditherY) && (x <= masterPtr->ditherX)))
	    && ((y + height) > (masterPtr->ditherY))) {
	/*
	 * This block starts inside (or immediately after) the correctly
	 * dithered region, so the first scan line at least will be right.
	 * Furthermore this block extends into scanline masterPtr->ditherY.
	 */

	if ((x == 0) && (width == masterPtr->width)) {
	    /*
	     * We are doing the full width, therefore the dithering will be
	     * correct to the end.
	     */

	    masterPtr->ditherX = 0;
	    masterPtr->ditherY = y + height;
	} else {
	    /*
	     * We are doing partial scanlines, therefore the
	     * correctly-dithered region will be extended by at most one scan
	     * line.
	     */

	    if (x <= masterPtr->ditherX) {
		masterPtr->ditherX = x + width;
		if (masterPtr->ditherX >= masterPtr->width) {
		    masterPtr->ditherX = 0;
		    masterPtr->ditherY++;
		}
	    }
	}
    }
}

/*
 *----------------------------------------------------------------------
 *
 * DitherInstance --
 *
 *	This function is called to update an area of an instance's pixmap by
 *	dithering the corresponding area of the master.
 *
 * Results:
 *	None.
 *
 * Side effects:
 *	The instance's pixmap gets updated.
 *
 *----------------------------------------------------------------------
 */

static void
DitherInstance(
    PhotoInstance *instancePtr,	/* The instance to be updated. */
    int xStart, int yStart,	/* Coordinates of the top-left pixel in the
				 * block to be dithered. */
    int width, int height)	/* Dimensions of the block to be dithered. */
{
    PhotoMaster *masterPtr = instancePtr->masterPtr;
    ColorTable *colorPtr = instancePtr->colorTablePtr;
    XImage *imagePtr;
    int nLines, bigEndian, i, c, x, y, xEnd, doDithering = 1;
    int bitsPerPixel, bytesPerLine, lineLength;
    unsigned char *srcLinePtr;
    schar *errLinePtr;
    pixel firstBit, word, mask;

    /*
     * Turn dithering off in certain cases where it is not needed (TrueColor,
     * DirectColor with many colors).
     */

    if ((colorPtr->visualInfo.class == DirectColor)
	    || (colorPtr->visualInfo.class == TrueColor)) {
	int nRed, nGreen, nBlue, result;

	result = sscanf(colorPtr->id.palette, "%d/%d/%d", &nRed,
		&nGreen, &nBlue);
	if ((nRed >= 256)
		&& ((result == 1) || ((nGreen >= 256) && (nBlue >= 256)))) {
	    doDithering = 0;
	}
    }

    /*
     * First work out how many lines to do at a time, then how many bytes
     * we'll need for pixel storage, and allocate it.
     */

    nLines = (MAX_PIXELS + width - 1) / width;
    if (nLines < 1) {
	nLines = 1;
    }
    if (nLines > height ) {
	nLines = height;
    }

    imagePtr = instancePtr->imagePtr;
    if (imagePtr == NULL) {
	return;			/* We must be really tight on memory. */
    }
    bitsPerPixel = imagePtr->bits_per_pixel;
    bytesPerLine = ((bitsPerPixel * width + 31) >> 3) & ~3;
    imagePtr->width = width;
    imagePtr->height = nLines;
    imagePtr->bytes_per_line = bytesPerLine;
    imagePtr->data = (char *)
	    ckalloc((unsigned) (imagePtr->bytes_per_line * nLines));
    bigEndian = imagePtr->bitmap_bit_order == MSBFirst;
    firstBit = bigEndian? (1 << (imagePtr->bitmap_unit - 1)): 1;

    lineLength = masterPtr->width * 3;
    srcLinePtr = masterPtr->pix32 + (yStart * masterPtr->width + xStart) * 4;
    errLinePtr = instancePtr->error + yStart * lineLength + xStart * 3;
    xEnd = xStart + width;

    /*
     * Loop over the image, doing at most nLines lines before updating the
     * screen image.
     */

    for (; height > 0; height -= nLines) {
	unsigned char *dstLinePtr = (unsigned char *) imagePtr->data;
	int yEnd;

	if (nLines > height) {
	    nLines = height;
	}
	yEnd = yStart + nLines;
	for (y = yStart; y < yEnd; ++y) {
	    unsigned char *srcPtr = srcLinePtr;
	    schar *errPtr = errLinePtr;
	    unsigned char *destBytePtr = dstLinePtr;
	    pixel *destLongPtr = (pixel *) dstLinePtr;

	    if (colorPtr->flags & COLOR_WINDOW) {
		/*
		 * Color window. We dither the three components independently,
		 * using Floyd-Steinberg dithering, which propagates errors
		 * from the quantization of pixels to the pixels below and to
		 * the right.
		 */

		for (x = xStart; x < xEnd; ++x) {
		    int col[3];

		    if (doDithering) {
			for (i = 0; i < 3; ++i) {
			    /*
			     * Compute the error propagated into this pixel
			     * for this component. If e[x,y] is the array of
			     * quantization error values, we compute
			     *     7/16 * e[x-1,y] + 1/16 * e[x-1,y-1]
			     *   + 5/16 * e[x,y-1] + 3/16 * e[x+1,y-1]
			     * and round it to an integer.
			     *
			     * The expression ((c + 2056) >> 4) - 128 computes
			     * round(c / 16), and works correctly on machines
			     * without a sign-extending right shift.
			     */

			    c = (x > 0) ? errPtr[-3] * 7: 0;
			    if (y > 0) {
				if (x > 0) {
				    c += errPtr[-lineLength-3];
				}
				c += errPtr[-lineLength] * 5;
				if ((x + 1) < masterPtr->width) {
				    c += errPtr[-lineLength+3] * 3;
				}
			    }

			    /*
			     * Add the propagated error to the value of this
			     * component, quantize it, and store the
			     * quantization error.
			     */

			    c = ((c + 2056) >> 4) - 128 + *srcPtr++;
			    if (c < 0) {
				c = 0;
			    } else if (c > 255) {
				c = 255;
			    }
			    col[i] = colorPtr->colorQuant[i][c];
			    *errPtr++ = c - col[i];
			}
		    } else {
			/*
			 * Output is virtually continuous in this case, so
			 * don't bother dithering.
			 */

			col[0] = *srcPtr++;
			col[1] = *srcPtr++;
			col[2] = *srcPtr++;
		    }
		    srcPtr++;

		    /*
		     * Translate the quantized component values into an X
		     * pixel value, and store it in the image.
		     */

		    i = colorPtr->redValues[col[0]]
			    + colorPtr->greenValues[col[1]]
			    + colorPtr->blueValues[col[2]];
		    if (colorPtr->flags & MAP_COLORS) {
			i = colorPtr->pixelMap[i];
		    }
		    switch (bitsPerPixel) {
		    case NBBY:
			*destBytePtr++ = i;
			break;
#ifndef __WIN32__
			/*
			 * This case is not valid for Windows because the
			 * image format is different from the pixel format in
			 * Win32. Eventually we need to fix the image code in
			 * Tk to use the Windows native image ordering. This
			 * would speed up the image code for all of the common
			 * sizes.
			 */

		    case NBBY * sizeof(pixel):
			*destLongPtr++ = i;
			break;
#endif
		    default:
			XPutPixel(imagePtr, x - xStart, y - yStart,
				(unsigned) i);
		    }
		}

	    } else if (bitsPerPixel > 1) {
		/*
		 * Multibit monochrome window. The operation here is similar
		 * to the color window case above, except that there is only
		 * one component. If the master image is in color, use the
		 * luminance computed as
		 *	0.344 * red + 0.5 * green + 0.156 * blue.
		 */

		for (x = xStart; x < xEnd; ++x) {
		    c = (x > 0) ? errPtr[-1] * 7: 0;
		    if (y > 0) {
			if (x > 0)  {
			    c += errPtr[-lineLength-1];
			}
			c += errPtr[-lineLength] * 5;
			if (x + 1 < masterPtr->width) {
			    c += errPtr[-lineLength+1] * 3;
			}
		    }
		    c = ((c + 2056) >> 4) - 128;

		    if ((masterPtr->flags & COLOR_IMAGE) == 0) {
			c += srcPtr[0];
		    } else {
			c += (unsigned)(srcPtr[0] * 11 + srcPtr[1] * 16
				+ srcPtr[2] * 5 + 16) >> 5;
		    }
		    srcPtr += 4;

		    if (c < 0) {
			c = 0;
		    } else if (c > 255) {
			c = 255;
		    }
		    i = colorPtr->colorQuant[0][c];
		    *errPtr++ = c - i;
		    i = colorPtr->redValues[i];
		    switch (bitsPerPixel) {
		    case NBBY:
			*destBytePtr++ = i;
			break;
#ifndef __WIN32__
			/*
			 * This case is not valid for Windows because the
			 * image format is different from the pixel format in
			 * Win32. Eventually we need to fix the image code in
			 * Tk to use the Windows native image ordering. This
			 * would speed up the image code for all of the common
			 * sizes.
			 */

		    case NBBY * sizeof(pixel):
			*destLongPtr++ = i;
			break;
#endif
		    default:
			XPutPixel(imagePtr, x - xStart, y - yStart,
				(unsigned) i);
		    }
		}
	    } else {
		/*
		 * 1-bit monochrome window. This is similar to the multibit
		 * monochrome case above, except that the quantization is
		 * simpler (we only have black = 0 and white = 255), and we
		 * produce an XY-Bitmap.
		 */

		word = 0;
		mask = firstBit;
		for (x = xStart; x < xEnd; ++x) {
		    /*
		     * If we have accumulated a whole word, store it in the
		     * image and start a new word.
		     */

		    if (mask == 0) {
			*destLongPtr++ = word;
			mask = firstBit;
			word = 0;
		    }

		    c = (x > 0) ? errPtr[-1] * 7: 0;
		    if (y > 0) {
			if (x > 0) {
			    c += errPtr[-lineLength-1];
			}
			c += errPtr[-lineLength] * 5;
			if (x + 1 < masterPtr->width) {
			    c += errPtr[-lineLength+1] * 3;
			}
		    }
		    c = ((c + 2056) >> 4) - 128;

		    if ((masterPtr->flags & COLOR_IMAGE) == 0) {
			c += srcPtr[0];
		    } else {
			c += (unsigned)(srcPtr[0] * 11 + srcPtr[1] * 16
				+ srcPtr[2] * 5 + 16) >> 5;
		    }
		    srcPtr += 4;

		    if (c < 0) {
			c = 0;
		    } else if (c > 255) {
			c = 255;
		    }
		    if (c >= 128) {
			word |= mask;
			*errPtr++ = c - 255;
		    } else {
			*errPtr++ = c;
		    }
		    mask = bigEndian? (mask >> 1): (mask << 1);
		}
		*destLongPtr = word;
	    }
	    srcLinePtr += masterPtr->width * 4;
	    errLinePtr += lineLength;
	    dstLinePtr += bytesPerLine;
	}

	/*
	 * Update the pixmap for this instance with the block of pixels that
	 * we have just computed.
	 */

	TkPutImage(colorPtr->pixelMap, colorPtr->numColors,
		instancePtr->display, instancePtr->pixels,
		instancePtr->gc, imagePtr, 0, 0, xStart, yStart,
		(unsigned) width, (unsigned) nLines);
	yStart = yEnd;
    }

    ckfree(imagePtr->data);
    imagePtr->data = NULL;
}

/*
 *----------------------------------------------------------------------
 *
 * Tk_PhotoBlank --
 *
 *	This function is called to clear an entire photo image.
 *
 * Results:
 *	None.
 *
 * Side effects:
 *	The valid region for the image is set to the null region. The generic
 *	image code is notified that the image has changed.
 *
 *----------------------------------------------------------------------
 */

void
Tk_PhotoBlank(
    Tk_PhotoHandle handle)	/* Handle for the image to be blanked. */
{
    PhotoMaster *masterPtr = (PhotoMaster *) handle;
    PhotoInstance *instancePtr;

    masterPtr->ditherX = masterPtr->ditherY = 0;
    masterPtr->flags = 0;

    /*
     * The image has valid data nowhere.
     */

    if (masterPtr->validRegion != NULL) {
	TkDestroyRegion(masterPtr->validRegion);
    }
    masterPtr->validRegion = TkCreateRegion();

    /*
     * Clear out the 32-bit pixel storage array. Clear out the dithering error
     * arrays for each instance.
     */

    memset(masterPtr->pix32, 0,
	    (size_t) (masterPtr->width * masterPtr->height * 4));
    for (instancePtr = masterPtr->instancePtr; instancePtr != NULL;
	    instancePtr = instancePtr->nextPtr) {
	if (instancePtr->error) {
	    memset(instancePtr->error, 0,
		    (size_t) (masterPtr->width * masterPtr->height
		    * 3 * sizeof(schar)));
	}
    }

    /*
     * Tell the core image code that this image has changed.
     */

    Tk_ImageChanged(masterPtr->tkMaster, 0, 0, masterPtr->width,
	    masterPtr->height, masterPtr->width, masterPtr->height);
}

/*
 *----------------------------------------------------------------------
 *
 * Tk_PhotoExpand --
 *
 *	This function is called to request that a photo image be expanded if
 *	necessary to be at least `width' pixels wide and `height' pixels high.
 *	If the user has declared a definite image size (using the -width and
 *	-height configuration options) then this call has no effect.
 *
 * Results:
 *	None.
 *
 * Side effects:
 *	The size of the photo image may change; if so the generic image code
 *	is informed.
 *
 *----------------------------------------------------------------------
 */

int
Tk_PhotoExpand(
    Tcl_Interp *interp,		/* Interpreter for passing back error
				 * messages, or NULL. */
    Tk_PhotoHandle handle,	/* Handle for the image to be expanded. */
    int width, int height)	/* Desired minimum dimensions of the image. */
{
    PhotoMaster *masterPtr = (PhotoMaster *) handle;

    if (width <= masterPtr->width) {
	width = masterPtr->width;
    }
    if (height <= masterPtr->height) {
	height = masterPtr->height;
    }
    if ((width != masterPtr->width) || (height != masterPtr->height)) {
	if (ImgPhotoSetSize(masterPtr, MAX(width, masterPtr->width),
		MAX(height, masterPtr->height)) == TCL_ERROR) {
	    if (interp != NULL) {
		Tcl_ResetResult(interp);
		Tcl_AppendResult(interp, TK_PHOTO_ALLOC_FAILURE_MESSAGE, NULL);
	    }
	    return TCL_ERROR;
	}
	Tk_ImageChanged(masterPtr->tkMaster, 0, 0, 0, 0, masterPtr->width,
		masterPtr->height);
    }
    return TCL_OK;
}

/*
 *----------------------------------------------------------------------
 *
 * Tk_PhotoGetSize --
 *
 *	This function is called to obtain the current size of a photo image.
 *
 * Results:
 *	The image's width and height are returned in *widthp and *heightp.
 *
 * Side effects:
 *	None.
 *
 *----------------------------------------------------------------------
 */

void
Tk_PhotoGetSize(
    Tk_PhotoHandle handle,	/* Handle for the image whose dimensions are
				 * requested. */
    int *widthPtr, int *heightPtr)
				/* The dimensions of the image are returned
				 * here. */
{
    PhotoMaster *masterPtr = (PhotoMaster *) handle;

    *widthPtr = masterPtr->width;
    *heightPtr = masterPtr->height;
}

/*
 *----------------------------------------------------------------------
 *
 * Tk_PhotoSetSize --
 *
 *	This function is called to set size of a photo image. This call is
 *	equivalent to using the -width and -height configuration options.
 *
 * Results:
 *	None.
 *
 * Side effects:
 *	The size of the image may change; if so the generic image code is
 *	informed.
 *
 *----------------------------------------------------------------------
 */

int
Tk_PhotoSetSize(
    Tcl_Interp *interp,		/* Interpreter for passing back error
				 * messages, or NULL. */
    Tk_PhotoHandle handle,	/* Handle for the image whose size is to be
				 * set. */
    int width, int height)	/* New dimensions for the image. */
{
    PhotoMaster *masterPtr = (PhotoMaster *) handle;

    masterPtr->userWidth = width;
    masterPtr->userHeight = height;
    if (ImgPhotoSetSize(masterPtr, ((width > 0) ? width: masterPtr->width),
	    ((height > 0) ? height: masterPtr->height)) == TCL_ERROR) {
	if (interp != NULL) {
	    Tcl_ResetResult(interp);
	    Tcl_AppendResult(interp, TK_PHOTO_ALLOC_FAILURE_MESSAGE, NULL);
	}
	return TCL_ERROR;
    }
    Tk_ImageChanged(masterPtr->tkMaster, 0, 0, 0, 0,
	    masterPtr->width, masterPtr->height);
    return TCL_OK;
}

/*
 *----------------------------------------------------------------------
 *
 * TkGetPhotoValidRegion --
 *
 *	This function is called to get the part of the photo where there is
 *	valid data. Or, conversely, the part of the photo which is
 *	transparent.
 *
 * Results:
 *	A TkRegion value that indicates the current area of the photo that is
 *	valid. This value should not be used after any modification to the
 *	photo image.
 *
 * Side Effects:
 *	None.
 *
 *----------------------------------------------------------------------
 */

TkRegion
TkPhotoGetValidRegion(
    Tk_PhotoHandle handle)	/* Handle for the image whose valid region is
				 * to obtained. */
{
    PhotoMaster *masterPtr = (PhotoMaster *) handle;

    return masterPtr->validRegion;
}

/*
 *----------------------------------------------------------------------
 *
 * ImgGetPhoto --
 *
 *	This function is called to obtain image data from a photo image. This
 *	function fills in the Tk_PhotoImageBlock structure pointed to by
 *	`blockPtr' with details of the address and layout of the image data in
 *	memory.
 *
 * Results:
 *	A pointer to the allocated data which should be freed later. NULL if
 *	there is no need to free data because blockPtr->pixelPtr points
 *	directly to the image data.
 *
 * Side effects:
 *	None.
 *
 *----------------------------------------------------------------------
 */

static char *
ImgGetPhoto(
    PhotoMaster *masterPtr,	/* Handle for the photo image from which image
				 * data is desired. */
    Tk_PhotoImageBlock *blockPtr,
				/* Information about the address and layout of
				 * the image data is returned here. */
    struct SubcommandOptions *optPtr)
{
    unsigned char *pixelPtr;
    int x, y, greenOffset, blueOffset, alphaOffset;

    Tk_PhotoGetImage((Tk_PhotoHandle) masterPtr, blockPtr);
    blockPtr->pixelPtr += optPtr->fromY * blockPtr->pitch
	    + optPtr->fromX * blockPtr->pixelSize;
    blockPtr->width = optPtr->fromX2 - optPtr->fromX;
    blockPtr->height = optPtr->fromY2 - optPtr->fromY;

    if (!(masterPtr->flags & COLOR_IMAGE) &&
	    (!(optPtr->options & OPT_BACKGROUND)
	    || ((optPtr->background->red == optPtr->background->green)
	    && (optPtr->background->red == optPtr->background->blue)))) {
	blockPtr->offset[0] = blockPtr->offset[1] = blockPtr->offset[2];
    }
    alphaOffset = 0;
    for (y = 0; y < blockPtr->height; y++) {
	pixelPtr = blockPtr->pixelPtr + (y * blockPtr->pitch)
		+ blockPtr->pixelSize - 1;
	for (x = 0; x < blockPtr->width; x++) {
	    if (*pixelPtr != 255) {
		alphaOffset = 3;
		break;
	    }
	    pixelPtr += blockPtr->pixelSize;
	}
	if (alphaOffset) {
	    break;
	}
    }
    if (!alphaOffset) {
	blockPtr->pixelPtr--;
	blockPtr->offset[0]++;
	blockPtr->offset[1]++;
	blockPtr->offset[2]++;
    }
    greenOffset = blockPtr->offset[1] - blockPtr->offset[0];
    blueOffset = blockPtr->offset[2] - blockPtr->offset[0];
    if (((optPtr->options & OPT_BACKGROUND) && alphaOffset) ||
	    ((optPtr->options & OPT_GRAYSCALE) && (greenOffset||blueOffset))) {
	int newPixelSize,x,y;
	unsigned char *srcPtr, *destPtr;
	char *data;

	newPixelSize = (!(optPtr->options & OPT_BACKGROUND) && alphaOffset)
		? 2 : 1;
	if ((greenOffset||blueOffset) && !(optPtr->options & OPT_GRAYSCALE)) {
	    newPixelSize += 2;
	}
	data = ckalloc((unsigned int) (newPixelSize *
		blockPtr->width * blockPtr->height));
	srcPtr = blockPtr->pixelPtr + blockPtr->offset[0];
	destPtr = (unsigned char *) data;
	if (!greenOffset && !blueOffset) {
	    for (y = blockPtr->height; y > 0; y--) {
		for (x = blockPtr->width; x > 0; x--) {
		    *destPtr = *srcPtr;
		    srcPtr += blockPtr->pixelSize;
		    destPtr += newPixelSize;
		}
		srcPtr += blockPtr->pitch -
			blockPtr->width * blockPtr->pixelSize;
	    }
	} else if (optPtr->options & OPT_GRAYSCALE) {
	    for (y = blockPtr->height; y > 0; y--) {
		for (x = blockPtr->width; x > 0; x--) {
		    *destPtr = (unsigned char) ((srcPtr[0]*11 + srcPtr[1]*16
			    + srcPtr[2]*5 + 16) >> 5);
		    srcPtr += blockPtr->pixelSize;
		    destPtr += newPixelSize;
		}
		srcPtr += blockPtr->pitch -
			blockPtr->width * blockPtr->pixelSize;
	    }
	} else {
	    for (y = blockPtr->height; y > 0; y--) {
		for (x = blockPtr->width; x > 0; x--) {
		    destPtr[0] = srcPtr[0];
		    destPtr[1] = srcPtr[1];
		    destPtr[2] = srcPtr[2];
		    srcPtr += blockPtr->pixelSize;
		    destPtr += newPixelSize;
		}
		srcPtr += blockPtr->pitch -
			blockPtr->width * blockPtr->pixelSize;
	    }
	}
	srcPtr = blockPtr->pixelPtr + alphaOffset;
	destPtr = (unsigned char *) data;
	if (!alphaOffset) {
	    /*
	     * Nothing to be done.
	     */
	} else if (optPtr->options & OPT_BACKGROUND) {
	    if (newPixelSize > 2) {
		int red = optPtr->background->red>>8;
		int green = optPtr->background->green>>8;
		int blue = optPtr->background->blue>>8;

		for (y = blockPtr->height; y > 0; y--) {
		    for (x = blockPtr->width; x > 0; x--) {
			destPtr[0] += (unsigned char) (((255 - *srcPtr) *
				(red-destPtr[0])) / 255);
			destPtr[1] += (unsigned char) (((255 - *srcPtr) *
				(green-destPtr[1])) / 255);
			destPtr[2] += (unsigned char) (((255 - *srcPtr) *
				(blue-destPtr[2])) / 255);
			srcPtr += blockPtr->pixelSize;
			destPtr += newPixelSize;
		    }
		    srcPtr += blockPtr->pitch -
			    blockPtr->width * blockPtr->pixelSize;
		}
	    } else {
	 	int gray = (unsigned char) (((optPtr->background->red>>8) * 11
			+ (optPtr->background->green>>8) * 16
			+ (optPtr->background->blue>>8) * 5 + 16) >> 5);

		for (y = blockPtr->height; y > 0; y--) {
		    for (x = blockPtr->width; x > 0; x--) {
			destPtr[0] += ((255 - *srcPtr) *
				(gray-destPtr[0])) / 255;
			srcPtr += blockPtr->pixelSize;
			destPtr += newPixelSize;
		    }
		    srcPtr += blockPtr->pitch -
			    blockPtr->width * blockPtr->pixelSize;
		}
	    }
	} else {
	    destPtr += newPixelSize-1;
	    for (y = blockPtr->height; y > 0; y--) {
		for (x = blockPtr->width; x > 0; x--) {
		    *destPtr = *srcPtr;
		    srcPtr += blockPtr->pixelSize;
		    destPtr += newPixelSize;
		}
		srcPtr += blockPtr->pitch -
			blockPtr->width * blockPtr->pixelSize;
	    }
	}
	blockPtr->pixelPtr = (unsigned char *) data;
	blockPtr->pixelSize = newPixelSize;
	blockPtr->pitch = newPixelSize * blockPtr->width;
	blockPtr->offset[0] = 0;
	if (newPixelSize>2) {
	    blockPtr->offset[1]= 1;
	    blockPtr->offset[2]= 2;
	} else {
	    blockPtr->offset[1]= 0;
	    blockPtr->offset[2]= 0;
	}
	return data;
    }
    return NULL;
}

/*
 *----------------------------------------------------------------------
 *
 * ImgStringWrite --
 *
 *	Default string write function. The data is formatted in the default
 *	format as accepted by the "<img> put" command.
 *
 * Results:
 *	A standard Tcl result.
 *
 * Side effects:
 *	See the user documentation.
 *
 *----------------------------------------------------------------------
 */

static int
ImgStringWrite(
    Tcl_Interp *interp,
    Tcl_Obj *formatString,
    Tk_PhotoImageBlock *blockPtr)
{
    int row, col;
    char *line, *linePtr;
    unsigned char *pixelPtr;
    int greenOffset, blueOffset;
    Tcl_DString data;

    greenOffset = blockPtr->offset[1] - blockPtr->offset[0];
    blueOffset = blockPtr->offset[2] - blockPtr->offset[0];

    Tcl_DStringInit(&data);
    if ((blockPtr->width > 0) && (blockPtr->height > 0)) {
	line = (char *) ckalloc((unsigned int) ((8 * blockPtr->width) + 2));
	for (row=0; row<blockPtr->height; row++) {
	    pixelPtr = blockPtr->pixelPtr + blockPtr->offset[0] +
		    row * blockPtr->pitch;
	    linePtr = line;
	    for (col=0; col<blockPtr->width; col++) {
		sprintf(linePtr, " #%02x%02x%02x", *pixelPtr,
			pixelPtr[greenOffset], pixelPtr[blueOffset]);
		pixelPtr += blockPtr->pixelSize;
		linePtr += 8;
	    }
	    Tcl_DStringAppendElement(&data, line+1);
	}
	ckfree (line);
    }
    Tcl_DStringResult(interp, &data);
    return TCL_OK;
}

/*
 *----------------------------------------------------------------------
 *
 * Tk_PhotoGetImage --
 *
 *	This function is called to obtain image data from a photo image. This
 *	function fills in the Tk_PhotoImageBlock structure pointed to by
 *	`blockPtr' with details of the address and layout of the image data in
 *	memory.
 *
 * Results:
 *	TRUE (1) indicating that image data is available, for backwards
 *	compatibility with the old photo widget.
 *
 * Side effects:
 *	None.
 *
 *----------------------------------------------------------------------
 */

int
Tk_PhotoGetImage(
    Tk_PhotoHandle handle,	/* Handle for the photo image from which image
				 * data is desired. */
    Tk_PhotoImageBlock *blockPtr)
				/* Information about the address and layout of
				 * the image data is returned here. */
{
    PhotoMaster *masterPtr = (PhotoMaster *) handle;

    blockPtr->pixelPtr = masterPtr->pix32;
    blockPtr->width = masterPtr->width;
    blockPtr->height = masterPtr->height;
    blockPtr->pitch = masterPtr->width * 4;
    blockPtr->pixelSize = 4;
    blockPtr->offset[0] = 0;
    blockPtr->offset[1] = 1;
    blockPtr->offset[2] = 2;
    blockPtr->offset[3] = 3;
    return 1;
}

/*
 *----------------------------------------------------------------------
 *
 * PhotoOptionFind --
 *
 *	Finds a specific Photo option.
 *
 * Results:
 *	None.
 *
 * Side effects:
 *	After commands are removed.
 *
 *----------------------------------------------------------------------
 */

typedef struct OptionAssocData {
    struct OptionAssocData *nextPtr;
				/* Pointer to next OptionAssocData. */
    Tcl_ObjCmdProc *command;	/* Command associated with this option. */
    char name[1];		/* Name of option (remaining chars) */
} OptionAssocData;

static Tcl_ObjCmdProc *
PhotoOptionFind(
    Tcl_Interp *interp,		/* Interpreter that is being deleted. */
    Tcl_Obj *obj)		/* Name of option to be found. */
{
    int length;
    char *name = Tcl_GetStringFromObj(obj, &length);
    char *prevname = NULL;
    Tcl_ObjCmdProc *proc = NULL;
    OptionAssocData *list = (OptionAssocData *) Tcl_GetAssocData(interp,
	    "photoOption", NULL);

    while (list != NULL) {
	if (strncmp(name, list->name, (unsigned) length) == 0) {
	    if (proc != NULL) {
		Tcl_ResetResult(interp);
		Tcl_AppendResult(interp, "ambiguous option \"", name,
			"\": must be ", prevname, NULL);
		while (list->nextPtr != NULL) {
		    Tcl_AppendResult(interp, prevname, ", ",NULL);
		    list = list->nextPtr;
		    prevname = list->name;
		}
		Tcl_AppendResult(interp, ", or", prevname, NULL);
		return NULL;
	    }
	    proc = list->command;
	    prevname = list->name;
	}
	list = list->nextPtr;
    }
    if (proc != NULL) {
	Tcl_ResetResult(interp);
    }
    return proc;
}

/*
 *----------------------------------------------------------------------
 *
 * PhotoOptionCleanupProc --
 *
 *	This function is invoked whenever an interpreter is deleted to cleanup
 *	the AssocData for "photoVisitor".
 *
 * Results:
 *	None.
 *
 * Side effects:
 *	Photo Visitor options are removed.
 *
 *----------------------------------------------------------------------
 */

static void
PhotoOptionCleanupProc(
    ClientData clientData,	/* Points to "photoVisitor" AssocData for the
				 * interpreter. */
    Tcl_Interp *interp)		/* Interpreter that is being deleted. */
{
    OptionAssocData *list = (OptionAssocData *) clientData;

    while (list != NULL) {
	register OptionAssocData *ptr;

	list = (ptr = list)->nextPtr;
	ckfree((char *) ptr);
    }
}

/*
 *--------------------------------------------------------------
 *
 * Tk_CreatePhotoOption --
 *
 *	This function may be invoked to add a new kind of photo option to the
 *	core photo command supported by Tk.
 *
 * Results:
 *	None.
 *
 * Side effects:
 *	From now on, the new option will be useable by the photo command.
 *
 *--------------------------------------------------------------
 */

MODULE_SCOPE void
Tk_CreatePhotoOption(
    Tcl_Interp *interp,		/* Interpreter. */
    CONST char *name,		/* Option name. */
    Tcl_ObjCmdProc *proc)	/* Function to execute command. */
{
    OptionAssocData *typePtr2, *prevPtr, *ptr;
    OptionAssocData *list = (OptionAssocData *)
	    Tcl_GetAssocData(interp, "photoOption", NULL);

    /*
     * If there's already a photo option with the given name, remove it.
     */

    for (typePtr2 = list, prevPtr = NULL; typePtr2 != NULL;
	    prevPtr = typePtr2, typePtr2 = typePtr2->nextPtr) {
	if (strcmp(typePtr2->name, name) == 0) {
	    if (prevPtr == NULL) {
		list = typePtr2->nextPtr;
	    } else {
		prevPtr->nextPtr = typePtr2->nextPtr;
	    }
	    ckfree((char *) typePtr2);
	    break;
	}
    }
    ptr = (OptionAssocData *) ckalloc(sizeof(OptionAssocData) + strlen(name));
    strcpy(&(ptr->name[0]), name);
    ptr->command = proc;
    ptr->nextPtr = list;
    Tcl_SetAssocData(interp, "photoOption", PhotoOptionCleanupProc,
	    (ClientData) ptr);
}

/*
 *--------------------------------------------------------------
 *
 * TkPostscriptPhoto --
 *
 *	This function is called to output the contents of a photo image in
 *	Postscript by calling the Tk_PostscriptPhoto function.
 *
 * Results:
 *	Returns a standard Tcl return value.
 *
 * Side effects:
 *	None.
 *
 *--------------------------------------------------------------
 */

static int
ImgPhotoPostscript(
    ClientData clientData,	/* Handle for the photo image. */
    Tcl_Interp *interp,		/* Interpreter. */
    Tk_Window tkwin,		/* (unused) */
    Tk_PostscriptInfo psInfo,	/* Postscript info. */
    int x, int y,		/* First pixel to output. */
    int width, int height,	/* Width and height of area. */
    int prepass)		/* (unused) */
{
    Tk_PhotoImageBlock block;

    Tk_PhotoGetImage((Tk_PhotoHandle) clientData, &block);
    block.pixelPtr += y * block.pitch + x * block.pixelSize;

    return Tk_PostscriptPhoto(interp, &block, psInfo, width, height);
}

/*
 *----------------------------------------------------------------------
 *
 * Tk_PhotoPutBlock_NoComposite, Tk_PhotoPutZoomedBlock_NoComposite --
 *
 * These backward-compatability functions just exist to fill slots in stubs
 * table. For the behaviour of *_NoComposite, refer to the corresponding
 * function without the extra suffix, except that the compositing rule is
 * always "overlay" and the function always panics on memory-allocation
 * failure.
 *
 *----------------------------------------------------------------------
 */

void
Tk_PhotoPutBlock_NoComposite(
    Tk_PhotoHandle handle,
    Tk_PhotoImageBlock *blockPtr,
    int x, int y, int width, int height)
{
    if (Tk_PhotoPutBlock(NULL, handle, blockPtr, x, y, width, height,
	    TK_PHOTO_COMPOSITE_OVERLAY) != TCL_OK) {
	Tcl_Panic(TK_PHOTO_ALLOC_FAILURE_MESSAGE);
    }
}

void
Tk_PhotoPutZoomedBlock_NoComposite(
    Tk_PhotoHandle handle,
    Tk_PhotoImageBlock *blockPtr,
    int x, int y, int width, int height,
    int zoomX, int zoomY, int subsampleX, int subsampleY)
{
    if (Tk_PhotoPutZoomedBlock(NULL, handle, blockPtr, x, y, width, height,
	    zoomX, zoomY, subsampleX, subsampleY,
	    TK_PHOTO_COMPOSITE_OVERLAY) != TCL_OK) {
	Tcl_Panic(TK_PHOTO_ALLOC_FAILURE_MESSAGE);
    }
}

/*
 *----------------------------------------------------------------------
 *
 * Tk_PhotoExpand_Panic, Tk_PhotoPutBlock_Panic,
 * Tk_PhotoPutZoomedBlock_Panic, Tk_PhotoSetSize_Panic
 *
 * Backward compatability functions for preserving the old behaviour (i.e.
 * panic on memory allocation failure) so that extensions do not need to be
 * significantly updated to take account of TIP #116. These call the new
 * interface (i.e. the interface without the extra suffix), but panic if an
 * error condition is returned.
 *
 *----------------------------------------------------------------------
 */

void
Tk_PhotoExpand_Panic(
    Tk_PhotoHandle handle,
    int width, int height)
{
    if (Tk_PhotoExpand(NULL, handle, width, height) != TCL_OK) {
	Tcl_Panic(TK_PHOTO_ALLOC_FAILURE_MESSAGE);
    }
}

void
Tk_PhotoPutBlock_Panic(
    Tk_PhotoHandle handle,
    Tk_PhotoImageBlock *blockPtr,
    int x, int y, int width, int height, int compRule)
{
    if (Tk_PhotoPutBlock(NULL, handle, blockPtr, x, y, width, height,
	    compRule) != TCL_OK) {
	Tcl_Panic(TK_PHOTO_ALLOC_FAILURE_MESSAGE);
    }
}

void
Tk_PhotoPutZoomedBlock_Panic(
    Tk_PhotoHandle handle, Tk_PhotoImageBlock *blockPtr,
    int x, int y, int width, int height,
    int zoomX, int zoomY, int subsampleX, int subsampleY,
    int compRule)
{
    if (Tk_PhotoPutZoomedBlock(NULL, handle, blockPtr, x, y, width, height,
	    zoomX, zoomY, subsampleX, subsampleY, compRule) != TCL_OK) {
	Tcl_Panic(TK_PHOTO_ALLOC_FAILURE_MESSAGE);
    }
}

void
Tk_PhotoSetSize_Panic(
    Tk_PhotoHandle handle,
    int width, int height)
{
    if (Tk_PhotoSetSize(NULL, handle, width, height) != TCL_OK) {
	Tcl_Panic(TK_PHOTO_ALLOC_FAILURE_MESSAGE);
    }
}

/*
 * Local Variables:
 * mode: c
 * c-basic-offset: 4
 * fill-column: 78
 * End:
 */<|MERGE_RESOLUTION|>--- conflicted
+++ resolved
@@ -16,11 +16,6 @@
  * Author: Paul Mackerras (paulus@cs.anu.edu.au),
  *	   Department of Computer Science,
  *	   Australian National University.
-<<<<<<< HEAD
- *
- * RCS: @(#) $Id: tkImgPhoto.c,v 1.76.2.4 2009/09/25 08:48:53 dkf Exp $
-=======
->>>>>>> 53febd68
  */
 
 #include "tkInt.h"
