--- conflicted
+++ resolved
@@ -874,11 +874,7 @@
 RecomputePlacement(
     ClientData clientData)	/* Pointer to Master record. */
 {
-<<<<<<< HEAD
     Master *containerPtr = (Master *)clientData;
-=======
-    Master *containerPtr = clientData;
->>>>>>> 83284028
     Slave *slavePtr;
     int x, y, width, height, tmp;
     int containerWidth, containerHeight, containerX, containerY;
@@ -1100,11 +1096,7 @@
 				 * referred to by eventPtr. */
     XEvent *eventPtr)		/* Describes what just happened. */
 {
-<<<<<<< HEAD
     Master *containerPtr = (Master *)clientData;
-=======
-    Master *containerPtr = clientData;
->>>>>>> 83284028
     Slave *slavePtr, *nextPtr;
     TkDisplay *dispPtr = ((TkWindow *) containerPtr->tkwin)->dispPtr;
 
@@ -1184,11 +1176,7 @@
 				 * referred to by eventPtr. */
     XEvent *eventPtr)		/* Describes what just happened. */
 {
-<<<<<<< HEAD
     Slave *slavePtr = (Slave *)clientData;
-=======
-    Slave *slavePtr = clientData;
->>>>>>> 83284028
     TkDisplay *dispPtr = ((TkWindow *) slavePtr->tkwin)->dispPtr;
 
     if (eventPtr->type == DestroyNotify) {
@@ -1273,11 +1261,7 @@
 				 * stolen away. */
     Tk_Window tkwin)		/* Tk's handle for the slave window. */
 {
-<<<<<<< HEAD
     Slave *slavePtr = (Slave *)clientData;
-=======
-    Slave *slavePtr = clientData;
->>>>>>> 83284028
     TkDisplay *dispPtr = ((TkWindow *) slavePtr->tkwin)->dispPtr;
 
     if (slavePtr->containerPtr->tkwin != Tk_Parent(slavePtr->tkwin)) {
