--- conflicted
+++ resolved
@@ -81,7 +81,6 @@
 #define IN_MASK		1
 
 static const Tk_OptionSpec optionSpecs[] = {
-<<<<<<< HEAD
     {TK_OPTION_ANCHOR, "-anchor", NULL, NULL, "nw", TCL_INDEX_NONE,
 	 offsetof(Content, anchor), 0, 0, 0},
     {TK_OPTION_STRING_TABLE, "-bordermode", NULL, NULL, "inside", TCL_INDEX_NONE,
@@ -107,33 +106,6 @@
     {TK_OPTION_PIXELS, "-y", NULL, NULL, "0", offsetof(Content, yPtr),
 	 offsetof(Content, y), TK_OPTION_NULL_OK, 0, 0},
     {TK_OPTION_END, NULL, NULL, NULL, NULL, 0, TCL_INDEX_NONE, 0, 0, 0}
-=======
-    {TK_OPTION_ANCHOR, "-anchor", NULL, NULL, "nw", -1,
-	 Tk_Offset(Content, anchor), 0, 0, 0},
-    {TK_OPTION_STRING_TABLE, "-bordermode", NULL, NULL, "inside", -1,
-	 Tk_Offset(Content, borderMode), 0, borderModeStrings, 0},
-    {TK_OPTION_PIXELS, "-height", NULL, NULL, "", Tk_Offset(Content, heightPtr),
-	 Tk_Offset(Content, height), TK_OPTION_NULL_OK, 0, 0},
-    {TK_OPTION_WINDOW, "-in", NULL, NULL, "", -1, Tk_Offset(Content, inTkwin),
-	 0, 0, IN_MASK},
-    {TK_OPTION_DOUBLE, "-relheight", NULL, NULL, "",
-	 Tk_Offset(Content, relHeightPtr), Tk_Offset(Content, relHeight),
-	 TK_OPTION_NULL_OK, 0, 0},
-    {TK_OPTION_DOUBLE, "-relwidth", NULL, NULL, "",
-	 Tk_Offset(Content, relWidthPtr), Tk_Offset(Content, relWidth),
-	 TK_OPTION_NULL_OK, 0, 0},
-    {TK_OPTION_DOUBLE, "-relx", NULL, NULL, "0", -1,
-	 Tk_Offset(Content, relX), 0, 0, 0},
-    {TK_OPTION_DOUBLE, "-rely", NULL, NULL, "0", -1,
-	 Tk_Offset(Content, relY), 0, 0, 0},
-    {TK_OPTION_PIXELS, "-width", NULL, NULL, "", Tk_Offset(Content, widthPtr),
-	 Tk_Offset(Content, width), TK_OPTION_NULL_OK, 0, 0},
-    {TK_OPTION_PIXELS, "-x", NULL, NULL, "0", Tk_Offset(Content, xPtr),
-	 Tk_Offset(Content, x), TK_OPTION_NULL_OK, 0, 0},
-    {TK_OPTION_PIXELS, "-y", NULL, NULL, "0", Tk_Offset(Content, yPtr),
-	 Tk_Offset(Content, y), TK_OPTION_NULL_OK, 0, 0},
-    {TK_OPTION_END, NULL, NULL, NULL, NULL, 0, -1, 0, 0, 0}
->>>>>>> 7fbdc22e
 };
 
 /*
@@ -157,11 +129,7 @@
 
 typedef struct Container {
     Tk_Window tkwin;		/* Tk's token for container window. */
-<<<<<<< HEAD
-    struct Content *contentPtr;	/* First in linked list of slaves placed
-=======
-    struct Content *contentPtr;	/* First in linked list of content placed
->>>>>>> 7fbdc22e
+    struct Content *contentPtr;	/* First in linked list of content windowslaced
 				 * relative to this container. */
     int *abortPtr;		/* If non-NULL, it means that there is a nested
 				 * call to RecomputePlacement already working on
@@ -323,11 +291,7 @@
 	    if (contentPtr == NULL) {
 		return TCL_OK;
 	    }
-<<<<<<< HEAD
 	    objPtr = Tk_GetOptionInfo(interp, contentPtr, optionTable,
-=======
-	    objPtr = Tk_GetOptionInfo(interp, (char *)contentPtr, optionTable,
->>>>>>> 7fbdc22e
 		    (objc == 4) ? objv[3] : NULL, tkwin);
 	    if (objPtr == NULL) {
 		return TCL_ERROR;
@@ -351,13 +315,8 @@
 	    Tk_UnmaintainGeometry(contentPtr->tkwin, contentPtr->containerPtr->tkwin);
 	}
 	UnlinkContent(contentPtr);
-<<<<<<< HEAD
 	Tcl_DeleteHashEntry(Tcl_FindHashEntry(&dispPtr->contentTable,
 		tkwin));
-=======
-	Tcl_DeleteHashEntry(Tcl_FindHashEntry(&dispPtr->slaveTable,
-		(void *)tkwin));
->>>>>>> 7fbdc22e
 	Tk_DeleteEventHandler(tkwin, StructureNotifyMask, ContentStructureProc,
 		contentPtr);
 	Tk_ManageGeometry(tkwin, NULL, NULL);
@@ -387,11 +346,7 @@
 	    for (contentPtr = containerPtr->contentPtr; contentPtr != NULL;
 		    contentPtr = contentPtr->nextPtr) {
 		Tcl_ListObjAppendElement(NULL, listPtr,
-<<<<<<< HEAD
 			Tk_NewWindowObj(contentPtr->tkwin));
-=======
-			TkNewWindowObj(contentPtr->tkwin));
->>>>>>> 7fbdc22e
 	    }
 	    Tcl_SetObjResult(interp, listPtr);
 	}
@@ -422,11 +377,7 @@
 
 static Content *
 CreateContent(
-<<<<<<< HEAD
-    Tk_Window tkwin,		/* Token for desired slave. */
-=======
     Tk_Window tkwin,		/* Token for desired content. */
->>>>>>> 7fbdc22e
     Tk_OptionTable table)
 {
     Tcl_HashEntry *hPtr;
@@ -504,11 +455,7 @@
 
 static Content *
 FindContent(
-<<<<<<< HEAD
-    Tk_Window tkwin)		/* Token for desired slave. */
-=======
     Tk_Window tkwin)		/* Token for desired content. */
->>>>>>> 7fbdc22e
 {
     Tcl_HashEntry *hPtr;
     TkDisplay *dispPtr = ((TkWindow *) tkwin)->dispPtr;
@@ -526,18 +473,14 @@
  *
  * UnlinkContent --
  *
- *	This function removes a content window from the chain of content in its
+ *	This function removes a content window from the chain of content windows in its
  *	container.
  *
  * Results:
  *	None.
  *
  * Side effects:
-<<<<<<< HEAD
- *	The slave list of contentPtr's container changes.
-=======
  *	The content list of contentPtr's container changes.
->>>>>>> 7fbdc22e
  *
  *----------------------------------------------------------------------
  */
@@ -558,7 +501,7 @@
     } else {
 	for (prevPtr = containerPtr->contentPtr; ; prevPtr = prevPtr->nextPtr) {
 	    if (prevPtr == NULL) {
-		Tcl_Panic("UnlinkContent couldn't find slave to unlink");
+		Tcl_Panic("UnlinkContent couldn't find content to unlink");
 	    }
 	    if (prevPtr->nextPtr == contentPtr) {
 		prevPtr->nextPtr = contentPtr->nextPtr;
@@ -600,11 +543,7 @@
     int isNew;
     TkDisplay *dispPtr = ((TkWindow *) tkwin)->dispPtr;
 
-<<<<<<< HEAD
     hPtr = Tcl_CreateHashEntry(&dispPtr->containerTable, (char *)tkwin, &isNew);
-=======
-    hPtr = Tcl_CreateHashEntry(&dispPtr->masterTable, (char *)tkwin, &isNew);
->>>>>>> 7fbdc22e
     if (isNew) {
 	containerPtr = (Container *)ckalloc(sizeof(Container));
 	containerPtr->tkwin = tkwin;
@@ -699,11 +638,7 @@
 
     contentPtr = CreateContent(tkwin, table);
 
-<<<<<<< HEAD
     if (Tk_SetOptions(interp, contentPtr, table, objc, objv,
-=======
-    if (Tk_SetOptions(interp, (char *)contentPtr, table, objc, objv,
->>>>>>> 7fbdc22e
 	    contentPtr->tkwin, &savedOptions, &mask) != TCL_OK) {
 	goto error;
     }
@@ -746,7 +681,7 @@
 
 	/*
 	 * Make sure that the new container is either the logical parent of the
-	 * content or a descendant of that window, and that the container and content
+	 * content window or a descendant of that window, and that the container and content
 	 * aren't the same.
 	 */
 
@@ -756,7 +691,7 @@
 	    }
 	    if (Tk_TopWinHierarchy(ancestor)) {
 		Tcl_SetObjResult(interp, Tcl_ObjPrintf(
-			"can't place %s relative to %s",
+			"can't place \"%s\" relative to \"%s\"",
 			Tk_PathName(contentPtr->tkwin), Tk_PathName(tkwin)));
 		Tcl_SetErrorCode(interp, "TK", "GEOMETRY", "HIERARCHY", NULL);
 		goto error;
@@ -764,7 +699,7 @@
 	}
 	if (contentPtr->tkwin == tkwin) {
 	    Tcl_SetObjResult(interp, Tcl_ObjPrintf(
-		    "can't place %s relative to itself",
+		    "can't place \"%s\" relative to itself",
 		    Tk_PathName(contentPtr->tkwin)));
 	    Tcl_SetErrorCode(interp, "TK", "GEOMETRY", "LOOP", NULL);
 	    goto error;
@@ -778,7 +713,7 @@
 	     container = (TkWindow *)TkGetGeomMaster(container)) {
 	    if (container == (TkWindow *)contentPtr->tkwin) {
 		Tcl_SetObjResult(interp, Tcl_ObjPrintf(
-		    "can't put %s inside %s, would cause management loop",
+		    "can't put \"%s\" inside \"%s\": would cause management loop",
 	            Tk_PathName(contentPtr->tkwin), Tk_PathName(tkwin)));
 		Tcl_SetErrorCode(interp, "TK", "GEOMETRY", "LOOP", NULL);
 		goto error;
@@ -881,11 +816,7 @@
     if (contentPtr->containerPtr != NULL) {
 	Tcl_AppendToObj(infoObj, "-in", -1);
 	Tcl_ListObjAppendElement(NULL, infoObj,
-<<<<<<< HEAD
 		Tk_NewWindowObj(contentPtr->containerPtr->tkwin));
-=======
-		TkNewWindowObj(contentPtr->containerPtr->tkwin));
->>>>>>> 7fbdc22e
 	Tcl_AppendToObj(infoObj, " ", -1);
     }
     Tcl_AppendPrintfToObj(infoObj,
@@ -967,7 +898,7 @@
     Tcl_Preserve(containerPtr);
 
     /*
-     * Iterate over all the content for the container. Each content's geometry can
+     * Iterate over all the content windows for the container. Each content's geometry can
      * be computed independently of the other content. Changes to the window's
      * structure could cause almost anything to happen, including deleting the
      * parent or child. If this happens, we'll be told to abort.
@@ -1252,13 +1183,8 @@
 	if (contentPtr->containerPtr != NULL) {
 	    UnlinkContent(contentPtr);
 	}
-<<<<<<< HEAD
 	Tcl_DeleteHashEntry(Tcl_FindHashEntry(&dispPtr->contentTable,
 		contentPtr->tkwin));
-=======
-	Tcl_DeleteHashEntry(Tcl_FindHashEntry(&dispPtr->slaveTable,
-		(char *) contentPtr->tkwin));
->>>>>>> 7fbdc22e
 	FreeContent(contentPtr);
     }
 }
@@ -1284,11 +1210,7 @@
 
 static void
 PlaceRequestProc(
-<<<<<<< HEAD
-    ClientData clientData,	/* Pointer to our record for slave. */
-=======
     ClientData clientData,	/* Pointer to our record for content. */
->>>>>>> 7fbdc22e
     TCL_UNUSED(Tk_Window))		/* Window that changed its desired size. */
 {
     Content *contentPtr = (Content *)clientData;
@@ -1334,11 +1256,7 @@
 
 static void
 PlaceLostContentProc(
-<<<<<<< HEAD
-    ClientData clientData,	/* Content structure for slave window that was
-=======
     ClientData clientData,	/* Content structure for content window that was
->>>>>>> 7fbdc22e
 				 * stolen away. */
     Tk_Window tkwin)		/* Tk's handle for the content window. */
 {
@@ -1350,13 +1268,8 @@
     }
     Tk_UnmapWindow(tkwin);
     UnlinkContent(contentPtr);
-<<<<<<< HEAD
     Tcl_DeleteHashEntry(Tcl_FindHashEntry(&dispPtr->contentTable,
 	    tkwin));
-=======
-    Tcl_DeleteHashEntry(Tcl_FindHashEntry(&dispPtr->slaveTable,
-	    (char *) tkwin));
->>>>>>> 7fbdc22e
     Tk_DeleteEventHandler(tkwin, StructureNotifyMask, ContentStructureProc,
 	    contentPtr);
     FreeContent(contentPtr);
