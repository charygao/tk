/*
 * tkText.h --
 *
 *	Declarations shared among the files that implement text widgets.
 *
 * Copyright (c) 1992-1994 The Regents of the University of California.
 * Copyright (c) 1994-1995 Sun Microsystems, Inc.
 * Copyright (c) 2015-2017 Gregor Cramer
 *
 * See the file "license.terms" for information on usage and redistribution of
 * this file, and for a DISCLAIMER OF ALL WARRANTIES.
 */

#ifndef _TKTEXT
#define _TKTEXT

#ifndef _TK
# include "tk.h"
#endif

#ifndef _TKINT
# include "tkInt.h"
#endif

/* Support of assertion handler. */
#define CATCH_ASSERTION_FAILED 0

#include "tkTextUndo.h"
#include "tkBool.h"

#ifdef MAC_OSX_TK
/* required for TK_LAYOUT_WITH_BASE_CHUNKS */
# include "tkMacOSXInt.h"
#endif

#ifdef BUILD_tk
# undef TCL_STORAGE_CLASS
# define TCL_STORAGE_CLASS DLLEXPORT
#endif

#if TK_CHECK_ALLOCS
# define DEBUG_ALLOC(expr) expr
#else
# define DEBUG_ALLOC(expr)
#endif

#if TK_MAJOR_VERSION < 9

/* We are still supporting the deprecated -startline/-endline options. */
# define SUPPORT_DEPRECATED_STARTLINE_ENDLINE 1

/* We are still supporting invalid changes in readonly/disabled widgets. */
# define SUPPORT_DEPRECATED_MODS_OF_DISABLED_WIDGET 1

/*
 * The special index identifier "begin" currently has the lowest precedence,
 * because of portability reasons. But in a future Tk version it should have
 * the same precedence as the special index identifier "end".
 */
# define BEGIN_DOES_NOT_BELONG_TO_BASE 1

/* We are still supporting deprecated tag options. */
# define SUPPORT_DEPRECATED_TAG_OPTIONS 1

/* We are still supporting the deprecated commands "edit canundo/redo". */
# define SUPPORT_DEPRECATED_CANUNDO_REDO 1

#endif /* TK_MAJOR_VERSION < 9 */

#ifdef _MSC_VER
/* earlier versions of MSVC don't know snprintf, but _snprintf is compatible. */
# define snprintf _snprintf
#endif

/*
 * Forward declarations.
 */

struct TkTextUndoStack;
struct TkBitField;
struct TkTextUndoToken;
union TkTextTagSet;

/* We need a backport to version 8.5 */
#if TCL_MAJOR_VERSION == 8 && TCL_MINOR_VERSION == 5
typedef struct TkTextBTree_ *TkTextBTree;
#endif

/*
 * The data structure below defines the pixel information for a single line of text.
 */

typedef struct TkTextDispLineEntry {
    uint32_t height;		/* Height of display line in pixels. */
    uint32_t pixels;		/* Accumulated height of display lines. In last entry this attribute
    				 * will contain the old number of display lines. */
    uint32_t byteOffset;	/* Byte offet relative to logical line. */
    uint32_t tabIndex:24;	/* Tab index of last char chunk of this display line. */
    uint32_t hyphenRule:7;	/* Hyphenation rule applied to last char chunk of this display line. */
    uint32_t tabApplied:1;	/* Tab index of last char chunk has been already applied? */
} TkTextDispLineEntry;

typedef struct TkTextDispLineInfo {
    uint32_t numDispLines;	/* Number of display lines (so far). */
    TkTextDispLineEntry entry[1];
				/* Cached information about the display line, this is required for
				 * long lines to avoid repeated display line height calculations
				 * when scrolling. If numDispLines <= 1 then this information is
				 * NULL, in this case attribute height of TkTextPixelInfo is
				 * identical to the pixel height of the (single) display line. */
} TkTextDispLineInfo;

typedef struct TkTextPixelInfo {
    uint32_t height;		/* Number of vertical pixels taken up by this line, whether
    				 * currently displayed or not. This number is only updated
				 * asychronously. Note that this number is the sum of
				 * dispLineInfo, but only when dispLineInfo != NULL. */
    uint32_t epoch;		/* Last epoch at which the pixel height was recalculated. */
    TkTextDispLineInfo *dispLineInfo;
				/* Pixel information for each display line, available only
     				 * if more than one display line exists, otherwise it is NULL. */
} TkTextPixelInfo;

/*
 * The data structure below defines a single logical line of text (from
 * newline to newline, not necessarily what appears on one display line of the
 * screen).
 */

struct TkTextSegment;

typedef struct TkTextLine {
    struct Node *parentPtr;	/* Pointer to parent node containing line. */
    struct TkTextLine *nextPtr;	/* Next in linked list of lines with same parent node in B-tree.
    				 * NULL means end of list. */
    struct TkTextLine *prevPtr;	/* Previous in linked list of lines. NULL means no predecessor. */
    struct TkTextSegment *segPtr;
				/* First in ordered list of segments that make up the line. */
    struct TkTextSegment *lastPtr;
				/* Last in ordered list of segments that make up the line. */
    union TkTextTagSet *tagonPtr;
				/* This set contains all tags used in this line. */
    union TkTextTagSet *tagoffPtr;
    				/* This set contains tag t if and only if at least one segment in
				 * this line does not use tag t, provided that tag t is also included
				 * in tagonPtr. */
    TkTextPixelInfo *pixelInfo;	/* Array containing the pixel information for each referring
    				 * text widget. */
    int32_t size;		/* Sum of sizes over all segments belonging to this line. */
    uint32_t numBranches;	/* Counting the number of branches on this line. Only count branches
    				 * connected with links, do not count branches pointing to a mark. */
    uint32_t numLinks:30;	/* Counting the number of links on this line. */
    uint32_t changed:1;		/* Will be set when the content of this logical line has changed. The
    				 * display stuff will use (and reset) this flag, but only for logical
				 * lines. The purpose of this flag is the acceleration of the line
				 * break information. */
    uint32_t logicalLine:1;	/* Flag whether this is the start of a logical line. */
} TkTextLine;

/*
 * -----------------------------------------------------------------------
 * Index structure containing line and byte index.
 * -----------------------------------------------------------------------
 */

typedef struct TkTextPosition {
    int32_t lineIndex;
    int32_t byteIndex;
} TkTextPosition;

/*
 * -----------------------------------------------------------------------
 * Structures for undo/redo mechanism.
 *
 * Note that TkTextUndoToken is a generic type, used as a base struct for
 * inheritance. Inheritance in C is portable due to C99 section 6.7.2.1
 * bullet point 13:
 *
 *	Within a structure object, the non-bit-field members and the units
 *	in which bit-fields reside have addresses that increase in the order
 *	in which they are declared. A pointer to a structure object, suitably
 *	converted, points to its initial member (or if that member is a
 *	bit-field, then to the unit in which it resides), and vice versa.
 *	There may be unnamed padding within a structure object, but not at
 *	beginning.
 *
 * This inheritance concept is also used in the portable GTK library.
 * -----------------------------------------------------------------------
 */

/* we need some forward declarations */
struct TkSharedText;
struct TkTextIndex;
struct TkTextUndoInfo;
struct TkTextUndoIndex;

typedef enum {
    TK_TEXT_UNDO_INSERT,	TK_TEXT_REDO_INSERT,
    TK_TEXT_UNDO_DELETE,	TK_TEXT_REDO_DELETE,
    TK_TEXT_UNDO_IMAGE,		TK_TEXT_REDO_IMAGE,
    TK_TEXT_UNDO_WINDOW,	TK_TEXT_REDO_WINDOW,
    TK_TEXT_UNDO_TAG,		TK_TEXT_REDO_TAG,
    TK_TEXT_UNDO_TAG_CLEAR,	TK_TEXT_REDO_TAG_CLEAR,
    TK_TEXT_UNDO_TAG_PRIORITY,	TK_TEXT_REDO_TAG_PRIORITY,
    TK_TEXT_UNDO_MARK_SET,	TK_TEXT_REDO_MARK_SET,
    TK_TEXT_UNDO_MARK_MOVE,	TK_TEXT_REDO_MARK_MOVE,
    TK_TEXT_UNDO_MARK_GRAVITY,	TK_TEXT_REDO_MARK_GRAVITY
} TkTextUndoAction;

typedef Tcl_Obj *(*TkTextGetUndoCommandProc)(
    const struct TkSharedText *sharedTextPtr,
    const struct TkTextUndoToken *item);

typedef void (*TkTextUndoProc)(
    struct TkSharedText *sharedTextPtr,
    struct TkTextUndoInfo *undoInfo,
    struct TkTextUndoInfo *redoInfo,
    bool isRedo);

typedef void (*TkTextDestroyUndoItemProc)(
    struct TkSharedText *sharedTextPtr,
    struct TkTextUndoToken *item,
    bool reused);

typedef void (*TkTextGetUndoRangeProc)(
    const struct TkSharedText *sharedTextPtr,
    const struct TkTextUndoToken *item,
    struct TkTextIndex *startIndex,
    struct TkTextIndex *endIndex);

typedef Tcl_Obj *(*TkTextInspectProc)(
    const struct TkSharedText *sharedTextPtr,
    const struct TkTextUndoToken *item);

typedef struct Tk_UndoType {
    TkTextUndoAction action;
    TkTextGetUndoCommandProc commandProc;	/* mandatory */
    TkTextUndoProc undoProc;			/* mandatory */
    TkTextDestroyUndoItemProc destroyProc;	/* optional */
    TkTextGetUndoRangeProc rangeProc;		/* mandatory */
    TkTextInspectProc inspectProc;		/* mandatory */
} Tk_UndoType;

/*
 * The struct below either contains a mark segment or a line/byte index pair.
 * This struct is portable due to C99 7.18.1.4.
 */

typedef struct TkTextUndoIndex {
    union {
	struct TkTextSegment *markPtr;	/* Predecessor/successor segment. */
	uintptr_t byteIndex;		/* Byte index in this line. */
    } u;
    int32_t lineIndex;	/* Line index, if -1 this struct contains a mark segment, otherwise
    			 * (if >= 0) this struct contains a line/byte index pair. */
} TkTextUndoIndex;

/*
 * This is a generic type, any "derived" struct must contain
 * 'const Tk_UndoType *' as the first member (see note above).
 */
typedef struct TkTextUndoToken {
    const Tk_UndoType *undoType;
} TkTextUndoToken;

/*
 * This is a generic type, any "derived" struct must also contain
 * these members. Especially the tokens for insert/delete must be
 * derived from this struct.
 */
typedef struct TkTextUndoTokenRange {
    const Tk_UndoType *undoType;
    TkTextUndoIndex startIndex;
    TkTextUndoIndex endIndex;
} TkTextUndoTokenRange;

typedef struct TkTextUndoInfo {
    TkTextUndoToken *token;	/* The data of this undo/redo item. */
    uint32_t byteSize;		/* Byte size of this item. */
} TkTextUndoInfo;

/*
 * -----------------------------------------------------------------------
 * Segments: each line is divided into one or more segments, where each
 * segment is one of several things, such as a group of characters, a hyphen,
 * a mark, or an embedded widget. Each segment starts with a standard
 * header followed by a body that varies from type to type.
 * -----------------------------------------------------------------------
 */

/*
 * The data structure below defines the body of a segment that represents
 * a branch. A branch is adjusting the chain of segments, depending whether
 * elidden text will be processed or not.
 */

typedef struct TkTextBranch {
    struct TkTextSegment *nextPtr; /* The next in list of segments for the alternative branch. */
} TkTextBranch;

/*
 * The data structure below defines the body of a segment that represents
 * a link. A link is the connection point for a segment chain of elidden
 * text.
 */

typedef struct TkTextLink {
    struct TkTextSegment *prevPtr; /* Previous in list of segments for the alternative branch. */
} TkTextLink;

/*
 * The data structure below defines line segments that represent marks. There
 * is one of these for each mark in the text.
 */

typedef struct TkTextMarkChange {
    struct TkTextSegment *markPtr;
    				/* Pointer to mark segment which contains this item. */
    struct TkTextUndoToken *toggleGravity;
    				/* Undo token for "mark gravity". */
    struct TkTextUndoToken *moveMark;
    				/* Undo token for "mark move". */
    struct TkTextUndoToken *setMark;
    				/* Undo token for "mark set". */
    const struct Tk_SegType *savedMarkType;
    				/* Type of mark (left or right gravity) before "mark gravity". We
				 * need this information for optimizing succeeding calls of
				 * "mark gravity" with same mark. */
} TkTextMarkChange;

typedef struct TkTextMark {
    struct TkText *textPtr;	/* Overall information about text widget. */
    uintptr_t ptr;		/* [Address is even - real type is Tcl_HashEntry *]
				 *   Pointer to hash table entry for mark (in sharedTextPtr->markTable).
				 * [Address is odd - real type is const char *]
				 *   Name of mark, this is used iff the segment is preserved for undo. */
    TkTextMarkChange *changePtr;/* Pointer to retained undo tokens. */
} TkTextMark;

/*
 * A structure of the following type holds information for each window
 * embedded in a text widget. This information is only used by the file
 * tkTextWind.c
 */

typedef struct TkTextEmbWindowClient {
    struct TkText *textPtr;	/* Information about the overall text widget. */
    Tk_Window tkwin;		/* Window for this segment. NULL means that the window
    				 * hasn't been created yet. */
    Tcl_HashEntry *hPtr;	/* Pointer to hash table entry for mark
				 * (in sharedTextPtr->windowTable). */
    unsigned chunkCount;	/* Number of display chunks that refer to this window. */
    bool displayed;		/* Non-zero means that the window has been displayed on
    				 * the screen recently. */
    struct TkTextSegment *parent;
    struct TkTextEmbWindowClient *next;
} TkTextEmbWindowClient;

typedef struct TkTextEmbWindow {
    struct TkSharedText *sharedTextPtr;
				/* Information about the shared portion of the text widget. */
    Tk_Window tkwin;		/* Window for this segment. This is just a temporary value,
    				 * copied from 'clients', to make option table updating easier.
				 * NULL means that the window hasn't been created yet. */
    char *create;		/* Script to create window on-demand. NULL means no such script.
    				 * Malloc-ed. */
    int align;			/* How to align window in vertical space. See definitions in
    				 * tkTextWind.c. */
    int padX, padY;		/* Padding to leave around each side of window, in pixels. */
    int stretch;		/* Should window stretch to fill vertical space of line
    				 * (except for pady)? */
    int isOwner;		/* Should destroy the window when un-embed? This will only be
				 * done if the text widget is the owner. Default is true
				 * (this is compatible to older versions). */
    Tk_OptionTable optionTable;	/* Token representing the configuration specifications. */
    TkTextEmbWindowClient *clients;
				/* Linked list of peer-widget specific information for this
				 * embedded window. */
} TkTextEmbWindow;

/*
 * A structure of the following type holds information for each image embedded
 * in a text widget. This information is only used by the file tkTextImage.c
 */

typedef struct TkTextEmbImage {
    struct TkSharedText *sharedTextPtr;
				/* Information about the shared portion of the text widget.
				 * This is used when the image changes or is deleted. */
    char *imageString;		/* Name of the image for this segment. */
    char *imageName;		/* Name used by text widget to identify this image.
    				 * May be unique-ified. */
    char *name;			/* Name used in the hash table. Used by "image names" to
    				 * identify this instance of the image. */
    Tk_Image image;		/* Image for this segment. NULL means that the image hasn't
    				 * been created yet. */
    int imgWidth;		/* Width of displayed image. */
    int imgHeight;		/* Height of displayed image. */
    Tcl_HashEntry *hPtr;	/* Pointer to hash table entry for image
    				 * (in sharedTextPtr->imageTable).*/
    int align;			/* How to align image in vertical space. See definitions in
    				 * tkTextImage.c. */
    int padX, padY;		/* Padding to leave around each side of image, in pixels. */
    Tk_OptionTable optionTable;	/* Token representing the configuration specifications. */
} TkTextEmbImage;

/*
 * A structure of the following type is for the definition of the hyphenation
 * segments. Note that this structure is a derivation of a char segment. This
 * is portable due to C99 section 6.7.2.1 (see above - undo/redo).
 */

typedef struct TkTextHyphen {
    char chars[6];		/* Characters that make up character info. Actual length varies. */
    int8_t textSize;		/* Actual length of text, but not greater than 5. */
    int8_t rules;		/* Set of rules for this hyphen, will be set by tk_textInsert. */
} TkTextHyphen;

/*
 * The data structure below defines line segments.
 */

typedef struct TkTextSegment {
    const struct Tk_SegType *typePtr;
				/* Pointer to record describing segment's type. */
    struct TkTextSegment *nextPtr;
				/* Next in list of segments for this line, or NULL for end of list. */
    struct TkTextSegment *prevPtr;
				/* Previous in list of segments for this line, or NULL for start
				 * of list. */
    struct TkTextSection *sectionPtr;
    				/* The section where this segment belongs. */
    union TkTextTagSet *tagInfoPtr;
				/* Tag information for this segment, needed for testing whether
				 * this content is tagged with a specific tag. Used only if size > 0.
				 * (In case of segments with size == 0 memory will be wasted - these
				 * segments do not need this attribute - but the alternative would be
				 * a quite complex structure with some nested structs and unions, and
				 * this is quite inconvenient. Only marks and branches/links do not
				 * use this information, so the waste of memory is relatively low.) */
    int32_t size;		/* Size of this segment (# of bytes of index space it occupies). */
    uint32_t refCount:26;	/* Reference counter, don't delete until counter is zero, or
    				 * tree is gone. */
    uint32_t protectionFlag:1;	/* This (char) segment is protected, join is not allowed. */
    uint32_t insertMarkFlag:1;	/* This segment is the special "insert" mark? */
    uint32_t currentMarkFlag:1;	/* This segment is the special "current" mark? */
    uint32_t privateMarkFlag:1;	/* This mark segment is private (generated)? */
    uint32_t normalMarkFlag:1;	/* This mark segment is neither protected, nor special, nor private,
    				 * nor start or end marker. */
    uint32_t startEndMarkFlag:1;/* This segment is a start marker or an end marker? */

    union {
	char chars[1];		/* Characters that make up character info. Actual length varies
				 * to hold as many characters as needed. */
	TkTextHyphen hyphen;	/* Information about hyphen. */
	TkTextEmbWindow ew;	/* Information about embedded window. */
	TkTextEmbImage ei;	/* Information about embedded image. */
	TkTextMark mark;	/* Information about mark. */
	TkTextBranch branch;	/* Information about branch. */
	TkTextLink link;	/* Information about link. */
    } body;
} TkTextSegment;

/*
 * Macro that determines how much space to allocate for a specific segment:
 */

#define SEG_SIZE(bodyType) ((unsigned) (Tk_Offset(TkTextSegment, body) + sizeof(bodyType)))

/*
 * The data structure below defines sections of text segments. Each section
 * contains 40 line segments in average. In this way fast search for segments
 * is possible.
 */
typedef struct TkTextSection {
    struct TkTextLine *linePtr;	/* The line where this section belongs. */
    struct TkTextSection *nextPtr;
    				/* Next in list of sections, or NULL if last. */
    struct TkTextSection *prevPtr;
    				/* Previous in list of sections, or NULL if first. */
    struct TkTextSegment *segPtr;
    				/* First segment belonging to this section. */
    int32_t size:24;		/* Sum of size over all segments belonging to this section. */
    uint32_t length:8;		/* Number of segments belonging to this section. */
} TkTextSection;

/*
 * Data structures of the type defined below are used during the execution of
 * Tcl commands to keep track of various interesting places in a text. An
 * index is only valid up until the next modification to the character
 * structure of the b-tree so they can't be retained across Tcl commands.
 * However, mods to marks or tags don't invalidate indices.
 */

typedef struct TkTextIndex {
    TkTextBTree tree;		/* Tree containing desired position. */
    struct TkText *textPtr;	/* The associated text widget (required). */
    uint32_t stateEpoch;	/* The epoch of the segment pointer. */

    /*
     * The following attribtes should not be accessed directly, use the TkTextIndex*
     * functions if you want to set or get attributes.
     */

    struct {
	TkTextLine *linePtr;	/* Pointer to line containing position of interest. */
	TkTextSegment *segPtr;	/* Pointer to segment containing position
				 * of interest (NULL means not yet computed). */
	bool isCharSegment;	/* Whether 'segPtr' is a char segment (if not NULL). */
	int32_t byteIndex;	/* Index within line of desired character (0 means first one,
				 * -1 means not yet computed). */
	int32_t lineNo;		/* The line number of the line pointer. */
	int32_t lineNoRel;	/* The line number of the line pointer in associated text widget. */
    } priv;

    bool discardConsistencyCheck;
				/* This flag is for debugging only: in certain situations consistency
				 * checks should not be done (for example when inserting or deleting
				 * text). */
} TkTextIndex;

/*
 * Types for procedure pointers stored in TkTextDispChunk strutures:
 */

typedef struct TkTextDispChunk TkTextDispChunk;

typedef void 	Tk_ChunkDisplayProc(struct TkText *textPtr, TkTextDispChunk *chunkPtr,
		    int x, int y, int height, int baseline, Display *display, Drawable dst,
		    int screenY);
typedef void	Tk_ChunkUndisplayProc(struct TkText *textPtr, TkTextDispChunk *chunkPtr);
typedef int	Tk_ChunkMeasureProc(TkTextDispChunk *chunkPtr, int x);
typedef void	Tk_ChunkBboxProc(struct TkText *textPtr, TkTextDispChunk *chunkPtr,
		    int index, int y, int lineHeight, int baseline, int *xPtr, int *yPtr,
		    int *widthPtr, int *heightPtr);

/*
 * The structure below represents a chunk of stuff that is displayed together
 * on the screen. This structure is allocated and freed by generic display
 * code but most of its fields are filled in by segment-type-specific code.
 */

typedef enum {
    TEXT_DISP_CHAR   = 1 << 0, /* Character layout */
    TEXT_DISP_HYPHEN = 1 << 1, /* Hyphen layout */
    TEXT_DISP_ELIDED = 1 << 2, /* Elided content layout */
    TEXT_DISP_WINDOW = 1 << 3, /* Embedded window layout */
    TEXT_DISP_IMAGE  = 1 << 4, /* Embedded image layout */
    TEXT_DISP_CURSOR = 1 << 5, /* Insert cursor layout */
} TkTextDispType;

/* This constant can be used for a test whether the chunk has any content. */
#define TEXT_DISP_CONTENT (TEXT_DISP_CHAR|TEXT_DISP_HYPHEN|TEXT_DISP_WINDOW|TEXT_DISP_IMAGE)
/* This constant can be used for a test whether the chunk contains text. */
#define TEXT_DISP_TEXT    (TEXT_DISP_CHAR|TEXT_DISP_HYPHEN)

typedef struct TkTextDispChunkProcs {
    TkTextDispType type;	/* Layout type. */
    Tk_ChunkDisplayProc *displayProc;
				/* Procedure to invoke to draw this chunk on the display
				 * or an off-screen pixmap. */
    Tk_ChunkUndisplayProc *undisplayProc;
				/* Procedure to invoke when segment ceases to be displayed
				 * on screen anymore. */
    Tk_ChunkMeasureProc *measureProc;
				/* Procedure to find character under a given x-location. */
    Tk_ChunkBboxProc *bboxProc;	/* Procedure to find bounding box of character in chunk. */
} TkTextDispChunkProcs;

struct TkTextDispChunk {
    /*
     * The fields below are set by the type-independent code before calling
     * the segment-type-specific layoutProc. They should not be modified by
     * segment-type-specific code.
     */

    const struct TkTextDispLine *dlPtr;
    				/* Pointer to display line of this chunk. We need this for the retrieval
				 * of the y position.
				 */
    struct TkTextDispChunk *nextPtr;
				/* Next chunk in the display line or NULL for the end of the list. */
    struct TkTextDispChunk *prevPtr;
				/* Previous chunk in the display line or NULL for the start of the
				 * list. */
    struct TkTextDispChunk *prevCharChunkPtr;
				/* Previous char chunk in the display line, or NULL. */
    struct TkTextDispChunkSection *sectionPtr;
    				/* The section of this chunk. The section structure allows fast search
				 * for x positions, and character positions. */
    struct TextStyle *stylePtr;	/* Display information, known only to tkTextDisp.c. This attribute
    				 * is set iff the associated segment has tag information AND is not
				 * elided. */
    unsigned uniqID;		/* Unique identifier for this chunk, used by TkTextPickCurrent. */

    /*
     * The fields below are set by the layoutProc that creates the chunk.
     */

    const TkTextDispChunkProcs *layoutProcs;
    const char *brks;		/* Line break information of this chunk for TEXT_WRAPMODE_CODEPOINT. */
    ClientData clientData;	/* Additional information for use of displayProc and undisplayProc. */

    /*
     * The fields below are set by the type-independent code before calling
     * the segment-type-specific layoutProc. They should not be modified by
     * segment-type-specific code.
     */

    int32_t x;			/* X position of chunk, in pixels. This position is measured
    				 * from the left edge of the logical line, not from the left
				 * edge of the window (i.e. it doesn't change under horizontal
				 * scrolling). */

    /*
     * The fields below are set by the layoutProc that creates the chunk.
     */

    uint32_t byteOffset;	/* Byte offset relative to display line start. */
    uint32_t numBytes;		/* Number of bytes that will be used in the chunk. */
    uint32_t numSpaces;		/* Number of expandable spaces. */
    uint32_t segByteOffset;	/* Starting offset in corresponding char segment. */
    int32_t minAscent;		/* Minimum space above the baseline needed by this chunk. */
    int32_t minDescent;		/* Minimum space below the baseline needed by this chunk. */
    int32_t minHeight;		/* Minimum total line height needed by this chunk. */
    int32_t width;		/* Width of this chunk, in pixels. Initially set by
    				 * chunk-specific code, but may be increased to include tab
				 * or extra space at end of line. */
    int32_t additionalWidth;	/* Additional width when expanding spaces for full justification. */
    int32_t hyphenRules;	/* Allowed hyphenation rules for this (hyphen) chunk. */
    int32_t breakIndex;		/* Index within chunk of last acceptable position for a line
    				 * (break just before this byte index). <= 0 means don't break
				 * during or immediately after this chunk. */
    bool wrappedAtSpace;	/* This flag will be set when the a chunk has been wrapped while
    				 * gobbling a trailing space. */
    bool endsWithSyllable;	/* This flag will be set when the corresponding sgement for
    				 * this chunk will be followed by a hyphen segment. */
    bool skipFirstChar;		/* This flag will be set if the first byte has to be skipped due
    				 * to a spelling change. */
    bool endOfLineSymbol;	/* This flag will be set if this chunk contains (only) the end of
    				 * line symbol. */
    bool integralPart;		/* This chunk contains the start of the integral part of a numeric. */

#if TK_LAYOUT_WITH_BASE_CHUNKS

    /*
     * Support of context drawing (Mac):
     */

    Tcl_DString baseChars;	/* Actual characters for the stretch of text, only defined in
    				 * base chunk. */
    int32_t baseWidth;		/* Width in pixels of the whole string, if known, else 0. */
    int32_t xAdjustment;	/* Adjustment of x-coord for next chunk. */
    struct TkTextDispChunk *baseChunkPtr;
    				/* Points to base chunk. */

#endif /* TK_LAYOUT_WITH_BASE_CHUNKS */
};

/*
 * The following structure describes one line of the display, which may be
 * either part or all of one line of the text. This structure will be defined
 * here because we want to provide inlined functions.
 */

typedef struct TkTextDispLine {
    TkTextIndex index;		/* Identifies first character in text that is displayed on this line. */
    struct TkTextDispLine *nextPtr;
    				/* Next in list of all display lines for this window. The list is
    				 * sorted in order from top to bottom. Note: the next DLine doesn't
				 * always correspond to the next line of text: (a) can have multiple
				 * DLines for one text line (wrapping), (b) can have elided newlines,
				 * and (c) can have gaps where DLine's have been deleted because
				 * they're out of date. */
    struct TkTextDispLine *prevPtr;
    				/* Previous in list of all display lines for this window. */
    TkTextDispChunk *chunkPtr;	/* Pointer to first chunk in list of all of those that are displayed
    				 * on this line of the screen. */
    TkTextDispChunk *firstCharChunkPtr;
    				/* Pointer to first chunk in list containing chars, window, or image. */
    TkTextDispChunk *lastChunkPtr;
    				/* Pointer to last chunk in list containing chars. */
    TkTextDispChunk *cursorChunkPtr;
    				/* Pointer to chunk which displays the insert cursor. */
    struct TkTextBreakInfo *breakInfo;
    				/* Line break information of logical line. */
    uint32_t displayLineNo;	/* The number of this display line relative to the related logical
    				 * line. */
    uint32_t hyphenRule;	/* Hyphenation rule applied to last char chunk (only if hyphenation
    				 * has been applied). */
    uint32_t byteCount;		/* Number of bytes accounted for by this display line, including a
    				 * trailing space or newline that isn't actually displayed. */
    bool invisible;		/* Whether this display line is invisible (no chunk with width > 0). */
    int32_t y;			/* Y-position at which line is supposed to be drawn (topmost pixel
    				 * of rectangular area occupied by line). */
    int32_t oldY;		/* Y-position at which line currently appears on display. This is
    				 * used to move lines by scrolling rather than re-drawing. If 'flags'
				 * have the OLD_Y_INVALID bit set, then we will never examine this
				 * field (which means line isn't currently visible on display and
				 * must be redrawn). */
    int32_t width;		/* Width of line, in pixels, not including any indent. */
    int32_t height;		/* Height of line, in pixels. */
    int32_t baseline;		/* Offset of text baseline from y, in pixels. */
    int32_t spaceAbove;		/* How much extra space was added to the top of the line because of
    				 * spacing options. This is included in height and baseline. */
    int32_t spaceBelow;		/* How much extra space was added to the bottom of the line because
    				 * of spacing options. This is included in height. */
    uint32_t length;		/* Total length of line, in pixels, including possible left indent. */
    uint32_t flags;		/* Various flag bits: see below for values. */
} TkTextDispLine;

/*
 * One data structure of the following type is used for each tag in a text
 * widget. These structures are kept in sharedTextPtr->tagTable and referred
 * to in other structures.
 */

typedef enum {
    TEXT_WRAPMODE_CHAR,
    TEXT_WRAPMODE_NONE,
    TEXT_WRAPMODE_WORD,
    TEXT_WRAPMODE_CODEPOINT,
    TEXT_WRAPMODE_NULL
} TkWrapMode;

/*
 * The spacing mode of the text widget:
 */

typedef enum {
    TEXT_SPACEMODE_NONE,
    TEXT_SPACEMODE_EXACT,
    TEXT_SPACEMODE_TRIM,
    TEXT_SPACEMODE_NULL,
} TkTextSpaceMode;

/*
 * The justification modes:
 */

typedef enum {
    TK_TEXT_JUSTIFY_LEFT,	/* The text is aligned along the left margin. This is the default. */
    TK_TEXT_JUSTIFY_RIGHT,	/* The text is aligned along the right margin. */
    TK_TEXT_JUSTIFY_FULL,	/* The text is aligned along the left margin, and word-spacing is
    				 * adjusted so that the text flush with both margins. */
    TK_TEXT_JUSTIFY_CENTER	/* The text is aligned to neither the left nor the right margin,
    				 * there is an even gap on each side of each line. */
} TkTextJustify;

/*
 * If the soft hyphen is the right neighbor of character "c", and the right neighbor is character
 * "k", then the ck hyphenation rule will be applied.
 */
#define TK_TEXT_HYPHEN_CK		1 /* de */
/*
 * Hungarian has an unusual hyphenation case which involves reinsertion of a root-letter, as in the
 * following example: "vissza" becomes "visz-sza". These special cases, occurring when the characters
 * are in the middle of a word are: "ccs" becomes "cs-cs", "ggy" becomes "gy-gy", "lly" becomes "ly-ly",
 * "nny" becomes "ny-ny", "tty" becomes "ty-ty", "zzs" becomes "zs-zs", "ssz" becomes "sz-sz".
 */
#define TK_TEXT_HYPHEN_DOUBLE_DIGRAPH	2 /* hu */
/*
 * If the soft hyphen is the right neighbor of any vowel, and the right neighbor is the same vowel,
 * then the doublevowel hyphenation rule will be applied.
 */
#define TK_TEXT_HYPHEN_DOUBLE_VOWEL	3 /* nl */
/*
 * In Catalan, a geminated consonant can be splitted: the word "paral·lel" hyphenates
 * into "paral-lel".
 */
#define TK_TEXT_HYPHEN_GEMINATION	4 /* ca */
/*
 * In Polish the hyphen will be repeated after line break, this means for example that "kong-fu"
 * becomes "kong- -fu".
 */
#define TK_TEXT_HYPHEN_REPEAT		5 /* pl */
/*
 * If the soft hyphen is the right neighbor of any vocal, and the right neighbor of any vocal with
 * trema (umlaut), then the trema hyphenation rule will be applied.
 */
#define TK_TEXT_HYPHEN_TREMA		6 /* nl */
/*
 * If the soft hyphen is the right neighbor of any consonant, and the right neighbor is the same
 * consonant, and the right consonant is followed by a vowel, then the tripleconsonant hyphenation
 * rule will be applied when not hyphenating.
 */
#define TK_TEXT_HYPHEN_TRIPLE_CONSONANT	7 /* de, nb, nn, no, sv */
/*
 * Mask of all defined hyphen rules.
 */
#define TK_TEXT_HYPHEN_MASK		((1 << (TK_TEXT_HYPHEN_TRIPLE_CONSONANT + 1)) - 1)

/*
 * Some constants for the mouse hovering:
 */

#define TK_TEXT_NEARBY_IS_UNDETERMINED	INT_MAX /* is not yet determined */
#define TK_TEXT_IS_NEARBY		INT_MIN /* is on border */

typedef struct TkTextSharedAttrs {
    Tk_3DBorder border;		/* Used for drawing background. NULL means no value specified here. */
    Tk_3DBorder inactiveBorder;	/* Used for drawing background. NULL means no value specified here. */
    XColor *fgColor;		/* Foreground color for text. NULL means no value specified here. */
    XColor *inactiveFgColor;	/* Foreground color for text. NULL means no value specified here. */
    Tcl_Obj *borderWidthPtr;	/* Width of 3-D border for background. */
    int borderWidth;		/* Width of 3-D border for background. */
} TkTextSharedAttrs;

typedef struct TkTextTag {
    const char *name;		/* Name of this tag. This field is actually a pointer to the key
    				 * from the entry in 'sharedTextPtr->tagTable', so it needn't be
				 * freed explicitly. For "sel" tags this is just a static string,
				 * so again need not be freed. */
    const struct TkSharedText *sharedTextPtr;
				/* Shared section of all peers. */
    struct TkText *textPtr;
				/* If non-NULL, then this tag only applies to the given text widget
				 * (when there are peer widgets). */
    struct Node *rootPtr;	/* Pointer into the B-Tree at the lowest node that completely
    				 * dominates the ranges of text occupied by the tag. At this node
				 * there is no information about the tag. One or more children of
				 * the node do contain information about the tag. */
    uint32_t priority;		/* Priority of this tag within widget. 0 means lowest priority.
    				 * Exactly one tag has each integer value between 0 and numTags-1. */
    uint32_t index;		/* Unique index for fast tag lookup. It is guaranteed that the index
    				 * number is less than 'TkBitSize(sharedTextPtr->usedTags)'.*/
    uint32_t tagEpoch;		/* Epoch of creation time. */
    uint32_t refCount;		/* Number of objects referring to us. */
    bool isDisabled;		/* This tag is disabled? */
    bool isSelTag;		/* This tag is the special "sel" tag? */

    /*
     * Information for tag collection [TkBTreeGetTags, TextInspectCmd, TkTextPickCurrent].
     */

    struct TkTextTag *nextPtr;	/* Will be set by TkBTreeGetTags, TkBTreeClearTags, and TextInsertCmd. */
    struct TkTextTag *succPtr;	/* Only TextInspectCmd will use this attribute. */
    uint32_t flag;		/* Only for temporary usage (currently only TextInspectCmd, and
    				 * EmbImageConfigure will use this attribute). */
    uint32_t epoch;		/* Only TkBTreeGetTags, TkBTreeGetSegmentTags, and TkBTreeClearTags
    				 * will use this attribute. */

    /*
     * Information for undo/redo.
     */

    TkTextUndoToken *recentTagAddRemoveToken;
    				/* Holds the undo information of last tag add/remove operation. */
    TkTextUndoToken *recentChangePriorityToken;
    				/* Holds the undo information of last tag lower/raise operation. */
    bool recentTagAddRemoveTokenIsNull;
    				/* 'recentTagAddRemoveToken' is null, this means the pointer still
				 * is valid, but should not be saved onto undo stack. */
    uint32_t savedPriority; 	/* Contains the priority before recentChangePriorityToken will be set. */
    int32_t undoTagListIndex;	/* Index to entry in 'undoTagList', is -1 if not in 'undoTagList'. */

    /*
     * Information for displaying text with this tag. The information belows
     * acts as an override on information specified by lower-priority tags.
     * If no value is specified, then the next-lower-priority tag on the text
     * determins the value. The text widget itself provides defaults if no tag
     * specifies an override.
     */

    TkTextSharedAttrs attrs;	/* Contains the following attributes: border, inactiveBorder,
				 * fgColor, inactiveFgColor, and borderWidth. These attributes will
				 * be shared with attributes from "sel" tag. */
    Tcl_Obj *reliefPtr;		/* -relief option object. NULL means option not specified. */
    int relief;			/* 3-D relief for background. */
    Pixmap bgStipple;		/* Stipple bitmap for background. None means no value specified here. */
    char *indentBgString;	/* Background will be indented accordingly to the -lmargin1, and
    				 * -lmargin2 options. */
    int indentBg;		/* Background will be indented accordingly to the -lmargin1, and
    				 * -lmargin2 options. */
    Tk_Font tkfont;		/* Font for displaying text. NULL means no value specified here. */
    Pixmap fgStipple;		/* Stipple bitmap for text and other foreground stuff. None means
    				 * no value specified here.*/
    char *justifyString;	/* -justify option string (malloc-ed). NULL means option not
    				 * specified. */
    TkTextJustify justify;	/* How to justify text: TK_TEXT_JUSTIFY_LEFT, TK_TEXT_JUSTIFY_RIGHT,
    				 * TK_TEXT_JUSTIFY_CENTER, or TK_TEXT_JUSTIFY_FULL. Only valid if
				 * justifyString is non-NULL. */
    char *lMargin1String;	/* -lmargin1 option string (malloc-ed). NULL means option not
				 * specified. */
    int lMargin1;		/* Left margin for first display line of each text line, in pixels.
    				 * Only valid if lMargin1String is non-NULL. */
    char *lMargin2String;	/* -lmargin2 option string (malloc-ed). NULL means option not
    				 * specified. */
    int lMargin2;		/* Left margin for second and later display lines of each text line,
    				 * in pixels. Only valid if lMargin2String is non-NULL. */
    Tk_3DBorder lMarginColor;	/* Used for drawing background in left margins. This is used for both
    				 * lmargin1 and lmargin2. NULL means no value specified here. */
    char *offsetString;		/* -offset option string (malloc-ed). NULL means option not specified. */
    int offset;			/* Vertical offset of text's baseline from baseline of line. Used
    				 * for superscripts and subscripts. Only valid if offsetString is
				 * non-NULL. */
    char *overstrikeString;	/* -overstrike option string (malloc-ed). NULL means option not
    				 * specified. */
    int overstrike;		/* True means draw horizontal line through middle of text. Only
    				 * valid if overstrikeString is non-NULL. */
    XColor *overstrikeColor;    /* Color for the overstrike. NULL means same color as foreground. */
    char *rMarginString;	/* -rmargin option string (malloc-ed). NULL means option not
    				 * specified. */
    int rMargin;		/* Right margin for text, in pixels. Only valid if rMarginString
    				 * is non-NULL. */
    Tk_3DBorder rMarginColor;	/* Used for drawing background in right margin. NULL means no value
    				 * specified here. */
    Tk_3DBorder selBorder;	/* Used for drawing background for selected text.
				 * NULL means no value specified here. */
    XColor *selFgColor;		/* Foreground color for selected text. NULL means no value specified
    				 * here. */
    Tk_3DBorder inactiveSelBorder;
    				/* Used for drawing background for inactive selected text.
				 * NULL means no value specified here. */
    XColor *inactiveSelFgColor;	/* Foreground color for inactive selected text. NULL means no value
    				 * specified here. */
    char *spacing1String;	/* -spacing1 option string (malloc-ed). NULL means option not
    				 * specified. */
    int spacing1;		/* Extra spacing above first display line for text line. Only valid
    				 * if spacing1String is non-NULL. */
    char *spacing2String;	/* -spacing2 option string (malloc-ed). NULL means option not
    				 * specified. */
    int spacing2;		/* Extra spacing between display lines for the same text line. Only
    				 * valid if spacing2String is non-NULL. */
    char *spacing3String;	/* -spacing2 option string (malloc-ed). NULL means option not
    				 * specified. */
    int spacing3;		/* Extra spacing below last display line for text line. Only valid
    				 * if spacing3String is non-NULL. */
    Tcl_Obj *tabStringPtr;	/* -tabs option string. NULL means option not specified. */
    struct TkTextTabArray *tabArrayPtr;
				/* Info about tabs for tag (malloc-ed) or NULL. Corresponds to
				 * tabString. */
    int tabStyle;		/* One of TABULAR or WORDPROCESSOR or NONE (if not specified). */
    char *underlineString;	/* -underline option string (malloc-ed). NULL means option not
    				 * specified. */
    int	 underline;		/* True means draw underline underneath text. Only valid if
    				 * underlineString is non-NULL. */
    XColor *underlineColor;     /* Color for the underline. NULL means same color as foreground. */
    XColor *eolColor;		/* Color for the end of line symbol. NULL means same color as
    				 * foreground. */
    XColor *hyphenColor;	/* Color for the soft hyphen character. NULL means same color as
    				 * foreground. */
    TkWrapMode wrapMode;	/* How to handle wrap-around for this tag. Must be TEXT_WRAPMODE_CHAR,
				 * TEXT_WRAPMODE_NONE, TEXT_WRAPMODE_WORD, TEXT_WRAPMODE_CODEPOINT, or
				 * TEXT_WRAPMODE_NULL to use wrapmode for whole widget. */
    TkTextSpaceMode spaceMode;	/* How to handle displaying spaces. Must be TEXT_SPACEMODE_NULL,
    				 * TEXT_SPACEMODE_NONE, TEXT_SPACEMODE_EXACT, or TEXT_SPACEMODE_TRIM. */
    Tcl_Obj *hyphenRulesPtr;	/* The hyphen rules string. */
    int hyphenRules;		/* The hyphen rules, only useful for soft hyphen segments. */
    Tcl_Obj *langPtr;		/* -lang option string. NULL means option not specified. */
    char lang[3];		/* The specified language for the text content, only enabled if not
    				 * NUL. */
    char *elideString;		/* -elide option string (malloc-ed). NULL means option not specified. */
    int elide;			/* True means that data under this tag should not be displayed. */
    int undo;			/* True means that any change of tagging with this tag will be pushed
    				 * on the undo stack (if undo stack is enabled), otherwise this tag
				 * will not regarded in the undo/redo process. */

    /*
     * Derived values, and the container for all the options.
     */

    bool affectsDisplay;	/* True means that this tag affects the way information is
    				 * displayed on the screen (so need to redisplay if tag changes). */
    bool affectsDisplayGeometry;/* True means that this tag affects the size with which
    				 * information is displayed on the screen (so need to recalculate
				 * line dimensions if tag changes). */
    Tk_OptionTable optionTable;	/* Token representing the configuration specifications. */
} TkTextTag;

/*
 * Some definitions for tag search, used by TkBTreeStartSearch, TkBTreeStartSearchBack:
 */

typedef enum {
    SEARCH_NEXT_TAGON,		/* Search for next range, this will skip the current range. */
    SEARCH_EITHER_TAGON_TAGOFF,	/* Search for next tagon/tagoff change. */
} TkTextSearchMode;

/*
 * The data structure below is used for searching a B-tree for transitions on
 * a single tag (or for all tag transitions). No code outside of tkTextBTree.c
 * should ever modify any of the fields in these structures, but it's OK to
 * use them for read-only information.
 */

typedef struct TkTextSearch {
    TkTextIndex curIndex;	/* Position of last tag transition returned by TkBTreeNextTag,
    				 * or index of start of segment containing starting position
				 * for search if TkBTreeNextTag hasn't been called yet, or
				 * same as stopIndex if search is over. */
    TkTextSegment *segPtr;	/* Actual tag segment returned by last call to TkBTreeNextTag,
    				 * or NULL if TkBTreeNextTag hasn't returned anything yet. */
    TkTextSegment *resultPtr;	/* Actual result of last search. */
    TkTextSegment *lastPtr;	/* Stop search before just before considering this segment. */
    TkTextLine *lastLinePtr;	/* The last line of the search range. */
    const TkTextTag *tagPtr;	/* Tag to search for. */
    struct TkText *textPtr;	/* Where we are searching. */
    TkTextSearchMode mode;	/* Search mode. */
    bool tagon;			/* We have to search for toggle on? */
    bool endOfText;		/* Search is ending at end of text? */
    int linesLeft;		/* Lines left to search (including curIndex and stopIndex).
    				 * When this becomes <= 0 the search is over. */
    int linesToEndOfText;	/* Add this to linesLeft when searching to end of text. */
} TkTextSearch;

/*
 * The following data structure describes a single tab stop. It must be kept
 * in sync with the 'tabOptionStrings' array in the function 'TkTextGetTabs'
 */

typedef enum { LEFT, RIGHT, CENTER, NUMERIC } TkTextTabAlign;

/*
 * The following are the supported styles of tabbing, used for the -tabstyle
 * option of the text widget. The last element is only used for tag options.
 */

typedef enum {
    TK_TEXT_TABSTYLE_TABULAR,
    TK_TEXT_TABSTYLE_WORDPROCESSOR,
    TK_TEXT_TABSTYLE_NONE
} TkTextTabStyle;

typedef struct TkTextTab {
    int location;		/* Offset in pixels of this tab stop from the left margin
    				 * (lmargin2) of the text. */
    TkTextTabAlign alignment;	/* Where the tab stop appears relative to the text. */
} TkTextTab;

typedef struct TkTextTabArray {
    int numTabs;		/* Number of tab stops. */
    double lastTab;		/* The accurate fractional pixel position of the last tab. */
    double tabIncrement;	/* The accurate fractional pixel increment between interpolated
    				 * tabs we have to create when we exceed numTabs. */
    TkTextTab tabs[1];		/* Array of tabs. The actual size will be numTabs. THIS FIELD
    				 * MUST BE THE LAST IN THE STRUCTURE. */
} TkTextTabArray;

/*
 * Enumeration defining the edit modes of the widget.
 */

typedef enum {
    TK_TEXT_EDIT_INSERT,	/* insert mode */
    TK_TEXT_EDIT_DELETE,	/* delete mode */
    TK_TEXT_EDIT_REPLACE,	/* replace mode */
    TK_TEXT_EDIT_OTHER		/* none of the above */
} TkTextEditMode;

/*
 * The following enum is used to define a type for the -state option of the Text widget.
 */

typedef enum {
    TK_TEXT_STATE_DISABLED,	/* Don't receive any text. */
    TK_TEXT_STATE_NORMAL,	/* Allows all operations. */
    TK_TEXT_STATE_READONLY	/* Do not allow user operations. */
} TkTextState;

/*
 * A data structure of the following type is shared between each text widget that are peers.
 */

<<<<<<< HEAD
struct TkRangeList;
struct TkText;

typedef struct TkSharedText {
    unsigned refCount;		/* Reference count this shared object. */
    TkTextBTree tree;		/* B-tree representation of text and tags for widget. */
    Tcl_HashTable tagTable;	/* Hash table that maps from tag names to pointers to TkTextTag
    				 * structures. The "sel" tag does not feature in this table, since
=======
#if TCL_MAJOR_VERSION > 8
#define TkSizeT size_t
#else
#define TkSizeT int
#endif

typedef struct TkSharedText {
    TkSizeT refCount;		/* Reference count this shared object. */
    TkTextBTree tree;		/* B-tree representation of text and tags for
				 * widget. */
    Tcl_HashTable tagTable;	/* Hash table that maps from tag names to
				 * pointers to TkTextTag structures. The "sel"
				 * tag does not feature in this table, since
>>>>>>> b3d0333c
				 * there's one of those for each text peer. */
    unsigned numEnabledTags;	/* Number of tags currently enabled; needed to keep track of
    				 * priorities. */
    unsigned numTags;		/* Number of tags currently defined for widget. */
    unsigned numMarks;		/* Number of marks, not including private or special marks. */
    unsigned numPrivateMarks;	/* Number of private marks. */
    unsigned numImages;		/* Number of embedded images; for information only. */
    unsigned numWindows;	/* Number of embedded windows; for information only. */
    unsigned tagInfoSize;	/* The required index size for tag info sets. */
    unsigned tagEpoch;		/* Increase whenever a new tag has been created. */
    struct TkBitField *usedTags;
				/* Bit set of used tag indices. */
    struct TkBitField *elisionTags;
				/* Bit set of tags with elide information. */
    struct TkBitField *selectionTags;
				/* Bit set of all selection tags. */
    struct TkBitField *dontUndoTags;
				/* Bit set of all tags with -undo=no. */
    struct TkBitField *affectDisplayTags;
				/* Bit set of tags which are affecting the display. */
    struct TkBitField *notAffectDisplayTags;
				/* Bit set of tags which are *not* affecting the display. */
    struct TkBitField *affectDisplayNonSelTags;
				/* Bit set of tags which are affecting the display, but exclusive
				 * the special selection tags. */
    struct TkBitField *affectGeometryTags;
				/* Bit set of tags which are affecting the display geometry. */
    struct TkBitField *affectGeometryNonSelTags;
				/* Bit set of tags which are affecting the display geometry, but
				 * exclusive the special selection tags. */
    struct TkBitField *affectLineHeightTags;
				/* Bit set of tags which are affecting the line heigth. */
    TkTextTag **tagLookup;	/* Lookup vector for tags. */
    Tcl_HashTable markTable;	/* Hash table that maps from mark names to pointers to mark
    				 * segments. The special "insert" and "current" marks are not
				 * stored in this table, but directly accessed as fields of
				 * textPtr. */
    Tcl_HashTable windowTable;	/* Hash table that maps from window names to pointers to window
    				 * segments. If a window segment doesn't yet have an associated
				 * window, there is no entry for it here. */
    Tcl_HashTable imageTable;	/* Hash table that maps from image names to pointers to image
    				 * segments. If an image segment doesn't yet have an associated
				 * image, there is no entry for it here. */
<<<<<<< HEAD
    Tk_BindingTable tagBindingTable;
				/* Table of all tag bindings currently defined for this widget.
				 * NULL means that no bindings exist, so the table hasn't been
				 * created. Each "object" used for this table is the name of a
				 * tag. */
    TkTextSegment *startMarker;	/* The start marker, the content of this widget starts after this
    				 * merker. */
    TkTextSegment *endMarker;	/* If the end marker is at byte index zero, then the next newline
				 * does not belong to this widget, otherwise the next newline
				 * also belongs to this widget. */
    union TkTextTagSet *emptyTagInfoPtr;
    				/* Empty tag information. */
    unsigned numMotionEventBindings;
				/* Number of tags with bindings to motion events. */
    unsigned numElisionTags;	/* Number of tags with elideString. */
    bool allowUpdateLineMetrics;
				/* We don't allow line height computations before first Configure
				 * event has been accepted. */

    /*
     * Miscellaneous information.
     */

    bool steadyMarks;		/* This option causes that any mark now simultaneous behaves like
    				 * an invisible character, this means that the relative order of
				 * marks will not change. */
    unsigned imageCount;	/* Used for creating unique image names. */
    unsigned countEmbWindows;	/* Used for counting embedded windows. */
    bool triggerWatchCmd;	/* Whether we should trigger the watch command for any peer. */
    bool triggerAlways;		/* Whether we should always trigger the watch command for any peer. */
    bool haveToSetCurrentMark;	/* Flag whether a position change of the "current" mark has
    				 * been postponed in any peer. */

    /*
     * Miscellaneous mutual data.
     */

    unsigned inspectEpoch;	/* Only used in TextInspectCmd. */
    unsigned pickEpoch;		/* Only used in TkTextPickCurrent. */
    TkTextSegment *protectionMark[2];
    				/* Protection markers for segments .*/
    struct TkText *mainPeer;	/* Needed for unrelated index lookup. */

    /*
     * Information for displaying.
     */

    Tcl_HashTable breakInfoTable;
    				/* Hash table that maps from logical line pointers to BreakInfos for
				 * this widget. Note that this table is used in display stuff, but
				 * for technical reasons we have to keep this table in shared
				 * resource, because it's a shared table. */
    bool breakInfoTableIsInitialized;
    				/* Flag whether breakInfoTable is initialized. */
=======
    Tk_BindingTable bindingTable;
				/* Table of all bindings currently defined for
				 * this widget. NULL means that no bindings
				 * exist, so the table hasn't been created.
				 * Each "object" used for this table is the
				 * name of a tag. */
    TkSizeT stateEpoch;	/* This is incremented each time the B-tree's
				 * contents change structurally, or when the
				 * start/end limits change, and means that any
				 * cached TkTextIndex objects are no longer
				 * valid. */
>>>>>>> b3d0333c

    /*
     * Information related to the undo/redo functionality.
     */

    struct TkTextUndoStack *undoStack;
				/* The undo/redo stack. */
    int maxUndoDepth;		/* The maximum depth of the undo stack expressed as the
    				 * maximum number of compound statements. */
    int maxRedoDepth;		/* The maximum depth of the redo stack expressed as the
    				 * maximum number of compound statements. */
    int maxUndoSize;		/* The maximum number of bytes kept on the undo stack. */
    int autoSeparators;		/* Non-zero means the separators will be inserted automatically. */
    bool undo;			/* Non-zero means the undo/redo behaviour is enabled. */
    bool isModified;		/* Flag indicating the computed 'modified' state of the text widget. */
    bool isAltered;		/* Flag indicating the computed 'altered' state of the text widget. */
    bool isIrreversible;	/* Flag indicating the computed 'irreversible' flag. Value
    				 * 'true' can never change to 'false', except the widget will
				 * be cleared, or the user is clearing. */
    bool userHasSetModifiedFlag;/* Flag indicating if the user has set the 'modified' flag.
    				 * Value 'true' is superseding the computed value, but value
				 * 'false' is only clearing to the initial state of this flag. */
    bool undoStackEvent;	/* Flag indicating whether <<UndoStack>> is already triggered. */
    bool pushSeparator;		/* Flag indicating whether a separator has to be pushed before next
    				 * insert/delete item. */
    unsigned undoLevel;		/* The undo level which corresponds to the unmodified state. */
    TkTextEditMode lastEditMode;/* Keeps track of what the last edit mode was. */
    int lastUndoTokenType;	/* Type of newest undo token on stack. */
    TkTextTag **undoTagList;	/* Array of tags, prepared for undo stack. */
    TkTextMarkChange *undoMarkList;
    				/* Array of mark changes, prepared for undo stack. */
    uint32_t undoTagListCount;	/* Number of entries in array 'undoTagList'. */
    uint32_t undoTagListSize;	/* Size of array 'undoTagList'. */
    				/* Array of undo entries for mark operations. */
    uint32_t undoMarkListCount;	/* Number of entries in array 'undoMarkList'. */
    uint32_t undoMarkListSize;	/* Size of array 'undoMarkList'. */
    uint32_t insertDeleteUndoTokenCount;
    				/* Count number of tokens on undo stack for insert/delete actions. */
    TkTextUndoIndex prevUndoStartIndex;
    				/* Start index (left position) of previous undo operation; only for
				 * 'insert' and 'delete'. */
    TkTextUndoIndex prevUndoEndIndex;
    				/* End index (right position) of previous undo operation; only for
				 * 'insert' and 'delete'. */

    /*
     * Keep track of all the peers.
     */

    struct TkText *peers;
    unsigned numPeers;
} TkSharedText;

/*
 * The following enum is used to define a type for the -insertunfocussed
 * option of the Text widget.
 */

typedef enum {
    TK_TEXT_INSERT_NOFOCUS_HOLLOW,
    TK_TEXT_INSERT_NOFOCUS_NONE,
    TK_TEXT_INSERT_NOFOCUS_SOLID
} TkTextInsertUnfocussed;

/*
 * The tagging modes:
 */

typedef enum {
    TK_TEXT_TAGGING_WITHIN,	/* The new text will receive any tags that are present on both
				 * the character before and the character after the insertion point.
				 * This is the default. */
    TK_TEXT_TAGGING_GRAVITY,	/* The new text will receive any tags that are present at one side
    				 * of the insertion point: if insert cursor has gravity right then
				 * receive the tags of the character after the insertion point,
				 * otherwise it will receive the tags of the character before the
				 * insertion point (supports Arabian, and the like). */
    TK_TEXT_TAGGING_NONE	/* The new text will not receive any tags from adjacent characters. */
} TkTextTagging;

/*
 * A data structure of the following type is kept for each text widget that
 * currently exists for this process:
 */

struct TkTextStringList;

typedef struct TkText {
    /*
     * Information related to and accessed by widget peers and the TkSharedText handling routines.
     */

    TkSharedText *sharedTextPtr;/* Shared section of all peers. */
    struct TkText *next;	/* Next in list of linked peers. */
#if SUPPORT_DEPRECATED_STARTLINE_ENDLINE
    TkTextLine *startLine;	/* First B-tree line to show, or NULL to start at the beginning.
    				 * Note that this feature is deprecated and should be removed some day.
				 */
    TkTextLine *endLine;	/* Last B-tree line to show, or NULL for up to the end.
    				 * Note that this feature is deprecated and should be removed some day.
				 */
#endif
    TkTextSegment *startMarker;	/* First B-Tree segment (mark) belonging to this widget. */
    TkTextSegment *endMarker;	/* Last B-Tree segment (mark) belonging to this widget */
    Tcl_Obj *newStartIndex;	/* New position for start marker. */
    Tcl_Obj *newEndIndex;	/* New position for end marker. */
    int pixelReference;		/* Counter into the current tree reference index corresponding
    				 * to this widget. */
    bool abortSelections;	/* Set to true whenever the text is modified in a way that interferes
    				 * with selection retrieval: used to abort incremental selection
				 * retrievals. */
    bool pendingAfterSync;	/* RunAfterSyncCmd is in event queue. */
    bool pendingFireEvent;	/* FireWidgetViewSyncEvent is in event queue. */
    bool sendSyncEvent;		/* Send <<WidgetViewSync>> event as soon as the line metric is
    				 * up-to-date, even if we have no sync state change. */
    bool prevSyncState;		/* Previous sync state of the line-height calculation. */
    bool dontRepick;		/* Set to 'true' during scroll operation, but only when -responsiveness
    				 * is greater than zero. */

    /*
     * Standard Tk widget information and text-widget specific items.
     */

    Tk_Window tkwin;		/* Window that embodies the text. NULL means that the window has been
    				 * destroyed but the data structures haven't yet been cleaned up.*/
    Display *display;		/* Display for widget. Needed, among other things, to allow resources
    				 * to be freed even after tkwin has gone away. */
    Tcl_Interp *interp;		/* Interpreter associated with widget. Used to delete widget command. */
    Tcl_Command widgetCmd;	/* Token for text's widget command. */
    TkTextState state;		/* Either TK_TEXT_STATE_NORMAL, TK_TEXT_STATE_READONLY, or
    				 * TK_TEXT_STATE_DISABLED. A text widget is also read-only when
				 * disabled. */

    /*
     * Default information for displaying (may be overridden by tags applied
     * to ranges of characters).
     */

    Tk_3DBorder border;		/* Structure used to draw 3-D border and default background. */
    int borderWidth;		/* Width of 3-D border to draw around entire widget. */
    int padX, padY;		/* Padding between text and window border. */
    int relief;			/* 3-d effect for border around entire widget: TK_RELIEF_RAISED etc. */
    int highlightWidth;		/* Width in pixels of highlight to draw around widget when it
    				 * has the focus. <= 0 means don't draw a highlight. */
    XColor *highlightBgColorPtr;/* Color for drawing traversal highlight area when highlight is off. */
    XColor *highlightColorPtr;	/* Color for drawing traversal highlight. */
    Tk_Cursor cursor;		/* Current cursor for window, or None. */
    XColor *fgColor;		/* Default foreground color for text. */
    XColor *eolColor;		/* Foreground color for end of line symbol, can be NULL. */
    XColor *eotColor;		/* Foreground color for end of text symbol, can be NULL. */
    Tcl_Obj *eolCharPtr;	/* Use this character for displaying end of line. Can be NULL or empty,
    				 * in this case the default char U+00B6 (pilcrow) will be used. */
    Tcl_Obj *eotCharPtr;	/* Use this character for displaying end of text. Can be NULL or empty,
    				 * in this case the default char U+00B6 (pilcrow) will be used. */
    XColor *hyphenColor;	/* Foreground color for soft hyphens, can be NULL. */
    Tk_Font tkfont;		/* Default font for displaying text. */
    int charWidth;		/* Width of average character in default font. */
    int spaceWidth;		/* Width of space character in default font. */
    int lineHeight;		/* Height of line in default font, including line spacing. */
    int spacing1;		/* Default extra spacing above first display line for each text line. */
    int spacing2;		/* Default extra spacing between display lines for the same text line. */
    int spacing3;		/* Default extra spacing below last display line for each text line. */
    Tcl_Obj *tabOptionPtr; 	/* Value of -tabs option string. */
    TkTextTabArray *tabArrayPtr;
				/* Information about tab stops (malloc'ed). NULL means perform
				 * default tabbing behavior. */
    int tabStyle;		/* One of TABULAR or WORDPROCESSOR. */
    TkTextJustify justify;	/* How to justify text: TK_TEXT_JUSTIFY_LEFT, TK_TEXT_JUSTIFY_RIGHT,
    				 * TK_TEXT_JUSTIFY_CENTER, or TK_TEXT_JUSTIFY_FULL. */
    Tcl_Obj *hyphenRulesPtr;	/* The hyphen rules string. */
    int hyphenRules;		/* The hyphen rules, only useful for soft hyphen segments. */
    Tcl_Obj *langPtr;		/* -lang option string. NULL means option not specified. */
    char lang[3];		/* The specified language for the text content, only enabled if not
    				 * NUL. */

    /*
     * Additional information used for displaying:
     */

    TkWrapMode wrapMode;	/* How to handle wrap-around. Must be TEXT_WRAPMODE_CHAR,
    				 * TEXT_WRAPMODE_WORD, TEXT_WRAPMODE_CODEPOINT, or TEXT_WRAPMODE_NONE. */
    TkTextSpaceMode spaceMode;	/* How to handle displaying spaces. Must be TEXT_SPACEMODE_NONE,
    				 * TEXT_SPACEMODE_EXACT, or TEXT_SPACEMODE_TRIM. */
    int useHyphenSupport;	/* Indicating the hypenation support. */
    bool hyphenate;		/* Indicating whether the soft hyphens will be used for line breaks
    				 * (if not in state TK_TEXT_STATE_NORMAL). */
    int useUniBreak;		/* Use library libunibreak for line break computation, otherwise the
    				 * internal algorithm will be used. */
    int width, height;		/* Desired dimensions for window, measured in characters. */
    int setGrid;		/* Non-zero means pass gridding information to window manager. */
    int prevWidth, prevHeight;	/* Last known dimensions of window; used to detect changes in size. */
    TkTextIndex topIndex;	/* Identifies first character in top display line of window. */
    struct TextDInfo *dInfoPtr;	/* Information maintained by tkTextDisp.c. */
    int showEndOfLine;		/* Flag whether the end of line symbol will be shown at end of
    				 * each logical line. */
    int showEndOfText;		/* Flag whether the end of text symbol will be shown at end of text. */
    int syncTime;		/* Synchronization timeout, used for line metric calculation, default is
    				 * 200. */

    /*
     * Information related to selection.
     */

    TkTextSharedAttrs selAttrs;	/* Contains the following attributes: border, inactiveBorder,
				 * fgColor, inactiveFgColor, and borderWidth. These attributes will
				 * be shared with attributes from "sel" tag. */
    TkTextSharedAttrs textConfigAttrs;
    				/* Contains the original attributes of the text widget. */
    TkTextSharedAttrs selTagConfigAttrs;
    				/* Contains the original attributes of the "sel" tag. */
    TkTextTag *selTagPtr;	/* Pointer to "sel" tag. Used to tell when a new selection
    				 * has been made. */
    int exportSelection;	/* Non-zero means tie "sel" tag to X selection. */
    TkTextSearch selSearch;	/* Used during multi-pass selection retrievals. */
    TkTextIndex selIndex;	/* Used during multi-pass selection retrievals. This index
    				 * identifies the next character to be returned from the
				 * selection. */

    /*
     * Information related to insertion cursor:
     */

    TkTextSegment *insertMarkPtr;
				/* Points to segment for "insert" mark. */
    Tk_3DBorder insertBorder;	/* Used to draw vertical bar for insertion cursor. */
    XColor *insertFgColor;	/* Foreground color for text behind a block cursor.
    				 * NULL means no value specified here. */
    int showInsertFgColor;	/* Flag whether insertFgColor is relevant. */
    int insertWidth;		/* Total width of insert cursor. */
    int insertBorderWidth;	/* Width of 3-D border around insert cursor */
    TkTextInsertUnfocussed insertUnfocussed;
				/* How to display the insert cursor when the
				 * text widget does not have the focus. */
    int insertOnTime;		/* Number of milliseconds cursor should spend
				 * in "on" state for each blink. */
    int insertOffTime;		/* Number of milliseconds cursor should spend
				 * in "off" state for each blink. */
    Tcl_TimerToken insertBlinkHandler;
				/* Timer handler used to blink cursor on and off. */
    TkTextTagging tagging;	/* Tagging mode, used when inserting chars; the mode how to extend
				 * tagged ranges of characters. */

    /*
     * Information used for the watch of changes:
     */

    Tcl_Obj *watchCmd;		/* The command prefix for the "watch" command. */
    bool triggerAlways;		/* Whether we should trigger for any modification. */
    TkTextIndex insertIndex;	/* Saved position of insertion cursor. */

    /*
     * Information related to the language support functionality.
     */

    char *brksBuffer;		/* Buffer for line break information, will be filled by
    				 * TkTextComputeBreakLocations (for TEXT_WRAPMODE_CODEPOINT). */
    unsigned brksBufferSize;	/* Size of line break buffer. */

    /*
     * Information used for event bindings associated with tags:
     */

    TkTextSegment *currentMarkPtr;
				/* Pointer to segment for "current" mark, or NULL if none. */
    TkTextIndex currentMarkIndex;
    				/* The index of the "current" mark, needed for postponing the
				 * insertion of the "current" mark segment.
				 */
    bool haveToSetCurrentMark;	/* Flag whether a position change of the "current" mark has
    				 * been postponed. */
    XEvent pickEvent;		/* The event from which the current character was chosen.
    				 * Must be saved so that we can repick after modifications
				 * to the text. */
    union TkTextTagSet *curTagInfoPtr;
    				/* Set of tags associated with character at current mark. */
    uint32_t lastChunkID;	/* Cache chunk ID of last mouse hovering. */
    int32_t lastX;		/* Cache x coordinate of last mouse hovering. */
    int32_t lastLineY;		/* Cache y coordinate of the display line of last mouse hovering.
    				 * If lastLineY == INT_MAX then it is undetermined (initialized).
				 * If lastLineY == INT_MIN then it is on the border.
				 * Otherwise it's inside a display chunk. */

    /*
     * Miscellaneous additional information:
     */

<<<<<<< HEAD
    char *takeFocus;		/* Value of -takeFocus option; not used in the C code, but
    				 * used by keyboard traversal scripts. Malloc'ed, but may be NULL. */
    char *xScrollCmd;		/* Prefix of command to issue to update horizontal scrollbar
    				 * when view changes. */
    char *yScrollCmd;		/* Prefix of command to issue to update vertical scrollbar when
    				 * view changes. */
    unsigned flags;		/* Miscellaneous flags; see below for definitions. */
    Tk_OptionTable optionTable;	/* Token representing the configuration specifications. */
    unsigned refCount;		/* Number of objects referring to us. */
    int blockCursorType;	/* false = standard insertion cursor, true = block cursor. */
    bool accelerateTagSearch;	/* Update B-Tree tag information for search? */
    int responsiveness;		/* The delay in ms before repick the mouse position (behavior when
				 * scrolling the widget). */
    unsigned uniqueIdCounter;	/* Used for the generation of unique mark names. */
    struct TkTextStringList *varBindingList;
    				/* Linked list of variables which should be unset when the widget
				 * will be destroyed. */
    bool sharedIsReleased;	/* Boolean value whether shared resource have been released. */

    /*
     * Copies of information from the shared section relating to the editor control mode:
     */

    int steadyMarks;		/* false = behavior of original implementation,
    				 * true  = new editor control mode. */
=======
    char *takeFocus;		/* Value of -takeFocus option; not used in the
				 * C code, but used by keyboard traversal
				 * scripts. Malloc'ed, but may be NULL. */
    char *xScrollCmd;		/* Prefix of command to issue to update
				 * horizontal scrollbar when view changes. */
    char *yScrollCmd;		/* Prefix of command to issue to update
				 * vertical scrollbar when view changes. */
    int flags;			/* Miscellaneous flags; see below for
				 * definitions. */
    Tk_OptionTable optionTable;	/* Token representing the configuration
				 * specifications. */
    TkSizeT refCount;		/* Number of cached TkTextIndex objects
				 * refering to us. */
    int insertCursorType;	/* 0 = standard insertion cursor, 1 = block
				 * cursor. */
>>>>>>> b3d0333c

    /*
     * Copies of information from the shared section relating to the undo/redo functonality:
     */

    int undo;			/* Non-zero means the undo/redo behaviour is enabled. */
    int maxUndoDepth;		/* The maximum depth of the undo stack expressed as the
    				 * maximum number of compound statements. */
    int maxRedoDepth;		/* The maximum depth of the redo stack expressed as the
    				 * maximum number of compound statements. */
    int maxUndoSize;		/* The maximum number of bytes kept on the undo stack. */
    int autoSeparators;		/* Non-zero means the separators will be inserted automatically. */

    /*
     * Support of sync command:
     */

    Tcl_Obj *afterSyncCmd;	/* Commands to be executed when lines are up to date */

#if TK_CHECK_ALLOCS
    unsigned widgetNumber;
#endif
} TkText;

/*
 * Flag values for TkText records:
 *
 * GOT_SELECTION:		Non-zero means we've already claimed the selection.
 * INSERT_ON:			Non-zero means insertion cursor should be displayed on screen.
 * HAVE_FOCUS:			Non-zero means this window has the input focus.
 * BUTTON_DOWN:			1 means that a mouse button is currently down;
 *				this is used to implement grabs for the duration of button presses.
 * UPDATE_SCROLLBARS:		Non-zero means scrollbar(s) should be updated
 *				during next redisplay operation.
 * NEED_REPICK			This appears unused and should probably be ignored.
 * OPTIONS_FREED		The widget's options have been freed.
 * DESTROYED			The widget is going away.
 * MEM_RELEASED			The memory of text widget has been released (only for debugging).
 */

#define GOT_SELECTION		(1 << 0)
#define INSERT_ON		(1 << 1)
#define HAVE_FOCUS		(1 << 2)
#define BUTTON_DOWN		(1 << 3)
#define UPDATE_SCROLLBARS	(1 << 4)
#define NEED_REPICK		(1 << 5)
#define OPTIONS_FREED		(1 << 6)
#define DESTROYED		(1 << 7)
#define MEM_RELEASED		(1 << 8)

/*
 * The categories of segment types:
 */

typedef enum {
    SEG_GROUP_CHAR    = 1 << 0,	/* tkTextCharType */
    SEG_GROUP_MARK    = 1 << 1,	/* tkTextLeftMarkType, tkTextRightMarkType */
    SEG_GROUP_HYPHEN  = 1 << 2,	/* tkTextHyphenType */
    SEG_GROUP_BRANCH  = 1 << 3,	/* tkTextBranchType, tkTextLinkType */
    SEG_GROUP_IMAGE   = 1 << 4,	/* tkTextEmbImageType */
    SEG_GROUP_WINDOW  = 1 << 5,	/* tkTextEmbWindowType */
    SEG_GROUP_PROTECT = 1 << 6,	/* tkTextProtectionMarkType */
    SEG_GROUP_TAG     = 1 << 7,	/* this is only needed for convenience */
} TkSegGroupType;

/*
 * Records of the following type define segment types in terms of a collection
 * of procedures that may be called to manipulate segments of that type.
 */

typedef bool Tk_SegDeleteProc(TkSharedText *sharedTextPtr, struct TkTextSegment *segPtr, int flags);
typedef bool Tk_SegReuseProc(TkSharedText *sharedTextPtr, struct TkTextSegment *segPtr);
typedef int Tk_SegLayoutProc(const struct TkTextIndex *indexPtr, TkTextSegment *segPtr,
		    int offset, int maxX, int maxChars, bool noCharsYet, TkWrapMode wrapMode,
		    TkTextSpaceMode spaceMode, struct TkTextDispChunk *chunkPtr);
typedef void Tk_SegCheckProc(const struct TkSharedText *sharedTextPtr, const TkTextSegment *segPtr);
typedef Tcl_Obj *Tk_SegInspectProc(const TkSharedText *sharedTextPtr, const TkTextSegment *segPtr);

typedef struct Tk_SegType {
    const char *name;		/* Name of this kind of segment. */
    TkSegGroupType group;	/* Group information. */
    int gravity;		/* The gravity of this segment, one of GRAVITY_LEFT, GRAVITY_NEUTRAL,
    				 * GRAVITY_RIGHT. */
    Tk_SegDeleteProc *deleteProc;
				/* Procedure to call to delete segment. */
    Tk_SegReuseProc *restoreProc;
    				/* Restore a preserved segment. This will be done when performing
    				 * an undo. */
    Tk_SegLayoutProc *layoutProc;
				/* Returns size information when figuring out what to display
				 * in window. */
    Tk_SegCheckProc *checkProc;	/* Called during consistency checks to check internal consistency
    				 * of segment. */
    Tk_SegInspectProc *inspectProc;
     				/* Called when creating the information for "inspect". */
} Tk_SegType;

/*
 * These items are the gravity values:
 */

enum { GRAVITY_LEFT, GRAVITY_NEUTRAL, GRAVITY_RIGHT };

/*
 * The following type and items describe different flags for text widget items
 * to count. They are used in both tkText.c and tkTextIndex.c, in
 * 'CountIndices', 'TkTextIndexBackChars', 'TkTextIndexForwChars', and
 * 'TkTextIndexCount'.
 */

typedef enum {
    COUNT_HYPHENS		= 1 << 1,
    COUNT_TEXT			= 1 << 2,
    COUNT_CHARS			= COUNT_HYPHENS | COUNT_TEXT,
    COUNT_INDICES		= 1 << 3,
    COUNT_DISPLAY		= 1 << 4,
    COUNT_DISPLAY_CHARS		= COUNT_CHARS | COUNT_DISPLAY,
    COUNT_DISPLAY_HYPHENS	= COUNT_HYPHENS | COUNT_DISPLAY,
    COUNT_DISPLAY_TEXT		= COUNT_TEXT | COUNT_DISPLAY,
    COUNT_DISPLAY_INDICES	= COUNT_INDICES | COUNT_DISPLAY
} TkTextCountType;

/*
 * Some definitions for line break support, must coincide with the defintions
 * in /usr/include/linebreak.h:
 */

#define LINEBREAK_MUSTBREAK	0 /* Break is mandatory */
#define LINEBREAK_ALLOWBREAK	1 /* Break is allowed */
#define LINEBREAK_NOBREAK	2 /* No break is possible */
#define LINEBREAK_INSIDEACHAR	3 /* Inside UTF-8 sequence */

/*
 * Flags for the delete function (Tk_SegDeleteProc):
 *
 * TREE_GONE		The entire tree is being deleted, so everything must get cleaned up.
 * DELETE_BRANCHES	The branches and links will be deleted.
 * DELETE_MARKS		The marks will be deleted.
 * DELETE_INCLUSIVE	The deletion of the marks includes also the marks given as arguments
 *			for the range.
 * DELETE_CLEANUP	We have to delete anyway, due to a cleanup.
 */

#define TREE_GONE		(1 << 0)
#define DELETE_BRANCHES		(1 << 1)
#define DELETE_MARKS		(1 << 2)
#define DELETE_INCLUSIVE	(1 << 3)
#define DELETE_CLEANUP		(1 << 4)
#define DELETE_LASTLINE		(1 << 5)

/*
 * Flags for sorting.
 */

typedef enum {
    TK_TEXT_SORT_NONE,
    TK_TEXT_SORT_ASCENDING
} TkTextSortMethod;

/*
 * Flags needed for function TkBTreeGetSegmentTags().
 */

#define TK_TEXT_IS_ELIDED	(1 << 0)
#define TK_TEXT_IS_SELECTED	(1 << 1)

/*
 * The following definition specifies the maximum number of characters needed
 * in a string to hold a position specifier.
 */

#define TK_POS_CHARS		30

/*
 * Mask used for those options which may impact the text content
 * of individual lines displayed in the widget.
 */

#define TK_TEXT_LINE_REDRAW		(1 << 0)
#define TK_TEXT_LINE_REDRAW_BOTTOM_LINE	(1 << 1)

/*
 * Mask used for those options which may impact the pixel height calculations
 * of individual lines displayed in the widget.
 */

#define TK_TEXT_LINE_GEOMETRY		(1 << 2)

/*
 * Mask used for those options which should invoke the line metric update
 * immediately.
 */

#define TK_TEXT_SYNCHRONIZE		(1 << 3)

/*
 * Mask used for those options which may impact the start and end lines/index
 * used in the widget.
 */

#if SUPPORT_DEPRECATED_STARTLINE_ENDLINE
# define TK_TEXT_LINE_RANGE		(1 << 4)
# define TK_TEXT_INDEX_RANGE		((1 << 5)|TK_TEXT_LINE_RANGE)
#else
# define TK_TEXT_INDEX_RANGE		(1 << 4)
#endif /* SUPPORT_DEPRECATED_STARTLINE_ENDLINE */

#if SUPPORT_DEPRECATED_TAG_OPTIONS
# define TK_TEXT_DEPRECATED_OVERSTRIKE_FG	(1 << 6)
# define TK_TEXT_DEPRECATED_UNDERLINE_FG	(1 << 7)
#endif /* SUPPORT_DEPRECATED_TAG_OPTIONS */

/*
 * Used as 'action' values in calls to TkTextInvalidateLineMetrics
 */

typedef enum {
    TK_TEXT_INVALIDATE_ONLY,
    TK_TEXT_INVALIDATE_INSERT,
    TK_TEXT_INVALIDATE_DELETE,
    TK_TEXT_INVALIDATE_ELIDE,
    TK_TEXT_INVALIDATE_REINSERTED
} TkTextInvalidateAction;

/*
 * Used as special 'pickPlace' values in calls to TkTextSetYView. Zero or
 * positive values indicate a number of pixels.
 */

#define TK_TEXT_PICKPLACE	-1
#define TK_TEXT_NOPIXELADJUST	-2

/*
 * Declarations for variables shared among the text-related files:
 */

MODULE_SCOPE int tkBTreeDebug;
MODULE_SCOPE int tkTextDebug;
MODULE_SCOPE const Tk_SegType tkTextCharType;
MODULE_SCOPE const Tk_SegType tkTextBranchType;
MODULE_SCOPE const Tk_SegType tkTextLinkType;
MODULE_SCOPE const Tk_SegType tkTextLeftMarkType;
MODULE_SCOPE const Tk_SegType tkTextRightMarkType;
MODULE_SCOPE const Tk_SegType tkTextHyphenType;
MODULE_SCOPE const Tk_SegType tkTextEmbImageType;
MODULE_SCOPE const Tk_SegType tkTextEmbWindowType;
MODULE_SCOPE const Tk_SegType tkTextProtectionMarkType;

/*
 * Convenience constants for a better readability of TkTextFindDisplayLineStartEnd call:
 */

enum { DISP_LINE_START = false, DISP_LINE_END = true };

/*
 * Helper for guarded allocation/deallocation.
 */

#define FREE_SEGMENT(ptr) { \
    /* printf("destroy(%p) %s:%d\n", ptr, __FILE__, __LINE__); */ \
    assert(ptr->typePtr); \
    assert(!(ptr->typePtr = NULL)); \
    free(ptr); }

#define NEW_SEGMENT(ptr) \
    /* printf("alloc(%p) %s:%d\n", ptr, __FILE__, __LINE__) */

/*
 * We need a callback function for tag changes. The return value informs whether
 * this operation is undoable.
 */

typedef bool TkTextTagChangedProc(
    const TkSharedText *sharedTextPtr,
    TkText *textPtr,
    const TkTextIndex *indexPtr1,
    const TkTextIndex *indexPtr2,
    const TkTextTag *tagPtr,
    bool affectsDisplayGeometry);

/*
 * Callback function for TkTextPerformWatchCmd().
 */

typedef void (*TkTextWatchGetIndexProc)(TkText *textPtr, TkTextIndex *indexPtr, void *clientData);

/*
 * These flages are needed for TkTextInspectOptions():
 */

#define INSPECT_DONT_RESOLVE_COLORS     (1 << 0)
#define INSPECT_DONT_RESOLVE_FONTS      (1 << 1)
#define INSPECT_INCLUDE_DATABASE_CONFIG (1 << 2)
#define INSPECT_INCLUDE_SYSTEM_CONFIG   (1 << 3)
#define INSPECT_INCLUDE_DEFAULT_CONFIG  (1 << 4)
#define INSPECT_INCLUDE_SYSTEM_COLORS   (1 << 5)

/*
 * Declarations for procedures that are used by the text-related files but
 * shouldn't be used anywhere else in Tk (or by Tk clients):
 */

inline TkSharedText *	TkBTreeGetShared(TkTextBTree tree);
inline int		TkBTreeGetNumberOfDisplayLines(const TkTextPixelInfo *pixelInfo);
MODULE_SCOPE void	TkBTreeAdjustPixelHeight(const TkText *textPtr,
			TkTextLine *linePtr, int newPixelHeight, unsigned mergedLogicalLines,
			    unsigned oldNumDispLines);
MODULE_SCOPE void	TkBTreeUpdatePixelHeights(const TkText *textPtr, TkTextLine *linePtr,
			    int numLines, unsigned epoch);
MODULE_SCOPE void	TkBTreeResetDisplayLineCounts(TkText *textPtr, TkTextLine *linePtr,
			    unsigned numLines);
MODULE_SCOPE bool	TkBTreeHaveElidedSegments(const TkSharedText *sharedTextPtr);
inline TkTextPixelInfo * TkBTreeLinePixelInfo(const TkText *textPtr, TkTextLine *linePtr);
MODULE_SCOPE bool	TkBTreeCharTagged(const TkTextIndex *indexPtr, const TkTextTag *tagPtr);
MODULE_SCOPE void	TkBTreeCheck(TkTextBTree tree);
MODULE_SCOPE TkTextBTree TkBTreeCreate(TkSharedText *sharedTextPtr, unsigned epoch);
MODULE_SCOPE void	TkBTreeAddClient(TkTextBTree tree, TkText *textPtr, int defaultHeight);
MODULE_SCOPE void	TkBTreeClientRangeChanged(TkText *textPtr, unsigned defaultHeight);
MODULE_SCOPE void	TkBTreeRemoveClient(TkTextBTree tree, TkText *textPtr);
MODULE_SCOPE void	TkBTreeDestroy(TkTextBTree tree);
<<<<<<< HEAD
MODULE_SCOPE int	TkBTreeLoad(TkText *textPtr, Tcl_Obj *content, bool validOptions);
MODULE_SCOPE void	TkBTreeDeleteIndexRange(TkSharedText *sharedTextPtr,
			    TkTextIndex *index1Ptr, TkTextIndex *index2Ptr,
			    int flags, TkTextUndoInfo *undoInfo);
inline unsigned		TkBTreeEpoch(TkTextBTree tree);
inline unsigned		TkBTreeIncrEpoch(TkTextBTree tree);
inline struct Node	* TkBTreeGetRoot(TkTextBTree tree);
MODULE_SCOPE TkTextLine * TkBTreeFindLine(TkTextBTree tree, const TkText *textPtr, unsigned line);
MODULE_SCOPE TkTextLine * TkBTreeFindPixelLine(TkTextBTree tree,
			    const TkText *textPtr, int pixels, int32_t *pixelOffset);
MODULE_SCOPE TkTextLine * TkBTreeGetLogicalLine(const TkSharedText *sharedTextPtr,
			    const TkText *textPtr, TkTextLine *linePtr);
MODULE_SCOPE TkTextLine * TkBTreeNextLogicalLine(const TkSharedText *sharedTextPtr,
			    const TkText *textPtr, TkTextLine *linePtr);
inline TkTextLine *	TkBTreePrevLogicalLine(const TkSharedText *sharedTextPtr,
			    const TkText *textPtr, TkTextLine *linePtr);
MODULE_SCOPE TkTextLine * TkBTreeNextDisplayLine(TkText *textPtr, TkTextLine *linePtr,
			    unsigned *displayLineNo, unsigned offset);
MODULE_SCOPE TkTextLine * TkBTreePrevDisplayLine(TkText *textPtr, TkTextLine *linePtr,
			    unsigned *displayLineNo, unsigned offset);
MODULE_SCOPE TkTextSegment * TkBTreeFindStartOfElidedRange(const TkSharedText *sharedTextPtr,
			    const TkText *textPtr, const TkTextSegment *segPtr);
MODULE_SCOPE TkTextSegment * TkBTreeFindEndOfElidedRange(const TkSharedText *sharedTextPtr,
			    const TkText *textPtr, const TkTextSegment *segPtr);
inline TkTextTag *	TkBTreeGetTags(const TkTextIndex *indexPtr, TkTextSortMethod sortMeth,
			    int *flags);
MODULE_SCOPE TkTextTag * TkBTreeGetSegmentTags(const TkSharedText *sharedTextPtr,
			    const TkTextSegment *segPtr, const TkText *textPtr,
			    TkTextSortMethod sortMeth, int *flags);
MODULE_SCOPE const char * TkBTreeGetLang(const TkText *textPtr, const TkTextSegment *segPtr);
MODULE_SCOPE void	TkBTreeInsertChars(TkTextBTree tree, TkTextIndex *indexPtr, const char *string,
			    union TkTextTagSet *tagInfoPtr, TkTextTag *hyphenTagPtr,
			    TkTextUndoInfo *undoInfo);
MODULE_SCOPE TkTextSegment *TkBTreeMakeCharSegment(const char *string, unsigned length,
			    union TkTextTagSet *tagInfoPtr);
MODULE_SCOPE void	TkBTreeMakeUndoIndex(const TkSharedText *sharedTextPtr,
			    TkTextSegment *segPtr, TkTextUndoIndex *indexPtr);
MODULE_SCOPE void	TkBTreeUndoIndexToIndex(const TkSharedText *sharedTextPtr,
			    const TkTextUndoIndex *srcPtr, TkTextIndex *dstPtr);
MODULE_SCOPE Tcl_Obj *	TkBTreeUndoTagInspect(const TkSharedText *sharedTextPtr,
			    const TkTextUndoToken *item);
MODULE_SCOPE bool	TkBTreeJoinUndoInsert(TkTextUndoToken *token1, unsigned byteSize1,
			    TkTextUndoToken *token2, unsigned byteSize2);
MODULE_SCOPE bool	TkBTreeJoinUndoDelete(TkTextUndoToken *token1, unsigned byteSize1,
			    TkTextUndoToken *token2, unsigned byteSize2);
MODULE_SCOPE void	TkBTreeReInsertSegment(const TkSharedText *sharedTextPtr,
			    const TkTextUndoIndex *indexPtr, TkTextSegment *segPtr);
MODULE_SCOPE unsigned	TkBTreeLinesTo(TkTextBTree tree, const TkText *textPtr,
			    const TkTextLine *linePtr, int *deviation);
MODULE_SCOPE unsigned	TkBTreePixelsTo(const TkText *textPtr, const TkTextLine *linePtr);
MODULE_SCOPE void	TkBTreeLinkSegment(const TkSharedText *sharedTextPtr,
			    TkTextSegment *segPtr, TkTextIndex *indexPtr);
inline TkTextLine *	TkBTreeGetStartLine(const TkText *textPtr);
inline TkTextLine *	TkBTreeGetLastLine(const TkText *textPtr);
inline TkTextLine *	TkBTreeNextLine(const TkText *textPtr, TkTextLine *linePtr);
inline TkTextLine *	TkBTreePrevLine(const TkText *textPtr, TkTextLine *linePtr);
MODULE_SCOPE bool	TkBTreeMoveForward(TkTextIndex *indexPtr, unsigned byteCount);
MODULE_SCOPE bool	TkBTreeMoveBackward(TkTextIndex *indexPtr, unsigned byteCount);
MODULE_SCOPE bool	TkBTreeNextTag(TkTextSearch *searchPtr);
MODULE_SCOPE bool	TkBTreePrevTag(TkTextSearch *searchPtr);
MODULE_SCOPE TkTextSegment * TkBTreeFindNextTagged(const TkTextIndex *indexPtr1,
			    const TkTextIndex *indexPtr2, const struct TkBitField *discardTags);
MODULE_SCOPE TkTextSegment * TkBTreeFindPrevTagged(const TkTextIndex *indexPtr1,
			    const TkTextIndex *indexPtr2, bool discardSelection);
MODULE_SCOPE TkTextSegment * TkBTreeFindNextUntagged(const TkTextIndex *indexPtr1,
			    const TkTextIndex *indexPtr2, const struct TkBitField *discardTags);
MODULE_SCOPE unsigned	TkBTreeNumPixels(const TkText *textPtr);
MODULE_SCOPE unsigned	TkBTreeSize(const TkTextBTree tree, const TkText *textPtr);
MODULE_SCOPE unsigned	TkBTreeCountSize(const TkTextBTree tree, const TkText *textPtr,
			    const TkTextLine *linePtr1, const TkTextLine *linePtr2);
inline unsigned		TkBTreeCountLines(const TkTextBTree tree, const TkTextLine *linePtr1,
			    const TkTextLine *linePtr2);
MODULE_SCOPE void	TkBTreeStartSearch(const TkTextIndex *index1Ptr,
			    const TkTextIndex *index2Ptr, const TkTextTag *tagPtr,
			    TkTextSearch *searchPtr, TkTextSearchMode mode);
MODULE_SCOPE void	TkBTreeStartSearchBack(const TkTextIndex *index1Ptr,
			    const TkTextIndex *index2Ptr, const TkTextTag *tagPtr,
			    TkTextSearch *searchPtr, TkTextSearchMode mode);
MODULE_SCOPE void	TkBTreeLiftSearch(TkTextSearch *searchPtr);
MODULE_SCOPE bool	TkBTreeTag(TkSharedText *sharedTextPtr, TkText *textPtr,
			    const TkTextIndex *index1Ptr, const TkTextIndex *index2Ptr,
			    TkTextTag *tagPtr, bool add, TkTextUndoInfo *undoInfo,
			    TkTextTagChangedProc changedProc);
MODULE_SCOPE TkTextTag * TkBTreeClearTags(TkSharedText *sharedTextPtr, TkText *textPtr,
			    const TkTextIndex *index1Ptr, const TkTextIndex *index2Ptr,
			    TkTextUndoInfo *undoInfo, bool discardSelection,
			    TkTextTagChangedProc changedProc);
MODULE_SCOPE void	TkBTreeUpdateElideInfo(TkText *textPtr, TkTextTag *tagPtr);
MODULE_SCOPE void	TkBTreeUnlinkSegment(const TkSharedText *sharedTextPtr, TkTextSegment *segPtr);
MODULE_SCOPE void	TkBTreeFreeSegment(TkTextSegment *segPtr);
MODULE_SCOPE unsigned	TkBTreeChildNumber(const TkTextBTree tree, const TkTextLine *linePtr,
			    unsigned *depth);
MODULE_SCOPE unsigned	TkBTreeLinesPerNode(const TkTextBTree tree);
MODULE_SCOPE const union TkTextTagSet * TkBTreeRootTagInfo(const TkTextBTree tree);
MODULE_SCOPE void	TkTextBindProc(ClientData clientData, XEvent *eventPtr);
=======
MODULE_SCOPE void	TkBTreeDeleteIndexRange(TkTextBTree tree,
			    TkTextIndex *index1Ptr, TkTextIndex *index2Ptr);
MODULE_SCOPE TkSizeT	TkBTreeEpoch(TkTextBTree tree);
MODULE_SCOPE TkTextLine *TkBTreeFindLine(TkTextBTree tree,
			    const TkText *textPtr, int line);
MODULE_SCOPE TkTextLine *TkBTreeFindPixelLine(TkTextBTree tree,
			    const TkText *textPtr, int pixels,
			    int *pixelOffset);
MODULE_SCOPE TkTextTag **TkBTreeGetTags(const TkTextIndex *indexPtr,
			    const TkText *textPtr, int *numTagsPtr);
MODULE_SCOPE void	TkBTreeInsertChars(TkTextBTree tree,
			    TkTextIndex *indexPtr, const char *string);
MODULE_SCOPE int	TkBTreeLinesTo(const TkText *textPtr,
			    TkTextLine *linePtr);
MODULE_SCOPE int	TkBTreePixelsTo(const TkText *textPtr,
			    TkTextLine *linePtr);
MODULE_SCOPE void	TkBTreeLinkSegment(TkTextSegment *segPtr,
			    TkTextIndex *indexPtr);
MODULE_SCOPE TkTextLine *TkBTreeNextLine(const TkText *textPtr,
			    TkTextLine *linePtr);
MODULE_SCOPE int	TkBTreeNextTag(TkTextSearch *searchPtr);
MODULE_SCOPE int	TkBTreeNumPixels(TkTextBTree tree,
			    const TkText *textPtr);
MODULE_SCOPE TkTextLine *TkBTreePreviousLine(TkText *textPtr,
			    TkTextLine *linePtr);
MODULE_SCOPE int	TkBTreePrevTag(TkTextSearch *searchPtr);
MODULE_SCOPE void	TkBTreeStartSearch(TkTextIndex *index1Ptr,
			    TkTextIndex *index2Ptr, TkTextTag *tagPtr,
			    TkTextSearch *searchPtr);
MODULE_SCOPE void	TkBTreeStartSearchBack(TkTextIndex *index1Ptr,
			    TkTextIndex *index2Ptr, TkTextTag *tagPtr,
			    TkTextSearch *searchPtr);
MODULE_SCOPE int	TkBTreeTag(TkTextIndex *index1Ptr,
			    TkTextIndex *index2Ptr, TkTextTag *tagPtr,
			    int add);
MODULE_SCOPE void	TkBTreeUnlinkSegment(TkTextSegment *segPtr,
			    TkTextLine *linePtr);
MODULE_SCOPE void	TkTextBindProc(ClientData clientData,
			    XEvent *eventPtr);
>>>>>>> b3d0333c
MODULE_SCOPE void	TkTextSelectionEvent(TkText *textPtr);
MODULE_SCOPE int	TkConfigureText(Tcl_Interp *interp, TkText *textPtr, int objc,
			    Tcl_Obj *const objv[]);
MODULE_SCOPE const TkTextSegment * TkTextGetUndeletableNewline(const TkTextLine *lastLinePtr);
MODULE_SCOPE void	TkTextPerformWatchCmd(TkSharedText *sharedTextPtr, TkText *textPtr,
			    const char *operation,
			    TkTextWatchGetIndexProc index1Proc, ClientData index1ProcData,
			    TkTextWatchGetIndexProc index2Proc, ClientData index2ProcData,
			    const char *arg1, const char *arg2, const char *arg3, bool userFlag);
MODULE_SCOPE bool	TkTextTriggerWatchCmd(TkText *textPtr, const char *operation,
			    const char *index1, const char *index2, const char *arg1, const char *arg2,
			    const char *arg3, bool userFlag);
MODULE_SCOPE void	TkTextUpdateAlteredFlag(TkSharedText *sharedTextPtr);
MODULE_SCOPE bool	TkTextIndexBbox(TkText *textPtr,
			    const TkTextIndex *indexPtr, bool extents, int *xPtr, int *yPtr,
			    int *widthPtr, int *heightPtr, int *charWidthPtr, Tcl_UniChar *thisChar);
MODULE_SCOPE int	TkTextCharLayoutProc(const TkTextIndex *indexPtr, TkTextSegment *segPtr,
			    int byteOffset, int maxX, int maxBytes, bool noCharsYet,
			    TkWrapMode wrapMode, TkTextSpaceMode spaceMode, TkTextDispChunk *chunkPtr);
MODULE_SCOPE void	TkTextCreateDInfo(TkText *textPtr);
MODULE_SCOPE bool	TkTextGetDLineInfo(TkText *textPtr, const TkTextIndex *indexPtr,
			    bool extents, int *xPtr, int *yPtr, int *widthPtr, int *heightPtr,
			    int *basePtr);
MODULE_SCOPE int	TkTextBindEvent(Tcl_Interp *interp, int objc, Tcl_Obj *const objv[],
			     TkSharedText *sharedTextPtr, Tk_BindingTable *bindingTablePtr,
			     const char *name);
MODULE_SCOPE void	TkTextTagFindStartOfRange(TkText *textPtr, const TkTextTag *tagPtr,
			    const TkTextIndex *currentPtr, TkTextIndex *resultPtr);
MODULE_SCOPE void	TkTextTagFindEndOfRange(TkText *textPtr, const TkTextTag *tagPtr,
			    const TkTextIndex *currentPtr, TkTextIndex *resultPtr);
MODULE_SCOPE TkTextTag * TkTextClearTags(TkSharedText *sharedTextPtr, TkText *textPtr,
			    const TkTextIndex *indexPtr1, const TkTextIndex *indexPtr2,
			    bool discardSelection);
MODULE_SCOPE void	TkTextClearSelection(TkSharedText *sharedTextPtr,
			    const TkTextIndex *indexPtr1, const TkTextIndex *indexPtr2);
MODULE_SCOPE void	TkTextUpdateTagDisplayFlags(TkTextTag *tagPtr);
MODULE_SCOPE TkTextTag * TkTextCreateTag(TkText *textPtr, const char *tagName, bool *newTag);
MODULE_SCOPE TkTextTag * TkTextFindTag(const TkText *textPtr, const char *tagName);
MODULE_SCOPE int	TkConfigureTag(Tcl_Interp *interp, TkText *textPtr, const char *tagName,
			    bool redraw, int objc, Tcl_Obj *const objv[]);
MODULE_SCOPE void	TkTextEnableTag(TkSharedText *sharedTextPtr, TkTextTag *tagPtr);
MODULE_SCOPE void	TkTextSortTags(unsigned numTags, TkTextTag **tagArrayPtr);
MODULE_SCOPE void	TkTextFreeDInfo(TkText *textPtr);
MODULE_SCOPE void	TkTextResetDInfo(TkText *textPtr);
MODULE_SCOPE void	TkTextDeleteBreakInfoTableEntries(Tcl_HashTable *breakInfoTable);
MODULE_SCOPE void	TkTextPushTagPriorityUndo(TkSharedText *sharedTextPtr, TkTextTag *tagPtr,
			    unsigned priority);
MODULE_SCOPE void	TkTextPushTagPriorityRedo(TkSharedText *sharedTextPtr, TkTextTag *tagPtr,
			    unsigned priority);
MODULE_SCOPE void	TkTextInspectUndoTagItem(const TkSharedText *sharedTextPtr,
			    const TkTextTag *tagPtr, Tcl_Obj* objPtr);
MODULE_SCOPE void	TkTextTagAddRetainedUndo(TkSharedText *sharedTextPtr, TkTextTag *tagPtr);
MODULE_SCOPE void	TkTextPushUndoTagTokens(TkSharedText *sharedTextPtr, TkTextTag *tagPtr);
MODULE_SCOPE void	TkTextReleaseUndoTagToken(TkSharedText *sharedTextPtr, TkTextTag *tagPtr);
MODULE_SCOPE void	TkTextPushUndoMarkTokens(TkSharedText *sharedTextPtr,
			    TkTextMarkChange *changePtr);
MODULE_SCOPE void	TkTextReleaseUndoMarkTokens(TkSharedText *sharedTextPtr,
			    TkTextMarkChange *changePtr);
MODULE_SCOPE void	TkTextInspectUndoMarkItem(const TkSharedText *sharedTextPtr,
			    const TkTextMarkChange *changePtr, Tcl_Obj* objPtr);
MODULE_SCOPE bool	TkTextTagChangedUndoRedo(const TkSharedText *sharedTextPtr, TkText *textPtr,
			    const TkTextIndex *index1Ptr, const TkTextIndex *index2Ptr,
			    const TkTextTag *tagPtr, bool affectsDisplayGeometry);
MODULE_SCOPE void	TkTextReplaceTags(TkText *textPtr, TkTextSegment *segPtr, bool undoable,
			    Tcl_Obj *tagListPtr);
MODULE_SCOPE void	TkTextFindTags(Tcl_Interp *interp, TkText *textPtr, const TkTextSegment *segPtr,
			    bool discardSelection);
MODULE_SCOPE bool	TkTextDeleteTag(TkText *textPtr, TkTextTag *tagPtr, Tcl_HashEntry *hPtr);
MODULE_SCOPE void	TkTextReleaseTag(TkSharedText *sharedTextPtr, TkTextTag *tagPtr,
			    Tcl_HashEntry *hPtr);
MODULE_SCOPE void	TkTextFontHeightChanged(TkText *textPtr);
MODULE_SCOPE int	TkTextTestRelation(Tcl_Interp *interp, int relation, const char *op);
MODULE_SCOPE int	TkTextAttemptToModifyDisabledWidget(Tcl_Interp *interp);
MODULE_SCOPE int	TkTextAttemptToModifyDeadWidget(Tcl_Interp *interp);
MODULE_SCOPE bool	TkTextReleaseIfDestroyed(TkText *textPtr);
MODULE_SCOPE bool	TkTextDecrRefCountAndTestIfDestroyed(TkText *textPtr);
MODULE_SCOPE void	TkTextFreeAllTags(TkText *textPtr);
inline bool		TkTextGetIndexFromObj(Tcl_Interp *interp, TkText *textPtr, Tcl_Obj *objPtr,
			    TkTextIndex *indexPtr);
MODULE_SCOPE TkTextTabArray * TkTextGetTabs(Tcl_Interp *interp, TkText *textPtr, Tcl_Obj *stringPtr);
MODULE_SCOPE void	TkTextInspectOptions(TkText *textPtr, const void *recordPtr,
			    Tk_OptionTable optionTable, Tcl_DString *result, int flags);
MODULE_SCOPE void	TkTextFindDisplayLineStartEnd(TkText *textPtr, TkTextIndex *indexPtr, bool end);
MODULE_SCOPE unsigned	TkTextCountDisplayLines(TkText *textPtr, const TkTextIndex *indexFrom,
			    const TkTextIndex *indexTo);
MODULE_SCOPE void	TkTextFindDisplayIndex(TkText *textPtr, TkTextIndex *indexPtr,
			    int displayLineOffset, int *xOffset);
MODULE_SCOPE bool	TkTextIndexBackChars(const TkText *textPtr, const TkTextIndex *srcPtr,
			    int count, TkTextIndex *dstPtr, TkTextCountType type);
MODULE_SCOPE Tcl_UniChar TkTextIndexGetChar(const TkTextIndex *indexPtr);
MODULE_SCOPE unsigned	TkTextIndexCountBytes(const TkTextIndex *index1Ptr,
			    const TkTextIndex *index2Ptr);
MODULE_SCOPE unsigned	TkTextIndexCount(const TkText *textPtr,
			    const TkTextIndex *index1Ptr, const TkTextIndex *index2Ptr,
			    TkTextCountType type);
MODULE_SCOPE bool	TkTextIndexForwChars(const TkText *textPtr, const TkTextIndex *srcPtr,
			    int count, TkTextIndex *dstPtr, TkTextCountType type);
MODULE_SCOPE void	TkTextIndexOfX(TkText *textPtr, int x, TkTextIndex *indexPtr);
MODULE_SCOPE int	TkTextIndexYPixels(TkText *textPtr, const TkTextIndex *indexPtr);
MODULE_SCOPE bool	TkTextComputeBreakLocations(Tcl_Interp *interp, const char *text, unsigned len,
			    const char *lang, char *brks);
MODULE_SCOPE bool	TkTextTestLangCode(Tcl_Interp *interp, Tcl_Obj *langCodePtr);
MODULE_SCOPE int	TkTextParseHyphenRules(TkText *textPtr, Tcl_Obj *objPtr, int *rulesPtr);
MODULE_SCOPE void	TkTextLostSelection(ClientData clientData);
MODULE_SCOPE void	TkTextConfigureUndoStack(TkSharedText *sharedTextPtr, int maxUndoDepth,
			    int maxByteSize);
MODULE_SCOPE void	TkTextConfigureRedoStack(TkSharedText *sharedTextPtr, int maxRedoDepth);
MODULE_SCOPE void	TkTextPushUndoToken(TkSharedText *sharedTextPtr, void *token,
			    unsigned byteSize);
MODULE_SCOPE void	TkTextPushRedoToken(TkSharedText *sharedTextPtr, void *token,
			    unsigned byteSize);
MODULE_SCOPE void	TkTextUndoAddMoveSegmentItem(TkSharedText *sharedTextPtr,
			    TkTextSegment *oldPos, TkTextSegment *newPos);
MODULE_SCOPE TkTextIndex * TkTextMakeCharIndex(TkTextBTree tree, TkText *textPtr,
			    int lineIndex, int charIndex, TkTextIndex *indexPtr);
MODULE_SCOPE bool	TkTextSegmentIsElided(const TkText *textPtr, const TkTextSegment *segPtr);
MODULE_SCOPE void	TkTextDispAllocStatistic();
MODULE_SCOPE bool	TkTextLineIsElided(const TkSharedText *sharedTextPtr, const TkTextLine *linePtr,
			    const TkText *textPtr);
MODULE_SCOPE bool	TkTextIsElided(const TkTextIndex *indexPtr);
MODULE_SCOPE bool	TkTextTestTag(const TkTextIndex *indexPtr, const TkTextTag *tagPtr);
inline bool		TkTextIsDeadPeer(const TkText *textPtr);
MODULE_SCOPE void	TkTextGenerateWidgetViewSyncEvent(TkText *textPtr, bool sendImmediately);
MODULE_SCOPE void	TkTextRunAfterSyncCmd(TkText *textPtr);
MODULE_SCOPE void	TkTextInvalidateLineMetrics(TkSharedText *sharedTextPtr, TkText *textPtr,
			    TkTextLine *linePtr, unsigned lineCount, TkTextInvalidateAction action);
MODULE_SCOPE void	TkTextUpdateLineMetrics(TkText *textPtr, unsigned lineNum, unsigned endLine);
MODULE_SCOPE int	TkTextMarkCmd(TkText *textPtr, Tcl_Interp *interp,
			    int objc, Tcl_Obj *const objv[]);
MODULE_SCOPE TkTextSegment * TkTextFindMark(const TkText *textPtr, const char *name);
MODULE_SCOPE TkTextSegment * TkTextFreeMarks(TkSharedText *sharedTextPtr, bool retainPrivateMarks);
MODULE_SCOPE bool	TkTextMarkNameToIndex(TkText *textPtr, const char *name, TkTextIndex *indexPtr);
MODULE_SCOPE void	TkTextMarkSegToIndex(TkText *textPtr,
			    TkTextSegment *markPtr, TkTextIndex *indexPtr);
MODULE_SCOPE TkTextSegment * TkTextMakeStartEndMark(TkText *textPtr, Tk_SegType const *typePtr);
MODULE_SCOPE TkTextSegment * TkTextMakeMark(TkText *textPtr, const char *name);
MODULE_SCOPE TkTextSegment * TkTextMakeNewMark(TkSharedText *sharedTextPtr, const char *name);
MODULE_SCOPE void	TkTextUnsetMark(TkText *textPtr, TkTextSegment *markPtr);
inline bool		TkTextIsMark(const TkTextSegment *segPtr);
inline bool		TkTextIsStartEndMarker(const TkTextSegment *segPtr);
inline bool		TkTextIsSpecialMark(const TkTextSegment *segPtr);
inline bool		TkTextIsPrivateMark(const TkTextSegment *segPtr);
inline bool		TkTextIsSpecialOrPrivateMark(const TkTextSegment *segPtr);
inline bool		TkTextIsNormalOrSpecialMark(const TkTextSegment *segPtr);
inline bool		TkTextIsNormalMark(const TkTextSegment *segPtr);
inline bool		TkTextIsStableMark(const TkTextSegment *segPtr);
MODULE_SCOPE const char * TkTextMarkName(const TkSharedText *sharedTextPtr, const TkText *textPtr,
			    const TkTextSegment *markPtr);
MODULE_SCOPE void	TkTextUpdateCurrentMark(TkSharedText *sharedTextPtr);
MODULE_SCOPE void	TkTextSaveCursorIndex(TkText *textPtr);
MODULE_SCOPE bool	TkTextTriggerWatchCursor(TkText *textPtr);
MODULE_SCOPE void	TkTextInsertGetBBox(TkText *textPtr, int x, int y, int height, XRectangle *bbox);
MODULE_SCOPE bool	TkTextDrawBlockCursor(TkText *textPtr);
MODULE_SCOPE bool	TkTextGetCursorBbox(TkText *textPtr, int *x, int *y, int *w, int *h);
MODULE_SCOPE unsigned	TkTextGetCursorWidth(TkText *textPtr, int *x, int *offs);
MODULE_SCOPE void	TkTextEventuallyRepick(TkText *textPtr);
MODULE_SCOPE bool	TkTextPendingSync(const TkText *textPtr);
MODULE_SCOPE void	TkTextPickCurrent(TkText *textPtr, XEvent *eventPtr);
MODULE_SCOPE union TkTextTagSet * TkTextGetTagSetFromChunk(const TkTextDispChunk *chunkPtr);
MODULE_SCOPE int	TkTextGetXPixelFromChunk(const TkText *textPtr,
			    const TkTextDispChunk *chunkPtr);
MODULE_SCOPE int	TkTextGetYPixelFromChunk(const TkText *textPtr,
			    const TkTextDispChunk *chunkPtr);
inline const TkTextDispChunk * TkTextGetFirstChunkOfNextDispLine(const TkTextDispChunk *chunkPtr);
inline const TkTextDispChunk * TkTextGetLastChunkOfPrevDispLine(const TkTextDispChunk *chunkPtr);
MODULE_SCOPE int	TkTextGetFirstXPixel(const TkText *textPtr);
MODULE_SCOPE int	TkTextGetFirstYPixel(const TkText *textPtr);
MODULE_SCOPE int	TkTextGetLastXPixel(const TkText *textPtr);
MODULE_SCOPE int	TkTextGetLastYPixel(const TkText *textPtr);
MODULE_SCOPE unsigned	TkTextCountVisibleImages(const TkText *textPtr);
MODULE_SCOPE unsigned	TkTextCountVisibleWindows(const TkText *textPtr);
MODULE_SCOPE const TkTextDispChunk * TkTextPixelIndex(TkText *textPtr, int x, int y,
			    TkTextIndex *indexPtr, bool *nearest);
MODULE_SCOPE Tcl_Obj *	TkTextNewIndexObj(const TkTextIndex *indexPtr);
MODULE_SCOPE void	TkTextRedrawRegion(TkText *textPtr, int x, int y, int width, int height);
MODULE_SCOPE bool	TkTextRedrawTag(const TkSharedText *sharedTextPtr, TkText *textPtr,
			    const TkTextIndex *index1Ptr, const TkTextIndex *index2Ptr,
			    const TkTextTag *tagPtr, bool affectsDisplayGeometry);
MODULE_SCOPE void	TkTextRelayoutWindow(TkText *textPtr, int mask);
MODULE_SCOPE void	TkTextCheckLineMetricUpdate(const TkText *textPtr);
MODULE_SCOPE void	TkTextCheckDisplayLineConsistency(const TkText *textPtr);
MODULE_SCOPE int	TkTextScanCmd(TkText *textPtr, Tcl_Interp *interp,
			    int objc, Tcl_Obj *const objv[]);
MODULE_SCOPE int	TkTextSeeCmd(TkText *textPtr, Tcl_Interp *interp,
			    int objc, Tcl_Obj *const objv[]);
MODULE_SCOPE void	TkTextSetYView(TkText *textPtr, TkTextIndex *indexPtr, int pickPlace);
MODULE_SCOPE int	TkTextTagCmd(TkText *textPtr, Tcl_Interp *interp,
			    int objc, Tcl_Obj *const objv[]);
MODULE_SCOPE int	TkTextImageCmd(TkText *textPtr, Tcl_Interp *interp,
			    int objc, Tcl_Obj *const objv[]);
MODULE_SCOPE bool	TkTextImageIndex(TkText *textPtr, const char *name, TkTextIndex *indexPtr);
MODULE_SCOPE TkTextSegment * TkTextMakeImage(TkText *textPtr, Tcl_Obj *options);
MODULE_SCOPE int	TkTextWindowCmd(TkText *textPtr, Tcl_Interp *interp,
			    int objc, Tcl_Obj *const objv[]);
MODULE_SCOPE bool	TkTextWindowIndex(TkText *textPtr, const char *name, TkTextIndex *indexPtr);
MODULE_SCOPE TkTextSegment * TkTextMakeWindow(TkText *textPtr, Tcl_Obj *options);
MODULE_SCOPE int	TkTextYviewCmd(TkText *textPtr, Tcl_Interp *interp,
			    int objc, Tcl_Obj *const objv[]);
MODULE_SCOPE void	TkTextGetViewOffset(TkText *textPtr, int *x, int *y);
MODULE_SCOPE void	TkTextWinFreeClient(Tcl_HashEntry *hPtr, TkTextEmbWindowClient *client);
MODULE_SCOPE void	TkTextIndexSetPosition(TkTextIndex *indexPtr,
			    int byteIndex, TkTextSegment *segPtr);
MODULE_SCOPE int	TkTextSegToIndex(const TkTextSegment *segPtr);
MODULE_SCOPE bool	TkTextIndexGetFromString(Tcl_Interp *interp, struct TkText *textPtr,
			    const char *string, unsigned lengthOfString, struct TkTextIndex *indexPtr);
MODULE_SCOPE int	TkTextIndexPrint(const TkSharedText *sharedTextPtr, const TkText *textPtr,
				const struct TkTextIndex *indexPtr, char *string);
MODULE_SCOPE void	TkTextIndexSetByteIndex(TkTextIndex *indexPtr, int byteIndex);
MODULE_SCOPE void	TkTextIndexSetByteIndex2(TkTextIndex *indexPtr,
			    TkTextLine *linePtr, int byteIndex);
inline void		TkTextIndexSetEpoch(TkTextIndex *indexPtr, unsigned epoch);
MODULE_SCOPE void	TkTextIndexSetSegment(TkTextIndex *indexPtr, TkTextSegment *segPtr);
inline void		TkTextIndexSetPeer(TkTextIndex *indexPtr, TkText *textPtr);
MODULE_SCOPE bool	TkTextIndexIsEmpty(const TkTextIndex *indexPtr);
MODULE_SCOPE void	TkTextIndexSetLine(TkTextIndex *indexPtr, TkTextLine *linePtr);
MODULE_SCOPE void	TkTextIndexSetToStartOfLine(TkTextIndex *indexPtr);
MODULE_SCOPE void	TkTextIndexSetToStartOfLine2(TkTextIndex *indexPtr, TkTextLine *linePtr);
MODULE_SCOPE void	TkTextIndexSetToEndOfLine2(TkTextIndex *indexPtr, TkTextLine *linePtr);
MODULE_SCOPE void	TkTextIndexSetToLastChar(TkTextIndex *indexPtr);
inline void		TkTextIndexSetToLastChar2(TkTextIndex *indexPtr, TkTextLine *linePtr);
MODULE_SCOPE void	TkTextIndexSetupToStartOfText(TkTextIndex *indexPtr, TkText *textPtr,
			    TkTextBTree tree);
MODULE_SCOPE void	TkTextIndexSetupToEndOfText(TkTextIndex *indexPtr, TkText *textPtr,
			    TkTextBTree tree);
MODULE_SCOPE bool	TkTextIndexAddToByteIndex(TkTextIndex *indexPtr, int numBytes);
inline TkTextLine *	TkTextIndexGetLine(const TkTextIndex *indexPtr);
MODULE_SCOPE int	TkTextIndexGetByteIndex(const TkTextIndex *indexPtr);
MODULE_SCOPE unsigned	TkTextIndexGetLineNumber(const TkTextIndex *indexPtr, const TkText *textPtr);
inline TkTextSegment *	TkTextIndexGetSegment(const TkTextIndex *indexPtr);
MODULE_SCOPE TkTextSegment * TkTextIndexGetContentSegment(const TkTextIndex *indexPtr, int *offset);
MODULE_SCOPE TkTextSegment * TkTextIndexGetFirstSegment(const TkTextIndex *indexPtr, int *offset);
inline TkSharedText *	TkTextIndexGetShared(const TkTextIndex *indexPtr);
MODULE_SCOPE void	TkTextIndexClear(TkTextIndex *indexPtr, TkText *textPtr);
MODULE_SCOPE void	TkTextIndexClear2(TkTextIndex *indexPtr, TkText *textPtr, TkTextBTree tree);
inline void		TkTextIndexInvalidate(TkTextIndex *indexPtr);
MODULE_SCOPE void	TkTextIndexToByteIndex(TkTextIndex *indexPtr);
inline void		TkTextIndexMakePersistent(TkTextIndex *indexPtr);
MODULE_SCOPE bool	TkTextIndexIsZero(const TkTextIndex *indexPtr);
MODULE_SCOPE bool	TkTextIndexIsStartOfLine(const TkTextIndex *indexPtr);
MODULE_SCOPE bool	TkTextIndexIsEndOfLine(const TkTextIndex *indexPtr);
MODULE_SCOPE bool	TkTextIndexIsStartOfText(const TkTextIndex *indexPtr);
MODULE_SCOPE bool	TkTextIndexIsEndOfText(const TkTextIndex *indexPtr);
inline bool		TkTextIndexSameLines(const TkTextIndex *indexPtr1, const TkTextIndex *indexPtr2);
MODULE_SCOPE bool	TkTextIndexIsEqual(const TkTextIndex *indexPtr1, const TkTextIndex *indexPtr2);
MODULE_SCOPE int	TkTextIndexCompare(const TkTextIndex *indexPtr1, const TkTextIndex *indexPtr2);
inline void		TkTextIndexSave(TkTextIndex *indexPtr);
MODULE_SCOPE bool	TkTextIndexRebuild(TkTextIndex *indexPtr);
MODULE_SCOPE int	TkTextIndexRestrictToStartRange(TkTextIndex *indexPtr);
MODULE_SCOPE int	TkTextIndexRestrictToEndRange(TkTextIndex *indexPtr);
MODULE_SCOPE bool	TkTextIndexEnsureBeforeLastChar(TkTextIndex *indexPtr);
MODULE_SCOPE bool	TkTextSkipElidedRegion(TkTextIndex *indexPtr);

/*
 * Debugging info macros:
 */

#if defined(NDEBUG) || defined(TK_TEXT_NDEBUG)
# define TK_BTREE_DEBUG(expr)
#else
# define TK_BTREE_DEBUG(expr)	{ if (tkBTreeDebug) { expr; } }
#endif

#define TK_TEXT_DEBUG(expr)	{ if (tkTextDebug) { expr; } }

/*
 * Backport definitions for Tk 8.6/8.5.
 */

#if TK_MAJOR_VERSION == 8 && TK_MINOR_VERSION < 7

# if TCL_UTF_MAX > 4
#  define TkUtfToUniChar Tcl_UtfToUniChar
# else /* if TCL_UTF_MAX <= 4 */
inline int TkUtfToUniChar(const char *src, int *chPtr);
# endif /* TCL_UTF_MAX > 4 */

#endif /* end of backport for 8.6/8.5 */

/*
 * Backport definitions for Tk 8.5. Tk 8.6/8.7 under Mac OS X has event loop
 * issues, so backporting is important.
 */

#if TCL_MAJOR_VERSION == 8 && TCL_MINOR_VERSION == 5

#ifndef CLANG_ASSERT
# define CLANG_ASSERT(expr) assert(expr)
#endif

#ifndef DEF_TEXT_INSERT_UNFOCUSSED
# define DEF_TEXT_INSERT_UNFOCUSSED "none"
#endif

MODULE_SCOPE struct TkTextSegment * TkTextSetMark(struct TkText *textPtr, const char *name,
			    struct TkTextIndex *indexPtr);
MODULE_SCOPE int	TkBTreeNumLines(TkTextBTree tree, const struct TkText *textPtr);
MODULE_SCOPE int	TkTextGetIndex(Tcl_Interp *interp, struct TkText *textPtr,
			    const char *string, struct TkTextIndex *indexPtr);
MODULE_SCOPE int	TkTextIndexBackBytes(const struct TkText *textPtr,
			    const struct TkTextIndex *srcPtr, int count, struct TkTextIndex *dstPtr);
MODULE_SCOPE int	TkTextIndexForwBytes(const struct TkText *textPtr,
			    const struct TkTextIndex *srcPtr, int count, struct TkTextIndex *dstPtr);
MODULE_SCOPE struct TkTextIndex *TkTextMakeByteIndex(TkTextBTree tree, const struct TkText *textPtr,
			    int lineIndex, int byteIndex, struct TkTextIndex *indexPtr);
MODULE_SCOPE int	TkTextPrintIndex(const struct TkText *textPtr,
			    const struct TkTextIndex *indexPtr, char *string);
MODULE_SCOPE int	TkTextXviewCmd(struct TkText *textPtr, Tcl_Interp *interp, int objc,
			    Tcl_Obj *const objv[]);
MODULE_SCOPE void	TkTextChanged(struct TkSharedText *sharedTextPtr, struct TkText *textPtr,
			    const struct TkTextIndex *index1Ptr, const struct TkTextIndex *index2Ptr);
MODULE_SCOPE int	TkBTreeNumLines(TkTextBTree tree, const struct TkText *textPtr);
MODULE_SCOPE void	TkTextInsertDisplayProc(struct TkText *textPtr, struct TkTextDispChunk *chunkPtr,
			    int x, int y, int height, int baseline, Display *display, Drawable dst,
			    int screenY);

# define TkNewWindowObj(tkwin) Tcl_NewStringObj(Tk_PathName(tkwin), -1)
# define Tcl_BackgroundException(interp, code) Tcl_BackgroundError(interp)

/*
 * Windows needs this.
 */

# undef TCL_STORAGE_CLASS
# define TCL_STORAGE_CLASS DLLIMPORT

#endif /* TCL_MAJOR_VERSION == 8 && TCL_MINOR_VERSION == 5 */

#ifdef TK_C99_INLINE_SUPPORT
# define _TK_NEED_IMPLEMENTATION
# include "tkTextPriv.h"
#endif
#endif /* _TKTEXT */
/*
 * Local Variables:
 * mode: c
 * c-basic-offset: 4
 * fill-column: 105
 * End:
 * vi:set ts=8 sw=4:
 */<|MERGE_RESOLUTION|>--- conflicted
+++ resolved
@@ -1062,16 +1062,9 @@
  * A data structure of the following type is shared between each text widget that are peers.
  */
 
-<<<<<<< HEAD
 struct TkRangeList;
 struct TkText;
 
-typedef struct TkSharedText {
-    unsigned refCount;		/* Reference count this shared object. */
-    TkTextBTree tree;		/* B-tree representation of text and tags for widget. */
-    Tcl_HashTable tagTable;	/* Hash table that maps from tag names to pointers to TkTextTag
-    				 * structures. The "sel" tag does not feature in this table, since
-=======
 #if TCL_MAJOR_VERSION > 8
 #define TkSizeT size_t
 #else
@@ -1085,7 +1078,6 @@
     Tcl_HashTable tagTable;	/* Hash table that maps from tag names to
 				 * pointers to TkTextTag structures. The "sel"
 				 * tag does not feature in this table, since
->>>>>>> b3d0333c
 				 * there's one of those for each text peer. */
     unsigned numEnabledTags;	/* Number of tags currently enabled; needed to keep track of
     				 * priorities. */
@@ -1129,7 +1121,6 @@
     Tcl_HashTable imageTable;	/* Hash table that maps from image names to pointers to image
     				 * segments. If an image segment doesn't yet have an associated
 				 * image, there is no entry for it here. */
-<<<<<<< HEAD
     Tk_BindingTable tagBindingTable;
 				/* Table of all tag bindings currently defined for this widget.
 				 * NULL means that no bindings exist, so the table hasn't been
@@ -1184,19 +1175,6 @@
 				 * resource, because it's a shared table. */
     bool breakInfoTableIsInitialized;
     				/* Flag whether breakInfoTable is initialized. */
-=======
-    Tk_BindingTable bindingTable;
-				/* Table of all bindings currently defined for
-				 * this widget. NULL means that no bindings
-				 * exist, so the table hasn't been created.
-				 * Each "object" used for this table is the
-				 * name of a tag. */
-    TkSizeT stateEpoch;	/* This is incremented each time the B-tree's
-				 * contents change structurally, or when the
-				 * start/end limits change, and means that any
-				 * cached TkTextIndex objects are no longer
-				 * valid. */
->>>>>>> b3d0333c
 
     /*
      * Information related to the undo/redo functionality.
@@ -1483,7 +1461,6 @@
      * Miscellaneous additional information:
      */
 
-<<<<<<< HEAD
     char *takeFocus;		/* Value of -takeFocus option; not used in the C code, but
     				 * used by keyboard traversal scripts. Malloc'ed, but may be NULL. */
     char *xScrollCmd;		/* Prefix of command to issue to update horizontal scrollbar
@@ -1509,23 +1486,6 @@
 
     int steadyMarks;		/* false = behavior of original implementation,
     				 * true  = new editor control mode. */
-=======
-    char *takeFocus;		/* Value of -takeFocus option; not used in the
-				 * C code, but used by keyboard traversal
-				 * scripts. Malloc'ed, but may be NULL. */
-    char *xScrollCmd;		/* Prefix of command to issue to update
-				 * horizontal scrollbar when view changes. */
-    char *yScrollCmd;		/* Prefix of command to issue to update
-				 * vertical scrollbar when view changes. */
-    int flags;			/* Miscellaneous flags; see below for
-				 * definitions. */
-    Tk_OptionTable optionTable;	/* Token representing the configuration
-				 * specifications. */
-    TkSizeT refCount;		/* Number of cached TkTextIndex objects
-				 * refering to us. */
-    int insertCursorType;	/* 0 = standard insertion cursor, 1 = block
-				 * cursor. */
->>>>>>> b3d0333c
 
     /*
      * Copies of information from the shared section relating to the undo/redo functonality:
@@ -1846,13 +1806,12 @@
 MODULE_SCOPE void	TkBTreeClientRangeChanged(TkText *textPtr, unsigned defaultHeight);
 MODULE_SCOPE void	TkBTreeRemoveClient(TkTextBTree tree, TkText *textPtr);
 MODULE_SCOPE void	TkBTreeDestroy(TkTextBTree tree);
-<<<<<<< HEAD
 MODULE_SCOPE int	TkBTreeLoad(TkText *textPtr, Tcl_Obj *content, bool validOptions);
 MODULE_SCOPE void	TkBTreeDeleteIndexRange(TkSharedText *sharedTextPtr,
 			    TkTextIndex *index1Ptr, TkTextIndex *index2Ptr,
 			    int flags, TkTextUndoInfo *undoInfo);
-inline unsigned		TkBTreeEpoch(TkTextBTree tree);
-inline unsigned		TkBTreeIncrEpoch(TkTextBTree tree);
+inline TkSizeT		TkBTreeEpoch(TkTextBTree tree);
+inline TkSizeT		TkBTreeIncrEpoch(TkTextBTree tree);
 inline struct Node	* TkBTreeGetRoot(TkTextBTree tree);
 MODULE_SCOPE TkTextLine * TkBTreeFindLine(TkTextBTree tree, const TkText *textPtr, unsigned line);
 MODULE_SCOPE TkTextLine * TkBTreeFindPixelLine(TkTextBTree tree,
@@ -1942,47 +1901,6 @@
 MODULE_SCOPE unsigned	TkBTreeLinesPerNode(const TkTextBTree tree);
 MODULE_SCOPE const union TkTextTagSet * TkBTreeRootTagInfo(const TkTextBTree tree);
 MODULE_SCOPE void	TkTextBindProc(ClientData clientData, XEvent *eventPtr);
-=======
-MODULE_SCOPE void	TkBTreeDeleteIndexRange(TkTextBTree tree,
-			    TkTextIndex *index1Ptr, TkTextIndex *index2Ptr);
-MODULE_SCOPE TkSizeT	TkBTreeEpoch(TkTextBTree tree);
-MODULE_SCOPE TkTextLine *TkBTreeFindLine(TkTextBTree tree,
-			    const TkText *textPtr, int line);
-MODULE_SCOPE TkTextLine *TkBTreeFindPixelLine(TkTextBTree tree,
-			    const TkText *textPtr, int pixels,
-			    int *pixelOffset);
-MODULE_SCOPE TkTextTag **TkBTreeGetTags(const TkTextIndex *indexPtr,
-			    const TkText *textPtr, int *numTagsPtr);
-MODULE_SCOPE void	TkBTreeInsertChars(TkTextBTree tree,
-			    TkTextIndex *indexPtr, const char *string);
-MODULE_SCOPE int	TkBTreeLinesTo(const TkText *textPtr,
-			    TkTextLine *linePtr);
-MODULE_SCOPE int	TkBTreePixelsTo(const TkText *textPtr,
-			    TkTextLine *linePtr);
-MODULE_SCOPE void	TkBTreeLinkSegment(TkTextSegment *segPtr,
-			    TkTextIndex *indexPtr);
-MODULE_SCOPE TkTextLine *TkBTreeNextLine(const TkText *textPtr,
-			    TkTextLine *linePtr);
-MODULE_SCOPE int	TkBTreeNextTag(TkTextSearch *searchPtr);
-MODULE_SCOPE int	TkBTreeNumPixels(TkTextBTree tree,
-			    const TkText *textPtr);
-MODULE_SCOPE TkTextLine *TkBTreePreviousLine(TkText *textPtr,
-			    TkTextLine *linePtr);
-MODULE_SCOPE int	TkBTreePrevTag(TkTextSearch *searchPtr);
-MODULE_SCOPE void	TkBTreeStartSearch(TkTextIndex *index1Ptr,
-			    TkTextIndex *index2Ptr, TkTextTag *tagPtr,
-			    TkTextSearch *searchPtr);
-MODULE_SCOPE void	TkBTreeStartSearchBack(TkTextIndex *index1Ptr,
-			    TkTextIndex *index2Ptr, TkTextTag *tagPtr,
-			    TkTextSearch *searchPtr);
-MODULE_SCOPE int	TkBTreeTag(TkTextIndex *index1Ptr,
-			    TkTextIndex *index2Ptr, TkTextTag *tagPtr,
-			    int add);
-MODULE_SCOPE void	TkBTreeUnlinkSegment(TkTextSegment *segPtr,
-			    TkTextLine *linePtr);
-MODULE_SCOPE void	TkTextBindProc(ClientData clientData,
-			    XEvent *eventPtr);
->>>>>>> b3d0333c
 MODULE_SCOPE void	TkTextSelectionEvent(TkText *textPtr);
 MODULE_SCOPE int	TkConfigureText(Tcl_Interp *interp, TkText *textPtr, int objc,
 			    Tcl_Obj *const objv[]);
@@ -2193,7 +2111,7 @@
 MODULE_SCOPE void	TkTextIndexSetByteIndex(TkTextIndex *indexPtr, int byteIndex);
 MODULE_SCOPE void	TkTextIndexSetByteIndex2(TkTextIndex *indexPtr,
 			    TkTextLine *linePtr, int byteIndex);
-inline void		TkTextIndexSetEpoch(TkTextIndex *indexPtr, unsigned epoch);
+inline void		TkTextIndexSetEpoch(TkTextIndex *indexPtr, TkSizeT epoch);
 MODULE_SCOPE void	TkTextIndexSetSegment(TkTextIndex *indexPtr, TkTextSegment *segPtr);
 inline void		TkTextIndexSetPeer(TkTextIndex *indexPtr, TkText *textPtr);
 MODULE_SCOPE bool	TkTextIndexIsEmpty(const TkTextIndex *indexPtr);
