--- conflicted
+++ resolved
@@ -20,13 +20,8 @@
  * is used together with the "enum direction" declaration in tkMenubutton.h.
  */
 
-<<<<<<< HEAD
-static CONST char *directionStrings[] = {
+static const char *const directionStrings[] = {
     "above", "below", "flush", "left", "right", NULL
-=======
-static CONST char *CONST directionStrings[] = {
-    "above", "below", "flush", "left", "right", (char *) NULL
->>>>>>> e8469505
 };
 
 /*
@@ -34,13 +29,8 @@
  * used together with the "enum state" declaration in tkMenubutton.h.
  */
 
-<<<<<<< HEAD
-static CONST char *stateStrings[] = {
+static const char *const stateStrings[] = {
     "active", "disabled", "normal", NULL
-=======
-static CONST char *CONST stateStrings[] = {
-    "active", "disabled", "normal", (char *) NULL
->>>>>>> e8469505
 };
 
 /*
@@ -48,24 +38,15 @@
  * is used with the "enum compound" declaration in tkMenuButton.h
  */
 
-<<<<<<< HEAD
-static CONST char *compoundStrings[] = {
+static const char *const compoundStrings[] = {
     "bottom", "center", "left", "none", "right", "top", NULL
-=======
-static CONST char *CONST compoundStrings[] = {
-    "bottom", "center", "left", "none", "right", "top", (char *) NULL
->>>>>>> e8469505
 };
 
 /*
  * Information used for parsing configuration specs:
  */
 
-<<<<<<< HEAD
 static const Tk_OptionSpec optionSpecs[] = {
-=======
-static CONST Tk_OptionSpec optionSpecs[] = {
->>>>>>> e8469505
     {TK_OPTION_BORDER, "-activebackground", "activeBackground", "Foreground",
 	DEF_MENUBUTTON_ACTIVE_BG_COLOR, -1,
 	Tk_Offset(TkMenuButton, activeBorder), 0,
@@ -170,7 +151,7 @@
  * dispatch the scale widget command.
  */
 
-static CONST char *commandNames[] = {
+static const char *commandNames[] = {
     "cget", "configure", NULL
 };
 
@@ -189,14 +170,14 @@
 			    int x, int y, int width, int height, int imgWidth,
 			    int imgHeight);
 static char *		MenuButtonTextVarProc(ClientData clientData,
-			    Tcl_Interp *interp, CONST char *name1,
-			    CONST char *name2, int flags);
+			    Tcl_Interp *interp, const char *name1,
+			    const char *name2, int flags);
 static int		MenuButtonWidgetObjCmd(ClientData clientData,
 			    Tcl_Interp *interp, int objc,
-			    Tcl_Obj *CONST objv[]);
+			    Tcl_Obj *const objv[]);
 static int		ConfigureMenuButton(Tcl_Interp *interp,
 			    TkMenuButton *mbPtr, int objc,
-			    Tcl_Obj *CONST objv[]);
+			    Tcl_Obj *const objv[]);
 static void		DestroyMenuButton(char *memPtr);
  
@@ -223,7 +204,7 @@
     ClientData clientData,	/* NULL. */
     Tcl_Interp *interp,		/* Current interpreter. */
     int objc,			/* Number of arguments. */
-    Tcl_Obj *CONST objv[])	/* Argument objects. */
+    Tcl_Obj *const objv[])	/* Argument objects. */
 {
     register TkMenuButton *mbPtr;
     Tk_OptionTable optionTable;
@@ -354,7 +335,7 @@
     ClientData clientData,	/* Information about button widget. */
     Tcl_Interp *interp,		/* Current interpreter. */
     int objc,			/* Number of arguments. */
-    Tcl_Obj *CONST objv[])	/* Argument objects. */
+    Tcl_Obj *const objv[])	/* Argument objects. */
 {
     register TkMenuButton *mbPtr = (TkMenuButton *) clientData;
     int result, index;
@@ -507,7 +488,7 @@
 				/* Information about widget; may or may not
 				 * already have values for some fields. */
     int objc,			/* Number of valid entries in objv. */
-    Tcl_Obj *CONST objv[])	/* Arguments. */
+    Tcl_Obj *const objv[])	/* Arguments. */
 {
     Tk_SavedOptions savedOptions;
     Tcl_Obj *errorResult = NULL;
@@ -637,7 +618,7 @@
 	 * Set up a trace to watch for any changes in it, create the variable
 	 * if it doesn't exist, and fetch its current value.
 	 */
-	CONST char *value;
+	const char *value;
 
 	value = Tcl_GetVar(interp, mbPtr->textVarName, TCL_GLOBAL_ONLY);
 	if (value == NULL) {
@@ -892,12 +873,12 @@
 MenuButtonTextVarProc(
     ClientData clientData,	/* Information about button. */
     Tcl_Interp *interp,		/* Interpreter containing variable. */
-    CONST char *name1,		/* Name of variable. */
-    CONST char *name2,		/* Second part of variable name. */
+    const char *name1,		/* Name of variable. */
+    const char *name2,		/* Second part of variable name. */
     int flags)			/* Information about what happened. */
 {
     register TkMenuButton *mbPtr = (TkMenuButton *) clientData;
-    CONST char *value;
+    const char *value;
     unsigned len;
 
     /*
