--- conflicted
+++ resolved
@@ -490,30 +490,18 @@
 
     color = polyPtr->fillColor;
     stipple = polyPtr->fillStipple;
-<<<<<<< HEAD
     if (Canvas(canvas)->currentItemPtr == itemPtr) {
 	if (polyPtr->activeFillColor != NULL) {
 	    color = polyPtr->activeFillColor;
 	}
-	if (polyPtr->activeFillStipple != None) {
-=======
-    if (((TkCanvas *)canvas)->currentItemPtr == itemPtr) {
-	if (polyPtr->activeFillColor) {
-	    color = polyPtr->activeFillColor;
-	}
 	if (polyPtr->activeFillStipple) {
->>>>>>> 7cc06d2e
 	    stipple = polyPtr->activeFillStipple;
 	}
     } else if (state == TK_STATE_DISABLED) {
 	if (polyPtr->disabledFillColor != NULL) {
 	    color = polyPtr->disabledFillColor;
 	}
-<<<<<<< HEAD
-	if (polyPtr->disabledFillStipple != None) {
-=======
 	if (polyPtr->disabledFillStipple) {
->>>>>>> 7cc06d2e
 	    stipple = polyPtr->disabledFillStipple;
 	}
     }
@@ -533,7 +521,7 @@
 	 * Mac OS X CG drawing needs access to the outline linewidth
 	 * even for fills (as linewidth controls antialiasing).
 	 */
-	gcValues.line_width = polyPtr->outline.gc != None ?
+	gcValues.line_width = polyPtr->outline.gc ?
 		polyPtr->outline.gc->line_width : 0;
 	mask |= GCLineWidth;
 #endif
@@ -584,15 +572,9 @@
 {
     PolygonItem *polyPtr = (PolygonItem *) itemPtr;
 
-<<<<<<< HEAD
     Tk_DeleteOutline(display, &polyPtr->outline);
-    if (polyPtr->coordPtr != NULL) {
+    if (polyPtr->coordPtr) {
 	ckfree(polyPtr->coordPtr);
-=======
-    Tk_DeleteOutline(display,&(polyPtr->outline));
-    if (polyPtr->coordPtr) {
-	ckfree((char *) polyPtr->coordPtr);
->>>>>>> 7cc06d2e
     }
     if (polyPtr->fillColor) {
 	Tk_FreeColor(polyPtr->fillColor);
@@ -860,23 +842,13 @@
      * allocated.
      */
 
-<<<<<<< HEAD
-    if (gc != None && numPoints > 3) {
+    if (gc && numPoints > 3) {
 	XFillPolygon(display, drawable, gc, pointPtr, numPoints, Complex,
 		CoordModeOrigin);
     }
-    if (outlineGC != None) {
+    if (outlineGC) {
 	XDrawLines(display, drawable, outlineGC, pointPtr, numPoints,
 		CoordModeOrigin);
-=======
-    if (gc && (numPoints > 3)) {
-	XFillPolygon(display, drawable, gc, pointPtr, numPoints, Complex,
-		CoordModeOrigin);
-    }
-    if (outlineGC) {
-	XDrawLines(display, drawable, outlineGC, pointPtr,
-	    numPoints, CoordModeOrigin);
->>>>>>> 7cc06d2e
     }
     if (pointPtr != staticPoints) {
 	ckfree(pointPtr);
@@ -1020,13 +992,8 @@
 	    ckfree(pointPtr);
 	}
     }
-<<<<<<< HEAD
     Tk_ResetOutlineGC(canvas, itemPtr, &polyPtr->outline);
-    if ((stipple != None) && (polyPtr->fillGC != None)) {
-=======
-    Tk_ResetOutlineGC(canvas, itemPtr, &(polyPtr->outline));
     if (stipple && polyPtr->fillGC) {
->>>>>>> 7cc06d2e
 	XSetTSOrigin(display, polyPtr->fillGC, 0, 0);
     }
 }
@@ -1874,58 +1841,32 @@
 	if (polyPtr->outline.activeWidth > width) {
 	    width = polyPtr->outline.activeWidth;
 	}
-<<<<<<< HEAD
 	if (polyPtr->outline.activeColor != NULL) {
 	    color = polyPtr->outline.activeColor;
 	}
-	if (polyPtr->outline.activeStipple != None) {
+	if (polyPtr->outline.activeStipple) {
 	    stipple = polyPtr->outline.activeStipple;
 	}
 	if (polyPtr->activeFillColor != NULL) {
 	    fillColor = polyPtr->activeFillColor;
 	}
-	if (polyPtr->activeFillStipple != None) {
-=======
-	if (polyPtr->outline.activeColor) {
-	    color = polyPtr->outline.activeColor;
-	}
-	if (polyPtr->outline.activeStipple) {
-	    stipple = polyPtr->outline.activeStipple;
-	}
-	if (polyPtr->activeFillColor) {
-	    fillColor = polyPtr->activeFillColor;
-	}
 	if (polyPtr->activeFillStipple) {
->>>>>>> 7cc06d2e
 	    fillStipple = polyPtr->activeFillStipple;
 	}
     } else if (state == TK_STATE_DISABLED) {
 	if (polyPtr->outline.disabledWidth > 0.0) {
 	    width = polyPtr->outline.disabledWidth;
 	}
-<<<<<<< HEAD
 	if (polyPtr->outline.disabledColor != NULL) {
 	    color = polyPtr->outline.disabledColor;
 	}
-	if (polyPtr->outline.disabledStipple != None) {
+	if (polyPtr->outline.disabledStipple) {
 	    stipple = polyPtr->outline.disabledStipple;
 	}
 	if (polyPtr->disabledFillColor != NULL) {
 	    fillColor = polyPtr->disabledFillColor;
 	}
-	if (polyPtr->disabledFillStipple != None) {
-=======
-	if (polyPtr->outline.disabledColor) {
-	    color = polyPtr->outline.disabledColor;
-	}
-	if (polyPtr->outline.disabledStipple) {
-	    stipple = polyPtr->outline.disabledStipple;
-	}
-	if (polyPtr->disabledFillColor) {
-	    fillColor = polyPtr->disabledFillColor;
-	}
 	if (polyPtr->disabledFillStipple) {
->>>>>>> 7cc06d2e
 	    fillStipple = polyPtr->disabledFillStipple;
 	}
     }
@@ -1966,17 +1907,12 @@
 	if (Tk_CanvasPsColor(interp, canvas, color) != TCL_OK) {
 	    goto error;
 	}
-<<<<<<< HEAD
 	Tcl_AppendObjToObj(psObj, Tcl_GetObjResult(interp));
 
-	if (stipple != None) {
+	if (stipple) {
 	    Tcl_AppendToObj(psObj, "clip ", -1);
 
 	    Tcl_ResetResult(interp);
-=======
-	if (stipple) {
-	    Tcl_AppendResult(interp, "clip ", NULL);
->>>>>>> 7cc06d2e
 	    if (Tk_CanvasPsStipple(interp, canvas, stipple) != TCL_OK) {
 		goto error;
 	    }
@@ -2003,17 +1939,12 @@
 	if (Tk_CanvasPsColor(interp, canvas, fillColor) != TCL_OK) {
 	    goto error;
 	}
-<<<<<<< HEAD
 	Tcl_AppendObjToObj(psObj, Tcl_GetObjResult(interp));
 
-	if (fillStipple != None) {
+	if (fillStipple) {
 	    Tcl_AppendToObj(psObj, "eoclip ", -1);
 
 	    Tcl_ResetResult(interp);
-=======
-	if (fillStipple) {
-	    Tcl_AppendResult(interp, "eoclip ", NULL);
->>>>>>> 7cc06d2e
 	    if (Tk_CanvasPsStipple(interp, canvas, fillStipple) != TCL_OK) {
 		goto error;
 	    }
@@ -2031,12 +1962,8 @@
      * Now draw the outline, if there is one.
      */
 
-<<<<<<< HEAD
-    if (color != NULL) {
+    if (color) {
 	Tcl_ResetResult(interp);
-=======
-    if (color) {
->>>>>>> 7cc06d2e
 	if (!polyPtr->smooth || !polyPtr->smooth->postscriptProc) {
 	    Tk_CanvasPsPath(interp, canvas, polyPtr->coordPtr,
 		    polyPtr->numPoints);
