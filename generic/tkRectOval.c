/*
 * tkRectOval.c --
 *
 *	This file implements rectangle and oval items for canvas widgets.
 *
 * Copyright (c) 1991-1994 The Regents of the University of California.
 * Copyright (c) 1994-1997 Sun Microsystems, Inc.
 *
 * See the file "license.terms" for information on usage and redistribution of
 * this file, and for a DISCLAIMER OF ALL WARRANTIES.
 */

#include "tkInt.h"
#include "tkCanvas.h"

/*
 * The structure below defines the record for each rectangle/oval item.
 */

typedef struct RectOvalItem  {
    Tk_Item header;		/* Generic stuff that's the same for all
				 * types. MUST BE FIRST IN STRUCTURE. */
    Tk_Outline outline;		/* Outline structure */
    double bbox[4];		/* Coordinates of bounding box for rectangle
				 * or oval (x1, y1, x2, y2). Item includes x1
				 * and x2 but not y1 and y2. */
    Tk_TSOffset tsoffset;
    XColor *fillColor;		/* Color for filling rectangle/oval. */
    XColor *activeFillColor;	/* Color for filling rectangle/oval if state
				 * is active. */
    XColor *disabledFillColor;	/* Color for filling rectangle/oval if state
				 * is disabled. */
    Pixmap fillStipple;		/* Stipple bitmap for filling item. */
    Pixmap activeFillStipple;	/* Stipple bitmap for filling item if state is
				 * active. */
    Pixmap disabledFillStipple;	/* Stipple bitmap for filling item if state is
				 * disabled. */
    GC fillGC;			/* Graphics context for filling item. */
} RectOvalItem;

/*
 * Information used for parsing configuration specs:
 */

static const Tk_CustomOption stateOption = {
    TkStateParseProc, TkStatePrintProc, INT2PTR(2)
};
static const Tk_CustomOption tagsOption = {
    Tk_CanvasTagsParseProc, Tk_CanvasTagsPrintProc, NULL
};
static const Tk_CustomOption dashOption = {
    TkCanvasDashParseProc, TkCanvasDashPrintProc, NULL
};
static const Tk_CustomOption offsetOption = {
    TkOffsetParseProc, TkOffsetPrintProc, INT2PTR(TK_OFFSET_RELATIVE)
};
static const Tk_CustomOption pixelOption = {
    TkPixelParseProc, TkPixelPrintProc, NULL
};

static const Tk_ConfigSpec configSpecs[] = {
    {TK_CONFIG_CUSTOM, "-activedash", NULL, NULL,
	NULL, Tk_Offset(RectOvalItem, outline.activeDash),
	TK_CONFIG_NULL_OK, &dashOption},
    {TK_CONFIG_COLOR, "-activefill", NULL, NULL,
	NULL, Tk_Offset(RectOvalItem, activeFillColor), TK_CONFIG_NULL_OK, NULL},
    {TK_CONFIG_COLOR, "-activeoutline", NULL, NULL,
	NULL, Tk_Offset(RectOvalItem, outline.activeColor), TK_CONFIG_NULL_OK, NULL},
    {TK_CONFIG_BITMAP, "-activeoutlinestipple", NULL, NULL,
	NULL, Tk_Offset(RectOvalItem, outline.activeStipple),
	TK_CONFIG_NULL_OK, NULL},
    {TK_CONFIG_BITMAP, "-activestipple", NULL, NULL,
	NULL, Tk_Offset(RectOvalItem, activeFillStipple), TK_CONFIG_NULL_OK, NULL},
    {TK_CONFIG_CUSTOM, "-activewidth", NULL, NULL,
	"0.0", Tk_Offset(RectOvalItem, outline.activeWidth),
	TK_CONFIG_DONT_SET_DEFAULT, &pixelOption},
    {TK_CONFIG_CUSTOM, "-dash", NULL, NULL,
	NULL, Tk_Offset(RectOvalItem, outline.dash),
	TK_CONFIG_NULL_OK, &dashOption},
    {TK_CONFIG_PIXELS, "-dashoffset", NULL, NULL,
	"0", Tk_Offset(RectOvalItem, outline.offset),
	TK_CONFIG_DONT_SET_DEFAULT, NULL},
    {TK_CONFIG_CUSTOM, "-disableddash", NULL, NULL,
	NULL, Tk_Offset(RectOvalItem, outline.disabledDash),
	TK_CONFIG_NULL_OK, &dashOption},
    {TK_CONFIG_COLOR, "-disabledfill", NULL, NULL,
	NULL, Tk_Offset(RectOvalItem, disabledFillColor), TK_CONFIG_NULL_OK, NULL},
    {TK_CONFIG_COLOR, "-disabledoutline", NULL, NULL,
	NULL, Tk_Offset(RectOvalItem, outline.disabledColor),
	TK_CONFIG_NULL_OK, NULL},
    {TK_CONFIG_BITMAP, "-disabledoutlinestipple", NULL, NULL,
	NULL, Tk_Offset(RectOvalItem, outline.disabledStipple),
	TK_CONFIG_NULL_OK, NULL},
    {TK_CONFIG_BITMAP, "-disabledstipple", NULL, NULL,
	NULL, Tk_Offset(RectOvalItem, disabledFillStipple), TK_CONFIG_NULL_OK, NULL},
    {TK_CONFIG_PIXELS, "-disabledwidth", NULL, NULL,
	"0.0", Tk_Offset(RectOvalItem, outline.disabledWidth),
	TK_CONFIG_DONT_SET_DEFAULT, &pixelOption},
    {TK_CONFIG_COLOR, "-fill", NULL, NULL,
	NULL, Tk_Offset(RectOvalItem, fillColor), TK_CONFIG_NULL_OK, NULL},
    {TK_CONFIG_CUSTOM, "-offset", NULL, NULL,
	"0,0", Tk_Offset(RectOvalItem, tsoffset),
	TK_CONFIG_DONT_SET_DEFAULT, &offsetOption},
    {TK_CONFIG_COLOR, "-outline", NULL, NULL,
	"black", Tk_Offset(RectOvalItem, outline.color), TK_CONFIG_NULL_OK, NULL},
    {TK_CONFIG_CUSTOM, "-outlineoffset", NULL, NULL,
	"0,0", Tk_Offset(RectOvalItem, outline.tsoffset),
	TK_CONFIG_DONT_SET_DEFAULT, &offsetOption},
    {TK_CONFIG_BITMAP, "-outlinestipple", NULL, NULL,
	NULL, Tk_Offset(RectOvalItem, outline.stipple), TK_CONFIG_NULL_OK, NULL},
    {TK_CONFIG_CUSTOM, "-state", NULL, NULL,
	NULL, Tk_Offset(Tk_Item, state),TK_CONFIG_NULL_OK, &stateOption},
    {TK_CONFIG_BITMAP, "-stipple", NULL, NULL,
	NULL, Tk_Offset(RectOvalItem, fillStipple),TK_CONFIG_NULL_OK, NULL},
    {TK_CONFIG_CUSTOM, "-tags", NULL, NULL,
	NULL, 0, TK_CONFIG_NULL_OK, &tagsOption},
    {TK_CONFIG_CUSTOM, "-width", NULL, NULL,
	"1.0", Tk_Offset(RectOvalItem, outline.width),
	TK_CONFIG_DONT_SET_DEFAULT, &pixelOption},
    {TK_CONFIG_END, NULL, NULL, NULL, NULL, 0, 0, NULL}
};

/*
 * Prototypes for functions defined in this file:
 */

static void		ComputeRectOvalBbox(Tk_Canvas canvas,
			    RectOvalItem *rectOvalPtr);
static int		ConfigureRectOval(Tcl_Interp *interp, Tk_Canvas canvas,
			    Tk_Item *itemPtr, int objc, Tcl_Obj *const objv[],
			    int flags);
static int		CreateRectOval(Tcl_Interp *interp, Tk_Canvas canvas,
			    Tk_Item *itemPtr, int objc, Tcl_Obj *const objv[]);
static void		DeleteRectOval(Tk_Canvas canvas, Tk_Item *itemPtr,
			    Display *display);
static void		DisplayRectOval(Tk_Canvas canvas, Tk_Item *itemPtr,
			    Display *display, Drawable dst, int x, int y,
			    int width, int height);
static int		OvalToArea(Tk_Canvas canvas, Tk_Item *itemPtr,
			    double *areaPtr);
static double		OvalToPoint(Tk_Canvas canvas, Tk_Item *itemPtr,
			    double *pointPtr);
static int		RectOvalCoords(Tcl_Interp *interp, Tk_Canvas canvas,
			    Tk_Item *itemPtr, int objc, Tcl_Obj *const objv[]);
static int		RectOvalToPostscript(Tcl_Interp *interp,
			    Tk_Canvas canvas, Tk_Item *itemPtr, int prepass);
static int		RectToArea(Tk_Canvas canvas, Tk_Item *itemPtr,
			    double *areaPtr);
static double		RectToPoint(Tk_Canvas canvas, Tk_Item *itemPtr,
			    double *pointPtr);
static void		ScaleRectOval(Tk_Canvas canvas, Tk_Item *itemPtr,
			    double originX, double originY,
			    double scaleX, double scaleY);
static void		TranslateRectOval(Tk_Canvas canvas, Tk_Item *itemPtr,
			    double deltaX, double deltaY);

/*
 * The structures below defines the rectangle and oval item types by means of
 * functions that can be invoked by generic item code.
 */

Tk_ItemType tkRectangleType = {
    "rectangle",		/* name */
    sizeof(RectOvalItem),	/* itemSize */
    CreateRectOval,		/* createProc */
    configSpecs,		/* configSpecs */
    ConfigureRectOval,		/* configureProc */
    RectOvalCoords,		/* coordProc */
    DeleteRectOval,		/* deleteProc */
    DisplayRectOval,		/* displayProc */
    TK_CONFIG_OBJS,		/* flags */
    RectToPoint,		/* pointProc */
    RectToArea,			/* areaProc */
    RectOvalToPostscript,	/* postscriptProc */
    ScaleRectOval,		/* scaleProc */
    TranslateRectOval,		/* translateProc */
    NULL,			/* indexProc */
    NULL,			/* icursorProc */
    NULL,			/* selectionProc */
    NULL,			/* insertProc */
    NULL,			/* dTextProc */
    NULL,			/* nextPtr */
    NULL, 0, NULL, NULL
};

Tk_ItemType tkOvalType = {
    "oval",			/* name */
    sizeof(RectOvalItem),	/* itemSize */
    CreateRectOval,		/* createProc */
    configSpecs,		/* configSpecs */
    ConfigureRectOval,		/* configureProc */
    RectOvalCoords,		/* coordProc */
    DeleteRectOval,		/* deleteProc */
    DisplayRectOval,		/* displayProc */
    TK_CONFIG_OBJS,		/* flags */
    OvalToPoint,		/* pointProc */
    OvalToArea,			/* areaProc */
    RectOvalToPostscript,	/* postscriptProc */
    ScaleRectOval,		/* scaleProc */
    TranslateRectOval,		/* translateProc */
    NULL,			/* indexProc */
    NULL,			/* cursorProc */
    NULL,			/* selectionProc */
    NULL,			/* insertProc */
    NULL,			/* dTextProc */
    NULL,			/* nextPtr */
    NULL, 0, NULL, NULL
};

/*
 *--------------------------------------------------------------
 *
 * CreateRectOval --
 *
 *	This function is invoked to create a new rectangle or oval item in a
 *	canvas.
 *
 * Results:
 *	A standard Tcl return value. If an error occurred in creating the
 *	item, then an error message is left in the interp's result; in this
 *	case itemPtr is left uninitialized, so it can be safely freed by the
 *	caller.
 *
 * Side effects:
 *	A new rectangle or oval item is created.
 *
 *--------------------------------------------------------------
 */

static int
CreateRectOval(
    Tcl_Interp *interp,		/* For error reporting. */
    Tk_Canvas canvas,		/* Canvas to hold new item. */
    Tk_Item *itemPtr,		/* Record to hold new item; header has been
				 * initialized by caller. */
    int objc,			/* Number of arguments in objv. */
    Tcl_Obj *const objv[])	/* Arguments describing rectangle. */
{
    RectOvalItem *rectOvalPtr = (RectOvalItem *) itemPtr;
    int i;

    if (objc == 0) {
	Tcl_Panic("canvas did not pass any coords");
    }

    /*
     * Carry out initialization that is needed in order to clean up after
     * errors during the the remainder of this function.
     */

    Tk_CreateOutline(&(rectOvalPtr->outline));
    rectOvalPtr->tsoffset.flags = 0;
    rectOvalPtr->tsoffset.xoffset = 0;
    rectOvalPtr->tsoffset.yoffset = 0;
    rectOvalPtr->fillColor = NULL;
    rectOvalPtr->activeFillColor = NULL;
    rectOvalPtr->disabledFillColor = NULL;
    rectOvalPtr->fillStipple = 0;
    rectOvalPtr->activeFillStipple = 0;
    rectOvalPtr->disabledFillStipple = 0;
    rectOvalPtr->fillGC = 0;

    /*
     * Process the arguments to fill in the item record.
     */

    for (i = 1; i < objc; i++) {
	const char *arg = Tcl_GetString(objv[i]);

	if ((arg[0] == '-') && (arg[1] >= 'a') && (arg[1] <= 'z')) {
	    break;
	}
    }
    if ((RectOvalCoords(interp, canvas, itemPtr, i, objv) != TCL_OK)) {
	goto error;
    }
    if (ConfigureRectOval(interp, canvas, itemPtr, objc-i, objv+i, 0)
	    == TCL_OK) {
	return TCL_OK;
    }

  error:
    DeleteRectOval(canvas, itemPtr, Tk_Display(Tk_CanvasTkwin(canvas)));
    return TCL_ERROR;
}

/*
 *--------------------------------------------------------------
 *
 * RectOvalCoords --
 *
 *	This function is invoked to process the "coords" widget command on
 *	rectangles and ovals. See the user documentation for details on what
 *	it does.
 *
 * Results:
 *	Returns TCL_OK or TCL_ERROR, and sets the interp's result.
 *
 * Side effects:
 *	The coordinates for the given item may be changed.
 *
 *--------------------------------------------------------------
 */

static int
RectOvalCoords(
    Tcl_Interp *interp,		/* Used for error reporting. */
    Tk_Canvas canvas,		/* Canvas containing item. */
    Tk_Item *itemPtr,		/* Item whose coordinates are to be read or
				 * modified. */
    int objc,			/* Number of coordinates supplied in objv. */
    Tcl_Obj *const objv[])	/* Array of coordinates: x1,y1,x2,y2,... */
{
    RectOvalItem *rectOvalPtr = (RectOvalItem *) itemPtr;

    /*
     * If no coordinates, return the current coordinates (i.e. bounding box).
     */

    if (objc == 0) {
	Tcl_Obj *bbox[4];

	bbox[0] = Tcl_NewDoubleObj(rectOvalPtr->bbox[0]);
	bbox[1] = Tcl_NewDoubleObj(rectOvalPtr->bbox[1]);
	bbox[2] = Tcl_NewDoubleObj(rectOvalPtr->bbox[2]);
	bbox[3] = Tcl_NewDoubleObj(rectOvalPtr->bbox[3]);
	Tcl_SetObjResult(interp, Tcl_NewListObj(4, bbox));
	return TCL_OK;
    }

    /*
     * If one "coordinate", treat as list of coordinates.
     */

    if (objc == 1) {
	if (Tcl_ListObjGetElements(interp, objv[0], &objc,
		(Tcl_Obj ***) &objv) != TCL_OK) {
	    return TCL_ERROR;
	}
    }

    /*
     * Better have four coordinates now. Spit out an error message otherwise.
     */

    if (objc != 4) {
	Tcl_SetObjResult(interp, Tcl_ObjPrintf(
		"wrong # coordinates: expected 0 or 4, got %d", objc));
	Tcl_SetErrorCode(interp, "TK", "CANVAS", "COORDS",
		(rectOvalPtr->header.typePtr == &tkRectangleType
			? "RECTANGLE" : "OVAL"), NULL);
	return TCL_ERROR;
    }

    /*
     * Parse the coordinates and update our bounding box.
     */

    if ((Tk_CanvasGetCoordFromObj(interp, canvas, objv[0],
		&rectOvalPtr->bbox[0]) != TCL_OK)
	    || (Tk_CanvasGetCoordFromObj(interp, canvas, objv[1],
		&rectOvalPtr->bbox[1]) != TCL_OK)
	    || (Tk_CanvasGetCoordFromObj(interp, canvas, objv[2],
		&rectOvalPtr->bbox[2]) != TCL_OK)
	    || (Tk_CanvasGetCoordFromObj(interp, canvas, objv[3],
		&rectOvalPtr->bbox[3]) != TCL_OK)) {
	return TCL_ERROR;
    }
    ComputeRectOvalBbox(canvas, rectOvalPtr);
    return TCL_OK;
}

/*
 *--------------------------------------------------------------
 *
 * ConfigureRectOval --
 *
 *	This function is invoked to configure various aspects of a rectangle
 *	or oval item, such as its border and background colors.
 *
 * Results:
 *	A standard Tcl result code. If an error occurs, then an error message
 *	is left in the interp's result.
 *
 * Side effects:
 *	Configuration information, such as colors and stipple patterns, may be
 *	set for itemPtr.
 *
 *--------------------------------------------------------------
 */

static int
ConfigureRectOval(
    Tcl_Interp *interp,		/* Used for error reporting. */
    Tk_Canvas canvas,		/* Canvas containing itemPtr. */
    Tk_Item *itemPtr,		/* Rectangle item to reconfigure. */
    int objc,			/* Number of elements in objv. */
    Tcl_Obj *const objv[],	/* Arguments describing things to configure. */
    int flags)			/* Flags to pass to Tk_ConfigureWidget. */
{
    RectOvalItem *rectOvalPtr = (RectOvalItem *) itemPtr;
    XGCValues gcValues;
    GC newGC;
    unsigned long mask;
    Tk_Window tkwin;
    Tk_TSOffset *tsoffset;
    XColor *color;
    Pixmap stipple;
    Tk_State state;

    tkwin = Tk_CanvasTkwin(canvas);

    if (TCL_OK != Tk_ConfigureWidget(interp, tkwin, configSpecs, objc,
	    (const char **)objv, (char *) rectOvalPtr, flags|TK_CONFIG_OBJS)) {
	return TCL_ERROR;
    }
    state = itemPtr->state;

    /*
     * A few of the options require additional processing, such as graphics
     * contexts.
     */

    if (rectOvalPtr->outline.activeWidth > rectOvalPtr->outline.width ||
	    rectOvalPtr->outline.activeDash.number ||
	    rectOvalPtr->outline.activeColor ||
	    rectOvalPtr->outline.activeStipple ||
	    rectOvalPtr->activeFillColor ||
	    rectOvalPtr->activeFillStipple) {
	itemPtr->redraw_flags |= TK_ITEM_STATE_DEPENDANT;
    } else {
	itemPtr->redraw_flags &= ~TK_ITEM_STATE_DEPENDANT;
    }

    tsoffset = &rectOvalPtr->outline.tsoffset;
    flags = tsoffset->flags;
    if (flags & TK_OFFSET_LEFT) {
	tsoffset->xoffset = (int) (rectOvalPtr->bbox[0] + 0.5);
    } else if (flags & TK_OFFSET_CENTER) {
	tsoffset->xoffset = (int)
		((rectOvalPtr->bbox[0]+rectOvalPtr->bbox[2]+1)/2);
    } else if (flags & TK_OFFSET_RIGHT) {
	tsoffset->xoffset = (int) (rectOvalPtr->bbox[2] + 0.5);
    }
    if (flags & TK_OFFSET_TOP) {
	tsoffset->yoffset = (int) (rectOvalPtr->bbox[1] + 0.5);
    } else if (flags & TK_OFFSET_MIDDLE) {
	tsoffset->yoffset = (int)
		((rectOvalPtr->bbox[1]+rectOvalPtr->bbox[3]+1)/2);
    } else if (flags & TK_OFFSET_BOTTOM) {
	tsoffset->yoffset = (int) (rectOvalPtr->bbox[2] + 0.5);
    }

    /*
     * Configure the outline graphics context. If mask is non-zero, the gc has
     * changed and must be reallocated, provided that the new settings specify
     * a valid outline (non-zero width and non-NULL color)
     */

    mask = Tk_ConfigOutlineGC(&gcValues, canvas, itemPtr,
	    &(rectOvalPtr->outline));
    if (mask && \
	    rectOvalPtr->outline.width && \
	    rectOvalPtr->outline.color) {
	gcValues.cap_style = CapProjecting;
	mask |= GCCapStyle;
	newGC = Tk_GetGC(tkwin, mask, &gcValues);
    } else {
	newGC = 0;
    }
    if (rectOvalPtr->outline.gc) {
	Tk_FreeGC(Tk_Display(tkwin), rectOvalPtr->outline.gc);
    }
    rectOvalPtr->outline.gc = newGC;

    if (state == TK_STATE_NULL) {
	state = Canvas(canvas)->canvas_state;
    }
    if (state == TK_STATE_HIDDEN) {
	ComputeRectOvalBbox(canvas, rectOvalPtr);
	return TCL_OK;
    }

    color = rectOvalPtr->fillColor;
    stipple = rectOvalPtr->fillStipple;
    if (Canvas(canvas)->currentItemPtr == itemPtr) {
	if (rectOvalPtr->activeFillColor!=NULL) {
	    color = rectOvalPtr->activeFillColor;
	}
	if (rectOvalPtr->activeFillStipple) {
	    stipple = rectOvalPtr->activeFillStipple;
	}
    } else if (state == TK_STATE_DISABLED) {
	if (rectOvalPtr->disabledFillColor) {
	    color = rectOvalPtr->disabledFillColor;
	}
	if (rectOvalPtr->disabledFillStipple) {
	    stipple = rectOvalPtr->disabledFillStipple;
	}
    }

    if (!color) {
	newGC = 0;
    } else {
	gcValues.foreground = color->pixel;
	if (stipple) {
	    gcValues.stipple = stipple;
	    gcValues.fill_style = FillStippled;
	    mask = GCForeground|GCStipple|GCFillStyle;
	} else {
	    mask = GCForeground;
	}
#ifdef MAC_OSX_TK
	/*
	 * Mac OS X CG drawing needs access to the outline linewidth even for
	 * fills (as linewidth controls antialiasing).
	 */
<<<<<<< HEAD

	gcValues.line_width = rectOvalPtr->outline.gc != None ?
=======
	gcValues.line_width = rectOvalPtr->outline.gc ?
>>>>>>> e9b5ddf5
		rectOvalPtr->outline.gc->line_width : 0;
	mask |= GCLineWidth;
#endif
	newGC = Tk_GetGC(tkwin, mask, &gcValues);
    }
    if (rectOvalPtr->fillGC) {
	Tk_FreeGC(Tk_Display(tkwin), rectOvalPtr->fillGC);
    }
    rectOvalPtr->fillGC = newGC;

    tsoffset = &rectOvalPtr->tsoffset;
    flags = tsoffset->flags;
    if (flags & TK_OFFSET_LEFT) {
	tsoffset->xoffset = (int) (rectOvalPtr->bbox[0] + 0.5);
    } else if (flags & TK_OFFSET_CENTER) {
	tsoffset->xoffset = (int)
		((rectOvalPtr->bbox[0]+rectOvalPtr->bbox[2]+1)/2);
    } else if (flags & TK_OFFSET_RIGHT) {
	tsoffset->xoffset = (int) (rectOvalPtr->bbox[2] + 0.5);
    }
    if (flags & TK_OFFSET_TOP) {
	tsoffset->yoffset = (int) (rectOvalPtr->bbox[1] + 0.5);
    } else if (flags & TK_OFFSET_MIDDLE) {
	tsoffset->yoffset = (int)
		((rectOvalPtr->bbox[1]+rectOvalPtr->bbox[3]+1)/2);
    } else if (flags & TK_OFFSET_BOTTOM) {
	tsoffset->yoffset = (int) (rectOvalPtr->bbox[3] + 0.5);
    }

    ComputeRectOvalBbox(canvas, rectOvalPtr);

    return TCL_OK;
}

/*
 *--------------------------------------------------------------
 *
 * DeleteRectOval --
 *
 *	This function is called to clean up the data structure associated with
 *	a rectangle or oval item.
 *
 * Results:
 *	None.
 *
 * Side effects:
 *	Resources associated with itemPtr are released.
 *
 *--------------------------------------------------------------
 */

static void
DeleteRectOval(
    Tk_Canvas canvas,		/* Info about overall widget. */
    Tk_Item *itemPtr,		/* Item that is being deleted. */
    Display *display)		/* Display containing window for canvas. */
{
    RectOvalItem *rectOvalPtr = (RectOvalItem *) itemPtr;

    Tk_DeleteOutline(display, &(rectOvalPtr->outline));
    if (rectOvalPtr->fillColor) {
	Tk_FreeColor(rectOvalPtr->fillColor);
    }
    if (rectOvalPtr->activeFillColor) {
	Tk_FreeColor(rectOvalPtr->activeFillColor);
    }
    if (rectOvalPtr->disabledFillColor) {
	Tk_FreeColor(rectOvalPtr->disabledFillColor);
    }
    if (rectOvalPtr->fillStipple) {
	Tk_FreeBitmap(display, rectOvalPtr->fillStipple);
    }
    if (rectOvalPtr->activeFillStipple) {
	Tk_FreeBitmap(display, rectOvalPtr->activeFillStipple);
    }
    if (rectOvalPtr->disabledFillStipple) {
	Tk_FreeBitmap(display, rectOvalPtr->disabledFillStipple);
    }
    if (rectOvalPtr->fillGC) {
	Tk_FreeGC(display, rectOvalPtr->fillGC);
    }
}

/*
 *--------------------------------------------------------------
 *
 * ComputeRectOvalBbox --
 *
 *	This function is invoked to compute the bounding box of all the pixels
 *	that may be drawn as part of a rectangle or oval.
 *
 * Results:
 *	None.
 *
 * Side effects:
 *	The fields x1, y1, x2, and y2 are updated in the header for itemPtr.
 *
 *--------------------------------------------------------------
 */

	/* ARGSUSED */
static void
ComputeRectOvalBbox(
    Tk_Canvas canvas,		/* Canvas that contains item. */
    RectOvalItem *rectOvalPtr)	/* Item whose bbox is to be recomputed. */
{
    int bloat, tmp;
    double dtmp, width;
    Tk_State state = rectOvalPtr->header.state;

    if (state == TK_STATE_NULL) {
	state = Canvas(canvas)->canvas_state;
    }

    width = rectOvalPtr->outline.width;
    if (state == TK_STATE_HIDDEN) {
	rectOvalPtr->header.x1 = rectOvalPtr->header.y1 =
	rectOvalPtr->header.x2 = rectOvalPtr->header.y2 = -1;
	return;
    }
    if (Canvas(canvas)->currentItemPtr == (Tk_Item *) rectOvalPtr) {
	if (rectOvalPtr->outline.activeWidth>width) {
	    width = rectOvalPtr->outline.activeWidth;
	}
    } else if (state == TK_STATE_DISABLED) {
	if (rectOvalPtr->outline.disabledWidth>0) {
	    width = rectOvalPtr->outline.disabledWidth;
	}
    }

    /*
     * Make sure that the first coordinates are the lowest ones.
     */

    if (rectOvalPtr->bbox[1] > rectOvalPtr->bbox[3]) {
	double tmpY = rectOvalPtr->bbox[3];

	rectOvalPtr->bbox[3] = rectOvalPtr->bbox[1];
	rectOvalPtr->bbox[1] = tmpY;
    }
    if (rectOvalPtr->bbox[0] > rectOvalPtr->bbox[2]) {
	double tmpX = rectOvalPtr->bbox[2];

	rectOvalPtr->bbox[2] = rectOvalPtr->bbox[0];
	rectOvalPtr->bbox[0] = tmpX;
    }

    if (!rectOvalPtr->outline.gc) {
	/*
	 * The Win32 switch was added for 8.3 to solve a problem with ovals
	 * leaving traces on bottom and right of 1 pixel. This may not be the
	 * correct place to solve it, but it works.
	 */

#ifdef _WIN32
	bloat = 1;
#else
	bloat = 0;
#endif /* _WIN32 */
    } else {
#ifdef MAC_OSX_TK
	/*
	 * Mac OS X CoreGraphics needs correct rounding here otherwise it will
	 * draw outside the bounding box. Probably correct on other platforms
	 * as well?
	 */

	bloat = (int) (width+1.5)/2;
#else
	bloat = (int) (width+1)/2;
#endif /* MAC_OSX_TK */
    }

    /*
     * Special note: the rectangle is always drawn at least 1x1 in size, so
     * round up the upper coordinates to be at least 1 unit greater than the
     * lower ones.
     */

    tmp = (int) ((rectOvalPtr->bbox[0] >= 0) ? rectOvalPtr->bbox[0] + .5
	    : rectOvalPtr->bbox[0] - .5);
    rectOvalPtr->header.x1 = tmp - bloat;
    tmp = (int) ((rectOvalPtr->bbox[1] >= 0) ? rectOvalPtr->bbox[1] + .5
	    : rectOvalPtr->bbox[1] - .5);
    rectOvalPtr->header.y1 = tmp - bloat;
    dtmp = rectOvalPtr->bbox[2];
    if (dtmp < (rectOvalPtr->bbox[0] + 1)) {
	dtmp = rectOvalPtr->bbox[0] + 1;
    }
    tmp = (int) ((dtmp >= 0) ? dtmp + .5 : dtmp - .5);
    rectOvalPtr->header.x2 = tmp + bloat;
    dtmp = rectOvalPtr->bbox[3];
    if (dtmp < (rectOvalPtr->bbox[1] + 1)) {
	dtmp = rectOvalPtr->bbox[1] + 1;
    }
    tmp = (int) ((dtmp >= 0) ? dtmp + .5 : dtmp - .5);
    rectOvalPtr->header.y2 = tmp + bloat;
}

/*
 *--------------------------------------------------------------
 *
 * DisplayRectOval --
 *
 *	This function is invoked to draw a rectangle or oval item in a given
 *	drawable.
 *
 * Results:
 *	None.
 *
 * Side effects:
 *	ItemPtr is drawn in drawable using the transformation information in
 *	canvas.
 *
 *--------------------------------------------------------------
 */

static void
DisplayRectOval(
    Tk_Canvas canvas,		/* Canvas that contains item. */
    Tk_Item *itemPtr,		/* Item to be displayed. */
    Display *display,		/* Display on which to draw item. */
    Drawable drawable,		/* Pixmap or window in which to draw item. */
    int x, int y, int width, int height)
				/* Describes region of canvas that must be
				 * redisplayed (not used). */
{
    RectOvalItem *rectOvalPtr = (RectOvalItem *) itemPtr;
    short x1, y1, x2, y2;
    Pixmap fillStipple;
    Tk_State state = itemPtr->state;

    /*
     * Compute the screen coordinates of the bounding box for the item. Make
     * sure that the bbox is at least one pixel large, since some X servers
     * will die if it isn't.
     */

    Tk_CanvasDrawableCoords(canvas, rectOvalPtr->bbox[0],rectOvalPtr->bbox[1],
	    &x1, &y1);
    Tk_CanvasDrawableCoords(canvas, rectOvalPtr->bbox[2],rectOvalPtr->bbox[3],
	    &x2, &y2);
    if (x2 == x1) {

        /*
         * The width of the bounding box corresponds to less than one pixel
         * on screen. Adjustment is needed to avoid drawing attempts with zero
         * width items (which would draw nothing). The bounding box spans
         * either 1 or 2 pixels. Select which pixel will be drawn.
         */

        short ix1 = (short) (rectOvalPtr->bbox[0]);
        short ix2 = (short) (rectOvalPtr->bbox[2]);

        if (ix1 == ix2) {

            /*
             * x1 and x2 are "within the same pixel". Use this pixel.
             * Note: the degenerated case (bbox[0]==bbox[2]) of a completely
             * flat box results in arbitrary selection of the pixel at the
             * right (with positive coordinate) or left (with negative
             * coordinate) of the box. There is no "best choice" here.
             */

            if (ix1 > 0) {
                x2 += 1;
            } else {
                x1 -= 1;
            }
        } else {

            /*
             * (x1,x2) span two pixels. Select the one with the larger
             * covered "area".
             */

            if (ix1 > 0) {
                if ((rectOvalPtr->bbox[2] - ix2) > (ix2 - rectOvalPtr->bbox[0])) {
                    x2 += 1;
                } else {
                    x1 -= 1;
                }
            } else {
                if ((rectOvalPtr->bbox[2] - ix1) > (ix1 - rectOvalPtr->bbox[0])) {
                    x2 += 1;
                } else {
                    x1 -= 1;
                }
            }
        }
    }
    if (y2 == y1) {

        /*
         * The height of the bounding box corresponds to less than one pixel
         * on screen. Adjustment is needed to avoid drawing attempts with zero
         * height items (which would draw nothing). The bounding box spans
         * either 1 or 2 pixels. Select which pixel will be drawn.
         */

        short iy1 = (short) (rectOvalPtr->bbox[1]);
        short iy2 = (short) (rectOvalPtr->bbox[3]);

        if (iy1 == iy2) {

            /*
             * y1 and y2 are "within the same pixel". Use this pixel.
             * Note: the degenerated case (bbox[1]==bbox[3]) of a completely
             * flat box results in arbitrary selection of the pixel below
             * (with positive coordinate) or above (with negative coordinate)
             * the box. There is no "best choice" here.
             */

            if (iy1 > 0) {
                y2 += 1;
            } else {
                y1 -= 1;
            }
        } else {

            /*
             * (y1,y2) span two pixels. Select the one with the larger
             * covered "area".
             */

            if (iy1 > 0) {
                if ((rectOvalPtr->bbox[3] - iy2) > (iy2 - rectOvalPtr->bbox[1])) {
                    y2 += 1;
                } else {
                    y1 -= 1;
                }
            } else {
                if ((rectOvalPtr->bbox[3] - iy1) > (iy1 - rectOvalPtr->bbox[1])) {
                    y2 += 1;
                } else {
                    y1 -= 1;
                }
            }
        }
    }

    /*
     * Display filled part first (if wanted), then outline. If we're
     * stippling, then modify the stipple offset in the GC. Be sure to reset
     * the offset when done, since the GC is supposed to be read-only.
     */

    if (state == TK_STATE_NULL) {
	state = Canvas(canvas)->canvas_state;
    }
    fillStipple = rectOvalPtr->fillStipple;
    if (Canvas(canvas)->currentItemPtr == (Tk_Item *) rectOvalPtr) {
	if (rectOvalPtr->activeFillStipple) {
	    fillStipple = rectOvalPtr->activeFillStipple;
	}
    } else if (state == TK_STATE_DISABLED) {
	if (rectOvalPtr->disabledFillStipple) {
	    fillStipple = rectOvalPtr->disabledFillStipple;
	}
    }

    if (rectOvalPtr->fillGC) {
	if (fillStipple) {
	    Tk_TSOffset *tsoffset;
	    int w = 0, h = 0;

	    tsoffset = &rectOvalPtr->tsoffset;
	    if (tsoffset) {
		int flags = tsoffset->flags;

		if (flags & (TK_OFFSET_CENTER|TK_OFFSET_MIDDLE)) {
		    Tk_SizeOfBitmap(display, fillStipple, &w, &h);
		    if (flags & TK_OFFSET_CENTER) {
			w /= 2;
		    } else {
			w = 0;
		    }
		    if (flags & TK_OFFSET_MIDDLE) {
			h /= 2;
		    } else {
			h = 0;
		    }
		}
		tsoffset->xoffset -= w;
		tsoffset->yoffset -= h;
	    }
	    Tk_CanvasSetOffset(canvas, rectOvalPtr->fillGC, tsoffset);
	    if (tsoffset) {
		tsoffset->xoffset += w;
		tsoffset->yoffset += h;
	    }
	}
	if (rectOvalPtr->header.typePtr == &tkRectangleType) {
	    XFillRectangle(display, drawable, rectOvalPtr->fillGC,
		    x1, y1, (unsigned int) (x2-x1), (unsigned int) (y2-y1));
	} else {
	    XFillArc(display, drawable, rectOvalPtr->fillGC,
		    x1, y1, (unsigned) (x2-x1), (unsigned) (y2-y1),
		    0, 360*64);
	}
	if (fillStipple) {
	    XSetTSOrigin(display, rectOvalPtr->fillGC, 0, 0);
	}
    }

    if (rectOvalPtr->outline.gc) {
	Tk_ChangeOutlineGC(canvas, itemPtr, &(rectOvalPtr->outline));
	if (rectOvalPtr->header.typePtr == &tkRectangleType) {
	    XDrawRectangle(display, drawable, rectOvalPtr->outline.gc,
		    x1, y1, (unsigned) (x2-x1), (unsigned) (y2-y1));
	} else {
	    XDrawArc(display, drawable, rectOvalPtr->outline.gc,
		    x1, y1, (unsigned) (x2-x1), (unsigned) (y2-y1), 0, 360*64);
	}
	Tk_ResetOutlineGC(canvas, itemPtr, &(rectOvalPtr->outline));
    }
}

/*
 *--------------------------------------------------------------
 *
 * RectToPoint --
 *
 *	Computes the distance from a given point to a given rectangle, in
 *	canvas units.
 *
 * Results:
 *	The return value is 0 if the point whose x and y coordinates are
 *	coordPtr[0] and coordPtr[1] is inside the rectangle. If the point
 *	isn't inside the rectangle then the return value is the distance from
 *	the point to the rectangle. If itemPtr is filled, then anywhere in the
 *	interior is considered "inside"; if itemPtr isn't filled, then
 *	"inside" means only the area occupied by the outline.
 *
 * Side effects:
 *	None.
 *
 *--------------------------------------------------------------
 */

	/* ARGSUSED */
static double
RectToPoint(
    Tk_Canvas canvas,		/* Canvas containing item. */
    Tk_Item *itemPtr,		/* Item to check against point. */
    double *pointPtr)		/* Pointer to x and y coordinates. */
{
    RectOvalItem *rectPtr = (RectOvalItem *) itemPtr;
    double xDiff, yDiff, x1, y1, x2, y2, inc, tmp;
    double width;
    Tk_State state = itemPtr->state;

    if (state == TK_STATE_NULL) {
	state = Canvas(canvas)->canvas_state;
    }

    width = rectPtr->outline.width;
    if (Canvas(canvas)->currentItemPtr == itemPtr) {
	if (rectPtr->outline.activeWidth>width) {
	    width = rectPtr->outline.activeWidth;
	}
    } else if (state == TK_STATE_DISABLED) {
	if (rectPtr->outline.disabledWidth>0) {
	    width = rectPtr->outline.disabledWidth;
	}
    }

    /*
     * Generate a new larger rectangle that includes the border width, if
     * there is one.
     */

    x1 = rectPtr->bbox[0];
    y1 = rectPtr->bbox[1];
    x2 = rectPtr->bbox[2];
    y2 = rectPtr->bbox[3];
    if (rectPtr->outline.gc) {
	inc = width/2.0;
	x1 -= inc;
	y1 -= inc;
	x2 += inc;
	y2 += inc;
    }

    /*
     * If the point is inside the rectangle, handle specially: distance is 0
     * if rectangle is filled, otherwise compute distance to nearest edge of
     * rectangle and subtract width of edge.
     */

    if ((pointPtr[0] >= x1) && (pointPtr[0] < x2)
	    && (pointPtr[1] >= y1) && (pointPtr[1] < y2)) {
	if (rectPtr->fillGC || !rectPtr->outline.gc) {
	    return 0.0;
	}
	xDiff = pointPtr[0] - x1;
	tmp = x2 - pointPtr[0];
	if (tmp < xDiff) {
	    xDiff = tmp;
	}
	yDiff = pointPtr[1] - y1;
	tmp = y2 - pointPtr[1];
	if (tmp < yDiff) {
	    yDiff = tmp;
	}
	if (yDiff < xDiff) {
	    xDiff = yDiff;
	}
	xDiff -= width;
	if (xDiff < 0.0) {
	    return 0.0;
	}
	return xDiff;
    }

    /*
     * Point is outside rectangle.
     */

    if (pointPtr[0] < x1) {
	xDiff = x1 - pointPtr[0];
    } else if (pointPtr[0] > x2)  {
	xDiff = pointPtr[0] - x2;
    } else {
	xDiff = 0;
    }

    if (pointPtr[1] < y1) {
	yDiff = y1 - pointPtr[1];
    } else if (pointPtr[1] > y2)  {
	yDiff = pointPtr[1] - y2;
    } else {
	yDiff = 0;
    }

    return hypot(xDiff, yDiff);
}

/*
 *--------------------------------------------------------------
 *
 * OvalToPoint --
 *
 *	Computes the distance from a given point to a given oval, in canvas
 *	units.
 *
 * Results:
 *	The return value is 0 if the point whose x and y coordinates are
 *	coordPtr[0] and coordPtr[1] is inside the oval. If the point isn't
 *	inside the oval then the return value is the distance from the point
 *	to the oval. If itemPtr is filled, then anywhere in the interior is
 *	considered "inside"; if itemPtr isn't filled, then "inside" means only
 *	the area occupied by the outline.
 *
 * Side effects:
 *	None.
 *
 *--------------------------------------------------------------
 */

	/* ARGSUSED */
static double
OvalToPoint(
    Tk_Canvas canvas,		/* Canvas containing item. */
    Tk_Item *itemPtr,		/* Item to check against point. */
    double *pointPtr)		/* Pointer to x and y coordinates. */
{
    RectOvalItem *ovalPtr = (RectOvalItem *) itemPtr;
    double width;
    int filled;
    Tk_State state = itemPtr->state;

    if (state == TK_STATE_NULL) {
	state = Canvas(canvas)->canvas_state;
    }

    width = (double) ovalPtr->outline.width;
    if (Canvas(canvas)->currentItemPtr == itemPtr) {
	if (ovalPtr->outline.activeWidth>width) {
	    width = (double) ovalPtr->outline.activeWidth;
	}
    } else if (state == TK_STATE_DISABLED) {
	if (ovalPtr->outline.disabledWidth>0) {
	    width = (double) ovalPtr->outline.disabledWidth;
	}
    }


    filled = ovalPtr->fillGC != 0;
    if (!ovalPtr->outline.gc) {
	width = 0.0;
	filled = 1;
    }
    return TkOvalToPoint(ovalPtr->bbox, width, filled, pointPtr);
}

/*
 *--------------------------------------------------------------
 *
 * RectToArea --
 *
 *	This function is called to determine whether an item lies entirely
 *	inside, entirely outside, or overlapping a given rectangle.
 *
 * Results:
 *	-1 is returned if the item is entirely outside the area given by
 *	rectPtr, 0 if it overlaps, and 1 if it is entirely inside the given
 *	area.
 *
 * Side effects:
 *	None.
 *
 *--------------------------------------------------------------
 */

	/* ARGSUSED */
static int
RectToArea(
    Tk_Canvas canvas,		/* Canvas containing item. */
    Tk_Item *itemPtr,		/* Item to check against rectangle. */
    double *areaPtr)		/* Pointer to array of four coordinates (x1,
				 * y1, x2, y2) describing rectangular area. */
{
    RectOvalItem *rectPtr = (RectOvalItem *) itemPtr;
    double halfWidth;
    double width;
    Tk_State state = itemPtr->state;

    if (state == TK_STATE_NULL) {
	state = Canvas(canvas)->canvas_state;
    }

    width = rectPtr->outline.width;
    if (Canvas(canvas)->currentItemPtr == itemPtr) {
	if (rectPtr->outline.activeWidth > width) {
	    width = rectPtr->outline.activeWidth;
	}
    } else if (state == TK_STATE_DISABLED) {
	if (rectPtr->outline.disabledWidth > 0) {
	    width = rectPtr->outline.disabledWidth;
	}
    }

    halfWidth = width/2.0;
    if (!rectPtr->outline.gc) {
	halfWidth = 0.0;
    }

    if ((areaPtr[2] <= (rectPtr->bbox[0] - halfWidth))
	    || (areaPtr[0] >= (rectPtr->bbox[2] + halfWidth))
	    || (areaPtr[3] <= (rectPtr->bbox[1] - halfWidth))
	    || (areaPtr[1] >= (rectPtr->bbox[3] + halfWidth))) {
	return -1;
    }
    if (!rectPtr->fillGC && rectPtr->outline.gc
	    && (areaPtr[0] >= (rectPtr->bbox[0] + halfWidth))
	    && (areaPtr[1] >= (rectPtr->bbox[1] + halfWidth))
	    && (areaPtr[2] <= (rectPtr->bbox[2] - halfWidth))
	    && (areaPtr[3] <= (rectPtr->bbox[3] - halfWidth))) {
	return -1;
    }
    if ((areaPtr[0] <= (rectPtr->bbox[0] - halfWidth))
	    && (areaPtr[1] <= (rectPtr->bbox[1] - halfWidth))
	    && (areaPtr[2] >= (rectPtr->bbox[2] + halfWidth))
	    && (areaPtr[3] >= (rectPtr->bbox[3] + halfWidth))) {
	return 1;
    }
    return 0;
}

/*
 *--------------------------------------------------------------
 *
 * OvalToArea --
 *
 *	This function is called to determine whether an item lies entirely
 *	inside, entirely outside, or overlapping a given rectangular area.
 *
 * Results:
 *	-1 is returned if the item is entirely outside the area given by
 *	rectPtr, 0 if it overlaps, and 1 if it is entirely inside the given
 *	area.
 *
 * Side effects:
 *	None.
 *
 *--------------------------------------------------------------
 */

	/* ARGSUSED */
static int
OvalToArea(
    Tk_Canvas canvas,		/* Canvas containing item. */
    Tk_Item *itemPtr,		/* Item to check against oval. */
    double *areaPtr)		/* Pointer to array of four coordinates (x1,
				 * y1, x2, y2) describing rectangular area. */
{
    RectOvalItem *ovalPtr = (RectOvalItem *) itemPtr;
    double oval[4], halfWidth, width;
    int result;
    Tk_State state = itemPtr->state;

    if (state == TK_STATE_NULL) {
	state = Canvas(canvas)->canvas_state;
    }

    width = ovalPtr->outline.width;
    if (Canvas(canvas)->currentItemPtr == itemPtr) {
	if (ovalPtr->outline.activeWidth > width) {
	    width = ovalPtr->outline.activeWidth;
	}
    } else if (state == TK_STATE_DISABLED) {
	if (ovalPtr->outline.disabledWidth > 0) {
	    width = ovalPtr->outline.disabledWidth;
	}
    }

    /*
     * Expand the oval to include the width of the outline, if any.
     */

    halfWidth = width/2.0;
    if (!ovalPtr->outline.gc) {
	halfWidth = 0.0;
    }
    oval[0] = ovalPtr->bbox[0] - halfWidth;
    oval[1] = ovalPtr->bbox[1] - halfWidth;
    oval[2] = ovalPtr->bbox[2] + halfWidth;
    oval[3] = ovalPtr->bbox[3] + halfWidth;

    result = TkOvalToArea(oval, areaPtr);

    /*
     * If the rectangle appears to overlap the oval and the oval isn't filled,
     * do one more check to see if perhaps all four of the rectangle's corners
     * are totally inside the oval's unfilled center, in which case we should
     * return "outside".
     */

    if ((result == 0) && ovalPtr->outline.gc
	    && !ovalPtr->fillGC) {
	double centerX, centerY, height;
	double xDelta1, yDelta1, xDelta2, yDelta2;

	centerX = (ovalPtr->bbox[0] + ovalPtr->bbox[2])/2.0;
	centerY = (ovalPtr->bbox[1] + ovalPtr->bbox[3])/2.0;
	width = (ovalPtr->bbox[2] - ovalPtr->bbox[0])/2.0 - halfWidth;
	height = (ovalPtr->bbox[3] - ovalPtr->bbox[1])/2.0 - halfWidth;
	xDelta1 = (areaPtr[0] - centerX)/width;
	xDelta1 *= xDelta1;
	yDelta1 = (areaPtr[1] - centerY)/height;
	yDelta1 *= yDelta1;
	xDelta2 = (areaPtr[2] - centerX)/width;
	xDelta2 *= xDelta2;
	yDelta2 = (areaPtr[3] - centerY)/height;
	yDelta2 *= yDelta2;
	if (((xDelta1 + yDelta1) < 1.0)
		&& ((xDelta1 + yDelta2) < 1.0)
		&& ((xDelta2 + yDelta1) < 1.0)
		&& ((xDelta2 + yDelta2) < 1.0)) {
	    return -1;
	}
    }
    return result;
}

/*
 *--------------------------------------------------------------
 *
 * ScaleRectOval --
 *
 *	This function is invoked to rescale a rectangle or oval item.
 *
 * Results:
 *	None.
 *
 * Side effects:
 *	The rectangle or oval referred to by itemPtr is rescaled so that the
 *	following transformation is applied to all point coordinates:
 *		x' = originX + scaleX*(x-originX)
 *		y' = originY + scaleY*(y-originY)
 *
 *--------------------------------------------------------------
 */

static void
ScaleRectOval(
    Tk_Canvas canvas,		/* Canvas containing rectangle. */
    Tk_Item *itemPtr,		/* Rectangle to be scaled. */
    double originX, double originY,
				/* Origin about which to scale rect. */
    double scaleX,		/* Amount to scale in X direction. */
    double scaleY)		/* Amount to scale in Y direction. */
{
    RectOvalItem *rectOvalPtr = (RectOvalItem *) itemPtr;

    rectOvalPtr->bbox[0] = originX + scaleX*(rectOvalPtr->bbox[0] - originX);
    rectOvalPtr->bbox[1] = originY + scaleY*(rectOvalPtr->bbox[1] - originY);
    rectOvalPtr->bbox[2] = originX + scaleX*(rectOvalPtr->bbox[2] - originX);
    rectOvalPtr->bbox[3] = originY + scaleY*(rectOvalPtr->bbox[3] - originY);
    ComputeRectOvalBbox(canvas, rectOvalPtr);
}

/*
 *--------------------------------------------------------------
 *
 * TranslateRectOval --
 *
 *	This function is called to move a rectangle or oval by a given amount.
 *
 * Results:
 *	None.
 *
 * Side effects:
 *	The position of the rectangle or oval is offset by (xDelta, yDelta),
 *	and the bounding box is updated in the generic part of the item
 *	structure.
 *
 *--------------------------------------------------------------
 */

static void
TranslateRectOval(
    Tk_Canvas canvas,		/* Canvas containing item. */
    Tk_Item *itemPtr,		/* Item that is being moved. */
    double deltaX, double deltaY)
				/* Amount by which item is to be moved. */
{
    RectOvalItem *rectOvalPtr = (RectOvalItem *) itemPtr;

    rectOvalPtr->bbox[0] += deltaX;
    rectOvalPtr->bbox[1] += deltaY;
    rectOvalPtr->bbox[2] += deltaX;
    rectOvalPtr->bbox[3] += deltaY;
    ComputeRectOvalBbox(canvas, rectOvalPtr);
}

/*
 *--------------------------------------------------------------
 *
 * RectOvalToPostscript --
 *
 *	This function is called to generate Postscript for rectangle and oval
 *	items.
 *
 * Results:
 *	The return value is a standard Tcl result. If an error occurs in
 *	generating Postscript then an error message is left in the interp's
 *	result, replacing whatever used to be there. If no error occurs, then
 *	Postscript for the rectangle is appended to the result.
 *
 * Side effects:
 *	None.
 *
 *--------------------------------------------------------------
 */

static int
RectOvalToPostscript(
    Tcl_Interp *interp,		/* Interpreter for error reporting. */
    Tk_Canvas canvas,		/* Information about overall canvas. */
    Tk_Item *itemPtr,		/* Item for which Postscript is wanted. */
    int prepass)		/* 1 means this is a prepass to collect font
				 * information; 0 means final Postscript is
				 * being created. */
{
    Tcl_Obj *pathObj, *psObj;
    RectOvalItem *rectOvalPtr = (RectOvalItem *) itemPtr;
    double y1, y2;
    XColor *color;
    XColor *fillColor;
    Pixmap fillStipple;
    Tk_State state = itemPtr->state;
    Tcl_InterpState interpState;

    y1 = Tk_CanvasPsY(canvas, rectOvalPtr->bbox[1]);
    y2 = Tk_CanvasPsY(canvas, rectOvalPtr->bbox[3]);

    /*
     * Generate a string that creates a path for the rectangle or oval. This
     * is the only part of the function's code that is type-specific.
     */

    if (rectOvalPtr->header.typePtr == &tkRectangleType) {
	pathObj = Tcl_ObjPrintf(
		"%.15g %.15g moveto "
		"%.15g 0 rlineto "
		"0 %.15g rlineto "
		"%.15g 0 rlineto "
		"closepath\n",
		rectOvalPtr->bbox[0], y1,
		rectOvalPtr->bbox[2]-rectOvalPtr->bbox[0],
		y2-y1,
		rectOvalPtr->bbox[0]-rectOvalPtr->bbox[2]);
    } else {
	pathObj = Tcl_ObjPrintf(
		"matrix currentmatrix\n"
		"%.15g %.15g translate "
		"%.15g %.15g scale "
		"1 0 moveto 0 0 1 0 360 arc\n"
		"setmatrix\n",
		(rectOvalPtr->bbox[0] + rectOvalPtr->bbox[2])/2, (y1 + y2)/2,
		(rectOvalPtr->bbox[2] - rectOvalPtr->bbox[0])/2, (y1 - y2)/2);
    }

    if (state == TK_STATE_NULL) {
	state = Canvas(canvas)->canvas_state;
    }
    color = rectOvalPtr->outline.color;
    fillColor = rectOvalPtr->fillColor;
    fillStipple = rectOvalPtr->fillStipple;
    if (Canvas(canvas)->currentItemPtr == itemPtr) {
	if (rectOvalPtr->outline.activeColor!=NULL) {
	    color = rectOvalPtr->outline.activeColor;
	}
	if (rectOvalPtr->activeFillColor) {
	    fillColor = rectOvalPtr->activeFillColor;
	}
	if (rectOvalPtr->activeFillStipple) {
	    fillStipple = rectOvalPtr->activeFillStipple;
	}
    } else if (state == TK_STATE_DISABLED) {
	if (rectOvalPtr->outline.disabledColor!=NULL) {
	    color = rectOvalPtr->outline.disabledColor;
	}
	if (rectOvalPtr->disabledFillColor) {
	    fillColor = rectOvalPtr->disabledFillColor;
	}
	if (rectOvalPtr->disabledFillStipple) {
	    fillStipple = rectOvalPtr->disabledFillStipple;
	}
    }

    /*
     * Make our working space.
     */

    psObj = Tcl_NewObj();
    interpState = Tcl_SaveInterpState(interp, TCL_OK);

    /*
     * First draw the filled area of the rectangle.
     */

    if (fillColor) {
	Tcl_AppendObjToObj(psObj, pathObj);

	Tcl_ResetResult(interp);
	if (Tk_CanvasPsColor(interp, canvas, fillColor) != TCL_OK) {
	    goto error;
	}
	Tcl_AppendObjToObj(psObj, Tcl_GetObjResult(interp));

	if (fillStipple) {
	    Tcl_AppendToObj(psObj, "clip ", -1);

	    Tcl_ResetResult(interp);
	    if (Tk_CanvasPsStipple(interp, canvas, fillStipple) != TCL_OK) {
		goto error;
	    }
	    Tcl_AppendObjToObj(psObj, Tcl_GetObjResult(interp));
	    if (color != NULL) {
		Tcl_AppendToObj(psObj, "grestore gsave\n", -1);
	    }
	} else {
	    Tcl_AppendToObj(psObj, "fill\n", -1);
	}
    }

    /*
     * Now draw the outline, if there is one.
     */

    if (color) {
	Tcl_AppendObjToObj(psObj, pathObj);
	Tcl_AppendToObj(psObj, "0 setlinejoin 2 setlinecap\n", -1);

	Tcl_ResetResult(interp);
	if (Tk_CanvasPsOutline(canvas, itemPtr,
		&rectOvalPtr->outline)!= TCL_OK) {
	    goto error;
	}
	Tcl_AppendObjToObj(psObj, Tcl_GetObjResult(interp));
    }

    /*
     * Plug the accumulated postscript back into the result.
     */

    (void) Tcl_RestoreInterpState(interp, interpState);
    Tcl_AppendObjToObj(Tcl_GetObjResult(interp), psObj);
    Tcl_DecrRefCount(psObj);
    Tcl_DecrRefCount(pathObj);
    return TCL_OK;

  error:
    Tcl_DiscardInterpState(interpState);
    Tcl_DecrRefCount(psObj);
    Tcl_DecrRefCount(pathObj);
    return TCL_ERROR;
}

/*
 * Local Variables:
 * mode: c
 * c-basic-offset: 4
 * fill-column: 78
 * End:
 */<|MERGE_RESOLUTION|>--- conflicted
+++ resolved
@@ -518,12 +518,8 @@
 	 * Mac OS X CG drawing needs access to the outline linewidth even for
 	 * fills (as linewidth controls antialiasing).
 	 */
-<<<<<<< HEAD
-
-	gcValues.line_width = rectOvalPtr->outline.gc != None ?
-=======
+
 	gcValues.line_width = rectOvalPtr->outline.gc ?
->>>>>>> e9b5ddf5
 		rectOvalPtr->outline.gc->line_width : 0;
 	mask |= GCLineWidth;
 #endif
