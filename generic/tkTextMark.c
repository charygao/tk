--- conflicted
+++ resolved
@@ -299,11 +299,6 @@
 	     */
 
 	    TkTextChanged(NULL, textPtr, &index, &index2);
-<<<<<<< HEAD
-	    if (TkBTreeLinesTo(textPtr, indexPtr->linePtr) ==
-		    TkBTreeNumLines(textPtr->sharedTextPtr->tree, textPtr)) {
-		TkTextIndexBackChars(NULL, indexPtr, 1, &insertIndex,
-=======
 
             /*
              * The number of lines in the widget is zero if and only if it is
@@ -316,7 +311,6 @@
 	    if ((TkBTreeLinesTo(textPtr, indexPtr->linePtr) == nblines)
 		    && (nblines > 0))  {
 		TkTextIndexBackChars(NULL,indexPtr, 1, &insertIndex,
->>>>>>> b27417f3
 			COUNT_INDICES);
 		indexPtr = &insertIndex;
 	    }
