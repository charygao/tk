--- conflicted
+++ resolved
@@ -443,11 +443,7 @@
 		 */
 
 		start = segPtr->body.chars + (byteIndex - index);
-<<<<<<< HEAD
-		p = TkUtfPrev(start, segPtr->body.chars);
-=======
 		p = Tcl_UtfPrev(start, segPtr->body.chars);
->>>>>>> c9c922c7
 		p += TkUtfToUniChar(p, &ch);
 		indexPtr->byteIndex += p - start;
 	    }
