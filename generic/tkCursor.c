/*
 * tkCursor.c --
 *
 *	This file maintains a database of read-only cursors for the Tk
 *	toolkit. This allows cursors to be shared between widgets and also
 *	avoids round-trips to the X server.
 *
 * Copyright (c) 1990-1994 The Regents of the University of California.
 * Copyright (c) 1994-1997 Sun Microsystems, Inc.
 *
 * See the file "license.terms" for information on usage and redistribution of
 * this file, and for a DISCLAIMER OF ALL WARRANTIES.
 */

#include "tkInt.h"

/*
 * A TkCursor structure exists for each cursor that is currently active. Each
 * structure is indexed with two hash tables defined below. One of the tables
 * is cursorIdTable, and the other is either cursorNameTable or
 * cursorDataTable, each of which are stored in the TkDisplay structure for
 * the current thread.
 */

typedef struct {
    CONST char *source;		/* Cursor bits. */
    CONST char *mask;		/* Mask bits. */
    int width, height;		/* Dimensions of cursor (and data and
				 * mask). */
    int xHot, yHot;		/* Location of cursor hot-spot. */
    Tk_Uid fg, bg;		/* Colors for cursor. */
    Display *display;		/* Display on which cursor will be used. */
} DataKey;

/*
 * Forward declarations for functions defined in this file:
 */

static void		CursorInit(TkDisplay *dispPtr);
static void		DupCursorObjProc(Tcl_Obj *srcObjPtr,
			    Tcl_Obj *dupObjPtr);
static void		FreeCursor(TkCursor *cursorPtr);
static void		FreeCursorObjProc(Tcl_Obj *objPtr);
static TkCursor *	TkcGetCursor(Tcl_Interp *interp,
			    Tk_Window tkwin, CONST char *name);
static TkCursor *	GetCursorFromObj(Tk_Window tkwin, Tcl_Obj *objPtr);
static void		InitCursorObj(Tcl_Obj *objPtr);

/*
 * The following structure defines the implementation of the "cursor" Tcl
 * object, used for drawing. The color object remembers the hash table
 * entry associated with a color. The actual allocation and deallocation
 * of the color should be done by the configuration package when the cursor
 * option is set.
 */

Tcl_ObjType tkCursorObjType = {
    "cursor",			/* name */
    FreeCursorObjProc,		/* freeIntRepProc */
    DupCursorObjProc,		/* dupIntRepProc */
    NULL,			/* updateStringProc */
    NULL			/* setFromAnyProc */
};

/*
 *----------------------------------------------------------------------
 *
 * Tk_AllocCursorFromObj --
 *
 *	Given a Tcl_Obj *, map the value to a corresponding Tk_Cursor
 *	structure based on the tkwin given.
 *
 * Results:
 *	The return value is the X identifer for the desired cursor, unless
 *	objPtr couldn't be parsed correctly. In this case, None is returned
 *	and an error message is left in the interp's result. The caller should
 *	never modify the cursor that is returned, and should eventually call
 *	Tk_FreeCursorFromObj when the cursor is no longer needed.
 *
 * Side effects:
 *	The cursor is added to an internal database with a reference count.
 *	For each call to this function, there should eventually be a call to
 *	Tk_FreeCursorFromObj, so that the database can be cleaned up when
 *	cursors aren't needed anymore.
 *
 *----------------------------------------------------------------------
 */

Tk_Cursor
Tk_AllocCursorFromObj(
    Tcl_Interp *interp,		/* Interp for error results. */
    Tk_Window tkwin,		/* Window in which the cursor will be used.*/
    Tcl_Obj *objPtr)		/* Object describing cursor; see manual entry
				 * for description of legal syntax of this
				 * obj's string rep. */
{
    TkCursor *cursorPtr;

    if (objPtr->typePtr != &tkCursorObjType) {
	InitCursorObj(objPtr);
    }
    cursorPtr = (TkCursor *) objPtr->internalRep.twoPtrValue.ptr1;

    /*
     * If the object currently points to a TkCursor, see if it's the one we
     * want. If so, increment its reference count and return.
     */

    if (cursorPtr != NULL) {
	if (cursorPtr->resourceRefCount == 0) {
	    /*
	     * This is a stale reference: it refers to a TkCursor that's no
	     * longer in use. Clear the reference.
	     */

	    FreeCursorObjProc(objPtr);
	    cursorPtr = NULL;
	} else if (Tk_Display(tkwin) == cursorPtr->display) {
	    cursorPtr->resourceRefCount++;
	    return cursorPtr->cursor;
	}
    }

    /*
     * The object didn't point to the TkCursor that we wanted. Search the list
     * of TkCursors with the same name to see if one of the other TkCursors is
     * the right one.
     */

    if (cursorPtr != NULL) {
	TkCursor *firstCursorPtr = (TkCursor *)
		Tcl_GetHashValue(cursorPtr->hashPtr);
	FreeCursorObjProc(objPtr);
	for (cursorPtr = firstCursorPtr;  cursorPtr != NULL;
		cursorPtr = cursorPtr->nextPtr) {
	    if (Tk_Display(tkwin) == cursorPtr->display) {
		cursorPtr->resourceRefCount++;
		cursorPtr->objRefCount++;
		objPtr->internalRep.twoPtrValue.ptr1 = (void *) cursorPtr;
		return cursorPtr->cursor;
	    }
	}
    }

    /*
     * Still no luck. Call TkcGetCursor to allocate a new TkCursor object.
     */

    cursorPtr = TkcGetCursor(interp, tkwin, Tcl_GetString(objPtr));
    objPtr->internalRep.twoPtrValue.ptr1 = (void *) cursorPtr;
    if (cursorPtr == NULL) {
	return None;
    }
    cursorPtr->objRefCount++;
    return cursorPtr->cursor;
}

/*
 *----------------------------------------------------------------------
 *
 * Tk_GetCursor --
 *
 *	Given a string describing a cursor, locate (or create if necessary) a
 *	cursor that fits the description.
 *
 * Results:
 *	The return value is the X identifer for the desired cursor, unless
 *	string couldn't be parsed correctly. In this case, None is returned
 *	and an error message is left in the interp's result. The caller should
 *	never modify the cursor that is returned, and should eventually call
 *	Tk_FreeCursor when the cursor is no longer needed.
 *
 * Side effects:
 *	The cursor is added to an internal database with a reference count.
 *	For each call to this function, there should eventually be a call to
 *	Tk_FreeCursor, so that the database can be cleaned up when cursors
 *	aren't needed anymore.
 *
 *----------------------------------------------------------------------
 */

Tk_Cursor
Tk_GetCursor(
    Tcl_Interp *interp,		/* Interpreter to use for error reporting. */
    Tk_Window tkwin,		/* Window in which cursor will be used. */
    Tk_Uid string)		/* Description of cursor. See manual entry for
				 * details on legal syntax. */
{
    TkCursor *cursorPtr = TkcGetCursor(interp, tkwin, string);
    if (cursorPtr == NULL) {
	return None;
    }
    return cursorPtr->cursor;
}

/*
 *----------------------------------------------------------------------
 *
 * TkcGetCursor --
 *
 *	Given a string describing a cursor, locate (or create if necessary) a
 *	cursor that fits the description. This routine returns the internal
 *	data structure for the cursor, which avoids extra hash table lookups
 *	in Tk_AllocCursorFromObj.
 *
 * Results:
 *	The return value is a pointer to the TkCursor for the desired cursor,
 *	unless string couldn't be parsed correctly. In this case, NULL is
 *	returned and an error message is left in the interp's result. The
 *	caller should never modify the cursor that is returned, and should
 *	eventually call Tk_FreeCursor when the cursor is no longer needed.
 *
 * Side effects:
 *	The cursor is added to an internal database with a reference count.
 *	For each call to this function, there should eventually be a call to
 *	Tk_FreeCursor, so that the database can be cleaned up when cursors
 *	aren't needed anymore.
 *
 *----------------------------------------------------------------------
 */

static TkCursor *
TkcGetCursor(
    Tcl_Interp *interp,		/* Interpreter to use for error reporting. */
    Tk_Window tkwin,		/* Window in which cursor will be used. */
    CONST char *string)		/* Description of cursor. See manual entry for
				 * details on legal syntax. */
{
    Tcl_HashEntry *nameHashPtr;
    register TkCursor *cursorPtr;
    TkCursor *existingCursorPtr = NULL;
    int isNew;
    TkDisplay *dispPtr = ((TkWindow *) tkwin)->dispPtr;

    if (!dispPtr->cursorInit) {
	CursorInit(dispPtr);
    }

    nameHashPtr = Tcl_CreateHashEntry(&dispPtr->cursorNameTable,
            string, &isNew);
    if (!isNew) {
	existingCursorPtr = (TkCursor *) Tcl_GetHashValue(nameHashPtr);
	for (cursorPtr = existingCursorPtr; cursorPtr != NULL;
		cursorPtr = cursorPtr->nextPtr) {
	    if (Tk_Display(tkwin) == cursorPtr->display) {
		cursorPtr->resourceRefCount++;
		return cursorPtr;
	    }
	}
    } else {
	existingCursorPtr = NULL;
    }

    cursorPtr = TkGetCursorByName(interp, tkwin, string);

    if (cursorPtr == NULL) {
	if (isNew) {
	    Tcl_DeleteHashEntry(nameHashPtr);
	}
	return NULL;
    }

    /*
     * Add information about this cursor to our database.
     */

    cursorPtr->display = Tk_Display(tkwin);
    cursorPtr->resourceRefCount = 1;
    cursorPtr->objRefCount = 0;
    cursorPtr->otherTable = &dispPtr->cursorNameTable;
    cursorPtr->hashPtr = nameHashPtr;
    cursorPtr->nextPtr = existingCursorPtr;
    cursorPtr->idHashPtr = Tcl_CreateHashEntry(&dispPtr->cursorIdTable,
            (char *) cursorPtr->cursor, &isNew);
    if (!isNew) {
	Tcl_Panic("cursor already registered in Tk_GetCursor");
    }
    Tcl_SetHashValue(nameHashPtr, cursorPtr);
    Tcl_SetHashValue(cursorPtr->idHashPtr, cursorPtr);

    return cursorPtr;
}

/*
 *----------------------------------------------------------------------
 *
 * Tk_GetCursorFromData --
 *
 *	Given a description of the bits and colors for a cursor, make a cursor
 *	that has the given properties.
 *
 * Results:
 *	The return value is the X identifer for the desired cursor, unless it
 *	couldn't be created properly. In this case, None is returned and an
 *	error message is left in the interp's result. The caller should never
 *	modify the cursor that is returned, and should eventually call
 *	Tk_FreeCursor when the cursor is no longer needed.
 *
 * Side effects:
 *	The cursor is added to an internal database with a reference count.
 *	For each call to this function, there should eventually be a call to
 *	Tk_FreeCursor, so that the database can be cleaned up when cursors
 *	aren't needed anymore.
 *
 *----------------------------------------------------------------------
 */

Tk_Cursor
Tk_GetCursorFromData(
    Tcl_Interp *interp,		/* Interpreter to use for error reporting. */
    Tk_Window tkwin,		/* Window in which cursor will be used. */
    CONST char *source,		/* Bitmap data for cursor shape. */
    CONST char *mask,		/* Bitmap data for cursor mask. */
    int width, int height,	/* Dimensions of cursor. */
    int xHot, int yHot,		/* Location of hot-spot in cursor. */
    Tk_Uid fg,			/* Foreground color for cursor. */
    Tk_Uid bg)			/* Background color for cursor. */
{
    DataKey dataKey;
    Tcl_HashEntry *dataHashPtr;
    register TkCursor *cursorPtr;
    int isNew;
    XColor fgColor, bgColor;
    TkDisplay *dispPtr = ((TkWindow *) tkwin)->dispPtr;

    if (!dispPtr->cursorInit) {
	CursorInit(dispPtr);
    }

    dataKey.source = source;
    dataKey.mask = mask;
    dataKey.width = width;
    dataKey.height = height;
    dataKey.xHot = xHot;
    dataKey.yHot = yHot;
    dataKey.fg = fg;
    dataKey.bg = bg;
    dataKey.display = Tk_Display(tkwin);
    dataHashPtr = Tcl_CreateHashEntry(&dispPtr->cursorDataTable,
            (char *) &dataKey, &isNew);
    if (!isNew) {
	cursorPtr = (TkCursor *) Tcl_GetHashValue(dataHashPtr);
	cursorPtr->resourceRefCount++;
	return cursorPtr->cursor;
    }

    /*
     * No suitable cursor exists yet. Make one using the data available and
     * add it to the database.
     */

<<<<<<< HEAD
    if (XParseColor(dataKey.display, Tk_Colormap(tkwin), fg, &fgColor) == 0) {
	Tcl_AppendResult(interp, "invalid color name \"", fg, "\"", NULL);
	goto error;
    }
    if (XParseColor(dataKey.display, Tk_Colormap(tkwin), bg, &bgColor) == 0) {
	Tcl_AppendResult(interp, "invalid color name \"", bg, "\"", NULL);
=======
    if (TkParseColor(dataKey.display, Tk_Colormap(tkwin), fg, &fgColor) == 0) {
	Tcl_AppendResult(interp, "invalid color name \"", fg, "\"",
		(char *) NULL);
	goto error;
    }
    if (TkParseColor(dataKey.display, Tk_Colormap(tkwin), bg, &bgColor) == 0) {
	Tcl_AppendResult(interp, "invalid color name \"", bg, "\"",
		(char *) NULL);
>>>>>>> 195b249b
	goto error;
    }

    cursorPtr = TkCreateCursorFromData(tkwin, source, mask, width, height,
	    xHot, yHot, fgColor, bgColor);

    if (cursorPtr == NULL) {
	goto error;
    }

    cursorPtr->resourceRefCount = 1;
    cursorPtr->otherTable = &dispPtr->cursorDataTable;
    cursorPtr->hashPtr = dataHashPtr;
    cursorPtr->objRefCount = 0;
    cursorPtr->idHashPtr = Tcl_CreateHashEntry(&dispPtr->cursorIdTable,
            (char *) cursorPtr->cursor, &isNew);
    cursorPtr->nextPtr = NULL;

    if (!isNew) {
	Tcl_Panic("cursor already registered in Tk_GetCursorFromData");
    }
    Tcl_SetHashValue(dataHashPtr, cursorPtr);
    Tcl_SetHashValue(cursorPtr->idHashPtr, cursorPtr);
    return cursorPtr->cursor;

  error:
    Tcl_DeleteHashEntry(dataHashPtr);
    return None;
}

/*
 *--------------------------------------------------------------
 *
 * Tk_NameOfCursor --
 *
 *	Given a cursor, return a textual string identifying it.
 *
 * Results:
 *	If cursor was created by Tk_GetCursor, then the return value is the
 *	"string" that was used to create it. Otherwise the return value is a
 *	string giving the X identifier for the cursor. The storage for the
 *	returned string is only guaranteed to persist up until the next call
 *	to this function.
 *
 * Side effects:
 *	None.
 *
 *--------------------------------------------------------------
 */

CONST char *
Tk_NameOfCursor(
    Display *display,		/* Display for which cursor was allocated. */
    Tk_Cursor cursor)		/* Identifier for cursor whose name is
				 * wanted. */
{
    Tcl_HashEntry *idHashPtr;
    TkCursor *cursorPtr;
    TkDisplay *dispPtr;

    dispPtr = TkGetDisplay(display);

    if (!dispPtr->cursorInit) {
    printid:
	sprintf(dispPtr->cursorString, "cursor id %p", cursor);
	return dispPtr->cursorString;
    }
    idHashPtr = Tcl_FindHashEntry(&dispPtr->cursorIdTable, (char *) cursor);
    if (idHashPtr == NULL) {
	goto printid;
    }
    cursorPtr = (TkCursor *) Tcl_GetHashValue(idHashPtr);
    if (cursorPtr->otherTable != &dispPtr->cursorNameTable) {
	goto printid;
    }
    return cursorPtr->hashPtr->key.string;
}

/*
 *----------------------------------------------------------------------
 *
 * FreeCursor --
 *
 *	This function is invoked by both Tk_FreeCursorFromObj and
 *	Tk_FreeCursor; it does all the real work of deallocating a cursor.
 *
 * Results:
 *	None.
 *
 * Side effects:
 *	The reference count associated with cursor is decremented, and it is
 *	officially deallocated if no-one is using it anymore.
 *
 *----------------------------------------------------------------------
 */

static void
FreeCursor(
    TkCursor *cursorPtr)	/* Cursor to be released. */
{
    TkCursor *prevPtr;

    cursorPtr->resourceRefCount--;
    if (cursorPtr->resourceRefCount > 0) {
	return;
    }

    Tcl_DeleteHashEntry(cursorPtr->idHashPtr);
    prevPtr = (TkCursor *) Tcl_GetHashValue(cursorPtr->hashPtr);
    if (prevPtr == cursorPtr) {
	if (cursorPtr->nextPtr == NULL) {
	    Tcl_DeleteHashEntry(cursorPtr->hashPtr);
	} else {
	    Tcl_SetHashValue(cursorPtr->hashPtr, cursorPtr->nextPtr);
	}
    } else {
	while (prevPtr->nextPtr != cursorPtr) {
	    prevPtr = prevPtr->nextPtr;
	}
	prevPtr->nextPtr = cursorPtr->nextPtr;
    }
    TkpFreeCursor(cursorPtr);
    if (cursorPtr->objRefCount == 0) {
	ckfree((char *) cursorPtr);
    }
}

/*
 *----------------------------------------------------------------------
 *
 * Tk_FreeCursor --
 *
 *	This function is called to release a cursor allocated by Tk_GetCursor
 *	or TkGetCursorFromData.
 *
 * Results:
 *	None.
 *
 * Side effects:
 *	The reference count associated with cursor is decremented, and it is
 *	officially deallocated if no-one is using it anymore.
 *
 *----------------------------------------------------------------------
 */

void
Tk_FreeCursor(
    Display *display,		/* Display for which cursor was allocated. */
    Tk_Cursor cursor)		/* Identifier for cursor to be released. */
{
    Tcl_HashEntry *idHashPtr;
    TkDisplay *dispPtr = TkGetDisplay(display);

    if (!dispPtr->cursorInit) {
	Tcl_Panic("Tk_FreeCursor called before Tk_GetCursor");
    }

    idHashPtr = Tcl_FindHashEntry(&dispPtr->cursorIdTable, (char *) cursor);
    if (idHashPtr == NULL) {
	Tcl_Panic("Tk_FreeCursor received unknown cursor argument");
    }
    FreeCursor((TkCursor *) Tcl_GetHashValue(idHashPtr));
}

/*
 *----------------------------------------------------------------------
 *
 * Tk_FreeCursorFromObj --
 *
 *	This function is called to release a cursor allocated by
 *	Tk_AllocCursorFromObj. It does not throw away the Tcl_Obj *; it only
 *	gets rid of the hash table entry for this cursor and clears the cached
 *	value that is normally stored in the object.
 *
 * Results:
 *	None.
 *
 * Side effects:
 *	The reference count associated with the cursor represented by objPtr
 *	is decremented, and the cursor is released to X if there are no
 *	remaining uses for it.
 *
 *----------------------------------------------------------------------
 */

void
Tk_FreeCursorFromObj(
    Tk_Window tkwin,		/* The window this cursor lives in. Needed for
				 * the display value. */
    Tcl_Obj *objPtr)		/* The Tcl_Obj * to be freed. */
{
    FreeCursor(GetCursorFromObj(tkwin, objPtr));
    FreeCursorObjProc(objPtr);
}

/*
 *---------------------------------------------------------------------------
 *
 * FreeCursorFromObjProc --
 *
 *	This proc is called to release an object reference to a cursor.
 *	Called when the object's internal rep is released or when the cached
 *	tkColPtr needs to be changed.
 *
 * Results:
 *	None.
 *
 * Side effects:
 *	The object reference count is decremented. When both it and the hash
 *	ref count go to zero, the color's resources are released.
 *
 *---------------------------------------------------------------------------
 */

static void
FreeCursorObjProc(
    Tcl_Obj *objPtr)		/* The object we are releasing. */
{
    TkCursor *cursorPtr = (TkCursor *) objPtr->internalRep.twoPtrValue.ptr1;

    if (cursorPtr != NULL) {
	cursorPtr->objRefCount--;
	if ((cursorPtr->objRefCount == 0)
		&& (cursorPtr->resourceRefCount == 0)) {
	    ckfree((char *) cursorPtr);
	}
	objPtr->internalRep.twoPtrValue.ptr1 = NULL;
    }
}

/*
 *---------------------------------------------------------------------------
 *
 * DupCursorObjProc --
 *
 *	When a cached cursor object is duplicated, this is called to update
 *	the internal reps.
 *
 * Results:
 *	None.
 *
 * Side effects:
 *	The color's objRefCount is incremented and the internal rep of the
 *	copy is set to point to it.
 *
 *---------------------------------------------------------------------------
 */

static void
DupCursorObjProc(
    Tcl_Obj *srcObjPtr,		/* The object we are copying from. */
    Tcl_Obj *dupObjPtr)		/* The object we are copying to. */
{
    TkCursor *cursorPtr = (TkCursor *) srcObjPtr->internalRep.twoPtrValue.ptr1;

    dupObjPtr->typePtr = srcObjPtr->typePtr;
    dupObjPtr->internalRep.twoPtrValue.ptr1 = (void *) cursorPtr;

    if (cursorPtr != NULL) {
	cursorPtr->objRefCount++;
    }
}

/*
 *----------------------------------------------------------------------
 *
 * Tk_GetCursorFromObj --
 *
 *	Returns the cursor referred to buy a Tcl object. The cursor must
 *	already have been allocated via a call to Tk_AllocCursorFromObj or
 *	Tk_GetCursor.
 *
 * Results:
 *	Returns the Tk_Cursor that matches the tkwin and the string rep of the
 *	name of the cursor given in objPtr.
 *
 * Side effects:
 *	If the object is not already a cursor, the conversion will free any
 *	old internal representation.
 *
 *----------------------------------------------------------------------
 */

Tk_Cursor
Tk_GetCursorFromObj(
    Tk_Window tkwin,
    Tcl_Obj *objPtr)		/* The object from which to get pixels. */
{
    TkCursor *cursorPtr = GetCursorFromObj(tkwin, objPtr);

    /*
     * GetCursorFromObj should never return NULL
     */

    return cursorPtr->cursor;
}

/*
 *----------------------------------------------------------------------
 *
 * GetCursorFromObj --
 *
 *	Returns the cursor referred to by a Tcl object. The cursor must
 *	already have been allocated via a call to Tk_AllocCursorFromObj or
 *	Tk_GetCursor.
 *
 * Results:
 *	Returns the TkCursor * that matches the tkwin and the string rep of
 *	the name of the cursor given in objPtr.
 *
 * Side effects:
 *	If the object is not already a cursor, the conversion will free any
 *	old internal representation.
 *
 *----------------------------------------------------------------------
 */

static TkCursor *
GetCursorFromObj(
    Tk_Window tkwin,		/* Window in which the cursor will be used. */
    Tcl_Obj *objPtr)		/* The object that describes the desired
				 * cursor. */
{
    TkCursor *cursorPtr;
    Tcl_HashEntry *hashPtr;
    TkDisplay *dispPtr = ((TkWindow *) tkwin)->dispPtr;

    if (objPtr->typePtr != &tkCursorObjType) {
	InitCursorObj(objPtr);
    }

    /*
     * The internal representation is a cache of the last cursor used with the
     * given name. But there can be lots different cursors for each cursor
     * name; one cursor for each display. Check to see if the cursor we have
     * cached is the one that is needed.
     */

    cursorPtr = (TkCursor *) objPtr->internalRep.twoPtrValue.ptr1;
    if ((cursorPtr != NULL) && (Tk_Display(tkwin) == cursorPtr->display)) {
	return cursorPtr;
    }

    /*
     * If we get to here, it means the cursor we need is not in the cache.
     * Try to look up the cursor in the TkDisplay structure of the window.
     */

    hashPtr = Tcl_FindHashEntry(&dispPtr->cursorNameTable,
	    Tcl_GetString(objPtr));
    if (hashPtr == NULL) {
	goto error;
    }
    for (cursorPtr = (TkCursor *) Tcl_GetHashValue(hashPtr);
	    cursorPtr != NULL; cursorPtr = cursorPtr->nextPtr) {
	if (Tk_Display(tkwin) == cursorPtr->display) {
	    FreeCursorObjProc(objPtr);
	    objPtr->internalRep.twoPtrValue.ptr1 = (void *) cursorPtr;
	    cursorPtr->objRefCount++;
	    return cursorPtr;
	}
    }

  error:
    Tcl_Panic("GetCursorFromObj called with non-existent cursor!");
    /*
     * The following code isn't reached; it's just there to please compilers.
     */
    return NULL;
}

/*
 *----------------------------------------------------------------------
 *
 * InitCursorObj --
 *
 *	Bookeeping function to change an objPtr to a cursor type.
 *
 * Results:
 *	None.
 *
 * Side effects:
 *	The old internal rep of the object is freed. The internal rep is
 *	cleared. The final form of the object is set by either
 *	Tk_AllocCursorFromObj or GetCursorFromObj.
 *
 *----------------------------------------------------------------------
 */

static void
InitCursorObj(
    Tcl_Obj *objPtr)		/* The object to convert. */
{
    const Tcl_ObjType *typePtr;

    /*
     * Free the old internalRep before setting the new one.
     */

    Tcl_GetString(objPtr);
    typePtr = objPtr->typePtr;
    if ((typePtr != NULL) && (typePtr->freeIntRepProc != NULL)) {
	(*typePtr->freeIntRepProc)(objPtr);
    }
    objPtr->typePtr = &tkCursorObjType;
    objPtr->internalRep.twoPtrValue.ptr1 = NULL;
}

/*
 *----------------------------------------------------------------------
 *
 * CursorInit --
 *
 *	Initialize the structures used for cursor management.
 *
 * Results:
 *	None.
 *
 * Side effects:
 *	Read the code.
 *
 *----------------------------------------------------------------------
 */

static void
CursorInit(
    TkDisplay *dispPtr)		/* Display used to store thread-specific
				 * data. */
{
    Tcl_InitHashTable(&dispPtr->cursorNameTable, TCL_STRING_KEYS);
    Tcl_InitHashTable(&dispPtr->cursorDataTable, sizeof(DataKey)/sizeof(int));

    /*
     * The call below is tricky: can't use sizeof(IdKey) because it gets
     * padded with extra unpredictable bytes on some 64-bit machines.
     */

    /*
     * Old code....
     *     Tcl_InitHashTable(&dispPtr->cursorIdTable, sizeof(Display *)
     *                       /sizeof(int));
     *
     * The comment above doesn't make sense. However, XIDs should only be 32
     * bits, by the definition of X, so the code above causes Tk to crash.
     * Here is the real code:
     */

    Tcl_InitHashTable(&dispPtr->cursorIdTable, TCL_ONE_WORD_KEYS);

    dispPtr->cursorInit = 1;
}

/*
 *----------------------------------------------------------------------
 *
 * TkDebugCursor --
 *
 *	This function returns debugging information about a cursor.
 *
 * Results:
 *	The return value is a list with one sublist for each TkCursor
 *	corresponding to "name". Each sublist has two elements that contain
 *	the resourceRefCount and objRefCount fields from the TkCursor
 *	structure.
 *
 * Side effects:
 *	None.
 *
 *----------------------------------------------------------------------
 */

Tcl_Obj *
TkDebugCursor(
    Tk_Window tkwin,		/* The window in which the cursor will be used
				 * (not currently used). */
    char *name)			/* Name of the desired color. */
{
    TkCursor *cursorPtr;
    Tcl_HashEntry *hashPtr;
    Tcl_Obj *resultPtr, *objPtr;
    TkDisplay *dispPtr = ((TkWindow *) tkwin)->dispPtr;

    if (!dispPtr->cursorInit) {
	CursorInit(dispPtr);
    }
    resultPtr = Tcl_NewObj();
    hashPtr = Tcl_FindHashEntry(&dispPtr->cursorNameTable, name);
    if (hashPtr != NULL) {
	cursorPtr = (TkCursor *) Tcl_GetHashValue(hashPtr);
	if (cursorPtr == NULL) {
	    Tcl_Panic("TkDebugCursor found empty hash table entry");
	}
	for ( ; (cursorPtr != NULL); cursorPtr = cursorPtr->nextPtr) {
	    objPtr = Tcl_NewObj();
	    Tcl_ListObjAppendElement(NULL, objPtr,
		    Tcl_NewIntObj(cursorPtr->resourceRefCount));
	    Tcl_ListObjAppendElement(NULL, objPtr,
		    Tcl_NewIntObj(cursorPtr->objRefCount));
	    Tcl_ListObjAppendElement(NULL, resultPtr, objPtr);
	}
    }
    return resultPtr;
}

/*
 * Local Variables:
 * mode: c
 * c-basic-offset: 4
 * fill-column: 78
 * End:
 */<|MERGE_RESOLUTION|>--- conflicted
+++ resolved
@@ -353,23 +353,12 @@
      * add it to the database.
      */
 
-<<<<<<< HEAD
-    if (XParseColor(dataKey.display, Tk_Colormap(tkwin), fg, &fgColor) == 0) {
+    if (TkParseColor(dataKey.display, Tk_Colormap(tkwin), fg, &fgColor) == 0) {
 	Tcl_AppendResult(interp, "invalid color name \"", fg, "\"", NULL);
 	goto error;
     }
-    if (XParseColor(dataKey.display, Tk_Colormap(tkwin), bg, &bgColor) == 0) {
+    if (TkParseColor(dataKey.display, Tk_Colormap(tkwin), bg, &bgColor) == 0) {
 	Tcl_AppendResult(interp, "invalid color name \"", bg, "\"", NULL);
-=======
-    if (TkParseColor(dataKey.display, Tk_Colormap(tkwin), fg, &fgColor) == 0) {
-	Tcl_AppendResult(interp, "invalid color name \"", fg, "\"",
-		(char *) NULL);
-	goto error;
-    }
-    if (TkParseColor(dataKey.display, Tk_Colormap(tkwin), bg, &bgColor) == 0) {
-	Tcl_AppendResult(interp, "invalid color name \"", bg, "\"",
-		(char *) NULL);
->>>>>>> 195b249b
 	goto error;
     }
 
