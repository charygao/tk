--- conflicted
+++ resolved
@@ -156,30 +156,19 @@
 
 static const Tk_OptionSpec optionSpecs[] = {
     {TK_OPTION_STRING_TABLE, "-align", NULL, NULL,
-<<<<<<< HEAD
-	"center", -1, offsetof(TkTextEmbWindow, align), 0, alignStrings, 0},
-    {TK_OPTION_STRING, "-create", NULL, NULL,
-	NULL, -1, offsetof(TkTextEmbWindow, create), TK_OPTION_NULL_OK, 0, 0},
-    {TK_OPTION_BOOLEAN, "-owner", NULL, NULL,
-	"1", -1, offsetof(TkTextEmbWindow, isOwner), 0, 0, 0},
-=======
-	"center", TCL_AUTO_LENGTH, offsetof(TkTextEmbWindow, align),
-	0, alignStrings, 0},
+	"center", TCL_AUTO_LENGTH, offsetof(TkTextEmbWindow, align), 0, alignStrings, 0},
     {TK_OPTION_STRING, "-create", NULL, NULL,
 	NULL, TCL_AUTO_LENGTH, offsetof(TkTextEmbWindow, create), TK_OPTION_NULL_OK, 0, 0},
->>>>>>> f734823e
+    {TK_OPTION_BOOLEAN, "-owner", NULL, NULL,
+	"1", TCL_AUTO_LENGTH, offsetof(TkTextEmbWindow, isOwner), 0, 0, 0},
     {TK_OPTION_PIXELS, "-padx", NULL, NULL,
 	"0", TCL_AUTO_LENGTH, offsetof(TkTextEmbWindow, padX), 0, 0, 0},
     {TK_OPTION_PIXELS, "-pady", NULL, NULL,
 	"0", TCL_AUTO_LENGTH, offsetof(TkTextEmbWindow, padY), 0, 0, 0},
     {TK_OPTION_BOOLEAN, "-stretch", NULL, NULL,
-<<<<<<< HEAD
-	"0", -1, offsetof(TkTextEmbWindow, stretch), 0, 0, 0},
+	"0", TCL_AUTO_LENGTH, offsetof(TkTextEmbWindow, stretch), 0, 0, 0},
     {TK_OPTION_STRING, "-tags", NULL, NULL,
-	NULL, -1, -1, TK_OPTION_NULL_OK, 0, 0},
-=======
-	"0", TCL_AUTO_LENGTH, offsetof(TkTextEmbWindow, stretch), 0, 0, 0},
->>>>>>> f734823e
+	NULL, TCL_AUTO_LENGTH, TCL_AUTO_LENGTH, TK_OPTION_NULL_OK, 0, 0},
     {TK_OPTION_WINDOW, "-window", NULL, NULL,
 	NULL, TCL_AUTO_LENGTH, offsetof(TkTextEmbWindow, tkwin), TK_OPTION_NULL_OK, 0, 0},
     {TK_OPTION_END, NULL, NULL, NULL, NULL, 0, 0, 0, 0, 0}
