/*
 * tkTextWind.c --
 *
 *	This file contains code that allows arbitrary windows to be nested
 *	inside text widgets. It also implements the "window" widget command
 *	for texts.
 *
 * Copyright (c) 1994 The Regents of the University of California.
 * Copyright (c) 1994-1997 Sun Microsystems, Inc.
 * Copyright (c) 2015-2017 Gregor Cramer
 *
 * See the file "license.terms" for information on usage and redistribution of
 * this file, and for a DISCLAIMER OF ALL WARRANTIES.
 */

#include "tkPort.h"
#include "tkText.h"
#include "tkTextTagSet.h"
#include "tkTextUndo.h"
#include "tkAlloc.h"
#include <assert.h>

#ifdef NDEBUG
# define DEBUG(expr)
#else
# define DEBUG(expr) expr
#endif

/*
 * Support of tk8.5.
 */
#ifdef CONST
# undef CONST
#endif
#if TCL_MAJOR_VERSION == 8 && TCL_MINOR_VERSION == 5
# define CONST
#else
# define CONST const
#endif

/*
 * The following structure is the official type record for the embedded window
 * geometry manager:
 */

static void EmbWinRequestProc(ClientData clientData, Tk_Window tkwin);
static void EmbWinLostSlaveProc(ClientData clientData, Tk_Window tkwin);

static const Tk_GeomMgr textGeomType = {
    "text",			/* name */
    EmbWinRequestProc,		/* requestProc */
    EmbWinLostSlaveProc,	/* lostSlaveProc */
};

/*
 * Prototypes for functions defined in this file:
 */

static void		EmbWinCheckProc(const TkSharedText *sharedTextPtr, const TkTextSegment *segPtr);
static Tcl_Obj *	EmbWinInspectProc(const TkSharedText *sharedTextPtr,
			    const TkTextSegment *segPtr);
static void		EmbWinBboxProc(TkText *textPtr,
			    TkTextDispChunk *chunkPtr, int index, int y,
			    int lineHeight, int baseline, int *xPtr,int *yPtr,
			    int *widthPtr, int *heightPtr);
static int		EmbWinConfigure(TkText *textPtr, TkTextSegment *ewPtr, bool undoable,
			    int objc, Tcl_Obj *const objv[]);
static void		EmbWinDelayedUnmap(ClientData clientData);
static bool		EmbWinDeleteProc(TkSharedText *sharedTextPtr, TkTextSegment *segPtr, int flags);
static bool		EmbWinRestoreProc(TkSharedText *sharedTextPtr, TkTextSegment *segPtr);
static int		EmbWinLayoutProc(const TkTextIndex *indexPtr, TkTextSegment *segPtr,
			    int offset, int maxX, int maxChars, bool noCharsYet,
			    TkWrapMode wrapMode, TkTextSpaceMode spaceMode, TkTextDispChunk *chunkPtr);
static void		EmbWinStructureProc(ClientData clientData, XEvent *eventPtr);
static void	        EmbWinDisplayProc(TkText *textPtr, TkTextDispChunk *chunkPtr,
                            int x, int y, int lineHeight, int baseline, Display *display,
			    Drawable dst, int screenY);
static void		EmbWinUndisplayProc(TkText *textPtr, TkTextDispChunk *chunkPtr);
static TkTextEmbWindowClient *EmbWinGetClient(const TkText *textPtr, TkTextSegment *ewPtr);
static TkTextSegment *	MakeWindow(TkText *textPtr);
static void		ReleaseEmbeddedWindow(TkTextSegment *ewPtr);
static void		DestroyOrUnmapWindow(TkTextSegment *ewPtr);

static const TkTextDispChunkProcs layoutWindowProcs = {
    TEXT_DISP_WINDOW,		/* type */
    EmbWinDisplayProc,	        /* displayProc */
    EmbWinUndisplayProc,        /* undisplayProc */
    NULL,	                /* measureProc */
    EmbWinBboxProc,	        /* bboxProc */
};

/*
 * We need some private undo/redo stuff.
 */

static void UndoLinkSegmentPerform(TkSharedText *, TkTextUndoInfo *, TkTextUndoInfo *, bool);
static void RedoLinkSegmentPerform(TkSharedText *, TkTextUndoInfo *, TkTextUndoInfo *, bool);
static void UndoLinkSegmentDestroy(TkSharedText *, TkTextUndoToken *, bool);
static void UndoLinkSegmentGetRange(const TkSharedText *, const TkTextUndoToken *,
	TkTextIndex *, TkTextIndex *);
static void RedoLinkSegmentGetRange(const TkSharedText *, const TkTextUndoToken *,
	TkTextIndex *, TkTextIndex *);
static Tcl_Obj *UndoLinkSegmentGetCommand(const TkSharedText *, const TkTextUndoToken *);
static Tcl_Obj *UndoLinkSegmentInspect(const TkSharedText *, const TkTextUndoToken *);
static Tcl_Obj *RedoLinkSegmentInspect(const TkSharedText *, const TkTextUndoToken *);

static const Tk_UndoType undoTokenLinkSegmentType = {
    TK_TEXT_UNDO_WINDOW,	/* action */
    UndoLinkSegmentGetCommand,	/* commandProc */
    UndoLinkSegmentPerform,	/* undoProc */
    UndoLinkSegmentDestroy,	/* destroyProc */
    UndoLinkSegmentGetRange,	/* rangeProc */
    UndoLinkSegmentInspect	/* inspectProc */
};

static const Tk_UndoType redoTokenLinkSegmentType = {
    TK_TEXT_REDO_WINDOW,	/* action */
    UndoLinkSegmentGetCommand,	/* commandProc */
    RedoLinkSegmentPerform,	/* undoProc */
    UndoLinkSegmentDestroy,	/* destroyProc */
    RedoLinkSegmentGetRange,	/* rangeProc */
    RedoLinkSegmentInspect	/* inspectProc */
};

typedef struct UndoTokenLinkSegment {
    const Tk_UndoType *undoType;
    TkTextSegment *segPtr;
    TkTextEmbWindowClient *client;
} UndoTokenLinkSegment;

typedef struct RedoTokenLinkSegment {
    const Tk_UndoType *undoType;
    TkTextSegment *segPtr;
    TkTextEmbWindowClient *client;
    TkTextUndoIndex index;
} RedoTokenLinkSegment;

/*
 * The following structure declares the "embedded window" segment type.
 */

const Tk_SegType tkTextEmbWindowType = {
    "window",			/* name */
    SEG_GROUP_WINDOW,		/* group */
    GRAVITY_NEUTRAL,		/* leftGravity */
    EmbWinDeleteProc,		/* deleteProc */
    EmbWinRestoreProc,		/* restoreProc */
    EmbWinLayoutProc,		/* layoutProc */
    EmbWinCheckProc,		/* checkProc */
    EmbWinInspectProc		/* inspectProc */
};

/*
 * Definitions for alignment values:
 */

static const char *CONST alignStrings[] = {
    "baseline", "bottom", "center", "top", NULL
};

typedef enum {
    ALIGN_BASELINE, ALIGN_BOTTOM, ALIGN_CENTER, ALIGN_TOP
} alignMode;

/*
 * Information used for parsing window configuration options:
 */

static const Tk_OptionSpec optionSpecs[] = {
    {TK_OPTION_STRING_TABLE, "-align", NULL, NULL,
	"center", -1, Tk_Offset(TkTextEmbWindow, align), 0, alignStrings, 0},
    {TK_OPTION_STRING, "-create", NULL, NULL,
	NULL, -1, Tk_Offset(TkTextEmbWindow, create), TK_OPTION_NULL_OK, 0, 0},
    {TK_OPTION_BOOLEAN, "-owner", NULL, NULL,
	"1", -1, Tk_Offset(TkTextEmbWindow, isOwner), 0, 0, 0},
    {TK_OPTION_PIXELS, "-padx", NULL, NULL,
	"0", -1, Tk_Offset(TkTextEmbWindow, padX), 0, 0, 0},
    {TK_OPTION_PIXELS, "-pady", NULL, NULL,
	"0", -1, Tk_Offset(TkTextEmbWindow, padY), 0, 0, 0},
    {TK_OPTION_BOOLEAN, "-stretch", NULL, NULL,
	"0", -1, Tk_Offset(TkTextEmbWindow, stretch), 0, 0, 0},
    {TK_OPTION_STRING, "-tags", NULL, NULL,
	NULL, -1, -1, TK_OPTION_NULL_OK, 0, 0},
    {TK_OPTION_WINDOW, "-window", NULL, NULL,
	NULL, -1, Tk_Offset(TkTextEmbWindow, tkwin), TK_OPTION_NULL_OK, 0, 0},
    {TK_OPTION_END, NULL, NULL, NULL, NULL, 0, 0, 0, 0, 0}
};

DEBUG_ALLOC(extern unsigned tkTextCountNewSegment);
DEBUG_ALLOC(extern unsigned tkTextCountNewUndoToken);

/*
 * Some useful helpers.
 */

static void
TextChanged(
    TkTextIndex *indexPtr)
{
    assert(indexPtr->textPtr);

    TkTextChanged(NULL, indexPtr->textPtr, indexPtr, indexPtr);

    /*
     * TODO: It's probably not true that all window configuration can change
     * the line height, so we could be more efficient here and only call this
     * when necessary.
     */

    TkTextInvalidateLineMetrics(NULL, indexPtr->textPtr,
	    TkTextIndexGetLine(indexPtr), 0, TK_TEXT_INVALIDATE_ONLY);
}

/*
 * Some functions for the undo/redo mechanism.
 */

static void
GetIndex(
    const TkSharedText *sharedTextPtr,
    TkTextSegment *segPtr,
    TkTextIndex *indexPtr)
{
    TkTextIndexClear2(indexPtr, NULL, sharedTextPtr->tree);
    TkTextIndexSetSegment(indexPtr, segPtr);
}

static Tcl_Obj *
UndoLinkSegmentGetCommand(
    const TkSharedText *sharedTextPtr,
    const TkTextUndoToken *item)
{
    Tcl_Obj *objPtr = Tcl_NewObj();
    Tcl_ListObjAppendElement(NULL, objPtr, Tcl_NewStringObj("window", -1));
    return objPtr;
}

static Tcl_Obj *
UndoLinkSegmentInspect(
    const TkSharedText *sharedTextPtr,
    const TkTextUndoToken *item)
{
    const UndoTokenLinkSegment *token = (const UndoTokenLinkSegment *) item;
    Tcl_Obj *objPtr = UndoLinkSegmentGetCommand(sharedTextPtr, item);
    char buf[TK_POS_CHARS];
    TkTextIndex index;

    GetIndex(sharedTextPtr, token->segPtr, &index);
    TkTextIndexPrint(sharedTextPtr, NULL, &index, buf);
    Tcl_ListObjAppendElement(NULL, objPtr, Tcl_NewStringObj(buf, -1));
    return objPtr;
}

static void
UndoLinkSegmentPerform(
    TkSharedText *sharedTextPtr,
    TkTextUndoInfo *undoInfo,
    TkTextUndoInfo *redoInfo,
    bool isRedo)
{
    const UndoTokenLinkSegment *token = (const UndoTokenLinkSegment *) undoInfo->token;
    TkTextSegment *segPtr = token->segPtr;
    TkTextIndex index;

    if (redoInfo) {
	RedoTokenLinkSegment *redoToken;
	redoToken = malloc(sizeof(RedoTokenLinkSegment));
	redoToken->undoType = &redoTokenLinkSegmentType;
	redoToken->client = token->client;
	TkBTreeMakeUndoIndex(sharedTextPtr, segPtr, &redoToken->index);
	redoInfo->token = (TkTextUndoToken *) redoToken;
	(redoToken->segPtr = segPtr)->refCount += 1;
	DEBUG_ALLOC(tkTextCountNewUndoToken++);
    }

    GetIndex(sharedTextPtr, segPtr, &index);
    index.textPtr = token->client->textPtr;
    TextChanged(&index);
    TkBTreeUnlinkSegment(sharedTextPtr, segPtr);
    EmbWinDeleteProc(sharedTextPtr, segPtr, 0);
    TK_BTREE_DEBUG(TkBTreeCheck(sharedTextPtr->tree));
}

static void
UndoLinkSegmentDestroy(
    TkSharedText *sharedTextPtr,
    TkTextUndoToken *item,
    bool reused)
{
    if (!reused) {
	UndoTokenLinkSegment *token = (UndoTokenLinkSegment *) item;

	if (--token->segPtr->refCount == 0) {
	    ReleaseEmbeddedWindow(token->segPtr);
	}
    }
}

static void
UndoLinkSegmentGetRange(
    const TkSharedText *sharedTextPtr,
    const TkTextUndoToken *item,
    TkTextIndex *startIndex,
    TkTextIndex *endIndex)
{
    const UndoTokenLinkSegment *token = (const UndoTokenLinkSegment *) item;

    GetIndex(sharedTextPtr, token->segPtr, startIndex);
    *endIndex = *startIndex;
}

static Tcl_Obj *
RedoLinkSegmentInspect(
    const TkSharedText *sharedTextPtr,
    const TkTextUndoToken *item)
{
    const RedoTokenLinkSegment *token = (const RedoTokenLinkSegment *) item;
    Tcl_Obj *objPtr = EmbWinInspectProc(sharedTextPtr, token->segPtr);
    char buf[TK_POS_CHARS];
    TkTextIndex index;
    Tcl_Obj *idxPtr;

    TkBTreeUndoIndexToIndex(sharedTextPtr, &token->index, &index);
    TkTextIndexPrint(sharedTextPtr, NULL, &index, buf);
    idxPtr = Tcl_NewStringObj(buf, -1);
    Tcl_ListObjReplace(NULL, objPtr, 1, 0, 1, &idxPtr);
    return objPtr;
}

static void
RedoLinkSegmentPerform(
    TkSharedText *sharedTextPtr,
    TkTextUndoInfo *undoInfo,
    TkTextUndoInfo *redoInfo,
    bool isRedo)
{
    RedoTokenLinkSegment *token = (RedoTokenLinkSegment *) undoInfo->token;
    TkTextIndex index;

    TkBTreeReInsertSegment(sharedTextPtr, &token->index, token->segPtr);

    if (redoInfo) {
	redoInfo->token = undoInfo->token;
	token->undoType = &undoTokenLinkSegmentType;
    }

    GetIndex(sharedTextPtr, token->segPtr, &index);
    index.textPtr = token->client->textPtr;
    TextChanged(&index);
    token->segPtr->refCount += 1;
    TK_BTREE_DEBUG(TkBTreeCheck(sharedTextPtr->tree));
}

static void
RedoLinkSegmentGetRange(
    const TkSharedText *sharedTextPtr,
    const TkTextUndoToken *item,
    TkTextIndex *startIndex,
    TkTextIndex *endIndex)
{
    const RedoTokenLinkSegment *token = (const RedoTokenLinkSegment *) item;
    TkBTreeUndoIndexToIndex(sharedTextPtr, &token->index, startIndex);
    *endIndex = *startIndex;
}

/*
 *--------------------------------------------------------------
 *
 * TkTextWindowCmd --
 *
 *	This function implements the "window" widget command for text widgets.
 *	See the user documentation for details on what it does.
 *
 * Results:
 *	A standard Tcl result or error.
 *
 * Side effects:
 *	See the user documentation.
 *
 *--------------------------------------------------------------
 */

static bool
MatchTagsOption(
    const char *opt)
{
    static const char *pattern = "-tags";
    const char *p = pattern;
    const char *start = opt;

    for ( ; *opt; ++p, ++opt) {
	if (*p != *opt) {
	    return opt > start && *p == '\0';
	}
    }

    return true;
}

int
TkTextWindowCmd(
    TkText *textPtr,		/* Information about text widget. */
    Tcl_Interp *interp,		/* Current interpreter. */
    int objc,			/* Number of arguments. */
    Tcl_Obj *const objv[])	/* Argument objects. Someone else has already
				 * parsed this command enough to know that
				 * objv[1] is "window". */
{
    int optionIndex;
    static const char *const windOptionStrings[] = {
	"cget", "configure", "create", "names", NULL
    };
    enum windOptions {
	WIND_CGET, WIND_CONFIGURE, WIND_CREATE, WIND_NAMES
    };
    TkTextSegment *ewPtr;

    assert(textPtr);

    if (objc < 3) {
	Tcl_WrongNumArgs(interp, 2, objv, "option ?arg arg ...?");
	return TCL_ERROR;
    }
    if (Tcl_GetIndexFromObjStruct(interp, objv[2], windOptionStrings,
	    sizeof(char *), "window option", 0, &optionIndex) != TCL_OK) {
	return TCL_ERROR;
    }

    switch ((enum windOptions) optionIndex) {
    case WIND_CGET: {
	TkTextIndex index;
	TkTextSegment *ewPtr;
	Tcl_Obj *objPtr;
	TkTextEmbWindowClient *client;

	if (objc != 5) {
	    Tcl_WrongNumArgs(interp, 3, objv, "index option");
	    return TCL_ERROR;
	}
	if (!TkTextGetIndexFromObj(interp, textPtr, objv[3], &index)) {
	    return TCL_ERROR;
	}
	ewPtr = TkTextIndexGetContentSegment(&index, NULL);
	if (ewPtr->typePtr != &tkTextEmbWindowType) {
	    Tcl_SetObjResult(interp, Tcl_ObjPrintf(
		    "no embedded window at index \"%s\"", Tcl_GetString(objv[3])));
	    Tcl_SetErrorCode(interp, "TK", "TEXT", "NO_WINDOW", NULL);
	    return TCL_ERROR;
	}

	/*
	 * Copy over client specific value before querying.
	 */

	if ((client = EmbWinGetClient(textPtr, ewPtr))) {
	    ewPtr->body.ew.tkwin = client->tkwin;
	} else {
	    ewPtr->body.ew.tkwin = NULL;
	}

<<<<<<< HEAD
	if (MatchTagsOption(Tcl_GetString(objv[4]))) {
	    TkTextFindTags(interp, textPtr, ewPtr, true);
	} else {
	    objPtr = Tk_GetOptionValue(interp, (char *) &ewPtr->body.ew,
		    ewPtr->body.ew.optionTable, objv[4], textPtr->tkwin);
	    if (!objPtr) {
		return TCL_ERROR;
	    }
	    Tcl_SetObjResult(interp, objPtr);
=======
	objPtr = Tk_GetOptionValue(interp, &ewPtr->body.ew,
		ewPtr->body.ew.optionTable, objv[4], textPtr->tkwin);
	if (objPtr == NULL) {
	    return TCL_ERROR;
>>>>>>> 9dd1ecf7
	}
	return TCL_OK;
    }
    case WIND_CONFIGURE: {
	TkTextIndex index;
	TkTextSegment *ewPtr;

	if (objc < 4) {
	    Tcl_WrongNumArgs(interp, 3, objv, "index ?option value ...?");
	    return TCL_ERROR;
	}
	if (!TkTextGetIndexFromObj(interp, textPtr, objv[3], &index)) {
	    return TCL_ERROR;
	}
	ewPtr = TkTextIndexGetContentSegment(&index, NULL);
	if (ewPtr->typePtr != &tkTextEmbWindowType) {
	    Tcl_SetObjResult(interp, Tcl_ObjPrintf(
		    "no embedded window at index \"%s\"", Tcl_GetString(objv[3])));
	    Tcl_SetErrorCode(interp, "TK", "TEXT", "NO_WINDOW", NULL);
	    return TCL_ERROR;
	}
	if (objc <= 5) {
	    TkTextEmbWindowClient *client;
	    Tcl_Obj *objPtr;
	    Tcl_Obj **objs;
	    int objn = 0, i;

	    /*
	     * Copy over client specific value before querying.
	     */

	    if ((client = EmbWinGetClient(textPtr, ewPtr))) {
		ewPtr->body.ew.tkwin = client->tkwin;
	    } else {
		ewPtr->body.ew.tkwin = NULL;
	    }

<<<<<<< HEAD
	    objPtr = Tk_GetOptionInfo(
		    interp,
		    (char *) &ewPtr->body.ew,
		    ewPtr->body.ew.optionTable,
		    objc == 5 ? objv[4] : NULL,
=======
	    objPtr = Tk_GetOptionInfo(interp, &ewPtr->body.ew,
		    ewPtr->body.ew.optionTable, (objc == 5) ? objv[4] : NULL,
>>>>>>> 9dd1ecf7
		    textPtr->tkwin);
	    if (!objPtr) {
		return TCL_ERROR;
	    }
	    Tcl_ListObjGetElements(NULL, objPtr, &objn, &objs);
	    for (i = 0; i < objn; ++i) {
		Tcl_Obj **objv;
		int objc = 0;

		Tcl_ListObjGetElements(NULL, objs[i], &objc, &objv);
		if (objc == 5 && strcmp(Tcl_GetString(objv[0]), "-tags") == 0) {
		    Tcl_Obj *valuePtr;

		    /* { argvName, dbName, dbClass, defValue, current value } */
		    TkTextFindTags(interp, textPtr, ewPtr, true);
		    valuePtr = Tcl_GetObjResult(interp);
		    Tcl_ListObjReplace(NULL, objs[i], 4, 1, 1, &valuePtr);
		}
	    }
	    Tcl_SetObjResult(interp, objPtr);
	    return TCL_OK;
	} else {
	    TextChanged(&index);
	    return EmbWinConfigure(textPtr, ewPtr, true, objc - 4, objv + 4);
	}
    }
    case WIND_CREATE: {
	TkSharedText *sharedTextPtr = textPtr->sharedTextPtr;
	TkTextIndex index;
	TkTextEmbWindowClient *client;
	int res;

	/*
	 * Add a new window. Find where to put the new window, and mark that
	 * position for redisplay.
	 */

	if (objc < 4) {
	    Tcl_WrongNumArgs(interp, 3, objv, "index ?option value ...?");
	    return TCL_ERROR;
	}
	if (!TkTextGetIndexFromObj(interp, textPtr, objv[3], &index)) {
	    return TCL_ERROR;
	}

	if (textPtr->state == TK_TEXT_STATE_DISABLED &&
		TkTextAttemptToModifyDisabledWidget(interp) != TCL_OK) {
	    return TCL_ERROR;
	}

	/*
	 * Don't allow insertions on the last line of the text.
	 */

	if (!TkTextIndexEnsureBeforeLastChar(&index)) {
	    return TkTextAttemptToModifyDeadWidget(interp);
	}

	/*
	 * Create the new window segment and initialize it.
	 */

	ewPtr = MakeWindow(textPtr);
	client = ewPtr->body.ew.clients;

	/*
	 * Link the segment into the text widget, then configure it (delete it
	 * again if the configuration fails).
	 */

	TkBTreeLinkSegment(sharedTextPtr, ewPtr, &index);
	res = EmbWinConfigure(textPtr, ewPtr, false, objc - 4, objv + 4);
	client->tkwin = ewPtr->body.ew.tkwin;
	if (res != TCL_OK) {
	    TkBTreeUnlinkSegment(sharedTextPtr, ewPtr);
	    TkTextWinFreeClient(NULL, client);
	    ewPtr->body.ew.clients = NULL;
	    ReleaseEmbeddedWindow(ewPtr);
	    return TCL_ERROR;
	}
	TextChanged(&index);

	if (!TkTextUndoStackIsFull(sharedTextPtr->undoStack)) {
	    UndoTokenLinkSegment *token;

	    assert(sharedTextPtr->undoStack);
	    assert(ewPtr->typePtr == &tkTextEmbWindowType);

	    token = malloc(sizeof(UndoTokenLinkSegment));
	    token->undoType = &undoTokenLinkSegmentType;
	    token->segPtr = ewPtr;
	    token->client = client;
	    ewPtr->refCount += 1;
	    DEBUG_ALLOC(tkTextCountNewUndoToken++);

	    TkTextPushUndoToken(sharedTextPtr, token, 0);
	}

	TkTextUpdateAlteredFlag(sharedTextPtr);
	break;
    }
    case WIND_NAMES: {
	Tcl_HashSearch search;
	Tcl_HashEntry *hPtr;
	Tcl_Obj *resultObj;

	if (objc != 3) {
	    Tcl_WrongNumArgs(interp, 3, objv, NULL);
	    return TCL_ERROR;
	}
	resultObj = Tcl_NewObj();
	for (hPtr = Tcl_FirstHashEntry(&textPtr->sharedTextPtr->windowTable, &search);
		hPtr;
		hPtr = Tcl_NextHashEntry(&search)) {
	    Tcl_ListObjAppendElement(NULL, resultObj, Tcl_NewStringObj(
		    Tcl_GetHashKey(&textPtr->sharedTextPtr->markTable, hPtr), -1));
	}
	Tcl_SetObjResult(interp, resultObj);
	break;
    }
    }
    return TCL_OK;
}

/*
 *--------------------------------------------------------------
 *
 * MakeWindow --
 *
 *	This function is called to create a window segment.
 *
 * Results:
 *	The return value is the newly created window.
 *
 * Side effects:
 *	Some memory will be allocated.
 *
 *--------------------------------------------------------------
 */

static TkTextSegment *
MakeWindow(
    TkText *textPtr)		/* Information about text widget that contains embedded image. */
{
    TkTextSegment *ewPtr;
    TkTextEmbWindowClient *client;

    ewPtr = calloc(1, SEG_SIZE(TkTextEmbWindow));
    NEW_SEGMENT(ewPtr);
    ewPtr->typePtr = &tkTextEmbWindowType;
    ewPtr->size = 1;
    ewPtr->refCount = 1;
    ewPtr->body.ew.sharedTextPtr = textPtr->sharedTextPtr;
    ewPtr->body.ew.align = ALIGN_CENTER;
    ewPtr->body.ew.isOwner = true;
    ewPtr->body.ew.optionTable = Tk_CreateOptionTable(textPtr->interp, optionSpecs);
    DEBUG_ALLOC(tkTextCountNewSegment++);

    client = calloc(1, sizeof(TkTextEmbWindowClient));
    client->textPtr = textPtr;
    client->parent = ewPtr;
    ewPtr->body.ew.clients = client;

    return ewPtr;
}

/*
 *--------------------------------------------------------------
 *
 * TkTextMakeWindow --
 *
 *	This function is called to create a window segment.
 *
 * Results:
 *	The return value is a standard Tcl result. If TCL_ERROR is returned,
 *	then the interp's result contains an error message.
 *
 * Side effects:
 *	Some memory will be allocated.
 *
 *--------------------------------------------------------------
 */

TkTextSegment *
TkTextMakeWindow(
    TkText *textPtr,		/* Information about text widget that contains embedded window. */
    Tcl_Obj *options)		/* Options for this window. */
{
    TkTextSegment *ewPtr;
    Tcl_Obj **objv;
    Tcl_Obj **argv;
    int objc, i;

    assert(options);

    if (Tcl_ListObjGetElements(textPtr->interp, options, &objc, &objv) != TCL_OK) {
	return NULL;
    }

    argv = malloc(objc*sizeof(argv[0]));
    memcpy(argv, objv, objc*sizeof(argv[0]));
    for (i = 0; i < objc; i += 2) {
	if (strncmp(Tcl_GetString(argv[i]), "-w", 2) == 0) {
	    if (!Tk_NameToWindow(textPtr->interp, Tcl_GetString(argv[i + 1]), textPtr->tkwin)) {
		/*
		 * The specified window (given with option -window) does not exist, so
		 * set the value to NULL.
		 */
		argv[i + 1] = NULL;
	    }
	}
    }

    ewPtr = MakeWindow(textPtr);

    if (EmbWinConfigure(textPtr, ewPtr, false, objc, argv) == TCL_OK) {
	Tcl_ResetResult(textPtr->interp);
    } else {
	TkTextWinFreeClient(NULL, ewPtr->body.ew.clients);
	ewPtr->body.ew.clients = NULL;
	ReleaseEmbeddedWindow(ewPtr);
	ewPtr = NULL;
    }

    return ewPtr;
}

/*
 *--------------------------------------------------------------
 *
 * EmbWinConfigure --
 *
 *	This function is called to handle configuration options for an
 *	embedded window, using an objc/objv list.
 *
 * Results:
 *	The return value is a standard Tcl result. If TCL_ERROR is returned,
 *	then the interp's result contains an error message..
 *
 * Side effects:
 *	Configuration information for the embedded window changes, such as
 *	alignment, stretching, or name of the embedded window.
 *
 *	Note that this function may leave widget specific client information
 *	with a NULL tkwin attached to ewPtr. While we could choose to clean up
 *	the client data structure here, there is no need to do so, and it is
 *	likely that the user is going to adjust the tkwin again soon.
 *
 *--------------------------------------------------------------
 */

static bool
IsPreservedWindow(
    const TkTextEmbWindowClient *client)
{
    return client && !client->hPtr;
}

static void
TriggerWatchCmd(
    TkText *textPtr,
    TkTextSegment *ewPtr,
    Tk_Window tkwin,
    const char *arg1,
    const char *arg2)
{
    if (!(textPtr->flags & DESTROYED)) {
	TkTextIndex index;
	char buf[TK_POS_CHARS];

	TkTextIndexClear(&index, textPtr);
	TkTextIndexSetSegment(&index, ewPtr);
	TkTextPrintIndex(textPtr, &index, buf);
	TkTextTriggerWatchCmd(textPtr, "window", buf, buf, Tk_PathName(tkwin), arg1, arg2, false);
    }
}

static int
EmbWinConfigure(
    TkText *textPtr,		/* Information about text widget that contains
				 * embedded window. */
    TkTextSegment *ewPtr,	/* Embedded window to be configured. */
    bool undoable,		/* Replacement of tags is undoable? */
    int objc,			/* Number of strings in objv. */
    Tcl_Obj *const objv[])	/* Array of objects describing configuration options. */
{
    Tk_Window oldWindow;
    TkTextEmbWindowClient *client;
    int i;

    assert(textPtr);

    /*
     * Copy over client specific value before querying or setting.
     */

    client = EmbWinGetClient(textPtr, ewPtr);
    ewPtr->body.ew.tkwin = client ? client->tkwin : NULL;
    oldWindow = ewPtr->body.ew.tkwin;
<<<<<<< HEAD

    if (Tk_SetOptions(textPtr->interp, (char *) &ewPtr->body.ew,
	    ewPtr->body.ew.optionTable, objc, objv, textPtr->tkwin, NULL, NULL) != TCL_OK) {
=======
    if (Tk_SetOptions(textPtr->interp, &ewPtr->body.ew,
	    ewPtr->body.ew.optionTable, objc, objv, textPtr->tkwin, NULL,
	    NULL) != TCL_OK) {
>>>>>>> 9dd1ecf7
	return TCL_ERROR;
    }

    for (i = 0; i + 1 < objc; i += 2) {
	if (MatchTagsOption(Tcl_GetString(objv[i]))) {
	    TkTextReplaceTags(textPtr, ewPtr, undoable, objv[i + 1]);
	}
    }

    if (oldWindow != ewPtr->body.ew.tkwin && (!oldWindow || !IsPreservedWindow(client))) {
	if (oldWindow) {
	    Tcl_HashEntry *hPtr;

	    textPtr->sharedTextPtr->numWindows -= 1;
	    hPtr = Tcl_FindHashEntry(&textPtr->sharedTextPtr->windowTable, Tk_PathName(oldWindow));
	    assert(hPtr);
	    Tcl_DeleteHashEntry(hPtr);
	    Tk_DeleteEventHandler(oldWindow, StructureNotifyMask, EmbWinStructureProc, client);
	    Tk_ManageGeometry(oldWindow, NULL, NULL);
	    if (textPtr->tkwin != Tk_Parent(oldWindow)) {
		Tk_UnmaintainGeometry(oldWindow, textPtr->tkwin);
	    } else {
		Tk_UnmapWindow(oldWindow);
	    }
	    if (textPtr->watchCmd) {
		textPtr->refCount += 1;
		TriggerWatchCmd(textPtr, ewPtr, oldWindow, NULL, NULL);
		if (TkTextDecrRefCountAndTestIfDestroyed(textPtr)) {
		    return TCL_OK;
		}
	    }
	}
	if (client) {
	    client->tkwin = NULL;
	    client->hPtr = NULL;
	}
	if (ewPtr->body.ew.tkwin) {
	    Tk_Window ancestor, parent;
	    bool cantEmbed = false;
	    int isNew;

	    /*
	     * Make sure that the text is either the parent of the embedded
	     * window or a descendant of that parent. Also, don't allow a
	     * top-level window to be managed inside a text.
	     */

	    parent = Tk_Parent(ewPtr->body.ew.tkwin);
	    for (ancestor = textPtr->tkwin; ; ancestor = Tk_Parent(ancestor)) {
		if (ancestor == parent) {
		    break;
		}
		if (Tk_TopWinHierarchy(ancestor)) {
		    cantEmbed = true;
		    break;
		}
	    }
	    if (cantEmbed
		    || Tk_TopWinHierarchy(ewPtr->body.ew.tkwin)
		    || (ewPtr->body.ew.tkwin == textPtr->tkwin)) {
		Tcl_SetObjResult(textPtr->interp, Tcl_ObjPrintf("can't embed %s in %s",
			Tk_PathName(ewPtr->body.ew.tkwin), Tk_PathName(textPtr->tkwin)));
		Tcl_SetErrorCode(textPtr->interp, "TK", "GEOMETRY", "HIERARCHY", NULL);
		ewPtr->body.ew.tkwin = NULL;
		if (client) {
		    client->tkwin = NULL;
		}
		return TCL_ERROR;
	    }

	    if (!client) {
		/*
		 * Have to make the new client.
		 */

		client = calloc(1, sizeof(TkTextEmbWindowClient));
		client->next = ewPtr->body.ew.clients;
		client->textPtr = textPtr;
		client->parent = ewPtr;
		ewPtr->body.ew.clients = client;
	    }
	    client->tkwin = ewPtr->body.ew.tkwin;

	    /*
	     * Take over geometry management for the window, plus create an
	     * event handler to find out when it is deleted.
	     */

	    Tk_ManageGeometry(ewPtr->body.ew.tkwin, &textGeomType, client);
	    Tk_CreateEventHandler(ewPtr->body.ew.tkwin, StructureNotifyMask,
		    EmbWinStructureProc, client);

	    /*
	     * Special trick! Must enter into the hash table *after* calling
	     * Tk_ManageGeometry: if the window was already managed elsewhere
	     * in this text, the Tk_ManageGeometry call will cause the entry
	     * to be removed, which could potentially lose the new entry.
	     */

	    client->hPtr = Tcl_CreateHashEntry(
		    &textPtr->sharedTextPtr->windowTable,
		    Tk_PathName(ewPtr->body.ew.tkwin),
		    &isNew);
	    Tcl_SetHashValue(client->hPtr, ewPtr);
	    textPtr->sharedTextPtr->numWindows += 1;
	}
    }
    return TCL_OK;
}

/*
 *--------------------------------------------------------------
 *
 * EmbWinStructureProc --
 *
 *	This function is invoked by the Tk event loop whenever StructureNotify
 *	events occur for a window that's embedded in a text widget. This
 *	function's only purpose is to clean up when windows are deleted.
 *
 * Results:
 *	None.
 *
 * Side effects:
 *	The window is disassociated from the window segment, and the portion
 *	of the text is redisplayed.
 *
 *--------------------------------------------------------------
 */

static void
EmbWinStructureProc(
    ClientData clientData,	/* Pointer to record describing window item. */
    XEvent *eventPtr)		/* Describes what just happened. */
{
    TkTextEmbWindowClient *client = clientData;
    TkTextSegment *ewPtr;
    Tk_Window tkwin;

    if (eventPtr->type != DestroyNotify || !client->hPtr) {
	return;
    }

    ewPtr = client->parent;
    tkwin = client->tkwin;

    assert(ewPtr->typePtr);
    assert(client->hPtr == Tcl_FindHashEntry(&ewPtr->body.ew.sharedTextPtr->windowTable,
	    Tk_PathName(tkwin)));

    /*
     * This may not exist if the entire widget is being deleted.
     */

    Tcl_DeleteHashEntry(client->hPtr);
    ewPtr->body.ew.sharedTextPtr->numWindows -= 1;
    ewPtr->body.ew.tkwin = NULL;
    client->tkwin = NULL;
    client->hPtr = NULL;
    EmbWinRequestProc(client, NULL);

    if (client->textPtr->watchCmd) {
	TriggerWatchCmd(client->textPtr, ewPtr, tkwin, NULL, NULL);
    }
}

/*
 *--------------------------------------------------------------
 *
 * EmbWinRequestProc --
 *
 *	This function is invoked whenever a window that's associated with a
 *	window canvas item changes its requested dimensions.
 *
 * Results:
 *	None.
 *
 * Side effects:
 *	The size and location on the screen of the window may change,
 *	depending on the options specified for the window item.
 *
 *--------------------------------------------------------------
 */

static void
EmbWinRequestProc(
    ClientData clientData,	/* Pointer to record for window item. */
    Tk_Window tkwin)		/* Window that changed its desired size. */
{
    TkTextEmbWindowClient *client = clientData;
    TkTextSegment *ewPtr = client->parent;
    TkTextIndex index;

    assert(ewPtr->typePtr);

    if (ewPtr->sectionPtr) {
	assert(ewPtr->sectionPtr);
	TkTextIndexClear(&index, client->textPtr);
	TkTextIndexSetSegment(&index, ewPtr);
	TextChanged(&index);
    }
}

/*
 *--------------------------------------------------------------
 *
 * EmbWinLostSlaveProc --
 *
 *	This function is invoked by the Tk geometry manager when a slave
 *	window managed by a text widget is claimed away by another geometry
 *	manager.
 *
 * Results:
 *	None.
 *
 * Side effects:
 *	The window is disassociated from the window segment, and the portion
 *	of the text is redisplayed.
 *
 *--------------------------------------------------------------
 */

static void
EmbWinLostSlaveProc(
    ClientData clientData,	/* Pointer to record describing window item. */
    Tk_Window tkwin)		/* Window that was claimed away by another geometry manager. */
{
    TkTextEmbWindowClient *client = clientData;
    TkTextSegment *ewPtr = client->parent;
    TkText *textPtr = client->textPtr;
    TkTextIndex index;
    TkTextEmbWindowClient *loop;

    assert(!IsPreservedWindow(client));

    assert(client->tkwin);
    client->displayed = false;
    Tk_DeleteEventHandler(client->tkwin, StructureNotifyMask, EmbWinStructureProc, client);
    Tcl_CancelIdleCall(EmbWinDelayedUnmap, client);
    EmbWinDelayedUnmap(client);
    if (client->hPtr) {
	ewPtr->body.ew.sharedTextPtr->numWindows -= 1;
	Tcl_DeleteHashEntry(client->hPtr);
	client->hPtr = NULL;
    }
    client->tkwin = NULL;
    ewPtr->body.ew.tkwin = NULL;

    /*
     * Free up the memory allocation for this client.
     */

    loop = ewPtr->body.ew.clients;
    if (loop == client) {
	ewPtr->body.ew.clients = client->next;
    } else {
	while (loop->next != client) {
	    loop = loop->next;
	}
	loop->next = client->next;
    }
    free(client);

    TkTextIndexClear(&index, textPtr);
    TkTextIndexSetSegment(&index, ewPtr);
    TextChanged(&index);

    if (textPtr->watchCmd) {
	TriggerWatchCmd(textPtr, ewPtr, tkwin, NULL, NULL);
    }
}

/*
 *--------------------------------------------------------------
 *
 * TkTextWinFreeClient --
 *
 *	Free up the hash entry and client information for a given embedded
 *	window.
 *
 *	It is assumed the caller will manage the linked list of clients
 *	associated with the relevant TkTextSegment.
 *
 * Results:
 *	Nothing.
 *
 * Side effects:
 *	The embedded window information for a single client is deleted, if it
 *	exists, and any resources associated with it are released.
 *
 *--------------------------------------------------------------
 */

void
TkTextWinFreeClient(
    Tcl_HashEntry *hPtr,	/* Hash entry corresponding to this client, or NULL */
    TkTextEmbWindowClient *client)
				/* Client data structure, with the 'tkwin' field to be cleaned up. */
{
    if (hPtr) {
	/*
	 * (It's possible for there to be no hash table entry for this window,
	 * if an error occurred while creating the window segment but before
	 * the window got added to the table)
	 */

	client->parent->body.ew.sharedTextPtr->numWindows -= 1;
	Tcl_DeleteHashEntry(hPtr);
    }

    /*
     * Delete the event handler for the window before destroying the window,
     * so that EmbWinStructureProc doesn't get called (we'll already do
     * everything that it would have done, and it will just get confused).
     */

    if (client->tkwin) {
	Tk_DeleteEventHandler(client->tkwin, StructureNotifyMask, EmbWinStructureProc, client);
	if (client->parent->body.ew.isOwner) {
	    Tk_DestroyWindow(client->tkwin);
	}
    }
    Tcl_CancelIdleCall(EmbWinDelayedUnmap, client);

    /*
     * Free up this client.
     */

    free(client);
}

/*
 *--------------------------------------------------------------
 *
 * EmbWinInspectProc --
 *
 *	This function is invoked to build the information for
 *	"inspect".
 *
 * Results:
 *	Return a TCL object containing the information for
 *	"inspect".
 *
 * Side effects:
 *	Storage is allocated.
 *
 *--------------------------------------------------------------
 */

static Tcl_Obj *
EmbWinInspectProc(
    const TkSharedText *sharedTextPtr,
    const TkTextSegment *segPtr)
{
    Tcl_Obj *objPtr = Tcl_NewObj();
    Tcl_Obj *objPtr2 = Tcl_NewObj();
    TkTextTag **tagLookup = sharedTextPtr->tagLookup;
    const TkTextTagSet *tagInfoPtr = segPtr->tagInfoPtr;
    unsigned i = TkTextTagSetFindFirst(tagInfoPtr);
    Tcl_DString opts;

    assert(sharedTextPtr->peers);

    for ( ; i != TK_TEXT_TAG_SET_NPOS; i = TkTextTagSetFindNext(tagInfoPtr, i)) {
	const TkTextTag *tagPtr = tagLookup[i];
	Tcl_ListObjAppendElement(NULL, objPtr2, Tcl_NewStringObj(tagPtr->name, -1));
    }

    Tcl_DStringInit(&opts);
    TkTextInspectOptions(sharedTextPtr->peers, &segPtr->body.ew, segPtr->body.ew.optionTable,
	    &opts, 0);

    Tcl_ListObjAppendElement(NULL, objPtr, Tcl_NewStringObj(segPtr->typePtr->name, -1));
    Tcl_ListObjAppendElement(NULL, objPtr, objPtr2);
    Tcl_ListObjAppendElement(NULL, objPtr, Tcl_NewStringObj(Tcl_DStringValue(&opts),
	    Tcl_DStringLength(&opts)));

    Tcl_DStringFree(&opts);
    return objPtr;
}

/*
 *--------------------------------------------------------------
 *
 * ReleaseEmbeddedWindow --
 *
 *	Free embedded window
 *
 * Results:
 *	None.
 *
 * Side effects:
 *	The embedded window is deleted, and any resources
 *	associated with it are released.
 *
 *--------------------------------------------------------------
 */

static void
ReleaseEmbeddedWindow(
    TkTextSegment *ewPtr)
{
    TkTextEmbWindowClient *client = ewPtr->body.ew.clients;

    assert(ewPtr->typePtr);

    while (client) {
	TkTextEmbWindowClient *next = client->next;
	if (client->hPtr) {
	    TkTextWinFreeClient(client->hPtr, client);
	}
	client = next;
    }
    ewPtr->body.ew.clients = NULL;
    Tk_FreeConfigOptions((char *) &ewPtr->body.ew, ewPtr->body.ew.optionTable, NULL);
    TkBTreeFreeSegment(ewPtr);
}

/*
 *--------------------------------------------------------------
 *
 * DestroyOrUnmapWindow --
 *
 *	Unmap all clients of given window.
 *
 * Results:
 *	None.
 *
 * Side effects:
 *	Either destroy or only unmap the embedded window.
 *
 *--------------------------------------------------------------
 */

static void
DestroyOrUnmapWindow(
    TkTextSegment *ewPtr)
{
    TkTextEmbWindowClient *client = ewPtr->body.ew.clients;

    assert(ewPtr->typePtr);
    assert(ewPtr->refCount > 0);

    for ( ; client; client = client->next) {
	if (client->hPtr) {
	    client->parent->body.ew.sharedTextPtr->numWindows -= 1;
	    Tcl_DeleteHashEntry(client->hPtr);
	    client->hPtr = NULL;
	    client->displayed = false;
	}
	Tcl_CancelIdleCall(EmbWinDelayedUnmap, client);
	if (client->tkwin && ewPtr->body.ew.create) {
	    Tk_DeleteEventHandler(client->tkwin, StructureNotifyMask, EmbWinStructureProc, client);
	    if (ewPtr->body.ew.isOwner) {
		Tk_DestroyWindow(client->tkwin);
	    }
	    client->tkwin = NULL;
	    ewPtr->body.ew.tkwin = NULL;
	} else {
	    EmbWinDelayedUnmap(client);
	}
    }
}
/*
 *--------------------------------------------------------------
 *
 * EmbWinDeleteProc --
 *
 *	This function is invoked by the text B-tree code whenever an embedded
 *	window lies in a range of characters being deleted.
 *
 * Results:
 *	Returns true to indicate that the deletion has been accepted.
 *
 * Side effects:
 *	Depends on the action, see ReleaseEmbeddedWindow and DestroyOrUnmapWindow.
 *
 *--------------------------------------------------------------
 */

static bool
EmbWinDeleteProc(
    TkSharedText *sharedTextPtr,/* Handle to shared text resource. */
    TkTextSegment *ewPtr,	/* Segment being deleted. */
    int flags)			/* Flags controlling the deletion. */
{
    assert(ewPtr->typePtr);
    assert(ewPtr->refCount > 0);

    if (ewPtr->refCount == 1) {
	ReleaseEmbeddedWindow(ewPtr);
    } else {
	ewPtr->refCount -= 1;
	DestroyOrUnmapWindow(ewPtr);
    }
    return true;
}

/*
 *--------------------------------------------------------------
 *
 * EmbWinRestoreProc --
 *
 *	This function is called when a window segment will be restored
 *	from the undo chain.
 *
 * Results:
 *	None.
 *
 * Side effects:
 *	The name of the mark will be freed, and the mark will be
 *	re-entered into the hash table.
 *
 *--------------------------------------------------------------
 */

static bool
EmbWinRestoreProc(
    TkSharedText *sharedTextPtr,/* Handle to shared text resource. */
    TkTextSegment *ewPtr)	/* Segment to reuse. */
{
    int isNew;

    if (ewPtr->body.ew.create) {
	/*
	 * EmbWinLayoutProc is doing the creation of the window.
	 */
	assert(!ewPtr->body.ew.tkwin);
    } else {
	TkTextEmbWindowClient *client = ewPtr->body.ew.clients;

	for ( ; client; client = client->next) {
	    if (client->tkwin && !client->hPtr) {
		client->hPtr = Tcl_CreateHashEntry(
			&ewPtr->body.ew.sharedTextPtr->windowTable,
			Tk_PathName(client->tkwin),
			&isNew);
		assert(isNew);
		Tcl_SetHashValue(client->hPtr, ewPtr);
		ewPtr->body.ew.sharedTextPtr->numWindows += 1;
	    }
	}
    }

    return true;
}

/*
 *--------------------------------------------------------------
 *
 * EmbWinLayoutProc --
 *
 *	This function is the "layoutProc" for embedded window segments.
 *
 * Results:
 *	1 is returned to indicate that the segment should be displayed. The
 *	chunkPtr structure is filled in.
 *
 * Side effects:
 *	None, except for filling in chunkPtr.
 *
 *--------------------------------------------------------------
 */

static int
EmbWinLayoutProc(
    const TkTextIndex *indexPtr,/* Identifies first character in chunk. */
    TkTextSegment *ewPtr,	/* Segment corresponding to indexPtr. */
    int offset,			/* Offset within segPtr corresponding to indexPtr (always 0). */
    int maxX,			/* Chunk must not occupy pixels at this position or higher. */
    int maxChars,		/* Chunk must not include more than this many characters. */
    bool noCharsYet,		/* 'true' means no characters have been assigned to this line yet. */
    TkWrapMode wrapMode,	/* Wrap mode to use for line: TEXT_WRAPMODE_CHAR, TEXT_WRAPMODE_NONE,
    				 * TEXT_WRAPMODE_WORD, or TEXT_WRAPMODE_CODEPOINT. */
    TkTextSpaceMode spaceMode,	/* Not used. */
    TkTextDispChunk *chunkPtr)	/* Structure to fill in with information about this chunk. The x
    				 * field has already been set by the caller. This argument may be
				 * NULL. */
{
    int width, height;
    TkTextEmbWindowClient *client;
    TkText *textPtr = indexPtr->textPtr;
    bool cantEmbed = false;
    int x;

    assert(indexPtr->textPtr);
    assert(offset == 0);

    client = EmbWinGetClient(textPtr, ewPtr);
    ewPtr->body.ew.tkwin = client ? client->tkwin : NULL;

    if (!ewPtr->body.ew.tkwin && ewPtr->body.ew.create) {
	int code;
	int isNew;
	Tk_Window ancestor;
	const char *before, *string;
	Tcl_DString name, buf, *dsPtr = NULL;

	before = ewPtr->body.ew.create;

	/*
	 * Find everything up to the next % character and append it to the
	 * result string.
	 */

	string = before;
	while (*string != 0) {
	    if (string[0] == '%' && (string[1] == '%' || string[1] == 'W')) {
		if (!dsPtr) {
		    Tcl_DStringInit(&buf);
		    dsPtr = &buf;
		}
		if (string != before) {
		    Tcl_DStringAppend(dsPtr, before, (int) (string-before));
		    before = string;
		}
		if (string[1] == '%') {
		    Tcl_DStringAppend(dsPtr, "%", 1);
		} else {
		    /*
		     * Substitute string as proper Tcl list element.
		     */

		    int spaceNeeded, cvtFlags, length;
		    const char *str = Tk_PathName(textPtr->tkwin);

		    spaceNeeded = Tcl_ScanElement(str, &cvtFlags);
		    length = Tcl_DStringLength(dsPtr);
		    Tcl_DStringSetLength(dsPtr, length + spaceNeeded);
		    spaceNeeded = Tcl_ConvertElement(str,
			    Tcl_DStringValue(dsPtr) + length,
			    cvtFlags | TCL_DONT_USE_BRACES);
		    Tcl_DStringSetLength(dsPtr, length + spaceNeeded);
		}
		before += 2;
		string += 1;
	    }
	    string += 1;
	}

	/*
	 * The window doesn't currently exist. Create it by evaluating the
	 * creation script. The script must return the window's path name:
	 * look up that name to get back to the window token. Then register
	 * ourselves as the geometry manager for the window.
	 */

	if (dsPtr) {
	    Tcl_DStringAppend(dsPtr, before, string - before);
	    code = Tcl_EvalEx(textPtr->interp, Tcl_DStringValue(dsPtr), -1, TCL_EVAL_GLOBAL);
	    Tcl_DStringFree(dsPtr);
	} else {
	    code = Tcl_EvalEx(textPtr->interp, ewPtr->body.ew.create, -1, TCL_EVAL_GLOBAL);
	}
	if (code != TCL_OK) {
	    Tcl_BackgroundException(textPtr->interp, code);
	    goto gotWindow;
	}
	Tcl_DStringInit(&name);
	Tcl_DStringAppend(&name, Tcl_GetStringResult(textPtr->interp), -1);
	Tcl_ResetResult(textPtr->interp);
	ewPtr->body.ew.tkwin = Tk_NameToWindow(textPtr->interp, Tcl_DStringValue(&name), textPtr->tkwin);
	Tcl_DStringFree(&name);
	if (!ewPtr->body.ew.tkwin) {
	    Tcl_BackgroundException(textPtr->interp, TCL_ERROR);
	    goto gotWindow;
	}

	for (ancestor = textPtr->tkwin; ; ancestor = Tk_Parent(ancestor)) {
	    if (ancestor == Tk_Parent(ewPtr->body.ew.tkwin)) {
		break;
	    }
	    if (Tk_TopWinHierarchy(ancestor)) {
	    	cantEmbed = true;
		break;
	    }
	}
	if (cantEmbed
		|| Tk_TopWinHierarchy(ewPtr->body.ew.tkwin)
		|| textPtr->tkwin == ewPtr->body.ew.tkwin) {
	    Tcl_SetObjResult(textPtr->interp, Tcl_ObjPrintf("can't embed %s relative to %s",
		    Tk_PathName(ewPtr->body.ew.tkwin), Tk_PathName(textPtr->tkwin)));
	    Tcl_SetErrorCode(textPtr->interp, "TK", "GEOMETRY", "HIERARCHY", NULL);
	    Tcl_BackgroundException(textPtr->interp, TCL_ERROR);
	    ewPtr->body.ew.tkwin = NULL;
	    goto gotWindow;
	}

	if (!client) {
	    /*
	     * We just used a '-create' script to make a new window, which we
	     * now need to add to our client list.
	     */

	    client = calloc(1, sizeof(TkTextEmbWindowClient));
	    client->next = ewPtr->body.ew.clients;
	    client->textPtr = textPtr;
	    client->parent = ewPtr;
	    ewPtr->body.ew.clients = client;
	}

	client->tkwin = ewPtr->body.ew.tkwin;
	Tk_ManageGeometry(client->tkwin, &textGeomType, client);
	Tk_CreateEventHandler(client->tkwin, StructureNotifyMask, EmbWinStructureProc, client);

	/*
	 * Special trick! Must enter into the hash table *after* calling
	 * Tk_ManageGeometry: if the window was already managed elsewhere in
	 * this text, the Tk_ManageGeometry call will cause the entry to be
	 * removed, which could potentially lose the new entry.
	 */

	client->hPtr = Tcl_CreateHashEntry(
		&textPtr->sharedTextPtr->windowTable, Tk_PathName(client->tkwin), &isNew);
	Tcl_SetHashValue(client->hPtr, ewPtr);
	ewPtr->body.ew.sharedTextPtr->numWindows += 1;
    }

    /*
     * See if there's room for this window on this line.
     */

  gotWindow:
    if (!ewPtr->body.ew.tkwin) {
	width = 0;
	height = 0;
    } else {
	width = Tk_ReqWidth(ewPtr->body.ew.tkwin) + 2*ewPtr->body.ew.padX;
	height = Tk_ReqHeight(ewPtr->body.ew.tkwin) + 2*ewPtr->body.ew.padY;
    }

    x = chunkPtr ? chunkPtr->x : 0;

    if (width > maxX - x && !noCharsYet && textPtr->wrapMode != TEXT_WRAPMODE_NONE) {
	return 0;
    }

    if (chunkPtr) {
	/*
	 * Fill in the chunk structure.
	 */

	chunkPtr->layoutProcs = &layoutWindowProcs;
	chunkPtr->numBytes = 1;
	if (ewPtr->body.ew.align == ALIGN_BASELINE) {
	    chunkPtr->minAscent = height - ewPtr->body.ew.padY;
	    chunkPtr->minDescent = ewPtr->body.ew.padY;
	    chunkPtr->minHeight = 0;
	} else {
	    chunkPtr->minAscent = 0;
	    chunkPtr->minDescent = 0;
	    chunkPtr->minHeight = height;
	}
	chunkPtr->width = width;
	chunkPtr->breakIndex = (wrapMode == TEXT_WRAPMODE_NONE) ? -1 : 1;
	chunkPtr->clientData = ewPtr;
    }
    
    if (client) {
	client->chunkCount += 1;

	if (!chunkPtr) {
	    TkTextDispChunk chunk;
	    chunk.clientData = ewPtr;
	    EmbWinUndisplayProc(textPtr, &chunk);
	}
    }

    return 1;
}

/*
 *--------------------------------------------------------------
 *
 * EmbWinCheckProc --
 *
 *	This function is invoked by the B-tree code to perform consistency
 *	checks on embedded windows.
 *
 * Results:
 *	None.
 *
 * Side effects:
 *	The function panics if it detects anything wrong with the embedded
 *	window.
 *
 *--------------------------------------------------------------
 */

static void
EmbWinCheckProc(
    const TkSharedText *sharedTextPtr,	/* Handle to shared text resource. */
    const TkTextSegment *ewPtr)		/* Segment to check. */
{
    if (!ewPtr->nextPtr) {
	Tcl_Panic("EmbWinCheckProc: embedded window is last segment in line");
    }
    if (ewPtr->size != 1) {
	Tcl_Panic("EmbWinCheckProc: embedded window has size %d", ewPtr->size);
    }
}

/*
 *--------------------------------------------------------------
 *
 * EmbWinDisplayProc --
 *
 *	This function is invoked by the text displaying code when it is time
 *	to actually draw an embedded window chunk on the screen.
 *
 * Results:
 *	None.
 *
 * Side effects:
 *	The embedded window gets moved to the correct location and mapped onto
 *	the screen.
 *
 *--------------------------------------------------------------
 */

static void
EmbWinDisplayProc(
    TkText *textPtr,		/* Information about text widget. */
    TkTextDispChunk *chunkPtr,	/* Chunk that is to be drawn. */
    int x,			/* X-position in dst at which to draw this
				 * chunk (differs from the x-position in the
				 * chunk because of scrolling). */
    int y,			/* Top of rectangular bounding box for line:
				 * tells where to draw this chunk in dst
				 * (x-position is in the chunk itself). */
    int lineHeight,		/* Total height of line. */
    int baseline,		/* Offset of baseline from y. */
    Display *display,		/* Display to use for drawing (unused).  */
    Drawable dst,		/* Pixmap or window in which to draw (unused).  */
    int screenY)		/* Y-coordinate in text window that corresponds to y. */
{
    int lineX, windowX, windowY, width, height;
    Tk_Window tkwin;
    TkTextSegment *ewPtr = chunkPtr->clientData;
    TkTextEmbWindowClient *client = EmbWinGetClient(textPtr, ewPtr);

    if (!client || !(tkwin = client->tkwin)) {
	return;
    }

    if (x + chunkPtr->width <= 0) {
	/*
	 * The window is off-screen; just unmap it.
	 */

	client->displayed = false;
	EmbWinDelayedUnmap(client);
	return;
    }

    /*
     * Compute the window's location and size in the text widget, taking into
     * account the align and stretch values for the window.
     */

    EmbWinBboxProc(textPtr, chunkPtr, 0, screenY, lineHeight, baseline,
	    &lineX, &windowY, &width, &height);
    windowX = lineX - chunkPtr->x + x;

    if (textPtr->tkwin == Tk_Parent(tkwin)) {
	if (windowX != Tk_X(tkwin)
		|| windowY != Tk_Y(tkwin)
		|| Tk_ReqWidth(tkwin) != Tk_Width(tkwin)
		|| height != Tk_Height(tkwin)) {
	    Tk_MoveResizeWindow(tkwin, windowX, windowY, width, height);

	    if (textPtr->watchCmd && Tk_IsMapped(tkwin)) {
		char w[100], h[100];

		snprintf(h, sizeof(h), "%d", Tk_Height(tkwin));
		snprintf(w, sizeof(w), "%d", Tk_Width(tkwin));

		TriggerWatchCmd(textPtr, ewPtr, tkwin, w, h);
	    }
	}
	if (!Tk_IsMapped(tkwin)) {
	    Tk_MapWindow(tkwin);

	    if (textPtr->watchCmd) {
		TriggerWatchCmd(textPtr, ewPtr, tkwin, NULL, NULL);
	    }
	}
    } else {
	Tk_MaintainGeometry(tkwin, textPtr->tkwin, windowX, windowY, width, height);
    }

    /*
     * Mark the window as displayed so that it won't get unmapped.
     */

    client->displayed = true;
}

/*
 *--------------------------------------------------------------
 *
 * EmbWinUndisplayProc --
 *
 *	This function is called when the chunk for an embedded window is no
 *	longer going to be displayed. It arranges for the window associated
 *	with the chunk to be unmapped.
 *
 * Results:
 *	None.
 *
 * Side effects:
 *	The window is scheduled for unmapping.
 *
 *--------------------------------------------------------------
 */

static void
EmbWinUndisplayProc(
    TkText *textPtr,		/* Overall information about text widget. */
    TkTextDispChunk *chunkPtr)	/* Chunk that is about to be freed. */
{
    TkTextSegment *ewPtr = chunkPtr->clientData;
    TkTextEmbWindowClient *client = EmbWinGetClient(textPtr, ewPtr);

    if (client && --client->chunkCount == 0) {
	/*
	 * Don't unmap the window immediately, since there's a good chance
	 * that it will immediately be redisplayed, perhaps even in the same
	 * place. Instead, schedule the window to be unmapped later; the call
	 * to EmbWinDelayedUnmap will be cancelled in the likely event that
	 * the unmap becomes unnecessary.
	 */

	client->displayed = false;
	Tcl_DoWhenIdle(EmbWinDelayedUnmap, client);
    }
}

/*
 *--------------------------------------------------------------
 *
 * EmbWinBboxProc --
 *
 *	This function is called to compute the bounding box of the area
 *	occupied by an embedded window.
 *
 * Results:
 *	There is no return value. *xPtr and *yPtr are filled in with the
 *	coordinates of the upper left corner of the window, and *widthPtr and
 *	*heightPtr are filled in with the dimensions of the window in pixels.
 *	Note: not all of the returned bbox is necessarily visible on the
 *	screen (the rightmost part might be off-screen to the right, and the
 *	bottommost part might be off-screen to the bottom).
 *
 * Side effects:
 *	None.
 *
 *--------------------------------------------------------------
 */

static void
EmbWinBboxProc(
    TkText *textPtr,		/* Information about text widget. */
    TkTextDispChunk *chunkPtr,	/* Chunk containing desired char. */
    int index,			/* Index of desired character within the chunk. */
    int y,			/* Topmost pixel in area allocated for this line. */
    int lineHeight,		/* Total height of line. */
    int baseline,		/* Location of line's baseline, in pixels measured down from y. */
    int *xPtr, int *yPtr,	/* Gets filled in with coords of character's upper-left pixel. */
    int *widthPtr,		/* Gets filled in with width of window, in pixels. */
    int *heightPtr)		/* Gets filled in with height of window, in pixels. */
{
    Tk_Window tkwin;
    TkTextSegment *ewPtr = chunkPtr->clientData;
    TkTextEmbWindowClient *client = EmbWinGetClient(textPtr, ewPtr);

    tkwin = client ? client->tkwin : NULL;
    if (tkwin) {
	*widthPtr = Tk_ReqWidth(tkwin);
	*heightPtr = Tk_ReqHeight(tkwin);
    } else {
	*widthPtr = 0;
	*heightPtr = 0;
    }
    *xPtr = chunkPtr->x + ewPtr->body.ew.padX;
    if (ewPtr->body.ew.stretch) {
	if (ewPtr->body.ew.align == ALIGN_BASELINE) {
	    *heightPtr = baseline - ewPtr->body.ew.padY;
	} else {
	    *heightPtr = lineHeight - 2*ewPtr->body.ew.padY;
	}
    }
    switch (ewPtr->body.ew.align) {
    case ALIGN_BOTTOM:
	*yPtr = y + (lineHeight - *heightPtr - ewPtr->body.ew.padY);
	break;
    case ALIGN_CENTER:
	*yPtr = y + (lineHeight - *heightPtr)/2;
	break;
    case ALIGN_TOP:
	*yPtr = y + ewPtr->body.ew.padY;
	break;
    case ALIGN_BASELINE:
	*yPtr = y + (baseline - *heightPtr);
	break;
    }
}

/*
 *--------------------------------------------------------------
 *
 * EmbWinDelayedUnmap --
 *
 *	This function is an idle handler that does the actual work of
 *	unmapping an embedded window. See the comment in EmbWinUndisplayProc
 *	for details.
 *
 * Results:
 *	None.
 *
 * Side effects:
 *	The window gets unmapped, unless its chunk reference count has become
 *	non-zero again.
 *
 *--------------------------------------------------------------
 */

static void
EmbWinDelayedUnmap(
    ClientData clientData)	/* Token for the window to be unmapped. */
{
    TkTextEmbWindowClient *client = clientData;

    if (!client->displayed && client->tkwin) {
	if (client->textPtr->tkwin != Tk_Parent(client->tkwin)) {
	    Tk_UnmaintainGeometry(client->tkwin, client->textPtr->tkwin);
	} else {
	    Tk_UnmapWindow(client->tkwin);
	}

	assert(client->textPtr);

	if (client->textPtr->watchCmd) {
	    TriggerWatchCmd(client->textPtr, client->parent, client->tkwin, NULL, NULL);
	}
    }
}

/*
 *--------------------------------------------------------------
 *
 * TkTextWindowIndex --
 *
 *	Given the name of an embedded window within a text widget, returns an
 *	index corresponding to the window's position in the text.
 *
 * Results:
 *	The return value is true if there is an embedded window by the given name
 *	in the text widget, false otherwise. If the window exists, *indexPtr is
 *	filled in with its index.
 *
 * Side effects:
 *	None.
 *
 *--------------------------------------------------------------
 */

bool
TkTextWindowIndex(
    TkText *textPtr,		/* Text widget containing window. */
    const char *name,		/* Name of window. */
    TkTextIndex *indexPtr)	/* Index information gets stored here. */
{
    Tcl_HashEntry *hPtr;
    TkTextSegment *ewPtr;

    assert(textPtr);

    if (!(hPtr = Tcl_FindHashEntry(&textPtr->sharedTextPtr->windowTable, name))) {
	return false;
    }

    ewPtr = Tcl_GetHashValue(hPtr);
    TkTextIndexClear(indexPtr, textPtr);
    TkTextIndexSetSegment(indexPtr, ewPtr);
    return true;
}

/*
 *--------------------------------------------------------------
 *
 * EmbWinGetClient --
 *
 *	Given a text widget and a segment which contains an embedded window,
 *	find the text-widget specific information about the embedded window,
 *	if any.
 *
 *	This function performs a completely linear lookup for a matching data
 *	structure. If we envisage using this code with dozens of peer widgets,
 *	then performance could become an issue and a more sophisticated lookup
 *	mechanism might be desirable.
 *
 * Results:
 *	NULL if no widget-specific info exists, otherwise the structure is
 *	returned.
 *
 * Side effects:
 *	None.
 *
 *--------------------------------------------------------------
 */

static TkTextEmbWindowClient *
EmbWinGetClient(
    const TkText *textPtr,	/* Information about text widget. */
    TkTextSegment *ewPtr)	/* Segment containing embedded window. */
{
    TkTextEmbWindowClient *client = ewPtr->body.ew.clients;

    while (client) {
	if (client->textPtr == textPtr) {
	    return client;
	}
	client = client->next;
    }
    return NULL;
}

/*
 * Local Variables:
 * mode: c
 * c-basic-offset: 4
 * fill-column: 105
 * End:
 * vi:set ts=8 sw=4:
 */<|MERGE_RESOLUTION|>--- conflicted
+++ resolved
@@ -461,7 +461,6 @@
 	    ewPtr->body.ew.tkwin = NULL;
 	}
 
-<<<<<<< HEAD
 	if (MatchTagsOption(Tcl_GetString(objv[4]))) {
 	    TkTextFindTags(interp, textPtr, ewPtr, true);
 	} else {
@@ -471,12 +470,6 @@
 		return TCL_ERROR;
 	    }
 	    Tcl_SetObjResult(interp, objPtr);
-=======
-	objPtr = Tk_GetOptionValue(interp, &ewPtr->body.ew,
-		ewPtr->body.ew.optionTable, objv[4], textPtr->tkwin);
-	if (objPtr == NULL) {
-	    return TCL_ERROR;
->>>>>>> 9dd1ecf7
 	}
 	return TCL_OK;
     }
@@ -514,16 +507,11 @@
 		ewPtr->body.ew.tkwin = NULL;
 	    }
 
-<<<<<<< HEAD
 	    objPtr = Tk_GetOptionInfo(
 		    interp,
-		    (char *) &ewPtr->body.ew,
+		    &ewPtr->body.ew,
 		    ewPtr->body.ew.optionTable,
 		    objc == 5 ? objv[4] : NULL,
-=======
-	    objPtr = Tk_GetOptionInfo(interp, &ewPtr->body.ew,
-		    ewPtr->body.ew.optionTable, (objc == 5) ? objv[4] : NULL,
->>>>>>> 9dd1ecf7
 		    textPtr->tkwin);
 	    if (!objPtr) {
 		return TCL_ERROR;
@@ -826,15 +814,9 @@
     client = EmbWinGetClient(textPtr, ewPtr);
     ewPtr->body.ew.tkwin = client ? client->tkwin : NULL;
     oldWindow = ewPtr->body.ew.tkwin;
-<<<<<<< HEAD
-
-    if (Tk_SetOptions(textPtr->interp, (char *) &ewPtr->body.ew,
+
+    if (Tk_SetOptions(textPtr->interp, &ewPtr->body.ew,
 	    ewPtr->body.ew.optionTable, objc, objv, textPtr->tkwin, NULL, NULL) != TCL_OK) {
-=======
-    if (Tk_SetOptions(textPtr->interp, &ewPtr->body.ew,
-	    ewPtr->body.ew.optionTable, objc, objv, textPtr->tkwin, NULL,
-	    NULL) != TCL_OK) {
->>>>>>> 9dd1ecf7
 	return TCL_ERROR;
     }
 
