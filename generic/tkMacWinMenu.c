/*
 * tkMacWinMenu.c --
 *
 *	This module implements the common elements of the Mac and Windows
 *	specific features of menus. This file is not used for UNIX.
 *
 * Copyright (c) 1996-1997 by Sun Microsystems, Inc.
 *
<<<<<<< HEAD
 * See the file "license.terms" for information on usage and redistribution of
 * this file, and for a DISCLAIMER OF ALL WARRANTIES.
 *
 * RCS: @(#) $Id: tkMacWinMenu.c,v 1.6 2007/12/13 15:24:15 dgp Exp $
=======
 * See the file "license.terms" for information on usage and redistribution
 * of this file, and for a DISCLAIMER OF ALL WARRANTIES.
>>>>>>> 53febd68
 */

#include "tkInt.h"
#include "tkMenu.h"

typedef struct ThreadSpecificData {
    int postCommandGeneration;
} ThreadSpecificData;
static Tcl_ThreadDataKey dataKey;

static int		PreprocessMenu(TkMenu *menuPtr);

/*
 *----------------------------------------------------------------------
 *
 * PreprocessMenu --
 *
 *	The guts of the preprocessing. Recursive.
 *
 * Results:
 *	The return value is a standard Tcl result (errors can occur while the
 *	postcommands are being processed).
 *
 * Side effects:
 *	Since commands can get executed while this routine is being executed,
 *	the entire world can change.
 *
 *----------------------------------------------------------------------
 */

static int
PreprocessMenu(
    TkMenu *menuPtr)
{
    int index, result, finished;
    ThreadSpecificData *tsdPtr = (ThreadSpecificData *)
	    Tcl_GetThreadData(&dataKey, sizeof(ThreadSpecificData));

    Tcl_Preserve((ClientData) menuPtr);

    /*
     * First, let's process the post command on ourselves. If this command
     * destroys this menu, or if there was an error, we are done.
     */

    result = TkPostCommand(menuPtr);
    if ((result != TCL_OK) || (menuPtr->tkwin == NULL)) {
	goto done;
    }

    /*
     * Now, we go through structure and process all of the commands. Since the
     * structure is changing, we stop after we do one command, and start over.
     * When we get through without doing any, we are done.
     */

    do {
	finished = 1;
	for (index = 0; index < menuPtr->numEntries; index++) {
	    register TkMenuEntry *entryPtr = menuPtr->entries[index];

	    if ((entryPtr->type == CASCADE_ENTRY)
		    && (entryPtr->namePtr != NULL)
		    && (entryPtr->childMenuRefPtr != NULL)
		    && (entryPtr->childMenuRefPtr->menuPtr != NULL)) {
		TkMenu *cascadeMenuPtr = entryPtr->childMenuRefPtr->menuPtr;

		if (cascadeMenuPtr->postCommandGeneration !=
			tsdPtr->postCommandGeneration) {
		    cascadeMenuPtr->postCommandGeneration =
			    tsdPtr->postCommandGeneration;
		    result = PreprocessMenu(cascadeMenuPtr);
		    if (result != TCL_OK) {
			goto done;
		    }
		    finished = 0;
		    break;
		}
	    }
	}
    } while (!finished);

  done:
    Tcl_Release((ClientData) menuPtr);
    return result;
}

/*
 *----------------------------------------------------------------------
 *
 * TkPreprocessMenu --
 *
 *	On the Mac and on Windows, all of the postcommand processing has to be
 *	done on the entire tree underneath the main window to be posted. This
 *	means that we have to traverse the menu tree and issue the
 *	postcommands for all of the menus that have cascades attached. Since
 *	the postcommands can change the menu structure while we are
 *	traversing, we have to be extremely careful. Basically, the idea is to
 *	traverse the structure until we succesfully process one postcommand.
 *	Then we start over, and do it again until we traverse the whole
 *	structure without processing any postcommands.
 *
 *	We are also going to set up the cascade back pointers in here since we
 *	have to traverse the entire structure underneath the menu anyway. We
 *	can clear the postcommand marks while we do that.
 *
 * Results:
 *	The return value is a standard Tcl result (errors can occur while the
 *	postcommands are being processed).
 *
 * Side effects:
 *	Since commands can get executed while this routine is being executed,
 *	the entire world can change.
 *
 *----------------------------------------------------------------------
 */

int
TkPreprocessMenu(
    TkMenu *menuPtr)
{
    ThreadSpecificData *tsdPtr = (ThreadSpecificData *)
	    Tcl_GetThreadData(&dataKey, sizeof(ThreadSpecificData));

    tsdPtr->postCommandGeneration++;
    menuPtr->postCommandGeneration = tsdPtr->postCommandGeneration;
    return PreprocessMenu(menuPtr);
}

/*
 * Local Variables:
 * mode: c
 * c-basic-offset: 4
 * fill-column: 78
 * End:
 */<|MERGE_RESOLUTION|>--- conflicted
+++ resolved
@@ -6,15 +6,8 @@
  *
  * Copyright (c) 1996-1997 by Sun Microsystems, Inc.
  *
-<<<<<<< HEAD
  * See the file "license.terms" for information on usage and redistribution of
  * this file, and for a DISCLAIMER OF ALL WARRANTIES.
- *
- * RCS: @(#) $Id: tkMacWinMenu.c,v 1.6 2007/12/13 15:24:15 dgp Exp $
-=======
- * See the file "license.terms" for information on usage and redistribution
- * of this file, and for a DISCLAIMER OF ALL WARRANTIES.
->>>>>>> 53febd68
  */
 
 #include "tkInt.h"
