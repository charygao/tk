--- conflicted
+++ resolved
@@ -201,24 +201,15 @@
     Tk_Window tkwin = (Tk_Window)clientData;
     const char *argv2;
     static const char *const optionStrings[] = {
-<<<<<<< HEAD
 #ifndef TK_NO_DEPRECATED
 	"after", "append", "before", "unpack",
 #endif /* !TK_NO_DEPRECATED */
-	"configure", "forget", "info", "propagate", "slaves", NULL };
+	"configure", "content", "forget", "info", "propagate", "slaves", NULL };
     enum options {
 #ifndef TK_NO_DEPRECATED
 	PACK_AFTER, PACK_APPEND, PACK_BEFORE, PACK_UNPACK,
 #endif /* !TK_NO_DEPRECATED */
-	PACK_CONFIGURE, PACK_FORGET, PACK_INFO, PACK_PROPAGATE, PACK_SLAVES };
-=======
-	/* after, append, before and unpack are deprecated */
-	"after", "append", "before", "unpack", "configure",
-	"content", "forget", "info", "propagate", "slaves", NULL };
-    enum options {
-	PACK_AFTER, PACK_APPEND, PACK_BEFORE, PACK_UNPACK, PACK_CONFIGURE,
-	PACK_CONTENT, PACK_FORGET, PACK_INFO, PACK_PROPAGATE, PACK_SLAVES };
->>>>>>> 18cb58ab
+	PACK_CONFIGURE, PACK_CONTENT, PACK_FORGET, PACK_INFO, PACK_PROPAGATE, PACK_SLAVES };
     int index;
 
     if (objc >= 2) {
