/*
 * tkPack.c --
 *
 *	This file contains code to implement the "packer" geometry manager for
 *	Tk.
 *
 * Copyright (c) 1990-1994 The Regents of the University of California.
 * Copyright (c) 1994-1997 Sun Microsystems, Inc.
 *
 * See the file "license.terms" for information on usage and redistribution of
 * this file, and for a DISCLAIMER OF ALL WARRANTIES.
 */

#include "tkInt.h"

typedef enum {TOP, BOTTOM, LEFT, RIGHT} Side;
static const char *const sideNames[] = {
    "top", "bottom", "left", "right", NULL
};

/*
 * For each window that the packer cares about (either because the window is
 * managed by the packer or because the window has slaves that are managed by
 * the packer), there is a structure of the following type:
 */

typedef struct Packer {
    Tk_Window tkwin;		/* Tk token for window. NULL means that the
				 * window has been deleted, but the packet
				 * hasn't had a chance to clean up yet because
				 * the structure is still in use. */
    struct Packer *containerPtr;	/* Master window within which this window is
				 * packed (NULL means this window isn't
				 * managed by the packer). */
    struct Packer *nextPtr;	/* Next window packed within same master. List
				 * is priority-ordered: first on list gets
				 * packed first. */
    struct Packer *slavePtr;	/* First in list of slaves packed inside this
				 * window (NULL means no packed slaves). */
    Side side;			/* Side of master against which this window is
				 * packed. */
    Tk_Anchor anchor;		/* If frame allocated for window is larger
				 * than window needs, this indicates how where
				 * to position window in frame. */
    int padX, padY;		/* Total additional pixels to leave around the
				 * window. Some is of this space is on each
				 * side. This is space *outside* the window:
				 * we'll allocate extra space in frame but
				 * won't enlarge window). */
    int padLeft, padTop;	/* The part of padX or padY to use on the left
				 * or top of the widget, respectively. By
				 * default, this is half of padX or padY. */
    int iPadX, iPadY;		/* Total extra pixels to allocate inside the
				 * window (half of this amount will appear on
				 * each side). */
    int doubleBw;		/* Twice the window's last known border width.
				 * If this changes, the window must be
				 * repacked within its master. */
    int *abortPtr;		/* If non-NULL, it means that there is a
				 * nested call to ArrangePacking already
				 * working on this window. *abortPtr may be
				 * set to 1 to abort that nested call. This
				 * happens, for example, if tkwin or any of
				 * its slaves is deleted. */
    int flags;			/* Miscellaneous flags; see below for
				 * definitions. */
} Packer;

/*
 * Flag values for Packer structures:
 *
 * REQUESTED_REPACK:		1 means a Tcl_DoWhenIdle request has already
 *				been made to repack all the slaves of this
 *				window.
 * FILLX:			1 means if frame allocated for window is wider
 *				than window needs, expand window to fill
 *				frame. 0 means don't make window any larger
 *				than needed.
 * FILLY:			Same as FILLX, except for height.
 * EXPAND:			1 means this window's frame will absorb any
 *				extra space in the master window.
 * OLD_STYLE:			1 means this window is being managed with the
 *				old-style packer algorithms (before Tk version
 *				3.3). The main difference is that padding and
 *				filling are done differently.
 * DONT_PROPAGATE:		1 means don't set this window's requested
 *				size. 0 means if this window is a master then
 *				Tk will set its requested size to fit the
 *				needs of its slaves.
 * ALLOCED_CONTAINER	1 means that Pack has allocated itself as
 *				geometry container for this window.
 */

#define REQUESTED_REPACK	1
#define FILLX			2
#define FILLY			4
#define EXPAND			8
#define OLD_STYLE		16
#define DONT_PROPAGATE		32
#define ALLOCED_CONTAINER	64

/*
 * The following structure is the official type record for the packer:
 */

static void		PackReqProc(ClientData clientData, Tk_Window tkwin);
static void		PackLostContentProc(ClientData clientData,
			    Tk_Window tkwin);

static const Tk_GeomMgr packerType = {
    "pack",			/* name */
    PackReqProc,		/* requestProc */
    PackLostContentProc,		/* lostSlaveProc */
};

/*
 * Forward declarations for functions defined later in this file:
 */

static void		ArrangePacking(ClientData clientData);
static int		ConfigureContent(Tcl_Interp *interp, Tk_Window tkwin,
			    int objc, Tcl_Obj *const objv[]);
static void		DestroyPacker(void *memPtr);
static Packer *		GetPacker(Tk_Window tkwin);
#ifndef TK_NO_DEPRECATED
static int		PackAfter(Tcl_Interp *interp, Packer *prevPtr,
			    Packer *containerPtr, int objc,Tcl_Obj *const objv[]);
#endif /* !TK_NO_DEPRECATED */
static void		PackStructureProc(ClientData clientData,
			    XEvent *eventPtr);
static void		Unlink(Packer *packPtr);
static int		XExpansion(Packer *slavePtr, int cavityWidth);
static int		YExpansion(Packer *slavePtr, int cavityHeight);

/*
 *------------------------------------------------------------------------
 *
 * TkAppendPadAmount --
 *
 *	This function generates a text value that describes one of the -padx,
 *	-pady, -ipadx, or -ipady configuration options. The text value
 *	generated is appended to the given Tcl_Obj.
 *
 * Results:
 *	None.
 *
 * Side effects:
 *	None.
 *
 *------------------------------------------------------------------------
 */

void
TkAppendPadAmount(
    Tcl_Obj *bufferObj,		/* The interpreter into which the result is
				 * written. */
    const char *switchName,	/* One of "padx", "pady", "ipadx" or
				 * "ipady" */
    int halfSpace,		/* The left or top padding amount */
    int allSpace)		/* The total amount of padding */
{
    Tcl_Obj *padding[2];

    if (halfSpace*2 == allSpace) {
	Tcl_DictObjPut(NULL, bufferObj, Tcl_NewStringObj(switchName, -1),
		Tcl_NewWideIntObj(halfSpace));
    } else {
	padding[0] = Tcl_NewWideIntObj(halfSpace);
	padding[1] = Tcl_NewWideIntObj(allSpace - halfSpace);
	Tcl_DictObjPut(NULL, bufferObj, Tcl_NewStringObj(switchName, -1),
		Tcl_NewListObj(2, padding));
    }
}

/*
 *------------------------------------------------------------------------
 *
 * Tk_PackCmd --
 *
 *	This function is invoked to process the "pack" Tcl command. See the
 *	user documentation for details on what it does.
 *
 * Results:
 *	A standard Tcl result.
 *
 * Side effects:
 *	See the user documentation.
 *
 *------------------------------------------------------------------------
 */

int
Tk_PackObjCmd(
    ClientData clientData,	/* Main window associated with interpreter. */
    Tcl_Interp *interp,		/* Current interpreter. */
    int objc,			/* Number of arguments. */
    Tcl_Obj *const objv[])	/* Argument objects. */
{
    Tk_Window tkwin = (Tk_Window)clientData;
    const char *argv2;
    static const char *const optionStrings[] = {
#ifndef TK_NO_DEPRECATED
	"after", "append", "before", "unpack",
#endif /* !TK_NO_DEPRECATED */
	"configure", "content", "forget", "info", "propagate", "slaves", NULL };
    enum options {
#ifndef TK_NO_DEPRECATED
	PACK_AFTER, PACK_APPEND, PACK_BEFORE, PACK_UNPACK,
#endif /* !TK_NO_DEPRECATED */
	PACK_CONFIGURE, PACK_CONTENT, PACK_FORGET, PACK_INFO, PACK_PROPAGATE, PACK_SLAVES };
    int index;

    if (objc >= 2) {
	const char *string = Tcl_GetString(objv[1]);

	if (string[0] == '.') {
	    return ConfigureContent(interp, tkwin, objc-1, objv+1);
	}
    }
    if (objc < 3) {
	Tcl_WrongNumArgs(interp, 1, objv, "option arg ?arg ...?");
	return TCL_ERROR;
    }

    if (Tcl_GetIndexFromObjStruct(interp, objv[1], optionStrings,
	    sizeof(char *), "option", 0, &index) != TCL_OK) {
#ifndef TK_NO_DEPRECATED
	/*
	 * Call it again without the deprecated ones to get a proper error
	 * message. This works well since there can't be any ambiguity between
	 * deprecated and new options.
	 */

	Tcl_ResetResult(interp);
	Tcl_GetIndexFromObjStruct(interp, objv[1], &optionStrings[4],
		sizeof(char *), "option", 0, &index);
#endif /* TK_NO_DEPRECATED */
	return TCL_ERROR;
    }

    argv2 = Tcl_GetString(objv[2]);
    switch ((enum options) index) {
#ifndef TK_NO_DEPRECATED
    case PACK_AFTER: {
	Packer *prevPtr;
	Tk_Window tkwin2;

	if (TkGetWindowFromObj(interp, tkwin, objv[2], &tkwin2) != TCL_OK) {
	    return TCL_ERROR;
	}
	prevPtr = GetPacker(tkwin2);
	if (prevPtr->containerPtr == NULL) {
	    Tcl_SetObjResult(interp, Tcl_ObjPrintf(
		    "window \"%s\" isn't packed", argv2));
	    Tcl_SetErrorCode(interp, "TK", "PACK", "NOT_PACKED", NULL);
	    return TCL_ERROR;
	}
	return PackAfter(interp, prevPtr, prevPtr->containerPtr, objc-3, objv+3);
    }
    case PACK_APPEND: {
	Packer *containerPtr;
	Packer *prevPtr;
	Tk_Window tkwin2;

	if (TkGetWindowFromObj(interp, tkwin, objv[2], &tkwin2) != TCL_OK) {
	    return TCL_ERROR;
	}
	containerPtr = GetPacker(tkwin2);
	prevPtr = containerPtr->slavePtr;
	if (prevPtr != NULL) {
	    while (prevPtr->nextPtr != NULL) {
		prevPtr = prevPtr->nextPtr;
	    }
	}
	return PackAfter(interp, prevPtr, containerPtr, objc-3, objv+3);
    }
    case PACK_BEFORE: {
	Packer *packPtr, *containerPtr;
	Packer *prevPtr;
	Tk_Window tkwin2;

	if (TkGetWindowFromObj(interp, tkwin, objv[2], &tkwin2) != TCL_OK) {
	    return TCL_ERROR;
	}
	packPtr = GetPacker(tkwin2);
	if (packPtr->containerPtr == NULL) {
	    Tcl_SetObjResult(interp, Tcl_ObjPrintf(
		    "window \"%s\" isn't packed", argv2));
	    Tcl_SetErrorCode(interp, "TK", "PACK", "NOT_PACKED", NULL);
	    return TCL_ERROR;
	}
	containerPtr = packPtr->containerPtr;
	prevPtr = containerPtr->slavePtr;
	if (prevPtr == packPtr) {
	    prevPtr = NULL;
	} else {
	    for ( ; ; prevPtr = prevPtr->nextPtr) {
		if (prevPtr == NULL) {
		    Tcl_Panic("\"pack before\" couldn't find predecessor");
		}
		if (prevPtr->nextPtr == packPtr) {
		    break;
		}
	    }
	}
	return PackAfter(interp, prevPtr, containerPtr, objc-3, objv+3);
    }
#endif /* !TK_NO_DEPRECATED */
    case PACK_CONFIGURE:
	if (argv2[0] != '.') {
	    Tcl_SetObjResult(interp, Tcl_ObjPrintf(
		    "bad argument \"%s\": must be name of window", argv2));
	    Tcl_SetErrorCode(interp, "TK", "VALUE", "WINDOW_PATH", NULL);
	    return TCL_ERROR;
	}
	return ConfigureContent(interp, tkwin, objc-2, objv+2);
    case PACK_FORGET: {
	Tk_Window slave;
	Packer *slavePtr;
	int i;

	for (i = 2; i < objc; i++) {
	    if (TkGetWindowFromObj(interp, tkwin, objv[i], &slave) != TCL_OK) {
		continue;
	    }
	    slavePtr = GetPacker(slave);
	    if ((slavePtr != NULL) && (slavePtr->containerPtr != NULL)) {
		Tk_ManageGeometry(slave, NULL, NULL);
		if (slavePtr->containerPtr->tkwin != Tk_Parent(slavePtr->tkwin)) {
		    Tk_UnmaintainGeometry(slavePtr->tkwin,
			    slavePtr->containerPtr->tkwin);
		}
		Unlink(slavePtr);
		Tk_UnmapWindow(slavePtr->tkwin);
	    }
	}
	break;
    }
    case PACK_INFO: {
	Packer *slavePtr;
	Tk_Window slave;
	Tcl_Obj *infoObj;

	if (objc != 3) {
	    Tcl_WrongNumArgs(interp, 2, objv, "window");
	    return TCL_ERROR;
	}
	if (TkGetWindowFromObj(interp, tkwin, objv[2], &slave) != TCL_OK) {
	    return TCL_ERROR;
	}
	slavePtr = GetPacker(slave);
	if (slavePtr->containerPtr == NULL) {
	    Tcl_SetObjResult(interp, Tcl_ObjPrintf(
		    "window \"%s\" isn't packed", argv2));
	    Tcl_SetErrorCode(interp, "TK", "PACK", "NOT_PACKED", NULL);
	    return TCL_ERROR;
	}

	infoObj = Tcl_NewObj();
	Tcl_DictObjPut(NULL, infoObj, Tcl_NewStringObj("-in", -1),
		Tk_NewWindowObj(slavePtr->containerPtr->tkwin));
	Tcl_DictObjPut(NULL, infoObj, Tcl_NewStringObj("-anchor", -1),
		Tcl_NewStringObj(Tk_NameOfAnchor(slavePtr->anchor), -1));
	Tcl_DictObjPut(NULL, infoObj, Tcl_NewStringObj("-expand", -1),
		Tcl_NewBooleanObj(slavePtr->flags & EXPAND));
	switch (slavePtr->flags & (FILLX|FILLY)) {
	case 0:
	    Tcl_DictObjPut(NULL, infoObj, Tcl_NewStringObj("-fill", -1),
		    Tcl_NewStringObj("none", -1));
	    break;
	case FILLX:
	    Tcl_DictObjPut(NULL, infoObj, Tcl_NewStringObj("-fill", -1),
		    Tcl_NewStringObj("x", -1));
	    break;
	case FILLY:
	    Tcl_DictObjPut(NULL, infoObj, Tcl_NewStringObj("-fill", -1),
		    Tcl_NewStringObj("y", -1));
	    break;
	case FILLX|FILLY:
	    Tcl_DictObjPut(NULL, infoObj, Tcl_NewStringObj("-fill", -1),
		    Tcl_NewStringObj("both", -1));
	    break;
	}
	TkAppendPadAmount(infoObj, "-ipadx", slavePtr->iPadX/2, slavePtr->iPadX);
	TkAppendPadAmount(infoObj, "-ipady", slavePtr->iPadY/2, slavePtr->iPadY);
	TkAppendPadAmount(infoObj, "-padx", slavePtr->padLeft,slavePtr->padX);
	TkAppendPadAmount(infoObj, "-pady", slavePtr->padTop, slavePtr->padY);
	Tcl_DictObjPut(NULL, infoObj, Tcl_NewStringObj("-side", -1),
		Tcl_NewStringObj(sideNames[slavePtr->side], -1));
	Tcl_SetObjResult(interp, infoObj);
	break;
    }
    case PACK_PROPAGATE: {
	Tk_Window master;
	Packer *containerPtr;
	int propagate;

	if (objc > 4) {
	    Tcl_WrongNumArgs(interp, 2, objv, "window ?boolean?");
	    return TCL_ERROR;
	}
	if (TkGetWindowFromObj(interp, tkwin, objv[2], &master) != TCL_OK) {
	    return TCL_ERROR;
	}
	containerPtr = GetPacker(master);
	if (objc == 3) {
	    Tcl_SetObjResult(interp,
		    Tcl_NewBooleanObj(!(containerPtr->flags & DONT_PROPAGATE)));
	    return TCL_OK;
	}
	if (Tcl_GetBooleanFromObj(interp, objv[3], &propagate) != TCL_OK) {
	    return TCL_ERROR;
	}
	if (propagate) {
	    /*
	     * If we have content windows, we need to register as geometry container.
	     */

	    if (containerPtr->slavePtr != NULL) {
		if (TkSetGeometryContainer(interp, master, "pack") != TCL_OK) {
		    return TCL_ERROR;
		}
		containerPtr->flags |= ALLOCED_CONTAINER;
	    }
	    containerPtr->flags &= ~DONT_PROPAGATE;

	    /*
	     * Repack the master to allow new geometry information to
	     * propagate upwards to the master's master.
	     */

	    if (containerPtr->abortPtr != NULL) {
		*containerPtr->abortPtr = 1;
	    }
	    if (!(containerPtr->flags & REQUESTED_REPACK)) {
		containerPtr->flags |= REQUESTED_REPACK;
		Tcl_DoWhenIdle(ArrangePacking, containerPtr);
	    }
	} else {
	    if (containerPtr->flags & ALLOCED_CONTAINER) {
		TkFreeGeometryContainer(master, "pack");
		containerPtr->flags &= ~ALLOCED_CONTAINER;
	    }
	    containerPtr->flags |= DONT_PROPAGATE;
	}
	break;
    }
    case PACK_CONTENT:
    case PACK_SLAVES: {
	Tk_Window master;
	Packer *containerPtr, *slavePtr;
	Tcl_Obj *resultObj;

	if (objc != 3) {
	    Tcl_WrongNumArgs(interp, 2, objv, "window");
	    return TCL_ERROR;
	}
	if (TkGetWindowFromObj(interp, tkwin, objv[2], &master) != TCL_OK) {
	    return TCL_ERROR;
	}
	resultObj = Tcl_NewObj();
	containerPtr = GetPacker(master);
	for (slavePtr = containerPtr->slavePtr; slavePtr != NULL;
		slavePtr = slavePtr->nextPtr) {
	    Tcl_ListObjAppendElement(NULL, resultObj,
		    Tk_NewWindowObj(slavePtr->tkwin));
	}
	Tcl_SetObjResult(interp, resultObj);
	break;
    }
#ifndef TK_NO_DEPRECATED
    case PACK_UNPACK: {
	Tk_Window tkwin2;
	Packer *packPtr;

	if (objc != 3) {
	    Tcl_WrongNumArgs(interp, 2, objv, "window");
	    return TCL_ERROR;
	}
	if (TkGetWindowFromObj(interp, tkwin, objv[2], &tkwin2) != TCL_OK) {
	    return TCL_ERROR;
	}
	packPtr = GetPacker(tkwin2);
	if ((packPtr != NULL) && (packPtr->containerPtr != NULL)) {
	    Tk_ManageGeometry(tkwin2, NULL, NULL);
	    if (packPtr->containerPtr->tkwin != Tk_Parent(packPtr->tkwin)) {
		Tk_UnmaintainGeometry(packPtr->tkwin,
			packPtr->containerPtr->tkwin);
	    }
	    Unlink(packPtr);
	    Tk_UnmapWindow(packPtr->tkwin);
	}
	break;
    }
#endif /* !TK_NO_DEPRECATED */
    }

    return TCL_OK;
}

/*
 *------------------------------------------------------------------------
 *
 * PackReqProc --
 *
 *	This function is invoked by Tk_GeometryRequest for windows managed by
 *	the packer.
 *
 * Results:
 *	None.
 *
 * Side effects:
 *	Arranges for tkwin, and all its managed siblings, to be re-packed at
 *	the next idle point.
 *
 *------------------------------------------------------------------------
 */

static void
PackReqProc(
    ClientData clientData,	/* Packer's information about window that got
				 * new preferred geometry.  */
    Tk_Window tkwin)		/* Other Tk-related information about the
				 * window. */
{
<<<<<<< HEAD
    Packer *packPtr = (Packer *)clientData;
    (void)tkwin;
=======
    Packer *packPtr = clientData;
>>>>>>> 83284028

    packPtr = packPtr->containerPtr;
    if (!(packPtr->flags & REQUESTED_REPACK)) {
	packPtr->flags |= REQUESTED_REPACK;
	Tcl_DoWhenIdle(ArrangePacking, packPtr);
    }
}

/*
 *------------------------------------------------------------------------
 *
 * PackLostContentProc --
 *
 *	This function is invoked by Tk whenever some other geometry claims
 *	control over a content window that used to be managed by us.
 *
 * Results:
 *	None.
 *
 * Side effects:
 *	Forgets all packer-related information about the slave.
 *
 *------------------------------------------------------------------------
 */

static void
PackLostContentProc(
    ClientData clientData,	/* Packer structure for slave window that was
				 * stolen away. */
    Tk_Window tkwin)		/* Tk's handle for the slave window. */
{
<<<<<<< HEAD
    Packer *slavePtr = (Packer *)clientData;
    (void)tkwin;
=======
    Packer *slavePtr = clientData;
>>>>>>> 83284028

    if (slavePtr->containerPtr->tkwin != Tk_Parent(slavePtr->tkwin)) {
	Tk_UnmaintainGeometry(slavePtr->tkwin, slavePtr->containerPtr->tkwin);
    }
    Unlink(slavePtr);
    Tk_UnmapWindow(slavePtr->tkwin);
}

/*
 *------------------------------------------------------------------------
 *
 * ArrangePacking --
 *
 *	This function is invoked (using the Tcl_DoWhenIdle mechanism) to
 *	re-layout a set of windows managed by the packer. It is invoked at
 *	idle time so that a series of packer requests can be merged into a
 *	single layout operation.
 *
 * Results:
 *	None.
 *
 * Side effects:
 *	The packed slaves of containerPtr may get resized or moved.
 *
 *------------------------------------------------------------------------
 */

static void
ArrangePacking(
    ClientData clientData)	/* Structure describing master whose slaves
				 * are to be re-layed out. */
{
<<<<<<< HEAD
    Packer *containerPtr = (Packer *)clientData;
=======
    Packer *containerPtr = clientData;
>>>>>>> 83284028
    Packer *slavePtr;
    int cavityX, cavityY, cavityWidth, cavityHeight;
				/* These variables keep track of the
				 * as-yet-unallocated space remaining in the
				 * middle of the master window. */
    int frameX, frameY, frameWidth, frameHeight;
				/* These variables keep track of the frame
				 * allocated to the current window. */
    int x, y, width, height;	/* These variables are used to hold the actual
				 * geometry of the current window. */
    int abort;			/* May get set to non-zero to abort this
				 * repacking operation. */
    int borderX, borderY;
    int borderTop, borderBtm;
    int borderLeft, borderRight;
    int maxWidth, maxHeight, tmp;

    containerPtr->flags &= ~REQUESTED_REPACK;

    /*
     * If the master has no slaves anymore, then leave the master's size as-is.
     * Otherwise there is no way to "relinquish" control over the master
     * so another geometry manager can take over.
     */

    if (containerPtr->slavePtr == NULL) {
	return;
    }

    /*
     * Abort any nested call to ArrangePacking for this window, since we'll do
     * everything necessary here, and set up so this call can be aborted if
     * necessary.
     */

    if (containerPtr->abortPtr != NULL) {
	*containerPtr->abortPtr = 1;
    }
    containerPtr->abortPtr = &abort;
    abort = 0;
    Tcl_Preserve(containerPtr);

    /*
     * Pass #1: scan all the slaves to figure out the total amount of space
     * needed. Two separate width and height values are computed:
     *
     * width -		Holds the sum of the widths (plus padding) of all the
     *			slaves seen so far that were packed LEFT or RIGHT.
     * height -		Holds the sum of the heights (plus padding) of all the
     *			slaves seen so far that were packed TOP or BOTTOM.
     *
     * maxWidth -	Gradually builds up the width needed by the master to
     *			just barely satisfy all the slave's needs. For each
     *			slave, the code computes the width needed for all the
     *			slaves so far and updates maxWidth if the new value is
     *			greater.
     * maxHeight -	Same as maxWidth, except keeps height info.
     */

    width = maxWidth = Tk_InternalBorderLeft(containerPtr->tkwin) +
	    Tk_InternalBorderRight(containerPtr->tkwin);
    height = maxHeight = Tk_InternalBorderTop(containerPtr->tkwin) +
	    Tk_InternalBorderBottom(containerPtr->tkwin);
    for (slavePtr = containerPtr->slavePtr; slavePtr != NULL;
	    slavePtr = slavePtr->nextPtr) {
	if ((slavePtr->side == TOP) || (slavePtr->side == BOTTOM)) {
	    tmp = Tk_ReqWidth(slavePtr->tkwin) + slavePtr->doubleBw
		    + slavePtr->padX + slavePtr->iPadX + width;
	    if (tmp > maxWidth) {
		maxWidth = tmp;
	    }
	    height += Tk_ReqHeight(slavePtr->tkwin) + slavePtr->doubleBw
		    + slavePtr->padY + slavePtr->iPadY;
	} else {
	    tmp = Tk_ReqHeight(slavePtr->tkwin) + slavePtr->doubleBw
		    + slavePtr->padY + slavePtr->iPadY + height;
	    if (tmp > maxHeight) {
		maxHeight = tmp;
	    }
	    width += Tk_ReqWidth(slavePtr->tkwin) + slavePtr->doubleBw
		    + slavePtr->padX + slavePtr->iPadX;
	}
    }
    if (width > maxWidth) {
	maxWidth = width;
    }
    if (height > maxHeight) {
	maxHeight = height;
    }

    if (maxWidth < Tk_MinReqWidth(containerPtr->tkwin)) {
	maxWidth = Tk_MinReqWidth(containerPtr->tkwin);
    }
    if (maxHeight < Tk_MinReqHeight(containerPtr->tkwin)) {
	maxHeight = Tk_MinReqHeight(containerPtr->tkwin);
    }

    /*
     * If the total amount of space needed in the master window has changed,
     * and if we're propagating geometry information, then notify the next
     * geometry manager up and requeue ourselves to start again after the
     * master has had a chance to resize us.
     */

    if (((maxWidth != Tk_ReqWidth(containerPtr->tkwin))
	    || (maxHeight != Tk_ReqHeight(containerPtr->tkwin)))
	    && !(containerPtr->flags & DONT_PROPAGATE)) {
	Tk_GeometryRequest(containerPtr->tkwin, maxWidth, maxHeight);
	containerPtr->flags |= REQUESTED_REPACK;
	Tcl_DoWhenIdle(ArrangePacking, containerPtr);
	goto done;
    }

    /*
     * Pass #2: scan the slaves a second time assigning new sizes. The
     * "cavity" variables keep track of the unclaimed space in the cavity of
     * the window; this shrinks inward as we allocate windows around the
     * edges. The "frame" variables keep track of the space allocated to the
     * current window and its frame. The current window is then placed
     * somewhere inside the frame, depending on anchor.
     */

    cavityX = x = Tk_InternalBorderLeft(containerPtr->tkwin);
    cavityY = y = Tk_InternalBorderTop(containerPtr->tkwin);
    cavityWidth = Tk_Width(containerPtr->tkwin) -
	    Tk_InternalBorderLeft(containerPtr->tkwin) -
	    Tk_InternalBorderRight(containerPtr->tkwin);
    cavityHeight = Tk_Height(containerPtr->tkwin) -
	    Tk_InternalBorderTop(containerPtr->tkwin) -
	    Tk_InternalBorderBottom(containerPtr->tkwin);
    for (slavePtr = containerPtr->slavePtr; slavePtr != NULL;
	    slavePtr = slavePtr->nextPtr) {
	if ((slavePtr->side == TOP) || (slavePtr->side == BOTTOM)) {
	    frameWidth = cavityWidth;
	    frameHeight = Tk_ReqHeight(slavePtr->tkwin) + slavePtr->doubleBw
		    + slavePtr->padY + slavePtr->iPadY;
	    if (slavePtr->flags & EXPAND) {
		frameHeight += YExpansion(slavePtr, cavityHeight);
	    }
	    cavityHeight -= frameHeight;
	    if (cavityHeight < 0) {
		frameHeight += cavityHeight;
		cavityHeight = 0;
	    }
	    frameX = cavityX;
	    if (slavePtr->side == TOP) {
		frameY = cavityY;
		cavityY += frameHeight;
	    } else {
		frameY = cavityY + cavityHeight;
	    }
	} else {
	    frameHeight = cavityHeight;
	    frameWidth = Tk_ReqWidth(slavePtr->tkwin) + slavePtr->doubleBw
		    + slavePtr->padX + slavePtr->iPadX;
	    if (slavePtr->flags & EXPAND) {
		frameWidth += XExpansion(slavePtr, cavityWidth);
	    }
	    cavityWidth -= frameWidth;
	    if (cavityWidth < 0) {
		frameWidth += cavityWidth;
		cavityWidth = 0;
	    }
	    frameY = cavityY;
	    if (slavePtr->side == LEFT) {
		frameX = cavityX;
		cavityX += frameWidth;
	    } else {
		frameX = cavityX + cavityWidth;
	    }
	}

	/*
	 * Now that we've got the size of the frame for the window, compute
	 * the window's actual size and location using the fill, padding, and
	 * frame factors. The variables "borderX" and "borderY" are used to
	 * handle the differences between old-style packing and the new style
	 * (in old-style, iPadX and iPadY are always zero and padding is
	 * completely ignored except when computing frame size).
	 */

	if (slavePtr->flags & OLD_STYLE) {
	    borderX = borderY = 0;
	    borderTop = borderBtm = 0;
	    borderLeft = borderRight = 0;
	} else {
	    borderX = slavePtr->padX;
	    borderY = slavePtr->padY;
	    borderLeft = slavePtr->padLeft;
	    borderRight = borderX - borderLeft;
	    borderTop = slavePtr->padTop;
	    borderBtm = borderY - borderTop;
	}
	width = Tk_ReqWidth(slavePtr->tkwin) + slavePtr->doubleBw
		+ slavePtr->iPadX;
	if ((slavePtr->flags & FILLX)
		|| (width > (frameWidth - borderX))) {
	    width = frameWidth - borderX;
	}
	height = Tk_ReqHeight(slavePtr->tkwin) + slavePtr->doubleBw
		+ slavePtr->iPadY;
	if ((slavePtr->flags & FILLY)
		|| (height > (frameHeight - borderY))) {
	    height = frameHeight - borderY;
	}
	switch (slavePtr->anchor) {
	case TK_ANCHOR_N:
	    x = frameX + (borderLeft + frameWidth - width - borderRight)/2;
	    y = frameY + borderTop;
	    break;
	case TK_ANCHOR_NE:
	    x = frameX + frameWidth - width - borderRight;
	    y = frameY + borderTop;
	    break;
	case TK_ANCHOR_E:
	    x = frameX + frameWidth - width - borderRight;
	    y = frameY + (borderTop + frameHeight - height - borderBtm)/2;
	    break;
	case TK_ANCHOR_SE:
	    x = frameX + frameWidth - width - borderRight;
	    y = frameY + frameHeight - height - borderBtm;
	    break;
	case TK_ANCHOR_S:
	    x = frameX + (borderLeft + frameWidth - width - borderRight)/2;
	    y = frameY + frameHeight - height - borderBtm;
	    break;
	case TK_ANCHOR_SW:
	    x = frameX + borderLeft;
	    y = frameY + frameHeight - height - borderBtm;
	    break;
	case TK_ANCHOR_W:
	    x = frameX + borderLeft;
	    y = frameY + (borderTop + frameHeight - height - borderBtm)/2;
	    break;
	case TK_ANCHOR_NW:
	    x = frameX + borderLeft;
	    y = frameY + borderTop;
	    break;
	case TK_ANCHOR_CENTER:
	    x = frameX + (borderLeft + frameWidth - width - borderRight)/2;
	    y = frameY + (borderTop + frameHeight - height - borderBtm)/2;
	    break;
	default:
	    Tcl_Panic("bad frame factor in ArrangePacking");
	}
	width -= slavePtr->doubleBw;
	height -= slavePtr->doubleBw;

	/*
	 * The final step is to set the position, size, and mapped/unmapped
	 * state of the slave. If the slave is a child of the master, then do
	 * this here. Otherwise let Tk_MaintainGeometry do the work.
	 */

	if (containerPtr->tkwin == Tk_Parent(slavePtr->tkwin)) {
	    if ((width <= 0) || (height <= 0)) {
		Tk_UnmapWindow(slavePtr->tkwin);
	    } else {
		if ((x != Tk_X(slavePtr->tkwin))
			|| (y != Tk_Y(slavePtr->tkwin))
			|| (width != Tk_Width(slavePtr->tkwin))
			|| (height != Tk_Height(slavePtr->tkwin))) {
		    Tk_MoveResizeWindow(slavePtr->tkwin, x, y, width, height);
		}
		if (abort) {
		    goto done;
		}

		/*
		 * Don't map the slave if the master isn't mapped: wait until
		 * the master gets mapped later.
		 */

		if (Tk_IsMapped(containerPtr->tkwin)) {
		    Tk_MapWindow(slavePtr->tkwin);
		}
	    }
	} else {
	    if ((width <= 0) || (height <= 0)) {
		Tk_UnmaintainGeometry(slavePtr->tkwin, containerPtr->tkwin);
		Tk_UnmapWindow(slavePtr->tkwin);
	    } else {
		Tk_MaintainGeometry(slavePtr->tkwin, containerPtr->tkwin,
			x, y, width, height);
	    }
	}

	/*
	 * Changes to the window's structure could cause almost anything to
	 * happen, including deleting the parent or child. If this happens,
	 * we'll be told to abort.
	 */

	if (abort) {
	    goto done;
	}
    }

  done:
    containerPtr->abortPtr = NULL;
    Tcl_Release(containerPtr);
}

/*
 *----------------------------------------------------------------------
 *
 * XExpansion --
 *
 *	Given a list of packed slaves, the first of which is packed on the
 *	left or right and is expandable, compute how much to expand the child.
 *
 * Results:
 *	The return value is the number of additional pixels to give to the
 *	child.
 *
 * Side effects:
 *	None.
 *
 *----------------------------------------------------------------------
 */

static int
XExpansion(
    Packer *slavePtr,	/* First in list of remaining slaves. */
    int cavityWidth)		/* Horizontal space left for all remaining
				 * slaves. */
{
    int numExpand, minExpand, curExpand;
    int childWidth;

    /*
     * This function is tricky because windows packed top or bottom can be
     * interspersed among expandable windows packed left or right. Scan
     * through the list, keeping a running sum of the widths of all left and
     * right windows (actually, count the cavity space not allocated) and a
     * running count of all expandable left and right windows. At each top or
     * bottom window, and at the end of the list, compute the expansion factor
     * that seems reasonable at that point. Return the smallest factor seen at
     * any of these points.
     */

    minExpand = cavityWidth;
    numExpand = 0;
    for ( ; slavePtr != NULL; slavePtr = slavePtr->nextPtr) {
	childWidth = Tk_ReqWidth(slavePtr->tkwin) + slavePtr->doubleBw
		+ slavePtr->padX + slavePtr->iPadX;
	if ((slavePtr->side == TOP) || (slavePtr->side == BOTTOM)) {
	    if (numExpand) {
		curExpand = (cavityWidth - childWidth)/numExpand;
		if (curExpand < minExpand) {
		    minExpand = curExpand;
		}
	    }
	} else {
	    cavityWidth -= childWidth;
	    if (slavePtr->flags & EXPAND) {
		numExpand++;
	    }
	}
    }
    if (numExpand) {
	curExpand = cavityWidth/numExpand;
	if (curExpand < minExpand) {
	    minExpand = curExpand;
	}
    }
    return (minExpand < 0) ? 0 : minExpand;
}

/*
 *----------------------------------------------------------------------
 *
 * YExpansion --
 *
 *	Given a list of packed slaves, the first of which is packed on the top
 *	or bottom and is expandable, compute how much to expand the child.
 *
 * Results:
 *	The return value is the number of additional pixels to give to the
 *	child.
 *
 * Side effects:
 *	None.
 *
 *----------------------------------------------------------------------
 */

static int
YExpansion(
    Packer *slavePtr,	/* First in list of remaining slaves. */
    int cavityHeight)		/* Vertical space left for all remaining
				 * slaves. */
{
    int numExpand, minExpand, curExpand;
    int childHeight;

    /*
     * See comments for XExpansion.
     */

    minExpand = cavityHeight;
    numExpand = 0;
    for ( ; slavePtr != NULL; slavePtr = slavePtr->nextPtr) {
	childHeight = Tk_ReqHeight(slavePtr->tkwin) + slavePtr->doubleBw
		+ slavePtr->padY + slavePtr->iPadY;
	if ((slavePtr->side == LEFT) || (slavePtr->side == RIGHT)) {
	    if (numExpand) {
		curExpand = (cavityHeight - childHeight)/numExpand;
		if (curExpand < minExpand) {
		    minExpand = curExpand;
		}
	    }
	} else {
	    cavityHeight -= childHeight;
	    if (slavePtr->flags & EXPAND) {
		numExpand++;
	    }
	}
    }
    if (numExpand) {
	curExpand = cavityHeight/numExpand;
	if (curExpand < minExpand) {
	    minExpand = curExpand;
	}
    }
    return (minExpand < 0) ? 0 : minExpand;
}

/*
 *------------------------------------------------------------------------
 *
 * GetPacker --
 *
 *	This internal function is used to locate a Packer structure for a
 *	given window, creating one if one doesn't exist already.
 *
 * Results:
 *	The return value is a pointer to the Packer structure corresponding to
 *	tkwin.
 *
 * Side effects:
 *	A new packer structure may be created. If so, then a callback is set
 *	up to clean things up when the window is deleted.
 *
 *------------------------------------------------------------------------
 */

static Packer *
GetPacker(
    Tk_Window tkwin)		/* Token for window for which packer structure
				 * is desired. */
{
    Packer *packPtr;
    Tcl_HashEntry *hPtr;
    int isNew;
    TkDisplay *dispPtr = ((TkWindow *) tkwin)->dispPtr;

    if (!dispPtr->packInit) {
	dispPtr->packInit = 1;
	Tcl_InitHashTable(&dispPtr->packerHashTable, TCL_ONE_WORD_KEYS);
    }

    /*
     * See if there's already packer for this window. If not, then create a
     * new one.
     */

    hPtr = Tcl_CreateHashEntry(&dispPtr->packerHashTable, (char *) tkwin,
	    &isNew);
    if (!isNew) {
	return (Packer *)Tcl_GetHashValue(hPtr);
    }
    packPtr = (Packer *)ckalloc(sizeof(Packer));
    packPtr->tkwin = tkwin;
    packPtr->containerPtr = NULL;
    packPtr->nextPtr = NULL;
    packPtr->slavePtr = NULL;
    packPtr->side = TOP;
    packPtr->anchor = TK_ANCHOR_CENTER;
    packPtr->padX = packPtr->padY = 0;
    packPtr->padLeft = packPtr->padTop = 0;
    packPtr->iPadX = packPtr->iPadY = 0;
    packPtr->doubleBw = 2*Tk_Changes(tkwin)->border_width;
    packPtr->abortPtr = NULL;
    packPtr->flags = 0;
    Tcl_SetHashValue(hPtr, packPtr);
    Tk_CreateEventHandler(tkwin, StructureNotifyMask,
	    PackStructureProc, packPtr);
    return packPtr;
}

/*
 *------------------------------------------------------------------------
 *
 * PackAfter --
 *
 *	This function does most of the real work of adding one or more windows
 *	into the packing order for its master.
 *
 * Results:
 *	A standard Tcl return value.
 *
 * Side effects:
 *	The geometry of the specified windows may change, both now and again
 *	in the future.
 *
 *------------------------------------------------------------------------
 */

#ifndef TK_NO_DEPRECATED
static int
PackAfter(
    Tcl_Interp *interp,		/* Interpreter for error reporting. */
    Packer *prevPtr,		/* Pack windows in argv just after this
				 * window; NULL means pack as first child of
				 * containerPtr. */
    Packer *containerPtr,		/* Master in which to pack windows. */
    int objc,			/* Number of elements in objv. */
    Tcl_Obj *const objv[])	/* Array of lists, each containing 2 elements:
				 * window name and side against which to
				 * pack. */
{
    Packer *packPtr;
    Tk_Window tkwin, ancestor, parent;
    Tcl_Obj **options;
    int index, optionCount, c;

    /*
     * Iterate over all of the window specifiers, each consisting of two
     * arguments. The first argument contains the window name and the
     * additional arguments contain options such as "top" or "padx 20".
     */

    for ( ; objc > 0; objc -= 2, objv += 2, prevPtr = packPtr) {
	if (objc < 2) {
	    Tcl_SetObjResult(interp, Tcl_ObjPrintf(
		    "wrong # args: window \"%s\" should be followed by options",
		    Tcl_GetString(objv[0])));
	    Tcl_SetErrorCode(interp, "TCL", "WRONGARGS", NULL);
	    return TCL_ERROR;
	}

	/*
	 * Find the packer for the window to be packed, and make sure that the
	 * window in which it will be packed is either its or a descendant of
	 * its parent.
	 */

	if (TkGetWindowFromObj(interp, containerPtr->tkwin, objv[0], &tkwin)
		!= TCL_OK) {
	    return TCL_ERROR;
	}

	parent = Tk_Parent(tkwin);
	for (ancestor = containerPtr->tkwin; ; ancestor = Tk_Parent(ancestor)) {
	    if (ancestor == parent) {
		break;
	    }
	    if (((Tk_FakeWin *) (ancestor))->flags & TK_TOP_HIERARCHY) {
	    badWindow:
		Tcl_SetObjResult(interp, Tcl_ObjPrintf(
			"can't pack %s inside %s", Tcl_GetString(objv[0]),
			Tk_PathName(containerPtr->tkwin)));
		Tcl_SetErrorCode(interp, "TK", "GEOMETRY", "HIERARCHY", NULL);
		return TCL_ERROR;
	    }
	}
	if (((Tk_FakeWin *) (tkwin))->flags & TK_TOP_HIERARCHY) {
	    goto badWindow;
	}
	if (tkwin == containerPtr->tkwin) {
	    goto badWindow;
	}
	packPtr = GetPacker(tkwin);

	/*
	 * Process options for this window.
	 */

	if (Tcl_ListObjGetElements(interp, objv[1], &optionCount, &options)
		!= TCL_OK) {
	    return TCL_ERROR;
	}
	packPtr->side = TOP;
	packPtr->anchor = TK_ANCHOR_CENTER;
	packPtr->padX = packPtr->padY = 0;
	packPtr->padLeft = packPtr->padTop = 0;
	packPtr->iPadX = packPtr->iPadY = 0;
	packPtr->flags &= ~(FILLX|FILLY|EXPAND);
	packPtr->flags |= OLD_STYLE;
	for (index = 0 ; index < optionCount; index++) {
	    Tcl_Obj *curOptPtr = options[index];
	    TkSizeT length;
	    const char *curOpt = TkGetStringFromObj(curOptPtr, &length);

	    c = curOpt[0];

	    if ((c == 't')
		    && (strncmp(curOpt, "top", length)) == 0) {
		packPtr->side = TOP;
	    } else if ((c == 'b')
		    && (strncmp(curOpt, "bottom", length)) == 0) {
		packPtr->side = BOTTOM;
	    } else if ((c == 'l')
		    && (strncmp(curOpt, "left", length)) == 0) {
		packPtr->side = LEFT;
	    } else if ((c == 'r')
		    && (strncmp(curOpt, "right", length)) == 0) {
		packPtr->side = RIGHT;
	    } else if ((c == 'e')
		    && (strncmp(curOpt, "expand", length)) == 0) {
		packPtr->flags |= EXPAND;
	    } else if ((c == 'f')
		    && (strcmp(curOpt, "fill")) == 0) {
		packPtr->flags |= FILLX|FILLY;
	    } else if ((length == 5) && (strcmp(curOpt, "fillx")) == 0) {
		packPtr->flags |= FILLX;
	    } else if ((length == 5) && (strcmp(curOpt, "filly")) == 0) {
		packPtr->flags |= FILLY;
	    } else if ((c == 'p') && (strcmp(curOpt, "padx")) == 0) {
		if (optionCount < (index+2)) {
		missingPad:
		    Tcl_SetObjResult(interp, Tcl_ObjPrintf(
			    "wrong # args: \"%s\" option must be"
			    " followed by screen distance", curOpt));
		    Tcl_SetErrorCode(interp, "TK", "OLDPACK", "BAD_PARAMETER",
			    NULL);
		    return TCL_ERROR;
		}
		if (TkParsePadAmount(interp, tkwin, options[index+1],
			&packPtr->padLeft, &packPtr->padX) != TCL_OK) {
		    return TCL_ERROR;
		}
		packPtr->padX /= 2;
		packPtr->padLeft /= 2;
		packPtr->iPadX = 0;
		index++;
	    } else if ((c == 'p') && (strcmp(curOpt, "pady")) == 0) {
		if (optionCount < (index+2)) {
		    goto missingPad;
		}
		if (TkParsePadAmount(interp, tkwin, options[index+1],
			&packPtr->padTop, &packPtr->padY) != TCL_OK) {
		    return TCL_ERROR;
		}
		packPtr->padY /= 2;
		packPtr->padTop /= 2;
		packPtr->iPadY = 0;
		index++;
	    } else if ((c == 'f') && (length > 1)
		    && (strncmp(curOpt, "frame", length) == 0)) {
		if (optionCount < (index+2)) {
		    Tcl_SetObjResult(interp, Tcl_NewStringObj(
			    "wrong # args: \"frame\""
			    " option must be followed by anchor point", -1));
		    Tcl_SetErrorCode(interp, "TK", "OLDPACK", "BAD_PARAMETER",
			    NULL);
		    return TCL_ERROR;
		}
		if (Tk_GetAnchorFromObj(interp, options[index+1],
			&packPtr->anchor) != TCL_OK) {
		    return TCL_ERROR;
		}
		index++;
	    } else {
		Tcl_SetObjResult(interp, Tcl_ObjPrintf(
			"bad option \"%s\": should be top, bottom, left,"
			" right, expand, fill, fillx, filly, padx, pady, or"
			" frame", curOpt));
		Tcl_SetErrorCode(interp, "TK", "OLDPACK", "BAD_PARAMETER",
			NULL);
		return TCL_ERROR;
	    }
	}

	if (packPtr != prevPtr) {
	    /*
	     * Unpack this window if it's currently packed.
	     */

	    if (packPtr->containerPtr != NULL) {
		if ((packPtr->containerPtr != containerPtr) &&
			(packPtr->containerPtr->tkwin
			!= Tk_Parent(packPtr->tkwin))) {
		    Tk_UnmaintainGeometry(packPtr->tkwin,
			    packPtr->containerPtr->tkwin);
		}
		Unlink(packPtr);
	    }

	    /*
	     * Add the window in the correct place in its master's packing
	     * order, then make sure that the window is managed by us.
	     */

	    packPtr->containerPtr = containerPtr;
	    if (prevPtr == NULL) {
		packPtr->nextPtr = containerPtr->slavePtr;
		containerPtr->slavePtr = packPtr;
	    } else {
		packPtr->nextPtr = prevPtr->nextPtr;
		prevPtr->nextPtr = packPtr;
	    }
	    Tk_ManageGeometry(tkwin, &packerType, packPtr);

	    if (!(containerPtr->flags & DONT_PROPAGATE)) {
		if (TkSetGeometryContainer(interp, containerPtr->tkwin, "pack")
			!= TCL_OK) {
		    Tk_ManageGeometry(tkwin, NULL, NULL);
		    Unlink(packPtr);
		    return TCL_ERROR;
		}
		containerPtr->flags |= ALLOCED_CONTAINER;
	    }
	}
    }

    /*
     * Arrange for the master to be re-packed at the first idle moment.
     */

    if (containerPtr->abortPtr != NULL) {
	*containerPtr->abortPtr = 1;
    }
    if (!(containerPtr->flags & REQUESTED_REPACK)) {
	containerPtr->flags |= REQUESTED_REPACK;
	Tcl_DoWhenIdle(ArrangePacking, containerPtr);
    }
    return TCL_OK;
}
#endif /* !TK_NO_DEPRECATED */

/*
 *----------------------------------------------------------------------
 *
 * Unlink --
 *
 *	Remove a packer from its master's list of slaves.
 *
 * Results:
 *	None.
 *
 * Side effects:
 *	The master will be scheduled for repacking.
 *
 *----------------------------------------------------------------------
 */

static void
Unlink(
    Packer *packPtr)	/* Window to unlink. */
{
    Packer *containerPtr, *packPtr2;

    containerPtr = packPtr->containerPtr;
    if (containerPtr == NULL) {
	return;
    }
    if (containerPtr->slavePtr == packPtr) {
	containerPtr->slavePtr = packPtr->nextPtr;
    } else {
	for (packPtr2 = containerPtr->slavePtr; ; packPtr2 = packPtr2->nextPtr) {
	    if (packPtr2 == NULL) {
		Tcl_Panic("Unlink couldn't find previous window");
	    }
	    if (packPtr2->nextPtr == packPtr) {
		packPtr2->nextPtr = packPtr->nextPtr;
		break;
	    }
	}
    }
    if (!(containerPtr->flags & REQUESTED_REPACK)) {
	containerPtr->flags |= REQUESTED_REPACK;
	Tcl_DoWhenIdle(ArrangePacking, containerPtr);
    }
    if (containerPtr->abortPtr != NULL) {
	*containerPtr->abortPtr = 1;
    }

    packPtr->containerPtr = NULL;

    /*
     * If we have emptied this master from slaves it means we are no longer
     * handling it and should mark it as free.
     *
     * Send the event "NoManagedChild" to the master to inform it about there
     * being no managed children inside it.
     */

    if ((containerPtr->slavePtr == NULL) && (containerPtr->flags & ALLOCED_CONTAINER)) {
	TkFreeGeometryContainer(containerPtr->tkwin, "pack");
	containerPtr->flags &= ~ALLOCED_CONTAINER;
	Tk_SendVirtualEvent(containerPtr->tkwin, "NoManagedChild", NULL);
    }

}

/*
 *----------------------------------------------------------------------
 *
 * DestroyPacker --
 *
 *	This function is invoked by Tcl_EventuallyFree or Tcl_Release to clean
 *	up the internal structure of a packer at a safe time (when no-one is
 *	using it anymore).
 *
 * Results:
 *	None.
 *
 * Side effects:
 *	Everything associated with the packer is freed up.
 *
 *----------------------------------------------------------------------
 */

static void
DestroyPacker(
    void *memPtr)		/* Info about packed window that is now
				 * dead. */
{
<<<<<<< HEAD
    Packer *packPtr = (Packer *)memPtr;
=======
    Packer *packPtr = memPtr;
>>>>>>> 83284028

    ckfree(packPtr);
}

/*
 *----------------------------------------------------------------------
 *
 * PackStructureProc --
 *
 *	This function is invoked by the Tk event dispatcher in response to
 *	StructureNotify events.
 *
 * Results:
 *	None.
 *
 * Side effects:
 *	If a window was just deleted, clean up all its packer-related
 *	information. If it was just resized, repack its slaves, if any.
 *
 *----------------------------------------------------------------------
 */

static void
PackStructureProc(
    ClientData clientData,	/* Our information about window referred to by
				 * eventPtr. */
    XEvent *eventPtr)		/* Describes what just happened. */
{
<<<<<<< HEAD
    Packer *packPtr = (Packer *)clientData;
=======
    Packer *packPtr = clientData;
>>>>>>> 83284028

    if (eventPtr->type == ConfigureNotify) {
	if ((packPtr->slavePtr != NULL)
		&& !(packPtr->flags & REQUESTED_REPACK)) {
	    packPtr->flags |= REQUESTED_REPACK;
	    Tcl_DoWhenIdle(ArrangePacking, packPtr);
	}
	if ((packPtr->containerPtr != NULL)
	        && (packPtr->doubleBw != 2*Tk_Changes(packPtr->tkwin)->border_width)) {
	    if (!(packPtr->containerPtr->flags & REQUESTED_REPACK)) {
		packPtr->doubleBw = 2*Tk_Changes(packPtr->tkwin)->border_width;
		packPtr->containerPtr->flags |= REQUESTED_REPACK;
		Tcl_DoWhenIdle(ArrangePacking, packPtr->containerPtr);
	    }
	}
    } else if (eventPtr->type == DestroyNotify) {
	Packer *slavePtr, *nextPtr;

	if (packPtr->containerPtr != NULL) {
	    Unlink(packPtr);
	}

	for (slavePtr = packPtr->slavePtr; slavePtr != NULL;
		slavePtr = nextPtr) {
	    Tk_ManageGeometry(slavePtr->tkwin, NULL, NULL);
	    Tk_UnmapWindow(slavePtr->tkwin);
	    slavePtr->containerPtr = NULL;
	    nextPtr = slavePtr->nextPtr;
	    slavePtr->nextPtr = NULL;
	}

	if (packPtr->tkwin != NULL) {
	    TkDisplay *dispPtr = ((TkWindow *) packPtr->tkwin)->dispPtr;
            Tcl_DeleteHashEntry(Tcl_FindHashEntry(&dispPtr->packerHashTable,
		    packPtr->tkwin));
	}

	if (packPtr->flags & REQUESTED_REPACK) {
	    Tcl_CancelIdleCall(ArrangePacking, packPtr);
	}
	packPtr->tkwin = NULL;
	Tcl_EventuallyFree(packPtr, (Tcl_FreeProc *) DestroyPacker);
    } else if (eventPtr->type == MapNotify) {
	/*
	 * When a master gets mapped, must redo the geometry computation so
	 * that all of its slaves get remapped.
	 */

	if ((packPtr->slavePtr != NULL)
		&& !(packPtr->flags & REQUESTED_REPACK)) {
	    packPtr->flags |= REQUESTED_REPACK;
	    Tcl_DoWhenIdle(ArrangePacking, packPtr);
	}
    } else if (eventPtr->type == UnmapNotify) {
	Packer *packPtr2;

	/*
	 * Unmap all of the slaves when the master gets unmapped, so that they
	 * don't bother to keep redisplaying themselves.
	 */

	for (packPtr2 = packPtr->slavePtr; packPtr2 != NULL;
	     packPtr2 = packPtr2->nextPtr) {
	    Tk_UnmapWindow(packPtr2->tkwin);
	}
    }
}

/*
 *----------------------------------------------------------------------
 *
 * ConfigureContent --
 *
 *	This implements the guts of the "pack configure" command. Given a list
 *	of slaves and configuration options, it arranges for the packer to
 *	manage the slaves and sets the specified options.
 *
 * Results:
 *	TCL_OK is returned if all went well. Otherwise, TCL_ERROR is returned
 *	and the interp's result is set to contain an error message.
 *
 * Side effects:
 *	Slave windows get taken over by the packer.
 *
 *----------------------------------------------------------------------
 */

static int
ConfigureContent(
    Tcl_Interp *interp,		/* Interpreter for error reporting. */
    Tk_Window tkwin,		/* Any window in application containing
				 * slaves. Used to look up slave names. */
    int objc,			/* Number of elements in argv. */
    Tcl_Obj *const objv[])	/* Argument objects: contains one or more
				 * window names followed by any number of
				 * "option value" pairs. Caller must make sure
				 * that there is at least one window name. */
{
    Packer *containerPtr, *slavePtr, *prevPtr, *otherPtr;
    Tk_Window other, slave, parent, ancestor;
    TkWindow *master;
    int i, j, numWindows, tmp, positionGiven;
    const char *string;
    static const char *const optionStrings[] = {
	"-after", "-anchor", "-before", "-expand", "-fill",
	"-in", "-ipadx", "-ipady", "-padx", "-pady", "-side", NULL };
    enum options {
	CONF_AFTER, CONF_ANCHOR, CONF_BEFORE, CONF_EXPAND, CONF_FILL,
	CONF_IN, CONF_IPADX, CONF_IPADY, CONF_PADX, CONF_PADY, CONF_SIDE };
    int index, side;

    /*
     * Find out how many windows are specified.
     */

    for (numWindows = 0; numWindows < objc; numWindows++) {
	string = Tcl_GetString(objv[numWindows]);
	if (string[0] != '.') {
	    break;
	}
    }

    /*
     * Iterate over all of the slave windows, parsing the configuration
     * options for each slave. It's a bit wasteful to re-parse the options for
     * each slave, but things get too messy if we try to parse the arguments
     * just once at the beginning. For example, if a slave already is packed
     * we want to just change a few existing values without resetting
     * everything. If there are multiple windows, the -after, -before, and -in
     * options only get processed for the first window.
     */

    containerPtr = NULL;
    prevPtr = NULL;
    positionGiven = 0;
    for (j = 0; j < numWindows; j++) {
	if (TkGetWindowFromObj(interp, tkwin, objv[j], &slave) != TCL_OK) {
	    return TCL_ERROR;
	}
	if (Tk_TopWinHierarchy(slave)) {
	    Tcl_SetObjResult(interp, Tcl_ObjPrintf(
		    "can't pack \"%s\": it's a top-level window",
		    Tcl_GetString(objv[j])));
	    Tcl_SetErrorCode(interp, "TK", "GEOMETRY", "TOPLEVEL", NULL);
	    return TCL_ERROR;
	}
	slavePtr = GetPacker(slave);
	slavePtr->flags &= ~OLD_STYLE;

	/*
	 * If the slave isn't currently packed, reset all of its configuration
	 * information to default values (there could be old values left from
	 * a previous packing).
	 */

	if (slavePtr->containerPtr == NULL) {
	    slavePtr->side = TOP;
	    slavePtr->anchor = TK_ANCHOR_CENTER;
	    slavePtr->padX = slavePtr->padY = 0;
	    slavePtr->padLeft = slavePtr->padTop = 0;
	    slavePtr->iPadX = slavePtr->iPadY = 0;
	    slavePtr->flags &= ~(FILLX|FILLY|EXPAND);
	}

	for (i = numWindows; i < objc; i+=2) {
	    if ((i+2) > objc) {
		Tcl_SetObjResult(interp, Tcl_ObjPrintf(
			"extra option \"%s\" (option with no value?)",
			Tcl_GetString(objv[i])));
		Tcl_SetErrorCode(interp, "TK", "PACK", "BAD_PARAMETER", NULL);
		return TCL_ERROR;
	    }
	    if (Tcl_GetIndexFromObjStruct(interp, objv[i], optionStrings,
		    sizeof(char *), "option", 0, &index) != TCL_OK) {
		return TCL_ERROR;
	    }

	    switch ((enum options) index) {
	    case CONF_AFTER:
		if (j == 0) {
		    if (TkGetWindowFromObj(interp, tkwin, objv[i+1], &other)
			    != TCL_OK) {
			return TCL_ERROR;
		    }
		    prevPtr = GetPacker(other);
		    if (prevPtr->containerPtr == NULL) {
		    notPacked:
			Tcl_SetObjResult(interp, Tcl_ObjPrintf(
				"window \"%s\" isn't packed",
				Tcl_GetString(objv[i+1])));
			Tcl_SetErrorCode(interp, "TK", "PACK", "NOT_PACKED",
				NULL);
			return TCL_ERROR;
		    }
		    containerPtr = prevPtr->containerPtr;
		    positionGiven = 1;
		}
		break;
	    case CONF_ANCHOR:
		if (Tk_GetAnchorFromObj(interp, objv[i+1], &slavePtr->anchor)
			!= TCL_OK) {
		    return TCL_ERROR;
		}
		break;
	    case CONF_BEFORE:
		if (j == 0) {
		    if (TkGetWindowFromObj(interp, tkwin, objv[i+1], &other)
			    != TCL_OK) {
			return TCL_ERROR;
		    }
		    otherPtr = GetPacker(other);
		    if (otherPtr->containerPtr == NULL) {
			goto notPacked;
		    }
		    containerPtr = otherPtr->containerPtr;
		    prevPtr = containerPtr->slavePtr;
		    if (prevPtr == otherPtr) {
			prevPtr = NULL;
		    } else {
			while (prevPtr->nextPtr != otherPtr) {
			    prevPtr = prevPtr->nextPtr;
			}
		    }
		    positionGiven = 1;
		}
		break;
	    case CONF_EXPAND:
		if (Tcl_GetBooleanFromObj(interp, objv[i+1], &tmp) != TCL_OK) {
		    return TCL_ERROR;
		}
		slavePtr->flags &= ~EXPAND;
		if (tmp) {
		    slavePtr->flags |= EXPAND;
		}
		break;
	    case CONF_FILL:
		string = Tcl_GetString(objv[i+1]);
		if (strcmp(string, "none") == 0) {
		    slavePtr->flags &= ~(FILLX|FILLY);
		} else if (strcmp(string, "x") == 0) {
		    slavePtr->flags = (slavePtr->flags & ~FILLY) | FILLX;
		} else if (strcmp(string, "y") == 0) {
		    slavePtr->flags = (slavePtr->flags & ~FILLX) | FILLY;
		} else if (strcmp(string, "both") == 0) {
		    slavePtr->flags |= FILLX|FILLY;
		} else {
		    Tcl_SetObjResult(interp, Tcl_ObjPrintf(
			    "bad fill style \"%s\": must be "
			    "none, x, y, or both", string));
		    Tcl_SetErrorCode(interp, "TK", "VALUE", "FILL", NULL);
		    return TCL_ERROR;
		}
		break;
	    case CONF_IN:
		if (j == 0) {
		    if (TkGetWindowFromObj(interp, tkwin, objv[i+1], &other)
			    != TCL_OK) {
			return TCL_ERROR;
		    }
		    containerPtr = GetPacker(other);
		    prevPtr = containerPtr->slavePtr;
		    if (prevPtr != NULL) {
			while (prevPtr->nextPtr != NULL) {
			    prevPtr = prevPtr->nextPtr;
			}
		    }
		    positionGiven = 1;
		}
		break;
	    case CONF_IPADX:
		if ((Tk_GetPixelsFromObj(interp, slave, objv[i+1], &tmp)
			!= TCL_OK) || (tmp < 0)) {
		    Tcl_SetObjResult(interp, Tcl_ObjPrintf(
			    "bad ipadx value \"%s\": must be positive screen"
			    " distance", Tcl_GetString(objv[i+1])));
		    Tcl_SetErrorCode(interp, "TK", "VALUE", "INT_PAD", NULL);
		    return TCL_ERROR;
		}
		slavePtr->iPadX = tmp * 2;
		break;
	    case CONF_IPADY:
		if ((Tk_GetPixelsFromObj(interp, slave, objv[i+1], &tmp)
			!= TCL_OK) || (tmp < 0)) {
		    Tcl_SetObjResult(interp, Tcl_ObjPrintf(
			    "bad ipady value \"%s\": must be positive screen"
			    " distance", Tcl_GetString(objv[i+1])));
		    Tcl_SetErrorCode(interp, "TK", "VALUE", "INT_PAD", NULL);
		    return TCL_ERROR;
		}
		slavePtr->iPadY = tmp * 2;
		break;
	    case CONF_PADX:
		if (TkParsePadAmount(interp, slave, objv[i+1],
			&slavePtr->padLeft, &slavePtr->padX) != TCL_OK) {
		    return TCL_ERROR;
		}
		break;
	    case CONF_PADY:
		if (TkParsePadAmount(interp, slave, objv[i+1],
			&slavePtr->padTop, &slavePtr->padY) != TCL_OK) {
		    return TCL_ERROR;
		}
		break;
	    case CONF_SIDE:
		if (Tcl_GetIndexFromObjStruct(interp, objv[i+1], sideNames,
			sizeof(char *), "side", TCL_EXACT, &side) != TCL_OK) {
		    return TCL_ERROR;
		}
		slavePtr->side = (Side) side;
		break;
	    }
	}

	/*
	 * If no position in a packing list was specified and the slave is
	 * already packed, then leave it in its current location in its
	 * current packing list.
	 */

	if (!positionGiven && (slavePtr->containerPtr != NULL)) {
	    containerPtr = slavePtr->containerPtr;
	    goto scheduleLayout;
	}

	/*
	 * If the slave is going to be put back after itself or the same -in
	 * window is passed in again, then just skip the whole operation,
	 * since it won't work anyway.
	 */

	if (prevPtr == slavePtr) {
	    containerPtr = slavePtr->containerPtr;
	    goto scheduleLayout;
	}

	/*
	 * If none of the "-in", "-before", or "-after" options has been
	 * specified, arrange for the slave to go at the end of the order for
	 * its parent.
	 */

	if (!positionGiven) {
	    containerPtr = GetPacker(Tk_Parent(slave));
	    prevPtr = containerPtr->slavePtr;
	    if (prevPtr != NULL) {
		while (prevPtr->nextPtr != NULL) {
		    prevPtr = prevPtr->nextPtr;
		}
	    }
	}

	/*
	 * Make sure that the slave's parent is either the master or an
	 * ancestor of the master, and that the master and slave aren't the
	 * same.
	 */

	parent = Tk_Parent(slave);
	for (ancestor = containerPtr->tkwin; ; ancestor = Tk_Parent(ancestor)) {
	    if (ancestor == parent) {
		break;
	    }
	    if (Tk_TopWinHierarchy(ancestor)) {
		Tcl_SetObjResult(interp, Tcl_ObjPrintf(
			"can't pack %s inside %s", Tcl_GetString(objv[j]),
			Tk_PathName(containerPtr->tkwin)));
		Tcl_SetErrorCode(interp, "TK", "GEOMETRY", "HIERARCHY", NULL);
		return TCL_ERROR;
	    }
	}
	if (slave == containerPtr->tkwin) {
	    Tcl_SetObjResult(interp, Tcl_ObjPrintf(
		    "can't pack %s inside itself", Tcl_GetString(objv[j])));
	    Tcl_SetErrorCode(interp, "TK", "GEOMETRY", "SELF", NULL);
	    return TCL_ERROR;
	}

	/*
	 * Check for management loops.
	 */

	for (master = (TkWindow *)containerPtr->tkwin; master != NULL;
	     master = (TkWindow *)TkGetGeomMaster(master)) {
	    if (master == (TkWindow *)slave) {
		Tcl_SetObjResult(interp, Tcl_ObjPrintf(
		    "can't put %s inside %s, would cause management loop",
	            Tcl_GetString(objv[j]), Tk_PathName(containerPtr->tkwin)));
		Tcl_SetErrorCode(interp, "TK", "GEOMETRY", "LOOP", NULL);
		return TCL_ERROR;
	    }
	}
	if (containerPtr->tkwin != Tk_Parent(slave)) {
	    ((TkWindow *)slave)->maintainerPtr = (TkWindow *)containerPtr->tkwin;
	}

	/*
	 * Unpack the slave if it's currently packed, then position it after
	 * prevPtr.
	 */

	if (slavePtr->containerPtr != NULL) {
	    if ((slavePtr->containerPtr != containerPtr) &&
		    (slavePtr->containerPtr->tkwin
		    != Tk_Parent(slavePtr->tkwin))) {
		Tk_UnmaintainGeometry(slavePtr->tkwin,
			slavePtr->containerPtr->tkwin);
	    }
	    Unlink(slavePtr);
	}

	slavePtr->containerPtr = containerPtr;
	if (prevPtr == NULL) {
	    slavePtr->nextPtr = containerPtr->slavePtr;
	    containerPtr->slavePtr = slavePtr;
	} else {
	    slavePtr->nextPtr = prevPtr->nextPtr;
	    prevPtr->nextPtr = slavePtr;
	}
	Tk_ManageGeometry(slave, &packerType, slavePtr);
	prevPtr = slavePtr;

	if (!(containerPtr->flags & DONT_PROPAGATE)) {
	    if (TkSetGeometryContainer(interp, containerPtr->tkwin, "pack")
		    != TCL_OK) {
		Tk_ManageGeometry(slave, NULL, NULL);
		Unlink(slavePtr);
		return TCL_ERROR;
	    }
	    containerPtr->flags |= ALLOCED_CONTAINER;
	}

	/*
	 * Arrange for the master to be re-packed at the first idle moment.
	 */

    scheduleLayout:
	if (containerPtr->abortPtr != NULL) {
	    *containerPtr->abortPtr = 1;
	}
	if (!(containerPtr->flags & REQUESTED_REPACK)) {
	    containerPtr->flags |= REQUESTED_REPACK;
	    Tcl_DoWhenIdle(ArrangePacking, containerPtr);
	}
    }
    return TCL_OK;
}

/*
 * Local Variables:
 * mode: c
 * c-basic-offset: 4
 * fill-column: 78
 * End:
 */<|MERGE_RESOLUTION|>--- conflicted
+++ resolved
@@ -523,15 +523,10 @@
 PackReqProc(
     ClientData clientData,	/* Packer's information about window that got
 				 * new preferred geometry.  */
-    Tk_Window tkwin)		/* Other Tk-related information about the
+    TCL_UNUSED(Tk_Window))		/* Other Tk-related information about the
 				 * window. */
 {
-<<<<<<< HEAD
     Packer *packPtr = (Packer *)clientData;
-    (void)tkwin;
-=======
-    Packer *packPtr = clientData;
->>>>>>> 83284028
 
     packPtr = packPtr->containerPtr;
     if (!(packPtr->flags & REQUESTED_REPACK)) {
@@ -560,16 +555,11 @@
 
 static void
 PackLostContentProc(
-    ClientData clientData,	/* Packer structure for slave window that was
+    void *clientData,	/* Packer structure for content window that was
 				 * stolen away. */
-    Tk_Window tkwin)		/* Tk's handle for the slave window. */
+    TCL_UNUSED(Tk_Window))		/* Tk's handle for the content window. */
 {
-<<<<<<< HEAD
     Packer *slavePtr = (Packer *)clientData;
-    (void)tkwin;
-=======
-    Packer *slavePtr = clientData;
->>>>>>> 83284028
 
     if (slavePtr->containerPtr->tkwin != Tk_Parent(slavePtr->tkwin)) {
 	Tk_UnmaintainGeometry(slavePtr->tkwin, slavePtr->containerPtr->tkwin);
@@ -603,11 +593,7 @@
     ClientData clientData)	/* Structure describing master whose slaves
 				 * are to be re-layed out. */
 {
-<<<<<<< HEAD
     Packer *containerPtr = (Packer *)clientData;
-=======
-    Packer *containerPtr = clientData;
->>>>>>> 83284028
     Packer *slavePtr;
     int cavityX, cavityY, cavityWidth, cavityHeight;
 				/* These variables keep track of the
@@ -1434,11 +1420,7 @@
     void *memPtr)		/* Info about packed window that is now
 				 * dead. */
 {
-<<<<<<< HEAD
     Packer *packPtr = (Packer *)memPtr;
-=======
-    Packer *packPtr = memPtr;
->>>>>>> 83284028
 
     ckfree(packPtr);
 }
@@ -1468,11 +1450,7 @@
 				 * eventPtr. */
     XEvent *eventPtr)		/* Describes what just happened. */
 {
-<<<<<<< HEAD
     Packer *packPtr = (Packer *)clientData;
-=======
-    Packer *packPtr = clientData;
->>>>>>> 83284028
 
     if (eventPtr->type == ConfigureNotify) {
 	if ((packPtr->slavePtr != NULL)
