--- conflicted
+++ resolved
@@ -34,25 +34,13 @@
 #endif
 
 /*
- * Support of tk8.5.
- */
-#ifdef CONST
-# undef CONST
-#endif
-#if TCL_MAJOR_VERSION == 8 && TCL_MINOR_VERSION == 5
-# define CONST
-#else
-# define CONST const
-#endif
-
-/*
  * The 'TkWrapMode' enum in tkText.h is used to define a type for the -wrap
  * option of tags in a Text widget. These values are used as indices into the
  * string table below. Tags are allowed an empty wrap value, but the widget as
  * a whole is not.
  */
 
-static const char *CONST wrapStrings[] = {
+static const char *const wrapStrings[] = {
     "char", "none", "word", "codepoint", NULL
 };
 
@@ -63,7 +51,7 @@
  * widget as a whole is not.
  */
 
-static const char *CONST tabStyleStrings[] = {
+static const char *const tabStyleStrings[] = {
     "tabular", "wordprocessor", "", NULL
 };
 
@@ -2915,17 +2903,11 @@
     ClientData clientData,	/* Pointer to canvas structure. */
     XEvent *eventPtr)		/* Pointer to X event that just happened. */
 {
-    enum { AnyButtonMask = Button1Mask|Button2Mask|Button3Mask|Button4Mask|Button5Mask };
-
-<<<<<<< HEAD
     TkText *textPtr = clientData;
     bool dontRepick = textPtr->dontRepick;
     bool repick = false;
 
-    textPtr->refCount += 1;
-=======
     textPtr->refCount++;
->>>>>>> 3c99c054
 
     /*
      * This code simulates grabs for mouse buttons by keeping track of whether
@@ -2936,37 +2918,19 @@
     if (eventPtr->type == ButtonPress) {
 	textPtr->flags |= BUTTON_DOWN;
     } else if (eventPtr->type == ButtonRelease) {
-<<<<<<< HEAD
-	unsigned mask = 0;
-
-	switch (eventPtr->xbutton.button) {
-	    case Button1: mask = Button1Mask; break;
-	    case Button2: mask = Button2Mask; break;
-	    case Button3: mask = Button3Mask; break;
-	    case Button4: mask = Button4Mask; break;
-	    case Button5: mask = Button5Mask; break;
-	}
-	if ((eventPtr->xbutton.state & AnyButtonMask) == mask) {
-=======
 	unsigned int mask;
 
 	mask = TkGetButtonMask(eventPtr->xbutton.button);
 	if ((eventPtr->xbutton.state & ALL_BUTTONS) == mask) {
->>>>>>> 3c99c054
 	    textPtr->flags &= ~BUTTON_DOWN;
 	    repick = true;
 	    if (eventPtr->xbutton.state & (Button1|Button2|Button3)) {
 		textPtr->dontRepick = false; /* in case of button clicks we must repick */
 	    }
 	}
-<<<<<<< HEAD
-    } else if (eventPtr->type == EnterNotify || eventPtr->type == LeaveNotify) {
-	if (eventPtr->xcrossing.state & AnyButtonMask) {
-=======
     } else if ((eventPtr->type == EnterNotify)
 	    || (eventPtr->type == LeaveNotify)) {
 	if (eventPtr->xcrossing.state & ALL_BUTTONS) {
->>>>>>> 3c99c054
 	    textPtr->flags |= BUTTON_DOWN;
 	} else {
 	    textPtr->flags &= ~BUTTON_DOWN;
@@ -2993,14 +2957,10 @@
 	}
     }
     if (repick) {
-	unsigned oldState = eventPtr->xbutton.state;
+	unsigned int oldState;
 
 	oldState = eventPtr->xbutton.state;
-<<<<<<< HEAD
-	eventPtr->xbutton.state &= ~(Button1Mask|Button2Mask|Button3Mask|Button4Mask|Button5Mask);
-=======
 	eventPtr->xbutton.state &= ~ALL_BUTTONS;
->>>>>>> 3c99c054
 	if (!(textPtr->flags & DESTROYED)) {
 	    TkTextPickCurrent(textPtr, eventPtr);
 	}
@@ -3019,20 +2979,19 @@
  * TkTextPickCurrent --
  *
  *	Find the character containing the coordinates in an event and place
- *	the "current" mark on that character (but the real update of the
- *	segment will be postponed). If the "current" mark has moved then
- *	generate a fake leave event on the old current character and a fake
- *	enter event on the new current character.
+ *	the "current" mark on that character. If the "current" mark has moved
+ *	then generate a fake leave event on the old current character and a
+ *	fake enter event on the new current character.
  *
  * Results:
  *	None.
  *
  * Side effects:
- *	The index of the current mark for textPtr may change. If it does,
- *	then the commands associated with character entry and leave could
- *	do just about anything. For example, the text widget might be deleted.
- *	It is up to the caller to protect itself by incrementing the refCount
- *	of the text widget.
+ *	The current mark for textPtr may change. If it does, then the commands
+ *	associated with character entry and leave could do just about
+ *	anything. For example, the text widget might be deleted. It is up to
+ *	the caller to protect itself by incrementing the refCount of the text
+ *	widget.
  *
  *--------------------------------------------------------------
  */
