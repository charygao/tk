/*
 * tkTextTag.c --
 *
 *	This module implements the "tag" subcommand of the widget command for
 *	text widgets, plus most of the other high-level functions related to
 *	tags.
 *
 * Copyright (c) 1992-1994 The Regents of the University of California.
 * Copyright (c) 1994-1997 Sun Microsystems, Inc.
 *
 * See the file "license.terms" for information on usage and redistribution of
 * this file, and for a DISCLAIMER OF ALL WARRANTIES.
 */

#include "default.h"
#include "tkInt.h"
#include "tkText.h"

/*
 * The 'TkWrapMode' enum in tkText.h is used to define a type for the -wrap
 * option of tags in a Text widget. These values are used as indices into the
 * string table below. Tags are allowed an empty wrap value, but the widget as
 * a whole is not.
 */

static const char *const wrapStrings[] = {
    "char", "none", "word", "", NULL
};

/*
 * The 'TkTextTabStyle' enum in tkText.h is used to define a type for the
 * -tabstyle option of the Text widget. These values are used as indices into
 * the string table below. Tags are allowed an empty tabstyle value, but the
 * widget as a whole is not.
 */

static const char *const tabStyleStrings[] = {
    "tabular", "wordprocessor", "", NULL
};

static const Tk_OptionSpec tagOptionSpecs[] = {
    {TK_OPTION_BORDER, "-background", NULL, NULL,
	NULL, -1, Tk_Offset(TkTextTag, border), TK_OPTION_NULL_OK, 0, 0},
    {TK_OPTION_BITMAP, "-bgstipple", NULL, NULL,
	NULL, -1, Tk_Offset(TkTextTag, bgStipple), TK_OPTION_NULL_OK, 0, 0},
    {TK_OPTION_PIXELS, "-borderwidth", NULL, NULL,
	NULL, Tk_Offset(TkTextTag, borderWidthPtr), Tk_Offset(TkTextTag, borderWidth),
	TK_OPTION_NULL_OK|TK_OPTION_DONT_SET_DEFAULT, 0, 0},
    {TK_OPTION_STRING, "-elide", NULL, NULL,
	NULL, -1, Tk_Offset(TkTextTag, elideString),
	TK_OPTION_NULL_OK|TK_OPTION_DONT_SET_DEFAULT, 0, 0},
    {TK_OPTION_BITMAP, "-fgstipple", NULL, NULL,
	NULL, -1, Tk_Offset(TkTextTag, fgStipple), TK_OPTION_NULL_OK, 0, 0},
    {TK_OPTION_FONT, "-font", NULL, NULL,
	NULL, -1, Tk_Offset(TkTextTag, tkfont), TK_OPTION_NULL_OK, 0, 0},
    {TK_OPTION_COLOR, "-foreground", NULL, NULL,
	NULL, -1, Tk_Offset(TkTextTag, fgColor), TK_OPTION_NULL_OK, 0, 0},
    {TK_OPTION_STRING, "-justify", NULL, NULL,
	NULL, -1, Tk_Offset(TkTextTag, justifyString), TK_OPTION_NULL_OK, 0,0},
    {TK_OPTION_STRING, "-lmargin1", NULL, NULL,
	NULL, -1, Tk_Offset(TkTextTag, lMargin1String), TK_OPTION_NULL_OK,0,0},
    {TK_OPTION_STRING, "-lmargin2", NULL, NULL,
	NULL, -1, Tk_Offset(TkTextTag, lMargin2String), TK_OPTION_NULL_OK,0,0},
    {TK_OPTION_BORDER, "-lmargincolor", NULL, NULL,
	NULL, -1, Tk_Offset(TkTextTag, lMarginColor), TK_OPTION_NULL_OK, 0, 0},
    {TK_OPTION_STRING, "-offset", NULL, NULL,
	NULL, -1, Tk_Offset(TkTextTag, offsetString), TK_OPTION_NULL_OK, 0, 0},
    {TK_OPTION_STRING, "-overstrike", NULL, NULL,
	NULL, -1, Tk_Offset(TkTextTag, overstrikeString),
	TK_OPTION_NULL_OK, 0, 0},
    {TK_OPTION_COLOR, "-overstrikefg", NULL, NULL,
	NULL, -1, Tk_Offset(TkTextTag, overstrikeColor),
        TK_OPTION_NULL_OK, 0, 0},
    {TK_OPTION_STRING, "-relief", NULL, NULL,
	NULL, -1, Tk_Offset(TkTextTag, reliefString), TK_OPTION_NULL_OK, 0, 0},
    {TK_OPTION_STRING, "-rmargin", NULL, NULL,
	NULL, -1, Tk_Offset(TkTextTag, rMarginString), TK_OPTION_NULL_OK, 0,0},
    {TK_OPTION_BORDER, "-rmargincolor", NULL, NULL,
	NULL, -1, Tk_Offset(TkTextTag, rMarginColor), TK_OPTION_NULL_OK, 0, 0},
    {TK_OPTION_BORDER, "-selectbackground", NULL, NULL,
	NULL, -1, Tk_Offset(TkTextTag, selBorder), TK_OPTION_NULL_OK, 0, 0},
    {TK_OPTION_COLOR, "-selectforeground", NULL, NULL,
	NULL, -1, Tk_Offset(TkTextTag, selFgColor), TK_OPTION_NULL_OK, 0, 0},
    {TK_OPTION_STRING, "-spacing1", NULL, NULL,
	NULL, -1, Tk_Offset(TkTextTag, spacing1String), TK_OPTION_NULL_OK,0,0},
    {TK_OPTION_STRING, "-spacing2", NULL, NULL,
	NULL, -1, Tk_Offset(TkTextTag, spacing2String), TK_OPTION_NULL_OK,0,0},
    {TK_OPTION_STRING, "-spacing3", NULL, NULL,
	NULL, -1, Tk_Offset(TkTextTag, spacing3String), TK_OPTION_NULL_OK,0,0},
    {TK_OPTION_STRING, "-tabs", NULL, NULL,
	NULL, Tk_Offset(TkTextTag, tabStringPtr), -1, TK_OPTION_NULL_OK, 0, 0},
    {TK_OPTION_STRING_TABLE, "-tabstyle", NULL, NULL,
	NULL, -1, Tk_Offset(TkTextTag, tabStyle),
	TK_OPTION_NULL_OK, tabStyleStrings, 0},
    {TK_OPTION_STRING, "-underline", NULL, NULL,
	NULL, -1, Tk_Offset(TkTextTag, underlineString),
	TK_OPTION_NULL_OK, 0, 0},
    {TK_OPTION_COLOR, "-underlinefg", NULL, NULL,
	NULL, -1, Tk_Offset(TkTextTag, underlineColor),
        TK_OPTION_NULL_OK, 0, 0},
    {TK_OPTION_STRING_TABLE, "-wrap", NULL, NULL,
	NULL, -1, Tk_Offset(TkTextTag, wrapMode),
	TK_OPTION_NULL_OK, wrapStrings, 0},
    {TK_OPTION_END, NULL, NULL, NULL, NULL, 0, 0, 0, 0, 0}
};

/*
 * Forward declarations for functions defined later in this file:
 */

static void		ChangeTagPriority(TkText *textPtr, TkTextTag *tagPtr,
			    int prio);
static TkTextTag *	FindTag(Tcl_Interp *interp, TkText *textPtr,
			    Tcl_Obj *tagName);
static void		SortTags(int numTags, TkTextTag **tagArrayPtr);
static int		TagSortProc(const void *first, const void *second);
static void		TagBindEvent(TkText *textPtr, XEvent *eventPtr,
			    int numTags, TkTextTag **tagArrayPtr);

/*
 *--------------------------------------------------------------
 *
 * TkTextTagCmd --
 *
 *	This function is invoked to process the "tag" options of the widget
 *	command for text widgets. See the user documentation for details on
 *	what it does.
 *
 * Results:
 *	A standard Tcl result.
 *
 * Side effects:
 *	See the user documentation.
 *
 *--------------------------------------------------------------
 */

int
TkTextTagCmd(
    register TkText *textPtr,	/* Information about text widget. */
    Tcl_Interp *interp,		/* Current interpreter. */
    int objc,			/* Number of arguments. */
    Tcl_Obj *const objv[])	/* Argument objects. Someone else has already
				 * parsed this command enough to know that
				 * objv[1] is "tag". */
{
    static const char *const tagOptionStrings[] = {
	"add", "bind", "cget", "configure", "delete", "lower", "names",
	"nextrange", "prevrange", "raise", "ranges", "remove", NULL
    };
    enum tagOptions {
	TAG_ADD, TAG_BIND, TAG_CGET, TAG_CONFIGURE, TAG_DELETE, TAG_LOWER,
	TAG_NAMES, TAG_NEXTRANGE, TAG_PREVRANGE, TAG_RAISE, TAG_RANGES,
	TAG_REMOVE
    };
    int optionIndex, i;
    register TkTextTag *tagPtr;
    TkTextIndex index1, index2;

    if (objc < 3) {
	Tcl_WrongNumArgs(interp, 2, objv, "option ?arg ...?");
	return TCL_ERROR;
    }

    if (Tcl_GetIndexFromObjStruct(interp, objv[2], tagOptionStrings,
	    sizeof(char *), "tag option", 0, &optionIndex) != TCL_OK) {
	return TCL_ERROR;
    }

    switch ((enum tagOptions)optionIndex) {
    case TAG_ADD:
    case TAG_REMOVE: {
	int addTag;

	if (((enum tagOptions)optionIndex) == TAG_ADD) {
	    addTag = 1;
	} else {
	    addTag = 0;
	}
	if (objc < 5) {
	    Tcl_WrongNumArgs(interp, 3, objv,
		    "tagName index1 ?index2 index1 index2 ...?");
	    return TCL_ERROR;
	}
	tagPtr = TkTextCreateTag(textPtr, Tcl_GetString(objv[3]), NULL);
	if (tagPtr->elide) {
		/*
		* Indices are potentially obsolete after adding or removing
		* elided character ranges, especially indices having "display"
		* or "any" submodifier, therefore increase the epoch.
		*/
		textPtr->sharedTextPtr->stateEpoch++;
	}
	for (i = 4; i < objc; i += 2) {
	    if (TkTextGetObjIndex(interp, textPtr, objv[i],
		    &index1) != TCL_OK) {
		return TCL_ERROR;
	    }
	    if (objc > (i+1)) {
		if (TkTextGetObjIndex(interp, textPtr, objv[i+1],
			&index2) != TCL_OK) {
		    return TCL_ERROR;
		}
		if (TkTextIndexCmp(&index1, &index2) >= 0) {
		    return TCL_OK;
		}
	    } else {
		index2 = index1;
		TkTextIndexForwChars(NULL,&index2, 1, &index2, COUNT_INDICES);
	    }

	    if (tagPtr->affectsDisplay) {
		TkTextRedrawTag(textPtr->sharedTextPtr, NULL, &index1, &index2,
			tagPtr, !addTag);
	    } else {
		/*
		 * Still need to trigger enter/leave events on tags that have
		 * changed.
		 */

		TkTextEventuallyRepick(textPtr);
	    }
	    if (TkBTreeTag(&index1, &index2, tagPtr, addTag)) {
		/*
		 * If the tag is "sel", and we actually adjusted something
		 * then grab the selection if we're supposed to export it and
		 * don't already have it.
		 *
		 * Also, invalidate partially-completed selection retrievals.
		 * We only need to check whether the tag is "sel" for this
		 * textPtr (not for other peer widget's "sel" tags) because we
		 * cannot reach this code path with a different widget's "sel"
		 * tag.
		 */

		if (tagPtr == textPtr->selTagPtr) {
		    /*
		     * Send an event that the selection changed. This is
		     * equivalent to:
		     *	   event generate $textWidget <<Selection>>
		     */

		    TkTextSelectionEvent(textPtr);

		    if (addTag && textPtr->exportSelection
			    && (!Tcl_IsSafe(textPtr->interp))
			    && !(textPtr->flags & GOT_SELECTION)) {
			Tk_OwnSelection(textPtr->tkwin, XA_PRIMARY,
				TkTextLostSelection, textPtr);
			textPtr->flags |= GOT_SELECTION;
		    }
		    textPtr->abortSelections = 1;
		}
	    }
	}
	break;
    }
    case TAG_BIND:
	if ((objc < 4) || (objc > 6)) {
	    Tcl_WrongNumArgs(interp, 3, objv, "tagName ?sequence? ?command?");
	    return TCL_ERROR;
	}
	tagPtr = TkTextCreateTag(textPtr, Tcl_GetString(objv[3]), NULL);

	/*
	 * Make a binding table if the widget doesn't already have one.
	 */

	if (textPtr->sharedTextPtr->bindingTable == NULL) {
	    textPtr->sharedTextPtr->bindingTable =
		    Tk_CreateBindingTable(interp);
	}

	if (objc == 6) {
	    int append = 0;
	    unsigned long mask;
	    const char *fifth = Tcl_GetString(objv[5]);

	    if (fifth[0] == 0) {
		return Tk_DeleteBinding(interp,
			textPtr->sharedTextPtr->bindingTable,
			(ClientData) tagPtr->name, Tcl_GetString(objv[4]));
	    }
	    if (fifth[0] == '+') {
		fifth++;
		append = 1;
	    }
	    mask = Tk_CreateBinding(interp,
		    textPtr->sharedTextPtr->bindingTable,
		    (ClientData) tagPtr->name, Tcl_GetString(objv[4]), fifth,
		    append);
	    if (mask == 0) {
		return TCL_ERROR;
	    }
<<<<<<< HEAD
	    if (mask & (unsigned long) ~(ButtonMotionMask|Button1MotionMask
=======
	    if (mask & ~(unsigned long)(ButtonMotionMask|Button1MotionMask
>>>>>>> 162b7b3c
		    |Button2MotionMask|Button3MotionMask|Button4MotionMask
		    |Button5MotionMask|ButtonPressMask|ButtonReleaseMask
		    |EnterWindowMask|LeaveWindowMask|KeyPressMask
		    |KeyReleaseMask|PointerMotionMask|VirtualEventMask)) {
		Tk_DeleteBinding(interp, textPtr->sharedTextPtr->bindingTable,
			(ClientData) tagPtr->name, Tcl_GetString(objv[4]));
		Tcl_SetObjResult(interp, Tcl_NewStringObj(
			"requested illegal events; only key, button, motion,"
			" enter, leave, and virtual events may be used", -1));
		Tcl_SetErrorCode(interp, "TK", "TEXT", "TAG_BIND_EVENT",NULL);
		return TCL_ERROR;
	    }
	} else if (objc == 5) {
	    const char *command;

	    command = Tk_GetBinding(interp,
		    textPtr->sharedTextPtr->bindingTable,
		    (ClientData) tagPtr->name, Tcl_GetString(objv[4]));
	    if (command == NULL) {
		const char *string = Tcl_GetString(Tcl_GetObjResult(interp));

		/*
		 * Ignore missing binding errors. This is a special hack that
		 * relies on the error message returned by FindSequence in
		 * tkBind.c.
		 */

		if (string[0] != '\0') {
		    return TCL_ERROR;
		}
		Tcl_ResetResult(interp);
	    } else {
		Tcl_SetObjResult(interp, Tcl_NewStringObj(command, -1));
	    }
	} else {
	    Tk_GetAllBindings(interp, textPtr->sharedTextPtr->bindingTable,
		    (ClientData) tagPtr->name);
	}
	break;
    case TAG_CGET:
	if (objc != 5) {
	    Tcl_WrongNumArgs(interp, 1, objv, "tag cget tagName option");
	    return TCL_ERROR;
	} else {
	    Tcl_Obj *objPtr;

	    tagPtr = FindTag(interp, textPtr, objv[3]);
	    if (tagPtr == NULL) {
		return TCL_ERROR;
	    }
	    objPtr = Tk_GetOptionValue(interp, (char *) tagPtr,
		    tagPtr->optionTable, objv[4], textPtr->tkwin);
	    if (objPtr == NULL) {
		return TCL_ERROR;
	    }
	    Tcl_SetObjResult(interp, objPtr);
	    return TCL_OK;
	}
	break;
    case TAG_CONFIGURE: {
	int newTag;

	if (objc < 4) {
	    Tcl_WrongNumArgs(interp, 3, objv,
		    "tagName ?-option? ?value? ?-option value ...?");
	    return TCL_ERROR;
	}
	tagPtr = TkTextCreateTag(textPtr, Tcl_GetString(objv[3]), &newTag);
	if (objc <= 5) {
	    Tcl_Obj *objPtr = Tk_GetOptionInfo(interp, (char *) tagPtr,
		    tagPtr->optionTable,
		    (objc == 5) ? objv[4] : NULL, textPtr->tkwin);

	    if (objPtr == NULL) {
		return TCL_ERROR;
	    }
	    Tcl_SetObjResult(interp, objPtr);
	    return TCL_OK;
	} else {
	    int result = TCL_OK;

	    if (Tk_SetOptions(interp, (char *) tagPtr, tagPtr->optionTable,
		    objc-4, objv+4, textPtr->tkwin, NULL, NULL) != TCL_OK) {
		return TCL_ERROR;
	    }

	    /*
	     * Some of the configuration options, like -underline and
	     * -justify, require additional translation (this is needed
	     * because we need to distinguish a particular value of an option
	     * from "unspecified").
	     */

	    if (tagPtr->borderWidth < 0) {
		tagPtr->borderWidth = 0;
	    }
	    if (tagPtr->reliefString != NULL) {
		if (Tk_GetRelief(interp, tagPtr->reliefString,
			&tagPtr->relief) != TCL_OK) {
		    return TCL_ERROR;
		}
	    }
	    if (tagPtr->justifyString != NULL) {
		if (Tk_GetJustify(interp, tagPtr->justifyString,
			&tagPtr->justify) != TCL_OK) {
		    return TCL_ERROR;
		}
	    }
	    if (tagPtr->lMargin1String != NULL) {
		if (Tk_GetPixels(interp, textPtr->tkwin,
			tagPtr->lMargin1String, &tagPtr->lMargin1) != TCL_OK) {
		    return TCL_ERROR;
		}
	    }
	    if (tagPtr->lMargin2String != NULL) {
		if (Tk_GetPixels(interp, textPtr->tkwin,
			tagPtr->lMargin2String, &tagPtr->lMargin2) != TCL_OK) {
		    return TCL_ERROR;
		}
	    }
	    if (tagPtr->offsetString != NULL) {
		if (Tk_GetPixels(interp, textPtr->tkwin, tagPtr->offsetString,
			&tagPtr->offset) != TCL_OK) {
		    return TCL_ERROR;
		}
	    }
	    if (tagPtr->overstrikeString != NULL) {
		if (Tcl_GetBoolean(interp, tagPtr->overstrikeString,
			&tagPtr->overstrike) != TCL_OK) {
		    return TCL_ERROR;
		}
	    }
	    if (tagPtr->rMarginString != NULL) {
		if (Tk_GetPixels(interp, textPtr->tkwin,
			tagPtr->rMarginString, &tagPtr->rMargin) != TCL_OK) {
		    return TCL_ERROR;
		}
	    }
	    if (tagPtr->spacing1String != NULL) {
		if (Tk_GetPixels(interp, textPtr->tkwin,
			tagPtr->spacing1String, &tagPtr->spacing1) != TCL_OK) {
		    return TCL_ERROR;
		}
		if (tagPtr->spacing1 < 0) {
		    tagPtr->spacing1 = 0;
		}
	    }
	    if (tagPtr->spacing2String != NULL) {
		if (Tk_GetPixels(interp, textPtr->tkwin,
			tagPtr->spacing2String, &tagPtr->spacing2) != TCL_OK) {
		    return TCL_ERROR;
		}
		if (tagPtr->spacing2 < 0) {
		    tagPtr->spacing2 = 0;
		}
	    }
	    if (tagPtr->spacing3String != NULL) {
		if (Tk_GetPixels(interp, textPtr->tkwin,
			tagPtr->spacing3String, &tagPtr->spacing3) != TCL_OK) {
		    return TCL_ERROR;
		}
		if (tagPtr->spacing3 < 0) {
		    tagPtr->spacing3 = 0;
		}
	    }
	    if (tagPtr->tabArrayPtr != NULL) {
		ckfree(tagPtr->tabArrayPtr);
		tagPtr->tabArrayPtr = NULL;
	    }
	    if (tagPtr->tabStringPtr != NULL) {
		tagPtr->tabArrayPtr =
			TkTextGetTabs(interp, textPtr, tagPtr->tabStringPtr);
		if (tagPtr->tabArrayPtr == NULL) {
		    return TCL_ERROR;
		}
	    }
	    if (tagPtr->underlineString != NULL) {
		if (Tcl_GetBoolean(interp, tagPtr->underlineString,
			&tagPtr->underline) != TCL_OK) {
		    return TCL_ERROR;
		}
	    }
	    if (tagPtr->elideString != NULL) {
		if (Tcl_GetBoolean(interp, tagPtr->elideString,
			&tagPtr->elide) != TCL_OK) {
		    return TCL_ERROR;
		}

		/*
		 * Indices are potentially obsolete after changing -elide,
		 * especially those computed with "display" or "any"
		 * submodifier, therefore increase the epoch.
		 */

		textPtr->sharedTextPtr->stateEpoch++;
	    }

	    /*
	     * If the "sel" tag was changed, be sure to mirror information
	     * from the tag back into the text widget record. NOTE: we don't
	     * have to free up information in the widget record before
	     * overwriting it, because it was mirrored in the tag and hence
	     * freed when the tag field was overwritten.
	     */

	    if (tagPtr == textPtr->selTagPtr) {
                if (tagPtr->selBorder == NULL) {
                    textPtr->selBorder = tagPtr->border;
                } else {
                    textPtr->selBorder = tagPtr->selBorder;
                }
		textPtr->selBorderWidth = tagPtr->borderWidth;
		textPtr->selBorderWidthPtr = tagPtr->borderWidthPtr;
                if (tagPtr->selFgColor == NULL) {
                    textPtr->selFgColorPtr = tagPtr->fgColor;
                } else {
                    textPtr->selFgColorPtr = tagPtr->selFgColor;
                }
	    }

	    tagPtr->affectsDisplay = 0;
	    tagPtr->affectsDisplayGeometry = 0;
	    if ((tagPtr->elideString != NULL)
		    || (tagPtr->tkfont != NULL)
		    || (tagPtr->justifyString != NULL)
		    || (tagPtr->lMargin1String != NULL)
		    || (tagPtr->lMargin2String != NULL)
		    || (tagPtr->offsetString != NULL)
		    || (tagPtr->rMarginString != NULL)
		    || (tagPtr->spacing1String != NULL)
		    || (tagPtr->spacing2String != NULL)
		    || (tagPtr->spacing3String != NULL)
		    || (tagPtr->tabStringPtr != NULL)
		    || (tagPtr->tabStyle != TK_TEXT_TABSTYLE_NONE)
		    || (tagPtr->wrapMode != TEXT_WRAPMODE_NULL)) {
		tagPtr->affectsDisplay = 1;
		tagPtr->affectsDisplayGeometry = 1;
	    }
	    if ((tagPtr->border != NULL)
		    || (tagPtr->selBorder != NULL)
		    || (tagPtr->reliefString != NULL)
		    || (tagPtr->bgStipple != None)
		    || (tagPtr->fgColor != NULL)
		    || (tagPtr->selFgColor != NULL)
		    || (tagPtr->fgStipple != None)
		    || (tagPtr->overstrikeString != NULL)
                    || (tagPtr->overstrikeColor != NULL)
		    || (tagPtr->underlineString != NULL)
                    || (tagPtr->underlineColor != NULL)
                    || (tagPtr->lMarginColor != NULL)
                    || (tagPtr->rMarginColor != NULL)) {
		tagPtr->affectsDisplay = 1;
	    }
	    if (!newTag) {
		/*
		 * This line is not necessary if this is a new tag, since it
		 * can't possibly have been applied to anything yet.
		 */

		/*
		 * VMD: If this is the 'sel' tag, then we don't need to call
		 * this for all peers, unless we actually want to synchronize
		 * sel-style changes across the peers.
		 */

		TkTextRedrawTag(textPtr->sharedTextPtr, NULL,
			NULL, NULL, tagPtr, 1);
	    }
	    return result;
	}
	break;
    }
    case TAG_DELETE: {
	Tcl_HashEntry *hPtr;

	if (objc < 4) {
	    Tcl_WrongNumArgs(interp, 3, objv, "tagName ?tagName ...?");
	    return TCL_ERROR;
	}
	for (i = 3; i < objc; i++) {
	    hPtr = Tcl_FindHashEntry(&textPtr->sharedTextPtr->tagTable,
		    Tcl_GetString(objv[i]));
	    if (hPtr == NULL) {
		/*
		 * Either this tag doesn't exist or it's the 'sel' tag (which
		 * is not in the hash table). Either way we don't want to
		 * delete it.
		 */

		continue;
	    }
	    tagPtr = Tcl_GetHashValue(hPtr);
	    if (tagPtr == textPtr->selTagPtr) {
		continue;
	    }
	    if (tagPtr->affectsDisplay) {
		TkTextRedrawTag(textPtr->sharedTextPtr, NULL,
			NULL, NULL, tagPtr, 1);
	    }
	    TkTextDeleteTag(textPtr, tagPtr);
	    Tcl_DeleteHashEntry(hPtr);
	}
	break;
    }
    case TAG_LOWER: {
	TkTextTag *tagPtr2;
	int prio;

	if ((objc != 4) && (objc != 5)) {
	    Tcl_WrongNumArgs(interp, 3, objv, "tagName ?belowThis?");
	    return TCL_ERROR;
	}
	tagPtr = FindTag(interp, textPtr, objv[3]);
	if (tagPtr == NULL) {
	    return TCL_ERROR;
	}
	if (objc == 5) {
	    tagPtr2 = FindTag(interp, textPtr, objv[4]);
	    if (tagPtr2 == NULL) {
		return TCL_ERROR;
	    }
	    if (tagPtr->priority < tagPtr2->priority) {
		prio = tagPtr2->priority - 1;
	    } else {
		prio = tagPtr2->priority;
	    }
	} else {
	    prio = 0;
	}
	ChangeTagPriority(textPtr, tagPtr, prio);

	/*
	 * If this is the 'sel' tag, then we don't actually need to call this
	 * for all peers.
	 */

	TkTextRedrawTag(textPtr->sharedTextPtr, NULL, NULL, NULL, tagPtr, 1);
	break;
    }
    case TAG_NAMES: {
	TkTextTag **arrayPtr;
	int arraySize;
	Tcl_Obj *listObj;

	if ((objc != 3) && (objc != 4)) {
	    Tcl_WrongNumArgs(interp, 3, objv, "?index?");
	    return TCL_ERROR;
	}
	if (objc == 3) {
	    Tcl_HashSearch search;
	    Tcl_HashEntry *hPtr;

	    arrayPtr = ckalloc(textPtr->sharedTextPtr->numTags
		    * sizeof(TkTextTag *));
	    for (i=0, hPtr = Tcl_FirstHashEntry(
		    &textPtr->sharedTextPtr->tagTable, &search);
		    hPtr != NULL; i++, hPtr = Tcl_NextHashEntry(&search)) {
		arrayPtr[i] = Tcl_GetHashValue(hPtr);
	    }

	    /*
	     * The 'sel' tag is not in the hash table.
	     */

	    arrayPtr[i] = textPtr->selTagPtr;
	    arraySize = ++i;
	} else {
	    if (TkTextGetObjIndex(interp, textPtr, objv[3],
		    &index1) != TCL_OK) {
		return TCL_ERROR;
	    }
	    arrayPtr = TkBTreeGetTags(&index1, textPtr, &arraySize);
	    if (arrayPtr == NULL) {
		return TCL_OK;
	    }
	}

	SortTags(arraySize, arrayPtr);
	listObj = Tcl_NewListObj(0, NULL);

	for (i = 0; i < arraySize; i++) {
	    tagPtr = arrayPtr[i];
	    Tcl_ListObjAppendElement(interp, listObj,
		    Tcl_NewStringObj(tagPtr->name,-1));
	}
	Tcl_SetObjResult(interp, listObj);
	ckfree(arrayPtr);
	break;
    }
    case TAG_NEXTRANGE: {
	TkTextIndex last;
	TkTextSearch tSearch;
	char position[TK_POS_CHARS];
	Tcl_Obj *resultObj;

	if ((objc != 5) && (objc != 6)) {
	    Tcl_WrongNumArgs(interp, 3, objv, "tagName index1 ?index2?");
	    return TCL_ERROR;
	}
	tagPtr = FindTag(NULL, textPtr, objv[3]);
	if (tagPtr == NULL) {
	    return TCL_OK;
	}
	if (TkTextGetObjIndex(interp, textPtr, objv[4], &index1) != TCL_OK) {
	    return TCL_ERROR;
	}
	TkTextMakeByteIndex(textPtr->sharedTextPtr->tree, textPtr,
		TkBTreeNumLines(textPtr->sharedTextPtr->tree, textPtr),
		0, &last);
	if (objc == 5) {
	    index2 = last;
	} else if (TkTextGetObjIndex(interp, textPtr, objv[5],
		&index2) != TCL_OK) {
	    return TCL_ERROR;
	}

	/*
	 * The search below is a bit tricky. Rather than use the B-tree
	 * facilities to stop the search at index2, let it search up until the
	 * end of the file but check for a position past index2 ourselves.
	 * The reason for doing it this way is that we only care whether the
	 * *start* of the range is before index2; once we find the start, we
	 * don't want TkBTreeNextTag to abort the search because the end of
	 * the range is after index2.
	 */

	TkBTreeStartSearch(&index1, &last, tagPtr, &tSearch);
	if (TkBTreeCharTagged(&index1, tagPtr)) {
	    TkTextSegment *segPtr;
	    int offset;

	    /*
	     * The first character is tagged. See if there is an on-toggle
	     * just before the character. If not, then skip to the end of this
	     * tagged range.
	     */

	    for (segPtr = index1.linePtr->segPtr, offset = index1.byteIndex;
		    offset >= 0;
		    offset -= segPtr->size, segPtr = segPtr->nextPtr) {
		if ((offset == 0) && (segPtr->typePtr == &tkTextToggleOnType)
			&& (segPtr->body.toggle.tagPtr == tagPtr)) {
		    goto gotStart;
		}
	    }
	    if (!TkBTreeNextTag(&tSearch)) {
		return TCL_OK;
	    }
	}

	/*
	 * Find the start of the tagged range.
	 */

	if (!TkBTreeNextTag(&tSearch)) {
	    return TCL_OK;
	}

    gotStart:
	if (TkTextIndexCmp(&tSearch.curIndex, &index2) >= 0) {
	    return TCL_OK;
	}
	resultObj = Tcl_NewObj();
	TkTextPrintIndex(textPtr, &tSearch.curIndex, position);
	Tcl_ListObjAppendElement(NULL, resultObj,
		Tcl_NewStringObj(position, -1));
	TkBTreeNextTag(&tSearch);
	TkTextPrintIndex(textPtr, &tSearch.curIndex, position);
	Tcl_ListObjAppendElement(NULL, resultObj,
		Tcl_NewStringObj(position, -1));
	Tcl_SetObjResult(interp, resultObj);
	break;
    }
    case TAG_PREVRANGE: {
	TkTextIndex last;
	TkTextSearch tSearch;
	char position1[TK_POS_CHARS];
	char position2[TK_POS_CHARS];
	Tcl_Obj *resultObj;

	if ((objc != 5) && (objc != 6)) {
	    Tcl_WrongNumArgs(interp, 3, objv, "tagName index1 ?index2?");
	    return TCL_ERROR;
	}
	tagPtr = FindTag(NULL, textPtr, objv[3]);
	if (tagPtr == NULL) {
	    return TCL_OK;
	}
	if (TkTextGetObjIndex(interp, textPtr, objv[4], &index1) != TCL_OK) {
	    return TCL_ERROR;
	}
	if (objc == 5) {
	    TkTextMakeByteIndex(textPtr->sharedTextPtr->tree, textPtr, 0, 0,
		    &index2);
	} else if (TkTextGetObjIndex(interp, textPtr, objv[5],
		&index2) != TCL_OK) {
	    return TCL_ERROR;
	}

	/*
	 * The search below is a bit weird. The previous toggle can be either
	 * an on or off toggle. If it is an on toggle, then we need to turn
	 * around and search forward for the end toggle. Otherwise we keep
	 * searching backwards.
	 */

	TkBTreeStartSearchBack(&index1, &index2, tagPtr, &tSearch);

	if (!TkBTreePrevTag(&tSearch)) {
	    /*
	     * Special case, there may be a tag off toggle at index1, and a
	     * tag on toggle before the start of a partial peer widget. In
	     * this case we missed it.
	     */

	    if (textPtr->start != NULL && (textPtr->start == index2.linePtr)
		    && (index2.byteIndex == 0)
		    && TkBTreeCharTagged(&index2, tagPtr)
		    && (TkTextIndexCmp(&index2, &index1) < 0)) {
		/*
		 * The first character is tagged, so just add the range from
		 * the first char to the start of the range.
		 */

		TkTextPrintIndex(textPtr, &index2, position1);
		TkTextPrintIndex(textPtr, &index1, position2);
		goto gotPrevIndexPair;
	    }
	    return TCL_OK;
	}

	if (tSearch.segPtr->typePtr == &tkTextToggleOnType) {
	    TkTextPrintIndex(textPtr, &tSearch.curIndex, position1);
	    if (textPtr->start != NULL) {
		/*
		 * Make sure the first index is not before the first allowed
		 * text index in this widget.
		 */

		TkTextIndex firstIndex;

		firstIndex.linePtr = textPtr->start;
		firstIndex.byteIndex = 0;
		firstIndex.textPtr = NULL;
		if (TkTextIndexCmp(&tSearch.curIndex, &firstIndex) < 0) {
		    if (TkTextIndexCmp(&firstIndex, &index1) >= 0) {
			/*
			 * But now the new first index is actually too far
			 * along in the text, so nothing is returned.
			 */

			return TCL_OK;
		    }
		    TkTextPrintIndex(textPtr, &firstIndex, position1);
		}
	    }
	    TkTextMakeByteIndex(textPtr->sharedTextPtr->tree, textPtr,
		    TkBTreeNumLines(textPtr->sharedTextPtr->tree, textPtr),
		    0, &last);
	    TkBTreeStartSearch(&tSearch.curIndex, &last, tagPtr, &tSearch);
	    TkBTreeNextTag(&tSearch);
	    TkTextPrintIndex(textPtr, &tSearch.curIndex, position2);
	} else {
	    TkTextPrintIndex(textPtr, &tSearch.curIndex, position2);
	    TkBTreePrevTag(&tSearch);
	    TkTextPrintIndex(textPtr, &tSearch.curIndex, position1);
	    if (TkTextIndexCmp(&tSearch.curIndex, &index2) < 0) {
		if (textPtr->start != NULL && index2.linePtr == textPtr->start
			&& index2.byteIndex == 0) {
		    /* It's ok */
		    TkTextPrintIndex(textPtr, &index2, position1);
		} else {
		    return TCL_OK;
		}
	    }
	}

    gotPrevIndexPair:
	resultObj = Tcl_NewObj();
	Tcl_ListObjAppendElement(NULL, resultObj,
		Tcl_NewStringObj(position1, -1));
	Tcl_ListObjAppendElement(NULL, resultObj,
		Tcl_NewStringObj(position2, -1));
	Tcl_SetObjResult(interp, resultObj);
	break;
    }
    case TAG_RAISE: {
	TkTextTag *tagPtr2;
	int prio;

	if ((objc != 4) && (objc != 5)) {
	    Tcl_WrongNumArgs(interp, 3, objv, "tagName ?aboveThis?");
	    return TCL_ERROR;
	}
	tagPtr = FindTag(interp, textPtr, objv[3]);
	if (tagPtr == NULL) {
	    return TCL_ERROR;
	}
	if (objc == 5) {
	    tagPtr2 = FindTag(interp, textPtr, objv[4]);
	    if (tagPtr2 == NULL) {
		return TCL_ERROR;
	    }
	    if (tagPtr->priority <= tagPtr2->priority) {
		prio = tagPtr2->priority;
	    } else {
		prio = tagPtr2->priority + 1;
	    }
	} else {
	    prio = textPtr->sharedTextPtr->numTags-1;
	}
	ChangeTagPriority(textPtr, tagPtr, prio);

	/*
	 * If this is the 'sel' tag, then we don't actually need to call this
	 * for all peers.
	 */

	TkTextRedrawTag(textPtr->sharedTextPtr, NULL, NULL, NULL, tagPtr, 1);
	break;
    }
    case TAG_RANGES: {
	TkTextIndex first, last;
	TkTextSearch tSearch;
	Tcl_Obj *listObj = Tcl_NewListObj(0, NULL);
	int count = 0;

	if (objc != 4) {
	    Tcl_WrongNumArgs(interp, 3, objv, "tagName");
	    return TCL_ERROR;
	}
	tagPtr = FindTag(NULL, textPtr, objv[3]);
	if (tagPtr == NULL) {
	    return TCL_OK;
	}
	TkTextMakeByteIndex(textPtr->sharedTextPtr->tree, textPtr, 0, 0,
		&first);
	TkTextMakeByteIndex(textPtr->sharedTextPtr->tree, textPtr,
		TkBTreeNumLines(textPtr->sharedTextPtr->tree, textPtr),
		0, &last);
	TkBTreeStartSearch(&first, &last, tagPtr, &tSearch);
	if (TkBTreeCharTagged(&first, tagPtr)) {
	    Tcl_ListObjAppendElement(NULL, listObj,
		    TkTextNewIndexObj(textPtr, &first));
	    count++;
	}
	while (TkBTreeNextTag(&tSearch)) {
	    Tcl_ListObjAppendElement(NULL, listObj,
		    TkTextNewIndexObj(textPtr, &tSearch.curIndex));
	    count++;
	}
	if (count % 2 == 1) {
	    /*
	     * If a text widget uses '-end', it won't necessarily run to the
	     * end of the B-tree, and therefore the tag range might not be
	     * closed. In this case we add the end of the range.
	     */

	    Tcl_ListObjAppendElement(NULL, listObj,
		    TkTextNewIndexObj(textPtr, &last));
	}
	Tcl_SetObjResult(interp, listObj);
	break;
    }
    }
    return TCL_OK;
}

/*
 *----------------------------------------------------------------------
 *
 * TkTextCreateTag --
 *
 *	Find the record describing a tag within a given text widget, creating
 *	a new record if one doesn't already exist.
 *
 * Results:
 *	The return value is a pointer to the TkTextTag record for tagName.
 *
 * Side effects:
 *	A new tag record is created if there isn't one already defined for
 *	tagName.
 *
 *----------------------------------------------------------------------
 */

TkTextTag *
TkTextCreateTag(
    TkText *textPtr,		/* Widget in which tag is being used. */
    const char *tagName,	/* Name of desired tag. */
    int *newTag)		/* If non-NULL, then return 1 if new, or 0 if
				 * already exists. */
{
    register TkTextTag *tagPtr;
    Tcl_HashEntry *hPtr = NULL;
    int isNew;
    const char *name;

    if (!strcmp(tagName, "sel")) {
	if (textPtr->selTagPtr != NULL) {
	    if (newTag != NULL) {
		*newTag = 0;
	    }
	    return textPtr->selTagPtr;
	}
	if (newTag != NULL) {
	    *newTag = 1;
	}
	name = "sel";
    } else {
	hPtr = Tcl_CreateHashEntry(&textPtr->sharedTextPtr->tagTable,
		tagName, &isNew);
	if (newTag != NULL) {
	    *newTag = isNew;
	}
	if (!isNew) {
	    return Tcl_GetHashValue(hPtr);
	}
	name = Tcl_GetHashKey(&textPtr->sharedTextPtr->tagTable, hPtr);
    }

    /*
     * No existing entry. Create a new one, initialize it, and add a pointer
     * to it to the hash table entry.
     */

    tagPtr = ckalloc(sizeof(TkTextTag));
    tagPtr->name = name;
    tagPtr->textPtr = NULL;
    tagPtr->toggleCount = 0;
    tagPtr->tagRootPtr = NULL;
    tagPtr->priority = textPtr->sharedTextPtr->numTags;
    tagPtr->border = NULL;
    tagPtr->borderWidth = 0;
    tagPtr->borderWidthPtr = NULL;
    tagPtr->reliefString = NULL;
    tagPtr->relief = TK_RELIEF_FLAT;
    tagPtr->bgStipple = None;
    tagPtr->fgColor = NULL;
    tagPtr->tkfont = NULL;
    tagPtr->fgStipple = None;
    tagPtr->justifyString = NULL;
    tagPtr->justify = TK_JUSTIFY_LEFT;
    tagPtr->lMargin1String = NULL;
    tagPtr->lMargin1 = 0;
    tagPtr->lMargin2String = NULL;
    tagPtr->lMargin2 = 0;
    tagPtr->lMarginColor = NULL;
    tagPtr->offsetString = NULL;
    tagPtr->offset = 0;
    tagPtr->overstrikeString = NULL;
    tagPtr->overstrike = 0;
    tagPtr->overstrikeColor = NULL;
    tagPtr->rMarginString = NULL;
    tagPtr->rMargin = 0;
    tagPtr->rMarginColor = NULL;
    tagPtr->selBorder = NULL;
    tagPtr->selFgColor = NULL;
    tagPtr->spacing1String = NULL;
    tagPtr->spacing1 = 0;
    tagPtr->spacing2String = NULL;
    tagPtr->spacing2 = 0;
    tagPtr->spacing3String = NULL;
    tagPtr->spacing3 = 0;
    tagPtr->tabStringPtr = NULL;
    tagPtr->tabArrayPtr = NULL;
    tagPtr->tabStyle = TK_TEXT_TABSTYLE_NONE;
    tagPtr->underlineString = NULL;
    tagPtr->underline = 0;
    tagPtr->underlineColor = NULL;
    tagPtr->elideString = NULL;
    tagPtr->elide = 0;
    tagPtr->wrapMode = TEXT_WRAPMODE_NULL;
    tagPtr->affectsDisplay = 0;
    tagPtr->affectsDisplayGeometry = 0;
    textPtr->sharedTextPtr->numTags++;
    if (!strcmp(tagName, "sel")) {
	tagPtr->textPtr = textPtr;
	textPtr->refCount++;
    } else {
	CLANG_ASSERT(hPtr);
	Tcl_SetHashValue(hPtr, tagPtr);
    }
    tagPtr->optionTable =
	    Tk_CreateOptionTable(textPtr->interp, tagOptionSpecs);
    return tagPtr;
}

/*
 *----------------------------------------------------------------------
 *
 * FindTag --
 *
 *	See if tag is defined for a given widget.
 *
 * Results:
 *	If tagName is defined in textPtr, a pointer to its TkTextTag structure
 *	is returned. Otherwise NULL is returned and an error message is
 *	recorded in the interp's result unless interp is NULL.
 *
 * Side effects:
 *	None.
 *
 *----------------------------------------------------------------------
 */

static TkTextTag *
FindTag(
    Tcl_Interp *interp,		/* Interpreter to use for error message; if
				 * NULL, then don't record an error
				 * message. */
    TkText *textPtr,		/* Widget in which tag is being used. */
    Tcl_Obj *tagName)		/* Name of desired tag. */
{
    Tcl_HashEntry *hPtr;
    int len;
    const char *str;

    str = Tcl_GetStringFromObj(tagName, &len);
    if (len == 3 && !strcmp(str, "sel")) {
	return textPtr->selTagPtr;
    }
    hPtr = Tcl_FindHashEntry(&textPtr->sharedTextPtr->tagTable,
	    Tcl_GetString(tagName));
    if (hPtr != NULL) {
	return Tcl_GetHashValue(hPtr);
    }
    if (interp != NULL) {
	Tcl_SetObjResult(interp, Tcl_ObjPrintf(
		"tag \"%s\" isn't defined in text widget",
		Tcl_GetString(tagName)));
	Tcl_SetErrorCode(interp, "TK", "LOOKUP", "TEXT_TAG",
		Tcl_GetString(tagName), NULL);
    }
    return NULL;
}

/*
 *----------------------------------------------------------------------
 *
 * TkTextDeleteTag --
 *
 *	This function is called to carry out most actions associated with the
 *	'tag delete' sub-command. It will remove all evidence of the tag from
 *	the B-tree, and then call TkTextFreeTag to clean up the tag structure
 *	itself.
 *
 *	The only actions this doesn't carry out it to check if the deletion of
 *	the tag requires something to be re-displayed, and to remove the tag
 *	from the tagTable (hash table) if that is necessary (i.e. if it's not
 *	the 'sel' tag). It is expected that the caller carry out both of these
 *	actions.
 *
 * Results:
 *	None.
 *
 * Side effects:
 *	Memory and other resources are freed, the B-tree is manipulated.
 *
 *----------------------------------------------------------------------
 */

void
TkTextDeleteTag(
    TkText *textPtr,		/* Info about overall widget. */
    register TkTextTag *tagPtr)	/* Tag being deleted. */
{
    TkTextIndex first, last;

    TkTextMakeByteIndex(textPtr->sharedTextPtr->tree, textPtr, 0, 0, &first);
    TkTextMakeByteIndex(textPtr->sharedTextPtr->tree, textPtr,
	    TkBTreeNumLines(textPtr->sharedTextPtr->tree, textPtr), 0, &last),
    TkBTreeTag(&first, &last, tagPtr, 0);

    if (tagPtr == textPtr->selTagPtr) {
	/*
	 * Send an event that the selection changed. This is equivalent to:
	 *	event generate $textWidget <<Selection>>
	 */

	TkTextSelectionEvent(textPtr);
    } else {
	/*
	 * Since all peer widgets have an independent "sel" tag, we
	 * don't want removal of one sel tag to remove bindings which
	 * are still valid in other peer widgets.
	 */

	if (textPtr->sharedTextPtr->bindingTable != NULL) {
	    Tk_DeleteAllBindings(textPtr->sharedTextPtr->bindingTable,
		    (ClientData) tagPtr->name);
	}
    }

    /*
     * Update the tag priorities to reflect the deletion of this tag.
     */

    ChangeTagPriority(textPtr, tagPtr, textPtr->sharedTextPtr->numTags-1);
    textPtr->sharedTextPtr->numTags -= 1;
    TkTextFreeTag(textPtr, tagPtr);
}

/*
 *----------------------------------------------------------------------
 *
 * TkTextFreeTag --
 *
 *	This function is called when a tag is deleted to free up the memory
 *	and other resources associated with the tag.
 *
 * Results:
 *	None.
 *
 * Side effects:
 *	Memory and other resources are freed.
 *
 *----------------------------------------------------------------------
 */

void
TkTextFreeTag(
    TkText *textPtr,		/* Info about overall widget. */
    register TkTextTag *tagPtr)	/* Tag being deleted. */
{
    int i;

    /*
     * Let Tk do most of the hard work for us.
     */

    Tk_FreeConfigOptions((char *) tagPtr, tagPtr->optionTable,
	    textPtr->tkwin);

    /*
     * This associated information is managed by us.
     */

    if (tagPtr->tabArrayPtr != NULL) {
	ckfree(tagPtr->tabArrayPtr);
    }

    /*
     * Make sure this tag isn't referenced from the 'current' tag array.
     */

    for (i = 0; i < textPtr->numCurTags; i++) {
	if (textPtr->curTagArrayPtr[i] == tagPtr) {
	    for (; i < textPtr->numCurTags-1; i++) {
		textPtr->curTagArrayPtr[i] = textPtr->curTagArrayPtr[i+1];
	    }
	    textPtr->curTagArrayPtr[textPtr->numCurTags-1] = NULL;
	    textPtr->numCurTags--;
	    break;
	}
    }

    /*
     * If this tag is widget-specific (peer widgets) then clean up the
     * refCount it holds.
     */

    if (tagPtr->textPtr != NULL) {
	if (textPtr != tagPtr->textPtr) {
	    Tcl_Panic("Tag being deleted from wrong widget");
	}
	if (textPtr->refCount-- <= 1) {
	    ckfree(textPtr);
	}
	tagPtr->textPtr = NULL;
    }

    /*
     * Finally free the tag's memory.
     */

    ckfree(tagPtr);
}

/*
 *----------------------------------------------------------------------
 *
 * SortTags --
 *
 *	This function sorts an array of tag pointers in increasing order of
 *	priority, optimizing for the common case where the array is small.
 *
 * Results:
 *	None.
 *
 * Side effects:
 *	None.
 *
 *----------------------------------------------------------------------
 */

static void
SortTags(
    int numTags,		/* Number of tag pointers at *tagArrayPtr. */
    TkTextTag **tagArrayPtr)	/* Pointer to array of pointers. */
{
    int i, j, prio;
    register TkTextTag **tagPtrPtr;
    TkTextTag **maxPtrPtr, *tmp;

    if (numTags < 2) {
	return;
    }
    if (numTags < 20) {
	for (i = numTags-1; i > 0; i--, tagArrayPtr++) {
	    maxPtrPtr = tagPtrPtr = tagArrayPtr;
	    prio = tagPtrPtr[0]->priority;
	    for (j = i, tagPtrPtr++; j > 0; j--, tagPtrPtr++) {
		if (tagPtrPtr[0]->priority < prio) {
		    prio = tagPtrPtr[0]->priority;
		    maxPtrPtr = tagPtrPtr;
		}
	    }
	    tmp = *maxPtrPtr;
	    *maxPtrPtr = *tagArrayPtr;
	    *tagArrayPtr = tmp;
	}
    } else {
	qsort(tagArrayPtr,(unsigned)numTags,sizeof(TkTextTag *),TagSortProc);
    }
}

/*
 *----------------------------------------------------------------------
 *
 * TagSortProc --
 *
 *	This function is called by qsort() when sorting an array of tags in
 *	priority order.
 *
 * Results:
 *	The return value is -1 if the first argument should be before the
 *	second element (i.e. it has lower priority), 0 if it's equivalent
 *	(this should never happen!), and 1 if it should be after the second
 *	element.
 *
 * Side effects:
 *	None.
 *
 *----------------------------------------------------------------------
 */

static int
TagSortProc(
    const void *first,
    const void *second)		/* Elements to be compared. */
{
    TkTextTag *tagPtr1, *tagPtr2;

    tagPtr1 = * (TkTextTag **) first;
    tagPtr2 = * (TkTextTag **) second;
    return tagPtr1->priority - tagPtr2->priority;
}

/*
 *----------------------------------------------------------------------
 *
 * ChangeTagPriority --
 *
 *	This function changes the priority of a tag by modifying its priority
 *	and the priorities of other tags that are affected by the change.
 *
 * Results:
 *	None.
 *
 * Side effects:
 *	Priorities may be changed for some or all of the tags in textPtr. The
 *	tags will be arranged so that there is exactly one tag at each
 *	priority level between 0 and textPtr->sharedTextPtr->numTags-1, with
 *	tagPtr at priority "prio".
 *
 *----------------------------------------------------------------------
 */

static void
ChangeTagPriority(
    TkText *textPtr,		/* Information about text widget. */
    TkTextTag *tagPtr,		/* Tag whose priority is to be changed. */
    int prio)			/* New priority for tag. */
{
    int low, high, delta;
    register TkTextTag *tagPtr2;
    Tcl_HashEntry *hPtr;
    Tcl_HashSearch search;

    if (prio < 0) {
	prio = 0;
    }
    if (prio >= textPtr->sharedTextPtr->numTags) {
	prio = textPtr->sharedTextPtr->numTags-1;
    }
    if (prio == tagPtr->priority) {
	return;
    }
    if (prio < tagPtr->priority) {
	low = prio;
	high = tagPtr->priority-1;
	delta = 1;
    } else {
	low = tagPtr->priority+1;
	high = prio;
	delta = -1;
    }

    /*
     * Adjust first the 'sel' tag, then all others from the hash table
     */

    if ((textPtr->selTagPtr->priority >= low)
	    && (textPtr->selTagPtr->priority <= high)) {
	textPtr->selTagPtr->priority += delta;
    }
    for (hPtr = Tcl_FirstHashEntry(&textPtr->sharedTextPtr->tagTable, &search);
	    hPtr != NULL; hPtr = Tcl_NextHashEntry(&search)) {
	tagPtr2 = Tcl_GetHashValue(hPtr);
	if ((tagPtr2->priority >= low) && (tagPtr2->priority <= high)) {
	    tagPtr2->priority += delta;
	}
    }
    tagPtr->priority = prio;
}

/*
 *--------------------------------------------------------------
 *
 * TkTextBindProc --
 *
 *	This function is invoked by the Tk dispatcher to handle events
 *	associated with bindings on items.
 *
 * Results:
 *	None.
 *
 * Side effects:
 *	Depends on the command invoked as part of the binding (if there was
 *	any).
 *
 *--------------------------------------------------------------
 */

void
TkTextBindProc(
    ClientData clientData,	/* Pointer to canvas structure. */
    XEvent *eventPtr)		/* Pointer to X event that just happened. */
{
    TkText *textPtr = clientData;
    int repick = 0;

    textPtr->refCount++;

    /*
     * This code simulates grabs for mouse buttons by keeping track of whether
     * a button is pressed and refusing to pick a new current character while
     * a button is pressed.
     */

    if (eventPtr->type == ButtonPress) {
	textPtr->flags |= BUTTON_DOWN;
    } else if (eventPtr->type == ButtonRelease) {
	unsigned int mask;

	mask = TkGetButtonMask(eventPtr->xbutton.button);
	if ((eventPtr->xbutton.state & ALL_BUTTONS) == mask) {
	    textPtr->flags &= ~BUTTON_DOWN;
	    repick = 1;
	}
    } else if ((eventPtr->type == EnterNotify)
	    || (eventPtr->type == LeaveNotify)) {
	if (eventPtr->xcrossing.state & ALL_BUTTONS) {
	    textPtr->flags |= BUTTON_DOWN;
	} else {
	    textPtr->flags &= ~BUTTON_DOWN;
	}
	TkTextPickCurrent(textPtr, eventPtr);
	goto done;
    } else if (eventPtr->type == MotionNotify) {
	if (eventPtr->xmotion.state & ALL_BUTTONS) {
	    textPtr->flags |= BUTTON_DOWN;
	} else {
	    textPtr->flags &= ~BUTTON_DOWN;
	}
	TkTextPickCurrent(textPtr, eventPtr);
    }
    if ((textPtr->numCurTags > 0)
	    && (textPtr->sharedTextPtr->bindingTable != NULL)
	    && (textPtr->tkwin != NULL) && !(textPtr->flags & DESTROYED)) {
	TagBindEvent(textPtr, eventPtr, textPtr->numCurTags,
		textPtr->curTagArrayPtr);
    }
    if (repick) {
	unsigned int oldState;

	oldState = eventPtr->xbutton.state;
	eventPtr->xbutton.state &= ~(unsigned long)ALL_BUTTONS;
	if (!(textPtr->flags & DESTROYED)) {
	    TkTextPickCurrent(textPtr, eventPtr);
	}
	eventPtr->xbutton.state = oldState;
    }

  done:
    if (textPtr->refCount-- <= 1) {
	ckfree(textPtr);
    }
}

/*
 *--------------------------------------------------------------
 *
 * TkTextPickCurrent --
 *
 *	Find the character containing the coordinates in an event and place
 *	the "current" mark on that character. If the "current" mark has moved
 *	then generate a fake leave event on the old current character and a
 *	fake enter event on the new current character.
 *
 * Results:
 *	None.
 *
 * Side effects:
 *	The current mark for textPtr may change. If it does, then the commands
 *	associated with character entry and leave could do just about
 *	anything. For example, the text widget might be deleted. It is up to
 *	the caller to protect itself by incrementing the refCount of the text
 *	widget.
 *
 *--------------------------------------------------------------
 */

void
TkTextPickCurrent(
    register TkText *textPtr,	/* Text widget in which to select current
				 * character. */
    XEvent *eventPtr)		/* Event describing location of mouse cursor.
				 * Must be EnterWindow, LeaveWindow,
				 * ButtonRelease, or MotionNotify. */
{
    TkTextIndex index;
    TkTextTag **oldArrayPtr, **newArrayPtr;
    TkTextTag **copyArrayPtr = NULL;
				/* Initialization needed to prevent compiler
				 * warning. */
    int numOldTags, numNewTags, i, j, size, nearby;
    XEvent event;

    /*
     * If a button is down, then don't do anything at all; we'll be called
     * again when all buttons are up, and we can repick then. This implements
     * a form of mouse grabbing.
     */

    if (textPtr->flags & BUTTON_DOWN) {
	if (((eventPtr->type == EnterNotify)
		|| (eventPtr->type == LeaveNotify))
		&& ((eventPtr->xcrossing.mode == NotifyGrab)
		|| (eventPtr->xcrossing.mode == NotifyUngrab))) {
	    /*
	     * Special case: the window is being entered or left because of a
	     * grab or ungrab. In this case, repick after all. Furthermore,
	     * clear BUTTON_DOWN to release the simulated grab.
	     */

	    textPtr->flags &= ~BUTTON_DOWN;
	} else {
	    return;
	}
    }

    /*
     * Save information about this event in the widget in case we have to
     * synthesize more enter and leave events later (e.g. because a character
     * was deleted, causing a new character to be underneath the mouse
     * cursor). Also translate MotionNotify events into EnterNotify events,
     * since that's what gets reported to event handlers when the current
     * character changes.
     */

    if (eventPtr != &textPtr->pickEvent) {
	if ((eventPtr->type == MotionNotify)
		|| (eventPtr->type == ButtonRelease)) {
	    textPtr->pickEvent.xcrossing.type = EnterNotify;
	    textPtr->pickEvent.xcrossing.serial = eventPtr->xmotion.serial;
	    textPtr->pickEvent.xcrossing.send_event
		    = eventPtr->xmotion.send_event;
	    textPtr->pickEvent.xcrossing.display = eventPtr->xmotion.display;
	    textPtr->pickEvent.xcrossing.window = eventPtr->xmotion.window;
	    textPtr->pickEvent.xcrossing.root = eventPtr->xmotion.root;
	    textPtr->pickEvent.xcrossing.subwindow = None;
	    textPtr->pickEvent.xcrossing.time = eventPtr->xmotion.time;
	    textPtr->pickEvent.xcrossing.x = eventPtr->xmotion.x;
	    textPtr->pickEvent.xcrossing.y = eventPtr->xmotion.y;
	    textPtr->pickEvent.xcrossing.x_root = eventPtr->xmotion.x_root;
	    textPtr->pickEvent.xcrossing.y_root = eventPtr->xmotion.y_root;
	    textPtr->pickEvent.xcrossing.mode = NotifyNormal;
	    textPtr->pickEvent.xcrossing.detail = NotifyNonlinear;
	    textPtr->pickEvent.xcrossing.same_screen
		    = eventPtr->xmotion.same_screen;
	    textPtr->pickEvent.xcrossing.focus = False;
	    textPtr->pickEvent.xcrossing.state = eventPtr->xmotion.state;
	} else {
	    textPtr->pickEvent = *eventPtr;
	}
    }

    /*
     * Find the new current character, then find and sort all of the tags
     * associated with it.
     */

    if (textPtr->pickEvent.type != LeaveNotify) {
	TkTextPixelIndex(textPtr, textPtr->pickEvent.xcrossing.x,
		textPtr->pickEvent.xcrossing.y, &index, &nearby);
	if (nearby) {
	    newArrayPtr = NULL;
	    numNewTags = 0;
	} else {
	    newArrayPtr = TkBTreeGetTags(&index, textPtr, &numNewTags);
	    SortTags(numNewTags, newArrayPtr);
	}
    } else {
	newArrayPtr = NULL;
	numNewTags = 0;
    }

    /*
     * Resort the tags associated with the previous marked character (the
     * priorities might have changed), then make a copy of the new tags, and
     * compare the old tags to the copy, nullifying any tags that are present
     * in both groups (i.e. the tags that haven't changed).
     */

    SortTags(textPtr->numCurTags, textPtr->curTagArrayPtr);
    if (numNewTags > 0) {
	size = numNewTags * sizeof(TkTextTag *);
	copyArrayPtr = ckalloc(size);
	memcpy(copyArrayPtr, newArrayPtr, (size_t) size);
	for (i = 0; i < textPtr->numCurTags; i++) {
	    for (j = 0; j < numNewTags; j++) {
		if (textPtr->curTagArrayPtr[i] == copyArrayPtr[j]) {
		    textPtr->curTagArrayPtr[i] = NULL;
		    copyArrayPtr[j] = NULL;
		    break;
		}
	    }
	}
    }

    /*
     * Invoke the binding system with a LeaveNotify event for all of the tags
     * that have gone away. We have to be careful here, because it's possible
     * that the binding could do something (like calling tkwait) that
     * eventually modifies textPtr->curTagArrayPtr. To avoid problems in
     * situations like this, update curTagArrayPtr to its new value before
     * invoking any bindings, and don't use it any more here.
     */

    numOldTags = textPtr->numCurTags;
    textPtr->numCurTags = numNewTags;
    oldArrayPtr = textPtr->curTagArrayPtr;
    textPtr->curTagArrayPtr = newArrayPtr;
    if (numOldTags != 0) {
	if ((textPtr->sharedTextPtr->bindingTable != NULL)
		&& (textPtr->tkwin != NULL)
		&& !(textPtr->flags & DESTROYED)) {
	    event = textPtr->pickEvent;
	    event.type = LeaveNotify;

	    /*
	     * Always use a detail of NotifyAncestor. Besides being
	     * consistent, this avoids problems where the binding code will
	     * discard NotifyInferior events.
	     */

	    event.xcrossing.detail = NotifyAncestor;
	    TagBindEvent(textPtr, &event, numOldTags, oldArrayPtr);
	}
	ckfree(oldArrayPtr);
    }

    /*
     * Reset the "current" mark (be careful to recompute its location, since
     * it might have changed during an event binding). Then invoke the binding
     * system with an EnterNotify event for all of the tags that have just
     * appeared.
     */

    TkTextPixelIndex(textPtr, textPtr->pickEvent.xcrossing.x,
	    textPtr->pickEvent.xcrossing.y, &index, &nearby);
    TkTextSetMark(textPtr, "current", &index);
    if (numNewTags != 0) {
	if ((textPtr->sharedTextPtr->bindingTable != NULL)
		&& (textPtr->tkwin != NULL)
		&& !(textPtr->flags & DESTROYED) && !nearby) {
	    event = textPtr->pickEvent;
	    event.type = EnterNotify;
	    event.xcrossing.detail = NotifyAncestor;
	    TagBindEvent(textPtr, &event, numNewTags, copyArrayPtr);
	}
	ckfree(copyArrayPtr);
    }
}

/*
 *--------------------------------------------------------------
 *
 * TagBindEvent --
 *
 *	Trigger given events for all tags that match the relevant bindings.
 *	To handle the "sel" tag correctly in all peer widgets, we must use the
 *	name of the tags as the binding table element.
 *
 * Results:
 *	None.
 *
 * Side effects:
 *	Almost anything can be triggered by tag bindings, including deletion
 *	of the text widget.
 *
 *--------------------------------------------------------------
 */

static void
TagBindEvent(
    TkText *textPtr,		/* Text widget to fire bindings in. */
    XEvent *eventPtr,		/* What actually happened. */
    int numTags,		/* Number of relevant tags. */
    TkTextTag **tagArrayPtr)	/* Array of relevant tags. */
{
#   define NUM_BIND_TAGS 10
    const char *nameArray[NUM_BIND_TAGS];
    const char **nameArrPtr;
    int i;

    /*
     * Try to avoid allocation unless there are lots of tags.
     */

    if (numTags > NUM_BIND_TAGS) {
	nameArrPtr = ckalloc(numTags * sizeof(const char *));
    } else {
	nameArrPtr = nameArray;
    }

    /*
     * We use tag names as keys in the hash table. We do this instead of using
     * the actual tagPtr objects because we want one "sel" tag binding for all
     * peer widgets, despite the fact that each has its own tagPtr object.
     */

    for (i = 0; i < numTags; i++) {
	TkTextTag *tagPtr = tagArrayPtr[i];

	if (tagPtr != NULL) {
	    nameArrPtr[i] = tagPtr->name;
	} else {
	    /*
	     * Tag has been deleted elsewhere, and therefore nulled out in
	     * this array. Tk_BindEvent is clever enough to cope with NULLs
	     * being thrown at it.
	     */

	    nameArrPtr[i] = NULL;
	}
    }
    Tk_BindEvent(textPtr->sharedTextPtr->bindingTable, eventPtr,
	    textPtr->tkwin, numTags, (ClientData *) nameArrPtr);

    if (numTags > NUM_BIND_TAGS) {
	ckfree(nameArrPtr);
    }
}

/*
 * Local Variables:
 * mode: c
 * c-basic-offset: 4
 * fill-column: 78
 * End:
 */<|MERGE_RESOLUTION|>--- conflicted
+++ resolved
@@ -293,11 +293,7 @@
 	    if (mask == 0) {
 		return TCL_ERROR;
 	    }
-<<<<<<< HEAD
-	    if (mask & (unsigned long) ~(ButtonMotionMask|Button1MotionMask
-=======
 	    if (mask & ~(unsigned long)(ButtonMotionMask|Button1MotionMask
->>>>>>> 162b7b3c
 		    |Button2MotionMask|Button3MotionMask|Button4MotionMask
 		    |Button5MotionMask|ButtonPressMask|ButtonReleaseMask
 		    |EnterWindowMask|LeaveWindowMask|KeyPressMask
