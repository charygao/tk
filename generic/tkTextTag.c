--- conflicted
+++ resolved
@@ -472,7 +472,6 @@
 		TkTextClearSelection(sharedTextPtr, &index1, &index2);
 	    }
 
-<<<<<<< HEAD
 	    if ((tagPtr = TkTextClearTags(sharedTextPtr, textPtr, &index1, &index2, discardSelection))) {
 		for ( ; tagPtr; tagPtr = tagPtr->nextPtr) {
 		    if (tagPtr->epoch != epoch) {
@@ -487,40 +486,6 @@
 			}
 		    }
 		}
-=======
-	    tagPtr->affectsDisplay = 0;
-	    tagPtr->affectsDisplayGeometry = 0;
-	    if (tagPtr->elideString
-		    || tagPtr->tkfont
-		    || tagPtr->justifyString
-		    || tagPtr->lMargin1String
-		    || tagPtr->lMargin2String
-		    || tagPtr->offsetString
-		    || tagPtr->rMarginString
-		    || tagPtr->spacing1String
-		    || tagPtr->spacing2String
-		    || tagPtr->spacing3String
-		    || tagPtr->tabStringPtr
-		    || (tagPtr->tabStyle != TK_TEXT_TABSTYLE_NONE)
-		    || (tagPtr->wrapMode != TEXT_WRAPMODE_NULL)) {
-		tagPtr->affectsDisplay = 1;
-		tagPtr->affectsDisplayGeometry = 1;
-	    }
-	    if ((tagPtr->border != NULL)
-		    || (tagPtr->selBorder != NULL)
-		    || (tagPtr->reliefString != NULL)
-		    || tagPtr->bgStipple
-		    || (tagPtr->fgColor != NULL)
-		    || (tagPtr->selFgColor != NULL)
-		    || tagPtr->fgStipple
-		    || (tagPtr->overstrikeString != NULL)
-                    || (tagPtr->overstrikeColor != NULL)
-		    || (tagPtr->underlineString != NULL)
-                    || (tagPtr->underlineColor != NULL)
-                    || (tagPtr->lMarginColor != NULL)
-                    || (tagPtr->rMarginColor != NULL)) {
-		tagPtr->affectsDisplay = 1;
->>>>>>> 817f7f1f
 	    }
 	}
 
@@ -1080,7 +1045,7 @@
     tagPtr->affectsDisplayGeometry = false;
 
     if (tagPtr->elideString
-	    || tagPtr->tkfont != None
+	    || tagPtr->tkfont
 	    || tagPtr->justifyString
 	    || tagPtr->lMargin1String
 	    || tagPtr->lMargin2String
@@ -1099,13 +1064,13 @@
 	    || tagPtr->selBorder
 	    || tagPtr->inactiveSelBorder
 	    || tagPtr->reliefPtr
-	    || tagPtr->bgStipple != None
+	    || tagPtr->bgStipple
 	    || tagPtr->indentBgString
 	    || tagPtr->attrs.fgColor
 	    || tagPtr->attrs.inactiveFgColor
 	    || tagPtr->selFgColor
 	    || tagPtr->inactiveSelFgColor
-	    || tagPtr->fgStipple != None
+	    || tagPtr->fgStipple
 	    || tagPtr->eolColor
 	    || tagPtr->hyphenColor
 	    || tagPtr->overstrikeString
@@ -1417,7 +1382,7 @@
     if (tagPtr->affectsDisplay) {
 	affectsDisplay = true;
     }
-    if (tagPtr->tkfont != None && tagPtr->tkfont != textPtr->tkfont) {
+    if (tagPtr->tkfont && tagPtr->tkfont != textPtr->tkfont) {
 	Tk_FontMetrics fm;
 
 	Tk_GetFontMetrics(tagPtr->tkfont, &fm);
@@ -1495,7 +1460,7 @@
 	    hPtr = Tcl_NextHashEntry(&search)) {
 	const TkTextTag *tagPtr = Tcl_GetHashValue(hPtr);
 
-	if (tagPtr->tkfont != None && tagPtr->tkfont != textPtr->tkfont) {
+	if (tagPtr->tkfont && tagPtr->tkfont != textPtr->tkfont) {
 	    Tk_FontMetrics fm;
 
 	    Tk_GetFontMetrics(tagPtr->tkfont, &fm);
@@ -2077,53 +2042,12 @@
 
     tagPtr = calloc(1, sizeof(TkTextTag));
     tagPtr->name = name;
-<<<<<<< HEAD
     tagPtr->index = index;
     tagPtr->priority = textPtr->sharedTextPtr->numEnabledTags;
     tagPtr->isSelTag = isSelTag;
-    tagPtr->bgStipple = None;
-    tagPtr->fgStipple = None;
+    tagPtr->bgStipple = 0;
+    tagPtr->fgStipple = 0;
     tagPtr->justify = TK_TEXT_JUSTIFY_LEFT;
-=======
-    tagPtr->textPtr = NULL;
-    tagPtr->toggleCount = 0;
-    tagPtr->tagRootPtr = NULL;
-    tagPtr->priority = textPtr->sharedTextPtr->numTags;
-    tagPtr->border = NULL;
-    tagPtr->borderWidth = 0;
-    tagPtr->borderWidthPtr = NULL;
-    tagPtr->reliefString = NULL;
-    tagPtr->relief = TK_RELIEF_FLAT;
-    tagPtr->bgStipple = 0;
-    tagPtr->fgColor = NULL;
-    tagPtr->tkfont = NULL;
-    tagPtr->fgStipple = 0;
-    tagPtr->justifyString = NULL;
-    tagPtr->justify = TK_JUSTIFY_LEFT;
-    tagPtr->lMargin1String = NULL;
-    tagPtr->lMargin1 = 0;
-    tagPtr->lMargin2String = NULL;
-    tagPtr->lMargin2 = 0;
-    tagPtr->lMarginColor = NULL;
-    tagPtr->offsetString = NULL;
-    tagPtr->offset = 0;
-    tagPtr->overstrikeString = NULL;
-    tagPtr->overstrike = 0;
-    tagPtr->overstrikeColor = NULL;
-    tagPtr->rMarginString = NULL;
-    tagPtr->rMargin = 0;
-    tagPtr->rMarginColor = NULL;
-    tagPtr->selBorder = NULL;
-    tagPtr->selFgColor = NULL;
-    tagPtr->spacing1String = NULL;
-    tagPtr->spacing1 = 0;
-    tagPtr->spacing2String = NULL;
-    tagPtr->spacing2 = 0;
-    tagPtr->spacing3String = NULL;
-    tagPtr->spacing3 = 0;
-    tagPtr->tabStringPtr = NULL;
-    tagPtr->tabArrayPtr = NULL;
->>>>>>> 817f7f1f
     tagPtr->tabStyle = TK_TEXT_TABSTYLE_NONE;
     tagPtr->wrapMode = TEXT_WRAPMODE_NULL;
     tagPtr->undo = !isSelTag;
