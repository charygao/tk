/*
 * tkMacOSXSubwindows.c --
 *
 *	Implements subwindows for the macintosh version of Tk.
 *
 * Copyright (c) 1995-1997 Sun Microsystems, Inc.
 * Copyright 2001-2009, Apple Inc.
 * Copyright (c) 2006-2009 Daniel A. Steffen <das@users.sourceforge.net>
 *
 * See the file "license.terms" for information on usage and redistribution
 * of this file, and for a DISCLAIMER OF ALL WARRANTIES.
 */

#include "tkMacOSXPrivate.h"
#include "tkMacOSXDebug.h"
#include "tkMacOSXWm.h"

/*
#ifdef TK_MAC_DEBUG
#define TK_MAC_DEBUG_CLIP_REGIONS
#endif
*/

/*
 * Prototypes for functions used only in this file.
 */

static void		MoveResizeWindow(MacDrawable *macWin);
static void		GenerateConfigureNotify(TkWindow *winPtr,
			    int includeWin);
static void		UpdateOffsets(TkWindow *winPtr, int deltaX,
			    int deltaY);
static void		NotifyVisibility(TkWindow *winPtr, XEvent *eventPtr);


/*
 *----------------------------------------------------------------------
 *
 * XDestroyWindow --
 *
 *	Deallocates the given X Window.
 *
 * Results:
 *	The window id is returned.
 *
 * Side effects:
 *	None.
 *
 *----------------------------------------------------------------------
 */

int
XDestroyWindow(
    Display *display,		/* Display. */
    Window window)		/* Window. */
{
    MacDrawable *macWin = (MacDrawable *) window;

    /*
     * Remove any dangling pointers that may exist if the window we are
     * deleting is being tracked by the grab code.
     */

    TkPointerDeadWindow(macWin->winPtr);
    TkMacOSXSelDeadWindow(macWin->winPtr);
    macWin->toplevel->referenceCount--;

    if (!Tk_IsTopLevel(macWin->winPtr)) {
	TkMacOSXInvalidateWindow(macWin, TK_PARENT_WINDOW);
	if (macWin->winPtr->parentPtr != NULL) {
	    TkMacOSXInvalClipRgns((Tk_Window) macWin->winPtr->parentPtr);
	}
	if (macWin->visRgn) {
	    CFRelease(macWin->visRgn);
            macWin->visRgn = NULL;
	}
	if (macWin->aboveVisRgn) {
	    CFRelease(macWin->aboveVisRgn);
            macWin->aboveVisRgn = NULL;
	}
	if (macWin->drawRgn) {
	    CFRelease(macWin->drawRgn);
            macWin->drawRgn = NULL;
	}

	if (macWin->toplevel->referenceCount == 0) {
	    ckfree(macWin->toplevel);
	}
	ckfree(macWin);
	return Success;
    }
    if (macWin->visRgn) {
	CFRelease(macWin->visRgn);
        macWin->visRgn = NULL;
    }
    if (macWin->aboveVisRgn) {
	CFRelease(macWin->aboveVisRgn);
        macWin->aboveVisRgn = NULL;
    }
    if (macWin->drawRgn) {
	CFRelease(macWin->drawRgn);
        macWin->drawRgn = NULL;
    }
    macWin->view = nil;

    /*
     * Delay deletion of a toplevel data structure untill all children have
     * been deleted.
     */

    if (macWin->toplevel->referenceCount == 0) {
	ckfree(macWin->toplevel);
    }
    return Success;
}

/*
 *----------------------------------------------------------------------
 *
 * XMapWindow --
 *
 *	Map the given X Window to the screen. See X window documentation for
 *	more details.
 *
 * Results:
 *	None.
 *
 * Side effects:
 *	The subwindow or toplevel may appear on the screen.
 *
 *----------------------------------------------------------------------
 */

int
XMapWindow(
    Display *display,		/* Display. */
    Window window)		/* Window. */
{
    MacDrawable *macWin = (MacDrawable *) window;
    TkWindow *winPtr = macWin->winPtr;
    NSWindow *win = TkMacOSXDrawableWindow(window);
    XEvent event;

    /*
     * Under certain situations it's possible for this function to be called
     * before the toplevel window it's associated with has actually been
     * mapped. In that case we need to create the real Macintosh window now as
     * this function as well as other X functions assume that the portPtr is
     * valid.
     */

    if (!TkMacOSXHostToplevelExists(macWin->toplevel->winPtr)) {
	TkMacOSXMakeRealWindowExist(macWin->toplevel->winPtr);
    }

    display->request++;
    winPtr->flags |= TK_MAPPED;
    if (Tk_IsTopLevel(winPtr)) {
	if (!Tk_IsEmbedded(winPtr)) {
	    TKContentView *view = [win contentView];

	    /*
	     * We want to activate Tk when a toplevel is mapped but we must not
	     * supply YES here.  This is because during Tk initialization the
	     * root window is mapped before applicationDidFinishLaunching
	     * returns. Forcing the app to activate too early can make the menu
	     * bar unresponsive.
	     */

	    TkMacOSXApplyWindowAttributes(winPtr, win);
	    [win setExcludedFromWindowsMenu:NO];
	    [NSApp activateIgnoringOtherApps:NO];
	    [view addTkDirtyRect: [view bounds]];
	    if ([win canBecomeKeyWindow]) {
		[win makeKeyAndOrderFront:NSApp];
	    } else {
		[win orderFrontRegardless];
	    }
	} else {
	    TkWindow *contWinPtr = TkpGetOtherWindow(winPtr);

	    /*
	     * Rebuild the container's clipping region and display
	     * the window.
	     */

	    TkMacOSXInvalClipRgns((Tk_Window) contWinPtr);
	    TkMacOSXInvalidateWindow(macWin, TK_PARENT_WINDOW);
	}

	TkMacOSXInvalClipRgns((Tk_Window) winPtr);

	/*
	 * We only need to send the MapNotify event for toplevel windows.
	 */

	event.xany.serial = LastKnownRequestProcessed(display);
	event.xany.send_event = False;
	event.xany.display = display;

	event.xmap.window = window;
	event.xmap.type = MapNotify;
	event.xmap.event = window;
	event.xmap.override_redirect = winPtr->atts.override_redirect;
	Tk_QueueWindowEvent(&event, TCL_QUEUE_TAIL);
    } else {

	/*
	 * For non-toplevel windows, rebuild the parent's clipping region
	 * and redisplay the window.
	 */

	TkMacOSXInvalClipRgns((Tk_Window) winPtr->parentPtr);
    }

    if (![NSApp isDrawing]) {
	TKContentView *view = [win contentView];
	[view addTkDirtyRect:[view bounds]];
    }
    [[win contentView] setNeedsRedisplay:YES];

    /*
     * Generate VisibilityNotify events for window and all mapped children.
     */

    event.xany.send_event = False;
    event.xany.display = display;
    event.xvisibility.type = VisibilityNotify;
    event.xvisibility.state = VisibilityUnobscured;
    NotifyVisibility(winPtr, &event);
    return Success;
}

/*
 *----------------------------------------------------------------------
 *
 * NotifyVisibility --
 *
 *	Recursively called helper proc for XMapWindow().
 *
 * Results:
 *	None.
 *
 * Side effects:
 *	VisibilityNotify events are queued.
 *
 *----------------------------------------------------------------------
 */

static void
NotifyVisibility(
    TkWindow *winPtr,
    XEvent *eventPtr)
{
    if (winPtr->atts.event_mask & VisibilityChangeMask) {
	eventPtr->xany.serial = LastKnownRequestProcessed(winPtr->display);
	eventPtr->xvisibility.window = winPtr->window;
	Tk_QueueWindowEvent(eventPtr, TCL_QUEUE_TAIL);
    }
    for (winPtr = winPtr->childList; winPtr != NULL;
	    winPtr = winPtr->nextPtr) {
	if (winPtr->flags & TK_MAPPED) {
	    NotifyVisibility(winPtr, eventPtr);
	}
    }
}

/*
 *----------------------------------------------------------------------
 *
 * XUnmapWindow --
 *
 *	Unmap the given X Window to the screen. See X window documentation for
 *	more details.
 *
 * Results:
 *	None.
 *
 * Side effects:
 *	The subwindow or toplevel may be removed from the screen.
 *
 *----------------------------------------------------------------------
 */

int
XUnmapWindow(
    Display *display,		/* Display. */
    Window window)		/* Window. */
{
    MacDrawable *macWin = (MacDrawable *) window;
    TkWindow *winPtr = macWin->winPtr;
    TkWindow *parentPtr = winPtr->parentPtr;
    NSWindow *win = TkMacOSXDrawableWindow(window);
    XEvent event;

    display->request++;
    if (Tk_IsTopLevel(winPtr)) {
	if (!Tk_IsEmbedded(winPtr) &&
		winPtr->wmInfoPtr->hints.initial_state!=IconicState) {
	    [win orderOut:nil];
	}
	TkMacOSXInvalClipRgns((Tk_Window) winPtr);

	/*
	 * We only need to send the UnmapNotify event for toplevel windows.
	 */

	event.xany.serial = LastKnownRequestProcessed(display);
	event.xany.send_event = False;
	event.xany.display = display;

	event.xunmap.type = UnmapNotify;
	event.xunmap.window = window;
	event.xunmap.event = window;
	event.xunmap.from_configure = false;
	Tk_QueueWindowEvent(&event, TCL_QUEUE_TAIL);
    } else {
	/*
	 * Rebuild the visRgn clip region for the parent so it will be allowed
	 * to draw in the space from which this subwindow was removed and then
	 * redraw the window.
	 */

	if (parentPtr && parentPtr->privatePtr->visRgn) {
	    TkMacOSXInvalidateViewRegion(
		    TkMacOSXDrawableView(parentPtr->privatePtr),
		    parentPtr->privatePtr->visRgn);
	}
	TkMacOSXInvalClipRgns((Tk_Window) parentPtr);
	TkMacOSXUpdateClipRgn(parentPtr);
    }
    winPtr->flags &= ~TK_MAPPED;
    if (![NSApp isDrawing]) {
	TKContentView *view = [win contentView];
	[view addTkDirtyRect:[view bounds]];
    }
    [[win contentView] setNeedsRedisplay:YES];
    return Success;
}

/*
 *----------------------------------------------------------------------
 *
 * XResizeWindow --
 *
 *	Resize a given X window. See X windows documentation for further
 *	details.
 *
 * Results:
 *	None.
 *
 * Side effects:
 *	None.
 *
 *----------------------------------------------------------------------
 */

int
XResizeWindow(
    Display *display,		/* Display. */
    Window window,		/* Window. */
    unsigned int width,
    unsigned int height)
{
    MacDrawable *macWin = (MacDrawable *) window;

    display->request++;
    if (Tk_IsTopLevel(macWin->winPtr) && !Tk_IsEmbedded(macWin->winPtr)) {
	NSWindow *w = macWin->winPtr->wmInfoPtr->window;

	if (w) {
	    NSRect r = [w contentRectForFrameRect:[w frame]];

	    r.origin.y += r.size.height - height;
	    r.size.width = width;
	    r.size.height = height;
	    [w setFrame:[w frameRectForContentRect:r] display:YES];
	}
    } else {
	MoveResizeWindow(macWin);
    }
    return Success;
}

/*
 *----------------------------------------------------------------------
 *
 * XMoveResizeWindow --
 *
 *	Move or resize a given X window. See X windows documentation for
 *	further details.
 *
 * Results:
 *	None.
 *
 * Side effects:
 *	None.
 *
 *----------------------------------------------------------------------
 */

int
XMoveResizeWindow(
    Display *display,		/* Display. */
    Window window,		/* Window. */
    int x, int y,
    unsigned int width,
    unsigned int height)
{
    MacDrawable *macWin = (MacDrawable *) window;

    display->request++;
    if (Tk_IsTopLevel(macWin->winPtr) && !Tk_IsEmbedded(macWin->winPtr)) {
	NSWindow *w = macWin->winPtr->wmInfoPtr->window;

	if (w) {
	    /*
	     * We explicitly convert everything to doubles so we don't get
	     * surprised (again) by what happens when you do arithmetic with
	     * unsigned ints.
	     */

	    CGFloat X = (CGFloat) x;
	    CGFloat Y = (CGFloat) y;
	    CGFloat Width = (CGFloat) width;
	    CGFloat Height = (CGFloat) height;
	    CGFloat XOff = (CGFloat) macWin->winPtr->wmInfoPtr->xInParent;
	    CGFloat YOff = (CGFloat) macWin->winPtr->wmInfoPtr->yInParent;
	    NSRect r = NSMakeRect(
		    X + XOff, TkMacOSXZeroScreenHeight() - Y - YOff - Height,
	    	    Width, Height);

	    [w setFrame:[w frameRectForContentRect:r] display:YES];
	}
    } else {
	MoveResizeWindow(macWin);
    }
    return Success;
}

/*
 *----------------------------------------------------------------------
 *
 * XMoveWindow --
 *
 *	Move a given X window. See X windows documentation for further details.
 *
 * Results:
 *	None.
 *
 * Side effects:
 *	None.
 *
 *----------------------------------------------------------------------
 */

int
XMoveWindow(
    Display *display,		/* Display. */
    Window window,		/* Window. */
    int x, int y)
{
    MacDrawable *macWin = (MacDrawable *) window;

    display->request++;
    if (Tk_IsTopLevel(macWin->winPtr) && !Tk_IsEmbedded(macWin->winPtr)) {
	NSWindow *w = macWin->winPtr->wmInfoPtr->window;

	if (w) {
	    [w setFrameTopLeftPoint: NSMakePoint(
		    x, TkMacOSXZeroScreenHeight() - y)];
	}
    } else {
	MoveResizeWindow(macWin);
    }
    return Success;
}

/*
 *----------------------------------------------------------------------
 *
 * MoveResizeWindow --
 *
 *	Helper proc for XResizeWindow, XMoveResizeWindow and XMoveWindow.
 *
 * Results:
 *	None.
 *
 * Side effects:
 *	None.
 *
 *----------------------------------------------------------------------
 */

static void
MoveResizeWindow(
    MacDrawable *macWin)
{
    int deltaX = 0, deltaY = 0, parentBorderwidth = 0;
    MacDrawable *macParent = NULL;
    NSWindow *macWindow = TkMacOSXDrawableWindow((Drawable) macWin);

    /*
     * Find the Parent window, for an embedded window it will be its container.
     */

    if (Tk_IsEmbedded(macWin->winPtr)) {
	TkWindow *contWinPtr = TkpGetOtherWindow(macWin->winPtr);

	if (contWinPtr) {
	    macParent = contWinPtr->privatePtr;
	} else {
	    /*
	     * Here we should handle out of process embedding. At this point,
	     * we are assuming that the changes.x,y is not maintained, if you
	     * need the info get it from Tk_GetRootCoords, and that the
	     * toplevel sits at 0,0 when it is drawn.
	     */
	}
    } else {
	/*
	 * TODO: update all xOff & yOffs
	 */

	macParent = macWin->winPtr->parentPtr->privatePtr;
	parentBorderwidth = macWin->winPtr->parentPtr->changes.border_width;
    }

    if (macParent) {
	deltaX = macParent->xOff + parentBorderwidth +
		macWin->winPtr->changes.x - macWin->xOff;
	deltaY = macParent->yOff + parentBorderwidth +
		macWin->winPtr->changes.y - macWin->yOff;
    }
    if (macWindow) {
	TkMacOSXInvalidateWindow(macWin, TK_PARENT_WINDOW);
	if (macParent) {
	    TkMacOSXInvalClipRgns((Tk_Window) macParent->winPtr);
	}
    }
    UpdateOffsets(macWin->winPtr, deltaX, deltaY);
    if (macWindow) {
	TkMacOSXInvalidateWindow(macWin, TK_PARENT_WINDOW);
    }
    GenerateConfigureNotify(macWin->winPtr, 0);
}

/*
 *----------------------------------------------------------------------
 *
 * GenerateConfigureNotify --
 *
 *	Generates ConfigureNotify events for all the child widgets of the
 *	widget passed in the winPtr parameter. If includeWin is true, also
 *	generates ConfigureNotify event for the widget itself.
 *
 * Results:
 *	None.
 *
 * Side effects:
 *	ConfigureNotify events will be posted.
 *
 *----------------------------------------------------------------------
 */

static void
GenerateConfigureNotify(
    TkWindow *winPtr,
    int includeWin)
{
    TkWindow *childPtr;

    for (childPtr = winPtr->childList; childPtr != NULL;
	    childPtr = childPtr->nextPtr) {
	if (!Tk_IsMapped(childPtr) || Tk_IsTopLevel(childPtr)) {
	    continue;
	}
	GenerateConfigureNotify(childPtr, 1);
    }
    if (includeWin) {
	TkDoConfigureNotify(winPtr);
    }
}

/*
 *----------------------------------------------------------------------
 *
 * XRaiseWindow --
 *
 *	Change the stacking order of a window.
 *
 * Results:
 *	None.
 *
 * Side effects:
 *	Changes the stacking order of the specified window.
 *
 *----------------------------------------------------------------------
 */

int
XRaiseWindow(
    Display *display,		/* Display. */
    Window window)		/* Window. */
{
    MacDrawable *macWin = (MacDrawable *) window;

    display->request++;
    if (Tk_IsTopLevel(macWin->winPtr) && !Tk_IsEmbedded(macWin->winPtr)) {
	TkWmRestackToplevel(macWin->winPtr, Above, NULL);
    } else {
	/*
	 * TODO: this should generate damage
	 */
    }
    return Success;
}

#if 0
/*
 *----------------------------------------------------------------------
 *
 * XLowerWindow --
 *
 *	Change the stacking order of a window.
 *
 * Results:
 *	None.
 *
 * Side effects:
 *	Changes the stacking order of the specified window.
 *
 *----------------------------------------------------------------------
 */

void
XLowerWindow(
    Display *display,		/* Display. */
    Window window)		/* Window. */
{
    MacDrawable *macWin = (MacDrawable *) window;

    display->request++;
    if (Tk_IsTopLevel(macWin->winPtr) && !Tk_IsEmbedded(macWin->winPtr)) {
	TkWmRestackToplevel(macWin->winPtr, Below, NULL);
    } else {
        /*
	 * TODO: this should generate damage
	 */
    }
}
#endif

/*
 *----------------------------------------------------------------------
 *
 * XConfigureWindow --
 *
 *	Change the size, position, stacking, or border of the specified window.
 *
 * Results:
 *	None.
 *
 * Side effects:
 *	Changes the attributes of the specified window. Note that we ignore the
 *	passed in values and use the values stored in the TkWindow data
 *	structure.
 *
 *----------------------------------------------------------------------
 */

int
XConfigureWindow(
    Display *display,		/* Display. */
    Window w,			/* Window. */
    unsigned int value_mask,
    XWindowChanges *values)
{
    MacDrawable *macWin = (MacDrawable *) w;
    TkWindow *winPtr = macWin->winPtr;

    display->request++;

    /*
     * Change the shape and/or position of the window.
     */

    if (value_mask & (CWX|CWY|CWWidth|CWHeight)) {
	XMoveResizeWindow(display, w, winPtr->changes.x, winPtr->changes.y,
		winPtr->changes.width, winPtr->changes.height);
    }

    /*
     * Change the stacking order of the window. Tk actually keeps all the
     * information we need for stacking order. All we need to do is make sure
     * the clipping regions get updated and generate damage that will ensure
     * things get drawn correctly.
     */

    if (value_mask & CWStackMode) {
	NSView *view = TkMacOSXDrawableView(macWin);

	if (view) {
	    TkMacOSXInvalClipRgns((Tk_Window) winPtr->parentPtr);
	    TkpRedrawWidget((Tk_Window) winPtr);
	}
    }

#if 0
    TkGenWMMoveRequestEvent(macWin->winPtr,
	    macWin->winPtr->changes.x, macWin->winPtr->changes.y);
#endif
    return Success;
}

/*
 *----------------------------------------------------------------------
 *
 * TkMacOSXSetDrawingEnabled --
 *
 *	This function sets the TK_DO_NOT_DRAW flag for a given window and
 *	all of its children.
 *
 * Results:
 *	None.
 *
 * Side effects:
 *	The clipping regions for the window and its children are cleared.
 *
 *----------------------------------------------------------------------
 */

void
TkMacOSXSetDrawingEnabled(
    TkWindow *winPtr,
    int flag)
{
    TkWindow *childPtr;
    MacDrawable *macWin = winPtr->privatePtr;

    if (macWin) {
	if (flag) {
	    macWin->flags &= ~TK_DO_NOT_DRAW;
	} else {
	    macWin->flags |= TK_DO_NOT_DRAW;
	}
    }

    /*
     * Set the flag for all children & their descendants, excluding Toplevels.
     * (??? Do we need to exclude Toplevels?)
     */

    childPtr = winPtr->childList;
    while (childPtr) {
	if (!Tk_IsTopLevel(childPtr)) {
	    TkMacOSXSetDrawingEnabled(childPtr, flag);
	}
	childPtr = childPtr->nextPtr;
    }

    /*
     * If the window is a container, set the flag for its embedded window.
     */

    if (Tk_IsContainer(winPtr)) {
	childPtr = TkpGetOtherWindow(winPtr);

	if (childPtr) {
	    TkMacOSXSetDrawingEnabled(childPtr, flag);
	}
    }
}

/*
 *----------------------------------------------------------------------
 *
 * TkMacOSXUpdateClipRgn --
 *
 *	This function updates the clipping regions for a given window and all of
 *	its children. Once updated the TK_CLIP_INVALID flag in the subwindow
 *	data structure is unset. The TK_CLIP_INVALID flag should always be
 *	unset before any drawing is attempted.
 *
 * Results:
 *	None.
 *
 * Side effects:
 *	The clip regions for the window and its children are updated.
 *
 *----------------------------------------------------------------------
 */

void
TkMacOSXUpdateClipRgn(
    TkWindow *winPtr)
{
    MacDrawable *macWin;

    if (winPtr == NULL) {
	return;
    }
    macWin = winPtr->privatePtr;
    if (macWin && macWin->flags & TK_CLIP_INVALID) {
	TkWindow *win2Ptr;

#ifdef TK_MAC_DEBUG_CLIP_REGIONS
	TkMacOSXDbgMsg("%s", winPtr->pathName);
#endif
	if (Tk_IsMapped(winPtr)) {
	    int rgnChanged = 0;
	    CGRect bounds;
	    HIMutableShapeRef rgn;

	    /*
	     * Start with a region defined by the window bounds.
	     */

	    TkMacOSXWinCGBounds(winPtr, &bounds);
	    rgn = TkMacOSXHIShapeCreateMutableWithRect(&bounds);

	    /*
	     * Clip away the area of any windows that may obscure this window.
	     * For a non-toplevel window, first, clip to the parent's visible
	     * clip region. Second, clip away any siblings that are higher in
	     * the stacking order. For an embedded toplevel, just clip to the
	     * container's visible clip region. Remember, we only allow one
	     * contained window in a frame, and don't support any other widgets
	     * in the frame either. This is not currently enforced, however.
	     */

	    if (!Tk_IsTopLevel(winPtr)) {
		if (winPtr->parentPtr) {
		    TkMacOSXUpdateClipRgn(winPtr->parentPtr);
		    ChkErr(HIShapeIntersect,
			    winPtr->parentPtr->privatePtr->aboveVisRgn,
			    rgn, rgn);
		}
		win2Ptr = winPtr;
		while ((win2Ptr = win2Ptr->nextPtr)) {
		    if (Tk_IsTopLevel(win2Ptr) || !Tk_IsMapped(win2Ptr)) {
			continue;
		    }
		    TkMacOSXWinCGBounds(win2Ptr, &bounds);
		    ChkErr(TkMacOSHIShapeDifferenceWithRect, rgn, &bounds);
		}
	    } else if (Tk_IsEmbedded(winPtr)) {
		win2Ptr = TkpGetOtherWindow(winPtr);
		if (win2Ptr) {
		    TkMacOSXUpdateClipRgn(win2Ptr);
		    ChkErr(HIShapeIntersect,
			    win2Ptr->privatePtr->aboveVisRgn, rgn, rgn);
		} else if (tkMacOSXEmbedHandler != NULL) {
		    TkRegion r = TkCreateRegion();
		    HIShapeRef visRgn;

		    tkMacOSXEmbedHandler->getClipProc((Tk_Window) winPtr, r);
		    visRgn = TkMacOSXGetNativeRegion(r);
		    ChkErr(HIShapeIntersect, visRgn, rgn, rgn);
		    CFRelease(visRgn);
		    TkpReleaseRegion(r);
		}

		/*
		 * TODO: Here we should handle out of process embedding.
		 */
	    }
	    macWin->aboveVisRgn = HIShapeCreateCopy(rgn);

	    /*
	     * The final clip region is the aboveVis region (or visible region)
	     * minus all the children of this window. If the window is a
	     * container, we must also subtract the region of the embedded
	     * window.
	     */

	    win2Ptr = winPtr->childList;
	    while (win2Ptr) {
		if (Tk_IsTopLevel(win2Ptr) || !Tk_IsMapped(win2Ptr)) {
		    win2Ptr = win2Ptr->nextPtr;
		    continue;
		}
		TkMacOSXWinCGBounds(win2Ptr, &bounds);
		ChkErr(TkMacOSHIShapeDifferenceWithRect, rgn, &bounds);
		rgnChanged = 1;
		win2Ptr = win2Ptr->nextPtr;
	    }

	    if (Tk_IsContainer(winPtr)) {
		win2Ptr = TkpGetOtherWindow(winPtr);
		if (win2Ptr) {
		    if (Tk_IsMapped(win2Ptr)) {
			TkMacOSXWinCGBounds(win2Ptr, &bounds);
			ChkErr(TkMacOSHIShapeDifferenceWithRect, rgn, &bounds);
			rgnChanged = 1;
		    }
		}

		/*
		 * TODO: Here we should handle out of process embedding.
		 */
	    }

	    if (rgnChanged) {
		HIShapeRef diffRgn = HIShapeCreateDifference(
			macWin->aboveVisRgn, rgn);

		if (!HIShapeIsEmpty(diffRgn)) {
		    macWin->visRgn = HIShapeCreateCopy(rgn);
		}
		CFRelease(diffRgn);
	    }
	    CFRelease(rgn);
	} else {
	    /*
	     * An unmapped window has empty clip regions to prevent any
	     * (erroneous) drawing into it or its children from becoming
	     * visible. [Bug 940117]
	     */

	    if (!Tk_IsTopLevel(winPtr)) {
		TkMacOSXUpdateClipRgn(winPtr->parentPtr);
	    } else if (Tk_IsEmbedded(winPtr)) {
		win2Ptr = TkpGetOtherWindow(winPtr);
		if (win2Ptr) {
		    TkMacOSXUpdateClipRgn(win2Ptr);
		}
	    }
	    macWin->aboveVisRgn = TkMacOSXHIShapeCreateEmpty();
	}
	if (!macWin->visRgn) {
	    macWin->visRgn = HIShapeCreateCopy(macWin->aboveVisRgn);
	}
	macWin->flags &= ~TK_CLIP_INVALID;
    }
}

/*
 *----------------------------------------------------------------------
 *
 * TkMacOSXVisableClipRgn --
 *
 *	This function returns the Macintosh clipping region for the given
 *	window. The caller is responsible for disposing of the returned region
 *	via TkDestroyRegion().
 *
 * Results:
 *	The region.
 *
 * Side effects:
 *	None.
 *
 *----------------------------------------------------------------------
 */

TkRegion
TkMacOSXVisableClipRgn(
    TkWindow *winPtr)
{
    if (winPtr->privatePtr->flags & TK_CLIP_INVALID) {
	TkMacOSXUpdateClipRgn(winPtr);
    }
    return (TkRegion) HIShapeCreateMutableCopy(winPtr->privatePtr->visRgn);
}

/*
 *----------------------------------------------------------------------
 *
 * TkMacOSXInvalidateViewRegion --
 *
 *	This function invalidates the given region of a view.
 *
 * Results:
 *	None.
 *
 * Side effects:
 *	Damage is created.
 *
 *----------------------------------------------------------------------
 */

static OSStatus
InvalViewRect(
    int msg,
    HIShapeRef rgn,
    const CGRect *rect,
    void *ref)
{
    static CGAffineTransform t;
    TKContentView *view = ref;
    NSRect dirtyRect;

    if (!view) {
	return paramErr;
    }
    switch (msg) {
    case kHIShapeEnumerateInit:
	t = CGAffineTransformMake(1.0, 0.0, 0.0, -1.0, 0.0,
		NSHeight([view bounds]));
	break;
    case kHIShapeEnumerateRect:
	dirtyRect = NSRectFromCGRect(CGRectApplyAffineTransform(*rect, t));
	[view addTkDirtyRect:dirtyRect];
	break;
    }
    return noErr;
}

void
TkMacOSXInvalidateViewRegion(
    NSView *view,
    HIShapeRef rgn)
{
    if (view && !HIShapeIsEmpty(rgn)) {
	ChkErr(HIShapeEnumerate, rgn,
		kHIShapeParseFromBottom|kHIShapeParseFromLeft,
		InvalViewRect, view);
    }
}

/*
 *----------------------------------------------------------------------
 *
 * TkMacOSXInvalidateWindow --
 *
 *	This function invalidates a window and (optionally) its children.
 *
 * Results:
 *	None.
 *
 * Side effects:
 *	Damage is created.
 *
 *----------------------------------------------------------------------
 */

void
TkMacOSXInvalidateWindow(
    MacDrawable *macWin,	/* Window to be invalidated. */
    int flag)			/* Should be TK_WINDOW_ONLY or
				 * TK_PARENT_WINDOW */
{
#ifdef TK_MAC_DEBUG_CLIP_REGIONS
    TkMacOSXDbgMsg("%s", macWin->winPtr->pathName);
#endif
    if (macWin->flags & TK_CLIP_INVALID) {
	TkMacOSXUpdateClipRgn(macWin->winPtr);
    }
    TkMacOSXInvalidateViewRegion(TkMacOSXDrawableView(macWin),
	    (flag == TK_WINDOW_ONLY) ? macWin->visRgn : macWin->aboveVisRgn);
}

/*
 *----------------------------------------------------------------------
 *
 * TkMacOSXDrawableWindow --
 *
 *	This function returns the NSWindow for a given X drawable.
 *
 * Results:
 *	A NSWindow, or nil for off screen pixmaps.
 *
 * Side effects:
 *	None.
 *
 *----------------------------------------------------------------------
 */

NSWindow *
TkMacOSXDrawableWindow(
    Drawable drawable)
{
    MacDrawable *macWin = (MacDrawable *) drawable;
    NSWindow *result = nil;

    if (!macWin || macWin->flags & TK_IS_PIXMAP) {
	result = nil;
    } else if (macWin->toplevel && macWin->toplevel->winPtr &&
	    macWin->toplevel->winPtr->wmInfoPtr &&
	    macWin->toplevel->winPtr->wmInfoPtr->window) {
	result = macWin->toplevel->winPtr->wmInfoPtr->window;
    } else if (macWin->winPtr && macWin->winPtr->wmInfoPtr &&
	    macWin->winPtr->wmInfoPtr->window) {
	result = macWin->winPtr->wmInfoPtr->window;
    } else if (macWin->toplevel && (macWin->toplevel->flags & TK_EMBEDDED)) {
	TkWindow *contWinPtr = TkpGetOtherWindow(macWin->toplevel->winPtr);

	if (contWinPtr) {
	    result = TkMacOSXDrawableWindow((Drawable) contWinPtr->privatePtr);
	}
    }
    return result;
}

void *
TkMacOSXDrawable(
    Drawable drawable)
{
    return TkMacOSXDrawableWindow(drawable);
}

/*
 *----------------------------------------------------------------------
 *
 * TkMacOSXGetDrawablePort --
 *
 *	This function returns the Graphics Port for a given X drawable.
 *
 * Results:
 *	NULL.
 *
 * Side effects:
 *	None.
 *
 *----------------------------------------------------------------------
 */

void *
TkMacOSXGetDrawablePort(
    Drawable drawable)
{
    return NULL;
}

/*
 *----------------------------------------------------------------------
 *
 * TkMacOSXDrawableView --
 *
 *	This function returns the NSView for a given X drawable.
 *
 * Results:
 *	A NSView* or nil.
 *
 * Side effects:
 *	None.
 *
 *----------------------------------------------------------------------
 */

NSView *
TkMacOSXDrawableView(
    MacDrawable *macWin)
{
    NSView *result = nil;

    if (!macWin) {
	result = nil;
    } else if (!macWin->toplevel) {
	result = macWin->view;
    } else if (!(macWin->toplevel->flags & TK_EMBEDDED)) {
	result = macWin->toplevel->view;
    } else {
	TkWindow *contWinPtr = TkpGetOtherWindow(macWin->toplevel->winPtr);

	if (contWinPtr) {
	    result = TkMacOSXDrawableView(contWinPtr->privatePtr);
	}
    }
    return result;
}

/*
 *----------------------------------------------------------------------
 *
 * TkMacOSXGetRootControl --
 *
 *	This function returns the NSView for a given X drawable.
 *
 * Results:
 *	A NSView* .
 *
 * Side effects:
 *	None.
 *
 *----------------------------------------------------------------------
 */

void *
TkMacOSXGetRootControl(
    Drawable drawable)
{
    /*
     * will probably need to fix this up for embedding
     */

    return TkMacOSXDrawableView((MacDrawable *) drawable);
}

/*
 *----------------------------------------------------------------------
 *
 * TkMacOSXInvalClipRgns --
 *
 *	This function invalidates the clipping regions for a given window and
 *	all of its children. This function should be called whenever changes
 *	are made to subwindows that would affect the size or position of
 *	windows.
 *
 * Results:
 *	None.
 *
 * Side effects:
 *	The clipping regions for the window and its children are marked invalid.
 *	(Make sure they are valid before drawing.)
 *
 *----------------------------------------------------------------------
 */

void
TkMacOSXInvalClipRgns(
    Tk_Window tkwin)
{
    TkWindow *winPtr = (TkWindow *) tkwin;
    TkWindow *childPtr;
    MacDrawable *macWin = winPtr->privatePtr;

    /*
     * If already marked we can stop because all descendants will also already
     * be marked.
     */

#ifdef TK_MAC_DEBUG_CLIP_REGIONS
	TkMacOSXDbgMsg("%s", winPtr->pathName);
#endif

    if (!macWin || macWin->flags & TK_CLIP_INVALID) {
	return;
    }

    macWin->flags |= TK_CLIP_INVALID;
    if (macWin->visRgn) {
	CFRelease(macWin->visRgn);
	macWin->visRgn = NULL;
    }
    if (macWin->aboveVisRgn) {
	CFRelease(macWin->aboveVisRgn);
	macWin->aboveVisRgn = NULL;
    }
    if (macWin->drawRgn) {
	CFRelease(macWin->drawRgn);
	macWin->drawRgn = NULL;
    }

    /*
     * Invalidate clip regions for all children & their descendants, unless the
     * child is a toplevel.
     */

    childPtr = winPtr->childList;
    while (childPtr) {
	if (!Tk_IsTopLevel(childPtr)) {
	    TkMacOSXInvalClipRgns((Tk_Window) childPtr);
	}
	childPtr = childPtr->nextPtr;
    }

    /*
     * Also, if the window is a container, mark its embedded window.
     */

    if (Tk_IsContainer(winPtr)) {
	childPtr = TkpGetOtherWindow(winPtr);

	if (childPtr) {
	    TkMacOSXInvalClipRgns((Tk_Window) childPtr);
	}

	/*
	 * TODO: Here we should handle out of process embedding.
	 */
    }
}

/*
 *----------------------------------------------------------------------
 *
 * TkMacOSXWinBounds --
 *
 *	Given a Tk window this function determines the window's bounds in
<<<<<<< HEAD
 *	the coordinate system of the Tk toplevel window in which this window
 *	is contained.  This fills in a Rect struct.
=======
 *	relation to the Macintosh window's coordinate system. This is also the
 *	same coordinate system as the Tk toplevel window in which this window
 *	is contained.
>>>>>>> ce1d35c8
 *
 * Results:
 *	None.
 *
 * Side effects:
 *	Fills in a Rect.
 *
 *----------------------------------------------------------------------
 */

void
TkMacOSXWinBounds(
    TkWindow *winPtr,
    void *bounds)
{
    Rect *b = (Rect *) bounds;

    b->left = winPtr->privatePtr->xOff;
    b->top = winPtr->privatePtr->yOff;
    b->right = b->left + winPtr->changes.width;
    b->bottom = b->top + winPtr->changes.height;
}

/*
 *----------------------------------------------------------------------
 *
 * TkMacOSXWinCGBounds --
 *
 *	Given a Tk window this function determines the window's bounds in
<<<<<<< HEAD
 *	the coordinate system of the Tk toplevel window in which this window
 *	is contained.  This fills in a CGRect struct.
=======
 *	relation to the Macintosh window's coordinate system. This is also the
 *	same coordinate system as the Tk toplevel window in which this window
 *	is contained.
>>>>>>> ce1d35c8
 *
 * Results:
 *	None.
 *
 * Side effects:
 *	Fill in a CGRect.
 *
 *----------------------------------------------------------------------
 */

void
TkMacOSXWinCGBounds(
    TkWindow *winPtr,
    CGRect *bounds)
{
    bounds->origin.x = winPtr->privatePtr->xOff;
    bounds->origin.y = winPtr->privatePtr->yOff;
    bounds->size.width = winPtr->changes.width;
    bounds->size.height = winPtr->changes.height;
}
/*
 *----------------------------------------------------------------------
 *
 * TkMacOSXWinNSBounds --
 *
 *	Given a Tk window this function determines the window's bounds in
 *	the coordinate system of the TKContentView in which this Tk window
 *	is contained, which has the origin at the lower left corner.  This
 *      fills in an NSRect struct and requires the TKContentView as a
 *      parameter
 *
 * Results:
 *	None.
 *
 * Side effects:
 *	Fills in an NSRect.
 *
 *----------------------------------------------------------------------
 */

void
TkMacOSXWinNSBounds(
    TkWindow *winPtr,
    NSView *view,
    NSRect *bounds)
{
    bounds->size.width = winPtr->changes.width;
    bounds->size.height = winPtr->changes.height;
    bounds->origin.x = winPtr->privatePtr->xOff;
    bounds->origin.y = ([view bounds].size.height -
		       bounds->size.height -
		       winPtr->privatePtr->yOff);
}

/*
 *----------------------------------------------------------------------
 *
 * UpdateOffsets --
 *
 *	Updates the X & Y offsets of the given TkWindow from the TopLevel it is
 *	a descendant of.
 *
 * Results:
 *	None.
 *
 * Side effects:
 *	The xOff & yOff fields for the Mac window datastructure is updated to
 *	the proper offset.
 *
 *----------------------------------------------------------------------
 */

static void
UpdateOffsets(
    TkWindow *winPtr,
    int deltaX,
    int deltaY)
{
    TkWindow *childPtr;

    if (winPtr->privatePtr == NULL) {
	/*
	 * We haven't called Tk_MakeWindowExist for this window yet. The offset
	 * information will be postponed and calulated at that time. (This will
	 * usually only happen when a mapped parent is being moved but has
	 * child windows that have yet to be mapped.)
	 */

	return;
    }

    winPtr->privatePtr->xOff += deltaX;
    winPtr->privatePtr->yOff += deltaY;

    childPtr = winPtr->childList;
    while (childPtr != NULL) {
	if (!Tk_IsTopLevel(childPtr)) {
	    UpdateOffsets(childPtr, deltaX, deltaY);
	}
	childPtr = childPtr->nextPtr;
    }

    if (Tk_IsContainer(winPtr)) {
	childPtr = TkpGetOtherWindow(winPtr);
	if (childPtr != NULL) {
	    UpdateOffsets(childPtr,deltaX,deltaY);
	}

	/*
	 * TODO: Here we should handle out of process embedding.
	 */
    }
}

/*
 *----------------------------------------------------------------------
 *
 * Tk_GetPixmap --
 *
 *	Creates an in memory drawing surface.
 *
 * Results:
 *	Returns a handle to a new pixmap.
 *
 * Side effects:
 *	Allocates a new CGBitmapContext.
 *
 *----------------------------------------------------------------------
 */

Pixmap
Tk_GetPixmap(
    Display *display,	/* Display for new pixmap (can be null). */
    Drawable d,		/* Drawable where pixmap will be used (ignored). */
    int width,		/* Dimensions of pixmap. */
    int height,
    int depth)		/* Bits per pixel for pixmap. */
{
    MacDrawable *macPix;

    if (display != NULL) {
	display->request++;
    }
    macPix = ckalloc(sizeof(MacDrawable));
    macPix->winPtr = NULL;
    macPix->xOff = 0;
    macPix->yOff = 0;
    macPix->visRgn = NULL;
    macPix->aboveVisRgn = NULL;
    macPix->drawRgn = NULL;
    macPix->referenceCount = 0;
    macPix->toplevel = NULL;
    macPix->flags = TK_IS_PIXMAP | (depth == 1 ? TK_IS_BW_PIXMAP : 0);
    macPix->view = nil;
    macPix->context = NULL;
    macPix->size = CGSizeMake(width, height);

    return (Pixmap) macPix;
}

/*
 *----------------------------------------------------------------------
 *
 * Tk_FreePixmap --
 *
 *	Release the resources associated with a pixmap.
 *
 * Results:
 *	None.
 *
 * Side effects:
 *	Deletes the CGBitmapContext created by Tk_GetPixmap.
 *
 *----------------------------------------------------------------------
 */

void
Tk_FreePixmap(
    Display *display,		/* Display. */
    Pixmap pixmap)		/* Pixmap to destroy */
{
    MacDrawable *macPix = (MacDrawable *) pixmap;

    display->request++;
    if (macPix->context) {
	char *data = CGBitmapContextGetData(macPix->context);

	if (data) {
	    ckfree(data);
	}
	CFRelease(macPix->context);
    }
    ckfree(macPix);
}

/*
 * Local Variables:
 * mode: objc
 * c-basic-offset: 4
 * fill-column: 79
 * coding: utf-8
 * End:
 */<|MERGE_RESOLUTION|>--- conflicted
+++ resolved
@@ -1301,14 +1301,9 @@
  * TkMacOSXWinBounds --
  *
  *	Given a Tk window this function determines the window's bounds in
-<<<<<<< HEAD
- *	the coordinate system of the Tk toplevel window in which this window
- *	is contained.  This fills in a Rect struct.
-=======
  *	relation to the Macintosh window's coordinate system. This is also the
  *	same coordinate system as the Tk toplevel window in which this window
  *	is contained.
->>>>>>> ce1d35c8
  *
  * Results:
  *	None.
@@ -1339,14 +1334,8 @@
  * TkMacOSXWinCGBounds --
  *
  *	Given a Tk window this function determines the window's bounds in
-<<<<<<< HEAD
  *	the coordinate system of the Tk toplevel window in which this window
  *	is contained.  This fills in a CGRect struct.
-=======
- *	relation to the Macintosh window's coordinate system. This is also the
- *	same coordinate system as the Tk toplevel window in which this window
- *	is contained.
->>>>>>> ce1d35c8
  *
  * Results:
  *	None.
