/*
 * tkMacOSXSubwindows.c --
 *
 *	Implements subwindows for the macintosh version of Tk.
 *
 * Copyright (c) 1995-1997 Sun Microsystems, Inc.
 * Copyright 2001-2009, Apple Inc.
 * Copyright (c) 2006-2009 Daniel A. Steffen <das@users.sourceforge.net>
 *
 * See the file "license.terms" for information on usage and redistribution
 * of this file, and for a DISCLAIMER OF ALL WARRANTIES.
 */

#include "tkMacOSXPrivate.h"
#include "tkMacOSXDebug.h"
#include "tkMacOSXWm.h"

/*
#ifdef TK_MAC_DEBUG
#define TK_MAC_DEBUG_CLIP_REGIONS
#endif
*/

/*
 * Prototypes for functions used only in this file.
 */

static void		MoveResizeWindow(MacDrawable *macWin);
static void		GenerateConfigureNotify(TkWindow *winPtr,
			    int includeWin);
static void		UpdateOffsets(TkWindow *winPtr, int deltaX,
			    int deltaY);
static void		NotifyVisibility(TkWindow *winPtr, XEvent *eventPtr);


/*
 *----------------------------------------------------------------------
 *
 * XDestroyWindow --
 *
 *	Deallocates the given X Window.
 *
 * Results:
 *	The window id is returned.
 *
 * Side effects:
 *	None.
 *
 *----------------------------------------------------------------------
 */

int
XDestroyWindow(
    TCL_UNUSED(Display *),		/* Display. */
    Window window)		/* Window. */
{
    MacDrawable *macWin = (MacDrawable *) window;

    /*
     * Remove any dangling pointers that may exist if the window we are
     * deleting is being tracked by the grab code.
     */

    TkPointerDeadWindow(macWin->winPtr);
    TkMacOSXSelDeadWindow(macWin->winPtr);
    macWin->toplevel->referenceCount--;

    if (!Tk_IsTopLevel(macWin->winPtr)) {
	TkMacOSXInvalidateWindow(macWin, TK_PARENT_WINDOW);
	if (macWin->winPtr->parentPtr != NULL) {
	    TkMacOSXInvalClipRgns((Tk_Window)macWin->winPtr->parentPtr);
	}
	if (macWin->visRgn) {
	    CFRelease(macWin->visRgn);
            macWin->visRgn = NULL;
	}
	if (macWin->aboveVisRgn) {
	    CFRelease(macWin->aboveVisRgn);
            macWin->aboveVisRgn = NULL;
	}
	if (macWin->drawRgn) {
	    CFRelease(macWin->drawRgn);
            macWin->drawRgn = NULL;
	}

	if (macWin->toplevel->referenceCount == 0) {
	    ckfree(macWin->toplevel);
	}
	ckfree(macWin);
	return Success;
    }
    if (macWin->visRgn) {
	CFRelease(macWin->visRgn);
        macWin->visRgn = NULL;
    }
    if (macWin->aboveVisRgn) {
	CFRelease(macWin->aboveVisRgn);
        macWin->aboveVisRgn = NULL;
    }
    if (macWin->drawRgn) {
	CFRelease(macWin->drawRgn);
        macWin->drawRgn = NULL;
    }
    macWin->view = nil;

    /*
     * Delay deletion of a toplevel data structure untill all children have
     * been deleted.
     */

    if (macWin->toplevel->referenceCount == 0) {
	ckfree(macWin->toplevel);
    }
    return Success;
}

/*
 *----------------------------------------------------------------------
 *
 * XMapWindow --
 *
 *	Map the given X Window to the screen. See X window documentation for
 *	more details.
 *
 * Results:
 *	None.
 *
 * Side effects:
 *	The subwindow or toplevel may appear on the screen.
 *
 *----------------------------------------------------------------------
 */

int
XMapWindow(
    Display *display,		/* Display. */
    Window window)		/* Window. */
{
    if (!window) {
	return BadWindow;
    }
    MacDrawable *macWin = (MacDrawable *) window;
    TkWindow *winPtr = macWin->winPtr;
    NSWindow *win = TkMacOSXGetNSWindowForDrawable(window);
    XEvent event;

    /*
     * Under certain situations it's possible for this function to be called
     * before the toplevel window it's associated with has actually been
     * mapped. In that case we need to create the real Macintosh window now as
     * this function as well as other X functions assume that the portPtr is
     * valid.
     */

    if (!TkMacOSXHostToplevelExists(macWin->toplevel->winPtr)) {
	TkMacOSXMakeRealWindowExist(macWin->toplevel->winPtr);
    }

    display->request++;
    winPtr->flags |= TK_MAPPED;
    if (Tk_IsTopLevel(winPtr)) {
	if (!Tk_IsEmbedded(winPtr)) {
	    TKContentView *view = [win contentView];

	    /*
	     * We want to activate Tk when a toplevel is mapped but we must not
	     * supply YES here.  This is because during Tk initialization the
	     * root window is mapped before applicationDidFinishLaunching
	     * returns. Forcing the app to activate too early can make the menu
	     * bar unresponsive.
	     */

	    TkMacOSXApplyWindowAttributes(winPtr, win);
	    [win setExcludedFromWindowsMenu:NO];
	    [NSApp activateIgnoringOtherApps:NO];
	    [view addTkDirtyRect: [view bounds]];
	    if ([win canBecomeKeyWindow]) {
		[win makeKeyAndOrderFront:NSApp];
	    } else {
		[win orderFrontRegardless];
	    }
	} else {
	    TkWindow *contWinPtr = TkpGetOtherWindow(winPtr);

	    /*
	     * Rebuild the container's clipping region and display
	     * the window.
	     */

	    TkMacOSXInvalClipRgns((Tk_Window)contWinPtr);
	    TkMacOSXInvalidateWindow(macWin, TK_PARENT_WINDOW);
	}

	TkMacOSXInvalClipRgns((Tk_Window)winPtr);

	/*
	 * We only need to send the MapNotify event for toplevel windows.
	 */

	event.xany.serial = LastKnownRequestProcessed(display);
	event.xany.send_event = False;
	event.xany.display = display;

	event.xmap.window = window;
	event.xmap.type = MapNotify;
	event.xmap.event = window;
	event.xmap.override_redirect = winPtr->atts.override_redirect;

	/*
	 * To update the mapped status of packed or placed subwindows
	 * we handle this event immediately and then process the idle
	 * events that it generates.
	 */

	Tk_HandleEvent(&event);
	while (Tcl_DoOneEvent(TCL_IDLE_EVENTS)) {}
    } else {

	/*
	 * For non-toplevel windows, rebuild the parent's clipping region
	 * and redisplay the window.
	 */

	TkMacOSXInvalClipRgns((Tk_Window)winPtr->parentPtr);
    }

    TKContentView *view = [win contentView];
    if (view != [NSView focusView]) {
	[view addTkDirtyRect:[view bounds]];
    }

    /*
     * Generate VisibilityNotify events for window and all mapped children.
     */

    event.xany.send_event = False;
    event.xany.display = display;
    event.xvisibility.type = VisibilityNotify;
    event.xvisibility.state = VisibilityUnobscured;
    NotifyVisibility(winPtr, &event);
    return Success;
}

/*
 *----------------------------------------------------------------------
 *
 * NotifyVisibility --
 *
 *	Recursively called helper proc for XMapWindow().
 *
 * Results:
 *	None.
 *
 * Side effects:
 *	VisibilityNotify events are queued.
 *
 *----------------------------------------------------------------------
 */

static void
NotifyVisibility(
    TkWindow *winPtr,
    XEvent *eventPtr)
{
    if (winPtr->atts.event_mask & VisibilityChangeMask) {
	eventPtr->xany.serial = LastKnownRequestProcessed(winPtr->display);
	eventPtr->xvisibility.window = winPtr->window;
	Tk_QueueWindowEvent(eventPtr, TCL_QUEUE_TAIL);
    }
    for (winPtr = winPtr->childList; winPtr != NULL;
	    winPtr = winPtr->nextPtr) {
	if (winPtr->flags & TK_MAPPED) {
	    NotifyVisibility(winPtr, eventPtr);
	}
    }
}

/*
 *----------------------------------------------------------------------
 *
 * XUnmapWindow --
 *
 *	Unmap the given X Window to the screen. See X window documentation for
 *	more details.
 *
 * Results:
 *	None.
 *
 * Side effects:
 *	The subwindow or toplevel may be removed from the screen.
 *
 *----------------------------------------------------------------------
 */

int
XUnmapWindow(
    Display *display,		/* Display. */
    Window window)		/* Window. */
{
    MacDrawable *macWin = (MacDrawable *) window;
    TkWindow *winPtr = macWin->winPtr;
    TkWindow *parentPtr = winPtr->parentPtr;
    NSWindow *win = TkMacOSXGetNSWindowForDrawable(window);
    XEvent event;

    display->request++;
    if (Tk_IsTopLevel(winPtr)) {
	if (!Tk_IsEmbedded(winPtr) &&
		winPtr->wmInfoPtr->hints.initial_state!=IconicState) {
	    [win orderOut:nil];
	}
	TkMacOSXInvalClipRgns((Tk_Window)winPtr);

	/*
	 * We only need to send the UnmapNotify event for toplevel windows.
	 */

	event.xany.serial = LastKnownRequestProcessed(display);
	event.xany.send_event = False;
	event.xany.display = display;

	event.xunmap.type = UnmapNotify;
	event.xunmap.window = window;
	event.xunmap.event = window;
	event.xunmap.from_configure = false;

	/*
	 * To update the mapped status of packed or placed subwindows
	 * we handle this event immediately and then process the idle
	 * events that it generates.
	 */

	Tk_HandleEvent(&event);
	while (Tcl_DoOneEvent(TCL_IDLE_EVENTS)) {}
    } else {
	/*
	 * Rebuild the visRgn clip region for the parent so it will be allowed
	 * to draw in the space from which this subwindow was removed and then
	 * redraw the window.
	 */

	if (parentPtr && parentPtr->privatePtr->visRgn) {
	    TkMacOSXInvalidateViewRegion(
		    TkMacOSXDrawableView(parentPtr->privatePtr),
		    parentPtr->privatePtr->visRgn);
	}
	TkMacOSXInvalClipRgns((Tk_Window)parentPtr);
	TkMacOSXUpdateClipRgn(parentPtr);
    }
    winPtr->flags &= ~TK_MAPPED;
    TKContentView *view = [win contentView];
    if (view != [NSView focusView]) {
	[view addTkDirtyRect:[view bounds]];
    }
    return Success;
}

/*
 *----------------------------------------------------------------------
 *
 * XResizeWindow --
 *
 *	Resize a given X window. See X windows documentation for further
 *	details.
 *
 * Results:
 *	None.
 *
 * Side effects:
 *	None.
 *
 *----------------------------------------------------------------------
 */

int
XResizeWindow(
    Display *display,		/* Display. */
    Window window,		/* Window. */
    unsigned int width,
    unsigned int height)
{
    MacDrawable *macWin = (MacDrawable *) window;

    display->request++;
    if (Tk_IsTopLevel(macWin->winPtr) && !Tk_IsEmbedded(macWin->winPtr)) {
	NSWindow *w = macWin->winPtr->wmInfoPtr->window;

	if (w) {
	    NSRect r = [w contentRectForFrameRect:[w frame]];

	    r.origin.y += r.size.height - height;
	    r.size.width = width;
	    r.size.height = height;
	    [w setFrame:[w frameRectForContentRect:r] display:YES];
	}
    } else {
	MoveResizeWindow(macWin);
    }
    return Success;
}

/*
 *----------------------------------------------------------------------
 *
 * XMoveResizeWindow --
 *
 *	Move or resize a given X window. See X windows documentation for
 *	further details.
 *
 * Results:
 *	None.
 *
 * Side effects:
 *	None.
 *
 *----------------------------------------------------------------------
 */

int
XMoveResizeWindow(
    Display *display,		/* Display. */
    Window window,		/* Window. */
    int x, int y,
    unsigned int width,
    unsigned int height)
{
    MacDrawable *macWin = (MacDrawable *) window;

    display->request++;
    if (Tk_IsTopLevel(macWin->winPtr) && !Tk_IsEmbedded(macWin->winPtr)) {
	NSWindow *w = macWin->winPtr->wmInfoPtr->window;

	if (w) {
	    /*
	     * We explicitly convert everything to doubles so we don't get
	     * surprised (again) by what happens when you do arithmetic with
	     * unsigned ints.
	     */

	    CGFloat X = (CGFloat) x;
	    CGFloat Y = (CGFloat) y;
	    CGFloat Width = (CGFloat) width;
	    CGFloat Height = (CGFloat) height;
	    CGFloat XOff = (CGFloat) macWin->winPtr->wmInfoPtr->xInParent;
	    CGFloat YOff = (CGFloat) macWin->winPtr->wmInfoPtr->yInParent;
	    NSRect r = NSMakeRect(
		    X + XOff, TkMacOSXZeroScreenHeight() - Y - YOff - Height,
	    	    Width, Height);

	    [w setFrame:[w frameRectForContentRect:r] display:YES];
	}
    } else {
	MoveResizeWindow(macWin);
    }
    return Success;
}

/*
 *----------------------------------------------------------------------
 *
 * XMoveWindow --
 *
 *	Move a given X window. See X windows documentation for further details.
 *
 * Results:
 *	None.
 *
 * Side effects:
 *	None.
 *
 *----------------------------------------------------------------------
 */

int
XMoveWindow(
    Display *display,		/* Display. */
    Window window,		/* Window. */
    int x, int y)
{
    MacDrawable *macWin = (MacDrawable *) window;

    display->request++;
    if (Tk_IsTopLevel(macWin->winPtr) && !Tk_IsEmbedded(macWin->winPtr)) {
	NSWindow *w = macWin->winPtr->wmInfoPtr->window;

	if (w) {
	    [w setFrameTopLeftPoint: NSMakePoint(
		    x, TkMacOSXZeroScreenHeight() - y)];
	}
    } else {
	MoveResizeWindow(macWin);
    }
    return Success;
}

/*
 *----------------------------------------------------------------------
 *
 * MoveResizeWindow --
 *
 *	Helper proc for XResizeWindow, XMoveResizeWindow and XMoveWindow.
 *
 * Results:
 *	None.
 *
 * Side effects:
 *	None.
 *
 *----------------------------------------------------------------------
 */

static void
MoveResizeWindow(
    MacDrawable *macWin)
{
    int deltaX = 0, deltaY = 0, parentBorderwidth = 0;
    MacDrawable *macParent = NULL;
    NSWindow *macWindow = TkMacOSXGetNSWindowForDrawable((Drawable)macWin);

    /*
     * Find the Parent window, for an embedded window it will be its container.
     */

    if (Tk_IsEmbedded(macWin->winPtr)) {
	TkWindow *contWinPtr = TkpGetOtherWindow(macWin->winPtr);

	if (contWinPtr) {
	    macParent = contWinPtr->privatePtr;
	} else {
	    /*
	     * Here we should handle out of process embedding. At this point,
	     * we are assuming that the changes.x,y is not maintained, if you
	     * need the info get it from Tk_GetRootCoords, and that the
	     * toplevel sits at 0,0 when it is drawn.
	     */
	}
    } else {
	/*
	 * TODO: update all xOff & yOffs
	 */

	macParent = macWin->winPtr->parentPtr->privatePtr;
	parentBorderwidth = macWin->winPtr->parentPtr->changes.border_width;
    }

    if (macParent) {
	deltaX = macParent->xOff + parentBorderwidth +
		macWin->winPtr->changes.x - macWin->xOff;
	deltaY = macParent->yOff + parentBorderwidth +
		macWin->winPtr->changes.y - macWin->yOff;
    }
    if (macWindow) {
	TkMacOSXInvalidateWindow(macWin, TK_PARENT_WINDOW);
	if (macParent) {
	    TkMacOSXInvalClipRgns((Tk_Window)macParent->winPtr);
	}
    }
    UpdateOffsets(macWin->winPtr, deltaX, deltaY);
    if (macWindow) {
	TkMacOSXInvalidateWindow(macWin, TK_PARENT_WINDOW);
    }
    GenerateConfigureNotify(macWin->winPtr, 0);
}

/*
 *----------------------------------------------------------------------
 *
 * GenerateConfigureNotify --
 *
 *	Generates ConfigureNotify events for all the child widgets of the
 *	widget passed in the winPtr parameter. If includeWin is true, also
 *	generates ConfigureNotify event for the widget itself.
 *
 * Results:
 *	None.
 *
 * Side effects:
 *	ConfigureNotify events will be posted.
 *
 *----------------------------------------------------------------------
 */

static void
GenerateConfigureNotify(
    TkWindow *winPtr,
    int includeWin)
{
    TkWindow *childPtr;

    for (childPtr = winPtr->childList; childPtr != NULL;
	    childPtr = childPtr->nextPtr) {
	if (!Tk_IsMapped(childPtr) || Tk_IsTopLevel(childPtr)) {
	    continue;
	}
	GenerateConfigureNotify(childPtr, 1);
    }
    if (includeWin) {
	TkDoConfigureNotify(winPtr);
    }
}

/*
 *----------------------------------------------------------------------
 *
 * XRaiseWindow --
 *
 *	Change the stacking order of a window.
 *
 * Results:
 *	None.
 *
 * Side effects:
 *	Changes the stacking order of the specified window.
 *
 *----------------------------------------------------------------------
 */

int
XRaiseWindow(
    Display *display,		/* Display. */
    Window window)		/* Window. */
{
    MacDrawable *macWin = (MacDrawable *) window;

    display->request++;
    if (Tk_IsTopLevel(macWin->winPtr) && !Tk_IsEmbedded(macWin->winPtr)) {
	TkWmRestackToplevel(macWin->winPtr, Above, NULL);
    } else {
	/*
	 * TODO: this should generate damage
	 */
    }
    return Success;
}

/*
 *----------------------------------------------------------------------
 *
 * XLowerWindow --
 *
 *	Change the stacking order of a window.
 *
 * Results:
 *	None.
 *
 * Side effects:
 *	Changes the stacking order of the specified window.
 *
 *----------------------------------------------------------------------
 */

int
XLowerWindow(
    Display *display,		/* Display. */
    Window window)		/* Window. */
{
    MacDrawable *macWin = (MacDrawable *) window;

    display->request++;
    if (Tk_IsTopLevel(macWin->winPtr) && !Tk_IsEmbedded(macWin->winPtr)) {
	TkWmRestackToplevel(macWin->winPtr, Below, NULL);
    } else {
	/*
	 * TODO: this should generate damage
	 */
    }
    return Success;
}

/*
 *----------------------------------------------------------------------
 *
 * XConfigureWindow --
 *
 *	Change the size, position, stacking, or border of the specified window.
 *
 * Results:
 *	None.
 *
 * Side effects:
 *	Changes the attributes of the specified window. Note that we ignore the
 *	passed in values and use the values stored in the TkWindow data
 *	structure.
 *
 *----------------------------------------------------------------------
 */

int
XConfigureWindow(
    Display *display,		/* Display. */
    Window w,			/* Window. */
    unsigned int value_mask,
    TCL_UNUSED(XWindowChanges *))
{
    MacDrawable *macWin = (MacDrawable *) w;
    TkWindow *winPtr = macWin->winPtr;

    display->request++;

    /*
     * Change the shape and/or position of the window.
     */

    if (value_mask & (CWX|CWY|CWWidth|CWHeight)) {
	XMoveResizeWindow(display, w, winPtr->changes.x, winPtr->changes.y,
		winPtr->changes.width, winPtr->changes.height);
    }

    /*
     * Change the stacking order of the window. Tk actually keeps all the
     * information we need for stacking order. All we need to do is make sure
     * the clipping regions get updated and generate damage that will ensure
     * things get drawn correctly.
     */

    if (value_mask & CWStackMode) {
	NSView *view = TkMacOSXDrawableView(macWin);

	if (view) {
	    TkMacOSXInvalClipRgns((Tk_Window)winPtr->parentPtr);
	    TkpRedrawWidget((Tk_Window)winPtr);
	}
    }

#if 0
    TkGenWMMoveRequestEvent(macWin->winPtr,
	    macWin->winPtr->changes.x, macWin->winPtr->changes.y);
#endif
    return Success;
}

/*
 *----------------------------------------------------------------------
 *
 * TkMacOSXSetDrawingEnabled --
 *
 *	This function sets the TK_DO_NOT_DRAW flag for a given window and
 *	all of its children.
 *
 * Results:
 *	None.
 *
 * Side effects:
 *	The clipping regions for the window and its children are cleared.
 *
 *----------------------------------------------------------------------
 */

void
TkMacOSXSetDrawingEnabled(
    TkWindow *winPtr,
    int flag)
{
    TkWindow *childPtr;
    MacDrawable *macWin = winPtr->privatePtr;

    if (macWin) {
	if (flag) {
	    macWin->flags &= ~TK_DO_NOT_DRAW;
	} else {
	    macWin->flags |= TK_DO_NOT_DRAW;
	}
    }

    /*
     * Set the flag for all children & their descendants, excluding Toplevels.
     * (??? Do we need to exclude Toplevels?)
     */

    childPtr = winPtr->childList;
    while (childPtr) {
	if (!Tk_IsTopLevel(childPtr)) {
	    TkMacOSXSetDrawingEnabled(childPtr, flag);
	}
	childPtr = childPtr->nextPtr;
    }

    /*
     * If the window is a container, set the flag for its embedded window.
     */

    if (Tk_IsContainer(winPtr)) {
	childPtr = TkpGetOtherWindow(winPtr);

	if (childPtr) {
	    TkMacOSXSetDrawingEnabled(childPtr, flag);
	}
    }
}

/*
 *----------------------------------------------------------------------
 *
 * TkMacOSXUpdateClipRgn --
 *
 *	This function updates the clipping regions for a given window and all of
 *	its children. Once updated the TK_CLIP_INVALID flag in the subwindow
 *	data structure is unset. The TK_CLIP_INVALID flag should always be
 *	unset before any drawing is attempted.
 *
 * Results:
 *	None.
 *
 * Side effects:
 *	The clip regions for the window and its children are updated.
 *
 *----------------------------------------------------------------------
 */

void
TkMacOSXUpdateClipRgn(
    TkWindow *winPtr)
{
    MacDrawable *macWin;

    if (winPtr == NULL) {
	return;
    }
    macWin = winPtr->privatePtr;
    if (macWin && macWin->flags & TK_CLIP_INVALID) {
	TkWindow *win2Ptr;

#ifdef TK_MAC_DEBUG_CLIP_REGIONS
	TkMacOSXDbgMsg("%s", winPtr->pathName);
#endif
	if (Tk_IsMapped(winPtr)) {
	    int rgnChanged = 0;
	    CGRect bounds;
	    HIMutableShapeRef rgn;

	    /*
	     * Start with a region defined by the window bounds.
	     */

	    TkMacOSXWinCGBounds(winPtr, &bounds);
	    rgn = TkMacOSXHIShapeCreateMutableWithRect(&bounds);

	    /*
	     * Clip away the area of any windows that may obscure this window.
	     * For a non-toplevel window, first, clip to the parent's visible
	     * clip region. Second, clip away any siblings that are higher in
	     * the stacking order. For an embedded toplevel, just clip to the
	     * container's visible clip region. Remember, we only allow one
	     * contained window in a frame, and don't support any other widgets
	     * in the frame either. This is not currently enforced, however.
	     */

	    if (!Tk_IsTopLevel(winPtr)) {
		if (winPtr->parentPtr) {
		    TkMacOSXUpdateClipRgn(winPtr->parentPtr);
		    ChkErr(HIShapeIntersect,
			    winPtr->parentPtr->privatePtr->aboveVisRgn,
			    rgn, rgn);
		}
		win2Ptr = winPtr;
		while ((win2Ptr = win2Ptr->nextPtr)) {
		    if (Tk_IsTopLevel(win2Ptr) || !Tk_IsMapped(win2Ptr)) {
			continue;
		    }
		    TkMacOSXWinCGBounds(win2Ptr, &bounds);
		    ChkErr(TkMacOSHIShapeDifferenceWithRect, rgn, &bounds);
		}
	    } else if (Tk_IsEmbedded(winPtr)) {
		win2Ptr = TkpGetOtherWindow(winPtr);
		if (win2Ptr) {
		    TkMacOSXUpdateClipRgn(win2Ptr);
		    ChkErr(HIShapeIntersect,
			    win2Ptr->privatePtr->aboveVisRgn, rgn, rgn);
<<<<<<< HEAD
=======
		} else if (tkMacOSXEmbedHandler != NULL) {
		    TkRegion r = TkCreateRegion();
		    HIShapeRef visRgn;

		    tkMacOSXEmbedHandler->getClipProc((Tk_Window)winPtr, r);
		    visRgn = TkMacOSXGetNativeRegion(r);
		    ChkErr(HIShapeIntersect, visRgn, rgn, rgn);
		    CFRelease(visRgn);
		    TkDestroyRegion(r);
>>>>>>> 8952ee7e
		}

		/*
		 * TODO: Here we should handle out of process embedding.
		 */
	    }
	    macWin->aboveVisRgn = HIShapeCreateCopy(rgn);

	    /*
	     * The final clip region is the aboveVis region (or visible region)
	     * minus all the children of this window. If the window is a
	     * container, we must also subtract the region of the embedded
	     * window.
	     */

	    win2Ptr = winPtr->childList;
	    while (win2Ptr) {
		if (Tk_IsTopLevel(win2Ptr) || !Tk_IsMapped(win2Ptr)) {
		    win2Ptr = win2Ptr->nextPtr;
		    continue;
		}
		TkMacOSXWinCGBounds(win2Ptr, &bounds);
		ChkErr(TkMacOSHIShapeDifferenceWithRect, rgn, &bounds);
		rgnChanged = 1;
		win2Ptr = win2Ptr->nextPtr;
	    }

	    if (Tk_IsContainer(winPtr)) {
		win2Ptr = TkpGetOtherWindow(winPtr);
		if (win2Ptr) {
		    if (Tk_IsMapped(win2Ptr)) {
			TkMacOSXWinCGBounds(win2Ptr, &bounds);
			ChkErr(TkMacOSHIShapeDifferenceWithRect, rgn, &bounds);
			rgnChanged = 1;
		    }
		}

		/*
		 * TODO: Here we should handle out of process embedding.
		 */
	    }

	    if (rgnChanged) {
		HIShapeRef diffRgn = HIShapeCreateDifference(
			macWin->aboveVisRgn, rgn);

		if (!HIShapeIsEmpty(diffRgn)) {
		    macWin->visRgn = HIShapeCreateCopy(rgn);
		}
		CFRelease(diffRgn);
	    }
	    CFRelease(rgn);
	} else {
	    /*
	     * An unmapped window has empty clip regions to prevent any
	     * (erroneous) drawing into it or its children from becoming
	     * visible. [Bug 940117]
	     */

	    if (!Tk_IsTopLevel(winPtr)) {
		TkMacOSXUpdateClipRgn(winPtr->parentPtr);
	    } else if (Tk_IsEmbedded(winPtr)) {
		win2Ptr = TkpGetOtherWindow(winPtr);
		if (win2Ptr) {
		    TkMacOSXUpdateClipRgn(win2Ptr);
		}
	    }
	    macWin->aboveVisRgn = TkMacOSXHIShapeCreateEmpty();
	}
	if (!macWin->visRgn) {
	    macWin->visRgn = HIShapeCreateCopy(macWin->aboveVisRgn);
	}
	macWin->flags &= ~TK_CLIP_INVALID;
    }
}

/*
 *----------------------------------------------------------------------
 *
 * TkMacOSXVisableClipRgn --
 *
 *	This function returns the Macintosh clipping region for the given
 *	window. The caller is responsible for disposing of the returned region
 *	via XDestroyRegion().
 *
 * Results:
 *	The region.
 *
 * Side effects:
 *	None.
 *
 *----------------------------------------------------------------------
 */

Region
TkMacOSXVisableClipRgn(
    TkWindow *winPtr)
{
    if (winPtr->privatePtr->flags & TK_CLIP_INVALID) {
	TkMacOSXUpdateClipRgn(winPtr);
    }
    return (Region) HIShapeCreateMutableCopy(winPtr->privatePtr->visRgn);
}

/*
 *----------------------------------------------------------------------
 *
 * TkMacOSXInvalidateViewRegion --
 *
 *	This function invalidates the given region of a view.
 *
 * Results:
 *	None.
 *
 * Side effects:
 *	Damage is created.
 *
 *----------------------------------------------------------------------
 */

static OSStatus
InvalViewRect(
    int msg,
    TCL_UNUSED(HIShapeRef),
    const CGRect *rect,
    void *ref)
{
    static CGAffineTransform t;
    TKContentView *view = ref;
    NSRect dirtyRect;

    if (!view) {
	return paramErr;
    }
    switch (msg) {
    case kHIShapeEnumerateInit:
	t = CGAffineTransformMake(1.0, 0.0, 0.0, -1.0, 0.0,
		NSHeight([view bounds]));
	break;
    case kHIShapeEnumerateRect:
	dirtyRect = NSRectFromCGRect(CGRectApplyAffineTransform(*rect, t));
	[view addTkDirtyRect:dirtyRect];
	break;
    }
    return noErr;
}

void
TkMacOSXInvalidateViewRegion(
    NSView *view,
    HIShapeRef rgn)
{
    if (view && !HIShapeIsEmpty(rgn)) {
	ChkErr(HIShapeEnumerate, rgn,
		kHIShapeParseFromBottom|kHIShapeParseFromLeft,
		InvalViewRect, view);
    }
}

/*
 *----------------------------------------------------------------------
 *
 * TkMacOSXInvalidateWindow --
 *
 *	This function invalidates a window and (optionally) its children.
 *
 * Results:
 *	None.
 *
 * Side effects:
 *	Damage is created.
 *
 *----------------------------------------------------------------------
 */

void
TkMacOSXInvalidateWindow(
    MacDrawable *macWin,	/* Window to be invalidated. */
    int flag)			/* Should be TK_WINDOW_ONLY or
				 * TK_PARENT_WINDOW */
{
#ifdef TK_MAC_DEBUG_CLIP_REGIONS
    TkMacOSXDbgMsg("%s", macWin->winPtr->pathName);
#endif
    if (macWin->flags & TK_CLIP_INVALID) {
	TkMacOSXUpdateClipRgn(macWin->winPtr);
    }
    TkMacOSXInvalidateViewRegion(TkMacOSXDrawableView(macWin),
	    (flag == TK_WINDOW_ONLY) ? macWin->visRgn : macWin->aboveVisRgn);
}

/*
 *----------------------------------------------------------------------
 *
 * TkMacOSXGetNSWindowForDrawable --
 *
 *	This function returns the NSWindow for a given X drawable, if the
 *      drawable is a window.  If the drawable is a pixmap it returns nil.
 *
 * Results:
 *	A NSWindow, or nil for off screen pixmaps.
 *
 * Side effects:
 *	None.
 *
 *----------------------------------------------------------------------
 */

void *
TkMacOSXDrawable(
    Drawable drawable)
{
    MacDrawable *macWin = (MacDrawable *) drawable;
    NSWindow *result = nil;

    if (!macWin || macWin->flags & TK_IS_PIXMAP) {
	result = nil;
    } else if (macWin->toplevel && macWin->toplevel->winPtr &&
	    macWin->toplevel->winPtr->wmInfoPtr &&
	    macWin->toplevel->winPtr->wmInfoPtr->window) {
	result = macWin->toplevel->winPtr->wmInfoPtr->window;
    } else if (macWin->winPtr && macWin->winPtr->wmInfoPtr &&
	    macWin->winPtr->wmInfoPtr->window) {
	result = macWin->winPtr->wmInfoPtr->window;
    } else if (macWin->toplevel && (macWin->toplevel->flags & TK_EMBEDDED)) {
	TkWindow *contWinPtr = TkpGetOtherWindow(macWin->toplevel->winPtr);

	if (contWinPtr) {
	    result = TkMacOSXGetNSWindowForDrawable((Drawable)contWinPtr->privatePtr);
	}
    }
    return result;
}

/*
 *----------------------------------------------------------------------
 *
 * TkMacOSXDrawableView/TkMacOSXGetRootControl --
 *
 *	The function name TkMacOSXGetRootControl is being preserved only
 *      because it exists in a stubs table.  Nobody knows what it means to
 *      get a "RootControl".  The macro TkMacOSXDrawableView calls this
 *      function and should always be used rather than directly using the
 *      obscure official name of this function.
 *
 *      It returns the TKContentView for a given X drawable in the case that the
 *      drawable is a window.  If the drawable is a pixmap it returns nil.
 *
 * Results:
 *	A NSView* or nil.
 *
 * Side effects:
 *	None.
 *
 *----------------------------------------------------------------------
 */

void *
TkMacOSXGetRootControl(
    Drawable drawable)
{
    void *result = NULL;
    MacDrawable *macWin = (MacDrawable *)drawable;

    if (!macWin) {
	result = NULL;
    } else if (!macWin->toplevel) {
	result = macWin->view;
    } else if (!(macWin->toplevel->flags & TK_EMBEDDED)) {
	result = macWin->toplevel->view;
    } else {
	TkWindow *contWinPtr = TkpGetOtherWindow(macWin->toplevel->winPtr);

	if (contWinPtr) {
	    result = TkMacOSXGetRootControl((Drawable)contWinPtr->privatePtr);
	}
    }
    return result;
}

/*
 *----------------------------------------------------------------------
 *
 * TkMacOSXInvalClipRgns --
 *
 *	This function invalidates the clipping regions for a given window and
 *	all of its children. This function should be called whenever changes
 *	are made to subwindows that would affect the size or position of
 *	windows.
 *
 * Results:
 *	None.
 *
 * Side effects:
 *	The clipping regions for the window and its children are marked invalid.
 *	(Make sure they are valid before drawing.)
 *
 *----------------------------------------------------------------------
 */

void
TkMacOSXInvalClipRgns(
    Tk_Window tkwin)
{
    TkWindow *winPtr = (TkWindow *) tkwin;
    TkWindow *childPtr;
    MacDrawable *macWin = winPtr->privatePtr;

    /*
     * If already marked we can stop because all descendants will also already
     * be marked.
     */

#ifdef TK_MAC_DEBUG_CLIP_REGIONS
	TkMacOSXDbgMsg("%s", winPtr->pathName);
#endif

    if (!macWin || macWin->flags & TK_CLIP_INVALID) {
	return;
    }

    macWin->flags |= TK_CLIP_INVALID;
    if (macWin->visRgn) {
	CFRelease(macWin->visRgn);
	macWin->visRgn = NULL;
    }
    if (macWin->aboveVisRgn) {
	CFRelease(macWin->aboveVisRgn);
	macWin->aboveVisRgn = NULL;
    }
    if (macWin->drawRgn) {
	CFRelease(macWin->drawRgn);
	macWin->drawRgn = NULL;
    }

    /*
     * Invalidate clip regions for all children & their descendants, unless the
     * child is a toplevel.
     */

    childPtr = winPtr->childList;
    while (childPtr) {
	if (!Tk_IsTopLevel(childPtr)) {
	    TkMacOSXInvalClipRgns((Tk_Window)childPtr);
	}
	childPtr = childPtr->nextPtr;
    }

    /*
     * Also, if the window is a container, mark its embedded window.
     */

    if (Tk_IsContainer(winPtr)) {
	childPtr = TkpGetOtherWindow(winPtr);

	if (childPtr) {
	    TkMacOSXInvalClipRgns((Tk_Window)childPtr);
	}

	/*
	 * TODO: Here we should handle out of process embedding.
	 */
    }
}

/*
 *----------------------------------------------------------------------
 *
 * TkMacOSXWinBounds --
 *
 *	Given a Tk window this function determines the window's bounds in
 *	relation to the Macintosh window's coordinate system. This is also the
 *	same coordinate system as the Tk toplevel window in which this window
 *	is contained.
 *
 * Results:
 *	None.
 *
 * Side effects:
 *	Fills in a Rect.
 *
 *----------------------------------------------------------------------
 */

void
TkMacOSXWinBounds(
    TkWindow *winPtr,
    void *bounds)
{
    Rect *b = (Rect *) bounds;

    b->left = winPtr->privatePtr->xOff;
    b->top = winPtr->privatePtr->yOff;
    b->right = b->left + winPtr->changes.width;
    b->bottom = b->top + winPtr->changes.height;
}

/*
 *----------------------------------------------------------------------
 *
 * TkMacOSXWinCGBounds --
 *
 *	Given a Tk window this function determines the window's bounds in
 *	the coordinate system of the Tk toplevel window in which this window
 *	is contained.  This fills in a CGRect struct.
 *
 * Results:
 *	None.
 *
 * Side effects:
 *	Fill in a CGRect.
 *
 *----------------------------------------------------------------------
 */

void
TkMacOSXWinCGBounds(
    TkWindow *winPtr,
    CGRect *bounds)
{
    bounds->origin.x = winPtr->privatePtr->xOff;
    bounds->origin.y = winPtr->privatePtr->yOff;
    bounds->size.width = winPtr->changes.width;
    bounds->size.height = winPtr->changes.height;
}
/*
 *----------------------------------------------------------------------
 *
 * TkMacOSXWinNSBounds --
 *
 *	Given a Tk window this function determines the window's bounds in
 *	the coordinate system of the TKContentView in which this Tk window
 *	is contained, which has the origin at the lower left corner.  This
 *      fills in an NSRect struct and requires the TKContentView as a
 *      parameter
 *
 * Results:
 *	None.
 *
 * Side effects:
 *	Fills in an NSRect.
 *
 *----------------------------------------------------------------------
 */

void
TkMacOSXWinNSBounds(
    TkWindow *winPtr,
    NSView *view,
    NSRect *bounds)
{
    bounds->size.width = winPtr->changes.width;
    bounds->size.height = winPtr->changes.height;
    bounds->origin.x = winPtr->privatePtr->xOff;
    bounds->origin.y = ([view bounds].size.height -
		       bounds->size.height -
		       winPtr->privatePtr->yOff);
}

/*
 *----------------------------------------------------------------------
 *
 * UpdateOffsets --
 *
 *	Updates the X & Y offsets of the given TkWindow from the TopLevel it is
 *	a descendant of.
 *
 * Results:
 *	None.
 *
 * Side effects:
 *	The xOff & yOff fields for the Mac window datastructure is updated to
 *	the proper offset.
 *
 *----------------------------------------------------------------------
 */

static void
UpdateOffsets(
    TkWindow *winPtr,
    int deltaX,
    int deltaY)
{
    TkWindow *childPtr;

    if (winPtr->privatePtr == NULL) {
	/*
	 * We haven't called Tk_MakeWindowExist for this window yet. The offset
	 * information will be postponed and calulated at that time. (This will
	 * usually only happen when a mapped parent is being moved but has
	 * child windows that have yet to be mapped.)
	 */

	return;
    }

    winPtr->privatePtr->xOff += deltaX;
    winPtr->privatePtr->yOff += deltaY;

    childPtr = winPtr->childList;
    while (childPtr != NULL) {
	if (!Tk_IsTopLevel(childPtr)) {
	    UpdateOffsets(childPtr, deltaX, deltaY);
	}
	childPtr = childPtr->nextPtr;
    }

    if (Tk_IsContainer(winPtr)) {
	childPtr = TkpGetOtherWindow(winPtr);
	if (childPtr != NULL) {
	    UpdateOffsets(childPtr,deltaX,deltaY);
	}

	/*
	 * TODO: Here we should handle out of process embedding.
	 */
    }
}

/*
 *----------------------------------------------------------------------
 *
 * Tk_GetPixmap --
 *
 *	Creates an in memory drawing surface.
 *
 * Results:
 *	Returns a handle to a new pixmap.
 *
 * Side effects:
 *	Allocates a new CGBitmapContext.
 *
 *----------------------------------------------------------------------
 */

Pixmap
Tk_GetPixmap(
    Display *display,	/* Display for new pixmap (can be null). */
    TCL_UNUSED(Drawable),		/* Drawable where pixmap will be used (ignored). */
    int width,		/* Dimensions of pixmap. */
    int height,
    int depth)		/* Bits per pixel for pixmap. */
{
    MacDrawable *macPix;

    if (display != NULL) {
	display->request++;
    }
    macPix = (MacDrawable *)ckalloc(sizeof(MacDrawable));
    macPix->winPtr = NULL;
    macPix->xOff = 0;
    macPix->yOff = 0;
    macPix->visRgn = NULL;
    macPix->aboveVisRgn = NULL;
    macPix->drawRgn = NULL;
    macPix->referenceCount = 0;
    macPix->toplevel = NULL;
    macPix->flags = TK_IS_PIXMAP | (depth == 1 ? TK_IS_BW_PIXMAP : 0);
    macPix->view = nil;
    macPix->context = NULL;
    macPix->size = CGSizeMake(width, height);

    return (Pixmap) macPix;
}

/*
 *----------------------------------------------------------------------
 *
 * Tk_FreePixmap --
 *
 *	Release the resources associated with a pixmap.
 *
 * Results:
 *	None.
 *
 * Side effects:
 *	Deletes the CGBitmapContext created by Tk_GetPixmap.
 *
 *----------------------------------------------------------------------
 */

void
Tk_FreePixmap(
    Display *display,		/* Display. */
    Pixmap pixmap)		/* Pixmap to destroy */
{
    MacDrawable *macPix = (MacDrawable *) pixmap;

    display->request++;
    if (macPix->context) {
	char *data = CGBitmapContextGetData(macPix->context);

	if (data) {
	    ckfree(data);
	}
	CFRelease(macPix->context);
    }
    ckfree(macPix);
}

/*
 * Local Variables:
 * mode: objc
 * c-basic-offset: 4
 * fill-column: 79
 * coding: utf-8
 * End:
 */<|MERGE_RESOLUTION|>--- conflicted
+++ resolved
@@ -880,18 +880,6 @@
 		    TkMacOSXUpdateClipRgn(win2Ptr);
 		    ChkErr(HIShapeIntersect,
 			    win2Ptr->privatePtr->aboveVisRgn, rgn, rgn);
-<<<<<<< HEAD
-=======
-		} else if (tkMacOSXEmbedHandler != NULL) {
-		    TkRegion r = TkCreateRegion();
-		    HIShapeRef visRgn;
-
-		    tkMacOSXEmbedHandler->getClipProc((Tk_Window)winPtr, r);
-		    visRgn = TkMacOSXGetNativeRegion(r);
-		    ChkErr(HIShapeIntersect, visRgn, rgn, rgn);
-		    CFRelease(visRgn);
-		    TkDestroyRegion(r);
->>>>>>> 8952ee7e
 		}
 
 		/*
