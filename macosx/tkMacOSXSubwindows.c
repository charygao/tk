/*
 * tkMacOSXSubwindows.c --
 *
 *	Implements subwindows for the macintosh version of Tk.
 *
 * Copyright (c) 1995-1997 Sun Microsystems, Inc.
 * Copyright 2001-2009, Apple Inc.
 * Copyright (c) 2006-2009 Daniel A. Steffen <das@users.sourceforge.net>
 *
 * See the file "license.terms" for information on usage and redistribution
 * of this file, and for a DISCLAIMER OF ALL WARRANTIES.
 */

#include "tkMacOSXPrivate.h"
#include "tkMacOSXDebug.h"
#include "tkMacOSXWm.h"

/*
#ifdef TK_MAC_DEBUG
#define TK_MAC_DEBUG_CLIP_REGIONS
#endif
*/

/*
 * Prototypes for functions used only in this file.
 */

static void		MoveResizeWindow(MacDrawable *macWin);
static void		GenerateConfigureNotify(TkWindow *winPtr,
			    int includeWin);
static void		UpdateOffsets(TkWindow *winPtr, int deltaX,
			    int deltaY);
static void		NotifyVisibility(TkWindow *winPtr, XEvent *eventPtr);


/*
 *----------------------------------------------------------------------
 *
 * XDestroyWindow --
 *
 *	Deallocates the given X Window.
 *
 * Results:
 *	The window id is returned.
 *
 * Side effects:
 *	None.
 *
 *----------------------------------------------------------------------
 */

int
XDestroyWindow(
    Display *display,		/* Display. */
    Window window)		/* Window. */
{
    MacDrawable *macWin = (MacDrawable *) window;
    (void)display;

    /*
     * Remove any dangling pointers that may exist if the window we are
     * deleting is being tracked by the grab code.
     */

    TkPointerDeadWindow(macWin->winPtr);
    TkMacOSXSelDeadWindow(macWin->winPtr);
    macWin->toplevel->referenceCount--;

    if (!Tk_IsTopLevel(macWin->winPtr)) {
	TkMacOSXInvalidateWindow(macWin, TK_PARENT_WINDOW);
	if (macWin->winPtr->parentPtr != NULL) {
	    TkMacOSXInvalClipRgns((Tk_Window) macWin->winPtr->parentPtr);
	}
	if (macWin->visRgn) {
	    CFRelease(macWin->visRgn);
            macWin->visRgn = NULL;
	}
	if (macWin->aboveVisRgn) {
	    CFRelease(macWin->aboveVisRgn);
            macWin->aboveVisRgn = NULL;
	}
	if (macWin->drawRgn) {
	    CFRelease(macWin->drawRgn);
            macWin->drawRgn = NULL;
	}

	if (macWin->toplevel->referenceCount == 0) {
	    ckfree(macWin->toplevel);
	}
	ckfree(macWin);
	return Success;
    }
    if (macWin->visRgn) {
	CFRelease(macWin->visRgn);
        macWin->visRgn = NULL;
    }
    if (macWin->aboveVisRgn) {
	CFRelease(macWin->aboveVisRgn);
        macWin->aboveVisRgn = NULL;
    }
    if (macWin->drawRgn) {
	CFRelease(macWin->drawRgn);
        macWin->drawRgn = NULL;
    }
    macWin->view = nil;

    /*
     * Delay deletion of a toplevel data structure untill all children have
     * been deleted.
     */

    if (macWin->toplevel->referenceCount == 0) {
	ckfree(macWin->toplevel);
    }
    return Success;
}

/*
 *----------------------------------------------------------------------
 *
 * XMapWindow --
 *
 *	Map the given X Window to the screen. See X window documentation for
 *	more details.
 *
 * Results:
 *	None.
 *
 * Side effects:
 *	The subwindow or toplevel may appear on the screen.
 *
 *----------------------------------------------------------------------
 */

int
XMapWindow(
    Display *display,		/* Display. */
    Window window)		/* Window. */
{
    if (!window) {
	return BadWindow;
    }
    MacDrawable *macWin = (MacDrawable *) window;
    TkWindow *winPtr = macWin->winPtr;
    NSWindow *win = TkMacOSXDrawableWindow(window);
    XEvent event;

    /*
     * Under certain situations it's possible for this function to be called
     * before the toplevel window it's associated with has actually been
     * mapped. In that case we need to create the real Macintosh window now as
     * this function as well as other X functions assume that the portPtr is
     * valid.
     */

    if (!TkMacOSXHostToplevelExists(macWin->toplevel->winPtr)) {
	TkMacOSXMakeRealWindowExist(macWin->toplevel->winPtr);
    }

    display->request++;
    winPtr->flags |= TK_MAPPED;
    if (Tk_IsTopLevel(winPtr)) {
	if (!Tk_IsEmbedded(winPtr)) {
	    TKContentView *view = [win contentView];

	    /*
	     * We want to activate Tk when a toplevel is mapped but we must not
	     * supply YES here.  This is because during Tk initialization the
	     * root window is mapped before applicationDidFinishLaunching
	     * returns. Forcing the app to activate too early can make the menu
	     * bar unresponsive.
	     */

	    TkMacOSXApplyWindowAttributes(winPtr, win);
	    [win setExcludedFromWindowsMenu:NO];
	    [NSApp activateIgnoringOtherApps:NO];
	    [view addTkDirtyRect: [view bounds]];
	    if ([win canBecomeKeyWindow]) {
		[win makeKeyAndOrderFront:NSApp];
	    } else {
		[win orderFrontRegardless];
	    }
	} else {
	    TkWindow *contWinPtr = TkpGetOtherWindow(winPtr);

	    /*
	     * Rebuild the container's clipping region and display
	     * the window.
	     */

	    TkMacOSXInvalClipRgns((Tk_Window) contWinPtr);
	    TkMacOSXInvalidateWindow(macWin, TK_PARENT_WINDOW);
	}

	TkMacOSXInvalClipRgns((Tk_Window) winPtr);

	/*
	 * We only need to send the MapNotify event for toplevel windows.
	 */

	event.xany.serial = LastKnownRequestProcessed(display);
	event.xany.send_event = False;
	event.xany.display = display;

	event.xmap.window = window;
	event.xmap.type = MapNotify;
	event.xmap.event = window;
	event.xmap.override_redirect = winPtr->atts.override_redirect;
	Tk_QueueWindowEvent(&event, TCL_QUEUE_TAIL);
    } else {

	/*
	 * For non-toplevel windows, rebuild the parent's clipping region
	 * and redisplay the window.
	 */

	TkMacOSXInvalClipRgns((Tk_Window) winPtr->parentPtr);
    }

    TKContentView *view = [win contentView];
    if (view != [NSView focusView]) {
	[view addTkDirtyRect:[view bounds]];
    }

    /*
     * Generate VisibilityNotify events for window and all mapped children.
     */

    event.xany.send_event = False;
    event.xany.display = display;
    event.xvisibility.type = VisibilityNotify;
    event.xvisibility.state = VisibilityUnobscured;
    NotifyVisibility(winPtr, &event);
    return Success;
}

/*
 *----------------------------------------------------------------------
 *
 * NotifyVisibility --
 *
 *	Recursively called helper proc for XMapWindow().
 *
 * Results:
 *	None.
 *
 * Side effects:
 *	VisibilityNotify events are queued.
 *
 *----------------------------------------------------------------------
 */

static void
NotifyVisibility(
    TkWindow *winPtr,
    XEvent *eventPtr)
{
    if (winPtr->atts.event_mask & VisibilityChangeMask) {
	eventPtr->xany.serial = LastKnownRequestProcessed(winPtr->display);
	eventPtr->xvisibility.window = winPtr->window;
	Tk_QueueWindowEvent(eventPtr, TCL_QUEUE_TAIL);
    }
    for (winPtr = winPtr->childList; winPtr != NULL;
	    winPtr = winPtr->nextPtr) {
	if (winPtr->flags & TK_MAPPED) {
	    NotifyVisibility(winPtr, eventPtr);
	}
    }
}

/*
 *----------------------------------------------------------------------
 *
 * XUnmapWindow --
 *
 *	Unmap the given X Window to the screen. See X window documentation for
 *	more details.
 *
 * Results:
 *	None.
 *
 * Side effects:
 *	The subwindow or toplevel may be removed from the screen.
 *
 *----------------------------------------------------------------------
 */

int
XUnmapWindow(
    Display *display,		/* Display. */
    Window window)		/* Window. */
{
    MacDrawable *macWin = (MacDrawable *) window;
    TkWindow *winPtr = macWin->winPtr;
    TkWindow *parentPtr = winPtr->parentPtr;
    NSWindow *win = TkMacOSXDrawableWindow(window);
    XEvent event;

    display->request++;
    if (Tk_IsTopLevel(winPtr)) {
	if (!Tk_IsEmbedded(winPtr) &&
		winPtr->wmInfoPtr->hints.initial_state!=IconicState) {
	    [win orderOut:nil];
	}
	TkMacOSXInvalClipRgns((Tk_Window) winPtr);

	/*
	 * We only need to send the UnmapNotify event for toplevel windows.
	 */

	event.xany.serial = LastKnownRequestProcessed(display);
	event.xany.send_event = False;
	event.xany.display = display;

	event.xunmap.type = UnmapNotify;
	event.xunmap.window = window;
	event.xunmap.event = window;
	event.xunmap.from_configure = false;
	Tk_QueueWindowEvent(&event, TCL_QUEUE_TAIL);
    } else {
	/*
	 * Rebuild the visRgn clip region for the parent so it will be allowed
	 * to draw in the space from which this subwindow was removed and then
	 * redraw the window.
	 */

	if (parentPtr && parentPtr->privatePtr->visRgn) {
	    TkMacOSXInvalidateViewRegion(
		    TkMacOSXDrawableView(parentPtr->privatePtr),
		    parentPtr->privatePtr->visRgn);
	}
	TkMacOSXInvalClipRgns((Tk_Window) parentPtr);
	TkMacOSXUpdateClipRgn(parentPtr);
    }
    winPtr->flags &= ~TK_MAPPED;
    TKContentView *view = [win contentView];
    if (view != [NSView focusView]) {
	[view addTkDirtyRect:[view bounds]];
    }
    return Success;
}

/*
 *----------------------------------------------------------------------
 *
 * XResizeWindow --
 *
 *	Resize a given X window. See X windows documentation for further
 *	details.
 *
 * Results:
 *	None.
 *
 * Side effects:
 *	None.
 *
 *----------------------------------------------------------------------
 */

int
XResizeWindow(
    Display *display,		/* Display. */
    Window window,		/* Window. */
    unsigned int width,
    unsigned int height)
{
    MacDrawable *macWin = (MacDrawable *) window;

    display->request++;
    if (Tk_IsTopLevel(macWin->winPtr) && !Tk_IsEmbedded(macWin->winPtr)) {
	NSWindow *w = macWin->winPtr->wmInfoPtr->window;

	if (w) {
	    NSRect r = [w contentRectForFrameRect:[w frame]];

	    r.origin.y += r.size.height - height;
	    r.size.width = width;
	    r.size.height = height;
	    [w setFrame:[w frameRectForContentRect:r] display:YES];
	}
    } else {
	MoveResizeWindow(macWin);
    }
    return Success;
}

/*
 *----------------------------------------------------------------------
 *
 * XMoveResizeWindow --
 *
 *	Move or resize a given X window. See X windows documentation for
 *	further details.
 *
 * Results:
 *	None.
 *
 * Side effects:
 *	None.
 *
 *----------------------------------------------------------------------
 */

int
XMoveResizeWindow(
    Display *display,		/* Display. */
    Window window,		/* Window. */
    int x, int y,
    unsigned int width,
    unsigned int height)
{
    MacDrawable *macWin = (MacDrawable *) window;

    display->request++;
    if (Tk_IsTopLevel(macWin->winPtr) && !Tk_IsEmbedded(macWin->winPtr)) {
	NSWindow *w = macWin->winPtr->wmInfoPtr->window;

	if (w) {
	    /*
	     * We explicitly convert everything to doubles so we don't get
	     * surprised (again) by what happens when you do arithmetic with
	     * unsigned ints.
	     */

	    CGFloat X = (CGFloat) x;
	    CGFloat Y = (CGFloat) y;
	    CGFloat Width = (CGFloat) width;
	    CGFloat Height = (CGFloat) height;
	    CGFloat XOff = (CGFloat) macWin->winPtr->wmInfoPtr->xInParent;
	    CGFloat YOff = (CGFloat) macWin->winPtr->wmInfoPtr->yInParent;
	    NSRect r = NSMakeRect(
		    X + XOff, TkMacOSXZeroScreenHeight() - Y - YOff - Height,
	    	    Width, Height);

	    [w setFrame:[w frameRectForContentRect:r] display:YES];
	}
    } else {
	MoveResizeWindow(macWin);
    }
    return Success;
}

/*
 *----------------------------------------------------------------------
 *
 * XMoveWindow --
 *
 *	Move a given X window. See X windows documentation for further details.
 *
 * Results:
 *	None.
 *
 * Side effects:
 *	None.
 *
 *----------------------------------------------------------------------
 */

int
XMoveWindow(
    Display *display,		/* Display. */
    Window window,		/* Window. */
    int x, int y)
{
    MacDrawable *macWin = (MacDrawable *) window;

    display->request++;
    if (Tk_IsTopLevel(macWin->winPtr) && !Tk_IsEmbedded(macWin->winPtr)) {
	NSWindow *w = macWin->winPtr->wmInfoPtr->window;

	if (w) {
	    [w setFrameTopLeftPoint: NSMakePoint(
		    x, TkMacOSXZeroScreenHeight() - y)];
	}
    } else {
	MoveResizeWindow(macWin);
    }
    return Success;
}

/*
 *----------------------------------------------------------------------
 *
 * MoveResizeWindow --
 *
 *	Helper proc for XResizeWindow, XMoveResizeWindow and XMoveWindow.
 *
 * Results:
 *	None.
 *
 * Side effects:
 *	None.
 *
 *----------------------------------------------------------------------
 */

static void
MoveResizeWindow(
    MacDrawable *macWin)
{
    int deltaX = 0, deltaY = 0, parentBorderwidth = 0;
    MacDrawable *macParent = NULL;
    NSWindow *macWindow = TkMacOSXDrawableWindow((Drawable) macWin);

    /*
     * Find the Parent window, for an embedded window it will be its container.
     */

    if (Tk_IsEmbedded(macWin->winPtr)) {
	TkWindow *contWinPtr = TkpGetOtherWindow(macWin->winPtr);

	if (contWinPtr) {
	    macParent = contWinPtr->privatePtr;
	} else {
	    /*
	     * Here we should handle out of process embedding. At this point,
	     * we are assuming that the changes.x,y is not maintained, if you
	     * need the info get it from Tk_GetRootCoords, and that the
	     * toplevel sits at 0,0 when it is drawn.
	     */
	}
    } else {
	/*
	 * TODO: update all xOff & yOffs
	 */

	macParent = macWin->winPtr->parentPtr->privatePtr;
	parentBorderwidth = macWin->winPtr->parentPtr->changes.border_width;
    }

    if (macParent) {
	deltaX = macParent->xOff + parentBorderwidth +
		macWin->winPtr->changes.x - macWin->xOff;
	deltaY = macParent->yOff + parentBorderwidth +
		macWin->winPtr->changes.y - macWin->yOff;
    }
    if (macWindow) {
	TkMacOSXInvalidateWindow(macWin, TK_PARENT_WINDOW);
	if (macParent) {
	    TkMacOSXInvalClipRgns((Tk_Window) macParent->winPtr);
	}
    }
    UpdateOffsets(macWin->winPtr, deltaX, deltaY);
    if (macWindow) {
	TkMacOSXInvalidateWindow(macWin, TK_PARENT_WINDOW);
    }
    GenerateConfigureNotify(macWin->winPtr, 0);
}

/*
 *----------------------------------------------------------------------
 *
 * GenerateConfigureNotify --
 *
 *	Generates ConfigureNotify events for all the child widgets of the
 *	widget passed in the winPtr parameter. If includeWin is true, also
 *	generates ConfigureNotify event for the widget itself.
 *
 * Results:
 *	None.
 *
 * Side effects:
 *	ConfigureNotify events will be posted.
 *
 *----------------------------------------------------------------------
 */

static void
GenerateConfigureNotify(
    TkWindow *winPtr,
    int includeWin)
{
    TkWindow *childPtr;

    for (childPtr = winPtr->childList; childPtr != NULL;
	    childPtr = childPtr->nextPtr) {
	if (!Tk_IsMapped(childPtr) || Tk_IsTopLevel(childPtr)) {
	    continue;
	}
	GenerateConfigureNotify(childPtr, 1);
    }
    if (includeWin) {
	TkDoConfigureNotify(winPtr);
    }
}

/*
 *----------------------------------------------------------------------
 *
 * XRaiseWindow --
 *
 *	Change the stacking order of a window.
 *
 * Results:
 *	None.
 *
 * Side effects:
 *	Changes the stacking order of the specified window.
 *
 *----------------------------------------------------------------------
 */

int
XRaiseWindow(
    Display *display,		/* Display. */
    Window window)		/* Window. */
{
    MacDrawable *macWin = (MacDrawable *) window;

    display->request++;
    if (Tk_IsTopLevel(macWin->winPtr) && !Tk_IsEmbedded(macWin->winPtr)) {
	TkWmRestackToplevel(macWin->winPtr, Above, NULL);
    } else {
	/*
	 * TODO: this should generate damage
	 */
    }
    return Success;
}

/*
 *----------------------------------------------------------------------
 *
 * XLowerWindow --
 *
 *	Change the stacking order of a window.
 *
 * Results:
 *	None.
 *
 * Side effects:
 *	Changes the stacking order of the specified window.
 *
 *----------------------------------------------------------------------
 */

int
XLowerWindow(
    Display *display,		/* Display. */
    Window window)		/* Window. */
{
    MacDrawable *macWin = (MacDrawable *) window;

    display->request++;
    if (Tk_IsTopLevel(macWin->winPtr) && !Tk_IsEmbedded(macWin->winPtr)) {
	TkWmRestackToplevel(macWin->winPtr, Below, NULL);
    } else {
	/*
	 * TODO: this should generate damage
	 */
    }
    return Success;
}

/*
 *----------------------------------------------------------------------
 *
 * XConfigureWindow --
 *
 *	Change the size, position, stacking, or border of the specified window.
 *
 * Results:
 *	None.
 *
 * Side effects:
 *	Changes the attributes of the specified window. Note that we ignore the
 *	passed in values and use the values stored in the TkWindow data
 *	structure.
 *
 *----------------------------------------------------------------------
 */

int
XConfigureWindow(
    Display *display,		/* Display. */
    Window w,			/* Window. */
    unsigned int value_mask,
    XWindowChanges *values)
{
    MacDrawable *macWin = (MacDrawable *) w;
    TkWindow *winPtr = macWin->winPtr;
    (void)values;

    display->request++;

    /*
     * Change the shape and/or position of the window.
     */

    if (value_mask & (CWX|CWY|CWWidth|CWHeight)) {
	XMoveResizeWindow(display, w, winPtr->changes.x, winPtr->changes.y,
		winPtr->changes.width, winPtr->changes.height);
    }

    /*
     * Change the stacking order of the window. Tk actually keeps all the
     * information we need for stacking order. All we need to do is make sure
     * the clipping regions get updated and generate damage that will ensure
     * things get drawn correctly.
     */

    if (value_mask & CWStackMode) {
	NSView *view = TkMacOSXDrawableView(macWin);

	if (view) {
	    TkMacOSXInvalClipRgns((Tk_Window) winPtr->parentPtr);
	    TkpRedrawWidget((Tk_Window) winPtr);
	}
    }

#if 0
    TkGenWMMoveRequestEvent(macWin->winPtr,
	    macWin->winPtr->changes.x, macWin->winPtr->changes.y);
#endif
    return Success;
}

/*
 *----------------------------------------------------------------------
 *
 * TkMacOSXSetDrawingEnabled --
 *
 *	This function sets the TK_DO_NOT_DRAW flag for a given window and
 *	all of its children.
 *
 * Results:
 *	None.
 *
 * Side effects:
 *	The clipping regions for the window and its children are cleared.
 *
 *----------------------------------------------------------------------
 */

void
TkMacOSXSetDrawingEnabled(
    TkWindow *winPtr,
    int flag)
{
    TkWindow *childPtr;
    MacDrawable *macWin = winPtr->privatePtr;

    if (macWin) {
	if (flag) {
	    macWin->flags &= ~TK_DO_NOT_DRAW;
	} else {
	    macWin->flags |= TK_DO_NOT_DRAW;
	}
    }

    /*
     * Set the flag for all children & their descendants, excluding Toplevels.
     * (??? Do we need to exclude Toplevels?)
     */

    childPtr = winPtr->childList;
    while (childPtr) {
	if (!Tk_IsTopLevel(childPtr)) {
	    TkMacOSXSetDrawingEnabled(childPtr, flag);
	}
	childPtr = childPtr->nextPtr;
    }

    /*
     * If the window is a container, set the flag for its embedded window.
     */

    if (Tk_IsContainer(winPtr)) {
	childPtr = TkpGetOtherWindow(winPtr);

	if (childPtr) {
	    TkMacOSXSetDrawingEnabled(childPtr, flag);
	}
    }
}

/*
 *----------------------------------------------------------------------
 *
 * TkMacOSXUpdateClipRgn --
 *
 *	This function updates the clipping regions for a given window and all of
 *	its children. Once updated the TK_CLIP_INVALID flag in the subwindow
 *	data structure is unset. The TK_CLIP_INVALID flag should always be
 *	unset before any drawing is attempted.
 *
 * Results:
 *	None.
 *
 * Side effects:
 *	The clip regions for the window and its children are updated.
 *
 *----------------------------------------------------------------------
 */

void
TkMacOSXUpdateClipRgn(
    TkWindow *winPtr)
{
    MacDrawable *macWin;

    if (winPtr == NULL) {
	return;
    }
    macWin = winPtr->privatePtr;
    if (macWin && macWin->flags & TK_CLIP_INVALID) {
	TkWindow *win2Ptr;

#ifdef TK_MAC_DEBUG_CLIP_REGIONS
	TkMacOSXDbgMsg("%s", winPtr->pathName);
#endif
	if (Tk_IsMapped(winPtr)) {
	    int rgnChanged = 0;
	    CGRect bounds;
	    HIMutableShapeRef rgn;

	    /*
	     * Start with a region defined by the window bounds.
	     */

	    TkMacOSXWinCGBounds(winPtr, &bounds);
	    rgn = TkMacOSXHIShapeCreateMutableWithRect(&bounds);

	    /*
	     * Clip away the area of any windows that may obscure this window.
	     * For a non-toplevel window, first, clip to the parent's visible
	     * clip region. Second, clip away any siblings that are higher in
	     * the stacking order. For an embedded toplevel, just clip to the
	     * container's visible clip region. Remember, we only allow one
	     * contained window in a frame, and don't support any other widgets
	     * in the frame either. This is not currently enforced, however.
	     */

	    if (!Tk_IsTopLevel(winPtr)) {
		if (winPtr->parentPtr) {
		    TkMacOSXUpdateClipRgn(winPtr->parentPtr);
		    ChkErr(HIShapeIntersect,
			    winPtr->parentPtr->privatePtr->aboveVisRgn,
			    rgn, rgn);
		}
		win2Ptr = winPtr;
		while ((win2Ptr = win2Ptr->nextPtr)) {
		    if (Tk_IsTopLevel(win2Ptr) || !Tk_IsMapped(win2Ptr)) {
			continue;
		    }
		    TkMacOSXWinCGBounds(win2Ptr, &bounds);
		    ChkErr(TkMacOSHIShapeDifferenceWithRect, rgn, &bounds);
		}
	    } else if (Tk_IsEmbedded(winPtr)) {
		win2Ptr = TkpGetOtherWindow(winPtr);
		if (win2Ptr) {
		    TkMacOSXUpdateClipRgn(win2Ptr);
		    ChkErr(HIShapeIntersect,
			    win2Ptr->privatePtr->aboveVisRgn, rgn, rgn);
		} else if (tkMacOSXEmbedHandler != NULL) {
		    Region r = XCreateRegion();
		    HIShapeRef visRgn;

		    tkMacOSXEmbedHandler->getClipProc((Tk_Window) winPtr, r);
		    visRgn = TkMacOSXGetNativeRegion(r);
		    ChkErr(HIShapeIntersect, visRgn, rgn, rgn);
		    CFRelease(visRgn);
		    TkpReleaseRegion(r);
		}

		/*
		 * TODO: Here we should handle out of process embedding.
		 */
	    }
	    macWin->aboveVisRgn = HIShapeCreateCopy(rgn);

	    /*
	     * The final clip region is the aboveVis region (or visible region)
	     * minus all the children of this window. If the window is a
	     * container, we must also subtract the region of the embedded
	     * window.
	     */

	    win2Ptr = winPtr->childList;
	    while (win2Ptr) {
		if (Tk_IsTopLevel(win2Ptr) || !Tk_IsMapped(win2Ptr)) {
		    win2Ptr = win2Ptr->nextPtr;
		    continue;
		}
		TkMacOSXWinCGBounds(win2Ptr, &bounds);
		ChkErr(TkMacOSHIShapeDifferenceWithRect, rgn, &bounds);
		rgnChanged = 1;
		win2Ptr = win2Ptr->nextPtr;
	    }

	    if (Tk_IsContainer(winPtr)) {
		win2Ptr = TkpGetOtherWindow(winPtr);
		if (win2Ptr) {
		    if (Tk_IsMapped(win2Ptr)) {
			TkMacOSXWinCGBounds(win2Ptr, &bounds);
			ChkErr(TkMacOSHIShapeDifferenceWithRect, rgn, &bounds);
			rgnChanged = 1;
		    }
		}

		/*
		 * TODO: Here we should handle out of process embedding.
		 */
	    }

	    if (rgnChanged) {
		HIShapeRef diffRgn = HIShapeCreateDifference(
			macWin->aboveVisRgn, rgn);

		if (!HIShapeIsEmpty(diffRgn)) {
		    macWin->visRgn = HIShapeCreateCopy(rgn);
		}
		CFRelease(diffRgn);
	    }
	    CFRelease(rgn);
	} else {
	    /*
	     * An unmapped window has empty clip regions to prevent any
	     * (erroneous) drawing into it or its children from becoming
	     * visible. [Bug 940117]
	     */

	    if (!Tk_IsTopLevel(winPtr)) {
		TkMacOSXUpdateClipRgn(winPtr->parentPtr);
	    } else if (Tk_IsEmbedded(winPtr)) {
		win2Ptr = TkpGetOtherWindow(winPtr);
		if (win2Ptr) {
		    TkMacOSXUpdateClipRgn(win2Ptr);
		}
	    }
	    macWin->aboveVisRgn = TkMacOSXHIShapeCreateEmpty();
	}
	if (!macWin->visRgn) {
	    macWin->visRgn = HIShapeCreateCopy(macWin->aboveVisRgn);
	}
	macWin->flags &= ~TK_CLIP_INVALID;
    }
}

/*
 *----------------------------------------------------------------------
 *
 * TkMacOSXVisableClipRgn --
 *
 *	This function returns the Macintosh clipping region for the given
 *	window. The caller is responsible for disposing of the returned region
 *	via XDestroyRegion().
 *
 * Results:
 *	The region.
 *
 * Side effects:
 *	None.
 *
 *----------------------------------------------------------------------
 */

Region
TkMacOSXVisableClipRgn(
    TkWindow *winPtr)
{
    if (winPtr->privatePtr->flags & TK_CLIP_INVALID) {
	TkMacOSXUpdateClipRgn(winPtr);
    }
    return (Region) HIShapeCreateMutableCopy(winPtr->privatePtr->visRgn);
}

/*
 *----------------------------------------------------------------------
 *
 * TkMacOSXInvalidateViewRegion --
 *
 *	This function invalidates the given region of a view.
 *
 * Results:
 *	None.
 *
 * Side effects:
 *	Damage is created.
 *
 *----------------------------------------------------------------------
 */

static OSStatus
InvalViewRect(
    int msg,
    HIShapeRef rgn,
    const CGRect *rect,
    void *ref)
{
    static CGAffineTransform t;
<<<<<<< HEAD
    NSView *view = ref;
    (void)rgn;
=======
    TKContentView *view = ref;
    NSRect dirtyRect;
>>>>>>> b63b4119

    if (!view) {
	return paramErr;
    }
    switch (msg) {
    case kHIShapeEnumerateInit:
	t = CGAffineTransformMake(1.0, 0.0, 0.0, -1.0, 0.0,
		NSHeight([view bounds]));
	break;
    case kHIShapeEnumerateRect:
	dirtyRect = NSRectFromCGRect(CGRectApplyAffineTransform(*rect, t));
	[view addTkDirtyRect:dirtyRect];
	break;
    }
    return noErr;
}

void
TkMacOSXInvalidateViewRegion(
    NSView *view,
    HIShapeRef rgn)
{
    if (view && !HIShapeIsEmpty(rgn)) {
	ChkErr(HIShapeEnumerate, rgn,
		kHIShapeParseFromBottom|kHIShapeParseFromLeft,
		InvalViewRect, view);
    }
}

/*
 *----------------------------------------------------------------------
 *
 * TkMacOSXInvalidateWindow --
 *
 *	This function invalidates a window and (optionally) its children.
 *
 * Results:
 *	None.
 *
 * Side effects:
 *	Damage is created.
 *
 *----------------------------------------------------------------------
 */

void
TkMacOSXInvalidateWindow(
    MacDrawable *macWin,	/* Window to be invalidated. */
    int flag)			/* Should be TK_WINDOW_ONLY or
				 * TK_PARENT_WINDOW */
{
#ifdef TK_MAC_DEBUG_CLIP_REGIONS
    TkMacOSXDbgMsg("%s", macWin->winPtr->pathName);
#endif
    if (macWin->flags & TK_CLIP_INVALID) {
	TkMacOSXUpdateClipRgn(macWin->winPtr);
    }
    TkMacOSXInvalidateViewRegion(TkMacOSXDrawableView(macWin),
	    (flag == TK_WINDOW_ONLY) ? macWin->visRgn : macWin->aboveVisRgn);
}

/*
 *----------------------------------------------------------------------
 *
 * TkMacOSXDrawableWindow --
 *
 *	This function returns the NSWindow for a given X drawable.
 *
 * Results:
 *	A NSWindow, or nil for off screen pixmaps.
 *
 * Side effects:
 *	None.
 *
 *----------------------------------------------------------------------
 */

NSWindow *
TkMacOSXDrawableWindow(
    Drawable drawable)
{
    MacDrawable *macWin = (MacDrawable *) drawable;
    NSWindow *result = nil;

    if (!macWin || macWin->flags & TK_IS_PIXMAP) {
	result = nil;
    } else if (macWin->toplevel && macWin->toplevel->winPtr &&
	    macWin->toplevel->winPtr->wmInfoPtr &&
	    macWin->toplevel->winPtr->wmInfoPtr->window) {
	result = macWin->toplevel->winPtr->wmInfoPtr->window;
    } else if (macWin->winPtr && macWin->winPtr->wmInfoPtr &&
	    macWin->winPtr->wmInfoPtr->window) {
	result = macWin->winPtr->wmInfoPtr->window;
    } else if (macWin->toplevel && (macWin->toplevel->flags & TK_EMBEDDED)) {
	TkWindow *contWinPtr = TkpGetOtherWindow(macWin->toplevel->winPtr);

	if (contWinPtr) {
	    result = TkMacOSXDrawableWindow((Drawable) contWinPtr->privatePtr);
	}
    }
    return result;
}

void *
TkMacOSXDrawable(
    Drawable drawable)
{
    return TkMacOSXDrawableWindow(drawable);
}

/*
 *----------------------------------------------------------------------
 *
 * TkMacOSXGetDrawablePort --
 *
 *	This function returns the Graphics Port for a given X drawable.
 *
 * Results:
 *	NULL.
 *
 * Side effects:
 *	None.
 *
 *----------------------------------------------------------------------
 */

void *
TkMacOSXGetDrawablePort(
    Drawable drawable)
{
    (void)drawable;

    return NULL;
}

/*
 *----------------------------------------------------------------------
 *
 * TkMacOSXDrawableView --
 *
 *	This function returns the NSView for a given X drawable.
 *
 * Results:
 *	A NSView* or nil.
 *
 * Side effects:
 *	None.
 *
 *----------------------------------------------------------------------
 */

NSView *
TkMacOSXDrawableView(
    MacDrawable *macWin)
{
    NSView *result = nil;

    if (!macWin) {
	result = nil;
    } else if (!macWin->toplevel) {
	result = macWin->view;
    } else if (!(macWin->toplevel->flags & TK_EMBEDDED)) {
	result = macWin->toplevel->view;
    } else {
	TkWindow *contWinPtr = TkpGetOtherWindow(macWin->toplevel->winPtr);

	if (contWinPtr) {
	    result = TkMacOSXDrawableView(contWinPtr->privatePtr);
	}
    }
    return result;
}

/*
 *----------------------------------------------------------------------
 *
 * TkMacOSXGetRootControl --
 *
 *	This function returns the NSView for a given X drawable.
 *
 * Results:
 *	A NSView* .
 *
 * Side effects:
 *	None.
 *
 *----------------------------------------------------------------------
 */

void *
TkMacOSXGetRootControl(
    Drawable drawable)
{
    /*
     * will probably need to fix this up for embedding
     */

    return TkMacOSXDrawableView((MacDrawable *) drawable);
}

/*
 *----------------------------------------------------------------------
 *
 * TkMacOSXInvalClipRgns --
 *
 *	This function invalidates the clipping regions for a given window and
 *	all of its children. This function should be called whenever changes
 *	are made to subwindows that would affect the size or position of
 *	windows.
 *
 * Results:
 *	None.
 *
 * Side effects:
 *	The clipping regions for the window and its children are marked invalid.
 *	(Make sure they are valid before drawing.)
 *
 *----------------------------------------------------------------------
 */

void
TkMacOSXInvalClipRgns(
    Tk_Window tkwin)
{
    TkWindow *winPtr = (TkWindow *) tkwin;
    TkWindow *childPtr;
    MacDrawable *macWin = winPtr->privatePtr;

    /*
     * If already marked we can stop because all descendants will also already
     * be marked.
     */

#ifdef TK_MAC_DEBUG_CLIP_REGIONS
	TkMacOSXDbgMsg("%s", winPtr->pathName);
#endif

    if (!macWin || macWin->flags & TK_CLIP_INVALID) {
	return;
    }

    macWin->flags |= TK_CLIP_INVALID;
    if (macWin->visRgn) {
	CFRelease(macWin->visRgn);
	macWin->visRgn = NULL;
    }
    if (macWin->aboveVisRgn) {
	CFRelease(macWin->aboveVisRgn);
	macWin->aboveVisRgn = NULL;
    }
    if (macWin->drawRgn) {
	CFRelease(macWin->drawRgn);
	macWin->drawRgn = NULL;
    }

    /*
     * Invalidate clip regions for all children & their descendants, unless the
     * child is a toplevel.
     */

    childPtr = winPtr->childList;
    while (childPtr) {
	if (!Tk_IsTopLevel(childPtr)) {
	    TkMacOSXInvalClipRgns((Tk_Window) childPtr);
	}
	childPtr = childPtr->nextPtr;
    }

    /*
     * Also, if the window is a container, mark its embedded window.
     */

    if (Tk_IsContainer(winPtr)) {
	childPtr = TkpGetOtherWindow(winPtr);

	if (childPtr) {
	    TkMacOSXInvalClipRgns((Tk_Window) childPtr);
	}

	/*
	 * TODO: Here we should handle out of process embedding.
	 */
    }
}

/*
 *----------------------------------------------------------------------
 *
 * TkMacOSXWinBounds --
 *
 *	Given a Tk window this function determines the window's bounds in
 *	relation to the Macintosh window's coordinate system. This is also the
 *	same coordinate system as the Tk toplevel window in which this window
 *	is contained.
 *
 * Results:
 *	None.
 *
 * Side effects:
 *	Fills in a Rect.
 *
 *----------------------------------------------------------------------
 */

void
TkMacOSXWinBounds(
    TkWindow *winPtr,
    void *bounds)
{
    Rect *b = (Rect *) bounds;

    b->left = winPtr->privatePtr->xOff;
    b->top = winPtr->privatePtr->yOff;
    b->right = b->left + winPtr->changes.width;
    b->bottom = b->top + winPtr->changes.height;
}

/*
 *----------------------------------------------------------------------
 *
 * TkMacOSXWinCGBounds --
 *
 *	Given a Tk window this function determines the window's bounds in
 *	the coordinate system of the Tk toplevel window in which this window
 *	is contained.  This fills in a CGRect struct.
 *
 * Results:
 *	None.
 *
 * Side effects:
 *	Fill in a CGRect.
 *
 *----------------------------------------------------------------------
 */

void
TkMacOSXWinCGBounds(
    TkWindow *winPtr,
    CGRect *bounds)
{
    bounds->origin.x = winPtr->privatePtr->xOff;
    bounds->origin.y = winPtr->privatePtr->yOff;
    bounds->size.width = winPtr->changes.width;
    bounds->size.height = winPtr->changes.height;
}
/*
 *----------------------------------------------------------------------
 *
 * TkMacOSXWinNSBounds --
 *
 *	Given a Tk window this function determines the window's bounds in
 *	the coordinate system of the TKContentView in which this Tk window
 *	is contained, which has the origin at the lower left corner.  This
 *      fills in an NSRect struct and requires the TKContentView as a
 *      parameter
 *
 * Results:
 *	None.
 *
 * Side effects:
 *	Fills in an NSRect.
 *
 *----------------------------------------------------------------------
 */

void
TkMacOSXWinNSBounds(
    TkWindow *winPtr,
    NSView *view,
    NSRect *bounds)
{
    bounds->size.width = winPtr->changes.width;
    bounds->size.height = winPtr->changes.height;
    bounds->origin.x = winPtr->privatePtr->xOff;
    bounds->origin.y = ([view bounds].size.height -
		       bounds->size.height -
		       winPtr->privatePtr->yOff);
}

/*
 *----------------------------------------------------------------------
 *
 * UpdateOffsets --
 *
 *	Updates the X & Y offsets of the given TkWindow from the TopLevel it is
 *	a descendant of.
 *
 * Results:
 *	None.
 *
 * Side effects:
 *	The xOff & yOff fields for the Mac window datastructure is updated to
 *	the proper offset.
 *
 *----------------------------------------------------------------------
 */

static void
UpdateOffsets(
    TkWindow *winPtr,
    int deltaX,
    int deltaY)
{
    TkWindow *childPtr;

    if (winPtr->privatePtr == NULL) {
	/*
	 * We haven't called Tk_MakeWindowExist for this window yet. The offset
	 * information will be postponed and calulated at that time. (This will
	 * usually only happen when a mapped parent is being moved but has
	 * child windows that have yet to be mapped.)
	 */

	return;
    }

    winPtr->privatePtr->xOff += deltaX;
    winPtr->privatePtr->yOff += deltaY;

    childPtr = winPtr->childList;
    while (childPtr != NULL) {
	if (!Tk_IsTopLevel(childPtr)) {
	    UpdateOffsets(childPtr, deltaX, deltaY);
	}
	childPtr = childPtr->nextPtr;
    }

    if (Tk_IsContainer(winPtr)) {
	childPtr = TkpGetOtherWindow(winPtr);
	if (childPtr != NULL) {
	    UpdateOffsets(childPtr,deltaX,deltaY);
	}

	/*
	 * TODO: Here we should handle out of process embedding.
	 */
    }
}

/*
 *----------------------------------------------------------------------
 *
 * Tk_GetPixmap --
 *
 *	Creates an in memory drawing surface.
 *
 * Results:
 *	Returns a handle to a new pixmap.
 *
 * Side effects:
 *	Allocates a new CGBitmapContext.
 *
 *----------------------------------------------------------------------
 */

Pixmap
Tk_GetPixmap(
    Display *display,	/* Display for new pixmap (can be null). */
    Drawable d,		/* Drawable where pixmap will be used (ignored). */
    int width,		/* Dimensions of pixmap. */
    int height,
    int depth)		/* Bits per pixel for pixmap. */
{
    MacDrawable *macPix;
    (void)d;

    if (display != NULL) {
	display->request++;
    }
    macPix = (MacDrawable *)ckalloc(sizeof(MacDrawable));
    macPix->winPtr = NULL;
    macPix->xOff = 0;
    macPix->yOff = 0;
    macPix->visRgn = NULL;
    macPix->aboveVisRgn = NULL;
    macPix->drawRgn = NULL;
    macPix->referenceCount = 0;
    macPix->toplevel = NULL;
    macPix->flags = TK_IS_PIXMAP | (depth == 1 ? TK_IS_BW_PIXMAP : 0);
    macPix->view = nil;
    macPix->context = NULL;
    macPix->size = CGSizeMake(width, height);

    return (Pixmap) macPix;
}

/*
 *----------------------------------------------------------------------
 *
 * Tk_FreePixmap --
 *
 *	Release the resources associated with a pixmap.
 *
 * Results:
 *	None.
 *
 * Side effects:
 *	Deletes the CGBitmapContext created by Tk_GetPixmap.
 *
 *----------------------------------------------------------------------
 */

void
Tk_FreePixmap(
    Display *display,		/* Display. */
    Pixmap pixmap)		/* Pixmap to destroy */
{
    MacDrawable *macPix = (MacDrawable *) pixmap;

    display->request++;
    if (macPix->context) {
	char *data = CGBitmapContextGetData(macPix->context);

	if (data) {
	    ckfree(data);
	}
	CFRelease(macPix->context);
    }
    ckfree(macPix);
}

/*
 * Local Variables:
 * mode: objc
 * c-basic-offset: 4
 * fill-column: 79
 * coding: utf-8
 * End:
 */<|MERGE_RESOLUTION|>--- conflicted
+++ resolved
@@ -1005,13 +1005,9 @@
     void *ref)
 {
     static CGAffineTransform t;
-<<<<<<< HEAD
-    NSView *view = ref;
-    (void)rgn;
-=======
     TKContentView *view = ref;
     NSRect dirtyRect;
->>>>>>> b63b4119
+    (void)rgn;
 
     if (!view) {
 	return paramErr;
