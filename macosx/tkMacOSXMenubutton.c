--- conflicted
+++ resolved
@@ -23,6 +23,7 @@
 
 #define FIRST_DRAW	    2
 #define ACTIVE		    4
+
 
 typedef struct {
     Tk_3DBorder border;
@@ -30,6 +31,7 @@
     GC gc;
     int hasImageOrBitmap;
 } DrawParams;
+
 
 /*
  * Declaration of Mac specific button structure.
@@ -114,7 +116,7 @@
 /*
  *----------------------------------------------------------------------
  *
- * TkpCreateMenuButton  --
+ * TkpCreateMenuButton --
  *
  *	Allocate a new TkMenuButton structure.
  *
@@ -139,11 +141,7 @@
     mbPtr->btnkind = kThemePopupButton;
     bzero(&mbPtr->drawinfo, sizeof(mbPtr->drawinfo));
     bzero(&mbPtr->lastdrawinfo, sizeof(mbPtr->lastdrawinfo));
-<<<<<<< HEAD
     bzero(&mbPtr->tmpdrawinfo, sizeof(mbPtr->tmpdrawinfo));
-
-=======
->>>>>>> db008939
     return (TkMenuButton *) mbPtr;
 }
 @@ -249,7 +247,7 @@
 
 void
 TkpComputeMenuButtonGeometry(butPtr)
-    TkMenuButton *butPtr;	/* Widget record for menu button. */
+    register TkMenuButton *butPtr;	/* Widget record for menu button. */
 {
     int width, height, avgWidth, haveImage = 0, haveText = 0;
     int txtWidth, txtHeight;
@@ -295,37 +293,36 @@
 
     if (haveImage && haveText) {
         switch ((enum compound) butPtr->compound) {
-        case COMPOUND_TOP:
-        case COMPOUND_BOTTOM: {
-            /*
-             * Image is above or below text
-             */
-
-            height += txtHeight + butPtr->padY;
-            width = (width > txtWidth ? width : txtWidth);
-            break;
-        }
-        case COMPOUND_LEFT:
-        case COMPOUND_RIGHT: {
-            /*
-             * Image is left or right of text
-             */
-
-            width += txtWidth + butPtr->padX;
-            height = (height > txtHeight ? height : txtHeight);
-            break;
-        }
-        case COMPOUND_CENTER: {
-            /*
-             * Image and text are superimposed
-             */
-
-            width = (width > txtWidth ? width : txtWidth);
-            height = (height > txtHeight ? height : txtHeight);
-            break;
-        }
-        case COMPOUND_NONE:
-	    break;
+            case COMPOUND_TOP:
+            case COMPOUND_BOTTOM: {
+                /*
+                 * Image is above or below text
+                 */
+
+                height += txtHeight + butPtr->padY;
+                width = (width > txtWidth ? width : txtWidth);
+                break;
+            }
+            case COMPOUND_LEFT:
+            case COMPOUND_RIGHT: {
+                /*
+                 * Image is left or right of text
+                 */
+
+                width += txtWidth + butPtr->padX;
+                height = (height > txtHeight ? height : txtHeight);
+                break;
+            }
+            case COMPOUND_CENTER: {
+                /*
+                 * Image and text are superimposed
+                 */
+
+                width = (width > txtWidth ? width : txtWidth);
+                height = (height > txtHeight ? height : txtHeight);
+                break;
+            }
+            case COMPOUND_NONE: {break;}
         }
 
         if (butPtr->width > 0) {
@@ -354,66 +351,11 @@
             }
         }
     }
-<<<<<<< HEAD
-    width  += 2 * butPtr->padX - 2;
-    height += 2 * butPtr->padY - 2;
-
-    /*
-     * Add padding for button arrows.
-     */
-
-    width += 22;
-
-    /*
-     * Now figure out the size of the border decorations for the button.
-     */
-
-    if (butPtr->highlightWidth < 0) {
-        butPtr->highlightWidth = 0;
-    }
-    butPtr->inset = 0;
-    butPtr->inset += butPtr->highlightWidth;
-
-    TkMacOSXComputeMenuButtonDrawParams(butPtr, &drawParams);
-
-    HIRect tmpRect;
-    HIRect contBounds;
-
-    tmpRect = CGRectMake(0, 0, width, height);
-
-    HIThemeGetButtonContentBounds(&tmpRect, &mbPtr->drawinfo, &contBounds);
-
-    /* If the content region has a minimum height, match it. */
-    if (height < contBounds.size.height) {
-	height = contBounds.size.height;
-    }
-
-    /* If the content region has a minimum width, match it. */
-    if (width < contBounds.size.width) {
-	width = contBounds.size.width;
-    }
-
-    /* Pad to fill difference between content bounds and button bounds. */
-    paddingx = tmpRect.origin.x - contBounds.origin.x;
-    paddingy = tmpRect.origin.y - contBounds.origin.y;
-
-    if (paddingx > 0) {
-        width += paddingx;
-    }
-    if (paddingy > 0) {
-        height += paddingy;
-    }
-
-    width += butPtr->inset*2;
-    height += butPtr->inset*2;
-
-=======
     
     butPtr->inset = highlightWidth + butPtr->borderWidth;
     width += LEFT_INSET + RIGHT_INSET + 2*butPtr->inset;
     height += 2*butPtr->inset;
     height = height < MIN_HEIGHT ? MIN_HEIGHT : height;
->>>>>>> db008939
     Tk_GeometryRequest(butPtr->tkwin, width, height);
     Tk_SetInternalBorder(butPtr->tkwin, butPtr->inset);
 }
@@ -434,7 +376,6 @@
  *
  *----------------------------------------------------------------------
  */
-
 void
 DrawMenuButtonImageAndText(
     TkMenuButton* butPtr)
@@ -463,6 +404,7 @@
     DrawParams* dpPtr = &mbPtr->drawParams;
     pixmap = (Pixmap)Tk_WindowId(tkwin);
 
+
     if (butPtr->image != None) {
         Tk_SizeOfImage(butPtr->image, &width, &height);
         haveImage = 1;
@@ -489,15 +431,6 @@
         fullHeight = 0;
 
         switch ((enum compound) butPtr->compound) {
-<<<<<<< HEAD
-        case COMPOUND_TOP:
-        case COMPOUND_BOTTOM: {
-            /* Image is above or below text */
-            if (butPtr->compound == COMPOUND_TOP) {
-                textYOffset = height + butPtr->padY;
-            } else {
-                imageYOffset = butPtr->textHeight + butPtr->padY;
-=======
             case COMPOUND_TOP:
             case COMPOUND_BOTTOM: {
                 /* Image is above or below text */
@@ -530,50 +463,23 @@
                 textYOffset = (fullHeight - butPtr->textHeight)/2;
                 imageYOffset = (fullHeight - height)/2;
                 break;
->>>>>>> db008939
-            }
-            fullHeight = height + butPtr->textHeight + butPtr->padY;
-            fullWidth = (width > butPtr->textWidth ? width :
-                    butPtr->textWidth);
-            textXOffset = (fullWidth - butPtr->textWidth)/2;
-            imageXOffset = (fullWidth - width)/2;
-            break;
-        }
-        case COMPOUND_LEFT:
-        case COMPOUND_RIGHT: {
-            /*
-             * Image is left or right of text
-             */
-
-            if (butPtr->compound == COMPOUND_LEFT) {
-                textXOffset = width + butPtr->padX - 2;
-            } else {
-                imageXOffset = butPtr->textWidth + butPtr->padX;
-            }
-            fullWidth = butPtr->textWidth + butPtr->padX + width;
-            fullHeight = (height > butPtr->textHeight ? height :
-                    butPtr->textHeight);
-            textYOffset = (fullHeight - butPtr->textHeight)/2;
-            imageYOffset = (fullHeight - height)/2;
-            break;
-        }
-        case COMPOUND_CENTER: {
-            /*
-             * Image and text are superimposed
-             */
-
-            fullWidth = (width > butPtr->textWidth ? width :
-                    butPtr->textWidth);
-            fullHeight = (height > butPtr->textHeight ? height :
-                    butPtr->textHeight);
-            textXOffset = (fullWidth - butPtr->textWidth)/2;
-            imageXOffset = (fullWidth - width)/2;
-            textYOffset = (fullHeight - butPtr->textHeight)/2;
-            imageYOffset = (fullHeight - height)/2;
-            break;
-        }
-        case COMPOUND_NONE:
-	    break;
+            }
+            case COMPOUND_CENTER: {
+                /*
+                 * Image and text are superimposed
+                 */
+
+                fullWidth = (width > butPtr->textWidth ? width :
+                        butPtr->textWidth);
+                fullHeight = (height > butPtr->textHeight ? height :
+                        butPtr->textHeight);
+                textXOffset = (fullWidth - butPtr->textWidth)/2;
+                imageXOffset = (fullWidth - width)/2;
+                textYOffset = (fullHeight - butPtr->textHeight)/2;
+                imageYOffset = (fullHeight - height)/2;
+                break;
+            }
+            case COMPOUND_NONE: {break;}
 	}
 
         TkComputeAnchor(butPtr->anchor, tkwin,
@@ -585,8 +491,8 @@
         textYOffset -= 1;
 
         if (butPtr->image != NULL) {
-	    Tk_RedrawImage(butPtr->image, 0, 0, width,
-		    height, pixmap, imageXOffset, imageYOffset);
+                Tk_RedrawImage(butPtr->image, 0, 0, width,
+                        height, pixmap, imageXOffset, imageYOffset);
         } else {
             XSetClipOrigin(butPtr->display, dpPtr->gc,
                     imageXOffset, imageYOffset);
@@ -605,31 +511,16 @@
                 butPtr->underline);
     } else {
         if (haveImage) {
-<<<<<<< HEAD
-            int x = 0;
-            int y;
-
-=======
             int x, y;
->>>>>>> db008939
             TkComputeAnchor(butPtr->anchor, tkwin,
                     butPtr->padX + butPtr->borderWidth,
                     butPtr->padY + butPtr->borderWidth,
                     width, height, &x, &y);
-<<<<<<< HEAD
-	        imageXOffset += x;
-	    	imageYOffset += y;
-
-            if (butPtr->image != NULL) {
-		Tk_RedrawImage(butPtr->image, 0, 0, width, height,
-		         pixmap, imageXOffset, imageYOffset);
-=======
 	    imageXOffset = LEFT_INSET;
 	    imageYOffset += y;
 	    if (butPtr->image != NULL) {
 		Tk_RedrawImage(butPtr->image, 0, 0, width, height,
 			       pixmap, imageXOffset, imageYOffset);
->>>>>>> db008939
             } else {
                 XSetClipOrigin(butPtr->display, dpPtr->gc, x, y);
                 XCopyPlane(butPtr->display, butPtr->bitmap,
@@ -640,27 +531,18 @@
                 XSetClipOrigin(butPtr->display, dpPtr->gc, 0, 0);
             }
         } else {
-<<<<<<< HEAD
-            int x = 0;
-            int y;
-
-=======
 	    int x, y;
 	    textXOffset = LEFT_INSET;
->>>>>>> db008939
 	    TkComputeAnchor(butPtr->anchor, tkwin, butPtr->padX, butPtr->padY,
-			    butPtr->textWidth + 22, butPtr->textHeight, &x, &y);
+			    butPtr->textWidth, butPtr->textHeight, &x, &y);
 	    Tk_DrawTextLayout(butPtr->display, pixmap, dpPtr->gc,
-<<<<<<< HEAD
-			      butPtr->textLayout, x, y, 0, -1);
-=======
 			      butPtr->textLayout, textXOffset, y, 0, -1);
->>>>>>> db008939
 	    y += butPtr->textHeight/2;
-	}
-    }
-}
-+	  }
+   }
+}
+
+
 
 /*
  *--------------------------------------------------------------
@@ -679,7 +561,6 @@
  *
  *--------------------------------------------------------------
  */
-
 static void
 TkMacOSXDrawMenuButton(
     MacMenuButton *mbPtr, /* Mac menubutton. */
@@ -701,12 +582,7 @@
     TkMacOSXComputeMenuButtonParams(butPtr, &mbPtr->btnkind, &mbPtr->drawinfo);
 
     cntrRect = CGRectMake(winPtr->privatePtr->xOff, winPtr->privatePtr->yOff,
-<<<<<<< HEAD
 		    Tk_Width(butPtr->tkwin), Tk_Height(butPtr->tkwin));
-=======
-			  Tk_Width(butPtr->tkwin),
-			  Tk_Height(butPtr->tkwin));
->>>>>>> db008939
 
     cntrRect = CGRectInset(cntrRect,  butPtr->inset, butPtr->inset);
 
@@ -729,28 +605,16 @@
     HIThemeDrawButton(&cntrRect, hiinfo, dc.context,
 		kHIThemeOrientationNormal, &contHIRec);
 
-<<<<<<< HEAD
     TkMacOSXRestoreDrawingContext(&dc);
-
+#if 0
     TkpClipDrawableToRect(Tk_Display(butPtr->tkwin), pixmap, 0, 0,
 		Tk_Width(butPtr->tkwin) - 22, Tk_Height(butPtr->tkwin));
+#endif
     MenuButtonContentDrawCB(mbPtr->btnkind, &mbPtr->drawinfo,
 		(MacMenuButton *)mbPtr, 32, true);
+#if 0
     TkpClipDrawableToRect(Tk_Display(butPtr->tkwin), pixmap, 0, 0, -1, -1);
-
-=======
-        HIThemeDrawButton(&cntrRect, &hiinfo, dc.context,
-			  kHIThemeOrientationNormal, &contHIRec);
-	TkMacOSXRestoreDrawingContext(&dc);
-        MenuButtonContentDrawCB( mbPtr->btnkind, &mbPtr->drawinfo,
-				 (MacMenuButton *)mbPtr, 32, true);
-    } else {
-	if (!TkMacOSXSetupDrawingContext(pixmap, dpPtr->gc, 1, &dc)) {
-	    return;
-	}
-	TkMacOSXRestoreDrawingContext(&dc);
-    }
->>>>>>> db008939
+#endif
     mbPtr->lastdrawinfo = mbPtr->drawinfo;
 }
 @@ -771,7 +635,6 @@
  *
  *--------------------------------------------------------------
  */
-
 static void
 MenuButtonBackgroundDrawCB (
     MacMenuButton *ptr,
@@ -806,7 +669,6 @@
  *
  *--------------------------------------------------------------
  */
-
 static void
 MenuButtonContentDrawCB (
     ThemeButtonKind kind,
