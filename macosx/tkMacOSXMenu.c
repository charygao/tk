/*
 * tkMacOSXMenu.c --
 *
 *	This module implements the Mac-platform specific features of menus.
 *
 * Copyright (c) 1996-1997 by Sun Microsystems, Inc.
 * Copyright 2001-2009, Apple Inc.
 * Copyright (c) 2005-2009 Daniel A. Steffen <das@users.sourceforge.net>
 * Copyright (c) 2012 Adrian Robert.
 *
 * See the file "license.terms" for information on usage and redistribution
 * of this file, and for a DISCLAIMER OF ALL WARRANTIES.
 */

#include "tkMacOSXPrivate.h"
#include "tkMenubutton.h"
#include "tkMenu.h"
#include "tkColor.h"
#include "tkFont.h"
#include "tkMacOSXWm.h"
#include "tkMacOSXDebug.h"
#include "tkMacOSXConstants.h"

/*
#ifdef TK_MAC_DEBUG
#define TK_MAC_DEBUG_MENUS
#endif
*/

#define ENTRY_HELP_MENU		ENTRY_PLATFORM_FLAG1
#define ENTRY_APPLE_MENU	ENTRY_PLATFORM_FLAG2
#define ENTRY_WINDOWS_MENU	ENTRY_PLATFORM_FLAG3

#define sl(s) ((int) (sizeof(s "") - 1))

#define SPECIALMENU(n, f) {.name = "." #n, .len = sl(#n) + 1, \
	.flag = ENTRY_##f##_MENU }
static const struct {
    const char *name; const size_t len; const int flag;
} specialMenus[] = {
    SPECIALMENU(help,	HELP),
    SPECIALMENU(apple,	APPLE),
    SPECIALMENU(window,	WINDOWS),
    {NULL}
};
#undef SPECIALMENU

#define MODIFIER(n, f) {.name = #n, .len = sl(#n), .mask = f }
static const struct {
    const char *name; const size_t len; const NSUInteger mask;
} modifiers[] = {
    MODIFIER(Control,	NSControlKeyMask),
    MODIFIER(Ctrl,	NSControlKeyMask),
    MODIFIER(Option,	NSAlternateKeyMask),
    MODIFIER(Opt,	NSAlternateKeyMask),
    MODIFIER(Alt,	NSAlternateKeyMask),
    MODIFIER(Shift,	NSShiftKeyMask),
    MODIFIER(Command,	NSCommandKeyMask),
    MODIFIER(Cmd,	NSCommandKeyMask),
    MODIFIER(Meta,	NSCommandKeyMask),
    {NULL}
};
#undef MODIFIER

#define ACCEL(n, c) {.name = #n, .len = sl(#n), .ch = c }
static const struct {
    const char *name; const size_t len; const UniChar ch;
} specialAccelerators[] = {
    ACCEL(PageUp,	NSPageUpFunctionKey),
    ACCEL(PageDown,	NSPageDownFunctionKey),
    ACCEL(Left,		NSLeftArrowFunctionKey),
    ACCEL(Right,	NSRightArrowFunctionKey),
    ACCEL(Up,		NSUpArrowFunctionKey),
    ACCEL(Down,		NSDownArrowFunctionKey),
    ACCEL(Escape,	0x001b),
    ACCEL(Clear,	NSClearDisplayFunctionKey),
    ACCEL(Enter,	NSEnterCharacter),
    ACCEL(Backspace,	NSBackspaceCharacter),
    ACCEL(Space,	' '),
    ACCEL(Tab,		NSTabCharacter),
    ACCEL(BackTab,	NSBackTabCharacter),
    ACCEL(Delete,	NSDeleteCharacter),
    ACCEL(Home,		NSHomeFunctionKey),
    ACCEL(End,		NSEndFunctionKey),
    ACCEL(Return,	NSCarriageReturnCharacter),
    ACCEL(Help,		NSHelpFunctionKey),
    ACCEL(Power,	0x233d),
    ACCEL(Eject,	0xf804),
    {NULL}
};
#undef ACCEL
#undef sl

static int gNoTkMenus = 0;	/* This is used by Tk_MacOSXTurnOffMenus as
				 * the flag that Tk is not to draw any
				 * menus. */
static int inPostMenu = 0;
static unsigned long defaultBg = 0, defaultFg = 0;
static SInt32 menuMarkColumnWidth = 0, menuIconTrailingEdgeMargin = 0;
static SInt32 menuTextLeadingEdgeMargin = 0, menuTextTrailingEdgeMargin = 0;
static SInt16 menuItemExtraHeight = 0, menuItemExtraWidth = 0;
static SInt16 menuSeparatorHeight = 0;

static void	CheckForSpecialMenu(TkMenu *menuPtr);
static NSString *ParseAccelerator(const char *accel, NSUInteger *maskPtr);
static int	GenerateMenuSelectEvent(TKMenu *menu, NSMenuItem *menuItem);
static void	MenuSelectEvent(TkMenu *menuPtr);
static void	RecursivelyClearActiveMenu(TkMenu *menuPtr);
static int	ModifierCharWidth(Tk_Font tkfont);

#pragma mark TKMenu

/*
 * This interface is not declared in tkMacOSXPrivate.h because it requires
 * tkMenu.h.
 */

@interface TKMenu(TKMenuPrivate)
- (id) initWithTkMenu: (TkMenu *) tkMenu;
- (TkMenu *) tkMenu;
- (int) tkIndexOfItem: (NSMenuItem *) menuItem;
- (void) insertItem: (NSMenuItem *) newItem atTkIndex: (NSInteger) index;
@end

@implementation TKMenu
- (void) setSpecial: (NSUInteger) special
{
    NSAssert(!_tkSpecial, @"Cannot change specialness of a special menu");
    _tkSpecial = special;
}
- (BOOL) isSpecial: (NSUInteger) special
{
    return (_tkSpecial == special);
}
@end

@implementation TKMenu(TKMenuPrivate)

- (id) initWithTitle: (NSString *) aTitle
{
    self = [super initWithTitle:aTitle];
    if (self) {
	_tkMenu = NULL;
	_tkOffset = 0;
	_tkItemCount = 0;
	_tkSpecial = 0;
	[self setDelegate:self];
    }
    return self;
}

- (id) initWithTkMenu: (TkMenu *) tkMenu
{
    NSString *title = [[NSString alloc] initWithUTF8String:
	    Tk_PathName(tkMenu->tkwin)];

    self = [self initWithTitle:title];
    [title release];
    if (self) {
	_tkMenu = tkMenu;
    }
    return self;
}

- (id) copyWithZone: (NSZone *) zone
{
    TKMenu *copy = [super copyWithZone:zone];

    NSAssert(_tkMenu == nil, @"Cannot copy tkMenu");
    copy->_tkMenu = _tkMenu;
    copy->_tkOffset = _tkOffset;
    copy->_tkItemCount = _tkItemCount;
    copy->_tkSpecial = _tkSpecial;
    return copy;
}

- (TkMenu *) tkMenu
{
    return _tkMenu;
}

- (int) tkIndexOfItem: (NSMenuItem *) menuItem
{
    return [self indexOfItem:menuItem] - _tkOffset;
}

- (void) insertItem: (NSMenuItem *) newItem atTkIndex: (NSInteger) index
{
    [super insertItem:newItem atIndex:index + _tkOffset];
    _tkItemCount++;
}

- (void) insertItem: (NSMenuItem *) newItem atIndex: (NSInteger) index
{
    if (_tkMenu && index >= 0) {
	if ((NSUInteger) index <= _tkOffset) {
	    _tkOffset++;
	} else {
	    NSAssert((NSUInteger) index >= _tkItemCount + _tkOffset,
		    @"Cannot insert in the middle of Tk menu");
	}
    }
    [super insertItem:newItem atIndex:index];
}

- (void) removeItemAtIndex: (NSInteger) index
{
    if (_tkMenu && index >= 0) {
	if ((NSUInteger) index < _tkOffset) {
	    _tkOffset--;
	} else if ((NSUInteger) index < _tkItemCount + _tkOffset) {
	    _tkItemCount--;
	}
    }
    [super removeItemAtIndex:index];
}

- (NSMenuItem *) newTkMenuItem: (TkMenuEntry *) mePtr
{
    NSMenuItem *menuItem = [[NSMenuItem alloc] initWithTitle:@""
	    action:@selector(tkMenuItemInvoke:) keyEquivalent:@""];

    [menuItem setTarget:self];
    [menuItem setTag:(NSInteger) mePtr];
    return menuItem;
}
@end

@implementation TKMenu(TKMenuActions)

- (BOOL) validateMenuItem: (NSMenuItem *) menuItem
{
    return [menuItem isEnabled];
}

/*
 * Workaround for bug 3572016; leave menu items enabled during modal dialog.
 */

- (BOOL)worksWhenModal
{
    return YES;
}

- (void) tkMenuItemInvoke: (id) sender
{
    /*
     * With the delegate matching key equivalents, when a menu action is sent
     * in response to a key equivalent, the sender is the whole menu and not the
     * specific menu item.  We use this to ignore key equivalents for Tk
     * menus (as Tk handles them directly via bindings).
     */

    if ([sender isKindOfClass:[NSMenuItem class]]) {
	NSMenuItem *menuItem = (NSMenuItem *) sender;
	TkMenu *menuPtr = (TkMenu *) _tkMenu;
	TkMenuEntry *mePtr = (TkMenuEntry *) [menuItem tag];

	if (menuPtr && mePtr) {
	    Tcl_Interp *interp = menuPtr->interp;

	    /*
	     * Add time for errors to fire if necessary. This is sub-optimal
	     * but avoids issues with Tcl/Cocoa event loop integration.
	     */

	    //Tcl_Sleep(100);
	    Tcl_Preserve(interp);
	    Tcl_Preserve(menuPtr);

	    int result = TkInvokeMenu(interp, menuPtr, mePtr->index);

	    if (result != TCL_OK && result != TCL_CONTINUE &&
		    result != TCL_BREAK) {
		Tcl_AddErrorInfo(interp, "\n    (menu invoke)");
		Tcl_BackgroundException(interp, result);
	    }
	    Tcl_Release(menuPtr);
	    Tcl_Release(interp);
	}
    }
}
@end

@implementation TKMenu(TKMenuDelegate)

- (BOOL) menuHasKeyEquivalent: (NSMenu *) menu forEvent: (NSEvent *) event
	target: (id *) target action: (SEL *) action
{
    /*
     * Use lowercaseString when comparing keyEquivalents since the notion of
     * a shifted upper case letter does not make much sense.
     */

    NSString *key = [[event charactersIgnoringModifiers] lowercaseString];
    NSUInteger modifiers = [event modifierFlags] &
	    NSDeviceIndependentModifierFlagsMask;

    if (modifiers == (NSCommandKeyMask | NSShiftKeyMask) &&
	    [key compare:@"?"] == NSOrderedSame) {
	/*
	 * Command-Shift-? has not been allowed as a keyboard equivalent since
	 * the first aqua port, for some mysterious reason.
	 */

	return NO;
    } else if (modifiers == (NSControlKeyMask | NSShiftKeyMask) &&
	    [event keyCode] == 48) {
	/*
	 * Starting with OSX 10.12 Control-Tab and Control-Shift-Tab are used
	 * to select window tabs.  But for some even more mysterious reason the
	 * Control-Shift-Tab event has character 0x19 = NSBackTabCharacter
	 * rather than 0x09 = NSTabCharacter.  At the same time, the
	 * keyEquivalent must be \0x09 in order for it to be displayed
	 * correctly in the menu. This makes it impossible for the standard
	 * "Select Previous Tab" to work correctly, unless we intervene.
	 */

	key = @"\t";
    } else if (([event modifierFlags] & NSCommandKeyMask) == NSCommandKeyMask) {
	/*
	 * If the command modifier is set, use the full character string so
	 * things like the dvorak / qwerty layout will work.
	 */

	key = [event characters];
    }

    NSArray *itemArray = [self itemArray];
    for (NSMenuItem *item in itemArray) {
	if ([item isEnabled] &&
	    [[item keyEquivalent] compare:key] == NSOrderedSame) {
	    NSUInteger keyEquivModifiers = [item keyEquivalentModifierMask];
	    if (keyEquivModifiers == modifiers) {
		*target = [item target];
		*action = [item action];
		return YES;
	    }
	}
    }
    return NO;
}

- (void) menuWillOpen: (NSMenu *) menu
{
    if (_tkMenu) {
	//RecursivelyClearActiveMenu(_tkMenu);
	GenerateMenuSelectEvent((TKMenu *)[self supermenu],
		[self itemInSupermenu]);
    }
}

- (void) menuDidClose: (NSMenu *) menu
{
    if (_tkMenu) {
	RecursivelyClearActiveMenu(_tkMenu);
    }
}

- (void) menu: (NSMenu *) menu willHighlightItem: (NSMenuItem *) item
{
    if (_tkMenu) {
	GenerateMenuSelectEvent(self, item);
    }
}

- (void) menuNeedsUpdate: (NSMenu *) menu
{
    TkMenu *menuPtr = (TkMenu *) _tkMenu;

    if (menuPtr) {
	Tcl_Interp *interp = menuPtr->interp;

	Tcl_Preserve(interp);
	Tcl_Preserve(menuPtr);

	int result = TkPostCommand(_tkMenu);

	if (result!=TCL_OK && result!=TCL_CONTINUE && result!=TCL_BREAK) {
	      Tcl_AddErrorInfo(interp, "\n    (menu preprocess)");
	      Tcl_BackgroundException(interp, result);
	}
	Tcl_Release(menuPtr);
	Tcl_Release(interp);
    }
}
@end

#pragma mark TKApplication(TKMenu)

@implementation TKApplication(TKMenu)

- (void) menuBeginTracking: (NSNotification *) notification
{
#ifdef TK_MAC_DEBUG_NOTIFICATIONS
    TKLog(@"-[%@(%p) %s] %@", [self class], self, _cmd, notification);
#endif
    //TkMacOSXClearMenubarActive();
    //TkMacOSXPreprocessMenu();
}

- (void) menuEndTracking: (NSNotification *) notification
{
#ifdef TK_MAC_DEBUG_NOTIFICATIONS
    TKLog(@"-[%@(%p) %s] %@", [self class], self, _cmd, notification);
#endif
    if (!inPostMenu) {
	TkMacOSXClearMenubarActive();
    }
}

- (void) tkSetMainMenu: (TKMenu *) menu
{
    if (gNoTkMenus) {
	return;
    }

    TKMenu *applicationMenu = nil;

    if (menu) {
	NSMenuItem *applicationMenuItem = [menu numberOfItems] ?
		[menu itemAtIndex:0] : nil;

	if (![menu isSpecial:tkMainMenu]) {
	    TkMenuEntry *mePtr = (TkMenuEntry *)[applicationMenuItem tag];

	    if (!mePtr || !(mePtr->entryFlags & ENTRY_APPLE_MENU)) {
		applicationMenuItem = [NSMenuItem itemWithSubmenu:
			[_defaultApplicationMenu copy]];
		[menu insertItem:applicationMenuItem atIndex:0];
	    }
	    [menu setSpecial:tkMainMenu];
	}
	applicationMenu = (TKMenu *)[applicationMenuItem submenu];
	if (![applicationMenu isSpecial:tkApplicationMenu]) {
	    for (NSMenuItem *item in _defaultApplicationMenuItems) {
		[applicationMenu addItem:[item copy]];
	    }
	    [applicationMenu setSpecial:tkApplicationMenu];
	}

	NSArray *itemArray = [menu itemArray];

	for (NSMenuItem *item in itemArray) {
	    TkMenuEntry *mePtr = (TkMenuEntry *)[item tag];
	    TKMenu *submenu = (TKMenu *)[item submenu];
	    if (mePtr && submenu) {
		if ((mePtr->entryFlags & ENTRY_WINDOWS_MENU) &&
			![submenu isSpecial:tkWindowsMenu]) {
		    NSInteger index = 0;

		    for (NSMenuItem *i in _defaultWindowsMenuItems) {
			[submenu insertItem:[i copy] atIndex:index++];
		    }
		    [self setWindowsMenu:submenu];
		    [submenu setSpecial:tkWindowsMenu];
		} else if ((mePtr->entryFlags & ENTRY_HELP_MENU) &&
			![submenu isSpecial:tkHelpMenu]) {
		    NSInteger index = 0;

		    for (NSMenuItem *i in _defaultHelpMenuItems) {
			[submenu insertItem:[i copy] atIndex:index++];
		    }
		    [submenu setSpecial:tkHelpMenu];
		}
	    }
	}
    } else {
	menu = _defaultMainMenu;
	applicationMenu = _defaultApplicationMenu;
    }

    NSMenuItem *servicesMenuItem =
	    [applicationMenu itemWithTitle:@"Services"];

    if (servicesMenuItem && [servicesMenuItem submenu] != _servicesMenu) {
	[[_servicesMenu itemInSupermenu] setSubmenu:nil];
	[servicesMenuItem setSubmenu:_servicesMenu];
    }
    [self setAppleMenu:applicationMenu];
    [self setMainMenu:menu];
}
@end

#pragma mark -

/*
 *----------------------------------------------------------------------
 *
 * TkpNewMenu --
 *
 *	Gets a new blank menu. Only the platform specific options are filled
 *	in.
 *
 * Results:
 *	Returns a standard Tcl error.
 *
 * Side effects:
 *	Allocates a NSMenu and puts it into the platformData field of the
 *	menuPtr.
 *
 *----------------------------------------------------------------------
 */

int
TkpNewMenu(
    TkMenu *menuPtr)		/* The common structure we are making the
				 * platform structure for. */
{
    TKMenu *menu = [[TKMenu alloc] initWithTkMenu:menuPtr];
    menuPtr->platformData = (TkMenuPlatformData) menu;
    CheckForSpecialMenu(menuPtr);
    return TCL_OK;
}

/*
 *----------------------------------------------------------------------
 *
 * TkpDestroyMenu --
 *
 *	Destroys platform-specific menu structures.
 *
 * Results:
 *	None.
 *
 * Side effects:
 *	All platform-specific allocations are freed up.
 *
 *----------------------------------------------------------------------
 */

void
TkpDestroyMenu(
    TkMenu *menuPtr)		/* The common menu structure */
{
    NSMenu* nsmenu = (NSMenu*)(menuPtr->platformData);

    [nsmenu release];
    menuPtr->platformData = NULL;
}

/*
 *----------------------------------------------------------------------
 *
 * TkpMenuNewEntry --
 *
 *	Adds a pointer to a new menu entry structure with the platform-
 *	specific fields filled in. The Macintosh uses the platformEntryData
 *	field of the TkMenuEntry record.
 *
 * Results:
 *	Standard TCL error.
 *
 * Side effects:
 *	Storage gets allocated. New menu entry data is put into the
 *	platformEntryData field of the mePtr.
 *
 *----------------------------------------------------------------------
 */

int
TkpMenuNewEntry(
    TkMenuEntry *mePtr)		/* The menu we are adding an entry to */
{
    TKMenu *menu = (TKMenu *) mePtr->menuPtr->platformData;
    NSMenuItem *menuItem;
    if (mePtr->type == SEPARATOR_ENTRY || mePtr->type == TEAROFF_ENTRY) {
	menuItem = [[NSMenuItem separatorItem] retain];
    } else {
	menuItem = [menu newTkMenuItem:mePtr];
    }
    mePtr->platformEntryData = (TkMenuPlatformEntryData) menuItem;

    /*
     * Caller TkMenuEntry() already did this same insertion into the generic
     * TkMenu so we just match it for the platform menu.
     */

    [menu insertItem:menuItem atTkIndex:mePtr->index];
    return TCL_OK;
}

/*
 *----------------------------------------------------------------------
 *
 * TkpConfigureMenuEntry --
 *
 *	Processes configurations for menu entries.
 *
 * Results:
 *	Returns standard TCL result. If TCL_ERROR is returned, then the
 *	interp's result contains an error message.
 *
 * Side effects:
 *	Configuration information get set for mePtr; old resources get freed,
 *	if any need it.
 *
 *----------------------------------------------------------------------
 */

int
TkpConfigureMenuEntry(
    TkMenuEntry *mePtr) 	/* Information about menu entry; may or may
				 * not already have values for some fields. */
{
    NSMenuItem *menuItem = (NSMenuItem *) mePtr->platformEntryData;
    NSString *title = @"";
    NSAttributedString *attributedTitle = nil;
    NSImage *image = nil;
    NSString *keyEquivalent = @"";
    NSUInteger modifierMask = NSCommandKeyMask;
    NSMenu *submenu = nil;
    NSDictionary *attributes;
    int imageWidth, imageHeight;
    GC gc = (mePtr->textGC ? mePtr->textGC : mePtr->menuPtr->textGC);
    Tcl_Obj *fontPtr = (mePtr->fontPtr ? mePtr->fontPtr :
	    mePtr->menuPtr->fontPtr);

    if (mePtr->image) {
    	Tk_SizeOfImage(mePtr->image, &imageWidth, &imageHeight);
	image = TkMacOSXGetNSImageWithTkImage(mePtr->menuPtr->display,
		mePtr->image, imageWidth, imageHeight);
    } else if (mePtr->bitmapPtr != None) {
	Pixmap bitmap = Tk_GetBitmapFromObj(mePtr->menuPtr->tkwin,
		mePtr->bitmapPtr);

	Tk_SizeOfBitmap(mePtr->menuPtr->display, bitmap, &imageWidth,
		&imageHeight);
	image = TkMacOSXGetNSImageWithBitmap(mePtr->menuPtr->display, bitmap,
		gc, imageWidth, imageHeight);
    }
    [menuItem setImage:image];
    if ((!image || mePtr->compound != COMPOUND_NONE) && mePtr->labelPtr &&
	    mePtr->labelLength) {
	title = [[[NSString alloc] initWithBytes:Tcl_GetString(mePtr->labelPtr)
		length:mePtr->labelLength encoding:NSUTF8StringEncoding]
		autorelease];
	if ([title hasSuffix:@"..."]) {
	    title = [NSString stringWithFormat:@"%@%C",
		    [title substringToIndex:[title length] - 3], 0x2026];
	}
    }
    [menuItem setTitle:title];
    if (strcmp(Tcl_GetString(fontPtr), "menu") || gc->foreground != defaultFg
	    || gc->background != defaultBg) {
	attributes = TkMacOSXNSFontAttributesForFont(Tk_GetFontFromObj(
		mePtr->menuPtr->tkwin, fontPtr));
	if (gc->foreground != defaultFg || gc->background != defaultBg) {
	    NSColor *color = TkMacOSXGetNSColor(gc,
		    gc->foreground!=defaultFg? gc->foreground:gc->background);

	    attributes = [[attributes mutableCopy] autorelease];
	    [(NSMutableDictionary *) attributes setObject:color
		    forKey:NSForegroundColorAttributeName];
	}
	if (attributes) {
	    attributedTitle = [[[NSAttributedString alloc]
		    initWithString:title attributes:attributes] autorelease];
	}
    }
    [menuItem setAttributedTitle:attributedTitle];
    [menuItem setEnabled:!(mePtr->state == ENTRY_DISABLED)];
    [menuItem setState:((mePtr->type == CHECK_BUTTON_ENTRY ||
	    mePtr->type == RADIO_BUTTON_ENTRY) && mePtr->indicatorOn &&
	    (mePtr->entryFlags & ENTRY_SELECTED) ? NSOnState : NSOffState)];
    if (mePtr->type != CASCADE_ENTRY && mePtr->accelPtr && mePtr->accelLength) {
	keyEquivalent = ParseAccelerator(Tcl_GetString(mePtr->accelPtr),
		&modifierMask);
    }
    [menuItem setKeyEquivalent:keyEquivalent];
    [menuItem setKeyEquivalentModifierMask:modifierMask];
    if (mePtr->type == CASCADE_ENTRY && mePtr->namePtr) {
	TkMenuReferences *menuRefPtr;

	menuRefPtr = TkFindMenuReferencesObj(mePtr->menuPtr->interp,
		mePtr->namePtr);
	if (menuRefPtr && menuRefPtr->menuPtr) {
	    CheckForSpecialMenu(menuRefPtr->menuPtr);
	    submenu = (TKMenu *) menuRefPtr->menuPtr->platformData;
	    if ([submenu supermenu] && [menuItem submenu] != submenu) {
		/*
		 * This happens during a clone, where the parent menu is
		 * cloned before its children, so just ignore this temprary
		 * setting, it will be changed shortly (c.f. tkMenu.c
		 * CloneMenu())
		 */

		submenu = nil;
	    } else {
		[submenu setTitle:title];

    		if ([menuItem isEnabled]) {
<<<<<<< HEAD
=======
		    
>>>>>>> 7d6fc907
		    /*
		     * This menuItem might have been previously disabled (XXX:
		     * track this), which would have disabled entries; we must
		     * re-enable the entries here.
		     */

		    int i = 0;
		    NSArray *itemArray = [submenu itemArray];

		    for (NSMenuItem *item in itemArray) {
			TkMenuEntry *submePtr = menuRefPtr->menuPtr->entries[i];

			/*
			 * Work around an apparent bug where itemArray can have
			 * more items than the menu's entries[] array.
			 */

			if (i >= (int) menuRefPtr->menuPtr->numEntries) {
			    break;
			}
			[item setEnabled: !(submePtr->state == ENTRY_DISABLED)];
			i++;
		    }
		}
	    }
	}
    }
    [menuItem setSubmenu:submenu];

    return TCL_OK;
}

/*
 *----------------------------------------------------------------------
 *
 * TkpDestroyMenuEntry --
 *
 *	Cleans up platform-specific menu entry items.
 *
 * Results:
 *	None
 *
 * Side effects:
 *	All platform-specific allocations are freed up.
 *
 *----------------------------------------------------------------------
 */

void
TkpDestroyMenuEntry(
    TkMenuEntry *mePtr)
{
    NSMenuItem *menuItem;
    TKMenu *menu;
    NSInteger index;

    if (mePtr->platformEntryData && mePtr->menuPtr->platformData) {
	menu = (TKMenu *) mePtr->menuPtr->platformData;
	menuItem = (NSMenuItem *) mePtr->platformEntryData;
	index = [menu indexOfItem:menuItem];

	if (index > -1) {
	    [menu removeItemAtIndex:index];
	}
	[menuItem release];
	mePtr->platformEntryData = NULL;
    }
}

/*
 *----------------------------------------------------------------------
 *
 * TkpPostMenu --
 *
 *	Posts a menu on the screen. If entry is < 0 then the menu is drawn so
 *      its top left corner is located at the point with screen coordinates
 *      (x,y).  Otherwise the top left corner of the specified entry is located
 *      at that point.
 *
 * Results:
 *	Returns a standard Tcl result.
 *
 * Side effects:
 *	The menu is posted and handled.
 *
 *----------------------------------------------------------------------
 */

int
TkpPostMenu(
    Tcl_Interp *interp,		/* The interpreter this menu lives in */
    TkMenu *menuPtr,		/* The menu we are posting */
    int x, int y,		/* The screen coordinates where the top left
				 * corner of the menu, or of the specified
				 * entry, will be located. */
    int index)
{
    int result;
    Tk_Window root = Tk_MainWindow(interp);

    if (root == NULL) {
	return TCL_ERROR;
    }
    Drawable d = Tk_WindowId(root);
    NSView *rootview = TkMacOSXGetRootControl(d);
    NSWindow *win = [rootview window];
    NSView *view = [win contentView];
    NSMenu *menu = (NSMenu *) menuPtr->platformData;
    NSInteger itemIndex = index;
    NSInteger numItems = [menu numberOfItems];
    NSMenuItem *item = nil;
    NSPoint location = NSMakePoint(x, tkMacOSXZeroScreenHeight - y);

    inPostMenu = 1;
    result = TkPreprocessMenu(menuPtr);
    if (result != TCL_OK) {
        inPostMenu = 0;
        return result;
    }
    if (itemIndex >= numItems) {
    	itemIndex = numItems - 1;
    }
    if (itemIndex >= 0) {
	item = [menu itemAtIndex:itemIndex];
    }

    /*
     * The post commands could have deleted the menu, which means we are dead
     * and should go away.
     */

    if (menuPtr->tkwin == NULL) {
    	return TCL_OK;
    }

    [menu popUpMenuPositioningItem:item
			atLocation:[win tkConvertPointFromScreen:location]
			    inView:view];
    inPostMenu = 0;
    return TCL_OK;
}

/*
 *----------------------------------------------------------------------
 *
 * TkpPostTearoffMenu --
 *
 *	Tearoff menus are not supported on the Mac.  This placeholder function,
 *      which is simply a copy of the unix function, posts a completely useless
 *      window with a black background on the screen. If entry is < 0 then the
 *      window is positioned so that its top left corner is located at the
 *      point with screen coordinates (x, y).  Otherwise the window position is
 *      offset so that top left corner of the specified entry would be located
 *      at that point, if there actually were a menu.
 *
 *      Mac menus steal all mouse or keyboard input from the application until
 *      the menu is dismissed, with or without a selection, by a mouse or key
 *      event.  Posting a Mac menu in a regression test will cause the test to
 *      halt waiting for user input.  This is why the TkpPostMenu function is
 *      not being used as the placeholder.
 *
 * Results:
 *	None.
 *
 * Side effects:
 *	A useless window is posted.
 *
 *----------------------------------------------------------------------
 */

int
TkpPostTearoffMenu(
    Tcl_Interp *interp,		/* The interpreter this menu lives in */
    TkMenu *menuPtr,		/* The menu we are posting */
    int x, int y, int index)	/* The screen coordinates where the top left
				 * corner of the menu, or of the specified
				 * entry, will be located. */
{
    int vRootX, vRootY, vRootWidth, vRootHeight;
    int result;

    if (index >= (int) menuPtr->numEntries) {
	index = menuPtr->numEntries - 1;
    }
    if (index >= 0) {
	y -= menuPtr->entries[index]->y;
    }

    TkActivateMenuEntry(menuPtr, -1);
    TkRecomputeMenu(menuPtr);
    result = TkPostCommand(menuPtr);
    if (result != TCL_OK) {
    	return result;
    }

    /*
     * The post commands could have deleted the menu, which means we are dead
     * and should go away.
     */

    if (menuPtr->tkwin == NULL) {
    	return TCL_OK;
    }

    /*
     * Adjust the position of the menu if necessary to keep it visible on the
     * screen. There are two special tricks to make this work right:
     *
     * 1. If a virtual root window manager is being used then the coordinates
     *    are in the virtual root window of menuPtr's parent; since the menu
     *    uses override-redirect mode it will be in the *real* root window for
     *    the screen, so we have to map the coordinates from the virtual root
     *    (if any) to the real root. Can't get the virtual root from the menu
     *    itself (it will never be seen by the wm) so use its parent instead
     *    (it would be better to have an an option that names a window to use
     *    for this...).
     * 2. The menu may not have been mapped yet, so its current size might be
     *    the default 1x1. To compute how much space it needs, use its
     *    requested size, not its actual size.
     */

    Tk_GetVRootGeometry(Tk_Parent(menuPtr->tkwin), &vRootX, &vRootY,
	&vRootWidth, &vRootHeight);
    vRootWidth -= Tk_ReqWidth(menuPtr->tkwin);
    if (x > vRootX + vRootWidth) {
	x = vRootX + vRootWidth;
    }
    if (x < vRootX) {
	x = vRootX;
    }
    vRootHeight -= Tk_ReqHeight(menuPtr->tkwin);
    if (y > vRootY + vRootHeight) {
	y = vRootY + vRootHeight;
    }
    if (y < vRootY) {
	y = vRootY;
    }
    Tk_MoveToplevelWindow(menuPtr->tkwin, x, y);
    if (!Tk_IsMapped(menuPtr->tkwin)) {
	Tk_MapWindow(menuPtr->tkwin);
    }
    TkWmRestackToplevel((TkWindow *) menuPtr->tkwin, Above, NULL);
    return TCL_OK;
}

/*
 *----------------------------------------------------------------------
 *
 * TkpSetWindowMenuBar --
 *
 *	Associates a given menu with a window.
 *
 * Results:
 *	None.
 *
 * Side effects:
 *	On Windows and UNIX, associates the platform menu with the platform
 *	window.
 *
 *----------------------------------------------------------------------
 */

void
TkpSetWindowMenuBar(
    Tk_Window tkwin,		/* The window we are setting the menu in */
    TkMenu *menuPtr)		/* The menu we are setting */
{
    TkWindow *winPtr = (TkWindow *) tkwin;

    if (winPtr->wmInfoPtr) {
	winPtr->wmInfoPtr->menuPtr = menuPtr;
    }
}

/*
 *----------------------------------------------------------------------
 *
 * TkpSetMainMenubar --
 *
 *	Puts the menu associated with a window into the menubar. Should only be
 *	called when the window is in front.
 *
 *      This is a no-op on all other platforms.  On OS X it is a no-op when
 *      passed a NULL menuName or a nonexistent menuName, with an exception for
 *      the first call in a new interpreter.  In that special case, passing a
 *      NULL menuName installs the default menu.
 *
 * Results:
 *	None.
 *
 * Side effects:
 *	The menubar may be changed.
 *
 *----------------------------------------------------------------------
 */

void
TkpSetMainMenubar(
    Tcl_Interp *interp,		/* The interpreter of the application */
    Tk_Window tkwin,		/* The frame we are setting up */
    const char *menuName)	/* The name of the menu to put in front. */
{
    static Tcl_Interp *currentInterp = NULL;
    TKMenu *menu = nil;
    TkWindow *winPtr = (TkWindow *) tkwin;

    /*
     * We will be called when an embedded window receives an ActivationNotify
     * event, but we should not change the menubar in that case.
     */

    if (Tk_IsEmbedded(winPtr)) {
	return;
    }

    if (menuName) {
	Tk_Window menubar = NULL;

	if (winPtr->wmInfoPtr &&
		winPtr->wmInfoPtr->menuPtr &&
		winPtr->wmInfoPtr->menuPtr->masterMenuPtr) {
	    menubar = winPtr->wmInfoPtr->menuPtr->masterMenuPtr->tkwin;
	}

	/*
<<<<<<< HEAD
	 * Attempt to find the NSMenu directly. If that fails, ask Tk to find
=======
	 * Attempt to find the NSMenu directly.  If that fails, ask Tk to find
>>>>>>> 7d6fc907
	 * it.
	 */

	if (menubar != NULL && strcmp(menuName, Tk_PathName(menubar)) == 0) {
	    menu = (TKMenu *) winPtr->wmInfoPtr->menuPtr->platformData;
	} else {
	    TkMenuReferences *menuRefPtr = TkFindMenuReferences(interp,
		    menuName);

	    if (menuRefPtr && menuRefPtr->menuPtr &&
		    menuRefPtr->menuPtr->platformData) {
		menu = (TKMenu *) menuRefPtr->menuPtr->platformData;
	    }
	}
    }

    /*
     * If we couldn't find a menu, do nothing unless the window belongs to a
     * different application.  In that case, install the default menubar.
     */

    if (menu || interp != currentInterp) {
	[NSApp tkSetMainMenu:menu];
    }
    currentInterp = interp;
}

/*
 *----------------------------------------------------------------------
 *
 * CheckForSpecialMenu --
 *
 *	Given a menu, check to see whether or not it is a cascade in a menubar
 *	with one of the special names ".apple", ".help" or ".window". If it is,
 *	the entry that points to this menu will be marked.
 *
 * Results:
 *	None.
 *
 * Side effects:
 *	Will set entryFlags appropriately.
 *
 *----------------------------------------------------------------------
 */

static void
CheckForSpecialMenu(
    TkMenu *menuPtr)		/* The menu we are checking */
{
    if (!menuPtr->masterMenuPtr->tkwin) {
	return;
    }
    for (TkMenuEntry *cascadeEntryPtr = menuPtr->menuRefPtr->parentEntryPtr;
	    cascadeEntryPtr;
	    cascadeEntryPtr = cascadeEntryPtr->nextCascadePtr) {
	if (cascadeEntryPtr->menuPtr->menuType == MENUBAR
		&& cascadeEntryPtr->menuPtr->masterMenuPtr->tkwin) {
	    TkMenu *masterMenuPtr = cascadeEntryPtr->menuPtr->masterMenuPtr;
	    int i = 0;
	    Tcl_DString ds;

	    Tcl_DStringInit(&ds);
	    Tcl_DStringAppend(&ds, Tk_PathName(masterMenuPtr->tkwin), -1);
	    while (specialMenus[i].name) {
		Tcl_DStringAppend(&ds, specialMenus[i].name,
			specialMenus[i].len);
		if (strcmp(Tcl_DStringValue(&ds),
			Tk_PathName(menuPtr->masterMenuPtr->tkwin)) == 0) {
		    cascadeEntryPtr->entryFlags |= specialMenus[i].flag;
		} else {
		    cascadeEntryPtr->entryFlags &= ~specialMenus[i].flag;
		}
		Tcl_DStringSetLength(&ds, Tcl_DStringLength(&ds) -
			specialMenus[i].len);
		i++;
	    }
	    Tcl_DStringFree(&ds);
	}
    }
}

/*
 *----------------------------------------------------------------------
 *
 * ParseAccelerator --
 *
 *	Parse accelerator string.
 *
 * Results:
 *	Accelerator string & flags.
 *
 * Side effects:
 *	None.
 *
 *----------------------------------------------------------------------
 */

static NSString *
ParseAccelerator(
    const char *accel,
    NSUInteger *maskPtr)
{
    unichar ch = 0;
    size_t len;
    int i;

    *maskPtr = 0;
    while (1) {
	i = 0;
	while (modifiers[i].name) {
	    int l = modifiers[i].len;

	    if (!strncasecmp(accel, modifiers[i].name, l) &&
		    (accel[l] == '-' || accel[l] == '+')) {
		*maskPtr |= modifiers[i].mask;
		accel += l+1;
		break;
	    }
	    i++;
	}
	if (!modifiers[i].name || !*accel) {
	    break;
	}
    }
    len = strlen(accel);
    if (len > 1) {
	i = 0;
	if (accel[0] == 'F' && len < 4 && accel[1] > '0' && accel[1] <= '9') {
	    int fkey = accel[1] - '0';

	    if (len == 3) {
		if (accel[2] >= '0' && accel[2] <= '9') {
		    fkey = 10 * fkey + (accel[2] - '0');
		} else {
		    fkey = 0;
		}
	    }
	    if (fkey >= 1 && fkey <= 15) {
		ch = NSF1FunctionKey + fkey - 1;
	    }
	} else while (specialAccelerators[i].name) {
	    if (accel[0] == specialAccelerators[i].name[0] &&
		    len == specialAccelerators[i].len && !strncasecmp(accel,
		    specialAccelerators[i].name, specialAccelerators[i].len)) {
		ch = specialAccelerators[i].ch;
		break;
	    }
	    i++;
	}
    }
    if (ch) {
	return [[[NSString alloc] initWithCharacters:&ch length:1] autorelease];
    } else {
	return [[[[NSString alloc] initWithUTF8String:accel] autorelease]
		lowercaseString];
    }
}

/*
 *--------------------------------------------------------------
 *
 * ModifierCharWidth --
 *
 *	Helper mesuring width of command char in given font.
 *
 * Results:
 *	Width of command char.
 *
 * Side effects:
 *	None.
 *
 *--------------------------------------------------------------
 */

static int
ModifierCharWidth(
    Tk_Font tkfont)
{
    static NSString *cmdChar = nil;

    if (!cmdChar) {
	unichar cmd = kCommandUnicode;

	cmdChar = [[NSString alloc] initWithCharacters:&cmd length:1];
    }
    return [cmdChar sizeWithAttributes:
	    TkMacOSXNSFontAttributesForFont(tkfont)].width;
}

/*
 *--------------------------------------------------------------
 *
 * TkpComputeStandardMenuGeometry --
 *
 *	This procedure is invoked to recompute the size and layout of a menu
 *	that is not a menubar clone.
 *
 * Results:
 *	None.
 *
 * Side effects:
 *	Fields of menu entries are changed to reflect their current positions,
 *	and the size of the menu window itself may be changed.
 *
 *--------------------------------------------------------------
 */

void
TkpComputeStandardMenuGeometry(
    TkMenu *menuPtr)		/* Structure describing menu. */
{
    NSSize menuSize;
    Tk_Font tkfont, menuFont;
    Tk_FontMetrics menuMetrics, entryMetrics, *fmPtr;
    int modifierCharWidth, menuModifierCharWidth;
    int x, y, modifierWidth, labelWidth, indicatorSpace;
    int windowWidth, windowHeight, accelWidth;
    int i, maxWidth;
    int entryWidth, maxIndicatorSpace, borderWidth, activeBorderWidth;
    TkMenuEntry *mePtr;
    int haveAccel = 0;

    /*
     * Do nothing if this menu is a clone.
     */

    if (menuPtr->tkwin == NULL || menuPtr->masterMenuPtr != menuPtr) {
	return;
    }
<<<<<<< HEAD

=======
    
>>>>>>> 7d6fc907
    menuSize = [(NSMenu *) menuPtr->platformData size];
    Tk_GetPixelsFromObj(NULL, menuPtr->tkwin, menuPtr->borderWidthPtr,
	    &borderWidth);
    Tk_GetPixelsFromObj(NULL, menuPtr->tkwin, menuPtr->activeBorderWidthPtr,
	    &activeBorderWidth);
    x = y = borderWidth;
    windowHeight = maxWidth = 0;
    maxIndicatorSpace = 0;

    /*
     * On the Mac especially, getting font metrics can be quite slow, so we
     * want to do it intelligently. We are going to precalculate them and pass
     * them down to all of the measuring and drawing routines. We will measure
     * the font metrics of the menu once. If an entry does not have its own
     * font set, then we give the geometry/drawing routines the menu's font and
     * metrics. If an entry has its own font, we will measure that font and
     * give all of the geometry/drawing the entry's font and metrics.
     */

    menuFont = Tk_GetFontFromObj(menuPtr->tkwin, menuPtr->fontPtr);
    Tk_GetFontMetrics(menuFont, &menuMetrics);
    menuModifierCharWidth = ModifierCharWidth(menuFont);

    for (i = 0; i < (int) menuPtr->numEntries; i++) {
	mePtr = menuPtr->entries[i];
	if (mePtr->type == CASCADE_ENTRY || mePtr->accelLength > 0) {
	    haveAccel = 1;
	    break;
	}
    }

    for (i = 0; i < (int) menuPtr->numEntries; i++) {
	mePtr = menuPtr->entries[i];
	if (mePtr->type == TEAROFF_ENTRY) {
	    continue;
	}
	if (mePtr->fontPtr == NULL) {
	    tkfont = menuFont;
	    fmPtr = &menuMetrics;
	    modifierCharWidth = menuModifierCharWidth;
	} else {
	    tkfont = Tk_GetFontFromObj(menuPtr->tkwin, mePtr->fontPtr);
	    Tk_GetFontMetrics(tkfont, &entryMetrics);
	    fmPtr = &entryMetrics;
	    modifierCharWidth = ModifierCharWidth(tkfont);
	}
	accelWidth = modifierWidth = indicatorSpace = 0;
	if (mePtr->type == SEPARATOR_ENTRY) {
	    mePtr->height = menuSeparatorHeight;
	} else {
	    /*
	     * For each entry, compute the height required by that particular
	     * entry, plus three widths: the width of the label, the width to
	     * allow for an indicator to be displayed to the left of the label
	     * (if any), and the width of the accelerator to be displayed to
	     * the right of the label (if any). These sizes depend, of course,
	     * on the type of the entry.
	     */

	    NSMenuItem *menuItem = (NSMenuItem *) mePtr->platformEntryData;
	    int haveImage = 0, width = 0, height = 0;

	    if (mePtr->image) {
		Tk_SizeOfImage(mePtr->image, &width, &height);
		haveImage = 1;
		height += 2; /* tweak */
	    } else if (mePtr->bitmapPtr) {
		Pixmap bitmap = Tk_GetBitmapFromObj(menuPtr->tkwin,
			mePtr->bitmapPtr);

		Tk_SizeOfBitmap(menuPtr->display, bitmap, &width, &height);
		haveImage = 1;
		height += 2; /* tweak */
	    }
	    if (!haveImage || (mePtr->compound != COMPOUND_NONE)) {
		NSAttributedString *attrTitle = [menuItem attributedTitle];
		NSSize size;

		if (attrTitle) {
		    size = [attrTitle size];
		} else {
		    size = [[menuItem title] sizeWithAttributes:
			TkMacOSXNSFontAttributesForFont(tkfont)];
		}
		size.width += menuTextLeadingEdgeMargin + menuTextTrailingEdgeMargin;
		size.height -= 1; /* tweak */
		if (haveImage && (mePtr->compound != COMPOUND_NONE)) {
		    int margin = width + menuIconTrailingEdgeMargin;

		    if (margin > menuTextLeadingEdgeMargin) {
			margin = menuTextLeadingEdgeMargin;
		    }
		    width += size.width + menuIconTrailingEdgeMargin - margin;
		    if (size.height > height) {
			height = size.height;
		    }
		} else {
		    width = size.width;
		    height = size.height;
		}
	    }
	    else {
		/* image only. */
	    }
	    labelWidth = width + menuItemExtraWidth;
	    mePtr->height = height + menuItemExtraHeight;
	    if (mePtr->type == CASCADE_ENTRY) {
		modifierWidth = modifierCharWidth;
	    } else if (mePtr->accelLength == 0) {
		if (haveAccel && !mePtr->hideMargin) {
		    modifierWidth = modifierCharWidth;
		}
	    } else {
		NSUInteger modifMask = [menuItem keyEquivalentModifierMask];
		int i = 0;

		while (modifiers[i].name) {
		    if (modifMask & modifiers[i].mask) {
			modifMask &= ~modifiers[i].mask;
			modifierWidth += modifierCharWidth;
		    }
		    i++;
		}
		accelWidth = [[menuItem keyEquivalent] sizeWithAttributes:
			TkMacOSXNSFontAttributesForFont(tkfont)].width;
	    }
	    if (!mePtr->hideMargin) {
		indicatorSpace = menuMarkColumnWidth;
	    }
	    if (indicatorSpace > maxIndicatorSpace) {
		maxIndicatorSpace = indicatorSpace;
	    }
	    entryWidth = labelWidth + modifierWidth + accelWidth;
	    if (entryWidth > maxWidth) {
		maxWidth = entryWidth;
	    }
	    menuPtr->entries[i]->width = entryWidth;
	    mePtr->height += 2 * activeBorderWidth;
	}
	mePtr->x = x;
	mePtr->y = y;
	y += menuPtr->entries[i]->height + borderWidth;
    }
    windowWidth = menuSize.width;
    if (windowWidth <= 0) {
	windowWidth = 1;
    }
    windowHeight = menuSize.height;
    if (windowHeight <= 0) {
	windowHeight = 1;
    }
    menuPtr->totalWidth = windowWidth;
    menuPtr->totalHeight = windowHeight;
}

/*
 *----------------------------------------------------------------------
 *
 * GenerateMenuSelectEvent --
 *
 *	Respond to a menu item being selected.
 *
 * Results:
 *	True if event(s) are generated - false otherwise.
 *
 * Side effects:
 *	Places a virtual event on the event queue.
 *
 *----------------------------------------------------------------------
 */

int
GenerateMenuSelectEvent(
    TKMenu *menu,
    NSMenuItem *menuItem)
{
    TkMenu *menuPtr = [menu tkMenu];

    if (menuPtr) {
	int index = [menu tkIndexOfItem:menuItem];

	if (index < 0 || index >= (int) menuPtr->numEntries ||
		(menuPtr->entries[index])->state == ENTRY_DISABLED) {
	    TkActivateMenuEntry(menuPtr, -1);
	} else {
	    TkActivateMenuEntry(menuPtr, index);
	    MenuSelectEvent(menuPtr);
	    return true;
	}
    }
    return false;
}

/*
 *----------------------------------------------------------------------
 *
 * MenuSelectEvent --
 *
 *	Generates a "MenuSelect" virtual event. This can be used to do
 *	context-sensitive menu help.
 *
 * Results:
 *	None.
 *
 * Side effects:
 *	Places a virtual event on the event queue.
 *
 *----------------------------------------------------------------------
 */

void
MenuSelectEvent(
    TkMenu *menuPtr)		/* the menu we have selected. */
{
    XVirtualEvent event;

    bzero(&event, sizeof(XVirtualEvent));
    event.type = VirtualEvent;
    event.serial = LastKnownRequestProcessed(menuPtr->display);
    event.send_event = false;
    event.display = menuPtr->display;
    event.event = Tk_WindowId(menuPtr->tkwin);
    event.root = XRootWindow(menuPtr->display, 0);
    event.subwindow = None;
    event.time = TkpGetMS();
    XQueryPointer(NULL, None, NULL, NULL, &event.x_root, &event.y_root, NULL,
	    NULL, &event.state);
    event.same_screen = true;
    event.name = Tk_GetUid("MenuSelect");
    Tk_MakeWindowExist(menuPtr->tkwin);
    if (Tcl_GetServiceMode() != TCL_SERVICE_NONE) {
	Tk_HandleEvent((XEvent *) &event);
    } else {
	Tk_QueueWindowEvent((XEvent *) &event, TCL_QUEUE_TAIL);
    }
}

/*
 *----------------------------------------------------------------------
 *
 * RecursivelyClearActiveMenu --
 *
 *	Recursively clears the active entry in the menu's cascade hierarchy.
 *
 * Results:
 *	None.
 *
 * Side effects:
 *	Generates <<MenuSelect>> virtual events.
 *
 *----------------------------------------------------------------------
 */

void
RecursivelyClearActiveMenu(
    TkMenu *menuPtr)		/* The menu to reset. */
{
    int i;

    TkActivateMenuEntry(menuPtr, -1);
    for (i = 0; i < (int) menuPtr->numEntries; i++) {
	TkMenuEntry *mePtr = menuPtr->entries[i];

	if (mePtr->type == CASCADE_ENTRY
		&& (mePtr->childMenuRefPtr != NULL)
		&& (mePtr->childMenuRefPtr->menuPtr != NULL)) {
	    RecursivelyClearActiveMenu(mePtr->childMenuRefPtr->menuPtr);
	}
    }
}

/*
 *----------------------------------------------------------------------
 *
 * TkMacOSXClearMenubarActive --
 *
 *	Recursively clears the active entry in the current menubar hierarchy.
 *
 * Results:
 *	None.
 *
 * Side effects:
 *	Generates <<MenuSelect>> virtual events.
 *
 *----------------------------------------------------------------------
 */

void
TkMacOSXClearMenubarActive(void)
{
    NSMenu *mainMenu = [NSApp mainMenu];

    if (mainMenu && [mainMenu isKindOfClass:[TKMenu class]]) {
	TkMenu *menuPtr = [(TKMenu *) mainMenu tkMenu];

	if (menuPtr && menuPtr->numEntries && menuPtr->entries) {
	    RecursivelyClearActiveMenu(menuPtr);
	}
    }
}

/*
 *----------------------------------------------------------------------
 *
 * Tk_MacOSXTurnOffMenus --
 *
 *	Turns off all the menu drawing code. This is more than just disabling
 *	the "menu" command, this means that Tk will NEVER touch the menubar.
 *	It is needed in the Plugin, where Tk does not own the menubar.
 *
 * Results:
 *	None.
 *
 * Side effects:
 *	A flag is set which will disable all menu drawing.
 *
 *----------------------------------------------------------------------
 */

void
Tk_MacOSXTurnOffMenus(void)
{
    gNoTkMenus = 1;
}

/*
 *----------------------------------------------------------------------
 *
 * TkpMenuInit --
 *
 *	Initializes Mac-specific menu data.
 *
 * Results:
 *	None.
 *
 * Side effects:
 *	Allocates a hash table.
 *
 *----------------------------------------------------------------------
 */

void
TkpMenuInit(void)
{
    TkColor *tkColPtr;

    NSNotificationCenter *nc = [NSNotificationCenter defaultCenter];

#define observe(n, s) \
	[nc addObserver:NSApp selector:@selector(s) name:(n) object:nil]
    observe(NSMenuDidBeginTrackingNotification, menuBeginTracking:);
    observe(NSMenuDidEndTrackingNotification, menuEndTracking:);
#undef observe

    [NSMenuItem setUsesUserKeyEquivalents:NO];
    tkColPtr = TkpGetColor(NULL, DEF_MENU_BG_COLOR);
    defaultBg = tkColPtr->color.pixel;
    ckfree(tkColPtr);
    tkColPtr = TkpGetColor(NULL, DEF_MENU_FG);
    defaultFg = tkColPtr->color.pixel;
    ckfree(tkColPtr);

    ChkErr(GetThemeMetric, kThemeMetricMenuMarkColumnWidth,
	    &menuMarkColumnWidth);
    ChkErr(GetThemeMetric, kThemeMetricMenuTextLeadingEdgeMargin,
	    &menuTextLeadingEdgeMargin);
    ChkErr(GetThemeMetric, kThemeMetricMenuTextTrailingEdgeMargin,
	    &menuTextTrailingEdgeMargin);
    ChkErr(GetThemeMetric, kThemeMetricMenuIconTrailingEdgeMargin,
	    &menuIconTrailingEdgeMargin);
    ChkErr(GetThemeMenuItemExtra, kThemeMenuItemPlain, &menuItemExtraHeight,
	    &menuItemExtraWidth);
    ChkErr(GetThemeMenuSeparatorHeight, &menuSeparatorHeight);
}

#pragma mark -
#pragma mark NOPs

/*
 *----------------------------------------------------------------------
 *
 * TkpMenuThreadInit --
 *
 *	Does platform-specific initialization of thread-specific menu state.
 *
 * Results:
 *	None.
 *
 * Side effects:
 *	None.
 *
 *----------------------------------------------------------------------
 */

void
TkpMenuThreadInit(void)
{
    /*
     * Nothing to do.
     */
}

/*
 *----------------------------------------------------------------------
 *
 * TkpMenuNotifyToplevelCreate --
 *
 *	This routine reconfigures the menu and the clones indicated by
 *	menuName because a toplevel has been created and any system menus need
 *	to be created. Only applicable to Windows.
 *
 * Results:
 *	None.
 *
 * Side effects:
 *	An idle handler is set up to do the reconfiguration.
 *
 *----------------------------------------------------------------------
 */

void
TkpMenuNotifyToplevelCreate(
    Tcl_Interp *interp,		/* The interp the menu lives in. */
    const char *menuName)	/* The name of the menu to reconfigure. */
{
    /*
     * Nothing to do.
     */
}

/*
 *--------------------------------------------------------------
 *
 * TkpInitializeMenuBindings --
 *
 *	For every interp, initializes the bindings for Windows menus. Does
 *	nothing on Mac or XWindows.
 *
 * Results:
 *	None.
 *
 * Side effects:
 *	C-level bindings are setup for the interp which will handle Alt-key
 *	sequences for menus without beeping or interfering with user-defined
 *	Alt-key bindings.
 *
 *--------------------------------------------------------------
 */

void
TkpInitializeMenuBindings(
    Tcl_Interp *interp,		/* The interpreter to set. */
    Tk_BindingTable bindingTable)
				/* The table to add to. */
{
    /*
     * Nothing to do.
     */
}

/*
 *--------------------------------------------------------------
 *
 * TkpComputeMenubarGeometry --
 *
 *	This procedure is invoked to recompute the size and layout of a menu
 *	that is a menubar clone.
 *
 * Results:
 *	None.
 *
 * Side effects:
 *	Fields of menu entries are changed to reflect their current positions,
 *	and the size of the menu window itself may be changed.
 *
 *--------------------------------------------------------------
 */

void
TkpComputeMenubarGeometry(
    TkMenu *menuPtr)		/* Structure describing menu. */
{
    TkpComputeStandardMenuGeometry(menuPtr);
}


/*
 *----------------------------------------------------------------------
 *
 * TkpDrawMenuEntry --
 *
 *	Draws the given menu entry at the given coordinates with the given
 *	attributes.
 *
 * Results:
 *	None.
 *
 * Side effects:
 *	X Server commands are executed to display the menu entry.
 *
 *----------------------------------------------------------------------
 */

void
TkpDrawMenuEntry(
    TkMenuEntry *mePtr,		/* The entry to draw */
    Drawable d,			/* What to draw into */
    Tk_Font tkfont,		/* Precalculated font for menu */
    const Tk_FontMetrics *menuMetricsPtr,
				/* Precalculated metrics for menu */
    int x,			/* X-coordinate of topleft of entry */
    int y,			/* Y-coordinate of topleft of entry */
    int width,			/* Width of the entry rectangle */
    int height,			/* Height of the current rectangle */
    int strictMotif,		/* Boolean flag */
    int drawArrow)		/* Whether or not to draw the cascade arrow
				 * for cascade items. */
{
}

#pragma mark Obsolete

/*
 *----------------------------------------------------------------------
 *
 * TkMacOSXPreprocessMenu --
 *
 *    Handle preprocessing of menubar if it exists.
 *
 * Results:
 *    None.
 *
 * Side effects:
 *    All post commands for the current menubar get executed.
 *
 *----------------------------------------------------------------------
 */

void
TkMacOSXPreprocessMenu(void)
{
}

/*
 *----------------------------------------------------------------------
 *
 * TkMacOSXUseID --
 *
 *	Take the ID out of the available list for new menus. Used by the
 *	default menu bar's menus so that they do not get created at the Tk
 *	level. See TkMacOSXGetNewMenuID for more information.
 *
 * Results:
 *	Returns TCL_OK if the id was not in use. Returns TCL_ERROR if the id
 *	was in use.
 *
 * Side effects:
 *	A hash table entry in the command table is created with a NULL value.
 *
 *----------------------------------------------------------------------
 */

int
TkMacOSXUseMenuID(
    short macID)		/* The id to take out of the table */
{
    return TCL_OK;
}

/*
 *----------------------------------------------------------------------
 *
 * TkMacOSXDispatchMenuEvent --
 *
 *	Given a menu id and an item, dispatches the command associated with it.
 *
 * Results:
 *	None.
 *
 * Side effects:
 *	Commands for the event are scheduled for execution at idle time.
 *
 *----------------------------------------------------------------------
 */

int
TkMacOSXDispatchMenuEvent(
    int menuID,			/* The menu id of the menu we are invoking */
    int index)			/* The one-based index of the item that was
				 * selected. */
{
    return TCL_ERROR;
}

/*
 *----------------------------------------------------------------------
 *
 * TkMacOSXHandleTearoffMenu() --
 *
 *	This routine sees if the MDEF has set a menu and a mouse position for
 *	tearing off and makes a tearoff menu if it has.
 *
 * Results:
 *	menuPtr->interp will have the result of the tearoff command.
 *
 * Side effects:
 *	A new tearoff menu is created if it is supposed to be.
 *
 *----------------------------------------------------------------------
 */

void
TkMacOSXHandleTearoffMenu(void)
{
    /*
     * Obsolete: Nothing to do.
     */
}

/*
 *----------------------------------------------------------------------
 *
 * TkMacOSXSetHelpMenuItemCount --
 *
 *	Has to be called after the first call to InsertMenu. Sets up the global
 *	variable for the number of items in the unmodified help menu.
 *
 *	NB: Nobody uses this any more, since you can get the number of system
 *	help items from HMGetHelpMenu trivially. But it is in the stubs
 *	table...
 *
 * Results:
 *	None.
 *
 * Side effects:
 *	Nothing.
 *
 *----------------------------------------------------------------------
 */

void
TkMacOSXSetHelpMenuItemCount(void)
{
}

/*
 *----------------------------------------------------------------------
 *
 * TkMacOSXMenuClick --
 *
 *	Prepares a menubar for MenuSelect or MenuKey.
 *
 * Results:
 *	None.
 *
 * Side effects:
 *	Any pending configurations of the menubar are completed.
 *
 *----------------------------------------------------------------------
 */

void
TkMacOSXMenuClick(void)
{
}

/*
 * Local Variables:
 * mode: objc
 * c-basic-offset: 4
 * fill-column: 79
 * coding: utf-8
 * End:
 */<|MERGE_RESOLUTION|>--- conflicted
+++ resolved
@@ -694,10 +694,7 @@
 		[submenu setTitle:title];
 
     		if ([menuItem isEnabled]) {
-<<<<<<< HEAD
-=======
-		    
->>>>>>> 7d6fc907
+
 		    /*
 		     * This menuItem might have been previously disabled (XXX:
 		     * track this), which would have disabled entries; we must
@@ -1028,11 +1025,7 @@
 	}
 
 	/*
-<<<<<<< HEAD
-	 * Attempt to find the NSMenu directly. If that fails, ask Tk to find
-=======
 	 * Attempt to find the NSMenu directly.  If that fails, ask Tk to find
->>>>>>> 7d6fc907
 	 * it.
 	 */
 
@@ -1266,11 +1259,7 @@
     if (menuPtr->tkwin == NULL || menuPtr->masterMenuPtr != menuPtr) {
 	return;
     }
-<<<<<<< HEAD
-
-=======
-    
->>>>>>> 7d6fc907
+
     menuSize = [(NSMenu *) menuPtr->platformData size];
     Tk_GetPixelsFromObj(NULL, menuPtr->tkwin, menuPtr->borderWidthPtr,
 	    &borderWidth);
