--- conflicted
+++ resolved
@@ -1176,12 +1176,8 @@
 				 * whole (not just the range) string when
 				 * drawing. */
 {
-<<<<<<< HEAD
     (void)display;
-    DrawCharsInContext(display, drawable, gc, tkfont, source, numBytes,
-=======
     TkpDrawAngledCharsInContext(display, drawable, gc, tkfont, source, numBytes,
->>>>>>> 3513bf85
 	    rangeStart, rangeLength, x, y, 0.0);
 }
 