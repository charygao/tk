--- conflicted
+++ resolved
@@ -119,17 +119,10 @@
 
     MacScrollbar *scrollPtr = (MacScrollbar *)ckalloc(sizeof(MacScrollbar));
 
-<<<<<<< HEAD
-    scrollPtr->troughGC = None;
-    scrollPtr->copyGC = None;
+    scrollPtr->troughGC = NULL;
+    scrollPtr->copyGC = NULL;
     scrollPtr->info = defaultInfo;
     scrollPtr->buttonDown = false;
-=======
-    scrollPtr->troughGC = NULL;
-    scrollPtr->copyGC = NULL;
-
-    Tk_CreateEventHandler(tkwin,ExposureMask|StructureNotifyMask|FocusChangeMask|ButtonPressMask|VisibilityChangeMask, ScrollbarEventProc, scrollPtr);
->>>>>>> f2b5a87d
     
     Tk_CreateEventHandler(tkwin,
 			  ExposureMask        |
