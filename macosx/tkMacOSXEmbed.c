/*
 * tkMacOSXEmbed.c --
 *
 *	This file contains platform-specific procedures for theMac to provide
 *	basic operations needed for application embedding (where one
 *	application can use as its main window an internal window from some
 *	other application). Currently only Toplevel embedding within the same
 *	Tk application is allowed on the Macintosh.
 *
 * Copyright (c) 1996-1997 Sun Microsystems, Inc.
 * Copyright 2001-2009, Apple Inc.
 * Copyright (c) 2006-2009 Daniel A. Steffen <das@users.sourceforge.net>
 *
<<<<<<< HEAD
 * See the file "license.terms" for information on usage and redistribution
 * of this file, and for a DISCLAIMER OF ALL WARRANTIES.
 *
 *  RCS: @(#) $Id: tkMacOSXEmbed.c,v 1.20 2009/06/29 14:35:01 das Exp $
=======
 * See the file "license.terms" for information on usage and redistribution of
 * this file, and for a DISCLAIMER OF ALL WARRANTIES.
>>>>>>> fca5c4a6
 */

#include "tkMacOSXPrivate.h"
#include "tkBusy.h"

/*
 * One of the following structures exists for each container in this
 * application. It keeps track of the container window and its associated
 * embedded window.
 */

typedef struct Container {
    Window parent;		/* The Mac Drawable for the parent of the pair
				 * (the container). */
    TkWindow *parentPtr;	/* Tk's information about the container, or
				 * NULL if the container isn't in this
				 * process. */
    Window embedded;		/* The MacDrawable for the embedded window.
				 * Starts off as None, but gets filled in when
				 * the window is eventually created. */
    TkWindow *embeddedPtr;	/* Tk's information about the embedded window,
				 * or NULL if the embedded application isn't
				 * in this process. */
    struct Container *nextPtr;	/* Next in list of all containers in this
				 * process. */
} Container;

static Container *firstContainerPtr = NULL;
				/* First in list of all containers managed by
				 * this process. */
/*
 * Globals defined in this file:
 */

TkMacOSXEmbedHandler *tkMacOSXEmbedHandler = NULL;

/*
 * Prototypes for static procedures defined in this file:
 */

static void	ContainerEventProc(ClientData clientData, XEvent *eventPtr);
static void	EmbeddedEventProc(ClientData clientData, XEvent *eventPtr);
static void	EmbedActivateProc(ClientData clientData, XEvent *eventPtr);
static void	EmbedFocusProc(ClientData clientData, XEvent *eventPtr);
static void	EmbedGeometryRequest(Container *containerPtr, int width,
		    int height);
static void	EmbedSendConfigure(Container *containerPtr);
static void	EmbedStructureProc(ClientData clientData, XEvent *eventPtr);
static void	EmbedWindowDeleted(TkWindow *winPtr);

/*
 *----------------------------------------------------------------------
 *
 * Tk_MacOSXSetEmbedHandler --
 *
 *	Registers a handler for an in process form of embedding, like Netscape
 *	plugins, where Tk is loaded into the process, but does not control the
 *	main window
 *
 * Results:
 *	None
 *
 * Side effects:
 *	The embed handler is set.
 *
 *----------------------------------------------------------------------
 */

void
Tk_MacOSXSetEmbedHandler(
    Tk_MacOSXEmbedRegisterWinProc *registerWinProc,
    Tk_MacOSXEmbedGetGrafPortProc *getPortProc,
    Tk_MacOSXEmbedMakeContainerExistProc *containerExistProc,
    Tk_MacOSXEmbedGetClipProc *getClipProc,
    Tk_MacOSXEmbedGetOffsetInParentProc *getOffsetProc)
{
    if (tkMacOSXEmbedHandler == NULL) {
	tkMacOSXEmbedHandler = ckalloc(sizeof(TkMacOSXEmbedHandler));
    }
    tkMacOSXEmbedHandler->registerWinProc = registerWinProc;
    tkMacOSXEmbedHandler->getPortProc = getPortProc;
    tkMacOSXEmbedHandler->containerExistProc = containerExistProc;
    tkMacOSXEmbedHandler->getClipProc = getClipProc;
    tkMacOSXEmbedHandler->getOffsetProc = getOffsetProc;
}

/*
 *----------------------------------------------------------------------
 *
 * TkpMakeWindow --
 *
 *	Creates an X Window (Mac subwindow).
 *
 * Results:
 *	The window id is returned.
 *
 * Side effects:
 *	None.
 *
 *----------------------------------------------------------------------
 */

Window
TkpMakeWindow(
    TkWindow *winPtr,
    Window parent)
{
    MacDrawable *macWin;

    /*
     * If this window is marked as embedded then the window structure should
     * have already been created in the TkpUseWindow function.
     */

    if (Tk_IsEmbedded(winPtr)) {
	macWin = winPtr->privatePtr;
    } else {
	/*
	 * Allocate sub window
	 */

	macWin = ckalloc(sizeof(MacDrawable));
	if (macWin == NULL) {
	    winPtr->privatePtr = NULL;
	    return None;
	}
	macWin->winPtr = winPtr;
	winPtr->privatePtr = macWin;
	macWin->visRgn = NULL;
	macWin->aboveVisRgn = NULL;
	macWin->drawRgn = NULL;
	macWin->referenceCount = 0;
	macWin->flags = TK_CLIP_INVALID;
	macWin->view = nil;
	macWin->context = NULL;
	macWin->size = CGSizeZero;
	if (Tk_IsTopLevel(macWin->winPtr)) {
	    /*
	     * This will be set when we are mapped.
	     */

	    macWin->xOff = 0;
	    macWin->yOff = 0;
	    macWin->toplevel = macWin;
	} else {
	    macWin->xOff = winPtr->parentPtr->privatePtr->xOff +
		    winPtr->parentPtr->changes.border_width +
		    winPtr->changes.x;
	    macWin->yOff = winPtr->parentPtr->privatePtr->yOff +
		    winPtr->parentPtr->changes.border_width +
		    winPtr->changes.y;
	    macWin->toplevel = winPtr->parentPtr->privatePtr->toplevel;
	}
	macWin->toplevel->referenceCount++;
    }
    return (Window) macWin;
}

/*
 *----------------------------------------------------------------------
 *
 * TkpUseWindow --
 *
 *	This procedure causes a Tk window to use a given X window as its
 *	parent window, rather than the root window for the screen. It is
 *	invoked by an embedded application to specify the window in which it
 *	is embedded.
 *
 * Results:
 *	The return value is normally TCL_OK. If an error occurs (such as
 *	string not being a valid window spec), then the return value is
 *	TCL_ERROR and an error message is left in the interp's result if
 *	interp is non-NULL.
 *
 * Side effects:
 *	None.
 *
 *----------------------------------------------------------------------
 */

int
TkpUseWindow(
    Tcl_Interp *interp,		/* If not NULL, used for error reporting if
				 * string is bogus. */
    Tk_Window tkwin,		/* Tk window that does not yet have an
				 * associated X window. */
    const char *string)		/* String identifying an X window to use for
				 * tkwin; must be an integer value. */
{
    TkWindow *winPtr = (TkWindow *) tkwin;
    TkWindow *usePtr;
    MacDrawable *parent, *macWin;
    Container *containerPtr;

    if (winPtr->window != None) {
	Tcl_AppendResult(interp, "can't modify container after widget is "
		"created", NULL);
	return TCL_ERROR;
    }

    /*
     * Decode the container pointer, and look for it among the list of
     * available containers.
     *
     * N.B. For now, we are limiting the containers to be in the same Tk
     * application as tkwin, since otherwise they would not be in our list of
     * containers.
     */

    if (Tcl_GetInt(interp, string, (int*) &parent) != TCL_OK) {
	return TCL_ERROR;
    }

    usePtr = (TkWindow *) Tk_IdToWindow(winPtr->display, (Window) parent);
    if (usePtr != NULL) {
	if (!(usePtr->flags & TK_CONTAINER)) {
	    Tcl_AppendResult(interp, "window \"", usePtr->pathName,
		    "\" doesn't have -container option set", NULL);
	    return TCL_ERROR;
	}
    }

    /*
     * The code below can probably be simplified given we have already
     * discovered 'usePtr' above.
     */

    /*
     * Save information about the container and the embedded window in a
     * Container structure. Currently, there must already be an existing
     * Container structure, since we only allow the case where both container
     * and embedded app. are in the same process.
     */

    for (containerPtr = firstContainerPtr; containerPtr != NULL;
	    containerPtr = containerPtr->nextPtr) {
	if (containerPtr->parent == (Window) parent) {
	    winPtr->flags |= TK_BOTH_HALVES;
	    containerPtr->parentPtr->flags |= TK_BOTH_HALVES;
	    break;
	}
    }

    /*
     * Make the embedded window.
     */

    macWin = ckalloc(sizeof(MacDrawable));
    if (macWin == NULL) {
	winPtr->privatePtr = NULL;
	return TCL_ERROR;
    }

    macWin->winPtr = winPtr;
    winPtr->privatePtr = macWin;

    /*
     * The grafPtr will be NULL for a Tk in Tk embedded window. It is none of
     * our business what it is for a Tk not in Tk embedded window, but we will
     * initialize it to NULL, and let the registerWinProc set it. In any case,
     * you must always use TkMacOSXGetDrawablePort to get the portPtr. It will
     * correctly find the container's port.
     */

    macWin->view = nil;
    macWin->context = NULL;
    macWin->size = CGSizeZero;
    macWin->visRgn = NULL;
    macWin->aboveVisRgn = NULL;
    macWin->drawRgn = NULL;
    macWin->referenceCount = 0;
    macWin->flags = TK_CLIP_INVALID;
    macWin->toplevel = macWin;
    macWin->toplevel->referenceCount++;

    winPtr->flags |= TK_EMBEDDED;

    /*
     * Make a copy of the TK_EMBEDDED flag, since sometimes we need this to
     * get the port after the TkWindow structure has been freed.
     */

    macWin->flags |= TK_EMBEDDED;

    /*
     * Now check whether it is embedded in another Tk widget. If not (the
     * first case below) we see if there is an in-process embedding handler
     * registered, and if so, let that fill in the rest of the macWin.
     */

    if (containerPtr == NULL) {
	/*
	 * If someone has registered an in process embedding handler, then
	 * see if it can handle this window...
	 */

	if (tkMacOSXEmbedHandler == NULL ||
		tkMacOSXEmbedHandler->registerWinProc((long) parent,
		(Tk_Window) winPtr) != TCL_OK) {
	    Tcl_AppendResult(interp, "The window ID ", string,
		    " does not correspond to a valid Tk Window.", NULL);
	    return TCL_ERROR;
	}

	containerPtr = ckalloc(sizeof(Container));

	containerPtr->parentPtr = NULL;
	containerPtr->embedded = (Window) macWin;
	containerPtr->embeddedPtr = macWin->winPtr;
	containerPtr->nextPtr = firstContainerPtr;
	firstContainerPtr = containerPtr;
    } else {
	/*
	 * The window is embedded in another Tk window.
	 */

	macWin->xOff = parent->winPtr->privatePtr->xOff +
		parent->winPtr->changes.border_width +
		winPtr->changes.x;
	macWin->yOff = parent->winPtr->privatePtr->yOff +
		parent->winPtr->changes.border_width +
		winPtr->changes.y;

	/*
	 * Finish filling up the container structure with the embedded
	 * window's information.
	 */

	containerPtr->embedded = (Window) macWin;
	containerPtr->embeddedPtr = macWin->winPtr;

	/*
	 * Create an event handler to clean up the Container structure when
	 * tkwin is eventually deleted.
	 */

	Tk_CreateEventHandler(tkwin, StructureNotifyMask, EmbeddedEventProc,
		winPtr);
    }

    return TCL_OK;
}

/*
 *----------------------------------------------------------------------
 *
 * TkpMakeContainer --
 *
 *	This procedure is called to indicate that a particular window will be
 *	a container for an embedded application. This changes certain aspects
 *	of the window's behavior, such as whether it will receive events
 *	anymore.
 *
 * Results:
 *	None.
 *
 * Side effects:
 *	None.
 *
 *----------------------------------------------------------------------
 */

void
TkpMakeContainer(
    Tk_Window tkwin)		/* Token for a window that is about to become
				 * a container. */
{
    TkWindow *winPtr = (TkWindow *) tkwin;
    Container *containerPtr;

    /*
     * Register the window as a container so that, for example, we can make
     * sure the argument to -use is valid.
     */

    Tk_MakeWindowExist(tkwin);
    containerPtr = ckalloc(sizeof(Container));
    containerPtr->parent = Tk_WindowId(tkwin);
    containerPtr->parentPtr = winPtr;
    containerPtr->embedded = None;
    containerPtr->embeddedPtr = NULL;
    containerPtr->nextPtr = firstContainerPtr;
    firstContainerPtr = containerPtr;
    winPtr->flags |= TK_CONTAINER;

    /*
     * Request SubstructureNotify events so that we can find out when the
     * embedded application creates its window or attempts to resize it. Also
     * watch Configure events on the container so that we can resize the child
     * to match. Also, pass activate events from the container down to the
     * embedded toplevel.
     */

    Tk_CreateEventHandler(tkwin,
	    SubstructureNotifyMask|SubstructureRedirectMask,
	    ContainerEventProc, winPtr);
    Tk_CreateEventHandler(tkwin, StructureNotifyMask, EmbedStructureProc,
	    containerPtr);
    Tk_CreateEventHandler(tkwin, ActivateMask, EmbedActivateProc,
	    containerPtr);
    Tk_CreateEventHandler(tkwin, FocusChangeMask, EmbedFocusProc,
	    containerPtr);
}

/*
 *----------------------------------------------------------------------
 *
 * TkMacOSXContainerId --
 *
 *	Given an embedded window, this procedure returns the MacDrawable
 *	identifier for the associated container window.
 *
 * Results:
 *	The return value is the MacDrawable for winPtr's container window.
 *
 * Side effects:
 *	None.
 *
 *----------------------------------------------------------------------
 */

MacDrawable *
TkMacOSXContainerId(
    TkWindow *winPtr)		/* Tk's structure for an embedded window. */
{
    Container *containerPtr;

    for (containerPtr = firstContainerPtr; containerPtr != NULL;
	    containerPtr = containerPtr->nextPtr) {
	if (containerPtr->embeddedPtr == winPtr) {
	    return (MacDrawable *) containerPtr->parent;
	}
    }
    Tcl_Panic("TkMacOSXContainerId couldn't find window");
    return None;
}

/*
 *----------------------------------------------------------------------
 *
 * TkMacOSXGetHostToplevel --
 *
 *	Given the TkWindow, return the MacDrawable for the outermost toplevel
 *	containing it. This will be a real Macintosh window.
 *
 * Results:
 *	Returns a MacDrawable corresponding to a Macintosh Toplevel
 *
 * Side effects:
 *	None.
 *
 *----------------------------------------------------------------------
 */

MacDrawable *
TkMacOSXGetHostToplevel(
    TkWindow *winPtr)		/* Tk's structure for a window. */
{
    TkWindow *contWinPtr, *topWinPtr;

    topWinPtr = winPtr->privatePtr->toplevel->winPtr;
    if (!Tk_IsEmbedded(topWinPtr)) {
	return winPtr->privatePtr->toplevel;
    }
    contWinPtr = TkpGetOtherWindow(topWinPtr);

    /*
     * TODO: Here we should handle out of process embedding.
     */

    if (contWinPtr == NULL) {
	return None;
    }
    return TkMacOSXGetHostToplevel(contWinPtr);
}

/*
 *----------------------------------------------------------------------
 *
 * TkpClaimFocus --
 *
 *	This procedure is invoked when someone asks for the input focus to be
 *	put on a window in an embedded application, but the application
 *	doesn't currently have the focus. It requests the input focus from the
 *	container application.
 *
 * Results:
 *	None.
 *
 * Side effects:
 *	The input focus may change.
 *
 *----------------------------------------------------------------------
 */

void
TkpClaimFocus(
    TkWindow *topLevelPtr,	/* Top-level window containing desired focus
				 * window; should be embedded. */
    int force)			/* One means that the container should claim
				 * the focus if it doesn't currently have
				 * it. */
{
    XEvent event;
    Container *containerPtr;

    if (!(topLevelPtr->flags & TK_EMBEDDED)) {
	return;
    }

    for (containerPtr = firstContainerPtr;
	    containerPtr->embeddedPtr != topLevelPtr;
	    containerPtr = containerPtr->nextPtr) {
	/* Empty loop body. */
    }

    event.xfocus.type = FocusIn;
    event.xfocus.serial = LastKnownRequestProcessed(topLevelPtr->display);
    event.xfocus.send_event = 1;
    event.xfocus.display = topLevelPtr->display;
    event.xfocus.window = containerPtr->parent;
    event.xfocus.mode = EMBEDDED_APP_WANTS_FOCUS;
    event.xfocus.detail = force;
    Tk_QueueWindowEvent(&event,TCL_QUEUE_TAIL);
}

/*
 *----------------------------------------------------------------------
 *
 * TkpTestembedCmd --
 *
 *	This procedure implements the "testembed" command. It returns some or
 *	all of the information in the list pointed to by firstContainerPtr.
 *
 * Results:
 *	A standard Tcl result.
 *
 * Side effects:
 *	None.
 *
 *----------------------------------------------------------------------
 */

int
TkpTestembedCmd(
    ClientData clientData,	/* Main window for application. */
    Tcl_Interp *interp,		/* Current interpreter. */
    int argc,			/* Number of arguments. */
    const char **argv)		/* Argument strings. */
{
    int all;
    Container *containerPtr;
    Tcl_DString dString;
    char buffer[50];

    if ((argc > 1) && (strcmp(argv[1], "all") == 0)) {
	all = 1;
    } else {
	all = 0;
    }
    Tcl_DStringInit(&dString);
    for (containerPtr = firstContainerPtr; containerPtr != NULL;
	    containerPtr = containerPtr->nextPtr) {
	Tcl_DStringStartSublist(&dString);
	if (containerPtr->parent == None) {
	    Tcl_DStringAppendElement(&dString, "");
	} else if (all) {
	    sprintf(buffer, "0x%x", (int) containerPtr->parent);
	    Tcl_DStringAppendElement(&dString, buffer);
	} else {
	    Tcl_DStringAppendElement(&dString, "XXX");
	}
	if (containerPtr->parentPtr == NULL) {
	    Tcl_DStringAppendElement(&dString, "");
	} else {
	    Tcl_DStringAppendElement(&dString,
		    containerPtr->parentPtr->pathName);
	}
	if (containerPtr->embedded == None) {
	    Tcl_DStringAppendElement(&dString, "");
	} else if (all) {
	    sprintf(buffer, "0x%x", (int) containerPtr->embedded);
	    Tcl_DStringAppendElement(&dString, buffer);
	} else {
	    Tcl_DStringAppendElement(&dString, "XXX");
	}
	if (containerPtr->embeddedPtr == NULL) {
	    Tcl_DStringAppendElement(&dString, "");
	} else {
	    Tcl_DStringAppendElement(&dString,
		    containerPtr->embeddedPtr->pathName);
	}
	Tcl_DStringEndSublist(&dString);
    }
    Tcl_DStringResult(interp, &dString);
    return TCL_OK;
}

/*
 *----------------------------------------------------------------------
 *
 * TkpRedirectKeyEvent --
 *
 *	This procedure is invoked when a key press or release event arrives
 *	for an application that does not believe it owns the input focus. This
 *	can happen because of embedding; for example, X can send an event to
 *	an embedded application when the real focus window is in the container
 *	application and is an ancestor of the container. This procedure's job
 *	is to forward the event back to the application where it really
 *	belongs.
 *
 * Results:
 *	None.
 *
 * Side effects:
 *	The event may get sent to a different application.
 *
 *----------------------------------------------------------------------
 */

void
TkpRedirectKeyEvent(
    TkWindow *winPtr,		/* Window to which the event was originally
				 * reported. */
    XEvent *eventPtr)		/* X event to redirect (should be KeyPress or
				 * KeyRelease). */
{
    /* TODO: Implement this or decide it definitely needs no implementation */
}

/*
 *----------------------------------------------------------------------
 *
 * TkpGetOtherWindow --
 *
 *	If both the container and embedded window are in the same process,
 *	this procedure will return either one, given the other.
 *
 * Results:
 *	If winPtr is a container, the return value is the token for the
 *	embedded window, and vice versa. If the "other" window isn't in this
 *	process, NULL is returned.
 *
 * Side effects:
 *	None.
 *
 *----------------------------------------------------------------------
 */

TkWindow *
TkpGetOtherWindow(
    TkWindow *winPtr)		/* Tk's structure for a container or embedded
				 * window. */
{
    Container *containerPtr;

    /*
     * TkpGetOtherWindow returns NULL if both windows are not in the same
     * process...
     */

    if (!(winPtr->flags & TK_BOTH_HALVES)) {
	return NULL;
    }

    for (containerPtr = firstContainerPtr; containerPtr != NULL;
	    containerPtr = containerPtr->nextPtr) {
	if (containerPtr->embeddedPtr == winPtr) {
	    return containerPtr->parentPtr;
	} else if (containerPtr->parentPtr == winPtr) {
	    return containerPtr->embeddedPtr;
	}
    }
    return NULL;
}

/*
 *----------------------------------------------------------------------
 *
 * EmbeddedEventProc --
 *
 *	This procedure is invoked by the Tk event dispatcher when various
 *	useful events are received for a window that is embedded in
 *	another application.
 *
 * Results:
 *	None.
 *
 * Side effects:
 *	Our internal state gets cleaned up when an embedded window is
 *	destroyed.
 *
 *----------------------------------------------------------------------
 */

static void
EmbeddedEventProc(
    ClientData clientData,	/* Token for container window. */
    XEvent *eventPtr)		/* ResizeRequest event. */
{
    TkWindow *winPtr = clientData;

    if (eventPtr->type == DestroyNotify) {
	EmbedWindowDeleted(winPtr);
    }
}

/*
 *----------------------------------------------------------------------
 *
 * ContainerEventProc --
 *
 *	This procedure is invoked by the Tk event dispatcher when various
 *	useful events are received for the children of a container window. It
 *	forwards relevant information, such as geometry requests, from the
 *	events into the container's application.
 *
 *	NOTE: on the Mac, only the DestroyNotify branch is ever taken. We
 *	don't synthesize the other events.
 *
 * Results:
 *	None.
 *
 * Side effects:
 *	Depends on the event. For example, when ConfigureRequest events occur,
 *	geometry information gets set for the container window.
 *
 *----------------------------------------------------------------------
 */

static void
ContainerEventProc(
    ClientData clientData,	/* Token for container window. */
    XEvent *eventPtr)		/* ResizeRequest event. */
{
    TkWindow *winPtr = clientData;
    Container *containerPtr;
    Tk_ErrorHandler errHandler;

    /*
     * Ignore any X protocol errors that happen in this procedure (almost any
     * operation could fail, for example, if the embedded application has
     * deleted its window).
     */

    errHandler = Tk_CreateErrorHandler(eventPtr->xfocus.display, -1,
	    -1, -1, NULL, NULL);

    /*
     * Find the Container structure associated with the parent window.
     */

    for (containerPtr = firstContainerPtr;
	    containerPtr->parent != eventPtr->xmaprequest.parent;
	    containerPtr = containerPtr->nextPtr) {
	if (containerPtr == NULL) {
	    Tcl_Panic("ContainerEventProc couldn't find Container record");
	}
    }

    if (eventPtr->type == CreateNotify) {
	/*
	 * A new child window has been created in the container. Record its id
	 * in the Container structure (if more than one child is created, just
	 * remember the last one and ignore the earlier ones).
	 */

	containerPtr->embedded = eventPtr->xcreatewindow.window;
    } else if (eventPtr->type == ConfigureRequest) {
	if ((eventPtr->xconfigurerequest.x != 0)
		|| (eventPtr->xconfigurerequest.y != 0)) {
	    /*
	     * The embedded application is trying to move itself, which isn't
	     * legal. At this point, the window hasn't actually moved, but we
	     * need to send it a ConfigureNotify event to let it know that its
	     * request has been denied. If the embedded application was also
	     * trying to resize itself, a ConfigureNotify will be sent by the
	     * geometry management code below, so we don't need to do
	     * anything. Otherwise, generate a synthetic event.
	     */

	    if ((eventPtr->xconfigurerequest.width == winPtr->changes.width)
		    && (eventPtr->xconfigurerequest.height
		    == winPtr->changes.height)) {
		EmbedSendConfigure(containerPtr);
	    }
	}
	EmbedGeometryRequest(containerPtr,
		eventPtr->xconfigurerequest.width,
		eventPtr->xconfigurerequest.height);
    } else if (eventPtr->type == MapRequest) {
	/*
	 * The embedded application's map request was ignored and simply
	 * passed on to us, so we have to map the window for it to appear on
	 * the screen.
	 */

	XMapWindow(eventPtr->xmaprequest.display,
		eventPtr->xmaprequest.window);
    } else if (eventPtr->type == DestroyNotify) {
	/*
	 * The embedded application is gone. Destroy the container window.
	 */

	Tk_DestroyWindow((Tk_Window) winPtr);
    }
    Tk_DeleteErrorHandler(errHandler);
}

/*
 *----------------------------------------------------------------------
 *
 * EmbedStructureProc --
 *
 *	This procedure is invoked by the Tk event dispatcher when a container
 *	window owned by this application gets resized (and also at several
 *	other times that we don't care about). This procedure reflects the
 *	size change in the embedded window that corresponds to the container.
 *
 * Results:
 *	None.
 *
 * Side effects:
 *	The embedded window gets resized to match the container.
 *
 *----------------------------------------------------------------------
 */

static void
EmbedStructureProc(
    ClientData clientData,	/* Token for container window. */
    XEvent *eventPtr)		/* ResizeRequest event. */
{
    Container *containerPtr = clientData;
    Tk_ErrorHandler errHandler;

    if (eventPtr->type == ConfigureNotify) {
	if (containerPtr->embedded != None) {
	    /*
	     * Ignore errors, since the embedded application could have
	     * deleted its window.
	     */

	    errHandler = Tk_CreateErrorHandler(eventPtr->xfocus.display, -1,
		    -1, -1, NULL, NULL);
	    Tk_MoveResizeWindow((Tk_Window) containerPtr->embeddedPtr, 0, 0,
		    (unsigned) Tk_Width((Tk_Window) containerPtr->parentPtr),
		    (unsigned) Tk_Height((Tk_Window)containerPtr->parentPtr));
	    Tk_DeleteErrorHandler(errHandler);
	}
    } else if (eventPtr->type == DestroyNotify) {
	EmbedWindowDeleted(containerPtr->parentPtr);
    }
}

/*
 *----------------------------------------------------------------------
 *
 * EmbedActivateProc --
 *
 *	This procedure is invoked by the Tk event dispatcher when Activate and
 *	Deactivate events occur for a container window owned by this
 *	application. It is responsible for forwarding an activate event down
 *	into the embedded toplevel.
 *
 * Results:
 *	None.
 *
 * Side effects:
 *	The X focus may change.
 *
 *----------------------------------------------------------------------
 */

static void
EmbedActivateProc(
    ClientData clientData,	/* Token for container window. */
    XEvent *eventPtr)		/* ResizeRequest event. */
{
    Container *containerPtr = clientData;

    if (containerPtr->embeddedPtr != NULL) {
	if (eventPtr->type == ActivateNotify) {
	    TkGenerateActivateEvents(containerPtr->embeddedPtr,1);
	} else if (eventPtr->type == DeactivateNotify) {
	    TkGenerateActivateEvents(containerPtr->embeddedPtr,0);
	}
    }
}

/*
 *----------------------------------------------------------------------
 *
 * EmbedFocusProc --
 *
 *	This procedure is invoked by the Tk event dispatcher when FocusIn and
 *	FocusOut events occur for a container window owned by this
 *	application. It is responsible for moving the focus back and forth
 *	between a container application and an embedded application.
 *
 * Results:
 *	None.
 *
 * Side effects:
 *	The X focus may change.
 *
 *----------------------------------------------------------------------
 */

static void
EmbedFocusProc(
    ClientData clientData,	/* Token for container window. */
    XEvent *eventPtr)		/* ResizeRequest event. */
{
    Container *containerPtr = clientData;
    Display *display;
    XEvent event;

    if (containerPtr->embeddedPtr != NULL) {
	display = Tk_Display(containerPtr->parentPtr);
	event.xfocus.serial = LastKnownRequestProcessed(display);
	event.xfocus.send_event = false;
	event.xfocus.display = display;
	event.xfocus.mode = NotifyNormal;
	event.xfocus.window = containerPtr->embedded;

	if (eventPtr->type == FocusIn) {
	    /*
	     * The focus just arrived at the container. Change the X focus to
	     * move it to the embedded application, if there is one. Ignore X
	     * errors that occur during this operation (it's possible that the
	     * new focus window isn't mapped).
	     */

	    event.xfocus.detail = NotifyNonlinear;
	    event.xfocus.type = FocusIn;
	} else if (eventPtr->type == FocusOut) {
	    /*
	     * When the container gets a FocusOut event, it has to tell the
	     * embedded app that it has lost the focus.
	     */

	    event.xfocus.type = FocusOut;
	    event.xfocus.detail = NotifyNonlinear;
	}

	Tk_QueueWindowEvent(&event, TCL_QUEUE_MARK);
    }
}

/*
 *----------------------------------------------------------------------
 *
 * EmbedGeometryRequest --
 *
 *	This procedure is invoked when an embedded application requests a
 *	particular size. It processes the request (which may or may not
 *	actually honor the request) and reflects the results back to the
 *	embedded application.
 *
 *	NOTE: On the Mac, this is a stub, since we don't synthesize
 *	ConfigureRequest events.
 *
 * Results:
 *	None.
 *
 * Side effects:
 *	If we deny the child's size change request, a Configure event is
 *	synthesized to let the child know how big it ought to be. Events get
 *	processed while we're waiting for the geometry managers to do their
 *	thing.
 *
 *----------------------------------------------------------------------
 */

static void
EmbedGeometryRequest(
    Container *containerPtr,	/* Information about the embedding. */
    int width, int height)	/* Size that the child has requested. */
{
    TkWindow *winPtr = containerPtr->parentPtr;

    /*
     * Forward the requested size into our geometry management hierarchy via
     * the container window. We need to send a Configure event back to the
     * embedded application if we decide not to honor its request; to make
     * this happen, process all idle event handlers synchronously here (so
     * that the geometry managers have had a chance to do whatever they want
     * to do), and if the window's size didn't change then generate a
     * configure event.
     */

    Tk_GeometryRequest((Tk_Window) winPtr, width, height);
    while (Tcl_DoOneEvent(TCL_IDLE_EVENTS)) {
	/* Empty loop body. */
    }
    if ((winPtr->changes.width != width)
	    || (winPtr->changes.height != height)) {
	EmbedSendConfigure(containerPtr);
    }
}

/*
 *----------------------------------------------------------------------
 *
 * EmbedSendConfigure --
 *
 *	This is currently a stub. It is called to notify an embedded
 *	application of its current size and location. This procedure is called
 *	when the embedded application made a geometry request that we did not
 *	grant, so that the embedded application knows that its geometry didn't
 *	change after all. It is a response to ConfigureRequest events, which
 *	we do not currently synthesize on the Mac
 *
 * Results:
 *	None.
 *
 * Side effects:
 *	None.
 *
 *----------------------------------------------------------------------
 */

static void
EmbedSendConfigure(
    Container *containerPtr)	/* Information about the embedding. */
{
}

/*
 *----------------------------------------------------------------------
 *
 * EmbedWindowDeleted --
 *
 *	This procedure is invoked when a window involved in embedding (as
 *	either the container or the embedded application) is destroyed. It
 *	cleans up the Container structure for the window.
 *
 * Results:
 *	None.
 *
 * Side effects:
 *	A Container structure may be freed.
 *
 *----------------------------------------------------------------------
 */

static void
EmbedWindowDeleted(
    TkWindow *winPtr)		/* Tk's information about window that
				 * was deleted. */
{
    Container *containerPtr, *prevPtr;

    /*
     * Find the Container structure for this window. Delete the information
     * about the embedded application and free the container's record.
     */

    prevPtr = NULL;
    containerPtr = firstContainerPtr;
    while (1) {
	if (containerPtr->embeddedPtr == winPtr) {
	    /*
	     * We also have to destroy our parent, to clean up the container.
	     * Fabricate an event to do this.
	     */

	    if (containerPtr->parentPtr != NULL &&
		    containerPtr->parentPtr->flags & TK_BOTH_HALVES) {
		XEvent event;

		event.xany.serial =
			LastKnownRequestProcessed(Tk_Display(containerPtr->parentPtr));
		event.xany.send_event = False;
		event.xany.display = Tk_Display(containerPtr->parentPtr);

		event.xany.type = DestroyNotify;
		event.xany.window = containerPtr->parent;
		event.xdestroywindow.event = containerPtr->parent;
		Tk_QueueWindowEvent(&event, TCL_QUEUE_HEAD);
	    }

	    containerPtr->embedded = None;
	    containerPtr->embeddedPtr = NULL;
	    break;
	}
	if (containerPtr->parentPtr == winPtr) {
	    containerPtr->parentPtr = NULL;
	    break;
	}
	prevPtr = containerPtr;
	containerPtr = containerPtr->nextPtr;
    }
    if ((containerPtr->embeddedPtr == NULL)
	    && (containerPtr->parentPtr == NULL)) {
	if (prevPtr == NULL) {
	    firstContainerPtr = containerPtr->nextPtr;
	} else {
	    prevPtr->nextPtr = containerPtr->nextPtr;
	}
	ckfree(containerPtr);
    }
}

/*
 *----------------------------------------------------------------------
 *
 * TkpShowBusyWindow, TkpHideBusyWindow, TkpMakeTransparentWindowExist,
 * TkpCreateBusy --
 *
 *	Portability layer for busy windows. Holds platform-specific gunk for
 *	the [tk busy] command, which is currently a dummy implementation for
 *	OSX/Aqua. The individual functions are supposed to do the following:
 *
 * TkpShowBusyWindow --
 *	Make the busy window appear.
 *
 * TkpHideBusyWindow --
 *	Make the busy window go away.
 *
 * TkpMakeTransparentWindowExist --
 *	Actually make a transparent window.
 *
 * TkpCreateBusy --
 *	Creates the platform-specific part of a busy window structure.
 *
 *----------------------------------------------------------------------
 */

void
TkpShowBusyWindow(
    TkBusy busy)
{
}

void
TkpHideBusyWindow(
    TkBusy busy)
{
}

void
TkpMakeTransparentWindowExist(
    Tk_Window tkwin,		/* Token for window. */
    Window parent)		/* Parent window. */
{
}

void
TkpCreateBusy(
    Tk_FakeWin *winPtr,
    Tk_Window tkRef,
    Window* parentPtr,
    Tk_Window tkParent,
    TkBusy busy)
{
}

/*
 * Local Variables:
 * mode: c
 * c-basic-offset: 4
 * fill-column: 79
 * coding: utf-8
 * End:
 */<|MERGE_RESOLUTION|>--- conflicted
+++ resolved
@@ -11,15 +11,8 @@
  * Copyright 2001-2009, Apple Inc.
  * Copyright (c) 2006-2009 Daniel A. Steffen <das@users.sourceforge.net>
  *
-<<<<<<< HEAD
  * See the file "license.terms" for information on usage and redistribution
  * of this file, and for a DISCLAIMER OF ALL WARRANTIES.
- *
- *  RCS: @(#) $Id: tkMacOSXEmbed.c,v 1.20 2009/06/29 14:35:01 das Exp $
-=======
- * See the file "license.terms" for information on usage and redistribution of
- * this file, and for a DISCLAIMER OF ALL WARRANTIES.
->>>>>>> fca5c4a6
  */
 
 #include "tkMacOSXPrivate.h"
