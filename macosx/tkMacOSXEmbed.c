--- conflicted
+++ resolved
@@ -603,11 +603,7 @@
 	if (containerPtr->parent == None) {
 	    Tcl_DStringAppendElement(&dString, "");
 	} else if (all) {
-<<<<<<< HEAD
 	    sprintf(buffer, "0x%" TCL_Z_MODIFIER "x", (size_t) containerPtr->parent);
-=======
-	    sprintf(buffer, "0x%lx", containerPtr->parent);
->>>>>>> d95baf22
 	    Tcl_DStringAppendElement(&dString, buffer);
 	} else {
 	    Tcl_DStringAppendElement(&dString, "XXX");
@@ -620,17 +616,6 @@
 	    Tcl_DStringAppendElement(&dString,
 		    containerPtr->parentPtr->pathName);
 	}
-<<<<<<< HEAD
-	if (containerPtr->embedded == None) {
-	    Tcl_DStringAppendElement(&dString, "");
-	} else if (all) {
-	    sprintf(buffer, "0x%" TCL_Z_MODIFIER "x", (size_t) containerPtr->embedded);
-	    Tcl_DStringAppendElement(&dString, buffer);
-	} else {
-	    Tcl_DStringAppendElement(&dString, "XXX");
-	}
-	if (containerPtr->embeddedPtr == NULL) {
-=======
 	/*
 	 * On X11 embedded is a wrapper, which does not exist on macOS.
 	 */
@@ -638,7 +623,6 @@
 	/* Embedded window pathName */
 	if (containerPtr->embeddedPtr == NULL ||
 	    embeddedInterp != interp) {
->>>>>>> d95baf22
 	    Tcl_DStringAppendElement(&dString, "");
 	} else {
 	    Tcl_DStringAppendElement(&dString,
