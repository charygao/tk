--- conflicted
+++ resolved
@@ -1367,17 +1367,11 @@
 
 int
 TkMacOSXStandardAboutPanelObjCmd(
-<<<<<<< HEAD
-    ClientData dummy,	/* Unused. */
-=======
     TCL_UNUSED(void *),
->>>>>>> 8952ee7e
     Tcl_Interp *interp,		/* Current interpreter. */
     int objc,			/* Number of arguments. */
     Tcl_Obj *const objv[])	/* Argument objects. */
 {
-    (void)dummy;
-
     if (objc > 1) {
 	Tcl_WrongNumArgs(interp, 1, objv, NULL);
 	return TCL_ERROR;
@@ -2009,8 +2003,6 @@
 {
     FontchooserData *fcdPtr = Tcl_GetAssocData(interp, "::tk::fontchooser",
 	    NULL);
-    (void)objc;
-    (void)objv;
 
     if (fcdPtr->parent == None) {
 	fcdPtr->parent = (Tk_Window)clientData;
@@ -2053,23 +2045,12 @@
 
 static int
 FontchooserHideCmd(
-<<<<<<< HEAD
-    ClientData dummy,	/* Main window */
-    Tcl_Interp *interp,
-    int objc,
-    Tcl_Obj *const objv[])
-=======
     TCL_UNUSED(void *),	/* Main window */
     TCL_UNUSED(Tcl_Interp *),
     TCL_UNUSED(int),
     TCL_UNUSED(Tcl_Obj *const *))
->>>>>>> 8952ee7e
 {
     NSFontPanel *fp = [[NSFontManager sharedFontManager] fontPanel:NO];
-    (void)dummy;
-    (void)interp;
-    (void)objc;
-    (void)objv;
 
     if ([fp isVisible]) {
 	[fp orderOut:NSApp];
@@ -2169,16 +2150,9 @@
 MODULE_SCOPE int
 TkInitFontchooser(
     Tcl_Interp *interp,
-<<<<<<< HEAD
-    ClientData dummy)
+    TCL_UNUSED(void *))
 {
     FontchooserData *fcdPtr = (FontchooserData *)ckalloc(sizeof(FontchooserData));
-    (void)dummy;
-=======
-    TCL_UNUSED(void *))
-{
-    FontchooserData *fcdPtr = (FontchooserData *)ckalloc(sizeof(FontchooserData));
->>>>>>> 8952ee7e
 
     bzero(fcdPtr, sizeof(FontchooserData));
     Tcl_SetAssocData(interp, "::tk::fontchooser", DeleteFontchooserData,
