--- conflicted
+++ resolved
@@ -11,15 +11,8 @@
  * Copyright (c) 2006-2009 Daniel A. Steffen <das@users.sourceforge.net>
  * Copyright (c) 2010 Kevin Walzer/WordTech Communications LLC.
  *
-<<<<<<< HEAD
  * See the file "license.terms" for information on usage and redistribution
  * of this file, and for a DISCLAIMER OF ALL WARRANTIES.
- *
- * RCS: @(#) $Id: tkMacOSXWm.c,v 1.78 2011/01/04 22:36:58 wordtech Exp $
-=======
- * See the file "license.terms" for information on usage and redistribution of
- * this file, and for a DISCLAIMER OF ALL WARRANTIES.
->>>>>>> c97f0c88
  */
 
 #include "tkMacOSXPrivate.h"
