--- conflicted
+++ resolved
@@ -1685,11 +1685,7 @@
 		break;
 	    }
 	    Tcl_ListObjAppendElement(NULL, resultObj,
-<<<<<<< HEAD
-		    TkNewWindowObj((Tk_Window)wmPtr->cmapList[i]));
-=======
-		    Tk_NewWindowObj((Tk_Window) wmPtr->cmapList[i]));
->>>>>>> e91f3d0c
+		    Tk_NewWindowObj((Tk_Window)wmPtr->cmapList[i]));
 	}
 	Tcl_SetObjResult(interp, resultObj);
 	return TCL_OK;
@@ -3377,11 +3373,7 @@
 	    resultObj = Tcl_NewObj();
 	    for (windowPtr = windows; *windowPtr ; windowPtr++) {
 		Tcl_ListObjAppendElement(NULL, resultObj,
-<<<<<<< HEAD
-		    TkNewWindowObj((Tk_Window)*windowPtr));
-=======
-		    Tk_NewWindowObj((Tk_Window) *windowPtr));
->>>>>>> e91f3d0c
+			Tk_NewWindowObj((Tk_Window)*windowPtr));
 	    }
 	    Tcl_SetObjResult(interp, resultObj);
 	    ckfree(windows);
