/*
 * tkMacOSXWm.c --
 *
 *	This module takes care of the interactions between a Tk-based
 *	application and the window manager. Among other things, it implements
 *	the "wm" command and passes geometry information to the window
 *	manager.
 *
 * Copyright (c) 1994-1997 Sun Microsystems, Inc.
 * Copyright 2001-2009, Apple Inc.
 * Copyright (c) 2006-2009 Daniel A. Steffen <das@users.sourceforge.net>
 * Copyright (c) 2010 Kevin Walzer/WordTech Communications LLC.
 *
 * See the file "license.terms" for information on usage and redistribution
 * of this file, and for a DISCLAIMER OF ALL WARRANTIES.
 */

#include "tkMacOSXPrivate.h"
#include "tkScrollbar.h"
#include "tkMacOSXWm.h"
#include "tkMacOSXEvent.h"
#include "tkMacOSXDebug.h"

/*
#ifdef TK_MAC_DEBUG
#define TK_MAC_DEBUG_WINDOWS
#endif
*/

/*
 * Window attributes and classes
 */

#define WM_NSMASK_SHIFT 36
#define tkWindowDoesNotHideAttribute \
	((UInt64) 1 << kHIWindowBitDoesNotHide)
#define tkCanJoinAllSpacesAttribute \
	((UInt64) NSWindowCollectionBehaviorCanJoinAllSpaces << 34)
#define tkMoveToActiveSpaceAttribute \
	((UInt64) NSWindowCollectionBehaviorMoveToActiveSpace << 34)
#define tkNonactivatingPanelAttribute \
	((UInt64) NSNonactivatingPanelMask << WM_NSMASK_SHIFT)
#define tkHUDWindowAttribute \
	((UInt64) NSHUDWindowMask << WM_NSMASK_SHIFT)
#define tkAlwaysValidAttributes (kWindowNoUpdatesAttribute \
	| kWindowNoActivatesAttribute	    | kWindowHideOnSuspendAttribute \
	| kWindowHideOnFullScreenAttribute  | kWindowNoConstrainAttribute \
	| kWindowNoShadowAttribute	    | kWindowLiveResizeAttribute \
	| kWindowOpaqueForEventsAttribute   | kWindowIgnoreClicksAttribute \
	| kWindowDoesNotCycleAttribute	    | tkWindowDoesNotHideAttribute \
	| tkCanJoinAllSpacesAttribute	    | tkMoveToActiveSpaceAttribute \
	| tkNonactivatingPanelAttribute	    | tkHUDWindowAttribute)

/*Objects for use in setting background color and opacity of window.*/
NSColor *colorName = NULL;
BOOL opaqueTag = FALSE;

static const struct {
    const UInt64 validAttrs, defaultAttrs, forceOnAttrs, forceOffAttrs;
    int flags; NSUInteger styleMask;
} macClassAttrs[] = {
    [kAlertWindowClass] = {
	.defaultAttrs = kWindowDoesNotCycleAttribute, },
    [kMovableAlertWindowClass] = {
	.defaultAttrs = kWindowDoesNotCycleAttribute, },
    [kModalWindowClass] = {
	.defaultAttrs = kWindowDoesNotCycleAttribute, },
    [kMovableModalWindowClass] = {
	.validAttrs = kWindowCloseBoxAttribute | kWindowMetalAttribute |
		kWindowFullZoomAttribute | kWindowResizableAttribute,
	.defaultAttrs = kWindowDoesNotCycleAttribute, },
    [kFloatingWindowClass] = {
	.validAttrs = kWindowCloseBoxAttribute | kWindowCollapseBoxAttribute |
		kWindowMetalAttribute | kWindowToolbarButtonAttribute |
		kWindowNoTitleBarAttribute | kWindowFullZoomAttribute |
		kWindowResizableAttribute | kWindowSideTitlebarAttribute,
	.defaultAttrs = kWindowStandardFloatingAttributes |
		kWindowHideOnSuspendAttribute | kWindowDoesNotCycleAttribute,
	.forceOnAttrs = kWindowResizableAttribute,
	.forceOffAttrs = kWindowCollapseBoxAttribute,
	.styleMask = NSUtilityWindowMask, },
    [kDocumentWindowClass] = {
	.validAttrs = kWindowCloseBoxAttribute | kWindowCollapseBoxAttribute |
		kWindowMetalAttribute | kWindowToolbarButtonAttribute |
		kWindowNoTitleBarAttribute |
		kWindowUnifiedTitleAndToolbarAttribute |
		kWindowInWindowMenuAttribute | kWindowFullZoomAttribute |
		kWindowResizableAttribute,
	.forceOnAttrs = kWindowResizableAttribute,
	.defaultAttrs = kWindowStandardDocumentAttributes |
		kWindowLiveResizeAttribute | kWindowInWindowMenuAttribute, },
    [kUtilityWindowClass] = {
	.validAttrs = kWindowCloseBoxAttribute | kWindowCollapseBoxAttribute |
		kWindowMetalAttribute | kWindowToolbarButtonAttribute |
		kWindowNoTitleBarAttribute | kWindowFullZoomAttribute |
		kWindowResizableAttribute | kWindowSideTitlebarAttribute,
	.defaultAttrs = kWindowStandardFloatingAttributes |
		kWindowHideOnFullScreenAttribute |
		tkWindowDoesNotHideAttribute | tkNonactivatingPanelAttribute |
		kWindowDoesNotCycleAttribute,
	.forceOnAttrs = kWindowResizableAttribute,
	.forceOffAttrs = kWindowCollapseBoxAttribute,
	.flags = WM_TOPMOST,
	.styleMask = NSUtilityWindowMask, },
    [kHelpWindowClass] = {
	.defaultAttrs = kWindowHideOnSuspendAttribute,
	.forceOnAttrs = kWindowNoTitleBarAttribute |
		kWindowDoesNotCycleAttribute,
	.flags = WM_TOPMOST, },
    [kSheetWindowClass] = {
	.validAttrs = kWindowResizableAttribute,
	.forceOnAttrs = kWindowNoTitleBarAttribute |
		kWindowDoesNotCycleAttribute,
	.styleMask = NSDocModalWindowMask, },
    [kToolbarWindowClass] = {
	.defaultAttrs = kWindowHideOnSuspendAttribute,
	.forceOnAttrs = kWindowNoTitleBarAttribute |
		kWindowDoesNotCycleAttribute,
	.styleMask = NSUtilityWindowMask, },
    [kPlainWindowClass] = {
	.defaultAttrs = kWindowDoesNotCycleAttribute,
	.forceOnAttrs = kWindowNoTitleBarAttribute, },
    [kOverlayWindowClass] = {
	.forceOnAttrs = kWindowNoTitleBarAttribute |
		kWindowDoesNotCycleAttribute,
	.flags = WM_TOPMOST | WM_TRANSPARENT, },
    [kSheetAlertWindowClass] = {
	.forceOnAttrs = kWindowNoTitleBarAttribute |
		kWindowDoesNotCycleAttribute,
	.styleMask = NSDocModalWindowMask, },
    [kAltPlainWindowClass] = {
	.defaultAttrs = kWindowDoesNotCycleAttribute,
	.forceOnAttrs = kWindowNoTitleBarAttribute, },
    [kSimpleWindowClass] = {
	.defaultAttrs = kWindowDoesNotCycleAttribute,
	.forceOnAttrs = kWindowNoTitleBarAttribute, },
    [kDrawerWindowClass] = {
	.validAttrs = kWindowMetalAttribute | kWindowResizableAttribute,
	.forceOnAttrs = kWindowNoTitleBarAttribute |
		kWindowDoesNotCycleAttribute, },
};

#define ForceAttributes(attributes, class) \
	((attributes) & (~macClassAttrs[(class)].forceOffAttrs | \
	(macClassAttrs[(class)].forceOnAttrs & ~kWindowResizableAttribute)))

/*
 * Data for [wm attributes] command:
 */

typedef enum {
    WMATT_ALPHA, WMATT_FULLSCREEN, WMATT_MODIFIED, WMATT_NOTIFY,
    WMATT_TITLEPATH, WMATT_TOPMOST, WMATT_TRANSPARENT,
    _WMATT_LAST_ATTRIBUTE
} WmAttribute;

static const char *const WmAttributeNames[] = {
    "-alpha", "-fullscreen", "-modified", "-notify",
    "-titlepath", "-topmost", "-transparent",
    NULL
};

/*
 * The variable below is used to enable or disable tracing in this module. If
 * tracing is enabled, then information is printed on standard output about
 * interesting interactions with the window manager.
 */

static int wmTracing = 0;

/*
 * The following structure is the official type record for geometry management
 * of top-level windows.
 */

static void TopLevelReqProc(ClientData dummy, Tk_Window tkwin);

static const Tk_GeomMgr wmMgrType = {
    "wm",			/* name */
    TopLevelReqProc,		/* requestProc */
    NULL,			/* lostSlaveProc */
};

/*
 * The following keeps state for Aqua dock icon bounce notification.
 */

static int tkMacOSXWmAttrNotifyVal = 0;

/*
 * Hash table for Mac Window -> TkWindow mapping.
 */

static Tcl_HashTable windowTable;
static int windowHashInit = false;

/*
 * Forward declarations for procedures defined in this file:
 */

static NSRect		InitialWindowBounds(TkWindow *winPtr,
			    NSWindow *macWindow);
static int		ParseGeometry(Tcl_Interp *interp, char *string,
			    TkWindow *winPtr);
static void		TopLevelEventProc(ClientData clientData,
			    XEvent *eventPtr);
static void		WmStackorderToplevelWrapperMap(TkWindow *winPtr,
			    Display *display, Tcl_HashTable *table);
static void		UpdateGeometryInfo(ClientData clientData);
static void		UpdateSizeHints(TkWindow *winPtr);
static void		UpdateVRootGeometry(WmInfo *wmPtr);
static int		WmAspectCmd(Tk_Window tkwin, TkWindow *winPtr,
			    Tcl_Interp *interp, int objc,
			    Tcl_Obj *const objv[]);
static int		WmAttributesCmd(Tk_Window tkwin, TkWindow *winPtr,
			    Tcl_Interp *interp, int objc,
			    Tcl_Obj *const objv[]);
static int		WmClientCmd(Tk_Window tkwin, TkWindow *winPtr,
			    Tcl_Interp *interp, int objc,
			    Tcl_Obj *const objv[]);
static int		WmColormapwindowsCmd(Tk_Window tkwin,
			    TkWindow *winPtr, Tcl_Interp *interp, int objc,
			    Tcl_Obj *const objv[]);
static int		WmCommandCmd(Tk_Window tkwin, TkWindow *winPtr,
			    Tcl_Interp *interp, int objc,
			    Tcl_Obj *const objv[]);
static int		WmDeiconifyCmd(Tk_Window tkwin, TkWindow *winPtr,
			    Tcl_Interp *interp, int objc,
			    Tcl_Obj *const objv[]);
static int		WmFocusmodelCmd(Tk_Window tkwin, TkWindow *winPtr,
			    Tcl_Interp *interp, int objc,
			    Tcl_Obj *const objv[]);
static int		WmForgetCmd(Tk_Window tkwin, TkWindow *winPtr,
			    Tcl_Interp *interp, int objc,
			    Tcl_Obj *const objv[]);
static int		WmFrameCmd(Tk_Window tkwin, TkWindow *winPtr,
			    Tcl_Interp *interp, int objc,
			    Tcl_Obj *const objv[]);
static int		WmGeometryCmd(Tk_Window tkwin, TkWindow *winPtr,
			    Tcl_Interp *interp, int objc,
			    Tcl_Obj *const objv[]);
static int		WmGridCmd(Tk_Window tkwin, TkWindow *winPtr,
			    Tcl_Interp *interp, int objc,
			    Tcl_Obj *const objv[]);
static int		WmGroupCmd(Tk_Window tkwin, TkWindow *winPtr,
			    Tcl_Interp *interp, int objc,
			    Tcl_Obj *const objv[]);
static int		WmIconbitmapCmd(Tk_Window tkwin, TkWindow *winPtr,
			    Tcl_Interp *interp, int objc,
			    Tcl_Obj *const objv[]);
static int		WmIconifyCmd(Tk_Window tkwin, TkWindow *winPtr,
			    Tcl_Interp *interp, int objc,
			    Tcl_Obj *const objv[]);
static int		WmIconmaskCmd(Tk_Window tkwin, TkWindow *winPtr,
			    Tcl_Interp *interp, int objc,
			    Tcl_Obj *const objv[]);
static int		WmIconnameCmd(Tk_Window tkwin, TkWindow *winPtr,
			    Tcl_Interp *interp, int objc,
			    Tcl_Obj *const objv[]);
static int		WmIconphotoCmd(Tk_Window tkwin, TkWindow *winPtr,
			    Tcl_Interp *interp, int objc,
			    Tcl_Obj *const objv[]);
static int		WmIconpositionCmd(Tk_Window tkwin, TkWindow *winPtr,
			    Tcl_Interp *interp, int objc,
			    Tcl_Obj *const objv[]);
static int		WmIconwindowCmd(Tk_Window tkwin, TkWindow *winPtr,
			    Tcl_Interp *interp, int objc,
			    Tcl_Obj *const objv[]);
static int		WmManageCmd(Tk_Window tkwin, TkWindow *winPtr,
			    Tcl_Interp *interp, int objc,
			    Tcl_Obj *const objv[]);
static int		WmMaxsizeCmd(Tk_Window tkwin, TkWindow *winPtr,
			    Tcl_Interp *interp, int objc,
			    Tcl_Obj *const objv[]);
static int		WmMinsizeCmd(Tk_Window tkwin, TkWindow *winPtr,
			    Tcl_Interp *interp, int objc,
			    Tcl_Obj *const objv[]);
static int		WmOverrideredirectCmd(Tk_Window tkwin,
			    TkWindow *winPtr, Tcl_Interp *interp, int objc,
			    Tcl_Obj *const objv[]);
static int		WmPositionfromCmd(Tk_Window tkwin, TkWindow *winPtr,
			    Tcl_Interp *interp, int objc,
			    Tcl_Obj *const objv[]);
static int		WmProtocolCmd(Tk_Window tkwin, TkWindow *winPtr,
			    Tcl_Interp *interp, int objc,
			    Tcl_Obj *const objv[]);
static int		WmResizableCmd(Tk_Window tkwin, TkWindow *winPtr,
			    Tcl_Interp *interp, int objc,
			    Tcl_Obj *const objv[]);
static int		WmSizefromCmd(Tk_Window tkwin, TkWindow *winPtr,
			    Tcl_Interp *interp, int objc,
			    Tcl_Obj *const objv[]);
static int		WmStackorderCmd(Tk_Window tkwin, TkWindow *winPtr,
			    Tcl_Interp *interp, int objc,
			    Tcl_Obj *const objv[]);
static int		WmStateCmd(Tk_Window tkwin, TkWindow *winPtr,
			    Tcl_Interp *interp, int objc,
			    Tcl_Obj *const objv[]);
static int		WmTitleCmd(Tk_Window tkwin, TkWindow *winPtr,
			    Tcl_Interp *interp, int objc,
			    Tcl_Obj *const objv[]);
static int		WmTransientCmd(Tk_Window tkwin, TkWindow *winPtr,
			    Tcl_Interp *interp, int objc,
			    Tcl_Obj *const objv[]);
static int		WmWithdrawCmd(Tk_Window tkwin, TkWindow *winPtr,
			    Tcl_Interp *interp, int objc,
			    Tcl_Obj *const objv[]);
static void		WmUpdateGeom(WmInfo *wmPtr, TkWindow *winPtr);
static int		WmWinStyle(Tcl_Interp *interp, TkWindow *winPtr,
			    int objc, Tcl_Obj *const objv[]);
static void		ApplyWindowAttributeFlagChanges(TkWindow *winPtr,
			    NSWindow *macWindow, UInt64 oldAttributes,
			    int oldFlags, int create, int initial);
static void		ApplyMasterOverrideChanges(TkWindow *winPtr,
			    NSWindow *macWindow);
static void		GetMinSize(TkWindow *winPtr, int *minWidthPtr,
			    int *minHeightPtr);
static void		GetMaxSize(TkWindow *winPtr, int *maxWidthPtr,
			    int *maxHeightPtr);
static void		RemapWindows(TkWindow *winPtr,
			    MacDrawable *parentWin);

#if MAC_OS_X_VERSION_MIN_REQUIRED >= 1060
#define TK_GOT_AT_LEAST_SNOW_LEOPARD 1
#endif

#pragma mark TKWindow(TKWm)

#if MAC_OS_X_VERSION_MIN_REQUIRED < 1060
@interface NSWindow(TkWm)
- (void) setCanCycle: (BOOL) canCycleFlag;
@end
#endif

@interface NSDrawerWindow : NSWindow
{
    id _i1, _i2;
}
@end

@implementation TKWindow
@end

@implementation TKWindow(TKWm)
- (BOOL) canBecomeKeyWindow
{
    TkWindow *winPtr = TkMacOSXGetTkWindow(self);

    return (winPtr && winPtr->wmInfoPtr && (winPtr->wmInfoPtr->macClass ==
	    kHelpWindowClass || winPtr->wmInfoPtr->attributes &
	    kWindowNoActivatesAttribute)) ? NO : YES;
}
@end

#pragma mark -

/*
 *----------------------------------------------------------------------
 *
 * SetWindowSizeLimits --
 *
 *	Sets NSWindow size limits
 *
 * Results:
 *	None.
 *
 * Side effects:
 *	None.
 *
 *----------------------------------------------------------------------
 */

static void
SetWindowSizeLimits(
    TkWindow *winPtr)
{
    NSWindow *macWindow = TkMacOSXDrawableWindow(winPtr->window);
    WmInfo *wmPtr = winPtr->wmInfoPtr;
    int minWidth, minHeight, maxWidth, maxHeight, base;

    if (!macWindow) {
	return;
    }
    GetMinSize(winPtr, &minWidth, &minHeight);
    GetMaxSize(winPtr, &maxWidth, &maxHeight);
    if (wmPtr->gridWin) {
	base = winPtr->reqWidth - (wmPtr->reqGridWidth * wmPtr->widthInc);
	if (base < 0) {
	    base = 0;
	}
	minWidth = base + (minWidth * wmPtr->widthInc);
	maxWidth = base + (maxWidth * wmPtr->widthInc);
	base = winPtr->reqHeight - (wmPtr->reqGridHeight * wmPtr->heightInc);
	if (base < 0) {
	    base = 0;
	}
	minHeight = base + (minHeight * wmPtr->heightInc);
	maxHeight = base + (maxHeight * wmPtr->heightInc);
    }
    if (wmPtr->flags & WM_WIDTH_NOT_RESIZABLE) {
	minWidth = maxWidth = wmPtr->configWidth;
    }
    if (wmPtr->flags & WM_HEIGHT_NOT_RESIZABLE) {
	minHeight = maxHeight = wmPtr->configHeight;
    }
    if (wmPtr->gridWin) {
	[macWindow setResizeIncrements:NSMakeSize(wmPtr->widthInc,
		wmPtr->heightInc)];
    } else if (wmPtr->sizeHintsFlags & PAspect && wmPtr->minAspect.x ==
	    wmPtr->maxAspect.x && wmPtr->minAspect.y == wmPtr->maxAspect.y) {
	NSSize aspect = NSMakeSize(wmPtr->minAspect.x, wmPtr->minAspect.y);
	CGFloat ratio = aspect.width/aspect.height;

	[macWindow setContentAspectRatio:aspect];
	if ((CGFloat)minWidth/(CGFloat)minHeight > ratio) {
	    minHeight = lround(minWidth / ratio);
	} else {
	    minWidth = lround(minHeight * ratio);
	}
	if ((CGFloat)maxWidth/(CGFloat)maxHeight > ratio) {
	    maxWidth = lround(maxHeight * ratio);
	} else {
	    maxHeight = lround(maxWidth / ratio);
	}
	if ((CGFloat)wmPtr->configWidth/(CGFloat)wmPtr->configHeight > ratio) {
	    wmPtr->configWidth = lround(wmPtr->configHeight * ratio);
	    if (wmPtr->configWidth < minWidth) {
		wmPtr->configWidth = minWidth;
		wmPtr->configHeight = minHeight;
	    }
	} else {
	    wmPtr->configHeight = lround(wmPtr->configWidth / ratio);
	    if (wmPtr->configHeight < minHeight) {
		wmPtr->configWidth = minWidth;
		wmPtr->configHeight = minHeight;
	    }
	}
    } else {
	[macWindow setResizeIncrements:NSMakeSize(1.0, 1.0)];
    }
    [macWindow setContentMinSize:NSMakeSize(minWidth, minHeight)];
    [macWindow setContentMaxSize:NSMakeSize(maxWidth, maxHeight)];
}

/*
 *----------------------------------------------------------------------
 *
 * FrontWindowAtPoint --
 *
 *	Find frontmost toplevel window at a given screen location.
 *
 * Results:
 *	TkWindow*.
 *
 * Side effects:
 *	None.
 *
 *----------------------------------------------------------------------
 */

static TkWindow*
FrontWindowAtPoint(
    int x, int y)
{
    NSPoint p = NSMakePoint(x, tkMacOSXZeroScreenHeight - y);
    NSWindow *win = nil;
    NSInteger windowCount;
    NSInteger *windowNumbers;

    NSCountWindows(&windowCount);
    if (windowCount) {
	windowNumbers = ckalloc(windowCount * sizeof(NSInteger));
	NSWindowList(windowCount, windowNumbers);
	for (NSInteger index = 0; index < windowCount; index++) {
	    NSWindow *w = [NSApp windowWithWindowNumber:windowNumbers[index]];

	    if (w && NSMouseInRect(p, [w frame], NO)) {
		win = w;
		break;
	    }
	}
	ckfree(windowNumbers);
    }
    return (win ? TkMacOSXGetTkWindow(win) : NULL);
}

/*
 *----------------------------------------------------------------------
 *
 * TkWmNewWindow --
 *
 *	This procedure is invoked whenever a new top-level window is created.
 *	Its job is to initialize the WmInfo structure for the window.
 *
 * Results:
 *	None.
 *
 * Side effects:
 *	A WmInfo structure gets allocated and initialized.
 *
 *----------------------------------------------------------------------
 */

void
TkWmNewWindow(
    TkWindow *winPtr)		/* Newly-created top-level window. */
{
    WmInfo *wmPtr = ckalloc(sizeof(WmInfo));

    wmPtr->winPtr = winPtr;
    wmPtr->reparent = None;
    wmPtr->titleUid = NULL;
    wmPtr->iconName = NULL;
    wmPtr->master = None;
    wmPtr->hints.flags = InputHint | StateHint;
    wmPtr->hints.input = True;
    wmPtr->hints.initial_state = NormalState;
    wmPtr->hints.icon_pixmap = None;
    wmPtr->hints.icon_window = None;
    wmPtr->hints.icon_x = wmPtr->hints.icon_y = 0;
    wmPtr->hints.icon_mask = None;
    wmPtr->hints.window_group = None;
    wmPtr->leaderName = NULL;
    wmPtr->masterWindowName = NULL;
    wmPtr->icon = NULL;
    wmPtr->iconFor = NULL;
    wmPtr->sizeHintsFlags = 0;
    wmPtr->minWidth = wmPtr->minHeight = 1;
    wmPtr->maxWidth = 0;
    wmPtr->maxHeight = 0;
    wmPtr->gridWin = NULL;
    wmPtr->widthInc = wmPtr->heightInc = 1;
    wmPtr->minAspect.x = wmPtr->minAspect.y = 1;
    wmPtr->maxAspect.x = wmPtr->maxAspect.y = 1;
    wmPtr->reqGridWidth = wmPtr->reqGridHeight = -1;
    wmPtr->gravity = NorthWestGravity;
    wmPtr->width = -1;
    wmPtr->height = -1;
    wmPtr->x = winPtr->changes.x;
    wmPtr->y = winPtr->changes.y;
    wmPtr->parentWidth = winPtr->changes.width
	    + 2*winPtr->changes.border_width;
    wmPtr->parentHeight = winPtr->changes.height
	    + 2*winPtr->changes.border_width;
    wmPtr->xInParent = 0;
    wmPtr->yInParent = 0;
    wmPtr->cmapList = NULL;
    wmPtr->cmapCount = 0;
    wmPtr->configX = 0;
    wmPtr->configY = 0;
    wmPtr->configWidth = -1;
    wmPtr->configHeight = -1;
    wmPtr->vRoot = None;
    wmPtr->protPtr = NULL;
    wmPtr->commandObj = NULL;
    wmPtr->clientMachine = NULL;
    wmPtr->flags = WM_NEVER_MAPPED;
    wmPtr->macClass = kDocumentWindowClass;
    wmPtr->attributes = macClassAttrs[kDocumentWindowClass].defaultAttrs;
    wmPtr->scrollWinPtr = NULL;
    wmPtr->menuPtr = NULL;
    wmPtr->window = nil;
    winPtr->wmInfoPtr = wmPtr;

    UpdateVRootGeometry(wmPtr);

    /*
     * Tk must monitor structure events for top-level windows, in order to
     * detect size and position changes caused by window managers.
     */

    Tk_CreateEventHandler((Tk_Window) winPtr, StructureNotifyMask,
	    TopLevelEventProc, winPtr);

    /*
     * Arrange for geometry requests to be reflected from the window to the
     * window manager.
     */

    Tk_ManageGeometry((Tk_Window) winPtr, &wmMgrType, (ClientData) 0);
}

/*
 *----------------------------------------------------------------------
 *
 * TkWmMapWindow --
 *
 *	This procedure is invoked to map a top-level window. This module gets
 *	a chance to update all window-manager-related information in
 *	properties before the window manager sees the map event and checks the
 *	properties. It also gets to decide whether or not to even map the
 *	window after all.
 *
 * Results:
 *	None.
 *
 * Side effects:
 *	Properties of winPtr may get updated to provide up-to-date information
 *	to the window manager. The window may also get mapped, but it may not
 *	be if this procedure decides that isn't appropriate (e.g. because the
 *	window is withdrawn).
 *
 *----------------------------------------------------------------------
 */

void
TkWmMapWindow(
    TkWindow *winPtr)		/* Top-level window that's about to be
				 * mapped. */
{
    WmInfo *wmPtr = winPtr->wmInfoPtr;

    if (wmPtr->flags & WM_NEVER_MAPPED) {
	/*
	 * Create the underlying Mac window for this Tk window.
	 */

	if (!TkMacOSXHostToplevelExists(winPtr)) {
	    TkMacOSXMakeRealWindowExist(winPtr);
	}

	wmPtr->flags &= ~WM_NEVER_MAPPED;

	/*
	 * Generate configure event when we first map the window.
	 */

	TkGenWMConfigureEvent((Tk_Window) winPtr, wmPtr->x, wmPtr->y, -1, -1,
		TK_LOCATION_CHANGED);

	/*
	 * This is the first time this window has ever been mapped. Store all
	 * the window-manager-related information for the window.
	 */

	if (wmPtr->titleUid == NULL) {
	    wmPtr->titleUid = winPtr->nameUid;
	}

	if (!Tk_IsEmbedded(winPtr)) {
	    TkSetWMName(winPtr, wmPtr->titleUid);
	}

	TkWmSetClass(winPtr);

	if (wmPtr->iconName != NULL) {
	    XSetIconName(winPtr->display, winPtr->window, wmPtr->iconName);
	}

	wmPtr->flags |= WM_UPDATE_SIZE_HINTS;
    }
    if (wmPtr->hints.initial_state == WithdrawnState) {
	return;
    }

    /*
     * TODO: we need to display a window if it's iconic on creation.
     */

    if (wmPtr->hints.initial_state == IconicState) {
	return;
    }

    /*
     * Update geometry information.
     */

    wmPtr->flags |= WM_ABOUT_TO_MAP;
    if (wmPtr->flags & WM_UPDATE_PENDING) {
	Tcl_CancelIdleCall(UpdateGeometryInfo, winPtr);
    }
    UpdateGeometryInfo(winPtr);
    wmPtr->flags &= ~WM_ABOUT_TO_MAP;

    /*
     * Map the window.
     */

    XMapWindow(winPtr->display, winPtr->window);
}

/*
 *----------------------------------------------------------------------
 *
 * TkWmUnmapWindow --
 *
 *	This procedure is invoked to unmap a top-level window. On the
 *	Macintosh all we do is call XUnmapWindow.
 *
 * Results:
 *	None.
 *
 * Side effects:
 *	Unmaps the window.
 *
 *----------------------------------------------------------------------
 */

void
TkWmUnmapWindow(
    TkWindow *winPtr)		/* Top-level window that's about to be
				 * mapped. */
{
    XUnmapWindow(winPtr->display, winPtr->window);
}

/*
 *----------------------------------------------------------------------
 *
 * TkWmDeadWindow --
 *
 *	This procedure is invoked when a top-level window is about to be
 *	deleted. It cleans up the wm-related data structures for the window.
 *
 * Results:
 *	None.
 *
 * Side effects:
 *	The WmInfo structure for winPtr gets freed up.
 *
 *----------------------------------------------------------------------
 */

void
TkWmDeadWindow(
    TkWindow *winPtr)		/* Top-level window that's being deleted. */
{
    WmInfo *wmPtr = winPtr->wmInfoPtr, *wmPtr2;

    if (wmPtr == NULL) {
	return;
    }
    Tk_ManageGeometry((Tk_Window) winPtr, NULL, NULL);
    Tk_DeleteEventHandler((Tk_Window) winPtr, StructureNotifyMask,
	    TopLevelEventProc, winPtr);
    if (wmPtr->hints.flags & IconPixmapHint) {
	Tk_FreeBitmap(winPtr->display, wmPtr->hints.icon_pixmap);
    }
    if (wmPtr->hints.flags & IconMaskHint) {
	Tk_FreeBitmap(winPtr->display, wmPtr->hints.icon_mask);
    }
    if (wmPtr->iconName != NULL) {
	ckfree(wmPtr->iconName);
    }
    if (wmPtr->leaderName != NULL) {
	ckfree(wmPtr->leaderName);
    }
    if (wmPtr->masterWindowName != NULL) {
	ckfree(wmPtr->masterWindowName);
    }
    if (wmPtr->icon != NULL) {
	wmPtr2 = ((TkWindow *) wmPtr->icon)->wmInfoPtr;
	wmPtr2->iconFor = NULL;
    }
    if (wmPtr->iconFor != NULL) {
	wmPtr2 = ((TkWindow *) wmPtr->iconFor)->wmInfoPtr;
	wmPtr2->icon = NULL;
	wmPtr2->hints.flags &= ~IconWindowHint;
    }
    while (wmPtr->protPtr != NULL) {
	ProtocolHandler *protPtr = wmPtr->protPtr;

	wmPtr->protPtr = protPtr->nextPtr;
	Tcl_EventuallyFree(protPtr, TCL_DYNAMIC);
    }
    if (wmPtr->commandObj != NULL) {
	Tcl_DecrRefCount(wmPtr->commandObj);
    }
    if (wmPtr->clientMachine != NULL) {
	ckfree(wmPtr->clientMachine);
    }
    if (wmPtr->flags & WM_UPDATE_PENDING) {
	Tcl_CancelIdleCall(UpdateGeometryInfo, winPtr);
    }

    /*
     * Delete the Mac window and remove it from the windowTable. The window
     * could be nil if the window was never mapped. However, we don't do this
     * for embedded windows, they don't go in the window list, and they do not
     * own their portPtr's.
     */

    NSWindow *window = wmPtr->window;

    if (window && !Tk_IsEmbedded(winPtr) ) {
	[[window parentWindow] removeChildWindow:window];
	[window setExcludedFromWindowsMenu:YES];
	[window close];
<<<<<<< HEAD
       TkMacOSXUnregisterMacWindow(window);
        if (winPtr->window) {
            ((MacDrawable *) winPtr->window)->view = nil;
        }
        TkMacOSXMakeCollectableAndRelease(wmPtr->window);
       /* Activate the highest window left on the screen. */
       NSArray *windows = [NSApp orderedWindows];
       NSWindow *front = [windows objectAtIndex:0];
       if ( front && [front canBecomeKeyWindow] ) {
               [front makeKeyAndOrderFront:NSApp];
           }
    }
    ckfree(wmPtr);
=======
    TkMacOSXUnregisterMacWindow(window);
    if (winPtr->window) {
             ((MacDrawable *) winPtr->window)->view = nil;
         }
    TkMacOSXMakeCollectableAndRelease(wmPtr->window);
     /* Activate the highest window left on the screen. */
    NSArray *windows = [NSApp orderedWindows];
    NSWindow *front = [windows objectAtIndex:0];
    if ( front && [front canBecomeKeyWindow] ) {
                [front makeKeyAndOrderFront:NSApp];
        }
    }

    ckfree((char *) wmPtr);
>>>>>>> 9df91023
    winPtr->wmInfoPtr = NULL;
}

/*
 *----------------------------------------------------------------------
 *
 * TkWmSetClass --
 *
 *	This procedure is invoked whenever a top-level window's class is
 *	changed. If the window has been mapped then this procedure updates the
 *	window manager property for the class. If the window hasn't been
 *	mapped, the update is deferred until just before the first mapping.
 *
 * Results:
 *	None.
 *
 * Side effects:
 *	A window property may get updated.
 *
 *----------------------------------------------------------------------
 */

void
TkWmSetClass(
    TkWindow *winPtr)		/* Newly-created top-level window. */
{
    return;
}

/*
 *----------------------------------------------------------------------
 *
 * Tk_WmObjCmd --
 *
 *	This procedure is invoked to process the "wm" Tcl command. See the
 *	user documentation for details on what it does.
 *
 * Results:
 *	A standard Tcl result.
 *
 * Side effects:
 *	See the user documentation.
 *
 *----------------------------------------------------------------------
 */

/* ARGSUSED */
int
Tk_WmObjCmd(
    ClientData clientData,	/* Main window associated with interpreter. */
    Tcl_Interp *interp,		/* Current interpreter. */
    int objc,			/* Number of arguments. */
    Tcl_Obj *const objv[])	/* Argument objects. */
{
    Tk_Window tkwin = (Tk_Window) clientData;
    static const char *const optionStrings[] = {
	"aspect", "attributes", "client", "colormapwindows",
	"command", "deiconify", "focusmodel", "forget",
	"frame", "geometry", "grid", "group",
	"iconbitmap", "iconify", "iconmask", "iconname",
	"iconphoto", "iconposition", "iconwindow",
	"manage", "maxsize", "minsize", "overrideredirect",
	"positionfrom", "protocol", "resizable", "sizefrom",
	"stackorder", "state", "title", "transient",
	"withdraw", NULL };
    enum options {
	WMOPT_ASPECT, WMOPT_ATTRIBUTES, WMOPT_CLIENT, WMOPT_COLORMAPWINDOWS,
	WMOPT_COMMAND, WMOPT_DEICONIFY, WMOPT_FOCUSMODEL, WMOPT_FORGET,
	WMOPT_FRAME, WMOPT_GEOMETRY, WMOPT_GRID, WMOPT_GROUP,
	WMOPT_ICONBITMAP, WMOPT_ICONIFY, WMOPT_ICONMASK, WMOPT_ICONNAME,
	WMOPT_ICONPHOTO, WMOPT_ICONPOSITION, WMOPT_ICONWINDOW,
	WMOPT_MANAGE, WMOPT_MAXSIZE, WMOPT_MINSIZE, WMOPT_OVERRIDEREDIRECT,
	WMOPT_POSITIONFROM, WMOPT_PROTOCOL, WMOPT_RESIZABLE, WMOPT_SIZEFROM,
	WMOPT_STACKORDER, WMOPT_STATE, WMOPT_TITLE, WMOPT_TRANSIENT,
	WMOPT_WITHDRAW };
    int index, length;
    char *argv1;
    TkWindow *winPtr;

    if (objc < 2) {
    wrongNumArgs:
	Tcl_WrongNumArgs(interp, 1, objv, "option window ?arg ...?");
	return TCL_ERROR;
    }

    argv1 = Tcl_GetStringFromObj(objv[1], &length);
    if ((argv1[0] == 't') && (strncmp(argv1, "tracing", length) == 0)
	    && (length >= 3)) {
	if ((objc != 2) && (objc != 3)) {
	    Tcl_WrongNumArgs(interp, 2, objv, "?boolean?");
	    return TCL_ERROR;
	}
	if (objc == 2) {
	    Tcl_SetObjResult(interp, Tcl_NewBooleanObj(wmTracing));
	    return TCL_OK;
	}
	return Tcl_GetBooleanFromObj(interp, objv[2], &wmTracing);
    }

    if (Tcl_GetIndexFromObjStruct(interp, objv[1], optionStrings,
	    sizeof(char *), "option", 0, &index) != TCL_OK) {
	return TCL_ERROR;
    }

    if (objc < 3) {
	goto wrongNumArgs;
    }

    if (TkGetWindowFromObj(interp, tkwin, objv[2], (Tk_Window *) &winPtr)
	!= TCL_OK) {
	return TCL_ERROR;
    }
    if (!Tk_IsTopLevel(winPtr)
	    && (index != WMOPT_MANAGE) && (index != WMOPT_FORGET)) {
	Tcl_SetObjResult(interp, Tcl_ObjPrintf(
		"window \"%s\" isn't a top-level window", winPtr->pathName));
	Tcl_SetErrorCode(interp, "TK", "LOOKUP", "TOPLEVEL", winPtr->pathName,
		NULL);
	return TCL_ERROR;
    }

    switch ((enum options) index) {
    case WMOPT_ASPECT:
	return WmAspectCmd(tkwin, winPtr, interp, objc, objv);
    case WMOPT_ATTRIBUTES:
	return WmAttributesCmd(tkwin, winPtr, interp, objc, objv);
    case WMOPT_CLIENT:
	return WmClientCmd(tkwin, winPtr, interp, objc, objv);
    case WMOPT_COLORMAPWINDOWS:
	return WmColormapwindowsCmd(tkwin, winPtr, interp, objc, objv);
    case WMOPT_COMMAND:
	return WmCommandCmd(tkwin, winPtr, interp, objc, objv);
    case WMOPT_DEICONIFY:
	return WmDeiconifyCmd(tkwin, winPtr, interp, objc, objv);
    case WMOPT_FOCUSMODEL:
	return WmFocusmodelCmd(tkwin, winPtr, interp, objc, objv);
    case WMOPT_FORGET:
	return WmForgetCmd(tkwin, winPtr, interp, objc, objv);
    case WMOPT_FRAME:
	return WmFrameCmd(tkwin, winPtr, interp, objc, objv);
    case WMOPT_GEOMETRY:
	return WmGeometryCmd(tkwin, winPtr, interp, objc, objv);
    case WMOPT_GRID:
	return WmGridCmd(tkwin, winPtr, interp, objc, objv);
    case WMOPT_GROUP:
	return WmGroupCmd(tkwin, winPtr, interp, objc, objv);
    case WMOPT_ICONBITMAP:
	return WmIconbitmapCmd(tkwin, winPtr, interp, objc, objv);
    case WMOPT_ICONIFY:
	return WmIconifyCmd(tkwin, winPtr, interp, objc, objv);
    case WMOPT_ICONMASK:
	return WmIconmaskCmd(tkwin, winPtr, interp, objc, objv);
    case WMOPT_ICONNAME:
	return WmIconnameCmd(tkwin, winPtr, interp, objc, objv);
    case WMOPT_ICONPHOTO:
	return WmIconphotoCmd(tkwin, winPtr, interp, objc, objv);
    case WMOPT_ICONPOSITION:
	return WmIconpositionCmd(tkwin, winPtr, interp, objc, objv);
    case WMOPT_ICONWINDOW:
	return WmIconwindowCmd(tkwin, winPtr, interp, objc, objv);
    case WMOPT_MANAGE:
	return WmManageCmd(tkwin, winPtr, interp, objc, objv);
    case WMOPT_MAXSIZE:
	return WmMaxsizeCmd(tkwin, winPtr, interp, objc, objv);
    case WMOPT_MINSIZE:
	return WmMinsizeCmd(tkwin, winPtr, interp, objc, objv);
    case WMOPT_OVERRIDEREDIRECT:
	return WmOverrideredirectCmd(tkwin, winPtr, interp, objc, objv);
    case WMOPT_POSITIONFROM:
	return WmPositionfromCmd(tkwin, winPtr, interp, objc, objv);
    case WMOPT_PROTOCOL:
	return WmProtocolCmd(tkwin, winPtr, interp, objc, objv);
    case WMOPT_RESIZABLE:
	return WmResizableCmd(tkwin, winPtr, interp, objc, objv);
    case WMOPT_SIZEFROM:
	return WmSizefromCmd(tkwin, winPtr, interp, objc, objv);
    case WMOPT_STACKORDER:
	return WmStackorderCmd(tkwin, winPtr, interp, objc, objv);
    case WMOPT_STATE:
	return WmStateCmd(tkwin, winPtr, interp, objc, objv);
    case WMOPT_TITLE:
	return WmTitleCmd(tkwin, winPtr, interp, objc, objv);
    case WMOPT_TRANSIENT:
	return WmTransientCmd(tkwin, winPtr, interp, objc, objv);
    case WMOPT_WITHDRAW:
	return WmWithdrawCmd(tkwin, winPtr, interp, objc, objv);
    }

    /* This should not happen */
    return TCL_ERROR;
}

/*
 *----------------------------------------------------------------------
 *
 * WmAspectCmd --
 *
 *	This procedure is invoked to process the "wm aspect" Tcl command. See
 *	the user documentation for details on what it does.
 *
 * Results:
 *	A standard Tcl result.
 *
 * Side effects:
 *	See the user documentation.
 *
 *----------------------------------------------------------------------
 */

static int
WmAspectCmd(
    Tk_Window tkwin,		/* Main window of the application. */
    TkWindow *winPtr,		/* Toplevel to work with */
    Tcl_Interp *interp,		/* Current interpreter. */
    int objc,			/* Number of arguments. */
    Tcl_Obj *const objv[])	/* Argument objects. */
{
    register WmInfo *wmPtr = winPtr->wmInfoPtr;
    int numer1, denom1, numer2, denom2;

    if ((objc != 3) && (objc != 7)) {
	Tcl_WrongNumArgs(interp, 2, objv,
		"window ?minNumer minDenom maxNumer maxDenom?");
	return TCL_ERROR;
    }
    if (objc == 3) {
	if (wmPtr->sizeHintsFlags & PAspect) {
	    Tcl_Obj *results[4];

	    results[0] = Tcl_NewIntObj(wmPtr->minAspect.x);
	    results[1] = Tcl_NewIntObj(wmPtr->minAspect.y);
	    results[2] = Tcl_NewIntObj(wmPtr->maxAspect.x);
	    results[3] = Tcl_NewIntObj(wmPtr->maxAspect.y);
	    Tcl_SetObjResult(interp, Tcl_NewListObj(4, results));
	}
	return TCL_OK;
    }
    if (*Tcl_GetString(objv[3]) == '\0') {
	wmPtr->sizeHintsFlags &= ~PAspect;
    } else {
	if ((Tcl_GetIntFromObj(interp, objv[3], &numer1) != TCL_OK)
		|| (Tcl_GetIntFromObj(interp, objv[4], &denom1) != TCL_OK)
		|| (Tcl_GetIntFromObj(interp, objv[5], &numer2) != TCL_OK)
		|| (Tcl_GetIntFromObj(interp, objv[6], &denom2) != TCL_OK)) {
	    return TCL_ERROR;
	}
	if ((numer1 <= 0) || (denom1 <= 0) || (numer2 <= 0) ||
		(denom2 <= 0)) {
	    Tcl_SetObjResult(interp, Tcl_NewStringObj(
		    "aspect number can't be <= 0", -1));
	    Tcl_SetErrorCode(interp, "TK", "WM", "ASPECT", NULL);
	    return TCL_ERROR;
	}
	wmPtr->minAspect.x = numer1;
	wmPtr->minAspect.y = denom1;
	wmPtr->maxAspect.x = numer2;
	wmPtr->maxAspect.y = denom2;
	wmPtr->sizeHintsFlags |= PAspect;
    }
    wmPtr->flags |= WM_UPDATE_SIZE_HINTS;
    WmUpdateGeom(wmPtr, winPtr);
    return TCL_OK;
}

/*
 *----------------------------------------------------------------------
 *
 * WmSetAttribute --
 *
 *	Helper routine for WmAttributesCmd. Sets the value of the specified
 *	attribute.
 *
 * Returns:
 *
 *	TCL_OK if successful, TCL_ERROR otherwise. In case of an error, leaves
 *	a message in the interpreter's result.
 *
 *----------------------------------------------------------------------
 */

static int
WmSetAttribute(
    TkWindow *winPtr,		/* Toplevel to work with */
    NSWindow *macWindow,
    Tcl_Interp *interp,		/* Current interpreter */
    WmAttribute attribute,	/* Code of attribute to set */
    Tcl_Obj *value)		/* New value */
{
    WmInfo *wmPtr = winPtr->wmInfoPtr;
    int boolean;

    switch (attribute) {
    case WMATT_ALPHA: {
	double dval;

	if (Tcl_GetDoubleFromObj(interp, value, &dval) != TCL_OK) {
	    return TCL_ERROR;
	}

	/*
	 * The user should give (transparent) 0 .. 1.0 (opaque)
	 */

	if (dval < 0.0) {
	    dval = 0.0;
	} else if (dval > 1.0) {
	    dval = 1.0;
	}
	[macWindow setAlphaValue:dval];
	break;
    }
    case WMATT_FULLSCREEN:
	if (Tcl_GetBooleanFromObj(interp, value, &boolean) != TCL_OK) {
	    return TCL_ERROR;
	}
	if (boolean != ((wmPtr->flags & WM_FULLSCREEN) != 0)) {
	    if (TkMacOSXMakeFullscreen(winPtr, macWindow, boolean, interp)
		    != TCL_OK) {
		return TCL_ERROR;
	    }
	}
	break;
    case WMATT_MODIFIED:
	if (Tcl_GetBooleanFromObj(interp, value, &boolean) != TCL_OK) {
	    return TCL_ERROR;
	}
	if (boolean != [macWindow isDocumentEdited]) {
	    [macWindow setDocumentEdited:boolean];
	}
	break;
    case WMATT_NOTIFY:
	if (Tcl_GetBooleanFromObj(interp, value, &boolean) != TCL_OK) {
	    return TCL_ERROR;
	}
	if (boolean == !tkMacOSXWmAttrNotifyVal) {
	    static NSInteger request = -1;

	    if (request >= 0) {
		[NSApp cancelUserAttentionRequest:request];
		request = -1;
	    }
	    if (boolean) {
		request = [NSApp requestUserAttention:NSCriticalRequest];
	    }
	    tkMacOSXWmAttrNotifyVal = boolean;
	}
	break;
    case WMATT_TITLEPATH: {
	const char *path = Tcl_FSGetNativePath(value);
	NSString *filename = @"";

	if (path && *path) {
	    filename = [NSString stringWithUTF8String:path];
	}
	[macWindow setRepresentedFilename:filename];
	break;
    }
    case WMATT_TOPMOST:
	if (Tcl_GetBooleanFromObj(interp, value, &boolean) != TCL_OK) {
	    return TCL_ERROR;
	}
	if (boolean != ((wmPtr->flags & WM_TOPMOST) != 0)) {
	    int oldFlags = wmPtr->flags;

	    if (boolean) {
		wmPtr->flags |= WM_TOPMOST;
	    } else {
		wmPtr->flags &= ~WM_TOPMOST;
	    }
	    ApplyWindowAttributeFlagChanges(winPtr, macWindow,
		    wmPtr->attributes, oldFlags, 1, 0);
	}
	break;
    case WMATT_TRANSPARENT:
	if (Tcl_GetBooleanFromObj(interp, value, &boolean) != TCL_OK) {
	    return TCL_ERROR;
	}
	if (boolean != ((wmPtr->flags & WM_TRANSPARENT) != 0)) {
	    UInt64 oldAttributes = wmPtr->attributes;
	    int oldFlags = wmPtr->flags;

	    if (boolean) {
		wmPtr->flags |= WM_TRANSPARENT;
		wmPtr->attributes |= kWindowNoShadowAttribute;
	    } else {
		wmPtr->flags &= ~WM_TRANSPARENT;
		wmPtr->attributes &= ~kWindowNoShadowAttribute;
	    }
	    ApplyWindowAttributeFlagChanges(winPtr, macWindow, oldAttributes,
		    oldFlags, 1, 0);
	    [macWindow setBackgroundColor:boolean ? [NSColor clearColor] : nil];
	    [macWindow setOpaque:!boolean];
	    TkMacOSXInvalidateWindow((MacDrawable *) winPtr->window,
		    TK_PARENT_WINDOW);
	    }
	break;
    case _WMATT_LAST_ATTRIBUTE:
    default:
	return TCL_ERROR;
    }
    return TCL_OK;
}

/*
 *----------------------------------------------------------------------
 *
 * WmGetAttribute --
 *
 *	Helper routine for WmAttributesCmd. Returns the current value of the
 *	specified attribute.
 *
 *----------------------------------------------------------------------
 */

static Tcl_Obj *
WmGetAttribute(
    TkWindow *winPtr,		/* Toplevel to work with */
    NSWindow *macWindow,
    WmAttribute attribute)	/* Code of attribute to get */
{
    Tcl_Obj *result = NULL;
    WmInfo *wmPtr = winPtr->wmInfoPtr;

    switch (attribute) {
    case WMATT_ALPHA:
	result = Tcl_NewDoubleObj([macWindow alphaValue]);
	break;
    case WMATT_FULLSCREEN:
	result = Tcl_NewBooleanObj(wmPtr->flags & WM_FULLSCREEN);
	break;
    case WMATT_MODIFIED:
	result = Tcl_NewBooleanObj([macWindow isDocumentEdited]);
	break;
    case WMATT_NOTIFY:
	result = Tcl_NewBooleanObj(tkMacOSXWmAttrNotifyVal);
	break;
    case WMATT_TITLEPATH:
	result = Tcl_NewStringObj([[macWindow representedFilename] UTF8String],
		-1);
	break;
    case WMATT_TOPMOST:
	result = Tcl_NewBooleanObj(wmPtr->flags & WM_TOPMOST);
	break;
    case WMATT_TRANSPARENT:
	result = Tcl_NewBooleanObj(wmPtr->flags & WM_TRANSPARENT);
	break;
    case _WMATT_LAST_ATTRIBUTE:
    default:
	break;
    }
    return result;
}

/*
 *----------------------------------------------------------------------
 *
 * WmAttributesCmd --
 *
 *	This procedure is invoked to process the "wm attributes" Tcl command.
 *	See the user documentation for details on what it does.
 *
 * Results:
 *	A standard Tcl result.
 *
 * Side effects:
 *	See the user documentation.
 *
 *----------------------------------------------------------------------
 */

static int
WmAttributesCmd(
    Tk_Window tkwin,		/* Main window of the application. */
    TkWindow *winPtr,		/* Toplevel to work with */
    Tcl_Interp *interp,		/* Current interpreter. */
    int objc,			/* Number of arguments. */
    Tcl_Obj *const objv[])	/* Argument objects. */
{
    int attribute = 0;
    NSWindow *macWindow;

    if (winPtr->window == None) {
	Tk_MakeWindowExist((Tk_Window) winPtr);
    }
    if (!TkMacOSXHostToplevelExists(winPtr)) {
	TkMacOSXMakeRealWindowExist(winPtr);
    }
    macWindow = TkMacOSXDrawableWindow(winPtr->window);

    if (objc == 3) {		/* wm attributes $win */
	Tcl_Obj *result = Tcl_NewObj();

	for (attribute = 0; attribute < _WMATT_LAST_ATTRIBUTE; ++attribute) {
	    Tcl_ListObjAppendElement(NULL, result,
		    Tcl_NewStringObj(WmAttributeNames[attribute], -1));
	    Tcl_ListObjAppendElement(NULL, result,
		    WmGetAttribute(winPtr, macWindow, attribute));
	}
	Tcl_SetObjResult(interp, result);
    } else if (objc == 4)  {	/* wm attributes $win -attribute */
	if (Tcl_GetIndexFromObjStruct(interp, objv[3], WmAttributeNames,
		sizeof(char *), "attribute", 0, &attribute) != TCL_OK) {
	    return TCL_ERROR;
	}
	Tcl_SetObjResult(interp, WmGetAttribute(winPtr, macWindow, attribute));
    } else if ((objc - 3) % 2 == 0) {	/* wm attributes $win -att value... */
	int i;

	for (i = 3; i < objc; i += 2) {
	    if (Tcl_GetIndexFromObjStruct(interp, objv[i], WmAttributeNames,
		    sizeof(char *), "attribute", 0, &attribute) != TCL_OK) {
		return TCL_ERROR;
	    }
	    if (WmSetAttribute(winPtr, macWindow, interp, attribute, objv[i+1])
		    != TCL_OK) {
		return TCL_ERROR;
	    }
	}
    } else {
	Tcl_WrongNumArgs(interp, 2, objv, "window ?-attribute ?value ...??");
	return TCL_ERROR;
    }
    return TCL_OK;
}

/*
 *----------------------------------------------------------------------
 *
 * WmClientCmd --
 *
 *	This procedure is invoked to process the "wm client" Tcl command. See
 *	the user documentation for details on what it does.
 *
 * Results:
 *	A standard Tcl result.
 *
 * Side effects:
 *	See the user documentation.
 *
 *----------------------------------------------------------------------
 */

static int
WmClientCmd(
    Tk_Window tkwin,		/* Main window of the application. */
    TkWindow *winPtr,		/* Toplevel to work with */
    Tcl_Interp *interp,		/* Current interpreter. */
    int objc,			/* Number of arguments. */
    Tcl_Obj *const objv[])	/* Argument objects. */
{
    register WmInfo *wmPtr = winPtr->wmInfoPtr;
    char *argv3;
    int length;

    if ((objc != 3) && (objc != 4)) {
	Tcl_WrongNumArgs(interp, 2, objv, "window ?name?");
	return TCL_ERROR;
    }
    if (objc == 3) {
	if (wmPtr->clientMachine != NULL) {
	    Tcl_SetObjResult(interp,
		    Tcl_NewStringObj(wmPtr->clientMachine, -1));
	}
	return TCL_OK;
    }
    argv3 = Tcl_GetStringFromObj(objv[3], &length);
    if (argv3[0] == 0) {
	if (wmPtr->clientMachine != NULL) {
	    ckfree(wmPtr->clientMachine);
	    wmPtr->clientMachine = NULL;
	}
	return TCL_OK;
    }
    if (wmPtr->clientMachine != NULL) {
	ckfree(wmPtr->clientMachine);
    }
    wmPtr->clientMachine = ckalloc(length + 1);
    strcpy(wmPtr->clientMachine, argv3);
    return TCL_OK;
}

/*
 *----------------------------------------------------------------------
 *
 * WmColormapwindowsCmd --
 *
 *	This procedure is invoked to process the "wm colormapwindows" Tcl
 *	command. See the user documentation for details on what it does.
 *
 * Results:
 *	A standard Tcl result.
 *
 * Side effects:
 *	See the user documentation.
 *
 *----------------------------------------------------------------------
 */

static int
WmColormapwindowsCmd(
    Tk_Window tkwin,		/* Main window of the application. */
    TkWindow *winPtr,		/* Toplevel to work with */
    Tcl_Interp *interp,		/* Current interpreter. */
    int objc,			/* Number of arguments. */
    Tcl_Obj *const objv[])	/* Argument objects. */
{
    register WmInfo *wmPtr = winPtr->wmInfoPtr;
    TkWindow **cmapList, *winPtr2;
    int i, windowObjc, gotToplevel = 0;
    Tcl_Obj **windowObjv, *resultObj;

    if ((objc != 3) && (objc != 4)) {
	Tcl_WrongNumArgs(interp, 2, objv, "window ?windowList?");
	return TCL_ERROR;
    }
    if (objc == 3) {
	Tk_MakeWindowExist((Tk_Window) winPtr);
	resultObj = Tcl_NewObj();
	for (i = 0; i < wmPtr->cmapCount; i++) {
	    if ((i == (wmPtr->cmapCount-1))
		    && (wmPtr->flags & WM_ADDED_TOPLEVEL_COLORMAP)) {
		break;
	    }
	    Tcl_ListObjAppendElement(NULL, resultObj,
		    TkNewWindowObj((Tk_Window) wmPtr->cmapList[i]));
	}
	Tcl_SetObjResult(interp, resultObj);
	return TCL_OK;
    }
    if (Tcl_ListObjGetElements(interp, objv[3], &windowObjc, &windowObjv)
	    != TCL_OK) {
	return TCL_ERROR;
    }
    cmapList = ckalloc((windowObjc+1) * sizeof(TkWindow*));
    for (i = 0; i < windowObjc; i++) {
	if (TkGetWindowFromObj(interp, tkwin, windowObjv[i],
		(Tk_Window *) &winPtr2) != TCL_OK) {
	    ckfree(cmapList);
	    return TCL_ERROR;
	}
	if (winPtr2 == winPtr) {
	    gotToplevel = 1;
	}
	if (winPtr2->window == None) {
	    Tk_MakeWindowExist((Tk_Window) winPtr2);
	}
	cmapList[i] = winPtr2;
    }
    if (!gotToplevel) {
	wmPtr->flags |= WM_ADDED_TOPLEVEL_COLORMAP;
	cmapList[windowObjc] = winPtr;
	windowObjc++;
    } else {
	wmPtr->flags &= ~WM_ADDED_TOPLEVEL_COLORMAP;
    }
    wmPtr->flags |= WM_COLORMAPS_EXPLICIT;
    if (wmPtr->cmapList != NULL) {
	ckfree(wmPtr->cmapList);
    }
    wmPtr->cmapList = cmapList;
    wmPtr->cmapCount = windowObjc;

    /*
     * On the Macintosh all of this is just an excercise in compatability as
     * we don't support colormaps. If we did they would be installed here.
     */

    return TCL_OK;
}

/*
 *----------------------------------------------------------------------
 *
 * WmCommandCmd --
 *
 *	This procedure is invoked to process the "wm command" Tcl command. See
 *	the user documentation for details on what it does.
 *
 * Results:
 *	A standard Tcl result.
 *
 * Side effects:
 *	See the user documentation.
 *
 *----------------------------------------------------------------------
 */

static int
WmCommandCmd(
    Tk_Window tkwin,		/* Main window of the application. */
    TkWindow *winPtr,		/* Toplevel to work with */
    Tcl_Interp *interp,		/* Current interpreter. */
    int objc,			/* Number of arguments. */
    Tcl_Obj *const objv[])	/* Argument objects. */
{
    register WmInfo *wmPtr = winPtr->wmInfoPtr;
    int len;

    if ((objc != 3) && (objc != 4)) {
	Tcl_WrongNumArgs(interp, 2, objv, "window ?value?");
	return TCL_ERROR;
    }
    if (objc == 3) {
	if (wmPtr->commandObj != NULL) {
	    Tcl_SetObjResult(interp, wmPtr->commandObj);
	}
	return TCL_OK;
    }
    if (Tcl_GetString(objv[3])[0] == 0) {
	if (wmPtr->commandObj != NULL) {
	    Tcl_DecrRefCount(wmPtr->commandObj);
	    wmPtr->commandObj = NULL;
	}
	return TCL_OK;
    }
    if (Tcl_ListObjLength(interp, objv[3], &len) != TCL_OK) {
	return TCL_ERROR;
    }
    if (wmPtr->commandObj != NULL) {
	Tcl_DecrRefCount(wmPtr->commandObj);
    }
    wmPtr->commandObj = Tcl_DuplicateObj(objv[3]);
    Tcl_IncrRefCount(wmPtr->commandObj);
    Tcl_InvalidateStringRep(wmPtr->commandObj);
    return TCL_OK;
}

/*
 *----------------------------------------------------------------------
 *
 * WmDeiconifyCmd --
 *
 *	This procedure is invoked to process the "wm deiconify" Tcl command.
 *	See the user documentation for details on what it does.
 *
 * Results:
 *	A standard Tcl result.
 *
 * Side effects:
 *	See the user documentation.
 *
 *----------------------------------------------------------------------
 */

static int
WmDeiconifyCmd(
    Tk_Window tkwin,		/* Main window of the application. */
    TkWindow *winPtr,		/* Toplevel to work with */
    Tcl_Interp *interp,		/* Current interpreter. */
    int objc,			/* Number of arguments. */
    Tcl_Obj *const objv[])	/* Argument objects. */
{
    register WmInfo *wmPtr = winPtr->wmInfoPtr;

    if (objc != 3) {
	Tcl_WrongNumArgs(interp, 2, objv, "window");
	return TCL_ERROR;
    }

    if (wmPtr->iconFor != NULL) {
	Tcl_SetObjResult(interp, Tcl_ObjPrintf(
		"can't deiconify %s: it is an icon for %s",
		Tcl_GetString(objv[2]), Tk_PathName(wmPtr->iconFor)));
	Tcl_SetErrorCode(interp, "TK", "WM", "DEICONIFY", "ICON", NULL);
	return TCL_ERROR;
    } else if (winPtr->flags & TK_EMBEDDED) {
	Tcl_SetObjResult(interp, Tcl_ObjPrintf(
		"can't deiconify %s: it is an embedded window",
		winPtr->pathName));
	Tcl_SetErrorCode(interp, "TK", "WM", "DEICONIFY", "EMBEDDED", NULL);
	return TCL_ERROR;
    }

    TkpWmSetState(winPtr, TkMacOSXIsWindowZoomed(winPtr) ?
	    ZoomState : NormalState);
    return TCL_OK;
}

/*
 *----------------------------------------------------------------------
 *
 * WmFocusmodelCmd --
 *
 *	This procedure is invoked to process the "wm focusmodel" Tcl command.
 *	See the user documentation for details on what it does.
 *
 * Results:
 *	A standard Tcl result.
 *
 * Side effects:
 *	See the user documentation.
 *
 *----------------------------------------------------------------------
 */

static int
WmFocusmodelCmd(
    Tk_Window tkwin,		/* Main window of the application. */
    TkWindow *winPtr,		/* Toplevel to work with */
    Tcl_Interp *interp,		/* Current interpreter. */
    int objc,			/* Number of arguments. */
    Tcl_Obj *const objv[])	/* Argument objects. */
{
    register WmInfo *wmPtr = winPtr->wmInfoPtr;
    static const char *const optionStrings[] = {
	"active", "passive", NULL };
    enum options {
	OPT_ACTIVE, OPT_PASSIVE };
    int index;

    if ((objc != 3) && (objc != 4)) {
	Tcl_WrongNumArgs(interp, 2, objv, "window ?active|passive?");
	return TCL_ERROR;
    }
    if (objc == 3) {
	Tcl_SetObjResult(interp, Tcl_NewStringObj(
		wmPtr->hints.input ? "passive" : "active", -1));
	return TCL_OK;
    }

    if (Tcl_GetIndexFromObjStruct(interp, objv[3], optionStrings,
	    sizeof(char *), "argument", 0, &index) != TCL_OK) {
	return TCL_ERROR;
    }
    if (index == OPT_ACTIVE) {
	wmPtr->hints.input = False;
    } else { /* OPT_PASSIVE */
	wmPtr->hints.input = True;
    }
    return TCL_OK;
}

/*
 *----------------------------------------------------------------------
 *
 * WmForgetCmd --
 *
 *	This procedure is invoked to process the "wm forget" Tcl command.
 *	See the user documentation for details on what it does.
 *
 * Results:
 *	A standard Tcl result.
 *
 * Side effects:
 *	See the user documentation.
 *
 *----------------------------------------------------------------------
 */

static int
WmForgetCmd(
    Tk_Window tkwin,		/* Main window of the application. */
    TkWindow *winPtr,		/* Toplevel or Frame to work with */
    Tcl_Interp *interp,		/* Current interpreter. */
    int objc,			/* Number of arguments. */
    Tcl_Obj *const objv[])	/* Argument objects. */
{
    register Tk_Window frameWin = (Tk_Window) winPtr;

    if (Tk_IsTopLevel(frameWin)) {
	MacDrawable *macWin;

	Tk_MakeWindowExist(frameWin);
	Tk_MakeWindowExist((Tk_Window)winPtr->parentPtr);

	macWin = (MacDrawable *) winPtr->window;

    	TkFocusJoin(winPtr);
    	Tk_UnmapWindow(frameWin);

	macWin->toplevel->referenceCount--;
	macWin->toplevel = winPtr->parentPtr->privatePtr->toplevel;
	macWin->toplevel->referenceCount++;
	macWin->flags &= ~TK_HOST_EXISTS;

	TkWmDeadWindow(winPtr);
	RemapWindows(winPtr, (MacDrawable *) winPtr->parentPtr->window);

	winPtr->flags &= ~(TK_TOP_HIERARCHY|TK_TOP_LEVEL|TK_HAS_WRAPPER|TK_WIN_MANAGED);

	/*
         * Flags (above) must be cleared before calling TkMapTopFrame (below).
         */

	TkMapTopFrame(frameWin);
    } else {
    	/*
	 * Already not managed by wm - ignore it.
	 */
    }
    return TCL_OK;
}

/*
 *----------------------------------------------------------------------
 *
 * WmFrameCmd --
 *
 *	This procedure is invoked to process the "wm frame" Tcl command. See
 *	the user documentation for details on what it does.
 *
 * Results:
 *	A standard Tcl result.
 *
 * Side effects:
 *	See the user documentation.
 *
 *----------------------------------------------------------------------
 */

static int
WmFrameCmd(
    Tk_Window tkwin,		/* Main window of the application. */
    TkWindow *winPtr,		/* Toplevel to work with */
    Tcl_Interp *interp,		/* Current interpreter. */
    int objc,			/* Number of arguments. */
    Tcl_Obj *const objv[])	/* Argument objects. */
{
    register WmInfo *wmPtr = winPtr->wmInfoPtr;
    Window window;

    if (objc != 3) {
	Tcl_WrongNumArgs(interp, 2, objv, "window");
	return TCL_ERROR;
    }
    window = wmPtr->reparent;
    if (window == None) {
	window = Tk_WindowId((Tk_Window) winPtr);
    }
    Tcl_SetObjResult(interp, Tcl_ObjPrintf("0x%x", (unsigned) window));
    return TCL_OK;
}

/*
 *----------------------------------------------------------------------
 *
 * WmGeometryCmd --
 *
 *	This procedure is invoked to process the "wm geometry" Tcl command.
 *	See the user documentation for details on what it does.
 *
 * Results:
 *	A standard Tcl result.
 *
 * Side effects:
 *	See the user documentation.
 *
 *----------------------------------------------------------------------
 */

static int
WmGeometryCmd(
    Tk_Window tkwin,		/* Main window of the application. */
    TkWindow *winPtr,		/* Toplevel to work with */
    Tcl_Interp *interp,		/* Current interpreter. */
    int objc,			/* Number of arguments. */
    Tcl_Obj *const objv[])	/* Argument objects. */
{
    register WmInfo *wmPtr = winPtr->wmInfoPtr;
    char xSign, ySign;
    int width, height;
    char *argv3;

    if ((objc != 3) && (objc != 4)) {
	Tcl_WrongNumArgs(interp, 2, objv, "window ?newGeometry?");
	return TCL_ERROR;
    }
    if (objc == 3) {
	xSign = (wmPtr->flags & WM_NEGATIVE_X) ? '-' : '+';
	ySign = (wmPtr->flags & WM_NEGATIVE_Y) ? '-' : '+';
	if (wmPtr->gridWin != NULL) {
	    width = wmPtr->reqGridWidth + (winPtr->changes.width
		    - winPtr->reqWidth)/wmPtr->widthInc;
	    height = wmPtr->reqGridHeight + (winPtr->changes.height
		    - winPtr->reqHeight)/wmPtr->heightInc;
	} else {
	    width = winPtr->changes.width;
	    height = winPtr->changes.height;
	}
	Tcl_SetObjResult(interp, Tcl_ObjPrintf("%dx%d%c%d%c%d",
		width, height, xSign, wmPtr->x, ySign, wmPtr->y));
	return TCL_OK;
    }
    argv3 = Tcl_GetString(objv[3]);
    if (*argv3 == '\0') {
	wmPtr->width = -1;
	wmPtr->height = -1;
	WmUpdateGeom(wmPtr, winPtr);
	return TCL_OK;
    }
    return ParseGeometry(interp, argv3, winPtr);
}

/*
 *----------------------------------------------------------------------
 *
 * WmGridCmd --
 *
 *	This procedure is invoked to process the "wm grid" Tcl command. See
 *	the user documentation for details on what it does.
 *
 * Results:
 *	A standard Tcl result.
 *
 * Side effects:
 *	See the user documentation.
 *
 *----------------------------------------------------------------------
 */

static int
WmGridCmd(
    Tk_Window tkwin,		/* Main window of the application. */
    TkWindow *winPtr,		/* Toplevel to work with */
    Tcl_Interp *interp,		/* Current interpreter. */
    int objc,			/* Number of arguments. */
    Tcl_Obj *const objv[])	/* Argument objects. */
{
    register WmInfo *wmPtr = winPtr->wmInfoPtr;
    int reqWidth, reqHeight, widthInc, heightInc;
    char *errorMsg;

    if ((objc != 3) && (objc != 7)) {
	Tcl_WrongNumArgs(interp, 2, objv,
		"window ?baseWidth baseHeight widthInc heightInc?");
	return TCL_ERROR;
    }
    if (objc == 3) {
	if (wmPtr->sizeHintsFlags & PBaseSize) {
	    Tcl_Obj *results[4];

	    results[0] = Tcl_NewIntObj(wmPtr->reqGridWidth);
	    results[1] = Tcl_NewIntObj(wmPtr->reqGridHeight);
	    results[2] = Tcl_NewIntObj(wmPtr->widthInc);
	    results[3] = Tcl_NewIntObj(wmPtr->heightInc);
	    Tcl_SetObjResult(interp, Tcl_NewListObj(4, results));
	}
	return TCL_OK;
    }
    if (*Tcl_GetString(objv[3]) == '\0') {
	/*
	 * Turn off gridding and reset the width and height to make sense as
	 * ungridded numbers.
	 */

	wmPtr->sizeHintsFlags &= ~(PBaseSize|PResizeInc);
	if (wmPtr->width != -1) {
	    wmPtr->width = winPtr->reqWidth + (wmPtr->width
		    - wmPtr->reqGridWidth)*wmPtr->widthInc;
	    wmPtr->height = winPtr->reqHeight + (wmPtr->height
		    - wmPtr->reqGridHeight)*wmPtr->heightInc;
	}
	wmPtr->widthInc = 1;
	wmPtr->heightInc = 1;
    } else {
	if ((Tcl_GetIntFromObj(interp, objv[3], &reqWidth) != TCL_OK)
		|| (Tcl_GetIntFromObj(interp, objv[4], &reqHeight) != TCL_OK)
		|| (Tcl_GetIntFromObj(interp, objv[5], &widthInc) != TCL_OK)
		|| (Tcl_GetIntFromObj(interp, objv[6], &heightInc)!=TCL_OK)) {
	    return TCL_ERROR;
	}
	if (reqWidth < 0) {
	    errorMsg = "baseWidth can't be < 0";
	    goto error;
	} else if (reqHeight < 0) {
	    errorMsg = "baseHeight can't be < 0";
	    goto error;
	} else if (widthInc <= 0) {
	    errorMsg = "widthInc can't be <= 0";
	    goto error;
	} else if (heightInc <= 0) {
	    errorMsg = "heightInc can't be <= 0";
	    goto error;
	}
	Tk_SetGrid((Tk_Window) winPtr, reqWidth, reqHeight, widthInc,
		heightInc);
    }
    wmPtr->flags |= WM_UPDATE_SIZE_HINTS;
    WmUpdateGeom(wmPtr, winPtr);
    return TCL_OK;

  error:
    Tcl_SetObjResult(interp, Tcl_NewStringObj(errorMsg, -1));
    Tcl_SetErrorCode(interp, "TK", "WM", "GRID", NULL);
    return TCL_ERROR;
}

/*
 *----------------------------------------------------------------------
 *
 * WmGroupCmd --
 *
 *	This procedure is invoked to process the "wm group" Tcl command. See
 *	the user documentation for details on what it does.
 *
 * Results:
 *	A standard Tcl result.
 *
 * Side effects:
 *	See the user documentation.
 *
 *----------------------------------------------------------------------
 */

static int
WmGroupCmd(
    Tk_Window tkwin,		/* Main window of the application. */
    TkWindow *winPtr,		/* Toplevel to work with */
    Tcl_Interp *interp,		/* Current interpreter. */
    int objc,			/* Number of arguments. */
    Tcl_Obj *const objv[])	/* Argument objects. */
{
    register WmInfo *wmPtr = winPtr->wmInfoPtr;
    Tk_Window tkwin2;
    char *argv3;
    int length;

    if ((objc != 3) && (objc != 4)) {
	Tcl_WrongNumArgs(interp, 2, objv, "window ?pathName?");
	return TCL_ERROR;
    }
    if (objc == 3) {
	if (wmPtr->hints.flags & WindowGroupHint) {
	    Tcl_SetObjResult(interp, Tcl_NewStringObj(wmPtr->leaderName, -1));
	}
	return TCL_OK;
    }

    argv3 = Tcl_GetStringFromObj(objv[3], &length);
    if (*argv3 == '\0') {
	wmPtr->hints.flags &= ~WindowGroupHint;
	if (wmPtr->leaderName != NULL) {
	    ckfree(wmPtr->leaderName);
	}
	wmPtr->leaderName = NULL;
    } else {
	if (TkGetWindowFromObj(interp, tkwin, objv[3], &tkwin2) != TCL_OK) {
	    return TCL_ERROR;
	}
	Tk_MakeWindowExist(tkwin2);
	if (wmPtr->leaderName != NULL) {
	    ckfree(wmPtr->leaderName);
	}
	wmPtr->hints.window_group = Tk_WindowId(tkwin2);
	wmPtr->hints.flags |= WindowGroupHint;
	wmPtr->leaderName = ckalloc(length + 1);
	strcpy(wmPtr->leaderName, argv3);
    }
    return TCL_OK;
}

/*
 *----------------------------------------------------------------------
 *
 * WmIconbitmapCmd --
 *
 *	This procedure is invoked to process the "wm iconbitmap" Tcl command.
 *	See the user documentation for details on what it does.
 *
 * Results:
 *	A standard Tcl result.
 *
 * Side effects:
 *	See the user documentation.
 *
 *----------------------------------------------------------------------
 */

static int
WmIconbitmapCmd(
    Tk_Window tkwin,		/* Main window of the application. */
    TkWindow *winPtr,		/* Toplevel to work with */
    Tcl_Interp *interp,		/* Current interpreter. */
    int objc,			/* Number of arguments. */
    Tcl_Obj *const objv[])	/* Argument objects. */
{
    register WmInfo *wmPtr = winPtr->wmInfoPtr;
    Pixmap pixmap;
    char *str;
    int len;

    if ((objc != 3) && (objc != 4)) {
	Tcl_WrongNumArgs(interp, 2, objv, "window ?bitmap?");
	return TCL_ERROR;
    }
    if (objc == 3) {
	if (wmPtr->hints.flags & IconPixmapHint) {
	    Tcl_SetObjResult(interp, Tcl_NewStringObj(
		    Tk_NameOfBitmap(winPtr->display,wmPtr->hints.icon_pixmap),
		    -1));
	}
	return TCL_OK;
    }
    str = Tcl_GetStringFromObj(objv[3], &len);
    if (winPtr->window == None) {
	Tk_MakeWindowExist((Tk_Window) winPtr);
    }
    if (!TkMacOSXHostToplevelExists(winPtr)) {
	TkMacOSXMakeRealWindowExist(winPtr);
    }
    if (WmSetAttribute(winPtr, TkMacOSXDrawableWindow(winPtr->window), interp,
	    WMATT_TITLEPATH, objv[3]) == TCL_OK) {
	if (!len) {
	    if (wmPtr->hints.icon_pixmap != None) {
		Tk_FreeBitmap(winPtr->display, wmPtr->hints.icon_pixmap);
		wmPtr->hints.icon_pixmap = None;
	    }
	    wmPtr->hints.flags &= ~IconPixmapHint;
	}
    } else {
	pixmap = Tk_GetBitmap(interp, (Tk_Window) winPtr, Tk_GetUid(str));
	if (pixmap == None) {
	    return TCL_ERROR;
	}
	wmPtr->hints.icon_pixmap = pixmap;
	wmPtr->hints.flags |= IconPixmapHint;
    }
    return TCL_OK;
}

/*
 *----------------------------------------------------------------------
 *
 * WmIconifyCmd --
 *
 *	This procedure is invoked to process the "wm iconify" Tcl command. See
 *	the user documentation for details on what it does.
 *
 * Results:
 *	A standard Tcl result.
 *
 * Side effects:
 *	See the user documentation.
 *
 *----------------------------------------------------------------------
 */

static int
WmIconifyCmd(
    Tk_Window tkwin,		/* Main window of the application. */
    TkWindow *winPtr,		/* Toplevel to work with */
    Tcl_Interp *interp,		/* Current interpreter. */
    int objc,			/* Number of arguments. */
    Tcl_Obj *const objv[])	/* Argument objects. */
{
    register WmInfo *wmPtr = winPtr->wmInfoPtr;
    if (objc != 3) {
	Tcl_WrongNumArgs(interp, 2, objv, "window");
	return TCL_ERROR;
    }

    if (Tk_Attributes((Tk_Window) winPtr)->override_redirect) {
	Tcl_SetObjResult(interp, Tcl_ObjPrintf(
		"can't iconify \"%s\": override-redirect flag is set",
		winPtr->pathName));
	Tcl_SetErrorCode(interp, "TK", "WM", "ICONIFY", "OVERRIDE_REDIRECT",
		NULL);
	return TCL_ERROR;
    } else if (wmPtr->master != None) {
	Tcl_SetObjResult(interp, Tcl_ObjPrintf(
		"can't iconify \"%s\": it is a transient", winPtr->pathName));
	Tcl_SetErrorCode(interp, "TK", "WM", "ICONIFY", "TRANSIENT", NULL);
	return TCL_ERROR;
    } else if (wmPtr->iconFor != NULL) {
	Tcl_SetObjResult(interp, Tcl_ObjPrintf(
		"can't iconify %s: it is an icon for %s",
		winPtr->pathName, Tk_PathName(wmPtr->iconFor)));
	Tcl_SetErrorCode(interp, "TK", "WM", "ICONIFY", "ICON", NULL);
	return TCL_ERROR;
    } else if (winPtr->flags & TK_EMBEDDED) {
	Tcl_SetObjResult(interp, Tcl_ObjPrintf(
		"can't iconify %s: it is an embedded window",
		winPtr->pathName));
	Tcl_SetErrorCode(interp, "TK", "WM", "ICONIFY", "EMBEDDED", NULL);
	return TCL_ERROR;
    }

    TkpWmSetState(winPtr, IconicState);
    return TCL_OK;
}

/*
 *----------------------------------------------------------------------
 *
 * WmIconmaskCmd --
 *
 *	This procedure is invoked to process the "wm iconmask" Tcl command.
 *	See the user documentation for details on what it does.
 *
 * Results:
 *	A standard Tcl result.
 *
 * Side effects:
 *	See the user documentation.
 *
 *----------------------------------------------------------------------
 */

static int
WmIconmaskCmd(
    Tk_Window tkwin,		/* Main window of the application. */
    TkWindow *winPtr,		/* Toplevel to work with */
    Tcl_Interp *interp,		/* Current interpreter. */
    int objc,			/* Number of arguments. */
    Tcl_Obj *const objv[])	/* Argument objects. */
{
    register WmInfo *wmPtr = winPtr->wmInfoPtr;
    Pixmap pixmap;
    char *argv3;

    if ((objc != 3) && (objc != 4)) {
	Tcl_WrongNumArgs(interp, 2, objv, "window ?bitmap?");
	return TCL_ERROR;
    }

    if (objc == 3) {
	if (wmPtr->hints.flags & IconMaskHint) {
	    Tcl_SetObjResult(interp, Tcl_NewStringObj(
		    Tk_NameOfBitmap(winPtr->display, wmPtr->hints.icon_mask),
		    -1));
	}
	return TCL_OK;
    }

    argv3 = Tcl_GetString(objv[3]);
    if (*argv3 == '\0') {
	if (wmPtr->hints.icon_mask != None) {
	    Tk_FreeBitmap(winPtr->display, wmPtr->hints.icon_mask);
	}
	wmPtr->hints.flags &= ~IconMaskHint;
    } else {
	pixmap = Tk_GetBitmap(interp, tkwin, argv3);
	if (pixmap == None) {
	    return TCL_ERROR;
	}
	wmPtr->hints.icon_mask = pixmap;
	wmPtr->hints.flags |= IconMaskHint;
    }
    return TCL_OK;
}

/*
 *----------------------------------------------------------------------
 *
 * WmIconnameCmd --
 *
 *	This procedure is invoked to process the "wm iconname" Tcl command.
 *	See the user documentation for details on what it does.
 *
 * Results:
 *	A standard Tcl result.
 *
 * Side effects:
 *	See the user documentation.
 *
 *----------------------------------------------------------------------
 */

static int
WmIconnameCmd(
    Tk_Window tkwin,		/* Main window of the application. */
    TkWindow *winPtr,		/* Toplevel to work with */
    Tcl_Interp *interp,		/* Current interpreter. */
    int objc,			/* Number of arguments. */
    Tcl_Obj *const objv[])	/* Argument objects. */
{
    register WmInfo *wmPtr = winPtr->wmInfoPtr;
    const char *argv3;
    int length;

    if (objc > 4) {
	Tcl_WrongNumArgs(interp, 2, objv, "window ?newName?");
	return TCL_ERROR;
    }
    if (objc == 3) {
	if (wmPtr->iconName != NULL) {
	    Tcl_SetObjResult(interp, Tcl_NewStringObj(wmPtr->iconName, -1));
	}
	return TCL_OK;
    }

    if (wmPtr->iconName != NULL) {
	ckfree(wmPtr->iconName);
    }
    argv3 = Tcl_GetStringFromObj(objv[3], &length);
    wmPtr->iconName = ckalloc(length + 1);
    strcpy(wmPtr->iconName, argv3);
    if (!(wmPtr->flags & WM_NEVER_MAPPED)) {
	XSetIconName(winPtr->display, winPtr->window, wmPtr->iconName);
    }
    return TCL_OK;
}

/*
 *----------------------------------------------------------------------
 *
 * WmIconphotoCmd --
 *
 *	This procedure is invoked to process the "wm iconphoto" Tcl command.
 *	See the user documentation for details on what it does. Not yet
 *	implemented for OS X.
 *
 * Results:
 *	A standard Tcl result.
 *
 * Side effects:
 *	See the user documentation.
 *
 *----------------------------------------------------------------------
 */

static int
WmIconphotoCmd(
    Tk_Window tkwin,		/* Main window of the application. */
    TkWindow *winPtr,		/* Toplevel to work with */
    Tcl_Interp *interp,		/* Current interpreter. */
    int objc,			/* Number of arguments. */
    Tcl_Obj *const objv[])	/* Argument objects. */
{
    Tk_PhotoHandle photo;
    int i, width, height, isDefault = 0;

    if (objc < 4) {
	Tcl_WrongNumArgs(interp, 2, objv,
		"window ?-default? image1 ?image2 ...?");
	return TCL_ERROR;
    }
    if (strcmp(Tcl_GetString(objv[3]), "-default") == 0) {
	isDefault = 1;
	if (objc == 4) {
	    Tcl_WrongNumArgs(interp, 2, objv,
		    "window ?-default? image1 ?image2 ...?");
	    return TCL_ERROR;
	}
    }

    /*
     * Iterate over all images to retrieve their sizes, in order to allocate a
     * buffer large enough to hold all images.
     */

    for (i = 3 + isDefault; i < objc; i++) {
	photo = Tk_FindPhoto(interp, Tcl_GetString(objv[i]));
	if (photo == NULL) {
	    Tcl_SetObjResult(interp, Tcl_ObjPrintf(
		    "can't use \"%s\" as iconphoto: not a photo image",
		    Tcl_GetString(objv[i])));
	    Tcl_SetErrorCode(interp, "TK", "WM", "ICONPHOTO", "PHOTO", NULL);
	    return TCL_ERROR;
	}
	Tk_PhotoGetSize(photo, &width, &height);
    }

    /*
     * TODO: This requires implementation for OS X, but we silently return for
     * now.
     */

    return TCL_OK;
}

/*
 *----------------------------------------------------------------------
 *
 * WmIconpositionCmd --
 *
 *	This procedure is invoked to process the "wm iconposition" Tcl
 *	command. See the user documentation for details on what it does.
 *
 * Results:
 *	A standard Tcl result.
 *
 * Side effects:
 *	See the user documentation.
 *
 *----------------------------------------------------------------------
 */

static int
WmIconpositionCmd(
    Tk_Window tkwin,		/* Main window of the application. */
    TkWindow *winPtr,		/* Toplevel to work with */
    Tcl_Interp *interp,		/* Current interpreter. */
    int objc,			/* Number of arguments. */
    Tcl_Obj *const objv[])	/* Argument objects. */
{
    register WmInfo *wmPtr = winPtr->wmInfoPtr;
    int x, y;

    if ((objc != 3) && (objc != 5)) {
	Tcl_WrongNumArgs(interp, 2, objv, "window ?x y?");
	return TCL_ERROR;
    }

    if (objc == 3) {
	if (wmPtr->hints.flags & IconPositionHint) {
	    Tcl_Obj *results[2];

	    results[0] = Tcl_NewIntObj(wmPtr->hints.icon_x);
	    results[1] = Tcl_NewIntObj(wmPtr->hints.icon_y);
	    Tcl_SetObjResult(interp, Tcl_NewListObj(2, results));
	}
	return TCL_OK;
    }

    if (*Tcl_GetString(objv[3]) == '\0') {
	wmPtr->hints.flags &= ~IconPositionHint;
    } else {
	if ((Tcl_GetIntFromObj(interp, objv[3], &x) != TCL_OK)
	    || (Tcl_GetIntFromObj(interp, objv[4], &y) != TCL_OK)){
	    return TCL_ERROR;
	}
	wmPtr->hints.icon_x = x;
	wmPtr->hints.icon_y = y;
	wmPtr->hints.flags |= IconPositionHint;
    }
    return TCL_OK;
}

/*
 *----------------------------------------------------------------------
 *
 * WmIconwindowCmd --
 *
 *	This procedure is invoked to process the "wm iconwindow" Tcl command.
 *	See the user documentation for details on what it does.
 *
 * Results:
 *	A standard Tcl result.
 *
 * Side effects:
 *	See the user documentation.
 *
 *----------------------------------------------------------------------
 */

static int
WmIconwindowCmd(
    Tk_Window tkwin,		/* Main window of the application. */
    TkWindow *winPtr,		/* Toplevel to work with */
    Tcl_Interp *interp,		/* Current interpreter. */
    int objc,			/* Number of arguments. */
    Tcl_Obj *const objv[])	/* Argument objects. */
{
    register WmInfo *wmPtr = winPtr->wmInfoPtr;
    Tk_Window tkwin2;
    WmInfo *wmPtr2;

    if ((objc != 3) && (objc != 4)) {
	Tcl_WrongNumArgs(interp, 2, objv, "window ?pathName?");
	return TCL_ERROR;
    }

    if (objc == 3) {
	if (wmPtr->icon != NULL) {
	    Tcl_SetObjResult(interp, TkNewWindowObj(wmPtr->icon));
	}
	return TCL_OK;
    }

    if (*Tcl_GetString(objv[3]) == '\0') {
	wmPtr->hints.flags &= ~IconWindowHint;
	if (wmPtr->icon != NULL) {
	    wmPtr2 = ((TkWindow *) wmPtr->icon)->wmInfoPtr;
	    wmPtr2->iconFor = NULL;
	    wmPtr2->hints.initial_state = WithdrawnState;
	}
	wmPtr->icon = NULL;
    } else {
	if (TkGetWindowFromObj(interp, tkwin, objv[3], &tkwin2) != TCL_OK) {
	    return TCL_ERROR;
	}
	if (!Tk_IsTopLevel(tkwin2)) {
	    Tcl_SetObjResult(interp, Tcl_ObjPrintf(
		    "can't use %s as icon window: not at top level",
		    Tk_PathName(tkwin2)));
	    Tcl_SetErrorCode(interp, "TK", "WM", "ICONWINDOW", "TOPLEVEL",
		    NULL);
	    return TCL_ERROR;
	}
	wmPtr2 = ((TkWindow *) tkwin2)->wmInfoPtr;
	if (wmPtr2->iconFor != NULL) {
	    Tcl_SetObjResult(interp, Tcl_ObjPrintf(
		    "%s is already an icon for %s",
		    Tcl_GetString(objv[3]), Tk_PathName(wmPtr2->iconFor)));
	    Tcl_SetErrorCode(interp, "TK", "WM", "ICONWINDOW", "ICON", NULL);
	    return TCL_ERROR;
	}
	if (wmPtr->icon != NULL) {
	    WmInfo *wmPtr3 = ((TkWindow *) wmPtr->icon)->wmInfoPtr;

	    wmPtr3->iconFor = NULL;
	}
	Tk_MakeWindowExist(tkwin2);
	wmPtr->hints.icon_window = Tk_WindowId(tkwin2);
	wmPtr->hints.flags |= IconWindowHint;
	wmPtr->icon = tkwin2;
	wmPtr2->iconFor = (Tk_Window) winPtr;
	if (!(wmPtr2->flags & WM_NEVER_MAPPED)) {
	    /*
	     * Don't have iconwindows on the Mac. We just withdraw.
	     */

	    Tk_UnmapWindow(tkwin2);
	}
    }
    return TCL_OK;
}

/*
 *----------------------------------------------------------------------
 *
 * WmManageCmd --
 *
 *	This procedure is invoked to process the "wm manage" Tcl command. See
 *	the user documentation for details on what it does.
 *
 * Results:
 *	A standard Tcl result.
 *
 * Side effects:
 *	See the user documentation.
 *
 *----------------------------------------------------------------------
 */

static int
WmManageCmd(
    Tk_Window tkwin,		/* Main window of the application. */
    TkWindow *winPtr,           /* Toplevel or Frame to work with */
    Tcl_Interp *interp,		/* Current interpreter. */
    int objc,			/* Number of arguments. */
    Tcl_Obj *const objv[])	/* Argument objects. */
{
    register Tk_Window frameWin = (Tk_Window) winPtr;
    register WmInfo *wmPtr = winPtr->wmInfoPtr;

    if (!Tk_IsTopLevel(frameWin)) {
	MacDrawable *macWin = (MacDrawable *) winPtr->window;

	if (!Tk_IsManageable(frameWin)) {
	    Tcl_SetObjResult(interp, Tcl_ObjPrintf(
		    "window \"%s\" is not manageable: must be a"
		    " frame, labelframe or toplevel",
		    Tk_PathName(frameWin)));
	    Tcl_SetErrorCode(interp, "TK", "WM", "MANAGE", NULL);
	    return TCL_ERROR;
	}
	TkFocusSplit(winPtr);
	Tk_UnmapWindow(frameWin);
	if (wmPtr == NULL) {
	    TkWmNewWindow(winPtr);
	    if (winPtr->window == None) {
		Tk_MakeWindowExist((Tk_Window) winPtr);
		macWin = (MacDrawable *) winPtr->window;
	    }
	    TkWmMapWindow(winPtr);
	    Tk_UnmapWindow(frameWin);
	}
	wmPtr = winPtr->wmInfoPtr;
	winPtr->flags &= ~TK_MAPPED;
	macWin->toplevel->referenceCount--;
	macWin->toplevel = macWin;
	macWin->toplevel->referenceCount++;
	RemapWindows(winPtr, macWin);
	winPtr->flags |=
		(TK_TOP_HIERARCHY|TK_TOP_LEVEL|TK_HAS_WRAPPER|TK_WIN_MANAGED);
	TkMapTopFrame(frameWin);
    } else if (Tk_IsTopLevel(frameWin)) {
	/* Already managed by wm - ignore it */
    }
    return TCL_OK;
}

/*
 *----------------------------------------------------------------------
 *
 * WmMaxsizeCmd --
 *
 *	This procedure is invoked to process the "wm maxsize" Tcl command. See
 *	the user documentation for details on what it does.
 *
 * Results:
 *	A standard Tcl result.
 *
 * Side effects:
 *	See the user documentation.
 *
 *----------------------------------------------------------------------
 */

static int
WmMaxsizeCmd(
    Tk_Window tkwin,		/* Main window of the application. */
    TkWindow *winPtr,		/* Toplevel to work with */
    Tcl_Interp *interp,		/* Current interpreter. */
    int objc,			/* Number of arguments. */
    Tcl_Obj *const objv[])	/* Argument objects. */
{
    register WmInfo *wmPtr = winPtr->wmInfoPtr;
    int width, height;

    if ((objc != 3) && (objc != 5)) {
	Tcl_WrongNumArgs(interp, 2, objv, "window ?width height?");
	return TCL_ERROR;
    }

    if (objc == 3) {
	Tcl_Obj *results[2];

	GetMaxSize(winPtr, &width, &height);
	results[0] = Tcl_NewIntObj(width);
	results[1] = Tcl_NewIntObj(height);
	Tcl_SetObjResult(interp, Tcl_NewListObj(2, results));
	return TCL_OK;
    }

    if ((Tcl_GetIntFromObj(interp, objv[3], &width) != TCL_OK)
	    || (Tcl_GetIntFromObj(interp, objv[4], &height) != TCL_OK)) {
	return TCL_ERROR;
    }
    wmPtr->maxWidth = width;
    wmPtr->maxHeight = height;
    wmPtr->flags |= WM_UPDATE_SIZE_HINTS;
    WmUpdateGeom(wmPtr, winPtr);
    return TCL_OK;
}

/*
 *----------------------------------------------------------------------
 *
 * WmMinsizeCmd --
 *
 *	This procedure is invoked to process the "wm minsize" Tcl command. See
 *	the user documentation for details on what it does.
 *
 * Results:
 *	A standard Tcl result.
 *
 * Side effects:
 *	See the user documentation.
 *
 *----------------------------------------------------------------------
 */

static int
WmMinsizeCmd(
    Tk_Window tkwin,		/* Main window of the application. */
    TkWindow *winPtr,		/* Toplevel to work with */
    Tcl_Interp *interp,		/* Current interpreter. */
    int objc,			/* Number of arguments. */
    Tcl_Obj *const objv[])	/* Argument objects. */
{
    register WmInfo *wmPtr = winPtr->wmInfoPtr;
    int width, height;

    if ((objc != 3) && (objc != 5)) {
	Tcl_WrongNumArgs(interp, 2, objv, "window ?width height?");
	return TCL_ERROR;
    }

    if (objc == 3) {
	Tcl_Obj *results[2];

	GetMinSize(winPtr, &width, &height);
	results[0] = Tcl_NewIntObj(width);
	results[1] = Tcl_NewIntObj(height);
	Tcl_SetObjResult(interp, Tcl_NewListObj(2, results));
	return TCL_OK;
    }

    if ((Tcl_GetIntFromObj(interp, objv[3], &width) != TCL_OK)
	    || (Tcl_GetIntFromObj(interp, objv[4], &height) != TCL_OK)) {
	return TCL_ERROR;
    }
    wmPtr->minWidth = width;
    wmPtr->minHeight = height;
    wmPtr->flags |= WM_UPDATE_SIZE_HINTS;
    WmUpdateGeom(wmPtr, winPtr);
    return TCL_OK;
}

/*
 *----------------------------------------------------------------------
 *
 * WmOverrideredirectCmd --
 *
 *	This procedure is invoked to process the "wm overrideredirect" Tcl
 *	command. See the user documentation for details on what it does.
 *
 * Results:
 *	A standard Tcl result.
 *
 * Side effects:
 *	See the user documentation.
 *
 *----------------------------------------------------------------------
 */

static int
WmOverrideredirectCmd(
    Tk_Window tkwin,		/* Main window of the application. */
    TkWindow *winPtr,		/* Toplevel to work with */
    Tcl_Interp *interp,		/* Current interpreter. */
    int objc,			/* Number of arguments. */
    Tcl_Obj *const objv[])	/* Argument objects. */
{
    int boolean;
    XSetWindowAttributes atts;

    if ((objc != 3) && (objc != 4)) {
	Tcl_WrongNumArgs(interp, 2, objv, "window ?boolean?");
	return TCL_ERROR;
    }

    if (objc == 3) {
	Tcl_SetObjResult(interp, Tcl_NewBooleanObj(
		Tk_Attributes((Tk_Window) winPtr)->override_redirect));
	return TCL_OK;
    }

    if (Tcl_GetBooleanFromObj(interp, objv[3], &boolean) != TCL_OK) {
	return TCL_ERROR;
    }
    atts.override_redirect = (boolean) ? True : False;
    Tk_ChangeWindowAttributes((Tk_Window) winPtr, CWOverrideRedirect, &atts);
    ApplyMasterOverrideChanges(winPtr, NULL);
    return TCL_OK;
}

/*
 *----------------------------------------------------------------------
 *
 * WmPositionfromCmd --
 *
 *	This procedure is invoked to process the "wm positionfrom" Tcl
 *	command. See the user documentation for details on what it does.
 *
 * Results:
 *	A standard Tcl result.
 *
 * Side effects:
 *	See the user documentation.
 *
 *----------------------------------------------------------------------
 */

static int
WmPositionfromCmd(
    Tk_Window tkwin,		/* Main window of the application. */
    TkWindow *winPtr,		/* Toplevel to work with */
    Tcl_Interp *interp,		/* Current interpreter. */
    int objc,			/* Number of arguments. */
    Tcl_Obj *const objv[])	/* Argument objects. */
{
    register WmInfo *wmPtr = winPtr->wmInfoPtr;
    static const char *const optionStrings[] = {
	"program", "user", NULL };
    enum options {
	OPT_PROGRAM, OPT_USER };
    int index;

    if ((objc != 3) && (objc != 4)) {
	Tcl_WrongNumArgs(interp, 2, objv, "window ?user/program?");
	return TCL_ERROR;
    }

    if (objc == 3) {
	if (wmPtr->sizeHintsFlags & USPosition) {
	    Tcl_SetObjResult(interp, Tcl_NewStringObj("user", -1));
	} else if (wmPtr->sizeHintsFlags & PPosition) {
	    Tcl_SetObjResult(interp, Tcl_NewStringObj("program", -1));
	}
	return TCL_OK;
    }

    if (*Tcl_GetString(objv[3]) == '\0') {
	wmPtr->sizeHintsFlags &= ~(USPosition|PPosition);
    } else {
	if (Tcl_GetIndexFromObjStruct(interp, objv[3], optionStrings,
		sizeof(char *), "argument", 0, &index) != TCL_OK) {
	    return TCL_ERROR;
	}
	if (index == OPT_USER) {
	    wmPtr->sizeHintsFlags &= ~PPosition;
	    wmPtr->sizeHintsFlags |= USPosition;
	} else {
	    wmPtr->sizeHintsFlags &= ~USPosition;
	    wmPtr->sizeHintsFlags |= PPosition;
	}
    }
    wmPtr->flags |= WM_UPDATE_SIZE_HINTS;
    WmUpdateGeom(wmPtr, winPtr);
    return TCL_OK;
}

/*
 *----------------------------------------------------------------------
 *
 * WmProtocolCmd --
 *
 *	This procedure is invoked to process the "wm protocol" Tcl command.
 *	See the user documentation for details on what it does.
 *
 * Results:
 *	A standard Tcl result.
 *
 * Side effects:
 *	See the user documentation.
 *
 *----------------------------------------------------------------------
 */

static int
WmProtocolCmd(
    Tk_Window tkwin,		/* Main window of the application. */
    TkWindow *winPtr,		/* Toplevel to work with */
    Tcl_Interp *interp,		/* Current interpreter. */
    int objc,			/* Number of arguments. */
    Tcl_Obj *const objv[])	/* Argument objects. */
{
    register WmInfo *wmPtr = winPtr->wmInfoPtr;
    register ProtocolHandler *protPtr, *prevPtr;
    Atom protocol;
    char *cmd;
    int cmdLength;
    Tcl_Obj *resultObj;

    if ((objc < 3) || (objc > 5)) {
	Tcl_WrongNumArgs(interp, 2, objv, "window ?name? ?command?");
	return TCL_ERROR;
    }

    if (objc == 3) {
	/*
	 * Return a list of all defined protocols for the window.
	 */

	resultObj = Tcl_NewObj();
	for (protPtr = wmPtr->protPtr; protPtr != NULL;
		protPtr = protPtr->nextPtr) {
	    Tcl_ListObjAppendElement(NULL, resultObj, Tcl_NewStringObj(
		    Tk_GetAtomName((Tk_Window)winPtr, protPtr->protocol),-1));
	}
	Tcl_SetObjResult(interp, resultObj);
	return TCL_OK;
    }

    protocol = Tk_InternAtom((Tk_Window) winPtr, Tcl_GetString(objv[3]));
    if (objc == 4) {
	/*
	 * Return the command to handle a given protocol.
	 */

	for (protPtr = wmPtr->protPtr; protPtr != NULL;
		protPtr = protPtr->nextPtr) {
	    if (protPtr->protocol == protocol) {
		Tcl_SetObjResult(interp,
			Tcl_NewStringObj(protPtr->command, -1));
		return TCL_OK;
	    }
	}
	return TCL_OK;
    }

    /*
     * Delete any current protocol handler, then create a new one with the
     * specified command, unless the command is empty.
     */

    for (protPtr = wmPtr->protPtr, prevPtr = NULL; protPtr != NULL;
	prevPtr = protPtr, protPtr = protPtr->nextPtr) {
	if (protPtr->protocol == protocol) {
	    if (prevPtr == NULL) {
		wmPtr->protPtr = protPtr->nextPtr;
	    } else {
		prevPtr->nextPtr = protPtr->nextPtr;
	    }
	    Tcl_EventuallyFree(protPtr, TCL_DYNAMIC);
	    break;
	}
    }
    cmd = Tcl_GetStringFromObj(objv[4], &cmdLength);
    if (cmdLength > 0) {
	protPtr = ckalloc(HANDLER_SIZE(cmdLength));
	protPtr->protocol = protocol;
	protPtr->nextPtr = wmPtr->protPtr;
	wmPtr->protPtr = protPtr;
	protPtr->interp = interp;
	strcpy(protPtr->command, cmd);
    }
    return TCL_OK;
}

/*
 *----------------------------------------------------------------------
 *
 * WmResizableCmd --
 *
 *	This procedure is invoked to process the "wm resizable" Tcl command.
 *	See the user documentation for details on what it does.
 *
 * Results:
 *	A standard Tcl result.
 *
 * Side effects:
 *	See the user documentation.
 *
 *----------------------------------------------------------------------
 */

static int
WmResizableCmd(
    Tk_Window tkwin,		/* Main window of the application. */
    TkWindow *winPtr,		/* Toplevel to work with */
    Tcl_Interp *interp,		/* Current interpreter. */
    int objc,			/* Number of arguments. */
    Tcl_Obj *const objv[])	/* Argument objects. */
{
    register WmInfo *wmPtr = winPtr->wmInfoPtr;
    int width, height;
    UInt64 oldAttributes = wmPtr->attributes;
    int oldFlags = wmPtr->flags;

    if ((objc != 3) && (objc != 5)) {
	Tcl_WrongNumArgs(interp, 2, objv, "window ?width height?");
	return TCL_ERROR;
    }

    if (objc == 3) {
	Tcl_Obj *results[2];

	results[0] = Tcl_NewBooleanObj(!(wmPtr->flags & WM_WIDTH_NOT_RESIZABLE));
	results[1] = Tcl_NewBooleanObj(!(wmPtr->flags & WM_HEIGHT_NOT_RESIZABLE));
	Tcl_SetObjResult(interp, Tcl_NewListObj(2, results));
	return TCL_OK;
    }

    if ((Tcl_GetBooleanFromObj(interp, objv[3], &width) != TCL_OK)
	    || (Tcl_GetBooleanFromObj(interp, objv[4], &height) != TCL_OK)) {
	return TCL_ERROR;
    }
    if (width) {
	wmPtr->flags &= ~WM_WIDTH_NOT_RESIZABLE;
	wmPtr->attributes |= kWindowHorizontalZoomAttribute;
    } else {
	wmPtr->flags |= WM_WIDTH_NOT_RESIZABLE;
	wmPtr->attributes &= ~kWindowHorizontalZoomAttribute;
    }
    if (height) {
	wmPtr->flags &= ~WM_HEIGHT_NOT_RESIZABLE;
	wmPtr->attributes |= kWindowVerticalZoomAttribute;
    } else {
	wmPtr->flags |= WM_HEIGHT_NOT_RESIZABLE;
	wmPtr->attributes &= ~kWindowVerticalZoomAttribute;
    }
    if (width || height) {
	wmPtr->attributes |= kWindowResizableAttribute;
    } else {
	wmPtr->attributes &= ~kWindowResizableAttribute;
    }
    wmPtr->flags |= WM_UPDATE_SIZE_HINTS;
    if (wmPtr->scrollWinPtr != NULL) {
	TkScrollbarEventuallyRedraw((TkScrollbar *)
		wmPtr->scrollWinPtr->instanceData);
    }
    WmUpdateGeom(wmPtr, winPtr);
    ApplyWindowAttributeFlagChanges(winPtr, NULL, oldAttributes, oldFlags, 1,0);
    return TCL_OK;
}

/*
 *----------------------------------------------------------------------
 *
 * WmSizefromCmd --
 *
 *	This procedure is invoked to process the "wm sizefrom" Tcl command.
 *	See the user documentation for details on what it does.
 *
 * Results:
 *	A standard Tcl result.
 *
 * Side effects:
 *	See the user documentation.
 *
 *----------------------------------------------------------------------
 */

static int
WmSizefromCmd(
    Tk_Window tkwin,		/* Main window of the application. */
    TkWindow *winPtr,		/* Toplevel to work with */
    Tcl_Interp *interp,		/* Current interpreter. */
    int objc,			/* Number of arguments. */
    Tcl_Obj *const objv[])	/* Argument objects. */
{
    register WmInfo *wmPtr = winPtr->wmInfoPtr;
    static const char *const optionStrings[] = {
	"program", "user", NULL };
    enum options {
	OPT_PROGRAM, OPT_USER };
    int index;

    if ((objc != 3) && (objc != 4)) {
	Tcl_WrongNumArgs(interp, 2, objv, "window ?user|program?");
	return TCL_ERROR;
    }

    if (objc == 3) {
	if (wmPtr->sizeHintsFlags & USSize) {
	    Tcl_SetObjResult(interp, Tcl_NewStringObj("user", -1));
	} else if (wmPtr->sizeHintsFlags & PSize) {
	    Tcl_SetObjResult(interp, Tcl_NewStringObj("program", -1));
	}
	return TCL_OK;
    }

    if (*Tcl_GetString(objv[3]) == '\0') {
	wmPtr->sizeHintsFlags &= ~(USSize|PSize);
    } else {
	if (Tcl_GetIndexFromObjStruct(interp, objv[3], optionStrings,
		sizeof(char *), "argument", 0, &index) != TCL_OK) {
	    return TCL_ERROR;
	}
	if (index == OPT_USER) {
	    wmPtr->sizeHintsFlags &= ~PSize;
	    wmPtr->sizeHintsFlags |= USSize;
	} else { /* OPT_PROGRAM */
	    wmPtr->sizeHintsFlags &= ~USSize;
	    wmPtr->sizeHintsFlags |= PSize;
	}
    }
    wmPtr->flags |= WM_UPDATE_SIZE_HINTS;
    WmUpdateGeom(wmPtr, winPtr);
    return TCL_OK;
}

/*
 *----------------------------------------------------------------------
 *
 * WmStackorderCmd --
 *
 *	This procedure is invoked to process the "wm stackorder" Tcl command.
 *	See the user documentation for details on what it does.
 *
 * Results:
 *	A standard Tcl result.
 *
 * Side effects:
 *	See the user documentation.
 *
 *----------------------------------------------------------------------
 */

static int
WmStackorderCmd(
    Tk_Window tkwin,		/* Main window of the application. */
    TkWindow *winPtr,		/* Toplevel to work with */
    Tcl_Interp *interp,		/* Current interpreter. */
    int objc,			/* Number of arguments. */
    Tcl_Obj *const objv[])	/* Argument objects. */
{
    TkWindow **windows, **windowPtr;
    static const char *const optionStrings[] = {
	"isabove", "isbelow", NULL
    };
    enum options {
	OPT_ISABOVE, OPT_ISBELOW
    };
    Tcl_Obj *resultObj;
    int index;

    if ((objc != 3) && (objc != 5)) {
	Tcl_WrongNumArgs(interp, 2, objv, "window ?isabove|isbelow window?");
	return TCL_ERROR;
    }

    if (objc == 3) {
	windows = TkWmStackorderToplevel(winPtr);
	if (windows == NULL) {
	    Tcl_Panic("TkWmStackorderToplevel failed");
	}

	resultObj = Tcl_NewObj();
	for (windowPtr = windows; *windowPtr ; windowPtr++) {
	    Tcl_ListObjAppendElement(NULL, resultObj,
		    TkNewWindowObj((Tk_Window) *windowPtr));
	}
	Tcl_SetObjResult(interp, resultObj);
	ckfree(windows);
	return TCL_OK;
    } else {
	TkWindow *winPtr2;
	int index1 = -1, index2 = -1, result;

	if (TkGetWindowFromObj(interp, tkwin, objv[4], (Tk_Window *) &winPtr2)
		!= TCL_OK) {
	    return TCL_ERROR;
	}

	if (!Tk_IsTopLevel(winPtr2)) {
	    Tcl_SetObjResult(interp, Tcl_ObjPrintf(
		    "window \"%s\" isn't a top-level window",
		    winPtr2->pathName));
	    Tcl_SetErrorCode(interp, "TK", "WM", "STACK", "TOPLEVEL", NULL);
	    return TCL_ERROR;
	}

	if (!Tk_IsMapped(winPtr)) {
	    Tcl_SetObjResult(interp, Tcl_ObjPrintf(
		    "window \"%s\" isn't mapped", winPtr->pathName));
	    Tcl_SetErrorCode(interp, "TK", "WM", "STACK", "MAPPED", NULL);
	    return TCL_ERROR;
	} else if (!Tk_IsMapped(winPtr2)) {
	    Tcl_SetObjResult(interp, Tcl_ObjPrintf(
		    "window \"%s\" isn't mapped", winPtr2->pathName));
	    Tcl_SetErrorCode(interp, "TK", "WM", "STACK", "MAPPED", NULL);
	    return TCL_ERROR;
	}

	/*
	 * Lookup stacking order of all toplevels that are children of "." and
	 * find the position of winPtr and winPtr2 in the stacking order.
	 */

	windows = TkWmStackorderToplevel(winPtr->mainPtr->winPtr);
	if (windows == NULL) {
	    Tcl_SetObjResult(interp, Tcl_NewStringObj(
		    "TkWmStackorderToplevel failed", -1));
	    Tcl_SetErrorCode(interp, "TK", "WM", "STACK", "FAIL", NULL);
	    return TCL_ERROR;
	}

	for (windowPtr = windows; *windowPtr ; windowPtr++) {
	    if (*windowPtr == winPtr) {
		index1 = windowPtr - windows;
	    }
	    if (*windowPtr == winPtr2) {
		index2 = windowPtr - windows;
	    }
	}
	if (index1 == -1) {
	    Tcl_Panic("winPtr window not found");
	} else if (index2 == -1) {
	    Tcl_Panic("winPtr2 window not found");
	}

	ckfree(windows);

	if (Tcl_GetIndexFromObjStruct(interp, objv[3], optionStrings,
		sizeof(char *), "argument", 0, &index) != TCL_OK) {
	    return TCL_ERROR;
	}
	if (index == OPT_ISABOVE) {
	    result = index1 > index2;
	} else { /* OPT_ISBELOW */
	    result = index1 < index2;
	}
	Tcl_SetObjResult(interp, Tcl_NewBooleanObj(result));
	return TCL_OK;
    }
}

/*
 *----------------------------------------------------------------------
 *
 * WmStateCmd --
 *
 *	This procedure is invoked to process the "wm state" Tcl command. See
 *	the user documentation for details on what it does.
 *
 * Results:
 *	A standard Tcl result.
 *
 * Side effects:
 *	See the user documentation.
 *
 *----------------------------------------------------------------------
 */

static int
WmStateCmd(
    Tk_Window tkwin,		/* Main window of the application. */
    TkWindow *winPtr,		/* Toplevel to work with */
    Tcl_Interp *interp,		/* Current interpreter. */
    int objc,			/* Number of arguments. */
    Tcl_Obj *const objv[])	/* Argument objects. */
{
    register WmInfo *wmPtr = winPtr->wmInfoPtr;
    static const char *const optionStrings[] = {
	"normal", "iconic", "withdrawn", "zoomed", NULL };
    enum options {
	OPT_NORMAL, OPT_ICONIC, OPT_WITHDRAWN, OPT_ZOOMED };
    int index;

    if ((objc < 3) || (objc > 4)) {
	Tcl_WrongNumArgs(interp, 2, objv, "window ?state?");
	return TCL_ERROR;
    }

    if (objc == 4) {
	if (wmPtr->iconFor != NULL) {
	    Tcl_SetObjResult(interp, Tcl_ObjPrintf(
		    "can't change state of %s: it is an icon for %s",
		    Tcl_GetString(objv[2]), Tk_PathName(wmPtr->iconFor)));
	    Tcl_SetErrorCode(interp, "TK", "WM", "STATE", "ICON", NULL);
	    return TCL_ERROR;
	}
	if (winPtr->flags & TK_EMBEDDED) {
	    Tcl_SetObjResult(interp, Tcl_ObjPrintf(
		    "can't change state of %s: it is an embedded window",
		    winPtr->pathName));
	    Tcl_SetErrorCode(interp, "TK", "WM", "STATE", "EMBEDDED", NULL);
	    return TCL_ERROR;
	}

	if (Tcl_GetIndexFromObjStruct(interp, objv[3], optionStrings,
		sizeof(char *), "argument", 0, &index) != TCL_OK) {
	    return TCL_ERROR;
	}

	if (index == OPT_NORMAL) {
	    TkpWmSetState(winPtr, NormalState);

	    /*
	     * This varies from 'wm deiconify' because it does not force the
	     * window to be raised and receive focus
	     */
	} else if (index == OPT_ICONIC) {
	    if (Tk_Attributes((Tk_Window) winPtr)->override_redirect) {
		Tcl_SetObjResult(interp, Tcl_ObjPrintf(
			"can't iconify \"%s\": override-redirect flag is set",
			winPtr->pathName));
		Tcl_SetErrorCode(interp, "TK", "WM", "STATE",
			"OVERRIDE_REDIRECT", NULL);
		return TCL_ERROR;
	    }
	    if (wmPtr->master != None) {
		Tcl_SetObjResult(interp, Tcl_ObjPrintf(
			"can't iconify \"%s\": it is a transient",
			winPtr->pathName));
		Tcl_SetErrorCode(interp, "TK", "WM", "STATE", "TRANSIENT",
			NULL);
		return TCL_ERROR;
	    }
	    TkpWmSetState(winPtr, IconicState);
	} else if (index == OPT_WITHDRAWN) {
	    TkpWmSetState(winPtr, WithdrawnState);
	} else { /* OPT_ZOOMED */
	    TkpWmSetState(winPtr, ZoomState);
	}
    } else if (wmPtr->iconFor != NULL) {
	Tcl_SetObjResult(interp, Tcl_NewStringObj("icon", -1));
    } else {
	if (wmPtr->hints.initial_state == NormalState ||
		wmPtr->hints.initial_state == ZoomState) {
	    wmPtr->hints.initial_state = (TkMacOSXIsWindowZoomed(winPtr) ?
		    ZoomState : NormalState);
	}
	switch (wmPtr->hints.initial_state) {
	case NormalState:
	    Tcl_SetObjResult(interp, Tcl_NewStringObj("normal", -1));
	    break;
	case IconicState:
	    Tcl_SetObjResult(interp, Tcl_NewStringObj("iconic", -1));
	    break;
	case WithdrawnState:
	    Tcl_SetObjResult(interp, Tcl_NewStringObj("withdrawn", -1));
	    break;
	case ZoomState:
	    Tcl_SetObjResult(interp, Tcl_NewStringObj("zoomed", -1));
	    break;
	}
    }
    return TCL_OK;
}

/*
 *----------------------------------------------------------------------
 *
 * WmTitleCmd --
 *
 *	This procedure is invoked to process the "wm title" Tcl command. See
 *	the user documentation for details on what it does.
 *
 * Results:
 *	A standard Tcl result.
 *
 * Side effects:
 *	See the user documentation.
 *
 *----------------------------------------------------------------------
 */

static int
WmTitleCmd(
    Tk_Window tkwin,		/* Main window of the application. */
    TkWindow *winPtr,		/* Toplevel to work with */
    Tcl_Interp *interp,		/* Current interpreter. */
    int objc,			/* Number of arguments. */
    Tcl_Obj *const objv[])	/* Argument objects. */
{
    register WmInfo *wmPtr = winPtr->wmInfoPtr;
    char *argv3;
    int length;

    if (objc > 4) {
	Tcl_WrongNumArgs(interp, 2, objv, "window ?newTitle?");
	return TCL_ERROR;
    }

    if (objc == 3) {
	Tcl_SetObjResult(interp, Tcl_NewStringObj(
		wmPtr->titleUid ? wmPtr->titleUid : winPtr->nameUid, -1));
	return TCL_OK;
    }

    argv3 = Tcl_GetStringFromObj(objv[3], &length);
    wmPtr->titleUid = Tk_GetUid(argv3);
    if (!(wmPtr->flags & WM_NEVER_MAPPED) && !Tk_IsEmbedded(winPtr)) {
	TkSetWMName(winPtr, wmPtr->titleUid);
    }
    return TCL_OK;
}

/*
 *----------------------------------------------------------------------
 *
 * WmTransientCmd --
 *
 *	This procedure is invoked to process the "wm transient" Tcl command.
 *	See the user documentation for details on what it does.
 *
 * Results:
 *	A standard Tcl result.
 *
 * Side effects:
 *	See the user documentation.
 *
 *----------------------------------------------------------------------
 */

static int
WmTransientCmd(
    Tk_Window tkwin,		/* Main window of the application. */
    TkWindow *winPtr,		/* Toplevel to work with */
    Tcl_Interp *interp,		/* Current interpreter. */
    int objc,			/* Number of arguments. */
    Tcl_Obj *const objv[])	/* Argument objects. */
{
    register WmInfo *wmPtr = winPtr->wmInfoPtr;
    Tk_Window master;
    WmInfo *wmPtr2;
    char *masterWindowName;
    int length;

    if ((objc != 3) && (objc != 4)) {
	Tcl_WrongNumArgs(interp, 2, objv, "window ?master?");
	return TCL_ERROR;
    }
    if (objc == 3) {
	if (wmPtr->master != None) {
	    Tcl_SetObjResult(interp,
		    Tcl_NewStringObj(wmPtr->masterWindowName, -1));
	}
	return TCL_OK;
    }
    if (Tcl_GetString(objv[3])[0] == '\0') {
	wmPtr->master = None;
	if (wmPtr->masterWindowName != NULL) {
	    ckfree(wmPtr->masterWindowName);
	}
	wmPtr->masterWindowName = NULL;
    } else {
	if (TkGetWindowFromObj(interp, tkwin, objv[3], &master) != TCL_OK) {
	    return TCL_ERROR;
	}
	Tk_MakeWindowExist(master);

	if (wmPtr->iconFor != NULL) {
	    Tcl_SetObjResult(interp, Tcl_ObjPrintf(
		    "can't make \"%s\" a transient: it is an icon for %s",
		    Tcl_GetString(objv[2]), Tk_PathName(wmPtr->iconFor)));
	    Tcl_SetErrorCode(interp, "TK", "WM", "TRANSIENT", "ICON", NULL);
	    return TCL_ERROR;
	}

	wmPtr2 = ((TkWindow *) master)->wmInfoPtr;

	/* Under some circumstances, wmPtr2 is NULL here */
	if (wmPtr2 != NULL && wmPtr2->iconFor != NULL) {
	    Tcl_SetObjResult(interp, Tcl_ObjPrintf(
		    "can't make \"%s\" a master: it is an icon for %s",
		    Tcl_GetString(objv[3]), Tk_PathName(wmPtr2->iconFor)));
	    Tcl_SetErrorCode(interp, "TK", "WM", "TRANSIENT", "ICON", NULL);
	    return TCL_ERROR;
	}

	if ((TkWindow *) master == winPtr) {
	    Tcl_SetObjResult(interp, Tcl_ObjPrintf(
		    "can't make \"%s\" its own master", Tk_PathName(winPtr)));
	    Tcl_SetErrorCode(interp, "TK", "WM", "TRANSIENT", "SELF", NULL);
	    return TCL_ERROR;
	}

	wmPtr->master = Tk_WindowId(master);
	masterWindowName = Tcl_GetStringFromObj(objv[3], &length);
	if (wmPtr->masterWindowName != NULL) {
	    ckfree(wmPtr->masterWindowName);
	}
	wmPtr->masterWindowName = ckalloc(length+1);
	strcpy(wmPtr->masterWindowName, masterWindowName);
    }
    ApplyMasterOverrideChanges(winPtr, NULL);
    return TCL_OK;
}

/*
 *----------------------------------------------------------------------
 *
 * WmWithdrawCmd --
 *
 *	This procedure is invoked to process the "wm withdraw" Tcl command.
 *	See the user documentation for details on what it does.
 *
 * Results:
 *	A standard Tcl result.
 *
 * Side effects:
 *	See the user documentation.
 *
 *----------------------------------------------------------------------
 */

static int
WmWithdrawCmd(
    Tk_Window tkwin,		/* Main window of the application. */
    TkWindow *winPtr,		/* Toplevel to work with */
    Tcl_Interp *interp,		/* Current interpreter. */
    int objc,			/* Number of arguments. */
    Tcl_Obj *const objv[])	/* Argument objects. */
{
    register WmInfo *wmPtr = winPtr->wmInfoPtr;

    if (objc != 3) {
	Tcl_WrongNumArgs(interp, 2, objv, "window");
	return TCL_ERROR;
    }

    if (wmPtr->iconFor != NULL) {
	Tcl_SetObjResult(interp, Tcl_ObjPrintf(
		"can't withdraw %s: it is an icon for %s",
		Tcl_GetString(objv[2]), Tk_PathName(wmPtr->iconFor)));
	Tcl_SetErrorCode(interp, "TK", "WM", "WITHDRAW", "ICON", NULL);
	return TCL_ERROR;
    }
    TkpWmSetState(winPtr, WithdrawnState);
    return TCL_OK;
}

/*
 * Invoked by those wm subcommands that affect geometry.
 * Schedules a geometry update.
 */

static void
WmUpdateGeom(
    WmInfo *wmPtr,
    TkWindow *winPtr)
{
    if (!(wmPtr->flags & (WM_UPDATE_PENDING|WM_NEVER_MAPPED))) {
	Tcl_DoWhenIdle(UpdateGeometryInfo, winPtr);
	wmPtr->flags |= WM_UPDATE_PENDING;
    }
}

/*
 *----------------------------------------------------------------------
 *
 * Tk_SetGrid --
 *
 *	This procedure is invoked by a widget when it wishes to set a grid
 *	coordinate system that controls the size of a top-level window. It
 *	provides a C interface equivalent to the "wm grid" command and is
 *	usually asscoiated with the -setgrid option.
 *
 * Results:
 *	None.
 *
 * Side effects:
 *	Grid-related information will be passed to the window manager, so that
 *	the top-level window associated with tkwin will resize on even grid
 *	units. If some other window already controls gridding for the
 *	top-level window then this procedure call has no effect.
 *
 *----------------------------------------------------------------------
 */

void
Tk_SetGrid(
    Tk_Window tkwin,		/* Token for window. New window mgr info will
				 * be posted for the top-level window
				 * associated with this window. */
    int reqWidth,		/* Width (in grid units) corresponding to the
				 * requested geometry for tkwin. */
    int reqHeight,		/* Height (in grid units) corresponding to the
				 * requested geometry for tkwin. */
    int widthInc, int heightInc)/* Pixel increments corresponding to a change
				 * of one grid unit. */
{
    TkWindow *winPtr = (TkWindow *) tkwin;
    WmInfo *wmPtr;

    /*
     * Ensure widthInc and heightInc are greater than 0
     */

    if (widthInc <= 0) {
	widthInc = 1;
    }
    if (heightInc <= 0) {
	heightInc = 1;
    }

    /*
     * Find the top-level window for tkwin, plus the window manager
     * information.
     */

    while (!(winPtr->flags & TK_TOP_LEVEL)) {
	winPtr = winPtr->parentPtr;
    }
    wmPtr = winPtr->wmInfoPtr;

    if ((wmPtr->gridWin != NULL) && (wmPtr->gridWin != tkwin)) {
	return;
    }

    if ((wmPtr->reqGridWidth == reqWidth)
	    && (wmPtr->reqGridHeight == reqHeight)
	    && (wmPtr->widthInc == widthInc)
	    && (wmPtr->heightInc == heightInc)
	    && ((wmPtr->sizeHintsFlags & (PBaseSize|PResizeInc))
		    == (PBaseSize|PResizeInc))) {
	return;
    }

    /*
     * If gridding was previously off, then forget about any window size
     * requests made by the user or via "wm geometry": these are in pixel
     * units and there's no easy way to translate them to grid units since the
     * new requested size of the top-level window in pixels may not yet have
     * been registered yet (it may filter up the hierarchy in DoWhenIdle
     * handlers). However, if the window has never been mapped yet then just
     * leave the window size alone: assume that it is intended to be in grid
     * units but just happened to have been specified before this procedure
     * was called.
     */

    if ((wmPtr->gridWin == NULL) && !(wmPtr->flags & WM_NEVER_MAPPED)) {
	wmPtr->width = -1;
	wmPtr->height = -1;
    }

    /*
     * Set the new gridding information, and start the process of passing all
     * of this information to the window manager.
     */

    wmPtr->gridWin = tkwin;
    wmPtr->reqGridWidth = reqWidth;
    wmPtr->reqGridHeight = reqHeight;
    wmPtr->widthInc = widthInc;
    wmPtr->heightInc = heightInc;
    wmPtr->sizeHintsFlags |= PBaseSize|PResizeInc;
    wmPtr->flags |= WM_UPDATE_SIZE_HINTS;
    if (!(wmPtr->flags & (WM_UPDATE_PENDING|WM_NEVER_MAPPED))) {
	Tcl_DoWhenIdle(UpdateGeometryInfo, winPtr);
	wmPtr->flags |= WM_UPDATE_PENDING;
    }
}

/*
 *----------------------------------------------------------------------
 *
 * Tk_UnsetGrid --
 *
 *	This procedure cancels the effect of a previous call to Tk_SetGrid.
 *
 * Results:
 *	None.
 *
 * Side effects:
 *	If tkwin currently controls gridding for its top-level window,
 *	gridding is cancelled for that top-level window; if some other window
 *	controls gridding then this procedure has no effect.
 *
 *----------------------------------------------------------------------
 */

void
Tk_UnsetGrid(
    Tk_Window tkwin)		/* Token for window that is currently
				 * controlling gridding. */
{
    TkWindow *winPtr = (TkWindow *) tkwin;
    WmInfo *wmPtr;

    /*
     * Find the top-level window for tkwin, plus the window manager
     * information.
     */

    while (!(winPtr->flags & TK_TOP_LEVEL)) {
	winPtr = winPtr->parentPtr;
    }
    wmPtr = winPtr->wmInfoPtr;
    if (tkwin != wmPtr->gridWin) {
	return;
    }

    wmPtr->gridWin = NULL;
    wmPtr->sizeHintsFlags &= ~(PBaseSize|PResizeInc);
    if (wmPtr->width != -1) {
	wmPtr->width = winPtr->reqWidth + (wmPtr->width
		- wmPtr->reqGridWidth)*wmPtr->widthInc;
	wmPtr->height = winPtr->reqHeight + (wmPtr->height
		- wmPtr->reqGridHeight)*wmPtr->heightInc;
    }
    wmPtr->widthInc = 1;
    wmPtr->heightInc = 1;

    wmPtr->flags |= WM_UPDATE_SIZE_HINTS;
    if (!(wmPtr->flags & (WM_UPDATE_PENDING|WM_NEVER_MAPPED))) {
	Tcl_DoWhenIdle(UpdateGeometryInfo, winPtr);
	wmPtr->flags |= WM_UPDATE_PENDING;
    }
}

/*
 *----------------------------------------------------------------------
 *
 * TopLevelEventProc --
 *
 *	This procedure is invoked when a top-level (or other externally-
 *	managed window) is restructured in any way.
 *
 * Results:
 *	None.
 *
 * Side effects:
 *	Tk's internal data structures for the window get modified to reflect
 *	the structural change.
 *
 *----------------------------------------------------------------------
 */

static void
TopLevelEventProc(
    ClientData clientData,	/* Window for which event occurred. */
    XEvent *eventPtr)		/* Event that just happened. */
{
    TkWindow *winPtr = clientData;

    winPtr->wmInfoPtr->flags |= WM_VROOT_OFFSET_STALE;
    if (eventPtr->type == DestroyNotify) {
	if (!(winPtr->flags & TK_ALREADY_DEAD)) {
	    /*
	     * A top-level window was deleted externally (e.g., by the window
	     * manager). This is probably not a good thing, but cleanup as
	     * best we can. The error handler is needed because
	     * Tk_DestroyWindow will try to destroy the window, but of course
	     * it's already gone.
	     */

	    Tk_ErrorHandler handler = Tk_CreateErrorHandler(winPtr->display,
		    -1, -1, -1, NULL, NULL);

	    Tk_DestroyWindow((Tk_Window) winPtr);
	    Tk_DeleteErrorHandler(handler);
	}
	if (wmTracing) {
	    TkMacOSXDbgMsg("TopLevelEventProc: %s deleted", winPtr->pathName);
	}
    } else if (eventPtr->type == ReparentNotify) {
	Tcl_Panic("recieved unwanted reparent event");
    }
}

/*
 *----------------------------------------------------------------------
 *
 * TopLevelReqProc --
 *
 *	This procedure is invoked by the geometry manager whenever the
 *	requested size for a top-level window is changed.
 *
 * Results:
 *	None.
 *
 * Side effects:
 *	Arrange for the window to be resized to satisfy the request (this
 *	happens as a when-idle action).
 *
 *----------------------------------------------------------------------
 */

	/* ARGSUSED */
static void
TopLevelReqProc(
    ClientData dummy,		/* Not used. */
    Tk_Window tkwin)		/* Information about window. */
{
    TkWindow *winPtr = (TkWindow *) tkwin;
    WmInfo *wmPtr;

    wmPtr = winPtr->wmInfoPtr;
    wmPtr->flags |= WM_UPDATE_SIZE_HINTS;
    if (!(wmPtr->flags & (WM_UPDATE_PENDING|WM_NEVER_MAPPED))) {
	Tcl_DoWhenIdle(UpdateGeometryInfo, winPtr);
	wmPtr->flags |= WM_UPDATE_PENDING;
    }
}

/*
 *----------------------------------------------------------------------
 *
 * UpdateGeometryInfo --
 *
 *	This procedure is invoked when a top-level window is first mapped, and
 *	also as a when-idle procedure, to bring the geometry and/or position
 *	of a top-level window back into line with what has been requested by
 *	the user and/or widgets. This procedure doesn't return until the
 *	window manager has responded to the geometry change.
 *
 * Results:
 *	None.
 *
 * Side effects:
 *	The window's size and location may change, unless the WM prevents that
 *	from happening.
 *
 *----------------------------------------------------------------------
 */

static void
UpdateGeometryInfo(
    ClientData clientData)	/* Pointer to the window's record. */
{
    TkWindow *winPtr = clientData;
    WmInfo *wmPtr = winPtr->wmInfoPtr;
    int x, y, width, height, min, max;

    wmPtr->flags &= ~WM_UPDATE_PENDING;

    if (wmPtr->flags & WM_FULLSCREEN) {
	return;
    }

    /*
     * Compute the new size for the top-level window. See the user
     * documentation for details on this, but the size requested depends on
     * (a) the size requested internally by the window's widgets, (b) the size
     * requested by the user in a "wm geometry" command or via wm-based
     * interactive resizing (if any), and (c) whether or not the window is
     * gridded. Don't permit sizes <= 0 because this upsets the X server.
     */

    if (wmPtr->width == -1) {
	width = winPtr->reqWidth;
    } else if (wmPtr->gridWin != NULL) {
	width = winPtr->reqWidth
		+ (wmPtr->width - wmPtr->reqGridWidth)*wmPtr->widthInc;
    } else {
	width = wmPtr->width;
    }
    if (width <= 0) {
	width = 1;
    }

    /*
     * Account for window max/min width
     */

    if (wmPtr->gridWin != NULL) {
	min = winPtr->reqWidth
		+ (wmPtr->minWidth - wmPtr->reqGridWidth)*wmPtr->widthInc;
	if (wmPtr->maxWidth > 0) {
	    max = winPtr->reqWidth
		    + (wmPtr->maxWidth - wmPtr->reqGridWidth)*wmPtr->widthInc;
	} else {
	    max = 0;
	}
    } else {
	min = wmPtr->minWidth;
	max = wmPtr->maxWidth;
    }
    if (width < min) {
	width = min;
    } else if ((max > 0) && (width > max)) {
	width = max;
    }

    if (wmPtr->height == -1) {
	height = winPtr->reqHeight;
    } else if (wmPtr->gridWin != NULL) {
	height = winPtr->reqHeight
		+ (wmPtr->height - wmPtr->reqGridHeight)*wmPtr->heightInc;
    } else {
	height = wmPtr->height;
    }
    if (height <= 0) {
	height = 1;
    }

    /*
     * Account for window max/min height
     */

    if (wmPtr->gridWin != NULL) {
	min = winPtr->reqHeight
		+ (wmPtr->minHeight - wmPtr->reqGridHeight)*wmPtr->heightInc;
	if (wmPtr->maxHeight > 0) {
	    max = winPtr->reqHeight
		    + (wmPtr->maxHeight-wmPtr->reqGridHeight)*wmPtr->heightInc;
	} else {
	    max = 0;
	}
    } else {
	min = wmPtr->minHeight;
	max = wmPtr->maxHeight;
    }
    if (height < min) {
	height = min;
    } else if ((max > 0) && (height > max)) {
	height = max;
    }

    /*
     * Compute the new position for the upper-left pixel of the window's
     * decorative frame. This is tricky, because we need to include the border
     * widths supplied by a reparented parent in this calculation, but can't
     * use the parent's current overall size since that may change as a result
     * of this code.
     */

    if (wmPtr->flags & WM_NEGATIVE_X) {
	x = wmPtr->vRootWidth - wmPtr->x
	    - (width + (wmPtr->parentWidth - winPtr->changes.width));
    } else {
	x =  wmPtr->x;
    }
    if (wmPtr->flags & WM_NEGATIVE_Y) {
	y = wmPtr->vRootHeight - wmPtr->y
	    - (height + (wmPtr->parentHeight - winPtr->changes.height));
    } else {
	y =  wmPtr->y;
    }

    /*
     * If the window's size is going to change and the window is supposed to
     * not be resizable by the user, then we have to update the size hints.
     * There may also be a size-hint-update request pending from somewhere
     * else, too.
     */

    if (((width != winPtr->changes.width)
	    || (height != winPtr->changes.height))
	    && (wmPtr->gridWin == NULL)
	    && !(wmPtr->sizeHintsFlags & (PMinSize|PMaxSize))) {
	wmPtr->flags |= WM_UPDATE_SIZE_HINTS;
    }
    if (wmPtr->flags & WM_UPDATE_SIZE_HINTS) {
	UpdateSizeHints(winPtr);
    }

    /*
     * Reconfigure the window if it isn't already configured correctly. A few
     * tricky points:
     *
     * 1. If the window is embedded and the container is also in this process,
     *    don't actually reconfigure the window; just pass the desired size on
     *    to the container. Also, zero out any position information, since
     *    embedded windows are not allowed to move.
     * 2. Sometimes the window manager will give us a different size than we
     *    asked for (e.g. mwm has a minimum size for windows), so base the
     *    size check on what we *asked for* last time, not what we got.
     * 3. Don't move window unless a new position has been requested for it.
     *    This is because of "features" in some window managers (e.g. twm, as
     *    of 4/24/91) where they don't interpret coordinates according to
     *    ICCCM. Moving a window to its current location may cause it to shift
     *    position on the screen.
     */

    if (Tk_IsEmbedded(winPtr)) {
	TkWindow *contWinPtr = TkpGetOtherWindow(winPtr);

	/*
	 * TODO: Here we should handle out of process embedding.
	 */

	if (contWinPtr != NULL) {
	    /*
	     * This window is embedded and the container is also in this
	     * process, so we don't need to do anything special about the
	     * geometry, except to make sure that the desired size is known by
	     * the container. Also, zero out any position information, since
	     * embedded windows are not allowed to move.
	     */

	    wmPtr->x = wmPtr->y = 0;
	    wmPtr->flags &= ~(WM_NEGATIVE_X|WM_NEGATIVE_Y);
	    Tk_GeometryRequest((Tk_Window) contWinPtr, width, height);
	}
	return;
    }
    if (wmPtr->flags & WM_MOVE_PENDING) {
	wmPtr->configWidth = width;
	wmPtr->configHeight = height;
	if (wmTracing) {
	    TkMacOSXDbgMsg("Moving to %d %d, resizing to %d x %d", x, y,
		    width, height);
	}
	SetWindowSizeLimits(winPtr);
	wmPtr->flags |= WM_SYNC_PENDING;
	XMoveResizeWindow(winPtr->display, winPtr->window, x, y,
		wmPtr->configWidth, wmPtr->configHeight);
	wmPtr->flags &= ~WM_SYNC_PENDING;
    } else if ((width != wmPtr->configWidth)
	    || (height != wmPtr->configHeight)) {
	wmPtr->configWidth = width;
	wmPtr->configHeight = height;
	if (wmTracing) {
	    TkMacOSXDbgMsg("Resizing to %d x %d\n", width, height);
	}
	SetWindowSizeLimits(winPtr);
	wmPtr->flags |= WM_SYNC_PENDING;
	XResizeWindow(winPtr->display, winPtr->window, wmPtr->configWidth,
		wmPtr->configHeight);
	wmPtr->flags &= ~WM_SYNC_PENDING;
    } else {
	SetWindowSizeLimits(winPtr);
    }
}

/*
 *----------------------------------------------------------------------
 *
 * UpdateSizeHints --
 *
 *	This procedure is called to update the window manager's size hints
 *	information from the information in a WmInfo structure.
 *
 * Results:
 *	None.
 *
 * Side effects:
 *	Properties get changed for winPtr.
 *
 *----------------------------------------------------------------------
 */

static void
UpdateSizeHints(
    TkWindow *winPtr)
{
    WmInfo *wmPtr = winPtr->wmInfoPtr;

    wmPtr->flags &= ~WM_UPDATE_SIZE_HINTS;
}

/*
 *----------------------------------------------------------------------
 *
 * ParseGeometry --
 *
 *	This procedure parses a geometry string and updates information used
 *	to control the geometry of a top-level window.
 *
 * Results:
 *	A standard Tcl return value, plus an error message in the interp's
 *	result if an error occurs.
 *
 * Side effects:
 *	The size and/or location of winPtr may change.
 *
 *----------------------------------------------------------------------
 */

static int
ParseGeometry(
    Tcl_Interp *interp,		/* Used for error reporting. */
    char *string,		/* String containing new geometry. Has the
				 * standard form "=wxh+x+y". */
    TkWindow *winPtr)		/* Pointer to top-level window whose geometry
				 * is to be changed. */
{
    WmInfo *wmPtr = winPtr->wmInfoPtr;
    int x, y, width, height, flags;
    char *end;
    char *p = string;

    /*
     * The leading "=" is optional.
     */

    if (*p == '=') {
	p++;
    }

    /*
     * Parse the width and height, if they are present. Don't actually update
     * any of the fields of wmPtr until we've successfully parsed the entire
     * geometry string.
     */

    width = wmPtr->width;
    height = wmPtr->height;
    x = wmPtr->x;
    y = wmPtr->y;
    flags = wmPtr->flags;
    if (isdigit(UCHAR(*p))) {
	width = strtoul(p, &end, 10);
	p = end;
	if (*p != 'x') {
	    goto error;
	}
	p++;
	if (!isdigit(UCHAR(*p))) {
	    goto error;
	}
	height = strtoul(p, &end, 10);
	p = end;
    }

    /*
     * Parse the X and Y coordinates, if they are present.
     */

    if (*p != '\0') {
	flags &= ~(WM_NEGATIVE_X | WM_NEGATIVE_Y);
	if (*p == '-') {
	    flags |= WM_NEGATIVE_X;
	} else if (*p != '+') {
	    goto error;
	}
	p++;
	if (!isdigit(UCHAR(*p)) && (*p != '-')) {
	    goto error;
	}
	x = strtol(p, &end, 10);
	p = end;
	if (*p == '-') {
	    flags |= WM_NEGATIVE_Y;
	} else if (*p != '+') {
	    goto error;
	}
	p++;
	if (!isdigit(UCHAR(*p)) && (*p != '-')) {
	    goto error;
	}
	y = strtol(p, &end, 10);
	if (*end != '\0') {
	    goto error;
	}

	/*
	 * Assume that the geometry information came from the user, unless an
	 * explicit source has been specified. Otherwise most window managers
	 * assume that the size hints were program-specified and they ignore
	 * them.
	 */

	if (!(wmPtr->sizeHintsFlags & (USPosition|PPosition))) {
	    wmPtr->sizeHintsFlags |= USPosition;
	    flags |= WM_UPDATE_SIZE_HINTS;
	}
    }

    /*
     * Everything was parsed OK. Update the fields of *wmPtr and arrange for
     * the appropriate information to be percolated out to the window manager
     * at the next idle moment.
     */

    wmPtr->width = width;
    wmPtr->height = height;
    if ((x != wmPtr->x) || (y != wmPtr->y)
	    || ((flags & (WM_NEGATIVE_X|WM_NEGATIVE_Y))
		    != (wmPtr->flags & (WM_NEGATIVE_X|WM_NEGATIVE_Y)))) {
	if (wmPtr->flags & WM_FULLSCREEN) {
	    wmPtr->configX = x;
	    wmPtr->configY = y;
	} else {
	    wmPtr->x = x;
	    wmPtr->y = y;
	}
	flags |= WM_MOVE_PENDING;
    }
    wmPtr->flags = flags;

    if (!(wmPtr->flags & (WM_UPDATE_PENDING|WM_NEVER_MAPPED))) {
	Tcl_DoWhenIdle(UpdateGeometryInfo, winPtr);
	wmPtr->flags |= WM_UPDATE_PENDING;
    }
    return TCL_OK;

  error:
    Tcl_SetObjResult(interp, Tcl_ObjPrintf(
	    "bad geometry specifier \"%s\"", string));
    Tcl_SetErrorCode(interp, "TK", "VALUE", "GEOMETRY", NULL);
    return TCL_ERROR;
}

/*
 *----------------------------------------------------------------------
 *
 * Tk_GetRootCoords --
 *
 *	Given a token for a window, this procedure traces through the window's
 *	lineage to find the (virtual) root-window coordinates corresponding to
 *	point (0,0) in the window.
 *
 * Results:
 *	The locations pointed to by xPtr and yPtr are filled in with the root
 *	coordinates of the (0,0) point in tkwin. If a virtual root window is
 *	in effect for the window, then the coordinates in the virtual root are
 *	returned.
 *
 * Side effects:
 *	None.
 *
 *----------------------------------------------------------------------
 */

void
Tk_GetRootCoords(
    Tk_Window tkwin,		/* Token for window. */
    int *xPtr,			/* Where to store x-displacement of (0,0). */
    int *yPtr)			/* Where to store y-displacement of (0,0). */
{
    int x, y;
    TkWindow *winPtr = (TkWindow *) tkwin;

    /*
     * Search back through this window's parents all the way to a top-level
     * window, combining the offsets of each window within its parent.
     */

    x = y = 0;
    while (1) {
	x += winPtr->changes.x + winPtr->changes.border_width;
	y += winPtr->changes.y + winPtr->changes.border_width;
	if (winPtr->flags & TK_TOP_LEVEL) {
	    TkWindow *otherPtr;

	    if (!(Tk_IsEmbedded(winPtr))) {
		x += winPtr->wmInfoPtr->xInParent;
		y += winPtr->wmInfoPtr->yInParent;
		break;
	    }

	    otherPtr = TkpGetOtherWindow(winPtr);
	    if (otherPtr == NULL) {
		if (tkMacOSXEmbedHandler->getOffsetProc != NULL) {
		    Point theOffset;

		    /*
		     * We do not require that the changes.x & changes.y for a
		     * non-Tk master window be kept up to date. So we first
		     * subtract off the possibly bogus values that have been
		     * added on at the top of this pass through the loop, and
		     * then call out to the getOffsetProc to give us the
		     * correct offset.
		     */

		    x -= winPtr->changes.x + winPtr->changes.border_width;
		    y -= winPtr->changes.y + winPtr->changes.border_width;

		    tkMacOSXEmbedHandler->getOffsetProc((Tk_Window) winPtr,
			    &theOffset);

		    x += theOffset.h;
		    y += theOffset.v;
		}
		break;
	    }

	    /*
	     * The container window is in the same application. Query its
	     * coordinates.
	     */

	    winPtr = otherPtr;

	    /*
	     * Remember to offset by the container window here, since at the
	     * end of this if branch, we will pop out to the container's
	     * parent...
	     */

	    x += winPtr->changes.x + winPtr->changes.border_width;
	    y += winPtr->changes.y + winPtr->changes.border_width;
	}
	winPtr = winPtr->parentPtr;
    }
    *xPtr = x;
    *yPtr = y;
}

/*
 *----------------------------------------------------------------------
 *
 * Tk_CoordsToWindow --
 *
 *	This is a Macintosh specific implementation of this function. Given
 *	the root coordinates of a point, this procedure returns the token for
 *	the top-most window covering that point, if there exists such a window
 *	in this application.
 *
 * Results:
 *	The return result is either a token for the window corresponding to
 *	rootX and rootY, or else NULL to indicate that there is no such
 *	window.
 *
 * Side effects:
 *	None.
 *
 *----------------------------------------------------------------------
 */

Tk_Window
Tk_CoordsToWindow(
    int rootX, int rootY,	/* Coordinates of point in root window. If a
				 * virtual-root window manager is in use,
				 * these coordinates refer to the virtual
				 * root, not the real root. */
    Tk_Window tkwin)		/* Token for any window in application; used
				 * to identify the display. */
{
    TkWindow *winPtr, *childPtr;
    TkWindow *nextPtr;		/* Coordinates of highest child found so far
				 * that contains point. */
    int x, y;			/* Coordinates in winPtr. */
    int tmpx, tmpy, bd;

    /*
     * Step 1: find the top-level window that contains the desired point.
     */

    winPtr = FrontWindowAtPoint(rootX, rootY);
    if (!winPtr) {
	return NULL;
    }

    /*
     * Step 2: work down through the hierarchy underneath this window. At each
     * level, scan through all the children to find the highest one in the
     * stacking order that contains the point. Then repeat the whole process
     * on that child.
     */

    x = rootX - winPtr->wmInfoPtr->xInParent;
    y = rootY - winPtr->wmInfoPtr->yInParent;
    while (1) {
	x -= winPtr->changes.x;
	y -= winPtr->changes.y;
	nextPtr = NULL;

	/*
	 * Container windows cannot have children. So if it is a container,
	 * look there, otherwise inspect the children.
	 */

	if (Tk_IsContainer(winPtr)) {
	    childPtr = TkpGetOtherWindow(winPtr);
	    if (childPtr != NULL) {
		if (Tk_IsMapped(childPtr)) {
		    tmpx = x - childPtr->changes.x;
		    tmpy = y - childPtr->changes.y;
		    bd = childPtr->changes.border_width;

		    if ((tmpx >= -bd) && (tmpy >= -bd)
			    && (tmpx < (childPtr->changes.width + bd))
			    && (tmpy < (childPtr->changes.height + bd))) {
			nextPtr = childPtr;
		    }
		}
	    }

	    /*
	     * TODO: Here we should handle out of process embedding.
	     */
	} else {
	    for (childPtr = winPtr->childList; childPtr != NULL;
		    childPtr = childPtr->nextPtr) {
		if (!Tk_IsMapped(childPtr) ||
			(childPtr->flags & TK_TOP_LEVEL)) {
		    continue;
		}
		tmpx = x - childPtr->changes.x;
		tmpy = y - childPtr->changes.y;
		bd = childPtr->changes.border_width;
		if ((tmpx >= -bd) && (tmpy >= -bd)
			&& (tmpx < (childPtr->changes.width + bd))
			&& (tmpy < (childPtr->changes.height + bd))) {
		    nextPtr = childPtr;
		}
	    }
	}
	if (nextPtr == NULL) {
	    break;
	}
	winPtr = nextPtr;
    }
    return (Tk_Window) winPtr;
}

/*
 *----------------------------------------------------------------------
 *
 * Tk_TopCoordsToWindow --
 *
 *	Given a Tk Window, and coordinates of a point relative to that window
 *	this procedure returns the top-most child of the window (excluding
 *	toplevels) covering that point, if there exists such a window in this
 *	application. It also sets newX, and newY to the coords of the point
 *	relative to the window returned.
 *
 * Results:
 *	The return result is either a token for the window corresponding to
 *	rootX and rootY, or else NULL to indicate that there is no such
 *	window. newX and newY are also set to the coords of the point relative
 *	to the returned window.
 *
 * Side effects:
 *	None.
 *
 *----------------------------------------------------------------------
 */

Tk_Window
Tk_TopCoordsToWindow(
    Tk_Window tkwin,		/* Token for a Tk Window which defines the
				 * coordinates for rootX & rootY */
    int rootX, int rootY,	/* Coordinates of a point in tkWin. */
    int *newX, int *newY)	/* Coordinates of point in the upperMost child
				 * of tkWin containing (rootX,rootY) */
{
    TkWindow *winPtr, *childPtr;
    TkWindow *nextPtr;		/* Coordinates of highest child found so far
				 * that contains point. */
    int x, y;			/* Coordinates in winPtr. */
    Window *children;		/* Children of winPtr, or NULL. */

    winPtr = (TkWindow *) tkwin;
    x = rootX;
    y = rootY;
    while (1) {
	nextPtr = NULL;
	children = NULL;

	/*
	 * Container windows cannot have children. So if it is a container,
	 * look there, otherwise inspect the children.
	 */

	if (Tk_IsContainer(winPtr)) {
	    childPtr = TkpGetOtherWindow(winPtr);
	    if (childPtr != NULL) {
		if (Tk_IsMapped(childPtr) &&
			x > childPtr->changes.x &&
			x < childPtr->changes.x + childPtr->changes.width &&
			y > childPtr->changes.y &&
			y < childPtr->changes.y + childPtr->changes.height) {
		    nextPtr = childPtr;
		}
	    }

	    /*
	     * TODO: Here we should handle out of process embedding.
	     */
	} else {
	    for (childPtr = winPtr->childList; childPtr != NULL;
		    childPtr = childPtr->nextPtr) {
		if (!Tk_IsMapped(childPtr) ||
			(childPtr->flags & TK_TOP_LEVEL)) {
		    continue;
		}
		if (x < childPtr->changes.x || y < childPtr->changes.y) {
		    continue;
		}
		if (x > childPtr->changes.x + childPtr->changes.width ||
			y > childPtr->changes.y + childPtr->changes.height) {
		    continue;
		}
		nextPtr = childPtr;
	    }
	}
	if (nextPtr == NULL) {
	    break;
	}
	winPtr = nextPtr;
	x -= winPtr->changes.x;
	y -= winPtr->changes.y;
    }
    *newX = x;
    *newY = y;
    return (Tk_Window) winPtr;
}

/*
 *----------------------------------------------------------------------
 *
 * UpdateVRootGeometry --
 *
 *	This procedure is called to update all the virtual root geometry
 *	information in wmPtr.
 *
 * Results:
 *	None.
 *
 * Side effects:
 *	The vRootX, vRootY, vRootWidth, and vRootHeight fields in wmPtr are
 *	filled with the most up-to-date information.
 *
 *----------------------------------------------------------------------
 */

static void
UpdateVRootGeometry(
    WmInfo *wmPtr)		/* Window manager information to be updated.
				 * The wmPtr->vRoot field must be valid. */
{
    TkWindow *winPtr = wmPtr->winPtr;
    unsigned int bd, dummy;
    Window dummy2;
    Status status;
    Tk_ErrorHandler handler;

    /*
     * If this isn't a virtual-root window manager, just return information
     * about the screen.
     */

    wmPtr->flags &= ~WM_VROOT_OFFSET_STALE;
    if (wmPtr->vRoot == None) {
    noVRoot:
	wmPtr->vRootX = wmPtr->vRootY = 0;
	wmPtr->vRootWidth = DisplayWidth(winPtr->display, winPtr->screenNum);
	wmPtr->vRootHeight = DisplayHeight(winPtr->display, winPtr->screenNum);
	return;
    }

    /*
     * Refresh the virtual root information if it's out of date.
     */

    handler = Tk_CreateErrorHandler(winPtr->display, -1, -1, -1, NULL, NULL);
    status = XGetGeometry(winPtr->display, wmPtr->vRoot,
	    &dummy2, &wmPtr->vRootX, &wmPtr->vRootY,
	    &wmPtr->vRootWidth, &wmPtr->vRootHeight, &bd, &dummy);
    if (wmTracing) {
	TkMacOSXDbgMsg("x = %d, y = %d, width = %d, height = %d, status = %d",
		wmPtr->vRootX, wmPtr->vRootY, wmPtr->vRootWidth,
		wmPtr->vRootHeight, status);
    }
    Tk_DeleteErrorHandler(handler);
    if (status == 0) {
	/*
	 * The virtual root is gone! Pretend that it never existed.
	 */

	wmPtr->vRoot = None;
	goto noVRoot;
    }
}

/*
 *----------------------------------------------------------------------
 *
 * Tk_GetVRootGeometry --
 *
 *	This procedure returns information about the virtual root window
 *	corresponding to a particular Tk window.
 *
 * Results:
 *	The values at xPtr, yPtr, widthPtr, and heightPtr are set with the
 *	offset and dimensions of the root window corresponding to tkwin. If
 *	tkwin is being managed by a virtual root window manager these values
 *	correspond to the virtual root window being used for tkwin; otherwise
 *	the offsets will be 0 and the dimensions will be those of the screen.
 *
 * Side effects:
 *	Vroot window information is refreshed if it is out of date.
 *
 *----------------------------------------------------------------------
 */

void
Tk_GetVRootGeometry(
    Tk_Window tkwin,		/* Window whose virtual root is to be
				 * queried. */
    int *xPtr, int *yPtr,	/* Store x and y offsets of virtual root
				 * here. */
    int *widthPtr,		/* Store dimensions of virtual root here. */
    int *heightPtr)
{
    WmInfo *wmPtr;
    TkWindow *winPtr = (TkWindow *) tkwin;

    /*
     * Find the top-level window for tkwin, and locate the window manager
     * information for that window.
     */

    while (!(winPtr->flags & TK_TOP_LEVEL)) {
	winPtr = winPtr->parentPtr;
    }
    wmPtr = winPtr->wmInfoPtr;

    /*
     * Make sure that the geometry information is up-to-date, then copy it out
     * to the caller.
     */

    if (wmPtr->flags & WM_VROOT_OFFSET_STALE) {
	UpdateVRootGeometry(wmPtr);
    }
    *xPtr = wmPtr->vRootX;
    *yPtr = wmPtr->vRootY;
    *widthPtr = wmPtr->vRootWidth;
    *heightPtr = wmPtr->vRootHeight;
}

/*
 *----------------------------------------------------------------------
 *
 * Tk_MoveToplevelWindow --
 *
 *	This procedure is called instead of Tk_MoveWindow to adjust the x-y
 *	location of a top-level window. It delays the actual move to a later
 *	time and keeps window-manager information up-to-date with the move.
 *
 * Results:
 *	None.
 *
 * Side effects:
 *	The window is eventually moved so that its upper-left corner
 *	(actually, the upper-left corner of the window's decorative frame, if
 *	there is one) is at (x,y).
 *
 *----------------------------------------------------------------------
 */

void
Tk_MoveToplevelWindow(
    Tk_Window tkwin,		/* Window to move. */
    int x, int y)		/* New location for window (within parent). */
{
    TkWindow *winPtr = (TkWindow *) tkwin;
    WmInfo *wmPtr = winPtr->wmInfoPtr;

    if (!(winPtr->flags & TK_TOP_LEVEL)) {
	Tcl_Panic("Tk_MoveToplevelWindow called with non-toplevel window");
    }
    wmPtr->x = x;
    wmPtr->y = y;
    wmPtr->flags |= WM_MOVE_PENDING;
    wmPtr->flags &= ~(WM_NEGATIVE_X|WM_NEGATIVE_Y);
    if (!(wmPtr->sizeHintsFlags & (USPosition|PPosition))) {
	wmPtr->sizeHintsFlags |= USPosition;
	wmPtr->flags |= WM_UPDATE_SIZE_HINTS;
    }

    /*
     * If the window has already been mapped, must bring its geometry
     * up-to-date immediately, otherwise an event might arrive from the server
     * that would overwrite wmPtr->x and wmPtr->y and lose the new position.
     */

    if (!(wmPtr->flags & WM_NEVER_MAPPED)) {
	if (wmPtr->flags & WM_UPDATE_PENDING) {
	    Tcl_CancelIdleCall(UpdateGeometryInfo, winPtr);
	}
	UpdateGeometryInfo(winPtr);
    }
}

/*
 *----------------------------------------------------------------------
 *
 * TkWmRestackToplevel --
 *
 *	This procedure restacks a top-level window.
 *
 * Results:
 *	None.
 *
 * Side effects:
 *	WinPtr gets restacked as specified by aboveBelow and otherPtr. This
 *	procedure doesn't return until the restack has taken effect and the
 *	ConfigureNotify event for it has been received.
 *
 *----------------------------------------------------------------------
 */

void
TkWmRestackToplevel(
    TkWindow *winPtr,		/* Window to restack. */
    int aboveBelow,		/* Gives relative position for restacking;
				 * must be Above or Below. */
    TkWindow *otherPtr)		/* Window relative to which to restack; if
				 * NULL, then winPtr gets restacked above or
				 * below *all* siblings. */
{
    NSWindow *macWindow;
    NSInteger otherMacWindowNumber;

    /*
     * Get the mac window. Make sure it exists & is mapped.
     */

    if (winPtr->window == None) {
	Tk_MakeWindowExist((Tk_Window) winPtr);
    }
    if (winPtr->wmInfoPtr->flags & WM_NEVER_MAPPED) {
	/*
	 * Can't set stacking order properly until the window is on the screen
	 * (mapping it may give it a reparent window), so make sure it's on
	 * the screen.
	 */

	TkWmMapWindow(winPtr);
    }
    macWindow = TkMacOSXDrawableWindow(winPtr->window);

    /*
     * Get the window in which a raise or lower is in relation to.
     */

    if (otherPtr != NULL) {
	if (otherPtr->window == None) {
	    Tk_MakeWindowExist((Tk_Window) otherPtr);
	}
	if (otherPtr->wmInfoPtr->flags & WM_NEVER_MAPPED) {
	    TkWmMapWindow(otherPtr);
	}
	otherMacWindowNumber = [TkMacOSXDrawableWindow(otherPtr->window)
		windowNumber];
    } else {
	otherMacWindowNumber = 0;
    }
    [macWindow orderWindow:(aboveBelow == Above ? NSWindowAbove : NSWindowBelow)
	    relativeTo:otherMacWindowNumber];
}

/*
 *----------------------------------------------------------------------
 *
 * TkWmAddToColormapWindows --
 *
 *	This procedure is called to add a given window to the
 *	WM_COLORMAP_WINDOWS property for its top-level, if it isn't already
 *	there. It is invoked by the Tk code that creates a new colormap, in
 *	order to make sure that colormap information is propagated to the
 *	window manager by default.
 *
 * Results:
 *	None.
 *
 * Side effects:
 *	WinPtr's window gets added to the WM_COLORMAP_WINDOWS property of its
 *	nearest top-level ancestor, unless the colormaps have been set
 *	explicitly with the "wm colormapwindows" command.
 *
 *----------------------------------------------------------------------
 */

void
TkWmAddToColormapWindows(
    TkWindow *winPtr)		/* Window with a non-default colormap. Should
				 * not be a top-level window. */
{
    TkWindow *topPtr;
    TkWindow **oldPtr, **newPtr;
    int count, i;

    if (winPtr->window == None) {
	return;
    }

    for (topPtr = winPtr->parentPtr; ; topPtr = topPtr->parentPtr) {
	if (topPtr == NULL) {
	    /*
	     * Window is being deleted. Skip the whole operation.
	     */

	    return;
	}
	if (topPtr->flags & TK_TOP_LEVEL) {
	    break;
	}
    }
    if (topPtr->wmInfoPtr->flags & WM_COLORMAPS_EXPLICIT) {
	return;
    }

    /*
     * Make sure that the window isn't already in the list.
     */

    count = topPtr->wmInfoPtr->cmapCount;
    oldPtr = topPtr->wmInfoPtr->cmapList;

    for (i = 0; i < count; i++) {
	if (oldPtr[i] == winPtr) {
	    return;
	}
    }

    /*
     * Make a new bigger array and use it to reset the property. Automatically
     * add the toplevel itself as the last element of the list.
     */

    newPtr = ckalloc((count+2) * sizeof(TkWindow *));
    if (count > 0) {
	memcpy(newPtr, oldPtr, count * sizeof(TkWindow *));
    }
    if (count == 0) {
	count++;
    }
    newPtr[count-1] = winPtr;
    newPtr[count] = topPtr;
    if (oldPtr != NULL) {
	ckfree(oldPtr);
    }

    topPtr->wmInfoPtr->cmapList = newPtr;
    topPtr->wmInfoPtr->cmapCount = count+1;

    /*
     * On the Macintosh all of this is just an excercise in compatability as
     * we don't support colormaps. If we did they would be installed here.
     */
}

/*
 *----------------------------------------------------------------------
 *
 * TkWmRemoveFromColormapWindows --
 *
 *	This procedure is called to remove a given window from the
 *	WM_COLORMAP_WINDOWS property for its top-level. It is invoked when
 *	windows are deleted.
 *
 * Results:
 *	None.
 *
 * Side effects:
 *	WinPtr's window gets removed from the WM_COLORMAP_WINDOWS property of
 *	its nearest top-level ancestor, unless the top-level itself is being
 *	deleted too.
 *
 *----------------------------------------------------------------------
 */

void
TkWmRemoveFromColormapWindows(
    TkWindow *winPtr)		/* Window that may be present in
				 * WM_COLORMAP_WINDOWS property for its
				 * top-level. Should not be a top-level
				 * window. */
{
    TkWindow *topPtr, **oldPtr;
    int count, i, j;

    for (topPtr = winPtr->parentPtr; ; topPtr = topPtr->parentPtr) {
	if (topPtr == NULL) {
	    /*
	     * Ancestors have been deleted, so skip the whole operation. Seems
	     * like this can't ever happen?
	     */

	    return;
	}
	if (topPtr->flags & TK_TOP_LEVEL) {
	    break;
	}
    }
    if (topPtr->flags & TK_ALREADY_DEAD) {
	/*
	 * Top-level is being deleted, so there's no need to cleanup the
	 * WM_COLORMAP_WINDOWS property.
	 */

	return;
    }

    /*
     * Find the window and slide the following ones down to cover it up.
     */

    count = topPtr->wmInfoPtr->cmapCount;
    oldPtr = topPtr->wmInfoPtr->cmapList;
    for (i = 0; i < count; i++) {
	if (oldPtr[i] == winPtr) {
	    for (j = i ; j < count-1; j++) {
		oldPtr[j] = oldPtr[j+1];
	    }
	    topPtr->wmInfoPtr->cmapCount = count - 1;
	    break;
	}
    }
}

/*
 *----------------------------------------------------------------------
 *
 * TkGetPointerCoords --
 *
 *	Fetch the position of the mouse pointer.
 *
 * Results:
 *	*xPtr and *yPtr are filled in with the (virtual) root coordinates of
 *	the mouse pointer for tkwin's display. If the pointer isn't on tkwin's
 *	screen, then -1 values are returned for both coordinates. The argument
 *	tkwin must be a toplevel window.
 *
 * Side effects:
 *	None.
 *
 *----------------------------------------------------------------------
 */

void
TkGetPointerCoords(
    Tk_Window tkwin,		/* Toplevel window that identifies screen on
				 * which lookup is to be done. */
    int *xPtr, int *yPtr)	/* Store pointer coordinates here. */
{
    XQueryPointer(NULL, None, NULL, NULL, xPtr, yPtr, NULL, NULL, NULL);
}

/*
 *----------------------------------------------------------------------
 *
 * InitialWindowBounds --
 *
 *	This function calculates the initial bounds for a new Mac toplevel
 *	window. Unless the geometry is specified by the user this code will
 *	auto place the windows in a cascade diagonially across the main
 *	monitor of the Mac.
 *
 * Results:
 *	Window bounds.
 *
 * Side effects:
 *	None.
 *
 *----------------------------------------------------------------------
 */

static NSRect
InitialWindowBounds(
    TkWindow *winPtr,		/* Window to get initial bounds for. */
    NSWindow *macWindow)
{
    WmInfo *wmPtr = winPtr->wmInfoPtr;

    if (!(wmPtr->sizeHintsFlags & (USPosition | PPosition))) {
	static NSPoint cascadePoint = { .x = 0, .y = 0 };
	NSRect frame;

	cascadePoint = [macWindow cascadeTopLeftFromPoint:cascadePoint];
	frame = [macWindow frame];
	wmPtr->x = frame.origin.x;
	wmPtr->y = tkMacOSXZeroScreenHeight - (frame.origin.y +
		frame.size.height);
    }
    return NSMakeRect(wmPtr->x, wmPtr->y, winPtr->changes.width,
	    winPtr->changes.height);
}

/*
 *----------------------------------------------------------------------
 *
 * TkMacOSXResizable --
 *
 *	This function determines if the passed in window is part of a toplevel
 *	window that is resizable. If the window is resizable in the x, y or
 *	both directions, true is returned.
 *
 * Results:
 *	True if resizable, false otherwise.
 *
 * Side effects:
 *	None.
 *
 *----------------------------------------------------------------------
 */

int
TkMacOSXResizable(
    TkWindow *winPtr)		/* Tk window or NULL. */
{
    WmInfo *wmPtr;

    if (winPtr == NULL) {
	return false;
    }
    while (winPtr->wmInfoPtr == NULL) {
	winPtr = winPtr->parentPtr;
    }

    wmPtr = winPtr->wmInfoPtr;
    if ((wmPtr->flags & WM_WIDTH_NOT_RESIZABLE) &&
	    (wmPtr->flags & WM_HEIGHT_NOT_RESIZABLE)) {
	return false;
    } else {
	return true;
    }
}

/*
 *----------------------------------------------------------------------
 *
 * TkMacOSXGrowToplevel --
 *
 *	The function is invoked when the user clicks in the grow region of a
 *	Tk window. The function will handle the dragging procedure and not
 *	return until completed. Finally, the function may place information
 *	Tk's event queue is the window was resized.
 *
 * Results:
 *	True if events were placed on event queue, false otherwise.
 *
 * Side effects:
 *	None.
 *
 *----------------------------------------------------------------------
 */

int
TkMacOSXGrowToplevel(
    void *whichWindow,
    XPoint start)
{
    return false;
}

/*
 *----------------------------------------------------------------------
 *
 * TkSetWMName --
 *
 *	Set the title for a toplevel window. If the window is embedded, do not
 *	change the window title.
 *
 * Results:
 *	None.
 *
 * Side effects:
 *	The title of the window is changed.
 *
 *----------------------------------------------------------------------
 */

void
TkSetWMName(
    TkWindow *winPtr,
    Tk_Uid titleUid)
{
    if (Tk_IsEmbedded(winPtr)) {
	return;
    }

    NSString *title = [[NSString alloc] initWithUTF8String:titleUid];
    [TkMacOSXDrawableWindow(winPtr->window) setTitle:title];
    [title release];
}

/*
 *----------------------------------------------------------------------
 *
 * TkGetTransientMaster --
 *
 *	If the passed window has the TRANSIENT_FOR property set this will
 *	return the master window. Otherwise it will return None.
 *
 * Results:
 *	The master window or None.
 *
 * Side effects:
 *	None.
 *
 *----------------------------------------------------------------------
 */

Window
TkGetTransientMaster(
    TkWindow *winPtr)
{
    if (winPtr->wmInfoPtr != NULL) {
	return winPtr->wmInfoPtr->master;
    }
    return None;
}

/*
 *----------------------------------------------------------------------
 *
 * TkMacOSXGetXWindow --
 *
 *	Returns the X window Id associated with the given NSWindow*.
 *
 * Results:
 *	The window id is returned. None is returned if not a Tk window.
 *
 * Side effects:
 *	None.
 *
 *----------------------------------------------------------------------
 */

Window
TkMacOSXGetXWindow(
    void *macWinPtr)
{
    Tcl_HashEntry *hPtr;

    if (!macWinPtr || !windowHashInit) {
	return None;
    }
    hPtr = Tcl_FindHashEntry(&windowTable, macWinPtr);
    if (hPtr == NULL) {
	return None;
    }
    return (Window) Tcl_GetHashValue(hPtr);
}

/*
 *----------------------------------------------------------------------
 *
 * TkMacOSXGetTkWindow --
 *
 *	Returns the TkWindow* associated with the given NSWindow*.
 *
 * Results:
 *	The TkWindow* returned. NULL is returned if not a Tk window.
 *
 * Side effects:
 *	None.
 *
 *----------------------------------------------------------------------
 */

TkWindow*
TkMacOSXGetTkWindow(
    NSWindow *w)
{
    Window window = TkMacOSXGetXWindow(w);
    TkDisplay *dispPtr = TkGetDisplayList();

    return (window != None ?
	    (TkWindow *)Tk_IdToWindow(dispPtr->display, window) : NULL);
}

/*
 *----------------------------------------------------------------------
 *
 * TkMacOSXIsWindowZoomed --
 *
 *	Ask Carbon if the given window is in the zoomed out state. Because
 *	dragging & growing a window can change the Carbon zoom state, we
 *	cannot rely on wmInfoPtr->hints.initial_state for this information.
 *
 * Results:
 *	True if window is zoomed out, false otherwise.
 *
 * Side effects:
 *	None.
 *
 *----------------------------------------------------------------------
 */

MODULE_SCOPE int
TkMacOSXIsWindowZoomed(
    TkWindow *winPtr)
{
    return [TkMacOSXDrawableWindow(winPtr->window) isZoomed];
}

/*
 *----------------------------------------------------------------------
 *
 * TkMacOSXZoomToplevel --
 *
 *	The function is invoked when the user clicks in the zoom region of a
 *	Tk window or when the window state is set/unset to "zoomed" manually.
 *	If the window is to be zoomed (in or out), the window size is changed
 *	and events are generated to let Tk know what happened.
 *
 * Results:
 *	True if events were placed on event queue, false otherwise.
 *
 * Side effects:
 *	The window may be resized & events placed on Tk's queue.
 *
 *----------------------------------------------------------------------
 */

int
TkMacOSXZoomToplevel(
    void *whichWindow,		/* The Macintosh window to zoom. */
    short zoomPart)		/* Either inZoomIn or inZoomOut */
{
    NSWindow *window = whichWindow;
    TkWindow *winPtr = TkMacOSXGetTkWindow(window);
    WmInfo *wmPtr;

    if (!winPtr || !winPtr->wmInfoPtr) {
	return false;
    }
    wmPtr = winPtr->wmInfoPtr;
    if ((wmPtr->flags & WM_WIDTH_NOT_RESIZABLE) &&
	    (wmPtr->flags & WM_HEIGHT_NOT_RESIZABLE)) {
	return false;
    }

    /*
     * Do nothing if already in desired zoom state.
     */

    if (![window isZoomed] == (zoomPart == inZoomIn)) {
	return false;
    }
    [window zoom:NSApp];
    wmPtr->hints.initial_state =
	    (zoomPart == inZoomIn ? NormalState : ZoomState);
    return true;
}

/*
 *----------------------------------------------------------------------
 *
 * TkUnsupported1Cmd --
 *
 *	This procedure is invoked to process the
 *	"::tk::unsupported::MacWindowStyle" Tcl command. This command allows
 *	you to set the style of decoration for a Macintosh window.
 *
 * Results:
 *	A standard Tcl result.
 *
 * Side effects:
 *	Changes the style of a new Mac window.
 *
 *----------------------------------------------------------------------
 */

/* ARGSUSED */
int
TkUnsupported1ObjCmd(
    ClientData clientData,	/* Main window associated with interpreter. */
    Tcl_Interp *interp,		/* Current interpreter. */
    int objc,			/* Number of arguments. */
    Tcl_Obj *const objv[])	/* Argument objects. */
{
    static const char *const subcmds[] = {
	"style", NULL
    };
    enum SubCmds {
	TKMWS_STYLE
    };
    Tk_Window tkwin = clientData;
    TkWindow *winPtr;
    int index, i;

    if (objc < 3) {
	Tcl_WrongNumArgs(interp, 1, objv, "option window ?arg ...?");
	return TCL_ERROR;
    }

    /*
     * Iterate through objc/objv to set correct background color and toggle
     * opacity of window.
     */

    for (i= 0; i < objc; i++) {
    	if (Tcl_StringMatch(Tcl_GetString(objv[i]), "*black*")) {
    	    colorName = [NSColor blackColor];	// use #000000 in Tk scripts to match
    	} else if (Tcl_StringMatch(Tcl_GetString(objv[i]), "*dark*")) {
    	    colorName = [NSColor darkGrayColor]; //use #545454 in Tk scripts to match
    	} else if (Tcl_StringMatch(Tcl_GetString(objv[i]), "*light*")) {
    	    colorName = [NSColor lightGrayColor]; //use #ababab in Tk scripts to match
    	} else if (Tcl_StringMatch(Tcl_GetString(objv[i]), "*white*")) {
    	    colorName = [NSColor whiteColor];	//use #ffffff in Tk scripts to match
    	} else if (Tcl_StringMatch(Tcl_GetString(objv[i]), "gray*")) {
    	    colorName = [NSColor grayColor];	//use #7f7f7f in Tk scripts to match
    	} else if (Tcl_StringMatch(Tcl_GetString(objv[i]), "*red*")) {
    	    colorName = [NSColor redColor];	//use #ff0000 in Tk scripts to match
    	} else if (Tcl_StringMatch(Tcl_GetString(objv[i]), "*green*")) {
    	    colorName = [NSColor greenColor];	//use #00ff00 in Tk scripts to match
    	} else if (Tcl_StringMatch(Tcl_GetString(objv[i]), "*blue*")) {
    	    colorName = [NSColor blueColor];	//use #0000ff in Tk scripts to match
    	} else if (Tcl_StringMatch(Tcl_GetString(objv[i]), "*cyan*")) {
    	    colorName = [NSColor cyanColor];	//use #00ffff in Tk scripts to match
    	} else if (Tcl_StringMatch(Tcl_GetString(objv[i]), "*yellow*")) {
    	    colorName = [NSColor yellowColor];	//use #ffff00 in Tk scripts to match
    	} else if (Tcl_StringMatch(Tcl_GetString(objv[i]), "*magenta*")) {
    	    colorName = [NSColor magentaColor];	//use #ff00ff in Tk scripts to match
    	} else if (Tcl_StringMatch(Tcl_GetString(objv[i]), "*orange*")) {
    	    colorName = [NSColor orangeColor];	//use #ff8000 in Tk scripts to match
    	} else if (Tcl_StringMatch(Tcl_GetString(objv[i]), "*purple*")) {
    	    colorName = [NSColor purpleColor];	//use #800080 in Tk scripts to match
    	} else if (Tcl_StringMatch(Tcl_GetString(objv[i]), "*brown*")){
    	    colorName = [NSColor brownColor];	//use #996633 in Tk scripts to match
    	} else if (Tcl_StringMatch(Tcl_GetString(objv[i]), "*clear*")) {
    	    colorName = [NSColor clearColor];	//use systemTransparent in Tk scripts to match
    	}
<<<<<<< HEAD
    	if (Tcl_StringMatch(Tcl_GetString(objv[i]), "*opacity*")) {
    	    opaqueTag = YES;
=======
    	if (Tcl_StringMatch(Tcl_GetString(objv[i]), "*white*") == 1) {
    	    colorName = [NSColor whiteColor]; //use #ffffff in Tk scripts to match
    	}
    	if (Tcl_StringMatch(Tcl_GetString(objv[i]), "gray*") == 1) {
    	    colorName = [NSColor grayColor]; //use  #7f7f7f in Tk scripts to match
    	}
    	if (Tcl_StringMatch(Tcl_GetString(objv[i]), "*red*") == 1) {
    	    colorName = [NSColor redColor]; //use #ff0000 in Tk scripts to match
    	}
    	if (Tcl_StringMatch(Tcl_GetString(objv[i]), "*green*") == 1) {
    	    colorName = [NSColor greenColor]; //use #00ff00 in Tk scripts to match
    	}
    	if (Tcl_StringMatch(Tcl_GetString(objv[i]), "*blue*") == 1) {
    	    colorName = [NSColor blueColor]; //use #0000ff in Tk scripts to match
    	}
    	if (Tcl_StringMatch(Tcl_GetString(objv[i]), "*cyan*") == 1) {
    	    colorName = [NSColor cyanColor]; //use  #00ffff in Tk scripts to match
    	}
    	if (Tcl_StringMatch(Tcl_GetString(objv[i]), "*yellow*") == 1) {
    	    colorName = [NSColor yellowColor]; //use  #ffff00 in Tk scripts to match
    	}
    	if (Tcl_StringMatch(Tcl_GetString(objv[i]), "*magenta*") == 1) {
    	    colorName = [NSColor magentaColor]; //use #ff00ff in Tk scripts to match
    	}
    	if (Tcl_StringMatch(Tcl_GetString(objv[i]), "*orange*") == 1) {
    	    colorName = [NSColor orangeColor]; //use  #ff8000 in Tk scripts to match
    	}
    	if (Tcl_StringMatch(Tcl_GetString(objv[i]), "*purple*") == 1) {
    	    colorName = [NSColor purpleColor]; //use  #800080 in Tk scripts to match
    	}
    	if  (Tcl_StringMatch(Tcl_GetString(objv[i]), "*brown*") == 1){
    	    colorName = [NSColor brownColor]; //use #996633 in Tk scripts to match
    	}
    	if  (Tcl_StringMatch(Tcl_GetString(objv[i]), "*clear*") == 1) {
    	    colorName = [NSColor clearColor]; //use systemTransparent in Tk scripts to match
    	}
    	if (Tcl_StringMatch(Tcl_GetString(objv[i]), "*opacity*") == 1) {
    	    opaqueTag=YES;
>>>>>>> 9df91023
    	}
    }

    winPtr = (TkWindow *)
	    Tk_NameToWindow(interp, Tcl_GetString(objv[2]), tkwin);
    if (winPtr == NULL) {
	return TCL_ERROR;
    }
    if (!(winPtr->flags & TK_TOP_LEVEL)) {
	Tcl_SetObjResult(interp, Tcl_ObjPrintf(
		"window \"%s\" isn't a top-level window", winPtr->pathName));
	Tcl_SetErrorCode(interp, "TK", "WINDOWSTYLE", "TOPLEVEL", NULL);
	return TCL_ERROR;
    }

    if (Tcl_GetIndexFromObjStruct(interp, objv[1], subcmds,
	    sizeof(char *), "option", 0, &index) != TCL_OK) {
	return TCL_ERROR;
    }
    if (((enum SubCmds) index) == TKMWS_STYLE) {
	if ((objc < 3) || (objc > 5)) {
	    Tcl_WrongNumArgs(interp, 2, objv, "window ?class attributes?");
	    return TCL_ERROR;
	}
	return WmWinStyle(interp, winPtr, objc, objv);
    }
    /* won't be reached */
    return TCL_ERROR;
}

/*
 *----------------------------------------------------------------------
 *
 * WmWinStyle --
 *
 *	This procedure is invoked to process the
 *	"::tk::unsupported::MacWindowStyle style" subcommand. This command
 *	allows you to set the style of decoration for a Macintosh window.
 *
 * Results:
 *	A standard Tcl result.
 *
 * Side effects:
 *	Changes the style of a new Mac window.
 *
 *----------------------------------------------------------------------
 */

static int
WmWinStyle(
    Tcl_Interp *interp,		/* Current interpreter. */
    TkWindow *winPtr,		/* Window to be manipulated. */
    int objc,			/* Number of arguments. */
    Tcl_Obj * const objv[])	/* Argument objects. */
{
    struct StrIntMap {
	const char *strValue;
	UInt64 intValue;
    };
    static const struct StrIntMap classMap[] = {
	{ "alert",		kAlertWindowClass			     },
	{ "moveableAlert",	kMovableAlertWindowClass		     },
	{ "modal",		kModalWindowClass			     },
	{ "moveableModal",	kMovableModalWindowClass		     },
	{ "floating",		kFloatingWindowClass			     },
	{ "document",		kDocumentWindowClass			     },
	{ "utility",		kUtilityWindowClass			     },
	{ "help",		kHelpWindowClass			     },
	{ "sheet",		kSheetWindowClass			     },
	{ "toolbar",		kToolbarWindowClass			     },
	{ "plain",		kPlainWindowClass			     },
	{ "overlay",		kOverlayWindowClass			     },
	{ "sheetAlert",		kSheetAlertWindowClass			     },
	{ "altPlain",		kAltPlainWindowClass			     },
	{ "simple",		kSimpleWindowClass			     },
	{ "drawer",		kDrawerWindowClass			     },
	{ NULL }
    };
    static const struct StrIntMap compositeAttrMap[] = {
	{ "none",		kWindowNoAttributes			     },
	{ "standardDocument",	kWindowStandardDocumentAttributes	     },
	{ "standardFloating",	kWindowStandardFloatingAttributes	     },
	{ "fullZoom",		kWindowFullZoomAttribute		     },
	{ NULL }
    };

    /*
     * Map window attributes. Color and opacity are mapped to NULL; these are
     * parsed from the objv in TkUnsupported1ObjCmd.
     */

    static const struct StrIntMap attrMap[] = {
	{ "closeBox",		kWindowCloseBoxAttribute		     },
	{ "horizontalZoom",	kWindowHorizontalZoomAttribute		     },
	{ "verticalZoom",	kWindowVerticalZoomAttribute		     },
	{ "collapseBox",	kWindowCollapseBoxAttribute		     },
	{ "resizable",		kWindowResizableAttribute		     },
	{ "sideTitlebar",	kWindowSideTitlebarAttribute		     },
	{ "toolbarButton",	kWindowToolbarButtonAttribute		     },
	{ "unifiedTitleAndToolbar", kWindowUnifiedTitleAndToolbarAttribute   },
	{ "metal",		kWindowMetalAttribute			     },
	{ "noTitleBar",		kWindowNoTitleBarAttribute		     },
	{ "texturedSquareCorners", kWindowTexturedSquareCornersAttribute     },
	{ "metalNoContentSeparator", kWindowMetalNoContentSeparatorAttribute },
	{ "doesNotCycle",	kWindowDoesNotCycleAttribute		     },
	{ "noUpdates",		kWindowNoUpdatesAttribute		     },
	{ "noActivates",	kWindowNoActivatesAttribute		     },
	{ "opaqueForEvents",	kWindowOpaqueForEventsAttribute		     },
	{ "noShadow",		kWindowNoShadowAttribute		     },
	{ "hideOnSuspend",	kWindowHideOnSuspendAttribute		     },
	{ "hideOnFullScreen",	kWindowHideOnFullScreenAttribute	     },
	{ "inWindowMenu",	kWindowInWindowMenuAttribute		     },
	{ "liveResize",		kWindowLiveResizeAttribute		     },
	{ "ignoreClicks",	kWindowIgnoreClicksAttribute		     },
	{ "noConstrain",	kWindowNoConstrainAttribute		     },
	{ "doesNotHide",	tkWindowDoesNotHideAttribute		     },
	{ "canJoinAllSpaces",	tkCanJoinAllSpacesAttribute		     },
	{ "moveToActiveSpace",	tkMoveToActiveSpaceAttribute		     },
	{ "nonActivating",	tkNonactivatingPanelAttribute		     },
	{ "hud",		tkHUDWindowAttribute			     },
	{ "black",		0			                     },
	{ "dark",		0			                     },
	{ "light",		0			                     },
	{ "gray",		0			                     },
	{ "red",		0 			                     },
	{ "green",		0                			     },
	{ "blue",		0           			             },
	{ "cyan",		0			                     },
	{ "yellow",		0			                     },
	{ "magenta",		0  			                     },
	{ "orange",		0 			                     },
	{ "purple",		0			                     },
	{ "brown",		0			                     },
	{ "clear",		0			                     },
	{ "opacity",		0			                     },
	{ NULL }
    };

    int index, i;
    WmInfo *wmPtr = winPtr->wmInfoPtr;

    if (objc == 3) {
	Tcl_Obj *attributeList, *newResult = NULL;
	UInt64 attributes;

	for (i = 0; classMap[i].strValue != NULL; i++) {
	    if (wmPtr->macClass == classMap[i].intValue) {
		newResult = Tcl_NewStringObj(classMap[i].strValue, -1);
		break;
	    }
	}
	if (newResult == NULL) {
	    Tcl_Panic("invalid class");
	}

	attributeList = Tcl_NewListObj(0, NULL);
	attributes = wmPtr->attributes;

	for (i = 0; compositeAttrMap[i].strValue != NULL; i++) {
	    UInt64 intValue = compositeAttrMap[i].intValue;

	    if (intValue && (attributes & intValue) == intValue) {
		Tcl_ListObjAppendElement(NULL, attributeList,
			Tcl_NewStringObj(compositeAttrMap[i].strValue,
			-1));
		attributes &= ~intValue;
		break;
	    }
	}
	for (i = 0; attrMap[i].strValue != NULL; i++) {
	    if (attributes & attrMap[i].intValue) {
		Tcl_ListObjAppendElement(NULL, attributeList,
			Tcl_NewStringObj(attrMap[i].strValue, -1));
	    }
	}
	Tcl_ListObjAppendElement(NULL, newResult, attributeList);
	Tcl_SetObjResult(interp, newResult);
    } else {
	int attrObjc;
	Tcl_Obj **attrObjv = NULL;
	WindowClass macClass;
	UInt64 oldAttributes = wmPtr->attributes;
	int oldFlags = wmPtr->flags;

	if (Tcl_GetIndexFromObjStruct(interp, objv[3], classMap,
		sizeof(struct StrIntMap), "class", 0, &index) != TCL_OK) {
	    goto badClassAttrs;
	}
	macClass = classMap[index].intValue;
	if (objc == 5) {
	    if (Tcl_ListObjGetElements(interp, objv[4], &attrObjc, &attrObjv)
		    != TCL_OK) {
		goto badClassAttrs;
	    }
	    wmPtr->attributes = kWindowNoAttributes;
	    for (i = 0; i < attrObjc; i++) {
		if (Tcl_GetIndexFromObjStruct(interp, attrObjv[i],
			compositeAttrMap, sizeof(struct StrIntMap),
			"attribute", 0, &index) == TCL_OK) {
		    wmPtr->attributes |= compositeAttrMap[index].intValue;
		} else if (Tcl_GetIndexFromObjStruct(interp, attrObjv[i],
			attrMap, sizeof(struct StrIntMap),
			"attribute", 0, &index) == TCL_OK) {
		    Tcl_ResetResult(interp);
		    wmPtr->attributes |= attrMap[index].intValue;
		} else {
		    goto badClassAttrs;
		}
	    }
	} else {
	    wmPtr->attributes = macClassAttrs[macClass].defaultAttrs;
	}
	wmPtr->attributes &= (tkAlwaysValidAttributes |
		macClassAttrs[macClass].validAttrs);
	wmPtr->flags |= macClassAttrs[macClass].flags;
	wmPtr->macClass = macClass;

	ApplyWindowAttributeFlagChanges(winPtr, NULL, oldAttributes, oldFlags,
		0, 1);

	return TCL_OK;

    badClassAttrs:
	wmPtr->attributes = oldAttributes;
	return TCL_ERROR;
    }

    return TCL_OK;
}

/*
 *----------------------------------------------------------------------
 *
 * TkpMakeMenuWindow --
 *
 *	Configure the window to be either a undecorated pull-down (or pop-up)
 *	menu, or as a toplevel floating menu (palette).
 *
 * Results:
 *	None.
 *
 * Side effects:
 *	Changes the style bit used to create a new Mac toplevel.
 *
 *----------------------------------------------------------------------
 */

void
TkpMakeMenuWindow(
    Tk_Window tkwin,		/* New window. */
    int transient)		/* 1 means menu is only posted briefly as a
				 * popup or pulldown or cascade. 0 means menu
				 * is always visible, e.g. as a floating
				 * menu. */
{
    TkWindow *winPtr = (TkWindow *) tkwin;

    if (transient) {
	winPtr->wmInfoPtr->macClass = kSimpleWindowClass;
	winPtr->wmInfoPtr->attributes = kWindowNoActivatesAttribute;
    } else {
	winPtr->wmInfoPtr->macClass = kFloatingWindowClass;
	winPtr->wmInfoPtr->attributes = kWindowStandardFloatingAttributes;
	winPtr->wmInfoPtr->flags |= WM_WIDTH_NOT_RESIZABLE;
	winPtr->wmInfoPtr->flags |= WM_HEIGHT_NOT_RESIZABLE;
    }
}

/*
 *----------------------------------------------------------------------
 *
 * TkMacOSXMakeRealWindowExist --
 *
 *	This function finally creates the real Macintosh window that the Mac
 *	actually understands.
 *
 * Results:
 *	None.
 *
 * Side effects:
 *	A new Macintosh toplevel is created.
 *
 *----------------------------------------------------------------------
 */

void
TkMacOSXMakeRealWindowExist(
    TkWindow *winPtr)		/* Tk window. */
{
    WmInfo *wmPtr = winPtr->wmInfoPtr;
    MacDrawable *macWin;

    if (TkMacOSXHostToplevelExists(winPtr)) {
	return;
    }

    macWin = (MacDrawable *) winPtr->window;

    /*
     * If this is embedded, make sure its container's toplevel exists,
     * then return...
     */

    if (Tk_IsEmbedded(winPtr)) {
	TkWindow *contWinPtr = TkpGetOtherWindow(winPtr);

	if (contWinPtr != NULL) {
	    TkMacOSXMakeRealWindowExist(
		    contWinPtr->privatePtr->toplevel->winPtr);
	    macWin->flags |= TK_HOST_EXISTS;
	    return;
	}

	if (tkMacOSXEmbedHandler == NULL) {
	    Tcl_Panic("TkMacOSXMakeRealWindowExist could not find container");
	}
	if (tkMacOSXEmbedHandler->containerExistProc &&
		tkMacOSXEmbedHandler->containerExistProc((Tk_Window) winPtr)
		!= TCL_OK) {
	    Tcl_Panic("ContainerExistProc could not make container");
	}
	return;

	/*
	 * TODO: Here we should handle out of process embedding.
	 */
    }

    WindowClass macClass = wmPtr->macClass;
    wmPtr->attributes &= (tkAlwaysValidAttributes |
	    macClassAttrs[macClass].validAttrs);
    wmPtr->flags |= macClassAttrs[macClass].flags |
	    ((wmPtr->attributes & kWindowResizableAttribute) ? 0 :
	    WM_WIDTH_NOT_RESIZABLE|WM_HEIGHT_NOT_RESIZABLE);
    UInt64 attributes = (wmPtr->attributes &
	    ~macClassAttrs[macClass].forceOffAttrs) |
	    macClassAttrs[macClass].forceOnAttrs;
    NSUInteger styleMask = macClassAttrs[macClass].styleMask |
	((attributes & kWindowNoTitleBarAttribute) ? 0 : NSTitledWindowMask) |
	((attributes & kWindowCloseBoxAttribute) ? NSClosableWindowMask : 0) |
	((attributes & kWindowCollapseBoxAttribute) ?
		NSMiniaturizableWindowMask : 0) |
	((attributes & kWindowResizableAttribute) ? NSResizableWindowMask : 0) |
	((attributes & kWindowMetalAttribute) ?
		NSTexturedBackgroundWindowMask : 0) |
	((attributes & kWindowUnifiedTitleAndToolbarAttribute) ?
		NSUnifiedTitleAndToolbarWindowMask : 0) |
	((attributes & kWindowSideTitlebarAttribute) ? 1 << 9 : 0) |
	(attributes >> WM_NSMASK_SHIFT);
    Class winClass = (macClass == kDrawerWindowClass ? [NSDrawerWindow class] :
	    (styleMask & (NSUtilityWindowMask|NSDocModalWindowMask|
	    NSNonactivatingPanelMask|NSHUDWindowMask)) ? [NSPanel class] :
	    [TKWindow class]);
    NSRect structureRect = [winClass frameRectForContentRect:NSZeroRect
	    styleMask:styleMask];
    NSRect contentRect = NSMakeRect(5 - structureRect.origin.x,
	    tkMacOSXZeroScreenHeight - (tkMacOSXZeroScreenTop + 5 +
	    structureRect.origin.y + structureRect.size.height + 200), 200, 200);
    NSWindow *window = [[winClass alloc] initWithContentRect:contentRect
	    styleMask:styleMask backing:NSBackingStoreBuffered defer:YES];
    if (!window) {
	Tcl_Panic("couldn't allocate new Mac window");
    }
    TkMacOSXMakeUncollectable(window);
    TKContentView *contentView = [[TKContentView alloc]
	    initWithFrame:NSZeroRect];
    [window setContentView:contentView];
    [contentView release];
    [window setDelegate:NSApp];
    [window setAcceptsMouseMovedEvents:YES];
    [window setReleasedWhenClosed:NO];
    [window setAutodisplay:NO];
    if (styleMask & NSUtilityWindowMask) {
	[(NSPanel*)window setFloatingPanel:YES];
    }
    if ((styleMask & (NSTexturedBackgroundWindowMask|NSHUDWindowMask)) &&
	    !(styleMask & NSDocModalWindowMask)) {
        /*
	 * Workaround for [Bug 2824538]: Texured windows are draggable
	 *                               from opaque content.
	 */
	[window setMovableByWindowBackground:NO];
    }


    /* Set background color and opacity of window if those flags are set.  */
    if (colorName != NULL) {
    	[window setBackgroundColor: colorName];
    }

    if (opaqueTag) {
#ifdef TK_GOT_AT_LEAST_SNOW_LEOPARD
    	[window setOpaque: opaqueTag];
#else
	[window setOpaque: YES];
#endif
    }

    [window setDocumentEdited:NO];
    wmPtr->window = window;
    macWin->view = contentView;
    TkMacOSXApplyWindowAttributes(winPtr, window);

    NSRect geometry = InitialWindowBounds(winPtr, window);
    geometry.size.width +=  structureRect.size.width;
    geometry.size.height += structureRect.size.height;
    geometry.origin.y = tkMacOSXZeroScreenHeight - (geometry.origin.y +
	    geometry.size.height);
    [window setFrame:geometry display:NO];

    TkMacOSXRegisterOffScreenWindow((Window) macWin, window);
    macWin->flags |= TK_HOST_EXISTS;
}

/*
 *----------------------------------------------------------------------
 *
 * TkMacOSXRegisterOffScreenWindow --
 *
 *	This function adds the passed in Off Screen Port to the hash table
 *	that maps Mac windows to root X windows.
 *
 * Results:
 *	None.
 *
 * Side effects:
 *	An entry is added to the windowTable hash table.
 *
 *----------------------------------------------------------------------
 */

void
TkMacOSXRegisterOffScreenWindow(
    Window window,		/* Window structure. */
    void *portPtr)		/* Pointer to a Mac Window. */
{
    Tcl_HashEntry *valueHashPtr;
    int isNew;

    if (!windowHashInit) {
	Tcl_InitHashTable(&windowTable, TCL_ONE_WORD_KEYS);
	windowHashInit = true;
    }
    valueHashPtr = Tcl_CreateHashEntry(&windowTable, (char *) portPtr, &isNew);
    if (!isNew) {
	Tcl_Panic("Same macintosh window allocated twice!");
    }
    Tcl_SetHashValue(valueHashPtr, window);
}

/*
 *----------------------------------------------------------------------
 *
 * TkMacOSXUnregisterMacWindow --
 *
 *	Given a macintosh port window, this function removes the association
 *	between this window and the root X window that Tk cares about.
 *
 * Results:
 *	None.
 *
 * Side effects:
 *	An entry is removed from the windowTable hash table.
 *
 *----------------------------------------------------------------------
 */

void
TkMacOSXUnregisterMacWindow(
    void *macWinPtr)	/* Reference to a Mac Window */
{
    Tcl_HashEntry *entryPtr;

    if (!windowHashInit) {
	Tcl_Panic("TkMacOSXUnregisterMacWindow: unmapping before inited");
    }
    entryPtr = Tcl_FindHashEntry(&windowTable, macWinPtr);
    if (!entryPtr) {
	TkMacOSXDbgMsg("Failed to find window %p", macWinPtr);
    } else {
	Tcl_DeleteHashEntry(entryPtr);
    }
}

/*
 *----------------------------------------------------------------------
 *
 * TkMacOSXSetScrollbarGrow --
 *
 *	Sets a flag for a toplevel window indicating that the passed Tk
 *	scrollbar window will display the grow region for the toplevel window.
 *
 * Results:
 *	None.
 *
 * Side effects:
 *	A flag is set int windows toplevel parent.
 *
 *----------------------------------------------------------------------
 */

void
TkMacOSXSetScrollbarGrow(
    TkWindow *winPtr,		/* Tk scrollbar window. */
    int flag)			/* Boolean value true or false. */
{
    if (flag) {
	winPtr->privatePtr->toplevel->flags |= TK_SCROLLBAR_GROW;
	winPtr->privatePtr->toplevel->winPtr->wmInfoPtr->scrollWinPtr = winPtr;
    } else if (winPtr->privatePtr->toplevel->winPtr->wmInfoPtr->scrollWinPtr
	    == winPtr) {
	winPtr->privatePtr->toplevel->flags &= ~TK_SCROLLBAR_GROW;
	winPtr->privatePtr->toplevel->winPtr->wmInfoPtr->scrollWinPtr = NULL;
    }
}

/*
 *----------------------------------------------------------------------
 *
 * TkWmFocusToplevel --
 *
 *	This is a utility procedure invoked by focus-management code. It
 *	exists because of the extra wrapper windows that exist under Unix; its
 *	job is to map from wrapper windows to the corresponding toplevel
 *	windows. On PCs and Macs there are no wrapper windows so no mapping is
 *	necessary; this procedure just determines whether a window is a
 *	toplevel or not.
 *
 * Results:
 *	If winPtr is a toplevel window, returns the pointer to the window;
 *	otherwise returns NULL.
 *
 * Side effects:
 *	None.
 *
 *----------------------------------------------------------------------
 */

TkWindow *
TkWmFocusToplevel(
    TkWindow *winPtr)		/* Window that received a focus-related
				 * event. */
{
    if (!(winPtr->flags & TK_TOP_LEVEL)) {
	return NULL;
    }
    return winPtr;
}

/*
 *----------------------------------------------------------------------
 *
 * TkpGetWrapperWindow --
 *
 *	This is a utility procedure invoked by focus-management code. It maps
 *	to the wrapper for a top-level, which is just the same as the
 *	top-level on Macs and PCs.
 *
 * Results:
 *	If winPtr is a toplevel window, returns the pointer to the window;
 *	otherwise returns NULL.
 *
 * Side effects:
 *	None.
 *
 *----------------------------------------------------------------------
 */

TkWindow *
TkpGetWrapperWindow(
    TkWindow *winPtr)		/* Window that received a focus-related
				 * event. */
{
    if (!(winPtr->flags & TK_TOP_LEVEL)) {
	return NULL;
    }
    return winPtr;
}

/*
 *----------------------------------------------------------------------
 *
 * TkpWmSetState --
 *
 *	Sets the window manager state for the wrapper window of a given
 *	toplevel window.
 *
 * Results:
 *	None.
 *
 * Side effects:
 *	May maximize, minimize, restore, or withdraw a window.
 *
 *----------------------------------------------------------------------
 */

void
TkpWmSetState(
    TkWindow *winPtr,		/* Toplevel window to operate on. */
    int state)			/* One of IconicState, ZoomState, NormalState,
				 * or WithdrawnState. */
{
    WmInfo *wmPtr = winPtr->wmInfoPtr;
    NSWindow *macWin;

    wmPtr->hints.initial_state = state;
    if (wmPtr->flags & WM_NEVER_MAPPED) {
	return;
    }

    macWin = TkMacOSXDrawableWindow(winPtr->window);

    if (state == WithdrawnState) {
	Tk_UnmapWindow((Tk_Window) winPtr);
    } else if (state == IconicState) {
	/*
	 * The window always gets unmapped. If we can show the icon version of
	 * the window we also collapse it.
	 */

	if (macWin && ([macWin styleMask] & NSMiniaturizableWindowMask) &&
		![macWin isMiniaturized]) {
	    [macWin miniaturize:NSApp];
	}
	Tk_UnmapWindow((Tk_Window) winPtr);
    } else if (state == NormalState || state == ZoomState) {
	Tk_MapWindow((Tk_Window) winPtr);
	if (macWin && ([macWin styleMask] & NSMiniaturizableWindowMask) &&
		[macWin isMiniaturized]) {
	    [macWin deminiaturize:NSApp];
	}
	TkMacOSXZoomToplevel(macWin, state == NormalState ? inZoomIn :
		inZoomOut);
    }
}

/*
 *----------------------------------------------------------------------
 *
 * TkpIsWindowFloating --
 *
 *	Returns 1 if a window is floating, 0 otherwise.
 *
 * Results:
 *	1 or 0 depending on window's floating attribute.
 *
 * Side effects:
 *	None.
 *
 *----------------------------------------------------------------------
 */

int
TkpIsWindowFloating(
    void *wRef)
{
    return [(NSWindow *)wRef level] == kCGFloatingWindowLevel;
}

/*
 *----------------------------------------------------------------------
 *
 * TkMacOSXWindowClass --
 *
 *	Returns OS X window class of window
 *
 * Results:
 *	1 or 0 depending on window's floating attribute.
 *
 * Side effects:
 *	None.
 *
 *----------------------------------------------------------------------
 */

MODULE_SCOPE WindowClass
TkMacOSXWindowClass(
    TkWindow *winPtr)
{
    return winPtr->wmInfoPtr->macClass;
}

/*
 *--------------------------------------------------------------
 *
 * TkMacOSXWindowOffset --
 *
 *	Determines the x and y offset from the orgin of the toplevel window
 *	dressing (the structure region, i.e. title bar) and the orgin of the
 *	content area.
 *
 * Results:
 *	The x & y offset in pixels.
 *
 * Side effects:
 *	None.
 *
 *----------------------------------------------------------------------
 */

void
TkMacOSXWindowOffset(
    void *wRef,
    int *xOffset,
    int *yOffset)
{
    TkWindow *winPtr = TkMacOSXGetTkWindow(wRef);

    if (winPtr && winPtr->wmInfoPtr) {
	*xOffset = winPtr->wmInfoPtr->xInParent;
	*yOffset = winPtr->wmInfoPtr->yInParent;
    } else {
	*xOffset = 0;
	*yOffset = 0;
    }
}

/*
 *----------------------------------------------------------------------
 *
 * TkpGetMS --
 *
 *	Return a relative time in milliseconds. It doesn't matter when the
 *	epoch was.
 *
 * Results:
 *	Number of milliseconds.
 *
 * Side effects:
 *	None.
 *
 *----------------------------------------------------------------------
 */

unsigned long
TkpGetMS(void)
{
    Tcl_Time now;

    Tcl_GetTime(&now);
    return (long) now.sec * 1000 + now.usec / 1000;
}

/*
 *----------------------------------------------------------------------
 *
 * XSetInputFocus --
 *
 *	Change the focus window for the application.
 *
 * Results:
 *	None.
 *
 * Side effects:
 *	None.
 *
 *----------------------------------------------------------------------
 */

void
XSetInputFocus(
    Display* display,
    Window focus,
    int revert_to,
    Time time)
{
    /*
     * Don't need to do a thing. Tk manages the focus for us.
     */
}

/*
 *----------------------------------------------------------------------
 *
 * TkpChangeFocus --
 *
 *	This procedure is a stub on the Mac because we always own the focus if
 *	we are a front most application.
 *
 * Results:
 *	The return value is the serial number of the command that changed the
 *	focus. It may be needed by the caller to filter out focus change
 *	events that were queued before the command. If the procedure doesn't
 *	actually change the focus then it returns 0.
 *
 * Side effects:
 *	None.
 *
 *----------------------------------------------------------------------
 */

int
TkpChangeFocus(
    TkWindow *winPtr,		/* Window that is to receive the X focus. */
    int force)			/* Non-zero means claim the focus even if it
				 * didn't originally belong to topLevelPtr's
				 * application. */
{
    if (winPtr->atts.override_redirect) {
	return 0;
    }

    if (Tk_IsTopLevel(winPtr) && !Tk_IsEmbedded(winPtr) ){
    	NSWindow *win = TkMacOSXDrawableWindow(winPtr->window);
    	TkWmRestackToplevel(winPtr, Above, NULL);
    	if (force ) {
    	    [NSApp activateIgnoringOtherApps:YES];
    	}
	if ( win && [win canBecomeKeyWindow] ) {
	    [win makeKeyAndOrderFront:NSApp];
	}
    }
	
    /*
     * Remember the current serial number for the X server and issue a dummy
     * server request. This marks the position at which we changed the focus,
     * so we can distinguish FocusIn and FocusOut events on either side of the
     * mark.
     */

    return NextRequest(winPtr->display);
}

/*
 *----------------------------------------------------------------------
 *
 * WmStackorderToplevelWrapperMap --
 *
 *	This procedure will create a table that maps the reparent wrapper X id
 *	for a toplevel to the TkWindow structure that is wraps. Tk keeps track
 *	of a mapping from the window X id to the TkWindow structure but that
 *	does us no good here since we only get the X id of the wrapper window.
 *	Only those toplevel windows that are mapped have a position in the
 *	stacking order.
 *
 * Results:
 *	None.
 *
 * Side effects:
 *	Adds entries to the passed hashtable.
 *
 *----------------------------------------------------------------------
 */

static void
WmStackorderToplevelWrapperMap(
    TkWindow *winPtr,		/* TkWindow to recurse on */
    Display *display,		/* X display of parent window */
    Tcl_HashTable *table)	/* Maps mac window to TkWindow */
{
    TkWindow *childPtr;
    Tcl_HashEntry *hPtr;
    int newEntry;

    if (Tk_IsMapped(winPtr) && Tk_IsTopLevel(winPtr)
	    && (winPtr->display == display)) {
	hPtr = Tcl_CreateHashEntry(table,
		(char*) TkMacOSXDrawableWindow(winPtr->window), &newEntry);
	Tcl_SetHashValue(hPtr, winPtr);
    }

    for (childPtr = winPtr->childList; childPtr != NULL;
	    childPtr = childPtr->nextPtr) {
	WmStackorderToplevelWrapperMap(childPtr, display, table);
    }
}

/*
 *----------------------------------------------------------------------
 *
 * TkWmStackorderToplevel --
 *
 *	This procedure returns the stack order of toplevel windows.
 *
 * Results:
 *	An array of pointers to tk window objects in stacking order or else
 *	NULL if there was an error.
 *
 * Side effects:
 *	None.
 *
 *----------------------------------------------------------------------
 */

TkWindow **
TkWmStackorderToplevel(
    TkWindow *parentPtr)	/* Parent toplevel window. */
{
    TkWindow *childWinPtr, **windows, **windowPtr;
    Tcl_HashTable table;
    Tcl_HashEntry *hPtr;
    Tcl_HashSearch search;
    NSInteger windowCount;
    NSInteger *windowNumbers;

    /*
     * Map mac windows to a TkWindow of the wrapped toplevel.
     */

    Tcl_InitHashTable(&table, TCL_ONE_WORD_KEYS);
    WmStackorderToplevelWrapperMap(parentPtr, parentPtr->display, &table);

    windows = ckalloc((table.numEntries+1) * sizeof(TkWindow *));

    /*
     * Special cases: If zero or one toplevels were mapped there is no need to
     * enumerate Windows.
     */

    switch (table.numEntries) {
    case 0:
	windows[0] = NULL;
	goto done;
    case 1:
	hPtr = Tcl_FirstHashEntry(&table, &search);
	windows[0] = Tcl_GetHashValue(hPtr);
	windows[1] = NULL;
	goto done;
    }

    NSCountWindows(&windowCount);
    if (!windowCount) {
	ckfree(windows);
	windows = NULL;
    } else {
	windowPtr = windows + table.numEntries;
	*windowPtr-- = NULL;
	windowNumbers = ckalloc(windowCount * sizeof(NSInteger));
	NSWindowList(windowCount, windowNumbers);
	for (NSInteger index = 0; index < windowCount; index++) {
	    NSWindow *w = [NSApp windowWithWindowNumber:windowNumbers[index]];

	    if (w) {
		hPtr = Tcl_FindHashEntry(&table, (char*) w);
		if (hPtr != NULL) {
		    childWinPtr = Tcl_GetHashValue(hPtr);
		    *windowPtr-- = childWinPtr;
		}
	    }
	}
	if (windowPtr != windows-1) {
	    Tcl_Panic("num matched toplevel windows does not equal num "
		    "children");
	}
	ckfree(windowNumbers);
    }

  done:
    Tcl_DeleteHashTable(&table);
    return windows;
}

/*
 *----------------------------------------------------------------------
 *
 * TkMacOSXApplyWindowAttributes --
 *
 *	This procedure applies all window attributes to the NSWindow.
 *
 * Results:
 *	None.
 *
 * Side effects:
 *	None.
 *
 *----------------------------------------------------------------------
 */

void
TkMacOSXApplyWindowAttributes(
    TkWindow *winPtr,
    NSWindow *macWindow)
{
    WmInfo *wmPtr = winPtr->wmInfoPtr;
    ApplyWindowAttributeFlagChanges(winPtr, macWindow, 0, 0, 0, 1);
    if (wmPtr->master != None || winPtr->atts.override_redirect) {
	ApplyMasterOverrideChanges(winPtr, macWindow);
    }
}

/*
 *----------------------------------------------------------------------
 *
 * ApplyWindowAttributeFlagChanges --
 *
 *	This procedure applies window attribute and flag changes.
 *
 * Results:
 *	None.
 *
 * Side effects:
 *	None.
 *
 *----------------------------------------------------------------------
 */

static void
ApplyWindowAttributeFlagChanges(
    TkWindow *winPtr,
    NSWindow *macWindow,
    UInt64 oldAttributes,
    int oldFlags,
    int create,
    int initial)
{
    WmInfo *wmPtr = winPtr->wmInfoPtr;
    UInt64 newAttributes = ForceAttributes(wmPtr->attributes, wmPtr->macClass);
    UInt64 changedAttributes = newAttributes ^ ForceAttributes(oldAttributes,
	    wmPtr->macClass);

    if (changedAttributes || wmPtr->flags != oldFlags || initial) {
	if (!macWindow) {
	    if (winPtr->window == None) {
		if (create) {
		    Tk_MakeWindowExist((Tk_Window) winPtr);
		} else {
		    return;
		}
	    }
	    if (!TkMacOSXHostToplevelExists(winPtr)) {
		if (create) {
		    TkMacOSXMakeRealWindowExist(winPtr);
		} else {
		    return;
		}
	    }
	    macWindow = TkMacOSXDrawableWindow(winPtr->window);
	}
	if ((changedAttributes & kWindowCloseBoxAttribute) || initial) {
	    [[macWindow standardWindowButton:NSWindowCloseButton]
		    setEnabled:!!(newAttributes & kWindowCloseBoxAttribute)];
	}
	if ((changedAttributes & kWindowCollapseBoxAttribute) || initial) {
	    [[macWindow standardWindowButton:NSWindowMiniaturizeButton]
		    setEnabled:!!(newAttributes & kWindowCollapseBoxAttribute)];
	}
	if ((changedAttributes & (kWindowResizableAttribute |
		kWindowFullZoomAttribute)) || initial) {
	    [macWindow setShowsResizeIndicator:
		    !!(newAttributes & kWindowResizableAttribute)];
	    [[macWindow standardWindowButton:NSWindowZoomButton]
		    setEnabled:(newAttributes & kWindowResizableAttribute) &&
		    (newAttributes & kWindowFullZoomAttribute)];
	    if (newAttributes & kWindowResizableAttribute) {
		wmPtr->flags &= ~(WM_WIDTH_NOT_RESIZABLE |
			WM_HEIGHT_NOT_RESIZABLE);
	    } else {
		wmPtr->flags |= (WM_WIDTH_NOT_RESIZABLE |
			WM_HEIGHT_NOT_RESIZABLE);
	    }
	    WmUpdateGeom(wmPtr, winPtr);
	}
	if ((changedAttributes & kWindowToolbarButtonAttribute) || initial) {
	    [macWindow setShowsToolbarButton:
		    !!(newAttributes & kWindowToolbarButtonAttribute)];
	    if ((newAttributes & kWindowToolbarButtonAttribute) &&
		    ![macWindow toolbar]) {
		NSToolbar *toolbar = [[NSToolbar alloc] initWithIdentifier:@""];
		[toolbar setVisible:NO];
		[macWindow setToolbar:toolbar];
		[toolbar release];
		NSCell *toolbarButtonCell = [[macWindow standardWindowButton:
			NSWindowToolbarButton] cell];
		[toolbarButtonCell setTarget:[macWindow contentView]];
		[toolbarButtonCell setAction:@selector(tkToolbarButton:)];
	    }
	}
	if ((changedAttributes & kWindowNoShadowAttribute) || initial) {
	    [macWindow setHasShadow:
		    !(newAttributes & kWindowNoShadowAttribute)];
	}
	if ((changedAttributes & kWindowHideOnSuspendAttribute) || initial) {
	    [macWindow setHidesOnDeactivate:
		    !!(newAttributes & kWindowHideOnSuspendAttribute)];
	}
	if ((changedAttributes & kWindowInWindowMenuAttribute) || initial) {
	    [macWindow setExcludedFromWindowsMenu:
		    !(newAttributes & kWindowInWindowMenuAttribute)];
	}
	if ((changedAttributes & kWindowIgnoreClicksAttribute) || initial) {
	    [macWindow setIgnoresMouseEvents:
		    !!(newAttributes & kWindowIgnoreClicksAttribute)];
	}
	if ((changedAttributes & tkWindowDoesNotHideAttribute) || initial) {
	    [macWindow setCanHide:
		    !(newAttributes & tkWindowDoesNotHideAttribute)];
	}
	if ((changedAttributes & (kWindowDoesNotCycleAttribute |
		tkCanJoinAllSpacesAttribute | tkMoveToActiveSpaceAttribute)) ||
		initial) {
	    NSWindowCollectionBehavior b = NSWindowCollectionBehaviorDefault;
	    if (newAttributes & tkCanJoinAllSpacesAttribute) {
		b |= NSWindowCollectionBehaviorCanJoinAllSpaces;
	    } else if (newAttributes & tkMoveToActiveSpaceAttribute) {
		b |= NSWindowCollectionBehaviorMoveToActiveSpace;
	    }
#if MAC_OS_X_VERSION_MAX_ALLOWED >= 1060
	    if (newAttributes & kWindowDoesNotCycleAttribute) {
		b |= NSWindowCollectionBehaviorIgnoresCycle;
	    } else {
		b |= NSWindowCollectionBehaviorParticipatesInCycle;
	    }
#endif
	    [macWindow setCollectionBehavior:b];
#if MAC_OS_X_VERSION_MIN_REQUIRED < 1060
	    if (((changedAttributes & kWindowDoesNotCycleAttribute) || initial)
#if MAC_OS_X_VERSION_MAX_ALLOWED >= 1060
		    && tkMacOSXMacOSXVersion < 1060
#endif
	    ) {
		[macWindow setCanCycle:
			!(newAttributes & kWindowDoesNotCycleAttribute)];
	    }
#endif
	}
	if ((wmPtr->flags & WM_TOPMOST) != (oldFlags & WM_TOPMOST)) {
	    [macWindow setLevel:(wmPtr->flags & WM_TOPMOST) ?
		    kCGUtilityWindowLevel : ([macWindow isKindOfClass:
		    [NSPanel class]] && [macWindow isFloatingPanel] ?
		    kCGFloatingWindowLevel : kCGNormalWindowLevel)];
	}

	/*
	 * The change of window class/attributes might have changed the window
	 * structure widths:
	 */

	NSRect structureRect = [macWindow frameRectForContentRect:NSZeroRect];
	wmPtr->xInParent = -structureRect.origin.x;
	wmPtr->yInParent = structureRect.origin.y + structureRect.size.height;
	wmPtr->parentWidth = winPtr->changes.width + structureRect.size.width;
	wmPtr->parentHeight = winPtr->changes.height + structureRect.size.height;
    }
}

/*
 *----------------------------------------------------------------------
 *
 * ApplyMasterOverrideChanges --
 *
 *	This procedure applies changes to override_redirect or master.
 *
 * Results:
 *	None.
 *
 * Side effects:
 *	None.
 *
 *----------------------------------------------------------------------
 */

static void
ApplyMasterOverrideChanges(
    TkWindow *winPtr,
    NSWindow *macWindow)
{
    WmInfo *wmPtr = winPtr->wmInfoPtr;
    UInt64 oldAttributes = wmPtr->attributes;
    int oldFlags = wmPtr->flags;

    /*
     * FIX: We need an UpdateWrapper equivalent to make this 100% correct
     */

    if (winPtr->atts.override_redirect) {
	if (wmPtr->macClass == kDocumentWindowClass) {
	    wmPtr->macClass = kSimpleWindowClass;
	    wmPtr->attributes = macClassAttrs[kSimpleWindowClass].defaultAttrs;
	}
	wmPtr->attributes |= kWindowNoActivatesAttribute;
    } else {
	if (wmPtr->macClass == kSimpleWindowClass &&
		oldAttributes == kWindowNoActivatesAttribute) {
	    wmPtr->macClass = kDocumentWindowClass;
	    wmPtr->attributes =
		    macClassAttrs[kDocumentWindowClass].defaultAttrs;
	}
	wmPtr->attributes &= ~kWindowNoActivatesAttribute;
    }
    if (!macWindow && winPtr->window != None &&
	    TkMacOSXHostToplevelExists(winPtr)) {
	macWindow = TkMacOSXDrawableWindow(winPtr->window);
    }
    if (macWindow) {
	if (winPtr->atts.override_redirect && wmPtr->master != None) {
	    wmPtr->flags |= WM_TOPMOST;
	} else {
	    wmPtr->flags &= ~WM_TOPMOST;
	}
	NSWindow *parentWindow = [macWindow parentWindow];
	if (wmPtr->master != None) {
	    TkDisplay *dispPtr = TkGetDisplayList();
	    TkWindow *masterWinPtr = (TkWindow *)
		    Tk_IdToWindow(dispPtr->display, wmPtr->master);

	    if (masterWinPtr && masterWinPtr->window != None &&
		    TkMacOSXHostToplevelExists(masterWinPtr)) {
		NSWindow *masterMacWin =
			TkMacOSXDrawableWindow(masterWinPtr->window);

		if (masterMacWin && masterMacWin != parentWindow &&
			(winPtr->flags & TK_MAPPED)) {
		    if (parentWindow) {
			[parentWindow removeChildWindow:macWindow];
		    }
		    [masterMacWin addChildWindow:macWindow
			    ordered:NSWindowAbove];
		    if (wmPtr->flags & WM_TOPMOST) {
			[macWindow setLevel:kCGUtilityWindowLevel];
		    }
		}
	    }
	} else if (parentWindow) {
	    [parentWindow removeChildWindow:macWindow];
	}
	ApplyWindowAttributeFlagChanges(winPtr, macWindow, oldAttributes,
		oldFlags, 0, 0);
    }
}

/*
 *----------------------------------------------------------------------
 *
 * TkMacOSXMakeFullscreen --
 *
 *	This procedure sets a fullscreen window to the size of the screen.
 *
 * Results:
 *	A standard Tcl result.
 *
 * Side effects:
 *	None.
 *
 *----------------------------------------------------------------------
 */

int
TkMacOSXMakeFullscreen(
    TkWindow *winPtr,
    NSWindow *window,
    int fullscreen,
    Tcl_Interp *interp)
{
    WmInfo *wmPtr = winPtr->wmInfoPtr;
    int result = TCL_OK, wasFullscreen = (wmPtr->flags & WM_FULLSCREEN);
#ifdef TK_GOT_AT_LEAST_SNOW_LEOPARD
    static unsigned long prevMask = 0, prevPres = 0;
#endif /*TK_GOT_AT_LEAST_SNOW_LEOPARD*/

    if (fullscreen) {
	int screenWidth =  WidthOfScreen(Tk_Screen(winPtr));
	int screenHeight = HeightOfScreen(Tk_Screen(winPtr));

	/*
	 * Check max width and height if set by the user.
	 */

	if ((wmPtr->maxWidth > 0 && wmPtr->maxWidth < screenWidth)
		|| (wmPtr->maxHeight > 0 && wmPtr->maxHeight < screenHeight)) {
	    if (interp) {
		Tcl_SetObjResult(interp, Tcl_ObjPrintf(
			"can't set fullscreen attribute for \"%s\": max"
			" width/height is too small", winPtr->pathName));
		Tcl_SetErrorCode(interp, "TK", "FULLSCREEN",
			"CONSTRAINT_FAILURE", NULL);
	    }
	    result = TCL_ERROR;
	    wmPtr->flags &= ~WM_FULLSCREEN;
	} else {
	    NSRect bounds = [window contentRectForFrameRect:[window frame]];
	    NSRect screenBounds = NSMakeRect(0, 0, screenWidth, screenHeight);

	    if (!NSEqualRects(bounds, screenBounds) && !wasFullscreen) {
		wmPtr->configX = wmPtr->x;
		wmPtr->configY = wmPtr->y;
		wmPtr->configAttributes = wmPtr->attributes;
		wmPtr->attributes &= ~kWindowResizableAttribute;
		ApplyWindowAttributeFlagChanges(winPtr, window,
			wmPtr->configAttributes, wmPtr->flags, 1, 0);
		wmPtr->flags |= WM_SYNC_PENDING;
		[window setFrame:[window frameRectForContentRect:
			screenBounds] display:YES];
		wmPtr->flags &= ~WM_SYNC_PENDING;
	    }
	    wmPtr->flags |= WM_FULLSCREEN;
	}

#ifdef TK_GOT_AT_LEAST_SNOW_LEOPARD
	/*
	 * We can't set these features on Leopard or earlier, as they don't
	 * exist (neither options nor API that uses them). This formally means
	 * that there's a bug with full-screen windows with Tk on old OSX, but
	 * it isn't worth blocking a build just for this.
	 */

	prevMask = [window styleMask];
	prevPres = [NSApp presentationOptions];
	[window setStyleMask: NSBorderlessWindowMask];
	[NSApp setPresentationOptions: NSApplicationPresentationAutoHideDock
	                          | NSApplicationPresentationAutoHideMenuBar];
#endif /*TK_GOT_AT_LEAST_SNOW_LEOPARD*/
    } else {
	wmPtr->flags &= ~WM_FULLSCREEN;

#ifdef TK_GOT_AT_LEAST_SNOW_LEOPARD
	[NSApp setPresentationOptions: prevPres];
	[window setStyleMask: prevMask];
#endif /*TK_GOT_AT_LEAST_SNOW_LEOPARD*/
    }

    if (wasFullscreen && !(wmPtr->flags & WM_FULLSCREEN)) {
	UInt64 oldAttributes = wmPtr->attributes;
	NSRect bounds = NSMakeRect(wmPtr->configX, tkMacOSXZeroScreenHeight -
		(wmPtr->configY + wmPtr->yInParent + wmPtr->configHeight),
		wmPtr->xInParent + wmPtr->configWidth,
		wmPtr->yInParent + wmPtr->configHeight);

	wmPtr->attributes |= wmPtr->configAttributes &
		kWindowResizableAttribute;
	ApplyWindowAttributeFlagChanges(winPtr, window, oldAttributes,
		wmPtr->flags, 1, 0);
	wmPtr->flags |= WM_SYNC_PENDING;
	[window setFrame:[window frameRectForContentRect:bounds] display:YES];
	wmPtr->flags &= ~WM_SYNC_PENDING;
    }
    return result;
}

/*
 *----------------------------------------------------------------------
 *
 * GetMinSize --
 *
 *	This function computes the current minWidth and minHeight values for a
 *	window, taking into account the possibility that they may be
 *	defaulted.
 *
 * Results:
 *	The values at *minWidthPtr and *minHeightPtr are filled in with the
 *	minimum allowable dimensions of wmPtr's window, in grid units. If the
 *	requested minimum is smaller than the system required minimum, then
 *	this function computes the smallest size that will satisfy both the
 *	system and the grid constraints.
 *
 * Side effects:
 *	None.
 *
 *----------------------------------------------------------------------
 */

static void
GetMinSize(
    TkWindow *winPtr,		/* Toplevel window to operate on. */
    int *minWidthPtr,		/* Where to store the current minimum width of
				 * the window. */
    int *minHeightPtr)		/* Where to store the current minimum height
				 * of the window. */
{
    WmInfo *wmPtr = winPtr->wmInfoPtr;
    int minWidth = 1, minHeight = 1;

    /*
     * Compute the minimum width & height by taking the default client size and
     * rounding it up to the nearest grid unit. Return the greater of the
     * default minimum and the specified minimum.
     */

    switch (wmPtr->macClass) {
    case kDocumentWindowClass:
    case kMovableAlertWindowClass:
    case kMovableModalWindowClass:
	minWidth = 72;
	if (wmPtr->attributes & kWindowResizableAttribute) {
	    minHeight = 15;
	}
	if (wmPtr->attributes & kWindowToolbarButtonAttribute) {
	    minWidth += 29;
	}
	break;
    case kFloatingWindowClass:
    case kUtilityWindowClass:
	minWidth = 59;
	if (wmPtr->attributes & kWindowResizableAttribute) {
	    minHeight = 11;
	}
	if (wmPtr->attributes & kWindowSideTitlebarAttribute) {
	    int tmp = minWidth;

	    minWidth = minHeight;
	    minHeight = tmp;
	} else if (wmPtr->attributes & kWindowToolbarButtonAttribute) {
	    minWidth += 29;
	}
	break;
    default:
	if (wmPtr->attributes & kWindowResizableAttribute) {
	    minWidth = 15;
	    minHeight = 15;
	}
	break;
    }

    if (wmPtr->gridWin != NULL) {
	int base = winPtr->reqWidth - (wmPtr->reqGridWidth * wmPtr->widthInc);

	if (base < 0) {
	    base = 0;
	}
	minWidth = ((minWidth - base) + wmPtr->widthInc-1)/wmPtr->widthInc;
	base = winPtr->reqHeight - (wmPtr->reqGridHeight * wmPtr->heightInc);
	if (base < 0) {
	    base = 0;
	}
	minHeight = ((minHeight - base) + wmPtr->heightInc-1)/wmPtr->heightInc;
    }
    if (minWidth < wmPtr->minWidth) {
	minWidth = wmPtr->minWidth;
    }
    if (minHeight < wmPtr->minHeight) {
	minHeight = wmPtr->minHeight;
    }
    *minWidthPtr = minWidth;
    *minHeightPtr = minHeight;
}

/*
 *----------------------------------------------------------------------
 *
 * GetMaxSize --
 *
 *	This function computes the current maxWidth and maxHeight values for a
 *	window, taking into account the possibility that they may be
 *	defaulted.
 *
 * Results:
 *	The values at *maxWidthPtr and *maxHeightPtr are filled in with the
 *	maximum allowable dimensions of wmPtr's window, in grid units. If no
 *	maximum has been specified for the window, then this function computes
 *	the largest sizes that will fit on the screen.
 *
 * Side effects:
 *	None.
 *
 *----------------------------------------------------------------------
 */

static void
GetMaxSize(
    TkWindow *winPtr,		/* Toplevel window to operate on. */
    int *maxWidthPtr,		/* Where to store the current maximum width of
				 * the window. */
    int *maxHeightPtr)		/* Where to store the current maximum height
				 * of the window. */
{
    WmInfo *wmPtr = winPtr->wmInfoPtr;
    NSRect *maxBounds = (NSRect*)(winPtr->display->screens->ext_data);

    if (wmPtr->maxWidth > 0) {
	*maxWidthPtr = wmPtr->maxWidth;
    } else {
	int maxWidth = maxBounds->size.width - wmPtr->xInParent;

	if (wmPtr->gridWin != NULL) {
	    maxWidth = wmPtr->reqGridWidth
		    + (maxWidth - winPtr->reqWidth)/wmPtr->widthInc;
	}
	*maxWidthPtr = maxWidth;
    }
    if (wmPtr->maxHeight > 0) {
	*maxHeightPtr = wmPtr->maxHeight;
    } else {
	int maxHeight = maxBounds->size.height - wmPtr->yInParent;

	if (wmPtr->gridWin != NULL) {
	    maxHeight = wmPtr->reqGridHeight
		    + (maxHeight - winPtr->reqHeight)/wmPtr->heightInc;
	}
	*maxHeightPtr = maxHeight;
    }
}

/*
 *----------------------------------------------------------------------
 *
 * RemapWindows
 *
 *	Adjust parent/child relation ships of the given window hierarchy.
 *
 * Results:
 *	none
 *
 * Side effects:
 *	keeps windowing system (X11) happy
 *
 *----------------------------------------------------------------------
 */

static void
RemapWindows(
    TkWindow *winPtr,
    MacDrawable *parentWin)
{
    TkWindow *childPtr;

    /*
     * Remove the OS specific window. It will get rebuilt when the window gets
     * Mapped.
     */

    if (winPtr->window != None) {
	MacDrawable *macWin = (MacDrawable *) winPtr->window;

	macWin->toplevel->referenceCount--;
	macWin->toplevel = parentWin->toplevel;
	macWin->toplevel->referenceCount++;
	winPtr->flags &= ~TK_MAPPED;
#ifdef TK_REBUILD_TOPLEVEL
	winPtr->flags |= TK_REBUILD_TOPLEVEL;
#endif
    }

    /* Repeat for all the children */
    for (childPtr = winPtr->childList; childPtr != NULL;
	    childPtr = childPtr->nextPtr) {
	RemapWindows(childPtr, (MacDrawable *) winPtr->window);
    }
}

/*
 * Local Variables:
 * mode: objc
 * c-basic-offset: 4
 * fill-column: 79
 * coding: utf-8
 * End:
 */<|MERGE_RESOLUTION|>--- conflicted
+++ resolved
@@ -792,7 +792,6 @@
 	[[window parentWindow] removeChildWindow:window];
 	[window setExcludedFromWindowsMenu:YES];
 	[window close];
-<<<<<<< HEAD
        TkMacOSXUnregisterMacWindow(window);
         if (winPtr->window) {
             ((MacDrawable *) winPtr->window)->view = nil;
@@ -806,22 +805,6 @@
            }
     }
     ckfree(wmPtr);
-=======
-    TkMacOSXUnregisterMacWindow(window);
-    if (winPtr->window) {
-             ((MacDrawable *) winPtr->window)->view = nil;
-         }
-    TkMacOSXMakeCollectableAndRelease(wmPtr->window);
-     /* Activate the highest window left on the screen. */
-    NSArray *windows = [NSApp orderedWindows];
-    NSWindow *front = [windows objectAtIndex:0];
-    if ( front && [front canBecomeKeyWindow] ) {
-                [front makeKeyAndOrderFront:NSApp];
-        }
-    }
-
-    ckfree((char *) wmPtr);
->>>>>>> 9df91023
     winPtr->wmInfoPtr = NULL;
 }
 @@ -5207,49 +5190,8 @@
     	} else if (Tcl_StringMatch(Tcl_GetString(objv[i]), "*clear*")) {
     	    colorName = [NSColor clearColor];	//use systemTransparent in Tk scripts to match
     	}
-<<<<<<< HEAD
     	if (Tcl_StringMatch(Tcl_GetString(objv[i]), "*opacity*")) {
     	    opaqueTag = YES;
-=======
-    	if (Tcl_StringMatch(Tcl_GetString(objv[i]), "*white*") == 1) {
-    	    colorName = [NSColor whiteColor]; //use #ffffff in Tk scripts to match
-    	}
-    	if (Tcl_StringMatch(Tcl_GetString(objv[i]), "gray*") == 1) {
-    	    colorName = [NSColor grayColor]; //use  #7f7f7f in Tk scripts to match
-    	}
-    	if (Tcl_StringMatch(Tcl_GetString(objv[i]), "*red*") == 1) {
-    	    colorName = [NSColor redColor]; //use #ff0000 in Tk scripts to match
-    	}
-    	if (Tcl_StringMatch(Tcl_GetString(objv[i]), "*green*") == 1) {
-    	    colorName = [NSColor greenColor]; //use #00ff00 in Tk scripts to match
-    	}
-    	if (Tcl_StringMatch(Tcl_GetString(objv[i]), "*blue*") == 1) {
-    	    colorName = [NSColor blueColor]; //use #0000ff in Tk scripts to match
-    	}
-    	if (Tcl_StringMatch(Tcl_GetString(objv[i]), "*cyan*") == 1) {
-    	    colorName = [NSColor cyanColor]; //use  #00ffff in Tk scripts to match
-    	}
-    	if (Tcl_StringMatch(Tcl_GetString(objv[i]), "*yellow*") == 1) {
-    	    colorName = [NSColor yellowColor]; //use  #ffff00 in Tk scripts to match
-    	}
-    	if (Tcl_StringMatch(Tcl_GetString(objv[i]), "*magenta*") == 1) {
-    	    colorName = [NSColor magentaColor]; //use #ff00ff in Tk scripts to match
-    	}
-    	if (Tcl_StringMatch(Tcl_GetString(objv[i]), "*orange*") == 1) {
-    	    colorName = [NSColor orangeColor]; //use  #ff8000 in Tk scripts to match
-    	}
-    	if (Tcl_StringMatch(Tcl_GetString(objv[i]), "*purple*") == 1) {
-    	    colorName = [NSColor purpleColor]; //use  #800080 in Tk scripts to match
-    	}
-    	if  (Tcl_StringMatch(Tcl_GetString(objv[i]), "*brown*") == 1){
-    	    colorName = [NSColor brownColor]; //use #996633 in Tk scripts to match
-    	}
-    	if  (Tcl_StringMatch(Tcl_GetString(objv[i]), "*clear*") == 1) {
-    	    colorName = [NSColor clearColor]; //use systemTransparent in Tk scripts to match
-    	}
-    	if (Tcl_StringMatch(Tcl_GetString(objv[i]), "*opacity*") == 1) {
-    	    opaqueTag=YES;
->>>>>>> 9df91023
     	}
     }
 
@@ -6077,7 +6019,7 @@
 	    [win makeKeyAndOrderFront:NSApp];
 	}
     }
-	
+
     /*
      * Remember the current serial number for the X server and issue a dummy
      * server request. This marks the position at which we changed the focus,
