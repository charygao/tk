--- conflicted
+++ resolved
@@ -289,12 +289,8 @@
 	} && \
 	fix_install_id Frameworks/Tcl.framework/Tcl Tcl && fix_install_id Frameworks/Tk.framework/Tk Tk && \
 	fix_install_name MacOS/Wish Tcl && fix_install_name MacOS/Wish Tk
-<<<<<<< HEAD
 ifeq (${INSTALL_BUILD})
-=======
-ifeq (${INSTALL_BUILD},1)
 	echo removing frameworks
->>>>>>> ea46afa8
 	@cd "${TOP_DIR}" && rm -rf "./${FMWK_DIR}"/T{cl,k}.framework && rmdir -p "./${FMWK_DIR}" 2>&- || true
 endif # install not subframework
 endif # embedded
