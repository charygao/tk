/*
 * tkMacOSXKeyboard.c --
 *
 *	Routines to support keyboard events on the Macintosh.
 *
 * Copyright (c) 1995-1997 Sun Microsystems, Inc.
 * Copyright 2001-2009, Apple Inc.
 * Copyright (c) 2005-2009 Daniel A. Steffen <das@users.sourceforge.net>
 *
 * See the file "license.terms" for information on usage and redistribution
 * of this file, and for a DISCLAIMER OF ALL WARRANTIES.
<<<<<<< HEAD
 *
 * RCS: @(#) $Id: tkMacOSXKeyboard.c,v 1.27 2009/12/16 22:00:30 nijtmans Exp $
=======
>>>>>>> c97f0c88
 */

#include "tkMacOSXPrivate.h"
#include "tkMacOSXEvent.h"

/*
 * A couple of simple definitions to make code a bit more self-explaining.
 *
 * For the assignments of Mod1==meta==command and Mod2==alt==option, see also
 * tkMacOSXMouseEvent.c.
 */

#define LATIN1_MAX	 255
#define MAC_KEYCODE_MAX	 0x7F
#define MAC_KEYCODE_MASK 0x7F
#define COMMAND_MASK	 Mod1Mask
#define OPTION_MASK	 Mod2Mask


/*
 * Tables enumerating the special keys defined on Mac keyboards. These are
 * necessary for correct keysym mappings for all keys where the keysyms are
 * not identical with their ASCII or Latin-1 code points.
 */

typedef struct {
    int keycode;		/* Macintosh keycode. */
    KeySym keysym;		/* X windows keysym. */
} KeyInfo;

/*
 * Notes on keyArray:
 *
 * 0x34, XK_Return - Powerbooks use this and some keymaps define it.
 *
 * 0x4C, XK_Return - XFree86 and Apple's X11 call this one XK_KP_Enter.
 *
 * 0x47, XK_Clear - This key is NumLock when used on PCs, but Mac
 * applications don't use it like that, nor does Apple's X11.
 *
 * All other keycodes are taken from the published ADB keyboard layouts.
 */

static KeyInfo keyArray[] = {
    {0x24,	XK_Return},
    {0x30,	XK_Tab},
    {0x33,	XK_BackSpace},
    {0x34,	XK_Return},
    {0x35,	XK_Escape},

    {0x47,	XK_Clear},
    {0x4C,	XK_KP_Enter},

    {0x72,	XK_Help},
    {0x73,	XK_Home},
    {0x74,	XK_Page_Up},
    {0x75,	XK_Delete},
    {0x77,	XK_End},
    {0x79,	XK_Page_Down},

    {0x7B,	XK_Left},
    {0x7C,	XK_Right},
    {0x7D,	XK_Down},
    {0x7E,	XK_Up},

    {0,		0}
};

static KeyInfo virtualkeyArray[] = {
    {122,	XK_F1},
    {120,	XK_F2},
    {99,	XK_F3},
    {118,	XK_F4},
    {96,	XK_F5},
    {97,	XK_F6},
    {98,	XK_F7},
    {100,	XK_F8},
    {101,	XK_F9},
    {109,	XK_F10},
    {103,	XK_F11},
    {111,	XK_F12},
    {105,	XK_F13},
    {107,	XK_F14},
    {113,	XK_F15},
    {0,		0}
};

static int initialized = 0;
static Tcl_HashTable keycodeTable;	/* keyArray hashed by keycode value. */
static Tcl_HashTable vkeyTable;		/* virtualkeyArray hashed by virtual
					 * keycode value. */

static int latin1Table[LATIN1_MAX+1];	/* Reverse mapping table for
					 * controls, ASCII and Latin-1. */

static int keyboardChanged = 1;

/*
 * Prototypes for static functions used in this file.
 */

static void	InitKeyMaps (void);
static void	InitLatin1Table(Display *display);
static int	XKeysymToMacKeycode(Display *display, KeySym keysym);
static int	KeycodeToUnicode(UniChar * uniChars, int maxChars,
			UInt16 keyaction, UInt32 keycode, UInt32 modifiers,
			UInt32 * deadKeyStatePtr);

#pragma mark TKApplication(TKKeyboard)

@implementation TKApplication(TKKeyboard)
- (void) keyboardChanged: (NSNotification *) notification
{
#ifdef TK_MAC_DEBUG_NOTIFICATIONS
    TKLog(@"-[%@(%p) %s] %@", [self class], self, _cmd, notification);
#endif
    keyboardChanged = 1;
}
@end

#pragma mark -

/*
 *----------------------------------------------------------------------
 *
 * InitKeyMaps --
 *
 *	Creates hash tables used by some of the functions in this file.
 *
 *	FIXME: As keycodes are defined to be in the limited range 0-127, it
 *	would be easier and more efficient to use directly initialized plain
 *	arrays and drop this function.
 *
 * Results:
 *	None.
 *
 * Side effects:
 *	Allocates memory & creates some hash tables.
 *
 *----------------------------------------------------------------------
 */

static void
InitKeyMaps(void)
{
    Tcl_HashEntry *hPtr;
    KeyInfo *kPtr;
    int dummy;

    Tcl_InitHashTable(&keycodeTable, TCL_ONE_WORD_KEYS);
    for (kPtr = keyArray; kPtr->keycode != 0; kPtr++) {
	hPtr = Tcl_CreateHashEntry(&keycodeTable, INT2PTR(kPtr->keycode),
		&dummy);
	Tcl_SetHashValue(hPtr, kPtr->keysym);
    }
    Tcl_InitHashTable(&vkeyTable, TCL_ONE_WORD_KEYS);
    for (kPtr = virtualkeyArray; kPtr->keycode != 0; kPtr++) {
	hPtr = Tcl_CreateHashEntry(&vkeyTable, INT2PTR(kPtr->keycode),
		&dummy);
	Tcl_SetHashValue(hPtr, kPtr->keysym);
    }
    initialized = 1;
}

/*
 *----------------------------------------------------------------------
 *
 * InitLatin1Table --
 *
 *	Creates a simple table to be used for mapping from keysyms to keycodes.
 *	Always needs to be called before using latin1Table, because the
 *	keyboard layout may have changed, and than the table must be
 *	re-computed.
 *
 * Results:
 *	None.
 *
 * Side effects:
 *	Sets the global latin1Table.
 *
 *----------------------------------------------------------------------
 */

static void
InitLatin1Table(
    Display *display)
{
    int keycode;
    KeySym keysym;
    int state;
    int modifiers;

    memset(latin1Table, 0, sizeof(latin1Table));

    /*
     * In the common X11 implementations, a keymap has four columns
     * "plain", "Shift", "Mode_switch" and "Mode_switch + Shift". We don't
     * use "Mode_switch", but we use "Option" instead. (This is similar to
     * Apple's X11 implementation, where "Mode_switch" is used as an alias
     * for "Option".)
     *
     * So here we go through all 4 columns of the keymap and find all
     * Latin-1 compatible keycodes. We go through the columns back-to-front
     * from the more exotic columns to the more simple, so that simple
     * keycode-modifier combinations are preferred in the resulting table.
     */

    for (state = 3; state >= 0; state--) {
	modifiers = 0;
	if (state & 1) {
	    modifiers |= shiftKey;
	}
	if (state & 2) {
	    modifiers |= optionKey;
	}

	for (keycode = 0; keycode <= MAC_KEYCODE_MAX; keycode++) {
	    keysym = XKeycodeToKeysym(display,keycode<<16,state);
	    if (keysym <= LATIN1_MAX) {
		latin1Table[keysym] = keycode | modifiers;
	    }
	}
    }
}

/*
 *----------------------------------------------------------------------
 *
 * KeycodeToUnicode --
 *
 *	Given MacOS key event data this function generates the Unicode
 *	characters. It does this using OS resources and APIs.
 *
 *	The parameter deadKeyStatePtr can be NULL, if no deadkey handling is
 *	needed.
 *
 *	This function is called from XKeycodeToKeysym() in tkMacOSKeyboard.c.
 *
 * Results:
 *	The number of characters generated if any, 0 if we are waiting for
 *	another byte of a dead-key sequence. Fills in the uniChars array with a
 *	Unicode string.
 *
 * Side Effects:
 *	None
 *
 *----------------------------------------------------------------------
 */

static int
KeycodeToUnicode(
    UniChar *uniChars,
    int maxChars,
    UInt16 keyaction,
    UInt32 keycode,
    UInt32 modifiers,
    UInt32 *deadKeyStatePtr)
{
    static const void *uchr = NULL;
    static UInt32 keyboardType = 0;
    UniCharCount actuallength = 0;

    if (keyboardChanged) {
	TISInputSourceRef currentKeyboardLayout =
		TISCopyCurrentKeyboardLayoutInputSource();

	if (currentKeyboardLayout) {
	    CFDataRef keyLayoutData = (CFDataRef) TISGetInputSourceProperty(
		    currentKeyboardLayout, kTISPropertyUnicodeKeyLayoutData);

	    if (keyLayoutData) {
		uchr = CFDataGetBytePtr(keyLayoutData);
		keyboardType = LMGetKbdType();
	    }
	    CFRelease(currentKeyboardLayout);
	}
	keyboardChanged = 0;
    }
    if (uchr) {
	OptionBits options = 0;
	UInt32 dummyState;
	OSStatus err;

	keycode &= 0xFF;
	modifiers = (modifiers >> 8) & 0xFF;

	if (!deadKeyStatePtr) {
	    options = kUCKeyTranslateNoDeadKeysMask;
	    dummyState = 0;
	    deadKeyStatePtr = &dummyState;
	}

	err = ChkErr(UCKeyTranslate, uchr, keycode, keyaction, modifiers,
		keyboardType, options, deadKeyStatePtr, maxChars,
		&actuallength, uniChars);

	if (!actuallength && *deadKeyStatePtr) {
	    /*
	     * More data later
	     */

	    return 0;
	}
	*deadKeyStatePtr = 0;
	if (err != noErr) {
	    actuallength = 0;
	}
    }
    return actuallength;
}

/*
 *----------------------------------------------------------------------
 *
 * XKeycodeToKeysym --
 *
 *	Translate from a system-dependent keycode to a system-independent
 *	keysym.
 *
 * Results:
 *	Returns the translated keysym, or NoSymbol on failure.
 *
 * Side effects:
 *	None.
 *
 *----------------------------------------------------------------------
 */

KeySym
XKeycodeToKeysym(
    Display* display,
    KeyCode keycode,
    int index)
{
    register Tcl_HashEntry *hPtr;
    int newKeycode;
    UniChar newChar;

    (void) display; /*unused*/

    if (!initialized) {
	InitKeyMaps();
    }

    /*
     * When determining what keysym to produce we first check to see if the key
     * is a function key. We then check to see if the character is another
     * non-printing key. Finally, we return the key syms for all ASCII and
     * Latin-1 chars.
     */

    newKeycode = keycode >> 16;

    if ((keycode & 0xFFFF) >= 0xF700) { /* NSEvent.h function key unicodes */
	hPtr = Tcl_FindHashEntry(&vkeyTable, INT2PTR(newKeycode));
	if (hPtr != NULL) {
	    return (KeySym) Tcl_GetHashValue(hPtr);
	}
    }
    hPtr = Tcl_FindHashEntry(&keycodeTable, INT2PTR(newKeycode));
    if (hPtr != NULL) {
	return (KeySym) Tcl_GetHashValue(hPtr);
    }

    /*
     * Add in the Mac modifier flags for shift and option.
     */

    if (index & 1) {
	newKeycode |= shiftKey;
    }
    if (index & 2) {
	newKeycode |= optionKey;
    }

    newChar = 0;
    KeycodeToUnicode(&newChar, 1, kUCKeyActionDown, newKeycode & 0x00FF,
	    newKeycode & 0xFF00, NULL);

    /*
     * X11 keysyms are identical to Unicode for ASCII and Latin-1. Give up for
     * other characters for now.
     */

    if ((newChar >= XK_space) && (newChar <= LATIN1_MAX)) {
	return newChar;
    }

    return NoSymbol;
}

/*
 *----------------------------------------------------------------------
 *
 * TkpGetString --
 *
 *	Retrieve the string equivalent for the given keyboard event.
 *
 * Results:
 *	Returns the UTF string.
 *
 * Side effects:
 *	None.
 *
 *----------------------------------------------------------------------
 */

const char *
TkpGetString(
    TkWindow *winPtr,		/* Window where event occurred: Needed to get
				 * input context. */
    XEvent *eventPtr,		/* X keyboard event. */
    Tcl_DString *dsPtr)		/* Uninitialized or empty string to hold
				 * result. */
{
    (void) winPtr; /*unused*/
    Tcl_DStringInit(dsPtr);
    return Tcl_DStringAppend(dsPtr, eventPtr->xkey.trans_chars, -1);
}

/*
 *----------------------------------------------------------------------
 *
 * XGetModifierMapping --
 *
 *	Fetch the current keycodes used as modifiers.
 *
 * Results:
 *	Returns a new modifier map.
 *
 * Side effects:
 *	Allocates a new modifier map data structure.
 *
 *----------------------------------------------------------------------
 */

XModifierKeymap *
XGetModifierMapping(
    Display *display)
{
    XModifierKeymap *modmap;

    (void) display; /*unused*/

    /*
     * MacOSX doesn't use the key codes for the modifiers for anything, and we
     * don't generate them either. So there is no modifier map.
     */

    modmap = ckalloc(sizeof(XModifierKeymap));
    modmap->max_keypermod = 0;
    modmap->modifiermap = NULL;
    return modmap;
}

/*
 *----------------------------------------------------------------------
 *
 * XFreeModifiermap --
 *
 *	Deallocate a modifier map that was created by XGetModifierMapping.
 *
 * Results:
 *	None.
 *
 * Side effects:
 *	Frees the datastructure referenced by modmap.
 *
 *----------------------------------------------------------------------
 */

void
XFreeModifiermap(
    XModifierKeymap *modmap)
{
    if (modmap->modifiermap != NULL) {
	ckfree(modmap->modifiermap);
    }
    ckfree(modmap);
}

/*
 *----------------------------------------------------------------------
 *
 * XKeysymToString, XStringToKeysym --
 *
 *	These X window functions map keysyms to strings & strings to keysyms.
 *	However, Tk already does this for the most common keysyms. Therefore,
 *	these functions only need to support keysyms that will be specific to
 *	the Macintosh. Currently, there are none.
 *
 * Results:
 *	None.
 *
 * Side effects:
 *	None.
 *
 *----------------------------------------------------------------------
 */

char *
XKeysymToString(
    KeySym keysym)
{
    return NULL;
}

KeySym
XStringToKeysym(
    const char* string)
{
    return NoSymbol;
}

/*
 *----------------------------------------------------------------------
 *
 * XKeysymToMacKeycode --
 *
 *	An internal function like XKeysymToKeycode but only generating the Mac
 *	specific keycode plus the modifiers Shift and Option.
 *
 * Results:
 *	A Mac keycode with the actual keycode in the low byte and Mac-style
 *	modifier bits in the high byte.
 *
 * Side effects:
 *	None.
 *
 *----------------------------------------------------------------------
 */

static int
XKeysymToMacKeycode(
    Display *display,
    KeySym keysym)
{
    KeyInfo *kPtr;

    if (keysym <= LATIN1_MAX) {
	/*
	 * Handle keysyms in the Latin-1 range where keysym and Unicode
	 * character code point are the same.
	 */

	if (keyboardChanged) {
	    InitLatin1Table(display);
	    keyboardChanged = 0;
	}
	return latin1Table[keysym];
    }

    /*
     * Handle special keys from our exception tables. Don't mind if this is
     * slow, neither the test suite nor [event generate] need to be optimized
     * (we hope).
     */

    for (kPtr = keyArray; kPtr->keycode != 0; kPtr++) {
	if (kPtr->keysym == keysym) {
	    return kPtr->keycode;
	}
    }
    for (kPtr = virtualkeyArray; kPtr->keycode != 0; kPtr++) {
	if (kPtr->keysym == keysym) {
	    return kPtr->keycode;
	}
    }

    /*
     * For other keysyms (not Latin-1 and not special keys), we'd need a
     * generic keysym-to-unicode table. We don't have that, so we give up here.
     */

    return 0;
}

/*
 *----------------------------------------------------------------------
 *
 * XKeysymToKeycode --
 *
 *	The function XKeysymToKeycode takes an X11 keysym and converts it into
 *	a Mac keycode. It is in the stubs table for compatibility but not used
 *	anywhere in the core.
 *
 * Results:
 *	A 32 bit keycode with the the mac keycode (without modifiers) in the
 *	higher 16 bits of the keycode and the ASCII or Latin-1 code in the
 *	lower 8 bits of the keycode.
 *
 * Side effects:
 *	None.
 *
 *----------------------------------------------------------------------
 */

KeyCode
XKeysymToKeycode(
    Display* display,
    KeySym keysym)
{
    int macKeycode = XKeysymToMacKeycode(display, keysym);
    KeyCode result;

    /*
     * See also TkpSetKeycodeAndState. The 0x0010 magic is used in
     * XKeycodeToKeysym. For special keys like XK_Return the lower 8 bits of
     * the keysym are usually a related ASCII control code.
     */

    if ((keysym >= XK_F1) && (keysym <= XK_F35)) {
	result = 0x0010;
    } else {
	result = 0x00FF & keysym;
    }
    result |= (macKeycode & MAC_KEYCODE_MASK) << 16;

    return result;
}

/*
 *----------------------------------------------------------------------
 *
 * TkpSetKeycodeAndState --
 *
 *	The function TkpSetKeycodeAndState takes a keysym and fills in the
 *	appropriate members of an XEvent. It is similar to XKeysymToKeycode,
 *	but it also sets the modifier mask in the XEvent. It is used by [event
 *	generate] and it is in the stubs table.
 *
 * Results:
 *	Fills an XEvent, sets the member xkey.keycode with a keycode
 *	formatted the same as XKeysymToKeycode and the member xkey.state with
 *	the modifiers implied by the keysym. Also fills in xkey.trans_chars,
 *	so that the actual characters can be retrieved later.
 *
 * Side effects:
 *	None.
 *
 *----------------------------------------------------------------------
 */

void
TkpSetKeycodeAndState(
    Tk_Window tkwin,
    KeySym keysym,
    XEvent *eventPtr)
{
    if (keysym == NoSymbol) {
	eventPtr->xkey.keycode = 0;
    } else {
	Display *display = Tk_Display(tkwin);
	int macKeycode = XKeysymToMacKeycode(display, keysym);

	/*
	 * See also XKeysymToKeycode.
	 */

	if ((keysym >= XK_F1) && (keysym <= XK_F35)) {
	    eventPtr->xkey.keycode = 0x0010;
	} else {
	    eventPtr->xkey.keycode = 0x00FF & keysym;
	}
	eventPtr->xkey.keycode |= (macKeycode & MAC_KEYCODE_MASK) << 16;

	if (shiftKey & macKeycode) {
	    eventPtr->xkey.state |= ShiftMask;
	}
	if (optionKey & macKeycode) {
	    eventPtr->xkey.state |= OPTION_MASK;
	}

	if (keysym <= LATIN1_MAX) {
	    int done = Tcl_UniCharToUtf(keysym, eventPtr->xkey.trans_chars);

	    eventPtr->xkey.trans_chars[done] = 0;
	} else {
	    eventPtr->xkey.trans_chars[0] = 0;
	}
    }
}

/*
 *----------------------------------------------------------------------
 *
 * TkpGetKeySym --
 *
 *	Given an X KeyPress or KeyRelease event, map the keycode in the event
 *	into a keysym.
 *
 * Results:
 *	The return value is the keysym corresponding to eventPtr, or NoSymbol
 *	if no matching keysym could be found.
 *
 * Side effects:
 *	In the first call for a given display, keycode-to-keysym maps get
 *	loaded.
 *
 *----------------------------------------------------------------------
 */

KeySym
TkpGetKeySym(
    TkDisplay *dispPtr,		/* Display in which to map keycode. */
    XEvent *eventPtr)		/* Description of X event. */
{
    KeySym sym;
    int index;

    /*
     * Refresh the mapping information if it's stale.
     */

    if (dispPtr->bindInfoStale) {
	TkpInitKeymapInfo(dispPtr);
    }

    /*
     * Handle pure modifier keys specially. We use -1 as a signal for
     * this.
     */

    if (eventPtr->xany.send_event == -1) {
	int modifier = eventPtr->xkey.keycode;

	if (modifier == NSCommandKeyMask) {
	    return XK_Meta_L;
	} else if (modifier == NSShiftKeyMask) {
	    return XK_Shift_L;
	} else if (modifier == NSAlphaShiftKeyMask) {
	    return XK_Caps_Lock;
	} else if (modifier == NSAlternateKeyMask) {
	    return XK_Alt_L;
	} else if (modifier == NSControlKeyMask) {
	    return XK_Control_L;
	} else if (modifier == NSNumericPadKeyMask) {
	    return XK_Num_Lock;
	} else if (modifier == NSFunctionKeyMask) {
	    return XK_Super_L;
/*
	} else if (modifier == rightShiftKey) {
	    return XK_Shift_R;
	} else if (modifier == rightOptionKey) {
	    return XK_Alt_R;
	} else if (modifier == rightControlKey) {
	    return XK_Control_R;
*/
	} else {
	    /*
	     * If we get here, we probably need to implement something new.
	     */

	    return NoSymbol;
	}
    }

#if 0
    if (eventPtr->xkey.nbytes) {
	return eventPtr->xkey.nbytes;
    }
#endif

    /*
     * Figure out which of the four slots in the keymap vector to use for this
     * key. Refer to Xlib documentation for more info on how this computation
     * works. (Note: We use "Option" in keymap columns 2 and 3 where other
     * implementations have "Mode_switch".)
     */

    index = 0;

    /*
     * We want Option key combinations to use their base chars as keysyms, so
     * we ignore the option modifier here.
     */

#if 0
    if (eventPtr->xkey.state & OPTION_MASK) {
	index |= 2;
    }
#endif

    if ((eventPtr->xkey.state & ShiftMask)
	    || (/* (dispPtr->lockUsage != LU_IGNORE)
	    && */ (eventPtr->xkey.state & LockMask))) {
	index |= 1;
    }

    /*
     * First try of the actual translation.
     */

    sym = XKeycodeToKeysym(dispPtr->display, eventPtr->xkey.keycode, index);

    /*
     * Special handling: If the key was shifted because of Lock, but lock is
     * only caps lock, not shift lock, and the shifted keysym isn't upper-case
     * alphabetic, then switch back to the unshifted keysym.
     */

    if ((index & 1) && !(eventPtr->xkey.state & ShiftMask)
	    /*&& (dispPtr->lockUsage == LU_CAPS)*/ ) {
	/*
	 * FIXME: Keysyms are only identical to Unicode for ASCII and Latin-1,
	 * so we can't use Tcl_UniCharIsUpper() for keysyms outside that range.
	 * This may be a serious problem here.
	 */

	if ((sym == NoSymbol) || (sym > LATIN1_MAX)
		|| !Tcl_UniCharIsUpper(sym)) {
	    index &= ~1;
	    sym = XKeycodeToKeysym(dispPtr->display, eventPtr->xkey.keycode,
		    index);
	}
    }

    /*
     * Another bit of special handling: If this is a shifted key and there is
     * no keysym defined, then use the keysym for the unshifted key.
     */

    if ((index & 1) && (sym == NoSymbol)) {
	sym = XKeycodeToKeysym(dispPtr->display, eventPtr->xkey.keycode,
		index & ~1);
    }
    return sym;
}

/*
 *--------------------------------------------------------------
 *
 * TkpInitKeymapInfo --
 *
 *	This procedure is invoked to scan keymap information to recompute stuff
 *	that's important for binding, such as the modifier key (if any) that
 *	corresponds to the "Mode_switch" keysym.
 *
 * Results:
 *	None.
 *
 * Side effects:
 *	Keymap-related information in dispPtr is updated.
 *
 *--------------------------------------------------------------
 */

void
TkpInitKeymapInfo(
    TkDisplay *dispPtr)		/* Display for which to recompute keymap
				 * information. */
{
    dispPtr->bindInfoStale = 0;

    /*
     * Behaviours that are variable on X11 are defined constant on MacOSX.
     * lockUsage is only used above in TkpGetKeySym(), nowhere else currently.
     * There is no offical "Mode_switch" key.
     */

    dispPtr->lockUsage = LU_CAPS;
    dispPtr->modeModMask = 0;

#if 0
    /*
     * With this, <Alt> and <Meta> become synonyms for <Command> and <Option>
     * in bindings like they are (and always have been) in the keysyms that
     * are reported by KeyPress events. But the init scripts like text.tcl
     * have some disabling bindings for <Meta>, so we don't want this without
     * some changes in those scripts. See also bug #700311.
     */

    dispPtr->altModMask = OPTION_MASK;
    dispPtr->metaModMask = COMMAND_MASK;
#else
    dispPtr->altModMask = 0;
    dispPtr->metaModMask = 0;
#endif

    /*
     * MacOSX doesn't use the keycodes for the modifiers for anything, and we
     * don't generate them either (the keycodes actually given in the simulated
     * modifier events are bogus). So there is no modifier map. If we ever want
     * to simulate real modifier keycodes, the list will be constant in the
     * Carbon implementation.
     */

    if (dispPtr->modKeyCodes != NULL) {
	ckfree(dispPtr->modKeyCodes);
    }
    dispPtr->numModKeyCodes = 0;
    dispPtr->modKeyCodes = NULL;
}

/*
 * Local Variables:
 * mode: objc
 * c-basic-offset: 4
 * fill-column: 79
 * coding: utf-8
 * End:
 */<|MERGE_RESOLUTION|>--- conflicted
+++ resolved
@@ -9,11 +9,6 @@
  *
  * See the file "license.terms" for information on usage and redistribution
  * of this file, and for a DISCLAIMER OF ALL WARRANTIES.
-<<<<<<< HEAD
- *
- * RCS: @(#) $Id: tkMacOSXKeyboard.c,v 1.27 2009/12/16 22:00:30 nijtmans Exp $
-=======
->>>>>>> c97f0c88
  */
 
 #include "tkMacOSXPrivate.h"
