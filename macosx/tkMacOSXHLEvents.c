/*
 * tkMacOSXHLEvents.c --
 *
 *	Implements high level event support for the Macintosh.
 *
 * Copyright (c) 1995-1997 Sun Microsystems, Inc.
 * Copyright (c) 2001-2009, Apple Inc.
 * Copyright (c) 2006-2009 Daniel A. Steffen <das@users.sourceforge.net>
 * Copyright (c) 2015-2019 Marc Culler
 * Copyright (c) 2019 Kevin Walzer/WordTech Communications LLC.
 *
 * See the file "license.terms" for information on usage and redistribution
 * of this file, and for a DISCLAIMER OF ALL WARRANTIES.
 */

#include "tkMacOSXPrivate.h"
#include <sys/param.h>
#define URL_MAX_LENGTH (17 + MAXPATHLEN)

/*
 * This is a Tcl_Event structure that the Quit AppleEvent handler uses to
 * schedule the ReallyKillMe function.
 */

typedef struct KillEvent {
    Tcl_Event header;		/* Information that is standard for all
				 * events. */
    Tcl_Interp *interp;		/* Interp that was passed to the Quit
				 * AppleEvent */
} KillEvent;

/*
 * When processing an AppleEvent as an idle task, a pointer to one
 * of these structs is passed as the clientData.
 */

typedef struct AppleEventInfo {
    Tcl_Interp *interp;
    const char *procedure;
    Tcl_DString command;
    NSAppleEventDescriptor *replyEvent; /* Only used for DoScriptText. */
} AppleEventInfo;

/*
 * Static functions used only in this file.
 */

static int  MissedAnyParameters(const AppleEvent *theEvent);
static int  ReallyKillMe(Tcl_Event *eventPtr, int flags);
static void ProcessAppleEvent(ClientData clientData);

/*
 * Names of the procedures which can be used to process AppleEvents.
 */

static const char* openDocumentProc = "::tk::mac::OpenDocument";
static const char* launchURLProc = "::tk::mac::LaunchURL";
static const char* printDocProc = "::tk::mac::PrintDocument";
static const char* scriptFileProc = "::tk::mac::DoScriptFile";
static const char* scriptTextProc = "::tk::mac::DoScriptText";

#pragma mark TKApplication(TKHLEvents)

@implementation TKApplication(TKHLEvents)
- (void) terminate: (id) sender
{
    (void)sender;
    [self handleQuitApplicationEvent:Nil withReplyEvent:Nil];
}

- (void) preferences: (id) sender
{
    (void)sender;
    [self handleShowPreferencesEvent:Nil withReplyEvent:Nil];
}

- (void) handleQuitApplicationEvent: (NSAppleEventDescriptor *)event
    withReplyEvent: (NSAppleEventDescriptor *)replyEvent
{
    KillEvent *eventPtr;
    (void)event;
    (void)replyEvent;

    if (_eventInterp) {
	/*
	 * Call the exit command from the event loop, since you are not
	 * supposed to call ExitToShell in an Apple Event Handler. We put this
	 * at the head of Tcl's event queue because this message usually comes
	 * when the Mac is shutting down, and we want to kill the shell as
	 * quickly as possible.
	 */

	eventPtr = (KillEvent *)ckalloc(sizeof(KillEvent));
	eventPtr->header.proc = ReallyKillMe;
	eventPtr->interp = _eventInterp;

	Tcl_QueueEvent((Tcl_Event *) eventPtr, TCL_QUEUE_HEAD);
    }
}

- (void) handleOpenApplicationEvent: (NSAppleEventDescriptor *)event
    withReplyEvent: (NSAppleEventDescriptor *)replyEvent
{
    (void)event;
    (void)replyEvent;

    if (_eventInterp &&
	Tcl_FindCommand(_eventInterp, "::tk::mac::OpenApplication", NULL, 0)){
	int code = Tcl_EvalEx(_eventInterp, "::tk::mac::OpenApplication",
			      -1, TCL_EVAL_GLOBAL);
	if (code != TCL_OK) {
	    Tcl_BackgroundException(_eventInterp, code);
	}
    }
}

- (void) handleReopenApplicationEvent: (NSAppleEventDescriptor *)event
    withReplyEvent: (NSAppleEventDescriptor *)replyEvent
{
    (void)event;
    (void)replyEvent;

    [NSApp activateIgnoringOtherApps: YES];
    if (_eventInterp && Tcl_FindCommand(_eventInterp,
	    "::tk::mac::ReopenApplication", NULL, 0)) {
	int code = Tcl_EvalEx(_eventInterp, "::tk::mac::ReopenApplication",
			      -1, TCL_EVAL_GLOBAL);
	if (code != TCL_OK){
	    Tcl_BackgroundException(_eventInterp, code);
	}
    }
}

- (void) handleShowPreferencesEvent: (NSAppleEventDescriptor *)event
    withReplyEvent: (NSAppleEventDescriptor *)replyEvent
{
    (void)event;
    (void)replyEvent;

    if (_eventInterp &&
	    Tcl_FindCommand(_eventInterp, "::tk::mac::ShowPreferences", NULL, 0)){
	int code = Tcl_EvalEx(_eventInterp, "::tk::mac::ShowPreferences",
			      -1, TCL_EVAL_GLOBAL);
	if (code != TCL_OK) {
	    Tcl_BackgroundException(_eventInterp, code);
	}
    }
}

- (void) handleOpenDocumentsEvent: (NSAppleEventDescriptor *)event
    withReplyEvent: (NSAppleEventDescriptor *)replyEvent
{
    Tcl_Encoding utf8;
    const AEDesc *fileSpecDesc = nil;
    AEDesc contents;
    char URLString[1 + URL_MAX_LENGTH];
    NSURL *fileURL;
    DescType type;
    Size actual;
    long count, index;
    AEKeyword keyword;
    Tcl_DString pathName;
    (void)replyEvent;

    /*
     * Do nothing if we don't have an interpreter.
     */

    if (!_eventInterp) {
	return;
    }

    fileSpecDesc = [event aeDesc];
    if (fileSpecDesc == nil ) {
    	return;
    }

    /*
     * The AppleEvent's descriptor should either contain a value of
     * typeObjectSpecifier or typeAEList.  In the first case, the descriptor
     * can be treated as a list of size 1 containing a value which can be
     * coerced into a fileURL. In the second case we want to work with the list
     * itself.  Values in the list will be coerced into fileURL's if possible;
     * otherwise they will be ignored.
     */

    /* Get a copy of the AppleEvent's descriptor. */
    AEGetParamDesc(fileSpecDesc, keyDirectObject, typeWildCard, &contents);
    if (contents.descriptorType == typeAEList) {
    	fileSpecDesc = &contents;
    }

    if (AECountItems(fileSpecDesc, &count) != noErr) {
	AEDisposeDesc(&contents);
    	return;
    }

    /*
     * Construct a Tcl expression which calls the ::tk::mac::OpenDocument
     * procedure, passing the paths contained in the AppleEvent as arguments.
     */

    AppleEventInfo *AEInfo = (AppleEventInfo *)ckalloc(sizeof(AppleEventInfo));
    Tcl_DString *openCommand = &AEInfo->command;
    Tcl_DStringInit(openCommand);
    Tcl_DStringAppend(openCommand, openDocumentProc, -1);
    utf8 = Tcl_GetEncoding(NULL, "utf-8");

    for (index = 1; index <= count; index++) {
	if (noErr != AEGetNthPtr(fileSpecDesc, index, typeFileURL, &keyword,
				 &type, (Ptr) URLString, URL_MAX_LENGTH, &actual)) {
	    continue;
	}
	if (type != typeFileURL) {
	    continue;
	}
	URLString[actual] = '\0';
	fileURL = [NSURL URLWithString:[NSString stringWithUTF8String:(char*)URLString]];
	if (fileURL == nil) {
	    continue;
	}
	Tcl_ExternalToUtfDString(utf8, [[fileURL path] UTF8String], -1, &pathName);
	Tcl_DStringAppendElement(openCommand, Tcl_DStringValue(&pathName));
	Tcl_DStringFree(&pathName);
    }

    Tcl_FreeEncoding(utf8);
    AEDisposeDesc(&contents);
    AEInfo->interp = _eventInterp;
    AEInfo->procedure = openDocumentProc;
    AEInfo->replyEvent = nil;
    Tcl_DoWhenIdle(ProcessAppleEvent, AEInfo);
}

- (void) handlePrintDocumentsEvent: (NSAppleEventDescriptor *)event
		    withReplyEvent: (NSAppleEventDescriptor *)replyEvent
{
    NSString* file = [[event paramDescriptorForKeyword:keyDirectObject]
			 stringValue];
    const char *printFile = [file UTF8String];
    AppleEventInfo *AEInfo = (AppleEventInfo *)ckalloc(sizeof(AppleEventInfo));
    Tcl_DString *printCommand = &AEInfo->command;
    (void)replyEvent;

    Tcl_DStringInit(printCommand);
    Tcl_DStringAppend(printCommand, printDocProc, -1);
    Tcl_DStringAppendElement(printCommand, printFile);
    AEInfo->interp = _eventInterp;
    AEInfo->procedure = printDocProc;
    AEInfo->replyEvent = nil;
    Tcl_DoWhenIdle(ProcessAppleEvent, AEInfo);
}

- (void) handleDoScriptEvent: (NSAppleEventDescriptor *)event
	      withReplyEvent: (NSAppleEventDescriptor *)replyEvent
{
    OSStatus err;
    const AEDesc *theDesc = nil;
    DescType type = 0, initialType = 0;
    Size actual;
    char URLBuffer[1 + URL_MAX_LENGTH];
    char errString[128];

    /*
     * The DoScript event receives one parameter that should be text data or a
     * fileURL.
     */

    theDesc = [event aeDesc];
    if (theDesc == nil) {
	return;
    }

    err = AEGetParamPtr(theDesc, keyDirectObject, typeWildCard, &initialType,
			NULL, 0, NULL);
    if (err != noErr) {
	sprintf(errString, "AEDoScriptHandler: GetParamDesc error %d", (int)err);
	AEPutParamPtr((AppleEvent*)[replyEvent aeDesc], keyErrorString,
		      typeChar, errString, strlen(errString));
	return;
    }

    if (MissedAnyParameters((AppleEvent*)theDesc)) {
    	sprintf(errString, "AEDoScriptHandler: extra parameters");
    	AEPutParamPtr((AppleEvent*)[replyEvent aeDesc], keyErrorString,
		      typeChar,errString, strlen(errString));
    	return;
    }

    if (initialType == typeFileURL || initialType == typeAlias) {

	/*
	 * This descriptor can be coerced to a file url.  Construct a Tcl
	 * expression which passes the file path as a string argument to
         * ::tk::mac::DoScriptFile.
	 */

	if (noErr == AEGetParamPtr(theDesc, keyDirectObject, typeFileURL, &type,
                                  (Ptr) URLBuffer, URL_MAX_LENGTH, &actual)) {
            if (actual > 0) {
                URLBuffer[actual] = '\0';
                NSString *urlString = [NSString stringWithUTF8String:(char*)URLBuffer];
                NSURL *fileURL = [NSURL URLWithString:urlString];
                AppleEventInfo *AEInfo = (AppleEventInfo *)ckalloc(sizeof(AppleEventInfo));
                Tcl_DString *scriptFileCommand = &AEInfo->command;
                Tcl_DStringInit(scriptFileCommand);
                Tcl_DStringAppend(scriptFileCommand, scriptFileProc, -1);
                Tcl_DStringAppendElement(scriptFileCommand, [[fileURL path] UTF8String]);
                AEInfo->interp = _eventInterp;
                AEInfo->procedure = scriptFileProc;
                AEInfo->replyEvent = nil;
                Tcl_DoWhenIdle(ProcessAppleEvent, AEInfo);
            }
        }
    } else if (noErr == AEGetParamPtr(theDesc, keyDirectObject, typeUTF8Text, &type,
			       NULL, 0, &actual)) {
        /*
         * The descriptor cannot be coerced to a file URL but can be coerced to
         * text.  Construct a Tcl expression which passes the text as a string
         * argument to ::tk::mac::DoScriptText.
         */

	if (actual > 0) {
	    char *data = (char *)ckalloc(actual + 1);
	    if (noErr == AEGetParamPtr(theDesc, keyDirectObject,
				       typeUTF8Text, &type,
				       data, actual, NULL)) {
<<<<<<< HEAD
                AppleEventInfo *AEInfo = (AppleEventInfo *)ckalloc(sizeof(AppleEventInfo));
=======
                data[actual] = '\0'; 
                AppleEventInfo *AEInfo = ckalloc(sizeof(AppleEventInfo));
>>>>>>> 79cce612
                Tcl_DString *scriptTextCommand = &AEInfo->command;
                Tcl_DStringInit(scriptTextCommand);
                Tcl_DStringAppend(scriptTextCommand, scriptTextProc, -1);
		Tcl_DStringAppendElement(scriptTextCommand, data);
		AEInfo->interp = _eventInterp;
		AEInfo->procedure = scriptTextProc;
                if (Tcl_FindCommand(AEInfo->interp, AEInfo->procedure, NULL, 0)) {
                    AEInfo->replyEvent = replyEvent;
                    ProcessAppleEvent(AEInfo);
                } else {
                    AEInfo->replyEvent = nil;
                    Tcl_DoWhenIdle(ProcessAppleEvent, AEInfo);
                }
	    }
	}
    }
}

- (void)handleURLEvent:(NSAppleEventDescriptor*)event
        withReplyEvent:(NSAppleEventDescriptor*)replyEvent
{
    NSString* url = [[event paramDescriptorForKeyword:keyDirectObject]
                        stringValue];
    const char *cURL=[url UTF8String];
    AppleEventInfo *AEInfo = (AppleEventInfo *)ckalloc(sizeof(AppleEventInfo));
    Tcl_DString *launchCommand = &AEInfo->command;
    (void)replyEvent;

    Tcl_DStringInit(launchCommand);
    Tcl_DStringAppend(launchCommand, launchURLProc, -1);
    Tcl_DStringAppendElement(launchCommand, cURL);
    AEInfo->interp = _eventInterp;
    AEInfo->procedure = launchURLProc;
    AEInfo->replyEvent = nil;
    Tcl_DoWhenIdle(ProcessAppleEvent, AEInfo);
}

@end

#pragma mark -

/*
 *----------------------------------------------------------------------
 *
 * ProcessAppleEvent --
 *
 *      Usually used as an idle task which evaluates a Tcl expression generated
 *      from an AppleEvent.  If the AppleEventInfo passed as the client data
 *      has a non-null replyEvent, the result of evaluating the expression will
 *      be added to the reply.  This must not be done when this function is
 *      called as an idle task, but is done when handling DoScriptText events
 *      when this function is called directly.
 *
 * Results:
 *	None.
 *
 * Side effects:
 *	The expression will be evaluated and the clientData will be freed.
 *      The replyEvent may be modified to contain the result of evaluating
 *      a Tcl expression.
 *
 *----------------------------------------------------------------------
 */

static void ProcessAppleEvent(
    ClientData clientData)
{
    int code;
    AppleEventInfo *AEInfo = (AppleEventInfo*) clientData;
    if (!AEInfo->interp ||
        !Tcl_FindCommand(AEInfo->interp, AEInfo->procedure, NULL, 0)) {
	return;
    }
    code = Tcl_EvalEx(AEInfo->interp, Tcl_DStringValue(&AEInfo->command),
	    Tcl_DStringLength(&AEInfo->command), TCL_EVAL_GLOBAL);

    if (AEInfo->replyEvent && code >= 0) {
        int reslen;
        const char *result = Tcl_GetStringFromObj(Tcl_GetObjResult(AEInfo->interp),
                                                  &reslen);
        if (code == TCL_OK) {
            AEPutParamPtr((AppleEvent*)[AEInfo->replyEvent aeDesc],
                          keyDirectObject, typeChar, result, reslen);
        } else {
            AEPutParamPtr((AppleEvent*)[AEInfo->replyEvent aeDesc],
                          keyErrorString, typeChar, result, reslen);
            AEPutParamPtr((AppleEvent*)[AEInfo->replyEvent aeDesc],
                          keyErrorNumber, typeSInt32, (Ptr) &code, sizeof(int));
        }
    } else if (code != TCL_OK) {
	Tcl_BackgroundException(AEInfo->interp, code);
    }

    Tcl_DStringFree(&AEInfo->command);
    ckfree(clientData);
}

/*
 *----------------------------------------------------------------------
 *
 * TkMacOSXInitAppleEvents --
 *
 *	Register AppleEvent handlers with the NSAppleEventManager for
 *      this NSApplication.
 *
 * Results:
 *	None.
 *
 * Side effects:
 *	None.
 *
 *----------------------------------------------------------------------
 */

void
TkMacOSXInitAppleEvents(
    Tcl_Interp *dummy)   /* not used */
{
    NSAppleEventManager *aeManager = [NSAppleEventManager sharedAppleEventManager];
    static Boolean initialized = FALSE;
    (void)dummy;

    if (!initialized) {
	initialized = TRUE;

	[aeManager setEventHandler:NSApp
	    andSelector:@selector(handleQuitApplicationEvent:withReplyEvent:)
	    forEventClass:kCoreEventClass andEventID:kAEQuitApplication];

	[aeManager setEventHandler:NSApp
	    andSelector:@selector(handleOpenApplicationEvent:withReplyEvent:)
	    forEventClass:kCoreEventClass andEventID:kAEOpenApplication];

	[aeManager setEventHandler:NSApp
	    andSelector:@selector(handleReopenApplicationEvent:withReplyEvent:)
	    forEventClass:kCoreEventClass andEventID:kAEReopenApplication];

	[aeManager setEventHandler:NSApp
	    andSelector:@selector(handleShowPreferencesEvent:withReplyEvent:)
	    forEventClass:kCoreEventClass andEventID:kAEShowPreferences];

	[aeManager setEventHandler:NSApp
	    andSelector:@selector(handleOpenDocumentsEvent:withReplyEvent:)
	    forEventClass:kCoreEventClass andEventID:kAEOpenDocuments];

	[aeManager setEventHandler:NSApp
	    andSelector:@selector(handlePrintDocumentsEvent:withReplyEvent:)
	    forEventClass:kCoreEventClass andEventID:kAEPrintDocuments];

	[aeManager setEventHandler:NSApp
	    andSelector:@selector(handleDoScriptEvent:withReplyEvent:)
	    forEventClass:kAEMiscStandards andEventID:kAEDoScript];

	[aeManager setEventHandler:NSApp
	    andSelector:@selector(handleURLEvent:withReplyEvent:)
	    forEventClass:kInternetEventClass andEventID:kAEGetURL];

    }
}

/*
 *----------------------------------------------------------------------
 *
 * TkMacOSXDoHLEvent --
 *
 *	Dispatch an AppleEvent.
 *
 * Results:
 *	None.
 *
 * Side effects:
 *	Depend on the AppleEvent.
 *
 *----------------------------------------------------------------------
 */

int
TkMacOSXDoHLEvent(
    void *theEvent)
{
    /* According to the NSAppleEventManager reference:
     *   "The theReply parameter always specifies a reply Apple event, never
     *   nil.  However, the handler should not fill out the reply if the
     *   descriptor type for the reply event is typeNull, indicating the sender
     *   does not want a reply."
     * The specified way to build such a non-nil descriptor is used here.  But
     * on OSX 10.11, the compiler nonetheless generates a warning.  I am
     * supressing the warning here -- maybe the warnings will stop in a future
     * compiler release.
     */
#ifdef __clang__
#pragma clang diagnostic push
#pragma clang diagnostic ignored "-Wnonnull"
#endif

    NSAppleEventDescriptor* theReply = [NSAppleEventDescriptor nullDescriptor];
    NSAppleEventManager *aeManager = [NSAppleEventManager sharedAppleEventManager];

    return [aeManager dispatchRawAppleEvent:(const AppleEvent*)theEvent
		      withRawReply: (AppleEvent *)theReply
		      handlerRefCon: (SRefCon)0];

#ifdef __clang__
#pragma clang diagnostic pop
#endif
}

/*
 *----------------------------------------------------------------------
 *
 * ReallyKillMe --
 *
 *	This procedure tries to kill the shell by running exit, called from
 *      an event scheduled by the "Quit" AppleEvent handler.
 *
 * Results:
 *	Runs the "exit" command which might kill the shell.
 *
 * Side effects:
 *	None.
 *
 *----------------------------------------------------------------------
 */

static int
ReallyKillMe(
    Tcl_Event *eventPtr,
    int flags)
{
    Tcl_Interp *interp = ((KillEvent *) eventPtr)->interp;
    int quit = Tcl_FindCommand(interp, "::tk::mac::Quit", NULL, 0)!=NULL;
    int code = Tcl_EvalEx(interp, quit ? "::tk::mac::Quit" : "exit", -1, TCL_EVAL_GLOBAL);
    (void)flags;

    if (code != TCL_OK) {
	/*
	 * Should be never reached...
	 */

	Tcl_BackgroundException(interp, code);
    }
    return 1;
}

/*
 *----------------------------------------------------------------------
 *
 * MissedAnyParameters --
 *
 *	Checks to see if parameters are still left in the event.
 *
 * Results:
 *	True or false.
 *
 * Side effects:
 *	None.
 *
 *----------------------------------------------------------------------
 */

static int
MissedAnyParameters(
    const AppleEvent *theEvent)
{
   DescType returnedType;
   Size actualSize;
   OSStatus err;

   err = AEGetAttributePtr(theEvent, keyMissedKeywordAttr,
	    typeWildCard, &returnedType, NULL, 0, &actualSize);

   return (err != errAEDescNotFound);
}

/*
 * Local Variables:
 * mode: objc
 * c-basic-offset: 4
 * fill-column: 79
 * coding: utf-8
 * End:
 */<|MERGE_RESOLUTION|>--- conflicted
+++ resolved
@@ -325,12 +325,8 @@
 	    if (noErr == AEGetParamPtr(theDesc, keyDirectObject,
 				       typeUTF8Text, &type,
 				       data, actual, NULL)) {
-<<<<<<< HEAD
+		data[actual] = '\0'; 
                 AppleEventInfo *AEInfo = (AppleEventInfo *)ckalloc(sizeof(AppleEventInfo));
-=======
-                data[actual] = '\0'; 
-                AppleEventInfo *AEInfo = ckalloc(sizeof(AppleEventInfo));
->>>>>>> 79cce612
                 Tcl_DString *scriptTextCommand = &AEInfo->command;
                 Tcl_DStringInit(scriptTextCommand);
                 Tcl_DStringAppend(scriptTextCommand, scriptTextProc, -1);
@@ -406,6 +402,9 @@
     }
     code = Tcl_EvalEx(AEInfo->interp, Tcl_DStringValue(&AEInfo->command),
 	    Tcl_DStringLength(&AEInfo->command), TCL_EVAL_GLOBAL);
+    if (code != TCL_OK) {
+	Tcl_BackgroundException(AEInfo->interp, code);
+    }
 
     if (AEInfo->replyEvent && code >= 0) {
         int reslen;
@@ -420,10 +419,7 @@
             AEPutParamPtr((AppleEvent*)[AEInfo->replyEvent aeDesc],
                           keyErrorNumber, typeSInt32, (Ptr) &code, sizeof(int));
         }
-    } else if (code != TCL_OK) {
-	Tcl_BackgroundException(AEInfo->interp, code);
-    }
-
+    }
     Tcl_DStringFree(&AEInfo->command);
     ckfree(clientData);
 }
