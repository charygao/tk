--- conflicted
+++ resolved
@@ -325,13 +325,8 @@
 	    if (noErr == AEGetParamPtr(theDesc, keyDirectObject,
 				       typeUTF8Text, &type,
 				       data, actual, NULL)) {
-<<<<<<< HEAD
-		data[actual] = '\0'; 
+		data[actual] = '\0';
                 AppleEventInfo *AEInfo = (AppleEventInfo *)ckalloc(sizeof(AppleEventInfo));
-=======
-                data[actual] = '\0';
-                AppleEventInfo *AEInfo = ckalloc(sizeof(AppleEventInfo));
->>>>>>> e9be26a5
                 Tcl_DString *scriptTextCommand = &AEInfo->command;
                 Tcl_DStringInit(scriptTextCommand);
                 Tcl_DStringAppend(scriptTextCommand, scriptTextProc, -1);
