/*
 * tkMacOSXHLEvents.c --
 *
 *	Implements high level event support for the Macintosh. Currently, the
 *	only event that really does anything is the Quit event.
 *
 * Copyright (c) 1995-1997 Sun Microsystems, Inc.
 * Copyright 2001-2009, Apple Inc.
 * Copyright (c) 2006-2009 Daniel A. Steffen <das@users.sourceforge.net>
 * Copyright (c) 2015 Marc Culler
 *
 * See the file "license.terms" for information on usage and redistribution
 * of this file, and for a DISCLAIMER OF ALL WARRANTIES.
 */

#include "tkMacOSXPrivate.h"
#include <sys/param.h>
#define URL_MAX_LENGTH (17 + MAXPATHLEN)

/*
 * This is a Tcl_Event structure that the Quit AppleEvent handler uses to
 * schedule the ReallyKillMe function.
 */

typedef struct KillEvent {
    Tcl_Event header;		/* Information that is standard for all
				 * events. */
    Tcl_Interp *interp;		/* Interp that was passed to the Quit
				 * AppleEvent */
} KillEvent;

/*
 * Static functions used only in this file.
 */

static void		tkMacOSXProcessFiles(NSAppleEventDescriptor *event,
			    NSAppleEventDescriptor *replyEvent,
			    Tcl_Interp *interp, const char* procedure);
static int		MissedAnyParameters(const AppleEvent *theEvent);
static int		ReallyKillMe(Tcl_Event *eventPtr, int flags);
static void		RunSimpleTclCommand(Tcl_Interp *interp,
			    const char *command);

#pragma mark TKApplication(TKHLEvents)

@implementation TKApplication(TKHLEvents)
- (void) terminate: (id) sender
{
    [self handleQuitApplicationEvent:Nil withReplyEvent:Nil];
}

- (void) preferences: (id) sender
{
    [self handleShowPreferencesEvent:Nil withReplyEvent:Nil];
}

- (void) handleQuitApplicationEvent: (NSAppleEventDescriptor *)event
    withReplyEvent: (NSAppleEventDescriptor *)replyEvent
{
    KillEvent *eventPtr;

    if (_eventInterp) {
	/*
	 * Call the exit command from the event loop, since you are not
	 * supposed to call ExitToShell in an Apple Event Handler. We put this
	 * at the head of Tcl's event queue because this message usually comes
	 * when the Mac is shutting down, and we want to kill the shell as
	 * quickly as possible.
	 */

	eventPtr = ckalloc(sizeof(KillEvent));
	eventPtr->header.proc = ReallyKillMe;
	eventPtr->interp = _eventInterp;

	Tcl_QueueEvent((Tcl_Event *) eventPtr, TCL_QUEUE_HEAD);
    }
}

- (void) handleOpenApplicationEvent: (NSAppleEventDescriptor *)event
    withReplyEvent: (NSAppleEventDescriptor *)replyEvent
{
    RunSimpleTclCommand(_eventInterp, "::tk::mac::OpenApplication");
}

- (void) handleReopenApplicationEvent: (NSAppleEventDescriptor *)event
    withReplyEvent: (NSAppleEventDescriptor *)replyEvent
{
    [NSApp activateIgnoringOtherApps: YES];
    RunSimpleTclCommand(_eventInterp, "::tk::mac::ReopenApplication");
}

- (void) handleShowPreferencesEvent: (NSAppleEventDescriptor *)event
    withReplyEvent: (NSAppleEventDescriptor *)replyEvent
{
    RunSimpleTclCommand(_eventInterp, "::tk::mac::ShowPreferences");
}

- (void) handleOpenDocumentsEvent: (NSAppleEventDescriptor *)event
    withReplyEvent: (NSAppleEventDescriptor *)replyEvent
{
    tkMacOSXProcessFiles(event, replyEvent, _eventInterp,
	    "::tk::mac::OpenDocument");
}

- (void) handlePrintDocumentsEvent: (NSAppleEventDescriptor *)event
    withReplyEvent: (NSAppleEventDescriptor *)replyEvent
{
<<<<<<< HEAD
    tkMacOSXProcessFiles(event, replyEvent, _eventInterp,
	    "::tk::mac::PrintDocument");
=======
    
    NSString* file = [[event paramDescriptorForKeyword:keyDirectObject]
			 stringValue];
    const char *printFile=[file UTF8String];
    Tcl_DString print;
    Tcl_DStringInit(&print);
    if (Tcl_FindCommand(_eventInterp, "::tk::mac::PrintDocument", NULL, 0)) {
	Tcl_DStringAppend(&print, "::tk::mac::PrintDocument", -1);
    } 
    Tcl_DStringAppendElement(&print, printFile);
    int  tclErr = Tcl_EvalEx(_eventInterp, Tcl_DStringValue(&print),
			     Tcl_DStringLength(&print), TCL_EVAL_GLOBAL);
    if (tclErr!= TCL_OK) {
	Tcl_BackgroundException(_eventInterp, tclErr);
    }
>>>>>>> 4e0f2e93
}


- (void) handleDoScriptEvent: (NSAppleEventDescriptor *)event
    withReplyEvent: (NSAppleEventDescriptor *)replyEvent
{
    OSStatus err;
    const AEDesc *theDesc = nil;
    DescType type = 0, initialType = 0;
    Size actual;
    int tclErr = -1;
    char URLBuffer[1 + URL_MAX_LENGTH];
    char errString[128];
    char typeString[5];

    /*
     * The DoScript event receives one parameter that should be text data or a
     * fileURL.
     */

    theDesc = [event aeDesc];
    if (theDesc == nil) {
	return;
    }

    err = AEGetParamPtr(theDesc, keyDirectObject, typeWildCard, &initialType,
	    NULL, 0, NULL);
    if (err != noErr) {
	sprintf(errString, "AEDoScriptHandler: GetParamDesc error %d", (int)err);
	AEPutParamPtr((AppleEvent *) [replyEvent aeDesc], keyErrorString,
		typeChar, errString, strlen(errString));
	return;
    }

    if (MissedAnyParameters((AppleEvent *) theDesc)) {
    	sprintf(errString, "AEDoScriptHandler: extra parameters");
    	AEPutParamPtr((AppleEvent *) [replyEvent aeDesc], keyErrorString,
		typeChar, errString, strlen(errString));
    	return;
    }

    Tcl_Preserve(_eventInterp);
    if (initialType == typeFileURL || initialType == typeAlias) {
	/*
	 * The descriptor can be coerced to a file url.  Source the file, or
	 * pass the path as a string argument to ::tk::mac::DoScriptFile if
	 * that procedure exists.
	 */

	err = AEGetParamPtr(theDesc, keyDirectObject, typeFileURL, &type,
		(Ptr) URLBuffer, URL_MAX_LENGTH, &actual);
	if (err == noErr && actual > 0){
	    URLBuffer[actual] = '\0';
	    NSString *urlString = [NSString stringWithUTF8String:(char*)URLBuffer];
	    NSURL *fileURL = [NSURL URLWithString:urlString];
	    Tcl_DString command;

	    Tcl_DStringInit(&command);
	    if (Tcl_FindCommand(_eventInterp, "::tk::mac::DoScriptFile", NULL, 0)) {
		Tcl_DStringAppend(&command, "::tk::mac::DoScriptFile", -1);
	    } else {
		Tcl_DStringAppend(&command, "source", -1);
	    }
	    Tcl_DStringAppendElement(&command, [[fileURL path] UTF8String]);
	    tclErr = Tcl_EvalEx(_eventInterp, Tcl_DStringValue(&command),
		    Tcl_DStringLength(&command), TCL_EVAL_GLOBAL);
	}
    } else if (noErr == AEGetParamPtr(theDesc, keyDirectObject, typeUTF8Text,
	    &type, NULL, 0, &actual)) {
	if (actual > 0) {
	    /*
	     * The descriptor can be coerced to UTF8 text.  Evaluate as Tcl, or
	     * or pass the text as a string argument to ::tk::mac::DoScriptText
	     * if that procedure exists.
	     */

	    char *data = ckalloc(actual + 1);

	    if (noErr == AEGetParamPtr(theDesc, keyDirectObject, typeUTF8Text,
		    &type, data, actual, NULL)) {
		if (Tcl_FindCommand(_eventInterp, "::tk::mac::DoScriptText",
			NULL, 0)) {
		    Tcl_DString command;

		    Tcl_DStringInit(&command);
		    Tcl_DStringAppend(&command, "::tk::mac::DoScriptText", -1);
		    Tcl_DStringAppendElement(&command, data);
		    tclErr = Tcl_EvalEx(_eventInterp,
			    Tcl_DStringValue(&command),
			    Tcl_DStringLength(&command), TCL_EVAL_GLOBAL);
		} else {
		    tclErr = Tcl_EvalEx(_eventInterp, data, actual,
			    TCL_EVAL_GLOBAL);
		}
	    }
	    ckfree(data);
	}
    } else {
	/*
	 * The descriptor can not be coerced to a fileURL or UTF8 text.
	 */
	for (int i = 0; i < 4; i++) {
	    typeString[i] = ((char*)&initialType)[3-i];
	}
	typeString[4] = '\0';
	sprintf(errString, "AEDoScriptHandler: invalid script type '%s', "
		"must be coercable to 'furl' or 'utf8'", typeString);
	AEPutParamPtr((AppleEvent*)[replyEvent aeDesc], keyErrorString,
		typeChar, errString, strlen(errString));
    }

    /*
     * If we ran some Tcl code, put the result in the reply.
     */

    if (tclErr >= 0) {
	int reslen;
	const char *result =
		Tcl_GetStringFromObj(Tcl_GetObjResult(_eventInterp), &reslen);

	if (tclErr == TCL_OK) {
	    AEPutParamPtr((AppleEvent *) [replyEvent aeDesc], keyDirectObject,
		    typeChar, result, reslen);
	} else {
	    AEPutParamPtr((AppleEvent *) [replyEvent aeDesc], keyErrorString,
		    typeChar, result, reslen);
	    AEPutParamPtr((AppleEvent *) [replyEvent aeDesc], keyErrorNumber,
		    typeSInt32, (Ptr) &tclErr, sizeof(int));
	}
    }
    Tcl_Release(_eventInterp);
    return;
}

- (void)handleURLEvent:(NSAppleEventDescriptor*)event
        withReplyEvent:(NSAppleEventDescriptor*)replyEvent
{
    NSString* url = [[event paramDescriptorForKeyword:keyDirectObject]
                        stringValue];
    const char *cURL=[url UTF8String];
    Tcl_DString launch;
    Tcl_DStringInit(&launch);
    if (Tcl_FindCommand(_eventInterp, "::tk::mac::LaunchURL", NULL, 0)) {
	Tcl_DStringAppend(&launch, "::tk::mac::LaunchURL", -1);
    } 
    Tcl_DStringAppendElement(&launch, cURL);
    int  tclErr = Tcl_EvalEx(_eventInterp, Tcl_DStringValue(&launch),
			     Tcl_DStringLength(&launch), TCL_EVAL_GLOBAL);
    if (tclErr!= TCL_OK) {
	Tcl_BackgroundException(_eventInterp, tclErr);
         }
    }

@end

#pragma mark -

static void
RunSimpleTclCommand(
    Tcl_Interp *interp,
    const char *command)
{
    int code;

    if (interp && Tcl_FindCommand(interp, command, NULL, 0)) {
	Tcl_Preserve(interp);
	code = Tcl_EvalEx(interp, command, -1, TCL_EVAL_GLOBAL);
	if (code != TCL_OK) {
	    Tcl_BackgroundException(interp, code);
	}
	Tcl_Release(interp);
    }
}

/*
 *----------------------------------------------------------------------
 *
 * TkMacOSXProcessFiles --
 *
 *	Extract a list of fileURLs from an AppleEvent and call the specified
 *      procedure with the file paths as arguments.
 *
 * Results:
 *	None.
 *
 * Side effects:
 *	The event is handled by running the procedure.
 *
 *----------------------------------------------------------------------
 */

static void
tkMacOSXProcessFiles(
    NSAppleEventDescriptor* event,
    NSAppleEventDescriptor* replyEvent,
    Tcl_Interp *interp,
    const char* procedure)
{
    Tcl_Encoding utf8;
    const AEDesc *fileSpecDesc = nil;
    AEDesc contents;
    char URLString[1 + URL_MAX_LENGTH];
    NSURL *fileURL;
    DescType type;
    Size actual;
    long count, index;
    AEKeyword keyword;
    Tcl_DString command, pathName;
    int code;

    /*
     * Do nothing if we don't have an interpreter or the procedure doesn't
     * exist.
     */

    if (!interp || !Tcl_FindCommand(interp, procedure, NULL, 0)) {
	return;
    }

    fileSpecDesc = [event aeDesc];
    if (fileSpecDesc == nil ) {
    	return;
    }

    /*
     * The AppleEvent's descriptor should either contain a value of
     * typeObjectSpecifier or typeAEList.  In the first case, the descriptor
     * can be treated as a list of size 1 containing a value which can be
     * coerced into a fileURL. In the second case we want to work with the list
     * itself.  Values in the list will be coerced into fileURL's if possible;
     * otherwise they will be ignored.
     */

    /* Get a copy of the AppleEvent's descriptor. */
    AEGetParamDesc(fileSpecDesc, keyDirectObject, typeWildCard, &contents);
    if (contents.descriptorType == typeAEList) {
    	fileSpecDesc = &contents;
    }

    if (AECountItems(fileSpecDesc, &count) != noErr) {
	AEDisposeDesc(&contents);
    	return;
    }

    /*
     * Construct a Tcl command which calls the procedure, passing the
     * paths contained in the AppleEvent as arguments.
     */

    Tcl_DStringInit(&command);
    Tcl_DStringAppend(&command, procedure, -1);
    utf8 = Tcl_GetEncoding(NULL, "utf-8");

    for (index = 1; index <= count; index++) {
	if (noErr != AEGetNthPtr(fileSpecDesc, index, typeFileURL, &keyword,
				 &type, (Ptr) URLString, URL_MAX_LENGTH, &actual)) {
	    continue;
	}
	if (type != typeFileURL) {
	    continue;
	}
	URLString[actual] = '\0';
	fileURL = [NSURL URLWithString:[NSString stringWithUTF8String:(char*)URLString]];
	if (fileURL == nil) {
	    continue;
	}
	Tcl_ExternalToUtfDString(utf8, [[fileURL path] UTF8String], -1, &pathName);
	Tcl_DStringAppendElement(&command, Tcl_DStringValue(&pathName));
	Tcl_DStringFree(&pathName);
    }

    Tcl_FreeEncoding(utf8);
    AEDisposeDesc(&contents);

    /*
     * Handle the event by evaluating the Tcl expression we constructed.
     */

    Tcl_Preserve(interp);
    code = Tcl_EvalEx(interp, Tcl_DStringValue(&command),
	    Tcl_DStringLength(&command), TCL_EVAL_GLOBAL);
    if (code != TCL_OK) {
	Tcl_BackgroundException(interp, code);
    }
    Tcl_DStringFree(&command);
    Tcl_Release(interp);
}

/*
 *----------------------------------------------------------------------
 *
 * TkMacOSXInitAppleEvents --
 *
 *	Register AppleEvent handlers with the NSAppleEventManager for
 *      this NSApplication.
 *
 * Results:
 *	None.
 *
 * Side effects:
 *	None.
 *
 *----------------------------------------------------------------------
 */

void
TkMacOSXInitAppleEvents(
    Tcl_Interp *interp)   /* not used */
{
    NSAppleEventManager *aeManager =
	    [NSAppleEventManager sharedAppleEventManager];
    static Boolean initialized = FALSE;

    if (!initialized) {
	initialized = TRUE;

	[aeManager setEventHandler:NSApp
	    andSelector:@selector(handleQuitApplicationEvent:withReplyEvent:)
	    forEventClass:kCoreEventClass andEventID:kAEQuitApplication];

	[aeManager setEventHandler:NSApp
	    andSelector:@selector(handleOpenApplicationEvent:withReplyEvent:)
	    forEventClass:kCoreEventClass andEventID:kAEOpenApplication];

	[aeManager setEventHandler:NSApp
	    andSelector:@selector(handleReopenApplicationEvent:withReplyEvent:)
	    forEventClass:kCoreEventClass andEventID:kAEReopenApplication];

	[aeManager setEventHandler:NSApp
	    andSelector:@selector(handleShowPreferencesEvent:withReplyEvent:)
	    forEventClass:kCoreEventClass andEventID:kAEShowPreferences];

	[aeManager setEventHandler:NSApp
	    andSelector:@selector(handleOpenDocumentsEvent:withReplyEvent:)
	    forEventClass:kCoreEventClass andEventID:kAEOpenDocuments];

	[aeManager setEventHandler:NSApp
	    andSelector:@selector(handlePrintDocumentsEvent:withReplyEvent:)
	    forEventClass:kCoreEventClass andEventID:kAEPrintDocuments];

	[aeManager setEventHandler:NSApp
	    andSelector:@selector(handleDoScriptEvent:withReplyEvent:)
	    forEventClass:kAEMiscStandards andEventID:kAEDoScript];

	[aeManager setEventHandler:NSApp
	    andSelector:@selector(handleURLEvent:withReplyEvent:)
	    forEventClass:kInternetEventClass andEventID:kAEGetURL];
	
    }
}

/*
 *----------------------------------------------------------------------
 *
 * TkMacOSXDoHLEvent --
 *
 *	Dispatch an AppleEvent.
 *
 * Results:
 *	None.
 *
 * Side effects:
 *	Depend on the AppleEvent.
 *
 *----------------------------------------------------------------------
 */

int
TkMacOSXDoHLEvent(
    void *theEvent)
{
    /* According to the NSAppleEventManager reference:
     *   "The theReply parameter always specifies a reply Apple event, never
     *   nil.  However, the handler should not fill out the reply if the
     *   descriptor type for the reply event is typeNull, indicating the sender
     *   does not want a reply."
     * The specified way to build such a non-nil descriptor is used here.  But
     * on OSX 10.11, the compiler nonetheless generates a warning.  I am
     * supressing the warning here -- maybe the warnings will stop in a future
     * compiler release.
     */
#ifdef __clang__
#pragma clang diagnostic push
#pragma clang diagnostic ignored "-Wnonnull"
#endif

    NSAppleEventDescriptor* theReply = [NSAppleEventDescriptor nullDescriptor];
    NSAppleEventManager *aeManager = [NSAppleEventManager sharedAppleEventManager];

    return [aeManager dispatchRawAppleEvent:(const AppleEvent*)theEvent
		      withRawReply: (AppleEvent *)theReply
		      handlerRefCon: (SRefCon)0];

#ifdef __clang__
#pragma clang diagnostic pop
#endif
}

/*
 *----------------------------------------------------------------------
 *
 * ReallyKillMe --
 *
 *	This procedure tries to kill the shell by running exit, called from
 *      an event scheduled by the "Quit" AppleEvent handler.
 *
 * Results:
 *	Runs the "exit" command which might kill the shell.
 *
 * Side effects:
 *	None.
 *
 *----------------------------------------------------------------------
 */

static int
ReallyKillMe(
    Tcl_Event *eventPtr,
    int flags)
{
    Tcl_Interp *interp = ((KillEvent *) eventPtr)->interp;

    Tcl_Preserve(interp);

    int quit = Tcl_FindCommand(interp, "::tk::mac::Quit", NULL, 0)!=NULL;
    int code = Tcl_EvalEx(interp, quit ? "::tk::mac::Quit" : "exit", -1,
	    TCL_EVAL_GLOBAL);

    if (code != TCL_OK) {
	/*
	 * Should be never reached...
	 */

	Tcl_BackgroundException(interp, code);
    }
    Tcl_Release(interp);
    return 1;
}

/*
 *----------------------------------------------------------------------
 *
 * MissedAnyParameters --
 *
 *	Checks to see if parameters are still left in the event.
 *
 * Results:
 *	True or false.
 *
 * Side effects:
 *	None.
 *
 *----------------------------------------------------------------------
 */

static int
MissedAnyParameters(
    const AppleEvent *theEvent)
{
   DescType returnedType;
   Size actualSize;
   OSStatus err;

   err = AEGetAttributePtr(theEvent, keyMissedKeywordAttr,
	    typeWildCard, &returnedType, NULL, 0, &actualSize);

   return (err != errAEDescNotFound);
}

/*
 * Local Variables:
 * mode: objc
 * c-basic-offset: 4
 * fill-column: 79
 * coding: utf-8
 * End:
 */<|MERGE_RESOLUTION|>--- conflicted
+++ resolved
@@ -105,28 +105,22 @@
 - (void) handlePrintDocumentsEvent: (NSAppleEventDescriptor *)event
     withReplyEvent: (NSAppleEventDescriptor *)replyEvent
 {
-<<<<<<< HEAD
-    tkMacOSXProcessFiles(event, replyEvent, _eventInterp,
-	    "::tk::mac::PrintDocument");
-=======
-    
     NSString* file = [[event paramDescriptorForKeyword:keyDirectObject]
 			 stringValue];
-    const char *printFile=[file UTF8String];
+    const char *printFile = [file UTF8String];
     Tcl_DString print;
+
     Tcl_DStringInit(&print);
     if (Tcl_FindCommand(_eventInterp, "::tk::mac::PrintDocument", NULL, 0)) {
 	Tcl_DStringAppend(&print, "::tk::mac::PrintDocument", -1);
     } 
     Tcl_DStringAppendElement(&print, printFile);
-    int  tclErr = Tcl_EvalEx(_eventInterp, Tcl_DStringValue(&print),
-			     Tcl_DStringLength(&print), TCL_EVAL_GLOBAL);
-    if (tclErr!= TCL_OK) {
+    int tclErr = Tcl_EvalEx(_eventInterp, Tcl_DStringValue(&print),
+	    Tcl_DStringLength(&print), TCL_EVAL_GLOBAL);
+    if (tclErr != TCL_OK) {
 	Tcl_BackgroundException(_eventInterp, tclErr);
     }
->>>>>>> 4e0f2e93
-}
-
+}
 
 - (void) handleDoScriptEvent: (NSAppleEventDescriptor *)event
     withReplyEvent: (NSAppleEventDescriptor *)replyEvent
@@ -264,19 +258,20 @@
 {
     NSString* url = [[event paramDescriptorForKeyword:keyDirectObject]
                         stringValue];
-    const char *cURL=[url UTF8String];
+    const char *cURL = [url UTF8String];
     Tcl_DString launch;
+
     Tcl_DStringInit(&launch);
     if (Tcl_FindCommand(_eventInterp, "::tk::mac::LaunchURL", NULL, 0)) {
 	Tcl_DStringAppend(&launch, "::tk::mac::LaunchURL", -1);
     } 
     Tcl_DStringAppendElement(&launch, cURL);
-    int  tclErr = Tcl_EvalEx(_eventInterp, Tcl_DStringValue(&launch),
-			     Tcl_DStringLength(&launch), TCL_EVAL_GLOBAL);
-    if (tclErr!= TCL_OK) {
+    int tclErr = Tcl_EvalEx(_eventInterp, Tcl_DStringValue(&launch),
+	    Tcl_DStringLength(&launch), TCL_EVAL_GLOBAL);
+    if (tclErr != TCL_OK) {
 	Tcl_BackgroundException(_eventInterp, tclErr);
-         }
-    }
+    }
+}
 
 @end
 
