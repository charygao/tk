/*
 * tkMacOSXBitmap.c --
 *
 *	This file handles the implementation of native bitmaps.
 *
 * Copyright (c) 1996-1997 Sun Microsystems, Inc.
 * Copyright 2001-2009, Apple Inc.
 * Copyright (c) 2006-2009 Daniel A. Steffen <das@users.sourceforge.net>
 *
 * See the file "license.terms" for information on usage and redistribution
 * of this file, and for a DISCLAIMER OF ALL WARRANTIES.
 */

#include "tkMacOSXPrivate.h"
#include "tkMacOSXConstants.h"
/*
 * This structure holds information about native bitmaps.
 */

typedef struct {
    const char *name;		/* Name of icon. */
    OSType iconType;		/* OSType of icon. */
} BuiltInIcon;

/*
 * This array mapps a string name to the supported builtin icons
 * on the Macintosh.
 */

static BuiltInIcon builtInIcons[] = {
    {"document",	kGenericDocumentIcon},
    {"stationery",	kGenericStationeryIcon},
    {"edition",		kGenericEditionFileIcon},
    {"application",	kGenericApplicationIcon},
    {"accessory",	kGenericDeskAccessoryIcon},
    {"folder",		kGenericFolderIcon},
    {"pfolder",		kPrivateFolderIcon},
    {"trash",		kTrashIcon},
    {"floppy",		kGenericFloppyIcon},
    {"ramdisk",		kGenericRAMDiskIcon},
    {"cdrom",		kGenericCDROMIcon},
    {"preferences",	kGenericPreferencesIcon},
    {"querydoc",	kGenericQueryDocumentIcon},
    {"stop",		kAlertStopIcon},
    {"note",		kAlertNoteIcon},
    {"caution",		kAlertCautionIcon},
    {NULL}
};

#define builtInIconSize 32

#define OSTYPE_TO_UTI(x) (NSString *)UTTypeCreatePreferredIdentifierForTag( \
     kUTTagClassOSType, UTCreateStringForOSType(x), nil)

static Tcl_HashTable iconBitmapTable = {};
typedef struct {
    int kind, width, height;
    char *value;
} IconBitmap;

static const char *const iconBitmapOptionStrings[] = {
    "-file", "-fileType", "-osType", "-systemType", "-namedImage",
    "-imageFile", NULL
};
enum iconBitmapOptions {
    ICON_FILE, ICON_FILETYPE, ICON_OSTYPE, ICON_SYSTEMTYPE, ICON_NAMEDIMAGE,
    ICON_IMAGEFILE,
};


/*
 *----------------------------------------------------------------------
 *
 * TkpDefineNativeBitmaps --
 *
 *	Add native bitmaps.
 *
 * Results:
 *	A standard Tcl result. If an error occurs then TCL_ERROR is
 *	returned and a message is left in the interp's result.
 *
 * Side effects:
 *	"Name" is entered into the bitmap table and may be used from
 *	here on to refer to the given bitmap.
 *
 *----------------------------------------------------------------------
 */

void
TkpDefineNativeBitmaps(void)
{
    Tcl_HashTable *tablePtr = TkGetBitmapPredefTable();
    BuiltInIcon *builtInPtr;

    for (builtInPtr = builtInIcons; builtInPtr->name != NULL; builtInPtr++) {
	Tcl_HashEntry *predefHashPtr;
	Tk_Uid name;
	int isNew;

	name = Tk_GetUid(builtInPtr->name);
	predefHashPtr = Tcl_CreateHashEntry(tablePtr, name, &isNew);
	if (isNew) {
	    TkPredefBitmap *predefPtr = ckalloc(sizeof(TkPredefBitmap));

	    predefPtr->source = UINT2PTR(builtInPtr->iconType);
	    predefPtr->width = builtInIconSize;
	    predefPtr->height = builtInIconSize;
	    predefPtr->native = 1;
	    Tcl_SetHashValue(predefHashPtr, predefPtr);
	}
    }
}


/*
 *----------------------------------------------------------------------
 *
 * PixmapFromImage --
 *
 * Results:
 *	Returns a Pixmap with an NSImage drawn into it.
 *
 * Side effects:
 *	None.
 *
 *----------------------------------------------------------------------
 */

static Pixmap
PixmapFromImage(
    Display *display,
    NSImage* image,
    CGSize size)
{
    TkMacOSXDrawingContext dc;
    Pixmap pixmap;
    
    pixmap = Tk_GetPixmap(display, None, size.width, size.height, 0);
    if (TkMacOSXSetupDrawingContext(pixmap, NULL, 1, &dc)) {
	if (dc.context) {
	    CGAffineTransform t = { .a = 1, .b = 0, .c = 0, .d = -1,
				    .tx = 0, .ty = size.height};
	    CGContextConcatCTM(dc.context, t);
	    [NSGraphicsContext saveGraphicsState];
	    [NSGraphicsContext setCurrentContext:[NSGraphicsContext
		graphicsContextWithGraphicsPort:dc.context
		flipped:NO]];
	    [image drawAtPoint:NSZeroPoint fromRect:NSZeroRect
		operation:NSCompositeCopy fraction:1.0];
	    [NSGraphicsContext restoreGraphicsState];
	}
	TkMacOSXRestoreDrawingContext(&dc);
    }
    return pixmap;
}


/*
 *----------------------------------------------------------------------
 *
 * TkpCreateNativeBitmap --
 *
 *	Create native bitmap.
 *
 * Results:
 *	Native bitmap.
 *
 * Side effects:
 *	None.
 *
 *----------------------------------------------------------------------
 */

Pixmap
TkpCreateNativeBitmap(
    Display *display,
    const void *source)		/* Info about the icon to build. */
{
<<<<<<< HEAD
    Pixmap pixmap;
    IconRef icon;
    OSErr err;

    err = ChkErr(GetIconRef, kOnSystemDisk, kSystemIconsCreator,
	    (unsigned int)PTR2UINT(source), &icon);
    if (err == noErr) {
	pixmap = GetBitmapForIcon(display, icon, CGSizeMake(builtInIconSize,
		builtInIconSize));
	ReleaseIconRef(icon);
    } else {
	pixmap = Tk_GetPixmap(display, None, builtInIconSize,
		builtInIconSize, 0);
    }
=======
    NSString *iconUTI = OSTYPE_TO_UTI(PTR2UINT(source));
    NSImage *iconImage = [[NSWorkspace sharedWorkspace]
			     iconForFileType: iconUTI];
    CGSize size = CGSizeMake(builtInIconSize, builtInIconSize);
    Pixmap pixmap = PixmapFromImage(display, iconImage, NSSizeToCGSize(size));
>>>>>>> ddbd874d
    return pixmap;
}


/*
 *----------------------------------------------------------------------
 *
 * OSTypeFromString --
 *
 *	Helper to convert string to OSType.
 *
 * Results:
 *	A standard Tcl result.
 *
 * Side effects:
 *	t is set to OSType if conversion successful.
 *
 *----------------------------------------------------------------------
 */

static int
OSTypeFromString(const char *s, OSType *t) {
    int result = TCL_ERROR;
    Tcl_DString ds;
    Tcl_Encoding encoding = Tcl_GetEncoding(NULL, "macRoman");

    Tcl_UtfToExternalDString(encoding, s, -1, &ds);
    if (Tcl_DStringLength(&ds) <= 4) {
	char string[4] = {};
	memcpy(string, Tcl_DStringValue(&ds), Tcl_DStringLength(&ds));
	*t = (OSType) string[0] << 24 | (OSType) string[1] << 16 |
	     (OSType) string[2] <<  8 | (OSType) string[3];
	result = TCL_OK;
    }
    Tcl_DStringFree(&ds);
    Tcl_FreeEncoding(encoding);
    return result;
}


/*
 *----------------------------------------------------------------------
 *
 * TkpGetNativeAppBitmap --
 *
 *	Get a named native bitmap.
 *
 *	Attemps to interpret the given name in order as:
 *	    - name defined by ::tk::mac::iconBitmap
 *	    - NSImage named image name
 *	    - NSImage url string
 *	    - 4-char OSType of IconServices icon
 *
 * Results:
 *	Native bitmap or None.
 *
 * Side effects:
 *	None.
 *
 *----------------------------------------------------------------------
 */

Pixmap
TkpGetNativeAppBitmap(
    Display *display,		/* The display. */
    const char *name,		/* The name of the bitmap. */
    int *width,			/* The width & height of the bitmap. */
    int *height)
{
    Tcl_HashEntry *hPtr;
    Pixmap pixmap = None;
    NSString *string;
    NSImage *image = nil;
    NSSize size = { .width = builtInIconSize, .height = builtInIconSize };

    if (iconBitmapTable.buckets &&
	    (hPtr = Tcl_FindHashEntry(&iconBitmapTable, name))) {
	OSType type;
	IconBitmap *iconBitmap = Tcl_GetHashValue(hPtr);
	name = NULL;
	size = NSMakeSize(iconBitmap->width, iconBitmap->height);
	switch (iconBitmap->kind) {
	case ICON_FILE:
	    string = [[NSString stringWithUTF8String:iconBitmap->value]
		    stringByExpandingTildeInPath];
	    image = [[NSWorkspace sharedWorkspace] iconForFile:string];
	    break;
	case ICON_FILETYPE:
	    string = [NSString stringWithUTF8String:iconBitmap->value];
	    image = [[NSWorkspace sharedWorkspace] iconForFileType:string];
	    break;
	case ICON_OSTYPE:
	    if (OSTypeFromString(iconBitmap->value, &type) == TCL_OK) {
		string = NSFileTypeForHFSTypeCode(type);
		image = [[NSWorkspace sharedWorkspace] iconForFileType:string];
	    }
	    break;
	case ICON_SYSTEMTYPE:
	    name = iconBitmap->value;
	    break;
	case ICON_NAMEDIMAGE:
	    string = [NSString stringWithUTF8String:iconBitmap->value];
	    image = [NSImage imageNamed:string];
	    break;
	case ICON_IMAGEFILE:
	    string = [[NSString stringWithUTF8String:iconBitmap->value]
		    stringByExpandingTildeInPath];
	    image = [[[NSImage alloc] initWithContentsOfFile:string]
		    autorelease];
	    break;
	}
	if (image) {
	    [image setSize:size];
	}
    } else {
	string = [NSString stringWithUTF8String:name];
	image = [NSImage imageNamed:string];
	if (!image) {
	    NSURL *url = [NSURL fileURLWithPath:string];
	    if (url) {
		image = [[[NSImage alloc] initWithContentsOfURL:url]
			autorelease];
	    }
	}
	if (image) {
	    size = [image size];
	}
    }
    if (image) {
	*width = size.width;
	*height = size.height;
	pixmap = PixmapFromImage(display, image, NSSizeToCGSize(size));
    } else if (name) {
	OSType iconType;
	if (OSTypeFromString(name, &iconType) == TCL_OK) {
	    NSString *iconUTI = OSTYPE_TO_UTI(iconType);
	    printf("Found image for UTI %s\n", iconUTI.UTF8String);
	    NSImage *iconImage = [[NSWorkspace sharedWorkspace]
				     iconForFileType: iconUTI];
	    pixmap = PixmapFromImage(display, iconImage, NSSizeToCGSize(size));
	}
    }
    return pixmap;
}

/*
 *----------------------------------------------------------------------
 *
 * TkMacOSXIconBitmapObjCmd --
 *
 *	Implements the ::tk::mac::iconBitmap command.
 *
 * Results:
 *	A standard Tcl result.
 *
 * Side effects:
 *	none
 *
 *----------------------------------------------------------------------
 */

int
TkMacOSXIconBitmapObjCmd(
    ClientData clientData,	/* Unused. */
    Tcl_Interp *interp,		/* Current interpreter. */
    int objc,			/* Number of arguments. */
    Tcl_Obj *const objv[])	/* Argument objects. */
{
    Tcl_HashEntry *hPtr;
    int i = 1, len, isNew, result = TCL_ERROR;
    const char *name, *value;
    IconBitmap ib, *iconBitmap;

    if (objc != 6) {
	Tcl_WrongNumArgs(interp, 1, objv, "name width height "
		"-file|-fileType|-osType|-systemType|-namedImage|-imageFile "
		"value");
	goto end;
    }
    name = Tcl_GetStringFromObj(objv[i++], &len);
    if (!len) {
	Tcl_SetObjResult(interp, Tcl_NewStringObj("empty bitmap name", -1));
	Tcl_SetErrorCode(interp, "TK", "MACBITMAP", "BAD", NULL);
	goto end;
    }
    if (Tcl_GetIntFromObj(interp, objv[i++], &ib.width) != TCL_OK) {
	goto end;
    }
    if (Tcl_GetIntFromObj(interp, objv[i++], &ib.height) != TCL_OK) {
	goto end;
    }
    if (Tcl_GetIndexFromObjStruct(interp, objv[i++], iconBitmapOptionStrings,
	    sizeof(char *), "kind", TCL_EXACT, &ib.kind) != TCL_OK) {
	goto end;
    }
    value = Tcl_GetStringFromObj(objv[i++], &len);
    if (!len) {
	Tcl_SetObjResult(interp, Tcl_NewStringObj("empty bitmap value", -1));
	Tcl_SetErrorCode(interp, "TK", "MACBITMAP", "EMPTY", NULL);
	goto end;
    }
#if 0
    if ((kind == ICON_TYPE || kind == ICON_SYSTEM)) {
	Tcl_DString ds;
 	Tcl_Encoding encoding = Tcl_GetEncoding(NULL, "macRoman");

	Tcl_UtfToExternalDString(encoding, value, -1, &ds);
	len = Tcl_DStringLength(&ds);
	Tcl_DStringFree(&ds);
	Tcl_FreeEncoding(encoding);
	if (len > 4) {
	    Tcl_SetObjResult(interp, Tcl_NewStringObj(
		    "invalid bitmap value", -1));
	    Tcl_SetErrorCode(interp, "TK", "MACBITMAP", "INVALID", NULL);
	    goto end;
	}
    }
#endif
    ib.value = ckalloc(len + 1);
    strcpy(ib.value, value);
    if (!iconBitmapTable.buckets) {
	Tcl_InitHashTable(&iconBitmapTable, TCL_STRING_KEYS);
    }
    hPtr = Tcl_CreateHashEntry(&iconBitmapTable, name, &isNew);
    if (!isNew) {
	iconBitmap = Tcl_GetHashValue(hPtr);
	ckfree(iconBitmap->value);
    } else {
	iconBitmap = ckalloc(sizeof(IconBitmap));
	Tcl_SetHashValue(hPtr, iconBitmap);
    }
    *iconBitmap = ib;
    result = TCL_OK;
  end:
    return result;
}

/*
 * Local Variables:
 * mode: objc
 * c-basic-offset: 4
 * fill-column: 79
 * coding: utf-8
 * End:
 */<|MERGE_RESOLUTION|>--- conflicted
+++ resolved
@@ -179,28 +179,11 @@
     Display *display,
     const void *source)		/* Info about the icon to build. */
 {
-<<<<<<< HEAD
-    Pixmap pixmap;
-    IconRef icon;
-    OSErr err;
-
-    err = ChkErr(GetIconRef, kOnSystemDisk, kSystemIconsCreator,
-	    (unsigned int)PTR2UINT(source), &icon);
-    if (err == noErr) {
-	pixmap = GetBitmapForIcon(display, icon, CGSizeMake(builtInIconSize,
-		builtInIconSize));
-	ReleaseIconRef(icon);
-    } else {
-	pixmap = Tk_GetPixmap(display, None, builtInIconSize,
-		builtInIconSize, 0);
-    }
-=======
     NSString *iconUTI = OSTYPE_TO_UTI(PTR2UINT(source));
     NSImage *iconImage = [[NSWorkspace sharedWorkspace]
 			     iconForFileType: iconUTI];
     CGSize size = CGSizeMake(builtInIconSize, builtInIconSize);
     Pixmap pixmap = PixmapFromImage(display, iconImage, NSSizeToCGSize(size));
->>>>>>> ddbd874d
     return pixmap;
 }
 
