/*
 * tkMacOSXXStubs.c --
 *
 *	This file contains most of the X calls called by Tk. Many of these
 *	calls are just stubs and either don't make sense on the Macintosh or
 *	their implementation just doesn't do anything. Other calls will
 *	eventually be moved into other files.
 *
 * Copyright (c) 1995-1997 Sun Microsystems, Inc.
 * Copyright 2001-2009, Apple Inc.
 * Copyright (c) 2005-2009 Daniel A. Steffen <das@users.sourceforge.net>
 * Copyright 2014 Marc Culler.
 *
 * See the file "license.terms" for information on usage and redistribution
 * of this file, and for a DISCLAIMER OF ALL WARRANTIES.
 */

#include "tkMacOSXPrivate.h"
#include "tkMacOSXInt.h"

#include <IOKit/IOKitLib.h>
#include <IOKit/hidsystem/IOHIDShared.h>

/*
 * Because this file is still under major development Debugger statements are
 * used through out this file. The define TCL_DEBUG will decide whether the
 * debugger statements actually call the debugger or not.
 */

#ifndef TCL_DEBUG
#   define Debugger()
#endif

#define ROOT_ID 10

/*
 * Declarations of static variables used in this file.
 */

/* The unique Macintosh display. */
static TkDisplay *gMacDisplay = NULL;
/* The default name of the Macintosh display. */
static const char *macScreenName = ":0";
/* Timestamp showing the last reset of the inactivity timer. */
static Time lastInactivityReset = 0;


/*
 * Forward declarations of procedures used in this file.
 */

static XID		MacXIdAlloc(Display *display);
static int		DefaultErrorHandler(Display *display,
			    XErrorEvent *err_evt);


/*
 *----------------------------------------------------------------------
 *
 * TkMacOSXDisplayChanged --
 *
 *	Called to set up initial screen info or when an event indicated
 *	display (screen) change.
 *
 * Results:
 *	None.
 *
 * Side effects:
 *	May change info regarding the screen.
 *
 *----------------------------------------------------------------------
 */

void
TkMacOSXDisplayChanged(
    Display *display)
{
    Screen *screen;
    NSArray *nsScreens;


    if (display == NULL || display->screens == NULL) {
	return;
    }
    screen = display->screens;

    nsScreens = [NSScreen screens];
    if (nsScreens && [nsScreens count]) {
	NSScreen *s = [nsScreens objectAtIndex:0];
	NSRect bounds = [s frame];
	NSRect maxBounds = NSZeroRect;

	screen->root_depth = NSBitsPerPixelFromDepth([s depth]);
	screen->width = bounds.size.width;
	screen->height = bounds.size.height;
	screen->mwidth = (bounds.size.width * 254 + 360) / 720;
	screen->mheight = (bounds.size.height * 254 + 360) / 720;

	for (s in nsScreens) {
	    maxBounds = NSUnionRect(maxBounds, [s visibleFrame]);
	}
	*((NSRect *)screen->ext_data) = maxBounds;
    }
}

/*
 *----------------------------------------------------------------------
 *
 * TkMacOSXZeroScreenHeight --
 *
 *	Replacement for the tkMacOSXZeroScreenHeight variable to avoid
 *	caching values from NSScreen (fixes bug aea00be199).
 *
 * Results:
 *	Returns the height of screen 0 (the screen assigned the menu bar
 *	in System Preferences), or 0.0 if getting [NSScreen screens] fails.
 *
 * Side effects:
 *	None.
 *
 *----------------------------------------------------------------------
 */

CGFloat
TkMacOSXZeroScreenHeight()
{
    NSArray *nsScreens = [NSScreen screens];
    if (nsScreens && [nsScreens count]) {
	NSScreen *s = [nsScreens objectAtIndex:0];
	NSRect bounds = [s frame];
	return bounds.size.height;
    }
    return 0.0;
}

/*
 *----------------------------------------------------------------------
 *
 * TkMacOSXZeroScreenTop --
 *
 *	Replacement for the tkMacOSXZeroScreenTop variable to avoid
 *	caching values from visibleFrame.
 *
 * Results:
 *	Returns how far below the top of screen 0 to draw
 *	(i.e. the height of the menu bar if it is always shown),
 *	or 0.0 if getting [NSScreen screens] fails.
 *
 * Side effects:
 *	None.
 *
 *----------------------------------------------------------------------
 */

CGFloat
TkMacOSXZeroScreenTop()
{
    NSArray *nsScreens = [NSScreen screens];
    if (nsScreens && [nsScreens count]) {
	NSScreen *s = [nsScreens objectAtIndex:0];
	NSRect bounds = [s frame], visible = [s visibleFrame];
	return bounds.size.height - (visible.origin.y + visible.size.height);
    }
    return 0.0;
}

/*
 *----------------------------------------------------------------------
 *
 * TkpOpenDisplay/XkbOpenDisplay --
 *
 *	Create the Display structure and fill it with device specific
 *	information.
 *
 * Results:
 *	Returns a Display structure on success or NULL on failure.
 *
 * Side effects:
 *	Allocates a new Display structure.
 *
 *----------------------------------------------------------------------
 */

TkDisplay *
TkpOpenDisplay(
    const char *display_name)
{
    Display *display;
    NSAutoreleasePool *pool = [NSAutoreleasePool new];

    if (gMacDisplay != NULL) {
	if (strcmp(gMacDisplay->display->display_name, display_name) == 0) {
	    return gMacDisplay;
	} else {
	    return NULL;
	}
    }

    display = XkbOpenDisplay((char *)display_name, NULL, NULL, NULL, NULL, NULL);

    /*
     * Initialize screen bits that may change
     */

    TkMacOSXDisplayChanged(display);

    gMacDisplay = (TkDisplay *)ckalloc(sizeof(TkDisplay));

    /*
     * This is the quickest way to make sure that all the *Init flags get
     * properly initialized
     */

    bzero(gMacDisplay, sizeof(TkDisplay));
    gMacDisplay->display = display;
    [pool drain];

    /*
     * Key map info must be available immediately, because of "send event".
     */
    TkpInitKeymapInfo(gMacDisplay);

    return gMacDisplay;
}

Display *
XkbOpenDisplay(
    TCL_UNUSED(const char *),
	int *ev_rtrn,
	int *err_rtrn,
	int *major_rtrn,
	int *minor_rtrn,
	int *reason)
{
    Display *display = (Display *)ckalloc(sizeof(Display));
    Screen *screen = (Screen *)ckalloc(sizeof(Screen));
    int fd = 0;
    NSArray *cgVers;
    static char vendor[25] = "";
    static NSRect maxBounds = {{0, 0}, {0, 0}};

    bzero(display, sizeof(Display));
    bzero(screen, sizeof(Screen));

    display->resource_alloc = MacXIdAlloc;
    display->request	    = 0;
    display->qlen	    = 0;
    display->fd		    = fd;
    display->screens	    = screen;
    display->nscreens	    = 1;
    display->default_screen = 0;
    display->display_name   = (char *) macScreenName;

    /*
     * These screen bits never change
     */
    screen->root	= ROOT_ID;
    screen->display	= display;
    screen->black_pixel = 0x00000000 | PIXEL_MAGIC << 24;
    screen->white_pixel = 0x00FFFFFF | PIXEL_MAGIC << 24;
    screen->ext_data	= (XExtData *) &maxBounds;

    screen->root_visual = (Visual *)ckalloc(sizeof(Visual));
    screen->root_visual->visualid     = 0;
    screen->root_visual->c_class      = TrueColor;
    screen->root_visual->red_mask     = 0x00FF0000;
    screen->root_visual->green_mask   = 0x0000FF00;
    screen->root_visual->blue_mask    = 0x000000FF;
    screen->root_visual->bits_per_rgb = 24;
    screen->root_visual->map_entries  = 256;

    cgVers = [[[NSBundle bundleWithIdentifier:@"com.apple.CoreGraphics"]
	    objectForInfoDictionaryKey:@"CFBundleShortVersionString"]
	    componentsSeparatedByString:@"."];
    if ([cgVers count] >= 2) {
	display->proto_major_version = [[cgVers objectAtIndex:1] integerValue];
    }
    if ([cgVers count] >= 3) {
	display->proto_minor_version = [[cgVers objectAtIndex:2] integerValue];
    }
    if (!vendor[0]) {
	snprintf(vendor, sizeof(vendor), "Apple AppKit %g",
		NSAppKitVersionNumber);
    }
    display->vendor = vendor;
    {
	int major, minor, patch;

#if MAC_OS_X_VERSION_MAX_ALLOWED < 101000
	Gestalt(gestaltSystemVersionMajor, (SInt32*)&major);
	Gestalt(gestaltSystemVersionMinor, (SInt32*)&minor);
	Gestalt(gestaltSystemVersionBugFix, (SInt32*)&patch);
#else
	NSOperatingSystemVersion systemVersion = [[NSProcessInfo processInfo] operatingSystemVersion];
	major = systemVersion.majorVersion;
	minor = systemVersion.minorVersion;
	patch = systemVersion.patchVersion;
#endif
	display->release = major << 16 | minor << 8 | patch;
    }


    if (ev_rtrn) *ev_rtrn = 0;
    if (err_rtrn) *err_rtrn = 0;
    if (major_rtrn) *major_rtrn = 0;
    if (minor_rtrn) *minor_rtrn = 0;
    if (reason) *reason = 0;

    return display;
}


/*
 *----------------------------------------------------------------------
 *
 * TkpCloseDisplay --
 *
 *	Deallocates a display structure created by TkpOpenDisplay.
 *
 * Results:
 *	None.
 *
 * Side effects:
 *	Frees memory.
 *
 *----------------------------------------------------------------------
 */

void
TkpCloseDisplay(
    TkDisplay *displayPtr)
{
    Display *display = displayPtr->display;

    if (gMacDisplay != displayPtr) {
	Tcl_Panic("TkpCloseDisplay: tried to call TkpCloseDisplay on bad display");
    }

    gMacDisplay = NULL;
    if (display->screens != NULL) {
	if (display->screens->root_visual != NULL) {
	    ckfree(display->screens->root_visual);
	}
	ckfree(display->screens);
    }
    ckfree(display);
}

/*
 *----------------------------------------------------------------------
 *
 * TkClipCleanup --
 *
 *	This procedure is called to cleanup resources associated with claiming
 *	clipboard ownership and for receiving selection get results. This
 *	function is called in tkWindow.c. This has to be called by the display
 *	cleanup function because we still need the access display elements.
 *
 * Results:
 *	None.
 *
 * Side effects:
 *	Resources are freed - the clipboard may no longer be used.
 *
 *----------------------------------------------------------------------
 */

void
TkClipCleanup(
    TkDisplay *dispPtr)		/* display associated with clipboard */
{
    /*
     * Make sure that the local scrap is transfered to the global scrap if
     * needed.
     */

    [NSApp tkProvidePasteboard:dispPtr];

    if (dispPtr->clipWindow != NULL) {
	Tk_DeleteSelHandler(dispPtr->clipWindow, dispPtr->clipboardAtom,
		dispPtr->applicationAtom);
	Tk_DeleteSelHandler(dispPtr->clipWindow, dispPtr->clipboardAtom,
		dispPtr->windowAtom);

	Tk_DestroyWindow(dispPtr->clipWindow);
	Tcl_Release(dispPtr->clipWindow);
	dispPtr->clipWindow = NULL;
    }
}

/*
 *----------------------------------------------------------------------
 *
 * MacXIdAlloc --
 *
 *	This procedure is invoked by Xlib as the resource allocator for a
 *	display.
 *
 * Results:
 *	The return value is an X resource identifier that isn't currently in
 *	use.
 *
 * Side effects:
 *	The identifier is removed from the stack of free identifiers, if it
 *	was previously on the stack.
 *
 *----------------------------------------------------------------------
 */

static XID
MacXIdAlloc(
    TCL_UNUSED(Display *))		/* Display for which to allocate. */
{
    static long int cur_id = 100;
    /*
     * Some special XIds are reserved
     *   - this is why we start at 100
     */

    return ++cur_id;
}

/*
 *----------------------------------------------------------------------
 *
 * DefaultErrorHandler --
 *
 *	This procedure is the default X error handler. Tk uses it's own error
 *	handler so this call should never be called.
 *
 * Results:
 *	None.
 *
 * Side effects:
 *	This function will call panic and exit.
 *
 *----------------------------------------------------------------------
 */

static int
DefaultErrorHandler(
    TCL_UNUSED(Display *),
    TCL_UNUSED(XErrorEvent *))
{
    /*
     * This call should never be called. Tk replaces it with its own error
     * handler.
     */

    Tcl_Panic("Warning hit bogus error handler!");
    return 0;
}

char *
XGetAtomName(
    Display *display,
    TCL_UNUSED(Atom))
{
    display->request++;
    return NULL;
}

XErrorHandler
XSetErrorHandler(
    TCL_UNUSED(XErrorHandler))
{
    return DefaultErrorHandler;
}

Window
XRootWindow(
    Display *display,
    TCL_UNUSED(int))
{
    display->request++;
    return ROOT_ID;
}

int
XGetGeometry(
    Display *display,
    Drawable d,
    Window *root_return,
    int *x_return,
    int *y_return,
    unsigned int *width_return,
    unsigned int *height_return,
    unsigned int *border_width_return,
    unsigned int *depth_return)
{
    TkWindow *winPtr = ((MacDrawable *) d)->winPtr;

    display->request++;
    *root_return = ROOT_ID;
    if (winPtr) {
	*x_return = Tk_X(winPtr);
	*y_return = Tk_Y(winPtr);
	*width_return = Tk_Width(winPtr);
	*height_return = Tk_Height(winPtr);
	*border_width_return = winPtr->changes.border_width;
	*depth_return = Tk_Depth(winPtr);
    } else {
	CGSize size = ((MacDrawable *) d)->size;
	*x_return = 0;
	*y_return =  0;
	*width_return = size.width;
	*height_return = size.height;
	*border_width_return = 0;
	*depth_return = 32;
    }
    return 1;
}

int
XChangeProperty(
    TCL_UNUSED(Display *),
    TCL_UNUSED(Window),
    TCL_UNUSED(Atom),
    TCL_UNUSED(Atom),
    TCL_UNUSED(int),
    TCL_UNUSED(int),
    TCL_UNUSED(_Xconst unsigned char *),
    TCL_UNUSED(int))
{
    Debugger();
    return Success;
}

int
XSelectInput(
    TCL_UNUSED(Display *),
    TCL_UNUSED(Window),
    TCL_UNUSED(long))
{
    Debugger();
    return Success;
}

int
XBell(
    TCL_UNUSED(Display *),
    TCL_UNUSED(int))
{
    NSBeep();
    return Success;
}

#if 0
void
XSetWMNormalHints(
    TCL_UNUSED(Display *),
    TCL_UNUSED(Window),
    TCL_UNUSED(XSizeHints *))
{
    /*
     * Do nothing. Shouldn't even be called.
     */
}

XSizeHints *
XAllocSizeHints(void)
{
    /*
     * Always return NULL. Tk code checks to see if NULL is returned & does
     * nothing if it is.
     */

    return NULL;
}
#endif

GContext
XGContextFromGC(
    TCL_UNUSED(GC))
{
    /*
     * TODO: currently a no-op
     */

    return 0;
}

Status
XSendEvent(
    TCL_UNUSED(Display *),
    TCL_UNUSED(Window),
    TCL_UNUSED(Bool),
    TCL_UNUSED(long),
    TCL_UNUSED(XEvent *))
{
    Debugger();
    return 0;
}

int
XClearWindow(
    TCL_UNUSED(Display *),
    TCL_UNUSED(Window))
{
    return Success;
}

/*
int
XDrawPoint(
    Display* display,
    Drawable d,
    GC gc,
    int x,
    int y)
{
    return Success;
}

int
XDrawPoints(
    Display* display,
    Drawable d,
    GC gc,
    XPoint* points,
    int npoints,
    int mode)
{
    return Success;
}
*/

int
XWarpPointer(
    TCL_UNUSED(Display *),
    TCL_UNUSED(Window),
    TCL_UNUSED(Window),
    TCL_UNUSED(int),
    TCL_UNUSED(int),
    TCL_UNUSED(unsigned int),
    TCL_UNUSED(unsigned int),
    TCL_UNUSED(int),
    TCL_UNUSED(int))
{
    return Success;
}

int
XQueryColor(
    TCL_UNUSED(Display *),
    TCL_UNUSED(Colormap),
    XColor* def_in_out)
{
    unsigned long p;
    unsigned char r, g, b;
    XColor *d = def_in_out;

    p		= d->pixel;
    r		= (p & 0x00FF0000) >> 16;
    g		= (p & 0x0000FF00) >> 8;
    b		= (p & 0x000000FF);
    d->red	= (r << 8) | r;
    d->green	= (g << 8) | g;
    d->blue	= (b << 8) | b;
    d->flags	= DoRed|DoGreen|DoBlue;
    d->pad	= 0;
    return Success;
}

Bool
XTranslateCoordinates(
    TCL_UNUSED(Display *),
    TCL_UNUSED(Window),
    TCL_UNUSED(Window),
    TCL_UNUSED(int),
    TCL_UNUSED(int),
    TCL_UNUSED(int *),
    TCL_UNUSED(int *),
    TCL_UNUSED(Window *))
{
    return 0;
}

int
XSetCommand(
    TCL_UNUSED(Display *),
    TCL_UNUSED(Window),
    TCL_UNUSED(char **),
    TCL_UNUSED(int))
{
    return Success;
}

int
XGetWindowAttributes(
    TCL_UNUSED(Display *),
    TCL_UNUSED(Window),
    TCL_UNUSED(XWindowAttributes *))
{
    return Success;
}

Status
XGetWMColormapWindows(
    TCL_UNUSED(Display *),
    TCL_UNUSED(Window),
    TCL_UNUSED(Window **),
    TCL_UNUSED(int *))
{
    return Success;
}

int
XIconifyWindow(
    TCL_UNUSED(Display *),
    TCL_UNUSED(Window),
    TCL_UNUSED(int))
{
    return Success;
}

XHostAddress *
XListHosts(
    TCL_UNUSED(Display *),
    TCL_UNUSED(int *),
    TCL_UNUSED(Bool *))
{
    return NULL;
}

int
XLookupColor(
    TCL_UNUSED(Display *),
    TCL_UNUSED(Colormap),
    TCL_UNUSED(_Xconst char *),
    TCL_UNUSED(XColor *),
    TCL_UNUSED(XColor *))
{
    return Success;
}

int
XNextEvent(
    TCL_UNUSED(Display *),
    TCL_UNUSED(XEvent *))
{
    return Success;
}

int
XPutBackEvent(
    TCL_UNUSED(Display *),
    TCL_UNUSED(XEvent *))
{
    return Success;
}

int
XQueryColors(
    TCL_UNUSED(Display *),
    TCL_UNUSED(Colormap),
    XColor* defs_in_out,
    int ncolors)
{
    int i;
    unsigned long p;
    unsigned char r, g, b;
    XColor *d = defs_in_out;

    for (i = 0; i < ncolors; i++, d++) {
	p		= d->pixel;
	r		= (p & 0x00FF0000) >> 16;
	g		= (p & 0x0000FF00) >> 8;
	b		= (p & 0x000000FF);
	d->red		= (r << 8) | r;
	d->green	= (g << 8) | g;
	d->blue		= (b << 8) | b;
	d->flags	= DoRed|DoGreen|DoBlue;
	d->pad		= 0;
    }
    return Success;
}

int
XQueryTree(
    TCL_UNUSED(Display *),
    TCL_UNUSED(Window),
    TCL_UNUSED(Window *),
    TCL_UNUSED(Window *),
    TCL_UNUSED(Window **),
    TCL_UNUSED(unsigned int *))
{
    return 0;
}


int
XGetWindowProperty(
    Display *display,
    TCL_UNUSED(Window),
    TCL_UNUSED(Atom),
    TCL_UNUSED(long),
    TCL_UNUSED(long),
    TCL_UNUSED(Bool),
    TCL_UNUSED(Atom),
    Atom *actual_type_return,
    int *actual_format_return,
    unsigned long *nitems_return,
    unsigned long *bytes_after_return,
    TCL_UNUSED(unsigned char **))
{
    display->request++;
    *actual_type_return = None;
    *actual_format_return = *bytes_after_return = 0;
    *nitems_return = 0;
    return 0;
}

int
XWindowEvent(
    TCL_UNUSED(Display *),
    TCL_UNUSED(Window),
    TCL_UNUSED(long),
    TCL_UNUSED(XEvent *))
{
    return Success;
}

int
XWithdrawWindow(
    TCL_UNUSED(Display *),
    TCL_UNUSED(Window),
    TCL_UNUSED(int))
{
    return Success;
}

int
XmbLookupString(
    TCL_UNUSED(XIC),
    TCL_UNUSED(XKeyPressedEvent *),
    TCL_UNUSED(char *),
    TCL_UNUSED(int),
    TCL_UNUSED(KeySym *),
    TCL_UNUSED(Status *))
{
    return Success;
}

int
XRefreshKeyboardMapping(
    TCL_UNUSED(XMappingEvent *))
{
    /* used by tkXEvent.c */
    Debugger();
    return Success;
}

int
XSetIconName(
    Display* display,
    TCL_UNUSED(Window),
    TCL_UNUSED(const char *))
{
    /*
     * This is a no-op, no icon name for Macs.
     */
    display->request++;
    return Success;
}

int
XForceScreenSaver(
    Display* display,
    TCL_UNUSED(int))
{
    /*
     * This function is just a no-op. It is defined to reset the screen saver.
     * However, there is no real way to do this on a Mac. Let me know if there
     * is!
     */

    display->request++;
    return Success;
}

<<<<<<< HEAD
=======
void
Tk_FreeXId(
    Display *display,
    XID xid)
{
    /* no-op function needed for stubs implementation. */
}

int
XSync(
    Display *display,
    Bool discard)
{
    /*
     *  The main use of XSync is by the update command, which alternates
     *  between running an event loop to process all events without waiting and
     *  calling XSync on all displays until no events are left.  There is
     *  nothing for the mac to do with respect to syncing its one display but
     *  it can (and, during regression testing, frequently does) happen that
     *  timer events fire during the event loop. Processing those here seems
     *  to make the update command work in a way that is more consistent with
     *  its behavior on other platforms.
     */

    while (Tcl_DoOneEvent(TCL_TIMER_EVENTS|TCL_DONT_WAIT)){}
    display->request++;
    return 0;
}

>>>>>>> b63b4119
#if 0
int
XSetClipRectangles(
    Display *d,
    GC gc,
    int clip_x_origin,
    int clip_y_origin,
    XRectangle* rectangles,
    int n,
    int ordering)
{
    Region clipRgn = XCreateRegion();

    while (n--) {
	XRectangle rect = *rectangles;

	rect.x += clip_x_origin;
	rect.y += clip_y_origin;
	XUnionRectWithRegion(&rect, clipRgn, clipRgn);
	rectangles++;
    }
    XSetRegion(d, gc, clipRgn);
    XDestroyRegion(clipRgn);
    return 1;
}
#endif

/*
 *----------------------------------------------------------------------
 *
 * TkGetServerInfo --
 *
 *	Given a window, this procedure returns information about the window
 *	server for that window. This procedure provides the guts of the "winfo
 *	server" command.
 *
 * Results:
 *	None.
 *
 * Side effects:
 *	None.
 *
 *----------------------------------------------------------------------
 */

void
TkGetServerInfo(
    Tcl_Interp *interp,		/* The server information is returned in this
				 * interpreter's result. */
    Tk_Window tkwin)		/* Token for window; this selects a particular
				 * display and server. */
{
    char buffer[5 + TCL_INTEGER_SPACE * 2];
    char buffer2[11 + TCL_INTEGER_SPACE];

    snprintf(buffer, sizeof(buffer), "CG%d.%d ",
	    ProtocolVersion(Tk_Display(tkwin)),
	    ProtocolRevision(Tk_Display(tkwin)));
    snprintf(buffer2, sizeof(buffer2), " Mac OS X %x",
	    VendorRelease(Tk_Display(tkwin)));
    Tcl_AppendResult(interp, buffer, ServerVendor(Tk_Display(tkwin)),
	    buffer2, NULL);
}

/*
 *----------------------------------------------------------------------
 *
 * XChangeWindowAttributes, XSetWindowBackground,
 * XSetWindowBackgroundPixmap, XSetWindowBorder, XSetWindowBorderPixmap,
 * XSetWindowBorderWidth, XSetWindowColormap
 *
 *	These functions are all no-ops. They all have equivalent Tk calls that
 *	should always be used instead.
 *
 * Results:
 *	None.
 *
 * Side effects:
 *	None.
 *
 *----------------------------------------------------------------------
 */

int
XChangeWindowAttributes(
    TCL_UNUSED(Display *),
    TCL_UNUSED(Window),
    TCL_UNUSED(unsigned long),
    TCL_UNUSED(XSetWindowAttributes *))
{
    return Success;
}

int
XSetWindowBackground(
    TCL_UNUSED(Display *),
    TCL_UNUSED(Window),
    TCL_UNUSED(unsigned long))
{
    return Success;
}

int
XSetWindowBackgroundPixmap(
    TCL_UNUSED(Display *),
    TCL_UNUSED(Window),
    TCL_UNUSED(Pixmap))
{
    return Success;
}

int
XSetWindowBorder(
    TCL_UNUSED(Display *),
    TCL_UNUSED(Window),
    TCL_UNUSED(unsigned long))
{
    return Success;
}

int
XSetWindowBorderPixmap(
    TCL_UNUSED(Display *),
    TCL_UNUSED(Window),
    TCL_UNUSED(Pixmap))
{
    return Success;
}

int
XSetWindowBorderWidth(
    TCL_UNUSED(Display *),
    TCL_UNUSED(Window),
    TCL_UNUSED(unsigned int))
{
    return Success;
}

int
XSetWindowColormap(
    TCL_UNUSED(Display *),
    TCL_UNUSED(Window),
    TCL_UNUSED(Colormap))
{
    Debugger();
    return Success;
}

Status
XStringListToTextProperty(
    TCL_UNUSED(char **),
    TCL_UNUSED(int),
    TCL_UNUSED(XTextProperty *))
{
    Debugger();
    return Success;
}

void
XSetWMClientMachine(
    TCL_UNUSED(Display *),
    TCL_UNUSED(Window),
    TCL_UNUSED(XTextProperty *))
{
    Debugger();
}

XIC
XCreateIC(TCL_UNUSED(XIM), ...)
{
    Debugger();
    return (XIC) 0;
}

int
XDeleteProperty(
    TCL_UNUSED(Display *),
    TCL_UNUSED(Window),
    TCL_UNUSED(Atom))
{
    return Success;
}

int
XGetInputFocus(
    Display *display,
    TCL_UNUSED(Window *),
    TCL_UNUSED(int *))
{
    display->request++;
    return Success;
}

VisualID
XVisualIDFromVisual(
    Visual *visual)
{
    return visual->visualid;
}

XAfterFunction
XSynchronize(
    Display *display,
    TCL_UNUSED(Bool))
{
    display->request++;
    return NULL;
}

int
XUngrabServer(
    TCL_UNUSED(Display *))
{
    return 0;
}

int
XFreeCursor(
    TCL_UNUSED(Display *),
    TCL_UNUSED(Cursor))
{
    return Success;
}

int
XNoOp(
    Display *display)
{
	display->request++;
    return 0;
}

int
XGrabServer(
    TCL_UNUSED(Display *))
{
    return 0;
}

int
XFree(
    void *data)
{
	if ((data) != NULL) {
		ckfree(data);
	}
    return 0;
}

int
XFlush(
    TCL_UNUSED(Display *))
{
    return 0;
}

/*
 *----------------------------------------------------------------------
 *
 * TkGetDefaultScreenName --
 *
 *	Returns the name of the screen that Tk should use during
 *	initialization.
 *
 * Results:
 *	Returns a statically allocated string.
 *
 * Side effects:
 *	None.
 *
 *----------------------------------------------------------------------
 */

const char *
TkGetDefaultScreenName(
    TCL_UNUSED(Tcl_Interp *),
    const char *screenName)		/* If NULL, use default string. */
{
    if ((screenName == NULL) || (screenName[0] == '\0')) {
	screenName = macScreenName;
    }
    return screenName;
}

/*
 *----------------------------------------------------------------------
 *
 * Tk_GetUserInactiveTime --
 *
 *	Return the number of milliseconds the user was inactive.
 *
 * Results:
 *	The number of milliseconds the user has been inactive, or -1 if
 *	querying the inactive time is not supported.
 *
 * Side effects:
 *	None.
 *----------------------------------------------------------------------
 */

long
Tk_GetUserInactiveTime(
    TCL_UNUSED(Display *))
{
    io_registry_entry_t regEntry;
    CFMutableDictionaryRef props = NULL;
    CFTypeRef timeObj;
    long ret = -1l;
    uint64_t time;
    IOReturn result;

    regEntry = IOServiceGetMatchingService(kIOMasterPortDefault,
	    IOServiceMatching("IOHIDSystem"));

    if (regEntry == 0) {
	return -1l;
    }

    result = IORegistryEntryCreateCFProperties(regEntry, &props,
	    kCFAllocatorDefault, 0);
    IOObjectRelease(regEntry);

    if (result != KERN_SUCCESS || props == NULL) {
	return -1l;
    }

    timeObj = CFDictionaryGetValue(props, CFSTR("HIDIdleTime"));

    if (timeObj) {
	    CFNumberGetValue((CFNumberRef)timeObj,
		    kCFNumberSInt64Type, &time);
	    /* Convert nanoseconds to milliseconds. */
	    ret = (long) (time/kMillisecondScale);
    }
    /* Cleanup */
    CFRelease(props);

    /*
     * If the idle time reported by the system is larger than the elapsed
     * time since the last reset, return the elapsed time.
     */
    long elapsed = (long)(TkpGetMS() - lastInactivityReset);
    if (ret > elapsed) {
    	ret = elapsed;
    }

    return ret;
}

/*
 *----------------------------------------------------------------------
 *
 * Tk_ResetUserInactiveTime --
 *
 *	Reset the user inactivity timer
 *
 * Results:
 *	none
 *
 * Side effects:
 *	The user inactivity timer of the underlaying windowing system is reset
 *	to zero.
 *
 *----------------------------------------------------------------------
 */

void
Tk_ResetUserInactiveTime(
    TCL_UNUSED(Display *))
{
    lastInactivityReset = TkpGetMS();
}

/*
 * Local Variables:
 * mode: objc
 * c-basic-offset: 4
 * fill-column: 79
 * coding: utf-8
 * End:
 */<|MERGE_RESOLUTION|>--- conflicted
+++ resolved
@@ -889,38 +889,6 @@
     return Success;
 }
 
-<<<<<<< HEAD
-=======
-void
-Tk_FreeXId(
-    Display *display,
-    XID xid)
-{
-    /* no-op function needed for stubs implementation. */
-}
-
-int
-XSync(
-    Display *display,
-    Bool discard)
-{
-    /*
-     *  The main use of XSync is by the update command, which alternates
-     *  between running an event loop to process all events without waiting and
-     *  calling XSync on all displays until no events are left.  There is
-     *  nothing for the mac to do with respect to syncing its one display but
-     *  it can (and, during regression testing, frequently does) happen that
-     *  timer events fire during the event loop. Processing those here seems
-     *  to make the update command work in a way that is more consistent with
-     *  its behavior on other platforms.
-     */
-
-    while (Tcl_DoOneEvent(TCL_TIMER_EVENTS|TCL_DONT_WAIT)){}
-    display->request++;
-    return 0;
-}
-
->>>>>>> b63b4119
 #if 0
 int
 XSetClipRectangles(
