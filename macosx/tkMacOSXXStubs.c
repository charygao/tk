/*
 * tkMacOSXXStubs.c --
 *
 *	This file contains most of the X calls called by Tk. Many of these
 *	calls are just stubs and either don't make sense on the Macintosh or
 *	their implementation just doesn't do anything. Other calls will
 *	eventually be moved into other files.
 *
 * Copyright (c) 1995-1997 Sun Microsystems, Inc.
 * Copyright 2001-2009, Apple Inc.
 * Copyright (c) 2005-2009 Daniel A. Steffen <das@users.sourceforge.net>
 * Copyright 2014 Marc Culler.
 *
 * See the file "license.terms" for information on usage and redistribution
 * of this file, and for a DISCLAIMER OF ALL WARRANTIES.
 */

#include "tkMacOSXPrivate.h"
#include "tkMacOSXInt.h"

#include <IOKit/IOKitLib.h>
#include <IOKit/hidsystem/IOHIDShared.h>

/*
 * Because this file is still under major development Debugger statements are
 * used through out this file. The define TCL_DEBUG will decide whether the
 * debugger statements actually call the debugger or not.
 */

#ifndef TCL_DEBUG
#   define Debugger()
#endif

#define ROOT_ID 10

/*
 * Declarations of static variables used in this file.
 */

/* The unique Macintosh display. */
static TkDisplay *gMacDisplay = NULL;
/* The default name of the Macintosh display. */
static const char *macScreenName = ":0";
/* Timestamp showing the last reset of the inactivity timer. */
static Time lastInactivityReset = 0;


/*
 * Forward declarations of procedures used in this file.
 */

static XID		MacXIdAlloc(Display *display);
static int		DefaultErrorHandler(Display *display,
			    XErrorEvent *err_evt);


/*
 *----------------------------------------------------------------------
 *
 * TkMacOSXDisplayChanged --
 *
 *	Called to set up initial screen info or when an event indicated
 *	display (screen) change.
 *
 * Results:
 *	None.
 *
 * Side effects:
 *	May change info regarding the screen.
 *
 *----------------------------------------------------------------------
 */

void
TkMacOSXDisplayChanged(
    Display *display)
{
    Screen *screen;
    NSArray *nsScreens;


    if (display == NULL || display->screens == NULL) {
	return;
    }
    screen = display->screens;

    nsScreens = [NSScreen screens];
    if (nsScreens && [nsScreens count]) {
	NSScreen *s = [nsScreens objectAtIndex:0];
	NSRect bounds = [s frame];
	NSRect maxBounds = NSZeroRect;

	screen->root_depth = NSBitsPerPixelFromDepth([s depth]);
	screen->width = bounds.size.width;
	screen->height = bounds.size.height;
	screen->mwidth = (bounds.size.width * 254 + 360) / 720;
	screen->mheight = (bounds.size.height * 254 + 360) / 720;

	for (s in nsScreens) {
	    maxBounds = NSUnionRect(maxBounds, [s visibleFrame]);
	}
	*((NSRect *)screen->ext_data) = maxBounds;
    }
}

/*
 *----------------------------------------------------------------------
 *
 * TkMacOSXZeroScreenHeight --
 *
 *	Replacement for the tkMacOSXZeroScreenHeight variable to avoid
 *	caching values from NSScreen (fixes bug aea00be199).
 *
 * Results:
 *	Returns the height of screen 0 (the screen assigned the menu bar
 *	in System Preferences), or 0.0 if getting [NSScreen screens] fails.
 *
 * Side effects:
 *	None.
 *
 *----------------------------------------------------------------------
 */

CGFloat
TkMacOSXZeroScreenHeight()
{
    NSArray *nsScreens = [NSScreen screens];
    if (nsScreens && [nsScreens count]) {
	NSScreen *s = [nsScreens objectAtIndex:0];
	NSRect bounds = [s frame];
	return bounds.size.height;
    }
    return 0.0;
}

/*
 *----------------------------------------------------------------------
 *
 * TkMacOSXZeroScreenTop --
 *
 *	Replacement for the tkMacOSXZeroScreenTop variable to avoid
 *	caching values from visibleFrame.
 *
 * Results:
 *	Returns how far below the top of screen 0 to draw
 *	(i.e. the height of the menu bar if it is always shown),
 *	or 0.0 if getting [NSScreen screens] fails.
 *
 * Side effects:
 *	None.
 *
 *----------------------------------------------------------------------
 */

CGFloat
TkMacOSXZeroScreenTop()
{
    NSArray *nsScreens = [NSScreen screens];
    if (nsScreens && [nsScreens count]) {
	NSScreen *s = [nsScreens objectAtIndex:0];
	NSRect bounds = [s frame], visible = [s visibleFrame];
	return bounds.size.height - (visible.origin.y + visible.size.height);
    }
    return 0.0;
}

/*
 *----------------------------------------------------------------------
 *
 * TkpOpenDisplay/XkbOpenDisplay --
 *
 *	Create the Display structure and fill it with device specific
 *	information.
 *
 * Results:
 *	Returns a Display structure on success or NULL on failure.
 *
 * Side effects:
 *	Allocates a new Display structure.
 *
 *----------------------------------------------------------------------
 */

TkDisplay *
TkpOpenDisplay(
    const char *display_name)
{
    Display *display;
    NSAutoreleasePool *pool = [NSAutoreleasePool new];

    if (gMacDisplay != NULL) {
	if (strcmp(gMacDisplay->display->display_name, display_name) == 0) {
	    return gMacDisplay;
	} else {
	    return NULL;
	}
    }

    display = XkbOpenDisplay((char *)display_name, NULL, NULL, NULL, NULL, NULL);

    /*
     * Initialize screen bits that may change
     */

    TkMacOSXDisplayChanged(display);

    gMacDisplay = (TkDisplay *)ckalloc(sizeof(TkDisplay));

    /*
     * This is the quickest way to make sure that all the *Init flags get
     * properly initialized
     */

    bzero(gMacDisplay, sizeof(TkDisplay));
    gMacDisplay->display = display;
    [pool drain];

    /*
     * Key map info must be available immediately, because of "send event".
     */
    TkpInitKeymapInfo(gMacDisplay);

    return gMacDisplay;
}

Display *
XkbOpenDisplay(
    TCL_UNUSED(const char *),
	int *ev_rtrn,
	int *err_rtrn,
	int *major_rtrn,
	int *minor_rtrn,
	int *reason)
{
    Display *display = (Display *)ckalloc(sizeof(Display));
    Screen *screen = (Screen *)ckalloc(sizeof(Screen));
    int fd = 0;
    NSArray *cgVers;
    static char vendor[25] = "";
    static NSRect maxBounds = {{0, 0}, {0, 0}};

    bzero(display, sizeof(Display));
    bzero(screen, sizeof(Screen));

    display->resource_alloc = MacXIdAlloc;
    display->request	    = 0;
    display->qlen	    = 0;
    display->fd		    = fd;
    display->screens	    = screen;
    display->nscreens	    = 1;
    display->default_screen = 0;
    display->display_name   = (char *) macScreenName;

    /*
     * These screen bits never change
     */
    screen->root	= ROOT_ID;
    screen->display	= display;
    screen->black_pixel = 0x00000000;
    screen->white_pixel = 0x00FFFFFF;
    screen->ext_data	= (XExtData *) &maxBounds;

    screen->root_visual = (Visual *)ckalloc(sizeof(Visual));
    screen->root_visual->visualid     = 0;
    screen->root_visual->c_class      = TrueColor;
    screen->root_visual->red_mask     = 0x00FF0000;
    screen->root_visual->green_mask   = 0x0000FF00;
    screen->root_visual->blue_mask    = 0x000000FF;
    screen->root_visual->bits_per_rgb = 24;
    screen->root_visual->map_entries  = 256;

    cgVers = [[[NSBundle bundleWithIdentifier:@"com.apple.CoreGraphics"]
	    objectForInfoDictionaryKey:@"CFBundleShortVersionString"]
	    componentsSeparatedByString:@"."];
    if ([cgVers count] >= 2) {
	display->proto_major_version = [[cgVers objectAtIndex:1] integerValue];
    }
    if ([cgVers count] >= 3) {
	display->proto_minor_version = [[cgVers objectAtIndex:2] integerValue];
    }
    if (!vendor[0]) {
	snprintf(vendor, sizeof(vendor), "Apple AppKit %g",
		NSAppKitVersionNumber);
    }
    display->vendor = vendor;
    {
	int major, minor, patch;

#if MAC_OS_X_VERSION_MAX_ALLOWED < 101000
	Gestalt(gestaltSystemVersionMajor, (SInt32*)&major);
	Gestalt(gestaltSystemVersionMinor, (SInt32*)&minor);
	Gestalt(gestaltSystemVersionBugFix, (SInt32*)&patch);
#else
	NSOperatingSystemVersion systemVersion = [[NSProcessInfo processInfo] operatingSystemVersion];
	major = systemVersion.majorVersion;
	minor = systemVersion.minorVersion;
	patch = systemVersion.patchVersion;
#endif
	display->release = major << 16 | minor << 8 | patch;
    }


    if (ev_rtrn) *ev_rtrn = 0;
    if (err_rtrn) *err_rtrn = 0;
    if (major_rtrn) *major_rtrn = 0;
    if (minor_rtrn) *minor_rtrn = 0;
    if (reason) *reason = 0;

    return display;
}


/*
 *----------------------------------------------------------------------
 *
 * TkpCloseDisplay --
 *
 *	Deallocates a display structure created by TkpOpenDisplay.
 *
 * Results:
 *	None.
 *
 * Side effects:
 *	Frees memory.
 *
 *----------------------------------------------------------------------
 */

void
TkpCloseDisplay(
    TkDisplay *displayPtr)
{
    Display *display = displayPtr->display;

    if (gMacDisplay != displayPtr) {
	Tcl_Panic("TkpCloseDisplay: tried to call TkpCloseDisplay on bad display");
    }

    gMacDisplay = NULL;
    if (display->screens != NULL) {
	if (display->screens->root_visual != NULL) {
	    ckfree(display->screens->root_visual);
	}
	ckfree(display->screens);
    }
    ckfree(display);
}

/*
 *----------------------------------------------------------------------
 *
 * TkClipCleanup --
 *
 *	This procedure is called to cleanup resources associated with claiming
 *	clipboard ownership and for receiving selection get results. This
 *	function is called in tkWindow.c. This has to be called by the display
 *	cleanup function because we still need the access display elements.
 *
 * Results:
 *	None.
 *
 * Side effects:
 *	Resources are freed - the clipboard may no longer be used.
 *
 *----------------------------------------------------------------------
 */

void
TkClipCleanup(
    TkDisplay *dispPtr)		/* display associated with clipboard */
{
    /*
     * Make sure that the local scrap is transfered to the global scrap if
     * needed.
     */

    [NSApp tkProvidePasteboard:dispPtr];

    if (dispPtr->clipWindow != NULL) {
	Tk_DeleteSelHandler(dispPtr->clipWindow, dispPtr->clipboardAtom,
		dispPtr->applicationAtom);
	Tk_DeleteSelHandler(dispPtr->clipWindow, dispPtr->clipboardAtom,
		dispPtr->windowAtom);

	Tk_DestroyWindow(dispPtr->clipWindow);
	Tcl_Release(dispPtr->clipWindow);
	dispPtr->clipWindow = NULL;
    }
}

/*
 *----------------------------------------------------------------------
 *
 * MacXIdAlloc --
 *
 *	This procedure is invoked by Xlib as the resource allocator for a
 *	display.
 *
 * Results:
 *	The return value is an X resource identifier that isn't currently in
 *	use.
 *
 * Side effects:
 *	The identifier is removed from the stack of free identifiers, if it
 *	was previously on the stack.
 *
 *----------------------------------------------------------------------
 */

static XID
MacXIdAlloc(
    TCL_UNUSED(Display *))		/* Display for which to allocate. */
{
    static long int cur_id = 100;
    /*
     * Some special XIds are reserved
     *   - this is why we start at 100
     */

    return ++cur_id;
}

/*
 *----------------------------------------------------------------------
 *
 * DefaultErrorHandler --
 *
 *	This procedure is the default X error handler. Tk uses it's own error
 *	handler so this call should never be called.
 *
 * Results:
 *	None.
 *
 * Side effects:
 *	This function will call panic and exit.
 *
 *----------------------------------------------------------------------
 */

static int
DefaultErrorHandler(
    TCL_UNUSED(Display *),
    TCL_UNUSED(XErrorEvent *))
{
    /*
     * This call should never be called. Tk replaces it with its own error
     * handler.
     */

    Tcl_Panic("Warning hit bogus error handler!");
    return 0;
}

char *
XGetAtomName(
    Display *display,
    TCL_UNUSED(Atom))
{
    display->request++;
    return NULL;
}

XErrorHandler
XSetErrorHandler(
    TCL_UNUSED(XErrorHandler))
{
    return DefaultErrorHandler;
}

Window
XRootWindow(
    Display *display,
    TCL_UNUSED(int))
{
    display->request++;
    return ROOT_ID;
}

int
XGetGeometry(
    Display *display,
    Drawable d,
    Window *root_return,
    int *x_return,
    int *y_return,
    unsigned int *width_return,
    unsigned int *height_return,
    unsigned int *border_width_return,
    unsigned int *depth_return)
{
    TkWindow *winPtr = ((MacDrawable *) d)->winPtr;

    display->request++;
    *root_return = ROOT_ID;
    if (winPtr) {
	*x_return = Tk_X(winPtr);
	*y_return = Tk_Y(winPtr);
	*width_return = Tk_Width(winPtr);
	*height_return = Tk_Height(winPtr);
	*border_width_return = winPtr->changes.border_width;
	*depth_return = Tk_Depth(winPtr);
    } else {
	CGSize size = ((MacDrawable *) d)->size;
	*x_return = 0;
	*y_return =  0;
	*width_return = size.width;
	*height_return = size.height;
	*border_width_return = 0;
	*depth_return = 32;
    }
    return 1;
}

int
XChangeProperty(
    TCL_UNUSED(Display *),
    TCL_UNUSED(Window),
    TCL_UNUSED(Atom),
    TCL_UNUSED(Atom),
    TCL_UNUSED(int),
    TCL_UNUSED(int),
    TCL_UNUSED(_Xconst unsigned char *),
    TCL_UNUSED(int))
{
    Debugger();
    return Success;
}

int
XSelectInput(
    TCL_UNUSED(Display *),
    TCL_UNUSED(Window),
    TCL_UNUSED(long))
{
    Debugger();
    return Success;
}

int
XBell(
    TCL_UNUSED(Display *),
    TCL_UNUSED(int))
{
    NSBeep();
    return Success;
}

#if 0
void
XSetWMNormalHints(
    TCL_UNUSED(Display *),
    TCL_UNUSED(Window),
    TCL_UNUSED(XSizeHints *))
{
    /*
     * Do nothing. Shouldn't even be called.
     */
}

XSizeHints *
XAllocSizeHints(void)
{
    /*
     * Always return NULL. Tk code checks to see if NULL is returned & does
     * nothing if it is.
     */

    return NULL;
}
#endif

GContext
XGContextFromGC(
    TCL_UNUSED(GC))
{
    /*
     * TODO: currently a no-op
     */

    return 0;
}

Status
XSendEvent(
    TCL_UNUSED(Display *),
    TCL_UNUSED(Window),
    TCL_UNUSED(Bool),
    TCL_UNUSED(long),
    TCL_UNUSED(XEvent *))
{
    Debugger();
    return 0;
}

int
XClearWindow(
    TCL_UNUSED(Display *),
    TCL_UNUSED(Window))
{
    return Success;
}

/*
int
XDrawPoint(
    Display* display,
    Drawable d,
    GC gc,
    int x,
    int y)
{
    return Success;
}

int
XDrawPoints(
    Display* display,
    Drawable d,
    GC gc,
    XPoint* points,
    int npoints,
    int mode)
{
    return Success;
}
*/

int
XWarpPointer(
    TCL_UNUSED(Display *),
    TCL_UNUSED(Window),
    TCL_UNUSED(Window),
    TCL_UNUSED(int),
    TCL_UNUSED(int),
    TCL_UNUSED(unsigned int),
    TCL_UNUSED(unsigned int),
    TCL_UNUSED(int),
    TCL_UNUSED(int))
{
    return Success;
}

int
XQueryColor(
    TCL_UNUSED(Display *),
    TCL_UNUSED(Colormap),
    XColor* def_in_out)
{
    unsigned long p;
    unsigned char r, g, b;
    XColor *d = def_in_out;

    p		= d->pixel;
    r		= (p & 0x00FF0000) >> 16;
    g		= (p & 0x0000FF00) >> 8;
    b		= (p & 0x000000FF);
    d->red	= (r << 8) | r;
    d->green	= (g << 8) | g;
    d->blue	= (b << 8) | b;
    d->flags	= DoRed|DoGreen|DoBlue;
    d->pad	= 0;
    return Success;
}

Bool
XTranslateCoordinates(
    TCL_UNUSED(Display *),
    TCL_UNUSED(Window),
    TCL_UNUSED(Window),
    TCL_UNUSED(int),
    TCL_UNUSED(int),
    TCL_UNUSED(int *),
    TCL_UNUSED(int *),
    TCL_UNUSED(Window *))
{
    return 0;
}

int
XSetCommand(
    TCL_UNUSED(Display *),
    TCL_UNUSED(Window),
    TCL_UNUSED(char **),
    TCL_UNUSED(int))
{
    return Success;
}

int
XGetWindowAttributes(
    TCL_UNUSED(Display *),
    TCL_UNUSED(Window),
    TCL_UNUSED(XWindowAttributes *))
{
    return Success;
}

Status
XGetWMColormapWindows(
    TCL_UNUSED(Display *),
    TCL_UNUSED(Window),
    TCL_UNUSED(Window **),
    TCL_UNUSED(int *))
{
    return Success;
}

int
XIconifyWindow(
    TCL_UNUSED(Display *),
    TCL_UNUSED(Window),
    TCL_UNUSED(int))
{
    return Success;
}

XHostAddress *
XListHosts(
    TCL_UNUSED(Display *),
    TCL_UNUSED(int *),
    TCL_UNUSED(Bool *))
{
    return NULL;
}

int
XLookupColor(
    TCL_UNUSED(Display *),
    TCL_UNUSED(Colormap),
    TCL_UNUSED(_Xconst char *),
    TCL_UNUSED(XColor *),
    TCL_UNUSED(XColor *))
{
    return Success;
}

int
XNextEvent(
    TCL_UNUSED(Display *),
    TCL_UNUSED(XEvent *))
{
    return Success;
}

int
XPutBackEvent(
    TCL_UNUSED(Display *),
    TCL_UNUSED(XEvent *))
{
    return Success;
}

int
XQueryColors(
    TCL_UNUSED(Display *),
    TCL_UNUSED(Colormap),
    XColor* defs_in_out,
    int ncolors)
{
    int i;
    unsigned long p;
    unsigned char r, g, b;
    XColor *d = defs_in_out;

    for (i = 0; i < ncolors; i++, d++) {
	p		= d->pixel;
	r		= (p & 0x00FF0000) >> 16;
	g		= (p & 0x0000FF00) >> 8;
	b		= (p & 0x000000FF);
	d->red		= (r << 8) | r;
	d->green	= (g << 8) | g;
	d->blue		= (b << 8) | b;
	d->flags	= DoRed|DoGreen|DoBlue;
	d->pad		= 0;
    }
    return Success;
}

int
XQueryTree(
    TCL_UNUSED(Display *),
    TCL_UNUSED(Window),
    TCL_UNUSED(Window *),
    TCL_UNUSED(Window *),
    TCL_UNUSED(Window **),
    TCL_UNUSED(unsigned int *))
{
    return 0;
}


int
XGetWindowProperty(
    Display *display,
    TCL_UNUSED(Window),
    TCL_UNUSED(Atom),
    TCL_UNUSED(long),
    TCL_UNUSED(long),
    TCL_UNUSED(Bool),
    TCL_UNUSED(Atom),
    Atom *actual_type_return,
    int *actual_format_return,
    unsigned long *nitems_return,
    unsigned long *bytes_after_return,
    TCL_UNUSED(unsigned char **))
{
    display->request++;
    *actual_type_return = None;
    *actual_format_return = *bytes_after_return = 0;
    *nitems_return = 0;
    return 0;
}

int
XWindowEvent(
    TCL_UNUSED(Display *),
    TCL_UNUSED(Window),
    TCL_UNUSED(long),
    TCL_UNUSED(XEvent *))
{
    return Success;
}

int
XWithdrawWindow(
    TCL_UNUSED(Display *),
    TCL_UNUSED(Window),
    TCL_UNUSED(int))
{
    return Success;
}

int
XmbLookupString(
    TCL_UNUSED(XIC),
    TCL_UNUSED(XKeyPressedEvent *),
    TCL_UNUSED(char *),
    TCL_UNUSED(int),
    TCL_UNUSED(KeySym *),
    TCL_UNUSED(Status *))
{
    return Success;
}

int
XRefreshKeyboardMapping(
    TCL_UNUSED(XMappingEvent *))
{
    /* used by tkXEvent.c */
    Debugger();
    return Success;
}

int
XSetIconName(
    Display* display,
    TCL_UNUSED(Window),
    TCL_UNUSED(const char *))
{
    /*
     * This is a no-op, no icon name for Macs.
     */
    display->request++;
    return Success;
}

int
XForceScreenSaver(
    Display* display,
    TCL_UNUSED(int))
{
    /*
     * This function is just a no-op. It is defined to reset the screen saver.
     * However, there is no real way to do this on a Mac. Let me know if there
     * is!
     */

    display->request++;
    return Success;
}

#if 0
int
XSetClipRectangles(
    Display *d,
    GC gc,
    int clip_x_origin,
    int clip_y_origin,
    XRectangle* rectangles,
    int n,
    int ordering)
{
    Region clipRgn = XCreateRegion();

    while (n--) {
	XRectangle rect = *rectangles;

<<<<<<< HEAD
	rect.x += clip_x_origin;
	rect.y += clip_y_origin;
	XUnionRectWithRegion(&rect, clipRgn, clipRgn);
	rectangles++;
    }
    XSetRegion(d, gc, clipRgn);
    XDestroyRegion(clipRgn);
    return 1;
}
#endif

=======
int
XSetClipRectangles(
    Display *d,
    GC gc,
    int clip_x_origin,
    int clip_y_origin,
    XRectangle* rectangles,
    int n,
    int ordering)
{
    TkRegion clipRgn = TkCreateRegion();

    while (n--) {
    	XRectangle rect = *rectangles;

    	rect.x += clip_x_origin;
    	rect.y += clip_y_origin;
    	TkUnionRectWithRegion(&rect, clipRgn, clipRgn);
    	rectangles++;
    }
    TkSetRegion(d, gc, clipRgn);
    TkDestroyRegion(clipRgn);
    return 1;
}
>>>>>>> 6560e31a
/*
 *----------------------------------------------------------------------
 *
 * TkGetServerInfo --
 *
 *	Given a window, this procedure returns information about the window
 *	server for that window. This procedure provides the guts of the "winfo
 *	server" command.
 *
 * Results:
 *	None.
 *
 * Side effects:
 *	None.
 *
 *----------------------------------------------------------------------
 */

void
TkGetServerInfo(
    Tcl_Interp *interp,		/* The server information is returned in this
				 * interpreter's result. */
    Tk_Window tkwin)		/* Token for window; this selects a particular
				 * display and server. */
{
    char buffer[5 + TCL_INTEGER_SPACE * 2];
    char buffer2[11 + TCL_INTEGER_SPACE];

    snprintf(buffer, sizeof(buffer), "CG%d.%d ",
	    ProtocolVersion(Tk_Display(tkwin)),
	    ProtocolRevision(Tk_Display(tkwin)));
    snprintf(buffer2, sizeof(buffer2), " Mac OS X %x",
	    VendorRelease(Tk_Display(tkwin)));
    Tcl_AppendResult(interp, buffer, ServerVendor(Tk_Display(tkwin)),
	    buffer2, NULL);
}

/*
 *----------------------------------------------------------------------
 *
 * XChangeWindowAttributes, XSetWindowBackground,
 * XSetWindowBackgroundPixmap, XSetWindowBorder, XSetWindowBorderPixmap,
 * XSetWindowBorderWidth, XSetWindowColormap
 *
 *	These functions are all no-ops. They all have equivalent Tk calls that
 *	should always be used instead.
 *
 * Results:
 *	None.
 *
 * Side effects:
 *	None.
 *
 *----------------------------------------------------------------------
 */

int
XChangeWindowAttributes(
    TCL_UNUSED(Display *),
    TCL_UNUSED(Window),
    TCL_UNUSED(unsigned long),
    TCL_UNUSED(XSetWindowAttributes *))
{
    return Success;
}

int
XSetWindowBackground(
    TCL_UNUSED(Display *),
    TCL_UNUSED(Window),
    TCL_UNUSED(unsigned long))
{
    return Success;
}

int
XSetWindowBackgroundPixmap(
    TCL_UNUSED(Display *),
    TCL_UNUSED(Window),
    TCL_UNUSED(Pixmap))
{
    return Success;
}

int
XSetWindowBorder(
    TCL_UNUSED(Display *),
    TCL_UNUSED(Window),
    TCL_UNUSED(unsigned long))
{
    return Success;
}

int
XSetWindowBorderPixmap(
    TCL_UNUSED(Display *),
    TCL_UNUSED(Window),
    TCL_UNUSED(Pixmap))
{
    return Success;
}

int
XSetWindowBorderWidth(
    TCL_UNUSED(Display *),
    TCL_UNUSED(Window),
    TCL_UNUSED(unsigned int))
{
    return Success;
}

int
XSetWindowColormap(
    TCL_UNUSED(Display *),
    TCL_UNUSED(Window),
    TCL_UNUSED(Colormap))
{
    Debugger();
    return Success;
}

Status
XStringListToTextProperty(
    TCL_UNUSED(char **),
    TCL_UNUSED(int),
    TCL_UNUSED(XTextProperty *))
{
    Debugger();
    return Success;
}

void
XSetWMClientMachine(
    TCL_UNUSED(Display *),
    TCL_UNUSED(Window),
    TCL_UNUSED(XTextProperty *))
{
    Debugger();
}

XIC
XCreateIC(TCL_UNUSED(XIM), ...)
{
    Debugger();
    return (XIC) 0;
}

int
XDeleteProperty(
    TCL_UNUSED(Display *),
    TCL_UNUSED(Window),
    TCL_UNUSED(Atom))
{
    return Success;
}

int
XGetInputFocus(
    Display *display,
    TCL_UNUSED(Window *),
    TCL_UNUSED(int *))
{
    display->request++;
    return Success;
}

VisualID
XVisualIDFromVisual(
    Visual *visual)
{
    return visual->visualid;
}

XAfterFunction
XSynchronize(
    Display *display,
    TCL_UNUSED(Bool))
{
    display->request++;
    return NULL;
}

int
XUngrabServer(
    TCL_UNUSED(Display *))
{
    return 0;
}

int
XFreeCursor(
    TCL_UNUSED(Display *),
    TCL_UNUSED(Cursor))
{
    return Success;
}

int
XNoOp(
    Display *display)
{
	display->request++;
    return 0;
}

int
XGrabServer(
    TCL_UNUSED(Display *))
{
    return 0;
}

int
XFree(
    void *data)
{
	if ((data) != NULL) {
		ckfree(data);
	}
    return 0;
}

int
XFlush(
    TCL_UNUSED(Display *))
{
    return 0;
}

/*
 *----------------------------------------------------------------------
 *
 * TkGetDefaultScreenName --
 *
 *	Returns the name of the screen that Tk should use during
 *	initialization.
 *
 * Results:
 *	Returns a statically allocated string.
 *
 * Side effects:
 *	None.
 *
 *----------------------------------------------------------------------
 */

const char *
TkGetDefaultScreenName(
    TCL_UNUSED(Tcl_Interp *),
    const char *screenName)		/* If NULL, use default string. */
{
    if ((screenName == NULL) || (screenName[0] == '\0')) {
	screenName = macScreenName;
    }
    return screenName;
}

/*
 *----------------------------------------------------------------------
 *
 * Tk_GetUserInactiveTime --
 *
 *	Return the number of milliseconds the user was inactive.
 *
 * Results:
 *	The number of milliseconds the user has been inactive, or -1 if
 *	querying the inactive time is not supported.
 *
 * Side effects:
 *	None.
 *----------------------------------------------------------------------
 */

long
Tk_GetUserInactiveTime(
    TCL_UNUSED(Display *))
{
    io_registry_entry_t regEntry;
    CFMutableDictionaryRef props = NULL;
    CFTypeRef timeObj;
    long ret = -1l;
    uint64_t time;
    IOReturn result;

    regEntry = IOServiceGetMatchingService(kIOMasterPortDefault,
	    IOServiceMatching("IOHIDSystem"));

    if (regEntry == 0) {
	return -1l;
    }

    result = IORegistryEntryCreateCFProperties(regEntry, &props,
	    kCFAllocatorDefault, 0);
    IOObjectRelease(regEntry);

    if (result != KERN_SUCCESS || props == NULL) {
	return -1l;
    }

    timeObj = CFDictionaryGetValue(props, CFSTR("HIDIdleTime"));

    if (timeObj) {
	    CFNumberGetValue((CFNumberRef)timeObj,
		    kCFNumberSInt64Type, &time);
	    /* Convert nanoseconds to milliseconds. */
	    ret = (long) (time/kMillisecondScale);
    }
    /* Cleanup */
    CFRelease(props);

    /*
     * If the idle time reported by the system is larger than the elapsed
     * time since the last reset, return the elapsed time.
     */
    long elapsed = (long)(TkpGetMS() - lastInactivityReset);
    if (ret > elapsed) {
    	ret = elapsed;
    }

    return ret;
}

/*
 *----------------------------------------------------------------------
 *
 * Tk_ResetUserInactiveTime --
 *
 *	Reset the user inactivity timer
 *
 * Results:
 *	none
 *
 * Side effects:
 *	The user inactivity timer of the underlaying windowing system is reset
 *	to zero.
 *
 *----------------------------------------------------------------------
 */

void
Tk_ResetUserInactiveTime(
    TCL_UNUSED(Display *))
{
    lastInactivityReset = TkpGetMS();
}

/*
 * Local Variables:
 * mode: objc
 * c-basic-offset: 4
 * fill-column: 79
 * coding: utf-8
 * End:
 */<|MERGE_RESOLUTION|>--- conflicted
+++ resolved
@@ -312,7 +312,6 @@
 
     return display;
 }
-
  
 /*
@@ -888,8 +887,8 @@
     display->request++;
     return Success;
 }
-
-#if 0
++
 int
 XSetClipRectangles(
     Display *d,
@@ -898,36 +897,7 @@
     int clip_y_origin,
     XRectangle* rectangles,
     int n,
-    int ordering)
-{
-    Region clipRgn = XCreateRegion();
-
-    while (n--) {
-	XRectangle rect = *rectangles;
-
-<<<<<<< HEAD
-	rect.x += clip_x_origin;
-	rect.y += clip_y_origin;
-	XUnionRectWithRegion(&rect, clipRgn, clipRgn);
-	rectangles++;
-    }
-    XSetRegion(d, gc, clipRgn);
-    XDestroyRegion(clipRgn);
-    return 1;
-}
-#endif
--
-=======
-int
-XSetClipRectangles(
-    Display *d,
-    GC gc,
-    int clip_x_origin,
-    int clip_y_origin,
-    XRectangle* rectangles,
-    int n,
-    int ordering)
+    TCL_UNUSED(int))
 {
     TkRegion clipRgn = TkCreateRegion();
 
@@ -943,7 +913,6 @@
     TkDestroyRegion(clipRgn);
     return 1;
 }
->>>>>>> 6560e31a
 /*
  *----------------------------------------------------------------------
  *
