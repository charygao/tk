/*
 * tkMacOSXXStubs.c --
 *
 *	This file contains most of the X calls called by Tk. Many of these
 *	calls are just stubs and either don't make sense on the Macintosh or
 *	their implamentation just doesn't do anything. Other calls will
 *	eventually be moved into other files.
 *
 * Copyright (c) 1995-1997 Sun Microsystems, Inc.
 * Copyright 2001-2009, Apple Inc.
 * Copyright (c) 2005-2009 Daniel A. Steffen <das@users.sourceforge.net>
 *
 * See the file "license.terms" for information on usage and redistribution
 * of this file, and for a DISCLAIMER OF ALL WARRANTIES.
 */

#include "tkMacOSXPrivate.h"
#include "tkMacOSXEvent.h"

#include <IOKit/IOKitLib.h>
#include <IOKit/hidsystem/IOHIDShared.h>

/*
 * Because this file is still under major development Debugger statements are
 * used through out this file. The define TCL_DEBUG will decide whether the
 * debugger statements actually call the debugger or not.
 */

#ifndef TCL_DEBUG
#   define Debugger()
#endif

#define ROOT_ID 10

CGFloat tkMacOSXZeroScreenHeight = 0;
CGFloat tkMacOSXZeroScreenTop = 0;

/*
 * Declarations of static variables used in this file.
 */

static TkDisplay *gMacDisplay = NULL;
				/* Macintosh display. */
static const char *macScreenName = ":0";
				/* Default name of macintosh display. */

/*
 * Forward declarations of procedures used in this file.
 */

static XID		MacXIdAlloc(Display *display);
static int		DefaultErrorHandler(Display *display,
			    XErrorEvent *err_evt);

/*
 * Other declarations
 */

static int		DestroyImage(XImage *image);
static unsigned long	ImageGetPixel(XImage *image, int x, int y);
static int		ImagePutPixel(XImage *image, int x, int y,
			    unsigned long pixel);

/*
 *----------------------------------------------------------------------
 *
 * TkMacOSXDisplayChanged --
 *
 *	Called to set up initial screen info or when an event indicated
 *	display (screen) change.
 *
 * Results:
 *	None.
 *
 * Side effects:
 *	May change info regarding the screen.
 *
 *----------------------------------------------------------------------
 */

void
TkMacOSXDisplayChanged(
    Display *display)
{
    Screen *screen;
    NSArray *nsScreens;


    if (display == NULL || display->screens == NULL) {
	return;
    }
    screen = display->screens;

    nsScreens = [NSScreen screens];
    if (nsScreens && [nsScreens count]) {
	NSScreen *s = [nsScreens objectAtIndex:0];
	NSRect bounds = [s frame], visible = [s visibleFrame];
	NSRect maxBounds = NSZeroRect;

	tkMacOSXZeroScreenHeight = bounds.size.height;
	tkMacOSXZeroScreenTop = tkMacOSXZeroScreenHeight -
		(visible.origin.y + visible.size.height);

	screen->root_depth = NSBitsPerPixelFromDepth([s depth]);
	screen->width = bounds.size.width;
	screen->height = bounds.size.height;
	screen->mwidth = (bounds.size.width * 254 + 360) / 720;
	screen->mheight = (bounds.size.height * 254 + 360) / 720;

	for (s in nsScreens) {
	    maxBounds = NSUnionRect(maxBounds, [s visibleFrame]);
	}
	*((NSRect *)screen->ext_data) = maxBounds;
    }
}

/*
 *----------------------------------------------------------------------
 *
 * TkpOpenDisplay --
 *
 *	Create the Display structure and fill it with device specific
 *	information.
 *
 * Results:
 *	Returns a Display structure on success or NULL on failure.
 *
 * Side effects:
 *	Allocates a new Display structure.
 *
 *----------------------------------------------------------------------
 */

TkDisplay *
TkpOpenDisplay(
    const char *display_name)
{
    Display *display;
    Screen *screen;
    int fd = 0;
    static NSRect maxBounds = {{0, 0}, {0, 0}};
    static char vendor[25] = "";
    NSArray *cgVers;
    NSAutoreleasePool *pool;

    if (gMacDisplay != NULL) {
	if (strcmp(gMacDisplay->display->display_name, display_name) == 0) {
	    return gMacDisplay;
	} else {
	    return NULL;
	}
    }

    display = ckalloc(sizeof(Display));
    screen  = ckalloc(sizeof(Screen));
    bzero(display, sizeof(Display));
    bzero(screen, sizeof(Screen));

    display->resource_alloc = MacXIdAlloc;
    display->request	    = 0;
    display->qlen	    = 0;
    display->fd		    = fd;
    display->screens	    = screen;
    display->nscreens	    = 1;
    display->default_screen = 0;
    display->display_name   = (char *) macScreenName;

    pool = [NSAutoreleasePool new];
    cgVers = [[[NSBundle bundleWithIdentifier:@"com.apple.CoreGraphics"]
	    objectForInfoDictionaryKey:@"CFBundleShortVersionString"]
	    componentsSeparatedByString:@"."];
    if ([cgVers count] >= 2) {
	display->proto_major_version = [[cgVers objectAtIndex:1] integerValue];
    }
    if ([cgVers count] >= 3) {
	display->proto_minor_version = [[cgVers objectAtIndex:2] integerValue];
    }
    if (!vendor[0]) {
	snprintf(vendor, sizeof(vendor), "Apple AppKit %s %g",
		([NSGarbageCollector defaultCollector] ? "GC" : "RR"),
		NSAppKitVersionNumber);
    }
    display->vendor = vendor;
    Gestalt(gestaltSystemVersion, (SInt32 *) &display->release);

    /*
     * These screen bits never change
     */
    screen->root	= ROOT_ID;
    screen->display	= display;
    screen->black_pixel = 0x00000000 | PIXEL_MAGIC << 24;
    screen->white_pixel = 0x00FFFFFF | PIXEL_MAGIC << 24;
    screen->ext_data	= (XExtData *) &maxBounds;

    screen->root_visual = ckalloc(sizeof(Visual));
    screen->root_visual->visualid     = 0;
    screen->root_visual->class	      = TrueColor;
    screen->root_visual->red_mask     = 0x00FF0000;
    screen->root_visual->green_mask   = 0x0000FF00;
    screen->root_visual->blue_mask    = 0x000000FF;
    screen->root_visual->bits_per_rgb = 24;
    screen->root_visual->map_entries  = 256;

    /*
     * Initialize screen bits that may change
     */

    TkMacOSXDisplayChanged(display);

    gMacDisplay = ckalloc(sizeof(TkDisplay));

    /*
     * This is the quickest way to make sure that all the *Init flags get
     * properly initialized
     */

    bzero(gMacDisplay, sizeof(TkDisplay));
    gMacDisplay->display = display;
    [pool drain];
    return gMacDisplay;
}

/*
 *----------------------------------------------------------------------
 *
 * TkpCloseDisplay --
 *
 *	Deallocates a display structure created by TkpOpenDisplay.
 *
 * Results:
 *	None.
 *
 * Side effects:
 *	Frees memory.
 *
 *----------------------------------------------------------------------
 */

void
TkpCloseDisplay(
    TkDisplay *displayPtr)
{
    Display *display = displayPtr->display;

    if (gMacDisplay != displayPtr) {
	Tcl_Panic("TkpCloseDisplay: tried to call TkpCloseDisplay on bad display");
    }

    gMacDisplay = NULL;
    if (display->screens != NULL) {
	if (display->screens->root_visual != NULL) {
	    ckfree(display->screens->root_visual);
	}
	ckfree(display->screens);
    }
    ckfree(display);
}

/*
 *----------------------------------------------------------------------
 *
 * TkClipCleanup --
 *
 *	This procedure is called to cleanup resources associated with claiming
 *	clipboard ownership and for receiving selection get results. This
 *	function is called in tkWindow.c. This has to be called by the display
 *	cleanup function because we still need the access display elements.
 *
 * Results:
 *	None.
 *
 * Side effects:
 *	Resources are freed - the clipboard may no longer be used.
 *
 *----------------------------------------------------------------------
 */

void
TkClipCleanup(
    TkDisplay *dispPtr)		/* display associated with clipboard */
{
    /*
     * Make sure that the local scrap is transfered to the global scrap if
     * needed.
     */

    [NSApp tkProvidePasteboard:dispPtr];

    if (dispPtr->clipWindow != NULL) {
	Tk_DeleteSelHandler(dispPtr->clipWindow, dispPtr->clipboardAtom,
		dispPtr->applicationAtom);
	Tk_DeleteSelHandler(dispPtr->clipWindow, dispPtr->clipboardAtom,
		dispPtr->windowAtom);

	Tk_DestroyWindow(dispPtr->clipWindow);
	Tcl_Release(dispPtr->clipWindow);
	dispPtr->clipWindow = NULL;
    }
}

/*
 *----------------------------------------------------------------------
 *
 * MacXIdAlloc --
 *
 *	This procedure is invoked by Xlib as the resource allocator for a
 *	display.
 *
 * Results:
 *	The return value is an X resource identifier that isn't currently in
 *	use.
 *
 * Side effects:
 *	The identifier is removed from the stack of free identifiers, if it
 *	was previously on the stack.
 *
 *----------------------------------------------------------------------
 */

static XID
MacXIdAlloc(
    Display *display)		/* Display for which to allocate. */
{
    static long int cur_id = 100;
    /*
     * Some special XIds are reserved
     *   - this is why we start at 100
     */

    return ++cur_id;
}

/*
 *----------------------------------------------------------------------
 *
 * DefaultErrorHandler --
 *
 *	This procedure is the default X error handler. Tk uses it's own error
 *	handler so this call should never be called.
 *
 * Results:
 *	None.
 *
 * Side effects:
 *	This function will call panic and exit.
 *
 *----------------------------------------------------------------------
 */

static int
DefaultErrorHandler(
    Display* display,
    XErrorEvent* err_evt)
{
    /*
     * This call should never be called. Tk replaces it with its own error
     * handler.
     */

    Tcl_Panic("Warning hit bogus error handler!");
    return 0;
}

char *
XGetAtomName(
    Display * display,
    Atom atom)
{
    display->request++;
    return NULL;
}

int
_XInitImageFuncPtrs(
    XImage *image)
{
    return 0;
}

XErrorHandler
XSetErrorHandler(
    XErrorHandler handler)
{
    return DefaultErrorHandler;
}

Window
XRootWindow(
    Display *display,
    int screen_number)
{
    display->request++;
    return ROOT_ID;
}

int
XGetGeometry(
    Display *display,
    Drawable d,
    Window *root_return,
    int *x_return,
    int *y_return,
    unsigned int *width_return,
    unsigned int *height_return,
    unsigned int *border_width_return,
    unsigned int *depth_return)
{
    TkWindow *winPtr = ((MacDrawable *) d)->winPtr;

    display->request++;
    *root_return = ROOT_ID;
    if (winPtr) {
	*x_return = Tk_X(winPtr);
	*y_return = Tk_Y(winPtr);
	*width_return = Tk_Width(winPtr);
	*height_return = Tk_Height(winPtr);
	*border_width_return = winPtr->changes.border_width;
	*depth_return = Tk_Depth(winPtr);
    } else {
	CGSize size = ((MacDrawable *) d)->size;
	*x_return = 0;
	*y_return =  0;
	*width_return = size.width;
	*height_return = size.height;
	*border_width_return = 0;
	*depth_return = 32;
    }
    return 1;
}

void
XChangeProperty(
    Display* display,
    Window w,
    Atom property,
    Atom type,
    int format,
    int mode,
    _Xconst unsigned char* data,
    int nelements)
{
    Debugger();
}

void
XSelectInput(
    Display* display,
    Window w,
    long event_mask)
{
    Debugger();
}

int
XBell(
    Display* display,
    int percent)
{
<<<<<<< HEAD
    NSBeep();
=======
    SysBeep(percent);
    return Success;
>>>>>>> 5218de7e
}

#if 0
void
XSetWMNormalHints(
    Display* display,
    Window w,
    XSizeHints* hints)
{
    /*
     * Do nothing. Shouldn't even be called.
     */
}

XSizeHints *
XAllocSizeHints(void)
{
    /*
     * Always return NULL. Tk code checks to see if NULL is returned & does
     * nothing if it is.
     */

    return NULL;
}
#endif

GContext
XGContextFromGC(
    GC gc)
{
    /*
     * TODO: currently a no-op
     */

    return 0;
}

Status
XSendEvent(
    Display* display,
    Window w,
    Bool propagate,
    long event_mask,
    XEvent* event_send)
{
    Debugger();
    return 0;
}

void
XClearWindow(
    Display* display,
    Window w)
{
}

/*
void
XDrawPoint(
    Display* display,
    Drawable d,
    GC gc,
    int x,
    int y)
{
}

void
XDrawPoints(
    Display* display,
    Drawable d,
    GC gc,
    XPoint* points,
    int npoints,
    int mode)
{
}
*/

int
XWarpPointer(
    Display* display,
    Window src_w,
    Window dest_w,
    int src_x,
    int src_y,
    unsigned int src_width,
    unsigned int src_height,
    int dest_x,
    int dest_y)
{
    return Success;
}

void
XQueryColor(
    Display* display,
    Colormap colormap,
    XColor* def_in_out)
{
    unsigned long p;
    unsigned char r, g, b;
    XColor *d = def_in_out;

    p		= d->pixel;
    r		= (p & 0x00FF0000) >> 16;
    g		= (p & 0x0000FF00) >> 8;
    b		= (p & 0x000000FF);
    d->red	= (r << 8) | r;
    d->green	= (g << 8) | g;
    d->blue	= (b << 8) | b;
    d->flags	= DoRed|DoGreen|DoBlue;
    d->pad	= 0;
}

void
XQueryColors(
    Display* display,
    Colormap colormap,
    XColor* defs_in_out,
    int ncolors)
{
    int i;
    unsigned long p;
    unsigned char r, g, b;
    XColor *d = defs_in_out;

    for (i = 0; i < ncolors; i++, d++) {
	p		= d->pixel;
	r		= (p & 0x00FF0000) >> 16;
	g		= (p & 0x0000FF00) >> 8;
	b		= (p & 0x000000FF);
	d->red		= (r << 8) | r;
	d->green	= (g << 8) | g;
	d->blue		= (b << 8) | b;
	d->flags	= DoRed|DoGreen|DoBlue;
	d->pad		= 0;
    }
}

int
XQueryTree(display, w, root_return, parent_return, children_return,
	nchildren_return)
    Display* display;
    Window w;
    Window* root_return;
    Window* parent_return;
    Window** children_return;
    unsigned int* nchildren_return;
{
    return 0;
}


int
XGetWindowProperty(
    Display *display,
    Window w,
    Atom property,
    long long_offset,
    long long_length,
    Bool delete,
    Atom req_type,
    Atom *actual_type_return,
    int *actual_format_return,
    unsigned long *nitems_return,
    unsigned long *bytes_after_return,
    unsigned char ** prop_return)
{
    display->request++;
    *actual_type_return = None;
    *actual_format_return = *bytes_after_return = 0;
    *nitems_return = 0;
    return 0;
}

void
XRefreshKeyboardMapping(
    XMappingEvent *x)
{
    /* used by tkXEvent.c */
    Debugger();
}

void
XSetIconName(
    Display* display,
    Window w,
    const char *icon_name)
{
    /*
     * This is a no-op, no icon name for Macs.
     */
    display->request++;
}

void
XForceScreenSaver(
    Display* display,
    int mode)
{
    /*
     * This function is just a no-op. It is defined to reset the screen saver.
     * However, there is no real way to do this on a Mac. Let me know if there
     * is!
     */

    display->request++;
}

void
Tk_FreeXId(
    Display *display,
    XID xid)
{
    /* no-op function needed for stubs implementation. */
}

int
XSync(
    Display *display,
    Bool flag)
{
    TkMacOSXFlushWindows();
    display->request++;
    return 0;
}

#if 0
int
XSetClipRectangles(
    Display *d,
    GC gc,
    int clip_x_origin,
    int clip_y_origin,
    XRectangle* rectangles,
    int n,
    int ordering)
{
    TkRegion clipRgn = TkCreateRegion();

    while (n--) {
	XRectangle rect = *rectangles;

	rect.x += clip_x_origin;
	rect.y += clip_y_origin;
	TkUnionRectWithRegion(&rect, clipRgn, clipRgn);
	rectangles++;
    }
    TkSetRegion(d, gc, clipRgn);
    TkDestroyRegion(clipRgn);
    return 1;
}
#endif

/*
 *----------------------------------------------------------------------
 *
 * TkGetServerInfo --
 *
 *	Given a window, this procedure returns information about the window
 *	server for that window. This procedure provides the guts of the "winfo
 *	server" command.
 *
 * Results:
 *	None.
 *
 * Side effects:
 *	None.
 *
 *----------------------------------------------------------------------
 */

void
TkGetServerInfo(
    Tcl_Interp *interp,		/* The server information is returned in this
				 * interpreter's result. */
    Tk_Window tkwin)		/* Token for window; this selects a particular
				 * display and server. */
{
    char buffer[5 + TCL_INTEGER_SPACE * 2];
    char buffer2[11 + TCL_INTEGER_SPACE];

    snprintf(buffer, sizeof(buffer), "CG%d.%d ",
	    ProtocolVersion(Tk_Display(tkwin)),
	    ProtocolRevision(Tk_Display(tkwin)));
    snprintf(buffer2, sizeof(buffer2), " Mac OS X %x",
	    VendorRelease(Tk_Display(tkwin)));
    Tcl_AppendResult(interp, buffer, ServerVendor(Tk_Display(tkwin)),
	    buffer2, NULL);
}

#pragma mark XImage handling

/*
 *----------------------------------------------------------------------
 *
 * XCreateImage --
 *
 *	Allocates storage for a new XImage.
 *
 * Results:
 *	Returns a newly allocated XImage.
 *
 * Side effects:
 *	None.
 *
 *----------------------------------------------------------------------
 */

XImage *
XCreateImage(
    Display* display,
    Visual* visual,
    unsigned int depth,
    int format,
    int offset,
    char* data,
    unsigned int width,
    unsigned int height,
    int bitmap_pad,
    int bytes_per_line)
{
    XImage *ximage;

    display->request++;
    ximage = ckalloc(sizeof(XImage));

    ximage->height = height;
    ximage->width = width;
    ximage->depth = depth;
    ximage->xoffset = offset;
    ximage->format = format;
    ximage->data = data;

    if (format == ZPixmap) {
	ximage->bits_per_pixel = 32;
	ximage->bitmap_unit = 32;
    } else {
	ximage->bits_per_pixel = 1;
	ximage->bitmap_unit = 8;
    }
    if (bitmap_pad) {
	ximage->bitmap_pad = bitmap_pad;
    } else {
	/* Use 16 byte alignment for best Quartz perfomance */
	ximage->bitmap_pad = 128;
    }
    if (bytes_per_line) {
	ximage->bytes_per_line = bytes_per_line;
    } else {
	ximage->bytes_per_line = ((width * ximage->bits_per_pixel +
		(ximage->bitmap_pad - 1)) >> 3) &
		~((ximage->bitmap_pad >> 3) - 1);
    }
#ifdef WORDS_BIGENDIAN
    ximage->byte_order = MSBFirst;
    ximage->bitmap_bit_order = MSBFirst;
#else
    ximage->byte_order = LSBFirst;
    ximage->bitmap_bit_order = LSBFirst;
#endif
    ximage->red_mask = 0x00FF0000;
    ximage->green_mask = 0x0000FF00;
    ximage->blue_mask = 0x000000FF;
    ximage->obdata = NULL;
    ximage->f.create_image = NULL;
    ximage->f.destroy_image = DestroyImage;
    ximage->f.get_pixel = ImageGetPixel;
    ximage->f.put_pixel = ImagePutPixel;
    ximage->f.sub_image = NULL;
    ximage->f.add_pixel = NULL;

    return ximage;
}

/*
 *----------------------------------------------------------------------
 *
 * XGetImage --
 *
 *	This function copies data from a pixmap or window into an XImage.
 *
 * Results:
 *	Returns a newly allocated image containing the data from the given
 *	rectangle of the given drawable.
 *
 * Side effects:
 *	None.
 *
 *----------------------------------------------------------------------
 */

XImage *
XGetImage(
    Display *display,
    Drawable d,
    int x,
    int y,
    unsigned int width,
    unsigned int height,
    unsigned long plane_mask,
    int format)
{
    MacDrawable *macDraw = (MacDrawable *) d;
    XImage *   imagePtr = NULL;
    Pixmap     pixmap = (Pixmap) NULL;
    Tk_Window  win = (Tk_Window) macDraw->winPtr;
    GC	       gc;
    char *     data = NULL;
    int	       depth = 32;
    int	       offset = 0;
    int	       bitmap_pad = 0;
    int	       bytes_per_line = 0;

    if (format == ZPixmap) {
	if (width > 0 && height > 0) {
	    /*
	     * Tk_GetPixmap fails for zero width or height.
	     */

	    pixmap = Tk_GetPixmap(display, d, width, height, depth);
	}
	if (win) {
	    XGCValues values;

	    gc = Tk_GetGC(win, 0, &values);
	} else {
	    gc = XCreateGC(display, pixmap, 0, NULL);
	}
	if (pixmap) {
	    CGContextRef context;

	    XCopyArea(display, d, pixmap, gc, x, y, width, height, 0, 0);
	    context = ((MacDrawable *) pixmap)->context;
	    if (context) {
		data = CGBitmapContextGetData(context);
		bytes_per_line = CGBitmapContextGetBytesPerRow(context);
	    }
	}
	if (data) {
	    imagePtr = XCreateImage(display, NULL, depth, format, offset,
		    data, width, height, bitmap_pad, bytes_per_line);

	    /*
	     * Track Pixmap underlying the XImage in the unused obdata field
	     * so that we can treat XImages coming from XGetImage specially.
	     */

	    imagePtr->obdata = (XPointer) pixmap;
	} else if (pixmap) {
	    Tk_FreePixmap(display, pixmap);
	}
	if (!win) {
	    XFreeGC(display, gc);
	}
    } else {
	TkMacOSXDbgMsg("Invalid image format");
    }
    return imagePtr;
}

/*
 *----------------------------------------------------------------------
 *
 * DestroyImage --
 *
 *	Destroys storage associated with an image.
 *
 * Results:
 *	None.
 *
 * Side effects:
 *	Deallocates the image.
 *
 *----------------------------------------------------------------------
 */

static int
DestroyImage(
    XImage *image)
{
    if (image) {
	if (image->obdata) {
	    Tk_FreePixmap((Display*) gMacDisplay, (Pixmap) image->obdata);
	} else if (image->data) {
	    ckfree(image->data);
	}
	ckfree(image);
    }
    return 0;
}

/*
 *----------------------------------------------------------------------
 *
 * ImageGetPixel --
 *
 *	Get a single pixel from an image.
 *
 * Results:
 *	Returns the 32 bit pixel value.
 *
 * Side effects:
 *	None.
 *
 *----------------------------------------------------------------------
 */

static unsigned long
ImageGetPixel(
    XImage *image,
    int x,
    int y)
{
    unsigned char r = 0, g = 0, b = 0;

    if (image && image->data) {
	unsigned char *srcPtr = ((unsigned char*) image->data)
		+ (y * image->bytes_per_line)
		+ (((image->xoffset + x) * image->bits_per_pixel) / NBBY);

	switch (image->bits_per_pixel) {
	    case 32: {
		r = (*((unsigned int*) srcPtr) >> 16) & 0xff;
		g = (*((unsigned int*) srcPtr) >>  8) & 0xff;
		b = (*((unsigned int*) srcPtr)      ) & 0xff;
		/*if (image->byte_order == LSBFirst) {
		    r = srcPtr[2]; g = srcPtr[1]; b = srcPtr[0];
		} else {
		    r = srcPtr[1]; g = srcPtr[2]; b = srcPtr[3];
		}*/
		break;
	    }
	    case 16:
		r = (*((unsigned short*) srcPtr) >> 7) & 0xf8;
		g = (*((unsigned short*) srcPtr) >> 2) & 0xf8;
		b = (*((unsigned short*) srcPtr) << 3) & 0xf8;
		break;
	    case 8:
		r = (*srcPtr << 2) & 0xc0;
		g = (*srcPtr << 4) & 0xc0;
		b = (*srcPtr << 6) & 0xc0;
		r |= r >> 2 | r >> 4 | r >> 6;
		g |= g >> 2 | g >> 4 | g >> 6;
		b |= b >> 2 | b >> 4 | b >> 6;
		break;
	    case 4: {
		unsigned char c = (x % 2) ? *srcPtr : (*srcPtr >> 4);
		r = (c & 0x04) ? 0xff : 0;
		g = (c & 0x02) ? 0xff : 0;
		b = (c & 0x01) ? 0xff : 0;
		break;
		}
	    case 1:
		r = g = b = ((*srcPtr) & (0x80 >> (x % 8))) ? 0xff : 0;
		break;
	}
    }
    return (PIXEL_MAGIC << 24) | (r << 16) | (g << 8) | b;
}

/*
 *----------------------------------------------------------------------
 *
 * ImagePutPixel --
 *
 *	Set a single pixel in an image.
 *
 * Results:
 *	None.
 *
 * Side effects:
 *	None.
 *
 *----------------------------------------------------------------------
 */

static int
ImagePutPixel(
    XImage *image,
    int x,
    int y,
    unsigned long pixel)
{
    if (image && image->data) {
	unsigned char r = ((pixel & image->red_mask)   >> 16) & 0xff;
	unsigned char g = ((pixel & image->green_mask) >>  8) & 0xff;
	unsigned char b = ((pixel & image->blue_mask)       ) & 0xff;
	unsigned char *dstPtr = ((unsigned char*) image->data)
		+ (y * image->bytes_per_line)
		+ (((image->xoffset + x) * image->bits_per_pixel) / NBBY);

	switch (image->bits_per_pixel) {
	    case 32:
		*((unsigned int*) dstPtr) = (0xff << 24) | (r << 16) |
			(g << 8) | b;
		/*if (image->byte_order == LSBFirst) {
		    dstPtr[3] = 0xff; dstPtr[2] = r; dstPtr[1] = g; dstPtr[0] = b;
		} else {
		    dstPtr[0] = 0xff; dstPtr[1] = r; dstPtr[2] = g; dstPtr[3] = b;
		}*/
		break;
	    case 16:
		*((unsigned short*) dstPtr) = ((r & 0xf8) << 7) |
			((g & 0xf8) << 2) | ((b & 0xf8) >> 3);
		break;
	    case 8:
		*dstPtr = ((r & 0xc0) >> 2) | ((g & 0xc0) >> 4) |
			((b & 0xc0) >> 6);
		break;
	    case 4: {
		unsigned char c = ((r & 0x80) >> 5) | ((g & 0x80) >> 6) |
			((b & 0x80) >> 7);
		*dstPtr = (x % 2) ? ((*dstPtr & 0xf0) | (c & 0x0f)) :
			((*dstPtr & 0x0f) | ((c << 4) & 0xf0));
		break;
		}
	    case 1:
		*dstPtr = ((r|g|b) & 0x80) ? (*dstPtr | (0x80 >> (x % 8))) :
			(*dstPtr & ~(0x80 >> (x % 8)));
		break;
	}
    }
    return 0;
}

/*
 *----------------------------------------------------------------------
 *
 * XChangeWindowAttributes, XSetWindowBackground,
 * XSetWindowBackgroundPixmap, XSetWindowBorder, XSetWindowBorderPixmap,
 * XSetWindowBorderWidth, XSetWindowColormap
 *
 *	These functions are all no-ops. They all have equivalent Tk calls that
 *	should always be used instead.
 *
 * Results:
 *	None.
 *
 * Side effects:
 *	None.
 *
 *----------------------------------------------------------------------
 */

void
XChangeWindowAttributes(
    Display *display,
    Window w,
    unsigned long value_mask,
    XSetWindowAttributes *attributes)
{
}

void
XSetWindowBackground(
    Display *display,
    Window window,
    unsigned long value)
{
}

void
XSetWindowBackgroundPixmap(
    Display *display,
    Window w,
    Pixmap background_pixmap)
{
}

void
XSetWindowBorder(
    Display *display,
    Window w,
    unsigned long border_pixel)
{
}

void
XSetWindowBorderPixmap(
    Display *display,
    Window w,
    Pixmap border_pixmap)
{
}

void
XSetWindowBorderWidth(
    Display *display,
    Window w,
    unsigned int width)
{
}

void
XSetWindowColormap(
    Display *display,
    Window w,
    Colormap colormap)
{
    Debugger();
}

Status
XStringListToTextProperty(
    char **list,
    int count,
    XTextProperty *text_prop_return)
{
    Debugger();
    return (Status) 0;
}

void
XSetWMClientMachine(
    Display *display,
    Window w,
    XTextProperty *text_prop)
{
    Debugger();
}

XIC
XCreateIC(void)
{
    Debugger();
    return (XIC) 0;
}

/*
 *----------------------------------------------------------------------
 *
 * TkGetDefaultScreenName --
 *
 *	Returns the name of the screen that Tk should use during
 *	initialization.
 *
 * Results:
 *	Returns a statically allocated string.
 *
 * Side effects:
 *	None.
 *
 *----------------------------------------------------------------------
 */

const char *
TkGetDefaultScreenName(
    Tcl_Interp *interp,		/* Not used. */
    const char *screenName)		/* If NULL, use default string. */
{
#if 0
    if ((screenName == NULL) || (screenName[0] == '\0')) {
	screenName = macScreenName;
    }
    return screenName;
#endif
    return macScreenName;
}

/*
 *----------------------------------------------------------------------
 *
 * Tk_GetUserInactiveTime --
 *
 *	Return the number of milliseconds the user was inactive.
 *
 * Results:
 *	The number of milliseconds the user has been inactive, or -1 if
 *	querying the inactive time is not supported.
 *
 * Side effects:
 *	None.
 *----------------------------------------------------------------------
 */

long
Tk_GetUserInactiveTime(
    Display *dpy)
{
    io_registry_entry_t regEntry;
    CFMutableDictionaryRef props = NULL;
    CFTypeRef timeObj;
    long ret = -1l;
    uint64_t time;
    IOReturn result;

    regEntry = IOServiceGetMatchingService(kIOMasterPortDefault,
	    IOServiceMatching("IOHIDSystem"));

    if (regEntry == 0) {
	return -1l;
    }

    result = IORegistryEntryCreateCFProperties(regEntry, &props,
	    kCFAllocatorDefault, 0);
    IOObjectRelease(regEntry);

    if (result != KERN_SUCCESS || props == NULL) {
	return -1l;
    }

    timeObj = CFDictionaryGetValue(props, CFSTR("HIDIdleTime"));

    if (timeObj) {
	CFTypeID type = CFGetTypeID(timeObj);

	if (type == CFDataGetTypeID()) { /* Jaguar */
	    CFDataGetBytes((CFDataRef) timeObj,
		    CFRangeMake(0, sizeof(time)), (UInt8 *) &time);
	    /* Convert nanoseconds to milliseconds. */
	    /* ret /= kMillisecondScale; */
	    ret = (long) (time/kMillisecondScale);
	} else if (type == CFNumberGetTypeID()) { /* Panther+ */
	    CFNumberGetValue((CFNumberRef)timeObj,
		    kCFNumberSInt64Type, &time);
	    /* Convert nanoseconds to milliseconds. */
	    /* ret /= kMillisecondScale; */
	    ret = (long) (time/kMillisecondScale);
	} else {
	    ret = -1l;
	}
    }
    /* Cleanup */
    CFRelease(props);

    return ret;
}

/*
 *----------------------------------------------------------------------
 *
 * Tk_ResetUserInactiveTime --
 *
 *	Reset the user inactivity timer
 *
 * Results:
 *	none
 *
 * Side effects:
 *	The user inactivity timer of the underlaying windowing system is reset
 *	to zero.
 *
 *----------------------------------------------------------------------
 */

void
Tk_ResetUserInactiveTime(
    Display *dpy)
{
    IOGPoint loc;
    kern_return_t kr;
    NXEvent nullEvent = {NX_NULLEVENT, {0, 0}, 0, -1, 0};
    enum { kNULLEventPostThrottle = 10 };
    static io_connect_t io_connection = MACH_PORT_NULL;

    if (io_connection == MACH_PORT_NULL) {
	io_service_t service = IOServiceGetMatchingService(
		kIOMasterPortDefault, IOServiceMatching(kIOHIDSystemClass));

	if (service == MACH_PORT_NULL) {
	    return;
	}
	kr = IOServiceOpen(service, mach_task_self(), kIOHIDParamConnectType,
		&io_connection);
	IOObjectRelease(service);
	if (kr != KERN_SUCCESS) {
	    return;
	}
    }
    kr = IOHIDPostEvent(io_connection, NX_NULLEVENT, loc, &nullEvent.data,
	    FALSE, 0, FALSE);
}

/*
 * Local Variables:
 * mode: objc
 * c-basic-offset: 4
 * fill-column: 79
 * coding: utf-8
 * End:
 */<|MERGE_RESOLUTION|>--- conflicted
+++ resolved
@@ -464,12 +464,8 @@
     Display* display,
     int percent)
 {
-<<<<<<< HEAD
     NSBeep();
-=======
-    SysBeep(percent);
     return Success;
->>>>>>> 5218de7e
 }
 
 #if 0
