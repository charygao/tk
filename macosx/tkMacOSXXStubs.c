--- conflicted
+++ resolved
@@ -260,8 +260,8 @@
      */
     screen->root	= ROOT_ID;
     screen->display	= display;
-    screen->black_pixel = 0x00000000 | PIXEL_MAGIC << 24;
-    screen->white_pixel = 0x00FFFFFF | PIXEL_MAGIC << 24;
+    screen->black_pixel = 0x00000000;
+    screen->white_pixel = 0x00FFFFFF;
     screen->ext_data	= (XExtData *) &maxBounds;
 
     screen->root_visual = (Visual *)ckalloc(sizeof(Visual));
@@ -303,32 +303,6 @@
 	display->release = major << 16 | minor << 8 | patch;
     }
 
-<<<<<<< HEAD
-=======
-    /*
-     * These screen bits never change
-     */
-    screen->root	= ROOT_ID;
-    screen->display	= display;
-    screen->black_pixel = 0x00000000;
-    screen->white_pixel = 0x00FFFFFF;
-    screen->ext_data	= (XExtData *) &maxBounds;
-
-    screen->root_visual = ckalloc(sizeof(Visual));
-    screen->root_visual->visualid     = 0;
-    screen->root_visual->c_class      = TrueColor;
-    screen->root_visual->red_mask     = 0x00FF0000;
-    screen->root_visual->green_mask   = 0x0000FF00;
-    screen->root_visual->blue_mask    = 0x000000FF;
-    screen->root_visual->bits_per_rgb = 24;
-    screen->root_visual->map_entries  = 256;
-
-    /*
-     * Initialize screen bits that may change
-     */
-
-    TkMacOSXDisplayChanged(display);
->>>>>>> 35b2870c
 
     if (ev_rtrn) *ev_rtrn = 0;
     if (err_rtrn) *err_rtrn = 0;
