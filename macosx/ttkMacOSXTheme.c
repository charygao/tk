/*
 * ttkMacOSXTheme.c --
 *
 *      Tk theme engine for Mac OSX, using the Appearance Manager API.
 *
 * Copyright (c) 2004 Joe English
 * Copyright (c) 2005 Neil Madden
 * Copyright (c) 2006-2009 Daniel A. Steffen <das@users.sourceforge.net>
 * Copyright 2008-2009, Apple Inc.
 * Copyright 2009 Kevin Walzer/WordTech Communications LLC.
 * Copyright 2019 Marc Culler
 *
 * See the file "license.terms" for information on usage and redistribution
 * of this file, and for a DISCLAIMER OF ALL WARRANTIES.
 *
 * See also:
 *
 * <URL: http://developer.apple.com/documentation/Carbon/Reference/
 *      Appearance_Manager/appearance_manager/APIIndex.html >
 *
 * Notes:
 *      "Active" means different things in Mac and Tk terminology --
 *      On Aqua, widgets are "Active" if they belong to the foreground window,
 *      "Inactive" if they are in a background window.  Tk uses the term
 *      "active" to mean that the mouse cursor is over a widget; aka "hover",
 *      "prelight", or "hot-tracked".  Aqua doesn't use this kind of feedback.
 *
 *      The QuickDraw/Carbon coordinate system is relative to the top-level
 *      window, not to the Tk_Window.  BoxToRect() accounts for this.
 */

#include "tkMacOSXPrivate.h"
#include "ttk/ttkTheme.h"
#include "ttkMacOSXTheme.h"
#include "tkColor.h"
#include <math.h>

static NSColor *controlAccentColor(void) {
    static int accentPixel = -1;
    if (accentPixel == -1) {
<<<<<<< HEAD
	TkColor *temp = TkpGetColor(NULL, "systemControlAccentColor");
	accentPixel = temp->color.pixel;
	ckfree(temp);
    }
    return TkMacOSXGetNSColor(NULL, accentPixel);
}

/*
 * Padding values which depend on the OS version.  These are initialized
=======
	TkColor *temp = TkpGetColor(None, "systemControlAccentColor");
	accentPixel = temp->color.pixel;
	ckfree(temp);
    }
    return [TkMacOSXGetNSColor(NULL, accentPixel) retain];
}

/*
 * Values which depend on the OS version.  These are initialized
>>>>>>> 67b20691
 * in Ttk_MacOSXInit.
 */

static Ttk_Padding entryElementPadding;
<<<<<<< HEAD
=======
static CGFloat Ttk_ContrastDelta;
>>>>>>> 67b20691

/*----------------------------------------------------------------------
 * +++ ComputeButtonDrawInfo --
 *
 *      Fill in an appearance manager HIThemeButtonDrawInfo record
 *      from a Ttk state and the ThemeButtonParams used as the
 *      clientData.
 */

static inline HIThemeButtonDrawInfo ComputeButtonDrawInfo(
    ThemeButtonParams *params,
    Ttk_State state,
<<<<<<< HEAD
    TCL_UNUSED(Tk_Window))
=======
    Tk_Window tkwin)
>>>>>>> 67b20691
{
    /*
     * See ButtonElementDraw for the explanation of why we always draw
     * some buttons in the active state.
     */

    SInt32 HIThemeState;
    int adornment = 0;

    HIThemeState = Ttk_StateTableLookup(ThemeStateTable, state);

    /*
     * HITheme uses the adornment to decide the direction of the
     * arrow on a Disclosure Button.  Also HITheme draws inactive
     * (TTK_STATE_BACKGROUND) buttons in a gray color but macOS
     * no longer does that.  So we adjust the HIThemeState.
     */

    switch (params->kind) {
    case kThemeArrowButton:
	adornment = kThemeAdornmentDrawIndicatorOnly;
	if (state & TTK_STATE_SELECTED) {
	    adornment |= kThemeAdornmentArrowUpArrow;
	}
	/* Fall through. */
    case kThemeRadioButton:
	/*
	 * The gray color is better than the blue color for a
	 * background selected Radio Button.
	 */

	if (state & TTK_STATE_SELECTED) {
	    break;
	}
    default:
	if (state & TTK_STATE_BACKGROUND) {
	    HIThemeState |= kThemeStateActive;
	}
	break;
    }

    const HIThemeButtonDrawInfo info = {
	.version = 0,
	.state = HIThemeState,
	.kind = params ? params->kind : 0,
	.value = Ttk_StateTableLookup(ButtonValueTable, state),
	.adornment = Ttk_StateTableLookup(ButtonAdornmentTable, state) | adornment,
    };
    return info;
}


/*
 * When we draw simulated Apple widgets we use the Core Graphics framework.
 * Core Graphics uses CGColorRefs, not NSColors.  A CGColorRef must be retained
 * and released explicitly while an NSColor is autoreleased.  In version 10.8
 * of macOS Apple introduced a CGColor property of an NSColor which is guaranteed
 * to be a valid CGColorRef for (approximately) the same color and is released
 * when the NSColor is autoreleased.
 *
 * When building on systems earlier than 10.8 there is no painless way to
 * convert an NSColor to a CGColor. On the other hand, on those systems we use
 * the HIToolbox to draw all widgets, so we never need to call Core Graphics
 * drawing routines directly.  This means that the functions and macros below
 * which construct CGColorRefs can be defined to return nil on systems before
 * 10.8.
 *
 * Similarly, those older systems did not have CGPathCreateWithRoundedRect, but
 * since we never need to draw rounded rectangles on those systems we can just
 * define it to return nil.
 */

#if MAC_OS_X_VERSION_MAX_ALLOWED >= 1080
static CGColorRef
CGColorFromRGBA(
    CGFloat *rgba)
{
    NSColorSpace *colorSpace = [NSColorSpace sRGBColorSpace];
    NSColor *nscolor = [NSColor colorWithColorSpace: colorSpace
					 components: rgba
					      count: 4];
    return nscolor.CGColor;
}

static CGColorRef
CGColorFromGray(
    GrayColor g)
{
    CGFloat rgba[4] = {g.grayscale, g.grayscale, g.grayscale, g.alpha};
    NSColorSpace *colorSpace = [NSColorSpace sRGBColorSpace];
    NSColor *nscolor = [NSColor colorWithColorSpace: colorSpace
					 components: rgba
					      count: 4];
    return nscolor.CGColor;
}

#define CGCOLOR(nscolor) nscolor.CGColor

#else

#define CGCOLOR(nscolor)  nil
#define CGColorFromRGBA(rgba) nil
#define CGColorFromGray(gray) nil
#define CGPathCreateWithRoundedRect(w, x, y, z) nil

#endif

/*----------------------------------------------------------------------
 * +++ Utilities.
 */

/*----------------------------------------------------------------------
 * BoxToRect --
 *
 *    Convert a Ttk_Box in Tk coordinates relative to the given Drawable to a
 *    native CGRect relative to the containing NSView.  (The coordinate system
 *    is the one used by CGContextRef, which has origin at the upper left
 *    corner, and y increasing downward.)
 */

static inline CGRect BoxToRect(
    Drawable d,
    Ttk_Box b)
{
    MacDrawable *md = (MacDrawable *) d;
    CGRect rect;

    rect.origin.y       = b.y + md->yOff;
    rect.origin.x       = b.x + md->xOff;
    rect.size.height    = b.height;
    rect.size.width     = b.width;

    return rect;
}

/*----------------------------------------------------------------------
 * LookupGrayPalette
 *
 * Retrieves the palette of grayscale colors needed to draw a particular
 * type of button, in a particular state, in light or dark mode.
 *
 */

static GrayPalette LookupGrayPalette(
    ButtonDesign *design,
    unsigned int state,
    int isDark)
{
    PaletteStateTable *entry = design->palettes;
    while ((state & entry->onBits) != entry->onBits ||
           (~state & entry->offBits) != entry->offBits)
    {
        ++entry;
    }
    return isDark ? entry->dark : entry->light;
}

/*----------------------------------------------------------------------
 * NormalizeButtonBounds --
 *
 *      This function returns the actual bounding rectangle that will be used
 *      in drawing the button.
 *
 *      Apple only allows three specific heights for most buttons: regular,
 *      small and mini. We always use the regular size.  However, Ttk may
 *      provide a bounding rectangle with arbitrary height.  We draw the Mac
 *      button centered vertically in the Ttk rectangle, with the same width as
 *      the rectangle.  (But we take care to produce an integer y coordinate,
 *      to avoid unexpected anti-aliasing.)
 *
 *      In addition, the button types which are not known to HIToolbox need some
 *      adjustments to their bounds.
 *
 */

static CGRect NormalizeButtonBounds(
    ThemeButtonParams *params,
    CGRect bounds,
    int isDark)
{
    SInt32 height;

<<<<<<< HEAD
    if (params->heightMetric != (UInt32) NoThemeMetric) {
=======
    if (params->heightMetric != (SInt32) NoThemeMetric) {
>>>>>>> 67b20691
	ChkErr(GetThemeMetric, params->heightMetric, &height);
	height += 2;
	bounds.origin.y += round(1 + (bounds.size.height - height) / 2);
	bounds.size.height = height;
    }
    switch (params->kind) {
    case TkRoundedRectButton:
	bounds.size.height -= 1;
	break;
    case TkInlineButton:
	bounds.size.height -= 4;
	bounds.origin.y += 1;
	break;
    case TkRecessedButton:
	bounds.size.height -= 2;
	break;
    case kThemeRoundButtonHelp:
	if (isDark) {
	    bounds.size.height = bounds.size.width = 22;
	} else {
	    bounds.size.height = bounds.size.width = 22;
	}
	break;
    default:
	break;
    }
    return bounds;
}

/*----------------------------------------------------------------------
 * +++ Background Colors
 *
 * Support for contrasting background colors when GroupBoxes or Tabbed
 * panes are nested inside each other.  Early versions of macOS used ridged
 * borders, so do not need contrasting backgrounds.
 */

/*
 * For systems older than 10.14, [NSColor windowBackGroundColor] generates
 * garbage when called from this function.  In 10.14 it works correctly, and
 * must be used in order to have a background color which responds to Dark
 * Mode.  So we use this hard-wired RGBA color on the older systems which don't
 * support Dark Mode anyway.
 */

RGBACOLOR windowBackground[4] = RGBA256(235.0, 235.0, 235.0, 1.0);

/*----------------------------------------------------------------------
 * GetBackgroundColor --
 *
 *      Fills the array rgba with the color coordinates for a background color.
 *      Start with the background color of a window's container, or the
 *      standard ttk window background if there is no container. If the
 *      contrast parameter is nonzero, modify this color to be darker, for the
 *      aqua appearance, or lighter for the DarkAqua appearance.  This is
 *      primarily used by the Fill and Background elements.  The save parameter
 *      is normally YES, so the contrasting color is saved in the private
 *      data of the widget.  This behavior can be disabled in special cases,
 *      such as when drawing notebook tabs in macOS 11.
 */

static void GetBackgroundColorRGBA(
    TCL_UNUSED(CGContextRef),
    Tk_Window tkwin,
    int contrast,
    Bool save,
    CGFloat *rgba)
{
    TkWindow *winPtr = (TkWindow *) tkwin;
    TkWindow *containerPtr = (TkWindow *) TkGetGeomMaster(tkwin);

    while (containerPtr && containerPtr->privatePtr) {
	if (containerPtr->privatePtr->flags & TTK_HAS_CONTRASTING_BG) {
	    break;
	}
	containerPtr = (TkWindow *) TkGetGeomMaster(containerPtr);
    }
    if (containerPtr && containerPtr->privatePtr) {
	for (int i = 0; i < 4; i++) {
	    rgba[i] = containerPtr->privatePtr->fillRGBA[i];
	}
    } else {
	if ([NSApp macOSVersion] > 101300) {
	    NSColorSpace *deviceRGB = [NSColorSpace deviceRGBColorSpace];
	    NSColor *windowColor = [[NSColor windowBackgroundColor]
		colorUsingColorSpace: deviceRGB];
	    [windowColor getComponents: rgba];
	} else {
	    for (int i = 0; i < 4; i++) {
		rgba[i] = windowBackground[i];
	    }
	}
    }

    if (contrast) {
	int isDark = (rgba[0] + rgba[1] + rgba[2] < 1.5);

	if (isDark) {
	    for (int i = 0; i < 3; i++) {
		rgba[i] += Ttk_ContrastDelta*contrast / 255.0;
	    }
	} else {
	    for (int i = 0; i < 3; i++) {
		rgba[i] -= Ttk_ContrastDelta*contrast / 255.0;
	    }
	}
        if (save && winPtr->privatePtr) {
            winPtr->privatePtr->flags |= TTK_HAS_CONTRASTING_BG;
            for (int i = 0; i < 4; i++) {
                winPtr->privatePtr->fillRGBA[i] = rgba[i];
            }
        }
    }
}

static CGColorRef GetBackgroundCGColor(
    CGContextRef context,
    Tk_Window tkwin,
<<<<<<< HEAD
    int contrast)
{
    CGFloat rgba[4];
    GetBackgroundColorRGBA(context, tkwin, contrast, rgba);
=======
    int contrast,
    Bool save)
{
    CGFloat rgba[4];
    GetBackgroundColorRGBA(context, tkwin, contrast, save, rgba);
>>>>>>> 67b20691
    return CGColorFromRGBA(rgba);
}

/*----------------------------------------------------------------------
 * +++ Buttons
 */

/*----------------------------------------------------------------------
 * FillRoundedRectangle --
 *
 *      Fill a rounded rectangle with a specified solid color.
 */

static void FillRoundedRectangle(
    CGContextRef context,
    CGRect bounds,
    CGFloat radius,
    CGColorRef color)
{
    CGPathRef path;
    CHECK_RADIUS(radius, bounds)

    CGContextSetFillColorWithColor(context, color);
    path = CGPathCreateWithRoundedRect(bounds, radius, radius, NULL);
    CGContextBeginPath(context);
    CGContextAddPath(context, path);
    CGContextFillPath(context);
    CFRelease(path);
}

/*----------------------------------------------------------------------
 * FillBorder --
 *
 *      Draw a 1-pixel border around a rounded rectangle using a 3-step
 *      gradient of shades of gray.
 */

static void FillBorder(
    CGContextRef context,
    CGRect bounds,
    GrayPalette palette,
    CGFloat radius)
{
    if (bounds.size.width < 2) {
	return;
<<<<<<< HEAD
    }    
=======
    }
>>>>>>> 67b20691
    NSColorSpace *sRGB = [NSColorSpace sRGBColorSpace];
    CGPoint end = CGPointMake(bounds.origin.x, bounds.origin.y + bounds.size.height);
    CGFloat corner = (radius > 0 ? radius : 2.0) / bounds.size.height;
    CGFloat locations[4] = {0.0, corner, 1.0 - corner, 1.0};
    CGPathRef path = CGPathCreateWithRoundedRect(bounds, radius, radius, NULL);
    CGFloat colors[16];
    colors[0] = colors[1] = colors[2] = palette.top / 255.0;
    colors[4] = colors[5] = colors[6] = palette.side / 255.0;
    colors[8] = colors[9] = colors[10] = palette.side / 255.0;
    colors[12] = colors[13] = colors[14] = palette.bottom / 255.0;
    colors[3] = colors[7] = colors[11] = colors[15] = 1.0;
    CGGradientRef gradient = CGGradientCreateWithColorComponents(
	 sRGB.CGColorSpace, colors, locations, 4);
    if (!gradient) {
	return;
    }
    CGContextSaveGState(context);
    CGContextBeginPath(context);
    CGContextAddPath(context, path);
    CGContextClip(context);
    CGContextDrawLinearGradient(context, gradient, bounds.origin, end, 0.0);
    CGContextRestoreGState(context);
    CFRelease(path);
    CFRelease(gradient);
}

/*----------------------------------------------------------------------
 * DrawFocusRing --
 *
 *      Draw a 4-pixel wide rounded focus ring enclosing a rounded
 *      rectangle, using the current system accent color.
 */

static void DrawFocusRing(
    CGContextRef context,
    CGRect bounds,
    ButtonDesign *design)
{
    CGColorRef highlightColor;
    CGFloat highlight[4] = {1.0, 1.0, 1.0, 0.2};
    CGColorRef focusColor;

    focusColor = CGCOLOR([controlAccentColor() colorWithAlphaComponent:0.6]);
    FillRoundedRectangle(context, bounds, design->radius, focusColor);
    bounds = CGRectInset(bounds, 3, 3);
    highlightColor = CGColorFromRGBA(highlight);
    CGContextSetFillColorWithColor(context, highlightColor);
    CGContextFillRect(context, bounds);
}

/*----------------------------------------------------------------------
 * DrawGrayButton --
 *
 *      Draw a button in normal gray colors.
<<<<<<< HEAD
 *
 *      Aqua buttons are normally drawn in a grayscale color.  The buttons,
 *      which are shaped as rounded rectangles have a 1-pixel border which is
 *      drawn in a 3-step gradient and a solid gray face.
 *
=======
 *
 *      Aqua buttons are normally drawn in a grayscale color.  The buttons,
 *      which are shaped as rounded rectangles have a 1-pixel border which is
 *      drawn in a 3-step gradient and a solid gray face.
 *
>>>>>>> 67b20691
 *      Note that this will produce a round button if length = width =
 *      2*radius.
 */

static void DrawGrayButton(
    CGContextRef context,
    CGRect bounds,
    ButtonDesign *design,
    unsigned int state,
    Tk_Window tkwin)
{
    int isDark = TkMacOSXInDarkMode(tkwin);
    GrayPalette palette = LookupGrayPalette(design, state, isDark);
    GrayColor faceGray = {.grayscale = 0.0, .alpha = 1.0};
    CGFloat radius = 2 * design->radius <= bounds.size.height ?
	design->radius : bounds.size.height / 2;
    if (palette.top <= 255.0) {
	FillBorder(context, bounds, palette, radius);
    }
    if (palette.face <= 255.0) {
	faceGray.grayscale = palette.face / 255.0;
    } else {

	/*
	 * Color values > 255 are "transparent" which really means that we
	 * fill with the background color.
	 */

	CGFloat rgba[4], gray;
<<<<<<< HEAD
	GetBackgroundColorRGBA(context, tkwin, 0, rgba);
=======
	GetBackgroundColorRGBA(context, tkwin, 0, NO, rgba);
>>>>>>> 67b20691
	gray = (rgba[0] + rgba[1] + rgba[2]) / 3.0;
	faceGray.grayscale = gray;
    }
    FillRoundedRectangle(context, CGRectInset(bounds, 1, 1), radius - 1,
			 CGColorFromGray(faceGray));
}

/*----------------------------------------------------------------------
 * DrawAccentedButton --
 *
 *      The accent color is only used when drawing buttons in the active
 *      window.  Push Buttons and segmented Arrow Buttons are drawn in color
 *      when in the pressed state.  Selected Check Buttons, Radio Buttons and
 *      notebook Tabs are also drawn in color.  The color is based on the
 *      user's current choice for the controlAccentColor, but is actually a
 *      linear gradient with a 1-pixel darker line at the top and otherwise
 *      changing from lighter at the top to darker at the bottom.  This
 *      function draws a colored rounded rectangular button.
 */

static void DrawAccentedButton(
    CGContextRef context,
    CGRect bounds,
    ButtonDesign *design,
    int state,
    int isDark)
{
    NSColorSpace *sRGB = [NSColorSpace sRGBColorSpace];
    CGColorRef faceColor = CGCOLOR(controlAccentColor());
    CGFloat radius = design->radius;
    CGPathRef path = CGPathCreateWithRoundedRect(bounds, radius, radius, NULL);
    // This gradient should only be used for PushButtons and Tabs, and it needs
    // to be lighter at the top.
    static CGFloat components[12] = {1.0, 1.0, 1.0, 0.05,
				     1.0, 1.0, 1.0, 0.2,
				     1.0, 1.0, 1.0, 0.0};
    CGFloat locations[3] = {0.0, 0.05, 1.0};
    CGGradientRef gradient = CGGradientCreateWithColorComponents(
				 sRGB.CGColorSpace, components, locations, 3);
    CGPoint end;
    if (bounds.size.height > 2*radius) {
	bounds.size.height -= 1;
    }
    end = CGPointMake(bounds.origin.x, bounds.origin.y + bounds.size.height);
    CGContextSaveGState(context);
    CGContextBeginPath(context);
    CGContextAddPath(context, path);
    CGContextClip(context);
    FillRoundedRectangle(context, bounds, radius, faceColor);
    CGContextDrawLinearGradient(context, gradient, bounds.origin, end, 0.0);
    if (state & TTK_STATE_PRESSED &&
	state & TTK_STATE_ALTERNATE) {
	CGColorRef color = isDark ?
	    CGColorFromGray(darkPressedDefaultButton) :
	    CGColorFromGray(pressedDefaultButton);
	FillRoundedRectangle(context, bounds, radius, color);
    }
    CGContextRestoreGState(context);
    CFRelease(path);
    CFRelease(gradient);
}

/*----------------------------------------------------------------------
 * DrawAccentedSegment --
 *
 *      Draw the colored ends of widgets like popup buttons and combo buttons.
 */

static void DrawAccentedSegment(
    CGContextRef context,
    CGRect bounds,
    ButtonDesign *design,
    unsigned int state,
    Tk_Window tkwin)
{
    /*
     * Clip to the bounds and then draw an accented button which is extended so
     * that the rounded corners on the left will be clipped off.  This assumes
     * that the bounds include room for the focus ring.
     */
    int isDark = TkMacOSXInDarkMode(tkwin);
    GrayColor sepGray = isDark ? darkComboSeparator : lightComboSeparator;
    CGColorRef sepColor = CGColorFromGray(sepGray);
    CGRect clip = bounds;
    clip.size.height += 10;
    bounds.origin.x -= 10;
    bounds.size.width += 10;
    CGPoint separator[2] = {
	CGPointMake(clip.origin.x - 1, bounds.origin.y + 5),
	CGPointMake(clip.origin.x - 1,
		    bounds.origin.y + bounds.size.height - 3)};
    CGContextSaveGState(context);
    CGContextSetStrokeColorWithColor(context, sepColor);
    CGContextSetShouldAntialias(context, false);
    CGContextSetLineWidth(context, 0.5);
    CGContextAddLines(context, separator, 2);
    CGContextStrokePath(context);
    CGContextSetShouldAntialias(context, true);
    if (state & TTK_STATE_FOCUS) {
	CGRect focusClip = clip;
	clip.size.width += 4;
	CGContextClipToRect(context, focusClip);
	bounds = CGRectInset(bounds, 0, 1);
	DrawFocusRing(context, bounds, design);
<<<<<<< HEAD
    }
    bounds = CGRectInset(bounds, 4, 4);
    if (state & TTK_STATE_BACKGROUND) {
	bounds.size.height += 2;
    } else {
	bounds.size.height += 1;
    }
    CGContextClipToRect(context, clip);
    if ((state & TTK_STATE_BACKGROUND) || (state & TTK_STATE_DISABLED)) {
	DrawGrayButton(context, bounds, design, state, tkwin);
    } else {
	DrawAccentedButton(context, bounds, design, state | TTK_STATE_ALTERNATE,
			   isDark);
    }
=======
    }
    bounds = CGRectInset(bounds, 4, 4);
    if (state & TTK_STATE_BACKGROUND) {
	bounds.size.height += 2;
    } else {
	bounds.size.height += 1;
    }
    CGContextClipToRect(context, clip);
    if ((state & TTK_STATE_BACKGROUND) || (state & TTK_STATE_DISABLED)) {
	DrawGrayButton(context, bounds, design, state, tkwin);
    } else {
	DrawAccentedButton(context, bounds, design, state | TTK_STATE_ALTERNATE,
			   isDark);
    }
>>>>>>> 67b20691
    CGContextRestoreGState(context);
}

/*----------------------------------------------------------------------
 * +++ Entry boxes
 */

static void DrawEntry(
    CGContextRef context,
    CGRect bounds,
    ButtonDesign *design,
    int state,
    Tk_Window tkwin)
{
    int isDark = TkMacOSXInDarkMode(tkwin);
    GrayPalette palette = LookupGrayPalette(design, state, isDark);
    CGColorRef backgroundColor;
    CGFloat bgRGBA[4];
    if (isDark) {
<<<<<<< HEAD
    	GetBackgroundColorRGBA(context, tkwin, 0, bgRGBA);
=======
    	GetBackgroundColorRGBA(context, tkwin, 0, NO, bgRGBA);
>>>>>>> 67b20691

	/*
	 * Lighten the entry background to provide contrast.
	 */

	for (int i = 0; i < 3; i++) {
		bgRGBA[i] += 8.0 / 255.0;
	    }
	backgroundColor = CGColorFromRGBA(bgRGBA);
    } else {
	backgroundColor = CG_WHITE;
    }
    if (state & TTK_STATE_FOCUS) {
	DrawFocusRing(context, bounds, design);
    } else {
	FillBorder(context, CGRectInset(bounds,3,3), palette, design->radius);
    }
    bounds = CGRectInset(bounds, 4, 4);
    FillRoundedRectangle(context, bounds, design->radius, backgroundColor);
}

/*----------------------------------------------------------------------
 * +++ Chevrons, CheckMarks, etc. --
 */

/*----------------------------------------------------------------------
 * DrawDownArrow --
 *
 * Draws a single downward pointing arrow for ListHeaders, Comboboxes
 * and Disclosure Buttons.
 */

static void DrawDownArrow(
    CGContextRef context,
    CGRect bounds,
    CGFloat inset,
    CGFloat size,
    int state)
{
    CGColorRef strokeColor;
    CGFloat x, y;


    if (state & TTK_STATE_DISABLED) {
	strokeColor = CGCOLOR([NSColor disabledControlTextColor]);
    } else if (state & TTK_STATE_IS_ACCENTED) {
	strokeColor = CG_WHITE;
    } else {
	strokeColor = CGCOLOR([NSColor controlTextColor]);
    }
    CGContextSetStrokeColorWithColor(context, strokeColor);
    CGContextSetLineWidth(context, 1.5);
    x = bounds.origin.x + inset;
    y = bounds.origin.y + trunc(bounds.size.height / 2) + 1;
    CGContextBeginPath(context);
    CGPoint arrow[3] = {
	{x, y - size / 4}, {x + size / 2, y + size / 4},
	{x + size, y - size / 4}
    };
    CGContextAddLines(context, arrow, 3);
    CGContextStrokePath(context);
}

/*----------------------------------------------------------------------
 * DrawUpArrow --
 *
 * Draws a single upward pointing arrow for ListHeaders and Disclosure Buttons.
 */

static void DrawUpArrow(
    CGContextRef context,
    CGRect bounds,
    CGFloat inset,
    CGFloat size,
    int state)
{
    NSColor *strokeColor;
    CGFloat x, y;

    if (state & TTK_STATE_DISABLED) {
	strokeColor = [NSColor disabledControlTextColor];
    } else {
	strokeColor = [NSColor controlTextColor];
    }
    CGContextSetStrokeColorWithColor(context, CGCOLOR(strokeColor));
    CGContextSetLineWidth(context, 1.5);
    x = bounds.origin.x + inset;
    y = bounds.origin.y + trunc(bounds.size.height / 2);
    CGContextBeginPath(context);
    CGPoint arrow[3] = {
	{x, y + size / 4}, {x + size / 2, y - size / 4},
	{x + size, y + size / 4}
    };
    CGContextAddLines(context, arrow, 3);
    CGContextStrokePath(context);
}

/*----------------------------------------------------------------------
 * DrawUpDownArrows --
 *
 * Draws the double arrows used in menu buttons and spin buttons.
 */

static void DrawUpDownArrows(
    CGContextRef context,
    CGRect bounds,
    CGFloat inset,
    CGFloat size,
    CGFloat gap,
    int state,
    ThemeDrawState drawState)
{
    CGFloat x, y;
    NSColor *topStrokeColor, *bottomStrokeColor;
    if (drawState == BOTH_ARROWS && !(state & TTK_STATE_BACKGROUND)) {
	topStrokeColor = bottomStrokeColor = [NSColor whiteColor];
    } else if (drawState == kThemeStatePressedDown) {
	topStrokeColor = [NSColor controlTextColor];
	bottomStrokeColor = [NSColor whiteColor];
    } else if (drawState == kThemeStatePressedUp) {
	topStrokeColor = [NSColor whiteColor];
	bottomStrokeColor = [NSColor controlTextColor];
    } else if (state & TTK_STATE_DISABLED) {
	topStrokeColor = bottomStrokeColor = [NSColor disabledControlTextColor];
    } else {
	topStrokeColor = bottomStrokeColor = [NSColor controlTextColor];
    }
    CGContextSetLineWidth(context, 1.5);
    x = bounds.origin.x + inset;
    y = bounds.origin.y + trunc(bounds.size.height / 2);
    CGContextBeginPath(context);
    CGPoint bottomArrow[3] =
	{{x, y + gap}, {x + size / 2, y + gap + size / 2}, {x + size, y + gap}};
    CGContextAddLines(context, bottomArrow, 3);
    CGContextSetStrokeColorWithColor(context, CGCOLOR(bottomStrokeColor));
    CGContextStrokePath(context);
    CGContextBeginPath(context);
    CGPoint topArrow[3] =
	{{x, y - gap}, {x + size / 2, y - gap - size / 2}, {x + size, y - gap}};
    CGContextAddLines(context, topArrow, 3);
    CGContextSetStrokeColorWithColor(context, CGCOLOR(topStrokeColor));
    CGContextStrokePath(context);
}

/*----------------------------------------------------------------------
 * IndicatorColor --
 *
 * Returns a CGColorRef of the appropriate shade for a check button or
 * radio button in a given state.
 */

static CGColorRef IndicatorColor(
   int state,
   int isDark)
{
    if (state & TTK_STATE_DISABLED) {
	return isDark ?
	    CGColorFromGray(darkDisabledIndicator) :
	    CGColorFromGray(lightDisabledIndicator);
    } else if ((state & TTK_STATE_SELECTED || state & TTK_STATE_ALTERNATE) &&
	       !(state & TTK_STATE_BACKGROUND)) {
	return CG_WHITE;
    } else {
	return CGCOLOR([NSColor controlTextColor]);
    }
}

/*----------------------------------------------------------------------
 * DrawCheckIndicator --
 *
 * Draws the checkmark or horizontal bar in a check box.
 */

static void DrawCheckIndicator(
    CGContextRef context,
    CGRect bounds,
    int state,
    int isDark)
{
    CGFloat x = bounds.origin.x, y = bounds.origin.y;
    CGColorRef strokeColor = IndicatorColor(state, isDark);

    CGContextSetStrokeColorWithColor(context, strokeColor);
    if (state & TTK_STATE_SELECTED) {
	CGContextSetLineWidth(context, 1.5);
	CGContextBeginPath(context);
	CGPoint check[3] = {{x + 3, y + 7}, {x + 6, y + 10}, {x + 10, y + 3}};
	CGContextAddLines(context, check, 3);
	CGContextStrokePath(context);
    } else if (state & TTK_STATE_ALTERNATE) {
	CGContextSetLineWidth(context, 2.0);
	CGContextBeginPath(context);
	CGPoint bar[2] = {{x + 3, y + 7}, {x + 11, y + 7}};
	CGContextAddLines(context, bar, 2);
	CGContextStrokePath(context);
    }
}

/*----------------------------------------------------------------------
 * DrawRadioIndicator --
 *
 * Draws the dot in the middle of a selected radio button.
 */

static void DrawRadioIndicator(
    CGContextRef context,
    CGRect bounds,
    int state,
    int isDark)
{
    CGFloat x = bounds.origin.x, y = bounds.origin.y;
    CGColorRef fillColor = IndicatorColor(state, isDark);

    CGContextSetFillColorWithColor(context, fillColor);
    if (state & TTK_STATE_SELECTED) {
	CGContextBeginPath(context);
	CGRect dot = {{x + 5, y + 5}, {6, 6}};
	CGContextAddEllipseInRect(context, dot);
	CGContextFillPath(context);
    } else if (state & TTK_STATE_ALTERNATE) {
	CGRect bar = {{x + 4, y + 7}, {8, 2}};
	CGContextFillRect(context, bar);
    }
}

static void
DrawHelpSymbol(
    CGContextRef context,
    CGRect bounds,
    int state)
{
    NSFont *font = [NSFont controlContentFontOfSize:15];
    NSColor *foreground = state & TTK_STATE_DISABLED ?
	[NSColor disabledControlTextColor] : [NSColor controlTextColor];
    NSDictionary *attrs = @{
        NSForegroundColorAttributeName : foreground,
        NSFontAttributeName : font
    };
    NSAttributedString *attributedString = [[NSAttributedString alloc]
						      initWithString:@"?"
							  attributes:attrs];
    CTTypesetterRef typesetter = CTTypesetterCreateWithAttributedString(
	       (CFAttributedStringRef)attributedString);
    CTLineRef line = CTTypesetterCreateLine(typesetter, CFRangeMake(0, 1));
    CGAffineTransform t = CGAffineTransformMake(
			      1.0, 0.0, 0.0, -1.0, 0.0, bounds.size.height);
    CGContextSaveGState(context);
    CGContextSetTextMatrix(context, t);
    CGContextSetTextPosition(context,
			     bounds.origin.x + 6.5,
			     bounds.origin.y + bounds.size.height - 5);
    CTLineDraw(line, context);
    CGContextRestoreGState(context);
    CFRelease(line);
    CFRelease(typesetter);
    [attributedString release];
}



/*----------------------------------------------------------------------
 * +++ Progress bars.
 */

/*----------------------------------------------------------------------
 * DrawProgressBar --
 *
 * Draws a progress bar, with parameters supplied by a HIThemeTrackDrawInfo
 * struct.
 */

static void DrawProgressBar(
    CGContextRef context,
    CGRect bounds,
    HIThemeTrackDrawInfo info,
    int state,
    Tk_Window tkwin)
{
    CGRect clipBounds = bounds;
    CGFloat rgba[4];
    CGColorRef trackColor, highlightColor, fillColor;
    NSColor *accent;
    CGFloat ratio = (CGFloat) info.value / (CGFloat) info.max;
    CGFloat locations[6] = {0.0, 0.5, 0.5, 0.5, 0.5, 1.0};
    CGPoint end;
    CGPathRef path;
    CGGradientRef gradient;
    static CGFloat colors[24] = {1.0, 1.0, 1.0, 0.0,
				 1.0, 1.0, 1.0, 0.0,
				 1.0, 1.0, 1.0, 0.5,
				 1.0, 1.0, 1.0, 0.5,
				 1.0, 1.0, 1.0, 0.0,
				 1.0, 1.0, 1.0, 0.0};

<<<<<<< HEAD
    GetBackgroundColorRGBA(context, tkwin, 0, rgba);
=======
    GetBackgroundColorRGBA(context, tkwin, 0, NO, rgba);
>>>>>>> 67b20691
    if (info.attributes & kThemeTrackHorizontal) {
	bounds = CGRectInset(bounds, 1, bounds.size.height / 2 - 3);
	clipBounds.size.width = 5 + ratio*(bounds.size.width + 3);
	clipBounds.origin.x -= 5;
	end = CGPointMake(bounds.origin.x + bounds.size.width, bounds.origin.y);
    } else {
	bounds = CGRectInset(bounds, bounds.size.width / 2 - 3, 1);
	clipBounds.size.height = 5 + ratio*(bounds.size.height + 3);
	clipBounds.origin.y -= 5;
	end = CGPointMake(bounds.origin.x, bounds.origin.y + bounds.size.height);
    }
    if (TkMacOSXInDarkMode(tkwin)) {
	for(int i=0; i < 3; i++) {
	    rgba[i] += 30.0 / 255.0;
<<<<<<< HEAD
	}
	trackColor = CGColorFromRGBA(rgba);
	for(int i=0; i < 3; i++) {
	    rgba[i] -= 15.0 / 255.0;
	}
	highlightColor = CGColorFromRGBA(rgba);
	FillRoundedRectangle(context, bounds, 3, trackColor);
    } else {
	for(int i=0; i < 3; i++) {
	    rgba[i] -= 14.0 / 255.0;
	}
	trackColor = CGColorFromRGBA(rgba);
	for(int i=0; i < 3; i++) {
	    rgba[i] -= 12.0 / 255.0;
	}
=======
	}
	trackColor = CGColorFromRGBA(rgba);
	for(int i=0; i < 3; i++) {
	    rgba[i] -= 15.0 / 255.0;
	}
	highlightColor = CGColorFromRGBA(rgba);
	FillRoundedRectangle(context, bounds, 3, trackColor);
    } else {
	for(int i=0; i < 3; i++) {
	    rgba[i] -= 14.0 / 255.0;
	}
	trackColor = CGColorFromRGBA(rgba);
	for(int i=0; i < 3; i++) {
	    rgba[i] -= 12.0 / 255.0;
	}
>>>>>>> 67b20691
	highlightColor = CGColorFromRGBA(rgba);
	bounds.size.height -= 1;
	bounds = CGRectInset(bounds, 0, -1);
    }
    if (state & TTK_STATE_BACKGROUND) {
	accent = [NSColor colorWithRed:0.72 green:0.72 blue:0.72 alpha:0.72];
    } else {
	accent = controlAccentColor();
    }
    FillRoundedRectangle(context, bounds, 3, trackColor);
    bounds = CGRectInset(bounds, 0, 1);
    FillRoundedRectangle(context, bounds, 2, highlightColor);
    bounds = CGRectInset(bounds, 1, 1);
    FillRoundedRectangle(context, bounds, 1, trackColor);
    bounds = CGRectInset(bounds, -1, -2);
    CGContextSaveGState(context);
    if (info.kind == kThemeProgressBar) {
	CGContextClipToRect(context, clipBounds);
    }
    fillColor = CGCOLOR([accent colorWithAlphaComponent:0.9]);
    FillRoundedRectangle(context, bounds, 3, fillColor);
    bounds = CGRectInset(bounds, 0, 1);
    fillColor = CGCOLOR([[NSColor blackColor] colorWithAlphaComponent:0.1]);
    FillRoundedRectangle(context, bounds, 2, fillColor);
    bounds = CGRectInset(bounds, 1, 1);
    fillColor = CGCOLOR([accent colorWithAlphaComponent:1.0]);
    FillRoundedRectangle(context, bounds, 1, fillColor);
    CGContextRestoreGState(context);
    if (info.kind == kThemeIndeterminateBar &&
	(state & TTK_STATE_SELECTED)) {
	NSColorSpace *sRGB = [NSColorSpace sRGBColorSpace];
	bounds = CGRectInset(bounds, 0, -2);
	locations[1] = ratio < 0.2 ? 0.0 : ratio - 0.2;
	locations[2] = ratio < 0.1 ? 0.0 : ratio - 0.1;
	locations[3] = ratio > 0.9 ? 1.0 : ratio + 0.1;
	locations[4] = ratio > 0.8 ? 1.0 : ratio + 0.2;
	gradient = CGGradientCreateWithColorComponents(sRGB.CGColorSpace,
						       colors, locations, 5);
	CGContextSaveGState(context);
	path = CGPathCreateWithRoundedRect(bounds, 3, 3, NULL);
	CGContextBeginPath(context);
	CGContextAddPath(context, path);
	CGContextClip(context);
	CGContextDrawLinearGradient(context, gradient, bounds.origin, end, 0.0);
	CGContextRestoreGState(context);
	CFRelease(path);
    }
}

/*----------------------------------------------------------------------
 * +++ Sliders.
 */

/*----------------------------------------------------------------------
 * DrawSlider --
 *
 * Draws a slider track and round thumb for a Ttk scale widget.  The accent
 * color is used on the left or top part of the track, so the fraction of
 * the track which is colored is equal to (value - from) / (to - from).
 *
 */

static void DrawSlider(
    CGContextRef context,
    CGRect bounds,
    HIThemeTrackDrawInfo info,
    int state,
    Tk_Window tkwin)
{
    CGColorRef trackColor;
    CGRect clipBounds, trackBounds, thumbBounds;
    CGPoint thumbPoint;
    CGFloat position;
    CGColorRef accentColor;
    double from = info.min, to = info.max, value = info.value;

    /*
     * info.min, info.max and info.value are integers.  When this is called
     * we will have arranged that min = 0 and max is a large positive integer.
     */
<<<<<<< HEAD
    
=======

>>>>>>> 67b20691
    double fraction = (from < to) ? (value - from) / (to - from) : 0.5;
    int isDark = TkMacOSXInDarkMode(tkwin);

    if (info.attributes & kThemeTrackHorizontal) {
	trackBounds = CGRectInset(bounds, 0, bounds.size.height / 2 - 3);
	trackBounds.size.height = 3;
	position = 8 + fraction * (trackBounds.size.width - 16);
	clipBounds = trackBounds;
	clipBounds.size.width = position;
	thumbPoint = CGPointMake(clipBounds.origin.x + position,
				 clipBounds.origin.y + 1);
    } else {
	trackBounds = CGRectInset(bounds, bounds.size.width / 2 - 3, 0);
	trackBounds.size.width = 3;
	position = 8 + fraction * (trackBounds.size.height - 16);
	clipBounds = trackBounds;
	clipBounds.size.height = position;
	thumbPoint = CGPointMake(clipBounds.origin.x + 1,
				 clipBounds.origin.y + position);
    }
    trackColor = isDark ? CGColorFromGray(darkTrack):
	CGColorFromGray(lightTrack);
    thumbBounds = CGRectMake(thumbPoint.x - 8, thumbPoint.y - 8, 17, 17);
    CGContextSaveGState(context);
    FillRoundedRectangle(context, trackBounds, 1.5, trackColor);
    CGContextClipToRect(context, clipBounds);
    if (state & TTK_STATE_BACKGROUND) {
	accentColor = isDark ? CGColorFromGray(darkInactiveTrack) :
	    CGColorFromGray(lightInactiveTrack);
    } else {
	accentColor = CGCOLOR(controlAccentColor());
    }
    FillRoundedRectangle(context, trackBounds, 1.5, accentColor);
    CGContextRestoreGState(context);
    DrawGrayButton(context, thumbBounds, &sliderDesign, state, tkwin);
}

/*----------------------------------------------------------------------
 * +++ Drawing procedures for native widgets.
<<<<<<< HEAD
 *
 *      The HIToolbox does not support Dark Mode, and apparently never will.
 *      It also draws some widgets in discontinued older styles even when used
 *      on new OS releases.  So to make widgets look "native" we have to provide
 *      analogues of the HIToolbox drawing functions to be used on newer systems.
 *      We continue to use NIToolbox for older versions of the OS.
 *
 *      Drawing the dark widgets requires NSColors that were introduced in OSX
 *      10.14, so we make some of these functions be no-ops when building on
 *      systems older than 10.14.
 */

/*----------------------------------------------------------------------
 * DrawButton --
 *
 * This is a standalone drawing procedure which draws most types of macOS
 * buttons for newer OS releases.  The button style is specified in the
 * "kind" field of a HIThemeButtonDrawInfo struct, although some of the
 * identifiers are not recognized by HIToolbox.
 */

=======
 *
 *      The HIToolbox does not support Dark Mode, and apparently never will.
 *      It also draws some widgets in discontinued older styles even when used
 *      on new OS releases.  So to make widgets look "native" we have to provide
 *      analogues of the HIToolbox drawing functions to be used on newer systems.
 *      We continue to use NIToolbox for older versions of the OS.
 *
 *      Drawing the dark widgets requires NSColors that were introduced in OSX
 *      10.14, so we make some of these functions be no-ops when building on
 *      systems older than 10.14.
 */

/*----------------------------------------------------------------------
 * DrawButton --
 *
 * This is a standalone drawing procedure which draws most types of macOS
 * buttons for newer OS releases.  The button style is specified in the
 * "kind" field of a HIThemeButtonDrawInfo struct, although some of the
 * identifiers are not recognized by HIToolbox.
 */

>>>>>>> 67b20691
static void DrawButton(
    CGRect bounds,
    HIThemeButtonDrawInfo info,
    Ttk_State state,
    CGContextRef context,
    Tk_Window tkwin)
{
    ThemeButtonKind kind = info.kind;
    ThemeDrawState drawState = info.state;
    CGRect arrowBounds = bounds = CGRectInset(bounds, 1, 1);
    int hasIndicator, isDark = TkMacOSXInDarkMode(tkwin);

    switch (kind) {
    case TkRoundedRectButton:
	DrawGrayButton(context, bounds, &roundedrectDesign, state, tkwin);
	break;
    case TkInlineButton:
	DrawGrayButton(context, bounds, &inlineDesign, state, tkwin);
	break;
    case TkRecessedButton:
	DrawGrayButton(context, bounds, &recessedDesign, state, tkwin);
	break;
    case kThemeRoundedBevelButton:
	DrawGrayButton(context, bounds, &bevelDesign, state, tkwin);
	break;
    case kThemePushButton:

	/*
	 * The TTK_STATE_ALTERNATE bit means -default active.  Apple only
	 * indicates the default state (which means that the key equivalent is
	 * "\n") for Push Buttons.
	 */

	if ((state & TTK_STATE_PRESSED || state & TTK_STATE_ALTERNATE) &&
	    !(state & TTK_STATE_BACKGROUND)) {
	    DrawAccentedButton(context, bounds, &pushbuttonDesign, state, isDark);
	} else {
	    DrawGrayButton(context, bounds, &pushbuttonDesign, state, tkwin);
	}
	break;
    case kThemeRoundButtonHelp:
	DrawGrayButton(context, bounds, &helpDesign, state, tkwin);
	DrawHelpSymbol(context, bounds, state);
	break;
    case kThemePopupButton:
	drawState = 0;
	DrawGrayButton(context, bounds, &popupDesign, state, tkwin);
	arrowBounds.size.width = 17;
	arrowBounds.origin.x += bounds.size.width - 17;
	if (!(state & TTK_STATE_BACKGROUND) &&
	    !(state & TTK_STATE_DISABLED)) {
	    CGRect popupBounds = arrowBounds;

	    /*
	     * Allow room for nonexistent focus ring.
	     */

	    popupBounds.size.width += 4;
	    popupBounds.origin.y -= 4;
	    popupBounds.size.height += 8;
	    DrawAccentedSegment(context, popupBounds, &popupDesign, state, tkwin);
	    drawState = BOTH_ARROWS;
	}
	arrowBounds.origin.x += 2;
	DrawUpDownArrows(context, arrowBounds, 3, 7, 2, state, drawState);
	break;
    case kThemeComboBox:
	if (state & TTK_STATE_DISABLED) {
	    // Need to add the disabled case to entryDesign.
	    DrawEntry(context, bounds, &entryDesign, state, tkwin);
	} else {
	    DrawEntry(context, bounds, &entryDesign, state, tkwin);
	}
	arrowBounds.size.width = 17;
	if (state & TTK_STATE_BACKGROUND) {
	    arrowBounds.origin.x += bounds.size.width - 20;
	    arrowBounds.size.width += 4;
	    arrowBounds.origin.y -= 1;
	} else {
	    arrowBounds.origin.y -= 1;
	    arrowBounds.origin.x += bounds.size.width - 20;
	    arrowBounds.size.width += 4;
	    arrowBounds.size.height += 2;
	}
	DrawAccentedSegment(context, arrowBounds, &comboDesign, state, tkwin);
	if (!(state & TTK_STATE_BACKGROUND)) {
	    state |= TTK_STATE_IS_ACCENTED;
	}
	DrawDownArrow(context, arrowBounds, 6, 6, state);
	break;
    case kThemeCheckBox:
	bounds = CGRectOffset(CGRectMake(0, bounds.size.height / 2 - 8, 16, 16),
			      bounds.origin.x, bounds.origin.y);
	bounds = CGRectInset(bounds, 1, 1);
	hasIndicator = state & TTK_STATE_SELECTED || state & TTK_STATE_ALTERNATE;
	if (hasIndicator &&
	    !(state & TTK_STATE_BACKGROUND) &&
	    !(state & TTK_STATE_DISABLED)) {
	    DrawAccentedButton(context, bounds, &checkDesign, 0, isDark);
	} else {
	    DrawGrayButton(context, bounds, &checkDesign, state, tkwin);
	}
	if (hasIndicator) {
	    DrawCheckIndicator(context, bounds, state, isDark);
	}
	break;
    case kThemeRadioButton:
	bounds = CGRectOffset(CGRectMake(0, bounds.size.height / 2 - 9, 18, 18),
					 bounds.origin.x, bounds.origin.y);
	bounds = CGRectInset(bounds, 1, 1);
	hasIndicator = state & TTK_STATE_SELECTED || state & TTK_STATE_ALTERNATE;
	if (hasIndicator &&
	    !(state & TTK_STATE_BACKGROUND) &&
	    !(state & TTK_STATE_DISABLED)) {
	    DrawAccentedButton(context, bounds, &radioDesign, 0, isDark);
	} else {
	    DrawGrayButton(context, bounds, &radioDesign, state, tkwin);
	}
	if (hasIndicator) {
	    DrawRadioIndicator(context, bounds, state, isDark);
	}
	break;
    case kThemeArrowButton:
	DrawGrayButton(context, bounds, &pushbuttonDesign, state, tkwin);
	arrowBounds.origin.x = bounds.origin.x + bounds.size.width - 17;
	arrowBounds.size.width = 16;
	arrowBounds.origin.y -= 1;
	if (state & TTK_STATE_SELECTED) {
	    DrawUpArrow(context, arrowBounds, 5, 6, state);
	} else {
	    DrawDownArrow(context, arrowBounds, 5, 6, state);
	}
	break;
    case kThemeIncDecButton:
	DrawGrayButton(context, bounds, &incdecDesign, state, tkwin);
	if (state & TTK_STATE_PRESSED) {
	    CGRect clip;
	    if (drawState == kThemeStatePressedDown) {
		clip = bounds;
		clip.size.height /= 2;
		clip.origin.y += clip.size.height;
		bounds.size.height += 1;
		clip.size.height += 1;
	    } else {
		clip = bounds;
		clip.size.height /= 2;
	    }
	    CGContextSaveGState(context);
	    CGContextClipToRect(context, clip);
	    DrawAccentedButton(context, bounds, &incdecDesign, 0, isDark);
	    CGContextRestoreGState(context);
	}
	CGFloat inset = (bounds.size.width - 5) / 2;
	DrawUpDownArrows(context, bounds, inset, 5, 3, state, drawState);
	break;
    default:
	break;
    }
}

/*----------------------------------------------------------------------
 * DrawGroupBox --
 *
 * This is a standalone drawing procedure which draws the contrasting rounded
 * rectangular box for LabelFrames and Notebook panes used in more recent
<<<<<<< HEAD
 * versions of macOS.
=======
 * versions of macOS.  Normally the contrast is set to one, since the nesting
 * level of the Group Box is higher by 1 compared to its container.  But we
 * allow higher contrast for special cases, notably notebook tabs in macOS 11.
 * The save parameter is passed to GetBackgroundColor and should probably be
 * NO in such special cases.
>>>>>>> 67b20691
 */

static void DrawGroupBox(
    CGRect bounds,
    CGContextRef context,
<<<<<<< HEAD
    Tk_Window tkwin)
=======
    Tk_Window tkwin,
    int contrast,
    Bool save)
>>>>>>> 67b20691
{
    CHECK_RADIUS(5, bounds)

    CGPathRef path;
    CGColorRef backgroundColor, borderColor;

<<<<<<< HEAD
    backgroundColor = GetBackgroundCGColor(context, tkwin, 1);
=======
    backgroundColor = GetBackgroundCGColor(context, tkwin, contrast, save);
>>>>>>> 67b20691
    borderColor = CGColorFromGray(boxBorder);
    CGContextSetFillColorWithColor(context, backgroundColor);
    path = CGPathCreateWithRoundedRect(bounds, 5, 5, NULL);
    CGContextClipToRect(context, bounds);
    CGContextBeginPath(context);
    CGContextAddPath(context, path);
    CGContextFillPath(context);
    CGContextSetFillColorWithColor(context, borderColor);
    CGContextBeginPath(context);
    CGContextAddPath(context, path);
    CGContextReplacePathWithStrokedPath(context);
    CGContextFillPath(context);
    CFRelease(path);
}

/*----------------------------------------------------------------------
 * DrawListHeader --
 *
 * This is a standalone drawing procedure which draws column headers for a
 * Treeview in the Aqua appearance.  (The HIToolbox headers have not matched the
 * native ones since OSX 10.8)  Note that the header image is ignored, but we
 * draw arrows according to the state.
 */

static void DrawListHeader(
    CGRect bounds,
    CGContextRef context,
    Tk_Window tkwin,
    int state)
{
    int isDark = TkMacOSXInDarkMode(tkwin);
    CGFloat x = bounds.origin.x, y = bounds.origin.y;
    CGFloat w = bounds.size.width, h = bounds.size.height;
    CGPoint top[2] = {{x, y + 1}, {x + w, y + 1}};
    CGPoint bottom[2] = {{x, y + h}, {x + w, y + h}};
    CGPoint separator[2] = {{x + w - 1, y + 3}, {x + w - 1, y + h - 3}};
    CGColorRef strokeColor, backgroundColor;
    /*
     * Apple changes the background color of a list header when the window is
     * not active.  But Ttk does not indicate that in the state of a
     * TreeHeader.  So we have to query the Apple window manager.
     */

    NSWindow *win = TkMacOSXDrawableWindow(Tk_WindowId(tkwin));
    if (!isDark) {
	GrayColor bgGray = [win isKeyWindow] ?
	    listheaderActiveBG : listheaderInactiveBG;
	backgroundColor = CGColorFromGray(bgGray);
    }

    CGContextSaveGState(context);
    CGContextSetShouldAntialias(context, false);
    if (!isDark) {
	CGContextBeginPath(context);
	CGContextSetFillColorWithColor(context, backgroundColor);
	CGContextAddRect(context, bounds);
	CGContextFillPath(context);
    }
    strokeColor = isDark ?
	CGColorFromGray(darkListheaderBorder) :
	CGColorFromGray(listheaderSeparator);
    CGContextSetStrokeColorWithColor(context, strokeColor);
    CGContextAddLines(context, separator, 2);
    CGContextStrokePath(context);
    strokeColor = isDark ?
	CGColorFromGray(darkListheaderBorder) :
	CGColorFromGray(lightListheaderBorder);
    CGContextSetStrokeColorWithColor(context, strokeColor);
    CGContextAddLines(context, top, 2);
    CGContextStrokePath(context);
    CGContextAddLines(context, bottom, 2);
    CGContextStrokePath(context);
    CGContextRestoreGState(context);

    if (state & TTK_TREEVIEW_STATE_SORTARROW) {
	CGRect arrowBounds = bounds;
	arrowBounds.origin.x = bounds.origin.x + bounds.size.width - 16;
	arrowBounds.size.width = 16;
	if (state & TTK_STATE_ALTERNATE) {
	    DrawUpArrow(context, arrowBounds, 3, 8, state);
	} else if (state & TTK_STATE_SELECTED) {
	    DrawDownArrow(context, arrowBounds, 3, 8, state);
	}
    }
}

/*----------------------------------------------------------------------
 * DrawTab --
 *
 * This is a standalone drawing procedure which draws Tabbed Pane Tabs for the
 * notebook widget.
 */

static void
DrawTab(
    CGRect bounds,
    Ttk_State state,
    CGContextRef context,
    Tk_Window tkwin)
{
    CGRect originalBounds = bounds;
    CGColorRef strokeColor;

    /*
     * Extend the bounds to one or both sides so the rounded part will be
     * clipped off if the right of the left tab, the left of the right tab,
     * and both sides of the middle tabs.
     */

    CGContextClipToRect(context, bounds);
    if (!(state & TTK_STATE_FIRST_TAB)) {
	bounds.origin.x -= 10;
	bounds.size.width += 10;
    }
    if (!(state & TTK_STATE_LAST_TAB)) {
	bounds.size.width += 10;
    }

    /*
     * Fill the tab face with the appropriate color or gradient.  Use a solid
     * color if the tab is not selected, otherwise use the accent color with
     * highlights
     */

    if (!(state & TTK_STATE_SELECTED)) {
	DrawGrayButton(context, bounds, &tabDesign, state, tkwin);

        /*
         * Draw a separator line on the left side of the tab if it
         * not first.
         */

	if (!(state & TTK_STATE_FIRST_TAB)) {
	    CGContextSaveGState(context);
	    strokeColor = CGColorFromGray(darkTabSeparator);
	    CGContextSetStrokeColorWithColor(context, strokeColor);
	    CGContextBeginPath(context);
	    CGContextMoveToPoint(context, originalBounds.origin.x,
		originalBounds.origin.y + 1);
	    CGContextAddLineToPoint(context, originalBounds.origin.x,
		originalBounds.origin.y + originalBounds.size.height - 1);
	    CGContextStrokePath(context);
	    CGContextRestoreGState(context);
	}
    } else {

        /*
         * This is the selected tab; paint it with the current accent color.
	 * If it is first, cover up the separator line drawn by the second one.
	 * (The selected tab is always drawn last.)
         */

	if ((state & TTK_STATE_FIRST_TAB) && !(state & TTK_STATE_LAST_TAB)) {
	    bounds.size.width += 1;
	}
	if (!(state & TTK_STATE_BACKGROUND)) {
	    DrawAccentedButton(context, bounds, &tabDesign, 0, 0);
	} else {
	    DrawGrayButton(context, bounds, &tabDesign, state, tkwin);
	}
    }
}

<<<<<<< HEAD
/*----------------------------------------------------------------------
 * DrawDarkSeparator --
 *
 * This is a standalone drawing procedure which draws a separator widget
 * in Dark Mode.  HIToolbox is used in light mode.
 */

static void DrawDarkSeparator(
    CGRect bounds,
    CGContextRef context,
    TCL_UNUSED(Tk_Window))
{
    CGColorRef sepColor = CGColorFromGray(darkSeparator);
    CGContextSetFillColorWithColor(context, sepColor);
    CGContextFillRect(context, bounds);
}

/*----------------------------------------------------------------------
 * +++ DrawGradientButton --
 *
 *      This is a standalone drawing procedure which draws a
 *      a Gradient Button.
 */

static void DrawGradientBorder(
=======
static void
DrawTab11(
>>>>>>> 67b20691
    CGRect bounds,
    Ttk_State state,
    CGContextRef context,
<<<<<<< HEAD
    Tk_Window tkwin,
    Ttk_State state)
{
    CGColorRef faceColor, borderColor;
    GrayColor faceGray, borderGray;
    CGRect inside = CGRectInset(bounds, 1, 1);

    if (TkMacOSXInDarkMode(tkwin)) {
	if (state & TTK_STATE_DISABLED) {
	    faceGray = darkGradientDisabled;
	    borderGray = darkGradientBorderDisabled;
	} else {
	    faceGray = state & TTK_STATE_PRESSED ?
		darkGradientPressed : darkGradientNormal;
	    borderGray = darkGradientBorder;
	}
    } else {
	if (state & TTK_STATE_DISABLED) {
	    faceGray = lightGradientDisabled;
	    borderGray = lightGradientBorderDisabled;
	} else {
	    faceGray = state & TTK_STATE_PRESSED ?
		lightGradientPressed : lightGradientNormal;
	    borderGray = lightGradientBorder;
=======
    Tk_Window tkwin)
{

    if (state & TTK_STATE_SELECTED) {
	DrawGrayButton(context, bounds, &pushbuttonDesign, state, tkwin);
    } else {
	CGRect clipRect = bounds;
	/*
	 * Draw a segment of a Group Box as a background for non-selected tabs.
	 * Clip the Group Box so that the segments fit together to form a long
	 * rounded rectangle behind the entire tab bar.
	 */

	if (!(state & TTK_STATE_FIRST_TAB)) {
	    clipRect.origin.x -= 5;
	    bounds.origin.x -= 5;
	    bounds.size.width += 5;
	}
	if (!(state & TTK_STATE_LAST_TAB)) {
	    clipRect.size.width += 5;
	    bounds.size.width += 5;
>>>>>>> 67b20691
	}
	CGContextSaveGState(context);
	CGContextClipToRect(context, clipRect);
	DrawGroupBox(bounds, context, tkwin, 3, NO);
	CGContextRestoreGState(context);
    }
<<<<<<< HEAD
=======
}

/*----------------------------------------------------------------------
 * DrawDarkSeparator --
 *
 * This is a standalone drawing procedure which draws a separator widget
 * in Dark Mode.  HIToolbox is used in light mode.
 */

static void DrawDarkSeparator(
    CGRect bounds,
    CGContextRef context,
    TCL_UNUSED(Tk_Window))
{
    CGColorRef sepColor = CGColorFromGray(darkSeparator);

    CGContextSetFillColorWithColor(context, sepColor);
    CGContextFillRect(context, bounds);
}

/*----------------------------------------------------------------------
 * +++ DrawGradientButton --
 *
 *      This is a standalone drawing procedure which draws a
 *      a Gradient Button.
 */

static void DrawGradientBorder(
    CGRect bounds,
    CGContextRef context,
    Tk_Window tkwin,
    Ttk_State state)
{
    CGColorRef faceColor, borderColor;
    GrayColor faceGray, borderGray;
    CGRect inside = CGRectInset(bounds, 1, 1);

    if (TkMacOSXInDarkMode(tkwin)) {
	if (state & TTK_STATE_DISABLED) {
	    faceGray = darkGradientDisabled;
	    borderGray = darkGradientBorderDisabled;
	} else {
	    faceGray = state & TTK_STATE_PRESSED ?
		darkGradientPressed : darkGradientNormal;
	    borderGray = darkGradientBorder;
	}
    } else {
	if (state & TTK_STATE_DISABLED) {
	    faceGray = lightGradientDisabled;
	    borderGray = lightGradientBorderDisabled;
	} else {
	    faceGray = state & TTK_STATE_PRESSED ?
		lightGradientPressed : lightGradientNormal;
	    borderGray = lightGradientBorder;
	}
    }
>>>>>>> 67b20691
    faceColor = CGColorFromGray(faceGray);
    borderColor = CGColorFromGray(borderGray);
    CGContextSetFillColorWithColor(context, faceColor);
    CGContextFillRect(context, inside);
    CGContextSetFillColorWithColor(context, borderColor);
    CGContextAddRect(context, bounds);
    CGContextAddRect(context, inside);
    CGContextEOFillPath(context);
}

/*----------------------------------------------------------------------
 * +++ Button elements.
 */

static void ButtonElementMinSize(
    void *clientData,
    int *minWidth,
    int *minHeight)
{
    ThemeButtonParams *params = clientData;

    if (params->heightMetric != NoThemeMetric) {
	ChkErr(GetThemeMetric, params->heightMetric, minHeight);

        /*
         * The theme height does not include the 1-pixel border around
         * the button, although it does include the 1-pixel shadow at
         * the bottom.
         */

	*minHeight += 2;

        /*
         * For buttons with labels the minwidth must be 0 to force the
         * correct text layout.  For example, a non-zero value will cause the
         * text to be left justified, no matter what -anchor setting is used in
         * the style.
         */

	if (params->widthMetric != NoThemeMetric) {
	    ChkErr(GetThemeMetric, params->widthMetric, minWidth);
	    *minWidth += 2;
	    *minHeight += 2;
	} else {
	    *minWidth = 0;
	}
    }
}

static void ButtonElementSize(
    void *clientData,
    TCL_UNUSED(void *), /* elementRecord */
    Tk_Window tkwin,
    int *minWidth,
    int *minHeight,
    Ttk_Padding *paddingPtr)
{
    ThemeButtonParams *params = clientData;
    HIThemeButtonDrawInfo info =
	ComputeButtonDrawInfo(params, 0, tkwin);
    static const CGRect scratchBounds = {{0, 0}, {100, 100}};
    CGRect contentBounds, backgroundBounds;
    int verticalPad;

<<<<<<< HEAD
    ButtonElementMinSize(clientData, minWidth, minHeight);
=======
    ButtonElementMinSize(clientData, elementRecord, tkwin,
	minWidth, minHeight, paddingPtr);
>>>>>>> 67b20691
    switch (info.kind) {
    case TkGradientButton:
	*paddingPtr = Ttk_MakePadding(1, 1, 1, 1);
        /* Fall through. */
    case kThemeArrowButton:
    case kThemeRoundButtonHelp:
        return;
	/* Buttons which are sized like PushButtons but unknown to HITheme. */
    case TkRoundedRectButton:
    case TkRecessedButton:
    case TkInlineButton:
	info.kind = kThemePushButton;
	break;
    default:
        break;
    }

    /*
     * Given a hypothetical bounding rectangle for a button, HIToolbox will
     * compute a bounding rectangle for the button contents and a bounding
     * rectangle for the button background.  The background bounds are large
     * enough to contain the image of the button in any state, which might
     * include highlight borders, shadows, etc.  The content rectangle is not
     * centered vertically within the background rectangle, presumably because
     * shadows only appear on the bottom.  Nonetheless, when HIToolbox is asked
     * to draw a button with a certain bounding rectangle it draws the button
     * centered within the rectangle.
     *
     * To compute the effective padding around a button we request the
     * content and bounding rectangles for a 100x100 button and use the
     * padding between those.  However, we symmetrize the padding on the
     * top and bottom, because that is how the button will be drawn.
     */

    ChkErr(HIThemeGetButtonContentBounds,
	&scratchBounds, &info, &contentBounds);
    ChkErr(HIThemeGetButtonBackgroundBounds,
	&scratchBounds, &info, &backgroundBounds);
    paddingPtr->left = contentBounds.origin.x - backgroundBounds.origin.x;
    paddingPtr->right =
	CGRectGetMaxX(backgroundBounds) - CGRectGetMaxX(contentBounds);
    verticalPad = backgroundBounds.size.height - contentBounds.size.height;
    paddingPtr->top = paddingPtr->bottom = verticalPad / 2;
    if (info.kind == kThemePopupButton) {
	paddingPtr->top += 1;
	paddingPtr->bottom -= 1;
    }
}

static void ButtonElementDraw(
    void *clientData,
<<<<<<< HEAD
    TCL_UNUSED(void *), /* elementRecord */
=======
    void *elementRecord,
>>>>>>> 67b20691
    Tk_Window tkwin,
    Drawable d,
    Ttk_Box b,
    Ttk_State state)
{
    ThemeButtonParams *params = clientData;
    CGRect bounds = BoxToRect(d, b);
    HIThemeButtonDrawInfo info = ComputeButtonDrawInfo(params, state, tkwin);
    int isDark = TkMacOSXInDarkMode(tkwin);
<<<<<<< HEAD

    switch (info.kind) {

    /*
     * A Gradient Button should have an image and no text.  The size is set to
     * that of the image.  All we need to do is draw a 1-pixel border.
     */

    case TkGradientButton:
	BEGIN_DRAWING(d)
	    DrawGradientBorder(bounds, dc.context, tkwin, state);
	END_DRAWING
	return;
    /*
     * Buttons with no height restrictions are ready to draw.
     */

    case kThemeArrowButton:
    case kThemeCheckBox:
    case kThemeRadioButton:
    	break;

    /*
     * Other buttons have a maximum height.   We have to deal with that.
     */

    default:
	bounds = NormalizeButtonBounds(params, bounds, isDark);
	break;
    }

    /* We do our own drawing on new systems.*/

    if ([NSApp macOSVersion] > 100800) {
	BEGIN_DRAWING(d)
	DrawButton(bounds, info, state, dc.context, tkwin);
	END_DRAWING
	return;
    }

    /*
     * If execution reaches here it means we should use HIToolbox to draw the
     * button.  Buttons that HIToolbox doesn't know are rendered as
     * PushButtons.
     */

    switch (info.kind) {
    case TkRoundedRectButton:
    case TkRecessedButton:
	info.kind = kThemePushButton;
	break;
    default:
	break;
    }

    /*
     * Apple's PushButton and PopupButton do not change their fill color
     * when the window is inactive.  However, except in 10.7 (Lion), the
     * color of the arrow button on a PopupButton does change.  For some
     * reason HITheme fills inactive buttons with a transparent color that
     * allows the window background to show through, leading to
     * inconsistent behavior.  We work around this by filling behind an
     * inactive PopupButton with a text background color before asking
     * HIToolbox to draw it. For PushButtons, we simply draw them in the
     * active state.
     */

    BEGIN_DRAWING(d)
    if (info.kind == kThemePopupButton  &&
	(state & TTK_STATE_BACKGROUND)) {
	CGRect innerBounds = CGRectInset(bounds, 1, 1);
	FillRoundedRectangle(dc.context, innerBounds, 4, CG_WHITE);
    }

=======

    switch (info.kind) {

    /*
     * A Gradient Button should have an image and no text.  The size is set to
     * that of the image.  All we need to do is draw a 1-pixel border.
     */

    case TkGradientButton:
	BEGIN_DRAWING(d)
	    DrawGradientBorder(bounds, dc.context, tkwin, state);
	END_DRAWING
	return;
    /*
     * Buttons with no height restrictions are ready to draw.
     */

    case kThemeArrowButton:
    case kThemeCheckBox:
    case kThemeRadioButton:
    	break;

    /*
     * Other buttons have a maximum height.   We have to deal with that.
     */

    default:
	bounds = NormalizeButtonBounds(params, bounds, isDark);
	break;
    }

    /* We do our own drawing on new systems.*/

    if ([NSApp macOSVersion] > 100800) {
	BEGIN_DRAWING(d)
	DrawButton(bounds, info, state, dc.context, tkwin);
	END_DRAWING
	return;
    }

    /*
     * If execution reaches here it means we should use HIToolbox to draw the
     * button.  Buttons that HIToolbox doesn't know are rendered as
     * PushButtons.
     */

    switch (info.kind) {
    case TkRoundedRectButton:
    case TkRecessedButton:
	info.kind = kThemePushButton;
	break;
    default:
	break;
    }

    /*
     * Apple's PushButton and PopupButton do not change their fill color
     * when the window is inactive.  However, except in 10.7 (Lion), the
     * color of the arrow button on a PopupButton does change.  For some
     * reason HITheme fills inactive buttons with a transparent color that
     * allows the window background to show through, leading to
     * inconsistent behavior.  We work around this by filling behind an
     * inactive PopupButton with a text background color before asking
     * HIToolbox to draw it. For PushButtons, we simply draw them in the
     * active state.
     */

    BEGIN_DRAWING(d)
    if (info.kind == kThemePopupButton  &&
	(state & TTK_STATE_BACKGROUND)) {
	CGRect innerBounds = CGRectInset(bounds, 1, 1);
	FillRoundedRectangle(dc.context, innerBounds, 4, CG_WHITE);
    }

>>>>>>> 67b20691
    /*
     * A BevelButton with mixed value is drawn borderless, which does make
     * much sense for us.
     */

    if (info.kind == kThemeRoundedBevelButton &&
	info.value == kThemeButtonMixed) {
	info.value = kThemeButtonOff;
	info.state = kThemeStateInactive;
    }
    if (info.kind == kThemePushButton) {
	bounds.origin.y -= 2;
    }
    ChkErr(HIThemeDrawButton, &bounds, &info, dc.context, HIOrientation,
	   NULL);
    END_DRAWING
}

static Ttk_ElementSpec ButtonElementSpec = {
    TK_STYLE_VERSION_2,
    sizeof(NullElement),
    TtkNullElementOptions,
    ButtonElementSize,
    ButtonElementDraw
};

/*----------------------------------------------------------------------
 * +++ Notebook elements.
 */

/* Tab position logic, c.f. ttkNotebook.c TabState() */
static Ttk_StateTable TabStyleTable[] = {
    {kThemeTabFrontInactive, TTK_STATE_SELECTED | TTK_STATE_BACKGROUND, 0},
    {kThemeTabNonFrontInactive, TTK_STATE_BACKGROUND, 0},
    {kThemeTabFrontUnavailable, TTK_STATE_DISABLED | TTK_STATE_SELECTED, 0},
    {kThemeTabNonFrontUnavailable, TTK_STATE_DISABLED, 0},
    {kThemeTabFront, TTK_STATE_SELECTED, 0},
    {kThemeTabNonFrontPressed, TTK_STATE_PRESSED, 0},
    {kThemeTabNonFront, 0, 0}
};
static Ttk_StateTable TabAdornmentTable[] = {
    {kHIThemeTabAdornmentNone, TTK_STATE_FIRST_TAB | TTK_STATE_LAST_TAB, 0},
    {kHIThemeTabAdornmentTrailingSeparator, TTK_STATE_FIRST_TAB, 0},
    {kHIThemeTabAdornmentNone, TTK_STATE_LAST_TAB, 0},
    {kHIThemeTabAdornmentTrailingSeparator, 0, 0},
};
static Ttk_StateTable TabPositionTable[] = {
    {kHIThemeTabPositionOnly, TTK_STATE_FIRST_TAB | TTK_STATE_LAST_TAB, 0},
    {kHIThemeTabPositionFirst, TTK_STATE_FIRST_TAB, 0},
    {kHIThemeTabPositionLast, TTK_STATE_LAST_TAB, 0},
    {kHIThemeTabPositionMiddle, 0, 0},
};

/*
 * Apple XHIG Tab View Specifications:
 *
 * Control sizes: Tab views are available in regular, small, and mini sizes.
 * The tab height is fixed for each size, but you control the size of the pane
 * area. The tab heights for each size are listed below:
 *  - Regular size: 20 pixels.
 *  - Small: 17 pixels.
 *  - Mini: 15 pixels.
 *
 * Label spacing and fonts: The tab labels should be in a font that’s
 * proportional to the size of the tab view control. In addition, the label
 * should be placed so that there are equal margins of space before and after
 * it. The guidelines below provide the specifications you should use for tab
 * labels:
 *  - Regular size: System font. Center in tab, leaving 12 pixels on each
 *side.
 *  - Small: Small system font. Center in tab, leaving 10 pixels on each side.
 *  - Mini: Mini system font. Center in tab, leaving 8 pixels on each side.
 *
 * Control spacing: Whether you decide to inset a tab view in a window or
 * extend its edges to the window sides and bottom, you should place the top
 * edge of the tab view 12 or 14 pixels below the bottom edge of the title bar
 * (or toolbar, if there is one). If you choose to inset a tab view in a
 * window, you should leave a margin of 20 pixels between the sides and bottom
 * of the tab view and the sides and bottom of the window (although 16 pixels
 * is also an acceptable margin-width). If you need to provide controls below
 * the tab view, leave enough space below the tab view so the controls are 20
 * pixels above the bottom edge of the window and 12 pixels between the tab
 * view and the controls.
 *
 * If you choose to extend the tab view sides and bottom so that they meet the
 * window sides and bottom, you should leave a margin of at least 20 pixels
 * between the content in the tab view and the tab-view edges.
 *
 * <URL: http://developer.apple.com/documentation/userexperience/Conceptual/
 *       AppleHIGuidelines/XHIGControls/XHIGControls.html#//apple_ref/doc/uid/
 *       TP30000359-TPXREF116>
 */

static void TabElementSize(
    TCL_UNUSED(void *),    /* clientData */
    TCL_UNUSED(void *),    /* elementRecord */
    TCL_UNUSED(Tk_Window), /* tkwin */
    TCL_UNUSED(int *),     /* minWidth */
    TCL_UNUSED(int *),     /* minHeight */
    Ttk_Padding *paddingPtr)
{
    *paddingPtr = Ttk_MakePadding(0, -2, 0, 1);
}

static void TabElementDraw(
    TCL_UNUSED(void *),    /* clientData */
    TCL_UNUSED(void *),    /* elementRecord */
    Tk_Window tkwin,
    Drawable d,
    Ttk_Box b,
    Ttk_State state)
{
    CGRect bounds = BoxToRect(d, b);
    BEGIN_DRAWING(d)
<<<<<<< HEAD
    if ([NSApp macOSVersion] > 100800) {
=======
    if ([NSApp macOSVersion] >= 110000) {
	DrawTab11(bounds, state, dc.context, tkwin);
    } else if ([NSApp macOSVersion] > 100800) {
>>>>>>> 67b20691
	DrawTab(bounds, state, dc.context, tkwin);
    } else {
	HIThemeTabDrawInfo info = {
	    .version = 1,
	    .style = Ttk_StateTableLookup(TabStyleTable, state),
	    .direction = kThemeTabNorth,
	    .size = kHIThemeTabSizeNormal,
	    .adornment = Ttk_StateTableLookup(TabAdornmentTable, state),
	    .kind = kHIThemeTabKindNormal,
	    .position = Ttk_StateTableLookup(TabPositionTable, state),
	};
	ChkErr(HIThemeDrawTab, &bounds, &info, dc.context, HIOrientation,
	    NULL);
    }
    END_DRAWING
}

static Ttk_ElementSpec TabElementSpec = {
    TK_STYLE_VERSION_2,
    sizeof(NullElement),
    TtkNullElementOptions,
    TabElementSize,
    TabElementDraw
};

/*
 * Notebook panes:
 */

static void PaneElementSize(
    TCL_UNUSED(void *),    /* clientData */
    TCL_UNUSED(void *),    /* elementRecord */
    TCL_UNUSED(Tk_Window), /* tkwin */
    TCL_UNUSED(int *),     /* minWidth */
    TCL_UNUSED(int *),     /* minHeight */
    Ttk_Padding *paddingPtr)
{
    *paddingPtr = Ttk_MakePadding(9, 5, 9, 9);
}

static void PaneElementDraw(
    TCL_UNUSED(void *),    /* clientData */
    TCL_UNUSED(void *),    /* elementRecord */
    Tk_Window tkwin,
    Drawable d,
    Ttk_Box b,
    Ttk_State state)
{
    CGRect bounds = BoxToRect(d, b);

    bounds.origin.y -= kThemeMetricTabFrameOverlap;
    bounds.size.height += kThemeMetricTabFrameOverlap;
    BEGIN_DRAWING(d)
    if ([NSApp macOSVersion] > 100800) {
	DrawGroupBox(bounds, dc.context, tkwin, 1, YES);
    } else {
	HIThemeTabPaneDrawInfo info = {
	    .version = 1,
	    .state = Ttk_StateTableLookup(ThemeStateTable, state),
	    .direction = kThemeTabNorth,
	    .size = kHIThemeTabSizeNormal,
	    .kind = kHIThemeTabKindNormal,
	    .adornment = kHIThemeTabPaneAdornmentNormal,
	    };
	bounds.origin.y -= kThemeMetricTabFrameOverlap;
	bounds.size.height += kThemeMetricTabFrameOverlap;
	ChkErr(HIThemeDrawTabPane, &bounds, &info, dc.context, HIOrientation);
    }
    END_DRAWING
}

static Ttk_ElementSpec PaneElementSpec = {
    TK_STYLE_VERSION_2,
    sizeof(NullElement),
    TtkNullElementOptions,
    PaneElementSize,
    PaneElementDraw
};

/*----------------------------------------------------------------------
 * +++ Labelframe elements --
 *
 * Labelframe borders: Use "primary group box ..."  Quoth
 * DrawThemePrimaryGroup reference: "The primary group box frame is drawn
 * inside the specified rectangle and is a maximum of 2 pixels thick."
 *
 */

static void GroupElementSize(
    TCL_UNUSED(void *),    /* clientData */
    TCL_UNUSED(void *),    /* elementRecord */
    TCL_UNUSED(Tk_Window), /* tkwin */
    TCL_UNUSED(int *),     /* minWidth */
    TCL_UNUSED(int *),     /* minHeight */
    Ttk_Padding *paddingPtr)
{
    *paddingPtr = Ttk_MakePadding(0, 0, 0, 0);
}

static void GroupElementDraw(
    TCL_UNUSED(void *),    /* clientData */
    TCL_UNUSED(void *),    /* elementRecord */
    Tk_Window tkwin,
    Drawable d,
    Ttk_Box b,
    Ttk_State state)
{
    CGRect bounds = BoxToRect(d, b);

    BEGIN_DRAWING(d)
    if ([NSApp macOSVersion] > 100800) {
	DrawGroupBox(bounds, dc.context, tkwin, 1, YES);
    } else {
	const HIThemeGroupBoxDrawInfo info = {
	    .version = 0,
	    .state = Ttk_StateTableLookup(ThemeStateTable, state),
	    .kind = kHIThemeGroupBoxKindPrimaryOpaque,
	    };
	ChkErr(HIThemeDrawGroupBox, &bounds, &info, dc.context, HIOrientation);
    }
    END_DRAWING
}

static Ttk_ElementSpec GroupElementSpec = {
    TK_STYLE_VERSION_2,
    sizeof(NullElement),
    TtkNullElementOptions,
    GroupElementSize,
    GroupElementDraw
};

/*----------------------------------------------------------------------
 * +++ Entry elements --
 *
 *    3 pixels padding for focus rectangle
 *    2 pixels padding for EditTextFrame
 */

typedef struct {
    Tcl_Obj     *backgroundObj;
    Tcl_Obj     *fieldbackgroundObj;
} EntryElement;

#define ENTRY_DEFAULT_BACKGROUND "systemTextBackgroundColor"

static Ttk_ElementOptionSpec EntryElementOptions[] = {
    {"-background", TK_OPTION_BORDER,
     Tk_Offset(EntryElement, backgroundObj), ENTRY_DEFAULT_BACKGROUND},
    {"-fieldbackground", TK_OPTION_BORDER,
     Tk_Offset(EntryElement, fieldbackgroundObj), ENTRY_DEFAULT_BACKGROUND},
    {NULL, TK_OPTION_BOOLEAN, 0, NULL}
};

static void EntryElementSize(
    TCL_UNUSED(void *),    /* clientData */
    TCL_UNUSED(void *),    /* elementRecord */
    TCL_UNUSED(Tk_Window), /* tkwin */
    TCL_UNUSED(int *),     /* minWidth */
    TCL_UNUSED(int *),     /* minHeight */
    Ttk_Padding *paddingPtr)
{
    *paddingPtr = entryElementPadding;
}

static void EntryElementDraw(
    void *clientData,
    void *elementRecord,
    Tk_Window tkwin,
    Drawable d,
    Ttk_Box b,
    Ttk_State state)
{
    EntryElement *e = elementRecord;
    ThemeFrameParams *params = clientData;
    HIThemeFrameKind kind = params ? params->kind :
	kHIThemeFrameTextFieldSquare;
    CGRect bounds = BoxToRect(d, b);
    CGColorRef background;
    Tk_3DBorder backgroundPtr = NULL;
    static const char *defaultBG = ENTRY_DEFAULT_BACKGROUND;

    if ([NSApp macOSVersion] > 100800) {
	BEGIN_DRAWING(d)
	    switch(kind) {
	    case kHIThemeFrameTextFieldRound:
		DrawEntry(dc.context, bounds, &searchDesign, state, tkwin);
		break;
	    case kHIThemeFrameTextFieldSquare:
		DrawEntry(dc.context, bounds, &entryDesign, state, tkwin);
		break;
	    default:
		return;
	    }
	END_DRAWING
    } else {
	const HIThemeFrameDrawInfo info = {
	    .version = 0,
	    .kind = params->kind,
	    .state = Ttk_StateTableLookup(ThemeStateTable, state),
	    .isFocused = state & TTK_STATE_FOCUS,
	};

        /*
         * Earlier versions of the Aqua theme ignored the -fieldbackground
         * option and used the -background as if it were -fieldbackground.
         * Here we are enabling -fieldbackground.  For backwards
         * compatibility, if -fieldbackground is set to the default color and
         * -background is set to a different color then we use -background as
         * -fieldbackground.
         */

	if (0 != strcmp(Tcl_GetString(e->fieldbackgroundObj), defaultBG)) {
	    backgroundPtr =
		Tk_Get3DBorderFromObj(tkwin, e->fieldbackgroundObj);
	} else if (0 != strcmp(Tcl_GetString(e->backgroundObj), defaultBG)) {
	    backgroundPtr = Tk_Get3DBorderFromObj(tkwin, e->backgroundObj);
	}
	if (backgroundPtr != NULL) {
	    XFillRectangle(Tk_Display(tkwin), d,
		Tk_3DBorderGC(tkwin, backgroundPtr, TK_3D_FLAT_GC),
		b.x, b.y, b.width, b.height);
	}
	BEGIN_DRAWING(d)
	if (backgroundPtr == NULL) {
	    if ([NSApp macOSVersion] > 100800) {
		background = CGCOLOR([NSColor textBackgroundColor]);
		CGContextSetFillColorWithColor(dc.context, background);
	    } else {
		CGContextSetRGBFillColor(dc.context, 1.0, 1.0, 1.0, 1.0);
	    }
	    CGContextFillRect(dc.context, bounds);
	}
	ChkErr(HIThemeDrawFrame, &bounds, &info, dc.context, HIOrientation);
	END_DRAWING
    }
}

static Ttk_ElementSpec EntryElementSpec = {
    TK_STYLE_VERSION_2,
    sizeof(EntryElement),
    EntryElementOptions,
    EntryElementSize,
    EntryElementDraw
};

/*----------------------------------------------------------------------
 * +++ Combobox elements --
 *
 * NOTES:
 *      The HIToolbox has incomplete and inconsistent support for ComboBoxes.
 *      There is no constant available to get the height of a ComboBox with
 *      GetThemeMetric. In fact, ComboBoxes are the same (fixed) height as
 *      PopupButtons and PushButtons, but they have no shadow at the bottom.
 *      As a result, they are drawn 1 pixel above the center of the bounds
 *      rectangle rather than being centered like the other buttons.  One can
 *      request background bounds for a ComboBox, and it is reported with
 *      height 23, while the actual button face, including its 1-pixel border
 *      has height 21. Attempting to request the content bounds returns a 0x0
 *      rectangle.  Measurement indicates that the arrow button has width 18.
 *
 *      With no help available from HIToolbox, we have to use hard-wired
 *      constants for the padding. We shift the bounding rectangle downward by
 *      1 pixel to account for the fact that the button is not centered.
 */

// OS dependent ???
static Ttk_Padding ComboboxPadding = {7, 5, 24, 5};

static void ComboboxElementSize(
    TCL_UNUSED(void *),    /* clientData */
    TCL_UNUSED(void *),    /* elementRecord */
    TCL_UNUSED(Tk_Window), /* tkwin */
    int *minWidth,
    int *minHeight,
    Ttk_Padding *paddingPtr)
{
    *minWidth = 24;
    *minHeight = 0;
    *paddingPtr = ComboboxPadding;
}

static void ComboboxElementDraw(
    TCL_UNUSED(void *),    /* clientData */
    TCL_UNUSED(void *),    /* elementRecord */
    Tk_Window tkwin,
    Drawable d,
    Ttk_Box b,
    Ttk_State state)
{
    CGRect bounds = BoxToRect(d, b);
    const HIThemeButtonDrawInfo info = {
	.version = 0,
	.state = Ttk_StateTableLookup(ThemeStateTable, state),
	.kind = kThemeComboBox,
	.value = Ttk_StateTableLookup(ButtonValueTable, state),
	.adornment = Ttk_StateTableLookup(ButtonAdornmentTable, state),
    };

    BEGIN_DRAWING(d)
    if ([NSApp macOSVersion] > 100800) {
	bounds = CGRectInset(bounds, -1, -1);
	DrawButton(bounds, info, state, dc.context, tkwin);
    } else {
	bounds.origin.y += 1;
	ChkErr(HIThemeDrawButton, &bounds, &info, dc.context, HIOrientation,
	       NULL);
    }
    END_DRAWING
}

static Ttk_ElementSpec ComboboxElementSpec = {
    TK_STYLE_VERSION_2,
    sizeof(NullElement),
    TtkNullElementOptions,
    ComboboxElementSize,
    ComboboxElementDraw
};

/*----------------------------------------------------------------------
 * +++ Spinbutton elements --
 *
 *      From Apple HIG, part III, section "Controls", "The Stepper Control":
 *      there should be 2 pixels of space between the stepper control (AKA
 *      IncDecButton, AKA "little arrows") and the text field it modifies.
 *
 *      Ttk expects the up and down arrows to be distinct elements but
 *      HIToolbox draws them as one widget with two different pressed states.
 *      We work around this by defining them as separate elements in the
 *      layout, but making each one have a drawing method which also draws the
 *      other one.  The down button does no drawing when not pressed, and when
 *      pressed draws the entire IncDecButton in its "pressed down" state.
 *      The up button draws the entire IncDecButton when not pressed and when
 *      pressed draws the IncDecButton in its "pressed up" state.  NOTE: This
 *      means that when the down button is pressed the IncDecButton will be
 *      drawn twice, first in unpressed state by the up arrow and then in
 *      "pressed down" state by the down button.  The drawing must be done in
 *      that order.  So the up button must be listed first in the layout.
 */

static Ttk_Padding SpinbuttonMargins = {2, 0, 0, 0};
<<<<<<< HEAD

static void SpinButtonReBounds(
=======

static void SpinButtonReBounds(
    Tk_Window tkwin,
    CGRect *bounds)
{
    if (TkMacOSXInDarkMode(tkwin)) {
	bounds->origin.x -= 2;
	bounds->origin.y += 1;
	bounds->size.height -= 0.5;
    } else {
	bounds->origin.x -= 3;
	bounds->origin.y += 1;
	bounds->size.width += 1;
    }
}

static void SpinButtonElementSize(
    void *clientData,
    void *elementRecord,
>>>>>>> 67b20691
    Tk_Window tkwin,
    CGRect *bounds)
{
    if (TkMacOSXInDarkMode(tkwin)) {
	bounds->origin.x -= 2;
	bounds->origin.y += 1;
	bounds->size.height -= 0.5;
    } else {
	bounds->origin.x -= 3;
	bounds->origin.y += 1;
	bounds->size.width += 1;
    }
}

static void SpinButtonElementSize(
    TCL_UNUSED(void *),        /* clientData */
    TCL_UNUSED(void *),        /* elementRecord */
    TCL_UNUSED(Tk_Window),     /* tkwin */
    int *minWidth,
    int *minHeight,
    TCL_UNUSED(Ttk_Padding *)) /* paddingPtr */
{
    SInt32 s;

    ChkErr(GetThemeMetric, kThemeMetricLittleArrowsWidth, &s);
    *minWidth = s + Ttk_PaddingWidth(SpinbuttonMargins);
    ChkErr(GetThemeMetric, kThemeMetricLittleArrowsHeight, &s);
    *minHeight = 2 + (s + Ttk_PaddingHeight(SpinbuttonMargins)) / 2;
}

static void SpinButtonUpElementDraw(
    TCL_UNUSED(void *),    /* clientData */
    TCL_UNUSED(void *),    /* elementRecord */
    Tk_Window tkwin,
    Drawable d,
    Ttk_Box b,
    Ttk_State state)
{
    CGRect bounds = BoxToRect(d, Ttk_PadBox(b, SpinbuttonMargins));
    int infoState;

    SpinButtonReBounds(tkwin, &bounds);
    bounds.size.height *= 2;
    if (state & TTK_STATE_PRESSED) {
	infoState = kThemeStatePressedUp;
    } else {
	infoState = Ttk_StateTableLookup(ThemeStateTable, state);
    }
    const HIThemeButtonDrawInfo info = {
	.version = 0,
	.state = infoState,
	.kind = kThemeIncDecButton,
	.value = Ttk_StateTableLookup(ButtonValueTable, state),
	.adornment = kThemeAdornmentNone,
    };
    BEGIN_DRAWING(d)
    if ([NSApp macOSVersion] > 100800) {
	DrawButton(bounds, info, state, dc.context, tkwin);
    } else {
	ChkErr(HIThemeDrawButton, &bounds, &info, dc.context, HIOrientation,
	       NULL);
    }
    END_DRAWING
}

static Ttk_ElementSpec SpinButtonUpElementSpec = {
    TK_STYLE_VERSION_2,
    sizeof(NullElement),
    TtkNullElementOptions,
    SpinButtonElementSize,
    SpinButtonUpElementDraw
};

static void SpinButtonDownElementDraw(
    TCL_UNUSED(void *),    /* clientData */
    TCL_UNUSED(void *),    /* elementRecord */
    Tk_Window tkwin,
    Drawable d,
    Ttk_Box b,
    Ttk_State state)
{
    CGRect bounds = BoxToRect(d, Ttk_PadBox(b, SpinbuttonMargins));
    int infoState = 0;

    SpinButtonReBounds(tkwin, &bounds);
    bounds.origin.y -= bounds.size.height;
    bounds.size.height += bounds.size.height;
    if (state & TTK_STATE_PRESSED) {
	infoState = kThemeStatePressedDown;
    } else {
	return;
    }
    const HIThemeButtonDrawInfo info = {
	.version = 0,
	.state = infoState,
	.kind = kThemeIncDecButton,
	.value = Ttk_StateTableLookup(ButtonValueTable, state),
	.adornment = kThemeAdornmentNone,
    };

    BEGIN_DRAWING(d)
    if ([NSApp macOSVersion] > 100800) {
	DrawButton(bounds, info, state, dc.context, tkwin);
    } else {
	ChkErr(HIThemeDrawButton, &bounds, &info, dc.context, HIOrientation,
	       NULL);
    }
    END_DRAWING
}

static Ttk_ElementSpec SpinButtonDownElementSpec = {
    TK_STYLE_VERSION_2,
    sizeof(NullElement),
    TtkNullElementOptions,
    SpinButtonElementSize,
    SpinButtonDownElementDraw
};

/*----------------------------------------------------------------------
 * +++ DrawThemeTrack-based elements --
 *
 *    Progress bars and scales. (See also: <<NOTE-TRACKS>>)
 */

/*
 * Apple does not change the appearance of a slider when the window becomes
 * inactive.  So we shouldn't either.
 */

static Ttk_StateTable ThemeTrackEnableTable[] = {
    {kThemeTrackDisabled, TTK_STATE_DISABLED, 0},
    {kThemeTrackActive, TTK_STATE_BACKGROUND, 0},
    {kThemeTrackActive, 0, 0}
    /* { kThemeTrackNothingToScroll, ?, ? , 0}, */
};

typedef struct {        /* TrackElement client data */
    ThemeTrackKind kind;
    SInt32 thicknessMetric;
} TrackElementData;

static TrackElementData ScaleData = {
    kThemeSlider, kThemeMetricHSliderHeight
};

typedef struct {
    Tcl_Obj *fromObj;           /* minimum value */
    Tcl_Obj *toObj;             /* maximum value */
    Tcl_Obj *valueObj;          /* current value */
    Tcl_Obj *orientObj;         /* horizontal / vertical */
} TrackElement;

static Ttk_ElementOptionSpec TrackElementOptions[] = {
    {"-from", TK_OPTION_DOUBLE, offsetof(TrackElement, fromObj), NULL},
    {"-to", TK_OPTION_DOUBLE, offsetof(TrackElement, toObj), NULL},
    {"-value", TK_OPTION_DOUBLE, offsetof(TrackElement, valueObj), NULL},
    {"-orient", TK_OPTION_STRING, offsetof(TrackElement, orientObj), NULL},
    {NULL, TK_OPTION_BOOLEAN, 0, NULL}
};
static void TrackElementSize(
    void *clientData,
    TCL_UNUSED(void *),       /* elementRecord */
    TCL_UNUSED(Tk_Window),    /* tkwin */
    int *minWidth,
    int *minHeight,
    TCL_UNUSED(Ttk_Padding *)) /* paddingPtr */
{
    TrackElementData *data = clientData;
    SInt32 size = 24;   /* reasonable default ... */

    ChkErr(GetThemeMetric, data->thicknessMetric, &size);
    *minWidth = *minHeight = size;
}

static void TrackElementDraw(
    void *clientData,
    void *elementRecord,
    Tk_Window tkwin,
    Drawable d,
    Ttk_Box b,
    Ttk_State state)
{
    TrackElementData *data = clientData;
    TrackElement *elem = elementRecord;
    int orientation = TTK_ORIENT_HORIZONTAL;
    double from = 0, to = 100, value = 0, fraction, max;
    CGRect bounds = BoxToRect(d, b);

    Ttk_GetOrientFromObj(NULL, elem->orientObj, &orientation);
    Tcl_GetDoubleFromObj(NULL, elem->fromObj, &from);
    Tcl_GetDoubleFromObj(NULL, elem->toObj, &to);
    Tcl_GetDoubleFromObj(NULL, elem->valueObj, &value);
<<<<<<< HEAD
=======

    fraction = (value - from) / (to - from);
    max = RangeToFactor(fabs(to - from));
>>>>>>> 67b20691

    fraction = (value - from) / (to - from);
    max = RangeToFactor(fabs(to - from));
    
    HIThemeTrackDrawInfo info = {
	.version = 0,
	.kind = data->kind,
	.bounds = bounds,
	.min = 0,
	.max = max,
	.value = fraction * max,
	.attributes = kThemeTrackShowThumb |
	    (orientation == TTK_ORIENT_HORIZONTAL ?
	    kThemeTrackHorizontal : 0),
	.enableState = Ttk_StateTableLookup(ThemeTrackEnableTable, state),
	.trackInfo.progress.phase = 0
    };

    if (info.kind == kThemeSlider) {
	info.trackInfo.slider.pressState = state & TTK_STATE_PRESSED ?
	    kThemeThumbPressed : 0;
	if (state & TTK_STATE_ALTERNATE) {
	    info.trackInfo.slider.thumbDir = kThemeThumbDownward;
	} else {
	    info.trackInfo.slider.thumbDir = kThemeThumbPlain;
	}
    }
    BEGIN_DRAWING(d)
    if (([NSApp macOSVersion] > 100800) && !(state & TTK_STATE_ALTERNATE)) {
	DrawSlider(dc.context, bounds, info, state, tkwin);
    } else {
	ChkErr(HIThemeDrawTrack, &info, NULL, dc.context, HIOrientation);
    }
    END_DRAWING
}

static Ttk_ElementSpec TrackElementSpec = {
    TK_STYLE_VERSION_2,
    sizeof(TrackElement),
    TrackElementOptions,
    TrackElementSize,
    TrackElementDraw
};

/*----------------------------------------------------------------------
 * Slider elements -- <<NOTE-TRACKS>>
 *
 * Has geometry only. The Scale widget adjusts the position of this element,
 * and uses it for hit detection. In the Aqua theme, the slider is actually
 * drawn as part of the trough element.
 *
 */

static void SliderElementSize(
    TCL_UNUSED(void *),        /* clientData */
    TCL_UNUSED(void *),        /* elementRecord */
    TCL_UNUSED(Tk_Window),     /* tkwin */
    int *minWidth,
    int *minHeight,
    TCL_UNUSED(Ttk_Padding *)) /* paddingPtr */
{
    *minWidth = *minHeight = 24;
}

static Ttk_ElementSpec SliderElementSpec = {
    TK_STYLE_VERSION_2,
    sizeof(NullElement),
    TtkNullElementOptions,
    SliderElementSize,
    TtkNullElementDraw
};

/*----------------------------------------------------------------------
 * +++ Progress bar elements --
 *
 * @@@ NOTE: According to an older revision of the Aqua reference docs,
 * @@@ the 'phase' field is between 0 and 4. Newer revisions say
 * @@@ that it can be any UInt8 value.
 */

typedef struct {
    Tcl_Obj *orientObj;         /* horizontal / vertical */
    Tcl_Obj *valueObj;          /* current value */
    Tcl_Obj *maximumObj;        /* maximum value */
    Tcl_Obj *phaseObj;          /* animation phase */
    Tcl_Obj *modeObj;           /* progress bar mode */
} PbarElement;

static Ttk_ElementOptionSpec PbarElementOptions[] = {
    {"-orient", TK_OPTION_STRING,
     Tk_Offset(PbarElement, orientObj), "horizontal"},
    {"-value", TK_OPTION_DOUBLE,
     Tk_Offset(PbarElement, valueObj), "0"},
    {"-maximum", TK_OPTION_DOUBLE,
     Tk_Offset(PbarElement, maximumObj), "100"},
    {"-phase", TK_OPTION_INT,
     Tk_Offset(PbarElement, phaseObj), "0"},
    {"-mode", TK_OPTION_STRING,
     Tk_Offset(PbarElement, modeObj), "determinate"},
    {NULL, TK_OPTION_BOOLEAN, 0, NULL}
};
static void PbarElementSize(
    TCL_UNUSED(void *),        /* clientData */
    TCL_UNUSED(void *),        /* elementRecord */
    TCL_UNUSED(Tk_Window),     /* tkwin */
    int *minWidth,
    int *minHeight,
    TCL_UNUSED(Ttk_Padding *)) /* paddingPtr */
{
    SInt32 size = 24;           /* @@@ Check HIG for correct default */

    ChkErr(GetThemeMetric, kThemeMetricLargeProgressBarThickness, &size);
    *minWidth = *minHeight = size;
}

static void PbarElementDraw(
    TCL_UNUSED(void *),    /* clientData */
    void *elementRecord,
    Tk_Window tkwin,
    Drawable d,
    Ttk_Box b,
    Ttk_State state)
{
    PbarElement *pbar = elementRecord;
    int orientation = TTK_ORIENT_HORIZONTAL, phase;
    double value = 0, maximum = 100, factor;
    CGRect bounds = BoxToRect(d, b);
    int isIndeterminate = !strcmp("indeterminate",
				  Tcl_GetString(pbar->modeObj));

    Ttk_GetOrientFromObj(NULL, pbar->orientObj, &orientation);
    Tcl_GetDoubleFromObj(NULL, pbar->valueObj, &value);
    Tcl_GetDoubleFromObj(NULL, pbar->maximumObj, &maximum);
    Tcl_GetIntFromObj(NULL, pbar->phaseObj, &phase);

    if (isIndeterminate) {
	double remainder = fmod(value, 2*maximum);
	value = remainder > maximum ? 2*maximum - remainder : remainder;
    }
    factor = RangeToFactor(maximum);
    HIThemeTrackDrawInfo info = {
	.version = 0,
	.kind = isIndeterminate? kThemeIndeterminateBar : kThemeProgressBar,
	.bounds = BoxToRect(d, b),
	.min = 0,
	.max = maximum * factor,
	.value = value * factor,
	.attributes = kThemeTrackShowThumb |
	    (orientation == TTK_ORIENT_HORIZONTAL ?
	    kThemeTrackHorizontal : 0),
	.enableState = Ttk_StateTableLookup(ThemeTrackEnableTable, state),
	.trackInfo.progress.phase = phase,
    };

    BEGIN_DRAWING(d)
    if ([NSApp macOSVersion] > 100800) {
	DrawProgressBar(dc.context, bounds, info, state, tkwin);
    } else {
	ChkErr(HIThemeDrawTrack, &info, NULL, dc.context, HIOrientation);
    }
    END_DRAWING
}

static Ttk_ElementSpec PbarElementSpec = {
    TK_STYLE_VERSION_2,
    sizeof(PbarElement),
    PbarElementOptions,
    PbarElementSize,
    PbarElementDraw
};

/*----------------------------------------------------------------------
 * +++ Scrollbar elements
 */

typedef struct
{
    Tcl_Obj *orientObj;
} ScrollbarElement;

static Ttk_ElementOptionSpec ScrollbarElementOptions[] = {
    {"-orient", TK_OPTION_STRING,
     Tk_Offset(ScrollbarElement, orientObj), "horizontal"},
    {NULL, TK_OPTION_BOOLEAN, 0, NULL}
};
static void TroughElementSize(
    TCL_UNUSED(void *),    /* clientData */
    void *elementRecord,
    TCL_UNUSED(Tk_Window), /* tkwin */
    int *minWidth,
    int *minHeight,
    Ttk_Padding *paddingPtr)
{
    ScrollbarElement *scrollbar = elementRecord;
    int orientation = TTK_ORIENT_HORIZONTAL;
    SInt32 thickness = 15;

    Ttk_GetOrientFromObj(NULL, scrollbar->orientObj, &orientation);
    ChkErr(GetThemeMetric, kThemeMetricScrollBarWidth, &thickness);
    if (orientation == TTK_ORIENT_HORIZONTAL) {
	*minHeight = thickness;
	if ([NSApp macOSVersion] > 100700) {
	    *paddingPtr = Ttk_MakePadding(4, 4, 4, 3);
	}
    } else {
	*minWidth = thickness;
	if ([NSApp macOSVersion] > 100700) {
	    *paddingPtr = Ttk_MakePadding(4, 4, 3, 4);
	}
    }
}

static void TroughElementDraw(
    TCL_UNUSED(void *),    /* clientData */
    void *elementRecord,
    Tk_Window tkwin,
    Drawable d,
    Ttk_Box b,
    TCL_UNUSED(Ttk_State)) /* state */
{
    ScrollbarElement *scrollbar = elementRecord;
    int orientation = TTK_ORIENT_HORIZONTAL;
    CGRect bounds = BoxToRect(d, b);
    GrayColor bgGray;

    Ttk_GetOrientFromObj(NULL, scrollbar->orientObj, &orientation);
    if (orientation == TTK_ORIENT_HORIZONTAL) {
	bounds = CGRectInset(bounds, 0, 1);
    } else {
	bounds = CGRectInset(bounds, 1, 0);
    }
    BEGIN_DRAWING(d)
    if ([NSApp macOSVersion] > 100800) {
	bgGray = TkMacOSXInDarkMode(tkwin) ? darkTrough : lightTrough;
	CGContextSetFillColorWithColor(dc.context, CGColorFromGray(bgGray));
    } else {
	ChkErr(HIThemeSetFill, kThemeBrushDocumentWindowBackground, NULL,
	    dc.context, HIOrientation);
    }
    CGContextFillRect(dc.context, bounds);
    END_DRAWING
}

static Ttk_ElementSpec TroughElementSpec = {
    TK_STYLE_VERSION_2,
    sizeof(ScrollbarElement),
    ScrollbarElementOptions,
    TroughElementSize,
    TroughElementDraw
};
static void ThumbElementSize(
    TCL_UNUSED(void *),        /* clientData */
    void *elementRecord,
    TCL_UNUSED(Tk_Window),     /* tkwin */
    int *minWidth,
    int *minHeight,
    TCL_UNUSED(Ttk_Padding *)) /* paddingPtr */
{
    ScrollbarElement *scrollbar = elementRecord;
    int orientation = TTK_ORIENT_HORIZONTAL;

    Ttk_GetOrientFromObj(NULL, scrollbar->orientObj, &orientation);
    if (orientation == TTK_ORIENT_VERTICAL) {
	*minHeight = 18;
	*minWidth = 8;
    } else {
	*minHeight = 8;
	*minWidth = 18;
    }
}

static void ThumbElementDraw(
    TCL_UNUSED(void *),        /* clientData */
    void *elementRecord,
    Tk_Window tkwin,
    Drawable d,
    Ttk_Box b,
    Ttk_State state)
{
    ScrollbarElement *scrollbar = elementRecord;
    int orientation = TTK_ORIENT_HORIZONTAL;

    Ttk_GetOrientFromObj(NULL, scrollbar->orientObj, &orientation);

    /*
     * In order to make ttk scrollbars work correctly it is necessary to be
     * able to display the thumb element at the size and location which the ttk
     * scrollbar widget requests.  The algorithm that HIToolbox uses to
     * determine the thumb geometry from the input values of min, max, value
     * and viewSize is undocumented.  A seemingly natural algorithm is
     * implemented below.  This code uses that algorithm for older OS versions,
     * because using HIToolbox also handles drawing the buttons and 3D thumb used
     * on those systems.  For newer systems the cleanest approach is to just
     * draw the thumb directly.
     */

    if ([NSApp macOSVersion] > 100800) {
	CGRect thumbBounds = BoxToRect(d, b);
	CGColorRef thumbColor;
	GrayColor bgGray;

	/*
	 * Apple does not draw the thumb when scrolling is not possible.
	 */

	if ((orientation == TTK_ORIENT_HORIZONTAL &&
	    thumbBounds.size.width >= Tk_Width(tkwin) - 8) ||
	    (orientation == TTK_ORIENT_VERTICAL &&
	    thumbBounds.size.height >= Tk_Height(tkwin) - 8)) {
	    return;
	}
	int isDark = TkMacOSXInDarkMode(tkwin);
	if ((state & TTK_STATE_PRESSED) ||
	    (state & TTK_STATE_HOVER)) {
	    bgGray = isDark ? darkActiveThumb : lightActiveThumb;
	} else {
	    bgGray = isDark ? darkInactiveThumb : lightInactiveThumb;
	}
	thumbColor = CGColorFromGray(bgGray);
	BEGIN_DRAWING(d)
	FillRoundedRectangle(dc.context, thumbBounds, 4, thumbColor);
	END_DRAWING
    } else {
	double thumbSize, trackSize, visibleSize, factor, fraction;
	MacDrawable *macWin = (MacDrawable *) Tk_WindowId(tkwin);
	CGRect troughBounds = {{macWin->xOff, macWin->yOff},
			       {Tk_Width(tkwin), Tk_Height(tkwin)}};

        /*
         * The info struct has integer fields, which will be converted to
         * floats in the drawing routine.  All of values provided in the info
         * struct, namely min, max, value, and viewSize are only defined up to
         * an arbitrary scale factor.  To avoid roundoff error we scale so
         * that the viewSize is a large float which is smaller than the
         * largest int.
         */

	HIThemeTrackDrawInfo info = {
	    .version = 0,
	    .bounds = troughBounds,
	    .min = 0,
	    .attributes = kThemeTrackShowThumb |
		kThemeTrackThumbRgnIsNotGhost,
	    .enableState = kThemeTrackActive
	};
	factor = RangeToFactor(100.0);
	if (orientation == TTK_ORIENT_HORIZONTAL) {
	    trackSize = troughBounds.size.width;
	    thumbSize = b.width;
	    fraction = b.x / trackSize;
	} else {
	    trackSize = troughBounds.size.height;
	    thumbSize = b.height;
	    fraction = b.y / trackSize;
	}
	visibleSize = (thumbSize / trackSize) * factor;
	info.max = factor - visibleSize;
	info.trackInfo.scrollbar.viewsize = visibleSize;
	if ([NSApp macOSVersion] < 100800 ||
	    orientation == TTK_ORIENT_HORIZONTAL) {
	    info.value = factor * fraction;
	} else {
	    info.value = info.max - factor * fraction;
	}
	if ((state & TTK_STATE_PRESSED) ||
	    (state & TTK_STATE_HOVER)) {
	    info.trackInfo.scrollbar.pressState = kThemeThumbPressed;
	} else {
	    info.trackInfo.scrollbar.pressState = 0;
	}
	if (orientation == TTK_ORIENT_HORIZONTAL) {
	    info.attributes |= kThemeTrackHorizontal;
	} else {
	    info.attributes &= ~kThemeTrackHorizontal;
	}
	BEGIN_DRAWING(d)
	HIThemeDrawTrack(&info, 0, dc.context, kHIThemeOrientationNormal);
	END_DRAWING
    }
}

static Ttk_ElementSpec ThumbElementSpec = {
    TK_STYLE_VERSION_2,
    sizeof(ScrollbarElement),
    ScrollbarElementOptions,
    ThumbElementSize,
    ThumbElementDraw
};
static void ArrowElementSize(
    TCL_UNUSED(void *),        /* clientData */
    TCL_UNUSED(void *),        /* elementRecord */
    TCL_UNUSED(Tk_Window),     /* tkwin */
    int *minWidth,
    int *minHeight,
    TCL_UNUSED(Ttk_Padding *)) /* paddingPtr */
{
    if ([NSApp macOSVersion] < 100800) {
	*minHeight = *minWidth = 14;
    } else {
	*minHeight = *minWidth = -1;
    }
}

static Ttk_ElementSpec ArrowElementSpec = {
    TK_STYLE_VERSION_2,
    sizeof(ScrollbarElement),
    ScrollbarElementOptions,
    ArrowElementSize,
    TtkNullElementDraw
};

/*----------------------------------------------------------------------
 * +++ Separator element.
 *
 *    DrawThemeSeparator() guesses the orientation of the line from the width
 *    and height of the rectangle, so the same element can can be used for
 *    horizontal, vertical, and general separators.
 */

static void SeparatorElementSize(
    TCL_UNUSED(void *),       /* clientData */
    TCL_UNUSED(void *),       /* elementRecord */
    TCL_UNUSED(Tk_Window),    /* tkwin */
    int *minWidth,
    int *minHeight,
    TCL_UNUSED(Ttk_Padding *)) /* paddingPtr */
{
    *minWidth = *minHeight = 1;
}

static void SeparatorElementDraw(
    TCL_UNUSED(void *),       /* clientData */
    TCL_UNUSED(void *),       /* elementRecord */
    Tk_Window tkwin,
    Drawable d,
    Ttk_Box b,
    unsigned int state)
{
    CGRect bounds = BoxToRect(d, b);
    const HIThemeSeparatorDrawInfo info = {
	.version = 0,
        /* Separator only supports kThemeStateActive, kThemeStateInactive */
	.state = Ttk_StateTableLookup(ThemeStateTable,
	    state & TTK_STATE_BACKGROUND),
    };

    BEGIN_DRAWING(d)
    if (TkMacOSXInDarkMode(tkwin)) {
	DrawDarkSeparator(bounds, dc.context, tkwin);
    } else {
	ChkErr(HIThemeDrawSeparator, &bounds, &info, dc.context,
	    HIOrientation);
    }
    END_DRAWING
}

static Ttk_ElementSpec SeparatorElementSpec = {
    TK_STYLE_VERSION_2,
    sizeof(NullElement),
    TtkNullElementOptions,
    SeparatorElementSize,
    SeparatorElementDraw
};

/*----------------------------------------------------------------------
 * +++ Size grip elements -- (obsolete)
 */

static const ThemeGrowDirection sizegripGrowDirection
    = kThemeGrowRight | kThemeGrowDown;

static void SizegripElementSize(
    TCL_UNUSED(void *),    /* clientData */
    TCL_UNUSED(void *),    /* elementRecord */
    TCL_UNUSED(Tk_Window), /* tkwin */
    int *minWidth,
    int *minHeight,
    TCL_UNUSED(Ttk_Padding *)) /* paddingPtr */
{
    HIThemeGrowBoxDrawInfo info = {
	.version = 0,
	.state = kThemeStateActive,
	.kind = kHIThemeGrowBoxKindNormal,
	.direction = sizegripGrowDirection,
	.size = kHIThemeGrowBoxSizeNormal,
    };
    CGRect bounds = CGRectZero;

    ChkErr(HIThemeGetGrowBoxBounds, &bounds.origin, &info, &bounds);
    *minWidth = bounds.size.width;
    *minHeight = bounds.size.height;
}

static void SizegripElementDraw(
    TCL_UNUSED(void *),    /* clientData */
    TCL_UNUSED(void *),    /* elementRecord */
    TCL_UNUSED(Tk_Window), /* tkwin */
    Drawable d,
    Ttk_Box b,
    unsigned int state)
{
    CGRect bounds = BoxToRect(d, b);
    HIThemeGrowBoxDrawInfo info = {
	.version = 0,
        /* Grow box only supports kThemeStateActive, kThemeStateInactive */
	.state = Ttk_StateTableLookup(ThemeStateTable,
	    state & TTK_STATE_BACKGROUND),
	.kind = kHIThemeGrowBoxKindNormal,
	.direction = sizegripGrowDirection,
	.size = kHIThemeGrowBoxSizeNormal,
    };

    BEGIN_DRAWING(d)
    ChkErr(HIThemeDrawGrowBox, &bounds.origin, &info, dc.context,
	HIOrientation);
    END_DRAWING
}

static Ttk_ElementSpec SizegripElementSpec = {
    TK_STYLE_VERSION_2,
    sizeof(NullElement),
    TtkNullElementOptions,
    SizegripElementSize,
    SizegripElementDraw
};

/*----------------------------------------------------------------------
 * +++ Background and fill elements --
 *
 *      Before drawing any ttk widget, its bounding rectangle is filled with a
 *      background color.  This color must match the background color of the
 *      containing widget to avoid looking ugly. The need for care when doing
 *      this is exacerbated by the fact that ttk enforces its "native look" by
 *      not allowing user control of the background or highlight colors of ttk
 *      widgets.
 *
 *      This job is made more complicated in recent versions of macOS by the
 *      fact that the Appkit GroupBox (used for ttk LabelFrames) and
 *      TabbedPane (used for the Notebook widget) both place their content
 *      inside a rectangle with rounded corners that has a color which
 *      contrasts with the dialog background color.  Moreover, although the
 *      Apple human interface guidelines recommend against doing so, there are
 *      times when one wants to nest these widgets, for example placing a
 *      GroupBox inside of a TabbedPane.  To have the right contrast, each
 *      level of nesting requires a different color.
 *
 *      Previous Tk releases used the HIThemeDrawGroupBox routine to draw
 *      GroupBoxes and TabbedPanes. This meant that the best that could be
 *      done was to set the GroupBox to be of kind
 *      kHIThemeGroupBoxKindPrimaryOpaque, and set its fill color to be the
 *      system background color.  If widgets inside the box were drawn with
 *      the system background color the backgrounds would match.  But this
 *      produces a GroupBox with no contrast, the only visual clue being a
 *      faint highlighting around the top of the GroupBox.  Moreover, the
 *      TabbedPane does not have an Opaque version, so while it is drawn
 *      inside a contrasting rounded rectangle, the widgets inside the pane
 *      needed to be enclosed in a frame with the system background
 *      color. This added a visual artifact since the frame's background color
 *      does not match the Pane's background color.  That code has now been
 *      replaced with the standalone drawing procedure macOSXDrawGroupBox,
 *      which draws a rounded rectangle with an appropriate contrasting
 *      background color.
 *
 *      Patterned backgrounds, which are now obsolete, should be aligned with
 *      the coordinate system of the top-level window.  Apparently failing to
 *      do this used to cause graphics anomalies when drawing into an
 *      off-screen graphics port.  The code for handling this is currently
 *      commented out.
 */

static void FillElementDraw(
    TCL_UNUSED(void *),    /* clientData */
    TCL_UNUSED(void *),    /* elementRecord */
    Tk_Window tkwin,
    Drawable d,
    Ttk_Box b,
    Ttk_State state)
{
    CGRect bounds = BoxToRect(d, b);
    if ([NSApp macOSVersion] > 100800) {
	CGColorRef bgColor;
	BEGIN_DRAWING(d)
<<<<<<< HEAD
	bgColor = GetBackgroundCGColor(dc.context, tkwin, 0);
=======
	bgColor = GetBackgroundCGColor(dc.context, tkwin, NO, 0);
>>>>>>> 67b20691
	CGContextSetFillColorWithColor(dc.context, bgColor);
	CGContextFillRect(dc.context, bounds);
	END_DRAWING
    } else {
	ThemeBrush brush = (state & TTK_STATE_BACKGROUND)
	    ? kThemeBrushModelessDialogBackgroundInactive
	    : kThemeBrushModelessDialogBackgroundActive;
	BEGIN_DRAWING(d)
	ChkErr(HIThemeSetFill, brush, NULL, dc.context, HIOrientation);
	CGContextFillRect(dc.context, bounds);
	END_DRAWING
    }
}

static void BackgroundElementDraw(
    void *clientData,
    void *elementRecord,
    Tk_Window tkwin,
    Drawable d,
    TCL_UNUSED(Ttk_Box),
    unsigned int state)
{
    FillElementDraw(clientData, elementRecord, tkwin, d, Ttk_WinBox(tkwin),
	state);
}

static Ttk_ElementSpec FillElementSpec = {
    TK_STYLE_VERSION_2,
    sizeof(NullElement),
    TtkNullElementOptions,
    TtkNullElementSize,
    FillElementDraw
};
static Ttk_ElementSpec BackgroundElementSpec = {
    TK_STYLE_VERSION_2,
    sizeof(NullElement),
    TtkNullElementOptions,
    TtkNullElementSize,
    BackgroundElementDraw
};

/*----------------------------------------------------------------------
 * +++ ToolbarBackground element -- toolbar style for frames.
 *
 *    This is very similar to the normal background element, but uses a
 *    different ThemeBrush in order to get the lighter pinstripe effect
 *    used in toolbars. We use SetThemeBackground() rather than
 *    ApplyThemeBackground() in order to get the right style.
 *
 *    <URL: http://developer.apple.com/documentation/Carbon/Reference/
 *    Appearance_Manager/appearance_manager/constant_7.html#/
 *    /apple_ref/doc/uid/TP30000243/C005321>
 *
 */

static void ToolbarBackgroundElementDraw(
    TCL_UNUSED(void *),    /* clientData */
    TCL_UNUSED(void *),    /* elementRecord */
    Tk_Window tkwin,
    Drawable d,
    TCL_UNUSED(Ttk_Box),
    TCL_UNUSED(Ttk_State))
{
    ThemeBrush brush = kThemeBrushToolbarBackground;
    CGRect bounds = BoxToRect(d, Ttk_WinBox(tkwin));

    BEGIN_DRAWING(d)
    ChkErr(HIThemeSetFill, brush, NULL, dc.context, HIOrientation);
    //QDSetPatternOrigin(PatternOrigin(tkwin, d));
    CGContextFillRect(dc.context, bounds);
    END_DRAWING
}

static Ttk_ElementSpec ToolbarBackgroundElementSpec = {
    TK_STYLE_VERSION_2,
    sizeof(NullElement),
    TtkNullElementOptions,
    TtkNullElementSize,
    ToolbarBackgroundElementDraw
};

/*----------------------------------------------------------------------
 * +++ Field elements --
 *
 *      Used for the Treeview widget. This is like the BackgroundElement
 *      except that the fieldbackground color is configureable.
 */

typedef struct {
    Tcl_Obj     *backgroundObj;
} FieldElement;

static Ttk_ElementOptionSpec FieldElementOptions[] = {
    {"-fieldbackground", TK_OPTION_BORDER,
     Tk_Offset(FieldElement, backgroundObj), "white"},
    {NULL, TK_OPTION_BOOLEAN, 0, NULL}
};

static void FieldElementDraw(
    TCL_UNUSED(void *),    /* clientData */
    void *elementRecord,
    Tk_Window tkwin,
    Drawable d,
    Ttk_Box b,
    TCL_UNUSED(Ttk_State))
{
    FieldElement *e = elementRecord;
    Tk_3DBorder backgroundPtr =
	Tk_Get3DBorderFromObj(tkwin, e->backgroundObj);

    XFillRectangle(Tk_Display(tkwin), d,
	Tk_3DBorderGC(tkwin, backgroundPtr, TK_3D_FLAT_GC),
	b.x, b.y, b.width, b.height);
}

static Ttk_ElementSpec FieldElementSpec = {
    TK_STYLE_VERSION_2,
    sizeof(FieldElement),
    FieldElementOptions,
    TtkNullElementSize,
    FieldElementDraw
};

/*----------------------------------------------------------------------
 * +++ Treeview headers --
 *
 *    On systems older than 10.9 the header is a kThemeListHeaderButton drawn
 *    by HIToolbox.  On newer systems those buttons do not match the Apple
 *    buttons, so we draw them from scratch.
 */

static Ttk_StateTable TreeHeaderValueTable[] = {
    {kThemeButtonOn, TTK_STATE_ALTERNATE, 0},
    {kThemeButtonOn, TTK_STATE_SELECTED, 0},
    {kThemeButtonOff, 0, 0}
};

static Ttk_StateTable TreeHeaderAdornmentTable[] = {
    {kThemeAdornmentHeaderButtonSortUp,
     TTK_STATE_ALTERNATE | TTK_TREEVIEW_STATE_SORTARROW, 0},
    {kThemeAdornmentDefault,
     TTK_STATE_SELECTED | TTK_TREEVIEW_STATE_SORTARROW, 0},
    {kThemeAdornmentHeaderButtonNoSortArrow, TTK_STATE_ALTERNATE, 0},
    {kThemeAdornmentHeaderButtonNoSortArrow, TTK_STATE_SELECTED, 0},
    {kThemeAdornmentFocus, TTK_STATE_FOCUS, 0},
    {kThemeAdornmentNone, 0, 0}
};

static void TreeAreaElementSize (
    TCL_UNUSED(void *),    /* clientData */
    TCL_UNUSED(void *),    /* elementRecord */
    TCL_UNUSED(Tk_Window), /* tkwin */
    TCL_UNUSED(int *),     /* minWidth */
    TCL_UNUSED(int *),     /* minHeight */
    TCL_UNUSED(Ttk_Padding *)) /* paddingPtr */
{

    /*
     * Padding is needed to get the heading text to align correctly, since the
     * widget expects the heading to be the same height as a row.
     */

    if ([NSApp macOSVersion] > 100800) {
<<<<<<< HEAD
	Ttk_MakePadding(0, 4, 0, 0);
=======
	*paddingPtr = Ttk_MakePadding(0, 4, 0, 0);
>>>>>>> 67b20691
    }
}

static Ttk_ElementSpec TreeAreaElementSpec = {
    TK_STYLE_VERSION_2,
    sizeof(NullElement),
    TtkNullElementOptions,
    TreeAreaElementSize,
    TtkNullElementDraw
};
static void TreeHeaderElementSize(
    void *clientData,
    void *elementRecord,
    Tk_Window tkwin,
    int *minWidth,
    int *minHeight,
    Ttk_Padding *paddingPtr)
{
    if ([NSApp macOSVersion] > 100800) {
	*minHeight = 24;
    } else {
	ButtonElementSize(clientData, elementRecord, tkwin, minWidth,
	    minHeight, paddingPtr);
    }
}

static void TreeHeaderElementDraw(
    void *clientData,
    TCL_UNUSED(void *),    /* elementRecord */
    Tk_Window tkwin,
    Drawable d,
    Ttk_Box b,
    Ttk_State state)
{
    ThemeButtonParams *params = clientData;
    CGRect bounds = BoxToRect(d, b);
    const HIThemeButtonDrawInfo info = {
	.version = 0,
	.state = Ttk_StateTableLookup(ThemeStateTable, state),
	.kind = params->kind,
	.value = Ttk_StateTableLookup(TreeHeaderValueTable, state),
	.adornment = Ttk_StateTableLookup(TreeHeaderAdornmentTable, state),
    };

    BEGIN_DRAWING(d)
    if ([NSApp macOSVersion] > 100800) {

        /*
         * Compensate for the padding added in TreeHeaderElementSize, so
         * the larger heading will be drawn at the top of the widget.
         */

	bounds.origin.y -= 4;
	DrawListHeader(bounds, dc.context, tkwin, state);
    } else {
	ChkErr(HIThemeDrawButton, &bounds, &info, dc.context, HIOrientation,
	    NULL);
    }
    END_DRAWING
}

static Ttk_ElementSpec TreeHeaderElementSpec = {
    TK_STYLE_VERSION_2,
    sizeof(NullElement),
    TtkNullElementOptions,
    TreeHeaderElementSize,
    TreeHeaderElementDraw
};

/*----------------------------------------------------------------------
 * +++ Disclosure triangles --
 */

#define TTK_TREEVIEW_STATE_OPEN         TTK_STATE_USER1
#define TTK_TREEVIEW_STATE_LEAF         TTK_STATE_USER2
static Ttk_StateTable DisclosureValueTable[] = {
    {kThemeDisclosureDown, TTK_TREEVIEW_STATE_OPEN, 0},
    {kThemeDisclosureRight, 0, 0},
};
static void DisclosureElementSize(
    TCL_UNUSED(void *),    /* clientData */
    TCL_UNUSED(void *),    /* elementRecord */
    TCL_UNUSED(Tk_Window), /* tkwin */
    int *minWidth,
    int *minHeight,
    TCL_UNUSED(Ttk_Padding *)) /* paddingPtr */
{
    SInt32 s;

    ChkErr(GetThemeMetric, kThemeMetricDisclosureTriangleWidth, &s);
    *minWidth = s;
    ChkErr(GetThemeMetric, kThemeMetricDisclosureTriangleHeight, &s);
    *minHeight = s;
}

static void DisclosureElementDraw(
    TCL_UNUSED(void *),    /* clientData */
    TCL_UNUSED(void *),    /* elementRecord */
    Tk_Window tkwin,
    Drawable d,
    Ttk_Box b,
    Ttk_State state)
{
    if (!(state & TTK_TREEVIEW_STATE_LEAF)) {
	int triangleState = TkMacOSXInDarkMode(tkwin) ?
	    kThemeStateInactive : kThemeStateActive;
	CGRect bounds = BoxToRect(d, b);
	const HIThemeButtonDrawInfo info = {
	    .version = 0,
	    .state = triangleState,
	    .kind = kThemeDisclosureTriangle,
	    .value = Ttk_StateTableLookup(DisclosureValueTable, state),
	    .adornment = kThemeAdornmentDrawIndicatorOnly,
	};

	BEGIN_DRAWING(d)
	ChkErr(HIThemeDrawButton, &bounds, &info, dc.context, HIOrientation,
	    NULL);
	END_DRAWING
    }
}

static Ttk_ElementSpec DisclosureElementSpec = {
    TK_STYLE_VERSION_2,
    sizeof(NullElement),
    TtkNullElementOptions,
    DisclosureElementSize,
    DisclosureElementDraw
};

/*----------------------------------------------------------------------
 * +++ Widget layouts --
 */

TTK_BEGIN_LAYOUT_TABLE(LayoutTable)

TTK_LAYOUT("Toolbar",
    TTK_NODE("Toolbar.background", TTK_FILL_BOTH))

TTK_LAYOUT("TButton",
    TTK_GROUP("Button.button", TTK_FILL_BOTH,
    TTK_GROUP("Button.padding", TTK_FILL_BOTH,
    TTK_NODE("Button.label", TTK_FILL_BOTH))))

TTK_LAYOUT("TRadiobutton",
    TTK_GROUP("Radiobutton.button", TTK_FILL_BOTH,
    TTK_GROUP("Radiobutton.padding", TTK_FILL_BOTH,
    TTK_NODE("Radiobutton.label", TTK_PACK_LEFT))))

TTK_LAYOUT("TCheckbutton",
    TTK_GROUP("Checkbutton.button", TTK_FILL_BOTH,
    TTK_GROUP("Checkbutton.padding", TTK_FILL_BOTH,
    TTK_NODE("Checkbutton.label", TTK_PACK_LEFT))))

TTK_LAYOUT("TMenubutton",
    TTK_GROUP("Menubutton.button", TTK_FILL_BOTH,
    TTK_GROUP("Menubutton.padding", TTK_FILL_BOTH,
    TTK_NODE("Menubutton.label", TTK_PACK_LEFT))))

TTK_LAYOUT("TCombobox",
    TTK_GROUP("Combobox.button", TTK_FILL_BOTH,
    TTK_GROUP("Combobox.padding", TTK_FILL_BOTH,
    TTK_NODE("Combobox.textarea", TTK_FILL_BOTH))))

/* Image Button - no button */
TTK_LAYOUT("ImageButton",
    TTK_GROUP("Button.padding", TTK_FILL_BOTH,
    TTK_NODE("Button.label", TTK_FILL_BOTH)))

/* Inline Button */
TTK_LAYOUT("InlineButton",
    TTK_GROUP("InlineButton.button", TTK_FILL_BOTH,
    TTK_GROUP("Button.padding", TTK_FILL_BOTH,
    TTK_NODE("Button.label", TTK_FILL_BOTH))))

/* Rounded Rect Button -- transparent face */
TTK_LAYOUT("RoundedRectButton",
    TTK_GROUP("RoundedRectButton.button", TTK_FILL_BOTH,
    TTK_GROUP("Button.padding", TTK_FILL_BOTH,
    TTK_NODE("Button.label", TTK_FILL_BOTH))))

/* Gradient Button */
TTK_LAYOUT("GradientButton",
    TTK_GROUP("GradientButton.button", TTK_FILL_BOTH,
    TTK_GROUP("Button.padding", TTK_FILL_BOTH,
    TTK_NODE("Button.label", TTK_FILL_BOTH))))

/* Recessed Button - text only radio button */

TTK_LAYOUT("RecessedButton",
    TTK_GROUP("RecessedButton.button", TTK_FILL_BOTH,
    TTK_GROUP("Button.padding", TTK_FILL_BOTH,
    TTK_NODE("Button.label", TTK_FILL_BOTH))))

/* DisclosureButton (not a triangle) -- No label, no border*/
TTK_LAYOUT("DisclosureButton",
    TTK_NODE("DisclosureButton.button", TTK_FILL_BOTH))

/* HelpButton -- No label, no border*/
TTK_LAYOUT("HelpButton",
    TTK_NODE("HelpButton.button", TTK_FILL_BOTH))

/* Notebook tabs -- no focus ring */
TTK_LAYOUT("Tab",
    TTK_GROUP("Notebook.tab", TTK_FILL_BOTH,
    TTK_GROUP("Notebook.padding", TTK_FILL_BOTH,
    TTK_NODE("Notebook.label", TTK_FILL_BOTH))))

/* Spinbox -- buttons 2px to the right of the field. */
TTK_LAYOUT("TSpinbox",
    TTK_GROUP("Spinbox.buttons", TTK_PACK_RIGHT,
    TTK_NODE("Spinbox.uparrow", TTK_PACK_TOP | TTK_STICK_E)
    TTK_NODE("Spinbox.downarrow", TTK_PACK_BOTTOM | TTK_STICK_E))
    TTK_GROUP("Spinbox.field", TTK_FILL_X,
    TTK_NODE("Spinbox.textarea", TTK_FILL_X)))

TTK_LAYOUT("TEntry",
    TTK_GROUP("Entry.field", TTK_FILL_BOTH|TTK_BORDER,
        TTK_GROUP("Entry.padding", TTK_FILL_BOTH,
	    TTK_NODE("Entry.textarea", TTK_FILL_BOTH))))

/* Searchbox */
TTK_LAYOUT("Searchbox",
    TTK_GROUP("Searchbox.field", TTK_FILL_BOTH|TTK_BORDER,
        TTK_GROUP("Entry.padding", TTK_FILL_BOTH,
	    TTK_NODE("Entry.textarea", TTK_FILL_BOTH))))

/* Progress bars -- track only */
TTK_LAYOUT("TProgressbar",
    TTK_NODE("Progressbar.track", TTK_FILL_BOTH))

/* Treeview -- no border. */
TTK_LAYOUT("Treeview",
    TTK_GROUP("Treeview.field", TTK_FILL_BOTH,
    TTK_GROUP("Treeview.padding", TTK_FILL_BOTH,
    TTK_NODE("Treeview.treearea", TTK_FILL_BOTH))))

/* Tree heading -- no border, fixed height */
TTK_LAYOUT("Heading",
    TTK_NODE("Treeheading.cell", TTK_FILL_BOTH)
    TTK_NODE("Treeheading.image", TTK_PACK_RIGHT)
    TTK_NODE("Treeheading.text", TTK_PACK_TOP))

/* Tree items -- omit focus ring */
TTK_LAYOUT("Item",
    TTK_GROUP("Treeitem.padding", TTK_FILL_BOTH,
    TTK_NODE("Treeitem.indicator", TTK_PACK_LEFT)
    TTK_NODE("Treeitem.image", TTK_PACK_LEFT)
    TTK_NODE("Treeitem.text", TTK_PACK_LEFT)))

/* Scrollbar Layout -- Buttons at the bottom (Snow Leopard and Lion only) */

TTK_LAYOUT("Vertical.TScrollbar",
    TTK_GROUP("Vertical.Scrollbar.trough", TTK_FILL_Y,
    TTK_NODE("Vertical.Scrollbar.thumb", TTK_FILL_BOTH)
    TTK_NODE("Vertical.Scrollbar.downarrow", TTK_PACK_BOTTOM)
    TTK_NODE("Vertical.Scrollbar.uparrow", TTK_PACK_BOTTOM)))

TTK_LAYOUT("Horizontal.TScrollbar",
    TTK_GROUP("Horizontal.Scrollbar.trough", TTK_FILL_X,
    TTK_NODE("Horizontal.Scrollbar.thumb", TTK_FILL_BOTH)
    TTK_NODE("Horizontal.Scrollbar.rightarrow", TTK_PACK_RIGHT)
    TTK_NODE("Horizontal.Scrollbar.leftarrow", TTK_PACK_RIGHT)))

TTK_END_LAYOUT_TABLE

/*----------------------------------------------------------------------
 * +++ Initialization --
 */

/*----------------------------------------------------------------------
 * +++ Ttk_MacOSXInit --
 *
 *    Initialize variables which depend on [NSApp macOSVersion].  Called from
 *    [NSApp applicationDidFinishLaunching].
 */

MODULE_SCOPE
void Ttk_MacOSXInit(
    void)
{
    if ([NSApp macOSVersion] < 101400) {
	entryElementPadding = Ttk_MakePadding(7, 6, 7, 5);
    } else {
	entryElementPadding = Ttk_MakePadding(7, 5, 7, 6);
    }
<<<<<<< HEAD
=======
    if ([NSApp macOSVersion] < 110000) {
	Ttk_ContrastDelta = 8.0;
    } else {

	/*
	 * The subtle contrast became event more subtle in 11.0.
	 */

	Ttk_ContrastDelta = 5.0;
    }
>>>>>>> 67b20691
}

static int AquaTheme_Init(
    Tcl_Interp *interp)
{
    Ttk_Theme themePtr = Ttk_CreateTheme(interp, "aqua", NULL);

    if (!themePtr) {
	return TCL_ERROR;
    }

    /*
     * Elements:
     */

    Ttk_RegisterElementSpec(themePtr, "background", &BackgroundElementSpec,
	0);
    Ttk_RegisterElementSpec(themePtr, "fill", &FillElementSpec, 0);
    Ttk_RegisterElementSpec(themePtr, "field", &FieldElementSpec, 0);
    Ttk_RegisterElementSpec(themePtr, "Toolbar.background",
	&ToolbarBackgroundElementSpec, 0);

    Ttk_RegisterElementSpec(themePtr, "Button.button",
	&ButtonElementSpec, &PushButtonParams);
    Ttk_RegisterElementSpec(themePtr, "InlineButton.button",
	&ButtonElementSpec, &InlineButtonParams);
    Ttk_RegisterElementSpec(themePtr, "RoundedRectButton.button",
	&ButtonElementSpec, &RoundedRectButtonParams);
    Ttk_RegisterElementSpec(themePtr, "Checkbutton.button",
	&ButtonElementSpec, &CheckBoxParams);
    Ttk_RegisterElementSpec(themePtr, "Radiobutton.button",
	&ButtonElementSpec, &RadioButtonParams);
    Ttk_RegisterElementSpec(themePtr, "RecessedButton.button",
	&ButtonElementSpec, &RecessedButtonParams);
    Ttk_RegisterElementSpec(themePtr, "Toolbutton.border",
	&ButtonElementSpec, &BevelButtonParams);
    Ttk_RegisterElementSpec(themePtr, "Menubutton.button",
	&ButtonElementSpec, &PopupButtonParams);
    Ttk_RegisterElementSpec(themePtr, "DisclosureButton.button",
	&ButtonElementSpec, &DisclosureButtonParams);
    Ttk_RegisterElementSpec(themePtr, "HelpButton.button",
	&ButtonElementSpec, &HelpButtonParams);
    Ttk_RegisterElementSpec(themePtr, "GradientButton.button",
	&ButtonElementSpec, &GradientButtonParams);
    Ttk_RegisterElementSpec(themePtr, "Spinbox.uparrow",
	&SpinButtonUpElementSpec, 0);
    Ttk_RegisterElementSpec(themePtr, "Spinbox.downarrow",
	&SpinButtonDownElementSpec, 0);
    Ttk_RegisterElementSpec(themePtr, "Combobox.button",
	&ComboboxElementSpec, 0);
    Ttk_RegisterElementSpec(themePtr, "Treeitem.indicator",
	&DisclosureElementSpec, &DisclosureParams);
    Ttk_RegisterElementSpec(themePtr, "Treeheading.cell",
	&TreeHeaderElementSpec, &ListHeaderParams);

    Ttk_RegisterElementSpec(themePtr, "Treeview.treearea",
	&TreeAreaElementSpec, 0);
    Ttk_RegisterElementSpec(themePtr, "Notebook.tab", &TabElementSpec, 0);
    Ttk_RegisterElementSpec(themePtr, "Notebook.client", &PaneElementSpec, 0);

    Ttk_RegisterElementSpec(themePtr, "Labelframe.border", &GroupElementSpec,
	0);
    Ttk_RegisterElementSpec(themePtr, "Entry.field", &EntryElementSpec,
			    &EntryFieldParams);
    Ttk_RegisterElementSpec(themePtr, "Searchbox.field", &EntryElementSpec,
			    &SearchboxFieldParams);
    Ttk_RegisterElementSpec(themePtr, "Spinbox.field", &EntryElementSpec,
			    &EntryFieldParams);

    Ttk_RegisterElementSpec(themePtr, "separator", &SeparatorElementSpec, 0);
    Ttk_RegisterElementSpec(themePtr, "hseparator", &SeparatorElementSpec, 0);
    Ttk_RegisterElementSpec(themePtr, "vseparator", &SeparatorElementSpec, 0);

    Ttk_RegisterElementSpec(themePtr, "sizegrip", &SizegripElementSpec, 0);

    /*
     * <<NOTE-TRACKS>>
     * In some themes the Layouts for a progress bar has a trough element and a
     * pbar element.  But in our case the appearance manager draws both parts
     * of the progress bar, so we just have a single element called ".track".
     */

    Ttk_RegisterElementSpec(themePtr, "Progressbar.track", &PbarElementSpec,
	0);

    Ttk_RegisterElementSpec(themePtr, "Scale.trough", &TrackElementSpec,
	&ScaleData);
    Ttk_RegisterElementSpec(themePtr, "Scale.slider", &SliderElementSpec, 0);

    Ttk_RegisterElementSpec(themePtr, "Vertical.Scrollbar.trough",
	&TroughElementSpec, 0);
    Ttk_RegisterElementSpec(themePtr, "Vertical.Scrollbar.thumb",
	&ThumbElementSpec, 0);
    Ttk_RegisterElementSpec(themePtr, "Horizontal.Scrollbar.trough",
	&TroughElementSpec, 0);
    Ttk_RegisterElementSpec(themePtr, "Horizontal.Scrollbar.thumb",
	&ThumbElementSpec, 0);

    /*
     * If we are not in Snow Leopard or Lion the arrows won't actually be
     * displayed.
     */

    Ttk_RegisterElementSpec(themePtr, "Vertical.Scrollbar.uparrow",
	&ArrowElementSpec, 0);
    Ttk_RegisterElementSpec(themePtr, "Vertical.Scrollbar.downarrow",
	&ArrowElementSpec, 0);
    Ttk_RegisterElementSpec(themePtr, "Horizontal.Scrollbar.leftarrow",
	&ArrowElementSpec, 0);
    Ttk_RegisterElementSpec(themePtr, "Horizontal.Scrollbar.rightarrow",
	&ArrowElementSpec, 0);

    /*
     * Layouts:
     */

    Ttk_RegisterLayouts(themePtr, LayoutTable);

    Tcl_PkgProvide(interp, "ttk::theme::aqua", TTK_VERSION);
    return TCL_OK;
}

MODULE_SCOPE
int Ttk_MacOSXPlatformInit(
    Tcl_Interp *interp)
{
    return AquaTheme_Init(interp);
}

/*
 * Local Variables:
 * mode: objc
 * c-basic-offset: 4
 * fill-column: 79
 * coding: utf-8
 * End:
 */<|MERGE_RESOLUTION|>--- conflicted
+++ resolved
@@ -38,7 +38,6 @@
 static NSColor *controlAccentColor(void) {
     static int accentPixel = -1;
     if (accentPixel == -1) {
-<<<<<<< HEAD
 	TkColor *temp = TkpGetColor(NULL, "systemControlAccentColor");
 	accentPixel = temp->color.pixel;
 	ckfree(temp);
@@ -47,26 +46,12 @@
 }
 
 /*
- * Padding values which depend on the OS version.  These are initialized
-=======
-	TkColor *temp = TkpGetColor(None, "systemControlAccentColor");
-	accentPixel = temp->color.pixel;
-	ckfree(temp);
-    }
-    return [TkMacOSXGetNSColor(NULL, accentPixel) retain];
-}
-
-/*
  * Values which depend on the OS version.  These are initialized
->>>>>>> 67b20691
  * in Ttk_MacOSXInit.
  */
 
 static Ttk_Padding entryElementPadding;
-<<<<<<< HEAD
-=======
 static CGFloat Ttk_ContrastDelta;
->>>>>>> 67b20691
 
 /*----------------------------------------------------------------------
  * +++ ComputeButtonDrawInfo --
@@ -79,11 +64,7 @@
 static inline HIThemeButtonDrawInfo ComputeButtonDrawInfo(
     ThemeButtonParams *params,
     Ttk_State state,
-<<<<<<< HEAD
     TCL_UNUSED(Tk_Window))
-=======
-    Tk_Window tkwin)
->>>>>>> 67b20691
 {
     /*
      * See ButtonElementDraw for the explanation of why we always draw
@@ -266,11 +247,7 @@
 {
     SInt32 height;
 
-<<<<<<< HEAD
     if (params->heightMetric != (UInt32) NoThemeMetric) {
-=======
-    if (params->heightMetric != (SInt32) NoThemeMetric) {
->>>>>>> 67b20691
 	ChkErr(GetThemeMetric, params->heightMetric, &height);
 	height += 2;
 	bounds.origin.y += round(1 + (bounds.size.height - height) / 2);
@@ -389,18 +366,11 @@
 static CGColorRef GetBackgroundCGColor(
     CGContextRef context,
     Tk_Window tkwin,
-<<<<<<< HEAD
-    int contrast)
-{
-    CGFloat rgba[4];
-    GetBackgroundColorRGBA(context, tkwin, contrast, rgba);
-=======
     int contrast,
     Bool save)
 {
     CGFloat rgba[4];
     GetBackgroundColorRGBA(context, tkwin, contrast, save, rgba);
->>>>>>> 67b20691
     return CGColorFromRGBA(rgba);
 }
 
@@ -446,11 +416,7 @@
 {
     if (bounds.size.width < 2) {
 	return;
-<<<<<<< HEAD
-    }    
-=======
-    }
->>>>>>> 67b20691
+    }
     NSColorSpace *sRGB = [NSColorSpace sRGBColorSpace];
     CGPoint end = CGPointMake(bounds.origin.x, bounds.origin.y + bounds.size.height);
     CGFloat corner = (radius > 0 ? radius : 2.0) / bounds.size.height;
@@ -505,19 +471,11 @@
  * DrawGrayButton --
  *
  *      Draw a button in normal gray colors.
-<<<<<<< HEAD
  *
  *      Aqua buttons are normally drawn in a grayscale color.  The buttons,
  *      which are shaped as rounded rectangles have a 1-pixel border which is
  *      drawn in a 3-step gradient and a solid gray face.
  *
-=======
- *
- *      Aqua buttons are normally drawn in a grayscale color.  The buttons,
- *      which are shaped as rounded rectangles have a 1-pixel border which is
- *      drawn in a 3-step gradient and a solid gray face.
- *
->>>>>>> 67b20691
  *      Note that this will produce a round button if length = width =
  *      2*radius.
  */
@@ -547,11 +505,7 @@
 	 */
 
 	CGFloat rgba[4], gray;
-<<<<<<< HEAD
-	GetBackgroundColorRGBA(context, tkwin, 0, rgba);
-=======
 	GetBackgroundColorRGBA(context, tkwin, 0, NO, rgba);
->>>>>>> 67b20691
 	gray = (rgba[0] + rgba[1] + rgba[2]) / 3.0;
 	faceGray.grayscale = gray;
     }
@@ -656,7 +610,6 @@
 	CGContextClipToRect(context, focusClip);
 	bounds = CGRectInset(bounds, 0, 1);
 	DrawFocusRing(context, bounds, design);
-<<<<<<< HEAD
     }
     bounds = CGRectInset(bounds, 4, 4);
     if (state & TTK_STATE_BACKGROUND) {
@@ -671,22 +624,6 @@
 	DrawAccentedButton(context, bounds, design, state | TTK_STATE_ALTERNATE,
 			   isDark);
     }
-=======
-    }
-    bounds = CGRectInset(bounds, 4, 4);
-    if (state & TTK_STATE_BACKGROUND) {
-	bounds.size.height += 2;
-    } else {
-	bounds.size.height += 1;
-    }
-    CGContextClipToRect(context, clip);
-    if ((state & TTK_STATE_BACKGROUND) || (state & TTK_STATE_DISABLED)) {
-	DrawGrayButton(context, bounds, design, state, tkwin);
-    } else {
-	DrawAccentedButton(context, bounds, design, state | TTK_STATE_ALTERNATE,
-			   isDark);
-    }
->>>>>>> 67b20691
     CGContextRestoreGState(context);
 }
 
@@ -706,11 +643,7 @@
     CGColorRef backgroundColor;
     CGFloat bgRGBA[4];
     if (isDark) {
-<<<<<<< HEAD
-    	GetBackgroundColorRGBA(context, tkwin, 0, bgRGBA);
-=======
     	GetBackgroundColorRGBA(context, tkwin, 0, NO, bgRGBA);
->>>>>>> 67b20691
 
 	/*
 	 * Lighten the entry background to provide contrast.
@@ -1006,11 +939,7 @@
 				 1.0, 1.0, 1.0, 0.0,
 				 1.0, 1.0, 1.0, 0.0};
 
-<<<<<<< HEAD
-    GetBackgroundColorRGBA(context, tkwin, 0, rgba);
-=======
     GetBackgroundColorRGBA(context, tkwin, 0, NO, rgba);
->>>>>>> 67b20691
     if (info.attributes & kThemeTrackHorizontal) {
 	bounds = CGRectInset(bounds, 1, bounds.size.height / 2 - 3);
 	clipBounds.size.width = 5 + ratio*(bounds.size.width + 3);
@@ -1025,7 +954,6 @@
     if (TkMacOSXInDarkMode(tkwin)) {
 	for(int i=0; i < 3; i++) {
 	    rgba[i] += 30.0 / 255.0;
-<<<<<<< HEAD
 	}
 	trackColor = CGColorFromRGBA(rgba);
 	for(int i=0; i < 3; i++) {
@@ -1041,23 +969,6 @@
 	for(int i=0; i < 3; i++) {
 	    rgba[i] -= 12.0 / 255.0;
 	}
-=======
-	}
-	trackColor = CGColorFromRGBA(rgba);
-	for(int i=0; i < 3; i++) {
-	    rgba[i] -= 15.0 / 255.0;
-	}
-	highlightColor = CGColorFromRGBA(rgba);
-	FillRoundedRectangle(context, bounds, 3, trackColor);
-    } else {
-	for(int i=0; i < 3; i++) {
-	    rgba[i] -= 14.0 / 255.0;
-	}
-	trackColor = CGColorFromRGBA(rgba);
-	for(int i=0; i < 3; i++) {
-	    rgba[i] -= 12.0 / 255.0;
-	}
->>>>>>> 67b20691
 	highlightColor = CGColorFromRGBA(rgba);
 	bounds.size.height -= 1;
 	bounds = CGRectInset(bounds, 0, -1);
@@ -1139,11 +1050,7 @@
      * info.min, info.max and info.value are integers.  When this is called
      * we will have arranged that min = 0 and max is a large positive integer.
      */
-<<<<<<< HEAD
-    
-=======
-
->>>>>>> 67b20691
+
     double fraction = (from < to) ? (value - from) / (to - from) : 0.5;
     int isDark = TkMacOSXInDarkMode(tkwin);
 
@@ -1183,7 +1090,6 @@
 
 /*----------------------------------------------------------------------
  * +++ Drawing procedures for native widgets.
-<<<<<<< HEAD
  *
  *      The HIToolbox does not support Dark Mode, and apparently never will.
  *      It also draws some widgets in discontinued older styles even when used
@@ -1205,29 +1111,6 @@
  * identifiers are not recognized by HIToolbox.
  */
 
-=======
- *
- *      The HIToolbox does not support Dark Mode, and apparently never will.
- *      It also draws some widgets in discontinued older styles even when used
- *      on new OS releases.  So to make widgets look "native" we have to provide
- *      analogues of the HIToolbox drawing functions to be used on newer systems.
- *      We continue to use NIToolbox for older versions of the OS.
- *
- *      Drawing the dark widgets requires NSColors that were introduced in OSX
- *      10.14, so we make some of these functions be no-ops when building on
- *      systems older than 10.14.
- */
-
-/*----------------------------------------------------------------------
- * DrawButton --
- *
- * This is a standalone drawing procedure which draws most types of macOS
- * buttons for newer OS releases.  The button style is specified in the
- * "kind" field of a HIThemeButtonDrawInfo struct, although some of the
- * identifiers are not recognized by HIToolbox.
- */
-
->>>>>>> 67b20691
 static void DrawButton(
     CGRect bounds,
     HIThemeButtonDrawInfo info,
@@ -1394,38 +1277,26 @@
  *
  * This is a standalone drawing procedure which draws the contrasting rounded
  * rectangular box for LabelFrames and Notebook panes used in more recent
-<<<<<<< HEAD
- * versions of macOS.
-=======
  * versions of macOS.  Normally the contrast is set to one, since the nesting
  * level of the Group Box is higher by 1 compared to its container.  But we
  * allow higher contrast for special cases, notably notebook tabs in macOS 11.
  * The save parameter is passed to GetBackgroundColor and should probably be
  * NO in such special cases.
->>>>>>> 67b20691
  */
 
 static void DrawGroupBox(
     CGRect bounds,
     CGContextRef context,
-<<<<<<< HEAD
-    Tk_Window tkwin)
-=======
     Tk_Window tkwin,
     int contrast,
     Bool save)
->>>>>>> 67b20691
 {
     CHECK_RADIUS(5, bounds)
 
     CGPathRef path;
     CGColorRef backgroundColor, borderColor;
 
-<<<<<<< HEAD
-    backgroundColor = GetBackgroundCGColor(context, tkwin, 1);
-=======
     backgroundColor = GetBackgroundCGColor(context, tkwin, contrast, save);
->>>>>>> 67b20691
     borderColor = CGColorFromGray(boxBorder);
     CGContextSetFillColorWithColor(context, backgroundColor);
     path = CGPathCreateWithRoundedRect(bounds, 5, 5, NULL);
@@ -1591,7 +1462,40 @@
     }
 }
 
-<<<<<<< HEAD
+static void
+DrawTab11(
+    CGRect bounds,
+    Ttk_State state,
+    CGContextRef context,
+    Tk_Window tkwin)
+{
+
+    if (state & TTK_STATE_SELECTED) {
+	DrawGrayButton(context, bounds, &pushbuttonDesign, state, tkwin);
+    } else {
+	CGRect clipRect = bounds;
+	/*
+	 * Draw a segment of a Group Box as a background for non-selected tabs.
+	 * Clip the Group Box so that the segments fit together to form a long
+	 * rounded rectangle behind the entire tab bar.
+	 */
+
+	if (!(state & TTK_STATE_FIRST_TAB)) {
+	    clipRect.origin.x -= 5;
+	    bounds.origin.x -= 5;
+	    bounds.size.width += 5;
+	}
+	if (!(state & TTK_STATE_LAST_TAB)) {
+	    clipRect.size.width += 5;
+	    bounds.size.width += 5;
+	}
+	CGContextSaveGState(context);
+	CGContextClipToRect(context, clipRect);
+	DrawGroupBox(bounds, context, tkwin, 3, NO);
+	CGContextRestoreGState(context);
+    }
+}
+
 /*----------------------------------------------------------------------
  * DrawDarkSeparator --
  *
@@ -1617,14 +1521,8 @@
  */
 
 static void DrawGradientBorder(
-=======
-static void
-DrawTab11(
->>>>>>> 67b20691
     CGRect bounds,
-    Ttk_State state,
     CGContextRef context,
-<<<<<<< HEAD
     Tk_Window tkwin,
     Ttk_State state)
 {
@@ -1649,94 +1547,8 @@
 	    faceGray = state & TTK_STATE_PRESSED ?
 		lightGradientPressed : lightGradientNormal;
 	    borderGray = lightGradientBorder;
-=======
-    Tk_Window tkwin)
-{
-
-    if (state & TTK_STATE_SELECTED) {
-	DrawGrayButton(context, bounds, &pushbuttonDesign, state, tkwin);
-    } else {
-	CGRect clipRect = bounds;
-	/*
-	 * Draw a segment of a Group Box as a background for non-selected tabs.
-	 * Clip the Group Box so that the segments fit together to form a long
-	 * rounded rectangle behind the entire tab bar.
-	 */
-
-	if (!(state & TTK_STATE_FIRST_TAB)) {
-	    clipRect.origin.x -= 5;
-	    bounds.origin.x -= 5;
-	    bounds.size.width += 5;
-	}
-	if (!(state & TTK_STATE_LAST_TAB)) {
-	    clipRect.size.width += 5;
-	    bounds.size.width += 5;
->>>>>>> 67b20691
-	}
-	CGContextSaveGState(context);
-	CGContextClipToRect(context, clipRect);
-	DrawGroupBox(bounds, context, tkwin, 3, NO);
-	CGContextRestoreGState(context);
-    }
-<<<<<<< HEAD
-=======
-}
-
-/*----------------------------------------------------------------------
- * DrawDarkSeparator --
- *
- * This is a standalone drawing procedure which draws a separator widget
- * in Dark Mode.  HIToolbox is used in light mode.
- */
-
-static void DrawDarkSeparator(
-    CGRect bounds,
-    CGContextRef context,
-    TCL_UNUSED(Tk_Window))
-{
-    CGColorRef sepColor = CGColorFromGray(darkSeparator);
-
-    CGContextSetFillColorWithColor(context, sepColor);
-    CGContextFillRect(context, bounds);
-}
-
-/*----------------------------------------------------------------------
- * +++ DrawGradientButton --
- *
- *      This is a standalone drawing procedure which draws a
- *      a Gradient Button.
- */
-
-static void DrawGradientBorder(
-    CGRect bounds,
-    CGContextRef context,
-    Tk_Window tkwin,
-    Ttk_State state)
-{
-    CGColorRef faceColor, borderColor;
-    GrayColor faceGray, borderGray;
-    CGRect inside = CGRectInset(bounds, 1, 1);
-
-    if (TkMacOSXInDarkMode(tkwin)) {
-	if (state & TTK_STATE_DISABLED) {
-	    faceGray = darkGradientDisabled;
-	    borderGray = darkGradientBorderDisabled;
-	} else {
-	    faceGray = state & TTK_STATE_PRESSED ?
-		darkGradientPressed : darkGradientNormal;
-	    borderGray = darkGradientBorder;
-	}
-    } else {
-	if (state & TTK_STATE_DISABLED) {
-	    faceGray = lightGradientDisabled;
-	    borderGray = lightGradientBorderDisabled;
-	} else {
-	    faceGray = state & TTK_STATE_PRESSED ?
-		lightGradientPressed : lightGradientNormal;
-	    borderGray = lightGradientBorder;
-	}
-    }
->>>>>>> 67b20691
+	}
+    }
     faceColor = CGColorFromGray(faceGray);
     borderColor = CGColorFromGray(borderGray);
     CGContextSetFillColorWithColor(context, faceColor);
@@ -1801,12 +1613,7 @@
     CGRect contentBounds, backgroundBounds;
     int verticalPad;
 
-<<<<<<< HEAD
     ButtonElementMinSize(clientData, minWidth, minHeight);
-=======
-    ButtonElementMinSize(clientData, elementRecord, tkwin,
-	minWidth, minHeight, paddingPtr);
->>>>>>> 67b20691
     switch (info.kind) {
     case TkGradientButton:
 	*paddingPtr = Ttk_MakePadding(1, 1, 1, 1);
@@ -1858,11 +1665,7 @@
 
 static void ButtonElementDraw(
     void *clientData,
-<<<<<<< HEAD
     TCL_UNUSED(void *), /* elementRecord */
-=======
-    void *elementRecord,
->>>>>>> 67b20691
     Tk_Window tkwin,
     Drawable d,
     Ttk_Box b,
@@ -1872,7 +1675,6 @@
     CGRect bounds = BoxToRect(d, b);
     HIThemeButtonDrawInfo info = ComputeButtonDrawInfo(params, state, tkwin);
     int isDark = TkMacOSXInDarkMode(tkwin);
-<<<<<<< HEAD
 
     switch (info.kind) {
 
@@ -1947,82 +1749,6 @@
 	FillRoundedRectangle(dc.context, innerBounds, 4, CG_WHITE);
     }
 
-=======
-
-    switch (info.kind) {
-
-    /*
-     * A Gradient Button should have an image and no text.  The size is set to
-     * that of the image.  All we need to do is draw a 1-pixel border.
-     */
-
-    case TkGradientButton:
-	BEGIN_DRAWING(d)
-	    DrawGradientBorder(bounds, dc.context, tkwin, state);
-	END_DRAWING
-	return;
-    /*
-     * Buttons with no height restrictions are ready to draw.
-     */
-
-    case kThemeArrowButton:
-    case kThemeCheckBox:
-    case kThemeRadioButton:
-    	break;
-
-    /*
-     * Other buttons have a maximum height.   We have to deal with that.
-     */
-
-    default:
-	bounds = NormalizeButtonBounds(params, bounds, isDark);
-	break;
-    }
-
-    /* We do our own drawing on new systems.*/
-
-    if ([NSApp macOSVersion] > 100800) {
-	BEGIN_DRAWING(d)
-	DrawButton(bounds, info, state, dc.context, tkwin);
-	END_DRAWING
-	return;
-    }
-
-    /*
-     * If execution reaches here it means we should use HIToolbox to draw the
-     * button.  Buttons that HIToolbox doesn't know are rendered as
-     * PushButtons.
-     */
-
-    switch (info.kind) {
-    case TkRoundedRectButton:
-    case TkRecessedButton:
-	info.kind = kThemePushButton;
-	break;
-    default:
-	break;
-    }
-
-    /*
-     * Apple's PushButton and PopupButton do not change their fill color
-     * when the window is inactive.  However, except in 10.7 (Lion), the
-     * color of the arrow button on a PopupButton does change.  For some
-     * reason HITheme fills inactive buttons with a transparent color that
-     * allows the window background to show through, leading to
-     * inconsistent behavior.  We work around this by filling behind an
-     * inactive PopupButton with a text background color before asking
-     * HIToolbox to draw it. For PushButtons, we simply draw them in the
-     * active state.
-     */
-
-    BEGIN_DRAWING(d)
-    if (info.kind == kThemePopupButton  &&
-	(state & TTK_STATE_BACKGROUND)) {
-	CGRect innerBounds = CGRectInset(bounds, 1, 1);
-	FillRoundedRectangle(dc.context, innerBounds, 4, CG_WHITE);
-    }
-
->>>>>>> 67b20691
     /*
      * A BevelButton with mixed value is drawn borderless, which does make
      * much sense for us.
@@ -2137,13 +1863,9 @@
 {
     CGRect bounds = BoxToRect(d, b);
     BEGIN_DRAWING(d)
-<<<<<<< HEAD
-    if ([NSApp macOSVersion] > 100800) {
-=======
     if ([NSApp macOSVersion] >= 110000) {
 	DrawTab11(bounds, state, dc.context, tkwin);
     } else if ([NSApp macOSVersion] > 100800) {
->>>>>>> 67b20691
 	DrawTab(bounds, state, dc.context, tkwin);
     } else {
 	HIThemeTabDrawInfo info = {
@@ -2484,30 +2206,8 @@
  */
 
 static Ttk_Padding SpinbuttonMargins = {2, 0, 0, 0};
-<<<<<<< HEAD
 
 static void SpinButtonReBounds(
-=======
-
-static void SpinButtonReBounds(
-    Tk_Window tkwin,
-    CGRect *bounds)
-{
-    if (TkMacOSXInDarkMode(tkwin)) {
-	bounds->origin.x -= 2;
-	bounds->origin.y += 1;
-	bounds->size.height -= 0.5;
-    } else {
-	bounds->origin.x -= 3;
-	bounds->origin.y += 1;
-	bounds->size.width += 1;
-    }
-}
-
-static void SpinButtonElementSize(
-    void *clientData,
-    void *elementRecord,
->>>>>>> 67b20691
     Tk_Window tkwin,
     CGRect *bounds)
 {
@@ -2700,16 +2400,10 @@
     Tcl_GetDoubleFromObj(NULL, elem->fromObj, &from);
     Tcl_GetDoubleFromObj(NULL, elem->toObj, &to);
     Tcl_GetDoubleFromObj(NULL, elem->valueObj, &value);
-<<<<<<< HEAD
-=======
 
     fraction = (value - from) / (to - from);
     max = RangeToFactor(fabs(to - from));
->>>>>>> 67b20691
-
-    fraction = (value - from) / (to - from);
-    max = RangeToFactor(fabs(to - from));
-    
+
     HIThemeTrackDrawInfo info = {
 	.version = 0,
 	.kind = data->kind,
@@ -3288,11 +2982,7 @@
     if ([NSApp macOSVersion] > 100800) {
 	CGColorRef bgColor;
 	BEGIN_DRAWING(d)
-<<<<<<< HEAD
-	bgColor = GetBackgroundCGColor(dc.context, tkwin, 0);
-=======
 	bgColor = GetBackgroundCGColor(dc.context, tkwin, NO, 0);
->>>>>>> 67b20691
 	CGContextSetFillColorWithColor(dc.context, bgColor);
 	CGContextFillRect(dc.context, bounds);
 	END_DRAWING
@@ -3456,11 +3146,7 @@
      */
 
     if ([NSApp macOSVersion] > 100800) {
-<<<<<<< HEAD
-	Ttk_MakePadding(0, 4, 0, 0);
-=======
 	*paddingPtr = Ttk_MakePadding(0, 4, 0, 0);
->>>>>>> 67b20691
     }
 }
 
@@ -3747,8 +3433,6 @@
     } else {
 	entryElementPadding = Ttk_MakePadding(7, 5, 7, 6);
     }
-<<<<<<< HEAD
-=======
     if ([NSApp macOSVersion] < 110000) {
 	Ttk_ContrastDelta = 8.0;
     } else {
@@ -3759,7 +3443,6 @@
 
 	Ttk_ContrastDelta = 5.0;
     }
->>>>>>> 67b20691
 }
 
 static int AquaTheme_Init(
