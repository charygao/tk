/*
 * ttkMacOSXTheme.c --
 *
 *      Tk theme engine for Mac OSX, using the Appearance Manager API.
 *
 * Copyright (c) 2004 Joe English
 * Copyright (c) 2005 Neil Madden
 * Copyright (c) 2006-2009 Daniel A. Steffen <das@users.sourceforge.net>
 * Copyright 2008-2009, Apple Inc.
 * Copyright 2009 Kevin Walzer/WordTech Communications LLC.
 * Copyright 2019 Marc Culler
 *
 * See the file "license.terms" for information on usage and redistribution
 * of this file, and for a DISCLAIMER OF ALL WARRANTIES.
 *
 * See also:
 *
 * <URL: http://developer.apple.com/documentation/Carbon/Reference/
 *      Appearance_Manager/appearance_manager/APIIndex.html >
 *
 * Notes:
 *      "Active" means different things in Mac and Tk terminology --
 *      On Aqua, widgets are "Active" if they belong to the foreground window,
 *      "Inactive" if they are in a background window.  Tk uses the term
 *      "active" to mean that the mouse cursor is over a widget; aka "hover",
 *      "prelight", or "hot-tracked".  Aqua doesn't use this kind of feedback.
 *
 *      The QuickDraw/Carbon coordinate system is relative to the top-level
 *      window, not to the Tk_Window.  BoxToRect() accounts for this.
 */

#include "tkMacOSXPrivate.h"
#include "ttk/ttkTheme.h"
#include "ttkMacOSXTheme.h"
#include <math.h>

/*----------------------------------------------------------------------
 * +++ ComputeButtonDrawInfo --
 *
 *      Fill in an appearance manager HIThemeButtonDrawInfo record
 *      from a Ttk state and the ThemeButtonParams used as the
 *      clientData.
 */

static inline HIThemeButtonDrawInfo ComputeButtonDrawInfo(
    ThemeButtonParams *params,
    Ttk_State state,
    Tk_Window tkwin)
{
    /*
     * See ButtonElementDraw for the explanation of why we always draw
     * some buttons in the active state.
     */

    SInt32 HIThemeState;
    int adornment = 0;

    HIThemeState = Ttk_StateTableLookup(ThemeStateTable, state);

    /*
     * HITheme uses the adornment to decide the direction of the
     * arrow on a Disclosure Button.  Also HITheme draws inactive
     * (TTK_STATE_BACKGROUND) buttons in a gray color but macOS
     * no longer does that.  So we adjust the HIThemeState.
     */

    switch (params->kind) {
    case kThemeArrowButton:
	adornment = kThemeAdornmentDrawIndicatorOnly;
	if (state & TTK_STATE_SELECTED) {
	    adornment |= kThemeAdornmentArrowUpArrow;
	}
	/* Fall through. */
    case kThemeRadioButton:
	/*
	 * The gray color is better than the blue color for a
	 * background selected Radio Button.
	 */

	if (state & TTK_STATE_SELECTED) {
	    break;
	}
    default:
	if (state & TTK_STATE_BACKGROUND) {
	    HIThemeState |= kThemeStateActive;
	}
	break;
    }

    const HIThemeButtonDrawInfo info = {
	.version = 0,
	.state = HIThemeState,
	.kind = params ? params->kind : 0,
	.value = Ttk_StateTableLookup(ButtonValueTable, state),
	.adornment = Ttk_StateTableLookup(ButtonAdornmentTable, state) | adornment,
    };
    return info;
}


/*
 * When we draw simulated Apple widgets we use the Core Graphics framework.
 * Core Graphics uses CGColorRefs, not NSColors.  A CGColorRef must be retained
 * and released explicitly while an NSColor is autoreleased.  In version 10.8
 * of macOS Apple introduced a CGColor property of an NSColor which is guaranteed
 * to be a valid CGColorRef for (approximately) the same color and is released
 * when the NSColor is autoreleased.
 *
 * When building on systems earlier than 10.8 there is no painless way to
 * convert an NSColor to a CGColor. On the other hand, on those systems we use
 * the HIToolbox to draw all widgets, so we never need to call Core Graphics
 * drawing routines directly.  This means that the functions and macros below
 * which construct CGColorRefs can be defined to return nil on systems before
 * 10.8.
 *
 * Similarly, those older systems did not have CGPathCreateWithRoundedRect, but
 * since we never need to draw rounded rectangles on those systems we can just
 * define it to return nil.
 */

#if MAC_OS_X_VERSION_MAX_ALLOWED >= 1080
static CGColorRef
CGColorFromRGBA(
    CGFloat *rgba)
{
    NSColorSpace *colorSpace = [NSColorSpace sRGBColorSpace];
    NSColor *nscolor = [NSColor colorWithColorSpace: colorSpace
					 components: rgba
					      count: 4];
    return nscolor.CGColor;
}

static CGColorRef
CGColorFromGray(
    GrayColor g)
{
    CGFloat rgba[4] = {g.grayscale, g.grayscale, g.grayscale, g.alpha};
    NSColorSpace *colorSpace = [NSColorSpace sRGBColorSpace];
    NSColor *nscolor = [NSColor colorWithColorSpace: colorSpace
					 components: rgba
					      count: 4];
    return nscolor.CGColor;
}

#define CGCOLOR(nscolor) nscolor.CGColor

#else

#define CGCOLOR(nscolor)  nil
#define CGColorFromRGBA(rgba) nil
#define CGColorFromGray(gray) nil
#define CGPathCreateWithRoundedRect(w, x, y, z) nil

#endif

/*
 * Apple introduced the "semantic color" named controlAccentColor in OSX 10.14.
 * Prior to that release there was a system preferences setting for the system
 * "tint" which could be used to produce the accent color (blue or graphite
 * only).
 */

static NSColor *controlAccentColor(void)
{
    NSColor *color = nil;
    if ([NSApp macMinorVersion] >= 14) {
	if (@available(macOS 10.14, *)) {
	    color = [NSColor controlAccentColor];
	}
    } else {
	color = [NSColor colorForControlTint:[NSColor currentControlTint]];
    }
    return color;
}

/*----------------------------------------------------------------------
 * +++ Utilities.
 */

/*----------------------------------------------------------------------
 * BoxToRect --
 *
 *    Convert a Ttk_Box in Tk coordinates relative to the given Drawable to a
 *    native CGRect relative to the containing NSView.  (The coordinate system
 *    is the one used by CGContextRef, which has origin at the upper left
 *    corner, and y increasing downward.)
 */

static inline CGRect BoxToRect(
    Drawable d,
    Ttk_Box b)
{
    MacDrawable *md = (MacDrawable *) d;
    CGRect rect;

    rect.origin.y       = b.y + md->yOff;
    rect.origin.x       = b.x + md->xOff;
    rect.size.height    = b.height;
    rect.size.width     = b.width;

    return rect;
}

/*----------------------------------------------------------------------
 * LookupGrayPalette
 *
 * Retrieves the palette of grayscale colors needed to draw a particular
 * type of button, in a particular state, in light or dark mode.
 *
 */

static GrayPalette LookupGrayPalette(
    ButtonDesign *design,
    unsigned int state,
    int isDark)
{
    PaletteStateTable *entry = design->palettes;
    while ((state & entry->onBits) != entry->onBits ||
           (~state & entry->offBits) != entry->offBits)
    {
        ++entry;
    }
    return isDark ? entry->dark : entry->light;
}

/*----------------------------------------------------------------------
 * NormalizeButtonBounds --
 *
 *      This function returns the actual bounding rectangle that will be used
 *      in drawing the button.
 *
 *      Apple only allows three specific heights for most buttons: regular,
 *      small and mini. We always use the regular size.  However, Ttk may
 *      provide a bounding rectangle with arbitrary height.  We draw the Mac
 *      button centered vertically in the Ttk rectangle, with the same width as
 *      the rectangle.  (But we take care to produce an integer y coordinate,
 *      to avoid unexpected anti-aliasing.)
 *
 *      In addition, the button types which are not known to HIToolbox need some
 *      adjustments to their bounds.
 *
 */

static CGRect NormalizeButtonBounds(
    ThemeButtonParams *params,
    CGRect bounds,
    int isDark)
{
    SInt32 height;

    if (params->heightMetric != (SInt32) NoThemeMetric) {
	ChkErr(GetThemeMetric, params->heightMetric, &height);
	height += 2;
	bounds.origin.y += round(1 + (bounds.size.height - height) / 2);
	bounds.size.height = height;
    }
    switch (params->kind) {
    case TkRoundedRectButton:
	bounds.size.height -= 1;
	break;
    case TkInlineButton:
	bounds.size.height -= 4;
	bounds.origin.y += 1;
	break;
    case TkRecessedButton:
	bounds.size.height -= 2;
	break;
    case kThemeRoundButtonHelp:
	if (isDark) {
	    bounds.size.height = bounds.size.width = 22;
	} else {
	    bounds.size.height = bounds.size.width = 22;
	}
	break;
    default:
	break;
    }
    return bounds;
}

/*----------------------------------------------------------------------
 * +++ Background Colors
 *
 * Support for contrasting background colors when GroupBoxes or Tabbed
 * panes are nested inside each other.  Early versions of macOS used ridged
 * borders, so do not need contrasting backgrounds.
 */

/*
 * For systems older than 10.14, [NSColor windowBackGroundColor] generates
 * garbage when called from this function.  In 10.14 it works correctly, and
 * must be used in order to have a background color which responds to Dark
 * Mode.  So we use this hard-wired RGBA color on the older systems which don't
 * support Dark Mode anyway.
 */

RGBACOLOR windowBackground[4] = RGBA256(235.0, 235.0, 235.0, 1.0);

/*----------------------------------------------------------------------
 * GetBackgroundColor --
 *
 *      Fills the array rgba with the color coordinates for a background color.
 *      Start with the background color of a window's geometry master, or the
 *      standard ttk window background if there is no master. If the contrast
 *      parameter is nonzero, modify this color to be darker, for the aqua
 *      appearance, or lighter for the DarkAqua appearance.  This is primarily
 *      used by the Fill and Background elements.
 */

static void GetBackgroundColorRGBA(
    CGContextRef context,
    Tk_Window tkwin,
    int contrast,
    CGFloat *rgba)
{
    TkWindow *winPtr = (TkWindow *) tkwin;
    TkWindow *masterPtr = (TkWindow *) TkGetGeomMaster(tkwin);

    while (masterPtr && masterPtr->privatePtr) {
	if (masterPtr->privatePtr->flags & TTK_HAS_CONTRASTING_BG) {
	    break;
	}
	masterPtr = (TkWindow *) TkGetGeomMaster(masterPtr);
    }
    if (masterPtr && masterPtr->privatePtr) {
	for (int i = 0; i < 4; i++) {
	    rgba[i] = masterPtr->privatePtr->fillRGBA[i];
	}
    } else {
	if ([NSApp macOSVersion] > 101300) {
	    NSColorSpace *deviceRGB = [NSColorSpace deviceRGBColorSpace];
	    NSColor *windowColor = [[NSColor windowBackgroundColor]
		colorUsingColorSpace: deviceRGB];
	    [windowColor getComponents: rgba];
	} else {
	    for (int i = 0; i < 4; i++) {
		rgba[i] = windowBackground[i];
	    }
	}
    }
    if (contrast) {
	int isDark = (rgba[0] + rgba[1] + rgba[2] < 1.5);

	if (isDark) {
	    for (int i = 0; i < 3; i++) {
		rgba[i] += 8.0 / 255.0;
	    }
	} else {
	    for (int i = 0; i < 3; i++) {
		rgba[i] -= 8.0 / 255.0;
	    }
	}
        if (winPtr->privatePtr) {
            winPtr->privatePtr->flags |= TTK_HAS_CONTRASTING_BG;
            for (int i = 0; i < 4; i++) {
                winPtr->privatePtr->fillRGBA[i] = rgba[i];
            }
        }
    }
}

static CGColorRef GetBackgroundCGColor(
    CGContextRef context,
    Tk_Window tkwin,
    int contrast)
{
    CGFloat rgba[4];
    GetBackgroundColorRGBA(context, tkwin, contrast, rgba);
    return CGColorFromRGBA(rgba);
}

/*----------------------------------------------------------------------
 * +++ Buttons
 */

/*----------------------------------------------------------------------
 * FillRoundedRectangle --
 *
 *      Fill a rounded rectangle with a specified solid color.
 */

static void FillRoundedRectangle(
    CGContextRef context,
    CGRect bounds,
    CGFloat radius,
    CGColorRef color)
{
    CGPathRef path;
    CHECK_RADIUS(radius, bounds)

    CGContextSetFillColorWithColor(context, color);
    path = CGPathCreateWithRoundedRect(bounds, radius, radius, NULL);
    CGContextBeginPath(context);
    CGContextAddPath(context, path);
    CGContextFillPath(context);
    CFRelease(path);
}

/*----------------------------------------------------------------------
 * FillBorder --
 *
 *      Draw a 1-pixel border around a rounded rectangle using a 3-step
 *      gradient of shades of gray.
 */

static void FillBorder(
    CGContextRef context,
    CGRect bounds,
    GrayPalette palette,
    CGFloat radius)
{
    if (bounds.size.width < 2) {
	return;
    }    
    NSColorSpace *sRGB = [NSColorSpace sRGBColorSpace];
    CGPoint end = CGPointMake(bounds.origin.x, bounds.origin.y + bounds.size.height);
    CGFloat corner = (radius > 0 ? radius : 2.0) / bounds.size.height;
    CGFloat locations[4] = {0.0, corner, 1.0 - corner, 1.0};
    CGPathRef path = CGPathCreateWithRoundedRect(bounds, radius, radius, NULL);
    CGFloat colors[16];
    colors[0] = colors[1] = colors[2] = palette.top / 255.0;
    colors[4] = colors[5] = colors[6] = palette.side / 255.0;
    colors[8] = colors[9] = colors[10] = palette.side / 255.0;
    colors[12] = colors[13] = colors[14] = palette.bottom / 255.0;
    colors[3] = colors[7] = colors[11] = colors[15] = 1.0;
    CGGradientRef gradient = CGGradientCreateWithColorComponents(
	 sRGB.CGColorSpace, colors, locations, 4);
    CGContextSaveGState(context);
    CGContextBeginPath(context);
    CGContextAddPath(context, path);
    CGContextClip(context);
    CGContextDrawLinearGradient(context, gradient, bounds.origin, end, 0.0);
    CGContextRestoreGState(context);
    CFRelease(path);
    CFRelease(gradient);
}

/*----------------------------------------------------------------------
 * DrawFocusRing --
 *
 *      Draw a 4-pixel wide rounded focus ring enclosing a rounded
 *      rectangle, using the current system accent color.
 */

static void DrawFocusRing(
    CGContextRef context,
    CGRect bounds,
    ButtonDesign *design)
{
    CGColorRef highlightColor;
    CGFloat highlight[4] = {1.0, 1.0, 1.0, 0.2};
    NSColor *accent = controlAccentColor();
    CGColorRef focusColor = CGCOLOR([accent colorWithAlphaComponent:0.6]);

    FillRoundedRectangle(context, bounds, design->radius, focusColor);
    bounds = CGRectInset(bounds, 3, 3);
    highlightColor = CGColorFromRGBA(highlight);
    CGContextSetFillColorWithColor(context, highlightColor);
    CGContextFillRect(context, bounds);
}

/*----------------------------------------------------------------------
 * DrawGrayButton --
 *
 *      Draw a button in normal gray colors.
 *
 *      Aqua buttons are normally drawn in a grayscale color.  The buttons,
 *      which are shaped as rounded rectangles have a 1-pixel border which is
 *      drawn in a 3-step gradient and a solid gray face.
 *
 *      Note that this will produce a round button if length = width =
 *      2*radius.
 */

static void DrawGrayButton(
    CGContextRef context,
    CGRect bounds,
    ButtonDesign *design,
    unsigned int state,
    Tk_Window tkwin)
{
    int isDark = TkMacOSXInDarkMode(tkwin);
    GrayPalette palette = LookupGrayPalette(design, state, isDark);
    GrayColor faceGray = {.grayscale = 0.0, .alpha = 1.0};
    CGFloat radius = 2 * design->radius <= bounds.size.height ?
	design->radius : bounds.size.height / 2;
    if (palette.top <= 255.0) {
	FillBorder(context, bounds, palette, radius);
    }
    if (palette.face <= 255.0) {
	faceGray.grayscale = palette.face / 255.0;
    } else {

	/*
	 * Color values > 255 are "transparent" which really means that we
	 * fill with the background color.
	 */

	CGFloat rgba[4], gray;
	GetBackgroundColorRGBA(context, tkwin, 0, rgba);
	gray = (rgba[0] + rgba[1] + rgba[2]) / 3.0;
	faceGray.grayscale = gray;
    }
    FillRoundedRectangle(context, CGRectInset(bounds, 1, 1), radius - 1,
			 CGColorFromGray(faceGray));
}

/*----------------------------------------------------------------------
 * DrawAccentedButton --
 *
 *      The accent color is only used when drawing buttons in the active
 *      window.  Push Buttons and segmented Arrow Buttons are drawn in color
 *      when in the pressed state.  Selected Check Buttons, Radio Buttons and
 *      notebook Tabs are also drawn in color.  The color is based on the
 *      user's current choice for the controlAccentColor, but is actually a
 *      linear gradient with a 1-pixel darker line at the top and otherwise
 *      changing from lighter at the top to darker at the bottom.  This
 *      function draws a colored rounded rectangular button.
 */

static void DrawAccentedButton(
    CGContextRef context,
    CGRect bounds,
    ButtonDesign *design,
    int state,
    int isDark)
{
    NSColorSpace *sRGB = [NSColorSpace sRGBColorSpace];
    CGColorRef faceColor = CGCOLOR(controlAccentColor());
    CGFloat radius = design->radius;
    CGPathRef path = CGPathCreateWithRoundedRect(bounds, radius, radius, NULL);
    // This gradient should only be used for PushButtons and Tabs, and it needs
    // to be lighter at the top.
    static CGFloat components[12] = {1.0, 1.0, 1.0, 0.05,
				     1.0, 1.0, 1.0, 0.2,
				     1.0, 1.0, 1.0, 0.0};
    CGFloat locations[3] = {0.0, 0.05, 1.0};
    CGGradientRef gradient = CGGradientCreateWithColorComponents(
				 sRGB.CGColorSpace, components, locations, 3);
    CGPoint end;
    if (bounds.size.height > 2*radius) {
	bounds.size.height -= 1;
    }
    end = CGPointMake(bounds.origin.x, bounds.origin.y + bounds.size.height);
    CGContextSaveGState(context);
    CGContextBeginPath(context);
    CGContextAddPath(context, path);
    CGContextClip(context);
    FillRoundedRectangle(context, bounds, radius, faceColor);
    CGContextDrawLinearGradient(context, gradient, bounds.origin, end, 0.0);
    if (state & TTK_STATE_PRESSED &&
	state & TTK_STATE_ALTERNATE) {
	CGColorRef color = isDark ?
	    CGColorFromGray(darkPressedDefaultButton) :
	    CGColorFromGray(pressedDefaultButton);
	FillRoundedRectangle(context, bounds, radius, color);
    }
    CGContextRestoreGState(context);
    CFRelease(path);
    CFRelease(gradient);
}

/*----------------------------------------------------------------------
 * DrawAccentedSegment --
 *
 *      Draw the colored ends of widgets like popup buttons and combo buttons.
 */

static void DrawAccentedSegment(
    CGContextRef context,
    CGRect bounds,
    ButtonDesign *design,
    unsigned int state,
    Tk_Window tkwin)
{
    /*
     * Clip to the bounds and then draw an accented button which is extended so
     * that the rounded corners on the left will be clipped off.  This assumes
     * that the bounds include room for the focus ring.
     */
    int isDark = TkMacOSXInDarkMode(tkwin);
    GrayColor sepGray = isDark ? darkComboSeparator : lightComboSeparator;
    CGColorRef sepColor = CGColorFromGray(sepGray);
    CGRect clip = bounds;
    clip.size.height += 10;
    bounds.origin.x -= 10;
    bounds.size.width += 10;
    CGPoint separator[2] = {
	CGPointMake(clip.origin.x - 1, bounds.origin.y + 5),
	CGPointMake(clip.origin.x - 1,
		    bounds.origin.y + bounds.size.height - 3)};
    CGContextSaveGState(context);
    CGContextSetStrokeColorWithColor(context, sepColor);
    CGContextSetShouldAntialias(context, false);
    CGContextSetLineWidth(context, 0.5);
    CGContextAddLines(context, separator, 2);
    CGContextStrokePath(context);
    CGContextSetShouldAntialias(context, true);
    if (state & TTK_STATE_FOCUS) {
	CGRect focusClip = clip;
	clip.size.width += 4;
	CGContextClipToRect(context, focusClip);
	bounds = CGRectInset(bounds, 0, 1);
	DrawFocusRing(context, bounds, design);
    }
    bounds = CGRectInset(bounds, 4, 4);
    if (state & TTK_STATE_BACKGROUND) {
	bounds.size.height += 2;
    } else {
	bounds.size.height += 1;
    }
    CGContextClipToRect(context, clip);
    if ((state & TTK_STATE_BACKGROUND) || (state & TTK_STATE_DISABLED)) {
	DrawGrayButton(context, bounds, design, state, tkwin);
    } else {
	DrawAccentedButton(context, bounds, design, state | TTK_STATE_ALTERNATE,
			   isDark);
    }
    CGContextRestoreGState(context);
}

/*----------------------------------------------------------------------
 * +++ Entry boxes
 */

static void DrawEntry(
    CGContextRef context,
    CGRect bounds,
    ButtonDesign *design,
    int state,
    Tk_Window tkwin)
{
    int isDark = TkMacOSXInDarkMode(tkwin);
    GrayPalette palette = LookupGrayPalette(design, state, isDark);
    CGColorRef backgroundColor;
    CGFloat bgRGBA[4];
    if (isDark) {
    	GetBackgroundColorRGBA(context, tkwin, 0, bgRGBA);

	/*
	 * Lighten the entry background to provide contrast.
	 */

	for (int i = 0; i < 3; i++) {
		bgRGBA[i] += 8.0 / 255.0;
	    }
	backgroundColor = CGColorFromRGBA(bgRGBA);
    } else {
	backgroundColor = CG_WHITE;
    }
    if (state & TTK_STATE_FOCUS) {
	DrawFocusRing(context, bounds, design);
    } else {
	FillBorder(context, CGRectInset(bounds,3,3), palette, design->radius);
    }
    bounds = CGRectInset(bounds, 4, 4);
    FillRoundedRectangle(context, bounds, design->radius, backgroundColor);
}

/*----------------------------------------------------------------------
 * +++ Chevrons, CheckMarks, etc. --
 */

/*----------------------------------------------------------------------
 * DrawDownArrow --
 *
 * Draws a single downward pointing arrow for ListHeaders, Comboboxes
 * and Disclosure Buttons.
 */

static void DrawDownArrow(
    CGContextRef context,
    CGRect bounds,
    CGFloat inset,
    CGFloat size,
    int state)
{
    CGColorRef strokeColor;
    CGFloat x, y;


    if (state & TTK_STATE_DISABLED) {
	strokeColor = CGCOLOR([NSColor disabledControlTextColor]);
    } else if (state & TTK_STATE_IS_ACCENTED) {
	strokeColor = CG_WHITE;
    } else {
	strokeColor = CGCOLOR([NSColor controlTextColor]);
    }
    CGContextSetStrokeColorWithColor(context, strokeColor);
    CGContextSetLineWidth(context, 1.5);
    x = bounds.origin.x + inset;
    y = bounds.origin.y + trunc(bounds.size.height / 2) + 1;
    CGContextBeginPath(context);
    CGPoint arrow[3] = {
	{x, y - size / 4}, {x + size / 2, y + size / 4},
	{x + size, y - size / 4}
    };
    CGContextAddLines(context, arrow, 3);
    CGContextStrokePath(context);
}

/*----------------------------------------------------------------------
 * DrawUpArrow --
 *
 * Draws a single upward pointing arrow for ListHeaders and Disclosure Buttons.
 */

static void DrawUpArrow(
    CGContextRef context,
    CGRect bounds,
    CGFloat inset,
    CGFloat size,
    int state)
{
    NSColor *strokeColor;
    CGFloat x, y;

    if (state & TTK_STATE_DISABLED) {
	strokeColor = [NSColor disabledControlTextColor];
    } else {
	strokeColor = [NSColor controlTextColor];
    }
    CGContextSetStrokeColorWithColor(context, CGCOLOR(strokeColor));
    CGContextSetLineWidth(context, 1.5);
    x = bounds.origin.x + inset;
    y = bounds.origin.y + trunc(bounds.size.height / 2);
    CGContextBeginPath(context);
    CGPoint arrow[3] = {
	{x, y + size / 4}, {x + size / 2, y - size / 4},
	{x + size, y + size / 4}
    };
    CGContextAddLines(context, arrow, 3);
    CGContextStrokePath(context);
}

/*----------------------------------------------------------------------
 * DrawUpDownArrows --
 *
 * Draws the double arrows used in menu buttons and spin buttons.
 */

static void DrawUpDownArrows(
    CGContextRef context,
    CGRect bounds,
    CGFloat inset,
    CGFloat size,
    CGFloat gap,
    int state,
    ThemeDrawState drawState)
{
    CGFloat x, y;
    NSColor *topStrokeColor, *bottomStrokeColor;
    if (drawState == BOTH_ARROWS && !(state & TTK_STATE_BACKGROUND)) {
	topStrokeColor = bottomStrokeColor = [NSColor whiteColor];
    } else if (drawState == kThemeStatePressedDown) {
	topStrokeColor = [NSColor controlTextColor];
	bottomStrokeColor = [NSColor whiteColor];
    } else if (drawState == kThemeStatePressedUp) {
	topStrokeColor = [NSColor whiteColor];
	bottomStrokeColor = [NSColor controlTextColor];
    } else if (state & TTK_STATE_DISABLED) {
	topStrokeColor = bottomStrokeColor = [NSColor disabledControlTextColor];
    } else {
	topStrokeColor = bottomStrokeColor = [NSColor controlTextColor];
    }
    CGContextSetLineWidth(context, 1.5);
    x = bounds.origin.x + inset;
    y = bounds.origin.y + trunc(bounds.size.height / 2);
    CGContextBeginPath(context);
    CGPoint bottomArrow[3] =
	{{x, y + gap}, {x + size / 2, y + gap + size / 2}, {x + size, y + gap}};
    CGContextAddLines(context, bottomArrow, 3);
    CGContextSetStrokeColorWithColor(context, CGCOLOR(bottomStrokeColor));
    CGContextStrokePath(context);
    CGContextBeginPath(context);
    CGPoint topArrow[3] =
	{{x, y - gap}, {x + size / 2, y - gap - size / 2}, {x + size, y - gap}};
    CGContextAddLines(context, topArrow, 3);
    CGContextSetStrokeColorWithColor(context, CGCOLOR(topStrokeColor));
    CGContextStrokePath(context);
}

/*----------------------------------------------------------------------
 * IndicatorColor --
 *
 * Returns a CGColorRef of the appropriate shade for a check button or
 * radio button in a given state.
 */

static CGColorRef IndicatorColor(
   int state,
   int isDark)
{
    if (state & TTK_STATE_DISABLED) {
	return isDark ?
	    CGColorFromGray(darkDisabledIndicator) :
	    CGColorFromGray(lightDisabledIndicator);
    } else if ((state & TTK_STATE_SELECTED || state & TTK_STATE_ALTERNATE) &&
	       !(state & TTK_STATE_BACKGROUND)) {
	return CG_WHITE;
    } else {
	return CGCOLOR([NSColor controlTextColor]);
    }
}

/*----------------------------------------------------------------------
 * DrawCheckIndicator --
 *
 * Draws the checkmark or horizontal bar in a check box.
 */

static void DrawCheckIndicator(
    CGContextRef context,
    CGRect bounds,
    int state,
    int isDark)
{
    CGFloat x = bounds.origin.x, y = bounds.origin.y;
    CGColorRef strokeColor = IndicatorColor(state, isDark);

    CGContextSetStrokeColorWithColor(context, strokeColor);
    if (state & TTK_STATE_SELECTED) {
	CGContextSetLineWidth(context, 1.5);
	CGContextBeginPath(context);
	CGPoint check[3] = {{x + 3, y + 7}, {x + 6, y + 10}, {x + 10, y + 3}};
	CGContextAddLines(context, check, 3);
	CGContextStrokePath(context);
    } else if (state & TTK_STATE_ALTERNATE) {
	CGContextSetLineWidth(context, 2.0);
	CGContextBeginPath(context);
	CGPoint bar[2] = {{x + 3, y + 7}, {x + 11, y + 7}};
	CGContextAddLines(context, bar, 2);
	CGContextStrokePath(context);
    }
}

/*----------------------------------------------------------------------
 * DrawRadioIndicator --
 *
 * Draws the dot in the middle of a selected radio button.
 */

static void DrawRadioIndicator(
    CGContextRef context,
    CGRect bounds,
    int state,
    int isDark)
{
    CGFloat x = bounds.origin.x, y = bounds.origin.y;
    CGColorRef fillColor = IndicatorColor(state, isDark);

    CGContextSetFillColorWithColor(context, fillColor);
    if (state & TTK_STATE_SELECTED) {
	CGContextBeginPath(context);
	CGRect dot = {{x + 5, y + 5}, {6, 6}};
	CGContextAddEllipseInRect(context, dot);
	CGContextFillPath(context);
    } else if (state & TTK_STATE_ALTERNATE) {
	CGRect bar = {{x + 4, y + 7}, {8, 2}};
	CGContextFillRect(context, bar);
    }
}

static void
DrawHelpSymbol(
    CGContextRef context,
    CGRect bounds,
    int state)
{
    NSFont *font = [NSFont controlContentFontOfSize:15];
    NSColor *foreground = state & TTK_STATE_DISABLED ?
	[NSColor disabledControlTextColor] : [NSColor controlTextColor];
    NSDictionary *attrs = @{
        NSForegroundColorAttributeName : foreground,
        NSFontAttributeName : font
    };
    NSAttributedString *attributedString = [[NSAttributedString alloc]
						      initWithString:@"?"
							  attributes:attrs];
    CTTypesetterRef typesetter = CTTypesetterCreateWithAttributedString(
	       (CFAttributedStringRef)attributedString);
    CTLineRef line = CTTypesetterCreateLine(typesetter, CFRangeMake(0, 1));
    CGAffineTransform t = CGAffineTransformMake(
			      1.0, 0.0, 0.0, -1.0, 0.0, bounds.size.height);
    CGContextSaveGState(context);
    CGContextSetTextMatrix(context, t);
    CGContextSetTextPosition(context,
			     bounds.origin.x + 6.5,
			     bounds.origin.y + bounds.size.height - 5);
    CTLineDraw(line, context);
    CGContextRestoreGState(context);
    CFRelease(line);
    CFRelease(typesetter);
    [attributedString release];
}



/*----------------------------------------------------------------------
 * +++ Progress bars.
 */

/*----------------------------------------------------------------------
 * DrawProgressBar --
 *
 * Draws a progress bar, with parameters supplied by a HIThemeTrackDrawInfo
 * struct.
 */

static void DrawProgressBar(
    CGContextRef context,
    CGRect bounds,
    HIThemeTrackDrawInfo info,
    int state,
    Tk_Window tkwin)
{
    CGRect clipBounds = bounds;
    CGFloat rgba[4];
    CGColorRef trackColor, highlightColor, fillColor;
    NSColor *accent;
    CGFloat ratio = (CGFloat) info.value / (CGFloat) info.max;
    CGFloat locations[6] = {0.0, 0.5, 0.5, 0.5, 0.5, 1.0};
    CGPoint end;
    CGPathRef path;
    CGGradientRef gradient;
    static CGFloat colors[24] = {1.0, 1.0, 1.0, 0.0,
				 1.0, 1.0, 1.0, 0.0,
				 1.0, 1.0, 1.0, 0.5,
				 1.0, 1.0, 1.0, 0.5,
				 1.0, 1.0, 1.0, 0.0,
				 1.0, 1.0, 1.0, 0.0};

    GetBackgroundColorRGBA(context, tkwin, 0, rgba);
    if (info.attributes & kThemeTrackHorizontal) {
	bounds = CGRectInset(bounds, 1, bounds.size.height / 2 - 3);
	clipBounds.size.width = 5 + ratio*(bounds.size.width + 3);
	clipBounds.origin.x -= 5;
	end = CGPointMake(bounds.origin.x + bounds.size.width, bounds.origin.y);
    } else {
	bounds = CGRectInset(bounds, bounds.size.width / 2 - 3, 1);
	clipBounds.size.height = 5 + ratio*(bounds.size.height + 3);
	clipBounds.origin.y -= 5;
	end = CGPointMake(bounds.origin.x, bounds.origin.y + bounds.size.height);
    }
    if (TkMacOSXInDarkMode(tkwin)) {
	for(int i=0; i < 3; i++) {
	    rgba[i] += 30.0 / 255.0;
	}
	trackColor = CGColorFromRGBA(rgba);
	for(int i=0; i < 3; i++) {
	    rgba[i] -= 15.0 / 255.0;
	}
	highlightColor = CGColorFromRGBA(rgba);
	FillRoundedRectangle(context, bounds, 3, trackColor);
    } else {
	for(int i=0; i < 3; i++) {
	    rgba[i] -= 14.0 / 255.0;
	}
	trackColor = CGColorFromRGBA(rgba);
	for(int i=0; i < 3; i++) {
	    rgba[i] -= 12.0 / 255.0;
	}
	highlightColor = CGColorFromRGBA(rgba);
	bounds.size.height -= 1;
	bounds = CGRectInset(bounds, 0, -1);
    }
    if (state & TTK_STATE_BACKGROUND) {
	accent = [NSColor colorWithRed:0.72 green:0.72 blue:0.72 alpha:0.72];
    } else {
	accent = controlAccentColor();
    }
    FillRoundedRectangle(context, bounds, 3, trackColor);
    bounds = CGRectInset(bounds, 0, 1);
    FillRoundedRectangle(context, bounds, 2, highlightColor);
    bounds = CGRectInset(bounds, 1, 1);
    FillRoundedRectangle(context, bounds, 1, trackColor);
    bounds = CGRectInset(bounds, -1, -2);
    CGContextSaveGState(context);
    if (info.kind == kThemeProgressBar) {
	CGContextClipToRect(context, clipBounds);
    }
    fillColor = CGCOLOR([accent colorWithAlphaComponent:0.9]);
    FillRoundedRectangle(context, bounds, 3, fillColor);
    bounds = CGRectInset(bounds, 0, 1);
    fillColor = CGCOLOR([[NSColor blackColor] colorWithAlphaComponent:0.1]);
    FillRoundedRectangle(context, bounds, 2, fillColor);
    bounds = CGRectInset(bounds, 1, 1);
    fillColor = CGCOLOR([accent colorWithAlphaComponent:1.0]);
    FillRoundedRectangle(context, bounds, 1, fillColor);
    CGContextRestoreGState(context);
    if (info.kind == kThemeIndeterminateBar &&
	(state & TTK_STATE_SELECTED)) {
	NSColorSpace *sRGB = [NSColorSpace sRGBColorSpace];
	bounds = CGRectInset(bounds, 0, -2);
	locations[1] = ratio < 0.2 ? 0.0 : ratio - 0.2;
	locations[2] = ratio < 0.1 ? 0.0 : ratio - 0.1;
	locations[3] = ratio > 0.9 ? 1.0 : ratio + 0.1;
	locations[4] = ratio > 0.8 ? 1.0 : ratio + 0.2;
	gradient = CGGradientCreateWithColorComponents(sRGB.CGColorSpace,
						       colors, locations, 5);
	CGContextSaveGState(context);
	path = CGPathCreateWithRoundedRect(bounds, 3, 3, NULL);
	CGContextBeginPath(context);
	CGContextAddPath(context, path);
	CGContextClip(context);
	CGContextDrawLinearGradient(context, gradient, bounds.origin, end, 0.0);
	CGContextRestoreGState(context);
	CFRelease(path);
    }
}

/*----------------------------------------------------------------------
 * +++ Sliders.
 */

/*----------------------------------------------------------------------
 * DrawSlider --
 *
 * Draws a slider track and round thumb for a Ttk scale widget.  The accent
 * color is used on the left or top part of the track, so the fraction of
 * the track which is colored is equal to (value - from) / (to - from).
 *
 */

static void DrawSlider(
    CGContextRef context,
    CGRect bounds,
    HIThemeTrackDrawInfo info,
    int state,
    Tk_Window tkwin)
{
    CGColorRef trackColor;
    CGRect clipBounds, trackBounds, thumbBounds;
    CGPoint thumbPoint;
    CGFloat position;
    CGColorRef accentColor;
    double from = info.min, to = info.max, value = info.value;

    /*
     * info.min, info.max and info.value are integers.  When this is called
     * we will have arranged that min = 0 and max is a large positive integer.
     */
    
    double fraction = (from < to) ? (value - from) / (to - from) : 0.5;
    int isDark = TkMacOSXInDarkMode(tkwin);

    if (info.attributes & kThemeTrackHorizontal) {
	trackBounds = CGRectInset(bounds, 0, bounds.size.height / 2 - 3);
	trackBounds.size.height = 3;
	position = 8 + fraction * (trackBounds.size.width - 16);
	clipBounds = trackBounds;
	clipBounds.size.width = position;
	thumbPoint = CGPointMake(clipBounds.origin.x + position,
				 clipBounds.origin.y + 1);
    } else {
	trackBounds = CGRectInset(bounds, bounds.size.width / 2 - 3, 0);
	trackBounds.size.width = 3;
	position = 8 + fraction * (trackBounds.size.height - 16);
	clipBounds = trackBounds;
	clipBounds.size.height = position;
	thumbPoint = CGPointMake(clipBounds.origin.x + 1,
				 clipBounds.origin.y + position);
    }
    trackColor = isDark ? CGColorFromGray(darkTrack):
	CGColorFromGray(lightTrack);
    thumbBounds = CGRectMake(thumbPoint.x - 8, thumbPoint.y - 8, 17, 17);
    CGContextSaveGState(context);
    FillRoundedRectangle(context, trackBounds, 1.5, trackColor);
    CGContextClipToRect(context, clipBounds);
    if (state & TTK_STATE_BACKGROUND) {
	accentColor = isDark ? CGColorFromGray(darkInactiveTrack) :
	    CGColorFromGray(lightInactiveTrack);
    } else {
	accentColor = CGCOLOR(controlAccentColor());
    }
    FillRoundedRectangle(context, trackBounds, 1.5, accentColor);
    CGContextRestoreGState(context);
    DrawGrayButton(context, thumbBounds, &sliderDesign, state, tkwin);
}

/*----------------------------------------------------------------------
 * +++ Drawing procedures for native widgets.
 *
 *      The HIToolbox does not support Dark Mode, and apparently never will.
 *      It also draws some widgets in discontinued older styles even when used
 *      on new OS releases.  So to make widgets look "native" we have to provide
 *      analogues of the HIToolbox drawing functions to be used on newer systems.
 *      We continue to use NIToolbox for older versions of the OS.
 *
 *      Drawing the dark widgets requires NSColors that were introduced in OSX
 *      10.14, so we make some of these functions be no-ops when building on
 *      systems older than 10.14.
 */

/*----------------------------------------------------------------------
 * DrawButton --
 *
 * This is a standalone drawing procedure which draws most types of macOS
 * buttons for newer OS releases.  The button style is specified in the
 * "kind" field of a HIThemeButtonDrawInfo struct, although some of the
 * identifiers are not recognized by HIToolbox.
 */

static void DrawButton(
    CGRect bounds,
    HIThemeButtonDrawInfo info,
    Ttk_State state,
    CGContextRef context,
    Tk_Window tkwin)
{
    ThemeButtonKind kind = info.kind;
    ThemeDrawState drawState = info.state;
    CGRect arrowBounds = bounds = CGRectInset(bounds, 1, 1);
    int hasIndicator, isDark = TkMacOSXInDarkMode(tkwin);

    switch (kind) {
    case TkRoundedRectButton:
	DrawGrayButton(context, bounds, &roundedrectDesign, state, tkwin);
	break;
    case TkInlineButton:
	DrawGrayButton(context, bounds, &inlineDesign, state, tkwin);
	break;
    case TkRecessedButton:
	DrawGrayButton(context, bounds, &recessedDesign, state, tkwin);
	break;
    case kThemeRoundedBevelButton:
	DrawGrayButton(context, bounds, &bevelDesign, state, tkwin);
	break;
    case kThemePushButton:

	/*
	 * The TTK_STATE_ALTERNATE bit means -default active.  Apple only
	 * indicates the default state (which means that the key equivalent is
	 * "\n") for Push Buttons.
	 */

	if ((state & TTK_STATE_PRESSED || state & TTK_STATE_ALTERNATE) &&
	    !(state & TTK_STATE_BACKGROUND)) {
	    DrawAccentedButton(context, bounds, &pushbuttonDesign, state, isDark);
	} else {
	    DrawGrayButton(context, bounds, &pushbuttonDesign, state, tkwin);
	}
	break;
    case kThemeRoundButtonHelp:
	DrawGrayButton(context, bounds, &helpDesign, state, tkwin);
	DrawHelpSymbol(context, bounds, state);
	break;
    case kThemePopupButton:
	drawState = 0;
	DrawGrayButton(context, bounds, &popupDesign, state, tkwin);
	arrowBounds.size.width = 17;
	arrowBounds.origin.x += bounds.size.width - 17;
	if (!(state & TTK_STATE_BACKGROUND) &&
	    !(state & TTK_STATE_DISABLED)) {
	    CGRect popupBounds = arrowBounds;

	    /*
	     * Allow room for nonexistent focus ring.
	     */

	    popupBounds.size.width += 4;
	    popupBounds.origin.y -= 4;
	    popupBounds.size.height += 8;
	    DrawAccentedSegment(context, popupBounds, &popupDesign, state, tkwin);
	    drawState = BOTH_ARROWS;
	}
	arrowBounds.origin.x += 2;
	DrawUpDownArrows(context, arrowBounds, 3, 7, 2, state, drawState);
	break;
    case kThemeComboBox:
	if (state & TTK_STATE_DISABLED) {
	    // Need to add the disabled case to entryDesign.
	    DrawEntry(context, bounds, &entryDesign, state, tkwin);
	} else {
	    DrawEntry(context, bounds, &entryDesign, state, tkwin);
	}
	arrowBounds.size.width = 17;
	if (state & TTK_STATE_BACKGROUND) {
	    arrowBounds.origin.x += bounds.size.width - 20;
	    arrowBounds.size.width += 4;
	    arrowBounds.origin.y -= 1;
	} else {
	    arrowBounds.origin.y -= 1;
	    arrowBounds.origin.x += bounds.size.width - 20;
	    arrowBounds.size.width += 4;
	    arrowBounds.size.height += 2;
	}
	DrawAccentedSegment(context, arrowBounds, &comboDesign, state, tkwin);
	if (!(state & TTK_STATE_BACKGROUND)) {
	    state |= TTK_STATE_IS_ACCENTED;
	}
	DrawDownArrow(context, arrowBounds, 6, 6, state);
	break;
    case kThemeCheckBox:
	bounds = CGRectOffset(CGRectMake(0, bounds.size.height / 2 - 8, 16, 16),
			      bounds.origin.x, bounds.origin.y);
	bounds = CGRectInset(bounds, 1, 1);
	hasIndicator = state & TTK_STATE_SELECTED || state & TTK_STATE_ALTERNATE;
	if (hasIndicator &&
	    !(state & TTK_STATE_BACKGROUND) &&
	    !(state & TTK_STATE_DISABLED)) {
	    DrawAccentedButton(context, bounds, &checkDesign, 0, isDark);
	} else {
	    DrawGrayButton(context, bounds, &checkDesign, state, tkwin);
	}
	if (hasIndicator) {
	    DrawCheckIndicator(context, bounds, state, isDark);
	}
	break;
    case kThemeRadioButton:
	bounds = CGRectOffset(CGRectMake(0, bounds.size.height / 2 - 9, 18, 18),
					 bounds.origin.x, bounds.origin.y);
	bounds = CGRectInset(bounds, 1, 1);
	hasIndicator = state & TTK_STATE_SELECTED || state & TTK_STATE_ALTERNATE;
	if (hasIndicator &&
	    !(state & TTK_STATE_BACKGROUND) &&
	    !(state & TTK_STATE_DISABLED)) {
	    DrawAccentedButton(context, bounds, &radioDesign, 0, isDark);
	} else {
	    DrawGrayButton(context, bounds, &radioDesign, state, tkwin);
	}
	if (hasIndicator) {
	    DrawRadioIndicator(context, bounds, state, isDark);
	}
	break;
    case kThemeArrowButton:
	DrawGrayButton(context, bounds, &pushbuttonDesign, state, tkwin);
	arrowBounds.origin.x = bounds.origin.x + bounds.size.width - 17;
	arrowBounds.size.width = 16;
	arrowBounds.origin.y -= 1;
	if (state & TTK_STATE_SELECTED) {
	    DrawUpArrow(context, arrowBounds, 5, 6, state);
	} else {
	    DrawDownArrow(context, arrowBounds, 5, 6, state);
	}
	break;
    case kThemeIncDecButton:
	DrawGrayButton(context, bounds, &incdecDesign, state, tkwin);
	if (state & TTK_STATE_PRESSED) {
	    CGRect clip;
	    if (drawState == kThemeStatePressedDown) {
		clip = bounds;
		clip.size.height /= 2;
		clip.origin.y += clip.size.height;
		bounds.size.height += 1;
		clip.size.height += 1;
	    } else {
		clip = bounds;
		clip.size.height /= 2;
	    }
	    CGContextSaveGState(context);
	    CGContextClipToRect(context, clip);
	    DrawAccentedButton(context, bounds, &incdecDesign, 0, isDark);
	    CGContextRestoreGState(context);
	}
	CGFloat inset = (bounds.size.width - 5) / 2;
	DrawUpDownArrows(context, bounds, inset, 5, 3, state, drawState);
	break;
    default:
	break;
    }
}

/*----------------------------------------------------------------------
 * DrawGroupBox --
 *
 * This is a standalone drawing procedure which draws the contrasting rounded
 * rectangular box for LabelFrames and Notebook panes used in more recent
 * versions of macOS.
 */

static void DrawGroupBox(
    CGRect bounds,
    CGContextRef context,
    Tk_Window tkwin)
{
    CHECK_RADIUS(5, bounds)

    CGPathRef path;
    CGColorRef backgroundColor, borderColor;

    backgroundColor = GetBackgroundCGColor(context, tkwin, 1);
    borderColor = CGColorFromGray(boxBorder);
    CGContextSetFillColorWithColor(context, backgroundColor);
    path = CGPathCreateWithRoundedRect(bounds, 5, 5, NULL);
    CGContextClipToRect(context, bounds);
    CGContextBeginPath(context);
    CGContextAddPath(context, path);
    CGContextFillPath(context);
    CGContextSetFillColorWithColor(context, borderColor);
    CGContextBeginPath(context);
    CGContextAddPath(context, path);
    CGContextReplacePathWithStrokedPath(context);
    CGContextFillPath(context);
    CFRelease(path);
}

/*----------------------------------------------------------------------
 * DrawListHeader --
 *
 * This is a standalone drawing procedure which draws column headers for a
 * Treeview in the Aqua appearance.  (The HIToolbox headers have not matched the
 * native ones since OSX 10.8)  Note that the header image is ignored, but we
 * draw arrows according to the state.
 */

static void DrawListHeader(
    CGRect bounds,
    CGContextRef context,
    Tk_Window tkwin,
    int state)
{
    int isDark = TkMacOSXInDarkMode(tkwin);
    CGFloat x = bounds.origin.x, y = bounds.origin.y;
    CGFloat w = bounds.size.width, h = bounds.size.height;
    CGPoint top[2] = {{x, y + 1}, {x + w, y + 1}};
    CGPoint bottom[2] = {{x, y + h}, {x + w, y + h}};
    CGPoint separator[2] = {{x + w - 1, y + 3}, {x + w - 1, y + h - 3}};
    CGColorRef strokeColor, backgroundColor;
    /*
     * Apple changes the background color of a list header when the window is
     * not active.  But Ttk does not indicate that in the state of a
     * TreeHeader.  So we have to query the Apple window manager.
     */

    NSWindow *win = TkMacOSXDrawableWindow(Tk_WindowId(tkwin));
    if (!isDark) {
	GrayColor bgGray = [win isKeyWindow] ?
	    listheaderActiveBG : listheaderInactiveBG;
	backgroundColor = CGColorFromGray(bgGray);
    }

    CGContextSaveGState(context);
    CGContextSetShouldAntialias(context, false);
    if (!isDark) {
	CGContextBeginPath(context);
	CGContextSetFillColorWithColor(context, backgroundColor);
	CGContextAddRect(context, bounds);
	CGContextFillPath(context);
    }
    strokeColor = isDark ?
	CGColorFromGray(darkListheaderBorder) :
	CGColorFromGray(listheaderSeparator);
    CGContextSetStrokeColorWithColor(context, strokeColor);
    CGContextAddLines(context, separator, 2);
    CGContextStrokePath(context);
    strokeColor = isDark ?
	CGColorFromGray(darkListheaderBorder) :
	CGColorFromGray(lightListheaderBorder);
    CGContextSetStrokeColorWithColor(context, strokeColor);
    CGContextAddLines(context, top, 2);
    CGContextStrokePath(context);
    CGContextAddLines(context, bottom, 2);
    CGContextStrokePath(context);
    CGContextRestoreGState(context);

    if (state & TTK_TREEVIEW_STATE_SORTARROW) {
	CGRect arrowBounds = bounds;
	arrowBounds.origin.x = bounds.origin.x + bounds.size.width - 16;
	arrowBounds.size.width = 16;
	if (state & TTK_STATE_ALTERNATE) {
	    DrawUpArrow(context, arrowBounds, 3, 8, state);
	} else if (state & TTK_STATE_SELECTED) {
	    DrawDownArrow(context, arrowBounds, 3, 8, state);
	}
    }
}

/*----------------------------------------------------------------------
 * DrawTab --
 *
 * This is a standalone drawing procedure which draws Tabbed Pane Tabs for the
 * notebook widget.
 */

static void
DrawTab(
    CGRect bounds,
    Ttk_State state,
    CGContextRef context,
    Tk_Window tkwin)
{
    CGRect originalBounds = bounds;
    CGColorRef strokeColor;

    /*
     * Extend the bounds to one or both sides so the rounded part will be
     * clipped off if the right of the left tab, the left of the right tab,
     * and both sides of the middle tabs.
     */

    CGContextClipToRect(context, bounds);
    if (!(state & TTK_STATE_FIRST_TAB)) {
	bounds.origin.x -= 10;
	bounds.size.width += 10;
    }
    if (!(state & TTK_STATE_LAST_TAB)) {
	bounds.size.width += 10;
    }

    /*
     * Fill the tab face with the appropriate color or gradient.  Use a solid
     * color if the tab is not selected, otherwise use the accent color with
     * highlights
     */

    if (!(state & TTK_STATE_SELECTED)) {
	DrawGrayButton(context, bounds, &tabDesign, state, tkwin);

        /*
         * Draw a separator line on the left side of the tab if it
         * not first.
         */

	if (!(state & TTK_STATE_FIRST_TAB)) {
	    CGContextSaveGState(context);
	    strokeColor = CGColorFromGray(darkTabSeparator);
	    CGContextSetStrokeColorWithColor(context, strokeColor);
	    CGContextBeginPath(context);
	    CGContextMoveToPoint(context, originalBounds.origin.x,
		originalBounds.origin.y + 1);
	    CGContextAddLineToPoint(context, originalBounds.origin.x,
		originalBounds.origin.y + originalBounds.size.height - 1);
	    CGContextStrokePath(context);
	    CGContextRestoreGState(context);
	}
    } else {

        /*
         * This is the selected tab; paint it with the current accent color.
	 * If it is first, cover up the separator line drawn by the second one.
	 * (The selected tab is always drawn last.)
         */

	if ((state & TTK_STATE_FIRST_TAB) && !(state & TTK_STATE_LAST_TAB)) {
	    bounds.size.width += 1;
	}
	if (!(state & TTK_STATE_BACKGROUND)) {
	    DrawAccentedButton(context, bounds, &tabDesign, 0, 0);
	} else {
	    DrawGrayButton(context, bounds, &tabDesign, state, tkwin);
	}
    }
}

/*----------------------------------------------------------------------
 * DrawDarkSeparator --
 *
 * This is a standalone drawing procedure which draws a separator widget
 * in Dark Mode.  HIToolbox is used in light mode.
 */

static void DrawDarkSeparator(
    CGRect bounds,
    CGContextRef context,
    Tk_Window tkwin)
{
    CGColorRef sepColor = CGColorFromGray(darkSeparator);

    CGContextSetFillColorWithColor(context, sepColor);
    CGContextFillRect(context, bounds);
}

/*----------------------------------------------------------------------
 * +++ DrawGradientButton --
 *
 *      This is a standalone drawing procedure which draws a
 *      a Gradient Button.
 */

static void DrawGradientBorder(
    CGRect bounds,
    CGContextRef context,
    Tk_Window tkwin,
    Ttk_State state)
{
    CGColorRef faceColor, borderColor;
    GrayColor faceGray, borderGray;
    CGRect inside = CGRectInset(bounds, 1, 1);

    if (TkMacOSXInDarkMode(tkwin)) {
	if (state & TTK_STATE_DISABLED) {
	    faceGray = darkGradientDisabled;
	    borderGray = darkGradientBorderDisabled;
	} else {
	    faceGray = state & TTK_STATE_PRESSED ?
		darkGradientPressed : darkGradientNormal;
	    borderGray = darkGradientBorder;
	}
    } else {
	if (state & TTK_STATE_DISABLED) {
	    faceGray = lightGradientDisabled;
	    borderGray = lightGradientBorderDisabled;
	} else {
	    faceGray = state & TTK_STATE_PRESSED ?
		lightGradientPressed : lightGradientNormal;
	    borderGray = lightGradientBorder;
	}
    }
    faceColor = CGColorFromGray(faceGray);
    borderColor = CGColorFromGray(borderGray);
    CGContextSetFillColorWithColor(context, faceColor);
    CGContextFillRect(context, inside);
    CGContextSetFillColorWithColor(context, borderColor);
    CGContextAddRect(context, bounds);
    CGContextAddRect(context, inside);
    CGContextEOFillPath(context);
}

/*----------------------------------------------------------------------
 * +++ Button elements.
 */

static void ButtonElementMinSize(
    void *clientData,
    void *elementRecord,
    Tk_Window tkwin,
    int *minWidth,
    int *minHeight,
    Ttk_Padding *paddingPtr)
{
    ThemeButtonParams *params = clientData;

    if (params->heightMetric != NoThemeMetric) {
	ChkErr(GetThemeMetric, params->heightMetric, minHeight);

        /*
         * The theme height does not include the 1-pixel border around
         * the button, although it does include the 1-pixel shadow at
         * the bottom.
         */

	*minHeight += 2;

        /*
         * For buttons with labels the minwidth must be 0 to force the
         * correct text layout.  For example, a non-zero value will cause the
         * text to be left justified, no matter what -anchor setting is used in
         * the style.
         */

	if (params->widthMetric != NoThemeMetric) {
	    ChkErr(GetThemeMetric, params->widthMetric, minWidth);
	    *minWidth += 2;
	    *minHeight += 2;
	} else {
	    *minWidth = 0;
	}
    }
}

static void ButtonElementSize(
    void *clientData,
    void *elementRecord,
    Tk_Window tkwin,
    int *minWidth,
    int *minHeight,
    Ttk_Padding *paddingPtr)
{
    ThemeButtonParams *params = clientData;
    HIThemeButtonDrawInfo info =
	ComputeButtonDrawInfo(params, 0, tkwin);
    static const CGRect scratchBounds = {{0, 0}, {100, 100}};
    CGRect contentBounds, backgroundBounds;
    int verticalPad;

    ButtonElementMinSize(clientData, elementRecord, tkwin,
	minWidth, minHeight, paddingPtr);
    switch (info.kind) {
    case TkGradientButton:
	*paddingPtr = Ttk_MakePadding(1, 1, 1, 1);
        /* Fall through. */
    case kThemeArrowButton:
    case kThemeRoundButtonHelp:
        return;
	/* Buttons which are sized like PushButtons but unknown to HITheme. */
    case TkRoundedRectButton:
    case TkRecessedButton:
    case TkInlineButton:
	info.kind = kThemePushButton;
	break;
    default:
        break;
    }

    /*
     * Given a hypothetical bounding rectangle for a button, HIToolbox will
     * compute a bounding rectangle for the button contents and a bounding
     * rectangle for the button background.  The background bounds are large
     * enough to contain the image of the button in any state, which might
     * include highlight borders, shadows, etc.  The content rectangle is not
     * centered vertically within the background rectangle, presumably because
     * shadows only appear on the bottom.  Nonetheless, when HIToolbox is asked
     * to draw a button with a certain bounding rectangle it draws the button
     * centered within the rectangle.
     *
     * To compute the effective padding around a button we request the
     * content and bounding rectangles for a 100x100 button and use the
     * padding between those.  However, we symmetrize the padding on the
     * top and bottom, because that is how the button will be drawn.
     */

    ChkErr(HIThemeGetButtonContentBounds,
	&scratchBounds, &info, &contentBounds);
    ChkErr(HIThemeGetButtonBackgroundBounds,
	&scratchBounds, &info, &backgroundBounds);
    paddingPtr->left = contentBounds.origin.x - backgroundBounds.origin.x;
    paddingPtr->right =
	CGRectGetMaxX(backgroundBounds) - CGRectGetMaxX(contentBounds);
    verticalPad = backgroundBounds.size.height - contentBounds.size.height;
    paddingPtr->top = paddingPtr->bottom = verticalPad / 2;
    if (info.kind == kThemePopupButton) {
	paddingPtr->top += 1;
	paddingPtr->bottom -= 1;
    }
}

static void ButtonElementDraw(
    void *clientData,
    void *elementRecord,
    Tk_Window tkwin,
    Drawable d,
    Ttk_Box b,
    Ttk_State state)
{
    ThemeButtonParams *params = clientData;
    CGRect bounds = BoxToRect(d, b);
    HIThemeButtonDrawInfo info = ComputeButtonDrawInfo(params, state, tkwin);
    int isDark = TkMacOSXInDarkMode(tkwin);

    switch (info.kind) {

<<<<<<< HEAD
    /*
     * A Gradient Button should have an image and no text.  The size is set to
     * that of the image.  All we need to do is draw a 1-pixel border.
     */
=======
    BEGIN_DRAWING(d)
    if (TkMacOSXInDarkMode(tkwin)) {
	switch (info.kind) {
	case kThemePushButton:
	case kThemePopupButton:
	    DrawDarkButton(bounds, info.kind, state, dc.context);
	    break;
	case kThemeCheckBox:
	    DrawDarkCheckBox(bounds, state, dc.context);
	    break;
	case kThemeRadioButton:
	    DrawDarkRadioButton(bounds, state, dc.context);
	    break;
	case kThemeRoundedBevelButton:
	    DrawDarkBevelButton(bounds, state, dc.context);
	    break;
	default:
	    ChkErr(HIThemeDrawButton, &bounds, &info, dc.context,
		HIOrientation, NULL);
	}
    } else if (info.kind == kThemePushButton &&
	       (state & TTK_STATE_PRESSED)) {
	bounds.size.height += 2;
	if ([NSApp macOSVersion] > 100800) {
	    GradientFillRoundedRectangle(dc.context, bounds, 4,
					 pressedPushButtonGradient, 2);
	}
    } else {
>>>>>>> 8a4797c9

    case TkGradientButton:
	BEGIN_DRAWING(d)
	    DrawGradientBorder(bounds, dc.context, tkwin, state);
	END_DRAWING
	return;
    /*
     * Buttons with no height restrictions are ready to draw.
     */

    case kThemeArrowButton:
    case kThemeCheckBox:
    case kThemeRadioButton:
    	break;

    /*
     * Other buttons have a maximum height.   We have to deal with that.
     */

    default:
	bounds = NormalizeButtonBounds(params, bounds, isDark);
	break;
    }

    /* We do our own drawing on new systems.*/

    if ([NSApp macMinorVersion] > 8) {
	BEGIN_DRAWING(d)
	DrawButton(bounds, info, state, dc.context, tkwin);
	END_DRAWING
	return;
    }

    /*
     * If execution reaches here it means we should use HIToolbox to draw the
     * button.  Buttons that HIToolbox doesn't know are rendered as
     * PushButtons.
     */

    switch (info.kind) {
    case TkRoundedRectButton:
    case TkRecessedButton:
	info.kind = kThemePushButton;
	break;
    default:
	break;
    }

    /*
     * Apple's PushButton and PopupButton do not change their fill color
     * when the window is inactive.  However, except in 10.7 (Lion), the
     * color of the arrow button on a PopupButton does change.  For some
     * reason HITheme fills inactive buttons with a transparent color that
     * allows the window background to show through, leading to
     * inconsistent behavior.  We work around this by filling behind an
     * inactive PopupButton with a text background color before asking
     * HIToolbox to draw it. For PushButtons, we simply draw them in the
     * active state.
     */

    BEGIN_DRAWING(d)
    if (info.kind == kThemePopupButton  &&
	(state & TTK_STATE_BACKGROUND)) {
	CGRect innerBounds = CGRectInset(bounds, 1, 1);
	FillRoundedRectangle(dc.context, innerBounds, 4, CG_WHITE);
    }

    /*
     * A BevelButton with mixed value is drawn borderless, which does make
     * much sense for us.
     */

    if (info.kind == kThemeRoundedBevelButton &&
	info.value == kThemeButtonMixed) {
	info.value = kThemeButtonOff;
	info.state = kThemeStateInactive;
    }
    if (info.kind == kThemePushButton) {
	bounds.origin.y -= 2;
    }
    ChkErr(HIThemeDrawButton, &bounds, &info, dc.context, HIOrientation,
	   NULL);
    END_DRAWING
}

static Ttk_ElementSpec ButtonElementSpec = {
    TK_STYLE_VERSION_2,
    sizeof(NullElement),
    TtkNullElementOptions,
    ButtonElementSize,
    ButtonElementDraw
};

/*----------------------------------------------------------------------
 * +++ Notebook elements.
 */

/* Tab position logic, c.f. ttkNotebook.c TabState() */
static Ttk_StateTable TabStyleTable[] = {
    {kThemeTabFrontInactive, TTK_STATE_SELECTED | TTK_STATE_BACKGROUND},
    {kThemeTabNonFrontInactive, TTK_STATE_BACKGROUND},
    {kThemeTabFrontUnavailable, TTK_STATE_DISABLED | TTK_STATE_SELECTED},
    {kThemeTabNonFrontUnavailable, TTK_STATE_DISABLED},
    {kThemeTabFront, TTK_STATE_SELECTED},
    {kThemeTabNonFrontPressed, TTK_STATE_PRESSED},
    {kThemeTabNonFront, 0}
};
static Ttk_StateTable TabAdornmentTable[] = {
    {kHIThemeTabAdornmentNone, TTK_STATE_FIRST_TAB | TTK_STATE_LAST_TAB},
    {kHIThemeTabAdornmentTrailingSeparator, TTK_STATE_FIRST_TAB},
    {kHIThemeTabAdornmentNone, TTK_STATE_LAST_TAB},
    {kHIThemeTabAdornmentTrailingSeparator, 0},
};
static Ttk_StateTable TabPositionTable[] = {
    {kHIThemeTabPositionOnly, TTK_STATE_FIRST_TAB | TTK_STATE_LAST_TAB},
    {kHIThemeTabPositionFirst, TTK_STATE_FIRST_TAB},
    {kHIThemeTabPositionLast, TTK_STATE_LAST_TAB},
    {kHIThemeTabPositionMiddle, 0},
};

/*
 * Apple XHIG Tab View Specifications:
 *
 * Control sizes: Tab views are available in regular, small, and mini sizes.
 * The tab height is fixed for each size, but you control the size of the pane
 * area. The tab heights for each size are listed below:
 *  - Regular size: 20 pixels.
 *  - Small: 17 pixels.
 *  - Mini: 15 pixels.
 *
 * Label spacing and fonts: The tab labels should be in a font that’s
 * proportional to the size of the tab view control. In addition, the label
 * should be placed so that there are equal margins of space before and after
 * it. The guidelines below provide the specifications you should use for tab
 * labels:
 *  - Regular size: System font. Center in tab, leaving 12 pixels on each
 *side.
 *  - Small: Small system font. Center in tab, leaving 10 pixels on each side.
 *  - Mini: Mini system font. Center in tab, leaving 8 pixels on each side.
 *
 * Control spacing: Whether you decide to inset a tab view in a window or
 * extend its edges to the window sides and bottom, you should place the top
 * edge of the tab view 12 or 14 pixels below the bottom edge of the title bar
 * (or toolbar, if there is one). If you choose to inset a tab view in a
 * window, you should leave a margin of 20 pixels between the sides and bottom
 * of the tab view and the sides and bottom of the window (although 16 pixels
 * is also an acceptable margin-width). If you need to provide controls below
 * the tab view, leave enough space below the tab view so the controls are 20
 * pixels above the bottom edge of the window and 12 pixels between the tab
 * view and the controls.
 *
 * If you choose to extend the tab view sides and bottom so that they meet the
 * window sides and bottom, you should leave a margin of at least 20 pixels
 * between the content in the tab view and the tab-view edges.
 *
 * <URL: http://developer.apple.com/documentation/userexperience/Conceptual/
 *       AppleHIGuidelines/XHIGControls/XHIGControls.html#//apple_ref/doc/uid/
 *       TP30000359-TPXREF116>
 */

static void TabElementSize(
    void *clientData,
    void *elementRecord,
    Tk_Window tkwin,
    int *minWidth,
    int *minHeight,
    Ttk_Padding *paddingPtr)
{
    *paddingPtr = Ttk_MakePadding(0, -2, 0, 1);
}

static void TabElementDraw(
    void *clientData,
    void *elementRecord,
    Tk_Window tkwin,
    Drawable d,
    Ttk_Box b,
    Ttk_State state)
{
    CGRect bounds = BoxToRect(d, b);
    HIThemeTabDrawInfo info = {
	.version = 1,
	.style = Ttk_StateTableLookup(TabStyleTable, state),
	.direction = kThemeTabNorth,
	.size = kHIThemeTabSizeNormal,
	.adornment = Ttk_StateTableLookup(TabAdornmentTable, state),
	.kind = kHIThemeTabKindNormal,
	.position = Ttk_StateTableLookup(TabPositionTable, state),
    };

    BEGIN_DRAWING(d)
    if ([NSApp macMinorVersion] > 8) {
	DrawTab(bounds, state, dc.context, tkwin);
    } else {
	ChkErr(HIThemeDrawTab, &bounds, &info, dc.context, HIOrientation,
	    NULL);
    }
    END_DRAWING
}

static Ttk_ElementSpec TabElementSpec = {
    TK_STYLE_VERSION_2,
    sizeof(NullElement),
    TtkNullElementOptions,
    TabElementSize,
    TabElementDraw
};

/*
 * Notebook panes:
 */

static void PaneElementSize(
    void *clientData,
    void *elementRecord,
    Tk_Window tkwin,
    int *minWidth,
    int *minHeight,
    Ttk_Padding *paddingPtr)
{
    *paddingPtr = Ttk_MakePadding(9, 5, 9, 9);
}

static void PaneElementDraw(
    void *clientData,
    void *elementRecord,
    Tk_Window tkwin,
    Drawable d,
    Ttk_Box b,
    Ttk_State state)
{
    CGRect bounds = BoxToRect(d, b);

    bounds.origin.y -= kThemeMetricTabFrameOverlap;
    bounds.size.height += kThemeMetricTabFrameOverlap;
    BEGIN_DRAWING(d)
    if ([NSApp macOSVersion] > 100800) {
	DrawGroupBox(bounds, dc.context, tkwin);
    } else {
	HIThemeTabPaneDrawInfo info = {
	    .version = 1,
	    .state = Ttk_StateTableLookup(ThemeStateTable, state),
	    .direction = kThemeTabNorth,
	    .size = kHIThemeTabSizeNormal,
	    .kind = kHIThemeTabKindNormal,
	    .adornment = kHIThemeTabPaneAdornmentNormal,
	    };
	bounds.origin.y -= kThemeMetricTabFrameOverlap;
	bounds.size.height += kThemeMetricTabFrameOverlap;
	ChkErr(HIThemeDrawTabPane, &bounds, &info, dc.context, HIOrientation);
    }
    END_DRAWING
}

static Ttk_ElementSpec PaneElementSpec = {
    TK_STYLE_VERSION_2,
    sizeof(NullElement),
    TtkNullElementOptions,
    PaneElementSize,
    PaneElementDraw
};

/*----------------------------------------------------------------------
 * +++ Labelframe elements --
 *
 * Labelframe borders: Use "primary group box ..."  Quoth
 * DrawThemePrimaryGroup reference: "The primary group box frame is drawn
 * inside the specified rectangle and is a maximum of 2 pixels thick."
 *
 */

static void GroupElementSize(
    void *clientData,
    void *elementRecord,
    Tk_Window tkwin,
    int *minWidth,
    int *minHeight,
    Ttk_Padding *paddingPtr)
{
    *paddingPtr = Ttk_MakePadding(0, 0, 0, 0);
}

static void GroupElementDraw(
    void *clientData,
    void *elementRecord,
    Tk_Window tkwin,
    Drawable d,
    Ttk_Box b,
    Ttk_State state)
{
    CGRect bounds = BoxToRect(d, b);

    BEGIN_DRAWING(d)
    if ([NSApp macOSVersion] > 100800) {
	DrawGroupBox(bounds, dc.context, tkwin);
    } else {
	const HIThemeGroupBoxDrawInfo info = {
	    .version = 0,
	    .state = Ttk_StateTableLookup(ThemeStateTable, state),
	    .kind = kHIThemeGroupBoxKindPrimaryOpaque,
	    };
	ChkErr(HIThemeDrawGroupBox, &bounds, &info, dc.context, HIOrientation);
    }
    END_DRAWING
}

static Ttk_ElementSpec GroupElementSpec = {
    TK_STYLE_VERSION_2,
    sizeof(NullElement),
    TtkNullElementOptions,
    GroupElementSize,
    GroupElementDraw
};

/*----------------------------------------------------------------------
 * +++ Entry elements --
 *
 *    3 pixels padding for focus rectangle
 *    2 pixels padding for EditTextFrame
 */

typedef struct {
    Tcl_Obj     *backgroundObj;
    Tcl_Obj     *fieldbackgroundObj;
} EntryElement;

#define ENTRY_DEFAULT_BACKGROUND "systemTextBackgroundColor"

static Ttk_ElementOptionSpec EntryElementOptions[] = {
    {"-background", TK_OPTION_BORDER,
     Tk_Offset(EntryElement, backgroundObj), ENTRY_DEFAULT_BACKGROUND},
    {"-fieldbackground", TK_OPTION_BORDER,
     Tk_Offset(EntryElement, fieldbackgroundObj), ENTRY_DEFAULT_BACKGROUND},
    {0}
};

static void EntryElementSize(
    void *clientData,
    void *elementRecord,
    Tk_Window tkwin,
    int *minWidth,
    int *minHeight,
    Ttk_Padding *paddingPtr)
{
    *paddingPtr = Ttk_MakePadding(9, 8, 7, 9);
}

static void EntryElementDraw(
    void *clientData,
    void *elementRecord,
    Tk_Window tkwin,
    Drawable d,
    Ttk_Box b,
    Ttk_State state)
{
    EntryElement *e = elementRecord;
    ThemeFrameParams *params = clientData;
    HIThemeFrameKind kind = params ? params->kind :
	kHIThemeFrameTextFieldSquare;
    Ttk_Box inner = Ttk_PadBox(b, Ttk_UniformPadding(3));
    CGRect bounds = BoxToRect(d, inner);
    CGColorRef background;
    Tk_3DBorder backgroundPtr = NULL;
    static const char *defaultBG = ENTRY_DEFAULT_BACKGROUND;

    if ([NSApp macMinorVersion] > 8) {
	BEGIN_DRAWING(d)
	    switch(kind) {
	    case kHIThemeFrameTextFieldRound:
		DrawEntry(dc.context, bounds, &searchDesign, state, tkwin);
		break;
	    case kHIThemeFrameTextFieldSquare:
		DrawEntry(dc.context, bounds, &entryDesign, state, tkwin);
		break;
	    default:
		return;
	    }
	END_DRAWING
    } else {
	const HIThemeFrameDrawInfo info = {
	    .version = 0,
	    .kind = params->kind,
	    .state = Ttk_StateTableLookup(ThemeStateTable, state),
	    .isFocused = state & TTK_STATE_FOCUS,
	};

        /*
         * Earlier versions of the Aqua theme ignored the -fieldbackground
         * option and used the -background as if it were -fieldbackground.
         * Here we are enabling -fieldbackground.  For backwards
         * compatibility, if -fieldbackground is set to the default color and
         * -background is set to a different color then we use -background as
         * -fieldbackground.
         */

	if (0 != strcmp(Tcl_GetString(e->fieldbackgroundObj), defaultBG)) {
	    backgroundPtr =
		Tk_Get3DBorderFromObj(tkwin, e->fieldbackgroundObj);
	} else if (0 != strcmp(Tcl_GetString(e->backgroundObj), defaultBG)) {
	    backgroundPtr = Tk_Get3DBorderFromObj(tkwin, e->backgroundObj);
	}
	if (backgroundPtr != NULL) {
	    XFillRectangle(Tk_Display(tkwin), d,
		Tk_3DBorderGC(tkwin, backgroundPtr, TK_3D_FLAT_GC),
		inner.x, inner.y, inner.width, inner.height);
	}
	BEGIN_DRAWING(d)
	if (backgroundPtr == NULL) {
<<<<<<< HEAD
	    if ([NSApp macMinorVersion] > 8) {
		background = CGCOLOR([NSColor textBackgroundColor]);
		CGContextSetFillColorWithColor(dc.context, background);
=======
	    if ([NSApp macOSVersion] > 100800) {
		background = [NSColor textBackgroundColor];
		CGContextSetFillColorWithColor(dc.context, CGCOLOR(background));
>>>>>>> 8a4797c9
	    } else {
		CGContextSetRGBFillColor(dc.context, 1.0, 1.0, 1.0, 1.0);
	    }
	    CGContextFillRect(dc.context, bounds);
	}
	ChkErr(HIThemeDrawFrame, &bounds, &info, dc.context, HIOrientation);
	END_DRAWING
    }
}

static Ttk_ElementSpec EntryElementSpec = {
    TK_STYLE_VERSION_2,
    sizeof(EntryElement),
    EntryElementOptions,
    EntryElementSize,
    EntryElementDraw
};

/*----------------------------------------------------------------------
 * +++ Combobox elements --
 *
 * NOTES:
 *      The HIToolbox has incomplete and inconsistent support for ComboBoxes.
 *      There is no constant available to get the height of a ComboBox with
 *      GetThemeMetric. In fact, ComboBoxes are the same (fixed) height as
 *      PopupButtons and PushButtons, but they have no shadow at the bottom.
 *      As a result, they are drawn 1 pixel above the center of the bounds
 *      rectangle rather than being centered like the other buttons.  One can
 *      request background bounds for a ComboBox, and it is reported with
 *      height 23, while the actual button face, including its 1-pixel border
 *      has height 21. Attempting to request the content bounds returns a 0x0
 *      rectangle.  Measurement indicates that the arrow button has width 18.
 *
 *      With no help available from HIToolbox, we have to use hard-wired
 *      constants for the padding. We shift the bounding rectangle downward by
 *      1 pixel to account for the fact that the button is not centered.
 */

// OS dependent ???
static Ttk_Padding ComboboxPadding = {6, 8, 20, 8};

static void ComboboxElementSize(
    void *clientData,
    void *elementRecord,
    Tk_Window tkwin,
    int *minWidth,
    int *minHeight,
    Ttk_Padding *paddingPtr)
{
    *minWidth = 24;
    *minHeight = 0;
    *paddingPtr = ComboboxPadding;
}

static void ComboboxElementDraw(
    void *clientData,
    void *elementRecord,
    Tk_Window tkwin,
    Drawable d,
    Ttk_Box b,
    Ttk_State state)
{
    CGRect bounds = BoxToRect(d, b);
    const HIThemeButtonDrawInfo info = {
	.version = 0,
	.state = Ttk_StateTableLookup(ThemeStateTable, state),
	.kind = kThemeComboBox,
	.value = Ttk_StateTableLookup(ButtonValueTable, state),
	.adornment = Ttk_StateTableLookup(ButtonAdornmentTable, state),
    };

    BEGIN_DRAWING(d)
<<<<<<< HEAD
    if ([NSApp macMinorVersion] > 8) {
	bounds = CGRectInset(bounds, 2, 2);
	DrawButton(bounds, info, state, dc.context, tkwin);
    } else {
	bounds.origin.y += 1;
	ChkErr(HIThemeDrawButton, &bounds, &info, dc.context, HIOrientation,
	       NULL);
=======
    bounds.origin.y += 1;
    if (TkMacOSXInDarkMode(tkwin)) {
	bounds.size.height += 1;
	DrawDarkButton(bounds, info.kind, state, dc.context);
    } else if ([NSApp macOSVersion] > 100800) {
	if ((state & TTK_STATE_BACKGROUND) &&
	    !(state & TTK_STATE_DISABLED)) {
	    NSColor *background = [NSColor textBackgroundColor];
	    CGRect innerBounds = CGRectInset(bounds, 1, 2);
	    SolidFillRoundedRectangle(dc.context, innerBounds, 4, background);
	}
>>>>>>> 8a4797c9
    }
    END_DRAWING
}

static Ttk_ElementSpec ComboboxElementSpec = {
    TK_STYLE_VERSION_2,
    sizeof(NullElement),
    TtkNullElementOptions,
    ComboboxElementSize,
    ComboboxElementDraw
};

/*----------------------------------------------------------------------
 * +++ Spinbutton elements --
 *
 *      From Apple HIG, part III, section "Controls", "The Stepper Control":
 *      there should be 2 pixels of space between the stepper control (AKA
 *      IncDecButton, AKA "little arrows") and the text field it modifies.
 *
 *      Ttk expects the up and down arrows to be distinct elements but
 *      HIToolbox draws them as one widget with two different pressed states.
 *      We work around this by defining them as separate elements in the
 *      layout, but making each one have a drawing method which also draws the
 *      other one.  The down button does no drawing when not pressed, and when
 *      pressed draws the entire IncDecButton in its "pressed down" state.
 *      The up button draws the entire IncDecButton when not pressed and when
 *      pressed draws the IncDecButton in its "pressed up" state.  NOTE: This
 *      means that when the down button is pressed the IncDecButton will be
 *      drawn twice, first in unpressed state by the up arrow and then in
 *      "pressed down" state by the down button.  The drawing must be done in
 *      that order.  So the up button must be listed first in the layout.
 */

static Ttk_Padding SpinbuttonMargins = {2, 0, 0, 0};

static void SpinButtonReBounds(
    Tk_Window tkwin,
    CGRect *bounds)
{
    if (TkMacOSXInDarkMode(tkwin)) {
	bounds->origin.x -= 5;
	bounds->origin.y += 1;
	bounds->size.height -= 0.5;
    } else {
	bounds->origin.x -= 6;
	bounds->size.width += 2;
    }
}

static void SpinButtonElementSize(
    void *clientData,
    void *elementRecord,
    Tk_Window tkwin,
    int *minWidth,
    int *minHeight,
    Ttk_Padding *paddingPtr)
{
    SInt32 s;

    ChkErr(GetThemeMetric, kThemeMetricLittleArrowsWidth, &s);
    *minWidth = s + Ttk_PaddingWidth(SpinbuttonMargins);
    ChkErr(GetThemeMetric, kThemeMetricLittleArrowsHeight, &s);
    *minHeight = 2 + (s + Ttk_PaddingHeight(SpinbuttonMargins)) / 2;
}

static void SpinButtonUpElementDraw(
    void *clientData,
    void *elementRecord,
    Tk_Window tkwin,
    Drawable d,
    Ttk_Box b,
    Ttk_State state)
{
    CGRect bounds = BoxToRect(d, Ttk_PadBox(b, SpinbuttonMargins));
    int infoState;

    SpinButtonReBounds(tkwin, &bounds);
    bounds.size.height *= 2;
    if (state & TTK_STATE_PRESSED) {
	infoState = kThemeStatePressedUp;
    } else {
	infoState = Ttk_StateTableLookup(ThemeStateTable, state);
    }
    const HIThemeButtonDrawInfo info = {
	.version = 0,
	.state = infoState,
	.kind = kThemeIncDecButton,
	.value = Ttk_StateTableLookup(ButtonValueTable, state),
	.adornment = kThemeAdornmentNone,
    };
    BEGIN_DRAWING(d)
    if ([NSApp macMinorVersion] > 8) {
	DrawButton(bounds, info, state, dc.context, tkwin);
    } else {
	ChkErr(HIThemeDrawButton, &bounds, &info, dc.context, HIOrientation,
	       NULL);
    }
    END_DRAWING
}

static Ttk_ElementSpec SpinButtonUpElementSpec = {
    TK_STYLE_VERSION_2,
    sizeof(NullElement),
    TtkNullElementOptions,
    SpinButtonElementSize,
    SpinButtonUpElementDraw
};

static void SpinButtonDownElementDraw(
    void *clientData,
    void *elementRecord,
    Tk_Window tkwin,
    Drawable d,
    Ttk_Box b,
    Ttk_State state)
{
    CGRect bounds = BoxToRect(d, Ttk_PadBox(b, SpinbuttonMargins));
    int infoState = 0;

    SpinButtonReBounds(tkwin, &bounds);
    bounds.origin.y -= bounds.size.height;
    bounds.size.height += bounds.size.height;
    if (state & TTK_STATE_PRESSED) {
	infoState = kThemeStatePressedDown;
    } else {
	return;
    }
    const HIThemeButtonDrawInfo info = {
	.version = 0,
	.state = infoState,
	.kind = kThemeIncDecButton,
	.value = Ttk_StateTableLookup(ButtonValueTable, state),
	.adornment = kThemeAdornmentNone,
    };

    BEGIN_DRAWING(d)
    if ([NSApp macMinorVersion] > 8) {
	DrawButton(bounds, info, state, dc.context, tkwin);
    } else {
	ChkErr(HIThemeDrawButton, &bounds, &info, dc.context, HIOrientation,
	       NULL);
    }
    END_DRAWING
}

static Ttk_ElementSpec SpinButtonDownElementSpec = {
    TK_STYLE_VERSION_2,
    sizeof(NullElement),
    TtkNullElementOptions,
    SpinButtonElementSize,
    SpinButtonDownElementDraw
};

/*----------------------------------------------------------------------
 * +++ DrawThemeTrack-based elements --
 *
 *    Progress bars and scales. (See also: <<NOTE-TRACKS>>)
 */

/*
 * Apple does not change the appearance of a slider when the window becomes
 * inactive.  So we shouldn't either.
 */

static Ttk_StateTable ThemeTrackEnableTable[] = {
    {kThemeTrackDisabled, TTK_STATE_DISABLED, 0},
    {kThemeTrackActive, TTK_STATE_BACKGROUND, 0},
    {kThemeTrackActive, 0, 0}
    /* { kThemeTrackNothingToScroll, ?, ? }, */
};

typedef struct {        /* TrackElement client data */
    ThemeTrackKind kind;
    SInt32 thicknessMetric;
} TrackElementData;

static TrackElementData ScaleData = {
    kThemeSlider, kThemeMetricHSliderHeight
};

typedef struct {
    Tcl_Obj *fromObj;           /* minimum value */
    Tcl_Obj *toObj;             /* maximum value */
    Tcl_Obj *valueObj;          /* current value */
    Tcl_Obj *orientObj;         /* horizontal / vertical */
} TrackElement;

static Ttk_ElementOptionSpec TrackElementOptions[] = {
    {"-from", TK_OPTION_DOUBLE, Tk_Offset(TrackElement, fromObj)},
    {"-to", TK_OPTION_DOUBLE, Tk_Offset(TrackElement, toObj)},
    {"-value", TK_OPTION_DOUBLE, Tk_Offset(TrackElement, valueObj)},
    {"-orient", TK_OPTION_STRING, Tk_Offset(TrackElement, orientObj)},
    {0, 0, 0}
};
static void TrackElementSize(
    void *clientData,
    void *elementRecord,
    Tk_Window tkwin,
    int *minWidth,
    int *minHeight,
    Ttk_Padding *paddingPtr)
{
    TrackElementData *data = clientData;
    SInt32 size = 24;   /* reasonable default ... */

    ChkErr(GetThemeMetric, data->thicknessMetric, &size);
    *minWidth = *minHeight = size;
}

static void TrackElementDraw(
    void *clientData,
    void *elementRecord,
    Tk_Window tkwin,
    Drawable d,
    Ttk_Box b,
    Ttk_State state)
{
    TrackElementData *data = clientData;
    TrackElement *elem = elementRecord;
    int orientation = TTK_ORIENT_HORIZONTAL;
    double from = 0, to = 100, value = 0, fraction, max;
    CGRect bounds = BoxToRect(d, b);

    Ttk_GetOrientFromObj(NULL, elem->orientObj, &orientation);
    Tcl_GetDoubleFromObj(NULL, elem->fromObj, &from);
    Tcl_GetDoubleFromObj(NULL, elem->toObj, &to);
    Tcl_GetDoubleFromObj(NULL, elem->valueObj, &value);

    fraction = (value - from) / (to - from);
    max = RangeToFactor(fabs(to - from));
    
    HIThemeTrackDrawInfo info = {
	.version = 0,
	.kind = data->kind,
	.bounds = bounds,
	.min = 0,
	.max = max,
	.value = fraction * max,
	.attributes = kThemeTrackShowThumb |
	    (orientation == TTK_ORIENT_HORIZONTAL ?
	    kThemeTrackHorizontal : 0),
	.enableState = Ttk_StateTableLookup(ThemeTrackEnableTable, state),
	.trackInfo.progress.phase = 0
    };

    if (info.kind == kThemeSlider) {
	info.trackInfo.slider.pressState = state & TTK_STATE_PRESSED ?
	    kThemeThumbPressed : 0;
	if (state & TTK_STATE_ALTERNATE) {
	    info.trackInfo.slider.thumbDir = kThemeThumbDownward;
	} else {
	    info.trackInfo.slider.thumbDir = kThemeThumbPlain;
	}
    }
    BEGIN_DRAWING(d)
    if ([NSApp macMinorVersion] > 8 && !(state & TTK_STATE_ALTERNATE)) {
	DrawSlider(dc.context, bounds, info, state, tkwin);
    } else {
	ChkErr(HIThemeDrawTrack, &info, NULL, dc.context, HIOrientation);
    }
    END_DRAWING
}

static Ttk_ElementSpec TrackElementSpec = {
    TK_STYLE_VERSION_2,
    sizeof(TrackElement),
    TrackElementOptions,
    TrackElementSize,
    TrackElementDraw
};

/*----------------------------------------------------------------------
 * Slider elements -- <<NOTE-TRACKS>>
 *
 * Has geometry only. The Scale widget adjusts the position of this element,
 * and uses it for hit detection. In the Aqua theme, the slider is actually
 * drawn as part of the trough element.
 *
 */

static void SliderElementSize(
    void *clientData,
    void *elementRecord,
    Tk_Window tkwin,
    int *minWidth,
    int *minHeight,
    Ttk_Padding *paddingPtr)
{
    *minWidth = *minHeight = 24;
}

static Ttk_ElementSpec SliderElementSpec = {
    TK_STYLE_VERSION_2,
    sizeof(NullElement),
    TtkNullElementOptions,
    SliderElementSize,
    TtkNullElementDraw
};

/*----------------------------------------------------------------------
 * +++ Progress bar elements --
 *
 * @@@ NOTE: According to an older revision of the Aqua reference docs,
 * @@@ the 'phase' field is between 0 and 4. Newer revisions say
 * @@@ that it can be any UInt8 value.
 */

typedef struct {
    Tcl_Obj *orientObj;         /* horizontal / vertical */
    Tcl_Obj *valueObj;          /* current value */
    Tcl_Obj *maximumObj;        /* maximum value */
    Tcl_Obj *phaseObj;          /* animation phase */
    Tcl_Obj *modeObj;           /* progress bar mode */
} PbarElement;

static Ttk_ElementOptionSpec PbarElementOptions[] = {
    {"-orient", TK_OPTION_STRING,
     Tk_Offset(PbarElement, orientObj), "horizontal"},
    {"-value", TK_OPTION_DOUBLE,
     Tk_Offset(PbarElement, valueObj), "0"},
    {"-maximum", TK_OPTION_DOUBLE,
     Tk_Offset(PbarElement, maximumObj), "100"},
    {"-phase", TK_OPTION_INT,
     Tk_Offset(PbarElement, phaseObj), "0"},
    {"-mode", TK_OPTION_STRING,
     Tk_Offset(PbarElement, modeObj), "determinate"},
    {0, 0, 0, 0}
};
static void PbarElementSize(
    void *clientData,
    void *elementRecord,
    Tk_Window tkwin,
    int *minWidth,
    int *minHeight,
    Ttk_Padding *paddingPtr)
{
    SInt32 size = 24;           /* @@@ Check HIG for correct default */

    ChkErr(GetThemeMetric, kThemeMetricLargeProgressBarThickness, &size);
    *minWidth = *minHeight = size;
}

static void PbarElementDraw(
    void *clientData,
    void *elementRecord,
    Tk_Window tkwin,
    Drawable d,
    Ttk_Box b,
    Ttk_State state)
{
    PbarElement *pbar = elementRecord;
    int orientation = TTK_ORIENT_HORIZONTAL, phase;
    double value = 0, maximum = 100, factor;
    CGRect bounds = BoxToRect(d, b);
    int isIndeterminate = !strcmp("indeterminate",
				  Tcl_GetString(pbar->modeObj));

    Ttk_GetOrientFromObj(NULL, pbar->orientObj, &orientation);
    Tcl_GetDoubleFromObj(NULL, pbar->valueObj, &value);
    Tcl_GetDoubleFromObj(NULL, pbar->maximumObj, &maximum);
    Tcl_GetIntFromObj(NULL, pbar->phaseObj, &phase);

    if (isIndeterminate) {
	double remainder = fmod(value, 2*maximum);
	value = remainder > maximum ? 2*maximum - remainder : remainder;
    }
    factor = RangeToFactor(maximum);
    HIThemeTrackDrawInfo info = {
	.version = 0,
	.kind = isIndeterminate? kThemeIndeterminateBar : kThemeProgressBar,
	.bounds = BoxToRect(d, b),
	.min = 0,
	.max = maximum * factor,
	.value = value * factor,
	.attributes = kThemeTrackShowThumb |
	    (orientation == TTK_ORIENT_HORIZONTAL ?
	    kThemeTrackHorizontal : 0),
	.enableState = Ttk_StateTableLookup(ThemeTrackEnableTable, state),
	.trackInfo.progress.phase = phase,
    };

    BEGIN_DRAWING(d)
    if ([NSApp macMinorVersion] > 8) {
	DrawProgressBar(dc.context, bounds, info, state, tkwin);
    } else {
	ChkErr(HIThemeDrawTrack, &info, NULL, dc.context, HIOrientation);
    }
    END_DRAWING
}

static Ttk_ElementSpec PbarElementSpec = {
    TK_STYLE_VERSION_2,
    sizeof(PbarElement),
    PbarElementOptions,
    PbarElementSize,
    PbarElementDraw
};

/*----------------------------------------------------------------------
 * +++ Scrollbar elements
 */

typedef struct
{
    Tcl_Obj *orientObj;
} ScrollbarElement;

static Ttk_ElementOptionSpec ScrollbarElementOptions[] = {
    {"-orient", TK_OPTION_STRING,
     Tk_Offset(ScrollbarElement, orientObj), "horizontal"},
    {0, 0, 0, 0}
};
static void TroughElementSize(
    void *clientData,
    void *elementRecord,
    Tk_Window tkwin,
    int *minWidth,
    int *minHeight,
    Ttk_Padding *paddingPtr)
{
    ScrollbarElement *scrollbar = elementRecord;
    int orientation = TTK_ORIENT_HORIZONTAL;
    SInt32 thickness = 15;

    Ttk_GetOrientFromObj(NULL, scrollbar->orientObj, &orientation);
    ChkErr(GetThemeMetric, kThemeMetricScrollBarWidth, &thickness);
    if (orientation == TTK_ORIENT_HORIZONTAL) {
	*minHeight = thickness;
	if ([NSApp macOSVersion] > 100700) {
	    *paddingPtr = Ttk_MakePadding(4, 4, 4, 3);
	}
    } else {
	*minWidth = thickness;
	if ([NSApp macOSVersion] > 100700) {
	    *paddingPtr = Ttk_MakePadding(4, 4, 3, 4);
	}
    }
}

static void TroughElementDraw(
    void *clientData,
    void *elementRecord,
    Tk_Window tkwin,
    Drawable d,
    Ttk_Box b,
    Ttk_State state)
{
    ScrollbarElement *scrollbar = elementRecord;
    int orientation = TTK_ORIENT_HORIZONTAL;
    CGRect bounds = BoxToRect(d, b);
    GrayColor bgGray;

    Ttk_GetOrientFromObj(NULL, scrollbar->orientObj, &orientation);
    if (orientation == TTK_ORIENT_HORIZONTAL) {
	bounds = CGRectInset(bounds, 0, 1);
    } else {
	bounds = CGRectInset(bounds, 1, 0);
    }
    BEGIN_DRAWING(d)
<<<<<<< HEAD
    if ([NSApp macMinorVersion] > 8) {
	bgGray = TkMacOSXInDarkMode(tkwin) ? darkTrough : lightTrough;
	CGContextSetFillColorWithColor(dc.context, CGColorFromGray(bgGray));
=======
    if ([NSApp macOSVersion] > 100800) {
	CGContextSetFillColorWithColor(dc.context, CGCOLOR(troughColor));
>>>>>>> 8a4797c9
    } else {
	ChkErr(HIThemeSetFill, kThemeBrushDocumentWindowBackground, NULL,
	    dc.context, HIOrientation);
    }
    CGContextFillRect(dc.context, bounds);
    END_DRAWING
}

static Ttk_ElementSpec TroughElementSpec = {
    TK_STYLE_VERSION_2,
    sizeof(ScrollbarElement),
    ScrollbarElementOptions,
    TroughElementSize,
    TroughElementDraw
};
static void ThumbElementSize(
    void *clientData,
    void *elementRecord,
    Tk_Window tkwin,
    int *minWidth,
    int *minHeight,
    Ttk_Padding *paddingPtr)
{
    ScrollbarElement *scrollbar = elementRecord;
    int orientation = TTK_ORIENT_HORIZONTAL;

    Ttk_GetOrientFromObj(NULL, scrollbar->orientObj, &orientation);
    if (orientation == TTK_ORIENT_VERTICAL) {
	*minHeight = 18;
	*minWidth = 8;
    } else {
	*minHeight = 8;
	*minWidth = 18;
    }
}

static void ThumbElementDraw(
    void *clientData,
    void *elementRecord,
    Tk_Window tkwin,
    Drawable d,
    Ttk_Box b,
    Ttk_State state)
{
    ScrollbarElement *scrollbar = elementRecord;
    int orientation = TTK_ORIENT_HORIZONTAL;

    Ttk_GetOrientFromObj(NULL, scrollbar->orientObj, &orientation);

    /*
     * In order to make ttk scrollbars work correctly it is necessary to be
     * able to display the thumb element at the size and location which the ttk
     * scrollbar widget requests.  The algorithm that HIToolbox uses to
     * determine the thumb geometry from the input values of min, max, value
     * and viewSize is undocumented.  A seemingly natural algorithm is
     * implemented below.  This code uses that algorithm for older OS versions,
     * because using HIToolbox also handles drawing the buttons and 3D thumb used
     * on those systems.  For newer systems the cleanest approach is to just
     * draw the thumb directly.
     */

    if ([NSApp macOSVersion] > 100800) {
	CGRect thumbBounds = BoxToRect(d, b);
	CGColorRef thumbColor;
	GrayColor bgGray;

	/*
	 * Apple does not draw the thumb when scrolling is not possible.
	 */

	if ((orientation == TTK_ORIENT_HORIZONTAL &&
	    thumbBounds.size.width >= Tk_Width(tkwin) - 8) ||
	    (orientation == TTK_ORIENT_VERTICAL &&
	    thumbBounds.size.height >= Tk_Height(tkwin) - 8)) {
	    return;
	}
	int isDark = TkMacOSXInDarkMode(tkwin);
	if ((state & TTK_STATE_PRESSED) ||
	    (state & TTK_STATE_HOVER)) {
	    bgGray = isDark ? darkActiveThumb : lightActiveThumb;
	} else {
	    bgGray = isDark ? darkInactiveThumb : lightInactiveThumb;
	}
	thumbColor = CGColorFromGray(bgGray);
	BEGIN_DRAWING(d)
	FillRoundedRectangle(dc.context, thumbBounds, 4, thumbColor);
	END_DRAWING
    } else {
	double thumbSize, trackSize, visibleSize, factor, fraction;
	MacDrawable *macWin = (MacDrawable *) Tk_WindowId(tkwin);
	CGRect troughBounds = {{macWin->xOff, macWin->yOff},
			       {Tk_Width(tkwin), Tk_Height(tkwin)}};

        /*
         * The info struct has integer fields, which will be converted to
         * floats in the drawing routine.  All of values provided in the info
         * struct, namely min, max, value, and viewSize are only defined up to
         * an arbitrary scale factor.  To avoid roundoff error we scale so
         * that the viewSize is a large float which is smaller than the
         * largest int.
         */

	HIThemeTrackDrawInfo info = {
	    .version = 0,
	    .bounds = troughBounds,
	    .min = 0,
	    .attributes = kThemeTrackShowThumb |
		kThemeTrackThumbRgnIsNotGhost,
	    .enableState = kThemeTrackActive
	};
	factor = RangeToFactor(100.0);
	if (orientation == TTK_ORIENT_HORIZONTAL) {
	    trackSize = troughBounds.size.width;
	    thumbSize = b.width;
	    fraction = b.x / trackSize;
	} else {
	    trackSize = troughBounds.size.height;
	    thumbSize = b.height;
	    fraction = b.y / trackSize;
	}
	visibleSize = (thumbSize / trackSize) * factor;
	info.max = factor - visibleSize;
	info.trackInfo.scrollbar.viewsize = visibleSize;
	if ([NSApp macOSVersion] < 100800 ||
	    orientation == TTK_ORIENT_HORIZONTAL) {
	    info.value = factor * fraction;
	} else {
	    info.value = info.max - factor * fraction;
	}
	if ((state & TTK_STATE_PRESSED) ||
	    (state & TTK_STATE_HOVER)) {
	    info.trackInfo.scrollbar.pressState = kThemeThumbPressed;
	} else {
	    info.trackInfo.scrollbar.pressState = 0;
	}
	if (orientation == TTK_ORIENT_HORIZONTAL) {
	    info.attributes |= kThemeTrackHorizontal;
	} else {
	    info.attributes &= ~kThemeTrackHorizontal;
	}
	BEGIN_DRAWING(d)
	HIThemeDrawTrack(&info, 0, dc.context, kHIThemeOrientationNormal);
	END_DRAWING
    }
}

static Ttk_ElementSpec ThumbElementSpec = {
    TK_STYLE_VERSION_2,
    sizeof(ScrollbarElement),
    ScrollbarElementOptions,
    ThumbElementSize,
    ThumbElementDraw
};
static void ArrowElementSize(
    void *clientData,
    void *elementRecord,
    Tk_Window tkwin,
    int *minWidth,
    int *minHeight,
    Ttk_Padding *paddingPtr)
{
    if ([NSApp macOSVersion] < 100800) {
	*minHeight = *minWidth = 14;
    } else {
	*minHeight = *minWidth = -1;
    }
}

static Ttk_ElementSpec ArrowElementSpec = {
    TK_STYLE_VERSION_2,
    sizeof(ScrollbarElement),
    ScrollbarElementOptions,
    ArrowElementSize,
    TtkNullElementDraw
};

/*----------------------------------------------------------------------
 * +++ Separator element.
 *
 *    DrawThemeSeparator() guesses the orientation of the line from the width
 *    and height of the rectangle, so the same element can can be used for
 *    horizontal, vertical, and general separators.
 */

static void SeparatorElementSize(
    void *clientData,
    void *elementRecord,
    Tk_Window tkwin,
    int *minWidth,
    int *minHeight,
    Ttk_Padding *paddingPtr)
{
    *minWidth = *minHeight = 1;
}

static void SeparatorElementDraw(
    void *clientData,
    void *elementRecord,
    Tk_Window tkwin,
    Drawable d,
    Ttk_Box b,
    unsigned int state)
{
    CGRect bounds = BoxToRect(d, b);
    const HIThemeSeparatorDrawInfo info = {
	.version = 0,
        /* Separator only supports kThemeStateActive, kThemeStateInactive */
	.state = Ttk_StateTableLookup(ThemeStateTable,
	    state & TTK_STATE_BACKGROUND),
    };

    BEGIN_DRAWING(d)
    if (TkMacOSXInDarkMode(tkwin)) {
	DrawDarkSeparator(bounds, dc.context, tkwin);
    } else {
	ChkErr(HIThemeDrawSeparator, &bounds, &info, dc.context,
	    HIOrientation);
    }
    END_DRAWING
}

static Ttk_ElementSpec SeparatorElementSpec = {
    TK_STYLE_VERSION_2,
    sizeof(NullElement),
    TtkNullElementOptions,
    SeparatorElementSize,
    SeparatorElementDraw
};

/*----------------------------------------------------------------------
 * +++ Size grip elements -- (obsolete)
 */

static const ThemeGrowDirection sizegripGrowDirection
    = kThemeGrowRight | kThemeGrowDown;

static void SizegripElementSize(
    void *clientData,
    void *elementRecord,
    Tk_Window tkwin,
    int *minWidth,
    int *minHeight,
    Ttk_Padding *paddingPtr)
{
    HIThemeGrowBoxDrawInfo info = {
	.version = 0,
	.state = kThemeStateActive,
	.kind = kHIThemeGrowBoxKindNormal,
	.direction = sizegripGrowDirection,
	.size = kHIThemeGrowBoxSizeNormal,
    };
    CGRect bounds = CGRectZero;

    ChkErr(HIThemeGetGrowBoxBounds, &bounds.origin, &info, &bounds);
    *minWidth = bounds.size.width;
    *minHeight = bounds.size.height;
}

static void SizegripElementDraw(
    void *clientData,
    void *elementRecord,
    Tk_Window tkwin,
    Drawable d,
    Ttk_Box b,
    unsigned int state)
{
    CGRect bounds = BoxToRect(d, b);
    HIThemeGrowBoxDrawInfo info = {
	.version = 0,
        /* Grow box only supports kThemeStateActive, kThemeStateInactive */
	.state = Ttk_StateTableLookup(ThemeStateTable,
	    state & TTK_STATE_BACKGROUND),
	.kind = kHIThemeGrowBoxKindNormal,
	.direction = sizegripGrowDirection,
	.size = kHIThemeGrowBoxSizeNormal,
    };

    BEGIN_DRAWING(d)
    ChkErr(HIThemeDrawGrowBox, &bounds.origin, &info, dc.context,
	HIOrientation);
    END_DRAWING
}

static Ttk_ElementSpec SizegripElementSpec = {
    TK_STYLE_VERSION_2,
    sizeof(NullElement),
    TtkNullElementOptions,
    SizegripElementSize,
    SizegripElementDraw
};

/*----------------------------------------------------------------------
 * +++ Background and fill elements --
 *
 *      Before drawing any ttk widget, its bounding rectangle is filled with a
 *      background color.  This color must match the background color of the
 *      containing widget to avoid looking ugly. The need for care when doing
 *      this is exacerbated by the fact that ttk enforces its "native look" by
 *      not allowing user control of the background or highlight colors of ttk
 *      widgets.
 *
 *      This job is made more complicated in recent versions of macOS by the
 *      fact that the Appkit GroupBox (used for ttk LabelFrames) and
 *      TabbedPane (used for the Notebook widget) both place their content
 *      inside a rectangle with rounded corners that has a color which
 *      contrasts with the dialog background color.  Moreover, although the
 *      Apple human interface guidelines recommend against doing so, there are
 *      times when one wants to nest these widgets, for example placing a
 *      GroupBox inside of a TabbedPane.  To have the right contrast, each
 *      level of nesting requires a different color.
 *
 *      Previous Tk releases used the HIThemeDrawGroupBox routine to draw
 *      GroupBoxes and TabbedPanes. This meant that the best that could be
 *      done was to set the GroupBox to be of kind
 *      kHIThemeGroupBoxKindPrimaryOpaque, and set its fill color to be the
 *      system background color.  If widgets inside the box were drawn with
 *      the system background color the backgrounds would match.  But this
 *      produces a GroupBox with no contrast, the only visual clue being a
 *      faint highlighting around the top of the GroupBox.  Moreover, the
 *      TabbedPane does not have an Opaque version, so while it is drawn
 *      inside a contrasting rounded rectangle, the widgets inside the pane
 *      needed to be enclosed in a frame with the system background
 *      color. This added a visual artifact since the frame's background color
 *      does not match the Pane's background color.  That code has now been
 *      replaced with the standalone drawing procedure macOSXDrawGroupBox,
 *      which draws a rounded rectangle with an appropriate contrasting
 *      background color.
 *
 *      Patterned backgrounds, which are now obsolete, should be aligned with
 *      the coordinate system of the top-level window.  Apparently failing to
 *      do this used to cause graphics anomalies when drawing into an
 *      off-screen graphics port.  The code for handling this is currently
 *      commented out.
 */

static void FillElementDraw(
    void *clientData,
    void *elementRecord,
    Tk_Window tkwin,
    Drawable d,
    Ttk_Box b,
    Ttk_State state)
{
    CGRect bounds = BoxToRect(d, b);

<<<<<<< HEAD
    if ([NSApp macMinorVersion] > 8) {
	CGColorRef bgColor;
=======
    if ([NSApp macOSVersion] > 100800) {
	NSColorSpace *deviceRGB = [NSColorSpace deviceRGBColorSpace];
	NSColor *bgColor;
	CGFloat fill[4];
>>>>>>> 8a4797c9
	BEGIN_DRAWING(d)
	bgColor = GetBackgroundCGColor(dc.context, tkwin, 0);
	CGContextSetFillColorWithColor(dc.context, bgColor);
	CGContextFillRect(dc.context, bounds);
	END_DRAWING
    } else {
	ThemeBrush brush = (state & TTK_STATE_BACKGROUND)
	    ? kThemeBrushModelessDialogBackgroundInactive
	    : kThemeBrushModelessDialogBackgroundActive;
	BEGIN_DRAWING(d)
	ChkErr(HIThemeSetFill, brush, NULL, dc.context, HIOrientation);
	CGContextFillRect(dc.context, bounds);
	END_DRAWING
    }
}

static void BackgroundElementDraw(
    void *clientData,
    void *elementRecord,
    Tk_Window tkwin,
    Drawable d,
    Ttk_Box b,
    unsigned int state)
{
    FillElementDraw(clientData, elementRecord, tkwin, d, Ttk_WinBox(tkwin),
	state);
}

static Ttk_ElementSpec FillElementSpec = {
    TK_STYLE_VERSION_2,
    sizeof(NullElement),
    TtkNullElementOptions,
    TtkNullElementSize,
    FillElementDraw
};
static Ttk_ElementSpec BackgroundElementSpec = {
    TK_STYLE_VERSION_2,
    sizeof(NullElement),
    TtkNullElementOptions,
    TtkNullElementSize,
    BackgroundElementDraw
};

/*----------------------------------------------------------------------
 * +++ ToolbarBackground element -- toolbar style for frames.
 *
 *    This is very similar to the normal background element, but uses a
 *    different ThemeBrush in order to get the lighter pinstripe effect
 *    used in toolbars. We use SetThemeBackground() rather than
 *    ApplyThemeBackground() in order to get the right style.
 *
 *    <URL: http://developer.apple.com/documentation/Carbon/Reference/
 *    Appearance_Manager/appearance_manager/constant_7.html#/
 *    /apple_ref/doc/uid/TP30000243/C005321>
 *
 */

static void ToolbarBackgroundElementDraw(
    void *clientData,
    void *elementRecord,
    Tk_Window tkwin,
    Drawable d,
    Ttk_Box b,
    Ttk_State state)
{
    ThemeBrush brush = kThemeBrushToolbarBackground;
    CGRect bounds = BoxToRect(d, Ttk_WinBox(tkwin));

    BEGIN_DRAWING(d)
    ChkErr(HIThemeSetFill, brush, NULL, dc.context, HIOrientation);
    //QDSetPatternOrigin(PatternOrigin(tkwin, d));
    CGContextFillRect(dc.context, bounds);
    END_DRAWING
}

static Ttk_ElementSpec ToolbarBackgroundElementSpec = {
    TK_STYLE_VERSION_2,
    sizeof(NullElement),
    TtkNullElementOptions,
    TtkNullElementSize,
    ToolbarBackgroundElementDraw
};

/*----------------------------------------------------------------------
 * +++ Field elements --
 *
 *      Used for the Treeview widget. This is like the BackgroundElement
 *      except that the fieldbackground color is configureable.
 */

typedef struct {
    Tcl_Obj     *backgroundObj;
} FieldElement;

static Ttk_ElementOptionSpec FieldElementOptions[] = {
    {"-fieldbackground", TK_OPTION_BORDER,
     Tk_Offset(FieldElement, backgroundObj), "white"},
    {NULL, 0, 0, NULL}
};

static void FieldElementDraw(
    void *clientData,
    void *elementRecord,
    Tk_Window tkwin,
    Drawable d,
    Ttk_Box b,
    Ttk_State state)
{
    FieldElement *e = elementRecord;
    Tk_3DBorder backgroundPtr =
	Tk_Get3DBorderFromObj(tkwin, e->backgroundObj);

    XFillRectangle(Tk_Display(tkwin), d,
	Tk_3DBorderGC(tkwin, backgroundPtr, TK_3D_FLAT_GC),
	b.x, b.y, b.width, b.height);
}

static Ttk_ElementSpec FieldElementSpec = {
    TK_STYLE_VERSION_2,
    sizeof(FieldElement),
    FieldElementOptions,
    TtkNullElementSize,
    FieldElementDraw
};

/*----------------------------------------------------------------------
 * +++ Treeview headers --
 *
 *    On systems older than 10.9 the header is a kThemeListHeaderButton drawn
 *    by HIToolbox.  On newer systems those buttons do not match the Apple
 *    buttons, so we draw them from scratch.
 */

static Ttk_StateTable TreeHeaderValueTable[] = {
    {kThemeButtonOn, TTK_STATE_ALTERNATE},
    {kThemeButtonOn, TTK_STATE_SELECTED},
    {kThemeButtonOff, 0}
};

static Ttk_StateTable TreeHeaderAdornmentTable[] = {
    {kThemeAdornmentHeaderButtonSortUp,
     TTK_STATE_ALTERNATE | TTK_TREEVIEW_STATE_SORTARROW},
    {kThemeAdornmentDefault,
     TTK_STATE_SELECTED | TTK_TREEVIEW_STATE_SORTARROW},
    {kThemeAdornmentHeaderButtonNoSortArrow, TTK_STATE_ALTERNATE},
    {kThemeAdornmentHeaderButtonNoSortArrow, TTK_STATE_SELECTED},
    {kThemeAdornmentFocus, TTK_STATE_FOCUS},
    {kThemeAdornmentNone, 0}
};

static void TreeAreaElementSize (
    void *clientData,
    void *elementRecord,
    Tk_Window tkwin,
    int *minWidth,
    int *minHeight,
    Ttk_Padding *paddingPtr)
{

    /*
     * Padding is needed to get the heading text to align correctly, since the
     * widget expects the heading to be the same height as a row.
     */

<<<<<<< HEAD
    if ([NSApp macMinorVersion] > 8) {
	Ttk_MakePadding(0, 4, 0, 0);
=======
    if ([NSApp macOSVersion] > 100800) {
	paddingPtr->top = 4;
>>>>>>> 8a4797c9
    }
}

static Ttk_ElementSpec TreeAreaElementSpec = {
    TK_STYLE_VERSION_2,
    sizeof(NullElement),
    TtkNullElementOptions,
    TreeAreaElementSize,
    TtkNullElementDraw
};
static void TreeHeaderElementSize(
    void *clientData,
    void *elementRecord,
    Tk_Window tkwin,
    int *minWidth,
    int *minHeight,
    Ttk_Padding *paddingPtr)
{
    if ([NSApp macOSVersion] > 100800) {
	*minHeight = 24;
    } else {
	ButtonElementSize(clientData, elementRecord, tkwin, minWidth,
	    minHeight, paddingPtr);
    }
}

static void TreeHeaderElementDraw(
    void *clientData,
    void *elementRecord,
    Tk_Window tkwin,
    Drawable d,
    Ttk_Box b,
    Ttk_State state)
{
    ThemeButtonParams *params = clientData;
    CGRect bounds = BoxToRect(d, b);
    const HIThemeButtonDrawInfo info = {
	.version = 0,
	.state = Ttk_StateTableLookup(ThemeStateTable, state),
	.kind = params->kind,
	.value = Ttk_StateTableLookup(TreeHeaderValueTable, state),
	.adornment = Ttk_StateTableLookup(TreeHeaderAdornmentTable, state),
    };

    BEGIN_DRAWING(d)
    if ([NSApp macOSVersion] > 100800) {

        /*
         * Compensate for the padding added in TreeHeaderElementSize, so
         * the larger heading will be drawn at the top of the widget.
         */

	bounds.origin.y -= 4;
	DrawListHeader(bounds, dc.context, tkwin, state);
    } else {
	ChkErr(HIThemeDrawButton, &bounds, &info, dc.context, HIOrientation,
	    NULL);
    }
    END_DRAWING
}

static Ttk_ElementSpec TreeHeaderElementSpec = {
    TK_STYLE_VERSION_2,
    sizeof(NullElement),
    TtkNullElementOptions,
    TreeHeaderElementSize,
    TreeHeaderElementDraw
};

/*----------------------------------------------------------------------
 * +++ Disclosure triangles --
 */

#define TTK_TREEVIEW_STATE_OPEN         TTK_STATE_USER1
#define TTK_TREEVIEW_STATE_LEAF         TTK_STATE_USER2
static Ttk_StateTable DisclosureValueTable[] = {
    {kThemeDisclosureDown, TTK_TREEVIEW_STATE_OPEN, 0},
    {kThemeDisclosureRight, 0, 0},
};
static void DisclosureElementSize(
    void *clientData,
    void *elementRecord,
    Tk_Window tkwin,
    int *minWidth,
    int *minHeight,
    Ttk_Padding *paddingPtr)
{
    SInt32 s;

    ChkErr(GetThemeMetric, kThemeMetricDisclosureTriangleWidth, &s);
    *minWidth = s;
    ChkErr(GetThemeMetric, kThemeMetricDisclosureTriangleHeight, &s);
    *minHeight = s;
}

static void DisclosureElementDraw(
    void *clientData,
    void *elementRecord,
    Tk_Window tkwin,
    Drawable d,
    Ttk_Box b,
    Ttk_State state)
{
    if (!(state & TTK_TREEVIEW_STATE_LEAF)) {
	int triangleState = TkMacOSXInDarkMode(tkwin) ?
	    kThemeStateInactive : kThemeStateActive;
	CGRect bounds = BoxToRect(d, b);
	const HIThemeButtonDrawInfo info = {
	    .version = 0,
	    .state = triangleState,
	    .kind = kThemeDisclosureTriangle,
	    .value = Ttk_StateTableLookup(DisclosureValueTable, state),
	    .adornment = kThemeAdornmentDrawIndicatorOnly,
	};

	BEGIN_DRAWING(d)
	ChkErr(HIThemeDrawButton, &bounds, &info, dc.context, HIOrientation,
	    NULL);
	END_DRAWING
    }
}

static Ttk_ElementSpec DisclosureElementSpec = {
    TK_STYLE_VERSION_2,
    sizeof(NullElement),
    TtkNullElementOptions,
    DisclosureElementSize,
    DisclosureElementDraw
};

/*----------------------------------------------------------------------
 * +++ Widget layouts --
 */

TTK_BEGIN_LAYOUT_TABLE(LayoutTable)

TTK_LAYOUT("Toolbar",
    TTK_NODE("Toolbar.background", TTK_FILL_BOTH))

TTK_LAYOUT("TButton",
    TTK_GROUP("Button.button", TTK_FILL_BOTH,
    TTK_GROUP("Button.padding", TTK_FILL_BOTH,
    TTK_NODE("Button.label", TTK_FILL_BOTH))))

TTK_LAYOUT("TRadiobutton",
    TTK_GROUP("Radiobutton.button", TTK_FILL_BOTH,
    TTK_GROUP("Radiobutton.padding", TTK_FILL_BOTH,
    TTK_NODE("Radiobutton.label", TTK_PACK_LEFT))))

TTK_LAYOUT("TCheckbutton",
    TTK_GROUP("Checkbutton.button", TTK_FILL_BOTH,
    TTK_GROUP("Checkbutton.padding", TTK_FILL_BOTH,
    TTK_NODE("Checkbutton.label", TTK_PACK_LEFT))))

TTK_LAYOUT("TMenubutton",
    TTK_GROUP("Menubutton.button", TTK_FILL_BOTH,
    TTK_GROUP("Menubutton.padding", TTK_FILL_BOTH,
    TTK_NODE("Menubutton.label", TTK_PACK_LEFT))))

TTK_LAYOUT("TCombobox",
    TTK_GROUP("Combobox.button", TTK_FILL_BOTH,
    TTK_GROUP("Combobox.padding", TTK_FILL_BOTH,
    TTK_NODE("Combobox.textarea", TTK_FILL_BOTH))))

/* Image Button - no button */
TTK_LAYOUT("ImageButton",
    TTK_GROUP("Button.padding", TTK_FILL_BOTH,
    TTK_NODE("Button.label", TTK_FILL_BOTH)))

/* Inline Button */
TTK_LAYOUT("InlineButton",
    TTK_GROUP("InlineButton.button", TTK_FILL_BOTH,
    TTK_GROUP("Button.padding", TTK_FILL_BOTH,
    TTK_NODE("Button.label", TTK_FILL_BOTH))))

/* Rounded Rect Button -- transparent face */
TTK_LAYOUT("RoundedRectButton",
    TTK_GROUP("RoundedRectButton.button", TTK_FILL_BOTH,
    TTK_GROUP("Button.padding", TTK_FILL_BOTH,
    TTK_NODE("Button.label", TTK_FILL_BOTH))))

/* Gradient Button */
TTK_LAYOUT("GradientButton",
    TTK_GROUP("GradientButton.button", TTK_FILL_BOTH,
    TTK_GROUP("Button.padding", TTK_FILL_BOTH,
    TTK_NODE("Button.label", TTK_FILL_BOTH))))

/* Recessed Button - text only radio button */

TTK_LAYOUT("RecessedButton",
    TTK_GROUP("RecessedButton.button", TTK_FILL_BOTH,
    TTK_GROUP("Button.padding", TTK_FILL_BOTH,
    TTK_NODE("Button.label", TTK_FILL_BOTH))))

/* DisclosureButton (not a triangle) -- No label, no border*/
TTK_LAYOUT("DisclosureButton",
    TTK_NODE("DisclosureButton.button", TTK_FILL_BOTH))

/* HelpButton -- No label, no border*/
TTK_LAYOUT("HelpButton",
    TTK_NODE("HelpButton.button", TTK_FILL_BOTH))

/* Notebook tabs -- no focus ring */
TTK_LAYOUT("Tab",
    TTK_GROUP("Notebook.tab", TTK_FILL_BOTH,
    TTK_GROUP("Notebook.padding", TTK_EXPAND | TTK_FILL_BOTH,
    TTK_NODE("Notebook.label", TTK_EXPAND | TTK_FILL_BOTH))))

/* Spinbox -- buttons 2px to the right of the field. */
TTK_LAYOUT("TSpinbox",
    TTK_GROUP("Spinbox.buttons", TTK_PACK_RIGHT,
    TTK_NODE("Spinbox.uparrow", TTK_PACK_TOP | TTK_STICK_E)
    TTK_NODE("Spinbox.downarrow", TTK_PACK_BOTTOM | TTK_STICK_E))
    TTK_GROUP("Spinbox.field", TTK_EXPAND | TTK_FILL_X,
    TTK_NODE("Spinbox.textarea", TTK_EXPAND | TTK_FILL_X)))

TTK_LAYOUT("TEntry",
    TTK_GROUP("Entry.field", TTK_FILL_BOTH|TTK_BORDER,
        TTK_GROUP("Entry.padding", TTK_FILL_BOTH,
	    TTK_NODE("Entry.textarea", TTK_FILL_BOTH))))

/* Searchbox */
TTK_LAYOUT("Searchbox",
    TTK_GROUP("Searchbox.field", TTK_FILL_BOTH|TTK_BORDER,
        TTK_GROUP("Entry.padding", TTK_FILL_BOTH,
	    TTK_NODE("Entry.textarea", TTK_FILL_BOTH))))

/* Progress bars -- track only */
TTK_LAYOUT("TProgressbar",
    TTK_NODE("Progressbar.track", TTK_EXPAND | TTK_FILL_BOTH))

/* Treeview -- no border. */
TTK_LAYOUT("Treeview",
    TTK_GROUP("Treeview.field", TTK_FILL_BOTH,
    TTK_GROUP("Treeview.padding", TTK_FILL_BOTH,
    TTK_NODE("Treeview.treearea", TTK_FILL_BOTH))))

/* Tree heading -- no border, fixed height */
TTK_LAYOUT("Heading",
    TTK_NODE("Treeheading.cell", TTK_FILL_BOTH)
    TTK_NODE("Treeheading.image", TTK_PACK_RIGHT)
    TTK_NODE("Treeheading.text", TTK_PACK_TOP))

/* Tree items -- omit focus ring */
TTK_LAYOUT("Item",
    TTK_GROUP("Treeitem.padding", TTK_FILL_BOTH,
    TTK_NODE("Treeitem.indicator", TTK_PACK_LEFT)
    TTK_NODE("Treeitem.image", TTK_PACK_LEFT)
    TTK_NODE("Treeitem.text", TTK_PACK_LEFT)))

/* Scrollbar Layout -- Buttons at the bottom (Snow Leopard and Lion only) */

TTK_LAYOUT("Vertical.TScrollbar",
    TTK_GROUP("Vertical.Scrollbar.trough", TTK_FILL_Y,
    TTK_NODE("Vertical.Scrollbar.thumb",
    TTK_PACK_TOP | TTK_EXPAND | TTK_FILL_BOTH)
    TTK_NODE("Vertical.Scrollbar.downarrow", TTK_PACK_BOTTOM)
    TTK_NODE("Vertical.Scrollbar.uparrow", TTK_PACK_BOTTOM)))

TTK_LAYOUT("Horizontal.TScrollbar",
    TTK_GROUP("Horizontal.Scrollbar.trough", TTK_FILL_X,
    TTK_NODE("Horizontal.Scrollbar.thumb",
    TTK_PACK_LEFT | TTK_EXPAND | TTK_FILL_BOTH)
    TTK_NODE("Horizontal.Scrollbar.rightarrow", TTK_PACK_RIGHT)
    TTK_NODE("Horizontal.Scrollbar.leftarrow", TTK_PACK_RIGHT)))

TTK_END_LAYOUT_TABLE

/*----------------------------------------------------------------------
 * +++ Initialization --
 */

static int AquaTheme_Init(
    Tcl_Interp *interp)
{
    Ttk_Theme themePtr = Ttk_CreateTheme(interp, "aqua", NULL);

    if (!themePtr) {
	return TCL_ERROR;
    }

    /*
     * Elements:
     */

    Ttk_RegisterElementSpec(themePtr, "background", &BackgroundElementSpec,
	0);
    Ttk_RegisterElementSpec(themePtr, "fill", &FillElementSpec, 0);
    Ttk_RegisterElementSpec(themePtr, "field", &FieldElementSpec, 0);
    Ttk_RegisterElementSpec(themePtr, "Toolbar.background",
	&ToolbarBackgroundElementSpec, 0);

    Ttk_RegisterElementSpec(themePtr, "Button.button",
	&ButtonElementSpec, &PushButtonParams);
    Ttk_RegisterElementSpec(themePtr, "InlineButton.button",
	&ButtonElementSpec, &InlineButtonParams);
    Ttk_RegisterElementSpec(themePtr, "RoundedRectButton.button",
	&ButtonElementSpec, &RoundedRectButtonParams);
    Ttk_RegisterElementSpec(themePtr, "Checkbutton.button",
	&ButtonElementSpec, &CheckBoxParams);
    Ttk_RegisterElementSpec(themePtr, "Radiobutton.button",
	&ButtonElementSpec, &RadioButtonParams);
    Ttk_RegisterElementSpec(themePtr, "RecessedButton.button",
	&ButtonElementSpec, &RecessedButtonParams);
    Ttk_RegisterElementSpec(themePtr, "Toolbutton.border",
	&ButtonElementSpec, &BevelButtonParams);
    Ttk_RegisterElementSpec(themePtr, "Menubutton.button",
	&ButtonElementSpec, &PopupButtonParams);
    Ttk_RegisterElementSpec(themePtr, "DisclosureButton.button",
	&ButtonElementSpec, &DisclosureButtonParams);
    Ttk_RegisterElementSpec(themePtr, "HelpButton.button",
	&ButtonElementSpec, &HelpButtonParams);
    Ttk_RegisterElementSpec(themePtr, "GradientButton.button",
	&ButtonElementSpec, &GradientButtonParams);
    Ttk_RegisterElementSpec(themePtr, "Spinbox.uparrow",
	&SpinButtonUpElementSpec, 0);
    Ttk_RegisterElementSpec(themePtr, "Spinbox.downarrow",
	&SpinButtonDownElementSpec, 0);
    Ttk_RegisterElementSpec(themePtr, "Combobox.button",
	&ComboboxElementSpec, 0);
    Ttk_RegisterElementSpec(themePtr, "Treeitem.indicator",
	&DisclosureElementSpec, &DisclosureParams);
    Ttk_RegisterElementSpec(themePtr, "Treeheading.cell",
	&TreeHeaderElementSpec, &ListHeaderParams);

    Ttk_RegisterElementSpec(themePtr, "Treeview.treearea",
	&TreeAreaElementSpec, 0);
    Ttk_RegisterElementSpec(themePtr, "Notebook.tab", &TabElementSpec, 0);
    Ttk_RegisterElementSpec(themePtr, "Notebook.client", &PaneElementSpec, 0);

    Ttk_RegisterElementSpec(themePtr, "Labelframe.border", &GroupElementSpec,
	0);
    Ttk_RegisterElementSpec(themePtr, "Entry.field", &EntryElementSpec,
			    &EntryFieldParams);
    Ttk_RegisterElementSpec(themePtr, "Searchbox.field", &EntryElementSpec,
			    &SearchboxFieldParams);
    Ttk_RegisterElementSpec(themePtr, "Spinbox.field", &EntryElementSpec,
			    &EntryFieldParams);

    Ttk_RegisterElementSpec(themePtr, "separator", &SeparatorElementSpec, 0);
    Ttk_RegisterElementSpec(themePtr, "hseparator", &SeparatorElementSpec, 0);
    Ttk_RegisterElementSpec(themePtr, "vseparator", &SeparatorElementSpec, 0);

    Ttk_RegisterElementSpec(themePtr, "sizegrip", &SizegripElementSpec, 0);

    /*
     * <<NOTE-TRACKS>>
     * In some themes the Layouts for a progress bar has a trough element and a
     * pbar element.  But in our case the appearance manager draws both parts
     * of the progress bar, so we just have a single element called ".track".
     */

    Ttk_RegisterElementSpec(themePtr, "Progressbar.track", &PbarElementSpec,
	0);

    Ttk_RegisterElementSpec(themePtr, "Scale.trough", &TrackElementSpec,
	&ScaleData);
    Ttk_RegisterElementSpec(themePtr, "Scale.slider", &SliderElementSpec, 0);

    Ttk_RegisterElementSpec(themePtr, "Vertical.Scrollbar.trough",
	&TroughElementSpec, 0);
    Ttk_RegisterElementSpec(themePtr, "Vertical.Scrollbar.thumb",
	&ThumbElementSpec, 0);
    Ttk_RegisterElementSpec(themePtr, "Horizontal.Scrollbar.trough",
	&TroughElementSpec, 0);
    Ttk_RegisterElementSpec(themePtr, "Horizontal.Scrollbar.thumb",
	&ThumbElementSpec, 0);

    /*
     * If we are not in Snow Leopard or Lion the arrows won't actually be
     * displayed.
     */

    Ttk_RegisterElementSpec(themePtr, "Vertical.Scrollbar.uparrow",
	&ArrowElementSpec, 0);
    Ttk_RegisterElementSpec(themePtr, "Vertical.Scrollbar.downarrow",
	&ArrowElementSpec, 0);
    Ttk_RegisterElementSpec(themePtr, "Horizontal.Scrollbar.leftarrow",
	&ArrowElementSpec, 0);
    Ttk_RegisterElementSpec(themePtr, "Horizontal.Scrollbar.rightarrow",
	&ArrowElementSpec, 0);

    /*
     * Layouts:
     */

    Ttk_RegisterLayouts(themePtr, LayoutTable);

    Tcl_PkgProvide(interp, "ttk::theme::aqua", TTK_VERSION);
    return TCL_OK;
}

MODULE_SCOPE
int Ttk_MacOSXPlatformInit(
    Tcl_Interp *interp)
{
    return AquaTheme_Init(interp);
}

/*
 * Local Variables:
 * mode: objc
 * c-basic-offset: 4
 * fill-column: 79
 * coding: utf-8
 * End:
 */<|MERGE_RESOLUTION|>--- conflicted
+++ resolved
@@ -163,7 +163,7 @@
 static NSColor *controlAccentColor(void)
 {
     NSColor *color = nil;
-    if ([NSApp macMinorVersion] >= 14) {
+    if ([NSApp macOSVersion] > 101400) {
 	if (@available(macOS 10.14, *)) {
 	    color = [NSColor controlAccentColor];
 	}
@@ -1635,41 +1635,10 @@
 
     switch (info.kind) {
 
-<<<<<<< HEAD
     /*
      * A Gradient Button should have an image and no text.  The size is set to
      * that of the image.  All we need to do is draw a 1-pixel border.
      */
-=======
-    BEGIN_DRAWING(d)
-    if (TkMacOSXInDarkMode(tkwin)) {
-	switch (info.kind) {
-	case kThemePushButton:
-	case kThemePopupButton:
-	    DrawDarkButton(bounds, info.kind, state, dc.context);
-	    break;
-	case kThemeCheckBox:
-	    DrawDarkCheckBox(bounds, state, dc.context);
-	    break;
-	case kThemeRadioButton:
-	    DrawDarkRadioButton(bounds, state, dc.context);
-	    break;
-	case kThemeRoundedBevelButton:
-	    DrawDarkBevelButton(bounds, state, dc.context);
-	    break;
-	default:
-	    ChkErr(HIThemeDrawButton, &bounds, &info, dc.context,
-		HIOrientation, NULL);
-	}
-    } else if (info.kind == kThemePushButton &&
-	       (state & TTK_STATE_PRESSED)) {
-	bounds.size.height += 2;
-	if ([NSApp macOSVersion] > 100800) {
-	    GradientFillRoundedRectangle(dc.context, bounds, 4,
-					 pressedPushButtonGradient, 2);
-	}
-    } else {
->>>>>>> 8a4797c9
 
     case TkGradientButton:
 	BEGIN_DRAWING(d)
@@ -1696,7 +1665,7 @@
 
     /* We do our own drawing on new systems.*/
 
-    if ([NSApp macMinorVersion] > 8) {
+    if ([NSApp macOSVersion] > 100800) {
 	BEGIN_DRAWING(d)
 	DrawButton(bounds, info, state, dc.context, tkwin);
 	END_DRAWING
@@ -1861,7 +1830,7 @@
     };
 
     BEGIN_DRAWING(d)
-    if ([NSApp macMinorVersion] > 8) {
+    if ([NSApp macOSVersion] > 100800) {
 	DrawTab(bounds, state, dc.context, tkwin);
     } else {
 	ChkErr(HIThemeDrawTab, &bounds, &info, dc.context, HIOrientation,
@@ -2035,7 +2004,7 @@
     Tk_3DBorder backgroundPtr = NULL;
     static const char *defaultBG = ENTRY_DEFAULT_BACKGROUND;
 
-    if ([NSApp macMinorVersion] > 8) {
+    if ([NSApp macOSVersion] > 100800) {
 	BEGIN_DRAWING(d)
 	    switch(kind) {
 	    case kHIThemeFrameTextFieldRound:
@@ -2078,15 +2047,9 @@
 	}
 	BEGIN_DRAWING(d)
 	if (backgroundPtr == NULL) {
-<<<<<<< HEAD
-	    if ([NSApp macMinorVersion] > 8) {
+	    if ([NSApp macOSVersion] > 100800) {
 		background = CGCOLOR([NSColor textBackgroundColor]);
 		CGContextSetFillColorWithColor(dc.context, background);
-=======
-	    if ([NSApp macOSVersion] > 100800) {
-		background = [NSColor textBackgroundColor];
-		CGContextSetFillColorWithColor(dc.context, CGCOLOR(background));
->>>>>>> 8a4797c9
 	    } else {
 		CGContextSetRGBFillColor(dc.context, 1.0, 1.0, 1.0, 1.0);
 	    }
@@ -2159,27 +2122,13 @@
     };
 
     BEGIN_DRAWING(d)
-<<<<<<< HEAD
-    if ([NSApp macMinorVersion] > 8) {
+    if ([NSApp macOSVersion] > 100800) {
 	bounds = CGRectInset(bounds, 2, 2);
 	DrawButton(bounds, info, state, dc.context, tkwin);
     } else {
 	bounds.origin.y += 1;
 	ChkErr(HIThemeDrawButton, &bounds, &info, dc.context, HIOrientation,
 	       NULL);
-=======
-    bounds.origin.y += 1;
-    if (TkMacOSXInDarkMode(tkwin)) {
-	bounds.size.height += 1;
-	DrawDarkButton(bounds, info.kind, state, dc.context);
-    } else if ([NSApp macOSVersion] > 100800) {
-	if ((state & TTK_STATE_BACKGROUND) &&
-	    !(state & TTK_STATE_DISABLED)) {
-	    NSColor *background = [NSColor textBackgroundColor];
-	    CGRect innerBounds = CGRectInset(bounds, 1, 2);
-	    SolidFillRoundedRectangle(dc.context, innerBounds, 4, background);
-	}
->>>>>>> 8a4797c9
     }
     END_DRAWING
 }
@@ -2271,7 +2220,7 @@
 	.adornment = kThemeAdornmentNone,
     };
     BEGIN_DRAWING(d)
-    if ([NSApp macMinorVersion] > 8) {
+    if ([NSApp macOSVersion] > 100800) {
 	DrawButton(bounds, info, state, dc.context, tkwin);
     } else {
 	ChkErr(HIThemeDrawButton, &bounds, &info, dc.context, HIOrientation,
@@ -2316,7 +2265,7 @@
     };
 
     BEGIN_DRAWING(d)
-    if ([NSApp macMinorVersion] > 8) {
+    if ([NSApp macOSVersion] > 100800) {
 	DrawButton(bounds, info, state, dc.context, tkwin);
     } else {
 	ChkErr(HIThemeDrawButton, &bounds, &info, dc.context, HIOrientation,
@@ -2435,7 +2384,7 @@
 	}
     }
     BEGIN_DRAWING(d)
-    if ([NSApp macMinorVersion] > 8 && !(state & TTK_STATE_ALTERNATE)) {
+    if (([NSApp macOSVersion] > 100800) && !(state & TTK_STATE_ALTERNATE)) {
 	DrawSlider(dc.context, bounds, info, state, tkwin);
     } else {
 	ChkErr(HIThemeDrawTrack, &info, NULL, dc.context, HIOrientation);
@@ -2562,7 +2511,7 @@
     };
 
     BEGIN_DRAWING(d)
-    if ([NSApp macMinorVersion] > 8) {
+    if ([NSApp macOSVersion] > 100800) {
 	DrawProgressBar(dc.context, bounds, info, state, tkwin);
     } else {
 	ChkErr(HIThemeDrawTrack, &info, NULL, dc.context, HIOrientation);
@@ -2639,14 +2588,9 @@
 	bounds = CGRectInset(bounds, 1, 0);
     }
     BEGIN_DRAWING(d)
-<<<<<<< HEAD
-    if ([NSApp macMinorVersion] > 8) {
+    if ([NSApp macOSVersion] > 100800) {
 	bgGray = TkMacOSXInDarkMode(tkwin) ? darkTrough : lightTrough;
 	CGContextSetFillColorWithColor(dc.context, CGColorFromGray(bgGray));
-=======
-    if ([NSApp macOSVersion] > 100800) {
-	CGContextSetFillColorWithColor(dc.context, CGCOLOR(troughColor));
->>>>>>> 8a4797c9
     } else {
 	ChkErr(HIThemeSetFill, kThemeBrushDocumentWindowBackground, NULL,
 	    dc.context, HIOrientation);
@@ -2992,15 +2936,8 @@
 {
     CGRect bounds = BoxToRect(d, b);
 
-<<<<<<< HEAD
-    if ([NSApp macMinorVersion] > 8) {
+    if ([NSApp macOSVersion] > 100800) {
 	CGColorRef bgColor;
-=======
-    if ([NSApp macOSVersion] > 100800) {
-	NSColorSpace *deviceRGB = [NSColorSpace deviceRGBColorSpace];
-	NSColor *bgColor;
-	CGFloat fill[4];
->>>>>>> 8a4797c9
 	BEGIN_DRAWING(d)
 	bgColor = GetBackgroundCGColor(dc.context, tkwin, 0);
 	CGContextSetFillColorWithColor(dc.context, bgColor);
@@ -3165,13 +3102,8 @@
      * widget expects the heading to be the same height as a row.
      */
 
-<<<<<<< HEAD
-    if ([NSApp macMinorVersion] > 8) {
+    if ([NSApp macOSVersion] > 100800) {
 	Ttk_MakePadding(0, 4, 0, 0);
-=======
-    if ([NSApp macOSVersion] > 100800) {
-	paddingPtr->top = 4;
->>>>>>> 8a4797c9
     }
 }
 
