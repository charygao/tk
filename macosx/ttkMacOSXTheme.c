/*
 * ttkMacOSXTheme.c --
 *
 *      Tk theme engine for Mac OSX, using the Appearance Manager API.
 *
 * Copyright (c) 2004 Joe English
 * Copyright (c) 2005 Neil Madden
 * Copyright (c) 2006-2009 Daniel A. Steffen <das@users.sourceforge.net>
 * Copyright 2008-2009, Apple Inc.
 * Copyright 2009 Kevin Walzer/WordTech Communications LLC.
 * Copyright 2019 Marc Culler
 *
 * See the file "license.terms" for information on usage and redistribution
 * of this file, and for a DISCLAIMER OF ALL WARRANTIES.
 *
 * See also:
 *
 * <URL: http://developer.apple.com/documentation/Carbon/Reference/
 *      Appearance_Manager/appearance_manager/APIIndex.html >
 *
 * Notes:
 *      "Active" means different things in Mac and Tk terminology --
 *      On Aqua, widgets are "Active" if they belong to the foreground window,
 *      "Inactive" if they are in a background window.  Tk uses the term
 *      "active" to mean that the mouse cursor is over a widget; aka "hover",
 *      "prelight", or "hot-tracked".  Aqua doesn't use this kind of feedback.
 *
 *      The QuickDraw/Carbon coordinate system is relative to the top-level
 *      window, not to the Tk_Window.  BoxToRect() accounts for this.
 */

#include "tkMacOSXPrivate.h"
#include "ttk/ttkTheme.h"
#include "ttkMacOSXTheme.h"
#include "tkColor.h"
#include <math.h>

static NSColor *controlAccentColor(void) {
    static int accentPixel = -1;
    if (accentPixel == -1) {
	TkColor *temp = TkpGetColor(None, "systemControlAccentColor");
	accentPixel = temp->color.pixel;
	ckfree(temp);
    }
    return [TkMacOSXGetNSColor(NULL, accentPixel) retain];
}

/*
 * Padding values which depend on the OS version.  These are initialized
 * in Ttk_MacOSXInit.
 */

static Ttk_Padding entryElementPadding;

/*----------------------------------------------------------------------
 * +++ ComputeButtonDrawInfo --
 *
 *      Fill in an appearance manager HIThemeButtonDrawInfo record
 *      from a Ttk state and the ThemeButtonParams used as the
 *      clientData.
 */

static inline HIThemeButtonDrawInfo ComputeButtonDrawInfo(
    ThemeButtonParams *params,
    Ttk_State state,
    Tk_Window tkwin)
{
    /*
     * See ButtonElementDraw for the explanation of why we always draw
     * some buttons in the active state.
     */

    SInt32 HIThemeState;
    int adornment = 0;

    HIThemeState = Ttk_StateTableLookup(ThemeStateTable, state);

    /*
     * HITheme uses the adornment to decide the direction of the
     * arrow on a Disclosure Button.  Also HITheme draws inactive
     * (TTK_STATE_BACKGROUND) buttons in a gray color but macOS
     * no longer does that.  So we adjust the HIThemeState.
     */

    switch (params->kind) {
    case kThemeArrowButton:
	adornment = kThemeAdornmentDrawIndicatorOnly;
	if (state & TTK_STATE_SELECTED) {
	    adornment |= kThemeAdornmentArrowUpArrow;
	}
	/* Fall through. */
    case kThemeRadioButton:
	/*
	 * The gray color is better than the blue color for a
	 * background selected Radio Button.
	 */

	if (state & TTK_STATE_SELECTED) {
	    break;
	}
    default:
	if (state & TTK_STATE_BACKGROUND) {
	    HIThemeState |= kThemeStateActive;
	}
	break;
    }

    const HIThemeButtonDrawInfo info = {
	.version = 0,
	.state = HIThemeState,
	.kind = params ? params->kind : 0,
	.value = Ttk_StateTableLookup(ButtonValueTable, state),
	.adornment = Ttk_StateTableLookup(ButtonAdornmentTable, state) | adornment,
    };
    return info;
}


/*
 * When we draw simulated Apple widgets we use the Core Graphics framework.
 * Core Graphics uses CGColorRefs, not NSColors.  A CGColorRef must be retained
 * and released explicitly while an NSColor is autoreleased.  In version 10.8
 * of macOS Apple introduced a CGColor property of an NSColor which is guaranteed
 * to be a valid CGColorRef for (approximately) the same color and is released
 * when the NSColor is autoreleased.
 *
 * When building on systems earlier than 10.8 there is no painless way to
 * convert an NSColor to a CGColor. On the other hand, on those systems we use
 * the HIToolbox to draw all widgets, so we never need to call Core Graphics
 * drawing routines directly.  This means that the functions and macros below
 * which construct CGColorRefs can be defined to return nil on systems before
 * 10.8.
 *
 * Similarly, those older systems did not have CGPathCreateWithRoundedRect, but
 * since we never need to draw rounded rectangles on those systems we can just
 * define it to return nil.
 */

#if MAC_OS_X_VERSION_MAX_ALLOWED >= 1080
static CGColorRef
CGColorFromRGBA(
    CGFloat *rgba)
{
    NSColorSpace *colorSpace = [NSColorSpace sRGBColorSpace];
    NSColor *nscolor = [NSColor colorWithColorSpace: colorSpace
					 components: rgba
					      count: 4];
    return nscolor.CGColor;
}

static CGColorRef
CGColorFromGray(
    GrayColor g)
{
    CGFloat rgba[4] = {g.grayscale, g.grayscale, g.grayscale, g.alpha};
    NSColorSpace *colorSpace = [NSColorSpace sRGBColorSpace];
    NSColor *nscolor = [NSColor colorWithColorSpace: colorSpace
					 components: rgba
					      count: 4];
    return nscolor.CGColor;
}

#define CGCOLOR(nscolor) nscolor.CGColor

#else

#define CGCOLOR(nscolor)  nil
#define CGColorFromRGBA(rgba) nil
#define CGColorFromGray(gray) nil
#define CGPathCreateWithRoundedRect(w, x, y, z) nil

#endif

/*----------------------------------------------------------------------
 * +++ Utilities.
 */

/*----------------------------------------------------------------------
 * BoxToRect --
 *
 *    Convert a Ttk_Box in Tk coordinates relative to the given Drawable to a
 *    native CGRect relative to the containing NSView.  (The coordinate system
 *    is the one used by CGContextRef, which has origin at the upper left
 *    corner, and y increasing downward.)
 */

static inline CGRect BoxToRect(
    Drawable d,
    Ttk_Box b)
{
    MacDrawable *md = (MacDrawable *) d;
    CGRect rect;

    rect.origin.y       = b.y + md->yOff;
    rect.origin.x       = b.x + md->xOff;
    rect.size.height    = b.height;
    rect.size.width     = b.width;

    return rect;
}

/*----------------------------------------------------------------------
 * LookupGrayPalette
 *
 * Retrieves the palette of grayscale colors needed to draw a particular
 * type of button, in a particular state, in light or dark mode.
 *
 */

static GrayPalette LookupGrayPalette(
    ButtonDesign *design,
    unsigned int state,
    int isDark)
{
    PaletteStateTable *entry = design->palettes;
    while ((state & entry->onBits) != entry->onBits ||
           (~state & entry->offBits) != entry->offBits)
    {
        ++entry;
    }
    return isDark ? entry->dark : entry->light;
}

/*----------------------------------------------------------------------
 * NormalizeButtonBounds --
 *
 *      This function returns the actual bounding rectangle that will be used
 *      in drawing the button.
 *
 *      Apple only allows three specific heights for most buttons: regular,
 *      small and mini. We always use the regular size.  However, Ttk may
 *      provide a bounding rectangle with arbitrary height.  We draw the Mac
 *      button centered vertically in the Ttk rectangle, with the same width as
 *      the rectangle.  (But we take care to produce an integer y coordinate,
 *      to avoid unexpected anti-aliasing.)
 *
 *      In addition, the button types which are not known to HIToolbox need some
 *      adjustments to their bounds.
 *
 */

static CGRect NormalizeButtonBounds(
    ThemeButtonParams *params,
    CGRect bounds,
    int isDark)
{
    SInt32 height;

    if (params->heightMetric != (SInt32) NoThemeMetric) {
	ChkErr(GetThemeMetric, params->heightMetric, &height);
	height += 2;
	bounds.origin.y += round(1 + (bounds.size.height - height) / 2);
	bounds.size.height = height;
    }
    switch (params->kind) {
    case TkRoundedRectButton:
	bounds.size.height -= 1;
	break;
    case TkInlineButton:
	bounds.size.height -= 4;
	bounds.origin.y += 1;
	break;
    case TkRecessedButton:
	bounds.size.height -= 2;
	break;
    case kThemeRoundButtonHelp:
	if (isDark) {
	    bounds.size.height = bounds.size.width = 22;
	} else {
	    bounds.size.height = bounds.size.width = 22;
	}
	break;
    default:
	break;
    }
    return bounds;
}

/*----------------------------------------------------------------------
 * +++ Background Colors
 *
 * Support for contrasting background colors when GroupBoxes or Tabbed
 * panes are nested inside each other.  Early versions of macOS used ridged
 * borders, so do not need contrasting backgrounds.
 */

/*
 * For systems older than 10.14, [NSColor windowBackGroundColor] generates
 * garbage when called from this function.  In 10.14 it works correctly, and
 * must be used in order to have a background color which responds to Dark
 * Mode.  So we use this hard-wired RGBA color on the older systems which don't
 * support Dark Mode anyway.
 */

RGBACOLOR windowBackground[4] = RGBA256(235.0, 235.0, 235.0, 1.0);

/*----------------------------------------------------------------------
 * GetBackgroundColor --
 *
 *      Fills the array rgba with the color coordinates for a background color.
 *      Start with the background color of a window's geometry master, or the
 *      standard ttk window background if there is no master. If the contrast
 *      parameter is nonzero, modify this color to be darker, for the aqua
 *      appearance, or lighter for the DarkAqua appearance.  This is primarily
 *      used by the Fill and Background elements.
 */

<<<<<<< HEAD
static void GetBackgroundColorRGBA(
    CGContextRef context,
=======
static void GetBackgroundColor(
    TCL_UNUSED(CGContextRef),
>>>>>>> 5bf62fe2
    Tk_Window tkwin,
    int contrast,
    CGFloat *rgba)
{
    TkWindow *winPtr = (TkWindow *) tkwin;
    TkWindow *masterPtr = (TkWindow *) TkGetGeomMaster(tkwin);

    while (masterPtr && masterPtr->privatePtr) {
	if (masterPtr->privatePtr->flags & TTK_HAS_CONTRASTING_BG) {
	    break;
	}
	masterPtr = (TkWindow *) TkGetGeomMaster(masterPtr);
    }
    if (masterPtr && masterPtr->privatePtr) {
	for (int i = 0; i < 4; i++) {
	    rgba[i] = masterPtr->privatePtr->fillRGBA[i];
	}
    } else {
	if ([NSApp macOSVersion] > 101300) {
	    NSColorSpace *deviceRGB = [NSColorSpace deviceRGBColorSpace];
	    NSColor *windowColor = [[NSColor windowBackgroundColor]
		colorUsingColorSpace: deviceRGB];
	    [windowColor getComponents: rgba];
	} else {
	    for (int i = 0; i < 4; i++) {
		rgba[i] = windowBackground[i];
	    }
	}
    }
    if (contrast) {
	int isDark = (rgba[0] + rgba[1] + rgba[2] < 1.5);

	if (isDark) {
	    for (int i = 0; i < 3; i++) {
		rgba[i] += 8.0 / 255.0;
	    }
	} else {
	    for (int i = 0; i < 3; i++) {
		rgba[i] -= 8.0 / 255.0;
	    }
	}
        if (winPtr->privatePtr) {
            winPtr->privatePtr->flags |= TTK_HAS_CONTRASTING_BG;
            for (int i = 0; i < 4; i++) {
                winPtr->privatePtr->fillRGBA[i] = rgba[i];
            }
        }
    }
}

static CGColorRef GetBackgroundCGColor(
    CGContextRef context,
    Tk_Window tkwin,
    int contrast)
{
    CGFloat rgba[4];
    GetBackgroundColorRGBA(context, tkwin, contrast, rgba);
    return CGColorFromRGBA(rgba);
}

/*----------------------------------------------------------------------
 * +++ Buttons
 */

/*----------------------------------------------------------------------
 * FillRoundedRectangle --
 *
 *      Fill a rounded rectangle with a specified solid color.
 */

static void FillRoundedRectangle(
    CGContextRef context,
    CGRect bounds,
    CGFloat radius,
    CGColorRef color)
{
    CGPathRef path;
    CHECK_RADIUS(radius, bounds)

    CGContextSetFillColorWithColor(context, color);
    path = CGPathCreateWithRoundedRect(bounds, radius, radius, NULL);
    CGContextBeginPath(context);
    CGContextAddPath(context, path);
    CGContextFillPath(context);
    CFRelease(path);
}

/*----------------------------------------------------------------------
 * FillBorder --
 *
 *      Draw a 1-pixel border around a rounded rectangle using a 3-step
 *      gradient of shades of gray.
 */

static void FillBorder(
    CGContextRef context,
    CGRect bounds,
    GrayPalette palette,
    CGFloat radius)
{
    if (bounds.size.width < 2) {
	return;
    }    
    NSColorSpace *sRGB = [NSColorSpace sRGBColorSpace];
    CGPoint end = CGPointMake(bounds.origin.x, bounds.origin.y + bounds.size.height);
    CGFloat corner = (radius > 0 ? radius : 2.0) / bounds.size.height;
    CGFloat locations[4] = {0.0, corner, 1.0 - corner, 1.0};
    CGPathRef path = CGPathCreateWithRoundedRect(bounds, radius, radius, NULL);
    CGFloat colors[16];
    colors[0] = colors[1] = colors[2] = palette.top / 255.0;
    colors[4] = colors[5] = colors[6] = palette.side / 255.0;
    colors[8] = colors[9] = colors[10] = palette.side / 255.0;
    colors[12] = colors[13] = colors[14] = palette.bottom / 255.0;
    colors[3] = colors[7] = colors[11] = colors[15] = 1.0;
    CGGradientRef gradient = CGGradientCreateWithColorComponents(
	 sRGB.CGColorSpace, colors, locations, 4);
    CGContextSaveGState(context);
    CGContextBeginPath(context);
    CGContextAddPath(context, path);
    CGContextClip(context);
    CGContextDrawLinearGradient(context, gradient, bounds.origin, end, 0.0);
    CGContextRestoreGState(context);
    CFRelease(path);
    CFRelease(gradient);
}

/*----------------------------------------------------------------------
 * DrawFocusRing --
 *
 *      Draw a 4-pixel wide rounded focus ring enclosing a rounded
 *      rectangle, using the current system accent color.
 */

static void DrawFocusRing(
    CGContextRef context,
    CGRect bounds,
    ButtonDesign *design)
{
    CGColorRef highlightColor;
    CGFloat highlight[4] = {1.0, 1.0, 1.0, 0.2};
    CGColorRef focusColor;

    focusColor = CGCOLOR([controlAccentColor() colorWithAlphaComponent:0.6]);
    FillRoundedRectangle(context, bounds, design->radius, focusColor);
    bounds = CGRectInset(bounds, 3, 3);
    highlightColor = CGColorFromRGBA(highlight);
    CGContextSetFillColorWithColor(context, highlightColor);
    CGContextFillRect(context, bounds);
}

/*----------------------------------------------------------------------
 * DrawGrayButton --
 *
 *      Draw a button in normal gray colors.
 *
 *      Aqua buttons are normally drawn in a grayscale color.  The buttons,
 *      which are shaped as rounded rectangles have a 1-pixel border which is
 *      drawn in a 3-step gradient and a solid gray face.
 *
 *      Note that this will produce a round button if length = width =
 *      2*radius.
 */

static void DrawGrayButton(
    CGContextRef context,
    CGRect bounds,
    ButtonDesign *design,
    unsigned int state,
    Tk_Window tkwin)
{
    int isDark = TkMacOSXInDarkMode(tkwin);
    GrayPalette palette = LookupGrayPalette(design, state, isDark);
    GrayColor faceGray = {.grayscale = 0.0, .alpha = 1.0};
    CGFloat radius = 2 * design->radius <= bounds.size.height ?
	design->radius : bounds.size.height / 2;
    if (palette.top <= 255.0) {
	FillBorder(context, bounds, palette, radius);
    }
    if (palette.face <= 255.0) {
	faceGray.grayscale = palette.face / 255.0;
    } else {

	/*
	 * Color values > 255 are "transparent" which really means that we
	 * fill with the background color.
	 */

	CGFloat rgba[4], gray;
	GetBackgroundColorRGBA(context, tkwin, 0, rgba);
	gray = (rgba[0] + rgba[1] + rgba[2]) / 3.0;
	faceGray.grayscale = gray;
    }
    FillRoundedRectangle(context, CGRectInset(bounds, 1, 1), radius - 1,
			 CGColorFromGray(faceGray));
}

/*----------------------------------------------------------------------
 * DrawAccentedButton --
 *
 *      The accent color is only used when drawing buttons in the active
 *      window.  Push Buttons and segmented Arrow Buttons are drawn in color
 *      when in the pressed state.  Selected Check Buttons, Radio Buttons and
 *      notebook Tabs are also drawn in color.  The color is based on the
 *      user's current choice for the controlAccentColor, but is actually a
 *      linear gradient with a 1-pixel darker line at the top and otherwise
 *      changing from lighter at the top to darker at the bottom.  This
 *      function draws a colored rounded rectangular button.
 */

static void DrawAccentedButton(
    CGContextRef context,
    CGRect bounds,
    ButtonDesign *design,
    int state,
    int isDark)
{
    NSColorSpace *sRGB = [NSColorSpace sRGBColorSpace];
    CGColorRef faceColor = CGCOLOR(controlAccentColor());
    CGFloat radius = design->radius;
    CGPathRef path = CGPathCreateWithRoundedRect(bounds, radius, radius, NULL);
    // This gradient should only be used for PushButtons and Tabs, and it needs
    // to be lighter at the top.
    static CGFloat components[12] = {1.0, 1.0, 1.0, 0.05,
				     1.0, 1.0, 1.0, 0.2,
				     1.0, 1.0, 1.0, 0.0};
    CGFloat locations[3] = {0.0, 0.05, 1.0};
    CGGradientRef gradient = CGGradientCreateWithColorComponents(
				 sRGB.CGColorSpace, components, locations, 3);
    CGPoint end;
    if (bounds.size.height > 2*radius) {
	bounds.size.height -= 1;
    }
    end = CGPointMake(bounds.origin.x, bounds.origin.y + bounds.size.height);
    CGContextSaveGState(context);
    CGContextBeginPath(context);
    CGContextAddPath(context, path);
    CGContextClip(context);
    FillRoundedRectangle(context, bounds, radius, faceColor);
    CGContextDrawLinearGradient(context, gradient, bounds.origin, end, 0.0);
    if (state & TTK_STATE_PRESSED &&
	state & TTK_STATE_ALTERNATE) {
	CGColorRef color = isDark ?
	    CGColorFromGray(darkPressedDefaultButton) :
	    CGColorFromGray(pressedDefaultButton);
	FillRoundedRectangle(context, bounds, radius, color);
    }
    CGContextRestoreGState(context);
    CFRelease(path);
    CFRelease(gradient);
}

/*----------------------------------------------------------------------
 * DrawAccentedSegment --
 *
 *      Draw the colored ends of widgets like popup buttons and combo buttons.
 */

static void DrawAccentedSegment(
    CGContextRef context,
    CGRect bounds,
    ButtonDesign *design,
    unsigned int state,
    Tk_Window tkwin)
{
    /*
     * Clip to the bounds and then draw an accented button which is extended so
     * that the rounded corners on the left will be clipped off.  This assumes
     * that the bounds include room for the focus ring.
     */
    int isDark = TkMacOSXInDarkMode(tkwin);
    GrayColor sepGray = isDark ? darkComboSeparator : lightComboSeparator;
    CGColorRef sepColor = CGColorFromGray(sepGray);
    CGRect clip = bounds;
    clip.size.height += 10;
    bounds.origin.x -= 10;
    bounds.size.width += 10;
    CGPoint separator[2] = {
	CGPointMake(clip.origin.x - 1, bounds.origin.y + 5),
	CGPointMake(clip.origin.x - 1,
		    bounds.origin.y + bounds.size.height - 3)};
    CGContextSaveGState(context);
    CGContextSetStrokeColorWithColor(context, sepColor);
    CGContextSetShouldAntialias(context, false);
    CGContextSetLineWidth(context, 0.5);
    CGContextAddLines(context, separator, 2);
    CGContextStrokePath(context);
    CGContextSetShouldAntialias(context, true);
    if (state & TTK_STATE_FOCUS) {
	CGRect focusClip = clip;
	clip.size.width += 4;
	CGContextClipToRect(context, focusClip);
	bounds = CGRectInset(bounds, 0, 1);
	DrawFocusRing(context, bounds, design);
    }
    bounds = CGRectInset(bounds, 4, 4);
    if (state & TTK_STATE_BACKGROUND) {
	bounds.size.height += 2;
    } else {
	bounds.size.height += 1;
    }
    CGContextClipToRect(context, clip);
    if ((state & TTK_STATE_BACKGROUND) || (state & TTK_STATE_DISABLED)) {
	DrawGrayButton(context, bounds, design, state, tkwin);
    } else {
	DrawAccentedButton(context, bounds, design, state | TTK_STATE_ALTERNATE,
			   isDark);
    }
    CGContextRestoreGState(context);
}

/*----------------------------------------------------------------------
 * +++ Entry boxes
 */

static void DrawEntry(
    CGContextRef context,
    CGRect bounds,
    ButtonDesign *design,
    int state,
    Tk_Window tkwin)
{
    int isDark = TkMacOSXInDarkMode(tkwin);
    GrayPalette palette = LookupGrayPalette(design, state, isDark);
    CGColorRef backgroundColor;
    CGFloat bgRGBA[4];
    if (isDark) {
    	GetBackgroundColorRGBA(context, tkwin, 0, bgRGBA);

	/*
	 * Lighten the entry background to provide contrast.
	 */

	for (int i = 0; i < 3; i++) {
		bgRGBA[i] += 8.0 / 255.0;
	    }
	backgroundColor = CGColorFromRGBA(bgRGBA);
    } else {
	backgroundColor = CG_WHITE;
    }
    if (state & TTK_STATE_FOCUS) {
	DrawFocusRing(context, bounds, design);
    } else {
	FillBorder(context, CGRectInset(bounds,3,3), palette, design->radius);
    }
    bounds = CGRectInset(bounds, 4, 4);
    FillRoundedRectangle(context, bounds, design->radius, backgroundColor);
}

/*----------------------------------------------------------------------
 * +++ Chevrons, CheckMarks, etc. --
 */

/*----------------------------------------------------------------------
 * DrawDownArrow --
 *
 * Draws a single downward pointing arrow for ListHeaders, Comboboxes
 * and Disclosure Buttons.
 */

static void DrawDownArrow(
    CGContextRef context,
    CGRect bounds,
    CGFloat inset,
    CGFloat size,
    int state)
{
    CGColorRef strokeColor;
    CGFloat x, y;


    if (state & TTK_STATE_DISABLED) {
	strokeColor = CGCOLOR([NSColor disabledControlTextColor]);
    } else if (state & TTK_STATE_IS_ACCENTED) {
	strokeColor = CG_WHITE;
    } else {
	strokeColor = CGCOLOR([NSColor controlTextColor]);
    }
    CGContextSetStrokeColorWithColor(context, strokeColor);
    CGContextSetLineWidth(context, 1.5);
    x = bounds.origin.x + inset;
    y = bounds.origin.y + trunc(bounds.size.height / 2) + 1;
    CGContextBeginPath(context);
    CGPoint arrow[3] = {
	{x, y - size / 4}, {x + size / 2, y + size / 4},
	{x + size, y - size / 4}
    };
    CGContextAddLines(context, arrow, 3);
    CGContextStrokePath(context);
}

/*----------------------------------------------------------------------
 * DrawUpArrow --
 *
 * Draws a single upward pointing arrow for ListHeaders and Disclosure Buttons.
 */

static void DrawUpArrow(
    CGContextRef context,
    CGRect bounds,
    CGFloat inset,
    CGFloat size,
    int state)
{
    NSColor *strokeColor;
    CGFloat x, y;

    if (state & TTK_STATE_DISABLED) {
	strokeColor = [NSColor disabledControlTextColor];
    } else {
	strokeColor = [NSColor controlTextColor];
    }
    CGContextSetStrokeColorWithColor(context, CGCOLOR(strokeColor));
    CGContextSetLineWidth(context, 1.5);
    x = bounds.origin.x + inset;
    y = bounds.origin.y + trunc(bounds.size.height / 2);
    CGContextBeginPath(context);
    CGPoint arrow[3] = {
	{x, y + size / 4}, {x + size / 2, y - size / 4},
	{x + size, y + size / 4}
    };
    CGContextAddLines(context, arrow, 3);
    CGContextStrokePath(context);
}

/*----------------------------------------------------------------------
 * DrawUpDownArrows --
 *
 * Draws the double arrows used in menu buttons and spin buttons.
 */

static void DrawUpDownArrows(
    CGContextRef context,
    CGRect bounds,
    CGFloat inset,
    CGFloat size,
    CGFloat gap,
    int state,
    ThemeDrawState drawState)
{
    CGFloat x, y;
    NSColor *topStrokeColor, *bottomStrokeColor;
    if (drawState == BOTH_ARROWS && !(state & TTK_STATE_BACKGROUND)) {
	topStrokeColor = bottomStrokeColor = [NSColor whiteColor];
    } else if (drawState == kThemeStatePressedDown) {
	topStrokeColor = [NSColor controlTextColor];
	bottomStrokeColor = [NSColor whiteColor];
    } else if (drawState == kThemeStatePressedUp) {
	topStrokeColor = [NSColor whiteColor];
	bottomStrokeColor = [NSColor controlTextColor];
    } else if (state & TTK_STATE_DISABLED) {
	topStrokeColor = bottomStrokeColor = [NSColor disabledControlTextColor];
    } else {
	topStrokeColor = bottomStrokeColor = [NSColor controlTextColor];
    }
    CGContextSetLineWidth(context, 1.5);
    x = bounds.origin.x + inset;
    y = bounds.origin.y + trunc(bounds.size.height / 2);
    CGContextBeginPath(context);
    CGPoint bottomArrow[3] =
	{{x, y + gap}, {x + size / 2, y + gap + size / 2}, {x + size, y + gap}};
    CGContextAddLines(context, bottomArrow, 3);
    CGContextSetStrokeColorWithColor(context, CGCOLOR(bottomStrokeColor));
    CGContextStrokePath(context);
    CGContextBeginPath(context);
    CGPoint topArrow[3] =
	{{x, y - gap}, {x + size / 2, y - gap - size / 2}, {x + size, y - gap}};
    CGContextAddLines(context, topArrow, 3);
    CGContextSetStrokeColorWithColor(context, CGCOLOR(topStrokeColor));
    CGContextStrokePath(context);
}

/*----------------------------------------------------------------------
 * IndicatorColor --
 *
 * Returns a CGColorRef of the appropriate shade for a check button or
 * radio button in a given state.
 */

static CGColorRef IndicatorColor(
   int state,
   int isDark)
{
    if (state & TTK_STATE_DISABLED) {
	return isDark ?
	    CGColorFromGray(darkDisabledIndicator) :
	    CGColorFromGray(lightDisabledIndicator);
    } else if ((state & TTK_STATE_SELECTED || state & TTK_STATE_ALTERNATE) &&
	       !(state & TTK_STATE_BACKGROUND)) {
	return CG_WHITE;
    } else {
	return CGCOLOR([NSColor controlTextColor]);
    }
}

/*----------------------------------------------------------------------
 * DrawCheckIndicator --
 *
 * Draws the checkmark or horizontal bar in a check box.
 */

static void DrawCheckIndicator(
    CGContextRef context,
    CGRect bounds,
    int state,
    int isDark)
{
    CGFloat x = bounds.origin.x, y = bounds.origin.y;
    CGColorRef strokeColor = IndicatorColor(state, isDark);

    CGContextSetStrokeColorWithColor(context, strokeColor);
    if (state & TTK_STATE_SELECTED) {
	CGContextSetLineWidth(context, 1.5);
	CGContextBeginPath(context);
	CGPoint check[3] = {{x + 3, y + 7}, {x + 6, y + 10}, {x + 10, y + 3}};
	CGContextAddLines(context, check, 3);
	CGContextStrokePath(context);
    } else if (state & TTK_STATE_ALTERNATE) {
	CGContextSetLineWidth(context, 2.0);
	CGContextBeginPath(context);
	CGPoint bar[2] = {{x + 3, y + 7}, {x + 11, y + 7}};
	CGContextAddLines(context, bar, 2);
	CGContextStrokePath(context);
    }
}

/*----------------------------------------------------------------------
 * DrawRadioIndicator --
 *
 * Draws the dot in the middle of a selected radio button.
 */

static void DrawRadioIndicator(
    CGContextRef context,
    CGRect bounds,
    int state,
    int isDark)
{
    CGFloat x = bounds.origin.x, y = bounds.origin.y;
    CGColorRef fillColor = IndicatorColor(state, isDark);

    CGContextSetFillColorWithColor(context, fillColor);
    if (state & TTK_STATE_SELECTED) {
	CGContextBeginPath(context);
	CGRect dot = {{x + 5, y + 5}, {6, 6}};
	CGContextAddEllipseInRect(context, dot);
	CGContextFillPath(context);
    } else if (state & TTK_STATE_ALTERNATE) {
	CGRect bar = {{x + 4, y + 7}, {8, 2}};
	CGContextFillRect(context, bar);
    }
}

static void
DrawHelpSymbol(
    CGContextRef context,
    CGRect bounds,
    int state)
{
    NSFont *font = [NSFont controlContentFontOfSize:15];
    NSColor *foreground = state & TTK_STATE_DISABLED ?
	[NSColor disabledControlTextColor] : [NSColor controlTextColor];
    NSDictionary *attrs = @{
        NSForegroundColorAttributeName : foreground,
        NSFontAttributeName : font
    };
    NSAttributedString *attributedString = [[NSAttributedString alloc]
						      initWithString:@"?"
							  attributes:attrs];
    CTTypesetterRef typesetter = CTTypesetterCreateWithAttributedString(
	       (CFAttributedStringRef)attributedString);
    CTLineRef line = CTTypesetterCreateLine(typesetter, CFRangeMake(0, 1));
    CGAffineTransform t = CGAffineTransformMake(
			      1.0, 0.0, 0.0, -1.0, 0.0, bounds.size.height);
    CGContextSaveGState(context);
    CGContextSetTextMatrix(context, t);
    CGContextSetTextPosition(context,
			     bounds.origin.x + 6.5,
			     bounds.origin.y + bounds.size.height - 5);
    CTLineDraw(line, context);
    CGContextRestoreGState(context);
    CFRelease(line);
    CFRelease(typesetter);
    [attributedString release];
}



/*----------------------------------------------------------------------
 * +++ Progress bars.
 */

/*----------------------------------------------------------------------
 * DrawProgressBar --
 *
 * Draws a progress bar, with parameters supplied by a HIThemeTrackDrawInfo
 * struct.
 */

static void DrawProgressBar(
    CGContextRef context,
    CGRect bounds,
    HIThemeTrackDrawInfo info,
    int state,
    Tk_Window tkwin)
{
    CGRect clipBounds = bounds;
    CGFloat rgba[4];
    CGColorRef trackColor, highlightColor, fillColor;
    NSColor *accent;
    CGFloat ratio = (CGFloat) info.value / (CGFloat) info.max;
    CGFloat locations[6] = {0.0, 0.5, 0.5, 0.5, 0.5, 1.0};
    CGPoint end;
    CGPathRef path;
    CGGradientRef gradient;
    static CGFloat colors[24] = {1.0, 1.0, 1.0, 0.0,
				 1.0, 1.0, 1.0, 0.0,
				 1.0, 1.0, 1.0, 0.5,
				 1.0, 1.0, 1.0, 0.5,
				 1.0, 1.0, 1.0, 0.0,
				 1.0, 1.0, 1.0, 0.0};

    GetBackgroundColorRGBA(context, tkwin, 0, rgba);
    if (info.attributes & kThemeTrackHorizontal) {
	bounds = CGRectInset(bounds, 1, bounds.size.height / 2 - 3);
	clipBounds.size.width = 5 + ratio*(bounds.size.width + 3);
	clipBounds.origin.x -= 5;
	end = CGPointMake(bounds.origin.x + bounds.size.width, bounds.origin.y);
    } else {
	bounds = CGRectInset(bounds, bounds.size.width / 2 - 3, 1);
	clipBounds.size.height = 5 + ratio*(bounds.size.height + 3);
	clipBounds.origin.y -= 5;
	end = CGPointMake(bounds.origin.x, bounds.origin.y + bounds.size.height);
    }
    if (TkMacOSXInDarkMode(tkwin)) {
	for(int i=0; i < 3; i++) {
	    rgba[i] += 30.0 / 255.0;
	}
	trackColor = CGColorFromRGBA(rgba);
	for(int i=0; i < 3; i++) {
	    rgba[i] -= 15.0 / 255.0;
	}
	highlightColor = CGColorFromRGBA(rgba);
	FillRoundedRectangle(context, bounds, 3, trackColor);
    } else {
	for(int i=0; i < 3; i++) {
	    rgba[i] -= 14.0 / 255.0;
	}
	trackColor = CGColorFromRGBA(rgba);
	for(int i=0; i < 3; i++) {
	    rgba[i] -= 12.0 / 255.0;
	}
	highlightColor = CGColorFromRGBA(rgba);
	bounds.size.height -= 1;
	bounds = CGRectInset(bounds, 0, -1);
    }
    if (state & TTK_STATE_BACKGROUND) {
	accent = [NSColor colorWithRed:0.72 green:0.72 blue:0.72 alpha:0.72];
    } else {
	accent = controlAccentColor();
    }
    FillRoundedRectangle(context, bounds, 3, trackColor);
    bounds = CGRectInset(bounds, 0, 1);
    FillRoundedRectangle(context, bounds, 2, highlightColor);
    bounds = CGRectInset(bounds, 1, 1);
    FillRoundedRectangle(context, bounds, 1, trackColor);
    bounds = CGRectInset(bounds, -1, -2);
    CGContextSaveGState(context);
    if (info.kind == kThemeProgressBar) {
	CGContextClipToRect(context, clipBounds);
    }
    fillColor = CGCOLOR([accent colorWithAlphaComponent:0.9]);
    FillRoundedRectangle(context, bounds, 3, fillColor);
    bounds = CGRectInset(bounds, 0, 1);
    fillColor = CGCOLOR([[NSColor blackColor] colorWithAlphaComponent:0.1]);
    FillRoundedRectangle(context, bounds, 2, fillColor);
    bounds = CGRectInset(bounds, 1, 1);
    fillColor = CGCOLOR([accent colorWithAlphaComponent:1.0]);
    FillRoundedRectangle(context, bounds, 1, fillColor);
    CGContextRestoreGState(context);
    if (info.kind == kThemeIndeterminateBar &&
	(state & TTK_STATE_SELECTED)) {
	NSColorSpace *sRGB = [NSColorSpace sRGBColorSpace];
	bounds = CGRectInset(bounds, 0, -2);
	locations[1] = ratio < 0.2 ? 0.0 : ratio - 0.2;
	locations[2] = ratio < 0.1 ? 0.0 : ratio - 0.1;
	locations[3] = ratio > 0.9 ? 1.0 : ratio + 0.1;
	locations[4] = ratio > 0.8 ? 1.0 : ratio + 0.2;
	gradient = CGGradientCreateWithColorComponents(sRGB.CGColorSpace,
						       colors, locations, 5);
	CGContextSaveGState(context);
	path = CGPathCreateWithRoundedRect(bounds, 3, 3, NULL);
	CGContextBeginPath(context);
	CGContextAddPath(context, path);
	CGContextClip(context);
	CGContextDrawLinearGradient(context, gradient, bounds.origin, end, 0.0);
	CGContextRestoreGState(context);
	CFRelease(path);
    }
}

/*----------------------------------------------------------------------
 * +++ Sliders.
 */

/*----------------------------------------------------------------------
 * DrawSlider --
 *
 * Draws a slider track and round thumb for a Ttk scale widget.  The accent
 * color is used on the left or top part of the track, so the fraction of
 * the track which is colored is equal to (value - from) / (to - from).
 *
 */

static void DrawSlider(
    CGContextRef context,
    CGRect bounds,
    HIThemeTrackDrawInfo info,
    int state,
    Tk_Window tkwin)
{
    CGColorRef trackColor;
    CGRect clipBounds, trackBounds, thumbBounds;
    CGPoint thumbPoint;
    CGFloat position;
    CGColorRef accentColor;
    double from = info.min, to = info.max, value = info.value;

    /*
     * info.min, info.max and info.value are integers.  When this is called
     * we will have arranged that min = 0 and max is a large positive integer.
     */
    
    double fraction = (from < to) ? (value - from) / (to - from) : 0.5;
    int isDark = TkMacOSXInDarkMode(tkwin);

    if (info.attributes & kThemeTrackHorizontal) {
	trackBounds = CGRectInset(bounds, 0, bounds.size.height / 2 - 3);
	trackBounds.size.height = 3;
	position = 8 + fraction * (trackBounds.size.width - 16);
	clipBounds = trackBounds;
	clipBounds.size.width = position;
	thumbPoint = CGPointMake(clipBounds.origin.x + position,
				 clipBounds.origin.y + 1);
    } else {
	trackBounds = CGRectInset(bounds, bounds.size.width / 2 - 3, 0);
	trackBounds.size.width = 3;
	position = 8 + fraction * (trackBounds.size.height - 16);
	clipBounds = trackBounds;
	clipBounds.size.height = position;
	thumbPoint = CGPointMake(clipBounds.origin.x + 1,
				 clipBounds.origin.y + position);
    }
    trackColor = isDark ? CGColorFromGray(darkTrack):
	CGColorFromGray(lightTrack);
    thumbBounds = CGRectMake(thumbPoint.x - 8, thumbPoint.y - 8, 17, 17);
    CGContextSaveGState(context);
    FillRoundedRectangle(context, trackBounds, 1.5, trackColor);
    CGContextClipToRect(context, clipBounds);
    if (state & TTK_STATE_BACKGROUND) {
	accentColor = isDark ? CGColorFromGray(darkInactiveTrack) :
	    CGColorFromGray(lightInactiveTrack);
    } else {
	accentColor = CGCOLOR(controlAccentColor());
    }
    FillRoundedRectangle(context, trackBounds, 1.5, accentColor);
    CGContextRestoreGState(context);
    DrawGrayButton(context, thumbBounds, &sliderDesign, state, tkwin);
}

/*----------------------------------------------------------------------
 * +++ Drawing procedures for native widgets.
 *
 *      The HIToolbox does not support Dark Mode, and apparently never will.
 *      It also draws some widgets in discontinued older styles even when used
 *      on new OS releases.  So to make widgets look "native" we have to provide
 *      analogues of the HIToolbox drawing functions to be used on newer systems.
 *      We continue to use NIToolbox for older versions of the OS.
 *
 *      Drawing the dark widgets requires NSColors that were introduced in OSX
 *      10.14, so we make some of these functions be no-ops when building on
 *      systems older than 10.14.
 */

/*----------------------------------------------------------------------
 * DrawButton --
 *
 * This is a standalone drawing procedure which draws most types of macOS
 * buttons for newer OS releases.  The button style is specified in the
 * "kind" field of a HIThemeButtonDrawInfo struct, although some of the
 * identifiers are not recognized by HIToolbox.
 */

static void DrawButton(
    CGRect bounds,
    HIThemeButtonDrawInfo info,
    Ttk_State state,
    CGContextRef context,
    Tk_Window tkwin)
{
    ThemeButtonKind kind = info.kind;
    ThemeDrawState drawState = info.state;
    CGRect arrowBounds = bounds = CGRectInset(bounds, 1, 1);
    int hasIndicator, isDark = TkMacOSXInDarkMode(tkwin);

    switch (kind) {
    case TkRoundedRectButton:
	DrawGrayButton(context, bounds, &roundedrectDesign, state, tkwin);
	break;
    case TkInlineButton:
	DrawGrayButton(context, bounds, &inlineDesign, state, tkwin);
	break;
    case TkRecessedButton:
	DrawGrayButton(context, bounds, &recessedDesign, state, tkwin);
	break;
    case kThemeRoundedBevelButton:
	DrawGrayButton(context, bounds, &bevelDesign, state, tkwin);
	break;
    case kThemePushButton:

	/*
	 * The TTK_STATE_ALTERNATE bit means -default active.  Apple only
	 * indicates the default state (which means that the key equivalent is
	 * "\n") for Push Buttons.
	 */

	if ((state & TTK_STATE_PRESSED || state & TTK_STATE_ALTERNATE) &&
	    !(state & TTK_STATE_BACKGROUND)) {
	    DrawAccentedButton(context, bounds, &pushbuttonDesign, state, isDark);
	} else {
	    DrawGrayButton(context, bounds, &pushbuttonDesign, state, tkwin);
	}
	break;
    case kThemeRoundButtonHelp:
	DrawGrayButton(context, bounds, &helpDesign, state, tkwin);
	DrawHelpSymbol(context, bounds, state);
	break;
    case kThemePopupButton:
	drawState = 0;
	DrawGrayButton(context, bounds, &popupDesign, state, tkwin);
	arrowBounds.size.width = 17;
	arrowBounds.origin.x += bounds.size.width - 17;
	if (!(state & TTK_STATE_BACKGROUND) &&
	    !(state & TTK_STATE_DISABLED)) {
	    CGRect popupBounds = arrowBounds;

	    /*
	     * Allow room for nonexistent focus ring.
	     */

	    popupBounds.size.width += 4;
	    popupBounds.origin.y -= 4;
	    popupBounds.size.height += 8;
	    DrawAccentedSegment(context, popupBounds, &popupDesign, state, tkwin);
	    drawState = BOTH_ARROWS;
	}
	arrowBounds.origin.x += 2;
	DrawUpDownArrows(context, arrowBounds, 3, 7, 2, state, drawState);
	break;
    case kThemeComboBox:
	if (state & TTK_STATE_DISABLED) {
	    // Need to add the disabled case to entryDesign.
	    DrawEntry(context, bounds, &entryDesign, state, tkwin);
	} else {
	    DrawEntry(context, bounds, &entryDesign, state, tkwin);
	}
	arrowBounds.size.width = 17;
	if (state & TTK_STATE_BACKGROUND) {
	    arrowBounds.origin.x += bounds.size.width - 20;
	    arrowBounds.size.width += 4;
	    arrowBounds.origin.y -= 1;
	} else {
	    arrowBounds.origin.y -= 1;
	    arrowBounds.origin.x += bounds.size.width - 20;
	    arrowBounds.size.width += 4;
	    arrowBounds.size.height += 2;
	}
	DrawAccentedSegment(context, arrowBounds, &comboDesign, state, tkwin);
	if (!(state & TTK_STATE_BACKGROUND)) {
	    state |= TTK_STATE_IS_ACCENTED;
	}
	DrawDownArrow(context, arrowBounds, 6, 6, state);
	break;
    case kThemeCheckBox:
	bounds = CGRectOffset(CGRectMake(0, bounds.size.height / 2 - 8, 16, 16),
			      bounds.origin.x, bounds.origin.y);
	bounds = CGRectInset(bounds, 1, 1);
	hasIndicator = state & TTK_STATE_SELECTED || state & TTK_STATE_ALTERNATE;
	if (hasIndicator &&
	    !(state & TTK_STATE_BACKGROUND) &&
	    !(state & TTK_STATE_DISABLED)) {
	    DrawAccentedButton(context, bounds, &checkDesign, 0, isDark);
	} else {
	    DrawGrayButton(context, bounds, &checkDesign, state, tkwin);
	}
	if (hasIndicator) {
	    DrawCheckIndicator(context, bounds, state, isDark);
	}
	break;
    case kThemeRadioButton:
	bounds = CGRectOffset(CGRectMake(0, bounds.size.height / 2 - 9, 18, 18),
					 bounds.origin.x, bounds.origin.y);
	bounds = CGRectInset(bounds, 1, 1);
	hasIndicator = state & TTK_STATE_SELECTED || state & TTK_STATE_ALTERNATE;
	if (hasIndicator &&
	    !(state & TTK_STATE_BACKGROUND) &&
	    !(state & TTK_STATE_DISABLED)) {
	    DrawAccentedButton(context, bounds, &radioDesign, 0, isDark);
	} else {
	    DrawGrayButton(context, bounds, &radioDesign, state, tkwin);
	}
	if (hasIndicator) {
	    DrawRadioIndicator(context, bounds, state, isDark);
	}
	break;
    case kThemeArrowButton:
	DrawGrayButton(context, bounds, &pushbuttonDesign, state, tkwin);
	arrowBounds.origin.x = bounds.origin.x + bounds.size.width - 17;
	arrowBounds.size.width = 16;
	arrowBounds.origin.y -= 1;
	if (state & TTK_STATE_SELECTED) {
	    DrawUpArrow(context, arrowBounds, 5, 6, state);
	} else {
	    DrawDownArrow(context, arrowBounds, 5, 6, state);
	}
	break;
    case kThemeIncDecButton:
	DrawGrayButton(context, bounds, &incdecDesign, state, tkwin);
	if (state & TTK_STATE_PRESSED) {
	    CGRect clip;
	    if (drawState == kThemeStatePressedDown) {
		clip = bounds;
		clip.size.height /= 2;
		clip.origin.y += clip.size.height;
		bounds.size.height += 1;
		clip.size.height += 1;
	    } else {
		clip = bounds;
		clip.size.height /= 2;
	    }
	    CGContextSaveGState(context);
	    CGContextClipToRect(context, clip);
	    DrawAccentedButton(context, bounds, &incdecDesign, 0, isDark);
	    CGContextRestoreGState(context);
	}
	CGFloat inset = (bounds.size.width - 5) / 2;
	DrawUpDownArrows(context, bounds, inset, 5, 3, state, drawState);
	break;
    default:
	break;
    }
}

/*----------------------------------------------------------------------
 * DrawGroupBox --
 *
 * This is a standalone drawing procedure which draws the contrasting rounded
 * rectangular box for LabelFrames and Notebook panes used in more recent
 * versions of macOS.
 */

static void DrawGroupBox(
    CGRect bounds,
    CGContextRef context,
    TCL_UNUSED(Tk_Window))
{
    CHECK_RADIUS(5, bounds)

    CGPathRef path;
    CGColorRef backgroundColor, borderColor;

    backgroundColor = GetBackgroundCGColor(context, tkwin, 1);
    borderColor = CGColorFromGray(boxBorder);
    CGContextSetFillColorWithColor(context, backgroundColor);
    path = CGPathCreateWithRoundedRect(bounds, 5, 5, NULL);
    CGContextClipToRect(context, bounds);
    CGContextBeginPath(context);
    CGContextAddPath(context, path);
    CGContextFillPath(context);
    CGContextSetFillColorWithColor(context, borderColor);
    CGContextBeginPath(context);
    CGContextAddPath(context, path);
    CGContextReplacePathWithStrokedPath(context);
    CGContextFillPath(context);
    CFRelease(path);
}

/*----------------------------------------------------------------------
 * DrawListHeader --
 *
 * This is a standalone drawing procedure which draws column headers for a
 * Treeview in the Aqua appearance.  (The HIToolbox headers have not matched the
 * native ones since OSX 10.8)  Note that the header image is ignored, but we
 * draw arrows according to the state.
 */

static void DrawListHeader(
    CGRect bounds,
    CGContextRef context,
    Tk_Window tkwin,
    int state)
{
    int isDark = TkMacOSXInDarkMode(tkwin);
    CGFloat x = bounds.origin.x, y = bounds.origin.y;
    CGFloat w = bounds.size.width, h = bounds.size.height;
    CGPoint top[2] = {{x, y + 1}, {x + w, y + 1}};
    CGPoint bottom[2] = {{x, y + h}, {x + w, y + h}};
    CGPoint separator[2] = {{x + w - 1, y + 3}, {x + w - 1, y + h - 3}};
    CGColorRef strokeColor, backgroundColor;
    /*
     * Apple changes the background color of a list header when the window is
     * not active.  But Ttk does not indicate that in the state of a
     * TreeHeader.  So we have to query the Apple window manager.
     */

    NSWindow *win = TkMacOSXDrawableWindow(Tk_WindowId(tkwin));
    if (!isDark) {
	GrayColor bgGray = [win isKeyWindow] ?
	    listheaderActiveBG : listheaderInactiveBG;
	backgroundColor = CGColorFromGray(bgGray);
    }

    CGContextSaveGState(context);
    CGContextSetShouldAntialias(context, false);
    if (!isDark) {
	CGContextBeginPath(context);
	CGContextSetFillColorWithColor(context, backgroundColor);
	CGContextAddRect(context, bounds);
	CGContextFillPath(context);
    }
    strokeColor = isDark ?
	CGColorFromGray(darkListheaderBorder) :
	CGColorFromGray(listheaderSeparator);
    CGContextSetStrokeColorWithColor(context, strokeColor);
    CGContextAddLines(context, separator, 2);
    CGContextStrokePath(context);
    strokeColor = isDark ?
	CGColorFromGray(darkListheaderBorder) :
	CGColorFromGray(lightListheaderBorder);
    CGContextSetStrokeColorWithColor(context, strokeColor);
    CGContextAddLines(context, top, 2);
    CGContextStrokePath(context);
    CGContextAddLines(context, bottom, 2);
    CGContextStrokePath(context);
    CGContextRestoreGState(context);

    if (state & TTK_TREEVIEW_STATE_SORTARROW) {
	CGRect arrowBounds = bounds;
	arrowBounds.origin.x = bounds.origin.x + bounds.size.width - 16;
	arrowBounds.size.width = 16;
	if (state & TTK_STATE_ALTERNATE) {
	    DrawUpArrow(context, arrowBounds, 3, 8, state);
	} else if (state & TTK_STATE_SELECTED) {
	    DrawDownArrow(context, arrowBounds, 3, 8, state);
	}
    }
}

/*----------------------------------------------------------------------
 * DrawTab --
 *
 * This is a standalone drawing procedure which draws Tabbed Pane Tabs for the
 * notebook widget.
 */

static void
DrawTab(
    CGRect bounds,
    Ttk_State state,
    CGContextRef context,
    Tk_Window tkwin)
{
    CGRect originalBounds = bounds;
    CGColorRef strokeColor;

    /*
     * Extend the bounds to one or both sides so the rounded part will be
     * clipped off if the right of the left tab, the left of the right tab,
     * and both sides of the middle tabs.
     */

    CGContextClipToRect(context, bounds);
    if (!(state & TTK_STATE_FIRST_TAB)) {
	bounds.origin.x -= 10;
	bounds.size.width += 10;
    }
    if (!(state & TTK_STATE_LAST_TAB)) {
	bounds.size.width += 10;
    }

    /*
     * Fill the tab face with the appropriate color or gradient.  Use a solid
     * color if the tab is not selected, otherwise use the accent color with
     * highlights
     */

    if (!(state & TTK_STATE_SELECTED)) {
	DrawGrayButton(context, bounds, &tabDesign, state, tkwin);

        /*
         * Draw a separator line on the left side of the tab if it
         * not first.
         */

	if (!(state & TTK_STATE_FIRST_TAB)) {
	    CGContextSaveGState(context);
	    strokeColor = CGColorFromGray(darkTabSeparator);
	    CGContextSetStrokeColorWithColor(context, strokeColor);
	    CGContextBeginPath(context);
	    CGContextMoveToPoint(context, originalBounds.origin.x,
		originalBounds.origin.y + 1);
	    CGContextAddLineToPoint(context, originalBounds.origin.x,
		originalBounds.origin.y + originalBounds.size.height - 1);
	    CGContextStrokePath(context);
	    CGContextRestoreGState(context);
	}
    } else {

        /*
         * This is the selected tab; paint it with the current accent color.
	 * If it is first, cover up the separator line drawn by the second one.
	 * (The selected tab is always drawn last.)
         */

	if ((state & TTK_STATE_FIRST_TAB) && !(state & TTK_STATE_LAST_TAB)) {
	    bounds.size.width += 1;
	}
	if (!(state & TTK_STATE_BACKGROUND)) {
	    DrawAccentedButton(context, bounds, &tabDesign, 0, 0);
	} else {
	    DrawGrayButton(context, bounds, &tabDesign, state, tkwin);
	}
    }
}

/*----------------------------------------------------------------------
 * DrawDarkSeparator --
 *
 * This is a standalone drawing procedure which draws a separator widget
 * in Dark Mode.  HIToolbox is used in light mode.
 */

static void DrawDarkSeparator(
    CGRect bounds,
    CGContextRef context,
<<<<<<< HEAD
    Tk_Window tkwin)
=======
    TCL_UNUSED(Tk_Window),
    int state)
>>>>>>> 5bf62fe2
{
    CGColorRef sepColor = CGColorFromGray(darkSeparator);

    CGContextSetFillColorWithColor(context, sepColor);
    CGContextFillRect(context, bounds);
}

/*----------------------------------------------------------------------
 * +++ DrawGradientButton --
 *
 *      This is a standalone drawing procedure which draws a
 *      a Gradient Button.
 */

static void DrawGradientBorder(
    CGRect bounds,
    CGContextRef context,
    Tk_Window tkwin,
    Ttk_State state)
{
    CGColorRef faceColor, borderColor;
    GrayColor faceGray, borderGray;
    CGRect inside = CGRectInset(bounds, 1, 1);

    if (TkMacOSXInDarkMode(tkwin)) {
	if (state & TTK_STATE_DISABLED) {
	    faceGray = darkGradientDisabled;
	    borderGray = darkGradientBorderDisabled;
	} else {
	    faceGray = state & TTK_STATE_PRESSED ?
		darkGradientPressed : darkGradientNormal;
	    borderGray = darkGradientBorder;
	}
    } else {
	if (state & TTK_STATE_DISABLED) {
	    faceGray = lightGradientDisabled;
	    borderGray = lightGradientBorderDisabled;
	} else {
	    faceGray = state & TTK_STATE_PRESSED ?
		lightGradientPressed : lightGradientNormal;
	    borderGray = lightGradientBorder;
	}
    }
    faceColor = CGColorFromGray(faceGray);
    borderColor = CGColorFromGray(borderGray);
    CGContextSetFillColorWithColor(context, faceColor);
    CGContextFillRect(context, inside);
    CGContextSetFillColorWithColor(context, borderColor);
    CGContextAddRect(context, bounds);
    CGContextAddRect(context, inside);
    CGContextEOFillPath(context);
}

/*----------------------------------------------------------------------
 * +++ Button elements.
 */

static void ButtonElementMinSize(
    void *clientData,
    void *elementRecord,
    Tk_Window tkwin,
    int *minWidth,
    int *minHeight,
    Ttk_Padding *paddingPtr)
{
    ThemeButtonParams *params = clientData;

    if (params->heightMetric != NoThemeMetric) {
	ChkErr(GetThemeMetric, params->heightMetric, minHeight);

        /*
         * The theme height does not include the 1-pixel border around
         * the button, although it does include the 1-pixel shadow at
         * the bottom.
         */

	*minHeight += 2;

        /*
         * For buttons with labels the minwidth must be 0 to force the
         * correct text layout.  For example, a non-zero value will cause the
         * text to be left justified, no matter what -anchor setting is used in
         * the style.
         */

	if (params->widthMetric != NoThemeMetric) {
	    ChkErr(GetThemeMetric, params->widthMetric, minWidth);
	    *minWidth += 2;
	    *minHeight += 2;
	} else {
	    *minWidth = 0;
	}
    }
}

static void ButtonElementSize(
    void *clientData,
    void *elementRecord,
    Tk_Window tkwin,
    int *minWidth,
    int *minHeight,
    Ttk_Padding *paddingPtr)
{
    ThemeButtonParams *params = clientData;
    HIThemeButtonDrawInfo info =
	ComputeButtonDrawInfo(params, 0, tkwin);
    static const CGRect scratchBounds = {{0, 0}, {100, 100}};
    CGRect contentBounds, backgroundBounds;
    int verticalPad;

    ButtonElementMinSize(clientData, elementRecord, tkwin,
	minWidth, minHeight, paddingPtr);
    switch (info.kind) {
    case TkGradientButton:
	*paddingPtr = Ttk_MakePadding(1, 1, 1, 1);
        /* Fall through. */
    case kThemeArrowButton:
    case kThemeRoundButtonHelp:
        return;
	/* Buttons which are sized like PushButtons but unknown to HITheme. */
    case TkRoundedRectButton:
    case TkRecessedButton:
    case TkInlineButton:
	info.kind = kThemePushButton;
	break;
    default:
        break;
    }

    /*
     * Given a hypothetical bounding rectangle for a button, HIToolbox will
     * compute a bounding rectangle for the button contents and a bounding
     * rectangle for the button background.  The background bounds are large
     * enough to contain the image of the button in any state, which might
     * include highlight borders, shadows, etc.  The content rectangle is not
     * centered vertically within the background rectangle, presumably because
     * shadows only appear on the bottom.  Nonetheless, when HIToolbox is asked
     * to draw a button with a certain bounding rectangle it draws the button
     * centered within the rectangle.
     *
     * To compute the effective padding around a button we request the
     * content and bounding rectangles for a 100x100 button and use the
     * padding between those.  However, we symmetrize the padding on the
     * top and bottom, because that is how the button will be drawn.
     */

    ChkErr(HIThemeGetButtonContentBounds,
	&scratchBounds, &info, &contentBounds);
    ChkErr(HIThemeGetButtonBackgroundBounds,
	&scratchBounds, &info, &backgroundBounds);
    paddingPtr->left = contentBounds.origin.x - backgroundBounds.origin.x;
    paddingPtr->right =
	CGRectGetMaxX(backgroundBounds) - CGRectGetMaxX(contentBounds);
    verticalPad = backgroundBounds.size.height - contentBounds.size.height;
    paddingPtr->top = paddingPtr->bottom = verticalPad / 2;
    if (info.kind == kThemePopupButton) {
	paddingPtr->top += 1;
	paddingPtr->bottom -= 1;
    }
}

static void ButtonElementDraw(
    void *clientData,
    void *elementRecord,
    Tk_Window tkwin,
    Drawable d,
    Ttk_Box b,
    Ttk_State state)
{
    ThemeButtonParams *params = clientData;
    CGRect bounds = BoxToRect(d, b);
    HIThemeButtonDrawInfo info = ComputeButtonDrawInfo(params, state, tkwin);
    int isDark = TkMacOSXInDarkMode(tkwin);

    switch (info.kind) {

    /*
     * A Gradient Button should have an image and no text.  The size is set to
     * that of the image.  All we need to do is draw a 1-pixel border.
     */

    case TkGradientButton:
	BEGIN_DRAWING(d)
	    DrawGradientBorder(bounds, dc.context, tkwin, state);
	END_DRAWING
	return;
    /*
     * Buttons with no height restrictions are ready to draw.
     */

    case kThemeArrowButton:
    case kThemeCheckBox:
    case kThemeRadioButton:
    	break;

    /*
     * Other buttons have a maximum height.   We have to deal with that.
     */

    default:
	bounds = NormalizeButtonBounds(params, bounds, isDark);
	break;
    }

    /* We do our own drawing on new systems.*/

    if ([NSApp macOSVersion] > 100800) {
	BEGIN_DRAWING(d)
	DrawButton(bounds, info, state, dc.context, tkwin);
	END_DRAWING
	return;
    }

    /*
     * If execution reaches here it means we should use HIToolbox to draw the
     * button.  Buttons that HIToolbox doesn't know are rendered as
     * PushButtons.
     */

    switch (info.kind) {
    case TkRoundedRectButton:
    case TkRecessedButton:
	info.kind = kThemePushButton;
	break;
    default:
	break;
    }

    /*
     * Apple's PushButton and PopupButton do not change their fill color
     * when the window is inactive.  However, except in 10.7 (Lion), the
     * color of the arrow button on a PopupButton does change.  For some
     * reason HITheme fills inactive buttons with a transparent color that
     * allows the window background to show through, leading to
     * inconsistent behavior.  We work around this by filling behind an
     * inactive PopupButton with a text background color before asking
     * HIToolbox to draw it. For PushButtons, we simply draw them in the
     * active state.
     */

    BEGIN_DRAWING(d)
    if (info.kind == kThemePopupButton  &&
	(state & TTK_STATE_BACKGROUND)) {
	CGRect innerBounds = CGRectInset(bounds, 1, 1);
	FillRoundedRectangle(dc.context, innerBounds, 4, CG_WHITE);
    }

    /*
     * A BevelButton with mixed value is drawn borderless, which does make
     * much sense for us.
     */

    if (info.kind == kThemeRoundedBevelButton &&
	info.value == kThemeButtonMixed) {
	info.value = kThemeButtonOff;
	info.state = kThemeStateInactive;
    }
    if (info.kind == kThemePushButton) {
	bounds.origin.y -= 2;
    }
    ChkErr(HIThemeDrawButton, &bounds, &info, dc.context, HIOrientation,
	   NULL);
    END_DRAWING
}

static Ttk_ElementSpec ButtonElementSpec = {
    TK_STYLE_VERSION_2,
    sizeof(NullElement),
    TtkNullElementOptions,
    ButtonElementSize,
    ButtonElementDraw
};

/*----------------------------------------------------------------------
 * +++ Notebook elements.
 */

/* Tab position logic, c.f. ttkNotebook.c TabState() */
static Ttk_StateTable TabStyleTable[] = {
    {kThemeTabFrontInactive, TTK_STATE_SELECTED | TTK_STATE_BACKGROUND},
    {kThemeTabNonFrontInactive, TTK_STATE_BACKGROUND},
    {kThemeTabFrontUnavailable, TTK_STATE_DISABLED | TTK_STATE_SELECTED},
    {kThemeTabNonFrontUnavailable, TTK_STATE_DISABLED},
    {kThemeTabFront, TTK_STATE_SELECTED},
    {kThemeTabNonFrontPressed, TTK_STATE_PRESSED},
    {kThemeTabNonFront, 0}
};
static Ttk_StateTable TabAdornmentTable[] = {
    {kHIThemeTabAdornmentNone, TTK_STATE_FIRST_TAB | TTK_STATE_LAST_TAB},
    {kHIThemeTabAdornmentTrailingSeparator, TTK_STATE_FIRST_TAB},
    {kHIThemeTabAdornmentNone, TTK_STATE_LAST_TAB},
    {kHIThemeTabAdornmentTrailingSeparator, 0},
};
static Ttk_StateTable TabPositionTable[] = {
    {kHIThemeTabPositionOnly, TTK_STATE_FIRST_TAB | TTK_STATE_LAST_TAB},
    {kHIThemeTabPositionFirst, TTK_STATE_FIRST_TAB},
    {kHIThemeTabPositionLast, TTK_STATE_LAST_TAB},
    {kHIThemeTabPositionMiddle, 0},
};

/*
 * Apple XHIG Tab View Specifications:
 *
 * Control sizes: Tab views are available in regular, small, and mini sizes.
 * The tab height is fixed for each size, but you control the size of the pane
 * area. The tab heights for each size are listed below:
 *  - Regular size: 20 pixels.
 *  - Small: 17 pixels.
 *  - Mini: 15 pixels.
 *
 * Label spacing and fonts: The tab labels should be in a font that’s
 * proportional to the size of the tab view control. In addition, the label
 * should be placed so that there are equal margins of space before and after
 * it. The guidelines below provide the specifications you should use for tab
 * labels:
 *  - Regular size: System font. Center in tab, leaving 12 pixels on each
 *side.
 *  - Small: Small system font. Center in tab, leaving 10 pixels on each side.
 *  - Mini: Mini system font. Center in tab, leaving 8 pixels on each side.
 *
 * Control spacing: Whether you decide to inset a tab view in a window or
 * extend its edges to the window sides and bottom, you should place the top
 * edge of the tab view 12 or 14 pixels below the bottom edge of the title bar
 * (or toolbar, if there is one). If you choose to inset a tab view in a
 * window, you should leave a margin of 20 pixels between the sides and bottom
 * of the tab view and the sides and bottom of the window (although 16 pixels
 * is also an acceptable margin-width). If you need to provide controls below
 * the tab view, leave enough space below the tab view so the controls are 20
 * pixels above the bottom edge of the window and 12 pixels between the tab
 * view and the controls.
 *
 * If you choose to extend the tab view sides and bottom so that they meet the
 * window sides and bottom, you should leave a margin of at least 20 pixels
 * between the content in the tab view and the tab-view edges.
 *
 * <URL: http://developer.apple.com/documentation/userexperience/Conceptual/
 *       AppleHIGuidelines/XHIGControls/XHIGControls.html#//apple_ref/doc/uid/
 *       TP30000359-TPXREF116>
 */

static void TabElementSize(
    void *clientData,
    void *elementRecord,
    Tk_Window tkwin,
    int *minWidth,
    int *minHeight,
    Ttk_Padding *paddingPtr)
{
    *paddingPtr = Ttk_MakePadding(0, -2, 0, 1);
}

static void TabElementDraw(
    void *clientData,
    void *elementRecord,
    Tk_Window tkwin,
    Drawable d,
    Ttk_Box b,
    Ttk_State state)
{
    CGRect bounds = BoxToRect(d, b);
    HIThemeTabDrawInfo info = {
	.version = 1,
	.style = Ttk_StateTableLookup(TabStyleTable, state),
	.direction = kThemeTabNorth,
	.size = kHIThemeTabSizeNormal,
	.adornment = Ttk_StateTableLookup(TabAdornmentTable, state),
	.kind = kHIThemeTabKindNormal,
	.position = Ttk_StateTableLookup(TabPositionTable, state),
    };

    BEGIN_DRAWING(d)
    if ([NSApp macOSVersion] > 100800) {
	DrawTab(bounds, state, dc.context, tkwin);
    } else {
	ChkErr(HIThemeDrawTab, &bounds, &info, dc.context, HIOrientation,
	    NULL);
    }
    END_DRAWING
}

static Ttk_ElementSpec TabElementSpec = {
    TK_STYLE_VERSION_2,
    sizeof(NullElement),
    TtkNullElementOptions,
    TabElementSize,
    TabElementDraw
};

/*
 * Notebook panes:
 */

static void PaneElementSize(
    void *clientData,
    void *elementRecord,
    Tk_Window tkwin,
    int *minWidth,
    int *minHeight,
    Ttk_Padding *paddingPtr)
{
    *paddingPtr = Ttk_MakePadding(9, 5, 9, 9);
}

static void PaneElementDraw(
    void *clientData,
    void *elementRecord,
    Tk_Window tkwin,
    Drawable d,
    Ttk_Box b,
    Ttk_State state)
{
    CGRect bounds = BoxToRect(d, b);

    bounds.origin.y -= kThemeMetricTabFrameOverlap;
    bounds.size.height += kThemeMetricTabFrameOverlap;
    BEGIN_DRAWING(d)
    if ([NSApp macOSVersion] > 100800) {
	DrawGroupBox(bounds, dc.context, tkwin);
    } else {
	HIThemeTabPaneDrawInfo info = {
	    .version = 1,
	    .state = Ttk_StateTableLookup(ThemeStateTable, state),
	    .direction = kThemeTabNorth,
	    .size = kHIThemeTabSizeNormal,
	    .kind = kHIThemeTabKindNormal,
	    .adornment = kHIThemeTabPaneAdornmentNormal,
	    };
	bounds.origin.y -= kThemeMetricTabFrameOverlap;
	bounds.size.height += kThemeMetricTabFrameOverlap;
	ChkErr(HIThemeDrawTabPane, &bounds, &info, dc.context, HIOrientation);
    }
    END_DRAWING
}

static Ttk_ElementSpec PaneElementSpec = {
    TK_STYLE_VERSION_2,
    sizeof(NullElement),
    TtkNullElementOptions,
    PaneElementSize,
    PaneElementDraw
};

/*----------------------------------------------------------------------
 * +++ Labelframe elements --
 *
 * Labelframe borders: Use "primary group box ..."  Quoth
 * DrawThemePrimaryGroup reference: "The primary group box frame is drawn
 * inside the specified rectangle and is a maximum of 2 pixels thick."
 *
 */

static void GroupElementSize(
    void *clientData,
    void *elementRecord,
    Tk_Window tkwin,
    int *minWidth,
    int *minHeight,
    Ttk_Padding *paddingPtr)
{
    *paddingPtr = Ttk_MakePadding(0, 0, 0, 0);
}

static void GroupElementDraw(
    void *clientData,
    void *elementRecord,
    Tk_Window tkwin,
    Drawable d,
    Ttk_Box b,
    Ttk_State state)
{
    CGRect bounds = BoxToRect(d, b);

    BEGIN_DRAWING(d)
    if ([NSApp macOSVersion] > 100800) {
	DrawGroupBox(bounds, dc.context, tkwin);
    } else {
	const HIThemeGroupBoxDrawInfo info = {
	    .version = 0,
	    .state = Ttk_StateTableLookup(ThemeStateTable, state),
	    .kind = kHIThemeGroupBoxKindPrimaryOpaque,
	    };
	ChkErr(HIThemeDrawGroupBox, &bounds, &info, dc.context, HIOrientation);
    }
    END_DRAWING
}

static Ttk_ElementSpec GroupElementSpec = {
    TK_STYLE_VERSION_2,
    sizeof(NullElement),
    TtkNullElementOptions,
    GroupElementSize,
    GroupElementDraw
};

/*----------------------------------------------------------------------
 * +++ Entry elements --
 *
 *    3 pixels padding for focus rectangle
 *    2 pixels padding for EditTextFrame
 */

typedef struct {
    Tcl_Obj     *backgroundObj;
    Tcl_Obj     *fieldbackgroundObj;
} EntryElement;

#define ENTRY_DEFAULT_BACKGROUND "systemTextBackgroundColor"

static Ttk_ElementOptionSpec EntryElementOptions[] = {
    {"-background", TK_OPTION_BORDER,
     Tk_Offset(EntryElement, backgroundObj), ENTRY_DEFAULT_BACKGROUND},
    {"-fieldbackground", TK_OPTION_BORDER,
     Tk_Offset(EntryElement, fieldbackgroundObj), ENTRY_DEFAULT_BACKGROUND},
    {0}
};

static void EntryElementSize(
    void *clientData,
    void *elementRecord,
    Tk_Window tkwin,
    int *minWidth,
    int *minHeight,
    Ttk_Padding *paddingPtr)
{
    *paddingPtr = entryElementPadding;
}

static void EntryElementDraw(
    void *clientData,
    void *elementRecord,
    Tk_Window tkwin,
    Drawable d,
    Ttk_Box b,
    Ttk_State state)
{
    EntryElement *e = elementRecord;
    ThemeFrameParams *params = clientData;
    HIThemeFrameKind kind = params ? params->kind :
	kHIThemeFrameTextFieldSquare;
    CGRect bounds = BoxToRect(d, b);
    CGColorRef background;
    Tk_3DBorder backgroundPtr = NULL;
    static const char *defaultBG = ENTRY_DEFAULT_BACKGROUND;

    if ([NSApp macOSVersion] > 100800) {
	BEGIN_DRAWING(d)
	    switch(kind) {
	    case kHIThemeFrameTextFieldRound:
		DrawEntry(dc.context, bounds, &searchDesign, state, tkwin);
		break;
	    case kHIThemeFrameTextFieldSquare:
		DrawEntry(dc.context, bounds, &entryDesign, state, tkwin);
		break;
	    default:
		return;
	    }
	END_DRAWING
    } else {
	const HIThemeFrameDrawInfo info = {
	    .version = 0,
	    .kind = params->kind,
	    .state = Ttk_StateTableLookup(ThemeStateTable, state),
	    .isFocused = state & TTK_STATE_FOCUS,
	};

        /*
         * Earlier versions of the Aqua theme ignored the -fieldbackground
         * option and used the -background as if it were -fieldbackground.
         * Here we are enabling -fieldbackground.  For backwards
         * compatibility, if -fieldbackground is set to the default color and
         * -background is set to a different color then we use -background as
         * -fieldbackground.
         */

	if (0 != strcmp(Tcl_GetString(e->fieldbackgroundObj), defaultBG)) {
	    backgroundPtr =
		Tk_Get3DBorderFromObj(tkwin, e->fieldbackgroundObj);
	} else if (0 != strcmp(Tcl_GetString(e->backgroundObj), defaultBG)) {
	    backgroundPtr = Tk_Get3DBorderFromObj(tkwin, e->backgroundObj);
	}
	if (backgroundPtr != NULL) {
	    XFillRectangle(Tk_Display(tkwin), d,
		Tk_3DBorderGC(tkwin, backgroundPtr, TK_3D_FLAT_GC),
		b.x, b.y, b.width, b.height);
	}
	BEGIN_DRAWING(d)
	if (backgroundPtr == NULL) {
	    if ([NSApp macOSVersion] > 100800) {
		background = CGCOLOR([NSColor textBackgroundColor]);
		CGContextSetFillColorWithColor(dc.context, background);
	    } else {
		CGContextSetRGBFillColor(dc.context, 1.0, 1.0, 1.0, 1.0);
	    }
	    CGContextFillRect(dc.context, bounds);
	}
	ChkErr(HIThemeDrawFrame, &bounds, &info, dc.context, HIOrientation);
	END_DRAWING
    }
}

static Ttk_ElementSpec EntryElementSpec = {
    TK_STYLE_VERSION_2,
    sizeof(EntryElement),
    EntryElementOptions,
    EntryElementSize,
    EntryElementDraw
};

/*----------------------------------------------------------------------
 * +++ Combobox elements --
 *
 * NOTES:
 *      The HIToolbox has incomplete and inconsistent support for ComboBoxes.
 *      There is no constant available to get the height of a ComboBox with
 *      GetThemeMetric. In fact, ComboBoxes are the same (fixed) height as
 *      PopupButtons and PushButtons, but they have no shadow at the bottom.
 *      As a result, they are drawn 1 pixel above the center of the bounds
 *      rectangle rather than being centered like the other buttons.  One can
 *      request background bounds for a ComboBox, and it is reported with
 *      height 23, while the actual button face, including its 1-pixel border
 *      has height 21. Attempting to request the content bounds returns a 0x0
 *      rectangle.  Measurement indicates that the arrow button has width 18.
 *
 *      With no help available from HIToolbox, we have to use hard-wired
 *      constants for the padding. We shift the bounding rectangle downward by
 *      1 pixel to account for the fact that the button is not centered.
 */

// OS dependent ???
static Ttk_Padding ComboboxPadding = {7, 5, 24, 5};

static void ComboboxElementSize(
    void *clientData,
    void *elementRecord,
    Tk_Window tkwin,
    int *minWidth,
    int *minHeight,
    Ttk_Padding *paddingPtr)
{
    *minWidth = 24;
    *minHeight = 0;
    *paddingPtr = ComboboxPadding;
}

static void ComboboxElementDraw(
    void *clientData,
    void *elementRecord,
    Tk_Window tkwin,
    Drawable d,
    Ttk_Box b,
    Ttk_State state)
{
    CGRect bounds = BoxToRect(d, b);
    const HIThemeButtonDrawInfo info = {
	.version = 0,
	.state = Ttk_StateTableLookup(ThemeStateTable, state),
	.kind = kThemeComboBox,
	.value = Ttk_StateTableLookup(ButtonValueTable, state),
	.adornment = Ttk_StateTableLookup(ButtonAdornmentTable, state),
    };

    BEGIN_DRAWING(d)
    if ([NSApp macOSVersion] > 100800) {
	bounds = CGRectInset(bounds, -1, -1);
	DrawButton(bounds, info, state, dc.context, tkwin);
    } else {
	bounds.origin.y += 1;
	ChkErr(HIThemeDrawButton, &bounds, &info, dc.context, HIOrientation,
	       NULL);
    }
    END_DRAWING
}

static Ttk_ElementSpec ComboboxElementSpec = {
    TK_STYLE_VERSION_2,
    sizeof(NullElement),
    TtkNullElementOptions,
    ComboboxElementSize,
    ComboboxElementDraw
};

/*----------------------------------------------------------------------
 * +++ Spinbutton elements --
 *
 *      From Apple HIG, part III, section "Controls", "The Stepper Control":
 *      there should be 2 pixels of space between the stepper control (AKA
 *      IncDecButton, AKA "little arrows") and the text field it modifies.
 *
 *      Ttk expects the up and down arrows to be distinct elements but
 *      HIToolbox draws them as one widget with two different pressed states.
 *      We work around this by defining them as separate elements in the
 *      layout, but making each one have a drawing method which also draws the
 *      other one.  The down button does no drawing when not pressed, and when
 *      pressed draws the entire IncDecButton in its "pressed down" state.
 *      The up button draws the entire IncDecButton when not pressed and when
 *      pressed draws the IncDecButton in its "pressed up" state.  NOTE: This
 *      means that when the down button is pressed the IncDecButton will be
 *      drawn twice, first in unpressed state by the up arrow and then in
 *      "pressed down" state by the down button.  The drawing must be done in
 *      that order.  So the up button must be listed first in the layout.
 */

static Ttk_Padding SpinbuttonMargins = {2, 0, 0, 0};

static void SpinButtonReBounds(
    Tk_Window tkwin,
    CGRect *bounds)
{
    if (TkMacOSXInDarkMode(tkwin)) {
	bounds->origin.x -= 2;
	bounds->origin.y += 1;
	bounds->size.height -= 0.5;
    } else {
	bounds->origin.x -= 3;
	bounds->origin.y += 1;
	bounds->size.width += 1;
    }
}

static void SpinButtonElementSize(
    void *clientData,
    void *elementRecord,
    Tk_Window tkwin,
    int *minWidth,
    int *minHeight,
    Ttk_Padding *paddingPtr)
{
    SInt32 s;

    ChkErr(GetThemeMetric, kThemeMetricLittleArrowsWidth, &s);
    *minWidth = s + Ttk_PaddingWidth(SpinbuttonMargins);
    ChkErr(GetThemeMetric, kThemeMetricLittleArrowsHeight, &s);
    *minHeight = 2 + (s + Ttk_PaddingHeight(SpinbuttonMargins)) / 2;
}

static void SpinButtonUpElementDraw(
    void *clientData,
    void *elementRecord,
    Tk_Window tkwin,
    Drawable d,
    Ttk_Box b,
    Ttk_State state)
{
    CGRect bounds = BoxToRect(d, Ttk_PadBox(b, SpinbuttonMargins));
    int infoState;

    SpinButtonReBounds(tkwin, &bounds);
    bounds.size.height *= 2;
    if (state & TTK_STATE_PRESSED) {
	infoState = kThemeStatePressedUp;
    } else {
	infoState = Ttk_StateTableLookup(ThemeStateTable, state);
    }
    const HIThemeButtonDrawInfo info = {
	.version = 0,
	.state = infoState,
	.kind = kThemeIncDecButton,
	.value = Ttk_StateTableLookup(ButtonValueTable, state),
	.adornment = kThemeAdornmentNone,
    };
    BEGIN_DRAWING(d)
    if ([NSApp macOSVersion] > 100800) {
	DrawButton(bounds, info, state, dc.context, tkwin);
    } else {
	ChkErr(HIThemeDrawButton, &bounds, &info, dc.context, HIOrientation,
	       NULL);
    }
    END_DRAWING
}

static Ttk_ElementSpec SpinButtonUpElementSpec = {
    TK_STYLE_VERSION_2,
    sizeof(NullElement),
    TtkNullElementOptions,
    SpinButtonElementSize,
    SpinButtonUpElementDraw
};

static void SpinButtonDownElementDraw(
    void *clientData,
    void *elementRecord,
    Tk_Window tkwin,
    Drawable d,
    Ttk_Box b,
    Ttk_State state)
{
    CGRect bounds = BoxToRect(d, Ttk_PadBox(b, SpinbuttonMargins));
    int infoState = 0;

    SpinButtonReBounds(tkwin, &bounds);
    bounds.origin.y -= bounds.size.height;
    bounds.size.height += bounds.size.height;
    if (state & TTK_STATE_PRESSED) {
	infoState = kThemeStatePressedDown;
    } else {
	return;
    }
    const HIThemeButtonDrawInfo info = {
	.version = 0,
	.state = infoState,
	.kind = kThemeIncDecButton,
	.value = Ttk_StateTableLookup(ButtonValueTable, state),
	.adornment = kThemeAdornmentNone,
    };

    BEGIN_DRAWING(d)
    if ([NSApp macOSVersion] > 100800) {
	DrawButton(bounds, info, state, dc.context, tkwin);
    } else {
	ChkErr(HIThemeDrawButton, &bounds, &info, dc.context, HIOrientation,
	       NULL);
    }
    END_DRAWING
}

static Ttk_ElementSpec SpinButtonDownElementSpec = {
    TK_STYLE_VERSION_2,
    sizeof(NullElement),
    TtkNullElementOptions,
    SpinButtonElementSize,
    SpinButtonDownElementDraw
};

/*----------------------------------------------------------------------
 * +++ DrawThemeTrack-based elements --
 *
 *    Progress bars and scales. (See also: <<NOTE-TRACKS>>)
 */

/*
 * Apple does not change the appearance of a slider when the window becomes
 * inactive.  So we shouldn't either.
 */

static Ttk_StateTable ThemeTrackEnableTable[] = {
    {kThemeTrackDisabled, TTK_STATE_DISABLED, 0},
    {kThemeTrackActive, TTK_STATE_BACKGROUND, 0},
    {kThemeTrackActive, 0, 0}
    /* { kThemeTrackNothingToScroll, ?, ? }, */
};

typedef struct {        /* TrackElement client data */
    ThemeTrackKind kind;
    SInt32 thicknessMetric;
} TrackElementData;

static TrackElementData ScaleData = {
    kThemeSlider, kThemeMetricHSliderHeight
};

typedef struct {
    Tcl_Obj *fromObj;           /* minimum value */
    Tcl_Obj *toObj;             /* maximum value */
    Tcl_Obj *valueObj;          /* current value */
    Tcl_Obj *orientObj;         /* horizontal / vertical */
} TrackElement;

static Ttk_ElementOptionSpec TrackElementOptions[] = {
    {"-from", TK_OPTION_DOUBLE, Tk_Offset(TrackElement, fromObj)},
    {"-to", TK_OPTION_DOUBLE, Tk_Offset(TrackElement, toObj)},
    {"-value", TK_OPTION_DOUBLE, Tk_Offset(TrackElement, valueObj)},
    {"-orient", TK_OPTION_STRING, Tk_Offset(TrackElement, orientObj)},
    {0, 0, 0}
};
static void TrackElementSize(
    void *clientData,
    void *elementRecord,
    Tk_Window tkwin,
    int *minWidth,
    int *minHeight,
    Ttk_Padding *paddingPtr)
{
    TrackElementData *data = clientData;
    SInt32 size = 24;   /* reasonable default ... */

    ChkErr(GetThemeMetric, data->thicknessMetric, &size);
    *minWidth = *minHeight = size;
}

static void TrackElementDraw(
    void *clientData,
    void *elementRecord,
    Tk_Window tkwin,
    Drawable d,
    Ttk_Box b,
    Ttk_State state)
{
    TrackElementData *data = clientData;
    TrackElement *elem = elementRecord;
    int orientation = TTK_ORIENT_HORIZONTAL;
    double from = 0, to = 100, value = 0, fraction, max;
    CGRect bounds = BoxToRect(d, b);

    Ttk_GetOrientFromObj(NULL, elem->orientObj, &orientation);
    Tcl_GetDoubleFromObj(NULL, elem->fromObj, &from);
    Tcl_GetDoubleFromObj(NULL, elem->toObj, &to);
    Tcl_GetDoubleFromObj(NULL, elem->valueObj, &value);

    fraction = (value - from) / (to - from);
    max = RangeToFactor(fabs(to - from));
    
    HIThemeTrackDrawInfo info = {
	.version = 0,
	.kind = data->kind,
	.bounds = bounds,
	.min = 0,
	.max = max,
	.value = fraction * max,
	.attributes = kThemeTrackShowThumb |
	    (orientation == TTK_ORIENT_HORIZONTAL ?
	    kThemeTrackHorizontal : 0),
	.enableState = Ttk_StateTableLookup(ThemeTrackEnableTable, state),
	.trackInfo.progress.phase = 0
    };

    if (info.kind == kThemeSlider) {
	info.trackInfo.slider.pressState = state & TTK_STATE_PRESSED ?
	    kThemeThumbPressed : 0;
	if (state & TTK_STATE_ALTERNATE) {
	    info.trackInfo.slider.thumbDir = kThemeThumbDownward;
	} else {
	    info.trackInfo.slider.thumbDir = kThemeThumbPlain;
	}
    }
    BEGIN_DRAWING(d)
    if (([NSApp macOSVersion] > 100800) && !(state & TTK_STATE_ALTERNATE)) {
	DrawSlider(dc.context, bounds, info, state, tkwin);
    } else {
	ChkErr(HIThemeDrawTrack, &info, NULL, dc.context, HIOrientation);
    }
    END_DRAWING
}

static Ttk_ElementSpec TrackElementSpec = {
    TK_STYLE_VERSION_2,
    sizeof(TrackElement),
    TrackElementOptions,
    TrackElementSize,
    TrackElementDraw
};

/*----------------------------------------------------------------------
 * Slider elements -- <<NOTE-TRACKS>>
 *
 * Has geometry only. The Scale widget adjusts the position of this element,
 * and uses it for hit detection. In the Aqua theme, the slider is actually
 * drawn as part of the trough element.
 *
 */

static void SliderElementSize(
    void *clientData,
    void *elementRecord,
    Tk_Window tkwin,
    int *minWidth,
    int *minHeight,
    Ttk_Padding *paddingPtr)
{
    *minWidth = *minHeight = 24;
}

static Ttk_ElementSpec SliderElementSpec = {
    TK_STYLE_VERSION_2,
    sizeof(NullElement),
    TtkNullElementOptions,
    SliderElementSize,
    TtkNullElementDraw
};

/*----------------------------------------------------------------------
 * +++ Progress bar elements --
 *
 * @@@ NOTE: According to an older revision of the Aqua reference docs,
 * @@@ the 'phase' field is between 0 and 4. Newer revisions say
 * @@@ that it can be any UInt8 value.
 */

typedef struct {
    Tcl_Obj *orientObj;         /* horizontal / vertical */
    Tcl_Obj *valueObj;          /* current value */
    Tcl_Obj *maximumObj;        /* maximum value */
    Tcl_Obj *phaseObj;          /* animation phase */
    Tcl_Obj *modeObj;           /* progress bar mode */
} PbarElement;

static Ttk_ElementOptionSpec PbarElementOptions[] = {
    {"-orient", TK_OPTION_STRING,
     Tk_Offset(PbarElement, orientObj), "horizontal"},
    {"-value", TK_OPTION_DOUBLE,
     Tk_Offset(PbarElement, valueObj), "0"},
    {"-maximum", TK_OPTION_DOUBLE,
     Tk_Offset(PbarElement, maximumObj), "100"},
    {"-phase", TK_OPTION_INT,
     Tk_Offset(PbarElement, phaseObj), "0"},
    {"-mode", TK_OPTION_STRING,
     Tk_Offset(PbarElement, modeObj), "determinate"},
    {0, 0, 0, 0}
};
static void PbarElementSize(
    void *clientData,
    void *elementRecord,
    Tk_Window tkwin,
    int *minWidth,
    int *minHeight,
    Ttk_Padding *paddingPtr)
{
    SInt32 size = 24;           /* @@@ Check HIG for correct default */

    ChkErr(GetThemeMetric, kThemeMetricLargeProgressBarThickness, &size);
    *minWidth = *minHeight = size;
}

static void PbarElementDraw(
    void *clientData,
    void *elementRecord,
    Tk_Window tkwin,
    Drawable d,
    Ttk_Box b,
    Ttk_State state)
{
    PbarElement *pbar = elementRecord;
    int orientation = TTK_ORIENT_HORIZONTAL, phase;
    double value = 0, maximum = 100, factor;
    CGRect bounds = BoxToRect(d, b);
    int isIndeterminate = !strcmp("indeterminate",
				  Tcl_GetString(pbar->modeObj));

    Ttk_GetOrientFromObj(NULL, pbar->orientObj, &orientation);
    Tcl_GetDoubleFromObj(NULL, pbar->valueObj, &value);
    Tcl_GetDoubleFromObj(NULL, pbar->maximumObj, &maximum);
    Tcl_GetIntFromObj(NULL, pbar->phaseObj, &phase);

    if (isIndeterminate) {
	double remainder = fmod(value, 2*maximum);
	value = remainder > maximum ? 2*maximum - remainder : remainder;
    }
    factor = RangeToFactor(maximum);
    HIThemeTrackDrawInfo info = {
	.version = 0,
	.kind = isIndeterminate? kThemeIndeterminateBar : kThemeProgressBar,
	.bounds = BoxToRect(d, b),
	.min = 0,
	.max = maximum * factor,
	.value = value * factor,
	.attributes = kThemeTrackShowThumb |
	    (orientation == TTK_ORIENT_HORIZONTAL ?
	    kThemeTrackHorizontal : 0),
	.enableState = Ttk_StateTableLookup(ThemeTrackEnableTable, state),
	.trackInfo.progress.phase = phase,
    };

    BEGIN_DRAWING(d)
    if ([NSApp macOSVersion] > 100800) {
	DrawProgressBar(dc.context, bounds, info, state, tkwin);
    } else {
	ChkErr(HIThemeDrawTrack, &info, NULL, dc.context, HIOrientation);
    }
    END_DRAWING
}

static Ttk_ElementSpec PbarElementSpec = {
    TK_STYLE_VERSION_2,
    sizeof(PbarElement),
    PbarElementOptions,
    PbarElementSize,
    PbarElementDraw
};

/*----------------------------------------------------------------------
 * +++ Scrollbar elements
 */

typedef struct
{
    Tcl_Obj *orientObj;
} ScrollbarElement;

static Ttk_ElementOptionSpec ScrollbarElementOptions[] = {
    {"-orient", TK_OPTION_STRING,
     Tk_Offset(ScrollbarElement, orientObj), "horizontal"},
    {0, 0, 0, 0}
};
static void TroughElementSize(
    void *clientData,
    void *elementRecord,
    Tk_Window tkwin,
    int *minWidth,
    int *minHeight,
    Ttk_Padding *paddingPtr)
{
    ScrollbarElement *scrollbar = elementRecord;
    int orientation = TTK_ORIENT_HORIZONTAL;
    SInt32 thickness = 15;

    Ttk_GetOrientFromObj(NULL, scrollbar->orientObj, &orientation);
    ChkErr(GetThemeMetric, kThemeMetricScrollBarWidth, &thickness);
    if (orientation == TTK_ORIENT_HORIZONTAL) {
	*minHeight = thickness;
	if ([NSApp macOSVersion] > 100700) {
	    *paddingPtr = Ttk_MakePadding(4, 4, 4, 3);
	}
    } else {
	*minWidth = thickness;
	if ([NSApp macOSVersion] > 100700) {
	    *paddingPtr = Ttk_MakePadding(4, 4, 3, 4);
	}
    }
}

static void TroughElementDraw(
    void *clientData,
    void *elementRecord,
    Tk_Window tkwin,
    Drawable d,
    Ttk_Box b,
    Ttk_State state)
{
    ScrollbarElement *scrollbar = elementRecord;
    int orientation = TTK_ORIENT_HORIZONTAL;
    CGRect bounds = BoxToRect(d, b);
    GrayColor bgGray;

    Ttk_GetOrientFromObj(NULL, scrollbar->orientObj, &orientation);
    if (orientation == TTK_ORIENT_HORIZONTAL) {
	bounds = CGRectInset(bounds, 0, 1);
    } else {
	bounds = CGRectInset(bounds, 1, 0);
    }
    BEGIN_DRAWING(d)
    if ([NSApp macOSVersion] > 100800) {
	bgGray = TkMacOSXInDarkMode(tkwin) ? darkTrough : lightTrough;
	CGContextSetFillColorWithColor(dc.context, CGColorFromGray(bgGray));
    } else {
	ChkErr(HIThemeSetFill, kThemeBrushDocumentWindowBackground, NULL,
	    dc.context, HIOrientation);
    }
    CGContextFillRect(dc.context, bounds);
    END_DRAWING
}

static Ttk_ElementSpec TroughElementSpec = {
    TK_STYLE_VERSION_2,
    sizeof(ScrollbarElement),
    ScrollbarElementOptions,
    TroughElementSize,
    TroughElementDraw
};
static void ThumbElementSize(
    void *clientData,
    void *elementRecord,
    Tk_Window tkwin,
    int *minWidth,
    int *minHeight,
    Ttk_Padding *paddingPtr)
{
    ScrollbarElement *scrollbar = elementRecord;
    int orientation = TTK_ORIENT_HORIZONTAL;

    Ttk_GetOrientFromObj(NULL, scrollbar->orientObj, &orientation);
    if (orientation == TTK_ORIENT_VERTICAL) {
	*minHeight = 18;
	*minWidth = 8;
    } else {
	*minHeight = 8;
	*minWidth = 18;
    }
}

static void ThumbElementDraw(
    void *clientData,
    void *elementRecord,
    Tk_Window tkwin,
    Drawable d,
    Ttk_Box b,
    Ttk_State state)
{
    ScrollbarElement *scrollbar = elementRecord;
    int orientation = TTK_ORIENT_HORIZONTAL;

    Ttk_GetOrientFromObj(NULL, scrollbar->orientObj, &orientation);

    /*
     * In order to make ttk scrollbars work correctly it is necessary to be
     * able to display the thumb element at the size and location which the ttk
     * scrollbar widget requests.  The algorithm that HIToolbox uses to
     * determine the thumb geometry from the input values of min, max, value
     * and viewSize is undocumented.  A seemingly natural algorithm is
     * implemented below.  This code uses that algorithm for older OS versions,
     * because using HIToolbox also handles drawing the buttons and 3D thumb used
     * on those systems.  For newer systems the cleanest approach is to just
     * draw the thumb directly.
     */

    if ([NSApp macOSVersion] > 100800) {
	CGRect thumbBounds = BoxToRect(d, b);
	CGColorRef thumbColor;
	GrayColor bgGray;

	/*
	 * Apple does not draw the thumb when scrolling is not possible.
	 */

	if ((orientation == TTK_ORIENT_HORIZONTAL &&
	    thumbBounds.size.width >= Tk_Width(tkwin) - 8) ||
	    (orientation == TTK_ORIENT_VERTICAL &&
	    thumbBounds.size.height >= Tk_Height(tkwin) - 8)) {
	    return;
	}
	int isDark = TkMacOSXInDarkMode(tkwin);
	if ((state & TTK_STATE_PRESSED) ||
	    (state & TTK_STATE_HOVER)) {
	    bgGray = isDark ? darkActiveThumb : lightActiveThumb;
	} else {
	    bgGray = isDark ? darkInactiveThumb : lightInactiveThumb;
	}
	thumbColor = CGColorFromGray(bgGray);
	BEGIN_DRAWING(d)
	FillRoundedRectangle(dc.context, thumbBounds, 4, thumbColor);
	END_DRAWING
    } else {
	double thumbSize, trackSize, visibleSize, factor, fraction;
	MacDrawable *macWin = (MacDrawable *) Tk_WindowId(tkwin);
	CGRect troughBounds = {{macWin->xOff, macWin->yOff},
			       {Tk_Width(tkwin), Tk_Height(tkwin)}};

        /*
         * The info struct has integer fields, which will be converted to
         * floats in the drawing routine.  All of values provided in the info
         * struct, namely min, max, value, and viewSize are only defined up to
         * an arbitrary scale factor.  To avoid roundoff error we scale so
         * that the viewSize is a large float which is smaller than the
         * largest int.
         */

	HIThemeTrackDrawInfo info = {
	    .version = 0,
	    .bounds = troughBounds,
	    .min = 0,
	    .attributes = kThemeTrackShowThumb |
		kThemeTrackThumbRgnIsNotGhost,
	    .enableState = kThemeTrackActive
	};
	factor = RangeToFactor(100.0);
	if (orientation == TTK_ORIENT_HORIZONTAL) {
	    trackSize = troughBounds.size.width;
	    thumbSize = b.width;
	    fraction = b.x / trackSize;
	} else {
	    trackSize = troughBounds.size.height;
	    thumbSize = b.height;
	    fraction = b.y / trackSize;
	}
	visibleSize = (thumbSize / trackSize) * factor;
	info.max = factor - visibleSize;
	info.trackInfo.scrollbar.viewsize = visibleSize;
	if ([NSApp macOSVersion] < 100800 ||
	    orientation == TTK_ORIENT_HORIZONTAL) {
	    info.value = factor * fraction;
	} else {
	    info.value = info.max - factor * fraction;
	}
	if ((state & TTK_STATE_PRESSED) ||
	    (state & TTK_STATE_HOVER)) {
	    info.trackInfo.scrollbar.pressState = kThemeThumbPressed;
	} else {
	    info.trackInfo.scrollbar.pressState = 0;
	}
	if (orientation == TTK_ORIENT_HORIZONTAL) {
	    info.attributes |= kThemeTrackHorizontal;
	} else {
	    info.attributes &= ~kThemeTrackHorizontal;
	}
	BEGIN_DRAWING(d)
	HIThemeDrawTrack(&info, 0, dc.context, kHIThemeOrientationNormal);
	END_DRAWING
    }
}

static Ttk_ElementSpec ThumbElementSpec = {
    TK_STYLE_VERSION_2,
    sizeof(ScrollbarElement),
    ScrollbarElementOptions,
    ThumbElementSize,
    ThumbElementDraw
};
static void ArrowElementSize(
    void *clientData,
    void *elementRecord,
    Tk_Window tkwin,
    int *minWidth,
    int *minHeight,
    Ttk_Padding *paddingPtr)
{
    if ([NSApp macOSVersion] < 100800) {
	*minHeight = *minWidth = 14;
    } else {
	*minHeight = *minWidth = -1;
    }
}

static Ttk_ElementSpec ArrowElementSpec = {
    TK_STYLE_VERSION_2,
    sizeof(ScrollbarElement),
    ScrollbarElementOptions,
    ArrowElementSize,
    TtkNullElementDraw
};

/*----------------------------------------------------------------------
 * +++ Separator element.
 *
 *    DrawThemeSeparator() guesses the orientation of the line from the width
 *    and height of the rectangle, so the same element can can be used for
 *    horizontal, vertical, and general separators.
 */

static void SeparatorElementSize(
    void *clientData,
    void *elementRecord,
    Tk_Window tkwin,
    int *minWidth,
    int *minHeight,
    Ttk_Padding *paddingPtr)
{
    *minWidth = *minHeight = 1;
}

static void SeparatorElementDraw(
    void *clientData,
    void *elementRecord,
    Tk_Window tkwin,
    Drawable d,
    Ttk_Box b,
    unsigned int state)
{
    CGRect bounds = BoxToRect(d, b);
    const HIThemeSeparatorDrawInfo info = {
	.version = 0,
        /* Separator only supports kThemeStateActive, kThemeStateInactive */
	.state = Ttk_StateTableLookup(ThemeStateTable,
	    state & TTK_STATE_BACKGROUND),
    };

    BEGIN_DRAWING(d)
    if (TkMacOSXInDarkMode(tkwin)) {
	DrawDarkSeparator(bounds, dc.context, tkwin);
    } else {
	ChkErr(HIThemeDrawSeparator, &bounds, &info, dc.context,
	    HIOrientation);
    }
    END_DRAWING
}

static Ttk_ElementSpec SeparatorElementSpec = {
    TK_STYLE_VERSION_2,
    sizeof(NullElement),
    TtkNullElementOptions,
    SeparatorElementSize,
    SeparatorElementDraw
};

/*----------------------------------------------------------------------
 * +++ Size grip elements -- (obsolete)
 */

static const ThemeGrowDirection sizegripGrowDirection
    = kThemeGrowRight | kThemeGrowDown;

static void SizegripElementSize(
    void *clientData,
    void *elementRecord,
    Tk_Window tkwin,
    int *minWidth,
    int *minHeight,
    Ttk_Padding *paddingPtr)
{
    HIThemeGrowBoxDrawInfo info = {
	.version = 0,
	.state = kThemeStateActive,
	.kind = kHIThemeGrowBoxKindNormal,
	.direction = sizegripGrowDirection,
	.size = kHIThemeGrowBoxSizeNormal,
    };
    CGRect bounds = CGRectZero;

    ChkErr(HIThemeGetGrowBoxBounds, &bounds.origin, &info, &bounds);
    *minWidth = bounds.size.width;
    *minHeight = bounds.size.height;
}

static void SizegripElementDraw(
    void *clientData,
    void *elementRecord,
    Tk_Window tkwin,
    Drawable d,
    Ttk_Box b,
    unsigned int state)
{
    CGRect bounds = BoxToRect(d, b);
    HIThemeGrowBoxDrawInfo info = {
	.version = 0,
        /* Grow box only supports kThemeStateActive, kThemeStateInactive */
	.state = Ttk_StateTableLookup(ThemeStateTable,
	    state & TTK_STATE_BACKGROUND),
	.kind = kHIThemeGrowBoxKindNormal,
	.direction = sizegripGrowDirection,
	.size = kHIThemeGrowBoxSizeNormal,
    };

    BEGIN_DRAWING(d)
    ChkErr(HIThemeDrawGrowBox, &bounds.origin, &info, dc.context,
	HIOrientation);
    END_DRAWING
}

static Ttk_ElementSpec SizegripElementSpec = {
    TK_STYLE_VERSION_2,
    sizeof(NullElement),
    TtkNullElementOptions,
    SizegripElementSize,
    SizegripElementDraw
};

/*----------------------------------------------------------------------
 * +++ Background and fill elements --
 *
 *      Before drawing any ttk widget, its bounding rectangle is filled with a
 *      background color.  This color must match the background color of the
 *      containing widget to avoid looking ugly. The need for care when doing
 *      this is exacerbated by the fact that ttk enforces its "native look" by
 *      not allowing user control of the background or highlight colors of ttk
 *      widgets.
 *
 *      This job is made more complicated in recent versions of macOS by the
 *      fact that the Appkit GroupBox (used for ttk LabelFrames) and
 *      TabbedPane (used for the Notebook widget) both place their content
 *      inside a rectangle with rounded corners that has a color which
 *      contrasts with the dialog background color.  Moreover, although the
 *      Apple human interface guidelines recommend against doing so, there are
 *      times when one wants to nest these widgets, for example placing a
 *      GroupBox inside of a TabbedPane.  To have the right contrast, each
 *      level of nesting requires a different color.
 *
 *      Previous Tk releases used the HIThemeDrawGroupBox routine to draw
 *      GroupBoxes and TabbedPanes. This meant that the best that could be
 *      done was to set the GroupBox to be of kind
 *      kHIThemeGroupBoxKindPrimaryOpaque, and set its fill color to be the
 *      system background color.  If widgets inside the box were drawn with
 *      the system background color the backgrounds would match.  But this
 *      produces a GroupBox with no contrast, the only visual clue being a
 *      faint highlighting around the top of the GroupBox.  Moreover, the
 *      TabbedPane does not have an Opaque version, so while it is drawn
 *      inside a contrasting rounded rectangle, the widgets inside the pane
 *      needed to be enclosed in a frame with the system background
 *      color. This added a visual artifact since the frame's background color
 *      does not match the Pane's background color.  That code has now been
 *      replaced with the standalone drawing procedure macOSXDrawGroupBox,
 *      which draws a rounded rectangle with an appropriate contrasting
 *      background color.
 *
 *      Patterned backgrounds, which are now obsolete, should be aligned with
 *      the coordinate system of the top-level window.  Apparently failing to
 *      do this used to cause graphics anomalies when drawing into an
 *      off-screen graphics port.  The code for handling this is currently
 *      commented out.
 */

static void FillElementDraw(
    void *clientData,
    void *elementRecord,
    Tk_Window tkwin,
    Drawable d,
    Ttk_Box b,
    Ttk_State state)
{
    CGRect bounds = BoxToRect(d, b);

    if ([NSApp macOSVersion] > 100800) {
	CGColorRef bgColor;
	BEGIN_DRAWING(d)
	bgColor = GetBackgroundCGColor(dc.context, tkwin, 0);
	CGContextSetFillColorWithColor(dc.context, bgColor);
	CGContextFillRect(dc.context, bounds);
	END_DRAWING
    } else {
	ThemeBrush brush = (state & TTK_STATE_BACKGROUND)
	    ? kThemeBrushModelessDialogBackgroundInactive
	    : kThemeBrushModelessDialogBackgroundActive;
	BEGIN_DRAWING(d)
	ChkErr(HIThemeSetFill, brush, NULL, dc.context, HIOrientation);
	CGContextFillRect(dc.context, bounds);
	END_DRAWING
    }
}

static void BackgroundElementDraw(
    void *clientData,
    void *elementRecord,
    Tk_Window tkwin,
    Drawable d,
    Ttk_Box b,
    unsigned int state)
{
    FillElementDraw(clientData, elementRecord, tkwin, d, Ttk_WinBox(tkwin),
	state);
}

static Ttk_ElementSpec FillElementSpec = {
    TK_STYLE_VERSION_2,
    sizeof(NullElement),
    TtkNullElementOptions,
    TtkNullElementSize,
    FillElementDraw
};
static Ttk_ElementSpec BackgroundElementSpec = {
    TK_STYLE_VERSION_2,
    sizeof(NullElement),
    TtkNullElementOptions,
    TtkNullElementSize,
    BackgroundElementDraw
};

/*----------------------------------------------------------------------
 * +++ ToolbarBackground element -- toolbar style for frames.
 *
 *    This is very similar to the normal background element, but uses a
 *    different ThemeBrush in order to get the lighter pinstripe effect
 *    used in toolbars. We use SetThemeBackground() rather than
 *    ApplyThemeBackground() in order to get the right style.
 *
 *    <URL: http://developer.apple.com/documentation/Carbon/Reference/
 *    Appearance_Manager/appearance_manager/constant_7.html#/
 *    /apple_ref/doc/uid/TP30000243/C005321>
 *
 */

static void ToolbarBackgroundElementDraw(
    void *clientData,
    void *elementRecord,
    Tk_Window tkwin,
    Drawable d,
    Ttk_Box b,
    Ttk_State state)
{
    ThemeBrush brush = kThemeBrushToolbarBackground;
    CGRect bounds = BoxToRect(d, Ttk_WinBox(tkwin));

    BEGIN_DRAWING(d)
    ChkErr(HIThemeSetFill, brush, NULL, dc.context, HIOrientation);
    //QDSetPatternOrigin(PatternOrigin(tkwin, d));
    CGContextFillRect(dc.context, bounds);
    END_DRAWING
}

static Ttk_ElementSpec ToolbarBackgroundElementSpec = {
    TK_STYLE_VERSION_2,
    sizeof(NullElement),
    TtkNullElementOptions,
    TtkNullElementSize,
    ToolbarBackgroundElementDraw
};

/*----------------------------------------------------------------------
 * +++ Field elements --
 *
 *      Used for the Treeview widget. This is like the BackgroundElement
 *      except that the fieldbackground color is configureable.
 */

typedef struct {
    Tcl_Obj     *backgroundObj;
} FieldElement;

static Ttk_ElementOptionSpec FieldElementOptions[] = {
    {"-fieldbackground", TK_OPTION_BORDER,
     Tk_Offset(FieldElement, backgroundObj), "white"},
    {NULL, 0, 0, NULL}
};

static void FieldElementDraw(
    void *clientData,
    void *elementRecord,
    Tk_Window tkwin,
    Drawable d,
    Ttk_Box b,
    Ttk_State state)
{
    FieldElement *e = elementRecord;
    Tk_3DBorder backgroundPtr =
	Tk_Get3DBorderFromObj(tkwin, e->backgroundObj);

    XFillRectangle(Tk_Display(tkwin), d,
	Tk_3DBorderGC(tkwin, backgroundPtr, TK_3D_FLAT_GC),
	b.x, b.y, b.width, b.height);
}

static Ttk_ElementSpec FieldElementSpec = {
    TK_STYLE_VERSION_2,
    sizeof(FieldElement),
    FieldElementOptions,
    TtkNullElementSize,
    FieldElementDraw
};

/*----------------------------------------------------------------------
 * +++ Treeview headers --
 *
 *    On systems older than 10.9 the header is a kThemeListHeaderButton drawn
 *    by HIToolbox.  On newer systems those buttons do not match the Apple
 *    buttons, so we draw them from scratch.
 */

static Ttk_StateTable TreeHeaderValueTable[] = {
    {kThemeButtonOn, TTK_STATE_ALTERNATE},
    {kThemeButtonOn, TTK_STATE_SELECTED},
    {kThemeButtonOff, 0}
};

static Ttk_StateTable TreeHeaderAdornmentTable[] = {
    {kThemeAdornmentHeaderButtonSortUp,
     TTK_STATE_ALTERNATE | TTK_TREEVIEW_STATE_SORTARROW},
    {kThemeAdornmentDefault,
     TTK_STATE_SELECTED | TTK_TREEVIEW_STATE_SORTARROW},
    {kThemeAdornmentHeaderButtonNoSortArrow, TTK_STATE_ALTERNATE},
    {kThemeAdornmentHeaderButtonNoSortArrow, TTK_STATE_SELECTED},
    {kThemeAdornmentFocus, TTK_STATE_FOCUS},
    {kThemeAdornmentNone, 0}
};

static void TreeAreaElementSize (
    void *clientData,
    void *elementRecord,
    Tk_Window tkwin,
    int *minWidth,
    int *minHeight,
    Ttk_Padding *paddingPtr)
{

    /*
     * Padding is needed to get the heading text to align correctly, since the
     * widget expects the heading to be the same height as a row.
     */

    if ([NSApp macOSVersion] > 100800) {
	Ttk_MakePadding(0, 4, 0, 0);
    }
}

static Ttk_ElementSpec TreeAreaElementSpec = {
    TK_STYLE_VERSION_2,
    sizeof(NullElement),
    TtkNullElementOptions,
    TreeAreaElementSize,
    TtkNullElementDraw
};
static void TreeHeaderElementSize(
    void *clientData,
    void *elementRecord,
    Tk_Window tkwin,
    int *minWidth,
    int *minHeight,
    Ttk_Padding *paddingPtr)
{
    if ([NSApp macOSVersion] > 100800) {
	*minHeight = 24;
    } else {
	ButtonElementSize(clientData, elementRecord, tkwin, minWidth,
	    minHeight, paddingPtr);
    }
}

static void TreeHeaderElementDraw(
    void *clientData,
    void *elementRecord,
    Tk_Window tkwin,
    Drawable d,
    Ttk_Box b,
    Ttk_State state)
{
    ThemeButtonParams *params = clientData;
    CGRect bounds = BoxToRect(d, b);
    const HIThemeButtonDrawInfo info = {
	.version = 0,
	.state = Ttk_StateTableLookup(ThemeStateTable, state),
	.kind = params->kind,
	.value = Ttk_StateTableLookup(TreeHeaderValueTable, state),
	.adornment = Ttk_StateTableLookup(TreeHeaderAdornmentTable, state),
    };

    BEGIN_DRAWING(d)
    if ([NSApp macOSVersion] > 100800) {

        /*
         * Compensate for the padding added in TreeHeaderElementSize, so
         * the larger heading will be drawn at the top of the widget.
         */

	bounds.origin.y -= 4;
	DrawListHeader(bounds, dc.context, tkwin, state);
    } else {
	ChkErr(HIThemeDrawButton, &bounds, &info, dc.context, HIOrientation,
	    NULL);
    }
    END_DRAWING
}

static Ttk_ElementSpec TreeHeaderElementSpec = {
    TK_STYLE_VERSION_2,
    sizeof(NullElement),
    TtkNullElementOptions,
    TreeHeaderElementSize,
    TreeHeaderElementDraw
};

/*----------------------------------------------------------------------
 * +++ Disclosure triangles --
 */

#define TTK_TREEVIEW_STATE_OPEN         TTK_STATE_USER1
#define TTK_TREEVIEW_STATE_LEAF         TTK_STATE_USER2
static Ttk_StateTable DisclosureValueTable[] = {
    {kThemeDisclosureDown, TTK_TREEVIEW_STATE_OPEN, 0},
    {kThemeDisclosureRight, 0, 0},
};
static void DisclosureElementSize(
    void *clientData,
    void *elementRecord,
    Tk_Window tkwin,
    int *minWidth,
    int *minHeight,
    Ttk_Padding *paddingPtr)
{
    SInt32 s;

    ChkErr(GetThemeMetric, kThemeMetricDisclosureTriangleWidth, &s);
    *minWidth = s;
    ChkErr(GetThemeMetric, kThemeMetricDisclosureTriangleHeight, &s);
    *minHeight = s;
}

static void DisclosureElementDraw(
    void *clientData,
    void *elementRecord,
    Tk_Window tkwin,
    Drawable d,
    Ttk_Box b,
    Ttk_State state)
{
    if (!(state & TTK_TREEVIEW_STATE_LEAF)) {
	int triangleState = TkMacOSXInDarkMode(tkwin) ?
	    kThemeStateInactive : kThemeStateActive;
	CGRect bounds = BoxToRect(d, b);
	const HIThemeButtonDrawInfo info = {
	    .version = 0,
	    .state = triangleState,
	    .kind = kThemeDisclosureTriangle,
	    .value = Ttk_StateTableLookup(DisclosureValueTable, state),
	    .adornment = kThemeAdornmentDrawIndicatorOnly,
	};

	BEGIN_DRAWING(d)
	ChkErr(HIThemeDrawButton, &bounds, &info, dc.context, HIOrientation,
	    NULL);
	END_DRAWING
    }
}

static Ttk_ElementSpec DisclosureElementSpec = {
    TK_STYLE_VERSION_2,
    sizeof(NullElement),
    TtkNullElementOptions,
    DisclosureElementSize,
    DisclosureElementDraw
};

/*----------------------------------------------------------------------
 * +++ Widget layouts --
 */

TTK_BEGIN_LAYOUT_TABLE(LayoutTable)

TTK_LAYOUT("Toolbar",
    TTK_NODE("Toolbar.background", TTK_FILL_BOTH))

TTK_LAYOUT("TButton",
    TTK_GROUP("Button.button", TTK_FILL_BOTH,
    TTK_GROUP("Button.padding", TTK_FILL_BOTH,
    TTK_NODE("Button.label", TTK_FILL_BOTH))))

TTK_LAYOUT("TRadiobutton",
    TTK_GROUP("Radiobutton.button", TTK_FILL_BOTH,
    TTK_GROUP("Radiobutton.padding", TTK_FILL_BOTH,
    TTK_NODE("Radiobutton.label", TTK_PACK_LEFT))))

TTK_LAYOUT("TCheckbutton",
    TTK_GROUP("Checkbutton.button", TTK_FILL_BOTH,
    TTK_GROUP("Checkbutton.padding", TTK_FILL_BOTH,
    TTK_NODE("Checkbutton.label", TTK_PACK_LEFT))))

TTK_LAYOUT("TMenubutton",
    TTK_GROUP("Menubutton.button", TTK_FILL_BOTH,
    TTK_GROUP("Menubutton.padding", TTK_FILL_BOTH,
    TTK_NODE("Menubutton.label", TTK_PACK_LEFT))))

TTK_LAYOUT("TCombobox",
    TTK_GROUP("Combobox.button", TTK_FILL_BOTH,
    TTK_GROUP("Combobox.padding", TTK_FILL_BOTH,
    TTK_NODE("Combobox.textarea", TTK_FILL_BOTH))))

/* Image Button - no button */
TTK_LAYOUT("ImageButton",
    TTK_GROUP("Button.padding", TTK_FILL_BOTH,
    TTK_NODE("Button.label", TTK_FILL_BOTH)))

/* Inline Button */
TTK_LAYOUT("InlineButton",
    TTK_GROUP("InlineButton.button", TTK_FILL_BOTH,
    TTK_GROUP("Button.padding", TTK_FILL_BOTH,
    TTK_NODE("Button.label", TTK_FILL_BOTH))))

/* Rounded Rect Button -- transparent face */
TTK_LAYOUT("RoundedRectButton",
    TTK_GROUP("RoundedRectButton.button", TTK_FILL_BOTH,
    TTK_GROUP("Button.padding", TTK_FILL_BOTH,
    TTK_NODE("Button.label", TTK_FILL_BOTH))))

/* Gradient Button */
TTK_LAYOUT("GradientButton",
    TTK_GROUP("GradientButton.button", TTK_FILL_BOTH,
    TTK_GROUP("Button.padding", TTK_FILL_BOTH,
    TTK_NODE("Button.label", TTK_FILL_BOTH))))

/* Recessed Button - text only radio button */

TTK_LAYOUT("RecessedButton",
    TTK_GROUP("RecessedButton.button", TTK_FILL_BOTH,
    TTK_GROUP("Button.padding", TTK_FILL_BOTH,
    TTK_NODE("Button.label", TTK_FILL_BOTH))))

/* DisclosureButton (not a triangle) -- No label, no border*/
TTK_LAYOUT("DisclosureButton",
    TTK_NODE("DisclosureButton.button", TTK_FILL_BOTH))

/* HelpButton -- No label, no border*/
TTK_LAYOUT("HelpButton",
    TTK_NODE("HelpButton.button", TTK_FILL_BOTH))

/* Notebook tabs -- no focus ring */
TTK_LAYOUT("Tab",
    TTK_GROUP("Notebook.tab", TTK_FILL_BOTH,
    TTK_GROUP("Notebook.padding", TTK_EXPAND | TTK_FILL_BOTH,
    TTK_NODE("Notebook.label", TTK_EXPAND | TTK_FILL_BOTH))))

/* Spinbox -- buttons 2px to the right of the field. */
TTK_LAYOUT("TSpinbox",
    TTK_GROUP("Spinbox.buttons", TTK_PACK_RIGHT,
    TTK_NODE("Spinbox.uparrow", TTK_PACK_TOP | TTK_STICK_E)
    TTK_NODE("Spinbox.downarrow", TTK_PACK_BOTTOM | TTK_STICK_E))
    TTK_GROUP("Spinbox.field", TTK_EXPAND | TTK_FILL_X,
    TTK_NODE("Spinbox.textarea", TTK_EXPAND | TTK_FILL_X)))

TTK_LAYOUT("TEntry",
    TTK_GROUP("Entry.field", TTK_FILL_BOTH|TTK_BORDER,
        TTK_GROUP("Entry.padding", TTK_FILL_BOTH,
	    TTK_NODE("Entry.textarea", TTK_FILL_BOTH))))

/* Searchbox */
TTK_LAYOUT("Searchbox",
    TTK_GROUP("Searchbox.field", TTK_FILL_BOTH|TTK_BORDER,
        TTK_GROUP("Entry.padding", TTK_FILL_BOTH,
	    TTK_NODE("Entry.textarea", TTK_FILL_BOTH))))

/* Progress bars -- track only */
TTK_LAYOUT("TProgressbar",
    TTK_NODE("Progressbar.track", TTK_EXPAND | TTK_FILL_BOTH))

/* Treeview -- no border. */
TTK_LAYOUT("Treeview",
    TTK_GROUP("Treeview.field", TTK_FILL_BOTH,
    TTK_GROUP("Treeview.padding", TTK_FILL_BOTH,
    TTK_NODE("Treeview.treearea", TTK_FILL_BOTH))))

/* Tree heading -- no border, fixed height */
TTK_LAYOUT("Heading",
    TTK_NODE("Treeheading.cell", TTK_FILL_BOTH)
    TTK_NODE("Treeheading.image", TTK_PACK_RIGHT)
    TTK_NODE("Treeheading.text", TTK_PACK_TOP))

/* Tree items -- omit focus ring */
TTK_LAYOUT("Item",
    TTK_GROUP("Treeitem.padding", TTK_FILL_BOTH,
    TTK_NODE("Treeitem.indicator", TTK_PACK_LEFT)
    TTK_NODE("Treeitem.image", TTK_PACK_LEFT)
    TTK_NODE("Treeitem.text", TTK_PACK_LEFT)))

/* Scrollbar Layout -- Buttons at the bottom (Snow Leopard and Lion only) */

TTK_LAYOUT("Vertical.TScrollbar",
    TTK_GROUP("Vertical.Scrollbar.trough", TTK_FILL_Y,
    TTK_NODE("Vertical.Scrollbar.thumb",
    TTK_PACK_TOP | TTK_EXPAND | TTK_FILL_BOTH)
    TTK_NODE("Vertical.Scrollbar.downarrow", TTK_PACK_BOTTOM)
    TTK_NODE("Vertical.Scrollbar.uparrow", TTK_PACK_BOTTOM)))

TTK_LAYOUT("Horizontal.TScrollbar",
    TTK_GROUP("Horizontal.Scrollbar.trough", TTK_FILL_X,
    TTK_NODE("Horizontal.Scrollbar.thumb",
    TTK_PACK_LEFT | TTK_EXPAND | TTK_FILL_BOTH)
    TTK_NODE("Horizontal.Scrollbar.rightarrow", TTK_PACK_RIGHT)
    TTK_NODE("Horizontal.Scrollbar.leftarrow", TTK_PACK_RIGHT)))

TTK_END_LAYOUT_TABLE

/*----------------------------------------------------------------------
 * +++ Initialization --
 */

/*----------------------------------------------------------------------
 * +++ Ttk_MacOSXInit --
 *
 *    Initialize variables which depend on [NSApp macOSVersion].  Called from
 *    [NSApp applicationDidFinishLaunching].
 */

MODULE_SCOPE
void Ttk_MacOSXInit(
    void)
{
    if ([NSApp macOSVersion] < 101400) {
	entryElementPadding = Ttk_MakePadding(7, 6, 7, 5);
    } else {
	entryElementPadding = Ttk_MakePadding(7, 5, 7, 6);
    }
}

static int AquaTheme_Init(
    Tcl_Interp *interp)
{
    Ttk_Theme themePtr = Ttk_CreateTheme(interp, "aqua", NULL);

    if (!themePtr) {
	return TCL_ERROR;
    }

    /*
     * Elements:
     */

    Ttk_RegisterElementSpec(themePtr, "background", &BackgroundElementSpec,
	0);
    Ttk_RegisterElementSpec(themePtr, "fill", &FillElementSpec, 0);
    Ttk_RegisterElementSpec(themePtr, "field", &FieldElementSpec, 0);
    Ttk_RegisterElementSpec(themePtr, "Toolbar.background",
	&ToolbarBackgroundElementSpec, 0);

    Ttk_RegisterElementSpec(themePtr, "Button.button",
	&ButtonElementSpec, &PushButtonParams);
    Ttk_RegisterElementSpec(themePtr, "InlineButton.button",
	&ButtonElementSpec, &InlineButtonParams);
    Ttk_RegisterElementSpec(themePtr, "RoundedRectButton.button",
	&ButtonElementSpec, &RoundedRectButtonParams);
    Ttk_RegisterElementSpec(themePtr, "Checkbutton.button",
	&ButtonElementSpec, &CheckBoxParams);
    Ttk_RegisterElementSpec(themePtr, "Radiobutton.button",
	&ButtonElementSpec, &RadioButtonParams);
    Ttk_RegisterElementSpec(themePtr, "RecessedButton.button",
	&ButtonElementSpec, &RecessedButtonParams);
    Ttk_RegisterElementSpec(themePtr, "Toolbutton.border",
	&ButtonElementSpec, &BevelButtonParams);
    Ttk_RegisterElementSpec(themePtr, "Menubutton.button",
	&ButtonElementSpec, &PopupButtonParams);
    Ttk_RegisterElementSpec(themePtr, "DisclosureButton.button",
	&ButtonElementSpec, &DisclosureButtonParams);
    Ttk_RegisterElementSpec(themePtr, "HelpButton.button",
	&ButtonElementSpec, &HelpButtonParams);
    Ttk_RegisterElementSpec(themePtr, "GradientButton.button",
	&ButtonElementSpec, &GradientButtonParams);
    Ttk_RegisterElementSpec(themePtr, "Spinbox.uparrow",
	&SpinButtonUpElementSpec, 0);
    Ttk_RegisterElementSpec(themePtr, "Spinbox.downarrow",
	&SpinButtonDownElementSpec, 0);
    Ttk_RegisterElementSpec(themePtr, "Combobox.button",
	&ComboboxElementSpec, 0);
    Ttk_RegisterElementSpec(themePtr, "Treeitem.indicator",
	&DisclosureElementSpec, &DisclosureParams);
    Ttk_RegisterElementSpec(themePtr, "Treeheading.cell",
	&TreeHeaderElementSpec, &ListHeaderParams);

    Ttk_RegisterElementSpec(themePtr, "Treeview.treearea",
	&TreeAreaElementSpec, 0);
    Ttk_RegisterElementSpec(themePtr, "Notebook.tab", &TabElementSpec, 0);
    Ttk_RegisterElementSpec(themePtr, "Notebook.client", &PaneElementSpec, 0);

    Ttk_RegisterElementSpec(themePtr, "Labelframe.border", &GroupElementSpec,
	0);
    Ttk_RegisterElementSpec(themePtr, "Entry.field", &EntryElementSpec,
			    &EntryFieldParams);
    Ttk_RegisterElementSpec(themePtr, "Searchbox.field", &EntryElementSpec,
			    &SearchboxFieldParams);
    Ttk_RegisterElementSpec(themePtr, "Spinbox.field", &EntryElementSpec,
			    &EntryFieldParams);

    Ttk_RegisterElementSpec(themePtr, "separator", &SeparatorElementSpec, 0);
    Ttk_RegisterElementSpec(themePtr, "hseparator", &SeparatorElementSpec, 0);
    Ttk_RegisterElementSpec(themePtr, "vseparator", &SeparatorElementSpec, 0);

    Ttk_RegisterElementSpec(themePtr, "sizegrip", &SizegripElementSpec, 0);

    /*
     * <<NOTE-TRACKS>>
     * In some themes the Layouts for a progress bar has a trough element and a
     * pbar element.  But in our case the appearance manager draws both parts
     * of the progress bar, so we just have a single element called ".track".
     */

    Ttk_RegisterElementSpec(themePtr, "Progressbar.track", &PbarElementSpec,
	0);

    Ttk_RegisterElementSpec(themePtr, "Scale.trough", &TrackElementSpec,
	&ScaleData);
    Ttk_RegisterElementSpec(themePtr, "Scale.slider", &SliderElementSpec, 0);

    Ttk_RegisterElementSpec(themePtr, "Vertical.Scrollbar.trough",
	&TroughElementSpec, 0);
    Ttk_RegisterElementSpec(themePtr, "Vertical.Scrollbar.thumb",
	&ThumbElementSpec, 0);
    Ttk_RegisterElementSpec(themePtr, "Horizontal.Scrollbar.trough",
	&TroughElementSpec, 0);
    Ttk_RegisterElementSpec(themePtr, "Horizontal.Scrollbar.thumb",
	&ThumbElementSpec, 0);

    /*
     * If we are not in Snow Leopard or Lion the arrows won't actually be
     * displayed.
     */

    Ttk_RegisterElementSpec(themePtr, "Vertical.Scrollbar.uparrow",
	&ArrowElementSpec, 0);
    Ttk_RegisterElementSpec(themePtr, "Vertical.Scrollbar.downarrow",
	&ArrowElementSpec, 0);
    Ttk_RegisterElementSpec(themePtr, "Horizontal.Scrollbar.leftarrow",
	&ArrowElementSpec, 0);
    Ttk_RegisterElementSpec(themePtr, "Horizontal.Scrollbar.rightarrow",
	&ArrowElementSpec, 0);

    /*
     * Layouts:
     */

    Ttk_RegisterLayouts(themePtr, LayoutTable);

    Tcl_PkgProvide(interp, "ttk::theme::aqua", TTK_VERSION);
    return TCL_OK;
}

MODULE_SCOPE
int Ttk_MacOSXPlatformInit(
    Tcl_Interp *interp)
{
    return AquaTheme_Init(interp);
}

/*
 * Local Variables:
 * mode: objc
 * c-basic-offset: 4
 * fill-column: 79
 * coding: utf-8
 * End:
 */<|MERGE_RESOLUTION|>--- conflicted
+++ resolved
@@ -305,13 +305,8 @@
  *      used by the Fill and Background elements.
  */
 
-<<<<<<< HEAD
 static void GetBackgroundColorRGBA(
-    CGContextRef context,
-=======
-static void GetBackgroundColor(
     TCL_UNUSED(CGContextRef),
->>>>>>> 5bf62fe2
     Tk_Window tkwin,
     int contrast,
     CGFloat *rgba)
@@ -1278,7 +1273,7 @@
 static void DrawGroupBox(
     CGRect bounds,
     CGContextRef context,
-    TCL_UNUSED(Tk_Window))
+    Tk_Window tkwin)
 {
     CHECK_RADIUS(5, bounds)
 
@@ -1461,12 +1456,7 @@
 static void DrawDarkSeparator(
     CGRect bounds,
     CGContextRef context,
-<<<<<<< HEAD
-    Tk_Window tkwin)
-=======
-    TCL_UNUSED(Tk_Window),
-    int state)
->>>>>>> 5bf62fe2
+    TCL_UNUSED(Tk_Window))
 {
     CGColorRef sepColor = CGColorFromGray(darkSeparator);
 
