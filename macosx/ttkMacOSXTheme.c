--- conflicted
+++ resolved
@@ -50,15 +50,7 @@
  * in Ttk_MacOSXInit.
  */
 
-<<<<<<< HEAD
 static Ttk_Padding entryElementPadding;
-=======
-#define BEGIN_DRAWING(d) {	   \
-	TkMacOSXDrawingContext dc; \
-	if (!TkMacOSXSetupDrawingContext((d), NULL, &dc)) {return;}
-#define END_DRAWING \
-    TkMacOSXRestoreDrawingContext(&dc);}
->>>>>>> 0a55a8cb
 
 /*----------------------------------------------------------------------
  * +++ ComputeButtonDrawInfo --
@@ -1421,7 +1413,6 @@
     if (!(state & TTK_STATE_SELECTED)) {
 	DrawGrayButton(context, bounds, &tabDesign, state, tkwin);
 
-<<<<<<< HEAD
         /*
          * Draw a separator line on the left side of the tab if it
          * not first.
@@ -1440,29 +1431,6 @@
 	    CGContextRestoreGState(context);
 	}
     } else {
-=======
-    CGContextSetStrokeColorSpace(context, deviceRGB.CGColorSpace);
-    CGFloat x = bounds.origin.x, y = bounds.origin.y;
-    CGFloat w = bounds.size.width, h = bounds.size.height;
-
-    CGPoint top[2] = {{x, y + 1}, {x + w, y + 1}};
-    CGPoint bottom[2] = {{x, y + h}, {x + w, y + h}};
-    CGPoint separator[2] = {{x + w - 1, y + 3}, {x + w - 1, y + h - 3}};
-    CGContextSaveGState(context);
-    CGContextSetShouldAntialias(context, false);
-    stroke = [NSColor colorWithColorSpace: deviceRGB
-	components: darkFrameBottom
-	count: 4];
-    CGContextSetStrokeColorWithColor(context, CGCOLOR(stroke));
-    CGContextBeginPath(context);
-    CGContextAddLines(context, top, 2);
-    CGContextStrokePath(context);
-    CGContextAddLines(context, bottom, 2);
-    CGContextStrokePath(context);
-    CGContextAddLines(context, separator, 2);
-    CGContextStrokePath(context);
-    CGContextRestoreGState(context);
->>>>>>> 0a55a8cb
 
         /*
          * This is the selected tab; paint it with the current accent color.
@@ -1999,13 +1967,8 @@
     {"-background", TK_OPTION_BORDER,
      Tk_Offset(EntryElement, backgroundObj), ENTRY_DEFAULT_BACKGROUND},
     {"-fieldbackground", TK_OPTION_BORDER,
-<<<<<<< HEAD
      Tk_Offset(EntryElement, fieldbackgroundObj), ENTRY_DEFAULT_BACKGROUND},
-    {0}
-=======
-     offsetof(EntryElement, fieldbackgroundObj), ENTRY_DEFAULT_BACKGROUND},
     {NULL, TK_OPTION_BOOLEAN, 0, NULL}
->>>>>>> 0a55a8cb
 };
 
 static void EntryElementSize(
@@ -2350,19 +2313,11 @@
 } TrackElement;
 
 static Ttk_ElementOptionSpec TrackElementOptions[] = {
-<<<<<<< HEAD
-    {"-from", TK_OPTION_DOUBLE, Tk_Offset(TrackElement, fromObj), 0},
-    {"-to", TK_OPTION_DOUBLE, Tk_Offset(TrackElement, toObj), 0},
-    {"-value", TK_OPTION_DOUBLE, Tk_Offset(TrackElement, valueObj), 0},
-    {"-orient", TK_OPTION_STRING, Tk_Offset(TrackElement, orientObj), 0},
-    {0, 0, 0, 0}
-=======
     {"-from", TK_OPTION_DOUBLE, offsetof(TrackElement, fromObj), NULL},
     {"-to", TK_OPTION_DOUBLE, offsetof(TrackElement, toObj), NULL},
     {"-value", TK_OPTION_DOUBLE, offsetof(TrackElement, valueObj), NULL},
     {"-orient", TK_OPTION_STRING, offsetof(TrackElement, orientObj), NULL},
     {NULL, TK_OPTION_BOOLEAN, 0, NULL}
->>>>>>> 0a55a8cb
 };
 static void TrackElementSize(
     void *clientData,
@@ -2495,13 +2450,8 @@
     {"-phase", TK_OPTION_INT,
      Tk_Offset(PbarElement, phaseObj), "0"},
     {"-mode", TK_OPTION_STRING,
-<<<<<<< HEAD
      Tk_Offset(PbarElement, modeObj), "determinate"},
-    {0, 0, 0, 0}
-=======
-     offsetof(PbarElement, modeObj), "determinate"},
     {NULL, TK_OPTION_BOOLEAN, 0, NULL}
->>>>>>> 0a55a8cb
 };
 static void PbarElementSize(
     TCL_UNUSED(void *),        /* clientData */
@@ -2584,13 +2534,8 @@
 
 static Ttk_ElementOptionSpec ScrollbarElementOptions[] = {
     {"-orient", TK_OPTION_STRING,
-<<<<<<< HEAD
      Tk_Offset(ScrollbarElement, orientObj), "horizontal"},
-    {0, 0, 0, 0}
-=======
-     offsetof(ScrollbarElement, orientObj), "horizontal"},
     {NULL, TK_OPTION_BOOLEAN, 0, NULL}
->>>>>>> 0a55a8cb
 };
 static void TroughElementSize(
     TCL_UNUSED(void *),    /* clientData */
@@ -3085,13 +3030,8 @@
 
 static Ttk_ElementOptionSpec FieldElementOptions[] = {
     {"-fieldbackground", TK_OPTION_BORDER,
-<<<<<<< HEAD
      Tk_Offset(FieldElement, backgroundObj), "white"},
-    {NULL, 0, 0, NULL}
-=======
-     offsetof(FieldElement, backgroundObj), "white"},
     {NULL, TK_OPTION_BOOLEAN, 0, NULL}
->>>>>>> 0a55a8cb
 };
 
 static void FieldElementDraw(
