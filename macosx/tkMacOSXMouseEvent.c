/*
 * tkMacOSXMouseEvent.c --
 *
 *	This file implements functions that decode & handle mouse events on
 *	MacOS X.
 *
 * Copyright 2001-2009, Apple Inc.
 * Copyright (c) 2005-2009 Daniel A. Steffen <das@users.sourceforge.net>
 *
 * See the file "license.terms" for information on usage and redistribution of
 * this file, and for a DISCLAIMER OF ALL WARRANTIES.
 */

#include "tkMacOSXPrivate.h"
#include "tkMacOSXWm.h"
#include "tkMacOSXInt.h"
#include "tkMacOSXDebug.h"
#include "tkMacOSXConstants.h"

typedef struct {
    unsigned int state;
    long delta;
    Window window;
    Point global;
    Point local;
} MouseEventData;

static Tk_Window captureWinPtr = NULL;	/* Current capture window; may be
					 * NULL. */

static int		GenerateButtonEvent(MouseEventData *medPtr);
static unsigned int	ButtonModifiers2State(UInt32 buttonState,
			    UInt32 keyModifiers);

#pragma mark TKApplication(TKMouseEvent)

enum {
    NSWindowWillMoveEventType = 20
};

/*
 * In OS X 10.6 an NSEvent of type NSMouseMoved would always have a non-Nil
 * window attribute pointing to the active window.  As of 10.8 this behavior
 * had changed.  The new behavior was that if the mouse were ever moved outside
 * of a window, all subsequent NSMouseMoved NSEvents would have a Nil window
 * attribute until the mouse returned to the window.  In 11.1 it changed again.
 * The window attribute can be non-nil, but referencing a window which does not
 * belong to the application.
 */

@implementation TKApplication(TKMouseEvent)
- (NSEvent *) tkProcessMouseEvent: (NSEvent *) theEvent
{
    NSWindow *eventWindow = [theEvent window];
    NSEventType eventType = [theEvent type];
    NSRect viewFrame = [[eventWindow contentView] frame];
    TkWindow *winPtr = NULL, *grabWinPtr;
    Tk_Window tkwin = None, capture, target;
    NSPoint local, global;
    NSInteger button;
    Bool inTitleBar = NO;
    int win_x, win_y;
    unsigned int buttonState = 0;
    static int validPresses = 0, ignoredPresses = 0;

#ifdef TK_MAC_DEBUG_EVENTS
    TKLog(@"-[%@(%p) %s] %@", [self class], self, _cmd, theEvent);
#endif

    /*
     * If this event is not for a Tk toplevel, it should just be passed up the
     * responder chain.  However, there is an exception for synthesized events,
     * which are used in testing.  Those events are recognized by having their
     * (unused) pressure field set to the impossible value -1.0.
     */

    if (![eventWindow isMemberOfClass:[TKWindow class]]) {
	if (eventWindow && [theEvent pressure] != -1.0) {
	    return theEvent;
	}
    }

    /*
     * Check if the event is located in the titlebar.
     */

    if (eventWindow) {
	inTitleBar = viewFrame.size.height < [theEvent locationInWindow].y;
    }
    button = [theEvent buttonNumber] + Button1;
    switch (eventType) {
    case NSRightMouseUp:
    case NSOtherMouseUp:
	buttonState &= ~TkGetButtonMask(button);
	break;
    case NSLeftMouseDragged:
    case NSRightMouseDragged:
    case NSOtherMouseDragged:
    case NSRightMouseDown:
    case NSOtherMouseDown:
	buttonState |= TkGetButtonMask(button);
	break;
    case NSMouseEntered:
	if (!inTitleBar) {
	    [(TKWindow *)eventWindow setMouseInResizeArea:YES];
	}
	break;
    case NSMouseExited:
	[(TKWindow *)eventWindow setMouseInResizeArea:NO];
	break;
    case NSLeftMouseUp:
    case NSLeftMouseDown:
    case NSMouseMoved:
    case NSScrollWheel:
#if 0
    case NSCursorUpdate:
    case NSTabletPoint:
    case NSTabletProximity:
#endif
	break;
    default: /* This type of event is ignored. */
	return theEvent;
    }

    /*
     * Update the button state.  We ignore left button presses that start a
     * resize or occur in the title bar.  See tickets [d72abe6b54] and
     * [39cbacb9e8].
     */

    if (eventType == NSLeftMouseDown) {
	if ([(TKWindow *)eventWindow mouseInResizeArea] &&
	    ([eventWindow styleMask] & NSResizableWindowMask)) {

	    /*
	     * When the left button is pressed in the resize area, we receive
	     * NSMouseDown, but when it is released we do not receive
	     * NSMouseUp.  So ignore the event and clear the button state but
	     * do not change the ignoredPresses count.
	     */

	    buttonState &= ~TkGetButtonMask(Button1);
	    return theEvent;
	}
<<<<<<< HEAD
	global = [eventWindow tkConvertPointToScreen: local];
	tkwin = TkpGetCapture();
	if (tkwin) {
	    winPtr = (TkWindow *) tkwin;
	    eventWindow = TkMacOSXGetNSWindowForDrawable(winPtr->window);
	    if (eventWindow) {
		local = [eventWindow tkConvertPointFromScreen: global];
	    } else {
		return theEvent;
	    }
	}
	local.y = [eventWindow frame].size.height - local.y;
	global.y = TkMacOSXZeroScreenHeight() - global.y;
    } else {

	/*
	 * If the event has no NSWindow, the location is in screen coordinates.
	 */

	global = [theEvent locationInWindow];
	tkwin = TkpGetCapture();
	if (tkwin) {
	    winPtr = (TkWindow *) tkwin;
	    eventWindow = TkMacOSXGetNSWindowForDrawable(winPtr->window);
	} else {
	    eventWindow = [NSApp mainWindow];
=======
	if (inTitleBar) {
	    ignoredPresses++;
	    return theEvent;
	}
	validPresses++;
	buttonState |= TkGetButtonMask(Button1);
    }
    if (eventType == NSLeftMouseUp) {
	if (ignoredPresses > 0) {
	    ignoredPresses--;
	} else if (validPresses > 0) {
	    validPresses--;
>>>>>>> c504b8fc
	}
	if (validPresses == 0) {
	    buttonState &= ~TkGetButtonMask(Button1);
	}
    }

    /*
     * Find an appropriate NSWindow to attach to this event, and its
     * associated Tk window.
     */

    capture = TkMacOSXGetCapture();
    if (capture) {
	winPtr = (TkWindow *) capture;
	eventWindow = TkMacOSXGetNSWindowForDrawable(winPtr->window);
	if (!eventWindow) {
	    return theEvent;
	}
    } else {
	if (eventWindow) {
	    winPtr = TkMacOSXGetTkWindow(eventWindow);
	}
	if (!winPtr) {
	    eventWindow = [NSApp mainWindow];
	    winPtr = TkMacOSXGetTkWindow(eventWindow);
	}
    }
    if (!winPtr) {

	/*
	 * We couldn't find a Tk window for this event.  We have to ignore it.
	 */

#ifdef TK_MAC_DEBUG_EVENTS
	TkMacOSXDbgMsg("Event received with no Tk window.");
#endif
	return theEvent;
    }
    tkwin = (Tk_Window) winPtr;

    /*
     * Compute the mouse position in local (window) and global (screen)
     * coordinates.  These are Tk coordinates, meaning that the local origin is
     * at the top left corner of the containing toplevel and the global origin
     * is at top left corner of the primary screen.
     */

    global = [NSEvent mouseLocation];
    local = [eventWindow tkConvertPointFromScreen: global];
    global.x = floor(global.x);
    global.y = floor(TkMacOSXZeroScreenHeight() - global.y);
    local.x = floor(local.x);
    local.y = floor([eventWindow frame].size.height - local.y);
    if (Tk_IsEmbedded(winPtr)) {
	TkWindow *contPtr = TkpGetOtherWindow(winPtr);
	if (Tk_IsTopLevel(contPtr)) {
	    local.x -= contPtr->wmInfoPtr->xInParent;
	    local.y -= contPtr->wmInfoPtr->yInParent;
	} else {
	    TkWindow *topPtr = TkMacOSXGetHostToplevel(winPtr)->winPtr;
	    local.x -= (topPtr->wmInfoPtr->xInParent + contPtr->changes.x);
	    local.y -= (topPtr->wmInfoPtr->yInParent + contPtr->changes.y);
	}
    } else {
	local.x -= winPtr->wmInfoPtr->xInParent;
	local.y -= winPtr->wmInfoPtr->yInParent;
    }

    /*
     * Use the local coordinates to find the Tk window which should receive
     * this event.  Also convert local into the coordinates of that window.
     * (The converted local coordinates are only needed for scrollwheel
     * events.)
     */

    target = Tk_TopCoordsToWindow(tkwin, local.x, local.y, &win_x, &win_y);

    /*
     * Ignore the event if a local grab is in effect and the Tk window is
     * not in the grabber's subtree.
     */

<<<<<<< HEAD
    unsigned int state = 0;
    if (button > 0) {
	state |= Tk_GetButtonMask(button);
=======
    grabWinPtr = winPtr->dispPtr->grabWinPtr;
    if (grabWinPtr && /* There is a grab in effect ... */
	!winPtr->dispPtr->grabFlags && /* and it is a local grab ... */
	grabWinPtr->mainPtr == winPtr->mainPtr){ /* in the same application. */
	Tk_Window tkwin2;
	if (!target) {
	    return theEvent;
	}
	for (tkwin2 = target;
	     !Tk_IsTopLevel(tkwin2);
	     tkwin2 = Tk_Parent(tkwin2)) {
	    if (tkwin2 == (Tk_Window)grabWinPtr) {
		break;
	    }
	}
	if (tkwin2 != (Tk_Window)grabWinPtr) {
	    return theEvent;
	}
>>>>>>> c504b8fc
    }

    /*
     *  Generate an XEvent for this mouse event.
     */

    unsigned int state = buttonState;
    NSUInteger modifiers = [theEvent modifierFlags];

    if (modifiers & NSAlphaShiftKeyMask) {
	state |= LockMask;
    }
    if (modifiers & NSShiftKeyMask) {
	state |= ShiftMask;
    }
    if (modifiers & NSControlKeyMask) {
	state |= ControlMask;
    }
    if (modifiers & NSCommandKeyMask) {
	state |= Mod1Mask;		/* command key */
    }
    if (modifiers & NSAlternateKeyMask) {
	state |= Mod2Mask;		/* option key */
    }
    if (modifiers & NSNumericPadKeyMask) {
	state |= Mod3Mask;
    }
    if (modifiers & NSFunctionKeyMask) {
	state |= Mod4Mask;
    }

    if (eventType != NSScrollWheel) {

	/*
	 * For normal mouse events, Tk_UpdatePointer will send the appropriate
	 * XEvents using its cached state information.  Unfortunately, it will
	 * also recompute the local coordinates.
	 */

#ifdef TK_MAC_DEBUG_EVENTS
	TKLog(@"UpdatePointer %p x %.1f y %.1f %d",
		target, global.x, global.y, state);
#endif

	Tk_UpdatePointer(target, global.x, global.y, state);
    } else {
	CGFloat delta;
	int coarseDelta;
	XEvent xEvent;

	/*
	 * For scroll wheel events we need to send the XEvent here.
	 */

	xEvent.type = MouseWheelEvent;
	xEvent.xbutton.x = win_x;
	xEvent.xbutton.y = win_y;
	xEvent.xbutton.x_root = global.x;
	xEvent.xbutton.y_root = global.y;
	xEvent.xany.send_event = false;
	xEvent.xany.display = Tk_Display(target);
	xEvent.xany.window = Tk_WindowId(target);

	delta = [theEvent deltaY];
	if (delta != 0.0) {
	    coarseDelta = (delta > -1.0 && delta < 1.0) ?
		    (signbit(delta) ? -1 : 1) : lround(delta);
	    xEvent.xbutton.state = state;
	    xEvent.xkey.keycode = coarseDelta;
	    xEvent.xany.serial = LastKnownRequestProcessed(Tk_Display(tkwin));
	    Tk_QueueWindowEvent(&xEvent, TCL_QUEUE_TAIL);
	}
	delta = [theEvent deltaX];
	if (delta != 0.0) {
	    coarseDelta = (delta > -1.0 && delta < 1.0) ?
		    (signbit(delta) ? -1 : 1) : lround(delta);
	    xEvent.xbutton.state = state | ShiftMask;
	    xEvent.xkey.keycode = coarseDelta;
	    xEvent.xany.serial = LastKnownRequestProcessed(Tk_Display(tkwin));
	    Tk_QueueWindowEvent(&xEvent, TCL_QUEUE_TAIL);
	}
    }
    return theEvent;
}
@end

#pragma mark -

/*
 *----------------------------------------------------------------------
 *
 * TkMacOSXButtonKeyState --
 *
 *	Returns the current state of the button & modifier keys.
 *
 * Results:
 *	A bitwise inclusive OR of a subset of the following: Button1Mask,
 *	ShiftMask, LockMask, ControlMask, Mod*Mask.
 *
 * Side effects:
 *	None.
 *
 *----------------------------------------------------------------------
 */

unsigned int
TkMacOSXButtonKeyState(void)
{
    UInt32 buttonState = 0, keyModifiers;
    int isFrontProcess = (GetCurrentEvent() && Tk_MacOSXIsAppInFront());

    buttonState = isFrontProcess ? GetCurrentEventButtonState() :
	    GetCurrentButtonState();
    keyModifiers = isFrontProcess ? GetCurrentEventKeyModifiers() :
	    GetCurrentKeyModifiers();

    return ButtonModifiers2State(buttonState, keyModifiers);
}

/*
 *----------------------------------------------------------------------
 *
 * ButtonModifiers2State --
 *
 *	Converts Carbon mouse button state and modifier values into a Tk
 *	button/modifier state.
 *
 * Results:
 *	None.
 *
 * Side effects:
 *	None.
 *
 *----------------------------------------------------------------------
 */

static unsigned int
ButtonModifiers2State(
    UInt32 buttonState,
    UInt32 keyModifiers)
{
    unsigned int state;

    /*
     * Tk on OSX supports at most 9 buttons.
     */

    state = (buttonState & 0x7F) * Button1Mask;
    /* Handle buttons 8/9 */
    state |= (buttonState & 0x180) * (Button8Mask >> 7);

    if (keyModifiers & alphaLock) {
	state |= LockMask;
    }
    if (keyModifiers & shiftKey) {
	state |= ShiftMask;
    }
    if (keyModifiers & controlKey) {
	state |= ControlMask;
    }
    if (keyModifiers & cmdKey) {
	state |= Mod1Mask;		/* command key */
    }
    if (keyModifiers & optionKey) {
	state |= Mod2Mask;		/* option key */
    }
    if (keyModifiers & kEventKeyModifierNumLockMask) {
	state |= Mod3Mask;
    }
    if (keyModifiers & kEventKeyModifierFnMask) {
	state |= Mod4Mask;
    }

    return state;
}

/*
 *----------------------------------------------------------------------
 *
 * XQueryPointer --
 *
 *	Check the current state of the mouse. This is not a complete
 *	implementation of this function. It only computes the root coordinates
 *	and the current mask.
 *
 * Results:
 *	Sets root_x_return, root_y_return, and mask_return. Returns true on
 *	success.
 *
 * Side effects:
 *	None.
 *
 *----------------------------------------------------------------------
 */

Bool
XQueryPointer(
    Display *display,
    Window w,
    Window *root_return,
    Window *child_return,
    int *root_x_return,
    int *root_y_return,
    int *win_x_return,
    int *win_y_return,
    unsigned int *mask_return)
{
    int getGlobal = (root_x_return && root_y_return);
    int getLocal = (win_x_return && win_y_return && w != None);
    (void)display;
    (void)root_return;
    (void)child_return;

    if (getGlobal || getLocal) {
	NSPoint global = [NSEvent mouseLocation];

	if (getLocal) {
	    MacDrawable *macWin = (MacDrawable *)w;
	    NSWindow *win = TkMacOSXGetNSWindowForDrawable(w);

	    if (win) {
		NSPoint local;

		local = [win tkConvertPointFromScreen:global];
		local.y = [win frame].size.height - local.y;
		if (macWin->winPtr && macWin->winPtr->wmInfoPtr) {
		    local.x -= macWin->winPtr->wmInfoPtr->xInParent;
		    local.y -= macWin->winPtr->wmInfoPtr->yInParent;
		}
		*win_x_return = local.x;
		*win_y_return = local.y;
	    }
	}
	if (getGlobal) {
	    *root_x_return = global.x;
	    *root_y_return = TkMacOSXZeroScreenHeight() - global.y;
	}
    }
    if (mask_return) {
	*mask_return = TkMacOSXButtonKeyState();
    }
    return True;
}

/*
 *----------------------------------------------------------------------
 *
 * TkGenerateButtonEventForXPointer --
 *
 *	This procedure generates an X button event for the current pointer
 *	state as reported by XQueryPointer().
 *
 * Results:
 *	True if event(s) are generated - false otherwise.
 *
 * Side effects:
 *	Additional events may be placed on the Tk event queue. Grab state may
 *	also change.
 *
 *----------------------------------------------------------------------
 */

MODULE_SCOPE int
TkGenerateButtonEventForXPointer(
    Window window)		/* X Window containing button event. */
{
    MouseEventData med;
    int global_x, global_y, local_x, local_y;

    bzero(&med, sizeof(MouseEventData));
    XQueryPointer(NULL, window, NULL, NULL, &global_x, &global_y,
	    &local_x, &local_y, &med.state);
    med.global.h = global_x;
    med.global.v = global_y;
    med.local.h = local_x;
    med.local.v = local_y;
    med.window = window;

    return GenerateButtonEvent(&med);
}

/*
 *----------------------------------------------------------------------
 *
 * TkGenerateButtonEvent --
 *
 *	Given a global x & y position and the button key status this procedure
 *	generates the appropriate X button event. It also handles the state
 *	changes needed to implement implicit grabs.
 *
 * Results:
 *	True if event(s) are generated, false otherwise.
 *
 * Side effects:
 *	Additional events may be placed on the Tk event queue. Grab state may
 *	also change.
 *
 *----------------------------------------------------------------------
 */

int
TkGenerateButtonEvent(
    int x,			/* X location of mouse, */
    int y,			/* Y location of mouse. */
    Window window,		/* X Window containing button event. */
    unsigned int state)		/* Button Key state suitable for X event. */
{
    MacDrawable *macWin = (MacDrawable *)window;
    NSWindow *win = TkMacOSXGetNSWindowForDrawable(window);
    MouseEventData med;

    bzero(&med, sizeof(MouseEventData));
    med.state = state;
    med.window = window;
    med.global.h = x;
    med.global.v = y;
    med.local = med.global;

    if (win) {
	NSPoint local = NSMakePoint(x, TkMacOSXZeroScreenHeight() - y);

	local = [win tkConvertPointFromScreen:local];
	local.y = [win frame].size.height - local.y;
	if (macWin->winPtr && macWin->winPtr->wmInfoPtr) {
	    local.x -= macWin->winPtr->wmInfoPtr->xInParent;
	    local.y -= macWin->winPtr->wmInfoPtr->yInParent;
	}
	med.local.h = local.x;
	med.local.v = TkMacOSXZeroScreenHeight() - local.y;
    }

    return GenerateButtonEvent(&med);
}

/*
 *----------------------------------------------------------------------
 *
 * GenerateButtonEvent --
 *
 *	Generate an X button event from a MouseEventData structure. Handles
 *	the state changes needed to implement implicit grabs.
 *
 * Results:
 *	True if event(s) are generated - false otherwise.
 *
 * Side effects:
 *	Additional events may be placed on the Tk event queue. Grab state may
 *	also change.
 *
 *----------------------------------------------------------------------
 */

static int
GenerateButtonEvent(
    MouseEventData *medPtr)
{
    Tk_Window tkwin;
    int dummy;
    TkDisplay *dispPtr;

#if UNUSED

    /*
     * ButtonDown events will always occur in the front window. ButtonUp
     * events, however, may occur anywhere on the screen. ButtonUp events
     * should only be sent to Tk if in the front window or during an implicit
     * grab.
     */

    if ((medPtr->activeNonFloating == NULL)
	    || ((!(TkpIsWindowFloating(medPtr->whichWin))
	    && (medPtr->activeNonFloating != medPtr->whichWin))
	    && TkpGetCapture() == NULL)) {
	return false;
    }
#endif

    dispPtr = TkGetDisplayList();
    tkwin = Tk_IdToWindow(dispPtr->display, medPtr->window);

    if (tkwin != NULL) {
	tkwin = Tk_TopCoordsToWindow(tkwin, medPtr->local.h, medPtr->local.v,
		&dummy, &dummy);
    }

    Tk_UpdatePointer(tkwin, medPtr->global.h, medPtr->global.v, medPtr->state);
    return true;
}

/*
 *----------------------------------------------------------------------
 *
 * TkpWarpPointer --
 *
 *	Move the mouse cursor to the screen location specified by the warpX and
 *	warpY fields of a TkDisplay.
 *
 * Results:
 *	None
 *
 * Side effects:
 *	The mouse cursor is moved.
 *
 *----------------------------------------------------------------------
 */

void
TkpWarpPointer(
    TkDisplay *dispPtr)
{
    CGPoint pt;

    if (dispPtr->warpWindow) {
	int x, y;
	Tk_GetRootCoords(dispPtr->warpWindow, &x, &y);
	pt.x = x + dispPtr->warpX;
	pt.y = y + dispPtr->warpY;
    } else {
	pt.x = dispPtr->warpX;
	pt.y = dispPtr->warpY;
    }

    CGWarpMouseCursorPosition(pt);
}

/*
 *----------------------------------------------------------------------
 *
 * TkpSetCapture --
 *
 *	This function captures the mouse so that all future events will be
 *	reported to this window, even if the mouse is outside the window. If
 *	the specified window is NULL, then the mouse is released.
 *
 * Results:
 *	None.
 *
 * Side effects:
 *	Sets the capture flag and captures the mouse.
 *
 *----------------------------------------------------------------------
 */

void
TkpSetCapture(
    TkWindow *winPtr)		/* Capture window, or NULL. */
{
    while (winPtr && !Tk_IsTopLevel(winPtr)) {
	winPtr = winPtr->parentPtr;
    }
    captureWinPtr = (Tk_Window)winPtr;
}

/*
 *----------------------------------------------------------------------
 *
 * TkpGetCapture --
 *
 * Results:
 *	Returns the current grab window
 *
 * Side effects:
 *	None.
 *
 *----------------------------------------------------------------------
 */

Tk_Window
TkpGetCapture(void)
{
    return captureWinPtr;
}

/*
 * Local Variables:
 * mode: objc
 * c-basic-offset: 4
 * fill-column: 79
 * coding: utf-8
 * End:
 */<|MERGE_RESOLUTION|>--- conflicted
+++ resolved
@@ -55,7 +55,7 @@
     NSEventType eventType = [theEvent type];
     NSRect viewFrame = [[eventWindow contentView] frame];
     TkWindow *winPtr = NULL, *grabWinPtr;
-    Tk_Window tkwin = None, capture, target;
+    Tk_Window tkwin = NULL, capture, target;
     NSPoint local, global;
     NSInteger button;
     Bool inTitleBar = NO;
@@ -91,14 +91,14 @@
     switch (eventType) {
     case NSRightMouseUp:
     case NSOtherMouseUp:
-	buttonState &= ~TkGetButtonMask(button);
+	buttonState &= ~Tk_GetButtonMask(button);
 	break;
     case NSLeftMouseDragged:
     case NSRightMouseDragged:
     case NSOtherMouseDragged:
     case NSRightMouseDown:
     case NSOtherMouseDown:
-	buttonState |= TkGetButtonMask(button);
+	buttonState |= Tk_GetButtonMask(button);
 	break;
     case NSMouseEntered:
 	if (!inTitleBar) {
@@ -139,53 +139,24 @@
 	     * do not change the ignoredPresses count.
 	     */
 
-	    buttonState &= ~TkGetButtonMask(Button1);
+	    buttonState &= ~Tk_GetButtonMask(Button1);
 	    return theEvent;
 	}
-<<<<<<< HEAD
-	global = [eventWindow tkConvertPointToScreen: local];
-	tkwin = TkpGetCapture();
-	if (tkwin) {
-	    winPtr = (TkWindow *) tkwin;
-	    eventWindow = TkMacOSXGetNSWindowForDrawable(winPtr->window);
-	    if (eventWindow) {
-		local = [eventWindow tkConvertPointFromScreen: global];
-	    } else {
-		return theEvent;
-	    }
-	}
-	local.y = [eventWindow frame].size.height - local.y;
-	global.y = TkMacOSXZeroScreenHeight() - global.y;
-    } else {
-
-	/*
-	 * If the event has no NSWindow, the location is in screen coordinates.
-	 */
-
-	global = [theEvent locationInWindow];
-	tkwin = TkpGetCapture();
-	if (tkwin) {
-	    winPtr = (TkWindow *) tkwin;
-	    eventWindow = TkMacOSXGetNSWindowForDrawable(winPtr->window);
-	} else {
-	    eventWindow = [NSApp mainWindow];
-=======
 	if (inTitleBar) {
 	    ignoredPresses++;
 	    return theEvent;
 	}
 	validPresses++;
-	buttonState |= TkGetButtonMask(Button1);
+	buttonState |= Tk_GetButtonMask(Button1);
     }
     if (eventType == NSLeftMouseUp) {
 	if (ignoredPresses > 0) {
 	    ignoredPresses--;
 	} else if (validPresses > 0) {
 	    validPresses--;
->>>>>>> c504b8fc
 	}
 	if (validPresses == 0) {
-	    buttonState &= ~TkGetButtonMask(Button1);
+	    buttonState &= ~Tk_GetButtonMask(Button1);
 	}
     }
 
@@ -194,7 +165,7 @@
      * associated Tk window.
      */
 
-    capture = TkMacOSXGetCapture();
+    capture = TkpGetCapture();
     if (capture) {
 	winPtr = (TkWindow *) capture;
 	eventWindow = TkMacOSXGetNSWindowForDrawable(winPtr->window);
@@ -265,11 +236,6 @@
      * not in the grabber's subtree.
      */
 
-<<<<<<< HEAD
-    unsigned int state = 0;
-    if (button > 0) {
-	state |= Tk_GetButtonMask(button);
-=======
     grabWinPtr = winPtr->dispPtr->grabWinPtr;
     if (grabWinPtr && /* There is a grab in effect ... */
 	!winPtr->dispPtr->grabFlags && /* and it is a local grab ... */
@@ -288,7 +254,6 @@
 	if (tkwin2 != (Tk_Window)grabWinPtr) {
 	    return theEvent;
 	}
->>>>>>> c504b8fc
     }
 
     /*
