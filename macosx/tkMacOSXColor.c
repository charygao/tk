/*
 * tkMacOSXColor.c --
 *
 *	This file maintains a database of color values for the Tk
 *	toolkit, in order to avoid round-trips to the server to
 *	map color names to pixel values.
 *
 * Copyright (c) 1990-1994 The Regents of the University of California.
 * Copyright (c) 1994-1996 Sun Microsystems, Inc.
 * Copyright 2001-2009, Apple Inc.
 * Copyright (c) 2006-2009 Daniel A. Steffen <das@users.sourceforge.net>
 *
 * See the file "license.terms" for information on usage and redistribution
 * of this file, and for a DISCLAIMER OF ALL WARRANTIES.
 */

#include "tkMacOSXPrivate.h"
#include "tkColor.h"

struct SystemColorMapEntry {
    const char *name;
    ThemeBrush brush;
    ThemeTextColor textColor;
    ThemeBackgroundKind background;
};  /* unsigned char pixelCode; */

/*
 * Array of system color definitions: the array index is required to equal the
 * color's (pixelCode - MIN_PIXELCODE), i.e. the array order needs to be kept
 * in sync with the public pixel code values in tkMacOSXPort.h !
 */

#define MIN_PIXELCODE  30
static const struct SystemColorMapEntry systemColorMap[] = {
    { "Transparent",			    0, 0, 0 },							/*  30: TRANSPARENT_PIXEL */
    { "Highlight",			    kThemeBrushPrimaryHighlightColor, 0, 0 },			/*  31: HIGHLIGHT_PIXEL */
    { "HighlightSecondary",		    kThemeBrushSecondaryHighlightColor, 0, 0 },			/*  32: HIGHLIGHT_SECONDARY_PIXEL */
    { "HighlightText",			    kThemeBrushBlack, 0, 0 },					/*  33: HIGHLIGHT_TEXT_PIXEL */
    { "HighlightAlternate",		    kThemeBrushAlternatePrimaryHighlightColor, 0, 0 },		/*  34: HIGHLIGHT_ALTERNATE_PIXEL */
    { "ButtonText",			    0, kThemeTextColorPushButtonActive, 0 },			/*  35: CONTROL_TEXT_PIXEL */
    { "PrimaryHighlightColor",		    kThemeBrushPrimaryHighlightColor, 0, 0 },			/*  36 */
    { "ButtonFace",			    kThemeBrushButtonFaceActive, 0, 0 },			/*  37: CONTROL_BODY_PIXEL */
    { "SecondaryHighlightColor",	    kThemeBrushSecondaryHighlightColor, 0, 0 },			/*  38 */
    { "ButtonFrame",			    kThemeBrushButtonFrameActive, 0, 0 },			/*  39: CONTROL_FRAME_PIXEL */
    { "AlternatePrimaryHighlightColor",	    kThemeBrushAlternatePrimaryHighlightColor, 0, 0 },		/*  40 */
    { "WindowBody",			    kThemeBrushDocumentWindowBackground, 0, 0 },		/*  41: WINDOW_BODY_PIXEL */
    { "SheetBackground",		    kThemeBrushSheetBackground, 0, 0 },				/*  42 */
    { "MenuActive",			    kThemeBrushMenuBackgroundSelected, 0, 0 },			/*  43: MENU_ACTIVE_PIXEL */
    { "Black",				    kThemeBrushBlack, 0, 0 },					/*  44 */
    { "MenuActiveText",			    0, kThemeTextColorMenuItemSelected, 0 },			/*  45: MENU_ACTIVE_TEXT_PIXEL */
    { "White",				    kThemeBrushWhite, 0, 0 },					/*  46 */
    { "Menu",				    kThemeBrushMenuBackground, 0, 0 },				/*  47: MENU_BACKGROUND_PIXEL */
    { "DialogBackgroundActive",		    kThemeBrushDialogBackgroundActive, 0, 0 },			/*  48 */
    { "MenuDisabled",			    0, kThemeTextColorMenuItemDisabled, 0 },			/*  49: MENU_DISABLED_PIXEL */
    { "DialogBackgroundInactive",	    kThemeBrushDialogBackgroundInactive, 0, 0 },		/*  50 */
    { "MenuText",			    0, kThemeTextColorMenuItemActive, 0 },			/*  51: MENU_TEXT_PIXEL */
    { "AppearanceColor",		    0, 0, 0 },							/*  52: APPEARANCE_PIXEL */
    { "AlertBackgroundActive",		    kThemeBrushAlertBackgroundActive, 0, 0 },			/*  53 */
    { "AlertBackgroundInactive",	    kThemeBrushAlertBackgroundInactive, 0, 0 },			/*  54 */
    { "ModelessDialogBackgroundActive",	    kThemeBrushModelessDialogBackgroundActive, 0, 0 },		/*  55 */
    { "ModelessDialogBackgroundInactive",   kThemeBrushModelessDialogBackgroundInactive, 0, 0 },	/*  56 */
    { "UtilityWindowBackgroundActive",	    kThemeBrushUtilityWindowBackgroundActive, 0, 0 },		/*  57 */
    { "UtilityWindowBackgroundInactive",    kThemeBrushUtilityWindowBackgroundInactive, 0, 0 },		/*  58 */
    { "ListViewSortColumnBackground",	    kThemeBrushListViewSortColumnBackground, 0, 0 },		/*  59 */
    { "ListViewBackground",		    kThemeBrushListViewBackground, 0, 0 },			/*  60 */
    { "IconLabelBackground",		    kThemeBrushIconLabelBackground, 0, 0 },			/*  61 */
    { "ListViewSeparator",		    kThemeBrushListViewSeparator, 0, 0 },			/*  62 */
    { "ChasingArrows",			    kThemeBrushChasingArrows, 0, 0 },				/*  63 */
    { "DragHilite",			    kThemeBrushDragHilite, 0, 0 },				/*  64 */
    { "DocumentWindowBackground",	    kThemeBrushDocumentWindowBackground, 0, 0 },		/*  65 */
    { "FinderWindowBackground",		    kThemeBrushFinderWindowBackground, 0, 0 },			/*  66 */
    { "ScrollBarDelimiterActive",	    kThemeBrushScrollBarDelimiterActive, 0, 0 },		/*  67 */
    { "ScrollBarDelimiterInactive",	    kThemeBrushScrollBarDelimiterInactive, 0, 0 },		/*  68 */
    { "FocusHighlight",			    kThemeBrushFocusHighlight, 0, 0 },				/*  69 */
    { "PopupArrowActive",		    kThemeBrushPopupArrowActive, 0, 0 },			/*  70 */
    { "PopupArrowPressed",		    kThemeBrushPopupArrowPressed, 0, 0 },			/*  71 */
    { "PopupArrowInactive",		    kThemeBrushPopupArrowInactive, 0, 0 },			/*  72 */
    { "AppleGuideCoachmark",		    kThemeBrushAppleGuideCoachmark, 0, 0 },			/*  73 */
    { "IconLabelBackgroundSelected",	    kThemeBrushIconLabelBackgroundSelected, 0, 0 },		/*  74 */
    { "StaticAreaFill",			    kThemeBrushStaticAreaFill, 0, 0 },				/*  75 */
    { "ActiveAreaFill",			    kThemeBrushActiveAreaFill, 0, 0 },				/*  76 */
    { "ButtonFrameActive",		    kThemeBrushButtonFrameActive, 0, 0 },			/*  77 */
    { "ButtonFrameInactive",		    kThemeBrushButtonFrameInactive, 0, 0 },			/*  78 */
    { "ButtonFaceActive",		    kThemeBrushButtonFaceActive, 0, 0 },			/*  79 */
    { "ButtonFaceInactive",		    kThemeBrushButtonFaceInactive, 0, 0 },			/*  80 */
    { "ButtonFacePressed",		    kThemeBrushButtonFacePressed, 0, 0 },			/*  81 */
    { "ButtonActiveDarkShadow",		    kThemeBrushButtonActiveDarkShadow, 0, 0 },			/*  82 */
    { "ButtonActiveDarkHighlight",	    kThemeBrushButtonActiveDarkHighlight, 0, 0 },		/*  83 */
    { "ButtonActiveLightShadow",	    kThemeBrushButtonActiveLightShadow, 0, 0 },			/*  84 */
    { "ButtonActiveLightHighlight",	    kThemeBrushButtonActiveLightHighlight, 0, 0 },		/*  85 */
    { "ButtonInactiveDarkShadow",	    kThemeBrushButtonInactiveDarkShadow, 0, 0 },		/*  86 */
    { "ButtonInactiveDarkHighlight",	    kThemeBrushButtonInactiveDarkHighlight, 0, 0 },		/*  87 */
    { "ButtonInactiveLightShadow",	    kThemeBrushButtonInactiveLightShadow, 0, 0 },		/*  88 */
    { "ButtonInactiveLightHighlight",	    kThemeBrushButtonInactiveLightHighlight, 0, 0 },		/*  89 */
    { "ButtonPressedDarkShadow",	    kThemeBrushButtonPressedDarkShadow, 0, 0 },			/*  90 */
    { "ButtonPressedDarkHighlight",	    kThemeBrushButtonPressedDarkHighlight, 0, 0 },		/*  91 */
    { "ButtonPressedLightShadow",	    kThemeBrushButtonPressedLightShadow, 0, 0 },		/*  92 */
    { "ButtonPressedLightHighlight",	    kThemeBrushButtonPressedLightHighlight, 0, 0 },		/*  93 */
    { "BevelActiveLight",		    kThemeBrushBevelActiveLight, 0, 0 },			/*  94 */
    { "BevelActiveDark",		    kThemeBrushBevelActiveDark, 0, 0 },				/*  95 */
    { "BevelInactiveLight",		    kThemeBrushBevelInactiveLight, 0, 0 },			/*  96 */
    { "BevelInactiveDark",		    kThemeBrushBevelInactiveDark, 0, 0 },			/*  97 */
    { "NotificationWindowBackground",	    kThemeBrushNotificationWindowBackground, 0, 0 },		/*  98 */
    { "MovableModalBackground",		    kThemeBrushMovableModalBackground, 0, 0 },			/*  99 */
    { "SheetBackgroundOpaque",		    kThemeBrushSheetBackgroundOpaque, 0, 0 },			/* 100 */
    { "DrawerBackground",		    kThemeBrushDrawerBackground, 0, 0 },			/* 101 */
    { "ToolbarBackground",		    kThemeBrushToolbarBackground, 0, 0 },			/* 102 */
    { "SheetBackgroundTransparent",	    kThemeBrushSheetBackgroundTransparent, 0, 0 },		/* 103 */
    { "MenuBackground",			    kThemeBrushMenuBackground, 0, 0 },				/* 104 */
    { "Pixel",				    0, 0, 0 },							/* 105: PIXEL_MAGIC */
    { "MenuBackgroundSelected",		    kThemeBrushMenuBackgroundSelected, 0, 0 },			/* 106 */
    { "ListViewOddRowBackground",	    kThemeBrushListViewOddRowBackground, 0, 0 },		/* 107 */
    { "ListViewEvenRowBackground",	    kThemeBrushListViewEvenRowBackground, 0, 0 },		/* 108 */
    { "ListViewColumnDivider",		    kThemeBrushListViewColumnDivider, 0, 0 },			/* 109 */
    { "BlackText",			    0, kThemeTextColorBlack, 0 },				/* 110 */
    { "DialogActiveText",		    0, kThemeTextColorDialogActive, 0 },			/* 111 */
    { "DialogInactiveText",		    0, kThemeTextColorDialogInactive, 0 },			/* 112 */
    { "AlertActiveText",		    0, kThemeTextColorAlertActive, 0 },				/* 113 */
    { "AlertInactiveText",		    0, kThemeTextColorAlertInactive, 0 },			/* 114 */
    { "ModelessDialogActiveText",	    0, kThemeTextColorModelessDialogActive, 0 },		/* 115 */
    { "ModelessDialogInactiveText",	    0, kThemeTextColorModelessDialogInactive, 0 },		/* 116 */
    { "WindowHeaderActiveText",		    0, kThemeTextColorWindowHeaderActive, 0 },			/* 117 */
    { "WindowHeaderInactiveText",	    0, kThemeTextColorWindowHeaderInactive, 0 },		/* 118 */
    { "PlacardActiveText",		    0, kThemeTextColorPlacardActive, 0 },			/* 119 */
    { "PlacardInactiveText",		    0, kThemeTextColorPlacardInactive, 0 },			/* 120 */
    { "PlacardPressedText",		    0, kThemeTextColorPlacardPressed, 0 },			/* 121 */
    { "PushButtonActiveText",		    0, kThemeTextColorPushButtonActive, 0 },			/* 122 */
    { "PushButtonInactiveText",		    0, kThemeTextColorPushButtonInactive, 0 },			/* 123 */
    { "PushButtonPressedText",		    0, kThemeTextColorPushButtonPressed, 0 },			/* 124 */
    { "BevelButtonActiveText",		    0, kThemeTextColorBevelButtonActive, 0 },			/* 125 */
    { "BevelButtonInactiveText",	    0, kThemeTextColorBevelButtonInactive, 0 },			/* 126 */
    { "BevelButtonPressedText",		    0, kThemeTextColorBevelButtonPressed, 0 },			/* 127 */
    { "PopupButtonActiveText",		    0, kThemeTextColorPopupButtonActive, 0 },			/* 128 */
    { "PopupButtonInactiveText",	    0, kThemeTextColorPopupButtonInactive, 0 },			/* 129 */
    { "PopupButtonPressedText",		    0, kThemeTextColorPopupButtonPressed, 0 },			/* 130 */
    { "IconLabelText",			    0, kThemeTextColorIconLabel, 0 },				/* 131 */
    { "ListViewText",			    0, kThemeTextColorListView, 0 },				/* 132 */
    { "DocumentWindowTitleActiveText",	    0, kThemeTextColorDocumentWindowTitleActive, 0 },		/* 133 */
    { "DocumentWindowTitleInactiveText",    0, kThemeTextColorDocumentWindowTitleInactive, 0 },		/* 134 */
    { "MovableModalWindowTitleActiveText",  0, kThemeTextColorMovableModalWindowTitleActive, 0 },	/* 135 */
    { "MovableModalWindowTitleInactiveText",0, kThemeTextColorMovableModalWindowTitleInactive, 0 },	/* 136 */
    { "UtilityWindowTitleActiveText",	    0, kThemeTextColorUtilityWindowTitleActive, 0 },		/* 137 */
    { "UtilityWindowTitleInactiveText",	    0, kThemeTextColorUtilityWindowTitleInactive, 0 },		/* 138 */
    { "PopupWindowTitleActiveText",	    0, kThemeTextColorPopupWindowTitleActive, 0 },		/* 139 */
    { "PopupWindowTitleInactiveText",	    0, kThemeTextColorPopupWindowTitleInactive, 0 },		/* 140 */
    { "RootMenuActiveText",		    0, kThemeTextColorRootMenuActive, 0 },			/* 141 */
    { "RootMenuSelectedText",		    0, kThemeTextColorRootMenuSelected, 0 },			/* 142 */
    { "RootMenuDisabledText",		    0, kThemeTextColorRootMenuDisabled, 0 },			/* 143 */
    { "MenuItemActiveText",		    0, kThemeTextColorMenuItemActive, 0 },			/* 144 */
    { "MenuItemSelectedText",		    0, kThemeTextColorMenuItemSelected, 0 },			/* 145 */
    { "MenuItemDisabledText",		    0, kThemeTextColorMenuItemDisabled, 0 },			/* 146 */
    { "PopupLabelActiveText",		    0, kThemeTextColorPopupLabelActive, 0 },			/* 147 */
    { "PopupLabelInactiveText",		    0, kThemeTextColorPopupLabelInactive, 0 },			/* 148 */
    { "TabFrontActiveText",		    0, kThemeTextColorTabFrontActive, 0 },			/* 149 */
    { "TabNonFrontActiveText",		    0, kThemeTextColorTabNonFrontActive, 0 },			/* 150 */
    { "TabNonFrontPressedText",		    0, kThemeTextColorTabNonFrontPressed, 0 },			/* 151 */
    { "TabFrontInactiveText",		    0, kThemeTextColorTabFrontInactive, 0 },			/* 152 */
    { "TabNonFrontInactiveText",	    0, kThemeTextColorTabNonFrontInactive, 0 },			/* 153 */
    { "IconLabelSelectedText",		    0, kThemeTextColorIconLabelSelected, 0 },			/* 154 */
    { "BevelButtonStickyActiveText",	    0, kThemeTextColorBevelButtonStickyActive, 0 },		/* 155 */
    { "BevelButtonStickyInactiveText",	    0, kThemeTextColorBevelButtonStickyInactive, 0 },		/* 156 */
    { "NotificationText",		    0, kThemeTextColorNotification, 0 },			/* 157 */
    { "SystemDetailText",		    0, kThemeTextColorSystemDetail, 0 },			/* 158 */
    { "WhiteText",			    0, kThemeTextColorWhite, 0 },				/* 159 */
    { "TabPaneBackground",		    0, 0, kThemeBackgroundTabPane },				/* 160 */
    { "PlacardBackground",		    0, 0, kThemeBackgroundPlacard },				/* 161 */
    { "WindowHeaderBackground",		    0, 0, kThemeBackgroundWindowHeader },			/* 162 */
    { "ListViewWindowHeaderBackground",	    0, 0, kThemeBackgroundListViewWindowHeader },		/* 163 */
    { "SecondaryGroupBoxBackground",	    0, 0, kThemeBackgroundSecondaryGroupBox },			/* 164 */
    { "MetalBackground",		    0, 0, kThemeBackgroundMetal },				/* 165 */
    { NULL,				    0, 0, 0 }
};
#define MAX_PIXELCODE 165

/*
 *----------------------------------------------------------------------
 *
 * GetThemeFromPixelCode --
 *
 *	When given a pixel code corresponding to a theme system color,
 *	set one of brush, textColor or background to the corresponding
 *	Appearance Mgr theme constant.
 *
 * Results:
 *	Returns false if not a real pixel, true otherwise.
 *
 * Side effects:
 *	None.
 *
 *----------------------------------------------------------------------
 */

static int
GetThemeFromPixelCode(
    unsigned char code,
    ThemeBrush *brush,
    ThemeTextColor *textColor,
    ThemeBackgroundKind *background)
{
    if (code >= MIN_PIXELCODE && code <= MAX_PIXELCODE) {
	*brush = systemColorMap[code - MIN_PIXELCODE].brush;
	*textColor = systemColorMap[code - MIN_PIXELCODE].textColor;
	*background = systemColorMap[code - MIN_PIXELCODE].background;
    } else {
	*brush = 0;
	*textColor = 0;
	*background = 0;
    }
    if (!*brush && !*textColor && !*background && code != PIXEL_MAGIC &&
	    code != TRANSPARENT_PIXEL) {
	return false;
    } else {
	return true;
    }
}

/*
 *----------------------------------------------------------------------
 *
 * GetThemeColor --
 *
 *	Get RGB color for a given system color or pixel value.
 *
 * Results:
 *	OSStatus
 *
 * Side effects:
 *	None.
 *
 *----------------------------------------------------------------------
 */

static OSStatus
GetThemeColor(
    unsigned long pixel,
    ThemeBrush brush,
    ThemeTextColor textColor,
    ThemeBackgroundKind background,
    CGColorRef *c)
{
    OSStatus err = noErr;

    if (brush) {
	err = ChkErr(HIThemeBrushCreateCGColor, brush, c);
    /*} else if (textColor) {
	err = ChkErr(GetThemeTextColor, textColor, 32, true, c);*/
    } else {
	CGFloat rgba[4] = {0, 0, 0, 1};

	switch ((pixel >> 24) & 0xff) {
	case PIXEL_MAGIC: {
	    unsigned short red, green, blue;
	    red		= (pixel >> 16) & 0xff;
	    green	= (pixel >>  8) & 0xff;
	    blue	= (pixel      ) & 0xff;
	    red		|= red   << 8;
	    green	|= green << 8;
	    blue	|= blue  << 8;
	    rgba[0]	= red	/ 65535.0;
	    rgba[1]	= green / 65535.0;
	    rgba[2]	= blue  / 65535.0;
	    break;
	    }
	case TRANSPARENT_PIXEL:
	    rgba[3]	= 0.0;
	    break;
	}

	*c = CGColorCreateGenericRGB(rgba[0], rgba[1], rgba[2], rgba[3]);

	/*static CGColorSpaceRef deviceRGBSpace = NULL;
	if (!deviceRGBSpace) {
	    deviceRGBSpace = CGDisplayCopyColorSpace(CGMainDisplayID());
	}
	*c = CGColorCreate(deviceRGBSpace, rgba );*/
    }
    return err;
}

/*
 *----------------------------------------------------------------------
 *
 * TkSetMacColor --
 *
 *	Creates a CGColorRef from a X style pixel value.
 *
 * Results:
 *	Returns false if not a real pixel, true otherwise.
 *
 * Side effects:
 *	The variable macColor is set to a new CGColorRef, the caller is
 *	responsible for releasing it!
 *
 *----------------------------------------------------------------------
 */

int
TkSetMacColor(
    unsigned long pixel,		/* Pixel value to convert. */
    void *macColor)			/* CGColorRef to modify. */
{
    CGColorRef *color = (CGColorRef*)macColor;
    OSStatus err = -1;
    ThemeBrush brush;
    ThemeTextColor textColor;
    ThemeBackgroundKind background;

    if (GetThemeFromPixelCode((pixel >> 24) & 0xff, &brush, &textColor,
	    &background)) {
	err = ChkErr(GetThemeColor, pixel, brush, textColor, background,
		color);
    }
    return (err == noErr);
}

/*
 *----------------------------------------------------------------------
 *
 * TkpInitGCCache, TkpFreeGCCache, CopyCachedColor, SetCachedColor --
 *
 *	Maintain a per-GC cache of previously converted CGColorRefs
 *
 * Results:
 *	None resp. retained CGColorRef for CopyCachedColor()
 *
 * Side effects:
 *	None.
 *
 *----------------------------------------------------------------------
 */

void
TkpInitGCCache(
    GC gc)
{
    bzero(TkpGetGCCache(gc), sizeof(TkpGCCache));
}

void
TkpFreeGCCache(
    GC gc)
{
    TkpGCCache *gcCache = TkpGetGCCache(gc);

    if (gcCache->cachedForegroundColor) {
	CFRelease(gcCache->cachedForegroundColor);
    }
    if (gcCache->cachedBackgroundColor) {
	CFRelease(gcCache->cachedBackgroundColor);
    }
}

static CGColorRef
CopyCachedColor(
    GC gc,
    unsigned long pixel)
{
    TkpGCCache *gcCache = TkpGetGCCache(gc);
    CGColorRef cgColor = NULL;

    if (gcCache) {
	if (gcCache->cachedForeground == pixel) {
	    cgColor = gcCache->cachedForegroundColor;
	} else if (gcCache->cachedBackground == pixel) {
	    cgColor = gcCache->cachedBackgroundColor;
	}
	if (cgColor) {
	    CFRetain(cgColor);
	}
    }
    return cgColor;
}

static void
SetCachedColor(
    GC gc,
    unsigned long pixel,
    CGColorRef cgColor)
{
    TkpGCCache *gcCache = TkpGetGCCache(gc);

    if (gcCache && cgColor) {
	if (gc->foreground == pixel) {
	    if (gcCache->cachedForegroundColor) {
		CFRelease(gcCache->cachedForegroundColor);
	    }
	    gcCache->cachedForegroundColor = (CGColorRef) CFRetain(cgColor);
	    gcCache->cachedForeground = pixel;
	} else if (gc->background == pixel) {
	    if (gcCache->cachedBackgroundColor) {
		CFRelease(gcCache->cachedBackgroundColor);
	    }
	    gcCache->cachedBackgroundColor = (CGColorRef) CFRetain(cgColor);
	    gcCache->cachedBackground = pixel;
	}
    }
}

/*
 *----------------------------------------------------------------------
 *
 * TkMacOSXCreateCGColor --
 *
 *	Creates a CGColorRef from a X style pixel value.
 *
 * Results:
 *	Returns NULL if not a real pixel, CGColorRef otherwise.
 *
 * Side effects:
 *	None
 *
 *----------------------------------------------------------------------
 */

CGColorRef
TkMacOSXCreateCGColor(
    GC gc,
    unsigned long pixel)		/* Pixel value to convert. */
{
    CGColorRef cgColor = CopyCachedColor(gc, pixel);

    if (!cgColor && TkSetMacColor(pixel, &cgColor)) {
	SetCachedColor(gc, pixel, cgColor);
    }
    return cgColor;
}

/*
 *----------------------------------------------------------------------
 *
 * TkMacOSXGetNSColor --
 *
 *	Creates an autoreleased NSColor from a X style pixel value.
 *
 * Results:
 *	Returns nil if not a real pixel, NSColor* otherwise.
 *
 * Side effects:
 *	None
 *
 *----------------------------------------------------------------------
 */

NSColor*
TkMacOSXGetNSColor(
    GC gc,
    unsigned long pixel)		/* Pixel value to convert. */
{
    CGColorRef cgColor = TkMacOSXCreateCGColor(gc, pixel);
    NSColor *nsColor = nil;

    if (cgColor) {
	NSColorSpace *colorSpace = [[NSColorSpace alloc]
		initWithCGColorSpace:CGColorGetColorSpace(cgColor)];
	nsColor = [NSColor colorWithColorSpace:colorSpace
		components:CGColorGetComponents(cgColor)
		count:CGColorGetNumberOfComponents(cgColor)];
	[colorSpace release];
	CFRelease(cgColor);
    }
    return nsColor;
}

/*
 *----------------------------------------------------------------------
 *
 * TkMacOSXSetColorInContext --
 *
 *	Sets fill and stroke color in the given CG context from an X
 *	pixel value, or if the pixel code indicates a system color,
 *	sets the corresponding brush, textColor or background via
 *	HITheme APIs if available or Appearance mgr APIs.
 *
 * Results:
 *	None.
 *
 * Side effects:
 *	None.
 *
 *----------------------------------------------------------------------
 */

void
TkMacOSXSetColorInContext(
    GC gc,
    unsigned long pixel,
    CGContextRef context)
{
    OSStatus err = -1;
    CGColorRef cgColor = CopyCachedColor(gc, pixel);
    ThemeBrush brush;
    ThemeTextColor textColor;
    ThemeBackgroundKind background;

    if (!cgColor && GetThemeFromPixelCode((pixel >> 24) & 0xff, &brush,
	    &textColor, &background)) {
	if (brush) {
	    err = ChkErr(HIThemeSetFill, brush, NULL, context,
		    kHIThemeOrientationNormal);
	    if (err == noErr) {
		err = ChkErr(HIThemeSetStroke, brush, NULL, context,
			kHIThemeOrientationNormal);
	    }
	} else if (textColor) {
	    err = ChkErr(HIThemeSetTextFill, textColor, NULL, context,
		    kHIThemeOrientationNormal);
	} else if (background) {
	    CGRect rect = CGContextGetClipBoundingBox(context);
	    HIThemeBackgroundDrawInfo info = { 0, kThemeStateActive,
		    background };

	    err = ChkErr(HIThemeApplyBackground, &rect, &info,
		    context, kHIThemeOrientationNormal);
	}
	if (err == noErr) {
	    return;
	}
	err = ChkErr(GetThemeColor, pixel, brush, textColor, background,
		&cgColor);
	if (err == noErr) {
	    SetCachedColor(gc, pixel, cgColor);
	}
    } else if (!cgColor) {
	TkMacOSXDbgMsg("Ignored unknown pixel value 0x%lx", pixel);
    }
    if (cgColor) {
	CGContextSetFillColorWithColor(context, cgColor);
	CGContextSetStrokeColorWithColor(context, cgColor);
	CGColorRelease(cgColor);
    }
}

/*
 *----------------------------------------------------------------------
 *
 * TkpGetColor --
 *
 *	Allocate a new TkColor for the color with the given name.
 *
 * Results:
 *	Returns a newly allocated TkColor, or NULL on failure.
 *
 * Side effects:
 *	May invalidate the colormap cache associated with tkwin upon
 *	allocating a new colormap entry. Allocates a new TkColor
 *	structure.
 *
 *----------------------------------------------------------------------
 */

TkColor *
TkpGetColor(
    Tk_Window tkwin,		/* Window in which color will be used. */
    Tk_Uid name)		/* Name of color to allocated (in form
				 * suitable for passing to XParseColor). */
{
    Display *display = tkwin != None ? Tk_Display(tkwin) : NULL;
    Colormap colormap = tkwin!= None ? Tk_Colormap(tkwin) : None;
    TkColor *tkColPtr;
    XColor color;

    /*
     * Check to see if this is a system color. Otherwise, XParseColor
     * will do all the work.
     */
    if (strncasecmp(name, "system", 6) == 0) {
	Tcl_Obj *strPtr = Tcl_NewStringObj(name+6, -1);
	int idx, result;

	result = Tcl_GetIndexFromObjStruct(NULL, strPtr, systemColorMap,
		    sizeof(struct SystemColorMapEntry), NULL, TCL_EXACT, &idx);
	Tcl_DecrRefCount(strPtr);
	if (result == TCL_OK) {
	    OSStatus err;
	    CGColorRef c;
	    unsigned char pixelCode = idx + MIN_PIXELCODE;
	    ThemeBrush brush = systemColorMap[idx].brush;
	    ThemeTextColor textColor = systemColorMap[idx].textColor;
	    ThemeBackgroundKind background = systemColorMap[idx].background;

	    err = ChkErr(GetThemeColor, 0, brush, textColor, background, &c);
	    if (err == noErr) {
		const size_t n = CGColorGetNumberOfComponents(c);
		const CGFloat *rgba = CGColorGetComponents(c);

		switch (n) {
		case 4:
		    color.red   = rgba[0] * 65535.0;
		    color.green = rgba[1] * 65535.0;
		    color.blue  = rgba[2] * 65535.0;
		    break;
		case 2:
		    color.red = color.green = color.blue = rgba[0] * 65535.0;
		    break;
		default:
		  Tcl_Panic("CGColor with %d components", (int) n);
		}
		color.pixel = ((((((pixelCode << 8)
		    | ((color.red   >> 8) & 0xff)) << 8)
		    | ((color.green >> 8) & 0xff)) << 8)
		    | ((color.blue  >> 8) & 0xff));
		CGColorRelease(c);
		goto validXColor;
	    }
	    CGColorRelease(c);
	}
    }

<<<<<<< HEAD
    if (XParseColor(display, colormap, name, &color) == 0) {
	return NULL;
=======
    if (TkParseColor(display, colormap, name, &color) == 0) {
	return (TkColor *) NULL;
>>>>>>> 2d29beac
    }

validXColor:
    tkColPtr = ckalloc(sizeof(TkColor));
    tkColPtr->color = color;

    return tkColPtr;
}

/*
 *----------------------------------------------------------------------
 *
 * TkpGetColorByValue --
 *
 *	Given a desired set of red-green-blue intensities for a color,
 *	locate a pixel value to use to draw that color in a given
 *	window.
 *
 * Results:
 *	The return value is a pointer to an TkColor structure that
 *	indicates the closest red, blue, and green intensities available
 *	to those specified in colorPtr, and also specifies a pixel
 *	value to use to draw in that color.
 *
 * Side effects:
 *	May invalidate the colormap cache for the specified window.
 *	Allocates a new TkColor structure.
 *
 *----------------------------------------------------------------------
 */

TkColor *
TkpGetColorByValue(
    Tk_Window tkwin,		/* Window in which color will be used. */
    XColor *colorPtr)		/* Red, green, and blue fields indicate
				 * desired color. */
{
    TkColor *tkColPtr = ckalloc(sizeof(TkColor));

    tkColPtr->color.red = colorPtr->red;
    tkColPtr->color.green = colorPtr->green;
    tkColPtr->color.blue = colorPtr->blue;
    tkColPtr->color.pixel = TkpGetPixel(&tkColPtr->color);
    return tkColPtr;
}

/*
 *----------------------------------------------------------------------
 *
 * Stub functions --
 *
 *	These functions are just stubs for functions that either
 *	don't make sense on the Mac or have yet to be implemented.
 *
 * Results:
 *	None.
 *
 * Side effects:
 *	These calls do nothing - which may not be expected.
 *
 *----------------------------------------------------------------------
 */

Status
XAllocColor(
    Display *display,		/* Display. */
    Colormap map,		/* Not used. */
    XColor *colorPtr)		/* XColor struct to modify. */
{
    display->request++;
    colorPtr->pixel = TkpGetPixel(colorPtr);
    return 1;
}

Colormap
XCreateColormap(
    Display *display,		/* Display. */
    Window window,		/* X window. */
    Visual *visual,		/* Not used. */
    int alloc)			/* Not used. */
{
    static Colormap index = 1;

    /*
     * Just return a new value each time.
     */
    return index++;
}

void
XFreeColormap(
    Display* display,		/* Display. */
    Colormap colormap)		/* Colormap. */
{
}

void
XFreeColors(
    Display* display,		/* Display. */
    Colormap colormap,		/* Colormap. */
    unsigned long* pixels,	/* Array of pixels. */
    int npixels,		/* Number of pixels. */
    unsigned long planes)	/* Number of pixel planes. */
{
    /*
     * The Macintosh version of Tk uses TrueColor. Nothing
     * needs to be done to release colors as there really is
     * no colormap in the Tk sense.
     */
}

/*
 * Local Variables:
 * mode: objc
 * c-basic-offset: 4
 * fill-column: 79
 * coding: utf-8
 * End:
 */<|MERGE_RESOLUTION|>--- conflicted
+++ resolved
@@ -614,13 +614,8 @@
 	}
     }
 
-<<<<<<< HEAD
-    if (XParseColor(display, colormap, name, &color) == 0) {
+    if (TkParseColor(display, colormap, name, &color) == 0) {
 	return NULL;
-=======
-    if (TkParseColor(display, colormap, name, &color) == 0) {
-	return (TkColor *) NULL;
->>>>>>> 2d29beac
     }
 
 validXColor:
