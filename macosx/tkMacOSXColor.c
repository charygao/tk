/*
 * tkMacOSXColor.c --
 *
 *	This file maintains a database of color values for the Tk
 *	toolkit, in order to avoid round-trips to the server to
 *	map color names to pixel values.
 *
 * Copyright (c) 1990-1994 The Regents of the University of California.
 * Copyright (c) 1994-1996 Sun Microsystems, Inc.
 * Copyright 2001-2009, Apple Inc.
 * Copyright (c) 2006-2009 Daniel A. Steffen <das@users.sourceforge.net>
 *
 * See the file "license.terms" for information on usage and redistribution
 * of this file, and for a DISCLAIMER OF ALL WARRANTIES.
 */

#include "tkMacOSXPrivate.h"
#include "tkColor.h"

/*
 * The colorType specifies how the color value should be interpreted.  For the
 * unique rgbColor entry, the RGB values are generated from the pixel value of
 * an XColor.  The ttkBackground and semantic types are dynamic, meaning
 * that they change when dark mode is enabled on OSX 10.13 and later.
 */

enum colorType {
    clearColor,    /* There should be only one of these. */
    rgbColor,      /* There should be only one of these. */
    appearance,    /* There should be only one of these. */
    HIBrush,       /* The value is a HITheme brush color table index. */
    HIText,        /* The value is a HITheme text color table index. */
    HIBackground,  /* The value is a HITheme background color table index. */
    ttkBackground, /* The value can be used as a parameter.*/
    semantic, /* The value can be used as a parameter.*/
};

/*

 */

struct SystemColorMapEntry {
    const char *name;
    enum colorType type;
    long value;
};  /* unsigned char pixelCode; */

/*
 * Array of system color definitions: the array index is required to equal the
 * color's (pixelCode - MIN_PIXELCODE), i.e. the array order needs to be kept
 * in sync with the public pixel code values in tkMacOSXPort.h !
 */

#define MIN_PIXELCODE  30
static const struct SystemColorMapEntry systemColorMap[] = {
    { "Transparent",			    clearColor,   0 },						    /*  30: TRANSPARENT_PIXEL */
    { "Highlight",			    HIBrush,      kThemeBrushPrimaryHighlightColor },		    /*  31 */
    { "HighlightSecondary",		    HIBrush,      kThemeBrushSecondaryHighlightColor },		    /*  32 */
    { "HighlightText",			    HIBrush,      kThemeBrushBlack },				    /*  33 */
    { "HighlightAlternate",		    HIBrush,      kThemeBrushAlternatePrimaryHighlightColor },	    /*  34 */
    { "ButtonText",			    HIText,       kThemeTextColorPushButtonActive },	       	    /*  35 */
    { "PrimaryHighlightColor",		    HIBrush,      kThemeBrushPrimaryHighlightColor },		    /*  36 */
    { "ButtonFace",			    HIBrush,      kThemeBrushButtonFaceActive },	       	    /*  37 */
    { "SecondaryHighlightColor",	    HIBrush,      kThemeBrushSecondaryHighlightColor },		    /*  38 */
    { "ButtonFrame",			    HIBrush,      kThemeBrushButtonFrameActive },	       	    /*  39 */
    { "AlternatePrimaryHighlightColor",	    HIBrush,      kThemeBrushAlternatePrimaryHighlightColor },	    /*  40 */
    { "WindowBody",			    HIBrush,      kThemeBrushDocumentWindowBackground },       	    /*  41 */
    { "SheetBackground",		    HIBrush,      kThemeBrushSheetBackground },			    /*  42 */
    { "MenuActive",			    HIBrush,      kThemeBrushMenuBackgroundSelected },		    /*  43 */
    { "Black",				    HIBrush,      kThemeBrushBlack },				    /*  44 */
    { "MenuActiveText",			    HIText,       kThemeTextColorMenuItemSelected },	       	    /*  45 */
    { "White",				    HIBrush,      kThemeBrushWhite },				    /*  46 */
    { "Menu",				    HIBrush,      kThemeBrushMenuBackground },			    /*  47 */
    { "DialogBackgroundActive",		    HIBrush,      kThemeBrushDialogBackgroundActive },		    /*  48 */
    { "MenuDisabled",			    HIText,       kThemeTextColorMenuItemDisabled },	       	    /*  49 */
    { "DialogBackgroundInactive",	    HIBrush,      kThemeBrushDialogBackgroundInactive },       	    /*  50 */
    { "MenuText",			    HIText,       kThemeTextColorMenuItemActive },	       	    /*  51 */
    { "AppearanceColor",		    appearance,   0 },						    /*  52: APPEARANCE_PIXEL */
    { "AlertBackgroundActive",		    HIBrush,      kThemeBrushAlertBackgroundActive },		    /*  53 */
    { "AlertBackgroundInactive",	    HIBrush,      kThemeBrushAlertBackgroundInactive },		    /*  54 */
    { "ModelessDialogBackgroundActive",	    HIBrush,      kThemeBrushModelessDialogBackgroundActive },	    /*  55 */
    { "ModelessDialogBackgroundInactive",   HIBrush,      kThemeBrushModelessDialogBackgroundInactive },    /*  56 */
    { "UtilityWindowBackgroundActive",	    HIBrush,      kThemeBrushUtilityWindowBackgroundActive },	    /*  57 */
    { "UtilityWindowBackgroundInactive",    HIBrush,      kThemeBrushUtilityWindowBackgroundInactive },	    /*  58 */
    { "ListViewSortColumnBackground",	    HIBrush,      kThemeBrushListViewSortColumnBackground },	    /*  59 */
    { "ListViewBackground",		    HIBrush,      kThemeBrushListViewBackground },	       	    /*  60 */
    { "IconLabelBackground",		    HIBrush,      kThemeBrushIconLabelBackground },    		    /*  61 */
    { "ListViewSeparator",		    HIBrush,      kThemeBrushListViewSeparator },      		    /*  62 */
    { "ChasingArrows",			    HIBrush,      kThemeBrushChasingArrows },			    /*  63 */
    { "DragHilite",			    HIBrush,      kThemeBrushDragHilite },	       		    /*  64 */
    { "DocumentWindowBackground",	    HIBrush,      kThemeBrushDocumentWindowBackground },       	    /*  65 */
    { "FinderWindowBackground",		    HIBrush,      kThemeBrushFinderWindowBackground },		    /*  66 */
    { "ScrollBarDelimiterActive",	    HIBrush,      kThemeBrushScrollBarDelimiterActive },       	    /*  67 */
    { "ScrollBarDelimiterInactive",	    HIBrush,      kThemeBrushScrollBarDelimiterInactive },     	    /*  68 */
    { "FocusHighlight",			    HIBrush,      kThemeBrushFocusHighlight },			    /*  69 */
    { "PopupArrowActive",		    HIBrush,      kThemeBrushPopupArrowActive },	       	    /*  70 */
    { "PopupArrowPressed",		    HIBrush,      kThemeBrushPopupArrowPressed },	       	    /*  71 */
    { "PopupArrowInactive",		    HIBrush,      kThemeBrushPopupArrowInactive },	       	    /*  72 */
    { "AppleGuideCoachmark",		    HIBrush,      kThemeBrushAppleGuideCoachmark },	       	    /*  73 */
    { "IconLabelBackgroundSelected",	    HIBrush,      kThemeBrushIconLabelBackgroundSelected },    	    /*  74 */
    { "StaticAreaFill",			    HIBrush,      kThemeBrushStaticAreaFill },			    /*  75 */
    { "ActiveAreaFill",			    HIBrush,      kThemeBrushActiveAreaFill },			    /*  76 */
    { "ButtonFrameActive",		    HIBrush,      kThemeBrushButtonFrameActive },		    /*  77 */
    { "ButtonFrameInactive",		    HIBrush,      kThemeBrushButtonFrameInactive },	       	    /*  78 */
    { "ButtonFaceActive",		    HIBrush,      kThemeBrushButtonFaceActive },       		    /*  79 */
    { "ButtonFaceInactive",		    HIBrush,      kThemeBrushButtonFaceInactive },	       	    /*  80 */
    { "ButtonFacePressed",		    HIBrush,      kThemeBrushButtonFacePressed },	       	    /*  81 */
    { "ButtonActiveDarkShadow",		    HIBrush,      kThemeBrushButtonActiveDarkShadow },		    /*  82 */
    { "ButtonActiveDarkHighlight",	    HIBrush,      kThemeBrushButtonActiveDarkHighlight },	    /*  83 */
    { "ButtonActiveLightShadow",	    HIBrush,      kThemeBrushButtonActiveLightShadow },		    /*  84 */
    { "ButtonActiveLightHighlight",	    HIBrush,      kThemeBrushButtonActiveLightHighlight },	    /*  85 */
    { "ButtonInactiveDarkShadow",	    HIBrush,      kThemeBrushButtonInactiveDarkShadow },	    /*  86 */
    { "ButtonInactiveDarkHighlight",	    HIBrush,      kThemeBrushButtonInactiveDarkHighlight },	    /*  87 */
    { "ButtonInactiveLightShadow",	    HIBrush,      kThemeBrushButtonInactiveLightShadow },	    /*  88 */
    { "ButtonInactiveLightHighlight",	    HIBrush,      kThemeBrushButtonInactiveLightHighlight },	    /*  89 */
    { "ButtonPressedDarkShadow",	    HIBrush,      kThemeBrushButtonPressedDarkShadow },		    /*  90 */
    { "ButtonPressedDarkHighlight",	    HIBrush,      kThemeBrushButtonPressedDarkHighlight },	    /*  91 */
    { "ButtonPressedLightShadow",	    HIBrush,      kThemeBrushButtonPressedLightShadow },	    /*  92 */
    { "ButtonPressedLightHighlight",	    HIBrush,      kThemeBrushButtonPressedLightHighlight },	    /*  93 */
    { "BevelActiveLight",		    HIBrush,      kThemeBrushBevelActiveLight },		    /*  94 */
    { "BevelActiveDark",		    HIBrush,      kThemeBrushBevelActiveDark },			    /*  95 */
    { "BevelInactiveLight",		    HIBrush,      kThemeBrushBevelInactiveLight },		    /*  96 */
    { "BevelInactiveDark",		    HIBrush,      kThemeBrushBevelInactiveDark },		    /*  97 */
    { "NotificationWindowBackground",	    HIBrush,      kThemeBrushNotificationWindowBackground },	    /*  98 */
    { "MovableModalBackground",		    HIBrush,      kThemeBrushMovableModalBackground },		    /*  99 */
    { "SheetBackgroundOpaque",		    HIBrush,      kThemeBrushSheetBackgroundOpaque },		    /* 100 */
    { "DrawerBackground",		    HIBrush,      kThemeBrushDrawerBackground },		    /* 101 */
    { "ToolbarBackground",		    HIBrush,      kThemeBrushToolbarBackground },		    /* 102 */
    { "SheetBackgroundTransparent",	    HIBrush,      kThemeBrushSheetBackgroundTransparent },	    /* 103 */
    { "MenuBackground",			    HIBrush,      kThemeBrushMenuBackground },			    /* 104 */
    { "Pixel",				    rgbColor,     0 },						    /* 105: PIXEL_MAGIC */
    { "MenuBackgroundSelected",		    HIBrush,      kThemeBrushMenuBackgroundSelected },		    /* 106 */
    { "ListViewOddRowBackground",	    HIBrush,      kThemeBrushListViewOddRowBackground },	    /* 107 */
    { "ListViewEvenRowBackground",	    HIBrush,      kThemeBrushListViewEvenRowBackground },	    /* 108 */
    { "ListViewColumnDivider",		    HIBrush,      kThemeBrushListViewColumnDivider },		    /* 109 */
    { "BlackText",			    HIText,       kThemeTextColorBlack },			    /* 110 */
    { "DialogActiveText",		    HIText,       kThemeTextColorDialogActive },		    /* 111 */
    { "DialogInactiveText",		    HIText,       kThemeTextColorDialogInactive },		    /* 112 */
    { "AlertActiveText",		    HIText,       kThemeTextColorAlertActive },			    /* 113 */
    { "AlertInactiveText",		    HIText,       kThemeTextColorAlertInactive },		    /* 114 */
    { "ModelessDialogActiveText",	    HIText,       kThemeTextColorModelessDialogActive },	    /* 115 */
    { "ModelessDialogInactiveText",	    HIText,       kThemeTextColorModelessDialogInactive },	    /* 116 */
    { "WindowHeaderActiveText",		    HIText,       kThemeTextColorWindowHeaderActive },		    /* 117 */
    { "WindowHeaderInactiveText",	    HIText,       kThemeTextColorWindowHeaderInactive },	    /* 118 */
    { "PlacardActiveText",		    HIText,       kThemeTextColorPlacardActive },		    /* 119 */
    { "PlacardInactiveText",		    HIText,       kThemeTextColorPlacardInactive },		    /* 120 */
    { "PlacardPressedText",		    HIText,       kThemeTextColorPlacardPressed },		    /* 121 */
    { "PushButtonActiveText",		    HIText,       kThemeTextColorPushButtonActive },		    /* 122 */
    { "PushButtonInactiveText",		    HIText,       kThemeTextColorPushButtonInactive },		    /* 123 */
    { "PushButtonPressedText",		    HIText,       kThemeTextColorPushButtonPressed },		    /* 124 */
    { "BevelButtonActiveText",		    HIText,       kThemeTextColorBevelButtonActive },		    /* 125 */
    { "BevelButtonInactiveText",	    HIText,       kThemeTextColorBevelButtonInactive },		    /* 126 */
    { "BevelButtonPressedText",		    HIText,       kThemeTextColorBevelButtonPressed },		    /* 127 */
    { "PopupButtonActiveText",		    HIText,       kThemeTextColorPopupButtonActive },		    /* 128 */
    { "PopupButtonInactiveText",	    HIText,       kThemeTextColorPopupButtonInactive },		    /* 129 */
    { "PopupButtonPressedText",		    HIText,       kThemeTextColorPopupButtonPressed },		    /* 130 */
    { "IconLabelText",			    HIText,       kThemeTextColorIconLabel },			    /* 131 */
    { "ListViewText",			    HIText,       kThemeTextColorListView },			    /* 132 */
    { "DocumentWindowTitleActiveText",	    HIText,       kThemeTextColorDocumentWindowTitleActive },	    /* 133 */
    { "DocumentWindowTitleInactiveText",    HIText,       kThemeTextColorDocumentWindowTitleInactive },	    /* 134 */
    { "MovableModalWindowTitleActiveText",  HIText,       kThemeTextColorMovableModalWindowTitleActive },   /* 135 */
    { "MovableModalWindowTitleInactiveText",HIText,       kThemeTextColorMovableModalWindowTitleInactive }, /* 136 */
    { "UtilityWindowTitleActiveText",	    HIText,       kThemeTextColorUtilityWindowTitleActive },	    /* 137 */
    { "UtilityWindowTitleInactiveText",	    HIText,       kThemeTextColorUtilityWindowTitleInactive },	    /* 138 */
    { "PopupWindowTitleActiveText",	    HIText,       kThemeTextColorPopupWindowTitleActive },	    /* 139 */
    { "PopupWindowTitleInactiveText",	    HIText,       kThemeTextColorPopupWindowTitleInactive },	    /* 140 */
    { "RootMenuActiveText",		    HIText,       kThemeTextColorRootMenuActive },		    /* 141 */
    { "RootMenuSelectedText",		    HIText,       kThemeTextColorRootMenuSelected },		    /* 142 */
    { "RootMenuDisabledText",		    HIText,       kThemeTextColorRootMenuDisabled },		    /* 143 */
    { "MenuItemActiveText",		    HIText,       kThemeTextColorMenuItemActive },		    /* 144 */
    { "MenuItemSelectedText",		    HIText,       kThemeTextColorMenuItemSelected },		    /* 145 */
    { "MenuItemDisabledText",		    HIText,       kThemeTextColorMenuItemDisabled },		    /* 146 */
    { "PopupLabelActiveText",		    HIText,       kThemeTextColorPopupLabelActive },		    /* 147 */
    { "PopupLabelInactiveText",		    HIText,       kThemeTextColorPopupLabelInactive },		    /* 148 */
    { "TabFrontActiveText",		    HIText,       kThemeTextColorTabFrontActive },		    /* 149 */
    { "TabNonFrontActiveText",		    HIText,       kThemeTextColorTabNonFrontActive },		    /* 150 */
    { "TabNonFrontPressedText",		    HIText,       kThemeTextColorTabNonFrontPressed },		    /* 151 */
    { "TabFrontInactiveText",		    HIText,       kThemeTextColorTabFrontInactive },		    /* 152 */
    { "TabNonFrontInactiveText",	    HIText,       kThemeTextColorTabNonFrontInactive },		    /* 153 */
    { "IconLabelSelectedText",		    HIText,       kThemeTextColorIconLabelSelected },		    /* 154 */
    { "BevelButtonStickyActiveText",	    HIText,       kThemeTextColorBevelButtonStickyActive },	    /* 155 */
    { "BevelButtonStickyInactiveText",	    HIText,       kThemeTextColorBevelButtonStickyInactive },	    /* 156 */
    { "NotificationText",		    HIText,       kThemeTextColorNotification },		    /* 157 */
    { "SystemDetailText",		    HIText,       kThemeTextColorSystemDetail },		    /* 158 */
    { "WhiteText",			    HIText,       kThemeTextColorWhite },			    /* 159 */
    { "TabPaneBackground",		    HIBackground, kThemeBackgroundTabPane },			    /* 160 */
    { "PlacardBackground",		    HIBackground, kThemeBackgroundPlacard },			    /* 161 */
    { "WindowHeaderBackground",		    HIBackground, kThemeBackgroundWindowHeader },		    /* 162 */
    { "ListViewWindowHeaderBackground",	    HIBackground, kThemeBackgroundListViewWindowHeader },	    /* 163 */
    { "SecondaryGroupBoxBackground",	    HIBackground, kThemeBackgroundSecondaryGroupBox },		    /* 164 */
    { "MetalBackground",		    HIBackground, kThemeBackgroundMetal },			    /* 165 */

    /*
     * Colors based on "semantic" NSColors.
     */

    { "WindowBackgroundColor",		    ttkBackground, 0 },	    					    /* 166 */
    { "WindowBackgroundColor1",		    ttkBackground, 1 },						    /* 167 */
    { "WindowBackgroundColor2",		    ttkBackground, 2 },						    /* 168 */
    { "WindowBackgroundColor3",		    ttkBackground, 3 },						    /* 169 */
    { "WindowBackgroundColor4",		    ttkBackground, 4 },						    /* 170 */
    { "WindowBackgroundColor5",		    ttkBackground, 5 },						    /* 171 */
    { "WindowBackgroundColor6",		    ttkBackground, 6 },						    /* 172 */
    { "WindowBackgroundColor7",		    ttkBackground, 7 },						    /* 173 */
    { "TextColor",			    semantic, 0 },						    /* 174 */
    { "SelectedTextColor",		    semantic, 1 },						    /* 175 */
    { "LabelColor",			    semantic, 2 },						    /* 176 */
    { "ControlTextColor",      		    semantic, 3 },						    /* 177 */
    { "DisabledControlTextColor",	    semantic, 4 },						    /* 178 */
    { "TextBackgroundColor",		    semantic, 5 },						    /* 179 */
    { "SelectedTextBackgroundColor",	    semantic, 6 },						    /* 180 */
    { "ControlAccentColor",		    semantic, 7 },						    /* 181 */
    { NULL,				    0, 0 }
};
#define FIRST_SEMANTIC_COLOR 166
#define MAX_PIXELCODE 181

/*
 *----------------------------------------------------------------------
 *
 * GetEntryFromPixelCode --
 *
 *	Extract a SystemColorMapEntry from the table.
 *
 * Results:
 *	Returns false if the code is out of bounds.
 *
 * Side effects:
 *	None.
 *
 *----------------------------------------------------------------------
 */

static bool
GetEntryFromPixelCode(
    unsigned char code,
    struct SystemColorMapEntry *entry)
{
    if (code >= MIN_PIXELCODE && code <= MAX_PIXELCODE) {
	*entry = systemColorMap[code - MIN_PIXELCODE];
	return true;
    } else {
	return false;
    }
}

/*
 *----------------------------------------------------------------------
 *
 * SetCGColorComponents --
 *
 *	Set the components of a CGColorRef from an XColor pixel value and a
 *      system color map entry.  The pixel value is only used in the case where
 *      the color is of type rgbColor.  In that case the normalized XColor RGB
 *      values are copied into the CGColorRef.
 *
 * Results:
 *	OSStatus
 *
 * Side effects:
 *	None.
 *
 *----------------------------------------------------------------------
 */

static NSColorSpace* deviceRGB = NULL;
static CGFloat blueAccentRGBA[4] = {0, 122.0/255, 1.0, 1.0};
static CGFloat graphiteAccentRGBA[4] = {152.0/255, 152.0/255, 152.0/255, 1.0};
static CGFloat windowBackground[4] = {236.0/255, 236.0/255, 236.0/255, 1.0};

static OSStatus
SetCGColorComponents(
    struct SystemColorMapEntry entry,
    unsigned long pixel,
    CGColorRef *c)
{
    OSStatus err = noErr;
    NSColor *bgColor, *color;
    CGFloat rgba[4] = {0, 0, 0, 1};
    NSInteger colorVariant = 1;

    if (!deviceRGB) {
	deviceRGB = [NSColorSpace deviceRGBColorSpace];
    }

    /*
     * This function is called before our autorelease pool is set up,
     * so it needs its own pool.
     */

    NSAutoreleasePool *pool = [NSAutoreleasePool new];

    switch (entry.type) {
    case HIBrush:
	err = ChkErr(HIThemeBrushCreateCGColor, entry.value, c);
	return err;
    case rgbColor:
	rgba[0] = ((pixel >> 16) & 0xff) / 255.0;
	rgba[1] = ((pixel >>  8) & 0xff) / 255.0;
	rgba[2] = ((pixel      ) & 0xff) / 255.0;
	break;
    case ttkBackground:

	/*
	 * Prior to OSX 10.14, getComponents returns black when applied to
	 * windowBackGroundColor.
	 */

	if ([NSApp macMinorVersion] < 14) {
	    for (int i=0; i<3; i++) {
		rgba[i] = windowBackground[i];
	    }
	} else {
	    bgColor = [[NSColor windowBackgroundColor] colorUsingColorSpace:
			    deviceRGB];
	    [bgColor getComponents: rgba];
	}
	if (rgba[0] + rgba[1] + rgba[2] < 1.5) {
	    for (int i=0; i<3; i++) {
		rgba[i] += entry.value*8.0/255.0;
	    }
	} else {
	    for (int i=0; i<3; i++) {
		rgba[i] -= entry.value*8.0/255.0;
	    }
	}
	break;
    case semantic:
	switch (entry.value) {
	case 0:
	    color = [[NSColor textColor] colorUsingColorSpace: deviceRGB];
	    break;
	case 1:
	    color = [[NSColor selectedTextColor] colorUsingColorSpace: deviceRGB];
	    break;
	case 2:
#if MAC_OS_X_VERSION_MIN_REQUIRED > 101000
	    color = [[NSColor labelColor] colorUsingColorSpace: deviceRGB];
#else
	    color = [[NSColor textColor] colorUsingColorSpace: deviceRGB];
#endif
	    break;
	case 3:
	    color = [[NSColor controlTextColor] colorUsingColorSpace:
			  deviceRGB];
	    break;
	case 4:
	    color = [[NSColor disabledControlTextColor] colorUsingColorSpace:
			  deviceRGB];
	    break;
	case 5:
	    color = [[NSColor textBackgroundColor] colorUsingColorSpace:
			  deviceRGB];
	    break;
	case 6:
	    color = [[NSColor selectedTextBackgroundColor] colorUsingColorSpace:
			  deviceRGB];
	    break;
	case 7:
#if MAC_OS_X_VERSION_MAX_ALLOWED >= 101400
	    if ([NSApp macMinorVersion] >= 14) {
		color = [[NSColor controlAccentColor] colorUsingColorSpace:
			      deviceRGB];
		break;
	    }
#endif
	    colorVariant = [[NSUserDefaults standardUserDefaults]
				       integerForKey:@"AppleAquaColorVariant"];
	    if (colorVariant == 6) {
		color = [NSColor colorWithColorSpace: deviceRGB
					  components: graphiteAccentRGBA
					       count: 4];
	    } else {
		color = [NSColor colorWithColorSpace: deviceRGB
					  components: blueAccentRGBA
					       count: 4];
	    }
	    break;
	default:
#if MAC_OS_X_VERSION_MAX_ALLOWED >= 101000
	    if ([NSApp macMinorVersion] >= 10) {
		color = [[NSColor labelColor] colorUsingColorSpace:
			      deviceRGB];
		break;
	    }
#endif
	    color = [[NSColor textColor] colorUsingColorSpace: deviceRGB];
	    break;
	}
	[color getComponents: rgba];
	break;
    case clearColor:
	rgba[3]	= 0.0;
	break;

    /*
     * There are no HITheme functions which convert Text or background colors
     * to CGColors.  (GetThemeTextColor has been removed, and it was never
     * possible with backgrounds.)  If we get one of these we return black.
     */

    case HIText:
    case HIBackground:
    default:
	break;
    }
    *c = CGColorCreate(deviceRGB.CGColorSpace, rgba);
    [pool drain];
    return err;
}

/*
 *----------------------------------------------------------------------
 *
 * TkMacOSXInDarkMode --
 *
 *      Tests whether the given window's NSView has a DarkAqua Appearance.
 *
 * Results:
 *      Returns true if the NSView is in DarkMode, false if not.
 *
 * Side effects:
 *      None.
 *
 *----------------------------------------------------------------------
 */

MODULE_SCOPE Bool
<<<<<<< HEAD
TkMacOSXInDarkMode(Tk_Window tkwin) {
#if MAC_OS_X_VERSION_MIN_REQUIRED < 101300
    return false;
#else
    static NSAppearanceName darkAqua = @"NSAppearanceNameDarkAqua";
    TkWindow *winPtr = (TkWindow*) tkwin;
    NSView *view = TkMacOSXDrawableView(winPtr->privatePtr);

    if (view && [view.effectiveAppearance.name isEqualToString:darkAqua]) {
	return True;
    } else {
	return false;
=======
TkMacOSXInDarkMode(Tk_Window tkwin)
{
    int result = false;

#if MAC_OS_X_VERSION_MAX_ALLOWED >= 101400
    if ([NSApp macMinorVersion] >= 14) {
        static NSAppearanceName darkAqua = @"NSAppearanceNameDarkAqua";
        TkWindow *winPtr = (TkWindow*) tkwin;
        NSView *view = TkMacOSXDrawableView(winPtr->privatePtr);
        result = (view &&
                  [view.effectiveAppearance.name isEqualToString:darkAqua]);
>>>>>>> 3c20b730
    }
#endif
    return result;
}

/*
 *----------------------------------------------------------------------
 *
 * TkSetMacColor --
 *
 *	Sets the components of a CGColorRef from an XColor pixel value.
 *      The high order byte of the pixel value is used as an index into
 *      the system color table, and then SetCGColorComponents is called
 *      with the table entry and the pixel value.
 *
 * Results:
 *      Returns false if the high order byte is not a valid index, true
 *	otherwise.
 *
 * Side effects:
 *	The variable macColor is set to a new CGColorRef, the caller is
 *	responsible for releasing it!
 *
 *----------------------------------------------------------------------
 */

int
TkSetMacColor(
    unsigned long pixel,		/* Pixel value to convert. */
    void *macColor)			/* CGColorRef to modify. */
{
    CGColorRef *color = (CGColorRef*)macColor;
    OSStatus err = -1;
    struct SystemColorMapEntry entry;

    if (GetEntryFromPixelCode((pixel >> 24) & 0xff, &entry)) {
	err = ChkErr(SetCGColorComponents, entry, pixel, color);
    }
    return (err == noErr);
}

/*
 *----------------------------------------------------------------------
 *
 * TkpInitGCCache, TkpFreeGCCache, CopyCachedColor, SetCachedColor --
 *
 *	Maintain a per-GC cache of previously converted CGColorRefs
 *
 * Results:
 *	None resp. retained CGColorRef for CopyCachedColor()
 *
 * Side effects:M
 *	None.
 *
 *----------------------------------------------------------------------
 */

void
TkpInitGCCache(
    GC gc)
{
    bzero(TkpGetGCCache(gc), sizeof(TkpGCCache));
}

void
TkpFreeGCCache(
    GC gc)
{
    TkpGCCache *gcCache = TkpGetGCCache(gc);

    if (gcCache->cachedForegroundColor) {
	CFRelease(gcCache->cachedForegroundColor);
    }
    if (gcCache->cachedBackgroundColor) {
	CFRelease(gcCache->cachedBackgroundColor);
    }
}

static CGColorRef
CopyCachedColor(
    GC gc,
    unsigned long pixel)
{
    TkpGCCache *gcCache = TkpGetGCCache(gc);
    CGColorRef cgColor = NULL;

    if (gcCache) {
	if (gcCache->cachedForeground == pixel) {
	    cgColor = gcCache->cachedForegroundColor;
	} else if (gcCache->cachedBackground == pixel) {
	    cgColor = gcCache->cachedBackgroundColor;
	}
	if (cgColor) {
	    CFRetain(cgColor);
	}
    }
    return cgColor;
}

static void
SetCachedColor(
    GC gc,
    unsigned long pixel,
    CGColorRef cgColor)
{
    TkpGCCache *gcCache = TkpGetGCCache(gc);

    if (gcCache && cgColor) {
	if (gc->foreground == pixel) {
	    if (gcCache->cachedForegroundColor) {
		CFRelease(gcCache->cachedForegroundColor);
	    }
	    gcCache->cachedForegroundColor = (CGColorRef) CFRetain(cgColor);
	    gcCache->cachedForeground = pixel;
	} else if (gc->background == pixel) {
	    if (gcCache->cachedBackgroundColor) {
		CFRelease(gcCache->cachedBackgroundColor);
	    }
	    gcCache->cachedBackgroundColor = (CGColorRef) CFRetain(cgColor);
	    gcCache->cachedBackground = pixel;
	}
    }
}

/*
 *----------------------------------------------------------------------
 *
 * TkMacOSXCreateCGColor --
 *
 *	Creates a CGColorRef from a X style pixel value.
 *
 * Results:
 *	Returns NULL if not a real pixel, CGColorRef otherwise.
 *
 * Side effects:
 *	None
 *
 *----------------------------------------------------------------------
 */

CGColorRef
TkMacOSXCreateCGColor(
    GC gc,
    unsigned long pixel)		/* Pixel value to convert. */
{
    CGColorRef cgColor = CopyCachedColor(gc, pixel);

    if (!cgColor && TkSetMacColor(pixel, &cgColor)) {
	SetCachedColor(gc, pixel, cgColor);
    }
    return cgColor;
}

/*
 *----------------------------------------------------------------------
 *
 * TkMacOSXGetNSColor --
 *
 *	Creates an autoreleased NSColor from a X style pixel value.
 *
 * Results:
 *	Returns nil if not a real pixel, NSColor* otherwise.
 *
 * Side effects:
 *	None
 *
 *----------------------------------------------------------------------
 */

NSColor*
TkMacOSXGetNSColor(
    GC gc,
    unsigned long pixel)		/* Pixel value to convert. */
{
    CGColorRef cgColor = TkMacOSXCreateCGColor(gc, pixel);
    NSColor *nsColor = nil;

    if (cgColor) {
	NSColorSpace *colorSpace = [[NSColorSpace alloc]
		initWithCGColorSpace:CGColorGetColorSpace(cgColor)];

	nsColor = [NSColor colorWithColorSpace:colorSpace
		components:CGColorGetComponents(cgColor)
		count:CGColorGetNumberOfComponents(cgColor)];
	[colorSpace release];
	CFRelease(cgColor);
    }
    return nsColor;
}

/*
 *----------------------------------------------------------------------
 *
 * TkMacOSXSetColorInContext --
 *
 *	Sets fill and stroke color in the given CG context from an X
 *	pixel value, or if the pixel code indicates a system color,
 *	sets the corresponding brush, textColor or background via
 *	HITheme APIs if available or Appearance mgr APIs.
 *
 * Results:
 *	None.
 *
 * Side effects:
 *	None.
 *
 *----------------------------------------------------------------------
 */

void
TkMacOSXSetColorInContext(
    GC gc,
    unsigned long pixel,
    CGContextRef context)
{
    OSStatus err = noErr;
    CGColorRef cgColor = nil;
    struct SystemColorMapEntry entry;
    CGRect rect;
    int code = (pixel >> 24) & 0xff;
    HIThemeBackgroundDrawInfo info = { 0, kThemeStateActive, entry.value };
    static CGColorSpaceRef deviceRGBSpace = NULL;

    if (!deviceRGBSpace) {
	deviceRGBSpace = CGColorSpaceCreateDeviceRGB();
    }
    if (code < FIRST_SEMANTIC_COLOR) {
	cgColor = CopyCachedColor(gc, pixel);
    }
    if (!cgColor && GetEntryFromPixelCode(code, &entry)) {
	switch (entry.type) {
	case HIBrush:
	    err = ChkErr(HIThemeSetFill, entry.value, NULL, context,
		    kHIThemeOrientationNormal);
	    if (err == noErr) {
		err = ChkErr(HIThemeSetStroke, entry.value, NULL, context,
			kHIThemeOrientationNormal);
	    }
	    break;
	case HIText:
	    err = ChkErr(HIThemeSetTextFill, entry.value, NULL, context,
		    kHIThemeOrientationNormal);
	    break;
	case HIBackground:
	    rect = CGContextGetClipBoundingBox(context);
	    err = ChkErr(HIThemeApplyBackground, &rect, &info,
		    context, kHIThemeOrientationNormal);
	    break;
	default:
	    err = ChkErr(SetCGColorComponents, entry, pixel, &cgColor);
	    if (err == noErr) {
		SetCachedColor(gc, pixel, cgColor);
	    }
	    break;
	}
    }
    if (cgColor) {
	CGContextSetFillColorWithColor(context, cgColor);
	CGContextSetStrokeColorWithColor(context, cgColor);
	CGColorRelease(cgColor);
    }
    if (err != noErr) {
	TkMacOSXDbgMsg("Ignored unknown pixel value 0x%lx", pixel);
    }
}

/*
 *----------------------------------------------------------------------
 *
 * TkpGetColor --
 *
 *	Allocate a new TkColor for the color with the given name.
 *
 * Results:
 *	Returns a newly allocated TkColor, or NULL on failure.
 *
 * Side effects:
 *	May invalidate the colormap cache associated with tkwin upon
 *	allocating a new colormap entry. Allocates a new TkColor
 *	structure.
 *
 *----------------------------------------------------------------------
 */

TkColor *
TkpGetColor(
    Tk_Window tkwin,		/* Window in which color will be used. */
    Tk_Uid name)		/* Name of color to be allocated (in form
				 * suitable for passing to XParseColor). */
{
    Display *display = tkwin != None ? Tk_Display(tkwin) : NULL;
    Colormap colormap = tkwin!= None ? Tk_Colormap(tkwin) : None;
    TkColor *tkColPtr;
    XColor color;

    /*
     * Check to see if this is a system color. Otherwise, XParseColor
     * will do all the work.
     */

    if (strncasecmp(name, "system", 6) == 0) {
	Tcl_Obj *strPtr = Tcl_NewStringObj(name+6, -1);
	int idx, result;

	result = Tcl_GetIndexFromObjStruct(NULL, strPtr, systemColorMap,
		sizeof(struct SystemColorMapEntry), NULL, TCL_EXACT, &idx);
	Tcl_DecrRefCount(strPtr);
	if (result == TCL_OK) {
	    OSStatus err;
	    CGColorRef c;
	    unsigned char pixelCode = idx + MIN_PIXELCODE;
	    struct SystemColorMapEntry entry = systemColorMap[idx];

	    err = ChkErr(SetCGColorComponents, entry, 0, &c);
	    if (err == noErr) {
		const size_t n = CGColorGetNumberOfComponents(c);
		const CGFloat *rgba = CGColorGetComponents(c);

		switch (n) {
		case 4:
		    color.red   = rgba[0] * 65535.0;
		    color.green = rgba[1] * 65535.0;
		    color.blue  = rgba[2] * 65535.0;
		    break;
		case 2:
		    color.red = color.green = color.blue = rgba[0] * 65535.0;
		    break;
		default:
		    Tcl_Panic("CGColor with %d components", (int) n);
		}
		color.pixel = ((((((pixelCode << 8)
			| ((color.red   >> 8) & 0xff)) << 8)
			| ((color.green >> 8) & 0xff)) << 8)
			| ((color.blue  >> 8) & 0xff));
		CGColorRelease(c);
		goto validXColor;
	    }
	    CGColorRelease(c);
	}
    }

    if (TkParseColor(display, colormap, name, &color) == 0) {
	return NULL;
    }

validXColor:
    tkColPtr = ckalloc(sizeof(TkColor));
    tkColPtr->color = color;

    return tkColPtr;
}

/*
 *----------------------------------------------------------------------
 *
 * TkpGetColorByValue --
 *
 *	Given a desired set of red-green-blue intensities for a color,
 *	locate a pixel value to use to draw that color in a given
 *	window.
 *
 * Results:
 *	The return value is a pointer to an TkColor structure that
 *	indicates the closest red, blue, and green intensities available
 *	to those specified in colorPtr, and also specifies a pixel
 *	value to use to draw in that color.
 *
 * Side effects:
 *	May invalidate the colormap cache for the specified window.
 *	Allocates a new TkColor structure.
 *
 *----------------------------------------------------------------------
 */

TkColor *
TkpGetColorByValue(
    Tk_Window tkwin,		/* Window in which color will be used. */
    XColor *colorPtr)		/* Red, green, and blue fields indicate
				 * desired color. */
{
    TkColor *tkColPtr = ckalloc(sizeof(TkColor));

    tkColPtr->color.red = colorPtr->red;
    tkColPtr->color.green = colorPtr->green;
    tkColPtr->color.blue = colorPtr->blue;
    tkColPtr->color.pixel = TkpGetPixel(&tkColPtr->color);
    return tkColPtr;
}

/*
 *----------------------------------------------------------------------
 *
 * Stub functions --
 *
 *	These functions are just stubs for functions that either
 *	don't make sense on the Mac or have yet to be implemented.
 *
 * Results:
 *	None.
 *
 * Side effects:
 *	These calls do nothing - which may not be expected.
 *
 *----------------------------------------------------------------------
 */

Status
XAllocColor(
    Display *display,		/* Display. */
    Colormap map,		/* Not used. */
    XColor *colorPtr)		/* XColor struct to modify. */
{
    display->request++;
    colorPtr->pixel = TkpGetPixel(colorPtr);
    return 1;
}

Colormap
XCreateColormap(
    Display *display,		/* Display. */
    Window window,		/* X window. */
    Visual *visual,		/* Not used. */
    int alloc)			/* Not used. */
{
    static Colormap index = 1;

    /*
     * Just return a new value each time.
     */
    return index++;
}

int
XFreeColormap(
    Display* display,		/* Display. */
    Colormap colormap)		/* Colormap. */
{
    return Success;
}

int
XFreeColors(
    Display* display,		/* Display. */
    Colormap colormap,		/* Colormap. */
    unsigned long* pixels,	/* Array of pixels. */
    int npixels,		/* Number of pixels. */
    unsigned long planes)	/* Number of pixel planes. */
{
    /*
     * The Macintosh version of Tk uses TrueColor. Nothing
     * needs to be done to release colors as there really is
     * no colormap in the Tk sense.
     */
    return Success;
}

/*
 * Local Variables:
 * mode: objc
 * c-basic-offset: 4
 * fill-column: 79
 * coding: utf-8
 * End:
 */<|MERGE_RESOLUTION|>--- conflicted
+++ resolved
@@ -429,20 +429,6 @@
  */
 
 MODULE_SCOPE Bool
-<<<<<<< HEAD
-TkMacOSXInDarkMode(Tk_Window tkwin) {
-#if MAC_OS_X_VERSION_MIN_REQUIRED < 101300
-    return false;
-#else
-    static NSAppearanceName darkAqua = @"NSAppearanceNameDarkAqua";
-    TkWindow *winPtr = (TkWindow*) tkwin;
-    NSView *view = TkMacOSXDrawableView(winPtr->privatePtr);
-
-    if (view && [view.effectiveAppearance.name isEqualToString:darkAqua]) {
-	return True;
-    } else {
-	return false;
-=======
 TkMacOSXInDarkMode(Tk_Window tkwin)
 {
     int result = false;
@@ -454,7 +440,6 @@
         NSView *view = TkMacOSXDrawableView(winPtr->privatePtr);
         result = (view &&
                   [view.effectiveAppearance.name isEqualToString:darkAqua]);
->>>>>>> 3c20b730
     }
 #endif
     return result;
