--- conflicted
+++ resolved
@@ -60,11 +60,7 @@
 @synthesize poolLock = _poolLock;
 @end
 
-<<<<<<< HEAD
-/* 
-=======
-/*
->>>>>>> 2bffb8ef
+/*
  * #define this to see a message on stderr whenever _resetAutoreleasePool is
  * called while the pool is locked.
  */
