--- conflicted
+++ resolved
@@ -434,15 +434,8 @@
 	    TkMacOSXStandardAboutPanelObjCmd, NULL, NULL);
     Tcl_CreateObjCommand(interp, "::tk::mac::iconBitmap",
 	    TkMacOSXIconBitmapObjCmd, NULL, NULL);
-<<<<<<< HEAD
     Tcl_CreateObjCommand(interp, "::tk::mac::GetAppPath",
 	    TkMacOSXGetAppPathCmd, NULL, NULL);
-    Tcl_CreateObjCommand(interp, "::tk::mac::registerServiceWidget",
-	    TkMacOSXRegisterServiceWidgetObjCmd, NULL, NULL);
-
-=======
-    Tcl_CreateObjCommand(interp, "::tk::mac::GetAppPath", TkMacOSXGetAppPath, NULL, NULL);
->>>>>>> c7c2b3b5
     return TCL_OK;
 }
 