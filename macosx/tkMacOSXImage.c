/*
 * tkMacOSXImage.c --
 *
 *	The code in this file provides an interface for XImages,
 *
 * Copyright (c) 1995-1997 Sun Microsystems, Inc.
 * Copyright 2001-2009, Apple Inc.
 * Copyright (c) 2005-2009 Daniel A. Steffen <das@users.sourceforge.net>
 * Copyright (c) 2017-2020 Marc Culler.
 *
 * See the file "license.terms" for information on usage and redistribution
 * of this file, and for a DISCLAIMER OF ALL WARRANTIES.
 */

#include "tkMacOSXPrivate.h"
#include "xbytes.h"

static CGImageRef CreateCGImageFromPixmap(Drawable pixmap);
static CGImageRef CreateCGImageFromDrawableRect( Drawable drawable,
	   int x, int y, unsigned int width, unsigned int height);

#pragma mark XImage handling

int
_XInitImageFuncPtrs(
    XImage *image)
{
    return 0;
}

/*
 *----------------------------------------------------------------------
 *
 * TkMacOSXCreateCGImageWithXImage --
 *
 *	Create CGImage from XImage, copying the image data.  Called
 *      in Tk_PutImage and (currently) nowhere else.
 *
 * Results:
 *	CGImage, release after use.
 *
 * Side effects:
 *	None.
 *
 *----------------------------------------------------------------------
 */

static void ReleaseData(void *info, const void *data, size_t size) {
    ckfree(info);
}

CGImageRef
TkMacOSXCreateCGImageWithXImage(
    XImage *image)
{
    CGImageRef img = NULL;
    size_t bitsPerComponent, bitsPerPixel;
    size_t len = image->bytes_per_line * image->height;
    const CGFloat *decode = NULL;
    CGBitmapInfo bitmapInfo;
    CGDataProviderRef provider = NULL;
    char *data = NULL;
    CGDataProviderReleaseDataCallback releaseData = ReleaseData;

    if (image->bits_per_pixel == 1) {
	/*
	 * BW image
	 */

	/* Reverses the sense of the bits */
	static const CGFloat decodeWB[2] = {1, 0};
	decode = decodeWB;

	bitsPerComponent = 1;
	bitsPerPixel = 1;
	if (image->bitmap_bit_order != MSBFirst) {
	    char *srcPtr = image->data + image->xoffset;
	    char *endPtr = srcPtr + len;
	    char *destPtr = (data = ckalloc(len));

	    while (srcPtr < endPtr) {
		*destPtr++ = xBitReverseTable[(unsigned char)(*(srcPtr++))];
	    }
	} else {
	    data = memcpy(ckalloc(len), image->data + image->xoffset, len);
	}
	if (data) {
	    provider = CGDataProviderCreateWithData(data, data, len,
		    releaseData);
	}
	if (provider) {
	    img = CGImageMaskCreate(image->width, image->height,
		    bitsPerComponent, bitsPerPixel, image->bytes_per_line,
		    provider, decode, 0);
	}
    } else if ((image->format == ZPixmap) && (image->bits_per_pixel == 32)) {
	/*
	 * Color image
	 */

	CGColorSpaceRef colorspace = CGColorSpaceCreateDeviceRGB();

	if (image->width == 0 && image->height == 0) {
	    /*
	     * CGCreateImage complains on early macOS releases.
	     */

	    return NULL;
	}
	bitsPerComponent = 8;
	bitsPerPixel = 32;
	bitmapInfo = (image->byte_order == MSBFirst ?
		kCGBitmapByteOrder32Little : kCGBitmapByteOrder32Big);
	bitmapInfo |= kCGImageAlphaLast;
	data = memcpy(ckalloc(len), image->data + image->xoffset, len);
	if (data) {
	    provider = CGDataProviderCreateWithData(data, data, len,
		    releaseData);
	}
	if (provider) {
	    img = CGImageCreate(image->width, image->height, bitsPerComponent,
		    bitsPerPixel, image->bytes_per_line, colorspace, bitmapInfo,
		    provider, decode, 0, kCGRenderingIntentDefault);
	    CFRelease(provider);
	}
	if (colorspace) {
	    CFRelease(colorspace);
	}
    } else {
	TkMacOSXDbgMsg("Unsupported image type");
    }
    return img;
}

/*
 *----------------------------------------------------------------------
 *
 * DestroyImage --
 *
 *	Destroys storage associated with an image.
 *
 * Results:
 *	None.
 *
 * Side effects:
 *	Deallocates the image.
 *
 *----------------------------------------------------------------------
 */

static int
DestroyImage(
    XImage *image)
{
    if (image) {
	if (image->data) {
	    ckfree(image->data);
	}
	ckfree(image);
    }
    return 0;
}

/*
 *----------------------------------------------------------------------
 *
 * ImageGetPixel --
 *
 *	Get a single pixel from an image.
 *
 * Results:
 *      The XColor structure contains an unsigned long field named pixel which
 *      identifies the color.  This function returns the unsigned long that
 *      would be used as the pixel value of an XColor that has the same red
 *      green and blue components as the XImage pixel at the specified
 *      location.
 *
 * Side effects:
 *	None.
 *
 *----------------------------------------------------------------------
 */

static unsigned long
ImageGetPixel(
    XImage *image,
    int x,
    int y)
{
    unsigned char r = 0, g = 0, b = 0;

    /*
     * Compute 8 bit red green and blue values, which are passed as inputs to
     * TkMacOSXRGBPixel to produce the pixel value.
     */

    if (image && image->data) {
	unsigned char *srcPtr = ((unsigned char*) image->data)
		+ (y * image->bytes_per_line)
		+ (((image->xoffset + x) * image->bits_per_pixel) / NBBY);

	switch (image->bits_per_pixel) {
	case 32: /* 8 bits per channel */
	    r = (*((unsigned int*) srcPtr) >> 16) & 0xff;
	    g = (*((unsigned int*) srcPtr) >>  8) & 0xff;
	    b = (*((unsigned int*) srcPtr)      ) & 0xff;
	    /*if (image->byte_order == LSBFirst) {
		r = srcPtr[2]; g = srcPtr[1]; b = srcPtr[0];
	    } else {
		r = srcPtr[1]; g = srcPtr[2]; b = srcPtr[3];
	    }*/
	    break;
	case 16: /* 5 bits per channel */
	    r = (*((unsigned short*) srcPtr) >> 7) & 0xf8;
	    g = (*((unsigned short*) srcPtr) >> 2) & 0xf8;
	    b = (*((unsigned short*) srcPtr) << 3) & 0xf8;
	    break;
	case 8: /* 2 bits per channel */
	    r = (*srcPtr << 2) & 0xc0;
	    g = (*srcPtr << 4) & 0xc0;
	    b = (*srcPtr << 6) & 0xc0;
	    r |= r >> 2 | r >> 4 | r >> 6;
	    g |= g >> 2 | g >> 4 | g >> 6;
	    b |= b >> 2 | b >> 4 | b >> 6;
	    break;
	case 4: { /* 1 bit per channel */
	    unsigned char c = (x % 2) ? *srcPtr : (*srcPtr >> 4);

	    r = (c & 0x04) ? 0xff : 0;
	    g = (c & 0x02) ? 0xff : 0;
	    b = (c & 0x01) ? 0xff : 0;
	    break;
	}
	case 1: /* Black-white bitmap. */
	    r = g = b = ((*srcPtr) & (0x80 >> (x % 8))) ? 0xff : 0;
	    break;
	}
    }

    return TkMacOSXRGBPixel(r, g, b);
}

/*
 *----------------------------------------------------------------------
 *
 * ImagePutPixel --
 *
 *	Set a single pixel in an image.
 *
 * Results:
 *	None.
 *
 * Side effects:
 *	None.
 *
 *----------------------------------------------------------------------
 */

static int
ImagePutPixel(
    XImage *image,
    int x,
    int y,
    unsigned long pixel)
{
    if (image && image->data) {
	unsigned char *dstPtr = ((unsigned char*) image->data)
		+ (y * image->bytes_per_line)
		+ (((image->xoffset + x) * image->bits_per_pixel) / NBBY);

	if (image->bits_per_pixel == 32) {
	    *((unsigned int*) dstPtr) = pixel;
	} else {
	    unsigned char r = ((pixel & image->red_mask)   >> 16) & 0xff;
	    unsigned char g = ((pixel & image->green_mask) >>  8) & 0xff;
	    unsigned char b = ((pixel & image->blue_mask)       ) & 0xff;
	    switch (image->bits_per_pixel) {
	    case 16:
		*((unsigned short*) dstPtr) = ((r & 0xf8) << 7) |
			((g & 0xf8) << 2) | ((b & 0xf8) >> 3);
		break;
	    case 8:
		*dstPtr = ((r & 0xc0) >> 2) | ((g & 0xc0) >> 4) |
			((b & 0xc0) >> 6);
		break;
	    case 4: {
		unsigned char c = ((r & 0x80) >> 5) | ((g & 0x80) >> 6) |
			((b & 0x80) >> 7);
		*dstPtr = (x % 2) ? ((*dstPtr & 0xf0) | (c & 0x0f)) :
			((*dstPtr & 0x0f) | ((c << 4) & 0xf0));
		break;
		}
	    case 1:
		*dstPtr = ((r|g|b) & 0x80) ? (*dstPtr | (0x80 >> (x % 8))) :
			(*dstPtr & ~(0x80 >> (x % 8)));
		break;
	    }
	}
    }
    return 0;
}

/*
 *----------------------------------------------------------------------
 *
 * XCreateImage --
 *
 *	Allocates storage for a new XImage.
 *
 * Results:
 *	Returns a newly allocated XImage.
 *
 * Side effects:
 *	None.
 *
 *----------------------------------------------------------------------
 */

XImage *
XCreateImage(
    Display* display,
    Visual* visual,
    unsigned int depth,
    int format,
    int offset,
    char* data,
    unsigned int width,
    unsigned int height,
    int bitmap_pad,
    int bytes_per_line)
{
    XImage *ximage;

    display->request++;
    ximage = ckalloc(sizeof(XImage));

    ximage->height = height;
    ximage->width = width;
    ximage->depth = depth;
    ximage->xoffset = offset;
    ximage->format = format;
    ximage->data = data;
    ximage->obdata = NULL;

    if (format == ZPixmap) {
	ximage->bits_per_pixel = 32;
	ximage->bitmap_unit = 32;
    } else {
	ximage->bits_per_pixel = 1;
	ximage->bitmap_unit = 8;
    }
    if (bitmap_pad) {
	ximage->bitmap_pad = bitmap_pad;
    } else {
	/*
	 * Use 16 byte alignment for best Quartz perfomance.
	 */

	ximage->bitmap_pad = 128;
    }
    if (bytes_per_line) {
	ximage->bytes_per_line = bytes_per_line;
    } else {
	ximage->bytes_per_line = ((width * ximage->bits_per_pixel +
		(ximage->bitmap_pad - 1)) >> 3) &
		~((ximage->bitmap_pad >> 3) - 1);
    }
#ifdef WORDS_BIGENDIAN
    ximage->byte_order = MSBFirst;
    ximage->bitmap_bit_order = MSBFirst;
#else
    ximage->byte_order = LSBFirst;
    ximage->bitmap_bit_order = LSBFirst;
#endif
    ximage->red_mask = 0x00FF0000;
    ximage->green_mask = 0x0000FF00;
    ximage->blue_mask = 0x000000FF;
    ximage->f.create_image = NULL;
    ximage->f.destroy_image = DestroyImage;
    ximage->f.get_pixel = ImageGetPixel;
    ximage->f.put_pixel = ImagePutPixel;
    ximage->f.sub_image = NULL;
    ximage->f.add_pixel = NULL;

    return ximage;
}

/*
 *----------------------------------------------------------------------
 *
 * TkPutImage, XPutImage --
 *
 *	Copies a rectangular subimage of an XImage into a drawable.  Currently
 *      this is only called by TkImgPhotoDisplay, using a Window as the
 *      drawable.
 *
 * Results:
 *	None.
 *
 * Side effects:
 *	Draws the image on the specified drawable.
 *
 *----------------------------------------------------------------------
 */

int
XPutImage(
    Display* display,		/* Display. */
    Drawable drawable,		/* Drawable to place image on. */
    GC gc,			/* GC to use. */
    XImage* image,		/* Image to place. */
    int src_x,			/* Source X & Y. */
    int src_y,
    int dest_x,			/* Destination X & Y. */
    int dest_y,
    unsigned int width,	        /* Same width & height for both */
    unsigned int height)	/* distination and source. */
{
    TkMacOSXDrawingContext dc;
    MacDrawable *macDraw = (MacDrawable *)drawable;

    display->request++;
    if (!TkMacOSXSetupDrawingContext(drawable, gc, &dc)) {
	return BadDrawable;
    }
    if (dc.context) {
	CGRect bounds, srcRect, dstRect;
	CGImageRef img = TkMacOSXCreateCGImageWithXImage(image);

	/*
	 * The CGContext for a pixmap is RGB only, with A = 0.
	 */

	if (!(macDraw->flags & TK_IS_PIXMAP)) {
	    CGContextSetBlendMode(dc.context, kCGBlendModeSourceAtop);
	}
	if (img) {

	    bounds = CGRectMake(0, 0, image->width, image->height);
	    srcRect = CGRectMake(src_x, src_y, width, height);
	    dstRect = CGRectMake(dest_x, dest_y, width, height);
	    TkMacOSXDrawCGImage(drawable, gc, dc.context,
				img, gc->foreground, gc->background,
				bounds, srcRect, dstRect);
	    CFRelease(img);
	} else {
	    TkMacOSXDbgMsg("Invalid source drawable");
	}
    } else {
	TkMacOSXDbgMsg("Invalid destination drawable");
    }
    TkMacOSXRestoreDrawingContext(&dc);
    return Success;
}

int
TkPutImage(
    unsigned long *colors,	/* Array of pixel values used by this image.
				 * May be NULL. */
    int ncolors,		/* Number of colors used, or 0. */
    Display *display,
    Drawable d,			/* Destination drawable. */
    GC gc,
    XImage *image,		/* Source image. */
    int src_x, int src_y,	/* Offset of subimage. */
    int dest_x, int dest_y,	/* Position of subimage origin in drawable. */
    unsigned int width, unsigned int height)
				/* Dimensions of subimage. */
{
    return XPutImage(display, d, gc, image, src_x, src_y, dest_x, dest_y, width, height);
}

/*
 *----------------------------------------------------------------------
 *
 * CreateCGImageFromDrawableRect
 *
 *	Extract image data from a MacOSX drawable as a CGImage.
 *
 *      This is only called by XGetImage and XCopyArea.  The Tk core uses
 *      these functions on some platforms, but on macOS the core does not
 *      call them with a source drawable which is a window.  Such calls are
 *      used only for double-buffered drawing.  Since macOS defines the
 *      macro TK_NO_DOUBLE_BUFFERING, the generic code never calls XGetImage
 *      or XCopyArea on macOS.  Nonetheless, these function are in the stubs
 *      table and therefore could be used by extensions.
 *
 *      This implementation does not work correctly.  Originally it relied on
 *      [NSBitmapImageRep initWithFocusedViewRect:view_rect] which was
 *      deprecated by Apple in OSX 10.14 and also required the use of other
 *      deprecated functions such as [NSView lockFocus]. Apple's suggested
 *      replacement is [NSView cacheDisplayInRect: toBitmapImageRep:] and that
 *      is what is being used here.  However, that method only works when the
 *      view has a valid CGContext, and a view is only guaranteed to have a
 *      valid context during a call to [NSView drawRect]. To further complicate
 *      matters, cacheDisplayInRect calls [NSView drawRect]. Essentially it is
 *      asking the view to draw a subrectangle of itself using a special
 *      graphics context which is linked to the BitmapImageRep. But our
 *      implementation of [NSView drawRect] does not allow recursive calls. If
 *      called recursively it returns immediately without doing any drawing.
 *      So the bottom line is that this function either returns a NULL pointer
 *      or a black image. To make it useful would require a significant amount
 *      of rewriting of the drawRect method. Perhaps the next release of OSX
 *      will include some more helpful ways of doing this.
 *
 * Results:
 *	Returns an NSBitmapRep representing the image of the given rectangle of
 *      the given drawable. This object is retained. The caller is responsible
 *      for releasing it.
 *
 *      NOTE: The x,y coordinates should be relative to a coordinate system
 *      with origin at the top left, as used by XImage and CGImage, not bottom
 *      left as used by NSView.
 *
 * Side effects:
 *     None
 *
 *----------------------------------------------------------------------
 */

static CGImageRef
CreateCGImageFromDrawableRect(
    Drawable drawable,
    int x,
    int y,
    unsigned int width,
    unsigned int height)
{
    MacDrawable *mac_drawable = (MacDrawable *)drawable;
    CGContextRef cg_context = NULL;
    CGImageRef cg_image = NULL, result = NULL;
    NSBitmapImageRep *bitmapRep = NULL;
    NSView *view = NULL;
    if (mac_drawable->flags & TK_IS_PIXMAP) {
	/*
	 * This MacDrawable is a bitmap, so its view is NULL.
	 */

	CGRect image_rect = CGRectMake(x, y, width, height);

	cg_context = TkMacOSXGetCGContextForDrawable(drawable);
	cg_image = CGBitmapContextCreateImage((CGContextRef) cg_context);
	if (cg_image) {
	    result = CGImageCreateWithImageInRect(cg_image, image_rect);
	    CGImageRelease(cg_image);
	}
<<<<<<< HEAD
    } else if (TkMacOSXGetNSViewForDrawable(drawable) != NULL) {
=======
    } else if (TkMacOSXGetNSViewForDrawable(mac_drawable) != NULL) {
>>>>>>> 066d6dcb

	/*
	 * Convert Tk top-left to NSView bottom-left coordinates.
	 */

	int view_height = [view bounds].size.height;
	NSRect view_rect = NSMakeRect(x + mac_drawable->xOff,
		view_height - height - y - mac_drawable->yOff,
		width, height);

	/*
	 * Attempt to copy from the view to a bitmapImageRep.  If the view does
	 * not have a valid CGContext, doing this will silently corrupt memory
	 * and make a big mess. So, in that case, we just return NULL.
	 */

	if (view == [NSView focusView]) {
	    bitmapRep = [view bitmapImageRepForCachingDisplayInRect: view_rect];
	    [view cacheDisplayInRect:view_rect toBitmapImageRep:bitmapRep];
	    result = [bitmapRep CGImage];
	    CFRelease(bitmapRep);
	} else {
	    TkMacOSXDbgMsg("No CGContext - cannot copy from screen to bitmap.");
	    result = NULL;
	}
    } else {
	TkMacOSXDbgMsg("Invalid source drawable");
    }
    return result;
}

/*
 *----------------------------------------------------------------------
 *
 * CreateCGImageFromPixmap --
 *
 *	Create a CGImage from an X Pixmap.
 *
 * Results:
 *	CGImage, release after use.
 *
 * Side effects:
 *	None.
 *
 *----------------------------------------------------------------------
 */

static CGImageRef
CreateCGImageFromPixmap(
    Drawable pixmap)
{
    CGImageRef img = NULL;
    CGContextRef context = TkMacOSXGetCGContextForDrawable(pixmap);

    if (context) {
	img = CGBitmapContextCreateImage(context);
    }
    return img;
}

/*
 *----------------------------------------------------------------------
 *
 * XGetImage --
 *
 *	This function copies data from a pixmap or window into an XImage.  It
 *      is essentially never used. At one time it was called by
 *      pTkImgPhotoDisplay, but that is no longer the case. Currently it is
 *      called two places, one of which is requesting an XY image which we do
 *      not support.  It probably does not work correctly -- see the comments
 *      for CGImageFromDrawableRect.
 *
 * Results:
 *	Returns a newly allocated XImage containing the data from the given
 *	rectangle of the given drawable, or NULL if the XImage could not be
 *	constructed.
 *
 * Side effects:
 *	None.
 *
 *----------------------------------------------------------------------
 */
struct pixel_fmt {int r; int g; int b; int a;};
static struct pixel_fmt bgra = {2, 1, 0, 3};
static struct pixel_fmt abgr = {3, 2, 1, 0};

XImage *
XGetImage(
    Display *display,
    Drawable drawable,
    int x,
    int y,
    unsigned int width,
    unsigned int height,
    unsigned long plane_mask,
    int format)
{
    NSBitmapImageRep* bitmapRep = NULL;
    NSUInteger bitmap_fmt = 0;
    XImage* imagePtr = NULL;
    char* bitmap = NULL;
    char R, G, B, A;
    int depth = 32, offset = 0, bitmap_pad = 0;
    unsigned int bytes_per_row, size, row, n, m;

    if (format == ZPixmap) {
	CGImageRef cgImage;
	if (width == 0 || height == 0) {
	    return NULL;
	}

	cgImage = CreateCGImageFromDrawableRect(drawable, x, y, width, height);
	if (cgImage) {
	    bitmapRep = [NSBitmapImageRep alloc];
	    [bitmapRep initWithCGImage:cgImage];
	    CFRelease(cgImage);
	} else {
	    TkMacOSXDbgMsg("XGetImage: Failed to construct CGImage");
	    return NULL;
	}
	bitmap_fmt = [bitmapRep bitmapFormat];
	size = [bitmapRep bytesPerPlane];
	bytes_per_row = [bitmapRep bytesPerRow];
	bitmap = ckalloc(size);
	if (!bitmap
		|| (bitmap_fmt != 0 && bitmap_fmt != 1)
		|| [bitmapRep samplesPerPixel] != 4
		|| [bitmapRep isPlanar] != 0
		|| bytes_per_row < 4 * width
		|| size != bytes_per_row * height) {
	    TkMacOSXDbgMsg("XGetImage: Unrecognized bitmap format");
	    CFRelease(bitmapRep);
	    return NULL;
	}
	memcpy(bitmap, (char *)[bitmapRep bitmapData], size);
	CFRelease(bitmapRep);

	/*
	 * When Apple extracts a bitmap from an NSView, it may be in either
	 * BGRA or ABGR format.  For an XImage we need RGBA.
	 */

	struct pixel_fmt pixel = bitmap_fmt == 0 ? bgra : abgr;

	for (row = 0, n = 0; row < height; row++, n += bytes_per_row) {
	    for (m = n; m < n + 4*width; m += 4) {
		R = *(bitmap + m + pixel.r);
		G = *(bitmap + m + pixel.g);
		B = *(bitmap + m + pixel.b);
		A = *(bitmap + m + pixel.a);

		*(bitmap + m)     = R;
		*(bitmap + m + 1) = G;
		*(bitmap + m + 2) = B;
		*(bitmap + m + 3) = A;
	    }
	}
	imagePtr = XCreateImage(display, NULL, depth, format, offset,
		(char*) bitmap, width, height,
		bitmap_pad, bytes_per_row);
    } else {
	/*
	 * There are some calls to XGetImage in the generic Tk code which pass
	 * an XYPixmap rather than a ZPixmap.  XYPixmaps should be handled
	 * here.
	 */
	TkMacOSXDbgMsg("XGetImage does not handle XYPixmaps at the moment.");
    }
    return imagePtr;
}

/*
 *----------------------------------------------------------------------
 *
 * XCopyArea --
 *
 *	Copies image data from one drawable to another.
 *
 * Results:
 *	None.
 *
 * Side effects:
 *	Image data is moved from a window or bitmap to a second window or bitmap.
 *
 *----------------------------------------------------------------------
 */

int
XCopyArea(
    Display *display,		/* Display. */
    Drawable src,		/* Source drawable. */
    Drawable dst,		/* Destination drawable. */
    GC gc,			/* GC to use. */
    int src_x,			/* X & Y, width & height */
    int src_y,			/* define the source rectangle */
    unsigned int width,		/* that will be copied. */
    unsigned int height,
    int dest_x,			/* Dest X & Y on dest rect. */
    int dest_y)
{
    TkMacOSXDrawingContext dc;
    MacDrawable *srcDraw = (MacDrawable *)src;
    CGImageRef img = NULL;
    CGRect bounds, srcRect, dstRect;

    display->request++;
    if (!width || !height) {
	return BadDrawable;
    }

    if (!TkMacOSXSetupDrawingContext(dst, gc, &dc)) {
	TkMacOSXDbgMsg("Failed to setup drawing context.");
	return BadDrawable;
    }

    if (!dc.context) {
	TkMacOSXDbgMsg("Invalid destination drawable - no context.");
	return BadDrawable;
    }

    if (srcDraw->flags & TK_IS_PIXMAP) {
	img = CreateCGImageFromPixmap(src);
    } else if (TkMacOSXGetNSWindowForDrawable(src)) {
	img = CreateCGImageFromDrawableRect(src, src_x, src_y, width, height);
    } else {
	TkMacOSXDbgMsg("Invalid source drawable - neither window nor pixmap.");
    }

    if (img) {
	bounds = CGRectMake(0, 0, srcDraw->size.width, srcDraw->size.height);
	srcRect = CGRectMake(src_x, src_y, width, height);
	dstRect = CGRectMake(dest_x, dest_y, width, height);
	TkMacOSXDrawCGImage(dst, gc, dc.context, img,
		gc->foreground, gc->background, bounds, srcRect, dstRect);
	CFRelease(img);
    } else {
	TkMacOSXDbgMsg("Failed to construct CGImage.");
    }

    TkMacOSXRestoreDrawingContext(&dc);
    return Success;
}

/*
 *----------------------------------------------------------------------
 *
 * XCopyPlane --
 *
 *	Copies a bitmap from a source drawable to a destination drawable. The
 *	plane argument specifies which bit plane of the source contains the
 *	bitmap. Note that this implementation ignores the gc->function.
 *
 * Results:
 *	None.
 *
 * Side effects:
 *	Changes the destination drawable.
 *
 *----------------------------------------------------------------------
 */

int
XCopyPlane(
    Display *display,		/* Display. */
    Drawable src,		/* Source drawable. */
    Drawable dst,		/* Destination drawable. */
    GC gc,				/* GC to use. */
    int src_x,			/* X & Y, width & height */
    int src_y,			/* define the source rectangle */
    unsigned int width,	/* that will be copied. */
    unsigned int height,
    int dest_x,			/* Dest X & Y on dest rect. */
    int dest_y,
    unsigned long plane)	/* Which plane to copy. */
{
    TkMacOSXDrawingContext dc;
    MacDrawable *srcDraw = (MacDrawable *)src;
    MacDrawable *dstDraw = (MacDrawable *)dst;
    CGRect bounds, srcRect, dstRect;
    display->request++;
    if (!width || !height) {
	/* TkMacOSXDbgMsg("Drawing of empty area requested"); */
	return BadDrawable;
    }
    if (plane != 1) {
	Tcl_Panic("Unexpected plane specified for XCopyPlane");
    }
    if (srcDraw->flags & TK_IS_PIXMAP) {
	if (!TkMacOSXSetupDrawingContext(dst, gc, &dc)) {
	    return BadDrawable;
	}

	CGContextRef context = dc.context;

	if (context) {
	    CGImageRef img = CreateCGImageFromPixmap(src);

	    if (img) {
		TkpClipMask *clipPtr = (TkpClipMask *) gc->clip_mask;
		unsigned long imageBackground  = gc->background;

                if (clipPtr && clipPtr->type == TKP_CLIP_PIXMAP) {
		    srcRect = CGRectMake(src_x, src_y, width, height);
		    CGImageRef mask = CreateCGImageFromPixmap(
			    clipPtr->value.pixmap);
		    CGImageRef submask = CGImageCreateWithImageInRect(
			    img, srcRect);
		    CGRect rect = CGRectMake(dest_x, dest_y, width, height);

		    rect = CGRectOffset(rect, dstDraw->xOff, dstDraw->yOff);
		    CGContextSaveGState(context);

		    /*
		     * Move the origin of the destination to top left.
		     */

		    CGContextTranslateCTM(context,
			    0, rect.origin.y + CGRectGetMaxY(rect));
		    CGContextScaleCTM(context, 1, -1);

		    /*
		     * Fill with the background color, clipping to the mask.
		     */

		    CGContextClipToMask(context, rect, submask);
		    TkMacOSXSetColorInContext(gc, gc->background, dc.context);
		    CGContextFillRect(context, rect);

		    /*
		     * Fill with the foreground color, clipping to the
		     * intersection of img and mask.
		     */

		    CGImageRef subimage = CGImageCreateWithImageInRect(
			    img, srcRect);
		    CGContextClipToMask(context, rect, subimage);
		    TkMacOSXSetColorInContext(gc, gc->foreground, context);
		    CGContextFillRect(context, rect);
		    CGContextRestoreGState(context);
		    CGImageRelease(img);
		    CGImageRelease(mask);
		    CGImageRelease(submask);
		    CGImageRelease(subimage);
		} else {
		    bounds = CGRectMake(0, 0,
			    srcDraw->size.width, srcDraw->size.height);
		    srcRect = CGRectMake(src_x, src_y, width, height);
		    dstRect = CGRectMake(dest_x, dest_y, width, height);
		    TkMacOSXDrawCGImage(dst, gc, dc.context, img,
			    gc->foreground, imageBackground, bounds,
			    srcRect, dstRect);
		    CGImageRelease(img);
		}
	    } else {
		/* no image */
		TkMacOSXDbgMsg("Invalid source drawable");
	    }
	} else {
	    TkMacOSXDbgMsg("Invalid destination drawable - "
		    "could not get a bitmap context.");
	}
	TkMacOSXRestoreDrawingContext(&dc);
	return Success;
    } else {
	/*
	 * Source drawable is a Window, not a Pixmap.
	 */

	return XCopyArea(display, src, dst, gc, src_x, src_y, width, height,
		dest_x, dest_y);
    }
}

/*
 * Local Variables:
 * mode: objc
 * c-basic-offset: 4
 * fill-column: 79
 * coding: utf-8
 * End:
 */<|MERGE_RESOLUTION|>--- conflicted
+++ resolved
@@ -551,11 +551,7 @@
 	    result = CGImageCreateWithImageInRect(cg_image, image_rect);
 	    CGImageRelease(cg_image);
 	}
-<<<<<<< HEAD
-    } else if (TkMacOSXGetNSViewForDrawable(drawable) != NULL) {
-=======
     } else if (TkMacOSXGetNSViewForDrawable(mac_drawable) != NULL) {
->>>>>>> 066d6dcb
 
 	/*
 	 * Convert Tk top-left to NSView bottom-left coordinates.
