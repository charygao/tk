/*
 * tkMacOSXDraw.c --
 *
 *	This file contains functions that perform drawing to
 *	Xlib windows. Most of the functions simple emulate
 *	Xlib functions.
 *
 * Copyright (c) 1995-1997 Sun Microsystems, Inc.
 * Copyright 2001-2009, Apple Inc.
 * Copyright (c) 2006-2009 Daniel A. Steffen <das@users.sourceforge.net>
 * Copyright 2014 Marc Culler.
 *
 * See the file "license.terms" for information on usage and redistribution
 * of this file, and for a DISCLAIMER OF ALL WARRANTIES.
 */

#include "tkMacOSXPrivate.h"
#include "tkMacOSXDebug.h"
#include "xbytes.h"
#include "tkButton.h"

/*
#ifdef TK_MAC_DEBUG
#define TK_MAC_DEBUG_DRAWING
#define TK_MAC_DEBUG_IMAGE_DRAWING
#endif
*/

#define radians(d) ((d) * (M_PI/180.0))

/*
 * Non-antialiased CG drawing looks better and more like X11 drawing when using
 * very fine lines, so decrease all linewidths by the following constant.
 */
#define NON_AA_CG_OFFSET .999

static int cgAntiAliasLimit = 0;
#define notAA(w) ((w) < cgAntiAliasLimit)

static int useThemedToplevel = 0;
static int useThemedFrame = 0;

/*
 * Prototypes for functions used only in this file.
 */

static void ClipToGC(Drawable d, GC gc, HIShapeRef *clipRgnPtr);
static CGImageRef CreateCGImageWithXImage(XImage *ximage);
static CGContextRef GetCGContextForDrawable(Drawable d);
static void DrawCGImage(Drawable d, GC gc, CGContextRef context, CGImageRef image,
	unsigned long imageForeground, unsigned long imageBackground,
	CGRect imageBounds, CGRect srcBounds, CGRect dstBounds);


/*
 *----------------------------------------------------------------------
 *
 * TkMacOSXInitCGDrawing --
 *
 *	Initializes link vars that control CG drawing.
 *
 * Results:
 *	None.
 *
 * Side effects:
 *	None.
 *
 *----------------------------------------------------------------------
 */

MODULE_SCOPE int
TkMacOSXInitCGDrawing(
    Tcl_Interp *interp,
    int enable,
    int limit)
{
    static Boolean initialized = FALSE;

    if (!initialized) {
	initialized = TRUE;

	if (Tcl_CreateNamespace(interp, "::tk::mac", NULL, NULL) == NULL) {
	    Tcl_ResetResult(interp);
	}

	if (Tcl_LinkVar(interp, "::tk::mac::CGAntialiasLimit",
		(char *) &cgAntiAliasLimit, TCL_LINK_INT) != TCL_OK) {
	    Tcl_ResetResult(interp);
	}
	cgAntiAliasLimit = limit;

	/*
	 * Piggy-back the themed drawing var init here.
	 */

	if (Tcl_LinkVar(interp, "::tk::mac::useThemedToplevel",
		(char *) &useThemedToplevel, TCL_LINK_BOOLEAN) != TCL_OK) {
	    Tcl_ResetResult(interp);
	}
	if (Tcl_LinkVar(interp, "::tk::mac::useThemedFrame",
		(char *) &useThemedFrame, TCL_LINK_BOOLEAN) != TCL_OK) {
	    Tcl_ResetResult(interp);
	}
    }
    return TCL_OK;
}

/*
 *----------------------------------------------------------------------
 *
 * BitmapRepFromDrawableRect
 *
 *	Extract bitmap data from a MacOSX drawable as an NSBitmapImageRep.
 *
 * Results:
 *	Returns an autoreleased NSBitmapRep representing the image of the given
 *      rectangle of the given drawable.
 *
 *      NOTE: The x,y coordinates should be relative to a coordinate system with
 *      origin at the top left, as used by XImage and CGImage, not bottom
 *      left as used by NSView.
 *
 * Side effects:
 *     None
 *
 *----------------------------------------------------------------------
 */
NSBitmapImageRep*
BitmapRepFromDrawableRect(
        Drawable drawable,
	int x,
	int y,
	unsigned int width,
	unsigned int height)
{
    MacDrawable *mac_drawable = (MacDrawable *) drawable;
    CGContextRef cg_context=NULL;
    CGImageRef cg_image=NULL, sub_cg_image=NULL;
    NSBitmapImageRep *bitmap_rep=NULL;
    NSView *view=NULL;
    if ( mac_drawable->flags & TK_IS_PIXMAP ) {
	/*
	   This means that the MacDrawable is functioning as a Tk Pixmap, so its view
	   field is NULL.
	*/
	cg_context = GetCGContextForDrawable(drawable);
	CGRect image_rect = CGRectMake(x, y, width, height);
	cg_image = CGBitmapContextCreateImage( (CGContextRef) cg_context);
	sub_cg_image = CGImageCreateWithImageInRect(cg_image, image_rect);
	if ( sub_cg_image ) {
	    /*This can be dealloc'ed prematurely if set for autorelease, causing crashes.*/
	    bitmap_rep = [NSBitmapImageRep alloc];
	    [bitmap_rep initWithCGImage:sub_cg_image];
	}
	if ( cg_image ) {
	    CGImageRelease(cg_image);
	}
    } else if ( (view = TkMacOSXDrawableView(mac_drawable)) ) {
	/* convert top-left coordinates to NSView coordinates */
	int view_height = [view bounds].size.height;
	NSRect view_rect = NSMakeRect(x + mac_drawable->xOff,
				      view_height - height - y - mac_drawable->yOff,
				      width,height);

	if ( [view lockFocusIfCanDraw] ) {
	    /*This can be dealloc'ed prematurely if set for autorelease, causing crashes.*/
	    bitmap_rep = [NSBitmapImageRep alloc];
	    bitmap_rep = [bitmap_rep initWithFocusedViewRect:view_rect];
	    [view unlockFocus];
	} else {
	    TkMacOSXDbgMsg("Could not lock focus on view.");
	}

    } else {
	TkMacOSXDbgMsg("Invalid source drawable");
    }
    return bitmap_rep;
}

/*
 *----------------------------------------------------------------------
 *
 * XCopyArea --
 *
 *	Copies data from one drawable to another.
 *
 * Results:
 *	None.
 *
 * Side effects:
 *	Data is moved from a window or bitmap to a second window or
 *	bitmap.
 *
 *----------------------------------------------------------------------
 */

void
XCopyArea(
    Display *display,		/* Display. */
    Drawable src,		/* Source drawable. */
    Drawable dst,		/* Destination drawable. */
    GC gc,				/* GC to use. */
    int src_x,			/* X & Y, width & height */
    int src_y,			/* define the source rectangle */
    unsigned int width,	/* that will be copied. */
    unsigned int height,
    int dest_x,			/* Dest X & Y on dest rect. */
    int dest_y)
{
    TkMacOSXDrawingContext dc;
    MacDrawable *srcDraw = (MacDrawable *) src;
    NSBitmapImageRep *bitmap_rep = NULL;
    CGImageRef img = NULL;

    display->request++;

    if (!width || !height) {
	/* This happens all the time.
	TkMacOSXDbgMsg("Drawing of empty area requested");
	*/
	return;
    }

    if (!TkMacOSXSetupDrawingContext(dst, gc, 1, &dc)) {
	return;
	/*TkMacOSXDbgMsg("Failed to setup drawing context.");*/
    }

    if ( dc.context ) {
	if (srcDraw->flags & TK_IS_PIXMAP) {
	    img = TkMacOSXCreateCGImageWithDrawable(src);
	}else if (TkMacOSXDrawableWindow(src)) {
	    bitmap_rep =  BitmapRepFromDrawableRect(src, src_x, src_y, width, height);
	    if ( bitmap_rep ) {
		img = [bitmap_rep CGImage];
	    }
	} else {
	    TkMacOSXDbgMsg("Invalid source drawable - neither window nor pixmap.");
	}

	if (img) {
	    DrawCGImage(dst, gc, dc.context, img, gc->foreground, gc->background,
			CGRectMake(0, 0, srcDraw->size.width, srcDraw->size.height),
			CGRectMake(src_x, src_y, width, height),
			CGRectMake(dest_x, dest_y, width, height));
	    CFRelease(img);


	} else {
	    TkMacOSXDbgMsg("Failed to construct CGImage.");
	}

    } else {
	TkMacOSXDbgMsg("Invalid destination drawable - no context.");
	return;
    }

    TkMacOSXRestoreDrawingContext(&dc);
}

/*
 *----------------------------------------------------------------------
 *
 * XCopyPlane --
 *
 *	Copies a bitmap from a source drawable to a destination
 *	drawable. The plane argument specifies which bit plane of
 *	the source contains the bitmap. Note that this implementation
 *	ignores the gc->function.
 *
 * Results:
 *	None.
 *
 * Side effects:
 *	Changes the destination drawable.
 *
 *----------------------------------------------------------------------
 */

void
XCopyPlane(
    Display *display,		/* Display. */
    Drawable src,		/* Source drawable. */
    Drawable dst,		/* Destination drawable. */
    GC gc,				/* GC to use. */
    int src_x,			/* X & Y, width & height */
    int src_y,			/* define the source rectangle */
    unsigned int width,	/* that will be copied. */
    unsigned int height,
    int dest_x,			/* Dest X & Y on dest rect. */
    int dest_y,
    unsigned long plane)	/* Which plane to copy. */
{
    TkMacOSXDrawingContext dc;
    MacDrawable *srcDraw = (MacDrawable *) src;
    MacDrawable *dstDraw = (MacDrawable *) dst;

    display->request++;
    if (!width || !height) {
	/* TkMacOSXDbgMsg("Drawing of empty area requested"); */
	return;
    }
    if (plane != 1) {
	Tcl_Panic("Unexpected plane specified for XCopyPlane");
    }
    if (srcDraw->flags & TK_IS_PIXMAP) {
	if (!TkMacOSXSetupDrawingContext(dst, gc, 1, &dc)) {
	    return;
	}
	CGContextRef context = dc.context;
	if (context) {
	    CGImageRef img = TkMacOSXCreateCGImageWithDrawable(src);
	    if (img) {
		TkpClipMask *clipPtr = (TkpClipMask *) gc->clip_mask;
		unsigned long imageBackground  = gc->background;
                if (clipPtr && clipPtr->type == TKP_CLIP_PIXMAP){
		    CGRect srcRect = CGRectMake(src_x, src_y, width, height);
		    CGImageRef mask = TkMacOSXCreateCGImageWithDrawable(clipPtr->value.pixmap);
		    CGImageRef submask = CGImageCreateWithImageInRect(img, srcRect);
		    CGRect rect = CGRectMake(dest_x, dest_y, width, height);
		    rect = CGRectOffset(rect, dstDraw->xOff, dstDraw->yOff);
		    CGContextSaveGState(context);
		    /* Move the origin of the destination to top left. */
		    CGContextTranslateCTM(context, 0, rect.origin.y + CGRectGetMaxY(rect));
		    CGContextScaleCTM(context, 1, -1);
		    /* Fill with the background color, clipping to the mask. */
		    CGContextClipToMask(context, rect, submask);
		    TkMacOSXSetColorInContext(gc, gc->background, dc.context);
		    CGContextFillRect(context, rect);
		    /* Fill with the foreground color, clipping to the
		       intersection of img and mask. */
		    CGImageRef subimage = CGImageCreateWithImageInRect(img, srcRect);
		    CGContextClipToMask(context, rect, subimage);
		    TkMacOSXSetColorInContext(gc, gc->foreground, context);
		    CGContextFillRect(context, rect);
		    CGContextRestoreGState(context);
		    CGImageRelease(img);
		    CGImageRelease(mask);
		    CGImageRelease(submask);
		    CGImageRelease(subimage);
		} else {
		    DrawCGImage(dst, gc, dc.context, img, gc->foreground, imageBackground,
				CGRectMake(0, 0, srcDraw->size.width, srcDraw->size.height),
				CGRectMake(src_x, src_y, width, height),
				CGRectMake(dest_x, dest_y, width, height));
		    CGImageRelease(img);
		}
	    } else { /* no image */
		TkMacOSXDbgMsg("Invalid source drawable");
	    }
	} else {
	    TkMacOSXDbgMsg("Invalid destination drawable - could not get a bitmap context.");
	}
	TkMacOSXRestoreDrawingContext(&dc);
    } else { /* source drawable is a window, not a Pixmap */
	XCopyArea(display, src, dst, gc, src_x, src_y, width, height, dest_x, dest_y);
    }
}

/*
 *----------------------------------------------------------------------
 *
 * TkPutImage --
 *
 *	Copies a subimage from an in-memory image to a rectangle of
 *	of the specified drawable.
 *
 * Results:
 *	None.
 *
 * Side effects:
 *	Draws the image on the specified drawable.
 *
 *----------------------------------------------------------------------
 */

int
TkPutImage(
    unsigned long *colors,	/* Unused on Macintosh. */
    int ncolors,			/* Unused on Macintosh. */
    Display* display,		/* Display. */
    Drawable d,			/* Drawable to place image on. */
    GC gc,				/* GC to use. */
    XImage* image,		/* Image to place. */
    int src_x,			/* Source X & Y. */
    int src_y,
    int dest_x,			/* Destination X & Y. */
    int dest_y,
    unsigned int width,	/* Same width & height for both */
    unsigned int height)	/* distination and source. */
{
    TkMacOSXDrawingContext dc;

    display->request++;
    if (!TkMacOSXSetupDrawingContext(d, gc, 1, &dc)) {
	return BadDrawable;
    }
    if (dc.context) {
	CGImageRef img = CreateCGImageWithXImage(image);

	if (img) {
	    /* If the XImage has big pixels, rescale the source dimensions.*/
	    int pp = image->pixelpower;
	    DrawCGImage(d, gc, dc.context, img, gc->foreground, gc->background,
		    CGRectMake(0, 0, image->width<<pp, image->height<<pp),
		    CGRectMake(src_x<<pp, src_y<<pp, width<<pp, height<<pp),
		    CGRectMake(dest_x, dest_y, width, height));
	    CFRelease(img);
	} else {
	    TkMacOSXDbgMsg("Invalid source drawable");
	}
    } else {
	TkMacOSXDbgMsg("Invalid destination drawable");
    }
    TkMacOSXRestoreDrawingContext(&dc);
    return Success;
}

/*
 *----------------------------------------------------------------------
 *
 * CreateCGImageWithXImage --
 *
 *	Create CGImage from XImage, copying the image data.
 *
 * Results:
 *	CGImage, release after use.
 *
 * Side effects:
 *	None.
 *
 *----------------------------------------------------------------------
 */

static void ReleaseData(void *info, const void *data, size_t size) {
    ckfree(info);
}

CGImageRef
CreateCGImageWithXImage(
    XImage *image)
{
    CGImageRef img = NULL;
    size_t bitsPerComponent, bitsPerPixel;
    size_t len = image->bytes_per_line * image->height;
    const CGFloat *decode = NULL;
    CGBitmapInfo bitmapInfo;
    CGDataProviderRef provider = NULL;
    char *data = NULL;
    CGDataProviderReleaseDataCallback releaseData = ReleaseData;

    if (image->bits_per_pixel == 1) {
	/*
	 * BW image
	 */

	/* Reverses the sense of the bits */
	static const CGFloat decodeWB[2] = {1, 0};
	decode = decodeWB;

	bitsPerComponent = 1;
	bitsPerPixel = 1;
	if (image->bitmap_bit_order != MSBFirst) {
	    char *srcPtr = image->data + image->xoffset;
	    char *endPtr = srcPtr + len;
	    char *destPtr = (data = ckalloc(len));

	    while (srcPtr < endPtr) {
		*destPtr++ = xBitReverseTable[(unsigned char)(*(srcPtr++))];
	    }
	} else {
	    data = memcpy(ckalloc(len), image->data + image->xoffset, len);
	}
	if (data) {
	    provider = CGDataProviderCreateWithData(data, data, len, releaseData);
	}
	if (provider) {
	    img = CGImageMaskCreate(image->width, image->height, bitsPerComponent,
				    bitsPerPixel, image->bytes_per_line, provider, decode, 0);
	}
    } else if (image->format == ZPixmap && image->bits_per_pixel == 32) {
	/*
	 * Color image
	 */

	CGColorSpaceRef colorspace = CGColorSpaceCreateDeviceRGB();

	bitsPerComponent = 8;
	bitsPerPixel = 32;
	bitmapInfo = (image->byte_order == MSBFirst ?
		kCGBitmapByteOrder32Big : kCGBitmapByteOrder32Little) |
		kCGImageAlphaNoneSkipFirst;
	data = memcpy(ckalloc(len), image->data + image->xoffset, len);
	if (data) {
	    provider = CGDataProviderCreateWithData(data, data, len, releaseData);
	}
	if (provider) {
	    img = CGImageCreate(image->width, image->height, bitsPerComponent,
		    bitsPerPixel, image->bytes_per_line, colorspace, bitmapInfo,
		    provider, decode, 0, kCGRenderingIntentDefault);
	    CFRelease(provider);
	}
	if (colorspace) {
	    CFRelease(colorspace);
	}
    } else {
	TkMacOSXDbgMsg("Unsupported image type");
    }
    return img;
}

/*
 *----------------------------------------------------------------------
 *
 * TkMacOSXCreateCGImageWithDrawable --
 *
 *	Create a CGImage from the given Drawable.
 *
 * Results:
 *	CGImage, release after use.
 *
 * Side effects:
 *	None.
 *
 *----------------------------------------------------------------------
 */

CGImageRef
TkMacOSXCreateCGImageWithDrawable(
    Drawable drawable)
{
    CGImageRef img = NULL;
    CGContextRef context = GetCGContextForDrawable(drawable);

    if (context) {
	img = CGBitmapContextCreateImage(context);
    }
    return img;
}

/*
 *----------------------------------------------------------------------
 *
 * CreateNSImageWithPixmap --
 *
 *	Create NSImage for Pixmap.
 *
 * Results:
 *	NSImage.
 *
 * Side effects:
 *	None.
 *
 *----------------------------------------------------------------------
 */

static NSImage*
CreateNSImageWithPixmap(
    Pixmap pixmap,
    int width,
    int height)
{
    CGImageRef cgImage;
    NSImage *nsImage;
    NSBitmapImageRep *bitmapImageRep;

    cgImage = TkMacOSXCreateCGImageWithDrawable(pixmap);
    nsImage = [[NSImage alloc] initWithSize:NSMakeSize(width, height)];
    bitmapImageRep = [[NSBitmapImageRep alloc] initWithCGImage:cgImage];
    [nsImage addRepresentation:bitmapImageRep];
    [bitmapImageRep release];
    CFRelease(cgImage);

    return nsImage;
}

/*
 *----------------------------------------------------------------------
 *
 * TkMacOSXGetNSImageWithTkImage --
 *
 *	Get autoreleased NSImage for Tk_Image.
 *
 * Results:
 *	NSImage.
 *
 * Side effects:
 *	None.
 *
 *----------------------------------------------------------------------
 */

NSImage*
TkMacOSXGetNSImageWithTkImage(
    Display *display,
    Tk_Image image,
    int width,
    int height)
{
    Pixmap pixmap = Tk_GetPixmap(display, None, width, height, 0);
    NSImage *nsImage;

    Tk_RedrawImage(image, 0, 0, width, height, pixmap, 0, 0);
    nsImage = CreateNSImageWithPixmap(pixmap, width, height);
    Tk_FreePixmap(display, pixmap);

    return [nsImage autorelease];
}

/*
 *----------------------------------------------------------------------
 *
 * TkMacOSXGetNSImageWithBitmap --
 *
 *	Get autoreleased NSImage for Bitmap.
 *
 * Results:
 *	NSImage.
 *
 * Side effects:
 *	None.
 *
 *----------------------------------------------------------------------
 */

NSImage*
TkMacOSXGetNSImageWithBitmap(
    Display *display,
    Pixmap bitmap,
    GC gc,
    int width,
    int height)
{
    Pixmap pixmap = Tk_GetPixmap(display, None, width, height, 0);
    NSImage *nsImage;

    unsigned long origBackground = gc->background;

    gc->background = TRANSPARENT_PIXEL << 24;
    XSetClipOrigin(display, gc, 0, 0);
    XCopyPlane(display, bitmap, pixmap, gc, 0, 0, width, height, 0, 0, 1);
    gc->background = origBackground;
    nsImage = CreateNSImageWithPixmap(pixmap, width, height);
    Tk_FreePixmap(display, pixmap);

    return [nsImage autorelease];
}

/*
 *----------------------------------------------------------------------
 *
 * GetCGContextForDrawable --
 *
 *	Get CGContext for given Drawable, creating one if necessary.
 *
 * Results:
 *	CGContext.
 *
 * Side effects:
 *	None.
 *
 *----------------------------------------------------------------------
 */

CGContextRef
GetCGContextForDrawable(
    Drawable d)
{
    MacDrawable *macDraw = (MacDrawable *) d;

    if (macDraw && (macDraw->flags & TK_IS_PIXMAP) && !macDraw->context) {
	const size_t bitsPerComponent = 8;
	size_t bitsPerPixel, bytesPerRow, len;
	CGColorSpaceRef colorspace = NULL;
	CGBitmapInfo bitmapInfo =
#ifdef __LITTLE_ENDIAN__
	kCGBitmapByteOrder32Host;
#else
	kCGBitmapByteOrderDefault;
#endif
	char *data;
	CGRect bounds = CGRectMake(0, 0, macDraw->size.width, macDraw->size.height);

	if (macDraw->flags & TK_IS_BW_PIXMAP) {
	    bitsPerPixel = 8;
	    bitmapInfo = (CGBitmapInfo)kCGImageAlphaOnly;
	} else {
	    colorspace = CGColorSpaceCreateDeviceRGB();
	    bitsPerPixel = 32;
	    bitmapInfo |= kCGImageAlphaPremultipliedFirst;
	}
	bytesPerRow = ((size_t) macDraw->size.width * bitsPerPixel + 127) >> 3
		& ~15;
	len = macDraw->size.height * bytesPerRow;
	data = ckalloc(len);
	bzero(data, len);
	macDraw->context = CGBitmapContextCreate(data, macDraw->size.width,
		macDraw->size.height, bitsPerComponent, bytesPerRow,
		colorspace, bitmapInfo);
	if (macDraw->context) {
	    CGContextClearRect(macDraw->context, bounds);
	}
	if (colorspace) {
	    CFRelease(colorspace);
	}
    }

    return (macDraw ? macDraw->context : NULL);
}

/*
 *----------------------------------------------------------------------
 *
 * DrawCGImage --
 *
 *	Draw CG image into drawable.
 *
 * Results:
 *	None.
 *
 * Side effects:
 *	None.
 *
 *----------------------------------------------------------------------
 */

void
DrawCGImage(
    Drawable d,
    GC gc,
    CGContextRef context,
    CGImageRef image,
    unsigned long imageForeground,
    unsigned long imageBackground,
    CGRect imageBounds,
    CGRect srcBounds,
    CGRect dstBounds)
{
    MacDrawable *macDraw = (MacDrawable *) d;

    if (macDraw && context && image) {
	CGImageRef subImage = NULL;

	if (!CGRectEqualToRect(imageBounds, srcBounds)) {
	    if (!CGRectContainsRect(imageBounds, srcBounds)) {
		TkMacOSXDbgMsg("Mismatch of sub CGImage bounds");
	    }
	    subImage = CGImageCreateWithImageInRect(image, CGRectOffset(
		    srcBounds, -imageBounds.origin.x, -imageBounds.origin.y));
	    if (subImage) {
		image = subImage;
	    }
	}
	dstBounds = CGRectOffset(dstBounds, macDraw->xOff, macDraw->yOff);

	if (CGImageIsMask(image)) {
	    /*CGContextSaveGState(context);*/
	    if (macDraw->flags & TK_IS_BW_PIXMAP) {
		/* Set fill color to black, background comes from the context, or is transparent. */
		if (imageBackground != TRANSPARENT_PIXEL << 24) {
		    CGContextClearRect(context, dstBounds);
		}
		CGContextSetRGBFillColor(context, 0.0, 0.0, 0.0, 1.0);
	    } else {
		if (imageBackground != TRANSPARENT_PIXEL << 24) {
		    TkMacOSXSetColorInContext(gc, imageBackground, context);
		    CGContextFillRect(context, dstBounds);
		}
		TkMacOSXSetColorInContext(gc, imageForeground, context);
	    }
	}

#ifdef TK_MAC_DEBUG_IMAGE_DRAWING
	CGContextSaveGState(context);
	CGContextSetLineWidth(context, 1.0);
	CGContextSetRGBStrokeColor(context, 0, 0, 0, 0.1);
	CGContextSetRGBFillColor(context, 0, 1, 0, 0.1);
	CGContextFillRect(context, dstBounds);
	CGContextStrokeRect(context, dstBounds);
	CGPoint p[4] = {dstBounds.origin,
	    CGPointMake(CGRectGetMaxX(dstBounds), CGRectGetMaxY(dstBounds)),
	    CGPointMake(CGRectGetMinX(dstBounds), CGRectGetMaxY(dstBounds)),
	    CGPointMake(CGRectGetMaxX(dstBounds), CGRectGetMinY(dstBounds))
	};
	CGContextStrokeLineSegments(context, p, 4);
	CGContextRestoreGState(context);
	TkMacOSXDbgMsg("Drawing CGImage at (x=%f, y=%f), (w=%f, h=%f)",
		dstBounds.origin.x, dstBounds.origin.y,
		dstBounds.size.width, dstBounds.size.height);
#else /* TK_MAC_DEBUG_IMAGE_DRAWING */
	CGContextSaveGState(context);
	CGContextTranslateCTM(context, 0, dstBounds.origin.y + CGRectGetMaxY(dstBounds));
	CGContextScaleCTM(context, 1, -1);
	CGContextDrawImage(context, dstBounds, image);
	CGContextRestoreGState(context);
#endif /* TK_MAC_DEBUG_IMAGE_DRAWING */
	if (subImage) {
	    CFRelease(subImage);
	}
    } else {
	TkMacOSXDbgMsg("Drawing of empty CGImage requested");
    }
}

/*
 *----------------------------------------------------------------------
 *
 * XDrawLines --
 *
 *	Draw connected lines.
 *
 * Results:
 *	None.
 *
 * Side effects:
 *	Renders a series of connected lines.
 *
 *----------------------------------------------------------------------
 */

int
XDrawLines(
    Display *display,		/* Display. */
    Drawable d,			/* Draw on this. */
    GC gc,			/* Use this GC. */
    XPoint *points,		/* Array of points. */
    int npoints,		/* Number of points. */
    int mode)			/* Line drawing mode. */
{
    MacDrawable *macWin = (MacDrawable *) d;
    TkMacOSXDrawingContext dc;
    int i, lw = gc->line_width;

    if (npoints < 2) {
	return BadValue;
    }

    display->request++;
    if (!TkMacOSXSetupDrawingContext(d, gc, 1, &dc)) {
	return BadDrawable;
    }
    if (dc.context) {
	double prevx, prevy;
	double o = (lw % 2) ? .5 : 0;

	CGContextBeginPath(dc.context);
	prevx = macWin->xOff + points[0].x + o;
	prevy = macWin->yOff + points[0].y + o;
	CGContextMoveToPoint(dc.context, prevx, prevy);
	for (i = 1; i < npoints; i++) {
	    if (mode == CoordModeOrigin) {
		CGContextAddLineToPoint(dc.context,
			macWin->xOff + points[i].x + o,
			macWin->yOff + points[i].y + o);
	    } else {
		prevx += points[i].x;
		prevy += points[i].y;
		CGContextAddLineToPoint(dc.context, prevx, prevy);
	    }
	}
        /*
         * In the case of closed polylines, the first and last points
         * are the same. We want miter or bevel join be rendered also
         * at this point, this needs telling CoreGraphics that the
         * path is closed.
         */
        if ((points[0].x == points[npoints-1].x) &&
                (points[0].y == points[npoints-1].y)) {
            CGContextClosePath(dc.context);
        }
	CGContextStrokePath(dc.context);
    }
    TkMacOSXRestoreDrawingContext(&dc);
    return Success;
}

/*
 *----------------------------------------------------------------------
 *
 * XDrawSegments --
 *
 *	Draw unconnected lines.
 *
 * Results:
 *	None.
 *
 * Side effects:
 *	Renders a series of unconnected lines.
 *
 *----------------------------------------------------------------------
 */

int
XDrawSegments(
    Display *display,
    Drawable d,
    GC gc,
    XSegment *segments,
    int nsegments)
{
    MacDrawable *macWin = (MacDrawable *) d;
    TkMacOSXDrawingContext dc;
    int i, lw = gc->line_width;

    display->request++;
    if (!TkMacOSXSetupDrawingContext(d, gc, 1, &dc)) {
	return BadDrawable;
    }
    if (dc.context) {
	double o = (lw % 2) ? .5 : 0;

	for (i = 0; i < nsegments; i++) {
	    CGContextBeginPath(dc.context);
	    CGContextMoveToPoint(dc.context,
		    macWin->xOff + segments[i].x1 + o,
		    macWin->yOff + segments[i].y1 + o);
	    CGContextAddLineToPoint(dc.context,
		    macWin->xOff + segments[i].x2 + o,
		    macWin->yOff + segments[i].y2 + o);
	    CGContextStrokePath(dc.context);
	}
    }
    TkMacOSXRestoreDrawingContext(&dc);
    return Success;
}

/*
 *----------------------------------------------------------------------
 *
 * XFillPolygon --
 *
 *	Draws a filled polygon.
 *
 * Results:
 *	None.
 *
 * Side effects:
 *	Draws a filled polygon on the specified drawable.
 *
 *----------------------------------------------------------------------
 */

void
XFillPolygon(
    Display* display,		/* Display. */
    Drawable d,			/* Draw on this. */
    GC gc,			/* Use this GC. */
    XPoint* points,		/* Array of points. */
    int npoints,		/* Number of points. */
    int shape,			/* Shape to draw. */
    int mode)			/* Drawing mode. */
{
    MacDrawable *macWin = (MacDrawable *) d;
    TkMacOSXDrawingContext dc;
    int i;

    display->request++;
    if (!TkMacOSXSetupDrawingContext(d, gc, 1, &dc)) {
	return;
    }
    if (dc.context) {
	double prevx, prevy;
	double o = (gc->line_width % 2) ? .5 : 0;

	CGContextBeginPath(dc.context);
	prevx = macWin->xOff + points[0].x + o;
	prevy = macWin->yOff + points[0].y + o;
	CGContextMoveToPoint(dc.context, prevx, prevy);
	for (i = 1; i < npoints; i++) {
	    if (mode == CoordModeOrigin) {
		CGContextAddLineToPoint(dc.context,
			macWin->xOff + points[i].x + o,
			macWin->yOff + points[i].y + o);
	    } else {
		prevx += points[i].x;
		prevy += points[i].y;
		CGContextAddLineToPoint(dc.context, prevx, prevy);
	    }
	}
	CGContextEOFillPath(dc.context);
    }
    TkMacOSXRestoreDrawingContext(&dc);
}

/*
 *----------------------------------------------------------------------
 *
 * XDrawRectangle --
 *
 *	Draws a rectangle.
 *
 * Results:
 *	None.
 *
 * Side effects:
 *	Draws a rectangle on the specified drawable.
 *
 *----------------------------------------------------------------------
 */

void
XDrawRectangle(
    Display *display,		/* Display. */
    Drawable d,			/* Draw on this. */
    GC gc,			/* Use this GC. */
    int x, int y,		/* Upper left corner. */
    unsigned int width,		/* Width & height of rect. */
    unsigned int height)
{
    MacDrawable *macWin = (MacDrawable *) d;
    TkMacOSXDrawingContext dc;
    int lw = gc->line_width;

    if (width == 0 || height == 0) {
	return;
    }

    display->request++;
    if (!TkMacOSXSetupDrawingContext(d, gc, 1, &dc)) {
	return;
    }
    if (dc.context) {
	CGRect rect;
	double o = (lw % 2) ? .5 : 0;

	rect = CGRectMake(
		macWin->xOff + x + o,
		macWin->yOff + y + o,
		width, height);
	CGContextStrokeRect(dc.context, rect);
    }
    TkMacOSXRestoreDrawingContext(&dc);
}

#ifdef TK_MACOSXDRAW_UNUSED
/*
 *----------------------------------------------------------------------
 *
 * XDrawRectangles --
 *
 *	Draws the outlines of the specified rectangles as if a
 *	five-point PolyLine protocol request were specified for each
 *	rectangle:
 *
 *	    [x,y] [x+width,y] [x+width,y+height] [x,y+height] [x,y]
 *
 *	For the specified rectangles, these functions do not draw a
 *	pixel more than once. XDrawRectangles draws the rectangles in
 *	the order listed in the array. If rectangles intersect, the
 *	intersecting pixels are drawn multiple times. Draws a
 *	rectangle.
 *
 * Results:
 *	None.
 *
 * Side effects:
 *	Draws rectangles on the specified drawable.
 *
 *----------------------------------------------------------------------
 */

void
XDrawRectangles(
    Display *display,
    Drawable drawable,
    GC gc,
    XRectangle *rectArr,
    int nRects)
{
    MacDrawable *macWin = (MacDrawable *) drawable;
    TkMacOSXDrawingContext dc;
    XRectangle * rectPtr;
    int i, lw = gc->line_width;

    display->request++;
    if (!TkMacOSXSetupDrawingContext(d, gc, 1, &dc)) {
	return;
    }
    if (dc.context) {
	CGRect rect;
	double o = (lw % 2) ? .5 : 0;

	for (i = 0, rectPtr = rectArr; i < nRects; i++, rectPtr++) {
	    if (rectPtr->width == 0 || rectPtr->height == 0) {
		continue;
	    }
	    rect = CGRectMake(
		    macWin->xOff + rectPtr->x + o,
		    macWin->yOff + rectPtr->y + o,
		    rectPtr->width, rectPtr->height);
	    CGContextStrokeRect(dc.context, rect);
	}
    }
    TkMacOSXRestoreDrawingContext(&dc);
}
#endif

/*
 *----------------------------------------------------------------------
 *
 * XFillRectangles --
 *
 *	Fill multiple rectangular areas in the given drawable.
 *
 * Results:
 *	None.
 *
 * Side effects:
 *	Draws onto the specified drawable.
 *
 *----------------------------------------------------------------------
 */

int
XFillRectangles(
    Display* display,		/* Display. */
    Drawable d,			/* Draw on this. */
    GC gc,			/* Use this GC. */
    XRectangle *rectangles,	/* Rectangle array. */
    int n_rectangles)		/* Number of rectangles. */
{
    MacDrawable *macWin = (MacDrawable *) d;
    TkMacOSXDrawingContext dc;
    XRectangle * rectPtr;
    int i;

    display->request++;
    if (!TkMacOSXSetupDrawingContext(d, gc, 1, &dc)) {
	return BadDrawable;
    }
    if (dc.context) {
	CGRect rect;

	for (i = 0, rectPtr = rectangles; i < n_rectangles; i++, rectPtr++) {
	    if (rectPtr->width == 0 || rectPtr->height == 0) {
		continue;
	    }
	    rect = CGRectMake(
		    macWin->xOff + rectPtr->x,
		    macWin->yOff + rectPtr->y,
		    rectPtr->width, rectPtr->height);
	    CGContextFillRect(dc.context, rect);
	}
    }
    TkMacOSXRestoreDrawingContext(&dc);
    return Success;
}

/*
 *----------------------------------------------------------------------
 *
 * XDrawArc --
 *
 *	Draw an arc.
 *
 * Results:
 *	None.
 *
 * Side effects:
 *	Draws an arc on the specified drawable.
 *
 *----------------------------------------------------------------------
 */

void
XDrawArc(
    Display* display,		/* Display. */
    Drawable d,			/* Draw on this. */
    GC gc,			/* Use this GC. */
    int x, int y,		/* Upper left of bounding rect. */
    unsigned int width,		/* Width & height. */
    unsigned int height,
    int angle1,			/* Staring angle of arc. */
    int angle2)			/* Extent of arc. */
{
    MacDrawable *macWin = (MacDrawable *) d;
    TkMacOSXDrawingContext dc;
    int lw = gc->line_width;

    if (width == 0 || height == 0 || angle2 == 0) {
	return;
    }

    display->request++;
    if (!TkMacOSXSetupDrawingContext(d, gc, 1, &dc)) {
	return;
    }
    if (dc.context) {
	CGRect rect;
	double o = (lw % 2) ? .5 : 0;

	rect = CGRectMake(
		macWin->xOff + x + o,
		macWin->yOff + y + o,
		width, height);
	if (angle1 == 0 && angle2 == 23040) {
	    CGContextStrokeEllipseInRect(dc.context, rect);
	} else {
	    CGMutablePathRef p = CGPathCreateMutable();
	    CGAffineTransform t = CGAffineTransformIdentity;
	    CGPoint c = CGPointMake(CGRectGetMidX(rect), CGRectGetMidY(rect));
	    double w = CGRectGetWidth(rect);

	    if (width != height) {
		t = CGAffineTransformMakeScale(1.0, CGRectGetHeight(rect)/w);
		c = CGPointApplyAffineTransform(c, CGAffineTransformInvert(t));
	    }
	    CGPathAddArc(p, &t, c.x, c.y, w/2, radians(-angle1/64.0),
		    radians(-(angle1 + angle2)/64.0), angle2 > 0);
	    CGContextAddPath(dc.context, p);
	    CGPathRelease(p);
	    CGContextStrokePath(dc.context);
	}
    }
    TkMacOSXRestoreDrawingContext(&dc);
}

#ifdef TK_MACOSXDRAW_UNUSED
/*
 *----------------------------------------------------------------------
 *
 * XDrawArcs --
 *
 *	Draws multiple circular or elliptical arcs. Each arc is
 *	specified by a rectangle and two angles. The center of the
 *	circle or ellipse is the center of the rect- angle, and the
 *	major and minor axes are specified by the width and height.
 *	Positive angles indicate counterclock- wise motion, and
 *	negative angles indicate clockwise motion. If the magnitude
 *	of angle2 is greater than 360 degrees, XDrawArcs truncates it
 *	to 360 degrees.
 *
 * Results:
 *	None.
 *
 * Side effects:
 *	Draws an arc for each array element on the specified drawable.
 *
 *----------------------------------------------------------------------
 */

void
XDrawArcs(
    Display *display,
    Drawable d,
    GC gc,
    XArc *arcArr,
    int nArcs)
{

    MacDrawable *macWin = (MacDrawable *) d;
    TkMacOSXDrawingContext dc;
    XArc *arcPtr;
    int i, lw = gc->line_width;

    display->request++;
    if (!TkMacOSXSetupDrawingContext(d, gc, 1, &dc)) {
	return;
    }
    if (dc.context) {
	CGRect rect;
	double o = (lw % 2) ? .5 : 0;

	for (i=0, arcPtr = arcArr; i < nArcs; i++, arcPtr++) {
	    if (arcPtr->width == 0 || arcPtr->height == 0
		    || arcPtr->angle2 == 0) {
		continue;
	    }
	    rect = CGRectMake(
		    macWin->xOff + arcPtr->x + o,
		    macWin->yOff + arcPtr->y + o,
		    arcPtr->width, arcPtr->height);

	    if (arcPtr->angle1 == 0 && arcPtr->angle2 == 23040) {
		CGContextStrokeEllipseInRect(dc.context, rect);
	    } else {
		CGMutablePathRef p = CGPathCreateMutable();
		CGAffineTransform t = CGAffineTransformIdentity;
		CGPoint c = CGPointMake(CGRectGetMidX(rect),
			CGRectGetMidY(rect));
		double w = CGRectGetWidth(rect);

		if (arcPtr->width != arcPtr->height) {
		    t = CGAffineTransformMakeScale(1, CGRectGetHeight(rect)/w);
		    c = CGPointApplyAffineTransform(c,
			    CGAffineTransformInvert(t));
		}
		CGPathAddArc(p, &t, c.x, c.y, w/2,
			radians(-arcPtr->angle1/64.0),
			radians(-(arcPtr->angle1 + arcPtr->angle2)/64.0),
			arcPtr->angle2 > 0);
		CGContextAddPath(dc.context, p);
		CGPathRelease(p);
		CGContextStrokePath(dc.context);
	    }
	}
    }
    TkMacOSXRestoreDrawingContext(&dc);
}
#endif

/*
 *----------------------------------------------------------------------
 *
 * XFillArc --
 *
 *	Draw a filled arc.
 *
 * Results:
 *	None.
 *
 * Side effects:
 *	Draws a filled arc on the specified drawable.
 *
 *----------------------------------------------------------------------
 */

void
XFillArc(
    Display* display,		/* Display. */
    Drawable d,			/* Draw on this. */
    GC gc,			/* Use this GC. */
    int x, int y,		/* Upper left of bounding rect. */
    unsigned int width,		/* Width & height. */
    unsigned int height,
    int angle1,			/* Staring angle of arc. */
    int angle2)			/* Extent of arc. */
{
    MacDrawable *macWin = (MacDrawable *) d;
    TkMacOSXDrawingContext dc;
    int lw = gc->line_width;

    if (width == 0 || height == 0 || angle2 == 0) {
	return;
    }

    display->request++;
    if (!TkMacOSXSetupDrawingContext(d, gc, 1, &dc)) {
	return;
    }
    if (dc.context) {
	CGRect rect;
	double o = (lw % 2) ? .5 : 0, u = 0;

	if (notAA(lw)) {
	    o += NON_AA_CG_OFFSET/2;
	    u += NON_AA_CG_OFFSET;
	}
	rect = CGRectMake(
		macWin->xOff + x + o,
		macWin->yOff + y + o,
		width - u, height - u);

	if (angle1 == 0 && angle2 == 23040) {
	    CGContextFillEllipseInRect(dc.context, rect);
	} else {
	    CGMutablePathRef p = CGPathCreateMutable();
	    CGAffineTransform t = CGAffineTransformIdentity;
	    CGPoint c = CGPointMake(CGRectGetMidX(rect), CGRectGetMidY(rect));
	    double w = CGRectGetWidth(rect);

	    if (width != height) {
		t = CGAffineTransformMakeScale(1, CGRectGetHeight(rect)/w);
		c = CGPointApplyAffineTransform(c, CGAffineTransformInvert(t));
	    }
	    if (gc->arc_mode == ArcPieSlice) {
		CGPathMoveToPoint(p, &t, c.x, c.y);
	    }
	    CGPathAddArc(p, &t, c.x, c.y, w/2, radians(-angle1/64.0),
		    radians(-(angle1 + angle2)/64.0), angle2 > 0);
	    CGPathCloseSubpath(p);
	    CGContextAddPath(dc.context, p);
	    CGPathRelease(p);
	    CGContextFillPath(dc.context);
	}
    }
    TkMacOSXRestoreDrawingContext(&dc);
}

#ifdef TK_MACOSXDRAW_UNUSED
/*
 *----------------------------------------------------------------------
 *
 * XFillArcs --
 *
 *	Draw a filled arc.
 *
 * Results:
 *	None.
 *
 * Side effects:
 *	Draws a filled arc for each array element on the specified drawable.
 *
 *----------------------------------------------------------------------
 */

void
XFillArcs(
    Display *display,
    Drawable d,
    GC gc,
    XArc *arcArr,
    int nArcs)
{
    MacDrawable *macWin = (MacDrawable *) d;
    TkMacOSXDrawingContext dc;
    XArc * arcPtr;
    int i, lw = gc->line_width;

    display->request++;
    if (!TkMacOSXSetupDrawingContext(d, gc, 1, &dc)) {
	return;
    }
    if (dc.context) {
	CGRect rect;
	double o = (lw % 2) ? .5 : 0, u = 0;

	if (notAA(lw)) {
	    o += NON_AA_CG_OFFSET/2;
	    u += NON_AA_CG_OFFSET;
	}
	for (i = 0, arcPtr = arcArr; i < nArcs; i++, arcPtr++) {
	    if (arcPtr->width == 0 || arcPtr->height == 0
		    || arcPtr->angle2 == 0) {
		continue;
	    }
	    rect = CGRectMake(
		    macWin->xOff + arcPtr->x + o,
		    macWin->yOff + arcPtr->y + o,
		    arcPtr->width - u, arcPtr->height - u);
	    if (arcPtr->angle1 == 0 && arcPtr->angle2 == 23040) {
		CGContextFillEllipseInRect(dc.context, rect);
	    } else {
		CGMutablePathRef p = CGPathCreateMutable();
		CGAffineTransform t = CGAffineTransformIdentity;
		CGPoint c = CGPointMake(CGRectGetMidX(rect),
			CGRectGetMidY(rect));
		double w = CGRectGetWidth(rect);

		if (arcPtr->width != arcPtr->height) {
		    t = CGAffineTransformMakeScale(1, CGRectGetHeight(rect)/w);
		    c = CGPointApplyAffineTransform(c,
			    CGAffineTransformInvert(t));
		}
		if (gc->arc_mode == ArcPieSlice) {
		    CGPathMoveToPoint(p, &t, c.x, c.y);
		}
		CGPathAddArc(p, &t, c.x, c.y, w/2,
			radians(-arcPtr->angle1/64.0),
			radians(-(arcPtr->angle1 + arcPtr->angle2)/64.0),
			arcPtr->angle2 > 0);
		CGPathCloseSubpath(p);
		CGContextAddPath(dc.context, p);
		CGPathRelease(p);
		CGContextFillPath(dc.context);
	    }
	}
    }
    TkMacOSXRestoreDrawingContext(&dc);
}
#endif

#ifdef TK_MACOSXDRAW_UNUSED
/*
 *----------------------------------------------------------------------
 *
 * XMaxRequestSize --
 *
 *----------------------------------------------------------------------
 */

long
XMaxRequestSize(
    Display *display)
{
    return (SHRT_MAX / 4);
}
#endif

/*
 *----------------------------------------------------------------------
 *
 * TkpDrawingIsDisabled --
 *
 *	Query whether the given window is disabled, in this case drawing
 *	is also disabled.
 *
 * Results:
 *	Whether the drawing is disabled.
 *
 * Side effects:
 *	None.
 *
 *----------------------------------------------------------------------
 */

int
TkpDrawingIsDisabled(
   Tk_Window tkwin)
{
    MacDrawable *macWin = ((TkWindow *) tkwin)->privatePtr;
    return macWin && !!(macWin->flags & TK_DO_NOT_DRAW);
}

/*
 *----------------------------------------------------------------------
 *
 * TkScrollWindow --
 *
 *	Scroll a rectangle of the specified window and accumulate
 *	a damage region.
 *
 * Results:
 *	Returns 0 if the scroll generated no additional damage.
 *	Otherwise, sets the region that needs to be repainted after
 *	scrolling and returns 1.
 *
 * Side effects:
 *	Scrolls the bits in the window.
 *
 *----------------------------------------------------------------------
 */

int
TkScrollWindow(
    Tk_Window tkwin,		/* The window to be scrolled. */
    GC gc,			/* GC for window to be scrolled. */
    int x, int y,		/* Position rectangle to be scrolled. */
    int width, int height,
    int dx, int dy,		/* Distance rectangle should be moved. */
    TkRegion damageRgn)		/* Region to accumulate damage in. */
{
    Drawable drawable = Tk_WindowId(tkwin);
    MacDrawable *macDraw = (MacDrawable *) drawable;
    TKContentView *view = (TKContentView *)TkMacOSXDrawableView(macDraw);
    CGRect srcRect, dstRect;
    HIShapeRef dmgRgn = NULL, extraRgn = NULL;
    NSRect bounds, visRect, scrollSrc, scrollDst;
    int result = 0;

    if ( view ) {
  	/*  Get the scroll area in NSView coordinates (origin at bottom left). */
  	bounds = [view bounds];
 	scrollSrc = NSMakeRect(macDraw->xOff + x,
			       bounds.size.height - height - (macDraw->yOff + y),
			       width, height);
 	scrollDst = NSOffsetRect(scrollSrc, dx, -dy);

  	/* Limit scrolling to the window content area. */
 	visRect = [view visibleRect];
 	scrollSrc = NSIntersectionRect(scrollSrc, visRect);
 	scrollDst = NSIntersectionRect(scrollDst, visRect);
 	if ( !NSIsEmptyRect(scrollSrc) && !NSIsEmptyRect(scrollDst) ) {
  	    /*
  	     * Mark the difference between source and destination as damaged.
	     * This region is described in NSView coordinates (y=0 at the bottom)
	     * and converted to Tk coordinates later.
  	     */

	    srcRect = CGRectMake(x, y, width, height);
	    dstRect = CGRectOffset(srcRect, dx, dy);

	    /* Compute the damage. */
  	    dmgRgn = HIShapeCreateMutableWithRect(&srcRect);
 	    extraRgn = HIShapeCreateWithRect(&dstRect);
 	    ChkErr(HIShapeDifference, dmgRgn, extraRgn, (HIMutableShapeRef) dmgRgn);
	    result = HIShapeIsEmpty(dmgRgn) ? 0 : 1;

	    /* Convert to Tk coordinates, offset by the window origin. */
	    TkMacOSXSetWithNativeRegion(damageRgn, dmgRgn);
	    if (extraRgn) {
		CFRelease(extraRgn);
	    }

 	    /* Scroll the rectangle. */
 	    [view scrollRect:scrollSrc by:NSMakeSize(dx, -dy)];
<<<<<<< HEAD

	    /* Shift the Tk children which meet the source rectangle. */
	    TkWindow *winPtr = (TkWindow *)tkwin;
	    TkWindow *childPtr;
	    CGRect childBounds;
	    for (childPtr = winPtr->childList; childPtr != NULL; childPtr = childPtr->nextPtr) {
		if (Tk_IsMapped(childPtr) && !Tk_IsTopLevel(childPtr)) {
		    TkMacOSXWinCGBounds(childPtr, &childBounds);
		    if (CGRectIntersectsRect(srcRect, childBounds)) {
			MacDrawable *macChild = childPtr->privatePtr;
			if (macChild) {
			    macChild->yOff += dy;
			    macChild->xOff += dx;
			    childPtr->changes.y = macChild->yOff;
			    childPtr->changes.x = macChild->xOff;
			    TkMacOSXInvalidateWindow(macChild, TK_PARENT_WINDOW);
			}
		    }
		}
	    }
	    TkMacOSXInvalidateWindow(macDraw, TK_WINDOW_ONLY);

#if 0 /* Don't queue Expose event, otherwise it is not compatible to UNIX and Windows version. */
	    /* Queue up Expose events for the damage region. */
	    int oldMode = Tcl_SetServiceMode(TCL_SERVICE_NONE);
	    [view generateExposeEvents:dmgRgn childrenOnly:1];
	    Tcl_SetServiceMode(oldMode);
#endif
=======
>>>>>>> faf00798
  	}
    } else {
	dmgRgn = HIShapeCreateEmpty();
	TkMacOSXSetWithNativeRegion(damageRgn, dmgRgn);
    }

    if (dmgRgn) {
	CFRelease(dmgRgn);
    }
    return result;
}

/*
 *----------------------------------------------------------------------
 *
 * TkMacOSXSetUpGraphicsPort --
 *
 *	Set up the graphics port from the given GC.
 *
 * Results:
 *	None.
 *
 * Side effects:
 *	None.
 *
 *----------------------------------------------------------------------
 */

void
TkMacOSXSetUpGraphicsPort(
    GC gc,			/* GC to apply to current port. */
    void *destPort)
{
    Tcl_Panic("TkMacOSXSetUpGraphicsPort: Obsolete, no more QD!");
}


/*
 *----------------------------------------------------------------------
 *
 * TkMacOSXSetUpDrawingContext --
 *
 *	Set up a drawing context for the given drawable and GC.
 *
 * Results:
 *	Boolean indicating whether it is ok to draw; if false, drawing
 *	context was not setup, so do not attempt to draw and do not call
 *	TkMacOSXRestoreDrawingContext().
 *
 * Side effects:
 *	None.
 *
 *----------------------------------------------------------------------
 */

int
TkMacOSXSetupDrawingContext(
    Drawable d,
    GC gc,
    int useCG, /* advisory only ! */
    TkMacOSXDrawingContext *dcPtr)
{
    MacDrawable *macDraw = ((MacDrawable*)d);
    int dontDraw = 0, isWin = 0;
    TkMacOSXDrawingContext dc = {};
    CGRect clipBounds;

    dc.clipRgn = TkMacOSXGetClipRgn(d);
    if (!dontDraw) {
	ClipToGC(d, gc, &dc.clipRgn);
	dontDraw = dc.clipRgn ? HIShapeIsEmpty(dc.clipRgn) : 0;
    }
    if (dontDraw) {
	goto end;
    }
    if (useCG) {
	dc.context = GetCGContextForDrawable(d);
    }
    if (!dc.context || !(macDraw->flags & TK_IS_PIXMAP)) {
	isWin = (TkMacOSXDrawableWindow(d) != nil);
    }
    if (dc.context) {
	dc.portBounds = clipBounds = CGContextGetClipBoundingBox(dc.context);
    } else if (isWin) {
	NSView *view = TkMacOSXDrawableView(macDraw);
	if (view) {
	    if (view != [NSView focusView]) {
		dc.focusLocked = [view lockFocusIfCanDraw];
		dontDraw = !dc.focusLocked;
	    } else {
		dontDraw = ![view canDraw];
	    }
	    if (dontDraw) {
		goto end;
	    }
	    [[view window] disableFlushWindow];
	    dc.view = view;
	    dc.context = [[NSGraphicsContext currentContext] graphicsPort];
	    dc.portBounds = NSRectToCGRect([view bounds]);
	    if (dc.clipRgn) {
		clipBounds = CGContextGetClipBoundingBox(dc.context);
	    }
	} else {
	    Tcl_Panic("TkMacOSXSetupDrawingContext(): "
		    "no NSView to draw into !");
	}
    } else {
	Tcl_Panic("TkMacOSXSetupDrawingContext(): "
		"no context to draw into !");
    }
    if (dc.context) {
	CGAffineTransform t = { .a = 1, .b = 0, .c = 0, .d = -1, .tx = 0,
		.ty = dc.portBounds.size.height};
	dc.portBounds.origin.x += macDraw->xOff;
	dc.portBounds.origin.y += macDraw->yOff;
	if (!dc.focusLocked) {
	    CGContextSaveGState(dc.context);
	}
	CGContextSetTextDrawingMode(dc.context, kCGTextFill);
	CGContextConcatCTM(dc.context, t);
	if (dc.clipRgn) {
#ifdef TK_MAC_DEBUG_DRAWING
	    CGContextSaveGState(dc.context);
	    ChkErr(HIShapeReplacePathInCGContext, dc.clipRgn, dc.context);
	    CGContextSetRGBFillColor(dc.context, 1.0, 0.0, 0.0, 0.1);
	    CGContextEOFillPath(dc.context);
	    CGContextRestoreGState(dc.context);
#endif /* TK_MAC_DEBUG_DRAWING */
	    CGRect r;
	    if (!HIShapeIsRectangular(dc.clipRgn) || !CGRectContainsRect(
		    *HIShapeGetBounds(dc.clipRgn, &r),
		    CGRectApplyAffineTransform(clipBounds, t))) {
		ChkErr(HIShapeReplacePathInCGContext, dc.clipRgn, dc.context);
		CGContextEOClip(dc.context);
	    }
	}
	if (gc) {
	    static const CGLineCap cgCap[] = {
		[CapNotLast] = kCGLineCapButt,
		[CapButt] = kCGLineCapButt,
		[CapRound] = kCGLineCapRound,
		[CapProjecting] = kCGLineCapSquare,
	    };
	    static const CGLineJoin cgJoin[] = {
		[JoinMiter] = kCGLineJoinMiter,
		[JoinRound] = kCGLineJoinRound,
		[JoinBevel] = kCGLineJoinBevel,
	    };
	    bool shouldAntialias;
	    double w = gc->line_width;

	    TkMacOSXSetColorInContext(gc, gc->foreground, dc.context);
	    if (isWin) {
		CGContextSetPatternPhase(dc.context, CGSizeMake(
			dc.portBounds.size.width, dc.portBounds.size.height));
	    }
	    if(gc->function != GXcopy) {
		TkMacOSXDbgMsg("Logical functions other than GXcopy are "
			"not supported for CG drawing!");
	    }
	    /* When should we antialias? */
	    shouldAntialias = !notAA(gc->line_width);
	    if (!shouldAntialias) {
		/* Make non-antialiased CG drawing look more like X11 */
		w -= (gc->line_width ? NON_AA_CG_OFFSET : 0);
	    }
	    CGContextSetShouldAntialias(dc.context, shouldAntialias);
	    CGContextSetLineWidth(dc.context, w);
	    if (gc->line_style != LineSolid) {
		int num = 0;
		char *p = &(gc->dashes);
		CGFloat dashOffset = gc->dash_offset;
		CGFloat lengths[10];

		while (p[num] != '\0' && num < 10) {
		    lengths[num] = p[num];
		    num++;
		}
		CGContextSetLineDash(dc.context, dashOffset, lengths, num);
	    }
	    if ((unsigned)gc->cap_style < sizeof(cgCap)/sizeof(CGLineCap)) {
		CGContextSetLineCap(dc.context,
			cgCap[(unsigned)gc->cap_style]);
	    }
	    if ((unsigned)gc->join_style < sizeof(cgJoin)/sizeof(CGLineJoin)) {
		CGContextSetLineJoin(dc.context,
			cgJoin[(unsigned)gc->join_style]);
	    }
	}
    }
end:
    if (dontDraw && dc.clipRgn) {
	CFRelease(dc.clipRgn);
	dc.clipRgn = NULL;
    }
    *dcPtr = dc;
    return !dontDraw;
}

/*
 *----------------------------------------------------------------------
 *
 * TkMacOSXRestoreDrawingContext --
 *
 *	Restore drawing context.
 *
 * Results:
 *	None.
 *
 * Side effects:
 *	None.
 *
 *----------------------------------------------------------------------
 */

void
TkMacOSXRestoreDrawingContext(
    TkMacOSXDrawingContext *dcPtr)
{
    if (dcPtr->context) {
	CGContextSynchronize(dcPtr->context);
	[[dcPtr->view window] setViewsNeedDisplay:YES];
	[[dcPtr->view window] enableFlushWindow];
	if (dcPtr->focusLocked) {
	    [dcPtr->view unlockFocus];
	} else {
	    CGContextRestoreGState(dcPtr->context);
	}
    }
    if (dcPtr->clipRgn) {
	CFRelease(dcPtr->clipRgn);
    }
#ifdef TK_MAC_DEBUG
    bzero(dcPtr, sizeof(TkMacOSXDrawingContext));
#endif /* TK_MAC_DEBUG */
}

/*
 *----------------------------------------------------------------------
 *
 * TkMacOSXGetClipRgn --
 *
 *	Get the clipping region needed to restrict drawing to the given
 *	drawable.
 *
 * Results:
 *	Clipping region. If non-NULL, CFRelease it when done.
 *
 * Side effects:
 *	None.
 *
 *----------------------------------------------------------------------
 */

HIShapeRef
TkMacOSXGetClipRgn(
    Drawable drawable)		/* Drawable. */
{
    MacDrawable *macDraw = (MacDrawable *) drawable;
    HIShapeRef clipRgn = NULL;

    if (macDraw->winPtr && macDraw->flags & TK_CLIP_INVALID) {
	TkMacOSXUpdateClipRgn(macDraw->winPtr);
#ifdef TK_MAC_DEBUG_DRAWING
	TkMacOSXDbgMsg("%s", macDraw->winPtr->pathName);
	NSView *view = TkMacOSXDrawableView(macDraw);
	if ([view lockFocusIfCanDraw]) {
	    CGContextRef context = [[NSGraphicsContext currentContext] graphicsPort];
	    CGContextSaveGState(context);
	    CGContextConcatCTM(context, CGAffineTransformMake(1.0, 0.0, 0.0,
		    -1.0, 0.0, [view bounds].size.height));
	    ChkErr(HIShapeReplacePathInCGContext, macDraw->visRgn, context);
	    CGContextSetRGBFillColor(context, 0.0, 1.0, 0.0, 0.1);
	    CGContextEOFillPath(context);
	    CGContextRestoreGState(context);
	    [view unlockFocus];
	}
#endif /* TK_MAC_DEBUG_DRAWING */
    }

    if (macDraw->drawRgn) {
	clipRgn = HIShapeCreateCopy(macDraw->drawRgn);
    } else if (macDraw->visRgn) {
	clipRgn = HIShapeCreateCopy(macDraw->visRgn);
    }
    return clipRgn;
}

/*
 *----------------------------------------------------------------------
 *
 * TkMacOSXSetUpClippingRgn --
 *
 *	Set up the clipping region so that drawing only occurs on the
 *	specified X subwindow.
 *
 * Results:
 *	None.
 *
 * Side effects:
 *	None.
 *
 *----------------------------------------------------------------------
 */

void
TkMacOSXSetUpClippingRgn(
    Drawable drawable)		/* Drawable to update. */
{
}

/*
 *----------------------------------------------------------------------
 *
 * TkpClipDrawableToRect --
 *
 *	Clip all drawing into the drawable d to the given rectangle.
 *	If width or height are negative, reset to no clipping.
 *
 * Results:
 *	None.
 *
 * Side effects:
 *	Subsequent drawing into d is offset and clipped as specified.
 *
 *----------------------------------------------------------------------
 */

void
TkpClipDrawableToRect(
    Display *display,
    Drawable d,
    int x, int y,
    int width, int height)
{
    MacDrawable *macDraw = (MacDrawable *) d;
    NSView *view = TkMacOSXDrawableView(macDraw);

    if (macDraw->drawRgn) {
	CFRelease(macDraw->drawRgn);
	macDraw->drawRgn = NULL;
    }

    if (width >= 0 && height >= 0) {
	CGRect clipRect = CGRectMake(x + macDraw->xOff, y + macDraw->yOff,
		width, height);
	HIShapeRef drawRgn = HIShapeCreateWithRect(&clipRect);

	if (macDraw->winPtr && macDraw->flags & TK_CLIP_INVALID) {
	    TkMacOSXUpdateClipRgn(macDraw->winPtr);
	}
	if (macDraw->visRgn) {
	    macDraw->drawRgn = HIShapeCreateIntersection(macDraw->visRgn,
		    drawRgn);
	    CFRelease(drawRgn);
	} else {
	    macDraw->drawRgn = drawRgn;
	}
	if (view && view != [NSView focusView] && [view lockFocusIfCanDraw]) {
	    clipRect.origin.y = [view bounds].size.height -
		    (clipRect.origin.y + clipRect.size.height);
	    NSRectClip(NSRectFromCGRect(clipRect));
	    macDraw->flags |= TK_FOCUSED_VIEW;
	}
    } else {
	if (view && (macDraw->flags & TK_FOCUSED_VIEW)) {
	    [view unlockFocus];
	    macDraw->flags &= ~TK_FOCUSED_VIEW;
	}
    }
}

/*
 *----------------------------------------------------------------------
 *
 * ClipToGC --
 *
 *	Helper function to intersect given region with gc clip region.
 *
 * Results:
 *	None.
 *
 * Side effects:
 *	None.
 *
 *----------------------------------------------------------------------
 */

static void
ClipToGC(
    Drawable d,
    GC gc,
    HIShapeRef *clipRgnPtr) /* must point to initialized variable */
{
    if (gc && gc->clip_mask &&
	    ((TkpClipMask*)gc->clip_mask)->type == TKP_CLIP_REGION) {
	TkRegion gcClip = ((TkpClipMask*)gc->clip_mask)->value.region;
	int xOffset = ((MacDrawable *) d)->xOff + gc->clip_x_origin;
	int yOffset = ((MacDrawable *) d)->yOff + gc->clip_y_origin;
	HIShapeRef clipRgn = *clipRgnPtr, gcClipRgn;

	TkMacOSXOffsetRegion(gcClip, xOffset, yOffset);
	gcClipRgn = TkMacOSXGetNativeRegion(gcClip);
	if (clipRgn) {
	    *clipRgnPtr = HIShapeCreateIntersection(gcClipRgn, clipRgn);
	    CFRelease(clipRgn);
	} else {
	    *clipRgnPtr = HIShapeCreateCopy(gcClipRgn);
	}
	CFRelease(gcClipRgn);
	TkMacOSXOffsetRegion(gcClip, -xOffset, -yOffset);
    }
}

/*
 *----------------------------------------------------------------------
 *
 * TkMacOSXMakeStippleMap --
 *
 *	Given a drawable and a stipple pattern this function draws the
 *	pattern repeatedly over the drawable. The drawable can then
 *	be used as a mask for bit-bliting a stipple pattern over an
 *	object.
 *
 * Results:
 *	A BitMap data structure.
 *
 * Side effects:
 *	None.
 *
 *----------------------------------------------------------------------
 */

void *
TkMacOSXMakeStippleMap(
    Drawable drawable,		/* Window to apply stipple. */
    Drawable stipple)		/* The stipple pattern. */
{
    return NULL;
}

/*
 *----------------------------------------------------------------------
 *
 * TkpDrawHighlightBorder --
 *
 *	This procedure draws a rectangular ring around the outside of
 *	a widget to indicate that it has received the input focus.
 *
 *	On the Macintosh, this puts a 1 pixel border in the bgGC color
 *	between the widget and the focus ring, except in the case where
 *	highlightWidth is 1, in which case the border is left out.
 *
 *	For proper Mac L&F, use highlightWidth of 3.
 *
 * Results:
 *	None.
 *
 * Side effects:
 *	A rectangle "width" pixels wide is drawn in "drawable",
 *	corresponding to the outer area of "tkwin".
 *
 *----------------------------------------------------------------------
 */

void
TkpDrawHighlightBorder (
    Tk_Window tkwin,
    GC fgGC,
    GC bgGC,
    int highlightWidth,
    Drawable drawable)
{
    if (highlightWidth == 1) {
	TkDrawInsetFocusHighlight (tkwin, fgGC, highlightWidth, drawable, 0);
    } else {
	TkDrawInsetFocusHighlight (tkwin, bgGC, highlightWidth, drawable, 0);
	if (fgGC != bgGC) {
	    TkDrawInsetFocusHighlight (tkwin, fgGC, highlightWidth - 1,
		    drawable, 0);
	}
    }
}

/*
 *----------------------------------------------------------------------
 *
 * TkpDrawFrame --
 *
 *	This procedure draws the rectangular frame area. If the user
 *	has requested themeing, it draws with the background theme.
 *
 * Results:
 *	None.
 *
 * Side effects:
 *	Draws inside the tkwin area.
 *
 *----------------------------------------------------------------------
 */

void
TkpDrawFrame(
    Tk_Window tkwin,
    Tk_3DBorder border,
    int highlightWidth,
    int borderWidth,
    int relief)
{
    if (useThemedToplevel && Tk_IsTopLevel(tkwin)) {
	static Tk_3DBorder themedBorder = NULL;

	if (!themedBorder) {
	    themedBorder = Tk_Get3DBorder(NULL, tkwin,
		    "systemWindowHeaderBackground");
	}
	if (themedBorder) {
	    border = themedBorder;
	}
    }

    Tk_Fill3DRectangle(tkwin, Tk_WindowId(tkwin),
	    border, highlightWidth, highlightWidth,
	    Tk_Width(tkwin) - 2 * highlightWidth,
	    Tk_Height(tkwin) - 2 * highlightWidth,
	    borderWidth, relief);
}

/*
 * Local Variables:
 * mode: objc
 * c-basic-offset: 4
 * fill-column: 79
 * coding: utf-8
 * End:
 */<|MERGE_RESOLUTION|>--- conflicted
+++ resolved
@@ -1599,37 +1599,6 @@
 
  	    /* Scroll the rectangle. */
  	    [view scrollRect:scrollSrc by:NSMakeSize(dx, -dy)];
-<<<<<<< HEAD
-
-	    /* Shift the Tk children which meet the source rectangle. */
-	    TkWindow *winPtr = (TkWindow *)tkwin;
-	    TkWindow *childPtr;
-	    CGRect childBounds;
-	    for (childPtr = winPtr->childList; childPtr != NULL; childPtr = childPtr->nextPtr) {
-		if (Tk_IsMapped(childPtr) && !Tk_IsTopLevel(childPtr)) {
-		    TkMacOSXWinCGBounds(childPtr, &childBounds);
-		    if (CGRectIntersectsRect(srcRect, childBounds)) {
-			MacDrawable *macChild = childPtr->privatePtr;
-			if (macChild) {
-			    macChild->yOff += dy;
-			    macChild->xOff += dx;
-			    childPtr->changes.y = macChild->yOff;
-			    childPtr->changes.x = macChild->xOff;
-			    TkMacOSXInvalidateWindow(macChild, TK_PARENT_WINDOW);
-			}
-		    }
-		}
-	    }
-	    TkMacOSXInvalidateWindow(macDraw, TK_WINDOW_ONLY);
-
-#if 0 /* Don't queue Expose event, otherwise it is not compatible to UNIX and Windows version. */
-	    /* Queue up Expose events for the damage region. */
-	    int oldMode = Tcl_SetServiceMode(TCL_SERVICE_NONE);
-	    [view generateExposeEvents:dmgRgn childrenOnly:1];
-	    Tcl_SetServiceMode(oldMode);
-#endif
-=======
->>>>>>> faf00798
   	}
     } else {
 	dmgRgn = HIShapeCreateEmpty();
