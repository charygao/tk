--- conflicted
+++ resolved
@@ -333,13 +333,8 @@
     TkMacOSXDrawingContext dc;
 
     display->request++;
-<<<<<<< HEAD
     if (!TkMacOSXSetupDrawingContext(d, gc, 1, &dc)) {
-	return;
-=======
-    if (!TkMacOSXSetupDrawingContext(d, gc, 0, &dc)) {
 	return BadDrawable;
->>>>>>> 5218de7e
     }
     if (dc.context) {
 	CGImageRef img = CreateCGImageWithXImage(image);
@@ -761,11 +756,7 @@
     } else {
 	TkMacOSXDbgMsg("Drawing of empty CGImage requested");
     }
-<<<<<<< HEAD
-=======
-    TkMacOSXRestoreDrawingContext(&dc);
     return Success;
->>>>>>> 5218de7e
 }
  
@@ -803,13 +794,8 @@
     }
 
     display->request++;
-<<<<<<< HEAD
     if (!TkMacOSXSetupDrawingContext(d, gc, 1, &dc)) {
-	return;
-=======
-    if (!TkMacOSXSetupDrawingContext(d, gc, tkMacOSXUseCGDrawing, &dc)) {
 	return BadDrawable;
->>>>>>> 5218de7e
     }
     if (dc.context) {
 	double prevx, prevy;
@@ -1091,13 +1077,8 @@
     int i;
 
     display->request++;
-<<<<<<< HEAD
     if (!TkMacOSXSetupDrawingContext(d, gc, 1, &dc)) {
-	return;
-=======
-    if (!TkMacOSXSetupDrawingContext(d, gc, tkMacOSXUseCGDrawing, &dc)) {
 	return BadDrawable;
->>>>>>> 5218de7e
     }
     if (dc.context) {
 	CGRect rect;
