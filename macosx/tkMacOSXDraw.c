--- conflicted
+++ resolved
@@ -17,7 +17,6 @@
 #include "tkMacOSXPrivate.h"
 #include "tkMacOSXDebug.h"
 #include "xbytes.h"
-
 
 /*
 #ifdef TK_MAC_DEBUG
@@ -1515,11 +1514,7 @@
 	/*  Get the scroll area in NSView coordinates (origin at bottom left). */
 	bounds = [view bounds];
 	scroll_src = CGRectMake(
-<<<<<<< HEAD
-				macDraw->xOff + x, 
-=======
 				macDraw->xOff + x,
->>>>>>> 66529281
 				bounds.size.height - height - (macDraw->yOff + y),
 				width, height);
 	scroll_dst = CGRectOffset(scroll_src, dx, -dy);
@@ -1565,11 +1560,7 @@
 	     * them as damaged.  Use Tk coordinates, shifted to account for the
 	     * future scrolling.
 	     */
-<<<<<<< HEAD
-	    
-=======
-
->>>>>>> 66529281
+
 	    for (NSView *subview in [view subviews] ) {
 		NSRect frame = [subview frame];
 		CGRect subviewRect = CGRectMake(
@@ -1587,18 +1578,12 @@
 		    CFRelease(dstRgn);
 		}
 	    }
-<<<<<<< HEAD
-
-=======
->>>>>>> 66529281
-	}
-    }
-
+	}
+    }
 
     if ( dmgRgn == NULL ) {
 	dmgRgn = HIShapeCreateEmpty();
     }
-
     TkMacOSXSetWithNativeRegion(damageRgn, dmgRgn);
     result = HIShapeIsEmpty(dmgRgn) ? 0 : 1;
     CFRelease(dmgRgn);
