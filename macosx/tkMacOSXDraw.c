/*
 * tkMacOSXDraw.c --
 *
 *	This file contains functions that perform drawing to Xlib windows. Most
 *	of the functions simple emulate Xlib functions.
 *
 * Copyright (c) 1995-1997 Sun Microsystems, Inc.
 * Copyright 2001-2009, Apple Inc.
 * Copyright (c) 2006-2009 Daniel A. Steffen <das@users.sourceforge.net>
 * Copyright 2014 Marc Culler.
 *
 * See the file "license.terms" for information on usage and redistribution
 * of this file, and for a DISCLAIMER OF ALL WARRANTIES.
 */

#include "tkMacOSXPrivate.h"
#include "tkMacOSXDebug.h"
#include "tkButton.h"

#if MAC_OS_X_VERSION_MIN_REQUIRED >= 101400
#define GET_CGCONTEXT [[NSGraphicsContext currentContext] CGContext]
#else
#define GET_CGCONTEXT [[NSGraphicsContext currentContext] graphicsPort]
#endif

/*
#ifdef TK_MAC_DEBUG
#define TK_MAC_DEBUG_DRAWING
#define TK_MAC_DEBUG_IMAGE_DRAWING
#endif
*/

#define radians(d)	((d) * (M_PI/180.0))

/*
 * Non-antialiased CG drawing looks better and more like X11 drawing when using
 * very fine lines, so decrease all linewidths by the following constant.
 */
#define NON_AA_CG_OFFSET .999

static int cgAntiAliasLimit = 0;
#define notAA(w)	((w) < cgAntiAliasLimit)

static int useThemedToplevel = 0;
static int useThemedFrame = 0;

/*
 * Prototypes for functions used only in this file.
 */

static void ClipToGC(Drawable d, GC gc, HIShapeRef *clipRgnPtr);

/*
 *----------------------------------------------------------------------
 *
 * TkMacOSXInitCGDrawing --
 *
 *	Initializes link vars that control CG drawing.
 *
 * Results:
 *	None.
 *
 * Side effects:
 *	None.
 *
 *----------------------------------------------------------------------
 */

MODULE_SCOPE int
TkMacOSXInitCGDrawing(
    Tcl_Interp *interp,
    int enable,
    int limit)
{
    static Boolean initialized = FALSE;

    if (!initialized) {
	initialized = TRUE;

	if (Tcl_CreateNamespace(interp, "::tk::mac", NULL, NULL) == NULL) {
	    Tcl_ResetResult(interp);
	}

	if (Tcl_LinkVar(interp, "::tk::mac::CGAntialiasLimit",
		(char *) &cgAntiAliasLimit, TCL_LINK_INT) != TCL_OK) {
	    Tcl_ResetResult(interp);
	}
	cgAntiAliasLimit = limit;

	/*
	 * Piggy-back the themed drawing var init here.
	 */

	if (Tcl_LinkVar(interp, "::tk::mac::useThemedToplevel",
		(char *) &useThemedToplevel, TCL_LINK_BOOLEAN) != TCL_OK) {
	    Tcl_ResetResult(interp);
	}
	if (Tcl_LinkVar(interp, "::tk::mac::useThemedFrame",
		(char *) &useThemedFrame, TCL_LINK_BOOLEAN) != TCL_OK) {
	    Tcl_ResetResult(interp);
	}
    }
    return TCL_OK;
}

/*
 *----------------------------------------------------------------------
 *
 * TkMacOSXBitmapRepFromDrawableRect
 *
 *	Extract bitmap data from a MacOSX drawable as an NSBitmapImageRep.
 *
 *      This is only used by XGetImage, which is never called.  And this
 *      implementation does not work correctly.  Originally it relied on
 *      [NSBitmapImageRep initWithFocusedViewRect:view_rect] which was
 *      deprecated by Apple in OSX 10.14 and also required the use of other
 *      deprecated functions such as [NSView lockFocus]. Apple's suggested
 *      replacement is [NSView cacheDisplayInRect: toBitmapImageRep:] and that
 *      is what is being used here.  However, that method only works when the
 *      view has a valid CGContext, and a view is only guaranteed to have a
 *      valid context during a call to [NSView drawRect]. To further complicate
 *      matters, cacheDisplayInRect calls [NSView drawRect]. Essentially it is
 *      asking the view to draw a subrectangle of itself into a special
 *      graphics context which is linked to the BitmapImageRep. But our
 *      implementation of [NSView drawRect] does not allow recursive calls. If
 *      called recursively it returns immediately without doing any drawing.
 *      So the bottom line is that this function either returns a NULL pointer
 *      or a black image. To make it useful would require a significant amount
 *      of rewriting of the drawRect method. Perhaps the next release of OSX
 *      will include some more helpful ways of doing this.
 *
 * Results:
 *	Returns an NSBitmapRep representing the image of the given rectangle of
 *      the given drawable. This object is retained. The caller is responsible
 *      for releasing it.
 *
 *      NOTE: The x,y coordinates should be relative to a coordinate system
 *      with origin at the top left, as used by XImage and CGImage, not bottom
 *      left as used by NSView.
 *
 * Side effects:
 *     None
 *
 *----------------------------------------------------------------------
 */

NSBitmapImageRep *
TkMacOSXBitmapRepFromDrawableRect(
    Drawable drawable,
    int x,
    int y,
    unsigned int width,
    unsigned int height)
{
    MacDrawable *mac_drawable = (MacDrawable *) drawable;
    CGContextRef cg_context = NULL;
    CGImageRef cg_image = NULL, sub_cg_image = NULL;
    NSBitmapImageRep *bitmap_rep = NULL;
    NSView *view = NULL;
    if (mac_drawable->flags & TK_IS_PIXMAP) {
	/*
	 * This MacDrawable is a bitmap, so its view is NULL.
	 */

	CGRect image_rect = CGRectMake(x, y, width, height);

	cg_context = TkMacOSXGetCGContextForDrawable(drawable);
	cg_image = CGBitmapContextCreateImage((CGContextRef) cg_context);
	sub_cg_image = CGImageCreateWithImageInRect(cg_image, image_rect);
	if (sub_cg_image) {
	    bitmap_rep = [NSBitmapImageRep alloc];
	    [bitmap_rep initWithCGImage:sub_cg_image];
	}
	if (cg_image) {
	    CGImageRelease(cg_image);
	}
    } else if ((view = TkMacOSXDrawableView(mac_drawable)) != NULL) {
	/*
	 * Convert Tk top-left to NSView bottom-left coordinates.
	 */

	int view_height = [view bounds].size.height;
	NSRect view_rect = NSMakeRect(x + mac_drawable->xOff,
		view_height - height - y - mac_drawable->yOff,
		width, height);

	/*
	 * Attempt to copy from the view to a bitmapImageRep.  If the view does
	 * not have a valid CGContext, doing this will silently corrupt memory
	 * and make a big mess. So, in that case, we mark the view as needing
	 * display and return NULL.
	 */

	if (view == [NSView focusView]) {
	    bitmap_rep = [view bitmapImageRepForCachingDisplayInRect: view_rect];
	    [bitmap_rep retain];
	    [view cacheDisplayInRect:view_rect toBitmapImageRep:bitmap_rep];
	} else {
	    TkMacOSXDbgMsg("No CGContext - cannot copy from screen to bitmap.");
	    [view setNeedsDisplay:YES];
	    return NULL;
	}
    } else {
	TkMacOSXDbgMsg("Invalid source drawable");
    }
    return bitmap_rep;
}

/*
 *----------------------------------------------------------------------
 *
 * XCopyArea --
 *
 *	Copies data from one drawable to another.
 *
 * Results:
 *	None.
 *
 * Side effects:
 *	Data is moved from a window or bitmap to a second window or bitmap.
 *
 *----------------------------------------------------------------------
 */

void
XCopyArea(
    Display *display,		/* Display. */
    Drawable src,		/* Source drawable. */
    Drawable dst,		/* Destination drawable. */
    GC gc,			/* GC to use. */
    int src_x,			/* X & Y, width & height */
    int src_y,			/* define the source rectangle */
    unsigned int width,		/* that will be copied. */
    unsigned int height,
    int dest_x,			/* Dest X & Y on dest rect. */
    int dest_y)
{
    TkMacOSXDrawingContext dc;
    MacDrawable *srcDraw = (MacDrawable *) src;
    NSBitmapImageRep *bitmap_rep = NULL;
    CGImageRef img = NULL;
    CGRect bounds, srcRect, dstRect;

    display->request++;
    if (!width || !height) {
	return;
    }

    if (!TkMacOSXSetupDrawingContext(dst, gc, 1, &dc)) {
	TkMacOSXDbgMsg("Failed to setup drawing context.");
	return;
    }

    if (!dc.context) {
	TkMacOSXDbgMsg("Invalid destination drawable - no context.");
	return;
    }

    if (srcDraw->flags & TK_IS_PIXMAP) {
	img = TkMacOSXCreateCGImageWithDrawable(src);
    } else if (TkMacOSXDrawableWindow(src)) {
	bitmap_rep = TkMacOSXBitmapRepFromDrawableRect(src,
		src_x, src_y, width, height);
	if (bitmap_rep) {
	    img = [bitmap_rep CGImage];
	}
    } else {
	TkMacOSXDbgMsg("Invalid source drawable - neither window nor pixmap.");
    }

    if (img) {
	bounds = CGRectMake(0, 0, srcDraw->size.width, srcDraw->size.height);
	srcRect = CGRectMake(src_x, src_y, width, height);
	dstRect = CGRectMake(dest_x, dest_y, width, height);
	TkMacOSXDrawCGImage(dst, gc, dc.context, img,
		gc->foreground, gc->background, bounds, srcRect, dstRect);
	CFRelease(img);
    } else {
	TkMacOSXDbgMsg("Failed to construct CGImage.");
    }

    TkMacOSXRestoreDrawingContext(&dc);
}

/*
 *----------------------------------------------------------------------
 *
 * XCopyPlane --
 *
 *	Copies a bitmap from a source drawable to a destination drawable. The
 *	plane argument specifies which bit plane of the source contains the
 *	bitmap. Note that this implementation ignores the gc->function.
 *
 * Results:
 *	None.
 *
 * Side effects:
 *	Changes the destination drawable.
 *
 *----------------------------------------------------------------------
 */

void
XCopyPlane(
    Display *display,		/* Display. */
    Drawable src,		/* Source drawable. */
    Drawable dst,		/* Destination drawable. */
    GC gc,				/* GC to use. */
    int src_x,			/* X & Y, width & height */
    int src_y,			/* define the source rectangle */
    unsigned int width,	/* that will be copied. */
    unsigned int height,
    int dest_x,			/* Dest X & Y on dest rect. */
    int dest_y,
    unsigned long plane)	/* Which plane to copy. */
{
    TkMacOSXDrawingContext dc;
    MacDrawable *srcDraw = (MacDrawable *) src;
    MacDrawable *dstDraw = (MacDrawable *) dst;
    CGRect bounds, srcRect, dstRect;
    display->request++;
    if (!width || !height) {
	/* TkMacOSXDbgMsg("Drawing of empty area requested"); */
	return;
    }
    if (plane != 1) {
	Tcl_Panic("Unexpected plane specified for XCopyPlane");
    }
    if (srcDraw->flags & TK_IS_PIXMAP) {
	if (!TkMacOSXSetupDrawingContext(dst, gc, 1, &dc)) {
	    return;
	}

	CGContextRef context = dc.context;

	if (context) {
	    CGImageRef img = TkMacOSXCreateCGImageWithDrawable(src);

	    if (img) {
		TkpClipMask *clipPtr = (TkpClipMask *) gc->clip_mask;
		unsigned long imageBackground  = gc->background;

                if (clipPtr && clipPtr->type == TKP_CLIP_PIXMAP) {
		    srcRect = CGRectMake(src_x, src_y, width, height);
		    CGImageRef mask = TkMacOSXCreateCGImageWithDrawable(
			    clipPtr->value.pixmap);
		    CGImageRef submask = CGImageCreateWithImageInRect(
			    img, srcRect);
		    CGRect rect = CGRectMake(dest_x, dest_y, width, height);

		    rect = CGRectOffset(rect, dstDraw->xOff, dstDraw->yOff);
		    CGContextSaveGState(context);

		    /*
		     * Move the origin of the destination to top left.
		     */

		    CGContextTranslateCTM(context,
			    0, rect.origin.y + CGRectGetMaxY(rect));
		    CGContextScaleCTM(context, 1, -1);

		    /*
		     * Fill with the background color, clipping to the mask.
		     */

		    CGContextClipToMask(context, rect, submask);
		    TkMacOSXSetColorInContext(gc, gc->background, dc.context);
		    CGContextFillRect(context, rect);

		    /*
		     * Fill with the foreground color, clipping to the
		     * intersection of img and mask.
		     */

		    CGImageRef subimage = CGImageCreateWithImageInRect(
			    img, srcRect);
		    CGContextClipToMask(context, rect, subimage);
		    TkMacOSXSetColorInContext(gc, gc->foreground, context);
		    CGContextFillRect(context, rect);
		    CGContextRestoreGState(context);
		    CGImageRelease(img);
		    CGImageRelease(mask);
		    CGImageRelease(submask);
		    CGImageRelease(subimage);
		} else {
		    bounds = CGRectMake(0, 0,
			    srcDraw->size.width, srcDraw->size.height);
		    srcRect = CGRectMake(src_x, src_y, width, height);
		    dstRect = CGRectMake(dest_x, dest_y, width, height);
		    TkMacOSXDrawCGImage(dst, gc, dc.context, img,
			    gc->foreground, imageBackground, bounds,
			    srcRect, dstRect);
		    CGImageRelease(img);
		}
	    } else {
		/* no image */
		TkMacOSXDbgMsg("Invalid source drawable");
	    }
	} else {
	    TkMacOSXDbgMsg("Invalid destination drawable - "
		    "could not get a bitmap context.");
	}
	TkMacOSXRestoreDrawingContext(&dc);
    } else {
	/*
	 * Source drawable is a Window, not a Pixmap.
	 */

	XCopyArea(display, src, dst, gc, src_x, src_y, width, height,
		dest_x, dest_y);
    }
}

/*
 *----------------------------------------------------------------------
 *
 * TkMacOSXCreateCGImageWithDrawable --
 *
 *	Create a CGImage from the given Drawable.
 *
 * Results:
 *	CGImage, release after use.
 *
 * Side effects:
 *	None.
 *
 *----------------------------------------------------------------------
 */

CGImageRef
TkMacOSXCreateCGImageWithDrawable(
    Drawable drawable)
{
    CGImageRef img = NULL;
    CGContextRef context = TkMacOSXGetCGContextForDrawable(drawable);

    if (context) {
	img = CGBitmapContextCreateImage(context);
    }
    return img;
}

/*
 *----------------------------------------------------------------------
 *
 * CreateNSImageWithPixmap --
 *
 *	Create NSImage for Pixmap.
 *
 * Results:
 *	NSImage.
 *
 * Side effects:
 *	None.
 *
 *----------------------------------------------------------------------
 */

static NSImage *
CreateNSImageWithPixmap(
    Pixmap pixmap,
    int width,
    int height)
{
    CGImageRef cgImage;
    NSImage *nsImage;
    NSBitmapImageRep *bitmapImageRep;

    cgImage = TkMacOSXCreateCGImageWithDrawable(pixmap);
    nsImage = [[NSImage alloc] initWithSize:NSMakeSize(width, height)];
    bitmapImageRep = [[NSBitmapImageRep alloc] initWithCGImage:cgImage];
    [nsImage addRepresentation:bitmapImageRep];
    [bitmapImageRep release];
    CFRelease(cgImage);

    return nsImage;
}

/*
 *----------------------------------------------------------------------
 *
 * TkMacOSXGetNSImageWithTkImage --
 *
 *	Get autoreleased NSImage for Tk_Image.
 *
 * Results:
 *	NSImage.
 *
 * Side effects:
 *	None.
 *
 *----------------------------------------------------------------------
 */

NSImage *
TkMacOSXGetNSImageWithTkImage(
    Display *display,
    Tk_Image image,
    int width,
    int height)
{
    Pixmap pixmap = Tk_GetPixmap(display, None, width, height, 0);
    NSImage *nsImage;

    Tk_RedrawImage(image, 0, 0, width, height, pixmap, 0, 0);
    nsImage = CreateNSImageWithPixmap(pixmap, width, height);
    Tk_FreePixmap(display, pixmap);

    return [nsImage autorelease];
}

/*
 *----------------------------------------------------------------------
 *
 * TkMacOSXGetNSImageWithBitmap --
 *
 *	Get autoreleased NSImage for Bitmap.
 *
 * Results:
 *	NSImage.
 *
 * Side effects:
 *	None.
 *
 *----------------------------------------------------------------------
 */

NSImage *
TkMacOSXGetNSImageWithBitmap(
    Display *display,
    Pixmap bitmap,
    GC gc,
    int width,
    int height)
{
    Pixmap pixmap = Tk_GetPixmap(display, None, width, height, 0);
    NSImage *nsImage;

    unsigned long origBackground = gc->background;

    gc->background = TRANSPARENT_PIXEL << 24;
    XSetClipOrigin(display, gc, 0, 0);
    XCopyPlane(display, bitmap, pixmap, gc, 0, 0, width, height, 0, 0, 1);
    gc->background = origBackground;
    nsImage = CreateNSImageWithPixmap(pixmap, width, height);
    Tk_FreePixmap(display, pixmap);

    return [nsImage autorelease];
}

/*
 *----------------------------------------------------------------------
 *
 * TkMacOSXGetCGContextForDrawable --
 *
 *	Get CGContext for given Drawable, creating one if necessary.
 *
 * Results:
 *	CGContext.
 *
 * Side effects:
 *	None.
 *
 *----------------------------------------------------------------------
 */

CGContextRef
TkMacOSXGetCGContextForDrawable(
    Drawable drawable)
{
    MacDrawable *macDraw = (MacDrawable *) drawable;

    if (macDraw && (macDraw->flags & TK_IS_PIXMAP) && !macDraw->context) {
	const size_t bitsPerComponent = 8;
	size_t bitsPerPixel, bytesPerRow, len;
	CGColorSpaceRef colorspace = NULL;
	CGBitmapInfo bitmapInfo =
#ifdef __LITTLE_ENDIAN__
		kCGBitmapByteOrder32Host;
#else
		kCGBitmapByteOrderDefault;
#endif
	char *data;
	CGRect bounds = CGRectMake(0, 0,
		macDraw->size.width, macDraw->size.height);

	if (macDraw->flags & TK_IS_BW_PIXMAP) {
	    bitsPerPixel = 8;
	    bitmapInfo = (CGBitmapInfo) kCGImageAlphaOnly;
	} else {
	    colorspace = CGColorSpaceCreateDeviceRGB();
	    bitsPerPixel = 32;
	    bitmapInfo |= kCGImageAlphaPremultipliedFirst;
	}
	bytesPerRow = ((size_t)
		macDraw->size.width * bitsPerPixel + 127) >> 3 & ~15;
	len = macDraw->size.height * bytesPerRow;
	data = ckalloc(len);
	bzero(data, len);
	macDraw->context = CGBitmapContextCreate(data, macDraw->size.width,
		macDraw->size.height, bitsPerComponent, bytesPerRow,
		colorspace, bitmapInfo);
	if (macDraw->context) {
	    CGContextClearRect(macDraw->context, bounds);
	}
	if (colorspace) {
	    CFRelease(colorspace);
	}
    }

    return (macDraw ? macDraw->context : NULL);
}

/*
 *----------------------------------------------------------------------
 *
 * TkMacOSXDrawCGImage --
 *
 *	Draw CG image into drawable.
 *
 * Results:
 *	None.
 *
 * Side effects:
 *	None.
 *
 *----------------------------------------------------------------------
 */

void
TkMacOSXDrawCGImage(
    Drawable d,
    GC gc,
    CGContextRef context,
    CGImageRef image,
    unsigned long imageForeground,
    unsigned long imageBackground,
    CGRect imageBounds,
    CGRect srcBounds,
    CGRect dstBounds)
{
    MacDrawable *macDraw = (MacDrawable *) d;

    if (macDraw && context && image) {
	CGImageRef subImage = NULL;

	if (!CGRectEqualToRect(imageBounds, srcBounds)) {
	    if (!CGRectContainsRect(imageBounds, srcBounds)) {
		TkMacOSXDbgMsg("Mismatch of sub CGImage bounds");
	    }
	    subImage = CGImageCreateWithImageInRect(image, CGRectOffset(
		    srcBounds, -imageBounds.origin.x, -imageBounds.origin.y));
	    if (subImage) {
		image = subImage;
	    }
	}
	dstBounds = CGRectOffset(dstBounds, macDraw->xOff, macDraw->yOff);
	if (CGImageIsMask(image)) {
	    if (macDraw->flags & TK_IS_BW_PIXMAP) {
		/*
		 * Set fill color to black; background comes from the context,
		 * or is transparent.
		 */

		if (imageBackground != TRANSPARENT_PIXEL << 24) {
		    CGContextClearRect(context, dstBounds);
		}
		CGContextSetRGBFillColor(context, 0.0, 0.0, 0.0, 1.0);
	    } else {
		if (imageBackground != TRANSPARENT_PIXEL << 24) {
		    TkMacOSXSetColorInContext(gc, imageBackground, context);
		    CGContextFillRect(context, dstBounds);
		}
		TkMacOSXSetColorInContext(gc, imageForeground, context);
	    }
	}

#ifdef TK_MAC_DEBUG_IMAGE_DRAWING
	CGContextSaveGState(context);
	CGContextSetLineWidth(context, 1.0);
	CGContextSetRGBStrokeColor(context, 0, 0, 0, 0.1);
	CGContextSetRGBFillColor(context, 0, 1, 0, 0.1);
	CGContextFillRect(context, dstBounds);
	CGContextStrokeRect(context, dstBounds);

	CGPoint p[4] = {dstBounds.origin,
	    CGPointMake(CGRectGetMaxX(dstBounds), CGRectGetMaxY(dstBounds)),
	    CGPointMake(CGRectGetMinX(dstBounds), CGRectGetMaxY(dstBounds)),
	    CGPointMake(CGRectGetMaxX(dstBounds), CGRectGetMinY(dstBounds))
	};

	CGContextStrokeLineSegments(context, p, 4);
	CGContextRestoreGState(context);
	TkMacOSXDbgMsg("Drawing CGImage at (x=%f, y=%f), (w=%f, h=%f)",
		dstBounds.origin.x, dstBounds.origin.y,
		dstBounds.size.width, dstBounds.size.height);
#else /* TK_MAC_DEBUG_IMAGE_DRAWING */
	CGContextSaveGState(context);
	CGContextTranslateCTM(context, 0, dstBounds.origin.y + CGRectGetMaxY(dstBounds));
	CGContextScaleCTM(context, 1, -1);
	CGContextDrawImage(context, dstBounds, image);
	CGContextRestoreGState(context);
#endif /* TK_MAC_DEBUG_IMAGE_DRAWING */
	if (subImage) {
	    CFRelease(subImage);
	}
    } else {
	TkMacOSXDbgMsg("Drawing of empty CGImage requested");
    }
}

/*
 *----------------------------------------------------------------------
 *
 * XDrawLines --
 *
 *	Draw connected lines.
 *
 * Results:
 *	None.
 *
 * Side effects:
 *	Renders a series of connected lines.
 *
 *----------------------------------------------------------------------
 */

int
XDrawLines(
    Display *display,		/* Display. */
    Drawable d,			/* Draw on this. */
    GC gc,			/* Use this GC. */
    XPoint *points,		/* Array of points. */
    int npoints,		/* Number of points. */
    int mode)			/* Line drawing mode. */
{
    MacDrawable *macWin = (MacDrawable *) d;
    TkMacOSXDrawingContext dc;
    int i, lw = gc->line_width;

    if (npoints < 2) {
	return BadValue;
    }

    display->request++;
    if (!TkMacOSXSetupDrawingContext(d, gc, 1, &dc)) {
	return BadDrawable;
    }
    if (dc.context) {
	double prevx, prevy;
	double o = (lw % 2) ? .5 : 0;

	CGContextBeginPath(dc.context);
	prevx = macWin->xOff + points[0].x + o;
	prevy = macWin->yOff + points[0].y + o;
	CGContextMoveToPoint(dc.context, prevx, prevy);
	for (i = 1; i < npoints; i++) {
	    if (mode == CoordModeOrigin) {
		CGContextAddLineToPoint(dc.context,
			macWin->xOff + points[i].x + o,
			macWin->yOff + points[i].y + o);
	    } else {
		prevx += points[i].x;
		prevy += points[i].y;
		CGContextAddLineToPoint(dc.context, prevx, prevy);
	    }
	}

        /*
         * In the case of closed polylines, the first and last points are the
         * same. We want miter or bevel join be rendered also at this point,
         * this needs telling CoreGraphics that the path is closed.
         */

        if ((points[0].x == points[npoints-1].x) &&
                (points[0].y == points[npoints-1].y)) {
            CGContextClosePath(dc.context);
        }
	CGContextStrokePath(dc.context);
    }
    TkMacOSXRestoreDrawingContext(&dc);
    return Success;
}

/*
 *----------------------------------------------------------------------
 *
 * XDrawSegments --
 *
 *	Draw unconnected lines.
 *
 * Results:
 *	None.
 *
 * Side effects:
 *	Renders a series of unconnected lines.
 *
 *----------------------------------------------------------------------
 */

int
XDrawSegments(
    Display *display,
    Drawable d,
    GC gc,
    XSegment *segments,
    int nsegments)
{
    MacDrawable *macWin = (MacDrawable *) d;
    TkMacOSXDrawingContext dc;
    int i, lw = gc->line_width;

    display->request++;
    if (!TkMacOSXSetupDrawingContext(d, gc, 1, &dc)) {
	return BadDrawable;
    }
    if (dc.context) {
	double o = (lw % 2) ? .5 : 0;

	for (i = 0; i < nsegments; i++) {
	    CGContextBeginPath(dc.context);
	    CGContextMoveToPoint(dc.context,
		    macWin->xOff + segments[i].x1 + o,
		    macWin->yOff + segments[i].y1 + o);
	    CGContextAddLineToPoint(dc.context,
		    macWin->xOff + segments[i].x2 + o,
		    macWin->yOff + segments[i].y2 + o);
	    CGContextStrokePath(dc.context);
	}
    }
    TkMacOSXRestoreDrawingContext(&dc);
    return Success;
}

/*
 *----------------------------------------------------------------------
 *
 * XFillPolygon --
 *
 *	Draws a filled polygon.
 *
 * Results:
 *	None.
 *
 * Side effects:
 *	Draws a filled polygon on the specified drawable.
 *
 *----------------------------------------------------------------------
 */

void
XFillPolygon(
    Display *display,		/* Display. */
    Drawable d,			/* Draw on this. */
    GC gc,			/* Use this GC. */
    XPoint *points,		/* Array of points. */
    int npoints,		/* Number of points. */
    int shape,			/* Shape to draw. */
    int mode)			/* Drawing mode. */
{
    MacDrawable *macWin = (MacDrawable *) d;
    TkMacOSXDrawingContext dc;
    int i;

    display->request++;
    if (!TkMacOSXSetupDrawingContext(d, gc, 1, &dc)) {
	return;
    }
    if (dc.context) {
	double prevx, prevy;
	double o = (gc->line_width % 2) ? .5 : 0;

	CGContextBeginPath(dc.context);
	prevx = macWin->xOff + points[0].x + o;
	prevy = macWin->yOff + points[0].y + o;
	CGContextMoveToPoint(dc.context, prevx, prevy);
	for (i = 1; i < npoints; i++) {
	    if (mode == CoordModeOrigin) {
		CGContextAddLineToPoint(dc.context,
			macWin->xOff + points[i].x + o,
			macWin->yOff + points[i].y + o);
	    } else {
		prevx += points[i].x;
		prevy += points[i].y;
		CGContextAddLineToPoint(dc.context, prevx, prevy);
	    }
	}
	CGContextEOFillPath(dc.context);
    }
    TkMacOSXRestoreDrawingContext(&dc);
}

/*
 *----------------------------------------------------------------------
 *
 * XDrawRectangle --
 *
 *	Draws a rectangle.
 *
 * Results:
 *	None.
 *
 * Side effects:
 *	Draws a rectangle on the specified drawable.
 *
 *----------------------------------------------------------------------
 */

void
XDrawRectangle(
    Display *display,		/* Display. */
    Drawable d,			/* Draw on this. */
    GC gc,			/* Use this GC. */
    int x, int y,		/* Upper left corner. */
    unsigned int width,		/* Width & height of rect. */
    unsigned int height)
{
    MacDrawable *macWin = (MacDrawable *) d;
    TkMacOSXDrawingContext dc;
    int lw = gc->line_width;

    if (width == 0 || height == 0) {
	return;
    }

    display->request++;
    if (!TkMacOSXSetupDrawingContext(d, gc, 1, &dc)) {
	return;
    }
    if (dc.context) {
	CGRect rect;
	double o = (lw % 2) ? .5 : 0;

	rect = CGRectMake(
		macWin->xOff + x + o, macWin->yOff + y + o,
		width, height);
	CGContextStrokeRect(dc.context, rect);
    }
    TkMacOSXRestoreDrawingContext(&dc);
}

#ifdef TK_MACOSXDRAW_UNUSED
/*
 *----------------------------------------------------------------------
 *
 * XDrawRectangles --
 *
 *	Draws the outlines of the specified rectangles as if a five-point
 *	PolyLine protocol request were specified for each rectangle:
 *
 *	    [x,y] [x+width,y] [x+width,y+height] [x,y+height] [x,y]
 *
 *	For the specified rectangles, these functions do not draw a pixel more
 *	than once. XDrawRectangles draws the rectangles in the order listed in
 *	the array. If rectangles intersect, the intersecting pixels are drawn
 *	multiple times. Draws a rectangle.
 *
 * Results:
 *	None.
 *
 * Side effects:
 *	Draws rectangles on the specified drawable.
 *
 *----------------------------------------------------------------------
 */

void
XDrawRectangles(
    Display *display,
    Drawable drawable,
    GC gc,
    XRectangle *rectArr,
    int nRects)
{
    MacDrawable *macWin = (MacDrawable *) drawable;
    TkMacOSXDrawingContext dc;
    XRectangle * rectPtr;
    int i, lw = gc->line_width;

    display->request++;
    if (!TkMacOSXSetupDrawingContext(d, gc, 1, &dc)) {
	return;
    }
    if (dc.context) {
	CGRect rect;
	double o = (lw % 2) ? .5 : 0;

	for (i = 0, rectPtr = rectArr; i < nRects; i++, rectPtr++) {
	    if (rectPtr->width == 0 || rectPtr->height == 0) {
		continue;
	    }
	    rect = CGRectMake(
		    macWin->xOff + rectPtr->x + o,
		    macWin->yOff + rectPtr->y + o,
		    rectPtr->width, rectPtr->height);
	    CGContextStrokeRect(dc.context, rect);
	}
    }
    TkMacOSXRestoreDrawingContext(&dc);
}
#endif

/*
 *----------------------------------------------------------------------
 *
 * XFillRectangles --
 *
 *	Fill multiple rectangular areas in the given drawable.
 *
 * Results:
 *	None.
 *
 * Side effects:
 *	Draws onto the specified drawable.
 *
 *----------------------------------------------------------------------
 */

int
XFillRectangles(
    Display *display,		/* Display. */
    Drawable d,			/* Draw on this. */
    GC gc,			/* Use this GC. */
    XRectangle *rectangles,	/* Rectangle array. */
    int n_rectangles)		/* Number of rectangles. */
{
    MacDrawable *macWin = (MacDrawable *) d;
    TkMacOSXDrawingContext dc;
    XRectangle * rectPtr;
    int i;

    display->request++;
    if (!TkMacOSXSetupDrawingContext(d, gc, 1, &dc)) {
	return BadDrawable;
    }
    if (dc.context) {
	CGRect rect;

	for (i = 0, rectPtr = rectangles; i < n_rectangles; i++, rectPtr++) {
	    if (rectPtr->width == 0 || rectPtr->height == 0) {
		continue;
	    }
	    rect = CGRectMake(
		    macWin->xOff + rectPtr->x,
		    macWin->yOff + rectPtr->y,
		    rectPtr->width, rectPtr->height);
	    CGContextFillRect(dc.context, rect);
	}
    }
    TkMacOSXRestoreDrawingContext(&dc);
    return Success;
}

/*
 *----------------------------------------------------------------------
 *
 * TkMacOSXDrawSolidBorder --
 *
 *	Draws a border rectangle of specified thickness inside the bounding
 *      rectangle of a Tk Window.  The border rectangle can be inset within the
 *      bounding rectangle.  For a highlight border the inset should be 0, but
 *      for a solid border around the actual window the inset should equal the
 *      thickness of the highlight border.  The color of the border rectangle
 *      is the foreground color of the graphics context passed to the function.
 *
 * Results:
 *	None.
 *
 * Side effects:
 *	Draws a rectangular border inside the bounding rectangle of a window.
 *
 *----------------------------------------------------------------------
 */

MODULE_SCOPE void
TkMacOSXDrawSolidBorder(
    Tk_Window tkwin,
    GC gc,
    int inset,
    int thickness)
{
    Drawable d = Tk_WindowId(tkwin);
    TkMacOSXDrawingContext dc;
    CGRect outerRect, innerRect;

    if (!TkMacOSXSetupDrawingContext(d, gc, 1, &dc)) {
	return;
    }
    if (dc.context) {
	outerRect = CGRectMake(Tk_X(tkwin), Tk_Y(tkwin),
			       Tk_Width(tkwin), Tk_Height(tkwin));
	outerRect = CGRectInset(outerRect, inset, inset);
	innerRect = CGRectInset(outerRect, thickness, thickness);
	CGContextBeginPath(dc.context);
	CGContextAddRect(dc.context, outerRect);
	CGContextAddRect(dc.context, innerRect);
	CGContextEOFillPath(dc.context);
    }
    TkMacOSXRestoreDrawingContext(&dc);
}

/*
 *----------------------------------------------------------------------
 *
 * XDrawArc --
 *
 *	Draw an arc.
 *
 * Results:
 *	None.
 *
 * Side effects:
 *	Draws an arc on the specified drawable.
 *
 *----------------------------------------------------------------------
 */

void
XDrawArc(
    Display *display,		/* Display. */
    Drawable d,			/* Draw on this. */
    GC gc,			/* Use this GC. */
    int x, int y,		/* Upper left of bounding rect. */
    unsigned int width,		/* Width & height. */
    unsigned int height,
    int angle1,			/* Staring angle of arc. */
    int angle2)			/* Extent of arc. */
{
    MacDrawable *macWin = (MacDrawable *) d;
    TkMacOSXDrawingContext dc;
    int lw = gc->line_width;

    if (width == 0 || height == 0 || angle2 == 0) {
	return;
    }

    display->request++;
    if (!TkMacOSXSetupDrawingContext(d, gc, 1, &dc)) {
	return;
    }
    if (dc.context) {
	CGRect rect;
	double o = (lw % 2) ? .5 : 0;

	rect = CGRectMake(
		macWin->xOff + x + o,
		macWin->yOff + y + o,
		width, height);
	if (angle1 == 0 && angle2 == 23040) {
	    CGContextStrokeEllipseInRect(dc.context, rect);
	} else {
	    CGMutablePathRef p = CGPathCreateMutable();
	    CGAffineTransform t = CGAffineTransformIdentity;
	    CGPoint c = CGPointMake(CGRectGetMidX(rect), CGRectGetMidY(rect));
	    double w = CGRectGetWidth(rect);

	    if (width != height) {
		t = CGAffineTransformMakeScale(1.0, CGRectGetHeight(rect)/w);
		c = CGPointApplyAffineTransform(c, CGAffineTransformInvert(t));
	    }
	    CGPathAddArc(p, &t, c.x, c.y, w/2, radians(-angle1/64.0),
		    radians(-(angle1 + angle2)/64.0), angle2 > 0);
	    CGContextAddPath(dc.context, p);
	    CGPathRelease(p);
	    CGContextStrokePath(dc.context);
	}
    }
    TkMacOSXRestoreDrawingContext(&dc);
}

#ifdef TK_MACOSXDRAW_UNUSED
/*
 *----------------------------------------------------------------------
 *
 * XDrawArcs --
 *
 *	Draws multiple circular or elliptical arcs. Each arc is specified by a
 *	rectangle and two angles. The center of the circle or ellipse is the
 *	center of the rect- angle, and the major and minor axes are specified
 *	by the width and height.  Positive angles indicate counterclock- wise
 *	motion, and negative angles indicate clockwise motion. If the magnitude
 *	of angle2 is greater than 360 degrees, XDrawArcs truncates it to 360
 *	degrees.
 *
 * Results:
 *	None.
 *
 * Side effects:
 *	Draws an arc for each array element on the specified drawable.
 *
 *----------------------------------------------------------------------
 */

void
XDrawArcs(
    Display *display,
    Drawable d,
    GC gc,
    XArc *arcArr,
    int nArcs)
{
    MacDrawable *macWin = (MacDrawable *) d;
    TkMacOSXDrawingContext dc;
    XArc *arcPtr;
    int i, lw = gc->line_width;

    display->request++;
    if (!TkMacOSXSetupDrawingContext(d, gc, 1, &dc)) {
	return;
    }
    if (dc.context) {
	CGRect rect;
	double o = (lw % 2) ? .5 : 0;

	for (i=0, arcPtr = arcArr; i < nArcs; i++, arcPtr++) {
	    if (arcPtr->width == 0 || arcPtr->height == 0
		    || arcPtr->angle2 == 0) {
		continue;
	    }
	    rect = CGRectMake(
		    macWin->xOff + arcPtr->x + o,
		    macWin->yOff + arcPtr->y + o,
		    arcPtr->width, arcPtr->height);

	    if (arcPtr->angle1 == 0 && arcPtr->angle2 == 23040) {
		CGContextStrokeEllipseInRect(dc.context, rect);
	    } else {
		CGMutablePathRef p = CGPathCreateMutable();
		CGAffineTransform t = CGAffineTransformIdentity;
		CGPoint c = CGPointMake(CGRectGetMidX(rect),
			CGRectGetMidY(rect));
		double w = CGRectGetWidth(rect);

		if (arcPtr->width != arcPtr->height) {
		    t = CGAffineTransformMakeScale(1, CGRectGetHeight(rect)/w);
		    c = CGPointApplyAffineTransform(c,
			    CGAffineTransformInvert(t));
		}
		CGPathAddArc(p, &t, c.x, c.y, w/2,
			radians(-arcPtr->angle1/64.0),
			radians(-(arcPtr->angle1 + arcPtr->angle2)/64.0),
			arcPtr->angle2 > 0);
		CGContextAddPath(dc.context, p);
		CGPathRelease(p);
		CGContextStrokePath(dc.context);
	    }
	}
    }
    TkMacOSXRestoreDrawingContext(&dc);
}
#endif

/*
 *----------------------------------------------------------------------
 *
 * XFillArc --
 *
 *	Draw a filled arc.
 *
 * Results:
 *	None.
 *
 * Side effects:
 *	Draws a filled arc on the specified drawable.
 *
 *----------------------------------------------------------------------
 */

void
XFillArc(
    Display *display,		/* Display. */
    Drawable d,			/* Draw on this. */
    GC gc,			/* Use this GC. */
    int x, int y,		/* Upper left of bounding rect. */
    unsigned int width,		/* Width & height. */
    unsigned int height,
    int angle1,			/* Staring angle of arc. */
    int angle2)			/* Extent of arc. */
{
    MacDrawable *macWin = (MacDrawable *) d;
    TkMacOSXDrawingContext dc;
    int lw = gc->line_width;

    if (width == 0 || height == 0 || angle2 == 0) {
	return;
    }

    display->request++;
    if (!TkMacOSXSetupDrawingContext(d, gc, 1, &dc)) {
	return;
    }
    if (dc.context) {
	CGRect rect;
	double o = (lw % 2) ? .5 : 0, u = 0;

	if (notAA(lw)) {
	    o += NON_AA_CG_OFFSET/2;
	    u += NON_AA_CG_OFFSET;
	}
	rect = CGRectMake(
		macWin->xOff + x + o,
		macWin->yOff + y + o,
		width - u, height - u);

	if (angle1 == 0 && angle2 == 23040) {
	    CGContextFillEllipseInRect(dc.context, rect);
	} else {
	    CGMutablePathRef p = CGPathCreateMutable();
	    CGAffineTransform t = CGAffineTransformIdentity;
	    CGPoint c = CGPointMake(CGRectGetMidX(rect), CGRectGetMidY(rect));
	    double w = CGRectGetWidth(rect);

	    if (width != height) {
		t = CGAffineTransformMakeScale(1, CGRectGetHeight(rect)/w);
		c = CGPointApplyAffineTransform(c, CGAffineTransformInvert(t));
	    }
	    if (gc->arc_mode == ArcPieSlice) {
		CGPathMoveToPoint(p, &t, c.x, c.y);
	    }
	    CGPathAddArc(p, &t, c.x, c.y, w/2, radians(-angle1/64.0),
		    radians(-(angle1 + angle2)/64.0), angle2 > 0);
	    CGPathCloseSubpath(p);
	    CGContextAddPath(dc.context, p);
	    CGPathRelease(p);
	    CGContextFillPath(dc.context);
	}
    }
    TkMacOSXRestoreDrawingContext(&dc);
}

#ifdef TK_MACOSXDRAW_UNUSED
/*
 *----------------------------------------------------------------------
 *
 * XFillArcs --
 *
 *	Draw a filled arc.
 *
 * Results:
 *	None.
 *
 * Side effects:
 *	Draws a filled arc for each array element on the specified drawable.
 *
 *----------------------------------------------------------------------
 */

void
XFillArcs(
    Display *display,
    Drawable d,
    GC gc,
    XArc *arcArr,
    int nArcs)
{
    MacDrawable *macWin = (MacDrawable *) d;
    TkMacOSXDrawingContext dc;
    XArc * arcPtr;
    int i, lw = gc->line_width;

    display->request++;
    if (!TkMacOSXSetupDrawingContext(d, gc, 1, &dc)) {
	return;
    }
    if (dc.context) {
	CGRect rect;
	double o = (lw % 2) ? .5 : 0, u = 0;

	if (notAA(lw)) {
	    o += NON_AA_CG_OFFSET/2;
	    u += NON_AA_CG_OFFSET;
	}
	for (i = 0, arcPtr = arcArr; i < nArcs; i++, arcPtr++) {
	    if (arcPtr->width == 0 || arcPtr->height == 0
		    || arcPtr->angle2 == 0) {
		continue;
	    }
	    rect = CGRectMake(
		    macWin->xOff + arcPtr->x + o,
		    macWin->yOff + arcPtr->y + o,
		    arcPtr->width - u, arcPtr->height - u);
	    if (arcPtr->angle1 == 0 && arcPtr->angle2 == 23040) {
		CGContextFillEllipseInRect(dc.context, rect);
	    } else {
		CGMutablePathRef p = CGPathCreateMutable();
		CGAffineTransform t = CGAffineTransformIdentity;
		CGPoint c = CGPointMake(CGRectGetMidX(rect),
			CGRectGetMidY(rect));
		double w = CGRectGetWidth(rect);

		if (arcPtr->width != arcPtr->height) {
		    t = CGAffineTransformMakeScale(1, CGRectGetHeight(rect)/w);
		    c = CGPointApplyAffineTransform(c,
			    CGAffineTransformInvert(t));
		}
		if (gc->arc_mode == ArcPieSlice) {
		    CGPathMoveToPoint(p, &t, c.x, c.y);
		}
		CGPathAddArc(p, &t, c.x, c.y, w/2,
			radians(-arcPtr->angle1/64.0),
			radians(-(arcPtr->angle1 + arcPtr->angle2)/64.0),
			arcPtr->angle2 > 0);
		CGPathCloseSubpath(p);
		CGContextAddPath(dc.context, p);
		CGPathRelease(p);
		CGContextFillPath(dc.context);
	    }
	}
    }
    TkMacOSXRestoreDrawingContext(&dc);
}
#endif

#ifdef TK_MACOSXDRAW_UNUSED
/*
 *----------------------------------------------------------------------
 *
 * XMaxRequestSize --
 *
 *----------------------------------------------------------------------
 */

long
XMaxRequestSize(
    Display *display)
{
    return (SHRT_MAX / 4);
}
#endif

/*
 *----------------------------------------------------------------------
 *
 * TkScrollWindow --
 *
 *	Scroll a rectangle of the specified window and accumulate a damage
 *	region.
 *
 * Results:
 *	Returns 0 if the scroll generated no additional damage. Otherwise, sets
 *	the region that needs to be repainted after scrolling and returns 1.
 *
 * Side effects:
 *	Scrolls the bits in the window.
 *
 *----------------------------------------------------------------------
 */

int
TkScrollWindow(
    Tk_Window tkwin,		/* The window to be scrolled. */
    GC gc,			/* GC for window to be scrolled. */
    int x, int y,		/* Position rectangle to be scrolled. */
    int width, int height,
    int dx, int dy,		/* Distance rectangle should be moved. */
    TkRegion damageRgn)		/* Region to accumulate damage in. */
{
    Drawable drawable = Tk_WindowId(tkwin);
    MacDrawable *macDraw = (MacDrawable *) drawable;
    TKContentView *view = (TKContentView *) TkMacOSXDrawableView(macDraw);
    CGRect srcRect, dstRect;
    HIShapeRef dmgRgn = NULL, extraRgn = NULL;
    NSRect bounds, visRect, scrollSrc, scrollDst;
    int result = 0;

    if (view) {
  	/*
	 * Get the scroll area in NSView coordinates (origin at bottom left).
	 */

  	bounds = [view bounds];
 	scrollSrc = NSMakeRect(macDraw->xOff + x,
		bounds.size.height - height - (macDraw->yOff + y),
		width, height);
 	scrollDst = NSOffsetRect(scrollSrc, dx, -dy);

  	/*
	 * Limit scrolling to the window content area.
	 */

 	visRect = [view visibleRect];
 	scrollSrc = NSIntersectionRect(scrollSrc, visRect);
 	scrollDst = NSIntersectionRect(scrollDst, visRect);
 	if (!NSIsEmptyRect(scrollSrc) && !NSIsEmptyRect(scrollDst)) {
  	    /*
  	     * Mark the difference between source and destination as damaged.
	     * This region is described in NSView coordinates (y=0 at the
	     * bottom) and converted to Tk coordinates later.
  	     */

	    srcRect = CGRectMake(x, y, width, height);
	    dstRect = CGRectOffset(srcRect, dx, dy);

	    /*
	     * Compute the damage.
	     */

  	    dmgRgn = HIShapeCreateMutableWithRect(&srcRect);
 	    extraRgn = HIShapeCreateWithRect(&dstRect);
 	    ChkErr(HIShapeDifference, dmgRgn, extraRgn,
		    (HIMutableShapeRef) dmgRgn);
	    result = HIShapeIsEmpty(dmgRgn) ? 0 : 1;

	    /*
	     * Convert to Tk coordinates, offset by the window origin.
	     */

	    TkMacOSXSetWithNativeRegion(damageRgn, dmgRgn);
	    if (extraRgn) {
		CFRelease(extraRgn);
	    }

 	    /*
	     * Scroll the rectangle.
	     */

 	    [view scrollRect:scrollSrc by:NSMakeSize(dx, -dy)];
  	}
    } else {
	dmgRgn = HIShapeCreateEmpty();
	TkMacOSXSetWithNativeRegion(damageRgn, dmgRgn);
    }

    if (dmgRgn) {
	CFRelease(dmgRgn);
    }
    return result;
}

/*
 *----------------------------------------------------------------------
 *
 * TkMacOSXSetUpGraphicsPort --
 *
 *	Set up the graphics port from the given GC.
 *
 * Results:
 *	None.
 *
 * Side effects:
 *	None.
 *
 *----------------------------------------------------------------------
 */

void
TkMacOSXSetUpGraphicsPort(
    GC gc,			/* GC to apply to current port. */
    void *destPort)
{
    Tcl_Panic("TkMacOSXSetUpGraphicsPort: Obsolete, no more QD!");
}


/*
 *----------------------------------------------------------------------
 *
 * TkMacOSXSetUpDrawingContext --
 *
 *	Set up a drawing context for the given drawable and GC.
 *
 * Results:
 *	Boolean indicating whether it is ok to draw; if false, drawing context
 *	was not setup, so do not attempt to draw and do not call
 *	TkMacOSXRestoreDrawingContext().
 *
 * Side effects:
 *	None.
 *
 *----------------------------------------------------------------------
 */

Bool
TkMacOSXSetupDrawingContext(
    Drawable d,
    GC gc,
    int useCG,			/* advisory only ! */
    TkMacOSXDrawingContext *dcPtr)
{
    MacDrawable *macDraw = (MacDrawable *) d;
    Bool canDraw = true;
    NSWindow *win = NULL;
    TkMacOSXDrawingContext dc = {};
    CGRect clipBounds;

    /*
     * If the drawable is not a pixmap and it has an associated NSWindow then
     * we know we are drawing to a window.
     */

    if (!(macDraw->flags & TK_IS_PIXMAP)) {
	win = TkMacOSXDrawableWindow(d);
    }

    /*
     * Check that we have a non-empty clipping region.
     */

    dc.clipRgn = TkMacOSXGetClipRgn(d);
    ClipToGC(d, gc, &dc.clipRgn);
    if (dc.clipRgn && HIShapeIsEmpty(dc.clipRgn)) {
	canDraw = false;
	goto end;
    }

    /*
     * If we already have a CGContext, use it.  Otherwise, if we are drawing to
     * a window then we can get one from the window.
     */

    dc.context = TkMacOSXGetCGContextForDrawable(d);
    if (dc.context) {
	dc.portBounds = clipBounds = CGContextGetClipBoundingBox(dc.context);
    } else if (win) {
	NSView *view = TkMacOSXDrawableView(macDraw);

<<<<<<< HEAD
	    /*
	     * We can only draw into the view when the current CGContext is
	     * valid.  Starting with OSX 10.14, validity can only be guaranteed
	     * inside of a view's drawRect or setFrame methods.  The isDrawing
	     * attribute tells us whether we are being called from one of those
	     * methods.
	     *
	     * If the CGContext is not valid then we mark our view as needing
	     * display in the bounding rectangle of the clipping region and
	     * return failure.  That rectangle should get drawn in a later call
	     * to drawRect.
	     */

	    if (![NSApp isDrawing]) {
		NSRect bounds = [view bounds];
		NSRect dirtyNS = bounds;
		CGAffineTransform t = { .a = 1, .b = 0, .c = 0, .d = -1, .tx = 0,
					.ty = dirtyNS.size.height};
		if (dc.clipRgn) {
		    CGRect dirtyCG = NSRectToCGRect(dirtyNS);
		    HIShapeGetBounds(dc.clipRgn, &dirtyCG);
		    dirtyNS = NSRectToCGRect(CGRectApplyAffineTransform(dirtyCG, t));
		}

		[view setNeedsDisplayInRect:dirtyNS];
		canDraw = false;
		goto end;
	    }

	    dc.view = view;
	    dc.context = GET_CGCONTEXT;
	    dc.portBounds = NSRectToCGRect([view bounds]);
	    if (dc.clipRgn) {
		clipBounds = CGContextGetClipBoundingBox(dc.context);
	    }

	} else {
=======
	if (!view) {
>>>>>>> bf19ff82
	    Tcl_Panic("TkMacOSXSetupDrawingContext(): "
		    "no NSView to draw into !");
	}

	/*
	 * We can only draw into the view when the current CGContext is valid
	 * and belongs to the view.  Validity can only be guaranteed inside of
	 * a view's drawRect or setFrame methods.  The isDrawing attribute
	 * tells us whether we are being called from one of those methods.
	 *
	 * If the CGContext is not valid, or belongs to a different View, then
	 * we mark our view as needing display and return failure. It should
	 * get drawn in a later call to drawRect.
	 */

	if (view != [NSView focusView]) {
	    [view setNeedsDisplay:YES];
	    canDraw = false;
	    goto end;
	}
	dc.view = view;
	dc.context = GET_CGCONTEXT;
	dc.portBounds = NSRectToCGRect([view bounds]);
	if (dc.clipRgn) {
	    clipBounds = CGContextGetClipBoundingBox(dc.context);
	}
    } else {
	Tcl_Panic("TkMacOSXSetupDrawingContext(): "
		"no context to draw into !");
    }

    /*
     * Configure the drawing context.
     */

    if (dc.context) {
	CGAffineTransform t = {
	    .a = 1, .b = 0,
	    .c = 0, .d = -1,
	    .tx = 0,
	    .ty = dc.portBounds.size.height
	};

	dc.portBounds.origin.x += macDraw->xOff;
	dc.portBounds.origin.y += macDraw->yOff;
	CGContextSaveGState(dc.context);
	CGContextSetTextDrawingMode(dc.context, kCGTextFill);
	CGContextConcatCTM(dc.context, t);
	if (dc.clipRgn) {
#ifdef TK_MAC_DEBUG_DRAWING
	    CGContextSaveGState(dc.context);
	    ChkErr(HIShapeReplacePathInCGContext, dc.clipRgn, dc.context);
	    CGContextSetRGBFillColor(dc.context, 1.0, 0.0, 0.0, 0.1);
	    CGContextEOFillPath(dc.context);
	    CGContextRestoreGState(dc.context);
#endif /* TK_MAC_DEBUG_DRAWING */
	    CGRect r;

	    if (!HIShapeIsRectangular(dc.clipRgn) || !CGRectContainsRect(
		    *HIShapeGetBounds(dc.clipRgn, &r),
		    CGRectApplyAffineTransform(clipBounds, t))) {
		ChkErr(HIShapeReplacePathInCGContext, dc.clipRgn, dc.context);
		CGContextEOClip(dc.context);
	    }
	}
	if (gc) {
	    static const CGLineCap cgCap[] = {
		[CapNotLast] = kCGLineCapButt,
		[CapButt] = kCGLineCapButt,
		[CapRound] = kCGLineCapRound,
		[CapProjecting] = kCGLineCapSquare,
	    };
	    static const CGLineJoin cgJoin[] = {
		[JoinMiter] = kCGLineJoinMiter,
		[JoinRound] = kCGLineJoinRound,
		[JoinBevel] = kCGLineJoinBevel,
	    };
	    bool shouldAntialias;
	    double w = gc->line_width;

	    TkMacOSXSetColorInContext(gc, gc->foreground, dc.context);
	    if (win) {
		CGContextSetPatternPhase(dc.context, CGSizeMake(
			dc.portBounds.size.width, dc.portBounds.size.height));
	    }
	    if (gc->function != GXcopy) {
		TkMacOSXDbgMsg("Logical functions other than GXcopy are "
			"not supported for CG drawing!");
	    }

	    /*
	     * When should we antialias?
	     */

	    shouldAntialias = !notAA(gc->line_width);
	    if (!shouldAntialias) {
		/*
		 * Make non-antialiased CG drawing look more like X11.
		 */

		w -= (gc->line_width ? NON_AA_CG_OFFSET : 0);
	    }
	    CGContextSetShouldAntialias(dc.context, shouldAntialias);
	    CGContextSetLineWidth(dc.context, w);
	    if (gc->line_style != LineSolid) {
		int num = 0;
		char *p = &gc->dashes;
		CGFloat dashOffset = gc->dash_offset;
		CGFloat lengths[10];

		while (p[num] != '\0' && num < 10) {
		    lengths[num] = p[num];
		    num++;
		}
		CGContextSetLineDash(dc.context, dashOffset, lengths, num);
	    }
	    if ((unsigned) gc->cap_style < sizeof(cgCap)/sizeof(CGLineCap)) {
		CGContextSetLineCap(dc.context,
			cgCap[(unsigned) gc->cap_style]);
	    }
	    if ((unsigned)gc->join_style < sizeof(cgJoin)/sizeof(CGLineJoin)) {
		CGContextSetLineJoin(dc.context,
			cgJoin[(unsigned) gc->join_style]);
	    }
	}
    }

end:
#ifdef TK_MAC_DEBUG_DRAWING
    if (!canDraw && win != NULL) {
	TkWindow *winPtr = TkMacOSXGetTkWindow(win);

	if (winPtr) {
	    fprintf(stderr, "Cannot draw in %s - postponing.\n",
		    Tk_PathName(winPtr));
	}
    }
#endif
    if (!canDraw && dc.clipRgn) {
	CFRelease(dc.clipRgn);
	dc.clipRgn = NULL;
    }
    *dcPtr = dc;
    return canDraw;
}

/*
 *----------------------------------------------------------------------
 *
 * TkMacOSXRestoreDrawingContext --
 *
 *	Restore drawing context.
 *
 * Results:
 *	None.
 *
 * Side effects:
 *	None.
 *
 *----------------------------------------------------------------------
 */

void
TkMacOSXRestoreDrawingContext(
    TkMacOSXDrawingContext *dcPtr)
{
    if (dcPtr->context) {
	CGContextSynchronize(dcPtr->context);
	CGContextRestoreGState(dcPtr->context);
    }
    if (dcPtr->clipRgn) {
	CFRelease(dcPtr->clipRgn);
    }
#ifdef TK_MAC_DEBUG
    bzero(dcPtr, sizeof(TkMacOSXDrawingContext));
#endif /* TK_MAC_DEBUG */
}

/*
 *----------------------------------------------------------------------
 *
 * TkMacOSXGetClipRgn --
 *
 *	Get the clipping region needed to restrict drawing to the given
 *	drawable.
 *
 * Results:
 *	Clipping region. If non-NULL, CFRelease it when done.
 *
 * Side effects:
 *	None.
 *
 *----------------------------------------------------------------------
 */

HIShapeRef
TkMacOSXGetClipRgn(
    Drawable drawable)		/* Drawable. */
{
    MacDrawable *macDraw = (MacDrawable *) drawable;
    HIShapeRef clipRgn = NULL;

    if (macDraw->winPtr && macDraw->flags & TK_CLIP_INVALID) {
	TkMacOSXUpdateClipRgn(macDraw->winPtr);
#ifdef TK_MAC_DEBUG_DRAWING
	TkMacOSXDbgMsg("%s", macDraw->winPtr->pathName);

	NSView *view = TkMacOSXDrawableView(macDraw);

	CGContextSaveGState(context);
	CGContextConcatCTM(context, CGAffineTransformMake(1.0, 0.0, 0.0,
	      -1.0, 0.0, [view bounds].size.height));
	ChkErr(HIShapeReplacePathInCGContext, macDraw->visRgn, context);
	CGContextSetRGBFillColor(context, 0.0, 1.0, 0.0, 0.1);
	CGContextEOFillPath(context);
	CGContextRestoreGState(context);
#endif /* TK_MAC_DEBUG_DRAWING */
    }

    if (macDraw->drawRgn) {
	clipRgn = HIShapeCreateCopy(macDraw->drawRgn);
    } else if (macDraw->visRgn) {
	clipRgn = HIShapeCreateCopy(macDraw->visRgn);
    }
    return clipRgn;
}

/*
 *----------------------------------------------------------------------
 *
 * TkMacOSXSetUpClippingRgn --
 *
 *	Set up the clipping region so that drawing only occurs on the specified
 *	X subwindow.
 *
 * Results:
 *	None.
 *
 * Side effects:
 *	None.
 *
 *----------------------------------------------------------------------
 */

void
TkMacOSXSetUpClippingRgn(
    Drawable drawable)		/* Drawable to update. */
{
}

/*
 *----------------------------------------------------------------------
 *
 * TkpClipDrawableToRect --
 *
 *	Clip all drawing into the drawable d to the given rectangle. If width
 *	or height are negative, reset to no clipping.
 *
 * Results:
 *	None.
 *
 * Side effects:
 *	Subsequent drawing into d is offset and clipped as specified.
 *
 *----------------------------------------------------------------------
 */

void
TkpClipDrawableToRect(
    Display *display,
    Drawable d,
    int x, int y,
    int width, int height)
{
    MacDrawable *macDraw = (MacDrawable *) d;

    if (macDraw->drawRgn) {
	CFRelease(macDraw->drawRgn);
	macDraw->drawRgn = NULL;
    }
    if (width >= 0 && height >= 0) {
	CGRect clipRect = CGRectMake(x + macDraw->xOff, y + macDraw->yOff,
		width, height);
	HIShapeRef drawRgn = HIShapeCreateWithRect(&clipRect);

	if (macDraw->winPtr && macDraw->flags & TK_CLIP_INVALID) {
	    TkMacOSXUpdateClipRgn(macDraw->winPtr);
	}
	if (macDraw->visRgn) {
	    macDraw->drawRgn = HIShapeCreateIntersection(macDraw->visRgn,
		    drawRgn);
	    CFRelease(drawRgn);
	} else {
	    macDraw->drawRgn = drawRgn;
	}
    }
}

/*
 *----------------------------------------------------------------------
 *
 * ClipToGC --
 *
 *	Helper function to intersect given region with gc clip region.
 *
 * Results:
 *	None.
 *
 * Side effects:
 *	None.
 *
 *----------------------------------------------------------------------
 */

static void
ClipToGC(
    Drawable d,
    GC gc,
    HIShapeRef *clipRgnPtr) /* must point to initialized variable */
{
    if (gc && gc->clip_mask &&
	    ((TkpClipMask *) gc->clip_mask)->type == TKP_CLIP_REGION) {
	TkRegion gcClip = ((TkpClipMask *) gc->clip_mask)->value.region;
	int xOffset = ((MacDrawable *) d)->xOff + gc->clip_x_origin;
	int yOffset = ((MacDrawable *) d)->yOff + gc->clip_y_origin;
	HIShapeRef clipRgn = *clipRgnPtr, gcClipRgn;

	TkMacOSXOffsetRegion(gcClip, xOffset, yOffset);
	gcClipRgn = TkMacOSXGetNativeRegion(gcClip);
	if (clipRgn) {
	    *clipRgnPtr = HIShapeCreateIntersection(gcClipRgn, clipRgn);
	    CFRelease(clipRgn);
	} else {
	    *clipRgnPtr = HIShapeCreateCopy(gcClipRgn);
	}
	CFRelease(gcClipRgn);
	TkMacOSXOffsetRegion(gcClip, -xOffset, -yOffset);
    }
}

/*
 *----------------------------------------------------------------------
 *
 * TkMacOSXMakeStippleMap --
 *
 *	Given a drawable and a stipple pattern this function draws the pattern
 *	repeatedly over the drawable. The drawable can then be used as a mask
 *	for bit-bliting a stipple pattern over an object.
 *
 * Results:
 *	A BitMap data structure.
 *
 * Side effects:
 *	None.
 *
 *----------------------------------------------------------------------
 */

void *
TkMacOSXMakeStippleMap(
    Drawable drawable,		/* Window to apply stipple. */
    Drawable stipple)		/* The stipple pattern. */
{
    return NULL;
}

/*
 *----------------------------------------------------------------------
 *
 * TkpDrawHighlightBorder --
 *
 *	This procedure draws a rectangular ring around the outside of a widget
 *	to indicate that it has received the input focus.
 *
 *	On the Macintosh, this puts a 1 pixel border in the bgGC color between
 *	the widget and the focus ring, except in the case where highlightWidth
 *	is 1, in which case the border is left out.
 *
 *	For proper Mac L&F, use highlightWidth of 3.
 *
 * Results:
 *	None.
 *
 * Side effects:
 *	A rectangle "width" pixels wide is drawn in "drawable", corresponding
 *	to the outer area of "tkwin".
 *
 *----------------------------------------------------------------------
 */

void
TkpDrawHighlightBorder (
    Tk_Window tkwin,
    GC fgGC,
    GC bgGC,
    int highlightWidth,
    Drawable drawable)
{
    if (highlightWidth == 1) {
	TkDrawInsetFocusHighlight (tkwin, fgGC, highlightWidth, drawable, 0);
    } else {
	TkDrawInsetFocusHighlight (tkwin, bgGC, highlightWidth, drawable, 0);
	if (fgGC != bgGC) {
	    TkDrawInsetFocusHighlight (tkwin, fgGC, highlightWidth - 1,
		    drawable, 0);
	}
    }
}

/*
 *----------------------------------------------------------------------
 *
 * TkpDrawFrame --
 *
 *	This procedure draws the rectangular frame area. If the user has
 *	requested themeing, it draws with the background theme.
 *
 * Results:
 *	None.
 *
 * Side effects:
 *	Draws inside the tkwin area.
 *
 *----------------------------------------------------------------------
 */

void
TkpDrawFrame(
    Tk_Window tkwin,
    Tk_3DBorder border,
    int highlightWidth,
    int borderWidth,
    int relief)
{
    if (useThemedToplevel && Tk_IsTopLevel(tkwin)) {
	static Tk_3DBorder themedBorder = NULL;

	if (!themedBorder) {
	    themedBorder = Tk_Get3DBorder(NULL, tkwin,
		    "systemWindowHeaderBackground");
	}
	if (themedBorder) {
	    border = themedBorder;
	}
    }

    Tk_Fill3DRectangle(tkwin, Tk_WindowId(tkwin),
	    border, highlightWidth, highlightWidth,
	    Tk_Width(tkwin) - 2 * highlightWidth,
	    Tk_Height(tkwin) - 2 * highlightWidth,
	    borderWidth, relief);
}

/*
 * Local Variables:
 * mode: objc
 * c-basic-offset: 4
 * fill-column: 79
 * coding: utf-8
 * End:
 */<|MERGE_RESOLUTION|>--- conflicted
+++ resolved
@@ -1639,64 +1639,34 @@
     } else if (win) {
 	NSView *view = TkMacOSXDrawableView(macDraw);
 
-<<<<<<< HEAD
-	    /*
-	     * We can only draw into the view when the current CGContext is
-	     * valid.  Starting with OSX 10.14, validity can only be guaranteed
-	     * inside of a view's drawRect or setFrame methods.  The isDrawing
-	     * attribute tells us whether we are being called from one of those
-	     * methods.
-	     *
-	     * If the CGContext is not valid then we mark our view as needing
-	     * display in the bounding rectangle of the clipping region and
-	     * return failure.  That rectangle should get drawn in a later call
-	     * to drawRect.
-	     */
-
-	    if (![NSApp isDrawing]) {
-		NSRect bounds = [view bounds];
-		NSRect dirtyNS = bounds;
-		CGAffineTransform t = { .a = 1, .b = 0, .c = 0, .d = -1, .tx = 0,
-					.ty = dirtyNS.size.height};
-		if (dc.clipRgn) {
-		    CGRect dirtyCG = NSRectToCGRect(dirtyNS);
-		    HIShapeGetBounds(dc.clipRgn, &dirtyCG);
-		    dirtyNS = NSRectToCGRect(CGRectApplyAffineTransform(dirtyCG, t));
-		}
-
-		[view setNeedsDisplayInRect:dirtyNS];
-		canDraw = false;
-		goto end;
-	    }
-
-	    dc.view = view;
-	    dc.context = GET_CGCONTEXT;
-	    dc.portBounds = NSRectToCGRect([view bounds]);
-	    if (dc.clipRgn) {
-		clipBounds = CGContextGetClipBoundingBox(dc.context);
-	    }
-
-	} else {
-=======
+	/*
+	 * We can only draw into the view when the current CGContext is
+	 * valid.  Starting with OSX 10.14, validity can only be guaranteed
+	 * inside of a view's drawRect or setFrame methods.  The isDrawing
+	 * attribute tells us whether we are being called from one of those
+	 * methods.
+	 *
+	 * If the CGContext is not valid then we mark our view as needing
+	 * display in the bounding rectangle of the clipping region and
+	 * return failure.  That rectangle should get drawn in a later call
+	 * to drawRect.
+	 */
+
 	if (!view) {
->>>>>>> bf19ff82
 	    Tcl_Panic("TkMacOSXSetupDrawingContext(): "
 		    "no NSView to draw into !");
 	}
-
-	/*
-	 * We can only draw into the view when the current CGContext is valid
-	 * and belongs to the view.  Validity can only be guaranteed inside of
-	 * a view's drawRect or setFrame methods.  The isDrawing attribute
-	 * tells us whether we are being called from one of those methods.
-	 *
-	 * If the CGContext is not valid, or belongs to a different View, then
-	 * we mark our view as needing display and return failure. It should
-	 * get drawn in a later call to drawRect.
-	 */
-
-	if (view != [NSView focusView]) {
-	    [view setNeedsDisplay:YES];
+	if (![NSApp isDrawing]) {
+	    NSRect bounds = [view bounds];
+	    NSRect dirtyNS = bounds;
+	    CGAffineTransform t = { .a = 1, .b = 0, .c = 0, .d = -1, .tx = 0,
+				    .ty = dirtyNS.size.height};
+	    if (dc.clipRgn) {
+		CGRect dirtyCG = NSRectToCGRect(dirtyNS);
+		HIShapeGetBounds(dc.clipRgn, &dirtyCG);
+		dirtyNS = NSRectToCGRect(CGRectApplyAffineTransform(dirtyCG, t));
+	    }
+	    [view setNeedsDisplayInRect:dirtyNS];
 	    canDraw = false;
 	    goto end;
 	}
@@ -1706,9 +1676,6 @@
 	if (dc.clipRgn) {
 	    clipBounds = CGContextGetClipBoundingBox(dc.context);
 	}
-    } else {
-	Tcl_Panic("TkMacOSXSetupDrawingContext(): "
-		"no context to draw into !");
     }
 
     /*
