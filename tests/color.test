# This file is a Tcl script to test out the procedures in the file
# tkColor.c.  It is organized in the standard fashion for Tcl tests.
#
# Copyright (c) 1995-1998 Sun Microsystems, Inc.
# Copyright (c) 1998-1999 by Scriptics Corporation.
# All rights reserved.
<<<<<<< HEAD
#
# RCS: @(#) $Id: color.test,v 1.8 2004/06/17 22:38:57 dkf Exp $
=======
>>>>>>> 53febd68

package require tcltest 2.1
eval tcltest::configure $argv
tcltest::loadTestedCommands

# cname --
# Returns a proper name for a color, given its intensities.
#
# Arguments:
# r, g, b -	Intensities on a 0-255 scale.

proc cname {r g b} {
    format #%02x%02x%02x $r $g $b
}
proc cname4 {r g b} {
    format #%04x%04x%04x $r $g $b
}

# mkColors --
# Creates a canvas and fills it with a 2-D array of squares, each of a
# different color.
#
# Arguments:
# c -		Name of canvas window to create.
# width -	Number of squares in each row.
# height -	Number of squares in each column.
# r, g, b -	Initial value for red, green, and blue intensities.
# rx, gx, bx -	Change in intensities between adjacent elements in row.
# ry, gy, by -	Change in intensities between adjacent elements in column.

proc mkColors {c width height r g b rx gx bx ry gy by} {
    catch {destroy $c}
    canvas $c -width 400 -height 200 -bd 0
    for {set y 0} {$y < $height} {incr y} {
	for {set x 0} {$x < $width} {incr x} {
	    set color [format #%02x%02x%02x [expr $r + $y*$ry + $x*$rx] \
		    [expr $g + $y*$gy + $x*$gx] [expr $b + $y*$by + $x*$bx]]
	    $c create rectangle [expr 10*$x] [expr 20*$y] \
		    [expr 10*$x + 10] [expr 20*$y + 20] -outline {} \
		    -fill $color
	}
    }
}

# closest -
# Given intensities between 0 and 255, return the closest intensities
# that the server can provide.
#
# Arguments:
# w -		Window in which to lookup color
# r, g, b -	Desired intensities, between 0 and 255.

proc closest {w r g b} {
    set vals [winfo rgb $w [cname $r $g $b]]
    list [expr [lindex $vals 0]/256] [expr [lindex $vals 1]/256] \
	    [expr [lindex $vals 2]/256]
}

# c255  -
# Given a list of red, green, and blue intensities, scale them
# down to a 0-255 range.
#
# Arguments:
# vals -	List of intensities.

proc c255 {vals} {
    list [expr [lindex $vals 0]/256] [expr [lindex $vals 1]/256] \
	    [expr [lindex $vals 2]/256]
}

# colorsFree --
#
# Returns 1 if there appear to be free colormap entries in a window,
# 0 otherwise.
#
# Arguments:
# w -			Name of window in which to check.
# red, green, blue -	Intensities to use in a trial color allocation
#			to see if there are colormap entries free.

proc colorsFree {w {red 31} {green 245} {blue 192}} {
    set vals [winfo rgb $w [format #%02x%02x%02x $red $green $blue]]
    expr ([lindex $vals 0]/256 == $red) && ([lindex $vals 1]/256 == $green) \
	    && ([lindex $vals 2]/256 == $blue)
}

if {[testConstraint psuedocolor8]} {
    toplevel .t -visual {pseudocolor 8} -colormap new
    wm geom .t +0+0
    mkColors .t.c 40 6 0 0 0 0 6 0 0 0 40
    pack .t.c
    update

    testConstraint colorsFree [colorsFree .t.c 101 233 17]

    if {[testConstraint colorsFree]} {
	mkColors .t.c2 20 1 250 0 0 -10 0 0 0 0 0
	pack .t.c2
	testConstraint colorsFree [expr {![colorsFree .t.c]}]
    }
    destroy .t.c .t.c2
}

test color-1.1 {Tk_AllocColorFromObj - converting internal reps} colorsFree {
    set x green
    lindex $x 0
    destroy .b1
    button .b1 -foreground $x -text .b1
    lindex $x 0
    testcolor green
} {{1 0}}
test color-1.2 {Tk_AllocColorFromObj - discard stale color} colorsFree {
    set x green
    destroy .b1 .b2
    button .b1 -foreground $x -text First
    destroy .b1
    set result {}
    lappend result [testcolor green]
    button .b2 -foreground $x -text Second
    lappend result [testcolor green]
} {{} {{1 1}}}
test color-1.3 {Tk_AllocColorFromObj - reuse existing color} colorsFree {
    set x green
    destroy .b1 .b2
    button .b1 -foreground $x -text First
    set result {}
    lappend result [testcolor green]
    button .b2 -foreground $x -text Second
    pack .b1 .b2 -side top
    lappend result [testcolor green]
} {{{1 1}} {{2 1}}}
test color-1.4 {Tk_AllocColorFromObj - try other colors in list} colorsFree {
    set x purple
    destroy .b1 .b2 .t.b
    button .b1 -foreground $x -text First
    pack .b1 -side top
    set result {}
    lappend result [testcolor purple]
    button .t.b -foreground $x -text Second
    pack .t.b -side top
    lappend result [testcolor purple]
    button .b2 -foreground $x -text Third
    pack .b2 -side top
    lappend result [testcolor purple]
} {{{1 1}} {{1 1} {1 0}} {{1 0} {2 1}}}

test color-2.1 {Tk_GetColor procedure} colorsFree {
    c255 [winfo rgb .t #FF0000]
} {255 0 0}
test color-2.2 {Tk_GetColor procedure} colorsFree {
    list [catch {winfo rgb .t noname} msg] $msg
} {1 {unknown color name "noname"}}
test color-2.3 {Tk_GetColor procedure} colorsFree {
    c255 [winfo rgb .t #123456]
} {18 52 86}
test color-2.4 {Tk_GetColor procedure} colorsFree {
    list [catch {winfo rgb .t #xyz} msg] $msg
} {1 {invalid color name "#xyz"}}
test color-2.5 {Tk_GetColor procedure} colorsFree {
    winfo rgb .t #00FF00
} {0 65535 0}
test color-2.6 {Tk_GetColor procedure} {colorsFree nonPortable} {
    # Red doesn't always map to *pure* red
    winfo rgb .t red
} {65535 0 0}
test color-2.7 {Tk_GetColor procedure} colorsFree {
    winfo rgb .t #ff0000
} {65535 0 0}

test color-3.1 {Tk_FreeColor procedure, reference counting} colorsFree {
    eval destroy [winfo child .t]
    mkColors .t.c 40 6 0 240 240 0 -6 0 0 0 -40
    pack .t.c
    mkColors .t.c2 20 1 250 0 0 -10 0 0 0 0 0
    pack .t.c2
    update
    set last [.t.c2 create rectangle 50 50 70 60 -outline {} \
	    -fill [cname 0 240 240]]
    .t.c delete 1
    set result [colorsFree .t]
    .t.c2 delete $last
    lappend result [colorsFree .t]
} {0 1}
test color-3.2 {Tk_FreeColor procedure, flushing stressed cmap information} colorsFree {
    eval destroy [winfo child .t]
    mkColors .t.c 40 6 0 240 240 0 -6 0 0 0 -40
    pack .t.c
    mkColors .t.c2 20 1 250 0 0 -10 0 0 0 0 0
    mkColors .t.c2 20 1 250 250 0 -10 -10 0 0 0 0
    pack .t.c2
    update
    closest .t 241 241 1
} {240 240 0}
test color-3.3 {Tk_FreeColorFromObj - reference counts} colorsFree {
    set x purple
    destroy .b1 .b2 .t.b
    button .b1 -foreground $x -text First
    pack .b1 -side top
    button .t.b -foreground $x -text Second
    pack .t.b -side top
    button .b2 -foreground $x -text Third
    pack .b2 -side top
    set result {}
    lappend result [testcolor purple]
    destroy .b1
    lappend result [testcolor purple]
    destroy .b2
    lappend result [testcolor purple]
    destroy .t.b
    lappend result [testcolor purple]
} {{{1 0} {2 1}} {{1 0} {1 1}} {{1 0}} {}}
test color-3.4 {Tk_FreeColorFromObj - unlinking from list} colorsFree {
    destroy .b .t.b .t2 .t3
    toplevel .t2 -visual {pseudocolor 8} -colormap new
    toplevel .t3 -visual {pseudocolor 8} -colormap new
    set x purple
    button .b -foreground $x -text .b1
    button .t.b1 -foreground $x -text .t.b1
    button .t.b2 -foreground $x -text .t.b2
    button .t2.b1 -foreground $x -text .t2.b1
    button .t2.b2 -foreground $x -text .t2.b2
    button .t2.b3 -foreground $x -text .t2.b3
    button .t3.b1 -foreground $x -text .t3.b1
    button .t3.b2 -foreground $x -text .t3.b2
    button .t3.b3 -foreground $x -text .t3.b3
    button .t3.b4 -foreground $x -text .t3.b4
    set result {}
    lappend result [testcolor purple]
    destroy .t2
    lappend result [testcolor purple]
    destroy .b
    lappend result [testcolor purple]
    destroy .t3
    lappend result [testcolor purple]
    destroy .t
    lappend result [testcolor purple]
} {{{4 1} {3 0} {2 0} {1 0}} {{4 1} {2 0} {1 0}} {{4 1} {2 0}} {{2 0}} {}}

test color-4.1 {FreeColorObjProc} colorsFree {
    destroy .b
    set x [format purple]
    button .b -foreground $x -text .b1
    set y [format purple]
    .b configure -foreground $y
    set z [format purple]
    .b configure -foreground $z
    set result {}
    lappend result [testcolor purple]
    set x red
    lappend result [testcolor purple]
    set z 32
    lappend result [testcolor purple]
    destroy .b
    lappend result [testcolor purple]
    set y bogus
    set result
} {{{1 3}} {{1 2}} {{1 1}} {}}

destroy .t

# cleanup
cleanupTests
return<|MERGE_RESOLUTION|>--- conflicted
+++ resolved
@@ -4,11 +4,6 @@
 # Copyright (c) 1995-1998 Sun Microsystems, Inc.
 # Copyright (c) 1998-1999 by Scriptics Corporation.
 # All rights reserved.
-<<<<<<< HEAD
-#
-# RCS: @(#) $Id: color.test,v 1.8 2004/06/17 22:38:57 dkf Exp $
-=======
->>>>>>> 53febd68
 
 package require tcltest 2.1
 eval tcltest::configure $argv
