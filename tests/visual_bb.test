#!/usr/local/bin/wish -f
#
# This script displays provides visual tests for many of Tk's features.
# Each test displays a window with various information in it, along
# with instructions about how the window should appear.  You can look
# at the window to make sure it appears as expected.  Individual tests
# are kept in separate ".tcl" files in this directory.
<<<<<<< HEAD
#
# RCS: @(#) $Id: visual_bb.test,v 1.8 2003/04/01 21:07:00 dgp Exp $
=======
>>>>>>> 42bca745

package require tcltest 2.1
eval tcltest::configure $argv
tcltest::loadTestedCommands

set auto_path ". $auto_path"
wm title . "Visual Tests for Tk"

set testNum 1

# Each menu entry invokes a visual test file

proc runTest {file} {
    global testNum

    test "2.$testNum" "testing $file" {userInteraction} {
	uplevel \#0 source [file join [testsDirectory] $file]
	concat ""
    } {}
    incr testNum
}

# The following procedure is invoked to print the contents of a canvas:

proc lpr {c args} {
    exec lpr <<[eval [list $c postscript] $args]
}

proc end {} {
    cleanupTests
    set ::EndOfVisualTests 1
}

test 1.1 "running visual tests" {userInteraction} {
    #-------------------------------------------------------
    # The code below create the main window, consisting of a
    # menu bar and a message explaining the basic operation
    # of the program.
    #-------------------------------------------------------

    frame .menu -relief raised -borderwidth 1
    message .msg -font {Times 18} -relief raised -width 4i \
	    -borderwidth 1 -text "This application provides a collection of visual tests for the Tk toolkit.  Each menu entry invokes a test, which displays information on the screen.  You can then verify visually that the information is being displayed in the correct way.  The tests under the \"Postscript\" menu exercise the Postscript-generation capabilities of canvas widgets."
    
    pack .menu -side top -fill x
    pack .msg -side bottom -expand yes -fill both

    #-------------------------------------------------------
    # The code below creates all the menus, which invoke procedures
    # to create particular demonstrations of various widgets.
    #-------------------------------------------------------

    menubutton .menu.file -text "File" -menu .menu.file.m
    menu .menu.file.m
    .menu.file.m add command -label "Quit" -command end
    
    menubutton .menu.group1 -text "Group 1" -menu .menu.group1.m
    menu .menu.group1.m
    .menu.group1.m add command -label "Canvas arcs" -command {runTest arc.tcl}
    .menu.group1.m add command -label "Beveled borders in text widgets" \
	    -command {runTest bevel.tcl}
    .menu.group1.m add command -label "Colormap management" \
	    -command {runTest cmap.tcl}
    .menu.group1.m add command -label "Label/button geometry" \
	    -command {runTest butGeom.tcl}
    .menu.group1.m add command -label "Label/button colors" \
	    -command {runTest butGeom2.tcl}
    
    menubutton .menu.ps -text "Canvas Postscript" -menu .menu.ps.m
    menu .menu.ps.m
    .menu.ps.m add command -label "Rectangles and other graphics" \
	    -command {runTest canvPsGrph.tcl}
    .menu.ps.m add command -label "Text" \
	    -command {runTest canvPsText.tcl}
    .menu.ps.m add command -label "Bitmaps" \
	    -command {runTest canvPsBmap.tcl}
    .menu.ps.m add command -label "Images" \
	    -command {runTest canvPsImg.tcl}
    .menu.ps.m add command -label "Arcs" \
	    -command {runTest canvPsArc.tcl}
    
    pack .menu.file .menu.group1 .menu.ps -side left -padx 1m
    
    # Set up for keyboard-based menu traversal
    
    bind . <Any-FocusIn> {
	if {("%d" == "NotifyVirtual") && ("%m" == "NotifyNormal")} {
	    focus .menu
	}
    }
    tk_menuBar .menu .menu.file .menu.group1 .menu.ps

    # Set up a class binding to allow objects to be deleted from a canvas
    # by clicking with mouse button 1:

    bind Canvas <1> {%W delete [%W find closest %x %y]}

    concat ""
} {}

if {![testConstraint userInteraction]} {
    cleanupTests
} else {
    vwait EndOfVisualTests
}<|MERGE_RESOLUTION|>--- conflicted
+++ resolved
@@ -5,11 +5,6 @@
 # with instructions about how the window should appear.  You can look
 # at the window to make sure it appears as expected.  Individual tests
 # are kept in separate ".tcl" files in this directory.
-<<<<<<< HEAD
-#
-# RCS: @(#) $Id: visual_bb.test,v 1.8 2003/04/01 21:07:00 dgp Exp $
-=======
->>>>>>> 42bca745
 
 package require tcltest 2.1
 eval tcltest::configure $argv
