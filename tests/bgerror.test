--- conflicted
+++ resolved
@@ -4,11 +4,6 @@
 # Copyright (c) 1997 Sun Microsystems, Inc.
 # Copyright (c) 1998-1999 by Scriptics Corporation.
 # All rights reserved.
-<<<<<<< HEAD
-#
-# RCS: @(#) $Id: bgerror.test,v 1.7 2008/07/22 11:48:24 aniap Exp $
-=======
->>>>>>> 661db781
 
 package require tcltest 2.2
 namespace import ::tcltest::*
