# -*- tcl -*-
# This file is a Tcl script to test the Windows specific behavior of
# the common dialog boxes.  It is organized in the standard
# fashion for Tcl tests.
#
# Copyright (c) 1997 Sun Microsystems, Inc.
# Copyright (c) 1998-1999 by Scriptics Corporation.
# Copyright (c) 1998-1999 ActiveState Corporation.
<<<<<<< HEAD
#
# RCS: @(#) $Id: winDialog.test,v 1.26 2010/01/05 21:50:54 patthoyts Exp $
=======
>>>>>>> 661db781

package require tcltest 2.2
namespace import ::tcltest::*
tcltest::configure {*}$argv
tcltest::loadTestedCommands

if {[testConstraint testwinevent]} {
    catch {testwinevent debug 1}
}

# Locale identifier LANG_ENGLISH is 0x09
testConstraint english [expr {
    [llength [info commands testwinlocale]]
    && (([testwinlocale] & 0xff) == 9)
}]

proc start {arg} {
    set ::tk_dialog 0
    set ::iter_after 0

    after 1 $arg
}

proc then {cmd} {
    set ::command $cmd
    set ::dialogresult {}
    set ::testfont {}

    afterbody
    vwait ::dialogresult
    return $::dialogresult
}

proc afterbody {} {
    if {$::tk_dialog == 0} {
        if {[incr ::iter_after] > 30} {
            set ::dialogresult ">30 iterations waiting on tk_dialog"
            return
        }
        after 150 {afterbody}
        return
    }
    uplevel #0 {set dialogresult [eval $command]}
}

proc Click {button} {
    switch -exact -- $button {
        ok     { set button 1 }
        cancel { set button 2 }
    }
    testwinevent $::tk_dialog $button WM_LBUTTONDOWN 1 0x000a000b
    testwinevent $::tk_dialog $button WM_LBUTTONUP 0 0x000a000b
}

proc GetText {id} {
    switch -exact -- $id {
        ok     { set id 1 }
        cancel { set id 2 }
    }
    return [testwinevent $::tk_dialog $id WM_GETTEXT]
}

proc SetText {id text} {
    return [testwinevent $::tk_dialog $id WM_SETTEXT $text]
}

proc ApplyFont {font} {
     set ::testfont $font
}

# ----------------------------------------------------------------------

test winDialog-1.1 {Tk_ChooseColorObjCmd} -constraints {
    testwinevent
} -body {
    start {tk_chooseColor}
    then {
        Click cancel
    }
} -result {0}
test winDialog-1.2 {Tk_ChooseColorObjCmd} -constraints {
    testwinevent
} -body {
    start {set clr [tk_chooseColor -initialcolor "#ff9933"]}
    then {
        set x [Click cancel]
    }
    list $x $clr
} -result {0 {}}
test winDialog-1.3 {Tk_ChooseColorObjCmd} -constraints {
    testwinevent
} -body {
    start {set clr [tk_chooseColor -initialcolor "#ff9933"]}
    then {
        set x [Click ok]
    }
    list $x $clr
} -result [list 0 "#ff9933"]
test winDialog-1.4 {Tk_ChooseColorObjCmd: -title} -constraints {
    testwinevent
} -setup {
    catch {unset a x}
} -body {
    set x {}
    start {set clr [tk_chooseColor -initialcolor "#ff9933" -title "Hello"]}
    then {
        if {[catch {
            array set a [testgetwindowinfo $::tk_dialog]
            if {[info exists a(text)]} {lappend x $a(text)}
        } err]} { lappend x $err }
        lappend x [Click ok]
    }
    lappend x $clr
} -result [list Hello 0 "#ff9933"]
test winDialog-1.5 {Tk_ChooseColorObjCmd: -title} -constraints {
    testwinevent
} -setup {
    catch {unset a x}
} -body {
    set x {}
    start {
        set clr [tk_chooseColor -initialcolor "#ff9933" \
                     -title "\u041f\u0440\u0438\u0432\u0435\u0442"]
    }
    then {
        if {[catch {
            array set a [testgetwindowinfo $::tk_dialog]
            if {[info exists a(text)]} {lappend x $a(text)}
        } err]} { lappend x $err }
        lappend x [Click ok]
    }
    lappend x $clr
} -result [list "\u041f\u0440\u0438\u0432\u0435\u0442" 0 "#ff9933"]
test winDialog-1.6 {Tk_ChooseColorObjCmd: -parent} -constraints {
    testwinevent
} -setup {
    catch {unset a x}
} -body {
    start {set clr [tk_chooseColor -initialcolor "#ff9933" -parent .]}
    set x {}
    then {
        if {[catch {
            array set a [testgetwindowinfo $::tk_dialog]
            if {[info exists a(parent)]} {
                append x [expr {$a(parent) == [wm frame .]}]
            }
        } err]} {lappend x $err}
        Click ok
    }
    list $x $clr
} -result [list 1 "#ff9933"]
test winDialog-1.7 {Tk_ChooseColorObjCmd: -parent} -constraints {
    testwinevent
} -body {
    tk_chooseColor -initialcolor "#ff9933" -parent .xyzzy12
} -returnCodes error -match glob -result {bad window path name*}


test winDialog-2.1 {ColorDlgHookProc} -constraints {emptyTest nt} -body {}

test winDialog-3.1 {Tk_GetOpenFileObjCmd} -constraints {
    nt testwinevent english
} -body {
    start {tk_getOpenFile}
    then {
        set x [GetText cancel]
        Click cancel
    }
    return $x
} -result {Cancel}


test winDialog-4.1 {Tk_GetSaveFileObjCmd} -constraints {
    nt testwinevent english
} -body {
    start {tk_getSaveFile}
    then {
        set x [GetText cancel]
        Click cancel
    }
    return $x
} -result {Cancel}

test winDialog-5.1 {GetFileName: no arguments} -constraints {
    nt testwinevent
} -body {
    start {tk_getOpenFile -title Open}
    then {
        Click cancel
    }
} -result {0}
test winDialog-5.2 {GetFileName: one argument} -constraints {
    nt
} -body {
    tk_getOpenFile -foo
} -returnCodes error -result {bad option "-foo": must be -defaultextension, -filetypes, -initialdir, -initialfile, -multiple, -parent, -title, or -typevariable}
test winDialog-5.3 {GetFileName: many arguments} -constraints {
    nt testwinevent
} -body {
    start {tk_getOpenFile -initialdir c:/ -parent . -title test -initialfile foo}
    then {
        Click cancel
    }
} -result {0}
test winDialog-5.4 {GetFileName: Tcl_GetIndexFromObj() != TCL_OK} -constraints {
    nt
} -body {
    tk_getOpenFile -foo bar -abc
} -returnCodes error -result {bad option "-foo": must be -defaultextension, -filetypes, -initialdir, -initialfile, -multiple, -parent, -title, or -typevariable}
test winDialog-5.5 {GetFileName: Tcl_GetIndexFromObj() == TCL_OK} -constraints {
    nt testwinevent
} -body {
    start {tk_getOpenFile -title bar}
    then {
        Click cancel
    }
} -result {0}
test winDialog-5.6 {GetFileName: valid option, but missing value} -constraints {
    nt
} -body {
    tk_getOpenFile -initialdir bar -title
} -returnCodes error -result {value for "-title" missing}
test winDialog-5.7 {GetFileName: extension begins with .} -constraints {
    nt testwinevent
} -body {
#    if (string[0] == '.') {
#    string++;
#    }

    start {set x [tk_getSaveFile -defaultextension .foo -title Save]}
    then {
        SetText 0x480 bar
        Click ok
    }
    string totitle $x
} -result [string totitle [file join [pwd] bar.foo]]
test winDialog-5.8 {GetFileName: extension doesn't begin with .} -constraints {
    nt testwinevent
} -body {
    start {set x [tk_getSaveFile -defaultextension foo -title Save]}
    then {
        SetText 0x480 bar
        Click ok
    }
    string totitle $x
} -result [string totitle [file join [pwd] bar.foo]]
test winDialog-5.9 {GetFileName: file types} -constraints {
    nt testwinevent
} -body {
#        case FILE_TYPES:

    start {tk_getSaveFile -filetypes {{"foo files" .foo FOOF}} -title Foo}
    then {
        set x [GetText 0x470]
        Click cancel
    }
    return $x
} -result {foo files (*.foo)}
test winDialog-5.10 {GetFileName: file types: MakeFilter() fails} -constraints {
    nt
} -body {
#        if (MakeFilter(interp, string, &utfFilterString) != TCL_OK)

    tk_getSaveFile -filetypes {{"foo" .foo FOO}}
} -returnCodes error -result {bad Macintosh file type "FOO"}
if {[info exists ::env(TEMP)]} {
test winDialog-5.11 {GetFileName: initial directory} -constraints {
    nt testwinevent
} -body {
#        case FILE_INITDIR:

    start {set x [tk_getSaveFile \
                      -initialdir [file normalize $::env(TEMP)] \
                      -initialfile "12x 455" -title Foo]}
    then {
        Click ok
    }
    return $x
} -result [file join [file normalize $::env(TEMP)] "12x 455"]
}
test winDialog-5.12 {GetFileName: initial directory: Tcl_TranslateFilename()} -constraints {
    nt
} -body {
#        if (Tcl_TranslateFileName(interp, string, &ds) == NULL)

    tk_getOpenFile -initialdir ~12x/455
} -returnCodes error -result {user "12x" doesn't exist}
test winDialog-5.13 {GetFileName: initial file} -constraints {
    nt testwinevent
} -body {
#        case FILE_INITFILE:

    start {set x [tk_getSaveFile -initialfile "12x 456" -title Foo]}
    then {
        Click ok
    }
    string totitle $x
} -result [string totitle [file join [pwd] "12x 456"]]
test winDialog-5.14 {GetFileName: initial file: Tcl_TranslateFileName()} -constraints {
    nt
} -body {
#        if (Tcl_TranslateFileName(interp, string, &ds) == NULL)
    tk_getOpenFile -initialfile ~12x/455
} -returnCodes error -result {user "12x" doesn't exist}
test winDialog-5.15 {GetFileName: initial file: long name} -constraints {
    nt testwinevent
} -body {
    start {
        set dialogresult [catch {
            tk_getSaveFile -initialfile [string repeat a 1024] -title Long
        } x]
    }
    then {
        Click ok
    }
    list $dialogresult [string match "invalid filename *" $x]
} -result {1 1}
test winDialog-5.16 {GetFileName: parent} -constraints {
    nt
} -body {
#        case FILE_PARENT:

    toplevel .t
    set x 0
    start {tk_getOpenFile -parent .t -title Parent; set x 1}
    then {
        destroy .t
    }
    return $x
} -result {1}
test winDialog-5.17 {GetFileName: title} -constraints {
    nt testwinevent
} -body {
#        case FILE_TITLE:
   
    start {tk_getOpenFile -title Narf}
    then {
        Click cancel
    }
} -result {0}
test winDialog-5.18 {GetFileName: no filter specified} -constraints {
    nt testwinevent
} -body {
#    if (ofn.lpstrFilter == NULL)

    start {tk_getOpenFile -title Filter}
    then {
    set x [GetText 0x470]
        Click cancel
    }
    return $x
} -result {All Files (*.*)}
test winDialog-5.19 {GetFileName: parent HWND doesn't yet exist} -constraints {
    nt
} -setup {
    destroy .t
} -body {
#    if (Tk_WindowId(parent) == None)

    toplevel .t
    start {tk_getOpenFile -parent .t -title Open}
    then {
        destroy .t
    }
} -result {}
test winDialog-5.20 {GetFileName: parent HWND already exists} -constraints {
    nt
} -setup {
    destroy .t
} -body {
    toplevel .t
    update
    start {tk_getOpenFile -parent .t -title Open}
    then {
        destroy .t
    }
} -result {}
test winDialog-5.21 {GetFileName: call GetOpenFileName} -constraints {
    nt testwinevent english
} -body {
#        winCode = GetOpenFileName(&ofn);
   
    start {tk_getOpenFile -title Open}
    then {
        set x [GetText ok]
        Click cancel
    }
    return $x
} -result {&Open}
test winDialog-5.22 {GetFileName: call GetSaveFileName} -constraints {
    nt testwinevent english
} -body {
#        winCode = GetSaveFileName(&ofn);

    start {tk_getSaveFile -title Save}
    then {
        set x [GetText ok]
        Click cancel
    }
    return $x
} -result {&Save}
if {[info exists ::env(TEMP)]} {
test winDialog-5.23 {GetFileName: convert \ to /} -constraints {
    nt testwinevent
} -body {
    start {set x [tk_getSaveFile -title Back]}
    then {
        SetText 0x480 [file nativename \
                           [file join [file normalize $::env(TEMP)] "12x 457"]]
        Click ok
    }
    return $x
} -result [file join [file normalize $::env(TEMP)] "12x 457"]
}
test winDialog-5.24 {GetFileName: file types: MakeFilter() succeeds} -constraints {
    nt
} -body {
    # MacOS type that is correct, but has embedded nulls.

    start {set x [catch {tk_getSaveFile -filetypes {{"foo" .foo {\0\0\0\0}}}}]}
    then {
        Click cancel
    }
    return $x
} -result {0}
test winDialog-5.25 {GetFileName: file types: MakeFilter() succeeds} -constraints {
    nt
} -body {
    # MacOS type that is correct, but has embedded high-bit chars.

    start {set x [catch {tk_getSaveFile -filetypes {{"foo" .foo {\u2022\u2022\u2022\u2022}}}}]}
    then {
        Click cancel
    }
    return $x
} -result {0}


test winDialog-6.1 {MakeFilter} -constraints {emptyTest nt} -body {}


test winDialog-7.1 {Tk_MessageBoxObjCmd} -constraints {emptyTest nt} -body {}


test winDialog-8.1 {OFNHookProc} -constraints {emptyTest nt} -body {}


## The Tk_ChooseDirectoryObjCmd hang on the static build of Windows
## because somehow the GetOpenFileName ends up a noop in the static
## build.
##
test winDialog-9.1 {Tk_ChooseDirectoryObjCmd: no arguments} -constraints {
    nt testwinevent
} -body {
    start {tk_chooseDirectory}
    then {
        Click cancel
    }
} -result {0}
test winDialog-9.2 {Tk_ChooseDirectoryObjCmd: one argument} -constraints {
    nt
} -body {
    tk_chooseDirectory -foo
} -returnCodes error -result {bad option "-foo": must be -initialdir, -mustexist, -parent, or -title}
test winDialog-9.3 {Tk_ChooseDirectoryObjCmd: many arguments} -constraints {
    nt testwinevent
} -body {
    start {
    tk_chooseDirectory -initialdir c:/ -mustexist 1 -parent . -title test
    }
    then {
        Click cancel
    }
} -result {0}
test winDialog-9.4 {Tk_ChooseDirectoryObjCmd: Tcl_GetIndexFromObj() != TCL_OK} -constraints {
    nt
} -body {
    tk_chooseDirectory -foo bar -abc
} -returnCodes error -result {bad option "-foo": must be -initialdir, -mustexist, -parent, or -title}
test winDialog-9.5 {Tk_ChooseDirectoryObjCmd: Tcl_GetIndexFromObj() == TCL_OK} -constraints {
    nt testwinevent
} -body {
    start {tk_chooseDirectory -title bar}
    then {
        Click cancel
    }
} -result {0}
test winDialog-9.6 {Tk_ChooseDirectoryObjCmd: valid option, but missing value} -constraints {
    nt
} -body {
    tk_chooseDirectory -initialdir bar -title
} -returnCodes error -result {value for "-title" missing}
test winDialog-9.7 {Tk_ChooseDirectoryObjCmd: -initialdir} -constraints {
    nt testwinevent
} -body {
#        case DIR_INITIAL:

    start {set x [tk_chooseDirectory -initialdir c:/ -title Foo]}
    then {
        Click ok
    }
    string tolower [set x]
} -result {c:/}
test winDialog-9.8 {Tk_ChooseDirectoryObjCmd: initial directory: Tcl_TranslateFilename()} -constraints {
    nt
} -body {
#        if (Tcl_TranslateFileName(interp, string,
#            &utfDirString) == NULL)
   
    tk_chooseDirectory -initialdir ~12x/455
} -returnCodes error -result {user "12x" doesn't exist}


test winDialog-10.1 {Tk_FontchooserObjCmd: no arguments} -constraints {
    nt testwinevent
} -body {
    start {tk fontchooser show}
    list [then {
	Click cancel
    }] $::testfont
} -result {0 {}}
test winDialog-10.2 {Tk_FontchooserObjCmd: -initialfont} -constraints {
    nt testwinevent
} -body {
    start {
        tk fontchooser configure -command ApplyFont -font system
        tk fontchooser show
    }
    list [then {
	Click cancel
    }] $::testfont
} -result {0 {}}
test winDialog-10.3 {Tk_FontchooserObjCmd: -initialfont} -constraints {
    nt testwinevent
} -body {
    start {
        tk fontchooser configure -command ApplyFont -font system
        tk fontchooser show
    }
    list [then {
	Click 1
    }] [expr {[llength $::testfont] ne {}}]
} -result {0 1}
test winDialog-10.4 {Tk_FontchooserObjCmd: -title} -constraints {
    nt testwinevent
} -body {
    start {
        tk fontchooser configure -command ApplyFont -title "tk test"
        tk fontchooser show
    }
    list [then {
	Click cancel
    }] $::testfont
} -result {0 {}}
test winDialog-10.5 {Tk_FontchooserObjCmd: -parent} -constraints {
    nt testwinevent
} -setup {
    array set a {parent {}}
} -body {
    start {
        tk fontchooser configure -command ApplyFont -parent .
        tk fontchooser show
    }
    then {
        array set a [testgetwindowinfo $::tk_dialog]
	Click cancel
    }
    list [expr {$a(parent) == [wm frame .]}] $::testfont
} -result {1 {}}
test winDialog-10.6 {Tk_FontchooserObjCmd: -apply} -constraints {
    nt testwinevent
} -body {
    start {
        tk fontchooser configure -command FooBarBaz
        tk fontchooser show
    }
    then {
	Click cancel
    }
} -result 0
test winDialog-10.7 {Tk_FontchooserObjCmd: -apply} -constraints {
    nt testwinevent
} -body {
    start {
        tk fontchooser configure -command ApplyFont -parent .
        tk fontchooser show
    }
    list [then {
	Click [expr {0x0402}] ;# value from XP
        Click cancel
    }] [expr {[llength $::testfont] > 0}]
} -result {0 1}
test winDialog-10.8 {Tk_FontchooserObjCmd: -title} -constraints {
    nt testwinevent
} -setup {
    array set a {text failed}
} -body {
    start {
        tk fontchooser configure -command ApplyFont -title "Hello"
        tk fontchooser show
    }
    then {
        array set a [testgetwindowinfo $::tk_dialog]
        Click cancel
    }
    set a(text)
} -result "Hello"
test winDialog-10.9 {Tk_FontchooserObjCmd: -title} -constraints {
    nt testwinevent
} -setup {
    array set a {text failed}
} -body {
    start {
        tk fontchooser configure -command ApplyFont \
            -title  "\u041f\u0440\u0438\u0432\u0435\u0442"
        tk fontchooser show
    }
    then {
        array set a [testgetwindowinfo $::tk_dialog]
        Click cancel
    }
    set a(text)
} -result "\u041f\u0440\u0438\u0432\u0435\u0442"

if {[testConstraint testwinevent]} {
    catch {testwinevent debug 0}
}

# cleanup
cleanupTests
return

# Local variables:
# mode: tcl
# End:
<|MERGE_RESOLUTION|>--- conflicted
+++ resolved
@@ -6,11 +6,6 @@
 # Copyright (c) 1997 Sun Microsystems, Inc.
 # Copyright (c) 1998-1999 by Scriptics Corporation.
 # Copyright (c) 1998-1999 ActiveState Corporation.
-<<<<<<< HEAD
-#
-# RCS: @(#) $Id: winDialog.test,v 1.26 2010/01/05 21:50:54 patthoyts Exp $
-=======
->>>>>>> 661db781
 
 package require tcltest 2.2
 namespace import ::tcltest::*
