# This file is a Tcl script to test out Tk's "font" command
# plus the procedures in tkFont.c.  It is organized in the
# standard white-box fashion for Tcl tests.
#
# Copyright (c) 1996-1998 Sun Microsystems, Inc.
# Copyright (c) 1998-1999 by Scriptics Corporation.
# All rights reserved.

package require tcltest 2.2
namespace import ::tcltest::*
eval tcltest::configure $argv
tcltest::loadTestedCommands


set defaultfontlist [font names]

proc getnondefaultfonts {} {
    global defaultfontlist
    set nondeffonts [list ]
    foreach afont [font names] {
        if {$afont ni $defaultfontlist} {
            lappend nondeffonts $afont
        }
    }
    set nondeffonts
}

proc clearnondefaultfonts {} {
    foreach afont [getnondefaultfonts] {
        font delete $afont
    }
}

deleteWindows
# Toplevel used (in some tests) of the whole file
toplevel .t
wm geom .t +0+0
update idletasks

switch [tk windowingsystem] {
    x11	 	{set fixed "fixed"}
    win32	{set fixed "courier 12"}
    aqua	{set fixed "monaco 9"}
}


# Procedure used in tests: 24.15, 26.*, 28.*, 30.*, 31.*, 32.1
proc csetup {{str ""}} {
    focus -force .t.c
    .t.c dchars text 0 end
    .t.c insert text 0 $str
    .t.c focus text
}


test font-1.1 {TkFontPkgInit} -setup {
    catch {interp delete foo}
} -body {
    interp create foo
    foo eval {
		load {} Tk
		wm geometry . +0+0
		update
    }
    interp delete foo
} -result {}


test font-2.1 {TkFontPkgFree} -setup {
    catch {interp delete foo}
    set x {}
} -body {
    interp create foo

    # Makes sure that named font was visible only to child interp.
    foo eval {
		load {} Tk
		wm geometry . +0+0
		button .b -font {times 16} -text "hi"
		pack .b
		font create wiggles -family courier -underline 1
		update
    }
    lappend x [catch {font configure wiggles} msg; set msg]

    # Tests cancelling the idle handler for TheWorldHasChanged,
    # because app goes away before idle serviced.
    foo eval {
		.b config -font wiggles
		font config wiggles -size 24
		destroy .
    }
    lappend x [foo eval {catch {font families} msg; set msg}]
} -cleanup {
        interp delete foo
} -result {{named font "wiggles" doesn't exist} {can't invoke "font" command: application has been destroyed}}


test font-3.1 {font command: general} -body {
    font
} -returnCodes error -result {wrong # args: should be "font option ?arg?"}
test font-3.2 {font command: general} -body {
    font xyz
} -returnCodes error -result {bad option "xyz": must be actual, configure, create, delete, families, measure, metrics, or names}


test font-4.1 {font command: actual: arguments} -body {
    # (skip < 0)
    font actual xyz -displayof
} -returnCodes error -result {value for "-displayof" missing}
test font-4.2 {font command: actual: arguments} -body {
    # (objc < 3) 
    font actual
} -returnCodes error -result {wrong # args: should be "font actual font ?-displayof window? ?option? ?--? ?char?"}
test font-4.3 {font command: actual: arguments} -body {
    # (objc - skip > 4) when skip == 0
    font actual xyz abc def
} -returnCodes error -result {wrong # args: should be "font actual font ?-displayof window? ?option? ?--? ?char?"}
test font-4.4 {font command: actual: displayof specified, so skip to next} -body {
    catch {font actual xyz -displayof . -size}
} -result {0}
test font-4.5 {font command: actual: displayof specified, so skip to next} -body {
    lindex [font actual xyz -displayof .] 0
} -result {-family}
test font-4.6 {font command: actual: arguments} -body {
    # (objc - skip > 4) when skip == 2
    font actual xyz -displayof . abc def
} -returnCodes error -result {wrong # args: should be "font actual font ?-displayof window? ?option? ?--? ?char?"}
test font-4.7 {font command: actual: arguments} -constraints noExceed -body {
    # (tkfont == NULL)
    font actual "\{xyz"
} -returnCodes error -result "font \"{xyz\" doesn't exist"
test font-4.8 {font command: actual: all attributes} -body {
    # not (objc > 3) so objPtr = NULL
    lindex [font actual {-family times}] 0
} -result {-family}
test font-4.9 {font command: actual} -constraints {unix noExceed} -body {
    # (objc > 3) so objPtr = objv[3 + skip]
    string tolower [font actual {-family times} -family]
} -result {times}
test font-4.10 {font command: actual} -constraints win -body {
    # (objc > 3) so objPtr = objv[3 + skip]
    font actual {-family times} -family
} -result {Times New Roman}
test font-4.11 {font command: bad option} -body {
    font actual xyz -style
} -returnCodes error -result {bad option "-style": must be -family, -size, -weight, -slant, -underline, or -overstrike}


test font-5.1 {font command: configure} -body {
    # (objc < 3) 
    font configure
} -returnCodes error -result {wrong # args: should be "font configure fontname ?-option value ...?"}
test font-5.2 {font command: configure: non-existent font} -body {
    # (namedHashPtr == NULL)
    font configure xyz
} -returnCodes error -result {named font "xyz" doesn't exist}
test font-5.3 {font command: configure: "deleted" font} -setup {
    destroy .t.f
    catch {font delete xyz}
    pack [label .t.f]
    update
} -body {
    # (nfPtr->deletePending != 0) 
    font create xyz
    .t.f configure -font xyz
    font delete xyz
    font configure xyz
} -cleanup {
    destroy .t.f
} -returnCodes error -result {named font "xyz" doesn't exist}
test font-5.4 {font command: configure: get all options} -setup {
    catch {font delete xyz}
} -body {
    # (objc == 3) so objPtr = NULL
    font create xyz -family xyz
    lindex [font configure xyz] 1
} -cleanup {
	font delete xyz
} -result xyz
test font-5.5 {font command: configure: get one option} -setup {
    clearnondefaultfonts
} -body {
    # (objc == 4) so objPtr = objv[3]
    font create xyz -family xyz
    font configure xyz -family
	getnondefaultfonts
} -cleanup {
	font delete xyz
} -result xyz
test font-5.6 {font command: configure: update existing font} -setup {
    catch {font delete xyz}
} -body {
    # else result = ConfigAttributesObj()
    font create xyz
    font configure xyz -family xyz
    update
    font configure xyz -family
} -cleanup {
	font delete xyz
} -result xyz
test font-5.7 {font command: configure: bad option} -setup {
    catch {font delete xyz}
} -body {
    font create xyz
    font configure xyz -style
} -cleanup {
	font delete xyz
} -returnCodes error -result {bad option "-style": must be -family, -size, -weight, -slant, -underline, or -overstrike}


test font-6.1 {font command: create: make up name} -setup {
    clearnondefaultfonts
} -body {
    # (objc < 3) so name = NULL
    font create
    getnondefaultfonts
} -cleanup {
    font delete font1
} -result {font1}
test font-6.2 {font command: create: name specified} -setup {
    clearnondefaultfonts
} -body {
    # not (objc < 3)
    font create xyz
    getnondefaultfonts
} -cleanup {
	font delete xyz
} -result {xyz}
test font-6.3 {font command: create: name not really specified} -setup {
    clearnondefaultfonts
} -body {
    # (name[0] == '-') so name = NULL
    font create -family xyz
    getnondefaultfonts
} -cleanup {
    font delete font1
} -result {font1}
test font-6.4 {font command: create: generate name} -setup {
} -body {
    # (name == NULL)
    font create -family one
    font create -family two
    font create -family three
    font delete font2
    font create -family four
    font configure font2 -family
} -cleanup {
    font delete font1 font2 font3
} -result {four}
test font-6.5 {font command: create: bad option creating new font} -setup {
    catch {font delete xyz}
} -body {
    # name was specified so skip = 3 
    font create xyz -xyz times
} -returnCodes error -result {bad option "-xyz": must be -family, -size, -weight, -slant, -underline, or -overstrike}
test font-6.6 {font command: create: bad option creating new font} -setup {
    clearnondefaultfonts
} -body {
    # name was not specified so skip = 2 
    font create -xyz times
} -returnCodes error -result {bad option "-xyz": must be -family, -size, -weight, -slant, -underline, or -overstrike}
test font-6.7 {font command: create: already exists} -setup {
    catch {font delete xyz}
} -body {
    # (CreateNamedFont() != TCL_OK)
    font create xyz
    font create xyz
} -cleanup {
	font delete xyz
} -returnCodes error -result {named font "xyz" already exists}

test font-7.1 {font command: delete: arguments} -body {
    # (objc < 3) 
    font delete
} -returnCodes error -result {wrong # args: should be "font delete fontname ?fontname ...?"}
test font-7.2 {font command: delete: loop test} -setup {
    clearnondefaultfonts
	set x {}
} -body {
    # for (i = 2; i < objc; i++) 
    font create a -underline 1
    font create b -underline 1
    font create c -underline 1
    font create d -underline 1
    font create e -underline 1
    lappend x [lsort [getnondefaultfonts]]
    font delete a e c b
    lappend x [lsort [getnondefaultfonts]]
} -cleanup {
    getnondefaultfonts
} -result {{a b c d e} d}
test font-7.3 {font command: delete: loop test} -setup {
    clearnondefaultfonts
	set x {}
} -body {
    # (namedHashPtr == NULL) in middle of loop
    font create a -underline 1
    font create b -underline 1
    font create c -underline 1
    font create d -underline 1
    font create e -underline 1
    lappend x [lsort [getnondefaultfonts]]
    catch {font delete a d q c e b}
    lappend x [lsort [getnondefaultfonts]]
} -cleanup {
    clearnondefaultfonts
} -result {{a b c d e} {b c e}}
test font-7.4 {font command: delete: non-existent} -setup {
    catch {font delete xyz}
} -body {
    # (namedHashPtr == NULL) 
    font delete xyz
} -returnCodes error -result {named font "xyz" doesn't exist}
test font-7.5 {font command: delete: mark for later deletion} -setup {
    destroy .t.f
    catch {font delete xyz}
    pack [label .t.f]
    update
} -body {
    # (nfPtr->refCount != 0)
    font create xyz
    .t.f configure -font xyz
    font delete xyz
    font actual xyz
    font configure xyz
} -cleanup {
	destroy .t.f
} -returnCodes error -result {named font "xyz" doesn't exist}
test font-7.6 {font command: delete: mark for later deletion} -setup {
    destroy .t.f
    catch {font delete xyz}
    pack [label .t.f]
    update
} -body {
    # (nfPtr->refCount != 0)
    font create xyz
    .t.f configure -font xyz
    font delete xyz
    font actual xyz
    catch {font configure xyz}
	.t.f cget -font
} -cleanup {
	destroy .t.f
} -result xyz
test font-7.7 {font command: delete: actually delete} -setup {
    catch {font delete xyz}
} -body {
    # not (nfPtr->refCount != 0)
    font create xyz -underline 1
    font delete xyz
    font config xyz
} -returnCodes error -match glob -result {*}


test font-8.1 {font command: families: arguments} -body {
    # (skip < 0)
    font families -displayof
} -returnCodes error -result {value for "-displayof" missing}
test font-8.2 {font command: families: arguments} -body {
    # (objc - skip != 2) when skip == 0
    font families xyz
} -returnCodes error -result {wrong # args: should be "font families ?-displayof window?"}
test font-8.3 {font command: families: arguments} -body {
    # (objc - skip != 2) when skip == 2
    font families -displayof . xyz
} -returnCodes error -result {wrong # args: should be "font families ?-displayof window?"}
test font-8.4 {font command: families} -body {
    # TkpGetFontFamilies()
    regexp -nocase times [font families]
} -result 1


test font-9.1 {font command: measure: arguments} -body {
    # (skip < 0)
    expr {[font measure xyz -displayof] > 0}
} -returnCodes ok -result 1
test font-9.2 {font command: measure: arguments} -body {
    # (objc - skip != 4) 
    font measure
} -returnCodes error -result {wrong # args: should be "font measure font ?-displayof window? text"}
test font-9.3 {font command: measure: arguments} -body {
    # (objc - skip != 4) 
    font measure xyz abc def
} -returnCodes error -result {wrong # args: should be "font measure font ?-displayof window? text"}
test font-9.4 {font command: measure: arguments} -constraints noExceed -body {
    # (tkfont == NULL)
    font measure "\{xyz" abc
} -returnCodes error -result "font \"{xyz\" doesn't exist"
test font-9.5 {font command: measure} -body {
    # Tk_TextWidth()
    expr {[font measure $fixed "abcdefg"] == [font measure $fixed "a"]*7 }
} -result 1
test font-9.6 {font command: measure -d} -body {
     expr {[font measure $fixed -d] > 0}
} -returnCodes ok -result 1
test font-9.7 {font command: measure -d with -displayof} -body {
     expr {[font measure $fixed -displayof . -d] > 0}
} -returnCodes ok -result 1
test font-9.8 {font command: measure: arguments} -body {
    font measure $fixed -displayof .
} -returnCodes error -result {wrong # args: should be "font measure font ?-displayof window? text"}


test font-10.1 {font command: metrics: arguments} -body {
    font metrics xyz -displayof
} -returnCodes error -result {value for "-displayof" missing}
test font-10.2 {font command: metrics: arguments} -body {
    # (skip < 0)
    font metrics xyz -displayof
} -returnCodes error -result {value for "-displayof" missing}
test font-10.3 {font command: metrics: arguments} -body {
    # (objc < 3) 
    font metrics
} -returnCodes error -result {wrong # args: should be "font metrics font ?-displayof window? ?option?"}
test font-10.4 {font command: metrics: arguments} -body {
    # (objc - skip) > 4) when skip == 0
    font metrics xyz abc def
} -returnCodes error -result {wrong # args: should be "font metrics font ?-displayof window? ?option?"}
test font-10.5 {font command: metrics: arguments} -body {
    # (objc - skip) > 4) when skip == 2
    font metrics xyz -displayof . abc
} -returnCodes error -result {bad metric "abc": must be -ascent, -descent, -linespace, or -fixed}
test font-10.6 {font command: metrics: bad font} -constraints noExceed -body {
    # (tkfont == NULL)
    font metrics "\{xyz"
} -returnCodes error -result "font \"{xyz\" doesn't exist"
test font-10.7 {font command: metrics: get all metrics} -setup {
    catch {unset a}
} -body {
    # (objc == 3)
    array set a [font metrics {-family xyz}]
    lsort [array names a]
} -cleanup {
    unset a
} -result {-ascent -descent -fixed -linespace}
test font-10.8 {font command: metrics: bad metric} -body {
    # (Tcl_GetIndexFromObj() != TCL_OK)
    font metrics $fixed -xyz
} -returnCodes error -result {bad metric "-xyz": must be -ascent, -descent, -linespace, or -fixed}
test font-10.9 {font command: metrics: get individual metrics} -body {
    font metrics $fixed -ascent
    font metrics $fixed -descent
    font metrics $fixed -linespace
    font metrics $fixed -fixed
} -result 1


test font-11.1 {font command: names: arguments} -body {
    # (objc != 2)
    font names xyz
} -returnCodes error -result {wrong # args: should be "font names"}
test font-11.2 {font command: names: loop test: no passes} -setup {
    clearnondefaultfonts
} -body {
    getnondefaultfonts
} -result {}
test font-11.3 {font command: names: loop test: one pass} -setup {
    clearnondefaultfonts
} -body {
    font create
    getnondefaultfonts
} -result {font1}
test font-11.4 {font command: names: loop test: multiple passes} -setup {
    clearnondefaultfonts
} -body {
    font create xyz
    font create abc
    font create def
    lsort [getnondefaultfonts]
} -cleanup {
    clearnondefaultfonts
} -result {abc def xyz}
test font-11.5 {font command: names: skip deletePending fonts} -setup {
    destroy .t.f
    clearnondefaultfonts
    pack [label .t.f]
    update
    set x {}
} -body {
    # (nfPtr->deletePending == 0)
    font create xyz
    font create abc
    lappend x [lsort [getnondefaultfonts]]
    .t.f config -font xyz
    font delete xyz
    lappend x [getnondefaultfonts]
} -cleanup {
    clearnondefaultfonts
} -result {{abc xyz} abc}


test font-12.1 {UpdateDependantFonts procedure: no users} -setup {
    catch {font delete xyz}
} -body {
    # (nfPtr->refCount == 0)
    font create xyz
    font configure xyz -family times
} -cleanup {
	font delete xyz
} -result {}
test font-12.2 {UpdateDependantFonts procedure: pings the widgets} -setup {
    destroy .t.f
    catch {font delete xyz}
    pack [label .t.f]
    update
} -body {
    font create xyz -family times -size 20
    .t.f config -font xyz -text "abcd" -padx 0 -bd 0 -highlightthickness 0
    set a1 [font measure xyz "abcd"]
    update
    set b1 [winfo reqwidth .t.f]
    font configure xyz -family helvetica -size 20
    set a2 [font measure xyz "abcd"]
    update
    set b2 [winfo reqwidth .t.f]
    expr {$a1==$b1 && $a2==$b2}
} -cleanup {
	destroy .t.f
    font delete xyz
} -result {1}


test font-13.1 {CreateNamedFont: new named font} -setup {
    catch {font delete xyz}
	set x {}
} -body {
    # not (new == 0)
    lappend x [getnondefaultfonts]
    font create xyz
    lappend x [getnondefaultfonts]
} -cleanup {
	font delete xyz
} -result {{} xyz}
test font-13.2 {CreateNamedFont: named font already exists} -setup {
    catch {font delete xyz}
} -body {
    # (new == 0)
    font create xyz
    font create xyz
} -cleanup {
	font delete xyz
} -returnCodes error -result {named font "xyz" already exists}
test font-13.3 {CreateNamedFont: named font already exists} -setup {
    catch {font delete xyz}
} -body {
    # (nfPtr->deletePending == 0)
    font create xyz
    font create xyz
} -cleanup {
	font delete xyz
} -returnCodes error -result {named font "xyz" already exists}
test font-13.4 {CreateNamedFont: recreate "deleted" font} -setup {
    destroy .t.f
    catch {font delete xyz}
    pack [label .t.f]
    update
} -body {
    # not (nfPtr->deletePending == 0)
    font create xyz -family times
    .t.f configure -font xyz
    font delete xyz
    font create xyz -family courier
    font configure xyz -family
} -cleanup {
	font delete xyz
	destroy .t.f
} -result {courier}


test font-14.1 {Tk_GetFont procedure} -body {
} -result {}


test font-15.1 {Tk_AllocFontFromObj - converting internal reps} -constraints {
	testfont 
} -setup {
    destroy .b1 .b2
} -body {
    set x {Times 16}
    lindex $x 0
    button .b1 -font $x
    lindex $x 0
    testfont counts {Times 16}
} -cleanup {
    destroy .b1 .b2
} -result {{1 0}}
test font-15.2 {Tk_AllocFontFromObj - discard stale font} -constraints {
	testfont 
} -setup {
    destroy .b1 .b2
    set result {}
} -body {
    set x {Times 16}
    button .b1 -font $x
    destroy .b1
    lappend result [testfont counts {Times 16}]
    button .b2 -font $x
    lappend result [testfont counts {Times 16}]
} -cleanup {
    destroy .b2
} -result {{} {{1 1}}}
test font-15.3 {Tk_AllocFontFromObj - reuse existing font} -constraints {
	testfont 
} -setup {
    destroy .b1 .b2
    set result {}
} -body {
    set x {Times 16}
    button .b1 -font $x
    lappend result [testfont counts {Times 16}]
    button .b2 -font $x
    pack .b1 .b2 -side top
    lappend result [testfont counts {Times 16}]
} -cleanup {
    destroy .b1 .b2
} -result {{{1 1}} {{2 1}}}
test font-15.4 {Tk_AllocFontFromObj procedure: bump ref count} -setup {
    destroy .t.f
    pack [label .t.f]
    update
} -body {
    # (new == 0)
    .t.f config -font {-family fixed}
    lindex [font actual {-family fixed}] 0
} -cleanup {
	destroy .t.f
} -result {-family}
test font-15.5 {Tk_AllocFontFromObj procedure: get named font} -setup {
    destroy .t.f
    catch {font delete xyz}
    pack [label .t.f]
    update
} -body {
    # (namedHashPtr != NULL) 
    font create xyz 
    .t.f config -font xyz 
} -cleanup {
	destroy .t.f
    font delete xyz
} -result {}
test font-15.6 {Tk_AllocFontFromObj procedure: not a named font} -setup {
    destroy .t.f
    pack [label .t.f]
    update
} -body {
    # not (namedHashPtr != NULL)
    .t.f config -font {times 20}
} -cleanup {
	destroy .t.f
} -result {-family} -result {}
test font-15.7 {Tk_AllocFontFromObj procedure: get native font} -constraints {
	unix 
} -setup {
    destroy .t.f
    pack [label .t.f]
    update
} -body {
    # not (fontPtr == NULL) 
    .t.f config -font fixed
} -result {}
test font-15.8 {Tk_AllocFontFromObj procedure: get native font} -constraints {
	win 
} -setup {
    destroy .t.f
    clearnondefaultfonts
    pack [label .t.f]
    update
} -body {
    # not (fontPtr == NULL) 
    .t.f config -font oemfixed
} -cleanup {
	destroy .t.f
} -result {}
test font-15.9 {Tk_AllocFontFromObj procedure: get attribute font} -setup {
    destroy .t.f
    pack [label .t.f]
    update
} -body {
    # (fontPtr == NULL) 
    .t.f config -font {xxx yyy zzz}
} -cleanup {
	destroy .t.f
} -returnCodes error -result {expected integer but got "yyy"}
test font-15.10 {Tk_AllocFontFromObj procedure: no match} -constraints noExceed -body {
    # (ParseFontNameObj() != TCL_OK)
    font actual "\{xyz"
} -returnCodes error -result "font \"{xyz\" doesn't exist"
test font-15.11 {Tk_AllocFontFromObj procedure: get attribute font} -body {
    # not (ParseFontNameObj() != TCL_OK)
    lindex [font actual {plan 9}] 0
} -result {-family}
test font-15.12 {Tk_AllocFontFromObj procedure: setup tab width} -setup {
	destroy .l
} -body {
    # Tk_MeasureChars(fontPtr, "0", ...)
    label .l -bd 0 -padx 0  -highlightthickness 0 -font $fixed -text "a\tb"
    update
    set res1 [winfo reqwidth .l]
	set res2 [expr [font measure $fixed "0"]*9]
	expr {$res1 eq $res2}
} -cleanup {
	destroy .l
} -result 1
test font-15.13 {Tk_AllocFontFromObj procedure: underline position} -setup {
    destroy .t.f
    pack [label .t.f]
    update
} -body {
    # (fontPtr->underlineHeight == 0) because size was < 10
    .t.f config -text "underline" -font "times -8 underline"
    update
} -cleanup {
	destroy .t.f
} -result {}    


test font-16.1 {Tk_NameOfFont procedure} -setup {
    destroy .t.f
    pack [label .t.f]
    update
} -body {
    .t.f config -font -family\ fixed
    .t.f cget -font
} -cleanup {
	destroy .t.f
} -result {-family fixed}


test font-17.1 {Tk_FreeFontFromObj - reference counts} -constraints {
	testfont 
} -setup {
    destroy .b1 .b2 .b3
    set result {}
} -body {
    set x {Courier 12}
    button .b1 -font $x
    button .b3 -font $x
    button .b2 -font $x
    lappend result [testfont counts {Courier 12}]
    destroy .b1
    lappend result [testfont counts {Courier 12}]
    destroy .b2
    lappend result [testfont counts {Courier 12}]
    destroy .b3
    lappend result [testfont counts {Courier 12}]
} -result {{{3 1}} {{2 1}} {{1 1}} {}}
test font-17.2 {Tk_FreeFont procedure: one ref} -setup {
    destroy .t.f
    pack [label .t.f]
    update
} -body {
    # (fontPtr->refCount == 0)
    .t.f config -font {-family fixed}
    destroy .t.f
} -result {}
test font-17.3 {Tk_FreeFont procedure: multiple ref} -setup {
    destroy .t.f .t.b
    pack [label .t.f]
    update
} -body {
    # not (fontPtr->refCount == 0)
    .t.f config -font {-family fixed}
    button .t.b -font {-family fixed}
    destroy .t.f
    .t.b cget -font
} -cleanup {
    destroy .t.b
} -result {-family fixed}
test font-17.4 {Tk_FreeFont procedure: named font} -setup {
    destroy .t.f
    clearnondefaultfonts
    pack [label .t.f]
    update
} -body {
    # (fontPtr->namedHashPtr != NULL) 
    font create xyz
    .t.f config -font xyz
    destroy .t.f
    getnondefaultfonts
} -result {xyz}
test font-17.5 {Tk_FreeFont procedure: named font} -setup {
    destroy .t.f
    catch {font delete xyz}
    pack [label .t.f]
    update
} -body {
    # not (fontPtr->refCount == 0) 
    font create xyz -underline 1
    .t.f config -font xyz
    font delete xyz
    set x [font actual xyz -underline]
    destroy .t.f
    list [font actual xyz -underline] $x
} -result {0 1}
test font-17.6 {Tk_FreeFont procedure: named font not deleted yet} -setup {
    destroy .t.f .t.b
    catch {font delete xyz}
    pack [label .t.f]
    update
} -body {
    font create xyz 
    .t.f config -font xyz
    button .t.b -font xyz
    font delete xyz
    set x [font actual xyz]
    destroy .t.b
    list [lindex [font actual xyz] 0] [lindex $x 0]
} -cleanup {
    destroy .t.f
} -result {-family -family}


test font-18.1 {FreeFontObjProc} -constraints testfont -setup {
    destroy .b1
    set result {}
} -body {
    set x [join {Courier 12} { }]
    button .b1 -font $x
    set y [join {Courier 12} { }]
    .b1 configure -font $y
    set z [join {Courier 12} { }]
    .b1 configure -font $z
    lappend result [testfont counts {Courier 12}]
    set x red
    lappend result [testfont counts {Courier 12}]
    set z 32
    lappend result [testfont counts {Courier 12}]
    destroy .b1
    lappend result [testfont counts {Courier 12}]
    set y bogus
    return $result
} -result {{{1 3}} {{1 2}} {{1 1}} {}}


test font-19.1 {Tk_FontId} -setup {
    destroy .t.f
    pack [label .t.f]
    update
} -body {
    .t.f config -font "times 20"
    update
} -cleanup {
	destroy .t.f
} -result {}


test font-20.1 {Tk_GetFontMetrics procedure} -setup {
	destroy .t.w1 .t.w2
} -body {
    button .t.w1 -text abc
    entry .t.w2 -text abcd
    update
    destroy .t.w1 .t.w2
} -result {}


# Procedure used in 21.* tests
proc psfontname {name} {
	destroy .t.c
	canvas .t.c -closeenough 0 
	.t.c create text 0 0 -tags text -anchor nw -just left -font "Courier -12"
	pack .t.c
	update
    set a [.t.c itemcget text -font]
    .t.c itemconfig text -text "We need text" -font $name
    set post [.t.c postscript]
    .t.c itemconfig text -font $a
    set end [string first "findfont" $post]
    incr end -2
    set post [string range $post [expr $end-70] $end]
    set start [string first "gsave" $post]
	destroy .t.c
    return [string range $post [expr $start+7] end]
}
test font-21.1 {Tk_PostscriptFontName procedure: native} -constraints {
	unix
} -body {
    set x [font actual {{itc avant garde} 10} -family]
    if {[string match *avant*garde $x]} {
		psfontname "{itc avant garde} 10"
    } else {
		set x {AvantGarde-Book}
    }
} -result {AvantGarde-Book}
test font-21.2 {Tk_PostscriptFontName procedure: native} -constraints {
	win 
} -body {
    psfontname "arial 10"
} -result {Helvetica}
test font-21.3 {Tk_PostscriptFontName procedure: native} -constraints {
	win 
} -body {
    psfontname "{times new roman} 10"
} -result {Times-Roman}
test font-21.4 {Tk_PostscriptFontName procedure: native} -constraints {
	win 
} -body {
    psfontname "{courier new} 10"
} -result {Courier}
test font-21.5 {Tk_PostscriptFontName procedure: spaces} -constraints {
	unix 
} -body {
    set x [font actual {{lucida bright} 10} -family]
    if {[string match lucida*bright $x]} {
		psfontname "{lucida bright} 10"
    } else {
		set x {LucidaBright}
    }
} -result {LucidaBright}
test font-21.6 {Tk_PostscriptFontName procedure: spaces} -constraints {
	unix 
} -body {
    psfontname "{new century schoolbook} 10"
} -result {NewCenturySchlbk-Roman}

test font-21.7 {Tk_PostscriptFontName procedure: exhaustive} -constraints {
    unix 
} -body {
    set name {avantgarde 12 roman normal}
    if {[font actual {avantgarde 12 roman normal} -family] == "avantgarde"} {
        set x [psfontname avantgarde 12 roman normal]
    } else {
        set x AvantGarde-Book
    }
} -result {AvantGarde-Book}
test font-21.8 {Tk_PostscriptFontName procedure: exhaustive} -constraints {
    unix 
} -body {
    set name {avantgarde 12 roman bold}
    if {[font actual {avantgarde 12 roman normal} -family] == "avantgarde"} {
        set x [psfontname avantgarde 12 roman normal]
    } else {
        set x AvantGarde-Demi
    }
} -result {AvantGarde-Demi}
test font-21.9 {Tk_PostscriptFontName procedure: exhaustive} -constraints {
    unix 
} -body {
    set name {avantgarde 12 italic normal}
    if {[font actual {avantgarde 12 roman normal} -family] == "avantgarde"} {
        set x [psfontname avantgarde 12 roman normal]
    } else {
        set x AvantGarde-BookOblique
    }
} -result {AvantGarde-BookOblique}
test font-21.10 {Tk_PostscriptFontName procedure: exhaustive} -constraints {
    unix 
} -body {
    set name {avantgarde 12 italic bold}
    if {[font actual {avantgarde 12 roman normal} -family] == "avantgarde"} {
        set x [psfontname avantgarde 12 roman normal]
    } else {
        set x AvantGarde-DemiOblique
    }
} -result {AvantGarde-DemiOblique}

test font-21.11 {Tk_PostscriptFontName procedure: exhaustive} -constraints {
    unix 
} -body {
    set name {bookman 12 roman normal}
    if {[font actual {avantgarde 12 roman normal} -family] == "bookman"} {
        set x [psfontname avantgarde 12 roman normal]
    } else {
        set x Bookman-Light
    }
} -result {Bookman-Light}
test font-21.12 {Tk_PostscriptFontName procedure: exhaustive} -constraints {
    unix 
} -body {
    set name {bookman 12 roman bold}
    if {[font actual {avantgarde 12 roman normal} -family] == "bookman"} {
        set x [psfontname avantgarde 12 roman normal]
    } else {
        set x Bookman-Demi
    }
} -result {Bookman-Demi}
test font-21.13 {Tk_PostscriptFontName procedure: exhaustive} -constraints {
    unix 
} -body {
    set name {bookman 12 italic normal}
    if {[font actual {avantgarde 12 roman normal} -family] == "bookman"} {
        set x [psfontname avantgarde 12 roman normal]
    } else {
        set x Bookman-LightItalic
    }
} -result {Bookman-LightItalic}
test font-21.14 {Tk_PostscriptFontName procedure: exhaustive} -constraints {
    unix 
} -body {
    set name {bookman 12 italic bold}
    if {[font actual {avantgarde 12 roman normal} -family] == "bookman"} {
        set x [psfontname avantgarde 12 roman normal]
    } else {
        set x Bookman-DemiItalic
    }
} -result {Bookman-DemiItalic}

test font-21.15 {Tk_PostscriptFontName procedure: exhaustive} -constraints {
    unix 
} -body {
    set name {courier 12 roman normal}
    if {[font actual {avantgarde 12 roman normal} -family] == "courier"} {
        set x [psfontname avantgarde 12 roman normal]
    } else {
        set x Courier
    }
} -result {Courier}
test font-21.16 {Tk_PostscriptFontName procedure: exhaustive} -constraints {
    unix 
} -body {
    set name {courier 12 roman bold}
    if {[font actual {avantgarde 12 roman normal} -family] == "courier"} {
        set x [psfontname avantgarde 12 roman normal]
    } else {
        set x Courier-Bold
    }
} -result {Courier-Bold}
test font-21.17 {Tk_PostscriptFontName procedure: exhaustive} -constraints {
    unix 
} -body {
    set name {courier 12 italic normal}
    if {[font actual {avantgarde 12 roman normal} -family] == "courier"} {
        set x [psfontname avantgarde 12 roman normal]
    } else {
        set x Courier-Oblique
    }
} -result {Courier-Oblique}
test font-21.18 {Tk_PostscriptFontName procedure: exhaustive} -constraints {
    unix 
} -body {
    set name {courier 12 italic bold}
    if {[font actual {avantgarde 12 roman normal} -family] == "courier"} {
        set x [psfontname avantgarde 12 roman normal]
    } else {
        set x Courier-BoldOblique
    }
} -result {Courier-BoldOblique}

test font-21.19 {Tk_PostscriptFontName procedure: exhaustive} -constraints {
    unix 
} -body {
    set name {helvetica 12 roman normal}
    if {[font actual {avantgarde 12 roman normal} -family] == "helvetica"} {
        set x [psfontname avantgarde 12 roman normal]
    } else {
        set x Helvetica
    }
} -result {Helvetica}
test font-21.20 {Tk_PostscriptFontName procedure: exhaustive} -constraints {
    unix 
} -body {
    set name {helvetica 12 roman bold}
    if {[font actual {avantgarde 12 roman normal} -family] == "helvetica"} {
        set x [psfontname avantgarde 12 roman normal]
    } else {
        set x Helvetica-Bold
    }
} -result {Helvetica-Bold}
test font-21.21 {Tk_PostscriptFontName procedure: exhaustive} -constraints {
    unix 
} -body {
    set name {helvetica 12 italic normal}
    if {[font actual {avantgarde 12 roman normal} -family] == "helvetica"} {
        set x [psfontname avantgarde 12 roman normal]
    } else {
        set x Helvetica-Oblique
    }
} -result {Helvetica-Oblique}
test font-21.22 {Tk_PostscriptFontName procedure: exhaustive} -constraints {
    unix 
} -body {
    set name {helvetica 12 italic bold}
    if {[font actual {avantgarde 12 roman normal} -family] == "helvetica"} {
        set x [psfontname avantgarde 12 roman normal]
    } else {
        set x Helvetica-BoldOblique
    }
} -result {Helvetica-BoldOblique}

test font-21.23 {Tk_PostscriptFontName procedure: exhaustive} -constraints {
    unix 
} -body {
    set name {{new century schoolbook} 12 roman normal}
    if {[font actual {avantgarde 12 roman normal} -family] == "new century schoolbook"} {
        set x [psfontname avantgarde 12 roman normal]
    } else {
        set x NewCenturySchlbk-Roman
    }
} -result {NewCenturySchlbk-Roman}
test font-21.24 {Tk_PostscriptFontName procedure: exhaustive} -constraints {
    unix 
} -body {
    set name {{new century schoolbook} 12 roman bold}
    if {[font actual {avantgarde 12 roman normal} -family] == "new century schoolbook"} {
        set x [psfontname avantgarde 12 roman normal]
    } else {
        set x NewCenturySchlbk-Bold
    }
} -result {NewCenturySchlbk-Bold}
test font-21.25 {Tk_PostscriptFontName procedure: exhaustive} -constraints {
    unix 
} -body {
    set name {{new century schoolbook} 12 italic normal}
    if {[font actual {avantgarde 12 roman normal} -family] == "new century schoolbook"} {
        set x [psfontname avantgarde 12 roman normal]
    } else {
        set x NewCenturySchlbk-Italic
    }
} -result {NewCenturySchlbk-Italic}
test font-21.26 {Tk_PostscriptFontName procedure: exhaustive} -constraints {
    unix 
} -body {
    set name {{new century schoolbook} 12 italic bold}
    if {[font actual {avantgarde 12 roman normal} -family] == "new century schoolbook"} {
        set x [psfontname avantgarde 12 roman normal]
    } else {
        set x NewCenturySchlbk-BoldItalic
    }
} -result {NewCenturySchlbk-BoldItalic}

test font-21.27 {Tk_PostscriptFontName procedure: exhaustive} -constraints {
    unix 
} -body {
    set name {palatino 12 roman normal}
    if {[font actual {avantgarde 12 roman normal} -family] == "palatino"} {
        set x [psfontname avantgarde 12 roman normal]
    } else {
        set x Palatino-Roman
    }
} -result {Palatino-Roman}
test font-21.28 {Tk_PostscriptFontName procedure: exhaustive} -constraints {
    unix 
} -body {
    set name {palatino 12 roman bold}
    if {[font actual {avantgarde 12 roman normal} -family] == "palatino"} {
        set x [psfontname avantgarde 12 roman normal]
    } else {
        set x Palatino-Bold
    }
} -result {Palatino-Bold}
test font-21.29 {Tk_PostscriptFontName procedure: exhaustive} -constraints {
    unix 
} -body {
    set name {palatino 12 italic normal}
    if {[font actual {avantgarde 12 roman normal} -family] == "palatino"} {
        set x [psfontname avantgarde 12 roman normal]
    } else {
        set x Palatino-Italic
    }
} -result {Palatino-Italic}
test font-21.30 {Tk_PostscriptFontName procedure: exhaustive} -constraints {
    unix 
} -body {
    set name {palatino 12 italic bold}
    if {[font actual {avantgarde 12 roman normal} -family] == "palatino"} {
        set x [psfontname avantgarde 12 roman normal]
    } else {
        set x Palatino-BoldItalic
    }
} -result {Palatino-BoldItalic}

test font-21.31 {Tk_PostscriptFontName procedure: exhaustive} -constraints {
    unix 
} -body {
    set name {symbol 12 roman normal}
    if {[font actual {avantgarde 12 roman normal} -family] == "symbol"} {
        set x [psfontname avantgarde 12 roman normal]
    } else {
        set x Symbol
    }
} -result {Symbol}
test font-21.32 {Tk_PostscriptFontName procedure: exhaustive} -constraints {
    unix 
} -body {
    set name {symbol 12 roman bold}
    if {[font actual {avantgarde 12 roman normal} -family] == "symbol"} {
        set x [psfontname avantgarde 12 roman normal]
    } else {
        set x Symbol
    }
} -result {Symbol}
test font-21.33 {Tk_PostscriptFontName procedure: exhaustive} -constraints {
    unix 
} -body {
    set name {symbol 12 italic normal}
    if {[font actual {avantgarde 12 roman normal} -family] == "symbol"} {
        set x [psfontname avantgarde 12 roman normal]
    } else {
        set x Symbol
    }
} -result {Symbol}
test font-21.34 {Tk_PostscriptFontName procedure: exhaustive} -constraints {
    unix 
} -body {
    set name {symbol 12 italic bold}
    if {[font actual {avantgarde 12 roman normal} -family] == "symbol"} {
        set x [psfontname avantgarde 12 roman normal]
    } else {
        set x Symbol
    }
} -result {Symbol}

test font-21.35 {Tk_PostscriptFontName procedure: exhaustive} -constraints {
    unix 
} -body {
    set name {times 12 roman normal}
    if {[font actual {avantgarde 12 roman normal} -family] == "times"} {
        set x [psfontname avantgarde 12 roman normal]
    } else {
        set x Times-Roman
    }
} -result {Times-Roman}
test font-21.36 {Tk_PostscriptFontName procedure: exhaustive} -constraints {
    unix 
} -body {
    set name {times 12 roman bold}
    if {[font actual {avantgarde 12 roman normal} -family] == "times"} {
        set x [psfontname avantgarde 12 roman normal]
    } else {
        set x Times-Bold
    }
} -result {Times-Bold}
test font-21.37 {Tk_PostscriptFontName procedure: exhaustive} -constraints {
    unix 
} -body {
    set name {times 12 italic normal}
    if {[font actual {avantgarde 12 roman normal} -family] == "times"} {
        set x [psfontname avantgarde 12 roman normal]
    } else {
        set x Times-Italic
    }
} -result {Times-Italic}
test font-21.38 {Tk_PostscriptFontName procedure: exhaustive} -constraints {
    unix 
} -body {
    set name {times 12 italic bold}
    if {[font actual {avantgarde 12 roman normal} -family] == "times"} {
        set x [psfontname avantgarde 12 roman normal]
    } else {
        set x Times-BoldItalic
    }
} -result {Times-BoldItalic}

test font-21.39 {Tk_PostscriptFontName procedure: exhaustive} -constraints {
    unix 
} -body {
    set name {zapfchancery 12 roman normal}
    if {[font actual {avantgarde 12 roman normal} -family] == "zapfchancery"} {
        set x [psfontname avantgarde 12 roman normal]
    } else {
        set x ZapfChancery-MediumItalic
    }
} -result {ZapfChancery-MediumItalic}
test font-21.40 {Tk_PostscriptFontName procedure: exhaustive} -constraints {
    unix 
} -body {
    set name {zapfchancery 12 roman bold}
    if {[font actual {avantgarde 12 roman normal} -family] == "zapfchancery"} {
        set x [psfontname avantgarde 12 roman normal]
    } else {
        set x ZapfChancery-MediumItalic
    }
} -result {ZapfChancery-MediumItalic}
test font-21.41 {Tk_PostscriptFontName procedure: exhaustive} -constraints {
    unix 
} -body {
    set name {zapfchancery 12 italic normal}
    if {[font actual {avantgarde 12 roman normal} -family] == "zapfchancery"} {
        set x [psfontname avantgarde 12 roman normal]
    } else {
        set x ZapfChancery-MediumItalic
    }
} -result {ZapfChancery-MediumItalic}
test font-21.42 {Tk_PostscriptFontName procedure: exhaustive} -constraints {
    unix 
} -body {
    set name {zapfchancery 12 italic bold}
    if {[font actual {avantgarde 12 roman normal} -family] == "zapfchancery"} {
        set x [psfontname avantgarde 12 roman normal]
    } else {
        set x ZapfChancery-MediumItalic
    }
} -result {ZapfChancery-MediumItalic}

test font-21.43 {Tk_PostscriptFontName procedure: exhaustive} -constraints {
    unix 
} -body {
    set name {zapfdingbats 12 roman normal}
    if {[font actual {avantgarde 12 roman normal} -family] == "zapfdingbats"} {
        set x [psfontname avantgarde 12 roman normal]
    } else {
        set x ZapfDingbats
    }
} -result {ZapfDingbats}
test font-21.44 {Tk_PostscriptFontName procedure: exhaustive} -constraints {
    unix 
} -body {
    set name {zapfdingbats 12 roman bold}
    if {[font actual {avantgarde 12 roman normal} -family] == "zapfdingbats"} {
        set x [psfontname avantgarde 12 roman normal]
    } else {
        set x ZapfDingbats
    }
} -result {ZapfDingbats}
test font-21.45 {Tk_PostscriptFontName procedure: exhaustive} -constraints {
    unix 
} -body {
    set name {zapfdingbats 12 italic normal}
    if {[font actual {avantgarde 12 roman normal} -family] == "zapfdingbats"} {
        set x [psfontname avantgarde 12 roman normal]
    } else {
        set x ZapfDingbats
    }
} -result {ZapfDingbats}
test font-21.46 {Tk_PostscriptFontName procedure: exhaustive} -constraints {
    unix 
} -body {
    set name {zapfdingbats 12 italic bold}
    if {[font actual {avantgarde 12 roman normal} -family] == "zapfdingbats"} {
        set x [psfontname avantgarde 12 roman normal]
    } else {
        set x ZapfDingbats
    }
} -result {ZapfDingbats}

test font-21.47 {Tk_PostscriptFontName procedure: exhaustive} -constraints {
    win
} -body {
    set x [psfontname {arial 12 roman normal}]
} -result {Helvetica}
test font-21.48 {Tk_PostscriptFontName procedure: exhaustive} -constraints {
    win
} -body {
    set x [psfontname {arial 12 roman bold}]
} -result {Helvetica-Bold}
test font-21.49 {Tk_PostscriptFontName procedure: exhaustive} -constraints {
    win
} -body {
    set x [psfontname {arial 12 italic normal}]
} -result {Helvetica-Oblique}
test font-21.50 {Tk_PostscriptFontName procedure: exhaustive} -constraints {
    win
} -body {
    set x [psfontname {arial 12 italic bold}]
} -result {Helvetica-BoldOblique}

test font-21.51 {Tk_PostscriptFontName procedure: exhaustive} -constraints {
    win
} -body {
    set x [psfontname {{courier new} 12 roman normal}]
} -result {Courier}
test font-21.52 {Tk_PostscriptFontName procedure: exhaustive} -constraints {
    win
} -body {
    set x [psfontname {{courier new} 12 roman bold}]
} -result {Courier-Bold}
test font-21.53 {Tk_PostscriptFontName procedure: exhaustive} -constraints {
    win
} -body {
    set x [psfontname {{courier new} 12 italic normal}]
} -result {Courier-Oblique}
test font-21.54 {Tk_PostscriptFontName procedure: exhaustive} -constraints {
    win
} -body {
    set x [psfontname {{courier new} 12 italic bold}]
} -result {Courier-BoldOblique}

test font-21.55 {Tk_PostscriptFontName procedure: exhaustive} -constraints {
    win
} -body {
    set x [psfontname {helvetica 12 roman normal}]
} -result {Helvetica}
test font-21.56 {Tk_PostscriptFontName procedure: exhaustive} -constraints {
    win
} -body {
    set x [psfontname {helvetica 12 roman bold}]
} -result {Helvetica-Bold}
test font-21.57 {Tk_PostscriptFontName procedure: exhaustive} -constraints {
    win
} -body {
    set x [psfontname {helvetica 12 italic normal}]
} -result {Helvetica-Oblique}
test font-21.58 {Tk_PostscriptFontName procedure: exhaustive} -constraints {
    win
} -body {
    set x [psfontname {helvetica 12 italic bold}]
} -result {Helvetica-BoldOblique}

test font-21.59 {Tk_PostscriptFontName procedure: exhaustive} -constraints {
    win
} -body {
    set x [psfontname {symbol 12 roman normal}]
} -result {Symbol}
test font-21.60 {Tk_PostscriptFontName procedure: exhaustive} -constraints {
    win
} -body {
    set x [psfontname {symbol 12 roman bold}]
} -result {Symbol-Bold}
test font-21.61 {Tk_PostscriptFontName procedure: exhaustive} -constraints {
    win
} -body {
    set x [psfontname {symbol 12 italic normal}]
} -result {Symbol-Italic}
test font-21.62 {Tk_PostscriptFontName procedure: exhaustive} -constraints {
    win
} -body {
    set x [psfontname {symbol 12 italic bold}]
} -result {Symbol-BoldItalic}

test font-21.63 {Tk_PostscriptFontName procedure: exhaustive} -constraints {
    win
} -body {
    set x [psfontname {{times new roman} 12 roman normal}]
} -result {Times-Roman}
test font-21.64 {Tk_PostscriptFontName procedure: exhaustive} -constraints {
    win
} -body {
    set x [psfontname {{times new roman} 12 roman bold}]
} -result {Times-Bold}
test font-21.65 {Tk_PostscriptFontName procedure: exhaustive} -constraints {
    win
} -body {
    set x [psfontname {{times new roman} 12 italic normal}]
} -result {Times-Italic}
test font-21.66 {Tk_PostscriptFontName procedure: exhaustive} -constraints {
    win
} -body {
    set x [psfontname {{times new roman} 12 italic bold}]
} -result {Times-BoldItalic}


test font-22.1 {Tk_TextWidth procedure} -setup {
	destroy .t.l 
} -body {
	label .t.l -padx 0 -pady 0 -bd 0 -highlightthickness 0 -justify left \
		-text "0" -font "Courier -12"
	pack .t.l
	set ax [winfo reqwidth .t.l]
    expr {[font measure [.t.l cget -font] "000"] eq $ax*3}
} -cleanup {
	destroy .t.l
} -result 1


test font-23.1 {Tk_UnderlineChars procedure} -setup {
	destroy .t.t
} -body {
    text .t.t
    .t.t insert 1.0 abc\tdefg
    .t.t tag config sel -underline 1
    .t.t tag add sel 1.0 end
    update
} -cleanup {
	destroy .t.t
} -result {}


# Data used in 24.* tests
destroy .t.l 
label .t.l -padx 0 -pady 0 -bd 0 -highlightthickness 0 -justify left \
	-text "0" -font "Courier -12"
pack .t.l
update
set ax [winfo reqwidth .t.l]
set ay [winfo reqheight .t.l]
test font-24.1 {Tk_ComputeTextLayout: empty string} -body {
    .t.l config -text ""
} -result {}
test font-24.2 {Tk_ComputeTextLayout: simple string} -body {
    .t.l config -text "000"
	update
	list [expr {[winfo reqwidth .t.l] eq [expr {$ax * 3}]}] \
		[expr {[winfo reqheight .t.l] eq $ay}]
} -result {1 1}
test font-24.3 {Tk_ComputeTextLayout: find special chars} -body {
    .t.l config -text "000\n000"
	update
	list [expr {[winfo reqwidth .t.l] eq [expr {$ax * 3}]}] \
		[expr {[winfo reqheight .t.l] eq [expr {$ay * 2}]}]
} -result {1 1}
test font-24.4 {Tk_ComputeTextLayout: calls Tk_MeasureChars} -body {
    .t.l config -text "000\n000"
	update
	list [expr {[winfo reqwidth .t.l] eq [expr {$ax * 3}]}] \
		[expr {[winfo reqheight .t.l] eq [expr {$ay * 2}]}]
} -result {1 1}
test font-24.5 {Tk_ComputeTextLayout: break line} -body {
    .t.l config -text "000\t00000" -wrap [expr 9 * $ax]
	update
	list [expr {[winfo reqwidth .t.l] eq [expr {$ax * 8}]}] \
		[expr {[winfo reqheight .t.l] eq [expr {$ay * 2}]}]
} -cleanup {
    .t.l config -wrap 0
} -result {1 1}
test font-24.6 {Tk_ComputeTextLayout: normal ended on special char} -body {
    .t.l config -text "000\n000"
} -result {}
test font-24.7 {Tk_ComputeTextLayout: special char was \n} -body {
    .t.l config -text "000\n0000"
	update
	list [expr {[winfo reqwidth .t.l] eq [expr {$ax * 4}]}] \
		[expr {[winfo reqheight .t.l] eq [expr {$ay * 2}]}]
} -result {1 1}
test font-24.8 {Tk_ComputeTextLayout: special char was \t} -body {
    .t.l config -text "000\t00"
	update
	list [expr {[winfo reqwidth .t.l] eq [expr {$ax * 10}]}] \
		[expr {[winfo reqheight .t.l] eq $ay}]
} -result {1 1}
test font-24.9 {Tk_ComputeTextLayout: tab didn't cause break} -body {
    set x {}
    .t.l config -text "000\t000"
	update
    lappend x [expr {[winfo reqwidth .t.l] eq [expr {$ax * 11}]}]
	lappend x [expr {[winfo reqheight .t.l] eq $ay}]
    .t.l config -text "000\t000" -wrap [expr 100 * $ax]
	update
    lappend x [expr {[winfo reqwidth .t.l] eq [expr {$ax * 11}]}]
	lappend x [expr {[winfo reqheight .t.l] eq $ay}]
    return $x
} -cleanup {
    .t.l config -wrap 0
} -result {1 1 1 1}
test font-24.10 {Tk_ComputeTextLayout: tab caused break} -body {
    set x {}
<<<<<<< HEAD
    .t.l config -text "000\t"
	update
    lappend x [expr {[winfo reqwidth .t.l] eq [expr {$ax * 3}]}]
	lappend x [expr {[winfo reqheight .t.l] eq $ay}]
    .t.l config -text "000\t00" -wrap [expr $ax * 6]
	update
	lappend x [expr {[winfo reqwidth .t.l] eq [expr {$ax * 3}]}]
	lappend x [expr {[winfo reqheight .t.l] eq [expr {$ay * 2}]}]
    return $x
} -cleanup {
    .t.l config -wrap 0
} -result {1 1 1 1}
test font-24.11 {Tk_ComputeTextLayout: absorb spaces at eol} -body {
=======
    .b.l config -text "000\t"
    lappend x [getsize]
    .b.l config -text "000\t00" -wrap [expr $ax*6]
    lappend x [getsize]
    .b.l config -wrap 0
    set x
} "{[expr $ax*8] $ay} {[expr $ax*8] [expr $ay*2]}"
test font-24.11 {Tk_ComputeTextLayout: absorb spaces at eol} {
>>>>>>> 2f7dfea9
    set x {}
    .t.l config -text "000            000" -wrap [expr {$ax * 5}]
	update
	lappend x [expr {[winfo reqwidth .t.l] eq [expr {$ax * 3}]}]
	lappend x [expr {[winfo reqheight .t.l] eq [expr {$ay * 2}]}]
    .t.l config -text "000            "
	update
	lappend x [expr {[winfo reqwidth .t.l] eq [expr {$ax * 3}]}]
	lappend x [expr {[winfo reqheight .t.l] eq $ay}]
    return $x
} -cleanup {
    .t.l config -wrap 0
} -result {1 1 1 1}
test font-24.12 {Tk_ComputeTextLayout: append non-printing spaces to chunk} -body {
    set x {}
    .t.l config -text "000            0000" -wrap [expr {$ax * 5}]
	update
	lappend x [expr {[winfo reqwidth .t.l] eq [expr {$ax * 4}]}]
	lappend x [expr {[winfo reqheight .t.l] eq [expr {$ay * 2}]}]
    .t.l config -text "000\t00            0000" -wrap [expr {$ax * 12}]
	update
	lappend x [expr {[winfo reqwidth .t.l] eq [expr {$ax * 10}]}]
	lappend x [expr {[winfo reqheight .t.l] eq [expr {$ay * 2}]}]
    return $x
} -cleanup {
    .t.l config -wrap 0
} -result {1 1 1 1}
test font-24.13 {Tk_ComputeTextLayout: many lines -> realloc line array} -body {
    .t.l config -text "\n\n\n\n\n\n\n\n\n\n\n\n\n\n\n\n\n\n\n\n\n\n\n\n\n\n\n\n\n\n\n\n\n\n\n\n\n\n\n\n\n\n\n\n\n\n\n\n\n\n\n\n\n\n\n\n\n\n\n\n\n\n\n\n\n\n\n\n\n\n\n\n\n\n\n\n\n\n\n\n\n\n\n\n\n\n\n\n\n\n\n\n\n\n\n\n\n\n\n\n\n\n\n\n\n\n\n\n\n\n\n\n\n\n\n\n\n\n\n\n\n\n\n\n\n\n\n\n"
	update
	list [expr {[winfo reqwidth .t.l] eq 1}] \
		[expr {[winfo reqheight .t.l] eq [expr {$ay * 129}]}]
} -result {1 1}
test font-24.14 {Tk_ComputeTextLayout: text ended with \n} -body {
    set x {}
	.t.l config -text "0000"
	update
	lappend x [expr {[winfo reqwidth .t.l] eq [expr {$ax * 4}]}]
	lappend x [expr {[winfo reqheight .t.l] eq $ay}]
	.t.l config -text "0000\n"
	update
	lappend x [expr {[winfo reqwidth .t.l] eq [expr {$ax * 4}]}]
	lappend x [expr {[winfo reqheight .t.l] eq [expr {$ay * 2}]}]
    return $x
} -result {1 1 1 1}
destroy .t.l 

test font-24.15 {Tk_ComputeTextLayout: justification} -setup {
    set x {}
	destroy .t.c
	canvas .t.c -closeenough 0 
	.t.c create text 0 0 -tags text -anchor nw -just left -font "Courier -12"
	pack .t.c
	update
} -body {
    csetup "000\n00000"
    .t.c itemconfig text -just left
    lappend x [.t.c index text @[expr $ax*2],0]
    .t.c itemconfig text -just center
    lappend x [.t.c index text @[expr $ax*2],0]
    .t.c itemconfig text -just right
    lappend x [.t.c index text @[expr $ax*2],0]
    .t.c itemconfig text -just left
    return $x
} -cleanup {
	destroy .t.c
} -result {2 1 0}


test font-25.1 {Tk_FreeTextLayout procedure} -setup {
    destroy .t.f
    pack [label .t.f]
    update
} -body {
    .t.f config -text foo
    .t.f config -text boo
} -cleanup {
	destroy .t.f
} -result {}
    

# Canvas created for tests: 26.*
destroy .t.c
canvas .t.c -closeenough 0 
.t.c create text 0 0 -tags text -anchor nw -just left -font "Courier -12"
pack .t.c
update
test font-26.1 {Tk_DrawTextLayout procedure: auto-detect last char} -setup {
    destroy .t.f
    pack [label .t.f]
    update
} -body {
    .t.f config -text foo
} -cleanup {
	destroy .t.f
} -result {}
test font-26.2 {Tk_DrawTextLayout procedure: multiple chunks} -body {
    csetup "000\t00\n000"
} -result {}
test font-26.3 {Tk_DrawTextLayout: draw subset of chunk: numDisplay <= 0} -body {
    csetup "000\t00"
    .t.c select from text 3
    .t.c select to text 5
} -result {}
test font-26.4 {Tk_DrawTextLayout: draw subset of chunk: firstChar <= 0} -body {
    csetup "000\t00"
    .t.c select from text 3
    .t.c select to text 5
} -result {}
test font-26.5 {Tk_DrawTextLayout: draw subset of chunk: firstChar > 0} -body {
    csetup "000\t00"
    .t.c select from text 2
    .t.c select to text 2
} -result {}
test font-26.6 {Tk_DrawTextLayout: draw subset of chunk: lastChar < numChars} -body {
    csetup "000\t00"
    .t.c select from text 4
    .t.c select to text 4
} -result {}
destroy .t.c

#  Label used in 27.* tests
destroy .t.f
pack [label .t.f]
update
test font-27.1 {Tk_UnderlineTextLayout procedure: no underline chosen} -body {
    .t.f config -text "foo" -under -1
} -result {}
test font-27.2 {Tk_UnderlineTextLayout procedure: underline not visible} -body {
    .t.f config -text "000          00000" -wrap [expr $ax*7] -under 10
} -result {}
test font-27.3 {Tk_UnderlineTextLayout procedure: underline is visible} -body {
    .t.f config -text "000          00000" -wrap [expr $ax*7] -under 5
    .t.f config -wrap -1 -under -1
} -result {}
destroy .t.f



# Canvas created for tests: 28.*
destroy .t.c
canvas .t.c -closeenough 0 
.t.c create text 0 0 -tags text -anchor nw -just left -font "Courier -12"
pack .t.c
update
test font-28.1 {Tk_PointToChar procedure: above all lines} -body {
    csetup "000"
    .t.c index text @-1,0
} -result {0}
test font-28.2 {Tk_PointToChar procedure: no chars} -body {
    # After fixing the following bug:
    #
    # In canvas text item, it was impossible to click to position the
    # insertion point just after the last character.
    #
    # introduced another bug that Tk_PointToChar() would return a character
    # index of 1 if TextLayout contained 0 characters.

    csetup ""
    .t.c index text @100,100
} -result {0}
test font-28.3 {Tk_PointToChar procedure: loop test} -body {
    csetup "000\n000\n000\n000"
    .t.c index text @10000,0
} -result {3}
test font-28.4 {Tk_PointToChar procedure: intersect line} -body {
    csetup "000\n000\n000"
    .t.c index text @0,$ay
} -result {4}
test font-28.5 {Tk_PointToChar procedure: to the left of all chunks} -body {
    csetup "000\n000\n000"
    .t.c index text @-100,$ay
} -result {4}
test font-28.6 {Tk_PointToChar procedure: past any possible chunk} -body {
    csetup "000\n000\n000"
    .t.c index text @100000,$ay
} -result {7}
test font-28.7 {Tk_PointToChar procedure: which chunk on this line} -body {
    csetup "000\n000\t000\t000\n000"
    .t.c index text @[expr $ax*2],$ay
} -result {6}
test font-28.8 {Tk_PointToChar procedure: which chunk on this line} -body {
    csetup "000\n000\t000\t000\n000"
    .t.c index text @[expr $ax*10],$ay
} -result {10}
test font-28.9 {Tk_PointToChar procedure: in special chunk} -body {
    csetup "000\n000\t000\t000\n000"
    .t.c index text @[expr $ax*6],$ay
} -result {7}
test font-28.10 {Tk_PointToChar procedure: past all chars in chunk} -body {
    csetup "000 0000000"
    .t.c itemconfig text -width [expr $ax*5]
    set x [.t.c index text @[expr $ax*5],0]
    .t.c itemconfig text -width 0
    return $x
} -result {3}
test font-28.11 {Tk_PointToChar procedure: below all chunks} -body {
    csetup "000 0000000"
    .t.c index text @0,1000000
} -result {11}
destroy .t.c


#  Label used in 29.* tests
destroy .t.f
pack [label .t.f]
update
test font-29.1 {Tk_CharBBox procedure: index < 0} -body {
    .t.f config -text "000" -underline -1
} -result {}
test font-29.2 {Tk_CharBBox procedure: loop} -body {
    .t.f config -text "000\t000\t000\t000" -underline 9
} -result {}
test font-29.3 {Tk_CharBBox procedure: special char} -body {
    .t.f config -text "000\t000\t000" -underline 7
} -result {}
test font-29.4 {Tk_CharBBox procedure: normal char} -body {
    .t.f config -text "000" -underline 1
} -result {}
test font-29.5 {Tk_CharBBox procedure: right edge of bbox truncated} -body {
    .t.f config -text "0    0000" -wrap [expr $ax*4] -under 2
    .t.f config -wrap 0
} -result {}
test font-29.6 {Tk_CharBBox procedure: bbox pegged to right edge} -body {
    .t.f config -text "0    0000" -wrap [expr $ax*4] -under 3
    .t.f config -wrap 0
} -result {}
destroy .t.f



# Canvas created for tests: 30.*
destroy .t.c
canvas .t.c -closeenough 0 
.t.c create text 0 0 -tags text -anchor nw -just left -font "Courier -12"
pack .t.c
update
test font-30.1 {Tk_DistanceToTextLayout procedure: loop once} -body {
    csetup "000\n000\n000"
	.t.c bind all <Enter> {lappend x [.t.c index current @%x,%y]}
    set x {}
    event generate .t.c <Leave>
    event generate .t.c <Enter> -x 0 -y 0
    return $x
} -cleanup {
	bind all <Enter> {}
} -result {0}
test font-30.2 {Tk_DistanceToTextLayout procedure: loop multiple} -body {
    csetup "000\n000\n000"
	.t.c bind all <Enter> {lappend x [.t.c index current @%x,%y]}
    set x {}
    event generate .t.c <Leave>
    event generate .t.c <Enter> -x $ax -y $ay
    return $x
} -cleanup {
	bind all <Enter> {}
} -result {5}
test font-30.3 {Tk_DistanceToTextLayout procedure: loop to end} -body {
    csetup "000\n0\n000"
	.t.c bind all <Enter> {lappend x [.t.c index current @%x,%y]}
    set x {}
    event generate .t.c <Leave>
    event generate .t.c <Enter> -x [expr $ax*2] -y $ay
    return $x
} -cleanup {
	bind all <Enter> {}
} -result {}
test font-30.4 {Tk_DistanceToTextLayout procedure: hit a special char (tab)} -body {
    csetup "000\t000\n000"
	.t.c bind all <Enter> {lappend x [.t.c index current @%x,%y]}
    set x {}
    event generate .t.c <Leave>
    event generate .t.c <Enter> -x [expr $ax*6] -y 0
    return $x
} -cleanup {
	bind all <Enter> {}
} -result {3}
test font-30.5 {Tk_DistanceToTextLayout procedure: ignore newline} -body {
    csetup "000\n0\n000"
	.t.c bind all <Enter> {lappend x [.t.c index current @%x,%y]}
    set x {}
    event generate .t.c <Leave>
    event generate .t.c <Enter> -x [expr $ax*2] -y $ay
    return $x
} -cleanup {
	bind all <Enter> {}
} -result {}
test font-30.6 {Tk_DistanceToTextLayout procedure: ignore spaces at eol} -body {
    csetup "000\n000      000000000"
    .t.c itemconfig text -width [expr $ax*10]
	.t.c bind all <Enter> {lappend x [.t.c index current @%x,%y]}
    set x {}
    event generate .t.c <Leave>
    event generate .t.c <Enter> -x [expr $ax*5] -y $ay
    .t.c itemconfig text -width 0
    return $x
} -cleanup {
	bind all <Enter> {}
} -result {}
.t.c itemconfig text -justify center
test font-30.7 {Tk_DistanceToTextLayout procedure: on left side} -body {
    csetup "0\n000"
	.t.c bind all <Enter> {lappend x [.t.c index current @%x,%y]}
    set x {}
    event generate .t.c <Leave>
    event generate .t.c <Enter> -x 0 -y 0
    return $x
} -cleanup {
	bind all <Enter> {}
} -result {}
test font-30.8 {Tk_DistanceToTextLayout procedure: on right side} -body {
    csetup "0\n000"
	.t.c bind all <Enter> {lappend x [.t.c index current @%x,%y]}
    set x {}
    event generate .t.c <Leave>
    event generate .t.c <Enter> -x [expr $ax*2] -y 0
    return $x
} -cleanup {
	bind all <Enter> {}
} -result {}
test font-30.9 {Tk_DistanceToTextLayout procedure: inside line} -body {
    csetup "0\n000"
	.t.c bind all <Enter> {lappend x [.t.c index current @%x,%y]}
    set x {}
    event generate .t.c <Leave>
    event generate .t.c <Enter> -x $ax -y 0
    return $x
} -cleanup {
	bind all <Enter> {}
} -result {0}
test font-30.10 {Tk_DistanceToTextLayout procedure: above line} -body {
    csetup "0\n000"
	.t.c bind all <Enter> {lappend x [.t.c index current @%x,%y]}
    set x {}
    event generate .t.c <Leave>
    event generate .t.c <Enter> -x 0 -y 0
    return $x
} -cleanup {
	bind all <Enter> {}
} -result {}
test font-30.11 {Tk_DistanceToTextLayout procedure: below line} -body {
    csetup "000\n0"
	.t.c bind all <Enter> {lappend x [.t.c index current @%x,%y]}
    set x {}
    event generate .t.c <Leave>
    event generate .t.c <Enter> -x 0 -y $ay
    return $x
} -cleanup {
	bind all <Enter> {}
} -result {}
test font-30.12 {Tk_DistanceToTextLayout procedure: in line} -body {
    csetup "0\n000"
	.t.c bind all <Enter> {lappend x [.t.c index current @%x,%y]}
    set x {}
    event generate .t.c <Leave>
    event generate .t.c <Enter> -x $ax -y $ay
    return $x
} -cleanup {
	bind all <Enter> {}
} -result {3}
.t.c itemconfig text -justify left
test font-30.13 {Tk_DistanceToTextLayout procedure: exact hit} -body {
    csetup "000"
	.t.c bind all <Enter> {lappend x [.t.c index current @%x,%y]}
    set x {}
    event generate .t.c <Leave>
    event generate .t.c <Enter> -x $ax -y 0
    return $x
} -cleanup {
	bind all <Enter> {}
} -result {1}
destroy .t.c


# Canvas created for tests 31.*
destroy .t.c
canvas .t.c -closeenough 0 
.t.c create text 0 0 -tags text -anchor nw -just left -font "Courier -12"
pack .t.c
update
test font-31.1 {Tk_IntersectTextLayout procedure: loop once} -body {
    csetup "000\n000\n000"
    .t.c find overlapping 0 0 0 0
} -result [.t.c find withtag text]
test font-31.2 {Tk_IntersectTextLayout procedure: loop multiple} -body {
    csetup "000\t000\t000"
    .t.c find overlapping [expr $ax*10] 0 [expr $ax*10] 0
} -result [.t.c find withtag text]
test font-31.3 {Tk_IntersectTextLayout procedure: loop to end} -body {
    csetup "0\n000"
    .t.c find overlapping [expr $ax*2] 0 [expr $ax*2] 0
} -result {}
test font-31.4 {Tk_IntersectTextLayout procedure: hit a special char (tab)} -body {
    csetup "000\t000"
    .t.c find overlapping [expr $ax*6] 0 [expr $ax*6] 0
} -result [.t.c find withtag text]
test font-31.5 {Tk_IntersectTextLayout procedure: ignore newlines} -body {
    csetup "000\n0\n000"
    .t.c find overlapping $ax $ay $ax $ay
} -result {}
test font-31.6 {Tk_IntersectTextLayout procedure: ignore spaces at eol} -body {
    csetup "000\n000      000000000"
    .t.c itemconfig text -width [expr $ax*10]
    set x [.t.c find overlapping [expr $ax*5] $ay [expr $ax*5] $ay]
    .t.c itemconfig text -width 0
    return $x
} -result {}
destroy .t.c


test font-32.1 {Tk_TextLayoutToPostscript: ensure buffer doesn't overflow} -setup {
	destroy .t.c
	canvas .t.c -closeenough 0 
	.t.c create text 0 0 -tags text -anchor nw -just left -font "Courier -12"
	pack .t.c
	update
} -body {
    # If there were a whole bunch of returns or tabs in a row, then the
    # temporary buffer could overflow and write on the stack.
    csetup "qwertyuiopasdfghjklzxcvbnm1234qwertyuiopasdfghjklzxcvbnm\n"
    .t.c itemconfig text -width 800
    .t.c insert text end "qwertyuiopasdfghjklzxcvbnm1234qwertyuiopasdfghjklzxcvbnm\n"
    .t.c insert text end "\n\n\n\n\n\n\n\n\n\n\n\n\n\n\n\n\n\n\n\n\n\n\n\n\n\n\n\n\n\n"
    .t.c insert text end "end"
    set x [.t.c postscript]
    set i [string first "(qwerty" $x] 
    string range $x $i [expr {$i + 278}]
} -cleanup {
	destroy .t.c
} -result {(qwertyuiopasdfghjklzxcvbnm1234qwertyuiopasdfghjklzxcvbnm)]
[(qwertyuiopasdfghjklzxcvbnm1234qwertyuiopasdfghjklzxcvbnm)]
[()]
[()]
[()]
[()]
[()]
[()]
[()]
[()]
[()]
[()]
[()]
[()]
[()]
[()]
[()]
[()]
[()]
[()]
[()]
[()]
[()]
[()]
[()]
[()]
[()]
[()]
[()]
[()]
[()]
[()]
[(end)]
}


test font-33.1 {Tk_TextWidth procedure} -body {
} -result {}


test font-34.1 {ConfigAttributesObj procedure: arguments} -setup {
    catch {font delete xyz}
} -body {
    # (Tcl_GetIndexFromObj() != TCL_OK)
    font create xyz -xyz
} -returnCodes {
    error
} -result {bad option "-xyz": must be -family, -size, -weight, -slant, -underline, or -overstrike}
test font-34.2 {ConfigAttributesObj procedure: arguments} -setup {
    catch {font delete xyz}
} -body {
    # (objc & 1)
    font create xyz -family
} -returnCodes error -result {value for "-family" option missing}

test font-34.3 {ConfigAttributesObj procedure: family} -setup {
    catch {font delete xyz}
	set x {}
} -body {
	font create xyz -family xyz
	lappend x [font config xyz -family]
	font config xyz -family times
	lappend x [font config xyz -family]
} -cleanup {
	font delete xyz
} -result {xyz times}
test font-34.4 {ConfigAttributesObj procedure: size} -setup {
    catch {font delete xyz}
	set x {}
} -body {
	font create xyz -size 20
	lappend x [font config xyz -size]
	font config xyz -size 40
	lappend x [font config xyz -size]
} -cleanup {
	font delete xyz
} -result {20 40}
test font-34.5 {ConfigAttributesObj procedure: weight} -setup {
    catch {font delete xyz}
	set x {}
} -body {
	font create xyz -weight normal
	lappend x [font config xyz -weight]
	font config xyz -weight bold
	lappend x [font config xyz -weight]
} -cleanup {
	font delete xyz
} -result {normal bold}
test font-34.6 {ConfigAttributesObj procedure: slant} -setup {
    catch {font delete xyz}
	set x {}
} -body {
	font create xyz -slant roman
	lappend x [font config xyz -slant]
	font config xyz -slant italic
	lappend x [font config xyz -slant]
} -cleanup {
	font delete xyz
} -result {roman italic}
test font-34.7 {ConfigAttributesObj procedure: underline} -setup {
    catch {font delete xyz}
	set x {}
} -body {
	font create xyz -underline 0
	lappend x [font config xyz -underline]
	font config xyz -underline 1
	lappend x [font config xyz -underline]
} -cleanup {
	font delete xyz
} -result {0 1}
test font-34.8 {ConfigAttributesObj procedure: overstrike} -setup {
    catch {font delete xyz}
	set x {}
} -body {
	font create xyz -overstrike 0
	lappend x [font config xyz -overstrike]
	font config xyz -overstrike 1
	lappend x [font config xyz -overstrike]
} -cleanup {
	font delete xyz
} -result {0 1}

test font-34.9 {ConfigAttributesObj procedure: size} -body {
	font create xyz -size xyz
} -returnCodes error -result {expected integer but got "xyz"}
test font-34.10 {ConfigAttributesObj procedure: weight} -body {
	font create xyz -weight xyz
} -returnCodes error -result {bad -weight value "xyz": must be normal, or bold}
test font-34.11 {ConfigAttributesObj procedure: slant} -body {
	font create xyz -slant xyz
} -returnCodes error -result {bad -slant value "xyz": must be roman, or italic}
test font-34.12 {ConfigAttributesObj procedure: underline} -body {
	font create xyz -underline xyz
} -returnCodes error -result {expected boolean value but got "xyz"}
test font-34.13 {ConfigAttributesObj procedure: overstrike} -body {
	font create xyz -overstrike xyz
} -returnCodes error -result {expected boolean value but got "xyz"}


test font-35.1 {GetAttributeInfoObj procedure: one attribute} -setup {
    catch {font delete xyz}
} -body {
    # (objPtr != NULL)
    font create xyz -family xyz
    font config xyz -family
} -cleanup {
	font delete xyz
} -result {xyz}


test font-36.1 {GetAttributeInfoObj procedure: unknown attribute} -setup {
    catch {font delete xyz}
} -body {
    # (Tcl_GetIndexFromObj() != TCL_OK)
    font create xyz
    font config xyz -xyz
} -cleanup {
	font delete xyz
} -returnCodes {
    error
} -result {bad option "-xyz": must be -family, -size, -weight, -slant, -underline, or -overstrike}


test font-37.1 {GetAttributeInfoObj procedure: all attributes} -setup {
    catch {font delete xyz}
} -body {
    # not (objPtr != NULL)
    font create xyz -family xyz
    font config xyz
} -cleanup {
	font delete xyz
} -result {-family xyz -size 0 -weight normal -slant roman -underline 0 -overstrike 0}
test font-37.2 {GetAttributeInfo procedure: family} -setup {
    catch {font delete xyz}
} -body {
	font create xyz -family xyz
	font config xyz -family
} -cleanup {
	font delete xyz
} -result {xyz}
test font-37.3 {GetAttributeInfo procedure: size} -setup {
    catch {font delete xyz}
	set x {}
} -body {
	font create xyz -size 20
	font config xyz -size
} -cleanup {
	font delete xyz
} -result {20}
test font-37.4 {GetAttributeInfo procedure: weight} -setup {
    catch {font delete xyz}
	set x {}
} -body {
	font create xyz -weight normal
	font config xyz -weight
} -cleanup {
	font delete xyz
} -result {normal}
test font-37.5 {GetAttributeInfo procedure: slant} -setup {
    catch {font delete xyz}
	set x {}
} -body {
	font create xyz -slant italic
	font config xyz -slant
} -cleanup {
	font delete xyz
} -result {italic}
test font-37.6 {GetAttributeInfo procedure: underline} -setup {
    catch {font delete xyz}
	set x {}
} -body {
	font create xyz -underline yes
	font config xyz -underline 
} -cleanup {
	font delete xyz
} -result {1}
test font-37.7 {GetAttributeInfo procedure: overstrike} -setup {
    catch {font delete xyz}
	set x {}
} -body {
	font create xyz -overstrike no
	font config xyz -overstrike 
} -cleanup {
	font delete xyz
} -result {0}


# In tests below, one field is set to "xyz" so that font name doesn't
# look like a native X font, so that ParseFontNameObj or TkParseXLFD will
# be called.

test font-38.1 {ParseFontNameObj procedure: begins with -} -body {
    lindex [font actual -xyz-times-*-*-*-*-*-*-*-*-*-*-*-*] 1
} -result [font actual {times 0} -family]
test font-38.2 {ParseFontNameObj procedure: begins with -*} -body {
    lindex [font actual -*-times-xyz-*-*-*-*-*-*-*-*-*-*-*] 1
} -result [font actual {times 0} -family]
test font-38.3 {ParseFontNameObj procedure: begins with -, doesn't look like list} -body {
    lindex [font actual -xyz-times-*-*-*-*-*-*-*-*-*-*-*-*] 1
} -result [font actual {times 0} -family]
test font-38.4 {ParseFontNameObj procedure: begins with -, looks like list} -body {
    lindex [font actual {-family times}] 1
} -result [font actual {times 0} -family]
test font-38.5 {ParseFontNameObj procedure: begins with *} -body {
    lindex [font actual *-times-xyz-*-*-*-*-*-*-*-*-*-*-*] 1
} -result [font actual {times 0} -family]
test font-38.6 {ParseFontNameObj procedure: begins with *} -body {
    font actual *-times-xyz -family
} -result [font actual {times 0} -family]
test font-38.7 {ParseFontNameObj procedure: arguments} -constraints noExceed -body {
    font actual "\{xyz"
} -returnCodes error -result "font \"{xyz\" doesn't exist"
test font-38.8 {ParseFontNameObj procedure: arguments} -constraints noExceed -body {
    font actual ""
} -returnCodes error -result {font "" doesn't exist}
test font-38.9 {ParseFontNameObj procedure: arguments} -body {
    font actual {times 20 xyz xyz}
} -returnCodes error -result {unknown font style "xyz"}
test font-38.10 {ParseFontNameObj procedure: arguments} -body {
    font actual {times xyz xyz}
} -returnCodes error -result {expected integer but got "xyz"}
test font-38.11 {ParseFontNameObj procedure: stylelist loop} -constraints {
	unixOrPc
} -body {
    lrange [font actual {times 12 bold italic overstrike underline}] 4 end
} -result {-weight bold -slant italic -underline 1 -overstrike 1}
test font-38.12 {ParseFontNameObj procedure: stylelist error} -body {
    font actual {times 12 bold xyz}
} -returnCodes error -result {unknown font style "xyz"}
test font-38.13 "ParseFontNameObj: options with hyphenated family: bug #2791352" -body {
    font actual {-family sans-serif -size 12 -weight bold -slant roman -underline 0 -overstrike 0}
} -returnCodes ok -result [font actual {sans-serif 12 bold}]
test font-38.14 "ParseFontNameObj: bug #2791352" -body {
    font actual {-invalidfont 8 bold}
} -returnCodes error -match glob -result {bad option "-invalidfont": *}


test font-39.1 {NewChunk procedure: test realloc} -setup {
    destroy .t.f
    pack [label .t.f]
    update
} -body {
    .t.f config -text "xxx\nxxx\txxx\nxxx\t\t\t"
} -cleanup {
	destroy .t.f
} -result {}


test font-40.1 {TkFontParseXLFD procedure: initial dash} -body {
    font actual -xyz-times-*-*-*-*-*-*-*-*-*-*-*-* -family
} -result [font actual {times 0} -family]
test font-40.2 {TkFontParseXLFD procedure: no initial dash} -body {
    font actual *-times-*-*-*-*-*-*-*-*-*-*-*-xyz -family
} -result [font actual {times 0} -family]
test font-40.3 {TkFontParseXLFD procedure: not enough fields} -body {
    font actual -xyz-times-*-*-* -family
} -result [font actual {times 0} -family]
test font-40.4 {TkFontParseXLFD procedure: all fields unspecified} -body {
    lindex [font actual -xyz-*-*-*-*-*-*-*-*-*-*-*-*-*] 0
} -result {-family}
test font-40.5 {TkFontParseXLFD procedure: all fields specified} -body {
    lindex [font actual \
        -foundry-times-weight-slant-setwidth-addstyle-10-10-10-10-spacing-avgwidth-registry-encoding] 1
} -result [font actual {times 0} -family]


test font-41.1 {TkParseXLFD procedure: arguments} -body {
    # XLFD with bad pointsize: fallback to some system font.
    font actual -*-*-*-*-*-*-xyz-*-*-*-*-*-*-*
    set x {}
} -result {}


test font-42.1 {TkFontParseXLFD procedure: arguments} -body {
    # XLFD with bad pixelsize: fallback to some system font.
    font actual -*-*-*-*-*-*-*-xyz-*-*-*-*-*-*
    set x {}
} -result {}
test font-42.2 {TkFontParseXLFD procedure: pixelsize specified} -body {
    font metrics -xyz-times-*-*-*-*-12-*-*-*-*-*-*-* -linespace
    set x {}
} -result {}
test font-42.3 {TkFontParseXLFD procedure: weird pixelsize specified} -body {
    font metrics {-xyz-times-*-*-*-*-[ 12.0 0 12.0 0]-*-*-*-*-*-*-*} -linespace
    set x {}
} -result {}
test font-42.4 {TkFontParseXLFD procedure: pointsize specified} -body {
    font metrics -xyz-times-*-*-*-*-*-120-*-*-*-*-*-* -linespace
    set x {}
} -result {}
test font-42.5 {TkFontParseXLFD procedure: weird pointsize specified} -body {
    font metrics {-xyz-times-*-*-*-*-*-[ 12.0 0 12.0 0]-*-*-*-*-*-*} -linespace
    set x {}
} -result {}


test font-43.1 {FieldSpecified procedure: specified vs. non-specified} -body {
    font actual -xyz--*-*-*-*-*-*-*-*-*-*-*-*
    font actual -xyz-*-*-*-*-*-*-*-*-*-*-*-*-*
    font actual -xyz-?-*-*-*-*-*-*-*-*-*-*-*-*
    lindex [font actual -xyz-times-*-*-*-*-*-*-*-*-*-*-*-*] 1
} -result [font actual {times 0} -family]


test font-44.1 {TkFontGetPixels: size < 0} -setup {
	set oldscale [tk scaling]
} -body {
	tk scaling 0.5
    font actual {times -12} -size
} -cleanup {
	tk scaling $oldscale
} -result {24}
test font-44.2 {TkFontGetPoints: size >= 0} -constraints noExceed -setup {
	set oldscale [tk scaling]
} -body {
	tk scaling 0.5
    font actual {times 12} -size
} -cleanup {
	tk scaling $oldscale
} -result {12}


test font-45.1 {TkFontGetAliasList: no match} -body {
    font actual {snarky 10} -family
} -result [font actual {-size 10} -family]
test font-45.2 {TkFontGetAliasList: match} -constraints win -body {
    font actual {times 10} -family
} -result {Times New Roman}
test font-45.3 {TkFontGetAliasList: match} -constraints {unix noExceed} -body {
    # can fail on Unix systems that have a real "times new roman" font
    font actual {{times new roman} 10} -family
} -result [font actual {times 10} -family]


test font-46.1 {font actual, with character, no option, no --} -body {
	font actual {times 10} a
} -match glob -result [list -family [font actual {times 10} -family] -size *\
		 -slant roman -underline 0 -overstrike 0]

test font-46.2 {font actual, with character introduced by --} -body {
	font actual {times 10} -- -
} -match glob -result [list -family [font actual {times 10} -family] -size *\
		 -slant roman -underline 0 -overstrike 0]

test font-46.3 {font actual, with character and option} -body {
    font actual {times 10} -family a
} -result [font actual {times 10} -family]

test font-46.4 {font actual, with character, option and --} -body {
    font actual {times 10} -family -- -
} -result [font actual {times 10} -family]

test font-46.5 {font actual, too many chars} -body {
    font actual {times 10} 123456789012345678901234567890123456789012345678901
} -returnCodes error -result {expected a single character but got "1234567890123456789012345678901234567..."}

test font-47.1 {Bug f214b8ad5b} -body {
    interp create one
    interp create two
    load {} Tk one
    load {} Tk two
    one eval menu .menubar
    two eval menu .menubar
    interp delete one
    interp delete two
} -result {}

# cleanup
cleanupTests
return



<|MERGE_RESOLUTION|>--- conflicted
+++ resolved
@@ -1524,30 +1524,19 @@
 } -result {1 1 1 1}
 test font-24.10 {Tk_ComputeTextLayout: tab caused break} -body {
     set x {}
-<<<<<<< HEAD
     .t.l config -text "000\t"
 	update
-    lappend x [expr {[winfo reqwidth .t.l] eq [expr {$ax * 3}]}]
+    lappend x [expr {[winfo reqwidth .t.l] eq [expr {$ax * 8}]}]
 	lappend x [expr {[winfo reqheight .t.l] eq $ay}]
     .t.l config -text "000\t00" -wrap [expr $ax * 6]
 	update
-	lappend x [expr {[winfo reqwidth .t.l] eq [expr {$ax * 3}]}]
+	lappend x [expr {[winfo reqwidth .t.l] eq [expr {$ax * 8}]}]
 	lappend x [expr {[winfo reqheight .t.l] eq [expr {$ay * 2}]}]
     return $x
 } -cleanup {
     .t.l config -wrap 0
 } -result {1 1 1 1}
 test font-24.11 {Tk_ComputeTextLayout: absorb spaces at eol} -body {
-=======
-    .b.l config -text "000\t"
-    lappend x [getsize]
-    .b.l config -text "000\t00" -wrap [expr $ax*6]
-    lappend x [getsize]
-    .b.l config -wrap 0
-    set x
-} "{[expr $ax*8] $ay} {[expr $ax*8] [expr $ay*2]}"
-test font-24.11 {Tk_ComputeTextLayout: absorb spaces at eol} {
->>>>>>> 2f7dfea9
     set x {}
     .t.l config -text "000            000" -wrap [expr {$ax * 5}]
 	update
