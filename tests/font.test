# This file is a Tcl script to test out Tk's "font" command
# plus the procedures in tkFont.c.  It is organized in the
# standard white-box fashion for Tcl tests.
#
# Copyright (c) 1996-1998 Sun Microsystems, Inc.
# Copyright (c) 1998-1999 by Scriptics Corporation.
# All rights reserved.

package require tcltest 2.2
namespace import ::tcltest::*
eval tcltest::configure $argv
tcltest::loadTestedCommands

# Some tests require support for 4-byte UTF-8 sequences
testConstraint fullutf [expr {[format %c 0x010000] != "\uFFFD"}]
testConstraint utfcompat [expr {([string length "\U10000"] == 2) && [package vsatisfies [package provide Tcl] 8]}]
testConstraint failsOnUbuntuNoXft [expr {[testConstraint failsOnUbuntu] || ([catch {tk::pkgconfig get fontsystem} fs] || ($fs ne "xft"))}]

set defaultfontlist [font names]

proc getnondefaultfonts {} {
    global defaultfontlist
    set nondeffonts [list ]
    foreach afont [font names] {
        if {$afont ni $defaultfontlist} {
            lappend nondeffonts $afont
        }
    }
    set nondeffonts
}

proc clearnondefaultfonts {} {
    foreach afont [getnondefaultfonts] {
        font delete $afont
    }
}

deleteWindows
# Toplevel used (in some tests) of the whole file
toplevel .t
wm geom .t +0+0
update idletasks

switch [tk windowingsystem] {
    x11	 	{set fixed "TkFixedFont"}
    win32	{set fixed "courier 12"}
    aqua	{set fixed "monaco 9"}
}


# Procedure used in tests: 24.15, 26.*, 28.*, 30.*, 31.*, 32.1
proc csetup {{str ""}} {
    focus -force .t.c
    .t.c dchars text 0 end
    .t.c insert text 0 $str
    .t.c focus text
}


test font-1.1 {TkFontPkgInit} -setup {
    catch {interp delete foo}
} -body {
    interp create foo
    foo eval {
	load {} Tk
	wm geometry . +0+0
	update
    }
    interp delete foo
} -result {}


test font-2.1 {TkFontPkgFree} -setup {
    catch {interp delete foo}
    set x {}
} -body {
    interp create foo

    # Makes sure that named font was visible only to child interp.
    foo eval {
	load {} Tk
	wm geometry . +0+0
	button .b -font {times 16} -text "hi"
	pack .b
	font create wiggles -family courier -underline 1
	update
    }
    lappend x [catch {font configure wiggles} msg; set msg]

    # Tests cancelling the idle handler for TheWorldHasChanged,
    # because app goes away before idle serviced.
    foo eval {
	.b config -font wiggles
	font config wiggles -size 24
	destroy .
    }
    lappend x [foo eval {catch {font families} msg; set msg}]
} -cleanup {
    interp delete foo
} -result {{named font "wiggles" doesn't exist} {can't invoke "font" command: application has been destroyed}}


test font-3.1 {font command: general} -body {
    font
} -returnCodes error -result {wrong # args: should be "font option ?arg?"}
test font-3.2 {font command: general} -body {
    font xyz
} -returnCodes error -result {bad option "xyz": must be actual, configure, create, delete, families, measure, metrics, or names}


test font-4.1 {font command: actual: arguments} -body {
    # (skip < 0)
    font actual xyz -displayof
} -returnCodes error -result {value for "-displayof" missing}
test font-4.2 {font command: actual: arguments} -body {
    # (objc < 3)
    font actual
} -returnCodes error -result {wrong # args: should be "font actual font ?-displayof window? ?-option? ?--? ?char?"}
test font-4.3 {font command: actual: arguments} -body {
    # (objc - skip > 4) when skip == 0
    font actual xyz abc def
} -returnCodes error -result {wrong # args: should be "font actual font ?-displayof window? ?-option? ?--? ?char?"}
test font-4.4 {font command: actual: displayof specified, so skip to next} -body {
    catch {font actual xyz -displayof . -size}
} -result 0
test font-4.5 {font command: actual: displayof specified, so skip to next} -body {
    lindex [font actual xyz -displayof .] 0
} -result {-family}
test font-4.6 {font command: actual: arguments} -body {
    # (objc - skip > 4) when skip == 2
    font actual xyz -displayof . abc def
} -returnCodes error -result {wrong # args: should be "font actual font ?-displayof window? ?-option? ?--? ?char?"}
test font-4.7 {font command: actual: arguments} -constraints noExceed -body {
    # (tkfont == NULL)
    font actual "\{xyz"
} -returnCodes error -result "font \"{xyz\" doesn't exist"
test font-4.8 {font command: actual: all attributes} -body {
    # not (objc > 3) so objPtr = NULL
    lindex [font actual {-family times}] 0
} -result {-family}
test font-4.9 {font command: actual} -constraints {unix noExceed} -body {
    # (objc > 3) so objPtr = objv[3 + skip]
    string tolower [font actual {-family times} -family]
} -result {times}
test font-4.10 {font command: actual} -constraints win -body {
    # (objc > 3) so objPtr = objv[3 + skip]
    font actual {-family times} -family
} -result {times}
test font-4.11 {font command: bad option} -body {
    font actual xyz -style
} -returnCodes error -result {bad option "-style": must be -family, -size, -weight, -slant, -underline, or -overstrike}
test font-4.12 {font command: actual} -body {
    font actual {-family times} -- \ud800
} -match glob -result {*}
test font-4.13 {font command: actual} -body {
    font actual {-family times} -- \udc00
} -match glob -result {*}
test font-4.14 {font command: actual} -constraints {utfcompat win} -body {
    font actual {-family times} -family -- \uD800\uDC00
} -result {times}
test font-4.15 {font command: actual} -body {
    font actual {-family times} -- \udc00\ud800
} -returnCodes 1 -match glob -result {expected a single character but got "*"}
test font-4.16 {font command: actual} -constraints {fullutf win} -body {
    font actual {-family times} -family -- \U10000
} -result {times}


test font-5.1 {font command: configure} -body {
    # (objc < 3)
    font configure
} -returnCodes error -result {wrong # args: should be "font configure fontname ?-option value ...?"}
test font-5.2 {font command: configure: non-existent font} -body {
    # (namedHashPtr == NULL)
    font configure xyz
} -returnCodes error -result {named font "xyz" doesn't exist}
test font-5.3 {font command: configure: "deleted" font} -setup {
    destroy .t.f
    catch {font delete xyz}
    pack [label .t.f]
    update
} -body {
    # (nfPtr->deletePending != 0)
    font create xyz
    .t.f configure -font xyz
    font delete xyz
    font configure xyz
} -cleanup {
    destroy .t.f
} -returnCodes error -result {named font "xyz" doesn't exist}
test font-5.4 {font command: configure: get all options} -setup {
    catch {font delete xyz}
} -body {
    # (objc == 3) so objPtr = NULL
    font create xyz -family xyz
    lindex [font configure xyz] 1
} -cleanup {
    font delete xyz
} -result xyz
test font-5.5 {font command: configure: get one option} -setup {
    clearnondefaultfonts
} -body {
    # (objc == 4) so objPtr = objv[3]
    font create xyz -family xyz
    font configure xyz -family
    getnondefaultfonts
} -cleanup {
    font delete xyz
} -result xyz
test font-5.6 {font command: configure: update existing font} -setup {
    catch {font delete xyz}
} -body {
    # else result = ConfigAttributesObj()
    font create xyz
    font configure xyz -family xyz
    update
    font configure xyz -family
} -cleanup {
    font delete xyz
} -result xyz
test font-5.7 {font command: configure: bad option} -setup {
    catch {font delete xyz}
} -body {
    font create xyz
    font configure xyz -style
} -cleanup {
    font delete xyz
} -returnCodes error -result {bad option "-style": must be -family, -size, -weight, -slant, -underline, or -overstrike}


test font-6.1 {font command: create: make up name} -setup {
    clearnondefaultfonts
} -body {
    # (objc < 3) so name = NULL
    font create
    getnondefaultfonts
} -cleanup {
    font delete font1
} -result {font1}
test font-6.2 {font command: create: name specified} -setup {
    clearnondefaultfonts
} -body {
    # not (objc < 3)
    font create xyz
    getnondefaultfonts
} -cleanup {
    font delete xyz
} -result {xyz}
test font-6.3 {font command: create: name not really specified} -setup {
    clearnondefaultfonts
} -body {
    # (name[0] == '-') so name = NULL
    font create -family xyz
    getnondefaultfonts
} -cleanup {
    font delete font1
} -result {font1}
test font-6.4 {font command: create: generate name} -setup {
} -body {
    # (name == NULL)
    font create -family one
    font create -family two
    font create -family three
    font delete font2
    font create -family four
    font configure font2 -family
} -cleanup {
    font delete font1 font2 font3
} -result {four}
test font-6.5 {font command: create: bad option creating new font} -setup {
    catch {font delete xyz}
} -body {
    # name was specified so skip = 3
    font create xyz -xyz times
} -returnCodes error -result {bad option "-xyz": must be -family, -size, -weight, -slant, -underline, or -overstrike}
test font-6.6 {font command: create: bad option creating new font} -setup {
    clearnondefaultfonts
} -body {
    # name was not specified so skip = 2
    font create -xyz times
} -returnCodes error -result {bad option "-xyz": must be -family, -size, -weight, -slant, -underline, or -overstrike}
test font-6.7 {font command: create: already exists} -setup {
    catch {font delete xyz}
} -body {
    # (CreateNamedFont() != TCL_OK)
    font create xyz
    font create xyz
} -cleanup {
    font delete xyz
} -returnCodes error -result {named font "xyz" already exists}

test font-7.1 {font command: delete: arguments} -body {
    # (objc < 3)
    font delete
} -returnCodes error -result {wrong # args: should be "font delete fontname ?fontname ...?"}
test font-7.2 {font command: delete: loop test} -setup {
    clearnondefaultfonts
    set x {}
} -body {
    # for (i = 2; i < objc; i++)
    font create a -underline 1
    font create b -underline 1
    font create c -underline 1
    font create d -underline 1
    font create e -underline 1
    lappend x [lsort [getnondefaultfonts]]
    font delete a e c b
    lappend x [lsort [getnondefaultfonts]]
} -cleanup {
    getnondefaultfonts
} -result {{a b c d e} d}
test font-7.3 {font command: delete: loop test} -setup {
    clearnondefaultfonts
    set x {}
} -body {
    # (namedHashPtr == NULL) in middle of loop
    font create a -underline 1
    font create b -underline 1
    font create c -underline 1
    font create d -underline 1
    font create e -underline 1
    lappend x [lsort [getnondefaultfonts]]
    catch {font delete a d q c e b}
    lappend x [lsort [getnondefaultfonts]]
} -cleanup {
    clearnondefaultfonts
} -result {{a b c d e} {b c e}}
test font-7.4 {font command: delete: non-existent} -setup {
    catch {font delete xyz}
} -body {
    # (namedHashPtr == NULL)
    font delete xyz
} -returnCodes error -result {named font "xyz" doesn't exist}
test font-7.5 {font command: delete: mark for later deletion} -setup {
    destroy .t.f
    catch {font delete xyz}
    pack [label .t.f]
    update
} -body {
    # (nfPtr->refCount != 0)
    font create xyz
    .t.f configure -font xyz
    font delete xyz
    font actual xyz
    font configure xyz
} -cleanup {
    destroy .t.f
} -returnCodes error -result {named font "xyz" doesn't exist}
test font-7.6 {font command: delete: mark for later deletion} -setup {
    destroy .t.f
    catch {font delete xyz}
    pack [label .t.f]
    update
} -body {
    # (nfPtr->refCount != 0)
    font create xyz
    .t.f configure -font xyz
    font delete xyz
    font actual xyz
    catch {font configure xyz}
    .t.f cget -font
} -cleanup {
	destroy .t.f
} -result xyz
test font-7.7 {font command: delete: actually delete} -setup {
    catch {font delete xyz}
} -body {
    # not (nfPtr->refCount != 0)
    font create xyz -underline 1
    font delete xyz
    font config xyz
} -returnCodes error -match glob -result {*}


test font-8.1 {font command: families: arguments} -body {
    # (skip < 0)
    font families -displayof
} -returnCodes error -result {value for "-displayof" missing}
test font-8.2 {font command: families: arguments} -body {
    # (objc - skip != 2) when skip == 0
    font families xyz
} -returnCodes error -result {wrong # args: should be "font families ?-displayof window?"}
test font-8.3 {font command: families: arguments} -body {
    # (objc - skip != 2) when skip == 2
    font families -displayof . xyz
} -returnCodes error -result {wrong # args: should be "font families ?-displayof window?"}
test font-8.4 {font command: families} -body {
    # TkpGetFontFamilies()
    regexp -nocase times [font families]
} -result 1


test font-9.1 {font command: measure: arguments} -body {
    # (skip < 0)
    expr {[font measure xyz -displayof] > 0}
} -returnCodes ok -result 1
test font-9.2 {font command: measure: arguments} -body {
    # (objc - skip != 4)
    font measure
} -returnCodes error -result {wrong # args: should be "font measure font ?-displayof window? text"}
test font-9.3 {font command: measure: arguments} -body {
    # (objc - skip != 4)
    font measure xyz abc def
} -returnCodes error -result {wrong # args: should be "font measure font ?-displayof window? text"}
test font-9.4 {font command: measure: arguments} -constraints noExceed -body {
    # (tkfont == NULL)
    font measure "\{xyz" abc
} -returnCodes error -result "font \"{xyz\" doesn't exist"
test font-9.5 {font command: measure} -body {
    # Tk_TextWidth()
    expr {[font measure $fixed "abcdefg"] == [font measure $fixed "a"]*7 }
} -result 1
test font-9.6 {font command: measure -d} -body {
     expr {[font measure $fixed -d] > 0}
} -returnCodes ok -result 1
test font-9.7 {font command: measure -d with -displayof} -body {
     expr {[font measure $fixed -displayof . -d] > 0}
} -returnCodes ok -result 1
test font-9.8 {font command: measure: arguments} -body {
    font measure $fixed -displayof .
} -returnCodes error -result {wrong # args: should be "font measure font ?-displayof window? text"}


test font-10.1 {font command: metrics: arguments} -body {
    font metrics xyz -displayof
} -returnCodes error -result {value for "-displayof" missing}
test font-10.2 {font command: metrics: arguments} -body {
    # (skip < 0)
    font metrics xyz -displayof
} -returnCodes error -result {value for "-displayof" missing}
test font-10.3 {font command: metrics: arguments} -body {
    # (objc < 3)
    font metrics
} -returnCodes error -result {wrong # args: should be "font metrics font ?-displayof window? ?-option?"}
test font-10.4 {font command: metrics: arguments} -body {
    # (objc - skip) > 4) when skip == 0
    font metrics xyz abc def
} -returnCodes error -result {wrong # args: should be "font metrics font ?-displayof window? ?-option?"}
test font-10.5 {font command: metrics: arguments} -body {
    # (objc - skip) > 4) when skip == 2
    font metrics xyz -displayof . abc
} -returnCodes error -result {bad metric "abc": must be -ascent, -descent, -linespace, or -fixed}
test font-10.6 {font command: metrics: bad font} -constraints noExceed -body {
    # (tkfont == NULL)
    font metrics "\{xyz"
} -returnCodes error -result "font \"{xyz\" doesn't exist"
test font-10.7 {font command: metrics: get all metrics} -setup {
    catch {unset a}
} -body {
    # (objc == 3)
    array set a [font metrics {-family xyz}]
    lsort [array names a]
} -cleanup {
    unset a
} -result {-ascent -descent -fixed -linespace}
test font-10.8 {font command: metrics: bad metric} -body {
    # (Tcl_GetIndexFromObj() != TCL_OK)
    font metrics $fixed -xyz
} -returnCodes error -result {bad metric "-xyz": must be -ascent, -descent, -linespace, or -fixed}
test font-10.9 {font command: metrics: get individual metrics} -body {
    font metrics $fixed -ascent
    font metrics $fixed -descent
    font metrics $fixed -linespace
    font metrics $fixed -fixed
} -result 1


test font-11.1 {font command: names: arguments} -body {
    # (objc != 2)
    font names xyz
} -returnCodes error -result {wrong # args: should be "font names"}
test font-11.2 {font command: names: loop test: no passes} -setup {
    clearnondefaultfonts
} -body {
    getnondefaultfonts
} -result {}
test font-11.3 {font command: names: loop test: one pass} -setup {
    clearnondefaultfonts
} -body {
    font create
    getnondefaultfonts
} -result {font1}
test font-11.4 {font command: names: loop test: multiple passes} -setup {
    clearnondefaultfonts
} -body {
    font create xyz
    font create abc
    font create def
    lsort [getnondefaultfonts]
} -cleanup {
    clearnondefaultfonts
} -result {abc def xyz}
test font-11.5 {font command: names: skip deletePending fonts} -setup {
    destroy .t.f
    clearnondefaultfonts
    pack [label .t.f]
    update
    set x {}
} -body {
    # (nfPtr->deletePending == 0)
    font create xyz
    font create abc
    lappend x [lsort [getnondefaultfonts]]
    .t.f config -font xyz
    font delete xyz
    lappend x [getnondefaultfonts]
} -cleanup {
    clearnondefaultfonts
} -result {{abc xyz} abc}


test font-12.1 {UpdateDependantFonts procedure: no users} -setup {
    catch {font delete xyz}
} -body {
    # (nfPtr->refCount == 0)
    font create xyz
    font configure xyz -family times
} -cleanup {
    font delete xyz
} -result {}
test font-12.2 {UpdateDependantFonts procedure: pings the widgets} -setup {
    destroy .t.f
    catch {font delete xyz}
    pack [label .t.f]
    update
} -body {
    font create xyz -family times -size 20
    .t.f config -font xyz -text "abcd" -padx 0 -borderwidth 0 -highlightthickness 0
    set a1 [font measure xyz "abcd"]
    update
    set b1 [winfo reqwidth .t.f]
    font configure xyz -family helvetica -size 20
    set a2 [font measure xyz "abcd"]
    update
    set b2 [winfo reqwidth .t.f]
    expr {$a1==$b1 && $a2==$b2}
} -cleanup {
    destroy .t.f
    font delete xyz
} -result 1


test font-13.1 {CreateNamedFont: new named font} -setup {
    catch {font delete xyz}
    set x {}
} -body {
    # not (new == 0)
    lappend x [getnondefaultfonts]
    font create xyz
    lappend x [getnondefaultfonts]
} -cleanup {
    font delete xyz
} -result {{} xyz}
test font-13.2 {CreateNamedFont: named font already exists} -setup {
    catch {font delete xyz}
} -body {
    # (new == 0)
    font create xyz
    font create xyz
} -cleanup {
    font delete xyz
} -returnCodes error -result {named font "xyz" already exists}
test font-13.3 {CreateNamedFont: named font already exists} -setup {
    catch {font delete xyz}
} -body {
    # (nfPtr->deletePending == 0)
    font create xyz
    font create xyz
} -cleanup {
    font delete xyz
} -returnCodes error -result {named font "xyz" already exists}
test font-13.4 {CreateNamedFont: recreate "deleted" font} -setup {
    destroy .t.f
    catch {font delete xyz}
    pack [label .t.f]
    update
} -body {
    # not (nfPtr->deletePending == 0)
    font create xyz -family times
    .t.f configure -font xyz
    font delete xyz
    font create xyz -family courier
    font configure xyz -family
} -cleanup {
    font delete xyz
    destroy .t.f
} -result {courier}


test font-14.1 {Tk_GetFont procedure} -body {
} -result {}


test font-15.1 {Tk_AllocFontFromObj - converting internal reps} -constraints {
    testfont
} -setup {
    destroy .b1 .b2
} -body {
    set x {Times 16}
    lindex $x 0
    button .b1 -font $x
    lindex $x 0
    testfont counts {Times 16}
} -cleanup {
    destroy .b1 .b2
} -result {{1 0}}
test font-15.2 {Tk_AllocFontFromObj - discard stale font} -constraints {
    testfont
} -setup {
    destroy .b1 .b2
    set result {}
} -body {
    set x {Times 16}
    button .b1 -font $x
    destroy .b1
    lappend result [testfont counts {Times 16}]
    button .b2 -font $x
    lappend result [testfont counts {Times 16}]
} -cleanup {
    destroy .b2
} -result {{} {{1 1}}}
test font-15.3 {Tk_AllocFontFromObj - reuse existing font} -constraints {
    testfont
} -setup {
    destroy .b1 .b2
    set result {}
} -body {
    set x {Times 16}
    button .b1 -font $x
    lappend result [testfont counts {Times 16}]
    button .b2 -font $x
    pack .b1 .b2 -side top
    lappend result [testfont counts {Times 16}]
} -cleanup {
    destroy .b1 .b2
} -result {{{1 1}} {{2 1}}}
test font-15.4 {Tk_AllocFontFromObj procedure: bump ref count} -setup {
    destroy .t.f
    pack [label .t.f]
    update
} -body {
    # (new == 0)
    .t.f config -font {-family fixed}
    lindex [font actual {-family fixed}] 0
} -cleanup {
    destroy .t.f
} -result {-family}
test font-15.5 {Tk_AllocFontFromObj procedure: get named font} -setup {
    destroy .t.f
    catch {font delete xyz}
    pack [label .t.f]
    update
} -body {
    # (namedHashPtr != NULL)
    font create xyz
    .t.f config -font xyz
} -cleanup {
    destroy .t.f
    font delete xyz
} -result {}
test font-15.6 {Tk_AllocFontFromObj procedure: not a named font} -setup {
    destroy .t.f
    pack [label .t.f]
    update
} -body {
    # not (namedHashPtr != NULL)
    .t.f config -font {times 20}
} -cleanup {
    destroy .t.f
} -result {-family} -result {}
test font-15.7 {Tk_AllocFontFromObj procedure: get native font} -constraints {
	unix
} -setup {
    destroy .t.f
    pack [label .t.f]
    update
} -body {
    # not (fontPtr == NULL)
    .t.f config -font fixed
} -result {}
test font-15.8 {Tk_AllocFontFromObj procedure: get native font} -constraints {
	win
} -setup {
    destroy .t.f
    clearnondefaultfonts
    pack [label .t.f]
    update
} -body {
    # not (fontPtr == NULL)
    .t.f config -font oemfixed
} -cleanup {
	destroy .t.f
} -result {}
test font-15.9 {Tk_AllocFontFromObj procedure: get attribute font} -setup {
    destroy .t.f
    pack [label .t.f]
    update
} -body {
    # (fontPtr == NULL)
    .t.f config -font {xxx yyy zzz}
} -cleanup {
	destroy .t.f
} -returnCodes error -result {expected integer but got "yyy"}
test font-15.10 {Tk_AllocFontFromObj procedure: no match} -constraints noExceed -body {
    # (ParseFontNameObj() != TCL_OK)
    font actual "\{xyz"
} -returnCodes error -result "font \"{xyz\" doesn't exist"
test font-15.11 {Tk_AllocFontFromObj procedure: get attribute font} -body {
    # not (ParseFontNameObj() != TCL_OK)
    lindex [font actual {plan 9}] 0
} -result {-family}
test font-15.12 {Tk_AllocFontFromObj procedure: setup tab width} -setup {
    destroy .l
} -body {
    # Tk_MeasureChars(fontPtr, "0", ...)
    label .l -borderwidth 0 -padx 0  -highlightthickness 0 -font $fixed -text "a\tb"
    update
    set res1 [winfo reqwidth .l]
	set res2 [expr [font measure $fixed "0"]*9]
	expr {$res1 eq $res2}
} -cleanup {
    destroy .l
} -result 1
test font-15.13 {Tk_AllocFontFromObj procedure: underline position} -setup {
    destroy .t.f
    pack [label .t.f]
    update
} -body {
    # (fontPtr->underlineHeight == 0) because size was < 10
    .t.f config -text "underline" -font "times -8 underline"
    update
} -cleanup {
    destroy .t.f
} -result {}


test font-16.1 {Tk_NameOfFont procedure} -setup {
    destroy .t.f
    pack [label .t.f]
    update
} -body {
    .t.f config -font -family\ fixed
    .t.f cget -font
} -cleanup {
    destroy .t.f
} -result {-family fixed}


test font-17.1 {Tk_FreeFontFromObj - reference counts} -constraints {
	testfont
} -setup {
    destroy .b1 .b2 .b3
    set result {}
} -body {
    set x {Courier 12}
    button .b1 -font $x
    button .b3 -font $x
    button .b2 -font $x
    lappend result [testfont counts {Courier 12}]
    destroy .b1
    lappend result [testfont counts {Courier 12}]
    destroy .b2
    lappend result [testfont counts {Courier 12}]
    destroy .b3
    lappend result [testfont counts {Courier 12}]
} -result {{{3 1}} {{2 1}} {{1 1}} {}}
test font-17.2 {Tk_FreeFont procedure: one ref} -setup {
    destroy .t.f
    pack [label .t.f]
    update
} -body {
    # (fontPtr->refCount == 0)
    .t.f config -font {-family fixed}
    destroy .t.f
} -result {}
test font-17.3 {Tk_FreeFont procedure: multiple ref} -setup {
    destroy .t.f .t.b
    pack [label .t.f]
    update
} -body {
    # not (fontPtr->refCount == 0)
    .t.f config -font {-family fixed}
    button .t.b -font {-family fixed}
    destroy .t.f
    .t.b cget -font
} -cleanup {
    destroy .t.b
} -result {-family fixed}
test font-17.4 {Tk_FreeFont procedure: named font} -setup {
    destroy .t.f
    clearnondefaultfonts
    pack [label .t.f]
    update
} -body {
    # (fontPtr->namedHashPtr != NULL)
    font create xyz
    .t.f config -font xyz
    destroy .t.f
    getnondefaultfonts
} -result {xyz}
test font-17.5 {Tk_FreeFont procedure: named font} -setup {
    destroy .t.f
    catch {font delete xyz}
    pack [label .t.f]
    update
} -body {
    # not (fontPtr->refCount == 0)
    font create xyz -underline 1
    .t.f config -font xyz
    font delete xyz
    set x [font actual xyz -underline]
    destroy .t.f
    list [font actual xyz -underline] $x
} -result {0 1}
test font-17.6 {Tk_FreeFont procedure: named font not deleted yet} -setup {
    destroy .t.f .t.b
    catch {font delete xyz}
    pack [label .t.f]
    update
} -body {
    font create xyz
    .t.f config -font xyz
    button .t.b -font xyz
    font delete xyz
    set x [font actual xyz]
    destroy .t.b
    list [lindex [font actual xyz] 0] [lindex $x 0]
} -cleanup {
    destroy .t.f
} -result {-family -family}


test font-18.1 {FreeFontObjProc} -constraints testfont -setup {
    destroy .b1
    set result {}
} -body {
    set x [join {Courier 12} { }]
    button .b1 -font $x
    set y [join {Courier 12} { }]
    .b1 configure -font $y
    set z [join {Courier 12} { }]
    .b1 configure -font $z
    lappend result [testfont counts {Courier 12}]
    set x red
    lappend result [testfont counts {Courier 12}]
    set z 32
    lappend result [testfont counts {Courier 12}]
    destroy .b1
    lappend result [testfont counts {Courier 12}]
    set y bogus
    return $result
} -result {{{1 3}} {{1 2}} {{1 1}} {}}


test font-19.1 {Tk_FontId} -setup {
    destroy .t.f
    pack [label .t.f]
    update
} -body {
    .t.f config -font "times 20"
    update
} -cleanup {
	destroy .t.f
} -result {}


test font-20.1 {Tk_GetFontMetrics procedure} -setup {
	destroy .t.w1 .t.w2
} -body {
    button .t.w1 -text abc
    entry .t.w2 -text abcd
    update
    destroy .t.w1 .t.w2
} -result {}


# Procedure used in 21.* tests
proc psfontname {name} {
	destroy .t.c
	canvas .t.c -closeenough 0
	.t.c create text 0 0 -tags text -anchor nw -just left -font "Courier -12"
	pack .t.c
	update
    set a [.t.c itemcget text -font]
    .t.c itemconfig text -text "We need text" -font $name
    set post [.t.c postscript]
    .t.c itemconfig text -font $a
    set end [string first "findfont" $post]
    incr end -2
    set post [string range $post [expr $end-70] $end]
    set start [string first "gsave" $post]
	destroy .t.c
    return [string range $post [expr $start+7] end]
}
test font-21.1 {Tk_PostscriptFontName procedure: native} -constraints {
	unix
} -body {
    set x [font actual {{itc avant garde} 10} -family]
    if {[string match *avant*garde $x]} {
		psfontname "{itc avant garde} 10"
    } else {
		set x {AvantGarde-Book}
    }
} -result {AvantGarde-Book}
test font-21.2 {Tk_PostscriptFontName procedure: native} -constraints {
	win
} -body {
    psfontname "arial 10"
} -result {Helvetica}
test font-21.3 {Tk_PostscriptFontName procedure: native} -constraints {
	win
} -body {
    psfontname "{times new roman} 10"
} -result {Times-Roman}
test font-21.4 {Tk_PostscriptFontName procedure: native} -constraints {
	win
} -body {
    psfontname "{courier new} 10"
} -result {Courier}
test font-21.5 {Tk_PostscriptFontName procedure: spaces} -constraints {
	unix
} -body {
    set x [font actual {{lucida bright} 10} -family]
    if {[string match lucida*bright $x]} {
		psfontname "{lucida bright} 10"
    } else {
		set x {LucidaBright}
    }
} -result {LucidaBright}
test font-21.6 {Tk_PostscriptFontName procedure: spaces} -constraints {
	x11
} -body {
    psfontname "{new century schoolbook} 10"
} -result {NewCenturySchlbk-Roman}

test font-21.7 {Tk_PostscriptFontName procedure: exhaustive} -constraints {
    unix
} -body {
    set name {avantgarde 12 roman normal}
    if {[font actual {avantgarde 12 roman normal} -family] == "avantgarde"} {
        set x [psfontname avantgarde 12 roman normal]
    } else {
        set x AvantGarde-Book
    }
} -result {AvantGarde-Book}
test font-21.8 {Tk_PostscriptFontName procedure: exhaustive} -constraints {
    unix
} -body {
    set name {avantgarde 12 roman bold}
    if {[font actual {avantgarde 12 roman normal} -family] == "avantgarde"} {
        set x [psfontname avantgarde 12 roman normal]
    } else {
        set x AvantGarde-Demi
    }
} -result {AvantGarde-Demi}
test font-21.9 {Tk_PostscriptFontName procedure: exhaustive} -constraints {
    unix
} -body {
    set name {avantgarde 12 italic normal}
    if {[font actual {avantgarde 12 roman normal} -family] == "avantgarde"} {
        set x [psfontname avantgarde 12 roman normal]
    } else {
        set x AvantGarde-BookOblique
    }
} -result {AvantGarde-BookOblique}
test font-21.10 {Tk_PostscriptFontName procedure: exhaustive} -constraints {
    unix
} -body {
    set name {avantgarde 12 italic bold}
    if {[font actual {avantgarde 12 roman normal} -family] == "avantgarde"} {
        set x [psfontname avantgarde 12 roman normal]
    } else {
        set x AvantGarde-DemiOblique
    }
} -result {AvantGarde-DemiOblique}

test font-21.11 {Tk_PostscriptFontName procedure: exhaustive} -constraints {
    unix
} -body {
    set name {bookman 12 roman normal}
    if {[font actual {avantgarde 12 roman normal} -family] == "bookman"} {
        set x [psfontname avantgarde 12 roman normal]
    } else {
        set x Bookman-Light
    }
} -result {Bookman-Light}
test font-21.12 {Tk_PostscriptFontName procedure: exhaustive} -constraints {
    unix
} -body {
    set name {bookman 12 roman bold}
    if {[font actual {avantgarde 12 roman normal} -family] == "bookman"} {
        set x [psfontname avantgarde 12 roman normal]
    } else {
        set x Bookman-Demi
    }
} -result {Bookman-Demi}
test font-21.13 {Tk_PostscriptFontName procedure: exhaustive} -constraints {
    unix
} -body {
    set name {bookman 12 italic normal}
    if {[font actual {avantgarde 12 roman normal} -family] == "bookman"} {
        set x [psfontname avantgarde 12 roman normal]
    } else {
        set x Bookman-LightItalic
    }
} -result {Bookman-LightItalic}
test font-21.14 {Tk_PostscriptFontName procedure: exhaustive} -constraints {
    unix
} -body {
    set name {bookman 12 italic bold}
    if {[font actual {avantgarde 12 roman normal} -family] == "bookman"} {
        set x [psfontname avantgarde 12 roman normal]
    } else {
        set x Bookman-DemiItalic
    }
} -result {Bookman-DemiItalic}

test font-21.15 {Tk_PostscriptFontName procedure: exhaustive} -constraints {
    unix
} -body {
    set name {courier 12 roman normal}
    if {[font actual {avantgarde 12 roman normal} -family] == "courier"} {
        set x [psfontname avantgarde 12 roman normal]
    } else {
        set x Courier
    }
} -result {Courier}
test font-21.16 {Tk_PostscriptFontName procedure: exhaustive} -constraints {
    unix
} -body {
    set name {courier 12 roman bold}
    if {[font actual {avantgarde 12 roman normal} -family] == "courier"} {
        set x [psfontname avantgarde 12 roman normal]
    } else {
        set x Courier-Bold
    }
} -result {Courier-Bold}
test font-21.17 {Tk_PostscriptFontName procedure: exhaustive} -constraints {
    unix
} -body {
    set name {courier 12 italic normal}
    if {[font actual {avantgarde 12 roman normal} -family] == "courier"} {
        set x [psfontname avantgarde 12 roman normal]
    } else {
        set x Courier-Oblique
    }
} -result {Courier-Oblique}
test font-21.18 {Tk_PostscriptFontName procedure: exhaustive} -constraints {
    unix
} -body {
    set name {courier 12 italic bold}
    if {[font actual {avantgarde 12 roman normal} -family] == "courier"} {
        set x [psfontname avantgarde 12 roman normal]
    } else {
        set x Courier-BoldOblique
    }
} -result {Courier-BoldOblique}

test font-21.19 {Tk_PostscriptFontName procedure: exhaustive} -constraints {
    unix
} -body {
    set name {helvetica 12 roman normal}
    if {[font actual {avantgarde 12 roman normal} -family] == "helvetica"} {
        set x [psfontname avantgarde 12 roman normal]
    } else {
        set x Helvetica
    }
} -result {Helvetica}
test font-21.20 {Tk_PostscriptFontName procedure: exhaustive} -constraints {
    unix
} -body {
    set name {helvetica 12 roman bold}
    if {[font actual {avantgarde 12 roman normal} -family] == "helvetica"} {
        set x [psfontname avantgarde 12 roman normal]
    } else {
        set x Helvetica-Bold
    }
} -result {Helvetica-Bold}
test font-21.21 {Tk_PostscriptFontName procedure: exhaustive} -constraints {
    unix
} -body {
    set name {helvetica 12 italic normal}
    if {[font actual {avantgarde 12 roman normal} -family] == "helvetica"} {
        set x [psfontname avantgarde 12 roman normal]
    } else {
        set x Helvetica-Oblique
    }
} -result {Helvetica-Oblique}
test font-21.22 {Tk_PostscriptFontName procedure: exhaustive} -constraints {
    unix
} -body {
    set name {helvetica 12 italic bold}
    if {[font actual {avantgarde 12 roman normal} -family] == "helvetica"} {
        set x [psfontname avantgarde 12 roman normal]
    } else {
        set x Helvetica-BoldOblique
    }
} -result {Helvetica-BoldOblique}

test font-21.23 {Tk_PostscriptFontName procedure: exhaustive} -constraints {
    unix
} -body {
    set name {{new century schoolbook} 12 roman normal}
    if {[font actual {avantgarde 12 roman normal} -family] == "new century schoolbook"} {
        set x [psfontname avantgarde 12 roman normal]
    } else {
        set x NewCenturySchlbk-Roman
    }
} -result {NewCenturySchlbk-Roman}
test font-21.24 {Tk_PostscriptFontName procedure: exhaustive} -constraints {
    unix
} -body {
    set name {{new century schoolbook} 12 roman bold}
    if {[font actual {avantgarde 12 roman normal} -family] == "new century schoolbook"} {
        set x [psfontname avantgarde 12 roman normal]
    } else {
        set x NewCenturySchlbk-Bold
    }
} -result {NewCenturySchlbk-Bold}
test font-21.25 {Tk_PostscriptFontName procedure: exhaustive} -constraints {
    unix
} -body {
    set name {{new century schoolbook} 12 italic normal}
    if {[font actual {avantgarde 12 roman normal} -family] == "new century schoolbook"} {
        set x [psfontname avantgarde 12 roman normal]
    } else {
        set x NewCenturySchlbk-Italic
    }
} -result {NewCenturySchlbk-Italic}
test font-21.26 {Tk_PostscriptFontName procedure: exhaustive} -constraints {
    unix
} -body {
    set name {{new century schoolbook} 12 italic bold}
    if {[font actual {avantgarde 12 roman normal} -family] == "new century schoolbook"} {
        set x [psfontname avantgarde 12 roman normal]
    } else {
        set x NewCenturySchlbk-BoldItalic
    }
} -result {NewCenturySchlbk-BoldItalic}

test font-21.27 {Tk_PostscriptFontName procedure: exhaustive} -constraints {
    unix
} -body {
    set name {palatino 12 roman normal}
    if {[font actual {avantgarde 12 roman normal} -family] == "palatino"} {
        set x [psfontname avantgarde 12 roman normal]
    } else {
        set x Palatino-Roman
    }
} -result {Palatino-Roman}
test font-21.28 {Tk_PostscriptFontName procedure: exhaustive} -constraints {
    unix
} -body {
    set name {palatino 12 roman bold}
    if {[font actual {avantgarde 12 roman normal} -family] == "palatino"} {
        set x [psfontname avantgarde 12 roman normal]
    } else {
        set x Palatino-Bold
    }
} -result {Palatino-Bold}
test font-21.29 {Tk_PostscriptFontName procedure: exhaustive} -constraints {
    unix
} -body {
    set name {palatino 12 italic normal}
    if {[font actual {avantgarde 12 roman normal} -family] == "palatino"} {
        set x [psfontname avantgarde 12 roman normal]
    } else {
        set x Palatino-Italic
    }
} -result {Palatino-Italic}
test font-21.30 {Tk_PostscriptFontName procedure: exhaustive} -constraints {
    unix
} -body {
    set name {palatino 12 italic bold}
    if {[font actual {avantgarde 12 roman normal} -family] == "palatino"} {
        set x [psfontname avantgarde 12 roman normal]
    } else {
        set x Palatino-BoldItalic
    }
} -result {Palatino-BoldItalic}

test font-21.31 {Tk_PostscriptFontName procedure: exhaustive} -constraints {
    unix
} -body {
    set name {symbol 12 roman normal}
    if {[font actual {avantgarde 12 roman normal} -family] == "symbol"} {
        set x [psfontname avantgarde 12 roman normal]
    } else {
        set x Symbol
    }
} -result {Symbol}
test font-21.32 {Tk_PostscriptFontName procedure: exhaustive} -constraints {
    unix
} -body {
    set name {symbol 12 roman bold}
    if {[font actual {avantgarde 12 roman normal} -family] == "symbol"} {
        set x [psfontname avantgarde 12 roman normal]
    } else {
        set x Symbol
    }
} -result {Symbol}
test font-21.33 {Tk_PostscriptFontName procedure: exhaustive} -constraints {
    unix
} -body {
    set name {symbol 12 italic normal}
    if {[font actual {avantgarde 12 roman normal} -family] == "symbol"} {
        set x [psfontname avantgarde 12 roman normal]
    } else {
        set x Symbol
    }
} -result {Symbol}
test font-21.34 {Tk_PostscriptFontName procedure: exhaustive} -constraints {
    unix
} -body {
    set name {symbol 12 italic bold}
    if {[font actual {avantgarde 12 roman normal} -family] == "symbol"} {
        set x [psfontname avantgarde 12 roman normal]
    } else {
        set x Symbol
    }
} -result {Symbol}

test font-21.35 {Tk_PostscriptFontName procedure: exhaustive} -constraints {
    unix
} -body {
    set name {times 12 roman normal}
    if {[font actual {avantgarde 12 roman normal} -family] == "times"} {
        set x [psfontname avantgarde 12 roman normal]
    } else {
        set x Times-Roman
    }
} -result {Times-Roman}
test font-21.36 {Tk_PostscriptFontName procedure: exhaustive} -constraints {
    unix
} -body {
    set name {times 12 roman bold}
    if {[font actual {avantgarde 12 roman normal} -family] == "times"} {
        set x [psfontname avantgarde 12 roman normal]
    } else {
        set x Times-Bold
    }
} -result {Times-Bold}
test font-21.37 {Tk_PostscriptFontName procedure: exhaustive} -constraints {
    unix
} -body {
    set name {times 12 italic normal}
    if {[font actual {avantgarde 12 roman normal} -family] == "times"} {
        set x [psfontname avantgarde 12 roman normal]
    } else {
        set x Times-Italic
    }
} -result {Times-Italic}
test font-21.38 {Tk_PostscriptFontName procedure: exhaustive} -constraints {
    unix
} -body {
    set name {times 12 italic bold}
    if {[font actual {avantgarde 12 roman normal} -family] == "times"} {
        set x [psfontname avantgarde 12 roman normal]
    } else {
        set x Times-BoldItalic
    }
} -result {Times-BoldItalic}

test font-21.39 {Tk_PostscriptFontName procedure: exhaustive} -constraints {
    unix
} -body {
    set name {zapfchancery 12 roman normal}
    if {[font actual {avantgarde 12 roman normal} -family] == "zapfchancery"} {
        set x [psfontname avantgarde 12 roman normal]
    } else {
        set x ZapfChancery-MediumItalic
    }
} -result {ZapfChancery-MediumItalic}
test font-21.40 {Tk_PostscriptFontName procedure: exhaustive} -constraints {
    unix
} -body {
    set name {zapfchancery 12 roman bold}
    if {[font actual {avantgarde 12 roman normal} -family] == "zapfchancery"} {
        set x [psfontname avantgarde 12 roman normal]
    } else {
        set x ZapfChancery-MediumItalic
    }
} -result {ZapfChancery-MediumItalic}
test font-21.41 {Tk_PostscriptFontName procedure: exhaustive} -constraints {
    unix
} -body {
    set name {zapfchancery 12 italic normal}
    if {[font actual {avantgarde 12 roman normal} -family] == "zapfchancery"} {
        set x [psfontname avantgarde 12 roman normal]
    } else {
        set x ZapfChancery-MediumItalic
    }
} -result {ZapfChancery-MediumItalic}
test font-21.42 {Tk_PostscriptFontName procedure: exhaustive} -constraints {
    unix
} -body {
    set name {zapfchancery 12 italic bold}
    if {[font actual {avantgarde 12 roman normal} -family] == "zapfchancery"} {
        set x [psfontname avantgarde 12 roman normal]
    } else {
        set x ZapfChancery-MediumItalic
    }
} -result {ZapfChancery-MediumItalic}

test font-21.43 {Tk_PostscriptFontName procedure: exhaustive} -constraints {
    unix
} -body {
    set name {zapfdingbats 12 roman normal}
    if {[font actual {avantgarde 12 roman normal} -family] == "zapfdingbats"} {
        set x [psfontname avantgarde 12 roman normal]
    } else {
        set x ZapfDingbats
    }
} -result {ZapfDingbats}
test font-21.44 {Tk_PostscriptFontName procedure: exhaustive} -constraints {
    unix
} -body {
    set name {zapfdingbats 12 roman bold}
    if {[font actual {avantgarde 12 roman normal} -family] == "zapfdingbats"} {
        set x [psfontname avantgarde 12 roman normal]
    } else {
        set x ZapfDingbats
    }
} -result {ZapfDingbats}
test font-21.45 {Tk_PostscriptFontName procedure: exhaustive} -constraints {
    unix
} -body {
    set name {zapfdingbats 12 italic normal}
    if {[font actual {avantgarde 12 roman normal} -family] == "zapfdingbats"} {
        set x [psfontname avantgarde 12 roman normal]
    } else {
        set x ZapfDingbats
    }
} -result {ZapfDingbats}
test font-21.46 {Tk_PostscriptFontName procedure: exhaustive} -constraints {
    unix
} -body {
    set name {zapfdingbats 12 italic bold}
    if {[font actual {avantgarde 12 roman normal} -family] == "zapfdingbats"} {
        set x [psfontname avantgarde 12 roman normal]
    } else {
        set x ZapfDingbats
    }
} -result {ZapfDingbats}

test font-21.47 {Tk_PostscriptFontName procedure: exhaustive} -constraints {
    win
} -body {
    set x [psfontname {arial 12 roman normal}]
} -result {Helvetica}
test font-21.48 {Tk_PostscriptFontName procedure: exhaustive} -constraints {
    win
} -body {
    set x [psfontname {arial 12 roman bold}]
} -result {Helvetica-Bold}
test font-21.49 {Tk_PostscriptFontName procedure: exhaustive} -constraints {
    win
} -body {
    set x [psfontname {arial 12 italic normal}]
} -result {Helvetica-Oblique}
test font-21.50 {Tk_PostscriptFontName procedure: exhaustive} -constraints {
    win
} -body {
    set x [psfontname {arial 12 italic bold}]
} -result {Helvetica-BoldOblique}

test font-21.51 {Tk_PostscriptFontName procedure: exhaustive} -constraints {
    win
} -body {
    set x [psfontname {{courier new} 12 roman normal}]
} -result {Courier}
test font-21.52 {Tk_PostscriptFontName procedure: exhaustive} -constraints {
    win
} -body {
    set x [psfontname {{courier new} 12 roman bold}]
} -result {Courier-Bold}
test font-21.53 {Tk_PostscriptFontName procedure: exhaustive} -constraints {
    win
} -body {
    set x [psfontname {{courier new} 12 italic normal}]
} -result {Courier-Oblique}
test font-21.54 {Tk_PostscriptFontName procedure: exhaustive} -constraints {
    win
} -body {
    set x [psfontname {{courier new} 12 italic bold}]
} -result {Courier-BoldOblique}

test font-21.55 {Tk_PostscriptFontName procedure: exhaustive} -constraints {
    win
} -body {
    set x [psfontname {helvetica 12 roman normal}]
} -result {Helvetica}
test font-21.56 {Tk_PostscriptFontName procedure: exhaustive} -constraints {
    win
} -body {
    set x [psfontname {helvetica 12 roman bold}]
} -result {Helvetica-Bold}
test font-21.57 {Tk_PostscriptFontName procedure: exhaustive} -constraints {
    win
} -body {
    set x [psfontname {helvetica 12 italic normal}]
} -result {Helvetica-Oblique}
test font-21.58 {Tk_PostscriptFontName procedure: exhaustive} -constraints {
    win
} -body {
    set x [psfontname {helvetica 12 italic bold}]
} -result {Helvetica-BoldOblique}

test font-21.59 {Tk_PostscriptFontName procedure: exhaustive} -constraints {
    win
} -body {
    set x [psfontname {symbol 12 roman normal}]
} -result {Symbol}
test font-21.60 {Tk_PostscriptFontName procedure: exhaustive} -constraints {
    win
} -body {
    set x [psfontname {symbol 12 roman bold}]
} -result {Symbol-Bold}
test font-21.61 {Tk_PostscriptFontName procedure: exhaustive} -constraints {
    win
} -body {
    set x [psfontname {symbol 12 italic normal}]
} -result {Symbol-Italic}
test font-21.62 {Tk_PostscriptFontName procedure: exhaustive} -constraints {
    win
} -body {
    set x [psfontname {symbol 12 italic bold}]
} -result {Symbol-BoldItalic}

test font-21.63 {Tk_PostscriptFontName procedure: exhaustive} -constraints {
    win
} -body {
    set x [psfontname {{times new roman} 12 roman normal}]
} -result {Times-Roman}
test font-21.64 {Tk_PostscriptFontName procedure: exhaustive} -constraints {
    win
} -body {
    set x [psfontname {{times new roman} 12 roman bold}]
} -result {Times-Bold}
test font-21.65 {Tk_PostscriptFontName procedure: exhaustive} -constraints {
    win
} -body {
    set x [psfontname {{times new roman} 12 italic normal}]
} -result {Times-Italic}
test font-21.66 {Tk_PostscriptFontName procedure: exhaustive} -constraints {
    win
} -body {
    set x [psfontname {{times new roman} 12 italic bold}]
} -result {Times-BoldItalic}


test font-22.1 {Tk_TextWidth procedure} -setup {
    destroy .t.l
} -body {
<<<<<<< HEAD
	label .t.l -padx 0 -pady 0 -borderwidth 0 -highlightthickness 0 -justify left \
		-text "0" -font "Courier -12"
	pack .t.l
	set ax [winfo reqwidth .t.l]
=======
    label .t.l -padx 0 -pady 0 -bd 0 -highlightthickness 0 -justify left \
	    -text "0" -font "Courier -12"
    pack .t.l
    set ax [winfo reqwidth .t.l]
>>>>>>> 32fd820c
    expr {[font measure [.t.l cget -font] "000"] eq $ax*3}
} -cleanup {
    destroy .t.l
} -result 1


test font-23.1 {Tk_UnderlineChars procedure} -setup {
    destroy .t.t
} -body {
    text .t.t
    .t.t insert 1.0 abc\tdefg
    .t.t tag config sel -underline 1
    .t.t tag add sel 1.0 end
    update
} -cleanup {
    destroy .t.t
} -result {}


# Data used in 24.* tests
destroy .t.l
label .t.l -padx 0 -pady 0 -borderwidth 0 -highlightthickness 0 -justify left \
	-text "0" -font "Courier -12"
pack .t.l
update
set ax [winfo reqwidth .t.l]
set ay [winfo reqheight .t.l]
test font-24.1 {Tk_ComputeTextLayout: empty string} -body {
    .t.l config -text ""
} -result {}
test font-24.2 {Tk_ComputeTextLayout: simple string} -body {
    .t.l config -text "000"
    update
    list [expr {[winfo reqwidth .t.l] eq [expr {$ax * 3}]}] \
	    [expr {[winfo reqheight .t.l] eq $ay}]
} -result {1 1}
test font-24.3 {Tk_ComputeTextLayout: find special chars} -body {
    .t.l config -text "000\n000"
    update
    list [expr {[winfo reqwidth .t.l] eq [expr {$ax * 3}]}] \
	    [expr {[winfo reqheight .t.l] eq [expr {$ay * 2}]}]
} -result {1 1}
test font-24.4 {Tk_ComputeTextLayout: calls Tk_MeasureChars} -body {
    .t.l config -text "000\n000"
    update
    list [expr {[winfo reqwidth .t.l] eq [expr {$ax * 3}]}] \
	    [expr {[winfo reqheight .t.l] eq [expr {$ay * 2}]}]
} -result {1 1}
test font-24.5 {Tk_ComputeTextLayout: break line} -body {
    .t.l config -text "000\t00000" -wrap [expr 9 * $ax]
    update
    list [expr {[winfo reqwidth .t.l] eq [expr {$ax * 8}]}] \
	    [expr {[winfo reqheight .t.l] eq [expr {$ay * 2}]}]
} -cleanup {
    .t.l config -wrap 0
} -result {1 1}
test font-24.6 {Tk_ComputeTextLayout: normal ended on special char} -body {
    .t.l config -text "000\n000"
} -result {}
test font-24.7 {Tk_ComputeTextLayout: special char was \n} -body {
    .t.l config -text "000\n0000"
    update
    list [expr {[winfo reqwidth .t.l] eq [expr {$ax * 4}]}] \
	    [expr {[winfo reqheight .t.l] eq [expr {$ay * 2}]}]
} -result {1 1}
test font-24.8 {Tk_ComputeTextLayout: special char was \t} -body {
    .t.l config -text "000\t00"
    update
    list [expr {[winfo reqwidth .t.l] eq [expr {$ax * 10}]}] \
	    [expr {[winfo reqheight .t.l] eq $ay}]
} -result {1 1}
test font-24.9 {Tk_ComputeTextLayout: tab didn't cause break} -body {
    set x {}
    .t.l config -text "000\t000"
    update
    lappend x [expr {[winfo reqwidth .t.l] eq [expr {$ax * 11}]}]
    lappend x [expr {[winfo reqheight .t.l] eq $ay}]
    .t.l config -text "000\t000" -wrap [expr 100 * $ax]
    update
    lappend x [expr {[winfo reqwidth .t.l] eq [expr {$ax * 11}]}]
    lappend x [expr {[winfo reqheight .t.l] eq $ay}]
    return $x
} -cleanup {
    .t.l config -wrap 0
} -result {1 1 1 1}
test font-24.10 {Tk_ComputeTextLayout: tab caused break} -body {
    set x {}
    .t.l config -text "000\t"
    update
    lappend x [expr {[winfo reqwidth .t.l] eq [expr {$ax * 8}]}]
    lappend x [expr {[winfo reqheight .t.l] eq $ay}]
    .t.l config -text "000\t00" -wrap [expr $ax * 6]
    update
    lappend x [expr {[winfo reqwidth .t.l] eq [expr {$ax * 8}]}]
    lappend x [expr {[winfo reqheight .t.l] eq [expr {$ay * 2}]}]
    return $x
} -cleanup {
    .t.l config -wrap 0
} -result {1 1 1 1}
test font-24.11 {Tk_ComputeTextLayout: absorb spaces at eol} -body {
    set x {}
    .t.l config -text "000            000" -wrap [expr {$ax * 5}]
    update
    lappend x [expr {[winfo reqwidth .t.l] eq [expr {$ax * 3}]}]
    lappend x [expr {[winfo reqheight .t.l] eq [expr {$ay * 2}]}]
    .t.l config -text "000            "
    update
    lappend x [expr {[winfo reqwidth .t.l] eq [expr {$ax * 3}]}]
    lappend x [expr {[winfo reqheight .t.l] eq $ay}]
    return $x
} -cleanup {
    .t.l config -wrap 0
} -result {1 1 1 1}
test font-24.12 {Tk_ComputeTextLayout: append non-printing spaces to chunk} -body {
    set x {}
    .t.l config -text "000            0000" -wrap [expr {$ax * 5}]
    update
    lappend x [expr {[winfo reqwidth .t.l] eq [expr {$ax * 4}]}]
    lappend x [expr {[winfo reqheight .t.l] eq [expr {$ay * 2}]}]
    .t.l config -text "000\t00            0000" -wrap [expr {$ax * 12}]
    update
    lappend x [expr {[winfo reqwidth .t.l] eq [expr {$ax * 10}]}]
    lappend x [expr {[winfo reqheight .t.l] eq [expr {$ay * 2}]}]
    return $x
} -cleanup {
    .t.l config -wrap 0
} -result {1 1 1 1}
test font-24.13 {Tk_ComputeTextLayout: many lines -> realloc line array} -body {
    .t.l config -text "\n\n\n\n\n\n\n\n\n\n\n\n\n\n\n\n\n\n\n\n\n\n\n\n\n\n\n\n\n\n\n\n\n\n\n\n\n\n\n\n\n\n\n\n\n\n\n\n\n\n\n\n\n\n\n\n\n\n\n\n\n\n\n\n\n\n\n\n\n\n\n\n\n\n\n\n\n\n\n\n\n\n\n\n\n\n\n\n\n\n\n\n\n\n\n\n\n\n\n\n\n\n\n\n\n\n\n\n\n\n\n\n\n\n\n\n\n\n\n\n\n\n\n\n\n\n\n\n"
    update
    list [expr {[winfo reqwidth .t.l] eq 1}] \
	    [expr {[winfo reqheight .t.l] eq [expr {$ay * 129}]}]
} -result {1 1}
test font-24.14 {Tk_ComputeTextLayout: text ended with \n} -body {
    set x {}
    .t.l config -text "0000"
    update
    lappend x [expr {[winfo reqwidth .t.l] eq [expr {$ax * 4}]}]
    lappend x [expr {[winfo reqheight .t.l] eq $ay}]
    .t.l config -text "0000\n"
    update
    lappend x [expr {[winfo reqwidth .t.l] eq [expr {$ax * 4}]}]
    lappend x [expr {[winfo reqheight .t.l] eq [expr {$ay * 2}]}]
    set x
} -result {1 1 1 1}
destroy .t.l

test font-24.15 {Tk_ComputeTextLayout: justification} -setup {
    set x {}
    destroy .t.c
    canvas .t.c -closeenough 0
    .t.c create text 0 0 -tags text -anchor nw -just left -font "Courier -12"
    pack .t.c
    update
} -body {
    csetup "000\n00000"
    .t.c itemconfig text -just left
    lappend x [.t.c index text @[expr $ax*2],0]
    .t.c itemconfig text -just center
    lappend x [.t.c index text @[expr $ax*2],0]
    .t.c itemconfig text -just right
    lappend x [.t.c index text @[expr $ax*2],0]
    .t.c itemconfig text -just left
    return $x
} -cleanup {
    destroy .t.c
} -result {2 1 0}


test font-25.1 {Tk_FreeTextLayout procedure} -setup {
    destroy .t.f
    pack [label .t.f]
    update
} -body {
    .t.f config -text foo
    .t.f config -text boo
} -cleanup {
    destroy .t.f
} -result {}


# Canvas created for tests: 26.*
destroy .t.c
canvas .t.c -closeenough 0
.t.c create text 0 0 -tags text -anchor nw -just left -font "Courier -12"
pack .t.c
update
test font-26.1 {Tk_DrawTextLayout procedure: auto-detect last char} -setup {
    destroy .t.f
    pack [label .t.f]
    update
} -body {
    .t.f config -text foo
} -cleanup {
    destroy .t.f
} -result {}
test font-26.2 {Tk_DrawTextLayout procedure: multiple chunks} -body {
    csetup "000\t00\n000"
} -result {}
test font-26.3 {Tk_DrawTextLayout: draw subset of chunk: numDisplay <= 0} -body {
    csetup "000\t00"
    .t.c select from text 3
    .t.c select to text 5
} -result {}
test font-26.4 {Tk_DrawTextLayout: draw subset of chunk: firstChar <= 0} -body {
    csetup "000\t00"
    .t.c select from text 3
    .t.c select to text 5
} -result {}
test font-26.5 {Tk_DrawTextLayout: draw subset of chunk: firstChar > 0} -body {
    csetup "000\t00"
    .t.c select from text 2
    .t.c select to text 2
} -result {}
test font-26.6 {Tk_DrawTextLayout: draw subset of chunk: lastChar < numChars} -body {
    csetup "000\t00"
    .t.c select from text 4
    .t.c select to text 4
} -result {}
destroy .t.c

#  Label used in 27.* tests
destroy .t.f
pack [label .t.f]
update
test font-27.1 {Tk_UnderlineTextLayout procedure: no underline chosen} -body {
    .t.f config -text "foo" -underline -1
} -result {}
test font-27.2 {Tk_UnderlineTextLayout procedure: underline not visible} -body {
    .t.f config -text "000          00000" -wrap [expr $ax*7] -under 10
} -result {}
test font-27.3 {Tk_UnderlineTextLayout procedure: underline is visible} -body {
    .t.f config -text "000          00000" -wrap [expr $ax*7] -under 5
    .t.f config -wrap -1 -underline -1
} -result {}
destroy .t.f



# Canvas created for tests: 28.*
destroy .t.c
canvas .t.c -closeenough 0
.t.c create text 0 0 -tags text -anchor nw -just left -font "Courier -12"
pack .t.c
update
test font-28.1 {Tk_PointToChar procedure: above all lines} -body {
    csetup "000"
    .t.c index text @-1,0
} -result 0
test font-28.2 {Tk_PointToChar procedure: no chars} -body {
    # After fixing the following bug:
    #
    # In canvas text item, it was impossible to click to position the
    # insertion point just after the last character.
    #
    # introduced another bug that Tk_PointToChar() would return a character
    # index of 1 if TextLayout contained 0 characters.

    csetup ""
    .t.c index text @100,100
} -result 0
test font-28.3 {Tk_PointToChar procedure: loop test} -body {
    csetup "000\n000\n000\n000"
    .t.c index text @10000,0
} -result 3
test font-28.4 {Tk_PointToChar procedure: intersect line} -body {
    csetup "000\n000\n000"
    .t.c index text @0,$ay
} -result 4
test font-28.5 {Tk_PointToChar procedure: to the left of all chunks} -body {
    csetup "000\n000\n000"
    .t.c index text @-100,$ay
} -result 4
test font-28.6 {Tk_PointToChar procedure: past any possible chunk} -body {
    csetup "000\n000\n000"
    .t.c index text @100000,$ay
} -result 7
test font-28.7 {Tk_PointToChar procedure: which chunk on this line} -body {
    csetup "000\n000\t000\t000\n000"
    .t.c index text @[expr $ax*2],$ay
} -result 6
test font-28.8 {Tk_PointToChar procedure: which chunk on this line} -body {
    csetup "000\n000\t000\t000\n000"
    .t.c index text @[expr $ax*10],$ay
} -result 10
test font-28.9 {Tk_PointToChar procedure: in special chunk} -body {
    csetup "000\n000\t000\t000\n000"
    .t.c index text @[expr $ax*6],$ay
} -result 7
test font-28.10 {Tk_PointToChar procedure: past all chars in chunk} -body {
    csetup "000 0000000"
    .t.c itemconfig text -width [expr $ax*5]
    set x [.t.c index text @[expr $ax*5],0]
    .t.c itemconfig text -width 0
    return $x
} -result 3
test font-28.11 {Tk_PointToChar procedure: below all chunks} -body {
    csetup "000 0000000"
    .t.c index text @0,1000000
} -result 11
destroy .t.c


#  Label used in 29.* tests
destroy .t.f
pack [label .t.f]
update
test font-29.1 {Tk_CharBBox procedure: index < 0} -body {
    .t.f config -text "000" -underline -1
} -result {}
test font-29.2 {Tk_CharBBox procedure: loop} -body {
    .t.f config -text "000\t000\t000\t000" -underline 9
} -result {}
test font-29.3 {Tk_CharBBox procedure: special char} -body {
    .t.f config -text "000\t000\t000" -underline 7
} -result {}
test font-29.4 {Tk_CharBBox procedure: normal char} -body {
    .t.f config -text "000" -underline 1
} -result {}
test font-29.5 {Tk_CharBBox procedure: right edge of bbox truncated} -body {
    .t.f config -text "0    0000" -wrap [expr $ax*4] -under 2
    .t.f config -wrap 0
} -result {}
test font-29.6 {Tk_CharBBox procedure: bbox pegged to right edge} -body {
    .t.f config -text "0    0000" -wrap [expr $ax*4] -under 3
    .t.f config -wrap 0
} -result {}
destroy .t.f



# Canvas created for tests: 30.*
destroy .t.c
canvas .t.c -closeenough 0
.t.c create text 0 0 -tags text -anchor nw -just left -font "Courier -12"
pack .t.c
update
test font-30.1 {Tk_DistanceToTextLayout procedure: loop once} -body {
    csetup "000\n000\n000"
    .t.c bind all <Enter> {lappend x [.t.c index current @%x,%y]}
    set x {}
    event generate .t.c <Leave>
    event generate .t.c <Enter> -x 0 -y 0
    return $x
} -cleanup {
    bind all <Enter> {}
} -result 0
test font-30.2 {Tk_DistanceToTextLayout procedure: loop multiple} -body {
    csetup "000\n000\n000"
    .t.c bind all <Enter> {lappend x [.t.c index current @%x,%y]}
    set x {}
    event generate .t.c <Leave>
    event generate .t.c <Enter> -x $ax -y $ay
    return $x
} -cleanup {
    bind all <Enter> {}
} -result 5
test font-30.3 {Tk_DistanceToTextLayout procedure: loop to end} -body {
    csetup "000\n0\n000"
    .t.c bind all <Enter> {lappend x [.t.c index current @%x,%y]}
    set x {}
    event generate .t.c <Leave>
    event generate .t.c <Enter> -x [expr $ax*2] -y $ay
    return $x
} -cleanup {
    bind all <Enter> {}
} -result {}
test font-30.4 {Tk_DistanceToTextLayout procedure: hit a special char (tab)} -body {
    csetup "000\t000\n000"
    .t.c bind all <Enter> {lappend x [.t.c index current @%x,%y]}
    set x {}
    event generate .t.c <Leave>
    event generate .t.c <Enter> -x [expr $ax*6] -y 0
    return $x
} -cleanup {
    bind all <Enter> {}
} -result 3
test font-30.5 {Tk_DistanceToTextLayout procedure: ignore newline} -body {
    csetup "000\n0\n000"
    .t.c bind all <Enter> {lappend x [.t.c index current @%x,%y]}
    set x {}
    event generate .t.c <Leave>
    event generate .t.c <Enter> -x [expr $ax*2] -y $ay
    return $x
} -cleanup {
    bind all <Enter> {}
} -result {}
test font-30.6 {Tk_DistanceToTextLayout procedure: ignore spaces at eol} -body {
    csetup "000\n000      000000000"
    .t.c itemconfig text -width [expr $ax*10]
    .t.c bind all <Enter> {lappend x [.t.c index current @%x,%y]}
    set x {}
    event generate .t.c <Leave>
    event generate .t.c <Enter> -x [expr $ax*5] -y $ay
    .t.c itemconfig text -width 0
    return $x
} -cleanup {
    bind all <Enter> {}
} -result {}
.t.c itemconfig text -justify center
test font-30.7 {Tk_DistanceToTextLayout procedure: on left side} -body {
    csetup "0\n000"
    .t.c bind all <Enter> {lappend x [.t.c index current @%x,%y]}
    set x {}
    event generate .t.c <Leave>
    event generate .t.c <Enter> -x 0 -y 0
    return $x
} -cleanup {
    bind all <Enter> {}
} -result {}
test font-30.8 {Tk_DistanceToTextLayout procedure: on right side} -body {
    csetup "0\n000"
    .t.c bind all <Enter> {lappend x [.t.c index current @%x,%y]}
    set x {}
    event generate .t.c <Leave>
    event generate .t.c <Enter> -x [expr $ax*2] -y 0
    return $x
} -cleanup {
    bind all <Enter> {}
} -result {}
test font-30.9 {Tk_DistanceToTextLayout procedure: inside line} -body {
    csetup "0\n000"
    .t.c bind all <Enter> {lappend x [.t.c index current @%x,%y]}
    set x {}
    event generate .t.c <Leave>
    event generate .t.c <Enter> -x $ax -y 0
    return $x
} -cleanup {
    bind all <Enter> {}
} -result 0
test font-30.10 {Tk_DistanceToTextLayout procedure: above line} -body {
    csetup "0\n000"
    .t.c bind all <Enter> {lappend x [.t.c index current @%x,%y]}
    set x {}
    event generate .t.c <Leave>
    event generate .t.c <Enter> -x 0 -y 0
    return $x
} -cleanup {
    bind all <Enter> {}
} -result {}
test font-30.11 {Tk_DistanceToTextLayout procedure: below line} -body {
    csetup "000\n0"
    .t.c bind all <Enter> {lappend x [.t.c index current @%x,%y]}
    set x {}
    event generate .t.c <Leave>
    event generate .t.c <Enter> -x 0 -y $ay
    return $x
} -cleanup {
	bind all <Enter> {}
} -result {}
test font-30.12 {Tk_DistanceToTextLayout procedure: in line} -body {
    csetup "0\n000"
    .t.c bind all <Enter> {lappend x [.t.c index current @%x,%y]}
    set x {}
    event generate .t.c <Leave>
    event generate .t.c <Enter> -x $ax -y $ay
    return $x
} -cleanup {
	bind all <Enter> {}
} -result 3
.t.c itemconfig text -justify left
test font-30.13 {Tk_DistanceToTextLayout procedure: exact hit} -body {
    csetup "000"
    .t.c bind all <Enter> {lappend x [.t.c index current @%x,%y]}
    set x {}
    event generate .t.c <Leave>
    event generate .t.c <Enter> -x $ax -y 0
    return $x
} -cleanup {
    bind all <Enter> {}
} -result 1
destroy .t.c


# Canvas created for tests 31.*
destroy .t.c
canvas .t.c -closeenough 0
.t.c create text 0 0 -tags text -anchor nw -just left -font "Courier -12"
pack .t.c
update
test font-31.1 {Tk_IntersectTextLayout procedure: loop once} -body {
    csetup "000\n000\n000"
    .t.c find overlapping 0 0 0 0
} -result [.t.c find withtag text]
test font-31.2 {Tk_IntersectTextLayout procedure: loop multiple} -body {
    csetup "000\t000\t000"
    .t.c find overlapping [expr $ax*10] 0 [expr $ax*10] 0
} -result [.t.c find withtag text]
test font-31.3 {Tk_IntersectTextLayout procedure: loop to end} -body {
    csetup "0\n000"
    .t.c find overlapping [expr $ax*2] 0 [expr $ax*2] 0
} -result {}
test font-31.4 {Tk_IntersectTextLayout procedure: hit a special char (tab)} -body {
    csetup "000\t000"
    .t.c find overlapping [expr $ax*6] 0 [expr $ax*6] 0
} -result [.t.c find withtag text]
test font-31.5 {Tk_IntersectTextLayout procedure: ignore newlines} -body {
    csetup "000\n0\n000"
    .t.c find overlapping $ax $ay $ax $ay
} -result {}
test font-31.6 {Tk_IntersectTextLayout procedure: ignore spaces at eol} -body {
    csetup "000\n000      000000000"
    .t.c itemconfig text -width [expr $ax*10]
    set x [.t.c find overlapping [expr $ax*5] $ay [expr $ax*5] $ay]
    .t.c itemconfig text -width 0
    return $x
} -result {}
test font-31.7 {TkIntersectAngledTextLayout procedure: bug [514ff64dd0]} -body {
    csetup "This is line one\nand line two\nand line three here"
    .t.c itemconfigure text -angle 90
    # Coordinates of the rectangle to check can be hardcoded:
    # The goal of this test is to check whether the overlap detection algorithm
    # works when the rectangle is entirely included in a chunk of the text layout.
    # The text has been rotated 90 degrees around it's upper left corner,
    # so it's enough to check with a small rectangle with small negative y coords.
    .t.c find overlapping 5 -7 7 -5
} -result 1
destroy .t.c


test font-32.1 {Tk_TextLayoutToPostscript: ensure buffer doesn't overflow} -setup {
    destroy .t.c
    canvas .t.c -closeenough 0
    .t.c create text 0 0 -tags text -anchor nw -just left -font "Courier -12"
    pack .t.c
    update
} -body {
    # If there were a whole bunch of returns or tabs in a row, then the
    # temporary buffer could overflow and write on the stack.
    csetup "qwertyuiopasdfghjklzxcvbnm1234qwertyuiopasdfghjklzxcvbnm\n"
    .t.c itemconfig text -width 800
    .t.c insert text end "qwertyuiopasdfghjklzxcvbnm1234qwertyuiopasdfghjklzxcvbnm\n"
    .t.c insert text end "\n\n\n\n\n\n\n\n\n\n\n\n\n\n\n\n\n\n\n\n\n\n\n\n\n\n\n\n\n\n"
    .t.c insert text end "end"
    set x [.t.c postscript]
    set i [string first "(qwerty" $x]
    string range $x $i [expr {$i + 278}]
} -cleanup {
    destroy .t.c
} -result {(qwertyuiopasdfghjklzxcvbnm1234qwertyuiopasdfghjklzxcvbnm)]
[(qwertyuiopasdfghjklzxcvbnm1234qwertyuiopasdfghjklzxcvbnm)]
[()]
[()]
[()]
[()]
[()]
[()]
[()]
[()]
[()]
[()]
[()]
[()]
[()]
[()]
[()]
[()]
[()]
[()]
[()]
[()]
[()]
[()]
[()]
[()]
[()]
[()]
[()]
[()]
[()]
[()]
[(end)]
}


test font-33.1 {Tk_TextWidth procedure} -body {
} -result {}


test font-34.1 {ConfigAttributesObj procedure: arguments} -setup {
    catch {font delete xyz}
} -body {
    # (Tcl_GetIndexFromObj() != TCL_OK)
    font create xyz -xyz
} -returnCodes {
    error
} -result {bad option "-xyz": must be -family, -size, -weight, -slant, -underline, or -overstrike}
test font-34.2 {ConfigAttributesObj procedure: arguments} -setup {
    catch {font delete xyz}
} -body {
    # (objc & 1)
    font create xyz -family
} -returnCodes error -result {value for "-family" option missing}

test font-34.3 {ConfigAttributesObj procedure: family} -setup {
    catch {font delete xyz}
    set x {}
} -body {
    font create xyz -family xyz
    lappend x [font config xyz -family]
    font config xyz -family times
    lappend x [font config xyz -family]
} -cleanup {
	font delete xyz
} -result {xyz times}
test font-34.4 {ConfigAttributesObj procedure: size} -setup {
    catch {font delete xyz}
    set x {}
} -body {
    font create xyz -size 20
    lappend x [font config xyz -size]
    font config xyz -size 40
    lappend x [font config xyz -size]
} -cleanup {
    font delete xyz
} -result {20 40}
test font-34.5 {ConfigAttributesObj procedure: weight} -setup {
    catch {font delete xyz}
    set x {}
} -body {
    font create xyz -weight normal
    lappend x [font config xyz -weight]
    font config xyz -weight bold
    lappend x [font config xyz -weight]
} -cleanup {
    font delete xyz
} -result {normal bold}
test font-34.6 {ConfigAttributesObj procedure: slant} -setup {
    catch {font delete xyz}
    set x {}
} -body {
    font create xyz -slant roman
    lappend x [font config xyz -slant]
    font config xyz -slant italic
    lappend x [font config xyz -slant]
} -cleanup {
    font delete xyz
} -result {roman italic}
test font-34.7 {ConfigAttributesObj procedure: underline} -setup {
    catch {font delete xyz}
    set x {}
} -body {
    font create xyz -underline 0
    lappend x [font config xyz -underline]
    font config xyz -underline 1
    lappend x [font config xyz -underline]
} -cleanup {
    font delete xyz
} -result {0 1}
test font-34.8 {ConfigAttributesObj procedure: overstrike} -setup {
    catch {font delete xyz}
    set x {}
} -body {
    font create xyz -overstrike 0
    lappend x [font config xyz -overstrike]
    font config xyz -overstrike 1
    lappend x [font config xyz -overstrike]
} -cleanup {
    font delete xyz
} -result {0 1}

test font-34.9 {ConfigAttributesObj procedure: size} -body {
    font create xyz -size xyz
} -returnCodes error -result {expected integer but got "xyz"}
test font-34.10 {ConfigAttributesObj procedure: weight} -body {
    font create xyz -weight xyz
} -returnCodes error -result {bad -weight value "xyz": must be normal, or bold}
test font-34.11 {ConfigAttributesObj procedure: slant} -body {
    font create xyz -slant xyz
} -returnCodes error -result {bad -slant value "xyz": must be roman, or italic}
test font-34.12 {ConfigAttributesObj procedure: underline} -body {
    font create xyz -underline xyz
} -returnCodes error -result {expected boolean value but got "xyz"}
test font-34.13 {ConfigAttributesObj procedure: overstrike} -body {
    font create xyz -overstrike xyz
} -returnCodes error -result {expected boolean value but got "xyz"}


test font-35.1 {GetAttributeInfoObj procedure: one attribute} -setup {
    catch {font delete xyz}
} -body {
    # (objPtr != NULL)
    font create xyz -family xyz
    font config xyz -family
} -cleanup {
    font delete xyz
} -result {xyz}


test font-36.1 {GetAttributeInfoObj procedure: unknown attribute} -setup {
    catch {font delete xyz}
} -body {
    # (Tcl_GetIndexFromObj() != TCL_OK)
    font create xyz
    font config xyz -xyz
} -cleanup {
    font delete xyz
} -returnCodes {
    error
} -result {bad option "-xyz": must be -family, -size, -weight, -slant, -underline, or -overstrike}


test font-37.1 {GetAttributeInfoObj procedure: all attributes} -setup {
    catch {font delete xyz}
} -body {
    # not (objPtr != NULL)
    font create xyz -family xyz
    font config xyz
} -cleanup {
    font delete xyz
} -result {-family xyz -size 0 -weight normal -slant roman -underline 0 -overstrike 0}
test font-37.2 {GetAttributeInfo procedure: family} -setup {
    catch {font delete xyz}
} -body {
    font create xyz -family xyz
    font config xyz -family
} -cleanup {
    font delete xyz
} -result {xyz}
test font-37.3 {GetAttributeInfo procedure: size} -setup {
    catch {font delete xyz}
    set x {}
} -body {
    font create xyz -size 20
    font config xyz -size
} -cleanup {
    font delete xyz
} -result 20
test font-37.4 {GetAttributeInfo procedure: weight} -setup {
    catch {font delete xyz}
    set x {}
} -body {
    font create xyz -weight normal
    font config xyz -weight
} -cleanup {
    font delete xyz
} -result {normal}
test font-37.5 {GetAttributeInfo procedure: slant} -setup {
    catch {font delete xyz}
    set x {}
} -body {
    font create xyz -slant italic
    font config xyz -slant
} -cleanup {
    font delete xyz
} -result {italic}
test font-37.6 {GetAttributeInfo procedure: underline} -setup {
    catch {font delete xyz}
    set x {}
} -body {
    font create xyz -underline yes
    font config xyz -underline
} -cleanup {
    font delete xyz
} -result 1
test font-37.7 {GetAttributeInfo procedure: overstrike} -setup {
    catch {font delete xyz}
    set x {}
} -body {
    font create xyz -overstrike no
    font config xyz -overstrike
} -cleanup {
    font delete xyz
} -result 0


# In tests below, one field is set to "xyz" so that font name doesn't
# look like a native X font, so that ParseFontNameObj or TkParseXLFD will
# be called.

test font-38.1 {ParseFontNameObj procedure: begins with -} -body {
    lindex [font actual -xyz-times-*-*-*-*-*-*-*-*-*-*-*-*] 1
} -result [font actual {times 0} -family]
test font-38.2 {ParseFontNameObj procedure: begins with -*} -body {
    lindex [font actual -*-times-xyz-*-*-*-*-*-*-*-*-*-*-*] 1
} -result [font actual {times 0} -family]
test font-38.3 {ParseFontNameObj procedure: begins with -, doesn't look like list} -body {
    lindex [font actual -xyz-times-*-*-*-*-*-*-*-*-*-*-*-*] 1
} -result [font actual {times 0} -family]
test font-38.4 {ParseFontNameObj procedure: begins with -, looks like list} -body {
    lindex [font actual {-family times}] 1
} -result [font actual {times 0} -family]
test font-38.5 {ParseFontNameObj procedure: begins with *} -body {
    lindex [font actual *-times-xyz-*-*-*-*-*-*-*-*-*-*-*] 1
} -result [font actual {times 0} -family]
test font-38.6 {ParseFontNameObj procedure: begins with *} -body {
    font actual *-times-xyz -family
} -result [font actual {times 0} -family]
test font-38.7 {ParseFontNameObj procedure: arguments} -constraints noExceed -body {
    font actual "\{xyz"
} -returnCodes error -result "font \"{xyz\" doesn't exist"
test font-38.8 {ParseFontNameObj procedure: arguments} -constraints noExceed -body {
    font actual ""
} -returnCodes error -result {font "" doesn't exist}
test font-38.9 {ParseFontNameObj procedure: arguments} -body {
    font actual {times 20 xyz xyz}
} -returnCodes error -result {unknown font style "xyz"}
test font-38.10 {ParseFontNameObj procedure: arguments} -body {
    font actual {times xyz xyz}
} -returnCodes error -result {expected integer but got "xyz"}
test font-38.11 {ParseFontNameObj procedure: stylelist loop} -constraints {
	unixOrWin failsOnUbuntuNoXft
} -body {
    lrange [font actual {times 12 bold italic overstrike underline}] 4 end
} -result {-weight bold -slant italic -underline 1 -overstrike 1}
test font-38.12 {ParseFontNameObj procedure: stylelist error} -body {
    font actual {times 12 bold xyz}
} -returnCodes error -result {unknown font style "xyz"}
test font-38.13 "ParseFontNameObj: options with hyphenated family: bug #2791352" -body {
    font actual {-family sans-serif -size 12 -weight bold -slant roman -underline 0 -overstrike 0}
} -returnCodes ok -result [font actual {sans-serif 12 bold}]
test font-38.14 "ParseFontNameObj: bug #2791352" -body {
    font actual {-invalidfont 8 bold}
} -returnCodes error -match glob -result {bad option "-invalidfont": *}


test font-39.1 {NewChunk procedure: test realloc} -setup {
    destroy .t.f
    pack [label .t.f]
    update
} -body {
    .t.f config -text "xxx\nxxx\txxx\nxxx\t\t\t"
} -cleanup {
	destroy .t.f
} -result {}


test font-40.1 {TkFontParseXLFD procedure: initial dash} -body {
    font actual -xyz-times-*-*-*-*-*-*-*-*-*-*-*-* -family
} -result [font actual {times 0} -family]
test font-40.2 {TkFontParseXLFD procedure: no initial dash} -body {
    font actual *-times-*-*-*-*-*-*-*-*-*-*-*-xyz -family
} -result [font actual {times 0} -family]
test font-40.3 {TkFontParseXLFD procedure: not enough fields} -body {
    font actual -xyz-times-*-*-* -family
} -result [font actual {times 0} -family]
test font-40.4 {TkFontParseXLFD procedure: all fields unspecified} -body {
    lindex [font actual -xyz-*-*-*-*-*-*-*-*-*-*-*-*-*] 0
} -result {-family}
test font-40.5 {TkFontParseXLFD procedure: all fields specified} -body {
    lindex [font actual \
        -foundry-times-weight-slant-setwidth-addstyle-10-10-10-10-spacing-avgwidth-registry-encoding] 1
} -result [font actual {times 0} -family]


test font-41.1 {TkParseXLFD procedure: arguments} -body {
    # XLFD with bad pointsize: fallback to some system font.
    font actual -*-*-*-*-*-*-xyz-*-*-*-*-*-*-*
    set x {}
} -result {}


test font-42.1 {TkFontParseXLFD procedure: arguments} -body {
    # XLFD with bad pixelsize: fallback to some system font.
    font actual -*-*-*-*-*-*-*-xyz-*-*-*-*-*-*
    set x {}
} -result {}
test font-42.2 {TkFontParseXLFD procedure: pixelsize specified} -body {
    font metrics -xyz-times-*-*-*-*-12-*-*-*-*-*-*-* -linespace
    set x {}
} -result {}
test font-42.3 {TkFontParseXLFD procedure: weird pixelsize specified} -body {
    font metrics {-xyz-times-*-*-*-*-[ 12.0 0 12.0 0]-*-*-*-*-*-*-*} -linespace
    set x {}
} -result {}
test font-42.4 {TkFontParseXLFD procedure: pointsize specified} -body {
    font metrics -xyz-times-*-*-*-*-*-120-*-*-*-*-*-* -linespace
    set x {}
} -result {}
test font-42.5 {TkFontParseXLFD procedure: weird pointsize specified} -body {
    font metrics {-xyz-times-*-*-*-*-*-[ 12.0 0 12.0 0]-*-*-*-*-*-*} -linespace
    set x {}
} -result {}


test font-43.1 {FieldSpecified procedure: specified vs. non-specified} -body {
    font actual -xyz--*-*-*-*-*-*-*-*-*-*-*-*
    font actual -xyz-*-*-*-*-*-*-*-*-*-*-*-*-*
    font actual -xyz-?-*-*-*-*-*-*-*-*-*-*-*-*
    lindex [font actual -xyz-times-*-*-*-*-*-*-*-*-*-*-*-*] 1
} -result [font actual {times 0} -family]


test font-44.1 {TkFontGetPixels: size < 0} -constraints failsOnUbuntuNoXft -setup {
    set oldscale [tk scaling]
} -body {
    tk scaling 0.5
    font actual {times -12} -size
} -cleanup {
    tk scaling $oldscale
} -result 24
test font-44.2 {TkFontGetPoints: size >= 0} -constraints {noExceed failsOnUbuntuNoXft} -setup {
    set oldscale [tk scaling]
} -body {
    tk scaling 0.5
    font actual {times 12} -size
} -cleanup {
    tk scaling $oldscale
} -result 12


test font-45.1 {TkFontGetAliasList: no match} -body {
    font actual {snarky 10} -family
} -result [font actual {-size 10} -family]
test font-45.2 {TkFontGetAliasList: match} -constraints win -body {
    font actual {times 10} -family
} -result {times}
test font-45.3 {TkFontGetAliasList: match} -constraints {noExceed} -body {
    if {[font actual {{times new roman} 10} -family] eq "Times New Roman"} {
        # avoid test failure on systems that have a real "times new roman" font
        set res 1
    } else {
        set res [expr {[font actual {{times new roman} 10} -family] eq \
                       [font actual {times 10} -family]} ]
    }
} -result 1


test font-46.1 {font actual, with character, no option, no --} -body {
    font actual {times 10} a
} -match glob -result [list -family [font actual {times 10} -family] -size *\
		 -slant roman -underline 0 -overstrike 0]

test font-46.2 {font actual, with character introduced by --} -body {
    font actual {times 10} -- -
} -match glob -result [list -family [font actual {times 10} -family] -size *\
		 -slant roman -underline 0 -overstrike 0]

test font-46.3 {font actual, with character and option} -body {
    font actual {times 10} -family a
} -result [font actual {times 10} -family]

test font-46.4 {font actual, with character, option and --} -body {
    font actual {times 10} -family -- -
} -result [font actual {times 10} -family]

test font-46.5 {font actual, too many chars} -body {
    font actual {times 10} 123456789012345678901234567890123456789012345678901
} -returnCodes error -result {expected a single character but got "1234567890123456789012345678901234567..."}

test font-47.1 {Bug f214b8ad5b} -body {
    interp create one
    interp create two
    load {} Tk one
    load {} Tk two
    one eval menu .menubar
    two eval menu .menubar
    interp delete one
    interp delete two
} -result {}

# cleanup
cleanupTests
return



<|MERGE_RESOLUTION|>--- conflicted
+++ resolved
@@ -1452,17 +1452,10 @@
 test font-22.1 {Tk_TextWidth procedure} -setup {
     destroy .t.l
 } -body {
-<<<<<<< HEAD
-	label .t.l -padx 0 -pady 0 -borderwidth 0 -highlightthickness 0 -justify left \
-		-text "0" -font "Courier -12"
-	pack .t.l
-	set ax [winfo reqwidth .t.l]
-=======
-    label .t.l -padx 0 -pady 0 -bd 0 -highlightthickness 0 -justify left \
+    label .t.l -padx 0 -pady 0 -borderwidth 0 -highlightthickness 0 -justify left \
 	    -text "0" -font "Courier -12"
     pack .t.l
     set ax [winfo reqwidth .t.l]
->>>>>>> 32fd820c
     expr {[font measure [.t.l cget -font] "000"] eq $ax*3}
 } -cleanup {
     destroy .t.l
