# This file is a Tcl script to test the code in the file tkText.c.
# This file is organized in the standard fashion for Tcl tests.
#
# Copyright (c) 1992-1994 The Regents of the University of California.
# Copyright (c) 1994-1996 Sun Microsystems, Inc.
# Copyright (c) 1998-1999 by Scriptics Corporation.
# All rights reserved.

package require tcltest 2.2
eval tcltest::configure $argv
tcltest::loadTestedCommands
namespace import -force tcltest::test

# The statements below reset the main window;  it's needed if the window
# manager is mwm to make mwm forget about a previous minimum size setting.
wm geometry . {}
wm withdraw .
wm minsize . 1 1
wm positionfrom . user
wm deiconify .

test text-1.1 {configuration option: "autoseparators"} -setup {
    text .t -borderwidth 2 -highlightthickness 2 -font {Courier -12 bold}
    pack .t
    update
} -body {
    .t configure -autoseparators yes
    .t cget -autoseparators
} -cleanup {
    destroy .t
} -result {1}
test text-1.2 {configuration option: "autoseparators"} -setup {
    text .t -borderwidth 2 -highlightthickness 2 -font {Courier -12 bold}
    pack .t
    update
} -body {
    .t configure -autoseparators nah
} -cleanup {
    destroy .t
} -match glob -returnCodes {error} -result {*}
test text-1.3 {configuration option: "background"} -setup {
    text .t -borderwidth 2 -highlightthickness 2 -font {Courier -12 bold}
    pack .t
    update
} -body {
    .t configure -background #ff00ff
    .t cget -background
} -cleanup {
    destroy .t
} -result {#ff00ff}
test text-1.4 {configuration option: "background"} -setup {
    text .t -borderwidth 2 -highlightthickness 2 -font {Courier -12 bold}
    pack .t
    update
} -body {
    .t configure -background <gorp>
} -cleanup {
    destroy .t
} -match glob -returnCodes {error} -result {*}
test text-1.5 {configuration option: "bd"} -setup {
    text .t -borderwidth 2 -highlightthickness 2 -font {Courier -12 bold}
    pack .t
    update
} -body {
    .t configure -bd 4
    .t cget -bd
} -cleanup {
    destroy .t
} -result {4}
test text-1.6 {configuration option: "bd"} -setup {
    text .t -borderwidth 2 -highlightthickness 2 -font {Courier -12 bold}
    pack .t
    update
} -body {
    .t configure -bd foo
} -cleanup {
    destroy .t
} -match glob -returnCodes {error} -result {*}
test text-1.7 {configuration option: "bg"} -setup {
    text .t -borderwidth 2 -highlightthickness 2 -font {Courier -12 bold}
    pack .t
    update
} -body {
    .t configure -bg blue
    .t cget -bg
} -cleanup {
    destroy .t
} -result {blue}
test text-1.8 {configuration option: "bg"} -setup {
    text .t -borderwidth 2 -highlightthickness 2 -font {Courier -12 bold}
    pack .t
    update
} -body {
    .t configure -bg #xx
} -cleanup {
    destroy .t
} -match glob -returnCodes {error} -result {*}
test text-1.9 {configuration option: "blockcursor"} -setup {
    text .t -borderwidth 2 -highlightthickness 2 -font {Courier -12 bold}
    pack .t
    update
} -body {
    .t configure -blockcursor 0
    .t cget -blockcursor
} -cleanup {
    destroy .t
} -result {0}
test text-1.10 {configuration option: "blockcursor"} -setup {
    text .t -borderwidth 2 -highlightthickness 2 -font {Courier -12 bold}
    pack .t
    update
} -body {
    .t configure -blockcursor xx
} -cleanup {
    destroy .t
} -match glob -returnCodes {error} -result {*}
test text-1.11 {configuration option: "borderwidth"} -setup {
    text .t -borderwidth 2 -highlightthickness 2 -font {Courier -12 bold}
    pack .t
    update
} -body {
    .t configure -borderwidth 7
    .t cget -borderwidth
} -cleanup {
    destroy .t
} -result {7}
test text-1.12 {configuration option: "borderwidth"} -setup {
    text .t -borderwidth 2 -highlightthickness 2 -font {Courier -12 bold}
    pack .t
    update
} -body {
    .t configure -borderwidth ++
} -cleanup {
    destroy .t
} -match glob -returnCodes {error} -result {*}
test text-1.13 {configuration option: "cursor"} -setup {
    text .t -borderwidth 2 -highlightthickness 2 -font {Courier -12 bold}
    pack .t
    update
} -body {
    .t configure -cursor watch
    .t cget -cursor
} -cleanup {
    destroy .t
} -result {watch}
test text-1.14 {configuration option: "cursor"} -setup {
    text .t -borderwidth 2 -highlightthickness 2 -font {Courier -12 bold}
    pack .t
    update
} -body {
    .t configure -cursor lousy
} -cleanup {
    destroy .t
} -match glob -returnCodes {error} -result {*}
test text-1.15 {configuration option: "exportselection"} -setup {
    text .t -borderwidth 2 -highlightthickness 2 -font {Courier -12 bold}
    pack .t
    update
} -body {
    .t configure -exportselection no
    .t cget -exportselection
} -cleanup {
    destroy .t
} -result {0}
test text-1.16 {configuration option: "exportselection"} -setup {
    text .t -borderwidth 2 -highlightthickness 2 -font {Courier -12 bold}
    pack .t
    update
} -body {
    .t configure -exportselection maybe
} -cleanup {
    destroy .t
} -match glob -returnCodes {error} -result {*}
test text-1.17 {configuration option: "fg"} -setup {
    text .t -borderwidth 2 -highlightthickness 2 -font {Courier -12 bold}
    pack .t
    update
} -body {
    .t configure -fg red
    .t cget -fg
} -cleanup {
    destroy .t
} -result {red}
test text-1.18 {configuration option: "fg"} -setup {
    text .t -borderwidth 2 -highlightthickness 2 -font {Courier -12 bold}
    pack .t
    update
} -body {
    .t configure -fg stupid
} -cleanup {
    destroy .t
} -match glob -returnCodes {error} -result {*}
test text-1.19 {configuration option: "font"} -setup {
    text .t -borderwidth 2 -highlightthickness 2 -font {Courier -12 bold}
    pack .t
    update
} -body {
    .t configure -font fixed
    .t cget -font
} -cleanup {
    destroy .t
} -result {fixed}
test text-1.20 {configuration option: "font"} -setup {
    text .t -borderwidth 2 -highlightthickness 2 -font {Courier -12 bold}
    pack .t
    update
} -body {
    .t configure -font {}
} -cleanup {
    destroy .t
} -match glob -returnCodes {error} -result {*}
test text-1.21 {configuration option: "foreground"} -setup {
    text .t -borderwidth 2 -highlightthickness 2 -font {Courier -12 bold}
    pack .t
    update
} -body {
    .t configure -foreground #012
    .t cget -foreground
} -cleanup {
    destroy .t
} -result {#012}
test text-1.22 {configuration option: "foreground"} -setup {
    text .t -borderwidth 2 -highlightthickness 2 -font {Courier -12 bold}
    pack .t
    update
} -body {
    .t configure -foreground bogus
} -cleanup {
    destroy .t
} -match glob -returnCodes {error} -result {*}
test text-1.23 {configuration option: "height"} -setup {
    text .t -borderwidth 2 -highlightthickness 2 -font {Courier -12 bold}
    pack .t
    update
} -body {
    .t configure -height 5
    .t cget -height
} -cleanup {
    destroy .t
} -result {5}
test text-1.24 {configuration option: "height"} -setup {
    text .t -borderwidth 2 -highlightthickness 2 -font {Courier -12 bold}
    pack .t
    update
} -body {
    .t configure -height bad
} -cleanup {
    destroy .t
} -match glob -returnCodes {error} -result {*}
test text-1.25 {configuration option: "highlightbackground"} -setup {
    text .t -borderwidth 2 -highlightthickness 2 -font {Courier -12 bold}
    pack .t
    update
} -body {
    .t configure -highlightbackground #123
    .t cget -highlightbackground
} -cleanup {
    destroy .t
} -result {#123}
test text-1.26 {configuration option: "highlightbackground"} -setup {
    text .t -borderwidth 2 -highlightthickness 2 -font {Courier -12 bold}
    pack .t
    update
} -body {
    .t configure -highlightbackground bogus
} -cleanup {
    destroy .t
} -match glob -returnCodes {error} -result {*}
test text-1.27 {configuration option: "highlightcolor"} -setup {
    text .t -borderwidth 2 -highlightthickness 2 -font {Courier -12 bold}
    pack .t
    update
} -body {
    .t configure -highlightcolor #234
    .t cget -highlightcolor
} -cleanup {
    destroy .t
} -result {#234}
test text-1.28 {configuration option: "highlightcolor"} -setup {
    text .t -borderwidth 2 -highlightthickness 2 -font {Courier -12 bold}
    pack .t
    update
} -body {
    .t configure -highlightcolor bogus
} -cleanup {
    destroy .t
} -match glob -returnCodes {error} -result {*}
test text-1.29 {configuration option: "highlightthickness"} -setup {
    text .t -borderwidth 2 -highlightthickness 2 -font {Courier -12 bold}
    pack .t
    update
} -body {
    .t configure -highlightthickness -2
    .t cget -highlightthickness
} -cleanup {
    destroy .t
} -result {0}
test text-1.30 {configuration option: "highlightthickness"} -setup {
    text .t -borderwidth 2 -highlightthickness 2 -font {Courier -12 bold}
    pack .t
    update
} -body {
    .t configure -highlightthickness bad
} -cleanup {
    destroy .t
} -match glob -returnCodes {error} -result {*}
test text-1.31 {configuration option: "inactiveselectbackground"} -setup {
    text .t -borderwidth 2 -highlightthickness 2 -font {Courier -12 bold}
    pack .t
    update
} -body {
    .t configure -inactiveselectbackground #ffff01234567
    .t cget -inactiveselectbackground
} -cleanup {
    destroy .t
} -result {#ffff01234567}
test text-1.32 {configuration option: "inactiveselectbackground"} -setup {
    text .t -borderwidth 2 -highlightthickness 2 -font {Courier -12 bold}
    pack .t
    update
} -body {
    .t configure -inactiveselectbackground bogus
} -cleanup {
    destroy .t
} -match glob -returnCodes {error} -result {*}
test text-1.33 {configuration option: "insertbackground"} -setup {
    text .t -borderwidth 2 -highlightthickness 2 -font {Courier -12 bold}
    pack .t
    update
} -body {
    .t configure -insertbackground green
    .t cget -insertbackground
} -cleanup {
    destroy .t
} -result {green}
test text-1.34 {configuration option: "insertbackground"} -setup {
    text .t -borderwidth 2 -highlightthickness 2 -font {Courier -12 bold}
    pack .t
    update
} -body {
    .t configure -insertbackground <bogus>
} -cleanup {
    destroy .t
} -match glob -returnCodes {error} -result {*}
test text-1.35 {configuration option: "insertborderwidth"} -setup {
    text .t -borderwidth 2 -highlightthickness 2 -font {Courier -12 bold}
    pack .t
    update
} -body {
    .t configure -insertborderwidth 45
    .t cget -insertborderwidth
} -cleanup {
    destroy .t
} -result {45}
test text-1.36 {configuration option: "insertborderwidth"} -setup {
    text .t -borderwidth 2 -highlightthickness 2 -font {Courier -12 bold}
    pack .t
    update
} -body {
    .t configure -insertborderwidth bogus
} -cleanup {
    destroy .t
} -match glob -returnCodes {error} -result {*}
test text-1.37 {configuration option: "insertofftime"} -setup {
    text .t -borderwidth 2 -highlightthickness 2 -font {Courier -12 bold}
    pack .t
    update
} -body {
    .t configure -insertofftime 100
    .t cget -insertofftime
} -cleanup {
    destroy .t
} -result {100}
test text-1.38 {configuration option: "insertofftime"} -setup {
    text .t -borderwidth 2 -highlightthickness 2 -font {Courier -12 bold}
    pack .t
    update
} -body {
    .t configure -insertofftime 2.4
} -cleanup {
    destroy .t
} -match glob -returnCodes {error} -result {*}
test text-1.39 {configuration option: "insertontime"} -setup {
    text .t -borderwidth 2 -highlightthickness 2 -font {Courier -12 bold}
    pack .t
    update
} -body {
    .t configure -insertontime 47
    .t cget -insertontime
} -cleanup {
    destroy .t
} -result {47}
test text-1.40 {configuration option: "insertontime"} -setup {
    text .t -borderwidth 2 -highlightthickness 2 -font {Courier -12 bold}
    pack .t
    update
} -body {
    .t configure -insertontime e1
} -cleanup {
    destroy .t
} -match glob -returnCodes {error} -result {*}
test text-1.41 {configuration option: "insertwidth"} -setup {
    text .t -borderwidth 2 -highlightthickness 2 -font {Courier -12 bold}
    pack .t
    update
} -body {
    .t configure -insertwidth 2.3
    .t cget -insertwidth
} -cleanup {
    destroy .t
} -result {2}
test text-1.42 {configuration option: "insertwidth"} -setup {
    text .t -borderwidth 2 -highlightthickness 2 -font {Courier -12 bold}
    pack .t
    update
} -body {
    .t configure -insertwidth 47d
} -cleanup {
    destroy .t
} -match glob -returnCodes {error} -result {*}
test text-1.43 {configuration option: "maxundo"} -setup {
    text .t -borderwidth 2 -highlightthickness 2 -font {Courier -12 bold}
    pack .t
    update
} -body {
    .t configure -maxundo 5
    .t cget -maxundo
} -cleanup {
    destroy .t
} -result {5}
test text-1.44 {configuration option: "maxundo"} -setup {
    text .t -borderwidth 2 -highlightthickness 2 -font {Courier -12 bold}
    pack .t
    update
} -body {
    .t configure -maxundo noway
} -cleanup {
    destroy .t
} -match glob -returnCodes {error} -result {*}
test text-1.45 {configuration option: "padx"} -setup {
    text .t -borderwidth 2 -highlightthickness 2 -font {Courier -12 bold}
    pack .t
    update
} -body {
    .t configure -padx 3.4
    .t cget -padx
} -cleanup {
    destroy .t
} -result {3}
test text-1.46 {configuration option: "padx"} -setup {
    text .t -borderwidth 2 -highlightthickness 2 -font {Courier -12 bold}
    pack .t
    update
} -body {
    .t configure -padx 2.4.
} -cleanup {
    destroy .t
} -match glob -returnCodes {error} -result {*}
test text-1.47 {configuration option: "pady"} -setup {
    text .t -borderwidth 2 -highlightthickness 2 -font {Courier -12 bold}
    pack .t
    update
} -body {
    .t configure -pady 82
    .t cget -pady
} -cleanup {
    destroy .t
} -result {82}
test text-1.48 {configuration option: "pady"} -setup {
    text .t -borderwidth 2 -highlightthickness 2 -font {Courier -12 bold}
    pack .t
    update
} -body {
    .t configure -pady bogus
} -cleanup {
    destroy .t
} -match glob -returnCodes {error} -result {*}
test text-1.49 {configuration option: "relief"} -setup {
    text .t -borderwidth 2 -highlightthickness 2 -font {Courier -12 bold}
    pack .t
    update
} -body {
    .t configure -relief raised
    .t cget -relief
} -cleanup {
    destroy .t
} -result {raised}
test text-1.50 {configuration option: "relief"} -setup {
    text .t -borderwidth 2 -highlightthickness 2 -font {Courier -12 bold}
    pack .t
    update
} -body {
    .t configure -relief bumpy
} -cleanup {
    destroy .t
} -match glob -returnCodes {error} -result {*}
test text-1.51 {configuration option: "selectbackground"} -setup {
    text .t -borderwidth 2 -highlightthickness 2 -font {Courier -12 bold}
    pack .t
    update
} -body {
    .t configure -selectbackground #ffff01234567
    .t cget -selectbackground
} -cleanup {
    destroy .t
} -result {#ffff01234567}
test text-1.52 {configuration option: "selectbackground"} -setup {
    text .t -borderwidth 2 -highlightthickness 2 -font {Courier -12 bold}
    pack .t
    update
} -body {
    .t configure -selectbackground bogus
} -cleanup {
    destroy .t
} -match glob -returnCodes {error} -result {*}
test text-1.53 {configuration option: "selectborderwidth"} -setup {
    text .t -borderwidth 2 -highlightthickness 2 -font {Courier -12 bold}
    pack .t
    update
} -body {
    .t configure -selectborderwidth 21
    .t cget -selectborderwidth
} -cleanup {
    destroy .t
} -result {21}
test text-1.54 {configuration option: "selectborderwidth"} -setup {
    text .t -borderwidth 2 -highlightthickness 2 -font {Courier -12 bold}
    pack .t
    update
} -body {
    .t configure -selectborderwidth 3x
} -cleanup {
    destroy .t
} -match glob -returnCodes {error} -result {*}
test text-1.55 {configuration option: "selectforeground"} -setup {
    text .t -borderwidth 2 -highlightthickness 2 -font {Courier -12 bold}
    pack .t
    update
} -body {
    .t configure -selectforeground yellow
    .t cget -selectforeground
} -cleanup {
    destroy .t
} -result {yellow}
test text-1.56 {configuration option: "selectforeground"} -setup {
    text .t -borderwidth 2 -highlightthickness 2 -font {Courier -12 bold}
    pack .t
    update
} -body {
    .t configure -selectforeground #12345
} -cleanup {
    destroy .t
} -match glob -returnCodes {error} -result {*}
test text-1.57 {configuration option: "spacing1"} -setup {
    text .t -borderwidth 2 -highlightthickness 2 -font {Courier -12 bold}
    pack .t
    update
} -body {
    .t configure -spacing1 20
    .t cget -spacing1
} -cleanup {
    destroy .t
} -result {20}
test text-1.58 {configuration option: "spacing1"} -setup {
    text .t -borderwidth 2 -highlightthickness 2 -font {Courier -12 bold}
    pack .t
    update
} -body {
    .t configure -spacing1 1.3x
} -cleanup {
    destroy .t
} -match glob -returnCodes {error} -result {*}
test text-1.59 {configuration option: "spacing1"} -setup {
    text .t -borderwidth 2 -highlightthickness 2 -font {Courier -12 bold}
    pack .t
    update
} -body {
    .t configure -spacing1 -5
    .t cget -spacing1
} -cleanup {
    destroy .t
} -result {0}
test text-1.60 {configuration option: "spacing1"} -setup {
    text .t -borderwidth 2 -highlightthickness 2 -font {Courier -12 bold}
    pack .t
    update
} -body {
    .t configure -spacing1 bogus
} -cleanup {
    destroy .t
} -match glob -returnCodes {error} -result {*}
test text-1.61 {configuration option: "spacing2"} -setup {
    text .t -borderwidth 2 -highlightthickness 2 -font {Courier -12 bold}
    pack .t
    update
} -body {
    .t configure -spacing2 5
    .t cget -spacing2
} -cleanup {
    destroy .t
} -result {5}
test text-1.62 {configuration option: "spacing2"} -setup {
    text .t -borderwidth 2 -highlightthickness 2 -font {Courier -12 bold}
    pack .t
    update
} -body {
    .t configure -spacing2 bogus
} -cleanup {
    destroy .t
} -match glob -returnCodes {error} -result {*}
test text-1.63 {configuration option: "spacing2"} -setup {
    text .t -borderwidth 2 -highlightthickness 2 -font {Courier -12 bold}
    pack .t
    update
} -body {
    .t configure -spacing2 -1
    .t cget -spacing2
} -cleanup {
    destroy .t
} -result {0}
test text-1.64 {configuration option: "spacing2"} -setup {
    text .t -borderwidth 2 -highlightthickness 2 -font {Courier -12 bold}
    pack .t
    update
} -body {
    .t configure -spacing2 bogus
} -cleanup {
    destroy .t
} -match glob -returnCodes {error} -result {*}
test text-1.65 {configuration option: "spacing3"} -setup {
    text .t -borderwidth 2 -highlightthickness 2 -font {Courier -12 bold}
    pack .t
    update
} -body {
    .t configure -spacing3 20
    .t cget -spacing3
} -cleanup {
    destroy .t
} -result {20}
test text-1.66 {configuration option: "spacing3"} -setup {
    text .t -borderwidth 2 -highlightthickness 2 -font {Courier -12 bold}
    pack .t
    update
} -body {
    .t configure -spacing3 bogus
} -cleanup {
    destroy .t
} -match glob -returnCodes {error} -result {*}
test text-1.67 {configuration option: "spacing3"} -setup {
    text .t -borderwidth 2 -highlightthickness 2 -font {Courier -12 bold}
    pack .t
    update
} -body {
    .t configure -spacing3 -10
    .t cget -spacing3
} -cleanup {
    destroy .t
} -result {0}
test text-1.68 {configuration option: "spacing3"} -setup {
    text .t -borderwidth 2 -highlightthickness 2 -font {Courier -12 bold}
    pack .t
    update
} -body {
    .t configure -spacing3 bogus
} -cleanup {
    destroy .t
} -match glob -returnCodes {error} -result {*}
test text-1.69 {configuration option: "state"} -setup {
    text .t -borderwidth 2 -highlightthickness 2 -font {Courier -12 bold}
    pack .t
    update
} -body {
    .t configure -state d
    .t cget -state
} -cleanup {
    destroy .t
} -result {disabled}
test text-1.70 {configuration option: "state"} -setup {
    text .t -borderwidth 2 -highlightthickness 2 -font {Courier -12 bold}
    pack .t
    update
} -body {
    .t configure -state foo
} -cleanup {
    destroy .t
} -match glob -returnCodes {error} -result {*}
test text-1.71 {configuration option: "tabs"} -setup {
    text .t -borderwidth 2 -highlightthickness 2 -font {Courier -12 bold}
    pack .t
    update
} -body {
    .t configure -tabs {1i 2i 3i 4i}
    .t cget -tabs
} -cleanup {
    destroy .t
} -result {1i 2i 3i 4i}
test text-1.72 {configuration option: "tabs"} -setup {
    text .t -borderwidth 2 -highlightthickness 2 -font {Courier -12 bold}
    pack .t
    update
} -body {
    .t configure -tabs bad_tabs
} -cleanup {
    destroy .t
} -match glob -returnCodes {error} -result {*}
test text-1.73 {configuration option: "tabstyle"} -setup {
    text .t -borderwidth 2 -highlightthickness 2 -font {Courier -12 bold}
    pack .t
    update
} -body {
    .t configure -tabstyle wordprocessor
    .t cget -tabstyle
} -cleanup {
    destroy .t
} -result {wordprocessor}
test text-1.74 {configuration option: "tabstyle"} -setup {
    text .t -borderwidth 2 -highlightthickness 2 -font {Courier -12 bold}
    pack .t
    update
} -body {
    .t configure -tabstyle garbage
} -cleanup {
    destroy .t
} -match glob -returnCodes {error} -result {*}
test text-1.75 {configuration option: "undo"} -setup {
    text .t -borderwidth 2 -highlightthickness 2 -font {Courier -12 bold}
    pack .t
    update
} -body {
    .t configure -undo 1
    .t cget -undo
} -cleanup {
    destroy .t
} -result {1}
test text-1.76 {configuration option: "undo"} -setup {
    text .t -borderwidth 2 -highlightthickness 2 -font {Courier -12 bold}
    pack .t
    update
} -body {
    .t configure -undo eh
} -cleanup {
    destroy .t
} -match glob -returnCodes {error} -result {*}
test text-1.77 {configuration option: "width"} -setup {
    text .t -borderwidth 2 -highlightthickness 2 -font {Courier -12 bold}
    pack .t
    update
} -body {
    .t configure -width 73
    .t cget -width
} -cleanup {
    destroy .t
} -result {73}
test text-1.78 {configuration option: "width"} -setup {
    text .t -borderwidth 2 -highlightthickness 2 -font {Courier -12 bold}
    pack .t
    update
} -body {
    .t configure -width 2.4
} -cleanup {
    destroy .t
} -match glob -returnCodes {error} -result {*}
test text-1.79 {configuration option: "wrap"} -setup {
    text .t -borderwidth 2 -highlightthickness 2 -font {Courier -12 bold}
    pack .t
    update
} -body {
    .t configure -wrap w
    .t cget -wrap
} -cleanup {
    destroy .t
} -result {word}
test text-1.80 {configuration option: "wrap"} -setup {
    text .t -borderwidth 2 -highlightthickness 2 -font {Courier -12 bold}
    pack .t
    update
} -body {
    .t configure -wrap bad_wrap
} -cleanup {
    destroy .t
} -match glob -returnCodes {error} -result {*}
test text-1.81 {text options} -setup {
    text .t -borderwidth 2 -highlightthickness 2 -font {Courier -12 bold}
    pack .t
    update
} -body {
    .t configure -takefocus "any old thing"
    .t cget -takefocus
} -cleanup {
    destroy .t
} -result {any old thing}
test text-1.82 {text options} -setup {
    text .t -borderwidth 2 -highlightthickness 2 -font {Courier -12 bold}
    pack .t
    update
} -body {
    .t configure -xscrollcommand "x scroll command"
    .t configure -xscrollcommand
} -cleanup {
    destroy .t
} -result {-xscrollcommand xScrollCommand ScrollCommand {} {x scroll command}}
test text-1.83 {text options} -setup {
    text .t -borderwidth 2 -highlightthickness 2 -font {Courier -12 bold}
    pack .t
    update
} -body {
    .t configure -yscrollcommand "test command"
    .t configure -yscrollcommand
} -cleanup {
    destroy .t
} -result {-yscrollcommand yScrollCommand ScrollCommand {} {test command}}
test text-1.83.1 {configuration option: "insertunfocussed"} -setup {
    text .t -borderwidth 2 -highlightthickness 2 -font {Courier -12 bold}
    pack .t
    update
} -body {
    .t configure -insertunfocussed none
    .t cget -insertunfocussed
} -cleanup {
    destroy .t
} -result none
test text-1.84 {configuration option: "insertunfocussed"} -setup {
    text .t -borderwidth 2 -highlightthickness 2 -font {Courier -12 bold}
    pack .t
    update
} -body {
    .t configure -insertunfocussed hollow
    .t cget -insertunfocussed
} -cleanup {
    destroy .t
} -result hollow
test text-1.85 {configuration option: "insertunfocussed"} -setup {
    text .t -borderwidth 2 -highlightthickness 2 -font {Courier -12 bold}
    pack .t
    update
} -body {
    .t configure -insertunfocussed solid
    .t cget -insertunfocussed
} -cleanup {
    destroy .t
} -result solid
test text-1.86 {configuration option: "insertunfocussed"} -setup {
    text .t -borderwidth 2 -highlightthickness 2 -font {Courier -12 bold}
    pack .t
    update
} -returnCodes error -body {
    .t configure -insertunfocussed gorp
} -cleanup {
    destroy .t
} -result {bad insertunfocussed "gorp": must be hollow, none, or solid}


test text-2.1 {Tk_TextCmd procedure} -body {
    text
} -returnCodes {error} -result {wrong # args: should be "text pathName ?-option value ...?"}
test text-2.2 {Tk_TextCmd procedure} -body {
    text foobar
} -returnCodes {error} -result {bad window path name "foobar"}
test text-2.3 {Tk_TextCmd procedure} -body {
    text .t -gorp nofun
} -cleanup {
    destroy .t
} -returnCodes {error} -result {unknown option "-gorp"}
test text-2.4 {Tk_TextCmd procedure} -body {
    catch {text .t -gorp nofun}
    winfo exists .t
} -cleanup {
    destroy .t
} -result 0
test text-2.5 {Tk_TextCmd procedure} -body {
    text .t -bd 2 -fg red
} -cleanup {
    destroy .t
} -returnCodes ok -result {.t}
test text-2.6 {Tk_TextCmd procedure} -body {
    text .t -bd 2 -fg red
	list [lindex [.t config -bd] 4] [lindex [.t config -fg] 4]
} -cleanup {
    destroy .t
} -result {2 red}
test text-2.7 {Tk_TextCmd procedure} -constraints {
    win
} -body {
    catch {destroy .t}
    text .t
    .t tag cget sel -relief 
} -cleanup {
    destroy .t
} -result {flat}
test text-2.8 {Tk_TextCmd procedure} -constraints {
    aqua
} -body {
    catch {destroy .t}
    text .t
    .t tag cget sel -relief 
} -cleanup {
    destroy .t
} -result {solid}
test text-2.9 {Tk_TextCmd procedure} -constraints {
    unix
} -body {
    catch {destroy .t}
    text .t
    .t tag cget sel -relief 
} -cleanup {
    destroy .t
} -result {raised}
test text-2.10 {Tk_TextCmd procedure} -body {
    list [text .t] [winfo class .t]
} -cleanup {
    destroy .t
} -result {.t Text}


test text-3.1 {TextWidgetCmd procedure, basics} -setup {
    text .t
} -body {
    .t
} -cleanup {
    destroy .t
} -returnCodes {error} -result {wrong # args: should be ".t option ?arg ...?"}
test text-3.2 {TextWidgetCmd procedure} -setup {
    text .t
} -body {
    .t gorp 1.0 z 1.2
} -cleanup {
    destroy .t
} -returnCodes {error} -result {bad option "gorp": must be bbox, cget, compare, configure, count, debug, delete, dlineinfo, dump, edit, get, image, index, insert, mark, peer, replace, scan, search, see, tag, window, xview, or yview}

test text-4.1 {TextWidgetCmd procedure, "bbox" option} -setup {
    text .t
} -body {
    .t bbox
} -cleanup {
    destroy .t
} -returnCodes {error} -result {wrong # args: should be ".t bbox index"}
test text-4.2 {TextWidgetCmd procedure, "bbox" option} -setup {
    text .t
} -body {
    .t bbox a b
} -cleanup {
    destroy .t
} -returnCodes {error} -result {wrong # args: should be ".t bbox index"}
test text-4.3 {TextWidgetCmd procedure, "bbox" option} -setup {
    text .t
} -body {
    .t bbox bad_mark
} -cleanup {
    destroy .t
} -returnCodes {error} -result {bad text index "bad_mark"}

test text-5.1 {TextWidgetCmd procedure, "cget" option} -setup {
    text .t
} -body {
    .t cget
} -cleanup {
    destroy .t
} -returnCodes {error} -result {wrong # args: should be ".t cget option"}
test text-5.2 {TextWidgetCmd procedure, "cget" option} -setup {
    text .t
} -body {
    .t cget a b
} -cleanup {
    destroy .t
} -returnCodes {error} -result {wrong # args: should be ".t cget option"}
test text-5.3 {TextWidgetCmd procedure, "cget" option} -setup {
    text .t
} -body {
    .t cget -gorp
} -cleanup {
    destroy .t
} -returnCodes {error} -result {unknown option "-gorp"}
test text-5.4 {TextWidgetCmd procedure, "cget" option} -setup {
    text .t
} -body {
    .t configure -bd 17
    .t cget -bd
} -cleanup {
    destroy .t
} -result {17}


test text-6.1 {TextWidgetCmd procedure, "compare" option} -setup {
    text .t
} -body {
    .t compare a b
} -cleanup {
    destroy .t
} -returnCodes {error} -result {wrong # args: should be ".t compare index1 op index2"}
test text-6.2 {TextWidgetCmd procedure, "compare" option} -setup {
    text .t
} -body {
    .t compare a b c d
} -cleanup {
    destroy .t
} -returnCodes {error} -result {wrong # args: should be ".t compare index1 op index2"}
test text-6.3 {TextWidgetCmd procedure, "compare" option} -setup {
    text .t
} -body {
    .t compare @x == 1.0
} -cleanup {
    destroy .t
} -returnCodes {error} -result {bad text index "@x"}
test text-6.4 {TextWidgetCmd procedure, "compare" option} -setup {
    text .t
} -body {
    .t compare 1.0 < @y
} -cleanup {
    destroy .t
} -returnCodes {error} -result {bad text index "@y"}
test text-6.5 {TextWidgetCmd procedure, "compare" option} -setup {
    text .t
} -body {
    .t insert 1.0 "Line 1
abcdefghijklm
12345
Line 4
bOy GIrl .#@? x_yz
!@#$%
Line 7"
    list [.t compare 1.1 < 1.0] [.t compare 1.1 < 1.1] [.t compare 1.1 < 1.2]
} -cleanup {
    destroy .t
} -result {0 0 1}
test text-6.6 {TextWidgetCmd procedure, "compare" option} -setup {
    text .t
} -body {
    .t insert 1.0 "Line 1
abcdefghijklm
12345
Line 4
bOy GIrl .#@? x_yz
!@#$%
Line 7"
    list [.t compare 1.1 <= 1.0] [.t compare 1.1 <= 1.1] [.t compare 1.1 <= 1.2]
} -cleanup {
    destroy .t
} -result {0 1 1}
test text-6.7 {TextWidgetCmd procedure, "compare" option} -setup {
    text .t
} -body {
    .t insert 1.0 "Line 1
abcdefghijklm
12345
Line 4
bOy GIrl .#@? x_yz
!@#$%
Line 7"
    list [.t compare 1.1 == 1.0] [.t compare 1.1 == 1.1] [.t compare 1.1 == 1.2]
} -cleanup {
    destroy .t
} -result {0 1 0}
test text-6.8 {TextWidgetCmd procedure, "compare" option} -setup {
    text .t
} -body {
    .t insert 1.0 "Line 1
abcdefghijklm
12345
Line 4
bOy GIrl .#@? x_yz
!@#$%
Line 7"
    list [.t compare 1.1 >= 1.0] [.t compare 1.1 >= 1.1] [.t compare 1.1 >= 1.2]
} -cleanup {
    destroy .t
} -result {1 1 0}
test text-6.9 {TextWidgetCmd procedure, "compare" option} -setup {
    text .t
} -body {
    .t insert 1.0 "Line 1
abcdefghijklm
12345
Line 4
bOy GIrl .#@? x_yz
!@#$%
Line 7"
    list [.t compare 1.1 > 1.0] [.t compare 1.1 > 1.1] [.t compare 1.1 > 1.2]
} -cleanup {
    destroy .t
} -result {1 0 0}
test text-6.10 {TextWidgetCmd procedure, "compare" option} -setup {
    text .t
} -body {
    .t insert 1.0 "Line 1
abcdefghijklm
12345
Line 4
bOy GIrl .#@? x_yz
!@#$%
Line 7"
    list [.t com 1.1 != 1.0] [.t compare 1.1 != 1.1] [.t compare 1.1 != 1.2]
} -cleanup {
    destroy .t
} -result {1 0 1}
test text-6.11 {TextWidgetCmd procedure, "compare" option} -setup {
    text .t
} -body {
    .t insert 1.0 "Line 1
abcdefghijklm
12345
Line 4
bOy GIrl .#@? x_yz
!@#$%
Line 7"
    .t compare 1.0 <x 1.2
} -cleanup {
    destroy .t
} -returnCodes {error} -result {bad comparison operator "<x": must be <, <=, ==, >=, >, or !=}
test text-6.12 {TextWidgetCmd procedure, "compare" option} -setup {
    text .t
} -body {
    .t insert 1.0 "Line 1
abcdefghijklm
12345
Line 4
bOy GIrl .#@? x_yz
!@#$%
Line 7"
    .t compare 1.0 >> 1.2
} -cleanup {
    destroy .t
} -returnCodes {error} -result {bad comparison operator ">>": must be <, <=, ==, >=, >, or !=}
test text-6.13 {TextWidgetCmd procedure, "compare" option} -setup {
    text .t
} -body {
    .t insert 1.0 "Line 1
abcdefghijklm
12345
Line 4
bOy GIrl .#@? x_yz
!@#$%
Line 7"
    .t compare 1.0 z 1.2
} -cleanup {
    destroy .t
} -returnCodes {error} -result {bad comparison operator "z": must be <, <=, ==, >=, >, or !=}
test text-6.14 {TextWidgetCmd procedure, "compare" option} -setup {
    text .t
} -body {
    .t insert 1.0 "Line 1
abcdefghijklm
12345
Line 4
bOy GIrl .#@? x_yz
!@#$%
Line 7"
    .t co 1.0 z 1.2
} -cleanup {
    destroy .t
} -returnCodes {error} -result {ambiguous option "co": must be bbox, cget, compare, configure, count, debug, delete, dlineinfo, dump, edit, get, image, index, insert, mark, peer, replace, scan, search, see, tag, window, xview, or yview}
# "configure" option is already covered above

test text-7.1 {TextWidgetCmd procedure, "debug" option} -setup {
    text .t
} -body {
    .t debug 0 1
} -cleanup {
    destroy .t
} -returnCodes {error} -result {wrong # args: should be ".t debug boolean"}
test text-7.2 {TextWidgetCmd procedure, "debug" option} -setup {
    text .t
} -body {
    .t de 0 1
} -cleanup {
    destroy .t
} -returnCodes {error} -result {ambiguous option "de": must be bbox, cget, compare, configure, count, debug, delete, dlineinfo, dump, edit, get, image, index, insert, mark, peer, replace, scan, search, see, tag, window, xview, or yview}
test text-7.3 {TextWidgetCmd procedure, "debug" option} -setup {
    text .t
} -body {
    .t debug true
    .t deb
} -cleanup {
    destroy .t
} -result {1}
test text-7.4 {TextWidgetCmd procedure, "debug" option} -setup {
    text .t
} -body {
    .t debug false
    .t debug
} -cleanup {
    destroy .t
} -result {0}


test text-8.1 {TextWidgetCmd procedure, "delete" option} -setup {
    text .t
} -body {
    .t delete
} -cleanup {
    destroy .t
} -returnCodes {error} -result {wrong # args: should be ".t delete index1 ?index2 ...?"}
test text-8.2 {TextWidgetCmd procedure, "delete" option} -setup {
    text .t
} -body {
    .t delete a b c
} -cleanup {
    destroy .t
} -returnCodes {error} -result {bad text index "a"}
test text-8.3 {TextWidgetCmd procedure, "delete" option} -setup {
    text .t
} -body {
    .t delete @x 2.2
} -cleanup {
    destroy .t
} -returnCodes {error} -result {bad text index "@x"}
test text-8.4 {TextWidgetCmd procedure, "delete" option} -setup {
    text .t
} -body {
    .t insert 1.0 "Line 1
abcdefghijklm
12345"
    .t delete 2.3 @y
} -cleanup {
    destroy .t
} -returnCodes {error} -result {bad text index "@y"}
test text-8.5 {TextWidgetCmd procedure, "delete" option} -setup {
    text .t
} -body {
    .t insert 1.0 "Line 1
abcdefghijklm
12345
Line 4
bOy GIrl .#@? x_yz
!@#$%
Line 7"
    .t configure -state disabled
    .t delete 2.3
    .t g 2.0 2.end
} -cleanup {
    destroy .t
} -result {abcdefghijklm}
test text-8.6 {TextWidgetCmd procedure, "delete" option} -setup {
    text .t
} -body {
    .t insert 1.0 "Line 1
abcdefghijklm
12345
Line 4
bOy GIrl .#@? x_yz
!@#$%
Line 7"
    .t delete 2.3
    .t get 2.0 2.end
} -cleanup {
    destroy .t
} -result {abcefghijklm}
test text-8.7 {TextWidgetCmd procedure, "delete" option} -setup {
    text .t
} -body {
    .t insert 1.0 "Line 1
abcdefghijklm
12345
Line 4
bOy GIrl .#@? x_yz
!@#$%
Line 7"
    .t delete 2.1 2.3
    .t get 2.0 2.end
} -cleanup {
    destroy .t
} -result {adefghijklm}
test text-8.8 {TextWidgetCmd procedure, "delete" option} -setup {
    text .t
} -body {
    .t insert 1.0 "Line 1
abcdefghijklm
12345"
    # All indices are checked before we actually delete anything
    .t delete 2.1 2.3 foo
} -cleanup {
    destroy .t
} -returnCodes {error} -result {bad text index "foo"}
test text-8.9 {TextWidgetCmd procedure, "delete" option} -setup {
    text .t
} -body {
    .t insert 1.0 "Line 1
abcdefghijklm
12345"
# All indices are checked before we actually delete anything
    catch {.t delete 2.1 2.3 foo}
    .t get 2.0 2.end
} -cleanup {
    destroy .t
} -result {abcdefghijklm}
test text-8.10 {TextWidgetCmd procedure, "delete" option} -setup {
    text .t
} -body {
    .t insert 1.0 "Line 1
abcdefghijklm
12345
Line 4
bOy GIrl .#@? x_yz
!@#$%
Line 7"
    # auto-forward one byte if the last "pair" is just one
    .t delete 1.0 end
    .t insert 1.0 "foo\nabcdefghijklm"
    .t delete 2.1 2.3 2.3
    .t get 1.0 end-1c
} -cleanup {
    destroy .t
} -result {foo
aefghijklm}
test text-8.11 {TextWidgetCmd procedure, "delete" option} -setup {
    text .t
} -body {
    # all indices will be ordered before deletion
    .t insert 1.0 "foo\nabcdefghijklm"
    .t delete 2.0 2.3 2.7 2.9 2.4
    .t get 1.0 end-1c
} -cleanup {
    destroy .t
} -result {foo
dfgjklm}
test text-8.12 {TextWidgetCmd procedure, "delete" option} -setup {
    text .t
} -body {
    # and check again with even pairs
    .t insert 1.0 "foo\nabcdefghijklm"
    .t delete 2.0 2.2 2.7 2.9 2.4 2.5
    .t get 1.0 end-1c
} -cleanup {
    destroy .t
} -result {foo
cdfgjklm}
test text-8.13 {TextWidgetCmd procedure, "delete" option} -setup {
    text .t
} -body {
    # we should get the longest range on equal start indices
    .t insert 1.0 "foo\nabcdefghijklm"
    .t delete 2.0 2.2 2.0 2.5 2.0 2.3 2.8 2.7
    .t get 1.0 end-1c
} -cleanup {
    destroy .t
} -result {foo
fghijklm}
test text-8.14 {TextWidgetCmd procedure, "delete" option} -setup {
    text .t
} -body {
    # we should get the longest range on equal start indices
    .t insert 1.0 "foo\nabcdefghijklm"
    .t delete 2.0 2.2 1.2 2.6 2.0 2.5
    .t get 1.0 end-1c
} -cleanup {
    destroy .t
} -result {foghijklm}
test text-8.15 {TextWidgetCmd procedure, "delete" option} -setup {
    text .t
} -body {
    # we should get the longest range on equal start indices
    .t insert 1.0 "foo\nabcdefghijklm"
    .t delete 2.0 2.2 2.0 2.5 1.1 2.3 2.8 2.7
    .t get 1.0 end-1c
} -cleanup {
    destroy .t
} -result {ffghijklm}
test text-8.16 {TextWidgetCmd procedure, "delete" option} -setup {
    text .t
} -body {
    # we should get the watch for overlapping ranges - they should
    # essentially be merged into one span.
    .t insert 1.0 "foo\nabcdefghijklm"
    .t delete 2.0 2.6 2.2 2.8
    .t get 1.0 end-1c
} -cleanup {
    destroy .t
} -result {foo
ijklm}
test text-8.17 {TextWidgetCmd procedure, "delete" option} -setup {
    text .t
} -body {
    # we should get the watch for overlapping ranges - they should
    # essentially be merged into one span.
    .t insert 1.0 "foo\nabcdefghijklm"
    .t delete 2.0 2.6 2.2 2.4
    .t get 1.0 end-1c
} -cleanup {
    destroy .t
} -result {foo
ghijklm}
test text-8.18 {TextWidgetCmd procedure, "replace" option} -setup {
    text .t
} -body {
    .t insert 1.0 "Line 1
abcdefghijklm
12345"
    .t replace 1.3 2.3
} -cleanup {
    destroy .t
} -returnCodes {error} -result {wrong # args: should be ".t replace index1 index2 chars ?tagList chars tagList ...?"}
test text-8.19 {TextWidgetCmd procedure, "replace" option} -setup {
    text .t
} -body {
    .t insert 1.0 "Line 1
abcdefghijklm
12345"
    .t replace 3.1 2.3 foo
} -cleanup {
    destroy .t
} -returnCodes {error} -result {Index "2.3" before "3.1" in the text}
test text-8.20 {TextWidgetCmd procedure, "replace" option} -setup {
    text .t
} -body {
    .t insert 1.0 "Line 1
abcdefghijklm
12345
Line 4
bOy GIrl .#@? x_yz
!@#$%
Line 7"
    .t replace 2.1 2.3 foo
} -cleanup {
    destroy .t
} -returnCodes ok -result {}
test text-8.21 {TextWidgetCmd procedure, "replace" option with undo} -setup {
    text .t
} -body {
    .t insert 1.0 "Line 1
abcdefghijklm
12345
Line 4
bOy GIrl .#@? x_yz
!@#$%
Line 7"
    set prevtext [.t get 1.0 end-1c]
    .t configure -undo 0
    .t configure -undo 1
    # Ensure it is treated as a single undo action
    .t replace 2.1 2.3 foo
    .t edit undo
    string equal [.t get 1.0 end-1c] $prevtext
} -cleanup {
    destroy .t
} -result {1}
test text-8.22 {TextWidgetCmd procedure, "replace" option with undo} -setup {
    text .t
    set res {}
} -body {
    .t insert 1.0 "Line 1
aefghijklm
12345
Line 4
bOy GIrl .#@? x_yz
!@#$%
Line 7"
    .t configure -undo 0
    .t configure -undo 1
    .t replace 2.1 2.3 foo
    # Ensure we can override a text widget and intercept undo
    # actions.  If in the future a different mechanism is available
    # to do this, then we should be able to change this test.  The
    # behaviour tested for here is not, strictly speaking, documented.
    rename .t test.t
    proc .t {args} { lappend ::res $args ; uplevel 1 test.t $args }
    .t edit undo
    return $res
} -cleanup {
    rename .t {}
    rename test.t .t
    destroy .t
} -result {{edit undo} {delete 2.1 2.4} {mark set insert 2.1} {see insert} {insert 2.1 ef} {mark set insert 2.3} {see insert}}
test text-8.23 {TextWidgetCmd procedure, "replace" option with undo} -setup {
    text .t
} -body {
    .t insert 1.0 "Line 1
aefghijklm
12345
Line 4
bOy GIrl .#@? x_yz
!@#$%
Line 7"
    set prevtext [.t get 1.0 end-1c]
    .t configure -undo 0
    .t configure -undo 1
    # Ensure that undo (even composite undo like 'replace')
    # works when the widget shows nothing useful.
    .t replace 2.1 2.3 foo
    .t configure -start 1 -end 1
    .t edit undo
    .t configure -start {} -end {}
    .t configure -undo 0
    string equal [.t get 1.0 end-1c] $prevtext
} -cleanup {
    destroy .t
} -result {1}
test text-8.24 {TextWidgetCmd procedure, "replace" option with peers, undo} -setup {
    text .t
} -body {
    .t insert 1.0 "Line 1
aefghijklm
12345
Line 4
bOy GIrl .#@? x_yz
!@#$%
Line 7"
    set prevtext [.t get 1.0 end-1c]
    .t configure -undo 0
    .t configure -undo 1
    .t peer create .tt -undo 1
# Ensure that undo (even composite undo like 'replace')
# works when the the event took place in one peer, which
# is then deleted, before the undo takes place in another peer.
    .tt replace 2.1 2.3 foo
    .tt configure -start 1 -end 1
    destroy .tt
    .t edit undo
    .t configure -start {} -end {}
    .t configure -undo 0
    string equal [.t get 1.0 end-1c] $prevtext
} -cleanup {
    destroy .t
} -result {1}
test text-8.25 {TextWidgetCmd procedure, "replace" option with peers, undo} -setup {
    text .t
} -body {
    .t insert 1.0 "Line 1
aefghijklm
12345
Line 4
bOy GIrl .#@? x_yz
!@#$%
Line 7"
    set prevtext [.t get 1.0 end-1c]
    .t configure -undo 0
    .t configure -undo 1
    .t peer create .tt -undo 1
# Ensure that undo (even composite undo like 'replace')
# works when the the event took place in one peer, which
# is then deleted, before the undo takes place in another peer
# which isn't showing everything.
    .tt replace 2.1 2.3 foo
    set res [.tt get 2.1 2.4]
    .tt configure -start 1 -end 1
    destroy .tt
    .t configure -start 3 -end 4
# msg will actually be set to a silently ignored error message here,
# (that the .tt command doesn't exist), but that is not important.
    lappend res [catch {.t edit undo}]
    .t configure -undo 0
    .t configure -start {} -end {}
    lappend res [string equal [.t get 1.0 end-1c] $prevtext]
} -cleanup {
    destroy .t
} -result {foo 0 1}
test text-8.26 {TextWidgetCmd procedure, "replace" option crash} -setup {
    text .tt
} -body {
    .tt insert 0.0 foo\n
    .tt replace end-1l end bar
} -cleanup {
    destroy .tt
} -result {}


test text-9.1 {TextWidgetCmd procedure, "get" option} -setup {
    text .t
} -body {
    .t get
} -cleanup {
    destroy .t
} -returnCodes {error} -result {wrong # args: should be ".t get ?-displaychars? ?--? index1 ?index2 ...?"}
test text-9.2 {TextWidgetCmd procedure, "get" option} -setup {
    text .t
} -body {
    .t get a b c
} -cleanup {
    destroy .t
} -returnCodes {error} -result {bad text index "a"}
test text-9.3 {TextWidgetCmd procedure, "get" option} -setup {
    text .t
} -body {
    .t get @q 3.1
} -cleanup {
    destroy .t
} -returnCodes {error} -result {bad text index "@q"}
test text-9.4 {TextWidgetCmd procedure, "get" option} -setup {
    text .t
} -body {
    .t get 3.1 @r
} -cleanup {
    destroy .t
} -returnCodes {error} -result {bad text index "@r"}
test text-9.5 {TextWidgetCmd procedure, "get" option} -setup {
    text .t
} -body {
    .t insert 1.0 "Line 1
aefghijklm
12345
Line 4
bOy GIrl .#@? x_yz
!@#$%
Line 7"
    .t get 5.7 5.3
} -cleanup {
    destroy .t
} -result {}
test text-9.6 {TextWidgetCmd procedure, "get" option} -setup {
    text .t
} -body {
    .t insert 1.0 "Line 1
aefghijklm
12345
Line 4
bOy GIrl .#@? x_yz
!@#$%
Line 7"
    .t get 5.3 5.5
} -cleanup {
    destroy .t
} -result { G}
test text-9.7 {TextWidgetCmd procedure, "get" option} -setup {
    text .t
} -body {
    .t insert 1.0 "Line 1
aefghijklm
12345
Line 4
bOy GIrl .#@? x_yz
!@#$%
Line 7"
    .t get 5.3 end
} -cleanup {
    destroy .t
} -result { GIrl .#@? x_yz
!@#$%
Line 7
}
test text-9.8 {TextWidgetCmd procedure, "get" option} -setup {
    text .t
} -body {
    .t insert 1.0 "Line 1
aefghijklm
12345
Line 4
bOy GIrl .#@? x_yz
!@#$%
Line 7"
    .t get 5.2 5.7
} -cleanup {
    destroy .t
} -result {y GIr}
test text-9.9 {TextWidgetCmd procedure, "get" option} -setup {
    text .t
} -body {
    .t insert 1.0 "Line 1
aefghijklm
12345
Line 4
bOy GIrl .#@? x_yz
!@#$%
Line 7"
    .t get 5.2
} -cleanup {
    destroy .t
} -result {y}
test text-9.10 {TextWidgetCmd procedure, "get" option} -setup {
    text .t
} -body {
    .t insert 1.0 "Line 1
aefghijklm
12345
Line 4
bOy GIrl .#@? x_yz
!@#$%
Line 7"
    .t get 5.2 5.4
} -cleanup {
    destroy .t
} -result {y }
test text-9.11 {TextWidgetCmd procedure, "get" option} -setup {
    text .t
} -body {
    .t insert 1.0 "Line 1
aefghijklm
12345
Line 4
bOy GIrl .#@? x_yz
!@#$%
Line 7"
    .t get 5.2 5.4 5.4
} -cleanup {
    destroy .t
} -result {{y } G}
test text-9.12 {TextWidgetCmd procedure, "get" option} -setup {
    text .t
} -body {
    .t insert 1.0 "Line 1
aefghijklm
12345
Line 4
bOy GIrl .#@? x_yz
!@#$%
Line 7"
    .t get 5.2 5.4 5.4 5.5
} -cleanup {
    destroy .t
} -result {{y } G}
test text-9.13 {TextWidgetCmd procedure, "get" option} -setup {
    text .t
} -body {
    .t insert 1.0 "Line 1
aefghijklm
12345
Line 4
bOy GIrl .#@? x_yz
!@#$%
Line 7"
    .t get 5.2 5.4 5.5 "5.5+5c"
} -cleanup {
    destroy .t
} -result {{y } {Irl .}}
test text-9.14 {TextWidgetCmd procedure, "get" option} -setup {
    text .t
} -body {
    .t insert 1.0 "Line 1
aefghijklm
12345
Line 4
bOy GIrl .#@? x_yz
!@#$%
Line 7"
    .t get 5.2 5.4 5.4 5.5 end-3c
} -cleanup {
    destroy .t
} -result {{y } G { }}
test text-9.15 {TextWidgetCmd procedure, "get" option} -setup {
    text .t
} -body {
    .t insert 1.0 "Line 1
aefghijklm
12345
Line 4
bOy GIrl .#@? x_yz
!@#$%
Line 7"
    .t get 5.2 5.4 5.4 5.5 end-3c end
} -cleanup {
    destroy .t
} -result {{y } G { 7
}}
test text-9.16 {TextWidgetCmd procedure, "get" option} -setup {
    text .t
} -body {
    .t insert 1.0 "Line 1
aefghijklm
12345
Line 4
bOy GIrl .#@? x_yz
!@#$%
Line 7"
    .t get 5.2 5.3 5.4 5.3
} -cleanup {
    destroy .t
} -result {y}
test text-9.17 {TextWidgetCmd procedure, "get" option} -setup {
    text .t
} -body {
    .t insert 1.0 "Line 1
aefghijklm
12345
Line 4
bOy GIrl .#@? x_yz
!@#$%
Line 7"
    .t index "5.2 +3 indices"
} -cleanup {
    destroy .t
} -result {5.5}
test text-9.18 {TextWidgetCmd procedure, "get" option} -setup {
    text .t
} -body {
    .t insert 1.0 "Line 1
aefghijklm
12345
Line 4
bOy GIrl .#@? x_yz
!@#$%
Line 7"
    .t index "5.2 +3chars"
} -cleanup {
    destroy .t
} -result {5.5}
test text-9.19 {TextWidgetCmd procedure, "get" option} -setup {
    text .t
} -body {
    .t insert 1.0 "Line 1
aefghijklm
12345
Line 4
bOy GIrl .#@? x_yz
!@#$%
Line 7"
    .t index "5.2 +3displayindices"
} -cleanup {
    destroy .t
} -result {5.5}
test text-9.20 {TextWidgetCmd procedure, "get" option} -setup {
    text .t
} -body {
    .t insert 1.0 "Line 1
aefghijklm
12345
Line 4
bOy GIrl .#@? x_yz
!@#$%
Line 7"
    .t tag configure elide -elide 1
    .t tag add elide 5.2 5.4
    .t get 5.2 5.4 5.5 foo
} -cleanup {
    destroy .t
} -returnCodes {error} -result {bad text index "foo"}
test text-9.21 {TextWidgetCmd procedure, "get" option} -setup {
    text .t
} -body {
    .t insert 1.0 "Line 1
aefghijklm
12345
Line 4
bOy GIrl .#@? x_yz
!@#$%
Line 7"
    .t tag configure elide -elide 1
    .t tag add elide 5.2 5.4
    .t get 5.2 5.4 5.4 5.5 end-3c end
} -cleanup {
    destroy .t
} -result {{y } G { 7
}}
test text-9.22 {TextWidgetCmd procedure, "get" option} -setup {
    text .t
} -body {
    .t insert 1.0 "Line 1
aefghijklm
12345
Line 4
bOy GIrl .#@? x_yz
!@#$%
Line 7"
    .t tag configure elide -elide 1
    .t tag add elide 5.2 5.4
    .t get -displaychars 5.2 5.4 5.4 5.5 end-3c end
} -cleanup {
    destroy .t
} -result {{} G { 7
}}
test text-9.23 {TextWidgetCmd procedure, "get" option} -setup {
    text .t
} -body {
    .t insert 1.0 "Line 1
aefghijklm
12345
Line 4
bOy GIrl .#@? x_yz
!@#$%
Line 7"
    .t tag configure elide -elide 1
    .t tag add elide 5.2 5.4
    list [.t index "5.1 +4indices"] [.t index "5.1+4d indices"]
} -cleanup {
    destroy .t
} -result {5.5 5.7}
test text-9.24 {TextWidgetCmd procedure, "get" option} -setup {
    text .t
} -body {
    .t insert 1.0 "Line 1
aefghijklm
12345
Line 4
bOy GIrl .#@? x_yz
!@#$%
Line 7"
    .t tag configure elide -elide 1
    .t tag add elide 5.2 5.4
    list [.t index "5.1 +4a chars"] [.t index "5.1+4d chars"]
} -cleanup {
    destroy .t
} -result {5.5 5.7}
test text-9.25 {TextWidgetCmd procedure, "get" option} -setup {
    text .t
} -body {
    .t insert 1.0 "Line 1
aefghijklm
12345
Line 4
bOy GIrl .#@? x_yz
!@#$%
Line 7"
    .t tag configure elide -elide 1
    .t tag add elide 5.2 5.4
    list [.t index "5.5 -4indices"] [.t index "5.7-4d indices"]
} -cleanup {
    destroy .t
} -result {5.1 5.1}
test text-9.26 {TextWidgetCmd procedure, "get" option} -setup {
    text .t
} -body {
    .t insert 1.0 "Line 1
aefghijklm
12345
Line 4
bOy GIrl .#@? x_yz
!@#$%
Line 7"
    .t tag configure elide -elide 1
    .t tag add elide 5.2 5.4
    list [.t index "5.5 -4a chars"] [.t index "5.7-4d chars"]
} -cleanup {
    destroy .t
} -result {5.1 5.1}
test text-9.27 {TextWidgetCmd procedure, "get" option} -setup {
    text .t
} -body {
    .t insert 1.0 "Line 1
aefghijklm
12345
Line 4
bOy GIrl .#@? x_yz
!@#$%
Line 7"
    .t tag configure elide -elide 1
    .t tag add elide 5.2 5.4
    .t window create 5.4
    list [.t index "5.1 +4indices"] [.t index "5.1+4d indices"]
} -cleanup {
    destroy .t
} -result {5.5 5.7}
test text-9.28 {TextWidgetCmd procedure, "get" option} -setup {
    text .t
} -body {
    .t insert 1.0 "Line 1
aefghijklm
12345
Line 4
bOy GIrl .#@? x_yz
!@#$%
Line 7"
    .t tag configure elide -elide 1
    .t tag add elide 5.2 5.4
    .t window create 5.4
    list [.t index "5.1 +4a chars"] [.t index "5.1+4d chars"]
} -cleanup {
    destroy .t
} -result {5.6 5.8}
test text-9.29 {TextWidgetCmd procedure, "get" option} -setup {
    text .t
} -body {
    .t insert 1.0 "Line 1
aefghijklm
12345
Line 4
bOy GIrl .#@? x_yz
!@#$%
Line 7"
    .t tag configure elide -elide 1
    .t tag add elide 5.2 5.4
    .t window create 5.4
    list [.t index "5.5 -4indices"] [.t index "5.7-4d indices"]
} -cleanup {
    destroy .t
} -result {5.1 5.1}
test text-9.30 {TextWidgetCmd procedure, "get" option} -setup {
    text .t
} -body {
    .t insert 1.0 "Line 1
aefghijklm
12345
Line 4
bOy GIrl .#@? x_yz
!@#$%
Line 7"
    .t tag configure elide -elide 1
    .t tag add elide 5.2 5.4
    .t window create 5.4
    list [.t index "5.6 -4a chars"] [.t index "5.8-4d chars"]
} -cleanup {
    destroy .t
} -result {5.1 5.1}
test text-9.31 {TextWidgetCmd procedure, "get" option} -setup {
    text .t
} -body {
    .t insert 1.0 "Line 1
aefghijklm
12345
Line 4
bOy GIrl .#@? x_yz
!@#$%
Line 7"
    .t tag configure elide -elide 1
    .t tag add elide 5.2 5.4
    .t window create 5.4
    .t delete 5.4 
    .t tag add elide 5.5 5.6
    .t get -displaychars 5.2 5.8
} -cleanup {
    destroy .t
} -result {Grl}


test text-10.1 {TextWidgetCmd procedure, "count" option} -setup {
    text .t
} -body {
    .t count
} -cleanup {
    destroy .t
} -returnCodes {error} -result {wrong # args: should be ".t count ?-option value ...? index1 index2"}
test text-10.2 {TextWidgetCmd procedure, "count" option} -setup {
    text .t
} -body {
    .t count blah 1.0 2.0
} -cleanup {
    destroy .t
} -returnCodes {error} -result {bad option "blah" must be -chars, -displaychars, -displayindices, -displaylines, -indices, -lines, -update, -xpixels, or -ypixels}
test text-10.3 {TextWidgetCmd procedure, "count" option} -setup {
    text .t
} -body {
    .t count a b
} -cleanup {
    destroy .t
} -returnCodes {error} -result {bad text index "a"}
test text-10.4 {TextWidgetCmd procedure, "count" option} -setup {
    text .t
} -body {
    .t count @q 3.1
} -cleanup {
    destroy .t
} -returnCodes {error} -result {bad text index "@q"}
test text-10.5 {TextWidgetCmd procedure, "count" option} -setup {
    text .t
} -body {
    .t count 3.1 @r
} -cleanup {
    destroy .t
} -returnCodes {error} -result {bad text index "@r"}
test text-10.6 {TextWidgetCmd procedure, "count" option} -setup {
    text .t
    .t insert 1.0 "Line 1
aefghijklm
12345
Line 4
bOy GIrl .#@? x_yz
!@#$%
Line 7"
} -body {
    .t count 5.7 5.3
} -cleanup {
    destroy .t
} -result {-4}
test text-10.7 {TextWidgetCmd procedure, "count" option} -setup {
    text .t
    .t insert 1.0 "Line 1
aefghijklm
12345
Line 4
bOy GIrl .#@? x_yz
!@#$%
Line 7"
} -body {
    .t count 5.3 5.5
} -cleanup {
    destroy .t
} -result {2}
test text-10.8 {TextWidgetCmd procedure, "count" option} -setup {
    text .t
} -body {
    .t insert 1.0 "Line 1
aefghijklm
12345
Line 4
bOy GIrl .#@? x_yz
!@#$%
Line 7"
    .t count 5.3 end
} -cleanup {
    destroy .t
} -result {29}
test text-10.9 {TextWidgetCmd procedure, "count" option} -setup {
    text .t
    .t insert 1.0 "Line 1
aefghijklm
12345
Line 4
bOy GIrl .#@? x_yz
!@#$%
Line 7"
} -body {
    .t count 5.2 5.7
} -cleanup {
    destroy .t
} -result {5}
test text-10.10 {TextWidgetCmd procedure, "count" option} -setup {
    text .t
    .t insert 1.0 "Line 1
aefghijklm
12345
Line 4
bOy GIrl .#@? x_yz
!@#$%
Line 7"
} -body {
    .t count 5.2 5.3
} -cleanup {
    destroy .t
} -result {1}
test text-10.11 {TextWidgetCmd procedure, "count" option} -setup {
    text .t
    .t insert 1.0 "Line 1
aefghijklm
12345
Line 4
bOy GIrl .#@? x_yz
!@#$%
Line 7"
} -body {
    .t count 5.2 5.4
} -cleanup {
    destroy .t
} -result {2}
test text-10.12 {TextWidgetCmd procedure, "count" option} -setup {
    text .t
    .t insert 1.0 "Line 1
aefghijklm
12345
Line 4
bOy GIrl .#@? x_yz
!@#$%
Line 7"
} -body {
    .t count 5.2 foo
} -cleanup {
    destroy .t
} -returnCodes {error} -result {bad text index "foo"}
test text-10.13 {TextWidgetCmd procedure, "count" option} -setup {
    text .t
} -body {
    .t insert 1.0 "Line 1
aefghijklm
12345
Line 4
bOy GIrl .#@? x_yz
!@#$%
Line 7"
    .t tag configure elide -elide 1
    .t tag add elide 2.2 3.4
    .t count -displayindices 2.0 3.0
} -cleanup {
    destroy .t
} -result {2}
test text-10.14 {TextWidgetCmd procedure, "count" option} -setup {
    text .t
} -body {
    .t insert 1.0 "Line 1
aefghijklm
12345
Line 4
bOy GIrl .#@? x_yz
!@#$%
Line 7"
    .t tag configure elide -elide 1
    .t tag add elide 2.2 3.4
    .t count -displayindices 2.2 3.0
} -cleanup {
    destroy .t
} -result {0}
test text-10.15 {TextWidgetCmd procedure, "count" option} -setup {
    text .t
} -body {
    .t insert 1.0 "Line 1
aefghijklm
12345
Line 4
bOy GIrl .#@? x_yz
!@#$%
Line 7"
    .t tag configure elide -elide 1
    .t tag add elide 2.2 3.4
    .t tag add elide 4.0 4.1
    .t count -displayindices 2.0 4.2
} -cleanup {
    destroy .t
} -result {5}
test text-10.16 {TextWidgetCmd procedure, "count" option} -setup {
    text .t
} -body {
    .t insert 1.0 "Line 1
aefghijklm
12345
Line 4
bOy GIrl .#@? x_yz
!@#$%
Line 7"
    .t tag configure elide -elide 1
    .t tag add elide 2.2 3.4
# Create one visible and one invisible window
    frame .t.w1
    frame .t.w2
# Creating this window here means that the elidden text
# now starts at 2.3
    .t window create 2.1 -window .t.w1
    .t window create 3.1 -window .t.w2
    .t count -displayindices 2.0 3.0
} -cleanup {
    destroy .t
} -result {3}
test text-10.17 {TextWidgetCmd procedure, "count" option} -setup {
    text .t
} -body {
    .t insert 1.0 "Line 1
aefghijklm
12345
Line 4
bOy GIrl .#@? x_yz
!@#$%
Line 7"
    .t tag configure elide -elide 1
    .t tag add elide 2.2 3.4
# Create one visible and one invisible window
    frame .t.w1
    frame .t.w2
# Creating this window here means that the elidden text
# now starts at 2.3
    .t window create 2.1 -window .t.w1
    .t window create 3.1 -window .t.w2
    .t count -displayindices 2.2 3.0
} -cleanup {
    destroy .t
} -result {1}
test text-10.18 {TextWidgetCmd procedure, "count" option} -setup {
    text .t
} -body {
    .t insert 1.0 "Line 1
aefghijklm
12345
Line 4
bOy GIrl .#@? x_yz
!@#$%
Line 7"
    .t tag configure elide -elide 1
    .t tag add elide 2.2 3.4
    .t tag add elide 4.0 4.1
# Create one visible and one invisible window
    frame .t.w1
    frame .t.w2
    .t mark set a 2.2
# Creating this window here means that the elidden text
# now starts at 2.3, but 'a' is automatically moved to 2.3
    .t window create 2.1 -window .t.w1
    .t window create 3.1 -window .t.w2
    .t count -displayindices a 3.0
} -cleanup {
    destroy .t
} -result {0}
test text-10.19 {TextWidgetCmd procedure, "count" option} -setup {
    text .t
} -body {
    .t insert 1.0 "Line 1
aefghijklm
12345
Line 4
bOy GIrl .#@? x_yz
!@#$%
Line 7"
    .t tag configure elide -elide 1
    .t tag add elide 2.2 3.4
    .t tag add elide 4.0 4.1
# Create one visible and one invisible window
    frame .t.w1
    frame .t.w2
# Creating this window here means that the elidden text
# now starts at 2.3
    .t window create 2.1 -window .t.w1
    .t window create 3.1 -window .t.w2
    .t count -displayindices 2.0 4.2
} -cleanup {
    destroy .t
} -result {6}
test text-10.20 {TextWidgetCmd procedure, "count" option} -setup {
    text .t
} -body {
    .t insert 1.0 "Line 1
aefghijklm
12345
Line 4
bOy GIrl .#@? x_yz
!@#$%
Line 7"
    .t tag configure elide -elide 1
    .t tag add elide 2.2 3.4
    .t tag add elide 4.0 4.1
# Create one visible and one invisible window
    frame .t.w1
    frame .t.w2
# Creating this window here means that the elidden text
# now starts at 2.3
    .t window create 2.1 -window .t.w1
    .t window create 3.1 -window .t.w2
    .t count -displaychars 2.0 3.0
} -cleanup {
    destroy .t
} -result {2}
test text-10.21 {TextWidgetCmd procedure, "count" option} -setup {
    text .t
} -body {
    .t insert 1.0 "Line 1
aefghijklm
12345
Line 4
bOy GIrl .#@? x_yz
!@#$%
Line 7"
    .t tag configure elide -elide 1
    .t tag add elide 2.2 3.4
    .t tag add elide 4.0 4.1
# Create one visible and one invisible window
    frame .t.w1
    frame .t.w2
# Creating this window here means that the elidden text
# now starts at 2.3
    .t window create 2.1 -window .t.w1
    .t window create 3.1 -window .t.w2
    .t count -displaychars 2.2 3.0
} -cleanup {
    destroy .t
} -result {1}
test text-10.22 {TextWidgetCmd procedure, "count" option} -setup {
    text .t
} -body {
    .t insert 1.0 "Line 1
aefghijklm
12345
Line 4
bOy GIrl .#@? x_yz
!@#$%
Line 7"
    .t tag configure elide -elide 1
    .t tag add elide 2.2 3.4
    .t tag add elide 4.0 4.1
    .t mark set a 2.2
# Create one visible and one invisible window
    frame .t.w1
    frame .t.w2
# Creating this window here means that the elidden text
# now starts at 2.3, but 'a' is automatically moved to 2.3
    .t window create 2.1 -window .t.w1
    .t window create 3.1 -window .t.w2
    .t count -displaychars a 3.0
} -cleanup {
    destroy .t
} -result {0}
test text-10.23 {TextWidgetCmd procedure, "count" option} -setup {
    text .t
} -body {
    .t insert 1.0 "Line 1
aefghijklm
12345
Line 4
bOy GIrl .#@? x_yz
!@#$%
Line 7"
    .t tag configure elide -elide 1
    .t tag add elide 2.2 3.4
    .t tag add elide 4.0 4.1
# Create one visible and one invisible window
    frame .t.w1
    frame .t.w2
# Creating this window here means that the elidden text
# now starts at 2.3
    .t window create 2.1 -window .t.w1
    .t window create 3.1 -window .t.w2
    .t count -displaychars 2.0 4.2
} -cleanup {
    destroy .t
} -result {5}
test text-10.24 {TextWidgetCmd procedure, "count" option} -setup {
    text .t
} -body {
    .t insert 1.0 "Line 1
aefghijklm
12345
Line 4
bOy GIrl .#@? x_yz
!@#$%
Line 7"
    .t tag configure elide -elide 1
    .t tag add elide 2.2 3.4
    .t tag add elide 4.0 4.1
# Create one visible and one invisible window
    frame .t.w1
    frame .t.w2
# Creating this window here means that the elidden text
# now starts at 2.3
    .t window create 2.1 -window .t.w1
    .t window create 3.1 -window .t.w2
    .t count -displaychars 2.0 4.2
    list [.t count -indices 2.2 3.0] [.t count 2.2 3.0]
} -cleanup {
    destroy .t
} -result {10 10}
test text-10.25 {TextWidgetCmd procedure, "count" option} -setup {
    text .t
} -body {
    .t insert 1.0 "Line 1
aefghijklm
12345
Line 4
bOy GIrl .#@? x_yz
!@#$%
Line 7"
    .t tag configure elide -elide 1
    .t tag add elide 2.2 3.4
    .t tag add elide 4.0 4.1
    .t mark set a 2.2
# Create one visible and one invisible window
    frame .t.w1
    frame .t.w2
# Creating this window here means that the elidden text
# now starts at 2.3, but 'a' is automatically moved to 2.3
    .t window create 2.1 -window .t.w1
    .t window create 3.1 -window .t.w2
    list [.t count -indices a 3.0] [.t count a 3.0]
} -cleanup {
    destroy .t
} -result {9 9}
test text-10.26 {TextWidgetCmd procedure, "count" option} -setup {
    text .t
} -body {
    .t insert 1.0 "Line 1
aefghijklm
12345
Line 4
bOy GIrl .#@? x_yz
!@#$%
Line 7"
    .t tag configure elide -elide 1
    .t tag add elide 2.2 3.4
    .t tag add elide 4.0 4.1
# Create one visible and one invisible window
    frame .t.w1
    frame .t.w2
# Creating this window here means that the elidden text
# now starts at 2.3
    .t window create 2.1 -window .t.w1
    .t window create 3.1 -window .t.w2
    .t count -displaychars 2.0 4.2
    .t count -indices 2.0 4.2
} -cleanup {
    destroy .t
} -result {21}
test text-10.27 {TextWidgetCmd procedure, "count" option} -setup {
    text .t
} -body {
    .t insert 1.0 "Line 1
aefghijklm
12345
Line 4
bOy GIrl .#@? x_yz
!@#$%
Line 7"
    .t tag configure elide -elide 1
    .t tag add elide 2.2 3.4
    .t tag add elide 4.0 4.1
# Create one visible and one invisible window
    frame .t.w1
    frame .t.w2
# Creating this window here means that the elidden text
# now starts at 2.3
    .t window create 2.1 -window .t.w1
    .t window create 3.1 -window .t.w2
    .t count -displaychars 2.0 4.2
    .t count -chars 2.2 3.0
} -cleanup {
    destroy .t
} -result {10}
test text-10.28 {TextWidgetCmd procedure, "count" option} -setup {
    text .t
} -body {
    .t insert 1.0 "Line 1
aefghijklm
12345
Line 4
bOy GIrl .#@? x_yz
!@#$%
Line 7"
    .t tag configure elide -elide 1
    .t tag add elide 2.2 3.4
    .t tag add elide 4.0 4.1
    .t mark set a 2.2
# Create one visible and one invisible window
    frame .t.w1
    frame .t.w2
# Creating this window here means that the elidden text
# now starts at 2.3, but 'a' is automatically moved to 2.3
    .t window create 2.1 -window .t.w1
    .t window create 3.1 -window .t.w2
    .t count -chars a 3.0
} -cleanup {
    destroy .t
} -result {9}
test text-10.29 {TextWidgetCmd procedure, "count" option} -setup {
    text .t
} -body {
    .t insert 1.0 "Line 1
aefghijklm
12345
Line 4
bOy GIrl .#@? x_yz
!@#$%
Line 7"
    .t tag configure elide -elide 1
    .t tag add elide 2.2 3.4
    .t tag add elide 4.0 4.1
# Create one visible and one invisible window
    frame .t.w1
    frame .t.w2
# Creating this window here means that the elidden text
# now starts at 2.3
    .t window create 2.1 -window .t.w1
    .t window create 3.1 -window .t.w2
    .t count -displaychars 2.0 4.2
    .t count -chars 2.0 4.2
} -cleanup {
    destroy .t
} -result {19}
test text-10.30 {TextWidgetCmd procedure, "count" option} -setup {
    text .t
} -body {
    .t insert end [string repeat "abcde " 50]\n
    .t insert end [string repeat "fghij " 50]\n
    .t insert end [string repeat "klmno " 50]
    .t count -lines 1.0 end
} -cleanup {
    destroy .t
} -result {3}
test text-10.31 {TextWidgetCmd procedure, "count" option} -setup {
    text .t
} -body {
    .t insert end [string repeat "abcde " 50]\n
    .t insert end [string repeat "fghij " 50]\n
    .t insert end [string repeat "klmno " 50]
    .t count -lines end 1.0
} -cleanup {
    destroy .t
} -result {-3}
test text-10.32 {TextWidgetCmd procedure, "count" option} -setup {
    text .t
} -body {
    .t insert end [string repeat "abcde " 50]\n
    .t insert end [string repeat "fghij " 50]\n
    .t insert end [string repeat "klmno " 50]
    .t count -lines 1.0 2.0 3.0
} -cleanup {
    destroy .t
} -returnCodes {error} -result {bad option "1.0" must be -chars, -displaychars, -displayindices, -displaylines, -indices, -lines, -update, -xpixels, or -ypixels}
test text-10.33 {TextWidgetCmd procedure, "count" option} -setup {
    text .t
} -body {
    .t insert end [string repeat "abcde " 50]\n
    .t insert end [string repeat "fghij " 50]\n
    .t insert end [string repeat "klmno " 50]
    .t count -lines end end
} -cleanup {
    destroy .t
} -result {0}
test text-10.34 {TextWidgetCmd procedure, "count" option} -setup {
    text .t
} -body {
    .t insert end [string repeat "abcde " 50]\n
    .t insert end [string repeat "fghij " 50]\n
    .t insert end [string repeat "klmno " 50]
    .t count -lines 1.5 2.5
} -cleanup {
    destroy .t
} -result {1}
test text-10.35 {TextWidgetCmd procedure, "count" option} -setup {
    text .t
} -body {
    .t insert end [string repeat "abcde " 50]\n
    .t insert end [string repeat "fghij " 50]\n
    .t insert end [string repeat "klmno " 50]
    .t count -lines 2.5 "2.5 lineend"
} -cleanup {
    destroy .t
} -result {0}
test text-10.36 {TextWidgetCmd procedure, "count" option} -setup {
    text .t
} -body {
    .t insert end [string repeat "abcde " 50]\n
    .t insert end [string repeat "fghij " 50]\n
    .t insert end [string repeat "klmno " 50]
    .t count -lines 2.7 "1.0 lineend"
} -cleanup {
    destroy .t
} -result {-1}
test text-10.37 {TextWidgetCmd procedure, "count" option} -setup {
    text .t
} -body {
    .t insert end [string repeat "abcde " 50]\n
    .t insert end [string repeat "fghij " 50]\n
    .t insert end [string repeat "klmno " 50]
    .t configure -wrap none
    .t count -displaylines 1.0 end
} -cleanup {
    destroy .t
} -result {3}
test text-10.38 {TextWidgetCmd procedure, "count" option} -setup {
    text .t -font {Courier -12} -borderwidth 2 -highlightthickness 2
    pack append . .t {top expand fill}
} -body {
    .t configure -width 20 -height 10
    update
    .t insert end [string repeat "abcde " 50]\n
    .t insert end [string repeat "fghij " 50]\n
    .t insert end [string repeat "klmno " 50]
    .t count -lines -chars -indices -displaylines 1.0 end
<<<<<<< HEAD
} -cleanup {
    destroy .t
} -result {3 903 903 45}
=======
} {3 903 903 45}
.t configure -wrap none
test text-9.2.44 {TextWidgetCmd procedure, "count" option} -setup {
    .t delete 1.0 end
    update
    set res {}
} -body {
    .t insert end "Line 1 - This is Line 1\n"
    .t insert end "Line 2 - This is Line 2\n"
    .t insert end "Line 3 - This is Line 3\n"
    .t insert end "Line 4 - This is Line 4\n"
    .t insert end "Line 5 - This is Line 5\n"
    lappend res [.t count -displaylines 1.19 3.24] [.t count -displaylines 1.0 end]
    .t tag add hidden 2.9 3.17
    .t tag configure hidden -elide true
    lappend res [.t count -displaylines 1.19 3.24] [.t count -displaylines 1.0 end]
} -result {2 6 2 5}
>>>>>>> eacdd4e4


test text-11.1 {counting with tag priority eliding} -setup {
    text .t -font {Courier -12} -borderwidth 2 -highlightthickness 2
    pack append . .t {top expand fill}
} -body {
    .t insert end "hello"
    .t configure -wrap none
    list [.t count -displaychars 1.0 1.0] \
      [.t count -displaychars 1.0 1.1] \
      [.t count -displaychars 1.0 1.2] \
      [.t count -displaychars 1.0 1.3] \
      [.t count -displaychars 1.0 1.4] \
      [.t count -displaychars 1.0 1.5] \
      [.t count -displaychars 1.0 1.6] \
      [.t count -displaychars 1.0 2.6] \
} -cleanup {
    destroy .t
} -result {0 1 2 3 4 5 5 6}
test text-11.2 {counting with tag priority eliding} -setup {
    text .t -font {Courier -12} -borderwidth 2 -highlightthickness 2
    pack append . .t {top expand fill}
} -body {
    .t insert end "hello"
    .t tag configure elide1 -elide 0
    .t tag add elide1 1.2 1.4
    .t count -displaychars 1.0 1.5
} -cleanup {
    destroy .t
} -result {5}
test text-11.3 {counting with tag priority eliding} -setup {
    text .t -font {Courier -12} -borderwidth 2 -highlightthickness 2
} -body {
    .t insert end "hello"
# Newer tags are higher priority
    .t tag configure elide1 -elide 0
    .t tag configure elide2 -elide 1
    .t tag add elide1 1.2 1.4
    .t tag add elide2 1.2 1.4
    .t count -displaychars 1.0 1.5
} -cleanup {
    destroy .t
} -result {3}
test text-11.4 {counting with tag priority eliding}  -setup {
    text .t -font {Courier -12} -borderwidth 2 -highlightthickness 2
    set res {}
} -body {
    .t insert end "hello"
# Newer tags are higher priority
    .t tag configure elide1 -elide 0
    .t tag configure elide2 -elide 1
    .t tag add elide1 1.2 1.4
    .t tag add elide2 1.2 1.4
    .t tag add elide1 1.2 1.4
    lappend res [.t count -displaychars 1.0 1.5]
    .t delete 1.0 end
    .t insert end "hello"
    .t tag add elide1 1.2 1.4
    .t tag add elide2 1.2 1.4
    lappend res [.t count -displaychars 1.0 1.5]
} -cleanup {
    destroy .t
} -result {3 3}
test text-11.5 {counting with tag priority eliding}  -setup {
    text .t -font {Courier -12} -borderwidth 2 -highlightthickness 2
    set res {}
} -body {
    .t insert end "hello"
# Newer tags are higher priority
    .t tag configure elide1 -elide 0
    .t tag configure elide2 -elide 1
    .t tag configure elide3 -elide 0
    .t tag add elide1 1.2 1.4
    .t tag add elide2 1.2 1.4
    .t tag add elide3 1.2 1.4
    lappend res [.t count -displaychars 1.0 1.5]
    .t delete 1.0 end
    .t insert end "hello"
    .t tag add elide3 1.2 1.4
    .t tag add elide3 1.2 1.4
    lappend res [.t count -displaychars 1.0 1.5]
} -cleanup {
    destroy .t
} -result {5 5}
test text-11.6 {counting with tag priority eliding}  -setup {
    text .t -font {Courier -12} -borderwidth 2 -highlightthickness 2
    set res {}
} -body {
    .t insert end "hello"
# Newer tags are higher priority
    .t tag configure elide1 -elide 0
    .t tag configure elide2 -elide 1
    .t tag configure elide3 -elide 0
    .t tag configure elide4 -elide 1
    .t tag add elide2 1.2 1.4
    .t tag add elide3 1.2 1.4
    .t tag add elide4 1.2 1.4
    .t tag add elide1 1.2 1.4
    lappend res [.t count -displaychars 1.0 1.5]
    .t delete 1.0 end
    .t insert end "hello"
    .t tag add elide1 1.2 1.4
    .t tag add elide4 1.2 1.4
    .t tag add elide2 1.2 1.4
    .t tag add elide3 1.2 1.4
    lappend res [.t count -displaychars 1.0 1.5]
} -cleanup {
    destroy .t
} -result {3 3}
test text-11.7 {counting with tag priority eliding}  -setup {
    text .t -font {Courier -12} -borderwidth 2 -highlightthickness 2
    set res {}
} -body {
# Newer tags are higher priority
    .t tag configure elide1 -elide 0
    .t tag configure elide2 -elide 1
    .t tag configure elide3 -elide 0
    .t insert end "hello"
    .t tag add elide2 1.2 1.4
    .t tag add elide3 1.2 1.4
    .t tag add elide1 1.2 1.4
    lappend res [.t count -displaychars 1.0 1.5]
    .t delete 1.0 end
    .t insert end "hello"
    .t tag add elide1 1.2 1.4
    .t tag add elide2 1.2 1.4
    .t tag add elide3 1.2 1.4
    lappend res [.t count -displaychars 1.0 1.5]
} -cleanup {
    destroy .t
} -result {5 5}
test text-11.8 {counting with tag priority eliding} -setup {
    text .t -font {Courier -12} -borderwidth 2 -highlightthickness 2
    pack append . .t {top expand fill}
    set res {}
} -body {
    .t insert end "hello"
# Newer tags are higher priority
    .t tag configure elide1 -elide 0
    .t tag configure elide2 -elide 1
    .t tag add elide2 1.0 1.5
    .t tag add elide1 1.2 1.4
    lappend res [.t count -displaychars 1.0 1.5]
    lappend res [.t count -displaychars 1.1 1.5]
    lappend res [.t count -displaychars 1.2 1.5]
    lappend res [.t count -displaychars 1.3 1.5]
    .t delete 1.0 end
    .t insert end "hello"
    .t tag add elide1 1.0 1.5
    .t tag add elide2 1.2 1.4
    lappend res [.t count -displaychars 1.0 1.5]
    lappend res [.t count -displaychars 1.1 1.5]
    lappend res [.t count -displaychars 1.2 1.5]
    lappend res [.t count -displaychars 1.3 1.5]
} -cleanup {
    destroy .t
} -result {0 0 0 0 3 2 1 1}
test text-11.9 {counting with tag priority eliding} -setup {
    text .t -font {Courier -12} -borderwidth 2 -highlightthickness 2
    pack append . .t {top expand fill}
    set res {}
} -body {
    .t tag configure WELCOME -elide 1
    .t tag configure SYSTEM -elide 0
    .t tag configure TRAFFIC -elide 1
    .t insert end "\n" {SYSTEM TRAFFIC}
    .t insert end "\n" WELCOME
    lappend res [.t count -displaychars 1.0 end]
    lappend res [.t count -displaychars 1.0 end-1c]
    lappend res [.t count -displaychars 1.0 1.2]
    lappend res [.t count -displaychars 2.0 end]
    lappend res [.t count -displaychars 2.0 end-1c]
    lappend res [.t index "1.0 +1 indices"]
    lappend res [.t index "1.0 +1 display indices"]
    lappend res [.t index "1.0 +1 display chars"]
    lappend res [.t index end] 
    lappend res [.t index "end -1 indices"]
    lappend res [.t index "end -1 display indices"]
    lappend res [.t index "end -1 display chars"]
    lappend res [.t index "end -2 indices"]
    lappend res [.t index "end -2 display indices"]
    lappend res [.t index "end -2 display chars"]
} -cleanup {
    destroy .t
} -result {1 0 0 1 0 2.0 4.0 4.0 4.0 3.0 3.0 3.0 2.0 1.0 1.0}


test text-12.1 {TextWidgetCmd procedure, "index" option} -setup {
    text .t
} -body {
    .t index
} -cleanup {
    destroy .t
} -returnCodes {error} -result {wrong # args: should be ".t index index"}
test text-12.2 {TextWidgetCmd procedure, "index" option} -setup {
    text .t
} -body {
    .t ind a b
} -cleanup {
    destroy .t
} -returnCodes {error} -result {wrong # args: should be ".t index index"}
test text-12.3 {TextWidgetCmd procedure, "index" option} -setup {
    text .t
} -body {
    .t in a b
} -cleanup {
    destroy .t
} -returnCodes {error} -result {ambiguous option "in": must be bbox, cget, compare, configure, count, debug, delete, dlineinfo, dump, edit, get, image, index, insert, mark, peer, replace, scan, search, see, tag, window, xview, or yview}
test text-12.4 {TextWidgetCmd procedure, "index" option} -setup {
    text .t
} -body {
    .t index @xyz
} -cleanup {
    destroy .t
} -returnCodes {error} -result {bad text index "@xyz"}
test text-12.5 {TextWidgetCmd procedure, "index" option} -setup {
    [text .t] insert 1.0 "Line 1
aefghijklm
12345
Line 4
bOy GIrl .#@? x_yz
!@#$%
Line 7"
} -body {
    .t index 1.2
} -cleanup {
    destroy .t
} -result 1.2


test text-13.1 {TextWidgetCmd procedure, "insert" option} -setup {
    [text .t] insert 1.0 "Line 1
aefghijklm
12345
Line 4
bOy GIrl .#@? x_yz
!@#$%
Line 7"
} -body {
    .t insert 1.2
} -cleanup {
    destroy .t
} -returnCodes {error} -result {wrong # args: should be ".t insert index chars ?tagList chars tagList ...?"}
test text-13.2 {TextWidgetCmd procedure, "insert" option} -setup {
    text .t
} -body {
    .t insert 1.0 "Line 1
aefghijklm
12345
Line 4
bOy GIrl .#@? x_yz
!@#$%
Line 7"
    .t config -state disabled
    .t insert 1.2 xyzzy
    .t get 1.0 1.end
} -cleanup {
    destroy .t
} -result {Line 1}
test text-13.3 {TextWidgetCmd procedure, "insert" option} -setup {
    text .t
} -body {
    .t insert 1.0 "Line 1
aefghijklm
12345
Line 4
bOy GIrl .#@? x_yz
!@#$%
Line 7"
    .t insert 1.2 xyzzy
    .t get 1.0 1.end
} -cleanup {
    destroy .t
} -result {Lixyzzyne 1}
test text-13.4 {TextWidgetCmd procedure, "insert" option} -setup {
    text .t
} -body {
    .t insert 1.0 "Line 1
aefghijklm
12345
Line 4
bOy GIrl .#@? x_yz
!@#$%
Line 7"
    .t delete 1.0 end
    .t insert 1.0 "Sample text" x
    .t tag ranges x
} -cleanup {
    destroy .t
} -result {1.0 1.11}
test text-13.5 {TextWidgetCmd procedure, "insert" option} -setup {
    text .t
} -body {
    .t insert 1.0 "Sample text" x
    .t insert 1.2 "XYZ" y
    list [.t tag ranges x] [.t tag ranges y]
} -cleanup {
    destroy .t
} -result {{1.0 1.2 1.5 1.14} {1.2 1.5}}
test text-13.6 {TextWidgetCmd procedure, "insert" option} -setup {
    text .t
} -body {
    .t insert 1.0 "Sample text" {x y z}
    list [.t tag ranges x] [.t tag ranges y] [.t tag ranges z]
} -cleanup {
    destroy .t
} -result {{1.0 1.11} {1.0 1.11} {1.0 1.11}}
test text-13.7 {TextWidgetCmd procedure, "insert" option} -setup {
    text .t
} -body {
    .t insert 1.0 "Sample text" {x y z}
    .t insert 1.3 "A" {a b z}
    list [.t tag ranges a] [.t tag ranges b] [.t tag ranges x] [.t tag ranges y] [.t tag ranges z]
} -cleanup {
    destroy .t
} -result {{1.3 1.4} {1.3 1.4} {1.0 1.3 1.4 1.12} {1.0 1.3 1.4 1.12} {1.0 1.12}}
test text-13.8 {TextWidgetCmd procedure, "insert" option} -setup {
    text .t
} -body {
    .t insert 1.0 "Sample text" "a \{b"
} -cleanup {
    destroy .t
} -returnCodes {error} -result {unmatched open brace in list}
test text-13.9 {TextWidgetCmd procedure, "insert" option} -setup {
    text .t
} -body {
    .t insert 1.0 "First" bold " " {} second "x y z" " third"
    list [.t get 1.0 1.end] [.t tag ranges bold] [.t tag ranges x] \
	    [.t tag ranges y] [.t tag ranges z]
} -cleanup {
    destroy .t
} -result {{First second third} {1.0 1.5} {1.6 1.12} {1.6 1.12} {1.6 1.12}}
test text-13.10 {TextWidgetCmd procedure, "insert" option} -setup {
    text .t
} -body {
    .t insert 1.0 "First" bold " second" silly
    list [.t get 1.0 1.end] [.t tag ranges bold] [.t tag ranges silly]
} -cleanup {
    destroy .t
} -result {{First second} {1.0 1.5} {1.5 1.12}}

# Edit, mark, scan, search, see, tag, window, xview, and yview actions are tested elsewhere.

test text-14.1 {ConfigureText procedure} -setup {
    text .t
} -body {
    .t configure -state foobar
} -cleanup {
    destroy .t
} -returnCodes {error} -result {bad state "foobar": must be disabled or normal}
test text-14.2 {ConfigureText procedure} -setup {
    text .t
} -body {
    .t configure -spacing1 -2 -spacing2 1 -spacing3 1
    list [.t cget -spacing1] [.t cget -spacing2] [.t cget -spacing3]
} -cleanup {
    destroy .t
} -result {0 1 1}
test text-14.3 {ConfigureText procedure} -setup {
    text .t
} -body {
    .t configure -spacing1 1 -spacing2 -1 -spacing3 1
    list [.t cget -spacing1] [.t cget -spacing2] [.t cget -spacing3]
} -cleanup {
    destroy .t
} -result {1 0 1}
test text-14.4 {ConfigureText procedure} -setup {
    text .t
} -body {
    .t configure -spacing1 1 -spacing2 1 -spacing3 -3
    list [.t cget -spacing1] [.t cget -spacing2] [.t cget -spacing3]
} -cleanup {
    destroy .t
} -result {1 1 0}
test text-14.5 {ConfigureText procedure} -setup {
    text .t
} -body {
    .t configure -tabs {30 foo}
} -cleanup {
    destroy .t
} -returnCodes {error} -result {bad tab alignment "foo": must be left, right, center, or numeric} 
test text-14.6 {ConfigureText procedure} -setup {
    text .t
} -body {
    catch {.t configure -tabs {30 foo}} 
    .t configure -tabs {10 20 30}
    return $errorInfo
} -cleanup {
    destroy .t
} -result {bad tab alignment "foo": must be left, right, center, or numeric
    (while processing -tabs option)
    invoked from within
".t configure -tabs {30 foo}"}
test text-14.7 {ConfigureText procedure} -setup {
    text .t
} -body {
    .t configure -tabs {10 20 30}
    .t configure -tabs {}
    .t cget -tabs
} -cleanup {
    destroy .t
} -result {}
test text-14.8 {ConfigureText procedure} -setup {
   text .t 
} -body {
    .t configure -wrap bogus
} -cleanup {
    destroy .t
} -returnCodes {error} -result {bad wrap "bogus": must be char, none, or word}
test text-14.9 {ConfigureText procedure} -setup {
    text .t -font {Courier -12} -borderwidth 2 -highlightthickness 2
} -body {
    .t configure -selectborderwidth 17 -selectforeground #332211 \
	    -selectbackground #abc
    list [lindex [.t tag config sel -borderwidth] 4] \
	   [lindex [.t tag config sel -foreground] 4] \
	   [lindex [.t tag config sel -background] 4]
} -cleanup {
    destroy .t
} -result {17 #332211 #abc}
test text-14.10 {ConfigureText procedure} -setup {
    text .t -font {Courier -12} -borderwidth 2 -highlightthickness 2
} -body {
    .t configure -selectborderwidth {}
    .t tag cget sel -borderwidth
} -cleanup {
    destroy .t
} -result {}
test text-14.11 {ConfigureText procedure} -setup {
    text .t 
} -body {
    .t configure -selectborderwidth foo
} -cleanup {
    destroy .t
} -returnCodes {error} -result {bad screen distance "foo"}
test text-14.12 {ConfigureText procedure} -body {
    text .t
    entry .t.e
    .t.e insert end abcdefg
    .t.e select from 0
    .t.e select to 2
    text .t2 -exportselection 1
    selection get
} -cleanup {
    destroy .t .t2
} -result {ab}
test text-14.13 {ConfigureText procedure} -body {
    text .t
    entry .t.e
    .t.e insert end abcdefg
    .t.e select from 0
    .t.e select to 2
    text .t2 -exportselection 0
    .t2 insert insert 1234657890
    .t2 tag add sel 1.0 1.4
    selection get
} -cleanup {
    destroy .t .t2
} -result {ab}
test text-14.14 {ConfigureText procedure} -body {
    text .t
    entry .t.e
    .t.e insert end abcdefg
    .t.e select from 0
    .t.e select to 1
    text .t2 -exportselection 1
    .t2 insert insert 1234657890
    .t2 tag add sel 1.0 1.4
    selection get
} -cleanup {
    destroy .t .t2
} -result {1234}
test text-14.15 {ConfigureText procedure} -body {
    text .t
    entry .t.e
    .t.e insert end abcdefg
    .t.e select from 0
    .t.e select to 1
    text .t2 -exportselection 0
    .t2 insert insert 1234657890
    .t2 tag add sel 1.0 1.4
    .t2 configure -exportselection 1
    selection get
} -cleanup {
    destroy .t2 .t
} -result {1234}
test text-14.16 {ConfigureText procedure} -body {
    text .t
    entry .t.e
    .t.e insert end abcdefg
    .t.e select from 0
    text .t2 -exportselection 1
    .t2 insert insert 1234657890
    .t2 tag add sel 1.0 1.4
    selection get
    .t2 configure -exportselection 0
    selection get
} -cleanup {
    destroy .t .t2
} -returnCodes error -result {PRIMARY selection doesn't exist or form "STRING" not defined}
test text-14.17 {ConfigureText procedure} -body {
    text .t
    entry .t.e
    .t.e insert end abcdefg
    .t.e select from 0
    text .t2 -exportselection 1
    .t2 insert insert 1234657890
    .t2 tag add sel 1.0 1.4
    set result [selection get]
    .t2 configure -exportselection 0
    catch {selection get}
    return $result
} -cleanup {
    destroy .t .t2
} -result {1234}
test text-14.18 {ConfigureText procedure} -constraints fonts -setup {
    toplevel .top
    text .top.t -font {Courier -12} -borderwidth 2 -highlightthickness 2
} -body {
    .top.t configure -width 20 -height 10 
    pack append .top .top.t top
    update
    set geom [wm geometry .top]
    set x [string range $geom 0 [string first + $geom]]
} -cleanup {
    destroy .top
} -result {150x140+}
# This test was failing Windows because the title bar on .t was a certain
# minimum size and it was interfering with the size requested by the -setgrid.
# The "overrideredirect" gets rid of the titlebar so the toplevel can shrink
# to the appropriate size.
test text-14.19 {ConfigureText procedure} -setup {
    toplevel .top
    text .top.t -font {Courier -12} -borderwidth 2 -highlightthickness 2
} -body {
    .top.t configure -width 20 -height 10 -setgrid 1
    wm overrideredirect .top 1
    pack append .top .top.t top
    wm geometry .top +0+0
    update
    wm geometry .top
} -cleanup {
    destroy .top
} -result {20x10+0+0}
# This test was failing on Windows because the title bar on .t was a certain
# minimum size and it was interfering with the size requested by the -setgrid.
# The "overrideredirect" gets rid of the titlebar so the toplevel can shrink
# to the appropriate size.
test text-14.20 {ConfigureText procedure} -setup {
    toplevel .top
    text .top.t -font {Courier -12} -borderwidth 2 -highlightthickness 2
} -body {
    .top.t configure -width 20 -height 10 -setgrid 1
    wm overrideredirect .top 1
    pack append .top .top.t top
    wm geometry .top +0+0
    update
    set result [wm geometry .top]
    wm geometry .top 15x8
    update
    lappend result [wm geometry .top]
    .top.t configure -wrap word
    update
    lappend result [wm geometry .top]
} -cleanup {
    destroy .top
} -result {20x10+0+0 15x8+0+0 15x8+0+0}


test text-15.1 {TextWorldChanged procedure, spacing options} -constraints {
    fonts
} -body {
    text .t -width 20 -height 10 -font {Courier -12} -borderwidth 2 -highlightthickness 2
    set result [winfo reqheight .t]
    .t configure -spacing1 2
    lappend result [winfo reqheight .t]
    .t  configure -spacing3 1
    lappend result [winfo reqheight .t]
    .t configure -spacing1 0
    lappend result [winfo reqheight .t]
} -cleanup {
    destroy .t
} -result {140 160 170 150}


test text-16.1 {TextEventProc procedure} -body {
    text .tx1 -bg #543210
    rename .tx1 .tx2
    set x {}
    lappend x [winfo exists .tx1]
    lappend x [.tx2 cget -bg]
    destroy .tx1
    lappend x [info command .tx*] [winfo exists .tx1] [winfo exists .tx2]
} -cleanup {
    destroy .txt1
} -result {1 #543210 {} 0 0}


test text-17.1 {TextCmdDeletedProc procedure} -body {
    text .tx1
    rename .tx1 {}
    list [info command .tx*] [winfo exists .tx1]
} -cleanup {
    destroy .txt1
} -result {{} 0}
test text-17.2 {TextCmdDeletedProc procedure, disabling -setgrid} -constraints {
    fonts
} -body {
   toplevel .top 
   text .top.t -borderwidth 2 -highlightthickness 2 -font {Courier -12 bold} \
    -setgrid 1 -width 20 -height 10
   pack .top.t
   update
   set geom [wm geometry .top]
   set x [string range $geom 0 [string first + $geom]]
   rename .top.t {}
   update
   set geom [wm geometry .top]
   lappend x [string range $geom 0 [string first + $geom]]
   return $x
} -cleanup {
    destroy .top
} -result {20x10+ 150x140+}


test text-18.1 {InsertChars procedure} -body {
    text .t
    .t insert 2.0 abcd\n
    .t get 1.0 end
} -cleanup {
    destroy .t
} -result {abcd

}
test text-18.2 {InsertChars procedure} -body {
    text .t
    .t insert 1.0 abcd\n
    .t insert end 123\n
    .t get 1.0 end
} -cleanup {
    destroy .t
} -result {abcd
123

}
test text-18.3 {InsertChars procedure} -body {
    text .t
    .t insert 1.0 abcd\n
    .t insert 10.0 123
    .t get 1.0 end
} -cleanup {
    destroy .t
} -result {abcd
123
}
test text-18.4 {InsertChars procedure, inserting on top visible line} -setup {
    text .t -font {Courier -12} -borderwidth 2 -highlightthickness 2
    pack .t
} -body {
    .t configure -width 20 -height 4 -wrap word
    .t insert insert "Now is the time for all great men to come to the "
    .t insert insert "aid of their party.\n"
    .t insert insert "Now is the time for all great men.\n"
    .t see end
    update
    .t insert 1.0 "Short\n"
    .t index @0,0
} -cleanup {
    destroy .t
} -result {2.56}
test text-18.5 {InsertChars procedure, inserting on top visible line} -setup {
    text .t -font {Courier -12} -borderwidth 2 -highlightthickness 2
    pack .t
} -body {
    .t configure -width 20 -height 4 -wrap word
    .t insert insert "Now is the time for all great men to come to the "
    .t insert insert "aid of their party.\n"
    .t insert insert "Now is the time for all great men.\n"
    .t see end
    update
    .t insert 1.55 "Short\n"
    .t index @0,0
} -cleanup {
    destroy .t
} -result {2.0}
test text-18.6 {InsertChars procedure, inserting on top visible line} -setup {
    text .t -font {Courier -12} -borderwidth 2 -highlightthickness 2
    pack .t
} -body {
    .t configure -width 20 -height 4 -wrap word
    .t insert insert "Now is the time for all great men to come to the "
    .t insert insert "aid of their party.\n"
    .t insert insert "Now is the time for all great men.\n"
    .t see end
    update
    .t insert 1.56 "Short\n"
    .t index @0,0
} -cleanup {
    destroy .t
} -result {1.56}
test text-18.7 {InsertChars procedure, inserting on top visible line} -setup {
    text .t -font {Courier -12} -borderwidth 2 -highlightthickness 2
    pack .t
} -body {
    .t configure -width 20 -height 4 -wrap word
    .t insert insert "Now is the time for all great men to come to the "
    .t insert insert "aid of their party.\n"
    .t insert insert "Now is the time for all great men.\n"
    .t see end
    update
    .t insert 1.57 "Short\n"
    .t index @0,0
} -cleanup {
    destroy .t
} -result {1.56}


test text-19.1 {DeleteChars procedure} -body {
    text .t
    .t get 1.0 end
} -cleanup {
    destroy .t
} -result {
}
test text-19.2 {DeleteChars procedure} -body {
    text .t
    .t delete foobar
} -cleanup {
    destroy .t
} -returnCodes {error} -result {bad text index "foobar"}
test text-19.3 {DeleteChars procedure} -body {
    text .t
    .t delete 1.0 lousy
} -cleanup {
    destroy .t
} -returnCodes {error} -result {bad text index "lousy"}
test text-19.4 {DeleteChars procedure} -body {
    text .t
    .t insert 1.0 "Line 1
abcde
12345
Line 4"
    .t delete 2.1
    .t get 1.0 end
} -cleanup {
    destroy .t
} -result {Line 1
acde
12345
Line 4
}
test text-19.5 {DeleteChars procedure} -body {
    text .t
    .t insert 1.0 "Line 1
abcde
12345
Line 4"
    .t delete 2.3
    .t get 1.0 end
} -cleanup {
    destroy .t
} -result {Line 1
abce
12345
Line 4
}
test text-19.6 {DeleteChars procedure} -body {
    text .t
    .t insert 1.0 "Line 1
abcde
12345
Line 4"
    .t delete 2.end
    .t get 1.0 end
} -cleanup {
    destroy .t
} -result {Line 1
abcde12345
Line 4
}
test text-19.7 {DeleteChars procedure} -body {
    text .t
    .t insert 1.0 "Line 1
abcde
12345
Line 4"
    .t tag add sel 4.2 end
    .t delete 4.2 end
    list [.t tag ranges sel] [.t get 1.0 end]
} -cleanup {
    destroy .t
} -result {{} {Line 1
abcde
12345
Li
}}
test text-19.8 {DeleteChars procedure} -body {
    text .t
    .t insert 1.0 "Line 1
abcde
12345
Line 4"
    .t tag add sel 1.0 end
    .t delete 4.0 end
    list [.t tag ranges sel] [.t get 1.0 end]
} -cleanup {
    destroy .t
} -result {{1.0 3.5} {Line 1
abcde
12345
}}
test text-19.9 {DeleteChars procedure} -body {
    text .t
    .t insert 1.0 "Line 1
abcde
12345
Line 4"
    .t delete 2.2 2.2
    .t get 1.0 end
} -cleanup {
    destroy .t
} -result {Line 1
abcde
12345
Line 4
}
test text-19.10 {DeleteChars procedure} -body {
    text .t
    .t insert 1.0 "Line 1
abcde
12345
Line 4"
    .t delete 2.3 2.1
    .t get 1.0 end
} -cleanup {
    destroy .t
} -result {Line 1
abcde
12345
Line 4
}
test text-19.11 {DeleteChars procedure} -body {
    toplevel .top
    text .top.t -width 20 -height 5
    pack append .top .top.t top
    wm geometry .top +0+0
    .top.t insert 1.0 "abc\n123\nx\ny\nz\nq\nr\ns"
    update
    .top.t delete 1.0 3.0
    list [.top.t index @0,0] [.top.t get @0,0]
} -cleanup {
    destroy .top
} -result {1.0 x}
test text-19.12 {DeleteChars procedure} -body {
    toplevel .top
    text .top.t -width 20 -height 5
    pack append .top .top.t top
    wm geometry .top +0+0
    .top.t insert 1.0 "abc\n123\nx\ny\nz\nq\nr\ns"
    .top.t yview 3.0
    update
    .top.t delete 2.0 4.0
    list [.top.t index @0,0] [.top.t get @0,0]
} -cleanup {
    destroy .top
} -result {2.0 y}
test text-19.13 {DeleteChars procedure, updates affecting topIndex} -setup {
    toplevel .top
    text .top.t -width 1 -height 10 -wrap char
    pack .top.t -side left
    wm geometry .top +0+0
    update
} -body {
    .top.t insert end "abcde\n12345\nqrstuv"
    .top.t yview 2.1
    .top.t delete 1.4 2.3
    .top.t index @0,0
} -cleanup {
    destroy .top
} -result {1.2}
test text-19.14 {DeleteChars procedure, updates affecting topIndex} -setup {
    toplevel .top
    text .top.t -width 1 -height 10 -wrap char
    pack .top.t -side left
    wm geometry .top +0+0
    update
} -body {
    .top.t insert end "abcde\n12345\nqrstuv"
    .top.t yview 2.1
    .top.t delete 2.3 2.4
    .top.t index @0,0
} -cleanup {
    destroy .top
} -result {2.0}
test text-19.15 {DeleteChars procedure, updates affecting topIndex} -setup {
    toplevel .top
    text .top.t -width 1 -height 10 -wrap char
    pack .top.t -side left
    wm geometry .top +0+0
    update
} -body {
    .top.t insert end "abcde\n12345\nqrstuv"
    .top.t yview 1.3
    .top.t delete 1.0 1.2
    .top.t index @0,0
} -cleanup {
    destroy .top
} -result {1.1}
test text-19.16 {DeleteChars procedure, updates affecting topIndex} -setup {
    toplevel .top
    text .top.t -width 6 -height 10 -wrap word
    frame .top.f -width 200 -height 20 -relief raised -bd 2
    pack .top.f .top.t -side left
    wm geometry .top +0+0
    update
} -body {
    .top.t insert end "abc def\n01 2345 678 9101112\nLine 3\nLine 4\nLine 5\n6\n7\n8\n"
    .top.t yview 2.4
    .top.t delete 2.5
    set x [.top.t index @0,0]
    .top.t delete 2.5
    list $x [.top.t index @0,0]
} -cleanup {
    destroy .top
} -result {2.3 2.0}


test text-20.1 {TextFetchSelection procedure} -setup {
    text .t -width 20 -height 10
    pack append . .t {top expand fill}
    update
} -body {
    foreach i {a b c d e f g h i j k l m n o p q r s t u v w x y z} {
        .t insert end $i.0$i.1$i.2$i.3$i.4\n
    }
    .t tag add sel 1.3 3.4
    selection get
} -cleanup {
    destroy .t
} -result {a.1a.2a.3a.4
b.0b.1b.2b.3b.4
c.0c}
test text-20.2 {TextFetchSelection procedure} -setup {
    text .t -width 20 -height 10
    pack append . .t {top expand fill}
    update
} -body {
    foreach i {a b c d e f g h i j k l m n o p q r s t u v w x y z} {
        .t insert end $i.0$i.1$i.2$i.3$i.4\n
    }
    .t tag add x 1.2
    .t tag add x 1.4
    .t tag add x 2.0
    .t tag add x 2.3
    .t tag remove sel 1.0 end
    .t tag add sel 1.0 3.4
    selection get
} -cleanup {
    destroy .t
} -result {a.0a.1a.2a.3a.4
b.0b.1b.2b.3b.4
c.0c}
test text-20.3 {TextFetchSelection procedure}  -setup {
    text .t -width 20 -height 10
    pack append . .t {top expand fill}
    update
} -body {
    foreach i {a b c d e f g h i j k l m n o p q r s t u v w x y z} {
        .t insert end $i.0$i.1$i.2$i.3$i.4\n
    }
    .t tag remove sel 1.0 end
    .t tag add sel 13.3
    selection get
} -cleanup {
    destroy .t
} -result {m}
test text-20.4 {TextFetchSelection procedure}  -setup {
    text .t -width 20 -height 10
    pack append . .t {top expand fill}
    update
} -body {
    foreach i {a b c d e f g h i j k l m n o p q r s t u v w x y z} {
        .t insert end $i.0$i.1$i.2$i.3$i.4\n
    }
    .t tag remove x 1.0 end
    .t tag add sel 1.0 3.4
    .t tag remove sel 1.0 end
    .t tag add sel 1.2 1.5
    .t tag add sel 2.4 3.1
    .t tag add sel 10.0 10.end
    .t tag add sel 13.3
    selection get
} -cleanup {
    destroy .t
} -result {0a..1b.2b.3b.4
cj.0j.1j.2j.3j.4m}
test text-20.5 {TextFetchSelection procedure, long selections} -setup {
    text .t -width 20 -height 10
    pack append . .t {top expand fill}
    update
    set x ""
} -body {
    for {set i 1} {$i < 200} {incr i} {
        append x "This is line $i, padded to just about 53 characters.\n"
    }
    .t insert end $x
    .t tag add sel 1.0 end
    expr {[selection get] eq "$x\n"}
} -cleanup {
    destroy .t
} -result {1}


test text-21.1 {TkTextLostSelection procedure} -constraints unix -setup {
    text .t
    .t insert 1.0 "Line 1"
    entry .t.e
    .t.e insert end "abcdefg"
    text .t2
    .t2 insert 1.0 "abc\ndef\nghijk\n1234"
} -body {
    .t2 tag add sel 1.2 3.3
    .t.e select from 0
    .t.e select to 1
    .t2 tag ranges sel
} -cleanup {
    destroy .t .t2
} -result {}
test text-21.2 {TkTextLostSelection procedure} -constraints win -setup {
    text .t
    .t insert 1.0 "Line 1"
    entry .t.e
    .t.e insert end "abcdefg"
    text .t2
    .t2 insert 1.0 "abc\ndef\nghijk\n1234"
} -body {
    .t2 tag add sel 1.2 3.3
    .t.e select from 0
    .t.e select to 1
    .t2 tag ranges sel
} -cleanup {
    destroy .t .t2
} -result {1.2 3.3}
test text-21.3 {TkTextLostSelection procedure} -body {
    text .t
    .t insert 1.0 "abcdef\nghijk\n1234"
    .t tag add sel 1.0 1.3
    selection get
    selection clear
    selection get
} -cleanup {
    destroy .t
} -returnCodes error -result {PRIMARY selection doesn't exist or form "STRING" not defined}
test text-21.4 {TkTextLostSelection procedure} -body {
    text .t
    .t insert 1.0 "abcdef\nghijk\n1234"
    .t tag add sel 1.0 1.3
    set x [selection get]
    selection clear
    catch {selection get}
    .t tag add sel 1.0 1.3
    lappend x [selection get]
} -cleanup {
    destroy .t
} -result {abc abc}


test text-22.1 {TextSearchCmd procedure, argument parsing} -body {
    text .t
    .t search -
} -cleanup {
    destroy .t
} -returnCodes {error} -result {bad switch "-": must be --, -all, -backward, -count, -elide, -exact, -forward, -nocase, -nolinestop, -overlap, -regexp, or -strictlimits}
test text-22.2 {TextSearchCmd procedure, -backwards option} -body {
    text .t
    .t insert end "xxyz xyz x. the\nfoo -forward bar xxxxx BaR foo\nxyz xxyzx"
    .t search -backwards xyz 1.4
} -cleanup {
    destroy .t
} -result {1.1}
test text-22.3 {TextSearchCmd procedure, -all option} -body {
    text .t
    .t insert end "xxyz xyz x. the\nfoo -forward bar xxxxx BaR foo\nxyz xxyzx"
    .t search -all xyz 1.4
} -cleanup {
    destroy .t
} -result {1.5 3.0 3.5 1.1}
test text-22.4 {TextSearchCmd procedure, -forwards option} -body {
    text .t
    .t insert end "xxyz xyz x. the\nfoo -forward bar xxxxx BaR foo\nxyz xxyzx"
    .t search -forwards xyz 1.4
} -cleanup {
    destroy .t
} -result {1.5}
test text-22.5 {TextSearchCmd procedure, -exact option} -body {
    text .t
    .t insert end "xxyz xyz x. the\nfoo -forward bar xxxxx BaR foo\nxyz xxyzx"
    .t search -f -exact x. 1.0
} -cleanup {
    destroy .t
} -result {1.9}
test text-22.6 {TextSearchCmd procedure, -regexp option} -body {
    text .t
    .t insert end "xxyz xyz x. the\nfoo -forward bar xxxxx BaR foo\nxyz xxyzx"
    .t search -b -regexp x.z 1.4
} -cleanup {
    destroy .t
} -result {1.1}
test text-22.7 {TextSearchCmd procedure, -count option} -body {
    text .t
    .t insert end "xxyz xyz x. the\nfoo -forward bar xxxxx BaR foo\nxyz xxyzx"
    set length unmodified
    list [.t search -count length x. 1.4] $length
} -cleanup {
    destroy .t
} -result {1.9 2}
test text-22.8 {TextSearchCmd procedure, -count option} -body {
    text .t
    .t insert end "xxyz xyz x. the\nfoo -forward bar xxxxx BaR foo\nxyz xxyzx"
    .t search -count
} -cleanup {
    destroy .t
} -returnCodes {error} -result {no value given for "-count" option}
test text-22.9 {TextSearchCmd procedure, -nocase option} -body {
    text .t
    .t insert end "xxyz xyz x. the\nfoo -forward bar xxxxx BaR foo\nxyz xxyzx"
    list [.t search -nocase BaR 1.1] [.t search BaR 1.1]
} -cleanup {
    destroy .t
} -result {2.13 2.23}
test text-22.10 {TextSearchCmd procedure, -n ambiguous option} -body {
    text .t
    .t insert end "xxyz xyz x. the\nfoo -forward bar xxxxx BaR foo\nxyz xxyzx"
    .t search -n BaR 1.1
} -cleanup {
    destroy .t
} -returnCodes {error} -result {bad switch "-n": must be --, -all, -backward, -count, -elide, -exact, -forward, -nocase, -nolinestop, -overlap, -regexp, or -strictlimits}
test text-22.11 {TextSearchCmd procedure, -nocase option} -body {
    text .t
    .t insert end "xxyz xyz x. the\nfoo -forward bar xxxxx BaR foo\nxyz xxyzx"
    .t search -noc BaR 1.1
} -cleanup {
    destroy .t
} -result {2.13}
test text-22.12 {TextSearchCmd procedure, -nolinestop option} -body {
    text .t
    .t insert end "xxyz xyz x. the\nfoo -forward bar xxxxx BaR foo\nxyz xxyzx"
    .t search -nolinestop BaR 1.1
} -cleanup {
    destroy .t
} -returnCodes {error} -result {the "-nolinestop" option requires the "-regexp" option to be present}
test text-22.13 {TextSearchCmd procedure, -nolinestop option} -body {
    text .t
    .t insert end "xxyz xyz x. the\nfoo -forward bar xxxxx BaR foo\nxyz xxyzx"
    set msg ""
    list [.t search -nolinestop -regexp -count msg e.*o 1.1] $msg
} -cleanup {
    destroy .t
} -result {1.14 32}
test text-22.14 {TextSearchCmd procedure, -- option} -body {
    text .t
    .t insert end "xxyz xyz x. the\nfoo -forward bar xxxxx BaR foo\nxyz xxyzx"
    .t search -- -forward 1.0
} -cleanup {
    destroy .t
} -result {2.4}
test text-22.15 {TextSearchCmd procedure, argument parsing} -body {
    text .t
    .t insert end "xxyz xyz x. the\nfoo -forward bar xxxxx BaR foo\nxyz xxyzx"
    .t search abc
} -cleanup {
    destroy .t
} -returnCodes {error} -result {wrong # args: should be ".t search ?switches? pattern index ?stopIndex?"}
test text-22.16 {TextSearchCmd procedure, argument parsing} -body {
    text .t
    .t insert end "xxyz xyz x. the\nfoo -forward bar xxxxx BaR foo\nxyz xxyzx"
    .t search abc d e f
} -cleanup {
    destroy .t
} -returnCodes {error} -result {wrong # args: should be ".t search ?switches? pattern index ?stopIndex?"}
test text-22.17 {TextSearchCmd procedure, check index} -body {
    text .t
    .t search abc gorp
} -cleanup {
    destroy .t
} -returnCodes {error} -result {bad text index "gorp"}
test text-22.18 {TextSearchCmd procedure, startIndex == "end"} -body {
    text .t
    .t insert end "xxyz xyz x. the\nfoo -forward bar xxxxx BaR foo\nxyz xxyzx"
    .t search non-existent end
} -cleanup {
    destroy .t
} -result {}
test text-22.19 {TextSearchCmd procedure, startIndex == "end"} -body {
    text .t
    .t insert end "xxyz xyz x. the\nfoo -forward bar xxxxx BaR foo\nxyz xxyzx"
    .t search non-existent end
} -cleanup {
    destroy .t
} -result {}
test text-22.20 {TextSearchCmd procedure, bad stopIndex} -body {
    text .t
    .t insert end "xxyz xyz x. the\nfoo -forward bar xxxxx BaR foo\nxyz xxyzx"
    .t search abc 1.0 lousy
} -cleanup {
    destroy .t
} -returnCodes {error} -result {bad text index "lousy"}
test text-22.21 {TextSearchCmd procedure, pattern case conversion} -body {
    text .t
    .t insert end "xxyz xyz x. the\nfoo -forward bar xxxxx BaR foo\nxyz xxyzx"
    list [.t search -nocase BAR 1.1] [.t search BAR 1.1]
} -cleanup {
    destroy .t
} -result {2.13 {}}
test text-22.22 {TextSearchCmd procedure, bad regular expression pattern} -body {
    text .t
    .t insert end "xxyz xyz x. the\nfoo -forward bar xxxxx BaR foo\nxyz xxyzx"
    .t search -regexp a( 1.0
} -cleanup {
    destroy .t
} -returnCodes {error} -result {couldn't compile regular expression pattern: parentheses () not balanced}
test text-22.23 {TextSearchCmd procedure, skip dummy last line} -body {
    text .t
    .t insert end "xxyz xyz x. the\nfoo -forward bar xxxxx BaR foo\nxyz xxyzx"
    .t search -backwards BaR end 1.0
} -cleanup {
    destroy .t
} -result {2.23}
test text-22.24 {TextSearchCmd procedure, skip dummy last line} -body {
    text .t
    .t insert end "xxyz xyz x. the\nfoo -forward bar xxxxx BaR foo\nxyz xxyzx"
    .t search -backwards \n end 1.0
} -cleanup {
    destroy .t
} -result {3.9}
test text-22.25 {TextSearchCmd procedure, skip dummy last line} -body {
    text .t
    .t insert end "xxyz xyz x. the\nfoo -forward bar xxxxx BaR foo\nxyz xxyzx"
    .t search \n end
} -cleanup {
    destroy .t
} -result {1.15}
test text-22.26 {TextSearchCmd procedure, skip dummy last line} -body {
    text .t
    .t insert end "xxyz xyz x. the\nfoo -forward bar xxxxx BaR foo\nxyz xxyzx"
    .t search -back \n 1.0
} -cleanup {
    destroy .t
} -result {3.9}
test text-22.27 {TextSearchCmd procedure, extract line contents} -body {
    text .t
    .t insert end "xxyz xyz x. the\nfoo -forward bar xxxxx BaR foo\nxyz xxyzx"
    .t tag add foo 1.2
    .t tag add x 1.3
    .t mark set silly 1.2
    .t search xyz 3.6
} -cleanup {
    destroy .t
} -result {1.1}
test text-22.28 {TextSearchCmd procedure, stripping newlines} -body {
    text .t
    .t insert end "xxyz xyz x. the\nfoo -forward bar xxxxx BaR foo\nxyz xxyzx"
    .t search the\n 1.0
} -cleanup {
    destroy .t
} -result {1.12}
test text-22.29 {TextSearchCmd procedure, handling newlines} -body {
    text .t
    .t insert end "xxyz xyz x. the\nfoo -forward bar xxxxx BaR foo\nxyz xxyzx"
    .t search -regexp the\n 1.0
} -cleanup {
    destroy .t
} -result {1.12}
test text-22.30 {TextSearchCmd procedure, stripping newlines} -body {
    text .t
    .t insert end "xxyz xyz x. the\nfoo -forward bar xxxxx BaR foo\nxyz xxyzx"
    .t search -regexp {the$} 1.0
} -cleanup {
    destroy .t
} -result {1.12}
test text-22.31 {TextSearchCmd procedure, handling newlines} -body {
    text .t
    .t insert end "xxyz xyz x. the\nfoo -forward bar xxxxx BaR foo\nxyz xxyzx"
    .t search -regexp \n 1.0
} -cleanup {
    destroy .t
} -result {1.15}
test text-22.32 {TextSearchCmd procedure, line case conversion} -body {
    text .t
    .t insert end "xxyz xyz x. the\nfoo -forward bar xxxxx BaR foo\nxyz xxyzx"
    list [.t search -nocase bar 2.18] [.t search bar 2.18]
} -cleanup {
    destroy .t
} -result {2.23 2.13}
test text-22.33 {TextSearchCmd procedure, firstChar and lastChar} -body {
    text .t
    .t insert end "xxyz xyz x. the\nfoo -forward bar xxxxx BaR foo\nxyz xxyzx"
    .t search -backwards xyz 1.6
} -cleanup {
    destroy .t
} -result {1.5}
test text-22.34 {TextSearchCmd procedure, firstChar and lastChar} -body {
    text .t
    .t insert end "xxyz xyz x. the\nfoo -forward bar xxxxx BaR foo\nxyz xxyzx"
    .t search -backwards xyz 1.5
} -cleanup {
    destroy .t
} -result {1.1}
test text-22.35 {TextSearchCmd procedure, firstChar and lastChar} -body {
    text .t
    .t insert end "xxyz xyz x. the\nfoo -forward bar xxxxx BaR foo\nxyz xxyzx"
    .t search xyz 1.5
} -cleanup {
    destroy .t
} -result {1.5}
test text-22.36 {TextSearchCmd procedure, firstChar and lastChar} -body {
    text .t
    .t insert end "xxyz xyz x. the\nfoo -forward bar xxxxx BaR foo\nxyz xxyzx"
    .t search xyz 1.6
} -cleanup {
    destroy .t
} -result {3.0}
test text-22.37 {TextSearchCmd procedure, firstChar and lastChar} -body {
    text .t
    .t insert end "xxyz xyz x. the\nfoo -forward bar xxxxx BaR foo\nxyz xxyzx"
    .t search {} 1.end
} -cleanup {
    destroy .t
} -result {1.15}
test text-22.38 {TextSearchCmd procedure, firstChar and lastChar} -body {
    text .t
    .t insert end "xxyz xyz x. the\nfoo -forward bar xxxxx BaR foo\nxyz xxyzx"
    .t search f 1.end
} -cleanup {
    destroy .t
} -result {2.0}
test text-22.39 {TextSearchCmd procedure, firstChar and lastChar} -body {
    text .t
    .t insert end "xxyz xyz x. the\nfoo -forward bar xxxxx BaR foo\nxyz xxyzx"
    .t search {} end
} -cleanup {
    destroy .t
} -result {1.0}
test text-22.40 {TextSearchCmd procedure, regexp finds empty lines} -body {
    text .t
    .t insert end "xxyz xyz x. the\nfoo -forward bar xxxxx BaR foo\nxyz xxyzx"
# Test for fix of bug #1643
    .t insert end "\n"
    tk::TextSetCursor .t 4.0
    .t search -forward -regexp {^$} insert end
} -cleanup {
    destroy .t
} -result {4.0}
test text-22.41 {TextSearchCmd procedure, firstChar and lastChar} -setup {
    toplevel .top
    text .top.t -width 30 -height 10 -font {Courier -12} -borderwidth 2 -highlightthickness 2
    pack .top.t
} -body {
    .top.t insert 1.0 "This is a line\nand this is another"
    .top.t insert end "\nand this is yet another"
    frame .top.f -width 20 -height 20 -bd 2 -relief raised
    .top.t window create 2.5 -window .top.f
    .top.t search his 2.6
} -cleanup {
    destroy .top
} -result {2.6}
test text-22.42 {TextSearchCmd procedure, firstChar and lastChar} -setup {
    toplevel .top
    text .top.t -width 30 -height 10 -font {Courier -12} -borderwidth 2 -highlightthickness 2
    pack .top.t
} -body {
    .top.t insert 1.0 "This is a line\nand this is another"
    .top.t insert end "\nand this is yet another"
    frame .top.f -width 20 -height 20 -bd 2 -relief raised
    .top.t window create 2.5 -window .top.f
    .top.t search this 2.6
} -cleanup {
    destroy .top
} -result {3.4}
test text-22.43 {TextSearchCmd procedure, firstChar and lastChar} -setup {
    toplevel .top
    text .top.t -width 30 -height 10 -font {Courier -12} -borderwidth 2 -highlightthickness 2
    pack .top.t
} -body {
    .top.t insert 1.0 "This is a line\nand this is another"
    .top.t insert end "\nand this is yet another"
    frame .top.f -width 20 -height 20 -bd 2 -relief raised
    .top.t window create 2.5 -window .top.f
    .top.t search is 2.6
} -cleanup {
    destroy .top
} -result {2.7}
test text-22.44 {TextSearchCmd procedure, firstChar and lastChar} -setup {
    toplevel .top
    text .top.t -width 30 -height 10 -font {Courier -12} -borderwidth 2 -highlightthickness 2
    pack .top.t
} -body {
    .top.t insert 1.0 "This is a line\nand this is another"
    .top.t insert end "\nand this is yet another"
    frame .top.f -width 20 -height 20 -bd 2 -relief raised
    .top.t window create 2.5 -window .top.f
    .top.t search his 2.7
} -cleanup {
    destroy .top
} -result {3.5}
test text-22.45 {TextSearchCmd procedure, firstChar and lastChar} -setup {
    toplevel .top
    text .top.t -width 30 -height 10 -font {Courier -12} -borderwidth 2 -highlightthickness 2
    pack .top.t
} -body {
    .top.t insert 1.0 "This is a line\nand this is another"
    .top.t insert end "\nand this is yet another"
    frame .top.f -width 20 -height 20 -bd 2 -relief raised
    .top.t window create 2.5 -window .top.f
    .top.t search -backwards "his is another" 2.6
} -cleanup {
    destroy .top
} -result {2.6}
test text-22.46 {TextSearchCmd procedure, firstChar and lastChar} -setup {
    toplevel .top
    text .top.t -width 30 -height 10 -font {Courier -12} -borderwidth 2 -highlightthickness 2
    pack .top.t
} -body {
    .top.t insert 1.0 "This is a line\nand this is another"
    .top.t insert end "\nand this is yet another"
    frame .top.f -width 20 -height 20 -bd 2 -relief raised
    .top.t window create 2.5 -window .top.f
    .top.t search -backwards "his is" 2.6
} -cleanup {
    destroy .top
} -result {1.1}
test text-22.47 {TextSearchCmd procedure, firstChar and lastChar} -body {
    text .t
    .t insert end "xxyz xyz x. the\nfoo -forward bar xxxxx BaR foo\nxyz xxyzx"
    .t search -backwards forw 2.5
} -cleanup {
    destroy .t
} -result {2.5}
test text-22.48 {TextSearchCmd procedure, firstChar and lastChar} -body {
    text .t
    .t insert end "xxyz xyz x. the\nfoo -forward bar xxxxx BaR foo\nxyz xxyzx"
    .t search forw 2.5
} -cleanup {
    destroy .t
} -result {2.5}
test text-22.49 {TextSearchCmd procedure, firstChar and lastChar} -body {
    text .t
    .t insert end "xxyz xyz x. the\nfoo -forward bar xxxxx BaR foo\nxyz xxyzx"
    catch {destroy .t}
    text .t2
    list [.t2 search a 1.0] [.t2 search -backward a 1.0]
} -cleanup {
    destroy .t .t2
} -result {{} {}}
test text-22.50 {TextSearchCmd procedure, regexp match length} -body {
    text .t
    .t insert end "xxyz xyz x. the\nfoo -forward bar xxxxx BaR foo\nxyz xxyzx"
    set length unchanged
    list [.t search -regexp -count length x(.)(.*)z 1.1] $length
} -cleanup {
    destroy .t
} -result {1.1 7}
test text-22.51 {TextSearchCmd procedure, regexp match length} -body {
    text .t
    .t insert end "xxyz xyz x. the\nfoo -forward bar xxxxx BaR foo\nxyz xxyzx"
    set length unchanged
    list [.t search -regexp -backward -count length fo* 2.5] $length
} -cleanup {
    destroy .t
} -result {2.0 3}
test text-22.52 {TextSearchCmd procedure, checking stopIndex} -body {
    text .t
    .t insert end "xxyz xyz x. the\nfoo -forward bar xxxxx BaR foo\nxyz xxyzx"
    list [.t search bar 2.1 2.13] [.t search bar 2.1 2.14] \
	    [.t search bar 2.12 2.14] [.t search bar 2.14 2.14]
} -cleanup {
    destroy .t
} -result {{} 2.13 2.13 {}}
test text-22.53 {TextSearchCmd procedure, checking stopIndex} -body {
    text .t
    .t insert end "xxyz xyz x. the\nfoo -forward bar xxxxx BaR foo\nxyz xxyzx"
    list [.t search -backwards bar 2.20 2.13] \
      [.t search -backwards bar 2.20 2.14] \
      [.t search -backwards bar 2.14 2.13] \
      [.t search -backwards bar 2.13 2.13]
} -cleanup {
    destroy .t
} -result {2.13 {} 2.13 {}}
test text-22.54 {TextSearchCmd procedure, checking stopIndex} -body {
    text .t
    .t insert end "xxyz xyz x. the\nfoo -forward bar xxxxx BaR foo\nxyz xxyzx"
    list [.t search -backwards -strict bar 2.20 2.13] \
      [.t search -backwards -strict bar 2.20 2.14] \
      [.t search -backwards -strict bar 2.14 2.13] \
      [.t search -backwards -strict bar 2.13 2.13]
} -cleanup {
    destroy .t
} -result {2.13 {} {} {}}
test text-22.55 {TextSearchCmd procedure, embedded windows and index/count} -setup {
    text .t
    frame .t.f1 -width 20 -height 20 -relief raised -bd 2
    frame .t.f2 -width 20 -height 20 -relief raised -bd 2
    frame .t.f3 -width 20 -height 20 -relief raised -bd 2
    frame .t.f4 -width 20 -height 20 -relief raised -bd 2
    set result ""
} -body {
    .t insert end "xxyz xyz x. the\nfoo -forward bar xxxxx BaR foo\nxyz xxyzx"
    .t window create 2.10 -window .t.f3
    .t window create 2.8 -window .t.f2
    .t window create 2.8 -window .t.f1
    .t window create 2.1 -window .t.f4
    lappend result [.t search -count x forward 1.0] $x
    lappend result [.t search -count x wa 1.0] $x
    return $result
} -cleanup {
    destroy .t
} -result {2.6 10 2.11 2}
test text-22.56 {TextSearchCmd procedure, error setting variable} -body {
    text .t
    .t insert end "xxyz xyz x. the\nfoo -forward bar xxxxx BaR foo\nxyz xxyzx"
    set a 44
    .t search -count a(2) xyz 1.0
} -cleanup {
    destroy .t
} -returnCodes {error} -result {can't set "a(2)": variable isn't array}
test text-22.57 {TextSearchCmd procedure, wrap-around} -body {
    text .t
    .t insert end "xxyz xyz x. the\nfoo -forward bar xxxxx BaR foo\nxyz xxyzx"
    .t search -backwards xyz 1.1
} -cleanup {
    destroy .t
} -result {3.5}
test text-22.58 {TextSearchCmd procedure, wrap-around} -body {
    text .t
    .t insert end "xxyz xyz x. the\nfoo -forward bar xxxxx BaR foo\nxyz xxyzx"
    .t search -backwards xyz 1.1 1.0
} -cleanup {
    destroy .t
} -result {}
test text-22.59 {TextSearchCmd procedure, wrap-around} -body {
    text .t
    .t insert end "xxyz xyz x. the\nfoo -forward bar xxxxx BaR foo\nxyz xxyzx"
    .t search xyz 3.6
} -cleanup {
    destroy .t
} -result {1.1}
test text-22.60 {TextSearchCmd procedure, wrap-around} -body {
    text .t
    .t insert end "xxyz xyz x. the\nfoo -forward bar xxxxx BaR foo\nxyz xxyzx"
    .t search xyz 3.6 end
} -cleanup {
    destroy .t
} -result {}
test text-22.61 {TextSearchCmd procedure, no match} -body {
    text .t
    .t insert end "xxyz xyz x. the\nfoo -forward bar xxxxx BaR foo\nxyz xxyzx"
    .t search non_existent 3.5
} -cleanup {
    destroy .t
} -result {}
test text-22.62 {TextSearchCmd procedure, no match} -body {
    text .t
    .t insert end "xxyz xyz x. the\nfoo -forward bar xxxxx BaR foo\nxyz xxyzx"
    .t search -regexp non_existent 3.5
} -cleanup {
    destroy .t
} -result {}
test text-22.63 {TextSearchCmd procedure, special cases} -body {
    text .t
    .t insert end "xxyz xyz x. the\nfoo -forward bar xxxxx BaR foo\nxyz xxyzx"
    .t search -back x 1.1
} -cleanup {
    destroy .t
} -result {1.0}
test text-22.64 {TextSearchCmd procedure, special cases} -body {
    text .t
    .t insert end "xxyz xyz x. the\nfoo -forward bar xxxxx BaR foo\nxyz xxyzx"
    .t search -back x 1.0
} -cleanup {
    destroy .t
} -result {3.8}
test text-22.65 {TextSearchCmd procedure, special cases} -body {
    text .t
    .t insert end "xxyz xyz x. the\nfoo -forward bar xxxxx BaR foo\nxyz xxyzx"
    .t search \n {end-2c}
} -cleanup {
    destroy .t
} -result {3.9}
test text-22.66 {TextSearchCmd procedure, special cases} -body {
    text .t
    .t insert end "xxyz xyz x. the\nfoo -forward bar xxxxx BaR foo\nxyz xxyzx"
    .t search \n end
} -cleanup {
    destroy .t
} -result {1.15}
test text-22.67 {TextSearchCmd procedure, special cases} -body {
    text .t
    .t insert end "xxyz xyz x. the\nfoo -forward bar xxxxx BaR foo\nxyz xxyzx"
    .t search x 1.0
} -cleanup {
    destroy .t
} -result {1.0}
test text-22.68 {TextSearchCmd, freeing copy of pattern} -body {
    text .t
    .t insert end "xxyz xyz x. the\nfoo -forward bar xxxxx BaR foo\nxyz xxyzx"
# This test doesn't return a result, but it will generate
# a core leak if the pattern copy isn't properly freed.
# (actually in Tk 8.5 objectification means there is no
# longer a copy of the pattern, but we leave this test in
# anyway).
    set p abcdefg1234567890
    set p $p$p$p$p$p$p$p$p
    set p $p$p$p$p$p
    .t search -nocase $p 1.0
} -cleanup {
    destroy .t
} -result {}
test text-22.69 {TextSearchCmd, unicode} -body {
    text .t
    .t insert end "foo\u30c9\u30cabar"
    .t search \u30c9\u30ca 1.0
} -cleanup {
    destroy .t
} -result {1.3}
test text-22.70 {TextSearchCmd, unicode} -body {
    text .t
    .t insert end "foo\u30c9\u30cabar"
    list [.t search -count n \u30c9\u30ca 1.0] $n
} -cleanup {
    destroy .t
} -result {1.3 2}
test text-22.71 {TextSearchCmd, unicode with non-text segments} -body {
    text .t
    button .b1 -text baz
    .t insert end "foo\u30c9"
    .t window create end -window .b1
    .t insert end "\u30cabar"
    list [.t search -count n \u30c9\u30ca 1.0] $n
} -cleanup {
    destroy .t .b1
} -result {1.3 3}
test text-22.72 {TextSearchCmd, hidden text does not affect match index} -body {
    pack [text .t]
    .t insert end "12345H7890"
    .t search 7 1.0
} -cleanup {
    destroy .t
} -result {1.6}
test text-22.73 {TextSearchCmd, hidden text does not affect match index} -body {
    pack [text .t]
    .t insert end "12345H7890"
    .t tag configure hidden -elide true
    .t tag add hidden 1.5
    .t search 7 1.0
} -cleanup {
    destroy .t
} -result {1.6}
test text-22.74 {TextSearchCmd, hidden text does not affect match index} -body {
    pack [text .t]
    .t insert end "foobar\nbarbaz\nbazboo"
    .t search boo 1.0
} -cleanup {
    destroy .t
} -result {3.3}
test text-22.75 {TextSearchCmd, hidden text does not affect match index} -body {
    pack [text .t]
    .t insert end "foobar\nbarbaz\nbazboo"
    .t tag configure hidden -elide true
    .t tag add hidden 2.0 3.0
    .t search boo 1.0
} -cleanup {
    destroy .t
} -result {3.3}
test text-22.76 {TextSearchCmd, -regexp -nocase searches} -body {
    pack [text .t]
    .t insert end "word1 word2"
    .t search -nocase -regexp {\mword.} 1.0 end
} -cleanup {
    destroy .t
} -result {1.0}
test text-22.77 {TextSearchCmd, -regexp -nocase searches} -body {
    pack [text .t]
    .t insert end "word1 word2"
    .t search -nocase -regexp {word.\M} 1.0 end
} -cleanup {
    destroy .t
} -result {1.0}
test text-22.78 {TextSearchCmd, -regexp -nocase searches} -body {
    pack [text .t]
    .t insert end "word1 word2"
    .t search -nocase -regexp {word.\W} 1.0 end
} -cleanup {
    destroy .t
} -result {1.0}
test text-22.79 {TextSearchCmd, hidden text and start index} -body {
    pack [text .t]
    .t insert end "foobar\nfoobar\nfoobar"
    .t search bar 1.3
} -cleanup {
    destroy .t
} -result {1.3}
test text-22.80 {TextSearchCmd, hidden text shouldn't influence start index} -body {
    pack [text .t]
    .t insert end "foobar\nfoobar\nfoobar"
    .t tag configure hidden -elide true
    .t tag add hidden 1.0 1.2
    .t search bar 1.3
} -cleanup {
    destroy .t
} -result {1.3}
test text-22.81 {TextSearchCmd, hidden text inside match must count in length} -body {
    pack [text .t]
    .t insert end "foobar\nfoobar\nfoobar"
    .t tag configure hidden -elide true
    .t tag add hidden 1.2 1.4
    list [.t search -count foo foar 1.3] $foo
} -cleanup {
    destroy .t
} -result {1.0 6}
test text-22.82 {TextSearchCmd, hidden text inside match must count in length} -body {
    pack [text .t]
    .t insert end "foobar\nfoobar\nfoobar"
    .t tag configure hidden -elide true
    .t tag add hidden 1.2 1.4
    list \
      [.t search -strict -count foo foar 1.3] \
      [.t search -strict -count foo foar 2.3] $foo
} -cleanup {
    destroy .t
} -result {{} 1.0 6}
test text-22.83 {TextSearchCmd, hidden text and start index} -body {
    pack [text .t]
    .t insert end "foobar\nfoobar\nfoobar"
    .t search -regexp bar 1.3
} -cleanup {
    destroy .t
} -result {1.3}
test text-22.84 {TextSearchCmd, hidden text shouldn't influence start index} -body {
    pack [text .t]
    .t insert end "foobar\nfoobar\nfoobar"
    .t tag configure hidden -elide true
    .t tag add hidden 1.0 1.2
    .t search -regexp bar 1.3
} -cleanup {
    destroy .t
} -result {1.3}
test text-22.85 {TextSearchCmd, hidden text inside match must count in length} -body {
    pack [text .t]
    .t insert end "foobar\nfoobar\nfoobar"
    .t tag configure hidden -elide true
    .t tag add hidden 1.2 1.4
    list [.t search -regexp -count foo foar 1.3] $foo
} -cleanup {
    destroy .t
} -result {1.0 6}
test text-22.86 {TextSearchCmd, hidden text inside match must count in length} -body {
    pack [text .t]
    .t insert end "foobar\nfoobar\nfoobar"
    .t tag configure hidden -elide true
    .t tag add hidden 1.2 1.4
    list [.t search -count foo foar 1.3] $foo
} -cleanup {
    destroy .t
} -result {1.0 6}
test text-22.87 {TextSearchCmd, hidden text inside match must count in length} -body {
    pack [text .t]
    .t insert end "foobar\nfoobar\nfoobar"
    .t tag configure hidden -elide true
    .t tag add hidden 1.2 1.4
    .t search -strict -count foo foar 1.3
} -cleanup {
    destroy .t
} -result {}
test text-22.88 {TextSearchCmd, hidden text inside match must count in length} -body {
    pack [text .t]
    .t insert end "foobar\nfoobar\nfoar"
    .t tag configure hidden -elide true
    .t tag add hidden 1.2 1.4
    .t tag add hidden 2.2 2.4
    list [.t search -regexp -all -count foo foar 1.3] $foo
} -cleanup {
    destroy .t
} -result {{2.0 3.0 1.0} {6 4 6}}
test text-22.89 {TextSearchCmd, hidden text inside match must count in length} -body {
    pack [text .t]
    .t insert end "foobar\nfoobar\nfoar"
    .t tag configure hidden -elide true
    .t tag add hidden 1.2 1.4
    .t tag add hidden 2.2 2.4
    list [.t search -all -count foo foar 1.3] $foo
} -cleanup {
    destroy .t
} -result {{2.0 3.0 1.0} {6 4 6}}
test text-22.90 {TextSearchCmd, hidden text inside match must count in length} -body {
    pack [text .t]
    .t insert end "foobar\nfoobar\nfoar"
    .t tag configure hidden -elide true
    .t tag add hidden 1.2 1.4
    .t tag add hidden 2.2 2.4
    list [.t search -strict -all -count foo foar 1.3] $foo
} -cleanup {
    destroy .t
} -result {{2.0 3.0} {6 4}}
test text-22.91 {TextSearchCmd, single line with -all} -body {
    pack [text .t]
    .t insert end " X\n X\n X\n X\n X\n X\n"
    .t search -all -regexp { +| *\n} 1.0 end
} -cleanup {
    destroy .t
} -result {1.0 1.2 2.0 2.2 3.0 3.2 4.0 4.2 5.0 5.2 6.0 6.2 7.0}
test text-22.92 {TextSearchCmd, multiline matching} -body {
    pack [text .t]
    .t insert end "foobar\nfoobar\nfoobar"
    list [.t search -count foo foobar\nfoo 1.0] $foo
} -cleanup {
    destroy .t
} -result {1.0 10}
test text-22.93 {TextSearchCmd, multiline matching} -body {
    pack [text .t]
    .t insert end "foobar\nfoobar\nfoobar"
    list [.t search -count foo bar\nfoo 1.0] $foo
} -cleanup {
    destroy .t
} -result {1.3 7}
test text-22.94 {TextSearchCmd, multiline matching} -body {
    pack [text .t]
    .t insert end "foobar\nfoobar\nfoobar"
    list [.t search -count foo \nfoo 1.0] $foo
} -cleanup {
    destroy .t
} -result {1.6 4}
test text-22.95 {TextSearchCmd, multiline matching} -body {
    pack [text .t]
    .t insert end "foobar\nfoobar\nfoobar"
    list [.t search -count foo bar\nfoobar\nfoo 1.0] $foo
} -cleanup {
    destroy .t
} -result {1.3 14}
test text-22.96 {TextSearchCmd, multiline matching} -body {
    pack [text .t]
    .t insert end "foobar\nfoobar\nfoobar"
    .t search -count foo bar\nfoobar\nfoobanearly 1.0
} -cleanup {
    destroy .t
} -result {}
test text-22.97 {TextSearchCmd, multiline matching} -body {
    pack [text .t]
    .t insert end "foobar\nfoobar\nfoobar"
    list [.t search -regexp -count foo foobar\nfoo 1.0] $foo
} -cleanup {
    destroy .t
} -result {1.0 10}
test text-22.98 {TextSearchCmd, multiline matching} -body {
    pack [text .t]
    .t insert end "foobar\nfoobar\nfoobar"
    list [.t search -regexp -count foo bar\nfoo 1.0] $foo
} -cleanup {
    destroy .t
} -result {1.3 7}
test text-22.99 {TextSearchCmd, multiline matching} -body {
    pack [text .t]
    .t insert end "foobar\nfoobar\nfoobar"
    list [.t search -regexp -count foo \nfoo 1.0] $foo
} -cleanup {
    destroy .t
} -result {1.6 4}
test text-22.100 {TextSearchCmd, multiline matching} -body {
    pack [text .t]
    .t insert end "foobar\nfoobar\nfoobar"
    list [.t search -regexp -count foo bar\nfoobar\nfoo 1.0] $foo
} -cleanup {
    destroy .t
} -result {1.3 14}
test text-22.101 {TextSearchCmd, multiline matching} -body {
    pack [text .t]
    .t insert end "foobar\nfoobar\nfoobar"
    .t search -regexp -count foo bar\nfoobar\nfoobanearly 1.0
} -cleanup {
    destroy .t
} -result {}
test text-22.102 {TextSearchCmd, multiline matching} -body {
    pack [text .t]
    .t insert end "foobar\nfaoobar\nfoobar"
    .t search -regexp -count foo bar\nfoo 1.0
} -cleanup {
    destroy .t
} -result {2.4}
test text-22.103 {TextSearchCmd, multiline matching end of window} -body {
    pack [text .t]
    .t insert end "foobar\nfaoobar\nfoobar"
    .t search -regexp -count foo bar\nfoobar\n\n 1.0
} -cleanup {
    destroy .t
} -result {}
test text-22.104 {TextSearchCmd, multiline matching end of window} -body {
    pack [text .t]
    .t search "\n\n" 1.0
} -cleanup {
    destroy .t
} -result {}
test text-22.105 {TextSearchCmd, multiline matching} -body {
    pack [text .t]
    .t insert end "foobar\nfoobar\nfoobar"
    list [.t search -backwards -count foo foobar\nfoo end] $foo
} -cleanup {
    destroy .t
} -result {2.0 10}
test text-22.106 {TextSearchCmd, multiline matching} -body {
    pack [text .t]
    .t insert end "foobar\nfoobar\nfoobar"
    list [.t search -backwards -count foo bar\nfoo 1.0] $foo
} -cleanup {
    destroy .t
} -result {2.3 7}
test text-22.107 {TextSearchCmd, multiline matching} -body {
    pack [text .t]
    .t insert end "foobar\nfoobar\nfoobar"
    list [.t search -backwards -count foo \nfoo 1.0] $foo
} -cleanup {
    destroy .t
} -result {2.6 4}
test text-22.108 {TextSearchCmd, multiline matching} -body {
    pack [text .t]
    .t insert end "foobar\nfoobar\nfoobar"
    list [.t search -backwards -count foo bar\nfoobar\nfoo 1.0] $foo
} -cleanup {
    destroy .t
} -result {1.3 14}
test text-22.109 {TextSearchCmd, multiline matching} -body {
    pack [text .t]
    .t insert end "foobar\nfoobar\nfoobar"
    .t search -backwards -count foo bar\nfoobar\nfoobanearly 1.0
} -cleanup {
    destroy .t
} -result {}
test text-22.110 {TextSearchCmd, multiline matching} -body {
    pack [text .t]
    .t insert end "foobar\nfoobar\nfoobar"
    list [.t search -backwards -regexp -count foo foobar\nfoo end] $foo
} -cleanup {
    destroy .t
} -result {2.0 10}
test text-22.111 {TextSearchCmd, multiline matching} -body {
    pack [text .t]
    .t insert end "foobar\nfoobar\nfoobar"
    list [.t search -backwards -regexp -count foo foobar\nfo end] $foo
} -cleanup {
    destroy .t
} -result {2.0 9}
test text-22.112 {TextSearchCmd, multiline matching} -body {
    pack [text .t]
    .t insert end "foobar\nfoobar\nfoobar"
    list [.t search -backwards -regexp -count foo bar\nfoo 1.0] $foo
} -cleanup {
    destroy .t
} -result {2.3 7}
test text-22.113 {TextSearchCmd, multiline matching} -body {
    pack [text .t]
    .t insert end "foobar\nfoobar\nfoobar"
    list [.t search -backwards -regexp -count foo \nfoo 1.0] $foo
} -cleanup {
    destroy .t
} -result {2.6 4}
test text-22.114 {TextSearchCmd, multiline matching} -body {
    pack [text .t]
    .t insert end "foobar\nfoobar\nfoobar"
    list [.t search -backwards -regexp -count foo bar\nfoobar\nfoo 1.0] $foo
} -cleanup {
    destroy .t
} -result {1.3 14}
test text-22.115 {TextSearchCmd, multiline matching} -body {
    pack [text .t]
    .t insert end "foobar\nfoobar\nfoobar"
    .t search -backwards -regexp -count foo bar\nfoobar\nfoobanearly 1.0
} -cleanup {
    destroy .t
} -result {}
test text-22.116 {TextSearchCmd, multiline matching} -body {
    pack [text .t]
    .t insert end "foobar\nfaoobar\nfoobar"
    .t search -backwards -regexp -count foo bar\nfoo 1.0
} -cleanup {
    destroy .t
} -result {2.4}
test text-22.117 {TextSearchCmd, multiline matching end of window} -body {
    pack [text .t]
    .t insert end "foobar\nfaoobar\nfoobar"
    .t search -backwards -regexp -count foo bar\nfoobar\n\n 1.0
} -cleanup {
    destroy .t
} -result {}
test text-22.118 {TextSearchCmd, multiline matching end of window} -body {
    pack [text .t]
    .t search -backwards "\n\n" 1.0
} -cleanup {
    destroy .t
} -result {}
test text-22.119 {TextSearchCmd, multiline regexp matching} -body {
    pack [text .t]
    .t insert 1.0 {    Tcl_Obj *objPtr));
static Tcl_Obj*         FSNormalizeAbsolutePath 
			    _ANSI_ARGS_((Tcl_Interp* interp, Tcl_Obj *pathPtr));}
    set markExpr "^(\[A-Za-z0-9~_\]+\[ \t\n\r\]*\\(|(\[^ \t\(#\n\r/@:\*\]\[^=\(\r\n\]*\[ \t\]+\\*?)?"
    append markExpr "(\[A-Za-z0-9~_\]+(<\[^>\]*>)?(::)?(\[A-Za-z0-9~_\]+::)*\[-A-Za-z0-9~_+ <>\|\\*/\]+|\[A-Za-z0-9~_\]+)"
    append markExpr "\[ \n\t\r\]*\\()"
    .t search -forwards -regexp $markExpr 1.41 end
} -cleanup {
    destroy .t
} -result {}
test text-22.120 {TextSearchCmd, multiline regexp matching} -body {
# Practical example which used to crash Tk, but only after the
# search is complete.  This is memory corruption caused by
# a bug in Tcl's handling of string objects.
# (Tcl bug 635200)
    pack [text .t]
    .t insert 1.0 {static int		SetFsPathFromAny _ANSI_ARGS_((Tcl_Interp *interp,
			    Tcl_Obj *objPtr));
static Tcl_Obj*         FSNormalizeAbsolutePath 
			    _ANSI_ARGS_((Tcl_Interp* interp, Tcl_Obj *pathPtr));}
    set markExpr "^(\[A-Za-z0-9~_\]+\[ \t\n\r\]*\\(|(\[^ \t\(#\n\r/@:\*\]\[^=\(\r\n\]*\[ \t\]+\\*?)?"
    append markExpr "(\[A-Za-z0-9~_\]+(<\[^>\]*>)?(::)?(\[A-Za-z0-9~_\]+::)*\[-A-Za-z0-9~_+ <>\|\\*/\]+|\[A-Za-z0-9~_\]+)"
    append markExpr "\[ \n\t\r\]*\\()"
    .t search -forwards -regexp $markExpr 1.41 end
} -cleanup {
    destroy .t
} -result {}
test text-22.121 {TextSearchCmd, multiline regexp matching} -body {
    pack [text .t]
    .t insert 1.0 {
static int		SetFsPathFromAny _ANSI_ARGS_((Tcl_Interp *interp,
			    Tcl_Obj *objPtr));
static Tcl_Obj*         FSNormalizeAbsolutePath 
			    _ANSI_ARGS_((Tcl_Interp* interp, Tcl_Obj *pathPtr));}
    set markExpr "^(\[A-Za-z0-9~_\]+\[ \t\n\r\]*\\(|(\[^ \t\(#\n\r/@:\*\]\[^=\(\r\n\]*\[ \t\]+\\*?)?"
    append markExpr "(\[A-Za-z0-9~_\]+(<\[^>\]*>)?(::)?(\[A-Za-z0-9~_\]+::)*\[-A-Za-z0-9~_+ <>\|\\*/\]+|\[A-Za-z0-9~_\]+)"
    append markExpr "\[ \n\t\r\]*\\()"
    .t search -backwards -all -regexp $markExpr end
} -cleanup {
    destroy .t
} -result {2.0}
test text-22.122 {TextSearchCmd, multiline matching} -body {
    pack [text .t]
    .t insert end "foobar\nfoobar\nfoobar"
    .t search -all -regexp -count foo bar\nfoo 1.0
} -cleanup {
    destroy .t
} -result {1.3 2.3}
test text-22.123 {TextSearchCmd, multiline matching} -body {
    pack [text .t]
    .t insert end "foobar\nfoobar\nfoobar"
    .t search -all -backwards -regexp -count foo bar\nfoo 1.0
} -cleanup {
    destroy .t
} -result {2.3 1.3}
test text-22.124 {TextSearchCmd, wrapping and limits} -body {
    pack [text .t]
    .t insert end "foobar\nfoobar\nfoobar"
    .t search -- "blah" 3.3 1.3
} -cleanup {
    destroy .t
} -result {}
test text-22.125 {TextSearchCmd, wrapping and limits} -body {
    pack [text .t]
    .t insert end "foobar\nfoobar\nfoobar"
    .t search -backwards -- "blah" 1.3 3.3
} -cleanup {
    destroy .t
} -result {}
test text-22.126 {TextSearchCmd, wrapping and limits} -body {
    pack [text .t]
    .t insert end "if (stringPtr->uallocated > 0) \{x"
    .t search -backwards -regexp -- "\[\]\")\}\[(\{\]" "1.32" 1.0
} -cleanup {
    destroy .t
} -result {1.31}
test text-22.127 {TextSearchCmd, wrapping and limits} -body {
    pack [text .t]
    .t insert end "if (stringPtr->uallocated > 0) \{x"
    .t search -regexp -- "\[\]\")\}\[(\{\]" 1.30 "1.0 lineend"
} -cleanup {
    destroy .t
} -result {1.31}
test text-22.128 {TextSearchCmd, wrapping and limits} -body {
    pack [text .t]
    .t insert end "if (stringPtr->uallocated > 0) \{x"
    .t search -backwards -all -regexp -- "\[\]\")\}\[(\{\]" "1.32" 1.0
} -cleanup {
    destroy .t
} -result {1.31 1.29 1.3}
test text-22.129 {TextSearchCmd, wrapping and limits} -body {
    pack [text .t]
    .t insert end "if (stringPtr->uallocated > 0) \{x"
    .t search -all -regexp -- "\[\]\")\}\[(\{\]" 1.0 "1.0 lineend"
} -cleanup {
    destroy .t
} -result {1.3 1.29 1.31}
test text-22.130 {TextSearchCmd, wrapping and limits} -body {
    pack [text .t]
    .t insert end "if (stringPtr->uallocated > 0) \{x"
    .t search -backwards -- "\{" "1.32" 1.0
} -cleanup {
    destroy .t
} -result {1.31}
test text-22.131 {TextSearchCmd, wrapping and limits} -body {
    pack [text .t]
    .t insert end "if (stringPtr->uallocated > 0) \{x"
    .t search -- "\{" 1.30 "1.0 lineend"
} -cleanup {
    destroy .t
} -result {1.31}
test text-22.132 {TextSearchCmd, multiline regexp matching} -body {
    pack [text .t]
    .t insert 1.0 {

void
Tcl_SetObjLength(objPtr, length)
    register Tcl_Obj *objPtr;	/* Pointer to object.  This object must
                                * not currently be shared. */
    register int length;	/* Number of bytes desired for string
				 * representation of object, not including
                            * terminating null byte. */
\{
    char *new;
}
    set markExpr "^(\[A-Za-z0-9~_\]+\[ \t\n\r\]*\\(|(\[^ \t\(#\n\r/@:\*\]\[^=\(\r\n\]*\[ \t\]+\\*?)?"
    append markExpr "(\[A-Za-z0-9~_\]+(<\[^>\]*>)?(::)?(\[A-Za-z0-9~_\]+::)*\[-A-Za-z0-9~_+ <>\|\\*/\]+|\[A-Za-z0-9~_\]+)"
    append markExpr "\[ \n\t\r\]*\\()"
    .t search -all -regexp -- $markExpr 1.0
} -cleanup {
    destroy .t
} -result {4.0}
test text-22.133 {TextSearchCmd, multiline regexp matching} -body {
    pack [text .t]
    .t insert 1.0 "first line\nlast line of text"
    set markExpr {^[a-z]+}
# This should not match, and should not wrap
    .t search -regexp -- $markExpr end end
} -cleanup {
    destroy .t
} -result {}
test text-22.134 {TextSearchCmd, multiline regexp matching} -body {
    pack [text .t]
    .t insert 1.0 "first line\nlast line of text"
    set markExpr {^[a-z]+}
# This should not match, and should not wrap
    .t search -regexp -- $markExpr end+10c end
} -cleanup {
    destroy .t
} -result {}
test text-22.135 {TextSearchCmd, multiline regexp matching} -body {
    pack [text .t]
    .t insert 1.0 "first line\nlast line of text"
    set markExpr {^[a-z]+}
# This should not match, and should not wrap
    .t search -regexp -backwards -- $markExpr 1.0 1.0
} -cleanup {
    destroy .t
} -result {}
test text-22.136 {TextSearchCmd, regexp linestop} -body {
    pack [text .t]
    .t insert 1.0 "first line\nlast line of text"
    .t search -regexp -- {i.*x} 1.0
} -cleanup {
    destroy .t
} -result {2.6}
test text-22.137 {TextSearchCmd, multiline regexp nolinestop matching} -body {
    pack [text .t]
    .t insert 1.0 "first line\nlast line of text"
    .t search -regexp -nolinestop -- {i.*x} 1.0
} -cleanup {
    destroy .t
} -result {1.1}
test text-22.138 {TextSearchCmd, regexp linestop} -body {
    pack [text .t]
    .t insert 1.0 "first line\nlast line of text"
    .t search -regexp -all -overlap -- {i.*x} 1.0
} -cleanup {
    destroy .t
} -result {2.6}
test text-22.139 {TextSearchCmd, regexp linestop} -body {
    pack [text .t]
    .t insert 1.0 "first line\nlast line of text"
    .t search -regexp -all -- {i.*x} 1.0
} -cleanup {
    destroy .t
} -result {2.6}
test text-22.140 {TextSearchCmd, multiline regexp nolinestop matching} -body {
    pack [text .t]
    .t insert 1.0 "first line\nlast line of text"
    list [.t search -regexp -all -overlap -count c -nolinestop -- {i.*x} 1.0] $c
} -cleanup {
    destroy .t
} -result {{1.1 2.6} {26 10}}
test text-22.141 {TextSearchCmd, multiline regexp nolinestop matching} -body {
    pack [text .t]
    .t insert 1.0 "first line\nlast line of text"
    list [.t search -regexp -all -count c -nolinestop -- {i.*x} 1.0] $c
} -cleanup {
    destroy .t
} -result {1.1 26}
test text-22.142 {TextSearchCmd, stop at end of line} -body {
    pack [text .t]
    .t insert 1.0 "  \t\n   last line of text"
    .t search -regexp -nolinestop -- {[^ \t]} 1.0
} -cleanup {
    destroy .t
} -result {1.3}
test text-22.143 {TextSearchCmd, overlapping all matches} -body {
    pack [text .t]
    .t insert 1.0 "abcde abcde"
    list [.t search -regexp -all -overlap -count c -- {\w+} 1.0] $c
} -cleanup {
    destroy .t
} -result {{1.0 1.6} {5 5}}
test text-22.144 {TextSearchCmd, non-overlapping all matches} -body {
    pack [text .t]
    .t insert 1.0 "abcde abcde"
    list [.t search -regexp -all -count c -- {\w+} 1.0] $c
} -cleanup {
    destroy .t
} -result {{1.0 1.6} {5 5}}
test text-22.145 {TextSearchCmd, stop at end of line} -body {
    pack [text .t]
    .t insert 1.0 "abcde abcde"
    list [.t search -backwards -regexp -all -count c -- {\w+} 1.0] $c
} -cleanup {
    destroy .t
} -result {{1.6 1.0} {5 5}}
test text-22.146 {TextSearchCmd, backwards search stop index } -body {
    pack [text .t]
    .t insert 1.0 "bla ZabcZdefZghi and some text again"
    list [.t search -backwards -regexp -count c -- {Z\w+} 1.21 1.5] $c
} -cleanup {
    destroy .t
} -result {1.8 8}
test text-22.147 {TextSearchCmd, backwards search stop index } -body {
    pack [text .t]
    .t insert 1.0 "bla ZabcZdefZghi and some text again"
    list [.t search -backwards -all -overlap -regexp -count c -- {Z\w+} 1.21 1.5] $c
} -cleanup {
    destroy .t
} -result {1.8 8}
test text-22.148 {TextSearchCmd, backwards search stop index } -body {
    pack [text .t]
    .t insert 1.0 "bla ZabcZdefZghi and some text again"
    list [.t search -backwards -all -regexp -count c -- {Z\w+} 1.21 1.5] $c
} -cleanup {
    destroy .t
} -result {1.8 8}
test text-22.149 {TextSearchCmd, backwards search stop index } -body {
    pack [text .t]
    .t insert 1.0 "bla ZabcZdefZghi and some text again"
    list [.t search -backwards -overlap -all -regexp -count c -- {Z\w+} 1.21 1.1] $c
} -cleanup {
    destroy .t
} -result {1.4 12}
test text-22.150 {TextSearchCmd, backwards search stop index } -body {
    pack [text .t]
    .t insert 1.0 "bla ZabcZdefZghi and some text again"
    list [.t search -backwards -overlap -all -regexp -count c -- {Z[^Z]+Z} 1.21 1.1] $c
} -cleanup {
    destroy .t
} -result {{1.8 1.4} {5 5}}
test text-22.151 {TextSearchCmd, backwards search stop index } -body {
    pack [text .t]
    .t insert 1.0 "bla ZabcZdefZghi and some text again"
    list [.t search -backwards -all -regexp -count c -- {Z\w+} 1.21 1.1] $c
} -cleanup {
    destroy .t
} -result {1.4 12}
test text-22.152 {TextSearchCmd, backwards search stop index } -body {
    pack [text .t]
    .t insert 1.0 "bla ZabcZdefZghi and some text again"
    .t insert 1.0 "bla ZabcZdefZghi and some text again\n"
    list [.t search -backwards -all -overlap -regexp -count c -- {Z\w+} 2.21 1.5] $c
} -cleanup {
    destroy .t
} -result {{2.4 1.8} {12 8}}
test text-22.153 {TextSearchCmd, backwards search stop index } -body {
    pack [text .t]
    .t insert 1.0 "bla ZabcZdefZghi and some text again"
    .t insert 1.0 "bla ZabcZdefZghi and some text again\n"
    list [.t search -backwards -all -regexp -count c -- {Z\w+} 2.21 1.5] $c
} -cleanup {
    destroy .t
} -result {{2.4 1.8} {12 8}}
test text-22.154 {TextSearchCmd, backwards search stop index } -body {
    pack [text .t]
    .t insert 1.0 "bla ZabcZdefZghi and some text again"
    .t insert 1.0 "bla ZabcZdefZghi and some text again\n"
    list [.t search -backwards -overlap -all -regexp -count c -- {Z\w+} 2.21 1.1] $c
} -cleanup {
    destroy .t
} -result {{2.4 1.4} {12 12}}
test text-22.155 {TextSearchCmd, backwards search stop index } -body {
    pack [text .t]
    .t insert 1.0 "bla ZabcZdefZghi and some text again"
    .t insert 1.0 "bla ZabcZdefZghi and some text again\n"
    list [.t search -backwards -all -regexp -count c -- {Z\w+} 2.21 1.1] $c
} -cleanup {
    destroy .t
} -result {{2.4 1.4} {12 12}}
test text-22.156 {TextSearchCmd, search -all example} -body {
    pack [text .t]
    .t insert 1.0 {

See the package: supersearch for more information.


See the package: incrementalSearch for more information.

package: Brws .


See the package: marks for more information.

}
    set pat {package: ([a-zA-Z0-9][-a-zA-Z0-9._+#/]*)}
    list [.t search -nolinestop -regexp -nocase -all -forwards \
      -count c -- $pat 1.0 end] $c
} -cleanup {
    destroy .t
} -result {{3.8 6.8 8.0 11.8} {20 26 13 14}}
test text-22.157 {TextSearchCmd, backwards search overlaps} -body {
    pack [text .t]
    .t insert 1.0 "foobarfoobaaaaaaaaaaarfoo"
    .t search -backwards -regexp {fooba+rfoo} end
} -cleanup {
    destroy .t
} -result {1.6}
test text-22.158 {TextSearchCmd, backwards search overlaps} -body {
    pack [text .t]
    .t insert 1.0 "foobarfoobaaaaaaaaaaarfoo"
    .t search -backwards -overlap -all -regexp {fooba+rfoo} end
} -cleanup {
    destroy .t
} -result {1.6 1.0}
test text-22.159 {TextSearchCmd, backwards search overlaps} -body {
    pack [text .t]
    .t insert 1.0 "foobarfoobaaaaaaaaaaarfoo"
    .t search -backwards -all -regexp {fooba+rfoo} end
} -cleanup {
    destroy .t
} -result {1.6}
test text-22.160 {TextSearchCmd, forwards search overlaps} -body {
    pack [text .t]
    .t insert 1.0 "foobarfoobaaaaaaaaaaarfoo"
    .t search -all -overlap -regexp {fooba+rfoo} end
} -cleanup {
    destroy .t
} -result {1.0 1.6}
test text-22.161 {TextSearchCmd, forwards search overlaps} -body {
    pack [text .t]
    .t insert 1.0 "foobarfoobaaaaaaaaaaarfoo"
    .t search -all -regexp {fooba+rfoo} end
} -cleanup {
    destroy .t
} -result {1.0}
test text-22.162 {TextSearchCmd, forward exact search overlaps} -body {
    pack [text .t]
    .t insert 1.0 "abababab"
    .t search -exact -overlap -all {abab} 1.0
} -cleanup {
    destroy .t
} -result {1.0 1.2 1.4}
test text-22.163 {TextSearchCmd, forward exact search overlaps} -body {
    pack [text .t]
    .t insert 1.0 "abababab"
    .t search -exact -all {abab} 1.0
} -cleanup {
    destroy .t
} -result {1.0 1.4}
test text-22.164 {TextSearchCmd, backward exact search overlaps} -body {
    pack [text .t]
    .t insert 1.0 "ababababab"
    .t search -exact -overlap -backwards -all {abab} end
} -cleanup {
    destroy .t
} -result {1.6 1.4 1.2 1.0}
test text-22.165 {TextSearchCmd, backward exact search overlaps} -body {
    pack [text .t]
    .t insert 1.0 "ababababab"
    .t search -exact -backwards -all {abab} end
} -cleanup {
    destroy .t
} -result {1.6 1.2}
test text-22.166 {TextSearchCmd, backward exact search overlaps} -body {
    pack [text .t]
    .t insert 1.0 "abababababab"
    .t search -exact -backwards -all {abab} end
} -cleanup {
    destroy .t
} -result {1.8 1.4 1.0}
test text-22.167 {TextSearchCmd, forward exact search overlaps} -body {
    pack [text .t]
    .t insert 1.0 "foo\nbar\nfoo\nbar\nfoo\nbar\nfoo\n"
    .t search -exact -overlap -all "foo\nbar\nfoo" 1.0
} -cleanup {
    destroy .t
} -result {1.0 3.0 5.0}
test text-22.168 {TextSearchCmd, forward exact search no-overlaps} -body {
    pack [text .t]
    .t insert 1.0 "foo\nbar\nfoo\nbar\nfoo\nbar\nfoo\n"
    .t search -exact -all "foo\nbar\nfoo" 1.0
} -cleanup {
    destroy .t
} -result {1.0 5.0}
test text-22.169 {TextSearchCmd, backward exact search overlaps} -body {
    pack [text .t]
    .t insert 1.0 "foo\nbar\nfoo\nbar\nfoo\nbar\nfoo\n"
    .t search -exact -overlap -backward -all "foo\nbar\nfoo" end
} -cleanup {
    destroy .t
} -result {5.0 3.0 1.0}
test text-22.170 {TextSearchCmd, backward exact search no-overlaps} -body {
    pack [text .t]
    .t insert 1.0 "foo\nbar\nfoo\nbar\nfoo\nbar\nfoo\n"
    .t search -exact -backward -all "foo\nbar\nfoo" end
} -cleanup {
    destroy .t
} -result {5.0 1.0}
test text-22.171 {TextSearchCmd, backward exact search overlaps} -body {
    pack [text .t]
    .t insert 1.0 "foo\nbar\nfoo\nbar\nfoo\nbar\nfoo\n"
    .t search -regexp -backward -overlap -all "foo\nbar\nfoo" end
} -cleanup {
    destroy .t
} -result {5.0 3.0 1.0}
test text-22.172 {TextSearchCmd, backward regexp search no-overlaps} -body {
    pack [text .t]
    .t insert 1.0 "foo\nbar\nfoo\nbar\nfoo\nbar\nfoo\n"
    .t search -regexp -backward -all "foo\nbar\nfoo" end
} -cleanup {
    destroy .t
} -result {5.0 1.0}
test text-22.173 {TextSearchCmd, backward regexp search no-overlaps} -body {
    pack [text .t]
    .t insert 1.0 " aasda asdj werwer"
    .t search -regexp -backward -- {(\$)?[\w:_]+} 1.9
} -cleanup {
    destroy .t
} -result {1.7}
test text-22.174 {TextSearchCmd, backward regexp search no-overlaps} -body {
    pack [text .t]
    .t insert 1.0 " aasda asdj werwer"
    .t search -regexp -backward -- {(\$)?[\w:_]+} 1.9 1.5
} -cleanup {
    destroy .t
} -result {1.7}
test text-22.175 {TextSearchCmd, backward regexp search no-overlaps} -body {
    pack [text .t]
    .t insert 1.0 " aasda asdj werwer"
    .t search -regexp -backward -- {(\$)?[\w:_]+} 1.9 1.7
} -cleanup {
    destroy .t
} -result {1.7}
test text-22.176 {TextSearchCmd, backward regexp search no-overlaps} -body {
    pack [text .t]
    .t insert 1.0 " aasda asdj werwer"
    .t search -regexp -backward -- {(\$)?[\w:_]+} 1.9 1.8
} -cleanup {
    destroy .t
} -result {1.8}
test text-22.177 {TextSearchCmd, backward regexp search no-overlaps} -body {
    pack [text .t]
    .t insert 1.0 " aasda asdj werwer"
    .t search -regexp -backward -all -- {(\$)?[\w:_]+} 1.9 1.3
} -cleanup {
    destroy .t
} -result {1.7 1.3}
test text-22.178 {TextSearchCmd, backward regexp search no-overlaps} -body {
    pack [text .t]
    .t insert 1.0 " aasda asdj werwer"
    .t search -regexp -backward -all -- {(\$)?[\w:_]+} 1.9 1.13
} -cleanup {
    destroy .t
} -result {}
test text-22.179 {TextSearchCmd, backward regexp search no-overlaps} -body {
    pack [text .t]
    .t insert 1.0 " aasda asdj werwer"
    .t search -regexp -backward -all -- {(\$)?[\w:_]+} 2.0 1.3
} -cleanup {
    destroy .t
} -result {1.12 1.7 1.3}
test text-22.180 {TextSearchCmd, backward regexp search no-overlaps} -body {
    pack [text .t]
    .t insert 1.0 " aasda asdj werwer"
    .t search -regexp -backward -all -- {(\$)?[\w:_]+} 1.3
} -cleanup {
    destroy .t
} -result {1.1 1.12 1.7 1.3}
test text-22.181 {TextSearchCmd, backward regexp search no-overlaps} -body {
    pack [text .t]
    .t insert 1.0 "abcde\nabcde\nabcde\n"
    .t search -regexp -backward -all -- {(\w+\n)+} end
} -cleanup {
    destroy .t
} -result {1.0}
test text-22.182 {TextSearchCmd, backward regexp search no-overlaps} -body {
    pack [text .t]
    .t insert 1.0 "abcde\nabcde\nabcde\n"
    .t search -regexp -backward -all -- {(\w+\n)+} end 1.5
} -cleanup {
    destroy .t
} -result {2.0}
test text-22.183 {TextSearchCmd, backward regexp search no-overlaps} -body {
    pack [text .t]
    .t insert 1.0 "abcde\nabcde\nabcde\na"
    .t search -regexp -backward -all -- {(\w+\n\w)+} end 1.5
} -cleanup {
    destroy .t
} -result {2.0}
test text-22.184 {TextSearchCmd, backward regexp search no-overlaps} -body {
    pack [text .t]
    .t insert 1.0 "abcde\nabcde\nabcde\na"
    list [.t search -regexp -all -count foo -- {(\w+\n)+} 1.0] $foo
} -cleanup {
    destroy .t
} -result {1.0 20}
test text-22.185 {TextSearchCmd, backward regexp search no-overlaps} -body {
    pack [text .t]
    .t insert 1.0 "abcde\nabcde\nabcde\na"
    set res {}
    lappend res \
      [list [.t search -regexp -all -count foo -- {(\w+\n)+} 1.0] $foo] \
      [list [.t search -regexp -all -count foo -- {(\w+)+} 1.0] $foo]
} -cleanup {
    destroy .t
} -result {{1.0 20} {{1.0 2.0 3.0 4.0} {5 5 5 1}}}
test text-22.186 {TextSearchCmd, regexp search greedy} -body {
    pack [text .t]
    .t insert 1.0 "abcde\nabcde\nabcde\na"
    list [.t search -regexp -all -nolinestop -count foo -- {.*} 1.0] $foo
} -cleanup {
    destroy .t
} -result {1.0 20}
test text-22.187 {TextSearchCmd, regexp search greedy} -body {
    pack [text .t]
    .t insert 1.0 "abcde\nabcde\nabcde\na"
    list [.t search -regexp -all -count foo -- {.*} 1.0] $foo
} -cleanup {
    destroy .t
} -result {{1.0 2.0 3.0 4.0} {5 5 5 1}}
test text-22.188 {TextSearchCmd, regexp search greedy multi-line} -body {
    pack [text .t]
    .t insert 1.0 "abcde\nabcde\nabcde\na"
    list [.t search -regexp -count foo -- {(\w+\n\w)+} 1.0] $foo
} -cleanup {
    destroy .t
} -result {1.0 19}
test text-22.189 {TextSearchCmd, regexp search greedy multi-line} -body {
    pack [text .t]
    .t insert 1.0 "abcde\nabcde\nabcde\na"
    list [.t search -regexp -backwards -count foo -- {(\w+\n\w)+} end] $foo
} -cleanup {
    destroy .t
} -result {1.0 19}
test text-22.190 {TextSearchCmd, regexp search greedy multi-line} -body {
    pack [text .t]
    .t insert 1.0 "abcde\nabcde\nabcde\na"
    list [.t search -regexp -all -backwards -count foo -- {(\w+\n\w)+} end] $foo
} -cleanup {
    destroy .t
} -result {1.0 19}
test text-22.191 {TextSearchCmd, backward regexp search no-overlaps} -body {
    pack [text .t]
    .t insert 1.0 "abcde\nabcde\nabcde\na"
    .t search -regexp -backward -all -- {(\w+\n\w)+} end 1.5
} -cleanup {
    destroy .t
} -result {2.0}
test text-22.192 {TextSearchCmd, backward regexp search no-overlaps} -body {
    pack [text .t]
    .t insert 1.0 "abcde\nabcde\nabcde\na"
    .t search -regexp -backward -all -- {(\w+\n\w)+} end 1.3
} -cleanup {
    destroy .t
} -result {1.3}
test text-22.193 {TextSearchCmd, backward regexp search no-overlaps} -body {
    pack [text .t]
    .t insert 1.0 "abcde\nabcde\nabcde\na"
    list [.t search -regexp -forward -count foo -- {(\w+\n\w)+} 1.3] $foo
} -cleanup {
    destroy .t
} -result {1.3 16}
test text-22.194 {TextSearchCmd, backward regexp search no-overlaps} -body {
    pack [text .t]
    .t insert 1.0 "abcde\nabcde\nabcde\na"
    list [.t search -regexp -forward -all -count foo -- {(\w+\n\w)+} 1.3] $foo
# This result is somewhat debatable -- the two results do overlap,
# but only because the search has totally wrapped around back to
# the start.
} -cleanup {
    destroy .t
} -result {{1.3 1.0} {16 19}}
test text-22.195 {TextSearchCmd, backward regexp search no-overlaps} -body {
    pack [text .t]
    .t insert 1.0 "abcde\nabcde\nabcde\na"
    list [.t search -regexp -forward -all -count foo -- {(\w+\n\w)+} 1.0 1.3] $foo
} -cleanup {
    destroy .t
} -result {1.0 19}
test text-22.196 {TextSearchCmd, regexp search multi-line} -body {
    pack [text .t]
    .t insert 1.0 "aaaa\nbbbb\naaaa\nbbbb\n"
    list [.t search -regexp -forward -all -count foo -- {(a+\n(b+\n))+} 1.0] $foo
} -cleanup {
    destroy .t
} -result {1.0 20}
test text-22.197 {TextSearchCmd, regexp search complex cases} -body {
    pack [text .t]
    .t insert 1.0 "aaaa\nbbbb\naaaa\nbbbb\n"
    list [.t search -regexp -forward -all -count foo \
      -- {(a+\n(b+\n))+} 1.0] $foo
} -cleanup {
    destroy .t
} -result {1.0 20}
test text-22.198 {TextSearchCmd, regexp search multi-line} -body {
    pack [text .t]
    .t insert 1.0 "aaaa\nbbbb\ncccc\nbbbb\naaaa\n"
    set foo {}
    list [.t search -regexp -forward -all -count foo \
      -- {(b+\nc+\nb+)\na+} 1.0] $foo
} -cleanup {
    destroy .t
} -result {2.0 19}
test text-22.199 {TextSearchCmd, regexp search multi-line} -constraints {
    knownBug
} -body {
    pack [text .t]
    .t insert 1.0 "aaaa\nbbbb\ncccc\nbbbb\naaaa\n"
    set foo {}
    list [.t search -regexp -forward -all -count foo \
      -- {(a+|b+\nc+\nb+)\na+} 1.0] $foo
} -cleanup {
    destroy .t
} -result {2.0 19}
test text-22.200 {TextSearchCmd, regexp search multi-line} -constraints {
    knownBug
} -body {
    pack [text .t]
    .t insert 1.0 "aaaa\nbbbb\ncccc\nbbbb\naaaa\n"
    set foo {}
    list [.t search -regexp -forward -all -count foo \
      -- {(a+|b+\nc+\nb+)+\na+} 1.0] $foo
} -cleanup {
    destroy .t
} -result {2.0 19}
test text-22.201 {TextSearchCmd, regexp search multi-line} -body {
    pack [text .t]
    .t insert 1.0 "aaaa\nbbbb\ncccc\nbbbb\naaaa\n"
    set foo {}
    list [.t search -regexp -forward -all -count foo \
      -- {((a+|b+\nc+\nb+)+\n)+a+} 1.0] $foo
} -cleanup {
    destroy .t
} -result {1.0 24}
test text-22.202 {TextSearchCmd, regexp search multi-line} -constraints {
    knownBug
} -body {
    pack [text .t]
    .t insert 1.0 "aaaa\nbbbb\nbbbb\nbbbb\nbbbb\n"
    list [.t search -regexp -backward -all -count foo \
      -- {b+\n|a+\n(b+\n)+} end] $foo
} -cleanup {
    destroy .t
} -result {1.0 25}
test text-22.203 {TextSearchCmd, regexp search multi-line} -constraints {
    knownBug
} -body {
    pack [text .t]
    .t insert 1.0 "aaaa\nbbbb\nbbbb\nbbbb\nbbbb\n"
    .t search -regexp -backward -- {b+\n|a+\n(b+\n)+} end
# Should match at 1.0 for a true greedy match
} -cleanup {
    destroy .t
} -result {1.0}
test text-22.204 {TextSearchCmd, regexp search multi-line} -body {
    pack [text .t]
    .t insert 1.0 "line0\nline1\nline1\nline1\nline1\nline2\nline2\nline2\nline3\n"
    .t search -nolinestop -regexp -nocase -forwards -- {^(.*)\n(\1\n)+} 1.0 end
# Matches at 6.0 currently
} -cleanup {
    destroy .t
} -result {2.0}
test text-22.205 {TextSearchCmd, regexp search multi-line} -setup {
    pack [text .t]
    set res {}
} -body {
    .t insert 1.0 "\naaaxxx\nyyy\n"
    lappend res [.t search -count c -regexp -- {x*\ny*} 2.0] $c
    lappend res [.t search -count c -regexp -- {x*\ny*} 2.1] $c
    return $res
} -cleanup {
    destroy .t
} -result {2.3 7 2.3 7}
test text-22.206 {TextSearchCmd, regexp search multi-line} -setup {
    pack [text .t]
    set res {}
} -body {
    .t insert 1.0 "\naaa\n\n\n\n\nxxx\n"
    lappend res [.t search -count c -regexp -- {\n+} 2.0] $c
    lappend res [.t search -count c -regexp -- {\n+} 2.1] $c
    return $res
} -cleanup {
    destroy .t
} -result {2.3 5 2.3 5}
test text-22.207 {TextSearchCmd, regexp search multi-line} -setup {
    pack [text .t]
    set res {}
} -body {
    .t insert 1.0 "\naaa\n\n\t  \n\t\t\t  \n\nxxx\n"
    lappend res [.t search -count c -regexp -- {(\n+(\t+ *)*)+} 2.0] $c
    return $res
} -cleanup {
    destroy .t
} -result {2.3 13}
test text-22.208 {TextSearchCmd, empty search range} -body {
    pack [text .t]
    .t insert 1.0 "a\na\na\n"
    .t search -- a 2.0 1.0
} -cleanup {
    destroy .t
} -result {}
test text-22.209 {TextSearchCmd, empty search range} -body {
    pack [text .t]
    .t insert 1.0 "a\na\na\n"
    .t search -backwards -- a 1.0 2.0
} -cleanup {
    destroy .t
} -result {}
test text-22.210 {TextSearchCmd, empty search range} -body {
    pack [text .t]
    .t insert 1.0 "a\na\na\n"
    .t search -- a 1.0 1.0
} -cleanup {
    destroy .t
} -result {}
test text-22.211 {TextSearchCmd, empty search range} -body {
    pack [text .t]
    .t insert 1.0 "a\na\na\n"
    .t search -backwards -- a 2.0 2.0
} -cleanup {
    destroy .t
} -result {}
test text-22.212 {TextSearchCmd, elide up to match} -setup {
    pack [text .t]
    set res {}
} -body {
    .t insert 1.0 "a\nb\nc"
    .t tag configure e -elide 1
    lappend res [.t search -regexp a 1.0]
    lappend res [.t search -regexp b 1.0]
    lappend res [.t search -regexp c 1.0]
    .t tag add e 1.0 2.0
    lappend res [.t search -regexp a 1.0]
    lappend res [.t search -regexp b 1.0]
    lappend res [.t search -regexp c 1.0]
    lappend res [.t search -elide -regexp a 1.0]
    lappend res [.t search -elide -regexp b 1.0]
    lappend res [.t search -elide -regexp c 1.0]
} -cleanup {
    destroy .t
} -result {1.0 2.0 3.0 {} 2.0 3.0 1.0 2.0 3.0}
test text-22.213 {TextSearchCmd, elide up to match, backwards} -setup {
    pack [text .t]
    set res {}
} -body {
    .t insert 1.0 "a\nb\nc"
    .t tag configure e -elide 1
    lappend res [.t search -backward -regexp a 1.0]
    lappend res [.t search -backward -regexp b 1.0]
    lappend res [.t search -backward -regexp c 1.0]
    .t tag add e 1.0 2.0
    lappend res [.t search -backward -regexp a 1.0]
    lappend res [.t search -backward -regexp b 1.0]
    lappend res [.t search -backward -regexp c 1.0]
    lappend res [.t search -backward -elide -regexp a 1.0]
    lappend res [.t search -backward -elide -regexp b 1.0]
    lappend res [.t search -backward -elide -regexp c 1.0]
} -cleanup {
    destroy .t
} -result {1.0 2.0 3.0 {} 2.0 3.0 1.0 2.0 3.0}
test text-22.214 {TextSearchCmd, elide up to match} -setup {
    pack [text .t]
    set res {}
} -body {
    .t insert 1.0 "a\nb\nc"
    .t tag configure e -elide 1
    lappend res [.t search a 1.0]
    lappend res [.t search b 1.0]
    lappend res [.t search c 1.0]
    .t tag add e 1.0 2.0
    lappend res [.t search a 1.0]
    lappend res [.t search b 1.0]
    lappend res [.t search c 1.0]
    lappend res [.t search -elide a 1.0]
    lappend res [.t search -elide b 1.0]
    lappend res [.t search -elide c 1.0]
} -cleanup {
    destroy .t
} -result {1.0 2.0 3.0 {} 2.0 3.0 1.0 2.0 3.0}
test text-22.215 {TextSearchCmd, elide up to match, backwards} -setup {
    pack [text .t]
    set res {}
} -body {
    .t insert 1.0 "a\nb\nc"
    .t tag configure e -elide 1
    lappend res [.t search -backward a 1.0]
    lappend res [.t search -backward b 1.0]
    lappend res [.t search -backward c 1.0]
    .t tag add e 1.0 2.0
    lappend res [.t search -backward a 1.0]
    lappend res [.t search -backward b 1.0]
    lappend res [.t search -backward c 1.0]
    lappend res [.t search -backward -elide a 1.0]
    lappend res [.t search -backward -elide b 1.0]
    lappend res [.t search -backward -elide c 1.0]
} -cleanup {
    destroy .t
} -result {1.0 2.0 3.0 {} 2.0 3.0 1.0 2.0 3.0}
test text-22.216 {TextSearchCmd, elide up to match} -setup {
    pack [text .t]
    set res {}
} -body {
    .t insert 1.0 "aa\nbb\ncc"
    .t tag configure e -elide 1
    lappend res [.t search ab 1.0]
    lappend res [.t search bc 1.0]
    .t tag add e 1.1 2.1
    lappend res [.t search ab 1.0]
    lappend res [.t search b 1.0]
    .t tag remove e 1.0 end
    .t tag add e 2.1 3.1
    lappend res [.t search bc 1.0]
    lappend res [.t search c 1.0]
    .t tag remove e 1.0 end
    .t tag add e 2.1 3.0
    lappend res [.t search bc 1.0]
    lappend res [.t search c 1.0]
} -cleanup {
    destroy .t
} -result {{} {} 1.0 2.1 2.0 3.1 2.0 3.0}
test text-22.217 {TextSearchCmd, elide up to match} -setup {
    pack [text .t]
    set res {}
} -body {
    .t insert 1.0 "aa\nbb\ncc"
    .t tag configure e -elide 1
    lappend res [.t search -regexp ab 1.0]
    lappend res [.t search -regexp bc 1.0]
    .t tag add e 1.1 2.1
    lappend res [.t search -regexp ab 1.0]
    lappend res [.t search -regexp b 1.0]
    .t tag remove e 1.0 end
    .t tag add e 2.1 3.1
    lappend res [.t search -regexp bc 1.0]
    lappend res [.t search -regexp c 1.0]
    .t tag remove e 1.0 end
    .t tag add e 2.1 3.0
    lappend res [.t search -regexp bc 1.0]
    lappend res [.t search -regexp c 1.0]
} -cleanup {
    destroy .t
} -result {{} {} 1.0 2.1 2.0 3.1 2.0 3.0}
test text-22.218 {TextSearchCmd, strict limits} -body {
    pack [text .t]
    .t insert 1.0 "Hello world!\nThis is a test\n"
    .t search -strictlimits -- "world" 1.3 1.8
} -cleanup {
    destroy .t
} -result {}
test text-22.219 {TextSearchCmd, strict limits} -body {
    pack [text .t]
    .t insert 1.0 "Hello world!\nThis is a test\n"
    .t search -strictlimits -- "world" 1.3 1.10
} -cleanup {
    destroy .t
} -result {}
test text-22.220 {TextSearchCmd, strict limits} -body {
    pack [text .t]
    .t insert 1.0 "Hello world!\nThis is a test\n"
    .t search -strictlimits -- "world" 1.3 1.11
} -cleanup {
    destroy .t
} -result {1.6}
test text-22.221 {TextSearchCmd, strict limits backwards} -body {
    pack [text .t]
    .t insert 1.0 "Hello world!\nThis is a test\n"
    .t search -strictlimits -backward -- "world" 2.3 1.8
} -cleanup {
    destroy .t
} -result {}
test text-22.222 {TextSearchCmd, strict limits backwards} -body {
    pack [text .t]
    .t insert 1.0 "Hello world!\nThis is a test\n"
    .t search -strictlimits -backward -- "world" 2.3 1.6
} -cleanup {
    destroy .t
} -result {1.6}
test text-22.223 {TextSearchCmd, strict limits backwards} -body {
    pack [text .t]
    .t insert 1.0 "Hello world!\nThis is a test\n"
    .t search -strictlimits -backward -- "world" 2.3 1.7
} -cleanup {
    destroy .t
} -result {}
test text-22.224 {TextSearchCmd, strict limits} -body {
    pack [text .t]
    .t insert 1.0 "Hello world!\nThis is a test\n"
    .t search -regexp -strictlimits -- "world" 1.3 1.8
} -cleanup {
    destroy .t
} -result {}
test text-22.225 {TextSearchCmd, strict limits} -body {
    pack [text .t]
    .t insert 1.0 "Hello world!\nThis is a test\n"
    .t search -regexp -strictlimits -backward -- "world" 2.3 1.8
} -cleanup {
    destroy .t
} -result {}


test text-23.1 {TkTextGetTabs procedure} -setup {
    text .t -highlightthickness 0 -bd 0 -relief flat -padx 0 -width 100
    pack .t
} -body {
    .t insert end "1\t2\t3\t4\t55.5"
    .t configure -tabs "\{{}"
} -cleanup {
    destroy .t
} -returnCodes {error} -result {unmatched open brace in list}
test text-23.2 {TkTextGetTabs procedure} -setup {
    text .t -highlightthickness 0 -bd 0 -relief flat -padx 0 -width 100
    pack .t
} -body {
    .t insert end "1\t2\t3\t4\t55.5"
    .t configure -tabs xyz
} -cleanup {
    destroy .t
} -returnCodes {error} -result {bad screen distance "xyz"}
test text-23.3 {TkTextGetTabs procedure} -setup {
    text .t -highlightthickness 0 -bd 0 -relief flat -padx 0 -width 100
    pack .t
} -body {
    .t insert end "1\t2\t3\t4\t55.5"
    .t configure -tabs {100 200}
    update idletasks
    list [lindex [.t bbox 1.2] 0] [lindex [.t bbox 1.4] 0]
} -cleanup {
    destroy .t
} -result {100 200}
test text-23.4 {TkTextGetTabs procedure} -setup {
    text .t -highlightthickness 0 -bd 0 -relief flat -padx 0 -width 100
    pack .t
} -body {
    .t insert end "1\t2\t3\t4\t55.5"
    .t configure -tabs {100 right 200 left 300 center 400 numeric}
    update idletasks
    list [expr [lindex [.t bbox 1.2] 0] + [lindex [.t bbox 1.2] 2]] \
	    [lindex [.t bbox 1.4] 0] \
	    [expr [lindex [.t bbox 1.6] 0] + [lindex [.t bbox 1.6] 2]/2] \
	    [lindex [.t bbox 1.10] 0]
} -cleanup {
    destroy .t
} -result {100 200 300 400}
test text-23.5 {TkTextGetTabs procedure} -setup {
    text .t -highlightthickness 0 -bd 0 -relief flat -padx 0 -width 100
    pack .t
} -body {
    .t insert end "1\t2\t3\t4\t55.5"
    .t configure -tabs {105 r 205 l 305 c 405 n}
    update idletasks
    list [expr [lindex [.t bbox 1.2] 0] + [lindex [.t bbox 1.2] 2]] \
	    [lindex [.t bbox 1.4] 0] \
	    [expr [lindex [.t bbox 1.6] 0] + [lindex [.t bbox 1.6] 2]/2] \
	    [lindex [.t bbox 1.10] 0]
} -cleanup {
    destroy .t
} -result {105 205 305 405}
test text-23.6 {TkTextGetTabs procedure} -setup {
    text .t -highlightthickness 0 -bd 0 -relief flat -padx 0 -width 100
    pack .t
} -body {
    .t insert end "1\t2\t3\t4\t55.5"
    .t configure -tabs {100 left 200 lork}
} -cleanup {
    destroy .t
} -returnCodes {error} -result {bad tab alignment "lork": must be left, right, center, or numeric}
test text-23.7 {TkTextGetTabs procedure} -setup {
    text .t -highlightthickness 0 -bd 0 -relief flat -padx 0 -width 100
    pack .t
} -body {
    .t insert end "1\t2\t3\t4\t55.5"
    .t configure -tabs {100 !44 200 lork}
} -cleanup {
    destroy .t
} -returnCodes {error} -result {bad screen distance "!44"}


test text-24.1 {TextDumpCmd procedure, bad args} -body {
    pack [text .t]
    .t insert 1.0 "One Line"
    .t mark set insert 1.0 
    .t dump
} -cleanup {
    destroy .t
} -returnCodes {error} -result {Usage: .t dump ?-all -image -text -mark -tag -window? ?-command script? index ?index2?}
test text-24.2 {TextDumpCmd procedure, bad args} -body {
    pack [text .t]
    .t insert 1.0 "One Line"
    .t mark set insert 1.0 
    .t dump -all
} -cleanup {
    destroy .t
} -returnCodes {error} -result {Usage: .t dump ?-all -image -text -mark -tag -window? ?-command script? index ?index2?}
test text-24.3 {TextDumpCmd procedure, bad args} -body {
    pack [text .t]
    .t insert 1.0 "One Line"
    .t mark set insert 1.0 
    .t dump -command
} -cleanup {
    destroy .t
} -returnCodes {error} -result {Usage: .t dump ?-all -image -text -mark -tag -window? ?-command script? index ?index2?}
test text-24.4 {TextDumpCmd procedure, bad args} -body {
    pack [text .t]
    .t insert 1.0 "One Line"
    .t mark set insert 1.0 
    .t dump -bogus
} -cleanup {
    destroy .t
} -returnCodes {error} -result {bad option "-bogus": must be -all, -command, -image, -mark, -tag, -text, or -window}
test text-24.5 {TextDumpCmd procedure, bad args} -body {
    pack [text .t]
    .t insert 1.0 "One Line"
    .t mark set insert 1.0 
    .t dump bogus
} -cleanup {
    destroy .t
} -returnCodes {error} -result {bad text index "bogus"}
test text-24.6 {TextDumpCmd procedure, one index} -body {
    pack [text .t]
    .t insert 1.0 "One Line"
    .t dump -text 1.2
} -cleanup {
    destroy .t
} -result {text e 1.2}
test text-24.7 {TextDumpCmd procedure, two indices} -body {
    pack [text .t]
    .t insert 1.0 "One Line"
    .t dump -text 1.0 1.end
} -cleanup {
    destroy .t
} -result {text {One Line} 1.0}
test text-24.8 {TextDumpCmd procedure, "end" index} -body {
    pack [text .t]
    .t insert 1.0 "One Line"
    .t dump -text 1.end end
} -cleanup {
    destroy .t
} -result {text {
} 1.8}
test text-24.9 {TextDumpCmd procedure, same indices} -body {
    pack [text .t]
    .t insert 1.0 "One Line"
    .t dump 1.5 1.5
} -cleanup {
    destroy .t
} -result {}
test text-24.10 {TextDumpCmd procedure, negative range} -body {
    pack [text .t]
    .t insert 1.0 "One Line"
    .t mark set insert 1.0 
    .t dump 1.5 1.0
} -cleanup {
    destroy .t
} -result {}
test text-24.11 {TextDumpCmd procedure, stop at begin-line} -body {
    pack [text .t]
    .t insert end "Line One\nLine Two\nLine Three\nLine Four"
    .t dump -text 1.0 2.0
} -cleanup {
    destroy .t
} -result {text {Line One
} 1.0}
test text-24.12 {TextDumpCmd procedure, span multiple lines} -body {
    pack [text .t]
    .t insert end "Line One\nLine Two\nLine Three\nLine Four"
    .t dump -text 1.5 3.end
} -cleanup {
    destroy .t
} -result {text {One
} 1.5 text {Line Two
} 2.0 text {Line Three} 3.0}
test text-24.13 {TextDumpCmd procedure, tags only} -body {
    pack [text .t]
    .t insert end "Line One\nLine Two\nLine Three\nLine Four"
    .t tag add x 2.0 2.end
    .t tag add y 1.0 end
    .t dump -tag 2.1 2.8
} -cleanup {
    destroy .t
} -result {}
test text-24.14 {TextDumpCmd procedure, tags only} -body {
    pack [text .t]
    .t insert end "Line One\nLine Two\nLine Three\nLine Four"
    .t tag add x 2.0 2.end
    .t tag add y 1.0 end
    .t dump -tag 2.0 2.8
} -cleanup {
    destroy .t
} -result {tagon x 2.0}
test text-24.15 {TextDumpCmd procedure, tags only} -body {
    pack [text .t]
    .t insert end "Line One\nLine Two\nLine Three\nLine Four"
    .t tag add x 2.0 2.end
    .t tag add y 1.0 end
    .t dump -tag 1.0 4.end
} -cleanup {
    destroy .t
} -result {tagon y 1.0 tagon x 2.0 tagoff x 2.8}
test text-24.16 {TextDumpCmd procedure, tags only} -body {
    pack [text .t]
    .t insert end "Line One\nLine Two\nLine Three\nLine Four"
    .t tag add x 2.0 2.end
    .t tag add y 1.0 end
    .t dump -tag 1.0 end
} -cleanup {
    destroy .t
} -result {tagon y 1.0 tagon x 2.0 tagoff x 2.8 tagoff y 5.0}
test text-24.17 {TextDumpCmd procedure, marks only} -body {
    pack [text .t]
    .t insert end "Line One\nLine Two\nLine Three\nLine Four"
    .t mark set insert 1.0
    .t mark set current 1.0
    .t mark set m 2.4
    .t mark set n 4.0
    .t mark set END end
    .t dump -mark 1.1 1.8
} -cleanup {
    destroy .t
} -result {}
test text-24.18 {TextDumpCmd procedure, marks only} -body {
    pack [text .t]
    .t insert end "Line One\nLine Two\nLine Three\nLine Four"
    .t mark set insert 1.0
    .t mark set current 1.0
    .t mark set m 2.4
    .t mark set n 4.0
    .t mark set END end
    .t dump -mark 2.0 2.8
} -cleanup {
    destroy .t
} -result {mark m 2.4}
test text-24.19 {TextDumpCmd procedure, marks only} -body {
    pack [text .t]
    .t insert end "Line One\nLine Two\nLine Three\nLine Four"
    .t mark set insert 1.0
    .t mark set current 1.0
    .t mark set m 2.4
    .t mark set n 4.0
    .t mark set END end
    .t dump -mark 1.1 4.end
} -cleanup {
    destroy .t
} -result {mark m 2.4 mark n 4.0}
test text-24.20 {TextDumpCmd procedure, marks only} -body {
    pack [text .t]
    .t insert end "Line One\nLine Two\nLine Three\nLine Four"
    .t mark set insert 1.0
    .t mark set current 1.0
    .t mark set m 2.4
    .t mark set n 4.0
    .t mark set END end
    .t dump -mark 1.0 end
} -cleanup {
    destroy .t
} -result {mark current 1.0 mark insert 1.0 mark m 2.4 mark n 4.0 mark END 5.0}
test text-24.21 {TextDumpCmd procedure, windows only} -setup {
    pack [text .t]
    .t insert end "Line One\nLine Two\nLine Three\nLine Four"
    for {set i 0} {$i < 100} {incr i} {.t insert end "-\n"}
    button .hello -text Hello
} -body {
    .t window create 3.end -window .hello
    .t window create 100.0 -create { }
    .t dump -window 1.0 5.0
} -cleanup {
    destroy .t
} -result {window .hello 3.10}
test text-24.22 {TextDumpCmd procedure, windows only} -setup {
    pack [text .t]
    .t insert end "Line One\nLine Two\nLine Three\nLine Four"
    for {set i 0} {$i < 100} {incr i} {.t insert end "-\n"}
    button .hello -text Hello
} -body {
    .t window create 3.end -window .hello
    .t window create 100.0 -create { }
    .t dump -window 5.0 end
} -cleanup {
    destroy .t
} -result {window {} 100.0}
test text-24.23 {TextDumpCmd procedure, command script} -setup {
    set x {}
    pack [text .t]
    proc Append {varName key value index} {
        upvar #0 $varName x
        lappend x $key $index $value
    }
} -body {
    .t insert end "Line One\nLine Two\nLine Three\nLine Four"
    .t mark set insert 1.0
    .t mark set current 1.0
    .t tag add x 2.0 2.end
    .t mark set m 2.4
    .t dump -command {Append x} -all 1.0 end
    return $x
} -cleanup {
    destroy .t
    rename Append {}
} -result {mark 1.0 current mark 1.0 insert text 1.0 {Line One
} tagon 2.0 x text 2.0 Line mark 2.4 m text 2.4 { Two} tagoff 2.8 x text 2.8 {
} text 3.0 {Line Three
} text 4.0 {Line Four
}}
test text-24.24 {TextDumpCmd procedure, command script} -setup {
    set x {}
    pack [text .t]
    proc Append {varName key value index} {
        upvar #0 $varName x
        lappend x $key $index $value
    }
} -body {
    .t insert end "Line One\nLine Two\nLine Three\nLine Four"
    .t mark set insert 1.0
    .t mark set current 1.0
    .t mark set m 2.4
    .t dump -mark -command {Append x} 1.0 end
    return $x
} -cleanup {
    destroy .t
    rename Append {}
} -result {mark 1.0 current mark 1.0 insert mark 2.4 m}
test text-24.25 {TextDumpCmd procedure, unicode characters} -body {
    text .t
    .t insert 1.0 \xb1\xb1\xb1
    .t dump -all 1.0 2.0
} -cleanup {
    destroy .t
} -result "text \xb1\xb1\xb1 1.0 mark insert 1.3 mark current 1.3 text {\n} 1.3"
test text-24.26 {TextDumpCmd procedure, unicode characters} -body {
    text .t
    .t delete 1.0 end
    .t insert 1.0 abc\xb1\xb1\xb1
    .t dump -all 1.0 2.0
} -cleanup {
    destroy .t
} -result "text abc\xb1\xb1\xb1 1.0 mark insert 1.6 mark current 1.6 text {\n} 1.6"
test text-24.27 {TextDumpCmd procedure, peer present} -body {
    text .t
    .t peer create .t.t
    .t dump -all 1.0 end
} -cleanup {
    destroy .t
} -result "mark insert 1.0 mark current 1.0 text {\n} 1.0"

test text-25.1 {text widget vs hidden commands} -body {
    text .t
    set y [list {} [interp hidden]]
    interp hide {} .t
    destroy .t
    set x [list [winfo children .] [interp hidden]]
    expr {$x eq $y}
} -result {1}


test text-26.1 {bug fix - 1642} -body {
    pack [text .t]
    .t insert end "line 1\n"
    .t insert end "line 2\n"
    .t insert end "line 3\n"
    .t insert end "line 4\n"
    .t insert end "line 5\n"
    tk::TextSetCursor .t 3.0
    .t search -backward -regexp "\$" insert 1.0
} -cleanup {
    destroy .t
} -result {2.6}


test text-27.1 {TextEditCmd procedure, argument parsing} -body {
    pack [text .t]
    .t edit
} -cleanup {
    destroy .t
} -returnCodes {error} -result {wrong # args: should be ".t edit option ?arg ...?"}
test text-27.2 {TextEditCmd procedure, argument parsing} -body {
    pack [text .t]
    .t edit gorp
} -cleanup {
    destroy .t
} -returnCodes {error} -result {bad edit option "gorp": must be modified, redo, reset, separator, or undo}
test text-27.3 {TextEditUndo procedure, undoing changes} -body {
    text .t -undo 1
    pack .t
    .t insert end "line 1\n"
    .t delete 1.4 1.6
    .t insert end "should be gone after undo\n"
    .t edit undo
    .t get 1.0 end
} -cleanup {
    destroy .t
} -result "line\n\n"
test text-27.4 {TextEditRedo procedure, redoing changes} -body {
    text .t -undo 1
    pack .t
    .t insert end "line 1\n"
    .t delete 1.4 1.6
    .t insert end "should be back after redo\n"
    .t edit undo
    .t edit redo
    .t get 1.0 end
} -cleanup {
    destroy .t
} -result "line\nshould be back after redo\n\n"
test text-27.5 {TextEditUndo procedure, resetting stack} -body {
    text .t -undo 1
    pack .t
    .t insert end "line 1\n"
    .t delete 1.4 1.6
    .t insert end "should be back after redo\n"
    .t edit reset
    catch {.t edit undo} msg
    return $msg
} -cleanup {
    destroy .t
} -result "nothing to undo"
test text-27.6 {TextEditCmd procedure, insert separator} -body {
    text .t -undo 1
    pack .t
    .t insert end "line 1\n"
    .t edit separator
    .t insert end "line 2\n"
    .t edit undo
    .t get 1.0 end
} -cleanup {
    destroy .t
} -result "line 1\n\n"
test text-27.7 {-autoseparators configuration option} -body {
    text .t -undo 1 -autoseparators 0
    pack .t
    .t insert end "line 1\n"
    .t delete 1.4 1.6
    .t insert end "line 2\n"
    .t edit undo
    .t get 1.0 end
} -cleanup {
    destroy .t
} -result "\n"
test text-27.8 {TextEditCmd procedure, modified flag} -body {
    text .t
    pack .t
    .t insert end "line 1\n"
    .t edit modified
} -cleanup {
    destroy .t
} -result {1}
test text-27.9 {TextEditCmd procedure, reset modified flag} -body {
    text .t
    pack .t
    .t insert end "line 1\n"
    .t edit modified 0
    .t edit modified
} -cleanup {
    destroy .t
} -result {0}
test text-27.10 {TextEditCmd procedure, set modified flag} -body {
    text .t
    pack .t
    .t edit modified 1
    .t edit modified
} -cleanup {
    destroy .t
} -result {1}
test text-27.11 {TextEditCmd procedure, set modified flag repeat} -setup {
    text .t
    pack .t
    set ::retval {}
} -body {
    bind .t <<Modified>> "lappend ::retval modified"
# Shouldn't require [update idle] to trigger event [Bug 1809538]
    lappend ::retval [.t edit modified]
    .t edit modified 1
    update idletasks
    lappend ::retval [.t edit modified]
    .t edit modified 1 ; # binding should only fire once [Bug 1799782]
    update idletasks
    lappend ::retval [.t edit modified]
} -cleanup {
    destroy .t
} -result {0 modified 1 1}
test text-27.12 {<<Modified>> virtual event} -body {
    set ::retval unmodified
    text .t -undo 1
    pack .t
    bind .t <<Modified>> "set ::retval modified"
    update idletasks
    .t insert end "nothing special\n"
    return $::retval
} -cleanup {
    destroy .t
} -result {modified}
test text-27.13 {<<Modified>> virtual event - insert before Modified} -body {
    set ::retval {}
    pack [text .t -undo 1]
    bind .t <<Modified>> { set ::retval [.t get 1.0 end-1c] }
    update idletasks
    .t insert end "nothing special"
    return $::retval
} -cleanup {
    destroy .t
} -result {nothing special}
test text-27.14 {<<Modified>> virtual event - delete before Modified} -body {
# Bug 1737288, make sure we delete chars before triggering <<Modified>>
    set ::retval {}
    pack [text .t -undo 1]
    bind .t <<Modified>> { set ::retval [.t get 1.0 end-1c] }
    .t insert end "nothing special"
    .t edit modified 0
    .t delete 1.0 1.2
    set ::retval
} -cleanup {
    destroy .t
} -result {thing special}
test text-27.15 {<<Selection>> virtual event} -body {
    set ::retval no_selection
    pack [text .t -undo 1]
    bind .t <<Selection>> "set ::retval selection_changed"
    update idletasks
    .t insert end "nothing special\n"
    .t tag add sel 1.0 1.1
    set ::retval
} -cleanup {
    destroy .t
} -result {selection_changed}
test text-27.16 {-maxundo configuration option} -body {
    text .t -undo 1  -autoseparators 1 -maxundo 2
    pack .t
    .t insert end "line 1\n"
    .t delete 1.4 1.6
    .t insert end "line 2\n"
    catch {.t edit undo}
    catch {.t edit undo}
    catch {.t edit undo}
    .t get 1.0 end
} -cleanup {
    destroy .t
} -result "line 1\n\n"
test text-27.17 {bug fix 1536735 - undo with empty text} -body {
    text .t -undo 1
    set r [.t edit modified]
    .t delete 1.0
    lappend r [.t edit modified]
    lappend r [catch {.t edit undo}]
    lappend r [.t edit modified]
} -cleanup {
    destroy .t
} -result {0 0 1 0}
test text-27.18 {patch 1469210 - inserting after undo} -setup {
    destroy .t
} -body {
    text .t -undo 1
    .t insert end foo
    .t edit modified 0
    .t edit undo
    .t insert end bar
    .t edit modified
} -cleanup {
    destroy .t
} -result 1

test text-28.1 {bug fix - 624372, ControlUtfProc long lines} -body {
    pack [text .t -wrap none]
    .t insert end [string repeat "\1" 500]
} -cleanup {
    destroy .t
} -result {}


test text-29.1 {tabs - must be positive and must be increasing} -body {
    pack [text .t -wrap none]
    .t configure -tabs {0}
} -cleanup {
    destroy .t
} -returnCodes {error} -result {tab stop "0" is not at a positive distance}
test text-29.2 {tabs - must be positive and must be increasing} -body {
    pack [text .t -wrap none]
    .t configure -tabs {-5}
} -cleanup {
    destroy .t
} -returnCodes {error} -result {tab stop "-5" is not at a positive distance}
test text-29.3 {tabs - must be positive and must be increasing} -constraints {
    knownBug
} -body {
# This bug will be fixed in Tk 9.0, when we can allow a minor
# incompatibility with Tk 8.x
    pack [text .t -wrap none]
    .t configure -tabs {10c 5c}
} -cleanup {
    destroy .t
} -returnCodes {error} -result {tabs must be monotonically increasing, but "5c" is smaller than or equal to the previous tab}
test text-29.4 {tabs - must be positive and must be increasing} -body {
    pack [text .t -wrap none]
    .t insert end "a\tb\tc\td\te"
    catch {.t configure -tabs {10c 5c}}
    update ; update ; update
# This test must simply not go into an infinite loop to succeed
    set result 1
} -cleanup {
    destroy .t
} -result {1}


test text-30.1 {repeated insert and scroll} -body {
    pack [text .t]
    for {set i 0} {$i < 30} {incr i} {
        .t insert end "blabla\n"
        eval .t yview moveto 1
    }
# This test must simply not crash to succeed
    set result 1
} -cleanup {
    destroy .t
} -result {1}
test text-30.2 {repeated insert and scroll} -body {
    pack [text .t]
    for {set i 0} {$i < 30} {incr i} {
        .t insert end "blabla\n"
        eval .t yview scroll 1 pages
    }
# This test must simply not crash to succeed
    set result 1
} -cleanup {
    destroy .t
} -result {1}
test text-30.3 {repeated insert and scroll} -body {
    pack [text .t]
    for {set i 0} {$i < 30} {incr i} {
        .t insert end "blabla\n"
        eval .t yview scroll 100 pixels
    }
# This test must simply not crash to succeed
    set result 1
} -cleanup {
    destroy .t
} -result {1}
test text-30.4 {repeated insert and scroll} -body {
    pack [text .t]
    for {set i 0} {$i < 30} {incr i} {
        .t insert end "blabla\n"
        eval .t yview scroll 10 units
    }
# This test must simply not crash to succeed
    set result 1
} -cleanup {
    destroy .t
} -result {1}


test text-31.1 {peer widgets} -body {
    toplevel .top
    pack [text .t]
    pack [.t peer create .top.t]
    destroy .t .top
} -result {}
test text-31.2 {peer widgets} -body {
    toplevel .top1
    toplevel .top2
    pack [text .t]
    pack [.t peer create .top1.t]
    pack [.t peer create .top2.t]
    .t insert end "abcd\nabcd"
    update
    destroy .top1
    update
    .t insert end "abcd\nabcd"
    update
    destroy .t .top2
    update
} -result {}
test text-31.3 {peer widgets} -body {
    toplevel .top1
    toplevel .top2
    pack [text .t]
    pack [.t peer create .top1.t]
    pack [.t peer create .top2.t]
    .t insert end "abcd\nabcd"
    update
    destroy .t
    update
    .top2.t insert end "abcd\nabcd"
    update
    destroy .t .top2
    update
} -result {}
test text-31.4 {peer widgets} -body {
    toplevel .top
    pack [text .t]
    for {set i 1} {$i < 20} {incr i} {
	   .t insert end "Line $i\n"
    }
    pack [.t peer create .top.t -start 5 -end 11]
    update
    destroy .t .top
} -result {}
test text-31.5 {peer widgets} -body {
    toplevel .top
    pack [text .t]
    for {set i 1} {$i < 20} {incr i} {
	   .t insert end "Line $i\n"
    }
    pack [.t peer create .top.t -start 5 -end 11]
    pack [.top.t peer create .top.t2]
    set res [list [.top.t index end] [.top.t2 index end]]
    update
    return $res
} -cleanup {
    destroy .t .top
} -result {7.0 7.0}
test text-31.6 {peer widgets} -body {
    toplevel .top
    pack [text .t]
    for {set i 1} {$i < 20} {incr i} {
	   .t insert end "Line $i\n"
    }
    pack [.t peer create .top.t -start 5 -end 11]
    pack [.top.t peer create .top.t2 -start {} -end {}]
    set res [list [.top.t index end] [.top.t2 index end]]
    update
    return $res
} -cleanup {
    destroy .t .top
} -result {7.0 21.0}
test text-31.7 {peer widgets} -body {
    toplevel .top
    pack [text .t]
    for {set i 1} {$i < 20} {incr i} {
	   .t insert end "Line $i\n"
    }
    pack [.t peer create .top.t -start 5 -end 11]
    update ; update
    set p1 [.top.t count -update -ypixels 1.0 end]
    set p2 [.t count -update -ypixels 5.0 11.0]
    expr {$p1 eq $p2}
} -cleanup {
    destroy .t .top
} -result {1}
test text-31.8 {peer widgets} -body {
    toplevel .top
    pack [text .t]
    for {set i 1} {$i < 20} {incr i} {
	   .t insert end "Line $i\n"
    }
    pack [.t peer create .top.t -start 5 -end 11]
    update ; update
    .t delete 3.0 6.0
    .top.t index end
} -cleanup {
    destroy .t .top
} -result {6.0}
test text-31.9 {peer widgets} -body {
    toplevel .top
    pack [text .t]
    for {set i 1} {$i < 20} {incr i} {
	   .t insert end "Line $i\n"
    }
    pack [.t peer create .top.t -start 5 -end 11]
    update ; update
    .t delete 8.0 12.0
    .top.t index end
} -cleanup {
    destroy .t .top
} -result {4.0}
test text-31.10 {peer widgets} -body {
    toplevel .top
    pack [text .t]
        for {set i 1} {$i < 20} {incr i} {
        .t insert end "Line $i\n"
    }
    pack [.t peer create .top.t -start 5 -end 11]
    update ; update
    .t delete 3.0 13.0
    .top.t index end
} -cleanup {
    destroy .t .top
} -result {1.0}
test text-31.11 {peer widgets} -setup {
    pack [text .t]
    set res {}
} -body {
    for {set i 1} {$i < 100} {incr i} {
        .t insert end "Line $i\n"
    }
    .t tag add sel 1.0 end-1c
    lappend res [.t tag ranges sel]
    .t configure -start 10 -end 20
    lappend res [.t tag ranges sel]
    return $res
} -cleanup {
    destroy .t
} -result {{1.0 100.0} {1.0 11.0}}
test text-31.12 {peer widgets} -setup {
    pack [text .t]
    set res {}
} -body {
    for {set i 1} {$i < 100} {incr i} {
	   .t insert end "Line $i\n"
    }
    .t tag add sel 1.0 end-1c
    lappend res [.t tag ranges sel]
    .t configure -start 11
    lappend res [.t tag ranges sel]
    return $res
} -cleanup {
    destroy .t
} -result {{1.0 100.0} {1.0 90.0}}
test text-31.13 {peer widgets} -setup {
    pack [text .t]
    set res {}
} -body {
    for {set i 1} {$i < 100} {incr i} {
	   .t insert end "Line $i\n"
    }
    .t tag add sel 1.0 end-1c
    lappend res [.t tag ranges sel]
    .t configure -end 90
    lappend res [.t tag ranges sel]
    destroy .t
    return $res
} -cleanup {
    destroy .t
} -result {{1.0 100.0} {1.0 90.0}}
test text-31.14 {peer widgets} -setup {
    pack [text .t]
    set res {}
} -body {
    for {set i 1} {$i < 20} {incr i} {
	   .t insert end "Line $i\n"
    }
    .t tag add sel 1.0 3.0 5.0 7.0 9.0 11.0 13.0 15.0 17.0 19.0 
    lappend res [.t tag prevrange sel 1.0]
    .t configure -start 6 -end 12
    lappend res [.t tag ranges sel]
    lappend res "next" [.t tag nextrange sel 4.0] \
      [.t tag nextrange sel 5.0] [.t tag nextrange sel 6.0] \
      [.t tag nextrange sel 7.0]
    lappend res "prev" [.t tag prevrange sel 1.0] \
      [.t tag prevrange sel 2.0] [.t tag prevrange sel 3.0] \
      [.t tag prevrange sel 4.0]
    return $res
} -cleanup {
    destroy .t
} -result {{} {1.0 2.0 4.0 6.0} next {4.0 6.0} {} {} {} prev {} {1.0 2.0} {1.0 2.0} {1.0 2.0}}
test text-31.15 {peer widgets} -setup {
    pack [text .t]
    set res {}
} -body {
    for {set i 1} {$i < 20} {incr i} {
	   .t insert end "Line $i\n"
    }
    .t tag add sel 1.0 3.0 9.0 11.0 13.0 15.0 17.0 19.0 
    .t configure -start 6 -end 12
    lappend res [.t tag ranges sel]
    lappend res "next" [.t tag nextrange sel 4.0] \
      [.t tag nextrange sel 5.0] [.t tag nextrange sel 6.0] \
      [.t tag nextrange sel 7.0]
    lappend res "prev" [.t tag prevrange sel 1.0] \
      [.t tag prevrange sel 2.0] [.t tag prevrange sel 3.0] \
      [.t tag prevrange sel 4.0]
    return $res
} -cleanup {
    destroy .t
} -result {{4.0 6.0} next {4.0 6.0} {} {} {} prev {} {} {} {}}
test text-31.16 {peer widgets} -setup {
    pack [text .t]
    set res {}
} -body {
    for {set i 1} {$i < 20} {incr i} {
	.t insert end "Line $i\n"
    }
    .t tag add sel 1.0 7.0 9.0 11.0 13.0 15.0 17.0 19.0 
    .t configure -start 6 -end 12
    lappend res [.t tag ranges sel]
    lappend res "next" [.t tag nextrange sel 4.0] \
      [.t tag nextrange sel 5.0] [.t tag nextrange sel 6.0] \
      [.t tag nextrange sel 7.0]
    lappend res "prev" [.t tag prevrange sel 1.0] \
      [.t tag prevrange sel 2.0] [.t tag prevrange sel 3.0] \
      [.t tag prevrange sel 4.0]
    return $res
} -cleanup {
    destroy .t
} -result {{1.0 2.0 4.0 6.0} next {4.0 6.0} {} {} {} prev {} {1.0 2.0} {1.0 2.0} {1.0 2.0}}
test text-31.17 {peer widgets} -setup {
    pack [text .t]
    set res {}
} -body {
    for {set i 1} {$i < 20} {incr i} {
	   .t insert end "Line $i\n"
    }
    .t tag add sel 1.0 11.0
    lappend res [.t tag ranges sel]
    lappend res [catch {.t configure -start 15 -end 10}]
    lappend res [.t tag ranges sel]
    .t configure -start 6 -end 12
    lappend res [.t tag ranges sel]
    .t configure -start {} -end {}
    lappend res [.t tag ranges sel]
    return $res
} -cleanup {
    destroy .t
} -result {{1.0 11.0} 1 {1.0 11.0} {1.0 6.0} {1.0 11.0}}
test text-31.18 {peer widgets} -setup {
    pack [text .t]
    set res {}
} -body {
    for {set i 1} {$i < 20} {incr i} {
	   .t insert end "Line $i\n"
    }
    .t tag add sel 1.0 11.0
    lappend res [.t index sel.first]
    lappend res [.t index sel.last]
    return $res
} -cleanup {
    destroy .t
} -result {1.0 11.0} 
test text-31.19 {peer widgets} -body {
    pack [text .t]
    for {set i 1} {$i < 20} {incr i} {
	   .t insert end "Line $i\n"
    }
    .t tag delete sel
    .t index sel.first
} -cleanup {
    destroy .t
} -returnCodes {error} -result {text doesn't contain any characters tagged with "sel"}


test text-32.1 {line heights on creation} -setup {
    text .t
    proc makeText {} {
        set w .g
        set font "Times 11"
        destroy .g
        toplevel .g
        frame $w.f -highlightthickness 2 -borderwidth 2 -relief sunken
        set t $w.f.text
        text $t -yscrollcommand "$w.scroll set" -setgrid true -font $font \
	    -width 70 -height 35 -wrap word -highlightthickness 0 \
	    -borderwidth 0
        pack $t -expand  yes -fill both
        scrollbar $w.scroll -command "$t yview"
        pack $w.scroll -side right -fill y
        pack $w.f -expand yes -fill both
        $t tag configure center -justify center -spacing1 5m -spacing3 5m
        $t tag configure buttons -lmargin1 1c -lmargin2 1c -rmargin 1c \
            -spacing1 3m -spacing2 0 -spacing3 0
        for {set i 0} {$i < 40} {incr i} {
            $t insert end "${i}word "
        }
        return $t
    }
} -body {
    set w [makeText]
    update ; after 1000 ; update
    set before [$w count -ypixels 1.0 2.0]
    $w insert 1.0 "a"
    update
    set after [$w count -ypixels 1.0 2.0]
    destroy .g
    expr {$before eq $after} 
} -cleanup {
    destroy .t
} -result {1}


test text-33.1 {TextWidgetCmd procedure, "peer" option} -setup {
    text .t
} -body {
    .t peer foo 1
} -cleanup {
    destroy .t
} -returnCodes {error} -result {bad peer option "foo": must be create or names}
test text-33.2 {TextWidgetCmd procedure, "peer" option} -setup {
    text .t
} -body {
    .t peer names foo
} -cleanup {
    destroy .t
} -returnCodes {error} -result {wrong # args: should be ".t peer names"}
test text-33.3 {TextWidgetCmd procedure, "peer" option} -setup {
    text .t
} -body {
    .t p names
} -cleanup {
    destroy .t
} -returnCodes {ok} -result {}
test text-33.4 {TextWidgetCmd procedure, "peer" option} -setup {
    text .t
} -body {
    .t peer names
} -cleanup {
    destroy .t
} -result {}
test text-33.5 {TextWidgetCmd procedure, "peer" option} -setup {
    text .t
} -body {
    .t peer create foo
} -cleanup {
    destroy .t
} -returnCodes {error} -result {bad window path name "foo"}
test text-33.6 {TextWidgetCmd procedure, "peer" option} -setup {
    text .t
    set res {}
} -body {
    .t peer create .t2
    lappend res [.t peer names]
    lappend res [.t2 peer names]
    destroy .t2
    lappend res [.t peer names]
} -cleanup {
    destroy .t
} -result {.t2 .t {}}
test text-33.7 {peer widget -start, -end} -body {
    text .t
    set res [.t configure -start 10 -end 5]
    return $res
} -cleanup {
    destroy .t
} -returnCodes {2} -result {}
test text-33.8 {peer widget -start, -end} -body {
    text .t
    for {set i 1} {$i < 100} {incr i} {
	   .t insert end "Line $i\n"
    }
    .t configure -start 10 -end 5
} -cleanup {
    destroy .t
} -returnCodes {error} -result {-startline must be less than or equal to -endline}
test text-33.9 {peer widget -start, -end} -body {
    text .t
    for {set i 1} {$i < 100} {incr i} {
	.t insert end "Line $i\n"
    }
    .t configure -start 5 -end 10
} -cleanup {
    destroy .t
} -returnCodes {ok} -result {}
test text-33.10 {peer widget -start, -end} -body {
    text .t
    for {set i 1} {$i < 100} {incr i} {
	   .t insert end "Line $i\n"
    }
    set res [.t index end]
    lappend res [catch {.t configure -start 5 -end 10 -tab foo}]
    lappend res [.t index end]
    lappend res [catch {.t configure -tab foo -start 15 -end 20}]
    lappend res [.t index end]
    .t configure -start {} -end {}
    lappend res [.t index end]
    return $res
} -cleanup {
    destroy .t
} -result {101.0 1 101.0 1 101.0 101.0}
test text-33.11 {peer widget -start, -end} -body {
    text .t
    for {set i 1} {$i < 100} {incr i} {
	   .t insert end "Line $i\n"
    }
    set res [.t index end]
    lappend res [catch {.t configure -start 5 -end 15}]
    lappend res [.t index end]
    lappend res [catch {.t configure -start 10 -end 40}]
    lappend res [.t index end]
    .t configure -start {} -end {}
    lappend res [.t index end]
    return $res
} -cleanup {
    destroy .t
} -result {101.0 0 11.0 0 31.0 101.0}

test text-34.1 {peer widget -start, -end and selection} -setup {
    text .t
    set res {}
} -body {
    for {set i 1} {$i < 100} {incr i} {
	   .t insert end "Line $i\n"
    }
    .t tag add sel 10.0 20.0
    lappend res [.t tag ranges sel]
    .t configure -start 5 -end 30
    lappend res [.t tag ranges sel]
    .t configure -start 5 -end 15
    lappend res [.t tag ranges sel]
    .t configure -start 15 -end 30
    lappend res [.t tag ranges sel]
    .t configure -start 15 -end 16
    lappend res [.t tag ranges sel]
    .t configure -start 25 -end 30
    lappend res [.t tag ranges sel]
    .t configure -start {} -end {}
    lappend res [.t tag ranges sel]
    return $res
} -cleanup {
    destroy .t
} -result {{10.0 20.0} {6.0 16.0} {6.0 11.0} {1.0 6.0} {1.0 2.0} {} {10.0 20.0}}

test text-35.1 {widget dump -command alters tags} -setup {
     proc Dumpy {key value index} {
#puts "KK: $key, $value"
      .t tag add $value [list $index linestart] [list $index lineend]
    }
    text .t
} -body {
    .t insert end "abc\n" a "---" {} "def" b "   \n" {} "ghi\n" c
    .t tag configure b -background red
    .t dump -all -command Dumpy 1.0 end
    set result "ok"
} -cleanup {
    destroy .t
} -result {ok}
test text-35.2 {widget dump -command makes massive changes} -setup {
    proc Dumpy {key value index} {
#puts "KK: $key, $value"
      .t delete 1.0 end
    }
    text .t
} -body {
    .t insert end "abc\n" a "---" {} "def" b "   \n" {} "ghi\n" c
    .t tag configure b -background red
    .t dump -all -command Dumpy 1.0 end
    set result "ok"
} -cleanup {
    destroy .t
} -result {ok}
test text-35.3 {widget dump -command destroys widget} -setup {
    proc Dumpy {key value index} {
#puts "KK: $key, $value"
        destroy .t
    }
    text .t
} -body {
    .t insert end "abc\n" a "---" {} "def" b "   \n" {} "ghi\n" c
    .t tag configure b -background red
    .t dump -all -command Dumpy 1.0 end
    set result "ok"
} -cleanup {
    destroy .t
} -result {ok}


test text-36.1 "bug #1777362: event handling with hyphenated windows" -setup {
    proc bgerror {m} {set ::my_error $m}
    set ::my_error {}
    pack [set w [text .t-1]]
} -body {
    tkwait visibility $w
    event generate $w <1>
    event generate $w <1>
    update
    set ::my_error
} -cleanup {
    destroy .t-1
} -result {}
test text-36.2 "bug #1777362: event handling with hyphenated windows" -setup {
    proc bgerror {m} {set ::my_error $m}
    set ::my_error {}
    pack [set w [text .t+1]]
} -body {
    tkwait visibility $w
    event generate $w <1>
    event generate $w <1>
    update
    set ::my_error
} -cleanup {
    destroy $w
} -result {}
test text-36.3 "bug #1777362: event handling with hyphenated windows" -setup {
    proc bgerror {m} {set ::my_error $m}
    set ::my_error {}
    pack [set w [text .t*1]]
} -body {
    tkwait visibility $w
    event generate $w <1>
    event generate $w <1>
    update
    set ::my_error
} -cleanup {
    destroy $w
} -result {}

# cleanup
cleanupTests
return

# Local Variables:
# mode: tcl
# End:<|MERGE_RESOLUTION|>--- conflicted
+++ resolved
@@ -2613,15 +2613,12 @@
     .t insert end [string repeat "fghij " 50]\n
     .t insert end [string repeat "klmno " 50]
     .t count -lines -chars -indices -displaylines 1.0 end
-<<<<<<< HEAD
 } -cleanup {
     destroy .t
 } -result {3 903 903 45}
-=======
-} {3 903 903 45}
-.t configure -wrap none
-test text-9.2.44 {TextWidgetCmd procedure, "count" option} -setup {
-    .t delete 1.0 end
+test text-10.39 {TextWidgetCmd procedure, "count" option} -setup {
+    text .t
+    pack .t
     update
     set res {}
 } -body {
@@ -2634,8 +2631,9 @@
     .t tag add hidden 2.9 3.17
     .t tag configure hidden -elide true
     lappend res [.t count -displaylines 1.19 3.24] [.t count -displaylines 1.0 end]
+} -cleanup {
+    destroy .t
 } -result {2 6 2 5}
->>>>>>> eacdd4e4
 
 
 test text-11.1 {counting with tag priority eliding} -setup {
