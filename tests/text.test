# This file is a Tcl script to test the code in the file tkText.c.
# This file is organized in the standard fashion for Tcl tests.
#
# Copyright (c) 1992-1994 The Regents of the University of California.
# Copyright (c) 1994-1996 Sun Microsystems, Inc.
# Copyright (c) 1998-1999 by Scriptics Corporation.
# All rights reserved.

package require tcltest 2.2
eval tcltest::configure $argv
tcltest::loadTestedCommands
namespace import -force tcltest::test

# The statements below reset the main window;  it's needed if the window
# manager is mwm to make mwm forget about a previous minimum size setting.
wm geometry . {}
wm withdraw .
wm minsize . 1 1
wm positionfrom . user
wm deiconify .

text .t; .t debug on; destroy .t

test text-1.1 {configuration option: "autoseparators"} -setup {
    text .t
    pack .t
    update
} -body {
    .t configure -autoseparators yes
    .t cget -autoseparators
} -cleanup {
    destroy .t
} -result {1}
test text-1.1b {configuration option: "autoseparators", default} -setup {
    text .t -borderwidth 2 -highlightthickness 2 -font {Courier -12 bold}
    pack .t
    update
} -body {
    .t cget -autoseparators
} -cleanup {
    destroy .t
} -result {1}
test text-1.2 {configuration option: "autoseparators"} -setup {
    text .t
    pack .t
    update
} -body {
    .t configure -autoseparators nah
} -cleanup {
    destroy .t
} -match glob -returnCodes {error} -result {*}
test text-1.3 {configuration option: "background"} -setup {
    text .t
    pack .t
    update
} -body {
    .t configure -background #ff00ff
    .t cget -background
} -cleanup {
    destroy .t
} -result {#ff00ff}
test text-1.4 {configuration option: "background"} -setup {
    text .t
    pack .t
    update
} -body {
    .t configure -background <gorp>
} -cleanup {
    destroy .t
} -match glob -returnCodes {error} -result {*}
test text-1.5 {configuration option: "bd"} -setup {
    text .t
    pack .t
    update
} -body {
    .t configure -bd 4
    .t cget -bd
} -cleanup {
    destroy .t
} -result {4}
test text-1.6 {configuration option: "bd"} -setup {
    text .t
    pack .t
    update
} -body {
    .t configure -bd foo
} -cleanup {
    destroy .t
} -match glob -returnCodes {error} -result {*}
test text-1.7 {configuration option: "bg"} -setup {
    text .t
    pack .t
    update
} -body {
    .t configure -bg blue
    .t cget -bg
} -cleanup {
    destroy .t
} -result {blue}
test text-1.8 {configuration option: "bg"} -setup {
    text .t
    pack .t
    update
} -body {
    .t configure -bg #xx
} -cleanup {
    destroy .t
} -match glob -returnCodes {error} -result {*}
test text-1.9 {configuration option: "blockcursor"} -setup {
    text .t
    pack .t
    update
} -body {
    .t configure -blockcursor 0
    .t cget -blockcursor
} -cleanup {
    destroy .t
} -result {0}
test text-1.10 {configuration option: "blockcursor"} -setup {
    text .t
    pack .t
    update
} -body {
    .t configure -blockcursor xx
} -cleanup {
    destroy .t
} -match glob -returnCodes {error} -result {*}
test text-1.11 {configuration option: "borderwidth"} -setup {
    text .t
    pack .t
    update
} -body {
    .t configure -borderwidth 7
    .t cget -borderwidth
} -cleanup {
    destroy .t
} -result {7}
test text-1.12 {configuration option: "borderwidth"} -setup {
    text .t -borderwidth 2 -highlightthickness 2 -font {Courier -12 bold}
    pack .t
    update
} -body {
    .t configure -borderwidth ++
} -cleanup {
    destroy .t
} -match glob -returnCodes {error} -result {*}
test text-1.13 {configuration option: "cursor"} -setup {
    text .t
    pack .t
    update
} -body {
    .t configure -cursor watch
    .t cget -cursor
} -cleanup {
    destroy .t
} -result {watch}
test text-1.14 {configuration option: "cursor"} -setup {
    text .t
    pack .t
    update
} -body {
    .t configure -cursor lousy
} -cleanup {
    destroy .t
} -match glob -returnCodes {error} -result {*}
test text-1.15 {configuration option: "exportselection"} -setup {
    text .t
    pack .t
    update
} -body {
    .t configure -exportselection no
    .t cget -exportselection
} -cleanup {
    destroy .t
} -result {0}
test text-1.16 {configuration option: "exportselection"} -setup {
    text .t
    pack .t
    update
} -body {
    .t configure -exportselection maybe
} -cleanup {
    destroy .t
} -match glob -returnCodes {error} -result {*}
test text-1.17 {configuration option: "fg"} -setup {
    text .t
    pack .t
    update
} -body {
    .t configure -fg red
    .t cget -fg
} -cleanup {
    destroy .t
} -result {red}
test text-1.18 {configuration option: "fg"} -setup {
    text .t
    pack .t
    update
} -body {
    .t configure -fg stupid
} -cleanup {
    destroy .t
} -match glob -returnCodes {error} -result {*}
test text-1.19 {configuration option: "font"} -setup {
    text .t
    pack .t
    update
} -body {
    .t configure -font fixed
    .t cget -font
} -cleanup {
    destroy .t
} -result {fixed}
test text-1.20 {configuration option: "font"} -setup {
    text .t
    pack .t
    update
} -body {
    .t configure -font {}
} -cleanup {
    destroy .t
} -match glob -returnCodes {error} -result {*}
test text-1.21 {configuration option: "foreground"} -setup {
    text .t
    pack .t
    update
} -body {
    .t configure -foreground #012
    .t cget -foreground
} -cleanup {
    destroy .t
} -result {#012}
test text-1.22 {configuration option: "foreground"} -setup {
    text .t
    pack .t
    update
} -body {
    .t configure -foreground bogus
} -cleanup {
    destroy .t
} -match glob -returnCodes {error} -result {*}
test text-1.23 {configuration option: "height"} -setup {
    text .t
    pack .t
    update
} -body {
    .t configure -height 5
    .t cget -height
} -cleanup {
    destroy .t
} -result {5}
test text-1.24 {configuration option: "height"} -setup {
    text .t
    pack .t
    update
} -body {
    .t configure -height bad
} -cleanup {
    destroy .t
} -match glob -returnCodes {error} -result {*}
test text-1.25 {configuration option: "highlightbackground"} -setup {
    text .t
    pack .t
    update
} -body {
    .t configure -highlightbackground #123
    .t cget -highlightbackground
} -cleanup {
    destroy .t
} -result {#123}
test text-1.26 {configuration option: "highlightbackground"} -setup {
    text .t
    pack .t
    update
} -body {
    .t configure -highlightbackground bogus
} -cleanup {
    destroy .t
} -match glob -returnCodes {error} -result {*}
test text-1.27 {configuration option: "highlightcolor"} -setup {
    text .t
    pack .t
    update
} -body {
    .t configure -highlightcolor #234
    .t cget -highlightcolor
} -cleanup {
    destroy .t
} -result {#234}
test text-1.28 {configuration option: "highlightcolor"} -setup {
    text .t
    pack .t
    update
} -body {
    .t configure -highlightcolor bogus
} -cleanup {
    destroy .t
} -match glob -returnCodes {error} -result {*}
test text-1.29 {configuration option: "highlightthickness"} -setup {
    text .t
    pack .t
    update
} -body {
    .t configure -highlightthickness -2
    .t cget -highlightthickness
} -cleanup {
    destroy .t
} -result {0}
test text-1.30 {configuration option: "highlightthickness"} -setup {
    text .t
    pack .t
    update
} -body {
    .t configure -highlightthickness bad
} -cleanup {
    destroy .t
} -match glob -returnCodes {error} -result {*}
test text-1.31 {configuration option: "inactiveselectbackground"} -setup {
    text .t
    pack .t
    update
} -body {
    .t configure -inactiveselectbackground #ffff01234567
    .t cget -inactiveselectbackground
} -cleanup {
    destroy .t
} -result {#ffff01234567}
test text-1.32 {configuration option: "inactiveselectbackground"} -setup {
    text .t
    pack .t
    update
} -body {
    .t configure -inactiveselectbackground bogus
} -cleanup {
    destroy .t
} -match glob -returnCodes {error} -result {*}
test text-1.33 {configuration option: "insertbackground"} -setup {
    text .t
    pack .t
    update
} -body {
    .t configure -insertbackground green
    .t cget -insertbackground
} -cleanup {
    destroy .t
} -result {green}
test text-1.34 {configuration option: "insertbackground"} -setup {
    text .t
    pack .t
    update
} -body {
    .t configure -insertbackground <bogus>
} -cleanup {
    destroy .t
} -match glob -returnCodes {error} -result {*}
test text-1.35 {configuration option: "insertborderwidth"} -setup {
    text .t
    pack .t
    update
} -body {
    .t configure -insertborderwidth 45
    .t cget -insertborderwidth
} -cleanup {
    destroy .t
} -result {45}
test text-1.36 {configuration option: "insertborderwidth"} -setup {
    text .t
    pack .t
    update
} -body {
    .t configure -insertborderwidth bogus
} -cleanup {
    destroy .t
} -match glob -returnCodes {error} -result {*}
test text-1.37 {configuration option: "insertofftime"} -setup {
    text .t
    pack .t
    update
} -body {
    .t configure -insertofftime 100
    .t cget -insertofftime
} -cleanup {
    destroy .t
} -result {100}
test text-1.38 {configuration option: "insertofftime"} -setup {
    text .t
    pack .t
    update
} -body {
    .t configure -insertofftime 2.4
} -cleanup {
    destroy .t
} -match glob -returnCodes {error} -result {*}
test text-1.39 {configuration option: "insertontime"} -setup {
    text .t
    pack .t
    update
} -body {
    .t configure -insertontime 47
    .t cget -insertontime
} -cleanup {
    destroy .t
} -result {47}
test text-1.40 {configuration option: "insertontime"} -setup {
    text .t
    pack .t
    update
} -body {
    .t configure -insertontime e1
} -cleanup {
    destroy .t
} -match glob -returnCodes {error} -result {*}
test text-1.41 {configuration option: "insertwidth"} -setup {
    text .t
    pack .t
    update
} -body {
    .t configure -insertwidth 2.3
    .t cget -insertwidth
} -cleanup {
    destroy .t
} -result {2}
test text-1.42 {configuration option: "insertwidth"} -setup {
    text .t
    pack .t
    update
} -body {
    .t configure -insertwidth 47d
} -cleanup {
    destroy .t
} -match glob -returnCodes {error} -result {*}
test text-1.43 {configuration option: "maxundo"} -setup {
    text .t
    pack .t
    update
} -body {
    .t configure -maxundo 5
    .t cget -maxundo
} -cleanup {
    destroy .t
} -result {5}
test text-1.43b {configuration option: "maxundo", default} -setup {
    text .t -borderwidth 2 -highlightthickness 2 -font {Courier -12 bold}
    pack .t
    update
} -body {
    .t cget -maxundo
} -cleanup {
    destroy .t
} -result {0}
test text-1.44 {configuration option: "maxundo"} -setup {
    text .t
    pack .t
    update
} -body {
    .t configure -maxundo noway
} -cleanup {
    destroy .t
} -match glob -returnCodes {error} -result {*}
test text-1.45 {configuration option: "padx"} -setup {
    text .t
    pack .t
    update
} -body {
    .t configure -padx 3.4
    .t cget -padx
} -cleanup {
    destroy .t
} -result {3}
test text-1.46 {configuration option: "padx"} -setup {
    text .t
    pack .t
    update
} -body {
    .t configure -padx 2.4.
} -cleanup {
    destroy .t
} -match glob -returnCodes {error} -result {*}
test text-1.47 {configuration option: "pady"} -setup {
    text .t
    pack .t
    update
} -body {
    .t configure -pady 82
    .t cget -pady
} -cleanup {
    destroy .t
} -result {82}
test text-1.48 {configuration option: "pady"} -setup {
    text .t
    pack .t
    update
} -body {
    .t configure -pady bogus
} -cleanup {
    destroy .t
} -match glob -returnCodes {error} -result {*}
test text-1.49 {configuration option: "relief"} -setup {
    text .t
    pack .t
    update
} -body {
    .t configure -relief raised
    .t cget -relief
} -cleanup {
    destroy .t
} -result {raised}
test text-1.50 {configuration option: "relief"} -setup {
    text .t
    pack .t
    update
} -body {
    .t configure -relief bumpy
} -cleanup {
    destroy .t
} -match glob -returnCodes {error} -result {*}
test text-1.51 {configuration option: "selectbackground"} -setup {
    text .t
    pack .t
    update
} -body {
    .t configure -selectbackground #ffff01234567
    .t cget -selectbackground
} -cleanup {
    destroy .t
} -result {#ffff01234567}
test text-1.52 {configuration option: "selectbackground"} -setup {
    text .t
    pack .t
    update
} -body {
    .t configure -selectbackground bogus
} -cleanup {
    destroy .t
} -match glob -returnCodes {error} -result {*}
test text-1.53 {configuration option: "selectborderwidth"} -setup {
    text .t
    pack .t
    update
} -body {
    .t configure -selectborderwidth 21
    .t cget -selectborderwidth
} -cleanup {
    destroy .t
} -result {21}
test text-1.54 {configuration option: "selectborderwidth"} -setup {
    text .t
    pack .t
    update
} -body {
    .t configure -selectborderwidth 3x
} -cleanup {
    destroy .t
} -match glob -returnCodes {error} -result {*}
test text-1.55 {configuration option: "selectforeground"} -setup {
    text .t
    pack .t
    update
} -body {
    .t configure -selectforeground yellow
    .t cget -selectforeground
} -cleanup {
    destroy .t
} -result {yellow}
test text-1.56 {configuration option: "selectforeground"} -setup {
    text .t
    pack .t
    update
} -body {
    .t configure -selectforeground #12345
} -cleanup {
    destroy .t
} -match glob -returnCodes {error} -result {*}
test text-1.57 {configuration option: "spacing1"} -setup {
    text .t
    pack .t
    update
} -body {
    .t configure -spacing1 20
    .t cget -spacing1
} -cleanup {
    destroy .t
} -result {20}
test text-1.58 {configuration option: "spacing1"} -setup {
    text .t
    pack .t
    update
} -body {
    .t configure -spacing1 1.3x
} -cleanup {
    destroy .t
} -match glob -returnCodes {error} -result {*}
test text-1.59 {configuration option: "spacing1"} -setup {
    text .t
    pack .t
    update
} -body {
    .t configure -spacing1 -5
    .t cget -spacing1
} -cleanup {
    destroy .t
} -result {0}
test text-1.60 {configuration option: "spacing1"} -setup {
    text .t
    pack .t
    update
} -body {
    .t configure -spacing1 bogus
} -cleanup {
    destroy .t
} -match glob -returnCodes {error} -result {*}
test text-1.61 {configuration option: "spacing2"} -setup {
    text .t
    pack .t
    update
} -body {
    .t configure -spacing2 5
    .t cget -spacing2
} -cleanup {
    destroy .t
} -result {5}
test text-1.62 {configuration option: "spacing2"} -setup {
    text .t
    pack .t
    update
} -body {
    .t configure -spacing2 bogus
} -cleanup {
    destroy .t
} -match glob -returnCodes {error} -result {*}
test text-1.63 {configuration option: "spacing2"} -setup {
    text .t
    pack .t
    update
} -body {
    .t configure -spacing2 -1
    .t cget -spacing2
} -cleanup {
    destroy .t
} -result {0}
test text-1.64 {configuration option: "spacing2"} -setup {
    text .t
    pack .t
    update
} -body {
    .t configure -spacing2 bogus
} -cleanup {
    destroy .t
} -match glob -returnCodes {error} -result {*}
test text-1.65 {configuration option: "spacing3"} -setup {
    text .t
    pack .t
    update
} -body {
    .t configure -spacing3 20
    .t cget -spacing3
} -cleanup {
    destroy .t
} -result {20}
test text-1.66 {configuration option: "spacing3"} -setup {
    text .t
    pack .t
    update
} -body {
    .t configure -spacing3 bogus
} -cleanup {
    destroy .t
} -match glob -returnCodes {error} -result {*}
test text-1.67 {configuration option: "spacing3"} -setup {
    text .t
    pack .t
    update
} -body {
    .t configure -spacing3 -10
    .t cget -spacing3
} -cleanup {
    destroy .t
} -result {0}
test text-1.68 {configuration option: "spacing3"} -setup {
    text .t
    pack .t
    update
} -body {
    .t configure -spacing3 bogus
} -cleanup {
    destroy .t
} -match glob -returnCodes {error} -result {*}
test text-1.69 {configuration option: "state"} -setup {
    text .t
    pack .t
    update
} -body {
    .t configure -state d
    .t cget -state
} -cleanup {
    destroy .t
} -result {disabled}
test text-1.70 {configuration option: "state"} -setup {
    text .t
    pack .t
    update
} -body {
    .t configure -state foo
} -cleanup {
    destroy .t
} -match glob -returnCodes {error} -result {*}
test text-1.71 {configuration option: "tabs"} -setup {
    text .t
    pack .t
    update
} -body {
    .t configure -tabs {1i 2i 3i 4i}
    .t cget -tabs
} -cleanup {
    destroy .t
} -result {1i 2i 3i 4i}
test text-1.72 {configuration option: "tabs"} -setup {
    text .t
    pack .t
    update
} -body {
    .t configure -tabs bad_tabs
} -cleanup {
    destroy .t
} -match glob -returnCodes {error} -result {*}
test text-1.73 {configuration option: "tabstyle"} -setup {
    text .t
    pack .t
    update
} -body {
    .t configure -tabstyle wordprocessor
    .t cget -tabstyle
} -cleanup {
    destroy .t
} -result {wordprocessor}
test text-1.74 {configuration option: "tabstyle"} -setup {
    text .t
    pack .t
    update
} -body {
    .t configure -tabstyle garbage
} -cleanup {
    destroy .t
} -match glob -returnCodes {error} -result {*}
test text-1.75 {configuration option: "undo"} -setup {
    text .t
    pack .t
    update
} -body {
    .t configure -undo 1
    .t cget -undo
} -cleanup {
    destroy .t
} -result {1}
test text-1.75b {configuration option: "undo", default} -setup {
    text .t -borderwidth 2 -highlightthickness 2 -font {Courier -12 bold}
    pack .t
    update
} -body {
    .t cget -undo
} -cleanup {
    destroy .t
} -result {0}
test text-1.76 {configuration option: "undo"} -setup {
    text .t
    pack .t
    update
} -body {
    .t configure -undo eh
} -cleanup {
    destroy .t
} -match glob -returnCodes {error} -result {*}
test text-1.77 {configuration option: "width"} -setup {
    text .t
    pack .t
    update
} -body {
    .t configure -width 73
    .t cget -width
} -cleanup {
    destroy .t
} -result {73}
test text-1.78 {configuration option: "width"} -setup {
    text .t
    pack .t
    update
} -body {
    .t configure -width 2.4
} -cleanup {
    destroy .t
} -match glob -returnCodes {error} -result {*}
test text-1.79 {configuration option: "wrap"} -setup {
    text .t
    pack .t
    update
} -body {
    .t configure -wrap w
    .t cget -wrap
} -cleanup {
    destroy .t
} -result {word}
test text-1.80 {configuration option: "wrap"} -setup {
    text .t
    pack .t
    update
} -body {
    .t configure -wrap bad_wrap
} -cleanup {
    destroy .t
} -match glob -returnCodes {error} -result {*}
test text-1.81 {text options} -setup {
    text .t
    pack .t
    update
} -body {
    .t configure -takefocus "any old thing"
    .t cget -takefocus
} -cleanup {
    destroy .t
} -result {any old thing}
test text-1.82 {text options} -setup {
    text .t
    pack .t
    update
} -body {
    .t configure -xscrollcommand "x scroll command"
    .t configure -xscrollcommand
} -cleanup {
    destroy .t
} -result {-xscrollcommand xScrollCommand ScrollCommand {} {x scroll command}}
test text-1.83 {text options} -setup {
    text .t
    pack .t
    update
} -body {
    .t configure -yscrollcommand "test command"
    .t configure -yscrollcommand
} -cleanup {
    destroy .t
} -result {-yscrollcommand yScrollCommand ScrollCommand {} {test command}}
test text-1.83.1 {configuration option: "insertunfocussed"} -setup {
    text .t
    pack .t
    update
} -body {
    .t configure -insertunfocussed none
    .t cget -insertunfocussed
} -cleanup {
    destroy .t
} -result none
test text-1.84 {configuration option: "insertunfocussed"} -setup {
    text .t
    pack .t
    update
} -body {
    .t configure -insertunfocussed hollow
    .t cget -insertunfocussed
} -cleanup {
    destroy .t
} -result hollow
test text-1.85 {configuration option: "insertunfocussed"} -setup {
    text .t
    pack .t
    update
} -body {
    .t configure -insertunfocussed solid
    .t cget -insertunfocussed
} -cleanup {
    destroy .t
} -result solid
test text-1.86 {configuration option: "insertunfocussed"} -setup {
    text .t
    pack .t
    update
} -returnCodes error -body {
    .t configure -insertunfocussed gorp
} -cleanup {
    destroy .t
} -result {bad insertunfocussed "gorp": must be hollow, none, or solid}
test text-1.87 {configuration option: "eolcolor"} -setup {
    text .t
    pack .t
    update
} -body {
    .t configure -eolcolor yellow
    .t cget -eolcolor
} -cleanup {
    destroy .t
} -result yellow
test text-1.88 {configuration option: "eolcolor"} -setup {
    text .t
    pack .t
    update
} -returnCodes error -body {
    .t configure -eolcolor gorp
} -cleanup {
    destroy .t
} -match glob -returnCodes {error} -result {*}
test text-1.89 {configuration option: "hyphenrules"} -setup {
    text .t
    pack .t
    update
} -body {
    .t configure -hyphenrules {ck trema}
    .t cget -hyphenrules
} -cleanup {
    destroy .t
} -result {ck trema}
test text-1.90 {configuration option: "hyphenrules"} -setup {
    text .t
    pack .t
    update
} -returnCodes error -body {
    .t configure -hyphenrules gorp
} -cleanup {
    destroy .t
} -match glob -returnCodes {error} -result {*}
test text-1.91 {configuration option: "hyphens"} -setup {
    text .t
    pack .t
    update
} -body {
    .t configure -hyphens 1
    .t cget -hyphens
} -cleanup {
    destroy .t
} -result {1}
test text-1.92 {configuration option: "hyphens"} -setup {
    text .t
    pack .t
    update
} -body {
    .t configure -hyphens eh
} -cleanup {
    destroy .t
} -match glob -returnCodes {error} -result {*}
test text-1.93 {configuration option: "lang"} -setup {
    text .t
    pack .t
    update
} -body {
    .t configure -lang en
    .t cget -lang
} -cleanup {
    destroy .t
} -result {en}
test text-1.94 {configuration option: "lang"} -setup {
    text .t
    pack .t
    update
} -body {
    .t configure -lang gorp
} -cleanup {
    destroy .t
} -match glob -returnCodes {error} -result {*}
test text-1.95 {configuration option: "maxundosize"} -setup {
    text .t
    pack .t
    update
} -body {
    .t configure -maxundosize 1000
    .t cget -maxundosize
} -cleanup {
    destroy .t
} -result {1000}
test text-1.96 {configuration option: "maxundosize"} -setup {
    text .t
    pack .t
    update
} -body {
    .t configure -maxundosize noway
} -cleanup {
    destroy .t
} -match glob -returnCodes {error} -result {*}
test text-1.97 {configuration option: "responsiveness"} -setup {
    text .t
    pack .t
    update
} -body {
    .t configure -responsiveness 75
    .t cget -responsiveness
} -cleanup {
    destroy .t
} -result {75}
test text-1.98 {configuration option: "responsiveness"} -setup {
    text .t
    pack .t
    update
} -body {
    .t configure -responsiveness noway
} -cleanup {
    destroy .t
} -match glob -returnCodes {error} -result {*}
test text-1.99 {configuration option: "showendofline"} -setup {
    text .t
    pack .t
    update
} -body {
    .t configure -showendofline 1
    .t cget -showendofline
} -cleanup {
    destroy .t
} -result {1}
test text-1.100 {configuration option: "showendofline"} -setup {
    text .t
    pack .t
    update
} -body {
    .t configure -showendofline eh
} -cleanup {
    destroy .t
} -match glob -returnCodes {error} -result {*}
test text-1.101 {configuration option: "showinsertforeground"} -setup {
    text .t
    pack .t
    update
} -body {
    .t configure -showinsertforeground 1
    .t cget -showinsertforeground
} -cleanup {
    destroy .t
} -result {1}
test text-1.102 {configuration option: "showinsertforeground"} -setup {
    text .t
    pack .t
    update
} -body {
    .t configure -showinsertforeground eh
} -cleanup {
    destroy .t
} -match glob -returnCodes {error} -result {*}
test text-1.103 {configuration option: "steadymarks"} -setup {
    text .t
    pack .t
    update
} -body {
    .t configure -steadymarks 1
    .t cget -steadymarks
} -cleanup {
    destroy .t
} -result {1}
test text-1.104 {configuration option: "steadymarks"} -setup {
    text .t
    pack .t
    update
} -body {
    .t configure -steadymarks eh
} -cleanup {
    destroy .t
} -match glob -returnCodes {error} -result {*}
test text-1.105 {configuration option: "tagging"} -setup {
    text .t
    pack .t
    update
} -body {
    .t configure -tagging none
    .t cget -tagging
} -cleanup {
    destroy .t
} -result {none}
test text-1.106 {configuration option: "tagging"} -setup {
    text .t
    pack .t
    update
} -body {
    .t configure -tagging eh
} -cleanup {
    destroy .t
} -match glob -returnCodes {error} -result {*}
test text-1.107 {configuration option: "useunibreak"} -setup {
    text .t
    pack .t
    update
} -body {
    .t configure -useunibreak 1
    .t cget -useunibreak
} -cleanup {
    destroy .t
} -result {1}
test text-1.108 {configuration option: "useunibreak"} -setup {
    text .t
    pack .t
    update
} -body {
    .t configure -useunibreak eh
} -cleanup {
    destroy .t
} -match glob -returnCodes {error} -result {*}
test text-1.109 {configuration option: "undotagging"} -setup {
    text .t
    update
} -body {
    .t configure -undotagging 0
    .t cget -undotagging
} -cleanup {
    destroy .t
} -result {0}
test text-1.110 {configuration option: "undotagging"} -setup {
    text .t
    update
} -body {
    .t configure -undotagging eh
} -cleanup {
    destroy .t
} -match glob -returnCodes {error} -result {*}


test text-2.1 {Tk_TextCmd procedure} -body {
    text
} -returnCodes {error} -result {wrong # args: should be "text pathName ?-option value ...?"}
test text-2.2 {Tk_TextCmd procedure} -body {
    text foobar
} -returnCodes {error} -result {bad window path name "foobar"}
test text-2.3 {Tk_TextCmd procedure} -body {
    text .t -gorp nofun
} -cleanup {
    destroy .t
} -returnCodes {error} -result {unknown option "-gorp"}
test text-2.4 {Tk_TextCmd procedure} -body {
    catch {text .t -gorp nofun}
    winfo exists .t
} -cleanup {
    destroy .t
} -result 0
test text-2.5 {Tk_TextCmd procedure} -body {
    text .t -bd 2 -fg red
} -cleanup {
    destroy .t
} -returnCodes ok -result {.t}
test text-2.6 {Tk_TextCmd procedure} -body {
    text .t -bd 2 -fg red
	list [lindex [.t config -bd] 4] [lindex [.t config -fg] 4]
} -cleanup {
    destroy .t
} -result {2 red}
test text-2.7 {Tk_TextCmd procedure} -constraints {
    win
} -body {
    catch {destroy .t}
    text .t
    .t tag cget sel -relief
} -cleanup {
    destroy .t
} -result {flat}
test text-2.8 {Tk_TextCmd procedure} -constraints {
    aqua
} -body {
    catch {destroy .t}
    text .t
    .t tag cget sel -relief
} -cleanup {
    destroy .t
} -result {flat}
test text-2.9 {Tk_TextCmd procedure} -constraints {
    unix notAqua
} -body {
    catch {destroy .t}
    text .t
    .t tag cget sel -relief
} -cleanup {
    destroy .t
} -result {raised}
test text-2.10 {Tk_TextCmd procedure} -body {
    list [text .t] [winfo class .t]
} -cleanup {
    destroy .t
} -result {.t Text}


test text-3.1 {TextWidgetCmd procedure, basics} -setup {
    text .t
} -body {
    .t
} -cleanup {
    destroy .t
} -returnCodes {error} -result {wrong # args: should be ".t option ?arg ...?"}
test text-3.2 {TextWidgetCmd procedure} -setup {
    text .t
} -body {
    .t gorp 1.0 z 1.2
} -cleanup {
    destroy .t
} -returnCodes {error} -result {bad option "gorp": must be bbox, brks, checksum, cget, clear, compare, configure, count, debug, delete, dlineinfo, dump, edit, get, image, index, insert, inspect, isclean, isdead, isempty, lineno, load, mark, peer, pendingsync, replace, scan, search, see, sync, tag, watch, window, xview, or yview}

test text-4.1 {TextWidgetCmd procedure, "bbox" option} -setup {
    text .t
} -body {
    .t bbox
} -cleanup {
    destroy .t
} -returnCodes {error} -result {wrong # args: should be ".t bbox ?-extents? index"}
test text-4.2 {TextWidgetCmd procedure, "bbox" option} -setup {
    text .t
} -body {
    .t bbox a b
} -cleanup {
    destroy .t
} -returnCodes {error} -result {wrong # args: should be ".t bbox ?-extents? index"}
test text-4.3 {TextWidgetCmd procedure, "bbox" option} -setup {
    text .t
} -body {
    .t bbox bad_mark
} -cleanup {
    destroy .t
} -returnCodes {error} -result {bad text index "bad_mark"}

test text-5.1 {TextWidgetCmd procedure, "cget" option} -setup {
    text .t
} -body {
    .t cget
} -cleanup {
    destroy .t
} -returnCodes {error} -result {wrong # args: should be ".t cget option"}
test text-5.2 {TextWidgetCmd procedure, "cget" option} -setup {
    text .t
} -body {
    .t cget a b
} -cleanup {
    destroy .t
} -returnCodes {error} -result {wrong # args: should be ".t cget option"}
test text-5.3 {TextWidgetCmd procedure, "cget" option} -setup {
    text .t
} -body {
    .t cget -gorp
} -cleanup {
    destroy .t
} -returnCodes {error} -result {unknown option "-gorp"}
test text-5.4 {TextWidgetCmd procedure, "cget" option} -setup {
    text .t
} -body {
    .t configure -bd 17
    .t cget -bd
} -cleanup {
    destroy .t
} -result {17}


test text-6.1 {TextWidgetCmd procedure, "compare" option} -setup {
    text .t
} -body {
    .t compare a b
} -cleanup {
    destroy .t
} -returnCodes {error} -result {wrong # args: should be ".t compare index1 op index2"}
test text-6.2 {TextWidgetCmd procedure, "compare" option} -setup {
    text .t
} -body {
    .t compare a b c d
} -cleanup {
    destroy .t
} -returnCodes {error} -result {wrong # args: should be ".t compare index1 op index2"}
test text-6.3 {TextWidgetCmd procedure, "compare" option} -setup {
    text .t
} -body {
    .t compare @x == 1.0
} -cleanup {
    destroy .t
} -returnCodes {error} -result {bad text index "@x"}
test text-6.4 {TextWidgetCmd procedure, "compare" option} -setup {
    text .t
} -body {
    .t compare 1.0 < @y
} -cleanup {
    destroy .t
} -returnCodes {error} -result {bad text index "@y"}
test text-6.5 {TextWidgetCmd procedure, "compare" option} -setup {
    text .t
} -body {
    .t insert 1.0 "Line 1
abcdefghijklm
12345
Line 4
bOy GIrl .#@? x_yz
!@#$%
Line 7"
    list [.t compare 1.1 < 1.0] [.t compare 1.1 < 1.1] [.t compare 1.1 < 1.2]
} -cleanup {
    destroy .t
} -result {0 0 1}
test text-6.6 {TextWidgetCmd procedure, "compare" option} -setup {
    text .t
} -body {
    .t insert 1.0 "Line 1
abcdefghijklm
12345
Line 4
bOy GIrl .#@? x_yz
!@#$%
Line 7"
    list [.t compare 1.1 <= 1.0] [.t compare 1.1 <= 1.1] [.t compare 1.1 <= 1.2]
} -cleanup {
    destroy .t
} -result {0 1 1}
test text-6.7 {TextWidgetCmd procedure, "compare" option} -setup {
    text .t
} -body {
    .t insert 1.0 "Line 1
abcdefghijklm
12345
Line 4
bOy GIrl .#@? x_yz
!@#$%
Line 7"
    list [.t compare 1.1 == 1.0] [.t compare 1.1 == 1.1] [.t compare 1.1 == 1.2]
} -cleanup {
    destroy .t
} -result {0 1 0}
test text-6.8 {TextWidgetCmd procedure, "compare" option} -setup {
    text .t
} -body {
    .t insert 1.0 "Line 1
abcdefghijklm
12345
Line 4
bOy GIrl .#@? x_yz
!@#$%
Line 7"
    list [.t compare 1.1 >= 1.0] [.t compare 1.1 >= 1.1] [.t compare 1.1 >= 1.2]
} -cleanup {
    destroy .t
} -result {1 1 0}
test text-6.9 {TextWidgetCmd procedure, "compare" option} -setup {
    text .t
} -body {
    .t insert 1.0 "Line 1
abcdefghijklm
12345
Line 4
bOy GIrl .#@? x_yz
!@#$%
Line 7"
    list [.t compare 1.1 > 1.0] [.t compare 1.1 > 1.1] [.t compare 1.1 > 1.2]
} -cleanup {
    destroy .t
} -result {1 0 0}
test text-6.10 {TextWidgetCmd procedure, "compare" option} -setup {
    text .t
} -body {
    .t insert 1.0 "Line 1
abcdefghijklm
12345
Line 4
bOy GIrl .#@? x_yz
!@#$%
Line 7"
    list [.t com 1.1 != 1.0] [.t compare 1.1 != 1.1] [.t compare 1.1 != 1.2]
} -cleanup {
    destroy .t
} -result {1 0 1}
test text-6.11 {TextWidgetCmd procedure, "compare" option} -setup {
    text .t
} -body {
    .t insert 1.0 "Line 1
abcdefghijklm
12345
Line 4
bOy GIrl .#@? x_yz
!@#$%
Line 7"
    .t compare 1.0 <x 1.2
} -cleanup {
    destroy .t
} -returnCodes {error} -result {bad comparison operator "<x": must be <, <=, ==, >=, >, or !=}
test text-6.12 {TextWidgetCmd procedure, "compare" option} -setup {
    text .t
} -body {
    .t insert 1.0 "Line 1
abcdefghijklm
12345
Line 4
bOy GIrl .#@? x_yz
!@#$%
Line 7"
    .t compare 1.0 >> 1.2
} -cleanup {
    destroy .t
} -returnCodes {error} -result {bad comparison operator ">>": must be <, <=, ==, >=, >, or !=}
test text-6.13 {TextWidgetCmd procedure, "compare" option} -setup {
    text .t
} -body {
    .t insert 1.0 "Line 1
abcdefghijklm
12345
Line 4
bOy GIrl .#@? x_yz
!@#$%
Line 7"
    .t compare 1.0 z 1.2
} -cleanup {
    destroy .t
} -returnCodes {error} -result {bad comparison operator "z": must be <, <=, ==, >=, >, or !=}
test text-6.14 {TextWidgetCmd procedure, "compare" option} -setup {
    text .t
} -body {
    .t insert 1.0 "Line 1
abcdefghijklm
12345
Line 4
bOy GIrl .#@? x_yz
!@#$%
Line 7"
    .t co 1.0 z 1.2
} -cleanup {
    destroy .t
} -returnCodes {error} -result {ambiguous option "co": must be bbox, brks, checksum, cget, clear, compare, configure, count, debug, delete, dlineinfo, dump, edit, get, image, index, insert, inspect, isclean, isdead, isempty, lineno, load, mark, peer, pendingsync, replace, scan, search, see, sync, tag, watch, window, xview, or yview}
# "configure" option is already covered above

test text-7.1 {TextWidgetCmd procedure, "debug" option} -setup {
    text .t
} -body {
    .t debug 0 1
} -cleanup {
    .t debug on
    destroy .t
} -returnCodes {error} -result {wrong # args: should be ".t debug boolean"}
test text-7.2 {TextWidgetCmd procedure, "debug" option} -setup {
    text .t
} -body {
    .t de 0 1
} -cleanup {
    .t debug on
    destroy .t
} -returnCodes {error} -result {ambiguous option "de": must be bbox, brks, checksum, cget, clear, compare, configure, count, debug, delete, dlineinfo, dump, edit, get, image, index, insert, inspect, isclean, isdead, isempty, lineno, load, mark, peer, pendingsync, replace, scan, search, see, sync, tag, watch, window, xview, or yview}
test text-7.3 {TextWidgetCmd procedure, "debug" option} -setup {
    text .t
} -body {
    .t debug true
    .t deb
} -cleanup {
    destroy .t
} -result {1}
test text-7.4 {TextWidgetCmd procedure, "debug" option} -setup {
    text .t
} -body {
    .t debug false
    .t debug
} -cleanup {
    .t debug on
    destroy .t
} -result {0}


test text-8.1 {TextWidgetCmd procedure, "delete" option} -setup {
    text .t
} -body {
    .t delete
} -cleanup {
    destroy .t
} -returnCodes {error} -result {wrong # args: should be ".t delete ?-marks? ?-inclusive? index1 ?index2 ...?"}
test text-8.2 {TextWidgetCmd procedure, "delete" option} -setup {
    text .t
} -body {
    .t delete a b c
} -cleanup {
    destroy .t
} -returnCodes {error} -result {bad text index "a"}
test text-8.3 {TextWidgetCmd procedure, "delete" option} -setup {
    text .t
} -body {
    .t delete @x 2.2
} -cleanup {
    destroy .t
} -returnCodes {error} -result {bad text index "@x"}
test text-8.4 {TextWidgetCmd procedure, "delete" option} -setup {
    text .t
} -body {
    .t insert 1.0 "Line 1
abcdefghijklm
12345"
    .t delete 2.3 @y
} -cleanup {
    destroy .t
} -returnCodes {error} -result {bad text index "@y"}
test text-8.5 {TextWidgetCmd procedure, "delete" option} -setup {
    text .t
} -body {
    .t insert 1.0 "Line 1
abcdefghijklm
12345
Line 4
bOy GIrl .#@? x_yz
!@#$%
Line 7"
    .t configure -state disabled
    .t delete 2.3
    .t get 2.0 2.end
} -cleanup {
    destroy .t
} -result {abcdefghijklm}
test text-8.6 {TextWidgetCmd procedure, "delete" option} -setup {
    text .t
} -body {
    .t insert 1.0 "Line 1
abcdefghijklm
12345
Line 4
bOy GIrl .#@? x_yz
!@#$%
Line 7"
    .t delete 2.3
    .t get 2.0 2.end
} -cleanup {
    destroy .t
} -result {abcefghijklm}
test text-8.7 {TextWidgetCmd procedure, "delete" option} -setup {
    text .t
} -body {
    .t insert 1.0 "Line 1
abcdefghijklm
12345
Line 4
bOy GIrl .#@? x_yz
!@#$%
Line 7"
    .t delete 2.1 2.3
    .t get 2.0 2.end
} -cleanup {
    destroy .t
} -result {adefghijklm}
test text-8.8 {TextWidgetCmd procedure, "delete" option} -setup {
    text .t
} -body {
    .t insert 1.0 "Line 1
abcdefghijklm
12345"
    # All indices are checked before we actually delete anything
    .t delete 2.1 2.3 foo
} -cleanup {
    destroy .t
} -returnCodes {error} -result {bad text index "foo"}
test text-8.9 {TextWidgetCmd procedure, "delete" option} -setup {
    text .t
} -body {
    .t insert 1.0 "Line 1
abcdefghijklm
12345"
# All indices are checked before we actually delete anything
    catch {.t delete 2.1 2.3 foo}
    .t get 2.0 2.end
} -cleanup {
    destroy .t
} -result {abcdefghijklm}
test text-8.10 {TextWidgetCmd procedure, "delete" option} -setup {
    text .t
} -body {
    .t insert 1.0 "Line 1
abcdefghijklm
12345
Line 4
bOy GIrl .#@? x_yz
!@#$%
Line 7"
    # auto-forward one byte if the last "pair" is just one
    .t delete 1.0 end
    .t insert 1.0 "foo\nabcdefghijklm"
    .t delete 2.1 2.3 2.3
    .t get 1.0 end-1c
} -cleanup {
    destroy .t
} -result {foo
aefghijklm}
test text-8.11 {TextWidgetCmd procedure, "delete" option} -setup {
    text .t
} -body {
    # all indices will be ordered before deletion
    .t insert 1.0 "foo\nabcdefghijklm"
    .t delete 2.0 2.3 2.7 2.9 2.4
    .t get 1.0 end-1c
} -cleanup {
    destroy .t
} -result {foo
dfgjklm}
test text-8.12 {TextWidgetCmd procedure, "delete" option} -setup {
    text .t
} -body {
    # and check again with even pairs
    .t insert 1.0 "foo\nabcdefghijklm"
    .t delete 2.0 2.2 2.7 2.9 2.4 2.5
    .t get 1.0 end-1c
} -cleanup {
    destroy .t
} -result {foo
cdfgjklm}
test text-8.13 {TextWidgetCmd procedure, "delete" option} -setup {
    text .t
} -body {
    # we should get the longest range on equal start indices
    .t insert 1.0 "foo\nabcdefghijklm"
    .t delete 2.0 2.2 2.0 2.5 2.0 2.3 2.8 2.7
    .t get 1.0 end-1c
} -cleanup {
    destroy .t
} -result {foo
fghijklm}
test text-8.14 {TextWidgetCmd procedure, "delete" option} -setup {
    text .t
} -body {
    # we should get the longest range on equal start indices
    .t insert 1.0 "foo\nabcdefghijklm"
    .t delete 2.0 2.2 1.2 2.6 2.0 2.5
    .t get 1.0 end-1c
} -cleanup {
    destroy .t
} -result {foghijklm}
test text-8.15 {TextWidgetCmd procedure, "delete" option} -setup {
    text .t
} -body {
    # we should get the longest range on equal start indices
    .t insert 1.0 "foo\nabcdefghijklm"
    .t delete 2.0 2.2 2.0 2.5 1.1 2.3 2.8 2.7
    .t get 1.0 end-1c
} -cleanup {
    destroy .t
} -result {ffghijklm}
test text-8.16 {TextWidgetCmd procedure, "delete" option} -setup {
    text .t
} -body {
    # we should get the watch for overlapping ranges - they should
    # essentially be merged into one span.
    .t insert 1.0 "foo\nabcdefghijklm"
    .t delete 2.0 2.6 2.2 2.8
    .t get 1.0 end-1c
} -cleanup {
    destroy .t
} -result {foo
ijklm}
test text-8.17 {TextWidgetCmd procedure, "delete" option} -setup {
    text .t
} -body {
    # we should get the watch for overlapping ranges - they should
    # essentially be merged into one span.
    .t insert 1.0 "foo\nabcdefghijklm"
    .t delete 2.0 2.6 2.2 2.4
    .t get 1.0 end-1c
} -cleanup {
    destroy .t
} -result {foo
ghijklm}
test text-8.18 {TextWidgetCmd procedure, "replace" option} -setup {
    text .t
} -body {
    .t insert 1.0 "Line 1
abcdefghijklm
12345"
    .t replace 1.3 2.3
} -cleanup {
    destroy .t
} -returnCodes {error} -result {wrong # args: should be ".t replace index1 index2 chars ?tagList chars tagList ...?"}
test text-8.19 {TextWidgetCmd procedure, "replace" option} -setup {
    text .t
} -body {
    .t insert 1.0 "Line 1
abcdefghijklm
12345"
    .t replace 3.1 2.3 foo
} -cleanup {
    destroy .t
} -returnCodes {error} -result {index "2.3" before "3.1" in the text}
test text-8.20 {TextWidgetCmd procedure, "replace" option} -setup {
    text .t
} -body {
    .t insert 1.0 "Line 1
abcdefghijklm
12345
Line 4
bOy GIrl .#@? x_yz
!@#$%
Line 7"
    .t replace 2.1 2.3 foo
} -cleanup {
    destroy .t
} -returnCodes ok -result {}
test text-8.21 {TextWidgetCmd procedure, "replace" option with undo} -setup {
    text .t
} -body {
    .t insert 1.0 "Line 1
abcdefghijklm
12345
Line 4
bOy GIrl .#@? x_yz
!@#$%
Line 7"
    set prevtext [.t get 1.0 end-1c]
    .t configure -undo 0
    .t configure -undo 1
    # Ensure it is treated as a single undo action
    .t replace 2.1 2.3 foo
    .t edit undo
    string equal [.t get 1.0 end-1c] $prevtext
} -cleanup {
    destroy .t
} -result {1}
test text-8.22 {TextWidgetCmd procedure, "replace" option with undo} -setup {
    text .t
    set res {}
} -body {
    .t insert 1.0 "Line 1
aefghijklm
12345
Line 4
bOy GIrl .#@? x_yz
!@#$%
Line 7"
    .t configure -undo 0
    .t configure -undo 1
    .t replace 2.1 2.3 foo
    # Ensure we can override a text widget and intercept undo
    # actions.  If in the future a different mechanism is available
    # to do this, then we should be able to change this test.  The
    # behaviour tested for here is not, strictly speaking, documented.
    rename .t test.t
    proc .t {args} { lappend ::res $args ; uplevel 1 test.t $args }
    .t edit undo
    return $res
} -cleanup {
    rename .t {}
    rename test.t .t
    destroy .t
} -result {{edit undo}}
test text-8.23 {TextWidgetCmd procedure, "replace" option with undo} -setup {
    text .t
} -body {
    .t insert 1.0 "Line 1
aefghijklm
12345
Line 4
bOy GIrl .#@? x_yz
!@#$%
Line 7"
    set prevtext [.t get 1.0 end-1c]
    .t configure -undo 0
    .t configure -undo 1
    # Ensure that undo (even composite undo like 'replace')
    # works when the widget shows nothing useful.
    .t replace 2.1 2.3 foo
    .t configure -start 1 -end 1
    .t edit undo
    .t configure -start {} -end {}
    .t configure -undo 0
    string equal [.t get 1.0 end-1c] $prevtext
} -cleanup {
    destroy .t
} -result {1}
test text-8.24 {TextWidgetCmd procedure, "replace" option with peers, undo} -setup {
    text .t
} -body {
    .t insert 1.0 "Line 1
aefghijklm
12345
Line 4
bOy GIrl .#@? x_yz
!@#$%
Line 7"
    set prevtext [.t get 1.0 end-1c]
    .t configure -undo 0
    .t configure -undo 1
    .t peer create .tt -undo 1
# Ensure that undo (even composite undo like 'replace')
# works when the the event took place in one peer, which
# is then deleted, before the undo takes place in another peer.
    .tt replace 2.1 2.3 foo
    .tt configure -start 1 -end 1
    destroy .tt
    .t edit undo
    .t configure -start {} -end {}
    .t configure -undo 0
    string equal [.t get 1.0 end-1c] $prevtext
} -cleanup {
    destroy .t
} -result {1}
test text-8.25 {TextWidgetCmd procedure, "replace" option with peers, undo} -setup {
    text .t
} -body {
    .t insert 1.0 "Line 1
aefghijklm
12345
Line 4
bOy GIrl .#@? x_yz
!@#$%
Line 7"
    set prevtext [.t get 1.0 end-1c]
    .t configure -undo 0
    .t configure -undo 1
    .t peer create .tt -undo 1
# Ensure that undo (even composite undo like 'replace')
# works when the the event took place in one peer, which
# is then deleted, before the undo takes place in another peer
# which isn't showing everything.
    .tt replace 2.1 2.3 foo
    set res [.tt get 2.1 2.4]
    .tt configure -start 1 -end 1
    destroy .tt
    .t configure -start 3 -end 4
# msg will actually be set to a silently ignored error message here,
# (that the .tt command doesn't exist), but that is not important.
    lappend res [catch {.t edit undo}]
    .t configure -undo 0
    .t configure -start {} -end {}
    lappend res [string equal [.t get 1.0 end-1c] $prevtext]
} -cleanup {
    destroy .t
} -result {foo 0 1}
test text-8.26 {TextWidgetCmd procedure, "replace" option crash} -setup {
    text .tt
} -body {
    .tt insert 0.0 foo\n
    .tt replace end-1l end bar
} -cleanup {
    destroy .tt
} -result {}
test text-8.27 {TextWidgetCmd procedure, "replace" option crash} -setup {
    text .tt
} -body {
    .tt insert 0.0 \na
    for {set i 0} {$i < 2} {incr i} {
        .tt replace 2.0 3.0 b
    }
} -cleanup {
    destroy .tt
} -result {}
test text-8.28 {TextWidgetCmd procedure, "replace" option crash} -setup {
    text .tt
} -body {
    .tt insert end "foo\n"
    .tt tag add sel 1.0 end
    .tt replace sel.first sel.last "bar"
} -cleanup {
    destroy .tt
} -result {}
test text-8.28 {"delete" tagged newline} -setup {
    text .tt
} -body {
    .tt insert end \n tag1
    .tt delete 2.0
    # wish8.6.5 returns empty list, this is a bug
    .tt tag ranges tag1
} -cleanup {
    destroy .tt
} -result {1.0 2.0}


test text-9.1 {TextWidgetCmd procedure, "get" option} -setup {
    text .t
} -body {
    .t get
} -cleanup {
    destroy .t
} -returnCodes {error} -result {wrong # args: should be ".t get ?-option? ?--? index1 ?index2 ...?"}
test text-9.2 {TextWidgetCmd procedure, "get" option} -setup {
    text .t
} -body {
    .t get a b c
} -cleanup {
    destroy .t
} -returnCodes {error} -result {bad text index "a"}
test text-9.3 {TextWidgetCmd procedure, "get" option} -setup {
    text .t
} -body {
    .t get @q 3.1
} -cleanup {
    destroy .t
} -returnCodes {error} -result {bad text index "@q"}
test text-9.4 {TextWidgetCmd procedure, "get" option} -setup {
    text .t
} -body {
    .t get 3.1 @r
} -cleanup {
    destroy .t
} -returnCodes {error} -result {bad text index "@r"}
test text-9.5 {TextWidgetCmd procedure, "get" option} -setup {
    text .t
} -body {
    .t insert 1.0 "Line 1
aefghijklm
12345
Line 4
bOy GIrl .#@? x_yz
!@#$%
Line 7"
    .t get 5.7 5.3
} -cleanup {
    destroy .t
} -result {}
test text-9.6 {TextWidgetCmd procedure, "get" option} -setup {
    text .t
} -body {
    .t insert 1.0 "Line 1
aefghijklm
12345
Line 4
bOy GIrl .#@? x_yz
!@#$%
Line 7"
    .t get 5.3 5.5
} -cleanup {
    destroy .t
} -result { G}
test text-9.7 {TextWidgetCmd procedure, "get" option} -setup {
    text .t
} -body {
    .t insert 1.0 "Line 1
aefghijklm
12345
Line 4
bOy GIrl .#@? x_yz
!@#$%
Line 7"
    .t get 5.3 end
} -cleanup {
    destroy .t
} -result { GIrl .#@? x_yz
!@#$%
Line 7
}
test text-9.8 {TextWidgetCmd procedure, "get" option} -setup {
    text .t
} -body {
    .t insert 1.0 "Line 1
aefghijklm
12345
Line 4
bOy GIrl .#@? x_yz
!@#$%
Line 7"
    .t get 5.2 5.7
} -cleanup {
    destroy .t
} -result {y GIr}
test text-9.9 {TextWidgetCmd procedure, "get" option} -setup {
    text .t
} -body {
    .t insert 1.0 "Line 1
aefghijklm
12345
Line 4
bOy GIrl .#@? x_yz
!@#$%
Line 7"
    .t get 5.2
} -cleanup {
    destroy .t
} -result {y}
test text-9.10 {TextWidgetCmd procedure, "get" option} -setup {
    text .t
} -body {
    .t insert 1.0 "Line 1
aefghijklm
12345
Line 4
bOy GIrl .#@? x_yz
!@#$%
Line 7"
    .t get 5.2 5.4
} -cleanup {
    destroy .t
} -result {y }
test text-9.11 {TextWidgetCmd procedure, "get" option} -setup {
    text .t
} -body {
    .t insert 1.0 "Line 1
aefghijklm
12345
Line 4
bOy GIrl .#@? x_yz
!@#$%
Line 7"
    .t get 5.2 5.4 5.4
} -cleanup {
    destroy .t
} -result {{y } G}
test text-9.12 {TextWidgetCmd procedure, "get" option} -setup {
    text .t
} -body {
    .t insert 1.0 "Line 1
aefghijklm
12345
Line 4
bOy GIrl .#@? x_yz
!@#$%
Line 7"
    .t get 5.2 5.4 5.4 5.5
} -cleanup {
    destroy .t
} -result {{y } G}
test text-9.13 {TextWidgetCmd procedure, "get" option} -setup {
    text .t
} -body {
    .t insert 1.0 "Line 1
aefghijklm
12345
Line 4
bOy GIrl .#@? x_yz
!@#$%
Line 7"
    .t get 5.2 5.4 5.5 "5.5+5c"
} -cleanup {
    destroy .t
} -result {{y } {Irl .}}
test text-9.14 {TextWidgetCmd procedure, "get" option} -setup {
    text .t
} -body {
    .t insert 1.0 "Line 1
aefghijklm
12345
Line 4
bOy GIrl .#@? x_yz
!@#$%
Line 7"
    .t get 5.2 5.4 5.4 5.5 end-3c
} -cleanup {
    destroy .t
} -result {{y } G { }}
test text-9.15 {TextWidgetCmd procedure, "get" option} -setup {
    text .t
} -body {
    .t insert 1.0 "Line 1
aefghijklm
12345
Line 4
bOy GIrl .#@? x_yz
!@#$%
Line 7"
    .t get 5.2 5.4 5.4 5.5 end-3c end
} -cleanup {
    destroy .t
} -result {{y } G { 7
}}
test text-9.16 {TextWidgetCmd procedure, "get" option} -setup {
    text .t
} -body {
    .t insert 1.0 "Line 1
aefghijklm
12345
Line 4
bOy GIrl .#@? x_yz
!@#$%
Line 7"
    .t get 5.2 5.3 5.4 5.3
} -cleanup {
    destroy .t
} -result {y}
test text-9.17 {TextWidgetCmd procedure, "get" option} -setup {
    text .t
} -body {
    .t insert 1.0 "Line 1
aefghijklm
12345
Line 4
bOy GIrl .#@? x_yz
!@#$%
Line 7"
    .t index "5.2 +3 indices"
} -cleanup {
    destroy .t
} -result {5.5}
test text-9.18 {TextWidgetCmd procedure, "get" option} -setup {
    text .t
} -body {
    .t insert 1.0 "Line 1
aefghijklm
12345
Line 4
bOy GIrl .#@? x_yz
!@#$%
Line 7"
    .t index "5.2 +3chars"
} -cleanup {
    destroy .t
} -result {5.5}
test text-9.19 {TextWidgetCmd procedure, "get" option} -setup {
    text .t
} -body {
    .t insert 1.0 "Line 1
aefghijklm
12345
Line 4
bOy GIrl .#@? x_yz
!@#$%
Line 7"
    .t index "5.2 +3displayindices"
} -cleanup {
    destroy .t
} -result {5.5}
test text-9.20 {TextWidgetCmd procedure, "get" option} -setup {
    text .t
} -body {
    .t insert 1.0 "Line 1
aefghijklm
12345
Line 4
bOy GIrl .#@? x_yz
!@#$%
Line 7"
    .t tag configure elide -elide 1
    .t tag add elide 5.2 5.4
    .t get 5.2 5.4 5.5 foo
} -cleanup {
    destroy .t
} -returnCodes {error} -result {bad text index "foo"}
test text-9.21 {TextWidgetCmd procedure, "get" option} -setup {
    text .t
} -body {
    .t insert 1.0 "Line 1
aefghijklm
12345
Line 4
bOy GIrl .#@? x_yz
!@#$%
Line 7"
    .t tag configure elide -elide 1
    .t tag add elide 5.2 5.4
    .t get 5.2 5.4 5.4 5.5 end-3c end
} -cleanup {
    destroy .t
} -result {{y } G { 7
}}
test text-9.22 {TextWidgetCmd procedure, "get" option} -setup {
    text .t
} -body {
    .t insert 1.0 "Line 1
aefghijklm
12345
Line 4
bOy GIrl .#@? x_yz
!@#$%
Line 7"
    .t tag configure elide -elide 1
    .t tag add elide 5.2 5.4
    .t get -displaychars 5.2 5.4 5.4 5.5 end-3c end
} -cleanup {
    destroy .t
} -result {{} G { 7
}}
test text-9.23 {TextWidgetCmd procedure, "get" option} -setup {
    text .t
} -body {
    .t insert 1.0 "Line 1
aefghijklm
12345
Line 4
bOy GIrl .#@? x_yz
!@#$%
Line 7"
    .t tag configure elide -elide 1
    .t tag add elide 5.2 5.4
    list [.t index "5.1 +4indices"] [.t index "5.1+4d indices"]
} -cleanup {
    destroy .t
} -result {5.5 5.7}
test text-9.24 {TextWidgetCmd procedure, "get" option} -setup {
    text .t
} -body {
    .t insert 1.0 "Line 1
aefghijklm
12345
Line 4
bOy GIrl .#@? x_yz
!@#$%
Line 7"
    .t tag configure elide -elide 1
    .t tag add elide 5.2 5.4
    list [.t index "5.1 +4a chars"] [.t index "5.1+4d chars"]
} -cleanup {
    destroy .t
} -result {5.5 5.7}
test text-9.25 {TextWidgetCmd procedure, "get" option} -setup {
    text .t
} -body {
    .t insert 1.0 "Line 1
aefghijklm
12345
Line 4
bOy GIrl .#@? x_yz
!@#$%
Line 7"
    .t tag configure elide -elide 1
    .t tag add elide 5.2 5.4
    list [.t index "5.5 -4indices"] [.t index "5.7-4d indices"]
} -cleanup {
    destroy .t
} -result {5.1 5.1}
test text-9.26 {TextWidgetCmd procedure, "get" option} -setup {
    text .t
} -body {
    .t insert 1.0 "Line 1
aefghijklm
12345
Line 4
bOy GIrl .#@? x_yz
!@#$%
Line 7"
    .t tag configure elide -elide 1
    .t tag add elide 5.2 5.4
    list [.t index "5.5 -4a chars"] [.t index "5.7-4d chars"]
} -cleanup {
    destroy .t
} -result {5.1 5.1}
test text-9.27 {TextWidgetCmd procedure, "get" option} -setup {
    text .t
} -body {
    .t insert 1.0 "Line 1
aefghijklm
12345
Line 4
bOy GIrl .#@? x_yz
!@#$%
Line 7"
    .t tag configure elide -elide 1
    .t tag add elide 5.2 5.4
    .t window create 5.4
    list [.t index "5.1 +4indices"] [.t index "5.1+4d indices"]
} -cleanup {
    destroy .t
} -result {5.5 5.7}
test text-9.28 {TextWidgetCmd procedure, "get" option} -setup {
    text .t
} -body {
    .t insert 1.0 "Line 1
aefghijklm
12345
Line 4
bOy GIrl .#@? x_yz
!@#$%
Line 7"
    .t tag configure elide -elide 1
    .t tag add elide 5.2 5.4
    .t window create 5.4
    list [.t index "5.1 +4a chars"] [.t index "5.1+4d chars"]
} -cleanup {
    destroy .t
} -result {5.6 5.8}
test text-9.29 {TextWidgetCmd procedure, "get" option} -setup {
    text .t
} -body {
    .t insert 1.0 "Line 1
aefghijklm
12345
Line 4
bOy GIrl .#@? x_yz
!@#$%
Line 7"
    .t tag configure elide -elide 1
    .t tag add elide 5.2 5.4
    .t window create 5.4
    list [.t index "5.5 -4indices"] [.t index "5.7-4d indices"]
} -cleanup {
    destroy .t
} -result {5.1 5.1}
test text-9.30 {TextWidgetCmd procedure, "get" option} -setup {
    text .t
} -body {
    .t insert 1.0 "Line 1
aefghijklm
12345
Line 4
bOy GIrl .#@? x_yz
!@#$%
Line 7"
    .t tag configure elide -elide 1
    .t tag add elide 5.2 5.4
    .t window create 5.4
    list [.t index "5.6 -4a chars"] [.t index "5.8-4d chars"]
} -cleanup {
    destroy .t
} -result {5.1 5.1}
test text-9.31 {TextWidgetCmd procedure, "get" option} -setup {
    text .t
} -body {
    .t insert 1.0 "Line 1
aefghijklm
12345
Line 4
bOy GIrl .#@? x_yz
!@#$%
Line 7"
    .t tag configure elide -elide 1
    .t tag add elide 5.2 5.4
    .t window create 5.4
    .t delete 5.4
    .t tag add elide 5.5 5.6
    .t get -displaychars 5.2 5.8
} -cleanup {
    destroy .t
} -result {Grl}


test text-10.1 {TextWidgetCmd procedure, "count" option} -setup {
    text .t
} -body {
    .t count
} -cleanup {
    destroy .t
} -returnCodes {error} -result {wrong # args: should be ".t count ?-option value ...? index1 index2"}
test text-10.2 {TextWidgetCmd procedure, "count" option} -setup {
    text .t
} -body {
    .t count blah 1.0 2.0
} -cleanup {
    destroy .t
} -returnCodes {error} -result {bad option "blah": must be -chars, -displaychars, -displayhyphens, -displayindices, -displaylines, -displaytext, -hyphens, -indices, -lines, -text, -update, -xpixels, or -ypixels}
test text-10.3 {TextWidgetCmd procedure, "count" option} -setup {
    text .t
} -body {
    .t count a b
} -cleanup {
    destroy .t
} -returnCodes {error} -result {bad text index "a"}
test text-10.4 {TextWidgetCmd procedure, "count" option} -setup {
    text .t
} -body {
    .t count @q 3.1
} -cleanup {
    destroy .t
} -returnCodes {error} -result {bad text index "@q"}
test text-10.5 {TextWidgetCmd procedure, "count" option} -setup {
    text .t
} -body {
    .t count 3.1 @r
} -cleanup {
    destroy .t
} -returnCodes {error} -result {bad text index "@r"}
test text-10.6 {TextWidgetCmd procedure, "count" option} -setup {
    text .t
    .t insert 1.0 "Line 1
aefghijklm
12345
Line 4
bOy GIrl .#@? x_yz
!@#$%
Line 7"
} -body {
    .t count 5.7 5.3
} -cleanup {
    destroy .t
} -result {-4}
test text-10.7 {TextWidgetCmd procedure, "count" option} -setup {
    text .t
    .t insert 1.0 "Line 1
aefghijklm
12345
Line 4
bOy GIrl .#@? x_yz
!@#$%
Line 7"
} -body {
    .t count 5.3 5.5
} -cleanup {
    destroy .t
} -result {2}
test text-10.8 {TextWidgetCmd procedure, "count" option} -setup {
    text .t
} -body {
    .t insert 1.0 "Line 1
aefghijklm
12345
Line 4
bOy GIrl .#@? x_yz
!@#$%
Line 7"
    .t count 5.3 end
} -cleanup {
    destroy .t
} -result {29}
test text-10.9 {TextWidgetCmd procedure, "count" option} -setup {
    text .t
    .t insert 1.0 "Line 1
aefghijklm
12345
Line 4
bOy GIrl .#@? x_yz
!@#$%
Line 7"
} -body {
    .t count 5.2 5.7
} -cleanup {
    destroy .t
} -result {5}
test text-10.10 {TextWidgetCmd procedure, "count" option} -setup {
    text .t
    .t insert 1.0 "Line 1
aefghijklm
12345
Line 4
bOy GIrl .#@? x_yz
!@#$%
Line 7"
} -body {
    .t count 5.2 5.3
} -cleanup {
    destroy .t
} -result {1}
test text-10.11 {TextWidgetCmd procedure, "count" option} -setup {
    text .t
    .t insert 1.0 "Line 1
aefghijklm
12345
Line 4
bOy GIrl .#@? x_yz
!@#$%
Line 7"
} -body {
    .t count 5.2 5.4
} -cleanup {
    destroy .t
} -result {2}
test text-10.12 {TextWidgetCmd procedure, "count" option} -setup {
    text .t
    .t insert 1.0 "Line 1
aefghijklm
12345
Line 4
bOy GIrl .#@? x_yz
!@#$%
Line 7"
} -body {
    .t count 5.2 foo
} -cleanup {
    destroy .t
} -returnCodes {error} -result {bad text index "foo"}
test text-10.13 {TextWidgetCmd procedure, "count" option} -setup {
    text .t
} -body {
    .t insert 1.0 "Line 1
aefghijklm
12345
Line 4
bOy GIrl .#@? x_yz
!@#$%
Line 7"
    .t tag configure elide -elide 1
    .t tag add elide 2.2 3.4
    .t count -displayindices 2.0 3.0
} -cleanup {
    destroy .t
} -result {2}
test text-10.14 {TextWidgetCmd procedure, "count" option} -setup {
    text .t
} -body {
    .t insert 1.0 "Line 1
aefghijklm
12345
Line 4
bOy GIrl .#@? x_yz
!@#$%
Line 7"
    .t tag configure elide -elide 1
    .t tag add elide 2.2 3.4
    .t count -displayindices 2.2 3.0
} -cleanup {
    destroy .t
} -result {0}
test text-10.15 {TextWidgetCmd procedure, "count" option} -setup {
    text .t
} -body {
    .t insert 1.0 "Line 1
aefghijklm
12345
Line 4
bOy GIrl .#@? x_yz
!@#$%
Line 7"
    .t tag configure elide -elide 1
    .t tag add elide 2.2 3.4
    .t tag add elide 4.0 4.1
    .t count -displayindices 2.0 4.2
} -cleanup {
    destroy .t
} -result {5}
test text-10.16 {TextWidgetCmd procedure, "count" option} -setup {
    text .t
} -body {
    .t insert 1.0 "Line 1
aefghijklm
12345
Line 4
bOy GIrl .#@? x_yz
!@#$%
Line 7"
    .t tag configure elide -elide 1
    .t tag add elide 2.2 3.4
# Create one visible and one invisible window
    frame .t.w1
    frame .t.w2
# Creating this window here means that the elidden text
# now starts at 2.3
    .t window create 2.1 -window .t.w1
    .t window create 3.1 -window .t.w2
    .t count -displayindices 2.0 3.0
} -cleanup {
    destroy .t
} -result {3}
test text-10.17 {TextWidgetCmd procedure, "count" option} -setup {
    text .t
} -body {
    .t insert 1.0 "Line 1
aefghijklm
12345
Line 4
bOy GIrl .#@? x_yz
!@#$%
Line 7"
    .t tag configure elide -elide 1
    .t tag add elide 2.2 3.4
# Create one visible and one invisible window
    frame .t.w1
    frame .t.w2
# Creating this window here means that the elidden text
# now starts at 2.3
    .t window create 2.1 -window .t.w1
    .t window create 3.1 -window .t.w2
    .t count -displayindices 2.2 3.0
} -cleanup {
    destroy .t
} -result {1}
test text-10.18 {TextWidgetCmd procedure, "count" option} -setup {
    text .t
} -body {
    .t insert 1.0 "Line 1
aefghijklm
12345
Line 4
bOy GIrl .#@? x_yz
!@#$%
Line 7"
    .t tag configure elide -elide 1
    .t tag add elide 2.2 3.4
    .t tag add elide 4.0 4.1
# Create one visible and one invisible window
    frame .t.w1
    frame .t.w2
    .t mark set a 2.2
# Creating this window here means that the elidden text
# now starts at 2.3, but 'a' is automatically moved to 2.3
    .t window create 2.1 -window .t.w1
    .t window create 3.1 -window .t.w2
    .t count -displayindices a 3.0
} -cleanup {
    destroy .t
} -result {0}
test text-10.19 {TextWidgetCmd procedure, "count" option} -setup {
    text .t
} -body {
    .t insert 1.0 "Line 1
aefghijklm
12345
Line 4
bOy GIrl .#@? x_yz
!@#$%
Line 7"
    .t tag configure elide -elide 1
    .t tag add elide 2.2 3.4
    .t tag add elide 4.0 4.1
# Create one visible and one invisible window
    frame .t.w1
    frame .t.w2
# Creating this window here means that the elidden text
# now starts at 2.3
    .t window create 2.1 -window .t.w1
    .t window create 3.1 -window .t.w2
    .t count -displayindices 2.0 4.2
} -cleanup {
    destroy .t
} -result {6}
test text-10.20 {TextWidgetCmd procedure, "count" option} -setup {
    text .t
} -body {
    .t insert 1.0 "Line 1
aefghijklm
12345
Line 4
bOy GIrl .#@? x_yz
!@#$%
Line 7"
    .t tag configure elide -elide 1
    .t tag add elide 2.2 3.4
    .t tag add elide 4.0 4.1
# Create one visible and one invisible window
    frame .t.w1
    frame .t.w2
# Creating this window here means that the elidden text
# now starts at 2.3
    .t window create 2.1 -window .t.w1
    .t window create 3.1 -window .t.w2
    .t count -displaychars 2.0 3.0
} -cleanup {
    destroy .t
} -result {2}
test text-10.21 {TextWidgetCmd procedure, "count" option} -setup {
    text .t
} -body {
    .t insert 1.0 "Line 1
aefghijklm
12345
Line 4
bOy GIrl .#@? x_yz
!@#$%
Line 7"
    .t tag configure elide -elide 1
    .t tag add elide 2.2 3.4
    .t tag add elide 4.0 4.1
# Create one visible and one invisible window
    frame .t.w1
    frame .t.w2
# Creating this window here means that the elidden text
# now starts at 2.3
    .t window create 2.1 -window .t.w1
    .t window create 3.1 -window .t.w2
    .t count -displaychars 2.2 3.0
} -cleanup {
    destroy .t
} -result {1}
test text-10.22 {TextWidgetCmd procedure, "count" option} -setup {
    text .t
} -body {
    .t insert 1.0 "Line 1
aefghijklm
12345
Line 4
bOy GIrl .#@? x_yz
!@#$%
Line 7"
    .t tag configure elide -elide 1
    .t tag add elide 2.2 3.4
    .t tag add elide 4.0 4.1
    .t mark set a 2.2
# Create one visible and one invisible window
    frame .t.w1
    frame .t.w2
# Creating this window here means that the elidden text
# now starts at 2.3, but 'a' is automatically moved to 2.3
    .t window create 2.1 -window .t.w1
    .t window create 3.1 -window .t.w2
    .t count -displaychars a 3.0
} -cleanup {
    destroy .t
} -result {0}
test text-10.23 {TextWidgetCmd procedure, "count" option} -setup {
    text .t
} -body {
    .t insert 1.0 "Line 1
aefghijklm
12345
Line 4
bOy GIrl .#@? x_yz
!@#$%
Line 7"
    .t tag configure elide -elide 1
    .t tag add elide 2.2 3.4
    .t tag add elide 4.0 4.1
# Create one visible and one invisible window
    frame .t.w1
    frame .t.w2
# Creating this window here means that the elidden text
# now starts at 2.3
    .t window create 2.1 -window .t.w1
    .t window create 3.1 -window .t.w2
    .t count -displaychars 2.0 4.2
} -cleanup {
    destroy .t
} -result {5}
test text-10.24 {TextWidgetCmd procedure, "count" option} -setup {
    text .t
} -body {
    .t insert 1.0 "Line 1
aefghijklm
12345
Line 4
bOy GIrl .#@? x_yz
!@#$%
Line 7"
    .t tag configure elide -elide 1
    .t tag add elide 2.2 3.4
    .t tag add elide 4.0 4.1
# Create one visible and one invisible window
    frame .t.w1
    frame .t.w2
# Creating this window here means that the elidden text
# now starts at 2.3
    .t window create 2.1 -window .t.w1
    .t window create 3.1 -window .t.w2
    .t count -displaychars 2.0 4.2
    list [.t count -indices 2.2 3.0] [.t count 2.2 3.0]
} -cleanup {
    destroy .t
} -result {10 10}
test text-10.25 {TextWidgetCmd procedure, "count" option} -setup {
    text .t
} -body {
    .t insert 1.0 "Line 1
aefghijklm
12345
Line 4
bOy GIrl .#@? x_yz
!@#$%
Line 7"
    .t tag configure elide -elide 1
    .t tag add elide 2.2 3.4
    .t tag add elide 4.0 4.1
    .t mark set a 2.2
# Create one visible and one invisible window
    frame .t.w1
    frame .t.w2
# Creating this window here means that the elidden text
# now starts at 2.3, but 'a' is automatically moved to 2.3
    .t window create 2.1 -window .t.w1
    .t window create 3.1 -window .t.w2
    list [.t count -indices a 3.0] [.t count a 3.0]
} -cleanup {
    destroy .t
} -result {9 9}
test text-10.26 {TextWidgetCmd procedure, "count" option} -setup {
    text .t
} -body {
    .t insert 1.0 "Line 1
aefghijklm
12345
Line 4
bOy GIrl .#@? x_yz
!@#$%
Line 7"
    .t tag configure elide -elide 1
    .t tag add elide 2.2 3.4
    .t tag add elide 4.0 4.1
# Create one visible and one invisible window
    frame .t.w1
    frame .t.w2
# Creating this window here means that the elidden text
# now starts at 2.3
    .t window create 2.1 -window .t.w1
    .t window create 3.1 -window .t.w2
    .t count -displaychars 2.0 4.2
    .t count -indices 2.0 4.2
} -cleanup {
    destroy .t
} -result {21}
test text-10.27 {TextWidgetCmd procedure, "count" option} -setup {
    text .t
} -body {
    .t insert 1.0 "Line 1
aefghijklm
12345
Line 4
bOy GIrl .#@? x_yz
!@#$%
Line 7"
    .t tag configure elide -elide 1
    .t tag add elide 2.2 3.4
    .t tag add elide 4.0 4.1
# Create one visible and one invisible window
    frame .t.w1
    frame .t.w2
# Creating this window here means that the elidden text
# now starts at 2.3
    .t window create 2.1 -window .t.w1
    .t window create 3.1 -window .t.w2
    .t count -displaychars 2.0 4.2
    .t count -chars 2.2 3.0
} -cleanup {
    destroy .t
} -result {10}
test text-10.28 {TextWidgetCmd procedure, "count" option} -setup {
    text .t
} -body {
    .t insert 1.0 "Line 1
aefghijklm
12345
Line 4
bOy GIrl .#@? x_yz
!@#$%
Line 7"
    .t tag configure elide -elide 1
    .t tag add elide 2.2 3.4
    .t tag add elide 4.0 4.1
    .t mark set a 2.2
# Create one visible and one invisible window
    frame .t.w1
    frame .t.w2
# Creating this window here means that the elidden text
# now starts at 2.3, but 'a' is automatically moved to 2.3
    .t window create 2.1 -window .t.w1
    .t window create 3.1 -window .t.w2
    .t count -chars a 3.0
} -cleanup {
    destroy .t
} -result {9}
test text-10.29 {TextWidgetCmd procedure, "count" option} -setup {
    text .t
} -body {
    .t insert 1.0 "Line 1
aefghijklm
12345
Line 4
bOy GIrl .#@? x_yz
!@#$%
Line 7"
    .t tag configure elide -elide 1
    .t tag add elide 2.2 3.4
    .t tag add elide 4.0 4.1
# Create one visible and one invisible window
    frame .t.w1
    frame .t.w2
# Creating this window here means that the elidden text
# now starts at 2.3
    .t window create 2.1 -window .t.w1
    .t window create 3.1 -window .t.w2
    .t count -displaychars 2.0 4.2
    .t count -chars 2.0 4.2
} -cleanup {
    destroy .t
} -result {19}
test text-10.30 {TextWidgetCmd procedure, "count" option} -setup {
    text .t
} -body {
    .t insert end [string repeat "abcde " 50]\n
    .t insert end [string repeat "fghij " 50]\n
    .t insert end [string repeat "klmno " 50]
    .t count -lines 1.0 end
} -cleanup {
    destroy .t
} -result {3}
test text-10.31 {TextWidgetCmd procedure, "count" option} -setup {
    text .t
} -body {
    .t insert end [string repeat "abcde " 50]\n
    .t insert end [string repeat "fghij " 50]\n
    .t insert end [string repeat "klmno " 50]
    .t count -lines end 1.0
} -cleanup {
    destroy .t
} -result {-3}
test text-10.32 {TextWidgetCmd procedure, "count" option} -setup {
    text .t
} -body {
    .t insert end [string repeat "abcde " 50]\n
    .t insert end [string repeat "fghij " 50]\n
    .t insert end [string repeat "klmno " 50]
    .t count -lines 1.0 2.0 3.0
} -cleanup {
    destroy .t
} -returnCodes {error} -result {bad option "1.0": must be -chars, -displaychars, -displayhyphens, -displayindices, -displaylines, -displaytext, -hyphens, -indices, -lines, -text, -update, -xpixels, or -ypixels}
test text-10.33 {TextWidgetCmd procedure, "count" option} -setup {
    text .t
} -body {
    .t insert end [string repeat "abcde " 50]\n
    .t insert end [string repeat "fghij " 50]\n
    .t insert end [string repeat "klmno " 50]
    .t count -lines end end
} -cleanup {
    destroy .t
} -result {0}
test text-10.34 {TextWidgetCmd procedure, "count" option} -setup {
    text .t
} -body {
    .t insert end [string repeat "abcde " 50]\n
    .t insert end [string repeat "fghij " 50]\n
    .t insert end [string repeat "klmno " 50]
    .t count -lines 1.5 2.5
} -cleanup {
    destroy .t
} -result {1}
test text-10.35 {TextWidgetCmd procedure, "count" option} -setup {
    text .t
} -body {
    .t insert end [string repeat "abcde " 50]\n
    .t insert end [string repeat "fghij " 50]\n
    .t insert end [string repeat "klmno " 50]
    .t count -lines 2.5 "2.5 lineend"
} -cleanup {
    destroy .t
} -result {0}
test text-10.36 {TextWidgetCmd procedure, "count" option} -setup {
    text .t
} -body {
    .t insert end [string repeat "abcde " 50]\n
    .t insert end [string repeat "fghij " 50]\n
    .t insert end [string repeat "klmno " 50]
    .t count -lines 2.7 "1.0 lineend"
} -cleanup {
    destroy .t
} -result {-1}
test text-10.37 {TextWidgetCmd procedure, "count" option} -setup {
    text .t
} -body {
    .t insert end [string repeat "abcde " 50]\n
    .t insert end [string repeat "fghij " 50]\n
    .t insert end [string repeat "klmno " 50]
    .t configure -wrap none
    .t count -displaylines 1.0 end
} -cleanup {
    destroy .t
} -result {3}
test text-10.38 {TextWidgetCmd procedure, "count" option} -setup {
    text .t -font {Courier -12} -borderwidth 2 -highlightthickness 2
    pack .t -expand 1 -fill both
} -body {
    .t configure -width 20 -height 10
    update
    .t insert end [string repeat "abcde " 50]\n
    .t insert end [string repeat "fghij " 50]\n
    .t insert end [string repeat "klmno " 50]
    .t count -lines -chars -indices -displaylines 1.0 end
} -cleanup {
    destroy .t
} -result {3 903 903 45}
test text-10.39 {TextWidgetCmd procedure, "count" option} -setup {
    text .t
    pack .t
    update
    set res {}
} -body {
    .t insert end "Line 1 - This is Line 1\n"
    .t insert end "Line 2 - This is Line 2\n"
    .t insert end "Line 3 - This is Line 3\n"
    .t insert end "Line 4 - This is Line 4\n"
    .t insert end "Line 5 - This is Line 5\n"
    lappend res [.t count -displaylines 1.19 3.24] [.t count -displaylines 1.0 end]
    .t tag add hidden 2.9 3.17
    .t tag configure hidden -elide true
    lappend res [.t count -displaylines 1.19 3.24] [.t count -displaylines 1.0 end]
} -cleanup {
    destroy .t
} -result {2 6 1 5}
test text-10.40 {TextWidgetCmd procedure, "count" option} -setup {
    text .t
    pack .t
    update
    set res {}
} -body {
    for {set i 1} {$i < 5} {incr i} {
      .t insert end "Line $i+++Line $i---Line $i///Line $i - This is Line [format %c [expr 64+$i]]\n"
    }
    .t tag configure hidden -elide true
    .t tag add hidden 2.15 3.10
    .t configure -wrap none
    set res [.t count -displaylines 2.0 3.0]
} -cleanup {
    destroy .t
} -result {0}
test text-10.41 {TextWidgetCmd procedure, "count" option} -setup {
    toplevel .mytop
    pack [text .mytop.t -font TkFixedFont -bd 0 -padx 0 -wrap char]
    set spec [font measure TkFixedFont "Line 1+++Line 1---Li"]  ; # 20 chars
    append spec x300+0+0
    wm geometry .mytop $spec
    .mytop.t delete 1.0 end
    update
    set res {}
} -body {
    for {set i 1} {$i < 5} {incr i} {
      #                    0          1          2          3          4
      #                    012345 678901234 567890123 456789012 34567890123456789
      .mytop.t insert end "Line $i+++Line $i---Line $i///Line $i - This is Line [format %c [expr 64+$i]]\n"
    }
    .mytop.t tag configure hidden -elide true
    .mytop.t tag add hidden 2.30 3.10
    lappend res [.mytop.t count -displaylines 2.0 3.0]
    lappend res [.mytop.t count -displaylines 2.0 3.50]
} -cleanup {
    destroy .mytop
} -result {1 3}
test text-10.42 {TextWidgetCmd procedure, "count" option} -setup {
    text .t
    pack .t
    update
    set res {}
} -body {
    set str ""
    for {set i 1} {$i < 25} {incr i} {
	append str "Line $i\n"
    }
    .t insert end $str
    .t tag configure hidden -elide true
    .t tag add hidden 5.7 11.0
    update
    # next line to be fully sure that asynchronous line heights calculation is
    # up-to-date otherwise this test may fail (depending on the computer
    # performance), especially when the . toplevel has small height
    .t sync
    set y1 [lindex [.t yview] 1]
    .t count -displaylines 5.0 11.0
    set y2 [lindex [.t yview] 1]
    .t count -displaylines 5.0 12.0
    set y3 [lindex [.t yview] 1]
    list [expr {$y1 == $y2}] [expr {$y1 == $y3}]
} -cleanup {
    destroy .t
} -result {1 1}


test text-11.1 {counting with tag priority eliding} -setup {
    text .t -font {Courier -12} -borderwidth 2 -highlightthickness 2
    pack .t -expand 1 -fill both
} -body {
    .t insert end "hello"
    .t configure -wrap none
    list [.t count -displaychars 1.0 1.0] \
      [.t count -displaychars 1.0 1.1] \
      [.t count -displaychars 1.0 1.2] \
      [.t count -displaychars 1.0 1.3] \
      [.t count -displaychars 1.0 1.4] \
      [.t count -displaychars 1.0 1.5] \
      [.t count -displaychars 1.0 1.6] \
      [.t count -displaychars 1.0 2.6] \
} -cleanup {
    destroy .t
} -result {0 1 2 3 4 5 5 6}
test text-11.2 {counting with tag priority eliding} -setup {
    text .t -font {Courier -12} -borderwidth 2 -highlightthickness 2
    pack .t -expand 1 -fill both
} -body {
    .t insert end "hello"
    .t tag configure elide1 -elide 0
    .t tag add elide1 1.2 1.4
    .t count -displaychars 1.0 1.5
} -cleanup {
    destroy .t
} -result {5}
test text-11.3 {counting with tag priority eliding} -setup {
    text .t -font {Courier -12} -borderwidth 2 -highlightthickness 2
} -body {
    .t insert end "hello"
# Newer tags are higher priority
    .t tag configure elide1 -elide 0
    .t tag configure elide2 -elide 1
    .t tag add elide1 1.2 1.4
    .t tag add elide2 1.2 1.4
    .t count -displaychars 1.0 1.5
} -cleanup {
    destroy .t
} -result {3}
test text-11.4 {counting with tag priority eliding}  -setup {
    text .t -font {Courier -12} -borderwidth 2 -highlightthickness 2
    set res {}
} -body {
    .t insert end "hello"
# Newer tags are higher priority
    .t tag configure elide1 -elide 0
    .t tag configure elide2 -elide 1
    .t tag add elide1 1.2 1.4
    .t tag add elide2 1.2 1.4
    .t tag add elide1 1.2 1.4
    lappend res [.t count -displaychars 1.0 1.5]
    .t delete 1.0 end
    .t insert end "hello"
    .t tag add elide1 1.2 1.4
    .t tag add elide2 1.2 1.4
    lappend res [.t count -displaychars 1.0 1.5]
} -cleanup {
    destroy .t
} -result {3 3}
test text-11.5 {counting with tag priority eliding}  -setup {
    text .t -font {Courier -12} -borderwidth 2 -highlightthickness 2
    set res {}
} -body {
    .t insert end "hello"
# Newer tags are higher priority
    .t tag configure elide1 -elide 0
    .t tag configure elide2 -elide 1
    .t tag configure elide3 -elide 0
    .t tag add elide1 1.2 1.4
    .t tag add elide2 1.2 1.4
    .t tag add elide3 1.2 1.4
    lappend res [.t count -displaychars 1.0 1.5]
    .t delete 1.0 end
    .t insert end "hello"
    .t tag add elide3 1.2 1.4
    .t tag add elide3 1.2 1.4
    lappend res [.t count -displaychars 1.0 1.5]
} -cleanup {
    destroy .t
} -result {5 5}
test text-11.6 {counting with tag priority eliding}  -setup {
    text .t -font {Courier -12} -borderwidth 2 -highlightthickness 2
    set res {}
} -body {
    .t insert end "hello"
# Newer tags are higher priority
    .t tag configure elide1 -elide 0
    .t tag configure elide2 -elide 1
    .t tag configure elide3 -elide 0
    .t tag configure elide4 -elide 1
    .t tag add elide2 1.2 1.4
    .t tag add elide3 1.2 1.4
    .t tag add elide4 1.2 1.4
    .t tag add elide1 1.2 1.4
    lappend res [.t count -displaychars 1.0 1.5]
    .t delete 1.0 end
    .t insert end "hello"
    .t tag add elide1 1.2 1.4
    .t tag add elide4 1.2 1.4
    .t tag add elide2 1.2 1.4
    .t tag add elide3 1.2 1.4
    lappend res [.t count -displaychars 1.0 1.5]
} -cleanup {
    destroy .t
} -result {3 3}
test text-11.7 {counting with tag priority eliding}  -setup {
    text .t -font {Courier -12} -borderwidth 2 -highlightthickness 2
    set res {}
} -body {
# Newer tags are higher priority
    .t tag configure elide1 -elide 0
    .t tag configure elide2 -elide 1
    .t tag configure elide3 -elide 0
    .t insert end "hello"
    .t tag add elide2 1.2 1.4
    .t tag add elide3 1.2 1.4
    .t tag add elide1 1.2 1.4
    lappend res [.t count -displaychars 1.0 1.5]
    .t delete 1.0 end
    .t insert end "hello"
    .t tag add elide1 1.2 1.4
    .t tag add elide2 1.2 1.4
    .t tag add elide3 1.2 1.4
    lappend res [.t count -displaychars 1.0 1.5]
} -cleanup {
    destroy .t
} -result {5 5}
test text-11.8 {counting with tag priority eliding} -setup {
    text .t -font {Courier -12} -borderwidth 2 -highlightthickness 2
    pack .t -expand 1 -fill both
    set res {}
} -body {
    .t insert end "hello"
# Newer tags are higher priority
    .t tag configure elide1 -elide 0
    .t tag configure elide2 -elide 1
    .t tag add elide2 1.0 1.5
    .t tag add elide1 1.2 1.4
    lappend res [.t count -displaychars 1.0 1.5]
    lappend res [.t count -displaychars 1.1 1.5]
    lappend res [.t count -displaychars 1.2 1.5]
    lappend res [.t count -displaychars 1.3 1.5]
    .t delete 1.0 end
    .t insert end "hello"
    .t tag add elide1 1.0 1.5
    .t tag add elide2 1.2 1.4
    lappend res [.t count -displaychars 1.0 1.5]
    lappend res [.t count -displaychars 1.1 1.5]
    lappend res [.t count -displaychars 1.2 1.5]
    lappend res [.t count -displaychars 1.3 1.5]
} -cleanup {
    destroy .t
} -result {0 0 0 0 3 2 1 1}
test text-11.9 {counting with tag priority eliding} -setup {
    text .t -font {Courier -12} -borderwidth 2 -highlightthickness 2
    pack .t -expand 1 -fill both
    set res {}
} -body {
    .t tag configure WELCOME -elide 1
    .t tag configure SYSTEM -elide 0
    .t tag configure TRAFFIC -elide 1
    .t insert end "\n" {SYSTEM TRAFFIC}
    .t insert end "\n" WELCOME
    lappend res [.t count -displaychars 1.0 end]
    lappend res [.t count -displaychars 1.0 end-1c]
    lappend res [.t count -displaychars 1.0 1.2]
    lappend res [.t count -displaychars 2.0 end]
    lappend res [.t count -displaychars 2.0 end-1c]
    lappend res [.t index "1.0 +1 indices"]
    lappend res [.t index "1.0 +1 display indices"]
    lappend res [.t index "1.0 +1 display chars"]
    lappend res [.t index end]
    lappend res [.t index "end -1 indices"]
    lappend res [.t index "end -1 display indices"]
    lappend res [.t index "end -1 display chars"]
    lappend res [.t index "end -2 indices"]
    lappend res [.t index "end -2 display indices"]
    lappend res [.t index "end -2 display chars"]
} -cleanup {
    destroy .t
} -result {1 0 0 1 0 2.0 4.0 4.0 4.0 3.0 3.0 3.0 2.0 1.0 1.0}

test text-11a.1 {TextWidgetCmd procedure, "pendingsync" option} -setup {
    destroy .yt
} -body {
    text .yt
    list [catch {.yt pendingsync mytext} msg] $msg
} -cleanup {
    destroy .yt
} -result {1 {wrong # args: should be ".yt pendingsync"}}

test text-11a.2 {TextWidgetCmd procedure, "pendingsync" option} -setup {
    destroy .top.yt .top
} -body {
    toplevel .top
    pack [text .top.yt]
    update
    set content {}
    for {set i 1} {$i < 300} {incr i} {
        append content [string repeat "$i " 15] \n
    }
    .top.yt insert 1.0 $content
    # wait for end of line metrics calculation to get correct $fraction1
    # as a reference
    while {[.top.yt pendingsync]} {update}
    .top.yt yview moveto 1
    set fraction1 [lindex [.top.yt yview] 0]
    set res [expr {$fraction1 > 0}]
    .top.yt delete 1.0 end
    .top.yt insert 1.0 $content
    # ensure the test is relevant
    lappend res [.top.yt pendingsync]
    # asynchronously wait for completion of line metrics calculation
    while {[.top.yt pendingsync]} {update}
    .top.yt yview moveto $fraction1
    set fraction2 [lindex [.top.yt yview] 0]
    lappend res [expr {$fraction1 == $fraction2}]
} -cleanup {
    destroy .top.yt .top
} -result {1 1 1}

test text-11a.11 {TextWidgetCmd procedure, "sync" option} -setup {
    destroy .yt
} -body {
    text .yt
    list [catch {.yt sync mytext} msg] $msg
} -cleanup {
    destroy .yt
} -result {1 {wrong # args: should be ".yt sync ?-command ?command??"}}
test text-11a.12 {TextWidgetCmd procedure, "sync" option} -setup {
    destroy .top.yt .top
} -body {
    toplevel .top
    pack [text .top.yt]
    update
    set content {}
    # Use long lines so the line metrics will need updating.
    for {set i 1} {$i < 30} {incr i} {
        append content [string repeat "$i " 200] \n
    }
    .top.yt insert 1.0 $content
    # wait for end of line metrics calculation to get correct $fraction1
    # as a reference
    .top.yt sync
    .top.yt yview moveto 1
    set fraction1 [lindex [.top.yt yview] 0]
    set res [expr {$fraction1 > 0}]
    # first case: do not wait for completion of line metrics calculation
    .top.yt delete 1.0 end
    .top.yt insert 1.0 $content
    .top.yt yview moveto $fraction1
    set fraction2 [lindex [.top.yt yview] 0]
    lappend res [expr {$fraction1 == $fraction2}]
    # second case: wait for completion of line metrics calculation
    .top.yt delete 1.0 end
    .top.yt insert 1.0 $content
    .top.yt sync
    .top.yt yview moveto $fraction1
    set fraction2 [lindex [.top.yt yview] 0]
    lappend res [expr {$fraction1 == $fraction2}]
} -cleanup {
    destroy .top.yt .top
} -result {1 0 1}

test text-11a.21 {TextWidgetCmd procedure, "sync" option with -command} -setup {
    destroy .yt
} -body {
    text .yt
    list [catch {.yt sync -comx foo} msg] $msg
} -cleanup {
    destroy .yt
} -result {1 {wrong option "-comx": should be "-command"}}
test text-11a.22 {TextWidgetCmd procedure, "sync" option with -command} -setup {
    destroy .top.yt .top
} -body {
    set res {}
    set ::x 0
    toplevel .top
    pack [text .top.yt]
    update
    set content {}
    for {set i 1} {$i < 30} {incr i} {
        append content [string repeat "$i " 15] \n
    }
    .top.yt insert 1.0 $content
    # first case: line metrics calculation still running when launching 'sync -command'
    lappend res [.top.yt pendingsync]       ; # {1}
    .top.yt sync -command [list set ::x 1]
    lappend res $::x                        ; # {1 0}
    # now finish line metrics calculations
    while {[.top.yt pendingsync]} {update}
    lappend res [.top.yt pendingsync] $::x  ; # {1 0 0 1}
    # second case: line metrics calculation completed when launching 'sync -command'
    .top.yt sync -command [list set ::x 2]
    lappend res $::x                        ; # {1 0 0 1 1}
    vwait ::x
    lappend res $::x                        ; # {1 0 0 1 1 2}
} -cleanup {
    destroy .top.yt .top
} -result {1 0 0 1 1 2}
test text-11a.23 {TextWidgetCmd procedure, "sync" with update} -setup {
    destroy .yt
} -body {
    # the original implementation gives no result
    text .yt
    .yt insert end "1"
    set res {}
    proc updateAction {} { set ::res 1 }
    .yt sync -command updateAction
    while {[.yt pendingsync]} {
	update
    }
    set res
} -cleanup {
    destroy .yt
} -result {1}
test text-11a.24 {TextWidgetCmd procedure, succeeding "sync"'s} -setup {
    destroy .yt
} -body {
    # the original implementation gives no result
    text .yt
    set res {}
    proc updateAction1 {} { lappend ::res 1 }
    proc updateAction2 {} { lappend ::res 2 }
    .yt sync -command updateAction1
    .yt sync -command +updateAction2
    while {[.yt pendingsync]} {
	update
    }
    set res
} -cleanup {
    destroy .yt
} -result {1 2}
test text-11a.25 {TextWidgetCmd procedure, nested "sync"'s} -setup {
    destroy .yt
} -body {
    # the original implementation gives no result
    text .yt
    set res {}
    proc secondaryUpdateAction {} { lappend ::res 2 }
    proc primaryUpdateaction {} {
	lappend ::res 1
	.yt sync -command secondaryUpdateAction
    }
    .yt sync -command primaryUpdateaction
    while {[.yt pendingsync]} {
	update
    }
    set res
} -cleanup {
    destroy .yt
} -result {1 2}
test text-11a.26 {TextWidgetCmd procedure, "sync -command"} -setup {
    destroy .yt
} -body {
    # the original implementation gives wrong result
    proc Sync {} { set ::res [.yt pendingsync] }
    text .yt
    after 1 [list .yt sync -command Sync]
    after 1 [list .yt insert end "a"]
    vwait ::res
    set res
} -cleanup {
    destroy .yt
} -result {0}

test text-11a.31 {"<<WidgetViewSync>>" event} -setup {
    destroy .top.yt .top
} -body {
    toplevel .top
    pack [text .top.yt]
    update
    set content {}
    for {set i 1} {$i < 300} {incr i} {
        append content [string repeat "$i " 15] \n
    }
    # Sync the widget and process <<WidgetViewSync>> events before binding.
    .top.yt sync
    update
    bind .top.yt <<WidgetViewSync>> { if {%d} {set yud(%W) 1} }
    .top.yt insert 1.0 $content
    .top.yt yview moveto 1
    set fraction1 [lindex [.top.yt yview] 0]
    set res [expr {$fraction1 > 0}]
    .top.yt delete 1.0 end
    .top.yt insert 1.0 $content
    # synchronously wait for completion of line metrics calculation
    # and verify that the fractions agree.
    set waited 0
    if {[.top.yt pendingsync]} {set waited 1 ; vwait yud(.top.yt)}
    lappend res $waited
    .top.yt yview moveto $fraction1
    set fraction2 [lindex [.top.yt yview] 0]
    lappend res [expr {$fraction1 == $fraction2}]
} -cleanup {
    destroy .top.yt .top
} -result {1 1 1}
test text-11a.32 {"<<WidgetViewSync>>" event} -setup {
    destroy .yt
} -body {
    # The original implementation is crashing.
    pack [text .yt]
    bind .yt <<WidgetViewSync>> { destroy .yt }
    .yt sync -command update
} -cleanup {
    destroy .yt
} -result {}
test text-11a.33 {"<<WidgetViewSync>>" event after "sync"} -setup {
    destroy .yt
} -body {
    # The original implementation hangs.
    pack [text .yt]
    bind .yt <<WidgetViewSync>> { set res 1 }
    .yt insert end "test"
    update
    .yt sync
    vwait res
} -cleanup {
    destroy .yt
} -result {}

test text-11a.41 {"sync" "pendingsync" and <<WidgetViewSync>>} -setup {
    destroy .top.yt .top
} -body {
    toplevel .top
    pack [text .top.yt]
    # For this test it is required that the ConfigureNotify event is
    # not messing up the sync state, see comment below (GC).
    while {![winfo ismapped .top.yt]} {
	update
    }
    set content {}
    for {set i 1} {$i < 300} {incr i} {
        append content [string repeat "$i " 50] \n
    }
    # Sync the widget and process all <<WidgetViewSync>> events before binding. 
    .top.yt sync
    update
    bind .top.yt <<WidgetViewSync>> {lappend res Sync:%d}
    set res {}
    # The next line triggers <<WidgetViewSync>> with %d==0 i.e. out of sync.
    .top.yt insert 1.0 $content
<<<<<<< HEAD
    # The original test did contain the lines below, but it makes no sense,
    # because both values (Sync:0 and Sync:1) are ok (GC).
    #    vwait res  ; # event dealt with by the event loop, with %d==0 i.e. we're out of sync
    #    # ensure the test is relevant
    #    lappend res "Pending:[.top.yt pendingsync]"
    # --------------------------------------------------------------------------
    # - <<WidgetViewSync>> fires when sync returns if there was pending syncs
    # - there is no more any pending sync after running 'sync'
=======
    vwait res
    # Verify that the line metrics are not up-to-date (pendingsync is 1).
    lappend res "Pending:[.top.yt pendingsync]"
    # Update all line metrics by calling the sync command.
>>>>>>> d15feac7
    .top.yt sync
    # <<WidgetViewSync>> should fire with %d==1 i.e. back in sync.
    vwait res
    # At this time the line metrics should be up-to-date (pendingsync is 0).
    lappend res "Pending:[.top.yt pendingsync]"
    # Without waiting for Map event the last pending state can be 1, because it can happen
    # that the Configure event will be triggered during vwait (and this is invalidating the
    # line-heights).
    set res
} -cleanup {
    destroy .top.yt .top
} -result {Sync:1 Pending:0}

test text-11a.51 {<<WidgetViewSync>> calls TkSendVirtualEvent(),
                  NOT Tk_HandleEvent().
                  Bug [b362182e45704dd7bbd6aed91e48122035ea3d16]} -setup {
    destroy .top.t .top
} -body {
    set res {}
    toplevel .top
    pack [text .top.t]
<<<<<<< HEAD
    .top.t insert end [string repeat "Hello world!\n" 10000]
=======
    update
    for {set i 1} {$i < 10000} {incr i} {
        .top.t insert end "Hello world!\n" 
    }
>>>>>>> d15feac7
    bind .top.t <<WidgetViewSync>> {destroy .top.t}
    .top.t tag add mytag 1.5 8000.8    ; # shall not crash
    update
    set res "Still doing fine!"
} -cleanup {
    destroy .top.t .top
} -result {Still doing fine!}

test text-12.1 {TextWidgetCmd procedure, "index" option} -setup {
    text .t
} -body {
    .t index
} -cleanup {
    destroy .t
} -returnCodes {error} -result {wrong # args: should be ".t index index"}
test text-12.2 {TextWidgetCmd procedure, "index" option} -setup {
    text .t
} -body {
    .t ind a b
} -cleanup {
    destroy .t
} -returnCodes {error} -result {wrong # args: should be ".t index index"}
test text-12.3 {TextWidgetCmd procedure, "index" option} -setup {
    text .t
} -body {
    .t in a b
} -cleanup {
    destroy .t
} -returnCodes {error} -result {ambiguous option "in": must be bbox, brks, checksum, cget, clear, compare, configure, count, debug, delete, dlineinfo, dump, edit, get, image, index, insert, inspect, isclean, isdead, isempty, lineno, load, mark, peer, pendingsync, replace, scan, search, see, sync, tag, watch, window, xview, or yview}
test text-12.4 {TextWidgetCmd procedure, "index" option} -setup {
    text .t
} -body {
    .t index @xyz
} -cleanup {
    destroy .t
} -returnCodes {error} -result {bad text index "@xyz"}
test text-12.5 {TextWidgetCmd procedure, "index" option} -setup {
    [text .t] insert 1.0 "Line 1
aefghijklm
12345
Line 4
bOy GIrl .#@? x_yz
!@#$%
Line 7"
} -body {
    .t index 1.2
} -cleanup {
    destroy .t
} -result 1.2


test text-13.1 {TextWidgetCmd procedure, "insert" option} -setup {
    [text .t] insert 1.0 "Line 1
aefghijklm
12345
Line 4
bOy GIrl .#@? x_yz
!@#$%
Line 7"
} -body {
    .t insert 1.2
} -cleanup {
    destroy .t
} -returnCodes {error} -result {wrong # args: should be ".t insert index chars ?tagList chars tagList ...?"}
test text-13.2 {TextWidgetCmd procedure, "insert" option} -setup {
    text .t
} -body {
    .t insert 1.0 "Line 1
aefghijklm
12345
Line 4
bOy GIrl .#@? x_yz
!@#$%
Line 7"
    .t config -state disabled
    .t insert 1.2 xyzzy
    .t get 1.0 1.end
} -cleanup {
    destroy .t
} -result {Line 1}
test text-13.3 {TextWidgetCmd procedure, "insert" option} -setup {
    text .t
} -body {
    .t insert 1.0 "Line 1
aefghijklm
12345
Line 4
bOy GIrl .#@? x_yz
!@#$%
Line 7"
    .t insert 1.2 xyzzy
    .t get 1.0 1.end
} -cleanup {
    destroy .t
} -result {Lixyzzyne 1}
test text-13.4 {TextWidgetCmd procedure, "insert" option} -setup {
    text .t
} -body {
    .t insert 1.0 "Line 1
aefghijklm
12345
Line 4
bOy GIrl .#@? x_yz
!@#$%
Line 7"
    .t delete 1.0 end
    .t insert 1.0 "Sample text" x
    .t tag ranges x
} -cleanup {
    destroy .t
} -result {1.0 1.11}
test text-13.5 {TextWidgetCmd procedure, "insert" option} -setup {
    text .t
} -body {
    .t insert 1.0 "Sample text" x
    .t insert 1.2 "XYZ" y
    list [.t tag ranges x] [.t tag ranges y]
} -cleanup {
    destroy .t
} -result {{1.0 1.2 1.5 1.14} {1.2 1.5}}
test text-13.6 {TextWidgetCmd procedure, "insert" option} -setup {
    text .t
} -body {
    .t insert 1.0 "Sample text" {x y z}
    list [.t tag ranges x] [.t tag ranges y] [.t tag ranges z]
} -cleanup {
    destroy .t
} -result {{1.0 1.11} {1.0 1.11} {1.0 1.11}}
test text-13.7 {TextWidgetCmd procedure, "insert" option} -setup {
    text .t
} -body {
    .t insert 1.0 "Sample text" {x y z}
    .t insert 1.3 "A" {a b z}
    list [.t tag ranges a] [.t tag ranges b] [.t tag ranges x] [.t tag ranges y] [.t tag ranges z]
} -cleanup {
    destroy .t
} -result {{1.3 1.4} {1.3 1.4} {1.0 1.3 1.4 1.12} {1.0 1.3 1.4 1.12} {1.0 1.12}}
test text-13.8 {TextWidgetCmd procedure, "insert" option} -setup {
    text .t
} -body {
    .t insert 1.0 "Sample text" "a \{b"
} -cleanup {
    destroy .t
} -returnCodes {error} -result {unmatched open brace in list}
test text-13.9 {TextWidgetCmd procedure, "insert" option} -setup {
    text .t
} -body {
    .t insert 1.0 "First" bold " " {} second "x y z" " third"
    list [.t get 1.0 1.end] [.t tag ranges bold] [.t tag ranges x] \
	    [.t tag ranges y] [.t tag ranges z]
} -cleanup {
    destroy .t
} -result {{First second third} {1.0 1.5} {1.6 1.12} {1.6 1.12} {1.6 1.12}}
test text-13.10 {TextWidgetCmd procedure, "insert" option} -setup {
    text .t
} -body {
    .t insert 1.0 "First" bold " second" silly
    list [.t get 1.0 1.end] [.t tag ranges bold] [.t tag ranges silly]
} -cleanup {
    destroy .t
} -result {{First second} {1.0 1.5} {1.5 1.12}}

# Edit, mark, scan, search, see, tag, window, xview, and yview actions are tested elsewhere.

test text-14.1 {ConfigureText procedure} -setup {
    text .t
} -body {
    .t configure -state foobar
} -cleanup {
    destroy .t
} -returnCodes {error} -result {bad state "foobar": must be disabled, normal, or readonly}
test text-14.2 {ConfigureText procedure} -setup {
    text .t
} -body {
    .t configure -spacing1 -2 -spacing2 1 -spacing3 1
    list [.t cget -spacing1] [.t cget -spacing2] [.t cget -spacing3]
} -cleanup {
    destroy .t
} -result {0 1 1}
test text-14.3 {ConfigureText procedure} -setup {
    text .t
} -body {
    .t configure -spacing1 1 -spacing2 -1 -spacing3 1
    list [.t cget -spacing1] [.t cget -spacing2] [.t cget -spacing3]
} -cleanup {
    destroy .t
} -result {1 0 1}
test text-14.4 {ConfigureText procedure} -setup {
    text .t
} -body {
    .t configure -spacing1 1 -spacing2 1 -spacing3 -3
    list [.t cget -spacing1] [.t cget -spacing2] [.t cget -spacing3]
} -cleanup {
    destroy .t
} -result {1 1 0}
test text-14.5 {ConfigureText procedure} -setup {
    text .t
} -body {
    .t configure -tabs {30 foo}
} -cleanup {
    destroy .t
} -returnCodes {error} -result {bad tab alignment "foo": must be left, right, center, or numeric}
test text-14.6 {ConfigureText procedure} -setup {
    text .t
} -body {
    catch {.t configure -tabs {30 foo}}
    .t configure -tabs {10 20 30}
    return $errorInfo
} -cleanup {
    destroy .t
} -result {bad tab alignment "foo": must be left, right, center, or numeric
    (while processing -tabs option)
    invoked from within
".t configure -tabs {30 foo}"}
test text-14.7 {ConfigureText procedure} -setup {
    text .t
} -body {
    .t configure -tabs {10 20 30}
    .t configure -tabs {}
    .t cget -tabs
} -cleanup {
    destroy .t
} -result {}
test text-14.8 {ConfigureText procedure} -setup {
   text .t
} -body {
    .t configure -wrap bogus
} -cleanup {
    destroy .t
} -returnCodes {error} -result {bad wrap "bogus": must be char, none, word, or codepoint}
test text-14.9 {ConfigureText procedure} -setup {
    text .t -font {Courier -12} -borderwidth 2 -highlightthickness 2
} -body {
    .t configure -selectborderwidth 17 -selectforeground #332211 \
	    -selectbackground #abc
    list [lindex [.t tag config sel -borderwidth] 4] \
	   [lindex [.t tag config sel -foreground] 4] \
	   [lindex [.t tag config sel -background] 4]
} -cleanup {
    destroy .t
} -result {17 #332211 #abc}
test text-14.10 {ConfigureText procedure} -setup {
    text .t -font {Courier -12} -borderwidth 2 -highlightthickness 2
} -body {
    .t configure -selectborderwidth {}
    .t tag cget sel -borderwidth
} -cleanup {
    destroy .t
} -result {}
test text-14.11 {ConfigureText procedure} -setup {
    text .t
} -body {
    .t configure -selectborderwidth foo
} -cleanup {
    destroy .t
} -returnCodes {error} -result {bad screen distance "foo"}
test text-14.12 {ConfigureText procedure} -body {
    text .t
    entry .t.e
    .t.e insert end abcdefg
    .t.e select from 0
    .t.e select to 2
    text .t2 -exportselection 1
    selection get
} -cleanup {
    destroy .t .t2
} -result {ab}
test text-14.13 {ConfigureText procedure} -body {
    text .t
    entry .t.e
    .t.e insert end abcdefg
    .t.e select from 0
    .t.e select to 2
    text .t2 -exportselection 0
    .t2 insert insert 1234657890
    .t2 tag add sel 1.0 1.4
    selection get
} -cleanup {
    destroy .t .t2
} -result {ab}
test text-14.14 {ConfigureText procedure} -body {
    text .t
    entry .t.e
    .t.e insert end abcdefg
    .t.e select from 0
    .t.e select to 1
    text .t2 -exportselection 1
    .t2 insert insert 1234657890
    .t2 tag add sel 1.0 1.4
    selection get
} -cleanup {
    destroy .t .t2
} -result {1234}
test text-14.15 {ConfigureText procedure} -body {
    text .t
    entry .t.e
    .t.e insert end abcdefg
    .t.e select from 0
    .t.e select to 1
    text .t2 -exportselection 0
    .t2 insert insert 1234657890
    .t2 tag add sel 1.0 1.4
    .t2 configure -exportselection 1
    selection get
} -cleanup {
    destroy .t2 .t
} -result {1234}
test text-14.16 {ConfigureText procedure} -body {
    text .t
    entry .t.e
    .t.e insert end abcdefg
    .t.e select from 0
    text .t2 -exportselection 1
    .t2 insert insert 1234657890
    .t2 tag add sel 1.0 1.4
    selection get
    .t2 configure -exportselection 0
    selection get
} -cleanup {
    destroy .t .t2
} -returnCodes error -result {PRIMARY selection doesn't exist or form "STRING" not defined}
test text-14.17 {ConfigureText procedure} -body {
    text .t
    entry .t.e
    .t.e insert end abcdefg
    .t.e select from 0
    text .t2 -exportselection 1
    .t2 insert insert 1234657890
    .t2 tag add sel 1.0 1.4
    set result [selection get]
    .t2 configure -exportselection 0
    catch {selection get}
    return $result
} -cleanup {
    destroy .t .t2
} -result {1234}
test text-14.18 {ConfigureText procedure} -constraints fonts -setup {
    toplevel .top
    text .top.t -font {Courier -12} -borderwidth 2 -highlightthickness 2
} -body {
    .top.t configure -width 20 -height 10
    pack .top.t
    update
    set geom [wm geometry .top]
    set x [string range $geom 0 [string first + $geom]]
} -cleanup {
    destroy .top
} -result {150x140+}
# This test was failing Windows because the title bar on .t was a certain
# minimum size and it was interfering with the size requested by the -setgrid.
# The "overrideredirect" gets rid of the titlebar so the toplevel can shrink
# to the appropriate size.
test text-14.19 {ConfigureText procedure} -setup {
    toplevel .top
    text .top.t -font {Courier -12} -borderwidth 2 -highlightthickness 2
} -body {
    .top.t configure -width 20 -height 10 -setgrid 1
    wm overrideredirect .top 1
    pack .top.t
    wm geometry .top +0+0
    update
    wm geometry .top
} -cleanup {
    destroy .top
} -result {20x10+0+0}
# This test was failing on Windows because the title bar on .t was a certain
# minimum size and it was interfering with the size requested by the -setgrid.
# The "overrideredirect" gets rid of the titlebar so the toplevel can shrink
# to the appropriate size.
test text-14.20 {ConfigureText procedure} -setup {
    toplevel .top
    text .top.t -font {Courier -12} -borderwidth 2 -highlightthickness 2
} -body {
    .top.t configure -width 20 -height 10 -setgrid 1
    wm overrideredirect .top 1
    pack .top.t
    wm geometry .top +0+0
    update
    set result [wm geometry .top]
    wm geometry .top 15x8
    update
    lappend result [wm geometry .top]
    .top.t configure -wrap word
    update
    lappend result [wm geometry .top]
} -cleanup {
    destroy .top
} -result {20x10+0+0 15x8+0+0 15x8+0+0}


test text-15.1 {TextWorldChanged procedure, spacing options} -constraints {
    fonts
} -body {
    text .t -width 20 -height 10 -font {Courier -12} -borderwidth 2 -highlightthickness 2
    set result [winfo reqheight .t]
    .t configure -spacing1 2
    lappend result [winfo reqheight .t]
    .t  configure -spacing3 1
    lappend result [winfo reqheight .t]
    .t configure -spacing1 0
    lappend result [winfo reqheight .t]
} -cleanup {
    destroy .t
} -result {140 160 170 150}


test text-16.1 {TextEventProc procedure} -body {
    text .tx1 -bg #543210
    rename .tx1 .tx2
    set x {}
    lappend x [winfo exists .tx1]
    lappend x [.tx2 cget -bg]
    destroy .tx1
    lappend x [info command .tx*] [winfo exists .tx1] [winfo exists .tx2]
} -cleanup {
    destroy .txt1
} -result {1 #543210 {} 0 0}


test text-17.1 {TextCmdDeletedProc procedure} -body {
    text .tx1
    rename .tx1 {}
    list [info command .tx*] [winfo exists .tx1]
} -cleanup {
    destroy .txt1
} -result {{} 0}
test text-17.2 {TextCmdDeletedProc procedure, disabling -setgrid} -constraints {
    fonts
} -body {
   toplevel .top
   text .top.t -borderwidth 2 -highlightthickness 2 -font {Courier -12 bold} \
    -setgrid 1 -width 20 -height 10
   pack .top.t
   update
   set geom [wm geometry .top]
   set x [string range $geom 0 [string first + $geom]]
   rename .top.t {}
   update
   set geom [wm geometry .top]
   lappend x [string range $geom 0 [string first + $geom]]
   return $x
} -cleanup {
    destroy .top
} -result {20x10+ 150x140+}


test text-18.1 {InsertChars procedure} -body {
    text .t
    .t insert 2.0 abcd\n
    .t get 1.0 end
} -cleanup {
    destroy .t
} -result {abcd

}
test text-18.2 {InsertChars procedure} -body {
    text .t
    .t insert 1.0 abcd\n
    .t insert end 123\n
    .t get 1.0 end
} -cleanup {
    destroy .t
} -result {abcd
123

}
test text-18.3 {InsertChars procedure} -body {
    text .t
    .t insert 1.0 abcd\n
    .t insert 10.0 123
    .t get 1.0 end
} -cleanup {
    destroy .t
} -result {abcd
123
}
test text-18.4 {InsertChars procedure, inserting on top visible line} -setup {
    text .t -font {Courier -12} -borderwidth 2 -highlightthickness 2
    pack .t
} -body {
    .t configure -width 20 -height 4 -wrap word
    .t insert insert "Now is the time for all great men to come to the "
    .t insert insert "aid of their party.\n"
    .t insert insert "Now is the time for all great men.\n"
    .t see end
    update
    .t insert 1.0 "Short\n"
    .t index @0,0
} -cleanup {
    destroy .t
} -result {2.56}
test text-18.5 {InsertChars procedure, inserting on top visible line} -setup {
    text .t -font {Courier -12} -borderwidth 2 -highlightthickness 2
    pack .t
} -body {
    .t configure -width 20 -height 4 -wrap word
    .t insert insert "Now is the time for all great men to come to the "
    .t insert insert "aid of their party.\n"
    .t insert insert "Now is the time for all great men.\n"
    .t see end
    update
    .t insert 1.55 "Short\n"
    .t index @0,0
} -cleanup {
    destroy .t
} -result {2.0}
test text-18.6 {InsertChars procedure, inserting on top visible line} -setup {
    text .t -font {Courier -12} -borderwidth 2 -highlightthickness 2
    pack .t
} -body {
    .t configure -width 20 -height 4 -wrap word
    .t insert insert "Now is the time for all great men to come to the "
    .t insert insert "aid of their party.\n"
    .t insert insert "Now is the time for all great men.\n"
    .t see end
    update
    .t insert 1.56 "Short\n"
    .t index @0,0
} -cleanup {
    destroy .t
} -result {1.56}
test text-18.7 {InsertChars procedure, inserting on top visible line} -setup {
    text .t -font {Courier -12} -borderwidth 2 -highlightthickness 2
    pack .t
} -body {
    .t configure -width 20 -height 4 -wrap word
    .t insert insert "Now is the time for all great men to come to the "
    .t insert insert "aid of their party.\n"
    .t insert insert "Now is the time for all great men.\n"
    .t see end
    update
    .t insert 1.57 "Short\n"
    .t index @0,0
} -cleanup {
    destroy .t
} -result {1.56}


test text-19.1 {DeleteChars procedure} -body {
    text .t
    .t get 1.0 end
} -cleanup {
    destroy .t
} -result {
}
test text-19.2 {DeleteChars procedure} -body {
    text .t
    .t delete foobar
} -cleanup {
    destroy .t
} -returnCodes {error} -result {bad text index "foobar"}
test text-19.3 {DeleteChars procedure} -body {
    text .t
    .t delete 1.0 lousy
} -cleanup {
    destroy .t
} -returnCodes {error} -result {bad text index "lousy"}
test text-19.4 {DeleteChars procedure} -body {
    text .t
    .t insert 1.0 "Line 1
abcde
12345
Line 4"
    .t delete 2.1
    .t get 1.0 end
} -cleanup {
    destroy .t
} -result {Line 1
acde
12345
Line 4
}
test text-19.5 {DeleteChars procedure} -body {
    text .t
    .t insert 1.0 "Line 1
abcde
12345
Line 4"
    .t delete 2.3
    .t get 1.0 end
} -cleanup {
    destroy .t
} -result {Line 1
abce
12345
Line 4
}
test text-19.6 {DeleteChars procedure} -body {
    text .t
    .t insert 1.0 "Line 1
abcde
12345
Line 4"
    .t delete 2.end
    .t get 1.0 end
} -cleanup {
    destroy .t
} -result {Line 1
abcde12345
Line 4
}
test text-19.7 {DeleteChars procedure} -body {
    text .t
    .t insert 1.0 "Line 1
abcde
12345
Line 4"
    .t tag add sel 4.2 end
    .t delete 4.2 end
    list [.t tag ranges sel] [.t get 1.0 end]
} -cleanup {
    destroy .t
} -result {{} {Line 1
abcde
12345
Li
}}
test text-19.8 {DeleteChars procedure} -body {
    text .t
    .t insert 1.0 "Line 1
abcde
12345
Line 4"
    .t tag add sel 1.0 end
    .t delete 4.0 end
    list [.t tag ranges sel] [.t get 1.0 end]
} -cleanup {
    destroy .t
} -result {{1.0 4.0} {Line 1
abcde
12345

}}
test text-19.9 {DeleteChars procedure} -body {
    text .t
    .t insert 1.0 "Line 1
abcde
12345
Line 4"
    .t delete 2.2 2.2
    .t get 1.0 end
} -cleanup {
    destroy .t
} -result {Line 1
abcde
12345
Line 4
}
test text-19.10 {DeleteChars procedure} -body {
    text .t
    .t insert 1.0 "Line 1
abcde
12345
Line 4"
    .t delete 2.3 2.1
    .t get 1.0 end
} -cleanup {
    destroy .t
} -result {Line 1
abcde
12345
Line 4
}
test text-19.11 {DeleteChars procedure} -body {
    toplevel .top
    text .top.t -width 20 -height 5
    pack .top.t
    wm geometry .top +0+0
    .top.t insert 1.0 "abc\n123\nx\ny\nz\nq\nr\ns"
    update
    .top.t delete 1.0 3.0
    list [.top.t index @0,0] [.top.t get @0,0]
} -cleanup {
    destroy .top
} -result {1.0 x}
test text-19.12 {DeleteChars procedure} -body {
    toplevel .top
    text .top.t -width 20 -height 5
    pack .top.t
    wm geometry .top +0+0
    .top.t insert 1.0 "abc\n123\nx\ny\nz\nq\nr\ns"
    .top.t yview 3.0
    update
    .top.t delete 2.0 4.0
    list [.top.t index @0,0] [.top.t get @0,0]
} -cleanup {
    destroy .top
} -result {2.0 y}
test text-19.13 {DeleteChars procedure, updates affecting topIndex} -setup {
    toplevel .top
    text .top.t -width 1 -height 10 -wrap char
    pack .top.t -side left
    wm geometry .top +0+0
    update
} -body {
    .top.t insert end "abcde\n12345\nqrstuv"
    .top.t yview 2.1
    .top.t delete 1.4 2.3
    .top.t index @0,0
} -cleanup {
    destroy .top
} -result {1.2}
test text-19.14 {DeleteChars procedure, updates affecting topIndex} -setup {
    toplevel .top
    text .top.t -width 1 -height 10 -wrap char
    pack .top.t -side left
    wm geometry .top +0+0
    update
} -body {
    .top.t insert end "abcde\n12345\nqrstuv"
    .top.t yview 2.1
    .top.t delete 2.3 2.4
    .top.t index @0,0
} -cleanup {
    destroy .top
} -result {2.0}
test text-19.15 {DeleteChars procedure, updates affecting topIndex} -setup {
    toplevel .top
    text .top.t -width 1 -height 10 -wrap char
    pack .top.t -side left
    wm geometry .top +0+0
    update
} -body {
    .top.t insert end "abcde\n12345\nqrstuv"
    .top.t yview 1.3
    .top.t delete 1.0 1.2
    .top.t index @0,0
} -cleanup {
    destroy .top
} -result {1.1}
test text-19.16 {DeleteChars procedure, updates affecting topIndex} -setup {
    toplevel .top
    text .top.t -width 6 -height 10 -wrap word
    frame .top.f -width 200 -height 20 -relief raised -bd 2
    pack .top.f .top.t -side left
    wm geometry .top +0+0
    update
} -body {
    # The revised version has a fixed wrapping algorithm, so "xx" has been inserted
    # into the next string to get the same result as before.
    .top.t insert end "abc def\n01 2345xx 678 9101112\nLine 3\nLine 4\nLine 5\n6\n7\n8\n"
    .top.t yview 2.4
    .top.t delete 2.5
    set x [.top.t index @0,0]
    .top.t delete 2.5 2.8
    list $x [.top.t index @0,0]
} -cleanup {
    destroy .top
# TODO: A result like {2.3 2.3} would be preferrable.
# This means that this test case should delete 2.2, in this case
# we expect 2.0 as new top index.
# When deleting 2.5 we don't need a new top index, because the deletion
# will be done at or below top index.
} -result {2.3 2.0}


test text-20.1 {TextFetchSelection procedure} -setup {
    text .t -width 20 -height 10
    pack .t -expand 1 -fill both
    update
} -body {
    foreach i {a b c d e f g h i j k l m n o p q r s t u v w x y z} {
        .t insert end $i.0$i.1$i.2$i.3$i.4\n
    }
    .t tag add sel 1.3 3.4
    selection get
} -cleanup {
    destroy .t
} -result {a.1a.2a.3a.4
b.0b.1b.2b.3b.4
c.0c}
test text-20.2 {TextFetchSelection procedure} -setup {
    text .t -width 20 -height 10
    pack .t -expand 1 -fill both
    update
} -body {
    foreach i {a b c d e f g h i j k l m n o p q r s t u v w x y z} {
        .t insert end $i.0$i.1$i.2$i.3$i.4\n
    }
    .t tag add x 1.2
    .t tag add x 1.4
    .t tag add x 2.0
    .t tag add x 2.3
    .t tag remove sel 1.0 end
    .t tag add sel 1.0 3.4
    selection get
} -cleanup {
    destroy .t
} -result {a.0a.1a.2a.3a.4
b.0b.1b.2b.3b.4
c.0c}
test text-20.3 {TextFetchSelection procedure}  -setup {
    text .t -width 20 -height 10
    pack .t -expand 1 -fill both
    update
} -body {
    foreach i {a b c d e f g h i j k l m n o p q r s t u v w x y z} {
        .t insert end $i.0$i.1$i.2$i.3$i.4\n
    }
    .t tag remove sel 1.0 end
    .t tag add sel 13.3
    selection get
} -cleanup {
    destroy .t
} -result {m}
test text-20.4 {TextFetchSelection procedure}  -setup {
    text .t -width 20 -height 10
    pack .t -expand 1 -fill both
    update
} -body {
    foreach i {a b c d e f g h i j k l m n o p q r s t u v w x y z} {
        .t insert end $i.0$i.1$i.2$i.3$i.4\n
    }
    .t tag remove x 1.0 end
    .t tag add sel 1.0 3.4
    .t tag remove sel 1.0 end
    .t tag add sel 1.2 1.5
    .t tag add sel 2.4 3.1
    .t tag add sel 10.0 10.end
    .t tag add sel 13.3
    selection get
} -cleanup {
    destroy .t
} -result {0a..1b.2b.3b.4
cj.0j.1j.2j.3j.4m}
test text-20.5 {TextFetchSelection procedure, long selections} -setup {
    text .t -width 20 -height 10
    pack .t -expand 1 -fill both
    update
    set x ""
} -body {
    for {set i 1} {$i < 200} {incr i} {
        append x "This is line $i, padded to just about 53 characters.\n"
    }
    .t insert end $x
    .t tag add sel 1.0 end
    expr {[selection get] eq "$x\n"}
} -cleanup {
    destroy .t
} -result {1}


test text-21.1 {TkTextLostSelection procedure} -constraints {x11} -setup {
    text .t
    .t insert 1.0 "Line 1"
    entry .t.e
    .t.e insert end "abcdefg"
    text .t2
    .t2 insert 1.0 "abc\ndef\nghijk\n1234"
} -body {
    .t2 tag add sel 1.2 3.3
    .t.e select from 0
    .t.e select to 1
    .t2 tag ranges sel
} -cleanup {
    destroy .t .t2
} -result {}
test text-21.2 {TkTextLostSelection procedure} -constraints aquaOrWin32 -setup {
    text .t
    .t insert 1.0 "Line 1"
    entry .t.e
    .t.e insert end "abcdefg"
    text .t2
    .t2 insert 1.0 "abc\ndef\nghijk\n1234"
} -body {
    .t2 tag add sel 1.2 3.3
    .t.e select from 0
    .t.e select to 1
    .t2 tag ranges sel
} -cleanup {
    destroy .t .t2
} -result {1.2 3.3}
test text-21.3 {TkTextLostSelection procedure} -body {
    text .t
    .t insert 1.0 "abcdef\nghijk\n1234"
    .t tag add sel 1.0 1.3
    selection get
    selection clear
    selection get
} -cleanup {
    destroy .t
} -returnCodes error -result {PRIMARY selection doesn't exist or form "STRING" not defined}
test text-21.4 {TkTextLostSelection procedure} -body {
    text .t
    .t insert 1.0 "abcdef\nghijk\n1234"
    .t tag add sel 1.0 1.3
    set x [selection get]
    selection clear
    catch {selection get}
    .t tag add sel 1.0 1.3
    lappend x [selection get]
} -cleanup {
    destroy .t
} -result {abc abc}


test text-22.1 {TextSearchCmd procedure, argument parsing} -body {
    text .t
    .t search -
} -cleanup {
    destroy .t
} -returnCodes error -result {ambiguous switch "-": must be --, -all, -backwards, -count, -discardhyphens, -elide, -exact, -forwards, -nocase, -nolinestop, -overlap, -regexp, or -strictlimits}
test text-22.2 {TextSearchCmd procedure, -backwards option} -body {
    text .t
    .t insert end "xxyz xyz x. the\nfoo -forward bar xxxxx BaR foo\nxyz xxyzx"
    .t search -backwards xyz 1.4
} -cleanup {
    destroy .t
} -result {1.1}
test text-22.3 {TextSearchCmd procedure, -all option} -body {
    text .t
    .t insert end "xxyz xyz x. the\nfoo -forward bar xxxxx BaR foo\nxyz xxyzx"
    .t search -all xyz 1.4
} -cleanup {
    destroy .t
} -result {1.5 3.0 3.5 1.1}
test text-22.4 {TextSearchCmd procedure, -forwards option} -body {
    text .t
    .t insert end "xxyz xyz x. the\nfoo -forward bar xxxxx BaR foo\nxyz xxyzx"
    .t search -forwards xyz 1.4
} -cleanup {
    destroy .t
} -result {1.5}
test text-22.5 {TextSearchCmd procedure, -exact option} -body {
    text .t
    .t insert end "xxyz xyz x. the\nfoo -forward bar xxxxx BaR foo\nxyz xxyzx"
    .t search -f -exact x. 1.0
} -cleanup {
    destroy .t
} -result {1.9}
test text-22.6 {TextSearchCmd procedure, -regexp option} -body {
    text .t
    .t insert end "xxyz xyz x. the\nfoo -forward bar xxxxx BaR foo\nxyz xxyzx"
    .t search -b -regexp x.z 1.4
} -cleanup {
    destroy .t
} -result {1.1}
test text-22.7 {TextSearchCmd procedure, -count option} -body {
    text .t
    .t insert end "xxyz xyz x. the\nfoo -forward bar xxxxx BaR foo\nxyz xxyzx"
    set length unmodified
    list [.t search -count length x. 1.4] $length
} -cleanup {
    destroy .t
} -result {1.9 2}
test text-22.8 {TextSearchCmd procedure, -count option} -body {
    text .t
    .t insert end "xxyz xyz x. the\nfoo -forward bar xxxxx BaR foo\nxyz xxyzx"
    .t search -count
} -cleanup {
    destroy .t
} -returnCodes {error} -result {no value given for "-count" option}
test text-22.9 {TextSearchCmd procedure, -nocase option} -body {
    text .t
    .t insert end "xxyz xyz x. the\nfoo -forward bar xxxxx BaR foo\nxyz xxyzx"
    list [.t search -nocase BaR 1.1] [.t search BaR 1.1]
} -cleanup {
    destroy .t
} -result {2.13 2.23}
test text-22.10 {TextSearchCmd procedure, -n ambiguous option} -body {
    text .t
    .t insert end "xxyz xyz x. the\nfoo -forward bar xxxxx BaR foo\nxyz xxyzx"
    .t search -n BaR 1.1
} -cleanup {
    destroy .t
} -returnCodes error -result {ambiguous switch "-n": must be --, -all, -backwards, -count, -discardhyphens, -elide, -exact, -forwards, -nocase, -nolinestop, -overlap, -regexp, or -strictlimits}
test text-22.11 {TextSearchCmd procedure, -nocase option} -body {
    text .t
    .t insert end "xxyz xyz x. the\nfoo -forward bar xxxxx BaR foo\nxyz xxyzx"
    .t search -noc BaR 1.1
} -cleanup {
    destroy .t
} -result {2.13}
test text-22.12 {TextSearchCmd procedure, -nolinestop option} -body {
    text .t
    .t insert end "xxyz xyz x. the\nfoo -forward bar xxxxx BaR foo\nxyz xxyzx"
    .t search -nolinestop BaR 1.1
} -cleanup {
    destroy .t
} -returnCodes {error} -result {the "-nolinestop" option requires the "-regexp" option to be present}
test text-22.13 {TextSearchCmd procedure, -nolinestop option} -body {
    text .t
    .t insert end "xxyz xyz x. the\nfoo -forward bar xxxxx BaR foo\nxyz xxyzx"
    set msg ""
    list [.t search -nolinestop -regexp -count msg e.*o 1.1] $msg
} -cleanup {
    destroy .t
} -result {1.14 32}
test text-22.14 {TextSearchCmd procedure, -- option} -body {
    text .t
    .t insert end "xxyz xyz x. the\nfoo -forward bar xxxxx BaR foo\nxyz xxyzx"
    .t search -- -forward 1.0
} -cleanup {
    destroy .t
} -result {2.4}
test text-22.15 {TextSearchCmd procedure, argument parsing} -body {
    text .t
    .t insert end "xxyz xyz x. the\nfoo -forward bar xxxxx BaR foo\nxyz xxyzx"
    .t search abc
} -cleanup {
    destroy .t
} -returnCodes {error} -result {wrong # args: should be ".t search ?switches? pattern index ?stopIndex?"}
test text-22.16 {TextSearchCmd procedure, argument parsing} -body {
    text .t
    .t insert end "xxyz xyz x. the\nfoo -forward bar xxxxx BaR foo\nxyz xxyzx"
    .t search abc d e f
} -cleanup {
    destroy .t
} -returnCodes {error} -result {wrong # args: should be ".t search ?switches? pattern index ?stopIndex?"}
test text-22.17 {TextSearchCmd procedure, check index} -body {
    text .t
    .t search abc gorp
} -cleanup {
    destroy .t
} -returnCodes {error} -result {bad text index "gorp"}
test text-22.18 {TextSearchCmd procedure, startIndex == "end"} -body {
    text .t
    .t insert end "xxyz xyz x. the\nfoo -forward bar xxxxx BaR foo\nxyz xxyzx"
    .t search non-existent end
} -cleanup {
    destroy .t
} -result {}
test text-22.19 {TextSearchCmd procedure, startIndex == "end"} -body {
    text .t
    .t insert end "xxyz xyz x. the\nfoo -forward bar xxxxx BaR foo\nxyz xxyzx"
    .t search non-existent end
} -cleanup {
    destroy .t
} -result {}
test text-22.20 {TextSearchCmd procedure, bad stopIndex} -body {
    text .t
    .t insert end "xxyz xyz x. the\nfoo -forward bar xxxxx BaR foo\nxyz xxyzx"
    .t search abc 1.0 lousy
} -cleanup {
    destroy .t
} -returnCodes {error} -result {bad text index "lousy"}
test text-22.21 {TextSearchCmd procedure, pattern case conversion} -body {
    text .t
    .t insert end "xxyz xyz x. the\nfoo -forward bar xxxxx BaR foo\nxyz xxyzx"
    list [.t search -nocase BAR 1.1] [.t search BAR 1.1]
} -cleanup {
    destroy .t
} -result {2.13 {}}
test text-22.22 {TextSearchCmd procedure, bad regular expression pattern} -body {
    text .t
    .t insert end "xxyz xyz x. the\nfoo -forward bar xxxxx BaR foo\nxyz xxyzx"
    .t search -regexp a( 1.0
} -cleanup {
    destroy .t
} -returnCodes {error} -result {couldn't compile regular expression pattern: parentheses () not balanced}
test text-22.23 {TextSearchCmd procedure, skip dummy last line} -body {
    text .t
    .t insert end "xxyz xyz x. the\nfoo -forward bar xxxxx BaR foo\nxyz xxyzx"
    .t search -backwards BaR end 1.0
} -cleanup {
    destroy .t
} -result {2.23}
test text-22.24 {TextSearchCmd procedure, skip dummy last line} -body {
    text .t
    .t insert end "xxyz xyz x. the\nfoo -forward bar xxxxx BaR foo\nxyz xxyzx"
    .t search -backwards \n end 1.0
} -cleanup {
    destroy .t
} -result {3.9}
test text-22.25 {TextSearchCmd procedure, skip dummy last line} -body {
    text .t
    .t insert end "xxyz xyz x. the\nfoo -forward bar xxxxx BaR foo\nxyz xxyzx"
    .t search \n end
} -cleanup {
    destroy .t
} -result {1.15}
test text-22.26 {TextSearchCmd procedure, skip dummy last line} -body {
    text .t
    .t insert end "xxyz xyz x. the\nfoo -forward bar xxxxx BaR foo\nxyz xxyzx"
    .t search -back \n 1.0
} -cleanup {
    destroy .t
} -result {3.9}
test text-22.27 {TextSearchCmd procedure, extract line contents} -body {
    text .t
    .t insert end "xxyz xyz x. the\nfoo -forward bar xxxxx BaR foo\nxyz xxyzx"
    .t tag add foo 1.2
    .t tag add x 1.3
    .t mark set silly 1.2
    .t search xyz 3.6
} -cleanup {
    destroy .t
} -result {1.1}
test text-22.28 {TextSearchCmd procedure, stripping newlines} -body {
    text .t
    .t insert end "xxyz xyz x. the\nfoo -forward bar xxxxx BaR foo\nxyz xxyzx"
    .t search the\n 1.0
} -cleanup {
    destroy .t
} -result {1.12}
test text-22.29 {TextSearchCmd procedure, handling newlines} -body {
    text .t
    .t insert end "xxyz xyz x. the\nfoo -forward bar xxxxx BaR foo\nxyz xxyzx"
    .t search -regexp the\n 1.0
} -cleanup {
    destroy .t
} -result {1.12}
test text-22.30 {TextSearchCmd procedure, stripping newlines} -body {
    text .t
    .t insert end "xxyz xyz x. the\nfoo -forward bar xxxxx BaR foo\nxyz xxyzx"
    .t search -regexp {the$} 1.0
} -cleanup {
    destroy .t
} -result {1.12}
test text-22.31 {TextSearchCmd procedure, handling newlines} -body {
    text .t
    .t insert end "xxyz xyz x. the\nfoo -forward bar xxxxx BaR foo\nxyz xxyzx"
    .t search -regexp \n 1.0
} -cleanup {
    destroy .t
} -result {1.15}
test text-22.32 {TextSearchCmd procedure, line case conversion} -body {
    text .t
    .t insert end "xxyz xyz x. the\nfoo -forward bar xxxxx BaR foo\nxyz xxyzx"
    list [.t search -nocase bar 2.18] [.t search bar 2.18]
} -cleanup {
    destroy .t
} -result {2.23 2.13}
test text-22.33 {TextSearchCmd procedure, firstChar and lastChar} -body {
    text .t
    .t insert end "xxyz xyz x. the\nfoo -forward bar xxxxx BaR foo\nxyz xxyzx"
    .t search -backwards xyz 1.6
} -cleanup {
    destroy .t
} -result {1.5}
test text-22.34 {TextSearchCmd procedure, firstChar and lastChar} -body {
    text .t
    .t insert end "xxyz xyz x. the\nfoo -forward bar xxxxx BaR foo\nxyz xxyzx"
    .t search -backwards xyz 1.5
} -cleanup {
    destroy .t
} -result {1.1}
test text-22.35 {TextSearchCmd procedure, firstChar and lastChar} -body {
    text .t
    .t insert end "xxyz xyz x. the\nfoo -forward bar xxxxx BaR foo\nxyz xxyzx"
    .t search xyz 1.5
} -cleanup {
    destroy .t
} -result {1.5}
test text-22.36 {TextSearchCmd procedure, firstChar and lastChar} -body {
    text .t
    .t insert end "xxyz xyz x. the\nfoo -forward bar xxxxx BaR foo\nxyz xxyzx"
    .t search xyz 1.6
} -cleanup {
    destroy .t
} -result {3.0}
test text-22.37 {TextSearchCmd procedure, firstChar and lastChar} -body {
    text .t
    .t insert end "xxyz xyz x. the\nfoo -forward bar xxxxx BaR foo\nxyz xxyzx"
    .t search {} 1.end
} -cleanup {
    destroy .t
} -result {1.15}
test text-22.38 {TextSearchCmd procedure, firstChar and lastChar} -body {
    text .t
    .t insert end "xxyz xyz x. the\nfoo -forward bar xxxxx BaR foo\nxyz xxyzx"
    .t search f 1.end
} -cleanup {
    destroy .t
} -result {2.0}
test text-22.39 {TextSearchCmd procedure, firstChar and lastChar} -body {
    text .t
    .t insert end "xxyz xyz x. the\nfoo -forward bar xxxxx BaR foo\nxyz xxyzx"
    .t search {} end
} -cleanup {
    destroy .t
} -result {1.0}
test text-22.40 {TextSearchCmd procedure, regexp finds empty lines} -body {
    text .t
    .t insert end "xxyz xyz x. the\nfoo -forward bar xxxxx BaR foo\nxyz xxyzx"
# Test for fix of bug #1643
    .t insert end "\n"
    tk::TextSetCursor .t 4.0
    .t search -forward -regexp {^$} insert end
} -cleanup {
    destroy .t
} -result {4.0}
test text-22.41 {TextSearchCmd procedure, firstChar and lastChar} -setup {
    toplevel .top
    text .top.t -width 30 -height 10 -font {Courier -12} -borderwidth 2 -highlightthickness 2
    pack .top.t
} -body {
    .top.t insert 1.0 "This is a line\nand this is another"
    .top.t insert end "\nand this is yet another"
    frame .top.f -width 20 -height 20 -bd 2 -relief raised
    .top.t window create 2.5 -window .top.f
    .top.t search his 2.6
} -cleanup {
    destroy .top
} -result {2.6}
test text-22.42 {TextSearchCmd procedure, firstChar and lastChar} -setup {
    toplevel .top
    text .top.t -width 30 -height 10 -font {Courier -12} -borderwidth 2 -highlightthickness 2
    pack .top.t
} -body {
    .top.t insert 1.0 "This is a line\nand this is another"
    .top.t insert end "\nand this is yet another"
    frame .top.f -width 20 -height 20 -bd 2 -relief raised
    .top.t window create 2.5 -window .top.f
    .top.t search this 2.6
} -cleanup {
    destroy .top
} -result {3.4}
test text-22.43 {TextSearchCmd procedure, firstChar and lastChar} -setup {
    toplevel .top
    text .top.t -width 30 -height 10 -font {Courier -12} -borderwidth 2 -highlightthickness 2
    pack .top.t
} -body {
    .top.t insert 1.0 "This is a line\nand this is another"
    .top.t insert end "\nand this is yet another"
    frame .top.f -width 20 -height 20 -bd 2 -relief raised
    .top.t window create 2.5 -window .top.f
    .top.t search is 2.6
} -cleanup {
    destroy .top
} -result {2.7}
test text-22.44 {TextSearchCmd procedure, firstChar and lastChar} -setup {
    toplevel .top
    text .top.t -width 30 -height 10 -font {Courier -12} -borderwidth 2 -highlightthickness 2
    pack .top.t
} -body {
    .top.t insert 1.0 "This is a line\nand this is another"
    .top.t insert end "\nand this is yet another"
    frame .top.f -width 20 -height 20 -bd 2 -relief raised
    .top.t window create 2.5 -window .top.f
    .top.t search his 2.7
} -cleanup {
    destroy .top
} -result {3.5}
test text-22.45 {TextSearchCmd procedure, firstChar and lastChar} -setup {
    toplevel .top
    text .top.t -width 30 -height 10 -font {Courier -12} -borderwidth 2 -highlightthickness 2
    pack .top.t
} -body {
    .top.t insert 1.0 "This is a line\nand this is another"
    .top.t insert end "\nand this is yet another"
    frame .top.f -width 20 -height 20 -bd 2 -relief raised
    .top.t window create 2.5 -window .top.f
    .top.t search -backwards "his is another" 2.6
} -cleanup {
    destroy .top
} -result {2.6}
test text-22.46 {TextSearchCmd procedure, firstChar and lastChar} -setup {
    toplevel .top
    text .top.t -width 30 -height 10 -font {Courier -12} -borderwidth 2 -highlightthickness 2
    pack .top.t
} -body {
    .top.t insert 1.0 "This is a line\nand this is another"
    .top.t insert end "\nand this is yet another"
    frame .top.f -width 20 -height 20 -bd 2 -relief raised
    .top.t window create 2.5 -window .top.f
    .top.t search -backwards "his is" 2.6
} -cleanup {
    destroy .top
} -result {1.1}
test text-22.47 {TextSearchCmd procedure, firstChar and lastChar} -body {
    text .t
    .t insert end "xxyz xyz x. the\nfoo -forward bar xxxxx BaR foo\nxyz xxyzx"
    .t search -backwards forw 2.5
} -cleanup {
    destroy .t
} -result {2.5}
test text-22.48 {TextSearchCmd procedure, firstChar and lastChar} -body {
    text .t
    .t insert end "xxyz xyz x. the\nfoo -forward bar xxxxx BaR foo\nxyz xxyzx"
    .t search forw 2.5
} -cleanup {
    destroy .t
} -result {2.5}
test text-22.49 {TextSearchCmd procedure, firstChar and lastChar} -body {
    text .t
    .t insert end "xxyz xyz x. the\nfoo -forward bar xxxxx BaR foo\nxyz xxyzx"
    catch {destroy .t}
    text .t2
    list [.t2 search a 1.0] [.t2 search -backward a 1.0]
} -cleanup {
    destroy .t .t2
} -result {{} {}}
test text-22.50 {TextSearchCmd procedure, regexp match length} -body {
    text .t
    .t insert end "xxyz xyz x. the\nfoo -forward bar xxxxx BaR foo\nxyz xxyzx"
    set length unchanged
    list [.t search -regexp -count length x(.)(.*)z 1.1] $length
} -cleanup {
    destroy .t
} -result {1.1 7}
test text-22.51 {TextSearchCmd procedure, regexp match length} -body {
    text .t
    .t insert end "xxyz xyz x. the\nfoo -forward bar xxxxx BaR foo\nxyz xxyzx"
    set length unchanged
    list [.t search -regexp -backward -count length fo* 2.5] $length
} -cleanup {
    destroy .t
} -result {2.0 3}
test text-22.52 {TextSearchCmd procedure, checking stopIndex} -body {
    text .t
    .t insert end "xxyz xyz x. the\nfoo -forward bar xxxxx BaR foo\nxyz xxyzx"
    list [.t search bar 2.1 2.13] [.t search bar 2.1 2.14] \
	    [.t search bar 2.12 2.14] [.t search bar 2.14 2.14]
} -cleanup {
    destroy .t
} -result {{} 2.13 2.13 {}}
test text-22.53 {TextSearchCmd procedure, checking stopIndex} -body {
    text .t
    .t insert end "xxyz xyz x. the\nfoo -forward bar xxxxx BaR foo\nxyz xxyzx"
    list [.t search -backwards bar 2.20 2.13] \
      [.t search -backwards bar 2.20 2.14] \
      [.t search -backwards bar 2.14 2.13] \
      [.t search -backwards bar 2.13 2.13]
} -cleanup {
    destroy .t
} -result {2.13 {} 2.13 {}}
test text-22.54 {TextSearchCmd procedure, checking stopIndex} -body {
    text .t
    .t insert end "xxyz xyz x. the\nfoo -forward bar xxxxx BaR foo\nxyz xxyzx"
    list [.t search -backwards -strict bar 2.20 2.13] \
      [.t search -backwards -strict bar 2.20 2.14] \
      [.t search -backwards -strict bar 2.14 2.13] \
      [.t search -backwards -strict bar 2.13 2.13]
} -cleanup {
    destroy .t
} -result {2.13 {} {} {}}
test text-22.55 {TextSearchCmd procedure, embedded windows and index/count} -setup {
    text .t
    frame .t.f1 -width 20 -height 20 -relief raised -bd 2
    frame .t.f2 -width 20 -height 20 -relief raised -bd 2
    frame .t.f3 -width 20 -height 20 -relief raised -bd 2
    frame .t.f4 -width 20 -height 20 -relief raised -bd 2
    set result ""
} -body {
    .t insert end "xxyz xyz x. the\nfoo -forward bar xxxxx BaR foo\nxyz xxyzx"
    .t window create 2.10 -window .t.f3
    .t window create 2.8 -window .t.f2
    .t window create 2.8 -window .t.f1
    .t window create 2.1 -window .t.f4
    lappend result [.t search -count x forward 1.0] $x
    lappend result [.t search -count x wa 1.0] $x
    return $result
} -cleanup {
    destroy .t
} -result {2.6 10 2.11 2}
test text-22.56 {TextSearchCmd procedure, error setting variable} -body {
    text .t
    .t insert end "xxyz xyz x. the\nfoo -forward bar xxxxx BaR foo\nxyz xxyzx"
    set a 44
    .t search -count a(2) xyz 1.0
} -cleanup {
    destroy .t
} -returnCodes {error} -result {can't set "a(2)": variable isn't array}
test text-22.57 {TextSearchCmd procedure, wrap-around} -body {
    text .t
    .t insert end "xxyz xyz x. the\nfoo -forward bar xxxxx BaR foo\nxyz xxyzx"
    .t search -backwards xyz 1.1
} -cleanup {
    destroy .t
} -result {3.5}
test text-22.58 {TextSearchCmd procedure, wrap-around} -body {
    text .t
    .t insert end "xxyz xyz x. the\nfoo -forward bar xxxxx BaR foo\nxyz xxyzx"
    .t search -backwards xyz 1.1 1.0
} -cleanup {
    destroy .t
} -result {}
test text-22.59 {TextSearchCmd procedure, wrap-around} -body {
    text .t
    .t insert end "xxyz xyz x. the\nfoo -forward bar xxxxx BaR foo\nxyz xxyzx"
    .t search xyz 3.6
} -cleanup {
    destroy .t
} -result {1.1}
test text-22.60 {TextSearchCmd procedure, wrap-around} -body {
    text .t
    .t insert end "xxyz xyz x. the\nfoo -forward bar xxxxx BaR foo\nxyz xxyzx"
    .t search xyz 3.6 end
} -cleanup {
    destroy .t
} -result {}
test text-22.61 {TextSearchCmd procedure, no match} -body {
    text .t
    .t insert end "xxyz xyz x. the\nfoo -forward bar xxxxx BaR foo\nxyz xxyzx"
    .t search non_existent 3.5
} -cleanup {
    destroy .t
} -result {}
test text-22.62 {TextSearchCmd procedure, no match} -body {
    text .t
    .t insert end "xxyz xyz x. the\nfoo -forward bar xxxxx BaR foo\nxyz xxyzx"
    .t search -regexp non_existent 3.5
} -cleanup {
    destroy .t
} -result {}
test text-22.63 {TextSearchCmd procedure, special cases} -body {
    text .t
    .t insert end "xxyz xyz x. the\nfoo -forward bar xxxxx BaR foo\nxyz xxyzx"
    .t search -back x 1.1
} -cleanup {
    destroy .t
} -result {1.0}
test text-22.64 {TextSearchCmd procedure, special cases} -body {
    text .t
    .t insert end "xxyz xyz x. the\nfoo -forward bar xxxxx BaR foo\nxyz xxyzx"
    .t search -back x 1.0
} -cleanup {
    destroy .t
} -result {3.8}
test text-22.65 {TextSearchCmd procedure, special cases} -body {
    text .t
    .t insert end "xxyz xyz x. the\nfoo -forward bar xxxxx BaR foo\nxyz xxyzx"
    .t search \n {end-2c}
} -cleanup {
    destroy .t
} -result {3.9}
test text-22.66 {TextSearchCmd procedure, special cases} -body {
    text .t
    .t insert end "xxyz xyz x. the\nfoo -forward bar xxxxx BaR foo\nxyz xxyzx"
    .t search \n end
} -cleanup {
    destroy .t
} -result {1.15}
test text-22.67 {TextSearchCmd procedure, special cases} -body {
    text .t
    .t insert end "xxyz xyz x. the\nfoo -forward bar xxxxx BaR foo\nxyz xxyzx"
    .t search x 1.0
} -cleanup {
    destroy .t
} -result {1.0}
test text-22.68 {TextSearchCmd, freeing copy of pattern} -body {
    text .t
    .t insert end "xxyz xyz x. the\nfoo -forward bar xxxxx BaR foo\nxyz xxyzx"
# This test doesn't return a result, but it will generate
# a core leak if the pattern copy isn't properly freed.
# (actually in Tk 8.5 objectification means there is no
# longer a copy of the pattern, but we leave this test in
# anyway).
    set p abcdefg1234567890
    set p $p$p$p$p$p$p$p$p
    set p $p$p$p$p$p
    .t search -nocase $p 1.0
} -cleanup {
    destroy .t
} -result {}
test text-22.69 {TextSearchCmd, unicode} -body {
    text .t
    .t insert end "foo\u30c9\u30cabar"
    .t search \u30c9\u30ca 1.0
} -cleanup {
    destroy .t
} -result {1.3}
test text-22.70 {TextSearchCmd, unicode} -body {
    text .t
    .t insert end "foo\u30c9\u30cabar"
    list [.t search -count n \u30c9\u30ca 1.0] $n
} -cleanup {
    destroy .t
} -result {1.3 2}
test text-22.71 {TextSearchCmd, unicode with non-text segments} -body {
    text .t
    button .b1 -text baz
    .t insert end "foo\u30c9"
    .t window create end -window .b1
    .t insert end "\u30cabar"
    list [.t search -count n \u30c9\u30ca 1.0] $n
} -cleanup {
    destroy .t .b1
} -result {1.3 3}
test text-22.72 {TextSearchCmd, hidden text does not affect match index} -body {
    pack [text .t]
    .t insert end "12345H7890"
    .t search 7 1.0
} -cleanup {
    destroy .t
} -result {1.6}
test text-22.73 {TextSearchCmd, hidden text does not affect match index} -body {
    pack [text .t]
    .t insert end "12345H7890"
    .t tag configure hidden -elide true
    .t tag add hidden 1.5
    .t search 7 1.0
} -cleanup {
    destroy .t
} -result {1.6}
test text-22.74 {TextSearchCmd, hidden text does not affect match index} -body {
    pack [text .t]
    .t insert end "foobar\nbarbaz\nbazboo"
    .t search boo 1.0
} -cleanup {
    destroy .t
} -result {3.3}
test text-22.75 {TextSearchCmd, hidden text does not affect match index} -body {
    pack [text .t]
    .t insert end "foobar\nbarbaz\nbazboo"
    .t tag configure hidden -elide true
    .t tag add hidden 2.0 3.0
    .t search boo 1.0
} -cleanup {
    destroy .t
} -result {3.3}
test text-22.76 {TextSearchCmd, -regexp -nocase searches} -body {
    pack [text .t]
    .t insert end "word1 word2"
    .t search -nocase -regexp {\mword.} 1.0 end
} -cleanup {
    destroy .t
} -result {1.0}
test text-22.77 {TextSearchCmd, -regexp -nocase searches} -body {
    pack [text .t]
    .t insert end "word1 word2"
    .t search -nocase -regexp {word.\M} 1.0 end
} -cleanup {
    destroy .t
} -result {1.0}
test text-22.78 {TextSearchCmd, -regexp -nocase searches} -body {
    pack [text .t]
    .t insert end "word1 word2"
    .t search -nocase -regexp {word.\W} 1.0 end
} -cleanup {
    destroy .t
} -result {1.0}
test text-22.79 {TextSearchCmd, hidden text and start index} -body {
    pack [text .t]
    .t insert end "foobar\nfoobar\nfoobar"
    .t search bar 1.3
} -cleanup {
    destroy .t
} -result {1.3}
test text-22.80 {TextSearchCmd, hidden text shouldn't influence start index} -body {
    pack [text .t]
    .t insert end "foobar\nfoobar\nfoobar"
    .t tag configure hidden -elide true
    .t tag add hidden 1.0 1.2
    .t search bar 1.3
} -cleanup {
    destroy .t
} -result {1.3}
test text-22.81 {TextSearchCmd, hidden text inside match must count in length} -body {
    pack [text .t]
    .t insert end "foobar\nfoobar\nfoobar"
    .t tag configure hidden -elide true
    .t tag add hidden 1.2 1.4
    list [.t search -count foo foar 1.3] $foo
} -cleanup {
    destroy .t
} -result {1.0 6}
test text-22.82 {TextSearchCmd, hidden text inside match must count in length} -body {
    pack [text .t]
    .t insert end "foobar\nfoobar\nfoobar"
    .t tag configure hidden -elide true
    .t tag add hidden 1.2 1.4
    list \
      [.t search -strict -count foo foar 1.3] \
      [.t search -strict -count foo foar 2.3] $foo
} -cleanup {
    destroy .t
} -result {{} 1.0 6}
test text-22.83 {TextSearchCmd, hidden text and start index} -body {
    pack [text .t]
    .t insert end "foobar\nfoobar\nfoobar"
    .t search -regexp bar 1.3
} -cleanup {
    destroy .t
} -result {1.3}
test text-22.84 {TextSearchCmd, hidden text shouldn't influence start index} -body {
    pack [text .t]
    .t insert end "foobar\nfoobar\nfoobar"
    .t tag configure hidden -elide true
    .t tag add hidden 1.0 1.2
    .t search -regexp bar 1.3
} -cleanup {
    destroy .t
} -result {1.3}
test text-22.85 {TextSearchCmd, hidden text inside match must count in length} -body {
    pack [text .t]
    .t insert end "foobar\nfoobar\nfoobar"
    .t tag configure hidden -elide true
    .t tag add hidden 1.2 1.4
    list [.t search -regexp -count foo foar 1.3] $foo
} -cleanup {
    destroy .t
} -result {1.0 6}
test text-22.86 {TextSearchCmd, hidden text inside match must count in length} -body {
    pack [text .t]
    .t insert end "foobar\nfoobar\nfoobar"
    .t tag configure hidden -elide true
    .t tag add hidden 1.2 1.4
    list [.t search -count foo foar 1.3] $foo
} -cleanup {
    destroy .t
} -result {1.0 6}
test text-22.87 {TextSearchCmd, hidden text inside match must count in length} -body {
    pack [text .t]
    .t insert end "foobar\nfoobar\nfoobar"
    .t tag configure hidden -elide true
    .t tag add hidden 1.2 1.4
    .t search -strict -count foo foar 1.3
} -cleanup {
    destroy .t
} -result {}
test text-22.88 {TextSearchCmd, hidden text inside match must count in length} -body {
    pack [text .t]
    .t insert end "foobar\nfoobar\nfoar"
    .t tag configure hidden -elide true
    .t tag add hidden 1.2 1.4
    .t tag add hidden 2.2 2.4
    list [.t search -regexp -all -count foo foar 1.3] $foo
} -cleanup {
    destroy .t
} -result {{2.0 3.0 1.0} {6 4 6}}
test text-22.89 {TextSearchCmd, hidden text inside match must count in length} -body {
    pack [text .t]
    .t insert end "foobar\nfoobar\nfoar"
    .t tag configure hidden -elide true
    .t tag add hidden 1.2 1.4
    .t tag add hidden 2.2 2.4
    list [.t search -all -count foo foar 1.3] $foo
} -cleanup {
    destroy .t
} -result {{2.0 3.0 1.0} {6 4 6}}
test text-22.90 {TextSearchCmd, hidden text inside match must count in length} -body {
    pack [text .t]
    .t insert end "foobar\nfoobar\nfoar"
    .t tag configure hidden -elide true
    .t tag add hidden 1.2 1.4
    .t tag add hidden 2.2 2.4
    list [.t search -strict -all -count foo foar 1.3] $foo
} -cleanup {
    destroy .t
} -result {{2.0 3.0} {6 4}}
test text-22.91 {TextSearchCmd, single line with -all} -body {
    pack [text .t]
    .t insert end " X\n X\n X\n X\n X\n X\n"
    .t search -all -regexp { +| *\n} 1.0 end
} -cleanup {
    destroy .t
} -result {1.0 1.2 2.0 2.2 3.0 3.2 4.0 4.2 5.0 5.2 6.0 6.2 7.0}
test text-22.92 {TextSearchCmd, multiline matching} -body {
    pack [text .t]
    .t insert end "foobar\nfoobar\nfoobar"
    list [.t search -count foo foobar\nfoo 1.0] $foo
} -cleanup {
    destroy .t
} -result {1.0 10}
test text-22.93 {TextSearchCmd, multiline matching} -body {
    pack [text .t]
    .t insert end "foobar\nfoobar\nfoobar"
    list [.t search -count foo bar\nfoo 1.0] $foo
} -cleanup {
    destroy .t
} -result {1.3 7}
test text-22.94 {TextSearchCmd, multiline matching} -body {
    pack [text .t]
    .t insert end "foobar\nfoobar\nfoobar"
    list [.t search -count foo \nfoo 1.0] $foo
} -cleanup {
    destroy .t
} -result {1.6 4}
test text-22.95 {TextSearchCmd, multiline matching} -body {
    pack [text .t]
    .t insert end "foobar\nfoobar\nfoobar"
    list [.t search -count foo bar\nfoobar\nfoo 1.0] $foo
} -cleanup {
    destroy .t
} -result {1.3 14}
test text-22.96 {TextSearchCmd, multiline matching} -body {
    pack [text .t]
    .t insert end "foobar\nfoobar\nfoobar"
    .t search -count foo bar\nfoobar\nfoobanearly 1.0
} -cleanup {
    destroy .t
} -result {}
test text-22.97 {TextSearchCmd, multiline matching} -body {
    pack [text .t]
    .t insert end "foobar\nfoobar\nfoobar"
    list [.t search -regexp -count foo foobar\nfoo 1.0] $foo
} -cleanup {
    destroy .t
} -result {1.0 10}
test text-22.98 {TextSearchCmd, multiline matching} -body {
    pack [text .t]
    .t insert end "foobar\nfoobar\nfoobar"
    list [.t search -regexp -count foo bar\nfoo 1.0] $foo
} -cleanup {
    destroy .t
} -result {1.3 7}
test text-22.99 {TextSearchCmd, multiline matching} -body {
    pack [text .t]
    .t insert end "foobar\nfoobar\nfoobar"
    list [.t search -regexp -count foo \nfoo 1.0] $foo
} -cleanup {
    destroy .t
} -result {1.6 4}
test text-22.100 {TextSearchCmd, multiline matching} -body {
    pack [text .t]
    .t insert end "foobar\nfoobar\nfoobar"
    list [.t search -regexp -count foo bar\nfoobar\nfoo 1.0] $foo
} -cleanup {
    destroy .t
} -result {1.3 14}
test text-22.101 {TextSearchCmd, multiline matching} -body {
    pack [text .t]
    .t insert end "foobar\nfoobar\nfoobar"
    .t search -regexp -count foo bar\nfoobar\nfoobanearly 1.0
} -cleanup {
    destroy .t
} -result {}
test text-22.102 {TextSearchCmd, multiline matching} -body {
    pack [text .t]
    .t insert end "foobar\nfaoobar\nfoobar"
    .t search -regexp -count foo bar\nfoo 1.0
} -cleanup {
    destroy .t
} -result {2.4}
test text-22.103 {TextSearchCmd, multiline matching end of window} -body {
    pack [text .t]
    .t insert end "foobar\nfaoobar\nfoobar"
    .t search -regexp -count foo bar\nfoobar\n\n 1.0
} -cleanup {
    destroy .t
} -result {}
test text-22.104 {TextSearchCmd, multiline matching end of window} -body {
    pack [text .t]
    .t search "\n\n" 1.0
} -cleanup {
    destroy .t
} -result {}
test text-22.105 {TextSearchCmd, multiline matching} -body {
    pack [text .t]
    .t insert end "foobar\nfoobar\nfoobar"
    list [.t search -backwards -count foo foobar\nfoo end] $foo
} -cleanup {
    destroy .t
} -result {2.0 10}
test text-22.106 {TextSearchCmd, multiline matching} -body {
    pack [text .t]
    .t insert end "foobar\nfoobar\nfoobar"
    list [.t search -backwards -count foo bar\nfoo 1.0] $foo
} -cleanup {
    destroy .t
} -result {2.3 7}
test text-22.107 {TextSearchCmd, multiline matching} -body {
    pack [text .t]
    .t insert end "foobar\nfoobar\nfoobar"
    list [.t search -backwards -count foo \nfoo 1.0] $foo
} -cleanup {
    destroy .t
} -result {2.6 4}
test text-22.108 {TextSearchCmd, multiline matching} -body {
    pack [text .t]
    .t insert end "foobar\nfoobar\nfoobar"
    list [.t search -backwards -count foo bar\nfoobar\nfoo 1.0] $foo
} -cleanup {
    destroy .t
} -result {1.3 14}
test text-22.109 {TextSearchCmd, multiline matching} -body {
    pack [text .t]
    .t insert end "foobar\nfoobar\nfoobar"
    .t search -backwards -count foo bar\nfoobar\nfoobanearly 1.0
} -cleanup {
    destroy .t
} -result {}
test text-22.110 {TextSearchCmd, multiline matching} -body {
    pack [text .t]
    .t insert end "foobar\nfoobar\nfoobar"
    list [.t search -backwards -regexp -count foo foobar\nfoo end] $foo
} -cleanup {
    destroy .t
} -result {2.0 10}
test text-22.111 {TextSearchCmd, multiline matching} -body {
    pack [text .t]
    .t insert end "foobar\nfoobar\nfoobar"
    list [.t search -backwards -regexp -count foo foobar\nfo end] $foo
} -cleanup {
    destroy .t
} -result {2.0 9}
test text-22.112 {TextSearchCmd, multiline matching} -body {
    pack [text .t]
    .t insert end "foobar\nfoobar\nfoobar"
    list [.t search -backwards -regexp -count foo bar\nfoo 1.0] $foo
} -cleanup {
    destroy .t
} -result {2.3 7}
test text-22.113 {TextSearchCmd, multiline matching} -body {
    pack [text .t]
    .t insert end "foobar\nfoobar\nfoobar"
    list [.t search -backwards -regexp -count foo \nfoo 1.0] $foo
} -cleanup {
    destroy .t
} -result {2.6 4}
test text-22.114 {TextSearchCmd, multiline matching} -body {
    pack [text .t]
    .t insert end "foobar\nfoobar\nfoobar"
    list [.t search -backwards -regexp -count foo bar\nfoobar\nfoo 1.0] $foo
} -cleanup {
    destroy .t
} -result {1.3 14}
test text-22.115 {TextSearchCmd, multiline matching} -body {
    pack [text .t]
    .t insert end "foobar\nfoobar\nfoobar"
    .t search -backwards -regexp -count foo bar\nfoobar\nfoobanearly 1.0
} -cleanup {
    destroy .t
} -result {}
test text-22.116 {TextSearchCmd, multiline matching} -body {
    pack [text .t]
    .t insert end "foobar\nfaoobar\nfoobar"
    .t search -backwards -regexp -count foo bar\nfoo 1.0
} -cleanup {
    destroy .t
} -result {2.4}
test text-22.117 {TextSearchCmd, multiline matching end of window} -body {
    pack [text .t]
    .t insert end "foobar\nfaoobar\nfoobar"
    .t search -backwards -regexp -count foo bar\nfoobar\n\n 1.0
} -cleanup {
    destroy .t
} -result {}
test text-22.118 {TextSearchCmd, multiline matching end of window} -body {
    pack [text .t]
    .t search -backwards "\n\n" 1.0
} -cleanup {
    destroy .t
} -result {}
test text-22.119 {TextSearchCmd, multiline regexp matching} -body {
    pack [text .t]
    .t insert 1.0 {    Tcl_Obj *objPtr));
static Tcl_Obj*         FSNormalizeAbsolutePath
			    _ANSI_ARGS_((Tcl_Interp* interp, Tcl_Obj *pathPtr));}
    set markExpr "^(\[A-Za-z0-9~_\]+\[ \t\n\r\]*\\(|(\[^ \t\(#\n\r/@:\*\]\[^=\(\r\n\]*\[ \t\]+\\*?)?"
    append markExpr "(\[A-Za-z0-9~_\]+(<\[^>\]*>)?(::)?(\[A-Za-z0-9~_\]+::)*\[-A-Za-z0-9~_+ <>\|\\*/\]+|\[A-Za-z0-9~_\]+)"
    append markExpr "\[ \n\t\r\]*\\()"
    .t search -forwards -regexp $markExpr 1.41 end
} -cleanup {
    destroy .t
} -result {}
test text-22.120 {TextSearchCmd, multiline regexp matching} -body {
# Practical example which used to crash Tk, but only after the
# search is complete.  This is memory corruption caused by
# a bug in Tcl's handling of string objects.
# (Tcl bug 635200)
    pack [text .t]
    .t insert 1.0 {static int		SetFsPathFromAny _ANSI_ARGS_((Tcl_Interp *interp,
			    Tcl_Obj *objPtr));
static Tcl_Obj*         FSNormalizeAbsolutePath
			    _ANSI_ARGS_((Tcl_Interp* interp, Tcl_Obj *pathPtr));}
    set markExpr "^(\[A-Za-z0-9~_\]+\[ \t\n\r\]*\\(|(\[^ \t\(#\n\r/@:\*\]\[^=\(\r\n\]*\[ \t\]+\\*?)?"
    append markExpr "(\[A-Za-z0-9~_\]+(<\[^>\]*>)?(::)?(\[A-Za-z0-9~_\]+::)*\[-A-Za-z0-9~_+ <>\|\\*/\]+|\[A-Za-z0-9~_\]+)"
    append markExpr "\[ \n\t\r\]*\\()"
    .t search -forwards -regexp $markExpr 1.41 end
} -cleanup {
    destroy .t
} -result {}
test text-22.121 {TextSearchCmd, multiline regexp matching} -body {
    pack [text .t]
    .t insert 1.0 {
static int		SetFsPathFromAny _ANSI_ARGS_((Tcl_Interp *interp,
			    Tcl_Obj *objPtr));
static Tcl_Obj*         FSNormalizeAbsolutePath
			    _ANSI_ARGS_((Tcl_Interp* interp, Tcl_Obj *pathPtr));}
    set markExpr "^(\[A-Za-z0-9~_\]+\[ \t\n\r\]*\\(|(\[^ \t\(#\n\r/@:\*\]\[^=\(\r\n\]*\[ \t\]+\\*?)?"
    append markExpr "(\[A-Za-z0-9~_\]+(<\[^>\]*>)?(::)?(\[A-Za-z0-9~_\]+::)*\[-A-Za-z0-9~_+ <>\|\\*/\]+|\[A-Za-z0-9~_\]+)"
    append markExpr "\[ \n\t\r\]*\\()"
    .t search -backwards -all -regexp $markExpr end
} -cleanup {
    destroy .t
} -result {2.0}
test text-22.122 {TextSearchCmd, multiline matching} -body {
    pack [text .t]
    .t insert end "foobar\nfoobar\nfoobar"
    .t search -all -regexp -count foo bar\nfoo 1.0
} -cleanup {
    destroy .t
} -result {1.3 2.3}
test text-22.123 {TextSearchCmd, multiline matching} -body {
    pack [text .t]
    .t insert end "foobar\nfoobar\nfoobar"
    .t search -all -backwards -regexp -count foo bar\nfoo 1.0
} -cleanup {
    destroy .t
} -result {2.3 1.3}
test text-22.124 {TextSearchCmd, wrapping and limits} -body {
    pack [text .t]
    .t insert end "foobar\nfoobar\nfoobar"
    .t search -- "blah" 3.3 1.3
} -cleanup {
    destroy .t
} -result {}
test text-22.125 {TextSearchCmd, wrapping and limits} -body {
    pack [text .t]
    .t insert end "foobar\nfoobar\nfoobar"
    .t search -backwards -- "blah" 1.3 3.3
} -cleanup {
    destroy .t
} -result {}
test text-22.126 {TextSearchCmd, wrapping and limits} -body {
    pack [text .t]
    .t insert end "if (stringPtr->uallocated > 0) \{x"
    .t search -backwards -regexp -- "\[\]\")\}\[(\{\]" "1.32" 1.0
} -cleanup {
    destroy .t
} -result {1.31}
test text-22.127 {TextSearchCmd, wrapping and limits} -body {
    pack [text .t]
    .t insert end "if (stringPtr->uallocated > 0) \{x"
    .t search -regexp -- "\[\]\")\}\[(\{\]" 1.30 "1.0 lineend"
} -cleanup {
    destroy .t
} -result {1.31}
test text-22.128 {TextSearchCmd, wrapping and limits} -body {
    pack [text .t]
    .t insert end "if (stringPtr->uallocated > 0) \{x"
    .t search -backwards -all -regexp -- "\[\]\")\}\[(\{\]" "1.32" 1.0
} -cleanup {
    destroy .t
} -result {1.31 1.29 1.3}
test text-22.129 {TextSearchCmd, wrapping and limits} -body {
    pack [text .t]
    .t insert end "if (stringPtr->uallocated > 0) \{x"
    .t search -all -regexp -- "\[\]\")\}\[(\{\]" 1.0 "1.0 lineend"
} -cleanup {
    destroy .t
} -result {1.3 1.29 1.31}
test text-22.130 {TextSearchCmd, wrapping and limits} -body {
    pack [text .t]
    .t insert end "if (stringPtr->uallocated > 0) \{x"
    .t search -backwards -- "\{" "1.32" 1.0
} -cleanup {
    destroy .t
} -result {1.31}
test text-22.131 {TextSearchCmd, wrapping and limits} -body {
    pack [text .t]
    .t insert end "if (stringPtr->uallocated > 0) \{x"
    .t search -- "\{" 1.30 "1.0 lineend"
} -cleanup {
    destroy .t
} -result {1.31}
test text-22.132 {TextSearchCmd, multiline regexp matching} -body {
    pack [text .t]
    .t insert 1.0 {

void
Tcl_SetObjLength(objPtr, length)
    register Tcl_Obj *objPtr;	/* Pointer to object.  This object must
                                * not currently be shared. */
    register int length;	/* Number of bytes desired for string
				 * representation of object, not including
                            * terminating null byte. */
\{
    char *new;
}
    set markExpr "^(\[A-Za-z0-9~_\]+\[ \t\n\r\]*\\(|(\[^ \t\(#\n\r/@:\*\]\[^=\(\r\n\]*\[ \t\]+\\*?)?"
    append markExpr "(\[A-Za-z0-9~_\]+(<\[^>\]*>)?(::)?(\[A-Za-z0-9~_\]+::)*\[-A-Za-z0-9~_+ <>\|\\*/\]+|\[A-Za-z0-9~_\]+)"
    append markExpr "\[ \n\t\r\]*\\()"
    .t search -all -regexp -- $markExpr 1.0
} -cleanup {
    destroy .t
} -result {4.0}
test text-22.133 {TextSearchCmd, multiline regexp matching} -body {
    pack [text .t]
    .t insert 1.0 "first line\nlast line of text"
    set markExpr {^[a-z]+}
# This should not match, and should not wrap
    .t search -regexp -- $markExpr end end
} -cleanup {
    destroy .t
} -result {}
test text-22.134 {TextSearchCmd, multiline regexp matching} -body {
    pack [text .t]
    .t insert 1.0 "first line\nlast line of text"
    set markExpr {^[a-z]+}
# This should not match, and should not wrap
    .t search -regexp -- $markExpr end+10c end
} -cleanup {
    destroy .t
} -result {}
test text-22.135 {TextSearchCmd, multiline regexp matching} -body {
    pack [text .t]
    .t insert 1.0 "first line\nlast line of text"
    set markExpr {^[a-z]+}
# This should not match, and should not wrap
    .t search -regexp -backwards -- $markExpr 1.0 1.0
} -cleanup {
    destroy .t
} -result {}
test text-22.136 {TextSearchCmd, regexp linestop} -body {
    pack [text .t]
    .t insert 1.0 "first line\nlast line of text"
    .t search -regexp -- {i.*x} 1.0
} -cleanup {
    destroy .t
} -result {2.6}
test text-22.137 {TextSearchCmd, multiline regexp nolinestop matching} -body {
    pack [text .t]
    .t insert 1.0 "first line\nlast line of text"
    .t search -regexp -nolinestop -- {i.*x} 1.0
} -cleanup {
    destroy .t
} -result {1.1}
test text-22.138 {TextSearchCmd, regexp linestop} -body {
    pack [text .t]
    .t insert 1.0 "first line\nlast line of text"
    .t search -regexp -all -overlap -- {i.*x} 1.0
} -cleanup {
    destroy .t
} -result {2.6}
test text-22.139 {TextSearchCmd, regexp linestop} -body {
    pack [text .t]
    .t insert 1.0 "first line\nlast line of text"
    .t search -regexp -all -- {i.*x} 1.0
} -cleanup {
    destroy .t
} -result {2.6}
test text-22.140 {TextSearchCmd, multiline regexp nolinestop matching} -body {
    pack [text .t]
    .t insert 1.0 "first line\nlast line of text"
    list [.t search -regexp -all -overlap -count c -nolinestop -- {i.*x} 1.0] $c
} -cleanup {
    destroy .t
} -result {{1.1 2.6} {26 10}}
test text-22.141 {TextSearchCmd, multiline regexp nolinestop matching} -body {
    pack [text .t]
    .t insert 1.0 "first line\nlast line of text"
    list [.t search -regexp -all -count c -nolinestop -- {i.*x} 1.0] $c
} -cleanup {
    destroy .t
} -result {1.1 26}
test text-22.142 {TextSearchCmd, stop at end of line} -body {
    pack [text .t]
    .t insert 1.0 "  \t\n   last line of text"
    .t search -regexp -nolinestop -- {[^ \t]} 1.0
} -cleanup {
    destroy .t
} -result {1.3}
test text-22.143 {TextSearchCmd, overlapping all matches} -body {
    pack [text .t]
    .t insert 1.0 "abcde abcde"
    list [.t search -regexp -all -overlap -count c -- {\w+} 1.0] $c
} -cleanup {
    destroy .t
} -result {{1.0 1.6} {5 5}}
test text-22.144 {TextSearchCmd, non-overlapping all matches} -body {
    pack [text .t]
    .t insert 1.0 "abcde abcde"
    list [.t search -regexp -all -count c -- {\w+} 1.0] $c
} -cleanup {
    destroy .t
} -result {{1.0 1.6} {5 5}}
test text-22.145 {TextSearchCmd, stop at end of line} -body {
    pack [text .t]
    .t insert 1.0 "abcde abcde"
    list [.t search -backwards -regexp -all -count c -- {\w+} 1.0] $c
} -cleanup {
    destroy .t
} -result {{1.6 1.0} {5 5}}
test text-22.146 {TextSearchCmd, backwards search stop index } -body {
    pack [text .t]
    .t insert 1.0 "bla ZabcZdefZghi and some text again"
    list [.t search -backwards -regexp -count c -- {Z\w+} 1.21 1.5] $c
} -cleanup {
    destroy .t
} -result {1.8 8}
test text-22.147 {TextSearchCmd, backwards search stop index } -body {
    pack [text .t]
    .t insert 1.0 "bla ZabcZdefZghi and some text again"
    list [.t search -backwards -all -overlap -regexp -count c -- {Z\w+} 1.21 1.5] $c
} -cleanup {
    destroy .t
} -result {1.8 8}
test text-22.148 {TextSearchCmd, backwards search stop index } -body {
    pack [text .t]
    .t insert 1.0 "bla ZabcZdefZghi and some text again"
    list [.t search -backwards -all -regexp -count c -- {Z\w+} 1.21 1.5] $c
} -cleanup {
    destroy .t
} -result {1.8 8}
test text-22.149 {TextSearchCmd, backwards search stop index } -body {
    pack [text .t]
    .t insert 1.0 "bla ZabcZdefZghi and some text again"
    list [.t search -backwards -overlap -all -regexp -count c -- {Z\w+} 1.21 1.1] $c
} -cleanup {
    destroy .t
} -result {1.4 12}
test text-22.150 {TextSearchCmd, backwards search stop index } -body {
    pack [text .t]
    .t insert 1.0 "bla ZabcZdefZghi and some text again"
    list [.t search -backwards -overlap -all -regexp -count c -- {Z[^Z]+Z} 1.21 1.1] $c
} -cleanup {
    destroy .t
} -result {{1.8 1.4} {5 5}}
test text-22.151 {TextSearchCmd, backwards search stop index } -body {
    pack [text .t]
    .t insert 1.0 "bla ZabcZdefZghi and some text again"
    list [.t search -backwards -all -regexp -count c -- {Z\w+} 1.21 1.1] $c
} -cleanup {
    destroy .t
} -result {1.4 12}
test text-22.152 {TextSearchCmd, backwards search stop index } -body {
    pack [text .t]
    .t insert 1.0 "bla ZabcZdefZghi and some text again"
    .t insert 1.0 "bla ZabcZdefZghi and some text again\n"
    list [.t search -backwards -all -overlap -regexp -count c -- {Z\w+} 2.21 1.5] $c
} -cleanup {
    destroy .t
} -result {{2.4 1.8} {12 8}}
test text-22.153 {TextSearchCmd, backwards search stop index } -body {
    pack [text .t]
    .t insert 1.0 "bla ZabcZdefZghi and some text again"
    .t insert 1.0 "bla ZabcZdefZghi and some text again\n"
    list [.t search -backwards -all -regexp -count c -- {Z\w+} 2.21 1.5] $c
} -cleanup {
    destroy .t
} -result {{2.4 1.8} {12 8}}
test text-22.154 {TextSearchCmd, backwards search stop index } -body {
    pack [text .t]
    .t insert 1.0 "bla ZabcZdefZghi and some text again"
    .t insert 1.0 "bla ZabcZdefZghi and some text again\n"
    list [.t search -backwards -overlap -all -regexp -count c -- {Z\w+} 2.21 1.1] $c
} -cleanup {
    destroy .t
} -result {{2.4 1.4} {12 12}}
test text-22.155 {TextSearchCmd, backwards search stop index } -body {
    pack [text .t]
    .t insert 1.0 "bla ZabcZdefZghi and some text again"
    .t insert 1.0 "bla ZabcZdefZghi and some text again\n"
    list [.t search -backwards -all -regexp -count c -- {Z\w+} 2.21 1.1] $c
} -cleanup {
    destroy .t
} -result {{2.4 1.4} {12 12}}
test text-22.156 {TextSearchCmd, search -all example} -body {
    pack [text .t]
    .t insert 1.0 {

See the package: supersearch for more information.


See the package: incrementalSearch for more information.

package: Brws .


See the package: marks for more information.

}
    set pat {package: ([a-zA-Z0-9][-a-zA-Z0-9._+#/]*)}
    list [.t search -nolinestop -regexp -nocase -all -forwards \
      -count c -- $pat 1.0 end] $c
} -cleanup {
    destroy .t
} -result {{3.8 6.8 8.0 11.8} {20 26 13 14}}
test text-22.157 {TextSearchCmd, backwards search overlaps} -body {
    pack [text .t]
    .t insert 1.0 "foobarfoobaaaaaaaaaaarfoo"
    .t search -backwards -regexp {fooba+rfoo} end
} -cleanup {
    destroy .t
} -result {1.6}
test text-22.158 {TextSearchCmd, backwards search overlaps} -body {
    pack [text .t]
    .t insert 1.0 "foobarfoobaaaaaaaaaaarfoo"
    .t search -backwards -overlap -all -regexp {fooba+rfoo} end
} -cleanup {
    destroy .t
} -result {1.6 1.0}
test text-22.159 {TextSearchCmd, backwards search overlaps} -body {
    pack [text .t]
    .t insert 1.0 "foobarfoobaaaaaaaaaaarfoo"
    .t search -backwards -all -regexp {fooba+rfoo} end
} -cleanup {
    destroy .t
} -result {1.6}
test text-22.160 {TextSearchCmd, forwards search overlaps} -body {
    pack [text .t]
    .t insert 1.0 "foobarfoobaaaaaaaaaaarfoo"
    .t search -all -overlap -regexp {fooba+rfoo} end
} -cleanup {
    destroy .t
} -result {1.0 1.6}
test text-22.161 {TextSearchCmd, forwards search overlaps} -body {
    pack [text .t]
    .t insert 1.0 "foobarfoobaaaaaaaaaaarfoo"
    .t search -all -regexp {fooba+rfoo} end
} -cleanup {
    destroy .t
} -result {1.0}
test text-22.162 {TextSearchCmd, forward exact search overlaps} -body {
    pack [text .t]
    .t insert 1.0 "abababab"
    .t search -exact -overlap -all {abab} 1.0
} -cleanup {
    destroy .t
} -result {1.0 1.2 1.4}
test text-22.163 {TextSearchCmd, forward exact search overlaps} -body {
    pack [text .t]
    .t insert 1.0 "abababab"
    .t search -exact -all {abab} 1.0
} -cleanup {
    destroy .t
} -result {1.0 1.4}
test text-22.164 {TextSearchCmd, backward exact search overlaps} -body {
    pack [text .t]
    .t insert 1.0 "ababababab"
    .t search -exact -overlap -backwards -all {abab} end
} -cleanup {
    destroy .t
} -result {1.6 1.4 1.2 1.0}
test text-22.165 {TextSearchCmd, backward exact search overlaps} -body {
    pack [text .t]
    .t insert 1.0 "ababababab"
    .t search -exact -backwards -all {abab} end
} -cleanup {
    destroy .t
} -result {1.6 1.2}
test text-22.166 {TextSearchCmd, backward exact search overlaps} -body {
    pack [text .t]
    .t insert 1.0 "abababababab"
    .t search -exact -backwards -all {abab} end
} -cleanup {
    destroy .t
} -result {1.8 1.4 1.0}
test text-22.167 {TextSearchCmd, forward exact search overlaps} -body {
    pack [text .t]
    .t insert 1.0 "foo\nbar\nfoo\nbar\nfoo\nbar\nfoo\n"
    .t search -exact -overlap -all "foo\nbar\nfoo" 1.0
} -cleanup {
    destroy .t
} -result {1.0 3.0 5.0}
test text-22.168 {TextSearchCmd, forward exact search no-overlaps} -body {
    pack [text .t]
    .t insert 1.0 "foo\nbar\nfoo\nbar\nfoo\nbar\nfoo\n"
    .t search -exact -all "foo\nbar\nfoo" 1.0
} -cleanup {
    destroy .t
} -result {1.0 5.0}
test text-22.169 {TextSearchCmd, backward exact search overlaps} -body {
    pack [text .t]
    .t insert 1.0 "foo\nbar\nfoo\nbar\nfoo\nbar\nfoo\n"
    .t search -exact -overlap -backward -all "foo\nbar\nfoo" end
} -cleanup {
    destroy .t
} -result {5.0 3.0 1.0}
test text-22.170 {TextSearchCmd, backward exact search no-overlaps} -body {
    pack [text .t]
    .t insert 1.0 "foo\nbar\nfoo\nbar\nfoo\nbar\nfoo\n"
    .t search -exact -backward -all "foo\nbar\nfoo" end
} -cleanup {
    destroy .t
} -result {5.0 1.0}
test text-22.171 {TextSearchCmd, backward exact search overlaps} -body {
    pack [text .t]
    .t insert 1.0 "foo\nbar\nfoo\nbar\nfoo\nbar\nfoo\n"
    .t search -regexp -backward -overlap -all "foo\nbar\nfoo" end
} -cleanup {
    destroy .t
} -result {5.0 3.0 1.0}
test text-22.172 {TextSearchCmd, backward regexp search no-overlaps} -body {
    pack [text .t]
    .t insert 1.0 "foo\nbar\nfoo\nbar\nfoo\nbar\nfoo\n"
    .t search -regexp -backward -all "foo\nbar\nfoo" end
} -cleanup {
    destroy .t
} -result {5.0 1.0}
test text-22.173 {TextSearchCmd, backward regexp search no-overlaps} -body {
    pack [text .t]
    .t insert 1.0 " aasda asdj werwer"
    .t search -regexp -backward -- {(\$)?[\w:_]+} 1.9
} -cleanup {
    destroy .t
} -result {1.7}
test text-22.174 {TextSearchCmd, backward regexp search no-overlaps} -body {
    pack [text .t]
    .t insert 1.0 " aasda asdj werwer"
    .t search -regexp -backward -- {(\$)?[\w:_]+} 1.9 1.5
} -cleanup {
    destroy .t
} -result {1.7}
test text-22.175 {TextSearchCmd, backward regexp search no-overlaps} -body {
    pack [text .t]
    .t insert 1.0 " aasda asdj werwer"
    .t search -regexp -backward -- {(\$)?[\w:_]+} 1.9 1.7
} -cleanup {
    destroy .t
} -result {1.7}
test text-22.176 {TextSearchCmd, backward regexp search no-overlaps} -body {
    pack [text .t]
    .t insert 1.0 " aasda asdj werwer"
    .t search -regexp -backward -- {(\$)?[\w:_]+} 1.9 1.8
} -cleanup {
    destroy .t
} -result {1.8}
test text-22.177 {TextSearchCmd, backward regexp search no-overlaps} -body {
    pack [text .t]
    .t insert 1.0 " aasda asdj werwer"
    .t search -regexp -backward -all -- {(\$)?[\w:_]+} 1.9 1.3
} -cleanup {
    destroy .t
} -result {1.7 1.3}
test text-22.178 {TextSearchCmd, backward regexp search no-overlaps} -body {
    pack [text .t]
    .t insert 1.0 " aasda asdj werwer"
    .t search -regexp -backward -all -- {(\$)?[\w:_]+} 1.9 1.13
} -cleanup {
    destroy .t
} -result {}
test text-22.179 {TextSearchCmd, backward regexp search no-overlaps} -body {
    pack [text .t]
    .t insert 1.0 " aasda asdj werwer"
    .t search -regexp -backward -all -- {(\$)?[\w:_]+} 2.0 1.3
} -cleanup {
    destroy .t
} -result {1.12 1.7 1.3}
test text-22.180 {TextSearchCmd, backward regexp search no-overlaps} -body {
    pack [text .t]
    .t insert 1.0 " aasda asdj werwer"
    .t search -regexp -backward -all -- {(\$)?[\w:_]+} 1.3
} -cleanup {
    destroy .t
} -result {1.1 1.12 1.7 1.3}
test text-22.181 {TextSearchCmd, backward regexp search no-overlaps} -body {
    pack [text .t]
    .t insert 1.0 "abcde\nabcde\nabcde\n"
    .t search -regexp -backward -all -- {(\w+\n)+} end
} -cleanup {
    destroy .t
} -result {1.0}
test text-22.182 {TextSearchCmd, backward regexp search no-overlaps} -body {
    pack [text .t]
    .t insert 1.0 "abcde\nabcde\nabcde\n"
    .t search -regexp -backward -all -- {(\w+\n)+} end 1.5
} -cleanup {
    destroy .t
} -result {2.0}
test text-22.183 {TextSearchCmd, backward regexp search no-overlaps} -body {
    pack [text .t]
    .t insert 1.0 "abcde\nabcde\nabcde\na"
    .t search -regexp -backward -all -- {(\w+\n\w)+} end 1.5
} -cleanup {
    destroy .t
} -result {2.0}
test text-22.184 {TextSearchCmd, backward regexp search no-overlaps} -body {
    pack [text .t]
    .t insert 1.0 "abcde\nabcde\nabcde\na"
    list [.t search -regexp -all -count foo -- {(\w+\n)+} 1.0] $foo
} -cleanup {
    destroy .t
} -result {1.0 20}
test text-22.185 {TextSearchCmd, backward regexp search no-overlaps} -body {
    pack [text .t]
    .t insert 1.0 "abcde\nabcde\nabcde\na"
    set res {}
    lappend res \
      [list [.t search -regexp -all -count foo -- {(\w+\n)+} 1.0] $foo] \
      [list [.t search -regexp -all -count foo -- {(\w+)+} 1.0] $foo]
} -cleanup {
    destroy .t
} -result {{1.0 20} {{1.0 2.0 3.0 4.0} {5 5 5 1}}}
test text-22.186 {TextSearchCmd, regexp search greedy} -body {
    pack [text .t]
    .t insert 1.0 "abcde\nabcde\nabcde\na"
    list [.t search -regexp -all -nolinestop -count foo -- {.*} 1.0] $foo
} -cleanup {
    destroy .t
} -result {1.0 20}
test text-22.187 {TextSearchCmd, regexp search greedy} -body {
    pack [text .t]
    .t insert 1.0 "abcde\nabcde\nabcde\na"
    list [.t search -regexp -all -count foo -- {.*} 1.0] $foo
} -cleanup {
    destroy .t
} -result {{1.0 2.0 3.0 4.0} {5 5 5 1}}
test text-22.188 {TextSearchCmd, regexp search greedy multi-line} -body {
    pack [text .t]
    .t insert 1.0 "abcde\nabcde\nabcde\na"
    list [.t search -regexp -count foo -- {(\w+\n\w)+} 1.0] $foo
} -cleanup {
    destroy .t
} -result {1.0 19}
test text-22.189 {TextSearchCmd, regexp search greedy multi-line} -body {
    pack [text .t]
    .t insert 1.0 "abcde\nabcde\nabcde\na"
    list [.t search -regexp -backwards -count foo -- {(\w+\n\w)+} end] $foo
} -cleanup {
    destroy .t
} -result {1.0 19}
test text-22.190 {TextSearchCmd, regexp search greedy multi-line} -body {
    pack [text .t]
    .t insert 1.0 "abcde\nabcde\nabcde\na"
    list [.t search -regexp -all -backwards -count foo -- {(\w+\n\w)+} end] $foo
} -cleanup {
    destroy .t
} -result {1.0 19}
test text-22.191 {TextSearchCmd, backward regexp search no-overlaps} -body {
    pack [text .t]
    .t insert 1.0 "abcde\nabcde\nabcde\na"
    .t search -regexp -backward -all -- {(\w+\n\w)+} end 1.5
} -cleanup {
    destroy .t
} -result {2.0}
test text-22.192 {TextSearchCmd, backward regexp search no-overlaps} -body {
    pack [text .t]
    .t insert 1.0 "abcde\nabcde\nabcde\na"
    .t search -regexp -backward -all -- {(\w+\n\w)+} end 1.3
} -cleanup {
    destroy .t
} -result {1.3}
test text-22.193 {TextSearchCmd, backward regexp search no-overlaps} -body {
    pack [text .t]
    .t insert 1.0 "abcde\nabcde\nabcde\na"
    list [.t search -regexp -forward -count foo -- {(\w+\n\w)+} 1.3] $foo
} -cleanup {
    destroy .t
} -result {1.3 16}
test text-22.194 {TextSearchCmd, backward regexp search no-overlaps} -body {
    pack [text .t]
    .t insert 1.0 "abcde\nabcde\nabcde\na"
    list [.t search -regexp -forward -all -count foo -- {(\w+\n\w)+} 1.3] $foo
# This result is somewhat debatable -- the two results do overlap,
# but only because the search has totally wrapped around back to
# the start.
} -cleanup {
    destroy .t
} -result {{1.3 1.0} {16 19}}
test text-22.195 {TextSearchCmd, backward regexp search no-overlaps} -body {
    pack [text .t]
    .t insert 1.0 "abcde\nabcde\nabcde\na"
    list [.t search -regexp -forward -all -count foo -- {(\w+\n\w)+} 1.0 1.3] $foo
} -cleanup {
    destroy .t
} -result {1.0 19}
test text-22.196 {TextSearchCmd, regexp search multi-line} -body {
    pack [text .t]
    .t insert 1.0 "aaaa\nbbbb\naaaa\nbbbb\n"
    list [.t search -regexp -forward -all -count foo -- {(a+\n(b+\n))+} 1.0] $foo
} -cleanup {
    destroy .t
} -result {1.0 20}
test text-22.197 {TextSearchCmd, regexp search complex cases} -body {
    pack [text .t]
    .t insert 1.0 "aaaa\nbbbb\naaaa\nbbbb\n"
    list [.t search -regexp -forward -all -count foo \
      -- {(a+\n(b+\n))+} 1.0] $foo
} -cleanup {
    destroy .t
} -result {1.0 20}
test text-22.198 {TextSearchCmd, regexp search multi-line} -body {
    pack [text .t]
    .t insert 1.0 "aaaa\nbbbb\ncccc\nbbbb\naaaa\n"
    set foo {}
    list [.t search -regexp -forward -all -count foo \
      -- {(b+\nc+\nb+)\na+} 1.0] $foo
} -cleanup {
    destroy .t
} -result {2.0 19}
test text-22.199 {TextSearchCmd, regexp search multi-line} -body {
    pack [text .t]
    .t insert 1.0 "aaaa\nbbbb\ncccc\nbbbb\naaaa\n"
    set foo {}
    list [.t search -regexp -forward -all -count foo \
      -- {(a+|b+\nc+\nb+)\na+} 1.0] $foo
} -cleanup {
    destroy .t
} -result {2.0 19}
test text-22.200 {TextSearchCmd, regexp search multi-line} -body {
    pack [text .t]
    .t insert 1.0 "aaaa\nbbbb\ncccc\nbbbb\naaaa\n"
    set foo {}
    list [.t search -regexp -forward -all -count foo \
      -- {(a+|b+\nc+\nb+)+\na+} 1.0] $foo
} -cleanup {
    destroy .t
} -result {2.0 19}
test text-22.201 {TextSearchCmd, regexp search multi-line} -body {
    pack [text .t]
    .t insert 1.0 "aaaa\nbbbb\ncccc\nbbbb\naaaa\n"
    set foo {}
    list [.t search -regexp -forward -all -count foo \
      -- {((a+|b+\nc+\nb+)+\n)+a+} 1.0] $foo
} -cleanup {
    destroy .t
} -result {1.0 24}
test text-22.202 {TextSearchCmd, regexp search multi-line} -body {
    pack [text .t]
    .t insert 1.0 "aaaa\nbbbb\nbbbb\nbbbb\nbbbb\n"
    list [.t search -regexp -backward -all -count foo \
      -- {(b+\n|a+\n)(b+\n)+} end] $foo
} -cleanup {
    destroy .t
} -result {1.0 25}
test text-22.203 {TextSearchCmd, regexp search multi-line} -body {
    pack [text .t]
    .t insert 1.0 "aaaa\nbbbb\nbbbb\nbbbb\nbbbb\n"
    .t search -regexp -backward -- {(b+\n|a+\n)(b+\n)+} end
} -cleanup {
    destroy .t
} -result {1.0}
test text-22.204 {TextSearchCmd, regexp search multi-line} -body {
    pack [text .t]
    .t insert 1.0 "line0\nline1\nline1\nline1\nline1\nline2\nline2\nline2\nline3\n"
    .t search -nolinestop -regexp -nocase -forwards -- {^(.*)\n(\1\n)+} 1.0 end
# Matches at 6.0 currently
} -cleanup {
    destroy .t
} -result {2.0}
test text-22.205 {TextSearchCmd, regexp search multi-line} -setup {
    pack [text .t]
    set res {}
} -body {
    .t insert 1.0 "\naaaxxx\nyyy\n"
    lappend res [.t search -count c -regexp -- {x*\ny*} 2.0] $c
    lappend res [.t search -count c -regexp -- {x*\ny*} 2.1] $c
    return $res
} -cleanup {
    destroy .t
} -result {2.3 7 2.3 7}
test text-22.206 {TextSearchCmd, regexp search multi-line} -setup {
    pack [text .t]
    set res {}
} -body {
    .t insert 1.0 "\naaa\n\n\n\n\nxxx\n"
    lappend res [.t search -count c -regexp -- {\n+} 2.0] $c
    lappend res [.t search -count c -regexp -- {\n+} 2.1] $c
    return $res
} -cleanup {
    destroy .t
} -result {2.3 5 2.3 5}
test text-22.207 {TextSearchCmd, regexp search multi-line} -setup {
    pack [text .t]
    set res {}
} -body {
    .t insert 1.0 "\naaa\n\n\t  \n\t\t\t  \n\nxxx\n"
    lappend res [.t search -count c -regexp -- {(\n+(\t+ *)*)+} 2.0] $c
    return $res
} -cleanup {
    destroy .t
} -result {2.3 13}
test text-22.208 {TextSearchCmd, empty search range} -body {
    pack [text .t]
    .t insert 1.0 "a\na\na\n"
    .t search -- a 2.0 1.0
} -cleanup {
    destroy .t
} -result {}
test text-22.209 {TextSearchCmd, empty search range} -body {
    pack [text .t]
    .t insert 1.0 "a\na\na\n"
    .t search -backwards -- a 1.0 2.0
} -cleanup {
    destroy .t
} -result {}
test text-22.210 {TextSearchCmd, empty search range} -body {
    pack [text .t]
    .t insert 1.0 "a\na\na\n"
    .t search -- a 1.0 1.0
} -cleanup {
    destroy .t
} -result {}
test text-22.211 {TextSearchCmd, empty search range} -body {
    pack [text .t]
    .t insert 1.0 "a\na\na\n"
    .t search -backwards -- a 2.0 2.0
} -cleanup {
    destroy .t
} -result {}
test text-22.212 {TextSearchCmd, elide up to match} -setup {
    pack [text .t]
    set res {}
} -body {
    .t insert 1.0 "a\nb\nc"
    .t tag configure e -elide 1
    lappend res [.t search -regexp a 1.0]
    lappend res [.t search -regexp b 1.0]
    lappend res [.t search -regexp c 1.0]
    .t tag add e 1.0 2.0
    lappend res [.t search -regexp a 1.0]
    lappend res [.t search -regexp b 1.0]
    lappend res [.t search -regexp c 1.0]
    lappend res [.t search -elide -regexp a 1.0]
    lappend res [.t search -elide -regexp b 1.0]
    lappend res [.t search -elide -regexp c 1.0]
} -cleanup {
    destroy .t
} -result {1.0 2.0 3.0 {} 2.0 3.0 1.0 2.0 3.0}
test text-22.213 {TextSearchCmd, elide up to match, backwards} -setup {
    pack [text .t]
    set res {}
} -body {
    .t insert 1.0 "a\nb\nc"
    .t tag configure e -elide 1
    lappend res [.t search -backward -regexp a 1.0]
    lappend res [.t search -backward -regexp b 1.0]
    lappend res [.t search -backward -regexp c 1.0]
    .t tag add e 1.0 2.0
    lappend res [.t search -backward -regexp a 1.0]
    lappend res [.t search -backward -regexp b 1.0]
    lappend res [.t search -backward -regexp c 1.0]
    lappend res [.t search -backward -elide -regexp a 1.0]
    lappend res [.t search -backward -elide -regexp b 1.0]
    lappend res [.t search -backward -elide -regexp c 1.0]
} -cleanup {
    destroy .t
} -result {1.0 2.0 3.0 {} 2.0 3.0 1.0 2.0 3.0}
test text-22.214 {TextSearchCmd, elide up to match} -setup {
    pack [text .t]
    set res {}
} -body {
    .t insert 1.0 "a\nb\nc"
    .t tag configure e -elide 1
    lappend res [.t search a 1.0]
    lappend res [.t search b 1.0]
    lappend res [.t search c 1.0]
    .t tag add e 1.0 2.0
    lappend res [.t search a 1.0]
    lappend res [.t search b 1.0]
    lappend res [.t search c 1.0]
    lappend res [.t search -elide a 1.0]
    lappend res [.t search -elide b 1.0]
    lappend res [.t search -elide c 1.0]
} -cleanup {
    destroy .t
} -result {1.0 2.0 3.0 {} 2.0 3.0 1.0 2.0 3.0}
test text-22.215 {TextSearchCmd, elide up to match, backwards} -setup {
    pack [text .t]
    set res {}
} -body {
    .t insert 1.0 "a\nb\nc"
    .t tag configure e -elide 1
    lappend res [.t search -backward a 1.0]
    lappend res [.t search -backward b 1.0]
    lappend res [.t search -backward c 1.0]
    .t tag add e 1.0 2.0
    lappend res [.t search -backward a 1.0]
    lappend res [.t search -backward b 1.0]
    lappend res [.t search -backward c 1.0]
    lappend res [.t search -backward -elide a 1.0]
    lappend res [.t search -backward -elide b 1.0]
    lappend res [.t search -backward -elide c 1.0]
} -cleanup {
    destroy .t
} -result {1.0 2.0 3.0 {} 2.0 3.0 1.0 2.0 3.0}
test text-22.216 {TextSearchCmd, elide up to match} -setup {
    pack [text .t]
    set res {}
} -body {
    .t insert 1.0 "aa\nbb\ncc"
    .t tag configure e -elide 1
    lappend res [.t search ab 1.0]
    lappend res [.t search bc 1.0]
    .t tag add e 1.1 2.1
    lappend res [.t search ab 1.0]
    lappend res [.t search b 1.0]
    .t tag remove e 1.0 end
    .t tag add e 2.1 3.1
    lappend res [.t search bc 1.0]
    lappend res [.t search c 1.0]
    .t tag remove e 1.0 end
    .t tag add e 2.1 3.0
    lappend res [.t search bc 1.0]
    lappend res [.t search c 1.0]
} -cleanup {
    destroy .t
} -result {{} {} 1.0 2.1 2.0 3.1 2.0 3.0}
test text-22.217 {TextSearchCmd, elide up to match} -setup {
    pack [text .t]
    set res {}
} -body {
    .t insert 1.0 "aa\nbb\ncc"
    .t tag configure e -elide 1
    lappend res [.t search -regexp ab 1.0]
    lappend res [.t search -regexp bc 1.0]
    .t tag add e 1.1 2.1
    lappend res [.t search -regexp ab 1.0]
    lappend res [.t search -regexp b 1.0]
    .t tag remove e 1.0 end
    .t tag add e 2.1 3.1
    lappend res [.t search -regexp bc 1.0]
    lappend res [.t search -regexp c 1.0]
    .t tag remove e 1.0 end
    .t tag add e 2.1 3.0
    lappend res [.t search -regexp bc 1.0]
    lappend res [.t search -regexp c 1.0]
} -cleanup {
    destroy .t
} -result {{} {} 1.0 2.1 2.0 3.1 2.0 3.0}
test text-22.217.1 {elide up to match, with UTF-8 chars before the match} -setup {
    pack [text .t]
    set res {}
} -body {
    .t tag configure e -elide 0
    .t insert end A {} xyz e bb\n
    .t insert end \u00c4 {} xyz e bb
    set res {}
    lappend res [.t search bb 1.0 "1.0 lineend"]
    lappend res [.t search bb 2.0 "2.0 lineend"]
    lappend res [.t search -regexp bb 1.0 "1.0 lineend"]
    lappend res [.t search -regexp bb 2.0 "2.0 lineend"]
    .t tag configure e -elide 1
    lappend res [.t search bb 1.0 "1.0 lineend"]
    lappend res [.t search bb 2.0 "2.0 lineend"]
    lappend res [.t search -regexp bb 1.0 "1.0 lineend"]
    lappend res [.t search -regexp -elide bb 2.0 "2.0 lineend"]
    lappend res [.t search -regexp bb 2.0 "2.0 lineend"]
} -cleanup {
    destroy .t
} -result {1.4 2.4 1.4 2.4 1.4 2.4 1.4 2.4 2.4}
test text-22.218 {TextSearchCmd, strict limits} -body {
    pack [text .t]
    .t insert 1.0 "Hello world!\nThis is a test\n"
    .t search -strictlimits -- "world" 1.3 1.8
} -cleanup {
    destroy .t
} -result {}
test text-22.219 {TextSearchCmd, strict limits} -body {
    pack [text .t]
    .t insert 1.0 "Hello world!\nThis is a test\n"
    .t search -strictlimits -- "world" 1.3 1.10
} -cleanup {
    destroy .t
} -result {}
test text-22.220 {TextSearchCmd, strict limits} -body {
    pack [text .t]
    .t insert 1.0 "Hello world!\nThis is a test\n"
    .t search -strictlimits -- "world" 1.3 1.11
} -cleanup {
    destroy .t
} -result {1.6}
test text-22.221 {TextSearchCmd, strict limits backwards} -body {
    pack [text .t]
    .t insert 1.0 "Hello world!\nThis is a test\n"
    .t search -strictlimits -backward -- "world" 2.3 1.8
} -cleanup {
    destroy .t
} -result {}
test text-22.222 {TextSearchCmd, strict limits backwards} -body {
    pack [text .t]
    .t insert 1.0 "Hello world!\nThis is a test\n"
    .t search -strictlimits -backward -- "world" 2.3 1.6
} -cleanup {
    destroy .t
} -result {1.6}
test text-22.223 {TextSearchCmd, strict limits backwards} -body {
    pack [text .t]
    .t insert 1.0 "Hello world!\nThis is a test\n"
    .t search -strictlimits -backward -- "world" 2.3 1.7
} -cleanup {
    destroy .t
} -result {}
test text-22.224 {TextSearchCmd, strict limits} -body {
    pack [text .t]
    .t insert 1.0 "Hello world!\nThis is a test\n"
    .t search -regexp -strictlimits -- "world" 1.3 1.8
} -cleanup {
    destroy .t
} -result {}
test text-22.225 {TextSearchCmd, strict limits} -body {
    pack [text .t]
    .t insert 1.0 "Hello world!\nThis is a test\n"
    .t search -regexp -strictlimits -backward -- "world" 2.3 1.8
} -cleanup {
    destroy .t
} -result {}
test text-22.226 {TextSearchCmd, exact search for the empty string} -body {
    text .t
    set res [.t search -count C "" 1.0]
    lappend res $C
} -cleanup {
    destroy .t
    unset -nocomplain res C
} -result {1.0 0}
test text-22.227 {TextSearchCmd, exact search for the empty string} -body {
    text .t
    .t insert end "Searching for the\nempty string!"
    set res [.t search -count C "" 2.5]
    lappend res $C
} -cleanup {
    destroy .t
    unset -nocomplain res C
} -result {2.5 0}
test text-22.228 {TextSearchCmd, exact search all empty strings} -body {
    text .t
    set res [.t search -count C -all "" 1.0]
    lappend res $C
} -cleanup {
    destroy .t
    unset -nocomplain res C
} -result {1.0 0}
test text-22.229 {TextSearchCmd, exact search all empty strings} -body {
    text .t
    .t insert end "Searching for the\nempty string!"
    set res [.t search -count C -all "" 2.5 2.8]
    lappend res $C
} -cleanup {
    destroy .t
    unset -nocomplain res C
} -result {2.5 2.6 2.7 {0 0 0}}
test text-22.230 {TextSearchCmd, exact search all empty strings, with overlap} -body {
    text .t
    set res [.t search -count C -all -overlap "" 1.0]
    lappend res $C
} -cleanup {
    destroy .t
    unset -nocomplain res C
} -result {1.0 0}
test text-22.231 {TextSearchCmd, exact search all empty strings, with overlap} -body {
    text .t
    .t insert end "Searching for the\nempty string!"
    set res [.t search -count C -all -overlap "" 2.5 2.8]
    lappend res $C
} -cleanup {
    destroy .t
    unset -nocomplain res C
} -result {2.5 2.6 2.7 {0 0 0}}
test text-22.232 {TextSearchCmd, regexp search for the empty string} -body {
    text .t
    set res [.t search -count C -regexp "" 1.0]
    lappend res $C
} -cleanup {
    destroy .t
    unset -nocomplain res C
} -result {1.0 0}
test text-22.233 {TextSearchCmd, regexp search for the empty string} -body {
    text .t
    .t insert end "Searching for the\nempty string!"
    set res [.t search -count C -regexp "" 2.5]
    lappend res $C
} -cleanup {
    destroy .t
    unset -nocomplain res C
} -result {2.5 0}
test text-22.234 {TextSearchCmd, regexp search all empty strings} -body {
    text .t
    set res [.t search -count C -all -regexp "" 1.0]
    lappend res $C
} -cleanup {
    destroy .t
    unset -nocomplain res C
} -result {1.0 0}
test text-22.235 {TextSearchCmd, regexp search all empty strings} -body {
    text .t
    .t insert end "Searching for the\nempty string!"
    set res [.t search -count C -all -regexp "" 2.5 2.8]
    lappend res $C
} -cleanup {
    destroy .t
    unset -nocomplain res C
} -result {2.5 2.6 2.7 {0 0 0}}
test text-22.236 {TextSearchCmd, regexp search all empty strings, with overlap} -body {
    text .t
    set res [.t search -count C -all -regexp -overlap "" 1.0]
    lappend res $C
} -cleanup {
    destroy .t
    unset -nocomplain res C
} -result {1.0 0}
test text-22.237 {TextSearchCmd, regexp search all empty strings, with overlap} -body {
    text .t
    .t insert end "Searching for the\nempty string!"
    set res [.t search -count C -all -regexp -overlap "" 2.5 2.8]
    lappend res $C
} -cleanup {
    destroy .t
    unset -nocomplain res C
} -result {2.5 2.6 2.7 {0 0 0}}
test text-22.238 {TextSearchCmd, exact backwards search for the empty string} -body {
    text .t
    set res [.t search -count C -backwards "" 1.0]
    lappend res $C
} -cleanup {
    destroy .t
    unset -nocomplain res C
} -result {1.0 0}
test text-22.239 {TextSearchCmd, exact backwards search for the empty string} -body {
    text .t
    .t insert end "Searching for the\nempty string!"
    set res [.t search -count C -backwards "" 2.5]
    lappend res $C
} -cleanup {
    destroy .t
    unset -nocomplain res C
} -result {2.4 0}
test text-22.240 {TextSearchCmd, exact backwards search all empty strings} -body {
    text .t
    set res [.t search -count C -backwards -all "" 1.0]
    lappend res $C
} -cleanup {
    destroy .t
    unset -nocomplain res C
} -result {1.0 0}
test text-22.241 {TextSearchCmd, exact backwards search all empty strings} -body {
    text .t
    .t insert end "Searching for the\nempty string!"
    set res [.t search -count C -backwards -all "" 2.5 2.0]
    lappend res $C
} -cleanup {
    destroy .t
    unset -nocomplain res C
} -result {2.4 2.3 2.2 2.1 2.0 {0 0 0 0 0}}
test text-22.242 {TextSearchCmd, exact backwards search all empty strings, with overlap} -body {
    text .t
    set res [.t search -count C -backwards -all -overlap "" 1.0]
    lappend res $C
} -cleanup {
    destroy .t
    unset -nocomplain res C
} -result {1.0 0}
test text-22.243 {TextSearchCmd, exact backwards search all empty strings, with overlap} -body {
    text .t
    .t insert end "Searching for the\nempty string!"
    set res [.t search -count C -backwards -all -overlap "" 2.5 2.0]
    lappend res $C
} -cleanup {
    destroy .t
    unset -nocomplain res C
} -result {2.4 2.3 2.2 2.1 2.0 {0 0 0 0 0}}
test text-22.244 {TextSearchCmd, regexp backwards search for the empty string} -body {
    text .t
    set res [.t search -count C -backwards -regexp "" 1.0]
    lappend res $C
} -cleanup {
    destroy .t
    unset -nocomplain res C
} -result {1.0 0}
test text-22.245 {TextSearchCmd, regexpbackwards search for the empty string} -body {
    text .t
    .t insert end "Searching for the\nempty string!"
    set res [.t search -count C -backwards -regexp "" 2.5]
    lappend res $C
} -cleanup {
    destroy .t
    unset -nocomplain res C
} -result {2.4 0}
test text-22.246 {TextSearchCmd, regexp backwards search all empty strings} -body {
    text .t
    set res [.t search -count C -backwards -all -regexp "" 1.0]
    lappend res $C
} -cleanup {
    destroy .t
    unset -nocomplain res C
} -result {1.0 0}
test text-22.247 {TextSearchCmd, regexp backwards search all empty strings} -body {
    text .t
    .t insert end "Searching for the\nempty string!"
    set res [.t search -count C -backwards -all -regexp "" 2.5 2.0]
    lappend res $C
} -cleanup {
    destroy .t
    unset -nocomplain res C
} -result {2.4 2.3 2.2 2.1 2.0 {0 0 0 0 0}}
test text-22.248 {TextSearchCmd, regexp backwards search all empty strings, with overlap} -body {
    text .t
    set res [.t search -count C -backwards -all -regexp -overlap "" 1.0]
    lappend res $C
} -cleanup {
    destroy .t
    unset -nocomplain res C
} -result {1.0 0}
test text-22.249 {TextSearchCmd, regexp backwards search all empty strings, with overlap} -body {
    text .t
    .t insert end "Searching for the\nempty string!"
    set res [.t search -count C -backwards -all -regexp -overlap "" 2.5 2.0]
    lappend res $C
} -cleanup {
    destroy .t
    unset -nocomplain res C
} -result {2.4 2.3 2.2 2.1 2.0 {0 0 0 0 0}}
test text-22.250 {TextSearchCmd, backwards search all matching at start of line} -body {
    text .t
    .t insert end "abc"
    set res [.t search -backwards -all b end]      ; # works
    lappend res [.t search -backwards a end]       ; # works
    lappend res [.t search -backwards -all a end]  ; # used to hang
} -cleanup {
    destroy .t
} -result {1.1 1.0 1.0}

test text-23.1 {TkTextGetTabs procedure} -setup {
    text .t -highlightthickness 0 -bd 0 -relief flat -padx 0 -width 100
    pack .t
} -body {
    .t insert end "1\t2\t3\t4\t55.5"
    .t configure -tabs "\{{}"
} -cleanup {
    destroy .t
} -returnCodes {error} -result {unmatched open brace in list}
test text-23.2 {TkTextGetTabs procedure} -setup {
    text .t -highlightthickness 0 -bd 0 -relief flat -padx 0 -width 100
    pack .t
} -body {
    .t insert end "1\t2\t3\t4\t55.5"
    .t configure -tabs xyz
} -cleanup {
    destroy .t
} -returnCodes {error} -result {bad screen distance "xyz"}
test text-23.3 {TkTextGetTabs procedure} -setup {
    text .t -highlightthickness 0 -bd 0 -relief flat -padx 0 -width 100
    pack .t
} -body {
    .t insert end "1\t2\t3\t4\t55.5"
    .t configure -tabs {100 200}
    update idletasks
    list [lindex [.t bbox 1.2] 0] [lindex [.t bbox 1.4] 0]
} -cleanup {
    destroy .t
} -result {100 200}
test text-23.4 {TkTextGetTabs procedure} -setup {
    text .t -highlightthickness 0 -bd 0 -relief flat -padx 0 -width 100
    pack .t
} -body {
    .t insert end "1\t2\t3\t4\t55.5"
    .t configure -tabs {100 right 200 left 300 center 400 numeric}
    update idletasks
    list [expr [lindex [.t bbox 1.2] 0] + [lindex [.t bbox 1.2] 2]] \
	    [lindex [.t bbox 1.4] 0] \
	    [expr [lindex [.t bbox 1.6] 0] + [lindex [.t bbox 1.6] 2]/2] \
	    [lindex [.t bbox 1.10] 0]
} -cleanup {
    destroy .t
} -result {100 200 300 400}
test text-23.5 {TkTextGetTabs procedure} -setup {
    text .t -highlightthickness 0 -bd 0 -relief flat -padx 0 -width 100
    pack .t
} -body {
    .t insert end "1\t2\t3\t4\t55.5"
    .t configure -tabs {105 r 205 l 305 c 405 n}
    update idletasks
    list [expr [lindex [.t bbox 1.2] 0] + [lindex [.t bbox 1.2] 2]] \
	    [lindex [.t bbox 1.4] 0] \
	    [expr [lindex [.t bbox 1.6] 0] + [lindex [.t bbox 1.6] 2]/2] \
	    [lindex [.t bbox 1.10] 0]
} -cleanup {
    destroy .t
} -result {105 205 305 405}
test text-23.6 {TkTextGetTabs procedure} -setup {
    text .t -highlightthickness 0 -bd 0 -relief flat -padx 0 -width 100
    pack .t
} -body {
    .t insert end "1\t2\t3\t4\t55.5"
    .t configure -tabs {100 left 200 lork}
} -cleanup {
    destroy .t
} -returnCodes {error} -result {bad tab alignment "lork": must be left, right, center, or numeric}
test text-23.7 {TkTextGetTabs procedure} -setup {
    text .t -highlightthickness 0 -bd 0 -relief flat -padx 0 -width 100
    pack .t
} -body {
    .t insert end "1\t2\t3\t4\t55.5"
    .t configure -tabs {100 !44 200 lork}
} -cleanup {
    destroy .t
} -returnCodes {error} -result {bad screen distance "!44"}


test text-24.1 {TextDumpCmd procedure, bad args} -body {
    pack [text .t]
    .t insert 1.0 "One Line"
    .t mark set insert 1.0
    .t dump
} -cleanup {
    destroy .t
} -returnCodes {error} -result {Usage: .t dump ?-all -chars -image -mark -node -tag -text -window? ?-command script? index ?index2?}
test text-24.2 {TextDumpCmd procedure, bad args} -body {
    pack [text .t]
    .t insert 1.0 "One Line"
    .t mark set insert 1.0
    .t dump -all
} -cleanup {
    destroy .t
} -returnCodes {error} -result {Usage: .t dump ?-all -chars -image -mark -node -tag -text -window? ?-command script? index ?index2?}
test text-24.3 {TextDumpCmd procedure, bad args} -body {
    pack [text .t]
    .t insert 1.0 "One Line"
    .t mark set insert 1.0
    .t dump -command
} -cleanup {
    destroy .t
} -returnCodes {error} -result {Usage: .t dump ?-all -chars -image -mark -node -tag -text -window? ?-command script? index ?index2?}
test text-24.4 {TextDumpCmd procedure, bad args} -body {
    pack [text .t]
    .t insert 1.0 "One Line"
    .t mark set insert 1.0
    .t dump -bogus
} -cleanup {
    destroy .t
} -returnCodes {error} -result {bad option "-bogus": must be -all, -chars, -command, -image, -mark, -node, -tag, -text, or -window}
test text-24.5 {TextDumpCmd procedure, bad args} -body {
    pack [text .t]
    .t insert 1.0 "One Line"
    .t mark set insert 1.0
    .t dump bogus
} -cleanup {
    destroy .t
} -returnCodes {error} -result {bad text index "bogus"}
test text-24.6 {TextDumpCmd procedure, one index} -body {
    pack [text .t]
    .t insert 1.0 "One Line"
    .t dump -text 1.2
} -cleanup {
    destroy .t
} -result {text e 1.2}
test text-24.7 {TextDumpCmd procedure, two indices} -body {
    pack [text .t]
    .t insert 1.0 "One Line"
    .t dump -text 1.0 1.end
} -cleanup {
    destroy .t
} -result {text {One Line} 1.0}
test text-24.8 {TextDumpCmd procedure, "end" index} -body {
    pack [text .t]
    .t insert 1.0 "One Line"
    .t dump -text 1.end end
} -cleanup {
    destroy .t
} -result {text {
} 1.8}
test text-24.9 {TextDumpCmd procedure, same indices} -body {
    pack [text .t]
    .t insert 1.0 "One Line"
    .t dump 1.5 1.5
} -cleanup {
    destroy .t
} -result {}
test text-24.10 {TextDumpCmd procedure, negative range} -body {
    pack [text .t]
    .t insert 1.0 "One Line"
    .t mark set insert 1.0
    .t dump 1.5 1.0
} -cleanup {
    destroy .t
} -result {}
test text-24.11 {TextDumpCmd procedure, stop at begin-line} -body {
    pack [text .t]
    .t insert end "Line One\nLine Two\nLine Three\nLine Four"
    .t dump -text 1.0 2.0
} -cleanup {
    destroy .t
} -result {text {Line One
} 1.0}
test text-24.12 {TextDumpCmd procedure, span multiple lines} -body {
    pack [text .t]
    .t insert end "Line One\nLine Two\nLine Three\nLine Four"
    .t dump -text 1.5 3.end
} -cleanup {
    destroy .t
} -result {text {One
} 1.5 text {Line Two
} 2.0 text {Line Three} 3.0}
test text-24.13 {TextDumpCmd procedure, tags only} -body {
    pack [text .t]
    .t insert end "Line One\nLine Two\nLine Three\nLine Four"
    .t tag add x 2.0 2.end
    .t tag add y 1.0 end
    .t dump -tag 2.1 2.8
} -cleanup {
    destroy .t
} -result {}
test text-24.14 {TextDumpCmd procedure, tags only} -body {
    pack [text .t]
    .t insert end "Line One\nLine Two\nLine Three\nLine Four"
    .t tag add x 2.0 2.end
    .t tag add y 1.0 end
    .t dump -tag 2.0 2.8
} -cleanup {
    destroy .t
} -result {tagon x 2.0}
test text-24.15 {TextDumpCmd procedure, tags only} -body {
    pack [text .t]
    .t insert end "Line One\nLine Two\nLine Three\nLine Four"
    .t tag add x 2.0 2.end
    .t tag add y 1.0 end
    .t dump -tag 1.0 4.end
} -cleanup {
    destroy .t
} -result {tagon y 1.0 tagon x 2.0 tagoff x 2.8}
test text-24.16 {TextDumpCmd procedure, tags only} -body {
    pack [text .t]
    .t insert end "Line One\nLine Two\nLine Three\nLine Four"
    .t tag add x 2.0 2.end
    .t tag add y 1.0 end
    .t dump -tag 1.0 end
} -cleanup {
    destroy .t
} -result {tagon y 1.0 tagon x 2.0 tagoff x 2.8 tagoff y 5.0}
test text-24.17 {TextDumpCmd procedure, marks only} -body {
    pack [text .t]
    .t insert end "Line One\nLine Two\nLine Three\nLine Four"
    .t mark set insert 1.0
    .t mark set current 1.0
    .t mark set m 2.4
    .t mark set n 4.0
    .t mark set END end
    .t dump -mark 1.1 1.8
} -cleanup {
    destroy .t
} -result {}
test text-24.18 {TextDumpCmd procedure, marks only} -body {
    pack [text .t]
    .t insert end "Line One\nLine Two\nLine Three\nLine Four"
    .t mark set insert 1.0
    .t mark set current 1.0
    .t mark set m 2.4
    .t mark set n 4.0
    .t mark set END end
    .t dump -mark 2.0 2.8
} -cleanup {
    destroy .t
} -result {mark m 2.4}
test text-24.19 {TextDumpCmd procedure, marks only} -body {
    pack [text .t]
    .t insert end "Line One\nLine Two\nLine Three\nLine Four"
    .t mark set insert 1.0
    .t mark set current 1.0
    .t mark set m 2.4
    .t mark set n 4.0
    .t mark set END end
    .t dump -mark 1.1 4.end
} -cleanup {
    destroy .t
} -result {mark m 2.4 mark n 4.0}
test text-24.20 {TextDumpCmd procedure, marks only} -body {
    pack [text .t]
    .t insert end "Line One\nLine Two\nLine Three\nLine Four"
    .t mark set insert 1.0
    .t mark set current 1.0
    .t mark set m 2.4
    .t mark set n 4.0
    .t mark set END end
    .t dump -mark 1.0 end
} -cleanup {
    destroy .t
} -result {mark current 1.0 mark insert 1.0 mark m 2.4 mark n 4.0 mark END 5.0}
test text-24.21 {TextDumpCmd procedure, windows only} -setup {
    pack [text .t]
    .t insert end "Line One\nLine Two\nLine Three\nLine Four"
    .t insert end [string repeat "-\n" 100]
    button .hello -text Hello
} -body {
    .t window create 3.end -window .hello
    .t window create 100.0 -create { }
    .t dump -window 1.0 5.0
} -cleanup {
    destroy .t
} -result {window .hello 3.10}
test text-24.22 {TextDumpCmd procedure, windows only} -setup {
    pack [text .t]
    .t insert end "Line One\nLine Two\nLine Three\nLine Four"
    .t insert end [string repeat "-\n" 100]
    button .hello -text Hello
} -body {
    .t window create 3.end -window .hello
    .t window create 100.0 -create { }
    .t dump -window 5.0 end
} -cleanup {
    destroy .t
} -result {window {} 100.0}
test text-24.23 {TextDumpCmd procedure, command script} -setup {
    set x {}
    pack [text .t]
    proc Append {varName key value index} {
        upvar #0 $varName x
        lappend x $key $index $value
    }
} -body {
    .t insert end "Line One\nLine Two\nLine Three\nLine Four"
    .t mark set insert 1.0
    .t mark set current 1.0
    .t tag add x 2.0 2.end
    .t mark set m 2.4
    .t dump -command {Append x} -all 1.0 end
    return $x
} -cleanup {
    destroy .t
    rename Append {}
} -result {mark 1.0 current mark 1.0 insert text 1.0 {Line One
} tagon 2.0 x text 2.0 Line mark 2.4 m text 2.4 { Two} tagoff 2.8 x text 2.8 {
} text 3.0 {Line Three
} text 4.0 {Line Four
}}
test text-24.24 {TextDumpCmd procedure, command script} -setup {
    set x {}
    pack [text .t]
    proc Append {varName key value index} {
        upvar #0 $varName x
        lappend x $key $index $value
    }
} -body {
    .t insert end "Line One\nLine Two\nLine Three\nLine Four"
    .t mark set insert 1.0
    .t mark set current 1.0
    .t mark set m 2.4
    .t dump -mark -command {Append x} 1.0 end
    return $x
} -cleanup {
    destroy .t
    rename Append {}
} -result {mark 1.0 current mark 1.0 insert mark 2.4 m}
test text-24.25 {TextDumpCmd procedure, unicode characters} -body {
    text .t
    .t insert 1.0 \xb1\xb1\xb1
    .t dump -all 1.0 2.0
} -cleanup {
    destroy .t
} -result "text \xb1\xb1\xb1 1.0 mark current 1.3 mark insert 1.3 text {\n} 1.3"
test text-24.26 {TextDumpCmd procedure, unicode characters} -body {
    text .t
    .t delete 1.0 end
    .t insert 1.0 abc\xb1\xb1\xb1
    .t dump -all 1.0 2.0
} -cleanup {
    destroy .t
} -result "text abc\xb1\xb1\xb1 1.0 mark current 1.6 mark insert 1.6 text {\n} 1.6"
test text-24.27 {TextDumpCmd procedure, peer present} -body {
    text .t
    .t peer create .t.t
    .t dump -all 1.0 end
} -cleanup {
    destroy .t
} -result "mark current 1.0 mark insert 1.0 text {\n} 1.0"

test text-25.1 {text widget vs hidden commands} -body {
    text .t
    set y [list {} [interp hidden]]
    interp hide {} .t
    destroy .t
    set x [list [winfo children .] [interp hidden]]
    expr {$x eq $y}
} -result {1}


test text-26.1 {bug fix - 1642} -body {
    pack [text .t]
    .t insert end "line 1\n"
    .t insert end "line 2\n"
    .t insert end "line 3\n"
    .t insert end "line 4\n"
    .t insert end "line 5\n"
    tk::TextSetCursor .t 3.0
    .t search -backward -regexp "\$" insert 1.0
} -cleanup {
    destroy .t
} -result {2.6}


test text-27.1 {TextEditCmd procedure, argument parsing} -body {
    pack [text .t]
    .t edit
} -cleanup {
    destroy .t
} -returnCodes {error} -result {wrong # args: should be ".t edit option ?arg ...?"}
test text-27.2 {TextEditCmd procedure, argument parsing} -body {
    pack [text .t]
    .t edit gorp
} -cleanup {
    destroy .t
} -returnCodes {error} -result {bad edit option "gorp": must be altered, canredo, canundo, info, inspect, irreversible, modified, recover, redo, reset, separator, or undo}
test text-27.3 {TextEditUndo procedure, undoing changes} -body {
    text .t -undo 1
    pack .t
    .t insert end "line 1\n"
    .t delete 1.4 1.6
    .t insert end "should be gone after undo\n"
    .t edit undo
    .t get 1.0 end
} -cleanup {
    destroy .t
} -result "line\n\n"
test text-27.4 {TextEditRedo procedure, redoing changes} -body {
    text .t -undo 1
    pack .t
    .t insert end "line 1\n"
    .t delete 1.4 1.6
    .t insert end "should be back after redo\n"
    .t edit undo
    .t edit redo
    .t get 1.0 end
} -cleanup {
    destroy .t
} -result "line\nshould be back after redo\n\n"
test text-27.5 {TextEditUndo procedure, resetting stack} -body {
    text .t -undo 1
    pack .t
    .t insert end "line 1\n"
    .t delete 1.4 1.6
    .t insert end "should be back after redo\n"
    .t edit reset
    catch {.t edit undo} msg
    return $msg
} -cleanup {
    destroy .t
} -result "nothing to undo"
test text-27.6 {TextEditCmd procedure, insert separator} -body {
    text .t -undo 1
    pack .t
    .t insert end "line 1\n"
    .t edit separator
    .t insert end "line 2\n"
    .t edit undo
    .t get 1.0 end
} -cleanup {
    destroy .t
} -result "line 1\n\n"
test text-27.7 {-autoseparators configuration option} -body {
    text .t -undo 1 -autoseparators 0
    pack .t
    .t insert end "line 1\n"
    .t delete 1.4 1.6
    .t insert end "line 2\n"
    .t edit undo
    .t get 1.0 end
} -cleanup {
    destroy .t
} -result "\n"
test text-27.8 {TextEditCmd procedure, modified flag} -body {
    text .t
    pack .t
    .t insert end "line 1\n"
    .t edit modified
} -cleanup {
    destroy .t
} -result {1}
test text-27.9 {TextEditCmd procedure, reset modified flag} -body {
    text .t
    pack .t
    .t insert end "line 1\n"
    .t edit modified 0
    .t edit modified
} -cleanup {
    destroy .t
} -result {0}
test text-27.10 {TextEditCmd procedure, set modified flag} -body {
    text .t
    pack .t
    .t edit modified 1
    .t edit modified
} -cleanup {
    destroy .t
} -result {1}
test text-27.11 {TextEditCmd procedure, set modified flag repeat} -setup {
    text .t
    pack .t
# Make sure the Text is mapped before we start
    update
    set ::retval {}
    update
} -body {
    bind .t <<Modified>> "lappend ::retval modified"
# Shouldn't require [update idle] to trigger event [Bug 1809538]
    lappend ::retval [.t edit modified]
    .t edit modified 1
    update
    lappend ::retval [.t edit modified]
    .t edit modified 1 ; # binding should only fire once [Bug 1799782]
    update idletasks
    lappend ::retval [.t edit modified]
} -cleanup {
    destroy .t
} -result {0 modified 1 1}
test text-27.12 {<<Modified>> virtual event} -body {
    set ::retval unmodified
    text .t -undo 1
    pack .t
    bind .t <<Modified>> "set ::retval modified"
    update idletasks
    .t insert end "nothing special\n"
    update
    return $::retval
} -cleanup {
    destroy .t
} -result {modified}
test text-27.13 {<<Modified>> virtual event - insert before Modified} -body {
    set ::retval {}
    pack [text .t -undo 1]
    bind .t <<Modified>> { set ::retval [.t get 1.0 end-1c] }
    update idletasks
    .t insert end "nothing special"
    update
    return $::retval
} -cleanup {
    destroy .t
} -result {nothing special}
test text-27.14 {<<Modified>> virtual event - delete before Modified} -body {
# Bug 1737288, make sure we delete chars before triggering <<Modified>>
    set ::retval {}
    pack [text .t -undo 1]
    bind .t <<Modified>> { set ::retval [.t get 1.0 end-1c] }
    .t insert end "nothing special"
    .t edit modified 0
    .t delete 1.0 1.2
    update
    set ::retval
} -cleanup {
    destroy .t
} -result {thing special}
test text-27.14a {<<Modified>> virtual event - propagation to peers} -body {
# Bug [fd3a4dc111], <<Modified>> event is not always sent to peers
    set ::retval 0
    text .t -undo 1
    .t peer create .tt
    pack .t .tt
    bind .t <<Modified>> {incr ::retval}
    bind .tt <<Modified>> {incr ::retval}
    .t insert end "This increments ::retval once for each peer, i.e. twice."
    .t edit modified 0  ; # shall increment twice as well, not just once
    update
    set ::retval
} -cleanup {
    destroy .t .tt
} -result {4}
test text-27.15 {<<Selection>> virtual event on sel tagging} -body {
    set ::retval no_selection
    pack [text .t]
    bind .t <<Selection>> "set ::retval selection_changed"
    update idletasks
    .t insert end "nothing special\n"
    .t tag add sel 1.0 1.1
    update
    set ::retval
} -cleanup {
    destroy .t
} -result {selection_changed}
test text-27.15a {<<Selection>> virtual event on sel removal} -body {
    set ::retval no_selection
    pack [text .t]
    .t insert end "nothing special\n"
    .t tag add sel 1.0 1.1
    bind .t <<Selection>> "set ::retval selection_changed"
    update idletasks
    .t tag remove 1.0 end
    update
    set ::retval
} -cleanup {
    destroy .t
} -result {selection_changed}
test text-27.15b {<<Selection>> virtual event on <<PasteSelection>> inside widget selection} -body {
    pack [text .t]
    .t insert end "There is a selection in this text widget,\n"
    .t insert end "and it will be impacted by the <<PasteSelection>> event received.\n"
    .t insert end "Therefore a <<Selection>> event must fire back."
    .t tag add sel 1.0 1.28
    bind .t <<Selection>> "set ::retval <<Selection>>_fired"
    update
    set ::retval no_<<Selection>>_event_fired
    event generate .t <<PasteSelection>> -x 15 -y 3
    update
    set ::retval
} -cleanup {
    destroy .t
} -result {<<Selection>>_fired}
test text-27.15c {No <<Selection>> virtual event on <<PasteSelection>> outside widget selection} -body {
    pack [text .t]
    .t insert end "There is a selection in this text widget,\n"
    .t insert end "but it will not be impacted by the <<PasteSelection>> event received."
    .t tag add sel 1.0 1.28
    bind .t <<Selection>> "set ::retval <<Selection>>_fired"
    update
    set ::retval no_<<Selection>>_event_fired
    event generate .t <<PasteSelection>> -x 15 -y 80
    update
    set ::retval
} -cleanup {
    destroy .t
} -result {no_<<Selection>>_event_fired}
test text-27.15d {<<Selection>> virtual event on <Delete> with cursor inside selection} -body {
    pack [text .t]
    .t insert end "There is a selection in this text widget,\n"
    .t insert end "and it will be impacted by the <Delete> event received.\n"
    .t insert end "Therefore a <<Selection>> event must fire back."
    .t tag add sel 1.0 1.28
    bind .t <<Selection>> "set ::retval <<Selection>>_fired"
    update
    set ::retval no_<<Selection>>_event_fired
    .t mark set insert 1.15
    focus .t
    event generate .t <Delete>
    update
    set ::retval
} -cleanup {
    destroy .t
} -result {<<Selection>>_fired}
test text-27.15e {No <<Selection>> virtual event on <Delete> with cursor outside selection} -body {
    pack [text .t]
    .t insert end "There is a selection in this text widget,\n"
    .t insert end "but it will not be impacted by the <Delete> event received."
    .t tag add sel 1.0 1.28
    bind .t <<Selection>> "set ::retval <<Selection>>_fired"
    update
    set ::retval no_<<Selection>>_event_fired
    .t mark set insert 2.15
    focus .t
    event generate .t <Delete>
    update
    set ::retval
} -cleanup {
    destroy .t
} -result {no_<<Selection>>_event_fired}
test text-27.15f {<<Selection>> virtual event on <<Cut>> with a widget selection} -body {
    pack [text .t]
    .t insert end "There is a selection in this text widget,\n"
    .t insert end "and it will be impacted by the <<Cut>> event received.\n"
    .t insert end "Therefore a <<Selection>> event must fire back."
    .t tag add sel 1.0 1.28
    bind .t <<Selection>> "set ::retval <<Selection>>_fired"
    update
    set ::retval no_<<Selection>>_event_fired
    event generate .t <<Cut>>
    update
    set ::retval
} -cleanup {
    destroy .t
} -result {<<Selection>>_fired}
test text-27.15g {No <<Selection>> virtual event on <<Cut>> without widget selection} -body {
    pack [text .t]
    .t insert end "There is a selection in this text widget,\n"
    .t insert end "and it will be impacted by the <<Cut>> event received.\n"
    .t insert end "Therefore a <<Selection>> event must fire back."
    bind .t <<Selection>> "set ::retval <<Selection>>_fired"
    update
    set ::retval no_<<Selection>>_event_fired
    event generate .t <<Cut>>
    update
    set ::retval
} -cleanup {
    destroy .t
} -result {no_<<Selection>>_event_fired}
test text-27.16 {-maxundo configuration option} -body {
    text .t -undo 1 -autoseparators 1 -maxundo 2
    pack .t
    .t insert end "line 1\n"
    .t delete 1.4 1.6
    .t insert end "line 2\n"
    catch {.t edit undo}
    catch {.t edit undo}
    catch {.t edit undo}
    .t get 1.0 end
} -cleanup {
    destroy .t
} -result "line 1\n\n"
test text-27.16a {undo configuration options with peers} -body {
    text .t -undo 1 -autoseparators 0 -maxundo 200 -maxredo 100 -maxundosize 1000
    .t peer create .tt
    set res     [.t  cget -undo]
    lappend res [.tt cget -undo]
    lappend res [.t  cget -autoseparators]
    lappend res [.tt cget -autoseparators]
    lappend res [.t  cget -maxundo]
    lappend res [.tt cget -maxundo]
    lappend res [.t  cget -maxredo]
    lappend res [.tt cget -maxredo]
    lappend res [.t  cget -maxundosize]
    lappend res [.tt cget -maxundosize]
    .t insert end "The undo stack is common between peers"
    lappend res [llength [.t  edit info -undocommands]]
    lappend res [llength [.tt edit info -undocommands]]
} -cleanup {
    destroy .t .tt
} -result {1 1 0 0 200 200 100 100 1000 1000 1 1}
test text-27.16b {undo configuration options with peers, defaults} -body {
    text .t
    .t peer create .tt
    set res     [.t  cget -undo]
    lappend res [.tt cget -undo]
    lappend res [.t  cget -autoseparators]
    lappend res [.tt cget -autoseparators]
    lappend res [.t  cget -maxundo]
    lappend res [.tt cget -maxundo]
    lappend res [.t  cget -maxredo]
    lappend res [.tt cget -maxredo]
    lappend res [.t  cget -maxundosize]
    lappend res [.tt cget -maxundosize]
    .t insert end "The undo stack is common between peers"
    lappend res [llength [.t  edit info -undocommands]]
    lappend res [llength [.tt edit info -undocommands]]
} -cleanup {
    destroy .t .tt
} -result {0 0 1 1 0 0 -1 -1 0 0 0 0}
test text-27.17 {bug fix 1536735 - undo with empty text} -body {
    text .t -undo 1
    set r [.t edit modified]
    .t delete 1.0
    lappend r [.t edit modified]
    lappend r [catch {.t edit undo}]
    lappend r [.t edit modified]
} -cleanup {
    destroy .t
} -result {0 0 1 0}
test text-27.18 {patch 1469210 - inserting after undo} -setup {
    destroy .t
} -body {
    text .t -undo 1
    .t insert end foo
    .t edit modified 0
    .t edit undo
    .t insert end bar
    .t edit modified
} -cleanup {
    destroy .t
} -result 1
test text-27.19 {patch 1669632 (i) - undo after <Control-1>} -setup {
    destroy .t
} -body {
    text .t -undo 1
    .t insert end foo\nbar
    .t edit reset
    .t insert 2.2 WORLD
    event generate .t <Control-1> -x 1 -y 1
    .t insert insert HELLO
    .t edit undo
    .t get 2.2 2.7
} -cleanup {
    destroy .t
} -result WORLD
test text-27.20 {patch 1669632 (iv) - undo after <<SelectNone>>} -setup {
    destroy .top .top.t
} -body {
    toplevel .top
    pack [text .top.t -undo 1]
    .top.t insert end "This is an example text"
    .top.t edit reset
    .top.t mark set insert 1.5
    .top.t insert 1.5 HELLO
    .top.t tag add sel 1.10 1.12
    update
    focus -force .top.t
    event generate .top.t <<SelectNone>>
    .top.t insert insert " WORLD "
    .top.t edit undo
    .top.t get 1.5 1.10
} -cleanup {
    destroy .top.t .top
} -result HELLO
test text-27.21 {patch 1669632 (vii) - <<Undo>> shall not remove separators} -setup {
    destroy .t
} -body {
    text .t -undo 1
    .t insert end "This is an example text"
    .t edit reset
    .t insert 1.5 "WORLD "
    event generate .t <Control-1> -x 1 -y 1
    .t insert insert HELLO
    event generate .t <<Undo>>
    .t insert insert E
    event generate .t <<Undo>>
    .t get 1.0 "1.0 lineend"
} -cleanup {
    destroy .t
} -result "This WORLD is an example text"
test text-27.22 {patch 1669632 (v) - <<Clear>> is atomic} -setup {
    destroy .t
} -body {
    toplevel .top
    pack [text .top.t -undo 1]
    .top.t insert end "This is an example text"
    .top.t edit reset
    .top.t mark set insert 1.5
    .top.t insert 1.5 "A"
    update
    focus -force .top.t
    event generate .top.t <Delete>
    event generate .top.t <<SelectNextChar>>
    event generate .top.t <<Clear>>
    event generate .top.t <Delete>
    event generate .top.t <<Undo>>
    .top.t get 1.0 "1.0 lineend"
} -cleanup {
    destroy .top.t .top
} -result "This A an example text"
 test text-27.23 {patch 1669632 (v) - <<Cut>> is atomic} -setup {
    destroy .t
} -body {
    toplevel .top
    pack [text .top.t -undo 1]
    .top.t insert end "This is an example text"
    .top.t edit reset
    .top.t mark set insert 1.5
    .top.t insert 1.5 "A"
    update
    focus -force .top.t
    event generate .top.t <Delete>
    event generate .top.t <<SelectNextChar>>
    event generate .top.t <<Cut>>
    event generate .top.t <Delete>
    event generate .top.t <<Undo>>
    .top.t get 1.0 "1.0 lineend"
} -cleanup {
    destroy .top.t .top
} -result "This A an example text"
test text-27.24 {TextEditCmd procedure, undo and redo stack depths} -setup {
    destroy .t
    set res {}
} -body {
    text .t -undo false -autoseparators false
    .t edit info; lappend res $(undodepth) $(redodepth)
    .t configure -undo true
    .t edit info; lappend res $(undodepth) $(redodepth)
    .t insert end "DO\n"
    .t edit separator
    .t insert end "IT\n"
    .t insert end "YOURSELF\n"
    .t edit separator
    .t edit info; lappend res $(undodepth) $(redodepth)
    .t edit undo
    .t edit info; lappend res $(undodepth) $(redodepth)
    .t edit redo
    .t edit info; lappend res $(undodepth) $(redodepth)
    .t configure -undo false
    .t edit info; lappend res $(undodepth) $(redodepth)
    .t configure -undo true
    .t edit info; lappend res $(undodepth) $(redodepth)
} -cleanup {
    destroy .t
} -result {0 0 0 0 2 0 1 1 2 0 0 0 0 0}
test text-27.25 {<<UndoStack>> virtual event} -setup {
    destroy .t
    set res {}
    set nbUS 0
} -body {
    text .t -undo false -autoseparators false
    bind .t <<UndoStack>> {incr nbUS}
    update ; lappend res $nbUS
    .t configure -undo true
    update ; lappend res $nbUS
    .t insert end "DO\n"
    .t edit separator
    .t insert end "IT\n"
    .t insert end "YOURSELF\n"
    .t edit separator
    .t insert end "MAN\n"
    .t edit separator
    update ; lappend res $nbUS
    .t edit undo
    update ; lappend res $nbUS
    .t edit redo
    update ; lappend res $nbUS
    .t edit undo
    update ; lappend res $nbUS
    .t edit undo
    update ; lappend res $nbUS
    .t edit undo
    update ; lappend res $nbUS
    .t edit redo
    update ; lappend res $nbUS
    .t edit redo
    update ; lappend res $nbUS
    .t edit redo
    update ; lappend res $nbUS
    .t edit undo
    update ; lappend res $nbUS
    .t edit undo
    update ; lappend res $nbUS
    .t edit reset
    update ; lappend res $nbUS
} -cleanup {
    destroy .t
} -result {0 0 4 5 6 7 8 9 10 11 12 13 14 15}
test text-27.26 {edit undo and edit redo provides ranges} -setup {
    destroy .t
    set res {}
    set undo {}
    set redo {}
} -body {
    proc watch {w op idx1 idx2 info userFlag} {
	switch $op {
	    undo - redo {
		::tk_mergeRange ::${op}_ [list $idx1 $idx2]
		if {[lindex $info 1]} { ;# last undo/redo action?
		    lappend ::${op} [set ::${op}_]
		    unset ::${op}_
		}
	    }
	}
    }
    text .t -undo true -autoseparators false
    .t watch watch
    .t insert end "Hello "
    .t edit separator
    .t insert end "World!\n"
    .t insert 1.6 "GREAT "
    .t insert end "Another edit here!!"
    .t edit undo
    .t edit redo
    .t edit separator
    .t delete 1.6
    .t delete 1.9 1.10
    .t insert 1.9 L
    .t edit undo
    .t edit redo
    .t replace 1.6 1.10 Tcl/Tk
    .t replace 2.8 2.12 "one bites the dust"
    .t edit undo
    .t edit redo
    lappend res $undo
    lappend res $redo
} -cleanup {
    destroy .t
    unset undo redo res
} -result {{{{1.6 2.19}} {{1.6 1.7} {1.9 1.10}} {{1.6 1.12} {2.8 2.26}}}\
           {{{1.6 2.19}} {{1.6 1.7} {1.9 1.10}} {{1.6 1.12} {2.8 2.26}}}}
test text-27.27 {undo with empty text, and tagged newline} -body {
    text .t
    .t tag add tag1 1.0
    .t configure -undo on
    .t delete 1.0
    .t edit undo
    .t tag ranges tag1
} -cleanup {
    destroy .t
} -result {1.0 2.0}
test text-27.28 {Bug e32292c454704f7defd1cb335b5663f9c4f245d4 \
                 undo is undoing too much} -setup {
    pack [text .t -undo 1]
} -body {
    .t insert end "Line 1\nLine 2\n"
    .t tag configure number -foreground red
    .t tag add number 1.5
    .t tag add number 2.5
    .t edit separator
    .t insert 1.0 "    "
    .t edit separator
    .t edit undo
    .t tag getrange number 2.5    ; # shall not be {}
} -cleanup {
    destroy .t
} -result {2.5 2.6}
test text-27.29 {"edit info" gives error when array name is starting with a minus sign} -body {
    [text .t] edit info -array
} -cleanup {
    destroy .t
} -returnCodes error -result {bad option "-array": must be -bytesize, -generatedmarks, -images, -lines, -linespernode, -marks, -redobytesize, -redocommands, -redodepth, -redostacksize, -tags, -totalbytesize, -totallines, -undobytesize, -undocommands, -undodepth, -undostacksize, -usedtags, -visibleimages, -visiblewindows, or -windows}
test text-27.30 {"edit info" works when array name is preceded by "--"} -body {
    [text .t] edit info -- -array
    set -array(generatedmarks)
} -cleanup {
    destroy .t
} -result {0}
test text-27.31 {"edit info" works w/o arguments} -body {
    set [[text .t] edit info](generatedmarks)
} -cleanup {
    destroy .t
} -result {0}


test text-28.1 {bug fix - 624372, ControlUtfProc long lines} -body {
    pack [text .t -wrap none]
    .t insert end [string repeat "\1" 500]
} -cleanup {
    destroy .t
} -result {}


test text-29.1 {tabs - must be positive and must be increasing} -body {
    pack [text .t -wrap none]
    .t configure -tabs {0}
} -cleanup {
    destroy .t
} -returnCodes {error} -result {tab stop "0" is not at a positive distance}
test text-29.2 {tabs - must be positive and must be increasing} -body {
    pack [text .t -wrap none]
    .t configure -tabs {-5}
} -cleanup {
    destroy .t
} -returnCodes {error} -result {tab stop "-5" is not at a positive distance}
test text-29.3 {tabs - must be positive and must be increasing} -constraints {
    knownBug
} -body {
# This bug will be fixed in Tk 9.0, when we can allow a minor
# incompatibility with Tk 8.x
    pack [text .t -wrap none]
    .t configure -tabs {10c 5c}
} -cleanup {
    destroy .t
} -returnCodes {error} -result {tabs must be monotonically increasing, but "5c" is smaller than or equal to the previous tab}
test text-29.4 {tabs - must be positive and must be increasing} -body {
    pack [text .t -wrap none]
    .t insert end "a\tb\tc\td\te"
    catch {.t configure -tabs {10c 5c}}
    update ; update ; update
# This test must simply not go into an infinite loop to succeed
    set result 1
} -cleanup {
    destroy .t
} -result {1}


test text-30.1 {repeated insert and scroll} -body {
    pack [text .t]
    for {set i 0} {$i < 30} {incr i} {
        .t insert end "blabla\n"
        eval .t yview moveto 1
    }
# This test must simply not crash to succeed
    set result 1
} -cleanup {
    destroy .t
} -result {1}
test text-30.2 {repeated insert and scroll} -body {
    pack [text .t]
    for {set i 0} {$i < 30} {incr i} {
        .t insert end "blabla\n"
        eval .t yview scroll 1 pages
    }
# This test must simply not crash to succeed
    set result 1
} -cleanup {
    destroy .t
} -result {1}
test text-30.3 {repeated insert and scroll} -body {
    pack [text .t]
    for {set i 0} {$i < 30} {incr i} {
        .t insert end "blabla\n"
        eval .t yview scroll 100 pixels
    }
# This test must simply not crash to succeed
    set result 1
} -cleanup {
    destroy .t
} -result {1}
test text-30.4 {repeated insert and scroll} -body {
    pack [text .t]
    for {set i 0} {$i < 30} {incr i} {
        .t insert end "blabla\n"
        eval .t yview scroll 10 units
    }
# This test must simply not crash to succeed
    set result 1
} -cleanup {
    destroy .t
} -result {1}


test text-31.1 {peer widgets} -body {
    toplevel .top
    pack [text .t]
    pack [.t peer create .top.t]
    destroy .t .top
} -result {}
test text-31.2 {peer widgets} -body {
    toplevel .top1
    toplevel .top2
    pack [text .t]
    pack [.t peer create .top1.t]
    pack [.t peer create .top2.t]
    .t insert end "abcd\nabcd"
    update
    destroy .top1
    update
    .t insert end "abcd\nabcd"
    update
    destroy .t .top2
    update
} -result {}
test text-31.3 {peer widgets} -body {
    toplevel .top1
    toplevel .top2
    pack [text .t]
    pack [.t peer create .top1.t]
    pack [.t peer create .top2.t]
    .t insert end "abcd\nabcd"
    update
    destroy .t
    update
    .top2.t insert end "abcd\nabcd"
    update
    destroy .t .top2
    update
} -result {}
test text-31.4 {peer widgets} -body {
    toplevel .top
    pack [text .t]
    set str ""
    for {set i 1} {$i < 20} {incr i} {
       append str "Line $i\n"
    }
    .t insert end $str
    pack [.t peer create .top.t -start 5 -end 11]
    update
    destroy .t .top
} -result {}
test text-31.5 {peer widgets} -body {
    toplevel .top
    pack [text .t]
    set str ""
    for {set i 1} {$i < 20} {incr i} {
       append str "Line $i\n"
    }
    .t insert end $str
    pack [.t peer create .top.t -start 5 -end 11]
    pack [.top.t peer create .top.t2]
    set res [list [.top.t index end] [.top.t2 index end]]
    update
    return $res
} -cleanup {
    destroy .t .top
} -result {7.0 7.0}
test text-31.6 {peer widgets} -body {
    toplevel .top
    pack [text .t]
    set str ""
    for {set i 1} {$i < 20} {incr i} {
       append str "Line $i\n"
    }
    .t insert end $str
    pack [.t peer create .top.t -start 5 -end 11]
    pack [.top.t peer create .top.t2 -start {} -end {}]
    set res [list [.top.t index end] [.top.t2 index end]]
    update
    return $res
} -cleanup {
    destroy .t .top
} -result {7.0 21.0}
test text-31.7 {peer widgets} -body {
    toplevel .top
    pack [text .t]
    set str ""
    for {set i 1} {$i < 20} {incr i} {
       append str "Line $i\n"
    }
    .t insert end $str
    pack [.t peer create .top.t -start 5 -end 11]
    update ; update
    set p1 [.top.t count -update -ypixels 1.0 end]
    set p2 [.t count -update -ypixels 5.0 11.0]
    expr {$p1 eq $p2}
} -cleanup {
    destroy .t .top
} -result {1}
test text-31.8 {peer widgets} -body {
    toplevel .top
    pack [text .t]
    set str ""
    for {set i 1} {$i < 20} {incr i} {
	append str "Line $i\n"
    }
    .t insert end $str
    pack [.t peer create .top.t -start 5 -end 11]
    update ; update
    .t delete 3.0 6.0
    .top.t index end
} -cleanup {
    destroy .t .top
} -result {6.0}
test text-31.9 {peer widgets} -body {
    toplevel .top
    pack [text .t]
    set str ""
    for {set i 1} {$i < 20} {incr i} {
	append str "Line $i\n"
    }
    .t insert end $str
    pack [.t peer create .top.t -start 5 -end 11]
    update ; update
    .t delete 8.0 12.0
    .top.t index end
} -cleanup {
    destroy .t .top
} -result {4.0}
test text-31.10 {peer widgets} -body {
    toplevel .top
    pack [text .t]
    set str ""
    for {set i 1} {$i < 20} {incr i} {
	append str "Line $i\n"
    }
    .t insert end $str
    pack [.t peer create .top.t -start 5 -end 11]
    update ; update
    .t delete 3.0 13.0
    .top.t index end
} -cleanup {
    destroy .t .top
# NOTE: in revised implementation this peer cannot be empty,
# so the old result "1.0" has been changed to "2.0".
} -result {2.0}
test text-31.11 {peer widgets} -setup {
    pack [text .t]
    set res {}
} -body {
    set str ""
    for {set i 1} {$i < 100} {incr i} {
	append str "Line $i\n"
    }
    .t insert end $str
    .t tag add sel 1.0 end-1c
    lappend res [.t tag ranges sel]
    .t configure -start 10 -end 20
    lappend res [.t tag ranges sel]
    return $res
} -cleanup {
    destroy .t
} -result {{1.0 100.0} {1.0 11.0}}
test text-31.12 {peer widgets} -setup {
    pack [text .t]
    set res {}
} -body {
    set str ""
    for {set i 1} {$i < 100} {incr i} {
	append str "Line $i\n"
    }
    .t insert end $str
    .t tag add sel 1.0 end-1c
    lappend res [.t tag ranges sel]
    .t configure -start 11
    lappend res [.t tag ranges sel]
    return $res
} -cleanup {
    destroy .t
} -result {{1.0 100.0} {1.0 90.0}}
test text-31.13 {peer widgets} -setup {
    pack [text .t]
    set res {}
} -body {
    set str ""
    for {set i 1} {$i < 100} {incr i} {
	append str "Line $i\n"
    }
    .t insert end $str
    .t tag add sel 1.0 end-1c
    lappend res [.t tag ranges sel]
    .t configure -end 90
    lappend res [.t tag ranges sel]
    destroy .t
    return $res
} -cleanup {
    destroy .t
} -result {{1.0 100.0} {1.0 90.0}}
test text-31.14 {peer widgets} -setup {
    pack [text .t]
    set res {}
} -body {
    set str ""
    for {set i 1} {$i < 20} {incr i} {
	append str "Line $i\n"
    }
    .t insert end $str
    .t tag add sel 1.0 3.0 5.0 7.0 9.0 11.0 13.0 15.0 17.0 19.0
    lappend res [.t tag prevrange sel 1.0]
    .t configure -start 6 -end 12
    lappend res [.t tag ranges sel]
    lappend res "next" [.t tag nextrange sel 4.0] \
      [.t tag nextrange sel 5.0] [.t tag nextrange sel 6.0] \
      [.t tag nextrange sel 7.0]
    lappend res "prev" [.t tag prevrange sel 1.0] \
      [.t tag prevrange sel 2.0] [.t tag prevrange sel 3.0] \
      [.t tag prevrange sel 4.0]
    return $res
} -cleanup {
    destroy .t
} -result {{} {1.0 2.0 4.0 6.0} next {4.0 6.0} {} {} {} prev {} {1.0 2.0} {1.0 2.0} {1.0 2.0}}
test text-31.15 {peer widgets} -setup {
    pack [text .t]
    set res {}
} -body {
    set str ""
    for {set i 1} {$i < 20} {incr i} {
	append str "Line $i\n"
    }
    .t insert end $str
    .t tag add sel 1.0 3.0 9.0 11.0 13.0 15.0 17.0 19.0
    .t configure -start 6 -end 12
    lappend res [.t tag ranges sel]
    lappend res "next" [.t tag nextrange sel 4.0] \
      [.t tag nextrange sel 5.0] [.t tag nextrange sel 6.0] \
      [.t tag nextrange sel 7.0]
    lappend res "prev" [.t tag prevrange sel 1.0] \
      [.t tag prevrange sel 2.0] [.t tag prevrange sel 3.0] \
      [.t tag prevrange sel 4.0]
    return $res
} -cleanup {
    destroy .t
} -result {{4.0 6.0} next {4.0 6.0} {} {} {} prev {} {} {} {}}
test text-31.16 {peer widgets} -setup {
    pack [text .t]
    set res {}
} -body {
    set str ""
    for {set i 1} {$i < 20} {incr i} {
	append str "Line $i\n"
    }
    .t insert end $str
    .t tag add sel 1.0 7.0 9.0 11.0 13.0 15.0 17.0 19.0
    .t configure -start 6 -end 12
    lappend res [.t tag ranges sel]
    lappend res "next" [.t tag nextrange sel 4.0] \
      [.t tag nextrange sel 5.0] [.t tag nextrange sel 6.0] \
      [.t tag nextrange sel 7.0]
    lappend res "prev" [.t tag prevrange sel 1.0] \
      [.t tag prevrange sel 2.0] [.t tag prevrange sel 3.0] \
      [.t tag prevrange sel 4.0]
    return $res
} -cleanup {
    destroy .t
} -result {{1.0 2.0 4.0 6.0} next {4.0 6.0} {} {} {} prev {} {1.0 2.0} {1.0 2.0} {1.0 2.0}}
test text-31.17 {peer widgets} -setup {
    pack [text .t]
    set res {}
} -body {
    set str ""
    for {set i 1} {$i < 20} {incr i} {
	append str "Line $i\n"
    }
    .t insert end $str
    .t tag add sel 1.0 11.0
    lappend res [.t tag ranges sel]
    lappend res [catch {.t configure -start 15 -end 10}]
    lappend res [.t tag ranges sel]
    .t configure -start 6 -end 12
    lappend res [.t tag ranges sel]
    .t configure -start {} -end {}
    lappend res [.t tag ranges sel]
    return $res
} -cleanup {
    destroy .t
} -result {{1.0 11.0} 1 {1.0 11.0} {1.0 6.0} {1.0 11.0}}
test text-31.18 {peer widgets} -setup {
    pack [text .t]
    set res {}
} -body {
    set str ""
    for {set i 1} {$i < 20} {incr i} {
	append str "Line $i\n"
    }
    .t insert end $str
    .t tag add sel 1.0 11.0
    lappend res [.t index sel.first]
    lappend res [.t index sel.last]
    return $res
} -cleanup {
    destroy .t
} -result {1.0 11.0}
test text-31.19 {peer widgets} -body {
    pack [text .t]
    set str ""
    for {set i 1} {$i < 20} {incr i} {
	append str "Line $i\n"
    }
    .t insert end $str
    .t tag delete sel
    .t index sel.first
} -cleanup {
    destroy .t
} -returnCodes {error} -result {text doesn't contain any characters tagged with "sel"}


test text-32.1 {line heights on creation} -setup {
    text .t
    proc makeText {} {
        set w .g
        set font "Times 11"
        destroy .g
        toplevel .g
        frame $w.f -highlightthickness 2 -borderwidth 2 -relief sunken
        set t $w.f.text
        text $t -yscrollcommand "$w.scroll set" -setgrid true -font $font \
	    -width 70 -height 35 -wrap word -highlightthickness 0 \
	    -borderwidth 0
        pack $t -expand  yes -fill both
        scrollbar $w.scroll -command "$t yview"
        pack $w.scroll -side right -fill y
        pack $w.f -expand yes -fill both
        $t tag configure center -justify center -spacing1 5m -spacing3 5m
        $t tag configure buttons -lmargin1 1c -lmargin2 1c -rmargin 1c \
            -spacing1 3m -spacing2 0 -spacing3 0
	set str ""
        for {set i 0} {$i < 40} {incr i} {
            append str "${i}word "
        }
	$t insert end $str
        return $t
    }
} -body {
    set w [makeText]
    update ; after 1000 ; update
    set before [$w count -ypixels 1.0 2.0]
    $w insert 1.0 "a"
    update
    set after [$w count -ypixels 1.0 2.0]
    destroy .g
    expr {$before eq $after}
} -cleanup {
    destroy .t
} -result {1}
test text-32.2 {peer widget -start, -end and deletion (bug 1630262)} -setup {
    destroy .t .pt
    set res {}
} -body {
    text .t
    .t peer create .pt
    set str ""
    for {set i 1} {$i < 100} {incr i} {
	append str "Line $i\n"
    }
    .t insert end $str
    .t configure -startline 5
    # none of the following delete shall crash
    # (all did before fixing bug 1630262)
    # 1. delete on the same line: line1 == line2 in DeleteIndexRange,
    #    and resetView is true neither for .t not for .pt
    .pt delete 2.0 2.2
    # 2. delete just one line: line1 < line2 in DeleteIndexRange,
    #    and resetView is true only for .t, not for .pt
    .pt delete 2.0 3.0
    # 3. delete several lines: line1 < line2 in DeleteIndexRange,
    #    and resetView is true only for .t, not for .pt
    .pt delete 2.0 5.0
    # 4. delete to the end line: line1 < line2 in DeleteIndexRange,
    #    and resetView is true only for .t, not for .pt
    .pt delete 2.0 end
    # this test succeeds provided there is no crash
    set res 1
} -cleanup {
    destroy .pt
} -result {1}
test text-32.3 {peer widget -start, -end and deletion (bug 1630262)} -setup {
    destroy .t .pt
    set res {}
} -body {
    text .t
    .t peer create .pt
    set str ""
    for {set i 1} {$i < 100} {incr i} {
	append str "Line $i\n"
    }
    .t insert end $str
    .t configure -startline 5
    .pt configure -startline 3
    # the following delete shall not crash
    # (it did before fixing bug 1630262)
    .pt delete 2.0 3.0
    # moreover -startline shall be correct
    # (was wrong before fixing bug 1630262)
    lappend res [.t cget -start] [.pt cget -start]
} -cleanup {
    destroy .pt
} -result {4 3}
test text-32.4 {peer widget -start, -end and deletion (bug 1630262)} -setup {
    destroy .t .pt
    set res {}
} -body {
    text .t
    .t peer create .pt
    set str ""
    for {set i 1} {$i < 100} {incr i} {
	append str "Line $i\n"
    }
    .t insert end $str
    .t configure -startline 5 -endline 15
    .pt configure -startline 8 -endline 12
    # .pt now shows a range entirely inside the range of .pt
    # from .t, delete lines located after [.pt cget -end]
    .t delete 9.0 10.0
    # from .t, delete lines straddling [.pt cget -end]
    .t delete 6.0 9.0
    lappend res [.t cget -start] [.t cget -end] [.pt cget -start] [.pt cget -end]
    .t configure -startline 5 -endline 12
    .pt configure -startline 8 -endline 12
    # .pt now shows again a range entirely inside the range of .pt
    # from .t, delete lines located before [.pt cget -start]
    .t delete 2.0 3.0
    # from .t, delete lines straddling [.pt cget -start]
    .t delete 2.0 5.0
    lappend res [.t cget -start] [.t cget -end] [.pt cget -start] [.pt cget -end]
    .t configure -startline 22 -endline 31
    .pt configure -startline 42 -endline 51
    # .t now shows a range entirely before the range of .pt
    # from .t, delete some lines, then do it from .pt
    .t delete 2.0 3.0
    .t delete 2.0 5.0
    .pt delete 2.0 5.0
    lappend res [.t cget -start] [.t cget -end] [.pt cget -start] [.pt cget -end]
    .t configure -startline 55 -endline 75
    .pt configure -startline 60 -endline 70
    # .pt now shows a range entirely inside the range of .t
    # from .t, delete a range straddling the entire range of .pt
    .t delete 3.0 18.0
    lappend res [.t cget -start] [.t cget -end] [.pt cget -start] [.pt cget -end]
} -cleanup {
    destroy .pt .t
# NOTE: The peer widget is empty, and in revised version always a last newline
# exists, so the last line index has been increased by 1 (57 -> 58).
} -result {5 11 8 10 5 8 6 8 22 27 38 44 55 60 57 58}

test text-32.2 {peer widget -start, -end and deletion (bug 1630262)} -setup {
    destroy .t .pt
    set res {}
} -body {
    text .t
    .t peer create .pt
    for {set i 1} {$i < 100} {incr i} {
      .t insert end "Line $i\n"
    }
    .t configure -startline 5
    # none of the following delete shall crash
    # (all did before fixing bug 1630262)
    # 1. delete on the same line: line1 == line2 in DeleteIndexRange,
    #    and resetView is true neither for .t not for .pt
    .pt delete 2.0 2.2
    # 2. delete just one line: line1 < line2 in DeleteIndexRange,
    #    and resetView is true only for .t, not for .pt
    .pt delete 2.0 3.0
    # 3. delete several lines: line1 < line2 in DeleteIndexRange,
    #    and resetView is true only for .t, not for .pt
    .pt delete 2.0 5.0
    # 4. delete to the end line: line1 < line2 in DeleteIndexRange,
    #    and resetView is true only for .t, not for .pt
    .pt delete 2.0 end
    # this test succeeds provided there is no crash
    set res 1
} -cleanup {
    destroy .pt
} -result {1}

test text-32.3 {peer widget -start, -end and deletion (bug 1630262)} -setup {
    destroy .t .pt
    set res {}
} -body {
    text .t
    .t peer create .pt
    for {set i 1} {$i < 100} {incr i} {
      .t insert end "Line $i\n"
    }
    .t configure -startline 5
    .pt configure -startline 3
    # the following delete shall not crash
    # (it did before fixing bug 1630262)
    .pt delete 2.0 3.0
    # moreover -startline shall be correct
    # (was wrong before fixing bug 1630262)
    lappend res [.t cget -start] [.pt cget -start]
} -cleanup {
    destroy .pt
} -result {4 3}

test text-32.4 {peer widget -start, -end and deletion (bug 1630262)} -setup {
    destroy .t .pt
    set res {}
} -body {
    text .t
    .t peer create .pt
    for {set i 1} {$i < 100} {incr i} {
      .t insert end "Line $i\n"
    }
    .t configure -startline 5 -endline 15
    .pt configure -startline 8 -endline 12
    # .pt now shows a range entirely inside the range of .pt
    # from .t, delete lines located after [.pt cget -end]
    .t delete 9.0 10.0
    # from .t, delete lines straddling [.pt cget -end]
    .t delete 6.0 9.0
    lappend res [.t cget -start] [.t cget -end] [.pt cget -start] [.pt cget -end]
    .t configure -startline 5 -endline 12
    .pt configure -startline 8 -endline 12
    # .pt now shows again a range entirely inside the range of .pt
    # from .t, delete lines located before [.pt cget -start]
    .t delete 2.0 3.0
    # from .t, delete lines straddling [.pt cget -start]
    .t delete 2.0 5.0
    lappend res [.t cget -start] [.t cget -end] [.pt cget -start] [.pt cget -end]
    .t configure -startline 22 -endline 31
    .pt configure -startline 42 -endline 51
    # .t now shows a range entirely before the range of .pt
    # from .t, delete some lines, then do it from .pt
    .t delete 2.0 3.0
    .t delete 2.0 5.0
    .pt delete 2.0 5.0
    lappend res [.t cget -start] [.t cget -end] [.pt cget -start] [.pt cget -end]
    .t configure -startline 55 -endline 75
    .pt configure -startline 60 -endline 70
    # .pt now shows a range entirely inside the range of .t
    # from .t, delete a range straddling the entire range of .pt
    .t delete 3.0 18.0
    lappend res [.t cget -start] [.t cget -end] [.pt cget -start] [.pt cget -end]
} -cleanup {
    destroy .pt .t
} -result {5 11 8 10 5 8 6 8 22 27 38 44 55 60 57 57}


test text-33.1 {TextWidgetCmd procedure, "peer" option} -setup {
    text .t
} -body {
    .t peer foo 1
} -cleanup {
    destroy .t
} -returnCodes {error} -result {bad peer option "foo": must be create or names}
test text-33.2 {TextWidgetCmd procedure, "peer" option} -setup {
    text .t
} -body {
    .t peer names foo
} -cleanup {
    destroy .t
} -returnCodes {error} -result {wrong # args: should be ".t peer names"}
test text-33.3 {TextWidgetCmd procedure, "peer" option} -setup {
    text .t
} -body {
    .t peer names
} -cleanup {
    destroy .t
} -returnCodes {ok} -result {}
test text-33.4 {TextWidgetCmd procedure, "peer" option} -setup {
    text .t
} -body {
    .t peer names
} -cleanup {
    destroy .t
} -result {}
test text-33.5 {TextWidgetCmd procedure, "peer" option} -setup {
    text .t
} -body {
    .t peer create foo
} -cleanup {
    destroy .t
} -returnCodes {error} -result {bad window path name "foo"}
test text-33.6 {TextWidgetCmd procedure, "peer" option} -setup {
    text .t
    set res {}
} -body {
    .t peer create .t2
    lappend res [.t peer names]
    lappend res [.t2 peer names]
    destroy .t2
    lappend res [.t peer names]
} -cleanup {
    destroy .t
} -result {.t2 .t {}}
test text-33.7 {peer widget -start, -end} -body {
    text .t
    set res [.t configure -start 10 -end 5]
    return $res
} -cleanup {
    destroy .t
} -returnCodes {2} -result {}
test text-33.8 {peer widget -start, -end} -body {
    text .t
    set str ""
    for {set i 1} {$i < 100} {incr i} {
	append str "Line $i\n"
    }
    .t insert end $str
    .t configure -start 10 -end 5
} -cleanup {
    destroy .t
} -returnCodes {error} -result {-startline must be less than or equal to -endline}
test text-33.9 {peer widget -start, -end} -body {
    text .t
    set str ""
    for {set i 1} {$i < 100} {incr i} {
	append str "Line $i\n"
    }
    .t insert end $str
    .t configure -start 5 -end 10
} -cleanup {
    destroy .t
} -returnCodes {ok} -result {}
test text-33.10 {peer widget -start, -end} -body {
    text .t
    set str ""
    for {set i 1} {$i < 100} {incr i} {
	append str "Line $i\n"
    }
    .t insert end $str
    set res [.t index end]
    lappend res [catch {.t configure -start 5 -end 10 -tab foo}]
    lappend res [.t index end]
    lappend res [catch {.t configure -tab foo -start 15 -end 20}]
    lappend res [.t index end]
    .t configure -start {} -end {}
    lappend res [.t index end]
    return $res
} -cleanup {
    destroy .t
} -result {101.0 1 101.0 1 101.0 101.0}
test text-33.11 {peer widget -start, -end} -body {
    text .t
    set str ""
    for {set i 1} {$i < 100} {incr i} {
	append str "Line $i\n"
    }
    .t insert end $str
    set res [.t index end]
    lappend res [catch {.t configure -start 5 -end 15}]
    lappend res [.t index end]
    lappend res [catch {.t configure -start 10 -end 40}]
    lappend res [.t index end]
    .t configure -start {} -end {}
    lappend res [.t index end]
    return $res
} -cleanup {
    destroy .t
} -result {101.0 0 11.0 0 31.0 101.0}

test text-34.1 {peer widget -start, -end and selection} -setup {
    text .t
    set res {}
} -body {
    set str ""
    for {set i 1} {$i < 100} {incr i} {
	append str "Line $i\n"
    }
    .t insert end $str
    .t tag add sel 10.0 20.0
    lappend res [.t tag ranges sel]
    .t configure -start 5 -end 30
    lappend res [.t tag ranges sel]
    .t configure -start 5 -end 15
    lappend res [.t tag ranges sel]
    .t configure -start 15 -end 30
    lappend res [.t tag ranges sel]
    .t configure -start 15 -end 16
    lappend res [.t tag ranges sel]
    .t configure -start 25 -end 30
    lappend res [.t tag ranges sel]
    .t configure -start {} -end {}
    lappend res [.t tag ranges sel]
    return $res
} -cleanup {
    destroy .t
} -result {{10.0 20.0} {6.0 16.0} {6.0 11.0} {1.0 6.0} {1.0 2.0} {} {10.0 20.0}}

test text-35.1 {widget dump -command alters tags} -setup {
     proc Dumpy {key value index} {
      .t tag add $value [list $index linestart] [list $index lineend]
    }
    text .t
} -body {
    .t insert end "abc\n" a "---" {} "def" b "   \n" {} "ghi\n" c
    .t tag configure b -background red
    .t dump -all -command Dumpy 1.0 end
    set result "ok"
} -cleanup {
    destroy .t
} -result {ok}
test text-35.2 {widget dump -command makes massive changes} -setup {
    proc Dumpy {key value index} {
      .t delete 1.0 end
    }
    text .t
} -body {
    .t insert end "abc\n" a "---" {} "def" b "   \n" {} "ghi\n" c
    .t tag configure b -background red
    .t dump -all -command Dumpy 1.0 end
    set result "ok"
} -cleanup {
    destroy .t
} -result {ok}
test text-35.3 {widget dump -command destroys widget} -setup {
    proc Dumpy {key value index} {
        destroy .t
    }
    text .t
} -body {
    .t insert end "abc\n" a "---" {} "def" b "   \n" {} "ghi\n" c
    .t tag configure b -background red
    .t dump -all -command Dumpy 1.0 end
    set result "ok"
} -cleanup {
    destroy .t
} -result {ok}


test text-36.1 "bug #1777362: event handling with hyphenated windows" -setup {
    set save [interp bgerror {}]
    interp bgerror {} returnerror-36.1
    proc returnerror-36.1 {m opts} {set ::my_error $m}
    set ::my_error {}
    pack [set w [text .t-1]]
} -body {
    tkwait visibility $w
    event generate $w <1>
    event generate $w <1>
    update
    set ::my_error
} -cleanup {
    destroy .t-1
    rename returnerror-36.1 ""
    interp bgerror {} $save
    unset -nocomplain save ::my_error w
} -result {}
test text-36.2 "bug #1777362: event handling with hyphenated windows" -setup {
    set save [interp bgerror {}]
    interp bgerror {} returnerror-36.2
    proc returnerror-36.2 {m opts} {set ::my_error $m}
    set ::my_error {}
    pack [set w [text .t+1]]
} -body {
    tkwait visibility $w
    event generate $w <1>
    event generate $w <1>
    update
    set ::my_error
} -cleanup {
    destroy $w
    rename returnerror-36.2 ""
    interp bgerror {} $save
    unset -nocomplain save ::my_error w
} -result {}
test text-36.3 "bug #1777362: event handling with hyphenated windows" -setup {
    set save [interp bgerror {}]
    interp bgerror {} returnerror-36.3
    proc returnerror-36.3 {m opts} {set ::my_error $m}
    set ::my_error {}
    pack [set w [text .t*1]]
} -body {
    tkwait visibility $w
    event generate $w <1>
    event generate $w <1>
    update
    set ::my_error
} -cleanup {
    destroy $w
    rename returnerror-36.3 ""
    interp bgerror {} $save
    unset -nocomplain save ::my_error w
} -result {}


test text-37.1 "Bug dd9667635d4d286858b1237835502a1d8bd07a82 \
                text anchor not set" -setup {
    set save [interp bgerror {}]
    interp bgerror {} returnerror-37.1
    proc returnerror-37.1 {m opts} {set ::my_error $m}
    destroy .t
    set ::my_error {}
    pack [text .t]
} -body {
    .t insert end "Hello world!"
    .t tag add sel 1.0 end
    # this line shall not trigger error:
    #     bad text index "tk::anchorN"
    event generate .t <<SelectPrevLine>>
    update
    set ::my_error
} -cleanup {
    destroy .t
    rename returnerror-37.1 ""
    interp bgerror {} $save
    unset -nocomplain save ::my_error
} -result {}


test text-38.1 {deletion - newline behavior - undo/redo behavior} -setup {
    text .t -undo on
    .t insert end "1" {} "\n" n1 "2" {}
    set res {}
} -body {
    .t delete begin end
    lappend res [.t inspect -chars -tag]
    .t edit undo
    lappend res [.t inspect -chars -tag]
    .t edit redo
    lappend res [.t inspect -chars -tag]
    set res
} -cleanup {
    destroy .t
    unset res
} -result {{{break {}}}\
    {{text 1 {}} {break {n1}} {text 2 {}} {break {}}}\
    {{break {}}}}
test text-38.2 {deletion - newline behavior - undo/redo behavior} -setup {
    text .t -undo on
    .t insert end "1" {} "\n" n1 "2" {}
    set res {}
} -body {
    .t delete 2.0 end
    lappend res [.t inspect -chars -tag]
    .t edit undo
    lappend res [.t inspect -chars -tag]
    .t edit redo
    lappend res [.t inspect -chars -tag]
    set res
} -cleanup {
    destroy .t
    unset res
} -result {{{text 1 {}} {break {n1}} {break {}}}\
    {{text 1 {}} {break {n1}} {text 2 {}} {break {}}}\
    {{text 1 {}} {break {n1}} {break {}}}}
test text-38.3 {deletion - newline behavior - undo/redo behavior} -setup {
    text .t -undo on
    .t insert end "1" {} "\n" n1 "2" {}
    set res {}
} -body {
    .t delete 1.end end
    lappend res [.t inspect -chars -tag]
    .t edit undo
    lappend res [.t inspect -chars -tag]
    .t edit redo
    lappend res [.t inspect -chars -tag]
    set res
} -cleanup {
    destroy .t
    unset res
} -result {{{text 1 {}} {break {}}}\
    {{text 1 {}} {break {n1}} {text 2 {}} {break {}}}\
    {{text 1 {}} {break {}}}}
test text-38.4 {deletion - newline behavior - undo/redo behavior} -setup {
    text .t -undo on
    .t insert end "1" {} "\n" n1 "2" {}
    set res {}
} -body {
    .t delete 2.end end
    lappend res [.t inspect -chars -tag]
    .t edit undo
    lappend res [.t inspect -chars -tag]
    .t edit redo
    lappend res [.t inspect -chars -tag]
    set res
} -cleanup {
    destroy .t
    unset res
} -result {{{text 1 {}} {break {n1}} {text 2 {}} {break {}}}\
    {{break {}}}\
    {{text 1 {}} {break {n1}} {text 2 {}} {break {}}}}
test text-38.5 {deletion - newline behavior - undo/redo behavior} -setup {
    text .t -undo on
    .t insert end "1" {} "\n" n1 "2" {} "\n" {n2}
    set res {}
} -body {
    .t delete begin end
    lappend res [.t inspect -chars -tag]
    .t edit undo
    lappend res [.t inspect -chars -tag]
    .t edit redo
    lappend res [.t inspect -chars -tag]
    set res
} -cleanup {
    destroy .t
    unset res
} -result {{{break {}}}\
    {{text 1 {}} {break {n1}} {text 2 {}} {break {n2}} {break {}}}\
    {{break {}}}}
test text-38.6 {deletion - newline behavior - undo/redo behavior} -setup {
    text .t -undo on
    .t insert end "1" {} "\n" n1 "2" {} "\n" {n2}
    set res {}
} -body {
    .t delete 2.0 end
    lappend res [.t inspect -chars -tag]
    .t edit undo
    lappend res [.t inspect -chars -tag]
    .t edit redo
    lappend res [.t inspect -chars -tag]
    set res
} -cleanup {
    destroy .t
    unset res
} -result {{{text 1 {}} {break {n1}} {break {}}}\
    {{text 1 {}} {break {n1}} {text 2 {}} {break {n2}} {break {}}}\
    {{text 1 {}} {break {n1}} {break {}}}}
test text-38.7 {deletion - newline behavior - undo/redo behavior} -setup {
    text .t -undo on
    .t insert end "1" {} "\n" n1 "2" {} "\n" {n2}
    set res {}
} -body {
    .t delete 1.end end
    lappend res [.t inspect -chars -tag]
    .t edit undo
    lappend res [.t inspect -chars -tag]
    .t edit redo
    lappend res [.t inspect -chars -tag]
    set res
} -cleanup {
    destroy .t
    unset res
} -result {{{text 1 {}} {break {}}}\
    {{text 1 {}} {break {n1}} {text 2 {}} {break {n2}} {break {}}}\
    {{text 1 {}} {break {}}}}
test text-38.8 {deletion - newline behavior - undo/redo behavior} -setup {
    text .t -undo on
    .t insert end "1" {} "\n" n1 "2" {} "\n" {n2}
    set res {}
} -body {
    .t delete 2.end end
    lappend res [.t inspect -chars -tag]
    .t edit undo
    lappend res [.t inspect -chars -tag]
    .t edit redo
    lappend res [.t inspect -chars -tag]
    set res
} -cleanup {
    destroy .t
    unset res
} -result {{{text 1 {}} {break {n1}} {text 2 {}} {break {}}}\
    {{text 1 {}} {break {n1}} {text 2 {}} {break {n2}} {break {}}}\
    {{text 1 {}} {break {n1}} {text 2 {}} {break {}}}}
test text-38.9 {deletion - newline behavior - undo/redo behavior} -setup {
    text .t -undo on
    .t tag add n begin
    .t edit separator -immediately
    set res {}
} -body {
    .t delete begin end
    lappend res [.t inspect -chars -tag]
    .t edit undo
    lappend res [.t inspect -chars -tag]
    .t edit redo
    lappend res [.t inspect -chars -tag]
    set res
} -cleanup {
    destroy .t
    unset res
} -result {{{break {}}}\
    {{break {n}}}\
    {{break {}}}}
test text-38.10 {deletion - clean widget} -setup {
    text .t -undo on
    set res {}
} -body {
    lappend res [.t inspect -chars -tag]
    .t delete begin end
    lappend res [.t inspect -chars -tag]
    catch {
	.t edit undo
	lappend res [.t inspect -chars -tag]
    }
    set res
} -cleanup {
   destroy .t
   unset res
} -result {{{break {}}}\
    {{break {}}}}
test text-38.11 {deletion - test optimization} -setup {
    text .t -undo on
    .t tag add n begin
    .t edit separator -immediately
} -body {
    .t delete begin end
    .t edit inspect
} -cleanup {
    destroy .t
} -result {{{{tag clear {n 0 1}}} {{tag add n}}} {}}
test text-38.12 {deletion - newline behavior - undo/redo behavior} -setup {
    text .t -undo on
    .t insert end "1"
    .t tag add n begin end
    .t edit separator -immediately
    set res {}
} -body {
    .t delete begin end
    lappend res [.t inspect -chars -tag]
    .t edit undo
    lappend res [.t inspect -chars -tag]
    .t edit redo
    lappend res [.t inspect -chars -tag]
    set res
} -cleanup {
    destroy .t
    unset res
} -result {{{break {}}}\
    {{text 1 {n}} {break {n}}}\
    {{break {}}}}
test text-38.13 {deletion - newline behavior - undo/redo behavior} -setup {
    text .t -undo on
    .t tag add n begin
    .t edit separator -immediately
    .t insert end "1"
    set res {}
} -body {
    .t delete begin end
    lappend res [.t inspect -chars -tag]
    .t edit undo
    lappend res [.t inspect -chars -tag]
    .t edit redo
    lappend res [.t inspect -chars -tag]
    set res
} -cleanup {
    destroy .t
    unset res
} -result {{{break {}}}\
    {{text 1 {}} {break {n}}}\
    {{break {}}}}

# non-regression regarding miscellaneous bugs, especially crashes and failed assertions

test text-39.1 "Bug 83632316b9cc27a2bfc743e049f078419480871e \
                Crash with -showinsertforeground and -blockcursor" -setup {
} -body {
    set w [text .t \
        -showinsertforeground yes \
        -blockcursor on ]
    focus $w
    grid $w
    $w insert end "Bug"
    update                ; # this used to crash
} -cleanup {
    destroy $w
} -result {}
test text-39.2 "Bug 5cfd9dfe0d60f6a78fbdb07e1a0d385216160bd6 \
                -startindex and -endindex defaults cannot be re-eaten by the text widget" -setup {
    text .t
} -body {
    .t configure -startindex [.t cget -startindex]    ; # used to error:  bad text index ""
    .t configure -endindex [.t cget -endindex]        ; # used to error:  bad text index ""
} -cleanup {
    destroy .t
} -result {}
test text-39.3 "Bug ef14e354f51328157e9c553a731af5199cba2bee \
                Segfaults in revised_text - Case 1 (early measurements)" -setup {
    set message {    When wish is built with "--enable-symbols", this demo 
                     causes wish to fail an assertion, and to segfault, at startup.

      The code tries to measure the text widget before it has been drawn.  
      This may be unwise, but <Configure> bindings often use measurement code 
      like this, and it is better if the widget returns default results than 
      if it fails: then the first <Configure> event after Tk draws the window 
      will do the calculation correctly.  The "traditional" text widget appears 
      to work this way.
    }
    # This procedure measures things that may not be defined before
    # the widget is drawn.
    # Arguments:
    # textWidget -   text widget to be examined
    # index -        index in the logical line to be examined
    proc HowMuchIndent {textWidget index} {
        set newWrapRegexp   {[^[:space:]]}
        set lineStart [$textWidget index "$index linestart"]
        set secondDispLineStart [$textWidget index "$lineStart + 1 display line"]
        set indentTo  [$textWidget search -regexp -count matchLen -- \
        $newWrapRegexp $lineStart $secondDispLineStart]
        if {$indentTo eq {}} {
            set pix 0
        } else {
            set indentTo [$textWidget index "$indentTo + $matchLen chars - 1 char"]
            set pix [$textWidget count -xpixels $lineStart $indentTo]
        }
        return $pix
    }
    pack [text .t] -padx 2
} -body {
    .t configure -wrap word -undo 1
    .t configure -width 42 -height 26 -font {{Courier} -15} -bg white
    .t insert end $message
    # Either one of the following commands is OK. Both together used to cause a failed
    # assertion and a segfault.
    HowMuchIndent .t 1.0
    HowMuchIndent .t 2.0
} -cleanup {
    destroy .t
    unset message
} -result {0}
test text-39.4 "Bug ef14e354f51328157e9c553a731af5199cba2bee \
                Segfaults in revised_text - Case 2 (undo after tag lower)" -setup {
    pack [text .t] -padx 2
} -body {
    .t configure -wrap word -undo 1
    .t insert end "Line 1\nLine2"
    .t edit separator
    # Now add a tag, after the edit separator
    .t tag configure foo -undo 1
    .t tag add foo 1.0 2.0
    .t tag lower foo
    # The undo operation should remove the tag "foo" from the first line,
    # but instead the application used to segfault
    .t edit undo
} -cleanup {
    destroy .t
} -result {}
test text-39.5 "Bug 0d630132f2fb8043fc68e18cbb981a10ab27154c \
                Assertion failed in tkTextIndex.c" -setup {
    pack [text .t]
} -body {
    .t insert end "a\nb\n\n"
    .t mark set insert 1.0
    update
    for {set i 1} {$i <= 2} {incr i} {
        .t insert insert "\n"
        set winfoheight [winfo height .t]
        set curheight 1
        while {$curheight <= $winfoheight} {
            set pos [.t index "@0,$curheight linestart"]
            incr curheight 11
        }
    }
} -cleanup {
    destroy .t
} -result {}
test text-39.6 "Bug 3f1d48e263ee057743e98b7279bdbe0940515546 \
                Assertion failed in tkTextIndex.c" -setup {
    pack [text .t]
} -body {
    .t insert end "re"
    .t mark set inset 1.1
    update
    .t mark set p1 {insert linestart}  ; # assertion used to fail
} -cleanup {
    destroy .t
} -result {}
test text-39.7 "Bug c3e31d8f981a95a0d7c4d936134e27a9ae5160ed \
                Assertion failed in tkTextMark.c" -setup {
    pack [text .t -undo 1]
} -body {
    .t insert end "a\nb\nc\nd\ne\nf\ng\n"
    .t mark set unsavedmodifiedline1 5.0
    .t mark set unsavedmodifiedline2 6.0
    .t edit undo
    foreach amark [.t mark names] {
      if {[string match *savedmodifiedline* $amark]} {
        .t mark unset $amark
      }
    }
} -cleanup {
    destroy .t
} -result {}
test text-39.8 "Bug 73175271f22560fda74194bb5ca73daacb139c85 \
                Assertion failed in tkTextTagSetPriv.h" -setup {
    text .t
} -body {
    .t load {{text 0 {number}}}
} -cleanup {
    destroy .t
} -result {}
test text-39.9 "Bug 283d52f41f455ac383a95ba688a7e217e9b8755d \
                Assertion failed in tkTextMark.c" -setup {
    pack [text .t -undo 1]
} -body {
    .t insert end "a\nb\nc\nd\ne\nf\ng\n"
    .t mark set unsavedmodifiedline1 5.0
    .t mark set unsavedmodifiedline2 6.0
    .t edit undo
    foreach amark [.t mark names] {
      if {[string match *savedmodifiedline* $amark]} {
        .t mark unset $amark
      }
    }
    .t index unsavedmodifiedline2    ; # assertion used to fail
} -cleanup {
    destroy .t
} -returnCodes {error} -result {bad text index "unsavedmodifiedline2"}
test text-39.10 "Bug 3cd0454c1d3b205157b5fa6bf226d3ad4c4bb8d2 \
                 Assertion failed in tkTextBTree.c" -setup {
    pack [text .t -undo 1]
} -body {
    .t tag configure t -foreground darkred
    for {set i 0} {$i < 2000} {incr i} {
        set c [expr {2*$i}]
        lappend ranges 1.$c
        lappend ranges 1.[incr c]
    }
    .t insert end [string repeat "a" 4000]
    .t tag add t {*}$ranges
    .t tag remove t begin end    ; # used to crash
} -cleanup {
    destroy .t
} -result {}
test text-39.11 "Bug 0bc9df5fe388558fa4f666799c631b9bfd4fc053 \
                 Assertion failed in tkTextMark.c" -setup {
    text .t -undo 1
} -body {
    .t load [list   {right stop} \
                    {break {}} \
                    {break {}} ]
    update
    .t delete 1.0 end
    .t edit reset
    .t mark next 1.0    ; # used to crash
 } -cleanup {
    destroy .t
} -result {stop}
test text-39.12 "Bug 2563b9689e415e496bcb86314cdb13387e919d92 \
                 inspect subcommand, option -complete" -setup {
    text .t
} -body {
    .t inspect -complete    ; # used to panic
} -cleanup {
    destroy .t
} -match glob -result {*}
test text-39.13 "Bug fc24165111709d5add5fb7532e30bb18233c0404 \
                 bbox does not return {} for off-screen characters" -setup {
    pack [text .t -width 10 -height 10 -wrap char]
} -body {
    .t insert 1.0 "abcd\nefg hijkl mnop qrstuv wxyz"
    .t tag configure y -wrap none
    update
    .t tag add y 1.end 2.2
    .t bbox 2.20
} -cleanup {
    destroy .t
} -result {}
test text-39.14 "Bug 9ffb79059bacafe3796bc3ab3ae701f402f4c813 \
                 Assertion failed in tkTextIndex.c" -setup {
    pack [text .t -undo 1]
} -body {
    .t insert end "Line 1\nLine 2\n"
    .t edit separator
    .t tag configure number -foreground red
    .t tag add number 1.5
    .t tag add number 2.5
    .t edit separator

    .t tag add sel 1.0 2.0
    .t mark set leftbound 1.0
    .t mark gravity leftbound left
    .t delete 1.0 1.6
    .t mark unset leftbound 1.6
    .t edit undo    ; # used to crash
} -cleanup {
    destroy .t
} -result {}



# cleanup
cleanupTests
return

# Local Variables:
# mode: tcl
# End:
# vi:set ts=8 sw=4:<|MERGE_RESOLUTION|>--- conflicted
+++ resolved
@@ -3416,11 +3416,7 @@
 } -body {
     toplevel .top
     pack [text .top.yt]
-    # For this test it is required that the ConfigureNotify event is
-    # not messing up the sync state, see comment below (GC).
-    while {![winfo ismapped .top.yt]} {
-	update
-    }
+    update
     set content {}
     for {set i 1} {$i < 300} {incr i} {
         append content [string repeat "$i " 50] \n
@@ -3432,33 +3428,19 @@
     set res {}
     # The next line triggers <<WidgetViewSync>> with %d==0 i.e. out of sync.
     .top.yt insert 1.0 $content
-<<<<<<< HEAD
-    # The original test did contain the lines below, but it makes no sense,
-    # because both values (Sync:0 and Sync:1) are ok (GC).
-    #    vwait res  ; # event dealt with by the event loop, with %d==0 i.e. we're out of sync
-    #    # ensure the test is relevant
-    #    lappend res "Pending:[.top.yt pendingsync]"
-    # --------------------------------------------------------------------------
-    # - <<WidgetViewSync>> fires when sync returns if there was pending syncs
-    # - there is no more any pending sync after running 'sync'
-=======
     vwait res
     # Verify that the line metrics are not up-to-date (pendingsync is 1).
     lappend res "Pending:[.top.yt pendingsync]"
     # Update all line metrics by calling the sync command.
->>>>>>> d15feac7
     .top.yt sync
     # <<WidgetViewSync>> should fire with %d==1 i.e. back in sync.
     vwait res
     # At this time the line metrics should be up-to-date (pendingsync is 0).
     lappend res "Pending:[.top.yt pendingsync]"
-    # Without waiting for Map event the last pending state can be 1, because it can happen
-    # that the Configure event will be triggered during vwait (and this is invalidating the
-    # line-heights).
     set res
 } -cleanup {
     destroy .top.yt .top
-} -result {Sync:1 Pending:0}
+} -result {Sync:0 Pending:1 Sync:1 Pending:0}
 
 test text-11a.51 {<<WidgetViewSync>> calls TkSendVirtualEvent(),
                   NOT Tk_HandleEvent().
@@ -3468,14 +3450,7 @@
     set res {}
     toplevel .top
     pack [text .top.t]
-<<<<<<< HEAD
     .top.t insert end [string repeat "Hello world!\n" 10000]
-=======
-    update
-    for {set i 1} {$i < 10000} {incr i} {
-        .top.t insert end "Hello world!\n" 
-    }
->>>>>>> d15feac7
     bind .top.t <<WidgetViewSync>> {destroy .top.t}
     .top.t tag add mytag 1.5 8000.8    ; # shall not crash
     update
@@ -7956,101 +7931,6 @@
 # exists, so the last line index has been increased by 1 (57 -> 58).
 } -result {5 11 8 10 5 8 6 8 22 27 38 44 55 60 57 58}
 
-test text-32.2 {peer widget -start, -end and deletion (bug 1630262)} -setup {
-    destroy .t .pt
-    set res {}
-} -body {
-    text .t
-    .t peer create .pt
-    for {set i 1} {$i < 100} {incr i} {
-      .t insert end "Line $i\n"
-    }
-    .t configure -startline 5
-    # none of the following delete shall crash
-    # (all did before fixing bug 1630262)
-    # 1. delete on the same line: line1 == line2 in DeleteIndexRange,
-    #    and resetView is true neither for .t not for .pt
-    .pt delete 2.0 2.2
-    # 2. delete just one line: line1 < line2 in DeleteIndexRange,
-    #    and resetView is true only for .t, not for .pt
-    .pt delete 2.0 3.0
-    # 3. delete several lines: line1 < line2 in DeleteIndexRange,
-    #    and resetView is true only for .t, not for .pt
-    .pt delete 2.0 5.0
-    # 4. delete to the end line: line1 < line2 in DeleteIndexRange,
-    #    and resetView is true only for .t, not for .pt
-    .pt delete 2.0 end
-    # this test succeeds provided there is no crash
-    set res 1
-} -cleanup {
-    destroy .pt
-} -result {1}
-
-test text-32.3 {peer widget -start, -end and deletion (bug 1630262)} -setup {
-    destroy .t .pt
-    set res {}
-} -body {
-    text .t
-    .t peer create .pt
-    for {set i 1} {$i < 100} {incr i} {
-      .t insert end "Line $i\n"
-    }
-    .t configure -startline 5
-    .pt configure -startline 3
-    # the following delete shall not crash
-    # (it did before fixing bug 1630262)
-    .pt delete 2.0 3.0
-    # moreover -startline shall be correct
-    # (was wrong before fixing bug 1630262)
-    lappend res [.t cget -start] [.pt cget -start]
-} -cleanup {
-    destroy .pt
-} -result {4 3}
-
-test text-32.4 {peer widget -start, -end and deletion (bug 1630262)} -setup {
-    destroy .t .pt
-    set res {}
-} -body {
-    text .t
-    .t peer create .pt
-    for {set i 1} {$i < 100} {incr i} {
-      .t insert end "Line $i\n"
-    }
-    .t configure -startline 5 -endline 15
-    .pt configure -startline 8 -endline 12
-    # .pt now shows a range entirely inside the range of .pt
-    # from .t, delete lines located after [.pt cget -end]
-    .t delete 9.0 10.0
-    # from .t, delete lines straddling [.pt cget -end]
-    .t delete 6.0 9.0
-    lappend res [.t cget -start] [.t cget -end] [.pt cget -start] [.pt cget -end]
-    .t configure -startline 5 -endline 12
-    .pt configure -startline 8 -endline 12
-    # .pt now shows again a range entirely inside the range of .pt
-    # from .t, delete lines located before [.pt cget -start]
-    .t delete 2.0 3.0
-    # from .t, delete lines straddling [.pt cget -start]
-    .t delete 2.0 5.0
-    lappend res [.t cget -start] [.t cget -end] [.pt cget -start] [.pt cget -end]
-    .t configure -startline 22 -endline 31
-    .pt configure -startline 42 -endline 51
-    # .t now shows a range entirely before the range of .pt
-    # from .t, delete some lines, then do it from .pt
-    .t delete 2.0 3.0
-    .t delete 2.0 5.0
-    .pt delete 2.0 5.0
-    lappend res [.t cget -start] [.t cget -end] [.pt cget -start] [.pt cget -end]
-    .t configure -startline 55 -endline 75
-    .pt configure -startline 60 -endline 70
-    # .pt now shows a range entirely inside the range of .t
-    # from .t, delete a range straddling the entire range of .pt
-    .t delete 3.0 18.0
-    lappend res [.t cget -start] [.t cget -end] [.pt cget -start] [.pt cget -end]
-} -cleanup {
-    destroy .pt .t
-} -result {5 11 8 10 5 8 6 8 22 27 38 44 55 60 57 57}
-
-
 test text-33.1 {TextWidgetCmd procedure, "peer" option} -setup {
     text .t
 } -body {
