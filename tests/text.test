--- conflicted
+++ resolved
@@ -3672,13 +3672,11 @@
     .t tag add sel 1.0 end
     .t delete 4.0 end
     list [.t tag ranges sel] [.t get 1.0 end]
-<<<<<<< HEAD
-} -cleanup {
-    destroy .t
-} -result {{1.0 4.0} {Line 1
+} -cleanup {
+    destroy .t
+} -result {{1.0 3.5} {Line 1
 abcde
 12345
-
 }}
 test text-19.9 {DeleteChars procedure} -body {
     text .t
@@ -3804,102 +3802,6 @@
     foreach i {a b c d e f g h i j k l m n o p q r s t u v w x y z} {
         .t insert end $i.0$i.1$i.2$i.3$i.4\n
     }
-=======
-} {{1.0 3.5} {Line 1
-abcde
-12345
-}}
-test text-17.9 {DeleteChars procedure} {
-    setup
-    .t delete 2.2 2.2
-    .t get 1.0 end
-} {Line 1
-abcde
-12345
-Line 4
-}
-test text-17.10 {DeleteChars procedure} {
-    setup
-    .t delete 2.3 2.1
-    .t get 1.0 end
-} {Line 1
-abcde
-12345
-Line 4
-}
-test text-17.11 {DeleteChars procedure} {
-    catch {destroy .t2}
-    toplevel .t2
-    text .t2.t -width 20 -height 5
-    pack append .t2 .t2.t top
-    wm geometry .t2 +0+0
-    .t2.t insert 1.0 "abc\n123\nx\ny\nz\nq\nr\ns"
-    update
-    .t2.t delete 1.0 3.0
-    list [.t2.t index @0,0] [.t2.t get @0,0]
-} {1.0 x}
-test text-17.12 {DeleteChars procedure} {
-    catch {destroy .t2}
-    toplevel .t2
-    text .t2.t -width 20 -height 5
-    pack append .t2 .t2.t top
-    wm geometry .t2 +0+0
-    .t2.t insert 1.0 "abc\n123\nx\ny\nz\nq\nr\ns"
-    .t2.t yview 3.0
-    update
-    .t2.t delete 2.0 4.0
-    list [.t2.t index @0,0] [.t2.t get @0,0]
-} {2.0 y}
-catch {destroy .t2}
-toplevel .t2
-text .t2.t -width 1 -height 10 -wrap char
-frame .t2.f -width 200 -height 20 -relief raised -bd 2
-pack .t2.f .t2.t -side left
-wm geometry .t2 +0+0
-update
-test text-17.13 {DeleteChars procedure, updates affecting topIndex} {
-    .t2.t delete 1.0 end
-    .t2.t insert end "abcde\n12345\nqrstuv"
-    .t2.t yview 2.1
-    .t2.t delete 1.4 2.3
-    .t2.t index @0,0
-} {1.2}
-test text-17.14 {DeleteChars procedure, updates affecting topIndex} {
-    .t2.t delete 1.0 end
-    .t2.t insert end "abcde\n12345\nqrstuv"
-    .t2.t yview 2.1
-    .t2.t delete 2.3 2.4
-    .t2.t index @0,0
-} {2.0}
-test text-17.15 {DeleteChars procedure, updates affecting topIndex} {
-    .t2.t delete 1.0 end
-    .t2.t insert end "abcde\n12345\nqrstuv"
-    .t2.t yview 1.3
-    .t2.t delete 1.0 1.2
-    .t2.t index @0,0
-} {1.1}
-test text-17.16 {DeleteChars procedure, updates affecting topIndex} {
-    catch {destroy .t2}
-    toplevel .t2
-    text .t2.t -width 6 -height 10 -wrap word
-    frame .t2.f -width 200 -height 20 -relief raised -bd 2
-    pack .t2.f .t2.t -side left
-    wm geometry .t2 +0+0
-    update
-    .t2.t insert end "abc def\n01 2345 678 9101112\nLine 3\nLine 4\nLine 5\n6\n7\n8\n"
-    .t2.t yview 2.4
-    .t2.t delete 2.5
-    set x [.t2.t index @0,0]
-    .t2.t delete 2.5
-    list $x [.t2.t index @0,0]
-} {2.3 2.0}
-
-.t delete 1.0 end
-foreach i {a b c d e f g h i j k l m n o p q r s t u v w x y z} {
-    .t insert end $i.0$i.1$i.2$i.3$i.4\n
-}
-test text-18.1 {TextFetchSelection procedure} {
->>>>>>> 1358bbc6
     .t tag add sel 1.3 3.4
     selection get
 } -cleanup {
