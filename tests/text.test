# This file is a Tcl script to test the code in the file tkText.c.
# This file is organized in the standard fashion for Tcl tests.
#
# Copyright (c) 1992-1994 The Regents of the University of California.
# Copyright (c) 1994-1996 Sun Microsystems, Inc.
# Copyright (c) 1998-1999 by Scriptics Corporation.
# All rights reserved.

package require tcltest 2.2
eval tcltest::configure $argv
tcltest::loadTestedCommands
namespace import -force tcltest::test

# The statements below reset the main window;  it's needed if the window
# manager is mwm to make mwm forget about a previous minimum size setting.
wm geometry . {}
wm withdraw .
wm minsize . 1 1
wm positionfrom . user
wm deiconify .

test text-1.1 {configuration option: "autoseparators"} -setup {
    text .t -borderwidth 2 -highlightthickness 2 -font {Courier -12 bold}
    pack .t
    update
} -body {
    .t configure -autoseparators yes
    .t cget -autoseparators
} -cleanup {
    destroy .t
} -result 1
test text-1.1b {configuration option: "autoseparators", default} -setup {
    text .t -borderwidth 2 -highlightthickness 2 -font {Courier -12 bold}
    pack .t
    update
} -body {
    .t cget -autoseparators
} -cleanup {
    destroy .t
} -result 1
test text-1.2 {configuration option: "autoseparators"} -setup {
    text .t -borderwidth 2 -highlightthickness 2 -font {Courier -12 bold}
    pack .t
    update
} -body {
    .t configure -autoseparators nah
} -cleanup {
    destroy .t
} -match glob -returnCodes {error} -result {*}
test text-1.3 {configuration option: "background"} -setup {
    text .t -borderwidth 2 -highlightthickness 2 -font {Courier -12 bold}
    pack .t
    update
} -body {
    .t configure -background #ff00ff
    .t cget -background
} -cleanup {
    destroy .t
} -result {#ff00ff}
test text-1.4 {configuration option: "background"} -setup {
    text .t -borderwidth 2 -highlightthickness 2 -font {Courier -12 bold}
    pack .t
    update
} -body {
    .t configure -background <gorp>
} -cleanup {
    destroy .t
} -match glob -returnCodes {error} -result {*}
test text-1.5 {configuration option: "bd"} -setup {
    text .t -borderwidth 2 -highlightthickness 2 -font {Courier -12 bold}
    pack .t
    update
} -body {
    .t configure -bd 4
    .t cget -bd
} -cleanup {
    destroy .t
} -result 4
test text-1.6 {configuration option: "bd"} -setup {
    text .t -borderwidth 2 -highlightthickness 2 -font {Courier -12 bold}
    pack .t
    update
} -body {
    .t configure -bd foo
} -cleanup {
    destroy .t
} -match glob -returnCodes {error} -result {*}
test text-1.7 {configuration option: "bg"} -setup {
    text .t -borderwidth 2 -highlightthickness 2 -font {Courier -12 bold}
    pack .t
    update
} -body {
    .t configure -bg blue
    .t cget -bg
} -cleanup {
    destroy .t
} -result {blue}
test text-1.8 {configuration option: "bg"} -setup {
    text .t -borderwidth 2 -highlightthickness 2 -font {Courier -12 bold}
    pack .t
    update
} -body {
    .t configure -bg #xx
} -cleanup {
    destroy .t
} -match glob -returnCodes {error} -result {*}
test text-1.9 {configuration option: "blockcursor"} -setup {
    text .t -borderwidth 2 -highlightthickness 2 -font {Courier -12 bold}
    pack .t
    update
} -body {
    .t configure -blockcursor 0
    .t cget -blockcursor
} -cleanup {
    destroy .t
} -result 0
test text-1.10 {configuration option: "blockcursor"} -setup {
    text .t -borderwidth 2 -highlightthickness 2 -font {Courier -12 bold}
    pack .t
    update
} -body {
    .t configure -blockcursor xx
} -cleanup {
    destroy .t
} -match glob -returnCodes {error} -result {*}
test text-1.11 {configuration option: "borderwidth"} -setup {
    text .t -borderwidth 2 -highlightthickness 2 -font {Courier -12 bold}
    pack .t
    update
} -body {
    .t configure -borderwidth 7
    .t cget -borderwidth
} -cleanup {
    destroy .t
} -result 7
test text-1.12 {configuration option: "borderwidth"} -setup {
    text .t -borderwidth 2 -highlightthickness 2 -font {Courier -12 bold}
    pack .t
    update
} -body {
    .t configure -borderwidth ++
} -cleanup {
    destroy .t
} -match glob -returnCodes {error} -result {*}
test text-1.13 {configuration option: "cursor"} -setup {
    text .t -borderwidth 2 -highlightthickness 2 -font {Courier -12 bold}
    pack .t
    update
} -body {
    .t configure -cursor watch
    .t cget -cursor
} -cleanup {
    destroy .t
} -result {watch}
test text-1.14 {configuration option: "cursor"} -setup {
    text .t -borderwidth 2 -highlightthickness 2 -font {Courier -12 bold}
    pack .t
    update
} -body {
    .t configure -cursor lousy
} -cleanup {
    destroy .t
} -match glob -returnCodes {error} -result {*}
test text-1.15 {configuration option: "exportselection"} -setup {
    text .t -borderwidth 2 -highlightthickness 2 -font {Courier -12 bold}
    pack .t
    update
} -body {
    .t configure -exportselection no
    .t cget -exportselection
} -cleanup {
    destroy .t
} -result 0
test text-1.16 {configuration option: "exportselection"} -setup {
    text .t -borderwidth 2 -highlightthickness 2 -font {Courier -12 bold}
    pack .t
    update
} -body {
    .t configure -exportselection maybe
} -cleanup {
    destroy .t
} -match glob -returnCodes {error} -result {*}
test text-1.17 {configuration option: "fg"} -setup {
    text .t -borderwidth 2 -highlightthickness 2 -font {Courier -12 bold}
    pack .t
    update
} -body {
    .t configure -fg red
    .t cget -fg
} -cleanup {
    destroy .t
} -result {red}
test text-1.18 {configuration option: "fg"} -setup {
    text .t -borderwidth 2 -highlightthickness 2 -font {Courier -12 bold}
    pack .t
    update
} -body {
    .t configure -fg stupid
} -cleanup {
    destroy .t
} -match glob -returnCodes {error} -result {*}
test text-1.19 {configuration option: "font"} -setup {
    text .t -borderwidth 2 -highlightthickness 2 -font {Courier -12 bold}
    pack .t
    update
} -body {
    .t configure -font fixed
    .t cget -font
} -cleanup {
    destroy .t
} -result {fixed}
test text-1.20 {configuration option: "font"} -setup {
    text .t -borderwidth 2 -highlightthickness 2 -font {Courier -12 bold}
    pack .t
    update
} -body {
    .t configure -font {}
} -cleanup {
    destroy .t
} -match glob -returnCodes {error} -result {*}
test text-1.21 {configuration option: "foreground"} -setup {
    text .t -borderwidth 2 -highlightthickness 2 -font {Courier -12 bold}
    pack .t
    update
} -body {
    .t configure -foreground #012
    .t cget -foreground
} -cleanup {
    destroy .t
} -result {#012}
test text-1.22 {configuration option: "foreground"} -setup {
    text .t -borderwidth 2 -highlightthickness 2 -font {Courier -12 bold}
    pack .t
    update
} -body {
    .t configure -foreground bogus
} -cleanup {
    destroy .t
} -match glob -returnCodes {error} -result {*}
test text-1.23 {configuration option: "height"} -setup {
    text .t -borderwidth 2 -highlightthickness 2 -font {Courier -12 bold}
    pack .t
    update
} -body {
    .t configure -height 5
    .t cget -height
} -cleanup {
    destroy .t
} -result 5
test text-1.24 {configuration option: "height"} -setup {
    text .t -borderwidth 2 -highlightthickness 2 -font {Courier -12 bold}
    pack .t
    update
} -body {
    .t configure -height bad
} -cleanup {
    destroy .t
} -match glob -returnCodes {error} -result {*}
test text-1.25 {configuration option: "highlightbackground"} -setup {
    text .t -borderwidth 2 -highlightthickness 2 -font {Courier -12 bold}
    pack .t
    update
} -body {
    .t configure -highlightbackground #123
    .t cget -highlightbackground
} -cleanup {
    destroy .t
} -result {#123}
test text-1.26 {configuration option: "highlightbackground"} -setup {
    text .t -borderwidth 2 -highlightthickness 2 -font {Courier -12 bold}
    pack .t
    update
} -body {
    .t configure -highlightbackground bogus
} -cleanup {
    destroy .t
} -match glob -returnCodes {error} -result {*}
test text-1.27 {configuration option: "highlightcolor"} -setup {
    text .t -borderwidth 2 -highlightthickness 2 -font {Courier -12 bold}
    pack .t
    update
} -body {
    .t configure -highlightcolor #234
    .t cget -highlightcolor
} -cleanup {
    destroy .t
} -result {#234}
test text-1.28 {configuration option: "highlightcolor"} -setup {
    text .t -borderwidth 2 -highlightthickness 2 -font {Courier -12 bold}
    pack .t
    update
} -body {
    .t configure -highlightcolor bogus
} -cleanup {
    destroy .t
} -match glob -returnCodes {error} -result {*}
test text-1.29 {configuration option: "highlightthickness"} -setup {
    text .t -borderwidth 2 -highlightthickness 2 -font {Courier -12 bold}
    pack .t
    update
} -body {
    .t configure -highlightthickness -2
    .t cget -highlightthickness
} -cleanup {
    destroy .t
} -result 0
test text-1.30 {configuration option: "highlightthickness"} -setup {
    text .t -borderwidth 2 -highlightthickness 2 -font {Courier -12 bold}
    pack .t
    update
} -body {
    .t configure -highlightthickness bad
} -cleanup {
    destroy .t
} -match glob -returnCodes {error} -result {*}
test text-1.31 {configuration option: "inactiveselectbackground"} -setup {
    text .t -borderwidth 2 -highlightthickness 2 -font {Courier -12 bold}
    pack .t
    update
} -body {
    .t configure -inactiveselectbackground #ffff01234567
    .t cget -inactiveselectbackground
} -cleanup {
    destroy .t
} -result {#ffff01234567}
test text-1.32 {configuration option: "inactiveselectbackground"} -setup {
    text .t -borderwidth 2 -highlightthickness 2 -font {Courier -12 bold}
    pack .t
    update
} -body {
    .t configure -inactiveselectbackground bogus
} -cleanup {
    destroy .t
} -match glob -returnCodes {error} -result {*}
test text-1.33 {configuration option: "insertbackground"} -setup {
    text .t -borderwidth 2 -highlightthickness 2 -font {Courier -12 bold}
    pack .t
    update
} -body {
    .t configure -insertbackground green
    .t cget -insertbackground
} -cleanup {
    destroy .t
} -result {green}
test text-1.34 {configuration option: "insertbackground"} -setup {
    text .t -borderwidth 2 -highlightthickness 2 -font {Courier -12 bold}
    pack .t
    update
} -body {
    .t configure -insertbackground <bogus>
} -cleanup {
    destroy .t
} -match glob -returnCodes {error} -result {*}
test text-1.35 {configuration option: "insertborderwidth"} -setup {
    text .t -borderwidth 2 -highlightthickness 2 -font {Courier -12 bold}
    pack .t
    update
} -body {
    .t configure -insertborderwidth 45
    .t cget -insertborderwidth
} -cleanup {
    destroy .t
} -result 45
test text-1.36 {configuration option: "insertborderwidth"} -setup {
    text .t -borderwidth 2 -highlightthickness 2 -font {Courier -12 bold}
    pack .t
    update
} -body {
    .t configure -insertborderwidth bogus
} -cleanup {
    destroy .t
} -match glob -returnCodes {error} -result {*}
test text-1.37 {configuration option: "insertofftime"} -setup {
    text .t -borderwidth 2 -highlightthickness 2 -font {Courier -12 bold}
    pack .t
    update
} -body {
    .t configure -insertofftime 100
    .t cget -insertofftime
} -cleanup {
    destroy .t
} -result 100
test text-1.38 {configuration option: "insertofftime"} -setup {
    text .t -borderwidth 2 -highlightthickness 2 -font {Courier -12 bold}
    pack .t
    update
} -body {
    .t configure -insertofftime 2.4
} -cleanup {
    destroy .t
} -match glob -returnCodes {error} -result {*}
test text-1.39 {configuration option: "insertontime"} -setup {
    text .t -borderwidth 2 -highlightthickness 2 -font {Courier -12 bold}
    pack .t
    update
} -body {
    .t configure -insertontime 47
    .t cget -insertontime
} -cleanup {
    destroy .t
} -result 47
test text-1.40 {configuration option: "insertontime"} -setup {
    text .t -borderwidth 2 -highlightthickness 2 -font {Courier -12 bold}
    pack .t
    update
} -body {
    .t configure -insertontime e1
} -cleanup {
    destroy .t
} -match glob -returnCodes {error} -result {*}
test text-1.41 {configuration option: "insertwidth"} -setup {
    text .t -borderwidth 2 -highlightthickness 2 -font {Courier -12 bold}
    pack .t
    update
} -body {
    .t configure -insertwidth 2.3
    .t cget -insertwidth
} -cleanup {
    destroy .t
} -result 2
test text-1.42 {configuration option: "insertwidth"} -setup {
    text .t -borderwidth 2 -highlightthickness 2 -font {Courier -12 bold}
    pack .t
    update
} -body {
    .t configure -insertwidth 47d
} -cleanup {
    destroy .t
} -match glob -returnCodes {error} -result {*}
test text-1.43 {configuration option: "maxundo"} -setup {
    text .t -borderwidth 2 -highlightthickness 2 -font {Courier -12 bold}
    pack .t
    update
} -body {
    .t configure -maxundo 5
    .t cget -maxundo
} -cleanup {
    destroy .t
} -result 5
test text-1.43b {configuration option: "maxundo", default} -setup {
    text .t -borderwidth 2 -highlightthickness 2 -font {Courier -12 bold}
    pack .t
    update
} -body {
    .t cget -maxundo
} -cleanup {
    destroy .t
} -result 0
test text-1.44 {configuration option: "maxundo"} -setup {
    text .t -borderwidth 2 -highlightthickness 2 -font {Courier -12 bold}
    pack .t
    update
} -body {
    .t configure -maxundo noway
} -cleanup {
    destroy .t
} -match glob -returnCodes {error} -result {*}
test text-1.45 {configuration option: "padx"} -setup {
    text .t -borderwidth 2 -highlightthickness 2 -font {Courier -12 bold}
    pack .t
    update
} -body {
    .t configure -padx 3.4
    .t cget -padx
} -cleanup {
    destroy .t
} -result 3
test text-1.46 {configuration option: "padx"} -setup {
    text .t -borderwidth 2 -highlightthickness 2 -font {Courier -12 bold}
    pack .t
    update
} -body {
    .t configure -padx 2.4.
} -cleanup {
    destroy .t
} -match glob -returnCodes {error} -result {*}
test text-1.47 {configuration option: "pady"} -setup {
    text .t -borderwidth 2 -highlightthickness 2 -font {Courier -12 bold}
    pack .t
    update
} -body {
    .t configure -pady 82
    .t cget -pady
} -cleanup {
    destroy .t
} -result 82
test text-1.48 {configuration option: "pady"} -setup {
    text .t -borderwidth 2 -highlightthickness 2 -font {Courier -12 bold}
    pack .t
    update
} -body {
    .t configure -pady bogus
} -cleanup {
    destroy .t
} -match glob -returnCodes {error} -result {*}
test text-1.49 {configuration option: "relief"} -setup {
    text .t -borderwidth 2 -highlightthickness 2 -font {Courier -12 bold}
    pack .t
    update
} -body {
    .t configure -relief raised
    .t cget -relief
} -cleanup {
    destroy .t
} -result {raised}
test text-1.50 {configuration option: "relief"} -setup {
    text .t -borderwidth 2 -highlightthickness 2 -font {Courier -12 bold}
    pack .t
    update
} -body {
    .t configure -relief bumpy
} -cleanup {
    destroy .t
} -match glob -returnCodes {error} -result {*}
test text-1.51 {configuration option: "selectbackground"} -setup {
    text .t -borderwidth 2 -highlightthickness 2 -font {Courier -12 bold}
    pack .t
    update
} -body {
    .t configure -selectbackground #ffff01234567
    .t cget -selectbackground
} -cleanup {
    destroy .t
} -result {#ffff01234567}
test text-1.52 {configuration option: "selectbackground"} -setup {
    text .t -borderwidth 2 -highlightthickness 2 -font {Courier -12 bold}
    pack .t
    update
} -body {
    .t configure -selectbackground bogus
} -cleanup {
    destroy .t
} -match glob -returnCodes {error} -result {*}
test text-1.53 {configuration option: "selectborderwidth"} -setup {
    text .t -borderwidth 2 -highlightthickness 2 -font {Courier -12 bold}
    pack .t
    update
} -body {
    .t configure -selectborderwidth 21
    .t cget -selectborderwidth
} -cleanup {
    destroy .t
} -result 21
test text-1.54 {configuration option: "selectborderwidth"} -setup {
    text .t -borderwidth 2 -highlightthickness 2 -font {Courier -12 bold}
    pack .t
    update
} -body {
    .t configure -selectborderwidth 3x
} -cleanup {
    destroy .t
} -match glob -returnCodes {error} -result {*}
test text-1.55 {configuration option: "selectforeground"} -setup {
    text .t -borderwidth 2 -highlightthickness 2 -font {Courier -12 bold}
    pack .t
    update
} -body {
    .t configure -selectforeground yellow
    .t cget -selectforeground
} -cleanup {
    destroy .t
} -result {yellow}
test text-1.56 {configuration option: "selectforeground"} -setup {
    text .t -borderwidth 2 -highlightthickness 2 -font {Courier -12 bold}
    pack .t
    update
} -body {
    .t configure -selectforeground #12345
} -cleanup {
    destroy .t
} -match glob -returnCodes {error} -result {*}
test text-1.57 {configuration option: "spacing1"} -setup {
    text .t -borderwidth 2 -highlightthickness 2 -font {Courier -12 bold}
    pack .t
    update
} -body {
    .t configure -spacing1 20
    .t cget -spacing1
} -cleanup {
    destroy .t
} -result 20
test text-1.58 {configuration option: "spacing1"} -setup {
    text .t -borderwidth 2 -highlightthickness 2 -font {Courier -12 bold}
    pack .t
    update
} -body {
    .t configure -spacing1 1.3x
} -cleanup {
    destroy .t
} -match glob -returnCodes {error} -result {*}
test text-1.59 {configuration option: "spacing1"} -setup {
    text .t -borderwidth 2 -highlightthickness 2 -font {Courier -12 bold}
    pack .t
    update
} -body {
    .t configure -spacing1 -5
    .t cget -spacing1
} -cleanup {
    destroy .t
} -result 0
test text-1.60 {configuration option: "spacing1"} -setup {
    text .t -borderwidth 2 -highlightthickness 2 -font {Courier -12 bold}
    pack .t
    update
} -body {
    .t configure -spacing1 bogus
} -cleanup {
    destroy .t
} -match glob -returnCodes {error} -result {*}
test text-1.61 {configuration option: "spacing2"} -setup {
    text .t -borderwidth 2 -highlightthickness 2 -font {Courier -12 bold}
    pack .t
    update
} -body {
    .t configure -spacing2 5
    .t cget -spacing2
} -cleanup {
    destroy .t
} -result 5
test text-1.62 {configuration option: "spacing2"} -setup {
    text .t -borderwidth 2 -highlightthickness 2 -font {Courier -12 bold}
    pack .t
    update
} -body {
    .t configure -spacing2 bogus
} -cleanup {
    destroy .t
} -match glob -returnCodes {error} -result {*}
test text-1.63 {configuration option: "spacing2"} -setup {
    text .t -borderwidth 2 -highlightthickness 2 -font {Courier -12 bold}
    pack .t
    update
} -body {
    .t configure -spacing2 -1
    .t cget -spacing2
} -cleanup {
    destroy .t
} -result 0
test text-1.64 {configuration option: "spacing2"} -setup {
    text .t -borderwidth 2 -highlightthickness 2 -font {Courier -12 bold}
    pack .t
    update
} -body {
    .t configure -spacing2 bogus
} -cleanup {
    destroy .t
} -match glob -returnCodes {error} -result {*}
test text-1.65 {configuration option: "spacing3"} -setup {
    text .t -borderwidth 2 -highlightthickness 2 -font {Courier -12 bold}
    pack .t
    update
} -body {
    .t configure -spacing3 20
    .t cget -spacing3
} -cleanup {
    destroy .t
} -result 20
test text-1.66 {configuration option: "spacing3"} -setup {
    text .t -borderwidth 2 -highlightthickness 2 -font {Courier -12 bold}
    pack .t
    update
} -body {
    .t configure -spacing3 bogus
} -cleanup {
    destroy .t
} -match glob -returnCodes {error} -result {*}
test text-1.67 {configuration option: "spacing3"} -setup {
    text .t -borderwidth 2 -highlightthickness 2 -font {Courier -12 bold}
    pack .t
    update
} -body {
    .t configure -spacing3 -10
    .t cget -spacing3
} -cleanup {
    destroy .t
} -result 0
test text-1.68 {configuration option: "spacing3"} -setup {
    text .t -borderwidth 2 -highlightthickness 2 -font {Courier -12 bold}
    pack .t
    update
} -body {
    .t configure -spacing3 bogus
} -cleanup {
    destroy .t
} -match glob -returnCodes {error} -result {*}
test text-1.69 {configuration option: "state"} -setup {
    text .t -borderwidth 2 -highlightthickness 2 -font {Courier -12 bold}
    pack .t
    update
} -body {
    .t configure -state d
    .t cget -state
} -cleanup {
    destroy .t
} -result {disabled}
test text-1.70 {configuration option: "state"} -setup {
    text .t -borderwidth 2 -highlightthickness 2 -font {Courier -12 bold}
    pack .t
    update
} -body {
    .t configure -state foo
} -cleanup {
    destroy .t
} -match glob -returnCodes {error} -result {*}
test text-1.71 {configuration option: "tabs"} -setup {
    text .t -borderwidth 2 -highlightthickness 2 -font {Courier -12 bold}
    pack .t
    update
} -body {
    .t configure -tabs {1i 2i 3i 4i}
    .t cget -tabs
} -cleanup {
    destroy .t
} -result {1i 2i 3i 4i}
test text-1.72 {configuration option: "tabs"} -setup {
    text .t -borderwidth 2 -highlightthickness 2 -font {Courier -12 bold}
    pack .t
    update
} -body {
    .t configure -tabs bad_tabs
} -cleanup {
    destroy .t
} -match glob -returnCodes {error} -result {*}
test text-1.73 {configuration option: "tabstyle"} -setup {
    text .t -borderwidth 2 -highlightthickness 2 -font {Courier -12 bold}
    pack .t
    update
} -body {
    .t configure -tabstyle wordprocessor
    .t cget -tabstyle
} -cleanup {
    destroy .t
} -result {wordprocessor}
test text-1.74 {configuration option: "tabstyle"} -setup {
    text .t -borderwidth 2 -highlightthickness 2 -font {Courier -12 bold}
    pack .t
    update
} -body {
    .t configure -tabstyle garbage
} -cleanup {
    destroy .t
} -match glob -returnCodes {error} -result {*}
test text-1.75 {configuration option: "undo"} -setup {
    text .t -borderwidth 2 -highlightthickness 2 -font {Courier -12 bold}
    pack .t
    update
} -body {
    .t configure -undo 1
    .t cget -undo
} -cleanup {
    destroy .t
} -result 1
test text-1.75b {configuration option: "undo", default} -setup {
    text .t -borderwidth 2 -highlightthickness 2 -font {Courier -12 bold}
    pack .t
    update
} -body {
    .t cget -undo
} -cleanup {
    destroy .t
} -result 0
test text-1.76 {configuration option: "undo"} -setup {
    text .t -borderwidth 2 -highlightthickness 2 -font {Courier -12 bold}
    pack .t
    update
} -body {
    .t configure -undo eh
} -cleanup {
    destroy .t
} -match glob -returnCodes {error} -result {*}
test text-1.77 {configuration option: "width"} -setup {
    text .t -borderwidth 2 -highlightthickness 2 -font {Courier -12 bold}
    pack .t
    update
} -body {
    .t configure -width 73
    .t cget -width
} -cleanup {
    destroy .t
} -result 73
test text-1.78 {configuration option: "width"} -setup {
    text .t -borderwidth 2 -highlightthickness 2 -font {Courier -12 bold}
    pack .t
    update
} -body {
    .t configure -width 2.4
} -cleanup {
    destroy .t
} -match glob -returnCodes {error} -result {*}
test text-1.79 {configuration option: "wrap"} -setup {
    text .t -borderwidth 2 -highlightthickness 2 -font {Courier -12 bold}
    pack .t
    update
} -body {
    .t configure -wrap w
    .t cget -wrap
} -cleanup {
    destroy .t
} -result {word}
test text-1.80 {configuration option: "wrap"} -setup {
    text .t -borderwidth 2 -highlightthickness 2 -font {Courier -12 bold}
    pack .t
    update
} -body {
    .t configure -wrap bad_wrap
} -cleanup {
    destroy .t
} -match glob -returnCodes {error} -result {*}
test text-1.81 {text options} -setup {
    text .t -borderwidth 2 -highlightthickness 2 -font {Courier -12 bold}
    pack .t
    update
} -body {
    .t configure -takefocus "any old thing"
    .t cget -takefocus
} -cleanup {
    destroy .t
} -result {any old thing}
test text-1.82 {text options} -setup {
    text .t -borderwidth 2 -highlightthickness 2 -font {Courier -12 bold}
    pack .t
    update
} -body {
    .t configure -xscrollcommand "x scroll command"
    .t configure -xscrollcommand
} -cleanup {
    destroy .t
} -result {-xscrollcommand xScrollCommand ScrollCommand {} {x scroll command}}
test text-1.83 {text options} -setup {
    text .t -borderwidth 2 -highlightthickness 2 -font {Courier -12 bold}
    pack .t
    update
} -body {
    .t configure -yscrollcommand "test command"
    .t configure -yscrollcommand
} -cleanup {
    destroy .t
} -result {-yscrollcommand yScrollCommand ScrollCommand {} {test command}}
test text-1.83.1 {configuration option: "insertunfocussed"} -setup {
    text .t -borderwidth 2 -highlightthickness 2 -font {Courier -12 bold}
    pack .t
    update
} -body {
    .t configure -insertunfocussed none
    .t cget -insertunfocussed
} -cleanup {
    destroy .t
} -result none
test text-1.84 {configuration option: "insertunfocussed"} -setup {
    text .t -borderwidth 2 -highlightthickness 2 -font {Courier -12 bold}
    pack .t
    update
} -body {
    .t configure -insertunfocussed hollow
    .t cget -insertunfocussed
} -cleanup {
    destroy .t
} -result hollow
test text-1.85 {configuration option: "insertunfocussed"} -setup {
    text .t -borderwidth 2 -highlightthickness 2 -font {Courier -12 bold}
    pack .t
    update
} -body {
    .t configure -insertunfocussed solid
    .t cget -insertunfocussed
} -cleanup {
    destroy .t
} -result solid
test text-1.86 {configuration option: "insertunfocussed"} -setup {
    text .t -borderwidth 2 -highlightthickness 2 -font {Courier -12 bold}
    pack .t
    update
} -returnCodes error -body {
    .t configure -insertunfocussed gorp
} -cleanup {
    destroy .t
} -result {bad insertunfocussed "gorp": must be hollow, none, or solid}


test text-2.1 {Tk_TextCmd procedure} -body {
    text
} -returnCodes {error} -result {wrong # args: should be "text pathName ?-option value ...?"}
test text-2.2 {Tk_TextCmd procedure} -body {
    text foobar
} -returnCodes {error} -result {bad window path name "foobar"}
test text-2.3 {Tk_TextCmd procedure} -body {
    text .t -gorp nofun
} -cleanup {
    destroy .t
} -returnCodes {error} -result {unknown option "-gorp"}
test text-2.4 {Tk_TextCmd procedure} -body {
    catch {text .t -gorp nofun}
    winfo exists .t
} -cleanup {
    destroy .t
} -result 0
test text-2.5 {Tk_TextCmd procedure} -body {
    text .t -bd 2 -fg red
} -cleanup {
    destroy .t
} -returnCodes ok -result {.t}
test text-2.6 {Tk_TextCmd procedure} -body {
    text .t -bd 2 -fg red
	list [lindex [.t config -bd] 4] [lindex [.t config -fg] 4]
} -cleanup {
    destroy .t
} -result {2 red}
test text-2.7 {Tk_TextCmd procedure} -constraints {
    win
} -body {
    catch {destroy .t}
    text .t
    .t tag cget sel -relief
} -cleanup {
    destroy .t
} -result {flat}
test text-2.8 {Tk_TextCmd procedure} -constraints {
    aqua
} -body {
    catch {destroy .t}
    text .t
    .t tag cget sel -relief
} -cleanup {
    destroy .t
} -result {flat}
test text-2.9 {Tk_TextCmd procedure} -constraints {
    unix notAqua
} -body {
    catch {destroy .t}
    text .t
    .t tag cget sel -relief
} -cleanup {
    destroy .t
} -result {raised}
test text-2.10 {Tk_TextCmd procedure} -body {
    list [text .t] [winfo class .t]
} -cleanup {
    destroy .t
} -result {.t Text}


test text-3.1 {TextWidgetCmd procedure, basics} -setup {
    text .t
} -body {
    .t
} -cleanup {
    destroy .t
} -returnCodes {error} -result {wrong # args: should be ".t option ?arg ...?"}
test text-3.2 {TextWidgetCmd procedure} -setup {
    text .t
} -body {
    .t gorp 1.0 z 1.2
} -cleanup {
    destroy .t
} -returnCodes {error} -result {bad option "gorp": must be bbox, cget, compare, configure, count, debug, delete, dlineinfo, dump, edit, get, image, index, insert, mark, peer, pendingsync, replace, scan, search, see, sync, tag, window, xview, or yview}

test text-4.1 {TextWidgetCmd procedure, "bbox" option} -setup {
    text .t
} -body {
    .t bbox
} -cleanup {
    destroy .t
} -returnCodes {error} -result {wrong # args: should be ".t bbox index"}
test text-4.2 {TextWidgetCmd procedure, "bbox" option} -setup {
    text .t
} -body {
    .t bbox a b
} -cleanup {
    destroy .t
} -returnCodes {error} -result {wrong # args: should be ".t bbox index"}
test text-4.3 {TextWidgetCmd procedure, "bbox" option} -setup {
    text .t
} -body {
    .t bbox bad_mark
} -cleanup {
    destroy .t
} -returnCodes {error} -result {bad text index "bad_mark"}

test text-5.1 {TextWidgetCmd procedure, "cget" option} -setup {
    text .t
} -body {
    .t cget
} -cleanup {
    destroy .t
} -returnCodes {error} -result {wrong # args: should be ".t cget option"}
test text-5.2 {TextWidgetCmd procedure, "cget" option} -setup {
    text .t
} -body {
    .t cget a b
} -cleanup {
    destroy .t
} -returnCodes {error} -result {wrong # args: should be ".t cget option"}
test text-5.3 {TextWidgetCmd procedure, "cget" option} -setup {
    text .t
} -body {
    .t cget -gorp
} -cleanup {
    destroy .t
} -returnCodes {error} -result {unknown option "-gorp"}
test text-5.4 {TextWidgetCmd procedure, "cget" option} -setup {
    text .t
} -body {
    .t configure -bd 17
    .t cget -bd
} -cleanup {
    destroy .t
} -result 17


test text-6.1 {TextWidgetCmd procedure, "compare" option} -setup {
    text .t
} -body {
    .t compare a b
} -cleanup {
    destroy .t
} -returnCodes {error} -result {wrong # args: should be ".t compare index1 op index2"}
test text-6.2 {TextWidgetCmd procedure, "compare" option} -setup {
    text .t
} -body {
    .t compare a b c d
} -cleanup {
    destroy .t
} -returnCodes {error} -result {wrong # args: should be ".t compare index1 op index2"}
test text-6.3 {TextWidgetCmd procedure, "compare" option} -setup {
    text .t
} -body {
    .t compare @x == 1.0
} -cleanup {
    destroy .t
} -returnCodes {error} -result {bad text index "@x"}
test text-6.4 {TextWidgetCmd procedure, "compare" option} -setup {
    text .t
} -body {
    .t compare 1.0 < @y
} -cleanup {
    destroy .t
} -returnCodes {error} -result {bad text index "@y"}
test text-6.5 {TextWidgetCmd procedure, "compare" option} -setup {
    text .t
} -body {
    .t insert 1.0 "Line 1
abcdefghijklm
12345
Line 4
bOy GIrl .#@? x_yz
!@#$%
Line 7"
    list [.t compare 1.1 < 1.0] [.t compare 1.1 < 1.1] [.t compare 1.1 < 1.2]
} -cleanup {
    destroy .t
} -result {0 0 1}
test text-6.6 {TextWidgetCmd procedure, "compare" option} -setup {
    text .t
} -body {
    .t insert 1.0 "Line 1
abcdefghijklm
12345
Line 4
bOy GIrl .#@? x_yz
!@#$%
Line 7"
    list [.t compare 1.1 <= 1.0] [.t compare 1.1 <= 1.1] [.t compare 1.1 <= 1.2]
} -cleanup {
    destroy .t
} -result {0 1 1}
test text-6.7 {TextWidgetCmd procedure, "compare" option} -setup {
    text .t
} -body {
    .t insert 1.0 "Line 1
abcdefghijklm
12345
Line 4
bOy GIrl .#@? x_yz
!@#$%
Line 7"
    list [.t compare 1.1 == 1.0] [.t compare 1.1 == 1.1] [.t compare 1.1 == 1.2]
} -cleanup {
    destroy .t
} -result {0 1 0}
test text-6.8 {TextWidgetCmd procedure, "compare" option} -setup {
    text .t
} -body {
    .t insert 1.0 "Line 1
abcdefghijklm
12345
Line 4
bOy GIrl .#@? x_yz
!@#$%
Line 7"
    list [.t compare 1.1 >= 1.0] [.t compare 1.1 >= 1.1] [.t compare 1.1 >= 1.2]
} -cleanup {
    destroy .t
} -result {1 1 0}
test text-6.9 {TextWidgetCmd procedure, "compare" option} -setup {
    text .t
} -body {
    .t insert 1.0 "Line 1
abcdefghijklm
12345
Line 4
bOy GIrl .#@? x_yz
!@#$%
Line 7"
    list [.t compare 1.1 > 1.0] [.t compare 1.1 > 1.1] [.t compare 1.1 > 1.2]
} -cleanup {
    destroy .t
} -result {1 0 0}
test text-6.10 {TextWidgetCmd procedure, "compare" option} -setup {
    text .t
} -body {
    .t insert 1.0 "Line 1
abcdefghijklm
12345
Line 4
bOy GIrl .#@? x_yz
!@#$%
Line 7"
    list [.t com 1.1 != 1.0] [.t compare 1.1 != 1.1] [.t compare 1.1 != 1.2]
} -cleanup {
    destroy .t
} -result {1 0 1}
test text-6.11 {TextWidgetCmd procedure, "compare" option} -setup {
    text .t
} -body {
    .t insert 1.0 "Line 1
abcdefghijklm
12345
Line 4
bOy GIrl .#@? x_yz
!@#$%
Line 7"
    .t compare 1.0 <x 1.2
} -cleanup {
    destroy .t
} -returnCodes {error} -result {bad comparison operator "<x": must be <, <=, ==, >=, >, or !=}
test text-6.12 {TextWidgetCmd procedure, "compare" option} -setup {
    text .t
} -body {
    .t insert 1.0 "Line 1
abcdefghijklm
12345
Line 4
bOy GIrl .#@? x_yz
!@#$%
Line 7"
    .t compare 1.0 >> 1.2
} -cleanup {
    destroy .t
} -returnCodes {error} -result {bad comparison operator ">>": must be <, <=, ==, >=, >, or !=}
test text-6.13 {TextWidgetCmd procedure, "compare" option} -setup {
    text .t
} -body {
    .t insert 1.0 "Line 1
abcdefghijklm
12345
Line 4
bOy GIrl .#@? x_yz
!@#$%
Line 7"
    .t compare 1.0 z 1.2
} -cleanup {
    destroy .t
} -returnCodes {error} -result {bad comparison operator "z": must be <, <=, ==, >=, >, or !=}
test text-6.14 {TextWidgetCmd procedure, "compare" option} -setup {
    text .t
} -body {
    .t insert 1.0 "Line 1
abcdefghijklm
12345
Line 4
bOy GIrl .#@? x_yz
!@#$%
Line 7"
    .t co 1.0 z 1.2
} -cleanup {
    destroy .t
} -returnCodes {error} -result {ambiguous option "co": must be bbox, cget, compare, configure, count, debug, delete, dlineinfo, dump, edit, get, image, index, insert, mark, peer, pendingsync, replace, scan, search, see, sync, tag, window, xview, or yview}
# "configure" option is already covered above

test text-7.1 {TextWidgetCmd procedure, "debug" option} -setup {
    text .t
} -body {
    .t debug 0 1
} -cleanup {
    destroy .t
} -returnCodes {error} -result {wrong # args: should be ".t debug boolean"}
test text-7.2 {TextWidgetCmd procedure, "debug" option} -setup {
    text .t
} -body {
    .t de 0 1
} -cleanup {
    destroy .t
} -returnCodes {error} -result {ambiguous option "de": must be bbox, cget, compare, configure, count, debug, delete, dlineinfo, dump, edit, get, image, index, insert, mark, peer, pendingsync, replace, scan, search, see, sync, tag, window, xview, or yview}
test text-7.3 {TextWidgetCmd procedure, "debug" option} -setup {
    text .t
} -body {
    .t debug true
    .t deb
} -cleanup {
    destroy .t
} -result 1
test text-7.4 {TextWidgetCmd procedure, "debug" option} -setup {
    text .t
} -body {
    .t debug false
    .t debug
} -cleanup {
    destroy .t
} -result 0


test text-8.1 {TextWidgetCmd procedure, "delete" option} -setup {
    text .t
} -body {
    .t delete
} -cleanup {
    destroy .t
} -returnCodes {error} -result {wrong # args: should be ".t delete index1 ?index2 ...?"}
test text-8.2 {TextWidgetCmd procedure, "delete" option} -setup {
    text .t
} -body {
    .t delete a b c
} -cleanup {
    destroy .t
} -returnCodes {error} -result {bad text index "a"}
test text-8.3 {TextWidgetCmd procedure, "delete" option} -setup {
    text .t
} -body {
    .t delete @x 2.2
} -cleanup {
    destroy .t
} -returnCodes {error} -result {bad text index "@x"}
test text-8.4 {TextWidgetCmd procedure, "delete" option} -setup {
    text .t
} -body {
    .t insert 1.0 "Line 1
abcdefghijklm
12345"
    .t delete 2.3 @y
} -cleanup {
    destroy .t
} -returnCodes {error} -result {bad text index "@y"}
test text-8.5 {TextWidgetCmd procedure, "delete" option} -setup {
    text .t
} -body {
    .t insert 1.0 "Line 1
abcdefghijklm
12345
Line 4
bOy GIrl .#@? x_yz
!@#$%
Line 7"
    .t configure -state disabled
    .t delete 2.3
    .t get 2.0 2.end
} -cleanup {
    destroy .t
} -result {abcdefghijklm}
test text-8.6 {TextWidgetCmd procedure, "delete" option} -setup {
    text .t
} -body {
    .t insert 1.0 "Line 1
abcdefghijklm
12345
Line 4
bOy GIrl .#@? x_yz
!@#$%
Line 7"
    .t delete 2.3
    .t get 2.0 2.end
} -cleanup {
    destroy .t
} -result {abcefghijklm}
test text-8.7 {TextWidgetCmd procedure, "delete" option} -setup {
    text .t
} -body {
    .t insert 1.0 "Line 1
abcdefghijklm
12345
Line 4
bOy GIrl .#@? x_yz
!@#$%
Line 7"
    .t delete 2.1 2.3
    .t get 2.0 2.end
} -cleanup {
    destroy .t
} -result {adefghijklm}
test text-8.8 {TextWidgetCmd procedure, "delete" option} -setup {
    text .t
} -body {
    .t insert 1.0 "Line 1
abcdefghijklm
12345"
    # All indices are checked before we actually delete anything
    .t delete 2.1 2.3 foo
} -cleanup {
    destroy .t
} -returnCodes {error} -result {bad text index "foo"}
test text-8.9 {TextWidgetCmd procedure, "delete" option} -setup {
    text .t
} -body {
    .t insert 1.0 "Line 1
abcdefghijklm
12345"
# All indices are checked before we actually delete anything
    catch {.t delete 2.1 2.3 foo}
    .t get 2.0 2.end
} -cleanup {
    destroy .t
} -result {abcdefghijklm}
test text-8.10 {TextWidgetCmd procedure, "delete" option} -setup {
    text .t
} -body {
    .t insert 1.0 "Line 1
abcdefghijklm
12345
Line 4
bOy GIrl .#@? x_yz
!@#$%
Line 7"
    # auto-forward one byte if the last "pair" is just one
    .t delete 1.0 end
    .t insert 1.0 "foo\nabcdefghijklm"
    .t delete 2.1 2.3 2.3
    .t get 1.0 end-1c
} -cleanup {
    destroy .t
} -result {foo
aefghijklm}
test text-8.11 {TextWidgetCmd procedure, "delete" option} -setup {
    text .t
} -body {
    # all indices will be ordered before deletion
    .t insert 1.0 "foo\nabcdefghijklm"
    .t delete 2.0 2.3 2.7 2.9 2.4
    .t get 1.0 end-1c
} -cleanup {
    destroy .t
} -result {foo
dfgjklm}
test text-8.12 {TextWidgetCmd procedure, "delete" option} -setup {
    text .t
} -body {
    # and check again with even pairs
    .t insert 1.0 "foo\nabcdefghijklm"
    .t delete 2.0 2.2 2.7 2.9 2.4 2.5
    .t get 1.0 end-1c
} -cleanup {
    destroy .t
} -result {foo
cdfgjklm}
test text-8.13 {TextWidgetCmd procedure, "delete" option} -setup {
    text .t
} -body {
    # we should get the longest range on equal start indices
    .t insert 1.0 "foo\nabcdefghijklm"
    .t delete 2.0 2.2 2.0 2.5 2.0 2.3 2.8 2.7
    .t get 1.0 end-1c
} -cleanup {
    destroy .t
} -result {foo
fghijklm}
test text-8.14 {TextWidgetCmd procedure, "delete" option} -setup {
    text .t
} -body {
    # we should get the longest range on equal start indices
    .t insert 1.0 "foo\nabcdefghijklm"
    .t delete 2.0 2.2 1.2 2.6 2.0 2.5
    .t get 1.0 end-1c
} -cleanup {
    destroy .t
} -result {foghijklm}
test text-8.15 {TextWidgetCmd procedure, "delete" option} -setup {
    text .t
} -body {
    # we should get the longest range on equal start indices
    .t insert 1.0 "foo\nabcdefghijklm"
    .t delete 2.0 2.2 2.0 2.5 1.1 2.3 2.8 2.7
    .t get 1.0 end-1c
} -cleanup {
    destroy .t
} -result {ffghijklm}
test text-8.16 {TextWidgetCmd procedure, "delete" option} -setup {
    text .t
} -body {
    # we should get the watch for overlapping ranges - they should
    # essentially be merged into one span.
    .t insert 1.0 "foo\nabcdefghijklm"
    .t delete 2.0 2.6 2.2 2.8
    .t get 1.0 end-1c
} -cleanup {
    destroy .t
} -result {foo
ijklm}
test text-8.17 {TextWidgetCmd procedure, "delete" option} -setup {
    text .t
} -body {
    # we should get the watch for overlapping ranges - they should
    # essentially be merged into one span.
    .t insert 1.0 "foo\nabcdefghijklm"
    .t delete 2.0 2.6 2.2 2.4
    .t get 1.0 end-1c
} -cleanup {
    destroy .t
} -result {foo
ghijklm}
test text-8.18 {TextWidgetCmd procedure, "replace" option} -setup {
    text .t
} -body {
    .t insert 1.0 "Line 1
abcdefghijklm
12345"
    .t replace 1.3 2.3
} -cleanup {
    destroy .t
} -returnCodes {error} -result {wrong # args: should be ".t replace index1 index2 chars ?tagList chars tagList ...?"}
test text-8.19 {TextWidgetCmd procedure, "replace" option} -setup {
    text .t
} -body {
    .t insert 1.0 "Line 1
abcdefghijklm
12345"
    .t replace 3.1 2.3 foo
} -cleanup {
    destroy .t
} -returnCodes {error} -result {index "2.3" before "3.1" in the text}
test text-8.20 {TextWidgetCmd procedure, "replace" option} -setup {
    text .t
} -body {
    .t insert 1.0 "Line 1
abcdefghijklm
12345
Line 4
bOy GIrl .#@? x_yz
!@#$%
Line 7"
    .t replace 2.1 2.3 foo
} -cleanup {
    destroy .t
} -returnCodes ok -result {}
test text-8.21 {TextWidgetCmd procedure, "replace" option with undo} -setup {
    text .t
} -body {
    .t insert 1.0 "Line 1
abcdefghijklm
12345
Line 4
bOy GIrl .#@? x_yz
!@#$%
Line 7"
    set prevtext [.t get 1.0 end-1c]
    .t configure -undo 0
    .t configure -undo 1
    # Ensure it is treated as a single undo action
    .t replace 2.1 2.3 foo
    .t edit undo
    string equal [.t get 1.0 end-1c] $prevtext
} -cleanup {
    destroy .t
} -result 1
test text-8.22 {TextWidgetCmd procedure, "replace" option with undo} -setup {
    text .t
    set res {}
} -body {
    .t insert 1.0 "Line 1
aefghijklm
12345
Line 4
bOy GIrl .#@? x_yz
!@#$%
Line 7"
    .t configure -undo 0
    .t configure -undo 1
    .t replace 2.1 2.3 foo
    # Ensure we can override a text widget and intercept undo
    # actions.  If in the future a different mechanism is available
    # to do this, then we should be able to change this test.  The
    # behaviour tested for here is not, strictly speaking, documented.
    rename .t test.t
    proc .t {args} { lappend ::res $args ; uplevel 1 test.t $args }
    .t edit undo
    return $res
} -cleanup {
    rename .t {}
    rename test.t .t
    destroy .t
} -result [list {edit undo} {delete 2.1 2.4} {mark set insert 2.1} {see insert} \
                {mark set tk::undoMarkL2 2.1} {mark set tk::undoMarkR2 2.4} \
                {mark gravity tk::undoMarkL2 left} {mark gravity tk::undoMarkR2 right} \
                {insert 2.1 ef} {mark set insert 2.3} {see insert} \
                {mark set tk::undoMarkL1 2.1} {mark set tk::undoMarkR1 2.3} \
                {mark gravity tk::undoMarkL1 left} {mark gravity tk::undoMarkR1 right} \
                {mark names} \
                {index tk::undoMarkL1} {index tk::undoMarkR1} \
                {mark unset tk::undoMarkL1 tk::undoMarkR1} \
                {index tk::undoMarkL2} {index tk::undoMarkR2} \
                {mark unset tk::undoMarkL2 tk::undoMarkR2} \
                {compare 2.1 > 2.3} {compare 2.6 > 2.3} ]

test text-8.23 {TextWidgetCmd procedure, "replace" option with undo} -setup {
    text .t
} -body {
    .t insert 1.0 "Line 1
aefghijklm
12345
Line 4
bOy GIrl .#@? x_yz
!@#$%
Line 7"
    set prevtext [.t get 1.0 end-1c]
    .t configure -undo 0
    .t configure -undo 1
    # Ensure that undo (even composite undo like 'replace')
    # works when the widget shows nothing useful.
    .t replace 2.1 2.3 foo
    .t configure -startline 1 -endline 1
    .t edit undo
    .t configure -startline {} -endline {}
    .t configure -undo 0
    string equal [.t get 1.0 end-1c] $prevtext
} -cleanup {
    destroy .t
} -result 1
test text-8.24 {TextWidgetCmd procedure, "replace" option with peers, undo} -setup {
    text .t
} -body {
    .t insert 1.0 "Line 1
aefghijklm
12345
Line 4
bOy GIrl .#@? x_yz
!@#$%
Line 7"
    set prevtext [.t get 1.0 end-1c]
    .t configure -undo 0
    .t configure -undo 1
    .t peer create .tt -undo 1
# Ensure that undo (even composite undo like 'replace')
# works when the the event took place in one peer, which
# is then deleted, before the undo takes place in another peer.
    .tt replace 2.1 2.3 foo
    .tt configure -startline 1 -endline 1
    destroy .tt
    .t edit undo
    .t configure -startline {} -endline {}
    .t configure -undo 0
    string equal [.t get 1.0 end-1c] $prevtext
} -cleanup {
    destroy .t
} -result 1
test text-8.25 {TextWidgetCmd procedure, "replace" option with peers, undo} -setup {
    text .t
} -body {
    .t insert 1.0 "Line 1
aefghijklm
12345
Line 4
bOy GIrl .#@? x_yz
!@#$%
Line 7"
    set prevtext [.t get 1.0 end-1c]
    .t configure -undo 0
    .t configure -undo 1
    .t peer create .tt -undo 1
# Ensure that undo (even composite undo like 'replace')
# works when the the event took place in one peer, which
# is then deleted, before the undo takes place in another peer
# which isn't showing everything.
    .tt replace 2.1 2.3 foo
    set res [.tt get 2.1 2.4]
    .tt configure -startline 1 -endline 1
    destroy .tt
    .t configure -startline 3 -endline 4
# msg will actually be set to a silently ignored error message here,
# (that the .tt command doesn't exist), but that is not important.
    lappend res [catch {.t edit undo}]
    .t configure -undo 0
    .t configure -startline {} -endline {}
    lappend res [string equal [.t get 1.0 end-1c] $prevtext]
} -cleanup {
    destroy .t
} -result {foo 0 1}
test text-8.26 {TextWidgetCmd procedure, "replace" option crash} -setup {
    text .tt
} -body {
    .tt insert 0.0 foo\n
    .tt replace end-1l end bar
} -cleanup {
    destroy .tt
} -result {}
test text-8.27 {TextWidgetCmd procedure, "replace" option crash} -setup {
    text .tt
} -body {
    .tt insert 0.0 \na
    for {set i 0} {$i < 2} {incr i} {
        .tt replace 2.0 3.0 b
    }
} -cleanup {
    destroy .tt
} -result {}
test text-8.28 {TextWidgetCmd procedure, "replace" option crash} -setup {
    text .tt
} -body {
    .tt insert end "foo\n"
    .tt tag add sel 1.0 end
    .tt replace sel.first sel.last "bar"
} -cleanup {
    destroy .tt
} -result {}


test text-9.1 {TextWidgetCmd procedure, "get" option} -setup {
    text .t
} -body {
    .t get
} -cleanup {
    destroy .t
} -returnCodes {error} -result {wrong # args: should be ".t get ?-displaychars? ?--? index1 ?index2 ...?"}
test text-9.2 {TextWidgetCmd procedure, "get" option} -setup {
    text .t
} -body {
    .t get a b c
} -cleanup {
    destroy .t
} -returnCodes {error} -result {bad text index "a"}
test text-9.3 {TextWidgetCmd procedure, "get" option} -setup {
    text .t
} -body {
    .t get @q 3.1
} -cleanup {
    destroy .t
} -returnCodes {error} -result {bad text index "@q"}
test text-9.4 {TextWidgetCmd procedure, "get" option} -setup {
    text .t
} -body {
    .t get 3.1 @r
} -cleanup {
    destroy .t
} -returnCodes {error} -result {bad text index "@r"}
test text-9.5 {TextWidgetCmd procedure, "get" option} -setup {
    text .t
} -body {
    .t insert 1.0 "Line 1
aefghijklm
12345
Line 4
bOy GIrl .#@? x_yz
!@#$%
Line 7"
    .t get 5.7 5.3
} -cleanup {
    destroy .t
} -result {}
test text-9.6 {TextWidgetCmd procedure, "get" option} -setup {
    text .t
} -body {
    .t insert 1.0 "Line 1
aefghijklm
12345
Line 4
bOy GIrl .#@? x_yz
!@#$%
Line 7"
    .t get 5.3 5.5
} -cleanup {
    destroy .t
} -result { G}
test text-9.7 {TextWidgetCmd procedure, "get" option} -setup {
    text .t
} -body {
    .t insert 1.0 "Line 1
aefghijklm
12345
Line 4
bOy GIrl .#@? x_yz
!@#$%
Line 7"
    .t get 5.3 end
} -cleanup {
    destroy .t
} -result { GIrl .#@? x_yz
!@#$%
Line 7
}
test text-9.8 {TextWidgetCmd procedure, "get" option} -setup {
    text .t
} -body {
    .t insert 1.0 "Line 1
aefghijklm
12345
Line 4
bOy GIrl .#@? x_yz
!@#$%
Line 7"
    .t get 5.2 5.7
} -cleanup {
    destroy .t
} -result {y GIr}
test text-9.9 {TextWidgetCmd procedure, "get" option} -setup {
    text .t
} -body {
    .t insert 1.0 "Line 1
aefghijklm
12345
Line 4
bOy GIrl .#@? x_yz
!@#$%
Line 7"
    .t get 5.2
} -cleanup {
    destroy .t
} -result {y}
test text-9.10 {TextWidgetCmd procedure, "get" option} -setup {
    text .t
} -body {
    .t insert 1.0 "Line 1
aefghijklm
12345
Line 4
bOy GIrl .#@? x_yz
!@#$%
Line 7"
    .t get 5.2 5.4
} -cleanup {
    destroy .t
} -result {y }
test text-9.11 {TextWidgetCmd procedure, "get" option} -setup {
    text .t
} -body {
    .t insert 1.0 "Line 1
aefghijklm
12345
Line 4
bOy GIrl .#@? x_yz
!@#$%
Line 7"
    .t get 5.2 5.4 5.4
} -cleanup {
    destroy .t
} -result {{y } G}
test text-9.12 {TextWidgetCmd procedure, "get" option} -setup {
    text .t
} -body {
    .t insert 1.0 "Line 1
aefghijklm
12345
Line 4
bOy GIrl .#@? x_yz
!@#$%
Line 7"
    .t get 5.2 5.4 5.4 5.5
} -cleanup {
    destroy .t
} -result {{y } G}
test text-9.13 {TextWidgetCmd procedure, "get" option} -setup {
    text .t
} -body {
    .t insert 1.0 "Line 1
aefghijklm
12345
Line 4
bOy GIrl .#@? x_yz
!@#$%
Line 7"
    .t get 5.2 5.4 5.5 "5.5+5c"
} -cleanup {
    destroy .t
} -result {{y } {Irl .}}
test text-9.14 {TextWidgetCmd procedure, "get" option} -setup {
    text .t
} -body {
    .t insert 1.0 "Line 1
aefghijklm
12345
Line 4
bOy GIrl .#@? x_yz
!@#$%
Line 7"
    .t get 5.2 5.4 5.4 5.5 end-3c
} -cleanup {
    destroy .t
} -result {{y } G { }}
test text-9.15 {TextWidgetCmd procedure, "get" option} -setup {
    text .t
} -body {
    .t insert 1.0 "Line 1
aefghijklm
12345
Line 4
bOy GIrl .#@? x_yz
!@#$%
Line 7"
    .t get 5.2 5.4 5.4 5.5 end-3c end
} -cleanup {
    destroy .t
} -result {{y } G { 7
}}
test text-9.16 {TextWidgetCmd procedure, "get" option} -setup {
    text .t
} -body {
    .t insert 1.0 "Line 1
aefghijklm
12345
Line 4
bOy GIrl .#@? x_yz
!@#$%
Line 7"
    .t get 5.2 5.3 5.4 5.3
} -cleanup {
    destroy .t
} -result {y}
test text-9.17 {TextWidgetCmd procedure, "get" option} -setup {
    text .t
} -body {
    .t insert 1.0 "Line 1
aefghijklm
12345
Line 4
bOy GIrl .#@? x_yz
!@#$%
Line 7"
    .t index "5.2 +3 indices"
} -cleanup {
    destroy .t
} -result {5.5}
test text-9.18 {TextWidgetCmd procedure, "get" option} -setup {
    text .t
} -body {
    .t insert 1.0 "Line 1
aefghijklm
12345
Line 4
bOy GIrl .#@? x_yz
!@#$%
Line 7"
    .t index "5.2 +3chars"
} -cleanup {
    destroy .t
} -result {5.5}
test text-9.19 {TextWidgetCmd procedure, "get" option} -setup {
    text .t
} -body {
    .t insert 1.0 "Line 1
aefghijklm
12345
Line 4
bOy GIrl .#@? x_yz
!@#$%
Line 7"
    .t index "5.2 +3displayindices"
} -cleanup {
    destroy .t
} -result {5.5}
test text-9.20 {TextWidgetCmd procedure, "get" option} -setup {
    text .t
} -body {
    .t insert 1.0 "Line 1
aefghijklm
12345
Line 4
bOy GIrl .#@? x_yz
!@#$%
Line 7"
    .t tag configure elide -elide 1
    .t tag add elide 5.2 5.4
    .t get 5.2 5.4 5.5 foo
} -cleanup {
    destroy .t
} -returnCodes {error} -result {bad text index "foo"}
test text-9.21 {TextWidgetCmd procedure, "get" option} -setup {
    text .t
} -body {
    .t insert 1.0 "Line 1
aefghijklm
12345
Line 4
bOy GIrl .#@? x_yz
!@#$%
Line 7"
    .t tag configure elide -elide 1
    .t tag add elide 5.2 5.4
    .t get 5.2 5.4 5.4 5.5 end-3c end
} -cleanup {
    destroy .t
} -result {{y } G { 7
}}
test text-9.22 {TextWidgetCmd procedure, "get" option} -setup {
    text .t
} -body {
    .t insert 1.0 "Line 1
aefghijklm
12345
Line 4
bOy GIrl .#@? x_yz
!@#$%
Line 7"
    .t tag configure elide -elide 1
    .t tag add elide 5.2 5.4
    .t get -displaychars 5.2 5.4 5.4 5.5 end-3c end
} -cleanup {
    destroy .t
} -result {{} G { 7
}}
test text-9.23 {TextWidgetCmd procedure, "get" option} -setup {
    text .t
} -body {
    .t insert 1.0 "Line 1
aefghijklm
12345
Line 4
bOy GIrl .#@? x_yz
!@#$%
Line 7"
    .t tag configure elide -elide 1
    .t tag add elide 5.2 5.4
    list [.t index "5.1 +4indices"] [.t index "5.1+4d indices"]
} -cleanup {
    destroy .t
} -result {5.5 5.7}
test text-9.24 {TextWidgetCmd procedure, "get" option} -setup {
    text .t
} -body {
    .t insert 1.0 "Line 1
aefghijklm
12345
Line 4
bOy GIrl .#@? x_yz
!@#$%
Line 7"
    .t tag configure elide -elide 1
    .t tag add elide 5.2 5.4
    list [.t index "5.1 +4a chars"] [.t index "5.1+4d chars"]
} -cleanup {
    destroy .t
} -result {5.5 5.7}
test text-9.25 {TextWidgetCmd procedure, "get" option} -setup {
    text .t
} -body {
    .t insert 1.0 "Line 1
aefghijklm
12345
Line 4
bOy GIrl .#@? x_yz
!@#$%
Line 7"
    .t tag configure elide -elide 1
    .t tag add elide 5.2 5.4
    list [.t index "5.5 -4indices"] [.t index "5.7-4d indices"]
} -cleanup {
    destroy .t
} -result {5.1 5.1}
test text-9.26 {TextWidgetCmd procedure, "get" option} -setup {
    text .t
} -body {
    .t insert 1.0 "Line 1
aefghijklm
12345
Line 4
bOy GIrl .#@? x_yz
!@#$%
Line 7"
    .t tag configure elide -elide 1
    .t tag add elide 5.2 5.4
    list [.t index "5.5 -4a chars"] [.t index "5.7-4d chars"]
} -cleanup {
    destroy .t
} -result {5.1 5.1}
test text-9.27 {TextWidgetCmd procedure, "get" option} -setup {
    text .t
} -body {
    .t insert 1.0 "Line 1
aefghijklm
12345
Line 4
bOy GIrl .#@? x_yz
!@#$%
Line 7"
    .t tag configure elide -elide 1
    .t tag add elide 5.2 5.4
    .t window create 5.4
    list [.t index "5.1 +4indices"] [.t index "5.1+4d indices"]
} -cleanup {
    destroy .t
} -result {5.5 5.7}
test text-9.28 {TextWidgetCmd procedure, "get" option} -setup {
    text .t
} -body {
    .t insert 1.0 "Line 1
aefghijklm
12345
Line 4
bOy GIrl .#@? x_yz
!@#$%
Line 7"
    .t tag configure elide -elide 1
    .t tag add elide 5.2 5.4
    .t window create 5.4
    list [.t index "5.1 +4a chars"] [.t index "5.1+4d chars"]
} -cleanup {
    destroy .t
} -result {5.6 5.8}
test text-9.29 {TextWidgetCmd procedure, "get" option} -setup {
    text .t
} -body {
    .t insert 1.0 "Line 1
aefghijklm
12345
Line 4
bOy GIrl .#@? x_yz
!@#$%
Line 7"
    .t tag configure elide -elide 1
    .t tag add elide 5.2 5.4
    .t window create 5.4
    list [.t index "5.5 -4indices"] [.t index "5.7-4d indices"]
} -cleanup {
    destroy .t
} -result {5.1 5.1}
test text-9.30 {TextWidgetCmd procedure, "get" option} -setup {
    text .t
} -body {
    .t insert 1.0 "Line 1
aefghijklm
12345
Line 4
bOy GIrl .#@? x_yz
!@#$%
Line 7"
    .t tag configure elide -elide 1
    .t tag add elide 5.2 5.4
    .t window create 5.4
    list [.t index "5.6 -4a chars"] [.t index "5.8-4d chars"]
} -cleanup {
    destroy .t
} -result {5.1 5.1}
test text-9.31 {TextWidgetCmd procedure, "get" option} -setup {
    text .t
} -body {
    .t insert 1.0 "Line 1
aefghijklm
12345
Line 4
bOy GIrl .#@? x_yz
!@#$%
Line 7"
    .t tag configure elide -elide 1
    .t tag add elide 5.2 5.4
    .t window create 5.4
    .t delete 5.4
    .t tag add elide 5.5 5.6
    .t get -displaychars 5.2 5.8
} -cleanup {
    destroy .t
} -result {Grl}


test text-10.1 {TextWidgetCmd procedure, "count" option} -setup {
    text .t
} -body {
    .t count
} -cleanup {
    destroy .t
} -returnCodes {error} -result {wrong # args: should be ".t count ?-option value ...? index1 index2"}
test text-10.2 {TextWidgetCmd procedure, "count" option} -setup {
    text .t
} -body {
    .t count blah 1.0 2.0
} -cleanup {
    destroy .t
} -returnCodes {error} -result {bad option "blah": must be -chars, -displaychars, -displayindices, -displaylines, -indices, -lines, -update, -xpixels, or -ypixels}
test text-10.3 {TextWidgetCmd procedure, "count" option} -setup {
    text .t
} -body {
    .t count a b
} -cleanup {
    destroy .t
} -returnCodes {error} -result {bad text index "a"}
test text-10.4 {TextWidgetCmd procedure, "count" option} -setup {
    text .t
} -body {
    .t count @q 3.1
} -cleanup {
    destroy .t
} -returnCodes {error} -result {bad text index "@q"}
test text-10.5 {TextWidgetCmd procedure, "count" option} -setup {
    text .t
} -body {
    .t count 3.1 @r
} -cleanup {
    destroy .t
} -returnCodes {error} -result {bad text index "@r"}
test text-10.6 {TextWidgetCmd procedure, "count" option} -setup {
    text .t
    .t insert 1.0 "Line 1
aefghijklm
12345
Line 4
bOy GIrl .#@? x_yz
!@#$%
Line 7"
} -body {
    .t count 5.7 5.3
} -cleanup {
    destroy .t
} -result -4
test text-10.7 {TextWidgetCmd procedure, "count" option} -setup {
    text .t
    .t insert 1.0 "Line 1
aefghijklm
12345
Line 4
bOy GIrl .#@? x_yz
!@#$%
Line 7"
} -body {
    .t count 5.3 5.5
} -cleanup {
    destroy .t
} -result 2
test text-10.8 {TextWidgetCmd procedure, "count" option} -setup {
    text .t
} -body {
    .t insert 1.0 "Line 1
aefghijklm
12345
Line 4
bOy GIrl .#@? x_yz
!@#$%
Line 7"
    .t count 5.3 end
} -cleanup {
    destroy .t
} -result 29
test text-10.9 {TextWidgetCmd procedure, "count" option} -setup {
    text .t
    .t insert 1.0 "Line 1
aefghijklm
12345
Line 4
bOy GIrl .#@? x_yz
!@#$%
Line 7"
} -body {
    .t count 5.2 5.7
} -cleanup {
    destroy .t
} -result 5
test text-10.10 {TextWidgetCmd procedure, "count" option} -setup {
    text .t
    .t insert 1.0 "Line 1
aefghijklm
12345
Line 4
bOy GIrl .#@? x_yz
!@#$%
Line 7"
} -body {
    .t count 5.2 5.3
} -cleanup {
    destroy .t
} -result 1
test text-10.11 {TextWidgetCmd procedure, "count" option} -setup {
    text .t
    .t insert 1.0 "Line 1
aefghijklm
12345
Line 4
bOy GIrl .#@? x_yz
!@#$%
Line 7"
} -body {
    .t count 5.2 5.4
} -cleanup {
    destroy .t
} -result 2
test text-10.12 {TextWidgetCmd procedure, "count" option} -setup {
    text .t
    .t insert 1.0 "Line 1
aefghijklm
12345
Line 4
bOy GIrl .#@? x_yz
!@#$%
Line 7"
} -body {
    .t count 5.2 foo
} -cleanup {
    destroy .t
} -returnCodes {error} -result {bad text index "foo"}
test text-10.13 {TextWidgetCmd procedure, "count" option} -setup {
    text .t
} -body {
    .t insert 1.0 "Line 1
aefghijklm
12345
Line 4
bOy GIrl .#@? x_yz
!@#$%
Line 7"
    .t tag configure elide -elide 1
    .t tag add elide 2.2 3.4
    .t count -displayindices 2.0 3.0
} -cleanup {
    destroy .t
} -result 2
test text-10.14 {TextWidgetCmd procedure, "count" option} -setup {
    text .t
} -body {
    .t insert 1.0 "Line 1
aefghijklm
12345
Line 4
bOy GIrl .#@? x_yz
!@#$%
Line 7"
    .t tag configure elide -elide 1
    .t tag add elide 2.2 3.4
    .t count -displayindices 2.2 3.0
} -cleanup {
    destroy .t
} -result 0
test text-10.15 {TextWidgetCmd procedure, "count" option} -setup {
    text .t
} -body {
    .t insert 1.0 "Line 1
aefghijklm
12345
Line 4
bOy GIrl .#@? x_yz
!@#$%
Line 7"
    .t tag configure elide -elide 1
    .t tag add elide 2.2 3.4
    .t tag add elide 4.0 4.1
    .t count -displayindices 2.0 4.2
} -cleanup {
    destroy .t
} -result 5
test text-10.16 {TextWidgetCmd procedure, "count" option} -setup {
    text .t
} -body {
    .t insert 1.0 "Line 1
aefghijklm
12345
Line 4
bOy GIrl .#@? x_yz
!@#$%
Line 7"
    .t tag configure elide -elide 1
    .t tag add elide 2.2 3.4
# Create one visible and one invisible window
    frame .t.w1
    frame .t.w2
# Creating this window here means that the elidden text
# now starts at 2.3
    .t window create 2.1 -window .t.w1
    .t window create 3.1 -window .t.w2
    .t count -displayindices 2.0 3.0
} -cleanup {
    destroy .t
} -result 3
test text-10.17 {TextWidgetCmd procedure, "count" option} -setup {
    text .t
} -body {
    .t insert 1.0 "Line 1
aefghijklm
12345
Line 4
bOy GIrl .#@? x_yz
!@#$%
Line 7"
    .t tag configure elide -elide 1
    .t tag add elide 2.2 3.4
# Create one visible and one invisible window
    frame .t.w1
    frame .t.w2
# Creating this window here means that the elidden text
# now starts at 2.3
    .t window create 2.1 -window .t.w1
    .t window create 3.1 -window .t.w2
    .t count -displayindices 2.2 3.0
} -cleanup {
    destroy .t
} -result 1
test text-10.18 {TextWidgetCmd procedure, "count" option} -setup {
    text .t
} -body {
    .t insert 1.0 "Line 1
aefghijklm
12345
Line 4
bOy GIrl .#@? x_yz
!@#$%
Line 7"
    .t tag configure elide -elide 1
    .t tag add elide 2.2 3.4
    .t tag add elide 4.0 4.1
# Create one visible and one invisible window
    frame .t.w1
    frame .t.w2
    .t mark set a 2.2
# Creating this window here means that the elidden text
# now starts at 2.3, but 'a' is automatically moved to 2.3
    .t window create 2.1 -window .t.w1
    .t window create 3.1 -window .t.w2
    .t count -displayindices a 3.0
} -cleanup {
    destroy .t
} -result 0
test text-10.19 {TextWidgetCmd procedure, "count" option} -setup {
    text .t
} -body {
    .t insert 1.0 "Line 1
aefghijklm
12345
Line 4
bOy GIrl .#@? x_yz
!@#$%
Line 7"
    .t tag configure elide -elide 1
    .t tag add elide 2.2 3.4
    .t tag add elide 4.0 4.1
# Create one visible and one invisible window
    frame .t.w1
    frame .t.w2
# Creating this window here means that the elidden text
# now starts at 2.3
    .t window create 2.1 -window .t.w1
    .t window create 3.1 -window .t.w2
    .t count -displayindices 2.0 4.2
} -cleanup {
    destroy .t
} -result 6
test text-10.20 {TextWidgetCmd procedure, "count" option} -setup {
    text .t
} -body {
    .t insert 1.0 "Line 1
aefghijklm
12345
Line 4
bOy GIrl .#@? x_yz
!@#$%
Line 7"
    .t tag configure elide -elide 1
    .t tag add elide 2.2 3.4
    .t tag add elide 4.0 4.1
# Create one visible and one invisible window
    frame .t.w1
    frame .t.w2
# Creating this window here means that the elidden text
# now starts at 2.3
    .t window create 2.1 -window .t.w1
    .t window create 3.1 -window .t.w2
    .t count -displaychars 2.0 3.0
} -cleanup {
    destroy .t
} -result 2
test text-10.21 {TextWidgetCmd procedure, "count" option} -setup {
    text .t
} -body {
    .t insert 1.0 "Line 1
aefghijklm
12345
Line 4
bOy GIrl .#@? x_yz
!@#$%
Line 7"
    .t tag configure elide -elide 1
    .t tag add elide 2.2 3.4
    .t tag add elide 4.0 4.1
# Create one visible and one invisible window
    frame .t.w1
    frame .t.w2
# Creating this window here means that the elidden text
# now starts at 2.3
    .t window create 2.1 -window .t.w1
    .t window create 3.1 -window .t.w2
    .t count -displaychars 2.2 3.0
} -cleanup {
    destroy .t
} -result 1
test text-10.22 {TextWidgetCmd procedure, "count" option} -setup {
    text .t
} -body {
    .t insert 1.0 "Line 1
aefghijklm
12345
Line 4
bOy GIrl .#@? x_yz
!@#$%
Line 7"
    .t tag configure elide -elide 1
    .t tag add elide 2.2 3.4
    .t tag add elide 4.0 4.1
    .t mark set a 2.2
# Create one visible and one invisible window
    frame .t.w1
    frame .t.w2
# Creating this window here means that the elidden text
# now starts at 2.3, but 'a' is automatically moved to 2.3
    .t window create 2.1 -window .t.w1
    .t window create 3.1 -window .t.w2
    .t count -displaychars a 3.0
} -cleanup {
    destroy .t
} -result 0
test text-10.23 {TextWidgetCmd procedure, "count" option} -setup {
    text .t
} -body {
    .t insert 1.0 "Line 1
aefghijklm
12345
Line 4
bOy GIrl .#@? x_yz
!@#$%
Line 7"
    .t tag configure elide -elide 1
    .t tag add elide 2.2 3.4
    .t tag add elide 4.0 4.1
# Create one visible and one invisible window
    frame .t.w1
    frame .t.w2
# Creating this window here means that the elidden text
# now starts at 2.3
    .t window create 2.1 -window .t.w1
    .t window create 3.1 -window .t.w2
    .t count -displaychars 2.0 4.2
} -cleanup {
    destroy .t
} -result 5
test text-10.24 {TextWidgetCmd procedure, "count" option} -setup {
    text .t
} -body {
    .t insert 1.0 "Line 1
aefghijklm
12345
Line 4
bOy GIrl .#@? x_yz
!@#$%
Line 7"
    .t tag configure elide -elide 1
    .t tag add elide 2.2 3.4
    .t tag add elide 4.0 4.1
# Create one visible and one invisible window
    frame .t.w1
    frame .t.w2
# Creating this window here means that the elidden text
# now starts at 2.3
    .t window create 2.1 -window .t.w1
    .t window create 3.1 -window .t.w2
    .t count -displaychars 2.0 4.2
    list [.t count -indices 2.2 3.0] [.t count 2.2 3.0]
} -cleanup {
    destroy .t
} -result {10 10}
test text-10.25 {TextWidgetCmd procedure, "count" option} -setup {
    text .t
} -body {
    .t insert 1.0 "Line 1
aefghijklm
12345
Line 4
bOy GIrl .#@? x_yz
!@#$%
Line 7"
    .t tag configure elide -elide 1
    .t tag add elide 2.2 3.4
    .t tag add elide 4.0 4.1
    .t mark set a 2.2
# Create one visible and one invisible window
    frame .t.w1
    frame .t.w2
# Creating this window here means that the elidden text
# now starts at 2.3, but 'a' is automatically moved to 2.3
    .t window create 2.1 -window .t.w1
    .t window create 3.1 -window .t.w2
    list [.t count -indices a 3.0] [.t count a 3.0]
} -cleanup {
    destroy .t
} -result {9 9}
test text-10.26 {TextWidgetCmd procedure, "count" option} -setup {
    text .t
} -body {
    .t insert 1.0 "Line 1
aefghijklm
12345
Line 4
bOy GIrl .#@? x_yz
!@#$%
Line 7"
    .t tag configure elide -elide 1
    .t tag add elide 2.2 3.4
    .t tag add elide 4.0 4.1
# Create one visible and one invisible window
    frame .t.w1
    frame .t.w2
# Creating this window here means that the elidden text
# now starts at 2.3
    .t window create 2.1 -window .t.w1
    .t window create 3.1 -window .t.w2
    .t count -displaychars 2.0 4.2
    .t count -indices 2.0 4.2
} -cleanup {
    destroy .t
} -result 21
test text-10.27 {TextWidgetCmd procedure, "count" option} -setup {
    text .t
} -body {
    .t insert 1.0 "Line 1
aefghijklm
12345
Line 4
bOy GIrl .#@? x_yz
!@#$%
Line 7"
    .t tag configure elide -elide 1
    .t tag add elide 2.2 3.4
    .t tag add elide 4.0 4.1
# Create one visible and one invisible window
    frame .t.w1
    frame .t.w2
# Creating this window here means that the elidden text
# now starts at 2.3
    .t window create 2.1 -window .t.w1
    .t window create 3.1 -window .t.w2
    .t count -displaychars 2.0 4.2
    .t count -chars 2.2 3.0
} -cleanup {
    destroy .t
} -result 10
test text-10.28 {TextWidgetCmd procedure, "count" option} -setup {
    text .t
} -body {
    .t insert 1.0 "Line 1
aefghijklm
12345
Line 4
bOy GIrl .#@? x_yz
!@#$%
Line 7"
    .t tag configure elide -elide 1
    .t tag add elide 2.2 3.4
    .t tag add elide 4.0 4.1
    .t mark set a 2.2
# Create one visible and one invisible window
    frame .t.w1
    frame .t.w2
# Creating this window here means that the elidden text
# now starts at 2.3, but 'a' is automatically moved to 2.3
    .t window create 2.1 -window .t.w1
    .t window create 3.1 -window .t.w2
    .t count -chars a 3.0
} -cleanup {
    destroy .t
} -result 9
test text-10.29 {TextWidgetCmd procedure, "count" option} -setup {
    text .t
} -body {
    .t insert 1.0 "Line 1
aefghijklm
12345
Line 4
bOy GIrl .#@? x_yz
!@#$%
Line 7"
    .t tag configure elide -elide 1
    .t tag add elide 2.2 3.4
    .t tag add elide 4.0 4.1
# Create one visible and one invisible window
    frame .t.w1
    frame .t.w2
# Creating this window here means that the elidden text
# now starts at 2.3
    .t window create 2.1 -window .t.w1
    .t window create 3.1 -window .t.w2
    .t count -displaychars 2.0 4.2
    .t count -chars 2.0 4.2
} -cleanup {
    destroy .t
} -result 19
test text-10.30 {TextWidgetCmd procedure, "count" option} -setup {
    text .t
} -body {
    .t insert end [string repeat "abcde " 50]\n
    .t insert end [string repeat "fghij " 50]\n
    .t insert end [string repeat "klmno " 50]
    .t count -lines 1.0 end
} -cleanup {
    destroy .t
} -result 3
test text-10.31 {TextWidgetCmd procedure, "count" option} -setup {
    text .t
} -body {
    .t insert end [string repeat "abcde " 50]\n
    .t insert end [string repeat "fghij " 50]\n
    .t insert end [string repeat "klmno " 50]
    .t count -lines end 1.0
} -cleanup {
    destroy .t
} -result -3
test text-10.32 {TextWidgetCmd procedure, "count" option} -setup {
    text .t
} -body {
    .t insert end [string repeat "abcde " 50]\n
    .t insert end [string repeat "fghij " 50]\n
    .t insert end [string repeat "klmno " 50]
    .t count -lines 1.0 2.0 3.0
} -cleanup {
    destroy .t
} -returnCodes {error} -result {bad option "1.0": must be -chars, -displaychars, -displayindices, -displaylines, -indices, -lines, -update, -xpixels, or -ypixels}
test text-10.33 {TextWidgetCmd procedure, "count" option} -setup {
    text .t
} -body {
    .t insert end [string repeat "abcde " 50]\n
    .t insert end [string repeat "fghij " 50]\n
    .t insert end [string repeat "klmno " 50]
    .t count -lines end end
} -cleanup {
    destroy .t
} -result 0
test text-10.34 {TextWidgetCmd procedure, "count" option} -setup {
    text .t
} -body {
    .t insert end [string repeat "abcde " 50]\n
    .t insert end [string repeat "fghij " 50]\n
    .t insert end [string repeat "klmno " 50]
    .t count -lines 1.5 2.5
} -cleanup {
    destroy .t
} -result 1
test text-10.35 {TextWidgetCmd procedure, "count" option} -setup {
    text .t
} -body {
    .t insert end [string repeat "abcde " 50]\n
    .t insert end [string repeat "fghij " 50]\n
    .t insert end [string repeat "klmno " 50]
    .t count -lines 2.5 "2.5 lineend"
} -cleanup {
    destroy .t
} -result 0
test text-10.36 {TextWidgetCmd procedure, "count" option} -setup {
    text .t
} -body {
    .t insert end [string repeat "abcde " 50]\n
    .t insert end [string repeat "fghij " 50]\n
    .t insert end [string repeat "klmno " 50]
    .t count -lines 2.7 "1.0 lineend"
} -cleanup {
    destroy .t
} -result -1
test text-10.37 {TextWidgetCmd procedure, "count" option} -setup {
    text .t
} -body {
    .t insert end [string repeat "abcde " 50]\n
    .t insert end [string repeat "fghij " 50]\n
    .t insert end [string repeat "klmno " 50]
    .t configure -wrap none
    .t count -displaylines 1.0 end
} -cleanup {
    destroy .t
} -result 3
test text-10.38 {TextWidgetCmd procedure, "count" option} -setup {
    text .t -font {Courier -12} -borderwidth 2 -highlightthickness 2
    pack .t -expand 1 -fill both
} -body {
    .t configure -width 20 -height 10
    update
    .t insert end [string repeat "abcde " 50]\n
    .t insert end [string repeat "fghij " 50]\n
    .t insert end [string repeat "klmno " 50]
    .t count -lines -chars -indices -displaylines 1.0 end
} -cleanup {
    destroy .t
} -result {3 903 903 45}
test text-10.39 {TextWidgetCmd procedure, "count" option} -setup {
    text .t
    pack .t
    update
    set res {}
} -body {
    .t insert end "Line 1 - This is Line 1\n"
    .t insert end "Line 2 - This is Line 2\n"
    .t insert end "Line 3 - This is Line 3\n"
    .t insert end "Line 4 - This is Line 4\n"
    .t insert end "Line 5 - This is Line 5\n"
    lappend res [.t count -displaylines 1.19 3.24] [.t count -displaylines 1.0 end]
    .t tag add hidden 2.9 3.17
    .t tag configure hidden -elide true
    lappend res [.t count -displaylines 1.19 3.24] [.t count -displaylines 1.0 end]
} -cleanup {
    destroy .t
} -result {2 6 1 5}
test text-10.40 {TextWidgetCmd procedure, "count" option} -setup {
    text .t
    pack .t
    update
    set res {}
} -body {
    for {set i 1} {$i < 5} {incr i} {
      .t insert end "Line $i+++Line $i---Line $i///Line $i - This is Line [format %c [expr {64+$i}]]\n"
    }
    .t tag configure hidden -elide true
    .t tag add hidden 2.15 3.10
    .t configure -wrap none
    set res [.t count -displaylines 2.0 3.0]
} -cleanup {
    destroy .t
} -result 0
test text-10.41 {TextWidgetCmd procedure, "count" option} -setup {
    toplevel .mytop
    pack [text .mytop.t -font TkFixedFont -bd 0 -padx 0 -wrap char]
    set spec [font measure TkFixedFont "Line 1+++Line 1---Li"]  ; # 20 chars
    append spec x300+0+0
    wm geometry .mytop $spec
    .mytop.t delete 1.0 end
    update
    set res {}
} -body {
    for {set i 1} {$i < 5} {incr i} {
      #                    0          1          2          3          4
      #                    012345 678901234 567890123 456789012 34567890123456789
      .mytop.t insert end "Line $i+++Line $i---Line $i///Line $i - This is Line [format %c [expr {64+$i}]]\n"
    }
    .mytop.t tag configure hidden -elide true
    .mytop.t tag add hidden 2.30 3.10
    lappend res [.mytop.t count -displaylines 2.0 3.0]
    lappend res [.mytop.t count -displaylines 2.0 3.50]
} -cleanup {
    destroy .mytop
} -result {1 3}
test text-10.42 {TextWidgetCmd procedure, "count" option} -setup {
    text .t
    pack .t
    update
    set res {}
} -body {
    for {set i 1} {$i < 25} {incr i} {
        .t insert end "Line $i\n"
    }
    .t tag configure hidden -elide true
    .t tag add hidden 5.7 11.0
    update
    # next line to be fully sure that asynchronous line heights calculation is
    # up-to-date otherwise this test may fail (depending on the computer
    # performance), especially when the . toplevel has small height
    .t sync
    set y1 [lindex [.t yview] 1]
    .t count -displaylines 5.0 11.0
    set y2 [lindex [.t yview] 1]
    .t count -displaylines 5.0 12.0
    set y3 [lindex [.t yview] 1]
    list [expr {$y1 == $y2}] [expr {$y1 == $y3}]
} -cleanup {
    destroy .t
} -result {1 1}


test text-11.1 {counting with tag priority eliding} -setup {
    text .t -font {Courier -12} -borderwidth 2 -highlightthickness 2
    pack .t -expand 1 -fill both
} -body {
    .t insert end "hello"
    .t configure -wrap none
    list [.t count -displaychars 1.0 1.0] \
      [.t count -displaychars 1.0 1.1] \
      [.t count -displaychars 1.0 1.2] \
      [.t count -displaychars 1.0 1.3] \
      [.t count -displaychars 1.0 1.4] \
      [.t count -displaychars 1.0 1.5] \
      [.t count -displaychars 1.0 1.6] \
      [.t count -displaychars 1.0 2.6] \
} -cleanup {
    destroy .t
} -result {0 1 2 3 4 5 5 6}
test text-11.2 {counting with tag priority eliding} -setup {
    text .t -font {Courier -12} -borderwidth 2 -highlightthickness 2
    pack .t -expand 1 -fill both
} -body {
    .t insert end "hello"
    .t tag configure elide1 -elide 0
    .t tag add elide1 1.2 1.4
    .t count -displaychars 1.0 1.5
} -cleanup {
    destroy .t
} -result 5
test text-11.3 {counting with tag priority eliding} -setup {
    text .t -font {Courier -12} -borderwidth 2 -highlightthickness 2
} -body {
    .t insert end "hello"
# Newer tags are higher priority
    .t tag configure elide1 -elide 0
    .t tag configure elide2 -elide 1
    .t tag add elide1 1.2 1.4
    .t tag add elide2 1.2 1.4
    .t count -displaychars 1.0 1.5
} -cleanup {
    destroy .t
} -result 3
test text-11.4 {counting with tag priority eliding}  -setup {
    text .t -font {Courier -12} -borderwidth 2 -highlightthickness 2
    set res {}
} -body {
    .t insert end "hello"
# Newer tags are higher priority
    .t tag configure elide1 -elide 0
    .t tag configure elide2 -elide 1
    .t tag add elide1 1.2 1.4
    .t tag add elide2 1.2 1.4
    .t tag add elide1 1.2 1.4
    lappend res [.t count -displaychars 1.0 1.5]
    .t delete 1.0 end
    .t insert end "hello"
    .t tag add elide1 1.2 1.4
    .t tag add elide2 1.2 1.4
    lappend res [.t count -displaychars 1.0 1.5]
} -cleanup {
    destroy .t
} -result {3 3}
test text-11.5 {counting with tag priority eliding}  -setup {
    text .t -font {Courier -12} -borderwidth 2 -highlightthickness 2
    set res {}
} -body {
    .t insert end "hello"
# Newer tags are higher priority
    .t tag configure elide1 -elide 0
    .t tag configure elide2 -elide 1
    .t tag configure elide3 -elide 0
    .t tag add elide1 1.2 1.4
    .t tag add elide2 1.2 1.4
    .t tag add elide3 1.2 1.4
    lappend res [.t count -displaychars 1.0 1.5]
    .t delete 1.0 end
    .t insert end "hello"
    .t tag add elide3 1.2 1.4
    .t tag add elide3 1.2 1.4
    lappend res [.t count -displaychars 1.0 1.5]
} -cleanup {
    destroy .t
} -result {5 5}
test text-11.6 {counting with tag priority eliding}  -setup {
    text .t -font {Courier -12} -borderwidth 2 -highlightthickness 2
    set res {}
} -body {
    .t insert end "hello"
# Newer tags are higher priority
    .t tag configure elide1 -elide 0
    .t tag configure elide2 -elide 1
    .t tag configure elide3 -elide 0
    .t tag configure elide4 -elide 1
    .t tag add elide2 1.2 1.4
    .t tag add elide3 1.2 1.4
    .t tag add elide4 1.2 1.4
    .t tag add elide1 1.2 1.4
    lappend res [.t count -displaychars 1.0 1.5]
    .t delete 1.0 end
    .t insert end "hello"
    .t tag add elide1 1.2 1.4
    .t tag add elide4 1.2 1.4
    .t tag add elide2 1.2 1.4
    .t tag add elide3 1.2 1.4
    lappend res [.t count -displaychars 1.0 1.5]
} -cleanup {
    destroy .t
} -result {3 3}
test text-11.7 {counting with tag priority eliding}  -setup {
    text .t -font {Courier -12} -borderwidth 2 -highlightthickness 2
    set res {}
} -body {
# Newer tags are higher priority
    .t tag configure elide1 -elide 0
    .t tag configure elide2 -elide 1
    .t tag configure elide3 -elide 0
    .t insert end "hello"
    .t tag add elide2 1.2 1.4
    .t tag add elide3 1.2 1.4
    .t tag add elide1 1.2 1.4
    lappend res [.t count -displaychars 1.0 1.5]
    .t delete 1.0 end
    .t insert end "hello"
    .t tag add elide1 1.2 1.4
    .t tag add elide2 1.2 1.4
    .t tag add elide3 1.2 1.4
    lappend res [.t count -displaychars 1.0 1.5]
} -cleanup {
    destroy .t
} -result {5 5}
test text-11.8 {counting with tag priority eliding} -setup {
    text .t -font {Courier -12} -borderwidth 2 -highlightthickness 2
    pack .t -expand 1 -fill both
    set res {}
} -body {
    .t insert end "hello"
# Newer tags are higher priority
    .t tag configure elide1 -elide 0
    .t tag configure elide2 -elide 1
    .t tag add elide2 1.0 1.5
    .t tag add elide1 1.2 1.4
    lappend res [.t count -displaychars 1.0 1.5]
    lappend res [.t count -displaychars 1.1 1.5]
    lappend res [.t count -displaychars 1.2 1.5]
    lappend res [.t count -displaychars 1.3 1.5]
    .t delete 1.0 end
    .t insert end "hello"
    .t tag add elide1 1.0 1.5
    .t tag add elide2 1.2 1.4
    lappend res [.t count -displaychars 1.0 1.5]
    lappend res [.t count -displaychars 1.1 1.5]
    lappend res [.t count -displaychars 1.2 1.5]
    lappend res [.t count -displaychars 1.3 1.5]
} -cleanup {
    destroy .t
} -result {0 0 0 0 3 2 1 1}
test text-11.9 {counting with tag priority eliding} -setup {
    text .t -font {Courier -12} -borderwidth 2 -highlightthickness 2
    pack .t -expand 1 -fill both
    set res {}
} -body {
    .t tag configure WELCOME -elide 1
    .t tag configure SYSTEM -elide 0
    .t tag configure TRAFFIC -elide 1
    .t insert end "\n" {SYSTEM TRAFFIC}
    .t insert end "\n" WELCOME
    lappend res [.t count -displaychars 1.0 end]
    lappend res [.t count -displaychars 1.0 end-1c]
    lappend res [.t count -displaychars 1.0 1.2]
    lappend res [.t count -displaychars 2.0 end]
    lappend res [.t count -displaychars 2.0 end-1c]
    lappend res [.t index "1.0 +1 indices"]
    lappend res [.t index "1.0 +1 display indices"]
    lappend res [.t index "1.0 +1 display chars"]
    lappend res [.t index end]
    lappend res [.t index "end -1 indices"]
    lappend res [.t index "end -1 display indices"]
    lappend res [.t index "end -1 display chars"]
    lappend res [.t index "end -2 indices"]
    lappend res [.t index "end -2 display indices"]
    lappend res [.t index "end -2 display chars"]
} -cleanup {
    destroy .t
} -result {1 0 0 1 0 2.0 4.0 4.0 4.0 3.0 3.0 3.0 2.0 1.0 1.0}

test text-11a.1 {TextWidgetCmd procedure, "pendingsync" option} -setup {
    destroy .yt
} -body {
    text .yt
    list [catch {.yt pendingsync mytext} msg] $msg
} -cleanup {
    destroy .yt
} -result {1 {wrong # args: should be ".yt pendingsync"}}

test text-11a.2 {TextWidgetCmd procedure, "pendingsync" option} -setup {
    destroy .top.yt .top
} -body {
    toplevel .top
    pack [text .top.yt]
    update
    set content {}
    for {set i 1} {$i < 300} {incr i} {
        append content [string repeat "$i " 15] \n
    }
    .top.yt insert 1.0 $content
    # wait for end of line metrics calculation to get correct $fraction1
    # as a reference
    while {[.top.yt pendingsync]} {update}
    .top.yt yview moveto 1
    set fraction1 [lindex [.top.yt yview] 0]
    set res [expr {$fraction1 > 0}]
    .top.yt delete 1.0 end
    .top.yt insert 1.0 $content
    # ensure the test is relevant
    lappend res [.top.yt pendingsync]
    # asynchronously wait for completion of line metrics calculation
    while {[.top.yt pendingsync]} {update}
    .top.yt yview moveto $fraction1
    set fraction2 [lindex [.top.yt yview] 0]
    lappend res [expr {$fraction1 == $fraction2}]
} -cleanup {
    destroy .top.yt .top
} -result {1 1 1}

test text-11a.11 {TextWidgetCmd procedure, "sync" option} -setup {
    destroy .yt
} -body {
    text .yt
    list [catch {.yt sync mytext} msg] $msg
} -cleanup {
    destroy .yt
} -result {1 {wrong # args: should be ".yt sync ?-command command?"}}
test text-11a.12 {TextWidgetCmd procedure, "sync" option} -setup {
    destroy .top.yt .top
} -body {
    toplevel .top
    pack [text .top.yt]
    update
    set content {}
    # Use long lines so the line metrics will need updating.
    for {set i 1} {$i < 30} {incr i} {
        append content [string repeat "$i " 200] \n
    }
    .top.yt insert 1.0 $content
    # wait for end of line metrics calculation to get correct $fraction1
    # as a reference
    .top.yt sync
    .top.yt yview moveto 1
    set fraction1 [lindex [.top.yt yview] 0]
    set res [expr {$fraction1 > 0}]
    # first case: do not wait for completion of line metrics calculation
    .top.yt delete 1.0 end
    .top.yt insert 1.0 $content
    .top.yt yview moveto $fraction1
    set fraction2 [lindex [.top.yt yview] 0]
    lappend res [expr {$fraction1 == $fraction2}]
    # second case: wait for completion of line metrics calculation
    .top.yt delete 1.0 end
    .top.yt insert 1.0 $content
    .top.yt sync
    .top.yt yview moveto $fraction1
    set fraction2 [lindex [.top.yt yview] 0]
    lappend res [expr {$fraction1 == $fraction2}]
} -cleanup {
    destroy .top.yt .top
} -result {1 0 1}

test text-11a.21 {TextWidgetCmd procedure, "sync" option with -command} -setup {
    destroy .yt
} -body {
    text .yt
    list [catch {.yt sync -comx foo} msg] $msg
} -cleanup {
    destroy .yt
} -result {1 {wrong option "-comx": should be "-command"}}
test text-11a.22 {TextWidgetCmd procedure, "sync" option with -command} -setup {
    destroy .top.yt .top
} -body {
    set res {}
    set ::x 0
    toplevel .top
    pack [text .top.yt]
    update
    set content {}
    for {set i 1} {$i < 30} {incr i} {
        append content [string repeat "$i " 15] \n
    }
    .top.yt insert 1.0 $content
    # first case: line metrics calculation still running when launching 'sync -command'
    lappend res [.top.yt pendingsync]       ; # {1}
    .top.yt sync -command [list set ::x 1]
    lappend res $::x                        ; # {1 0}
    # now finish line metrics calculations
    while {[.top.yt pendingsync]} {update}
    lappend res [.top.yt pendingsync] $::x  ; # {1 0 0 1}
    # second case: line metrics calculation completed when launching 'sync -command'
    .top.yt sync -command [list set ::x 2]
    lappend res $::x                        ; # {1 0 0 1 1}
    vwait ::x
    lappend res $::x                        ; # {1 0 0 1 1 2}
} -cleanup {
    destroy .top.yt .top
} -result {1 0 0 1 1 2}

test text-11a.31 {"<<WidgetViewSync>>" event} -setup {
    destroy .top.yt .top
} -body {
    toplevel .top
    pack [text .top.yt]
    update
    set content {}
    for {set i 1} {$i < 300} {incr i} {
        append content [string repeat "$i " 15] \n
    }
    # Sync the widget and process <<WidgetViewSync>> events before binding.
    .top.yt sync
    update
    bind .top.yt <<WidgetViewSync>> { if {%d} {set yud(%W) 1} }
    .top.yt insert 1.0 $content
    .top.yt yview moveto 1
    set fraction1 [lindex [.top.yt yview] 0]
    set res [expr {$fraction1 > 0}]
    .top.yt delete 1.0 end
    .top.yt insert 1.0 $content
    # synchronously wait for completion of line metrics calculation
    # and verify that the fractions agree.
    set waited 0
    if {[.top.yt pendingsync]} {set waited 1 ; vwait yud(.top.yt)}
    lappend res $waited
    .top.yt yview moveto $fraction1
    set fraction2 [lindex [.top.yt yview] 0]
    lappend res [expr {$fraction1 == $fraction2}]
} -cleanup {
    destroy .top.yt .top
} -result {1 1 1}

test text-11a.41 {"sync" "pendingsync" and <<WidgetViewSync>>} -setup {
    destroy .top.yt .top
} -body {
    toplevel .top
    pack [text .top.yt]
    update
    set content {}
    for {set i 1} {$i < 300} {incr i} {
        append content [string repeat "$i " 50] \n
    }
    # Sync the widget and process all <<WidgetViewSync>> events before binding.
    .top.yt sync
    update
    bind .top.yt <<WidgetViewSync>> {lappend res Sync:%d}
    set res {}
    # The next line triggers <<WidgetViewSync>> with %d==0 i.e. out of sync.
    .top.yt insert 1.0 $content
    vwait res
    # Verify that the line metrics are not up-to-date (pendingsync is 1).
    lappend res "Pending:[.top.yt pendingsync]"
    # Update all line metrics by calling the sync command.
    .top.yt sync
    # <<WidgetViewSync>> should fire with %d==1 i.e. back in sync.
    vwait res
    # At this time the line metrics should be up-to-date (pendingsync is 0).
    lappend res "Pending:[.top.yt pendingsync]"
    set res
} -cleanup {
    destroy .top.yt .top
} -result {Sync:0 Pending:1 Sync:1 Pending:0}

test text-11a.51 {<<WidgetViewSync>> calls Tk_SendVirtualEvent(),
                  NOT Tk_HandleEvent().
                  Bug [b362182e45704dd7bbd6aed91e48122035ea3d16]} -setup {
    destroy .top.t .top
} -body {
    set res {}
    toplevel .top
    pack [text .top.t]
    update
    for {set i 1} {$i < 10000} {incr i} {
        .top.t insert end "Hello world!\n"
    }
    bind .top.t <<WidgetViewSync>> {destroy .top.t}
    .top.t tag add mytag 1.5 8000.8    ; # shall not crash
    update
    set res "Still doing fine!"
} -cleanup {
    destroy .top.t .top
} -result {Still doing fine!}

test text-12.1 {TextWidgetCmd procedure, "index" option} -setup {
    text .t
} -body {
    .t index
} -cleanup {
    destroy .t
} -returnCodes {error} -result {wrong # args: should be ".t index index"}
test text-12.2 {TextWidgetCmd procedure, "index" option} -setup {
    text .t
} -body {
    .t ind a b
} -cleanup {
    destroy .t
} -returnCodes {error} -result {wrong # args: should be ".t index index"}
test text-12.3 {TextWidgetCmd procedure, "index" option} -setup {
    text .t
} -body {
    .t in a b
} -cleanup {
    destroy .t
} -returnCodes {error} -result {ambiguous option "in": must be bbox, cget, compare, configure, count, debug, delete, dlineinfo, dump, edit, get, image, index, insert, mark, peer, pendingsync, replace, scan, search, see, sync, tag, window, xview, or yview}
test text-12.4 {TextWidgetCmd procedure, "index" option} -setup {
    text .t
} -body {
    .t index @xyz
} -cleanup {
    destroy .t
} -returnCodes {error} -result {bad text index "@xyz"}
test text-12.5 {TextWidgetCmd procedure, "index" option} -setup {
    [text .t] insert 1.0 "Line 1
aefghijklm
12345
Line 4
bOy GIrl .#@? x_yz
!@#$%
Line 7"
} -body {
    .t index 1.2
} -cleanup {
    destroy .t
} -result 1.2


test text-13.1 {TextWidgetCmd procedure, "insert" option} -setup {
    [text .t] insert 1.0 "Line 1
aefghijklm
12345
Line 4
bOy GIrl .#@? x_yz
!@#$%
Line 7"
} -body {
    .t insert 1.2
} -cleanup {
    destroy .t
} -returnCodes {error} -result {wrong # args: should be ".t insert index chars ?tagList chars tagList ...?"}
test text-13.2 {TextWidgetCmd procedure, "insert" option} -setup {
    text .t
} -body {
    .t insert 1.0 "Line 1
aefghijklm
12345
Line 4
bOy GIrl .#@? x_yz
!@#$%
Line 7"
    .t config -state disabled
    .t insert 1.2 xyzzy
    .t get 1.0 1.end
} -cleanup {
    destroy .t
} -result {Line 1}
test text-13.3 {TextWidgetCmd procedure, "insert" option} -setup {
    text .t
} -body {
    .t insert 1.0 "Line 1
aefghijklm
12345
Line 4
bOy GIrl .#@? x_yz
!@#$%
Line 7"
    .t insert 1.2 xyzzy
    .t get 1.0 1.end
} -cleanup {
    destroy .t
} -result {Lixyzzyne 1}
test text-13.4 {TextWidgetCmd procedure, "insert" option} -setup {
    text .t
} -body {
    .t insert 1.0 "Line 1
aefghijklm
12345
Line 4
bOy GIrl .#@? x_yz
!@#$%
Line 7"
    .t delete 1.0 end
    .t insert 1.0 "Sample text" x
    .t tag ranges x
} -cleanup {
    destroy .t
} -result {1.0 1.11}
test text-13.5 {TextWidgetCmd procedure, "insert" option} -setup {
    text .t
} -body {
    .t insert 1.0 "Sample text" x
    .t insert 1.2 "XYZ" y
    list [.t tag ranges x] [.t tag ranges y]
} -cleanup {
    destroy .t
} -result {{1.0 1.2 1.5 1.14} {1.2 1.5}}
test text-13.6 {TextWidgetCmd procedure, "insert" option} -setup {
    text .t
} -body {
    .t insert 1.0 "Sample text" {x y z}
    list [.t tag ranges x] [.t tag ranges y] [.t tag ranges z]
} -cleanup {
    destroy .t
} -result {{1.0 1.11} {1.0 1.11} {1.0 1.11}}
test text-13.7 {TextWidgetCmd procedure, "insert" option} -setup {
    text .t
} -body {
    .t insert 1.0 "Sample text" {x y z}
    .t insert 1.3 "A" {a b z}
    list [.t tag ranges a] [.t tag ranges b] [.t tag ranges x] [.t tag ranges y] [.t tag ranges z]
} -cleanup {
    destroy .t
} -result {{1.3 1.4} {1.3 1.4} {1.0 1.3 1.4 1.12} {1.0 1.3 1.4 1.12} {1.0 1.12}}
test text-13.8 {TextWidgetCmd procedure, "insert" option} -setup {
    text .t
} -body {
    .t insert 1.0 "Sample text" "a \{b"
} -cleanup {
    destroy .t
} -returnCodes {error} -result {unmatched open brace in list}
test text-13.9 {TextWidgetCmd procedure, "insert" option} -setup {
    text .t
} -body {
    .t insert 1.0 "First" bold " " {} second "x y z" " third"
    list [.t get 1.0 1.end] [.t tag ranges bold] [.t tag ranges x] \
	    [.t tag ranges y] [.t tag ranges z]
} -cleanup {
    destroy .t
} -result {{First second third} {1.0 1.5} {1.6 1.12} {1.6 1.12} {1.6 1.12}}
test text-13.10 {TextWidgetCmd procedure, "insert" option} -setup {
    text .t
} -body {
    .t insert 1.0 "First" bold " second" silly
    list [.t get 1.0 1.end] [.t tag ranges bold] [.t tag ranges silly]
} -cleanup {
    destroy .t
} -result {{First second} {1.0 1.5} {1.5 1.12}}

# Edit, mark, scan, search, see, tag, window, xview, and yview actions are tested elsewhere.

test text-14.1 {ConfigureText procedure} -setup {
    text .t
} -body {
    .t configure -state foobar
} -cleanup {
    destroy .t
} -returnCodes {error} -result {bad state "foobar": must be disabled or normal}
test text-14.2 {ConfigureText procedure} -setup {
    text .t
} -body {
    .t configure -spacing1 -2 -spacing2 1 -spacing3 1
    list [.t cget -spacing1] [.t cget -spacing2] [.t cget -spacing3]
} -cleanup {
    destroy .t
} -result {0 1 1}
test text-14.3 {ConfigureText procedure} -setup {
    text .t
} -body {
    .t configure -spacing1 1 -spacing2 -1 -spacing3 1
    list [.t cget -spacing1] [.t cget -spacing2] [.t cget -spacing3]
} -cleanup {
    destroy .t
} -result {1 0 1}
test text-14.4 {ConfigureText procedure} -setup {
    text .t
} -body {
    .t configure -spacing1 1 -spacing2 1 -spacing3 -3
    list [.t cget -spacing1] [.t cget -spacing2] [.t cget -spacing3]
} -cleanup {
    destroy .t
} -result {1 1 0}
test text-14.5 {ConfigureText procedure} -setup {
    text .t
} -body {
    .t configure -tabs {30 foo}
} -cleanup {
    destroy .t
} -returnCodes {error} -result {bad tab alignment "foo": must be left, right, center, or numeric}
test text-14.6 {ConfigureText procedure} -setup {
    text .t
} -body {
    catch {.t configure -tabs {30 foo}}
    .t configure -tabs {10 20 30}
    return $errorInfo
} -cleanup {
    destroy .t
} -result {bad tab alignment "foo": must be left, right, center, or numeric
    (while processing -tabs option)
    invoked from within
".t configure -tabs {30 foo}"}
test text-14.7 {ConfigureText procedure} -setup {
    text .t
} -body {
    .t configure -tabs {10 20 30}
    .t configure -tabs {}
    .t cget -tabs
} -cleanup {
    destroy .t
} -result {}
test text-14.8 {ConfigureText procedure} -setup {
   text .t
} -body {
    .t configure -wrap bogus
} -cleanup {
    destroy .t
} -returnCodes {error} -result {bad wrap "bogus": must be char, none, or word}
test text-14.9 {ConfigureText procedure} -setup {
    text .t -font {Courier -12} -borderwidth 2 -highlightthickness 2
} -body {
    .t configure -selectborderwidth 17 -selectforeground #332211 \
	    -selectbackground #abc
    list [lindex [.t tag config sel -borderwidth] 4] \
	   [lindex [.t tag config sel -foreground] 4] \
	   [lindex [.t tag config sel -background] 4]
} -cleanup {
    destroy .t
} -result {17 #332211 #abc}
test text-14.10 {ConfigureText procedure} -setup {
    text .t -font {Courier -12} -borderwidth 2 -highlightthickness 2
} -body {
    .t configure -selectborderwidth {}
    .t tag cget sel -borderwidth
} -cleanup {
    destroy .t
} -result {}
test text-14.11 {ConfigureText procedure} -setup {
    text .t
} -body {
    .t configure -selectborderwidth foo
} -cleanup {
    destroy .t
} -returnCodes {error} -result {bad screen distance "foo"}
test text-14.12 {ConfigureText procedure} -body {
    text .t
    entry .t.e
    .t.e insert end abcdefg
    .t.e select from 0
    .t.e select to 2
    text .t2 -exportselection 1
    selection get
} -cleanup {
    destroy .t .t2
} -result {ab}
test text-14.13 {ConfigureText procedure} -body {
    text .t
    entry .t.e
    .t.e insert end abcdefg
    .t.e select from 0
    .t.e select to 2
    text .t2 -exportselection 0
    .t2 insert insert 1234657890
    .t2 tag add sel 1.0 1.4
    selection get
} -cleanup {
    destroy .t .t2
} -result {ab}
test text-14.14 {ConfigureText procedure} -body {
    text .t
    entry .t.e
    .t.e insert end abcdefg
    .t.e select from 0
    .t.e select to 1
    text .t2 -exportselection 1
    .t2 insert insert 1234657890
    .t2 tag add sel 1.0 1.4
    selection get
} -cleanup {
    destroy .t .t2
} -result 1234
test text-14.15 {ConfigureText procedure} -body {
    text .t
    entry .t.e
    .t.e insert end abcdefg
    .t.e select from 0
    .t.e select to 1
    text .t2 -exportselection 0
    .t2 insert insert 1234657890
    .t2 tag add sel 1.0 1.4
    .t2 configure -exportselection 1
    selection get
} -cleanup {
    destroy .t2 .t
} -result 1234
test text-14.16 {ConfigureText procedure} -body {
    text .t
    entry .t.e
    .t.e insert end abcdefg
    .t.e select from 0
    text .t2 -exportselection 1
    .t2 insert insert 1234657890
    .t2 tag add sel 1.0 1.4
    selection get
    .t2 configure -exportselection 0
    selection get
} -cleanup {
    destroy .t .t2
} -returnCodes error -result {PRIMARY selection doesn't exist or form "STRING" not defined}
test text-14.17 {ConfigureText procedure} -body {
    text .t
    entry .t.e
    .t.e insert end abcdefg
    .t.e select from 0
    text .t2 -exportselection 1
    .t2 insert insert 1234657890
    .t2 tag add sel 1.0 1.4
    set result [selection get]
    .t2 configure -exportselection 0
    catch {selection get}
    return $result
} -cleanup {
    destroy .t .t2
} -result 1234
test text-14.18 {ConfigureText procedure} -constraints fonts -setup {
    toplevel .top
    text .top.t -font {Courier -12} -borderwidth 2 -highlightthickness 2
} -body {
    .top.t configure -width 20 -height 10
    pack .top.t
    update
    set geom [wm geometry .top]
    set x [string range $geom 0 [string first + $geom]]
} -cleanup {
    destroy .top
} -result {150x140+}
# This test was failing Windows because the title bar on .t was a certain
# minimum size and it was interfering with the size requested by the -setgrid.
# The "overrideredirect" gets rid of the titlebar so the toplevel can shrink
# to the appropriate size.
# On macOS, however, there is no way to make the window overlap the menubar.
if {[tk windowingsystem] == "aqua"} {
    set minY [expr [menubarheight] + 1]
} else {
    set minY 0
}
test text-14.19 {ConfigureText procedure} -setup {
    toplevel .top
    text .top.t -font {Courier -12} -borderwidth 2 -highlightthickness 2
} -body {
    .top.t configure -width 20 -height 10 -setgrid 1
    wm overrideredirect .top 1
    pack .top.t
    wm geometry .top +0+$minY
    update
    wm geometry .top
} -cleanup {
    destroy .top
} -result "20x10+0+$minY"
# This test was failing on Windows because the title bar on .t was a certain
# minimum size and it was interfering with the size requested by the -setgrid.
# The "overrideredirect" gets rid of the titlebar so the toplevel can shrink
# to the appropriate size.
# On macOS we again use minY as a workaround.
test text-14.20 {ConfigureText procedure} -setup {
    toplevel .top
    text .top.t -font {Courier -12} -borderwidth 2 -highlightthickness 2
} -body {
    .top.t configure -width 20 -height 10 -setgrid 1
    wm overrideredirect .top 1
    pack .top.t
    wm geometry .top +0+$minY
    update
    set result [wm geometry .top]
    wm geometry .top 15x8
    update
    lappend result [wm geometry .top]
    .top.t configure -wrap word
    update
    lappend result [wm geometry .top]
} -cleanup {
    destroy .top
} -result "20x10+0+$minY 15x8+0+$minY 15x8+0+$minY"


test text-15.1 {TextWorldChanged procedure, spacing options} -constraints {
    fonts
} -body {
    text .t -width 20 -height 10 -font {Courier -12} -borderwidth 2 -highlightthickness 2
    set result [winfo reqheight .t]
    .t configure -spacing1 2
    lappend result [winfo reqheight .t]
    .t  configure -spacing3 1
    lappend result [winfo reqheight .t]
    .t configure -spacing1 0
    lappend result [winfo reqheight .t]
} -cleanup {
    destroy .t
} -result {140 160 170 150}


test text-16.1 {TextEventProc procedure} -body {
    text .tx1 -bg #543210
    rename .tx1 .tx2
    set x {}
    lappend x [winfo exists .tx1]
    lappend x [.tx2 cget -bg]
    destroy .tx1
    lappend x [info command .tx*] [winfo exists .tx1] [winfo exists .tx2]
} -cleanup {
    destroy .txt1
} -result {1 #543210 {} 0 0}


test text-17.1 {TextCmdDeletedProc procedure} -body {
    text .tx1
    rename .tx1 {}
    list [info command .tx*] [winfo exists .tx1]
} -cleanup {
    destroy .txt1
} -result {{} 0}
test text-17.2 {TextCmdDeletedProc procedure, disabling -setgrid} -constraints {
    fonts
} -body {
   toplevel .top
   text .top.t -borderwidth 2 -highlightthickness 2 -font {Courier -12 bold} \
    -setgrid 1 -width 20 -height 10
   pack .top.t
   update
   set geom [wm geometry .top]
   set x [string range $geom 0 [string first + $geom]]
   rename .top.t {}
   update
   set geom [wm geometry .top]
   lappend x [string range $geom 0 [string first + $geom]]
   return $x
} -cleanup {
    destroy .top
} -result {20x10+ 150x140+}


test text-18.1 {InsertChars procedure} -body {
    text .t
    .t insert 2.0 abcd\n
    .t get 1.0 end
} -cleanup {
    destroy .t
} -result {abcd

}
test text-18.2 {InsertChars procedure} -body {
    text .t
    .t insert 1.0 abcd\n
    .t insert end 123\n
    .t get 1.0 end
} -cleanup {
    destroy .t
} -result {abcd
123

}
test text-18.3 {InsertChars procedure} -body {
    text .t
    .t insert 1.0 abcd\n
    .t insert 10.0 123
    .t get 1.0 end
} -cleanup {
    destroy .t
} -result {abcd
123
}
test text-18.4 {InsertChars procedure, inserting on top visible line} -setup {
    text .t -font {Courier -12} -borderwidth 2 -highlightthickness 2
    pack .t
} -body {
    .t configure -width 20 -height 4 -wrap word
    .t insert insert "Now is the time for all great men to come to the "
    .t insert insert "aid of their party.\n"
    .t insert insert "Now is the time for all great men.\n"
    .t see end
    update
    .t insert 1.0 "Short\n"
    .t index @0,0
} -cleanup {
    destroy .t
} -result {2.56}
test text-18.5 {InsertChars procedure, inserting on top visible line} -setup {
    text .t -font {Courier -12} -borderwidth 2 -highlightthickness 2
    pack .t
} -body {
    .t configure -width 20 -height 4 -wrap word
    .t insert insert "Now is the time for all great men to come to the "
    .t insert insert "aid of their party.\n"
    .t insert insert "Now is the time for all great men.\n"
    .t see end
    update
    .t insert 1.55 "Short\n"
    .t index @0,0
} -cleanup {
    destroy .t
} -result {2.0}
test text-18.6 {InsertChars procedure, inserting on top visible line} -setup {
    text .t -font {Courier -12} -borderwidth 2 -highlightthickness 2
    pack .t
} -body {
    .t configure -width 20 -height 4 -wrap word
    .t insert insert "Now is the time for all great men to come to the "
    .t insert insert "aid of their party.\n"
    .t insert insert "Now is the time for all great men.\n"
    .t see end
    update
    .t insert 1.56 "Short\n"
    .t index @0,0
} -cleanup {
    destroy .t
} -result {1.56}
test text-18.7 {InsertChars procedure, inserting on top visible line} -setup {
    text .t -font {Courier -12} -borderwidth 2 -highlightthickness 2
    pack .t
} -body {
    .t configure -width 20 -height 4 -wrap word
    .t insert insert "Now is the time for all great men to come to the "
    .t insert insert "aid of their party.\n"
    .t insert insert "Now is the time for all great men.\n"
    .t see end
    update
    .t insert 1.57 "Short\n"
    .t index @0,0
} -cleanup {
    destroy .t
} -result {1.56}


test text-19.1 {DeleteChars procedure} -body {
    text .t
    .t get 1.0 end
} -cleanup {
    destroy .t
} -result {
}
test text-19.2 {DeleteChars procedure} -body {
    text .t
    .t delete foobar
} -cleanup {
    destroy .t
} -returnCodes {error} -result {bad text index "foobar"}
test text-19.3 {DeleteChars procedure} -body {
    text .t
    .t delete 1.0 lousy
} -cleanup {
    destroy .t
} -returnCodes {error} -result {bad text index "lousy"}
test text-19.4 {DeleteChars procedure} -body {
    text .t
    .t insert 1.0 "Line 1
abcde
12345
Line 4"
    .t delete 2.1
    .t get 1.0 end
} -cleanup {
    destroy .t
} -result {Line 1
acde
12345
Line 4
}
test text-19.5 {DeleteChars procedure} -body {
    text .t
    .t insert 1.0 "Line 1
abcde
12345
Line 4"
    .t delete 2.3
    .t get 1.0 end
} -cleanup {
    destroy .t
} -result {Line 1
abce
12345
Line 4
}
test text-19.6 {DeleteChars procedure} -body {
    text .t
    .t insert 1.0 "Line 1
abcde
12345
Line 4"
    .t delete 2.end
    .t get 1.0 end
} -cleanup {
    destroy .t
} -result {Line 1
abcde12345
Line 4
}
test text-19.7 {DeleteChars procedure} -body {
    text .t
    .t insert 1.0 "Line 1
abcde
12345
Line 4"
    .t tag add sel 4.2 end
    .t delete 4.2 end
    list [.t tag ranges sel] [.t get 1.0 end]
} -cleanup {
    destroy .t
} -result {{} {Line 1
abcde
12345
Li
}}
test text-19.8 {DeleteChars procedure} -body {
    text .t
    .t insert 1.0 "Line 1
abcde
12345
Line 4"
    .t tag add sel 1.0 end
    .t delete 4.0 end
    list [.t tag ranges sel] [.t get 1.0 end]
} -cleanup {
    destroy .t
} -result {{1.0 3.5} {Line 1
abcde
12345
}}
test text-19.9 {DeleteChars procedure} -body {
    text .t
    .t insert 1.0 "Line 1
abcde
12345
Line 4"
    .t delete 2.2 2.2
    .t get 1.0 end
} -cleanup {
    destroy .t
} -result {Line 1
abcde
12345
Line 4
}
test text-19.10 {DeleteChars procedure} -body {
    text .t
    .t insert 1.0 "Line 1
abcde
12345
Line 4"
    .t delete 2.3 2.1
    .t get 1.0 end
} -cleanup {
    destroy .t
} -result {Line 1
abcde
12345
Line 4
}
test text-19.11 {DeleteChars procedure} -body {
    toplevel .top
    text .top.t -width 20 -height 5
    pack .top.t
    wm geometry .top +0+0
    .top.t insert 1.0 "abc\n123\nx\ny\nz\nq\nr\ns"
    update
    .top.t delete 1.0 3.0
    list [.top.t index @0,0] [.top.t get @0,0]
} -cleanup {
    destroy .top
} -result {1.0 x}
test text-19.12 {DeleteChars procedure} -body {
    toplevel .top
    text .top.t -width 20 -height 5
    pack .top.t
    wm geometry .top +0+0
    .top.t insert 1.0 "abc\n123\nx\ny\nz\nq\nr\ns"
    .top.t yview 3.0
    update
    .top.t delete 2.0 4.0
    list [.top.t index @0,0] [.top.t get @0,0]
} -cleanup {
    destroy .top
} -result {2.0 y}
test text-19.13 {DeleteChars procedure, updates affecting topIndex} -setup {
    toplevel .top
    text .top.t -width 1 -height 10 -wrap char
    pack .top.t -side left
    wm geometry .top +0+0
    update
} -body {
    .top.t insert end "abcde\n12345\nqrstuv"
    .top.t yview 2.1
    .top.t delete 1.4 2.3
    .top.t index @0,0
} -cleanup {
    destroy .top
} -result {1.2}
test text-19.14 {DeleteChars procedure, updates affecting topIndex} -setup {
    toplevel .top
    text .top.t -width 1 -height 10 -wrap char
    pack .top.t -side left
    wm geometry .top +0+0
    update
} -body {
    .top.t insert end "abcde\n12345\nqrstuv"
    .top.t yview 2.1
    .top.t delete 2.3 2.4
    .top.t index @0,0
} -cleanup {
    destroy .top
} -result {2.0}
test text-19.15 {DeleteChars procedure, updates affecting topIndex} -setup {
    toplevel .top
    text .top.t -width 1 -height 10 -wrap char
    pack .top.t -side left
    wm geometry .top +0+0
    update
} -body {
    .top.t insert end "abcde\n12345\nqrstuv"
    .top.t yview 1.3
    .top.t delete 1.0 1.2
    .top.t index @0,0
} -cleanup {
    destroy .top
} -result {1.1}
test text-19.16 {DeleteChars procedure, updates affecting topIndex} -setup {
    toplevel .top
    text .top.t -width 6 -height 10 -wrap word
    frame .top.f -width 200 -height 20 -relief raised -bd 2
    pack .top.f .top.t -side left
    wm geometry .top +0+0
    update
} -body {
    .top.t insert end "abc def\n01 2a345 678 9101112\nLine 3\nLine 4\nLine 5\n6\n7\n8\n"
    .top.t yview 2.4
    .top.t delete 2.5
    set x [.top.t index @0,0]
    .top.t delete 2.5
    list $x [.top.t index @0,0]
} -cleanup {
    destroy .top
} -result {2.3 2.0}


test text-20.1 {TextFetchSelection procedure} -setup {
    text .t -width 20 -height 10
    pack .t -expand 1 -fill both
    update
} -body {
    foreach i {a b c d e f g h i j k l m n o p q r s t u v w x y z} {
        .t insert end $i.0$i.1$i.2$i.3$i.4\n
    }
    .t tag add sel 1.3 3.4
    selection get
} -cleanup {
    destroy .t
} -result {a.1a.2a.3a.4
b.0b.1b.2b.3b.4
c.0c}
test text-20.2 {TextFetchSelection procedure} -setup {
    text .t -width 20 -height 10
    pack .t -expand 1 -fill both
    update
} -body {
    foreach i {a b c d e f g h i j k l m n o p q r s t u v w x y z} {
        .t insert end $i.0$i.1$i.2$i.3$i.4\n
    }
    .t tag add x 1.2
    .t tag add x 1.4
    .t tag add x 2.0
    .t tag add x 2.3
    .t tag remove sel 1.0 end
    .t tag add sel 1.0 3.4
    selection get
} -cleanup {
    destroy .t
} -result {a.0a.1a.2a.3a.4
b.0b.1b.2b.3b.4
c.0c}
test text-20.3 {TextFetchSelection procedure}  -setup {
    text .t -width 20 -height 10
    pack .t -expand 1 -fill both
    update
} -body {
    foreach i {a b c d e f g h i j k l m n o p q r s t u v w x y z} {
        .t insert end $i.0$i.1$i.2$i.3$i.4\n
    }
    .t tag remove sel 1.0 end
    .t tag add sel 13.3
    selection get
} -cleanup {
    destroy .t
} -result {m}
test text-20.4 {TextFetchSelection procedure}  -setup {
    text .t -width 20 -height 10
    pack .t -expand 1 -fill both
    update
} -body {
    foreach i {a b c d e f g h i j k l m n o p q r s t u v w x y z} {
        .t insert end $i.0$i.1$i.2$i.3$i.4\n
    }
    .t tag remove x 1.0 end
    .t tag add sel 1.0 3.4
    .t tag remove sel 1.0 end
    .t tag add sel 1.2 1.5
    .t tag add sel 2.4 3.1
    .t tag add sel 10.0 10.end
    .t tag add sel 13.3
    selection get
} -cleanup {
    destroy .t
} -result {0a..1b.2b.3b.4
cj.0j.1j.2j.3j.4m}
test text-20.5 {TextFetchSelection procedure, long selections} -setup {
    text .t -width 20 -height 10
    pack .t -expand 1 -fill both
    update
    set x ""
} -body {
    for {set i 1} {$i < 200} {incr i} {
        append x "This is line $i, padded to just about 53 characters.\n"
    }
    .t insert end $x
    .t tag add sel 1.0 end
    expr {[selection get] eq "$x\n"}
} -cleanup {
    destroy .t
} -result 1


test text-21.1 {TkTextLostSelection procedure} -constraints {x11} -setup {
    text .t
    .t insert 1.0 "Line 1"
    entry .t.e
    .t.e insert end "abcdefg"
    text .t2
    .t2 insert 1.0 "abc\ndef\nghijk\n1234"
} -body {
    .t2 tag add sel 1.2 3.3
    .t.e select from 0
    .t.e select to 1
    .t2 tag ranges sel
} -cleanup {
    destroy .t .t2
} -result {}
test text-21.2 {TkTextLostSelection procedure} -constraints aquaOrWin32 -setup {
    text .t
    .t insert 1.0 "Line 1"
    entry .t.e
    .t.e insert end "abcdefg"
    text .t2
    .t2 insert 1.0 "abc\ndef\nghijk\n1234"
} -body {
    .t2 tag add sel 1.2 3.3
    .t.e select from 0
    .t.e select to 1
    .t2 tag ranges sel
} -cleanup {
    destroy .t .t2
} -result {1.2 3.3}
test text-21.3 {TkTextLostSelection procedure} -body {
    text .t
    .t insert 1.0 "abcdef\nghijk\n1234"
    .t tag add sel 1.0 1.3
    selection get
    selection clear
    selection get
} -cleanup {
    destroy .t
} -returnCodes error -result {PRIMARY selection doesn't exist or form "STRING" not defined}
test text-21.4 {TkTextLostSelection procedure} -body {
    text .t
    .t insert 1.0 "abcdef\nghijk\n1234"
    .t tag add sel 1.0 1.3
    set x [selection get]
    selection clear
    catch {selection get}
    .t tag add sel 1.0 1.3
    lappend x [selection get]
} -cleanup {
    destroy .t
} -result {abc abc}


test text-22.1 {TextSearchCmd procedure, argument parsing} -body {
    text .t
    .t search -
} -cleanup {
    destroy .t
} -returnCodes error -result {ambiguous switch "-": must be --, -all, -backwards, -count, -elide, -exact, -forwards, -nocase, -nolinestop, -overlap, -regexp, or -strictlimits}
test text-22.2 {TextSearchCmd procedure, -backwards option} -body {
    text .t
    .t insert end "xxyz xyz x. the\nfoo -forward bar xxxxx BaR foo\nxyz xxyzx"
    .t search -backwards xyz 1.4
} -cleanup {
    destroy .t
} -result {1.1}
test text-22.3 {TextSearchCmd procedure, -all option} -body {
    text .t
    .t insert end "xxyz xyz x. the\nfoo -forward bar xxxxx BaR foo\nxyz xxyzx"
    .t search -all xyz 1.4
} -cleanup {
    destroy .t
} -result {1.5 3.0 3.5 1.1}
test text-22.4 {TextSearchCmd procedure, -forwards option} -body {
    text .t
    .t insert end "xxyz xyz x. the\nfoo -forward bar xxxxx BaR foo\nxyz xxyzx"
    .t search -forwards xyz 1.4
} -cleanup {
    destroy .t
} -result {1.5}
test text-22.5 {TextSearchCmd procedure, -exact option} -body {
    text .t
    .t insert end "xxyz xyz x. the\nfoo -forward bar xxxxx BaR foo\nxyz xxyzx"
    .t search -f -exact x. 1.0
} -cleanup {
    destroy .t
} -result {1.9}
test text-22.6 {TextSearchCmd procedure, -regexp option} -body {
    text .t
    .t insert end "xxyz xyz x. the\nfoo -forward bar xxxxx BaR foo\nxyz xxyzx"
    .t search -b -regexp x.z 1.4
} -cleanup {
    destroy .t
} -result {1.1}
test text-22.7 {TextSearchCmd procedure, -count option} -body {
    text .t
    .t insert end "xxyz xyz x. the\nfoo -forward bar xxxxx BaR foo\nxyz xxyzx"
    set length unmodified
    list [.t search -count length x. 1.4] $length
} -cleanup {
    destroy .t
} -result {1.9 2}
test text-22.8 {TextSearchCmd procedure, -count option} -body {
    text .t
    .t insert end "xxyz xyz x. the\nfoo -forward bar xxxxx BaR foo\nxyz xxyzx"
    .t search -count
} -cleanup {
    destroy .t
} -returnCodes {error} -result {no value given for "-count" option}
test text-22.9 {TextSearchCmd procedure, -nocase option} -body {
    text .t
    .t insert end "xxyz xyz x. the\nfoo -forward bar xxxxx BaR foo\nxyz xxyzx"
    list [.t search -nocase BaR 1.1] [.t search BaR 1.1]
} -cleanup {
    destroy .t
} -result {2.13 2.23}
test text-22.10 {TextSearchCmd procedure, -n ambiguous option} -body {
    text .t
    .t insert end "xxyz xyz x. the\nfoo -forward bar xxxxx BaR foo\nxyz xxyzx"
    .t search -n BaR 1.1
} -cleanup {
    destroy .t
} -returnCodes error -result {ambiguous switch "-n": must be --, -all, -backwards, -count, -elide, -exact, -forwards, -nocase, -nolinestop, -overlap, -regexp, or -strictlimits}
test text-22.11 {TextSearchCmd procedure, -nocase option} -body {
    text .t
    .t insert end "xxyz xyz x. the\nfoo -forward bar xxxxx BaR foo\nxyz xxyzx"
    .t search -noc BaR 1.1
} -cleanup {
    destroy .t
} -result {2.13}
test text-22.12 {TextSearchCmd procedure, -nolinestop option} -body {
    text .t
    .t insert end "xxyz xyz x. the\nfoo -forward bar xxxxx BaR foo\nxyz xxyzx"
    .t search -nolinestop BaR 1.1
} -cleanup {
    destroy .t
} -returnCodes {error} -result {the "-nolinestop" option requires the "-regexp" option to be present}
test text-22.13 {TextSearchCmd procedure, -nolinestop option} -body {
    text .t
    .t insert end "xxyz xyz x. the\nfoo -forward bar xxxxx BaR foo\nxyz xxyzx"
    set msg ""
    list [.t search -nolinestop -regexp -count msg e.*o 1.1] $msg
} -cleanup {
    destroy .t
} -result {1.14 32}
test text-22.14 {TextSearchCmd procedure, -- option} -body {
    text .t
    .t insert end "xxyz xyz x. the\nfoo -forward bar xxxxx BaR foo\nxyz xxyzx"
    .t search -- -forward 1.0
} -cleanup {
    destroy .t
} -result {2.4}
test text-22.15 {TextSearchCmd procedure, argument parsing} -body {
    text .t
    .t insert end "xxyz xyz x. the\nfoo -forward bar xxxxx BaR foo\nxyz xxyzx"
    .t search abc
} -cleanup {
    destroy .t
} -returnCodes {error} -result {wrong # args: should be ".t search ?switches? pattern index ?stopIndex?"}
test text-22.16 {TextSearchCmd procedure, argument parsing} -body {
    text .t
    .t insert end "xxyz xyz x. the\nfoo -forward bar xxxxx BaR foo\nxyz xxyzx"
    .t search abc d e f
} -cleanup {
    destroy .t
} -returnCodes {error} -result {wrong # args: should be ".t search ?switches? pattern index ?stopIndex?"}
test text-22.17 {TextSearchCmd procedure, check index} -body {
    text .t
    .t search abc gorp
} -cleanup {
    destroy .t
} -returnCodes {error} -result {bad text index "gorp"}
test text-22.18 {TextSearchCmd procedure, startIndex == "end"} -body {
    text .t
    .t insert end "xxyz xyz x. the\nfoo -forward bar xxxxx BaR foo\nxyz xxyzx"
    .t search non-existent end
} -cleanup {
    destroy .t
} -result {}
test text-22.19 {TextSearchCmd procedure, startIndex == "end"} -body {
    text .t
    .t insert end "xxyz xyz x. the\nfoo -forward bar xxxxx BaR foo\nxyz xxyzx"
    .t search non-existent end
} -cleanup {
    destroy .t
} -result {}
test text-22.20 {TextSearchCmd procedure, bad stopIndex} -body {
    text .t
    .t insert end "xxyz xyz x. the\nfoo -forward bar xxxxx BaR foo\nxyz xxyzx"
    .t search abc 1.0 lousy
} -cleanup {
    destroy .t
} -returnCodes {error} -result {bad text index "lousy"}
test text-22.21 {TextSearchCmd procedure, pattern case conversion} -body {
    text .t
    .t insert end "xxyz xyz x. the\nfoo -forward bar xxxxx BaR foo\nxyz xxyzx"
    list [.t search -nocase BAR 1.1] [.t search BAR 1.1]
} -cleanup {
    destroy .t
} -result {2.13 {}}
test text-22.22 {TextSearchCmd procedure, bad regular expression pattern} -body {
    text .t
    .t insert end "xxyz xyz x. the\nfoo -forward bar xxxxx BaR foo\nxyz xxyzx"
    .t search -regexp a( 1.0
} -cleanup {
    destroy .t
} -returnCodes {error} -result {couldn't compile regular expression pattern: parentheses () not balanced}
test text-22.23 {TextSearchCmd procedure, skip dummy last line} -body {
    text .t
    .t insert end "xxyz xyz x. the\nfoo -forward bar xxxxx BaR foo\nxyz xxyzx"
    .t search -backwards BaR end 1.0
} -cleanup {
    destroy .t
} -result {2.23}
test text-22.24 {TextSearchCmd procedure, skip dummy last line} -body {
    text .t
    .t insert end "xxyz xyz x. the\nfoo -forward bar xxxxx BaR foo\nxyz xxyzx"
    .t search -backwards \n end 1.0
} -cleanup {
    destroy .t
} -result {3.9}
test text-22.25 {TextSearchCmd procedure, skip dummy last line} -body {
    text .t
    .t insert end "xxyz xyz x. the\nfoo -forward bar xxxxx BaR foo\nxyz xxyzx"
    .t search \n end
} -cleanup {
    destroy .t
} -result {1.15}
test text-22.26 {TextSearchCmd procedure, skip dummy last line} -body {
    text .t
    .t insert end "xxyz xyz x. the\nfoo -forward bar xxxxx BaR foo\nxyz xxyzx"
    .t search -back \n 1.0
} -cleanup {
    destroy .t
} -result {3.9}
test text-22.27 {TextSearchCmd procedure, extract line contents} -body {
    text .t
    .t insert end "xxyz xyz x. the\nfoo -forward bar xxxxx BaR foo\nxyz xxyzx"
    .t tag add foo 1.2
    .t tag add x 1.3
    .t mark set silly 1.2
    .t search xyz 3.6
} -cleanup {
    destroy .t
} -result {1.1}
test text-22.28 {TextSearchCmd procedure, stripping newlines} -body {
    text .t
    .t insert end "xxyz xyz x. the\nfoo -forward bar xxxxx BaR foo\nxyz xxyzx"
    .t search the\n 1.0
} -cleanup {
    destroy .t
} -result {1.12}
test text-22.29 {TextSearchCmd procedure, handling newlines} -body {
    text .t
    .t insert end "xxyz xyz x. the\nfoo -forward bar xxxxx BaR foo\nxyz xxyzx"
    .t search -regexp the\n 1.0
} -cleanup {
    destroy .t
} -result {1.12}
test text-22.30 {TextSearchCmd procedure, stripping newlines} -body {
    text .t
    .t insert end "xxyz xyz x. the\nfoo -forward bar xxxxx BaR foo\nxyz xxyzx"
    .t search -regexp {the$} 1.0
} -cleanup {
    destroy .t
} -result {1.12}
test text-22.31 {TextSearchCmd procedure, handling newlines} -body {
    text .t
    .t insert end "xxyz xyz x. the\nfoo -forward bar xxxxx BaR foo\nxyz xxyzx"
    .t search -regexp \n 1.0
} -cleanup {
    destroy .t
} -result {1.15}
test text-22.32 {TextSearchCmd procedure, line case conversion} -body {
    text .t
    .t insert end "xxyz xyz x. the\nfoo -forward bar xxxxx BaR foo\nxyz xxyzx"
    list [.t search -nocase bar 2.18] [.t search bar 2.18]
} -cleanup {
    destroy .t
} -result {2.23 2.13}
test text-22.33 {TextSearchCmd procedure, firstChar and lastChar} -body {
    text .t
    .t insert end "xxyz xyz x. the\nfoo -forward bar xxxxx BaR foo\nxyz xxyzx"
    .t search -backwards xyz 1.6
} -cleanup {
    destroy .t
} -result {1.5}
test text-22.34 {TextSearchCmd procedure, firstChar and lastChar} -body {
    text .t
    .t insert end "xxyz xyz x. the\nfoo -forward bar xxxxx BaR foo\nxyz xxyzx"
    .t search -backwards xyz 1.5
} -cleanup {
    destroy .t
} -result {1.1}
test text-22.35 {TextSearchCmd procedure, firstChar and lastChar} -body {
    text .t
    .t insert end "xxyz xyz x. the\nfoo -forward bar xxxxx BaR foo\nxyz xxyzx"
    .t search xyz 1.5
} -cleanup {
    destroy .t
} -result {1.5}
test text-22.36 {TextSearchCmd procedure, firstChar and lastChar} -body {
    text .t
    .t insert end "xxyz xyz x. the\nfoo -forward bar xxxxx BaR foo\nxyz xxyzx"
    .t search xyz 1.6
} -cleanup {
    destroy .t
} -result {3.0}
test text-22.37 {TextSearchCmd procedure, firstChar and lastChar} -body {
    text .t
    .t insert end "xxyz xyz x. the\nfoo -forward bar xxxxx BaR foo\nxyz xxyzx"
    .t search {} 1.end
} -cleanup {
    destroy .t
} -result {1.15}
test text-22.38 {TextSearchCmd procedure, firstChar and lastChar} -body {
    text .t
    .t insert end "xxyz xyz x. the\nfoo -forward bar xxxxx BaR foo\nxyz xxyzx"
    .t search f 1.end
} -cleanup {
    destroy .t
} -result {2.0}
test text-22.39 {TextSearchCmd procedure, firstChar and lastChar} -body {
    text .t
    .t insert end "xxyz xyz x. the\nfoo -forward bar xxxxx BaR foo\nxyz xxyzx"
    .t search {} end
} -cleanup {
    destroy .t
} -result {1.0}
test text-22.40 {TextSearchCmd procedure, regexp finds empty lines} -body {
    text .t
    .t insert end "xxyz xyz x. the\nfoo -forward bar xxxxx BaR foo\nxyz xxyzx"
# Test for fix of bug #1643
    .t insert end "\n"
    tk::TextSetCursor .t 4.0
    .t search -forward -regexp {^$} insert end
} -cleanup {
    destroy .t
} -result {4.0}
test text-22.41 {TextSearchCmd procedure, firstChar and lastChar} -setup {
    toplevel .top
    text .top.t -width 30 -height 10 -font {Courier -12} -borderwidth 2 -highlightthickness 2
    pack .top.t
} -body {
    .top.t insert 1.0 "This is a line\nand this is another"
    .top.t insert end "\nand this is yet another"
    frame .top.f -width 20 -height 20 -bd 2 -relief raised
    .top.t window create 2.5 -window .top.f
    .top.t search his 2.6
} -cleanup {
    destroy .top
} -result {2.6}
test text-22.42 {TextSearchCmd procedure, firstChar and lastChar} -setup {
    toplevel .top
    text .top.t -width 30 -height 10 -font {Courier -12} -borderwidth 2 -highlightthickness 2
    pack .top.t
} -body {
    .top.t insert 1.0 "This is a line\nand this is another"
    .top.t insert end "\nand this is yet another"
    frame .top.f -width 20 -height 20 -bd 2 -relief raised
    .top.t window create 2.5 -window .top.f
    .top.t search this 2.6
} -cleanup {
    destroy .top
} -result {3.4}
test text-22.43 {TextSearchCmd procedure, firstChar and lastChar} -setup {
    toplevel .top
    text .top.t -width 30 -height 10 -font {Courier -12} -borderwidth 2 -highlightthickness 2
    pack .top.t
} -body {
    .top.t insert 1.0 "This is a line\nand this is another"
    .top.t insert end "\nand this is yet another"
    frame .top.f -width 20 -height 20 -bd 2 -relief raised
    .top.t window create 2.5 -window .top.f
    .top.t search is 2.6
} -cleanup {
    destroy .top
} -result {2.7}
test text-22.44 {TextSearchCmd procedure, firstChar and lastChar} -setup {
    toplevel .top
    text .top.t -width 30 -height 10 -font {Courier -12} -borderwidth 2 -highlightthickness 2
    pack .top.t
} -body {
    .top.t insert 1.0 "This is a line\nand this is another"
    .top.t insert end "\nand this is yet another"
    frame .top.f -width 20 -height 20 -bd 2 -relief raised
    .top.t window create 2.5 -window .top.f
    .top.t search his 2.7
} -cleanup {
    destroy .top
} -result {3.5}
test text-22.45 {TextSearchCmd procedure, firstChar and lastChar} -setup {
    toplevel .top
    text .top.t -width 30 -height 10 -font {Courier -12} -borderwidth 2 -highlightthickness 2
    pack .top.t
} -body {
    .top.t insert 1.0 "This is a line\nand this is another"
    .top.t insert end "\nand this is yet another"
    frame .top.f -width 20 -height 20 -bd 2 -relief raised
    .top.t window create 2.5 -window .top.f
    .top.t search -backwards "his is another" 2.6
} -cleanup {
    destroy .top
} -result {2.6}
test text-22.46 {TextSearchCmd procedure, firstChar and lastChar} -setup {
    toplevel .top
    text .top.t -width 30 -height 10 -font {Courier -12} -borderwidth 2 -highlightthickness 2
    pack .top.t
} -body {
    .top.t insert 1.0 "This is a line\nand this is another"
    .top.t insert end "\nand this is yet another"
    frame .top.f -width 20 -height 20 -bd 2 -relief raised
    .top.t window create 2.5 -window .top.f
    .top.t search -backwards "his is" 2.6
} -cleanup {
    destroy .top
} -result {1.1}
test text-22.47 {TextSearchCmd procedure, firstChar and lastChar} -body {
    text .t
    .t insert end "xxyz xyz x. the\nfoo -forward bar xxxxx BaR foo\nxyz xxyzx"
    .t search -backwards forw 2.5
} -cleanup {
    destroy .t
} -result {2.5}
test text-22.48 {TextSearchCmd procedure, firstChar and lastChar} -body {
    text .t
    .t insert end "xxyz xyz x. the\nfoo -forward bar xxxxx BaR foo\nxyz xxyzx"
    .t search forw 2.5
} -cleanup {
    destroy .t
} -result {2.5}
test text-22.49 {TextSearchCmd procedure, firstChar and lastChar} -body {
    text .t
    .t insert end "xxyz xyz x. the\nfoo -forward bar xxxxx BaR foo\nxyz xxyzx"
    catch {destroy .t}
    text .t2
    list [.t2 search a 1.0] [.t2 search -backward a 1.0]
} -cleanup {
    destroy .t .t2
} -result {{} {}}
test text-22.50 {TextSearchCmd procedure, regexp match length} -body {
    text .t
    .t insert end "xxyz xyz x. the\nfoo -forward bar xxxxx BaR foo\nxyz xxyzx"
    set length unchanged
    list [.t search -regexp -count length x(.)(.*)z 1.1] $length
} -cleanup {
    destroy .t
} -result {1.1 7}
test text-22.51 {TextSearchCmd procedure, regexp match length} -body {
    text .t
    .t insert end "xxyz xyz x. the\nfoo -forward bar xxxxx BaR foo\nxyz xxyzx"
    set length unchanged
    list [.t search -regexp -backward -count length fo* 2.5] $length
} -cleanup {
    destroy .t
} -result {2.0 3}
test text-22.52 {TextSearchCmd procedure, checking stopIndex} -body {
    text .t
    .t insert end "xxyz xyz x. the\nfoo -forward bar xxxxx BaR foo\nxyz xxyzx"
    list [.t search bar 2.1 2.13] [.t search bar 2.1 2.14] \
	    [.t search bar 2.12 2.14] [.t search bar 2.14 2.14]
} -cleanup {
    destroy .t
} -result {{} 2.13 2.13 {}}
test text-22.53 {TextSearchCmd procedure, checking stopIndex} -body {
    text .t
    .t insert end "xxyz xyz x. the\nfoo -forward bar xxxxx BaR foo\nxyz xxyzx"
    list [.t search -backwards bar 2.20 2.13] \
      [.t search -backwards bar 2.20 2.14] \
      [.t search -backwards bar 2.14 2.13] \
      [.t search -backwards bar 2.13 2.13]
} -cleanup {
    destroy .t
} -result {2.13 {} 2.13 {}}
test text-22.54 {TextSearchCmd procedure, checking stopIndex} -body {
    text .t
    .t insert end "xxyz xyz x. the\nfoo -forward bar xxxxx BaR foo\nxyz xxyzx"
    list [.t search -backwards -strict bar 2.20 2.13] \
      [.t search -backwards -strict bar 2.20 2.14] \
      [.t search -backwards -strict bar 2.14 2.13] \
      [.t search -backwards -strict bar 2.13 2.13]
} -cleanup {
    destroy .t
} -result {2.13 {} {} {}}
test text-22.55 {TextSearchCmd procedure, embedded windows and index/count} -setup {
    text .t
    frame .t.f1 -width 20 -height 20 -relief raised -bd 2
    frame .t.f2 -width 20 -height 20 -relief raised -bd 2
    frame .t.f3 -width 20 -height 20 -relief raised -bd 2
    frame .t.f4 -width 20 -height 20 -relief raised -bd 2
    set result ""
} -body {
    .t insert end "xxyz xyz x. the\nfoo -forward bar xxxxx BaR foo\nxyz xxyzx"
    .t window create 2.10 -window .t.f3
    .t window create 2.8 -window .t.f2
    .t window create 2.8 -window .t.f1
    .t window create 2.1 -window .t.f4
    lappend result [.t search -count x forward 1.0] $x
    lappend result [.t search -count x wa 1.0] $x
    return $result
} -cleanup {
    destroy .t
} -result {2.6 10 2.11 2}
test text-22.56 {TextSearchCmd procedure, error setting variable} -body {
    text .t
    .t insert end "xxyz xyz x. the\nfoo -forward bar xxxxx BaR foo\nxyz xxyzx"
    set a 44
    .t search -count a(2) xyz 1.0
} -cleanup {
    destroy .t
} -returnCodes {error} -result {can't set "a(2)": variable isn't array}
test text-22.57 {TextSearchCmd procedure, wrap-around} -body {
    text .t
    .t insert end "xxyz xyz x. the\nfoo -forward bar xxxxx BaR foo\nxyz xxyzx"
    .t search -backwards xyz 1.1
} -cleanup {
    destroy .t
} -result {3.5}
test text-22.58 {TextSearchCmd procedure, wrap-around} -body {
    text .t
    .t insert end "xxyz xyz x. the\nfoo -forward bar xxxxx BaR foo\nxyz xxyzx"
    .t search -backwards xyz 1.1 1.0
} -cleanup {
    destroy .t
} -result {}
test text-22.59 {TextSearchCmd procedure, wrap-around} -body {
    text .t
    .t insert end "xxyz xyz x. the\nfoo -forward bar xxxxx BaR foo\nxyz xxyzx"
    .t search xyz 3.6
} -cleanup {
    destroy .t
} -result {1.1}
test text-22.60 {TextSearchCmd procedure, wrap-around} -body {
    text .t
    .t insert end "xxyz xyz x. the\nfoo -forward bar xxxxx BaR foo\nxyz xxyzx"
    .t search xyz 3.6 end
} -cleanup {
    destroy .t
} -result {}
test text-22.61 {TextSearchCmd procedure, no match} -body {
    text .t
    .t insert end "xxyz xyz x. the\nfoo -forward bar xxxxx BaR foo\nxyz xxyzx"
    .t search non_existent 3.5
} -cleanup {
    destroy .t
} -result {}
test text-22.62 {TextSearchCmd procedure, no match} -body {
    text .t
    .t insert end "xxyz xyz x. the\nfoo -forward bar xxxxx BaR foo\nxyz xxyzx"
    .t search -regexp non_existent 3.5
} -cleanup {
    destroy .t
} -result {}
test text-22.63 {TextSearchCmd procedure, special cases} -body {
    text .t
    .t insert end "xxyz xyz x. the\nfoo -forward bar xxxxx BaR foo\nxyz xxyzx"
    .t search -back x 1.1
} -cleanup {
    destroy .t
} -result {1.0}
test text-22.64 {TextSearchCmd procedure, special cases} -body {
    text .t
    .t insert end "xxyz xyz x. the\nfoo -forward bar xxxxx BaR foo\nxyz xxyzx"
    .t search -back x 1.0
} -cleanup {
    destroy .t
} -result {3.8}
test text-22.65 {TextSearchCmd procedure, special cases} -body {
    text .t
    .t insert end "xxyz xyz x. the\nfoo -forward bar xxxxx BaR foo\nxyz xxyzx"
    .t search \n {end-2c}
} -cleanup {
    destroy .t
} -result {3.9}
test text-22.66 {TextSearchCmd procedure, special cases} -body {
    text .t
    .t insert end "xxyz xyz x. the\nfoo -forward bar xxxxx BaR foo\nxyz xxyzx"
    .t search \n end
} -cleanup {
    destroy .t
} -result {1.15}
test text-22.67 {TextSearchCmd procedure, special cases} -body {
    text .t
    .t insert end "xxyz xyz x. the\nfoo -forward bar xxxxx BaR foo\nxyz xxyzx"
    .t search x 1.0
} -cleanup {
    destroy .t
} -result {1.0}
test text-22.68 {TextSearchCmd, freeing copy of pattern} -body {
    text .t
    .t insert end "xxyz xyz x. the\nfoo -forward bar xxxxx BaR foo\nxyz xxyzx"
# This test doesn't return a result, but it will generate
# a core leak if the pattern copy isn't properly freed.
# (actually in Tk 8.5 objectification means there is no
# longer a copy of the pattern, but we leave this test in
# anyway).
    set p abcdefg1234567890
    set p $p$p$p$p$p$p$p$p
    set p $p$p$p$p$p
    .t search -nocase $p 1.0
} -cleanup {
    destroy .t
} -result {}
test text-22.69 {TextSearchCmd, unicode} -body {
    text .t
    .t insert end "foo\u30c9\u30cabar"
    .t search \u30c9\u30ca 1.0
} -cleanup {
    destroy .t
} -result {1.3}
test text-22.70 {TextSearchCmd, unicode} -body {
    text .t
    .t insert end "foo\u30c9\u30cabar"
    list [.t search -count n \u30c9\u30ca 1.0] $n
} -cleanup {
    destroy .t
} -result {1.3 2}
test text-22.71 {TextSearchCmd, unicode with non-text segments} -body {
    text .t
    button .b1 -text baz
    .t insert end "foo\u30c9"
    .t window create end -window .b1
    .t insert end "\u30cabar"
    list [.t search -count n \u30c9\u30ca 1.0] $n
} -cleanup {
    destroy .t .b1
} -result {1.3 3}
test text-22.72 {TextSearchCmd, hidden text does not affect match index} -body {
    pack [text .t]
    .t insert end "12345H7890"
    .t search 7 1.0
} -cleanup {
    destroy .t
} -result {1.6}
test text-22.73 {TextSearchCmd, hidden text does not affect match index} -body {
    pack [text .t]
    .t insert end "12345H7890"
    .t tag configure hidden -elide true
    .t tag add hidden 1.5
    .t search 7 1.0
} -cleanup {
    destroy .t
} -result {1.6}
test text-22.74 {TextSearchCmd, hidden text does not affect match index} -body {
    pack [text .t]
    .t insert end "foobar\nbarbaz\nbazboo"
    .t search boo 1.0
} -cleanup {
    destroy .t
} -result {3.3}
test text-22.75 {TextSearchCmd, hidden text does not affect match index} -body {
    pack [text .t]
    .t insert end "foobar\nbarbaz\nbazboo"
    .t tag configure hidden -elide true
    .t tag add hidden 2.0 3.0
    .t search boo 1.0
} -cleanup {
    destroy .t
} -result {3.3}
test text-22.76 {TextSearchCmd, -regexp -nocase searches} -body {
    pack [text .t]
    .t insert end "word1 word2"
    .t search -nocase -regexp {\mword.} 1.0 end
} -cleanup {
    destroy .t
} -result {1.0}
test text-22.77 {TextSearchCmd, -regexp -nocase searches} -body {
    pack [text .t]
    .t insert end "word1 word2"
    .t search -nocase -regexp {word.\M} 1.0 end
} -cleanup {
    destroy .t
} -result {1.0}
test text-22.78 {TextSearchCmd, -regexp -nocase searches} -body {
    pack [text .t]
    .t insert end "word1 word2"
    .t search -nocase -regexp {word.\W} 1.0 end
} -cleanup {
    destroy .t
} -result {1.0}
test text-22.79 {TextSearchCmd, hidden text and start index} -body {
    pack [text .t]
    .t insert end "foobar\nfoobar\nfoobar"
    .t search bar 1.3
} -cleanup {
    destroy .t
} -result {1.3}
test text-22.80 {TextSearchCmd, hidden text shouldn't influence start index} -body {
    pack [text .t]
    .t insert end "foobar\nfoobar\nfoobar"
    .t tag configure hidden -elide true
    .t tag add hidden 1.0 1.2
    .t search bar 1.3
} -cleanup {
    destroy .t
} -result {1.3}
test text-22.81 {TextSearchCmd, hidden text inside match must count in length} -body {
    pack [text .t]
    .t insert end "foobar\nfoobar\nfoobar"
    .t tag configure hidden -elide true
    .t tag add hidden 1.2 1.4
    list [.t search -count foo foar 1.3] $foo
} -cleanup {
    destroy .t
} -result {1.0 6}
test text-22.82 {TextSearchCmd, hidden text inside match must count in length} -body {
    pack [text .t]
    .t insert end "foobar\nfoobar\nfoobar"
    .t tag configure hidden -elide true
    .t tag add hidden 1.2 1.4
    list \
      [.t search -strict -count foo foar 1.3] \
      [.t search -strict -count foo foar 2.3] $foo
} -cleanup {
    destroy .t
} -result {{} 1.0 6}
test text-22.83 {TextSearchCmd, hidden text and start index} -body {
    pack [text .t]
    .t insert end "foobar\nfoobar\nfoobar"
    .t search -regexp bar 1.3
} -cleanup {
    destroy .t
} -result {1.3}
test text-22.84 {TextSearchCmd, hidden text shouldn't influence start index} -body {
    pack [text .t]
    .t insert end "foobar\nfoobar\nfoobar"
    .t tag configure hidden -elide true
    .t tag add hidden 1.0 1.2
    .t search -regexp bar 1.3
} -cleanup {
    destroy .t
} -result {1.3}
test text-22.85 {TextSearchCmd, hidden text inside match must count in length} -body {
    pack [text .t]
    .t insert end "foobar\nfoobar\nfoobar"
    .t tag configure hidden -elide true
    .t tag add hidden 1.2 1.4
    list [.t search -regexp -count foo foar 1.3] $foo
} -cleanup {
    destroy .t
} -result {1.0 6}
test text-22.86 {TextSearchCmd, hidden text inside match must count in length} -body {
    pack [text .t]
    .t insert end "foobar\nfoobar\nfoobar"
    .t tag configure hidden -elide true
    .t tag add hidden 1.2 1.4
    list [.t search -count foo foar 1.3] $foo
} -cleanup {
    destroy .t
} -result {1.0 6}
test text-22.87 {TextSearchCmd, hidden text inside match must count in length} -body {
    pack [text .t]
    .t insert end "foobar\nfoobar\nfoobar"
    .t tag configure hidden -elide true
    .t tag add hidden 1.2 1.4
    .t search -strict -count foo foar 1.3
} -cleanup {
    destroy .t
} -result {}
test text-22.88 {TextSearchCmd, hidden text inside match must count in length} -body {
    pack [text .t]
    .t insert end "foobar\nfoobar\nfoar"
    .t tag configure hidden -elide true
    .t tag add hidden 1.2 1.4
    .t tag add hidden 2.2 2.4
    list [.t search -regexp -all -count foo foar 1.3] $foo
} -cleanup {
    destroy .t
} -result {{2.0 3.0 1.0} {6 4 6}}
test text-22.89 {TextSearchCmd, hidden text inside match must count in length} -body {
    pack [text .t]
    .t insert end "foobar\nfoobar\nfoar"
    .t tag configure hidden -elide true
    .t tag add hidden 1.2 1.4
    .t tag add hidden 2.2 2.4
    list [.t search -all -count foo foar 1.3] $foo
} -cleanup {
    destroy .t
} -result {{2.0 3.0 1.0} {6 4 6}}
test text-22.90 {TextSearchCmd, hidden text inside match must count in length} -body {
    pack [text .t]
    .t insert end "foobar\nfoobar\nfoar"
    .t tag configure hidden -elide true
    .t tag add hidden 1.2 1.4
    .t tag add hidden 2.2 2.4
    list [.t search -strict -all -count foo foar 1.3] $foo
} -cleanup {
    destroy .t
} -result {{2.0 3.0} {6 4}}
test text-22.91 {TextSearchCmd, single line with -all} -body {
    pack [text .t]
    .t insert end " X\n X\n X\n X\n X\n X\n"
    .t search -all -regexp { +| *\n} 1.0 end
} -cleanup {
    destroy .t
} -result {1.0 1.2 2.0 2.2 3.0 3.2 4.0 4.2 5.0 5.2 6.0 6.2 7.0}
test text-22.92 {TextSearchCmd, multiline matching} -body {
    pack [text .t]
    .t insert end "foobar\nfoobar\nfoobar"
    list [.t search -count foo foobar\nfoo 1.0] $foo
} -cleanup {
    destroy .t
} -result {1.0 10}
test text-22.93 {TextSearchCmd, multiline matching} -body {
    pack [text .t]
    .t insert end "foobar\nfoobar\nfoobar"
    list [.t search -count foo bar\nfoo 1.0] $foo
} -cleanup {
    destroy .t
} -result {1.3 7}
test text-22.94 {TextSearchCmd, multiline matching} -body {
    pack [text .t]
    .t insert end "foobar\nfoobar\nfoobar"
    list [.t search -count foo \nfoo 1.0] $foo
} -cleanup {
    destroy .t
} -result {1.6 4}
test text-22.95 {TextSearchCmd, multiline matching} -body {
    pack [text .t]
    .t insert end "foobar\nfoobar\nfoobar"
    list [.t search -count foo bar\nfoobar\nfoo 1.0] $foo
} -cleanup {
    destroy .t
} -result {1.3 14}
test text-22.96 {TextSearchCmd, multiline matching} -body {
    pack [text .t]
    .t insert end "foobar\nfoobar\nfoobar"
    .t search -count foo bar\nfoobar\nfoobanearly 1.0
} -cleanup {
    destroy .t
} -result {}
test text-22.97 {TextSearchCmd, multiline matching} -body {
    pack [text .t]
    .t insert end "foobar\nfoobar\nfoobar"
    list [.t search -regexp -count foo foobar\nfoo 1.0] $foo
} -cleanup {
    destroy .t
} -result {1.0 10}
test text-22.98 {TextSearchCmd, multiline matching} -body {
    pack [text .t]
    .t insert end "foobar\nfoobar\nfoobar"
    list [.t search -regexp -count foo bar\nfoo 1.0] $foo
} -cleanup {
    destroy .t
} -result {1.3 7}
test text-22.99 {TextSearchCmd, multiline matching} -body {
    pack [text .t]
    .t insert end "foobar\nfoobar\nfoobar"
    list [.t search -regexp -count foo \nfoo 1.0] $foo
} -cleanup {
    destroy .t
} -result {1.6 4}
test text-22.100 {TextSearchCmd, multiline matching} -body {
    pack [text .t]
    .t insert end "foobar\nfoobar\nfoobar"
    list [.t search -regexp -count foo bar\nfoobar\nfoo 1.0] $foo
} -cleanup {
    destroy .t
} -result {1.3 14}
test text-22.101 {TextSearchCmd, multiline matching} -body {
    pack [text .t]
    .t insert end "foobar\nfoobar\nfoobar"
    .t search -regexp -count foo bar\nfoobar\nfoobanearly 1.0
} -cleanup {
    destroy .t
} -result {}
test text-22.102 {TextSearchCmd, multiline matching} -body {
    pack [text .t]
    .t insert end "foobar\nfaoobar\nfoobar"
    .t search -regexp -count foo bar\nfoo 1.0
} -cleanup {
    destroy .t
} -result {2.4}
test text-22.103 {TextSearchCmd, multiline matching end of window} -body {
    pack [text .t]
    .t insert end "foobar\nfaoobar\nfoobar"
    .t search -regexp -count foo bar\nfoobar\n\n 1.0
} -cleanup {
    destroy .t
} -result {}
test text-22.104 {TextSearchCmd, multiline matching end of window} -body {
    pack [text .t]
    .t search "\n\n" 1.0
} -cleanup {
    destroy .t
} -result {}
test text-22.105 {TextSearchCmd, multiline matching} -body {
    pack [text .t]
    .t insert end "foobar\nfoobar\nfoobar"
    list [.t search -backwards -count foo foobar\nfoo end] $foo
} -cleanup {
    destroy .t
} -result {2.0 10}
test text-22.106 {TextSearchCmd, multiline matching} -body {
    pack [text .t]
    .t insert end "foobar\nfoobar\nfoobar"
    list [.t search -backwards -count foo bar\nfoo 1.0] $foo
} -cleanup {
    destroy .t
} -result {2.3 7}
test text-22.107 {TextSearchCmd, multiline matching} -body {
    pack [text .t]
    .t insert end "foobar\nfoobar\nfoobar"
    list [.t search -backwards -count foo \nfoo 1.0] $foo
} -cleanup {
    destroy .t
} -result {2.6 4}
test text-22.108 {TextSearchCmd, multiline matching} -body {
    pack [text .t]
    .t insert end "foobar\nfoobar\nfoobar"
    list [.t search -backwards -count foo bar\nfoobar\nfoo 1.0] $foo
} -cleanup {
    destroy .t
} -result {1.3 14}
test text-22.109 {TextSearchCmd, multiline matching} -body {
    pack [text .t]
    .t insert end "foobar\nfoobar\nfoobar"
    .t search -backwards -count foo bar\nfoobar\nfoobanearly 1.0
} -cleanup {
    destroy .t
} -result {}
test text-22.110 {TextSearchCmd, multiline matching} -body {
    pack [text .t]
    .t insert end "foobar\nfoobar\nfoobar"
    list [.t search -backwards -regexp -count foo foobar\nfoo end] $foo
} -cleanup {
    destroy .t
} -result {2.0 10}
test text-22.111 {TextSearchCmd, multiline matching} -body {
    pack [text .t]
    .t insert end "foobar\nfoobar\nfoobar"
    list [.t search -backwards -regexp -count foo foobar\nfo end] $foo
} -cleanup {
    destroy .t
} -result {2.0 9}
test text-22.112 {TextSearchCmd, multiline matching} -body {
    pack [text .t]
    .t insert end "foobar\nfoobar\nfoobar"
    list [.t search -backwards -regexp -count foo bar\nfoo 1.0] $foo
} -cleanup {
    destroy .t
} -result {2.3 7}
test text-22.113 {TextSearchCmd, multiline matching} -body {
    pack [text .t]
    .t insert end "foobar\nfoobar\nfoobar"
    list [.t search -backwards -regexp -count foo \nfoo 1.0] $foo
} -cleanup {
    destroy .t
} -result {2.6 4}
test text-22.114 {TextSearchCmd, multiline matching} -body {
    pack [text .t]
    .t insert end "foobar\nfoobar\nfoobar"
    list [.t search -backwards -regexp -count foo bar\nfoobar\nfoo 1.0] $foo
} -cleanup {
    destroy .t
} -result {1.3 14}
test text-22.115 {TextSearchCmd, multiline matching} -body {
    pack [text .t]
    .t insert end "foobar\nfoobar\nfoobar"
    .t search -backwards -regexp -count foo bar\nfoobar\nfoobanearly 1.0
} -cleanup {
    destroy .t
} -result {}
test text-22.116 {TextSearchCmd, multiline matching} -body {
    pack [text .t]
    .t insert end "foobar\nfaoobar\nfoobar"
    .t search -backwards -regexp -count foo bar\nfoo 1.0
} -cleanup {
    destroy .t
} -result {2.4}
test text-22.117 {TextSearchCmd, multiline matching end of window} -body {
    pack [text .t]
    .t insert end "foobar\nfaoobar\nfoobar"
    .t search -backwards -regexp -count foo bar\nfoobar\n\n 1.0
} -cleanup {
    destroy .t
} -result {}
test text-22.118 {TextSearchCmd, multiline matching end of window} -body {
    pack [text .t]
    .t search -backwards "\n\n" 1.0
} -cleanup {
    destroy .t
} -result {}
test text-22.119 {TextSearchCmd, multiline regexp matching} -body {
    pack [text .t]
    .t insert 1.0 {    Tcl_Obj *objPtr));
static Tcl_Obj*         FSNormalizeAbsolutePath
			    _ANSI_ARGS_((Tcl_Interp* interp, Tcl_Obj *pathPtr));}
    set markExpr "^(\[A-Za-z0-9~_\]+\[ \t\n\r\]*\\(|(\[^ \t\(#\n\r/@:\*\]\[^=\(\r\n\]*\[ \t\]+\\*?)?"
    append markExpr "(\[A-Za-z0-9~_\]+(<\[^>\]*>)?(::)?(\[A-Za-z0-9~_\]+::)*\[-A-Za-z0-9~_+ <>\|\\*/\]+|\[A-Za-z0-9~_\]+)"
    append markExpr "\[ \n\t\r\]*\\()"
    .t search -forwards -regexp $markExpr 1.41 end
} -cleanup {
    destroy .t
} -result {}
test text-22.120 {TextSearchCmd, multiline regexp matching} -body {
# Practical example which used to crash Tk, but only after the
# search is complete.  This is memory corruption caused by
# a bug in Tcl's handling of string objects.
# (Tcl bug 635200)
    pack [text .t]
    .t insert 1.0 {static int		SetFsPathFromAny _ANSI_ARGS_((Tcl_Interp *interp,
			    Tcl_Obj *objPtr));
static Tcl_Obj*         FSNormalizeAbsolutePath
			    _ANSI_ARGS_((Tcl_Interp* interp, Tcl_Obj *pathPtr));}
    set markExpr "^(\[A-Za-z0-9~_\]+\[ \t\n\r\]*\\(|(\[^ \t\(#\n\r/@:\*\]\[^=\(\r\n\]*\[ \t\]+\\*?)?"
    append markExpr "(\[A-Za-z0-9~_\]+(<\[^>\]*>)?(::)?(\[A-Za-z0-9~_\]+::)*\[-A-Za-z0-9~_+ <>\|\\*/\]+|\[A-Za-z0-9~_\]+)"
    append markExpr "\[ \n\t\r\]*\\()"
    .t search -forwards -regexp $markExpr 1.41 end
} -cleanup {
    destroy .t
} -result {}
test text-22.121 {TextSearchCmd, multiline regexp matching} -body {
    pack [text .t]
    .t insert 1.0 {
static int		SetFsPathFromAny _ANSI_ARGS_((Tcl_Interp *interp,
			    Tcl_Obj *objPtr));
static Tcl_Obj*         FSNormalizeAbsolutePath
			    _ANSI_ARGS_((Tcl_Interp* interp, Tcl_Obj *pathPtr));}
    set markExpr "^(\[A-Za-z0-9~_\]+\[ \t\n\r\]*\\(|(\[^ \t\(#\n\r/@:\*\]\[^=\(\r\n\]*\[ \t\]+\\*?)?"
    append markExpr "(\[A-Za-z0-9~_\]+(<\[^>\]*>)?(::)?(\[A-Za-z0-9~_\]+::)*\[-A-Za-z0-9~_+ <>\|\\*/\]+|\[A-Za-z0-9~_\]+)"
    append markExpr "\[ \n\t\r\]*\\()"
    .t search -backwards -all -regexp $markExpr end
} -cleanup {
    destroy .t
} -result {2.0}
test text-22.122 {TextSearchCmd, multiline matching} -body {
    pack [text .t]
    .t insert end "foobar\nfoobar\nfoobar"
    .t search -all -regexp -count foo bar\nfoo 1.0
} -cleanup {
    destroy .t
} -result {1.3 2.3}
test text-22.123 {TextSearchCmd, multiline matching} -body {
    pack [text .t]
    .t insert end "foobar\nfoobar\nfoobar"
    .t search -all -backwards -regexp -count foo bar\nfoo 1.0
} -cleanup {
    destroy .t
} -result {2.3 1.3}
test text-22.124 {TextSearchCmd, wrapping and limits} -body {
    pack [text .t]
    .t insert end "foobar\nfoobar\nfoobar"
    .t search -- "blah" 3.3 1.3
} -cleanup {
    destroy .t
} -result {}
test text-22.125 {TextSearchCmd, wrapping and limits} -body {
    pack [text .t]
    .t insert end "foobar\nfoobar\nfoobar"
    .t search -backwards -- "blah" 1.3 3.3
} -cleanup {
    destroy .t
} -result {}
test text-22.126 {TextSearchCmd, wrapping and limits} -body {
    pack [text .t]
    .t insert end "if (stringPtr->uallocated > 0) \{x"
    .t search -backwards -regexp -- "\[\]\")\}\[(\{\]" "1.32" 1.0
} -cleanup {
    destroy .t
} -result {1.31}
test text-22.127 {TextSearchCmd, wrapping and limits} -body {
    pack [text .t]
    .t insert end "if (stringPtr->uallocated > 0) \{x"
    .t search -regexp -- "\[\]\")\}\[(\{\]" 1.30 "1.0 lineend"
} -cleanup {
    destroy .t
} -result {1.31}
test text-22.128 {TextSearchCmd, wrapping and limits} -body {
    pack [text .t]
    .t insert end "if (stringPtr->uallocated > 0) \{x"
    .t search -backwards -all -regexp -- "\[\]\")\}\[(\{\]" "1.32" 1.0
} -cleanup {
    destroy .t
} -result {1.31 1.29 1.3}
test text-22.129 {TextSearchCmd, wrapping and limits} -body {
    pack [text .t]
    .t insert end "if (stringPtr->uallocated > 0) \{x"
    .t search -all -regexp -- "\[\]\")\}\[(\{\]" 1.0 "1.0 lineend"
} -cleanup {
    destroy .t
} -result {1.3 1.29 1.31}
test text-22.130 {TextSearchCmd, wrapping and limits} -body {
    pack [text .t]
    .t insert end "if (stringPtr->uallocated > 0) \{x"
    .t search -backwards -- "\{" "1.32" 1.0
} -cleanup {
    destroy .t
} -result {1.31}
test text-22.131 {TextSearchCmd, wrapping and limits} -body {
    pack [text .t]
    .t insert end "if (stringPtr->uallocated > 0) \{x"
    .t search -- "\{" 1.30 "1.0 lineend"
} -cleanup {
    destroy .t
} -result {1.31}
test text-22.132 {TextSearchCmd, multiline regexp matching} -body {
    pack [text .t]
    .t insert 1.0 {

void
Tcl_SetObjLength(objPtr, length)
    register Tcl_Obj *objPtr;	/* Pointer to object.  This object must
                                * not currently be shared. */
    register int length;	/* Number of bytes desired for string
				 * representation of object, not including
                            * terminating null byte. */
\{
    char *new;
}
    set markExpr "^(\[A-Za-z0-9~_\]+\[ \t\n\r\]*\\(|(\[^ \t\(#\n\r/@:\*\]\[^=\(\r\n\]*\[ \t\]+\\*?)?"
    append markExpr "(\[A-Za-z0-9~_\]+(<\[^>\]*>)?(::)?(\[A-Za-z0-9~_\]+::)*\[-A-Za-z0-9~_+ <>\|\\*/\]+|\[A-Za-z0-9~_\]+)"
    append markExpr "\[ \n\t\r\]*\\()"
    .t search -all -regexp -- $markExpr 1.0
} -cleanup {
    destroy .t
} -result {4.0}
test text-22.133 {TextSearchCmd, multiline regexp matching} -body {
    pack [text .t]
    .t insert 1.0 "first line\nlast line of text"
    set markExpr {^[a-z]+}
# This should not match, and should not wrap
    .t search -regexp -- $markExpr end end
} -cleanup {
    destroy .t
} -result {}
test text-22.134 {TextSearchCmd, multiline regexp matching} -body {
    pack [text .t]
    .t insert 1.0 "first line\nlast line of text"
    set markExpr {^[a-z]+}
# This should not match, and should not wrap
    .t search -regexp -- $markExpr end+10c end
} -cleanup {
    destroy .t
} -result {}
test text-22.135 {TextSearchCmd, multiline regexp matching} -body {
    pack [text .t]
    .t insert 1.0 "first line\nlast line of text"
    set markExpr {^[a-z]+}
# This should not match, and should not wrap
    .t search -regexp -backwards -- $markExpr 1.0 1.0
} -cleanup {
    destroy .t
} -result {}
test text-22.136 {TextSearchCmd, regexp linestop} -body {
    pack [text .t]
    .t insert 1.0 "first line\nlast line of text"
    .t search -regexp -- {i.*x} 1.0
} -cleanup {
    destroy .t
} -result {2.6}
test text-22.137 {TextSearchCmd, multiline regexp nolinestop matching} -body {
    pack [text .t]
    .t insert 1.0 "first line\nlast line of text"
    .t search -regexp -nolinestop -- {i.*x} 1.0
} -cleanup {
    destroy .t
} -result {1.1}
test text-22.138 {TextSearchCmd, regexp linestop} -body {
    pack [text .t]
    .t insert 1.0 "first line\nlast line of text"
    .t search -regexp -all -overlap -- {i.*x} 1.0
} -cleanup {
    destroy .t
} -result {2.6}
test text-22.139 {TextSearchCmd, regexp linestop} -body {
    pack [text .t]
    .t insert 1.0 "first line\nlast line of text"
    .t search -regexp -all -- {i.*x} 1.0
} -cleanup {
    destroy .t
} -result {2.6}
test text-22.140 {TextSearchCmd, multiline regexp nolinestop matching} -body {
    pack [text .t]
    .t insert 1.0 "first line\nlast line of text"
    list [.t search -regexp -all -overlap -count c -nolinestop -- {i.*x} 1.0] $c
} -cleanup {
    destroy .t
} -result {{1.1 2.6} {26 10}}
test text-22.141 {TextSearchCmd, multiline regexp nolinestop matching} -body {
    pack [text .t]
    .t insert 1.0 "first line\nlast line of text"
    list [.t search -regexp -all -count c -nolinestop -- {i.*x} 1.0] $c
} -cleanup {
    destroy .t
} -result {1.1 26}
test text-22.142 {TextSearchCmd, stop at end of line} -body {
    pack [text .t]
    .t insert 1.0 "  \t\n   last line of text"
    .t search -regexp -nolinestop -- {[^ \t]} 1.0
} -cleanup {
    destroy .t
} -result {1.3}
test text-22.143 {TextSearchCmd, overlapping all matches} -body {
    pack [text .t]
    .t insert 1.0 "abcde abcde"
    list [.t search -regexp -all -overlap -count c -- {\w+} 1.0] $c
} -cleanup {
    destroy .t
} -result {{1.0 1.6} {5 5}}
test text-22.144 {TextSearchCmd, non-overlapping all matches} -body {
    pack [text .t]
    .t insert 1.0 "abcde abcde"
    list [.t search -regexp -all -count c -- {\w+} 1.0] $c
} -cleanup {
    destroy .t
} -result {{1.0 1.6} {5 5}}
test text-22.145 {TextSearchCmd, stop at end of line} -body {
    pack [text .t]
    .t insert 1.0 "abcde abcde"
    list [.t search -backwards -regexp -all -count c -- {\w+} 1.0] $c
} -cleanup {
    destroy .t
} -result {{1.6 1.0} {5 5}}
test text-22.146 {TextSearchCmd, backwards search stop index } -body {
    pack [text .t]
    .t insert 1.0 "bla ZabcZdefZghi and some text again"
    list [.t search -backwards -regexp -count c -- {Z\w+} 1.21 1.5] $c
} -cleanup {
    destroy .t
} -result {1.8 8}
test text-22.147 {TextSearchCmd, backwards search stop index } -body {
    pack [text .t]
    .t insert 1.0 "bla ZabcZdefZghi and some text again"
    list [.t search -backwards -all -overlap -regexp -count c -- {Z\w+} 1.21 1.5] $c
} -cleanup {
    destroy .t
} -result {1.8 8}
test text-22.148 {TextSearchCmd, backwards search stop index } -body {
    pack [text .t]
    .t insert 1.0 "bla ZabcZdefZghi and some text again"
    list [.t search -backwards -all -regexp -count c -- {Z\w+} 1.21 1.5] $c
} -cleanup {
    destroy .t
} -result {1.8 8}
test text-22.149 {TextSearchCmd, backwards search stop index } -body {
    pack [text .t]
    .t insert 1.0 "bla ZabcZdefZghi and some text again"
    list [.t search -backwards -overlap -all -regexp -count c -- {Z\w+} 1.21 1.1] $c
} -cleanup {
    destroy .t
} -result {1.4 12}
test text-22.150 {TextSearchCmd, backwards search stop index } -body {
    pack [text .t]
    .t insert 1.0 "bla ZabcZdefZghi and some text again"
    list [.t search -backwards -overlap -all -regexp -count c -- {Z[^Z]+Z} 1.21 1.1] $c
} -cleanup {
    destroy .t
} -result {{1.8 1.4} {5 5}}
test text-22.151 {TextSearchCmd, backwards search stop index } -body {
    pack [text .t]
    .t insert 1.0 "bla ZabcZdefZghi and some text again"
    list [.t search -backwards -all -regexp -count c -- {Z\w+} 1.21 1.1] $c
} -cleanup {
    destroy .t
} -result {1.4 12}
test text-22.152 {TextSearchCmd, backwards search stop index } -body {
    pack [text .t]
    .t insert 1.0 "bla ZabcZdefZghi and some text again"
    .t insert 1.0 "bla ZabcZdefZghi and some text again\n"
    list [.t search -backwards -all -overlap -regexp -count c -- {Z\w+} 2.21 1.5] $c
} -cleanup {
    destroy .t
} -result {{2.4 1.8} {12 8}}
test text-22.153 {TextSearchCmd, backwards search stop index } -body {
    pack [text .t]
    .t insert 1.0 "bla ZabcZdefZghi and some text again"
    .t insert 1.0 "bla ZabcZdefZghi and some text again\n"
    list [.t search -backwards -all -regexp -count c -- {Z\w+} 2.21 1.5] $c
} -cleanup {
    destroy .t
} -result {{2.4 1.8} {12 8}}
test text-22.154 {TextSearchCmd, backwards search stop index } -body {
    pack [text .t]
    .t insert 1.0 "bla ZabcZdefZghi and some text again"
    .t insert 1.0 "bla ZabcZdefZghi and some text again\n"
    list [.t search -backwards -overlap -all -regexp -count c -- {Z\w+} 2.21 1.1] $c
} -cleanup {
    destroy .t
} -result {{2.4 1.4} {12 12}}
test text-22.155 {TextSearchCmd, backwards search stop index } -body {
    pack [text .t]
    .t insert 1.0 "bla ZabcZdefZghi and some text again"
    .t insert 1.0 "bla ZabcZdefZghi and some text again\n"
    list [.t search -backwards -all -regexp -count c -- {Z\w+} 2.21 1.1] $c
} -cleanup {
    destroy .t
} -result {{2.4 1.4} {12 12}}
test text-22.156 {TextSearchCmd, search -all example} -body {
    pack [text .t]
    .t insert 1.0 {

See the package: supersearch for more information.


See the package: incrementalSearch for more information.

package: Brws .


See the package: marks for more information.

}
    set pat {package: ([a-zA-Z0-9][-a-zA-Z0-9._+#/]*)}
    list [.t search -nolinestop -regexp -nocase -all -forwards \
      -count c -- $pat 1.0 end] $c
} -cleanup {
    destroy .t
} -result {{3.8 6.8 8.0 11.8} {20 26 13 14}}
test text-22.157 {TextSearchCmd, backwards search overlaps} -body {
    pack [text .t]
    .t insert 1.0 "foobarfoobaaaaaaaaaaarfoo"
    .t search -backwards -regexp {fooba+rfoo} end
} -cleanup {
    destroy .t
} -result {1.6}
test text-22.158 {TextSearchCmd, backwards search overlaps} -body {
    pack [text .t]
    .t insert 1.0 "foobarfoobaaaaaaaaaaarfoo"
    .t search -backwards -overlap -all -regexp {fooba+rfoo} end
} -cleanup {
    destroy .t
} -result {1.6 1.0}
test text-22.159 {TextSearchCmd, backwards search overlaps} -body {
    pack [text .t]
    .t insert 1.0 "foobarfoobaaaaaaaaaaarfoo"
    .t search -backwards -all -regexp {fooba+rfoo} end
} -cleanup {
    destroy .t
} -result {1.6}
test text-22.160 {TextSearchCmd, forwards search overlaps} -body {
    pack [text .t]
    .t insert 1.0 "foobarfoobaaaaaaaaaaarfoo"
    .t search -all -overlap -regexp {fooba+rfoo} end
} -cleanup {
    destroy .t
} -result {1.0 1.6}
test text-22.161 {TextSearchCmd, forwards search overlaps} -body {
    pack [text .t]
    .t insert 1.0 "foobarfoobaaaaaaaaaaarfoo"
    .t search -all -regexp {fooba+rfoo} end
} -cleanup {
    destroy .t
} -result {1.0}
test text-22.162 {TextSearchCmd, forward exact search overlaps} -body {
    pack [text .t]
    .t insert 1.0 "abababab"
    .t search -exact -overlap -all {abab} 1.0
} -cleanup {
    destroy .t
} -result {1.0 1.2 1.4}
test text-22.163 {TextSearchCmd, forward exact search overlaps} -body {
    pack [text .t]
    .t insert 1.0 "abababab"
    .t search -exact -all {abab} 1.0
} -cleanup {
    destroy .t
} -result {1.0 1.4}
test text-22.164 {TextSearchCmd, backward exact search overlaps} -body {
    pack [text .t]
    .t insert 1.0 "ababababab"
    .t search -exact -overlap -backwards -all {abab} end
} -cleanup {
    destroy .t
} -result {1.6 1.4 1.2 1.0}
test text-22.165 {TextSearchCmd, backward exact search overlaps} -body {
    pack [text .t]
    .t insert 1.0 "ababababab"
    .t search -exact -backwards -all {abab} end
} -cleanup {
    destroy .t
} -result {1.6 1.2}
test text-22.166 {TextSearchCmd, backward exact search overlaps} -body {
    pack [text .t]
    .t insert 1.0 "abababababab"
    .t search -exact -backwards -all {abab} end
} -cleanup {
    destroy .t
} -result {1.8 1.4 1.0}
test text-22.167 {TextSearchCmd, forward exact search overlaps} -body {
    pack [text .t]
    .t insert 1.0 "foo\nbar\nfoo\nbar\nfoo\nbar\nfoo\n"
    .t search -exact -overlap -all "foo\nbar\nfoo" 1.0
} -cleanup {
    destroy .t
} -result {1.0 3.0 5.0}
test text-22.168 {TextSearchCmd, forward exact search no-overlaps} -body {
    pack [text .t]
    .t insert 1.0 "foo\nbar\nfoo\nbar\nfoo\nbar\nfoo\n"
    .t search -exact -all "foo\nbar\nfoo" 1.0
} -cleanup {
    destroy .t
} -result {1.0 5.0}
test text-22.169 {TextSearchCmd, backward exact search overlaps} -body {
    pack [text .t]
    .t insert 1.0 "foo\nbar\nfoo\nbar\nfoo\nbar\nfoo\n"
    .t search -exact -overlap -backward -all "foo\nbar\nfoo" end
} -cleanup {
    destroy .t
} -result {5.0 3.0 1.0}
test text-22.170 {TextSearchCmd, backward exact search no-overlaps} -body {
    pack [text .t]
    .t insert 1.0 "foo\nbar\nfoo\nbar\nfoo\nbar\nfoo\n"
    .t search -exact -backward -all "foo\nbar\nfoo" end
} -cleanup {
    destroy .t
} -result {5.0 1.0}
test text-22.171 {TextSearchCmd, backward exact search overlaps} -body {
    pack [text .t]
    .t insert 1.0 "foo\nbar\nfoo\nbar\nfoo\nbar\nfoo\n"
    .t search -regexp -backward -overlap -all "foo\nbar\nfoo" end
} -cleanup {
    destroy .t
} -result {5.0 3.0 1.0}
test text-22.172 {TextSearchCmd, backward regexp search no-overlaps} -body {
    pack [text .t]
    .t insert 1.0 "foo\nbar\nfoo\nbar\nfoo\nbar\nfoo\n"
    .t search -regexp -backward -all "foo\nbar\nfoo" end
} -cleanup {
    destroy .t
} -result {5.0 1.0}
test text-22.173 {TextSearchCmd, backward regexp search no-overlaps} -body {
    pack [text .t]
    .t insert 1.0 " aasda asdj werwer"
    .t search -regexp -backward -- {(\$)?[\w:_]+} 1.9
} -cleanup {
    destroy .t
} -result {1.7}
test text-22.174 {TextSearchCmd, backward regexp search no-overlaps} -body {
    pack [text .t]
    .t insert 1.0 " aasda asdj werwer"
    .t search -regexp -backward -- {(\$)?[\w:_]+} 1.9 1.5
} -cleanup {
    destroy .t
} -result {1.7}
test text-22.175 {TextSearchCmd, backward regexp search no-overlaps} -body {
    pack [text .t]
    .t insert 1.0 " aasda asdj werwer"
    .t search -regexp -backward -- {(\$)?[\w:_]+} 1.9 1.7
} -cleanup {
    destroy .t
} -result {1.7}
test text-22.176 {TextSearchCmd, backward regexp search no-overlaps} -body {
    pack [text .t]
    .t insert 1.0 " aasda asdj werwer"
    .t search -regexp -backward -- {(\$)?[\w:_]+} 1.9 1.8
} -cleanup {
    destroy .t
} -result {1.8}
test text-22.177 {TextSearchCmd, backward regexp search no-overlaps} -body {
    pack [text .t]
    .t insert 1.0 " aasda asdj werwer"
    .t search -regexp -backward -all -- {(\$)?[\w:_]+} 1.9 1.3
} -cleanup {
    destroy .t
} -result {1.7 1.3}
test text-22.178 {TextSearchCmd, backward regexp search no-overlaps} -body {
    pack [text .t]
    .t insert 1.0 " aasda asdj werwer"
    .t search -regexp -backward -all -- {(\$)?[\w:_]+} 1.9 1.13
} -cleanup {
    destroy .t
} -result {}
test text-22.179 {TextSearchCmd, backward regexp search no-overlaps} -body {
    pack [text .t]
    .t insert 1.0 " aasda asdj werwer"
    .t search -regexp -backward -all -- {(\$)?[\w:_]+} 2.0 1.3
} -cleanup {
    destroy .t
} -result {1.12 1.7 1.3}
test text-22.180 {TextSearchCmd, backward regexp search no-overlaps} -body {
    pack [text .t]
    .t insert 1.0 " aasda asdj werwer"
    .t search -regexp -backward -all -- {(\$)?[\w:_]+} 1.3
} -cleanup {
    destroy .t
} -result {1.1 1.12 1.7 1.3}
test text-22.181 {TextSearchCmd, backward regexp search no-overlaps} -body {
    pack [text .t]
    .t insert 1.0 "abcde\nabcde\nabcde\n"
    .t search -regexp -backward -all -- {(\w+\n)+} end
} -cleanup {
    destroy .t
} -result {1.0}
test text-22.182 {TextSearchCmd, backward regexp search no-overlaps} -body {
    pack [text .t]
    .t insert 1.0 "abcde\nabcde\nabcde\n"
    .t search -regexp -backward -all -- {(\w+\n)+} end 1.5
} -cleanup {
    destroy .t
} -result {2.0}
test text-22.183 {TextSearchCmd, backward regexp search no-overlaps} -body {
    pack [text .t]
    .t insert 1.0 "abcde\nabcde\nabcde\na"
    .t search -regexp -backward -all -- {(\w+\n\w)+} end 1.5
} -cleanup {
    destroy .t
} -result {2.0}
test text-22.184 {TextSearchCmd, backward regexp search no-overlaps} -body {
    pack [text .t]
    .t insert 1.0 "abcde\nabcde\nabcde\na"
    list [.t search -regexp -all -count foo -- {(\w+\n)+} 1.0] $foo
} -cleanup {
    destroy .t
} -result {1.0 20}
test text-22.185 {TextSearchCmd, backward regexp search no-overlaps} -body {
    pack [text .t]
    .t insert 1.0 "abcde\nabcde\nabcde\na"
    set res {}
    lappend res \
      [list [.t search -regexp -all -count foo -- {(\w+\n)+} 1.0] $foo] \
      [list [.t search -regexp -all -count foo -- {(\w+)+} 1.0] $foo]
} -cleanup {
    destroy .t
} -result {{1.0 20} {{1.0 2.0 3.0 4.0} {5 5 5 1}}}
test text-22.186 {TextSearchCmd, regexp search greedy} -body {
    pack [text .t]
    .t insert 1.0 "abcde\nabcde\nabcde\na"
    list [.t search -regexp -all -nolinestop -count foo -- {.*} 1.0] $foo
} -cleanup {
    destroy .t
} -result {1.0 20}
test text-22.187 {TextSearchCmd, regexp search greedy} -body {
    pack [text .t]
    .t insert 1.0 "abcde\nabcde\nabcde\na"
    list [.t search -regexp -all -count foo -- {.*} 1.0] $foo
} -cleanup {
    destroy .t
} -result {{1.0 2.0 3.0 4.0} {5 5 5 1}}
test text-22.188 {TextSearchCmd, regexp search greedy multi-line} -body {
    pack [text .t]
    .t insert 1.0 "abcde\nabcde\nabcde\na"
    list [.t search -regexp -count foo -- {(\w+\n\w)+} 1.0] $foo
} -cleanup {
    destroy .t
} -result {1.0 19}
test text-22.189 {TextSearchCmd, regexp search greedy multi-line} -body {
    pack [text .t]
    .t insert 1.0 "abcde\nabcde\nabcde\na"
    list [.t search -regexp -backwards -count foo -- {(\w+\n\w)+} end] $foo
} -cleanup {
    destroy .t
} -result {1.0 19}
test text-22.190 {TextSearchCmd, regexp search greedy multi-line} -body {
    pack [text .t]
    .t insert 1.0 "abcde\nabcde\nabcde\na"
    list [.t search -regexp -all -backwards -count foo -- {(\w+\n\w)+} end] $foo
} -cleanup {
    destroy .t
} -result {1.0 19}
test text-22.191 {TextSearchCmd, backward regexp search no-overlaps} -body {
    pack [text .t]
    .t insert 1.0 "abcde\nabcde\nabcde\na"
    .t search -regexp -backward -all -- {(\w+\n\w)+} end 1.5
} -cleanup {
    destroy .t
} -result {2.0}
test text-22.192 {TextSearchCmd, backward regexp search no-overlaps} -body {
    pack [text .t]
    .t insert 1.0 "abcde\nabcde\nabcde\na"
    .t search -regexp -backward -all -- {(\w+\n\w)+} end 1.3
} -cleanup {
    destroy .t
} -result {1.3}
test text-22.193 {TextSearchCmd, backward regexp search no-overlaps} -body {
    pack [text .t]
    .t insert 1.0 "abcde\nabcde\nabcde\na"
    list [.t search -regexp -forward -count foo -- {(\w+\n\w)+} 1.3] $foo
} -cleanup {
    destroy .t
} -result {1.3 16}
test text-22.194 {TextSearchCmd, backward regexp search no-overlaps} -body {
    pack [text .t]
    .t insert 1.0 "abcde\nabcde\nabcde\na"
    list [.t search -regexp -forward -all -count foo -- {(\w+\n\w)+} 1.3] $foo
# This result is somewhat debatable -- the two results do overlap,
# but only because the search has totally wrapped around back to
# the start.
} -cleanup {
    destroy .t
} -result {{1.3 1.0} {16 19}}
test text-22.195 {TextSearchCmd, backward regexp search no-overlaps} -body {
    pack [text .t]
    .t insert 1.0 "abcde\nabcde\nabcde\na"
    list [.t search -regexp -forward -all -count foo -- {(\w+\n\w)+} 1.0 1.3] $foo
} -cleanup {
    destroy .t
} -result {1.0 19}
test text-22.196 {TextSearchCmd, regexp search multi-line} -body {
    pack [text .t]
    .t insert 1.0 "aaaa\nbbbb\naaaa\nbbbb\n"
    list [.t search -regexp -forward -all -count foo -- {(a+\n(b+\n))+} 1.0] $foo
} -cleanup {
    destroy .t
} -result {1.0 20}
test text-22.197 {TextSearchCmd, regexp search complex cases} -body {
    pack [text .t]
    .t insert 1.0 "aaaa\nbbbb\naaaa\nbbbb\n"
    list [.t search -regexp -forward -all -count foo \
      -- {(a+\n(b+\n))+} 1.0] $foo
} -cleanup {
    destroy .t
} -result {1.0 20}
test text-22.198 {TextSearchCmd, regexp search multi-line} -body {
    pack [text .t]
    .t insert 1.0 "aaaa\nbbbb\ncccc\nbbbb\naaaa\n"
    set foo {}
    list [.t search -regexp -forward -all -count foo \
      -- {(b+\nc+\nb+)\na+} 1.0] $foo
} -cleanup {
    destroy .t
} -result {2.0 19}
test text-22.199 {TextSearchCmd, regexp search multi-line} -body {
    pack [text .t]
    .t insert 1.0 "aaaa\nbbbb\ncccc\nbbbb\naaaa\n"
    set foo {}
    list [.t search -regexp -forward -all -count foo \
      -- {(a+|b+\nc+\nb+)\na+} 1.0] $foo
} -cleanup {
    destroy .t
} -result {2.0 19}
test text-22.200 {TextSearchCmd, regexp search multi-line} -body {
    pack [text .t]
    .t insert 1.0 "aaaa\nbbbb\ncccc\nbbbb\naaaa\n"
    set foo {}
    list [.t search -regexp -forward -all -count foo \
      -- {(a+|b+\nc+\nb+)+\na+} 1.0] $foo
} -cleanup {
    destroy .t
} -result {2.0 19}
test text-22.201 {TextSearchCmd, regexp search multi-line} -body {
    pack [text .t]
    .t insert 1.0 "aaaa\nbbbb\ncccc\nbbbb\naaaa\n"
    set foo {}
    list [.t search -regexp -forward -all -count foo \
      -- {((a+|b+\nc+\nb+)+\n)+a+} 1.0] $foo
} -cleanup {
    destroy .t
} -result {1.0 24}
test text-22.202 {TextSearchCmd, regexp search multi-line} -body {
    pack [text .t]
    .t insert 1.0 "aaaa\nbbbb\nbbbb\nbbbb\nbbbb\n"
    list [.t search -regexp -backward -all -count foo \
      -- {(b+\n|a+\n)(b+\n)+} end] $foo
} -cleanup {
    destroy .t
} -result {1.0 25}
test text-22.203 {TextSearchCmd, regexp search multi-line} -body {
    pack [text .t]
    .t insert 1.0 "aaaa\nbbbb\nbbbb\nbbbb\nbbbb\n"
    .t search -regexp -backward -- {(b+\n|a+\n)(b+\n)+} end
} -cleanup {
    destroy .t
} -result {1.0}
test text-22.204 {TextSearchCmd, regexp search multi-line} -body {
    pack [text .t]
    .t insert 1.0 "line0\nline1\nline1\nline1\nline1\nline2\nline2\nline2\nline3\n"
    .t search -nolinestop -regexp -nocase -forwards -- {^(.*)\n(\1\n)+} 1.0 end
# Matches at 6.0 currently
} -cleanup {
    destroy .t
} -result {2.0}
test text-22.205 {TextSearchCmd, regexp search multi-line} -setup {
    pack [text .t]
    set res {}
} -body {
    .t insert 1.0 "\naaaxxx\nyyy\n"
    lappend res [.t search -count c -regexp -- {x*\ny*} 2.0] $c
    lappend res [.t search -count c -regexp -- {x*\ny*} 2.1] $c
    return $res
} -cleanup {
    destroy .t
} -result {2.3 7 2.3 7}
test text-22.206 {TextSearchCmd, regexp search multi-line} -setup {
    pack [text .t]
    set res {}
} -body {
    .t insert 1.0 "\naaa\n\n\n\n\nxxx\n"
    lappend res [.t search -count c -regexp -- {\n+} 2.0] $c
    lappend res [.t search -count c -regexp -- {\n+} 2.1] $c
    return $res
} -cleanup {
    destroy .t
} -result {2.3 5 2.3 5}
test text-22.207 {TextSearchCmd, regexp search multi-line} -setup {
    pack [text .t]
    set res {}
} -body {
    .t insert 1.0 "\naaa\n\n\t  \n\t\t\t  \n\nxxx\n"
    lappend res [.t search -count c -regexp -- {(\n+(\t+ *)*)+} 2.0] $c
    return $res
} -cleanup {
    destroy .t
} -result {2.3 13}
test text-22.208 {TextSearchCmd, empty search range} -body {
    pack [text .t]
    .t insert 1.0 "a\na\na\n"
    .t search -- a 2.0 1.0
} -cleanup {
    destroy .t
} -result {}
test text-22.209 {TextSearchCmd, empty search range} -body {
    pack [text .t]
    .t insert 1.0 "a\na\na\n"
    .t search -backwards -- a 1.0 2.0
} -cleanup {
    destroy .t
} -result {}
test text-22.210 {TextSearchCmd, empty search range} -body {
    pack [text .t]
    .t insert 1.0 "a\na\na\n"
    .t search -- a 1.0 1.0
} -cleanup {
    destroy .t
} -result {}
test text-22.211 {TextSearchCmd, empty search range} -body {
    pack [text .t]
    .t insert 1.0 "a\na\na\n"
    .t search -backwards -- a 2.0 2.0
} -cleanup {
    destroy .t
} -result {}
test text-22.212 {TextSearchCmd, elide up to match} -setup {
    pack [text .t]
    set res {}
} -body {
    .t insert 1.0 "a\nb\nc"
    .t tag configure e -elide 1
    lappend res [.t search -regexp a 1.0]
    lappend res [.t search -regexp b 1.0]
    lappend res [.t search -regexp c 1.0]
    .t tag add e 1.0 2.0
    lappend res [.t search -regexp a 1.0]
    lappend res [.t search -regexp b 1.0]
    lappend res [.t search -regexp c 1.0]
    lappend res [.t search -elide -regexp a 1.0]
    lappend res [.t search -elide -regexp b 1.0]
    lappend res [.t search -elide -regexp c 1.0]
} -cleanup {
    destroy .t
} -result {1.0 2.0 3.0 {} 2.0 3.0 1.0 2.0 3.0}
test text-22.213 {TextSearchCmd, elide up to match, backwards} -setup {
    pack [text .t]
    set res {}
} -body {
    .t insert 1.0 "a\nb\nc"
    .t tag configure e -elide 1
    lappend res [.t search -backward -regexp a 1.0]
    lappend res [.t search -backward -regexp b 1.0]
    lappend res [.t search -backward -regexp c 1.0]
    .t tag add e 1.0 2.0
    lappend res [.t search -backward -regexp a 1.0]
    lappend res [.t search -backward -regexp b 1.0]
    lappend res [.t search -backward -regexp c 1.0]
    lappend res [.t search -backward -elide -regexp a 1.0]
    lappend res [.t search -backward -elide -regexp b 1.0]
    lappend res [.t search -backward -elide -regexp c 1.0]
} -cleanup {
    destroy .t
} -result {1.0 2.0 3.0 {} 2.0 3.0 1.0 2.0 3.0}
test text-22.214 {TextSearchCmd, elide up to match} -setup {
    pack [text .t]
    set res {}
} -body {
    .t insert 1.0 "a\nb\nc"
    .t tag configure e -elide 1
    lappend res [.t search a 1.0]
    lappend res [.t search b 1.0]
    lappend res [.t search c 1.0]
    .t tag add e 1.0 2.0
    lappend res [.t search a 1.0]
    lappend res [.t search b 1.0]
    lappend res [.t search c 1.0]
    lappend res [.t search -elide a 1.0]
    lappend res [.t search -elide b 1.0]
    lappend res [.t search -elide c 1.0]
} -cleanup {
    destroy .t
} -result {1.0 2.0 3.0 {} 2.0 3.0 1.0 2.0 3.0}
test text-22.215 {TextSearchCmd, elide up to match, backwards} -setup {
    pack [text .t]
    set res {}
} -body {
    .t insert 1.0 "a\nb\nc"
    .t tag configure e -elide 1
    lappend res [.t search -backward a 1.0]
    lappend res [.t search -backward b 1.0]
    lappend res [.t search -backward c 1.0]
    .t tag add e 1.0 2.0
    lappend res [.t search -backward a 1.0]
    lappend res [.t search -backward b 1.0]
    lappend res [.t search -backward c 1.0]
    lappend res [.t search -backward -elide a 1.0]
    lappend res [.t search -backward -elide b 1.0]
    lappend res [.t search -backward -elide c 1.0]
} -cleanup {
    destroy .t
} -result {1.0 2.0 3.0 {} 2.0 3.0 1.0 2.0 3.0}
test text-22.216 {TextSearchCmd, elide up to match} -setup {
    pack [text .t]
    set res {}
} -body {
    .t insert 1.0 "aa\nbb\ncc"
    .t tag configure e -elide 1
    lappend res [.t search ab 1.0]
    lappend res [.t search bc 1.0]
    .t tag add e 1.1 2.1
    lappend res [.t search ab 1.0]
    lappend res [.t search b 1.0]
    .t tag remove e 1.0 end
    .t tag add e 2.1 3.1
    lappend res [.t search bc 1.0]
    lappend res [.t search c 1.0]
    .t tag remove e 1.0 end
    .t tag add e 2.1 3.0
    lappend res [.t search bc 1.0]
    lappend res [.t search c 1.0]
} -cleanup {
    destroy .t
} -result {{} {} 1.0 2.1 2.0 3.1 2.0 3.0}
test text-22.217 {TextSearchCmd, elide up to match} -setup {
    pack [text .t]
    set res {}
} -body {
    .t insert 1.0 "aa\nbb\ncc"
    .t tag configure e -elide 1
    lappend res [.t search -regexp ab 1.0]
    lappend res [.t search -regexp bc 1.0]
    .t tag add e 1.1 2.1
    lappend res [.t search -regexp ab 1.0]
    lappend res [.t search -regexp b 1.0]
    .t tag remove e 1.0 end
    .t tag add e 2.1 3.1
    lappend res [.t search -regexp bc 1.0]
    lappend res [.t search -regexp c 1.0]
    .t tag remove e 1.0 end
    .t tag add e 2.1 3.0
    lappend res [.t search -regexp bc 1.0]
    lappend res [.t search -regexp c 1.0]
} -cleanup {
    destroy .t
} -result {{} {} 1.0 2.1 2.0 3.1 2.0 3.0}
test text-22.217.1 {elide up to match, with UTF-8 chars before the match} -setup {
    pack [text .t]
    set res {}
} -body {
    .t tag configure e -elide 0
    .t insert end A {} xyz e bb\n
    .t insert end \u00c4 {} xyz e bb
    set res {}
    lappend res [.t search bb 1.0 "1.0 lineend"]
    lappend res [.t search bb 2.0 "2.0 lineend"]
    lappend res [.t search -regexp bb 1.0 "1.0 lineend"]
    lappend res [.t search -regexp bb 2.0 "2.0 lineend"]
    .t tag configure e -elide 1
    lappend res [.t search bb 1.0 "1.0 lineend"]
    lappend res [.t search bb 2.0 "2.0 lineend"]
    lappend res [.t search -regexp bb 1.0 "1.0 lineend"]
    lappend res [.t search -regexp -elide bb 2.0 "2.0 lineend"]
    lappend res [.t search -regexp bb 2.0 "2.0 lineend"]
} -cleanup {
    destroy .t
} -result {1.4 2.4 1.4 2.4 1.4 2.4 1.4 2.4 2.4}
test text-22.218 {TextSearchCmd, strict limits} -body {
    pack [text .t]
    .t insert 1.0 "Hello world!\nThis is a test\n"
    .t search -strictlimits -- "world" 1.3 1.8
} -cleanup {
    destroy .t
} -result {}
test text-22.219 {TextSearchCmd, strict limits} -body {
    pack [text .t]
    .t insert 1.0 "Hello world!\nThis is a test\n"
    .t search -strictlimits -- "world" 1.3 1.10
} -cleanup {
    destroy .t
} -result {}
test text-22.220 {TextSearchCmd, strict limits} -body {
    pack [text .t]
    .t insert 1.0 "Hello world!\nThis is a test\n"
    .t search -strictlimits -- "world" 1.3 1.11
} -cleanup {
    destroy .t
} -result {1.6}
test text-22.221 {TextSearchCmd, strict limits backwards} -body {
    pack [text .t]
    .t insert 1.0 "Hello world!\nThis is a test\n"
    .t search -strictlimits -backward -- "world" 2.3 1.8
} -cleanup {
    destroy .t
} -result {}
test text-22.222 {TextSearchCmd, strict limits backwards} -body {
    pack [text .t]
    .t insert 1.0 "Hello world!\nThis is a test\n"
    .t search -strictlimits -backward -- "world" 2.3 1.6
} -cleanup {
    destroy .t
} -result {1.6}
test text-22.223 {TextSearchCmd, strict limits backwards} -body {
    pack [text .t]
    .t insert 1.0 "Hello world!\nThis is a test\n"
    .t search -strictlimits -backward -- "world" 2.3 1.7
} -cleanup {
    destroy .t
} -result {}
test text-22.224 {TextSearchCmd, strict limits} -body {
    pack [text .t]
    .t insert 1.0 "Hello world!\nThis is a test\n"
    .t search -regexp -strictlimits -- "world" 1.3 1.8
} -cleanup {
    destroy .t
} -result {}
test text-22.225 {TextSearchCmd, strict limits} -body {
    pack [text .t]
    .t insert 1.0 "Hello world!\nThis is a test\n"
    .t search -regexp -strictlimits -backward -- "world" 2.3 1.8
} -cleanup {
    destroy .t
} -result {}
test text-22.226 {TextSearchCmd, exact search for the empty string} -body {
    text .t
    set res [.t search -count C "" 1.0]
    lappend res $C
} -cleanup {
    destroy .t
    unset -nocomplain res C
} -result {1.0 0}
test text-22.227 {TextSearchCmd, exact search for the empty string} -body {
    text .t
    .t insert end "Searching for the\nempty string!"
    set res [.t search -count C "" 2.5]
    lappend res $C
} -cleanup {
    destroy .t
    unset -nocomplain res C
} -result {2.5 0}
test text-22.228 {TextSearchCmd, exact search all empty strings} -body {
    text .t
    set res [.t search -count C -all "" 1.0]
    lappend res $C
} -cleanup {
    destroy .t
    unset -nocomplain res C
} -result {1.0 0}
test text-22.229 {TextSearchCmd, exact search all empty strings} -body {
    text .t
    .t insert end "Searching for the\nempty string!"
    set res [.t search -count C -all "" 2.5 2.8]
    lappend res $C
} -cleanup {
    destroy .t
    unset -nocomplain res C
} -result {2.5 2.6 2.7 {0 0 0}}
test text-22.230 {TextSearchCmd, exact search all empty strings, with overlap} -body {
    text .t
    set res [.t search -count C -all -overlap "" 1.0]
    lappend res $C
} -cleanup {
    destroy .t
    unset -nocomplain res C
} -result {1.0 0}
test text-22.231 {TextSearchCmd, exact search all empty strings, with overlap} -body {
    text .t
    .t insert end "Searching for the\nempty string!"
    set res [.t search -count C -all -overlap "" 2.5 2.8]
    lappend res $C
} -cleanup {
    destroy .t
    unset -nocomplain res C
} -result {2.5 2.6 2.7 {0 0 0}}
test text-22.232 {TextSearchCmd, regexp search for the empty string} -body {
    text .t
    set res [.t search -count C -regexp "" 1.0]
    lappend res $C
} -cleanup {
    destroy .t
    unset -nocomplain res C
} -result {1.0 0}
test text-22.233 {TextSearchCmd, regexp search for the empty string} -body {
    text .t
    .t insert end "Searching for the\nempty string!"
    set res [.t search -count C -regexp "" 2.5]
    lappend res $C
} -cleanup {
    destroy .t
    unset -nocomplain res C
} -result {2.5 0}
test text-22.234 {TextSearchCmd, regexp search all empty strings} -body {
    text .t
    set res [.t search -count C -all -regexp "" 1.0]
    lappend res $C
} -cleanup {
    destroy .t
    unset -nocomplain res C
} -result {1.0 0}
test text-22.235 {TextSearchCmd, regexp search all empty strings} -body {
    text .t
    .t insert end "Searching for the\nempty string!"
    set res [.t search -count C -all -regexp "" 2.5 2.8]
    lappend res $C
} -cleanup {
    destroy .t
    unset -nocomplain res C
} -result {2.5 2.6 2.7 {0 0 0}}
test text-22.236 {TextSearchCmd, regexp search all empty strings, with overlap} -body {
    text .t
    set res [.t search -count C -all -regexp -overlap "" 1.0]
    lappend res $C
} -cleanup {
    destroy .t
    unset -nocomplain res C
} -result {1.0 0}
test text-22.237 {TextSearchCmd, regexp search all empty strings, with overlap} -body {
    text .t
    .t insert end "Searching for the\nempty string!"
    set res [.t search -count C -all -regexp -overlap "" 2.5 2.8]
    lappend res $C
} -cleanup {
    destroy .t
    unset -nocomplain res C
} -result {2.5 2.6 2.7 {0 0 0}}
test text-22.238 {TextSearchCmd, exact backwards search for the empty string} -body {
    text .t
    set res [.t search -count C -backwards "" 1.0]
    lappend res $C
} -cleanup {
    destroy .t
    unset -nocomplain res C
} -result {1.0 0}
test text-22.239 {TextSearchCmd, exact backwards search for the empty string} -body {
    text .t
    .t insert end "Searching for the\nempty string!"
    set res [.t search -count C -backwards "" 2.5]
    lappend res $C
} -cleanup {
    destroy .t
    unset -nocomplain res C
} -result {2.4 0}
test text-22.240 {TextSearchCmd, exact backwards search all empty strings} -body {
    text .t
    set res [.t search -count C -backwards -all "" 1.0]
    lappend res $C
} -cleanup {
    destroy .t
    unset -nocomplain res C
} -result {1.0 0}
test text-22.241 {TextSearchCmd, exact backwards search all empty strings} -body {
    text .t
    .t insert end "Searching for the\nempty string!"
    set res [.t search -count C -backwards -all "" 2.5 2.0]
    lappend res $C
} -cleanup {
    destroy .t
    unset -nocomplain res C
} -result {2.4 2.3 2.2 2.1 2.0 {0 0 0 0 0}}
test text-22.242 {TextSearchCmd, exact backwards search all empty strings, with overlap} -body {
    text .t
    set res [.t search -count C -backwards -all -overlap "" 1.0]
    lappend res $C
} -cleanup {
    destroy .t
    unset -nocomplain res C
} -result {1.0 0}
test text-22.243 {TextSearchCmd, exact backwards search all empty strings, with overlap} -body {
    text .t
    .t insert end "Searching for the\nempty string!"
    set res [.t search -count C -backwards -all -overlap "" 2.5 2.0]
    lappend res $C
} -cleanup {
    destroy .t
    unset -nocomplain res C
} -result {2.4 2.3 2.2 2.1 2.0 {0 0 0 0 0}}
test text-22.244 {TextSearchCmd, regexp backwards search for the empty string} -body {
    text .t
    set res [.t search -count C -backwards -regexp "" 1.0]
    lappend res $C
} -cleanup {
    destroy .t
    unset -nocomplain res C
} -result {1.0 0}
test text-22.245 {TextSearchCmd, regexpbackwards search for the empty string} -body {
    text .t
    .t insert end "Searching for the\nempty string!"
    set res [.t search -count C -backwards -regexp "" 2.5]
    lappend res $C
} -cleanup {
    destroy .t
    unset -nocomplain res C
} -result {2.4 0}
test text-22.246 {TextSearchCmd, regexp backwards search all empty strings} -body {
    text .t
    set res [.t search -count C -backwards -all -regexp "" 1.0]
    lappend res $C
} -cleanup {
    destroy .t
    unset -nocomplain res C
} -result {1.0 0}
test text-22.247 {TextSearchCmd, regexp backwards search all empty strings} -body {
    text .t
    .t insert end "Searching for the\nempty string!"
    set res [.t search -count C -backwards -all -regexp "" 2.5 2.0]
    lappend res $C
} -cleanup {
    destroy .t
    unset -nocomplain res C
} -result {2.4 2.3 2.2 2.1 2.0 {0 0 0 0 0}}
test text-22.248 {TextSearchCmd, regexp backwards search all empty strings, with overlap} -body {
    text .t
    set res [.t search -count C -backwards -all -regexp -overlap "" 1.0]
    lappend res $C
} -cleanup {
    destroy .t
    unset -nocomplain res C
} -result {1.0 0}
test text-22.249 {TextSearchCmd, regexp backwards search all empty strings, with overlap} -body {
    text .t
    .t insert end "Searching for the\nempty string!"
    set res [.t search -count C -backwards -all -regexp -overlap "" 2.5 2.0]
    lappend res $C
} -cleanup {
    destroy .t
    unset -nocomplain res C
} -result {2.4 2.3 2.2 2.1 2.0 {0 0 0 0 0}}
test text-22.250 {TextSearchCmd, backwards search all matching at start of line} -body {
    text .t
    .t insert end "abc"
    set res [.t search -backwards -all b end]      ; # works
    lappend res [.t search -backwards a end]       ; # works
    lappend res [.t search -backwards -all a end]  ; # used to hang
} -cleanup {
    destroy .t
} -result {1.1 1.0 1.0}

test text-23.1 {TkTextGetTabs procedure} -setup {
    text .t -highlightthickness 0 -bd 0 -relief flat -padx 0 -width 100
    pack .t
} -body {
    .t insert end "1\t2\t3\t4\t55.5"
    .t configure -tabs "\{{}"
} -cleanup {
    destroy .t
} -returnCodes {error} -result {unmatched open brace in list}
test text-23.2 {TkTextGetTabs procedure} -setup {
    text .t -highlightthickness 0 -bd 0 -relief flat -padx 0 -width 100
    pack .t
} -body {
    .t insert end "1\t2\t3\t4\t55.5"
    .t configure -tabs xyz
} -cleanup {
    destroy .t
} -returnCodes {error} -result {bad screen distance "xyz"}
test text-23.3 {TkTextGetTabs procedure} -setup {
    text .t -highlightthickness 0 -bd 0 -relief flat -padx 0 -width 100
    pack .t
} -body {
    .t insert end "1\t2\t3\t4\t55.5"
    .t configure -tabs {100 200}
    update idletasks
    list [lindex [.t bbox 1.2] 0] [lindex [.t bbox 1.4] 0]
} -cleanup {
    destroy .t
} -result {100 200}
test text-23.4 {TkTextGetTabs procedure} -setup {
    text .t -highlightthickness 0 -bd 0 -relief flat -padx 0 -width 100
    pack .t
} -body {
    .t insert end "1\t2\t3\t4\t55.5"
    .t configure -tabs {100 right 200 left 300 center 400 numeric}
    update idletasks
    list [expr {[lindex [.t bbox 1.2] 0] + [lindex [.t bbox 1.2] 2]}] \
	    [lindex [.t bbox 1.4] 0] \
	    [expr {[lindex [.t bbox 1.6] 0] + [lindex [.t bbox 1.6] 2]/2}] \
	    [lindex [.t bbox 1.10] 0]
} -cleanup {
    destroy .t
} -result {100 200 300 400}
test text-23.5 {TkTextGetTabs procedure} -setup {
    text .t -highlightthickness 0 -bd 0 -relief flat -padx 0 -width 100
    pack .t
} -body {
    .t insert end "1\t2\t3\t4\t55.5"
    .t configure -tabs {105 r 205 l 305 c 405 n}
    update idletasks
    list [expr {[lindex [.t bbox 1.2] 0] + [lindex [.t bbox 1.2] 2]}] \
	    [lindex [.t bbox 1.4] 0] \
	    [expr {[lindex [.t bbox 1.6] 0] + [lindex [.t bbox 1.6] 2]/2}] \
	    [lindex [.t bbox 1.10] 0]
} -cleanup {
    destroy .t
} -result {105 205 305 405}
test text-23.6 {TkTextGetTabs procedure} -setup {
    text .t -highlightthickness 0 -bd 0 -relief flat -padx 0 -width 100
    pack .t
} -body {
    .t insert end "1\t2\t3\t4\t55.5"
    .t configure -tabs {100 left 200 lork}
} -cleanup {
    destroy .t
} -returnCodes {error} -result {bad tab alignment "lork": must be left, right, center, or numeric}
test text-23.7 {TkTextGetTabs procedure} -setup {
    text .t -highlightthickness 0 -bd 0 -relief flat -padx 0 -width 100
    pack .t
} -body {
    .t insert end "1\t2\t3\t4\t55.5"
    .t configure -tabs {100 !44 200 lork}
} -cleanup {
    destroy .t
} -returnCodes {error} -result {bad screen distance "!44"}


test text-24.1 {TextDumpCmd procedure, bad args} -body {
    pack [text .t]
    .t insert 1.0 "One Line"
    .t mark set insert 1.0
    .t dump
} -cleanup {
    destroy .t
} -returnCodes {error} -result {Usage: .t dump ?-all -image -text -mark -tag -window? ?-command script? index ?index2?}
test text-24.2 {TextDumpCmd procedure, bad args} -body {
    pack [text .t]
    .t insert 1.0 "One Line"
    .t mark set insert 1.0
    .t dump -all
} -cleanup {
    destroy .t
} -returnCodes {error} -result {Usage: .t dump ?-all -image -text -mark -tag -window? ?-command script? index ?index2?}
test text-24.3 {TextDumpCmd procedure, bad args} -body {
    pack [text .t]
    .t insert 1.0 "One Line"
    .t mark set insert 1.0
    .t dump -command
} -cleanup {
    destroy .t
} -returnCodes {error} -result {Usage: .t dump ?-all -image -text -mark -tag -window? ?-command script? index ?index2?}
test text-24.4 {TextDumpCmd procedure, bad args} -body {
    pack [text .t]
    .t insert 1.0 "One Line"
    .t mark set insert 1.0
    .t dump -bogus
} -cleanup {
    destroy .t
} -returnCodes {error} -result {bad option "-bogus": must be -all, -command, -image, -mark, -tag, -text, or -window}
test text-24.5 {TextDumpCmd procedure, bad args} -body {
    pack [text .t]
    .t insert 1.0 "One Line"
    .t mark set insert 1.0
    .t dump bogus
} -cleanup {
    destroy .t
} -returnCodes {error} -result {bad text index "bogus"}
test text-24.6 {TextDumpCmd procedure, one index} -body {
    pack [text .t]
    .t insert 1.0 "One Line"
    .t dump -text 1.2
} -cleanup {
    destroy .t
} -result {text e 1.2}
test text-24.7 {TextDumpCmd procedure, two indices} -body {
    pack [text .t]
    .t insert 1.0 "One Line"
    .t dump -text 1.0 1.end
} -cleanup {
    destroy .t
} -result {text {One Line} 1.0}
test text-24.8 {TextDumpCmd procedure, "end" index} -body {
    pack [text .t]
    .t insert 1.0 "One Line"
    .t dump -text 1.end end
} -cleanup {
    destroy .t
} -result {text {
} 1.8}
test text-24.9 {TextDumpCmd procedure, same indices} -body {
    pack [text .t]
    .t insert 1.0 "One Line"
    .t dump 1.5 1.5
} -cleanup {
    destroy .t
} -result {}
test text-24.10 {TextDumpCmd procedure, negative range} -body {
    pack [text .t]
    .t insert 1.0 "One Line"
    .t mark set insert 1.0
    .t dump 1.5 1.0
} -cleanup {
    destroy .t
} -result {}
test text-24.11 {TextDumpCmd procedure, stop at begin-line} -body {
    pack [text .t]
    .t insert end "Line One\nLine Two\nLine Three\nLine Four"
    .t dump -text 1.0 2.0
} -cleanup {
    destroy .t
} -result {text {Line One
} 1.0}
test text-24.12 {TextDumpCmd procedure, span multiple lines} -body {
    pack [text .t]
    .t insert end "Line One\nLine Two\nLine Three\nLine Four"
    .t dump -text 1.5 3.end
} -cleanup {
    destroy .t
} -result {text {One
} 1.5 text {Line Two
} 2.0 text {Line Three} 3.0}
test text-24.13 {TextDumpCmd procedure, tags only} -body {
    pack [text .t]
    .t insert end "Line One\nLine Two\nLine Three\nLine Four"
    .t tag add x 2.0 2.end
    .t tag add y 1.0 end
    .t dump -tag 2.1 2.8
} -cleanup {
    destroy .t
} -result {}
test text-24.14 {TextDumpCmd procedure, tags only} -body {
    pack [text .t]
    .t insert end "Line One\nLine Two\nLine Three\nLine Four"
    .t tag add x 2.0 2.end
    .t tag add y 1.0 end
    .t dump -tag 2.0 2.8
} -cleanup {
    destroy .t
} -result {tagon x 2.0}
test text-24.15 {TextDumpCmd procedure, tags only} -body {
    pack [text .t]
    .t insert end "Line One\nLine Two\nLine Three\nLine Four"
    .t tag add x 2.0 2.end
    .t tag add y 1.0 end
    .t dump -tag 1.0 4.end
} -cleanup {
    destroy .t
} -result {tagon y 1.0 tagon x 2.0 tagoff x 2.8}
test text-24.16 {TextDumpCmd procedure, tags only} -body {
    pack [text .t]
    .t insert end "Line One\nLine Two\nLine Three\nLine Four"
    .t tag add x 2.0 2.end
    .t tag add y 1.0 end
    .t dump -tag 1.0 end
} -cleanup {
    destroy .t
} -result {tagon y 1.0 tagon x 2.0 tagoff x 2.8 tagoff y 5.0}
test text-24.17 {TextDumpCmd procedure, marks only} -body {
    pack [text .t]
    .t insert end "Line One\nLine Two\nLine Three\nLine Four"
    .t mark set insert 1.0
    .t mark set current 1.0
    .t mark set m 2.4
    .t mark set n 4.0
    .t mark set END end
    .t dump -mark 1.1 1.8
} -cleanup {
    destroy .t
} -result {}
test text-24.18 {TextDumpCmd procedure, marks only} -body {
    pack [text .t]
    .t insert end "Line One\nLine Two\nLine Three\nLine Four"
    .t mark set insert 1.0
    .t mark set current 1.0
    .t mark set m 2.4
    .t mark set n 4.0
    .t mark set END end
    .t dump -mark 2.0 2.8
} -cleanup {
    destroy .t
} -result {mark m 2.4}
test text-24.19 {TextDumpCmd procedure, marks only} -body {
    pack [text .t]
    .t insert end "Line One\nLine Two\nLine Three\nLine Four"
    .t mark set insert 1.0
    .t mark set current 1.0
    .t mark set m 2.4
    .t mark set n 4.0
    .t mark set END end
    .t dump -mark 1.1 4.end
} -cleanup {
    destroy .t
} -result {mark m 2.4 mark n 4.0}
test text-24.20 {TextDumpCmd procedure, marks only} -body {
    pack [text .t]
    .t insert end "Line One\nLine Two\nLine Three\nLine Four"
    .t mark set insert 1.0
    .t mark set current 1.0
    .t mark set m 2.4
    .t mark set n 4.0
    .t mark set END end
    .t dump -mark 1.0 end
} -cleanup {
    destroy .t
} -result {mark current 1.0 mark insert 1.0 mark m 2.4 mark n 4.0 mark END 5.0}
test text-24.21 {TextDumpCmd procedure, windows only} -setup {
    pack [text .t]
    .t insert end "Line One\nLine Two\nLine Three\nLine Four"
    for {set i 0} {$i < 100} {incr i} {.t insert end "-\n"}
    button .hello -text Hello
} -body {
    .t window create 3.end -window .hello
    .t window create 100.0 -create { }
    .t dump -window 1.0 5.0
} -cleanup {
    destroy .t
} -result {window .hello 3.10}
test text-24.22 {TextDumpCmd procedure, windows only} -setup {
    pack [text .t]
    .t insert end "Line One\nLine Two\nLine Three\nLine Four"
    for {set i 0} {$i < 100} {incr i} {.t insert end "-\n"}
    button .hello -text Hello
} -body {
    .t window create 3.end -window .hello
    .t window create 100.0 -create { }
    .t dump -window 5.0 end
} -cleanup {
    destroy .t
} -result {window {} 100.0}
test text-24.23 {TextDumpCmd procedure, command script} -setup {
    set x {}
    pack [text .t]
    proc Append {varName key value index} {
        upvar #0 $varName x
        lappend x $key $index $value
    }
} -body {
    .t insert end "Line One\nLine Two\nLine Three\nLine Four"
    .t mark set insert 1.0
    .t mark set current 1.0
    .t tag add x 2.0 2.end
    .t mark set m 2.4
    .t dump -command {Append x} -all 1.0 end
    return $x
} -cleanup {
    destroy .t
    rename Append {}
} -result {mark 1.0 current mark 1.0 insert text 1.0 {Line One
} tagon 2.0 x text 2.0 Line mark 2.4 m text 2.4 { Two} tagoff 2.8 x text 2.8 {
} text 3.0 {Line Three
} text 4.0 {Line Four
}}
test text-24.24 {TextDumpCmd procedure, command script} -setup {
    set x {}
    pack [text .t]
    proc Append {varName key value index} {
        upvar #0 $varName x
        lappend x $key $index $value
    }
} -body {
    .t insert end "Line One\nLine Two\nLine Three\nLine Four"
    .t mark set insert 1.0
    .t mark set current 1.0
    .t mark set m 2.4
    .t dump -mark -command {Append x} 1.0 end
    return $x
} -cleanup {
    destroy .t
    rename Append {}
} -result {mark 1.0 current mark 1.0 insert mark 2.4 m}
test text-24.25 {TextDumpCmd procedure, unicode characters} -body {
    text .t
    .t insert 1.0 \xb1\xb1\xb1
    .t dump -all 1.0 2.0
} -cleanup {
    destroy .t
} -result "text \xb1\xb1\xb1 1.0 mark insert 1.3 mark current 1.3 text {\n} 1.3"
test text-24.26 {TextDumpCmd procedure, unicode characters} -body {
    text .t
    .t delete 1.0 end
    .t insert 1.0 abc\xb1\xb1\xb1
    .t dump -all 1.0 2.0
} -cleanup {
    destroy .t
} -result "text abc\xb1\xb1\xb1 1.0 mark insert 1.6 mark current 1.6 text {\n} 1.6"
test text-24.27 {TextDumpCmd procedure, peer present} -body {
    text .t
    .t peer create .t.t
    .t dump -all 1.0 end
} -cleanup {
    destroy .t
} -result "mark insert 1.0 mark current 1.0 text {\n} 1.0"

test text-25.1 {text widget vs hidden commands} -body {
    text .t
    set y [list {} [interp hidden]]
    interp hide {} .t
    destroy .t
    set x [list [winfo children .] [interp hidden]]
    expr {$x eq $y}
} -result 1


test text-26.1 {bug fix - 1642} -body {
    pack [text .t]
    .t insert end "line 1\n"
    .t insert end "line 2\n"
    .t insert end "line 3\n"
    .t insert end "line 4\n"
    .t insert end "line 5\n"
    tk::TextSetCursor .t 3.0
    .t search -backward -regexp "\$" insert 1.0
} -cleanup {
    destroy .t
} -result {2.6}


test text-27.1 {TextEditCmd procedure, argument parsing} -body {
    pack [text .t]
    .t edit
} -cleanup {
    destroy .t
} -returnCodes {error} -result {wrong # args: should be ".t edit option ?arg ...?"}
test text-27.2 {TextEditCmd procedure, argument parsing} -body {
    pack [text .t]
    .t edit gorp
} -cleanup {
    destroy .t
} -returnCodes {error} -result {bad edit option "gorp": must be canundo, canredo, modified, redo, reset, separator, or undo}
test text-27.3 {TextEditUndo procedure, undoing changes} -body {
    text .t -undo 1
    pack .t
    .t insert end "line 1\n"
    .t delete 1.4 1.6
    .t insert end "should be gone after undo\n"
    .t edit undo
    .t get 1.0 end
} -cleanup {
    destroy .t
} -result "line\n\n"
test text-27.4 {TextEditRedo procedure, redoing changes} -body {
    text .t -undo 1
    pack .t
    .t insert end "line 1\n"
    .t delete 1.4 1.6
    .t insert end "should be back after redo\n"
    .t edit undo
    .t edit redo
    .t get 1.0 end
} -cleanup {
    destroy .t
} -result "line\nshould be back after redo\n\n"
test text-27.5 {TextEditUndo procedure, resetting stack} -body {
    text .t -undo 1
    pack .t
    .t insert end "line 1\n"
    .t delete 1.4 1.6
    .t insert end "should be back after redo\n"
    .t edit reset
    catch {.t edit undo} msg
    return $msg
} -cleanup {
    destroy .t
} -result "nothing to undo"
test text-27.6 {TextEditCmd procedure, insert separator} -body {
    text .t -undo 1
    pack .t
    .t insert end "line 1\n"
    .t edit separator
    .t insert end "line 2\n"
    .t edit undo
    .t get 1.0 end
} -cleanup {
    destroy .t
} -result "line 1\n\n"
test text-27.7 {-autoseparators configuration option} -body {
    text .t -undo 1 -autoseparators 0
    pack .t
    .t insert end "line 1\n"
    .t delete 1.4 1.6
    .t insert end "line 2\n"
    .t edit undo
    .t get 1.0 end
} -cleanup {
    destroy .t
} -result "\n"
test text-27.8 {TextEditCmd procedure, modified flag} -body {
    text .t
    pack .t
    .t insert end "line 1\n"
    .t edit modified
} -cleanup {
    destroy .t
} -result 1
test text-27.9 {TextEditCmd procedure, reset modified flag} -body {
    text .t
    pack .t
    .t insert end "line 1\n"
    .t edit modified 0
    .t edit modified
} -cleanup {
    destroy .t
} -result 0
test text-27.10 {TextEditCmd procedure, set modified flag} -body {
    text .t
    pack .t
    .t edit modified 1
    .t edit modified
} -cleanup {
    destroy .t
} -result 1
test text-27.11 {TextEditCmd procedure, set modified flag repeat} -setup {
    text .t
    pack .t
# Make sure the Text is mapped before we start
    update
    set ::retval {}
    update
} -body {
    bind .t <<Modified>> "lappend ::retval modified"
# Shouldn't require [update idle] to trigger event [Bug 1809538]
    lappend ::retval [.t edit modified]
    .t edit modified 1
    update
    lappend ::retval [.t edit modified]
    .t edit modified 1 ; # binding should only fire once [Bug 1799782]
    update idletasks
    lappend ::retval [.t edit modified]
} -cleanup {
    destroy .t
} -result {0 modified 1 1}
test text-27.12 {<<Modified>> virtual event} -body {
    set ::retval unmodified
    text .t -undo 1
    pack .t
    bind .t <<Modified>> "set ::retval modified"
    update idletasks
    .t insert end "nothing special\n"
    update
    return $::retval
} -cleanup {
    destroy .t
} -result {modified}
test text-27.13 {<<Modified>> virtual event - insert before Modified} -body {
    set ::retval {}
    pack [text .t -undo 1]
    bind .t <<Modified>> { set ::retval [.t get 1.0 end-1c] }
    update idletasks
    .t insert end "nothing special"
    update
    return $::retval
} -cleanup {
    destroy .t
} -result {nothing special}
test text-27.14 {<<Modified>> virtual event - delete before Modified} -body {
# Bug 1737288, make sure we delete chars before triggering <<Modified>>
    set ::retval {}
    pack [text .t -undo 1]
    bind .t <<Modified>> { set ::retval [.t get 1.0 end-1c] }
    .t insert end "nothing special"
    .t edit modified 0
    .t delete 1.0 1.2
    update
    set ::retval
} -cleanup {
    destroy .t
} -result {thing special}
test text-27.14a {<<Modified>> virtual event - propagation to peers} -body {
# Bug [fd3a4dc111], <<Modified>> event is not always sent to peers
    set ::retval 0
    text .t -undo 1
    .t peer create .tt
    pack .t .tt
    bind .t <<Modified>> {incr ::retval}
    bind .tt <<Modified>> {incr ::retval}
    .t insert end "This increments ::retval once for each peer, i.e. twice."
    .t edit modified 0  ; # shall increment twice as well, not just once
    update
    set ::retval
} -cleanup {
    destroy .t .tt
} -result 4
test text-27.15 {<<Selection>> virtual event on sel tagging} -body {
    set ::retval no_selection
    pack [text .t]
    bind .t <<Selection>> "set ::retval selection_changed"
    update idletasks
    .t insert end "nothing special\n"
    .t tag add sel 1.0 1.1
    update
    set ::retval
} -cleanup {
    destroy .t
} -result {selection_changed}
test text-27.15a {<<Selection>> virtual event on sel removal} -body {
    set ::retval no_selection
    pack [text .t]
    .t insert end "nothing special\n"
    .t tag add sel 1.0 1.1
    bind .t <<Selection>> "set ::retval selection_changed"
    update idletasks
    .t tag remove 1.0 end
    update
    set ::retval
} -cleanup {
    destroy .t
} -result {selection_changed}
test text-27.15b {<<Selection>> virtual event on <<PasteSelection>> inside widget selection} -body {
    pack [text .t]
    .t insert end "There is a selection in this text widget,\n"
    .t insert end "and it will be impacted by the <<PasteSelection>> event received.\n"
    .t insert end "Therefore a <<Selection>> event must fire back."
    .t tag add sel 1.0 1.28
    bind .t <<Selection>> "set ::retval <<Selection>>_fired"
    update
    set ::retval no_<<Selection>>_event_fired
    event generate .t <<PasteSelection>> -x 15 -y 3
    update
    set ::retval
} -cleanup {
    destroy .t
} -result {<<Selection>>_fired}
test text-27.15c {No <<Selection>> virtual event on <<PasteSelection>> outside widget selection} -body {
    pack [text .t]
    .t insert end "There is a selection in this text widget,\n"
    .t insert end "but it will not be impacted by the <<PasteSelection>> event received."
    .t tag add sel 1.0 1.28
    bind .t <<Selection>> "set ::retval <<Selection>>_fired"
    update
    set ::retval no_<<Selection>>_event_fired
    event generate .t <<PasteSelection>> -x 15 -y 80
    update
    set ::retval
} -cleanup {
    destroy .t
} -result {no_<<Selection>>_event_fired}
test text-27.15d {<<Selection>> virtual event on <Delete> with cursor inside selection} -body {
    pack [text .t]
    .t insert end "There is a selection in this text widget,\n"
    .t insert end "and it will be impacted by the <Delete> event received.\n"
    .t insert end "Therefore a <<Selection>> event must fire back."
    .t tag add sel 1.0 1.28
    bind .t <<Selection>> "set ::retval <<Selection>>_fired"
    update
    set ::retval no_<<Selection>>_event_fired
    .t mark set insert 1.15
    update idletasks
    focus -force .t
    event generate .t <Delete>
    update
    set ::retval
} -cleanup {
    destroy .t
} -result {<<Selection>>_fired}
test text-27.15e {No <<Selection>> virtual event on <Delete> with cursor outside selection} -body {
    pack [text .t]
    .t insert end "There is a selection in this text widget,\n"
    .t insert end "but it will not be impacted by the <Delete> event received."
    .t tag add sel 1.0 1.28
    bind .t <<Selection>> "set ::retval <<Selection>>_fired"
    update
    set ::retval no_<<Selection>>_event_fired
    .t mark set insert 2.15
    focus .t
    event generate .t <Delete>
    update
    set ::retval
} -cleanup {
    destroy .t
} -result {no_<<Selection>>_event_fired}
test text-27.15f {<<Selection>> virtual event on <<Cut>> with a widget selection} -body {
    pack [text .t]
    .t insert end "There is a selection in this text widget,\n"
    .t insert end "and it will be impacted by the <<Cut>> event received.\n"
    .t insert end "Therefore a <<Selection>> event must fire back."
    .t tag add sel 1.0 1.28
    bind .t <<Selection>> "set ::retval <<Selection>>_fired"
    update
    set ::retval no_<<Selection>>_event_fired
    event generate .t <<Cut>>
    update
    set ::retval
} -cleanup {
    destroy .t
} -result {<<Selection>>_fired}
test text-27.15g {No <<Selection>> virtual event on <<Cut>> without widget selection} -body {
    pack [text .t]
    .t insert end "There is a selection in this text widget,\n"
    .t insert end "and it will be impacted by the <<Cut>> event received.\n"
    .t insert end "Therefore a <<Selection>> event must fire back."
    bind .t <<Selection>> "set ::retval <<Selection>>_fired"
    update
    set ::retval no_<<Selection>>_event_fired
    event generate .t <<Cut>>
    update
    set ::retval
} -cleanup {
    destroy .t
} -result {no_<<Selection>>_event_fired}
test text-27.16 {-maxundo configuration option} -body {
    text .t -undo 1 -autoseparators 1 -maxundo 2
    pack .t
    .t insert end "line 1\n"
    .t delete 1.4 1.6
    .t insert end "line 2\n"
    catch {.t edit undo}
    catch {.t edit undo}
    catch {.t edit undo}
    .t get 1.0 end
} -cleanup {
    destroy .t
} -result "line 1\n\n"
test text-27.16a {undo configuration options with peers} -body {
    text .t -undo 1 -autoseparators 0 -maxundo 100
    .t peer create .tt
    set res     [.t  cget -undo]
    lappend res [.tt cget -undo]
    lappend res [.t  cget -autoseparators]
    lappend res [.tt cget -autoseparators]
    lappend res [.t  cget -maxundo]
    lappend res [.tt cget -maxundo]
    .t insert end "The undo stack is common between peers"
    lappend res [.t  edit canundo]
    lappend res [.tt edit canundo]
} -cleanup {
    destroy .t .tt
} -result {1 1 0 0 100 100 1 1}
test text-27.16b {undo configuration options with peers, defaults} -body {
    text .t
    .t peer create .tt
    set res     [.t  cget -undo]
    lappend res [.tt cget -undo]
    lappend res [.t  cget -autoseparators]
    lappend res [.tt cget -autoseparators]
    lappend res [.t  cget -maxundo]
    lappend res [.tt cget -maxundo]
    .t insert end "The undo stack is common between peers"
    lappend res [.t  edit canundo]
    lappend res [.tt edit canundo]
} -cleanup {
    destroy .t .tt
} -result {0 0 1 1 0 0 0 0}
test text-27.17 {bug fix 1536735 - undo with empty text} -body {
    text .t -undo 1
    set r [.t edit modified]
    .t delete 1.0
    lappend r [.t edit modified]
    lappend r [catch {.t edit undo}]
    lappend r [.t edit modified]
} -cleanup {
    destroy .t
} -result {0 0 1 0}
test text-27.18 {patch 1469210 - inserting after undo} -setup {
    destroy .t
} -body {
    text .t -undo 1
    .t insert end foo
    .t edit modified 0
    .t edit undo
    .t insert end bar
    .t edit modified
} -cleanup {
    destroy .t
} -result 1
test text-27.19 {patch 1669632 (i) - undo after <Control-Button-1>} -setup {
    destroy .t
} -body {
    text .t -undo 1
    .t insert end foo\nbar
    .t edit reset
    .t insert 2.2 WORLD
    event generate .t <Control-Button-1> -x 1 -y 1
    .t insert insert HELLO
    .t edit undo
    .t get 2.2 2.7
} -cleanup {
    destroy .t
} -result WORLD
test text-27.20 {patch 1669632 (iv) - undo after <<SelectNone>>} -setup {
    destroy .top .top.t
} -body {
    toplevel .top
    pack [text .top.t -undo 1]
    .top.t insert end "This is an example text"
    .top.t edit reset
    .top.t mark set insert 1.5
    .top.t insert 1.5 HELLO
    .top.t tag add sel 1.10 1.12
    update
    focus -force .top.t
    event generate .top.t <<SelectNone>>
    .top.t insert insert " WORLD "
    .top.t edit undo
    .top.t get 1.5 1.10
} -cleanup {
    destroy .top.t .top
} -result HELLO
test text-27.21 {patch 1669632 (vii) - <<Undo>> shall not remove separators} -setup {
    destroy .t
} -body {
    text .t -undo 1
    .t insert end "This is an example text"
    .t edit reset
    .t insert 1.5 "WORLD "
    event generate .t <Control-Button-1> -x 1 -y 1
    .t insert insert HELLO
    event generate .t <<Undo>>
    .t insert insert E
    event generate .t <<Undo>>
    .t get 1.0 "1.0 lineend"
} -cleanup {
    destroy .t
} -result "This WORLD is an example text"
test text-27.22 {patch 1669632 (v) - <<Clear>> is atomic} -setup {
    destroy .t
} -body {
    toplevel .top
    pack [text .top.t -undo 1]
    .top.t insert end "This is an example text"
    .top.t edit reset
    .top.t mark set insert 1.5
    .top.t insert 1.5 "A"
    update
    focus -force .top.t
    event generate .top.t <Delete>
    event generate .top.t <<SelectNextChar>>
    event generate .top.t <<Clear>>
    event generate .top.t <Delete>
    event generate .top.t <<Undo>>
    .top.t get 1.0 "1.0 lineend"
} -cleanup {
    destroy .top.t .top
} -result "This A an example text"
 test text-27.23 {patch 1669632 (v) - <<Cut>> is atomic} -setup {
    destroy .t
} -body {
    toplevel .top
    pack [text .top.t -undo 1]
    .top.t insert end "This is an example text"
    .top.t edit reset
    .top.t mark set insert 1.5
    .top.t insert 1.5 "A"
    update
    focus -force .top.t
    event generate .top.t <Delete>
    event generate .top.t <<SelectNextChar>>
    event generate .top.t <<Cut>>
    event generate .top.t <Delete>
    event generate .top.t <<Undo>>
    .top.t get 1.0 "1.0 lineend"
} -cleanup {
    destroy .top.t .top
} -result "This A an example text"
test text-27.24 {TextEditCmd procedure, canundo and canredo} -setup {
    destroy .t
    set res {}
} -body {
    text .t -undo false -autoseparators false
    lappend res [.t edit canundo] [.t edit canredo]
    .t configure -undo true
    lappend res [.t edit canundo] [.t edit canredo]
    .t insert end "DO\n"
    .t edit separator
    .t insert end "IT\n"
    .t insert end "YOURSELF\n"
    .t edit separator
    lappend res [.t edit canundo] [.t edit canredo]
    .t edit undo
    lappend res [.t edit canundo] [.t edit canredo]
    .t configure -undo false
    lappend res [.t edit canundo] [.t edit canredo]
    .t configure -undo true
    lappend res [.t edit canundo] [.t edit canredo]
    .t edit redo
    lappend res [.t edit canundo] [.t edit canredo]
} -cleanup {
    destroy .t
} -result {0 0 0 0 1 0 1 1 0 0 1 1 1 0}
test text-27.25 {<<UndoStack>> virtual event} -setup {
    destroy .t
    set res {}
    set nbUS 0
} -body {
    text .t -undo false -autoseparators false
    bind .t <<UndoStack>> {incr nbUS}
    update ; lappend res $nbUS
    .t configure -undo true
    update ; lappend res $nbUS
    .t insert end "DO\n"
    .t edit separator
    .t insert end "IT\n"
    .t insert end "YOURSELF\n"
    .t edit separator
    .t insert end "MAN\n"
    .t edit separator
    update ; lappend res $nbUS
    .t edit undo
    update ; lappend res $nbUS
    .t edit redo
    update ; lappend res $nbUS
    .t edit undo
    update ; lappend res $nbUS
    .t edit undo
    update ; lappend res $nbUS
    .t edit undo
    update ; lappend res $nbUS
    .t edit redo
    update ; lappend res $nbUS
    .t edit redo
    update ; lappend res $nbUS
    .t edit redo
    update ; lappend res $nbUS
    .t edit undo
    update ; lappend res $nbUS
    .t edit undo
    update ; lappend res $nbUS
    .t edit reset
    update ; lappend res $nbUS
} -cleanup {
    destroy .t
} -result {0 0 1 2 3 4 4 5 6 6 7 8 8 9}
test text-27.26 {edit undo and edit redo return ranges} -setup {
    destroy .t
    set res {}
} -body {
    text .t -undo true -autoseparators false
    .t insert end "Hello "
    .t edit separator
    .t insert end "World!\n"
    .t insert 1.6 "GREAT "
    .t insert end "Another edit here!!"
    lappend res [.t edit undo]
    lappend res [.t edit redo]
    .t edit separator
    .t delete 1.6
    .t delete 1.9 1.10
    .t insert 1.9 L
    lappend res [.t edit undo]
    lappend res [.t edit redo]
    .t replace 1.6 1.10 Tcl/Tk
    .t replace 2.8 2.12 "one bites the dust"
    lappend res [.t edit undo]
    lappend res [.t edit redo]
} -cleanup {
    destroy .t
} -result [list {1.6 2.0}           \
                {1.6 2.19}          \
                {1.6 1.7 1.10 1.12} \
                {1.6 1.7 1.9 1.11}  \
                {1.6 1.16 2.8 2.19} \
                {1.6 1.16 2.8 2.30} ]
test text-27.27 {edit undo and edit redo return ranges} -setup {
    destroy .t
    set res {}
} -body {
    text .t -undo true -autoseparators false
    for {set i 3} {$i >= 1} {incr i -1} {
        .t insert 1.0 "Line $i\n"
    }
    lappend res [.t edit undo]
    lappend res [.t edit redo]
} -cleanup {
    destroy .t
} -result [list {1.0 2.0} \
                {1.0 4.0} ]
test text-27.28 {edit undo and edit redo do not leave \
                 spurious temporary marks behind them} -setup {
    destroy .t
    set res {}
} -body {
    pack [text .t -undo true -autoseparators false]
    .t insert end "Hello World.\n"
    .t edit separator
    .t insert end "Again hello.\n"
    .t edit undo
    lappend res [expr {[lsearch [.t mark names] tk::undoMark*]<0}]
    .t edit redo
    lappend res [expr {[lsearch [.t mark names] tk::undoMark*]<0}]
} -cleanup {
    destroy .t
<<<<<<< HEAD
} -result [list 1 1]
=======
} -result {1 1}
>>>>>>> 971e564f


test text-28.1 {bug fix - 624372, ControlUtfProc long lines} -body {
    pack [text .t -wrap none]
    .t insert end [string repeat "\1" 500]
} -cleanup {
    destroy .t
} -result {}


test text-29.1 {tabs - must be positive and must be increasing} -body {
    pack [text .t -wrap none]
    .t configure -tabs 0
} -cleanup {
    destroy .t
} -returnCodes {error} -result {tab stop "0" is not at a positive distance}
test text-29.2 {tabs - must be positive and must be increasing} -body {
    pack [text .t -wrap none]
    .t configure -tabs -5
} -cleanup {
    destroy .t
} -returnCodes {error} -result {tab stop "-5" is not at a positive distance}
test text-29.3 {tabs - must be positive and must be increasing} -constraints {
    knownBug
} -body {
# This bug will be fixed in Tk 9.0, when we can allow a minor
# incompatibility with Tk 8.x
    pack [text .t -wrap none]
    .t configure -tabs {10c 5c}
} -cleanup {
    destroy .t
} -returnCodes {error} -result {tabs must be monotonically increasing, but "5c" is smaller than or equal to the previous tab}
test text-29.4 {tabs - must be positive and must be increasing} -body {
    pack [text .t -wrap none]
    .t insert end "a\tb\tc\td\te"
    catch {.t configure -tabs {10c 5c}}
    update ; update ; update
# This test must simply not go into an infinite loop to succeed
    set result 1
} -cleanup {
    destroy .t
} -result 1


test text-30.1 {repeated insert and scroll} -body {
    pack [text .t]
    for {set i 0} {$i < 30} {incr i} {
        .t insert end "blabla\n"
        eval .t yview moveto 1
    }
# This test must simply not crash to succeed
    set result 1
} -cleanup {
    destroy .t
} -result 1
test text-30.2 {repeated insert and scroll} -body {
    pack [text .t]
    for {set i 0} {$i < 30} {incr i} {
        .t insert end "blabla\n"
        eval .t yview scroll 1 pages
    }
# This test must simply not crash to succeed
    set result 1
} -cleanup {
    destroy .t
} -result 1
test text-30.3 {repeated insert and scroll} -body {
    pack [text .t]
    for {set i 0} {$i < 30} {incr i} {
        .t insert end "blabla\n"
        eval .t yview scroll 100 pixels
    }
# This test must simply not crash to succeed
    set result 1
} -cleanup {
    destroy .t
} -result 1
test text-30.4 {repeated insert and scroll} -body {
    pack [text .t]
    for {set i 0} {$i < 30} {incr i} {
        .t insert end "blabla\n"
        eval .t yview scroll 10 units
    }
# This test must simply not crash to succeed
    set result 1
} -cleanup {
    destroy .t
} -result 1


test text-31.1 {peer widgets} -body {
    toplevel .top
    pack [text .t]
    pack [.t peer create .top.t]
    destroy .t .top
} -result {}
test text-31.2 {peer widgets} -body {
    toplevel .top1
    toplevel .top2
    pack [text .t]
    pack [.t peer create .top1.t]
    pack [.t peer create .top2.t]
    .t insert end "abcd\nabcd"
    update
    destroy .top1
    update
    .t insert end "abcd\nabcd"
    update
    destroy .t .top2
    update
} -result {}
test text-31.3 {peer widgets} -body {
    toplevel .top1
    toplevel .top2
    pack [text .t]
    pack [.t peer create .top1.t]
    pack [.t peer create .top2.t]
    .t insert end "abcd\nabcd"
    update
    destroy .t
    update
    .top2.t insert end "abcd\nabcd"
    update
    destroy .t .top2
    update
} -result {}
test text-31.4 {peer widgets} -body {
    toplevel .top
    pack [text .t]
    for {set i 1} {$i < 20} {incr i} {
	   .t insert end "Line $i\n"
    }
    pack [.t peer create .top.t -startline 5 -endline 11]
    update
    destroy .t .top
} -result {}
test text-31.5 {peer widgets} -body {
    toplevel .top
    pack [text .t]
    for {set i 1} {$i < 20} {incr i} {
	   .t insert end "Line $i\n"
    }
    pack [.t peer create .top.t -startline 5 -endline 11]
    pack [.top.t peer create .top.t2]
    set res [list [.top.t index end] [.top.t2 index end]]
    update
    return $res
} -cleanup {
    destroy .t .top
} -result {7.0 7.0}
test text-31.6 {peer widgets} -body {
    toplevel .top
    pack [text .t]
    for {set i 1} {$i < 20} {incr i} {
	   .t insert end "Line $i\n"
    }
    pack [.t peer create .top.t -startline 5 -endline 11]
    pack [.top.t peer create .top.t2 -startline {} -endline {}]
    set res [list [.top.t index end] [.top.t2 index end]]
    update
    return $res
} -cleanup {
    destroy .t .top
} -result {7.0 21.0}
test text-31.7 {peer widgets} -body {
    toplevel .top
    pack [text .t]
    for {set i 1} {$i < 20} {incr i} {
	   .t insert end "Line $i\n"
    }
    pack [.t peer create .top.t -startline 5 -endline 11]
    update ; update
    set p1 [.top.t count -update -ypixels 1.0 end]
    set p2 [.t count -update -ypixels 5.0 11.0]
    expr {$p1 eq $p2}
} -cleanup {
    destroy .t .top
} -result 1
test text-31.8 {peer widgets} -body {
    toplevel .top
    pack [text .t]
    for {set i 1} {$i < 20} {incr i} {
	   .t insert end "Line $i\n"
    }
    pack [.t peer create .top.t -startline 5 -endline 11]
    update ; update
    .t delete 3.0 6.0
    .top.t index end
} -cleanup {
    destroy .t .top
} -result {6.0}
test text-31.9 {peer widgets} -body {
    toplevel .top
    pack [text .t]
    for {set i 1} {$i < 20} {incr i} {
	   .t insert end "Line $i\n"
    }
    pack [.t peer create .top.t -startline 5 -endline 11]
    update ; update
    .t delete 8.0 12.0
    .top.t index end
} -cleanup {
    destroy .t .top
} -result {4.0}
test text-31.10 {peer widgets} -body {
    toplevel .top
    pack [text .t]
        for {set i 1} {$i < 20} {incr i} {
        .t insert end "Line $i\n"
    }
    pack [.t peer create .top.t -startline 5 -endline 11]
    update ; update
    .t delete 3.0 13.0
    .top.t index end
} -cleanup {
    destroy .t .top
} -result {1.0}
test text-31.11 {peer widgets} -setup {
    pack [text .t]
    set res {}
} -body {
    for {set i 1} {$i < 100} {incr i} {
        .t insert end "Line $i\n"
    }
    .t tag add sel 1.0 end-1c
    lappend res [.t tag ranges sel]
    .t configure -startline 10 -endline 20
    lappend res [.t tag ranges sel]
    return $res
} -cleanup {
    destroy .t
} -result {{1.0 100.0} {1.0 11.0}}
test text-31.12 {peer widgets} -setup {
    pack [text .t]
    set res {}
} -body {
    for {set i 1} {$i < 100} {incr i} {
	   .t insert end "Line $i\n"
    }
    .t tag add sel 1.0 end-1c
    lappend res [.t tag ranges sel]
    .t configure -startline 11
    lappend res [.t tag ranges sel]
    return $res
} -cleanup {
    destroy .t
} -result {{1.0 100.0} {1.0 90.0}}
test text-31.13 {peer widgets} -setup {
    pack [text .t]
    set res {}
} -body {
    for {set i 1} {$i < 100} {incr i} {
	   .t insert end "Line $i\n"
    }
    .t tag add sel 1.0 end-1c
    lappend res [.t tag ranges sel]
    .t configure -endline 90
    lappend res [.t tag ranges sel]
    destroy .t
    return $res
} -cleanup {
    destroy .t
} -result {{1.0 100.0} {1.0 90.0}}
test text-31.14 {peer widgets} -setup {
    pack [text .t]
    set res {}
} -body {
    for {set i 1} {$i < 20} {incr i} {
	   .t insert end "Line $i\n"
    }
    .t tag add sel 1.0 3.0 5.0 7.0 9.0 11.0 13.0 15.0 17.0 19.0
    lappend res [.t tag prevrange sel 1.0]
    .t configure -startline 6 -endline 12
    lappend res [.t tag ranges sel]
    lappend res "next" [.t tag nextrange sel 4.0] \
      [.t tag nextrange sel 5.0] [.t tag nextrange sel 6.0] \
      [.t tag nextrange sel 7.0]
    lappend res "prev" [.t tag prevrange sel 1.0] \
      [.t tag prevrange sel 2.0] [.t tag prevrange sel 3.0] \
      [.t tag prevrange sel 4.0]
    return $res
} -cleanup {
    destroy .t
} -result {{} {1.0 2.0 4.0 6.0} next {4.0 6.0} {} {} {} prev {} {1.0 2.0} {1.0 2.0} {1.0 2.0}}
test text-31.15 {peer widgets} -setup {
    pack [text .t]
    set res {}
} -body {
    for {set i 1} {$i < 20} {incr i} {
	   .t insert end "Line $i\n"
    }
    .t tag add sel 1.0 3.0 9.0 11.0 13.0 15.0 17.0 19.0
    .t configure -startline 6 -endline 12
    lappend res [.t tag ranges sel]
    lappend res "next" [.t tag nextrange sel 4.0] \
      [.t tag nextrange sel 5.0] [.t tag nextrange sel 6.0] \
      [.t tag nextrange sel 7.0]
    lappend res "prev" [.t tag prevrange sel 1.0] \
      [.t tag prevrange sel 2.0] [.t tag prevrange sel 3.0] \
      [.t tag prevrange sel 4.0]
    return $res
} -cleanup {
    destroy .t
} -result {{4.0 6.0} next {4.0 6.0} {} {} {} prev {} {} {} {}}
test text-31.16 {peer widgets} -setup {
    pack [text .t]
    set res {}
} -body {
    for {set i 1} {$i < 20} {incr i} {
	.t insert end "Line $i\n"
    }
    .t tag add sel 1.0 7.0 9.0 11.0 13.0 15.0 17.0 19.0
    .t configure -startline 6 -endline 12
    lappend res [.t tag ranges sel]
    lappend res "next" [.t tag nextrange sel 4.0] \
      [.t tag nextrange sel 5.0] [.t tag nextrange sel 6.0] \
      [.t tag nextrange sel 7.0]
    lappend res "prev" [.t tag prevrange sel 1.0] \
      [.t tag prevrange sel 2.0] [.t tag prevrange sel 3.0] \
      [.t tag prevrange sel 4.0]
    return $res
} -cleanup {
    destroy .t
} -result {{1.0 2.0 4.0 6.0} next {4.0 6.0} {} {} {} prev {} {1.0 2.0} {1.0 2.0} {1.0 2.0}}
test text-31.17 {peer widgets} -setup {
    pack [text .t]
    set res {}
} -body {
    for {set i 1} {$i < 20} {incr i} {
	   .t insert end "Line $i\n"
    }
    .t tag add sel 1.0 11.0
    lappend res [.t tag ranges sel]
    lappend res [catch {.t configure -startline 15 -endline 10}]
    lappend res [.t tag ranges sel]
    .t configure -startline 6 -endline 12
    lappend res [.t tag ranges sel]
    .t configure -startline {} -endline {}
    lappend res [.t tag ranges sel]
    return $res
} -cleanup {
    destroy .t
} -result {{1.0 11.0} 1 {1.0 11.0} {1.0 6.0} {1.0 11.0}}
test text-31.18 {peer widgets} -setup {
    pack [text .t]
    set res {}
} -body {
    for {set i 1} {$i < 20} {incr i} {
	   .t insert end "Line $i\n"
    }
    .t tag add sel 1.0 11.0
    lappend res [.t index sel.first]
    lappend res [.t index sel.last]
    return $res
} -cleanup {
    destroy .t
} -result {1.0 11.0}
test text-31.19 {peer widgets} -body {
    pack [text .t]
    for {set i 1} {$i < 20} {incr i} {
	   .t insert end "Line $i\n"
    }
    .t tag delete sel
    .t index sel.first
} -cleanup {
    destroy .t
} -returnCodes {error} -result {text doesn't contain any characters tagged with "sel"}


test text-32.1 {line heights on creation} -setup {
    text .t
    proc makeText {} {
        set w .g
        set font "Times 11"
        destroy .g
        toplevel .g
        frame $w.f -highlightthickness 2 -borderwidth 2 -relief sunken
        set t $w.f.text
        text $t -yscrollcommand "$w.scroll set" -setgrid true -font $font \
	    -width 70 -height 35 -wrap word -highlightthickness 0 \
	    -borderwidth 0
        pack $t -expand  yes -fill both
        scrollbar $w.scroll -command "$t yview"
        pack $w.scroll -side right -fill y
        pack $w.f -expand yes -fill both
        $t tag configure center -justify center -spacing1 5m -spacing3 5m
        $t tag configure buttons -lmargin1 1c -lmargin2 1c -rmargin 1c \
            -spacing1 3m -spacing2 0 -spacing3 0
        for {set i 0} {$i < 40} {incr i} {
            $t insert end "${i}word "
        }
        return $t
    }
} -body {
    set w [makeText]
    update ; after 1000 ; update
    set before [$w count -ypixels 1.0 2.0]
    $w insert 1.0 "a"
    update
    set after [$w count -ypixels 1.0 2.0]
    destroy .g
    expr {$before eq $after}
} -cleanup {
    destroy .t
} -result 1

test text-32.2 {peer widget -start, -endline and deletion (bug 1630262)} -setup {
    destroy .t .pt
    set res {}
} -body {
    text .t
    .t peer create .pt
    for {set i 1} {$i < 100} {incr i} {
      .t insert end "Line $i\n"
    }
    .t configure -startline 5
    # none of the following delete shall crash
    # (all did before fixing bug 1630262)
    # 1. delete on the same line: line1 == line2 in DeleteIndexRange,
    #    and resetView is true neither for .t not for .pt
    .pt delete 2.0 2.2
    # 2. delete just one line: line1 < line2 in DeleteIndexRange,
    #    and resetView is true only for .t, not for .pt
    .pt delete 2.0 3.0
    # 3. delete several lines: line1 < line2 in DeleteIndexRange,
    #    and resetView is true only for .t, not for .pt
    .pt delete 2.0 5.0
    # 4. delete to the end line: line1 < line2 in DeleteIndexRange,
    #    and resetView is true only for .t, not for .pt
    .pt delete 2.0 end
    # this test succeeds provided there is no crash
    set res 1
} -cleanup {
    destroy .pt
} -result 1

test text-32.3 {peer widget -start, -endline and deletion (bug 1630262)} -setup {
    destroy .t .pt
    set res {}
} -body {
    text .t
    .t peer create .pt
    for {set i 1} {$i < 100} {incr i} {
      .t insert end "Line $i\n"
    }
    .t configure -startline 5
    .pt configure -startline 3
    # the following delete shall not crash
    # (it did before fixing bug 1630262)
    .pt delete 2.0 3.0
    # moreover -startline shall be correct
    # (was wrong before fixing bug 1630262)
    lappend res [.t cget -start] [.pt cget -start]
} -cleanup {
    destroy .pt
} -result {4 3}

test text-32.4 {peer widget -start, -endline and deletion (bug 1630262)} -setup {
    destroy .t .pt
    set res {}
} -body {
    text .t
    .t peer create .pt
    for {set i 1} {$i < 100} {incr i} {
      .t insert end "Line $i\n"
    }
    .t configure -startline 5 -endline 15
    .pt configure -startline 8 -endline 12
    # .pt now shows a range entirely inside the range of .pt
    # from .t, delete lines located after [.pt cget -end]
    .t delete 9.0 10.0
    # from .t, delete lines straddling [.pt cget -end]
    .t delete 6.0 9.0
    lappend res [.t cget -start] [.t cget -end] [.pt cget -start] [.pt cget -end]
    .t configure -startline 5 -endline 12
    .pt configure -startline 8 -endline 12
    # .pt now shows again a range entirely inside the range of .pt
    # from .t, delete lines located before [.pt cget -start]
    .t delete 2.0 3.0
    # from .t, delete lines straddling [.pt cget -start]
    .t delete 2.0 5.0
    lappend res [.t cget -start] [.t cget -end] [.pt cget -start] [.pt cget -end]
    .t configure -startline 22 -endline 31
    .pt configure -startline 42 -endline 51
    # .t now shows a range entirely before the range of .pt
    # from .t, delete some lines, then do it from .pt
    .t delete 2.0 3.0
    .t delete 2.0 5.0
    .pt delete 2.0 5.0
    lappend res [.t cget -start] [.t cget -end] [.pt cget -start] [.pt cget -end]
    .t configure -startline 55 -endline 75
    .pt configure -startline 60 -endline 70
    # .pt now shows a range entirely inside the range of .t
    # from .t, delete a range straddling the entire range of .pt
    .t delete 3.0 18.0
    lappend res [.t cget -start] [.t cget -end] [.pt cget -start] [.pt cget -end]
} -cleanup {
    destroy .pt .t
} -result {5 11 8 10 5 8 6 8 22 27 38 44 55 60 57 57}


test text-33.1 {TextWidgetCmd procedure, "peer" option} -setup {
    text .t
} -body {
    .t peer foo 1
} -cleanup {
    destroy .t
} -returnCodes {error} -result {bad peer option "foo": must be create or names}
test text-33.2 {TextWidgetCmd procedure, "peer" option} -setup {
    text .t
} -body {
    .t peer names foo
} -cleanup {
    destroy .t
} -returnCodes {error} -result {wrong # args: should be ".t peer names"}
test text-33.3 {TextWidgetCmd procedure, "peer" option} -setup {
    text .t
} -body {
    .t peer names
} -cleanup {
    destroy .t
} -returnCodes {ok} -result {}
test text-33.4 {TextWidgetCmd procedure, "peer" option} -setup {
    text .t
} -body {
    .t peer names
} -cleanup {
    destroy .t
} -result {}
test text-33.5 {TextWidgetCmd procedure, "peer" option} -setup {
    text .t
} -body {
    .t peer create foo
} -cleanup {
    destroy .t
} -returnCodes {error} -result {bad window path name "foo"}
test text-33.6 {TextWidgetCmd procedure, "peer" option} -setup {
    text .t
    set res {}
} -body {
    .t peer create .t2
    lappend res [.t peer names]
    lappend res [.t2 peer names]
    destroy .t2
    lappend res [.t peer names]
} -cleanup {
    destroy .t
} -result {.t2 .t {}}
test text-33.7 {peer widget -start, -end} -body {
    text .t
    set res [.t configure -startline 10 -endline 5]
    return $res
} -cleanup {
    destroy .t
} -returnCodes 2 -result {}
test text-33.8 {peer widget -start, -end} -body {
    text .t
    for {set i 1} {$i < 100} {incr i} {
	   .t insert end "Line $i\n"
    }
    .t configure -startline 10 -endline 5
} -cleanup {
    destroy .t
} -returnCodes {error} -result {-startline must be less than or equal to -endline}
test text-33.9 {peer widget -start, -end} -body {
    text .t
    for {set i 1} {$i < 100} {incr i} {
	.t insert end "Line $i\n"
    }
    .t configure -startline 5 -endline 10
} -cleanup {
    destroy .t
} -returnCodes {ok} -result {}
test text-33.10 {peer widget -start, -end} -body {
    text .t
    for {set i 1} {$i < 100} {incr i} {
	   .t insert end "Line $i\n"
    }
    set res [.t index end]
    lappend res [catch {.t configure -startline 5 -endline 10 -tab foo}]
    lappend res [.t index end]
    lappend res [catch {.t configure -tab foo -startline 15 -endline 20}]
    lappend res [.t index end]
    .t configure -startline {} -endline {}
    lappend res [.t index end]
    return $res
} -cleanup {
    destroy .t
} -result {101.0 1 101.0 1 101.0 101.0}
test text-33.11 {peer widget -start, -end} -body {
    text .t
    for {set i 1} {$i < 100} {incr i} {
	   .t insert end "Line $i\n"
    }
    set res [.t index end]
    lappend res [catch {.t configure -startline 5 -endline 15}]
    lappend res [.t index end]
    lappend res [catch {.t configure -startline 10 -endline 40}]
    lappend res [.t index end]
    .t configure -startline {} -endline {}
    lappend res [.t index end]
    return $res
} -cleanup {
    destroy .t
} -result {101.0 0 11.0 0 31.0 101.0}

test text-34.1 {peer widget -start, -endline and selection} -setup {
    text .t
    set res {}
} -body {
    for {set i 1} {$i < 100} {incr i} {
	   .t insert end "Line $i\n"
    }
    .t tag add sel 10.0 20.0
    lappend res [.t tag ranges sel]
    .t configure -startline 5 -endline 30
    lappend res [.t tag ranges sel]
    .t configure -startline 5 -endline 15
    lappend res [.t tag ranges sel]
    .t configure -startline 15 -endline 30
    lappend res [.t tag ranges sel]
    .t configure -startline 15 -endline 16
    lappend res [.t tag ranges sel]
    .t configure -startline 25 -endline 30
    lappend res [.t tag ranges sel]
    .t configure -startline {} -endline {}
    lappend res [.t tag ranges sel]
    return $res
} -cleanup {
    destroy .t
} -result {{10.0 20.0} {6.0 16.0} {6.0 11.0} {1.0 6.0} {1.0 2.0} {} {10.0 20.0}}

test text-35.1 {widget dump -command alters tags} -setup {
     proc Dumpy {key value index} {
      .t tag add $value [list $index linestart] [list $index lineend]
    }
    text .t
} -body {
    .t insert end "abc\n" a "---" {} "def" b "   \n" {} "ghi\n" c
    .t tag configure b -background red
    .t dump -all -command Dumpy 1.0 end
    set result "ok"
} -cleanup {
    destroy .t
} -result {ok}
test text-35.2 {widget dump -command makes massive changes} -setup {
    proc Dumpy {key value index} {
      .t delete 1.0 end
    }
    text .t
} -body {
    .t insert end "abc\n" a "---" {} "def" b "   \n" {} "ghi\n" c
    .t tag configure b -background red
    .t dump -all -command Dumpy 1.0 end
    set result "ok"
} -cleanup {
    destroy .t
} -result {ok}
test text-35.3 {widget dump -command destroys widget} -setup {
    proc Dumpy {key value index} {
        destroy .t
    }
    text .t
} -body {
    .t insert end "abc\n" a "---" {} "def" b "   \n" {} "ghi\n" c
    .t tag configure b -background red
    .t dump -all -command Dumpy 1.0 end
    set result "ok"
} -cleanup {
    destroy .t
} -result {ok}


test text-36.1 "bug #1777362: event handling with hyphenated windows" -setup {
    set save [interp bgerror {}]
    interp bgerror {} returnerror-36.1
    proc returnerror-36.1 {m opts} {set ::my_error $m}
    set ::my_error {}
    pack [set w [text .t-1]]
} -body {
    tkwait visibility $w
    event generate $w <Button-1>
    event generate $w <Button-1>
    update
    set ::my_error
} -cleanup {
    destroy .t-1
    rename returnerror-36.1 ""
    interp bgerror {} $save
    unset -nocomplain save ::my_error w
} -result {}
test text-36.2 "bug #1777362: event handling with hyphenated windows" -setup {
    set save [interp bgerror {}]
    interp bgerror {} returnerror-36.2
    proc returnerror-36.2 {m opts} {set ::my_error $m}
    set ::my_error {}
    pack [set w [text .t+1]]
} -body {
    tkwait visibility $w
    event generate $w <Button-1>
    event generate $w <Button-1>
    update
    set ::my_error
} -cleanup {
    destroy $w
    rename returnerror-36.2 ""
    interp bgerror {} $save
    unset -nocomplain save ::my_error w
} -result {}
test text-36.3 "bug #1777362: event handling with hyphenated windows" -setup {
    set save [interp bgerror {}]
    interp bgerror {} returnerror-36.3
    proc returnerror-36.3 {m opts} {set ::my_error $m}
    set ::my_error {}
    pack [set w [text .t*1]]
} -body {
    tkwait visibility $w
    event generate $w <Button-1>
    event generate $w <Button-1>
    update
    set ::my_error
} -cleanup {
    destroy $w
    rename returnerror-36.3 ""
    interp bgerror {} $save
    unset -nocomplain save ::my_error w
} -result {}


test text-37.1 "bug #dd9667635d: text anchor not set" -setup {
    set save [interp bgerror {}]
    interp bgerror {} returnerror-37.1
    proc returnerror-37.1 {m opts} {set ::my_error $m}
    destroy .t
    set ::my_error {}
    pack [text .t]
} -body {
    .t insert end "Hello world!"
    .t tag add sel 1.0 end
    # this line shall not trigger error:
    #     bad text index "tk::anchorN"
    event generate .t <<SelectPrevLine>>
    update
    set ::my_error
} -cleanup {
    destroy .t
    rename returnerror-37.1 ""
    interp bgerror {} $save
    unset -nocomplain save ::my_error
} -result {}

# cleanup
cleanupTests
return

# Local Variables:
# mode: tcl
# End:<|MERGE_RESOLUTION|>--- conflicted
+++ resolved
@@ -7040,11 +7040,7 @@
     lappend res [expr {[lsearch [.t mark names] tk::undoMark*]<0}]
 } -cleanup {
     destroy .t
-<<<<<<< HEAD
-} -result [list 1 1]
-=======
 } -result {1 1}
->>>>>>> 971e564f
 
 
 test text-28.1 {bug fix - 624372, ControlUtfProc long lines} -body {
