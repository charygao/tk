# This file is a Tcl script to test the code in the file tkText.c.
# This file is organized in the standard fashion for Tcl tests.
#
# Copyright (c) 1992-1994 The Regents of the University of California.
# Copyright (c) 1994-1996 Sun Microsystems, Inc.
# Copyright (c) 1998-1999 by Scriptics Corporation.
# All rights reserved.

package require tcltest 2.2
eval tcltest::configure $argv
tcltest::loadTestedCommands
namespace import -force tcltest::test

# The statements below reset the main window;  it's needed if the window
# manager is mwm to make mwm forget about a previous minimum size setting.
wm geometry . {}
wm withdraw .
wm minsize . 1 1
wm positionfrom . user
wm deiconify .

text .t; .t debug on; destroy .t

test text-1.1 {configuration option: "autoseparators"} -setup {
    text .t
    pack .t
    update
} -body {
    .t configure -autoseparators yes
    .t cget -autoseparators
} -cleanup {
    destroy .t
} -result {1}
test text-1.1b {configuration option: "autoseparators", default} -setup {
    text .t -borderwidth 2 -highlightthickness 2 -font {Courier -12 bold}
    pack .t
    update
} -body {
    .t cget -autoseparators
} -cleanup {
    destroy .t
} -result {1}
test text-1.2 {configuration option: "autoseparators"} -setup {
    text .t
    pack .t
    update
} -body {
    .t configure -autoseparators nah
} -cleanup {
    destroy .t
} -match glob -returnCodes {error} -result {*}
test text-1.3 {configuration option: "background"} -setup {
    text .t
    pack .t
    update
} -body {
    .t configure -background #ff00ff
    .t cget -background
} -cleanup {
    destroy .t
} -result {#ff00ff}
test text-1.4 {configuration option: "background"} -setup {
    text .t
    pack .t
    update
} -body {
    .t configure -background <gorp>
} -cleanup {
    destroy .t
} -match glob -returnCodes {error} -result {*}
test text-1.5 {configuration option: "bd"} -setup {
    text .t
    pack .t
    update
} -body {
    .t configure -bd 4
    .t cget -bd
} -cleanup {
    destroy .t
} -result {4}
test text-1.6 {configuration option: "bd"} -setup {
    text .t
    pack .t
    update
} -body {
    .t configure -bd foo
} -cleanup {
    destroy .t
} -match glob -returnCodes {error} -result {*}
test text-1.7 {configuration option: "bg"} -setup {
    text .t
    pack .t
    update
} -body {
    .t configure -bg blue
    .t cget -bg
} -cleanup {
    destroy .t
} -result {blue}
test text-1.8 {configuration option: "bg"} -setup {
    text .t
    pack .t
    update
} -body {
    .t configure -bg #xx
} -cleanup {
    destroy .t
} -match glob -returnCodes {error} -result {*}
test text-1.9 {configuration option: "blockcursor"} -setup {
    text .t
    pack .t
    update
} -body {
    .t configure -blockcursor 0
    .t cget -blockcursor
} -cleanup {
    destroy .t
} -result {0}
test text-1.10 {configuration option: "blockcursor"} -setup {
    text .t
    pack .t
    update
} -body {
    .t configure -blockcursor xx
} -cleanup {
    destroy .t
} -match glob -returnCodes {error} -result {*}
test text-1.11 {configuration option: "borderwidth"} -setup {
    text .t
    pack .t
    update
} -body {
    .t configure -borderwidth 7
    .t cget -borderwidth
} -cleanup {
    destroy .t
} -result {7}
test text-1.12 {configuration option: "borderwidth"} -setup {
    text .t -borderwidth 2 -highlightthickness 2 -font {Courier -12 bold}
    pack .t
    update
} -body {
    .t configure -borderwidth ++
} -cleanup {
    destroy .t
} -match glob -returnCodes {error} -result {*}
test text-1.13 {configuration option: "cursor"} -setup {
    text .t
    pack .t
    update
} -body {
    .t configure -cursor watch
    .t cget -cursor
} -cleanup {
    destroy .t
} -result {watch}
test text-1.14 {configuration option: "cursor"} -setup {
    text .t
    pack .t
    update
} -body {
    .t configure -cursor lousy
} -cleanup {
    destroy .t
} -match glob -returnCodes {error} -result {*}
test text-1.15 {configuration option: "exportselection"} -setup {
    text .t
    pack .t
    update
} -body {
    .t configure -exportselection no
    .t cget -exportselection
} -cleanup {
    destroy .t
} -result {0}
test text-1.16 {configuration option: "exportselection"} -setup {
    text .t
    pack .t
    update
} -body {
    .t configure -exportselection maybe
} -cleanup {
    destroy .t
} -match glob -returnCodes {error} -result {*}
test text-1.17 {configuration option: "fg"} -setup {
    text .t
    pack .t
    update
} -body {
    .t configure -fg red
    .t cget -fg
} -cleanup {
    destroy .t
} -result {red}
test text-1.18 {configuration option: "fg"} -setup {
    text .t
    pack .t
    update
} -body {
    .t configure -fg stupid
} -cleanup {
    destroy .t
} -match glob -returnCodes {error} -result {*}
test text-1.19 {configuration option: "font"} -setup {
    text .t
    pack .t
    update
} -body {
    .t configure -font fixed
    .t cget -font
} -cleanup {
    destroy .t
} -result {fixed}
test text-1.20 {configuration option: "font"} -setup {
    text .t
    pack .t
    update
} -body {
    .t configure -font {}
} -cleanup {
    destroy .t
} -match glob -returnCodes {error} -result {*}
test text-1.21 {configuration option: "foreground"} -setup {
    text .t
    pack .t
    update
} -body {
    .t configure -foreground #012
    .t cget -foreground
} -cleanup {
    destroy .t
} -result {#012}
test text-1.22 {configuration option: "foreground"} -setup {
    text .t
    pack .t
    update
} -body {
    .t configure -foreground bogus
} -cleanup {
    destroy .t
} -match glob -returnCodes {error} -result {*}
test text-1.23 {configuration option: "height"} -setup {
    text .t
    pack .t
    update
} -body {
    .t configure -height 5
    .t cget -height
} -cleanup {
    destroy .t
} -result {5}
test text-1.24 {configuration option: "height"} -setup {
    text .t
    pack .t
    update
} -body {
    .t configure -height bad
} -cleanup {
    destroy .t
} -match glob -returnCodes {error} -result {*}
test text-1.25 {configuration option: "highlightbackground"} -setup {
    text .t
    pack .t
    update
} -body {
    .t configure -highlightbackground #123
    .t cget -highlightbackground
} -cleanup {
    destroy .t
} -result {#123}
test text-1.26 {configuration option: "highlightbackground"} -setup {
    text .t
    pack .t
    update
} -body {
    .t configure -highlightbackground bogus
} -cleanup {
    destroy .t
} -match glob -returnCodes {error} -result {*}
test text-1.27 {configuration option: "highlightcolor"} -setup {
    text .t
    pack .t
    update
} -body {
    .t configure -highlightcolor #234
    .t cget -highlightcolor
} -cleanup {
    destroy .t
} -result {#234}
test text-1.28 {configuration option: "highlightcolor"} -setup {
    text .t
    pack .t
    update
} -body {
    .t configure -highlightcolor bogus
} -cleanup {
    destroy .t
} -match glob -returnCodes {error} -result {*}
test text-1.29 {configuration option: "highlightthickness"} -setup {
    text .t
    pack .t
    update
} -body {
    .t configure -highlightthickness -2
    .t cget -highlightthickness
} -cleanup {
    destroy .t
} -result {0}
test text-1.30 {configuration option: "highlightthickness"} -setup {
    text .t
    pack .t
    update
} -body {
    .t configure -highlightthickness bad
} -cleanup {
    destroy .t
} -match glob -returnCodes {error} -result {*}
test text-1.31 {configuration option: "inactiveselectbackground"} -setup {
    text .t
    pack .t
    update
} -body {
    .t configure -inactiveselectbackground #ffff01234567
    .t cget -inactiveselectbackground
} -cleanup {
    destroy .t
} -result {#ffff01234567}
test text-1.32 {configuration option: "inactiveselectbackground"} -setup {
    text .t
    pack .t
    update
} -body {
    .t configure -inactiveselectbackground bogus
} -cleanup {
    destroy .t
} -match glob -returnCodes {error} -result {*}
test text-1.33 {configuration option: "insertbackground"} -setup {
    text .t
    pack .t
    update
} -body {
    .t configure -insertbackground green
    .t cget -insertbackground
} -cleanup {
    destroy .t
} -result {green}
test text-1.34 {configuration option: "insertbackground"} -setup {
    text .t
    pack .t
    update
} -body {
    .t configure -insertbackground <bogus>
} -cleanup {
    destroy .t
} -match glob -returnCodes {error} -result {*}
test text-1.35 {configuration option: "insertborderwidth"} -setup {
    text .t
    pack .t
    update
} -body {
    .t configure -insertborderwidth 45
    .t cget -insertborderwidth
} -cleanup {
    destroy .t
} -result {45}
test text-1.36 {configuration option: "insertborderwidth"} -setup {
    text .t
    pack .t
    update
} -body {
    .t configure -insertborderwidth bogus
} -cleanup {
    destroy .t
} -match glob -returnCodes {error} -result {*}
test text-1.37 {configuration option: "insertofftime"} -setup {
    text .t
    pack .t
    update
} -body {
    .t configure -insertofftime 100
    .t cget -insertofftime
} -cleanup {
    destroy .t
} -result {100}
test text-1.38 {configuration option: "insertofftime"} -setup {
    text .t
    pack .t
    update
} -body {
    .t configure -insertofftime 2.4
} -cleanup {
    destroy .t
} -match glob -returnCodes {error} -result {*}
test text-1.39 {configuration option: "insertontime"} -setup {
    text .t
    pack .t
    update
} -body {
    .t configure -insertontime 47
    .t cget -insertontime
} -cleanup {
    destroy .t
} -result {47}
test text-1.40 {configuration option: "insertontime"} -setup {
    text .t
    pack .t
    update
} -body {
    .t configure -insertontime e1
} -cleanup {
    destroy .t
} -match glob -returnCodes {error} -result {*}
test text-1.41 {configuration option: "insertwidth"} -setup {
    text .t
    pack .t
    update
} -body {
    .t configure -insertwidth 2.3
    .t cget -insertwidth
} -cleanup {
    destroy .t
} -result {2}
test text-1.42 {configuration option: "insertwidth"} -setup {
    text .t
    pack .t
    update
} -body {
    .t configure -insertwidth 47d
} -cleanup {
    destroy .t
} -match glob -returnCodes {error} -result {*}
test text-1.43 {configuration option: "maxundo"} -setup {
    text .t
    pack .t
    update
} -body {
    .t configure -maxundo 5
    .t cget -maxundo
} -cleanup {
    destroy .t
} -result {5}
test text-1.43b {configuration option: "maxundo", default} -setup {
    text .t -borderwidth 2 -highlightthickness 2 -font {Courier -12 bold}
    pack .t
    update
} -body {
    .t cget -maxundo
} -cleanup {
    destroy .t
} -result {0}
test text-1.44 {configuration option: "maxundo"} -setup {
    text .t
    pack .t
    update
} -body {
    .t configure -maxundo noway
} -cleanup {
    destroy .t
} -match glob -returnCodes {error} -result {*}
test text-1.45 {configuration option: "padx"} -setup {
    text .t
    pack .t
    update
} -body {
    .t configure -padx 3.4
    .t cget -padx
} -cleanup {
    destroy .t
} -result {3}
test text-1.46 {configuration option: "padx"} -setup {
    text .t
    pack .t
    update
} -body {
    .t configure -padx 2.4.
} -cleanup {
    destroy .t
} -match glob -returnCodes {error} -result {*}
test text-1.47 {configuration option: "pady"} -setup {
    text .t
    pack .t
    update
} -body {
    .t configure -pady 82
    .t cget -pady
} -cleanup {
    destroy .t
} -result {82}
test text-1.48 {configuration option: "pady"} -setup {
    text .t
    pack .t
    update
} -body {
    .t configure -pady bogus
} -cleanup {
    destroy .t
} -match glob -returnCodes {error} -result {*}
test text-1.49 {configuration option: "relief"} -setup {
    text .t
    pack .t
    update
} -body {
    .t configure -relief raised
    .t cget -relief
} -cleanup {
    destroy .t
} -result {raised}
test text-1.50 {configuration option: "relief"} -setup {
    text .t
    pack .t
    update
} -body {
    .t configure -relief bumpy
} -cleanup {
    destroy .t
} -match glob -returnCodes {error} -result {*}
test text-1.51 {configuration option: "selectbackground"} -setup {
    text .t
    pack .t
    update
} -body {
    .t configure -selectbackground #ffff01234567
    .t cget -selectbackground
} -cleanup {
    destroy .t
} -result {#ffff01234567}
test text-1.52 {configuration option: "selectbackground"} -setup {
    text .t
    pack .t
    update
} -body {
    .t configure -selectbackground bogus
} -cleanup {
    destroy .t
} -match glob -returnCodes {error} -result {*}
test text-1.53 {configuration option: "selectborderwidth"} -setup {
    text .t
    pack .t
    update
} -body {
    .t configure -selectborderwidth 21
    .t cget -selectborderwidth
} -cleanup {
    destroy .t
} -result {21}
test text-1.54 {configuration option: "selectborderwidth"} -setup {
    text .t
    pack .t
    update
} -body {
    .t configure -selectborderwidth 3x
} -cleanup {
    destroy .t
} -match glob -returnCodes {error} -result {*}
test text-1.55 {configuration option: "selectforeground"} -setup {
    text .t
    pack .t
    update
} -body {
    .t configure -selectforeground yellow
    .t cget -selectforeground
} -cleanup {
    destroy .t
} -result {yellow}
test text-1.56 {configuration option: "selectforeground"} -setup {
    text .t
    pack .t
    update
} -body {
    .t configure -selectforeground #12345
} -cleanup {
    destroy .t
} -match glob -returnCodes {error} -result {*}
test text-1.57 {configuration option: "spacing1"} -setup {
    text .t
    pack .t
    update
} -body {
    .t configure -spacing1 20
    .t cget -spacing1
} -cleanup {
    destroy .t
} -result {20}
test text-1.58 {configuration option: "spacing1"} -setup {
    text .t
    pack .t
    update
} -body {
    .t configure -spacing1 1.3x
} -cleanup {
    destroy .t
} -match glob -returnCodes {error} -result {*}
test text-1.59 {configuration option: "spacing1"} -setup {
    text .t
    pack .t
    update
} -body {
    .t configure -spacing1 -5
    .t cget -spacing1
} -cleanup {
    destroy .t
} -result {0}
test text-1.60 {configuration option: "spacing1"} -setup {
    text .t
    pack .t
    update
} -body {
    .t configure -spacing1 bogus
} -cleanup {
    destroy .t
} -match glob -returnCodes {error} -result {*}
test text-1.61 {configuration option: "spacing2"} -setup {
    text .t
    pack .t
    update
} -body {
    .t configure -spacing2 5
    .t cget -spacing2
} -cleanup {
    destroy .t
} -result {5}
test text-1.62 {configuration option: "spacing2"} -setup {
    text .t
    pack .t
    update
} -body {
    .t configure -spacing2 bogus
} -cleanup {
    destroy .t
} -match glob -returnCodes {error} -result {*}
test text-1.63 {configuration option: "spacing2"} -setup {
    text .t
    pack .t
    update
} -body {
    .t configure -spacing2 -1
    .t cget -spacing2
} -cleanup {
    destroy .t
} -result {0}
test text-1.64 {configuration option: "spacing2"} -setup {
    text .t
    pack .t
    update
} -body {
    .t configure -spacing2 bogus
} -cleanup {
    destroy .t
} -match glob -returnCodes {error} -result {*}
test text-1.65 {configuration option: "spacing3"} -setup {
    text .t
    pack .t
    update
} -body {
    .t configure -spacing3 20
    .t cget -spacing3
} -cleanup {
    destroy .t
} -result {20}
test text-1.66 {configuration option: "spacing3"} -setup {
    text .t
    pack .t
    update
} -body {
    .t configure -spacing3 bogus
} -cleanup {
    destroy .t
} -match glob -returnCodes {error} -result {*}
test text-1.67 {configuration option: "spacing3"} -setup {
    text .t
    pack .t
    update
} -body {
    .t configure -spacing3 -10
    .t cget -spacing3
} -cleanup {
    destroy .t
} -result {0}
test text-1.68 {configuration option: "spacing3"} -setup {
    text .t
    pack .t
    update
} -body {
    .t configure -spacing3 bogus
} -cleanup {
    destroy .t
} -match glob -returnCodes {error} -result {*}
test text-1.69 {configuration option: "state"} -setup {
    text .t
    pack .t
    update
} -body {
    .t configure -state d
    .t cget -state
} -cleanup {
    destroy .t
} -result {disabled}
test text-1.70 {configuration option: "state"} -setup {
    text .t
    pack .t
    update
} -body {
    .t configure -state foo
} -cleanup {
    destroy .t
} -match glob -returnCodes {error} -result {*}
test text-1.71 {configuration option: "tabs"} -setup {
    text .t
    pack .t
    update
} -body {
    .t configure -tabs {1i 2i 3i 4i}
    .t cget -tabs
} -cleanup {
    destroy .t
} -result {1i 2i 3i 4i}
test text-1.72 {configuration option: "tabs"} -setup {
    text .t
    pack .t
    update
} -body {
    .t configure -tabs bad_tabs
} -cleanup {
    destroy .t
} -match glob -returnCodes {error} -result {*}
test text-1.73 {configuration option: "tabstyle"} -setup {
    text .t
    pack .t
    update
} -body {
    .t configure -tabstyle wordprocessor
    .t cget -tabstyle
} -cleanup {
    destroy .t
} -result {wordprocessor}
test text-1.74 {configuration option: "tabstyle"} -setup {
    text .t
    pack .t
    update
} -body {
    .t configure -tabstyle garbage
} -cleanup {
    destroy .t
} -match glob -returnCodes {error} -result {*}
test text-1.75 {configuration option: "undo"} -setup {
    text .t
    pack .t
    update
} -body {
    .t configure -undo 1
    .t cget -undo
} -cleanup {
    destroy .t
} -result {1}
test text-1.75b {configuration option: "undo", default} -setup {
    text .t -borderwidth 2 -highlightthickness 2 -font {Courier -12 bold}
    pack .t
    update
} -body {
    .t cget -undo
} -cleanup {
    destroy .t
} -result {0}
test text-1.76 {configuration option: "undo"} -setup {
    text .t
    pack .t
    update
} -body {
    .t configure -undo eh
} -cleanup {
    destroy .t
} -match glob -returnCodes {error} -result {*}
test text-1.77 {configuration option: "width"} -setup {
    text .t
    pack .t
    update
} -body {
    .t configure -width 73
    .t cget -width
} -cleanup {
    destroy .t
} -result {73}
test text-1.78 {configuration option: "width"} -setup {
    text .t
    pack .t
    update
} -body {
    .t configure -width 2.4
} -cleanup {
    destroy .t
} -match glob -returnCodes {error} -result {*}
test text-1.79 {configuration option: "wrap"} -setup {
    text .t
    pack .t
    update
} -body {
    .t configure -wrap w
    .t cget -wrap
} -cleanup {
    destroy .t
} -result {word}
test text-1.80 {configuration option: "wrap"} -setup {
    text .t
    pack .t
    update
} -body {
    .t configure -wrap bad_wrap
} -cleanup {
    destroy .t
} -match glob -returnCodes {error} -result {*}
test text-1.81 {text options} -setup {
    text .t
    pack .t
    update
} -body {
    .t configure -takefocus "any old thing"
    .t cget -takefocus
} -cleanup {
    destroy .t
} -result {any old thing}
test text-1.82 {text options} -setup {
    text .t
    pack .t
    update
} -body {
    .t configure -xscrollcommand "x scroll command"
    .t configure -xscrollcommand
} -cleanup {
    destroy .t
} -result {-xscrollcommand xScrollCommand ScrollCommand {} {x scroll command}}
test text-1.83 {text options} -setup {
    text .t
    pack .t
    update
} -body {
    .t configure -yscrollcommand "test command"
    .t configure -yscrollcommand
} -cleanup {
    destroy .t
} -result {-yscrollcommand yScrollCommand ScrollCommand {} {test command}}
test text-1.83.1 {configuration option: "insertunfocussed"} -setup {
    text .t
    pack .t
    update
} -body {
    .t configure -insertunfocussed none
    .t cget -insertunfocussed
} -cleanup {
    destroy .t
} -result none
test text-1.84 {configuration option: "insertunfocussed"} -setup {
    text .t
    pack .t
    update
} -body {
    .t configure -insertunfocussed hollow
    .t cget -insertunfocussed
} -cleanup {
    destroy .t
} -result hollow
test text-1.85 {configuration option: "insertunfocussed"} -setup {
    text .t
    pack .t
    update
} -body {
    .t configure -insertunfocussed solid
    .t cget -insertunfocussed
} -cleanup {
    destroy .t
} -result solid
test text-1.86 {configuration option: "insertunfocussed"} -setup {
    text .t
    pack .t
    update
} -returnCodes error -body {
    .t configure -insertunfocussed gorp
} -cleanup {
    destroy .t
} -result {bad insertunfocussed "gorp": must be hollow, none, or solid}
test text-1.87 {configuration option: "eolcolor"} -setup {
    text .t
    pack .t
    update
} -body {
    .t configure -eolcolor yellow
    .t cget -eolcolor
} -cleanup {
    destroy .t
} -result yellow
test text-1.88 {configuration option: "eolcolor"} -setup {
    text .t
    pack .t
    update
} -returnCodes error -body {
    .t configure -eolcolor gorp
} -cleanup {
    destroy .t
} -match glob -returnCodes {error} -result {*}
test text-1.89 {configuration option: "hyphenrules"} -setup {
    text .t
    pack .t
    update
} -body {
    .t configure -hyphenrules {ck trema}
    .t cget -hyphenrules
} -cleanup {
    destroy .t
} -result {ck trema}
test text-1.90 {configuration option: "hyphenrules"} -setup {
    text .t
    pack .t
    update
} -returnCodes error -body {
    .t configure -hyphenrules gorp
} -cleanup {
    destroy .t
} -match glob -returnCodes {error} -result {*}
test text-1.91 {configuration option: "hyphens"} -setup {
    text .t
    pack .t
    update
} -body {
    .t configure -hyphens 1
    .t cget -hyphens
} -cleanup {
    destroy .t
} -result {1}
test text-1.92 {configuration option: "hyphens"} -setup {
    text .t
    pack .t
    update
} -body {
    .t configure -hyphens eh
} -cleanup {
    destroy .t
} -match glob -returnCodes {error} -result {*}
test text-1.93 {configuration option: "lang"} -setup {
    text .t
    pack .t
    update
} -body {
    .t configure -lang en
    .t cget -lang
} -cleanup {
    destroy .t
} -result {en}
test text-1.94 {configuration option: "lang"} -setup {
    text .t
    pack .t
    update
} -body {
    .t configure -lang gorp
} -cleanup {
    destroy .t
} -match glob -returnCodes {error} -result {*}
test text-1.95 {configuration option: "maxundosize"} -setup {
    text .t
    pack .t
    update
} -body {
    .t configure -maxundosize 1000
    .t cget -maxundosize
} -cleanup {
    destroy .t
} -result {1000}
test text-1.96 {configuration option: "maxundosize"} -setup {
    text .t
    pack .t
    update
} -body {
    .t configure -maxundosize noway
} -cleanup {
    destroy .t
} -match glob -returnCodes {error} -result {*}
test text-1.97 {configuration option: "responsiveness"} -setup {
    text .t
    pack .t
    update
} -body {
    .t configure -responsiveness 75
    .t cget -responsiveness
} -cleanup {
    destroy .t
} -result {75}
test text-1.98 {configuration option: "responsiveness"} -setup {
    text .t
    pack .t
    update
} -body {
    .t configure -responsiveness noway
} -cleanup {
    destroy .t
} -match glob -returnCodes {error} -result {*}
test text-1.99 {configuration option: "showendofline"} -setup {
    text .t
    pack .t
    update
} -body {
    .t configure -showendofline 1
    .t cget -showendofline
} -cleanup {
    destroy .t
} -result {1}
test text-1.100 {configuration option: "showendofline"} -setup {
    text .t
    pack .t
    update
} -body {
    .t configure -showendofline eh
} -cleanup {
    destroy .t
} -match glob -returnCodes {error} -result {*}
test text-1.101 {configuration option: "showinsertforeground"} -setup {
    text .t
    pack .t
    update
} -body {
    .t configure -showinsertforeground 1
    .t cget -showinsertforeground
} -cleanup {
    destroy .t
} -result {1}
test text-1.102 {configuration option: "showinsertforeground"} -setup {
    text .t
    pack .t
    update
} -body {
    .t configure -showinsertforeground eh
} -cleanup {
    destroy .t
} -match glob -returnCodes {error} -result {*}
test text-1.103 {configuration option: "steadymarks"} -setup {
    text .t
    pack .t
    update
} -body {
    .t configure -steadymarks 1
    .t cget -steadymarks
} -cleanup {
    destroy .t
} -result {1}
test text-1.104 {configuration option: "steadymarks"} -setup {
    text .t
    pack .t
    update
} -body {
    .t configure -steadymarks eh
} -cleanup {
    destroy .t
} -match glob -returnCodes {error} -result {*}
test text-1.105 {configuration option: "tagging"} -setup {
    text .t
    pack .t
    update
} -body {
    .t configure -tagging none
    .t cget -tagging
} -cleanup {
    destroy .t
} -result {none}
test text-1.106 {configuration option: "tagging"} -setup {
    text .t
    pack .t
    update
} -body {
    .t configure -tagging eh
} -cleanup {
    destroy .t
} -match glob -returnCodes {error} -result {*}
test text-1.107 {configuration option: "useunibreak"} -setup {
    text .t
    pack .t
    update
} -body {
    .t configure -useunibreak 1
    .t cget -useunibreak
} -cleanup {
    destroy .t
} -result {1}
test text-1.108 {configuration option: "useunibreak"} -setup {
    text .t
    pack .t
    update
} -body {
    .t configure -useunibreak eh
} -cleanup {
    destroy .t
} -match glob -returnCodes {error} -result {*}


test text-2.1 {Tk_TextCmd procedure} -body {
    text
} -returnCodes {error} -result {wrong # args: should be "text pathName ?-option value ...?"}
test text-2.2 {Tk_TextCmd procedure} -body {
    text foobar
} -returnCodes {error} -result {bad window path name "foobar"}
test text-2.3 {Tk_TextCmd procedure} -body {
    text .t -gorp nofun
} -cleanup {
    destroy .t
} -returnCodes {error} -result {unknown option "-gorp"}
test text-2.4 {Tk_TextCmd procedure} -body {
    catch {text .t -gorp nofun}
    winfo exists .t
} -cleanup {
    destroy .t
} -result 0
test text-2.5 {Tk_TextCmd procedure} -body {
    text .t -bd 2 -fg red
} -cleanup {
    destroy .t
} -returnCodes ok -result {.t}
test text-2.6 {Tk_TextCmd procedure} -body {
    text .t -bd 2 -fg red
	list [lindex [.t config -bd] 4] [lindex [.t config -fg] 4]
} -cleanup {
    destroy .t
} -result {2 red}
test text-2.7 {Tk_TextCmd procedure} -constraints {
    win
} -body {
    catch {destroy .t}
    text .t
    .t tag cget sel -relief
} -cleanup {
    destroy .t
} -result {flat}
test text-2.8 {Tk_TextCmd procedure} -constraints {
    aqua
} -body {
    catch {destroy .t}
    text .t
    .t tag cget sel -relief
} -cleanup {
    destroy .t
} -result {flat}
test text-2.9 {Tk_TextCmd procedure} -constraints {
    unix notAqua
} -body {
    catch {destroy .t}
    text .t
    .t tag cget sel -relief
} -cleanup {
    destroy .t
} -result {raised}
test text-2.10 {Tk_TextCmd procedure} -body {
    list [text .t] [winfo class .t]
} -cleanup {
    destroy .t
} -result {.t Text}


test text-3.1 {TextWidgetCmd procedure, basics} -setup {
    text .t
} -body {
    .t
} -cleanup {
    destroy .t
} -returnCodes {error} -result {wrong # args: should be ".t option ?arg ...?"}
test text-3.2 {TextWidgetCmd procedure} -setup {
    text .t
} -body {
    .t gorp 1.0 z 1.2
} -cleanup {
    destroy .t
} -returnCodes {error} -result {bad option "gorp": must be bbox, brks, checksum, cget, clear, compare, configure, count, debug, delete, dlineinfo, dump, edit, get, image, index, insert, inspect, isclean, isdead, isempty, lineno, load, mark, peer, pendingsync, replace, scan, search, see, sync, tag, watch, window, xview, or yview}

test text-4.1 {TextWidgetCmd procedure, "bbox" option} -setup {
    text .t
} -body {
    .t bbox
} -cleanup {
    destroy .t
} -returnCodes {error} -result {wrong # args: should be ".t bbox ?-extents? index"}
test text-4.2 {TextWidgetCmd procedure, "bbox" option} -setup {
    text .t
} -body {
    .t bbox a b
} -cleanup {
    destroy .t
} -returnCodes {error} -result {wrong # args: should be ".t bbox ?-extents? index"}
test text-4.3 {TextWidgetCmd procedure, "bbox" option} -setup {
    text .t
} -body {
    .t bbox bad_mark
} -cleanup {
    destroy .t
} -returnCodes {error} -result {bad text index "bad_mark"}

test text-5.1 {TextWidgetCmd procedure, "cget" option} -setup {
    text .t
} -body {
    .t cget
} -cleanup {
    destroy .t
} -returnCodes {error} -result {wrong # args: should be ".t cget option"}
test text-5.2 {TextWidgetCmd procedure, "cget" option} -setup {
    text .t
} -body {
    .t cget a b
} -cleanup {
    destroy .t
} -returnCodes {error} -result {wrong # args: should be ".t cget option"}
test text-5.3 {TextWidgetCmd procedure, "cget" option} -setup {
    text .t
} -body {
    .t cget -gorp
} -cleanup {
    destroy .t
} -returnCodes {error} -result {unknown option "-gorp"}
test text-5.4 {TextWidgetCmd procedure, "cget" option} -setup {
    text .t
} -body {
    .t configure -bd 17
    .t cget -bd
} -cleanup {
    destroy .t
} -result {17}


test text-6.1 {TextWidgetCmd procedure, "compare" option} -setup {
    text .t
} -body {
    .t compare a b
} -cleanup {
    destroy .t
} -returnCodes {error} -result {wrong # args: should be ".t compare index1 op index2"}
test text-6.2 {TextWidgetCmd procedure, "compare" option} -setup {
    text .t
} -body {
    .t compare a b c d
} -cleanup {
    destroy .t
} -returnCodes {error} -result {wrong # args: should be ".t compare index1 op index2"}
test text-6.3 {TextWidgetCmd procedure, "compare" option} -setup {
    text .t
} -body {
    .t compare @x == 1.0
} -cleanup {
    destroy .t
} -returnCodes {error} -result {bad text index "@x"}
test text-6.4 {TextWidgetCmd procedure, "compare" option} -setup {
    text .t
} -body {
    .t compare 1.0 < @y
} -cleanup {
    destroy .t
} -returnCodes {error} -result {bad text index "@y"}
test text-6.5 {TextWidgetCmd procedure, "compare" option} -setup {
    text .t
} -body {
    .t insert 1.0 "Line 1
abcdefghijklm
12345
Line 4
bOy GIrl .#@? x_yz
!@#$%
Line 7"
    list [.t compare 1.1 < 1.0] [.t compare 1.1 < 1.1] [.t compare 1.1 < 1.2]
} -cleanup {
    destroy .t
} -result {0 0 1}
test text-6.6 {TextWidgetCmd procedure, "compare" option} -setup {
    text .t
} -body {
    .t insert 1.0 "Line 1
abcdefghijklm
12345
Line 4
bOy GIrl .#@? x_yz
!@#$%
Line 7"
    list [.t compare 1.1 <= 1.0] [.t compare 1.1 <= 1.1] [.t compare 1.1 <= 1.2]
} -cleanup {
    destroy .t
} -result {0 1 1}
test text-6.7 {TextWidgetCmd procedure, "compare" option} -setup {
    text .t
} -body {
    .t insert 1.0 "Line 1
abcdefghijklm
12345
Line 4
bOy GIrl .#@? x_yz
!@#$%
Line 7"
    list [.t compare 1.1 == 1.0] [.t compare 1.1 == 1.1] [.t compare 1.1 == 1.2]
} -cleanup {
    destroy .t
} -result {0 1 0}
test text-6.8 {TextWidgetCmd procedure, "compare" option} -setup {
    text .t
} -body {
    .t insert 1.0 "Line 1
abcdefghijklm
12345
Line 4
bOy GIrl .#@? x_yz
!@#$%
Line 7"
    list [.t compare 1.1 >= 1.0] [.t compare 1.1 >= 1.1] [.t compare 1.1 >= 1.2]
} -cleanup {
    destroy .t
} -result {1 1 0}
test text-6.9 {TextWidgetCmd procedure, "compare" option} -setup {
    text .t
} -body {
    .t insert 1.0 "Line 1
abcdefghijklm
12345
Line 4
bOy GIrl .#@? x_yz
!@#$%
Line 7"
    list [.t compare 1.1 > 1.0] [.t compare 1.1 > 1.1] [.t compare 1.1 > 1.2]
} -cleanup {
    destroy .t
} -result {1 0 0}
test text-6.10 {TextWidgetCmd procedure, "compare" option} -setup {
    text .t
} -body {
    .t insert 1.0 "Line 1
abcdefghijklm
12345
Line 4
bOy GIrl .#@? x_yz
!@#$%
Line 7"
    list [.t com 1.1 != 1.0] [.t compare 1.1 != 1.1] [.t compare 1.1 != 1.2]
} -cleanup {
    destroy .t
} -result {1 0 1}
test text-6.11 {TextWidgetCmd procedure, "compare" option} -setup {
    text .t
} -body {
    .t insert 1.0 "Line 1
abcdefghijklm
12345
Line 4
bOy GIrl .#@? x_yz
!@#$%
Line 7"
    .t compare 1.0 <x 1.2
} -cleanup {
    destroy .t
} -returnCodes {error} -result {bad comparison operator "<x": must be <, <=, ==, >=, >, or !=}
test text-6.12 {TextWidgetCmd procedure, "compare" option} -setup {
    text .t
} -body {
    .t insert 1.0 "Line 1
abcdefghijklm
12345
Line 4
bOy GIrl .#@? x_yz
!@#$%
Line 7"
    .t compare 1.0 >> 1.2
} -cleanup {
    destroy .t
} -returnCodes {error} -result {bad comparison operator ">>": must be <, <=, ==, >=, >, or !=}
test text-6.13 {TextWidgetCmd procedure, "compare" option} -setup {
    text .t
} -body {
    .t insert 1.0 "Line 1
abcdefghijklm
12345
Line 4
bOy GIrl .#@? x_yz
!@#$%
Line 7"
    .t compare 1.0 z 1.2
} -cleanup {
    destroy .t
} -returnCodes {error} -result {bad comparison operator "z": must be <, <=, ==, >=, >, or !=}
test text-6.14 {TextWidgetCmd procedure, "compare" option} -setup {
    text .t
} -body {
    .t insert 1.0 "Line 1
abcdefghijklm
12345
Line 4
bOy GIrl .#@? x_yz
!@#$%
Line 7"
    .t co 1.0 z 1.2
} -cleanup {
    destroy .t
} -returnCodes {error} -result {ambiguous option "co": must be bbox, brks, checksum, cget, clear, compare, configure, count, debug, delete, dlineinfo, dump, edit, get, image, index, insert, inspect, isclean, isdead, isempty, lineno, load, mark, peer, pendingsync, replace, scan, search, see, sync, tag, watch, window, xview, or yview}
# "configure" option is already covered above

test text-7.1 {TextWidgetCmd procedure, "debug" option} -setup {
    text .t
} -body {
    .t debug 0 1
} -cleanup {
    .t debug on
    destroy .t
} -returnCodes {error} -result {wrong # args: should be ".t debug boolean"}
test text-7.2 {TextWidgetCmd procedure, "debug" option} -setup {
    text .t
} -body {
    .t de 0 1
} -cleanup {
    .t debug on
    destroy .t
} -returnCodes {error} -result {ambiguous option "de": must be bbox, brks, checksum, cget, clear, compare, configure, count, debug, delete, dlineinfo, dump, edit, get, image, index, insert, inspect, isclean, isdead, isempty, lineno, load, mark, peer, pendingsync, replace, scan, search, see, sync, tag, watch, window, xview, or yview}
test text-7.3 {TextWidgetCmd procedure, "debug" option} -setup {
    text .t
} -body {
    .t debug true
    .t deb
} -cleanup {
    destroy .t
} -result {1}
test text-7.4 {TextWidgetCmd procedure, "debug" option} -setup {
    text .t
} -body {
    .t debug false
    .t debug
} -cleanup {
    .t debug on
    destroy .t
} -result {0}


test text-8.1 {TextWidgetCmd procedure, "delete" option} -setup {
    text .t
} -body {
    .t delete
} -cleanup {
    destroy .t
} -returnCodes {error} -result {wrong # args: should be ".t delete ?-marks? ?-inclusive? index1 ?index2 ...?"}
test text-8.2 {TextWidgetCmd procedure, "delete" option} -setup {
    text .t
} -body {
    .t delete a b c
} -cleanup {
    destroy .t
} -returnCodes {error} -result {bad text index "a"}
test text-8.3 {TextWidgetCmd procedure, "delete" option} -setup {
    text .t
} -body {
    .t delete @x 2.2
} -cleanup {
    destroy .t
} -returnCodes {error} -result {bad text index "@x"}
test text-8.4 {TextWidgetCmd procedure, "delete" option} -setup {
    text .t
} -body {
    .t insert 1.0 "Line 1
abcdefghijklm
12345"
    .t delete 2.3 @y
} -cleanup {
    destroy .t
} -returnCodes {error} -result {bad text index "@y"}
test text-8.5 {TextWidgetCmd procedure, "delete" option} -setup {
    text .t
} -body {
    .t insert 1.0 "Line 1
abcdefghijklm
12345
Line 4
bOy GIrl .#@? x_yz
!@#$%
Line 7"
    .t configure -state disabled
    .t delete 2.3
    .t get 2.0 2.end
} -cleanup {
    destroy .t
} -result {abcdefghijklm}
test text-8.6 {TextWidgetCmd procedure, "delete" option} -setup {
    text .t
} -body {
    .t insert 1.0 "Line 1
abcdefghijklm
12345
Line 4
bOy GIrl .#@? x_yz
!@#$%
Line 7"
    .t delete 2.3
    .t get 2.0 2.end
} -cleanup {
    destroy .t
} -result {abcefghijklm}
test text-8.7 {TextWidgetCmd procedure, "delete" option} -setup {
    text .t
} -body {
    .t insert 1.0 "Line 1
abcdefghijklm
12345
Line 4
bOy GIrl .#@? x_yz
!@#$%
Line 7"
    .t delete 2.1 2.3
    .t get 2.0 2.end
} -cleanup {
    destroy .t
} -result {adefghijklm}
test text-8.8 {TextWidgetCmd procedure, "delete" option} -setup {
    text .t
} -body {
    .t insert 1.0 "Line 1
abcdefghijklm
12345"
    # All indices are checked before we actually delete anything
    .t delete 2.1 2.3 foo
} -cleanup {
    destroy .t
} -returnCodes {error} -result {bad text index "foo"}
test text-8.9 {TextWidgetCmd procedure, "delete" option} -setup {
    text .t
} -body {
    .t insert 1.0 "Line 1
abcdefghijklm
12345"
# All indices are checked before we actually delete anything
    catch {.t delete 2.1 2.3 foo}
    .t get 2.0 2.end
} -cleanup {
    destroy .t
} -result {abcdefghijklm}
test text-8.10 {TextWidgetCmd procedure, "delete" option} -setup {
    text .t
} -body {
    .t insert 1.0 "Line 1
abcdefghijklm
12345
Line 4
bOy GIrl .#@? x_yz
!@#$%
Line 7"
    # auto-forward one byte if the last "pair" is just one
    .t delete 1.0 end
    .t insert 1.0 "foo\nabcdefghijklm"
    .t delete 2.1 2.3 2.3
    .t get 1.0 end-1c
} -cleanup {
    destroy .t
} -result {foo
aefghijklm}
test text-8.11 {TextWidgetCmd procedure, "delete" option} -setup {
    text .t
} -body {
    # all indices will be ordered before deletion
    .t insert 1.0 "foo\nabcdefghijklm"
    .t delete 2.0 2.3 2.7 2.9 2.4
    .t get 1.0 end-1c
} -cleanup {
    destroy .t
} -result {foo
dfgjklm}
test text-8.12 {TextWidgetCmd procedure, "delete" option} -setup {
    text .t
} -body {
    # and check again with even pairs
    .t insert 1.0 "foo\nabcdefghijklm"
    .t delete 2.0 2.2 2.7 2.9 2.4 2.5
    .t get 1.0 end-1c
} -cleanup {
    destroy .t
} -result {foo
cdfgjklm}
test text-8.13 {TextWidgetCmd procedure, "delete" option} -setup {
    text .t
} -body {
    # we should get the longest range on equal start indices
    .t insert 1.0 "foo\nabcdefghijklm"
    .t delete 2.0 2.2 2.0 2.5 2.0 2.3 2.8 2.7
    .t get 1.0 end-1c
} -cleanup {
    destroy .t
} -result {foo
fghijklm}
test text-8.14 {TextWidgetCmd procedure, "delete" option} -setup {
    text .t
} -body {
    # we should get the longest range on equal start indices
    .t insert 1.0 "foo\nabcdefghijklm"
    .t delete 2.0 2.2 1.2 2.6 2.0 2.5
    .t get 1.0 end-1c
} -cleanup {
    destroy .t
} -result {foghijklm}
test text-8.15 {TextWidgetCmd procedure, "delete" option} -setup {
    text .t
} -body {
    # we should get the longest range on equal start indices
    .t insert 1.0 "foo\nabcdefghijklm"
    .t delete 2.0 2.2 2.0 2.5 1.1 2.3 2.8 2.7
    .t get 1.0 end-1c
} -cleanup {
    destroy .t
} -result {ffghijklm}
test text-8.16 {TextWidgetCmd procedure, "delete" option} -setup {
    text .t
} -body {
    # we should get the watch for overlapping ranges - they should
    # essentially be merged into one span.
    .t insert 1.0 "foo\nabcdefghijklm"
    .t delete 2.0 2.6 2.2 2.8
    .t get 1.0 end-1c
} -cleanup {
    destroy .t
} -result {foo
ijklm}
test text-8.17 {TextWidgetCmd procedure, "delete" option} -setup {
    text .t
} -body {
    # we should get the watch for overlapping ranges - they should
    # essentially be merged into one span.
    .t insert 1.0 "foo\nabcdefghijklm"
    .t delete 2.0 2.6 2.2 2.4
    .t get 1.0 end-1c
} -cleanup {
    destroy .t
} -result {foo
ghijklm}
test text-8.18 {TextWidgetCmd procedure, "replace" option} -setup {
    text .t
} -body {
    .t insert 1.0 "Line 1
abcdefghijklm
12345"
    .t replace 1.3 2.3
} -cleanup {
    destroy .t
} -returnCodes {error} -result {wrong # args: should be ".t replace index1 index2 chars ?tagList chars tagList ...?"}
test text-8.19 {TextWidgetCmd procedure, "replace" option} -setup {
    text .t
} -body {
    .t insert 1.0 "Line 1
abcdefghijklm
12345"
    .t replace 3.1 2.3 foo
} -cleanup {
    destroy .t
} -returnCodes {error} -result {index "2.3" before "3.1" in the text}
test text-8.20 {TextWidgetCmd procedure, "replace" option} -setup {
    text .t
} -body {
    .t insert 1.0 "Line 1
abcdefghijklm
12345
Line 4
bOy GIrl .#@? x_yz
!@#$%
Line 7"
    .t replace 2.1 2.3 foo
} -cleanup {
    destroy .t
} -returnCodes ok -result {}
test text-8.21 {TextWidgetCmd procedure, "replace" option with undo} -setup {
    text .t
} -body {
    .t insert 1.0 "Line 1
abcdefghijklm
12345
Line 4
bOy GIrl .#@? x_yz
!@#$%
Line 7"
    set prevtext [.t get 1.0 end-1c]
    .t configure -undo 0
    .t configure -undo 1
    # Ensure it is treated as a single undo action
    .t replace 2.1 2.3 foo
    .t edit undo
    string equal [.t get 1.0 end-1c] $prevtext
} -cleanup {
    destroy .t
} -result {1}
test text-8.22 {TextWidgetCmd procedure, "replace" option with undo} -setup {
    text .t
    set res {}
} -body {
    .t insert 1.0 "Line 1
aefghijklm
12345
Line 4
bOy GIrl .#@? x_yz
!@#$%
Line 7"
    .t configure -undo 0
    .t configure -undo 1
    .t replace 2.1 2.3 foo
    # Ensure we can override a text widget and intercept undo
    # actions.  If in the future a different mechanism is available
    # to do this, then we should be able to change this test.  The
    # behaviour tested for here is not, strictly speaking, documented.
    rename .t test.t
    proc .t {args} { lappend ::res $args ; uplevel 1 test.t $args }
    .t edit undo
    return $res
} -cleanup {
    rename .t {}
    rename test.t .t
    destroy .t
} -result {{edit undo}}
test text-8.23 {TextWidgetCmd procedure, "replace" option with undo} -setup {
    text .t
} -body {
    .t insert 1.0 "Line 1
aefghijklm
12345
Line 4
bOy GIrl .#@? x_yz
!@#$%
Line 7"
    set prevtext [.t get 1.0 end-1c]
    .t configure -undo 0
    .t configure -undo 1
    # Ensure that undo (even composite undo like 'replace')
    # works when the widget shows nothing useful.
    .t replace 2.1 2.3 foo
    .t configure -start 1 -end 1
    .t edit undo
    .t configure -start {} -end {}
    .t configure -undo 0
    string equal [.t get 1.0 end-1c] $prevtext
} -cleanup {
    destroy .t
} -result {1}
test text-8.24 {TextWidgetCmd procedure, "replace" option with peers, undo} -setup {
    text .t
} -body {
    .t insert 1.0 "Line 1
aefghijklm
12345
Line 4
bOy GIrl .#@? x_yz
!@#$%
Line 7"
    set prevtext [.t get 1.0 end-1c]
    .t configure -undo 0
    .t configure -undo 1
    .t peer create .tt -undo 1
# Ensure that undo (even composite undo like 'replace')
# works when the the event took place in one peer, which
# is then deleted, before the undo takes place in another peer.
    .tt replace 2.1 2.3 foo
    .tt configure -start 1 -end 1
    destroy .tt
    .t edit undo
    .t configure -start {} -end {}
    .t configure -undo 0
    string equal [.t get 1.0 end-1c] $prevtext
} -cleanup {
    destroy .t
} -result {1}
test text-8.25 {TextWidgetCmd procedure, "replace" option with peers, undo} -setup {
    text .t
} -body {
    .t insert 1.0 "Line 1
aefghijklm
12345
Line 4
bOy GIrl .#@? x_yz
!@#$%
Line 7"
    set prevtext [.t get 1.0 end-1c]
    .t configure -undo 0
    .t configure -undo 1
    .t peer create .tt -undo 1
# Ensure that undo (even composite undo like 'replace')
# works when the the event took place in one peer, which
# is then deleted, before the undo takes place in another peer
# which isn't showing everything.
    .tt replace 2.1 2.3 foo
    set res [.tt get 2.1 2.4]
    .tt configure -start 1 -end 1
    destroy .tt
    .t configure -start 3 -end 4
# msg will actually be set to a silently ignored error message here,
# (that the .tt command doesn't exist), but that is not important.
    lappend res [catch {.t edit undo}]
    .t configure -undo 0
    .t configure -start {} -end {}
    lappend res [string equal [.t get 1.0 end-1c] $prevtext]
} -cleanup {
    destroy .t
} -result {foo 0 1}
test text-8.26 {TextWidgetCmd procedure, "replace" option crash} -setup {
    text .tt
} -body {
    .tt insert 0.0 foo\n
    .tt replace end-1l end bar
} -cleanup {
    destroy .tt
} -result {}
test text-8.27 {TextWidgetCmd procedure, "replace" option crash} -setup {
    text .tt
} -body {
    .tt insert 0.0 \na
    for {set i 0} {$i < 2} {incr i} {
        .tt replace 2.0 3.0 b
    }
} -cleanup {
    destroy .tt
} -result {}
<<<<<<< HEAD
test text-8.28 {"delete" tagged newline} -setup {
    text .tt
} -body {
    .tt insert end \n tag1
    .tt delete 2.0
    # wish8.6.5 returns empty list, this is a bug
    .tt tag ranges tag1
} -cleanup {
    destroy .tt
} -result {1.0 2.0}
=======
test text-8.28 {TextWidgetCmd procedure, "replace" option crash} -setup {
    text .tt
} -body {
    .tt insert end "foo\n"
    .tt tag add sel 1.0 end
    .tt replace sel.first sel.last "bar"
} -cleanup {
    destroy .tt
} -result {}
>>>>>>> 5351802d


test text-9.1 {TextWidgetCmd procedure, "get" option} -setup {
    text .t
} -body {
    .t get
} -cleanup {
    destroy .t
} -returnCodes {error} -result {wrong # args: should be ".t get ?-option? ?--? index1 ?index2 ...?"}
test text-9.2 {TextWidgetCmd procedure, "get" option} -setup {
    text .t
} -body {
    .t get a b c
} -cleanup {
    destroy .t
} -returnCodes {error} -result {bad text index "a"}
test text-9.3 {TextWidgetCmd procedure, "get" option} -setup {
    text .t
} -body {
    .t get @q 3.1
} -cleanup {
    destroy .t
} -returnCodes {error} -result {bad text index "@q"}
test text-9.4 {TextWidgetCmd procedure, "get" option} -setup {
    text .t
} -body {
    .t get 3.1 @r
} -cleanup {
    destroy .t
} -returnCodes {error} -result {bad text index "@r"}
test text-9.5 {TextWidgetCmd procedure, "get" option} -setup {
    text .t
} -body {
    .t insert 1.0 "Line 1
aefghijklm
12345
Line 4
bOy GIrl .#@? x_yz
!@#$%
Line 7"
    .t get 5.7 5.3
} -cleanup {
    destroy .t
} -result {}
test text-9.6 {TextWidgetCmd procedure, "get" option} -setup {
    text .t
} -body {
    .t insert 1.0 "Line 1
aefghijklm
12345
Line 4
bOy GIrl .#@? x_yz
!@#$%
Line 7"
    .t get 5.3 5.5
} -cleanup {
    destroy .t
} -result { G}
test text-9.7 {TextWidgetCmd procedure, "get" option} -setup {
    text .t
} -body {
    .t insert 1.0 "Line 1
aefghijklm
12345
Line 4
bOy GIrl .#@? x_yz
!@#$%
Line 7"
    .t get 5.3 end
} -cleanup {
    destroy .t
} -result { GIrl .#@? x_yz
!@#$%
Line 7
}
test text-9.8 {TextWidgetCmd procedure, "get" option} -setup {
    text .t
} -body {
    .t insert 1.0 "Line 1
aefghijklm
12345
Line 4
bOy GIrl .#@? x_yz
!@#$%
Line 7"
    .t get 5.2 5.7
} -cleanup {
    destroy .t
} -result {y GIr}
test text-9.9 {TextWidgetCmd procedure, "get" option} -setup {
    text .t
} -body {
    .t insert 1.0 "Line 1
aefghijklm
12345
Line 4
bOy GIrl .#@? x_yz
!@#$%
Line 7"
    .t get 5.2
} -cleanup {
    destroy .t
} -result {y}
test text-9.10 {TextWidgetCmd procedure, "get" option} -setup {
    text .t
} -body {
    .t insert 1.0 "Line 1
aefghijklm
12345
Line 4
bOy GIrl .#@? x_yz
!@#$%
Line 7"
    .t get 5.2 5.4
} -cleanup {
    destroy .t
} -result {y }
test text-9.11 {TextWidgetCmd procedure, "get" option} -setup {
    text .t
} -body {
    .t insert 1.0 "Line 1
aefghijklm
12345
Line 4
bOy GIrl .#@? x_yz
!@#$%
Line 7"
    .t get 5.2 5.4 5.4
} -cleanup {
    destroy .t
} -result {{y } G}
test text-9.12 {TextWidgetCmd procedure, "get" option} -setup {
    text .t
} -body {
    .t insert 1.0 "Line 1
aefghijklm
12345
Line 4
bOy GIrl .#@? x_yz
!@#$%
Line 7"
    .t get 5.2 5.4 5.4 5.5
} -cleanup {
    destroy .t
} -result {{y } G}
test text-9.13 {TextWidgetCmd procedure, "get" option} -setup {
    text .t
} -body {
    .t insert 1.0 "Line 1
aefghijklm
12345
Line 4
bOy GIrl .#@? x_yz
!@#$%
Line 7"
    .t get 5.2 5.4 5.5 "5.5+5c"
} -cleanup {
    destroy .t
} -result {{y } {Irl .}}
test text-9.14 {TextWidgetCmd procedure, "get" option} -setup {
    text .t
} -body {
    .t insert 1.0 "Line 1
aefghijklm
12345
Line 4
bOy GIrl .#@? x_yz
!@#$%
Line 7"
    .t get 5.2 5.4 5.4 5.5 end-3c
} -cleanup {
    destroy .t
} -result {{y } G { }}
test text-9.15 {TextWidgetCmd procedure, "get" option} -setup {
    text .t
} -body {
    .t insert 1.0 "Line 1
aefghijklm
12345
Line 4
bOy GIrl .#@? x_yz
!@#$%
Line 7"
    .t get 5.2 5.4 5.4 5.5 end-3c end
} -cleanup {
    destroy .t
} -result {{y } G { 7
}}
test text-9.16 {TextWidgetCmd procedure, "get" option} -setup {
    text .t
} -body {
    .t insert 1.0 "Line 1
aefghijklm
12345
Line 4
bOy GIrl .#@? x_yz
!@#$%
Line 7"
    .t get 5.2 5.3 5.4 5.3
} -cleanup {
    destroy .t
} -result {y}
test text-9.17 {TextWidgetCmd procedure, "get" option} -setup {
    text .t
} -body {
    .t insert 1.0 "Line 1
aefghijklm
12345
Line 4
bOy GIrl .#@? x_yz
!@#$%
Line 7"
    .t index "5.2 +3 indices"
} -cleanup {
    destroy .t
} -result {5.5}
test text-9.18 {TextWidgetCmd procedure, "get" option} -setup {
    text .t
} -body {
    .t insert 1.0 "Line 1
aefghijklm
12345
Line 4
bOy GIrl .#@? x_yz
!@#$%
Line 7"
    .t index "5.2 +3chars"
} -cleanup {
    destroy .t
} -result {5.5}
test text-9.19 {TextWidgetCmd procedure, "get" option} -setup {
    text .t
} -body {
    .t insert 1.0 "Line 1
aefghijklm
12345
Line 4
bOy GIrl .#@? x_yz
!@#$%
Line 7"
    .t index "5.2 +3displayindices"
} -cleanup {
    destroy .t
} -result {5.5}
test text-9.20 {TextWidgetCmd procedure, "get" option} -setup {
    text .t
} -body {
    .t insert 1.0 "Line 1
aefghijklm
12345
Line 4
bOy GIrl .#@? x_yz
!@#$%
Line 7"
    .t tag configure elide -elide 1
    .t tag add elide 5.2 5.4
    .t get 5.2 5.4 5.5 foo
} -cleanup {
    destroy .t
} -returnCodes {error} -result {bad text index "foo"}
test text-9.21 {TextWidgetCmd procedure, "get" option} -setup {
    text .t
} -body {
    .t insert 1.0 "Line 1
aefghijklm
12345
Line 4
bOy GIrl .#@? x_yz
!@#$%
Line 7"
    .t tag configure elide -elide 1
    .t tag add elide 5.2 5.4
    .t get 5.2 5.4 5.4 5.5 end-3c end
} -cleanup {
    destroy .t
} -result {{y } G { 7
}}
test text-9.22 {TextWidgetCmd procedure, "get" option} -setup {
    text .t
} -body {
    .t insert 1.0 "Line 1
aefghijklm
12345
Line 4
bOy GIrl .#@? x_yz
!@#$%
Line 7"
    .t tag configure elide -elide 1
    .t tag add elide 5.2 5.4
    .t get -displaychars 5.2 5.4 5.4 5.5 end-3c end
} -cleanup {
    destroy .t
} -result {{} G { 7
}}
test text-9.23 {TextWidgetCmd procedure, "get" option} -setup {
    text .t
} -body {
    .t insert 1.0 "Line 1
aefghijklm
12345
Line 4
bOy GIrl .#@? x_yz
!@#$%
Line 7"
    .t tag configure elide -elide 1
    .t tag add elide 5.2 5.4
    list [.t index "5.1 +4indices"] [.t index "5.1+4d indices"]
} -cleanup {
    destroy .t
} -result {5.5 5.7}
test text-9.24 {TextWidgetCmd procedure, "get" option} -setup {
    text .t
} -body {
    .t insert 1.0 "Line 1
aefghijklm
12345
Line 4
bOy GIrl .#@? x_yz
!@#$%
Line 7"
    .t tag configure elide -elide 1
    .t tag add elide 5.2 5.4
    list [.t index "5.1 +4a chars"] [.t index "5.1+4d chars"]
} -cleanup {
    destroy .t
} -result {5.5 5.7}
test text-9.25 {TextWidgetCmd procedure, "get" option} -setup {
    text .t
} -body {
    .t insert 1.0 "Line 1
aefghijklm
12345
Line 4
bOy GIrl .#@? x_yz
!@#$%
Line 7"
    .t tag configure elide -elide 1
    .t tag add elide 5.2 5.4
    list [.t index "5.5 -4indices"] [.t index "5.7-4d indices"]
} -cleanup {
    destroy .t
} -result {5.1 5.1}
test text-9.26 {TextWidgetCmd procedure, "get" option} -setup {
    text .t
} -body {
    .t insert 1.0 "Line 1
aefghijklm
12345
Line 4
bOy GIrl .#@? x_yz
!@#$%
Line 7"
    .t tag configure elide -elide 1
    .t tag add elide 5.2 5.4
    list [.t index "5.5 -4a chars"] [.t index "5.7-4d chars"]
} -cleanup {
    destroy .t
} -result {5.1 5.1}
test text-9.27 {TextWidgetCmd procedure, "get" option} -setup {
    text .t
} -body {
    .t insert 1.0 "Line 1
aefghijklm
12345
Line 4
bOy GIrl .#@? x_yz
!@#$%
Line 7"
    .t tag configure elide -elide 1
    .t tag add elide 5.2 5.4
    .t window create 5.4
    list [.t index "5.1 +4indices"] [.t index "5.1+4d indices"]
} -cleanup {
    destroy .t
} -result {5.5 5.7}
test text-9.28 {TextWidgetCmd procedure, "get" option} -setup {
    text .t
} -body {
    .t insert 1.0 "Line 1
aefghijklm
12345
Line 4
bOy GIrl .#@? x_yz
!@#$%
Line 7"
    .t tag configure elide -elide 1
    .t tag add elide 5.2 5.4
    .t window create 5.4
    list [.t index "5.1 +4a chars"] [.t index "5.1+4d chars"]
} -cleanup {
    destroy .t
} -result {5.6 5.8}
test text-9.29 {TextWidgetCmd procedure, "get" option} -setup {
    text .t
} -body {
    .t insert 1.0 "Line 1
aefghijklm
12345
Line 4
bOy GIrl .#@? x_yz
!@#$%
Line 7"
    .t tag configure elide -elide 1
    .t tag add elide 5.2 5.4
    .t window create 5.4
    list [.t index "5.5 -4indices"] [.t index "5.7-4d indices"]
} -cleanup {
    destroy .t
} -result {5.1 5.1}
test text-9.30 {TextWidgetCmd procedure, "get" option} -setup {
    text .t
} -body {
    .t insert 1.0 "Line 1
aefghijklm
12345
Line 4
bOy GIrl .#@? x_yz
!@#$%
Line 7"
    .t tag configure elide -elide 1
    .t tag add elide 5.2 5.4
    .t window create 5.4
    list [.t index "5.6 -4a chars"] [.t index "5.8-4d chars"]
} -cleanup {
    destroy .t
} -result {5.1 5.1}
test text-9.31 {TextWidgetCmd procedure, "get" option} -setup {
    text .t
} -body {
    .t insert 1.0 "Line 1
aefghijklm
12345
Line 4
bOy GIrl .#@? x_yz
!@#$%
Line 7"
    .t tag configure elide -elide 1
    .t tag add elide 5.2 5.4
    .t window create 5.4
    .t delete 5.4
    .t tag add elide 5.5 5.6
    .t get -displaychars 5.2 5.8
} -cleanup {
    destroy .t
} -result {Grl}


test text-10.1 {TextWidgetCmd procedure, "count" option} -setup {
    text .t
} -body {
    .t count
} -cleanup {
    destroy .t
} -returnCodes {error} -result {wrong # args: should be ".t count ?-option value ...? index1 index2"}
test text-10.2 {TextWidgetCmd procedure, "count" option} -setup {
    text .t
} -body {
    .t count blah 1.0 2.0
} -cleanup {
    destroy .t
} -returnCodes {error} -result {bad option "blah": must be -chars, -displaychars, -displayhyphens, -displayindices, -displaylines, -displaytext, -hyphens, -indices, -lines, -text, -update, -xpixels, or -ypixels}
test text-10.3 {TextWidgetCmd procedure, "count" option} -setup {
    text .t
} -body {
    .t count a b
} -cleanup {
    destroy .t
} -returnCodes {error} -result {bad text index "a"}
test text-10.4 {TextWidgetCmd procedure, "count" option} -setup {
    text .t
} -body {
    .t count @q 3.1
} -cleanup {
    destroy .t
} -returnCodes {error} -result {bad text index "@q"}
test text-10.5 {TextWidgetCmd procedure, "count" option} -setup {
    text .t
} -body {
    .t count 3.1 @r
} -cleanup {
    destroy .t
} -returnCodes {error} -result {bad text index "@r"}
test text-10.6 {TextWidgetCmd procedure, "count" option} -setup {
    text .t
    .t insert 1.0 "Line 1
aefghijklm
12345
Line 4
bOy GIrl .#@? x_yz
!@#$%
Line 7"
} -body {
    .t count 5.7 5.3
} -cleanup {
    destroy .t
} -result {-4}
test text-10.7 {TextWidgetCmd procedure, "count" option} -setup {
    text .t
    .t insert 1.0 "Line 1
aefghijklm
12345
Line 4
bOy GIrl .#@? x_yz
!@#$%
Line 7"
} -body {
    .t count 5.3 5.5
} -cleanup {
    destroy .t
} -result {2}
test text-10.8 {TextWidgetCmd procedure, "count" option} -setup {
    text .t
} -body {
    .t insert 1.0 "Line 1
aefghijklm
12345
Line 4
bOy GIrl .#@? x_yz
!@#$%
Line 7"
    .t count 5.3 end
} -cleanup {
    destroy .t
} -result {29}
test text-10.9 {TextWidgetCmd procedure, "count" option} -setup {
    text .t
    .t insert 1.0 "Line 1
aefghijklm
12345
Line 4
bOy GIrl .#@? x_yz
!@#$%
Line 7"
} -body {
    .t count 5.2 5.7
} -cleanup {
    destroy .t
} -result {5}
test text-10.10 {TextWidgetCmd procedure, "count" option} -setup {
    text .t
    .t insert 1.0 "Line 1
aefghijklm
12345
Line 4
bOy GIrl .#@? x_yz
!@#$%
Line 7"
} -body {
    .t count 5.2 5.3
} -cleanup {
    destroy .t
} -result {1}
test text-10.11 {TextWidgetCmd procedure, "count" option} -setup {
    text .t
    .t insert 1.0 "Line 1
aefghijklm
12345
Line 4
bOy GIrl .#@? x_yz
!@#$%
Line 7"
} -body {
    .t count 5.2 5.4
} -cleanup {
    destroy .t
} -result {2}
test text-10.12 {TextWidgetCmd procedure, "count" option} -setup {
    text .t
    .t insert 1.0 "Line 1
aefghijklm
12345
Line 4
bOy GIrl .#@? x_yz
!@#$%
Line 7"
} -body {
    .t count 5.2 foo
} -cleanup {
    destroy .t
} -returnCodes {error} -result {bad text index "foo"}
test text-10.13 {TextWidgetCmd procedure, "count" option} -setup {
    text .t
} -body {
    .t insert 1.0 "Line 1
aefghijklm
12345
Line 4
bOy GIrl .#@? x_yz
!@#$%
Line 7"
    .t tag configure elide -elide 1
    .t tag add elide 2.2 3.4
    .t count -displayindices 2.0 3.0
} -cleanup {
    destroy .t
} -result {2}
test text-10.14 {TextWidgetCmd procedure, "count" option} -setup {
    text .t
} -body {
    .t insert 1.0 "Line 1
aefghijklm
12345
Line 4
bOy GIrl .#@? x_yz
!@#$%
Line 7"
    .t tag configure elide -elide 1
    .t tag add elide 2.2 3.4
    .t count -displayindices 2.2 3.0
} -cleanup {
    destroy .t
} -result {0}
test text-10.15 {TextWidgetCmd procedure, "count" option} -setup {
    text .t
} -body {
    .t insert 1.0 "Line 1
aefghijklm
12345
Line 4
bOy GIrl .#@? x_yz
!@#$%
Line 7"
    .t tag configure elide -elide 1
    .t tag add elide 2.2 3.4
    .t tag add elide 4.0 4.1
    .t count -displayindices 2.0 4.2
} -cleanup {
    destroy .t
} -result {5}
test text-10.16 {TextWidgetCmd procedure, "count" option} -setup {
    text .t
} -body {
    .t insert 1.0 "Line 1
aefghijklm
12345
Line 4
bOy GIrl .#@? x_yz
!@#$%
Line 7"
    .t tag configure elide -elide 1
    .t tag add elide 2.2 3.4
# Create one visible and one invisible window
    frame .t.w1
    frame .t.w2
# Creating this window here means that the elidden text
# now starts at 2.3
    .t window create 2.1 -window .t.w1
    .t window create 3.1 -window .t.w2
    .t count -displayindices 2.0 3.0
} -cleanup {
    destroy .t
} -result {3}
test text-10.17 {TextWidgetCmd procedure, "count" option} -setup {
    text .t
} -body {
    .t insert 1.0 "Line 1
aefghijklm
12345
Line 4
bOy GIrl .#@? x_yz
!@#$%
Line 7"
    .t tag configure elide -elide 1
    .t tag add elide 2.2 3.4
# Create one visible and one invisible window
    frame .t.w1
    frame .t.w2
# Creating this window here means that the elidden text
# now starts at 2.3
    .t window create 2.1 -window .t.w1
    .t window create 3.1 -window .t.w2
    .t count -displayindices 2.2 3.0
} -cleanup {
    destroy .t
} -result {1}
test text-10.18 {TextWidgetCmd procedure, "count" option} -setup {
    text .t
} -body {
    .t insert 1.0 "Line 1
aefghijklm
12345
Line 4
bOy GIrl .#@? x_yz
!@#$%
Line 7"
    .t tag configure elide -elide 1
    .t tag add elide 2.2 3.4
    .t tag add elide 4.0 4.1
# Create one visible and one invisible window
    frame .t.w1
    frame .t.w2
    .t mark set a 2.2
# Creating this window here means that the elidden text
# now starts at 2.3, but 'a' is automatically moved to 2.3
    .t window create 2.1 -window .t.w1
    .t window create 3.1 -window .t.w2
    .t count -displayindices a 3.0
} -cleanup {
    destroy .t
} -result {0}
test text-10.19 {TextWidgetCmd procedure, "count" option} -setup {
    text .t
} -body {
    .t insert 1.0 "Line 1
aefghijklm
12345
Line 4
bOy GIrl .#@? x_yz
!@#$%
Line 7"
    .t tag configure elide -elide 1
    .t tag add elide 2.2 3.4
    .t tag add elide 4.0 4.1
# Create one visible and one invisible window
    frame .t.w1
    frame .t.w2
# Creating this window here means that the elidden text
# now starts at 2.3
    .t window create 2.1 -window .t.w1
    .t window create 3.1 -window .t.w2
    .t count -displayindices 2.0 4.2
} -cleanup {
    destroy .t
} -result {6}
test text-10.20 {TextWidgetCmd procedure, "count" option} -setup {
    text .t
} -body {
    .t insert 1.0 "Line 1
aefghijklm
12345
Line 4
bOy GIrl .#@? x_yz
!@#$%
Line 7"
    .t tag configure elide -elide 1
    .t tag add elide 2.2 3.4
    .t tag add elide 4.0 4.1
# Create one visible and one invisible window
    frame .t.w1
    frame .t.w2
# Creating this window here means that the elidden text
# now starts at 2.3
    .t window create 2.1 -window .t.w1
    .t window create 3.1 -window .t.w2
    .t count -displaychars 2.0 3.0
} -cleanup {
    destroy .t
} -result {2}
test text-10.21 {TextWidgetCmd procedure, "count" option} -setup {
    text .t
} -body {
    .t insert 1.0 "Line 1
aefghijklm
12345
Line 4
bOy GIrl .#@? x_yz
!@#$%
Line 7"
    .t tag configure elide -elide 1
    .t tag add elide 2.2 3.4
    .t tag add elide 4.0 4.1
# Create one visible and one invisible window
    frame .t.w1
    frame .t.w2
# Creating this window here means that the elidden text
# now starts at 2.3
    .t window create 2.1 -window .t.w1
    .t window create 3.1 -window .t.w2
    .t count -displaychars 2.2 3.0
} -cleanup {
    destroy .t
} -result {1}
test text-10.22 {TextWidgetCmd procedure, "count" option} -setup {
    text .t
} -body {
    .t insert 1.0 "Line 1
aefghijklm
12345
Line 4
bOy GIrl .#@? x_yz
!@#$%
Line 7"
    .t tag configure elide -elide 1
    .t tag add elide 2.2 3.4
    .t tag add elide 4.0 4.1
    .t mark set a 2.2
# Create one visible and one invisible window
    frame .t.w1
    frame .t.w2
# Creating this window here means that the elidden text
# now starts at 2.3, but 'a' is automatically moved to 2.3
    .t window create 2.1 -window .t.w1
    .t window create 3.1 -window .t.w2
    .t count -displaychars a 3.0
} -cleanup {
    destroy .t
} -result {0}
test text-10.23 {TextWidgetCmd procedure, "count" option} -setup {
    text .t
} -body {
    .t insert 1.0 "Line 1
aefghijklm
12345
Line 4
bOy GIrl .#@? x_yz
!@#$%
Line 7"
    .t tag configure elide -elide 1
    .t tag add elide 2.2 3.4
    .t tag add elide 4.0 4.1
# Create one visible and one invisible window
    frame .t.w1
    frame .t.w2
# Creating this window here means that the elidden text
# now starts at 2.3
    .t window create 2.1 -window .t.w1
    .t window create 3.1 -window .t.w2
    .t count -displaychars 2.0 4.2
} -cleanup {
    destroy .t
} -result {5}
test text-10.24 {TextWidgetCmd procedure, "count" option} -setup {
    text .t
} -body {
    .t insert 1.0 "Line 1
aefghijklm
12345
Line 4
bOy GIrl .#@? x_yz
!@#$%
Line 7"
    .t tag configure elide -elide 1
    .t tag add elide 2.2 3.4
    .t tag add elide 4.0 4.1
# Create one visible and one invisible window
    frame .t.w1
    frame .t.w2
# Creating this window here means that the elidden text
# now starts at 2.3
    .t window create 2.1 -window .t.w1
    .t window create 3.1 -window .t.w2
    .t count -displaychars 2.0 4.2
    list [.t count -indices 2.2 3.0] [.t count 2.2 3.0]
} -cleanup {
    destroy .t
} -result {10 10}
test text-10.25 {TextWidgetCmd procedure, "count" option} -setup {
    text .t
} -body {
    .t insert 1.0 "Line 1
aefghijklm
12345
Line 4
bOy GIrl .#@? x_yz
!@#$%
Line 7"
    .t tag configure elide -elide 1
    .t tag add elide 2.2 3.4
    .t tag add elide 4.0 4.1
    .t mark set a 2.2
# Create one visible and one invisible window
    frame .t.w1
    frame .t.w2
# Creating this window here means that the elidden text
# now starts at 2.3, but 'a' is automatically moved to 2.3
    .t window create 2.1 -window .t.w1
    .t window create 3.1 -window .t.w2
    list [.t count -indices a 3.0] [.t count a 3.0]
} -cleanup {
    destroy .t
} -result {9 9}
test text-10.26 {TextWidgetCmd procedure, "count" option} -setup {
    text .t
} -body {
    .t insert 1.0 "Line 1
aefghijklm
12345
Line 4
bOy GIrl .#@? x_yz
!@#$%
Line 7"
    .t tag configure elide -elide 1
    .t tag add elide 2.2 3.4
    .t tag add elide 4.0 4.1
# Create one visible and one invisible window
    frame .t.w1
    frame .t.w2
# Creating this window here means that the elidden text
# now starts at 2.3
    .t window create 2.1 -window .t.w1
    .t window create 3.1 -window .t.w2
    .t count -displaychars 2.0 4.2
    .t count -indices 2.0 4.2
} -cleanup {
    destroy .t
} -result {21}
test text-10.27 {TextWidgetCmd procedure, "count" option} -setup {
    text .t
} -body {
    .t insert 1.0 "Line 1
aefghijklm
12345
Line 4
bOy GIrl .#@? x_yz
!@#$%
Line 7"
    .t tag configure elide -elide 1
    .t tag add elide 2.2 3.4
    .t tag add elide 4.0 4.1
# Create one visible and one invisible window
    frame .t.w1
    frame .t.w2
# Creating this window here means that the elidden text
# now starts at 2.3
    .t window create 2.1 -window .t.w1
    .t window create 3.1 -window .t.w2
    .t count -displaychars 2.0 4.2
    .t count -chars 2.2 3.0
} -cleanup {
    destroy .t
} -result {10}
test text-10.28 {TextWidgetCmd procedure, "count" option} -setup {
    text .t
} -body {
    .t insert 1.0 "Line 1
aefghijklm
12345
Line 4
bOy GIrl .#@? x_yz
!@#$%
Line 7"
    .t tag configure elide -elide 1
    .t tag add elide 2.2 3.4
    .t tag add elide 4.0 4.1
    .t mark set a 2.2
# Create one visible and one invisible window
    frame .t.w1
    frame .t.w2
# Creating this window here means that the elidden text
# now starts at 2.3, but 'a' is automatically moved to 2.3
    .t window create 2.1 -window .t.w1
    .t window create 3.1 -window .t.w2
    .t count -chars a 3.0
} -cleanup {
    destroy .t
} -result {9}
test text-10.29 {TextWidgetCmd procedure, "count" option} -setup {
    text .t
} -body {
    .t insert 1.0 "Line 1
aefghijklm
12345
Line 4
bOy GIrl .#@? x_yz
!@#$%
Line 7"
    .t tag configure elide -elide 1
    .t tag add elide 2.2 3.4
    .t tag add elide 4.0 4.1
# Create one visible and one invisible window
    frame .t.w1
    frame .t.w2
# Creating this window here means that the elidden text
# now starts at 2.3
    .t window create 2.1 -window .t.w1
    .t window create 3.1 -window .t.w2
    .t count -displaychars 2.0 4.2
    .t count -chars 2.0 4.2
} -cleanup {
    destroy .t
} -result {19}
test text-10.30 {TextWidgetCmd procedure, "count" option} -setup {
    text .t
} -body {
    .t insert end [string repeat "abcde " 50]\n
    .t insert end [string repeat "fghij " 50]\n
    .t insert end [string repeat "klmno " 50]
    .t count -lines 1.0 end
} -cleanup {
    destroy .t
} -result {3}
test text-10.31 {TextWidgetCmd procedure, "count" option} -setup {
    text .t
} -body {
    .t insert end [string repeat "abcde " 50]\n
    .t insert end [string repeat "fghij " 50]\n
    .t insert end [string repeat "klmno " 50]
    .t count -lines end 1.0
} -cleanup {
    destroy .t
} -result {-3}
test text-10.32 {TextWidgetCmd procedure, "count" option} -setup {
    text .t
} -body {
    .t insert end [string repeat "abcde " 50]\n
    .t insert end [string repeat "fghij " 50]\n
    .t insert end [string repeat "klmno " 50]
    .t count -lines 1.0 2.0 3.0
} -cleanup {
    destroy .t
} -returnCodes {error} -result {bad option "1.0": must be -chars, -displaychars, -displayhyphens, -displayindices, -displaylines, -displaytext, -hyphens, -indices, -lines, -text, -update, -xpixels, or -ypixels}
test text-10.33 {TextWidgetCmd procedure, "count" option} -setup {
    text .t
} -body {
    .t insert end [string repeat "abcde " 50]\n
    .t insert end [string repeat "fghij " 50]\n
    .t insert end [string repeat "klmno " 50]
    .t count -lines end end
} -cleanup {
    destroy .t
} -result {0}
test text-10.34 {TextWidgetCmd procedure, "count" option} -setup {
    text .t
} -body {
    .t insert end [string repeat "abcde " 50]\n
    .t insert end [string repeat "fghij " 50]\n
    .t insert end [string repeat "klmno " 50]
    .t count -lines 1.5 2.5
} -cleanup {
    destroy .t
} -result {1}
test text-10.35 {TextWidgetCmd procedure, "count" option} -setup {
    text .t
} -body {
    .t insert end [string repeat "abcde " 50]\n
    .t insert end [string repeat "fghij " 50]\n
    .t insert end [string repeat "klmno " 50]
    .t count -lines 2.5 "2.5 lineend"
} -cleanup {
    destroy .t
} -result {0}
test text-10.36 {TextWidgetCmd procedure, "count" option} -setup {
    text .t
} -body {
    .t insert end [string repeat "abcde " 50]\n
    .t insert end [string repeat "fghij " 50]\n
    .t insert end [string repeat "klmno " 50]
    .t count -lines 2.7 "1.0 lineend"
} -cleanup {
    destroy .t
} -result {-1}
test text-10.37 {TextWidgetCmd procedure, "count" option} -setup {
    text .t
} -body {
    .t insert end [string repeat "abcde " 50]\n
    .t insert end [string repeat "fghij " 50]\n
    .t insert end [string repeat "klmno " 50]
    .t configure -wrap none
    .t count -displaylines 1.0 end
} -cleanup {
    destroy .t
} -result {3}
test text-10.38 {TextWidgetCmd procedure, "count" option} -setup {
    text .t -font {Courier -12} -borderwidth 2 -highlightthickness 2
    pack .t -expand 1 -fill both
} -body {
    .t configure -width 20 -height 10
    update
    .t insert end [string repeat "abcde " 50]\n
    .t insert end [string repeat "fghij " 50]\n
    .t insert end [string repeat "klmno " 50]
    .t count -lines -chars -indices -displaylines 1.0 end
} -cleanup {
    destroy .t
} -result {3 903 903 45}
test text-10.39 {TextWidgetCmd procedure, "count" option} -setup {
    text .t
    pack .t
    update
    set res {}
} -body {
    .t insert end "Line 1 - This is Line 1\n"
    .t insert end "Line 2 - This is Line 2\n"
    .t insert end "Line 3 - This is Line 3\n"
    .t insert end "Line 4 - This is Line 4\n"
    .t insert end "Line 5 - This is Line 5\n"
    lappend res [.t count -displaylines 1.19 3.24] [.t count -displaylines 1.0 end]
    .t tag add hidden 2.9 3.17
    .t tag configure hidden -elide true
    lappend res [.t count -displaylines 1.19 3.24] [.t count -displaylines 1.0 end]
} -cleanup {
    destroy .t
} -result {2 6 1 5}
test text-10.40 {TextWidgetCmd procedure, "count" option} -setup {
    text .t
    pack .t
    update
    set res {}
} -body {
    for {set i 1} {$i < 5} {incr i} {
      .t insert end "Line $i+++Line $i---Line $i///Line $i - This is Line [format %c [expr 64+$i]]\n"
    }
    .t tag configure hidden -elide true
    .t tag add hidden 2.15 3.10
    .t configure -wrap none
    set res [.t count -displaylines 2.0 3.0]
} -cleanup {
    destroy .t
} -result {0}
test text-10.41 {TextWidgetCmd procedure, "count" option} -setup {
    toplevel .mytop
    pack [text .mytop.t -font TkFixedFont -bd 0 -padx 0 -wrap char]
    set spec [font measure TkFixedFont "Line 1+++Line 1---Li"]  ; # 20 chars
    append spec x300+0+0
    wm geometry .mytop $spec
    .mytop.t delete 1.0 end
    update
    set res {}
} -body {
    for {set i 1} {$i < 5} {incr i} {
      #                    0          1          2          3          4
      #                    012345 678901234 567890123 456789012 34567890123456789
      .mytop.t insert end "Line $i+++Line $i---Line $i///Line $i - This is Line [format %c [expr 64+$i]]\n"
    }
    .mytop.t tag configure hidden -elide true
    .mytop.t tag add hidden 2.30 3.10
    lappend res [.mytop.t count -displaylines 2.0 3.0]
    lappend res [.mytop.t count -displaylines 2.0 3.50]
} -cleanup {
    destroy .mytop
} -result {1 3}
test text-10.42 {TextWidgetCmd procedure, "count" option} -setup {
    text .t
    pack .t
    update
    set res {}
} -body {
    set str ""
    for {set i 1} {$i < 25} {incr i} {
	append str "Line $i\n"
    }
    .t insert end $str
    .t tag configure hidden -elide true
    .t tag add hidden 5.7 11.0
    update
    # next line to be fully sure that asynchronous line heights calculation is
    # up-to-date otherwise this test may fail (depending on the computer
    # performance), especially when the . toplevel has small height
    .t sync
    set y1 [lindex [.t yview] 1]
    .t count -displaylines 5.0 11.0
    set y2 [lindex [.t yview] 1]
    .t count -displaylines 5.0 12.0
    set y3 [lindex [.t yview] 1]
    list [expr {$y1 == $y2}] [expr {$y1 == $y3}]
} -cleanup {
    destroy .t
} -result {1 1}


test text-11.1 {counting with tag priority eliding} -setup {
    text .t -font {Courier -12} -borderwidth 2 -highlightthickness 2
    pack .t -expand 1 -fill both
} -body {
    .t insert end "hello"
    .t configure -wrap none
    list [.t count -displaychars 1.0 1.0] \
      [.t count -displaychars 1.0 1.1] \
      [.t count -displaychars 1.0 1.2] \
      [.t count -displaychars 1.0 1.3] \
      [.t count -displaychars 1.0 1.4] \
      [.t count -displaychars 1.0 1.5] \
      [.t count -displaychars 1.0 1.6] \
      [.t count -displaychars 1.0 2.6] \
} -cleanup {
    destroy .t
} -result {0 1 2 3 4 5 5 6}
test text-11.2 {counting with tag priority eliding} -setup {
    text .t -font {Courier -12} -borderwidth 2 -highlightthickness 2
    pack .t -expand 1 -fill both
} -body {
    .t insert end "hello"
    .t tag configure elide1 -elide 0
    .t tag add elide1 1.2 1.4
    .t count -displaychars 1.0 1.5
} -cleanup {
    destroy .t
} -result {5}
test text-11.3 {counting with tag priority eliding} -setup {
    text .t -font {Courier -12} -borderwidth 2 -highlightthickness 2
} -body {
    .t insert end "hello"
# Newer tags are higher priority
    .t tag configure elide1 -elide 0
    .t tag configure elide2 -elide 1
    .t tag add elide1 1.2 1.4
    .t tag add elide2 1.2 1.4
    .t count -displaychars 1.0 1.5
} -cleanup {
    destroy .t
} -result {3}
test text-11.4 {counting with tag priority eliding}  -setup {
    text .t -font {Courier -12} -borderwidth 2 -highlightthickness 2
    set res {}
} -body {
    .t insert end "hello"
# Newer tags are higher priority
    .t tag configure elide1 -elide 0
    .t tag configure elide2 -elide 1
    .t tag add elide1 1.2 1.4
    .t tag add elide2 1.2 1.4
    .t tag add elide1 1.2 1.4
    lappend res [.t count -displaychars 1.0 1.5]
    .t delete 1.0 end
    .t insert end "hello"
    .t tag add elide1 1.2 1.4
    .t tag add elide2 1.2 1.4
    lappend res [.t count -displaychars 1.0 1.5]
} -cleanup {
    destroy .t
} -result {3 3}
test text-11.5 {counting with tag priority eliding}  -setup {
    text .t -font {Courier -12} -borderwidth 2 -highlightthickness 2
    set res {}
} -body {
    .t insert end "hello"
# Newer tags are higher priority
    .t tag configure elide1 -elide 0
    .t tag configure elide2 -elide 1
    .t tag configure elide3 -elide 0
    .t tag add elide1 1.2 1.4
    .t tag add elide2 1.2 1.4
    .t tag add elide3 1.2 1.4
    lappend res [.t count -displaychars 1.0 1.5]
    .t delete 1.0 end
    .t insert end "hello"
    .t tag add elide3 1.2 1.4
    .t tag add elide3 1.2 1.4
    lappend res [.t count -displaychars 1.0 1.5]
} -cleanup {
    destroy .t
} -result {5 5}
test text-11.6 {counting with tag priority eliding}  -setup {
    text .t -font {Courier -12} -borderwidth 2 -highlightthickness 2
    set res {}
} -body {
    .t insert end "hello"
# Newer tags are higher priority
    .t tag configure elide1 -elide 0
    .t tag configure elide2 -elide 1
    .t tag configure elide3 -elide 0
    .t tag configure elide4 -elide 1
    .t tag add elide2 1.2 1.4
    .t tag add elide3 1.2 1.4
    .t tag add elide4 1.2 1.4
    .t tag add elide1 1.2 1.4
    lappend res [.t count -displaychars 1.0 1.5]
    .t delete 1.0 end
    .t insert end "hello"
    .t tag add elide1 1.2 1.4
    .t tag add elide4 1.2 1.4
    .t tag add elide2 1.2 1.4
    .t tag add elide3 1.2 1.4
    lappend res [.t count -displaychars 1.0 1.5]
} -cleanup {
    destroy .t
} -result {3 3}
test text-11.7 {counting with tag priority eliding}  -setup {
    text .t -font {Courier -12} -borderwidth 2 -highlightthickness 2
    set res {}
} -body {
# Newer tags are higher priority
    .t tag configure elide1 -elide 0
    .t tag configure elide2 -elide 1
    .t tag configure elide3 -elide 0
    .t insert end "hello"
    .t tag add elide2 1.2 1.4
    .t tag add elide3 1.2 1.4
    .t tag add elide1 1.2 1.4
    lappend res [.t count -displaychars 1.0 1.5]
    .t delete 1.0 end
    .t insert end "hello"
    .t tag add elide1 1.2 1.4
    .t tag add elide2 1.2 1.4
    .t tag add elide3 1.2 1.4
    lappend res [.t count -displaychars 1.0 1.5]
} -cleanup {
    destroy .t
} -result {5 5}
test text-11.8 {counting with tag priority eliding} -setup {
    text .t -font {Courier -12} -borderwidth 2 -highlightthickness 2
    pack .t -expand 1 -fill both
    set res {}
} -body {
    .t insert end "hello"
# Newer tags are higher priority
    .t tag configure elide1 -elide 0
    .t tag configure elide2 -elide 1
    .t tag add elide2 1.0 1.5
    .t tag add elide1 1.2 1.4
    lappend res [.t count -displaychars 1.0 1.5]
    lappend res [.t count -displaychars 1.1 1.5]
    lappend res [.t count -displaychars 1.2 1.5]
    lappend res [.t count -displaychars 1.3 1.5]
    .t delete 1.0 end
    .t insert end "hello"
    .t tag add elide1 1.0 1.5
    .t tag add elide2 1.2 1.4
    lappend res [.t count -displaychars 1.0 1.5]
    lappend res [.t count -displaychars 1.1 1.5]
    lappend res [.t count -displaychars 1.2 1.5]
    lappend res [.t count -displaychars 1.3 1.5]
} -cleanup {
    destroy .t
} -result {0 0 0 0 3 2 1 1}
test text-11.9 {counting with tag priority eliding} -setup {
    text .t -font {Courier -12} -borderwidth 2 -highlightthickness 2
    pack .t -expand 1 -fill both
    set res {}
} -body {
    .t tag configure WELCOME -elide 1
    .t tag configure SYSTEM -elide 0
    .t tag configure TRAFFIC -elide 1
    .t insert end "\n" {SYSTEM TRAFFIC}
    .t insert end "\n" WELCOME
    lappend res [.t count -displaychars 1.0 end]
    lappend res [.t count -displaychars 1.0 end-1c]
    lappend res [.t count -displaychars 1.0 1.2]
    lappend res [.t count -displaychars 2.0 end]
    lappend res [.t count -displaychars 2.0 end-1c]
    lappend res [.t index "1.0 +1 indices"]
    lappend res [.t index "1.0 +1 display indices"]
    lappend res [.t index "1.0 +1 display chars"]
    lappend res [.t index end]
    lappend res [.t index "end -1 indices"]
    lappend res [.t index "end -1 display indices"]
    lappend res [.t index "end -1 display chars"]
    lappend res [.t index "end -2 indices"]
    lappend res [.t index "end -2 display indices"]
    lappend res [.t index "end -2 display chars"]
} -cleanup {
    destroy .t
} -result {1 0 0 1 0 2.0 4.0 4.0 4.0 3.0 3.0 3.0 2.0 1.0 1.0}

test text-11a.1 {TextWidgetCmd procedure, "pendingsync" option} -setup {
    destroy .yt
} -body {
    text .yt
    list [catch {.yt pendingsync mytext} msg] $msg
} -cleanup {
    destroy .yt
} -result {1 {wrong # args: should be ".yt pendingsync"}}
test text-11a.2 {TextWidgetCmd procedure, "pendingsync" option} -setup {
    destroy .top.yt .top
} -body {
    toplevel .top
    pack [text .top.yt]
    set content {}
    for {set i 1} {$i < 300} {incr i} {
        append content [string repeat "$i " 15] \n
    }
    .top.yt insert 1.0 $content
    # wait for end of line metrics calculation to get correct $fraction1
    # as a reference
    while {[.top.yt pendingsync]} {update}
    .top.yt yview moveto 1
    set fraction1 [lindex [.top.yt yview] 0]
    set res [expr {$fraction1 > 0}]
    .top.yt delete 1.0 end
    .top.yt insert 1.0 $content
    # ensure the test is relevant
    lappend res [.top.yt pendingsync]
    # asynchronously wait for completion of line metrics calculation
    while {[.top.yt pendingsync]} {update}
    .top.yt yview moveto $fraction1
    set fraction2 [lindex [.top.yt yview] 0]
    lappend res [expr {$fraction1 == $fraction2}]
} -cleanup {
    destroy .top.yt .top
} -result {1 1 1}

test text-11a.11 {TextWidgetCmd procedure, "sync" option} -setup {
    destroy .yt
} -body {
    text .yt
    list [catch {.yt sync mytext} msg] $msg
} -cleanup {
    destroy .yt
} -result {1 {wrong # args: should be ".yt sync ?-command ?command??"}}
test text-11a.12 {TextWidgetCmd procedure, "sync" option} -setup {
    destroy .top.yt .top
} -body {
    toplevel .top
    pack [text .top.yt]
    set content {}
    for {set i 1} {$i < 30} {incr i} {
        append content [string repeat "$i " 15] \n
    }
    .top.yt insert 1.0 $content
    # wait for end of line metrics calculation to get correct $fraction1
    # as a reference
    .top.yt sync
    .top.yt yview moveto 1
    set fraction1 [lindex [.top.yt yview] 0]
    set res [expr {$fraction1 > 0}]
    # first case: do not wait for completion of line metrics calculation
    .top.yt delete 1.0 end
    .top.yt insert 1.0 $content
    .top.yt yview moveto $fraction1
    set fraction2 [lindex [.top.yt yview] 0]
    lappend res [expr {$fraction1 == $fraction2}]
    # second case: wait for completion of line metrics calculation
    .top.yt delete 1.0 end
    .top.yt insert 1.0 $content
    .top.yt sync
    .top.yt yview moveto $fraction1
    set fraction2 [lindex [.top.yt yview] 0]
    lappend res [expr {$fraction1 == $fraction2}]
} -cleanup {
    destroy .top.yt .top
} -result {1 0 1}

test text-11a.21 {TextWidgetCmd procedure, "sync" option with -command} -setup {
    destroy .yt
} -body {
    text .yt
    list [catch {.yt sync -comx foo} msg] $msg
} -cleanup {
    destroy .yt
} -result {1 {wrong option "-comx": should be "-command"}}
test text-11a.22 {TextWidgetCmd procedure, "sync" option with -command} -setup {
    destroy .top.yt .top
} -body {
    set res {}
    set ::x 0
    toplevel .top
    pack [text .top.yt]
    set content {}
    for {set i 1} {$i < 30} {incr i} {
        append content [string repeat "$i " 15] \n
    }
    .top.yt insert 1.0 $content
    # first case: line metrics calculation still running when launching 'sync -command'
    lappend res [.top.yt pendingsync]
    .top.yt sync -command [list set ::x 1]
    lappend res $::x
    # now finish line metrics calculations
    while {[.top.yt pendingsync]} {update}
    lappend res [.top.yt pendingsync] $::x
    # second case: line metrics calculation completed when launching 'sync -command'
    .top.yt sync -command [list set ::x 2]
    lappend res $::x
    vwait ::x
    lappend res $::x
} -cleanup {
    destroy .top.yt .top
} -result {1 0 0 1 1 2}
test text-11a.23 {TextWidgetCmd procedure, "sync" with update} -setup {
    destroy .yt
} -body {
    # the original implementation gives no result
    text .yt
    .yt insert end "1"
    set res {}
    proc updateAction {} { set ::res 1 }
    .yt sync -command updateAction
    while {[.yt pendingsync]} {
	update
    }
    set res
} -cleanup {
    destroy .yt
} -result {1}
test text-11a.24 {TextWidgetCmd procedure, succeeding "sync"'s} -setup {
    destroy .yt
} -body {
    # the original implementation gives no result
    text .yt
    set res {}
    proc updateAction1 {} { lappend ::res 1 }
    proc updateAction2 {} { lappend ::res 2 }
    .yt sync -command updateAction1
    .yt sync -command +updateAction2
    while {[.yt pendingsync]} {
	update
    }
    set res
} -cleanup {
    destroy .yt
} -result {1 2}
test text-11a.25 {TextWidgetCmd procedure, nested "sync"'s} -setup {
    destroy .yt
} -body {
    # the original implementation gives no result
    text .yt
    set res {}
    proc secondaryUpdateAction {} { lappend ::res 2 }
    proc primaryUpdateaction {} {
	lappend ::res 1
	.yt sync -command secondaryUpdateAction
    }
    .yt sync -command primaryUpdateaction
    while {[.yt pendingsync]} {
	update
    }
    set res
} -cleanup {
    destroy .yt
} -result {1 2}
test text-11a.26 {TextWidgetCmd procedure, "sync -command"} -setup {
    destroy .yt
} -body {
    # the original implementation gives wrong result
    proc Sync {} { set ::res [.yt pendingsync] }
    text .yt
    after 1 [list .yt sync -command Sync]
    after 1 [list .yt insert end "a"]
    vwait ::res
    set res
} -cleanup {
    destroy .yt
} -result {0}

test text-11a.31 {"<<WidgetViewSync>>" event} -setup {
    destroy .top.yt .top
} -body {
    toplevel .top
    pack [text .top.yt]
    set content {}
    for {set i 1} {$i < 300} {incr i} {
        append content [string repeat "$i " 15] \n
    }
    .top.yt insert 1.0 $content
    update
    bind .top.yt <<WidgetViewSync>> { if {%d} {set yud(%W) 1} }
    # wait for end of line metrics calculation to get correct $fraction1
    # as a reference
    if {[.top.yt pendingsync]} {vwait yud(.top.yt)}
    .top.yt yview moveto 1
    set fraction1 [lindex [.top.yt yview] 0]
    set res [expr {$fraction1 > 0}]
    .top.yt delete 1.0 end
    .top.yt insert 1.0 $content
    # synchronously wait for completion of line metrics calculation
    # and ensure the test is relevant
    set waited 0
    if {[.top.yt pendingsync]} {set waited 1 ; vwait yud(.top.yt)}
    lappend res $waited
    .top.yt yview moveto $fraction1
    set fraction2 [lindex [.top.yt yview] 0]
    lappend res [expr {$fraction1 == $fraction2}]
} -cleanup {
    destroy .top.yt .top
} -result {1 1 1}
test text-11a.32 {"<<WidgetViewSync>>" event} -setup {
    destroy .yt
} -body {
    # The original implementation is crashing.
    pack [text .yt]
    bind .yt <<WidgetViewSync>> { destroy .yt }
    .yt sync -command update
} -cleanup {
    destroy .yt
} -result {}
test text-11a.33 {"<<WidgetViewSync>>" event after "sync"} -setup {
    destroy .yt
} -body {
    # The original implementation hangs.
    pack [text .yt]
    bind .yt <<WidgetViewSync>> { set res 1 }
    .yt insert end "test"
    update
    .yt sync
    vwait res
} -cleanup {
    destroy .yt
} -result {}

test text-11a.41 {"sync" "pendingsync" and <<WidgetViewSync>>} -setup {
    destroy .top.yt .top
} -body {
    set res {}
    toplevel .top
    pack [text .top.yt]
    # For this test it is required that the ConfigureNotify event is
    # not messing up the sync state, see comment below (GC).
    while {![winfo ismapped .top.yt]} {
	update
    }
    set content {}
    for {set i 1} {$i < 300} {incr i} {
        append content [string repeat "$i " 50] \n
    }
    bind .top.yt <<WidgetViewSync>> {lappend res Sync:%d}
    .top.yt insert 1.0 $content
    # The original test did contain the lines below, but it makes no sense,
    # because both values (Sync:0 and Sync:1) are ok (GC).
    #    vwait res  ; # event dealt with by the event loop, with %d==0 i.e. we're out of sync
    #    # ensure the test is relevant
    #    lappend res "Pending:[.top.yt pendingsync]"
    # --------------------------------------------------------------------------
    # - <<WidgetViewSync>> fires when sync returns if there was pending syncs
    # - there is no more any pending sync after running 'sync'
    .top.yt sync
    vwait res  ; # event dealt with by the event loop, with %d==1 i.e. we're in sync again
    lappend res "Pending:[.top.yt pendingsync]"
    # Without waiting for Map event the last pending state can be 1, because it can happen
    # that the Configure event will be triggered during vwait (and this is invalidating the
    # line-heights).
    set res
} -cleanup {
    destroy .top.yt .top
} -result {Sync:1 Pending:0}

test text-11a.51 {<<WidgetViewSync>> calls TkSendVirtualEvent(),
                  NOT Tk_HandleEvent().
                  Bug [b362182e45704dd7bbd6aed91e48122035ea3d16]} -setup {
    destroy .top.t .top
} -body {
    set res {}
    toplevel .top
    pack [text .top.t]
    .top.t insert end [string repeat "Hello world!\n" 10000]
    bind .top.t <<WidgetViewSync>> {destroy .top.t}
    .top.t tag add mytag 1.5 8000.8    ; # shall not crash
    update
    set res "Still doing fine!"
} -cleanup {
    destroy .top.t .top
} -result {Still doing fine!}

test text-12.1 {TextWidgetCmd procedure, "index" option} -setup {
    text .t
} -body {
    .t index
} -cleanup {
    destroy .t
} -returnCodes {error} -result {wrong # args: should be ".t index index"}
test text-12.2 {TextWidgetCmd procedure, "index" option} -setup {
    text .t
} -body {
    .t ind a b
} -cleanup {
    destroy .t
} -returnCodes {error} -result {wrong # args: should be ".t index index"}
test text-12.3 {TextWidgetCmd procedure, "index" option} -setup {
    text .t
} -body {
    .t in a b
} -cleanup {
    destroy .t
} -returnCodes {error} -result {ambiguous option "in": must be bbox, brks, checksum, cget, clear, compare, configure, count, debug, delete, dlineinfo, dump, edit, get, image, index, insert, inspect, isclean, isdead, isempty, lineno, load, mark, peer, pendingsync, replace, scan, search, see, sync, tag, watch, window, xview, or yview}
test text-12.4 {TextWidgetCmd procedure, "index" option} -setup {
    text .t
} -body {
    .t index @xyz
} -cleanup {
    destroy .t
} -returnCodes {error} -result {bad text index "@xyz"}
test text-12.5 {TextWidgetCmd procedure, "index" option} -setup {
    [text .t] insert 1.0 "Line 1
aefghijklm
12345
Line 4
bOy GIrl .#@? x_yz
!@#$%
Line 7"
} -body {
    .t index 1.2
} -cleanup {
    destroy .t
} -result 1.2


test text-13.1 {TextWidgetCmd procedure, "insert" option} -setup {
    [text .t] insert 1.0 "Line 1
aefghijklm
12345
Line 4
bOy GIrl .#@? x_yz
!@#$%
Line 7"
} -body {
    .t insert 1.2
} -cleanup {
    destroy .t
} -returnCodes {error} -result {wrong # args: should be ".t insert index chars ?tagList chars tagList ...?"}
test text-13.2 {TextWidgetCmd procedure, "insert" option} -setup {
    text .t
} -body {
    .t insert 1.0 "Line 1
aefghijklm
12345
Line 4
bOy GIrl .#@? x_yz
!@#$%
Line 7"
    .t config -state disabled
    .t insert 1.2 xyzzy
    .t get 1.0 1.end
} -cleanup {
    destroy .t
} -result {Line 1}
test text-13.3 {TextWidgetCmd procedure, "insert" option} -setup {
    text .t
} -body {
    .t insert 1.0 "Line 1
aefghijklm
12345
Line 4
bOy GIrl .#@? x_yz
!@#$%
Line 7"
    .t insert 1.2 xyzzy
    .t get 1.0 1.end
} -cleanup {
    destroy .t
} -result {Lixyzzyne 1}
test text-13.4 {TextWidgetCmd procedure, "insert" option} -setup {
    text .t
} -body {
    .t insert 1.0 "Line 1
aefghijklm
12345
Line 4
bOy GIrl .#@? x_yz
!@#$%
Line 7"
    .t delete 1.0 end
    .t insert 1.0 "Sample text" x
    .t tag ranges x
} -cleanup {
    destroy .t
} -result {1.0 1.11}
test text-13.5 {TextWidgetCmd procedure, "insert" option} -setup {
    text .t
} -body {
    .t insert 1.0 "Sample text" x
    .t insert 1.2 "XYZ" y
    list [.t tag ranges x] [.t tag ranges y]
} -cleanup {
    destroy .t
} -result {{1.0 1.2 1.5 1.14} {1.2 1.5}}
test text-13.6 {TextWidgetCmd procedure, "insert" option} -setup {
    text .t
} -body {
    .t insert 1.0 "Sample text" {x y z}
    list [.t tag ranges x] [.t tag ranges y] [.t tag ranges z]
} -cleanup {
    destroy .t
} -result {{1.0 1.11} {1.0 1.11} {1.0 1.11}}
test text-13.7 {TextWidgetCmd procedure, "insert" option} -setup {
    text .t
} -body {
    .t insert 1.0 "Sample text" {x y z}
    .t insert 1.3 "A" {a b z}
    list [.t tag ranges a] [.t tag ranges b] [.t tag ranges x] [.t tag ranges y] [.t tag ranges z]
} -cleanup {
    destroy .t
} -result {{1.3 1.4} {1.3 1.4} {1.0 1.3 1.4 1.12} {1.0 1.3 1.4 1.12} {1.0 1.12}}
test text-13.8 {TextWidgetCmd procedure, "insert" option} -setup {
    text .t
} -body {
    .t insert 1.0 "Sample text" "a \{b"
} -cleanup {
    destroy .t
} -returnCodes {error} -result {unmatched open brace in list}
test text-13.9 {TextWidgetCmd procedure, "insert" option} -setup {
    text .t
} -body {
    .t insert 1.0 "First" bold " " {} second "x y z" " third"
    list [.t get 1.0 1.end] [.t tag ranges bold] [.t tag ranges x] \
	    [.t tag ranges y] [.t tag ranges z]
} -cleanup {
    destroy .t
} -result {{First second third} {1.0 1.5} {1.6 1.12} {1.6 1.12} {1.6 1.12}}
test text-13.10 {TextWidgetCmd procedure, "insert" option} -setup {
    text .t
} -body {
    .t insert 1.0 "First" bold " second" silly
    list [.t get 1.0 1.end] [.t tag ranges bold] [.t tag ranges silly]
} -cleanup {
    destroy .t
} -result {{First second} {1.0 1.5} {1.5 1.12}}

# Edit, mark, scan, search, see, tag, window, xview, and yview actions are tested elsewhere.

test text-14.1 {ConfigureText procedure} -setup {
    text .t
} -body {
    .t configure -state foobar
} -cleanup {
    destroy .t
} -returnCodes {error} -result {bad state "foobar": must be disabled, normal, or readonly}
test text-14.2 {ConfigureText procedure} -setup {
    text .t
} -body {
    .t configure -spacing1 -2 -spacing2 1 -spacing3 1
    list [.t cget -spacing1] [.t cget -spacing2] [.t cget -spacing3]
} -cleanup {
    destroy .t
} -result {0 1 1}
test text-14.3 {ConfigureText procedure} -setup {
    text .t
} -body {
    .t configure -spacing1 1 -spacing2 -1 -spacing3 1
    list [.t cget -spacing1] [.t cget -spacing2] [.t cget -spacing3]
} -cleanup {
    destroy .t
} -result {1 0 1}
test text-14.4 {ConfigureText procedure} -setup {
    text .t
} -body {
    .t configure -spacing1 1 -spacing2 1 -spacing3 -3
    list [.t cget -spacing1] [.t cget -spacing2] [.t cget -spacing3]
} -cleanup {
    destroy .t
} -result {1 1 0}
test text-14.5 {ConfigureText procedure} -setup {
    text .t
} -body {
    .t configure -tabs {30 foo}
} -cleanup {
    destroy .t
} -returnCodes {error} -result {bad tab alignment "foo": must be left, right, center, or numeric}
test text-14.6 {ConfigureText procedure} -setup {
    text .t
} -body {
    catch {.t configure -tabs {30 foo}}
    .t configure -tabs {10 20 30}
    return $errorInfo
} -cleanup {
    destroy .t
} -result {bad tab alignment "foo": must be left, right, center, or numeric
    (while processing -tabs option)
    invoked from within
".t configure -tabs {30 foo}"}
test text-14.7 {ConfigureText procedure} -setup {
    text .t
} -body {
    .t configure -tabs {10 20 30}
    .t configure -tabs {}
    .t cget -tabs
} -cleanup {
    destroy .t
} -result {}
test text-14.8 {ConfigureText procedure} -setup {
   text .t
} -body {
    .t configure -wrap bogus
} -cleanup {
    destroy .t
} -returnCodes {error} -result {bad wrap "bogus": must be char, none, word, or codepoint}
test text-14.9 {ConfigureText procedure} -setup {
    text .t -font {Courier -12} -borderwidth 2 -highlightthickness 2
} -body {
    .t configure -selectborderwidth 17 -selectforeground #332211 \
	    -selectbackground #abc
    list [lindex [.t tag config sel -borderwidth] 4] \
	   [lindex [.t tag config sel -foreground] 4] \
	   [lindex [.t tag config sel -background] 4]
} -cleanup {
    destroy .t
} -result {17 #332211 #abc}
test text-14.10 {ConfigureText procedure} -setup {
    text .t -font {Courier -12} -borderwidth 2 -highlightthickness 2
} -body {
    .t configure -selectborderwidth {}
    .t tag cget sel -borderwidth
} -cleanup {
    destroy .t
} -result {}
test text-14.11 {ConfigureText procedure} -setup {
    text .t
} -body {
    .t configure -selectborderwidth foo
} -cleanup {
    destroy .t
} -returnCodes {error} -result {bad screen distance "foo"}
test text-14.12 {ConfigureText procedure} -body {
    text .t
    entry .t.e
    .t.e insert end abcdefg
    .t.e select from 0
    .t.e select to 2
    text .t2 -exportselection 1
    selection get
} -cleanup {
    destroy .t .t2
} -result {ab}
test text-14.13 {ConfigureText procedure} -body {
    text .t
    entry .t.e
    .t.e insert end abcdefg
    .t.e select from 0
    .t.e select to 2
    text .t2 -exportselection 0
    .t2 insert insert 1234657890
    .t2 tag add sel 1.0 1.4
    selection get
} -cleanup {
    destroy .t .t2
} -result {ab}
test text-14.14 {ConfigureText procedure} -body {
    text .t
    entry .t.e
    .t.e insert end abcdefg
    .t.e select from 0
    .t.e select to 1
    text .t2 -exportselection 1
    .t2 insert insert 1234657890
    .t2 tag add sel 1.0 1.4
    selection get
} -cleanup {
    destroy .t .t2
} -result {1234}
test text-14.15 {ConfigureText procedure} -body {
    text .t
    entry .t.e
    .t.e insert end abcdefg
    .t.e select from 0
    .t.e select to 1
    text .t2 -exportselection 0
    .t2 insert insert 1234657890
    .t2 tag add sel 1.0 1.4
    .t2 configure -exportselection 1
    selection get
} -cleanup {
    destroy .t2 .t
} -result {1234}
test text-14.16 {ConfigureText procedure} -body {
    text .t
    entry .t.e
    .t.e insert end abcdefg
    .t.e select from 0
    text .t2 -exportselection 1
    .t2 insert insert 1234657890
    .t2 tag add sel 1.0 1.4
    selection get
    .t2 configure -exportselection 0
    selection get
} -cleanup {
    destroy .t .t2
} -returnCodes error -result {PRIMARY selection doesn't exist or form "STRING" not defined}
test text-14.17 {ConfigureText procedure} -body {
    text .t
    entry .t.e
    .t.e insert end abcdefg
    .t.e select from 0
    text .t2 -exportselection 1
    .t2 insert insert 1234657890
    .t2 tag add sel 1.0 1.4
    set result [selection get]
    .t2 configure -exportselection 0
    catch {selection get}
    return $result
} -cleanup {
    destroy .t .t2
} -result {1234}
test text-14.18 {ConfigureText procedure} -constraints fonts -setup {
    toplevel .top
    text .top.t -font {Courier -12} -borderwidth 2 -highlightthickness 2
} -body {
    .top.t configure -width 20 -height 10
    pack .top.t
    update
    set geom [wm geometry .top]
    set x [string range $geom 0 [string first + $geom]]
} -cleanup {
    destroy .top
} -result {150x140+}
# This test was failing Windows because the title bar on .t was a certain
# minimum size and it was interfering with the size requested by the -setgrid.
# The "overrideredirect" gets rid of the titlebar so the toplevel can shrink
# to the appropriate size.
test text-14.19 {ConfigureText procedure} -setup {
    toplevel .top
    text .top.t -font {Courier -12} -borderwidth 2 -highlightthickness 2
} -body {
    .top.t configure -width 20 -height 10 -setgrid 1
    wm overrideredirect .top 1
    pack .top.t
    wm geometry .top +0+0
    update
    wm geometry .top
} -cleanup {
    destroy .top
} -result {20x10+0+0}
# This test was failing on Windows because the title bar on .t was a certain
# minimum size and it was interfering with the size requested by the -setgrid.
# The "overrideredirect" gets rid of the titlebar so the toplevel can shrink
# to the appropriate size.
test text-14.20 {ConfigureText procedure} -setup {
    toplevel .top
    text .top.t -font {Courier -12} -borderwidth 2 -highlightthickness 2
} -body {
    .top.t configure -width 20 -height 10 -setgrid 1
    wm overrideredirect .top 1
    pack .top.t
    wm geometry .top +0+0
    update
    set result [wm geometry .top]
    wm geometry .top 15x8
    update
    lappend result [wm geometry .top]
    .top.t configure -wrap word
    update
    lappend result [wm geometry .top]
} -cleanup {
    destroy .top
} -result {20x10+0+0 15x8+0+0 15x8+0+0}


test text-15.1 {TextWorldChanged procedure, spacing options} -constraints {
    fonts
} -body {
    text .t -width 20 -height 10 -font {Courier -12} -borderwidth 2 -highlightthickness 2
    set result [winfo reqheight .t]
    .t configure -spacing1 2
    lappend result [winfo reqheight .t]
    .t  configure -spacing3 1
    lappend result [winfo reqheight .t]
    .t configure -spacing1 0
    lappend result [winfo reqheight .t]
} -cleanup {
    destroy .t
} -result {140 160 170 150}


test text-16.1 {TextEventProc procedure} -body {
    text .tx1 -bg #543210
    rename .tx1 .tx2
    set x {}
    lappend x [winfo exists .tx1]
    lappend x [.tx2 cget -bg]
    destroy .tx1
    lappend x [info command .tx*] [winfo exists .tx1] [winfo exists .tx2]
} -cleanup {
    destroy .txt1
} -result {1 #543210 {} 0 0}


test text-17.1 {TextCmdDeletedProc procedure} -body {
    text .tx1
    rename .tx1 {}
    list [info command .tx*] [winfo exists .tx1]
} -cleanup {
    destroy .txt1
} -result {{} 0}
test text-17.2 {TextCmdDeletedProc procedure, disabling -setgrid} -constraints {
    fonts
} -body {
   toplevel .top
   text .top.t -borderwidth 2 -highlightthickness 2 -font {Courier -12 bold} \
    -setgrid 1 -width 20 -height 10
   pack .top.t
   update
   set geom [wm geometry .top]
   set x [string range $geom 0 [string first + $geom]]
   rename .top.t {}
   update
   set geom [wm geometry .top]
   lappend x [string range $geom 0 [string first + $geom]]
   return $x
} -cleanup {
    destroy .top
} -result {20x10+ 150x140+}


test text-18.1 {InsertChars procedure} -body {
    text .t
    .t insert 2.0 abcd\n
    .t get 1.0 end
} -cleanup {
    destroy .t
} -result {abcd

}
test text-18.2 {InsertChars procedure} -body {
    text .t
    .t insert 1.0 abcd\n
    .t insert end 123\n
    .t get 1.0 end
} -cleanup {
    destroy .t
} -result {abcd
123

}
test text-18.3 {InsertChars procedure} -body {
    text .t
    .t insert 1.0 abcd\n
    .t insert 10.0 123
    .t get 1.0 end
} -cleanup {
    destroy .t
} -result {abcd
123
}
test text-18.4 {InsertChars procedure, inserting on top visible line} -setup {
    text .t -font {Courier -12} -borderwidth 2 -highlightthickness 2
    pack .t
} -body {
    .t configure -width 20 -height 4 -wrap word
    .t insert insert "Now is the time for all great men to come to the "
    .t insert insert "aid of their party.\n"
    .t insert insert "Now is the time for all great men.\n"
    .t see end
    update
    .t insert 1.0 "Short\n"
    .t index @0,0
} -cleanup {
    destroy .t
} -result {2.56}
test text-18.5 {InsertChars procedure, inserting on top visible line} -setup {
    text .t -font {Courier -12} -borderwidth 2 -highlightthickness 2
    pack .t
} -body {
    .t configure -width 20 -height 4 -wrap word
    .t insert insert "Now is the time for all great men to come to the "
    .t insert insert "aid of their party.\n"
    .t insert insert "Now is the time for all great men.\n"
    .t see end
    update
    .t insert 1.55 "Short\n"
    .t index @0,0
} -cleanup {
    destroy .t
} -result {2.0}
test text-18.6 {InsertChars procedure, inserting on top visible line} -setup {
    text .t -font {Courier -12} -borderwidth 2 -highlightthickness 2
    pack .t
} -body {
    .t configure -width 20 -height 4 -wrap word
    .t insert insert "Now is the time for all great men to come to the "
    .t insert insert "aid of their party.\n"
    .t insert insert "Now is the time for all great men.\n"
    .t see end
    update
    .t insert 1.56 "Short\n"
    .t index @0,0
} -cleanup {
    destroy .t
} -result {1.56}
test text-18.7 {InsertChars procedure, inserting on top visible line} -setup {
    text .t -font {Courier -12} -borderwidth 2 -highlightthickness 2
    pack .t
} -body {
    .t configure -width 20 -height 4 -wrap word
    .t insert insert "Now is the time for all great men to come to the "
    .t insert insert "aid of their party.\n"
    .t insert insert "Now is the time for all great men.\n"
    .t see end
    update
    .t insert 1.57 "Short\n"
    .t index @0,0
} -cleanup {
    destroy .t
} -result {1.56}


test text-19.1 {DeleteChars procedure} -body {
    text .t
    .t get 1.0 end
} -cleanup {
    destroy .t
} -result {
}
test text-19.2 {DeleteChars procedure} -body {
    text .t
    .t delete foobar
} -cleanup {
    destroy .t
} -returnCodes {error} -result {bad text index "foobar"}
test text-19.3 {DeleteChars procedure} -body {
    text .t
    .t delete 1.0 lousy
} -cleanup {
    destroy .t
} -returnCodes {error} -result {bad text index "lousy"}
test text-19.4 {DeleteChars procedure} -body {
    text .t
    .t insert 1.0 "Line 1
abcde
12345
Line 4"
    .t delete 2.1
    .t get 1.0 end
} -cleanup {
    destroy .t
} -result {Line 1
acde
12345
Line 4
}
test text-19.5 {DeleteChars procedure} -body {
    text .t
    .t insert 1.0 "Line 1
abcde
12345
Line 4"
    .t delete 2.3
    .t get 1.0 end
} -cleanup {
    destroy .t
} -result {Line 1
abce
12345
Line 4
}
test text-19.6 {DeleteChars procedure} -body {
    text .t
    .t insert 1.0 "Line 1
abcde
12345
Line 4"
    .t delete 2.end
    .t get 1.0 end
} -cleanup {
    destroy .t
} -result {Line 1
abcde12345
Line 4
}
test text-19.7 {DeleteChars procedure} -body {
    text .t
    .t insert 1.0 "Line 1
abcde
12345
Line 4"
    .t tag add sel 4.2 end
    .t delete 4.2 end
    list [.t tag ranges sel] [.t get 1.0 end]
} -cleanup {
    destroy .t
} -result {{} {Line 1
abcde
12345
Li
}}
test text-19.8 {DeleteChars procedure} -body {
    text .t
    .t insert 1.0 "Line 1
abcde
12345
Line 4"
    .t tag add sel 1.0 end
    .t delete 4.0 end
    list [.t tag ranges sel] [.t get 1.0 end]
} -cleanup {
    destroy .t
} -result {{1.0 4.0} {Line 1
abcde
12345

}}
test text-19.9 {DeleteChars procedure} -body {
    text .t
    .t insert 1.0 "Line 1
abcde
12345
Line 4"
    .t delete 2.2 2.2
    .t get 1.0 end
} -cleanup {
    destroy .t
} -result {Line 1
abcde
12345
Line 4
}
test text-19.10 {DeleteChars procedure} -body {
    text .t
    .t insert 1.0 "Line 1
abcde
12345
Line 4"
    .t delete 2.3 2.1
    .t get 1.0 end
} -cleanup {
    destroy .t
} -result {Line 1
abcde
12345
Line 4
}
test text-19.11 {DeleteChars procedure} -body {
    toplevel .top
    text .top.t -width 20 -height 5
    pack .top.t
    wm geometry .top +0+0
    .top.t insert 1.0 "abc\n123\nx\ny\nz\nq\nr\ns"
    update
    .top.t delete 1.0 3.0
    list [.top.t index @0,0] [.top.t get @0,0]
} -cleanup {
    destroy .top
} -result {1.0 x}
test text-19.12 {DeleteChars procedure} -body {
    toplevel .top
    text .top.t -width 20 -height 5
    pack .top.t
    wm geometry .top +0+0
    .top.t insert 1.0 "abc\n123\nx\ny\nz\nq\nr\ns"
    .top.t yview 3.0
    update
    .top.t delete 2.0 4.0
    list [.top.t index @0,0] [.top.t get @0,0]
} -cleanup {
    destroy .top
} -result {2.0 y}
test text-19.13 {DeleteChars procedure, updates affecting topIndex} -setup {
    toplevel .top
    text .top.t -width 1 -height 10 -wrap char
    pack .top.t -side left
    wm geometry .top +0+0
    update
} -body {
    .top.t insert end "abcde\n12345\nqrstuv"
    .top.t yview 2.1
    .top.t delete 1.4 2.3
    .top.t index @0,0
} -cleanup {
    destroy .top
} -result {1.2}
test text-19.14 {DeleteChars procedure, updates affecting topIndex} -setup {
    toplevel .top
    text .top.t -width 1 -height 10 -wrap char
    pack .top.t -side left
    wm geometry .top +0+0
    update
} -body {
    .top.t insert end "abcde\n12345\nqrstuv"
    .top.t yview 2.1
    .top.t delete 2.3 2.4
    .top.t index @0,0
} -cleanup {
    destroy .top
} -result {2.0}
test text-19.15 {DeleteChars procedure, updates affecting topIndex} -setup {
    toplevel .top
    text .top.t -width 1 -height 10 -wrap char
    pack .top.t -side left
    wm geometry .top +0+0
    update
} -body {
    .top.t insert end "abcde\n12345\nqrstuv"
    .top.t yview 1.3
    .top.t delete 1.0 1.2
    .top.t index @0,0
} -cleanup {
    destroy .top
} -result {1.1}
test text-19.16 {DeleteChars procedure, updates affecting topIndex} -setup {
    toplevel .top
    text .top.t -width 6 -height 10 -wrap word
    frame .top.f -width 200 -height 20 -relief raised -bd 2
    pack .top.f .top.t -side left
    wm geometry .top +0+0
    update
} -body {
    # The revised version has a fixed wrapping algorithm, so "xx" has been inserted
    # into the next string to get the same result as before.
    .top.t insert end "abc def\n01 2345xx 678 9101112\nLine 3\nLine 4\nLine 5\n6\n7\n8\n"
    .top.t yview 2.4
    .top.t delete 2.5
    set x [.top.t index @0,0]
    .top.t delete 2.5 2.8
    list $x [.top.t index @0,0]
} -cleanup {
    destroy .top
# TODO: A result like {2.3 2.3} would be preferrable.
# This means that this test case should delete 2.2, in this case
# we expect 2.0 as new top index.
# When deleting 2.5 we don't need a new top index, because the deletion
# will be done at or below top index.
} -result {2.3 2.0}


test text-20.1 {TextFetchSelection procedure} -setup {
    text .t -width 20 -height 10
    pack .t -expand 1 -fill both
    update
} -body {
    foreach i {a b c d e f g h i j k l m n o p q r s t u v w x y z} {
        .t insert end $i.0$i.1$i.2$i.3$i.4\n
    }
    .t tag add sel 1.3 3.4
    selection get
} -cleanup {
    destroy .t
} -result {a.1a.2a.3a.4
b.0b.1b.2b.3b.4
c.0c}
test text-20.2 {TextFetchSelection procedure} -setup {
    text .t -width 20 -height 10
    pack .t -expand 1 -fill both
    update
} -body {
    foreach i {a b c d e f g h i j k l m n o p q r s t u v w x y z} {
        .t insert end $i.0$i.1$i.2$i.3$i.4\n
    }
    .t tag add x 1.2
    .t tag add x 1.4
    .t tag add x 2.0
    .t tag add x 2.3
    .t tag remove sel 1.0 end
    .t tag add sel 1.0 3.4
    selection get
} -cleanup {
    destroy .t
} -result {a.0a.1a.2a.3a.4
b.0b.1b.2b.3b.4
c.0c}
test text-20.3 {TextFetchSelection procedure}  -setup {
    text .t -width 20 -height 10
    pack .t -expand 1 -fill both
    update
} -body {
    foreach i {a b c d e f g h i j k l m n o p q r s t u v w x y z} {
        .t insert end $i.0$i.1$i.2$i.3$i.4\n
    }
    .t tag remove sel 1.0 end
    .t tag add sel 13.3
    selection get
} -cleanup {
    destroy .t
} -result {m}
test text-20.4 {TextFetchSelection procedure}  -setup {
    text .t -width 20 -height 10
    pack .t -expand 1 -fill both
    update
} -body {
    foreach i {a b c d e f g h i j k l m n o p q r s t u v w x y z} {
        .t insert end $i.0$i.1$i.2$i.3$i.4\n
    }
    .t tag remove x 1.0 end
    .t tag add sel 1.0 3.4
    .t tag remove sel 1.0 end
    .t tag add sel 1.2 1.5
    .t tag add sel 2.4 3.1
    .t tag add sel 10.0 10.end
    .t tag add sel 13.3
    selection get
} -cleanup {
    destroy .t
} -result {0a..1b.2b.3b.4
cj.0j.1j.2j.3j.4m}
test text-20.5 {TextFetchSelection procedure, long selections} -setup {
    text .t -width 20 -height 10
    pack .t -expand 1 -fill both
    update
    set x ""
} -body {
    for {set i 1} {$i < 200} {incr i} {
        append x "This is line $i, padded to just about 53 characters.\n"
    }
    .t insert end $x
    .t tag add sel 1.0 end
    expr {[selection get] eq "$x\n"}
} -cleanup {
    destroy .t
} -result {1}


test text-21.1 {TkTextLostSelection procedure} -constraints {x11} -setup {
    text .t
    .t insert 1.0 "Line 1"
    entry .t.e
    .t.e insert end "abcdefg"
    text .t2
    .t2 insert 1.0 "abc\ndef\nghijk\n1234"
} -body {
    .t2 tag add sel 1.2 3.3
    .t.e select from 0
    .t.e select to 1
    .t2 tag ranges sel
} -cleanup {
    destroy .t .t2
} -result {}
test text-21.2 {TkTextLostSelection procedure} -constraints aquaOrWin32 -setup {
    text .t
    .t insert 1.0 "Line 1"
    entry .t.e
    .t.e insert end "abcdefg"
    text .t2
    .t2 insert 1.0 "abc\ndef\nghijk\n1234"
} -body {
    .t2 tag add sel 1.2 3.3
    .t.e select from 0
    .t.e select to 1
    .t2 tag ranges sel
} -cleanup {
    destroy .t .t2
} -result {1.2 3.3}
test text-21.3 {TkTextLostSelection procedure} -body {
    text .t
    .t insert 1.0 "abcdef\nghijk\n1234"
    .t tag add sel 1.0 1.3
    selection get
    selection clear
    selection get
} -cleanup {
    destroy .t
} -returnCodes error -result {PRIMARY selection doesn't exist or form "STRING" not defined}
test text-21.4 {TkTextLostSelection procedure} -body {
    text .t
    .t insert 1.0 "abcdef\nghijk\n1234"
    .t tag add sel 1.0 1.3
    set x [selection get]
    selection clear
    catch {selection get}
    .t tag add sel 1.0 1.3
    lappend x [selection get]
} -cleanup {
    destroy .t
} -result {abc abc}


test text-22.1 {TextSearchCmd procedure, argument parsing} -body {
    text .t
    .t search -
} -cleanup {
    destroy .t
} -returnCodes error -result {ambiguous switch "-": must be --, -all, -backwards, -count, -discardhyphens, -elide, -exact, -forwards, -nocase, -nolinestop, -overlap, -regexp, or -strictlimits}
test text-22.2 {TextSearchCmd procedure, -backwards option} -body {
    text .t
    .t insert end "xxyz xyz x. the\nfoo -forward bar xxxxx BaR foo\nxyz xxyzx"
    .t search -backwards xyz 1.4
} -cleanup {
    destroy .t
} -result {1.1}
test text-22.3 {TextSearchCmd procedure, -all option} -body {
    text .t
    .t insert end "xxyz xyz x. the\nfoo -forward bar xxxxx BaR foo\nxyz xxyzx"
    .t search -all xyz 1.4
} -cleanup {
    destroy .t
} -result {1.5 3.0 3.5 1.1}
test text-22.4 {TextSearchCmd procedure, -forwards option} -body {
    text .t
    .t insert end "xxyz xyz x. the\nfoo -forward bar xxxxx BaR foo\nxyz xxyzx"
    .t search -forwards xyz 1.4
} -cleanup {
    destroy .t
} -result {1.5}
test text-22.5 {TextSearchCmd procedure, -exact option} -body {
    text .t
    .t insert end "xxyz xyz x. the\nfoo -forward bar xxxxx BaR foo\nxyz xxyzx"
    .t search -f -exact x. 1.0
} -cleanup {
    destroy .t
} -result {1.9}
test text-22.6 {TextSearchCmd procedure, -regexp option} -body {
    text .t
    .t insert end "xxyz xyz x. the\nfoo -forward bar xxxxx BaR foo\nxyz xxyzx"
    .t search -b -regexp x.z 1.4
} -cleanup {
    destroy .t
} -result {1.1}
test text-22.7 {TextSearchCmd procedure, -count option} -body {
    text .t
    .t insert end "xxyz xyz x. the\nfoo -forward bar xxxxx BaR foo\nxyz xxyzx"
    set length unmodified
    list [.t search -count length x. 1.4] $length
} -cleanup {
    destroy .t
} -result {1.9 2}
test text-22.8 {TextSearchCmd procedure, -count option} -body {
    text .t
    .t insert end "xxyz xyz x. the\nfoo -forward bar xxxxx BaR foo\nxyz xxyzx"
    .t search -count
} -cleanup {
    destroy .t
} -returnCodes {error} -result {no value given for "-count" option}
test text-22.9 {TextSearchCmd procedure, -nocase option} -body {
    text .t
    .t insert end "xxyz xyz x. the\nfoo -forward bar xxxxx BaR foo\nxyz xxyzx"
    list [.t search -nocase BaR 1.1] [.t search BaR 1.1]
} -cleanup {
    destroy .t
} -result {2.13 2.23}
test text-22.10 {TextSearchCmd procedure, -n ambiguous option} -body {
    text .t
    .t insert end "xxyz xyz x. the\nfoo -forward bar xxxxx BaR foo\nxyz xxyzx"
    .t search -n BaR 1.1
} -cleanup {
    destroy .t
} -returnCodes error -result {ambiguous switch "-n": must be --, -all, -backwards, -count, -discardhyphens, -elide, -exact, -forwards, -nocase, -nolinestop, -overlap, -regexp, or -strictlimits}
test text-22.11 {TextSearchCmd procedure, -nocase option} -body {
    text .t
    .t insert end "xxyz xyz x. the\nfoo -forward bar xxxxx BaR foo\nxyz xxyzx"
    .t search -noc BaR 1.1
} -cleanup {
    destroy .t
} -result {2.13}
test text-22.12 {TextSearchCmd procedure, -nolinestop option} -body {
    text .t
    .t insert end "xxyz xyz x. the\nfoo -forward bar xxxxx BaR foo\nxyz xxyzx"
    .t search -nolinestop BaR 1.1
} -cleanup {
    destroy .t
} -returnCodes {error} -result {the "-nolinestop" option requires the "-regexp" option to be present}
test text-22.13 {TextSearchCmd procedure, -nolinestop option} -body {
    text .t
    .t insert end "xxyz xyz x. the\nfoo -forward bar xxxxx BaR foo\nxyz xxyzx"
    set msg ""
    list [.t search -nolinestop -regexp -count msg e.*o 1.1] $msg
} -cleanup {
    destroy .t
} -result {1.14 32}
test text-22.14 {TextSearchCmd procedure, -- option} -body {
    text .t
    .t insert end "xxyz xyz x. the\nfoo -forward bar xxxxx BaR foo\nxyz xxyzx"
    .t search -- -forward 1.0
} -cleanup {
    destroy .t
} -result {2.4}
test text-22.15 {TextSearchCmd procedure, argument parsing} -body {
    text .t
    .t insert end "xxyz xyz x. the\nfoo -forward bar xxxxx BaR foo\nxyz xxyzx"
    .t search abc
} -cleanup {
    destroy .t
} -returnCodes {error} -result {wrong # args: should be ".t search ?switches? pattern index ?stopIndex?"}
test text-22.16 {TextSearchCmd procedure, argument parsing} -body {
    text .t
    .t insert end "xxyz xyz x. the\nfoo -forward bar xxxxx BaR foo\nxyz xxyzx"
    .t search abc d e f
} -cleanup {
    destroy .t
} -returnCodes {error} -result {wrong # args: should be ".t search ?switches? pattern index ?stopIndex?"}
test text-22.17 {TextSearchCmd procedure, check index} -body {
    text .t
    .t search abc gorp
} -cleanup {
    destroy .t
} -returnCodes {error} -result {bad text index "gorp"}
test text-22.18 {TextSearchCmd procedure, startIndex == "end"} -body {
    text .t
    .t insert end "xxyz xyz x. the\nfoo -forward bar xxxxx BaR foo\nxyz xxyzx"
    .t search non-existent end
} -cleanup {
    destroy .t
} -result {}
test text-22.19 {TextSearchCmd procedure, startIndex == "end"} -body {
    text .t
    .t insert end "xxyz xyz x. the\nfoo -forward bar xxxxx BaR foo\nxyz xxyzx"
    .t search non-existent end
} -cleanup {
    destroy .t
} -result {}
test text-22.20 {TextSearchCmd procedure, bad stopIndex} -body {
    text .t
    .t insert end "xxyz xyz x. the\nfoo -forward bar xxxxx BaR foo\nxyz xxyzx"
    .t search abc 1.0 lousy
} -cleanup {
    destroy .t
} -returnCodes {error} -result {bad text index "lousy"}
test text-22.21 {TextSearchCmd procedure, pattern case conversion} -body {
    text .t
    .t insert end "xxyz xyz x. the\nfoo -forward bar xxxxx BaR foo\nxyz xxyzx"
    list [.t search -nocase BAR 1.1] [.t search BAR 1.1]
} -cleanup {
    destroy .t
} -result {2.13 {}}
test text-22.22 {TextSearchCmd procedure, bad regular expression pattern} -body {
    text .t
    .t insert end "xxyz xyz x. the\nfoo -forward bar xxxxx BaR foo\nxyz xxyzx"
    .t search -regexp a( 1.0
} -cleanup {
    destroy .t
} -returnCodes {error} -result {couldn't compile regular expression pattern: parentheses () not balanced}
test text-22.23 {TextSearchCmd procedure, skip dummy last line} -body {
    text .t
    .t insert end "xxyz xyz x. the\nfoo -forward bar xxxxx BaR foo\nxyz xxyzx"
    .t search -backwards BaR end 1.0
} -cleanup {
    destroy .t
} -result {2.23}
test text-22.24 {TextSearchCmd procedure, skip dummy last line} -body {
    text .t
    .t insert end "xxyz xyz x. the\nfoo -forward bar xxxxx BaR foo\nxyz xxyzx"
    .t search -backwards \n end 1.0
} -cleanup {
    destroy .t
} -result {3.9}
test text-22.25 {TextSearchCmd procedure, skip dummy last line} -body {
    text .t
    .t insert end "xxyz xyz x. the\nfoo -forward bar xxxxx BaR foo\nxyz xxyzx"
    .t search \n end
} -cleanup {
    destroy .t
} -result {1.15}
test text-22.26 {TextSearchCmd procedure, skip dummy last line} -body {
    text .t
    .t insert end "xxyz xyz x. the\nfoo -forward bar xxxxx BaR foo\nxyz xxyzx"
    .t search -back \n 1.0
} -cleanup {
    destroy .t
} -result {3.9}
test text-22.27 {TextSearchCmd procedure, extract line contents} -body {
    text .t
    .t insert end "xxyz xyz x. the\nfoo -forward bar xxxxx BaR foo\nxyz xxyzx"
    .t tag add foo 1.2
    .t tag add x 1.3
    .t mark set silly 1.2
    .t search xyz 3.6
} -cleanup {
    destroy .t
} -result {1.1}
test text-22.28 {TextSearchCmd procedure, stripping newlines} -body {
    text .t
    .t insert end "xxyz xyz x. the\nfoo -forward bar xxxxx BaR foo\nxyz xxyzx"
    .t search the\n 1.0
} -cleanup {
    destroy .t
} -result {1.12}
test text-22.29 {TextSearchCmd procedure, handling newlines} -body {
    text .t
    .t insert end "xxyz xyz x. the\nfoo -forward bar xxxxx BaR foo\nxyz xxyzx"
    .t search -regexp the\n 1.0
} -cleanup {
    destroy .t
} -result {1.12}
test text-22.30 {TextSearchCmd procedure, stripping newlines} -body {
    text .t
    .t insert end "xxyz xyz x. the\nfoo -forward bar xxxxx BaR foo\nxyz xxyzx"
    .t search -regexp {the$} 1.0
} -cleanup {
    destroy .t
} -result {1.12}
test text-22.31 {TextSearchCmd procedure, handling newlines} -body {
    text .t
    .t insert end "xxyz xyz x. the\nfoo -forward bar xxxxx BaR foo\nxyz xxyzx"
    .t search -regexp \n 1.0
} -cleanup {
    destroy .t
} -result {1.15}
test text-22.32 {TextSearchCmd procedure, line case conversion} -body {
    text .t
    .t insert end "xxyz xyz x. the\nfoo -forward bar xxxxx BaR foo\nxyz xxyzx"
    list [.t search -nocase bar 2.18] [.t search bar 2.18]
} -cleanup {
    destroy .t
} -result {2.23 2.13}
test text-22.33 {TextSearchCmd procedure, firstChar and lastChar} -body {
    text .t
    .t insert end "xxyz xyz x. the\nfoo -forward bar xxxxx BaR foo\nxyz xxyzx"
    .t search -backwards xyz 1.6
} -cleanup {
    destroy .t
} -result {1.5}
test text-22.34 {TextSearchCmd procedure, firstChar and lastChar} -body {
    text .t
    .t insert end "xxyz xyz x. the\nfoo -forward bar xxxxx BaR foo\nxyz xxyzx"
    .t search -backwards xyz 1.5
} -cleanup {
    destroy .t
} -result {1.1}
test text-22.35 {TextSearchCmd procedure, firstChar and lastChar} -body {
    text .t
    .t insert end "xxyz xyz x. the\nfoo -forward bar xxxxx BaR foo\nxyz xxyzx"
    .t search xyz 1.5
} -cleanup {
    destroy .t
} -result {1.5}
test text-22.36 {TextSearchCmd procedure, firstChar and lastChar} -body {
    text .t
    .t insert end "xxyz xyz x. the\nfoo -forward bar xxxxx BaR foo\nxyz xxyzx"
    .t search xyz 1.6
} -cleanup {
    destroy .t
} -result {3.0}
test text-22.37 {TextSearchCmd procedure, firstChar and lastChar} -body {
    text .t
    .t insert end "xxyz xyz x. the\nfoo -forward bar xxxxx BaR foo\nxyz xxyzx"
    .t search {} 1.end
} -cleanup {
    destroy .t
} -result {1.15}
test text-22.38 {TextSearchCmd procedure, firstChar and lastChar} -body {
    text .t
    .t insert end "xxyz xyz x. the\nfoo -forward bar xxxxx BaR foo\nxyz xxyzx"
    .t search f 1.end
} -cleanup {
    destroy .t
} -result {2.0}
test text-22.39 {TextSearchCmd procedure, firstChar and lastChar} -body {
    text .t
    .t insert end "xxyz xyz x. the\nfoo -forward bar xxxxx BaR foo\nxyz xxyzx"
    .t search {} end
} -cleanup {
    destroy .t
} -result {1.0}
test text-22.40 {TextSearchCmd procedure, regexp finds empty lines} -body {
    text .t
    .t insert end "xxyz xyz x. the\nfoo -forward bar xxxxx BaR foo\nxyz xxyzx"
# Test for fix of bug #1643
    .t insert end "\n"
    tk::TextSetCursor .t 4.0
    .t search -forward -regexp {^$} insert end
} -cleanup {
    destroy .t
} -result {4.0}
test text-22.41 {TextSearchCmd procedure, firstChar and lastChar} -setup {
    toplevel .top
    text .top.t -width 30 -height 10 -font {Courier -12} -borderwidth 2 -highlightthickness 2
    pack .top.t
} -body {
    .top.t insert 1.0 "This is a line\nand this is another"
    .top.t insert end "\nand this is yet another"
    frame .top.f -width 20 -height 20 -bd 2 -relief raised
    .top.t window create 2.5 -window .top.f
    .top.t search his 2.6
} -cleanup {
    destroy .top
} -result {2.6}
test text-22.42 {TextSearchCmd procedure, firstChar and lastChar} -setup {
    toplevel .top
    text .top.t -width 30 -height 10 -font {Courier -12} -borderwidth 2 -highlightthickness 2
    pack .top.t
} -body {
    .top.t insert 1.0 "This is a line\nand this is another"
    .top.t insert end "\nand this is yet another"
    frame .top.f -width 20 -height 20 -bd 2 -relief raised
    .top.t window create 2.5 -window .top.f
    .top.t search this 2.6
} -cleanup {
    destroy .top
} -result {3.4}
test text-22.43 {TextSearchCmd procedure, firstChar and lastChar} -setup {
    toplevel .top
    text .top.t -width 30 -height 10 -font {Courier -12} -borderwidth 2 -highlightthickness 2
    pack .top.t
} -body {
    .top.t insert 1.0 "This is a line\nand this is another"
    .top.t insert end "\nand this is yet another"
    frame .top.f -width 20 -height 20 -bd 2 -relief raised
    .top.t window create 2.5 -window .top.f
    .top.t search is 2.6
} -cleanup {
    destroy .top
} -result {2.7}
test text-22.44 {TextSearchCmd procedure, firstChar and lastChar} -setup {
    toplevel .top
    text .top.t -width 30 -height 10 -font {Courier -12} -borderwidth 2 -highlightthickness 2
    pack .top.t
} -body {
    .top.t insert 1.0 "This is a line\nand this is another"
    .top.t insert end "\nand this is yet another"
    frame .top.f -width 20 -height 20 -bd 2 -relief raised
    .top.t window create 2.5 -window .top.f
    .top.t search his 2.7
} -cleanup {
    destroy .top
} -result {3.5}
test text-22.45 {TextSearchCmd procedure, firstChar and lastChar} -setup {
    toplevel .top
    text .top.t -width 30 -height 10 -font {Courier -12} -borderwidth 2 -highlightthickness 2
    pack .top.t
} -body {
    .top.t insert 1.0 "This is a line\nand this is another"
    .top.t insert end "\nand this is yet another"
    frame .top.f -width 20 -height 20 -bd 2 -relief raised
    .top.t window create 2.5 -window .top.f
    .top.t search -backwards "his is another" 2.6
} -cleanup {
    destroy .top
} -result {2.6}
test text-22.46 {TextSearchCmd procedure, firstChar and lastChar} -setup {
    toplevel .top
    text .top.t -width 30 -height 10 -font {Courier -12} -borderwidth 2 -highlightthickness 2
    pack .top.t
} -body {
    .top.t insert 1.0 "This is a line\nand this is another"
    .top.t insert end "\nand this is yet another"
    frame .top.f -width 20 -height 20 -bd 2 -relief raised
    .top.t window create 2.5 -window .top.f
    .top.t search -backwards "his is" 2.6
} -cleanup {
    destroy .top
} -result {1.1}
test text-22.47 {TextSearchCmd procedure, firstChar and lastChar} -body {
    text .t
    .t insert end "xxyz xyz x. the\nfoo -forward bar xxxxx BaR foo\nxyz xxyzx"
    .t search -backwards forw 2.5
} -cleanup {
    destroy .t
} -result {2.5}
test text-22.48 {TextSearchCmd procedure, firstChar and lastChar} -body {
    text .t
    .t insert end "xxyz xyz x. the\nfoo -forward bar xxxxx BaR foo\nxyz xxyzx"
    .t search forw 2.5
} -cleanup {
    destroy .t
} -result {2.5}
test text-22.49 {TextSearchCmd procedure, firstChar and lastChar} -body {
    text .t
    .t insert end "xxyz xyz x. the\nfoo -forward bar xxxxx BaR foo\nxyz xxyzx"
    catch {destroy .t}
    text .t2
    list [.t2 search a 1.0] [.t2 search -backward a 1.0]
} -cleanup {
    destroy .t .t2
} -result {{} {}}
test text-22.50 {TextSearchCmd procedure, regexp match length} -body {
    text .t
    .t insert end "xxyz xyz x. the\nfoo -forward bar xxxxx BaR foo\nxyz xxyzx"
    set length unchanged
    list [.t search -regexp -count length x(.)(.*)z 1.1] $length
} -cleanup {
    destroy .t
} -result {1.1 7}
test text-22.51 {TextSearchCmd procedure, regexp match length} -body {
    text .t
    .t insert end "xxyz xyz x. the\nfoo -forward bar xxxxx BaR foo\nxyz xxyzx"
    set length unchanged
    list [.t search -regexp -backward -count length fo* 2.5] $length
} -cleanup {
    destroy .t
} -result {2.0 3}
test text-22.52 {TextSearchCmd procedure, checking stopIndex} -body {
    text .t
    .t insert end "xxyz xyz x. the\nfoo -forward bar xxxxx BaR foo\nxyz xxyzx"
    list [.t search bar 2.1 2.13] [.t search bar 2.1 2.14] \
	    [.t search bar 2.12 2.14] [.t search bar 2.14 2.14]
} -cleanup {
    destroy .t
} -result {{} 2.13 2.13 {}}
test text-22.53 {TextSearchCmd procedure, checking stopIndex} -body {
    text .t
    .t insert end "xxyz xyz x. the\nfoo -forward bar xxxxx BaR foo\nxyz xxyzx"
    list [.t search -backwards bar 2.20 2.13] \
      [.t search -backwards bar 2.20 2.14] \
      [.t search -backwards bar 2.14 2.13] \
      [.t search -backwards bar 2.13 2.13]
} -cleanup {
    destroy .t
} -result {2.13 {} 2.13 {}}
test text-22.54 {TextSearchCmd procedure, checking stopIndex} -body {
    text .t
    .t insert end "xxyz xyz x. the\nfoo -forward bar xxxxx BaR foo\nxyz xxyzx"
    list [.t search -backwards -strict bar 2.20 2.13] \
      [.t search -backwards -strict bar 2.20 2.14] \
      [.t search -backwards -strict bar 2.14 2.13] \
      [.t search -backwards -strict bar 2.13 2.13]
} -cleanup {
    destroy .t
} -result {2.13 {} {} {}}
test text-22.55 {TextSearchCmd procedure, embedded windows and index/count} -setup {
    text .t
    frame .t.f1 -width 20 -height 20 -relief raised -bd 2
    frame .t.f2 -width 20 -height 20 -relief raised -bd 2
    frame .t.f3 -width 20 -height 20 -relief raised -bd 2
    frame .t.f4 -width 20 -height 20 -relief raised -bd 2
    set result ""
} -body {
    .t insert end "xxyz xyz x. the\nfoo -forward bar xxxxx BaR foo\nxyz xxyzx"
    .t window create 2.10 -window .t.f3
    .t window create 2.8 -window .t.f2
    .t window create 2.8 -window .t.f1
    .t window create 2.1 -window .t.f4
    lappend result [.t search -count x forward 1.0] $x
    lappend result [.t search -count x wa 1.0] $x
    return $result
} -cleanup {
    destroy .t
} -result {2.6 10 2.11 2}
test text-22.56 {TextSearchCmd procedure, error setting variable} -body {
    text .t
    .t insert end "xxyz xyz x. the\nfoo -forward bar xxxxx BaR foo\nxyz xxyzx"
    set a 44
    .t search -count a(2) xyz 1.0
} -cleanup {
    destroy .t
} -returnCodes {error} -result {can't set "a(2)": variable isn't array}
test text-22.57 {TextSearchCmd procedure, wrap-around} -body {
    text .t
    .t insert end "xxyz xyz x. the\nfoo -forward bar xxxxx BaR foo\nxyz xxyzx"
    .t search -backwards xyz 1.1
} -cleanup {
    destroy .t
} -result {3.5}
test text-22.58 {TextSearchCmd procedure, wrap-around} -body {
    text .t
    .t insert end "xxyz xyz x. the\nfoo -forward bar xxxxx BaR foo\nxyz xxyzx"
    .t search -backwards xyz 1.1 1.0
} -cleanup {
    destroy .t
} -result {}
test text-22.59 {TextSearchCmd procedure, wrap-around} -body {
    text .t
    .t insert end "xxyz xyz x. the\nfoo -forward bar xxxxx BaR foo\nxyz xxyzx"
    .t search xyz 3.6
} -cleanup {
    destroy .t
} -result {1.1}
test text-22.60 {TextSearchCmd procedure, wrap-around} -body {
    text .t
    .t insert end "xxyz xyz x. the\nfoo -forward bar xxxxx BaR foo\nxyz xxyzx"
    .t search xyz 3.6 end
} -cleanup {
    destroy .t
} -result {}
test text-22.61 {TextSearchCmd procedure, no match} -body {
    text .t
    .t insert end "xxyz xyz x. the\nfoo -forward bar xxxxx BaR foo\nxyz xxyzx"
    .t search non_existent 3.5
} -cleanup {
    destroy .t
} -result {}
test text-22.62 {TextSearchCmd procedure, no match} -body {
    text .t
    .t insert end "xxyz xyz x. the\nfoo -forward bar xxxxx BaR foo\nxyz xxyzx"
    .t search -regexp non_existent 3.5
} -cleanup {
    destroy .t
} -result {}
test text-22.63 {TextSearchCmd procedure, special cases} -body {
    text .t
    .t insert end "xxyz xyz x. the\nfoo -forward bar xxxxx BaR foo\nxyz xxyzx"
    .t search -back x 1.1
} -cleanup {
    destroy .t
} -result {1.0}
test text-22.64 {TextSearchCmd procedure, special cases} -body {
    text .t
    .t insert end "xxyz xyz x. the\nfoo -forward bar xxxxx BaR foo\nxyz xxyzx"
    .t search -back x 1.0
} -cleanup {
    destroy .t
} -result {3.8}
test text-22.65 {TextSearchCmd procedure, special cases} -body {
    text .t
    .t insert end "xxyz xyz x. the\nfoo -forward bar xxxxx BaR foo\nxyz xxyzx"
    .t search \n {end-2c}
} -cleanup {
    destroy .t
} -result {3.9}
test text-22.66 {TextSearchCmd procedure, special cases} -body {
    text .t
    .t insert end "xxyz xyz x. the\nfoo -forward bar xxxxx BaR foo\nxyz xxyzx"
    .t search \n end
} -cleanup {
    destroy .t
} -result {1.15}
test text-22.67 {TextSearchCmd procedure, special cases} -body {
    text .t
    .t insert end "xxyz xyz x. the\nfoo -forward bar xxxxx BaR foo\nxyz xxyzx"
    .t search x 1.0
} -cleanup {
    destroy .t
} -result {1.0}
test text-22.68 {TextSearchCmd, freeing copy of pattern} -body {
    text .t
    .t insert end "xxyz xyz x. the\nfoo -forward bar xxxxx BaR foo\nxyz xxyzx"
# This test doesn't return a result, but it will generate
# a core leak if the pattern copy isn't properly freed.
# (actually in Tk 8.5 objectification means there is no
# longer a copy of the pattern, but we leave this test in
# anyway).
    set p abcdefg1234567890
    set p $p$p$p$p$p$p$p$p
    set p $p$p$p$p$p
    .t search -nocase $p 1.0
} -cleanup {
    destroy .t
} -result {}
test text-22.69 {TextSearchCmd, unicode} -body {
    text .t
    .t insert end "foo\u30c9\u30cabar"
    .t search \u30c9\u30ca 1.0
} -cleanup {
    destroy .t
} -result {1.3}
test text-22.70 {TextSearchCmd, unicode} -body {
    text .t
    .t insert end "foo\u30c9\u30cabar"
    list [.t search -count n \u30c9\u30ca 1.0] $n
} -cleanup {
    destroy .t
} -result {1.3 2}
test text-22.71 {TextSearchCmd, unicode with non-text segments} -body {
    text .t
    button .b1 -text baz
    .t insert end "foo\u30c9"
    .t window create end -window .b1
    .t insert end "\u30cabar"
    list [.t search -count n \u30c9\u30ca 1.0] $n
} -cleanup {
    destroy .t .b1
} -result {1.3 3}
test text-22.72 {TextSearchCmd, hidden text does not affect match index} -body {
    pack [text .t]
    .t insert end "12345H7890"
    .t search 7 1.0
} -cleanup {
    destroy .t
} -result {1.6}
test text-22.73 {TextSearchCmd, hidden text does not affect match index} -body {
    pack [text .t]
    .t insert end "12345H7890"
    .t tag configure hidden -elide true
    .t tag add hidden 1.5
    .t search 7 1.0
} -cleanup {
    destroy .t
} -result {1.6}
test text-22.74 {TextSearchCmd, hidden text does not affect match index} -body {
    pack [text .t]
    .t insert end "foobar\nbarbaz\nbazboo"
    .t search boo 1.0
} -cleanup {
    destroy .t
} -result {3.3}
test text-22.75 {TextSearchCmd, hidden text does not affect match index} -body {
    pack [text .t]
    .t insert end "foobar\nbarbaz\nbazboo"
    .t tag configure hidden -elide true
    .t tag add hidden 2.0 3.0
    .t search boo 1.0
} -cleanup {
    destroy .t
} -result {3.3}
test text-22.76 {TextSearchCmd, -regexp -nocase searches} -body {
    pack [text .t]
    .t insert end "word1 word2"
    .t search -nocase -regexp {\mword.} 1.0 end
} -cleanup {
    destroy .t
} -result {1.0}
test text-22.77 {TextSearchCmd, -regexp -nocase searches} -body {
    pack [text .t]
    .t insert end "word1 word2"
    .t search -nocase -regexp {word.\M} 1.0 end
} -cleanup {
    destroy .t
} -result {1.0}
test text-22.78 {TextSearchCmd, -regexp -nocase searches} -body {
    pack [text .t]
    .t insert end "word1 word2"
    .t search -nocase -regexp {word.\W} 1.0 end
} -cleanup {
    destroy .t
} -result {1.0}
test text-22.79 {TextSearchCmd, hidden text and start index} -body {
    pack [text .t]
    .t insert end "foobar\nfoobar\nfoobar"
    .t search bar 1.3
} -cleanup {
    destroy .t
} -result {1.3}
test text-22.80 {TextSearchCmd, hidden text shouldn't influence start index} -body {
    pack [text .t]
    .t insert end "foobar\nfoobar\nfoobar"
    .t tag configure hidden -elide true
    .t tag add hidden 1.0 1.2
    .t search bar 1.3
} -cleanup {
    destroy .t
} -result {1.3}
test text-22.81 {TextSearchCmd, hidden text inside match must count in length} -body {
    pack [text .t]
    .t insert end "foobar\nfoobar\nfoobar"
    .t tag configure hidden -elide true
    .t tag add hidden 1.2 1.4
    list [.t search -count foo foar 1.3] $foo
} -cleanup {
    destroy .t
} -result {1.0 6}
test text-22.82 {TextSearchCmd, hidden text inside match must count in length} -body {
    pack [text .t]
    .t insert end "foobar\nfoobar\nfoobar"
    .t tag configure hidden -elide true
    .t tag add hidden 1.2 1.4
    list \
      [.t search -strict -count foo foar 1.3] \
      [.t search -strict -count foo foar 2.3] $foo
} -cleanup {
    destroy .t
} -result {{} 1.0 6}
test text-22.83 {TextSearchCmd, hidden text and start index} -body {
    pack [text .t]
    .t insert end "foobar\nfoobar\nfoobar"
    .t search -regexp bar 1.3
} -cleanup {
    destroy .t
} -result {1.3}
test text-22.84 {TextSearchCmd, hidden text shouldn't influence start index} -body {
    pack [text .t]
    .t insert end "foobar\nfoobar\nfoobar"
    .t tag configure hidden -elide true
    .t tag add hidden 1.0 1.2
    .t search -regexp bar 1.3
} -cleanup {
    destroy .t
} -result {1.3}
test text-22.85 {TextSearchCmd, hidden text inside match must count in length} -body {
    pack [text .t]
    .t insert end "foobar\nfoobar\nfoobar"
    .t tag configure hidden -elide true
    .t tag add hidden 1.2 1.4
    list [.t search -regexp -count foo foar 1.3] $foo
} -cleanup {
    destroy .t
} -result {1.0 6}
test text-22.86 {TextSearchCmd, hidden text inside match must count in length} -body {
    pack [text .t]
    .t insert end "foobar\nfoobar\nfoobar"
    .t tag configure hidden -elide true
    .t tag add hidden 1.2 1.4
    list [.t search -count foo foar 1.3] $foo
} -cleanup {
    destroy .t
} -result {1.0 6}
test text-22.87 {TextSearchCmd, hidden text inside match must count in length} -body {
    pack [text .t]
    .t insert end "foobar\nfoobar\nfoobar"
    .t tag configure hidden -elide true
    .t tag add hidden 1.2 1.4
    .t search -strict -count foo foar 1.3
} -cleanup {
    destroy .t
} -result {}
test text-22.88 {TextSearchCmd, hidden text inside match must count in length} -body {
    pack [text .t]
    .t insert end "foobar\nfoobar\nfoar"
    .t tag configure hidden -elide true
    .t tag add hidden 1.2 1.4
    .t tag add hidden 2.2 2.4
    list [.t search -regexp -all -count foo foar 1.3] $foo
} -cleanup {
    destroy .t
} -result {{2.0 3.0 1.0} {6 4 6}}
test text-22.89 {TextSearchCmd, hidden text inside match must count in length} -body {
    pack [text .t]
    .t insert end "foobar\nfoobar\nfoar"
    .t tag configure hidden -elide true
    .t tag add hidden 1.2 1.4
    .t tag add hidden 2.2 2.4
    list [.t search -all -count foo foar 1.3] $foo
} -cleanup {
    destroy .t
} -result {{2.0 3.0 1.0} {6 4 6}}
test text-22.90 {TextSearchCmd, hidden text inside match must count in length} -body {
    pack [text .t]
    .t insert end "foobar\nfoobar\nfoar"
    .t tag configure hidden -elide true
    .t tag add hidden 1.2 1.4
    .t tag add hidden 2.2 2.4
    list [.t search -strict -all -count foo foar 1.3] $foo
} -cleanup {
    destroy .t
} -result {{2.0 3.0} {6 4}}
test text-22.91 {TextSearchCmd, single line with -all} -body {
    pack [text .t]
    .t insert end " X\n X\n X\n X\n X\n X\n"
    .t search -all -regexp { +| *\n} 1.0 end
} -cleanup {
    destroy .t
} -result {1.0 1.2 2.0 2.2 3.0 3.2 4.0 4.2 5.0 5.2 6.0 6.2 7.0}
test text-22.92 {TextSearchCmd, multiline matching} -body {
    pack [text .t]
    .t insert end "foobar\nfoobar\nfoobar"
    list [.t search -count foo foobar\nfoo 1.0] $foo
} -cleanup {
    destroy .t
} -result {1.0 10}
test text-22.93 {TextSearchCmd, multiline matching} -body {
    pack [text .t]
    .t insert end "foobar\nfoobar\nfoobar"
    list [.t search -count foo bar\nfoo 1.0] $foo
} -cleanup {
    destroy .t
} -result {1.3 7}
test text-22.94 {TextSearchCmd, multiline matching} -body {
    pack [text .t]
    .t insert end "foobar\nfoobar\nfoobar"
    list [.t search -count foo \nfoo 1.0] $foo
} -cleanup {
    destroy .t
} -result {1.6 4}
test text-22.95 {TextSearchCmd, multiline matching} -body {
    pack [text .t]
    .t insert end "foobar\nfoobar\nfoobar"
    list [.t search -count foo bar\nfoobar\nfoo 1.0] $foo
} -cleanup {
    destroy .t
} -result {1.3 14}
test text-22.96 {TextSearchCmd, multiline matching} -body {
    pack [text .t]
    .t insert end "foobar\nfoobar\nfoobar"
    .t search -count foo bar\nfoobar\nfoobanearly 1.0
} -cleanup {
    destroy .t
} -result {}
test text-22.97 {TextSearchCmd, multiline matching} -body {
    pack [text .t]
    .t insert end "foobar\nfoobar\nfoobar"
    list [.t search -regexp -count foo foobar\nfoo 1.0] $foo
} -cleanup {
    destroy .t
} -result {1.0 10}
test text-22.98 {TextSearchCmd, multiline matching} -body {
    pack [text .t]
    .t insert end "foobar\nfoobar\nfoobar"
    list [.t search -regexp -count foo bar\nfoo 1.0] $foo
} -cleanup {
    destroy .t
} -result {1.3 7}
test text-22.99 {TextSearchCmd, multiline matching} -body {
    pack [text .t]
    .t insert end "foobar\nfoobar\nfoobar"
    list [.t search -regexp -count foo \nfoo 1.0] $foo
} -cleanup {
    destroy .t
} -result {1.6 4}
test text-22.100 {TextSearchCmd, multiline matching} -body {
    pack [text .t]
    .t insert end "foobar\nfoobar\nfoobar"
    list [.t search -regexp -count foo bar\nfoobar\nfoo 1.0] $foo
} -cleanup {
    destroy .t
} -result {1.3 14}
test text-22.101 {TextSearchCmd, multiline matching} -body {
    pack [text .t]
    .t insert end "foobar\nfoobar\nfoobar"
    .t search -regexp -count foo bar\nfoobar\nfoobanearly 1.0
} -cleanup {
    destroy .t
} -result {}
test text-22.102 {TextSearchCmd, multiline matching} -body {
    pack [text .t]
    .t insert end "foobar\nfaoobar\nfoobar"
    .t search -regexp -count foo bar\nfoo 1.0
} -cleanup {
    destroy .t
} -result {2.4}
test text-22.103 {TextSearchCmd, multiline matching end of window} -body {
    pack [text .t]
    .t insert end "foobar\nfaoobar\nfoobar"
    .t search -regexp -count foo bar\nfoobar\n\n 1.0
} -cleanup {
    destroy .t
} -result {}
test text-22.104 {TextSearchCmd, multiline matching end of window} -body {
    pack [text .t]
    .t search "\n\n" 1.0
} -cleanup {
    destroy .t
} -result {}
test text-22.105 {TextSearchCmd, multiline matching} -body {
    pack [text .t]
    .t insert end "foobar\nfoobar\nfoobar"
    list [.t search -backwards -count foo foobar\nfoo end] $foo
} -cleanup {
    destroy .t
} -result {2.0 10}
test text-22.106 {TextSearchCmd, multiline matching} -body {
    pack [text .t]
    .t insert end "foobar\nfoobar\nfoobar"
    list [.t search -backwards -count foo bar\nfoo 1.0] $foo
} -cleanup {
    destroy .t
} -result {2.3 7}
test text-22.107 {TextSearchCmd, multiline matching} -body {
    pack [text .t]
    .t insert end "foobar\nfoobar\nfoobar"
    list [.t search -backwards -count foo \nfoo 1.0] $foo
} -cleanup {
    destroy .t
} -result {2.6 4}
test text-22.108 {TextSearchCmd, multiline matching} -body {
    pack [text .t]
    .t insert end "foobar\nfoobar\nfoobar"
    list [.t search -backwards -count foo bar\nfoobar\nfoo 1.0] $foo
} -cleanup {
    destroy .t
} -result {1.3 14}
test text-22.109 {TextSearchCmd, multiline matching} -body {
    pack [text .t]
    .t insert end "foobar\nfoobar\nfoobar"
    .t search -backwards -count foo bar\nfoobar\nfoobanearly 1.0
} -cleanup {
    destroy .t
} -result {}
test text-22.110 {TextSearchCmd, multiline matching} -body {
    pack [text .t]
    .t insert end "foobar\nfoobar\nfoobar"
    list [.t search -backwards -regexp -count foo foobar\nfoo end] $foo
} -cleanup {
    destroy .t
} -result {2.0 10}
test text-22.111 {TextSearchCmd, multiline matching} -body {
    pack [text .t]
    .t insert end "foobar\nfoobar\nfoobar"
    list [.t search -backwards -regexp -count foo foobar\nfo end] $foo
} -cleanup {
    destroy .t
} -result {2.0 9}
test text-22.112 {TextSearchCmd, multiline matching} -body {
    pack [text .t]
    .t insert end "foobar\nfoobar\nfoobar"
    list [.t search -backwards -regexp -count foo bar\nfoo 1.0] $foo
} -cleanup {
    destroy .t
} -result {2.3 7}
test text-22.113 {TextSearchCmd, multiline matching} -body {
    pack [text .t]
    .t insert end "foobar\nfoobar\nfoobar"
    list [.t search -backwards -regexp -count foo \nfoo 1.0] $foo
} -cleanup {
    destroy .t
} -result {2.6 4}
test text-22.114 {TextSearchCmd, multiline matching} -body {
    pack [text .t]
    .t insert end "foobar\nfoobar\nfoobar"
    list [.t search -backwards -regexp -count foo bar\nfoobar\nfoo 1.0] $foo
} -cleanup {
    destroy .t
} -result {1.3 14}
test text-22.115 {TextSearchCmd, multiline matching} -body {
    pack [text .t]
    .t insert end "foobar\nfoobar\nfoobar"
    .t search -backwards -regexp -count foo bar\nfoobar\nfoobanearly 1.0
} -cleanup {
    destroy .t
} -result {}
test text-22.116 {TextSearchCmd, multiline matching} -body {
    pack [text .t]
    .t insert end "foobar\nfaoobar\nfoobar"
    .t search -backwards -regexp -count foo bar\nfoo 1.0
} -cleanup {
    destroy .t
} -result {2.4}
test text-22.117 {TextSearchCmd, multiline matching end of window} -body {
    pack [text .t]
    .t insert end "foobar\nfaoobar\nfoobar"
    .t search -backwards -regexp -count foo bar\nfoobar\n\n 1.0
} -cleanup {
    destroy .t
} -result {}
test text-22.118 {TextSearchCmd, multiline matching end of window} -body {
    pack [text .t]
    .t search -backwards "\n\n" 1.0
} -cleanup {
    destroy .t
} -result {}
test text-22.119 {TextSearchCmd, multiline regexp matching} -body {
    pack [text .t]
    .t insert 1.0 {    Tcl_Obj *objPtr));
static Tcl_Obj*         FSNormalizeAbsolutePath
			    _ANSI_ARGS_((Tcl_Interp* interp, Tcl_Obj *pathPtr));}
    set markExpr "^(\[A-Za-z0-9~_\]+\[ \t\n\r\]*\\(|(\[^ \t\(#\n\r/@:\*\]\[^=\(\r\n\]*\[ \t\]+\\*?)?"
    append markExpr "(\[A-Za-z0-9~_\]+(<\[^>\]*>)?(::)?(\[A-Za-z0-9~_\]+::)*\[-A-Za-z0-9~_+ <>\|\\*/\]+|\[A-Za-z0-9~_\]+)"
    append markExpr "\[ \n\t\r\]*\\()"
    .t search -forwards -regexp $markExpr 1.41 end
} -cleanup {
    destroy .t
} -result {}
test text-22.120 {TextSearchCmd, multiline regexp matching} -body {
# Practical example which used to crash Tk, but only after the
# search is complete.  This is memory corruption caused by
# a bug in Tcl's handling of string objects.
# (Tcl bug 635200)
    pack [text .t]
    .t insert 1.0 {static int		SetFsPathFromAny _ANSI_ARGS_((Tcl_Interp *interp,
			    Tcl_Obj *objPtr));
static Tcl_Obj*         FSNormalizeAbsolutePath
			    _ANSI_ARGS_((Tcl_Interp* interp, Tcl_Obj *pathPtr));}
    set markExpr "^(\[A-Za-z0-9~_\]+\[ \t\n\r\]*\\(|(\[^ \t\(#\n\r/@:\*\]\[^=\(\r\n\]*\[ \t\]+\\*?)?"
    append markExpr "(\[A-Za-z0-9~_\]+(<\[^>\]*>)?(::)?(\[A-Za-z0-9~_\]+::)*\[-A-Za-z0-9~_+ <>\|\\*/\]+|\[A-Za-z0-9~_\]+)"
    append markExpr "\[ \n\t\r\]*\\()"
    .t search -forwards -regexp $markExpr 1.41 end
} -cleanup {
    destroy .t
} -result {}
test text-22.121 {TextSearchCmd, multiline regexp matching} -body {
    pack [text .t]
    .t insert 1.0 {
static int		SetFsPathFromAny _ANSI_ARGS_((Tcl_Interp *interp,
			    Tcl_Obj *objPtr));
static Tcl_Obj*         FSNormalizeAbsolutePath
			    _ANSI_ARGS_((Tcl_Interp* interp, Tcl_Obj *pathPtr));}
    set markExpr "^(\[A-Za-z0-9~_\]+\[ \t\n\r\]*\\(|(\[^ \t\(#\n\r/@:\*\]\[^=\(\r\n\]*\[ \t\]+\\*?)?"
    append markExpr "(\[A-Za-z0-9~_\]+(<\[^>\]*>)?(::)?(\[A-Za-z0-9~_\]+::)*\[-A-Za-z0-9~_+ <>\|\\*/\]+|\[A-Za-z0-9~_\]+)"
    append markExpr "\[ \n\t\r\]*\\()"
    .t search -backwards -all -regexp $markExpr end
} -cleanup {
    destroy .t
} -result {2.0}
test text-22.122 {TextSearchCmd, multiline matching} -body {
    pack [text .t]
    .t insert end "foobar\nfoobar\nfoobar"
    .t search -all -regexp -count foo bar\nfoo 1.0
} -cleanup {
    destroy .t
} -result {1.3 2.3}
test text-22.123 {TextSearchCmd, multiline matching} -body {
    pack [text .t]
    .t insert end "foobar\nfoobar\nfoobar"
    .t search -all -backwards -regexp -count foo bar\nfoo 1.0
} -cleanup {
    destroy .t
} -result {2.3 1.3}
test text-22.124 {TextSearchCmd, wrapping and limits} -body {
    pack [text .t]
    .t insert end "foobar\nfoobar\nfoobar"
    .t search -- "blah" 3.3 1.3
} -cleanup {
    destroy .t
} -result {}
test text-22.125 {TextSearchCmd, wrapping and limits} -body {
    pack [text .t]
    .t insert end "foobar\nfoobar\nfoobar"
    .t search -backwards -- "blah" 1.3 3.3
} -cleanup {
    destroy .t
} -result {}
test text-22.126 {TextSearchCmd, wrapping and limits} -body {
    pack [text .t]
    .t insert end "if (stringPtr->uallocated > 0) \{x"
    .t search -backwards -regexp -- "\[\]\")\}\[(\{\]" "1.32" 1.0
} -cleanup {
    destroy .t
} -result {1.31}
test text-22.127 {TextSearchCmd, wrapping and limits} -body {
    pack [text .t]
    .t insert end "if (stringPtr->uallocated > 0) \{x"
    .t search -regexp -- "\[\]\")\}\[(\{\]" 1.30 "1.0 lineend"
} -cleanup {
    destroy .t
} -result {1.31}
test text-22.128 {TextSearchCmd, wrapping and limits} -body {
    pack [text .t]
    .t insert end "if (stringPtr->uallocated > 0) \{x"
    .t search -backwards -all -regexp -- "\[\]\")\}\[(\{\]" "1.32" 1.0
} -cleanup {
    destroy .t
} -result {1.31 1.29 1.3}
test text-22.129 {TextSearchCmd, wrapping and limits} -body {
    pack [text .t]
    .t insert end "if (stringPtr->uallocated > 0) \{x"
    .t search -all -regexp -- "\[\]\")\}\[(\{\]" 1.0 "1.0 lineend"
} -cleanup {
    destroy .t
} -result {1.3 1.29 1.31}
test text-22.130 {TextSearchCmd, wrapping and limits} -body {
    pack [text .t]
    .t insert end "if (stringPtr->uallocated > 0) \{x"
    .t search -backwards -- "\{" "1.32" 1.0
} -cleanup {
    destroy .t
} -result {1.31}
test text-22.131 {TextSearchCmd, wrapping and limits} -body {
    pack [text .t]
    .t insert end "if (stringPtr->uallocated > 0) \{x"
    .t search -- "\{" 1.30 "1.0 lineend"
} -cleanup {
    destroy .t
} -result {1.31}
test text-22.132 {TextSearchCmd, multiline regexp matching} -body {
    pack [text .t]
    .t insert 1.0 {

void
Tcl_SetObjLength(objPtr, length)
    register Tcl_Obj *objPtr;	/* Pointer to object.  This object must
                                * not currently be shared. */
    register int length;	/* Number of bytes desired for string
				 * representation of object, not including
                            * terminating null byte. */
\{
    char *new;
}
    set markExpr "^(\[A-Za-z0-9~_\]+\[ \t\n\r\]*\\(|(\[^ \t\(#\n\r/@:\*\]\[^=\(\r\n\]*\[ \t\]+\\*?)?"
    append markExpr "(\[A-Za-z0-9~_\]+(<\[^>\]*>)?(::)?(\[A-Za-z0-9~_\]+::)*\[-A-Za-z0-9~_+ <>\|\\*/\]+|\[A-Za-z0-9~_\]+)"
    append markExpr "\[ \n\t\r\]*\\()"
    .t search -all -regexp -- $markExpr 1.0
} -cleanup {
    destroy .t
} -result {4.0}
test text-22.133 {TextSearchCmd, multiline regexp matching} -body {
    pack [text .t]
    .t insert 1.0 "first line\nlast line of text"
    set markExpr {^[a-z]+}
# This should not match, and should not wrap
    .t search -regexp -- $markExpr end end
} -cleanup {
    destroy .t
} -result {}
test text-22.134 {TextSearchCmd, multiline regexp matching} -body {
    pack [text .t]
    .t insert 1.0 "first line\nlast line of text"
    set markExpr {^[a-z]+}
# This should not match, and should not wrap
    .t search -regexp -- $markExpr end+10c end
} -cleanup {
    destroy .t
} -result {}
test text-22.135 {TextSearchCmd, multiline regexp matching} -body {
    pack [text .t]
    .t insert 1.0 "first line\nlast line of text"
    set markExpr {^[a-z]+}
# This should not match, and should not wrap
    .t search -regexp -backwards -- $markExpr 1.0 1.0
} -cleanup {
    destroy .t
} -result {}
test text-22.136 {TextSearchCmd, regexp linestop} -body {
    pack [text .t]
    .t insert 1.0 "first line\nlast line of text"
    .t search -regexp -- {i.*x} 1.0
} -cleanup {
    destroy .t
} -result {2.6}
test text-22.137 {TextSearchCmd, multiline regexp nolinestop matching} -body {
    pack [text .t]
    .t insert 1.0 "first line\nlast line of text"
    .t search -regexp -nolinestop -- {i.*x} 1.0
} -cleanup {
    destroy .t
} -result {1.1}
test text-22.138 {TextSearchCmd, regexp linestop} -body {
    pack [text .t]
    .t insert 1.0 "first line\nlast line of text"
    .t search -regexp -all -overlap -- {i.*x} 1.0
} -cleanup {
    destroy .t
} -result {2.6}
test text-22.139 {TextSearchCmd, regexp linestop} -body {
    pack [text .t]
    .t insert 1.0 "first line\nlast line of text"
    .t search -regexp -all -- {i.*x} 1.0
} -cleanup {
    destroy .t
} -result {2.6}
test text-22.140 {TextSearchCmd, multiline regexp nolinestop matching} -body {
    pack [text .t]
    .t insert 1.0 "first line\nlast line of text"
    list [.t search -regexp -all -overlap -count c -nolinestop -- {i.*x} 1.0] $c
} -cleanup {
    destroy .t
} -result {{1.1 2.6} {26 10}}
test text-22.141 {TextSearchCmd, multiline regexp nolinestop matching} -body {
    pack [text .t]
    .t insert 1.0 "first line\nlast line of text"
    list [.t search -regexp -all -count c -nolinestop -- {i.*x} 1.0] $c
} -cleanup {
    destroy .t
} -result {1.1 26}
test text-22.142 {TextSearchCmd, stop at end of line} -body {
    pack [text .t]
    .t insert 1.0 "  \t\n   last line of text"
    .t search -regexp -nolinestop -- {[^ \t]} 1.0
} -cleanup {
    destroy .t
} -result {1.3}
test text-22.143 {TextSearchCmd, overlapping all matches} -body {
    pack [text .t]
    .t insert 1.0 "abcde abcde"
    list [.t search -regexp -all -overlap -count c -- {\w+} 1.0] $c
} -cleanup {
    destroy .t
} -result {{1.0 1.6} {5 5}}
test text-22.144 {TextSearchCmd, non-overlapping all matches} -body {
    pack [text .t]
    .t insert 1.0 "abcde abcde"
    list [.t search -regexp -all -count c -- {\w+} 1.0] $c
} -cleanup {
    destroy .t
} -result {{1.0 1.6} {5 5}}
test text-22.145 {TextSearchCmd, stop at end of line} -body {
    pack [text .t]
    .t insert 1.0 "abcde abcde"
    list [.t search -backwards -regexp -all -count c -- {\w+} 1.0] $c
} -cleanup {
    destroy .t
} -result {{1.6 1.0} {5 5}}
test text-22.146 {TextSearchCmd, backwards search stop index } -body {
    pack [text .t]
    .t insert 1.0 "bla ZabcZdefZghi and some text again"
    list [.t search -backwards -regexp -count c -- {Z\w+} 1.21 1.5] $c
} -cleanup {
    destroy .t
} -result {1.8 8}
test text-22.147 {TextSearchCmd, backwards search stop index } -body {
    pack [text .t]
    .t insert 1.0 "bla ZabcZdefZghi and some text again"
    list [.t search -backwards -all -overlap -regexp -count c -- {Z\w+} 1.21 1.5] $c
} -cleanup {
    destroy .t
} -result {1.8 8}
test text-22.148 {TextSearchCmd, backwards search stop index } -body {
    pack [text .t]
    .t insert 1.0 "bla ZabcZdefZghi and some text again"
    list [.t search -backwards -all -regexp -count c -- {Z\w+} 1.21 1.5] $c
} -cleanup {
    destroy .t
} -result {1.8 8}
test text-22.149 {TextSearchCmd, backwards search stop index } -body {
    pack [text .t]
    .t insert 1.0 "bla ZabcZdefZghi and some text again"
    list [.t search -backwards -overlap -all -regexp -count c -- {Z\w+} 1.21 1.1] $c
} -cleanup {
    destroy .t
} -result {1.4 12}
test text-22.150 {TextSearchCmd, backwards search stop index } -body {
    pack [text .t]
    .t insert 1.0 "bla ZabcZdefZghi and some text again"
    list [.t search -backwards -overlap -all -regexp -count c -- {Z[^Z]+Z} 1.21 1.1] $c
} -cleanup {
    destroy .t
} -result {{1.8 1.4} {5 5}}
test text-22.151 {TextSearchCmd, backwards search stop index } -body {
    pack [text .t]
    .t insert 1.0 "bla ZabcZdefZghi and some text again"
    list [.t search -backwards -all -regexp -count c -- {Z\w+} 1.21 1.1] $c
} -cleanup {
    destroy .t
} -result {1.4 12}
test text-22.152 {TextSearchCmd, backwards search stop index } -body {
    pack [text .t]
    .t insert 1.0 "bla ZabcZdefZghi and some text again"
    .t insert 1.0 "bla ZabcZdefZghi and some text again\n"
    list [.t search -backwards -all -overlap -regexp -count c -- {Z\w+} 2.21 1.5] $c
} -cleanup {
    destroy .t
} -result {{2.4 1.8} {12 8}}
test text-22.153 {TextSearchCmd, backwards search stop index } -body {
    pack [text .t]
    .t insert 1.0 "bla ZabcZdefZghi and some text again"
    .t insert 1.0 "bla ZabcZdefZghi and some text again\n"
    list [.t search -backwards -all -regexp -count c -- {Z\w+} 2.21 1.5] $c
} -cleanup {
    destroy .t
} -result {{2.4 1.8} {12 8}}
test text-22.154 {TextSearchCmd, backwards search stop index } -body {
    pack [text .t]
    .t insert 1.0 "bla ZabcZdefZghi and some text again"
    .t insert 1.0 "bla ZabcZdefZghi and some text again\n"
    list [.t search -backwards -overlap -all -regexp -count c -- {Z\w+} 2.21 1.1] $c
} -cleanup {
    destroy .t
} -result {{2.4 1.4} {12 12}}
test text-22.155 {TextSearchCmd, backwards search stop index } -body {
    pack [text .t]
    .t insert 1.0 "bla ZabcZdefZghi and some text again"
    .t insert 1.0 "bla ZabcZdefZghi and some text again\n"
    list [.t search -backwards -all -regexp -count c -- {Z\w+} 2.21 1.1] $c
} -cleanup {
    destroy .t
} -result {{2.4 1.4} {12 12}}
test text-22.156 {TextSearchCmd, search -all example} -body {
    pack [text .t]
    .t insert 1.0 {

See the package: supersearch for more information.


See the package: incrementalSearch for more information.

package: Brws .


See the package: marks for more information.

}
    set pat {package: ([a-zA-Z0-9][-a-zA-Z0-9._+#/]*)}
    list [.t search -nolinestop -regexp -nocase -all -forwards \
      -count c -- $pat 1.0 end] $c
} -cleanup {
    destroy .t
} -result {{3.8 6.8 8.0 11.8} {20 26 13 14}}
test text-22.157 {TextSearchCmd, backwards search overlaps} -body {
    pack [text .t]
    .t insert 1.0 "foobarfoobaaaaaaaaaaarfoo"
    .t search -backwards -regexp {fooba+rfoo} end
} -cleanup {
    destroy .t
} -result {1.6}
test text-22.158 {TextSearchCmd, backwards search overlaps} -body {
    pack [text .t]
    .t insert 1.0 "foobarfoobaaaaaaaaaaarfoo"
    .t search -backwards -overlap -all -regexp {fooba+rfoo} end
} -cleanup {
    destroy .t
} -result {1.6 1.0}
test text-22.159 {TextSearchCmd, backwards search overlaps} -body {
    pack [text .t]
    .t insert 1.0 "foobarfoobaaaaaaaaaaarfoo"
    .t search -backwards -all -regexp {fooba+rfoo} end
} -cleanup {
    destroy .t
} -result {1.6}
test text-22.160 {TextSearchCmd, forwards search overlaps} -body {
    pack [text .t]
    .t insert 1.0 "foobarfoobaaaaaaaaaaarfoo"
    .t search -all -overlap -regexp {fooba+rfoo} end
} -cleanup {
    destroy .t
} -result {1.0 1.6}
test text-22.161 {TextSearchCmd, forwards search overlaps} -body {
    pack [text .t]
    .t insert 1.0 "foobarfoobaaaaaaaaaaarfoo"
    .t search -all -regexp {fooba+rfoo} end
} -cleanup {
    destroy .t
} -result {1.0}
test text-22.162 {TextSearchCmd, forward exact search overlaps} -body {
    pack [text .t]
    .t insert 1.0 "abababab"
    .t search -exact -overlap -all {abab} 1.0
} -cleanup {
    destroy .t
} -result {1.0 1.2 1.4}
test text-22.163 {TextSearchCmd, forward exact search overlaps} -body {
    pack [text .t]
    .t insert 1.0 "abababab"
    .t search -exact -all {abab} 1.0
} -cleanup {
    destroy .t
} -result {1.0 1.4}
test text-22.164 {TextSearchCmd, backward exact search overlaps} -body {
    pack [text .t]
    .t insert 1.0 "ababababab"
    .t search -exact -overlap -backwards -all {abab} end
} -cleanup {
    destroy .t
} -result {1.6 1.4 1.2 1.0}
test text-22.165 {TextSearchCmd, backward exact search overlaps} -body {
    pack [text .t]
    .t insert 1.0 "ababababab"
    .t search -exact -backwards -all {abab} end
} -cleanup {
    destroy .t
} -result {1.6 1.2}
test text-22.166 {TextSearchCmd, backward exact search overlaps} -body {
    pack [text .t]
    .t insert 1.0 "abababababab"
    .t search -exact -backwards -all {abab} end
} -cleanup {
    destroy .t
} -result {1.8 1.4 1.0}
test text-22.167 {TextSearchCmd, forward exact search overlaps} -body {
    pack [text .t]
    .t insert 1.0 "foo\nbar\nfoo\nbar\nfoo\nbar\nfoo\n"
    .t search -exact -overlap -all "foo\nbar\nfoo" 1.0
} -cleanup {
    destroy .t
} -result {1.0 3.0 5.0}
test text-22.168 {TextSearchCmd, forward exact search no-overlaps} -body {
    pack [text .t]
    .t insert 1.0 "foo\nbar\nfoo\nbar\nfoo\nbar\nfoo\n"
    .t search -exact -all "foo\nbar\nfoo" 1.0
} -cleanup {
    destroy .t
} -result {1.0 5.0}
test text-22.169 {TextSearchCmd, backward exact search overlaps} -body {
    pack [text .t]
    .t insert 1.0 "foo\nbar\nfoo\nbar\nfoo\nbar\nfoo\n"
    .t search -exact -overlap -backward -all "foo\nbar\nfoo" end
} -cleanup {
    destroy .t
} -result {5.0 3.0 1.0}
test text-22.170 {TextSearchCmd, backward exact search no-overlaps} -body {
    pack [text .t]
    .t insert 1.0 "foo\nbar\nfoo\nbar\nfoo\nbar\nfoo\n"
    .t search -exact -backward -all "foo\nbar\nfoo" end
} -cleanup {
    destroy .t
} -result {5.0 1.0}
test text-22.171 {TextSearchCmd, backward exact search overlaps} -body {
    pack [text .t]
    .t insert 1.0 "foo\nbar\nfoo\nbar\nfoo\nbar\nfoo\n"
    .t search -regexp -backward -overlap -all "foo\nbar\nfoo" end
} -cleanup {
    destroy .t
} -result {5.0 3.0 1.0}
test text-22.172 {TextSearchCmd, backward regexp search no-overlaps} -body {
    pack [text .t]
    .t insert 1.0 "foo\nbar\nfoo\nbar\nfoo\nbar\nfoo\n"
    .t search -regexp -backward -all "foo\nbar\nfoo" end
} -cleanup {
    destroy .t
} -result {5.0 1.0}
test text-22.173 {TextSearchCmd, backward regexp search no-overlaps} -body {
    pack [text .t]
    .t insert 1.0 " aasda asdj werwer"
    .t search -regexp -backward -- {(\$)?[\w:_]+} 1.9
} -cleanup {
    destroy .t
} -result {1.7}
test text-22.174 {TextSearchCmd, backward regexp search no-overlaps} -body {
    pack [text .t]
    .t insert 1.0 " aasda asdj werwer"
    .t search -regexp -backward -- {(\$)?[\w:_]+} 1.9 1.5
} -cleanup {
    destroy .t
} -result {1.7}
test text-22.175 {TextSearchCmd, backward regexp search no-overlaps} -body {
    pack [text .t]
    .t insert 1.0 " aasda asdj werwer"
    .t search -regexp -backward -- {(\$)?[\w:_]+} 1.9 1.7
} -cleanup {
    destroy .t
} -result {1.7}
test text-22.176 {TextSearchCmd, backward regexp search no-overlaps} -body {
    pack [text .t]
    .t insert 1.0 " aasda asdj werwer"
    .t search -regexp -backward -- {(\$)?[\w:_]+} 1.9 1.8
} -cleanup {
    destroy .t
} -result {1.8}
test text-22.177 {TextSearchCmd, backward regexp search no-overlaps} -body {
    pack [text .t]
    .t insert 1.0 " aasda asdj werwer"
    .t search -regexp -backward -all -- {(\$)?[\w:_]+} 1.9 1.3
} -cleanup {
    destroy .t
} -result {1.7 1.3}
test text-22.178 {TextSearchCmd, backward regexp search no-overlaps} -body {
    pack [text .t]
    .t insert 1.0 " aasda asdj werwer"
    .t search -regexp -backward -all -- {(\$)?[\w:_]+} 1.9 1.13
} -cleanup {
    destroy .t
} -result {}
test text-22.179 {TextSearchCmd, backward regexp search no-overlaps} -body {
    pack [text .t]
    .t insert 1.0 " aasda asdj werwer"
    .t search -regexp -backward -all -- {(\$)?[\w:_]+} 2.0 1.3
} -cleanup {
    destroy .t
} -result {1.12 1.7 1.3}
test text-22.180 {TextSearchCmd, backward regexp search no-overlaps} -body {
    pack [text .t]
    .t insert 1.0 " aasda asdj werwer"
    .t search -regexp -backward -all -- {(\$)?[\w:_]+} 1.3
} -cleanup {
    destroy .t
} -result {1.1 1.12 1.7 1.3}
test text-22.181 {TextSearchCmd, backward regexp search no-overlaps} -body {
    pack [text .t]
    .t insert 1.0 "abcde\nabcde\nabcde\n"
    .t search -regexp -backward -all -- {(\w+\n)+} end
} -cleanup {
    destroy .t
} -result {1.0}
test text-22.182 {TextSearchCmd, backward regexp search no-overlaps} -body {
    pack [text .t]
    .t insert 1.0 "abcde\nabcde\nabcde\n"
    .t search -regexp -backward -all -- {(\w+\n)+} end 1.5
} -cleanup {
    destroy .t
} -result {2.0}
test text-22.183 {TextSearchCmd, backward regexp search no-overlaps} -body {
    pack [text .t]
    .t insert 1.0 "abcde\nabcde\nabcde\na"
    .t search -regexp -backward -all -- {(\w+\n\w)+} end 1.5
} -cleanup {
    destroy .t
} -result {2.0}
test text-22.184 {TextSearchCmd, backward regexp search no-overlaps} -body {
    pack [text .t]
    .t insert 1.0 "abcde\nabcde\nabcde\na"
    list [.t search -regexp -all -count foo -- {(\w+\n)+} 1.0] $foo
} -cleanup {
    destroy .t
} -result {1.0 20}
test text-22.185 {TextSearchCmd, backward regexp search no-overlaps} -body {
    pack [text .t]
    .t insert 1.0 "abcde\nabcde\nabcde\na"
    set res {}
    lappend res \
      [list [.t search -regexp -all -count foo -- {(\w+\n)+} 1.0] $foo] \
      [list [.t search -regexp -all -count foo -- {(\w+)+} 1.0] $foo]
} -cleanup {
    destroy .t
} -result {{1.0 20} {{1.0 2.0 3.0 4.0} {5 5 5 1}}}
test text-22.186 {TextSearchCmd, regexp search greedy} -body {
    pack [text .t]
    .t insert 1.0 "abcde\nabcde\nabcde\na"
    list [.t search -regexp -all -nolinestop -count foo -- {.*} 1.0] $foo
} -cleanup {
    destroy .t
} -result {1.0 20}
test text-22.187 {TextSearchCmd, regexp search greedy} -body {
    pack [text .t]
    .t insert 1.0 "abcde\nabcde\nabcde\na"
    list [.t search -regexp -all -count foo -- {.*} 1.0] $foo
} -cleanup {
    destroy .t
} -result {{1.0 2.0 3.0 4.0} {5 5 5 1}}
test text-22.188 {TextSearchCmd, regexp search greedy multi-line} -body {
    pack [text .t]
    .t insert 1.0 "abcde\nabcde\nabcde\na"
    list [.t search -regexp -count foo -- {(\w+\n\w)+} 1.0] $foo
} -cleanup {
    destroy .t
} -result {1.0 19}
test text-22.189 {TextSearchCmd, regexp search greedy multi-line} -body {
    pack [text .t]
    .t insert 1.0 "abcde\nabcde\nabcde\na"
    list [.t search -regexp -backwards -count foo -- {(\w+\n\w)+} end] $foo
} -cleanup {
    destroy .t
} -result {1.0 19}
test text-22.190 {TextSearchCmd, regexp search greedy multi-line} -body {
    pack [text .t]
    .t insert 1.0 "abcde\nabcde\nabcde\na"
    list [.t search -regexp -all -backwards -count foo -- {(\w+\n\w)+} end] $foo
} -cleanup {
    destroy .t
} -result {1.0 19}
test text-22.191 {TextSearchCmd, backward regexp search no-overlaps} -body {
    pack [text .t]
    .t insert 1.0 "abcde\nabcde\nabcde\na"
    .t search -regexp -backward -all -- {(\w+\n\w)+} end 1.5
} -cleanup {
    destroy .t
} -result {2.0}
test text-22.192 {TextSearchCmd, backward regexp search no-overlaps} -body {
    pack [text .t]
    .t insert 1.0 "abcde\nabcde\nabcde\na"
    .t search -regexp -backward -all -- {(\w+\n\w)+} end 1.3
} -cleanup {
    destroy .t
} -result {1.3}
test text-22.193 {TextSearchCmd, backward regexp search no-overlaps} -body {
    pack [text .t]
    .t insert 1.0 "abcde\nabcde\nabcde\na"
    list [.t search -regexp -forward -count foo -- {(\w+\n\w)+} 1.3] $foo
} -cleanup {
    destroy .t
} -result {1.3 16}
test text-22.194 {TextSearchCmd, backward regexp search no-overlaps} -body {
    pack [text .t]
    .t insert 1.0 "abcde\nabcde\nabcde\na"
    list [.t search -regexp -forward -all -count foo -- {(\w+\n\w)+} 1.3] $foo
# This result is somewhat debatable -- the two results do overlap,
# but only because the search has totally wrapped around back to
# the start.
} -cleanup {
    destroy .t
} -result {{1.3 1.0} {16 19}}
test text-22.195 {TextSearchCmd, backward regexp search no-overlaps} -body {
    pack [text .t]
    .t insert 1.0 "abcde\nabcde\nabcde\na"
    list [.t search -regexp -forward -all -count foo -- {(\w+\n\w)+} 1.0 1.3] $foo
} -cleanup {
    destroy .t
} -result {1.0 19}
test text-22.196 {TextSearchCmd, regexp search multi-line} -body {
    pack [text .t]
    .t insert 1.0 "aaaa\nbbbb\naaaa\nbbbb\n"
    list [.t search -regexp -forward -all -count foo -- {(a+\n(b+\n))+} 1.0] $foo
} -cleanup {
    destroy .t
} -result {1.0 20}
test text-22.197 {TextSearchCmd, regexp search complex cases} -body {
    pack [text .t]
    .t insert 1.0 "aaaa\nbbbb\naaaa\nbbbb\n"
    list [.t search -regexp -forward -all -count foo \
      -- {(a+\n(b+\n))+} 1.0] $foo
} -cleanup {
    destroy .t
} -result {1.0 20}
test text-22.198 {TextSearchCmd, regexp search multi-line} -body {
    pack [text .t]
    .t insert 1.0 "aaaa\nbbbb\ncccc\nbbbb\naaaa\n"
    set foo {}
    list [.t search -regexp -forward -all -count foo \
      -- {(b+\nc+\nb+)\na+} 1.0] $foo
} -cleanup {
    destroy .t
} -result {2.0 19}
test text-22.199 {TextSearchCmd, regexp search multi-line} -constraints {
    knownBug
} -body {
    pack [text .t]
    .t insert 1.0 "aaaa\nbbbb\ncccc\nbbbb\naaaa\n"
    set foo {}
    list [.t search -regexp -forward -all -count foo \
      -- {(a+|b+\nc+\nb+)\na+} 1.0] $foo
} -cleanup {
    destroy .t
} -result {2.0 19}
test text-22.200 {TextSearchCmd, regexp search multi-line} -constraints {
    knownBug
} -body {
    pack [text .t]
    .t insert 1.0 "aaaa\nbbbb\ncccc\nbbbb\naaaa\n"
    set foo {}
    list [.t search -regexp -forward -all -count foo \
      -- {(a+|b+\nc+\nb+)+\na+} 1.0] $foo
} -cleanup {
    destroy .t
} -result {2.0 19}
test text-22.201 {TextSearchCmd, regexp search multi-line} -body {
    pack [text .t]
    .t insert 1.0 "aaaa\nbbbb\ncccc\nbbbb\naaaa\n"
    set foo {}
    list [.t search -regexp -forward -all -count foo \
      -- {((a+|b+\nc+\nb+)+\n)+a+} 1.0] $foo
} -cleanup {
    destroy .t
} -result {1.0 24}
test text-22.202 {TextSearchCmd, regexp search multi-line} -constraints {
    knownBug
} -body {
    pack [text .t]
    .t insert 1.0 "aaaa\nbbbb\nbbbb\nbbbb\nbbbb\n"
    list [.t search -regexp -backward -all -count foo \
      -- {b+\n|a+\n(b+\n)+} end] $foo
} -cleanup {
    destroy .t
} -result {1.0 25}
test text-22.203 {TextSearchCmd, regexp search multi-line} -constraints {
    knownBug
} -body {
    pack [text .t]
    .t insert 1.0 "aaaa\nbbbb\nbbbb\nbbbb\nbbbb\n"
    .t search -regexp -backward -- {b+\n|a+\n(b+\n)+} end
# Should match at 1.0 for a true greedy match
} -cleanup {
    destroy .t
} -result {1.0}
test text-22.204 {TextSearchCmd, regexp search multi-line} -body {
    pack [text .t]
    .t insert 1.0 "line0\nline1\nline1\nline1\nline1\nline2\nline2\nline2\nline3\n"
    .t search -nolinestop -regexp -nocase -forwards -- {^(.*)\n(\1\n)+} 1.0 end
# Matches at 6.0 currently
} -cleanup {
    destroy .t
} -result {2.0}
test text-22.205 {TextSearchCmd, regexp search multi-line} -setup {
    pack [text .t]
    set res {}
} -body {
    .t insert 1.0 "\naaaxxx\nyyy\n"
    lappend res [.t search -count c -regexp -- {x*\ny*} 2.0] $c
    lappend res [.t search -count c -regexp -- {x*\ny*} 2.1] $c
    return $res
} -cleanup {
    destroy .t
} -result {2.3 7 2.3 7}
test text-22.206 {TextSearchCmd, regexp search multi-line} -setup {
    pack [text .t]
    set res {}
} -body {
    .t insert 1.0 "\naaa\n\n\n\n\nxxx\n"
    lappend res [.t search -count c -regexp -- {\n+} 2.0] $c
    lappend res [.t search -count c -regexp -- {\n+} 2.1] $c
    return $res
} -cleanup {
    destroy .t
} -result {2.3 5 2.3 5}
test text-22.207 {TextSearchCmd, regexp search multi-line} -setup {
    pack [text .t]
    set res {}
} -body {
    .t insert 1.0 "\naaa\n\n\t  \n\t\t\t  \n\nxxx\n"
    lappend res [.t search -count c -regexp -- {(\n+(\t+ *)*)+} 2.0] $c
    return $res
} -cleanup {
    destroy .t
} -result {2.3 13}
test text-22.208 {TextSearchCmd, empty search range} -body {
    pack [text .t]
    .t insert 1.0 "a\na\na\n"
    .t search -- a 2.0 1.0
} -cleanup {
    destroy .t
} -result {}
test text-22.209 {TextSearchCmd, empty search range} -body {
    pack [text .t]
    .t insert 1.0 "a\na\na\n"
    .t search -backwards -- a 1.0 2.0
} -cleanup {
    destroy .t
} -result {}
test text-22.210 {TextSearchCmd, empty search range} -body {
    pack [text .t]
    .t insert 1.0 "a\na\na\n"
    .t search -- a 1.0 1.0
} -cleanup {
    destroy .t
} -result {}
test text-22.211 {TextSearchCmd, empty search range} -body {
    pack [text .t]
    .t insert 1.0 "a\na\na\n"
    .t search -backwards -- a 2.0 2.0
} -cleanup {
    destroy .t
} -result {}
test text-22.212 {TextSearchCmd, elide up to match} -setup {
    pack [text .t]
    set res {}
} -body {
    .t insert 1.0 "a\nb\nc"
    .t tag configure e -elide 1
    lappend res [.t search -regexp a 1.0]
    lappend res [.t search -regexp b 1.0]
    lappend res [.t search -regexp c 1.0]
    .t tag add e 1.0 2.0
    lappend res [.t search -regexp a 1.0]
    lappend res [.t search -regexp b 1.0]
    lappend res [.t search -regexp c 1.0]
    lappend res [.t search -elide -regexp a 1.0]
    lappend res [.t search -elide -regexp b 1.0]
    lappend res [.t search -elide -regexp c 1.0]
} -cleanup {
    destroy .t
} -result {1.0 2.0 3.0 {} 2.0 3.0 1.0 2.0 3.0}
test text-22.213 {TextSearchCmd, elide up to match, backwards} -setup {
    pack [text .t]
    set res {}
} -body {
    .t insert 1.0 "a\nb\nc"
    .t tag configure e -elide 1
    lappend res [.t search -backward -regexp a 1.0]
    lappend res [.t search -backward -regexp b 1.0]
    lappend res [.t search -backward -regexp c 1.0]
    .t tag add e 1.0 2.0
    lappend res [.t search -backward -regexp a 1.0]
    lappend res [.t search -backward -regexp b 1.0]
    lappend res [.t search -backward -regexp c 1.0]
    lappend res [.t search -backward -elide -regexp a 1.0]
    lappend res [.t search -backward -elide -regexp b 1.0]
    lappend res [.t search -backward -elide -regexp c 1.0]
} -cleanup {
    destroy .t
} -result {1.0 2.0 3.0 {} 2.0 3.0 1.0 2.0 3.0}
test text-22.214 {TextSearchCmd, elide up to match} -setup {
    pack [text .t]
    set res {}
} -body {
    .t insert 1.0 "a\nb\nc"
    .t tag configure e -elide 1
    lappend res [.t search a 1.0]
    lappend res [.t search b 1.0]
    lappend res [.t search c 1.0]
    .t tag add e 1.0 2.0
    lappend res [.t search a 1.0]
    lappend res [.t search b 1.0]
    lappend res [.t search c 1.0]
    lappend res [.t search -elide a 1.0]
    lappend res [.t search -elide b 1.0]
    lappend res [.t search -elide c 1.0]
} -cleanup {
    destroy .t
} -result {1.0 2.0 3.0 {} 2.0 3.0 1.0 2.0 3.0}
test text-22.215 {TextSearchCmd, elide up to match, backwards} -setup {
    pack [text .t]
    set res {}
} -body {
    .t insert 1.0 "a\nb\nc"
    .t tag configure e -elide 1
    lappend res [.t search -backward a 1.0]
    lappend res [.t search -backward b 1.0]
    lappend res [.t search -backward c 1.0]
    .t tag add e 1.0 2.0
    lappend res [.t search -backward a 1.0]
    lappend res [.t search -backward b 1.0]
    lappend res [.t search -backward c 1.0]
    lappend res [.t search -backward -elide a 1.0]
    lappend res [.t search -backward -elide b 1.0]
    lappend res [.t search -backward -elide c 1.0]
} -cleanup {
    destroy .t
} -result {1.0 2.0 3.0 {} 2.0 3.0 1.0 2.0 3.0}
test text-22.216 {TextSearchCmd, elide up to match} -setup {
    pack [text .t]
    set res {}
} -body {
    .t insert 1.0 "aa\nbb\ncc"
    .t tag configure e -elide 1
    lappend res [.t search ab 1.0]
    lappend res [.t search bc 1.0]
    .t tag add e 1.1 2.1
    lappend res [.t search ab 1.0]
    lappend res [.t search b 1.0]
    .t tag remove e 1.0 end
    .t tag add e 2.1 3.1
    lappend res [.t search bc 1.0]
    lappend res [.t search c 1.0]
    .t tag remove e 1.0 end
    .t tag add e 2.1 3.0
    lappend res [.t search bc 1.0]
    lappend res [.t search c 1.0]
} -cleanup {
    destroy .t
} -result {{} {} 1.0 2.1 2.0 3.1 2.0 3.0}
test text-22.217 {TextSearchCmd, elide up to match} -setup {
    pack [text .t]
    set res {}
} -body {
    .t insert 1.0 "aa\nbb\ncc"
    .t tag configure e -elide 1
    lappend res [.t search -regexp ab 1.0]
    lappend res [.t search -regexp bc 1.0]
    .t tag add e 1.1 2.1
    lappend res [.t search -regexp ab 1.0]
    lappend res [.t search -regexp b 1.0]
    .t tag remove e 1.0 end
    .t tag add e 2.1 3.1
    lappend res [.t search -regexp bc 1.0]
    lappend res [.t search -regexp c 1.0]
    .t tag remove e 1.0 end
    .t tag add e 2.1 3.0
    lappend res [.t search -regexp bc 1.0]
    lappend res [.t search -regexp c 1.0]
} -cleanup {
    destroy .t
} -result {{} {} 1.0 2.1 2.0 3.1 2.0 3.0}
test text-22.217.1 {elide up to match, with UTF-8 chars before the match} -setup {
    pack [text .t]
    set res {}
} -body {
    .t tag configure e -elide 0
    .t insert end A {} xyz e bb\n
    .t insert end \u00c4 {} xyz e bb
    set res {}
    lappend res [.t search bb 1.0 "1.0 lineend"]
    lappend res [.t search bb 2.0 "2.0 lineend"]
    lappend res [.t search -regexp bb 1.0 "1.0 lineend"]
    lappend res [.t search -regexp bb 2.0 "2.0 lineend"]
    .t tag configure e -elide 1
    lappend res [.t search bb 1.0 "1.0 lineend"]
    lappend res [.t search bb 2.0 "2.0 lineend"]
    lappend res [.t search -regexp bb 1.0 "1.0 lineend"]
    lappend res [.t search -regexp -elide bb 2.0 "2.0 lineend"]
    lappend res [.t search -regexp bb 2.0 "2.0 lineend"]
} -cleanup {
    destroy .t
} -result {1.4 2.4 1.4 2.4 1.4 2.4 1.4 2.4 2.4}
test text-22.218 {TextSearchCmd, strict limits} -body {
    pack [text .t]
    .t insert 1.0 "Hello world!\nThis is a test\n"
    .t search -strictlimits -- "world" 1.3 1.8
} -cleanup {
    destroy .t
} -result {}
test text-22.219 {TextSearchCmd, strict limits} -body {
    pack [text .t]
    .t insert 1.0 "Hello world!\nThis is a test\n"
    .t search -strictlimits -- "world" 1.3 1.10
} -cleanup {
    destroy .t
} -result {}
test text-22.220 {TextSearchCmd, strict limits} -body {
    pack [text .t]
    .t insert 1.0 "Hello world!\nThis is a test\n"
    .t search -strictlimits -- "world" 1.3 1.11
} -cleanup {
    destroy .t
} -result {1.6}
test text-22.221 {TextSearchCmd, strict limits backwards} -body {
    pack [text .t]
    .t insert 1.0 "Hello world!\nThis is a test\n"
    .t search -strictlimits -backward -- "world" 2.3 1.8
} -cleanup {
    destroy .t
} -result {}
test text-22.222 {TextSearchCmd, strict limits backwards} -body {
    pack [text .t]
    .t insert 1.0 "Hello world!\nThis is a test\n"
    .t search -strictlimits -backward -- "world" 2.3 1.6
} -cleanup {
    destroy .t
} -result {1.6}
test text-22.223 {TextSearchCmd, strict limits backwards} -body {
    pack [text .t]
    .t insert 1.0 "Hello world!\nThis is a test\n"
    .t search -strictlimits -backward -- "world" 2.3 1.7
} -cleanup {
    destroy .t
} -result {}
test text-22.224 {TextSearchCmd, strict limits} -body {
    pack [text .t]
    .t insert 1.0 "Hello world!\nThis is a test\n"
    .t search -regexp -strictlimits -- "world" 1.3 1.8
} -cleanup {
    destroy .t
} -result {}
test text-22.225 {TextSearchCmd, strict limits} -body {
    pack [text .t]
    .t insert 1.0 "Hello world!\nThis is a test\n"
    .t search -regexp -strictlimits -backward -- "world" 2.3 1.8
} -cleanup {
    destroy .t
} -result {}


test text-23.1 {TkTextGetTabs procedure} -setup {
    text .t -highlightthickness 0 -bd 0 -relief flat -padx 0 -width 100
    pack .t
} -body {
    .t insert end "1\t2\t3\t4\t55.5"
    .t configure -tabs "\{{}"
} -cleanup {
    destroy .t
} -returnCodes {error} -result {unmatched open brace in list}
test text-23.2 {TkTextGetTabs procedure} -setup {
    text .t -highlightthickness 0 -bd 0 -relief flat -padx 0 -width 100
    pack .t
} -body {
    .t insert end "1\t2\t3\t4\t55.5"
    .t configure -tabs xyz
} -cleanup {
    destroy .t
} -returnCodes {error} -result {bad screen distance "xyz"}
test text-23.3 {TkTextGetTabs procedure} -setup {
    text .t -highlightthickness 0 -bd 0 -relief flat -padx 0 -width 100
    pack .t
} -body {
    .t insert end "1\t2\t3\t4\t55.5"
    .t configure -tabs {100 200}
    update idletasks
    list [lindex [.t bbox 1.2] 0] [lindex [.t bbox 1.4] 0]
} -cleanup {
    destroy .t
} -result {100 200}
test text-23.4 {TkTextGetTabs procedure} -setup {
    text .t -highlightthickness 0 -bd 0 -relief flat -padx 0 -width 100
    pack .t
} -body {
    .t insert end "1\t2\t3\t4\t55.5"
    .t configure -tabs {100 right 200 left 300 center 400 numeric}
    update idletasks
    list [expr [lindex [.t bbox 1.2] 0] + [lindex [.t bbox 1.2] 2]] \
	    [lindex [.t bbox 1.4] 0] \
	    [expr [lindex [.t bbox 1.6] 0] + [lindex [.t bbox 1.6] 2]/2] \
	    [lindex [.t bbox 1.10] 0]
} -cleanup {
    destroy .t
} -result {100 200 300 400}
test text-23.5 {TkTextGetTabs procedure} -setup {
    text .t -highlightthickness 0 -bd 0 -relief flat -padx 0 -width 100
    pack .t
} -body {
    .t insert end "1\t2\t3\t4\t55.5"
    .t configure -tabs {105 r 205 l 305 c 405 n}
    update idletasks
    list [expr [lindex [.t bbox 1.2] 0] + [lindex [.t bbox 1.2] 2]] \
	    [lindex [.t bbox 1.4] 0] \
	    [expr [lindex [.t bbox 1.6] 0] + [lindex [.t bbox 1.6] 2]/2] \
	    [lindex [.t bbox 1.10] 0]
} -cleanup {
    destroy .t
} -result {105 205 305 405}
test text-23.6 {TkTextGetTabs procedure} -setup {
    text .t -highlightthickness 0 -bd 0 -relief flat -padx 0 -width 100
    pack .t
} -body {
    .t insert end "1\t2\t3\t4\t55.5"
    .t configure -tabs {100 left 200 lork}
} -cleanup {
    destroy .t
} -returnCodes {error} -result {bad tab alignment "lork": must be left, right, center, or numeric}
test text-23.7 {TkTextGetTabs procedure} -setup {
    text .t -highlightthickness 0 -bd 0 -relief flat -padx 0 -width 100
    pack .t
} -body {
    .t insert end "1\t2\t3\t4\t55.5"
    .t configure -tabs {100 !44 200 lork}
} -cleanup {
    destroy .t
} -returnCodes {error} -result {bad screen distance "!44"}


test text-24.1 {TextDumpCmd procedure, bad args} -body {
    pack [text .t]
    .t insert 1.0 "One Line"
    .t mark set insert 1.0
    .t dump
} -cleanup {
    destroy .t
} -returnCodes {error} -result {Usage: .t dump ?-all -chars -image -mark -node -tag -text -window? ?-command script? index ?index2?}
test text-24.2 {TextDumpCmd procedure, bad args} -body {
    pack [text .t]
    .t insert 1.0 "One Line"
    .t mark set insert 1.0
    .t dump -all
} -cleanup {
    destroy .t
} -returnCodes {error} -result {Usage: .t dump ?-all -chars -image -mark -node -tag -text -window? ?-command script? index ?index2?}
test text-24.3 {TextDumpCmd procedure, bad args} -body {
    pack [text .t]
    .t insert 1.0 "One Line"
    .t mark set insert 1.0
    .t dump -command
} -cleanup {
    destroy .t
} -returnCodes {error} -result {Usage: .t dump ?-all -chars -image -mark -node -tag -text -window? ?-command script? index ?index2?}
test text-24.4 {TextDumpCmd procedure, bad args} -body {
    pack [text .t]
    .t insert 1.0 "One Line"
    .t mark set insert 1.0
    .t dump -bogus
} -cleanup {
    destroy .t
} -returnCodes {error} -result {bad option "-bogus": must be -all, -chars, -command, -image, -mark, -node, -tag, -text, or -window}
test text-24.5 {TextDumpCmd procedure, bad args} -body {
    pack [text .t]
    .t insert 1.0 "One Line"
    .t mark set insert 1.0
    .t dump bogus
} -cleanup {
    destroy .t
} -returnCodes {error} -result {bad text index "bogus"}
test text-24.6 {TextDumpCmd procedure, one index} -body {
    pack [text .t]
    .t insert 1.0 "One Line"
    .t dump -text 1.2
} -cleanup {
    destroy .t
} -result {text e 1.2}
test text-24.7 {TextDumpCmd procedure, two indices} -body {
    pack [text .t]
    .t insert 1.0 "One Line"
    .t dump -text 1.0 1.end
} -cleanup {
    destroy .t
} -result {text {One Line} 1.0}
test text-24.8 {TextDumpCmd procedure, "end" index} -body {
    pack [text .t]
    .t insert 1.0 "One Line"
    .t dump -text 1.end end
} -cleanup {
    destroy .t
} -result {text {
} 1.8}
test text-24.9 {TextDumpCmd procedure, same indices} -body {
    pack [text .t]
    .t insert 1.0 "One Line"
    .t dump 1.5 1.5
} -cleanup {
    destroy .t
} -result {}
test text-24.10 {TextDumpCmd procedure, negative range} -body {
    pack [text .t]
    .t insert 1.0 "One Line"
    .t mark set insert 1.0
    .t dump 1.5 1.0
} -cleanup {
    destroy .t
} -result {}
test text-24.11 {TextDumpCmd procedure, stop at begin-line} -body {
    pack [text .t]
    .t insert end "Line One\nLine Two\nLine Three\nLine Four"
    .t dump -text 1.0 2.0
} -cleanup {
    destroy .t
} -result {text {Line One
} 1.0}
test text-24.12 {TextDumpCmd procedure, span multiple lines} -body {
    pack [text .t]
    .t insert end "Line One\nLine Two\nLine Three\nLine Four"
    .t dump -text 1.5 3.end
} -cleanup {
    destroy .t
} -result {text {One
} 1.5 text {Line Two
} 2.0 text {Line Three} 3.0}
test text-24.13 {TextDumpCmd procedure, tags only} -body {
    pack [text .t]
    .t insert end "Line One\nLine Two\nLine Three\nLine Four"
    .t tag add x 2.0 2.end
    .t tag add y 1.0 end
    .t dump -tag 2.1 2.8
} -cleanup {
    destroy .t
} -result {}
test text-24.14 {TextDumpCmd procedure, tags only} -body {
    pack [text .t]
    .t insert end "Line One\nLine Two\nLine Three\nLine Four"
    .t tag add x 2.0 2.end
    .t tag add y 1.0 end
    .t dump -tag 2.0 2.8
} -cleanup {
    destroy .t
} -result {tagon x 2.0}
test text-24.15 {TextDumpCmd procedure, tags only} -body {
    pack [text .t]
    .t insert end "Line One\nLine Two\nLine Three\nLine Four"
    .t tag add x 2.0 2.end
    .t tag add y 1.0 end
    .t dump -tag 1.0 4.end
} -cleanup {
    destroy .t
} -result {tagon y 1.0 tagon x 2.0 tagoff x 2.8}
test text-24.16 {TextDumpCmd procedure, tags only} -body {
    pack [text .t]
    .t insert end "Line One\nLine Two\nLine Three\nLine Four"
    .t tag add x 2.0 2.end
    .t tag add y 1.0 end
    .t dump -tag 1.0 end
} -cleanup {
    destroy .t
} -result {tagon y 1.0 tagon x 2.0 tagoff x 2.8 tagoff y 5.0}
test text-24.17 {TextDumpCmd procedure, marks only} -body {
    pack [text .t]
    .t insert end "Line One\nLine Two\nLine Three\nLine Four"
    .t mark set insert 1.0
    .t mark set current 1.0
    .t mark set m 2.4
    .t mark set n 4.0
    .t mark set END end
    .t dump -mark 1.1 1.8
} -cleanup {
    destroy .t
} -result {}
test text-24.18 {TextDumpCmd procedure, marks only} -body {
    pack [text .t]
    .t insert end "Line One\nLine Two\nLine Three\nLine Four"
    .t mark set insert 1.0
    .t mark set current 1.0
    .t mark set m 2.4
    .t mark set n 4.0
    .t mark set END end
    .t dump -mark 2.0 2.8
} -cleanup {
    destroy .t
} -result {mark m 2.4}
test text-24.19 {TextDumpCmd procedure, marks only} -body {
    pack [text .t]
    .t insert end "Line One\nLine Two\nLine Three\nLine Four"
    .t mark set insert 1.0
    .t mark set current 1.0
    .t mark set m 2.4
    .t mark set n 4.0
    .t mark set END end
    .t dump -mark 1.1 4.end
} -cleanup {
    destroy .t
} -result {mark m 2.4 mark n 4.0}
test text-24.20 {TextDumpCmd procedure, marks only} -body {
    pack [text .t]
    .t insert end "Line One\nLine Two\nLine Three\nLine Four"
    .t mark set insert 1.0
    .t mark set current 1.0
    .t mark set m 2.4
    .t mark set n 4.0
    .t mark set END end
    .t dump -mark 1.0 end
} -cleanup {
    destroy .t
} -result {mark current 1.0 mark insert 1.0 mark m 2.4 mark n 4.0 mark END 5.0}
test text-24.21 {TextDumpCmd procedure, windows only} -setup {
    pack [text .t]
    .t insert end "Line One\nLine Two\nLine Three\nLine Four"
    .t insert end [string repeat "-\n" 100]
    button .hello -text Hello
} -body {
    .t window create 3.end -window .hello
    .t window create 100.0 -create { }
    .t dump -window 1.0 5.0
} -cleanup {
    destroy .t
} -result {window .hello 3.10}
test text-24.22 {TextDumpCmd procedure, windows only} -setup {
    pack [text .t]
    .t insert end "Line One\nLine Two\nLine Three\nLine Four"
    .t insert end [string repeat "-\n" 100]
    button .hello -text Hello
} -body {
    .t window create 3.end -window .hello
    .t window create 100.0 -create { }
    .t dump -window 5.0 end
} -cleanup {
    destroy .t
} -result {window {} 100.0}
test text-24.23 {TextDumpCmd procedure, command script} -setup {
    set x {}
    pack [text .t]
    proc Append {varName key value index} {
        upvar #0 $varName x
        lappend x $key $index $value
    }
} -body {
    .t insert end "Line One\nLine Two\nLine Three\nLine Four"
    .t mark set insert 1.0
    .t mark set current 1.0
    .t tag add x 2.0 2.end
    .t mark set m 2.4
    .t dump -command {Append x} -all 1.0 end
    return $x
} -cleanup {
    destroy .t
    rename Append {}
} -result {mark 1.0 current mark 1.0 insert text 1.0 {Line One
} tagon 2.0 x text 2.0 Line mark 2.4 m text 2.4 { Two} tagoff 2.8 x text 2.8 {
} text 3.0 {Line Three
} text 4.0 {Line Four
}}
test text-24.24 {TextDumpCmd procedure, command script} -setup {
    set x {}
    pack [text .t]
    proc Append {varName key value index} {
        upvar #0 $varName x
        lappend x $key $index $value
    }
} -body {
    .t insert end "Line One\nLine Two\nLine Three\nLine Four"
    .t mark set insert 1.0
    .t mark set current 1.0
    .t mark set m 2.4
    .t dump -mark -command {Append x} 1.0 end
    return $x
} -cleanup {
    destroy .t
    rename Append {}
} -result {mark 1.0 current mark 1.0 insert mark 2.4 m}
test text-24.25 {TextDumpCmd procedure, unicode characters} -body {
    text .t
    .t insert 1.0 \xb1\xb1\xb1
    .t dump -all 1.0 2.0
} -cleanup {
    destroy .t
} -result "text \xb1\xb1\xb1 1.0 mark current 1.3 mark insert 1.3 text {\n} 1.3"
test text-24.26 {TextDumpCmd procedure, unicode characters} -body {
    text .t
    .t delete 1.0 end
    .t insert 1.0 abc\xb1\xb1\xb1
    .t dump -all 1.0 2.0
} -cleanup {
    destroy .t
} -result "text abc\xb1\xb1\xb1 1.0 mark current 1.6 mark insert 1.6 text {\n} 1.6"
test text-24.27 {TextDumpCmd procedure, peer present} -body {
    text .t
    .t peer create .t.t
    .t dump -all 1.0 end
} -cleanup {
    destroy .t
} -result "mark current 1.0 mark insert 1.0 text {\n} 1.0"

test text-25.1 {text widget vs hidden commands} -body {
    text .t
    set y [list {} [interp hidden]]
    interp hide {} .t
    destroy .t
    set x [list [winfo children .] [interp hidden]]
    expr {$x eq $y}
} -result {1}


test text-26.1 {bug fix - 1642} -body {
    pack [text .t]
    .t insert end "line 1\n"
    .t insert end "line 2\n"
    .t insert end "line 3\n"
    .t insert end "line 4\n"
    .t insert end "line 5\n"
    tk::TextSetCursor .t 3.0
    .t search -backward -regexp "\$" insert 1.0
} -cleanup {
    destroy .t
} -result {2.6}


test text-27.1 {TextEditCmd procedure, argument parsing} -body {
    pack [text .t]
    .t edit
} -cleanup {
    destroy .t
} -returnCodes {error} -result {wrong # args: should be ".t edit option ?arg ...?"}
test text-27.2 {TextEditCmd procedure, argument parsing} -body {
    pack [text .t]
    .t edit gorp
} -cleanup {
    destroy .t
} -returnCodes {error} -result {bad edit option "gorp": must be altered, canredo, canundo, info, inspect, irreversible, modified, recover, redo, reset, separator, or undo}
test text-27.3 {TextEditUndo procedure, undoing changes} -body {
    text .t -undo 1
    pack .t
    .t insert end "line 1\n"
    .t delete 1.4 1.6
    .t insert end "should be gone after undo\n"
    .t edit undo
    .t get 1.0 end
} -cleanup {
    destroy .t
} -result "line\n\n"
test text-27.4 {TextEditRedo procedure, redoing changes} -body {
    text .t -undo 1
    pack .t
    .t insert end "line 1\n"
    .t delete 1.4 1.6
    .t insert end "should be back after redo\n"
    .t edit undo
    .t edit redo
    .t get 1.0 end
} -cleanup {
    destroy .t
} -result "line\nshould be back after redo\n\n"
test text-27.5 {TextEditUndo procedure, resetting stack} -body {
    text .t -undo 1
    pack .t
    .t insert end "line 1\n"
    .t delete 1.4 1.6
    .t insert end "should be back after redo\n"
    .t edit reset
    catch {.t edit undo} msg
    return $msg
} -cleanup {
    destroy .t
} -result "nothing to undo"
test text-27.6 {TextEditCmd procedure, insert separator} -body {
    text .t -undo 1
    pack .t
    .t insert end "line 1\n"
    .t edit separator
    .t insert end "line 2\n"
    .t edit undo
    .t get 1.0 end
} -cleanup {
    destroy .t
} -result "line 1\n\n"
test text-27.7 {-autoseparators configuration option} -body {
    text .t -undo 1 -autoseparators 0
    pack .t
    .t insert end "line 1\n"
    .t delete 1.4 1.6
    .t insert end "line 2\n"
    .t edit undo
    .t get 1.0 end
} -cleanup {
    destroy .t
} -result "\n"
test text-27.8 {TextEditCmd procedure, modified flag} -body {
    text .t
    pack .t
    .t insert end "line 1\n"
    .t edit modified
} -cleanup {
    destroy .t
} -result {1}
test text-27.9 {TextEditCmd procedure, reset modified flag} -body {
    text .t
    pack .t
    .t insert end "line 1\n"
    .t edit modified 0
    .t edit modified
} -cleanup {
    destroy .t
} -result {0}
test text-27.10 {TextEditCmd procedure, set modified flag} -body {
    text .t
    pack .t
    .t edit modified 1
    .t edit modified
} -cleanup {
    destroy .t
} -result {1}
test text-27.11 {TextEditCmd procedure, set modified flag repeat} -setup {
    text .t
    pack .t
    set ::retval {}
    update
} -body {
    bind .t <<Modified>> "lappend ::retval modified"
# Shouldn't require [update idle] to trigger event [Bug 1809538]
    lappend ::retval [.t edit modified]
    .t edit modified 1
    update
    lappend ::retval [.t edit modified]
    .t edit modified 1 ; # binding should only fire once [Bug 1799782]
    update idletasks
    lappend ::retval [.t edit modified]
} -cleanup {
    destroy .t
} -result {0 modified 1 1}
test text-27.12 {<<Modified>> virtual event} -body {
    set ::retval unmodified
    text .t -undo 1
    pack .t
    bind .t <<Modified>> "set ::retval modified"
    update idletasks
    .t insert end "nothing special\n"
    update
    return $::retval
} -cleanup {
    destroy .t
} -result {modified}
test text-27.13 {<<Modified>> virtual event - insert before Modified} -body {
    set ::retval {}
    pack [text .t -undo 1]
    bind .t <<Modified>> { set ::retval [.t get 1.0 end-1c] }
    update idletasks
    .t insert end "nothing special"
    update
    return $::retval
} -cleanup {
    destroy .t
} -result {nothing special}
test text-27.14 {<<Modified>> virtual event - delete before Modified} -body {
# Bug 1737288, make sure we delete chars before triggering <<Modified>>
    set ::retval {}
    pack [text .t -undo 1]
    bind .t <<Modified>> { set ::retval [.t get 1.0 end-1c] }
    .t insert end "nothing special"
    .t edit modified 0
    .t delete 1.0 1.2
    update
    set ::retval
} -cleanup {
    destroy .t
} -result {thing special}
test text-27.14a {<<Modified>> virtual event - propagation to peers} -body {
# Bug [fd3a4dc111], <<Modified>> event is not always sent to peers
    set ::retval 0
    text .t -undo 1
    .t peer create .tt
    pack .t .tt
    bind .t <<Modified>> {incr ::retval}
    bind .tt <<Modified>> {incr ::retval}
    .t insert end "This increments ::retval once for each peer, i.e. twice."
    .t edit modified 0  ; # shall increment twice as well, not just once
    update
    set ::retval
} -cleanup {
    destroy .t .tt
} -result {4}
test text-27.15 {<<Selection>> virtual event on sel tagging} -body {
    set ::retval no_selection
    pack [text .t]
    bind .t <<Selection>> "set ::retval selection_changed"
    update idletasks
    .t insert end "nothing special\n"
    .t tag add sel 1.0 1.1
    update
    set ::retval
} -cleanup {
    destroy .t
} -result {selection_changed}
test text-27.15a {<<Selection>> virtual event on sel removal} -body {
    set ::retval no_selection
    pack [text .t]
    .t insert end "nothing special\n"
    .t tag add sel 1.0 1.1
    bind .t <<Selection>> "set ::retval selection_changed"
    update idletasks
    .t tag remove 1.0 end
    update
    set ::retval
} -cleanup {
    destroy .t
} -result {selection_changed}
test text-27.15b {<<Selection>> virtual event on <<PasteSelection>> inside widget selection} -body {
    pack [text .t]
    .t insert end "There is a selection in this text widget,\n"
    .t insert end "and it will be impacted by the <<PasteSelection>> event received.\n"
    .t insert end "Therefore a <<Selection>> event must fire back."
    .t tag add sel 1.0 1.28
    bind .t <<Selection>> "set ::retval <<Selection>>_fired"
    update
    set ::retval no_<<Selection>>_event_fired
    event generate .t <<PasteSelection>> -x 15 -y 3
    update
    set ::retval
} -cleanup {
    destroy .t
} -result {<<Selection>>_fired}
test text-27.15c {No <<Selection>> virtual event on <<PasteSelection>> outside widget selection} -body {
    pack [text .t]
    .t insert end "There is a selection in this text widget,\n"
    .t insert end "but it will not be impacted by the <<PasteSelection>> event received."
    .t tag add sel 1.0 1.28
    bind .t <<Selection>> "set ::retval <<Selection>>_fired"
    update
    set ::retval no_<<Selection>>_event_fired
    event generate .t <<PasteSelection>> -x 15 -y 80
    update
    set ::retval
} -cleanup {
    destroy .t
} -result {no_<<Selection>>_event_fired}
test text-27.15d {<<Selection>> virtual event on <Delete> with cursor inside selection} -body {
    pack [text .t]
    .t insert end "There is a selection in this text widget,\n"
    .t insert end "and it will be impacted by the <Delete> event received.\n"
    .t insert end "Therefore a <<Selection>> event must fire back."
    .t tag add sel 1.0 1.28
    bind .t <<Selection>> "set ::retval <<Selection>>_fired"
    update
    set ::retval no_<<Selection>>_event_fired
    .t mark set insert 1.15
    focus .t
    event generate .t <Delete>
    update
    set ::retval
} -cleanup {
    destroy .t
} -result {<<Selection>>_fired}
test text-27.15e {No <<Selection>> virtual event on <Delete> with cursor outside selection} -body {
    pack [text .t]
    .t insert end "There is a selection in this text widget,\n"
    .t insert end "but it will not be impacted by the <Delete> event received."
    .t tag add sel 1.0 1.28
    bind .t <<Selection>> "set ::retval <<Selection>>_fired"
    update
    set ::retval no_<<Selection>>_event_fired
    .t mark set insert 2.15
    focus .t
    event generate .t <Delete>
    update
    set ::retval
} -cleanup {
    destroy .t
} -result {no_<<Selection>>_event_fired}
test text-27.15f {<<Selection>> virtual event on <<Cut>> with a widget selection} -body {
    pack [text .t]
    .t insert end "There is a selection in this text widget,\n"
    .t insert end "and it will be impacted by the <<Cut>> event received.\n"
    .t insert end "Therefore a <<Selection>> event must fire back."
    .t tag add sel 1.0 1.28
    bind .t <<Selection>> "set ::retval <<Selection>>_fired"
    update
    set ::retval no_<<Selection>>_event_fired
    event generate .t <<Cut>>
    update
    set ::retval
} -cleanup {
    destroy .t
} -result {<<Selection>>_fired}
test text-27.15g {No <<Selection>> virtual event on <<Cut>> without widget selection} -body {
    pack [text .t]
    .t insert end "There is a selection in this text widget,\n"
    .t insert end "and it will be impacted by the <<Cut>> event received.\n"
    .t insert end "Therefore a <<Selection>> event must fire back."
    bind .t <<Selection>> "set ::retval <<Selection>>_fired"
    update
    set ::retval no_<<Selection>>_event_fired
    event generate .t <<Cut>>
    update
    set ::retval
} -cleanup {
    destroy .t
} -result {no_<<Selection>>_event_fired}
test text-27.16 {-maxundo configuration option} -body {
    text .t -undo 1 -autoseparators 1 -maxundo 2
    pack .t
    .t insert end "line 1\n"
    .t delete 1.4 1.6
    .t insert end "line 2\n"
    catch {.t edit undo}
    catch {.t edit undo}
    catch {.t edit undo}
    .t get 1.0 end
} -cleanup {
    destroy .t
} -result "line 1\n\n"
test text-27.16a {undo configuration options with peers} -body {
    text .t -undo 1 -autoseparators 0 -maxundo 200 -maxredo 100 -maxundosize 1000
    .t peer create .tt
    set res     [.t  cget -undo]
    lappend res [.tt cget -undo]
    lappend res [.t  cget -autoseparators]
    lappend res [.tt cget -autoseparators]
    lappend res [.t  cget -maxundo]
    lappend res [.tt cget -maxundo]
    lappend res [.t  cget -maxredo]
    lappend res [.tt cget -maxredo]
    lappend res [.t  cget -maxundosize]
    lappend res [.tt cget -maxundosize]
    .t insert end "The undo stack is common between peers"
    lappend res [llength [set [.t  edit info](undocommands)]]
    lappend res [llength [set [.tt edit info](undocommands)]]
} -cleanup {
    destroy .t .tt
} -result {1 1 0 0 200 200 100 100 1000 1000 1 1}
test text-27.16b {undo configuration options with peers, defaults} -body {
    text .t
    .t peer create .tt
    set res     [.t  cget -undo]
    lappend res [.tt cget -undo]
    lappend res [.t  cget -autoseparators]
    lappend res [.tt cget -autoseparators]
    lappend res [.t  cget -maxundo]
    lappend res [.tt cget -maxundo]
    lappend res [.t  cget -maxredo]
    lappend res [.tt cget -maxredo]
    lappend res [.t  cget -maxundosize]
    lappend res [.tt cget -maxundosize]
    .t insert end "The undo stack is common between peers"
    lappend res [llength [set [.t  edit info](undocommands)]]
    lappend res [llength [set [.tt edit info](undocommands)]]
} -cleanup {
    destroy .t .tt
} -result {0 0 1 1 0 0 -1 -1 0 0 0 0}
test text-27.17 {bug fix 1536735 - undo with empty text} -body {
    text .t -undo 1
    set r [.t edit modified]
    .t delete 1.0
    lappend r [.t edit modified]
    lappend r [catch {.t edit undo}]
    lappend r [.t edit modified]
} -cleanup {
    destroy .t
} -result {0 0 1 0}
test text-27.18 {patch 1469210 - inserting after undo} -setup {
    destroy .t
} -body {
    text .t -undo 1
    .t insert end foo
    .t edit modified 0
    .t edit undo
    .t insert end bar
    .t edit modified
} -cleanup {
    destroy .t
} -result 1
test text-27.19 {patch 1669632 (i) - undo after <Control-1>} -setup {
    destroy .t
} -body {
    text .t -undo 1
    .t insert end foo\nbar
    .t edit reset
    .t insert 2.2 WORLD
    event generate .t <Control-1> -x 1 -y 1
    .t insert insert HELLO
    .t edit undo
    .t get 2.2 2.7
} -cleanup {
    destroy .t
} -result WORLD
test text-27.20 {patch 1669632 (iv) - undo after <<SelectNone>>} -setup {
    destroy .top .top.t
} -body {
    toplevel .top
    pack [text .top.t -undo 1]
    .top.t insert end "This is an example text"
    .top.t edit reset
    .top.t mark set insert 1.5
    .top.t insert 1.5 HELLO
    .top.t tag add sel 1.10 1.12
    update
    focus -force .top.t
    event generate .top.t <<SelectNone>>
    .top.t insert insert " WORLD "
    .top.t edit undo
    .top.t get 1.5 1.10
} -cleanup {
    destroy .top.t .top
} -result HELLO
test text-27.21 {patch 1669632 (vii) - <<Undo>> shall not remove separators} -setup {
    destroy .t
} -body {
    text .t -undo 1
    .t insert end "This is an example text"
    .t edit reset
    .t insert 1.5 "WORLD "
    event generate .t <Control-1> -x 1 -y 1
    .t insert insert HELLO
    event generate .t <<Undo>>
    .t insert insert E
    event generate .t <<Undo>>
    .t get 1.0 "1.0 lineend"
} -cleanup {
    destroy .t
} -result "This WORLD is an example text"
test text-27.22 {patch 1669632 (v) - <<Clear>> is atomic} -setup {
    destroy .t
} -body {
    toplevel .top
    pack [text .top.t -undo 1]
    .top.t insert end "This is an example text"
    .top.t edit reset
    .top.t mark set insert 1.5
    .top.t insert 1.5 "A"
    update
    focus -force .top.t
    event generate .top.t <Delete>
    event generate .top.t <<SelectNextChar>>
    event generate .top.t <<Clear>>
    event generate .top.t <Delete>
    event generate .top.t <<Undo>>
    .top.t get 1.0 "1.0 lineend"
} -cleanup {
    destroy .top.t .top
} -result "This A an example text"
 test text-27.23 {patch 1669632 (v) - <<Cut>> is atomic} -setup {
    destroy .t
} -body {
    toplevel .top
    pack [text .top.t -undo 1]
    .top.t insert end "This is an example text"
    .top.t edit reset
    .top.t mark set insert 1.5
    .top.t insert 1.5 "A"
    update
    focus -force .top.t
    event generate .top.t <Delete>
    event generate .top.t <<SelectNextChar>>
    event generate .top.t <<Cut>>
    event generate .top.t <Delete>
    event generate .top.t <<Undo>>
    .top.t get 1.0 "1.0 lineend"
} -cleanup {
    destroy .top.t .top
} -result "This A an example text"
test text-27.24 {TextEditCmd procedure, undo and redo stack depths} -setup {
    destroy .t
    set res {}
} -body {
    text .t -undo false -autoseparators false
    .t edit info; lappend res $(undodepth) $(redodepth)
    .t configure -undo true
    .t edit info; lappend res $(undodepth) $(redodepth)
    .t insert end "DO\n"
    .t edit separator
    .t insert end "IT\n"
    .t insert end "YOURSELF\n"
    .t edit separator
    .t edit info; lappend res $(undodepth) $(redodepth)
    .t edit undo
    .t edit info; lappend res $(undodepth) $(redodepth)
    .t edit redo
    .t edit info; lappend res $(undodepth) $(redodepth)
    .t configure -undo false
    .t edit info; lappend res $(undodepth) $(redodepth)
    .t configure -undo true
    .t edit info; lappend res $(undodepth) $(redodepth)
} -cleanup {
    destroy .t
} -result {0 0 0 0 2 0 1 1 2 0 0 0 0 0}
test text-27.25 {<<UndoStack>> virtual event} -setup {
    destroy .t
    set res {}
    set nbUS 0
} -body {
    text .t -undo false -autoseparators false
    bind .t <<UndoStack>> {incr nbUS}
    update ; lappend res $nbUS
    .t configure -undo true
    update ; lappend res $nbUS
    .t insert end "DO\n"
    .t edit separator
    .t insert end "IT\n"
    .t insert end "YOURSELF\n"
    .t edit separator
    .t insert end "MAN\n"
    .t edit separator
    update ; lappend res $nbUS
    .t edit undo
    update ; lappend res $nbUS
    .t edit redo
    update ; lappend res $nbUS
    .t edit undo
    update ; lappend res $nbUS
    .t edit undo
    update ; lappend res $nbUS
    .t edit undo
    update ; lappend res $nbUS
    .t edit redo
    update ; lappend res $nbUS
    .t edit redo
    update ; lappend res $nbUS
    .t edit redo
    update ; lappend res $nbUS
    .t edit undo
    update ; lappend res $nbUS
    .t edit undo
    update ; lappend res $nbUS
    .t edit reset
    update ; lappend res $nbUS
} -cleanup {
    destroy .t
} -result {0 0 4 5 6 7 8 9 10 11 12 13 14 15}
test text-27.26 {edit undo and edit redo provides ranges} -setup {
    destroy .t
    set res {}
    set undo {}
    set redo {}
} -body {
    proc watch {w op idx1 idx2 info userFlag} {
	switch $op {
	    undo - redo {
		::tk_mergeRange ::${op}_ [list $idx1 $idx2]
		if {[lindex $info 1]} { ;# last undo/redo action?
		    lappend ::${op} [set ::${op}_]
		    unset ::${op}_
		}
	    }
	}
    }
    text .t -undo true -autoseparators false
    .t watch watch
    .t insert end "Hello "
    .t edit separator
    .t insert end "World!\n"
    .t insert 1.6 "GREAT "
    .t insert end "Another edit here!!"
    .t edit undo
    .t edit redo
    .t edit separator
    .t delete 1.6
    .t delete 1.9 1.10
    .t insert 1.9 L
    .t edit undo
    .t edit redo
    .t replace 1.6 1.10 Tcl/Tk
    .t replace 2.8 2.12 "one bites the dust"
    .t edit undo
    .t edit redo
    lappend res $undo
    lappend res $redo
} -cleanup {
    destroy .t
    unset undo redo res
} -result {{{{1.6 2.19}} {{1.6 1.7} {1.9 1.10}} {{1.6 1.12} {2.8 2.26}}}\
           {{{1.6 2.19}} {{1.6 1.7} {1.9 1.10}} {{1.6 1.12} {2.8 2.26}}}}
test text-27.27 {undo with empty text, and tagged newline} -body {
    text .t
    .t tag add tag1 1.0
    .t configure -undo on
    .t delete 1.0
    .t edit undo
    .t tag ranges tag1
} -cleanup {
    destroy .t
} -result {1.0 2.0}
test text-27.28 {Bug e32292c454704f7defd1cb335b5663f9c4f245d4 \
                 undo is undoing too much} -setup {
    pack [text .t -undo 1]
} -body {
    .t insert end "Line 1\nLine 2\n"
    .t tag configure number -foreground red
    .t tag add number 1.5
    .t tag add number 2.5
    .t edit separator
    .t insert 1.0 "    "
    .t edit separator
    .t edit undo
    .t tag getrange number 2.5    ; # shall not be {}
} -cleanup {
    destroy .t
} -result {2.5 2.6}


test text-28.1 {bug fix - 624372, ControlUtfProc long lines} -body {
    pack [text .t -wrap none]
    .t insert end [string repeat "\1" 500]
} -cleanup {
    destroy .t
} -result {}


test text-29.1 {tabs - must be positive and must be increasing} -body {
    pack [text .t -wrap none]
    .t configure -tabs {0}
} -cleanup {
    destroy .t
} -returnCodes {error} -result {tab stop "0" is not at a positive distance}
test text-29.2 {tabs - must be positive and must be increasing} -body {
    pack [text .t -wrap none]
    .t configure -tabs {-5}
} -cleanup {
    destroy .t
} -returnCodes {error} -result {tab stop "-5" is not at a positive distance}
test text-29.3 {tabs - must be positive and must be increasing} -constraints {
    knownBug
} -body {
# This bug will be fixed in Tk 9.0, when we can allow a minor
# incompatibility with Tk 8.x
    pack [text .t -wrap none]
    .t configure -tabs {10c 5c}
} -cleanup {
    destroy .t
} -returnCodes {error} -result {tabs must be monotonically increasing, but "5c" is smaller than or equal to the previous tab}
test text-29.4 {tabs - must be positive and must be increasing} -body {
    pack [text .t -wrap none]
    .t insert end "a\tb\tc\td\te"
    catch {.t configure -tabs {10c 5c}}
    update ; update ; update
# This test must simply not go into an infinite loop to succeed
    set result 1
} -cleanup {
    destroy .t
} -result {1}


test text-30.1 {repeated insert and scroll} -body {
    pack [text .t]
    for {set i 0} {$i < 30} {incr i} {
        .t insert end "blabla\n"
        eval .t yview moveto 1
    }
# This test must simply not crash to succeed
    set result 1
} -cleanup {
    destroy .t
} -result {1}
test text-30.2 {repeated insert and scroll} -body {
    pack [text .t]
    for {set i 0} {$i < 30} {incr i} {
        .t insert end "blabla\n"
        eval .t yview scroll 1 pages
    }
# This test must simply not crash to succeed
    set result 1
} -cleanup {
    destroy .t
} -result {1}
test text-30.3 {repeated insert and scroll} -body {
    pack [text .t]
    for {set i 0} {$i < 30} {incr i} {
        .t insert end "blabla\n"
        eval .t yview scroll 100 pixels
    }
# This test must simply not crash to succeed
    set result 1
} -cleanup {
    destroy .t
} -result {1}
test text-30.4 {repeated insert and scroll} -body {
    pack [text .t]
    for {set i 0} {$i < 30} {incr i} {
        .t insert end "blabla\n"
        eval .t yview scroll 10 units
    }
# This test must simply not crash to succeed
    set result 1
} -cleanup {
    destroy .t
} -result {1}


test text-31.1 {peer widgets} -body {
    toplevel .top
    pack [text .t]
    pack [.t peer create .top.t]
    destroy .t .top
} -result {}
test text-31.2 {peer widgets} -body {
    toplevel .top1
    toplevel .top2
    pack [text .t]
    pack [.t peer create .top1.t]
    pack [.t peer create .top2.t]
    .t insert end "abcd\nabcd"
    update
    destroy .top1
    update
    .t insert end "abcd\nabcd"
    update
    destroy .t .top2
    update
} -result {}
test text-31.3 {peer widgets} -body {
    toplevel .top1
    toplevel .top2
    pack [text .t]
    pack [.t peer create .top1.t]
    pack [.t peer create .top2.t]
    .t insert end "abcd\nabcd"
    update
    destroy .t
    update
    .top2.t insert end "abcd\nabcd"
    update
    destroy .t .top2
    update
} -result {}
test text-31.4 {peer widgets} -body {
    toplevel .top
    pack [text .t]
    set str ""
    for {set i 1} {$i < 20} {incr i} {
       append str "Line $i\n"
    }
    .t insert end $str
    pack [.t peer create .top.t -start 5 -end 11]
    update
    destroy .t .top
} -result {}
test text-31.5 {peer widgets} -body {
    toplevel .top
    pack [text .t]
    set str ""
    for {set i 1} {$i < 20} {incr i} {
       append str "Line $i\n"
    }
    .t insert end $str
    pack [.t peer create .top.t -start 5 -end 11]
    pack [.top.t peer create .top.t2]
    set res [list [.top.t index end] [.top.t2 index end]]
    update
    return $res
} -cleanup {
    destroy .t .top
} -result {7.0 7.0}
test text-31.6 {peer widgets} -body {
    toplevel .top
    pack [text .t]
    set str ""
    for {set i 1} {$i < 20} {incr i} {
       append str "Line $i\n"
    }
    .t insert end $str
    pack [.t peer create .top.t -start 5 -end 11]
    pack [.top.t peer create .top.t2 -start {} -end {}]
    set res [list [.top.t index end] [.top.t2 index end]]
    update
    return $res
} -cleanup {
    destroy .t .top
} -result {7.0 21.0}
test text-31.7 {peer widgets} -body {
    toplevel .top
    pack [text .t]
    set str ""
    for {set i 1} {$i < 20} {incr i} {
       append str "Line $i\n"
    }
    .t insert end $str
    pack [.t peer create .top.t -start 5 -end 11]
    update ; update
    set p1 [.top.t count -update -ypixels 1.0 end]
    set p2 [.t count -update -ypixels 5.0 11.0]
    expr {$p1 eq $p2}
} -cleanup {
    destroy .t .top
} -result {1}
test text-31.8 {peer widgets} -body {
    toplevel .top
    pack [text .t]
    set str ""
    for {set i 1} {$i < 20} {incr i} {
	append str "Line $i\n"
    }
    .t insert end $str
    pack [.t peer create .top.t -start 5 -end 11]
    update ; update
    .t delete 3.0 6.0
    .top.t index end
} -cleanup {
    destroy .t .top
} -result {6.0}
test text-31.9 {peer widgets} -body {
    toplevel .top
    pack [text .t]
    set str ""
    for {set i 1} {$i < 20} {incr i} {
	append str "Line $i\n"
    }
    .t insert end $str
    pack [.t peer create .top.t -start 5 -end 11]
    update ; update
    .t delete 8.0 12.0
    .top.t index end
} -cleanup {
    destroy .t .top
} -result {4.0}
test text-31.10 {peer widgets} -body {
    toplevel .top
    pack [text .t]
    set str ""
    for {set i 1} {$i < 20} {incr i} {
	append str "Line $i\n"
    }
    .t insert end $str
    pack [.t peer create .top.t -start 5 -end 11]
    update ; update
    .t delete 3.0 13.0
    .top.t index end
} -cleanup {
    destroy .t .top
# NOTE: in revised implementation this peer cannot be empty,
# so the old result "1.0" has been changed to "2.0".
} -result {2.0}
test text-31.11 {peer widgets} -setup {
    pack [text .t]
    set res {}
} -body {
    set str ""
    for {set i 1} {$i < 100} {incr i} {
	append str "Line $i\n"
    }
    .t insert end $str
    .t tag add sel 1.0 end-1c
    lappend res [.t tag ranges sel]
    .t configure -start 10 -end 20
    lappend res [.t tag ranges sel]
    return $res
} -cleanup {
    destroy .t
} -result {{1.0 100.0} {1.0 11.0}}
test text-31.12 {peer widgets} -setup {
    pack [text .t]
    set res {}
} -body {
    set str ""
    for {set i 1} {$i < 100} {incr i} {
	append str "Line $i\n"
    }
    .t insert end $str
    .t tag add sel 1.0 end-1c
    lappend res [.t tag ranges sel]
    .t configure -start 11
    lappend res [.t tag ranges sel]
    return $res
} -cleanup {
    destroy .t
} -result {{1.0 100.0} {1.0 90.0}}
test text-31.13 {peer widgets} -setup {
    pack [text .t]
    set res {}
} -body {
    set str ""
    for {set i 1} {$i < 100} {incr i} {
	append str "Line $i\n"
    }
    .t insert end $str
    .t tag add sel 1.0 end-1c
    lappend res [.t tag ranges sel]
    .t configure -end 90
    lappend res [.t tag ranges sel]
    destroy .t
    return $res
} -cleanup {
    destroy .t
} -result {{1.0 100.0} {1.0 90.0}}
test text-31.14 {peer widgets} -setup {
    pack [text .t]
    set res {}
} -body {
    set str ""
    for {set i 1} {$i < 20} {incr i} {
	append str "Line $i\n"
    }
    .t insert end $str
    .t tag add sel 1.0 3.0 5.0 7.0 9.0 11.0 13.0 15.0 17.0 19.0
    lappend res [.t tag prevrange sel 1.0]
    .t configure -start 6 -end 12
    lappend res [.t tag ranges sel]
    lappend res "next" [.t tag nextrange sel 4.0] \
      [.t tag nextrange sel 5.0] [.t tag nextrange sel 6.0] \
      [.t tag nextrange sel 7.0]
    lappend res "prev" [.t tag prevrange sel 1.0] \
      [.t tag prevrange sel 2.0] [.t tag prevrange sel 3.0] \
      [.t tag prevrange sel 4.0]
    return $res
} -cleanup {
    destroy .t
} -result {{} {1.0 2.0 4.0 6.0} next {4.0 6.0} {} {} {} prev {} {1.0 2.0} {1.0 2.0} {1.0 2.0}}
test text-31.15 {peer widgets} -setup {
    pack [text .t]
    set res {}
} -body {
    set str ""
    for {set i 1} {$i < 20} {incr i} {
	append str "Line $i\n"
    }
    .t insert end $str
    .t tag add sel 1.0 3.0 9.0 11.0 13.0 15.0 17.0 19.0
    .t configure -start 6 -end 12
    lappend res [.t tag ranges sel]
    lappend res "next" [.t tag nextrange sel 4.0] \
      [.t tag nextrange sel 5.0] [.t tag nextrange sel 6.0] \
      [.t tag nextrange sel 7.0]
    lappend res "prev" [.t tag prevrange sel 1.0] \
      [.t tag prevrange sel 2.0] [.t tag prevrange sel 3.0] \
      [.t tag prevrange sel 4.0]
    return $res
} -cleanup {
    destroy .t
} -result {{4.0 6.0} next {4.0 6.0} {} {} {} prev {} {} {} {}}
test text-31.16 {peer widgets} -setup {
    pack [text .t]
    set res {}
} -body {
    set str ""
    for {set i 1} {$i < 20} {incr i} {
	append str "Line $i\n"
    }
    .t insert end $str
    .t tag add sel 1.0 7.0 9.0 11.0 13.0 15.0 17.0 19.0
    .t configure -start 6 -end 12
    lappend res [.t tag ranges sel]
    lappend res "next" [.t tag nextrange sel 4.0] \
      [.t tag nextrange sel 5.0] [.t tag nextrange sel 6.0] \
      [.t tag nextrange sel 7.0]
    lappend res "prev" [.t tag prevrange sel 1.0] \
      [.t tag prevrange sel 2.0] [.t tag prevrange sel 3.0] \
      [.t tag prevrange sel 4.0]
    return $res
} -cleanup {
    destroy .t
} -result {{1.0 2.0 4.0 6.0} next {4.0 6.0} {} {} {} prev {} {1.0 2.0} {1.0 2.0} {1.0 2.0}}
test text-31.17 {peer widgets} -setup {
    pack [text .t]
    set res {}
} -body {
    set str ""
    for {set i 1} {$i < 20} {incr i} {
	append str "Line $i\n"
    }
    .t insert end $str
    .t tag add sel 1.0 11.0
    lappend res [.t tag ranges sel]
    lappend res [catch {.t configure -start 15 -end 10}]
    lappend res [.t tag ranges sel]
    .t configure -start 6 -end 12
    lappend res [.t tag ranges sel]
    .t configure -start {} -end {}
    lappend res [.t tag ranges sel]
    return $res
} -cleanup {
    destroy .t
} -result {{1.0 11.0} 1 {1.0 11.0} {1.0 6.0} {1.0 11.0}}
test text-31.18 {peer widgets} -setup {
    pack [text .t]
    set res {}
} -body {
    set str ""
    for {set i 1} {$i < 20} {incr i} {
	append str "Line $i\n"
    }
    .t insert end $str
    .t tag add sel 1.0 11.0
    lappend res [.t index sel.first]
    lappend res [.t index sel.last]
    return $res
} -cleanup {
    destroy .t
} -result {1.0 11.0}
test text-31.19 {peer widgets} -body {
    pack [text .t]
    set str ""
    for {set i 1} {$i < 20} {incr i} {
	append str "Line $i\n"
    }
    .t insert end $str
    .t tag delete sel
    .t index sel.first
} -cleanup {
    destroy .t
} -returnCodes {error} -result {text doesn't contain any characters tagged with "sel"}


test text-32.1 {line heights on creation} -setup {
    text .t
    proc makeText {} {
        set w .g
        set font "Times 11"
        destroy .g
        toplevel .g
        frame $w.f -highlightthickness 2 -borderwidth 2 -relief sunken
        set t $w.f.text
        text $t -yscrollcommand "$w.scroll set" -setgrid true -font $font \
	    -width 70 -height 35 -wrap word -highlightthickness 0 \
	    -borderwidth 0
        pack $t -expand  yes -fill both
        scrollbar $w.scroll -command "$t yview"
        pack $w.scroll -side right -fill y
        pack $w.f -expand yes -fill both
        $t tag configure center -justify center -spacing1 5m -spacing3 5m
        $t tag configure buttons -lmargin1 1c -lmargin2 1c -rmargin 1c \
            -spacing1 3m -spacing2 0 -spacing3 0
	set str ""
        for {set i 0} {$i < 40} {incr i} {
            append str "${i}word "
        }
	$t insert end $str
        return $t
    }
} -body {
    set w [makeText]
    update ; after 1000 ; update
    set before [$w count -ypixels 1.0 2.0]
    $w insert 1.0 "a"
    update
    set after [$w count -ypixels 1.0 2.0]
    destroy .g
    expr {$before eq $after}
} -cleanup {
    destroy .t
} -result {1}
test text-32.2 {peer widget -start, -end and deletion (bug 1630262)} -setup {
    destroy .t .pt
    set res {}
} -body {
    text .t
    .t peer create .pt
    set str ""
    for {set i 1} {$i < 100} {incr i} {
	append str "Line $i\n"
    }
    .t insert end $str
    .t configure -startline 5
    # none of the following delete shall crash
    # (all did before fixing bug 1630262)
    # 1. delete on the same line: line1 == line2 in DeleteIndexRange,
    #    and resetView is true neither for .t not for .pt
    .pt delete 2.0 2.2
    # 2. delete just one line: line1 < line2 in DeleteIndexRange,
    #    and resetView is true only for .t, not for .pt
    .pt delete 2.0 3.0
    # 3. delete several lines: line1 < line2 in DeleteIndexRange,
    #    and resetView is true only for .t, not for .pt
    .pt delete 2.0 5.0
    # 4. delete to the end line: line1 < line2 in DeleteIndexRange,
    #    and resetView is true only for .t, not for .pt
    .pt delete 2.0 end
    # this test succeeds provided there is no crash
    set res 1
} -cleanup {
    destroy .pt
} -result {1}
test text-32.3 {peer widget -start, -end and deletion (bug 1630262)} -setup {
    destroy .t .pt
    set res {}
} -body {
    text .t
    .t peer create .pt
    set str ""
    for {set i 1} {$i < 100} {incr i} {
	append str "Line $i\n"
    }
    .t insert end $str
    .t configure -startline 5
    .pt configure -startline 3
    # the following delete shall not crash
    # (it did before fixing bug 1630262)
    .pt delete 2.0 3.0
    # moreover -startline shall be correct
    # (was wrong before fixing bug 1630262)
    lappend res [.t cget -start] [.pt cget -start]
} -cleanup {
    destroy .pt
} -result {4 3}
test text-32.4 {peer widget -start, -end and deletion (bug 1630262)} -setup {
    destroy .t .pt
    set res {}
} -body {
    text .t
    .t peer create .pt
    set str ""
    for {set i 1} {$i < 100} {incr i} {
	append str "Line $i\n"
    }
    .t insert end $str
    .t configure -startline 5 -endline 15
    .pt configure -startline 8 -endline 12
    # .pt now shows a range entirely inside the range of .pt
    # from .t, delete lines located after [.pt cget -end]
    .t delete 9.0 10.0
    # from .t, delete lines straddling [.pt cget -end]
    .t delete 6.0 9.0
    lappend res [.t cget -start] [.t cget -end] [.pt cget -start] [.pt cget -end]
    .t configure -startline 5 -endline 12
    .pt configure -startline 8 -endline 12
    # .pt now shows again a range entirely inside the range of .pt
    # from .t, delete lines located before [.pt cget -start]
    .t delete 2.0 3.0
    # from .t, delete lines straddling [.pt cget -start]
    .t delete 2.0 5.0
    lappend res [.t cget -start] [.t cget -end] [.pt cget -start] [.pt cget -end]
    .t configure -startline 22 -endline 31
    .pt configure -startline 42 -endline 51
    # .t now shows a range entirely before the range of .pt
    # from .t, delete some lines, then do it from .pt
    .t delete 2.0 3.0
    .t delete 2.0 5.0
    .pt delete 2.0 5.0
    lappend res [.t cget -start] [.t cget -end] [.pt cget -start] [.pt cget -end]
    .t configure -startline 55 -endline 75
    .pt configure -startline 60 -endline 70
    # .pt now shows a range entirely inside the range of .t
    # from .t, delete a range straddling the entire range of .pt
    .t delete 3.0 18.0
    lappend res [.t cget -start] [.t cget -end] [.pt cget -start] [.pt cget -end]
} -cleanup {
    destroy .pt .t
# NOTE: The peer widget is empty, and in revised version always a last newline
# exists, so the last line index has been increased by 1 (57 -> 58).
} -result {5 11 8 10 5 8 6 8 22 27 38 44 55 60 57 58}


test text-33.1 {TextWidgetCmd procedure, "peer" option} -setup {
    text .t
} -body {
    .t peer foo 1
} -cleanup {
    destroy .t
} -returnCodes {error} -result {bad peer option "foo": must be create or names}
test text-33.2 {TextWidgetCmd procedure, "peer" option} -setup {
    text .t
} -body {
    .t peer names foo
} -cleanup {
    destroy .t
} -returnCodes {error} -result {wrong # args: should be ".t peer names"}
test text-33.3 {TextWidgetCmd procedure, "peer" option} -setup {
    text .t
} -body {
    .t peer names
} -cleanup {
    destroy .t
} -returnCodes {ok} -result {}
test text-33.4 {TextWidgetCmd procedure, "peer" option} -setup {
    text .t
} -body {
    .t peer names
} -cleanup {
    destroy .t
} -result {}
test text-33.5 {TextWidgetCmd procedure, "peer" option} -setup {
    text .t
} -body {
    .t peer create foo
} -cleanup {
    destroy .t
} -returnCodes {error} -result {bad window path name "foo"}
test text-33.6 {TextWidgetCmd procedure, "peer" option} -setup {
    text .t
    set res {}
} -body {
    .t peer create .t2
    lappend res [.t peer names]
    lappend res [.t2 peer names]
    destroy .t2
    lappend res [.t peer names]
} -cleanup {
    destroy .t
} -result {.t2 .t {}}
test text-33.7 {peer widget -start, -end} -body {
    text .t
    set res [.t configure -start 10 -end 5]
    return $res
} -cleanup {
    destroy .t
} -returnCodes {2} -result {}
test text-33.8 {peer widget -start, -end} -body {
    text .t
    set str ""
    for {set i 1} {$i < 100} {incr i} {
	append str "Line $i\n"
    }
    .t insert end $str
    .t configure -start 10 -end 5
} -cleanup {
    destroy .t
} -returnCodes {error} -result {-startline must be less than or equal to -endline}
test text-33.9 {peer widget -start, -end} -body {
    text .t
    set str ""
    for {set i 1} {$i < 100} {incr i} {
	append str "Line $i\n"
    }
    .t insert end $str
    .t configure -start 5 -end 10
} -cleanup {
    destroy .t
} -returnCodes {ok} -result {}
test text-33.10 {peer widget -start, -end} -body {
    text .t
    set str ""
    for {set i 1} {$i < 100} {incr i} {
	append str "Line $i\n"
    }
    .t insert end $str
    set res [.t index end]
    lappend res [catch {.t configure -start 5 -end 10 -tab foo}]
    lappend res [.t index end]
    lappend res [catch {.t configure -tab foo -start 15 -end 20}]
    lappend res [.t index end]
    .t configure -start {} -end {}
    lappend res [.t index end]
    return $res
} -cleanup {
    destroy .t
} -result {101.0 1 101.0 1 101.0 101.0}
test text-33.11 {peer widget -start, -end} -body {
    text .t
    set str ""
    for {set i 1} {$i < 100} {incr i} {
	append str "Line $i\n"
    }
    .t insert end $str
    set res [.t index end]
    lappend res [catch {.t configure -start 5 -end 15}]
    lappend res [.t index end]
    lappend res [catch {.t configure -start 10 -end 40}]
    lappend res [.t index end]
    .t configure -start {} -end {}
    lappend res [.t index end]
    return $res
} -cleanup {
    destroy .t
} -result {101.0 0 11.0 0 31.0 101.0}

test text-34.1 {peer widget -start, -end and selection} -setup {
    text .t
    set res {}
} -body {
    set str ""
    for {set i 1} {$i < 100} {incr i} {
	append str "Line $i\n"
    }
    .t insert end $str
    .t tag add sel 10.0 20.0
    lappend res [.t tag ranges sel]
    .t configure -start 5 -end 30
    lappend res [.t tag ranges sel]
    .t configure -start 5 -end 15
    lappend res [.t tag ranges sel]
    .t configure -start 15 -end 30
    lappend res [.t tag ranges sel]
    .t configure -start 15 -end 16
    lappend res [.t tag ranges sel]
    .t configure -start 25 -end 30
    lappend res [.t tag ranges sel]
    .t configure -start {} -end {}
    lappend res [.t tag ranges sel]
    return $res
} -cleanup {
    destroy .t
} -result {{10.0 20.0} {6.0 16.0} {6.0 11.0} {1.0 6.0} {1.0 2.0} {} {10.0 20.0}}

test text-35.1 {widget dump -command alters tags} -setup {
     proc Dumpy {key value index} {
      .t tag add $value [list $index linestart] [list $index lineend]
    }
    text .t
} -body {
    .t insert end "abc\n" a "---" {} "def" b "   \n" {} "ghi\n" c
    .t tag configure b -background red
    .t dump -all -command Dumpy 1.0 end
    set result "ok"
} -cleanup {
    destroy .t
} -result {ok}
test text-35.2 {widget dump -command makes massive changes} -setup {
    proc Dumpy {key value index} {
      .t delete 1.0 end
    }
    text .t
} -body {
    .t insert end "abc\n" a "---" {} "def" b "   \n" {} "ghi\n" c
    .t tag configure b -background red
    .t dump -all -command Dumpy 1.0 end
    set result "ok"
} -cleanup {
    destroy .t
} -result {ok}
test text-35.3 {widget dump -command destroys widget} -setup {
    proc Dumpy {key value index} {
        destroy .t
    }
    text .t
} -body {
    .t insert end "abc\n" a "---" {} "def" b "   \n" {} "ghi\n" c
    .t tag configure b -background red
    .t dump -all -command Dumpy 1.0 end
    set result "ok"
} -cleanup {
    destroy .t
} -result {ok}


test text-36.1 "bug #1777362: event handling with hyphenated windows" -setup {
    set save [interp bgerror {}]
    interp bgerror {} returnerror-36.1
    proc returnerror-36.1 {m opts} {set ::my_error $m}
    set ::my_error {}
    pack [set w [text .t-1]]
} -body {
    tkwait visibility $w
    event generate $w <1>
    event generate $w <1>
    update
    set ::my_error
} -cleanup {
    destroy .t-1
    rename returnerror-36.1 ""
    interp bgerror {} $save
    unset -nocomplain save ::my_error w
} -result {}
test text-36.2 "bug #1777362: event handling with hyphenated windows" -setup {
    set save [interp bgerror {}]
    interp bgerror {} returnerror-36.2
    proc returnerror-36.2 {m opts} {set ::my_error $m}
    set ::my_error {}
    pack [set w [text .t+1]]
} -body {
    tkwait visibility $w
    event generate $w <1>
    event generate $w <1>
    update
    set ::my_error
} -cleanup {
    destroy $w
    rename returnerror-36.2 ""
    interp bgerror {} $save
    unset -nocomplain save ::my_error w
} -result {}
test text-36.3 "bug #1777362: event handling with hyphenated windows" -setup {
    set save [interp bgerror {}]
    interp bgerror {} returnerror-36.3
    proc returnerror-36.3 {m opts} {set ::my_error $m}
    set ::my_error {}
    pack [set w [text .t*1]]
} -body {
    tkwait visibility $w
    event generate $w <1>
    event generate $w <1>
    update
    set ::my_error
} -cleanup {
    destroy $w
    rename returnerror-36.3 ""
    interp bgerror {} $save
    unset -nocomplain save ::my_error w
} -result {}


test text-37.1 "Bug dd9667635d4d286858b1237835502a1d8bd07a82 \
                text anchor not set" -setup {
    set save [interp bgerror {}]
    interp bgerror {} returnerror-37.1
    proc returnerror-37.1 {m opts} {set ::my_error $m}
    destroy .t
    set ::my_error {}
    pack [text .t]
} -body {
    .t insert end "Hello world!"
    .t tag add sel 1.0 end
    # this line shall not trigger error:
    #     bad text index "tk::anchorN"
    event generate .t <<SelectPrevLine>>
    update
    set ::my_error
} -cleanup {
    destroy .t
    rename returnerror-37.1 ""
    interp bgerror {} $save
    unset -nocomplain save ::my_error
} -result {}


test text-38.1 {deletion - newline behavior - undo/redo behavior} -setup {
    text .t -undo on
    .t insert end "1" {} "\n" n1 "2" {}
    set res {}
} -body {
    .t delete begin end
    lappend res [.t inspect -chars -tag]
    .t edit undo
    lappend res [.t inspect -chars -tag]
    .t edit redo
    lappend res [.t inspect -chars -tag]
    set res
} -cleanup {
    destroy .t
    unset res
} -result {{{break {}}}\
    {{text 1 {}} {break {n1}} {text 2 {}} {break {}}}\
    {{break {}}}}
test text-38.2 {deletion - newline behavior - undo/redo behavior} -setup {
    text .t -undo on
    .t insert end "1" {} "\n" n1 "2" {}
    set res {}
} -body {
    .t delete 2.0 end
    lappend res [.t inspect -chars -tag]
    .t edit undo
    lappend res [.t inspect -chars -tag]
    .t edit redo
    lappend res [.t inspect -chars -tag]
    set res
} -cleanup {
    destroy .t
    unset res
} -result {{{text 1 {}} {break {n1}} {break {}}}\
    {{text 1 {}} {break {n1}} {text 2 {}} {break {}}}\
    {{text 1 {}} {break {n1}} {break {}}}}
test text-38.3 {deletion - newline behavior - undo/redo behavior} -setup {
    text .t -undo on
    .t insert end "1" {} "\n" n1 "2" {}
    set res {}
} -body {
    .t delete 1.end end
    lappend res [.t inspect -chars -tag]
    .t edit undo
    lappend res [.t inspect -chars -tag]
    .t edit redo
    lappend res [.t inspect -chars -tag]
    set res
} -cleanup {
    destroy .t
    unset res
} -result {{{text 1 {}} {break {}}}\
    {{text 1 {}} {break {n1}} {text 2 {}} {break {}}}\
    {{text 1 {}} {break {}}}}
test text-38.4 {deletion - newline behavior - undo/redo behavior} -setup {
    text .t -undo on
    .t insert end "1" {} "\n" n1 "2" {}
    set res {}
} -body {
    .t delete 2.end end
    lappend res [.t inspect -chars -tag]
    .t edit undo
    lappend res [.t inspect -chars -tag]
    .t edit redo
    lappend res [.t inspect -chars -tag]
    set res
} -cleanup {
    destroy .t
    unset res
} -result {{{text 1 {}} {break {n1}} {text 2 {}} {break {}}}\
    {{break {}}}\
    {{text 1 {}} {break {n1}} {text 2 {}} {break {}}}}
test text-38.5 {deletion - newline behavior - undo/redo behavior} -setup {
    text .t -undo on
    .t insert end "1" {} "\n" n1 "2" {} "\n" {n2}
    set res {}
} -body {
    .t delete begin end
    lappend res [.t inspect -chars -tag]
    .t edit undo
    lappend res [.t inspect -chars -tag]
    .t edit redo
    lappend res [.t inspect -chars -tag]
    set res
} -cleanup {
    destroy .t
    unset res
} -result {{{break {}}}\
    {{text 1 {}} {break {n1}} {text 2 {}} {break {n2}} {break {}}}\
    {{break {}}}}
test text-38.6 {deletion - newline behavior - undo/redo behavior} -setup {
    text .t -undo on
    .t insert end "1" {} "\n" n1 "2" {} "\n" {n2}
    set res {}
} -body {
    .t delete 2.0 end
    lappend res [.t inspect -chars -tag]
    .t edit undo
    lappend res [.t inspect -chars -tag]
    .t edit redo
    lappend res [.t inspect -chars -tag]
    set res
} -cleanup {
    destroy .t
    unset res
} -result {{{text 1 {}} {break {n1}} {break {}}}\
    {{text 1 {}} {break {n1}} {text 2 {}} {break {n2}} {break {}}}\
    {{text 1 {}} {break {n1}} {break {}}}}
test text-38.7 {deletion - newline behavior - undo/redo behavior} -setup {
    text .t -undo on
    .t insert end "1" {} "\n" n1 "2" {} "\n" {n2}
    set res {}
} -body {
    .t delete 1.end end
    lappend res [.t inspect -chars -tag]
    .t edit undo
    lappend res [.t inspect -chars -tag]
    .t edit redo
    lappend res [.t inspect -chars -tag]
    set res
} -cleanup {
    destroy .t
    unset res
} -result {{{text 1 {}} {break {}}}\
    {{text 1 {}} {break {n1}} {text 2 {}} {break {n2}} {break {}}}\
    {{text 1 {}} {break {}}}}
test text-38.8 {deletion - newline behavior - undo/redo behavior} -setup {
    text .t -undo on
    .t insert end "1" {} "\n" n1 "2" {} "\n" {n2}
    set res {}
} -body {
    .t delete 2.end end
    lappend res [.t inspect -chars -tag]
    .t edit undo
    lappend res [.t inspect -chars -tag]
    .t edit redo
    lappend res [.t inspect -chars -tag]
    set res
} -cleanup {
    destroy .t
    unset res
} -result {{{text 1 {}} {break {n1}} {text 2 {}} {break {}}}\
    {{text 1 {}} {break {n1}} {text 2 {}} {break {n2}} {break {}}}\
    {{text 1 {}} {break {n1}} {text 2 {}} {break {}}}}
test text-38.9 {deletion - newline behavior - undo/redo behavior} -setup {
    text .t -undo on
    .t tag add n begin
    .t edit separator -immediately
    set res {}
} -body {
    .t delete begin end
    lappend res [.t inspect -chars -tag]
    .t edit undo
    lappend res [.t inspect -chars -tag]
    .t edit redo
    lappend res [.t inspect -chars -tag]
    set res
} -cleanup {
    destroy .t
    unset res
} -result {{{break {}}}\
    {{break {n}}}\
    {{break {}}}}
test text-38.10 {deletion - clean widget} -setup {
    text .t -undo on
    set res {}
} -body {
    lappend res [.t inspect -chars -tag]
    .t delete begin end
    lappend res [.t inspect -chars -tag]
    catch {
	.t edit undo
	lappend res [.t inspect -chars -tag]
    }
    set res
} -cleanup {
   destroy .t
   unset res
} -result {{{break {}}}\
    {{break {}}}}
test text-38.11 {deletion - test optimization} -setup {
    text .t -undo on
    .t tag add n begin
    .t edit separator -immediately
} -body {
    .t delete begin end
    .t edit inspect
} -cleanup {
    destroy .t
} -result {{{{tag clear {n 0 1}}} {{tag add n}}} {}}
test text-38.12 {deletion - newline behavior - undo/redo behavior} -setup {
    text .t -undo on
    .t insert end "1"
    .t tag add n begin end
    .t edit separator -immediately
    set res {}
} -body {
    .t delete begin end
    lappend res [.t inspect -chars -tag]
    .t edit undo
    lappend res [.t inspect -chars -tag]
    .t edit redo
    lappend res [.t inspect -chars -tag]
    set res
} -cleanup {
    destroy .t
    unset res
} -result {{{break {}}}\
    {{text 1 {n}} {break {n}}}\
    {{break {}}}}
test text-38.13 {deletion - newline behavior - undo/redo behavior} -setup {
    text .t -undo on
    .t tag add n begin
    .t edit separator -immediately
    .t insert end "1"
    set res {}
} -body {
    .t delete begin end
    lappend res [.t inspect -chars -tag]
    .t edit undo
    lappend res [.t inspect -chars -tag]
    .t edit redo
    lappend res [.t inspect -chars -tag]
    set res
} -cleanup {
    destroy .t
    unset res
} -result {{{break {}}}\
    {{text 1 {}} {break {n}}}\
    {{break {}}}}

# non-regression regarding miscellaneous bugs, especially crashes and failed assertions

test text-39.1 "Bug 83632316b9cc27a2bfc743e049f078419480871e \
                Crash with -showinsertforeground and -blockcursor" -setup {
} -body {
    set w [text .t \
        -showinsertforeground yes \
        -blockcursor on ]
    focus $w
    grid $w
    $w insert end "Bug"
    update                ; # this used to crash
} -cleanup {
    destroy $w
} -result {}
test text-39.2 "Bug 5cfd9dfe0d60f6a78fbdb07e1a0d385216160bd6 \
                -startindex and -endindex defaults cannot be re-eaten by the text widget" -setup {
    text .t
} -body {
    .t configure -startindex [.t cget -startindex]    ; # used to error:  bad text index ""
    .t configure -endindex [.t cget -endindex]        ; # used to error:  bad text index ""
} -cleanup {
    destroy .t
} -result {}
test text-39.3 "Bug ef14e354f51328157e9c553a731af5199cba2bee \
                Segfaults in revised_text - Case 1 (early measurements)" -setup {
    set message {    When wish is built with "--enable-symbols", this demo 
                     causes wish to fail an assertion, and to segfault, at startup.

      The code tries to measure the text widget before it has been drawn.  
      This may be unwise, but <Configure> bindings often use measurement code 
      like this, and it is better if the widget returns default results than 
      if it fails: then the first <Configure> event after Tk draws the window 
      will do the calculation correctly.  The "traditional" text widget appears 
      to work this way.
    }
    # This procedure measures things that may not be defined before
    # the widget is drawn.
    # Arguments:
    # textWidget -   text widget to be examined
    # index -        index in the logical line to be examined
    proc HowMuchIndent {textWidget index} {
        set newWrapRegexp   {[^[:space:]]}
        set lineStart [$textWidget index "$index linestart"]
        set secondDispLineStart [$textWidget index "$lineStart + 1 display line"]
        set indentTo  [$textWidget search -regexp -count matchLen -- \
        $newWrapRegexp $lineStart $secondDispLineStart]
        if {$indentTo eq {}} {
            set pix 0
        } else {
            set indentTo [$textWidget index "$indentTo + $matchLen chars - 1 char"]
            set pix [$textWidget count -xpixels $lineStart $indentTo]
        }
        return $pix
    }
    pack [text .t] -padx 2
} -body {
    .t configure -wrap word -undo 1
    .t configure -width 42 -height 26 -font {{Courier} -15} -bg white
    .t insert end $message
    # Either one of the following commands is OK. Both together used to cause a failed
    # assertion and a segfault.
    HowMuchIndent .t 1.0
    HowMuchIndent .t 2.0
} -cleanup {
    destroy .t
    unset message
} -result {0}
test text-39.4 "Bug ef14e354f51328157e9c553a731af5199cba2bee \
                Segfaults in revised_text - Case 2 (undo after tag lower)" -setup {
    pack [text .t] -padx 2
} -body {
    .t configure -wrap word -undo 1
    .t insert end "Line 1\nLine2"
    .t edit separator
    # Now add a tag, after the edit separator
    .t tag configure foo -undo 1
    .t tag add foo 1.0 2.0
    .t tag lower foo
    # The undo operation should remove the tag "foo" from the first line,
    # but instead the application used to segfault
    .t edit undo
} -cleanup {
    destroy .t
} -result {}
test text-39.5 "Bug 0d630132f2fb8043fc68e18cbb981a10ab27154c \
                Assertion failed in tkTextIndex.c" -setup {
    pack [text .t]
} -body {
    .t insert end "a\nb\n\n"
    .t mark set insert 1.0
    update
    for {set i 1} {$i <= 2} {incr i} {
        .t insert insert "\n"
        set winfoheight [winfo height .t]
        set curheight 1
        while {$curheight <= $winfoheight} {
            set pos [.t index "@0,$curheight linestart"]
            incr curheight 11
        }
    }
} -cleanup {
    destroy .t
} -result {}
test text-39.6 "Bug 3f1d48e263ee057743e98b7279bdbe0940515546 \
                Assertion failed in tkTextIndex.c" -setup {
    pack [text .t]
} -body {
    .t insert end "re"
    .t mark set inset 1.1
    update
    .t mark set p1 {insert linestart}  ; # assertion used to fail
} -cleanup {
    destroy .t
} -result {}
test text-39.7 "Bug c3e31d8f981a95a0d7c4d936134e27a9ae5160ed \
                Assertion failed in tkTextMark.c" -setup {
    pack [text .t -undo 1]
} -body {
    .t insert end "a\nb\nc\nd\ne\nf\ng\n"
    .t mark set unsavedmodifiedline1 5.0
    .t mark set unsavedmodifiedline2 6.0
    .t edit undo
    foreach amark [.t mark names] {
      if {[string match *savedmodifiedline* $amark]} {
        .t mark unset $amark
      }
    }
} -cleanup {
    destroy .t
} -result {}
test text-39.8 "Bug 73175271f22560fda74194bb5ca73daacb139c85 \
                Assertion failed in tkTextTagSetPriv.h" -setup {
    text .t
} -body {
    .t load {{text 0 {number}}}
} -cleanup {
    destroy .t
} -result {}
test text-39.9 "Bug 283d52f41f455ac383a95ba688a7e217e9b8755d \
                Assertion failed in tkTextMark.c" -setup {
    pack [text .t -undo 1]
} -body {
    .t insert end "a\nb\nc\nd\ne\nf\ng\n"
    .t mark set unsavedmodifiedline1 5.0
    .t mark set unsavedmodifiedline2 6.0
    .t edit undo
    foreach amark [.t mark names] {
      if {[string match *savedmodifiedline* $amark]} {
        .t mark unset $amark
      }
    }
    .t index unsavedmodifiedline2    ; # assertion used to fail
} -cleanup {
    destroy .t
} -returnCodes {error} -result {bad text index "unsavedmodifiedline2"}
test text-39.10 "Bug 3cd0454c1d3b205157b5fa6bf226d3ad4c4bb8d2 \
                 Assertion failed in tkTextBTree.c" -setup {
    pack [text .t -undo 1]
} -body {
    .t tag configure t -foreground darkred
    for {set i 0} {$i < 2000} {incr i} {
        set c [expr {2*$i}]
        lappend ranges 1.$c
        lappend ranges 1.[incr c]
    }
    .t insert end [string repeat "a" 4000]
    .t tag add t {*}$ranges
    .t tag remove t begin end    ; # used to crash
} -cleanup {
    destroy .t
} -result {}
test text-39.11 "Bug 0bc9df5fe388558fa4f666799c631b9bfd4fc053 \
                 Assertion failed in tkTextMark.c" -setup {
    text .t -undo 1
} -body {
    .t load [list   {right stop} \
                    {break {}} \
                    {break {}} ]
    update
    .t delete 1.0 end
    .t edit reset
    .t mark next 1.0    ; # used to crash
 } -cleanup {
    destroy .t
} -result {stop}
test text-39.12 "Bug 2563b9689e415e496bcb86314cdb13387e919d92 \
                 inspect subcommand, option -complete" -setup {
    text .t
} -body {
    .t inspect -complete    ; # used to panic
} -cleanup {
    destroy .t
} -match glob -result {*}
test text-39.13 "Bug fc24165111709d5add5fb7532e30bb18233c0404 \
                 bbox does not return {} for off-screen characters" -setup {
    pack [text .t -width 10 -height 10 -wrap char]
} -body {
    .t insert 1.0 "abcd\nefg hijkl mnop qrstuv wxyz"
    .t tag configure y -wrap none
    update
    .t tag add y 1.end 2.2
    .t bbox 2.20
} -cleanup {
    destroy .t
} -result {}
test text-39.14 "Bug 9ffb79059bacafe3796bc3ab3ae701f402f4c813 \
                 Assertion failed in tkTextIndex.c" -setup {
    pack [text .t -undo 1]
} -body {
    .t insert end "Line 1\nLine 2\n"
    .t edit separator
    .t tag configure number -foreground red
    .t tag add number 1.5
    .t tag add number 2.5
    .t edit separator

    .t tag add sel 1.0 2.0
    .t mark set leftbound 1.0
    .t mark gravity leftbound left
    .t delete 1.0 1.6
    .t mark unset leftbound 1.6
    .t edit undo    ; # used to crash
} -cleanup {
    destroy .t
} -result {}



# cleanup
cleanupTests
return

# Local Variables:
# mode: tcl
# End:
# vi:set ts=8 sw=4:<|MERGE_RESOLUTION|>--- conflicted
+++ resolved
@@ -1802,7 +1802,15 @@
 } -cleanup {
     destroy .tt
 } -result {}
-<<<<<<< HEAD
+test text-8.28 {TextWidgetCmd procedure, "replace" option crash} -setup {
+    text .tt
+} -body {
+    .tt insert end "foo\n"
+    .tt tag add sel 1.0 end
+    .tt replace sel.first sel.last "bar"
+} -cleanup {
+    destroy .tt
+} -result {}
 test text-8.28 {"delete" tagged newline} -setup {
     text .tt
 } -body {
@@ -1813,17 +1821,6 @@
 } -cleanup {
     destroy .tt
 } -result {1.0 2.0}
-=======
-test text-8.28 {TextWidgetCmd procedure, "replace" option crash} -setup {
-    text .tt
-} -body {
-    .tt insert end "foo\n"
-    .tt tag add sel 1.0 end
-    .tt replace sel.first sel.last "bar"
-} -cleanup {
-    destroy .tt
-} -result {}
->>>>>>> 5351802d
 
 
 test text-9.1 {TextWidgetCmd procedure, "get" option} -setup {
