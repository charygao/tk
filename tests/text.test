# This file is a Tcl script to test the code in the file tkText.c.
# This file is organized in the standard fashion for Tcl tests.
#
# Copyright (c) 1992-1994 The Regents of the University of California.
# Copyright (c) 1994-1996 Sun Microsystems, Inc.
# Copyright (c) 1998-1999 by Scriptics Corporation.
# All rights reserved.

package require tcltest 2.2
eval tcltest::configure $argv
tcltest::loadTestedCommands
namespace import -force tcltest::test

# The statements below reset the main window;  it's needed if the window
# manager is mwm to make mwm forget about a previous minimum size setting.
wm geometry . {}
wm withdraw .
wm minsize . 1 1
wm positionfrom . user
wm deiconify .

text .t; .t debug on; destroy .t

test text-1.1 {configuration option: "autoseparators"} -setup {
    text .t
    pack .t
    update
} -body {
    .t configure -autoseparators yes
    .t cget -autoseparators
} -cleanup {
    destroy .t
} -result {1}
test text-1.1b {configuration option: "autoseparators", default} -setup {
    text .t -borderwidth 2 -highlightthickness 2 -font {Courier -12 bold}
    pack .t
    update
} -body {
    .t cget -autoseparators
} -cleanup {
    destroy .t
} -result {1}
test text-1.2 {configuration option: "autoseparators"} -setup {
    text .t
    pack .t
    update
} -body {
    .t configure -autoseparators nah
} -cleanup {
    destroy .t
} -match glob -returnCodes {error} -result {*}
test text-1.3 {configuration option: "background"} -setup {
    text .t
    pack .t
    update
} -body {
    .t configure -background #ff00ff
    .t cget -background
} -cleanup {
    destroy .t
} -result {#ff00ff}
test text-1.4 {configuration option: "background"} -setup {
    text .t
    pack .t
    update
} -body {
    .t configure -background <gorp>
} -cleanup {
    destroy .t
} -match glob -returnCodes {error} -result {*}
test text-1.5 {configuration option: "bd"} -setup {
    text .t
    pack .t
    update
} -body {
    .t configure -bd 4
    .t cget -bd
} -cleanup {
    destroy .t
} -result {4}
test text-1.6 {configuration option: "bd"} -setup {
    text .t
    pack .t
    update
} -body {
    .t configure -bd foo
} -cleanup {
    destroy .t
} -match glob -returnCodes {error} -result {*}
test text-1.7 {configuration option: "bg"} -setup {
    text .t
    pack .t
    update
} -body {
    .t configure -bg blue
    .t cget -bg
} -cleanup {
    destroy .t
} -result {blue}
test text-1.8 {configuration option: "bg"} -setup {
    text .t
    pack .t
    update
} -body {
    .t configure -bg #xx
} -cleanup {
    destroy .t
} -match glob -returnCodes {error} -result {*}
test text-1.9 {configuration option: "blockcursor"} -setup {
    text .t
    pack .t
    update
} -body {
    .t configure -blockcursor 0
    .t cget -blockcursor
} -cleanup {
    destroy .t
} -result {0}
test text-1.10 {configuration option: "blockcursor"} -setup {
    text .t
    pack .t
    update
} -body {
    .t configure -blockcursor xx
} -cleanup {
    destroy .t
} -match glob -returnCodes {error} -result {*}
test text-1.11 {configuration option: "borderwidth"} -setup {
    text .t
    pack .t
    update
} -body {
    .t configure -borderwidth 7
    .t cget -borderwidth
} -cleanup {
    destroy .t
} -result {7}
test text-1.12 {configuration option: "borderwidth"} -setup {
    text .t -borderwidth 2 -highlightthickness 2 -font {Courier -12 bold}
    pack .t
    update
} -body {
    .t configure -borderwidth ++
} -cleanup {
    destroy .t
} -match glob -returnCodes {error} -result {*}
test text-1.13 {configuration option: "cursor"} -setup {
    text .t
    pack .t
    update
} -body {
    .t configure -cursor watch
    .t cget -cursor
} -cleanup {
    destroy .t
} -result {watch}
test text-1.14 {configuration option: "cursor"} -setup {
    text .t
    pack .t
    update
} -body {
    .t configure -cursor lousy
} -cleanup {
    destroy .t
} -match glob -returnCodes {error} -result {*}
test text-1.15 {configuration option: "exportselection"} -setup {
    text .t
    pack .t
    update
} -body {
    .t configure -exportselection no
    .t cget -exportselection
} -cleanup {
    destroy .t
} -result {0}
test text-1.16 {configuration option: "exportselection"} -setup {
    text .t
    pack .t
    update
} -body {
    .t configure -exportselection maybe
} -cleanup {
    destroy .t
} -match glob -returnCodes {error} -result {*}
test text-1.17 {configuration option: "fg"} -setup {
    text .t
    pack .t
    update
} -body {
    .t configure -fg red
    .t cget -fg
} -cleanup {
    destroy .t
} -result {red}
test text-1.18 {configuration option: "fg"} -setup {
    text .t
    pack .t
    update
} -body {
    .t configure -fg stupid
} -cleanup {
    destroy .t
} -match glob -returnCodes {error} -result {*}
test text-1.19 {configuration option: "font"} -setup {
    text .t
    pack .t
    update
} -body {
    .t configure -font fixed
    .t cget -font
} -cleanup {
    destroy .t
} -result {fixed}
test text-1.20 {configuration option: "font"} -setup {
    text .t
    pack .t
    update
} -body {
    .t configure -font {}
} -cleanup {
    destroy .t
} -match glob -returnCodes {error} -result {*}
test text-1.21 {configuration option: "foreground"} -setup {
    text .t
    pack .t
    update
} -body {
    .t configure -foreground #012
    .t cget -foreground
} -cleanup {
    destroy .t
} -result {#012}
test text-1.22 {configuration option: "foreground"} -setup {
    text .t
    pack .t
    update
} -body {
    .t configure -foreground bogus
} -cleanup {
    destroy .t
} -match glob -returnCodes {error} -result {*}
test text-1.23 {configuration option: "height"} -setup {
    text .t
    pack .t
    update
} -body {
    .t configure -height 5
    .t cget -height
} -cleanup {
    destroy .t
} -result {5}
test text-1.24 {configuration option: "height"} -setup {
    text .t
    pack .t
    update
} -body {
    .t configure -height bad
} -cleanup {
    destroy .t
} -match glob -returnCodes {error} -result {*}
test text-1.25 {configuration option: "highlightbackground"} -setup {
    text .t
    pack .t
    update
} -body {
    .t configure -highlightbackground #123
    .t cget -highlightbackground
} -cleanup {
    destroy .t
} -result {#123}
test text-1.26 {configuration option: "highlightbackground"} -setup {
    text .t
    pack .t
    update
} -body {
    .t configure -highlightbackground bogus
} -cleanup {
    destroy .t
} -match glob -returnCodes {error} -result {*}
test text-1.27 {configuration option: "highlightcolor"} -setup {
    text .t
    pack .t
    update
} -body {
    .t configure -highlightcolor #234
    .t cget -highlightcolor
} -cleanup {
    destroy .t
} -result {#234}
test text-1.28 {configuration option: "highlightcolor"} -setup {
    text .t
    pack .t
    update
} -body {
    .t configure -highlightcolor bogus
} -cleanup {
    destroy .t
} -match glob -returnCodes {error} -result {*}
test text-1.29 {configuration option: "highlightthickness"} -setup {
    text .t
    pack .t
    update
} -body {
    .t configure -highlightthickness -2
    .t cget -highlightthickness
} -cleanup {
    destroy .t
} -result {0}
test text-1.30 {configuration option: "highlightthickness"} -setup {
    text .t
    pack .t
    update
} -body {
    .t configure -highlightthickness bad
} -cleanup {
    destroy .t
} -match glob -returnCodes {error} -result {*}
test text-1.31 {configuration option: "inactiveselectbackground"} -setup {
    text .t
    pack .t
    update
} -body {
    .t configure -inactiveselectbackground #ffff01234567
    .t cget -inactiveselectbackground
} -cleanup {
    destroy .t
} -result {#ffff01234567}
test text-1.32 {configuration option: "inactiveselectbackground"} -setup {
    text .t
    pack .t
    update
} -body {
    .t configure -inactiveselectbackground bogus
} -cleanup {
    destroy .t
} -match glob -returnCodes {error} -result {*}
test text-1.33 {configuration option: "insertbackground"} -setup {
    text .t
    pack .t
    update
} -body {
    .t configure -insertbackground green
    .t cget -insertbackground
} -cleanup {
    destroy .t
} -result {green}
test text-1.34 {configuration option: "insertbackground"} -setup {
    text .t
    pack .t
    update
} -body {
    .t configure -insertbackground <bogus>
} -cleanup {
    destroy .t
} -match glob -returnCodes {error} -result {*}
test text-1.35 {configuration option: "insertborderwidth"} -setup {
    text .t
    pack .t
    update
} -body {
    .t configure -insertborderwidth 45
    .t cget -insertborderwidth
} -cleanup {
    destroy .t
} -result {45}
test text-1.36 {configuration option: "insertborderwidth"} -setup {
    text .t
    pack .t
    update
} -body {
    .t configure -insertborderwidth bogus
} -cleanup {
    destroy .t
} -match glob -returnCodes {error} -result {*}
test text-1.37 {configuration option: "insertofftime"} -setup {
    text .t
    pack .t
    update
} -body {
    .t configure -insertofftime 100
    .t cget -insertofftime
} -cleanup {
    destroy .t
} -result {100}
test text-1.38 {configuration option: "insertofftime"} -setup {
    text .t
    pack .t
    update
} -body {
    .t configure -insertofftime 2.4
} -cleanup {
    destroy .t
} -match glob -returnCodes {error} -result {*}
test text-1.39 {configuration option: "insertontime"} -setup {
    text .t
    pack .t
    update
} -body {
    .t configure -insertontime 47
    .t cget -insertontime
} -cleanup {
    destroy .t
} -result {47}
test text-1.40 {configuration option: "insertontime"} -setup {
    text .t
    pack .t
    update
} -body {
    .t configure -insertontime e1
} -cleanup {
    destroy .t
} -match glob -returnCodes {error} -result {*}
test text-1.41 {configuration option: "insertwidth"} -setup {
    text .t
    pack .t
    update
} -body {
    .t configure -insertwidth 2.3
    .t cget -insertwidth
} -cleanup {
    destroy .t
} -result {2}
test text-1.42 {configuration option: "insertwidth"} -setup {
    text .t
    pack .t
    update
} -body {
    .t configure -insertwidth 47d
} -cleanup {
    destroy .t
} -match glob -returnCodes {error} -result {*}
test text-1.43 {configuration option: "maxundo"} -setup {
    text .t
    pack .t
    update
} -body {
    .t configure -maxundo 5
    .t cget -maxundo
} -cleanup {
    destroy .t
} -result {5}
test text-1.43b {configuration option: "maxundo", default} -setup {
    text .t -borderwidth 2 -highlightthickness 2 -font {Courier -12 bold}
    pack .t
    update
} -body {
    .t cget -maxundo
} -cleanup {
    destroy .t
} -result {0}
test text-1.44 {configuration option: "maxundo"} -setup {
    text .t
    pack .t
    update
} -body {
    .t configure -maxundo noway
} -cleanup {
    destroy .t
} -match glob -returnCodes {error} -result {*}
test text-1.45 {configuration option: "padx"} -setup {
    text .t
    pack .t
    update
} -body {
    .t configure -padx 3.4
    .t cget -padx
} -cleanup {
    destroy .t
} -result {3}
test text-1.46 {configuration option: "padx"} -setup {
    text .t
    pack .t
    update
} -body {
    .t configure -padx 2.4.
} -cleanup {
    destroy .t
} -match glob -returnCodes {error} -result {*}
test text-1.47 {configuration option: "pady"} -setup {
    text .t
    pack .t
    update
} -body {
    .t configure -pady 82
    .t cget -pady
} -cleanup {
    destroy .t
} -result {82}
test text-1.48 {configuration option: "pady"} -setup {
    text .t
    pack .t
    update
} -body {
    .t configure -pady bogus
} -cleanup {
    destroy .t
} -match glob -returnCodes {error} -result {*}
test text-1.49 {configuration option: "relief"} -setup {
    text .t
    pack .t
    update
} -body {
    .t configure -relief raised
    .t cget -relief
} -cleanup {
    destroy .t
} -result {raised}
test text-1.50 {configuration option: "relief"} -setup {
    text .t
    pack .t
    update
} -body {
    .t configure -relief bumpy
} -cleanup {
    destroy .t
} -match glob -returnCodes {error} -result {*}
test text-1.51 {configuration option: "selectbackground"} -setup {
    text .t
    pack .t
    update
} -body {
    .t configure -selectbackground #ffff01234567
    .t cget -selectbackground
} -cleanup {
    destroy .t
} -result {#ffff01234567}
test text-1.52 {configuration option: "selectbackground"} -setup {
    text .t
    pack .t
    update
} -body {
    .t configure -selectbackground bogus
} -cleanup {
    destroy .t
} -match glob -returnCodes {error} -result {*}
test text-1.53 {configuration option: "selectborderwidth"} -setup {
    text .t
    pack .t
    update
} -body {
    .t configure -selectborderwidth 21
    .t cget -selectborderwidth
} -cleanup {
    destroy .t
} -result {21}
test text-1.54 {configuration option: "selectborderwidth"} -setup {
    text .t
    pack .t
    update
} -body {
    .t configure -selectborderwidth 3x
} -cleanup {
    destroy .t
} -match glob -returnCodes {error} -result {*}
test text-1.55 {configuration option: "selectforeground"} -setup {
    text .t
    pack .t
    update
} -body {
    .t configure -selectforeground yellow
    .t cget -selectforeground
} -cleanup {
    destroy .t
} -result {yellow}
test text-1.56 {configuration option: "selectforeground"} -setup {
    text .t
    pack .t
    update
} -body {
    .t configure -selectforeground #12345
} -cleanup {
    destroy .t
} -match glob -returnCodes {error} -result {*}
test text-1.57 {configuration option: "spacing1"} -setup {
    text .t
    pack .t
    update
} -body {
    .t configure -spacing1 20
    .t cget -spacing1
} -cleanup {
    destroy .t
} -result {20}
test text-1.58 {configuration option: "spacing1"} -setup {
    text .t
    pack .t
    update
} -body {
    .t configure -spacing1 1.3x
} -cleanup {
    destroy .t
} -match glob -returnCodes {error} -result {*}
test text-1.59 {configuration option: "spacing1"} -setup {
    text .t
    pack .t
    update
} -body {
    .t configure -spacing1 -5
    .t cget -spacing1
} -cleanup {
    destroy .t
} -result {0}
test text-1.60 {configuration option: "spacing1"} -setup {
    text .t
    pack .t
    update
} -body {
    .t configure -spacing1 bogus
} -cleanup {
    destroy .t
} -match glob -returnCodes {error} -result {*}
test text-1.61 {configuration option: "spacing2"} -setup {
    text .t
    pack .t
    update
} -body {
    .t configure -spacing2 5
    .t cget -spacing2
} -cleanup {
    destroy .t
} -result {5}
test text-1.62 {configuration option: "spacing2"} -setup {
    text .t
    pack .t
    update
} -body {
    .t configure -spacing2 bogus
} -cleanup {
    destroy .t
} -match glob -returnCodes {error} -result {*}
test text-1.63 {configuration option: "spacing2"} -setup {
    text .t
    pack .t
    update
} -body {
    .t configure -spacing2 -1
    .t cget -spacing2
} -cleanup {
    destroy .t
} -result {0}
test text-1.64 {configuration option: "spacing2"} -setup {
    text .t
    pack .t
    update
} -body {
    .t configure -spacing2 bogus
} -cleanup {
    destroy .t
} -match glob -returnCodes {error} -result {*}
test text-1.65 {configuration option: "spacing3"} -setup {
    text .t
    pack .t
    update
} -body {
    .t configure -spacing3 20
    .t cget -spacing3
} -cleanup {
    destroy .t
} -result {20}
test text-1.66 {configuration option: "spacing3"} -setup {
    text .t
    pack .t
    update
} -body {
    .t configure -spacing3 bogus
} -cleanup {
    destroy .t
} -match glob -returnCodes {error} -result {*}
test text-1.67 {configuration option: "spacing3"} -setup {
    text .t
    pack .t
    update
} -body {
    .t configure -spacing3 -10
    .t cget -spacing3
} -cleanup {
    destroy .t
} -result {0}
test text-1.68 {configuration option: "spacing3"} -setup {
    text .t
    pack .t
    update
} -body {
    .t configure -spacing3 bogus
} -cleanup {
    destroy .t
} -match glob -returnCodes {error} -result {*}
test text-1.69 {configuration option: "state"} -setup {
    text .t
    pack .t
    update
} -body {
    .t configure -state d
    .t cget -state
} -cleanup {
    destroy .t
} -result {disabled}
test text-1.70 {configuration option: "state"} -setup {
    text .t
    pack .t
    update
} -body {
    .t configure -state foo
} -cleanup {
    destroy .t
} -match glob -returnCodes {error} -result {*}
test text-1.71 {configuration option: "tabs"} -setup {
    text .t
    pack .t
    update
} -body {
    .t configure -tabs {1i 2i 3i 4i}
    .t cget -tabs
} -cleanup {
    destroy .t
} -result {1i 2i 3i 4i}
test text-1.72 {configuration option: "tabs"} -setup {
    text .t
    pack .t
    update
} -body {
    .t configure -tabs bad_tabs
} -cleanup {
    destroy .t
} -match glob -returnCodes {error} -result {*}
test text-1.73 {configuration option: "tabstyle"} -setup {
    text .t
    pack .t
    update
} -body {
    .t configure -tabstyle wordprocessor
    .t cget -tabstyle
} -cleanup {
    destroy .t
} -result {wordprocessor}
test text-1.74 {configuration option: "tabstyle"} -setup {
    text .t
    pack .t
    update
} -body {
    .t configure -tabstyle garbage
} -cleanup {
    destroy .t
} -match glob -returnCodes {error} -result {*}
test text-1.75 {configuration option: "undo"} -setup {
    text .t
    pack .t
    update
} -body {
    .t configure -undo 1
    .t cget -undo
} -cleanup {
    destroy .t
} -result {1}
test text-1.75b {configuration option: "undo", default} -setup {
    text .t -borderwidth 2 -highlightthickness 2 -font {Courier -12 bold}
    pack .t
    update
} -body {
    .t cget -undo
} -cleanup {
    destroy .t
} -result {0}
test text-1.76 {configuration option: "undo"} -setup {
    text .t
    pack .t
    update
} -body {
    .t configure -undo eh
} -cleanup {
    destroy .t
} -match glob -returnCodes {error} -result {*}
test text-1.77 {configuration option: "width"} -setup {
    text .t
    pack .t
    update
} -body {
    .t configure -width 73
    .t cget -width
} -cleanup {
    destroy .t
} -result {73}
test text-1.78 {configuration option: "width"} -setup {
    text .t
    pack .t
    update
} -body {
    .t configure -width 2.4
} -cleanup {
    destroy .t
} -match glob -returnCodes {error} -result {*}
test text-1.79 {configuration option: "wrap"} -setup {
    text .t
    pack .t
    update
} -body {
    .t configure -wrap w
    .t cget -wrap
} -cleanup {
    destroy .t
} -result {word}
test text-1.80 {configuration option: "wrap"} -setup {
    text .t
    pack .t
    update
} -body {
    .t configure -wrap bad_wrap
} -cleanup {
    destroy .t
} -match glob -returnCodes {error} -result {*}
test text-1.81 {text options} -setup {
    text .t
    pack .t
    update
} -body {
    .t configure -takefocus "any old thing"
    .t cget -takefocus
} -cleanup {
    destroy .t
} -result {any old thing}
test text-1.82 {text options} -setup {
    text .t
    pack .t
    update
} -body {
    .t configure -xscrollcommand "x scroll command"
    .t configure -xscrollcommand
} -cleanup {
    destroy .t
} -result {-xscrollcommand xScrollCommand ScrollCommand {} {x scroll command}}
test text-1.83 {text options} -setup {
    text .t
    pack .t
    update
} -body {
    .t configure -yscrollcommand "test command"
    .t configure -yscrollcommand
} -cleanup {
    destroy .t
} -result {-yscrollcommand yScrollCommand ScrollCommand {} {test command}}
test text-1.83.1 {configuration option: "insertunfocussed"} -setup {
    text .t
    pack .t
    update
} -body {
    .t configure -insertunfocussed none
    .t cget -insertunfocussed
} -cleanup {
    destroy .t
} -result none
test text-1.84 {configuration option: "insertunfocussed"} -setup {
    text .t
    pack .t
    update
} -body {
    .t configure -insertunfocussed hollow
    .t cget -insertunfocussed
} -cleanup {
    destroy .t
} -result hollow
test text-1.85 {configuration option: "insertunfocussed"} -setup {
    text .t
    pack .t
    update
} -body {
    .t configure -insertunfocussed solid
    .t cget -insertunfocussed
} -cleanup {
    destroy .t
} -result solid
test text-1.86 {configuration option: "insertunfocussed"} -setup {
    text .t
    pack .t
    update
} -returnCodes error -body {
    .t configure -insertunfocussed gorp
} -cleanup {
    destroy .t
} -result {bad insertunfocussed "gorp": must be hollow, none, or solid}
test text-1.87 {configuration option: "eolcolor"} -setup {
    text .t
    pack .t
    update
} -body {
    .t configure -eolcolor yellow
    .t cget -eolcolor
} -cleanup {
    destroy .t
} -result yellow
test text-1.88 {configuration option: "eolcolor"} -setup {
    text .t
    pack .t
    update
} -returnCodes error -body {
    .t configure -eolcolor gorp
} -cleanup {
    destroy .t
} -match glob -returnCodes {error} -result {*}
test text-1.89 {configuration option: "hyphenrules"} -setup {
    text .t
    pack .t
    update
} -body {
    .t configure -hyphenrules {ck trema}
    .t cget -hyphenrules
} -cleanup {
    destroy .t
} -result {ck trema}
test text-1.90 {configuration option: "hyphenrules"} -setup {
    text .t
    pack .t
    update
} -returnCodes error -body {
    .t configure -hyphenrules gorp
} -cleanup {
    destroy .t
} -match glob -returnCodes {error} -result {*}
test text-1.91 {configuration option: "hyphens"} -setup {
    text .t
    pack .t
    update
} -body {
    .t configure -hyphens 1
    .t cget -hyphens
} -cleanup {
    destroy .t
} -result {1}
test text-1.92 {configuration option: "hyphens"} -setup {
    text .t
    pack .t
    update
} -body {
    .t configure -hyphens eh
} -cleanup {
    destroy .t
} -match glob -returnCodes {error} -result {*}
test text-1.93 {configuration option: "lang"} -setup {
    text .t
    pack .t
    update
} -body {
    .t configure -lang en
    .t cget -lang
} -cleanup {
    destroy .t
} -result {en}
test text-1.94 {configuration option: "lang"} -setup {
    text .t
    pack .t
    update
} -body {
    .t configure -lang gorp
} -cleanup {
    destroy .t
} -match glob -returnCodes {error} -result {*}
test text-1.95 {configuration option: "maxundosize"} -setup {
    text .t
    pack .t
    update
} -body {
    .t configure -maxundosize 1000
    .t cget -maxundosize
} -cleanup {
    destroy .t
} -result {1000}
test text-1.96 {configuration option: "maxundosize"} -setup {
    text .t
    pack .t
    update
} -body {
    .t configure -maxundosize noway
} -cleanup {
    destroy .t
} -match glob -returnCodes {error} -result {*}
test text-1.97 {configuration option: "responsiveness"} -setup {
    text .t
    pack .t
    update
} -body {
    .t configure -responsiveness 75
    .t cget -responsiveness
} -cleanup {
    destroy .t
} -result {75}
test text-1.98 {configuration option: "responsiveness"} -setup {
    text .t
    pack .t
    update
} -body {
    .t configure -responsiveness noway
} -cleanup {
    destroy .t
} -match glob -returnCodes {error} -result {*}
test text-1.99 {configuration option: "showendofline"} -setup {
    text .t
    pack .t
    update
} -body {
    .t configure -showendofline 1
    .t cget -showendofline
} -cleanup {
    destroy .t
} -result {1}
test text-1.100 {configuration option: "showendofline"} -setup {
    text .t
    pack .t
    update
} -body {
    .t configure -showendofline eh
} -cleanup {
    destroy .t
} -match glob -returnCodes {error} -result {*}
test text-1.101 {configuration option: "showinsertforeground"} -setup {
    text .t
    pack .t
    update
} -body {
    .t configure -showinsertforeground 1
    .t cget -showinsertforeground
} -cleanup {
    destroy .t
} -result {1}
test text-1.102 {configuration option: "showinsertforeground"} -setup {
    text .t
    pack .t
    update
} -body {
    .t configure -showinsertforeground eh
} -cleanup {
    destroy .t
} -match glob -returnCodes {error} -result {*}
test text-1.103 {configuration option: "steadymarks"} -setup {
    text .t
    pack .t
    update
} -body {
    .t configure -steadymarks 1
    .t cget -steadymarks
} -cleanup {
    destroy .t
} -result {1}
test text-1.104 {configuration option: "steadymarks"} -setup {
    text .t
    pack .t
    update
} -body {
    .t configure -steadymarks eh
} -cleanup {
    destroy .t
} -match glob -returnCodes {error} -result {*}
test text-1.105 {configuration option: "tagging"} -setup {
    text .t
    pack .t
    update
} -body {
    .t configure -tagging none
    .t cget -tagging
} -cleanup {
    destroy .t
} -result {none}
test text-1.106 {configuration option: "tagging"} -setup {
    text .t
    pack .t
    update
} -body {
    .t configure -tagging eh
} -cleanup {
    destroy .t
} -match glob -returnCodes {error} -result {*}
test text-1.107 {configuration option: "useunibreak"} -setup {
    text .t
    pack .t
    update
} -body {
    .t configure -useunibreak 1
    .t cget -useunibreak
} -cleanup {
    destroy .t
} -result {1}
test text-1.108 {configuration option: "useunibreak"} -setup {
    text .t
    pack .t
    update
} -body {
    .t configure -useunibreak eh
} -cleanup {
    destroy .t
} -match glob -returnCodes {error} -result {*}
test text-1.109 {configuration option: "undotagging"} -setup {
    text .t
    update
} -body {
    .t configure -undotagging 0
    .t cget -undotagging
} -cleanup {
    destroy .t
} -result {0}
test text-1.110 {configuration option: "undotagging"} -setup {
    text .t
    update
} -body {
    .t configure -undotagging eh
} -cleanup {
    destroy .t
} -match glob -returnCodes {error} -result {*}


test text-2.1 {Tk_TextCmd procedure} -body {
    text
} -returnCodes {error} -result {wrong # args: should be "text pathName ?-option value ...?"}
test text-2.2 {Tk_TextCmd procedure} -body {
    text foobar
} -returnCodes {error} -result {bad window path name "foobar"}
test text-2.3 {Tk_TextCmd procedure} -body {
    text .t -gorp nofun
} -cleanup {
    destroy .t
} -returnCodes {error} -result {unknown option "-gorp"}
test text-2.4 {Tk_TextCmd procedure} -body {
    catch {text .t -gorp nofun}
    winfo exists .t
} -cleanup {
    destroy .t
} -result 0
test text-2.5 {Tk_TextCmd procedure} -body {
    text .t -bd 2 -fg red
} -cleanup {
    destroy .t
} -returnCodes ok -result {.t}
test text-2.6 {Tk_TextCmd procedure} -body {
    text .t -bd 2 -fg red
	list [lindex [.t config -bd] 4] [lindex [.t config -fg] 4]
} -cleanup {
    destroy .t
} -result {2 red}
test text-2.7 {Tk_TextCmd procedure} -constraints {
    win
} -body {
    catch {destroy .t}
    text .t
    .t tag cget sel -relief
} -cleanup {
    destroy .t
} -result {flat}
test text-2.8 {Tk_TextCmd procedure} -constraints {
    aqua
} -body {
    catch {destroy .t}
    text .t
    .t tag cget sel -relief
} -cleanup {
    destroy .t
} -result {flat}
test text-2.9 {Tk_TextCmd procedure} -constraints {
    unix notAqua
} -body {
    catch {destroy .t}
    text .t
    .t tag cget sel -relief
} -cleanup {
    destroy .t
} -result {raised}
test text-2.10 {Tk_TextCmd procedure} -body {
    list [text .t] [winfo class .t]
} -cleanup {
    destroy .t
} -result {.t Text}


test text-3.1 {TextWidgetCmd procedure, basics} -setup {
    text .t
} -body {
    .t
} -cleanup {
    destroy .t
} -returnCodes {error} -result {wrong # args: should be ".t option ?arg ...?"}
test text-3.2 {TextWidgetCmd procedure} -setup {
    text .t
} -body {
    .t gorp 1.0 z 1.2
} -cleanup {
    destroy .t
} -returnCodes {error} -result {bad option "gorp": must be bbox, brks, checksum, cget, clear, compare, configure, count, debug, delete, dlineinfo, dump, edit, get, image, index, insert, inspect, isclean, isdead, isempty, lineno, load, mark, peer, pendingsync, replace, scan, search, see, sync, tag, watch, window, xview, or yview}

test text-4.1 {TextWidgetCmd procedure, "bbox" option} -setup {
    text .t
} -body {
    .t bbox
} -cleanup {
    destroy .t
} -returnCodes {error} -result {wrong # args: should be ".t bbox ?-extents? index"}
test text-4.2 {TextWidgetCmd procedure, "bbox" option} -setup {
    text .t
} -body {
    .t bbox a b
} -cleanup {
    destroy .t
} -returnCodes {error} -result {wrong # args: should be ".t bbox ?-extents? index"}
test text-4.3 {TextWidgetCmd procedure, "bbox" option} -setup {
    text .t
} -body {
    .t bbox bad_mark
} -cleanup {
    destroy .t
} -returnCodes {error} -result {bad text index "bad_mark"}

test text-5.1 {TextWidgetCmd procedure, "cget" option} -setup {
    text .t
} -body {
    .t cget
} -cleanup {
    destroy .t
} -returnCodes {error} -result {wrong # args: should be ".t cget option"}
test text-5.2 {TextWidgetCmd procedure, "cget" option} -setup {
    text .t
} -body {
    .t cget a b
} -cleanup {
    destroy .t
} -returnCodes {error} -result {wrong # args: should be ".t cget option"}
test text-5.3 {TextWidgetCmd procedure, "cget" option} -setup {
    text .t
} -body {
    .t cget -gorp
} -cleanup {
    destroy .t
} -returnCodes {error} -result {unknown option "-gorp"}
test text-5.4 {TextWidgetCmd procedure, "cget" option} -setup {
    text .t
} -body {
    .t configure -bd 17
    .t cget -bd
} -cleanup {
    destroy .t
} -result {17}


test text-6.1 {TextWidgetCmd procedure, "compare" option} -setup {
    text .t
} -body {
    .t compare a b
} -cleanup {
    destroy .t
} -returnCodes {error} -result {wrong # args: should be ".t compare index1 op index2"}
test text-6.2 {TextWidgetCmd procedure, "compare" option} -setup {
    text .t
} -body {
    .t compare a b c d
} -cleanup {
    destroy .t
} -returnCodes {error} -result {wrong # args: should be ".t compare index1 op index2"}
test text-6.3 {TextWidgetCmd procedure, "compare" option} -setup {
    text .t
} -body {
    .t compare @x == 1.0
} -cleanup {
    destroy .t
} -returnCodes {error} -result {bad text index "@x"}
test text-6.4 {TextWidgetCmd procedure, "compare" option} -setup {
    text .t
} -body {
    .t compare 1.0 < @y
} -cleanup {
    destroy .t
} -returnCodes {error} -result {bad text index "@y"}
test text-6.5 {TextWidgetCmd procedure, "compare" option} -setup {
    text .t
} -body {
    .t insert 1.0 "Line 1
abcdefghijklm
12345
Line 4
bOy GIrl .#@? x_yz
!@#$%
Line 7"
    list [.t compare 1.1 < 1.0] [.t compare 1.1 < 1.1] [.t compare 1.1 < 1.2]
} -cleanup {
    destroy .t
} -result {0 0 1}
test text-6.6 {TextWidgetCmd procedure, "compare" option} -setup {
    text .t
} -body {
    .t insert 1.0 "Line 1
abcdefghijklm
12345
Line 4
bOy GIrl .#@? x_yz
!@#$%
Line 7"
    list [.t compare 1.1 <= 1.0] [.t compare 1.1 <= 1.1] [.t compare 1.1 <= 1.2]
} -cleanup {
    destroy .t
} -result {0 1 1}
test text-6.7 {TextWidgetCmd procedure, "compare" option} -setup {
    text .t
} -body {
    .t insert 1.0 "Line 1
abcdefghijklm
12345
Line 4
bOy GIrl .#@? x_yz
!@#$%
Line 7"
    list [.t compare 1.1 == 1.0] [.t compare 1.1 == 1.1] [.t compare 1.1 == 1.2]
} -cleanup {
    destroy .t
} -result {0 1 0}
test text-6.8 {TextWidgetCmd procedure, "compare" option} -setup {
    text .t
} -body {
    .t insert 1.0 "Line 1
abcdefghijklm
12345
Line 4
bOy GIrl .#@? x_yz
!@#$%
Line 7"
    list [.t compare 1.1 >= 1.0] [.t compare 1.1 >= 1.1] [.t compare 1.1 >= 1.2]
} -cleanup {
    destroy .t
} -result {1 1 0}
test text-6.9 {TextWidgetCmd procedure, "compare" option} -setup {
    text .t
} -body {
    .t insert 1.0 "Line 1
abcdefghijklm
12345
Line 4
bOy GIrl .#@? x_yz
!@#$%
Line 7"
    list [.t compare 1.1 > 1.0] [.t compare 1.1 > 1.1] [.t compare 1.1 > 1.2]
} -cleanup {
    destroy .t
} -result {1 0 0}
test text-6.10 {TextWidgetCmd procedure, "compare" option} -setup {
    text .t
} -body {
    .t insert 1.0 "Line 1
abcdefghijklm
12345
Line 4
bOy GIrl .#@? x_yz
!@#$%
Line 7"
    list [.t com 1.1 != 1.0] [.t compare 1.1 != 1.1] [.t compare 1.1 != 1.2]
} -cleanup {
    destroy .t
} -result {1 0 1}
test text-6.11 {TextWidgetCmd procedure, "compare" option} -setup {
    text .t
} -body {
    .t insert 1.0 "Line 1
abcdefghijklm
12345
Line 4
bOy GIrl .#@? x_yz
!@#$%
Line 7"
    .t compare 1.0 <x 1.2
} -cleanup {
    destroy .t
} -returnCodes {error} -result {bad comparison operator "<x": must be <, <=, ==, >=, >, or !=}
test text-6.12 {TextWidgetCmd procedure, "compare" option} -setup {
    text .t
} -body {
    .t insert 1.0 "Line 1
abcdefghijklm
12345
Line 4
bOy GIrl .#@? x_yz
!@#$%
Line 7"
    .t compare 1.0 >> 1.2
} -cleanup {
    destroy .t
} -returnCodes {error} -result {bad comparison operator ">>": must be <, <=, ==, >=, >, or !=}
test text-6.13 {TextWidgetCmd procedure, "compare" option} -setup {
    text .t
} -body {
    .t insert 1.0 "Line 1
abcdefghijklm
12345
Line 4
bOy GIrl .#@? x_yz
!@#$%
Line 7"
    .t compare 1.0 z 1.2
} -cleanup {
    destroy .t
} -returnCodes {error} -result {bad comparison operator "z": must be <, <=, ==, >=, >, or !=}
test text-6.14 {TextWidgetCmd procedure, "compare" option} -setup {
    text .t
} -body {
    .t insert 1.0 "Line 1
abcdefghijklm
12345
Line 4
bOy GIrl .#@? x_yz
!@#$%
Line 7"
    .t co 1.0 z 1.2
} -cleanup {
    destroy .t
} -returnCodes {error} -result {ambiguous option "co": must be bbox, brks, checksum, cget, clear, compare, configure, count, debug, delete, dlineinfo, dump, edit, get, image, index, insert, inspect, isclean, isdead, isempty, lineno, load, mark, peer, pendingsync, replace, scan, search, see, sync, tag, watch, window, xview, or yview}
# "configure" option is already covered above

test text-7.1 {TextWidgetCmd procedure, "debug" option} -setup {
    text .t
} -body {
    .t debug 0 1
} -cleanup {
    .t debug on
    destroy .t
} -returnCodes {error} -result {wrong # args: should be ".t debug boolean"}
test text-7.2 {TextWidgetCmd procedure, "debug" option} -setup {
    text .t
} -body {
    .t de 0 1
} -cleanup {
    .t debug on
    destroy .t
} -returnCodes {error} -result {ambiguous option "de": must be bbox, brks, checksum, cget, clear, compare, configure, count, debug, delete, dlineinfo, dump, edit, get, image, index, insert, inspect, isclean, isdead, isempty, lineno, load, mark, peer, pendingsync, replace, scan, search, see, sync, tag, watch, window, xview, or yview}
test text-7.3 {TextWidgetCmd procedure, "debug" option} -setup {
    text .t
} -body {
    .t debug true
    .t deb
} -cleanup {
    destroy .t
} -result {1}
test text-7.4 {TextWidgetCmd procedure, "debug" option} -setup {
    text .t
} -body {
    .t debug false
    .t debug
} -cleanup {
    .t debug on
    destroy .t
} -result {0}


test text-8.1 {TextWidgetCmd procedure, "delete" option} -setup {
    text .t
} -body {
    .t delete
} -cleanup {
    destroy .t
} -returnCodes {error} -result {wrong # args: should be ".t delete ?-marks? ?-inclusive? index1 ?index2 ...?"}
test text-8.2 {TextWidgetCmd procedure, "delete" option} -setup {
    text .t
} -body {
    .t delete a b c
} -cleanup {
    destroy .t
} -returnCodes {error} -result {bad text index "a"}
test text-8.3 {TextWidgetCmd procedure, "delete" option} -setup {
    text .t
} -body {
    .t delete @x 2.2
} -cleanup {
    destroy .t
} -returnCodes {error} -result {bad text index "@x"}
test text-8.4 {TextWidgetCmd procedure, "delete" option} -setup {
    text .t
} -body {
    .t insert 1.0 "Line 1
abcdefghijklm
12345"
    .t delete 2.3 @y
} -cleanup {
    destroy .t
} -returnCodes {error} -result {bad text index "@y"}
test text-8.5 {TextWidgetCmd procedure, "delete" option} -setup {
    text .t
} -body {
    .t insert 1.0 "Line 1
abcdefghijklm
12345
Line 4
bOy GIrl .#@? x_yz
!@#$%
Line 7"
    .t configure -state disabled
    .t delete 2.3
    .t get 2.0 2.end
} -cleanup {
    destroy .t
} -result {abcdefghijklm}
test text-8.6 {TextWidgetCmd procedure, "delete" option} -setup {
    text .t
} -body {
    .t insert 1.0 "Line 1
abcdefghijklm
12345
Line 4
bOy GIrl .#@? x_yz
!@#$%
Line 7"
    .t delete 2.3
    .t get 2.0 2.end
} -cleanup {
    destroy .t
} -result {abcefghijklm}
test text-8.7 {TextWidgetCmd procedure, "delete" option} -setup {
    text .t
} -body {
    .t insert 1.0 "Line 1
abcdefghijklm
12345
Line 4
bOy GIrl .#@? x_yz
!@#$%
Line 7"
    .t delete 2.1 2.3
    .t get 2.0 2.end
} -cleanup {
    destroy .t
} -result {adefghijklm}
test text-8.8 {TextWidgetCmd procedure, "delete" option} -setup {
    text .t
} -body {
    .t insert 1.0 "Line 1
abcdefghijklm
12345"
    # All indices are checked before we actually delete anything
    .t delete 2.1 2.3 foo
} -cleanup {
    destroy .t
} -returnCodes {error} -result {bad text index "foo"}
test text-8.9 {TextWidgetCmd procedure, "delete" option} -setup {
    text .t
} -body {
    .t insert 1.0 "Line 1
abcdefghijklm
12345"
# All indices are checked before we actually delete anything
    catch {.t delete 2.1 2.3 foo}
    .t get 2.0 2.end
} -cleanup {
    destroy .t
} -result {abcdefghijklm}
test text-8.10 {TextWidgetCmd procedure, "delete" option} -setup {
    text .t
} -body {
    .t insert 1.0 "Line 1
abcdefghijklm
12345
Line 4
bOy GIrl .#@? x_yz
!@#$%
Line 7"
    # auto-forward one byte if the last "pair" is just one
    .t delete 1.0 end
    .t insert 1.0 "foo\nabcdefghijklm"
    .t delete 2.1 2.3 2.3
    .t get 1.0 end-1c
} -cleanup {
    destroy .t
} -result {foo
aefghijklm}
test text-8.11 {TextWidgetCmd procedure, "delete" option} -setup {
    text .t
} -body {
    # all indices will be ordered before deletion
    .t insert 1.0 "foo\nabcdefghijklm"
    .t delete 2.0 2.3 2.7 2.9 2.4
    .t get 1.0 end-1c
} -cleanup {
    destroy .t
} -result {foo
dfgjklm}
test text-8.12 {TextWidgetCmd procedure, "delete" option} -setup {
    text .t
} -body {
    # and check again with even pairs
    .t insert 1.0 "foo\nabcdefghijklm"
    .t delete 2.0 2.2 2.7 2.9 2.4 2.5
    .t get 1.0 end-1c
} -cleanup {
    destroy .t
} -result {foo
cdfgjklm}
test text-8.13 {TextWidgetCmd procedure, "delete" option} -setup {
    text .t
} -body {
    # we should get the longest range on equal start indices
    .t insert 1.0 "foo\nabcdefghijklm"
    .t delete 2.0 2.2 2.0 2.5 2.0 2.3 2.8 2.7
    .t get 1.0 end-1c
} -cleanup {
    destroy .t
} -result {foo
fghijklm}
test text-8.14 {TextWidgetCmd procedure, "delete" option} -setup {
    text .t
} -body {
    # we should get the longest range on equal start indices
    .t insert 1.0 "foo\nabcdefghijklm"
    .t delete 2.0 2.2 1.2 2.6 2.0 2.5
    .t get 1.0 end-1c
} -cleanup {
    destroy .t
} -result {foghijklm}
test text-8.15 {TextWidgetCmd procedure, "delete" option} -setup {
    text .t
} -body {
    # we should get the longest range on equal start indices
    .t insert 1.0 "foo\nabcdefghijklm"
    .t delete 2.0 2.2 2.0 2.5 1.1 2.3 2.8 2.7
    .t get 1.0 end-1c
} -cleanup {
    destroy .t
} -result {ffghijklm}
test text-8.16 {TextWidgetCmd procedure, "delete" option} -setup {
    text .t
} -body {
    # we should get the watch for overlapping ranges - they should
    # essentially be merged into one span.
    .t insert 1.0 "foo\nabcdefghijklm"
    .t delete 2.0 2.6 2.2 2.8
    .t get 1.0 end-1c
} -cleanup {
    destroy .t
} -result {foo
ijklm}
test text-8.17 {TextWidgetCmd procedure, "delete" option} -setup {
    text .t
} -body {
    # we should get the watch for overlapping ranges - they should
    # essentially be merged into one span.
    .t insert 1.0 "foo\nabcdefghijklm"
    .t delete 2.0 2.6 2.2 2.4
    .t get 1.0 end-1c
} -cleanup {
    destroy .t
} -result {foo
ghijklm}
test text-8.18 {TextWidgetCmd procedure, "replace" option} -setup {
    text .t
} -body {
    .t insert 1.0 "Line 1
abcdefghijklm
12345"
    .t replace 1.3 2.3
} -cleanup {
    destroy .t
} -returnCodes {error} -result {wrong # args: should be ".t replace index1 index2 chars ?tagList chars tagList ...?"}
test text-8.19 {TextWidgetCmd procedure, "replace" option} -setup {
    text .t
} -body {
    .t insert 1.0 "Line 1
abcdefghijklm
12345"
    .t replace 3.1 2.3 foo
} -cleanup {
    destroy .t
} -returnCodes {error} -result {index "2.3" before "3.1" in the text}
test text-8.20 {TextWidgetCmd procedure, "replace" option} -setup {
    text .t
} -body {
    .t insert 1.0 "Line 1
abcdefghijklm
12345
Line 4
bOy GIrl .#@? x_yz
!@#$%
Line 7"
    .t replace 2.1 2.3 foo
} -cleanup {
    destroy .t
} -returnCodes ok -result {}
test text-8.21 {TextWidgetCmd procedure, "replace" option with undo} -setup {
    text .t
} -body {
    .t insert 1.0 "Line 1
abcdefghijklm
12345
Line 4
bOy GIrl .#@? x_yz
!@#$%
Line 7"
    set prevtext [.t get 1.0 end-1c]
    .t configure -undo 0
    .t configure -undo 1
    # Ensure it is treated as a single undo action
    .t replace 2.1 2.3 foo
    .t edit undo
    string equal [.t get 1.0 end-1c] $prevtext
} -cleanup {
    destroy .t
} -result {1}
test text-8.22 {TextWidgetCmd procedure, "replace" option with undo} -setup {
    text .t
    set res {}
} -body {
    .t insert 1.0 "Line 1
aefghijklm
12345
Line 4
bOy GIrl .#@? x_yz
!@#$%
Line 7"
    .t configure -undo 0
    .t configure -undo 1
    .t replace 2.1 2.3 foo
    # Ensure we can override a text widget and intercept undo
    # actions.  If in the future a different mechanism is available
    # to do this, then we should be able to change this test.  The
    # behaviour tested for here is not, strictly speaking, documented.
    rename .t test.t
    proc .t {args} { lappend ::res $args ; uplevel 1 test.t $args }
    .t edit undo
    return $res
} -cleanup {
    rename .t {}
    rename test.t .t
    destroy .t
} -result {{edit undo}}
test text-8.23 {TextWidgetCmd procedure, "replace" option with undo} -setup {
    text .t
} -body {
    .t insert 1.0 "Line 1
aefghijklm
12345
Line 4
bOy GIrl .#@? x_yz
!@#$%
Line 7"
    set prevtext [.t get 1.0 end-1c]
    .t configure -undo 0
    .t configure -undo 1
    # Ensure that undo (even composite undo like 'replace')
    # works when the widget shows nothing useful.
    .t replace 2.1 2.3 foo
    .t configure -start 1 -end 1
    .t edit undo
    .t configure -start {} -end {}
    .t configure -undo 0
    string equal [.t get 1.0 end-1c] $prevtext
} -cleanup {
    destroy .t
} -result {1}
test text-8.24 {TextWidgetCmd procedure, "replace" option with peers, undo} -setup {
    text .t
} -body {
    .t insert 1.0 "Line 1
aefghijklm
12345
Line 4
bOy GIrl .#@? x_yz
!@#$%
Line 7"
    set prevtext [.t get 1.0 end-1c]
    .t configure -undo 0
    .t configure -undo 1
    .t peer create .tt -undo 1
# Ensure that undo (even composite undo like 'replace')
# works when the the event took place in one peer, which
# is then deleted, before the undo takes place in another peer.
    .tt replace 2.1 2.3 foo
    .tt configure -start 1 -end 1
    destroy .tt
    .t edit undo
    .t configure -start {} -end {}
    .t configure -undo 0
    string equal [.t get 1.0 end-1c] $prevtext
} -cleanup {
    destroy .t
} -result {1}
test text-8.25 {TextWidgetCmd procedure, "replace" option with peers, undo} -setup {
    text .t
} -body {
    .t insert 1.0 "Line 1
aefghijklm
12345
Line 4
bOy GIrl .#@? x_yz
!@#$%
Line 7"
    set prevtext [.t get 1.0 end-1c]
    .t configure -undo 0
    .t configure -undo 1
    .t peer create .tt -undo 1
# Ensure that undo (even composite undo like 'replace')
# works when the the event took place in one peer, which
# is then deleted, before the undo takes place in another peer
# which isn't showing everything.
    .tt replace 2.1 2.3 foo
    set res [.tt get 2.1 2.4]
    .tt configure -start 1 -end 1
    destroy .tt
    .t configure -start 3 -end 4
# msg will actually be set to a silently ignored error message here,
# (that the .tt command doesn't exist), but that is not important.
    lappend res [catch {.t edit undo}]
    .t configure -undo 0
    .t configure -start {} -end {}
    lappend res [string equal [.t get 1.0 end-1c] $prevtext]
} -cleanup {
    destroy .t
} -result {foo 0 1}
test text-8.26 {TextWidgetCmd procedure, "replace" option crash} -setup {
    text .tt
} -body {
    .tt insert 0.0 foo\n
    .tt replace end-1l end bar
} -cleanup {
    destroy .tt
} -result {}
test text-8.27 {TextWidgetCmd procedure, "replace" option crash} -setup {
    text .tt
} -body {
    .tt insert 0.0 \na
    for {set i 0} {$i < 2} {incr i} {
        .tt replace 2.0 3.0 b
    }
} -cleanup {
    destroy .tt
} -result {}
test text-8.28 {TextWidgetCmd procedure, "replace" option crash} -setup {
    text .tt
} -body {
    .tt insert end "foo\n"
    .tt tag add sel 1.0 end
    .tt replace sel.first sel.last "bar"
} -cleanup {
    destroy .tt
} -result {}
test text-8.29 {"delete" tagged newline} -setup {
    text .tt
} -body {
    .tt insert end \n tag1
    .tt delete 2.0
    # wish8.6.5 returns empty list, this is a bug
    .tt tag ranges tag1
} -cleanup {
    destroy .tt
} -result {1.0 2.0}


test text-9.1 {TextWidgetCmd procedure, "get" option} -setup {
    text .t
} -body {
    .t get
} -cleanup {
    destroy .t
} -returnCodes {error} -result {wrong # args: should be ".t get ?-option? ?--? index1 ?index2 ...?"}
test text-9.2 {TextWidgetCmd procedure, "get" option} -setup {
    text .t
} -body {
    .t get a b c
} -cleanup {
    destroy .t
} -returnCodes {error} -result {bad text index "a"}
test text-9.3 {TextWidgetCmd procedure, "get" option} -setup {
    text .t
} -body {
    .t get @q 3.1
} -cleanup {
    destroy .t
} -returnCodes {error} -result {bad text index "@q"}
test text-9.4 {TextWidgetCmd procedure, "get" option} -setup {
    text .t
} -body {
    .t get 3.1 @r
} -cleanup {
    destroy .t
} -returnCodes {error} -result {bad text index "@r"}
test text-9.5 {TextWidgetCmd procedure, "get" option} -setup {
    text .t
} -body {
    .t insert 1.0 "Line 1
aefghijklm
12345
Line 4
bOy GIrl .#@? x_yz
!@#$%
Line 7"
    .t get 5.7 5.3
} -cleanup {
    destroy .t
} -result {}
test text-9.6 {TextWidgetCmd procedure, "get" option} -setup {
    text .t
} -body {
    .t insert 1.0 "Line 1
aefghijklm
12345
Line 4
bOy GIrl .#@? x_yz
!@#$%
Line 7"
    .t get 5.3 5.5
} -cleanup {
    destroy .t
} -result { G}
test text-9.7 {TextWidgetCmd procedure, "get" option} -setup {
    text .t
} -body {
    .t insert 1.0 "Line 1
aefghijklm
12345
Line 4
bOy GIrl .#@? x_yz
!@#$%
Line 7"
    .t get 5.3 end
} -cleanup {
    destroy .t
} -result { GIrl .#@? x_yz
!@#$%
Line 7
}
test text-9.8 {TextWidgetCmd procedure, "get" option} -setup {
    text .t
} -body {
    .t insert 1.0 "Line 1
aefghijklm
12345
Line 4
bOy GIrl .#@? x_yz
!@#$%
Line 7"
    .t get 5.2 5.7
} -cleanup {
    destroy .t
} -result {y GIr}
test text-9.9 {TextWidgetCmd procedure, "get" option} -setup {
    text .t
} -body {
    .t insert 1.0 "Line 1
aefghijklm
12345
Line 4
bOy GIrl .#@? x_yz
!@#$%
Line 7"
    .t get 5.2
} -cleanup {
    destroy .t
} -result {y}
test text-9.10 {TextWidgetCmd procedure, "get" option} -setup {
    text .t
} -body {
    .t insert 1.0 "Line 1
aefghijklm
12345
Line 4
bOy GIrl .#@? x_yz
!@#$%
Line 7"
    .t get 5.2 5.4
} -cleanup {
    destroy .t
} -result {y }
test text-9.11 {TextWidgetCmd procedure, "get" option} -setup {
    text .t
} -body {
    .t insert 1.0 "Line 1
aefghijklm
12345
Line 4
bOy GIrl .#@? x_yz
!@#$%
Line 7"
    .t get 5.2 5.4 5.4
} -cleanup {
    destroy .t
} -result {{y } G}
test text-9.12 {TextWidgetCmd procedure, "get" option} -setup {
    text .t
} -body {
    .t insert 1.0 "Line 1
aefghijklm
12345
Line 4
bOy GIrl .#@? x_yz
!@#$%
Line 7"
    .t get 5.2 5.4 5.4 5.5
} -cleanup {
    destroy .t
} -result {{y } G}
test text-9.13 {TextWidgetCmd procedure, "get" option} -setup {
    text .t
} -body {
    .t insert 1.0 "Line 1
aefghijklm
12345
Line 4
bOy GIrl .#@? x_yz
!@#$%
Line 7"
    .t get 5.2 5.4 5.5 "5.5+5c"
} -cleanup {
    destroy .t
} -result {{y } {Irl .}}
test text-9.14 {TextWidgetCmd procedure, "get" option} -setup {
    text .t
} -body {
    .t insert 1.0 "Line 1
aefghijklm
12345
Line 4
bOy GIrl .#@? x_yz
!@#$%
Line 7"
    .t get 5.2 5.4 5.4 5.5 end-3c
} -cleanup {
    destroy .t
} -result {{y } G { }}
test text-9.15 {TextWidgetCmd procedure, "get" option} -setup {
    text .t
} -body {
    .t insert 1.0 "Line 1
aefghijklm
12345
Line 4
bOy GIrl .#@? x_yz
!@#$%
Line 7"
    .t get 5.2 5.4 5.4 5.5 end-3c end
} -cleanup {
    destroy .t
} -result {{y } G { 7
}}
test text-9.16 {TextWidgetCmd procedure, "get" option} -setup {
    text .t
} -body {
    .t insert 1.0 "Line 1
aefghijklm
12345
Line 4
bOy GIrl .#@? x_yz
!@#$%
Line 7"
    .t get 5.2 5.3 5.4 5.3
} -cleanup {
    destroy .t
} -result {y}
test text-9.17 {TextWidgetCmd procedure, "get" option} -setup {
    text .t
} -body {
    .t insert 1.0 "Line 1
aefghijklm
12345
Line 4
bOy GIrl .#@? x_yz
!@#$%
Line 7"
    .t index "5.2 +3 indices"
} -cleanup {
    destroy .t
} -result {5.5}
test text-9.18 {TextWidgetCmd procedure, "get" option} -setup {
    text .t
} -body {
    .t insert 1.0 "Line 1
aefghijklm
12345
Line 4
bOy GIrl .#@? x_yz
!@#$%
Line 7"
    .t index "5.2 +3chars"
} -cleanup {
    destroy .t
} -result {5.5}
test text-9.19 {TextWidgetCmd procedure, "get" option} -setup {
    text .t
} -body {
    .t insert 1.0 "Line 1
aefghijklm
12345
Line 4
bOy GIrl .#@? x_yz
!@#$%
Line 7"
    .t index "5.2 +3displayindices"
} -cleanup {
    destroy .t
} -result {5.5}
test text-9.20 {TextWidgetCmd procedure, "get" option} -setup {
    text .t
} -body {
    .t insert 1.0 "Line 1
aefghijklm
12345
Line 4
bOy GIrl .#@? x_yz
!@#$%
Line 7"
    .t tag configure elide -elide 1
    .t tag add elide 5.2 5.4
    .t get 5.2 5.4 5.5 foo
} -cleanup {
    destroy .t
} -returnCodes {error} -result {bad text index "foo"}
test text-9.21 {TextWidgetCmd procedure, "get" option} -setup {
    text .t
} -body {
    .t insert 1.0 "Line 1
aefghijklm
12345
Line 4
bOy GIrl .#@? x_yz
!@#$%
Line 7"
    .t tag configure elide -elide 1
    .t tag add elide 5.2 5.4
    .t get 5.2 5.4 5.4 5.5 end-3c end
} -cleanup {
    destroy .t
} -result {{y } G { 7
}}
test text-9.22 {TextWidgetCmd procedure, "get" option} -setup {
    text .t
} -body {
    .t insert 1.0 "Line 1
aefghijklm
12345
Line 4
bOy GIrl .#@? x_yz
!@#$%
Line 7"
    .t tag configure elide -elide 1
    .t tag add elide 5.2 5.4
    .t get -displaychars 5.2 5.4 5.4 5.5 end-3c end
} -cleanup {
    destroy .t
} -result {{} G { 7
}}
test text-9.23 {TextWidgetCmd procedure, "get" option} -setup {
    text .t
} -body {
    .t insert 1.0 "Line 1
aefghijklm
12345
Line 4
bOy GIrl .#@? x_yz
!@#$%
Line 7"
    .t tag configure elide -elide 1
    .t tag add elide 5.2 5.4
    list [.t index "5.1 +4indices"] [.t index "5.1+4d indices"]
} -cleanup {
    destroy .t
} -result {5.5 5.7}
test text-9.24 {TextWidgetCmd procedure, "get" option} -setup {
    text .t
} -body {
    .t insert 1.0 "Line 1
aefghijklm
12345
Line 4
bOy GIrl .#@? x_yz
!@#$%
Line 7"
    .t tag configure elide -elide 1
    .t tag add elide 5.2 5.4
    list [.t index "5.1 +4a chars"] [.t index "5.1+4d chars"]
} -cleanup {
    destroy .t
} -result {5.5 5.7}
test text-9.25 {TextWidgetCmd procedure, "get" option} -setup {
    text .t
} -body {
    .t insert 1.0 "Line 1
aefghijklm
12345
Line 4
bOy GIrl .#@? x_yz
!@#$%
Line 7"
    .t tag configure elide -elide 1
    .t tag add elide 5.2 5.4
    list [.t index "5.5 -4indices"] [.t index "5.7-4d indices"]
} -cleanup {
    destroy .t
} -result {5.1 5.1}
test text-9.26 {TextWidgetCmd procedure, "get" option} -setup {
    text .t
} -body {
    .t insert 1.0 "Line 1
aefghijklm
12345
Line 4
bOy GIrl .#@? x_yz
!@#$%
Line 7"
    .t tag configure elide -elide 1
    .t tag add elide 5.2 5.4
    list [.t index "5.5 -4a chars"] [.t index "5.7-4d chars"]
} -cleanup {
    destroy .t
} -result {5.1 5.1}
test text-9.27 {TextWidgetCmd procedure, "get" option} -setup {
    text .t
} -body {
    .t insert 1.0 "Line 1
aefghijklm
12345
Line 4
bOy GIrl .#@? x_yz
!@#$%
Line 7"
    .t tag configure elide -elide 1
    .t tag add elide 5.2 5.4
    .t window create 5.4
    list [.t index "5.1 +4indices"] [.t index "5.1+4d indices"]
} -cleanup {
    destroy .t
} -result {5.5 5.7}
test text-9.28 {TextWidgetCmd procedure, "get" option} -setup {
    text .t
} -body {
    .t insert 1.0 "Line 1
aefghijklm
12345
Line 4
bOy GIrl .#@? x_yz
!@#$%
Line 7"
    .t tag configure elide -elide 1
    .t tag add elide 5.2 5.4
    .t window create 5.4
    list [.t index "5.1 +4a chars"] [.t index "5.1+4d chars"]
} -cleanup {
    destroy .t
} -result {5.6 5.8}
test text-9.29 {TextWidgetCmd procedure, "get" option} -setup {
    text .t
} -body {
    .t insert 1.0 "Line 1
aefghijklm
12345
Line 4
bOy GIrl .#@? x_yz
!@#$%
Line 7"
    .t tag configure elide -elide 1
    .t tag add elide 5.2 5.4
    .t window create 5.4
    list [.t index "5.5 -4indices"] [.t index "5.7-4d indices"]
} -cleanup {
    destroy .t
} -result {5.1 5.1}
test text-9.30 {TextWidgetCmd procedure, "get" option} -setup {
    text .t
} -body {
    .t insert 1.0 "Line 1
aefghijklm
12345
Line 4
bOy GIrl .#@? x_yz
!@#$%
Line 7"
    .t tag configure elide -elide 1
    .t tag add elide 5.2 5.4
    .t window create 5.4
    list [.t index "5.6 -4a chars"] [.t index "5.8-4d chars"]
} -cleanup {
    destroy .t
} -result {5.1 5.1}
test text-9.31 {TextWidgetCmd procedure, "get" option} -setup {
    text .t
} -body {
    .t insert 1.0 "Line 1
aefghijklm
12345
Line 4
bOy GIrl .#@? x_yz
!@#$%
Line 7"
    .t tag configure elide -elide 1
    .t tag add elide 5.2 5.4
    .t window create 5.4
    .t delete 5.4
    .t tag add elide 5.5 5.6
    .t get -displaychars 5.2 5.8
} -cleanup {
    destroy .t
} -result {Grl}


test text-10.1 {TextWidgetCmd procedure, "count" option} -setup {
    text .t
} -body {
    .t count
} -cleanup {
    destroy .t
} -returnCodes {error} -result {wrong # args: should be ".t count ?-option value ...? index1 index2"}
test text-10.2 {TextWidgetCmd procedure, "count" option} -setup {
    text .t
} -body {
    .t count blah 1.0 2.0
} -cleanup {
    destroy .t
} -returnCodes {error} -result {bad option "blah": must be -chars, -displaychars, -displayhyphens, -displayindices, -displaylines, -displaytext, -hyphens, -indices, -lines, -text, -update, -xpixels, or -ypixels}
test text-10.3 {TextWidgetCmd procedure, "count" option} -setup {
    text .t
} -body {
    .t count a b
} -cleanup {
    destroy .t
} -returnCodes {error} -result {bad text index "a"}
test text-10.4 {TextWidgetCmd procedure, "count" option} -setup {
    text .t
} -body {
    .t count @q 3.1
} -cleanup {
    destroy .t
} -returnCodes {error} -result {bad text index "@q"}
test text-10.5 {TextWidgetCmd procedure, "count" option} -setup {
    text .t
} -body {
    .t count 3.1 @r
} -cleanup {
    destroy .t
} -returnCodes {error} -result {bad text index "@r"}
test text-10.6 {TextWidgetCmd procedure, "count" option} -setup {
    text .t
    .t insert 1.0 "Line 1
aefghijklm
12345
Line 4
bOy GIrl .#@? x_yz
!@#$%
Line 7"
} -body {
    .t count 5.7 5.3
} -cleanup {
    destroy .t
} -result -4
test text-10.7 {TextWidgetCmd procedure, "count" option} -setup {
    text .t
    .t insert 1.0 "Line 1
aefghijklm
12345
Line 4
bOy GIrl .#@? x_yz
!@#$%
Line 7"
} -body {
    .t count 5.3 5.5
} -cleanup {
    destroy .t
} -result {2}
test text-10.8 {TextWidgetCmd procedure, "count" option} -setup {
    text .t
} -body {
    .t insert 1.0 "Line 1
aefghijklm
12345
Line 4
bOy GIrl .#@? x_yz
!@#$%
Line 7"
    .t count 5.3 end
} -cleanup {
    destroy .t
} -result {29}
test text-10.9 {TextWidgetCmd procedure, "count" option} -setup {
    text .t
    .t insert 1.0 "Line 1
aefghijklm
12345
Line 4
bOy GIrl .#@? x_yz
!@#$%
Line 7"
} -body {
    .t count 5.2 5.7
} -cleanup {
    destroy .t
} -result {5}
test text-10.10 {TextWidgetCmd procedure, "count" option} -setup {
    text .t
    .t insert 1.0 "Line 1
aefghijklm
12345
Line 4
bOy GIrl .#@? x_yz
!@#$%
Line 7"
} -body {
    .t count 5.2 5.3
} -cleanup {
    destroy .t
} -result {1}
test text-10.11 {TextWidgetCmd procedure, "count" option} -setup {
    text .t
    .t insert 1.0 "Line 1
aefghijklm
12345
Line 4
bOy GIrl .#@? x_yz
!@#$%
Line 7"
} -body {
    .t count 5.2 5.4
} -cleanup {
    destroy .t
} -result {2}
test text-10.12 {TextWidgetCmd procedure, "count" option} -setup {
    text .t
    .t insert 1.0 "Line 1
aefghijklm
12345
Line 4
bOy GIrl .#@? x_yz
!@#$%
Line 7"
} -body {
    .t count 5.2 foo
} -cleanup {
    destroy .t
} -returnCodes {error} -result {bad text index "foo"}
test text-10.13 {TextWidgetCmd procedure, "count" option} -setup {
    text .t
} -body {
    .t insert 1.0 "Line 1
aefghijklm
12345
Line 4
bOy GIrl .#@? x_yz
!@#$%
Line 7"
    .t tag configure elide -elide 1
    .t tag add elide 2.2 3.4
    .t count -displayindices 2.0 3.0
} -cleanup {
    destroy .t
} -result {2}
test text-10.14 {TextWidgetCmd procedure, "count" option} -setup {
    text .t
} -body {
    .t insert 1.0 "Line 1
aefghijklm
12345
Line 4
bOy GIrl .#@? x_yz
!@#$%
Line 7"
    .t tag configure elide -elide 1
    .t tag add elide 2.2 3.4
    .t count -displayindices 2.2 3.0
} -cleanup {
    destroy .t
} -result {0}
test text-10.15 {TextWidgetCmd procedure, "count" option} -setup {
    text .t
} -body {
    .t insert 1.0 "Line 1
aefghijklm
12345
Line 4
bOy GIrl .#@? x_yz
!@#$%
Line 7"
    .t tag configure elide -elide 1
    .t tag add elide 2.2 3.4
    .t tag add elide 4.0 4.1
    .t count -displayindices 2.0 4.2
} -cleanup {
    destroy .t
} -result {5}
test text-10.16 {TextWidgetCmd procedure, "count" option} -setup {
    text .t
} -body {
    .t insert 1.0 "Line 1
aefghijklm
12345
Line 4
bOy GIrl .#@? x_yz
!@#$%
Line 7"
    .t tag configure elide -elide 1
    .t tag add elide 2.2 3.4
# Create one visible and one invisible window
    frame .t.w1
    frame .t.w2
# Creating this window here means that the elidden text
# now starts at 2.3
    .t window create 2.1 -window .t.w1
    .t window create 3.1 -window .t.w2
    .t count -displayindices 2.0 3.0
} -cleanup {
    destroy .t
} -result {3}
test text-10.17 {TextWidgetCmd procedure, "count" option} -setup {
    text .t
} -body {
    .t insert 1.0 "Line 1
aefghijklm
12345
Line 4
bOy GIrl .#@? x_yz
!@#$%
Line 7"
    .t tag configure elide -elide 1
    .t tag add elide 2.2 3.4
# Create one visible and one invisible window
    frame .t.w1
    frame .t.w2
# Creating this window here means that the elidden text
# now starts at 2.3
    .t window create 2.1 -window .t.w1
    .t window create 3.1 -window .t.w2
    .t count -displayindices 2.2 3.0
} -cleanup {
    destroy .t
} -result {1}
test text-10.18 {TextWidgetCmd procedure, "count" option} -setup {
    text .t
} -body {
    .t insert 1.0 "Line 1
aefghijklm
12345
Line 4
bOy GIrl .#@? x_yz
!@#$%
Line 7"
    .t tag configure elide -elide 1
    .t tag add elide 2.2 3.4
    .t tag add elide 4.0 4.1
# Create one visible and one invisible window
    frame .t.w1
    frame .t.w2
    .t mark set a 2.2
# Creating this window here means that the elidden text
# now starts at 2.3, but 'a' is automatically moved to 2.3
    .t window create 2.1 -window .t.w1
    .t window create 3.1 -window .t.w2
    .t count -displayindices a 3.0
} -cleanup {
    destroy .t
} -result {0}
test text-10.19 {TextWidgetCmd procedure, "count" option} -setup {
    text .t
} -body {
    .t insert 1.0 "Line 1
aefghijklm
12345
Line 4
bOy GIrl .#@? x_yz
!@#$%
Line 7"
    .t tag configure elide -elide 1
    .t tag add elide 2.2 3.4
    .t tag add elide 4.0 4.1
# Create one visible and one invisible window
    frame .t.w1
    frame .t.w2
# Creating this window here means that the elidden text
# now starts at 2.3
    .t window create 2.1 -window .t.w1
    .t window create 3.1 -window .t.w2
    .t count -displayindices 2.0 4.2
} -cleanup {
    destroy .t
} -result {6}
test text-10.20 {TextWidgetCmd procedure, "count" option} -setup {
    text .t
} -body {
    .t insert 1.0 "Line 1
aefghijklm
12345
Line 4
bOy GIrl .#@? x_yz
!@#$%
Line 7"
    .t tag configure elide -elide 1
    .t tag add elide 2.2 3.4
    .t tag add elide 4.0 4.1
# Create one visible and one invisible window
    frame .t.w1
    frame .t.w2
# Creating this window here means that the elidden text
# now starts at 2.3
    .t window create 2.1 -window .t.w1
    .t window create 3.1 -window .t.w2
    .t count -displaychars 2.0 3.0
} -cleanup {
    destroy .t
} -result {2}
test text-10.21 {TextWidgetCmd procedure, "count" option} -setup {
    text .t
} -body {
    .t insert 1.0 "Line 1
aefghijklm
12345
Line 4
bOy GIrl .#@? x_yz
!@#$%
Line 7"
    .t tag configure elide -elide 1
    .t tag add elide 2.2 3.4
    .t tag add elide 4.0 4.1
# Create one visible and one invisible window
    frame .t.w1
    frame .t.w2
# Creating this window here means that the elidden text
# now starts at 2.3
    .t window create 2.1 -window .t.w1
    .t window create 3.1 -window .t.w2
    .t count -displaychars 2.2 3.0
} -cleanup {
    destroy .t
} -result {1}
test text-10.22 {TextWidgetCmd procedure, "count" option} -setup {
    text .t
} -body {
    .t insert 1.0 "Line 1
aefghijklm
12345
Line 4
bOy GIrl .#@? x_yz
!@#$%
Line 7"
    .t tag configure elide -elide 1
    .t tag add elide 2.2 3.4
    .t tag add elide 4.0 4.1
    .t mark set a 2.2
# Create one visible and one invisible window
    frame .t.w1
    frame .t.w2
# Creating this window here means that the elidden text
# now starts at 2.3, but 'a' is automatically moved to 2.3
    .t window create 2.1 -window .t.w1
    .t window create 3.1 -window .t.w2
    .t count -displaychars a 3.0
} -cleanup {
    destroy .t
} -result {0}
test text-10.23 {TextWidgetCmd procedure, "count" option} -setup {
    text .t
} -body {
    .t insert 1.0 "Line 1
aefghijklm
12345
Line 4
bOy GIrl .#@? x_yz
!@#$%
Line 7"
    .t tag configure elide -elide 1
    .t tag add elide 2.2 3.4
    .t tag add elide 4.0 4.1
# Create one visible and one invisible window
    frame .t.w1
    frame .t.w2
# Creating this window here means that the elidden text
# now starts at 2.3
    .t window create 2.1 -window .t.w1
    .t window create 3.1 -window .t.w2
    .t count -displaychars 2.0 4.2
} -cleanup {
    destroy .t
} -result {5}
test text-10.24 {TextWidgetCmd procedure, "count" option} -setup {
    text .t
} -body {
    .t insert 1.0 "Line 1
aefghijklm
12345
Line 4
bOy GIrl .#@? x_yz
!@#$%
Line 7"
    .t tag configure elide -elide 1
    .t tag add elide 2.2 3.4
    .t tag add elide 4.0 4.1
# Create one visible and one invisible window
    frame .t.w1
    frame .t.w2
# Creating this window here means that the elidden text
# now starts at 2.3
    .t window create 2.1 -window .t.w1
    .t window create 3.1 -window .t.w2
    .t count -displaychars 2.0 4.2
    list [.t count -indices 2.2 3.0] [.t count 2.2 3.0]
} -cleanup {
    destroy .t
} -result {10 10}
test text-10.25 {TextWidgetCmd procedure, "count" option} -setup {
    text .t
} -body {
    .t insert 1.0 "Line 1
aefghijklm
12345
Line 4
bOy GIrl .#@? x_yz
!@#$%
Line 7"
    .t tag configure elide -elide 1
    .t tag add elide 2.2 3.4
    .t tag add elide 4.0 4.1
    .t mark set a 2.2
# Create one visible and one invisible window
    frame .t.w1
    frame .t.w2
# Creating this window here means that the elidden text
# now starts at 2.3, but 'a' is automatically moved to 2.3
    .t window create 2.1 -window .t.w1
    .t window create 3.1 -window .t.w2
    list [.t count -indices a 3.0] [.t count a 3.0]
} -cleanup {
    destroy .t
} -result {9 9}
test text-10.26 {TextWidgetCmd procedure, "count" option} -setup {
    text .t
} -body {
    .t insert 1.0 "Line 1
aefghijklm
12345
Line 4
bOy GIrl .#@? x_yz
!@#$%
Line 7"
    .t tag configure elide -elide 1
    .t tag add elide 2.2 3.4
    .t tag add elide 4.0 4.1
# Create one visible and one invisible window
    frame .t.w1
    frame .t.w2
# Creating this window here means that the elidden text
# now starts at 2.3
    .t window create 2.1 -window .t.w1
    .t window create 3.1 -window .t.w2
    .t count -displaychars 2.0 4.2
    .t count -indices 2.0 4.2
} -cleanup {
    destroy .t
} -result {21}
test text-10.27 {TextWidgetCmd procedure, "count" option} -setup {
    text .t
} -body {
    .t insert 1.0 "Line 1
aefghijklm
12345
Line 4
bOy GIrl .#@? x_yz
!@#$%
Line 7"
    .t tag configure elide -elide 1
    .t tag add elide 2.2 3.4
    .t tag add elide 4.0 4.1
# Create one visible and one invisible window
    frame .t.w1
    frame .t.w2
# Creating this window here means that the elidden text
# now starts at 2.3
    .t window create 2.1 -window .t.w1
    .t window create 3.1 -window .t.w2
    .t count -displaychars 2.0 4.2
    .t count -chars 2.2 3.0
} -cleanup {
    destroy .t
} -result {10}
test text-10.28 {TextWidgetCmd procedure, "count" option} -setup {
    text .t
} -body {
    .t insert 1.0 "Line 1
aefghijklm
12345
Line 4
bOy GIrl .#@? x_yz
!@#$%
Line 7"
    .t tag configure elide -elide 1
    .t tag add elide 2.2 3.4
    .t tag add elide 4.0 4.1
    .t mark set a 2.2
# Create one visible and one invisible window
    frame .t.w1
    frame .t.w2
# Creating this window here means that the elidden text
# now starts at 2.3, but 'a' is automatically moved to 2.3
    .t window create 2.1 -window .t.w1
    .t window create 3.1 -window .t.w2
    .t count -chars a 3.0
} -cleanup {
    destroy .t
} -result {9}
test text-10.29 {TextWidgetCmd procedure, "count" option} -setup {
    text .t
} -body {
    .t insert 1.0 "Line 1
aefghijklm
12345
Line 4
bOy GIrl .#@? x_yz
!@#$%
Line 7"
    .t tag configure elide -elide 1
    .t tag add elide 2.2 3.4
    .t tag add elide 4.0 4.1
# Create one visible and one invisible window
    frame .t.w1
    frame .t.w2
# Creating this window here means that the elidden text
# now starts at 2.3
    .t window create 2.1 -window .t.w1
    .t window create 3.1 -window .t.w2
    .t count -displaychars 2.0 4.2
    .t count -chars 2.0 4.2
} -cleanup {
    destroy .t
} -result {19}
test text-10.30 {TextWidgetCmd procedure, "count" option} -setup {
    text .t
} -body {
    .t insert end [string repeat "abcde " 50]\n
    .t insert end [string repeat "fghij " 50]\n
    .t insert end [string repeat "klmno " 50]
    .t count -lines 1.0 end
} -cleanup {
    destroy .t
} -result {3}
test text-10.31 {TextWidgetCmd procedure, "count" option} -setup {
    text .t
} -body {
    .t insert end [string repeat "abcde " 50]\n
    .t insert end [string repeat "fghij " 50]\n
    .t insert end [string repeat "klmno " 50]
    .t count -lines end 1.0
} -cleanup {
    destroy .t
} -result -3
test text-10.32 {TextWidgetCmd procedure, "count" option} -setup {
    text .t
} -body {
    .t insert end [string repeat "abcde " 50]\n
    .t insert end [string repeat "fghij " 50]\n
    .t insert end [string repeat "klmno " 50]
    .t count -lines 1.0 2.0 3.0
} -cleanup {
    destroy .t
} -returnCodes {error} -result {bad option "1.0": must be -chars, -displaychars, -displayhyphens, -displayindices, -displaylines, -displaytext, -hyphens, -indices, -lines, -text, -update, -xpixels, or -ypixels}
test text-10.33 {TextWidgetCmd procedure, "count" option} -setup {
    text .t
} -body {
    .t insert end [string repeat "abcde " 50]\n
    .t insert end [string repeat "fghij " 50]\n
    .t insert end [string repeat "klmno " 50]
    .t count -lines end end
} -cleanup {
    destroy .t
} -result {0}
test text-10.34 {TextWidgetCmd procedure, "count" option} -setup {
    text .t
} -body {
    .t insert end [string repeat "abcde " 50]\n
    .t insert end [string repeat "fghij " 50]\n
    .t insert end [string repeat "klmno " 50]
    .t count -lines 1.5 2.5
} -cleanup {
    destroy .t
} -result {1}
test text-10.35 {TextWidgetCmd procedure, "count" option} -setup {
    text .t
} -body {
    .t insert end [string repeat "abcde " 50]\n
    .t insert end [string repeat "fghij " 50]\n
    .t insert end [string repeat "klmno " 50]
    .t count -lines 2.5 "2.5 lineend"
} -cleanup {
    destroy .t
} -result {0}
test text-10.36 {TextWidgetCmd procedure, "count" option} -setup {
    text .t
} -body {
    .t insert end [string repeat "abcde " 50]\n
    .t insert end [string repeat "fghij " 50]\n
    .t insert end [string repeat "klmno " 50]
    .t count -lines 2.7 "1.0 lineend"
} -cleanup {
    destroy .t
} -result {-1}
test text-10.37 {TextWidgetCmd procedure, "count" option} -setup {
    text .t
} -body {
    .t insert end [string repeat "abcde " 50]\n
    .t insert end [string repeat "fghij " 50]\n
    .t insert end [string repeat "klmno " 50]
    .t configure -wrap none
    .t count -displaylines 1.0 end
} -cleanup {
    destroy .t
} -result {3}
test text-10.38 {TextWidgetCmd procedure, "count" option} -setup {
    text .t -font {Courier -12} -borderwidth 2 -highlightthickness 2
    pack .t -expand 1 -fill both
} -body {
    .t configure -width 20 -height 10
    update
    .t insert end [string repeat "abcde " 50]\n
    .t insert end [string repeat "fghij " 50]\n
    .t insert end [string repeat "klmno " 50]
    .t count -lines -chars -indices -displaylines 1.0 end
} -cleanup {
    destroy .t
} -result {3 903 903 45}
test text-10.39 {TextWidgetCmd procedure, "count" option} -setup {
    text .t
    pack .t
    update
    set res {}
} -body {
    .t insert end "Line 1 - This is Line 1\n"
    .t insert end "Line 2 - This is Line 2\n"
    .t insert end "Line 3 - This is Line 3\n"
    .t insert end "Line 4 - This is Line 4\n"
    .t insert end "Line 5 - This is Line 5\n"
    lappend res [.t count -displaylines 1.19 3.24] [.t count -displaylines 1.0 end]
    .t tag add hidden 2.9 3.17
    .t tag configure hidden -elide true
    lappend res [.t count -displaylines 1.19 3.24] [.t count -displaylines 1.0 end]
} -cleanup {
    destroy .t
} -result {2 6 1 5}
test text-10.40 {TextWidgetCmd procedure, "count" option} -setup {
    text .t
    pack .t
    update
    set res {}
} -body {
    for {set i 1} {$i < 5} {incr i} {
      .t insert end "Line $i+++Line $i---Line $i///Line $i - This is Line [format %c [expr {64+$i}]]\n"
    }
    .t tag configure hidden -elide true
    .t tag add hidden 2.15 3.10
    .t configure -wrap none
    set res [.t count -displaylines 2.0 3.0]
} -cleanup {
    destroy .t
<<<<<<< HEAD
} -result {0}
=======
} -result 0
>>>>>>> 196c6c9a
test text-10.41 {TextWidgetCmd procedure, "count" option} -setup {
    toplevel .mytop
    pack [text .mytop.t -font TkFixedFont -bd 0 -padx 0 -wrap char]
    set spec [font measure TkFixedFont "Line 1+++Line 1---Li"]  ; # 20 chars
    append spec x300+0+0
    wm geometry .mytop $spec
    .mytop.t delete 1.0 end
    update
    set res {}
} -body {
    for {set i 1} {$i < 5} {incr i} {
      #                    0          1          2          3          4
      #                    012345 678901234 567890123 456789012 34567890123456789
      .mytop.t insert end "Line $i+++Line $i---Line $i///Line $i - This is Line [format %c [expr {64+$i}]]\n"
    }
    .mytop.t tag configure hidden -elide true
    .mytop.t tag add hidden 2.30 3.10
    lappend res [.mytop.t count -displaylines 2.0 3.0]
    lappend res [.mytop.t count -displaylines 2.0 3.50]
} -cleanup {
    destroy .mytop
} -result {1 3}
test text-10.42 {TextWidgetCmd procedure, "count" option} -setup {
    text .t
    pack .t
    update
    set res {}
} -body {
    set str ""
    for {set i 1} {$i < 25} {incr i} {
	append str "Line $i\n"
    }
    .t insert end $str
    .t tag configure hidden -elide true
    .t tag add hidden 5.7 11.0
    update
    # next line to be fully sure that asynchronous line heights calculation is
    # up-to-date otherwise this test may fail (depending on the computer
    # performance), especially when the . toplevel has small height
    .t sync
    set y1 [lindex [.t yview] 1]
    .t count -displaylines 5.0 11.0
    set y2 [lindex [.t yview] 1]
    .t count -displaylines 5.0 12.0
    set y3 [lindex [.t yview] 1]
    list [expr {$y1 == $y2}] [expr {$y1 == $y3}]
} -cleanup {
    destroy .t
} -result {1 1}


test text-11.1 {counting with tag priority eliding} -setup {
    text .t -font {Courier -12} -borderwidth 2 -highlightthickness 2
    pack .t -expand 1 -fill both
} -body {
    .t insert end "hello"
    .t configure -wrap none
    list [.t count -displaychars 1.0 1.0] \
      [.t count -displaychars 1.0 1.1] \
      [.t count -displaychars 1.0 1.2] \
      [.t count -displaychars 1.0 1.3] \
      [.t count -displaychars 1.0 1.4] \
      [.t count -displaychars 1.0 1.5] \
      [.t count -displaychars 1.0 1.6] \
      [.t count -displaychars 1.0 2.6] \
} -cleanup {
    destroy .t
} -result {0 1 2 3 4 5 5 6}
test text-11.2 {counting with tag priority eliding} -setup {
    text .t -font {Courier -12} -borderwidth 2 -highlightthickness 2
    pack .t -expand 1 -fill both
} -body {
    .t insert end "hello"
    .t tag configure elide1 -elide 0
    .t tag add elide1 1.2 1.4
    .t count -displaychars 1.0 1.5
} -cleanup {
    destroy .t
} -result {5}
test text-11.3 {counting with tag priority eliding} -setup {
    text .t -font {Courier -12} -borderwidth 2 -highlightthickness 2
} -body {
    .t insert end "hello"
# Newer tags are higher priority
    .t tag configure elide1 -elide 0
    .t tag configure elide2 -elide 1
    .t tag add elide1 1.2 1.4
    .t tag add elide2 1.2 1.4
    .t count -displaychars 1.0 1.5
} -cleanup {
    destroy .t
} -result {3}
test text-11.4 {counting with tag priority eliding}  -setup {
    text .t -font {Courier -12} -borderwidth 2 -highlightthickness 2
    set res {}
} -body {
    .t insert end "hello"
# Newer tags are higher priority
    .t tag configure elide1 -elide 0
    .t tag configure elide2 -elide 1
    .t tag add elide1 1.2 1.4
    .t tag add elide2 1.2 1.4
    .t tag add elide1 1.2 1.4
    lappend res [.t count -displaychars 1.0 1.5]
    .t delete 1.0 end
    .t insert end "hello"
    .t tag add elide1 1.2 1.4
    .t tag add elide2 1.2 1.4
    lappend res [.t count -displaychars 1.0 1.5]
} -cleanup {
    destroy .t
} -result {3 3}
test text-11.5 {counting with tag priority eliding}  -setup {
    text .t -font {Courier -12} -borderwidth 2 -highlightthickness 2
    set res {}
} -body {
    .t insert end "hello"
# Newer tags are higher priority
    .t tag configure elide1 -elide 0
    .t tag configure elide2 -elide 1
    .t tag configure elide3 -elide 0
    .t tag add elide1 1.2 1.4
    .t tag add elide2 1.2 1.4
    .t tag add elide3 1.2 1.4
    lappend res [.t count -displaychars 1.0 1.5]
    .t delete 1.0 end
    .t insert end "hello"
    .t tag add elide3 1.2 1.4
    .t tag add elide3 1.2 1.4
    lappend res [.t count -displaychars 1.0 1.5]
} -cleanup {
    destroy .t
} -result {5 5}
test text-11.6 {counting with tag priority eliding}  -setup {
    text .t -font {Courier -12} -borderwidth 2 -highlightthickness 2
    set res {}
} -body {
    .t insert end "hello"
# Newer tags are higher priority
    .t tag configure elide1 -elide 0
    .t tag configure elide2 -elide 1
    .t tag configure elide3 -elide 0
    .t tag configure elide4 -elide 1
    .t tag add elide2 1.2 1.4
    .t tag add elide3 1.2 1.4
    .t tag add elide4 1.2 1.4
    .t tag add elide1 1.2 1.4
    lappend res [.t count -displaychars 1.0 1.5]
    .t delete 1.0 end
    .t insert end "hello"
    .t tag add elide1 1.2 1.4
    .t tag add elide4 1.2 1.4
    .t tag add elide2 1.2 1.4
    .t tag add elide3 1.2 1.4
    lappend res [.t count -displaychars 1.0 1.5]
} -cleanup {
    destroy .t
} -result {3 3}
test text-11.7 {counting with tag priority eliding}  -setup {
    text .t -font {Courier -12} -borderwidth 2 -highlightthickness 2
    set res {}
} -body {
# Newer tags are higher priority
    .t tag configure elide1 -elide 0
    .t tag configure elide2 -elide 1
    .t tag configure elide3 -elide 0
    .t insert end "hello"
    .t tag add elide2 1.2 1.4
    .t tag add elide3 1.2 1.4
    .t tag add elide1 1.2 1.4
    lappend res [.t count -displaychars 1.0 1.5]
    .t delete 1.0 end
    .t insert end "hello"
    .t tag add elide1 1.2 1.4
    .t tag add elide2 1.2 1.4
    .t tag add elide3 1.2 1.4
    lappend res [.t count -displaychars 1.0 1.5]
} -cleanup {
    destroy .t
} -result {5 5}
test text-11.8 {counting with tag priority eliding} -setup {
    text .t -font {Courier -12} -borderwidth 2 -highlightthickness 2
    pack .t -expand 1 -fill both
    set res {}
} -body {
    .t insert end "hello"
# Newer tags are higher priority
    .t tag configure elide1 -elide 0
    .t tag configure elide2 -elide 1
    .t tag add elide2 1.0 1.5
    .t tag add elide1 1.2 1.4
    lappend res [.t count -displaychars 1.0 1.5]
    lappend res [.t count -displaychars 1.1 1.5]
    lappend res [.t count -displaychars 1.2 1.5]
    lappend res [.t count -displaychars 1.3 1.5]
    .t delete 1.0 end
    .t insert end "hello"
    .t tag add elide1 1.0 1.5
    .t tag add elide2 1.2 1.4
    lappend res [.t count -displaychars 1.0 1.5]
    lappend res [.t count -displaychars 1.1 1.5]
    lappend res [.t count -displaychars 1.2 1.5]
    lappend res [.t count -displaychars 1.3 1.5]
} -cleanup {
    destroy .t
} -result {0 0 0 0 3 2 1 1}
test text-11.9 {counting with tag priority eliding} -setup {
    text .t -font {Courier -12} -borderwidth 2 -highlightthickness 2
    pack .t -expand 1 -fill both
    set res {}
} -body {
    .t tag configure WELCOME -elide 1
    .t tag configure SYSTEM -elide 0
    .t tag configure TRAFFIC -elide 1
    .t insert end "\n" {SYSTEM TRAFFIC}
    .t insert end "\n" WELCOME
    lappend res [.t count -displaychars 1.0 end]
    lappend res [.t count -displaychars 1.0 end-1c]
    lappend res [.t count -displaychars 1.0 1.2]
    lappend res [.t count -displaychars 2.0 end]
    lappend res [.t count -displaychars 2.0 end-1c]
    lappend res [.t index "1.0 +1 indices"]
    lappend res [.t index "1.0 +1 display indices"]
    lappend res [.t index "1.0 +1 display chars"]
    lappend res [.t index end]
    lappend res [.t index "end -1 indices"]
    lappend res [.t index "end -1 display indices"]
    lappend res [.t index "end -1 display chars"]
    lappend res [.t index "end -2 indices"]
    lappend res [.t index "end -2 display indices"]
    lappend res [.t index "end -2 display chars"]
} -cleanup {
    destroy .t
} -result {1 0 0 1 0 2.0 4.0 4.0 4.0 3.0 3.0 3.0 2.0 1.0 1.0}

test text-11a.1 {TextWidgetCmd procedure, "pendingsync" option} -setup {
    destroy .yt
} -body {
    text .yt
    list [catch {.yt pendingsync mytext} msg] $msg
} -cleanup {
    destroy .yt
} -result {1 {wrong # args: should be ".yt pendingsync"}}

test text-11a.2 {TextWidgetCmd procedure, "pendingsync" option} -setup {
    destroy .top.yt .top
} -body {
    toplevel .top
    pack [text .top.yt]
    update
    set content {}
    for {set i 1} {$i < 300} {incr i} {
        append content [string repeat "$i " 15] \n
    }
    .top.yt insert 1.0 $content
    # wait for end of line metrics calculation to get correct $fraction1
    # as a reference
    while {[.top.yt pendingsync]} {update}
    .top.yt yview moveto 1
    set fraction1 [lindex [.top.yt yview] 0]
    set res [expr {$fraction1 > 0}]
    .top.yt delete 1.0 end
    .top.yt insert 1.0 $content
    # ensure the test is relevant
    lappend res [.top.yt pendingsync]
    # asynchronously wait for completion of line metrics calculation
    while {[.top.yt pendingsync]} {update}
    .top.yt yview moveto $fraction1
    set fraction2 [lindex [.top.yt yview] 0]
    lappend res [expr {$fraction1 == $fraction2}]
} -cleanup {
    destroy .top.yt .top
} -result {1 1 1}

test text-11a.11 {TextWidgetCmd procedure, "sync" option} -setup {
    destroy .yt
} -body {
    text .yt
    list [catch {.yt sync mytext} msg] $msg
} -cleanup {
    destroy .yt
} -result {1 {wrong # args: should be ".yt sync ?-command ?command??"}}
test text-11a.12 {TextWidgetCmd procedure, "sync" option} -setup {
    destroy .top.yt .top
} -body {
    toplevel .top
    pack [text .top.yt]
    update
    set content {}
    # Use long lines so the line metrics will need updating.
    for {set i 1} {$i < 30} {incr i} {
        append content [string repeat "$i " 200] \n
    }
    .top.yt insert 1.0 $content
    # wait for end of line metrics calculation to get correct $fraction1
    # as a reference
    .top.yt sync
    .top.yt yview moveto 1
    set fraction1 [lindex [.top.yt yview] 0]
    set res [expr {$fraction1 > 0}]
    # first case: do not wait for completion of line metrics calculation
    .top.yt delete 1.0 end
    .top.yt insert 1.0 $content
    .top.yt yview moveto $fraction1
    set fraction2 [lindex [.top.yt yview] 0]
    lappend res [expr {$fraction1 == $fraction2}]
    # second case: wait for completion of line metrics calculation
    .top.yt delete 1.0 end
    .top.yt insert 1.0 $content
    .top.yt sync
    .top.yt yview moveto $fraction1
    set fraction2 [lindex [.top.yt yview] 0]
    lappend res [expr {$fraction1 == $fraction2}]
} -cleanup {
    destroy .top.yt .top
} -result {1 0 1}

test text-11a.21 {TextWidgetCmd procedure, "sync" option with -command} -setup {
    destroy .yt
} -body {
    text .yt
    list [catch {.yt sync -comx foo} msg] $msg
} -cleanup {
    destroy .yt
} -result {1 {wrong option "-comx": should be "-command"}}
test text-11a.22 {TextWidgetCmd procedure, "sync" option with -command} -setup {
    destroy .top.yt .top
} -body {
    set res {}
    set ::x 0
    toplevel .top
    pack [text .top.yt]
    update
    set content {}
    for {set i 1} {$i < 30} {incr i} {
        append content [string repeat "$i " 15] \n
    }
    .top.yt insert 1.0 $content
    # first case: line metrics calculation still running when launching 'sync -command'
    lappend res [.top.yt pendingsync]       ; # {1}
    .top.yt sync -command [list set ::x 1]
    lappend res $::x                        ; # {1 0}
    # now finish line metrics calculations
    while {[.top.yt pendingsync]} {update}
    lappend res [.top.yt pendingsync] $::x  ; # {1 0 0 1}
    # second case: line metrics calculation completed when launching 'sync -command'
    .top.yt sync -command [list set ::x 2]
    lappend res $::x                        ; # {1 0 0 1 1}
    vwait ::x
    lappend res $::x                        ; # {1 0 0 1 1 2}
} -cleanup {
    destroy .top.yt .top
} -result {1 0 0 1 1 2}
test text-11a.23 {TextWidgetCmd procedure, "sync" with update} -setup {
    destroy .yt
} -body {
    # the original implementation gives no result
    text .yt
    .yt insert end "1"
    set res {}
    proc updateAction {} { set ::res 1 }
    .yt sync -command updateAction
    while {[.yt pendingsync]} {
	update
    }
    set res
} -cleanup {
    destroy .yt
} -result {1}
test text-11a.24 {TextWidgetCmd procedure, succeeding "sync"'s} -setup {
    destroy .yt
} -body {
    # the original implementation gives no result
    text .yt
    set res {}
    proc updateAction1 {} { lappend ::res 1 }
    proc updateAction2 {} { lappend ::res 2 }
    .yt sync -command updateAction1
    .yt sync -command +updateAction2
    while {[.yt pendingsync]} {
	update
    }
    set res
} -cleanup {
    destroy .yt
} -result {1 2}
test text-11a.25 {TextWidgetCmd procedure, nested "sync"'s} -setup {
    destroy .yt
} -body {
    # the original implementation gives no result
    text .yt
    set res {}
    proc secondaryUpdateAction {} { lappend ::res 2 }
    proc primaryUpdateaction {} {
	lappend ::res 1
	.yt sync -command secondaryUpdateAction
    }
    .yt sync -command primaryUpdateaction
    while {[.yt pendingsync]} {
	update
    }
    set res
} -cleanup {
    destroy .yt
} -result {1 2}
test text-11a.26 {TextWidgetCmd procedure, "sync -command"} -setup {
    destroy .yt
} -body {
    # the original implementation gives wrong result
    proc Sync {} { set ::res [.yt pendingsync] }
    text .yt
    after 1 [list .yt sync -command Sync]
    after 1 [list .yt insert end "a"]
    vwait ::res
    set res
} -cleanup {
    destroy .yt
} -result {0}

test text-11a.31 {"<<WidgetViewSync>>" event} -setup {
    destroy .top.yt .top
} -body {
    toplevel .top
    pack [text .top.yt]
    update
    set content {}
    for {set i 1} {$i < 300} {incr i} {
        append content [string repeat "$i " 15] \n
    }
    # Sync the widget and process <<WidgetViewSync>> events before binding.
    .top.yt sync
    update
    bind .top.yt <<WidgetViewSync>> { if {%d} {set yud(%W) 1} }
    .top.yt insert 1.0 $content
    .top.yt yview moveto 1
    set fraction1 [lindex [.top.yt yview] 0]
    set res [expr {$fraction1 > 0}]
    .top.yt delete 1.0 end
    .top.yt insert 1.0 $content
    # synchronously wait for completion of line metrics calculation
    # and verify that the fractions agree.
    set waited 0
    if {[.top.yt pendingsync]} {set waited 1 ; vwait yud(.top.yt)}
    lappend res $waited
    .top.yt yview moveto $fraction1
    set fraction2 [lindex [.top.yt yview] 0]
    lappend res [expr {$fraction1 == $fraction2}]
} -cleanup {
    destroy .top.yt .top
} -result {1 1 1}
test text-11a.32 {"<<WidgetViewSync>>" event} -setup {
    destroy .yt
} -body {
    # The original implementation is crashing.
    pack [text .yt]
    bind .yt <<WidgetViewSync>> { destroy .yt }
    .yt sync -command update
} -cleanup {
    destroy .yt
} -result {}
test text-11a.33 {"<<WidgetViewSync>>" event after "sync"} -setup {
    destroy .yt
} -body {
    # The original implementation hangs.
    pack [text .yt]
    bind .yt <<WidgetViewSync>> { set res 1 }
    .yt insert end "test"
    update
    .yt sync
    vwait res
} -cleanup {
    destroy .yt
} -result {}

test text-11a.41 {"sync" "pendingsync" and <<WidgetViewSync>>} -setup {
    destroy .top.yt .top
} -body {
    toplevel .top
    pack [text .top.yt]
    update
    set content {}
    for {set i 1} {$i < 300} {incr i} {
        append content [string repeat "$i " 50] \n
    }
    # Sync the widget and process all <<WidgetViewSync>> events before binding.
    .top.yt sync
    update
    bind .top.yt <<WidgetViewSync>> {lappend res Sync:%d}
    set res {}
    # The next line triggers <<WidgetViewSync>> with %d==0 i.e. out of sync.
    .top.yt insert 1.0 $content
    vwait res
    # Verify that the line metrics are not up-to-date (pendingsync is 1).
    lappend res "Pending:[.top.yt pendingsync]"
    # Update all line metrics by calling the sync command.
    .top.yt sync
    # <<WidgetViewSync>> should fire with %d==1 i.e. back in sync.
    vwait res
    # At this time the line metrics should be up-to-date (pendingsync is 0).
    lappend res "Pending:[.top.yt pendingsync]"
    set res
} -cleanup {
    destroy .top.yt .top
} -result {Sync:0 Pending:1 Sync:1 Pending:0}

test text-11a.51 {<<WidgetViewSync>> calls Tk_SendVirtualEvent(),
                  NOT Tk_HandleEvent().
                  Bug [b362182e45704dd7bbd6aed91e48122035ea3d16]} -setup {
    destroy .top.t .top
} -body {
    set res {}
    toplevel .top
    pack [text .top.t]
    .top.t insert end [string repeat "Hello world!\n" 10000]
    bind .top.t <<WidgetViewSync>> {destroy .top.t}
    .top.t tag add mytag 1.5 8000.8    ; # shall not crash
    update
    set res "Still doing fine!"
} -cleanup {
    destroy .top.t .top
} -result {Still doing fine!}

test text-12.1 {TextWidgetCmd procedure, "index" option} -setup {
    text .t
} -body {
    .t index
} -cleanup {
    destroy .t
} -returnCodes {error} -result {wrong # args: should be ".t index index"}
test text-12.2 {TextWidgetCmd procedure, "index" option} -setup {
    text .t
} -body {
    .t ind a b
} -cleanup {
    destroy .t
} -returnCodes {error} -result {wrong # args: should be ".t index index"}
test text-12.3 {TextWidgetCmd procedure, "index" option} -setup {
    text .t
} -body {
    .t in a b
} -cleanup {
    destroy .t
} -returnCodes {error} -result {ambiguous option "in": must be bbox, brks, checksum, cget, clear, compare, configure, count, debug, delete, dlineinfo, dump, edit, get, image, index, insert, inspect, isclean, isdead, isempty, lineno, load, mark, peer, pendingsync, replace, scan, search, see, sync, tag, watch, window, xview, or yview}
test text-12.4 {TextWidgetCmd procedure, "index" option} -setup {
    text .t
} -body {
    .t index @xyz
} -cleanup {
    destroy .t
} -returnCodes {error} -result {bad text index "@xyz"}
test text-12.5 {TextWidgetCmd procedure, "index" option} -setup {
    [text .t] insert 1.0 "Line 1
aefghijklm
12345
Line 4
bOy GIrl .#@? x_yz
!@#$%
Line 7"
} -body {
    .t index 1.2
} -cleanup {
    destroy .t
} -result 1.2


test text-13.1 {TextWidgetCmd procedure, "insert" option} -setup {
    [text .t] insert 1.0 "Line 1
aefghijklm
12345
Line 4
bOy GIrl .#@? x_yz
!@#$%
Line 7"
} -body {
    .t insert 1.2
} -cleanup {
    destroy .t
} -returnCodes {error} -result {wrong # args: should be ".t insert index chars ?tagList chars tagList ...?"}
test text-13.2 {TextWidgetCmd procedure, "insert" option} -setup {
    text .t
} -body {
    .t insert 1.0 "Line 1
aefghijklm
12345
Line 4
bOy GIrl .#@? x_yz
!@#$%
Line 7"
    .t config -state disabled
    .t insert 1.2 xyzzy
    .t get 1.0 1.end
} -cleanup {
    destroy .t
} -result {Line 1}
test text-13.3 {TextWidgetCmd procedure, "insert" option} -setup {
    text .t
} -body {
    .t insert 1.0 "Line 1
aefghijklm
12345
Line 4
bOy GIrl .#@? x_yz
!@#$%
Line 7"
    .t insert 1.2 xyzzy
    .t get 1.0 1.end
} -cleanup {
    destroy .t
} -result {Lixyzzyne 1}
test text-13.4 {TextWidgetCmd procedure, "insert" option} -setup {
    text .t
} -body {
    .t insert 1.0 "Line 1
aefghijklm
12345
Line 4
bOy GIrl .#@? x_yz
!@#$%
Line 7"
    .t delete 1.0 end
    .t insert 1.0 "Sample text" x
    .t tag ranges x
} -cleanup {
    destroy .t
} -result {1.0 1.11}
test text-13.5 {TextWidgetCmd procedure, "insert" option} -setup {
    text .t
} -body {
    .t insert 1.0 "Sample text" x
    .t insert 1.2 "XYZ" y
    list [.t tag ranges x] [.t tag ranges y]
} -cleanup {
    destroy .t
} -result {{1.0 1.2 1.5 1.14} {1.2 1.5}}
test text-13.6 {TextWidgetCmd procedure, "insert" option} -setup {
    text .t
} -body {
    .t insert 1.0 "Sample text" {x y z}
    list [.t tag ranges x] [.t tag ranges y] [.t tag ranges z]
} -cleanup {
    destroy .t
} -result {{1.0 1.11} {1.0 1.11} {1.0 1.11}}
test text-13.7 {TextWidgetCmd procedure, "insert" option} -setup {
    text .t
} -body {
    .t insert 1.0 "Sample text" {x y z}
    .t insert 1.3 "A" {a b z}
    list [.t tag ranges a] [.t tag ranges b] [.t tag ranges x] [.t tag ranges y] [.t tag ranges z]
} -cleanup {
    destroy .t
} -result {{1.3 1.4} {1.3 1.4} {1.0 1.3 1.4 1.12} {1.0 1.3 1.4 1.12} {1.0 1.12}}
test text-13.8 {TextWidgetCmd procedure, "insert" option} -setup {
    text .t
} -body {
    .t insert 1.0 "Sample text" "a \{b"
} -cleanup {
    destroy .t
} -returnCodes {error} -result {unmatched open brace in list}
test text-13.9 {TextWidgetCmd procedure, "insert" option} -setup {
    text .t
} -body {
    .t insert 1.0 "First" bold " " {} second "x y z" " third"
    list [.t get 1.0 1.end] [.t tag ranges bold] [.t tag ranges x] \
	    [.t tag ranges y] [.t tag ranges z]
} -cleanup {
    destroy .t
} -result {{First second third} {1.0 1.5} {1.6 1.12} {1.6 1.12} {1.6 1.12}}
test text-13.10 {TextWidgetCmd procedure, "insert" option} -setup {
    text .t
} -body {
    .t insert 1.0 "First" bold " second" silly
    list [.t get 1.0 1.end] [.t tag ranges bold] [.t tag ranges silly]
} -cleanup {
    destroy .t
} -result {{First second} {1.0 1.5} {1.5 1.12}}

# Edit, mark, scan, search, see, tag, window, xview, and yview actions are tested elsewhere.

test text-14.1 {ConfigureText procedure} -setup {
    text .t
} -body {
    .t configure -state foobar
} -cleanup {
    destroy .t
} -returnCodes {error} -result {bad state "foobar": must be disabled, normal, or readonly}
test text-14.2 {ConfigureText procedure} -setup {
    text .t
} -body {
    .t configure -spacing1 -2 -spacing2 1 -spacing3 1
    list [.t cget -spacing1] [.t cget -spacing2] [.t cget -spacing3]
} -cleanup {
    destroy .t
} -result {0 1 1}
test text-14.3 {ConfigureText procedure} -setup {
    text .t
} -body {
    .t configure -spacing1 1 -spacing2 -1 -spacing3 1
    list [.t cget -spacing1] [.t cget -spacing2] [.t cget -spacing3]
} -cleanup {
    destroy .t
} -result {1 0 1}
test text-14.4 {ConfigureText procedure} -setup {
    text .t
} -body {
    .t configure -spacing1 1 -spacing2 1 -spacing3 -3
    list [.t cget -spacing1] [.t cget -spacing2] [.t cget -spacing3]
} -cleanup {
    destroy .t
} -result {1 1 0}
test text-14.5 {ConfigureText procedure} -setup {
    text .t
} -body {
    .t configure -tabs {30 foo}
} -cleanup {
    destroy .t
} -returnCodes {error} -result {bad tab alignment "foo": must be left, right, center, or numeric}
test text-14.6 {ConfigureText procedure} -setup {
    text .t
} -body {
    catch {.t configure -tabs {30 foo}}
    .t configure -tabs {10 20 30}
    return $errorInfo
} -cleanup {
    destroy .t
} -result {bad tab alignment "foo": must be left, right, center, or numeric
    (while processing -tabs option)
    invoked from within
".t configure -tabs {30 foo}"}
test text-14.7 {ConfigureText procedure} -setup {
    text .t
} -body {
    .t configure -tabs {10 20 30}
    .t configure -tabs {}
    .t cget -tabs
} -cleanup {
    destroy .t
} -result {}
test text-14.8 {ConfigureText procedure} -setup {
   text .t
} -body {
    .t configure -wrap bogus
} -cleanup {
    destroy .t
} -returnCodes {error} -result {bad wrap "bogus": must be char, none, word, or codepoint}
test text-14.9 {ConfigureText procedure} -setup {
    text .t -font {Courier -12} -borderwidth 2 -highlightthickness 2
} -body {
    .t configure -selectborderwidth 17 -selectforeground #332211 \
	    -selectbackground #abc
    list [lindex [.t tag config sel -borderwidth] 4] \
	   [lindex [.t tag config sel -foreground] 4] \
	   [lindex [.t tag config sel -background] 4]
} -cleanup {
    destroy .t
} -result {17 #332211 #abc}
test text-14.10 {ConfigureText procedure} -setup {
    text .t -font {Courier -12} -borderwidth 2 -highlightthickness 2
} -body {
    .t configure -selectborderwidth {}
    .t tag cget sel -borderwidth
} -cleanup {
    destroy .t
} -result {}
test text-14.11 {ConfigureText procedure} -setup {
    text .t
} -body {
    .t configure -selectborderwidth foo
} -cleanup {
    destroy .t
} -returnCodes {error} -result {bad screen distance "foo"}
test text-14.12 {ConfigureText procedure} -body {
    text .t
    entry .t.e
    .t.e insert end abcdefg
    .t.e select from 0
    .t.e select to 2
    text .t2 -exportselection 1
    selection get
} -cleanup {
    destroy .t .t2
} -result {ab}
test text-14.13 {ConfigureText procedure} -body {
    text .t
    entry .t.e
    .t.e insert end abcdefg
    .t.e select from 0
    .t.e select to 2
    text .t2 -exportselection 0
    .t2 insert insert 1234657890
    .t2 tag add sel 1.0 1.4
    selection get
} -cleanup {
    destroy .t .t2
} -result {ab}
test text-14.14 {ConfigureText procedure} -body {
    text .t
    entry .t.e
    .t.e insert end abcdefg
    .t.e select from 0
    .t.e select to 1
    text .t2 -exportselection 1
    .t2 insert insert 1234657890
    .t2 tag add sel 1.0 1.4
    selection get
} -cleanup {
    destroy .t .t2
} -result {1234}
test text-14.15 {ConfigureText procedure} -body {
    text .t
    entry .t.e
    .t.e insert end abcdefg
    .t.e select from 0
    .t.e select to 1
    text .t2 -exportselection 0
    .t2 insert insert 1234657890
    .t2 tag add sel 1.0 1.4
    .t2 configure -exportselection 1
    selection get
} -cleanup {
    destroy .t2 .t
} -result {1234}
test text-14.16 {ConfigureText procedure} -body {
    text .t
    entry .t.e
    .t.e insert end abcdefg
    .t.e select from 0
    text .t2 -exportselection 1
    .t2 insert insert 1234657890
    .t2 tag add sel 1.0 1.4
    selection get
    .t2 configure -exportselection 0
    selection get
} -cleanup {
    destroy .t .t2
} -returnCodes error -result {PRIMARY selection doesn't exist or form "STRING" not defined}
test text-14.17 {ConfigureText procedure} -body {
    text .t
    entry .t.e
    .t.e insert end abcdefg
    .t.e select from 0
    text .t2 -exportselection 1
    .t2 insert insert 1234657890
    .t2 tag add sel 1.0 1.4
    set result [selection get]
    .t2 configure -exportselection 0
    catch {selection get}
    return $result
} -cleanup {
    destroy .t .t2
} -result {1234}
test text-14.18 {ConfigureText procedure} -constraints fonts -setup {
    toplevel .top
    text .top.t -font {Courier -12} -borderwidth 2 -highlightthickness 2
} -body {
    .top.t configure -width 20 -height 10
    pack .top.t
    update
    set geom [wm geometry .top]
    set x [string range $geom 0 [string first + $geom]]
} -cleanup {
    destroy .top
} -result {150x140+}
# This test was failing Windows because the title bar on .t was a certain
# minimum size and it was interfering with the size requested by the -setgrid.
# The "overrideredirect" gets rid of the titlebar so the toplevel can shrink
# to the appropriate size.
# On macOS, however, there is no way to make the window overlap the menubar.
if {[tk windowingsystem] == "aqua"} {
    set minY [expr [menubarheight] + 1]
} else {
    set minY 0
}
test text-14.19 {ConfigureText procedure} -setup {
    toplevel .top
    text .top.t -font {Courier -12} -borderwidth 2 -highlightthickness 2
} -body {
    .top.t configure -width 20 -height 10 -setgrid 1
    wm overrideredirect .top 1
    pack .top.t
    wm geometry .top +0+$minY
    update
    wm geometry .top
} -cleanup {
    destroy .top
} -result "20x10+0+$minY"
# This test was failing on Windows because the title bar on .t was a certain
# minimum size and it was interfering with the size requested by the -setgrid.
# The "overrideredirect" gets rid of the titlebar so the toplevel can shrink
# to the appropriate size.
# On macOS we again use minY as a workaround.
test text-14.20 {ConfigureText procedure} -setup {
    toplevel .top
    text .top.t -font {Courier -12} -borderwidth 2 -highlightthickness 2
} -body {
    .top.t configure -width 20 -height 10 -setgrid 1
    wm overrideredirect .top 1
    pack .top.t
    wm geometry .top +0+$minY
    update
    set result [wm geometry .top]
    wm geometry .top 15x8
    update
    lappend result [wm geometry .top]
    .top.t configure -wrap word
    update
    lappend result [wm geometry .top]
} -cleanup {
    destroy .top
} -result "20x10+0+$minY 15x8+0+$minY 15x8+0+$minY"


test text-15.1 {TextWorldChanged procedure, spacing options} -constraints {
    fonts
} -body {
    text .t -width 20 -height 10 -font {Courier -12} -borderwidth 2 -highlightthickness 2
    set result [winfo reqheight .t]
    .t configure -spacing1 2
    lappend result [winfo reqheight .t]
    .t  configure -spacing3 1
    lappend result [winfo reqheight .t]
    .t configure -spacing1 0
    lappend result [winfo reqheight .t]
} -cleanup {
    destroy .t
} -result {140 160 170 150}


test text-16.1 {TextEventProc procedure} -body {
    text .tx1 -bg #543210
    rename .tx1 .tx2
    set x {}
    lappend x [winfo exists .tx1]
    lappend x [.tx2 cget -bg]
    destroy .tx1
    lappend x [info command .tx*] [winfo exists .tx1] [winfo exists .tx2]
} -cleanup {
    destroy .txt1
} -result {1 #543210 {} 0 0}


test text-17.1 {TextCmdDeletedProc procedure} -body {
    text .tx1
    rename .tx1 {}
    list [info command .tx*] [winfo exists .tx1]
} -cleanup {
    destroy .txt1
} -result {{} 0}
test text-17.2 {TextCmdDeletedProc procedure, disabling -setgrid} -constraints {
    fonts
} -body {
   toplevel .top
   text .top.t -borderwidth 2 -highlightthickness 2 -font {Courier -12 bold} \
    -setgrid 1 -width 20 -height 10
   pack .top.t
   update
   set geom [wm geometry .top]
   set x [string range $geom 0 [string first + $geom]]
   rename .top.t {}
   update
   set geom [wm geometry .top]
   lappend x [string range $geom 0 [string first + $geom]]
   return $x
} -cleanup {
    destroy .top
} -result {20x10+ 150x140+}


test text-18.1 {InsertChars procedure} -body {
    text .t
    .t insert 2.0 abcd\n
    .t get 1.0 end
} -cleanup {
    destroy .t
} -result {abcd

}
test text-18.2 {InsertChars procedure} -body {
    text .t
    .t insert 1.0 abcd\n
    .t insert end 123\n
    .t get 1.0 end
} -cleanup {
    destroy .t
} -result {abcd
123

}
test text-18.3 {InsertChars procedure} -body {
    text .t
    .t insert 1.0 abcd\n
    .t insert 10.0 123
    .t get 1.0 end
} -cleanup {
    destroy .t
} -result {abcd
123
}
test text-18.4 {InsertChars procedure, inserting on top visible line} -setup {
    text .t -font {Courier -12} -borderwidth 2 -highlightthickness 2
    pack .t
} -body {
    .t configure -width 20 -height 4 -wrap word
    .t insert insert "Now is the time for all great men to come to the "
    .t insert insert "aid of their party.\n"
    .t insert insert "Now is the time for all great men.\n"
    .t see end
    update
    .t insert 1.0 "Short\n"
    .t index @0,0
} -cleanup {
    destroy .t
} -result {2.56}
test text-18.5 {InsertChars procedure, inserting on top visible line} -setup {
    text .t -font {Courier -12} -borderwidth 2 -highlightthickness 2
    pack .t
} -body {
    .t configure -width 20 -height 4 -wrap word
    .t insert insert "Now is the time for all great men to come to the "
    .t insert insert "aid of their party.\n"
    .t insert insert "Now is the time for all great men.\n"
    .t see end
    update
    .t insert 1.55 "Short\n"
    .t index @0,0
} -cleanup {
    destroy .t
} -result {2.0}
test text-18.6 {InsertChars procedure, inserting on top visible line} -setup {
    text .t -font {Courier -12} -borderwidth 2 -highlightthickness 2
    pack .t
} -body {
    .t configure -width 20 -height 4 -wrap word
    .t insert insert "Now is the time for all great men to come to the "
    .t insert insert "aid of their party.\n"
    .t insert insert "Now is the time for all great men.\n"
    .t see end
    update
    .t insert 1.56 "Short\n"
    .t index @0,0
} -cleanup {
    destroy .t
} -result {1.56}
test text-18.7 {InsertChars procedure, inserting on top visible line} -setup {
    text .t -font {Courier -12} -borderwidth 2 -highlightthickness 2
    pack .t
} -body {
    .t configure -width 20 -height 4 -wrap word
    .t insert insert "Now is the time for all great men to come to the "
    .t insert insert "aid of their party.\n"
    .t insert insert "Now is the time for all great men.\n"
    .t see end
    update
    .t insert 1.57 "Short\n"
    .t index @0,0
} -cleanup {
    destroy .t
} -result {1.56}


test text-19.1 {DeleteChars procedure} -body {
    text .t
    .t get 1.0 end
} -cleanup {
    destroy .t
} -result {
}
test text-19.2 {DeleteChars procedure} -body {
    text .t
    .t delete foobar
} -cleanup {
    destroy .t
} -returnCodes {error} -result {bad text index "foobar"}
test text-19.3 {DeleteChars procedure} -body {
    text .t
    .t delete 1.0 lousy
} -cleanup {
    destroy .t
} -returnCodes {error} -result {bad text index "lousy"}
test text-19.4 {DeleteChars procedure} -body {
    text .t
    .t insert 1.0 "Line 1
abcde
12345
Line 4"
    .t delete 2.1
    .t get 1.0 end
} -cleanup {
    destroy .t
} -result {Line 1
acde
12345
Line 4
}
test text-19.5 {DeleteChars procedure} -body {
    text .t
    .t insert 1.0 "Line 1
abcde
12345
Line 4"
    .t delete 2.3
    .t get 1.0 end
} -cleanup {
    destroy .t
} -result {Line 1
abce
12345
Line 4
}
test text-19.6 {DeleteChars procedure} -body {
    text .t
    .t insert 1.0 "Line 1
abcde
12345
Line 4"
    .t delete 2.end
    .t get 1.0 end
} -cleanup {
    destroy .t
} -result {Line 1
abcde12345
Line 4
}
test text-19.7 {DeleteChars procedure} -body {
    text .t
    .t insert 1.0 "Line 1
abcde
12345
Line 4"
    .t tag add sel 4.2 end
    .t delete 4.2 end
    list [.t tag ranges sel] [.t get 1.0 end]
} -cleanup {
    destroy .t
} -result {{} {Line 1
abcde
12345
Li
}}
test text-19.8 {DeleteChars procedure} -body {
    text .t
    .t insert 1.0 "Line 1
abcde
12345
Line 4"
    .t tag add sel 1.0 end
    .t delete 4.0 end
    list [.t tag ranges sel] [.t get 1.0 end]
} -cleanup {
    destroy .t
} -result {{1.0 4.0} {Line 1
abcde
12345

}}
test text-19.9 {DeleteChars procedure} -body {
    text .t
    .t insert 1.0 "Line 1
abcde
12345
Line 4"
    .t delete 2.2 2.2
    .t get 1.0 end
} -cleanup {
    destroy .t
} -result {Line 1
abcde
12345
Line 4
}
test text-19.10 {DeleteChars procedure} -body {
    text .t
    .t insert 1.0 "Line 1
abcde
12345
Line 4"
    .t delete 2.3 2.1
    .t get 1.0 end
} -cleanup {
    destroy .t
} -result {Line 1
abcde
12345
Line 4
}
test text-19.11 {DeleteChars procedure} -body {
    toplevel .top
    text .top.t -width 20 -height 5
    pack .top.t
    wm geometry .top +0+0
    .top.t insert 1.0 "abc\n123\nx\ny\nz\nq\nr\ns"
    update
    .top.t delete 1.0 3.0
    list [.top.t index @0,0] [.top.t get @0,0]
} -cleanup {
    destroy .top
} -result {1.0 x}
test text-19.12 {DeleteChars procedure} -body {
    toplevel .top
    text .top.t -width 20 -height 5
    pack .top.t
    wm geometry .top +0+0
    .top.t insert 1.0 "abc\n123\nx\ny\nz\nq\nr\ns"
    .top.t yview 3.0
    update
    .top.t delete 2.0 4.0
    list [.top.t index @0,0] [.top.t get @0,0]
} -cleanup {
    destroy .top
} -result {2.0 y}
test text-19.13 {DeleteChars procedure, updates affecting topIndex} -setup {
    toplevel .top
    text .top.t -width 1 -height 10 -wrap char
    pack .top.t -side left
    wm geometry .top +0+0
    update
} -body {
    .top.t insert end "abcde\n12345\nqrstuv"
    .top.t yview 2.1
    .top.t delete 1.4 2.3
    .top.t index @0,0
} -cleanup {
    destroy .top
} -result {1.2}
test text-19.14 {DeleteChars procedure, updates affecting topIndex} -setup {
    toplevel .top
    text .top.t -width 1 -height 10 -wrap char
    pack .top.t -side left
    wm geometry .top +0+0
    update
} -body {
    .top.t insert end "abcde\n12345\nqrstuv"
    .top.t yview 2.1
    .top.t delete 2.3 2.4
    .top.t index @0,0
} -cleanup {
    destroy .top
} -result {2.0}
test text-19.15 {DeleteChars procedure, updates affecting topIndex} -setup {
    toplevel .top
    text .top.t -width 1 -height 10 -wrap char
    pack .top.t -side left
    wm geometry .top +0+0
    update
} -body {
    .top.t insert end "abcde\n12345\nqrstuv"
    .top.t yview 1.3
    .top.t delete 1.0 1.2
    .top.t index @0,0
} -cleanup {
    destroy .top
} -result {1.1}
test text-19.16 {DeleteChars procedure, updates affecting topIndex} -setup {
    toplevel .top
    text .top.t -width 6 -height 10 -wrap word
    frame .top.f -width 200 -height 20 -relief raised -bd 2
    pack .top.f .top.t -side left
    wm geometry .top +0+0
    update
} -body {
    # The revised version has a fixed wrapping algorithm, so "xx" has been inserted
    # into the next string to get the same result as before.
    .top.t insert end "abc def\n01 2345xx 678 9101112\nLine 3\nLine 4\nLine 5\n6\n7\n8\n"
    .top.t yview 2.4
    .top.t delete 2.5
    set x [.top.t index @0,0]
    .top.t delete 2.5 2.8
    list $x [.top.t index @0,0]
} -cleanup {
    destroy .top
# TODO: A result like {2.3 2.3} would be preferrable.
# This means that this test case should delete 2.2, in this case
# we expect 2.0 as new top index.
# When deleting 2.5 we don't need a new top index, because the deletion
# will be done at or below top index.
} -result {2.3 2.0}


test text-20.1 {TextFetchSelection procedure} -setup {
    text .t -width 20 -height 10
    pack .t -expand 1 -fill both
    update
} -body {
    foreach i {a b c d e f g h i j k l m n o p q r s t u v w x y z} {
        .t insert end $i.0$i.1$i.2$i.3$i.4\n
    }
    .t tag add sel 1.3 3.4
    selection get
} -cleanup {
    destroy .t
} -result {a.1a.2a.3a.4
b.0b.1b.2b.3b.4
c.0c}
test text-20.2 {TextFetchSelection procedure} -setup {
    text .t -width 20 -height 10
    pack .t -expand 1 -fill both
    update
} -body {
    foreach i {a b c d e f g h i j k l m n o p q r s t u v w x y z} {
        .t insert end $i.0$i.1$i.2$i.3$i.4\n
    }
    .t tag add x 1.2
    .t tag add x 1.4
    .t tag add x 2.0
    .t tag add x 2.3
    .t tag remove sel 1.0 end
    .t tag add sel 1.0 3.4
    selection get
} -cleanup {
    destroy .t
} -result {a.0a.1a.2a.3a.4
b.0b.1b.2b.3b.4
c.0c}
test text-20.3 {TextFetchSelection procedure}  -setup {
    text .t -width 20 -height 10
    pack .t -expand 1 -fill both
    update
} -body {
    foreach i {a b c d e f g h i j k l m n o p q r s t u v w x y z} {
        .t insert end $i.0$i.1$i.2$i.3$i.4\n
    }
    .t tag remove sel 1.0 end
    .t tag add sel 13.3
    selection get
} -cleanup {
    destroy .t
} -result {m}
test text-20.4 {TextFetchSelection procedure}  -setup {
    text .t -width 20 -height 10
    pack .t -expand 1 -fill both
    update
} -body {
    foreach i {a b c d e f g h i j k l m n o p q r s t u v w x y z} {
        .t insert end $i.0$i.1$i.2$i.3$i.4\n
    }
    .t tag remove x 1.0 end
    .t tag add sel 1.0 3.4
    .t tag remove sel 1.0 end
    .t tag add sel 1.2 1.5
    .t tag add sel 2.4 3.1
    .t tag add sel 10.0 10.end
    .t tag add sel 13.3
    selection get
} -cleanup {
    destroy .t
} -result {0a..1b.2b.3b.4
cj.0j.1j.2j.3j.4m}
test text-20.5 {TextFetchSelection procedure, long selections} -setup {
    text .t -width 20 -height 10
    pack .t -expand 1 -fill both
    update
    set x ""
} -body {
    for {set i 1} {$i < 200} {incr i} {
        append x "This is line $i, padded to just about 53 characters.\n"
    }
    .t insert end $x
    .t tag add sel 1.0 end
    expr {[selection get] eq "$x\n"}
} -cleanup {
    destroy .t
} -result {1}


test text-21.1 {TkTextLostSelection procedure} -constraints {x11} -setup {
    text .t
    .t insert 1.0 "Line 1"
    entry .t.e
    .t.e insert end "abcdefg"
    text .t2
    .t2 insert 1.0 "abc\ndef\nghijk\n1234"
} -body {
    .t2 tag add sel 1.2 3.3
    .t.e select from 0
    .t.e select to 1
    .t2 tag ranges sel
} -cleanup {
    destroy .t .t2
} -result {}
test text-21.2 {TkTextLostSelection procedure} -constraints aquaOrWin32 -setup {
    text .t
    .t insert 1.0 "Line 1"
    entry .t.e
    .t.e insert end "abcdefg"
    text .t2
    .t2 insert 1.0 "abc\ndef\nghijk\n1234"
} -body {
    .t2 tag add sel 1.2 3.3
    .t.e select from 0
    .t.e select to 1
    .t2 tag ranges sel
} -cleanup {
    destroy .t .t2
} -result {1.2 3.3}
test text-21.3 {TkTextLostSelection procedure} -body {
    text .t
    .t insert 1.0 "abcdef\nghijk\n1234"
    .t tag add sel 1.0 1.3
    selection get
    selection clear
    selection get
} -cleanup {
    destroy .t
} -returnCodes error -result {PRIMARY selection doesn't exist or form "STRING" not defined}
test text-21.4 {TkTextLostSelection procedure} -body {
    text .t
    .t insert 1.0 "abcdef\nghijk\n1234"
    .t tag add sel 1.0 1.3
    set x [selection get]
    selection clear
    catch {selection get}
    .t tag add sel 1.0 1.3
    lappend x [selection get]
} -cleanup {
    destroy .t
} -result {abc abc}


test text-22.1 {TextSearchCmd procedure, argument parsing} -body {
    text .t
    .t search -
} -cleanup {
    destroy .t
} -returnCodes error -result {ambiguous switch "-": must be --, -all, -backwards, -count, -discardhyphens, -elide, -exact, -forwards, -nocase, -nolinestop, -overlap, -regexp, or -strictlimits}
test text-22.2 {TextSearchCmd procedure, -backwards option} -body {
    text .t
    .t insert end "xxyz xyz x. the\nfoo -forward bar xxxxx BaR foo\nxyz xxyzx"
    .t search -backwards xyz 1.4
} -cleanup {
    destroy .t
} -result {1.1}
test text-22.3 {TextSearchCmd procedure, -all option} -body {
    text .t
    .t insert end "xxyz xyz x. the\nfoo -forward bar xxxxx BaR foo\nxyz xxyzx"
    .t search -all xyz 1.4
} -cleanup {
    destroy .t
} -result {1.5 3.0 3.5 1.1}
test text-22.4 {TextSearchCmd procedure, -forwards option} -body {
    text .t
    .t insert end "xxyz xyz x. the\nfoo -forward bar xxxxx BaR foo\nxyz xxyzx"
    .t search -forwards xyz 1.4
} -cleanup {
    destroy .t
} -result {1.5}
test text-22.5 {TextSearchCmd procedure, -exact option} -body {
    text .t
    .t insert end "xxyz xyz x. the\nfoo -forward bar xxxxx BaR foo\nxyz xxyzx"
    .t search -f -exact x. 1.0
} -cleanup {
    destroy .t
} -result {1.9}
test text-22.6 {TextSearchCmd procedure, -regexp option} -body {
    text .t
    .t insert end "xxyz xyz x. the\nfoo -forward bar xxxxx BaR foo\nxyz xxyzx"
    .t search -b -regexp x.z 1.4
} -cleanup {
    destroy .t
} -result {1.1}
test text-22.7 {TextSearchCmd procedure, -count option} -body {
    text .t
    .t insert end "xxyz xyz x. the\nfoo -forward bar xxxxx BaR foo\nxyz xxyzx"
    set length unmodified
    list [.t search -count length x. 1.4] $length
} -cleanup {
    destroy .t
} -result {1.9 2}
test text-22.8 {TextSearchCmd procedure, -count option} -body {
    text .t
    .t insert end "xxyz xyz x. the\nfoo -forward bar xxxxx BaR foo\nxyz xxyzx"
    .t search -count
} -cleanup {
    destroy .t
} -returnCodes {error} -result {no value given for "-count" option}
test text-22.9 {TextSearchCmd procedure, -nocase option} -body {
    text .t
    .t insert end "xxyz xyz x. the\nfoo -forward bar xxxxx BaR foo\nxyz xxyzx"
    list [.t search -nocase BaR 1.1] [.t search BaR 1.1]
} -cleanup {
    destroy .t
} -result {2.13 2.23}
test text-22.10 {TextSearchCmd procedure, -n ambiguous option} -body {
    text .t
    .t insert end "xxyz xyz x. the\nfoo -forward bar xxxxx BaR foo\nxyz xxyzx"
    .t search -n BaR 1.1
} -cleanup {
    destroy .t
} -returnCodes error -result {ambiguous switch "-n": must be --, -all, -backwards, -count, -discardhyphens, -elide, -exact, -forwards, -nocase, -nolinestop, -overlap, -regexp, or -strictlimits}
test text-22.11 {TextSearchCmd procedure, -nocase option} -body {
    text .t
    .t insert end "xxyz xyz x. the\nfoo -forward bar xxxxx BaR foo\nxyz xxyzx"
    .t search -noc BaR 1.1
} -cleanup {
    destroy .t
} -result {2.13}
test text-22.12 {TextSearchCmd procedure, -nolinestop option} -body {
    text .t
    .t insert end "xxyz xyz x. the\nfoo -forward bar xxxxx BaR foo\nxyz xxyzx"
    .t search -nolinestop BaR 1.1
} -cleanup {
    destroy .t
} -returnCodes {error} -result {the "-nolinestop" option requires the "-regexp" option to be present}
test text-22.13 {TextSearchCmd procedure, -nolinestop option} -body {
    text .t
    .t insert end "xxyz xyz x. the\nfoo -forward bar xxxxx BaR foo\nxyz xxyzx"
    set msg ""
    list [.t search -nolinestop -regexp -count msg e.*o 1.1] $msg
} -cleanup {
    destroy .t
} -result {1.14 32}
test text-22.14 {TextSearchCmd procedure, -- option} -body {
    text .t
    .t insert end "xxyz xyz x. the\nfoo -forward bar xxxxx BaR foo\nxyz xxyzx"
    .t search -- -forward 1.0
} -cleanup {
    destroy .t
} -result {2.4}
test text-22.15 {TextSearchCmd procedure, argument parsing} -body {
    text .t
    .t insert end "xxyz xyz x. the\nfoo -forward bar xxxxx BaR foo\nxyz xxyzx"
    .t search abc
} -cleanup {
    destroy .t
} -returnCodes {error} -result {wrong # args: should be ".t search ?switches? pattern index ?stopIndex?"}
test text-22.16 {TextSearchCmd procedure, argument parsing} -body {
    text .t
    .t insert end "xxyz xyz x. the\nfoo -forward bar xxxxx BaR foo\nxyz xxyzx"
    .t search abc d e f
} -cleanup {
    destroy .t
} -returnCodes {error} -result {wrong # args: should be ".t search ?switches? pattern index ?stopIndex?"}
test text-22.17 {TextSearchCmd procedure, check index} -body {
    text .t
    .t search abc gorp
} -cleanup {
    destroy .t
} -returnCodes {error} -result {bad text index "gorp"}
test text-22.18 {TextSearchCmd procedure, startIndex == "end"} -body {
    text .t
    .t insert end "xxyz xyz x. the\nfoo -forward bar xxxxx BaR foo\nxyz xxyzx"
    .t search non-existent end
} -cleanup {
    destroy .t
} -result {}
test text-22.19 {TextSearchCmd procedure, startIndex == "end"} -body {
    text .t
    .t insert end "xxyz xyz x. the\nfoo -forward bar xxxxx BaR foo\nxyz xxyzx"
    .t search non-existent end
} -cleanup {
    destroy .t
} -result {}
test text-22.20 {TextSearchCmd procedure, bad stopIndex} -body {
    text .t
    .t insert end "xxyz xyz x. the\nfoo -forward bar xxxxx BaR foo\nxyz xxyzx"
    .t search abc 1.0 lousy
} -cleanup {
    destroy .t
} -returnCodes {error} -result {bad text index "lousy"}
test text-22.21 {TextSearchCmd procedure, pattern case conversion} -body {
    text .t
    .t insert end "xxyz xyz x. the\nfoo -forward bar xxxxx BaR foo\nxyz xxyzx"
    list [.t search -nocase BAR 1.1] [.t search BAR 1.1]
} -cleanup {
    destroy .t
} -result {2.13 {}}
test text-22.22 {TextSearchCmd procedure, bad regular expression pattern} -body {
    text .t
    .t insert end "xxyz xyz x. the\nfoo -forward bar xxxxx BaR foo\nxyz xxyzx"
    .t search -regexp a( 1.0
} -cleanup {
    destroy .t
} -returnCodes {error} -result {couldn't compile regular expression pattern: parentheses () not balanced}
test text-22.23 {TextSearchCmd procedure, skip dummy last line} -body {
    text .t
    .t insert end "xxyz xyz x. the\nfoo -forward bar xxxxx BaR foo\nxyz xxyzx"
    .t search -backwards BaR end 1.0
} -cleanup {
    destroy .t
} -result {2.23}
test text-22.24 {TextSearchCmd procedure, skip dummy last line} -body {
    text .t
    .t insert end "xxyz xyz x. the\nfoo -forward bar xxxxx BaR foo\nxyz xxyzx"
    .t search -backwards \n end 1.0
} -cleanup {
    destroy .t
} -result {3.9}
test text-22.25 {TextSearchCmd procedure, skip dummy last line} -body {
    text .t
    .t insert end "xxyz xyz x. the\nfoo -forward bar xxxxx BaR foo\nxyz xxyzx"
    .t search \n end
} -cleanup {
    destroy .t
} -result {1.15}
test text-22.26 {TextSearchCmd procedure, skip dummy last line} -body {
    text .t
    .t insert end "xxyz xyz x. the\nfoo -forward bar xxxxx BaR foo\nxyz xxyzx"
    .t search -back \n 1.0
} -cleanup {
    destroy .t
} -result {3.9}
test text-22.27 {TextSearchCmd procedure, extract line contents} -body {
    text .t
    .t insert end "xxyz xyz x. the\nfoo -forward bar xxxxx BaR foo\nxyz xxyzx"
    .t tag add foo 1.2
    .t tag add x 1.3
    .t mark set silly 1.2
    .t search xyz 3.6
} -cleanup {
    destroy .t
} -result {1.1}
test text-22.28 {TextSearchCmd procedure, stripping newlines} -body {
    text .t
    .t insert end "xxyz xyz x. the\nfoo -forward bar xxxxx BaR foo\nxyz xxyzx"
    .t search the\n 1.0
} -cleanup {
    destroy .t
} -result {1.12}
test text-22.29 {TextSearchCmd procedure, handling newlines} -body {
    text .t
    .t insert end "xxyz xyz x. the\nfoo -forward bar xxxxx BaR foo\nxyz xxyzx"
    .t search -regexp the\n 1.0
} -cleanup {
    destroy .t
} -result {1.12}
test text-22.30 {TextSearchCmd procedure, stripping newlines} -body {
    text .t
    .t insert end "xxyz xyz x. the\nfoo -forward bar xxxxx BaR foo\nxyz xxyzx"
    .t search -regexp {the$} 1.0
} -cleanup {
    destroy .t
} -result {1.12}
test text-22.31 {TextSearchCmd procedure, handling newlines} -body {
    text .t
    .t insert end "xxyz xyz x. the\nfoo -forward bar xxxxx BaR foo\nxyz xxyzx"
    .t search -regexp \n 1.0
} -cleanup {
    destroy .t
} -result {1.15}
test text-22.32 {TextSearchCmd procedure, line case conversion} -body {
    text .t
    .t insert end "xxyz xyz x. the\nfoo -forward bar xxxxx BaR foo\nxyz xxyzx"
    list [.t search -nocase bar 2.18] [.t search bar 2.18]
} -cleanup {
    destroy .t
} -result {2.23 2.13}
test text-22.33 {TextSearchCmd procedure, firstChar and lastChar} -body {
    text .t
    .t insert end "xxyz xyz x. the\nfoo -forward bar xxxxx BaR foo\nxyz xxyzx"
    .t search -backwards xyz 1.6
} -cleanup {
    destroy .t
} -result {1.5}
test text-22.34 {TextSearchCmd procedure, firstChar and lastChar} -body {
    text .t
    .t insert end "xxyz xyz x. the\nfoo -forward bar xxxxx BaR foo\nxyz xxyzx"
    .t search -backwards xyz 1.5
} -cleanup {
    destroy .t
} -result {1.1}
test text-22.35 {TextSearchCmd procedure, firstChar and lastChar} -body {
    text .t
    .t insert end "xxyz xyz x. the\nfoo -forward bar xxxxx BaR foo\nxyz xxyzx"
    .t search xyz 1.5
} -cleanup {
    destroy .t
} -result {1.5}
test text-22.36 {TextSearchCmd procedure, firstChar and lastChar} -body {
    text .t
    .t insert end "xxyz xyz x. the\nfoo -forward bar xxxxx BaR foo\nxyz xxyzx"
    .t search xyz 1.6
} -cleanup {
    destroy .t
} -result {3.0}
test text-22.37 {TextSearchCmd procedure, firstChar and lastChar} -body {
    text .t
    .t insert end "xxyz xyz x. the\nfoo -forward bar xxxxx BaR foo\nxyz xxyzx"
    .t search {} 1.end
} -cleanup {
    destroy .t
} -result {1.15}
test text-22.38 {TextSearchCmd procedure, firstChar and lastChar} -body {
    text .t
    .t insert end "xxyz xyz x. the\nfoo -forward bar xxxxx BaR foo\nxyz xxyzx"
    .t search f 1.end
} -cleanup {
    destroy .t
} -result {2.0}
test text-22.39 {TextSearchCmd procedure, firstChar and lastChar} -body {
    text .t
    .t insert end "xxyz xyz x. the\nfoo -forward bar xxxxx BaR foo\nxyz xxyzx"
    .t search {} end
} -cleanup {
    destroy .t
} -result {1.0}
test text-22.40 {TextSearchCmd procedure, regexp finds empty lines} -body {
    text .t
    .t insert end "xxyz xyz x. the\nfoo -forward bar xxxxx BaR foo\nxyz xxyzx"
# Test for fix of bug #1643
    .t insert end "\n"
    tk::TextSetCursor .t 4.0
    .t search -forward -regexp {^$} insert end
} -cleanup {
    destroy .t
} -result {4.0}
test text-22.41 {TextSearchCmd procedure, firstChar and lastChar} -setup {
    toplevel .top
    text .top.t -width 30 -height 10 -font {Courier -12} -borderwidth 2 -highlightthickness 2
    pack .top.t
} -body {
    .top.t insert 1.0 "This is a line\nand this is another"
    .top.t insert end "\nand this is yet another"
    frame .top.f -width 20 -height 20 -bd 2 -relief raised
    .top.t window create 2.5 -window .top.f
    .top.t search his 2.6
} -cleanup {
    destroy .top
} -result {2.6}
test text-22.42 {TextSearchCmd procedure, firstChar and lastChar} -setup {
    toplevel .top
    text .top.t -width 30 -height 10 -font {Courier -12} -borderwidth 2 -highlightthickness 2
    pack .top.t
} -body {
    .top.t insert 1.0 "This is a line\nand this is another"
    .top.t insert end "\nand this is yet another"
    frame .top.f -width 20 -height 20 -bd 2 -relief raised
    .top.t window create 2.5 -window .top.f
    .top.t search this 2.6
} -cleanup {
    destroy .top
} -result {3.4}
test text-22.43 {TextSearchCmd procedure, firstChar and lastChar} -setup {
    toplevel .top
    text .top.t -width 30 -height 10 -font {Courier -12} -borderwidth 2 -highlightthickness 2
    pack .top.t
} -body {
    .top.t insert 1.0 "This is a line\nand this is another"
    .top.t insert end "\nand this is yet another"
    frame .top.f -width 20 -height 20 -bd 2 -relief raised
    .top.t window create 2.5 -window .top.f
    .top.t search is 2.6
} -cleanup {
    destroy .top
} -result {2.7}
test text-22.44 {TextSearchCmd procedure, firstChar and lastChar} -setup {
    toplevel .top
    text .top.t -width 30 -height 10 -font {Courier -12} -borderwidth 2 -highlightthickness 2
    pack .top.t
} -body {
    .top.t insert 1.0 "This is a line\nand this is another"
    .top.t insert end "\nand this is yet another"
    frame .top.f -width 20 -height 20 -bd 2 -relief raised
    .top.t window create 2.5 -window .top.f
    .top.t search his 2.7
} -cleanup {
    destroy .top
} -result {3.5}
test text-22.45 {TextSearchCmd procedure, firstChar and lastChar} -setup {
    toplevel .top
    text .top.t -width 30 -height 10 -font {Courier -12} -borderwidth 2 -highlightthickness 2
    pack .top.t
} -body {
    .top.t insert 1.0 "This is a line\nand this is another"
    .top.t insert end "\nand this is yet another"
    frame .top.f -width 20 -height 20 -bd 2 -relief raised
    .top.t window create 2.5 -window .top.f
    .top.t search -backwards "his is another" 2.6
} -cleanup {
    destroy .top
} -result {2.6}
test text-22.46 {TextSearchCmd procedure, firstChar and lastChar} -setup {
    toplevel .top
    text .top.t -width 30 -height 10 -font {Courier -12} -borderwidth 2 -highlightthickness 2
    pack .top.t
} -body {
    .top.t insert 1.0 "This is a line\nand this is another"
    .top.t insert end "\nand this is yet another"
    frame .top.f -width 20 -height 20 -bd 2 -relief raised
    .top.t window create 2.5 -window .top.f
    .top.t search -backwards "his is" 2.6
} -cleanup {
    destroy .top
} -result {1.1}
test text-22.47 {TextSearchCmd procedure, firstChar and lastChar} -body {
    text .t
    .t insert end "xxyz xyz x. the\nfoo -forward bar xxxxx BaR foo\nxyz xxyzx"
    .t search -backwards forw 2.5
} -cleanup {
    destroy .t
} -result {2.5}
test text-22.48 {TextSearchCmd procedure, firstChar and lastChar} -body {
    text .t
    .t insert end "xxyz xyz x. the\nfoo -forward bar xxxxx BaR foo\nxyz xxyzx"
    .t search forw 2.5
} -cleanup {
    destroy .t
} -result {2.5}
test text-22.49 {TextSearchCmd procedure, firstChar and lastChar} -body {
    text .t
    .t insert end "xxyz xyz x. the\nfoo -forward bar xxxxx BaR foo\nxyz xxyzx"
    catch {destroy .t}
    text .t2
    list [.t2 search a 1.0] [.t2 search -backward a 1.0]
} -cleanup {
    destroy .t .t2
} -result {{} {}}
test text-22.50 {TextSearchCmd procedure, regexp match length} -body {
    text .t
    .t insert end "xxyz xyz x. the\nfoo -forward bar xxxxx BaR foo\nxyz xxyzx"
    set length unchanged
    list [.t search -regexp -count length x(.)(.*)z 1.1] $length
} -cleanup {
    destroy .t
} -result {1.1 7}
test text-22.51 {TextSearchCmd procedure, regexp match length} -body {
    text .t
    .t insert end "xxyz xyz x. the\nfoo -forward bar xxxxx BaR foo\nxyz xxyzx"
    set length unchanged
    list [.t search -regexp -backward -count length fo* 2.5] $length
} -cleanup {
    destroy .t
} -result {2.0 3}
test text-22.52 {TextSearchCmd procedure, checking stopIndex} -body {
    text .t
    .t insert end "xxyz xyz x. the\nfoo -forward bar xxxxx BaR foo\nxyz xxyzx"
    list [.t search bar 2.1 2.13] [.t search bar 2.1 2.14] \
	    [.t search bar 2.12 2.14] [.t search bar 2.14 2.14]
} -cleanup {
    destroy .t
} -result {{} 2.13 2.13 {}}
test text-22.53 {TextSearchCmd procedure, checking stopIndex} -body {
    text .t
    .t insert end "xxyz xyz x. the\nfoo -forward bar xxxxx BaR foo\nxyz xxyzx"
    list [.t search -backwards bar 2.20 2.13] \
      [.t search -backwards bar 2.20 2.14] \
      [.t search -backwards bar 2.14 2.13] \
      [.t search -backwards bar 2.13 2.13]
} -cleanup {
    destroy .t
} -result {2.13 {} 2.13 {}}
test text-22.54 {TextSearchCmd procedure, checking stopIndex} -body {
    text .t
    .t insert end "xxyz xyz x. the\nfoo -forward bar xxxxx BaR foo\nxyz xxyzx"
    list [.t search -backwards -strict bar 2.20 2.13] \
      [.t search -backwards -strict bar 2.20 2.14] \
      [.t search -backwards -strict bar 2.14 2.13] \
      [.t search -backwards -strict bar 2.13 2.13]
} -cleanup {
    destroy .t
} -result {2.13 {} {} {}}
test text-22.55 {TextSearchCmd procedure, embedded windows and index/count} -setup {
    text .t
    frame .t.f1 -width 20 -height 20 -relief raised -bd 2
    frame .t.f2 -width 20 -height 20 -relief raised -bd 2
    frame .t.f3 -width 20 -height 20 -relief raised -bd 2
    frame .t.f4 -width 20 -height 20 -relief raised -bd 2
    set result ""
} -body {
    .t insert end "xxyz xyz x. the\nfoo -forward bar xxxxx BaR foo\nxyz xxyzx"
    .t window create 2.10 -window .t.f3
    .t window create 2.8 -window .t.f2
    .t window create 2.8 -window .t.f1
    .t window create 2.1 -window .t.f4
    lappend result [.t search -count x forward 1.0] $x
    lappend result [.t search -count x wa 1.0] $x
    return $result
} -cleanup {
    destroy .t
} -result {2.6 10 2.11 2}
test text-22.56 {TextSearchCmd procedure, error setting variable} -body {
    text .t
    .t insert end "xxyz xyz x. the\nfoo -forward bar xxxxx BaR foo\nxyz xxyzx"
    set a 44
    .t search -count a(2) xyz 1.0
} -cleanup {
    destroy .t
} -returnCodes {error} -result {can't set "a(2)": variable isn't array}
test text-22.57 {TextSearchCmd procedure, wrap-around} -body {
    text .t
    .t insert end "xxyz xyz x. the\nfoo -forward bar xxxxx BaR foo\nxyz xxyzx"
    .t search -backwards xyz 1.1
} -cleanup {
    destroy .t
} -result {3.5}
test text-22.58 {TextSearchCmd procedure, wrap-around} -body {
    text .t
    .t insert end "xxyz xyz x. the\nfoo -forward bar xxxxx BaR foo\nxyz xxyzx"
    .t search -backwards xyz 1.1 1.0
} -cleanup {
    destroy .t
} -result {}
test text-22.59 {TextSearchCmd procedure, wrap-around} -body {
    text .t
    .t insert end "xxyz xyz x. the\nfoo -forward bar xxxxx BaR foo\nxyz xxyzx"
    .t search xyz 3.6
} -cleanup {
    destroy .t
} -result {1.1}
test text-22.60 {TextSearchCmd procedure, wrap-around} -body {
    text .t
    .t insert end "xxyz xyz x. the\nfoo -forward bar xxxxx BaR foo\nxyz xxyzx"
    .t search xyz 3.6 end
} -cleanup {
    destroy .t
} -result {}
test text-22.61 {TextSearchCmd procedure, no match} -body {
    text .t
    .t insert end "xxyz xyz x. the\nfoo -forward bar xxxxx BaR foo\nxyz xxyzx"
    .t search non_existent 3.5
} -cleanup {
    destroy .t
} -result {}
test text-22.62 {TextSearchCmd procedure, no match} -body {
    text .t
    .t insert end "xxyz xyz x. the\nfoo -forward bar xxxxx BaR foo\nxyz xxyzx"
    .t search -regexp non_existent 3.5
} -cleanup {
    destroy .t
} -result {}
test text-22.63 {TextSearchCmd procedure, special cases} -body {
    text .t
    .t insert end "xxyz xyz x. the\nfoo -forward bar xxxxx BaR foo\nxyz xxyzx"
    .t search -back x 1.1
} -cleanup {
    destroy .t
} -result {1.0}
test text-22.64 {TextSearchCmd procedure, special cases} -body {
    text .t
    .t insert end "xxyz xyz x. the\nfoo -forward bar xxxxx BaR foo\nxyz xxyzx"
    .t search -back x 1.0
} -cleanup {
    destroy .t
} -result {3.8}
test text-22.65 {TextSearchCmd procedure, special cases} -body {
    text .t
    .t insert end "xxyz xyz x. the\nfoo -forward bar xxxxx BaR foo\nxyz xxyzx"
    .t search \n {end-2c}
} -cleanup {
    destroy .t
} -result {3.9}
test text-22.66 {TextSearchCmd procedure, special cases} -body {
    text .t
    .t insert end "xxyz xyz x. the\nfoo -forward bar xxxxx BaR foo\nxyz xxyzx"
    .t search \n end
} -cleanup {
    destroy .t
} -result {1.15}
test text-22.67 {TextSearchCmd procedure, special cases} -body {
    text .t
    .t insert end "xxyz xyz x. the\nfoo -forward bar xxxxx BaR foo\nxyz xxyzx"
    .t search x 1.0
} -cleanup {
    destroy .t
} -result {1.0}
test text-22.68 {TextSearchCmd, freeing copy of pattern} -body {
    text .t
    .t insert end "xxyz xyz x. the\nfoo -forward bar xxxxx BaR foo\nxyz xxyzx"
# This test doesn't return a result, but it will generate
# a core leak if the pattern copy isn't properly freed.
# (actually in Tk 8.5 objectification means there is no
# longer a copy of the pattern, but we leave this test in
# anyway).
    set p abcdefg1234567890
    set p $p$p$p$p$p$p$p$p
    set p $p$p$p$p$p
    .t search -nocase $p 1.0
} -cleanup {
    destroy .t
} -result {}
test text-22.69 {TextSearchCmd, unicode} -body {
    text .t
    .t insert end "foo\u30c9\u30cabar"
    .t search \u30c9\u30ca 1.0
} -cleanup {
    destroy .t
} -result {1.3}
test text-22.70 {TextSearchCmd, unicode} -body {
    text .t
    .t insert end "foo\u30c9\u30cabar"
    list [.t search -count n \u30c9\u30ca 1.0] $n
} -cleanup {
    destroy .t
} -result {1.3 2}
test text-22.71 {TextSearchCmd, unicode with non-text segments} -body {
    text .t
    button .b1 -text baz
    .t insert end "foo\u30c9"
    .t window create end -window .b1
    .t insert end "\u30cabar"
    list [.t search -count n \u30c9\u30ca 1.0] $n
} -cleanup {
    destroy .t .b1
} -result {1.3 3}
test text-22.72 {TextSearchCmd, hidden text does not affect match index} -body {
    pack [text .t]
    .t insert end "12345H7890"
    .t search 7 1.0
} -cleanup {
    destroy .t
} -result {1.6}
test text-22.73 {TextSearchCmd, hidden text does not affect match index} -body {
    pack [text .t]
    .t insert end "12345H7890"
    .t tag configure hidden -elide true
    .t tag add hidden 1.5
    .t search 7 1.0
} -cleanup {
    destroy .t
} -result {1.6}
test text-22.74 {TextSearchCmd, hidden text does not affect match index} -body {
    pack [text .t]
    .t insert end "foobar\nbarbaz\nbazboo"
    .t search boo 1.0
} -cleanup {
    destroy .t
} -result {3.3}
test text-22.75 {TextSearchCmd, hidden text does not affect match index} -body {
    pack [text .t]
    .t insert end "foobar\nbarbaz\nbazboo"
    .t tag configure hidden -elide true
    .t tag add hidden 2.0 3.0
    .t search boo 1.0
} -cleanup {
    destroy .t
} -result {3.3}
test text-22.76 {TextSearchCmd, -regexp -nocase searches} -body {
    pack [text .t]
    .t insert end "word1 word2"
    .t search -nocase -regexp {\mword.} 1.0 end
} -cleanup {
    destroy .t
} -result {1.0}
test text-22.77 {TextSearchCmd, -regexp -nocase searches} -body {
    pack [text .t]
    .t insert end "word1 word2"
    .t search -nocase -regexp {word.\M} 1.0 end
} -cleanup {
    destroy .t
} -result {1.0}
test text-22.78 {TextSearchCmd, -regexp -nocase searches} -body {
    pack [text .t]
    .t insert end "word1 word2"
    .t search -nocase -regexp {word.\W} 1.0 end
} -cleanup {
    destroy .t
} -result {1.0}
test text-22.79 {TextSearchCmd, hidden text and start index} -body {
    pack [text .t]
    .t insert end "foobar\nfoobar\nfoobar"
    .t search bar 1.3
} -cleanup {
    destroy .t
} -result {1.3}
test text-22.80 {TextSearchCmd, hidden text shouldn't influence start index} -body {
    pack [text .t]
    .t insert end "foobar\nfoobar\nfoobar"
    .t tag configure hidden -elide true
    .t tag add hidden 1.0 1.2
    .t search bar 1.3
} -cleanup {
    destroy .t
} -result {1.3}
test text-22.81 {TextSearchCmd, hidden text inside match must count in length} -body {
    pack [text .t]
    .t insert end "foobar\nfoobar\nfoobar"
    .t tag configure hidden -elide true
    .t tag add hidden 1.2 1.4
    list [.t search -count foo foar 1.3] $foo
} -cleanup {
    destroy .t
} -result {1.0 6}
test text-22.82 {TextSearchCmd, hidden text inside match must count in length} -body {
    pack [text .t]
    .t insert end "foobar\nfoobar\nfoobar"
    .t tag configure hidden -elide true
    .t tag add hidden 1.2 1.4
    list \
      [.t search -strict -count foo foar 1.3] \
      [.t search -strict -count foo foar 2.3] $foo
} -cleanup {
    destroy .t
} -result {{} 1.0 6}
test text-22.83 {TextSearchCmd, hidden text and start index} -body {
    pack [text .t]
    .t insert end "foobar\nfoobar\nfoobar"
    .t search -regexp bar 1.3
} -cleanup {
    destroy .t
} -result {1.3}
test text-22.84 {TextSearchCmd, hidden text shouldn't influence start index} -body {
    pack [text .t]
    .t insert end "foobar\nfoobar\nfoobar"
    .t tag configure hidden -elide true
    .t tag add hidden 1.0 1.2
    .t search -regexp bar 1.3
} -cleanup {
    destroy .t
} -result {1.3}
test text-22.85 {TextSearchCmd, hidden text inside match must count in length} -body {
    pack [text .t]
    .t insert end "foobar\nfoobar\nfoobar"
    .t tag configure hidden -elide true
    .t tag add hidden 1.2 1.4
    list [.t search -regexp -count foo foar 1.3] $foo
} -cleanup {
    destroy .t
} -result {1.0 6}
test text-22.86 {TextSearchCmd, hidden text inside match must count in length} -body {
    pack [text .t]
    .t insert end "foobar\nfoobar\nfoobar"
    .t tag configure hidden -elide true
    .t tag add hidden 1.2 1.4
    list [.t search -count foo foar 1.3] $foo
} -cleanup {
    destroy .t
} -result {1.0 6}
test text-22.87 {TextSearchCmd, hidden text inside match must count in length} -body {
    pack [text .t]
    .t insert end "foobar\nfoobar\nfoobar"
    .t tag configure hidden -elide true
    .t tag add hidden 1.2 1.4
    .t search -strict -count foo foar 1.3
} -cleanup {
    destroy .t
} -result {}
test text-22.88 {TextSearchCmd, hidden text inside match must count in length} -body {
    pack [text .t]
    .t insert end "foobar\nfoobar\nfoar"
    .t tag configure hidden -elide true
    .t tag add hidden 1.2 1.4
    .t tag add hidden 2.2 2.4
    list [.t search -regexp -all -count foo foar 1.3] $foo
} -cleanup {
    destroy .t
} -result {{2.0 3.0 1.0} {6 4 6}}
test text-22.89 {TextSearchCmd, hidden text inside match must count in length} -body {
    pack [text .t]
    .t insert end "foobar\nfoobar\nfoar"
    .t tag configure hidden -elide true
    .t tag add hidden 1.2 1.4
    .t tag add hidden 2.2 2.4
    list [.t search -all -count foo foar 1.3] $foo
} -cleanup {
    destroy .t
} -result {{2.0 3.0 1.0} {6 4 6}}
test text-22.90 {TextSearchCmd, hidden text inside match must count in length} -body {
    pack [text .t]
    .t insert end "foobar\nfoobar\nfoar"
    .t tag configure hidden -elide true
    .t tag add hidden 1.2 1.4
    .t tag add hidden 2.2 2.4
    list [.t search -strict -all -count foo foar 1.3] $foo
} -cleanup {
    destroy .t
} -result {{2.0 3.0} {6 4}}
test text-22.91 {TextSearchCmd, single line with -all} -body {
    pack [text .t]
    .t insert end " X\n X\n X\n X\n X\n X\n"
    .t search -all -regexp { +| *\n} 1.0 end
} -cleanup {
    destroy .t
} -result {1.0 1.2 2.0 2.2 3.0 3.2 4.0 4.2 5.0 5.2 6.0 6.2 7.0}
test text-22.92 {TextSearchCmd, multiline matching} -body {
    pack [text .t]
    .t insert end "foobar\nfoobar\nfoobar"
    list [.t search -count foo foobar\nfoo 1.0] $foo
} -cleanup {
    destroy .t
} -result {1.0 10}
test text-22.93 {TextSearchCmd, multiline matching} -body {
    pack [text .t]
    .t insert end "foobar\nfoobar\nfoobar"
    list [.t search -count foo bar\nfoo 1.0] $foo
} -cleanup {
    destroy .t
} -result {1.3 7}
test text-22.94 {TextSearchCmd, multiline matching} -body {
    pack [text .t]
    .t insert end "foobar\nfoobar\nfoobar"
    list [.t search -count foo \nfoo 1.0] $foo
} -cleanup {
    destroy .t
} -result {1.6 4}
test text-22.95 {TextSearchCmd, multiline matching} -body {
    pack [text .t]
    .t insert end "foobar\nfoobar\nfoobar"
    list [.t search -count foo bar\nfoobar\nfoo 1.0] $foo
} -cleanup {
    destroy .t
} -result {1.3 14}
test text-22.96 {TextSearchCmd, multiline matching} -body {
    pack [text .t]
    .t insert end "foobar\nfoobar\nfoobar"
    .t search -count foo bar\nfoobar\nfoobanearly 1.0
} -cleanup {
    destroy .t
} -result {}
test text-22.97 {TextSearchCmd, multiline matching} -body {
    pack [text .t]
    .t insert end "foobar\nfoobar\nfoobar"
    list [.t search -regexp -count foo foobar\nfoo 1.0] $foo
} -cleanup {
    destroy .t
} -result {1.0 10}
test text-22.98 {TextSearchCmd, multiline matching} -body {
    pack [text .t]
    .t insert end "foobar\nfoobar\nfoobar"
    list [.t search -regexp -count foo bar\nfoo 1.0] $foo
} -cleanup {
    destroy .t
} -result {1.3 7}
test text-22.99 {TextSearchCmd, multiline matching} -body {
    pack [text .t]
    .t insert end "foobar\nfoobar\nfoobar"
    list [.t search -regexp -count foo \nfoo 1.0] $foo
} -cleanup {
    destroy .t
} -result {1.6 4}
test text-22.100 {TextSearchCmd, multiline matching} -body {
    pack [text .t]
    .t insert end "foobar\nfoobar\nfoobar"
    list [.t search -regexp -count foo bar\nfoobar\nfoo 1.0] $foo
} -cleanup {
    destroy .t
} -result {1.3 14}
test text-22.101 {TextSearchCmd, multiline matching} -body {
    pack [text .t]
    .t insert end "foobar\nfoobar\nfoobar"
    .t search -regexp -count foo bar\nfoobar\nfoobanearly 1.0
} -cleanup {
    destroy .t
} -result {}
test text-22.102 {TextSearchCmd, multiline matching} -body {
    pack [text .t]
    .t insert end "foobar\nfaoobar\nfoobar"
    .t search -regexp -count foo bar\nfoo 1.0
} -cleanup {
    destroy .t
} -result {2.4}
test text-22.103 {TextSearchCmd, multiline matching end of window} -body {
    pack [text .t]
    .t insert end "foobar\nfaoobar\nfoobar"
    .t search -regexp -count foo bar\nfoobar\n\n 1.0
} -cleanup {
    destroy .t
} -result {}
test text-22.104 {TextSearchCmd, multiline matching end of window} -body {
    pack [text .t]
    .t search "\n\n" 1.0
} -cleanup {
    destroy .t
} -result {}
test text-22.105 {TextSearchCmd, multiline matching} -body {
    pack [text .t]
    .t insert end "foobar\nfoobar\nfoobar"
    list [.t search -backwards -count foo foobar\nfoo end] $foo
} -cleanup {
    destroy .t
} -result {2.0 10}
test text-22.106 {TextSearchCmd, multiline matching} -body {
    pack [text .t]
    .t insert end "foobar\nfoobar\nfoobar"
    list [.t search -backwards -count foo bar\nfoo 1.0] $foo
} -cleanup {
    destroy .t
} -result {2.3 7}
test text-22.107 {TextSearchCmd, multiline matching} -body {
    pack [text .t]
    .t insert end "foobar\nfoobar\nfoobar"
    list [.t search -backwards -count foo \nfoo 1.0] $foo
} -cleanup {
    destroy .t
} -result {2.6 4}
test text-22.108 {TextSearchCmd, multiline matching} -body {
    pack [text .t]
    .t insert end "foobar\nfoobar\nfoobar"
    list [.t search -backwards -count foo bar\nfoobar\nfoo 1.0] $foo
} -cleanup {
    destroy .t
} -result {1.3 14}
test text-22.109 {TextSearchCmd, multiline matching} -body {
    pack [text .t]
    .t insert end "foobar\nfoobar\nfoobar"
    .t search -backwards -count foo bar\nfoobar\nfoobanearly 1.0
} -cleanup {
    destroy .t
} -result {}
test text-22.110 {TextSearchCmd, multiline matching} -body {
    pack [text .t]
    .t insert end "foobar\nfoobar\nfoobar"
    list [.t search -backwards -regexp -count foo foobar\nfoo end] $foo
} -cleanup {
    destroy .t
} -result {2.0 10}
test text-22.111 {TextSearchCmd, multiline matching} -body {
    pack [text .t]
    .t insert end "foobar\nfoobar\nfoobar"
    list [.t search -backwards -regexp -count foo foobar\nfo end] $foo
} -cleanup {
    destroy .t
} -result {2.0 9}
test text-22.112 {TextSearchCmd, multiline matching} -body {
    pack [text .t]
    .t insert end "foobar\nfoobar\nfoobar"
    list [.t search -backwards -regexp -count foo bar\nfoo 1.0] $foo
} -cleanup {
    destroy .t
} -result {2.3 7}
test text-22.113 {TextSearchCmd, multiline matching} -body {
    pack [text .t]
    .t insert end "foobar\nfoobar\nfoobar"
    list [.t search -backwards -regexp -count foo \nfoo 1.0] $foo
} -cleanup {
    destroy .t
} -result {2.6 4}
test text-22.114 {TextSearchCmd, multiline matching} -body {
    pack [text .t]
    .t insert end "foobar\nfoobar\nfoobar"
    list [.t search -backwards -regexp -count foo bar\nfoobar\nfoo 1.0] $foo
} -cleanup {
    destroy .t
} -result {1.3 14}
test text-22.115 {TextSearchCmd, multiline matching} -body {
    pack [text .t]
    .t insert end "foobar\nfoobar\nfoobar"
    .t search -backwards -regexp -count foo bar\nfoobar\nfoobanearly 1.0
} -cleanup {
    destroy .t
} -result {}
test text-22.116 {TextSearchCmd, multiline matching} -body {
    pack [text .t]
    .t insert end "foobar\nfaoobar\nfoobar"
    .t search -backwards -regexp -count foo bar\nfoo 1.0
} -cleanup {
    destroy .t
} -result {2.4}
test text-22.117 {TextSearchCmd, multiline matching end of window} -body {
    pack [text .t]
    .t insert end "foobar\nfaoobar\nfoobar"
    .t search -backwards -regexp -count foo bar\nfoobar\n\n 1.0
} -cleanup {
    destroy .t
} -result {}
test text-22.118 {TextSearchCmd, multiline matching end of window} -body {
    pack [text .t]
    .t search -backwards "\n\n" 1.0
} -cleanup {
    destroy .t
} -result {}
test text-22.119 {TextSearchCmd, multiline regexp matching} -body {
    pack [text .t]
    .t insert 1.0 {    Tcl_Obj *objPtr));
static Tcl_Obj*         FSNormalizeAbsolutePath
			    _ANSI_ARGS_((Tcl_Interp* interp, Tcl_Obj *pathPtr));}
    set markExpr "^(\[A-Za-z0-9~_\]+\[ \t\n\r\]*\\(|(\[^ \t\(#\n\r/@:\*\]\[^=\(\r\n\]*\[ \t\]+\\*?)?"
    append markExpr "(\[A-Za-z0-9~_\]+(<\[^>\]*>)?(::)?(\[A-Za-z0-9~_\]+::)*\[-A-Za-z0-9~_+ <>\|\\*/\]+|\[A-Za-z0-9~_\]+)"
    append markExpr "\[ \n\t\r\]*\\()"
    .t search -forwards -regexp $markExpr 1.41 end
} -cleanup {
    destroy .t
} -result {}
test text-22.120 {TextSearchCmd, multiline regexp matching} -body {
# Practical example which used to crash Tk, but only after the
# search is complete.  This is memory corruption caused by
# a bug in Tcl's handling of string objects.
# (Tcl bug 635200)
    pack [text .t]
    .t insert 1.0 {static int		SetFsPathFromAny _ANSI_ARGS_((Tcl_Interp *interp,
			    Tcl_Obj *objPtr));
static Tcl_Obj*         FSNormalizeAbsolutePath
			    _ANSI_ARGS_((Tcl_Interp* interp, Tcl_Obj *pathPtr));}
    set markExpr "^(\[A-Za-z0-9~_\]+\[ \t\n\r\]*\\(|(\[^ \t\(#\n\r/@:\*\]\[^=\(\r\n\]*\[ \t\]+\\*?)?"
    append markExpr "(\[A-Za-z0-9~_\]+(<\[^>\]*>)?(::)?(\[A-Za-z0-9~_\]+::)*\[-A-Za-z0-9~_+ <>\|\\*/\]+|\[A-Za-z0-9~_\]+)"
    append markExpr "\[ \n\t\r\]*\\()"
    .t search -forwards -regexp $markExpr 1.41 end
} -cleanup {
    destroy .t
} -result {}
test text-22.121 {TextSearchCmd, multiline regexp matching} -body {
    pack [text .t]
    .t insert 1.0 {
static int		SetFsPathFromAny _ANSI_ARGS_((Tcl_Interp *interp,
			    Tcl_Obj *objPtr));
static Tcl_Obj*         FSNormalizeAbsolutePath
			    _ANSI_ARGS_((Tcl_Interp* interp, Tcl_Obj *pathPtr));}
    set markExpr "^(\[A-Za-z0-9~_\]+\[ \t\n\r\]*\\(|(\[^ \t\(#\n\r/@:\*\]\[^=\(\r\n\]*\[ \t\]+\\*?)?"
    append markExpr "(\[A-Za-z0-9~_\]+(<\[^>\]*>)?(::)?(\[A-Za-z0-9~_\]+::)*\[-A-Za-z0-9~_+ <>\|\\*/\]+|\[A-Za-z0-9~_\]+)"
    append markExpr "\[ \n\t\r\]*\\()"
    .t search -backwards -all -regexp $markExpr end
} -cleanup {
    destroy .t
} -result {2.0}
test text-22.122 {TextSearchCmd, multiline matching} -body {
    pack [text .t]
    .t insert end "foobar\nfoobar\nfoobar"
    .t search -all -regexp -count foo bar\nfoo 1.0
} -cleanup {
    destroy .t
} -result {1.3 2.3}
test text-22.123 {TextSearchCmd, multiline matching} -body {
    pack [text .t]
    .t insert end "foobar\nfoobar\nfoobar"
    .t search -all -backwards -regexp -count foo bar\nfoo 1.0
} -cleanup {
    destroy .t
} -result {2.3 1.3}
test text-22.124 {TextSearchCmd, wrapping and limits} -body {
    pack [text .t]
    .t insert end "foobar\nfoobar\nfoobar"
    .t search -- "blah" 3.3 1.3
} -cleanup {
    destroy .t
} -result {}
test text-22.125 {TextSearchCmd, wrapping and limits} -body {
    pack [text .t]
    .t insert end "foobar\nfoobar\nfoobar"
    .t search -backwards -- "blah" 1.3 3.3
} -cleanup {
    destroy .t
} -result {}
test text-22.126 {TextSearchCmd, wrapping and limits} -body {
    pack [text .t]
    .t insert end "if (stringPtr->uallocated > 0) \{x"
    .t search -backwards -regexp -- "\[\]\")\}\[(\{\]" "1.32" 1.0
} -cleanup {
    destroy .t
} -result {1.31}
test text-22.127 {TextSearchCmd, wrapping and limits} -body {
    pack [text .t]
    .t insert end "if (stringPtr->uallocated > 0) \{x"
    .t search -regexp -- "\[\]\")\}\[(\{\]" 1.30 "1.0 lineend"
} -cleanup {
    destroy .t
} -result {1.31}
test text-22.128 {TextSearchCmd, wrapping and limits} -body {
    pack [text .t]
    .t insert end "if (stringPtr->uallocated > 0) \{x"
    .t search -backwards -all -regexp -- "\[\]\")\}\[(\{\]" "1.32" 1.0
} -cleanup {
    destroy .t
} -result {1.31 1.29 1.3}
test text-22.129 {TextSearchCmd, wrapping and limits} -body {
    pack [text .t]
    .t insert end "if (stringPtr->uallocated > 0) \{x"
    .t search -all -regexp -- "\[\]\")\}\[(\{\]" 1.0 "1.0 lineend"
} -cleanup {
    destroy .t
} -result {1.3 1.29 1.31}
test text-22.130 {TextSearchCmd, wrapping and limits} -body {
    pack [text .t]
    .t insert end "if (stringPtr->uallocated > 0) \{x"
    .t search -backwards -- "\{" "1.32" 1.0
} -cleanup {
    destroy .t
} -result {1.31}
test text-22.131 {TextSearchCmd, wrapping and limits} -body {
    pack [text .t]
    .t insert end "if (stringPtr->uallocated > 0) \{x"
    .t search -- "\{" 1.30 "1.0 lineend"
} -cleanup {
    destroy .t
} -result {1.31}
test text-22.132 {TextSearchCmd, multiline regexp matching} -body {
    pack [text .t]
    .t insert 1.0 {

void
Tcl_SetObjLength(objPtr, length)
    register Tcl_Obj *objPtr;	/* Pointer to object.  This object must
                                * not currently be shared. */
    register int length;	/* Number of bytes desired for string
				 * representation of object, not including
                            * terminating null byte. */
\{
    char *new;
}
    set markExpr "^(\[A-Za-z0-9~_\]+\[ \t\n\r\]*\\(|(\[^ \t\(#\n\r/@:\*\]\[^=\(\r\n\]*\[ \t\]+\\*?)?"
    append markExpr "(\[A-Za-z0-9~_\]+(<\[^>\]*>)?(::)?(\[A-Za-z0-9~_\]+::)*\[-A-Za-z0-9~_+ <>\|\\*/\]+|\[A-Za-z0-9~_\]+)"
    append markExpr "\[ \n\t\r\]*\\()"
    .t search -all -regexp -- $markExpr 1.0
} -cleanup {
    destroy .t
} -result {4.0}
test text-22.133 {TextSearchCmd, multiline regexp matching} -body {
    pack [text .t]
    .t insert 1.0 "first line\nlast line of text"
    set markExpr {^[a-z]+}
# This should not match, and should not wrap
    .t search -regexp -- $markExpr end end
} -cleanup {
    destroy .t
} -result {}
test text-22.134 {TextSearchCmd, multiline regexp matching} -body {
    pack [text .t]
    .t insert 1.0 "first line\nlast line of text"
    set markExpr {^[a-z]+}
# This should not match, and should not wrap
    .t search -regexp -- $markExpr end+10c end
} -cleanup {
    destroy .t
} -result {}
test text-22.135 {TextSearchCmd, multiline regexp matching} -body {
    pack [text .t]
    .t insert 1.0 "first line\nlast line of text"
    set markExpr {^[a-z]+}
# This should not match, and should not wrap
    .t search -regexp -backwards -- $markExpr 1.0 1.0
} -cleanup {
    destroy .t
} -result {}
test text-22.136 {TextSearchCmd, regexp linestop} -body {
    pack [text .t]
    .t insert 1.0 "first line\nlast line of text"
    .t search -regexp -- {i.*x} 1.0
} -cleanup {
    destroy .t
} -result {2.6}
test text-22.137 {TextSearchCmd, multiline regexp nolinestop matching} -body {
    pack [text .t]
    .t insert 1.0 "first line\nlast line of text"
    .t search -regexp -nolinestop -- {i.*x} 1.0
} -cleanup {
    destroy .t
} -result {1.1}
test text-22.138 {TextSearchCmd, regexp linestop} -body {
    pack [text .t]
    .t insert 1.0 "first line\nlast line of text"
    .t search -regexp -all -overlap -- {i.*x} 1.0
} -cleanup {
    destroy .t
} -result {2.6}
test text-22.139 {TextSearchCmd, regexp linestop} -body {
    pack [text .t]
    .t insert 1.0 "first line\nlast line of text"
    .t search -regexp -all -- {i.*x} 1.0
} -cleanup {
    destroy .t
} -result {2.6}
test text-22.140 {TextSearchCmd, multiline regexp nolinestop matching} -body {
    pack [text .t]
    .t insert 1.0 "first line\nlast line of text"
    list [.t search -regexp -all -overlap -count c -nolinestop -- {i.*x} 1.0] $c
} -cleanup {
    destroy .t
} -result {{1.1 2.6} {26 10}}
test text-22.141 {TextSearchCmd, multiline regexp nolinestop matching} -body {
    pack [text .t]
    .t insert 1.0 "first line\nlast line of text"
    list [.t search -regexp -all -count c -nolinestop -- {i.*x} 1.0] $c
} -cleanup {
    destroy .t
} -result {1.1 26}
test text-22.142 {TextSearchCmd, stop at end of line} -body {
    pack [text .t]
    .t insert 1.0 "  \t\n   last line of text"
    .t search -regexp -nolinestop -- {[^ \t]} 1.0
} -cleanup {
    destroy .t
} -result {1.3}
test text-22.143 {TextSearchCmd, overlapping all matches} -body {
    pack [text .t]
    .t insert 1.0 "abcde abcde"
    list [.t search -regexp -all -overlap -count c -- {\w+} 1.0] $c
} -cleanup {
    destroy .t
} -result {{1.0 1.6} {5 5}}
test text-22.144 {TextSearchCmd, non-overlapping all matches} -body {
    pack [text .t]
    .t insert 1.0 "abcde abcde"
    list [.t search -regexp -all -count c -- {\w+} 1.0] $c
} -cleanup {
    destroy .t
} -result {{1.0 1.6} {5 5}}
test text-22.145 {TextSearchCmd, stop at end of line} -body {
    pack [text .t]
    .t insert 1.0 "abcde abcde"
    list [.t search -backwards -regexp -all -count c -- {\w+} 1.0] $c
} -cleanup {
    destroy .t
} -result {{1.6 1.0} {5 5}}
test text-22.146 {TextSearchCmd, backwards search stop index } -body {
    pack [text .t]
    .t insert 1.0 "bla ZabcZdefZghi and some text again"
    list [.t search -backwards -regexp -count c -- {Z\w+} 1.21 1.5] $c
} -cleanup {
    destroy .t
} -result {1.8 8}
test text-22.147 {TextSearchCmd, backwards search stop index } -body {
    pack [text .t]
    .t insert 1.0 "bla ZabcZdefZghi and some text again"
    list [.t search -backwards -all -overlap -regexp -count c -- {Z\w+} 1.21 1.5] $c
} -cleanup {
    destroy .t
} -result {1.8 8}
test text-22.148 {TextSearchCmd, backwards search stop index } -body {
    pack [text .t]
    .t insert 1.0 "bla ZabcZdefZghi and some text again"
    list [.t search -backwards -all -regexp -count c -- {Z\w+} 1.21 1.5] $c
} -cleanup {
    destroy .t
} -result {1.8 8}
test text-22.149 {TextSearchCmd, backwards search stop index } -body {
    pack [text .t]
    .t insert 1.0 "bla ZabcZdefZghi and some text again"
    list [.t search -backwards -overlap -all -regexp -count c -- {Z\w+} 1.21 1.1] $c
} -cleanup {
    destroy .t
} -result {1.4 12}
test text-22.150 {TextSearchCmd, backwards search stop index } -body {
    pack [text .t]
    .t insert 1.0 "bla ZabcZdefZghi and some text again"
    list [.t search -backwards -overlap -all -regexp -count c -- {Z[^Z]+Z} 1.21 1.1] $c
} -cleanup {
    destroy .t
} -result {{1.8 1.4} {5 5}}
test text-22.151 {TextSearchCmd, backwards search stop index } -body {
    pack [text .t]
    .t insert 1.0 "bla ZabcZdefZghi and some text again"
    list [.t search -backwards -all -regexp -count c -- {Z\w+} 1.21 1.1] $c
} -cleanup {
    destroy .t
} -result {1.4 12}
test text-22.152 {TextSearchCmd, backwards search stop index } -body {
    pack [text .t]
    .t insert 1.0 "bla ZabcZdefZghi and some text again"
    .t insert 1.0 "bla ZabcZdefZghi and some text again\n"
    list [.t search -backwards -all -overlap -regexp -count c -- {Z\w+} 2.21 1.5] $c
} -cleanup {
    destroy .t
} -result {{2.4 1.8} {12 8}}
test text-22.153 {TextSearchCmd, backwards search stop index } -body {
    pack [text .t]
    .t insert 1.0 "bla ZabcZdefZghi and some text again"
    .t insert 1.0 "bla ZabcZdefZghi and some text again\n"
    list [.t search -backwards -all -regexp -count c -- {Z\w+} 2.21 1.5] $c
} -cleanup {
    destroy .t
} -result {{2.4 1.8} {12 8}}
test text-22.154 {TextSearchCmd, backwards search stop index } -body {
    pack [text .t]
    .t insert 1.0 "bla ZabcZdefZghi and some text again"
    .t insert 1.0 "bla ZabcZdefZghi and some text again\n"
    list [.t search -backwards -overlap -all -regexp -count c -- {Z\w+} 2.21 1.1] $c
} -cleanup {
    destroy .t
} -result {{2.4 1.4} {12 12}}
test text-22.155 {TextSearchCmd, backwards search stop index } -body {
    pack [text .t]
    .t insert 1.0 "bla ZabcZdefZghi and some text again"
    .t insert 1.0 "bla ZabcZdefZghi and some text again\n"
    list [.t search -backwards -all -regexp -count c -- {Z\w+} 2.21 1.1] $c
} -cleanup {
    destroy .t
} -result {{2.4 1.4} {12 12}}
test text-22.156 {TextSearchCmd, search -all example} -body {
    pack [text .t]
    .t insert 1.0 {

See the package: supersearch for more information.


See the package: incrementalSearch for more information.

package: Brws .


See the package: marks for more information.

}
    set pat {package: ([a-zA-Z0-9][-a-zA-Z0-9._+#/]*)}
    list [.t search -nolinestop -regexp -nocase -all -forwards \
      -count c -- $pat 1.0 end] $c
} -cleanup {
    destroy .t
} -result {{3.8 6.8 8.0 11.8} {20 26 13 14}}
test text-22.157 {TextSearchCmd, backwards search overlaps} -body {
    pack [text .t]
    .t insert 1.0 "foobarfoobaaaaaaaaaaarfoo"
    .t search -backwards -regexp {fooba+rfoo} end
} -cleanup {
    destroy .t
} -result {1.6}
test text-22.158 {TextSearchCmd, backwards search overlaps} -body {
    pack [text .t]
    .t insert 1.0 "foobarfoobaaaaaaaaaaarfoo"
    .t search -backwards -overlap -all -regexp {fooba+rfoo} end
} -cleanup {
    destroy .t
} -result {1.6 1.0}
test text-22.159 {TextSearchCmd, backwards search overlaps} -body {
    pack [text .t]
    .t insert 1.0 "foobarfoobaaaaaaaaaaarfoo"
    .t search -backwards -all -regexp {fooba+rfoo} end
} -cleanup {
    destroy .t
} -result {1.6}
test text-22.160 {TextSearchCmd, forwards search overlaps} -body {
    pack [text .t]
    .t insert 1.0 "foobarfoobaaaaaaaaaaarfoo"
    .t search -all -overlap -regexp {fooba+rfoo} end
} -cleanup {
    destroy .t
} -result {1.0 1.6}
test text-22.161 {TextSearchCmd, forwards search overlaps} -body {
    pack [text .t]
    .t insert 1.0 "foobarfoobaaaaaaaaaaarfoo"
    .t search -all -regexp {fooba+rfoo} end
} -cleanup {
    destroy .t
} -result {1.0}
test text-22.162 {TextSearchCmd, forward exact search overlaps} -body {
    pack [text .t]
    .t insert 1.0 "abababab"
    .t search -exact -overlap -all {abab} 1.0
} -cleanup {
    destroy .t
} -result {1.0 1.2 1.4}
test text-22.163 {TextSearchCmd, forward exact search overlaps} -body {
    pack [text .t]
    .t insert 1.0 "abababab"
    .t search -exact -all {abab} 1.0
} -cleanup {
    destroy .t
} -result {1.0 1.4}
test text-22.164 {TextSearchCmd, backward exact search overlaps} -body {
    pack [text .t]
    .t insert 1.0 "ababababab"
    .t search -exact -overlap -backwards -all {abab} end
} -cleanup {
    destroy .t
} -result {1.6 1.4 1.2 1.0}
test text-22.165 {TextSearchCmd, backward exact search overlaps} -body {
    pack [text .t]
    .t insert 1.0 "ababababab"
    .t search -exact -backwards -all {abab} end
} -cleanup {
    destroy .t
} -result {1.6 1.2}
test text-22.166 {TextSearchCmd, backward exact search overlaps} -body {
    pack [text .t]
    .t insert 1.0 "abababababab"
    .t search -exact -backwards -all {abab} end
} -cleanup {
    destroy .t
} -result {1.8 1.4 1.0}
test text-22.167 {TextSearchCmd, forward exact search overlaps} -body {
    pack [text .t]
    .t insert 1.0 "foo\nbar\nfoo\nbar\nfoo\nbar\nfoo\n"
    .t search -exact -overlap -all "foo\nbar\nfoo" 1.0
} -cleanup {
    destroy .t
} -result {1.0 3.0 5.0}
test text-22.168 {TextSearchCmd, forward exact search no-overlaps} -body {
    pack [text .t]
    .t insert 1.0 "foo\nbar\nfoo\nbar\nfoo\nbar\nfoo\n"
    .t search -exact -all "foo\nbar\nfoo" 1.0
} -cleanup {
    destroy .t
} -result {1.0 5.0}
test text-22.169 {TextSearchCmd, backward exact search overlaps} -body {
    pack [text .t]
    .t insert 1.0 "foo\nbar\nfoo\nbar\nfoo\nbar\nfoo\n"
    .t search -exact -overlap -backward -all "foo\nbar\nfoo" end
} -cleanup {
    destroy .t
} -result {5.0 3.0 1.0}
test text-22.170 {TextSearchCmd, backward exact search no-overlaps} -body {
    pack [text .t]
    .t insert 1.0 "foo\nbar\nfoo\nbar\nfoo\nbar\nfoo\n"
    .t search -exact -backward -all "foo\nbar\nfoo" end
} -cleanup {
    destroy .t
} -result {5.0 1.0}
test text-22.171 {TextSearchCmd, backward exact search overlaps} -body {
    pack [text .t]
    .t insert 1.0 "foo\nbar\nfoo\nbar\nfoo\nbar\nfoo\n"
    .t search -regexp -backward -overlap -all "foo\nbar\nfoo" end
} -cleanup {
    destroy .t
} -result {5.0 3.0 1.0}
test text-22.172 {TextSearchCmd, backward regexp search no-overlaps} -body {
    pack [text .t]
    .t insert 1.0 "foo\nbar\nfoo\nbar\nfoo\nbar\nfoo\n"
    .t search -regexp -backward -all "foo\nbar\nfoo" end
} -cleanup {
    destroy .t
} -result {5.0 1.0}
test text-22.173 {TextSearchCmd, backward regexp search no-overlaps} -body {
    pack [text .t]
    .t insert 1.0 " aasda asdj werwer"
    .t search -regexp -backward -- {(\$)?[\w:_]+} 1.9
} -cleanup {
    destroy .t
} -result {1.7}
test text-22.174 {TextSearchCmd, backward regexp search no-overlaps} -body {
    pack [text .t]
    .t insert 1.0 " aasda asdj werwer"
    .t search -regexp -backward -- {(\$)?[\w:_]+} 1.9 1.5
} -cleanup {
    destroy .t
} -result {1.7}
test text-22.175 {TextSearchCmd, backward regexp search no-overlaps} -body {
    pack [text .t]
    .t insert 1.0 " aasda asdj werwer"
    .t search -regexp -backward -- {(\$)?[\w:_]+} 1.9 1.7
} -cleanup {
    destroy .t
} -result {1.7}
test text-22.176 {TextSearchCmd, backward regexp search no-overlaps} -body {
    pack [text .t]
    .t insert 1.0 " aasda asdj werwer"
    .t search -regexp -backward -- {(\$)?[\w:_]+} 1.9 1.8
} -cleanup {
    destroy .t
} -result {1.8}
test text-22.177 {TextSearchCmd, backward regexp search no-overlaps} -body {
    pack [text .t]
    .t insert 1.0 " aasda asdj werwer"
    .t search -regexp -backward -all -- {(\$)?[\w:_]+} 1.9 1.3
} -cleanup {
    destroy .t
} -result {1.7 1.3}
test text-22.178 {TextSearchCmd, backward regexp search no-overlaps} -body {
    pack [text .t]
    .t insert 1.0 " aasda asdj werwer"
    .t search -regexp -backward -all -- {(\$)?[\w:_]+} 1.9 1.13
} -cleanup {
    destroy .t
} -result {}
test text-22.179 {TextSearchCmd, backward regexp search no-overlaps} -body {
    pack [text .t]
    .t insert 1.0 " aasda asdj werwer"
    .t search -regexp -backward -all -- {(\$)?[\w:_]+} 2.0 1.3
} -cleanup {
    destroy .t
} -result {1.12 1.7 1.3}
test text-22.180 {TextSearchCmd, backward regexp search no-overlaps} -body {
    pack [text .t]
    .t insert 1.0 " aasda asdj werwer"
    .t search -regexp -backward -all -- {(\$)?[\w:_]+} 1.3
} -cleanup {
    destroy .t
} -result {1.1 1.12 1.7 1.3}
test text-22.181 {TextSearchCmd, backward regexp search no-overlaps} -body {
    pack [text .t]
    .t insert 1.0 "abcde\nabcde\nabcde\n"
    .t search -regexp -backward -all -- {(\w+\n)+} end
} -cleanup {
    destroy .t
} -result {1.0}
test text-22.182 {TextSearchCmd, backward regexp search no-overlaps} -body {
    pack [text .t]
    .t insert 1.0 "abcde\nabcde\nabcde\n"
    .t search -regexp -backward -all -- {(\w+\n)+} end 1.5
} -cleanup {
    destroy .t
} -result {2.0}
test text-22.183 {TextSearchCmd, backward regexp search no-overlaps} -body {
    pack [text .t]
    .t insert 1.0 "abcde\nabcde\nabcde\na"
    .t search -regexp -backward -all -- {(\w+\n\w)+} end 1.5
} -cleanup {
    destroy .t
} -result {2.0}
test text-22.184 {TextSearchCmd, backward regexp search no-overlaps} -body {
    pack [text .t]
    .t insert 1.0 "abcde\nabcde\nabcde\na"
    list [.t search -regexp -all -count foo -- {(\w+\n)+} 1.0] $foo
} -cleanup {
    destroy .t
} -result {1.0 20}
test text-22.185 {TextSearchCmd, backward regexp search no-overlaps} -body {
    pack [text .t]
    .t insert 1.0 "abcde\nabcde\nabcde\na"
    set res {}
    lappend res \
      [list [.t search -regexp -all -count foo -- {(\w+\n)+} 1.0] $foo] \
      [list [.t search -regexp -all -count foo -- {(\w+)+} 1.0] $foo]
} -cleanup {
    destroy .t
} -result {{1.0 20} {{1.0 2.0 3.0 4.0} {5 5 5 1}}}
test text-22.186 {TextSearchCmd, regexp search greedy} -body {
    pack [text .t]
    .t insert 1.0 "abcde\nabcde\nabcde\na"
    list [.t search -regexp -all -nolinestop -count foo -- {.*} 1.0] $foo
} -cleanup {
    destroy .t
} -result {1.0 20}
test text-22.187 {TextSearchCmd, regexp search greedy} -body {
    pack [text .t]
    .t insert 1.0 "abcde\nabcde\nabcde\na"
    list [.t search -regexp -all -count foo -- {.*} 1.0] $foo
} -cleanup {
    destroy .t
} -result {{1.0 2.0 3.0 4.0} {5 5 5 1}}
test text-22.188 {TextSearchCmd, regexp search greedy multi-line} -body {
    pack [text .t]
    .t insert 1.0 "abcde\nabcde\nabcde\na"
    list [.t search -regexp -count foo -- {(\w+\n\w)+} 1.0] $foo
} -cleanup {
    destroy .t
} -result {1.0 19}
test text-22.189 {TextSearchCmd, regexp search greedy multi-line} -body {
    pack [text .t]
    .t insert 1.0 "abcde\nabcde\nabcde\na"
    list [.t search -regexp -backwards -count foo -- {(\w+\n\w)+} end] $foo
} -cleanup {
    destroy .t
} -result {1.0 19}
test text-22.190 {TextSearchCmd, regexp search greedy multi-line} -body {
    pack [text .t]
    .t insert 1.0 "abcde\nabcde\nabcde\na"
    list [.t search -regexp -all -backwards -count foo -- {(\w+\n\w)+} end] $foo
} -cleanup {
    destroy .t
} -result {1.0 19}
test text-22.191 {TextSearchCmd, backward regexp search no-overlaps} -body {
    pack [text .t]
    .t insert 1.0 "abcde\nabcde\nabcde\na"
    .t search -regexp -backward -all -- {(\w+\n\w)+} end 1.5
} -cleanup {
    destroy .t
} -result {2.0}
test text-22.192 {TextSearchCmd, backward regexp search no-overlaps} -body {
    pack [text .t]
    .t insert 1.0 "abcde\nabcde\nabcde\na"
    .t search -regexp -backward -all -- {(\w+\n\w)+} end 1.3
} -cleanup {
    destroy .t
} -result {1.3}
test text-22.193 {TextSearchCmd, backward regexp search no-overlaps} -body {
    pack [text .t]
    .t insert 1.0 "abcde\nabcde\nabcde\na"
    list [.t search -regexp -forward -count foo -- {(\w+\n\w)+} 1.3] $foo
} -cleanup {
    destroy .t
} -result {1.3 16}
test text-22.194 {TextSearchCmd, backward regexp search no-overlaps} -body {
    pack [text .t]
    .t insert 1.0 "abcde\nabcde\nabcde\na"
    list [.t search -regexp -forward -all -count foo -- {(\w+\n\w)+} 1.3] $foo
# This result is somewhat debatable -- the two results do overlap,
# but only because the search has totally wrapped around back to
# the start.
} -cleanup {
    destroy .t
} -result {{1.3 1.0} {16 19}}
test text-22.195 {TextSearchCmd, backward regexp search no-overlaps} -body {
    pack [text .t]
    .t insert 1.0 "abcde\nabcde\nabcde\na"
    list [.t search -regexp -forward -all -count foo -- {(\w+\n\w)+} 1.0 1.3] $foo
} -cleanup {
    destroy .t
} -result {1.0 19}
test text-22.196 {TextSearchCmd, regexp search multi-line} -body {
    pack [text .t]
    .t insert 1.0 "aaaa\nbbbb\naaaa\nbbbb\n"
    list [.t search -regexp -forward -all -count foo -- {(a+\n(b+\n))+} 1.0] $foo
} -cleanup {
    destroy .t
} -result {1.0 20}
test text-22.197 {TextSearchCmd, regexp search complex cases} -body {
    pack [text .t]
    .t insert 1.0 "aaaa\nbbbb\naaaa\nbbbb\n"
    list [.t search -regexp -forward -all -count foo \
      -- {(a+\n(b+\n))+} 1.0] $foo
} -cleanup {
    destroy .t
} -result {1.0 20}
test text-22.198 {TextSearchCmd, regexp search multi-line} -body {
    pack [text .t]
    .t insert 1.0 "aaaa\nbbbb\ncccc\nbbbb\naaaa\n"
    set foo {}
    list [.t search -regexp -forward -all -count foo \
      -- {(b+\nc+\nb+)\na+} 1.0] $foo
} -cleanup {
    destroy .t
} -result {2.0 19}
test text-22.199 {TextSearchCmd, regexp search multi-line} -body {
    pack [text .t]
    .t insert 1.0 "aaaa\nbbbb\ncccc\nbbbb\naaaa\n"
    set foo {}
    list [.t search -regexp -forward -all -count foo \
      -- {(a+|b+\nc+\nb+)\na+} 1.0] $foo
} -cleanup {
    destroy .t
} -result {2.0 19}
test text-22.200 {TextSearchCmd, regexp search multi-line} -body {
    pack [text .t]
    .t insert 1.0 "aaaa\nbbbb\ncccc\nbbbb\naaaa\n"
    set foo {}
    list [.t search -regexp -forward -all -count foo \
      -- {(a+|b+\nc+\nb+)+\na+} 1.0] $foo
} -cleanup {
    destroy .t
} -result {2.0 19}
test text-22.201 {TextSearchCmd, regexp search multi-line} -body {
    pack [text .t]
    .t insert 1.0 "aaaa\nbbbb\ncccc\nbbbb\naaaa\n"
    set foo {}
    list [.t search -regexp -forward -all -count foo \
      -- {((a+|b+\nc+\nb+)+\n)+a+} 1.0] $foo
} -cleanup {
    destroy .t
} -result {1.0 24}
test text-22.202 {TextSearchCmd, regexp search multi-line} -body {
    pack [text .t]
    .t insert 1.0 "aaaa\nbbbb\nbbbb\nbbbb\nbbbb\n"
    list [.t search -regexp -backward -all -count foo \
      -- {(b+\n|a+\n)(b+\n)+} end] $foo
} -cleanup {
    destroy .t
} -result {1.0 25}
test text-22.203 {TextSearchCmd, regexp search multi-line} -body {
    pack [text .t]
    .t insert 1.0 "aaaa\nbbbb\nbbbb\nbbbb\nbbbb\n"
    .t search -regexp -backward -- {(b+\n|a+\n)(b+\n)+} end
} -cleanup {
    destroy .t
} -result {1.0}
test text-22.204 {TextSearchCmd, regexp search multi-line} -body {
    pack [text .t]
    .t insert 1.0 "line0\nline1\nline1\nline1\nline1\nline2\nline2\nline2\nline3\n"
    .t search -nolinestop -regexp -nocase -forwards -- {^(.*)\n(\1\n)+} 1.0 end
# Matches at 6.0 currently
} -cleanup {
    destroy .t
} -result {2.0}
test text-22.205 {TextSearchCmd, regexp search multi-line} -setup {
    pack [text .t]
    set res {}
} -body {
    .t insert 1.0 "\naaaxxx\nyyy\n"
    lappend res [.t search -count c -regexp -- {x*\ny*} 2.0] $c
    lappend res [.t search -count c -regexp -- {x*\ny*} 2.1] $c
    return $res
} -cleanup {
    destroy .t
} -result {2.3 7 2.3 7}
test text-22.206 {TextSearchCmd, regexp search multi-line} -setup {
    pack [text .t]
    set res {}
} -body {
    .t insert 1.0 "\naaa\n\n\n\n\nxxx\n"
    lappend res [.t search -count c -regexp -- {\n+} 2.0] $c
    lappend res [.t search -count c -regexp -- {\n+} 2.1] $c
    return $res
} -cleanup {
    destroy .t
} -result {2.3 5 2.3 5}
test text-22.207 {TextSearchCmd, regexp search multi-line} -setup {
    pack [text .t]
    set res {}
} -body {
    .t insert 1.0 "\naaa\n\n\t  \n\t\t\t  \n\nxxx\n"
    lappend res [.t search -count c -regexp -- {(\n+(\t+ *)*)+} 2.0] $c
    return $res
} -cleanup {
    destroy .t
} -result {2.3 13}
test text-22.208 {TextSearchCmd, empty search range} -body {
    pack [text .t]
    .t insert 1.0 "a\na\na\n"
    .t search -- a 2.0 1.0
} -cleanup {
    destroy .t
} -result {}
test text-22.209 {TextSearchCmd, empty search range} -body {
    pack [text .t]
    .t insert 1.0 "a\na\na\n"
    .t search -backwards -- a 1.0 2.0
} -cleanup {
    destroy .t
} -result {}
test text-22.210 {TextSearchCmd, empty search range} -body {
    pack [text .t]
    .t insert 1.0 "a\na\na\n"
    .t search -- a 1.0 1.0
} -cleanup {
    destroy .t
} -result {}
test text-22.211 {TextSearchCmd, empty search range} -body {
    pack [text .t]
    .t insert 1.0 "a\na\na\n"
    .t search -backwards -- a 2.0 2.0
} -cleanup {
    destroy .t
} -result {}
test text-22.212 {TextSearchCmd, elide up to match} -setup {
    pack [text .t]
    set res {}
} -body {
    .t insert 1.0 "a\nb\nc"
    .t tag configure e -elide 1
    lappend res [.t search -regexp a 1.0]
    lappend res [.t search -regexp b 1.0]
    lappend res [.t search -regexp c 1.0]
    .t tag add e 1.0 2.0
    lappend res [.t search -regexp a 1.0]
    lappend res [.t search -regexp b 1.0]
    lappend res [.t search -regexp c 1.0]
    lappend res [.t search -elide -regexp a 1.0]
    lappend res [.t search -elide -regexp b 1.0]
    lappend res [.t search -elide -regexp c 1.0]
} -cleanup {
    destroy .t
} -result {1.0 2.0 3.0 {} 2.0 3.0 1.0 2.0 3.0}
test text-22.213 {TextSearchCmd, elide up to match, backwards} -setup {
    pack [text .t]
    set res {}
} -body {
    .t insert 1.0 "a\nb\nc"
    .t tag configure e -elide 1
    lappend res [.t search -backward -regexp a 1.0]
    lappend res [.t search -backward -regexp b 1.0]
    lappend res [.t search -backward -regexp c 1.0]
    .t tag add e 1.0 2.0
    lappend res [.t search -backward -regexp a 1.0]
    lappend res [.t search -backward -regexp b 1.0]
    lappend res [.t search -backward -regexp c 1.0]
    lappend res [.t search -backward -elide -regexp a 1.0]
    lappend res [.t search -backward -elide -regexp b 1.0]
    lappend res [.t search -backward -elide -regexp c 1.0]
} -cleanup {
    destroy .t
} -result {1.0 2.0 3.0 {} 2.0 3.0 1.0 2.0 3.0}
test text-22.214 {TextSearchCmd, elide up to match} -setup {
    pack [text .t]
    set res {}
} -body {
    .t insert 1.0 "a\nb\nc"
    .t tag configure e -elide 1
    lappend res [.t search a 1.0]
    lappend res [.t search b 1.0]
    lappend res [.t search c 1.0]
    .t tag add e 1.0 2.0
    lappend res [.t search a 1.0]
    lappend res [.t search b 1.0]
    lappend res [.t search c 1.0]
    lappend res [.t search -elide a 1.0]
    lappend res [.t search -elide b 1.0]
    lappend res [.t search -elide c 1.0]
} -cleanup {
    destroy .t
} -result {1.0 2.0 3.0 {} 2.0 3.0 1.0 2.0 3.0}
test text-22.215 {TextSearchCmd, elide up to match, backwards} -setup {
    pack [text .t]
    set res {}
} -body {
    .t insert 1.0 "a\nb\nc"
    .t tag configure e -elide 1
    lappend res [.t search -backward a 1.0]
    lappend res [.t search -backward b 1.0]
    lappend res [.t search -backward c 1.0]
    .t tag add e 1.0 2.0
    lappend res [.t search -backward a 1.0]
    lappend res [.t search -backward b 1.0]
    lappend res [.t search -backward c 1.0]
    lappend res [.t search -backward -elide a 1.0]
    lappend res [.t search -backward -elide b 1.0]
    lappend res [.t search -backward -elide c 1.0]
} -cleanup {
    destroy .t
} -result {1.0 2.0 3.0 {} 2.0 3.0 1.0 2.0 3.0}
test text-22.216 {TextSearchCmd, elide up to match} -setup {
    pack [text .t]
    set res {}
} -body {
    .t insert 1.0 "aa\nbb\ncc"
    .t tag configure e -elide 1
    lappend res [.t search ab 1.0]
    lappend res [.t search bc 1.0]
    .t tag add e 1.1 2.1
    lappend res [.t search ab 1.0]
    lappend res [.t search b 1.0]
    .t tag remove e 1.0 end
    .t tag add e 2.1 3.1
    lappend res [.t search bc 1.0]
    lappend res [.t search c 1.0]
    .t tag remove e 1.0 end
    .t tag add e 2.1 3.0
    lappend res [.t search bc 1.0]
    lappend res [.t search c 1.0]
} -cleanup {
    destroy .t
} -result {{} {} 1.0 2.1 2.0 3.1 2.0 3.0}
test text-22.217 {TextSearchCmd, elide up to match} -setup {
    pack [text .t]
    set res {}
} -body {
    .t insert 1.0 "aa\nbb\ncc"
    .t tag configure e -elide 1
    lappend res [.t search -regexp ab 1.0]
    lappend res [.t search -regexp bc 1.0]
    .t tag add e 1.1 2.1
    lappend res [.t search -regexp ab 1.0]
    lappend res [.t search -regexp b 1.0]
    .t tag remove e 1.0 end
    .t tag add e 2.1 3.1
    lappend res [.t search -regexp bc 1.0]
    lappend res [.t search -regexp c 1.0]
    .t tag remove e 1.0 end
    .t tag add e 2.1 3.0
    lappend res [.t search -regexp bc 1.0]
    lappend res [.t search -regexp c 1.0]
} -cleanup {
    destroy .t
} -result {{} {} 1.0 2.1 2.0 3.1 2.0 3.0}
test text-22.217.1 {elide up to match, with UTF-8 chars before the match} -setup {
    pack [text .t]
    set res {}
} -body {
    .t tag configure e -elide 0
    .t insert end A {} xyz e bb\n
    .t insert end \u00c4 {} xyz e bb
    set res {}
    lappend res [.t search bb 1.0 "1.0 lineend"]
    lappend res [.t search bb 2.0 "2.0 lineend"]
    lappend res [.t search -regexp bb 1.0 "1.0 lineend"]
    lappend res [.t search -regexp bb 2.0 "2.0 lineend"]
    .t tag configure e -elide 1
    lappend res [.t search bb 1.0 "1.0 lineend"]
    lappend res [.t search bb 2.0 "2.0 lineend"]
    lappend res [.t search -regexp bb 1.0 "1.0 lineend"]
    lappend res [.t search -regexp -elide bb 2.0 "2.0 lineend"]
    lappend res [.t search -regexp bb 2.0 "2.0 lineend"]
} -cleanup {
    destroy .t
} -result {1.4 2.4 1.4 2.4 1.4 2.4 1.4 2.4 2.4}
test text-22.218 {TextSearchCmd, strict limits} -body {
    pack [text .t]
    .t insert 1.0 "Hello world!\nThis is a test\n"
    .t search -strictlimits -- "world" 1.3 1.8
} -cleanup {
    destroy .t
} -result {}
test text-22.219 {TextSearchCmd, strict limits} -body {
    pack [text .t]
    .t insert 1.0 "Hello world!\nThis is a test\n"
    .t search -strictlimits -- "world" 1.3 1.10
} -cleanup {
    destroy .t
} -result {}
test text-22.220 {TextSearchCmd, strict limits} -body {
    pack [text .t]
    .t insert 1.0 "Hello world!\nThis is a test\n"
    .t search -strictlimits -- "world" 1.3 1.11
} -cleanup {
    destroy .t
} -result {1.6}
test text-22.221 {TextSearchCmd, strict limits backwards} -body {
    pack [text .t]
    .t insert 1.0 "Hello world!\nThis is a test\n"
    .t search -strictlimits -backward -- "world" 2.3 1.8
} -cleanup {
    destroy .t
} -result {}
test text-22.222 {TextSearchCmd, strict limits backwards} -body {
    pack [text .t]
    .t insert 1.0 "Hello world!\nThis is a test\n"
    .t search -strictlimits -backward -- "world" 2.3 1.6
} -cleanup {
    destroy .t
} -result {1.6}
test text-22.223 {TextSearchCmd, strict limits backwards} -body {
    pack [text .t]
    .t insert 1.0 "Hello world!\nThis is a test\n"
    .t search -strictlimits -backward -- "world" 2.3 1.7
} -cleanup {
    destroy .t
} -result {}
test text-22.224 {TextSearchCmd, strict limits} -body {
    pack [text .t]
    .t insert 1.0 "Hello world!\nThis is a test\n"
    .t search -regexp -strictlimits -- "world" 1.3 1.8
} -cleanup {
    destroy .t
} -result {}
test text-22.225 {TextSearchCmd, strict limits} -body {
    pack [text .t]
    .t insert 1.0 "Hello world!\nThis is a test\n"
    .t search -regexp -strictlimits -backward -- "world" 2.3 1.8
} -cleanup {
    destroy .t
} -result {}
test text-22.226 {TextSearchCmd, exact search for the empty string} -body {
    text .t
    set res [.t search -count C "" 1.0]
    lappend res $C
} -cleanup {
    destroy .t
    unset -nocomplain res C
} -result {1.0 0}
test text-22.227 {TextSearchCmd, exact search for the empty string} -body {
    text .t
    .t insert end "Searching for the\nempty string!"
    set res [.t search -count C "" 2.5]
    lappend res $C
} -cleanup {
    destroy .t
    unset -nocomplain res C
} -result {2.5 0}
test text-22.228 {TextSearchCmd, exact search all empty strings} -body {
    text .t
    set res [.t search -count C -all "" 1.0]
    lappend res $C
} -cleanup {
    destroy .t
    unset -nocomplain res C
} -result {1.0 0}
test text-22.229 {TextSearchCmd, exact search all empty strings} -body {
    text .t
    .t insert end "Searching for the\nempty string!"
    set res [.t search -count C -all "" 2.5 2.8]
    lappend res $C
} -cleanup {
    destroy .t
    unset -nocomplain res C
} -result {2.5 2.6 2.7 {0 0 0}}
test text-22.230 {TextSearchCmd, exact search all empty strings, with overlap} -body {
    text .t
    set res [.t search -count C -all -overlap "" 1.0]
    lappend res $C
} -cleanup {
    destroy .t
    unset -nocomplain res C
} -result {1.0 0}
test text-22.231 {TextSearchCmd, exact search all empty strings, with overlap} -body {
    text .t
    .t insert end "Searching for the\nempty string!"
    set res [.t search -count C -all -overlap "" 2.5 2.8]
    lappend res $C
} -cleanup {
    destroy .t
    unset -nocomplain res C
} -result {2.5 2.6 2.7 {0 0 0}}
test text-22.232 {TextSearchCmd, regexp search for the empty string} -body {
    text .t
    set res [.t search -count C -regexp "" 1.0]
    lappend res $C
} -cleanup {
    destroy .t
    unset -nocomplain res C
} -result {1.0 0}
test text-22.233 {TextSearchCmd, regexp search for the empty string} -body {
    text .t
    .t insert end "Searching for the\nempty string!"
    set res [.t search -count C -regexp "" 2.5]
    lappend res $C
} -cleanup {
    destroy .t
    unset -nocomplain res C
} -result {2.5 0}
test text-22.234 {TextSearchCmd, regexp search all empty strings} -body {
    text .t
    set res [.t search -count C -all -regexp "" 1.0]
    lappend res $C
} -cleanup {
    destroy .t
    unset -nocomplain res C
} -result {1.0 0}
test text-22.235 {TextSearchCmd, regexp search all empty strings} -body {
    text .t
    .t insert end "Searching for the\nempty string!"
    set res [.t search -count C -all -regexp "" 2.5 2.8]
    lappend res $C
} -cleanup {
    destroy .t
    unset -nocomplain res C
} -result {2.5 2.6 2.7 {0 0 0}}
test text-22.236 {TextSearchCmd, regexp search all empty strings, with overlap} -body {
    text .t
    set res [.t search -count C -all -regexp -overlap "" 1.0]
    lappend res $C
} -cleanup {
    destroy .t
    unset -nocomplain res C
} -result {1.0 0}
test text-22.237 {TextSearchCmd, regexp search all empty strings, with overlap} -body {
    text .t
    .t insert end "Searching for the\nempty string!"
    set res [.t search -count C -all -regexp -overlap "" 2.5 2.8]
    lappend res $C
} -cleanup {
    destroy .t
    unset -nocomplain res C
} -result {2.5 2.6 2.7 {0 0 0}}
test text-22.238 {TextSearchCmd, exact backwards search for the empty string} -body {
    text .t
    set res [.t search -count C -backwards "" 1.0]
    lappend res $C
} -cleanup {
    destroy .t
    unset -nocomplain res C
} -result {1.0 0}
test text-22.239 {TextSearchCmd, exact backwards search for the empty string} -body {
    text .t
    .t insert end "Searching for the\nempty string!"
    set res [.t search -count C -backwards "" 2.5]
    lappend res $C
} -cleanup {
    destroy .t
    unset -nocomplain res C
} -result {2.4 0}
test text-22.240 {TextSearchCmd, exact backwards search all empty strings} -body {
    text .t
    set res [.t search -count C -backwards -all "" 1.0]
    lappend res $C
} -cleanup {
    destroy .t
    unset -nocomplain res C
} -result {1.0 0}
test text-22.241 {TextSearchCmd, exact backwards search all empty strings} -body {
    text .t
    .t insert end "Searching for the\nempty string!"
    set res [.t search -count C -backwards -all "" 2.5 2.0]
    lappend res $C
} -cleanup {
    destroy .t
    unset -nocomplain res C
} -result {2.4 2.3 2.2 2.1 2.0 {0 0 0 0 0}}
test text-22.242 {TextSearchCmd, exact backwards search all empty strings, with overlap} -body {
    text .t
    set res [.t search -count C -backwards -all -overlap "" 1.0]
    lappend res $C
} -cleanup {
    destroy .t
    unset -nocomplain res C
} -result {1.0 0}
test text-22.243 {TextSearchCmd, exact backwards search all empty strings, with overlap} -body {
    text .t
    .t insert end "Searching for the\nempty string!"
    set res [.t search -count C -backwards -all -overlap "" 2.5 2.0]
    lappend res $C
} -cleanup {
    destroy .t
    unset -nocomplain res C
} -result {2.4 2.3 2.2 2.1 2.0 {0 0 0 0 0}}
test text-22.244 {TextSearchCmd, regexp backwards search for the empty string} -body {
    text .t
    set res [.t search -count C -backwards -regexp "" 1.0]
    lappend res $C
} -cleanup {
    destroy .t
    unset -nocomplain res C
} -result {1.0 0}
test text-22.245 {TextSearchCmd, regexpbackwards search for the empty string} -body {
    text .t
    .t insert end "Searching for the\nempty string!"
    set res [.t search -count C -backwards -regexp "" 2.5]
    lappend res $C
} -cleanup {
    destroy .t
    unset -nocomplain res C
} -result {2.4 0}
test text-22.246 {TextSearchCmd, regexp backwards search all empty strings} -body {
    text .t
    set res [.t search -count C -backwards -all -regexp "" 1.0]
    lappend res $C
} -cleanup {
    destroy .t
    unset -nocomplain res C
} -result {1.0 0}
test text-22.247 {TextSearchCmd, regexp backwards search all empty strings} -body {
    text .t
    .t insert end "Searching for the\nempty string!"
    set res [.t search -count C -backwards -all -regexp "" 2.5 2.0]
    lappend res $C
} -cleanup {
    destroy .t
    unset -nocomplain res C
} -result {2.4 2.3 2.2 2.1 2.0 {0 0 0 0 0}}
test text-22.248 {TextSearchCmd, regexp backwards search all empty strings, with overlap} -body {
    text .t
    set res [.t search -count C -backwards -all -regexp -overlap "" 1.0]
    lappend res $C
} -cleanup {
    destroy .t
    unset -nocomplain res C
} -result {1.0 0}
test text-22.249 {TextSearchCmd, regexp backwards search all empty strings, with overlap} -body {
    text .t
    .t insert end "Searching for the\nempty string!"
    set res [.t search -count C -backwards -all -regexp -overlap "" 2.5 2.0]
    lappend res $C
} -cleanup {
    destroy .t
    unset -nocomplain res C
} -result {2.4 2.3 2.2 2.1 2.0 {0 0 0 0 0}}
test text-22.250 {TextSearchCmd, backwards search all matching at start of line} -body {
    text .t
    .t insert end "abc"
    set res [.t search -backwards -all b end]      ; # works
    lappend res [.t search -backwards a end]       ; # works
    lappend res [.t search -backwards -all a end]  ; # used to hang
} -cleanup {
    destroy .t
} -result {1.1 1.0 1.0}

test text-23.1 {TkTextGetTabs procedure} -setup {
    text .t -highlightthickness 0 -bd 0 -relief flat -padx 0 -width 100
    pack .t
} -body {
    .t insert end "1\t2\t3\t4\t55.5"
    .t configure -tabs "\{{}"
} -cleanup {
    destroy .t
} -returnCodes {error} -result {unmatched open brace in list}
test text-23.2 {TkTextGetTabs procedure} -setup {
    text .t -highlightthickness 0 -bd 0 -relief flat -padx 0 -width 100
    pack .t
} -body {
    .t insert end "1\t2\t3\t4\t55.5"
    .t configure -tabs xyz
} -cleanup {
    destroy .t
} -returnCodes {error} -result {bad screen distance "xyz"}
test text-23.3 {TkTextGetTabs procedure} -setup {
    text .t -highlightthickness 0 -bd 0 -relief flat -padx 0 -width 100
    pack .t
} -body {
    .t insert end "1\t2\t3\t4\t55.5"
    .t configure -tabs {100 200}
    update idletasks
    list [lindex [.t bbox 1.2] 0] [lindex [.t bbox 1.4] 0]
} -cleanup {
    destroy .t
} -result {100 200}
test text-23.4 {TkTextGetTabs procedure} -setup {
    text .t -highlightthickness 0 -bd 0 -relief flat -padx 0 -width 100
    pack .t
} -body {
    .t insert end "1\t2\t3\t4\t55.5"
    .t configure -tabs {100 right 200 left 300 center 400 numeric}
    update idletasks
    list [expr {[lindex [.t bbox 1.2] 0] + [lindex [.t bbox 1.2] 2]}] \
	    [lindex [.t bbox 1.4] 0] \
	    [expr {[lindex [.t bbox 1.6] 0] + [lindex [.t bbox 1.6] 2]/2}] \
	    [lindex [.t bbox 1.10] 0]
} -cleanup {
    destroy .t
} -result {100 200 300 400}
test text-23.5 {TkTextGetTabs procedure} -setup {
    text .t -highlightthickness 0 -bd 0 -relief flat -padx 0 -width 100
    pack .t
} -body {
    .t insert end "1\t2\t3\t4\t55.5"
    .t configure -tabs {105 r 205 l 305 c 405 n}
    update idletasks
    list [expr {[lindex [.t bbox 1.2] 0] + [lindex [.t bbox 1.2] 2]}] \
	    [lindex [.t bbox 1.4] 0] \
	    [expr {[lindex [.t bbox 1.6] 0] + [lindex [.t bbox 1.6] 2]/2}] \
	    [lindex [.t bbox 1.10] 0]
} -cleanup {
    destroy .t
} -result {105 205 305 405}
test text-23.6 {TkTextGetTabs procedure} -setup {
    text .t -highlightthickness 0 -bd 0 -relief flat -padx 0 -width 100
    pack .t
} -body {
    .t insert end "1\t2\t3\t4\t55.5"
    .t configure -tabs {100 left 200 lork}
} -cleanup {
    destroy .t
} -returnCodes {error} -result {bad tab alignment "lork": must be left, right, center, or numeric}
test text-23.7 {TkTextGetTabs procedure} -setup {
    text .t -highlightthickness 0 -bd 0 -relief flat -padx 0 -width 100
    pack .t
} -body {
    .t insert end "1\t2\t3\t4\t55.5"
    .t configure -tabs {100 !44 200 lork}
} -cleanup {
    destroy .t
} -returnCodes {error} -result {bad screen distance "!44"}


test text-24.1 {TextDumpCmd procedure, bad args} -body {
    pack [text .t]
    .t insert 1.0 "One Line"
    .t mark set insert 1.0
    .t dump
} -cleanup {
    destroy .t
} -returnCodes {error} -result {Usage: .t dump ?-all -chars -image -mark -node -tag -text -window? ?-command script? index ?index2?}
test text-24.2 {TextDumpCmd procedure, bad args} -body {
    pack [text .t]
    .t insert 1.0 "One Line"
    .t mark set insert 1.0
    .t dump -all
} -cleanup {
    destroy .t
} -returnCodes {error} -result {Usage: .t dump ?-all -chars -image -mark -node -tag -text -window? ?-command script? index ?index2?}
test text-24.3 {TextDumpCmd procedure, bad args} -body {
    pack [text .t]
    .t insert 1.0 "One Line"
    .t mark set insert 1.0
    .t dump -command
} -cleanup {
    destroy .t
} -returnCodes {error} -result {Usage: .t dump ?-all -chars -image -mark -node -tag -text -window? ?-command script? index ?index2?}
test text-24.4 {TextDumpCmd procedure, bad args} -body {
    pack [text .t]
    .t insert 1.0 "One Line"
    .t mark set insert 1.0
    .t dump -bogus
} -cleanup {
    destroy .t
} -returnCodes {error} -result {bad option "-bogus": must be -all, -chars, -command, -image, -mark, -node, -tag, -text, or -window}
test text-24.5 {TextDumpCmd procedure, bad args} -body {
    pack [text .t]
    .t insert 1.0 "One Line"
    .t mark set insert 1.0
    .t dump bogus
} -cleanup {
    destroy .t
} -returnCodes {error} -result {bad text index "bogus"}
test text-24.6 {TextDumpCmd procedure, one index} -body {
    pack [text .t]
    .t insert 1.0 "One Line"
    .t dump -text 1.2
} -cleanup {
    destroy .t
} -result {text e 1.2}
test text-24.7 {TextDumpCmd procedure, two indices} -body {
    pack [text .t]
    .t insert 1.0 "One Line"
    .t dump -text 1.0 1.end
} -cleanup {
    destroy .t
} -result {text {One Line} 1.0}
test text-24.8 {TextDumpCmd procedure, "end" index} -body {
    pack [text .t]
    .t insert 1.0 "One Line"
    .t dump -text 1.end end
} -cleanup {
    destroy .t
} -result {text {
} 1.8}
test text-24.9 {TextDumpCmd procedure, same indices} -body {
    pack [text .t]
    .t insert 1.0 "One Line"
    .t dump 1.5 1.5
} -cleanup {
    destroy .t
} -result {}
test text-24.10 {TextDumpCmd procedure, negative range} -body {
    pack [text .t]
    .t insert 1.0 "One Line"
    .t mark set insert 1.0
    .t dump 1.5 1.0
} -cleanup {
    destroy .t
} -result {}
test text-24.11 {TextDumpCmd procedure, stop at begin-line} -body {
    pack [text .t]
    .t insert end "Line One\nLine Two\nLine Three\nLine Four"
    .t dump -text 1.0 2.0
} -cleanup {
    destroy .t
} -result {text {Line One
} 1.0}
test text-24.12 {TextDumpCmd procedure, span multiple lines} -body {
    pack [text .t]
    .t insert end "Line One\nLine Two\nLine Three\nLine Four"
    .t dump -text 1.5 3.end
} -cleanup {
    destroy .t
} -result {text {One
} 1.5 text {Line Two
} 2.0 text {Line Three} 3.0}
test text-24.13 {TextDumpCmd procedure, tags only} -body {
    pack [text .t]
    .t insert end "Line One\nLine Two\nLine Three\nLine Four"
    .t tag add x 2.0 2.end
    .t tag add y 1.0 end
    .t dump -tag 2.1 2.8
} -cleanup {
    destroy .t
} -result {}
test text-24.14 {TextDumpCmd procedure, tags only} -body {
    pack [text .t]
    .t insert end "Line One\nLine Two\nLine Three\nLine Four"
    .t tag add x 2.0 2.end
    .t tag add y 1.0 end
    .t dump -tag 2.0 2.8
} -cleanup {
    destroy .t
} -result {tagon x 2.0}
test text-24.15 {TextDumpCmd procedure, tags only} -body {
    pack [text .t]
    .t insert end "Line One\nLine Two\nLine Three\nLine Four"
    .t tag add x 2.0 2.end
    .t tag add y 1.0 end
    .t dump -tag 1.0 4.end
} -cleanup {
    destroy .t
} -result {tagon y 1.0 tagon x 2.0 tagoff x 2.8}
test text-24.16 {TextDumpCmd procedure, tags only} -body {
    pack [text .t]
    .t insert end "Line One\nLine Two\nLine Three\nLine Four"
    .t tag add x 2.0 2.end
    .t tag add y 1.0 end
    .t dump -tag 1.0 end
} -cleanup {
    destroy .t
} -result {tagon y 1.0 tagon x 2.0 tagoff x 2.8 tagoff y 5.0}
test text-24.17 {TextDumpCmd procedure, marks only} -body {
    pack [text .t]
    .t insert end "Line One\nLine Two\nLine Three\nLine Four"
    .t mark set insert 1.0
    .t mark set current 1.0
    .t mark set m 2.4
    .t mark set n 4.0
    .t mark set END end
    .t dump -mark 1.1 1.8
} -cleanup {
    destroy .t
} -result {}
test text-24.18 {TextDumpCmd procedure, marks only} -body {
    pack [text .t]
    .t insert end "Line One\nLine Two\nLine Three\nLine Four"
    .t mark set insert 1.0
    .t mark set current 1.0
    .t mark set m 2.4
    .t mark set n 4.0
    .t mark set END end
    .t dump -mark 2.0 2.8
} -cleanup {
    destroy .t
} -result {mark m 2.4}
test text-24.19 {TextDumpCmd procedure, marks only} -body {
    pack [text .t]
    .t insert end "Line One\nLine Two\nLine Three\nLine Four"
    .t mark set insert 1.0
    .t mark set current 1.0
    .t mark set m 2.4
    .t mark set n 4.0
    .t mark set END end
    .t dump -mark 1.1 4.end
} -cleanup {
    destroy .t
} -result {mark m 2.4 mark n 4.0}
test text-24.20 {TextDumpCmd procedure, marks only} -body {
    pack [text .t]
    .t insert end "Line One\nLine Two\nLine Three\nLine Four"
    .t mark set insert 1.0
    .t mark set current 1.0
    .t mark set m 2.4
    .t mark set n 4.0
    .t mark set END end
    .t dump -mark 1.0 end
} -cleanup {
    destroy .t
} -result {mark current 1.0 mark insert 1.0 mark m 2.4 mark n 4.0 mark END 5.0}
test text-24.21 {TextDumpCmd procedure, windows only} -setup {
    pack [text .t]
    .t insert end "Line One\nLine Two\nLine Three\nLine Four"
    .t insert end [string repeat "-\n" 100]
    button .hello -text Hello
} -body {
    .t window create 3.end -window .hello
    .t window create 100.0 -create { }
    .t dump -window 1.0 5.0
} -cleanup {
    destroy .t
} -result {window .hello 3.10}
test text-24.22 {TextDumpCmd procedure, windows only} -setup {
    pack [text .t]
    .t insert end "Line One\nLine Two\nLine Three\nLine Four"
    .t insert end [string repeat "-\n" 100]
    button .hello -text Hello
} -body {
    .t window create 3.end -window .hello
    .t window create 100.0 -create { }
    .t dump -window 5.0 end
} -cleanup {
    destroy .t
} -result {window {} 100.0}
test text-24.23 {TextDumpCmd procedure, command script} -setup {
    set x {}
    pack [text .t]
    proc Append {varName key value index} {
        upvar #0 $varName x
        lappend x $key $index $value
    }
} -body {
    .t insert end "Line One\nLine Two\nLine Three\nLine Four"
    .t mark set insert 1.0
    .t mark set current 1.0
    .t tag add x 2.0 2.end
    .t mark set m 2.4
    .t dump -command {Append x} -all 1.0 end
    return $x
} -cleanup {
    destroy .t
    rename Append {}
} -result {mark 1.0 current mark 1.0 insert text 1.0 {Line One
} tagon 2.0 x text 2.0 Line mark 2.4 m text 2.4 { Two} tagoff 2.8 x text 2.8 {
} text 3.0 {Line Three
} text 4.0 {Line Four
}}
test text-24.24 {TextDumpCmd procedure, command script} -setup {
    set x {}
    pack [text .t]
    proc Append {varName key value index} {
        upvar #0 $varName x
        lappend x $key $index $value
    }
} -body {
    .t insert end "Line One\nLine Two\nLine Three\nLine Four"
    .t mark set insert 1.0
    .t mark set current 1.0
    .t mark set m 2.4
    .t dump -mark -command {Append x} 1.0 end
    return $x
} -cleanup {
    destroy .t
    rename Append {}
} -result {mark 1.0 current mark 1.0 insert mark 2.4 m}
test text-24.25 {TextDumpCmd procedure, unicode characters} -body {
    text .t
    .t insert 1.0 \xb1\xb1\xb1
    .t dump -all 1.0 2.0
} -cleanup {
    destroy .t
} -result "text \xb1\xb1\xb1 1.0 mark current 1.3 mark insert 1.3 text {\n} 1.3"
test text-24.26 {TextDumpCmd procedure, unicode characters} -body {
    text .t
    .t delete 1.0 end
    .t insert 1.0 abc\xb1\xb1\xb1
    .t dump -all 1.0 2.0
} -cleanup {
    destroy .t
} -result "text abc\xb1\xb1\xb1 1.0 mark current 1.6 mark insert 1.6 text {\n} 1.6"
test text-24.27 {TextDumpCmd procedure, peer present} -body {
    text .t
    .t peer create .t.t
    .t dump -all 1.0 end
} -cleanup {
    destroy .t
} -result "mark current 1.0 mark insert 1.0 text {\n} 1.0"

test text-25.1 {text widget vs hidden commands} -body {
    text .t
    set y [list {} [interp hidden]]
    interp hide {} .t
    destroy .t
    set x [list [winfo children .] [interp hidden]]
    expr {$x eq $y}
} -result {1}


test text-26.1 {bug fix - 1642} -body {
    pack [text .t]
    .t insert end "line 1\n"
    .t insert end "line 2\n"
    .t insert end "line 3\n"
    .t insert end "line 4\n"
    .t insert end "line 5\n"
    tk::TextSetCursor .t 3.0
    .t search -backward -regexp "\$" insert 1.0
} -cleanup {
    destroy .t
} -result {2.6}


test text-27.1 {TextEditCmd procedure, argument parsing} -body {
    pack [text .t]
    .t edit
} -cleanup {
    destroy .t
} -returnCodes {error} -result {wrong # args: should be ".t edit option ?arg ...?"}
test text-27.2 {TextEditCmd procedure, argument parsing} -body {
    pack [text .t]
    .t edit gorp
} -cleanup {
    destroy .t
} -returnCodes {error} -result {bad edit option "gorp": must be altered, canredo, canundo, info, inspect, irreversible, modified, recover, redo, reset, separator, or undo}
test text-27.3 {TextEditUndo procedure, undoing changes} -body {
    text .t -undo 1
    pack .t
    .t insert end "line 1\n"
    .t delete 1.4 1.6
    .t insert end "should be gone after undo\n"
    .t edit undo
    .t get 1.0 end
} -cleanup {
    destroy .t
} -result "line\n\n"
test text-27.4 {TextEditRedo procedure, redoing changes} -body {
    text .t -undo 1
    pack .t
    .t insert end "line 1\n"
    .t delete 1.4 1.6
    .t insert end "should be back after redo\n"
    .t edit undo
    .t edit redo
    .t get 1.0 end
} -cleanup {
    destroy .t
} -result "line\nshould be back after redo\n\n"
test text-27.5 {TextEditUndo procedure, resetting stack} -body {
    text .t -undo 1
    pack .t
    .t insert end "line 1\n"
    .t delete 1.4 1.6
    .t insert end "should be back after redo\n"
    .t edit reset
    catch {.t edit undo} msg
    return $msg
} -cleanup {
    destroy .t
} -result "nothing to undo"
test text-27.6 {TextEditCmd procedure, insert separator} -body {
    text .t -undo 1
    pack .t
    .t insert end "line 1\n"
    .t edit separator
    .t insert end "line 2\n"
    .t edit undo
    .t get 1.0 end
} -cleanup {
    destroy .t
} -result "line 1\n\n"
test text-27.7 {-autoseparators configuration option} -body {
    text .t -undo 1 -autoseparators 0
    pack .t
    .t insert end "line 1\n"
    .t delete 1.4 1.6
    .t insert end "line 2\n"
    .t edit undo
    .t get 1.0 end
} -cleanup {
    destroy .t
} -result "\n"
test text-27.8 {TextEditCmd procedure, modified flag} -body {
    text .t
    pack .t
    .t insert end "line 1\n"
    .t edit modified
} -cleanup {
    destroy .t
} -result {1}
test text-27.9 {TextEditCmd procedure, reset modified flag} -body {
    text .t
    pack .t
    .t insert end "line 1\n"
    .t edit modified 0
    .t edit modified
} -cleanup {
    destroy .t
} -result {0}
test text-27.10 {TextEditCmd procedure, set modified flag} -body {
    text .t
    pack .t
    .t edit modified 1
    .t edit modified
} -cleanup {
    destroy .t
} -result {1}
test text-27.11 {TextEditCmd procedure, set modified flag repeat} -setup {
    text .t
    pack .t
# Make sure the Text is mapped before we start
    update
    set ::retval {}
    update
} -body {
    bind .t <<Modified>> "lappend ::retval modified"
# Shouldn't require [update idle] to trigger event [Bug 1809538]
    lappend ::retval [.t edit modified]
    .t edit modified 1
    update
    lappend ::retval [.t edit modified]
    .t edit modified 1 ; # binding should only fire once [Bug 1799782]
    update idletasks
    lappend ::retval [.t edit modified]
} -cleanup {
    destroy .t
} -result {0 modified 1 1}
test text-27.12 {<<Modified>> virtual event} -body {
    set ::retval unmodified
    text .t -undo 1
    pack .t
    bind .t <<Modified>> "set ::retval modified"
    update idletasks
    .t insert end "nothing special\n"
    update
    return $::retval
} -cleanup {
    destroy .t
} -result {modified}
test text-27.13 {<<Modified>> virtual event - insert before Modified} -body {
    set ::retval {}
    pack [text .t -undo 1]
    bind .t <<Modified>> { set ::retval [.t get 1.0 end-1c] }
    update idletasks
    .t insert end "nothing special"
    update
    return $::retval
} -cleanup {
    destroy .t
} -result {nothing special}
test text-27.14 {<<Modified>> virtual event - delete before Modified} -body {
# Bug 1737288, make sure we delete chars before triggering <<Modified>>
    set ::retval {}
    pack [text .t -undo 1]
    bind .t <<Modified>> { set ::retval [.t get 1.0 end-1c] }
    .t insert end "nothing special"
    .t edit modified 0
    .t delete 1.0 1.2
    update
    set ::retval
} -cleanup {
    destroy .t
} -result {thing special}
test text-27.14a {<<Modified>> virtual event - propagation to peers} -body {
# Bug [fd3a4dc111], <<Modified>> event is not always sent to peers
    set ::retval 0
    text .t -undo 1
    .t peer create .tt
    pack .t .tt
    bind .t <<Modified>> {incr ::retval}
    bind .tt <<Modified>> {incr ::retval}
    .t insert end "This increments ::retval once for each peer, i.e. twice."
    .t edit modified 0  ; # shall increment twice as well, not just once
    update
    set ::retval
} -cleanup {
    destroy .t .tt
} -result {4}
test text-27.15 {<<Selection>> virtual event on sel tagging} -body {
    set ::retval no_selection
    pack [text .t]
    bind .t <<Selection>> "set ::retval selection_changed"
    update idletasks
    .t insert end "nothing special\n"
    .t tag add sel 1.0 1.1
    update
    set ::retval
} -cleanup {
    destroy .t
} -result {selection_changed}
test text-27.15a {<<Selection>> virtual event on sel removal} -body {
    set ::retval no_selection
    pack [text .t]
    .t insert end "nothing special\n"
    .t tag add sel 1.0 1.1
    bind .t <<Selection>> "set ::retval selection_changed"
    update idletasks
    .t tag remove 1.0 end
    update
    set ::retval
} -cleanup {
    destroy .t
} -result {selection_changed}
test text-27.15b {<<Selection>> virtual event on <<PasteSelection>> inside widget selection} -body {
    pack [text .t]
    .t insert end "There is a selection in this text widget,\n"
    .t insert end "and it will be impacted by the <<PasteSelection>> event received.\n"
    .t insert end "Therefore a <<Selection>> event must fire back."
    .t tag add sel 1.0 1.28
    bind .t <<Selection>> "set ::retval <<Selection>>_fired"
    update
    set ::retval no_<<Selection>>_event_fired
    event generate .t <<PasteSelection>> -x 15 -y 3
    update
    set ::retval
} -cleanup {
    destroy .t
} -result {<<Selection>>_fired}
test text-27.15c {No <<Selection>> virtual event on <<PasteSelection>> outside widget selection} -body {
    pack [text .t]
    .t insert end "There is a selection in this text widget,\n"
    .t insert end "but it will not be impacted by the <<PasteSelection>> event received."
    .t tag add sel 1.0 1.28
    bind .t <<Selection>> "set ::retval <<Selection>>_fired"
    update
    set ::retval no_<<Selection>>_event_fired
    event generate .t <<PasteSelection>> -x 15 -y 80
    update
    set ::retval
} -cleanup {
    destroy .t
} -result {no_<<Selection>>_event_fired}
test text-27.15d {<<Selection>> virtual event on <Delete> with cursor inside selection} -body {
    pack [text .t]
    .t insert end "There is a selection in this text widget,\n"
    .t insert end "and it will be impacted by the <Delete> event received.\n"
    .t insert end "Therefore a <<Selection>> event must fire back."
    .t tag add sel 1.0 1.28
    bind .t <<Selection>> "set ::retval <<Selection>>_fired"
    update
    set ::retval no_<<Selection>>_event_fired
    .t mark set insert 1.15
    update idletasks
    focus -force .t
    event generate .t <Delete>
    update
    set ::retval
} -cleanup {
    destroy .t
} -result {<<Selection>>_fired}
test text-27.15e {No <<Selection>> virtual event on <Delete> with cursor outside selection} -body {
    pack [text .t]
    .t insert end "There is a selection in this text widget,\n"
    .t insert end "but it will not be impacted by the <Delete> event received."
    .t tag add sel 1.0 1.28
    bind .t <<Selection>> "set ::retval <<Selection>>_fired"
    update
    set ::retval no_<<Selection>>_event_fired
    .t mark set insert 2.15
    focus .t
    event generate .t <Delete>
    update
    set ::retval
} -cleanup {
    destroy .t
} -result {no_<<Selection>>_event_fired}
test text-27.15f {<<Selection>> virtual event on <<Cut>> with a widget selection} -body {
    pack [text .t]
    .t insert end "There is a selection in this text widget,\n"
    .t insert end "and it will be impacted by the <<Cut>> event received.\n"
    .t insert end "Therefore a <<Selection>> event must fire back."
    .t tag add sel 1.0 1.28
    bind .t <<Selection>> "set ::retval <<Selection>>_fired"
    update
    set ::retval no_<<Selection>>_event_fired
    event generate .t <<Cut>>
    update
    set ::retval
} -cleanup {
    destroy .t
} -result {<<Selection>>_fired}
test text-27.15g {No <<Selection>> virtual event on <<Cut>> without widget selection} -body {
    pack [text .t]
    .t insert end "There is a selection in this text widget,\n"
    .t insert end "and it will be impacted by the <<Cut>> event received.\n"
    .t insert end "Therefore a <<Selection>> event must fire back."
    bind .t <<Selection>> "set ::retval <<Selection>>_fired"
    update
    set ::retval no_<<Selection>>_event_fired
    event generate .t <<Cut>>
    update
    set ::retval
} -cleanup {
    destroy .t
} -result {no_<<Selection>>_event_fired}
test text-27.16 {-maxundo configuration option} -body {
    text .t -undo 1 -autoseparators 1 -maxundo 2
    pack .t
    .t insert end "line 1\n"
    .t delete 1.4 1.6
    .t insert end "line 2\n"
    catch {.t edit undo}
    catch {.t edit undo}
    catch {.t edit undo}
    .t get 1.0 end
} -cleanup {
    destroy .t
} -result "line 1\n\n"
test text-27.16a {undo configuration options with peers} -body {
    text .t -undo 1 -autoseparators 0 -maxundo 200 -maxredo 100 -maxundosize 1000
    .t peer create .tt
    set res     [.t  cget -undo]
    lappend res [.tt cget -undo]
    lappend res [.t  cget -autoseparators]
    lappend res [.tt cget -autoseparators]
    lappend res [.t  cget -maxundo]
    lappend res [.tt cget -maxundo]
    lappend res [.t  cget -maxredo]
    lappend res [.tt cget -maxredo]
    lappend res [.t  cget -maxundosize]
    lappend res [.tt cget -maxundosize]
    .t insert end "The undo stack is common between peers"
    lappend res [llength [.t  edit info -undocommands]]
    lappend res [llength [.tt edit info -undocommands]]
} -cleanup {
    destroy .t .tt
} -result {1 1 0 0 200 200 100 100 1000 1000 1 1}
test text-27.16b {undo configuration options with peers, defaults} -body {
    text .t
    .t peer create .tt
    set res     [.t  cget -undo]
    lappend res [.tt cget -undo]
    lappend res [.t  cget -autoseparators]
    lappend res [.tt cget -autoseparators]
    lappend res [.t  cget -maxundo]
    lappend res [.tt cget -maxundo]
    lappend res [.t  cget -maxredo]
    lappend res [.tt cget -maxredo]
    lappend res [.t  cget -maxundosize]
    lappend res [.tt cget -maxundosize]
    .t insert end "The undo stack is common between peers"
    lappend res [llength [.t  edit info -undocommands]]
    lappend res [llength [.tt edit info -undocommands]]
} -cleanup {
    destroy .t .tt
} -result {0 0 1 1 0 0 -1 -1 0 0 0 0}
test text-27.17 {bug fix 1536735 - undo with empty text} -body {
    text .t -undo 1
    set r [.t edit modified]
    .t delete 1.0
    lappend r [.t edit modified]
    lappend r [catch {.t edit undo}]
    lappend r [.t edit modified]
} -cleanup {
    destroy .t
} -result {0 0 1 0}
test text-27.18 {patch 1469210 - inserting after undo} -setup {
    destroy .t
} -body {
    text .t -undo 1
    .t insert end foo
    .t edit modified 0
    .t edit undo
    .t insert end bar
    .t edit modified
} -cleanup {
    destroy .t
} -result 1
test text-27.19 {patch 1669632 (i) - undo after <Control-Button-1>} -setup {
    destroy .t
} -body {
    text .t -undo 1
    .t insert end foo\nbar
    .t edit reset
    .t insert 2.2 WORLD
    event generate .t <Control-Button-1> -x 1 -y 1
    .t insert insert HELLO
    .t edit undo
    .t get 2.2 2.7
} -cleanup {
    destroy .t
} -result WORLD
test text-27.20 {patch 1669632 (iv) - undo after <<SelectNone>>} -setup {
    destroy .top .top.t
} -body {
    toplevel .top
    pack [text .top.t -undo 1]
    .top.t insert end "This is an example text"
    .top.t edit reset
    .top.t mark set insert 1.5
    .top.t insert 1.5 HELLO
    .top.t tag add sel 1.10 1.12
    update
    focus -force .top.t
    event generate .top.t <<SelectNone>>
    .top.t insert insert " WORLD "
    .top.t edit undo
    .top.t get 1.5 1.10
} -cleanup {
    destroy .top.t .top
} -result HELLO
test text-27.21 {patch 1669632 (vii) - <<Undo>> shall not remove separators} -setup {
    destroy .t
} -body {
    text .t -undo 1
    .t insert end "This is an example text"
    .t edit reset
    .t insert 1.5 "WORLD "
    event generate .t <Control-Button-1> -x 1 -y 1
    .t insert insert HELLO
    event generate .t <<Undo>>
    .t insert insert E
    event generate .t <<Undo>>
    .t get 1.0 "1.0 lineend"
} -cleanup {
    destroy .t
} -result "This WORLD is an example text"
test text-27.22 {patch 1669632 (v) - <<Clear>> is atomic} -setup {
    destroy .t
} -body {
    toplevel .top
    pack [text .top.t -undo 1]
    .top.t insert end "This is an example text"
    .top.t edit reset
    .top.t mark set insert 1.5
    .top.t insert 1.5 "A"
    update
    focus -force .top.t
    event generate .top.t <Delete>
    event generate .top.t <<SelectNextChar>>
    event generate .top.t <<Clear>>
    event generate .top.t <Delete>
    event generate .top.t <<Undo>>
    .top.t get 1.0 "1.0 lineend"
} -cleanup {
    destroy .top.t .top
} -result "This A an example text"
 test text-27.23 {patch 1669632 (v) - <<Cut>> is atomic} -setup {
    destroy .t
} -body {
    toplevel .top
    pack [text .top.t -undo 1]
    .top.t insert end "This is an example text"
    .top.t edit reset
    .top.t mark set insert 1.5
    .top.t insert 1.5 "A"
    update
    focus -force .top.t
    event generate .top.t <Delete>
    event generate .top.t <<SelectNextChar>>
    event generate .top.t <<Cut>>
    event generate .top.t <Delete>
    event generate .top.t <<Undo>>
    .top.t get 1.0 "1.0 lineend"
} -cleanup {
    destroy .top.t .top
} -result "This A an example text"
test text-27.24 {TextEditCmd procedure, undo and redo stack depths} -setup {
    destroy .t
    set res {}
} -body {
    text .t -undo false -autoseparators false
    .t edit info; lappend res $(undodepth) $(redodepth)
    .t configure -undo true
    .t edit info; lappend res $(undodepth) $(redodepth)
    .t insert end "DO\n"
    .t edit separator
    .t insert end "IT\n"
    .t insert end "YOURSELF\n"
    .t edit separator
    .t edit info; lappend res $(undodepth) $(redodepth)
    .t edit undo
    .t edit info; lappend res $(undodepth) $(redodepth)
    .t edit redo
    .t edit info; lappend res $(undodepth) $(redodepth)
    .t configure -undo false
    .t edit info; lappend res $(undodepth) $(redodepth)
    .t configure -undo true
    .t edit info; lappend res $(undodepth) $(redodepth)
} -cleanup {
    destroy .t
} -result {0 0 0 0 2 0 1 1 2 0 0 0 0 0}
test text-27.25 {<<UndoStack>> virtual event} -setup {
    destroy .t
    set res {}
    set nbUS 0
} -body {
    text .t -undo false -autoseparators false
    bind .t <<UndoStack>> {incr nbUS}
    update ; lappend res $nbUS
    .t configure -undo true
    update ; lappend res $nbUS
    .t insert end "DO\n"
    .t edit separator
    .t insert end "IT\n"
    .t insert end "YOURSELF\n"
    .t edit separator
    .t insert end "MAN\n"
    .t edit separator
    update ; lappend res $nbUS
    .t edit undo
    update ; lappend res $nbUS
    .t edit redo
    update ; lappend res $nbUS
    .t edit undo
    update ; lappend res $nbUS
    .t edit undo
    update ; lappend res $nbUS
    .t edit undo
    update ; lappend res $nbUS
    .t edit redo
    update ; lappend res $nbUS
    .t edit redo
    update ; lappend res $nbUS
    .t edit redo
    update ; lappend res $nbUS
    .t edit undo
    update ; lappend res $nbUS
    .t edit undo
    update ; lappend res $nbUS
    .t edit reset
    update ; lappend res $nbUS
} -cleanup {
    destroy .t
} -result {0 0 4 5 6 7 8 9 10 11 12 13 14 15}
test text-27.26 {edit undo and edit redo provides ranges} -setup {
    destroy .t
    set res {}
    set undo {}
    set redo {}
} -body {
    proc watch {w op idx1 idx2 info userFlag} {
	switch $op {
	    undo - redo {
		::tk_mergeRange ::${op}_ [list $idx1 $idx2]
		if {[lindex $info 1]} { ;# last undo/redo action?
		    lappend ::${op} [set ::${op}_]
		    unset ::${op}_
		}
	    }
	}
    }
    text .t -undo true -autoseparators false
    .t watch watch
    .t insert end "Hello "
    .t edit separator
    .t insert end "World!\n"
    .t insert 1.6 "GREAT "
    .t insert end "Another edit here!!"
    .t edit undo
    .t edit redo
    .t edit separator
    .t delete 1.6
    .t delete 1.9 1.10
    .t insert 1.9 L
    .t edit undo
    .t edit redo
    .t replace 1.6 1.10 Tcl/Tk
    .t replace 2.8 2.12 "one bites the dust"
    .t edit undo
    .t edit redo
    lappend res $undo
    lappend res $redo
} -cleanup {
    destroy .t
    unset undo redo res
} -result {{{{1.6 2.19}} {{1.6 1.7} {1.9 1.10}} {{1.6 1.12} {2.8 2.26}}}\
           {{{1.6 2.19}} {{1.6 1.7} {1.9 1.10}} {{1.6 1.12} {2.8 2.26}}}}
test text-27.27 {undo with empty text, and tagged newline} -body {
    text .t
    .t tag add tag1 1.0
    .t configure -undo on
    .t delete 1.0
    .t edit undo
    .t tag ranges tag1
} -cleanup {
    destroy .t
} -result {1.0 2.0}
test text-27.28 {Bug e32292c454704f7defd1cb335b5663f9c4f245d4 \
                 undo is undoing too much} -setup {
    pack [text .t -undo 1]
} -body {
    .t insert end "Line 1\nLine 2\n"
    .t tag configure number -foreground red
    .t tag add number 1.5
    .t tag add number 2.5
    .t edit separator
    .t insert 1.0 "    "
    .t edit separator
    .t edit undo
    .t tag getrange number 2.5    ; # shall not be {}
} -cleanup {
    destroy .t
} -result {2.5 2.6}
test text-27.29 {"edit info" gives error when array name is starting with a minus sign} -body {
    [text .t] edit info -array
} -cleanup {
    destroy .t
} -returnCodes error -result {bad option "-array": must be -bytesize, -generatedmarks, -images, -lines, -linespernode, -marks, -redobytesize, -redocommands, -redodepth, -redostacksize, -tags, -totalbytesize, -totallines, -undobytesize, -undocommands, -undodepth, -undostacksize, -usedtags, -visibleimages, -visiblewindows, or -windows}
test text-27.30 {"edit info" works when array name is preceded by "--"} -body {
    [text .t] edit info -- -array
    set -array(generatedmarks)
} -cleanup {
    destroy .t
} -result {0}
test text-27.31 {"edit info" works w/o arguments} -body {
    set [[text .t] edit info](generatedmarks)
} -cleanup {
    destroy .t
} -result {0}


test text-28.1 {bug fix - 624372, ControlUtfProc long lines} -body {
    pack [text .t -wrap none]
    .t insert end [string repeat "\1" 500]
} -cleanup {
    destroy .t
} -result {}


test text-29.1 {tabs - must be positive and must be increasing} -body {
    pack [text .t -wrap none]
    .t configure -tabs 0
} -cleanup {
    destroy .t
} -returnCodes {error} -result {tab stop "0" is not at a positive distance}
test text-29.2 {tabs - must be positive and must be increasing} -body {
    pack [text .t -wrap none]
    .t configure -tabs -5
} -cleanup {
    destroy .t
} -returnCodes {error} -result {tab stop "-5" is not at a positive distance}
test text-29.3 {tabs - must be positive and must be increasing} -constraints {
    knownBug
} -body {
# This bug will be fixed in Tk 9.0, when we can allow a minor
# incompatibility with Tk 8.x
    pack [text .t -wrap none]
    .t configure -tabs {10c 5c}
} -cleanup {
    destroy .t
} -returnCodes {error} -result {tabs must be monotonically increasing, but "5c" is smaller than or equal to the previous tab}
test text-29.4 {tabs - must be positive and must be increasing} -body {
    pack [text .t -wrap none]
    .t insert end "a\tb\tc\td\te"
    catch {.t configure -tabs {10c 5c}}
    update ; update ; update
# This test must simply not go into an infinite loop to succeed
    set result 1
} -cleanup {
    destroy .t
} -result {1}


test text-30.1 {repeated insert and scroll} -body {
    pack [text .t]
    for {set i 0} {$i < 30} {incr i} {
        .t insert end "blabla\n"
        eval .t yview moveto 1
    }
# This test must simply not crash to succeed
    set result 1
} -cleanup {
    destroy .t
} -result {1}
test text-30.2 {repeated insert and scroll} -body {
    pack [text .t]
    for {set i 0} {$i < 30} {incr i} {
        .t insert end "blabla\n"
        eval .t yview scroll 1 pages
    }
# This test must simply not crash to succeed
    set result 1
} -cleanup {
    destroy .t
} -result {1}
test text-30.3 {repeated insert and scroll} -body {
    pack [text .t]
    for {set i 0} {$i < 30} {incr i} {
        .t insert end "blabla\n"
        eval .t yview scroll 100 pixels
    }
# This test must simply not crash to succeed
    set result 1
} -cleanup {
    destroy .t
} -result {1}
test text-30.4 {repeated insert and scroll} -body {
    pack [text .t]
    for {set i 0} {$i < 30} {incr i} {
        .t insert end "blabla\n"
        eval .t yview scroll 10 units
    }
# This test must simply not crash to succeed
    set result 1
} -cleanup {
    destroy .t
} -result {1}


test text-31.1 {peer widgets} -body {
    toplevel .top
    pack [text .t]
    pack [.t peer create .top.t]
    destroy .t .top
} -result {}
test text-31.2 {peer widgets} -body {
    toplevel .top1
    toplevel .top2
    pack [text .t]
    pack [.t peer create .top1.t]
    pack [.t peer create .top2.t]
    .t insert end "abcd\nabcd"
    update
    destroy .top1
    update
    .t insert end "abcd\nabcd"
    update
    destroy .t .top2
    update
} -result {}
test text-31.3 {peer widgets} -body {
    toplevel .top1
    toplevel .top2
    pack [text .t]
    pack [.t peer create .top1.t]
    pack [.t peer create .top2.t]
    .t insert end "abcd\nabcd"
    update
    destroy .t
    update
    .top2.t insert end "abcd\nabcd"
    update
    destroy .t .top2
    update
} -result {}
test text-31.4 {peer widgets} -body {
    toplevel .top
    pack [text .t]
    set str ""
    for {set i 1} {$i < 20} {incr i} {
       append str "Line $i\n"
    }
    .t insert end $str
    pack [.t peer create .top.t -start 5 -end 11]
    update
    destroy .t .top
} -result {}
test text-31.5 {peer widgets} -body {
    toplevel .top
    pack [text .t]
    set str ""
    for {set i 1} {$i < 20} {incr i} {
       append str "Line $i\n"
    }
    .t insert end $str
    pack [.t peer create .top.t -start 5 -end 11]
    pack [.top.t peer create .top.t2]
    set res [list [.top.t index end] [.top.t2 index end]]
    update
    return $res
} -cleanup {
    destroy .t .top
} -result {7.0 7.0}
test text-31.6 {peer widgets} -body {
    toplevel .top
    pack [text .t]
    set str ""
    for {set i 1} {$i < 20} {incr i} {
       append str "Line $i\n"
    }
    .t insert end $str
    pack [.t peer create .top.t -start 5 -end 11]
    pack [.top.t peer create .top.t2 -start {} -end {}]
    set res [list [.top.t index end] [.top.t2 index end]]
    update
    return $res
} -cleanup {
    destroy .t .top
} -result {7.0 21.0}
test text-31.7 {peer widgets} -body {
    toplevel .top
    pack [text .t]
    set str ""
    for {set i 1} {$i < 20} {incr i} {
       append str "Line $i\n"
    }
    .t insert end $str
    pack [.t peer create .top.t -start 5 -end 11]
    update ; update
    set p1 [.top.t count -update -ypixels 1.0 end]
    set p2 [.t count -update -ypixels 5.0 11.0]
    expr {$p1 eq $p2}
} -cleanup {
    destroy .t .top
} -result {1}
test text-31.8 {peer widgets} -body {
    toplevel .top
    pack [text .t]
    set str ""
    for {set i 1} {$i < 20} {incr i} {
	append str "Line $i\n"
    }
    .t insert end $str
    pack [.t peer create .top.t -start 5 -end 11]
    update ; update
    .t delete 3.0 6.0
    .top.t index end
} -cleanup {
    destroy .t .top
} -result {6.0}
test text-31.9 {peer widgets} -body {
    toplevel .top
    pack [text .t]
    set str ""
    for {set i 1} {$i < 20} {incr i} {
	append str "Line $i\n"
    }
    .t insert end $str
    pack [.t peer create .top.t -start 5 -end 11]
    update ; update
    .t delete 8.0 12.0
    .top.t index end
} -cleanup {
    destroy .t .top
} -result {4.0}
test text-31.10 {peer widgets} -body {
    toplevel .top
    pack [text .t]
    set str ""
    for {set i 1} {$i < 20} {incr i} {
	append str "Line $i\n"
    }
    .t insert end $str
    pack [.t peer create .top.t -start 5 -end 11]
    update ; update
    .t delete 3.0 13.0
    .top.t index end
} -cleanup {
    destroy .t .top
# NOTE: in revised implementation this peer cannot be empty,
# so the old result "1.0" has been changed to "2.0".
} -result {2.0}
test text-31.11 {peer widgets} -setup {
    pack [text .t]
    set res {}
} -body {
    set str ""
    for {set i 1} {$i < 100} {incr i} {
	append str "Line $i\n"
    }
    .t insert end $str
    .t tag add sel 1.0 end-1c
    lappend res [.t tag ranges sel]
    .t configure -start 10 -end 20
    lappend res [.t tag ranges sel]
    return $res
} -cleanup {
    destroy .t
} -result {{1.0 100.0} {1.0 11.0}}
test text-31.12 {peer widgets} -setup {
    pack [text .t]
    set res {}
} -body {
    set str ""
    for {set i 1} {$i < 100} {incr i} {
	append str "Line $i\n"
    }
    .t insert end $str
    .t tag add sel 1.0 end-1c
    lappend res [.t tag ranges sel]
    .t configure -start 11
    lappend res [.t tag ranges sel]
    return $res
} -cleanup {
    destroy .t
} -result {{1.0 100.0} {1.0 90.0}}
test text-31.13 {peer widgets} -setup {
    pack [text .t]
    set res {}
} -body {
    set str ""
    for {set i 1} {$i < 100} {incr i} {
	append str "Line $i\n"
    }
    .t insert end $str
    .t tag add sel 1.0 end-1c
    lappend res [.t tag ranges sel]
    .t configure -end 90
    lappend res [.t tag ranges sel]
    destroy .t
    return $res
} -cleanup {
    destroy .t
} -result {{1.0 100.0} {1.0 90.0}}
test text-31.14 {peer widgets} -setup {
    pack [text .t]
    set res {}
} -body {
    set str ""
    for {set i 1} {$i < 20} {incr i} {
	append str "Line $i\n"
    }
    .t insert end $str
    .t tag add sel 1.0 3.0 5.0 7.0 9.0 11.0 13.0 15.0 17.0 19.0
    lappend res [.t tag prevrange sel 1.0]
    .t configure -start 6 -end 12
    lappend res [.t tag ranges sel]
    lappend res "next" [.t tag nextrange sel 4.0] \
      [.t tag nextrange sel 5.0] [.t tag nextrange sel 6.0] \
      [.t tag nextrange sel 7.0]
    lappend res "prev" [.t tag prevrange sel 1.0] \
      [.t tag prevrange sel 2.0] [.t tag prevrange sel 3.0] \
      [.t tag prevrange sel 4.0]
    return $res
} -cleanup {
    destroy .t
} -result {{} {1.0 2.0 4.0 6.0} next {4.0 6.0} {} {} {} prev {} {1.0 2.0} {1.0 2.0} {1.0 2.0}}
test text-31.15 {peer widgets} -setup {
    pack [text .t]
    set res {}
} -body {
    set str ""
    for {set i 1} {$i < 20} {incr i} {
	append str "Line $i\n"
    }
    .t insert end $str
    .t tag add sel 1.0 3.0 9.0 11.0 13.0 15.0 17.0 19.0
    .t configure -start 6 -end 12
    lappend res [.t tag ranges sel]
    lappend res "next" [.t tag nextrange sel 4.0] \
      [.t tag nextrange sel 5.0] [.t tag nextrange sel 6.0] \
      [.t tag nextrange sel 7.0]
    lappend res "prev" [.t tag prevrange sel 1.0] \
      [.t tag prevrange sel 2.0] [.t tag prevrange sel 3.0] \
      [.t tag prevrange sel 4.0]
    return $res
} -cleanup {
    destroy .t
} -result {{4.0 6.0} next {4.0 6.0} {} {} {} prev {} {} {} {}}
test text-31.16 {peer widgets} -setup {
    pack [text .t]
    set res {}
} -body {
    set str ""
    for {set i 1} {$i < 20} {incr i} {
	append str "Line $i\n"
    }
    .t insert end $str
    .t tag add sel 1.0 7.0 9.0 11.0 13.0 15.0 17.0 19.0
    .t configure -start 6 -end 12
    lappend res [.t tag ranges sel]
    lappend res "next" [.t tag nextrange sel 4.0] \
      [.t tag nextrange sel 5.0] [.t tag nextrange sel 6.0] \
      [.t tag nextrange sel 7.0]
    lappend res "prev" [.t tag prevrange sel 1.0] \
      [.t tag prevrange sel 2.0] [.t tag prevrange sel 3.0] \
      [.t tag prevrange sel 4.0]
    return $res
} -cleanup {
    destroy .t
} -result {{1.0 2.0 4.0 6.0} next {4.0 6.0} {} {} {} prev {} {1.0 2.0} {1.0 2.0} {1.0 2.0}}
test text-31.17 {peer widgets} -setup {
    pack [text .t]
    set res {}
} -body {
    set str ""
    for {set i 1} {$i < 20} {incr i} {
	append str "Line $i\n"
    }
    .t insert end $str
    .t tag add sel 1.0 11.0
    lappend res [.t tag ranges sel]
    lappend res [catch {.t configure -start 15 -end 10}]
    lappend res [.t tag ranges sel]
    .t configure -start 6 -end 12
    lappend res [.t tag ranges sel]
    .t configure -start {} -end {}
    lappend res [.t tag ranges sel]
    return $res
} -cleanup {
    destroy .t
} -result {{1.0 11.0} 1 {1.0 11.0} {1.0 6.0} {1.0 11.0}}
test text-31.18 {peer widgets} -setup {
    pack [text .t]
    set res {}
} -body {
    set str ""
    for {set i 1} {$i < 20} {incr i} {
	append str "Line $i\n"
    }
    .t insert end $str
    .t tag add sel 1.0 11.0
    lappend res [.t index sel.first]
    lappend res [.t index sel.last]
    return $res
} -cleanup {
    destroy .t
} -result {1.0 11.0}
test text-31.19 {peer widgets} -body {
    pack [text .t]
    set str ""
    for {set i 1} {$i < 20} {incr i} {
	append str "Line $i\n"
    }
    .t insert end $str
    .t tag delete sel
    .t index sel.first
} -cleanup {
    destroy .t
} -returnCodes {error} -result {text doesn't contain any characters tagged with "sel"}


test text-32.1 {line heights on creation} -setup {
    text .t
    proc makeText {} {
        set w .g
        set font "Times 11"
        destroy .g
        toplevel .g
        frame $w.f -highlightthickness 2 -borderwidth 2 -relief sunken
        set t $w.f.text
        text $t -yscrollcommand "$w.scroll set" -setgrid true -font $font \
	    -width 70 -height 35 -wrap word -highlightthickness 0 \
	    -borderwidth 0
        pack $t -expand  yes -fill both
        scrollbar $w.scroll -command "$t yview"
        pack $w.scroll -side right -fill y
        pack $w.f -expand yes -fill both
        $t tag configure center -justify center -spacing1 5m -spacing3 5m
        $t tag configure buttons -lmargin1 1c -lmargin2 1c -rmargin 1c \
            -spacing1 3m -spacing2 0 -spacing3 0
	set str ""
        for {set i 0} {$i < 40} {incr i} {
            append str "${i}word "
        }
	$t insert end $str
        return $t
    }
} -body {
    set w [makeText]
    update ; after 1000 ; update
    set before [$w count -ypixels 1.0 2.0]
    $w insert 1.0 "a"
    update
    set after [$w count -ypixels 1.0 2.0]
    destroy .g
    expr {$before eq $after}
} -cleanup {
    destroy .t
} -result {1}
test text-32.2 {peer widget -start, -end and deletion (bug 1630262)} -setup {
    destroy .t .pt
    set res {}
} -body {
    text .t
    .t peer create .pt
    set str ""
    for {set i 1} {$i < 100} {incr i} {
	append str "Line $i\n"
    }
    .t insert end $str
    .t configure -startline 5
    # none of the following delete shall crash
    # (all did before fixing bug 1630262)
    # 1. delete on the same line: line1 == line2 in DeleteIndexRange,
    #    and resetView is true neither for .t not for .pt
    .pt delete 2.0 2.2
    # 2. delete just one line: line1 < line2 in DeleteIndexRange,
    #    and resetView is true only for .t, not for .pt
    .pt delete 2.0 3.0
    # 3. delete several lines: line1 < line2 in DeleteIndexRange,
    #    and resetView is true only for .t, not for .pt
    .pt delete 2.0 5.0
    # 4. delete to the end line: line1 < line2 in DeleteIndexRange,
    #    and resetView is true only for .t, not for .pt
    .pt delete 2.0 end
    # this test succeeds provided there is no crash
    set res 1
} -cleanup {
    destroy .pt
} -result {1}
test text-32.3 {peer widget -start, -end and deletion (bug 1630262)} -setup {
    destroy .t .pt
    set res {}
} -body {
    text .t
    .t peer create .pt
    set str ""
    for {set i 1} {$i < 100} {incr i} {
	append str "Line $i\n"
    }
    .t insert end $str
    .t configure -startline 5
    .pt configure -startline 3
    # the following delete shall not crash
    # (it did before fixing bug 1630262)
    .pt delete 2.0 3.0
    # moreover -startline shall be correct
    # (was wrong before fixing bug 1630262)
    lappend res [.t cget -start] [.pt cget -start]
} -cleanup {
    destroy .pt
} -result {4 3}
test text-32.4 {peer widget -start, -end and deletion (bug 1630262)} -setup {
    destroy .t .pt
    set res {}
} -body {
    text .t
    .t peer create .pt
    set str ""
    for {set i 1} {$i < 100} {incr i} {
	append str "Line $i\n"
    }
    .t insert end $str
    .t configure -startline 5 -endline 15
    .pt configure -startline 8 -endline 12
    # .pt now shows a range entirely inside the range of .pt
    # from .t, delete lines located after [.pt cget -end]
    .t delete 9.0 10.0
    # from .t, delete lines straddling [.pt cget -end]
    .t delete 6.0 9.0
    lappend res [.t cget -start] [.t cget -end] [.pt cget -start] [.pt cget -end]
    .t configure -startline 5 -endline 12
    .pt configure -startline 8 -endline 12
    # .pt now shows again a range entirely inside the range of .pt
    # from .t, delete lines located before [.pt cget -start]
    .t delete 2.0 3.0
    # from .t, delete lines straddling [.pt cget -start]
    .t delete 2.0 5.0
    lappend res [.t cget -start] [.t cget -end] [.pt cget -start] [.pt cget -end]
    .t configure -startline 22 -endline 31
    .pt configure -startline 42 -endline 51
    # .t now shows a range entirely before the range of .pt
    # from .t, delete some lines, then do it from .pt
    .t delete 2.0 3.0
    .t delete 2.0 5.0
    .pt delete 2.0 5.0
    lappend res [.t cget -start] [.t cget -end] [.pt cget -start] [.pt cget -end]
    .t configure -startline 55 -endline 75
    .pt configure -startline 60 -endline 70
    # .pt now shows a range entirely inside the range of .t
    # from .t, delete a range straddling the entire range of .pt
    .t delete 3.0 18.0
    lappend res [.t cget -start] [.t cget -end] [.pt cget -start] [.pt cget -end]
} -cleanup {
    destroy .pt .t
# NOTE: The peer widget is empty, and in revised version always a last newline
# exists, so the last line index has been increased by 1 (57 -> 58).
} -result {5 11 8 10 5 8 6 8 22 27 38 44 55 60 57 58}

test text-33.1 {TextWidgetCmd procedure, "peer" option} -setup {
    text .t
} -body {
    .t peer foo 1
} -cleanup {
    destroy .t
} -returnCodes {error} -result {bad peer option "foo": must be create or names}
test text-33.2 {TextWidgetCmd procedure, "peer" option} -setup {
    text .t
} -body {
    .t peer names foo
} -cleanup {
    destroy .t
} -returnCodes {error} -result {wrong # args: should be ".t peer names"}
test text-33.3 {TextWidgetCmd procedure, "peer" option} -setup {
    text .t
} -body {
    .t peer names
} -cleanup {
    destroy .t
} -returnCodes {ok} -result {}
test text-33.4 {TextWidgetCmd procedure, "peer" option} -setup {
    text .t
} -body {
    .t peer names
} -cleanup {
    destroy .t
} -result {}
test text-33.5 {TextWidgetCmd procedure, "peer" option} -setup {
    text .t
} -body {
    .t peer create foo
} -cleanup {
    destroy .t
} -returnCodes {error} -result {bad window path name "foo"}
test text-33.6 {TextWidgetCmd procedure, "peer" option} -setup {
    text .t
    set res {}
} -body {
    .t peer create .t2
    lappend res [.t peer names]
    lappend res [.t2 peer names]
    destroy .t2
    lappend res [.t peer names]
} -cleanup {
    destroy .t
} -result {.t2 .t {}}
test text-33.7 {peer widget -start, -end} -body {
    text .t
    set res [.t configure -start 10 -end 5]
    return $res
} -cleanup {
    destroy .t
} -returnCodes 2 -result {}
test text-33.8 {peer widget -start, -end} -body {
    text .t
    set str ""
    for {set i 1} {$i < 100} {incr i} {
	append str "Line $i\n"
    }
    .t insert end $str
    .t configure -start 10 -end 5
} -cleanup {
    destroy .t
} -returnCodes {error} -result {-startline must be less than or equal to -endline}
test text-33.9 {peer widget -start, -end} -body {
    text .t
    set str ""
    for {set i 1} {$i < 100} {incr i} {
	append str "Line $i\n"
    }
    .t insert end $str
    .t configure -start 5 -end 10
} -cleanup {
    destroy .t
} -returnCodes {ok} -result {}
test text-33.10 {peer widget -start, -end} -body {
    text .t
    set str ""
    for {set i 1} {$i < 100} {incr i} {
	append str "Line $i\n"
    }
    .t insert end $str
    set res [.t index end]
    lappend res [catch {.t configure -start 5 -end 10 -tab foo}]
    lappend res [.t index end]
    lappend res [catch {.t configure -tab foo -start 15 -end 20}]
    lappend res [.t index end]
    .t configure -start {} -end {}
    lappend res [.t index end]
    return $res
} -cleanup {
    destroy .t
} -result {101.0 1 101.0 1 101.0 101.0}
test text-33.11 {peer widget -start, -end} -body {
    text .t
    set str ""
    for {set i 1} {$i < 100} {incr i} {
	append str "Line $i\n"
    }
    .t insert end $str
    set res [.t index end]
    lappend res [catch {.t configure -start 5 -end 15}]
    lappend res [.t index end]
    lappend res [catch {.t configure -start 10 -end 40}]
    lappend res [.t index end]
    .t configure -start {} -end {}
    lappend res [.t index end]
    return $res
} -cleanup {
    destroy .t
} -result {101.0 0 11.0 0 31.0 101.0}

test text-34.1 {peer widget -start, -end and selection} -setup {
    text .t
    set res {}
} -body {
    set str ""
    for {set i 1} {$i < 100} {incr i} {
	append str "Line $i\n"
    }
    .t insert end $str
    .t tag add sel 10.0 20.0
    lappend res [.t tag ranges sel]
    .t configure -start 5 -end 30
    lappend res [.t tag ranges sel]
    .t configure -start 5 -end 15
    lappend res [.t tag ranges sel]
    .t configure -start 15 -end 30
    lappend res [.t tag ranges sel]
    .t configure -start 15 -end 16
    lappend res [.t tag ranges sel]
    .t configure -start 25 -end 30
    lappend res [.t tag ranges sel]
    .t configure -start {} -end {}
    lappend res [.t tag ranges sel]
    return $res
} -cleanup {
    destroy .t
} -result {{10.0 20.0} {6.0 16.0} {6.0 11.0} {1.0 6.0} {1.0 2.0} {} {10.0 20.0}}

test text-35.1 {widget dump -command alters tags} -setup {
     proc Dumpy {key value index} {
      .t tag add $value [list $index linestart] [list $index lineend]
    }
    text .t
} -body {
    .t insert end "abc\n" a "---" {} "def" b "   \n" {} "ghi\n" c
    .t tag configure b -background red
    .t dump -all -command Dumpy 1.0 end
    set result "ok"
} -cleanup {
    destroy .t
} -result {ok}
test text-35.2 {widget dump -command makes massive changes} -setup {
    proc Dumpy {key value index} {
      .t delete 1.0 end
    }
    text .t
} -body {
    .t insert end "abc\n" a "---" {} "def" b "   \n" {} "ghi\n" c
    .t tag configure b -background red
    .t dump -all -command Dumpy 1.0 end
    set result "ok"
} -cleanup {
    destroy .t
} -result {ok}
test text-35.3 {widget dump -command destroys widget} -setup {
    proc Dumpy {key value index} {
        destroy .t
    }
    text .t
} -body {
    .t insert end "abc\n" a "---" {} "def" b "   \n" {} "ghi\n" c
    .t tag configure b -background red
    .t dump -all -command Dumpy 1.0 end
    set result "ok"
} -cleanup {
    destroy .t
} -result {ok}


test text-36.1 "bug #1777362: event handling with hyphenated windows" -setup {
    set save [interp bgerror {}]
    interp bgerror {} returnerror-36.1
    proc returnerror-36.1 {m opts} {set ::my_error $m}
    set ::my_error {}
    pack [set w [text .t-1]]
} -body {
    tkwait visibility $w
    event generate $w <Button-1>
    event generate $w <Button-1>
    update
    set ::my_error
} -cleanup {
    destroy .t-1
    rename returnerror-36.1 ""
    interp bgerror {} $save
    unset -nocomplain save ::my_error w
} -result {}
test text-36.2 "bug #1777362: event handling with hyphenated windows" -setup {
    set save [interp bgerror {}]
    interp bgerror {} returnerror-36.2
    proc returnerror-36.2 {m opts} {set ::my_error $m}
    set ::my_error {}
    pack [set w [text .t+1]]
} -body {
    tkwait visibility $w
    event generate $w <Button-1>
    event generate $w <Button-1>
    update
    set ::my_error
} -cleanup {
    destroy $w
    rename returnerror-36.2 ""
    interp bgerror {} $save
    unset -nocomplain save ::my_error w
} -result {}
test text-36.3 "bug #1777362: event handling with hyphenated windows" -setup {
    set save [interp bgerror {}]
    interp bgerror {} returnerror-36.3
    proc returnerror-36.3 {m opts} {set ::my_error $m}
    set ::my_error {}
    pack [set w [text .t*1]]
} -body {
    tkwait visibility $w
    event generate $w <Button-1>
    event generate $w <Button-1>
    update
    set ::my_error
} -cleanup {
    destroy $w
    rename returnerror-36.3 ""
    interp bgerror {} $save
    unset -nocomplain save ::my_error w
} -result {}


test text-37.1 "Bug dd9667635d4d286858b1237835502a1d8bd07a82 \
                text anchor not set" -setup {
    set save [interp bgerror {}]
    interp bgerror {} returnerror-37.1
    proc returnerror-37.1 {m opts} {set ::my_error $m}
    destroy .t
    set ::my_error {}
    pack [text .t]
} -body {
    .t insert end "Hello world!"
    .t tag add sel 1.0 end
    # this line shall not trigger error:
    #     bad text index "tk::anchorN"
    event generate .t <<SelectPrevLine>>
    update
    set ::my_error
} -cleanup {
    destroy .t
    rename returnerror-37.1 ""
    interp bgerror {} $save
    unset -nocomplain save ::my_error
} -result {}


test text-38.1 {deletion - newline behavior - undo/redo behavior} -setup {
    text .t -undo on
    .t insert end "1" {} "\n" n1 "2" {}
    set res {}
} -body {
    .t delete begin end
    lappend res [.t inspect -chars -tag]
    .t edit undo
    lappend res [.t inspect -chars -tag]
    .t edit redo
    lappend res [.t inspect -chars -tag]
    set res
} -cleanup {
    destroy .t
    unset res
} -result {{{break}}\
    {{text 1} {break} {text 2} {break}}\
    {{break}}}
test text-38.2 {deletion - newline behavior - undo/redo behavior} -setup {
    text .t -undo on
    .t insert end "1" {} "\n" n1 "2" {}
    set res {}
} -body {
    .t delete 2.0 end
    lappend res [.t inspect -chars -tag]
    .t edit undo
    lappend res [.t inspect -chars -tag]
    .t edit redo
    lappend res [.t inspect -chars -tag]
    set res
} -cleanup {
    destroy .t
    unset res
} -result {{{text 1} {break} {break}}\
    {{text 1} {break} {text 2} {break}}\
    {{text 1} {break} {break}}}
test text-38.3 {deletion - newline behavior - undo/redo behavior} -setup {
    text .t -undo on
    .t insert end "1" {} "\n" n1 "2" {}
    set res {}
} -body {
    .t delete 1.end end
    lappend res [.t inspect -chars -tag]
    .t edit undo
    lappend res [.t inspect -chars -tag]
    .t edit redo
    lappend res [.t inspect -chars -tag]
    set res
} -cleanup {
    destroy .t
    unset res
} -result {{{text 1} {break}}\
    {{text 1} {break} {text 2} {break}}\
    {{text 1} {break}}}
test text-38.4 {deletion - newline behavior - undo/redo behavior} -setup {
    text .t -undo on
    .t insert end "1" {} "\n" n1 "2" {}
    set res {}
} -body {
    .t delete 2.end end
    lappend res [.t inspect -chars -tag]
    .t edit undo
    lappend res [.t inspect -chars -tag]
    .t edit redo
    lappend res [.t inspect -chars -tag]
    set res
} -cleanup {
    destroy .t
    unset res
} -result {{{text 1} {break} {text 2} {break}}\
    {{break}}\
    {{text 1} {break} {text 2} {break}}}
test text-38.5 {deletion - newline behavior - undo/redo behavior} -setup {
    text .t -undo on
    .t insert end "1" {} "\n" n1 "2" {} "\n" {n2}
    set res {}
} -body {
    .t delete begin end
    lappend res [.t inspect -chars -tag]
    .t edit undo
    lappend res [.t inspect -chars -tag]
    .t edit redo
    lappend res [.t inspect -chars -tag]
    set res
} -cleanup {
    destroy .t
    unset res
} -result {{{break}}\
    {{text 1} {break} {text 2} {break} {break}}\
    {{break}}}
test text-38.6 {deletion - newline behavior - undo/redo behavior} -setup {
    text .t -undo on
    .t insert end "1" {} "\n" n1 "2" {} "\n" {n2}
    set res {}
} -body {
    .t delete 2.0 end
    lappend res [.t inspect -chars -tag]
    .t edit undo
    lappend res [.t inspect -chars -tag]
    .t edit redo
    lappend res [.t inspect -chars -tag]
    set res
} -cleanup {
    destroy .t
    unset res
} -result {{{text 1} {break} {break}}\
    {{text 1} {break} {text 2} {break} {break}}\
    {{text 1} {break} {break}}}
test text-38.7 {deletion - newline behavior - undo/redo behavior} -setup {
    text .t -undo on
    .t insert end "1" {} "\n" n1 "2" {} "\n" {n2}
    set res {}
} -body {
    .t delete 1.end end
    lappend res [.t inspect -chars -tag]
    .t edit undo
    lappend res [.t inspect -chars -tag]
    .t edit redo
    lappend res [.t inspect -chars -tag]
    set res
} -cleanup {
    destroy .t
    unset res
} -result {{{text 1} {break}}\
    {{text 1} {break} {text 2} {break} {break}}\
    {{text 1} {break}}}
test text-38.8 {deletion - newline behavior - undo/redo behavior} -setup {
    text .t -undo on
    .t insert end "1" {} "\n" n1 "2" {} "\n" {n2}
    set res {}
} -body {
    .t delete 2.end end
    lappend res [.t inspect -chars -tag]
    .t edit undo
    lappend res [.t inspect -chars -tag]
    .t edit redo
    lappend res [.t inspect -chars -tag]
    set res
} -cleanup {
    destroy .t
    unset res
} -result {{{text 1} {break} {text 2} {break}}\
    {{text 1} {break} {text 2} {break} {break}}\
    {{text 1} {break} {text 2} {break}}}
test text-38.9 {deletion - newline behavior - undo/redo behavior} -setup {
    text .t -undo on
    .t tag add n begin
    .t edit separator -immediately
    set res {}
} -body {
    .t delete begin end
    lappend res [.t inspect -chars -tag]
    .t edit undo
    lappend res [.t inspect -chars -tag]
    .t edit redo
    lappend res [.t inspect -chars -tag]
    set res
} -cleanup {
    destroy .t
    unset res
} -result {{{break}}\
    {{break}}\
    {{break}}}
test text-38.10 {deletion - clean widget} -setup {
    text .t -undo on
    set res {}
} -body {
    lappend res [.t inspect -chars -tag]
    .t delete begin end
    lappend res [.t inspect -chars -tag]
    catch {
	.t edit undo
	lappend res [.t inspect -chars -tag]
    }
    set res
} -cleanup {
   destroy .t
   unset res
} -result {{{break}}\
    {{break}}}
test text-38.11 {deletion - test optimization} -setup {
    text .t -undo on
    .t tag add n begin
    .t edit separator -immediately
} -body {
    .t delete begin end
    .t edit inspect
} -cleanup {
    destroy .t
} -result {{{{tag clear {n 0 1}}} {{tag add n}}} {}}
test text-38.12 {deletion - newline behavior - undo/redo behavior} -setup {
    text .t -undo on
    .t insert end "1"
    .t tag add n begin end
    .t edit separator -immediately
    set res {}
} -body {
    .t delete begin end
    lappend res [.t inspect -chars -tag]
    .t edit undo
    lappend res [.t inspect -chars -tag]
    .t edit redo
    lappend res [.t inspect -chars -tag]
    set res
} -cleanup {
    destroy .t
    unset res
} -result {{{break}}\
    {{text 1} {break}}\
    {{break}}}
test text-38.13 {deletion - newline behavior - undo/redo behavior} -setup {
    text .t -undo on
    .t tag add n begin
    .t edit separator -immediately
    .t insert end "1"
    set res {}
} -body {
    .t delete begin end
    lappend res [.t inspect -chars -tag]
    .t edit undo
    lappend res [.t inspect -chars -tag]
    .t edit redo
    lappend res [.t inspect -chars -tag]
    set res
} -cleanup {
    destroy .t
    unset res
} -result {{{break}}\
    {{text 1} {break}}\
    {{break}}}

# non-regression regarding miscellaneous bugs, especially crashes and failed assertions

test text-39.1 "Bug 83632316b9cc27a2bfc743e049f078419480871e \
                Crash with -showinsertforeground and -blockcursor" -setup {
} -body {
    set w [text .t \
        -showinsertforeground yes \
        -blockcursor on ]
    focus $w
    grid $w
    $w insert end "Bug"
    update                ; # this used to crash
} -cleanup {
    destroy $w
} -result {}
test text-39.2 "Bug 5cfd9dfe0d60f6a78fbdb07e1a0d385216160bd6 \
                -startindex and -endindex defaults cannot be re-eaten by the text widget" -setup {
    text .t
} -body {
    .t configure -startindex [.t cget -startindex]    ; # used to error:  bad text index ""
    .t configure -endindex [.t cget -endindex]        ; # used to error:  bad text index ""
} -cleanup {
    destroy .t
} -result {}
test text-39.3 "Bug ef14e354f51328157e9c553a731af5199cba2bee \
                Segfaults in revised_text - Case 1 (early measurements)" -setup {
    set message {    When wish is built with "--enable-symbols", this demo
                     causes wish to fail an assertion, and to segfault, at startup.

      The code tries to measure the text widget before it has been drawn.
      This may be unwise, but <Configure> bindings often use measurement code
      like this, and it is better if the widget returns default results than
      if it fails: then the first <Configure> event after Tk draws the window
      will do the calculation correctly.  The "traditional" text widget appears
      to work this way.
    }
    # This procedure measures things that may not be defined before
    # the widget is drawn.
    # Arguments:
    # textWidget -   text widget to be examined
    # index -        index in the logical line to be examined
    proc HowMuchIndent {textWidget index} {
        set newWrapRegexp   {[^[:space:]]}
        set lineStart [$textWidget index "$index linestart"]
        set secondDispLineStart [$textWidget index "$lineStart + 1 display line"]
        set indentTo  [$textWidget search -regexp -count matchLen -- \
        $newWrapRegexp $lineStart $secondDispLineStart]
        if {$indentTo eq {}} {
            set pix 0
        } else {
            set indentTo [$textWidget index "$indentTo + $matchLen chars - 1 char"]
            set pix [$textWidget count -xpixels $lineStart $indentTo]
        }
        return $pix
    }
    pack [text .t] -padx 2
} -body {
    .t configure -wrap word -undo 1
    .t configure -width 42 -height 26 -font {{Courier} -15} -bg white
    .t insert end $message
    # Either one of the following commands is OK. Both together used to cause a failed
    # assertion and a segfault.
    HowMuchIndent .t 1.0
    HowMuchIndent .t 2.0
} -cleanup {
    destroy .t
    unset message
} -result {0}
test text-39.4 "Bug ef14e354f51328157e9c553a731af5199cba2bee \
                Segfaults in revised_text - Case 2 (undo after tag lower)" -setup {
    pack [text .t] -padx 2
} -body {
    .t configure -wrap word -undo 1
    .t insert end "Line 1\nLine2"
    .t edit separator
    # Now add a tag, after the edit separator
    .t tag configure foo -undo 1
    .t tag add foo 1.0 2.0
    .t tag lower foo
    # The undo operation should remove the tag "foo" from the first line,
    # but instead the application used to segfault
    .t edit undo
} -cleanup {
    destroy .t
} -result {}
test text-39.5 "Bug 0d630132f2fb8043fc68e18cbb981a10ab27154c \
                Assertion failed in tkTextIndex.c" -setup {
    pack [text .t]
} -body {
    .t insert end "a\nb\n\n"
    .t mark set insert 1.0
    update
    for {set i 1} {$i <= 2} {incr i} {
        .t insert insert "\n"
        set winfoheight [winfo height .t]
        set curheight 1
        while {$curheight <= $winfoheight} {
            set pos [.t index "@0,$curheight linestart"]
            incr curheight 11
        }
    }
} -cleanup {
    destroy .t
} -result {}
test text-39.6 "Bug 3f1d48e263ee057743e98b7279bdbe0940515546 \
                Assertion failed in tkTextIndex.c" -setup {
    pack [text .t]
} -body {
    .t insert end "re"
    .t mark set inset 1.1
    update
    .t mark set p1 {insert linestart}  ; # assertion used to fail
} -cleanup {
    destroy .t
} -result {}
test text-39.7 "Bug c3e31d8f981a95a0d7c4d936134e27a9ae5160ed \
                Assertion failed in tkTextMark.c" -setup {
    pack [text .t -undo 1]
} -body {
    .t insert end "a\nb\nc\nd\ne\nf\ng\n"
    .t mark set unsavedmodifiedline1 5.0
    .t mark set unsavedmodifiedline2 6.0
    .t edit undo
    foreach amark [.t mark names] {
      if {[string match *savedmodifiedline* $amark]} {
        .t mark unset $amark
      }
    }
} -cleanup {
    destroy .t
} -result {}
test text-39.8 "Bug 73175271f22560fda74194bb5ca73daacb139c85 \
                Assertion failed in tkTextTagSetPriv.h" -setup {
    text .t
} -body {
    .t load {{text 0 {number}}}
} -cleanup {
    destroy .t
} -result {}
test text-39.9 "Bug 283d52f41f455ac383a95ba688a7e217e9b8755d \
                Assertion failed in tkTextMark.c" -setup {
    pack [text .t -undo 1]
} -body {
    .t insert end "a\nb\nc\nd\ne\nf\ng\n"
    .t mark set unsavedmodifiedline1 5.0
    .t mark set unsavedmodifiedline2 6.0
    .t edit undo
    foreach amark [.t mark names] {
      if {[string match *savedmodifiedline* $amark]} {
        .t mark unset $amark
      }
    }
    .t index unsavedmodifiedline2    ; # assertion used to fail
} -cleanup {
    destroy .t
} -returnCodes {error} -result {bad text index "unsavedmodifiedline2"}
test text-39.10 "Bug 3cd0454c1d3b205157b5fa6bf226d3ad4c4bb8d2 \
                 Assertion failed in tkTextBTree.c" -setup {
    pack [text .t -undo 1]
} -body {
    .t tag configure t -foreground darkred
    for {set i 0} {$i < 2000} {incr i} {
        set c [expr {2*$i}]
        lappend ranges 1.$c
        lappend ranges 1.[incr c]
    }
    .t insert end [string repeat "a" 4000]
    .t tag add t {*}$ranges
    .t tag remove t begin end    ; # used to crash
} -cleanup {
    destroy .t
} -result {}
test text-39.11 "Bug 0bc9df5fe388558fa4f666799c631b9bfd4fc053 \
                 Assertion failed in tkTextMark.c" -setup {
    text .t -undo 1
} -body {
    .t load [list   {right stop} \
                    {break {}} \
                    {break {}} ]
    update
    .t delete 1.0 end
    .t edit reset
    .t mark next 1.0    ; # used to crash
 } -cleanup {
    destroy .t
} -result {stop}
test text-39.12 "Bug 2563b9689e415e496bcb86314cdb13387e919d92 \
                 inspect subcommand, option -complete" -setup {
    text .t
} -body {
    .t inspect -complete    ; # used to panic
} -cleanup {
    destroy .t
} -match glob -result {*}
test text-39.13 "Bug fc24165111709d5add5fb7532e30bb18233c0404 \
                 bbox does not return {} for off-screen characters" -setup {
    pack [text .t -width 10 -height 10 -wrap char]
} -body {
    .t insert 1.0 "abcd\nefg hijkl mnop qrstuv wxyz"
    .t tag configure y -wrap none
    update
    .t tag add y 1.end 2.2
    .t bbox 2.20
} -cleanup {
    destroy .t
} -result {}
test text-39.14 "Bug 9ffb79059bacafe3796bc3ab3ae701f402f4c813 \
                 Assertion failed in tkTextIndex.c" -setup {
    pack [text .t -undo 1]
} -body {
    .t insert end "Line 1\nLine 2\n"
    .t edit separator
    .t tag configure number -foreground red
    .t tag add number 1.5
    .t tag add number 2.5
    .t edit separator

    .t tag add sel 1.0 2.0
    .t mark set leftbound 1.0
    .t mark gravity leftbound left
    .t delete 1.0 1.6
    .t mark unset leftbound 1.6
    .t edit undo    ; # used to crash
} -cleanup {
    destroy .t
} -result {}



# cleanup
cleanupTests
return

# Local Variables:
# mode: tcl
# End:
# vi:set ts=8 sw=4:<|MERGE_RESOLUTION|>--- conflicted
+++ resolved
@@ -2936,11 +2936,7 @@
     set res [.t count -displaylines 2.0 3.0]
 } -cleanup {
     destroy .t
-<<<<<<< HEAD
-} -result {0}
-=======
 } -result 0
->>>>>>> 196c6c9a
 test text-10.41 {TextWidgetCmd procedure, "count" option} -setup {
     toplevel .mytop
     pack [text .mytop.t -font TkFixedFont -bd 0 -padx 0 -wrap char]
