# This file is a Tcl script to test out the procedures in tkCanvas.c, which
# implements generic code for canvases. It is organized in the standard
# fashion for Tcl tests.
#
# Copyright (c) 1995-1996 Sun Microsystems, Inc.
# Copyright (c) 1998-2000 Ajuba Solutions.
# Copyright (c) 2008 Donal K. Fellows
# All rights reserved.

package require tcltest 2.1
eval tcltest::configure $argv
tcltest::loadTestedCommands
imageInit

# XXX - This test file is woefully incomplete. At present, only a few of the
# features are tested.

# Canvas used in 1.* test cases
canvas .c
pack .c
update

test canvas-1.1 {configuration options: good value for "background"} -body {
    .c configure -background #ff0000
    .c cget -background
} -result {#ff0000}
test canvas-1.2 {configuration options: bad value for "background"} -body {
    .c configure -background non-existent
} -returnCodes error -result {unknown color name "non-existent"}
test canvas-1.3 {configuration options: good value for "bg"} -body {
    .c configure -bg #ff0000
    .c cget -bg
} -result {#ff0000}
test canvas-1.4 {configuration options: bad value for "bg"} -body {
    .c configure -bg non-existent
} -returnCodes error -result {unknown color name "non-existent"}
test canvas-1.5 {configuration options: good value for "bd"} -body {
    .c configure -bd 4
    .c cget -bd
} -result {4}
test canvas-1.6 {configuration options: bad value for "bd"} -body {
    .c configure -bd badValue
} -returnCodes error -result {bad screen distance "badValue"}
test canvas-1.7 {configuration options: good value for "borderwidth"} -body {
    .c configure -borderwidth 1.3
    .c cget -borderwidth
} -result {1}
test canvas-1.8 {configuration options: bad value for "borderwidth"} -body {
    .c configure -borderwidth badValue
} -returnCodes error -result {bad screen distance "badValue"}
test canvas-1.9 {configuration options: good value for "closeenough"} -body {
    .c configure -closeenough 24
    .c cget -closeenough
} -result {24.0}
test canvas-1.10 {configuration options: bad value for "closeenough"} -body {
    .c configure -closeenough bogus
} -returnCodes error -result {expected floating-point number but got "bogus"}
test canvas-1.11 {configuration options: good value for "confine"} -body {
    .c configure -confine true
    .c cget -confine
} -result {1}
test canvas-1.12 {configuration options: bad value for "confine"} -body {
    .c configure -confine silly
} -returnCodes error -result {expected boolean value but got "silly"}
test canvas-1.13 {configuration options: good value for "cursor"} -body {
    .c configure -cursor arrow
    .c cget -cursor
} -result {arrow}
test canvas-1.14 {configuration options: bad value for "cursor"} -body {
    .c configure -cursor badValue
} -returnCodes error -result {bad cursor spec "badValue"}
test canvas-1.15 {configuration options: good value for "height"} -body {
    .c configure -height 2.1
    .c cget -height
} -result {2}
test canvas-1.16 {configuration options: bad value for "height"} -body {
    .c configure -height x42
} -returnCodes error -result {bad screen distance "x42"}
test canvas-1.17 {configuration options: good value for "highlightbackground"} -body {
    .c configure -highlightbackground #112233
    .c cget -highlightbackground
} -result {#112233}
test canvas-1.18 {configuration options: bad value for "highlightbackground"} -body {
    .c configure -highlightbackground ugly
} -returnCodes error -result {unknown color name "ugly"}
test canvas-1.19 {configuration options: good value for "highlightcolor"} -body {
    .c configure -highlightcolor #110022
    .c cget -highlightcolor
} -result {#110022}
test canvas-1.20 {configuration options: bad value for "highlightcolor"} -body {
    .c configure -highlightcolor bogus
} -returnCodes error -result {unknown color name "bogus"}
test canvas-1.21 {configuration options: good value for "highlightthickness"} -body {
    .c configure -highlightthickness 18
    .c cget -highlightthickness
} -result {18}
test canvas-1.22 {configuration options: bad value for "highlightthickness"} -body {
    .c configure -highlightthickness badValue
} -returnCodes error -result {bad screen distance "badValue"}
test canvas-1.23 {configuration options: good value for "insertbackground"} -body {
    .c configure -insertbackground #110022
    .c cget -insertbackground
} -result {#110022}
test canvas-1.24 {configuration options: bad value for "insertbackground"} -body {
    .c configure -insertbackground bogus
} -returnCodes error -result {unknown color name "bogus"}
test canvas-1.25 {configuration options: good value for "insertborderwidth"} -body {
    .c configure -insertborderwidth 1.3
    .c cget -insertborderwidth
} -result {1}
test canvas-1.26 {configuration options: bad value for "insertborderwidth"} -body {
    .c configure -insertborderwidth 2.6x
} -returnCodes error -result {bad screen distance "2.6x"}
test canvas-1.27 {configuration options: good value for "insertofftime"} -body {
    .c configure -insertofftime 100
    .c cget -insertofftime
} -result {100}
test canvas-1.28 {configuration options: bad value for "insertofftime"} -body {
    .c configure -insertofftime 3.2
} -returnCodes error -result {expected integer but got "3.2"}
test canvas-1.29 {configuration options: good value for "insertontime"} -body {
    .c configure -insertontime 100
    .c cget -insertontime
} -result {100}
test canvas-1.30 {configuration options: bad value for "insertontime"} -body {
    .c configure -insertontime 3.2
} -returnCodes error -result {expected integer but got "3.2"}
test canvas-1.31 {configuration options: good value for "insertwidth"} -body {
    .c configure -insertwidth 1.3
    .c cget -insertwidth
} -result {1}
test canvas-1.32 {configuration options: bad value for "insertwidth"} -body {
    .c configure -insertwidth 6x
} -returnCodes error -result {bad screen distance "6x"}
test canvas-1.33 {configuration options: good value for "relief"} -body {
    .c configure -relief groove
    .c cget -relief
} -result {groove}
test canvas-1.34 {configuration options: bad value for "relief"} -body {
    .c configure -relief 1.5
} -returnCodes error -result {bad relief "1.5": must be flat, groove, raised, ridge, solid, or sunken}
test canvas-1.35 {configuration options: good value for "selectbackground"} -body {
    .c configure -selectbackground #110022
    .c cget -selectbackground
} -result {#110022}
test canvas-1.36 {configuration options: bad value for "selectbackground"} -body {
    .c configure -selectbackground bogus
} -returnCodes error -result {unknown color name "bogus"}
test canvas-1.37 {configuration options: good value for "selectborderwidth"} -body {
    .c configure -selectborderwidth 1.3
    .c cget -selectborderwidth
} -result {1}
test canvas-1.38 {configuration options: bad value for "selectborderwidth"} -body {
    .c configure -selectborderwidth badValue
} -returnCodes error -result {bad screen distance "badValue"}
test canvas-1.39 {configuration options: good value for "selectforeground"} -body {
    .c configure -selectforeground #654321
    .c cget -selectforeground
} -result {#654321}
test canvas-1.40 {configuration options: bad value for "selectforeground"} -body {
    .c configure -selectforeground bogus
} -returnCodes error -result {unknown color name "bogus"}
test canvas-1.41 {configuration options: good value for "takefocus"} -body {
    .c configure -takefocus "any string"
    .c cget -takefocus
} -result {any string}
test canvas-1.42 {configuration options: good value for "width"} -body {
    .c configure -width 402
    .c cget -width
} -result {402}
test canvas-1.43 {configuration options: bad value for "width"} -body {
    .c configure -width xyz
} -returnCodes error -result {bad screen distance "xyz"}
test canvas-1.44 {configuration options: good value for "xscrollcommand"} -body {
    .c configure -xscrollcommand {Some command}
    .c cget -xscrollcommand
} -result {Some command}
test canvas-1.45 {configuration options: good value for "yscrollcommand"} -body {
    .c configure -yscrollcommand {Another command}
    .c cget -yscrollcommand
} -result {Another command}
test canvas-1.46 {configure throws error on bad option} -body {
    .c configure -gorp foo
} -returnCodes error -match glob -result {*}
test canvas-1.47 {configure throws error on bad option} -body {
    catch {.c configure -gorp foo}
    .c create rect 10 10 100 100
    .c configure -gorp foo
} -returnCodes error -match glob -result {*}
catch {destroy .c}

# Canvas used in 2.* test cases
canvas .c -width 60 -height 40 -scrollregion {0 0 200 150} -bd 0 \
	-highlightthickness 0
pack .c
update

test canvas-2.1 {CanvasWidgetCmd, bind option} -body {
    set i [.c create rect 10 10 100 100]
    .c bind $i <a>
} -cleanup {
    .c delete $i
} -returnCodes ok
test canvas-2.2 {CanvasWidgetCmd, bind option} -body {
    set i [.c create rect 10 10 100 100]
    .c bind $i <
} -cleanup {
    .c delete $i
} -returnCodes error -result {no event type or button # or keysym}
test canvas-2.3 {CanvasWidgetCmd, xview option} -body {
    .c configure -xscrollincrement 40 -yscrollincrement 5
    .c xview moveto 0
    update
    set x [list [.c xview]]
    .c xview scroll 2 units
    update
    lappend x [.c xview]
} -result {{0.0 0.3} {0.4 0.7}}
test canvas-2.4 {CanvasWidgetCmd, xview option} -constraints nonPortable -body {
    # This test gives slightly different results on platforms such as NetBSD.
    # I don't know why...
    .c configure -xscrollincrement 0 -yscrollincrement 5
    .c xview moveto 0.6
    update
    set x [list [.c xview]]
    .c xview scroll 2 units
    update
    lappend x [.c xview]
} -result {{0.6 0.9} {0.66 0.96}}
catch {destroy .c}

# Canvas used in 3.* test cases
canvas .c -width 60 -height 40 -scrollregion {0 0 200 80} \
	-borderwidth 0 -highlightthickness 0
pack .c
update

test canvas-3.1 {CanvasWidgetCmd, yview option} -body {
    .c configure -xscrollincrement 40 -yscrollincrement 5
    .c yview moveto 0
    update
    set x [list [.c yview]]
    .c yview scroll 3 units
    update
    lappend x [.c yview]
} -result {{0.0 0.5} {0.1875 0.6875}}
test canvas-3.2 {CanvasWidgetCmd, yview option} -body {
    .c configure -xscrollincrement 40 -yscrollincrement 0
    .c yview moveto 0
    update
    set x [list [.c yview]]
    .c yview scroll 2 units
    update
    lappend x [.c yview]
} -result {{0.0 0.5} {0.1 0.6}}
destroy .c

test canvas-4.1 {ButtonEventProc procedure} -setup {
    deleteWindows
    set x {}
} -body {
    canvas .c1 -bg #543210
    rename .c1 .c2
    lappend x [winfo children .]
    lappend x [.c2 cget -bg]
    destroy .c1
    lappend x [info command .c*] [winfo children .]
} -result {.c1 #543210 {} {}}

test canvas-5.1 {ButtonCmdDeletedProc procedure} -body {
    canvas .c1
    rename .c1 {}
    list [info command .c*] [winfo children .]
} -cleanup {
    destroy .c1
} -result {{} {}}

# Canvas used in 6.* test cases
canvas .c -width 100 -height 50 -scrollregion {-200 -100 305 102} \
	-borderwidth 2 -highlightthickness 3
pack .c
update

test canvas-6.1 {CanvasSetOrigin procedure} -body {
    .c configure -xscrollincrement 0 -yscrollincrement 0
    .c xview moveto 0
    .c yview moveto 0
    update
    list [.c canvasx 0] [.c canvasy 0]
} -result {-205.0 -105.0}
test canvas-6.2 {CanvasSetOrigin procedure} -body {
    .c configure -xscrollincrement 20 -yscrollincrement 10
    set x ""
    foreach i {.08 .10 .48 .50} {
	.c xview moveto $i
	update
	lappend x [.c canvasx 0]
    }
    return $x
} -result {-165.0 -145.0 35.0 55.0}
test canvas-6.3 {CanvasSetOrigin procedure} -body {
    .c configure -xscrollincrement 20 -yscrollincrement 10
    set x ""
    foreach i {.06 .08 .70 .72} {
	.c yview moveto $i
	update
	lappend x [.c canvasy 0]
    }
    return $x
} -result {-95.0 -85.0 35.0 45.0}
test canvas-6.4 {CanvasSetOrigin procedure} -body {
    .c configure -xscrollincrement 20 -yscrollincrement 10
    .c xview moveto 1.0
    .c canvasx 0
} -result {215.0}
test canvas-6.5 {CanvasSetOrigin procedure} -body {
    .c configure -xscrollincrement 20 -yscrollincrement 10
    .c yview moveto 1.0
    .c canvasy 0
} -result {55.0}
deleteWindows

test canvas-7.1 {canvas widget vs hidden commands} -setup {
    canvas .c
} -body {
    interp hide {} .c
    destroy .c
    list [winfo children .] [lsort [interp hidden]]
} -cleanup {
    destroy .c
} -result [list {} [lsort [interp hidden]]]

test canvas-8.1 {canvas arc bbox} -setup {
    catch {destroy .c}
    canvas .c
} -body {
    .c create arc -100 10 100 210 -start 10 -extent 50 -style arc -tags arc1
    set arcBox [.c bbox arc1]
    .c create arc 100 10 300 210 -start 10 -extent 50 -style chord -tags arc2
    set coordBox [.c bbox arc2]
    .c create arc 300 10 500 210 -start 10 -extent 50 -style pieslice -tags arc3
    set pieBox [.c bbox arc3]
    .c create arc 100 200 300 200 -height [expr {(1-0.5*sqrt(3))*200}] -style arc -tags arc4
    set arcSegBox [.c bbox arc4]
    list $arcBox $coordBox $pieBox $arcSegBox
} -result {{48 21 100 94} {248 21 300 94} {398 21 500 112} {98 171 302 202}}

test canvas-9.1 {canvas id creation and deletion} -setup {
    catch {destroy .c}
    canvas .c
} -body {
    # With Tk 8.0.4 the ids are now stored in a hash table. You can use this
    # test as a performance test with older versions by changing the value of
    # size.
    set size 15
    for {set i 0} {$i < $size} {incr i} {
	set x [expr {-10 + 3*$i}]
	for {set j 0; set y -10} {$j < 10} {incr j; incr y 3} {
	    .c create rect ${x}c ${y}c [expr {$x+2}]c [expr {$y+2}]c \
		    -outline black -fill blue -tags rect
	    .c create text [expr {$x+1}]c [expr {$y+1}]c -text "$i,$j" \
		    -anchor center -tags text
	}
    }
    # The actual bench mark - this code also exercises all the hash table
    # changes.
    set time [lindex [time {
	foreach id [.c find withtag all] {
	    .c lower $id
	    .c raise $id
	    .c find withtag $id
	    .c bind <Return> $id {}
	    .c delete $id
	}
    }] 0]
    set x ""
} -result {}

test canvas-10.1 {find items using tag expressions} -setup {
    catch {destroy .c}
    canvas .c
    set res {}
} -body {
    .c create oval 20 20 40 40 -fill red -tag [list a b c d]
    .c create oval 20 60 40 80 -fill yellow -tag [list b a]
    .c create oval 20 100 40 120 -fill green -tag [list c b]
    .c create oval 20 140 40 160 -fill blue -tag [list b]
    .c create oval 20 180 40 200 -fill bisque -tag [list a d e]
    .c create oval 20 220 40 240 -fill bisque -tag b
    .c create oval 20 260 40 280 -fill bisque -tag [list d "tag with spaces"]
    lappend res [.c find withtag {!a}]
    lappend res [.c find withtag {b&&c}]
    lappend res [.c find withtag {b||c}]
    lappend res [.c find withtag {a&&!b}]
    lappend res [.c find withtag {!b&&!c}]
    lappend res [.c find withtag {d&&a&&c&&b}]
    lappend res [.c find withtag {b^a}]
    lappend res [.c find withtag {(a&&!b)||(!a&&b)}]
    lappend res [.c find withtag { ( a && ! b ) || ( ! a && b ) }]
    lappend res [.c find withtag {a&&!(c||d)}]
    lappend res [.c find withtag {d&&"tag with spaces"}]
    lappend res [.c find withtag "tag with spaces"]
} -result {{3 4 6 7} {1 3} {1 2 3 4 6} 5 {5 7} 1 {3 4 5 6} {3 4 5 6} {3 4 5 6} 2 7 7}
test canvas-10.2 {check errors from tag expressions} -setup {
    catch {destroy .c}
    canvas .c
    .c create oval 20 20 40 40 -fill red -tag [list a b c d]
    .c create oval 20 260 40 280 -fill bisque -tag [list d "tag with spaces"]
} -body {
    .c find withtag {&&c}
} -returnCodes error -result {unexpected operator in tag search expression}
test canvas-10.3 {check errors from tag expressions} -setup {
    catch {destroy .c}
    canvas .c
    .c create oval 20 20 40 40 -fill red -tag [list a b c d]
    .c create oval 20 260 40 280 -fill bisque -tag [list d "tag with spaces"]
} -body {
    .c find withtag {!!c}
} -returnCodes error -result {too many '!' in tag search expression}
test canvas-10.4 {check errors from tag expressions} -setup {
    catch {destroy .c}
    canvas .c
    .c create oval 20 20 40 40 -fill red -tag [list a b c d]
    .c create oval 20 260 40 280 -fill bisque -tag [list d "tag with spaces"]
} -body {
    .c find withtag {b||}
} -returnCodes error -result {missing tag in tag search expression}
test canvas-10.5 {check errors from tag expressions} -setup {
    catch {destroy .c}
    canvas .c
    .c create oval 20 20 40 40 -fill red -tag [list a b c d]
    .c create oval 20 260 40 280 -fill bisque -tag [list d "tag with spaces"]
} -body {
    .c find withtag {b&&(c||)}
} -returnCodes error -result {unexpected operator in tag search expression}
test canvas-10.6 {check errors from tag expressions} -setup {
    catch {destroy .c}
    canvas .c
    .c create oval 20 20 40 40 -fill red -tag [list a b c d]
    .c create oval 20 260 40 280 -fill bisque -tag [list d "tag with spaces"]
} -body {
    .c find withtag {d&&""}
} -returnCodes error -result {null quoted tag string in tag search expression}
test canvas-10.7 {check errors from tag expressions} -setup {
    catch {destroy .c}
    canvas .c
    .c create oval 20 20 40 40 -fill red -tag [list a b c d]
    .c create oval 20 260 40 280 -fill bisque -tag [list d "tag with spaces"]
} -body {
    .c find withtag "d&&\"tag with spaces"
} -returnCodes error -result {missing endquote in tag search expression}
test canvas-10.8 {check errors from tag expressions} -setup {
    catch {destroy .c}
    canvas .c
    .c create oval 20 20 40 40 -fill red -tag [list a b c d]
    .c create oval 20 260 40 280 -fill bisque -tag [list d "tag with spaces"]
} -returnCodes error -body {
    .c find withtag {a&&"tag with spaces"z}
} -result {invalid boolean operator in tag search expression}
test canvas-10.9 {check errors from tag expressions} -setup {
    catch {destroy .c}
    canvas .c
    .c create oval 20 20 40 40 -fill red -tag [list a b c d]
    .c create oval 20 260 40 280 -fill bisque -tag [list d "tag with spaces"]
} -body {
    .c find withtag {a&&b&c}
} -returnCodes error -result {singleton '&' in tag search expression}
test canvas-10.10 {check errors from tag expressions} -setup {
    catch {destroy .c}
    canvas .c
    .c create oval 20 20 40 40 -fill red -tag [list a b c d]
    .c create oval 20 260 40 280 -fill bisque -tag [list d "tag with spaces"]
} -body {
    .c find withtag {a||b|c}
} -returnCodes error -result {singleton '|' in tag search expression}
test canvas-10.11 {backward compatility - strange tags that are not expressions} -setup {
    catch {destroy .c}
    canvas .c
    .c create oval 20 20 40 40 -fill red \
	-tag [list { strange tag(xxx&yyy|zzz) " && \" || ! ^ " }]
} -body {
    .c find withtag { strange tag(xxx&yyy|zzz) " && \" || ! ^ " }
} -result 1
test canvas-10.12 {multple events bound to same tag expr} -setup {
    catch {destroy .c}
    canvas .c
} -body {
    .c bind {a && b} <Enter> {puts Enter}
    .c bind {a && b} <Leave> {puts Leave}
} -result {}
test canvas-10.13 {more long tag searches; Bug 2931374} -setup {
    catch {destroy .c}
    canvas .c
} -body {
    .c find withtag {(A&&B&&C&&D)&&area&&!text}
    # memory errors on failure
} -cleanup {
    destroy .c
} -result {}

test canvas-11.1 {canvas poly fill check, bug 5783} -setup {
    destroy .c
    pack [canvas .c]
} -body {
    # This would crash in 8.3.0 and 8.3.1
    .c create polygon 0 0 100 100 200 50 \
	    -fill {} -stipple gray50 -outline black
} -result 1
test canvas-11.2 {canvas poly overlap fill check, bug 226357} -setup {
    destroy .c
    pack [canvas .c]
    set result {}
} -body {
    .c create poly 30 30 90 90 30 90 90 30
    lappend result [.c find over 40 40 45 45];	# rect region inc. edge
    lappend result [.c find over 60 40 60 40];	# top-center point
    lappend result [.c find over 0 0 0 0];	# not on poly
    lappend result [.c find over 60 60 60 60];	# center-point
    lappend result [.c find over 45 50 45 50];	# outside poly
    .c itemconfig 1 -fill "" -outline black
    lappend result [.c find over 40 40 45 45];	# rect region inc. edge
    lappend result [.c find over 60 40 60 40];	# top-center point
    lappend result [.c find over 0 0 0 0];	# not on poly
    lappend result [.c find over 60 60 60 60];	# center-point
    lappend result [.c find over 45 50 45 50];	# outside poly
    .c itemconfig 1 -width 8
    lappend result [.c find over 45 50 45 50];	# outside poly
} -result {1 1 {} 1 {} 1 1 {} 1 {} 1}
test canvas-11.3 {canvas poly dchars, bug 3291543} {
    # This would crash
    destroy .c
    pack [canvas .c]
    .c create polygon 0 0 0 10 10 0
    .c dchars 1 2 end
    .c coords 1
} {}

test canvas-12.1 {canvas mm obj, patch SF-403327, 102471} -setup {
    destroy .c
    pack [canvas .c]
} -body {
    set qx [expr {1.+1.}]
    # qx has type double and no string representation
    .c scale all $qx 0 1. 1.
    # qx has now type MMRep and no string representation
    list $qx [string length $qx]
} -result {2.0 3}
test canvas-12.2 {canvas mm obj, patch SF-403327, 102471} -setup {
    destroy .c
    pack [canvas .c]
} -body {
    set val 10
    incr val
    # qx has type double and no string representation
    .c scale all $val 0 1 1
    # qx has now type MMRep and no string representation
    incr val
} -result 12

# procedure used in 13.1 test case
proc kill_canvas {w} {
    destroy $w
    pack [canvas $w -height 200 -width 200] -fill both -expand yes
    update idle
    $w create rectangle 80 80 120 120 -fill blue -tags blue
    # bind a button press to re-build the canvas
    $w bind blue <ButtonRelease-1> [subst {
	[lindex [info level 0] 0] $w
	append ::x ok
    }]
}
test canvas-13.1 {canvas delete during event, SF bug-228024} -body {
    kill_canvas .c
    set ::x {}
    # do this many times to improve chances of triggering the crash
    for {set i 0} {$i < 30} {incr i} {
	event generate .c <1> -x 100 -y 100
	event generate .c <ButtonRelease-1> -x 100 -y 100
    }
    return $::x
} -result {okokokokokokokokokokokokokokokokokokokokokokokokokokokokokok}

test canvas-14.1 {canvas scan SF bug 581560} -setup {
    destroy .c
    canvas .c
} -returnCodes error -body {
    .c scan
} -result {wrong # args: should be ".c scan mark|dragto x y ?dragGain?"}
test canvas-14.2 {canvas scan} -setup {
    destroy .c
    canvas .c
} -returnCodes error -body {
    .c scan bogus
} -result {wrong # args: should be ".c scan mark|dragto x y ?dragGain?"}
test canvas-14.3 {canvas scan} -setup {
    destroy .c
    canvas .c
} -returnCodes error -body {
    .c scan mark
} -result {wrong # args: should be ".c scan mark|dragto x y ?dragGain?"}
test canvas-14.4 {canvas scan} -setup {
    destroy .c
    canvas .c
} -body {
    .c scan mark 10 10
} -result {}
test canvas-14.5 {canvas scan} -setup {
    destroy .c
    canvas .c
} -body {
    .c scan mark 10 10 5
} -returnCodes error -result {wrong # args: should be ".c scan mark x y"}
test canvas-14.6 {canvas scan} -setup {
    destroy .c
    canvas .c
} -body {
    .c scan dragto 10 10 5
} -result {}

test canvas-15.1 {basic types check: arc requires coords} -setup {
    destroy .c
    canvas .c
} -returnCodes error -body {
    .c create arc
} -result {wrong # args: should be ".c create arc coords ?arg ...?"}
test canvas-15.2 "basic coords check: arc coords are paired" -setup {
    destroy .c
    canvas .c
} -body {
    .c create arc 0
} -returnCodes error -result {wrong # coordinates: expected 4, got 1}
test canvas-15.3 {basic types check: bitmap requires coords} -setup {
    destroy .c
    canvas .c
} -returnCodes error -body {
    .c create bitmap
} -result {wrong # args: should be ".c create bitmap coords ?arg ...?"}
test canvas-15.4 "basic coords check: bitmap coords are paired" -setup {
    destroy .c
    canvas .c
} -body {
    .c create bitmap 0
} -returnCodes error -result {wrong # coordinates: expected 2, got 1}
test canvas-15.5 {basic types check: image requires coords} -setup {
    destroy .c
    canvas .c
} -returnCodes error -body {
    .c create image
} -result {wrong # args: should be ".c create image coords ?arg ...?"}
test canvas-15.6 "basic coords check: image coords are paired" -setup {
    destroy .c
    canvas .c
} -returnCodes error -body {
    .c create image 0
} -result {wrong # coordinates: expected 2, got 1}
test canvas-15.7 {basic types check: line requires coords} -setup {
    destroy .c
    canvas .c
} -returnCodes error -body {
    .c create line
} -result {wrong # args: should be ".c create line coords ?arg ...?"}
test canvas-15.8 "basic coords check: line coords are paired" -setup {
    destroy .c
    canvas .c
} -returnCodes error -body {
    .c create line 0
} -result {wrong # coordinates: expected an even number, got 1}
test canvas-15.9 {basic types check: oval requires coords} -setup {
    destroy .c
    canvas .c
} -returnCodes error -body {
    .c create oval
} -result {wrong # args: should be ".c create oval coords ?arg ...?"}
test canvas-15.10 "basic coords check: oval coords are paired" -setup {
    destroy .c
    canvas .c
} -returnCodes error -body {
    .c create oval 0
} -result {wrong # coordinates: expected 0 or 4, got 1}
test canvas-15.11 {basic types check: polygon requires coords} -setup {
    destroy .c
    canvas .c
} -returnCodes error -body {
    .c create polygon
} -result {wrong # args: should be ".c create polygon coords ?arg ...?"}
test canvas-15.12 "basic coords check: polygon coords are paired" -setup {
    destroy .c
    canvas .c
} -returnCodes error -body {
    .c create polygon 0
} -result {wrong # coordinates: expected an even number, got 1}
test canvas-15.13 {basic types check: rect requires coords} -setup {
    destroy .c
    canvas .c
} -returnCodes error -body {
    .c create rect
} -result {wrong # args: should be ".c create rect coords ?arg ...?"}
test canvas-15.14 "basic coords check: rect coords are paired" -setup {
    destroy .c
    canvas .c
} -returnCodes error -body {
    .c create rect 0
} -result {wrong # coordinates: expected 0 or 4, got 1}
test canvas-15.15 {basic types check: text requires coords} -setup {
    destroy .c
    canvas .c
} -returnCodes error -body {
    .c create text
} -result {wrong # args: should be ".c create text coords ?arg ...?"}
test canvas-15.16 "basic coords check: text coords are paired" -setup {
    destroy .c
    canvas .c
} -returnCodes error -body {
    .c create text 0
} -result {wrong # coordinates: expected 2, got 1}
test canvas-15.17 {basic types check: window requires coords} -setup {
    destroy .c
    canvas .c
} -returnCodes error -body {
    .c create window
} -result {wrong # args: should be ".c create window coords ?arg ...?"}
test canvas-15.18 "basic coords check: window coords are paired" -setup {
    destroy .c
    canvas .c
} -returnCodes error -body {
    .c create window 0
} -result {wrong # coordinates: expected 2, got 1}
test canvas-15.19 "basic coords check: centimeters are larger than pixels" -setup {
    destroy .c
    canvas .c
} -body {
    set id [.c create rect 0 0 1cm 1cm]
    expr {[lindex [.c coords $id] 2]>1}
} -result {1}
destroy .c

test canvas-16.1 {arc coords check} -setup {
    canvas .c
} -body {
    set id [.c create arc {0 10 20 30} -start 33]
    .c itemcget $id -start
} -cleanup {
    destroy .c
} -result {33.0}

test canvas-17.1 {default smooth method handling} -setup {
    canvas .c
} -body {
    set id [.c create line {0 0 1 1 2 2 3 3 4 4 5 5 6 6}]
    set result [.c itemcget $id -smooth]
    foreach smoother {yes 1 bezier raw r b} {
	.c itemconfigure $id -smooth $smoother
	lappend result [.c itemcget $id -smooth]
    }
    return $result
} -cleanup {
    destroy .c
} -result {0 true true true raw raw true}

test canvas-18.1 {imove method - lines} -setup {
    canvas .c
} -body {
    set id [.c create line 0 0 1 1 2 2 3 3]
    .c imove $id 0 4 4
    .c coords $id
} -cleanup {
    destroy .c
} -result {4.0 4.0 1.0 1.0 2.0 2.0 3.0 3.0}
test canvas-18.2 {imove method - lines} -setup {
    canvas .c
} -body {
    set id [.c create line 0 0 1 1]
    .c imove $id 0 4 4
    .c coords $id
} -cleanup {
    destroy .c
} -result {4.0 4.0 1.0 1.0}
test canvas-18.3 {imove method - lines} -setup {
    canvas .c
} -body {
    set id [.c create line 0 0 1 1 2 2 3 3]
    .c imove $id @1,1 4 4
    .c coords $id
} -cleanup {
    destroy .c
} -result {0.0 0.0 4.0 4.0 2.0 2.0 3.0 3.0}
test canvas-18.4 {imove method - lines} -constraints knownBug -setup {
    canvas .c
} -body {
    set id [.c create line 0 0 1 1 2 2 3 3]
    .c imove $id end 4 4
    .c coords $id
} -cleanup {
    destroy .c
} -result {0.0 0.0 1.0 1.0 2.0 2.0 4.0 4.0}
test canvas-18.5 {imove method - polygon} -setup {
    canvas .c
} -body {
    set id [.c create polygon 0 0 1 1 2 2 3 3]
    .c imove $id 0 4 4
    .c coords $id
} -cleanup {
    destroy .c
} -result {4.0 4.0 1.0 1.0 2.0 2.0 3.0 3.0}
test canvas-18.6 {imove method - polygon} -setup {
    canvas .c
} -body {
    set id [.c create polygon 0 0 1 1]
    .c imove $id 0 4 4
    .c coords $id
} -cleanup {
    destroy .c
} -result {4.0 4.0 1.0 1.0}
test canvas-18.7 {imove method - polygon} -setup {
    canvas .c
} -body {
    set id [.c create polygon 0 0 1 1 2 2 3 3]
    .c imove $id @1,1 4 4
    .c coords $id
} -cleanup {
    destroy .c
} -result {0.0 0.0 4.0 4.0 2.0 2.0 3.0 3.0}
test canvas-18.8 {imove method - polygon} -constraints knownBug -setup {
    canvas .c
} -body {
    set id [.c create polygon 0 0 1 1 2 2 3 3]
    .c imove $id end 4 4
    .c coords $id
} -cleanup {
    destroy .c
} -result {0.0 0.0 1.0 1.0 2.0 2.0 4.0 4.0}
test canvas-18.9 {imove method - errors} -setup {
    canvas .c
} -body {
    set id [.c create line 0 0 1 1 2 2 3 3]
    .c imove $id foobar 4 4
} -cleanup {
    destroy .c
} -returnCodes error -result {bad index "foobar"}
test canvas-18.10 {imove method - errors} -setup {
    canvas .c
} -body {
    set id [.c create line 0 0 1 1 2 2 3 3]
    .c imove $id 0 foobar 4
} -cleanup {
    destroy .c
} -returnCodes error -result {bad screen distance "foobar"}
test canvas-18.11 {imove method - errors} -setup {
    canvas .c
} -body {
    set id [.c create line 0 0 1 1 2 2 3 3]
    .c imove $id 0 4 foobar
} -cleanup {
    destroy .c
} -returnCodes error -result {bad screen distance "foobar"}

test canvas-19.1 {rchars method - lines} -setup {
    canvas .c
} -body {
    set id [.c create line 0 0 1 1 2 2 3 3]
    .c rchars $id 2 4 {4 4}
    .c coords $id
} -cleanup {
    destroy .c
} -result {0.0 0.0 4.0 4.0 3.0 3.0}
test canvas-19.2 {rchars method - lines} -setup {
    canvas .c
} -body {
    set id [.c create line 0 0 1 1 2 2 3 3]
    .c rchars $id 2 4 {}
    .c coords $id
} -cleanup {
    destroy .c
} -result {0.0 0.0 3.0 3.0}
test canvas-19.3 {rchars method - lines} -setup {
    canvas .c
} -body {
    set id [.c create line 0 0 1 1 2 2 3 3]
    .c rchars $id 2 4 {10 11 12 13 14 15}
    .c coords $id
} -cleanup {
    destroy .c
} -result {0.0 0.0 10.0 11.0 12.0 13.0 14.0 15.0 3.0 3.0}
test canvas-19.4 {rchars method - polygon} -setup {
    canvas .c
} -body {
    set id [.c create polygon 0 0 1 1 2 2 3 3]
    .c rchars $id 2 4 {4 4}
    .c coords $id
} -cleanup {
    destroy .c
} -result {0.0 0.0 4.0 4.0 3.0 3.0}
test canvas-19.5 {rchars method - polygon} -setup {
    canvas .c
} -body {
    set id [.c create polygon 0 0 1 1 2 2 3 3]
    .c rchars $id 2 4 {}
    .c coords $id
} -cleanup {
    destroy .c
} -result {0.0 0.0 3.0 3.0}
test canvas-19.6 {rchars method - polygon} -setup {
    canvas .c
} -body {
    set id [.c create polygon 0 0 1 1 2 2 3 3]
    .c rchars $id 2 4 {10 11 12 13 14 15}
    .c coords $id
} -cleanup {
    destroy .c
} -result {0.0 0.0 10.0 11.0 12.0 13.0 14.0 15.0 3.0 3.0}
test canvas-19.7 {rchars method - text} -setup {
    canvas .c
} -body {
    set id [.c create text 0 0 -text abcde]
    .c rchars $id 1 3 XYZ
    .c itemcget $id -text
} -cleanup {
    destroy .c
} -result aXYZe
test canvas-19.8 {rchars method - text} -setup {
    canvas .c
} -body {
    set id [.c create text 0 0 -text abcde]
    .c rchars $id 1 3 {}
    .c itemcget $id -text
} -cleanup {
    destroy .c
} -result ae
test canvas-19.9 {rchars method - text} -setup {
    canvas .c
} -body {
    set id [.c create text 0 0 -text abcde]
    .c rchars $id 1 3 FOOBAR
    .c itemcget $id -text
} -cleanup {
    destroy .c
} -result aFOOBARe
test canvas-19.10 {rchars method - errors} -setup {
    canvas .c
} -body {
    set id [.c create line 0 0 1 1]
    .c rchars $id foo 1 {2 2}
} -cleanup {
    destroy .c
} -returnCodes error -result {bad index "foo"}
test canvas-19.11 {rchars method - errors} -setup {
    canvas .c
} -body {
    set id [.c create line 0 0 1 1]
    .c rchars $id 1 foo {2 2}
} -cleanup {
    destroy .c
} -returnCodes error -result {bad index "foo"}

<<<<<<< HEAD
# Procedure used in test cases 20.1 20.2 20.3
proc matchPixels {pixels expected} {
    set matched 1
    foreach pline $pixels eline $expected {
        foreach ppixel $pline epixel $eline {
            if {$ppixel != $epixel} {
                set matched 0
                break
            }
        }
    }
    return $matched
}

test canvas-20.1 {canvas image} -setup {
    canvas .c
    image create photo testimage
} -body  {
    .c configure -background #c0c0c0 -scrollregion {0 0 9 9}
    .c create rectangle 0 0 0 9 -fill #000080 -outline #000080
    .c image testimage
    matchPixels [testimage data] { \
            {#000080 #c0c0c0 #c0c0c0 #c0c0c0 #c0c0c0 #c0c0c0 #c0c0c0 #c0c0c0 #c0c0c0 #c0c0c0} \
            {#000080 #c0c0c0 #c0c0c0 #c0c0c0 #c0c0c0 #c0c0c0 #c0c0c0 #c0c0c0 #c0c0c0 #c0c0c0} \
            {#000080 #c0c0c0 #c0c0c0 #c0c0c0 #c0c0c0 #c0c0c0 #c0c0c0 #c0c0c0 #c0c0c0 #c0c0c0} \
            {#000080 #c0c0c0 #c0c0c0 #c0c0c0 #c0c0c0 #c0c0c0 #c0c0c0 #c0c0c0 #c0c0c0 #c0c0c0} \
            {#000080 #c0c0c0 #c0c0c0 #c0c0c0 #c0c0c0 #c0c0c0 #c0c0c0 #c0c0c0 #c0c0c0 #c0c0c0} \
            {#000080 #c0c0c0 #c0c0c0 #c0c0c0 #c0c0c0 #c0c0c0 #c0c0c0 #c0c0c0 #c0c0c0 #c0c0c0} \
            {#000080 #c0c0c0 #c0c0c0 #c0c0c0 #c0c0c0 #c0c0c0 #c0c0c0 #c0c0c0 #c0c0c0 #c0c0c0} \
            {#000080 #c0c0c0 #c0c0c0 #c0c0c0 #c0c0c0 #c0c0c0 #c0c0c0 #c0c0c0 #c0c0c0 #c0c0c0} \
            {#000080 #c0c0c0 #c0c0c0 #c0c0c0 #c0c0c0 #c0c0c0 #c0c0c0 #c0c0c0 #c0c0c0 #c0c0c0} \
            {#000080 #c0c0c0 #c0c0c0 #c0c0c0 #c0c0c0 #c0c0c0 #c0c0c0 #c0c0c0 #c0c0c0 #c0c0c0}}
} -cleanup {
    destroy .c
    image delete testimage
} -result 1

test canvas-20.2 {canvas image with subsample} -setup {
    canvas .c
    image create photo testimage
} -body  {
    .c configure -background #c0c0c0 -scrollregion {0 0 9 9}
    .c create rectangle 0 0 1 9 -fill #008000 -outline #008000
    .c image testimage 2
    matchPixels [testimage data] { \
        {#008000 #c0c0c0 #c0c0c0 #c0c0c0 #c0c0c0} \
        {#008000 #c0c0c0 #c0c0c0 #c0c0c0 #c0c0c0} \
        {#008000 #c0c0c0 #c0c0c0 #c0c0c0 #c0c0c0} \
        {#008000 #c0c0c0 #c0c0c0 #c0c0c0 #c0c0c0} \
        {#008000 #c0c0c0 #c0c0c0 #c0c0c0 #c0c0c0}}
} -cleanup {
    destroy .c
    image delete testimage
} -result 1

test canvas-20.3 {canvas image with subsample and zoom} -setup {
    canvas .c
    image create photo testimage
} -body  {
    .c configure -background #c0c0c0 -scrollregion {0 0 9 9}
    .c create rectangle 0 0 9 0 -fill #800000 -outline #800000
    .c image testimage 1 2
    matchPixels [testimage data] { \
        {#800000 #800000 #800000 #800000 #800000 #800000 #800000 #800000 #800000 #800000 #800000 #800000 #800000 #800000 #800000 #800000 #800000 #800000 #800000 #800000} \
        {#800000 #800000 #800000 #800000 #800000 #800000 #800000 #800000 #800000 #800000 #800000 #800000 #800000 #800000 #800000 #800000 #800000 #800000 #800000 #800000} \
        {#c0c0c0 #c0c0c0 #c0c0c0 #c0c0c0 #c0c0c0 #c0c0c0 #c0c0c0 #c0c0c0 #c0c0c0 #c0c0c0 #c0c0c0 #c0c0c0 #c0c0c0 #c0c0c0 #c0c0c0 #c0c0c0 #c0c0c0 #c0c0c0 #c0c0c0 #c0c0c0} \
        {#c0c0c0 #c0c0c0 #c0c0c0 #c0c0c0 #c0c0c0 #c0c0c0 #c0c0c0 #c0c0c0 #c0c0c0 #c0c0c0 #c0c0c0 #c0c0c0 #c0c0c0 #c0c0c0 #c0c0c0 #c0c0c0 #c0c0c0 #c0c0c0 #c0c0c0 #c0c0c0} \
        {#c0c0c0 #c0c0c0 #c0c0c0 #c0c0c0 #c0c0c0 #c0c0c0 #c0c0c0 #c0c0c0 #c0c0c0 #c0c0c0 #c0c0c0 #c0c0c0 #c0c0c0 #c0c0c0 #c0c0c0 #c0c0c0 #c0c0c0 #c0c0c0 #c0c0c0 #c0c0c0} \
        {#c0c0c0 #c0c0c0 #c0c0c0 #c0c0c0 #c0c0c0 #c0c0c0 #c0c0c0 #c0c0c0 #c0c0c0 #c0c0c0 #c0c0c0 #c0c0c0 #c0c0c0 #c0c0c0 #c0c0c0 #c0c0c0 #c0c0c0 #c0c0c0 #c0c0c0 #c0c0c0} \
        {#c0c0c0 #c0c0c0 #c0c0c0 #c0c0c0 #c0c0c0 #c0c0c0 #c0c0c0 #c0c0c0 #c0c0c0 #c0c0c0 #c0c0c0 #c0c0c0 #c0c0c0 #c0c0c0 #c0c0c0 #c0c0c0 #c0c0c0 #c0c0c0 #c0c0c0 #c0c0c0} \
        {#c0c0c0 #c0c0c0 #c0c0c0 #c0c0c0 #c0c0c0 #c0c0c0 #c0c0c0 #c0c0c0 #c0c0c0 #c0c0c0 #c0c0c0 #c0c0c0 #c0c0c0 #c0c0c0 #c0c0c0 #c0c0c0 #c0c0c0 #c0c0c0 #c0c0c0 #c0c0c0} \
        {#c0c0c0 #c0c0c0 #c0c0c0 #c0c0c0 #c0c0c0 #c0c0c0 #c0c0c0 #c0c0c0 #c0c0c0 #c0c0c0 #c0c0c0 #c0c0c0 #c0c0c0 #c0c0c0 #c0c0c0 #c0c0c0 #c0c0c0 #c0c0c0 #c0c0c0 #c0c0c0} \
        {#c0c0c0 #c0c0c0 #c0c0c0 #c0c0c0 #c0c0c0 #c0c0c0 #c0c0c0 #c0c0c0 #c0c0c0 #c0c0c0 #c0c0c0 #c0c0c0 #c0c0c0 #c0c0c0 #c0c0c0 #c0c0c0 #c0c0c0 #c0c0c0 #c0c0c0 #c0c0c0} \
        {#c0c0c0 #c0c0c0 #c0c0c0 #c0c0c0 #c0c0c0 #c0c0c0 #c0c0c0 #c0c0c0 #c0c0c0 #c0c0c0 #c0c0c0 #c0c0c0 #c0c0c0 #c0c0c0 #c0c0c0 #c0c0c0 #c0c0c0 #c0c0c0 #c0c0c0 #c0c0c0} \
        {#c0c0c0 #c0c0c0 #c0c0c0 #c0c0c0 #c0c0c0 #c0c0c0 #c0c0c0 #c0c0c0 #c0c0c0 #c0c0c0 #c0c0c0 #c0c0c0 #c0c0c0 #c0c0c0 #c0c0c0 #c0c0c0 #c0c0c0 #c0c0c0 #c0c0c0 #c0c0c0} \
        {#c0c0c0 #c0c0c0 #c0c0c0 #c0c0c0 #c0c0c0 #c0c0c0 #c0c0c0 #c0c0c0 #c0c0c0 #c0c0c0 #c0c0c0 #c0c0c0 #c0c0c0 #c0c0c0 #c0c0c0 #c0c0c0 #c0c0c0 #c0c0c0 #c0c0c0 #c0c0c0} \
        {#c0c0c0 #c0c0c0 #c0c0c0 #c0c0c0 #c0c0c0 #c0c0c0 #c0c0c0 #c0c0c0 #c0c0c0 #c0c0c0 #c0c0c0 #c0c0c0 #c0c0c0 #c0c0c0 #c0c0c0 #c0c0c0 #c0c0c0 #c0c0c0 #c0c0c0 #c0c0c0} \
        {#c0c0c0 #c0c0c0 #c0c0c0 #c0c0c0 #c0c0c0 #c0c0c0 #c0c0c0 #c0c0c0 #c0c0c0 #c0c0c0 #c0c0c0 #c0c0c0 #c0c0c0 #c0c0c0 #c0c0c0 #c0c0c0 #c0c0c0 #c0c0c0 #c0c0c0 #c0c0c0} \
        {#c0c0c0 #c0c0c0 #c0c0c0 #c0c0c0 #c0c0c0 #c0c0c0 #c0c0c0 #c0c0c0 #c0c0c0 #c0c0c0 #c0c0c0 #c0c0c0 #c0c0c0 #c0c0c0 #c0c0c0 #c0c0c0 #c0c0c0 #c0c0c0 #c0c0c0 #c0c0c0} \
        {#c0c0c0 #c0c0c0 #c0c0c0 #c0c0c0 #c0c0c0 #c0c0c0 #c0c0c0 #c0c0c0 #c0c0c0 #c0c0c0 #c0c0c0 #c0c0c0 #c0c0c0 #c0c0c0 #c0c0c0 #c0c0c0 #c0c0c0 #c0c0c0 #c0c0c0 #c0c0c0} \
        {#c0c0c0 #c0c0c0 #c0c0c0 #c0c0c0 #c0c0c0 #c0c0c0 #c0c0c0 #c0c0c0 #c0c0c0 #c0c0c0 #c0c0c0 #c0c0c0 #c0c0c0 #c0c0c0 #c0c0c0 #c0c0c0 #c0c0c0 #c0c0c0 #c0c0c0 #c0c0c0} \
        {#c0c0c0 #c0c0c0 #c0c0c0 #c0c0c0 #c0c0c0 #c0c0c0 #c0c0c0 #c0c0c0 #c0c0c0 #c0c0c0 #c0c0c0 #c0c0c0 #c0c0c0 #c0c0c0 #c0c0c0 #c0c0c0 #c0c0c0 #c0c0c0 #c0c0c0 #c0c0c0} \
        {#c0c0c0 #c0c0c0 #c0c0c0 #c0c0c0 #c0c0c0 #c0c0c0 #c0c0c0 #c0c0c0 #c0c0c0 #c0c0c0 #c0c0c0 #c0c0c0 #c0c0c0 #c0c0c0 #c0c0c0 #c0c0c0 #c0c0c0 #c0c0c0 #c0c0c0 #c0c0c0}}
} -cleanup {
    destroy .c
    image delete testimage
} -result 1

test canvas-21.1 {canvas very small arc} -setup {
    catch {destroy .c}
    canvas .c
} -body {
    # no Inf or NaN must be generated even for very small arcs
    .c create arc 0 100 0 100 -height 100 -style arc -outline "" -tags arc1
    set arcBox [.c bbox arc1]
    .c create arc 0 100 0 100 -height 100 -style arc -outline blue -tags arc2
    set outlinedArcBox [.c bbox arc2]
    set coords [.c coords arc1]
    set start [.c itemcget arc1 -start]
    set extent [.c itemcget arc1 -extent]
    set width [.c itemcget arc1 -width]
    set height [.c itemcget arc1 -height]
    list $arcBox $outlinedArcBox $coords $start $extent $width $height
} -result {{-1 99 1 101} {-2 98 2 102} {0.0 100.0 0.0 100.0} 0.0 0.0 1.0 0.0}


destroy .c
test canvas-21.1 {canvas rotate} -setup {
    pack [canvas .c]
} -body {
    .c create line 50 50 50 100 100 100
    .c rotate all 75 75 90
    lmap c [.c coords all] {format %.2f $c}
} -cleanup {
    destroy .c
} -result {50.00 100.00 100.00 100.00 100.00 50.00}
test canvas-21.2 {canvas rotate} -setup {
    pack [canvas .c]
} -body {
    .c create line 50 50 50 100 100 100
    .c rotate all 75 75 -10
    lmap c [.c coords all] {format %.2f $c}
} -cleanup {
    destroy .c
} -result {54.72 46.04 46.04 95.28 95.28 103.96}
test canvas-21.3 {canvas rotate: syntax} -setup {
    pack [canvas .c]
} -body {
    .c rotate all 75 75
} -returnCodes error -cleanup {
    destroy .c
} -result {wrong # args: should be ".c rotate tagOrId x y angle"}
test canvas-21.4 {canvas rotate: syntax} -setup {
    pack [canvas .c]
} -body {
    .c rotate all 75 75 123 123
} -returnCodes error -cleanup {
    destroy .c
} -result {wrong # args: should be ".c rotate tagOrId x y angle"}
test canvas-21.5 {canvas rotate: syntax} -setup {
    pack [canvas .c]
} -body {
    .c rotate {!} 1 1 1
} -returnCodes error -cleanup {
    destroy .c
} -result {missing tag in tag search expression}
test canvas-21.6 {canvas rotate: syntax} -setup {
    pack [canvas .c]
} -body {
    .c rotate all x 1 1
} -returnCodes error -cleanup {
    destroy .c
} -result {bad screen distance "x"}
test canvas-21.7 {canvas rotate: syntax} -setup {
    pack [canvas .c]
} -body {
    .c rotate all 1 x 1
} -returnCodes error -cleanup {
    destroy .c
} -result {bad screen distance "x"}
test canvas-21.8 {canvas rotate: syntax} -setup {
    pack [canvas .c]
} -body {
    .c rotate all 1 1 x
} -returnCodes error -cleanup {
    destroy .c
} -result {expected floating-point number but got "x"}
test canvas-21.9 {canvas rotate: nothing to rotate} -setup {
    pack [canvas .c]
} -body {
    .c rotate all 75 75 10
} -cleanup {
    destroy .c
} -result {}
test canvas-21.10 {canvas rotate: multiple things to rotate} -setup {
    pack [canvas .c]
} -body {
    .c create line 50 50 50 100 -tag a
    .c create line 50 50 100 50 -tag b
    .c rotate all 75 75 45
    list [lmap c [.c coords a] {format %.2f $c}] [lmap c [.c coords b] {format %.2f $c}]
} -cleanup {
    destroy .c
} -result {{39.64 75.00 75.00 110.36} {39.64 75.00 75.00 39.64}}

test canvas-22.1 {canvas rotate: arc item rotation behaviour} -setup {
    pack [canvas .c]
} -body {
    .c create arc 50 50 75 75 -start 45 -extent 90
    .c rotate all 100 100 90
    list [lmap c [.c coords all] {format %.2f $c}] \
	[lmap o {-start -extent} {.c itemcget all $o}] \
	[.c bbox all]
} -cleanup {
    destroy .c
} -result {{50.00 125.00 75.00 150.00} {45.0 90.0} {52 123 73 140}}
test canvas-22.2 {canvas rotate: bitmap item rotation behaviour} -setup {
    pack [canvas .c]
} -body {
    .c create bitmap 50 50 -bitmap info -anchor se
    .c rotate all 100 100 90
    list [lmap c [.c coords all] {format %.2f $c}] \
	[lmap o {-bitmap -anchor} {.c itemcget all $o}] \
	[.c bbox all]
} -cleanup {
    destroy .c
} -result {{50.00 150.00} {info se} {42 129 50 150}}
test canvas-22.3 {canvas rotate: image item rotation behaviour} -setup {
    pack [canvas .c]
    image create photo dummy -width 50 -height 50
} -body {
    .c create image 50 50 -image dummy -anchor se
    .c rotate all 100 100 90
    list [lmap c [.c coords all] {format %.2f $c}] \
	[lmap o {-image -anchor} {.c itemcget all $o}] \
	[.c bbox all]
} -cleanup {
    destroy .c
    image delete dummy
} -result {{50.00 150.00} {dummy se} {0 100 50 150}}
test canvas-22.4 {canvas rotate: line item rotation behaviour} -setup {
    pack [canvas .c]
} -body {
    .c create line 50 50 75 50 50 75 75 75
    .c rotate all 100 100 90
    list [lmap c [.c coords all] {format %.2f $c}] \
	[lmap o {} {.c itemcget all $o}] \
	[.c bbox all]
} -cleanup {
    destroy .c
} -result {{50.00 150.00 50.00 125.00 75.00 150.00 75.00 125.00} {} {48 123 77 152}}
test canvas-22.5 {canvas rotate: oval item rotation behaviour} -setup {
    pack [canvas .c]
} -body {
    .c create oval 50 50 65 85
    .c rotate all 100 100 90
    list [lmap c [.c coords all] {format %.2f $c}] \
	[lmap o {} {.c itemcget all $o}] \
	[.c bbox all]
} -cleanup {
    destroy .c
} -result {{60.00 125.00 75.00 160.00} {} {59 124 76 161}}
test canvas-22.6 {canvas rotate: polygon item rotation behaviour} -setup {
    pack [canvas .c]
} -body {
    .c create polygon 50 50 75 50 50 75 75 75
    .c rotate all 100 100 90
    list [lmap c [.c coords all] {format %.2f $c}] \
	[lmap o {} {.c itemcget all $o}] \
	[.c bbox all]
} -cleanup {
    destroy .c
} -result {{50.00 150.00 50.00 125.00 75.00 150.00 75.00 125.00} {} {48 123 77 152}}
test canvas-22.7 {canvas rotate: rectangle item rotation behaviour} -setup {
    pack [canvas .c]
} -body {
    .c create rectangle 50 50 75 75
    .c rotate all 100 100 90
    list [lmap c [.c coords all] {format %.2f $c}] \
	[lmap o {} {.c itemcget all $o}] \
	[.c bbox all]
} -cleanup {
    destroy .c
} -result {{50.00 125.00 75.00 150.00} {} {49 124 76 151}}
test canvas-22.8 {canvas rotate: text item rotation behaviour} -setup {
    pack [canvas .c]
} -body {
    .c create text 50 50 -text foo -angle 45
    .c rotate all 100 100 90
    list [lmap c [.c coords all] {format %.2f $c}] \
	[lmap o {-text -angle} {.c itemcget all $o}]
    # [.c bbox all]
    # No testing of text bounding box; fonts too variable!
} -cleanup {
    destroy .c
} -result {{50.00 150.00} {foo 45.0}}
test canvas-22.9 {canvas rotate: window item rotation behaviour} -setup {
    pack [canvas .c]
} -body {
    .c create window 50 50 -window [frame .c.f -width 25 -height 25] \
	-anchor se
    .c rotate all 100 100 90
    list [lmap c [.c coords all] {format %.2f $c}] \
	[lmap o {} {.c itemcget all $o}] \
	[.c bbox all]
} -cleanup {
    destroy .c
} -result {{50.00 150.00} {} {25 125 50 150}}

=======
test canvas-20.1 {addtag/dtag - no shuffling of tag sequence} -setup {
    canvas .c
    .c create text 100 100 -text Hello
} -body {
    for {set i 1} {$i < 5} {incr i} {
        .c addtag tag$i all
    }
    # [.c addtags] only adds tags that are not already present
    .c addtag tag1 all   ; # no effect
    set res [list [.c gettags 1]]
    .c dtag 1 tag2
    lappend res [.c gettags 1]
} -cleanup {
    destroy .c
} -result {{tag1 tag2 tag3 tag4} {tag1 tag3 tag4}}
test canvas-20.2 {tag deletion - multiple tags with same name, no shuffling} -setup {
    canvas .c
    .c create text 100 100 -text Hello
} -body {
    # [.c itemconfigure -tags] lets the user add duplicate tags
    # this is not a problem although inconsistent with [.c addtags]
    .c itemconfigure 1 -tags {tagA tagB tagA tagA tagC tagA}
    set res [list [.c gettags 1]]
    .c dtag 1 tagA
    lappend res [.c gettags 1]
} -cleanup {
    destroy .c
} -result {{tagA tagB tagA tagA tagC tagA} {tagB tagC}}
test canvas-20.3 {tag deletion - all tags match} -setup {
    canvas .c
    .c create text 100 100 -text Hello
} -body {
    # [.c itemconfigure -tags] lets the user add duplicate tags
    # this is not a problem although inconsistent with [.c addtags]
    .c itemconfigure 1 -tags {tagA tagA tagA tagA tagA tagA}
    set res [list [.c gettags 1]]
    .c dtag 1 tagA
    lappend res [.c gettags 1]
} -cleanup {
    destroy .c
} -result {{tagA tagA tagA tagA tagA tagA} {}}

>>>>>>> ba181129
# cleanup
imageCleanup
cleanupTests
return

# Local Variables:
# mode: tcl
# End:<|MERGE_RESOLUTION|>--- conflicted
+++ resolved
@@ -952,7 +952,48 @@
     destroy .c
 } -returnCodes error -result {bad index "foo"}
 
-<<<<<<< HEAD
+test canvas-20.1 {addtag/dtag - no shuffling of tag sequence} -setup {
+    canvas .c
+    .c create text 100 100 -text Hello
+} -body {
+    for {set i 1} {$i < 5} {incr i} {
+        .c addtag tag$i all
+    }
+    # [.c addtags] only adds tags that are not already present
+    .c addtag tag1 all   ; # no effect
+    set res [list [.c gettags 1]]
+    .c dtag 1 tag2
+    lappend res [.c gettags 1]
+} -cleanup {
+    destroy .c
+} -result {{tag1 tag2 tag3 tag4} {tag1 tag3 tag4}}
+test canvas-20.2 {tag deletion - multiple tags with same name, no shuffling} -setup {
+    canvas .c
+    .c create text 100 100 -text Hello
+} -body {
+    # [.c itemconfigure -tags] lets the user add duplicate tags
+    # this is not a problem although inconsistent with [.c addtags]
+    .c itemconfigure 1 -tags {tagA tagB tagA tagA tagC tagA}
+    set res [list [.c gettags 1]]
+    .c dtag 1 tagA
+    lappend res [.c gettags 1]
+} -cleanup {
+    destroy .c
+} -result {{tagA tagB tagA tagA tagC tagA} {tagB tagC}}
+test canvas-20.3 {tag deletion - all tags match} -setup {
+    canvas .c
+    .c create text 100 100 -text Hello
+} -body {
+    # [.c itemconfigure -tags] lets the user add duplicate tags
+    # this is not a problem although inconsistent with [.c addtags]
+    .c itemconfigure 1 -tags {tagA tagA tagA tagA tagA tagA}
+    set res [list [.c gettags 1]]
+    .c dtag 1 tagA
+    lappend res [.c gettags 1]
+} -cleanup {
+    destroy .c
+} -result {{tagA tagA tagA tagA tagA tagA} {}}
+
 # Procedure used in test cases 20.1 20.2 20.3
 proc matchPixels {pixels expected} {
     set matched 1
@@ -1243,50 +1284,6 @@
 } -result {{50.00 150.00} {} {25 125 50 150}}
  
-=======
-test canvas-20.1 {addtag/dtag - no shuffling of tag sequence} -setup {
-    canvas .c
-    .c create text 100 100 -text Hello
-} -body {
-    for {set i 1} {$i < 5} {incr i} {
-        .c addtag tag$i all
-    }
-    # [.c addtags] only adds tags that are not already present
-    .c addtag tag1 all   ; # no effect
-    set res [list [.c gettags 1]]
-    .c dtag 1 tag2
-    lappend res [.c gettags 1]
-} -cleanup {
-    destroy .c
-} -result {{tag1 tag2 tag3 tag4} {tag1 tag3 tag4}}
-test canvas-20.2 {tag deletion - multiple tags with same name, no shuffling} -setup {
-    canvas .c
-    .c create text 100 100 -text Hello
-} -body {
-    # [.c itemconfigure -tags] lets the user add duplicate tags
-    # this is not a problem although inconsistent with [.c addtags]
-    .c itemconfigure 1 -tags {tagA tagB tagA tagA tagC tagA}
-    set res [list [.c gettags 1]]
-    .c dtag 1 tagA
-    lappend res [.c gettags 1]
-} -cleanup {
-    destroy .c
-} -result {{tagA tagB tagA tagA tagC tagA} {tagB tagC}}
-test canvas-20.3 {tag deletion - all tags match} -setup {
-    canvas .c
-    .c create text 100 100 -text Hello
-} -body {
-    # [.c itemconfigure -tags] lets the user add duplicate tags
-    # this is not a problem although inconsistent with [.c addtags]
-    .c itemconfigure 1 -tags {tagA tagA tagA tagA tagA tagA}
-    set res [list [.c gettags 1]]
-    .c dtag 1 tagA
-    lappend res [.c gettags 1]
-} -cleanup {
-    destroy .c
-} -result {{tagA tagA tagA tagA tagA tagA} {}}
-
->>>>>>> ba181129
 # cleanup
 imageCleanup
 cleanupTests
