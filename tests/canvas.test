--- conflicted
+++ resolved
@@ -404,10 +404,7 @@
     lappend result [.c find over 45 50 45 50]; # outside poly
     .c itemconfig 1 -width 8
     lappend result [.c find over 45 50 45 50]; # outside poly
-<<<<<<< HEAD
 } -result {1 1 {} 1 {} 1 1 {} 1 {} 1}
-=======
-} {1 1 {} 1 {} 1 1 {} 1 {} 1}
 test canvas-11.3 {canvas poly dchars, bug 3291543} {
     # This would crash
     destroy .c
@@ -416,7 +413,6 @@
     .c dchars 1 2 end
     .c coords 1
 } {}
->>>>>>> a54672cd
 
 test canvas-12.1 {canvas mm obj, patch SF-403327, 102471} -setup {
     destroy .c
