--- conflicted
+++ resolved
@@ -6,11 +6,6 @@
 # Copyright (c) 1998-2000 Ajuba Solutions.
 # Copyright (c) 2008 Donal K. Fellows
 # All rights reserved.
-<<<<<<< HEAD
-#
-# RCS: @(#) $Id: canvas.test,v 1.30 2010/01/19 22:10:03 dkf Exp $
-=======
->>>>>>> 39c6a8e5
 
 package require tcltest 2.1
 eval tcltest::configure $argv
