# This file is a Tcl script to test out Tk's "tk_chooseDir" and
# It is organized in the standard fashion for Tcl tests.
#
# Copyright (c) 1996 Sun Microsystems, Inc.
# Copyright (c) 1998-1999 by Scriptics Corporation.
# All rights reserved.
<<<<<<< HEAD
#
# RCS: @(#) $Id: choosedir.test,v 1.16 2008/08/12 22:52:23 aniap Exp $
#
=======
>>>>>>> fca5c4a6

package require tcltest 2.2
namespace import ::tcltest::*
eval tcltest::configure $argv
tcltest::loadTestedCommands

#----------------------------------------------------------------------
#
# Procedures needed by this test file
#
#----------------------------------------------------------------------

proc ToPressButton {parent btn} {
    after 100 SendButtonPress $parent $btn mouse
}

proc ToEnterDirsByKey {parent dirs} {
    after 100 [list EnterDirsByKey $parent $dirs]
}

proc PressButton {btn} {
    event generate $btn <Enter>
    event generate $btn <1> -x 5 -y 5
    event generate $btn <ButtonRelease-1> -x 5 -y 5
}

proc EnterDirsByKey {parent dirs} {
    global tk_strictMotif
    if {$parent == "."} {
	set w .__tk_choosedir
    } else {
	set w $parent.__tk_choosedir
    }
    upvar ::tk::dialog::file::__tk_choosedir data

    foreach dir $dirs {
	$data(ent) delete 0 end
	$data(ent) insert 0 $dir
	update
	SendButtonPress $parent ok mouse
	after 50
    }
}

proc SendButtonPress {parent btn type} {
    global tk_strictMotif
    if {$parent == "."} {
	set w .__tk_choosedir
    } else {
	set w $parent.__tk_choosedir
    }
    upvar ::tk::dialog::file::__tk_choosedir data

    set button $data($btn\Btn)
    if ![winfo ismapped $button] {
	update
    }

    if {$type == "mouse"} {
	PressButton $button
    } else {
	event generate $w <Enter>
	focus $w
	event generate $button <Enter>
	event generate $w <KeyPress> -keysym Return
    }
}


#----------------------------------------------------------------------
#
# The test suite proper
#
#----------------------------------------------------------------------
# Make a dir for us to rely on for tests
set real [makeDirectory choosedirTest]
set dir [file dirname $real]
set fake [file join $dir non-existant]

set parent .

test choosedir-1.1 {tk_chooseDirectory command} -constraints unix -body {
    tk_chooseDirectory -initialdir
} -returnCodes error -result {value for "-initialdir" missing}
test choosedir-1.2 {tk_chooseDirectory command} -constraints unix -body {
    tk_chooseDirectory -mustexist
} -returnCodes error -result {value for "-mustexist" missing}
test choosedir-1.3 {tk_chooseDirectory command} -constraints unix -body {
    tk_chooseDirectory -parent
} -returnCodes error -result {value for "-parent" missing}
test choosedir-1.4 {tk_chooseDirectory command} -constraints unix -body {
    tk_chooseDirectory -title
} -returnCodes error -result {value for "-title" missing}

test choosedir-1.5 {tk_chooseDirectory command} -constraints unix -body {
    tk_chooseDirectory -foo bar
} -returnCodes error -result {bad option "-foo": must be -initialdir, -mustexist, -parent, or -title}
test choosedir-1.6 {tk_chooseDirectory command} -constraints unix -body {
    tk_chooseDirectory -parent foo.bar
} -returnCodes error -result {bad window path name "foo.bar"}


test choosedir-2.1 {tk_chooseDirectory command, cancel gives null} -constraints {
	unix notAqua
} -body {
    ToPressButton $parent cancel
    tk_chooseDirectory -title "Press Cancel" -parent $parent
} -result {}


test choosedir-3.1 {tk_chooseDirectory -mustexist 1} -constraints {
	unix notAqua
} -body {
    # first enter a bogus dirname, then enter a real one.
    ToEnterDirsByKey $parent [list $fake $real $real]
    set result [tk_chooseDirectory \
	    -title "Enter \"$fake\", press OK, enter \"$real\", press OK" \
	    -parent $parent -mustexist 1]
    set result
} -result $real
test choosedir-3.2 {tk_chooseDirectory -mustexist 0} -constraints {
	unix notAqua
} -body {
    ToEnterDirsByKey $parent [list $fake $fake]
    tk_chooseDirectory -title "Enter \"$fake\", press OK" \
	    -parent $parent -mustexist 0
} -result $fake


test choosedir-4.1 {tk_chooseDirectory command, initialdir} -constraints {
	unix notAqua
} -body {
    ToPressButton $parent ok
    tk_chooseDirectory -title "Press Ok" -parent $parent -initialdir $real
} -result $real
test choosedir-4.2 {tk_chooseDirectory command, initialdir} -constraints {
	unix notAqua
} -body {
    ToEnterDirsByKey $parent [list $fake $fake]
    tk_chooseDirectory \
	    -title "Enter \"$fake\" and press Ok" \
	    -parent $parent -initialdir $real
} -result $fake
test choosedir-4.3 {tk_chooseDirectory command, {} initialdir} -constraints {
	unix notAqua
} -body {
    catch {unset ::tk::dialog::file::__tk_choosedir}
    ToPressButton $parent ok
    tk_chooseDirectory \
	    -title "Press OK" \
	    -parent $parent -initialdir ""
} -result [pwd]


test choosedir-5.1 {tk_chooseDirectory, handles {} entry text} -constraints {
	unix notAqua
} -body {
    ToEnterDirsByKey $parent [list "" $real $real]
    tk_chooseDirectory -title "Clear entry, Press OK; Enter $real, press OK" \
	    -parent $parent
} -result $real

# cleanup
removeDirectory choosedirTest
cleanupTests
return<|MERGE_RESOLUTION|>--- conflicted
+++ resolved
@@ -4,12 +4,6 @@
 # Copyright (c) 1996 Sun Microsystems, Inc.
 # Copyright (c) 1998-1999 by Scriptics Corporation.
 # All rights reserved.
-<<<<<<< HEAD
-#
-# RCS: @(#) $Id: choosedir.test,v 1.16 2008/08/12 22:52:23 aniap Exp $
-#
-=======
->>>>>>> fca5c4a6
 
 package require tcltest 2.2
 namespace import ::tcltest::*
