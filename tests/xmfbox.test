# xmfbox.test -- 
#
#	This file is a Tcl script to test the file dialog that's used
#	when the tk_strictMotif flag is set. Because the file dialog
#	runs in a modal loop, the only way to test it sufficiently is
#	to call the internal Tcl procedures in xmfbox.tcl directly.
#
# Copyright (c) 1997 Sun Microsystems, Inc.
# Copyright (c) 1998-1999 by Scriptics Corporation.
# Contributions from Don Porter, NIST, 2002.  (not subject to US copyright)
# All rights reserved.
<<<<<<< HEAD
#
# RCS: @(#) $Id: xmfbox.test,v 1.10 2004/06/24 12:45:45 dkf Exp $
=======
>>>>>>> 2930fe96

package require tcltest 2.1
eval tcltest::configure $argv
tcltest::loadTestedCommands

set testPWD [pwd]
catch {unset foo}

catch {unset data foo}

proc cleanup {} {
    global testPWD

    set err0 [catch {
	cd $testPWD
    } msg0]

    set err1 [catch {
	if [file exists ./~nosuchuser1] {
	    file delete ./~nosuchuser1
	}
    } msg1]

    set err2 [catch {
	if [file exists ./~nosuchuser2] {
	    file delete ./~nosuchuser2
	}
    } msg2]

    set err3 [catch {
	if [file exists ./~nosuchuser3] {
	    file delete ./~nosuchuser3
	}
    } msg3]

    set err4 [catch {
	if [file exists ./~nosuchuser4] {
	    file delete ./~nosuchuser4
	}
    } msg4]

    if {$err0 || $err1 || $err2 || $err3 || $err4} {
	error [list $msg0 $msg1 $msg2 $msg3 $msg4] 
    }
    catch {unset foo}
    catch {destroy .foo}
}

test xmfbox-1.1 {tk::MotifFDialog_Create, -parent switch} unix {
    catch {unset foo}
    set x [tk::MotifFDialog_Create foo open {-parent .}]
    catch {destroy $x}
    set x
} .foo

test xmfbox-1.2 {tk::MotifFDialog_Create, -parent switch} unix {
    catch {unset foo}
    toplevel .bar
    wm geometry .bar +0+0
    set x [tk::MotifFDialog_Create foo open {-parent .bar}]
    catch {destroy $x}
    catch {destroy .bar}
    set x
} .bar.foo

test xmfbox-2.1 {tk::MotifFDialog_InterpFilter, ~ in dir names} unix {
    cleanup
    file mkdir ./~nosuchuser1
    set x [tk::MotifFDialog_Create foo open {}]
    $::tk::dialog::file::foo(fEnt) delete 0 end
    $::tk::dialog::file::foo(fEnt) insert 0 [pwd]/~nosuchuser1
    set kk [tk::MotifFDialog_InterpFilter $x]
} [list $testPWD/~nosuchuser1 *]

test xmfbox-2.2 {tk::MotifFDialog_InterpFilter, ~ in file names} unix {
    cleanup
    close [open ./~nosuchuser1 {CREAT TRUNC WRONLY}]
    set x [tk::MotifFDialog_Create foo open {}]
    $::tk::dialog::file::foo(fEnt) delete 0 end
    $::tk::dialog::file::foo(fEnt) insert 0 [pwd]/~nosuchuser1
    set kk [tk::MotifFDialog_InterpFilter $x]
} [list $testPWD ./~nosuchuser1]

test xmfbox-2.3 {tk::MotifFDialog_Update, ~ in file names} unix {
    cleanup
    close [open ./~nosuchuser1 {CREAT TRUNC WRONLY}]
    set x [tk::MotifFDialog_Create foo open {}]
    $::tk::dialog::file::foo(fEnt) delete 0 end
    $::tk::dialog::file::foo(fEnt) insert 0 [pwd]/~nosuchuser1
    tk::MotifFDialog_InterpFilter $x
    tk::MotifFDialog_Update $x
    $::tk::dialog::file::foo(fList) get end
} ~nosuchuser1

test xmfbox-2.4 {tk::MotifFDialog_LoadFile, ~ in file names} unix {
    cleanup
    close [open ./~nosuchuser1 {CREAT TRUNC WRONLY}]
    set x [tk::MotifFDialog_Create foo open {}]
    set i [lsearch [$::tk::dialog::file::foo(fList) get 0 end] ~nosuchuser1]
    expr {$i >= 0}
} 1

test xmfbox-2.5 {tk::MotifFDialog_BrowseFList, ~ in file names} unix {
    cleanup
    close [open ./~nosuchuser1 {CREAT TRUNC WRONLY}]
    set x [tk::MotifFDialog_Create foo open {}]
    set i [lsearch [$::tk::dialog::file::foo(fList) get 0 end] ~nosuchuser1]
    $::tk::dialog::file::foo(fList) selection clear 0 end
    $::tk::dialog::file::foo(fList) selection set $i
    tk::MotifFDialog_BrowseFList $x
    $::tk::dialog::file::foo(sEnt) get
} $testPWD/~nosuchuser1

test xmfbox-2.6 {tk::MotifFDialog_ActivateFList, ~ in file names} unix {
    cleanup
    close [open ./~nosuchuser1 {CREAT TRUNC WRONLY}]
    set x [tk::MotifFDialog_Create foo open {}]
    set i [lsearch [$::tk::dialog::file::foo(fList) get 0 end] ~nosuchuser1]
    $::tk::dialog::file::foo(fList) selection clear 0 end
    $::tk::dialog::file::foo(fList) selection set $i
    tk::MotifFDialog_BrowseFList $x
    tk::MotifFDialog_ActivateFList $x
    list $::tk::dialog::file::foo(selectPath) \
	    $::tk::dialog::file::foo(selectFile) $tk::Priv(selectFilePath)
} [list $testPWD ~nosuchuser1 $testPWD/~nosuchuser1]

# cleanup
cleanup
cleanupTests
return<|MERGE_RESOLUTION|>--- conflicted
+++ resolved
@@ -9,11 +9,6 @@
 # Copyright (c) 1998-1999 by Scriptics Corporation.
 # Contributions from Don Porter, NIST, 2002.  (not subject to US copyright)
 # All rights reserved.
-<<<<<<< HEAD
-#
-# RCS: @(#) $Id: xmfbox.test,v 1.10 2004/06/24 12:45:45 dkf Exp $
-=======
->>>>>>> 2930fe96
 
 package require tcltest 2.1
 eval tcltest::configure $argv
