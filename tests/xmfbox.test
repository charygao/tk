# xmfbox.test --
#
#	This file is a Tcl script to test the file dialog that's used
#	when the tk_strictMotif flag is set. Because the file dialog
#	runs in a modal loop, the only way to test it sufficiently is
#	to call the internal Tcl procedures in xmfbox.tcl directly.
#
# Copyright (c) 1997 Sun Microsystems, Inc.
# Copyright (c) 1998-1999 by Scriptics Corporation.
# Contributions from Don Porter, NIST, 2002.  (not subject to US copyright)
# All rights reserved.
<<<<<<< HEAD
#
# RCS: @(#) $Id: xmfbox.test,v 1.11 2008/08/30 21:52:26 aniap Exp $
=======
>>>>>>> 661db781

package require tcltest 2.2
namespace import ::tcltest::*
tcltest::configure {*}$argv
tcltest::loadTestedCommands

set testPWD [pwd]
catch {unset data foo}

proc cleanup {} {
    global testPWD

    set err0 [catch {
	    cd $testPWD
    } msg0]

    set err1 [catch {
	    if [file exists ./~nosuchuser1] {
	        file delete ./~nosuchuser1
	    }
    } msg1]

    set err2 [catch {
	    if [file exists ./~nosuchuser2] {
	        file delete ./~nosuchuser2
	    }
    } msg2]

    set err3 [catch {
	    if [file exists ./~nosuchuser3] {
	        file delete ./~nosuchuser3
	    }
    } msg3]

    set err4 [catch {
	    if [file exists ./~nosuchuser4] {
	        file delete ./~nosuchuser4
	    }
    } msg4]

    if {$err0 || $err1 || $err2 || $err3 || $err4} {
	    error [list $msg0 $msg1 $msg2 $msg3 $msg4]
    }
    catch {unset foo}
    destroy .foo
}

# ----------------------------------------------------------------------

test xmfbox-1.1 {tk::MotifFDialog_Create, -parent switch} -constraints {
    unix
} -setup {
    catch {unset foo}
} -body {
    set x [tk::MotifFDialog_Create foo open {-parent .}]
} -cleanup {
    destroy $x
} -result {.foo}

test xmfbox-1.2 {tk::MotifFDialog_Create, -parent switch} -constraints {
    unix
} -setup {
    catch {unset foo}
    deleteWindows
} -body {
    toplevel .bar
    wm geometry .bar +0+0
    set x [tk::MotifFDialog_Create foo open {-parent .bar}]
} -cleanup {
    destroy $x
    destroy .bar
}  -result {.bar.foo}


test xmfbox-2.1 {tk::MotifFDialog_InterpFilter, ~ in dir names} -constraints {
    unix
} -body {
    cleanup
    file mkdir ./~nosuchuser1
    set x [tk::MotifFDialog_Create foo open {}]
    $::tk::dialog::file::foo(fEnt) delete 0 end
    $::tk::dialog::file::foo(fEnt) insert 0 [pwd]/~nosuchuser1
    set kk [tk::MotifFDialog_InterpFilter $x]
} -result "$testPWD/~nosuchuser1 *"

test xmfbox-2.2 {tk::MotifFDialog_InterpFilter, ~ in file names} -constraints {
    unix
} -body {
    cleanup
    close [open ./~nosuchuser1 {CREAT TRUNC WRONLY}]
    set x [tk::MotifFDialog_Create foo open {}]
    $::tk::dialog::file::foo(fEnt) delete 0 end
    $::tk::dialog::file::foo(fEnt) insert 0 [pwd]/~nosuchuser1
    set kk [tk::MotifFDialog_InterpFilter $x]
} -result "$testPWD ./~nosuchuser1"

test xmfbox-2.3 {tk::MotifFDialog_Update, ~ in file names} -constraints {
    unix
} -body {
    cleanup
    close [open ./~nosuchuser1 {CREAT TRUNC WRONLY}]
    set x [tk::MotifFDialog_Create foo open {}]
    $::tk::dialog::file::foo(fEnt) delete 0 end
    $::tk::dialog::file::foo(fEnt) insert 0 [pwd]/~nosuchuser1
    tk::MotifFDialog_InterpFilter $x
    tk::MotifFDialog_Update $x
    $::tk::dialog::file::foo(fList) get end
} -result {~nosuchuser1}

test xmfbox-2.4 {tk::MotifFDialog_LoadFile, ~ in file names} -constraints {
    unix
} -body {
    cleanup
    close [open ./~nosuchuser1 {CREAT TRUNC WRONLY}]
    set x [tk::MotifFDialog_Create foo open {}]
    set i [lsearch [$::tk::dialog::file::foo(fList) get 0 end] ~nosuchuser1]
    expr {$i >= 0}
} -result 1

test xmfbox-2.5 {tk::MotifFDialog_BrowseFList, ~ in file names} -constraints {
    unix
} -body {
    cleanup
    close [open ./~nosuchuser1 {CREAT TRUNC WRONLY}]
    set x [tk::MotifFDialog_Create foo open {}]
    set i [lsearch [$::tk::dialog::file::foo(fList) get 0 end] ~nosuchuser1]
    $::tk::dialog::file::foo(fList) selection clear 0 end
    $::tk::dialog::file::foo(fList) selection set $i
    tk::MotifFDialog_BrowseFList $x
    $::tk::dialog::file::foo(sEnt) get
} -result "$testPWD/~nosuchuser1"

test xmfbox-2.6 {tk::MotifFDialog_ActivateFList, ~ in file names} -constraints {
    unix
} -body {
    cleanup
    close [open ./~nosuchuser1 {CREAT TRUNC WRONLY}]
    set x [tk::MotifFDialog_Create foo open {}]
    set i [lsearch [$::tk::dialog::file::foo(fList) get 0 end] ~nosuchuser1]
    $::tk::dialog::file::foo(fList) selection clear 0 end
    $::tk::dialog::file::foo(fList) selection set $i
    tk::MotifFDialog_BrowseFList $x
    tk::MotifFDialog_ActivateFList $x
    list $::tk::dialog::file::foo(selectPath) \
	    $::tk::dialog::file::foo(selectFile) $tk::Priv(selectFilePath)
} -result "$testPWD ~nosuchuser1 $testPWD/~nosuchuser1"

# cleanup
cleanup
cleanupTests
return

# Local variables:
# mode: tcl
# End:<|MERGE_RESOLUTION|>--- conflicted
+++ resolved
@@ -9,11 +9,6 @@
 # Copyright (c) 1998-1999 by Scriptics Corporation.
 # Contributions from Don Porter, NIST, 2002.  (not subject to US copyright)
 # All rights reserved.
-<<<<<<< HEAD
-#
-# RCS: @(#) $Id: xmfbox.test,v 1.11 2008/08/30 21:52:26 aniap Exp $
-=======
->>>>>>> 661db781
 
 package require tcltest 2.2
 namespace import ::tcltest::*
