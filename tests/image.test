--- conflicted
+++ resolved
@@ -307,21 +307,12 @@
     imageCleanup
 } -returnCodes error -result {image "myimage" doesn't exist}
 
-if {[tk windowingsystem] == "aqua"} {
-    set imagetypes {bitmap nsimage oldtest photo test}
-} else {
-    set imagetypes {bitmap oldtest photo test}
-}
 test image-6.1 {Tk_ImageCmd procedure, "types" option} -body {
     image types x
 } -returnCodes error -result {wrong # args: should be "image types"}
 test image-6.2 {Tk_ImageCmd procedure, "types" option} -body {
     lsort [image types]
-<<<<<<< HEAD
-} -result $imagetypes
-=======
 } -match glob -result {bitmap*photo test}
->>>>>>> d94cc613
 
 
 test image-7.1 {Tk_ImageCmd procedure, "width" option} -body {
