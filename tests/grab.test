--- conflicted
+++ resolved
@@ -6,11 +6,6 @@
 #
 # Copyright (c) 1998-2000 by Ajuba Solutions.
 # All rights reserved.
-<<<<<<< HEAD
-#
-# RCS: @(#) $Id: grab.test,v 1.3 2003/04/01 21:06:35 dgp Exp $
-=======
->>>>>>> 5cad7e12
 
 package require tcltest 2.1
 eval tcltest::configure $argv
