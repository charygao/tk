--- conflicted
+++ resolved
@@ -1,11 +1,6 @@
 # This file creates a screen to exercise Postscript generation
 # for bitmaps in canvases.  It is part of the Tk visual test suite,
 # which is invoked via the "visual" script.
-<<<<<<< HEAD
-#
-# RCS: @(#) $Id: canvPsBmap.tcl,v 1.5 2005/10/12 09:29:21 dkf Exp $
-=======
->>>>>>> 42bca745
 
 catch {destroy .t}
 toplevel .t
