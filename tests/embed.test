# This file is a Tcl script to test out embedded Windows.
#
# Copyright (c) 1996-1997 Sun Microsystems, Inc.
# Copyright (c) 1998-1999 by Scriptics Corporation.
# All rights reserved.
<<<<<<< HEAD
#
# RCS: @(#) $Id: embed.test,v 1.4.4.1 2008/12/22 13:59:09 dgp Exp $
=======
>>>>>>> 53febd68

package require tcltest 2.1
eval tcltest::configure $argv
tcltest::loadTestedCommands

global tcl_platform

test embed-1.1 {TkpUseWindow procedure, bad window identifier} {
    deleteWindows
    list [catch {toplevel .t -use xyz} msg] $msg
} {1 {expected integer but got "xyz"}}

test embed-1.2 {CreateFrame procedure, bad window identifier} {
    deleteWindows
    list [catch {toplevel .t -container xyz} msg] $msg
} {1 {expected boolean value but got "xyz"}}

test embed-1.3 {CreateFrame procedure, both -use and
        -container is invalid } {
    deleteWindows
    toplevel .container -container 1
    list [catch {toplevel .t -use [winfo id .container] \
        -container 1} msg] $msg
} {1 {A window cannot have both the -use and the -container option set.}}

if {$tcl_platform(platform) == "windows"} {

# testing window embedding for Windows platform

test embed-1.4.win {TkpUseWindow procedure, -container must be set} {
    deleteWindows
    toplevel .container
    list [catch {toplevel .embd -use [winfo id .container]} err] $err
} {1 {the window to use is not a Tk container}}

test embed-1.5.win {TkpUseWindow procedure, -container must be set} {
    deleteWindows
    frame .container
    list [catch {toplevel .embd -use [winfo id .container]} err] $err
} {1 {the window to use is not a Tk container}}

} else {

# testing window embedding for other platforms

test embed-1.4.nonwin {TkpUseWindow procedure, -container must be set} {
    deleteWindows
    toplevel .container
    list [catch {toplevel .embd -use [winfo id .container]} err] $err
} {1 {window ".container" doesn't have -container option set}}

test embed-1.5.nonwin {TkpUseWindow procedure, -container must be set} {
    deleteWindows
    frame .container
    list [catch {toplevel .embd -use [winfo id .container]} err] $err
} {1 {window ".container" doesn't have -container option set}}

}

# FIXME: test cases common to unixEmbed.test and macEmbed.test should
# be moved here.

cleanupTests
return
<|MERGE_RESOLUTION|>--- conflicted
+++ resolved
@@ -3,11 +3,6 @@
 # Copyright (c) 1996-1997 Sun Microsystems, Inc.
 # Copyright (c) 1998-1999 by Scriptics Corporation.
 # All rights reserved.
-<<<<<<< HEAD
-#
-# RCS: @(#) $Id: embed.test,v 1.4.4.1 2008/12/22 13:59:09 dgp Exp $
-=======
->>>>>>> 53febd68
 
 package require tcltest 2.1
 eval tcltest::configure $argv
