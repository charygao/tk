--- conflicted
+++ resolved
@@ -7,11 +7,6 @@
 # Copyright (c) 1994-1997 Sun Microsystems, Inc.
 # Copyright (c) 1998-1999 by Scriptics Corporation.
 # All rights reserved.
-<<<<<<< HEAD
-#
-# RCS: @(#) $Id: winButton.test,v 1.12 2007/05/11 12:10:19 patthoyts Exp $
-=======
->>>>>>> 2930fe96
 
 package require tcltest 2.1
 eval tcltest::configure $argv
