# This file is a Tcl script to test out the code in tkImgFmtPPM.c,
# which reads and write PPM-format image files for photo widgets.
# The files is organized in the standard fashion for Tcl tests.
#
# Copyright (c) 1994-1997 Sun Microsystems, Inc.
# Copyright (c) 1998-1999 by Scriptics Corporation.
# All rights reserved.

package require tcltest 2.2
namespace import ::tcltest::*
eval tcltest::configure $argv
tcltest::loadTestedCommands

imageInit

# Note that we do not use [tcltest::makeFile] because it is
# only suitable for text files
proc put {file data} {
    set f [open $file w]
    fconfigure $f -translation lf
    puts -nonewline $f $data
    close $f
}

test imgPPM-1.1 {FileReadPPM procedure} -body {
    put test.ppm "P6\n0 256\n255\nabcdef"
    image create photo p1 -file test.ppm
} -returnCodes error -result {PPM image file "test.ppm" has dimension(s) <= 0}
test imgPPM-1.2 {FileReadPPM procedure} -body {
    put test.ppm "P6\n-2 256\n255\nabcdef"
    image create photo p1 -file test.ppm
} -returnCodes error -result {PPM image file "test.ppm" has dimension(s) <= 0}
test imgPPM-1.3 {FileReadPPM procedure} -body {
    put test.ppm "P6\n10 0\n255\nabcdef"
    image create photo p1 -file test.ppm
} -returnCodes error -result {PPM image file "test.ppm" has dimension(s) <= 0}
test imgPPM-1.4 {FileReadPPM procedure} -body {
    put test.ppm "P6\n10 -2\n255\nabcdef"
    image create photo p1 -file test.ppm
} -returnCodes error -result {PPM image file "test.ppm" has dimension(s) <= 0}
test imgPPM-1.5 {FileReadPPM procedure} -body {
    put test.ppm "P6\n10 20\n100000\nabcdef"
    image create photo p1 -file test.ppm
} -returnCodes error -result {PPM image file "test.ppm" has bad maximum intensity value 100000}
test imgPPM-1.6 {FileReadPPM procedure} -body {
    put test.ppm "P6\n10 20\n0\nabcdef"
    image create photo p1 -file test.ppm
} -returnCodes error -result {PPM image file "test.ppm" has bad maximum intensity value 0}
test imgPPM-1.7 {FileReadPPM procedure} -body {
    put test.ppm "P6\n10 10\n255\nabcdef"
    image create photo p1 -file test.ppm
} -returnCodes error -result {error reading PPM image file "test.ppm": not enough data}
test imgPPM-1.8 {FileReadPPM procedure} -body {
    put test.ppm "P6\n5 4\n255\n01234567890123456789012345678901234567890123456789012345678"
    image create photo p1 -file test.ppm
} -returnCodes error -result {error reading PPM image file "test.ppm": not enough data}
test imgPPM-1.9 {FileReadPPM procedure} -body {
    put test.ppm "P6\n5 4\n150\n012345678901234567890123456789012345678901234567890123456789"
    list [image create photo p1 -file test.ppm] \
        [image width p1] [image height p1]
} -returnCodes ok -result {p1 5 4}


test imgPPM-2.1 {FileWritePPM procedure} -setup {
    catch {image delete p1}
} -body {
    put test.ppm "P6\n5 4\n255\n012345678901234567890123456789012345678901234567890123456789"
    image create photo p1 -file test.ppm
    list [catch {p1 write not_a_dir/bar/baz/gorp} msg] [string tolower $msg] \
        [string tolower $errorCode]
} -cleanup {
    image delete p1
} -result {1 {couldn't open "not_a_dir/bar/baz/gorp": no such file or directory} {posix enoent {no such file or directory}}}

test imgPPM-2.2 {FileWritePPM procedure} -setup {
    catch {image delete p1}
    catch {unset data}
} -body {
    put test.ppm "P6\n5 4\n255\n012345678901234567890123456789012345678901234567890123456789"
    image create photo p1 -file test.ppm
    p1 write -format ppm test.ppm
    set fd [open test.ppm]
    set data [read $fd]
    close $fd
    set data
} -cleanup {
    image delete p1
} -result {P6
5 4
255
012345678901234567890123456789012345678901234567890123456789}


test imgPPM-3.1 {ReadPPMFileHeader procedure} -body {
    put test.ppm "#   \n#\n#\nP6\n#\n##\n5 4\n255\n012345678901234567890123456789012345678901234567890123456789"
    image create photo p1 -file test.ppm
} -cleanup {
    image delete p1
} -returnCodes ok -result p1
test imgPPM-3.2 {ReadPPMFileHeader procedure} -body {
    put test.ppm "P6\n5\n 4   	                                                                 255\n012345678901234567890123456789012345678901234567890123456789"
    image create photo p1 -file test.ppm
} -cleanup {
    image delete p1
} -returnCodes ok -result p1
test imgPPM-3.3 {ReadPPMFileHeader procedure} -body {
    put test.ppm "P6\n#                                                                      asdfasdf\n5 4\n255\n012345678901234567890123456789012345678901234567890123456789"
    image create photo p1 -file test.ppm
} -cleanup {
    image delete p1
} -returnCodes ok -result p1
test imgPPM-3.4 {ReadPPMFileHeader procedure} -body {
    put test.ppm "P6 \n5 4\n255\n012345678901234567890123456789012345678901234567890123456789"
    image create photo p1 -file test.ppm
} -cleanup {
    image delete p1
} -returnCodes ok -result p1
test imgPPM-3.5 {ReadPPMFileHeader procedure} -body {
    put test.ppm "P5\n5 4\n255\n01234567890123456789"
    image create photo p1 -file test.ppm
} -cleanup {
    image delete p1
} -returnCodes ok -result p1
test imgPPM-3.6 {ReadPPMFileHeader procedure} -body {
    put test.ppm "P3\n5 4\n255\n012345678901234567890123456789012345678901234567890123456789"
    image create photo p1 -file test.ppm
} -returnCodes error -result {couldn't recognize data in image file "test.ppm"}
test imgPPM-3.7 {ReadPPMFileHeader procedure} -body {
    put test.ppm "P6x\n5 4\n255\n012345678901234567890123456789012345678901234567890123456789"
    image create photo p1 -file test.ppm
} -returnCodes error -result {couldn't recognize data in image file "test.ppm"}
test imgPPM-3.8 {ReadPPMFileHeader procedure} -body {
    put test.ppm "P6\nxy5 4\n255\n012345678901234567890123456789012345678901234567890123456789"
    image create photo p1 -file test.ppm
} -returnCodes error -result {couldn't recognize data in image file "test.ppm"}
test imgPPM-3.9 {ReadPPMFileHeader procedure} -body {
    put test.ppm "P6\n5\n255\n!012345678901234567890123456789012345678901234567890123456789"
    image create photo p1 -file test.ppm
} -returnCodes error -result {couldn't recognize data in image file "test.ppm"}
test imgPPM-3.10 {ReadPPMFileHeader procedure} -body {
    put test.ppm "P6\n5 4\nzz255\n012345678901234567890123456789012345678901234567890123456789"
    image create photo p1 -file test.ppm
} -returnCodes error -result {couldn't recognize data in image file "test.ppm"}
test imgPPM-3.11 {ReadPPMFileHeader procedure, empty file} -body {
    put test.ppm "     "
    image create photo p1 -file test.ppm
} -returnCodes error -result {couldn't recognize data in image file "test.ppm"}
test imgPPM-3.12 {ReadPPMFileHeader procedure, file ends too soon} -body {
    put test.ppm "P6\n566"
    image create photo p1 -file test.ppm
} -returnCodes error -result {couldn't recognize data in image file "test.ppm"}
test imgPPM-3.13 {ReadPPMFileHeader procedure, file ends too soon} -body {
    put test.ppm "P6\n566\n#asdf"
    image create photo p1 -file test.ppm
} -returnCodes error -result {couldn't recognize data in image file "test.ppm"}


<<<<<<< HEAD
test imgPPM-4.1 {StringReadPPM procedure, data too short [Bug 1822391]} -body {
    image create photo I -width 1103 -height 997
    I put "P5\n1103 997\n255\n"
} -cleanup {
    image delete I
} -returnCodes error -result {truncated PPM data}
=======
test imgPPM-4.1 {StringReadPPM procedure, data too short [Bug 1822391]} \
    -setup {
	image create photo I -width 1103 -height 997
    } \
    -cleanup {
	image delete I
    } \
    -body {
	I put "P5\n1103 997\n255\n"
    } \
    -returnCodes error \
    -result {truncated PPM data}

test imgPPM-5.1 {StringReadPPM procedure} -setup {
    image create photo ppm
} -body {
    ppm put "P6\n0 256\n255\nabcdef"
} -returnCodes error -cleanup {
    image delete ppm
} -result {PPM image data has dimension(s) <= 0}
test imgPPM-5.2 {StringReadPPM procedure} -setup {
    image create photo ppm
} -body {
    ppm put "P6\n-2 256\n255\nabcdef"
} -returnCodes error -cleanup {
    image delete ppm
} -result {PPM image data has dimension(s) <= 0}
test imgPPM-5.3 {StringReadPPM procedure} -setup {
    image create photo ppm
} -body {
    ppm put "P6\n10 0\n255\nabcdef"
} -returnCodes error -cleanup {
    image delete ppm
} -result {PPM image data has dimension(s) <= 0}
test imgPPM-5.4 {StringReadPPM procedure} -setup {
    image create photo ppm
} -body {
    ppm put "P6\n10 -2\n255\nabcdef"
} -returnCodes error -cleanup {
    image delete ppm
} -result {PPM image data has dimension(s) <= 0}
test imgPPM-5.5 {StringReadPPM procedure} -setup {
    image create photo ppm
} -body {
    ppm put "P6\n10 20\n100000\nabcdef"
} -returnCodes error -cleanup {
    image delete ppm
} -result {PPM image data has bad maximum intensity value 100000}
test imgPPM-5.6 {StringReadPPM procedure} -setup {
    image create photo ppm
} -body {
    ppm put "P6\n10 20\n0\nabcdef"
} -returnCodes error -cleanup {
    image delete ppm
} -result {PPM image data has bad maximum intensity value 0}
test imgPPM-5.7 {StringReadPPM procedure} -setup {
    image create photo ppm
} -body {
    ppm put "P6\n10 10\n255\nabcdef"
} -returnCodes error -cleanup {
    image delete ppm
} -result {truncated PPM data}
test imgPPM-5.8 {StringReadPPM procedure} -setup {
    image create photo ppm
} -body {
    ppm put "P6\n5 4\n255\n01234567890123456789012345678901234567890123456789012345678"
} -returnCodes error -cleanup {
    image delete ppm
} -result {truncated PPM data}
test imgPPM-5.9 {StringReadPPM procedure} -setup {
    image create photo ppm
} -body {
    ppm put "P6\n5 4\n150\n012345678901234567890123456789012345678901234567890123456789"
    list [image width ppm] [image height ppm]
} -cleanup {
    image delete ppm
} -result {5 4}
>>>>>>> 3ef0dca0

imageFinish

# cleanup
catch {file delete test.ppm}
cleanupTests
return

# Local Variables:
# mode: tcl
# End:<|MERGE_RESOLUTION|>--- conflicted
+++ resolved
@@ -156,26 +156,12 @@
 } -returnCodes error -result {couldn't recognize data in image file "test.ppm"}
 
 
-<<<<<<< HEAD
 test imgPPM-4.1 {StringReadPPM procedure, data too short [Bug 1822391]} -body {
     image create photo I -width 1103 -height 997
     I put "P5\n1103 997\n255\n"
 } -cleanup {
     image delete I
 } -returnCodes error -result {truncated PPM data}
-=======
-test imgPPM-4.1 {StringReadPPM procedure, data too short [Bug 1822391]} \
-    -setup {
-	image create photo I -width 1103 -height 997
-    } \
-    -cleanup {
-	image delete I
-    } \
-    -body {
-	I put "P5\n1103 997\n255\n"
-    } \
-    -returnCodes error \
-    -result {truncated PPM data}
 
 test imgPPM-5.1 {StringReadPPM procedure} -setup {
     image create photo ppm
@@ -241,7 +227,6 @@
 } -cleanup {
     image delete ppm
 } -result {5 4}
->>>>>>> 3ef0dca0
  
 imageFinish
