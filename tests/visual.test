--- conflicted
+++ resolved
@@ -6,11 +6,6 @@
 # Copyright (c) 1994-1995 Sun Microsystems, Inc.
 # Copyright (c) 1998-1999 by Scriptics Corporation.
 # All rights reserved.
-<<<<<<< HEAD
-#
-# RCS: @(#) $Id: visual.test,v 1.11 2008/08/30 21:52:26 aniap Exp $
-=======
->>>>>>> fca5c4a6
 
 package require tcltest 2.2
 namespace import ::tcltest::*
