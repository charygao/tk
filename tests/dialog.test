# This file is a Tcl script to test out Tk's "tk_dialog" command.
# It is organized in the standard fashion for Tcl tests.
<<<<<<< HEAD
#
# RCS: @(#) $Id: dialog.test,v 1.7 2009/06/29 14:35:01 das Exp $
#
=======
>>>>>>> fca5c4a6

package require tcltest 2.2
eval tcltest::configure $argv
tcltest::loadTestedCommands
namespace import -force tcltest::test

test dialog-1.1 {tk_dialog command} -body {
    tk_dialog
} -match glob -returnCodes error -result {wrong # args: should be "tk_dialog w title text bitmap default *"}
test dialog-1.2 {tk_dialog command} -body {
    tk_dialog foo foo foo foo foo
} -returnCodes error -result {bad window path name "foo"}
test dialog-1.3 {tk_dialog command} -body {
    tk_dialog .d foo foo fooBitmap foo
} -cleanup {
    destroy .d
} -returnCodes error -result {bitmap "fooBitmap" not defined}


test dialog-2.1 {tk_dialog operation} -setup {
    proc PressButton {btn} {
        if {![winfo ismapped $btn]} {
            update
        }
        event generate $btn <Enter>
        event generate $btn <1> -x 5 -y 5
        event generate $btn <ButtonRelease-1> -x 5 -y 5
    }
} -body {
    set x [after 5000 [list set tk::Priv(button) "no response"]]
    after 100 PressButton .d.button0
    set res [tk_dialog .d foo foo info 0 click]
    after cancel $x
    return $res
} -cleanup {
    destroy .d
} -result {0}
test dialog-2.2 {tk_dialog operation} -setup {
    proc HitReturn {w} {
        event generate $w <Enter>
        focus -force $w
        event generate $w <KeyPress> -keysym Return
    }
} -body {
    set x [after 5000 [list set tk::Priv(button) "no response"]]
    after 100 HitReturn .d
    set res [tk_dialog .d foo foo info 1 click default]
    after cancel $x
    return $res
} -cleanup {
    destroy .d
} -result {1}
test dialog-2.3 {tk_dialog operation} -body {
    set x [after 5000 [list set tk::Priv(button) "no response"]]
    after 100 destroy .d
    set res [tk_dialog .d foo foo info 0 click]
    after cancel $x
    return $res
} -cleanup {
    destroy .b
} -result {-1}

cleanupTests
return
<|MERGE_RESOLUTION|>--- conflicted
+++ resolved
@@ -1,11 +1,5 @@
 # This file is a Tcl script to test out Tk's "tk_dialog" command.
 # It is organized in the standard fashion for Tcl tests.
-<<<<<<< HEAD
-#
-# RCS: @(#) $Id: dialog.test,v 1.7 2009/06/29 14:35:01 das Exp $
-#
-=======
->>>>>>> fca5c4a6
 
 package require tcltest 2.2
 eval tcltest::configure $argv
