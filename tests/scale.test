--- conflicted
+++ resolved
@@ -687,17 +687,13 @@
     .s configure -length 200 -from 1000 -to 1001.8 -resolution 0 -digits 0
     .s set 1001.23456789
     .s get
-<<<<<<< HEAD
+} -result {1001.235}
+test scale-6.21 {ComputeFormat procedure} -body {
+    .s configure -length 200 -from 1000 -to 1001.8 -resolution 0 -digits 200
+    .s set 1001.23456789
+    .s get
 } -result {1001.235}
 destroy .s
-=======
-} {1001.235}
-test scale-6.21 {ComputeFormat procedure} {
-    .s configure -length 200 -from 1000 -to 1001.8 -resolution 0 -digits 200
-    .s set 1001.23456789
-    .s get
-} {1001.235}
->>>>>>> 031ee5ae
 
 
 test scale-7.1 {ComputeScaleGeometry procedure} -constraints {
