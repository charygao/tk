# This file is a Tcl script to test out the "send" command and the
# other procedures in the file tkSend.c.  It is organized in the
# standard fashion for Tcl tests.
#
# Copyright (c) 1994 Sun Microsystems, Inc.
# Copyright (c) 1994-1996 Sun Microsystems, Inc.
# Copyright (c) 1998-1999 by Scriptics Corporation.
# Copyright (c) 2001 by ActiveState Corporation.
#
# See the file "license.terms" for information on usage and redistribution
# of this file, and for a DISCLAIMER OF ALL WARRANTIES.
<<<<<<< HEAD
#
# RCS: @(#) $Id: send.test,v 1.11 2004/06/17 22:38:57 dkf Exp $
=======
>>>>>>> 53febd68

package require tcltest 2.1
eval tcltest::configure $argv
tcltest::loadTestedCommands

testConstraint xhost [llength [auto_execok xhost]]

# Compute a script that will load Tk into a child interpreter.

foreach pkg [info loaded] {
    if {[lindex $pkg 1] == "Tk"} {
	set loadTk "load $pkg"
	break
    }
}

# Procedure to create a new application with a given name and class.

proc newApp {screen name class} {
    global loadTk
    interp create $name
    $name eval [list set argv [list -display $screen -name $name -class $class]]
    eval $loadTk $name
}

set name [tk appname]
set commId ""
catch {
    set registry [testsend prop root InterpRegistry]
    set commId [lindex [testsend prop root InterpRegistry] 0]
}
tk appname tktest
catch {send t_s_1 destroy .}
catch {send t_s_2 destroy .}

test send-1.1 {RegOpen procedure, bogus property} {secureserver testsend} {
    testsend bogus
    set result [winfo interps]
    tk appname tktest
    list $result [winfo interps]
} {{} tktest}
test send-1.2 {RegOpen procedure, bogus property} {secureserver testsend} {
    testsend prop root InterpRegistry {}
    set result [winfo interps]
    tk appname tktest
    list $result [winfo interps]
} {{} tktest}
test send-1.3 {RegOpen procedure, bogus property} {secureserver testsend} {
    testsend prop root InterpRegistry abcdefg
    tk appname tktest
    set x [testsend prop root InterpRegistry]
    string range $x [string first " " $x] end
} " tktest\nabcdefg\n"

frame .f -width 1 -height 1
set id [string range [winfo id .f] 2 end]
test send-2.1 {RegFindName procedure} {secureserver testsend} {
    testsend prop root InterpRegistry {}
    list [catch {send foo bar} msg] $msg
} {1 {no application named "foo"}}
test send-2.2 {RegFindName procedure} {secureserver testsend} {
    testsend prop root InterpRegistry " abc\n def\nghi\n\n$id foo\n"
    tk appname foo
} {foo #2}
test send-2.3 {RegFindName procedure} {secureserver testsend} {
    testsend prop root InterpRegistry "gyz foo\n"
    tk appname foo
} {foo}
test send-2.4 {RegFindName procedure} {secureserver testsend} {
    testsend prop root InterpRegistry "${id}z foo\n"
    tk appname foo
} {foo}

test send-3.1 {RegDeleteName procedure} {secureserver testsend} {
    tk appname tktest
    testsend prop root InterpRegistry "012345 gorp\n12345 foo\n12345 tktest"
    tk appname x
    set x [testsend prop root InterpRegistry]
    string range $x [string first " " $x] end
} " x\n012345 gorp\n12345 foo\n"
test send-3.2 {RegDeleteName procedure} {secureserver testsend} {
    tk appname tktest
    testsend prop root InterpRegistry "012345 gorp\n12345 tktest\n23456 tktest"
    tk appname x
    set x [testsend prop root InterpRegistry]
    string range $x [string first " " $x] end
} " x\n012345 gorp\n23456 tktest\n"
test send-3.3 {RegDeleteName procedure} {secureserver testsend} {
    tk appname tktest
    testsend prop root InterpRegistry "012345 tktest\n12345 bar\n23456 tktest"
    tk appname x
    set x [testsend prop root InterpRegistry]
    string range $x [string first " " $x] end
} " x\n12345 bar\n23456 tktest\n"
test send-3.4 {RegDeleteName procedure} {secureserver testsend} {
    tk appname tktest
    testsend prop root InterpRegistry "foo"
    tk appname x
    set x [testsend prop root InterpRegistry]
    string range $x [string first " " $x] end
} " x\nfoo\n"
test send-3.5 {RegDeleteName procedure} {secureserver testsend} {
    tk appname tktest
    testsend prop root InterpRegistry ""
    tk appname x
    set x [testsend prop root InterpRegistry]
    string range $x [string first " " $x] end
} " x\n"

test send-4.1 {RegAddName procedure} {secureserver testsend} {
    testsend prop root InterpRegistry ""
    tk appname bar
    testsend prop root InterpRegistry
} "$commId bar\n"
test send-4.2 {RegAddName procedure} {secureserver testsend} {
    testsend prop root InterpRegistry "abc def"
    tk appname bar
    tk appname foo
    testsend prop root InterpRegistry
} "$commId foo\nabc def\n"

# Previous checks should already cover the Regclose procedure.

test send-5.1 {ValidateName procedure} {secureserver testsend} {
    testsend prop root InterpRegistry "123 abc\n"
    winfo interps
} {}
test send-5.2 {ValidateName procedure} {secureserver testsend} {
    testsend prop root InterpRegistry "$id Hi there"
    winfo interps
} {{Hi there}}
test send-5.3 {ValidateName procedure} {secureserver testsend} {
    testsend prop root InterpRegistry "$id Bogus"
    list [catch {send Bogus set a 44} msg] $msg
} {1 {target application died or uses a Tk version before 4.0}}
test send-5.4 {ValidateName procedure} {secureserver testsend} {
    tk appname test
    testsend prop root InterpRegistry "$commId Bogus\n$commId test\n"
    winfo interps
} {test}

if {[testConstraint nonPortable] && [testConstraint xhost]} {
    winfo interps
    tk appname tktest
    update
    setupbg
    set x [split [exec xhost] \n]
    foreach i [lrange $x 1 end]  {
	exec xhost - $i
    }
}

test send-6.1 {ServerSecure procedure} {nonPortable secureserver} {
    set a 44
    list [dobg [list send [tk appname] set a 55]] $a
} {55 55}
test send-6.2 {ServerSecure procedure} {nonPortable secureserver xhost} {
    set a 22
    exec xhost [exec hostname]
    list [catch {dobg [list send [tk appname] set a 33]} msg] $a $msg
} {0 22 {X server insecure (must use xauth-style authorization); command ignored}}
test send-6.3 {ServerSecure procedure} {nonPortable secureserver xhost} {
    set a abc
    exec xhost - [exec hostname]
    list [dobg [list send [tk appname] set a new]] $a
} {new new}
cleanupbg

test send-7.1 {Tk_SetAppName procedure} {secureserver testsend} {
    testsend prop root InterpRegistry ""
    tk appname newName
    list [tk appname oldName] [testsend prop root InterpRegistry]
} "oldName {$commId oldName\n}"
test send-7.2 {Tk_SetAppName procedure, name not in use} {secureserver testsend} {
    testsend prop root InterpRegistry ""
    list [tk appname gorp] [testsend prop root InterpRegistry]
} "gorp {$commId gorp\n}"
test send-7.3 {Tk_SetAppName procedure, name in use by us} {secureserver testsend} {
    tk appname name1
    testsend prop root InterpRegistry "$commId name2\n"
    list [tk appname name2] [testsend prop root InterpRegistry]
} "name2 {$commId name2\n}"
test send-7.4 {Tk_SetAppName procedure, name in use} {secureserver testsend} {
    tk appname name1
    testsend prop root InterpRegistry "$id foo\n$id foo #2\n$id foo #3\n"
    list [tk appname foo] [testsend prop root InterpRegistry]
} "{foo #4} {$commId foo #4\n$id foo\n$id foo #2\n$id foo #3\n}"

test send-8.1 {Tk_SendCmd procedure, options} {secureserver} {
    setupbg
    set app [dobg {tk appname}]
    set a 66
    send -async $app [list send [tk appname] set a 77]
    set result $a
    after 200 set x 40
    tkwait variable x
    cleanupbg
    lappend result $a
} {66 77}
test send-8.2 {Tk_SendCmd procedure, options} {secureserver altDisplay} {
    setupbg -display $env(TK_ALT_DISPLAY)
    tk appname xyzgorp
    set a homeDisplay
    set result [dobg "
    toplevel .t -screen [winfo screen .]
    wm geometry .t +0+0
    set a altDisplay
    tk appname xyzgorp
    list \[send xyzgorp set a\] \[send -displayof .t xyzgorp set a\]
    "]
    cleanupbg
    set result
} {altDisplay homeDisplay}
test send-8.3 {Tk_SendCmd procedure, options} {secureserver} {
    list [catch {send -- -async foo bar baz} msg] $msg
} {1 {no application named "-async"}}
test send-8.4 {Tk_SendCmd procedure, options} {secureserver} {
    list [catch {send -gorp foo bar baz} msg] $msg
} {1 {bad option "-gorp": must be -async, -displayof, or --}}
test send-8.5 {Tk_SendCmd procedure, options} {secureserver} {
    list [catch {send -async foo} msg] $msg
} {1 {wrong # args: should be "send ?options? interpName arg ?arg ...?"}}
test send-8.6 {Tk_SendCmd procedure, options} {secureserver} {
    list [catch {send foo} msg] $msg
} {1 {wrong # args: should be "send ?options? interpName arg ?arg ...?"}}
test send-8.7 {Tk_SendCmd procedure, local execution} {secureserver} {
    set a initial
    send [tk appname] {set a new}
    set a
} {new}
test send-8.8 {Tk_SendCmd procedure, local execution} {secureserver} {
    set a initial
    send [tk appname] set a new
    set a
} {new}
test send-8.9 {Tk_SendCmd procedure, local execution} {secureserver} {
    set a initial
    string tolower [list [catch {send [tk appname] open bad_file} msg] \
	    $msg $errorInfo $errorCode]
} {1 {couldn't open "bad_file": no such file or directory} {couldn't open "bad_file": no such file or directory
    while executing
"open bad_file"
    invoked from within
"send [tk appname] open bad_file"} {posix enoent {no such file or directory}}}
test send-8.10 {Tk_SendCmd procedure, no such interpreter} {secureserver} {
    list [catch {send bogus_name bogus_command} msg] $msg
} {1 {no application named "bogus_name"}}

catch {
    newApp "" t_s_1 Test
    t_s_1 eval wm withdraw .
}

test send-8.11 {Tk_SendCmd procedure, local execution, different interp} {secureserver testsend} {
    set a us
    send t_s_1 set a them
    list $a [send t_s_1 set a]
} {us them}
test send-8.12 {Tk_SendCmd procedure, local execution, different interp} {secureserver testsend} {
    set a us
    send t_s_1 {set a them}
    list $a [send t_s_1 {set a}]
} {us them}
test send-8.13 {Tk_SendCmd procedure, local execution, different interp} {secureserver testsend} {
    set a us
    send t_s_1 {set a them}
    list $a [send t_s_1 {set a}]
} {us them}
test send-8.14 {Tk_SendCmd procedure, local interp killed by send} {secureserver testsend} {
    newApp "" t_s_2 Test
    list [catch {send t_s_2 {destroy .; concat result}} msg] $msg
} {0 result}

catch {interp delete t_s_2}

test send-8.15 {Tk_SendCmd procedure, local interp, error info} {secureserver testsend} {
    catch {error foo}
    list [catch {send t_s_1 {if 1 {open bogus_file_name}}} msg] $msg $errorInfo $errorCode
} {1 {couldn't open "bogus_file_name": no such file or directory} {couldn't open "bogus_file_name": no such file or directory
    while executing
"open bogus_file_name"
    invoked from within
"if 1 {open bogus_file_name}"
    invoked from within
"send t_s_1 {if 1 {open bogus_file_name}}"} {POSIX ENOENT {no such file or directory}}}
test send-8.16 {Tk_SendCmd procedure, bogusCommWindow} {secureserver testsend} {
    testsend prop root InterpRegistry "10234 bogus\n"
    set result [list [catch {send bogus bogus command} msg] $msg]
    winfo interps
    tk appname tktest
    set result
} {1 {no application named "bogus"}}

catch {interp delete t_s_1}

test send-8.17 {Tk_SendCmd procedure, deferring events} {secureserver nonPortable} {
    # Non-portable because some window managers ignore "raise"
    # requests so can't guarantee that new app's window won't
    # obscure .f, thereby masking the Expose event.

    setupbg
    set app [dobg {tk appname}]
    raise .		; # Don't want new app obscuring .f
    catch {destroy .f}
    frame .f
    place .f -x 0 -y 0
    bind .f <Expose> {set a exposed}
    set a {no event yet}
    set result ""
    lappend result [send $app send [list [tk appname]] set a]
    lappend result $a
    update
    cleanupbg
    lappend result $a
} {{no event yet} {no event yet} exposed}
test send-8.18 {Tk_SendCmd procedure, error in remote app} {secureserver} {
    setupbg
    set app [dobg {tk appname}]
    set result [string tolower [list [catch {send $app open bad_name} msg] \
	    $msg $errorInfo $errorCode]]
    cleanupbg
    set result
} {1 {couldn't open "bad_name": no such file or directory} {couldn't open "bad_name": no such file or directory
    while executing
"open bad_name"
    invoked from within
"send $app open bad_name"} {posix enoent {no such file or directory}}}
test send-8.19 {Tk_SendCmd, using modal timeouts} {secureserver} {
    setupbg
    set app [dobg {tk appname}]
    set x no
    set result ""
    after 0 {set x yes}
    lappend result [send $app {concat x y z}]
    lappend result $x
    update
    cleanupbg
    lappend result $x
} {{x y z} no yes}

tk appname tktest
catch {destroy .f}
frame .f
set id [string range [winfo id .f] 2 end]

test send-9.1 {Tk_GetInterpNames procedure} {secureserver testsend} {
    testsend prop root InterpRegistry \
	    "$commId tktest\nfoo bar\n$commId tktest\n$id frame .f\n\n\n"
    list [winfo interps] [testsend prop root InterpRegistry]
} "{tktest tktest {frame .f}} {$commId tktest\n$commId tktest\n$id frame .f
}"
test send-9.2 {Tk_GetInterpNames procedure} {secureserver testsend} {
    testsend prop root InterpRegistry \
	    "$commId tktest\nfoobar\n$commId gorp\n"
    list [winfo interps] [testsend prop root InterpRegistry]
} "tktest {$commId tktest\n}"
test send-9.3 {Tk_GetInterpNames procedure} {secureserver testsend} {
    testsend prop root InterpRegistry {}
    list [winfo interps] [testsend prop root InterpRegistry]
} {{} {}}

catch {testsend prop root InterpRegistry "$commId tktest\n$id dummy\n"}

test send-10.1 {SendEventProc procedure, bogus comm property} {secureserver testsend} {
    testsend prop comm Comm {abc def}
    testsend prop comm Comm {}
    update
} {}
test send-10.2 {SendEventProc procedure, simultaneous messages} {secureserver testsend} {
    testsend prop comm Comm \
	    "c\n-n tktest\n-s set a 44\nc\n-n tktest\n-s set b 45\n"
    set a null
    set b xyzzy
    update
    list $a $b
} {44 45}
test send-10.3 {SendEventProc procedure, simultaneous messages} {secureserver testsend} {
    testsend prop comm Comm \
	    "c\n-n tktest\n-s set a newA\nr\n-s [testsend serial]\n-r 12345\nc\n-n tktest\n-s set b newB\n"
    set a null
    set b xyzzy
    set x [send dummy bogus]
    list $x $a $b
} {12345 newA newB}
test send-10.4 {SendEventProc procedure, leading nulls, bogus commands} {secureserver testsend} {
    testsend prop comm Comm \
	    "\n\nx\n-bogus\n\nc\n-n tktest\n-s set a 44\n"
    set a null
    update
    set a
} {44}
test send-10.5 {SendEventProc procedure, extraneous command options} {secureserver testsend} {
    testsend prop comm Comm \
	    "c\n-n tktest\n-x miscellanous\n-y who knows?\n-s set a new\n"
    set a null
    update
    set a
} {new}
test send-10.6 {SendEventProc procedure, unknown interpreter} {secureserver testsend} {
    testsend prop [winfo id .f] Comm {}
    testsend prop comm Comm \
	    "c\n-n unknown\n-r $id 44\n-s set a new\n"
    set a null
    update
    list [testsend prop [winfo id .f] Comm] $a
} "{\nr\n-s 44\n-r receiver never heard of interpreter \"unknown\"\n-c 1\n} null"
test send-10.7 {SendEventProc procedure, error in script} {secureserver testsend} {
    testsend prop [winfo id .f] Comm {}
    testsend prop comm Comm \
	    "c\n-n tktest\n-r $id 62\n-s foreach i {1 2 3} {error {test error} {Initial errorInfo} {test code}}\n"
    update
    testsend prop [winfo id .f] Comm
} {
r
-s 62
-r test error
-i Initial errorInfo
    ("foreach" body line 1)
    invoked from within
"foreach i {1 2 3} {error {test error} {Initial errorInfo} {test code}}"
-e test code
-c 1
}
test send-10.8 {SendEventProc procedure, exceptional return} {secureserver testsend} {
    testsend prop [winfo id .f] Comm {}
    testsend prop comm Comm \
	    "c\n-n tktest\n-r $id 62\n-s break\n"
    update
    testsend prop [winfo id .f] Comm
} {
r
-s 62
-r 
-c 3
}
test send-10.9 {SendEventProc procedure, empty return} {secureserver testsend} {
    testsend prop [winfo id .f] Comm {}
    testsend prop comm Comm \
	    "c\n-n tktest\n-r $id 62\n-s concat\n"
    update
    testsend prop [winfo id .f] Comm
} {
r
-s 62
-r 
}
test send-10.10 {SendEventProc procedure, asynchronous calls} {secureserver testsend} {
    testsend prop [winfo id .f] Comm {}
    testsend prop comm Comm \
	    "c\n-n tktest\n-s foreach i {1 2 3} {error {test error} {Initial errorInfo} {test code}}\n"
    update
    testsend prop [winfo id .f] Comm
} {}
test send-10.11 {SendEventProc procedure, exceptional return} {secureserver testsend} {
    testsend prop [winfo id .f] Comm {}
    testsend prop comm Comm \
	    "c\n-n tktest\n-s break\n"
    update
    testsend prop [winfo id .f] Comm
} {}
test send-10.12 {SendEventProc procedure, empty return} {secureserver testsend} {
    testsend prop [winfo id .f] Comm {}
    testsend prop comm Comm \
	    "c\n-n tktest\n-s concat\n"
    update
    testsend prop [winfo id .f] Comm
} {}
test send-10.13 {SendEventProc procedure, return processing} {secureserver testsend} {
    testsend prop comm Comm \
	    "r\n-c 1\n-e test1\n-i test2\n-r test3\n-s [testsend serial]\n"
    list [catch {send dummy foo} msg] $msg $errorInfo $errorCode
} {1 test3 {test2
    invoked from within
"send dummy foo"} test1}
test send-10.14 {SendEventProc procedure, extraneous return options} {secureserver testsend} {
    testsend prop comm Comm \
	    "r\n-x test1\n-y test2\n-r result\n-s [testsend serial]\n"
    list [catch {send dummy foo} msg] $msg
} {0 result}
test send-10.15 {SendEventProc procedure, serial number} {secureserver testsend} {
    testsend prop comm Comm \
	    "r\n-r response\n"
    list [catch {send dummy foo} msg] $msg
} {1 {target application died or uses a Tk version before 4.0}}
test send-10.16 {SendEventProc procedure, serial number} {secureserver testsend} {
    testsend prop comm Comm \
	    "r\n-r response\n\n-s 0"
    list [catch {send dummy foo} msg] $msg
} {1 {target application died or uses a Tk version before 4.0}}
test send-10.17 {SendEventProc procedure, errorCode and errorInfo} {secureserver testsend} {
    testsend prop comm Comm \
	    "r\n-i test1\n-e test2\n-c 4\n-s [testsend serial]\n"
    set errorCode oldErrorCode
    set errorInfo oldErrorInfo
    list [catch {send dummy foo} msg] $msg $errorInfo $errorCode
} {4 {} oldErrorInfo oldErrorCode}
test send-10.18 {SendEventProc procedure, send kills application} {secureserver testsend} {
    setupbg
    dobg {tk appname t_s_3}
    set x [list [catch {send t_s_3 destroy .} msg] $msg]
    cleanupbg
    set x
} {0 {}}
test send-10.19 {SendEventProc procedure, send exits} {secureserver testsend} {
    setupbg
    dobg {tk appname t_s_3}
    set x [list [catch {send t_s_3 exit} msg] $msg]
    cleanupbg
    set x
} {1 {target application died}}

test send-11.1 {AppendPropCarefully and AppendErrorProc procedures} {secureserver testsend} {
    testsend prop root InterpRegistry "0x21447 dummy\n"
    list [catch {send dummy foo} msg] $msg
} {1 {no application named "dummy"}}
test send-11.2 {AppendPropCarefully and AppendErrorProc procedures} {secureserver testsend} {
    testsend prop comm Comm "c\n-r0x123 44\n-n tktest\n-s concat a b c\n"
    update
} {}

winfo interps
tk appname tktest
catch {destroy .f}
frame .f
set id [string range [winfo id .f] 2 end]

test send-12.1 {TimeoutProc procedure} {secureserver testsend} {
    testsend prop root InterpRegistry "$id dummy\n"
    list [catch {send dummy foo} msg] $msg
} {1 {target application died or uses a Tk version before 4.0}}

catch {testsend prop root InterpRegistry ""}

test send-12.2 {TimeoutProc procedure} {secureserver} {
    winfo interps
    tk appname tktest
    update
    setupbg
    set app [dobg {
	after 10 {after 10 {after 5000; exit}}
	tk appname
    }]
    after 200
    set result [list [catch {send $app foo} msg] $msg]
    cleanupbg
    set result
} {1 {target application died}}

winfo interps
tk appname tktest
test send-13.1 {DeleteProc procedure} {secureserver} {
    setupbg
    set app [dobg {rename send {}; tk appname}]
    set result [list [catch {send $app foo} msg] $msg [winfo interps]]
    cleanupbg
    set result
} {1 {no application named "tktest #2"} tktest}
test send-13.2 {DeleteProc procedure} {secureserver} {
    winfo interps
    tk appname tktest
    rename send {}
    set result {}
    lappend result [winfo interps] [info commands send]
    tk appname foo
    lappend result [winfo interps] [info commands send]
} {{} {} foo send}

test send-14.1 {SendRestrictProc procedure, sends crossing from different displays} {secureserver altDisplay} {
    setupbg -display $env(TK_ALT_DISPLAY)
    set result [dobg "
    toplevel .t -screen [winfo screen .]
    wm geometry .t +0+0
    tk appname xyzgorp1
    set x child
    "]
    toplevel .t -screen $env(TK_ALT_DISPLAY)
    wm geometry .t +0+0
    tk appname xyzgorp2
    update
    set y parent
    set result [send -displayof .t xyzgorp1 {list $x [send -displayof .t xyzgorp2 set y]}]
    destroy .t
    cleanupbg
    set result
} {child parent}

catch {
    testsend prop root InterpRegister $registry
    tk appname tktest
}
test send-15.1 {UpdateCommWindow procedure} {secureserver testsend} {
    set x [list [testsend prop comm TK_APPLICATION]]
    newApp "" t_s_1 Test
    send t_s_1 wm withdraw .
    newApp "" t_s_2 Test
    send t_s_2 wm withdraw .
    lappend x [testsend prop comm TK_APPLICATION]
    interp delete t_s_1
    lappend x [testsend prop comm TK_APPLICATION]
    interp delete t_s_2
    lappend x [testsend prop comm TK_APPLICATION]
} {tktest {t_s_2 t_s_1 tktest} {t_s_2 tktest} tktest}

catch {
    tk appname $name
    testsend prop root InterpRegistry $registry
    testdeleteapps
}
rename newApp {}

# cleanup
cleanupTests
return<|MERGE_RESOLUTION|>--- conflicted
+++ resolved
@@ -9,11 +9,6 @@
 #
 # See the file "license.terms" for information on usage and redistribution
 # of this file, and for a DISCLAIMER OF ALL WARRANTIES.
-<<<<<<< HEAD
-#
-# RCS: @(#) $Id: send.test,v 1.11 2004/06/17 22:38:57 dkf Exp $
-=======
->>>>>>> 53febd68
 
 package require tcltest 2.1
 eval tcltest::configure $argv
