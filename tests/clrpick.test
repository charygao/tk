# This file is a Tcl script to test out Tk's "tk_chooseColor" command.
# It is organized in the standard fashion for Tcl tests.
#
# Copyright (c) 1996 Sun Microsystems, Inc.
# Copyright (c) 1998-1999 by Scriptics Corporation.
# All rights reserved.
<<<<<<< HEAD
#
# RCS: @(#) $Id: clrpick.test,v 1.15 2008/12/19 15:33:40 dgp Exp $
#
=======
>>>>>>> 661db781

package require tcltest 2.2
eval tcltest::configure $argv
tcltest::loadTestedCommands
namespace import -force tcltest::test

if {[testConstraint defaultPseudocolor8]} {
    # let's soak up a bunch of colors...so that
    # machines with small color palettes still fail.
    # some tests will be skipped if there are no more colors
    set numcolors 32
    testConstraint colorsLeftover 1
    set i 0
    canvas .c
    pack .c -expand 1 -fill both
    while {$i<$numcolors} {
	set color \#[format "%02x%02x%02x" $i [expr $i+1] [expr $i+3]]
	.c create rectangle [expr 10+$i] [expr 10+$i] [expr 50+$i] [expr 50+$i] -fill $color -outline $color
	incr i
    }
    set i 0
    while {$i<$numcolors} {
	set color [.c itemcget $i -fill]
	if {$color != ""} {
	    foreach {r g b} [winfo rgb . $color] {}
	    set r [expr $r/256]
	    set g [expr $g/256]
	    set b [expr $b/256]
	    if {"$color" != "#[format %02x%02x%02x $r $g $b]"} {
		testConstraint colorsLeftover 0
	    }
	}
	.c delete $i
	incr i
    }
    destroy .c
} else {
    testConstraint colorsLeftover 0
}

test clrpick-1.1 {tk_chooseColor command} -body {
    tk_chooseColor -foo
} -returnCodes error -result {bad option "-foo": must be -initialcolor, -parent, or -title}

test clrpick-1.2 {tk_chooseColor command } -body {
    tk_chooseColor -initialcolor
} -returnCodes error -result {value for "-initialcolor" missing}
test clrpick-1.2.1 {tk_chooseColor command } -body {
    tk_chooseColor -parent
} -returnCodes error -result {value for "-parent" missing}
test clrpick-1.2.2 {tk_chooseColor command } -body {
    tk_chooseColor -title
} -returnCodes error -result {value for "-title" missing}

test clrpick-1.3 {tk_chooseColor command} -body {
    tk_chooseColor -foo bar
} -returnCodes error -result {bad option "-foo": must be -initialcolor, -parent, or -title}
test clrpick-1.4 {tk_chooseColor command} -body {
    tk_chooseColor -initialcolor
} -returnCodes error -result {value for "-initialcolor" missing}
test clrpick-1.5 {tk_chooseColor command} -body {
    tk_chooseColor -parent foo.bar
} -returnCodes error -result {bad window path name "foo.bar"}
test clrpick-1.6 {tk_chooseColor command} -body {
    tk_chooseColor -initialcolor badbadbaadcolor
} -returnCodes error -result {unknown color name "badbadbaadcolor"}
test clrpick-1.7 {tk_chooseColor command} -body {
    tk_chooseColor -initialcolor ##badbadbaadcolor
} -returnCodes error -result {invalid color name "##badbadbaadcolor"}


# tests 3.1 and 3.2 fail when individually run
# if there is no catch {tk_chooseColor -foo 1} msg
# before settin isNative
catch {tk_chooseColor -foo 1} msg 
set isNative [expr {[info commands tk::dialog::color::] eq ""}]

proc ToPressButton {parent btn} {
    global isNative
    if {!$isNative} {
	after 200 "SendButtonPress . $btn mouse"
    }
}

proc ToChooseColorByKey {parent r g b} {
    global isNative
    if {!$isNative} {
	after 200 ChooseColorByKey . $r $g $b
    }
}

proc PressButton {btn} {
    event generate $btn <Enter>
    event generate $btn <1> -x 5 -y 5
    event generate $btn <ButtonRelease-1> -x 5 -y 5
}

proc ChooseColorByKey {parent r g b} {
    set w .__tk__color
    upvar ::tk::dialog::color::[winfo name $w] data

    update
    $data(red,entry)   delete 0 end
    $data(green,entry) delete 0 end
    $data(blue,entry)  delete 0 end

    $data(red,entry)   insert 0 $r
    $data(green,entry) insert 0 $g
    $data(blue,entry)  insert 0 $b

    # Manually force the refresh of the color values instead
    # of counting on the timing of the event stream to change
    # the values for us.
    tk::dialog::color::HandleRGBEntry $w

    SendButtonPress . ok mouse
}

proc SendButtonPress {parent btn type} {
    set w .__tk__color
    upvar ::tk::dialog::color::[winfo name $w] data

    set button $data($btn\Btn)
    if ![winfo ismapped $button] {
	update
    }

    if {$type == "mouse"} {
	PressButton $button
    } else {
	event generate $w <Enter>
	focus $w
	event generate $button <Enter>
	event generate $w <KeyPress> -keysym Return
    }
}



test clrpick-2.1 {tk_chooseColor command} -constraints {
    nonUnixUserInteraction colorsLeftover
} -setup {
    set verylongstring longstring:
    set verylongstring $verylongstring$verylongstring
    set verylongstring $verylongstring$verylongstring
    set verylongstring $verylongstring$verylongstring
    set verylongstring $verylongstring$verylongstring
    #set verylongstring $verylongstring$verylongstring
    # Interesting thing...when this is too long, the
    # delay caused in processing it kills the automated testing,
    # and makes a lot of the test cases fail.
    #set verylongstring $verylongstring$verylongstring
    #set verylongstring $verylongstring$verylongstring
    #set verylongstring $verylongstring$verylongstring
    #set verylongstring $verylongstring$verylongstring
} -body {
    ToPressButton . ok
    tk_chooseColor -title "Press Ok $verylongstring" -initialcolor #404040 \
        -parent .
} -result {#404040}
test clrpick-2.2 {tk_chooseColor command} -constraints {
    nonUnixUserInteraction colorsLeftover
} -body {
    set colors "128 128 64"
    ToChooseColorByKey . 128 128 64
    tk_chooseColor -parent . -title "choose #808040"
} -result {#808040}
test clrpick-2.3 {tk_chooseColor command} -constraints {
    nonUnixUserInteraction colorsLeftover
} -body {
    ToPressButton . ok
    tk_chooseColor -parent . -title "Press OK"
} -result {#808040}
test clrpick-2.4 {tk_chooseColor command} -constraints {
    nonUnixUserInteraction colorsLeftover
} -body {
    ToPressButton . cancel
    tk_chooseColor -parent . -title "Press Cancel"
} -result {}


test clrpick-3.1 {tk_chooseColor: background events} -constraints {
	nonUnixUserInteraction
} -body {
    after 1 {set x 53}
    ToPressButton . ok
    tk_chooseColor -parent . -title "Press OK" -initialcolor #000000
} -result {#000000}
test clrpick-3.2 {tk_chooseColor: background events} -constraints {
	nonUnixUserInteraction
} -body {
    after 1 {set x 53}
    ToPressButton . cancel
    tk_chooseColor -parent . -title "Press Cancel"
} -result {}


test clrpick-4.1 {tk_chooseColor: screen is inherited from parent} -constraints {
	unix notAqua
} -body {
    after 50 {set ::scr [winfo screen .__tk__color]}
    ToPressButton . cancel
    tk_chooseColor -parent .
    set ::scr
} -result [winfo screen .]

# cleanup
cleanupTests
return
<|MERGE_RESOLUTION|>--- conflicted
+++ resolved
@@ -4,12 +4,6 @@
 # Copyright (c) 1996 Sun Microsystems, Inc.
 # Copyright (c) 1998-1999 by Scriptics Corporation.
 # All rights reserved.
-<<<<<<< HEAD
-#
-# RCS: @(#) $Id: clrpick.test,v 1.15 2008/12/19 15:33:40 dgp Exp $
-#
-=======
->>>>>>> 661db781
 
 package require tcltest 2.2
 eval tcltest::configure $argv
