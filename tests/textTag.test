--- conflicted
+++ resolved
@@ -5,11 +5,6 @@
 # Copyright (c) 1994-1996 Sun Microsystems, Inc.
 # Copyright (c) 1998-1999 by Scriptics Corporation.
 # All rights reserved.
-<<<<<<< HEAD
-#
-# RCS: @(#) $Id: textTag.test,v 1.16 2009/04/02 09:41:06 patthoyts Exp $
-=======
->>>>>>> c97f0c88
 
 package require tcltest 2.2
 namespace import ::tcltest::*
