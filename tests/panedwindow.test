--- conflicted
+++ resolved
@@ -14,65 +14,7 @@
 deleteWindows
 # Panedwindow for tests 1.*
 panedwindow .p
-<<<<<<< HEAD
 # Buttons for tests 1.33 - 1.52
-=======
-foreach {testName testData} {
-    panedwindow-1.1 {-background
-	"#ff0000" "#ff0000" non-existent {unknown color name "non-existent"}}
-    panedwindow-1.2 {-bd
-	4 4 badValue {bad screen distance "badValue"}}
-    panedwindow-1.3 {-bg
-	"#ff0000" "#ff0000" non-existent {unknown color name "non-existent"}}
-    panedwindow-1.4 {-borderwidth
-	1.3 1 badValue {bad screen distance "badValue"}}
-    panedwindow-1.5 {-cursor
-	arrow arrow badValue {bad cursor spec "badValue"}}
-    panedwindow-1.6 {-handlesize
-	20 20 badValue {bad screen distance "badValue"}}
-    panedwindow-1.7 {-height
-	20 20 badValue {bad screen distance "badValue"}}
-    panedwindow-1.8 {-opaqueresize
-	true 1 foo {expected boolean value but got "foo"}}
-    panedwindow-1.9 {-proxybackground
-	"#f0a0a0" "#f0a0a0" non-existent {unknown color name "non-existent"}}
-    panedwindow-1.10 {-proxyborderwidth
-	1.3 1.3 badValue {bad screen distance "badValue"}}
-    panedwindow-1.11 {-proxyrelief
-	groove groove
-	1.5 {bad relief "1.5": must be flat, groove, raised, ridge, solid, or sunken}}
-    panedwindow-1.12 {-orient
-	horizontal horizontal
-	badValue {bad orient "badValue": must be horizontal or vertical}}
-    panedwindow-1.13 {-relief
-	groove groove
-	1.5 {bad relief "1.5": must be flat, groove, raised, ridge, solid, or sunken}}
-    panedwindow-1.14 {-sashcursor
-	arrow arrow badValue {bad cursor spec "badValue"}}
-    panedwindow-1.15 {-sashpad
-	1.3 1 badValue {bad screen distance "badValue"}}
-    panedwindow-1.16 {-sashrelief
-	groove groove
-	1.5 {bad relief "1.5": must be flat, groove, raised, ridge, solid, or sunken}}
-    panedwindow-1.17 {-sashwidth
-	10 10 badValue {bad screen distance "badValue"}}
-    panedwindow-1.18 {-showhandle
-	true 1 foo {expected boolean value but got "foo"}}
-    panedwindow-1.19 {-width
-	402 402 badValue {bad screen distance "badValue"}}
-} {
-    lassign $testData optionName goodIn goodOut badIn badOut
-    test ${testName}(good) "configuration options: $optionName" {
-	.p configure $optionName $goodIn
-	list [lindex [.p configure $optionName] 4] [.p cget $optionName]
-    } [list $goodOut $goodOut]
-    test ${testName}(bad) "configuration options: $optionName" -body {
-	.p configure $optionName $badIn
-    } -returnCodes error -result $badOut
-    # Reset to default
-    .p configure $optionName [lindex [.p configure $optionName] 3]
-}
->>>>>>> 0fd74983
 .p add [button .b]
 .p add [button .c]
 test panedwindow-1.1 {configuration options: -background (good)} -body {
@@ -156,168 +98,195 @@
 test panedwindow-1.18 {configuration options: -orient (bad)} -body {
     .p configure -orient badValue
 } -returnCodes error -result {bad orient "badValue": must be horizontal or vertical}
-test panedwindow-1.19 {configuration options: -relief (good)} -body {
+test panedwindow-1.19 {configuration options: -proxybackground (good)} -body {
+    .p configure -proxybackground "#f0a0a0"
+    list [lindex [.p configure -proxybackground] 4] [.p cget -proxybackground]
+} -cleanup {
+    .p configure -proxybackground [lindex [.p configure -proxybackground] 3]
+} -result {{#f0a0a0} #f0a0a0}
+test panedwindow-1.20 {configuration options: -proxybackground (bad)} -body {
+    .p configure -proxybackground badValue
+} -returnCodes error -result {unknown color name "badValue"}
+test panedwindow-1.21 {configuration options: -proxyborderwidth (good)} -body {
+    .p configure -proxyborderwidth 1.3
+    list [lindex [.p configure -proxyborderwidth] 4] [.p cget -proxyborderwidth]
+} -cleanup {
+    .p configure -proxyborderwidth [lindex [.p configure -proxyborderwidth] 3]
+} -result {1.3 1.3}
+test panedwindow-1.22 {configuration options: -proxyborderwidth (bad)} -body {
+    .p configure -proxyborderwidth badValue
+} -returnCodes error -result {bad screen distance "badValue"}
+test panedwindow-1.23 {configuration options: -proxyrelief (good)} -body {
+    .p configure -proxyrelief groove
+    list [lindex [.p configure -proxyrelief] 4] [.p cget -proxyrelief]
+} -cleanup {
+    .p configure -proxyrelief [lindex [.p configure -proxyrelief] 3]
+} -result {groove groove}
+test panedwindow-1.24 {configuration options: -proxyrelief (bad)} -body {
+    .p configure -proxyrelief 1.5
+} -returnCodes error -result {bad relief "1.5": must be flat, groove, raised, ridge, solid, or sunken}
+test panedwindow-1.25 {configuration options: -relief (good)} -body {
     .p configure -relief groove
     list [lindex [.p configure -relief] 4] [.p cget -relief]
 } -cleanup {
     .p configure -relief [lindex [.p configure -relief] 3]
 } -result {groove groove}
-test panedwindow-1.20 {configuration options: -relief (bad)} -body {
+test panedwindow-1.26 {configuration options: -relief (bad)} -body {
     .p configure -relief 1.5
 } -returnCodes error -result {bad relief "1.5": must be flat, groove, raised, ridge, solid, or sunken}
-test panedwindow-1.21 {configuration options: -sashcursor (good)} -body {
+test panedwindow-1.27 {configuration options: -sashcursor (good)} -body {
     .p configure -sashcursor arrow
     list [lindex [.p configure -sashcursor] 4] [.p cget -sashcursor]
 } -cleanup {
     .p configure -sashcursor [lindex [.p configure -sashcursor] 3]
 } -result {arrow arrow}
-test panedwindow-1.22 {configuration options: -sashcursor (bad)} -body {
+test panedwindow-1.28 {configuration options: -sashcursor (bad)} -body {
     .p configure -sashcursor badValue
 } -returnCodes error -result {bad cursor spec "badValue"}
-test panedwindow-1.23 {configuration options: -sashpad (good)} -body {
+test panedwindow-1.29 {configuration options: -sashpad (good)} -body {
     .p configure -sashpad 1.3
     list [lindex [.p configure -sashpad] 4] [.p cget -sashpad]
 } -cleanup {
     .p configure -sashpad [lindex [.p configure -sashpad] 3]
 } -result {1 1}
-test panedwindow-1.24 {configuration options: -sashpad (bad)} -body {
+test panedwindow-1.30 {configuration options: -sashpad (bad)} -body {
     .p configure -sashpad badValue
 } -returnCodes error -result {bad screen distance "badValue"}
-test panedwindow-1.25 {configuration options: -sashrelief (good)} -body {
+test panedwindow-1.31 {configuration options: -sashrelief (good)} -body {
     .p configure -sashrelief groove
     list [lindex [.p configure -sashrelief] 4] [.p cget -sashrelief]
 } -cleanup {
     .p configure -sashrelief [lindex [.p configure -sashrelief] 3]
 } -result {groove groove}
-test panedwindow-1.26 {configuration options: -sashrelief (bad)} -body {
+test panedwindow-1.32 {configuration options: -sashrelief (bad)} -body {
     .p configure -sashrelief 1.5
 } -returnCodes error -result {bad relief "1.5": must be flat, groove, raised, ridge, solid, or sunken}
-test panedwindow-1.27 {configuration options: -sashwidth (good)} -body {
+test panedwindow-1.33 {configuration options: -sashwidth (good)} -body {
     .p configure -sashwidth 10
     list [lindex [.p configure -sashwidth] 4] [.p cget -sashwidth]
 } -cleanup {
     .p configure -sashwidth [lindex [.p configure -sashwidth] 3]
 } -result {10 10}
-test panedwindow-1.28 {configuration options: -sashwidth (bad)} -body {
+test panedwindow-1.34 {configuration options: -sashwidth (bad)} -body {
     .p configure -sashwidth badValue
 } -returnCodes error -result {bad screen distance "badValue"}
-test panedwindow-1.29 {configuration options: -showhandle (good)} -body {
+test panedwindow-1.35 {configuration options: -showhandle (good)} -body {
     .p configure -showhandle true
     list [lindex [.p configure -showhandle] 4] [.p cget -showhandle]
 } -cleanup {
     .p configure -showhandle [lindex [.p configure -showhandle] 3]
 } -result {1 1}
-test panedwindow-1.30 {configuration options: -showhandle (bad)} -body {
+test panedwindow-1.36 {configuration options: -showhandle (bad)} -body {
     .p configure -showhandle foo
 } -returnCodes error -result {expected boolean value but got "foo"}
-test panedwindow-1.31 {configuration options: -width (good)} -body {
+test panedwindow-1.37 {configuration options: -width (good)} -body {
     .p configure -width 402
     list [lindex [.p configure -width] 4] [.p cget -width]
 } -cleanup {
     .p configure -width [lindex [.p configure -width] 3]
 } -result {402 402}
-test panedwindow-1.32 {configuration options: -width (bad)} -body {
+test panedwindow-1.38 {configuration options: -width (bad)} -body {
     .p configure -width badValue
 } -returnCodes error -result {bad screen distance "badValue"}
 
-test panedwindow-1.33 {configuration options: -after (good)} -body {
+test panedwindow-1.39 {configuration options: -after (good)} -body {
     .p paneconfigure .b -after .c
     list [lindex [.p paneconfigure .b -after] 4] \
         [.p panecget .b -after]
 } -cleanup {
     .p paneconfig .b -after [lindex [.p paneconfig .b -after] 3]
 } -result {.c .c}
-test panedwindow-1.34 {configuration options: -after (bad)} -body {
+test panedwindow-1.40 {configuration options: -after (bad)} -body {
     .p paneconfigure .b -after badValue
 } -returnCodes error -result {bad window path name "badValue"}
-test panedwindow-1.35 {configuration options: -before (good)} -body {
+test panedwindow-1.41 {configuration options: -before (good)} -body {
     .p paneconfigure .b -before .c
     list [lindex [.p paneconfigure .b -before] 4] \
         [.p panecget .b -before]
 } -cleanup {
     .p paneconfig .b -before [lindex [.p paneconfig .b -before] 3]
 } -result {.c .c}
-test panedwindow-1.36 {configuration options: -before (bad)} -body {
+test panedwindow-1.42 {configuration options: -before (bad)} -body {
     .p paneconfigure .b -before badValue
 } -returnCodes error -result {bad window path name "badValue"}
-test panedwindow-1.37 {configuration options: -height (good)} -body {
+test panedwindow-1.43 {configuration options: -height (good)} -body {
     .p paneconfigure .b -height 10
     list [lindex [.p paneconfigure .b -height] 4] \
         [.p panecget .b -height]
 } -cleanup {
     .p paneconfig .b -height [lindex [.p paneconfig .b -height] 3]
 } -result {10 10}
-test panedwindow-1.38 {configuration options: -height (bad)} -body {
+test panedwindow-1.44 {configuration options: -height (bad)} -body {
     .p paneconfigure .b -height badValue
 } -returnCodes error -result {bad screen distance "badValue"}
-test panedwindow-1.39 {configuration options: -hide (good)} -body {
+test panedwindow-1.45 {configuration options: -hide (good)} -body {
     .p paneconfigure .b -hide false
     list [lindex [.p paneconfigure .b -hide] 4] \
         [.p panecget .b -hide]
 } -cleanup {
     .p paneconfig .b -hide [lindex [.p paneconfig .b -hide] 3]
 } -result {0 0}
-test panedwindow-1.40 {configuration options: -hide (bad)} -body {
+test panedwindow-1.46 {configuration options: -hide (bad)} -body {
     .p paneconfigure .b -hide foo
 } -returnCodes error -result {expected boolean value but got "foo"}
-test panedwindow-1.41 {configuration options: -minsize (good)} -body {
+test panedwindow-1.47 {configuration options: -minsize (good)} -body {
     .p paneconfigure .b -minsize 10
     list [lindex [.p paneconfigure .b -minsize] 4] \
         [.p panecget .b -minsize]
 } -cleanup {
     .p paneconfig .b -minsize [lindex [.p paneconfig .b -minsize] 3]
 } -result {10 10}
-test panedwindow-1.42 {configuration options: -minsize (bad)} -body {
+test panedwindow-1.48 {configuration options: -minsize (bad)} -body {
     .p paneconfigure .b -minsize badValue
 } -returnCodes error -result {bad screen distance "badValue"}
-test panedwindow-1.43 {configuration options: -padx (good)} -body {
+test panedwindow-1.49 {configuration options: -padx (good)} -body {
     .p paneconfigure .b -padx 1.3
     list [lindex [.p paneconfigure .b -padx] 4] \
         [.p panecget .b -padx]
 } -cleanup {
     .p paneconfig .b -padx [lindex [.p paneconfig .b -padx] 3]
 } -result {1 1}
-test panedwindow-1.44 {configuration options: -padx (bad)} -body {
+test panedwindow-1.50 {configuration options: -padx (bad)} -body {
     .p paneconfigure .b -padx badValue
 } -returnCodes error -result {bad screen distance "badValue"}
-test panedwindow-1.45 {configuration options: -pady (good)} -body {
+test panedwindow-1.51 {configuration options: -pady (good)} -body {
     .p paneconfigure .b -pady 1.3
     list [lindex [.p paneconfigure .b -pady] 4] \
         [.p panecget .b -pady]
 } -cleanup {
     .p paneconfig .b -pady [lindex [.p paneconfig .b -pady] 3]
 } -result {1 1}
-test panedwindow-1.46 {configuration options: -pady (bad)} -body {
+test panedwindow-1.52 {configuration options: -pady (bad)} -body {
     .p paneconfigure .b -pady badValue
 } -returnCodes error -result {bad screen distance "badValue"}
-test panedwindow-1.47 {configuration options: -sticky (good)} -body {
+test panedwindow-1.53 {configuration options: -sticky (good)} -body {
     .p paneconfigure .b -sticky nsew
     list [lindex [.p paneconfigure .b -sticky] 4] \
         [.p panecget .b -sticky]
 } -cleanup {
     .p paneconfig .b -sticky [lindex [.p paneconfig .b -sticky] 3]
 } -result {nesw nesw}
-test panedwindow-1.48 {configuration options: -sticky (bad)} -body {
+test panedwindow-1.54 {configuration options: -sticky (bad)} -body {
     .p paneconfigure .b -sticky abcd
 } -returnCodes error -result {bad stickyness value "abcd": must be a string containing zero or more of n, e, s, and w}
-test panedwindow-1.49 {configuration options: -stretch (good)} -body {
+test panedwindow-1.55 {configuration options: -stretch (good)} -body {
     .p paneconfigure .b -stretch alw
     list [lindex [.p paneconfigure .b -stretch] 4] \
         [.p panecget .b -stretch]
 } -cleanup {
     .p paneconfig .b -stretch [lindex [.p paneconfig .b -stretch] 3]
 } -result {always always}
-test panedwindow-1.50 {configuration options: -stretch (bad)} -body {
+test panedwindow-1.56 {configuration options: -stretch (bad)} -body {
     .p paneconfigure .b -stretch foo
 } -returnCodes error -result {bad stretch "foo": must be always, first, last, middle, or never}
-test panedwindow-1.51 {configuration options: -width (good)} -body {
+test panedwindow-1.57 {configuration options: -width (good)} -body {
     .p paneconfigure .b -width 10
     list [lindex [.p paneconfigure .b -width] 4] \
         [.p panecget .b -width]
 } -cleanup {
     .p paneconfig .b -width [lindex [.p paneconfig .b -width] 3]
 } -result {10 10}
-test panedwindow-1.52 {configuration options: -width (bad)} -body {
+test panedwindow-1.58 {configuration options: -width (bad)} -body {
     .p paneconfigure .b -width badValue
 } -returnCodes error -result {bad screen distance "badValue"}
 deleteWindows
