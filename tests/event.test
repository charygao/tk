# This file is a Tcl script to test the code in tkEvent.c.  It is
# organized in the standard fashion for Tcl tests.
#
# Copyright (c) 1994 The Regents of the University of California.
# Copyright (c) 1994-1995 Sun Microsystems, Inc.
# Copyright (c) 1998-1999 by Scriptics Corporation.
# All rights reserved.

package require tcltest 2.2
eval tcltest::configure $argv
tcltest::loadTestedCommands
namespace import -force tcltest::test

# XXX This test file is woefully incomplete.  Right now it only tests
# a few of the procedures in tkEvent.c.  Please add more tests whenever
# possible.

# Setup table used to query key events.

proc _init_keypress_lookup {} {
    global keypress_lookup

    scan A %c start
    scan Z %c finish

    for {set i $start} {$i <= $finish} {incr i} {
        set l [format %c $i]
        set keypress_lookup($l) $l
    }

    scan a %c start
    scan z %c finish

    for {set i $start} {$i <= $finish} {incr i} {
        set l [format %c $i]
        set keypress_lookup($l) $l
    }

    scan 0 %c start
    scan 9 %c finish

    for {set i $start} {$i <= $finish} {incr i} {
        set l [format %c $i]
        set keypress_lookup($l) $l
    }

    # Most punctuation
    array set keypress_lookup {
        ! exclam
        % percent
        & ampersand
        ( parenleft
        ) parenright
        * asterisk
        + plus
        , comma
        - minus
        . period
        / slash
        : colon
        < less
        = equal
        > greater
        ? question
        @ at
        ^ asciicircum
        _ underscore
        | bar
        ~ asciitilde
        ' apostrophe
    }
    # Characters with meaning to Tcl...
    array set keypress_lookup [list \
	    \"   quotedbl \
	    \#   numbersign \
	    \$   dollar \
	    \;   semicolon \
	    \[   bracketleft \
	    \\   backslash \
	    \]   bracketright \
	    \{   braceleft \
	    \}   braceright \
	    " "  space \
	    "\n" Return \
	    "\t" Tab]
}

# Lookup an event in the keypress table.
# For example:
# Q -> Q
# . -> period
# / -> slash
# Delete -> Delete
# Escape -> Escape

proc _keypress_lookup {char} {
    global keypress_lookup

    if {! [info exists keypress_lookup]} {
        _init_keypress_lookup
    }

    if {$char == ""} {
        error "empty char"
    }

    if {[info exists keypress_lookup($char)]} {
        return $keypress_lookup($char)
    } else {
        return $char
    }
}

# Lookup and generate a pair of KeyPress and KeyRelease events

proc _keypress {win key} {
    set keysym [_keypress_lookup $key]

    # Force focus to the window before delivering
    # each event so that a window manager using
    # a focus follows mouse will not steal away
    # the focus if the mouse is moved around.

    if {[focus] != $win} {
        focus -force $win
    }
    event generate $win <KeyPress-$keysym>
    _pause 50
    if {[focus] != $win} {
        focus -force $win
    }
    event generate $win <KeyRelease-$keysym>
    _pause 50
}

# Call _keypress for each character in the given string

proc _keypress_string {win string} {
    foreach letter [split $string ""] {
        _keypress $win $letter
    }
}

# Delay script execution for a given amount of time

proc _pause {{msecs 1000}} {
    global _pause

    if {! [info exists _pause(number)]} {
        set _pause(number) 0
    }

    set num [incr _pause(number)]
    set _pause($num) 0

    after $msecs "set _pause($num) 1"
    vwait _pause($num)
    unset _pause($num)
}

# Helper proc to convert index to x y position

proc _text_ind_to_x_y {text ind} {
    set bbox [$text bbox $ind]
    if {[llength $bbox] != 4} {
        error "got bbox \{$bbox\} from $text, index $ind"
    }
    foreach {x1 y1 width height} $bbox break
    set middle_y [expr {$y1 + ($height / 2)}]
    return [list $x1 $middle_y]
}

# Return selection only if owned by the given widget

proc _get_selection {widget} {
    if {[string compare $widget [selection own]] != 0} {
        return ""
    }
    if {[catch {selection get} sel]} {
        return ""
    }
    return $sel
}

# Begining of the actual tests

test event-1.1 {Tk_HandleEvent procedure, filter events for dead windows} -setup {
	deleteWindows
    set x {}
} -body {
    button .b -text Test
    pack .b
    bindtags .b .b
    update
    bind .b <Destroy> {
	    lappend x destroy
	    event generate .b <1>
	    event generate .b <ButtonRelease-1>
    }
    bind .b <1> {
	    lappend x button
    }

    destroy .b
    return $x
} -cleanup {
    deleteWindows
} -result {destroy}
test event-1.2 {event generate <Alt-z>} -setup {
	deleteWindows
    catch {unset ::event12result}
} -body {
	set ::event12result 0
	pack [entry .e]
	update
	bind .e <Alt-z> {set ::event12result "1"}

	focus -force .e
     event generate .e <Alt-z>
	destroy .e
	set ::event12result
} -cleanup {
    deleteWindows
} -result 1


test event-2.1(keypress) {type into entry widget and hit Return} -setup {
	deleteWindows
} -body {
    set t [toplevel .t]
    set e [entry $t.e]
    pack $e
    set return_binding 0
    bind $e <Return> {set return_binding 1}
    tkwait visibility $e
    _keypress_string $e HELLO\n
    list [$e get] $return_binding
} -cleanup {
    deleteWindows
} -result {HELLO 1}
test event-2.2(keypress) {type into entry widget and then delete some text} -setup {
	deleteWindows
} -body {
    set t [toplevel .t]
    set e [entry $t.e]
    pack $e
    tkwait visibility $e
    _keypress_string $e MELLO
    _keypress $e BackSpace
    _keypress $e BackSpace
    $e get
} -cleanup {
    deleteWindows
} -result {MEL}
test event-2.3(keypress) {type into entry widget, triple click, hit Delete key,
        and then type some more} -setup {
    deleteWindows
} -body {
    set t [toplevel .t]
    set e [entry $t.e]
    pack $e
    tkwait visibility $e
    _keypress_string $e JUMP

    set result [$e get]

    event generate $e <Enter>
    for {set i 0} {$i < 3} {incr i} {
        _pause 100
        event generate $e <ButtonPress-1>
        _pause 100
        event generate $e <ButtonRelease-1>
    }

    _keypress $e Delete
    _keypress_string $e UP
    lappend result [$e get]
} -cleanup {
    deleteWindows
} -result {JUMP UP}
test event-2.4(keypress) {type into text widget and hit Return} -setup {
	deleteWindows
} -body {
    set t [toplevel .t]
    set e [text $t.e]
    pack $e
    set return_binding 0
    bind $e <Return> {set return_binding 1}
    tkwait visibility $e
    _keypress_string $e HELLO\n
    list [$e get 1.0 end] $return_binding
} -cleanup {
    deleteWindows
} -result [list "HELLO\n\n" 1]
test event-2.5(keypress) {type into text widget and then delete some text} -setup {
	deleteWindows
} -body {
    set t [toplevel .t]
    set e [text $t.e]
    pack $e
    tkwait visibility $e
    _keypress_string $e MELLO
    _keypress $e BackSpace
    _keypress $e BackSpace
    $e get 1.0 1.end
} -cleanup {
    deleteWindows
} -result {MEL}
test event-2.6(keypress) {type into text widget, triple click,
    hit Delete key, and then type some more} -setup {
	deleteWindows
} -body {
    set t [toplevel .t]
    set e [text $t.e]
    pack $e
    tkwait visibility $e
    _keypress_string $e JUMP

    set result [$e get 1.0 1.end]

    event generate $e <Enter>
    for {set i 0} {$i < 3} {incr i} {
        _pause 100
        event generate $e <ButtonPress-1>
        _pause 100
        event generate $e <ButtonRelease-1>
    }

    _keypress $e Delete
    _keypress_string $e UP
    lappend result [$e get 1.0 1.end]
} -cleanup {
    deleteWindows
} -result {JUMP UP}

test event-3.1(click-drag) {click and drag in a text widget, this tests
    tkTextSelectTo in text.tcl} -setup {
	deleteWindows
} -body {
    set t [toplevel .t]
    set e [text $t.e]
    pack $e
    tkwait visibility $e
    _keypress_string $e "A Tcl/Tk selection test!"
    set anchor 1.6
    set selend 1.18

    set result [list]
    lappend result [$e get 1.0 1.end]

    # Get the x,y coords of the second T in "Tcl/Tk"
    foreach {anchor_x anchor_y} [_text_ind_to_x_y $e $anchor] break

    # Click down to set the insert cursor position
    event generate $e <Enter>
    event generate $e <ButtonPress-1> -x $anchor_x -y $anchor_y

    # Save the position of the insert cursor
    lappend result [$e index insert]
    
    # Now drag until selend is highlighted, then click up

    set current $anchor
    while {[$e compare $current <= $selend]} {
        foreach {current_x current_y} [_text_ind_to_x_y $e $current] break
        event generate $e <B1-Motion> -x $current_x -y $current_y
        set current [$e index [list $current + 1 char]]
        _pause 50
    }

    event generate $e <ButtonRelease-1> -x $current_x -y $current_y
    _pause 200

    # Save the position of the insert cursor
    lappend result [$e index insert]

    # Save the highlighted text
    lappend result [_get_selection $e]

    # Now click and click and drag to the left, over "Tcl/Tk selection"

    event generate $e <ButtonPress-1> -x $current_x -y $current_y

    while {[$e compare $current >= [list $anchor - 4 char]]} {
        foreach {current_x current_y} [_text_ind_to_x_y $e $current] break
        event generate $e <B1-Motion> -x $current_x -y $current_y
        set current [$e index [list $current - 1 char]]
        _pause 50
    }

    event generate $e <ButtonRelease-1> -x $current_x -y $current_y
    _pause 200

    # Save the position of the insert cursor
    lappend result [$e index insert]

    # Save the highlighted text
    lappend result [_get_selection $e]

} -cleanup {
    deleteWindows
} -result {{A Tcl/Tk selection test!} 1.6 1.18 {Tk selection} 1.2 {Tcl/Tk selection}}
 test event-3.2(click-drag) {click and drag in an entry widget, this
    tests tkEntryMouseSelect in entry.tcl} -setup {
	deleteWindows
} -body {
    set t [toplevel .t]
    set e [entry $t.e]
    pack $e
    tkwait visibility $e
    _keypress_string $e "A Tcl/Tk selection!"
    set anchor 6
    set selend 18

    set result [list]
    lappend result [$e get]

    # Get the x,y coords of the second T in "Tcl/Tk"
    foreach {anchor_x anchor_y} [_text_ind_to_x_y $e $anchor] break

    # Click down to set the insert cursor position
    event generate $e <Enter>
    event generate $e <ButtonPress-1> -x $anchor_x -y $anchor_y

    # Save the position of the insert cursor
    lappend result [$e index insert]
    
    # Now drag until selend is highlighted, then click up

    set current $anchor
    while {$current <= $selend} {
        foreach {current_x current_y} [_text_ind_to_x_y $e $current] break
        event generate $e <B1-Motion> -x $current_x -y $current_y
        incr current
        _pause 50
    }

    event generate $e <ButtonRelease-1> -x $current_x -y $current_y
    _pause 200

    # Save the position of the insert cursor
    lappend result [$e index insert]

    # Save the highlighted text
    lappend result [_get_selection $e]

    # Now click and click and drag to the left, over "Tcl/Tk selection"

    event generate $e <ButtonPress-1> -x $current_x -y $current_y

    while {$current >= ($anchor - 4)} {
        foreach {current_x current_y} [_text_ind_to_x_y $e $current] break
        event generate $e <B1-Motion> -x $current_x -y $current_y
        incr current -1
        _pause 50
    }

    event generate $e <ButtonRelease-1> -x $current_x -y $current_y
    _pause 200

    # Save the position of the insert cursor
    lappend result [$e index insert]

    # Save the highlighted text
    lappend result [_get_selection $e]

} -cleanup {
    deleteWindows
} -result {{A Tcl/Tk selection!} 6 18 {Tk selection} 2 {Tcl/Tk selection}}


test event-4.1(double-click-drag) {click down, click up, click down again,
    then drag in a text widget} -setup {
	deleteWindows
} -body {
    set t [toplevel .t]
    set e [text $t.e]
    pack $e
    tkwait visibility $e
    _keypress_string $e "Word select test"
    set anchor 1.8

    # Get the x,y coords of the second e in "select"
    foreach {anchor_x anchor_y} [_text_ind_to_x_y $e $anchor] break

    # Click down, release, then click down again
    event generate $e <Enter>
    event generate $e <ButtonPress-1> -x $anchor_x -y $anchor_y
    _pause 50
    event generate $e <ButtonRelease-1> -x $anchor_x -y $anchor_y
    _pause 50
    event generate $e <ButtonPress-1> -x $anchor_x -y $anchor_y
    _pause 50

    # Save the highlighted text
    set result [list]
    lappend result [_get_selection $e]

    # Insert cursor should be at beginning of "select"
    lappend result [$e index insert]

    # Move mouse one character to the left
    set current [$e index [list $anchor - 1 char]]
    foreach {current_x current_y} [_text_ind_to_x_y $e $current] break

    event generate $e <B1-Motion> -x $current_x -y $current_y
    _pause 50

    # Insert cursor should be before the l in "select"
    lappend result [$e index insert]

    # Selection should still be the word "select"
    lappend result [_get_selection $e]

    # Move mouse to the space before the word "select"
    set current [$e index [list $current - 3 char]]

    foreach {current_x current_y} [_text_ind_to_x_y $e $current] break
    event generate $e <B1-Motion> -x $current_x -y $current_y
    _pause 200

    lappend result [$e index insert]
    lappend result [_get_selection $e]

    # Move mouse to the r in "Word"
    set current 1.2
    foreach {current_x current_y} [_text_ind_to_x_y $e $current] break

    event generate $e <B1-Motion> -x $current_x -y $current_y
    _pause 50

    # Selection should now be "Word select"
    lappend result [_get_selection $e]

    # Insert cursor should be before the r in "Word"
    lappend result [$e index insert]

    return $result
} -cleanup {
    deleteWindows
} -result {select 1.5 1.7 select 1.4 { select} {Word select} 1.2}
test event-4.2(double-click-drag) {click down, click up, click down again,
    then drag in an entry widget} -setup {
	deleteWindows
} -body {
    set t [toplevel .t]
    set e [entry $t.e]
    pack $e
    tkwait visibility $e
    _keypress_string $e "Word select test"

    set anchor 8

    # Get the x,y coords of the second e in "select"
    foreach {anchor_x anchor_y} [_text_ind_to_x_y $e $anchor] break

    # Click down, release, then click down again
    event generate $e <Enter>
    event generate $e <ButtonPress-1> -x $anchor_x -y $anchor_y
    _pause 50
    event generate $e <ButtonRelease-1> -x $anchor_x -y $anchor_y
    _pause 50
    event generate $e <ButtonPress-1> -x $anchor_x -y $anchor_y
    _pause 50

    set result [list]
    lappend result [_get_selection $e]

    # Insert cursor should be at the end of "select"
    lappend result [$e index insert]

    # Move mouse one character to the left
    set current [expr {$anchor - 1}]
    foreach {current_x current_y} [_text_ind_to_x_y $e $current] break

    event generate $e <B1-Motion> -x $current_x -y $current_y
    _pause 50

    # Insert cursor should be before the l in "select"
    lappend result [$e index insert]

    # Selection should still be the word "select"
    lappend result [_get_selection $e]

    # Move mouse to the space before the word "select"
    set current [expr {$current - 3}]
    foreach {current_x current_y} [_text_ind_to_x_y $e $current] break

    event generate $e <B1-Motion> -x $current_x -y $current_y
    _pause 50

    lappend result [$e index insert]
    lappend result [_get_selection $e]

    # Move mouse to the r in "Word"
    set current [expr {$current - 2}]
    foreach {current_x current_y} [_text_ind_to_x_y $e $current] break

    event generate $e <B1-Motion> -x $current_x -y $current_y
    _pause 50

    # Selection should now be "Word select"
    lappend result [_get_selection $e]

    # Insert cursor should be before the r in "Word"
    lappend result [$e index insert]

    return $result
} -cleanup {
    deleteWindows
} -result {select 11 7 select 4 { select} {Word select} 2}

test event-5.1(triple-click-drag) {Triple click and drag across lines in a 
        text widget, this should extend the selection to the new line} -setup {
	deleteWindows
} -body {
    set t [toplevel .t]
    set e [text $t.e]
    pack $e
    tkwait visibility $e
    _keypress_string $e "LINE ONE\nLINE TWO\nLINE THREE"

    set anchor 3.2

    # Triple click one third line leaving mouse down

    foreach {anchor_x anchor_y} [_text_ind_to_x_y $e $anchor] break

    event generate $e <Enter>

    event generate $e <ButtonPress-1> -x $anchor_x -y $anchor_y
    _pause 50
    event generate $e <ButtonRelease-1> -x $anchor_x -y $anchor_y
    _pause 50

    event generate $e <ButtonPress-1> -x $anchor_x -y $anchor_y
    _pause 50
    event generate $e <ButtonRelease-1> -x $anchor_x -y $anchor_y
    _pause 50

    event generate $e <ButtonPress-1> -x $anchor_x -y $anchor_y
    _pause 50

    set result [list]
    lappend result [_get_selection $e]

    # Drag up to second line

    set current [$e index [list $anchor - 1 line]]
    foreach {current_x current_y} [_text_ind_to_x_y $e $current] break

    event generate $e <B1-Motion> -x $current_x -y $current_y
    _pause 50

    lappend result [_get_selection $e]

    # Drag up to first line

    set current [$e index [list $current - 1 line]]
    foreach {current_x current_y} [_text_ind_to_x_y $e $current] break

    event generate $e <B1-Motion> -x $current_x -y $current_y
    _pause 50

    lappend result [_get_selection $e]

    return $result
} -cleanup {
    deleteWindows
} -result [list "LINE THREE\n" "LINE TWO\nLINE THREE\n" \
        "LINE ONE\nLINE TWO\nLINE THREE\n"]

test event-6.1(button-state) {button press in a window that is then
        destroyed, when the mouse is moved into another window it
        should not generate a <B1-motion> event since the mouse
        was not pressed down in that window} -setup {
	deleteWindows
} -body {
    set t [toplevel .t]

    event generate $t <ButtonPress-1>
    destroy $t
    set t [toplevel .t]
    set motion nomotion
    bind $t <B1-Motion> {set motion inmotion}
    event generate $t <Motion>
    return $motion
} -cleanup {
    deleteWindows
} -result {nomotion}

test event-7.1(double-click) {A double click on a lone character
    in a text widget should select that character} -setup {
	deleteWindows
} -body {
    set t [toplevel .t]
    set e [text $t.e]
    pack $e
    tkwait visibility $e
    focus -force $e
    _keypress_string $e "On A letter"

    set anchor 1.3

    # Get x,y coords just inside the left
    # and right hand side of the letter A
    foreach {x1 y1 width height} [$e bbox $anchor] break

    set middle_y [expr {$y1 + ($height / 2)}]

    set left_x [expr {$x1 + 2}]
    set left_y $middle_y

    set right_x [expr {($x1 + $width) - 2}]
    set right_y $middle_y

    # Double click near left hand egde of the letter A

    event generate $e <Enter>
    event generate $e <ButtonPress-1> -x $left_x -y $left_y
    _pause 50
    event generate $e <ButtonRelease-1> -x $left_x -y $left_y
    _pause 50
    event generate $e <ButtonPress-1> -x $left_x -y $left_y
    _pause 50
    event generate $e <ButtonRelease-1> -x $left_x -y $left_y
    _pause 50

    set result [list]
    lappend result [$e index insert]
    lappend result [_get_selection $e]

    # Clear selection by clicking at 0,0

    event generate $e <ButtonPress-1> -x 0 -y 0
    _pause 50
    event generate $e <ButtonRelease-1> -x 0 -y 0
    _pause 50

    # Double click near right hand edge of the letter A

    event generate $e <ButtonPress-1> -x $right_x -y $right_y
    _pause 50
    event generate $e <ButtonRelease-1> -x $right_x -y $right_y
    _pause 50
    event generate $e <ButtonPress-1> -x $right_x -y $right_y
    _pause 50
    event generate $e <ButtonRelease-1> -x $right_x -y $right_y
    _pause 50

    lappend result [$e index insert]
    lappend result [_get_selection $e]

<<<<<<< HEAD
    return $result
} -cleanup {
    deleteWindows
} -result {1.3 A 1.3 A}
test event-7.2(double-click) {A double click on a lone character
    in an entry widget should select that character} -constraints {
    knownBug
} -setup {
	deleteWindows
} -body {
=======
    set result
} {1.3 A 1.3 A}
test event-7.2(double-click) {A double click on a lone character\
	in an entry widget should select that character} {
    destroy .t
>>>>>>> cecdbbe2
    set t [toplevel .t]
    set e [entry $t.e]
    pack $e
    tkwait visibility $e
    focus -force $e
    _keypress_string $e "On A letter"

    set anchor 3

    # Get x,y coords just inside the left
    # and right hand side of the letter A
    foreach {x1 y1 width height} [$e bbox $anchor] break

    set middle_y [expr {$y1 + ($height / 2)}]

    set left_x [expr {$x1 + 2}]
    set left_y $middle_y

    set right_x [expr {($x1 + $width) - 2}]
    set right_y $middle_y

    # Double click near left hand egde of the letter A

    event generate $e <Enter>
    event generate $e <ButtonPress-1> -x $left_x -y $left_y
    _pause 50
    event generate $e <ButtonRelease-1> -x $left_x -y $left_y
    _pause 50
    event generate $e <ButtonPress-1> -x $left_x -y $left_y
    _pause 50
    event generate $e <ButtonRelease-1> -x $left_x -y $left_y
    _pause 50

    set result [list]
    lappend result [$e index insert]
    lappend result [_get_selection $e]
  
    # Clear selection by clicking at 0,0

    event generate $e <ButtonPress-1> -x 0 -y 0
    _pause 50
    event generate $e <ButtonRelease-1> -x 0 -y 0
    _pause 50

    # Double click near right hand edge of the letter A

    event generate $e <ButtonPress-1> -x $right_x -y $right_y
    _pause 50
    event generate $e <ButtonRelease-1> -x $right_x -y $right_y
    _pause 50
    event generate $e <ButtonPress-1> -x $right_x -y $right_y
    _pause 50
    event generate $e <ButtonRelease-1> -x $right_x -y $right_y
    _pause 50

    lappend result [$e index insert]
    lappend result [_get_selection $e]

<<<<<<< HEAD
    return $result
} -cleanup {
    deleteWindows
} -result {3 A 4 A}
=======
    set result
} {4 A 4 A}
>>>>>>> cecdbbe2

# cleanup
unset -nocomplain keypress_lookup
rename _init_keypress_lookup {}
rename _keypress_lookup {}
rename _keypress {}
rename _pause {}
rename _text_ind_to_x_y {}
rename _get_selection {}

cleanupTests
return

<|MERGE_RESOLUTION|>--- conflicted
+++ resolved
@@ -751,24 +751,14 @@
     lappend result [$e index insert]
     lappend result [_get_selection $e]
 
-<<<<<<< HEAD
     return $result
 } -cleanup {
     deleteWindows
 } -result {1.3 A 1.3 A}
 test event-7.2(double-click) {A double click on a lone character
-    in an entry widget should select that character} -constraints {
-    knownBug
-} -setup {
-	deleteWindows
-} -body {
-=======
-    set result
-} {1.3 A 1.3 A}
-test event-7.2(double-click) {A double click on a lone character\
-	in an entry widget should select that character} {
-    destroy .t
->>>>>>> cecdbbe2
+    in an entry widget should select that character} -setup {
+	deleteWindows
+} -body {
     set t [toplevel .t]
     set e [entry $t.e]
     pack $e
@@ -827,15 +817,10 @@
     lappend result [$e index insert]
     lappend result [_get_selection $e]
 
-<<<<<<< HEAD
     return $result
 } -cleanup {
     deleteWindows
-} -result {3 A 4 A}
-=======
-    set result
-} {4 A 4 A}
->>>>>>> cecdbbe2
+} -result {4 A 4 A}
 
 # cleanup
 unset -nocomplain keypress_lookup
