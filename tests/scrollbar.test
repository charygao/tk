# This file is a Tcl script to test out scrollbar widgets and
# the "scrollbar" command of Tk.  It is organized in the standard
# fashion for Tcl tests.
#
# Copyright (c) 1994 The Regents of the University of California.
# Copyright (c) 1994-1997 Sun Microsystems, Inc.
# Copyright (c) 1998-1999 by Scriptics Corporation.
# All rights reserved.

package require tcltest 2.1
eval tcltest::configure $argv
tcltest::loadTestedCommands

proc scroll args {
    global scrollInfo
    set scrollInfo $args
}

proc getTroughSize {w} {
    if {[testConstraint testmetrics]} {
        # Only Windows has [testmetrics]
	if [string match v* [$w cget -orient]] {
	    return [expr {[winfo height $w] - 2*[testmetrics cyvscroll $w]}]
	} else {
<<<<<<< HEAD
	    return [expr [winfo width $w] - 2*[testmetrics cxhscroll $w]]
	}
=======
	    return [expr {[winfo width $w] - 2*[testmetrics cxhscroll $w]}]
	}	    
>>>>>>> bdc95807
    } else {
        if {[tk windowingsystem] eq "x11"} {
            # Calculations here assume that the arrow area is a square.
	    if [string match v* [$w cget -orient]] {
	        return [expr {[winfo height $w] \
		        - ([winfo width $w] \
			    - [$w cget -highlightthickness] \
			    - [$w cget -bd] + 1)*2}]
	    } else {
	        return [expr {[winfo width $w] \
		        - ([winfo height $w] \
			    - [$w cget -highlightthickness] \
			    - [$w cget -bd] + 1)*2}]
	    }
        } else {
            # macOS aqua
	    if [string match v* [$w cget -orient]] {
	        return [expr {[winfo height $w] \
			- ([$w cget -highlightthickness] \
			  +[$w cget -bd])*2}]
	    } else {
	        return [expr {[winfo width $w] \
			- ([$w cget -highlightthickness] \
			  +[$w cget -bd])*2}]
	    }
        }
    }
}

# XXX Note: this test file is woefully incomplete.  Right now there are
# only bits and pieces of tests.  Please make this file more complete
# as you fix bugs and add features.

foreach {width height} [wm minsize .] {
<<<<<<< HEAD
    set height [expr ($height < 200) ? 200 : $height]
    set width [expr ($width < 1) ? 1 : $width]
}
=======
    set height [expr {($height < 200) ? 200 : $height}]
    set width [expr {($width < 1) ? 1 : $width}]
} 
>>>>>>> bdc95807

frame .f -height $height -width $width
pack .f -side left
scrollbar .s
pack .s -side right -fill y
update
set i 1
foreach test {
    {-activebackground #ff0000 #ff0000 non-existent
	    {unknown color name "non-existent"}}
    {-activerelief sunken sunken non-existent
	    {bad relief "non-existent": must be flat, groove, raised, ridge, solid, or sunken}}
    {-background #ff0000 #ff0000 non-existent
	    {unknown color name "non-existent"}}
    {-bd 4 4 badValue {bad screen distance "badValue"}}
    {-bg #ff0000 #ff0000 non-existent
	    {unknown color name "non-existent"}}
    {-borderwidth 1.3 1 badValue {bad screen distance "badValue"}}
    {-command "set x" {set x} {} {}}
    {-elementborderwidth 4 4 badValue {bad screen distance "badValue"}}
    {-cursor arrow arrow badValue {bad cursor spec "badValue"}}
    {-highlightbackground #112233 #112233 ugly {unknown color name "ugly"}}
    {-highlightcolor #123456 #123456 bogus {unknown color name "bogus"}}
    {-highlightthickness 6 6 bogus {bad screen distance "bogus"}}
    {-highlightthickness -2 0 {} {}}
    {-jump true 1 silly {expected boolean value but got "silly"}}
    {-orient horizontal horizontal badValue
	    {bad orientation "badValue": must be vertical or horizontal}}
    {-orient horizontal horizontal bogus {bad orientation "bogus": must be vertical or horizontal}}
    {-relief ridge ridge badValue {bad relief "badValue": must be flat, groove, raised, ridge, solid, or sunken}}
    {-repeatdelay 140 140 129.3 {expected integer but got "129.3"}}
    {-repeatinterval 140 140 129.3 {expected integer but got "129.3"}}
    {-takefocus "any string" "any string" {} {}}
    {-troughcolor #432 #432 lousy {unknown color name "lousy"}}
    {-width 32 32 badValue {bad screen distance "badValue"}}
} {
    lassign $test name value okResult badValue badResult
    # Assume $name is plain; true of all our in-use options!
    test scrollbar-1.$i {configuration options} \
	".s configure $name [list $value]; .s cget $name" $okResult
    incr i
    if {$badValue ne ""} {
	test scrollbar-1.$i {configuration options} \
	    -body [list .s configure $name $badValue] \
	    -returnCodes error -result $badResult
	incr i
    }
    .s configure $name [lindex [.s configure $name] 3]
}

destroy .s
test scrollbar-2.1 {Tk_ScrollbarCmd procedure} -returnCodes error -body {
    scrollbar
} -result {wrong # args: should be "scrollbar pathName ?-option value ...?"}
test scrollbar-2.2 {Tk_ScrollbarCmd procedure} -body {
    scrollbar gorp
} -returnCodes error -result {bad window path name "gorp"}
test scrollbar-2.3 {Tk_ScrollbarCmd procedure} -setup {
    scrollbar .s
} -body {
    list [winfo class .s] [info command .s]
} -cleanup {
    destroy .s
} -result {Scrollbar .s}
test scrollbar-2.4 {Tk_ScrollbarCmd procedure} {
    list [catch {scrollbar .s -gorp blah} msg] $msg [winfo exists .s] \
	    [info command .s]
} {1 {unknown option "-gorp"} 0 {}}
test scrollbar-2.5 {Tk_ScrollbarCmd procedure} -setup {
    catch {destroy .s}
} -body {
    scrollbar .s
} -cleanup {
    destroy .s
} -result .s

scrollbar .s -orient vertical -command scroll -highlightthickness 2 -bd 2
pack .s -side right -fill y
update
test scrollbar-3.1 {ScrollbarWidgetCmd procedure} {
    list [catch {.s} msg] $msg
} {1 {wrong # args: should be ".s option ?arg ...?"}}
test scrollbar-3.2 {ScrollbarWidgetCmd procedure, "cget" option} {
    list [catch {.s cget} msg] $msg
} {1 {wrong # args: should be ".s cget option"}}
test scrollbar-3.3 {ScrollbarWidgetCmd procedure, "cget" option} {
    list [catch {.s cget -gorp} msg] $msg
} {1 {unknown option "-gorp"}}
test scrollbar-3.4 {ScrollbarWidgetCmd procedure, "activate" option} {
    list [catch {.s activate a b} msg] $msg
} {1 {wrong # args: should be ".s activate element"}}
test scrollbar-3.5 {ScrollbarWidgetCmd procedure, "activate" option} {
    .s activate arrow1
    .s activate
} {arrow1}
test scrollbar-3.6 {ScrollbarWidgetCmd procedure, "activate" option} {
    .s activate slider
    .s activate
} {slider}
test scrollbar-3.7 {ScrollbarWidgetCmd procedure, "activate" option} {
    .s activate arrow2
    .s activate
} {arrow2}
test scrollbar-3.8 {ScrollbarWidgetCmd procedure, "activate" option} {
    .s activate s
    .s activate {}
    .s activate
} {}
test scrollbar-3.9 {ScrollbarWidgetCmd procedure, "activate" option} {
    list [catch {.s activate trough1} msg] $msg
} {0 {}}
test scrollbar-3.10 {ScrollbarWidgetCmd procedure, "cget" option} {
    list [catch {.s cget -orient} msg] $msg
} {0 vertical}
scrollbar .s2
test scrollbar-3.11 {ScrollbarWidgetCmd procedure, "cget" option} {
    expr {[.s2 cget -bd] == [lindex [.s2 configure -bd] 3]}
} 1
test scrollbar-3.12 {ScrollbarWidgetCmd procedure, "cget" option} emptyTest {
    # empty test; duplicated scrollbar-3.11
} {}
test scrollbar-3.12.1 {ScrollbarWidgetCmd procedure, "cget" option} emptyTest {
    # empty test; duplicated scrollbar-3.11
} {}
test scrollbar-3.13 {ScrollbarWidgetCmd procedure, "cget" option} {
    expr {[.s2 cget -highlightthickness] == [lindex [.s2 configure -highlightthickness] 3]}
} 1
test scrollbar-3.14 {ScrollbarWidgetCmd procedure, "cget" option} emptyTest {
    # empty test; duplicated scrollbar-3.13
} {}
test scrollbar-3.14.1 {ScrollbarWidgetCmd procedure, "cget" option} emptyTest {
    # empty test; duplicated scrollbar-3.13
} {}
destroy .s2
test scrollbar-3.15 {ScrollbarWidgetCmd procedure, "configure" option} {
    llength [.s configure]
} {20}
test scrollbar-3.16 {ScrollbarWidgetCmd procedure, "configure" option} {
    list [catch {.s configure -bad} msg] $msg
} {1 {unknown option "-bad"}}
test scrollbar-3.17 {ScrollbarWidgetCmd procedure, "configure" option} {
    .s configure -orient
} {-orient orient Orient vertical vertical}
test scrollbar-3.18 {ScrollbarWidgetCmd procedure, "configure" option} {
    .s configure -orient horizontal
    set x [.s cget -orient]
    .s configure -orient vertical
    set x
} {horizontal}
test scrollbar-3.19 {ScrollbarWidgetCmd procedure, "configure" option} {
    list [catch {.s configure -bad worse} msg] $msg
} {1 {unknown option "-bad"}}
test scrollbar-3.20 {ScrollbarWidgetCmd procedure, "delta" option} {
    list [catch {.s delta 24} msg] $msg
} {1 {wrong # args: should be ".s delta xDelta yDelta"}}
test scrollbar-3.21 {ScrollbarWidgetCmd procedure, "delta" option} {
    list [catch {.s delta 24 35 42} msg] $msg
} {1 {wrong # args: should be ".s delta xDelta yDelta"}}
test scrollbar-3.22 {ScrollbarWidgetCmd procedure, "delta" option} {
    list [catch {.s delta silly 24} msg] $msg
} {1 {expected integer but got "silly"}}
test scrollbar-3.23 {ScrollbarWidgetCmd procedure, "delta" option} {
    list [catch {.s delta 18 xxyz} msg] $msg
} {1 {expected integer but got "xxyz"}}
test scrollbar-3.24 {ScrollbarWidgetCmd procedure, "delta" option} {
    list [catch {.s delta 18 xxyz} msg] $msg
} {1 {expected integer but got "xxyz"}}
test scrollbar-3.25 {ScrollbarWidgetCmd procedure, "delta" option} {
    format {%.6g} [.s delta 20 0]
} {0}
test scrollbar-3.26 {ScrollbarWidgetCmd procedure, "delta" option} {
    format {%.6g} [.s delta 0 20]
} [format %.6g [expr {20.0/([getTroughSize .s]-1)}]]
test scrollbar-3.27 {ScrollbarWidgetCmd procedure, "delta" option} {
    format {%.6g} [.s delta 0 -20]
} [format %.6g [expr {-20.0/([getTroughSize .s]-1)}]]
test scrollbar-3.28 {ScrollbarWidgetCmd procedure, "delta" option} {
    toplevel .t -width 250 -height 100
    wm geom .t +0+0
    scrollbar .t.s -orient horizontal -borderwidth 2
    place .t.s -width 201
    update
    set result [list [format {%.6g} [.t.s delta 0 20]] \
	    [format {%.6g} [.t.s delta [expr {[getTroughSize .t.s] - 1}] 0]]]
    destroy .t
    set result
} {0 1}
test scrollbar-3.29 {ScrollbarWidgetCmd procedure, "fraction" option} {
    list [catch {.s fraction 24} msg] $msg
} {1 {wrong # args: should be ".s fraction x y"}}
test scrollbar-3.30 {ScrollbarWidgetCmd procedure, "fraction" option} {
    list [catch {.s fraction 24 30 32} msg] $msg
} {1 {wrong # args: should be ".s fraction x y"}}
test scrollbar-3.31 {ScrollbarWidgetCmd procedure, "fraction" option} {
    list [catch {.s fraction silly 24} msg] $msg
} {1 {expected integer but got "silly"}}
test scrollbar-3.32 {ScrollbarWidgetCmd procedure, "fraction" option} {
    list [catch {.s fraction 24 bogus} msg] $msg
} {1 {expected integer but got "bogus"}}
test scrollbar-3.33 {ScrollbarWidgetCmd procedure, "fraction" option} {
    format {%.6g} [.s fraction 0 0]
} {0}
test scrollbar-3.34 {ScrollbarWidgetCmd procedure, "fraction" option} {
    format {%.6g} [.s fraction 0 1000]
} {1}
test scrollbar-3.35 {ScrollbarWidgetCmd procedure, "fraction" option} {
    format {%.6g} [.s fraction 4 21]
} [format %.6g [expr {(21.0 - ([winfo height .s] - [getTroughSize .s])/2.0) \
       /([getTroughSize .s] - 1)}]]
test scrollbar-3.36 {ScrollbarWidgetCmd procedure, "fraction" option} x11 {
    format {%.6g} [.s fraction 4 179]
} {1}
test scrollbar-3.37 {ScrollbarWidgetCmd procedure, "fraction" option} {testmetrics} {
    format {%.6g} [.s fraction 4 [expr {200 - [testmetrics cyvscroll .s]}]]
} {1}
test scrollbar-3.38 {ScrollbarWidgetCmd procedure, "fraction" option} x11 {
    format {%.6g} [.s fraction 4 178]
} {0.993711}
test scrollbar-3.39 {ScrollbarWidgetCmd procedure, "fraction" option} {testmetrics win} {
    expr {
    [format {%.6g} [.s fraction 4 [expr {200 - [testmetrics cyvscroll .s] - 2}]]]
	== [format %g [expr {(200.0 - [testmetrics cyvscroll .s]*2 - 2)
			   / ($height - 1 - [testmetrics cyvscroll .s]*2)}]]}
} 1

toplevel .t -width 250 -height 100
wm geom .t +0+0
scrollbar .t.s -orient horizontal -borderwidth 2
place .t.s -width 201
update

test scrollbar-3.41 {ScrollbarWidgetCmd procedure, "fraction" option} {
    format {%.6g} [.t.s fraction 100 0]
} {0.5}
if {[testConstraint testmetrics]} {
    # Only Windows has [testmetrics]
    place configure .t.s -width [expr {2*[testmetrics cxhscroll .t.s]+1}]
} else {
    if {[tk windowingsystem] eq "x11"} {
        place configure .t.s -width [expr {[winfo height .t.s] - 2*([.t.s cget -highlightthickness] + [.t.s cget -bd] + 1)}]
    } else {
        # macOS aqua
        place configure .t.s -width [expr {2*([.t.s cget -highlightthickness] + [.t.s cget -bd])}]
    }
}
update
test scrollbar-3.42 {ScrollbarWidgetCmd procedure, "fraction" option} {
    format {%.6g} [.t.s fraction 100 0]
} {0}
destroy .t
test scrollbar-3.43 {ScrollbarWidgetCmd procedure, "get" option} {
    list [catch {.s get a} msg] $msg
} {1 {wrong # args: should be ".s get"}}
test scrollbar-3.44 {ScrollbarWidgetCmd procedure, "get" option} {
    .s set 100 10 13 14
    .s get
} {100 10 13 14}
test scrollbar-3.45 {ScrollbarWidgetCmd procedure, "get" option} {
    .s set 0.6 0.8
    set result {}
    foreach element [.s get] {
	lappend result [format %.1f $element]
    }
    set result
} {0.6 0.8}
test scrollbar-3.46 {ScrollbarWidgetCmd procedure, "identify" option} {
    list [catch {.s identify 0} msg] $msg
} {1 {wrong # args: should be ".s identify x y"}}
test scrollbar-3.47 {ScrollbarWidgetCmd procedure, "identify" option} {
    list [catch {.s identify 0 0 1} msg] $msg
} {1 {wrong # args: should be ".s identify x y"}}
test scrollbar-3.48 {ScrollbarWidgetCmd procedure, "identify" option} {
    list [catch {.s identify bogus 2} msg] $msg
} {1 {expected integer but got "bogus"}}
test scrollbar-3.49 {ScrollbarWidgetCmd procedure, "identify" option} {
    list [catch {.s identify -1 bogus} msg] $msg
} {1 {expected integer but got "bogus"}}
test scrollbar-3.50.1 {ScrollbarWidgetCmd procedure, "identify" option} notAqua {
    .s identify 5 5
} {arrow1}
test scrollbar-3.50.1 {ScrollbarWidgetCmd procedure, "identify" option} aqua {
    # macOS scrollbars have no arrows nowadays
    .s identify 5 5
} {trough1}
test scrollbar-3.51 {ScrollbarWidgetCmd procedure, "identify" option} {
    .s identify 5 35
} {trough1}
test scrollbar-3.52 {ScrollbarWidgetCmd procedure, "identify" option} {
    .s set .3 .6
    .s identify 5 80
} {slider}
test scrollbar-3.53 {ScrollbarWidgetCmd procedure, "identify" option} {
    .s identify 5 145
} {trough2}
test scrollbar-3.54.1 {ScrollbarWidgetCmd procedure, "identify" option} notAqua {
    .s identify 5 195
} {arrow2}
test scrollbar-3.54.2 {ScrollbarWidgetCmd procedure, "identify" option} aqua {
    # macOS scrollbars have no arrows nowadays
    .s identify 5 195
} {trough2}
test scrollbar-3.56 {ScrollbarWidgetCmd procedure, "identify" option} unix {
    .s identify 0 0
} {}
test scrollbar-3.57 {ScrollbarWidgetCmd procedure, "set" option} {
    list [catch {.s set abc def} msg] $msg
} {1 {expected floating-point number but got "abc"}}
test scrollbar-3.58 {ScrollbarWidgetCmd procedure, "set" option} {
    list [catch {.s set 0.6 def} msg] $msg
} {1 {expected floating-point number but got "def"}}
test scrollbar-3.59 {ScrollbarWidgetCmd procedure, "set" option} {
    .s set -.2 .3
    set result {}
    foreach element [.s get] {
	lappend result [format %.1f $element]
    }
    set result
} {0.0 0.3}
test scrollbar-3.60 {ScrollbarWidgetCmd procedure, "set" option} {
    .s set 1.1 .4
    .s get
} {1.0 1.0}
test scrollbar-3.61 {ScrollbarWidgetCmd procedure, "set" option} {
    .s set .5 -.3
    .s get
} {0.5 0.5}
test scrollbar-3.62 {ScrollbarWidgetCmd procedure, "set" option} {
    .s set .5 87
    .s get
} {0.5 1.0}
test scrollbar-3.63 {ScrollbarWidgetCmd procedure, "set" option} {
    .s set .4 .3
    set result {}
    foreach element [.s get] {
	lappend result [format %.1f $element]
    }
    set result
} {0.4 0.4}
test scrollbar-3.64 {ScrollbarWidgetCmd procedure, "set" option} {
    list [catch {.s set abc def ghi jkl} msg] $msg
} {1 {expected integer but got "abc"}}
test scrollbar-3.65 {ScrollbarWidgetCmd procedure, "set" option} {
    list [catch {.s set 1 def ghi jkl} msg] $msg
} {1 {expected integer but got "def"}}
test scrollbar-3.66 {ScrollbarWidgetCmd procedure, "set" option} {
    list [catch {.s set 1 2 ghi jkl} msg] $msg
} {1 {expected integer but got "ghi"}}
test scrollbar-3.67 {ScrollbarWidgetCmd procedure, "set" option} {
    list [catch {.s set 1 2 3 jkl} msg] $msg
} {1 {expected integer but got "jkl"}}
test scrollbar-3.68 {ScrollbarWidgetCmd procedure, "set" option} {
    .s set -10 50 20 30
    .s get
} {0 50 0 0}
test scrollbar-3.69 {ScrollbarWidgetCmd procedure, "set" option} {
    .s set 100 -10 20 30
    .s get
} {100 0 20 30}
test scrollbar-3.70 {ScrollbarWidgetCmd procedure, "set" option} {
    .s set 100 50 30 20
    .s get
} {100 50 30 30}
test scrollbar-3.71 {ScrollbarWidgetCmd procedure, "set" option} {
    list [catch {.s set 1 2 3} msg] $msg
} {1 {wrong # args: should be ".s set firstFraction lastFraction"}}
test scrollbar-3.72 {ScrollbarWidgetCmd procedure, "set" option} {
    list [catch {.s set 1 2 3 4 5} msg] $msg
} {1 {wrong # args: should be ".s set firstFraction lastFraction"}}
test scrollbar-3.73 {ScrollbarWidgetCmd procedure} {
    list [catch {.s bogus} msg] $msg
} {1 {bad option "bogus": must be activate, cget, configure, delta, fraction, get, identify, or set}}
test scrollbar-3.74 {ScrollbarWidgetCmd procedure} {
    list [catch {.s c} msg] $msg
} {1 {ambiguous option "c": must be activate, cget, configure, delta, fraction, get, identify, or set}}

test scrollbar-4.1 {ScrollbarEventProc procedure} {
    catch {destroy .s1}
    scrollbar .s1 -bg #543210
    rename .s1 .s2
    set x {}
    lappend x [winfo exists .s1]
    lappend x [.s2 cget -bg]
    destroy .s1
    lappend x [info command .s?] [winfo exists .s1] [winfo exists .s2]
} {1 #543210 {} 0 0}

test scrollbar-5.1 {ScrollbarCmdDeletedProc procedure} {
    catch {destroy .s1}
    scrollbar .s1
    rename .s1 {}
    list [info command .s?] [winfo exists .s1]
} {{} 0}

catch {destroy .s}
scrollbar .s -orient vertical -relief sunken -bd 2 -highlightthickness 2
pack .s -side left -fill y
.s set .2 .4
update

test scrollbar-6.1 {ScrollbarPosition procedure} unix {
    .s identify 8 3
} {}
test scrollbar-6.3 {ScrollbarPosition procedure} unix {
    .s identify 8 196
} {}
test scrollbar-6.4 {ScrollbarPosition procedure} unix {
    .s identify 3 100
} {}
test scrollbar-6.6 {ScrollbarPosition procedure} unix {
    .s identify 19 100
} {}
test scrollbar-6.7 {ScrollbarPosition procedure} {
    .s identify [expr {[winfo width .s] / 2}] -1
} {}
test scrollbar-6.8 {ScrollbarPosition procedure} {
    .s identify [expr {[winfo width .s] / 2}] [winfo height .s]
} {}
test scrollbar-6.9 {ScrollbarPosition procedure} {
    .s identify -1 [expr {[winfo height .s] / 2}]
} {}
test scrollbar-6.10 {ScrollbarPosition procedure} {
    .s identify [winfo width .s] [expr {[winfo height .s] / 2}]
} {}
test scrollbar-6.11.1 {ScrollbarPosition procedure} x11 {
    .s identify 8 4
} {arrow1}
test scrollbar-6.11.2 {ScrollbarPosition procedure} aqua {
    # macOS scrollbars have no arrows nowadays
    .s identify 8 4
} {trough1}
test scrollbar-6.12.1 {ScrollbarPosition procedure} x11 {
    .s identify 8 19
} {arrow1}
test scrollbar-6.12.2 {ScrollbarPosition procedure} aqua {
    # macOS scrollbars have no arrows nowadays
    .s identify 8 19
} {trough1}
test scrollbar-6.14 {ScrollbarPosition procedure} win {
<<<<<<< HEAD
    .s identify [expr [winfo width .s] / 2] 0
=======
    .s identify [expr {[winfo width .s] / 2}] 0 
>>>>>>> bdc95807
} {arrow1}
test scrollbar-6.15 {ScrollbarPosition procedure} {testmetrics win} {
    .s identify [expr {[winfo width .s] / 2}] [expr {[testmetrics cyvscroll .s] - 1}]
} {arrow1}
test scrollbar-6.16 {ScrollbarPosition procedure} unix {
    .s identify 8 20
} {trough1}
test scrollbar-6.17 {ScrollbarPosition procedure} {unix nonPortable} {
    # Don't know why this is non-portable, but it doesn't work on
    # some platforms.
    .s identify 8 51
} {trough1}
test scrollbar-6.18 {ScrollbarPosition procedure} {testmetrics win} {
    .s identify [expr {[winfo width .s] / 2}] [testmetrics cyvscroll .s]
} {trough1}
test scrollbar-6.19 {ScrollbarPosition procedure} {testmetrics win} {
    .s identify [expr {[winfo width .s] / 2}] [expr {int(.2 / [.s delta 0 1])
						+ [testmetrics cyvscroll .s] - 1}]
} {trough1}
test scrollbar-6.20 {ScrollbarPosition procedure} unix {
    .s identify 8 52
} {slider}
test scrollbar-6.21 {ScrollbarPosition procedure} {unix nonPortable} {
    # Don't know why this is non-portable, but it doesn't work on
    # some platforms.
    .s identify 8 83
} {slider}
test scrollbar-6.22 {ScrollbarPosition procedure} {testmetrics win} {
    .s identify [expr {[winfo width .s] / 2}] \
	[expr {int(.2 / [.s delta 0 1] + 0.5) + [testmetrics cyvscroll .s]}]
} {slider}
test scrollbar-6.23 {ScrollbarPosition procedure} {testmetrics win} {
    .s identify [expr {[winfo width .s] / 2}] [expr {int(.4 / [.s delta 0 1])
						 + [testmetrics cyvscroll .s] - 1}]
} {slider}
test scrollbar-6.24 {ScrollbarPosition procedure} unix {
    .s identify 8 84
} {trough2}
test scrollbar-6.25 {ScrollbarPosition procedure} unix {
    .s identify 8 179
} {trough2}
test scrollbar-6.27 {ScrollbarPosition procedure} {testmetrics win} {
    .s identify [expr {[winfo width .s] / 2}] [expr {int(.4 / [.s delta 0 1])
						 + [testmetrics cyvscroll .s]}]
} {trough2}
test scrollbar-6.28 {ScrollbarPosition procedure} {testmetrics win} {
    .s identify [expr {[winfo width .s] / 2}] [expr {[winfo height .s]
						 - [testmetrics cyvscroll .s] - 1}]
} {trough2}
test scrollbar-6.29.1 {ScrollbarPosition procedure} x11 {
    .s identify 8 180
} {arrow2}
test scrollbar-6.29.2 {ScrollbarPosition procedure} aqua {
    # macOS scrollbars have no arrows nowadays
    .s identify 8 180
} {trough2}
test scrollbar-6.30.1 {ScrollbarPosition procedure} x11 {
    .s identify 8 195
} {arrow2}
test scrollbar-6.30.2 {ScrollbarPosition procedure} aqua {
    # macOS scrollbars have no arrows nowadays
    .s identify 8 195
} {trough2}
test scrollbar-6.32 {ScrollbarPosition procedure} {testmetrics win} {
    .s identify [expr {[winfo width .s] / 2}]  [expr {[winfo height .s]
						  - [testmetrics cyvscroll .s]}]
} {arrow2}
test scrollbar-6.33 {ScrollbarPosition procedure} win {
    .s identify [expr {[winfo width .s] / 2}] [expr {[winfo height .s] - 1}]
} {arrow2}
test scrollbar-6.34 {ScrollbarPosition procedure} unix {
    .s identify 4 100
} {trough2}
test scrollbar-6.35 {ScrollbarPosition procedure} unix {
    .s identify 18 100
} {trough2}
test scrollbar-6.37 {ScrollbarPosition procedure} win {
    .s identify 0 100
} {trough2}
test scrollbar-6.38 {ScrollbarPosition procedure} win {
    .s identify [expr {[winfo width .s] - 1}] 100
} {trough2}

catch {destroy .t}
toplevel .t -width 250 -height 150
wm geometry .t +0+0
scrollbar .t.s -orient horizontal -relief sunken -bd 2 -highlightthickness 2
place .t.s -width 200
.t.s set .2 .4
update

test scrollbar-6.39.1 {ScrollbarPosition procedure} x11 {
    .t.s identify 4 8
} {arrow1}
test scrollbar-6.39.2 {ScrollbarPosition procedure} aqua {
    # macOS scrollbars have no arrows nowadays
    .t.s identify 4 8
} {trough1}
test scrollbar-6.40 {ScrollbarPosition procedure} win {
    .t.s identify 0 [expr {[winfo height .t.s] / 2}]
} {arrow1}
test scrollbar-6.41.1 {ScrollbarPosition procedure} x11 {
    .t.s identify 82 8
} {slider}
test scrollbar-6.41.2 {ScrollbarPosition procedure} aqua {
    # macOS scrollbars have no arrows nowadays
    .t.s identify 82 8
} {trough2}
test scrollbar-6.43 {ScrollbarPosition procedure} {testmetrics win} {
<<<<<<< HEAD
    .t.s identify [expr int(.4 / [.t.s delta 1 0]) + [testmetrics cxhscroll .t.s] \
		       - 1] [expr [winfo height .t.s] / 2]
=======
    .t.s identify [expr {int(.4 / [.t.s delta 1 0]) + [testmetrics cxhscroll .t.s]
		       - 1}] [expr {[winfo height .t.s] / 2}] 
>>>>>>> bdc95807
} {slider}
test scrollbar-6.44 {ScrollbarPosition procedure} unix {
    .t.s identify 100 18
} {trough2}
test scrollbar-6.46 {ScrollbarPosition procedure} win {
    .t.s identify 100 [expr {[winfo height .t.s] - 1}]
} {trough2}

test scrollbar-7.1 {EventuallyRedraw} {
    .s configure -orient horizontal
    update
    set result [.s cget -orient]
    .s configure -orient vertical
    update
    lappend result [.s cget -orient]
} {horizontal vertical}

catch {destroy .t}
toplevel .t
wm geometry .t +0+0
test scrollbar-8.1 {TkScrollbarEventProc: recursive deletion} notAqua {
    # constrained by notAqua because this test clicks on an arrow of the
    # scrollbar - but macOS has no such arrows in modern scrollbars
    proc doit {args} { destroy .t.f }
    proc bgerror {args} {}
    destroy .t.f
    frame .t.f
    scrollbar .t.f.s -command doit
    pack .t.f -fill both -expand 1
    pack .t.f.s -fill y -expand 1 -side right
    wm geometry .t 100x100
    .t.f.s set 0 .5
    update
    set result [winfo exists .t.f.s]
    event generate .t.f.s <ButtonPress> -button 1 -x [expr {[winfo width .t.f.s] / 2}] -y 5
    event generate .t <ButtonRelease> -button 1
    update
    lappend result [winfo exists .t.f.s] [winfo exists .t.f]
    rename bgerror {}
    set result
} {1 0 0}
test scrollbar-8.2 {TkScrollbarEventProc: recursive deletion} notAqua {
    # constrained by notAqua because this test clicks on an arrow of the
    # scrollbar - but macOS has no such arrows in modern scrollbars
    proc doit {args} { destroy .t.f.s }
    proc bgerror {args} {}
    destroy .t.f
    frame .t.f
    scrollbar .t.f.s -command doit
    pack .t.f -fill both -expand 1
    pack .t.f.s -fill y -expand 1 -side right
    wm geometry .t 100x100
    .t.f.s set 0 .5
    update
    set result [winfo exists .t.f.s]
    event generate .t.f.s <ButtonPress> -button 1 -x [expr {[winfo width .t.f.s] / 2}] -y 5
    event generate .t.f <ButtonRelease> -button 1
    update
    lappend result [winfo exists .t.f.s] [winfo exists .t.f]
    rename bgerror {}
    set result
} {1 0 1}

set l [interp hidden]
deleteWindows

test scrollbar-9.1 {scrollbar widget vs hidden commands} {
    catch {destroy .s}
    scrollbar .s
    interp hide {} .s
    destroy .s
    list [winfo children .] [interp hidden]
} [list {} $l]

test scrollbar-10.1.1 {<MouseWheel> event on scrollbar} -constraints {notAqua} -setup {
    destroy .t .s
} -body {
    pack [text .t -yscrollcommand {.s set}] -side left
    for {set i 1} {$i < 100} {incr i} {.t insert end "Line $i\n"}
    pack [scrollbar .s -command {.t yview}] -fill y -expand 1 -side left
    update
    focus -force .s
    event generate .s <MouseWheel> -delta -120
    after 200 {set eventprocessed 1} ; vwait eventprocessed
    .t index @0,0
} -cleanup {
    destroy .t .s
} -result {5.0}
test scrollbar-10.1.2 {<MouseWheel> event on scrollbar} -constraints {aqua} -setup {
    destroy .t .s
} -body {
    pack [text .t -yscrollcommand {.s set}] -side left
    for {set i 1} {$i < 100} {incr i} {.t insert end "Line $i\n"}
    pack [scrollbar .s -command {.t yview}] -fill y -expand 1 -side left
    update
    focus -force .s
    event generate .s <MouseWheel> -delta -4
    after 200 {set eventprocessed 1} ; vwait eventprocessed
    .t index @0,0
} -cleanup {
    destroy .t .s
} -result {5.0}

test scrollbar-10.2.1 {<MouseWheel> event on scrollbar} -constraints {notAqua} -setup {
    destroy .t .s
} -body {
    pack [text .t -xscrollcommand {.s set} -wrap none] -side top
    for {set i 1} {$i < 100} {incr i} {.t insert end "Char $i "}
    pack [scrollbar .s -command {.t xview} -orient horizontal] -fill x -expand 1 -side top
    update
    focus -force .s
    event generate .s <Shift-MouseWheel> -delta -120
    after 200 {set eventprocessed 1} ; vwait eventprocessed
    .t index @0,0
} -cleanup {
    destroy .t .s
} -result {1.4}
test scrollbar-10.2.2 {<MouseWheel> event on scrollbar} -constraints {aqua} -setup {
    destroy .t .s
} -body {
    pack [text .t -xscrollcommand {.s set} -wrap none] -side top
    for {set i 1} {$i < 100} {incr i} {.t insert end "Char $i "}
    pack [scrollbar .s -command {.t xview} -orient horizontal] -fill x -expand 1 -side top
    update
    focus -force .s
    event generate .s <Shift-MouseWheel> -delta -4
    after 200 {set eventprocessed 1} ; vwait eventprocessed
    .t index @0,0
} -cleanup {
    destroy .t .s
} -result {1.4}

test scrollbar-11.1 {bug fix: [011706ec42] Scrollbar unsafe wrt widget destruction} -body {
    proc destroy_scrollbar {} {
        if {[winfo exists .top.s]} {
            destroy .top.s
        }
    }
    toplevel .top
    scrollbar .top.s
    bind .top.s <2> {destroy_scrollbar}
    pack .top.s
    focus -force .top.s
    update
    event generate .top.s <2>
    update  ; # shall not trigger error  invalid command name ".top.s"
} -cleanup {
    destroy .top.s .top
} -result {}
test scrollbar-11.2 {bug fix: [011706ec42] Scrollbar unsafe wrt widget destruction} -body {
    proc destroy_scrollbar {{y 0}} {
        if {[winfo exists .top.s]} {
            destroy .top.s
        }
    }
    toplevel .top
    wm minsize .top 50 400
    update
    scrollbar .top.s
    bind .top.s <2> {after idle destroy_scrollbar}
    pack .top.s -expand true -fill y
    focus -force .top.s
    update
    event generate .top.s <2> -x 2 -y [expr {[winfo height .top.s] / 2}]
    update  ; # shall not trigger error  invalid command name ".top.s"
} -cleanup {
    destroy .top.s .top
} -result {}

catch {destroy .s}
catch {destroy .t}

# cleanup
cleanupTests
return<|MERGE_RESOLUTION|>--- conflicted
+++ resolved
@@ -22,13 +22,8 @@
 	if [string match v* [$w cget -orient]] {
 	    return [expr {[winfo height $w] - 2*[testmetrics cyvscroll $w]}]
 	} else {
-<<<<<<< HEAD
-	    return [expr [winfo width $w] - 2*[testmetrics cxhscroll $w]]
+	    return [expr {[winfo width $w] - 2*[testmetrics cxhscroll $w]}]
 	}
-=======
-	    return [expr {[winfo width $w] - 2*[testmetrics cxhscroll $w]}]
-	}	    
->>>>>>> bdc95807
     } else {
         if {[tk windowingsystem] eq "x11"} {
             # Calculations here assume that the arrow area is a square.
@@ -63,15 +58,9 @@
 # as you fix bugs and add features.
 
 foreach {width height} [wm minsize .] {
-<<<<<<< HEAD
-    set height [expr ($height < 200) ? 200 : $height]
-    set width [expr ($width < 1) ? 1 : $width]
-}
-=======
     set height [expr {($height < 200) ? 200 : $height}]
     set width [expr {($width < 1) ? 1 : $width}]
-} 
->>>>>>> bdc95807
+}
 
 frame .f -height $height -width $width
 pack .f -side left
@@ -510,11 +499,7 @@
     .s identify 8 19
 } {trough1}
 test scrollbar-6.14 {ScrollbarPosition procedure} win {
-<<<<<<< HEAD
-    .s identify [expr [winfo width .s] / 2] 0
-=======
-    .s identify [expr {[winfo width .s] / 2}] 0 
->>>>>>> bdc95807
+    .s identify [expr {[winfo width .s] / 2}] 0
 } {arrow1}
 test scrollbar-6.15 {ScrollbarPosition procedure} {testmetrics win} {
     .s identify [expr {[winfo width .s] / 2}] [expr {[testmetrics cyvscroll .s] - 1}]
@@ -624,13 +609,8 @@
     .t.s identify 82 8
 } {trough2}
 test scrollbar-6.43 {ScrollbarPosition procedure} {testmetrics win} {
-<<<<<<< HEAD
-    .t.s identify [expr int(.4 / [.t.s delta 1 0]) + [testmetrics cxhscroll .t.s] \
-		       - 1] [expr [winfo height .t.s] / 2]
-=======
     .t.s identify [expr {int(.4 / [.t.s delta 1 0]) + [testmetrics cxhscroll .t.s]
-		       - 1}] [expr {[winfo height .t.s] / 2}] 
->>>>>>> bdc95807
+		       - 1}] [expr {[winfo height .t.s] / 2}]
 } {slider}
 test scrollbar-6.44 {ScrollbarPosition procedure} unix {
     .t.s identify 100 18
