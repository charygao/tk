# This file is a Tcl script to test out scrollbar widgets and
# the "scrollbar" command of Tk.  It is organized in the standard
# fashion for Tcl tests.
#
# Copyright (c) 1994 The Regents of the University of California.
# Copyright (c) 1994-1997 Sun Microsystems, Inc.
# Copyright (c) 1998-1999 by Scriptics Corporation.
# All rights reserved.

package require tcltest 2.2
eval tcltest::configure $argv
tcltest::loadTestedCommands

proc scroll args {
    global scrollInfo
    set scrollInfo $args
}

proc getTroughSize {w} {
    if {[testConstraint testmetrics]} {
        # Only Windows has [testmetrics]
	if [string match v* [$w cget -orient]] {
	    return [expr {[winfo height $w] - 2*[testmetrics cyvscroll $w]}]
	} else {
	    return [expr {[winfo width $w] - 2*[testmetrics cxhscroll $w]}]
	}
    } else {
        if {[tk windowingsystem] eq "x11"} {
            # Calculations here assume that the arrow area is a square.
	    if [string match v* [$w cget -orient]] {
	        return [expr {[winfo height $w] \
		        - ([winfo width $w] \
			    - [$w cget -highlightthickness] \
			    - [$w cget -bd] + 1)*2}]
	    } else {
	        return [expr {[winfo width $w] \
		        - ([winfo height $w] \
			    - [$w cget -highlightthickness] \
			    - [$w cget -bd] + 1)*2}]
	    }
        } else {
            # macOS aqua
	    if [string match v* [$w cget -orient]] {
	        return [expr {[winfo height $w] \
			- ([$w cget -highlightthickness] \
			  +[$w cget -bd])*2}]
	    } else {
	        return [expr {[winfo width $w] \
			- ([$w cget -highlightthickness] \
			  +[$w cget -bd])*2}]
	    }
        }
    }
}

# XXX Note: this test file is woefully incomplete.  Right now there are
# only bits and pieces of tests.  Please make this file more complete
# as you fix bugs and add features.

foreach {width height} [wm minsize .] {
    set height [expr {($height < 200) ? 200 : $height}]
    set width [expr {($width < 1) ? 1 : $width}]
}

frame .f -height $height -width $width
pack .f -side left
scrollbar .s
pack .s -side right -fill y
update
set i 1
foreach test {
    {-activebackground #ff0000 #ff0000 non-existent
	    {unknown color name "non-existent"}}
    {-activerelief sunken sunken non-existent
	    {bad relief "non-existent": must be flat, groove, raised, ridge, solid, or sunken}}
    {-background #ff0000 #ff0000 non-existent
	    {unknown color name "non-existent"}}
    {-bd 4 4 badValue {bad screen distance "badValue"}}
    {-bg #ff0000 #ff0000 non-existent
	    {unknown color name "non-existent"}}
    {-borderwidth 1.3 1 badValue {bad screen distance "badValue"}}
    {-command "set x" {set x} {} {}}
    {-elementborderwidth 4 4 badValue {bad screen distance "badValue"}}
    {-cursor arrow arrow badValue {bad cursor spec "badValue"}}
    {-highlightbackground #112233 #112233 ugly {unknown color name "ugly"}}
    {-highlightcolor #123456 #123456 bogus {unknown color name "bogus"}}
    {-highlightthickness 6 6 bogus {bad screen distance "bogus"}}
    {-highlightthickness -2 0 {} {}}
    {-jump true 1 silly {expected boolean value but got "silly"}}
    {-orient horizontal horizontal badValue
	    {bad orientation "badValue": must be vertical or horizontal}}
    {-orient horizontal horizontal bogus {bad orientation "bogus": must be vertical or horizontal}}
    {-relief ridge ridge badValue {bad relief "badValue": must be flat, groove, raised, ridge, solid, or sunken}}
    {-repeatdelay 140 140 129.3 {expected integer but got "129.3"}}
    {-repeatinterval 140 140 129.3 {expected integer but got "129.3"}}
    {-takefocus "any string" "any string" {} {}}
    {-troughcolor #432 #432 lousy {unknown color name "lousy"}}
    {-width 32 32 badValue {bad screen distance "badValue"}}
} {
    lassign $test name value okResult badValue badResult
    # Assume $name is plain; true of all our in-use options!
    test scrollbar-1.$i {configuration options} \
	".s configure $name [list $value]; .s cget $name" $okResult
    incr i
    if {$badValue ne ""} {
	test scrollbar-1.$i {configuration options} \
	    -body [list .s configure $name $badValue] \
	    -returnCodes error -result $badResult
	incr i
    }
    .s configure $name [lindex [.s configure $name] 3]
}

destroy .s
test scrollbar-2.1 {Tk_ScrollbarCmd procedure} -returnCodes error -body {
    scrollbar
} -result {wrong # args: should be "scrollbar pathName ?-option value ...?"}
test scrollbar-2.2 {Tk_ScrollbarCmd procedure} -body {
    scrollbar gorp
} -returnCodes error -result {bad window path name "gorp"}
test scrollbar-2.3 {Tk_ScrollbarCmd procedure} -setup {
    scrollbar .s
} -body {
    list [winfo class .s] [info command .s]
} -cleanup {
    destroy .s
} -result {Scrollbar .s}
test scrollbar-2.4 {Tk_ScrollbarCmd procedure} {
    list [catch {scrollbar .s -gorp blah} msg] $msg [winfo exists .s] \
	    [info command .s]
} {1 {unknown option "-gorp"} 0 {}}
test scrollbar-2.5 {Tk_ScrollbarCmd procedure} -setup {
    catch {destroy .s}
} -body {
    scrollbar .s
} -cleanup {
    destroy .s
} -result .s

scrollbar .s -orient vertical -command scroll -highlightthickness 2 -bd 2
pack .s -side right -fill y
update
test scrollbar-3.1 {ScrollbarWidgetCmd procedure} {
    list [catch {.s} msg] $msg
} {1 {wrong # args: should be ".s option ?arg ...?"}}
test scrollbar-3.2 {ScrollbarWidgetCmd procedure, "cget" option} {
    list [catch {.s cget} msg] $msg
} {1 {wrong # args: should be ".s cget option"}}
test scrollbar-3.3 {ScrollbarWidgetCmd procedure, "cget" option} {
    list [catch {.s cget -gorp} msg] $msg
} {1 {unknown option "-gorp"}}
test scrollbar-3.4 {ScrollbarWidgetCmd procedure, "activate" option} {
    list [catch {.s activate a b} msg] $msg
} {1 {wrong # args: should be ".s activate element"}}
test scrollbar-3.5 {ScrollbarWidgetCmd procedure, "activate" option} {
    .s activate arrow1
    .s activate
} {arrow1}
test scrollbar-3.6 {ScrollbarWidgetCmd procedure, "activate" option} {
    .s activate slider
    .s activate
} {slider}
test scrollbar-3.7 {ScrollbarWidgetCmd procedure, "activate" option} {
    .s activate arrow2
    .s activate
} {arrow2}
test scrollbar-3.8 {ScrollbarWidgetCmd procedure, "activate" option} {
    .s activate s
    .s activate {}
    .s activate
} {}
test scrollbar-3.9 {ScrollbarWidgetCmd procedure, "activate" option} {
    list [catch {.s activate trough1} msg] $msg
} {0 {}}
test scrollbar-3.10 {ScrollbarWidgetCmd procedure, "cget" option} {
    list [catch {.s cget -orient} msg] $msg
} {0 vertical}
scrollbar .s2
test scrollbar-3.11 {ScrollbarWidgetCmd procedure, "cget" option} {
    expr {[.s2 cget -bd] == [lindex [.s2 configure -bd] 3]}
} 1
test scrollbar-3.12 {ScrollbarWidgetCmd procedure, "cget" option} emptyTest {
    # empty test; duplicated scrollbar-3.11
} {}
test scrollbar-3.12.1 {ScrollbarWidgetCmd procedure, "cget" option} emptyTest {
    # empty test; duplicated scrollbar-3.11
} {}
test scrollbar-3.13 {ScrollbarWidgetCmd procedure, "cget" option} {
    expr {[.s2 cget -highlightthickness] == [lindex [.s2 configure -highlightthickness] 3]}
} 1
test scrollbar-3.14 {ScrollbarWidgetCmd procedure, "cget" option} emptyTest {
    # empty test; duplicated scrollbar-3.13
} {}
test scrollbar-3.14.1 {ScrollbarWidgetCmd procedure, "cget" option} emptyTest {
    # empty test; duplicated scrollbar-3.13
} {}
destroy .s2
test scrollbar-3.15 {ScrollbarWidgetCmd procedure, "configure" option} {
    llength [.s configure]
} 20
test scrollbar-3.16 {ScrollbarWidgetCmd procedure, "configure" option} {
    list [catch {.s configure -bad} msg] $msg
} {1 {unknown option "-bad"}}
test scrollbar-3.17 {ScrollbarWidgetCmd procedure, "configure" option} {
    .s configure -orient
} {-orient orient Orient vertical vertical}
test scrollbar-3.18 {ScrollbarWidgetCmd procedure, "configure" option} {
    .s configure -orient horizontal
    set x [.s cget -orient]
    .s configure -orient vertical
    set x
} {horizontal}
test scrollbar-3.19 {ScrollbarWidgetCmd procedure, "configure" option} {
    list [catch {.s configure -bad worse} msg] $msg
} {1 {unknown option "-bad"}}
test scrollbar-3.20 {ScrollbarWidgetCmd procedure, "delta" option} {
    list [catch {.s delta 24} msg] $msg
} {1 {wrong # args: should be ".s delta xDelta yDelta"}}
test scrollbar-3.21 {ScrollbarWidgetCmd procedure, "delta" option} {
    list [catch {.s delta 24 35 42} msg] $msg
} {1 {wrong # args: should be ".s delta xDelta yDelta"}}
test scrollbar-3.22 {ScrollbarWidgetCmd procedure, "delta" option} {
    list [catch {.s delta silly 24} msg] $msg
} {1 {expected integer but got "silly"}}
test scrollbar-3.23 {ScrollbarWidgetCmd procedure, "delta" option} {
    list [catch {.s delta 18 xxyz} msg] $msg
} {1 {expected integer but got "xxyz"}}
test scrollbar-3.24 {ScrollbarWidgetCmd procedure, "delta" option} {
    list [catch {.s delta 18 xxyz} msg] $msg
} {1 {expected integer but got "xxyz"}}
test scrollbar-3.25 {ScrollbarWidgetCmd procedure, "delta" option} {
    format {%.6g} [.s delta 20 0]
} 0
test scrollbar-3.26 {ScrollbarWidgetCmd procedure, "delta" option} {
    format {%.6g} [.s delta 0 20]
} [format %.6g [expr {20.0/([getTroughSize .s]-1)}]]
test scrollbar-3.27 {ScrollbarWidgetCmd procedure, "delta" option} {
    format {%.6g} [.s delta 0 -20]
} [format %.6g [expr {-20.0/([getTroughSize .s]-1)}]]
test scrollbar-3.28 {ScrollbarWidgetCmd procedure, "delta" option} {
    toplevel .t -width 250 -height 100
    wm geom .t +0+0
    scrollbar .t.s -orient horizontal -borderwidth 2
    place .t.s -width 201
    update
    set result [list [format {%.6g} [.t.s delta 0 20]] \
	    [format {%.6g} [.t.s delta [expr {[getTroughSize .t.s] - 1}] 0]]]
    destroy .t
    set result
} {0 1}
test scrollbar-3.29 {ScrollbarWidgetCmd procedure, "fraction" option} {
    list [catch {.s fraction 24} msg] $msg
} {1 {wrong # args: should be ".s fraction x y"}}
test scrollbar-3.30 {ScrollbarWidgetCmd procedure, "fraction" option} {
    list [catch {.s fraction 24 30 32} msg] $msg
} {1 {wrong # args: should be ".s fraction x y"}}
test scrollbar-3.31 {ScrollbarWidgetCmd procedure, "fraction" option} {
    list [catch {.s fraction silly 24} msg] $msg
} {1 {expected integer but got "silly"}}
test scrollbar-3.32 {ScrollbarWidgetCmd procedure, "fraction" option} {
    list [catch {.s fraction 24 bogus} msg] $msg
} {1 {expected integer but got "bogus"}}
test scrollbar-3.33 {ScrollbarWidgetCmd procedure, "fraction" option} {
    format {%.6g} [.s fraction 0 0]
} 0
test scrollbar-3.34 {ScrollbarWidgetCmd procedure, "fraction" option} {
    format {%.6g} [.s fraction 0 1000]
} 1
test scrollbar-3.35 {ScrollbarWidgetCmd procedure, "fraction" option} {
    format {%.6g} [.s fraction 4 21]
} [format %.6g [expr {(21.0 - ([winfo height .s] - [getTroughSize .s])/2.0) \
       /([getTroughSize .s] - 1)}]]
test scrollbar-3.36 {ScrollbarWidgetCmd procedure, "fraction" option} x11 {
    format {%.6g} [.s fraction 4 179]
} 1
test scrollbar-3.37 {ScrollbarWidgetCmd procedure, "fraction" option} {testmetrics} {
    format {%.6g} [.s fraction 4 [expr {200 - [testmetrics cyvscroll .s]}]]
} 1
test scrollbar-3.38 {ScrollbarWidgetCmd procedure, "fraction" option} x11 {
    format {%.6g} [.s fraction 4 178]
} {0.993711}
test scrollbar-3.39 {ScrollbarWidgetCmd procedure, "fraction" option} {testmetrics win} {
    expr {
    [format {%.6g} [.s fraction 4 [expr {200 - [testmetrics cyvscroll .s] - 2}]]]
	== [format %g [expr {(200.0 - [testmetrics cyvscroll .s]*2 - 2)
			   / ($height - 1 - [testmetrics cyvscroll .s]*2)}]]}
} 1

toplevel .t -width 250 -height 100
wm geom .t +0+0
scrollbar .t.s -orient horizontal -borderwidth 2
place .t.s -width 201
update

test scrollbar-3.41 {ScrollbarWidgetCmd procedure, "fraction" option} {
    format {%.6g} [.t.s fraction 100 0]
} {0.5}
if {[testConstraint testmetrics]} {
    # Only Windows has [testmetrics]
    place configure .t.s -width [expr {2*[testmetrics cxhscroll .t.s]+1}]
} else {
    if {[tk windowingsystem] eq "x11"} {
        place configure .t.s -width [expr {[winfo height .t.s] - 2*([.t.s cget -highlightthickness] + [.t.s cget -bd] + 1)}]
    } else {
        # macOS aqua
        place configure .t.s -width [expr {2*([.t.s cget -highlightthickness] + [.t.s cget -bd])}]
    }
}
update
test scrollbar-3.42 {ScrollbarWidgetCmd procedure, "fraction" option} {
    format {%.6g} [.t.s fraction 100 0]
} 0
destroy .t
test scrollbar-3.43 {ScrollbarWidgetCmd procedure, "get" option} {
    list [catch {.s get a} msg] $msg
} {1 {wrong # args: should be ".s get"}}
test scrollbar-3.44 {ScrollbarWidgetCmd procedure, "get" option} {
    .s set 100 10 13 14
    .s get
} {100 10 13 14}
test scrollbar-3.45 {ScrollbarWidgetCmd procedure, "get" option} {
    .s set 0.6 0.8
    set result {}
    foreach element [.s get] {
	lappend result [format %.1f $element]
    }
    set result
} {0.6 0.8}
test scrollbar-3.46 {ScrollbarWidgetCmd procedure, "identify" option} {
    list [catch {.s identify 0} msg] $msg
} {1 {wrong # args: should be ".s identify x y"}}
test scrollbar-3.47 {ScrollbarWidgetCmd procedure, "identify" option} {
    list [catch {.s identify 0 0 1} msg] $msg
} {1 {wrong # args: should be ".s identify x y"}}
test scrollbar-3.48 {ScrollbarWidgetCmd procedure, "identify" option} {
    list [catch {.s identify bogus 2} msg] $msg
} {1 {expected integer but got "bogus"}}
test scrollbar-3.49 {ScrollbarWidgetCmd procedure, "identify" option} {
    list [catch {.s identify -1 bogus} msg] $msg
} {1 {expected integer but got "bogus"}}
test scrollbar-3.50.1 {ScrollbarWidgetCmd procedure, "identify" option} notAqua {
    .s identify 5 5
} {arrow1}
test scrollbar-3.50.2 {ScrollbarWidgetCmd procedure, "identify" option} aqua {
    # macOS scrollbars have no arrows nowadays
    .s identify 5 5
} {trough1}
test scrollbar-3.51 {ScrollbarWidgetCmd procedure, "identify" option} {
    .s identify 5 35
} {trough1}
test scrollbar-3.52 {ScrollbarWidgetCmd procedure, "identify" option} {
    .s set .3 .6
    .s identify 5 80
} {slider}
test scrollbar-3.53 {ScrollbarWidgetCmd procedure, "identify" option} {
    .s identify 5 145
} {trough2}
test scrollbar-3.54.1 {ScrollbarWidgetCmd procedure, "identify" option} notAqua {
    .s identify 5 195
} {arrow2}
test scrollbar-3.54.2 {ScrollbarWidgetCmd procedure, "identify" option} aqua {
    # macOS scrollbars have no arrows nowadays
    .s identify 5 195
} {trough2}
test scrollbar-3.56 {ScrollbarWidgetCmd procedure, "identify" option} unix {
    .s identify 0 0
} {}
test scrollbar-3.57 {ScrollbarWidgetCmd procedure, "set" option} {
    list [catch {.s set abc def} msg] $msg
} {1 {expected floating-point number but got "abc"}}
test scrollbar-3.58 {ScrollbarWidgetCmd procedure, "set" option} {
    list [catch {.s set 0.6 def} msg] $msg
} {1 {expected floating-point number but got "def"}}
test scrollbar-3.59 {ScrollbarWidgetCmd procedure, "set" option} {
    .s set -.2 .3
    set result {}
    foreach element [.s get] {
	lappend result [format %.1f $element]
    }
    set result
} {0.0 0.3}
test scrollbar-3.60 {ScrollbarWidgetCmd procedure, "set" option} {
    .s set 1.1 .4
    .s get
} {1.0 1.0}
test scrollbar-3.61 {ScrollbarWidgetCmd procedure, "set" option} {
    .s set .5 -.3
    .s get
} {0.5 0.5}
test scrollbar-3.62 {ScrollbarWidgetCmd procedure, "set" option} {
    .s set .5 87
    .s get
} {0.5 1.0}
test scrollbar-3.63 {ScrollbarWidgetCmd procedure, "set" option} {
    .s set .4 .3
    set result {}
    foreach element [.s get] {
	lappend result [format %.1f $element]
    }
    set result
} {0.4 0.4}
test scrollbar-3.64 {ScrollbarWidgetCmd procedure, "set" option} {
    list [catch {.s set abc def ghi jkl} msg] $msg
} {1 {expected integer but got "abc"}}
test scrollbar-3.65 {ScrollbarWidgetCmd procedure, "set" option} {
    list [catch {.s set 1 def ghi jkl} msg] $msg
} {1 {expected integer but got "def"}}
test scrollbar-3.66 {ScrollbarWidgetCmd procedure, "set" option} {
    list [catch {.s set 1 2 ghi jkl} msg] $msg
} {1 {expected integer but got "ghi"}}
test scrollbar-3.67 {ScrollbarWidgetCmd procedure, "set" option} {
    list [catch {.s set 1 2 3 jkl} msg] $msg
} {1 {expected integer but got "jkl"}}
test scrollbar-3.68 {ScrollbarWidgetCmd procedure, "set" option} {
    .s set -10 50 20 30
    .s get
} {0 50 0 0}
test scrollbar-3.69 {ScrollbarWidgetCmd procedure, "set" option} {
    .s set 100 -10 20 30
    .s get
} {100 0 20 30}
test scrollbar-3.70 {ScrollbarWidgetCmd procedure, "set" option} {
    .s set 100 50 30 20
    .s get
} {100 50 30 30}
test scrollbar-3.71 {ScrollbarWidgetCmd procedure, "set" option} {
    list [catch {.s set 1 2 3} msg] $msg
} {1 {wrong # args: should be ".s set firstFraction lastFraction"}}
test scrollbar-3.72 {ScrollbarWidgetCmd procedure, "set" option} {
    list [catch {.s set 1 2 3 4 5} msg] $msg
} {1 {wrong # args: should be ".s set firstFraction lastFraction"}}
test scrollbar-3.73 {ScrollbarWidgetCmd procedure} {
    list [catch {.s bogus} msg] $msg
} {1 {bad option "bogus": must be activate, cget, configure, delta, fraction, get, identify, or set}}
test scrollbar-3.74 {ScrollbarWidgetCmd procedure} {
    list [catch {.s c} msg] $msg
} {1 {ambiguous option "c": must be activate, cget, configure, delta, fraction, get, identify, or set}}

test scrollbar-4.1 {ScrollbarEventProc procedure} {
    catch {destroy .s1}
    scrollbar .s1 -bg #543210
    rename .s1 .s2
    set x {}
    lappend x [winfo exists .s1]
    lappend x [.s2 cget -bg]
    destroy .s1
    lappend x [info command .s?] [winfo exists .s1] [winfo exists .s2]
} {1 #543210 {} 0 0}

test scrollbar-5.1 {ScrollbarCmdDeletedProc procedure} {
    catch {destroy .s1}
    scrollbar .s1
    rename .s1 {}
    list [info command .s?] [winfo exists .s1]
} {{} 0}

catch {destroy .s}
scrollbar .s -orient vertical -relief sunken -bd 2 -highlightthickness 2
pack .s -side left -fill y
.s set .2 .4
update

test scrollbar-6.1 {ScrollbarPosition procedure} unix {
    .s identify 8 3
} {}
test scrollbar-6.3 {ScrollbarPosition procedure} unix {
    .s identify 8 196
} {}
test scrollbar-6.4 {ScrollbarPosition procedure} unix {
    .s identify 3 100
} {}
test scrollbar-6.6 {ScrollbarPosition procedure} unix {
    .s identify 19 100
} {}
test scrollbar-6.7 {ScrollbarPosition procedure} {
    .s identify [expr {[winfo width .s] / 2}] -1
} {}
test scrollbar-6.8 {ScrollbarPosition procedure} {
    .s identify [expr {[winfo width .s] / 2}] [winfo height .s]
} {}
test scrollbar-6.9 {ScrollbarPosition procedure} {
    .s identify -1 [expr {[winfo height .s] / 2}]
} {}
test scrollbar-6.10 {ScrollbarPosition procedure} {
    .s identify [winfo width .s] [expr {[winfo height .s] / 2}]
} {}
test scrollbar-6.11.1 {ScrollbarPosition procedure} x11 {
    .s identify 8 4
} {arrow1}
test scrollbar-6.11.2 {ScrollbarPosition procedure} aqua {
    # macOS scrollbars have no arrows nowadays
    .s identify 8 4
} {trough1}
test scrollbar-6.12.1 {ScrollbarPosition procedure} x11 {
    .s identify 8 19
} {arrow1}
test scrollbar-6.12.2 {ScrollbarPosition procedure} aqua {
    # macOS scrollbars have no arrows nowadays
    .s identify 8 19
} {trough1}
test scrollbar-6.14 {ScrollbarPosition procedure} win {
    .s identify [expr {[winfo width .s] / 2}] 0
} {arrow1}
test scrollbar-6.15 {ScrollbarPosition procedure} {testmetrics win} {
    .s identify [expr {[winfo width .s] / 2}] [expr {[testmetrics cyvscroll .s] - 1}]
} {arrow1}
test scrollbar-6.16 {ScrollbarPosition procedure} unix {
    .s identify 8 20
} {trough1}
test scrollbar-6.17 {ScrollbarPosition procedure} {unix nonPortable} {
    # Don't know why this is non-portable, but it doesn't work on
    # some platforms.
    .s identify 8 51
} {trough1}
test scrollbar-6.18 {ScrollbarPosition procedure} {testmetrics win} {
    .s identify [expr {[winfo width .s] / 2}] [testmetrics cyvscroll .s]
} {trough1}
test scrollbar-6.19 {ScrollbarPosition procedure} {testmetrics win} {
    .s identify [expr {[winfo width .s] / 2}] [expr {int(.2 / [.s delta 0 1])
						+ [testmetrics cyvscroll .s] - 1}]
} {trough1}
test scrollbar-6.20 {ScrollbarPosition procedure} unix {
    .s identify 8 52
} {slider}
test scrollbar-6.21 {ScrollbarPosition procedure} {unix nonPortable} {
    # Don't know why this is non-portable, but it doesn't work on
    # some platforms.
    .s identify 8 83
} {slider}
test scrollbar-6.22 {ScrollbarPosition procedure} {testmetrics win} {
    .s identify [expr {[winfo width .s] / 2}] \
	[expr {int(.2 / [.s delta 0 1] + 0.5) + [testmetrics cyvscroll .s]}]
} {slider}
test scrollbar-6.23 {ScrollbarPosition procedure} {testmetrics win} {
    .s identify [expr {[winfo width .s] / 2}] [expr {int(.4 / [.s delta 0 1])
						 + [testmetrics cyvscroll .s] - 1}]
} {slider}
test scrollbar-6.24 {ScrollbarPosition procedure} unix {
    .s identify 8 84
} {trough2}
test scrollbar-6.25 {ScrollbarPosition procedure} unix {
    .s identify 8 179
} {trough2}
test scrollbar-6.27 {ScrollbarPosition procedure} {testmetrics win} {
    .s identify [expr {[winfo width .s] / 2}] [expr {int(.4 / [.s delta 0 1])
						 + [testmetrics cyvscroll .s]}]
} {trough2}
test scrollbar-6.28 {ScrollbarPosition procedure} {testmetrics win} {
    .s identify [expr {[winfo width .s] / 2}] [expr {[winfo height .s]
						 - [testmetrics cyvscroll .s] - 1}]
} {trough2}
test scrollbar-6.29.1 {ScrollbarPosition procedure} x11 {
    .s identify 8 180
} {arrow2}
test scrollbar-6.29.2 {ScrollbarPosition procedure} aqua {
    # macOS scrollbars have no arrows nowadays
    .s identify 8 180
} {trough2}
test scrollbar-6.30.1 {ScrollbarPosition procedure} x11 {
    .s identify 8 195
} {arrow2}
test scrollbar-6.30.2 {ScrollbarPosition procedure} aqua {
    # macOS scrollbars have no arrows nowadays
    .s identify 8 195
} {trough2}
test scrollbar-6.32 {ScrollbarPosition procedure} {testmetrics win} {
    .s identify [expr {[winfo width .s] / 2}]  [expr {[winfo height .s]
						  - [testmetrics cyvscroll .s]}]
} {arrow2}
test scrollbar-6.33 {ScrollbarPosition procedure} win {
    .s identify [expr {[winfo width .s] / 2}] [expr {[winfo height .s] - 1}]
} {arrow2}
test scrollbar-6.34 {ScrollbarPosition procedure} unix {
    .s identify 4 100
} {trough2}
test scrollbar-6.35 {ScrollbarPosition procedure} unix {
    .s identify 18 100
} {trough2}
test scrollbar-6.37 {ScrollbarPosition procedure} win {
    .s identify 0 100
} {trough2}
test scrollbar-6.38 {ScrollbarPosition procedure} win {
    .s identify [expr {[winfo width .s] - 1}] 100
} {trough2}

catch {destroy .t}
toplevel .t -width 250 -height 150
wm geometry .t +0+0
scrollbar .t.s -orient horizontal -relief sunken -bd 2 -highlightthickness 2
place .t.s -width 200
.t.s set .2 .4
update

test scrollbar-6.39.1 {ScrollbarPosition procedure} x11 {
    .t.s identify 4 8
} {arrow1}
test scrollbar-6.39.2 {ScrollbarPosition procedure} aqua {
    # macOS scrollbars have no arrows nowadays
    .t.s identify 4 8
} {trough1}
test scrollbar-6.40 {ScrollbarPosition procedure} win {
    .t.s identify 0 [expr {[winfo height .t.s] / 2}]
} {arrow1}
test scrollbar-6.41.1 {ScrollbarPosition procedure} x11 {
    .t.s identify 82 8
} {slider}
test scrollbar-6.41.2 {ScrollbarPosition procedure} aqua {
    # macOS scrollbars have no arrows nowadays
    .t.s identify 82 8
} {trough2}
test scrollbar-6.43 {ScrollbarPosition procedure} {testmetrics win} {
    .t.s identify [expr {int(.4 / [.t.s delta 1 0]) + [testmetrics cxhscroll .t.s]
		       - 1}] [expr {[winfo height .t.s] / 2}]
} {slider}
test scrollbar-6.44 {ScrollbarPosition procedure} unix {
    .t.s identify 100 18
} {trough2}
test scrollbar-6.46 {ScrollbarPosition procedure} win {
    .t.s identify 100 [expr {[winfo height .t.s] - 1}]
} {trough2}

test scrollbar-7.1 {EventuallyRedraw} {
    .s configure -orient horizontal
    update
    set result [.s cget -orient]
    .s configure -orient vertical
    update
    lappend result [.s cget -orient]
} {horizontal vertical}

catch {destroy .t}
toplevel .t
wm geometry .t +0+0
test scrollbar-8.1 {TkScrollbarEventProc: recursive deletion} notAqua {
    # constrained by notAqua because this test clicks on an arrow of the
    # scrollbar - but macOS has no such arrows in modern scrollbars
    proc doit {args} { destroy .t.f }
    proc bgerror {args} {}
    destroy .t.f
    frame .t.f
    scrollbar .t.f.s -command doit
    pack .t.f -fill both -expand 1
    pack .t.f.s -fill y -expand 1 -side right
    wm geometry .t 100x100
    .t.f.s set 0 .5
    update
    set result [winfo exists .t.f.s]
    event generate .t.f.s <Button> -button 1 -x [expr {[winfo width .t.f.s] / 2}] -y 5
    event generate .t <ButtonRelease> -button 1
    update
    lappend result [winfo exists .t.f.s] [winfo exists .t.f]
    rename bgerror {}
    set result
} {1 0 0}
test scrollbar-8.2 {TkScrollbarEventProc: recursive deletion} notAqua {
    # constrained by notAqua because this test clicks on an arrow of the
    # scrollbar - but macOS has no such arrows in modern scrollbars
    proc doit {args} { destroy .t.f.s }
    proc bgerror {args} {}
    destroy .t.f
    frame .t.f
    scrollbar .t.f.s -command doit
    pack .t.f -fill both -expand 1
    pack .t.f.s -fill y -expand 1 -side right
    wm geometry .t 100x100
    .t.f.s set 0 .5
    update
    set result [winfo exists .t.f.s]
    event generate .t.f.s <Button> -button 1 -x [expr {[winfo width .t.f.s] / 2}] -y 5
    event generate .t.f <ButtonRelease> -button 1
    update
    lappend result [winfo exists .t.f.s] [winfo exists .t.f]
    rename bgerror {}
    set result
} {1 0 1}

set l [interp hidden]
deleteWindows

test scrollbar-9.1 {scrollbar widget vs hidden commands} {
    catch {destroy .s}
    scrollbar .s
    interp hide {} .s
    destroy .s
    list [winfo children .] [interp hidden]
} [list {} $l]

test scrollbar-10.1 {<MouseWheel> event on scrollbar} -setup {
    destroy .t .s
} -body {
    pack [text .t -yscrollcommand {.s set}] -side left
    for {set i 1} {$i < 100} {incr i} {.t insert end "Line $i\n"}
    pack [scrollbar .s -command {.t yview}] -fill y -expand 1 -side left
    update
    focus -force .s
    event generate .s <MouseWheel> -delta -120
    after 200 {set eventprocessed 1} ; vwait eventprocessed
    .t index @0,0
} -cleanup {
    destroy .t .s
} -result {5.0}

<<<<<<< HEAD
test scrollbar-10.2 {<MouseWheel> event on scrollbar} -setup {
=======
test scrollbar-10.2.1 {<Shift-MouseWheel> event on horizontal scrollbar} -constraints {notAqua} -setup {
>>>>>>> 51da8fab
    destroy .t .s
} -body {
    pack [text .t -xscrollcommand {.s set} -wrap none] -side top
    for {set i 1} {$i < 100} {incr i} {.t insert end "Char $i "}
    pack [scrollbar .s -command {.t xview} -orient horizontal] -fill x -expand 1 -side top
    update
    focus -force .s
    event generate .s <Shift-MouseWheel> -delta -120
    after 200 {set eventprocessed 1} ; vwait eventprocessed
    .t index @0,0
} -cleanup {
    destroy .t .s
} -result {1.4}
<<<<<<< HEAD
=======
test scrollbar-10.2.2 {<Shift-MouseWheel> event on horizontal scrollbar} -constraints {aqua} -setup {
    destroy .t .s
} -body {
    pack [text .t -xscrollcommand {.s set} -wrap none] -side top
    for {set i 1} {$i < 100} {incr i} {.t insert end "Char $i "}
    pack [scrollbar .s -command {.t xview} -orient horizontal] -fill x -expand 1 -side top
    update
    focus -force .s
    event generate .s <Shift-MouseWheel> -delta -4
    after 200 {set eventprocessed 1} ; vwait eventprocessed
    .t index @0,0
} -cleanup {
    destroy .t .s
} -result {1.4}
test scrollbar-10.2.3 {<MouseWheel> event on horizontal scrollbar} -constraints {notAqua} -setup {
    destroy .t .s
} -body {
    pack [text .t -xscrollcommand {.s set} -wrap none] -side top
    for {set i 1} {$i < 100} {incr i} {.t insert end "Char $i "}
    pack [scrollbar .s -command {.t xview} -orient horizontal] -fill x -expand 1 -side top
    update
    focus -force .s
    event generate .s <MouseWheel> -delta -120
    after 200 {set eventprocessed 1} ; vwait eventprocessed
    .t index @0,0
} -cleanup {
    destroy .t .s
} -result {1.4}
test scrollbar-10.2.4 {<MouseWheel> event on horizontal scrollbar} -constraints {aqua} -setup {
    destroy .t .s
} -body {
    pack [text .t -xscrollcommand {.s set} -wrap none] -side top
    for {set i 1} {$i < 100} {incr i} {.t insert end "Char $i "}
    pack [scrollbar .s -command {.t xview} -orient horizontal] -fill x -expand 1 -side top
    update
    focus -force .s
    event generate .s <MouseWheel> -delta -4
    after 200 {set eventprocessed 1} ; vwait eventprocessed
    .t index @0,0
} -cleanup {
    destroy .t .s
} -result {1.4}
>>>>>>> 51da8fab

test scrollbar-11.1 {bug fix: [011706ec42] Scrollbar unsafe wrt widget destruction} -body {
    proc destroy_scrollbar {} {
        if {[winfo exists .top.s]} {
            destroy .top.s
        }
    }
    toplevel .top
    scrollbar .top.s
    bind .top.s <Button-2> {destroy_scrollbar}
    pack .top.s
    focus -force .top.s
    update
    event generate .top.s <Button-2>
    update  ; # shall not trigger error  invalid command name ".top.s"
} -cleanup {
    destroy .top.s .top
} -result {}
test scrollbar-11.2 {bug fix: [011706ec42] Scrollbar unsafe wrt widget destruction} -body {
    proc destroy_scrollbar {{y 0}} {
        if {[winfo exists .top.s]} {
            destroy .top.s
        }
    }
    toplevel .top
    wm minsize .top 50 400
    update
    scrollbar .top.s
    bind .top.s <Button-2> {after idle destroy_scrollbar}
    pack .top.s -expand true -fill y
    focus -force .top.s
    update
    event generate .top.s <Button-2> -x 2 -y [expr {[winfo height .top.s] / 2}]
    update  ; # shall not trigger error  invalid command name ".top.s"
} -cleanup {
    destroy .top.s .top
} -result {}

catch {destroy .s}
catch {destroy .t}

# cleanup
cleanupTests
return<|MERGE_RESOLUTION|>--- conflicted
+++ resolved
@@ -700,11 +700,7 @@
     destroy .t .s
 } -result {5.0}
 
-<<<<<<< HEAD
 test scrollbar-10.2 {<MouseWheel> event on scrollbar} -setup {
-=======
-test scrollbar-10.2.1 {<Shift-MouseWheel> event on horizontal scrollbar} -constraints {notAqua} -setup {
->>>>>>> 51da8fab
     destroy .t .s
 } -body {
     pack [text .t -xscrollcommand {.s set} -wrap none] -side top
@@ -718,23 +714,7 @@
 } -cleanup {
     destroy .t .s
 } -result {1.4}
-<<<<<<< HEAD
-=======
-test scrollbar-10.2.2 {<Shift-MouseWheel> event on horizontal scrollbar} -constraints {aqua} -setup {
-    destroy .t .s
-} -body {
-    pack [text .t -xscrollcommand {.s set} -wrap none] -side top
-    for {set i 1} {$i < 100} {incr i} {.t insert end "Char $i "}
-    pack [scrollbar .s -command {.t xview} -orient horizontal] -fill x -expand 1 -side top
-    update
-    focus -force .s
-    event generate .s <Shift-MouseWheel> -delta -4
-    after 200 {set eventprocessed 1} ; vwait eventprocessed
-    .t index @0,0
-} -cleanup {
-    destroy .t .s
-} -result {1.4}
-test scrollbar-10.2.3 {<MouseWheel> event on horizontal scrollbar} -constraints {notAqua} -setup {
+test scrollbar-10.2.3 {<MouseWheel> event on horizontal scrollbar} -setup {
     destroy .t .s
 } -body {
     pack [text .t -xscrollcommand {.s set} -wrap none] -side top
@@ -748,21 +728,6 @@
 } -cleanup {
     destroy .t .s
 } -result {1.4}
-test scrollbar-10.2.4 {<MouseWheel> event on horizontal scrollbar} -constraints {aqua} -setup {
-    destroy .t .s
-} -body {
-    pack [text .t -xscrollcommand {.s set} -wrap none] -side top
-    for {set i 1} {$i < 100} {incr i} {.t insert end "Char $i "}
-    pack [scrollbar .s -command {.t xview} -orient horizontal] -fill x -expand 1 -side top
-    update
-    focus -force .s
-    event generate .s <MouseWheel> -delta -4
-    after 200 {set eventprocessed 1} ; vwait eventprocessed
-    .t index @0,0
-} -cleanup {
-    destroy .t .s
-} -result {1.4}
->>>>>>> 51da8fab
 
 test scrollbar-11.1 {bug fix: [011706ec42] Scrollbar unsafe wrt widget destruction} -body {
     proc destroy_scrollbar {} {
