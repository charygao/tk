# This file contains tests for the tkUnixSelect.c file.
#
# This file contains a collection of tests for one or more of the Tcl
# built-in commands.  Sourcing this file into Tcl runs the tests and
# generates output for errors.  No output means no errors were found.
#
# Copyright (c) 1999 by Scriptics Corporation.
#
# See the file "license.terms" for information on usage and redistribution
# of this file, and for a DISCLAIMER OF ALL WARRANTIES.
<<<<<<< HEAD
#
# RCS: @(#) $Id: unixSelect.test,v 1.10 2004/06/24 12:45:44 dkf Exp $
=======
>>>>>>> 42bca745

package require tcltest 2.1
eval tcltest::configure $argv
tcltest::loadTestedCommands

global longValue selValue selInfo

set selValue {}
set selInfo {}

proc handler {type offset count} {
    global selValue selInfo
    lappend selInfo $type $offset $count
    set numBytes [expr {[string length $selValue] - $offset}]
    if {$numBytes <= 0} {
	return ""
    }
    string range $selValue $offset [expr $numBytes+$offset]
}

proc errIncrHandler {type offset count} {
    global selValue selInfo pass
    if {$offset == 4000} {
	if {$pass == 0} {
	    # Just sizing the selection;  don't do anything here.
	    set pass 1
	} else {
	    # Fetching the selection;  wait long enough to cause a timeout.
	    after 6000
	}
    }
    lappend selInfo $type $offset $count
    set numBytes [expr {[string length $selValue] - $offset}]
    if {$numBytes <= 0} {
	return ""
    }
    string range $selValue $offset [expr $numBytes+$offset]
}

proc errHandler args {
    error "selection handler aborted"
}

proc badHandler {path type offset count} {
    global selValue selInfo
    selection handle -type $type $path {}
    lappend selInfo $path $type $offset $count
    set numBytes [expr {[string length $selValue] - $offset}]
    if {$numBytes <= 0} {
	return ""
    }
    string range $selValue $offset [expr $numBytes+$offset]
}
proc reallyBadHandler {path type offset count} {
    global selValue selInfo pass
    if {$offset == 4000} {
	if {$pass == 0} {
	    set pass 1
	} else {
	    selection handle -type $type $path {}
	}
    }
    lappend selInfo $path $type $offset $count
    set numBytes [expr {[string length $selValue] - $offset}]
    if {$numBytes <= 0} {
	return ""
    }
    string range $selValue $offset [expr $numBytes+$offset]
}

# Eliminate any existing selection on the screen.  This is needed in case
# there is a selection in some other application, in order to prevent races
# from causing false errors in the tests below.

selection clear .
after 1500

# common setup code
proc setup {{path .f1} {display {}}} {
    catch {destroy $path}
    if {$display == {}} {
	frame $path
    } else {
	toplevel $path -screen $display
	wm geom $path +0+0
    }
    selection own $path
}

# set up a very large buffer to test INCR retrievals
set longValue ""
foreach i {a b c d e f g j h i j k l m o p q r s t u v w x y z} {
    set j $i.1$i.2$i.3$i.4$i.5$i.6$i.7$i.8$i.9$i.10$i.11$i.12$i.13$i.14
    append longValue A$j B$j C$j D$j E$j F$j G$j H$j I$j K$j L$j M$j N$j
}

test unixSelect-1.1 {TkSelGetSelection procedure: simple i18n text} unix {
    setupbg
    entry .e
    pack .e
    update
    .e insert 0 [encoding convertfrom identity \u00fcber]
    .e selection range 0 end
    set result [dobg {string bytelength [selection get]}]
    cleanupbg
    destroy .e
    set result
} {5}
test unixSelect-1.2 {TkSelGetSelection procedure: simple i18n text, iso8859-1} unix {
    setupbg
    dobg {
	entry .e; pack .e; update
	.e insert 0 \u00fc\u0444
	.e selection range 0 end
    }
    set x [selection get]
    cleanupbg
    list [string equal \u00fc? $x] \
	    [string length $x] [string bytelength $x]
} {1 2 3}
test unixSelect-1.4 {TkSelGetSelection procedure: simple i18n text, iso2022} unix {
    setupbg
    setup
    selection handle -type COMPOUND_TEXT -format COMPOUND_TEXT . \
	    {handler COMPOUND_TEXT}
    selection own .
    set selValue \u00fc\u0444
    set selInfo {}
    set result [dobg {
	set x [selection get -type COMPOUND_TEXT]
	list [string equal \u00fc\u0444 $x] \
		[string length $x] [string bytelength $x]
    }]
    cleanupbg
    lappend result $selInfo
} {1 2 4 {COMPOUND_TEXT 0 4000}}
test unixSelect-1.5 {TkSelGetSelection procedure: INCR i18n text, iso2022} unix {

    # This test is subtle.  The selection ends up getting fetched twice by
    # Tk:  once to compute the length, and again to actually send the data.
    # The first time through, we don't convert the data to ISO2022, so the
    # buffer boundaries end up being different in the two passes.

    setupbg
    setup
    selection handle -type COMPOUND_TEXT -format COMPOUND_TEXT . \
	    {handler COMPOUND_TEXT}
    selection own .
    set selValue [string repeat x 3999]\u00fc\u0444[string repeat x 3999]
    set selInfo {}
    set result [dobg {
	set x [selection get -type COMPOUND_TEXT]
	list [string equal \
		[string repeat x 3999]\u00fc\u0444[string repeat x 3999] $x] \
		[string length $x] [string bytelength $x]
    }]
    cleanupbg
    lappend result $selInfo
} {1 8000 8002 {COMPOUND_TEXT 0 4000 COMPOUND_TEXT 4000 3999 COMPOUND_TEXT 7998 4000 COMPOUND_TEXT 0 4000 COMPOUND_TEXT 4000 3998 COMPOUND_TEXT 7997 4000}}
test unixSelect-1.6 {TkSelGetSelection procedure: simple i18n text, iso2022} unix {
    setupbg
    setup
    selection handle -type COMPOUND_TEXT -format COMPOUND_TEXT . \
	    {handler COMPOUND_TEXT}
    selection own .
    set selValue \u00fc\u0444
    set selInfo {}
    set result [dobg {
	set x [selection get -type COMPOUND_TEXT]
	list [string equal \u00fc\u0444 $x] \
		[string length $x] [string bytelength $x]
    }]
    cleanupbg
    lappend result $selInfo
} {1 2 4 {COMPOUND_TEXT 0 4000}}
test unixSelect-1.7 {TkSelGetSelection procedure: INCR i18n text} unix {
    setupbg
    dobg "entry .e; pack .e; update
    .e insert 0 \[encoding convertfrom identity \\u00fcber\]$longValue
    .e selection range 0 end"
    set result [string bytelength [selection get]]
    cleanupbg
    set result
} [expr {5 + [string bytelength $longValue]}]
test unixSelect-1.8 {TkSelGetSelection procedure: INCR i18n text} unix {
    setupbg
    dobg {
	entry .e; pack .e; update
	.e insert 0 [string repeat x 3999]\u00fc
	.e selection range 0 end
    }
    set x [selection get]
    cleanupbg
    list [string equal [string repeat x 3999]\u00fc $x] \
	    [string length $x] [string bytelength $x]
} {1 4000 4001}
test unixSelect-1.9 {TkSelGetSelection procedure: INCR i18n text} unix {
    setupbg
    dobg {
	entry .e; pack .e; update
	.e insert 0 \u00fc[string repeat x 3999]
	.e selection range 0 end
    }
    set x [selection get]
    cleanupbg
    list [string equal \u00fc[string repeat x 3999] $x] \
	    [string length $x] [string bytelength $x]
} {1 4000 4001}
test unixSelect-1.10 {TkSelGetSelection procedure: INCR i18n text} unix {
    setupbg
    dobg {
	entry .e; pack .e; update
	.e insert 0 [string repeat x 3999]\u00fc[string repeat x 4000]
	.e selection range 0 end
    }
    set x [selection get]
    cleanupbg
    list [string equal [string repeat x 3999]\u00fc[string repeat x 4000] $x] \
	    [string length $x] [string bytelength $x]
} {1 8000 8001}
# Now some tests to make sure that the right thing is done when
# transferring UTF8 selections, to prevent [Bug 614650] and its ilk
# from rearing its ugly head again.
test unixSelect-1.11 {TkSelGetSelection procedure: INCR i18n text, utf-8} unix {
    setupbg
    dobg {
	entry .e; pack .e; update
	.e insert 0 [string repeat x 3999]\u00fc
	.e selection range 0 end
    }
    set x [selection get -type UTF8_STRING]
    cleanupbg
    list [string equal [string repeat x 3999]\u00fc $x] \
	    [string length $x] [string bytelength $x]
} {1 4000 4001}
test unixSelect-1.12 {TkSelGetSelection procedure: INCR i18n text, utf-8} unix {
    setupbg
    dobg {
	entry .e; pack .e; update
	.e insert 0 \u00fc[string repeat x 3999]
	.e selection range 0 end
    }
    set x [selection get -type UTF8_STRING]
    cleanupbg
    list [string equal \u00fc[string repeat x 3999] $x] \
	    [string length $x] [string bytelength $x]
} {1 4000 4001}
test unixSelect-1.13 {TkSelGetSelection procedure: INCR i18n text, utf-8} unix {
    setupbg
    dobg {
	entry .e; pack .e; update
	.e insert 0 [string repeat x 3999]\u00fc[string repeat x 4000]
	.e selection range 0 end
    }
    set x [selection get -type UTF8_STRING]
    cleanupbg
    list [string equal [string repeat x 3999]\u00fc[string repeat x 4000] $x] \
	    [string length $x] [string bytelength $x]
} {1 8000 8001}
test unixSelect-1.14 {TkSelGetSelection procedure: simple i18n text, utf-8} unix {
    setupbg
    entry .e
    pack .e
    update
    .e insert 0 [encoding convertfrom identity \u00fcber\u0444]
    .e selection range 0 end
    set result [dobg {string bytelength [selection get -type UTF8_STRING]}]
    cleanupbg
    destroy .e
    set result
} {5}
test unixSelect-1.15 {TkSelGetSelection procedure: simple i18n text, utf-8} unix {
    setupbg
    dobg {
	entry .e; pack .e; update
	.e insert 0 \u00fc\u0444
	.e selection range 0 end
    }
    set x [selection get -type UTF8_STRING]
    cleanupbg
    list [string equal \u00fc\u0444 $x] \
	    [string length $x] [string bytelength $x]
} {1 2 4}
test unixSelect-1.16 {TkSelGetSelection procedure: INCR i18n text, utf-8} unix {
    setupbg
    dobg {
	entry .e; pack .e; update
	.e insert 0 [string repeat [string repeat \u00c4\u00e4 50]\n 21]
	.e selection range 0 end
    }
    set x [selection get -type UTF8_STRING]
    cleanupbg
    list [string equal [string repeat [string repeat \u00c4\u00e4 50]\n 21] $x] \
	    [string length $x] [string bytelength $x]
} {1 2121 4221}
test unixSelect-1.17 {TkSelGetSelection procedure: INCR i18n text, utf-8} unix {
    setupbg
    dobg {
	entry .e; pack .e; update
	.e insert 0 i[string repeat [string repeat \u00c4\u00e4 50]\n 21]
	.e selection range 0 end
    }
    set x [selection get -type UTF8_STRING]
    cleanupbg
    list [string equal i[string repeat [string repeat \u00c4\u00e4 50]\n 21] $x] \
	    [string length $x] [string bytelength $x]
} {1 2122 4222}
test unixSelect-1.18 {TkSelGetSelection procedure: INCR i18n text, utf-8} unix {
    setupbg
    dobg {
	text .t; pack .t; update
	.t insert 1.0 [string repeat [string repeat \u00c4\u00e4 50]\n 21]
	# Has to be selected in a separate stage
	.t tag add sel 1.0 21.end+1c
    }
    after 10
    set x [selection get -type UTF8_STRING]
    cleanupbg
    list [string equal [string repeat [string repeat \u00c4\u00e4 50]\n 21] $x] \
	    [string length $x] [string bytelength $x]
} {1 2121 4221}
test unixSelect-1.19 {TkSelGetSelection procedure: INCR i18n text, utf-8} unix {
    setupbg
    dobg {
	text .t; pack .t; update
	.t insert 1.0 i[string repeat [string repeat \u00c4\u00e4 50]\n 21]
	# Has to be selected in a separate stage
	.t tag add sel 1.0 21.end+1c
    }
    after 10
    set x [selection get -type UTF8_STRING]
    cleanupbg
    list [string equal i[string repeat [string repeat \u00c4\u00e4 50]\n 21] $x] \
	    [string length $x] [string bytelength $x]
} {1 2122 4222}
test unixSelect-1.20 {Automatic UTF8_STRING support for selection handle} unix {
    # See Bug #666346 "Selection handling crashes under KDE 3.0"
    label .l 
    selection handle .l  [list handler STRING]
    set selValue "This is the selection value"
    selection own .l
    set result [selection get -type UTF8_STRING]
    destroy .l
    set result
} "This is the selection value"

# cleanup
cleanupTests
return<|MERGE_RESOLUTION|>--- conflicted
+++ resolved
@@ -8,11 +8,6 @@
 #
 # See the file "license.terms" for information on usage and redistribution
 # of this file, and for a DISCLAIMER OF ALL WARRANTIES.
-<<<<<<< HEAD
-#
-# RCS: @(#) $Id: unixSelect.test,v 1.10 2004/06/24 12:45:44 dkf Exp $
-=======
->>>>>>> 42bca745
 
 package require tcltest 2.1
 eval tcltest::configure $argv
