--- conflicted
+++ resolved
@@ -5,11 +5,6 @@
 # Copyright (c) 1996-1997 Sun Microsystems, Inc.
 # Copyright (c) 1998-1999 by Scriptics Corporation.
 # All rights reserved.
-<<<<<<< HEAD
-#
-# RCS: @(#) $Id: unixEmbed.test,v 1.14 2004/12/04 00:04:42 dkf Exp $
-=======
->>>>>>> 42bca745
 
 package require tcltest 2.1
 eval tcltest::configure $argv
