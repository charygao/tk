# This file is a Tcl script to test out Tk's "bind" and "bindtags"
# commands plus the procedures in tkBind.c.  It is organized in the
# standard fashion for Tcl tests.
#
# Copyright (c) 1994 The Regents of the University of California.
# Copyright (c) 1994-1995 Sun Microsystems, Inc.
# Copyright (c) 1998-1999 by Scriptics Corporation.
# All rights reserved.

package require tcltest 2.2
namespace import ::tcltest::*
eval tcltest::configure $argv
tcltest::loadTestedCommands
tk useinputmethods 0

toplevel .t -width 100 -height 50
wm geom .t +0+0
update idletasks

foreach p [event info] {event delete $p}
foreach event [bind Test] {
    bind Test $event {}
}
<<<<<<< HEAD
foreach event [bind all] {
   bind all $event {}
=======
proc setup2 {} {
    catch {destroy .b.e}
    entry .b.e
    pack .b.e
    focus -force .b.e
    foreach p [event info] {event delete $p}
    update
}
setup

foreach i [bind Test] {
    bind Test $i {}
>>>>>>> 5caf2bbc
}


proc unsetBindings {} {
    bind all <Enter> {}
    bind Test <Enter> {}
    bind Toplevel <Enter> {}
    bind xyz <Enter> {}
    bind {a b} <Enter> {}
    bind .t <Enter> {}
}


test bind-1.1 {bind command} -body {
    bind
} -returnCodes error -result {wrong # args: should be "bind window ?pattern? ?command?"}
test bind-1.2 {bind command} -body {
    bind a b c d
} -returnCodes error -result {wrong # args: should be "bind window ?pattern? ?command?"}
test bind-1.3 {bind command} -body {
    bind .gorp
} -returnCodes error -result {bad window path name ".gorp"}
test bind-1.4 {bind command} -body {
    bind foo
} -returnCodes ok -result {}
test bind-1.5 {bind command} -body {
    bind .t <gorp-> {}
} -returnCodes ok -result {}
test bind-1.6 {bind command} -body {
    frame .t.f
    bind .t.f <Enter> {test script}
    set result [bind .t.f <Enter>]
    bind .t.f <Enter> {}
    list $result [bind .t.f <Enter>]
} -cleanup {
    destroy .t.f
} -result {{test script} {}}
test bind-1.7 {bind command} -body {
    frame .t.f
    bind .t.f <Enter> {test script}
    bind .t.f <Enter> {+more text}
    bind .t.f <Enter>
} -cleanup {
    destroy .t.f
} -result {test script
more text}
test bind-1.8 {bind command} -body {
    bind .t <gorp-> {test script} 
} -returnCodes error -result {bad event type or keysym "gorp"}
test bind-1.9 {bind command} -body {
    catch {bind .t <gorp-> {test script}} 
    bind .t
} -result {}
test bind-1.10 {bind command} -body {
    bind .t <gorp->
} -returnCodes ok -result {}
test bind-1.11 {bind command} -body {
    frame .t.f
    bind .t.f <Enter> {script 1}
    bind .t.f <Leave> {script 2}
    bind .t.f a {script for a}
    bind .t.f b {script for b}
    lsort [bind .t.f]
} -cleanup {
    destroy .t.f
} -result {<Enter> <Leave> a b}

test bind-2.1 {bindtags command} -body {
    bindtags
} -returnCodes error -result {wrong # args: should be "bindtags window ?taglist?"}
test bind-2.2 {bindtags command} -body {
    bindtags a b c
} -returnCodes error -result {wrong # args: should be "bindtags window ?taglist?"}
test bind-2.3 {bindtags command} -body {
    bindtags .foo
} -returnCodes error -result {bad window path name ".foo"}
test bind-2.4 {bindtags command} -body {
    bindtags .t
} -result {.t Toplevel all}
test bind-2.5 {bindtags command} -body {
    frame .t.f
    bindtags .t.f
} -cleanup {
    destroy .t.f
} -result {.t.f Frame .t all}
test bind-2.6 {bindtags command} -body {
    frame .t.f
    bindtags .t.f {{x y z} b c d}
    bindtags .t.f
} -cleanup {
    destroy .t.f
} -result {{x y z} b c d}
test bind-2.7 {bindtags command} -body {
    frame .t.f
    bindtags .t.f {x y z}
    bindtags .t.f {}
    bindtags .t.f
} -cleanup {
    destroy .t.f
} -result {.t.f Frame .t all}
test bind-2.8 {bindtags command} -body {
    frame .t.f
    bindtags .t.f {x y z}
    bindtags .t.f {a b c d}
    bindtags .t.f
} -cleanup {
    destroy .t.f
} -result {a b c d}
test bind-2.9 {bindtags command} -body {
    frame .t.f
    bindtags .t.f {a b c}
    bindtags .t.f "\{" 
} -cleanup {
    destroy .t.f
} -returnCodes error -result {unmatched open brace in list} 
test bind-2.10 {bindtags command} -body {
    frame .t.f
    bindtags .t.f {a b c}
    catch {bindtags .t.f "\{"}
    bindtags .t.f
} -cleanup {
    destroy .t.f
} -result {.t.f Frame .t all}
test bind-2.11 {bindtags command} -body {
    frame .t.f
    bindtags .t.f {a b c}
    bindtags .t.f "a .gorp b" 
} -cleanup {
    destroy .t.f
} -returnCodes ok  
test bind-2.12 {bindtags command} -body {
    frame .t.f
    bindtags .t.f {a b c}
    catch {bindtags .t.f "a .gorp b"}
    bindtags .t.f
} -cleanup {
    destroy .t.f
} -result {a .gorp b}


test bind-3.1 {TkFreeBindingTags procedure} -body {
    frame .t.f
    bindtags .t.f "a b c d"
    destroy .t.f
} -cleanup {
    destroy .t.f
} -result {}
test bind-3.2 {TkFreeBindingTags procedure} -body {
    frame .t.f
    catch {bindtags .t.f "a .gorp b .t.f"}
    destroy .t.f
} -cleanup {
    destroy .t.f
} -result {}


test bind-4.1 {TkBindEventProc procedure} -setup {
    frame .t.f -class Test -width 150 -height 100
    pack .t.f
    update
    set x {}
} -body {
    bind all <Enter> {lappend x "%W enter all"}
    bind Test <Enter> {lappend x "%W enter frame"}
    bind Toplevel <Enter> {lappend x "%W enter toplevel"}
    bind xyz <Enter> {lappend x "%W enter xyz"}
    bind {a b} <Enter> {lappend x "%W enter {a b}"}
    bind .t <Enter>  {lappend x "%W enter .t"}
    bind .t.f <Enter> {lappend x "%W enter .t.f"}
    
    event generate .t.f <Enter>
    return $x
} -cleanup {
    destroy .t.f
    unsetBindings
} -result {{.t.f enter .t.f} {.t.f enter frame} {.t.f enter .t} {.t.f enter all}}
test bind-4.2 {TkBindEventProc procedure} -setup {
    frame .t.f -class Test -width 150 -height 100
    pack .t.f
    update
    set x {}
} -body {
    bind all <Enter> {lappend x "%W enter all"}
    bind Test <Enter> {lappend x "%W enter frame"}
    bind Toplevel <Enter> {lappend x "%W enter toplevel"}
    bind xyz <Enter> {lappend x "%W enter xyz"}
    bind {a b} <Enter> {lappend x "%W enter {a b}"}
    bind .t <Enter>  {lappend x "%W enter .t"}
    bind .t.f <Enter> {lappend x "%W enter .t.f"}
    
    bindtags .t.f {.t.f {a b} xyz}
    event generate .t.f <Enter> 
    return $x
} -cleanup {
    destroy .t.f
    unsetBindings
} -result {{.t.f enter .t.f} {.t.f enter {a b}} {.t.f enter xyz}}
test bind-4.3 {TkBindEventProc procedure} -body {
    set x {}
    bind all <Enter> {lappend x "%W enter all"}
    bind Test <Enter> {lappend x "%W enter frame"}
    bind Toplevel <Enter> {lappend x "%W enter toplevel"}
    bind xyz <Enter> {lappend x "%W enter xyz"}
    bind {a b} <Enter> {lappend x "%W enter {a b}"}
    bind .t <Enter>  {lappend x "%W enter .t"}
    
    event generate .t <Enter>
    return $x
} -cleanup {
    unsetBindings
}  -result {{.t enter .t} {.t enter toplevel} {.t enter all}}
test bind-4.4 {TkBindEventProc procedure} -setup {
    frame .t.f -class Test -width 150 -height 100
    pack .t.f
    frame .t.f3 -width 50 -height 50
    pack .t.f3
    update
    set x {}
} -body {
    bind all <Enter> {lappend x "%W enter all"}
    bind Test <Enter> {lappend x "%W enter frame"}
    bind Toplevel <Enter> {lappend x "%W enter toplevel"}
    bind xyz <Enter> {lappend x "%W enter xyz"}
    bind {a b} <Enter> {lappend x "%W enter {a b}"}
    bind .t <Enter>  {lappend x "%W enter .t"}
    
    bindtags .t.f {.t.f .t.f2 .t.f3}
    bind .t.f <Enter> {lappend x "%W enter .t.f"}
    bind .t.f3 <Enter> {lappend x "%W enter .t.f3"}
    event generate .t.f <Enter>
    return $x
} -cleanup {
    destroy .t.f .t.f3
    unsetBindings
} -result {{.t.f enter .t.f} {.t.f enter .t.f3}}
test bind-4.5 {TkBindEventProc procedure} -setup {
    # This tests memory allocation for objPtr;  it won't serve any useful
    # purpose unless run with some sort of allocation checker turned on.
    frame .t.f -class Test -width 150 -height 100
    pack .t.f
    update
} -body {
    bind all <Enter> {lappend x "%W enter all"}
    bind Test <Enter> {lappend x "%W enter frame"}
    bind Toplevel <Enter> {lappend x "%W enter toplevel"}
    bind xyz <Enter> {lappend x "%W enter xyz"}
    bind {a b} <Enter> {lappend x "%W enter {a b}"}
    bind .t <Enter>  {lappend x "%W enter .t"}
    bindtags .t.f {a b c d e f g h i j k l m n o p q r s t u v w x y z}
    
    event generate .t.f <Enter>
} -cleanup {
    destroy .t.f
    unsetBindings
} -result {}


test bind-5.1 {Tk_CreateBindingTable procedure} -body {
    canvas .t.c
    .t.c bind foo
} -cleanup {
    destroy .t.c
} -result {}


test bind-6.1 {Tk_DeleteBindTable procedure} -body {
    canvas .t.c
    .t.c bind foo <1> {string 1}
    .t.c create rectangle 0 0 100 100
    .t.c bind 1 <2> {string 2}
    destroy .t.c
} -cleanup {
    destroy .t.c
} -result {}
test bind-7.1 {Tk_CreateBinding procedure: bad binding} -body {
    canvas .t.c
    .t.c bind foo <
} -cleanup {
    destroy .t.c
} -returnCodes error -result {no event type or button # or keysym}
test bind-7.3 {Tk_CreateBinding procedure: append} -body {
    canvas .t.c
    .t.c bind foo <1> "button 1"
    .t.c bind foo <1> "+more button 1"
    .t.c bind foo <1>
} -cleanup {
    destroy .t.c
} -result {button 1
more button 1}
test bind-7.4 {Tk_CreateBinding procedure: append to non-existing} -body {
    canvas .t.c
    .t.c bind foo <1> "+button 1"
    .t.c bind foo <1>
} -cleanup {
    destroy .t.c
} -result {button 1}

test bind-8.1 {Tk_CreateBinding: error} -body {
    bind . <xyz> "xyz"
} -returnCodes error -result {bad event type or keysym "xyz"}

test bind-9.1 {Tk_DeleteBinding procedure} -body {
    frame .t.f -class Test -width 150 -height 100
    bind .t.f <
} -cleanup {
    destroy .t.f
} -returnCodes ok
test bind-9.2 {Tk_DeleteBinding procedure} -setup {
    set result {}
} -body {
    frame .t.f -class Test -width 150 -height 100
    foreach i {a b c d} {
	   bind .t.f $i "binding for $i"
    }
    foreach i {b d a c} {
	   bind .t.f $i {}
	   lappend result [lsort [bind .t.f]]
    }
    return $result
} -cleanup {
    destroy .t.f
} -result {{a c d} {a c} c {}}
test bind-9.3 {Tk_DeleteBinding procedure} -setup {
    set result {}
} -body {
    frame .t.f -class Test -width 150 -height 100
    foreach i {<1> <Meta-1> <Control-1> <Double-Alt-1>} {
	   bind .t.f $i "binding for $i"
    }
    foreach i {<Control-1> <Double-Alt-1> <1> <Meta-1>} {
	   bind .t.f $i {}
	   lappend result [lsort [bind .t.f]]
    }
    return $result
} -cleanup {
    destroy .t.f
} -result {{<Button-1> <Double-Alt-Button-1> <Meta-Button-1>} {<Button-1> <Meta-Button-1>} <Meta-Button-1> {}}

test bind-10.1 {Tk_GetBinding procedure} -body {
    canvas .t.c
    .t.c bind foo <
} -cleanup {
    destroy .t.c
} -returnCodes error -result {no event type or button # or keysym}
test bind-10.2 {Tk_GetBinding procedure} -body {
    canvas .t.c
    .t.c bind foo a Test
    .t.c bind foo a
} -cleanup {
    destroy .t.c
} -result {Test}

test bind-11.1 {Tk_GetAllBindings procedure} -body {
    frame .t.f 
    foreach i "! a \\\{ ~ <Delete> <space> <<Paste>> <Tab> <Linefeed> <less> <Meta-a> <Acircumflex>" {
	   bind .t.f $i Test
    }
    lsort [bind .t.f]
} -cleanup {
    destroy .t.f
} -result {! <<Paste>> <Key-Acircumflex> <Key-Delete> <Key-Linefeed> <Key-Tab> <Key-less> <Key-space> <Meta-Key-a> a \{ ~}
test bind-11.2 {Tk_GetAllBindings procedure} -body {
    frame .t.f 
    foreach i "<Double-1> <Triple-1> <Meta-Control-a> <Double-Alt-Enter> <1>" {
	   bind .t.f $i Test
    }
    lsort [bind .t.f]
} -cleanup {
    destroy .t.f
} -result {<Button-1> <Control-Meta-Key-a> <Double-Alt-Enter> <Double-Button-1> <Triple-Button-1>}
test bind-11.3 {Tk_GetAllBindings procedure} -body {
    frame .t.f 
    foreach i "<Double-Triple-1> abcd a<Leave>b" {
	   bind .t.f $i Test
    }
    lsort [bind .t.f]
} -cleanup {
    destroy .t.f
} -result {<Triple-Button-1> a<Leave>b abcd}


test bind-12.1 {Tk_DeleteAllBindings procedure} -body {
    frame .t.f -class Test -width 150 -height 100
    destroy .t.f
} -result {}
test bind-12.2 {Tk_DeleteAllBindings procedure} -body {
    frame .t.f -class Test -width 150 -height 100
    foreach i "a b c <Meta-1> <Alt-a> <Control-a>" {
	   bind .t.f $i x
    }
    destroy .t.f
} -result {}

test bind-13.1 {Tk_BindEvent procedure} -setup {
    frame .t.f -class Test -width 150 -height 100
    pack .t.f
    focus -force .t.f
    update
    set x {}
} -body {
    bind Test <KeyPress> {lappend x "%W %K Test KeyPress"}
    bind all <KeyPress> {lappend x "%W %K all KeyPress"}
    bind Test : {lappend x "%W %K Test :"}
    bind all  _ {lappend x "%W %K all _"}
    bind .t.f : {lappend x "%W %K .t.f :"}
    
    event generate .t.f <Key-colon>
    event generate .t.f <Key-plus>
    event generate .t.f <Key-underscore>
    return $x
} -cleanup {
    destroy .t.f
    bind all <KeyPress> {}
    bind Test <KeyPress> {}
    bind all _ {}
    bind Test : {}
} -result {{.t.f colon .t.f :} {.t.f colon Test :} {.t.f colon all KeyPress} {.t.f plus Test KeyPress} {.t.f plus all KeyPress} {.t.f underscore Test KeyPress} {.t.f underscore all _}}

test bind-13.2 {Tk_BindEvent procedure} -setup {
    frame .t.f -class Test -width 150 -height 100
    pack .t.f
    focus -force .t.f
    update
    set x {}
} -body {
    bind Test <KeyPress> {lappend x "%W %K Test press any"; break}
    bind all <KeyPress> {continue; lappend x "%W %K all press any"}
    bind .t.f : {lappend x "%W %K .t.f pressed colon"}
    
    event generate .t.f <Key-colon>
    return $x
} -cleanup {
    destroy .t.f
    bind all <KeyPress> {}
    bind Test <KeyPress> {}
} -result {{.t.f colon .t.f pressed colon} {.t.f colon Test press any}}

test bind-13.3 {Tk_BindEvent procedure} -setup {
    proc bgerror args {}
    frame .t.f -class Test -width 150 -height 100
    pack .t.f
    focus -force .t.f
    update
    set x {}
} -body {
    bind Test <KeyPress> {lappend x "%W %K Test press any"; error Test}
    bind .t.f : {lappend x "%W %K .t.f pressed colon"}
    event generate .t.f <Key-colon>
    update
    list $x $errorInfo
} -cleanup {
    destroy .t.f
    bind Test <KeyPress> {}
    rename bgerror {}
}  -result {{{.t.f colon .t.f pressed colon} {.t.f colon Test press any}} {Test
    while executing
"error Test"
    (command bound to event)}}
test bind-13.4 {Tk_BindEvent procedure} -setup {
    proc foo {} {
        set x 44
        event generate .t.f <Key-colon>
    }
    frame .t.f -class Test -width 150 -height 100
    pack .t.f
    focus -force .t.f
    update
    set x {}
} -body {
    bind Test : {lappend x "%W %K Test"}
    bind .t.f : {lappend x "%W %K .t.f"}
    foo
    return $x
} -cleanup {
    destroy .t.f
    bind Test : {}
} -result {{.t.f colon .t.f} {.t.f colon Test}}

test bind-13.5 {Tk_BindEvent procedure} -body {
    bind all <Destroy> {lappend x "%W destroyed"}
    set x {}
    frame .t.g -gorp foo
} -cleanup {
    bind all <Destroy> {}
} -returnCodes error -result {unknown option "-gorp"} 
test bind-13.6 {Tk_BindEvent procedure} -body {
    bind all <Destroy> {lappend x "%W destroyed"}
    set x {}
    catch {frame .t.g -gorp foo} 
    return $x
} -cleanup {
    bind all <Destroy> {}
} -result {{.t.g destroyed}}

test bind-13.7 {Tk_BindEvent procedure} -setup {
    frame .t.f -class Test -width 150 -height 100
    pack .t.f
    focus -force .t.f
    update
    set x {}
} -body {
    bind .t.f : {lappend x "%W (.t.f binding)"}
    bind Test : {lappend x "%W (Test binding)"}
    bind all : {bind .t.f : {}; lappend x "%W (all binding)"}
    event generate .t.f <Key-colon>
    return $x
} -cleanup {
    bind Test : {}
    bind all : {}
    destroy .t.f
} -result {{.t.f (.t.f binding)} {.t.f (Test binding)} {.t.f (all binding)}}
test bind-13.8 {Tk_BindEvent procedure} -setup {
    frame .t.f -class Test -width 150 -height 100
    pack .t.f
    focus -force .t.f
    update
    set x {}
} -body {
    bind .t.f : {lappend x "%W (.t.f binding)"}
    bind Test : {lappend x "%W (Test binding)"}
    bind all : {destroy .t.f; lappend x "%W (all binding)"}
    event generate .t.f <Key-colon>
    return $x
} -cleanup {
    bind Test : {}
    bind all : {}
    destroy .t.f
} -result {{.t.f (.t.f binding)} {.t.f (Test binding)} {.t.f (all binding)}}

test bind-13.9 {Tk_BindEvent procedure} -setup {
    frame .t.f -class Test -width 150 -height 100
    pack .t.f
    focus -force .t.f
    update
    set x {}
} -body {
    bind .t.f <1> {lappend x "%W z (.t.f <1> binding)"}
    bind .t.f <ButtonPress> {lappend x "%W z (.t.f <ButtonPress> binding)"}
    event generate .t.f <Button-1>
    event generate .t.f <Button-2>
    return $x
} -cleanup {
    destroy .t.f
} -result {{.t.f z (.t.f <1> binding)} {.t.f z (.t.f <ButtonPress> binding)}}
test bind-13.10 {Tk_BindEvent procedure: ignore NotifyInferior} -setup {
    frame .t.f -class Test -width 150 -height 100
    pack .t.f
    focus -force .t.f
    update
    set x {}
} -body {
    bind .t.f <Enter> "lappend x Enter%#"
    bind .t.f <Leave> "lappend x Leave%#"
    event generate .t.f <Enter> -serial 100 -detail NotifyAncestor
    event generate .t.f <Enter> -serial 101 -detail NotifyInferior
    event generate .t.f <Leave> -serial 102 -detail NotifyAncestor
    event generate .t.f <Leave> -serial 103 -detail NotifyInferior
    return $x
} -cleanup {
    destroy .t.f
} -result {Enter100 Leave102}
test bind-13.11 {Tk_BindEvent procedure: collapse Motions} -setup {
    frame .t.f -class Test -width 150 -height 100
    pack .t.f
    focus -force .t.f
    update
    set x {}
} -body {
    bind .t.f <Motion> "lappend x Motion%#(%x,%y)"
    event generate .t.f <Motion> -serial 100 -x 100 -y 200 -when tail 
    update
    event generate .t.f <Motion> -serial 101 -x 200 -y 300 -when tail
    event generate .t.f <Motion> -serial 102 -x 300 -y 400 -when tail 
    update
    return $x
} -cleanup {
    destroy .t.f
} -result {Motion100(100,200) Motion102(300,400)}
test bind-13.12 {Tk_BindEvent procedure: collapse repeating modifiers} -setup {
    frame .t.f -class Test -width 150 -height 100
    pack .t.f
    focus -force .t.f
    update
} -body {
    bind .t.f <Key> "lappend x %K%#"
    bind .t.f <KeyRelease> "lappend x %K%#"
    event generate .t.f <Key-Shift_L> -serial 100 -when tail 
    event generate .t.f <KeyRelease-Shift_L> -serial 101 -when tail 
    event generate .t.f <Key-Shift_L> -serial 102 -when tail 
    event generate .t.f <KeyRelease-Shift_L> -serial 103 -when tail 
    update
} -cleanup {
    destroy .t.f
} -result {}
test bind-13.13 {Tk_BindEvent procedure: valid key detail} -setup {
    frame .t.f -class Test -width 150 -height 100
    pack .t.f
    focus -force .t.f
    update
    set x {}
} -body {
    bind .t.f <Key> "lappend x Key%K"
    bind .t.f <KeyRelease> "lappend x Release%K"
    event generate .t.f <Key> -keysym colon
    event generate .t.f <KeyRelease> -keysym colon
    return $x
} -cleanup {
    destroy .t.f
} -result {Keycolon Releasecolon}
test bind-13.14 {Tk_BindEvent procedure: invalid key detail} -setup {
    frame .t.f -class Test -width 150 -height 100
    pack .t.f
    focus -force .t.f
    update
    set x {}
} -body {
    bind .t.f <Key> "lappend x Key%K"
    bind .t.f <KeyRelease> "lappend x Release%K"
    event generate .t.f <Key> -keycode 0
    event generate .t.f <KeyRelease> -keycode 0
    return $x
} -cleanup {
    destroy .t.f
} -result {Key?? Release??}
test bind-13.15 {Tk_BindEvent procedure: button detail} -setup {
    frame .t.f -class Test -width 150 -height 100
    pack .t.f
    focus -force .t.f
    update
    set x {}
} -body {
    bind .t.f <Button> "lappend x Button%b"
    bind .t.f <ButtonRelease> "lappend x Release%b"
    event generate .t.f <Button> -button 1
    event generate .t.f <ButtonRelease> -button 3
    set x
} -cleanup {
    destroy .t.f
} -result {Button1 Release3}
test bind-13.16 {Tk_BindEvent procedure: virtual detail} -setup {
    frame .t.f -class Test -width 150 -height 100
    pack .t.f
    focus -force .t.f
    update
    set x {}
} -body {
    bind .t.f <<Paste>> "lappend x Paste"
    event generate .t.f <<Paste>>
    return $x
} -cleanup {
    destroy .t.f
} -result {Paste}
test bind-13.17 {Tk_BindEvent procedure: virtual event in event stream} -setup {
    frame .t.f -class Test -width 150 -height 100
    pack .t.f
    focus -force .t.f
    update
    set x {}
} -body {
    bind .t.f <<Paste>> "lappend x Paste"
    event generate .t.f <<Paste>>
    return $x
} -cleanup {
    destroy .t.f
} -result {Paste}
test bind-13.18 {Tk_BindEvent procedure: match detail physical} -setup {
    frame .t.f -class Test -width 150 -height 100
    pack .t.f
    focus -force .t.f
    update
    set x {}
} -body {
    bind .t.f <Button-2> {set x Button-2}
    event add <<Paste>> <Button-2>
    bind .t.f <<Paste>> {set x Paste}
    event generate .t.f <Button-2>
    return $x
} -cleanup {
    destroy .t.f
    event delete <<Paste>> <Button-2>
} -result {Button-2}

test bind-13.19 {Tk_BindEvent procedure: no match detail physical} -setup {
    frame .t.f -class Test -width 150 -height 100
    pack .t.f
    focus -force .t.f
    update
    set x {}
} -body {
    event add <<Paste>> <Button-2>
    bind .t.f <<Paste>> {set x Paste}
    event generate .t.f <Button-2>
    return $x
} -cleanup {
    destroy .t.f
    event delete <<Paste>> <Button-2>
} -result {Paste}
test bind-13.20 {Tk_BindEvent procedure: match detail virtual} -setup {
    frame .t.f -class Test -width 150 -height 100
    pack .t.f
    focus -force .t.f
    update
    set x {}
} -body {
    event add <<Paste>> <Button-2>
    bind .t.f <<Paste>> "lappend x Paste"
    event generate .t.f <Button-2>
    return $x
} -cleanup {
    destroy .t.f
    event delete <<Paste>> <Button-2>
} -result {Paste}
test bind-13.21 {Tk_BindEvent procedure: no match detail virtual} -setup {
    frame .t.f -class Test -width 150 -height 100
    pack .t.f
    focus -force .t.f
    update
    set x {}
} -body {
    event add <<Paste>> <Button-2>
    bind .t.f <<Paste>> "lappend x Paste"
    event generate .t.f <Button>
    return $x
} -cleanup {
    destroy .t.f
    event delete <<Paste>> <Button-2>
} -result {}
test bind-13.22 {Tk_BindEvent procedure: match no-detail physical} -setup {
    frame .t.f -class Test -width 150 -height 100
    pack .t.f
    focus -force .t.f
    update
    set x {}
} -body {
    bind .t.f <Button> {set x Button}
    event add <<Paste>> <Button>
    bind .t.f <<Paste>> {set x Paste}
    event generate .t.f <Button-2>
    return $x
} -cleanup {
    destroy .t.f
    event delete <<Paste>> <Button>
} -result {Button}
test bind-13.23 {Tk_BindEvent procedure: no match no-detail physical} -setup {
    frame .t.f -class Test -width 150 -height 100
    pack .t.f
    focus -force .t.f
    update
    set x {}
} -body {
    event add <<Paste>> <Button>
    bind .t.f <<Paste>> {set x Paste}
    event generate .t.f <Button-2>
    return $x
} -cleanup {
    destroy .t.f
    event delete <<Paste>> <Button>
} -result {Paste}
test bind-13.24 {Tk_BindEvent procedure: match no-detail virtual} -setup {
    frame .t.f -class Test -width 150 -height 100
    pack .t.f
    focus -force .t.f
    update
    set x {}
} -body {
    event add <<Paste>> <Button>
    bind .t.f <<Paste>> "lappend x Paste"
    event generate .t.f <Button-2>
    return $x
} -cleanup {
    destroy .t.f
    event delete <<Paste>> <Button>
} -result {Paste}
test bind-13.25 {Tk_BindEvent procedure: no match no-detail virtual} -setup {
    frame .t.f -class Test -width 150 -height 100
    pack .t.f
    focus -force .t.f
    update
    set x {}
} -body {
    event add <<Paste>> <Key>
    bind .t.f <<Paste>> "lappend x Paste"
    event generate .t.f <Button>
    return $x
} -cleanup {
    destroy .t.f
    event delete <<Paste>> <Key>
} -result {}
test bind-13.26 {Tk_BindEvent procedure: precedence} -setup {
    frame .t.f -class Test -width 150 -height 100
    pack .t.f
    focus -force .t.f
    update
    set x {}
} -body {
    event add <<Paste>> <Button-2>
    event add <<Copy>> <Button>
    bind .t.f <Button-2> "lappend x Button-2"
    bind .t.f <<Paste>> "lappend x Paste"
    bind .t.f <Button> "lappend x Button"
    bind .t.f <<Copy>> "lappend x Copy"

    event generate .t.f <Button-2>
    bind .t.f <Button-2> {}
    event generate .t.f <Button-2>
    bind .t.f <<Paste>> {}
    event generate .t.f <Button-2>
    bind .t.f <Button> {}
    event generate .t.f <Button-2>
    bind .t.f <<Copy>> {}
    event generate .t.f <Button-2>
    return $x
} -cleanup {
    destroy .t.f
    event delete <<Paste>> <Button-2>
    event delete <<Copy>> <Button>
} -result {Button-2 Paste Button Copy}
test bind-13.27 {Tk_BindEvent procedure: no detail virtual pattern list} -setup {
    frame .t.f -class Test -width 150 -height 100
    pack .t.f
    focus -force .t.f
    update
    set x {}
} -body {
    bind .t.f <Button-2> {set x Button-2}
    event generate .t.f <Button-2> 
    return $x
} -cleanup {
    destroy .t.f
} -result {Button-2}
test bind-13.28 {Tk_BindEvent procedure: detail virtual pattern list} -setup {
    frame .t.f -class Test -width 150 -height 100
    pack .t.f
    focus -force .t.f
    update
    set x {}
} -body {
    event add <<Paste>> <Button-2>
    bind .t.f <<Paste>> {set x Paste}
    event generate .t.f <Button-2>
    return $x
} -cleanup {
    destroy .t.f
    event delete <<Paste>> <Button-2>
} -result {Paste}
test bind-13.29 {Tk_BindEvent procedure: no no-detail virtual pattern list} -setup {
    frame .t.f -class Test -width 150 -height 100
    pack .t.f
    focus -force .t.f
    update
    set x {}
} -body {
    bind .t.f <Button> {set x Button}
    event generate .t.f <Button-2>
    return $x
} -cleanup {
    destroy .t.f
} -result {Button}
test bind-13.30 {Tk_BindEvent procedure: no-detail virtual pattern list} -setup {
    frame .t.f -class Test -width 150 -height 100
    pack .t.f
    focus -force .t.f
    update
    set x {}
} -body {
    event add <<Paste>> <Button>
    bind .t.f <<Paste>> {set x Paste}
    event generate .t.f <Button-2>
    return $x
} -cleanup {
    destroy .t.f
    event delete <<Paste>> <Button>
} -result {Paste}
test bind-13.31 {Tk_BindEvent procedure: no match} -setup {
    frame .t.f -class Test -width 150 -height 100
    pack .t.f
    focus -force .t.f
    update
} -body {
    event generate .t.f <Button-2>
} -cleanup {
    destroy .t.f
} -result {}
test bind-13.32 {Tk_BindEvent procedure: match} -setup {
    frame .t.f -class Test -width 150 -height 100
    pack .t.f
    focus -force .t.f
    update
    set x {}
} -body {
    bind .t.f <Button-2> {set x Button-2}
    event generate .t.f <Button-2>
    return $x
} -cleanup {
    destroy .t.f
} -result {Button-2}
test bind-13.33 {Tk_BindEvent procedure: many C bindings cause realloc} -setup {
    # this test might not be useful anymore [#3009998]
    frame .t.f -class Test -width 150 -height 100
    pack .t.f
    focus -force .t.f
    update
    set x {}
} -body {
    bindtags .t.f {a b c d e f g h i j k l m n o p}
        foreach p [bindtags .t.f] {
        bind $p <1> "lappend x $p"
    }
    event generate .t.f <1>
    return $x
} -cleanup {
    foreach p [bindtags .t.f] {bind $p <1> {}}
    destroy .t.f
} -result {a b c d e f g h i j k l m n o p}
test bind-13.34 {Tk_BindEvent procedure: multiple tags} -setup {
    frame .t.f -class Test -width 150 -height 100
    pack .t.f
    focus -force .t.f
    update
    set x {}
} -body {
    bind .t.f <Button-2> {lappend x .t.f}
    bind Test <Button-2> {lappend x Button}
    event generate .t.f <Button-2>
    return $x
} -cleanup {
    destroy .t.f
    bind Test <Button-2> {}
} -result {.t.f Button}
test bind-13.35 {Tk_BindEvent procedure: execute binding} -setup {
    frame .t.f -class Test -width 150 -height 100
    pack .t.f
    focus -force .t.f
    update
    set x {}
} -body {
    bind .t.f <1> {lappend x 1}
    event generate .t.f <1>
    return $x
} -cleanup {
    destroy .t.f
} -result {1}
test bind-13.38 {Tk_BindEvent procedure: binding gets to run} -setup {
    frame .t.f -class Test -width 150 -height 100
    pack .t.f
    focus -force .t.f
    update
    set x {}
} -body {
    bind Test <1> {lappend x Test}
    bind .t.f <1> {lappend x .t.f}
    event generate .t.f <1>
    return $x
} -cleanup {
    destroy .t.f
    bind Test <1> {}
} -result {.t.f Test}
test bind-13.41 {Tk_BindEvent procedure: continue in script} -setup {
    frame .t.f -class Test -width 150 -height 100
    pack .t.f
    focus -force .t.f
    update
    set x {}
} -body {
    bind .t.f <Button-2> {lappend x b1; continue; lappend x b2}
    bind Test <Button-2> {lappend x B1; continue; lappend x B2}
    event generate .t.f <Button-2>
    return $x
} -cleanup {
    destroy .t.f
    bind Test <Button-2> {}
} -result {b1 B1}
test bind-13.43 {Tk_BindEvent procedure: break in script} -setup {
    frame .t.f -class Test -width 150 -height 100
    pack .t.f
    focus -force .t.f
    update
    set x {}
} -body {
    bind .t.f <Button-2> {lappend x b1; break; lappend x b2}
    bind Test <Button-2> {lappend x B1; break; lappend x B2}
    event generate .t.f <Button-2>
    return $x
} -cleanup {
    destroy .t.f
    bind Test <Button-2> {}
} -result  {b1}
test bind-13.45 {Tk_BindEvent procedure: error in script} -setup {
    proc bgerror msg {
        global x 
        lappend x $msg
    }
    frame .t.f -class Test -width 150 -height 100
    pack .t.f
    focus -force .t.f
    update
    set x {}
} -body {
    bind .t.f <Button-2> {lappend x b1; blap}
    bind Test <Button-2> {lappend x B1}
    event generate .t.f <Button-2>
    update
    return $x
} -cleanup {
    destroy .t.f
    bind Test <Button-2> {}
    proc bgerror args {}
} -result {b1 {invalid command name "blap"}}

test bind-15.1 {MatchPatterns procedure, ignoring type mismatches} -setup {
    frame .t.f -class Test -width 150 -height 100
    pack .t.f
    focus -force .t.f
    update
} -body {
    bind .t.f 12 {set x 1}
    set x 0
    event generate .t.f <Key-1>
    event generate .t.f <KeyRelease-1>
    event generate .t.f <Key-2>
    event generate .t.f <KeyRelease-2>
    return $x
} -cleanup {
    destroy .t.f
} -result {1}
test bind-15.2 {MatchPatterns procedure, ignoring type mismatches} -setup {
    frame .t.f -class Test -width 150 -height 100
    pack .t.f
    focus -force .t.f
    update
} -body {
    bind .t.f 12 {set x 1}
    set x 0
    event generate .t.f <Key-1>
    event generate .t.f <Enter>
    event generate .t.f <KeyRelease-1>
    event generate .t.f <Leave>
    event generate .t.f <Key-2>
    event generate .t.f <KeyRelease-2>
    return $x
} -cleanup {
    destroy .t.f
} -result {1}
test bind-15.3 {MatchPatterns procedure, ignoring type mismatches} -setup {
    frame .t.f -class Test -width 150 -height 100
    pack .t.f
    focus -force .t.f
    update
} -body {
    bind .t.f 12 {set x 1}
    set x 0
    event generate .t.f <Key-1>
    event generate .t.f <Button-1>
    event generate .t.f <Key-2>
    return $x
} -cleanup {
    destroy .t.f
} -result {0}
test bind-15.4 {MatchPatterns procedure, ignoring type mismatches} -setup {
    frame .t.f -class Test -width 150 -height 100
    pack .t.f
    focus -force .t.f
    update
} -body {
    bind .t.f <Double-1> {set x 1}
    set x 0
    event generate .t.f <Button-1>
    event generate .t.f <ButtonRelease-1>
    event generate .t.f <Button-1>
    event generate .t.f <ButtonRelease-1>
    return $x
} -cleanup {
    destroy .t.f
} -result {1}
test bind-15.5 {MatchPatterns procedure, ignoring type mismatches} -setup {
    frame .t.f -class Test -width 150 -height 100
    pack .t.f
    focus -force .t.f
    update
} -body {
    bind .t.f <Double-ButtonRelease> {set x 1}
    set x 0
    event generate .t.f <Button-1>
    event generate .t.f <ButtonRelease-1>
    event generate .t.f <Button-2>
    event generate .t.f <ButtonRelease-2>
    return $x
} -cleanup {
    destroy .t.f
} -result {1}
test bind-15.6 {MatchPatterns procedure, ignoring type mismatches} -setup {
    frame .t.f -class Test -width 150 -height 100
    pack .t.f
    focus -force .t.f
    update
} -body {
    bind .t.f <Double-1> {set x 1}
    set x 0
    event generate .t.f <Button-1>
    event generate .t.f <Key-a>
    event generate .t.f <ButtonRelease-1>
    event generate .t.f <Button-1>
    event generate .t.f <ButtonRelease-1>
    return $x
} -cleanup {
    destroy .t.f
} -result {0}
test bind-15.7 {MatchPatterns procedure, ignoring type mismatches} -setup {
    frame .t.f -class Test -width 150 -height 100
    pack .t.f
    focus -force .t.f
    update
} -body {
    bind .t.f <Double-1> {set x 1}
    set x 0
    event generate .t.f <Button-1>
    event generate .t.f <Key-Shift_L>
    event generate .t.f <ButtonRelease-1>
    event generate .t.f <Button-1>
    event generate .t.f <ButtonRelease-1>
    return $x
} -cleanup {
    destroy .t.f
} -result {1}
test bind-15.8 {MatchPatterns procedure, ignoring type mismatches} -setup {
    frame .t.f -class Test -width 150 -height 100
    pack .t.f
    focus -force .t.f
    update
} -body {
    bind .t.f ab {set x 1}
    set x 0
    event generate .t.f <Key-a>
    event generate .t.f <Key-c>
    event generate .t.f <Key-b>
    return $x
} -cleanup {
    destroy .t.f
} -result {0}
test bind-15.9 {MatchPatterns procedure, modifier checks} -setup {
    frame .t.f -class Test -width 150 -height 100
    pack .t.f
    focus -force .t.f
    update
} -body {
    bind .t.f <M1-M2-Key> {set x 1}
    set x 0
    event generate .t.f <Key-a> -state 0x18
    return $x
} -cleanup {
    destroy .t.f
} -result {1}
test bind-15.10 {MatchPatterns procedure, modifier checks} -setup {
    frame .t.f -class Test -width 150 -height 100
    pack .t.f
    focus -force .t.f
    update
} -body {
    bind .t.f <M1-M2-Key> {set x 1}
    set x 0
    event generate .t.f <Key-a> -state 0xfc
    return $x
} -cleanup {
    destroy .t.f
} -result {1}
test bind-15.11 {MatchPatterns procedure, modifier checks} -setup {
    frame .t.f -class Test -width 150 -height 100
    pack .t.f
    focus -force .t.f
    update
} -body {
    bind .t.f <M1-M2-Key> {set x 1}
    set x 0
    event generate .t.f <Key-a> -state 0x8
    return $x
} -cleanup {
    destroy .t.f
} -result {0}
test bind-15.12 {MatchPatterns procedure, ignore modifier presses and releases} -constraints { 
    nonPortable
} -setup {
    frame .t.f -class Test -width 150 -height 100
    pack .t.f
    focus -force .t.f
    update
} -body {
    # This test is non-portable because the Shift_L keysym may behave
    # differently on some platforms.
    bind .t.f aB {set x 1}
    set x 0
    event generate .t.f <Key-a>
    event generate .t.f <Key-Shift_L>
    event generate .t.f <Key-b> -state 1
    return $x
} -cleanup {
    destroy .t.f
} -result {1}
test bind-15.13 {MatchPatterns procedure, checking detail} -setup {
    frame .t.f -class Test -width 150 -height 100
    pack .t.f
    focus -force .t.f
    update
} -body {
    bind .t.f ab {set x 1}
    set x 0
    event generate .t.f <Key-a>
    event generate .t.f <Key-c>
    return $x
} -cleanup {
    destroy .t.f
} -result {0}
test bind-15.14 {MatchPatterns procedure, checking "nearby"} -setup {
    frame .t.f -class Test -width 150 -height 100
    pack .t.f
    focus -force .t.f
    update
} -body {
    bind .t.f <Double-1> {set x 1}
    set x 0
    event generate .t.f <Button-2> 
    event generate .t.f <ButtonRelease-2>
    event generate .t.f <Button-1> -x 30 -y 40
    event generate .t.f <Button-1> -x 31 -y 39
    event generate .t.f <ButtonRelease-1>
    return $x
} -cleanup {
    destroy .t.f
} -result {1}
test bind-15.15 {MatchPatterns procedure, checking "nearby"} -setup {
    frame .t.f -class Test -width 150 -height 100
    pack .t.f
    focus -force .t.f
    update
} -body {
    bind .t.f <Double-1> {set x 1}
    set x 0
    event generate .t.f <Button-2> 
    event generate .t.f <ButtonRelease-2>
    event generate .t.f <Button-1> -x 30 -y 40
    event generate .t.f <Button-1> -x 29 -y 41
    event generate .t.f <ButtonRelease-1>
    return $x
} -cleanup {
    destroy .t.f
} -result {1}
test bind-15.16 {MatchPatterns procedure, checking "nearby"} -setup {
    frame .t.f -class Test -width 150 -height 100
    pack .t.f
    focus -force .t.f
    update
} -body {
    bind .t.f <Double-1> {set x 1}
    set x 0
    event generate .t.f <Button-2> 
    event generate .t.f <ButtonRelease-2>
    event generate .t.f <Button-1> -x 30 -y 40
    event generate .t.f <Button-1> -x 40 -y 40
    event generate .t.f <ButtonRelease-2>
    return $x
} -cleanup {
    destroy .t.f
} -result {0}
test bind-15.17 {MatchPatterns procedure, checking "nearby"} -setup {
    frame .t.f -class Test -width 150 -height 100
    pack .t.f
    focus -force .t.f
    update
} -body {
    bind .t.f <Double-1> {set x 1}
    set x 0
    event generate .t.f <Button-2> 
    event generate .t.f <ButtonRelease-2>
    event generate .t.f <Button-1> -x 30 -y 40
    event generate .t.f <Button-1> -x 20 -y 40
    event generate .t.f <ButtonRelease-1>
    return $x
} -cleanup {
    destroy .t.f
} -result {0}
test bind-15.18 {MatchPatterns procedure, checking "nearby"} -setup {
    frame .t.f -class Test -width 150 -height 100
    pack .t.f
    focus -force .t.f
    update
} -body {
    bind .t.f <Double-1> {set x 1}
    set x 0
    event generate .t.f <Button-2> 
    event generate .t.f <ButtonRelease-2>
    event generate .t.f <Button-1> -x 30 -y 40
    event generate .t.f <Button-1> -x 30 -y 30
    event generate .t.f <ButtonRelease-1>
    return $x
} -cleanup {
    destroy .t.f
} -result {0}
test bind-15.19 {MatchPatterns procedure, checking "nearby"} -setup {
    frame .t.f -class Test -width 150 -height 100
    pack .t.f
    focus -force .t.f
    update
} -body {
    bind .t.f <Double-1> {set x 1}
    set x 0
    event generate .t.f <Button-2> 
    event generate .t.f <ButtonRelease-2>
    event generate .t.f <Button-1> -x 30 -y 40
    event generate .t.f <Button-1> -x 30 -y 50
    event generate .t.f <ButtonRelease-1>
    return $x
} -cleanup {
    destroy .t.f
} -result {0}
test bind-15.20 {MatchPatterns procedure, checking "nearby"} -setup {
    frame .t.f -class Test -width 150 -height 100
    pack .t.f
    focus -force .t.f
    update
} -body {
    bind .t.f <Double-1> {set x 1}
    set x 0
    event generate .t.f <Button-2> 
    event generate .t.f <ButtonRelease-2>
    event generate .t.f <Button-1> -time 300
    event generate .t.f <Button-1> -time 700
    event generate .t.f <ButtonRelease-1>
    return $x
} -cleanup {
    destroy .t.f
} -result {1}
test bind-15.21 {MatchPatterns procedure, checking "nearby"} -setup {
    frame .t.f -class Test -width 150 -height 100
    pack .t.f
    focus -force .t.f
    update
} -body {
    bind .t.f <Double-1> {set x 1}
    set x 0
    event generate .t.f <Button-2> 
    event generate .t.f <ButtonRelease-2>
    event generate .t.f <Button-1> -time 300
    event generate .t.f <Button-1> -time 900
    event generate .t.f <ButtonRelease-1>
    return $x
} -cleanup {
    destroy .t.f
} -result {0}
test bind-15.22 {MatchPatterns procedure, time wrap-around} -setup {
    frame .t.f -class Test -width 150 -height 100
    pack .t.f
    focus -force .t.f
    update
} -body {
    bind .t.f <Double-1> {set x 1}
    set x 0
    event generate .t.f <Button-1> -time [expr -100]
    event generate .t.f <Button-1> -time 200
    event generate .t.f <ButtonRelease-1>
    return $x
} -cleanup {
    destroy .t.f
} -result {1}
test bind-15.23 {MatchPatterns procedure, time wrap-around} -setup {
    frame .t.f -class Test -width 150 -height 100
    pack .t.f
    focus -force .t.f
    update
} -body {
    bind .t.f <Double-1> {set x 1}
    set x 0
    event generate .t.f <Button-1> -time -100
    event generate .t.f <Button-1> -time 500
    event generate .t.f <ButtonRelease-1>
    return $x
} -cleanup {
    destroy .t.f
} -result {0}

test bind-15.24 {MatchPatterns procedure, virtual event} -setup {
    frame .t.f -class Test -width 150 -height 100
    pack .t.f
    focus -force .t.f
    update
    set x {}
} -body {
    event add <<Paste>> <Button-1>
    bind .t.f <<Paste>> {lappend x paste}
    event generate .t.f <Button-1>
    event generate .t.f <ButtonRelease-1>
    set x
} -cleanup {
    destroy .t.f
    event delete <<Paste>> <Button-1>
} -result {paste}
test bind-15.25 {MatchPatterns procedure, reject a  virtual event} -setup {
    frame .t.f -class Test -width 150 -height 100
    pack .t.f
    focus -force .t.f
    update
    set x {}
} -body {
    event add <<Paste>> <Shift-Button-1>
    bind .t.f <<Paste>> {lappend x paste}
    event generate .t.f <Button-1>
    event generate .t.f <ButtonRelease-1>
    set x
} -cleanup {
    destroy .t.f
    event delete <<Paste>> <Shift-Button-1>
} -result {}
test bind-15.26 {MatchPatterns procedure, reject a virtual event} -setup {
    frame .t.f -class Test -width 150 -height 100
    pack .t.f
    focus -force .t.f
    update
    set x {}
} -body {
    event add <<V1>> <Button>
    event add <<V2>> <Button-1>
    event add <<V3>> <Shift-Button-1>
    bind .t.f <<V2>> "lappend x V2%#"
    event generate .t.f <Button> -serial 101
    event generate .t.f <Button-1> -serial 102
    event generate .t.f <Shift-Button-1> -serial 103
    event generate .t.f <ButtonRelease-1>
    bind .t.f <Shift-Button-1> "lappend x Shift-Button-1"
    event generate .t.f <Button> -serial 104
    event generate .t.f <Button-1> -serial 105
    event generate .t.f <Shift-Button-1> -serial 106
    event generate .t.f <ButtonRelease-1>
    set x
} -cleanup {
    destroy .t.f
    event delete <<V1>> <Button>
    event delete <<V2>> <Button-1>
    event delete <<V3>> <Shift-Button-1>
} -result {V2102 V2103 V2105 Shift-Button-1}
test bind-15.27 {MatchPatterns procedure, conflict resolution} -setup {
    frame .t.f -class Test -width 150 -height 100
    pack .t.f
    focus -force .t.f
    update
} -body {
    bind .t.f <KeyPress> {set x 0}
    bind .t.f 1 {set x 1}
    set x none
    event generate .t.f <Key-1>
    return $x
} -cleanup {
    destroy .t.f
} -result {1}
test bind-15.28 {MatchPatterns procedure, conflict resolution} -setup {
    frame .t.f -class Test -width 150 -height 100
    pack .t.f
    focus -force .t.f
    update
} -body {
    bind .t.f <KeyPress> {set x 0}
    bind .t.f 1 {set x 1}
    set x none
    event generate .t.f <Key-2>
    return $x
} -cleanup {
    destroy .t.f
} -result {0}
test bind-15.29 {MatchPatterns procedure, conflict resolution} -setup {
    frame .t.f -class Test -width 150 -height 100
    pack .t.f
    focus -force .t.f
    update
} -body {
    bind .t.f <KeyPress> {lappend x 0}
    bind .t.f 1 {lappend x 1}
    bind .t.f 21 {lappend x 2}
    set x none
    event generate .t.f <Key-2>
    event generate .t.f <KeyRelease-2>
    event generate .t.f <Key-1>
    set x
} -cleanup {
    destroy .t.f
} -result {none 0 2}
test bind-15.30 {MatchPatterns procedure, conflict resolution} -setup {
    frame .t.f -class Test -width 150 -height 100
    pack .t.f
    focus -force .t.f
    update
} -body {
    bind .t.f <ButtonPress> {set x 0}
    bind .t.f <1> {set x 1}
    set x none
    event generate .t.f <Button-1>
    event generate .t.f <ButtonRelease-1>
    return $x
} -cleanup {
    destroy .t.f
} -result {1}
test bind-15.31 {MatchPatterns procedure, conflict resolution} -setup {
    frame .t.f -class Test -width 150 -height 100
    pack .t.f
    focus -force .t.f
    update
    set x {}
} -body {
    bind .t.f <M1-Key> {set x 0}
    bind .t.f <M2-Key> {set x 1}
    event generate .t.f <Key-a> -state 0x18
    return $x
} -cleanup {
    destroy .t.f
} -result {1}
test bind-15.32 {MatchPatterns procedure, conflict resolution} -setup {
    frame .t.f -class Test -width 150 -height 100
    pack .t.f
    focus -force .t.f
    update
} -body {
    bind .t.f <M2-Key> {set x 0}
    bind .t.f <M1-Key> {set x 1}
    set x none
    event generate .t.f <Key-a> -state 0x18
    return $x
} -cleanup {
    destroy .t.f
} -result {1}
test bind-15.33 {MatchPatterns procedure, conflict resolution} -setup {
    frame .t.f -class Test -width 150 -height 100
    pack .t.f
    focus -force .t.f
    update
    set x {}
} -body {
    bind .t.f <1> {lappend x single}
    bind Test <1> {lappend x single(Test)}
    bind Test <Double-1> {lappend x double(Test)}
    event generate .t.f <Button-1>
    event generate .t.f <Button-1>
    event generate .t.f <Button-1>
    event generate .t.f <ButtonRelease-1>
    set x
} -cleanup {
    destroy .t.f
    bind Test <1> {}
    bind Test <Double-1> {}
} -result {single single(Test) single double(Test) single double(Test)}


test bind-16.1 {ExpandPercents procedure} -setup {
    frame .t.f -class Test -width 150 -height 100
    pack .t.f
    focus -force .t.f
    update
} -body {
    bind .t.f <Enter> {set x abcd}
    set x none
    event generate .t.f <Enter>
    set x
} -cleanup {
    destroy .t.f
} -result {abcd}
test bind-16.2 {ExpandPercents procedure} -setup {
    frame .t.f -class Test -width 150 -height 100
    pack .t.f
    focus -force .t.f
    update
} -body {
    bind .t.f <Enter> {set x %#}
    set x none
    event generate .t.f <Enter> -serial 1234
    set x
} -cleanup {
    destroy .t.f
} -result {1234}
test bind-16.3 {ExpandPercents procedure} -setup {
    frame .t.f -class Test -width 150 -height 100
    pack .t.f
    focus -force .t.f
    update
} -body {
    bind .t.f <Configure> {set x %a}
    set x none
    event generate .t.f <Configure> -above .t -window .t.f
    set x
} -cleanup {
    destroy .t.f
} -result [winfo id .t]
test bind-16.4 {ExpandPercents procedure} -setup {
    frame .t.f -class Test -width 150 -height 100
    pack .t.f
    focus -force .t.f
    update
} -body {
    bind .t.f <Button> {set x %b}
    set x none
    event generate .t.f <Button-3>
    event generate .t.f <ButtonRelease-3>
    set x
} -cleanup {
    destroy .t.f
} -result {3}
test bind-16.5 {ExpandPercents procedure} -setup {
    frame .t.f -class Test -width 150 -height 100
    pack .t.f
    focus -force .t.f
    update
} -body {
    bind .t.f <Expose> {set x %c}
    set x none
    event generate .t.f <Expose> -count 47
    set x
} -cleanup {
    destroy .t.f
} -result {47}
test bind-16.6 {ExpandPercents procedure} -setup {
    frame .t.f -class Test -width 150 -height 100
    pack .t.f
    focus -force .t.f
    update
} -body {
    bind .t.f <Enter> {set x %d}
    set x none
    event generate .t.f <Enter> -detail NotifyAncestor
    set x
} -cleanup {
    destroy .t.f
} -result {NotifyAncestor}
test bind-16.7 {ExpandPercents procedure} -setup {
    frame .t.f -class Test -width 150 -height 100
    pack .t.f
    focus -force .t.f
    update
} -body {
    bind .t.f <Enter> {set x %d}
    set x none
    event generate .t.f <Enter> -detail NotifyVirtual
    set x
} -cleanup {
    destroy .t.f
} -result {NotifyVirtual}
test bind-16.8 {ExpandPercents procedure} -setup {
    frame .t.f -class Test -width 150 -height 100
    pack .t.f
    focus -force .t.f
    update
} -body {
    bind .t.f <Enter> {set x %d}
    set x none
    event generate .t.f <Enter> -detail NotifyNonlinear
    set x
} -cleanup {
    destroy .t.f
} -result {NotifyNonlinear}
test bind-16.9 {ExpandPercents procedure} -setup {
    frame .t.f -class Test -width 150 -height 100
    pack .t.f
    focus -force .t.f
    update
} -body {
    bind .t.f <Enter> {set x %d}
    set x none
    event generate .t.f <Enter> -detail NotifyNonlinearVirtual
    set x
} -cleanup {
    destroy .t.f
} -result {NotifyNonlinearVirtual}
test bind-16.10 {ExpandPercents procedure} -setup {
    frame .t.f -class Test -width 150 -height 100
    pack .t.f
    focus -force .t.f
    update
} -body {
    bind .t.f <Enter> {set x %d}
    set x none
    event generate .t.f <Enter> -detail NotifyPointer
    set x
} -cleanup {
    destroy .t.f
} -result {NotifyPointer}
test bind-16.11 {ExpandPercents procedure} -setup {
    frame .t.f -class Test -width 150 -height 100
    pack .t.f
    focus -force .t.f
    update
} -body {
    bind .t.f <Enter> {set x %d}
    set x none
    event generate .t.f <Enter> -detail NotifyPointerRoot
    set x
} -cleanup {
    destroy .t.f
} -result {NotifyPointerRoot}
test bind-16.12 {ExpandPercents procedure} -setup {
    frame .t.f -class Test -width 150 -height 100
    pack .t.f
    focus -force .t.f
    update
} -body {
    bind .t.f <Enter> {set x %d}
    set x none
    event generate .t.f <Enter> -detail NotifyDetailNone
    set x
} -cleanup {
    destroy .t.f
} -result {NotifyDetailNone}
test bind-16.13 {ExpandPercents procedure} -setup {
    frame .t.f -class Test -width 150 -height 100
    pack .t.f
    focus -force .t.f
    update
} -body {
    bind .t.f <Enter> {set x %f}
    set x none
    event generate .t.f <Enter> -focus 1
    return $x
} -cleanup {
    destroy .t.f
} -result {1}
test bind-16.14 {ExpandPercents procedure} -setup {
    frame .t.f -class Test -width 150 -height 100
    pack .t.f
    focus -force .t.f
    update
} -body {
    bind .t.f <Expose> {set x "%x %y %w %h"}
    set x none
    event generate .t.f <Expose> -x 24 -y 18 -width 147 -height 61
    set x
} -cleanup {
    destroy .t.f
} -result {24 18 147 61}
test bind-16.15 {ExpandPercents procedure} -setup {
    frame .t.f -class Test -width 150 -height 100
    pack .t.f
    focus -force .t.f
    update
} -body {
    bind .t.f <Configure> {set x "%x %y %w %h"}
    set x none
    event generate .t.f <Configure> -x 24 -y 18 -width 147 -height 61 -window .t.f
    set x
} -cleanup {
    destroy .t.f
} -result {24 18 147 61}
test bind-16.16 {ExpandPercents procedure} -setup {
    frame .t.f -class Test -width 150 -height 100
    pack .t.f
    focus -force .t.f
    update
} -body {
    bind .t.f <Key> {set x "%k"}
    set x none
    event generate .t.f <Key> -keycode 146
    set x
} -cleanup {
    destroy .t.f
} -result {146}
test bind-16.17 {ExpandPercents procedure} -setup {
    frame .t.f -class Test -width 150 -height 100
    pack .t.f
    focus -force .t.f
    update
} -body {
    bind .t.f <Enter> {set x "%m"}
    set x none
    event generate .t.f <Enter> -mode NotifyNormal
    set x
} -cleanup {
    destroy .t.f
} -result {NotifyNormal}
test bind-16.18 {ExpandPercents procedure} -setup {
    frame .t.f -class Test -width 150 -height 100
    pack .t.f
    focus -force .t.f
    update
} -body {
    bind .t.f <Enter> {set x "%m"}
    set x none
    event generate .t.f <Enter> -mode NotifyGrab
    set x
} -cleanup {
    destroy .t.f
} -result {NotifyGrab}
test bind-16.19 {ExpandPercents procedure} -setup {
    frame .t.f -class Test -width 150 -height 100
    pack .t.f
    focus -force .t.f
    update
} -body {
    bind .t.f <Enter> {set x "%m"}
    set x none
    event generate .t.f <Enter> -mode NotifyUngrab
    set x
} -cleanup {
    destroy .t.f
} -result {NotifyUngrab}
test bind-16.20 {ExpandPercents procedure} -setup {
    frame .t.f -class Test -width 150 -height 100
    pack .t.f
    focus -force .t.f
    update
    set x {}
} -body {
    bind .t.f <Enter> {set x "%m"}
    set x none
    event generate .t.f <Enter> -mode NotifyWhileGrabbed
    set x
} -cleanup {
    destroy .t.f
} -result {NotifyWhileGrabbed}
test bind-16.21 {ExpandPercents procedure} -setup {
    frame .t.f -class Test -width 150 -height 100
    pack .t.f
    focus -force .t.f
    update
} -body {
    bind .t.f <Map> {set x "%o"}
    set x none
    event generate .t.f <Map> -override 1 -window .t.f
    return $x
} -cleanup {
    destroy .t.f
} -result {1}
test bind-16.22 {ExpandPercents procedure} -setup {
    frame .t.f -class Test -width 150 -height 100
    pack .t.f
    focus -force .t.f
    update
} -body {
    bind .t.f <Reparent> {set x "%o"}
    set x none
    event generate .t.f <Reparent> -override true -window .t.f
    return $x
} -cleanup {
    destroy .t.f
} -result {1}
test bind-16.23 {ExpandPercents procedure} -setup {
    frame .t.f -class Test -width 150 -height 100
    pack .t.f
    focus -force .t.f
    update
} -body {
    bind .t.f <Configure> {set x "%o"}
    set x none
    event generate .t.f <Configure> -override 1 -window .t.f
    return $x
} -cleanup {
    destroy .t.f
} -result {1}
test bind-16.24 {ExpandPercents procedure} -setup {
    frame .t.f -class Test -width 150 -height 100
    pack .t.f
    focus -force .t.f
    update
} -body {
    bind .t.f <Circulate> {set x "%p"}
    set x none
    event generate .t.f <Circulate> -place PlaceOnTop -window .t.f
    set x
} -cleanup {
    destroy .t.f
} -result {PlaceOnTop}
test bind-16.25 {ExpandPercents procedure} -setup {
    frame .t.f -class Test -width 150 -height 100
    pack .t.f
    focus -force .t.f
    update
} -body {
    bind .t.f <Circulate> {set x "%p"}
    set x none
    event generate .t.f <Circulate> -place PlaceOnBottom -window .t.f
    set x
} -cleanup {
    destroy .t.f
} -result {PlaceOnBottom}
test bind-16.26 {ExpandPercents procedure} -setup {
    frame .t.f -class Test -width 150 -height 100
    pack .t.f
    focus -force .t.f
    update
} -body {
    bind .t.f <1> {set x "%s"}
    set x none
    event generate .t.f <Button-1> -state 1402
    event generate .t.f <ButtonRelease-1>
    set x
} -cleanup {
    destroy .t.f
} -result {1402}
test bind-16.27 {ExpandPercents procedure} -setup {
    frame .t.f -class Test -width 150 -height 100
    pack .t.f
    focus -force .t.f
    update
} -body {
    bind .t.f <Enter> {set x "%s"}
    set x none
    event generate .t.f <Enter> -state 0x3ff
    set x
} -cleanup {
    destroy .t.f
} -result {1023}
test bind-16.28 {ExpandPercents procedure} -setup {
    frame .t.f -class Test -width 150 -height 100
    pack .t.f
    focus -force .t.f
    update
} -body {
    bind .t.f <Visibility> {set x "%s"}
    set x none
    event generate .t.f <Visibility> -state VisibilityPartiallyObscured
    set x
} -cleanup {
    destroy .t.f
} -result {VisibilityPartiallyObscured}
test bind-16.29 {ExpandPercents procedure} -setup {
    frame .t.f -class Test -width 150 -height 100
    pack .t.f
    focus -force .t.f
    update
} -body {
    bind .t.f <Visibility> {set x "%s"}
    set x none
    event generate .t.f <Visibility> -state VisibilityUnobscured
    set x
} -cleanup {
    destroy .t.f
} -result {VisibilityUnobscured}
test bind-16.30 {ExpandPercents procedure} -setup {
    frame .t.f -class Test -width 150 -height 100
    pack .t.f
    focus -force .t.f
    update
} -body {
    bind .t.f <Visibility> {set x "%s"}
    set x none
    event generate .t.f <Visibility> -state VisibilityFullyObscured
    set x
} -cleanup {
    destroy .t.f
} -result {VisibilityFullyObscured}
test bind-16.31 {ExpandPercents procedure} -setup {
    frame .t.f -class Test -width 150 -height 100
    pack .t.f
    focus -force .t.f
    update
} -body {
    bind .t.f <Button> {set x "%t"}
    set x none
    event generate .t.f <Button> -time 4294
    event generate .t.f <ButtonRelease>
    set x
} -cleanup {
    destroy .t.f
} -result {4294}
test bind-16.32 {ExpandPercents procedure} -setup {
    frame .t.f -class Test -width 150 -height 100
    pack .t.f
    focus -force .t.f
    update
} -body {
    bind .t.f <Button> {set x "%x %y"}
    set x none
    event generate .t.f <Button> -x 881 -y 432
    event generate .t.f <ButtonRelease>
    set x
} -cleanup {
    destroy .t.f
} -result {881 432}
test bind-16.33 {ExpandPercents procedure} -setup {
    frame .t.f -class Test -width 150 -height 100
    pack .t.f
    focus -force .t.f
    update
} -body {
    bind .t.f <Reparent> {set x "%x %y"}
    set x none
    event generate .t.f <Reparent> -x 882 -y 431 -window .t.f
    set x
} -cleanup {
    destroy .t.f
} -result {882 431}
test bind-16.34 {ExpandPercents procedure} -setup {
    frame .t.f -class Test -width 150 -height 100
    pack .t.f
    focus -force .t.f
    update
} -body {
    bind .t.f <Enter> {set x "%x %y"}
    set x none
    event generate .t.f <Enter> -x 781 -y 632
    set x
} -cleanup {
    destroy .t.f
} -result {781 632}
test bind-16.35 {ExpandPercents procedure} -constraints {
    nonPortable 
} -setup {
    frame .t.f -class Test -width 150 -height 100
    pack .t.f
    focus -force .t.f
    update
    set x {}
} -body {
    bind .t.f <Key> {lappend x "%A"}
    event generate .t.f <Key-a>
    event generate .t.f <Key-A> -state 1
    event generate .t.f <Key-Tab>
    event generate .t.f <Key-Return>
    event generate .t.f <Key-F1>
    event generate .t.f <Key-Shift_L>
    event generate .t.f <Key-space>
    event generate .t.f <Key-dollar> -state 1
    event generate .t.f <Key-braceleft> -state 1
    event generate .t.f <Key-Multi_key>
    event generate .t.f <Key-e>
    event generate .t.f <Key-apostrophe>
    set x
} -cleanup {
    destroy .t.f
} -result {a A {	} {\r} {{}} {{}} { } {\$} \\\{ {{}} {{}} \u00e9}
test bind-16.36 {ExpandPercents procedure} -setup {
    frame .t.f -class Test -width 150 -height 100
    pack .t.f
    focus -force .t.f
    update
} -body {
    bind .t.f <Configure> {set x "%B"}
    set x none
    event generate .t.f <Configure> -borderwidth 24 -window .t.f
    set x
} -cleanup {
    destroy .t.f
} -result {24}
test bind-16.37 {ExpandPercents procedure} -setup {
    frame .t.f -class Test -width 150 -height 100
    pack .t.f
    focus -force .t.f
    update
} -body {
    bind .t.f <Enter> {set x "%E"}
    set x none
    event generate .t.f <Enter> -sendevent 1
    return $x
} -cleanup {
    destroy .t.f
} -result {1}
test bind-16.38 {ExpandPercents procedure} -constraints {
    nonPortable
} -setup {
    frame .t.f -class Test -width 150 -height 100
    pack .t.f
    focus -force .t.f
    update
    set x {}
} -body {
    bind .t.f <Key> {lappend x %K}
    event generate .t.f <Key-a>
    event generate .t.f <Key-A> -state 1
    event generate .t.f <Key-Tab>
    event generate .t.f <Key-F1>
    event generate .t.f <Key-Shift_L>
    event generate .t.f <Key-space>
    event generate .t.f <Key-dollar> -state 1
    event generate .t.f <Key-braceleft> -state 1
    set x
} -cleanup {
    destroy .t.f
} -result {a A Tab F1 Shift_L space dollar braceleft}
test bind-16.39 {ExpandPercents procedure} -setup {
    frame .t.f -class Test -width 150 -height 100
    pack .t.f
    focus -force .t.f
    update
} -body {
    bind .t.f <Key> {set x "%N"}
    set x none
    event generate .t.f <Key-space>
    set x
} -cleanup {
    destroy .t.f
} -result {32}
test bind-16.40 {ExpandPercents procedure} -setup {
    frame .t.f -class Test -width 150 -height 100
    pack .t.f
    focus -force .t.f
    update
} -body {
    bind .t.f <Key> {set x "%S"}
    set x none
    event generate .t.f <Key-space> -subwindow .t
    set x
} -cleanup {
    destroy .t.f
} -result [winfo id .t]
test bind-16.41 {ExpandPercents procedure} -setup {
    frame .t.f -class Test -width 150 -height 100
    pack .t.f
    focus -force .t.f
    update
} -body {
    bind .t.f <Key> {set x "%T"}
    set x none
    event generate .t.f <Key>
    set x
} -cleanup {
    destroy .t.f
} -result {2}
test bind-16.42 {ExpandPercents procedure} -setup {
    frame .t.f -class Test -width 150 -height 100
    pack .t.f
    focus -force .t.f
    update
    set x {}
} -body {
    bind .t.f <Key> {set x "%W"}
    set x none
    event generate .t.f <Key>
    set x
} -cleanup {
    destroy .t.f
} -result {.t.f}
test bind-16.43 {ExpandPercents procedure} -setup {
    frame .t.f -class Test -width 150 -height 100
    pack .t.f
    focus -force .t.f
    update
} -body {
    bind .t.f <Button> {set x "%X %Y"}
    set x none
    event generate .t.f <Button> -rootx 422 -rooty 13
    event generate .t.f <ButtonRelease>
    set x
} -cleanup {
    destroy .t.f
} -result {422 13}
test bind-16.44 {ExpandPercents procedure} -setup {
    frame .t.f -class Test -width 150 -height 100
    pack .t.f
    focus -force .t.f
    update
} -body {
    bind .t.f <Gravity> {set x "%R %S"}
    set x none
<<<<<<< HEAD
    event generate .t.f <Gravity>
    set x
} -cleanup {
    destroy .t.f
} -result {?? ??}


test bind-17.1 {event command} -body {
    event
} -returnCodes error -result {wrong # args: should be "event option ?arg?"}
test bind-17.2 {event command} -body {
    event xyz
} -returnCodes error -result {bad option "xyz": must be add, delete, generate, or info}
test bind-17.3 {event command: add} -body {
    event add
} -returnCodes error -result {wrong # args: should be "event add virtual sequence ?sequence ...?"}
test bind-17.4 {event command: add 1} -body {
    event delete <<Paste>>
=======
    event gen .b.f <Gravity>
    set x
} {?? ??}
test bind-16.45 {ExpandPercents procedure} {
    setup2
    bind .b.e <Key> {set x "%M"}
    bind Entry <Key> {set y "%M"}
    bind all <Key> {set z "%M"}
    set x none; set y none; set z none
    event gen .b.e <Key-a>
    list $x $y $z
} {0 1 2}
test bind-16.46 {ExpandPercents procedure} {
    setup2
    bind all <Key> {set z "%M"}
    bind Entry <Key> {set y "%M"}
    bind .b.e <Key> {set x "%M"}
    set x none; set y none; set z none
    event gen .b.e <Key-a>
    list $x $y $z
} {0 1 2}


test bind-17.1 {event command} {
    list [catch {event} msg] $msg
} {1 {wrong # args: should be "event option ?arg?"}}
test bind-17.2 {event command} {
    list [catch {event xyz} msg] $msg
} {1 {bad option "xyz": must be add, delete, generate, or info}}
test bind-17.3 {event command: add} {
    list [catch {event add} msg] $msg
} {1 {wrong # args: should be "event add virtual sequence ?sequence ...?"}}
test bind-17.4 {event command: add 1} {
    setup
>>>>>>> 5caf2bbc
    event add <<Paste>> <Control-v>
    event info <<Paste>>
} -cleanup {
    event delete <<Paste>> <Control-v>
} -result {<Control-Key-v>}
test bind-17.5 {event command: add 2} -body {
    event delete <<Paste>>
    event add <<Paste>> <Control-v> <Button-2>
    lsort [event info <<Paste>>]
} -cleanup {
    event delete <<Paste>> <Control-v> <Button-2>
} -result {<Button-2> <Control-Key-v>}

test bind-17.6 {event command: add with error} -body {
    event add <<Paste>> <Control-v> <Button-2> abc <xyz> <1>
} -cleanup {
    event delete <<Paste>>
} -returnCodes error -result {bad event type or keysym "xyz"} 
test bind-17.7 {event command: add with error} -body {
    event delete <<Paste>>
    catch {event add <<Paste>> <Control-v> <Button-2> abc <xyz> <1>}
    lsort [event info <<Paste>>]
} -cleanup {
    event delete <<Paste>>
} -result {<Button-2> <Control-Key-v> abc}

test bind-17.8 {event command: delete} -body {
    event delete
} -returnCodes error -result {wrong # args: should be "event delete virtual ?sequence ...?"}
test bind-17.9 {event command: delete many} -body {
    event delete <<Paste>>
    event add <<Paste>> <3> <1> <2> t
    event delete <<Paste>> <1> <2>
    lsort [event info <<Paste>>]
} -cleanup {
    event delete <<Paste>> <3> t
} -result {<Button-3> t}
test bind-17.10 {event command: delete all} -body {
    event add <<Paste>> a b
    event delete <<Paste>>
    event info <<Paste>>
} -cleanup {
    event delete <<Paste>> a b
} -result {}
test bind-17.11 {event command: delete 1} -body {
    event delete <<Paste>>
    event add <<Paste>> a b c
    event delete <<Paste>> b
    lsort [event info <<Paste>>]
} -cleanup {
    event delete <<Paste>>
} -result {a c}
test bind-17.12 {event command: info name} -body {
    event delete <<Paste>>
    event add <<Paste>> a b c
    lsort [event info <<Paste>>]
} -cleanup {
    event delete <<Paste>>
} -result {a b c}
test bind-17.13 {event command: info all} -body {
    foreach p [event info] {event delete $p}
    event add <<Paste>> a
    event add <<Alive>> b
    lsort [event info]
} -cleanup {
    event delete <<Paste>>
    event delete <<Alive>>
} -result {<<Alive>> <<Paste>>}

test bind-17.14 {event command: info error} -body {
    event info <<Paste>> <Control-v>
} -returnCodes error -result {wrong # args: should be "event info ?virtual?"}
test bind-17.15 {event command: generate} -body {
    event generate
} -returnCodes error -result {wrong # args: should be "event generate window event ?-option value ...?"}

test bind-17.16 {event command: generate} -setup {
    frame .t.f -class Test -width 150 -height 100
    pack .t.f
    focus -force .t.f
    update
    set x {}
} -body {
    bind .t.f <1> "lappend x 1"
    event generate .t.f <1>
    set x
} -cleanup {
    destroy .t.f
} -result {1}
test bind-17.17 {event command: generate} -setup {
    frame .t.f -class Test -width 150 -height 100
    pack .t.f
    focus -force .t.f
    update
} -body {
    event generate .t.f <xyz>
} -cleanup {
    destroy .t.f
}  -returnCodes error -result {bad event type or keysym "xyz"}
test bind-17.18 {event command} -body {
    event foo
} -returnCodes error -result {bad option "foo": must be add, delete, generate, or info}


test bind-18.1 {CreateVirtualEvent procedure: GetVirtualEventUid} -body {
    event add asd <Ctrl-v>
} -returnCodes error -result {virtual event "asd" is badly formed}
test bind-18.2 {CreateVirtualEvent procedure: FindSequence} -body {
    event add <<asd>> <Ctrl-v>
} -returnCodes error -result {bad event type or keysym "Ctrl"}
test bind-18.3 {CreateVirtualEvent procedure: new physical} -body { 
    event delete <<xyz>>
    event add <<xyz>> <Control-v>
    event info <<xyz>>
} -cleanup {
    event delete <<xyz>>
} -result {<Control-Key-v>}
test bind-18.4 {CreateVirtualEvent procedure: duplicate physical} -body {
    event delete <<xyz>>
    event add <<xyz>> <Control-v> 
    event add <<xyz>> <Control-v>
    event info <<xyz>>
} -cleanup {
    event delete <<xyz>>
} -result {<Control-Key-v>}
test bind-18.5 {CreateVirtualEvent procedure: existing physical} -body {
    foreach p [event info] {event delete $p}
    event add <<xyz>> <Control-v>
    event add <<abc>> <Control-v>
    list [lsort [event info]] [event info <<xyz>>] [event info <<abc>>]
} -cleanup {
    event delete <<xyz>>
    event delete <<abc>>
} -result {{<<abc>> <<xyz>>} <Control-Key-v> <Control-Key-v>}
test bind-18.6 {CreateVirtualEvent procedure: new virtual} -body {
    foreach p [event info] {event delete $p}
    event add <<xyz>> <Control-v>
    list [event info] [event info <<xyz>>]
} -cleanup {
    event delete <<abc>>
} -result {<<xyz>> <Control-Key-v>}
test bind-18.7 {CreateVirtualEvent procedure: existing virtual} -body {
    foreach p [event info] {event delete $p}
    event add <<xyz>> <Control-v>
    event add <<xyz>> <Button-2>
    list [event info] [lsort [event info <<xyz>>]]
} -cleanup {
    event delete <<xyz>>
} -result {<<xyz>> {<Button-2> <Control-Key-v>}}


test bind-19.1 {DeleteVirtualEvent procedure: GetVirtualEventUid} -body {
    event add xyz {}
} -returnCodes error -result {virtual event "xyz" is badly formed}
test bind-19.2 {DeleteVirtualEvent procedure: non-existent virtual} -setup {
    foreach p [event info] {event delete $p}
} -body {
    event delete <<xyz>>
    event info
} -result {}
test bind-19.3 {DeleteVirtualEvent procedure: delete 1} -setup {
    event delete <<xyz>>
} -body {
    event add <<xyz>> <Control-v>
    event delete <<xyz>> <Control-v>
    event info <<xyz>>
} -result {}
test bind-19.4 {DeleteVirtualEvent procedure: delete 1, not owned} -setup {
    event delete <<xyz>>
} -body {
    event add <<xyz>> <Control-v>
    event delete <<xyz>> <Button-1>
    event info <<xyz>>
} -result {<Control-Key-v>}
test bind-19.5 {DeleteVirtualEvent procedure: delete 1, badly formed} -body {
    event add <<xyz>> <Control-v>
    event delete <<xyz>> <xyz>
} -cleanup {
    event delete <<xyz>>
} -returnCodes error -result {bad event type or keysym "xyz"}
test bind-19.6 {DeleteVirtualEvent procedure: delete 1, badly formed} -body {
    event add <<xyz>> <Control-v>
    event delete <<xyz>> <<Paste>>
} -cleanup {
    event delete <<xyz>>
} -returnCodes error -result {virtual event not allowed in definition of another virtual event}
test bind-19.7 {DeleteVirtualEvent procedure: owns 1, delete all} -body {
    foreach p [event info] {event delete $p}
    event add <<xyz>> <Control-v>
    event delete <<xyz>>
    event info 
} -result {}
test bind-19.8 {DeleteVirtualEvent procedure: owns 1, delete 1} -body {
    foreach p [event info] {event delete $p}
    event add <<xyz>> <Control-v>
    event delete <<xyz>> <Control-v>
    event info 
} -result {}
test bind-19.9 {DeleteVirtualEvent procedure: owns many, delete all} -body {
    foreach p [event info] {event delete $p}
    event add <<xyz>> <Control-v> <Control-w> <Control-x>
    event delete <<xyz>>
    event info
} -result {}
test bind-19.10 {DeleteVirtualEvent procedure: owns many, delete 1} -body {
    event delete <<xyz>>
    event add <<xyz>> <Control-v> <Control-w> <Control-x>
    event delete <<xyz>> <Control-w>
    lsort [event info <<xyz>>]
} -cleanup {
    event delete <<xyz>>
} -result {<Control-Key-v> <Control-Key-x>}
test bind-19.11 {DeleteVirtualEvent procedure: owned by 1, only} -setup {
    frame .t.f -class Test -width 150 -height 100
    pack .t.f
    focus -force .t.f
    update
    set x {}
    event delete <<xyz>>
} -body {
    event add <<xyz>> <Button-2>
    bind .t.f <<xyz>> {lappend x %#}
    event generate .t.f <Button-2> -serial 101
    event generate .t.f <ButtonRelease-2>
    event delete <<xyz>>
    event generate .t.f <Button-2> -serial 102
    event generate .t.f <ButtonRelease-2>
    set x
} -cleanup {
    destroy .t.f
} -result {101}
test bind-19.12 {DeleteVirtualEvent procedure: owned by 1, first in chain} -setup {
    frame .t.f -class Test -width 150 -height 100
    pack .t.f
    focus -force .t.f
    update
    set x {}
    event delete <<xyz>>
    event delete <<abc>>
} -body {
    event add <<abc>> <Control-Button-2>
    event add <<xyz>> <Button-2>
    bind .t.f <<xyz>> {lappend x xyz}
    bind .t.f <<abc>> {lappend x abc}
    event generate .t.f <Button-2>
    event generate .t.f <ButtonRelease-2>
    event generate .t.f <Control-Button-2>
    event generate .t.f <Control-ButtonRelease-2>
    event delete <<xyz>> 
    event generate .t.f <Button-2>
    event generate .t.f <ButtonRelease-2>
    event generate .t.f <Control-Button-2>
    event generate .t.f <Control-ButtonRelease-2>
    list $x [event info <<abc>>]
} -cleanup {
    destroy .t.f
    event delete <<abc>>
} -result {{xyz abc abc} <Control-Button-2>}
test bind-19.13 {DeleteVirtualEvent procedure: owned by 1, second in chain} -setup {
    frame .t.f -class Test -width 150 -height 100
    pack .t.f
    focus -force .t.f
    update
    set x {}
    event delete <<def>>
    event delete <<xyz>>
    event delete <<abc>>
} -body {
    event add <<def>> <Shift-Button-2>
    event add <<xyz>> <Button-2>
    event add <<abc>> <Control-Button-2>
    bind .t.f <<xyz>> {lappend x xyz}
    bind .t.f <<abc>> {lappend x abc}
    bind .t.f <<def>> {lappend x def}
    event generate .t.f <Button-2>
    event generate .t.f <ButtonRelease-2>
    event generate .t.f <Control-Button-2>
    event generate .t.f <Control-ButtonRelease-2>
    event generate .t.f <Shift-Button-2>
    event generate .t.f <Shift-ButtonRelease-2>
    event delete <<xyz>>
    event generate .t.f <Button-2>
    event generate .t.f <Control-Button-2>
    event generate .t.f <Shift-Button-2>
    event generate .t.f <ButtonRelease-2>
    event generate .t.f <Control-ButtonRelease-2>
    event generate .t.f <Shift-ButtonRelease-2>
    list $x [event info <<def>>] [event info <<xyz>>] [event info <<abc>>]
} -cleanup {
    destroy .t.f
    event delete <<abc>>
    event delete <<def>>
} -result {{xyz abc def abc def} <Shift-Button-2> {} <Control-Button-2>}
test bind-19.14 {DeleteVirtualEvent procedure: owned by 1, last in chain} -setup {
    frame .t.f -class Test -width 150 -height 100
    pack .t.f
    focus -force .t.f
    update
    set x {}
    event delete <<def>>
    event delete <<xyz>>
    event delete <<abc>>
} -body {
    event add <<xyz>> <Button-2>
    event add <<abc>> <Control-Button-2>
    event add <<def>> <Shift-Button-2>
    bind .t.f <<xyz>> {lappend x xyz}
    bind .t.f <<abc>> {lappend x abc}
    bind .t.f <<def>> {lappend x def}
    event generate .t.f <Button-2>
    event generate .t.f <ButtonRelease-2>
    event generate .t.f <Control-Button-2>
    event generate .t.f <Control-ButtonRelease-2>
    event generate .t.f <Shift-Button-2>
    event generate .t.f <Shift-ButtonRelease-2>
    event delete <<xyz>> 
    event generate .t.f <Button-2>
    event generate .t.f <ButtonRelease-2>
    event generate .t.f <Control-Button-2>
    event generate .t.f <Control-ButtonRelease-2>
    event generate .t.f <Shift-Button-2>
    event generate .t.f <Shift-ButtonRelease-2>
    list $x [event info <<xyz>>] [event info <<abc>>] [event info <<def>>]
} -cleanup {
    destroy .t.f
    event delete <<def>>
    event delete <<abc>>
} -result {{xyz abc def abc def} {} <Control-Button-2> <Shift-Button-2>}
test bind-19.15 {DeleteVirtualEvent procedure: owned by many, first} -setup {
    pack [frame .t.f -class Test -width 150 -height 100]
    pack [frame .t.g -class Test -width 150 -height 100]
    pack [frame .t.h -class Test -width 150 -height 100]
    focus -force .t.f
    update
    set x {}
    event delete <<def>>
    event delete <<xyz>>
    event delete <<abc>>
} -body {
    event add <<xyz>> <Button-2>
    event add <<abc>> <Button-2>
    event add <<def>> <Button-2>
    bind .t.f <<xyz>> {lappend x xyz}
    bind .t.g <<abc>> {lappend x abc}
    bind .t.h <<def>> {lappend x def}
    event generate .t.f <Button-2>
    event generate .t.f <ButtonRelease-2>
    event generate .t.g <Button-2>
    event generate .t.g <ButtonRelease-2>
    event generate .t.h <Button-2>
    event generate .t.h <ButtonRelease-2>
    event delete <<xyz>> 
    event generate .t.f <Button-2>
    event generate .t.f <ButtonRelease-2>
    event generate .t.g <Button-2>
    event generate .t.g <ButtonRelease-2>
    event generate .t.h <Button-2>
    event generate .t.h <ButtonRelease-2>
    list $x [event info <<xyz>>] [event info <<abc>>] [event info <<def>>]
} -cleanup {
    destroy .t.f .t.g .t.h
    event delete <<def>>
    event delete <<abc>>
} -result {{xyz abc def abc def} {} <Button-2> <Button-2>}
test bind-19.16 {DeleteVirtualEvent procedure: owned by many, middle} -setup {
    pack [frame .t.f -class Test -width 150 -height 100]
    pack [frame .t.g -class Test -width 150 -height 100]
    pack [frame .t.h -class Test -width 150 -height 100]
    focus -force .t.f
    update
    set x {}
    event delete <<def>>
    event delete <<xyz>>
    event delete <<abc>>
} -body {
    event add <<xyz>> <Button-2>
    event add <<abc>> <Button-2>
    event add <<def>> <Button-2>
    bind .t.f <<xyz>> {lappend x xyz}
    bind .t.g <<abc>> {lappend x abc}
    bind .t.h <<def>> {lappend x def}
    event generate .t.f <Button-2>
    event generate .t.f <ButtonRelease-2>
    event generate .t.g <Button-2>
    event generate .t.g <ButtonRelease-2>
    event generate .t.h <Button-2>
    event generate .t.h <ButtonRelease-2>
    event delete <<abc>>
    event generate .t.f <Button-2>
    event generate .t.f <ButtonRelease-2>
    event generate .t.g <Button-2>
    event generate .t.g <ButtonRelease-2>
    event generate .t.h <Button-2>
    event generate .t.h <ButtonRelease-2>
    list $x [event info <<xyz>>] [event info <<abc>>] [event info <<def>>]
} -cleanup {
    destroy .t.f .t.g .t.h
    event delete <<def>>
    event delete <<xyz>>
} -result {{xyz abc def xyz def} <Button-2> {} <Button-2>}
test bind-19.17 {DeleteVirtualEvent procedure: owned by many, last} -setup {
    pack [frame .t.f -class Test -width 150 -height 100]
    pack [frame .t.g -class Test -width 150 -height 100]
    pack [frame .t.h -class Test -width 150 -height 100]
    focus -force .t.f
    update
    set x {}
    event delete <<def>>
    event delete <<xyz>>
    event delete <<abc>>
} -body {
    event add <<xyz>> <Button-2>
    event add <<abc>> <Button-2>
    event add <<def>> <Button-2>
    bind .t.f <<xyz>> {lappend x xyz}
    bind .t.g <<abc>> {lappend x abc}
    bind .t.h <<def>> {lappend x def}
    event generate .t.f <Button-2>
    event generate .t.f <ButtonRelease-2>
    event generate .t.g <Button-2>
    event generate .t.g <ButtonRelease-2>
    event generate .t.h <Button-2>
    event generate .t.h <ButtonRelease-2>
    event delete <<def>> 
    event generate .t.f <Button-2>
    event generate .t.f <ButtonRelease-2>
    event generate .t.g <Button-2>
    event generate .t.g <ButtonRelease-2>
    event generate .t.h <Button-2>
    event generate .t.h <ButtonRelease-2>
    list $x [event info <<xyz>>] [event info <<abc>>] [event info <<def>>]
} -cleanup {
    destroy .t.f .t.g .t.h
    event delete <<xyz>>
    event delete <<abc>>
} -result {{xyz abc def xyz abc} <Button-2> <Button-2> {}}


test bind-20.1 {GetVirtualEvent procedure: GetVirtualEventUid} -body {
    event info asd
} -returnCodes error -result {virtual event "asd" is badly formed}
test bind-20.2 {GetVirtualEvent procedure: non-existent event} -body {
    event delete <<asd>>
    event info <<asd>>
} -result {}
test bind-20.3 {GetVirtualEvent procedure: owns 1} -setup {
    event delete <<xyz>>
} -body {
    event add <<xyz>> <Control-Key-v>
    event info <<xyz>>
} -cleanup {
    event delete <<xyz>>
} -result {<Control-Key-v>}
test bind-20.4 {GetVirtualEvent procedure: owns many} -setup {
    event delete <<xyz>>
} -body {
    event add <<xyz>> <Control-v> <Button-2> spack
    event info <<xyz>>
} -cleanup {
    event delete <<xyz>>
} -result {<Control-Key-v> <Button-2> spack}


test bind-21.1 {GetAllVirtualEvents procedure: no events} -body {
    foreach p [event info] {event delete $p}
    event info
} -result {}
test bind-21.2 {GetAllVirtualEvents procedure: 1 event} -body {
    foreach p [event info] {event delete $p}
    event add <<xyz>> <Control-v>
    event info
} -cleanup {
    event delete <<xyz>>
} -result {<<xyz>>}
test bind-21.3 {GetAllVirtualEvents procedure: many events} -body {
    foreach p [event info] {event delete $p}
    event add <<xyz>> <Control-v>
    event add <<xyz>> <Button-2>
    event add <<abc>> <Control-v>
    event add <<def>> <Key-F6>
    lsort [event info]
} -cleanup {
    event delete <<xyz>>
    event delete <<abc>>
    event delete <<def>>
} -result {<<abc>> <<def>> <<xyz>>}

test bind-22.1 {HandleEventGenerate} -setup {
    destroy .xyz
} -body {
    event generate .xyz <Control-v>
} -returnCodes error -result {bad window path name ".xyz"}
test bind-22.2 {HandleEventGenerate} -body {
    event generate zzz <Control-v>
} -returnCodes error -result {bad window name/identifier "zzz"}
test bind-22.3 {HandleEventGenerate} -body {
    event generate 47 <Control-v>
} -returnCodes error -result {bad window name/identifier "47"}
test bind-22.4 {HandleEventGenerate} -setup {
    frame .t.f -class Test -width 150 -height 100
    pack .t.f
    focus -force .t.f
    update
    set x {}
} -body {
    bind .t.f <Button> {set x "%s %b"}
    event generate [winfo id .t.f] <Control-Button-1> -state 260
    set x
} -cleanup {
    destroy .t.f
} -result {260 1}
test bind-22.5 {HandleEventGenerate} -body {
    event generate . <xyz>
} -returnCodes error -result {bad event type or keysym "xyz"}
test bind-22.6 {HandleEventGenerate} -body {
    event generate . <Double-Button-1>
} -returnCodes error -result {Double or Triple modifier not allowed}
test bind-22.7 {HandleEventGenerate} -body {
    event generate . xyz
} -returnCodes error -result {only one event specification allowed}
test bind-22.8 {HandleEventGenerate} -body {
    event generate . <Button> -button
} -returnCodes error -result {value for "-button" missing}
test bind-22.9 {HandleEventGenerate} -setup {
    frame .t.f -class Test -width 150 -height 100
    pack .t.f
    focus -force .t.f
    update
    set x {}
} -body {
    bind .t.f <Button> {set x "%s %b"}
    event generate .t.f <ButtonRelease-1>
    event generate .t.f <ButtonRelease-2>
    event generate .t.f <ButtonRelease-3>
    event generate .t.f <Control-Button-1>
    event generate .t.f <Control-ButtonRelease-1>
    set x
} -cleanup {
    destroy .t.f
} -result {4 1}
test bind-22.10 {HandleEventGenerate} -setup {
    frame .t.f -class Test -width 150 -height 100
    pack .t.f
    focus -force .t.f
    update
    set x {}
} -body {
    bind .t.f <Key> {set x "%s %K"}
    event generate .t.f <Control-Key-space>
    set x
} -cleanup {
    destroy .t.f
} -result {4 space}
test bind-22.11 {HandleEventGenerate} -setup {
    frame .t.f -class Test -width 150 -height 100
    pack .t.f
    focus -force .t.f
    update
    set x {}
} -body {
    bind .t.f <<Paste>> {set x "%s"}
    event generate .t.f <<Paste>> -state 1
    set x
} -cleanup {
    destroy .t.f
} -result {1}
test bind-22.12 {HandleEventGenerate} -setup {
    frame .t.f -class Test -width 150 -height 100
    pack .t.f
    focus -force .t.f
    update
    set x {}
} -body {
    bind .t.f <Motion> {set x "%s"}
    event generate .t.f <Control-Motion>
    set x
} -cleanup {
    destroy .t.f
} -result {4}
test bind-22.13 {HandleEventGenerate} -setup {
    frame .t.f -class Test -width 150 -height 100
    pack .t.f
    focus -force .t.f
    update
    set x {}
} -body {
    bind .t.f <Button> {lappend x %#}
    event generate .t.f <Button> -when now -serial 100
    event generate .t.f <ButtonRelease> -when now
    set x
} -cleanup {
    destroy .t.f
} -result {100}
test bind-22.14 {HandleEventGenerate} -setup {
    frame .t.f -class Test -width 150 -height 100
    pack .t.f
    focus -force .t.f
    update
    set x {}
} -body {
    bind .t.f <Button> {lappend x %#}
    event generate .t.f <Button> -when head -serial 100
    event generate .t.f <Button> -when head -serial 101
    event generate .t.f <Button> -when head -serial 102
    event generate .t.f <ButtonRelease> -when tail
    lappend x foo
    update
    set x
} -cleanup {
    destroy .t.f
} -result {foo 102 101 100}
test bind-22.15 {HandleEventGenerate} -setup {
    frame .t.f -class Test -width 150 -height 100
    pack .t.f
    focus -force .t.f
    update
    set x {}
} -body {
    bind .t.f <Button> {lappend x %#}
    event generate .t.f <Button> -when head -serial 99
    event generate .t.f <Button> -when mark -serial 100
    event generate .t.f <Button> -when mark -serial 101
    event generate .t.f <Button> -when mark -serial 102
    event generate .t.f <ButtonRelease> -when tail
    lappend x foo
    update
    set x
} -cleanup {
    destroy .t.f
} -result {foo 100 101 102 99}
test bind-22.16 {HandleEventGenerate} -setup {
    frame .t.f -class Test -width 150 -height 100
    pack .t.f
    focus -force .t.f
    update
    set x {}
} -body {
    bind .t.f <Button> {lappend x %#}
    event generate .t.f <Button> -when head -serial 99
    event generate .t.f <Button> -when tail -serial 100
    event generate .t.f <Button> -when tail -serial 101
    event generate .t.f <Button> -when tail -serial 102
    event generate .t.f <ButtonRelease> -when tail
    lappend x foo
    update
    set x
} -cleanup {
    destroy .t.f
} -result {foo 99 100 101 102}
test bind-22.17 {HandleEventGenerate} -body {
    event generate . <Button> -when xyz
} -returnCodes error -result {bad -when value "xyz": must be now, head, mark, or tail}
test bind-22.18 {HandleEventGenerate} -body {
    # Bug 411307
    event generate . <a> -root 98765
} -returnCodes error -result {bad window name/identifier "98765"}

test bind-22.19 {HandleEventGenerate: options <Configure> -above .xyz} -setup {
    frame .t.f -class Test -width 150 -height 100
    pack .t.f
    focus -force .t.f
    update
    set x {}
} -body {
    bind .t.f <Configure> "lappend x %a"
    event generate .t.f <Configure> -above .xyz
} -cleanup {
    destroy .t.f
} -returnCodes error -result {bad window path name ".xyz"}
test bind-22.20 {HandleEventGenerate: options <Configure> -above .t} -setup {
    frame .t.f -class Test -width 150 -height 100
    pack .t.f
    focus -force .t.f
    update
    set x {}
} -body {
    bind .t.f <Configure> "lappend x %a"
    event generate .t.f <Configure> -above .t
    return $x
} -cleanup {
    destroy .t.f
} -result [winfo id .t]
test bind-22.21 {HandleEventGenerate: options <Configure> -above xyz} -setup {
    frame .t.f -class Test -width 150 -height 100
    pack .t.f
    focus -force .t.f
    update
    set x {}
} -body {
    bind .t.f <Configure> "lappend x %a"
    event generate .t.f <Configure> -above xyz
} -cleanup {
    destroy .t.f
} -returnCodes error -result {bad window name/identifier "xyz"}
test bind-22.22 {HandleEventGenerate: options <Configure> -above [winfo id .t]} -setup {
    frame .t.f -class Test -width 150 -height 100
    pack .t.f
    focus -force .t.f
    update
    set x {}
} -body {
    bind .t.f <Configure> "lappend x %a"
    event generate .t.f <Configure> -above [winfo id .t]
    return $x
} -cleanup {
    destroy .t.f
} -result [winfo id .t]

test bind-22.23 {HandleEventGenerate: options <Key> -above .} -setup {
    frame .t.f -class Test -width 150 -height 100
    pack .t.f
    focus -force .t.f
    update
    set x {}
} -body {
    bind .t.f <Key> "lappend x %b"
    event generate .t.f <Key> -above .
    return $x
} -cleanup {
    destroy .t.f
} -returnCodes error -result {<Key> event doesn't accept "-above" option}

test bind-22.24 {HandleEventGenerate: options <Configure> -borderwidth xyz} -setup {
    frame .t.f -class Test -width 150 -height 100
    pack .t.f
    focus -force .t.f
    update
    set x {}
} -body {
    bind .t.f <Configure> "lappend x %B"
    event generate .t.f <Configure> -borderwidth xyz
    return $x
} -cleanup {
    destroy .t.f
} -returnCodes error -result {bad screen distance "xyz"}

test bind-22.25 {HandleEventGenerate: options <Configure> -borderwidth 2i} -setup {
    frame .t.f -class Test -width 150 -height 100
    pack .t.f
    focus -force .t.f
    update
    set x {}
} -body {
    bind .t.f <Configure> "lappend x %B"
    event generate .t.f <Configure> -borderwidth 2i
    expr {[winfo pixels .t.f 2i] eq $x}
} -cleanup {
    destroy .t.f
} -result {1}

test bind-22.26 {HandleEventGenerate: options <Key> -borderwidth 2i} -setup {
    frame .t.f -class Test -width 150 -height 100
    pack .t.f
    focus -force .t.f
    update
    set x {}
} -body {
    bind .t.f <Key> "lappend x %k"
    event generate .t.f <Key> -borderwidth 2i
} -cleanup {
    destroy .t.f
} -returnCodes error -result {<Key> event doesn't accept "-borderwidth" option}

test bind-22.27 {HandleEventGenerate: options <Button> -button xyz} -setup {
    frame .t.f -class Test -width 150 -height 100
    pack .t.f
    focus -force .t.f
    update
    set x {}
} -body {
    bind .t.f <Button> "lappend x %b"
    event generate .t.f <Button> -button xyz
} -cleanup {
    destroy .t.f
} -returnCodes error -result {expected integer but got "xyz"}

test bind-22.28 {HandleEventGenerate: options <Button> -button 1} -setup {
    frame .t.f -class Test -width 150 -height 100
    pack .t.f
    focus -force .t.f
    update
    set x {}
} -body {
    bind .t.f <Button> "lappend x %b"
    event generate .t.f <Button> -button 1
    return $x
} -cleanup {
    destroy .t.f
} -result 1

test bind-22.29 {HandleEventGenerate: options <ButtonRelease> -button 1} -setup {
    frame .t.f -class Test -width 150 -height 100
    pack .t.f
    focus -force .t.f
    update
    set x {}
} -body {
    bind .t.f <ButtonRelease> "lappend x %b"
    event generate .t.f <ButtonRelease> -button 1
    return $x
} -cleanup {
    destroy .t.f
} -result 1

test bind-22.30 {HandleEventGenerate: options <Key> -button 1} -setup {
    frame .t.f -class Test -width 150 -height 100
    pack .t.f
    focus -force .t.f
    update
    set x {}
} -body {
    bind .t.f <Key> "lappend x %k"
    event generate .t.f <Key> -button 1
} -cleanup {
    destroy .t.f
} -returnCodes error -result {<Key> event doesn't accept "-button" option}

test bind-22.31 {HandleEventGenerate: options <Expose> -count xyz} -setup {
    frame .t.f -class Test -width 150 -height 100
    pack .t.f
    focus -force .t.f
    update
    set x {}
} -body {
    bind .t.f <Expose> "lappend x %c"
    event generate .t.f <Expose> -count xyz
} -cleanup {
    destroy .t.f
} -returnCodes error -result {expected integer but got "xyz"}

test bind-22.32 {HandleEventGenerate: options <Expose> -count 20} -setup {
    frame .t.f -class Test -width 150 -height 100
    pack .t.f
    focus -force .t.f
    update
    set x {}
} -body {
    bind .t.f <Expose> "lappend x %c"
    event generate .t.f <Expose> -count 20
    return $x
} -cleanup {
    destroy .t.f
} -result {20}

test bind-22.33 {HandleEventGenerate: options <Key> -count 20} -setup {
    frame .t.f -class Test -width 150 -height 100
    pack .t.f
    focus -force .t.f
    update
    set x {}
} -body {
    bind .t.f <Key> "lappend x %b"
    event generate .t.f <Key> -count 20
} -cleanup {
    destroy .t.f
} -returnCodes error -result {<Key> event doesn't accept "-count" option}

test bind-22.34 {HandleEventGenerate: options <Enter> -detail xyz} -setup {
    frame .t.f -class Test -width 150 -height 100
    pack .t.f
    focus -force .t.f
    update
    set x {}
} -body {
    bind .t.f <Enter> "lappend x %d"
    event generate .t.f <Enter> -detail xyz
} -cleanup {
    destroy .t.f
} -returnCodes error -result {bad -detail value "xyz": must be NotifyAncestor, NotifyVirtual, NotifyInferior, NotifyNonlinear, NotifyNonlinearVirtual, NotifyPointer, NotifyPointerRoot, or NotifyDetailNone}

test bind-22.35 {HandleEventGenerate: options <FocusIn> -detail NotifyVirtual} -setup {
    frame .t.f -class Test -width 150 -height 100
    pack .t.f
    focus -force .t.f
    update
    set x {}
} -body {
    bind .t.f <FocusIn> "lappend x FocusIn %d"
    event generate .t.f <FocusIn> -detail NotifyVirtual
    return $x
} -cleanup {
    destroy .t.f
} -result {FocusIn NotifyVirtual}

test bind-22.35.1 {HandleEventGenerate: options <FocusOut> -detail NotifyVirtual} -setup {
    frame .t.f -class Test -width 150 -height 100
    pack .t.f
    focus -force .t.f
    update
    set x {}
} -body {
    bind .t.f <FocusOut> "lappend x FocusOut %d"
    event generate .t.f <FocusOut> -detail NotifyVirtual
    return $x
} -cleanup {
    destroy .t.f
} -result {FocusOut NotifyVirtual}

test bind-22.36 {HandleEventGenerate: options <Enter> -detail NotifyVirtual} -setup {
    frame .t.f -class Test -width 150 -height 100
    pack .t.f
    focus -force .t.f
    update
    set x {}
} -body {
    bind .t.f <Enter> "lappend x %d"
    event generate .t.f <Enter> -detail NotifyVirtual
    return $x
} -cleanup {
    destroy .t.f
} -result {NotifyVirtual}

test bind-22.37 {HandleEventGenerate: options <Key> -detail NotifyVirtual} -setup {
    frame .t.f -class Test -width 150 -height 100
    pack .t.f
    focus -force .t.f
    update
    set x {}
} -body {
    bind .t.f <Key> "lappend x %k"
    event generate .t.f <Key> -detail NotifyVirtual
} -cleanup {
    destroy .t.f
} -returnCodes error -result {<Key> event doesn't accept "-detail" option}

test bind-22.38 {HandleEventGenerate: options <Enter> -focus xyz} -setup {
    frame .t.f -class Test -width 150 -height 100
    pack .t.f
    focus -force .t.f
    update
    set x {}
} -body {
    bind .t.f <Enter> "lappend x %f"
    event generate .t.f <Enter> -focus xyz
} -cleanup {
    destroy .t.f
} -returnCodes error -result {expected boolean value but got "xyz"}

test bind-22.39 {HandleEventGenerate: options <Enter> -focus 1} -setup {
    frame .t.f -class Test -width 150 -height 100
    pack .t.f
    focus -force .t.f
    update
    set x {}
} -body {
    bind .t.f <Enter> "lappend x %f"
    event generate .t.f <Enter> -focus 1
    return $x
} -cleanup {
    destroy .t.f
} -result {1}

test bind-22.40 {HandleEventGenerate: options <Key> -focus 1} -setup {
    frame .t.f -class Test -width 150 -height 100
    pack .t.f
    focus -force .t.f
    update
    set x {}
} -body {
    bind .t.f <Key> "lappend x %k"
    event generate .t.f <Key> -focus 1
} -cleanup {
    destroy .t.f
} -returnCodes error -result {<Key> event doesn't accept "-focus" option}

test bind-22.41 {HandleEventGenerate: options <Expose> -height xyz} -setup {
    frame .t.f -class Test -width 150 -height 100
    pack .t.f
    focus -force .t.f
    update
    set x {}
} -body {
    bind .t.f <Expose> "lappend x %h"
    event generate .t.f <Expose> -height xyz
} -cleanup {
    destroy .t.f
} -returnCodes error -result {bad screen distance "xyz"}

test bind-22.42 {HandleEventGenerate: options <Expose> -height 2i} -setup {
    frame .t.f -class Test -width 150 -height 100
    pack .t.f
    focus -force .t.f
    update
    set x {}
} -body {
    bind .t.f <Expose> "lappend x %h"
    event generate .t.f <Expose> -height 2i
    expr {$x eq [winfo pixels .t.f 2i]}
} -cleanup {
    destroy .t.f
} -result {1}

test bind-22.43 {HandleEventGenerate: options <Configure> -height 2i} -setup {
    frame .t.f -class Test -width 150 -height 100
    pack .t.f
    focus -force .t.f
    update
    set x {}
} -body {
    bind .t.f <Configure> "lappend x %h"
    event generate .t.f <Configure> -height 2i
    expr {$x eq [winfo pixels .t.f 2i]}
} -cleanup {
    destroy .t.f
} -result {1}

test bind-22.44 {HandleEventGenerate: options <Key> -height 2i} -setup {
    frame .t.f -class Test -width 150 -height 100
    pack .t.f
    focus -force .t.f
    update
    set x {}
} -body {
    bind .t.f <Key> "lappend x %k"
    event generate .t.f <Key> -height 2i
} -cleanup {
    destroy .t.f
} -returnCodes error -result {<Key> event doesn't accept "-height" option}

test bind-22.45 {HandleEventGenerate: options <Key> -keycode xyz} -setup {
    frame .t.f -class Test -width 150 -height 100
    pack .t.f
    focus -force .t.f
    update
    set x {}
} -body {
    bind .t.f <Key> "lappend x %k"
    event generate .t.f <Key> -keycode xyz
} -cleanup {
    destroy .t.f
} -returnCodes error -result {expected integer but got "xyz"}

test bind-22.46 {HandleEventGenerate: options <Key> -keycode 20} -setup {
    frame .t.f -class Test -width 150 -height 100
    pack .t.f
    focus -force .t.f
    update
    set x {}
} -body {
    bind .t.f <Key> "lappend x %k"
    event generate .t.f <Key> -keycode 20
    return $x
} -cleanup {
    destroy .t.f
} -result {20}

test bind-22.47 {HandleEventGenerate: options <Button> -keycode 20} -setup {
    frame .t.f -class Test -width 150 -height 100
    pack .t.f
    focus -force .t.f
    update
    set x {}
} -body {
    bind .t.f <Button> "lappend x %b"
    event generate .t.f <Button> -keycode 20
} -cleanup {
    destroy .t.f
} -returnCodes error -result {<Button> event doesn't accept "-keycode" option}

test bind-22.48 {HandleEventGenerate: options <Key> -keysym xyz} -setup {
    frame .t.f -class Test -width 150 -height 100
    pack .t.f
    focus -force .t.f
    update
    set x {}
} -body {
    bind .t.f <Key> "lappend x %K"
    event generate .t.f <Key> -keysym xyz
} -cleanup {
    destroy .t.f
} -returnCodes error -result {unknown keysym "xyz"}

test bind-22.49 {HandleEventGenerate: options <Key> -keysym space} -setup {
    frame .t.f -class Test -width 150 -height 100
    pack .t.f
    focus -force .t.f
    update
    set x {}
} -body {
    bind .t.f <Key> "lappend x %K"
    event generate .t.f <Key> -keysym space
    return $x
} -cleanup {
    destroy .t.f
} -result {space}

test bind-22.50 {HandleEventGenerate: options <Button> -keysym space} -setup {
    frame .t.f -class Test -width 150 -height 100
    pack .t.f
    focus -force .t.f
    update
    set x {}
} -body {
    bind .t.f <Button> "lappend x %b"
    event generate .t.f <Button> -keysym space
} -cleanup {
    destroy .t.f
} -returnCodes error -result {<Button> event doesn't accept "-keysym" option}

test bind-22.51 {HandleEventGenerate: options <Enter> -mode xyz} -setup {
    frame .t.f -class Test -width 150 -height 100
    pack .t.f
    focus -force .t.f
    update
    set x {}
} -body {
    bind .t.f <Enter> "lappend x %m"
    event generate .t.f <Enter> -mode xyz
} -cleanup {
    destroy .t.f
} -returnCodes error -result {bad -mode value "xyz": must be NotifyNormal, NotifyGrab, NotifyUngrab, or NotifyWhileGrabbed}

test bind-22.52 {HandleEventGenerate: options <Enter> -mode NotifyNormal} -setup {
    frame .t.f -class Test -width 150 -height 100
    pack .t.f
    focus -force .t.f
    update
    set x {}
} -body {
    bind .t.f <Enter> "lappend x %m"
    event generate .t.f <Enter> -mode NotifyNormal
    return $x
} -cleanup {
    destroy .t.f
} -result {NotifyNormal}

test bind-22.53 {HandleEventGenerate: options <FocusIn> -mode NotifyNormal} -setup {
    frame .t.f -class Test -width 150 -height 100
    pack .t.f
    focus -force .t.f
    update
    set x {}
} -body {
    bind .t.f <FocusIn> "lappend x %m"
    event generate .t.f <FocusIn> -mode NotifyNormal
    return $x
} -cleanup {
    destroy .t.f
} -result {NotifyNormal}

test bind-22.54 {HandleEventGenerate: options <Key> -mode NotifyNormal} -setup {
    frame .t.f -class Test -width 150 -height 100
    pack .t.f
    focus -force .t.f
    update
    set x {}
} -body {
    bind .t.f <Key> "lappend x %k"
    event generate .t.f <Key> -mode NotifyNormal
} -cleanup {
    destroy .t.f
} -returnCodes error -result {<Key> event doesn't accept "-mode" option}
test bind-22.55 {HandleEventGenerate: options <Map> -override xyz} -setup {
    frame .t.f -class Test -width 150 -height 100
    pack .t.f
    focus -force .t.f
    update
    set x {}
} -body {
    bind .t.f <Map> "lappend x %o"
    event generate .t.f <Map> -override xyz 
} -cleanup {
    destroy .t.f
} -returnCodes error -result {expected boolean value but got "xyz"}

test bind-22.56 {HandleEventGenerate: options <Map> -override 1} -setup {
    frame .t.f -class Test -width 150 -height 100
    pack .t.f
    focus -force .t.f
    update
    set x {}
} -body {
    bind .t.f <Map> "lappend x %o"
    event generate .t.f <Map> -override 1 
    return $x
} -cleanup {
    destroy .t.f
} -result {1}

test bind-22.57 {HandleEventGenerate: options <Reparent> -override 1} -setup {
    frame .t.f -class Test -width 150 -height 100
    pack .t.f
    focus -force .t.f
    update
    set x {}
} -body {
    bind .t.f <Reparent> "lappend x %o"
    event generate .t.f <Reparent> -override 1 
    return $x
} -cleanup {
    destroy .t.f
} -result {1}

test bind-22.58 {HandleEventGenerate: options <Configure> -override 1} -setup {
    frame .t.f -class Test -width 150 -height 100
    pack .t.f
    focus -force .t.f
    update
    set x {}
} -body {
    bind .t.f <Configure> "lappend x %o"
    event generate .t.f <Configure> -override 1 
    return $x
} -cleanup {
    destroy .t.f
} -result {1}

test bind-22.59 {HandleEventGenerate: options <Key> -override 1} -setup {
    frame .t.f -class Test -width 150 -height 100
    pack .t.f
    focus -force .t.f
    update
    set x {}
} -body {
    bind .t.f <Key> "lappend x %k"
    event generate .t.f <Key> -override 1 
} -cleanup {
    destroy .t.f
} -returnCodes error -result {<Key> event doesn't accept "-override" option}

test bind-22.60 {HandleEventGenerate: options <Circulate> -place xyz} -setup {
    frame .t.f -class Test -width 150 -height 100
    pack .t.f
    focus -force .t.f
    update
    set x {}
} -body {
    bind .t.f <Circulate> "lappend x %p"
    event generate .t.f <Circulate> -place xyz 
} -cleanup {
    destroy .t.f
} -returnCodes error -result {bad -place value "xyz": must be PlaceOnTop, or PlaceOnBottom}

test bind-22.61 {HandleEventGenerate: options <Circulate> -place PlaceOnTop} -setup {
    frame .t.f -class Test -width 150 -height 100
    pack .t.f
    focus -force .t.f
    update
    set x {}
} -body {
    bind .t.f <Circulate> "lappend x %p"
    event generate .t.f <Circulate> -place PlaceOnTop 
    return $x
} -cleanup {
    destroy .t.f
} -result {PlaceOnTop}

test bind-22.62 {HandleEventGenerate: options <Key> -place PlaceOnTop} -setup {
    frame .t.f -class Test -width 150 -height 100
    pack .t.f
    focus -force .t.f
    update
    set x {}
} -body {
    bind .t.f <Key> "lappend x %k"
    event generate .t.f <Key> -place PlaceOnTop 
} -cleanup {
    destroy .t.f
} -returnCodes error -result {<Key> event doesn't accept "-place" option}

test bind-22.63 {HandleEventGenerate: options <Key> -root .xyz} -setup {
    frame .t.f -class Test -width 150 -height 100
    pack .t.f
    focus -force .t.f
    update
    set x {}
} -body {
    bind .t.f <Key> "lappend x %R"
    event generate .t.f <Key> -root .xyz 
} -cleanup {
    destroy .t.f
} -returnCodes error -result {bad window path name ".xyz"}

test bind-22.64 {HandleEventGenerate: options <Key> -root .t} -setup {
    frame .t.f -class Test -width 150 -height 100
    pack .t.f
    focus -force .t.f
    update
    set x {}
} -body {
    bind .t.f <Key> "lappend x %R"
    event generate .t.f <Key> -root .t 
    expr {[winfo id .t] eq $x}
} -cleanup {
    destroy .t.f
} -result {1}

test bind-22.65 {HandleEventGenerate: options <Key> -root xyz} -setup {
    frame .t.f -class Test -width 150 -height 100
    pack .t.f
    focus -force .t.f
    update
    set x {}
} -body {
    bind .t.f <Key> "lappend x %R"
    event generate .t.f <Key> -root xyz 
} -cleanup {
    destroy .t.f
} -returnCodes error -result {bad window name/identifier "xyz"}

test bind-22.66 {HandleEventGenerate: options <Key> -root [winfo id .t]} -setup {
    frame .t.f -class Test -width 150 -height 100
    pack .t.f
    focus -force .t.f
    update
    set x {}
} -body {
    bind .t.f <Key> "lappend x %R"
    event generate .t.f <Key> -root [winfo id .t] 
    expr {[winfo id .t] eq $x}
} -cleanup {
    destroy .t.f
} -result {1}

test bind-22.67 {HandleEventGenerate: options <Button> -root .t} -setup {
    frame .t.f -class Test -width 150 -height 100
    pack .t.f
    focus -force .t.f
    update
    set x {}
} -body {
    bind .t.f <Button> "lappend x %R"
    event generate .t.f <Button> -root .t 
    expr {[winfo id .t] eq $x}
} -cleanup {
    destroy .t.f
} -result {1}

test bind-22.68 {HandleEventGenerate: options <ButtonRelease> -root .t} -setup {
    frame .t.f -class Test -width 150 -height 100
    pack .t.f
    focus -force .t.f
    update
    set x {}
} -body {
    bind .t.f <ButtonRelease> "lappend x %R"
    event generate .t.f <ButtonRelease> -root .t 
    expr {[winfo id .t] eq $x}
} -cleanup {
    destroy .t.f
} -result {1}

test bind-22.69 {HandleEventGenerate: options <Motion> -root .t} -setup {
    frame .t.f -class Test -width 150 -height 100
    pack .t.f
    focus -force .t.f
    update
    set x {}
} -body {
    bind .t.f <Motion> "lappend x %R"
    event generate .t.f <Motion> -root .t 
    expr {[winfo id .t] eq $x}
} -cleanup {
    destroy .t.f
} -result {1}

test bind-22.70 {HandleEventGenerate: options <<Paste>> -root .t} -setup {
    frame .t.f -class Test -width 150 -height 100
    pack .t.f
    focus -force .t.f
    update
    set x {}
} -body {
    bind .t.f <<Paste>> "lappend x %R"
    event generate .t.f <<Paste>> -root .t 
    expr {[winfo id .t] eq $x}
} -cleanup {
    destroy .t.f
} -result {1}

test bind-22.71 {HandleEventGenerate: options <Enter> -root .t} -setup {
    frame .t.f -class Test -width 150 -height 100
    pack .t.f
    focus -force .t.f
    update
    set x {}
} -body {
    bind .t.f <Enter> "lappend x %R"
    event generate .t.f <Enter> -root .t 
    expr {[winfo id .t] eq $x}
} -cleanup {
    destroy .t.f
} -result {1}

test bind-22.72 {HandleEventGenerate: options <Configure> -root .t} -setup {
    frame .t.f -class Test -width 150 -height 100
    pack .t.f
    focus -force .t.f
    update
    set x {}
} -body {
    bind .t.f <Configure> "lappend x %R"
    event generate .t.f <Configure> -root .t 
} -cleanup {
    destroy .t.f
} -returnCodes error -result {<Configure> event doesn't accept "-root" option}

test bind-22.73 {HandleEventGenerate: options <Key> -rootx xyz} -setup {
    frame .t.f -class Test -width 150 -height 100
    pack .t.f
    focus -force .t.f
    update
    set x {}
} -body {
    bind .t.f <Key> "lappend x %X"
    event generate .t.f <Key> -rootx xyz 
} -cleanup {
    destroy .t.f
} -returnCodes error -result {bad screen distance "xyz"}

test bind-22.74 {HandleEventGenerate: options <Key> -rootx 2i} -setup {
    frame .t.f -class Test -width 150 -height 100
    pack .t.f
    focus -force .t.f
    update
    set x {}
} -body {
    bind .t.f <Key> "lappend x %X"
    event generate .t.f <Key> -rootx 2i 
    expr {[winfo pixels .t.f 2i] eq $x}
} -cleanup {
    destroy .t.f
} -result {1}

test bind-22.75 {HandleEventGenerate: options <Button> -rootx 2i} -setup {
    frame .t.f -class Test -width 150 -height 100
    pack .t.f
    focus -force .t.f
    update
    set x {}
} -body {
    bind .t.f <Button> "lappend x %X"
    event generate .t.f <Button> -rootx 2i 
    expr {[winfo pixels .t.f 2i] eq $x}
} -cleanup {
    destroy .t.f
} -result {1}

test bind-22.76 {HandleEventGenerate: options <ButtonRelease> -rootx 2i} -setup {
    frame .t.f -class Test -width 150 -height 100
    pack .t.f
    focus -force .t.f
    update
    set x {}
} -body {
    bind .t.f <ButtonRelease> "lappend x %X"
    event generate .t.f <ButtonRelease> -rootx 2i 
    expr {[winfo pixels .t.f 2i] eq $x}
} -cleanup {
    destroy .t.f
} -result {1}

test bind-22.77 {HandleEventGenerate: options <Motion> -rootx 2i} -setup {
    frame .t.f -class Test -width 150 -height 100
    pack .t.f
    focus -force .t.f
    update
    set x {}
} -body {
    bind .t.f <Motion> "lappend x %X"
    event generate .t.f <Motion> -rootx 2i 
    expr {[winfo pixels .t.f 2i] eq $x}
} -cleanup {
    destroy .t.f
} -result {1}

test bind-22.78 {HandleEventGenerate: options <<Paste>> -rootx 2i} -setup {
    frame .t.f -class Test -width 150 -height 100
    pack .t.f
    focus -force .t.f
    update
    set x {}
} -body {
    bind .t.f <<Paste>> "lappend x %X"
    event generate .t.f <<Paste>> -rootx 2i 
    expr {[winfo pixels .t.f 2i] eq $x}
} -cleanup {
    destroy .t.f
} -result {1}

test bind-22.79 {HandleEventGenerate: options <Enter> -rootx 2i} -setup {
    frame .t.f -class Test -width 150 -height 100
    pack .t.f
    focus -force .t.f
    update
    set x {}
} -body {
    bind .t.f <Enter> "lappend x %X"
    event generate .t.f <Enter> -rootx 2i 
    expr {[winfo pixels .t.f 2i] eq $x}
} -cleanup {
    destroy .t.f
} -result {1}

test bind-22.80 {HandleEventGenerate: options <Configure> -rootx 2i} -setup {
    frame .t.f -class Test -width 150 -height 100
    pack .t.f
    focus -force .t.f
    update
    set x {}
} -body {
    bind .t.f <Configure> "lappend x %X"
    event generate .t.f <Configure> -rootx 2i 
} -cleanup {
    destroy .t.f
} -returnCodes error -result {<Configure> event doesn't accept "-rootx" option}

test bind-22.81 {HandleEventGenerate: options <Key> -rooty xyz} -setup {
    frame .t.f -class Test -width 150 -height 100
    pack .t.f
    focus -force .t.f
    update
    set x {}
} -body {
    bind .t.f <Key> "lappend x %Y"
    event generate .t.f <Key> -rooty xyz 
} -cleanup {
    destroy .t.f
} -returnCodes error -result {bad screen distance "xyz"}

test bind-22.82 {HandleEventGenerate: options <Key> -rooty 2i} -setup {
    frame .t.f -class Test -width 150 -height 100
    pack .t.f
    focus -force .t.f
    update
    set x {}
} -body {
    bind .t.f <Key> "lappend x %Y"
    event generate .t.f <Key> -rooty 2i 
    expr {[winfo pixels .t.f 2i] eq $x}
} -cleanup {
    destroy .t.f
} -result {1}

test bind-22.83 {HandleEventGenerate: options <Button> -rooty 2i} -setup {
    frame .t.f -class Test -width 150 -height 100
    pack .t.f
    focus -force .t.f
    update
    set x {}
} -body {
    bind .t.f <Button> "lappend x %Y"
    event generate .t.f <Button> -rooty 2i 
    expr {[winfo pixels .t.f 2i] eq $x}
} -cleanup {
    destroy .t.f
} -result {1}

test bind-22.84 {HandleEventGenerate: options <ButtonRelease> -rooty 2i} -setup {
    frame .t.f -class Test -width 150 -height 100
    pack .t.f
    focus -force .t.f
    update
    set x {}
} -body {
    bind .t.f <ButtonRelease> "lappend x %Y"
    event generate .t.f <ButtonRelease> -rooty 2i 
    expr {[winfo pixels .t.f 2i] eq $x}
} -cleanup {
    destroy .t.f
} -result {1}

test bind-22.85 {HandleEventGenerate: options <Motion> -rooty 2i} -setup {
    frame .t.f -class Test -width 150 -height 100
    pack .t.f
    focus -force .t.f
    update
    set x {}
} -body {
    bind .t.f <Motion> "lappend x %Y"
    event generate .t.f <Motion> -rooty 2i 
    expr {[winfo pixels .t.f 2i] eq $x}
} -cleanup {
    destroy .t.f
} -result {1}

test bind-22.86 {HandleEventGenerate: options <<Paste>> -rooty 2i} -setup {
    frame .t.f -class Test -width 150 -height 100
    pack .t.f
    focus -force .t.f
    update
    set x {}
} -body {
    bind .t.f <<Paste>> "lappend x %Y"
    event generate .t.f <<Paste>> -rooty 2i 
    expr {[winfo pixels .t.f 2i] eq $x}
} -cleanup {
    destroy .t.f
} -result {1}

test bind-22.87 {HandleEventGenerate: options <Enter> -rooty 2i} -setup {
    frame .t.f -class Test -width 150 -height 100
    pack .t.f
    focus -force .t.f
    update
    set x {}
} -body {
    bind .t.f <Enter> "lappend x %Y"
    event generate .t.f <Enter> -rooty 2i 
    expr {[winfo pixels .t.f 2i] eq $x}
} -cleanup {
    destroy .t.f
} -result {1}

test bind-22.88 {HandleEventGenerate: options <Configure> -rooty 2i} -setup {
    frame .t.f -class Test -width 150 -height 100
    pack .t.f
    focus -force .t.f
    update
    set x {}
} -body {
    bind .t.f <Configure> "lappend x %Y"
    event generate .t.f <Configure> -rooty 2i 
} -cleanup {
    destroy .t.f
} -returnCodes error -result {<Configure> event doesn't accept "-rooty" option}

test bind-22.89 {HandleEventGenerate: options <Key> -sendevent xyz} -setup {
    frame .t.f -class Test -width 150 -height 100
    pack .t.f
    focus -force .t.f
    update
    set x {}
} -body {
    bind .t.f <Key> "lappend x %E"
    event generate .t.f <Key> -sendevent xyz 
} -cleanup {
    destroy .t.f
} -returnCodes error -result {expected boolean value but got "xyz"}

test bind-22.90 {HandleEventGenerate: options <Key> -sendevent 1} -setup {
    frame .t.f -class Test -width 150 -height 100
    pack .t.f
    focus -force .t.f
    update
    set x {}
} -body {
    bind .t.f <Key> "lappend x %E"
    event generate .t.f <Key> -sendevent 1 
    return $x
} -cleanup {
    destroy .t.f
} -result {1}

test bind-22.91 {HandleEventGenerate: options <Key> -sendevent yes} -setup {
    frame .t.f -class Test -width 150 -height 100
    pack .t.f
    focus -force .t.f
    update
    set x {}
} -body {
    bind .t.f <Key> "lappend x %E"
    event generate .t.f <Key> -sendevent yes 
    return $x
} -cleanup {
    destroy .t.f
} -result {1}

test bind-22.92 {HandleEventGenerate: options <Key> -sendevent 43} -setup {
    frame .t.f -class Test -width 150 -height 100
    pack .t.f
    focus -force .t.f
    update
    set x {}
} -body {
    bind .t.f <Key> "lappend x %E"
    event generate .t.f <Key> -sendevent 43 
    return $x
} -cleanup {
    destroy .t.f
} -result {43}

test bind-22.93 {HandleEventGenerate: options <Key> -serial xyz} -setup {
    frame .t.f -class Test -width 150 -height 100
    pack .t.f
    focus -force .t.f
    update
    set x {}
} -body {
    bind .t.f <Key> "lappend x %#"
    event generate .t.f <Key> -serial xyz 
} -cleanup {
    destroy .t.f
} -returnCodes error -result {expected integer but got "xyz"}

test bind-22.94 {HandleEventGenerate: options <Key> -serial 100} -setup {
    frame .t.f -class Test -width 150 -height 100
    pack .t.f
    focus -force .t.f
    update
    set x {}
} -body {
    bind .t.f <Key> "lappend x %#"
    event generate .t.f <Key> -serial 100 
    return $x
} -cleanup {
    destroy .t.f
} -result {100}

test bind-22.95 {HandleEventGenerate: options <Key> -state xyz} -setup {
    frame .t.f -class Test -width 150 -height 100
    pack .t.f
    focus -force .t.f
    update
    set x {}
} -body {
    bind .t.f <Key> "lappend x %s"
    event generate .t.f <Key> -state xyz 
} -cleanup {
    destroy .t.f
} -returnCodes error -result {expected integer but got "xyz"}

test bind-22.96 {HandleEventGenerate: options <Key> -state 1} -setup {
    frame .t.f -class Test -width 150 -height 100
    pack .t.f
    focus -force .t.f
    update
    set x {}
} -body {
    bind .t.f <Key> "lappend x %s"
    event generate .t.f <Key> -state 1 
    return $x
} -cleanup {
    destroy .t.f
} -result {1}

test bind-22.97 {HandleEventGenerate: options <Button> -state 1025} -setup {
    frame .t.f -class Test -width 150 -height 100
    pack .t.f
    focus -force .t.f
    update
    set x {}
} -body {
    bind .t.f <Button> "lappend x %s"
    event generate .t.f <Button> -state 1025 
    return $x
} -cleanup {
    destroy .t.f
} -result {1025}

test bind-22.98 {HandleEventGenerate: options <ButtonRelease> -state 1025} -setup {
    frame .t.f -class Test -width 150 -height 100
    pack .t.f
    focus -force .t.f
    update
    set x {}
} -body {
    bind .t.f <ButtonRelease> "lappend x %s"
    event generate .t.f <ButtonRelease> -state 1025 
    return $x
} -cleanup {
    destroy .t.f
} -result {1025}

test bind-22.99 {HandleEventGenerate: options <Motion> -state 1} -setup {
    frame .t.f -class Test -width 150 -height 100
    pack .t.f
    focus -force .t.f
    update
    set x {}
} -body {
    bind .t.f <Motion> "lappend x %s"
    event generate .t.f <Motion> -state 1 
    return $x
} -cleanup {
    destroy .t.f
} -result {1}

test bind-22.100 {HandleEventGenerate: options <<Paste>> -state 1} -setup {
    frame .t.f -class Test -width 150 -height 100
    pack .t.f
    focus -force .t.f
    update
    set x {}
} -body {
    bind .t.f <<Paste>> "lappend x %s"
    event generate .t.f <<Paste>> -state 1 
    return $x
} -cleanup {
    destroy .t.f
} -result {1}

test bind-22.101 {HandleEventGenerate: options <Enter> -state 1} -setup {
    frame .t.f -class Test -width 150 -height 100
    pack .t.f
    focus -force .t.f
    update
    set x {}
} -body {
    bind .t.f <Enter> "lappend x %s"
    event generate .t.f <Enter> -state 1 
    return $x
} -cleanup {
    destroy .t.f
} -result {1}

test bind-22.102 {HandleEventGenerate: options <Visibility> -state xyz} -setup {
    frame .t.f -class Test -width 150 -height 100
    pack .t.f
    focus -force .t.f
    update
    set x {}
} -body {
    bind .t.f <Visibility> "lappend x %s"
    event generate .t.f <Visibility> -state xyz 
} -cleanup {
    destroy .t.f
} -returnCodes error -result {bad -state value "xyz": must be VisibilityUnobscured, VisibilityPartiallyObscured, or VisibilityFullyObscured}

test bind-22.103 {HandleEventGenerate: options <Visibility> -state VisibilityUnobscured} -setup {
    frame .t.f -class Test -width 150 -height 100
    pack .t.f
    focus -force .t.f
    update
    set x {}
} -body {
    bind .t.f <Visibility> "lappend x %s"
    event generate .t.f <Visibility> -state VisibilityUnobscured 
    return $x
} -cleanup {
    destroy .t.f
} -result {VisibilityUnobscured}

test bind-22.104 {HandleEventGenerate: options <Configure> -state xyz} -setup {
    frame .t.f -class Test -width 150 -height 100
    pack .t.f
    focus -force .t.f
    update
    set x {}
} -body {
    bind .t.f <Configure> "lappend x %s"
    event generate .t.f <Configure> -state xyz 
} -cleanup {
    destroy .t.f
} -returnCodes error -result {<Configure> event doesn't accept "-state" option}

test bind-22.105 {HandleEventGenerate: options <Key> -subwindow .xyz} -setup {
    frame .t.f -class Test -width 150 -height 100
    pack .t.f
    focus -force .t.f
    update
    set x {}
} -body {
    bind .t.f <Key> "lappend x %S"
    event generate .t.f <Key> -subwindow .xyz 
} -cleanup {
    destroy .t.f
} -returnCodes error -result {bad window path name ".xyz"}

test bind-22.106 {HandleEventGenerate: options <Key> -subwindow .t} -setup {
    frame .t.f -class Test -width 150 -height 100
    pack .t.f
    focus -force .t.f
    update
    set x {}
} -body {
    bind .t.f <Key> "lappend x %S"
    event generate .t.f <Key> -subwindow .t 
    expr {[winfo id .t] eq $x}
} -cleanup {
    destroy .t.f
} -result {1}

test bind-22.107 {HandleEventGenerate: options <Key> -subwindow xyz} -setup {
    frame .t.f -class Test -width 150 -height 100
    pack .t.f
    focus -force .t.f
    update
    set x {}
} -body {
    bind .t.f <Key> "lappend x %S"
    event generate .t.f <Key> -subwindow xyz 
} -cleanup {
    destroy .t.f
} -returnCodes error -result {bad window name/identifier "xyz"}

test bind-22.108 {HandleEventGenerate: options <Key> -subwindow [winfo id .t]} -setup {
    frame .t.f -class Test -width 150 -height 100
    pack .t.f
    focus -force .t.f
    update
    set x {}
} -body {
    bind .t.f <Key> "lappend x %S"
    event generate .t.f <Key> -subwindow [winfo id .t] 
    expr {[winfo id .t] eq $x}
} -cleanup {
    destroy .t.f
} -result {1}

test bind-22.109 {HandleEventGenerate: options <Button> -subwindow .t} -setup {
    frame .t.f -class Test -width 150 -height 100
    pack .t.f
    focus -force .t.f
    update
    set x {}
} -body {
    bind .t.f <Button> "lappend x %S"
    event generate .t.f <Button> -subwindow .t 
    expr {[winfo id .t] eq $x}
} -cleanup {
    destroy .t.f
} -result {1}

test bind-22.110 {HandleEventGenerate: options <ButtonRelease> -subwindow .t} -setup {
    frame .t.f -class Test -width 150 -height 100
    pack .t.f
    focus -force .t.f
    update
    set x {}
} -body {
    bind .t.f <ButtonRelease> "lappend x %S"
    event generate .t.f <ButtonRelease> -subwindow .t 
    expr {[winfo id .t] eq $x}
} -cleanup {
    destroy .t.f
} -result {1}

test bind-22.111 {HandleEventGenerate: options <Motion> -subwindow .t} -setup {
    frame .t.f -class Test -width 150 -height 100
    pack .t.f
    focus -force .t.f
    update
    set x {}
} -body {
    bind .t.f <Motion> "lappend x %S"
    event generate .t.f <Motion> -subwindow .t 
    expr {[winfo id .t] eq $x}
} -cleanup {
    destroy .t.f
} -result {1}

test bind-22.112 {HandleEventGenerate: options <<Paste>> -subwindow .t} -setup {
    frame .t.f -class Test -width 150 -height 100
    pack .t.f
    focus -force .t.f
    update
    set x {}
} -body {
    bind .t.f <<Paste>> "lappend x %S"
    event generate .t.f <<Paste>> -subwindow .t 
    expr {[winfo id .t] eq $x}
} -cleanup {
    destroy .t.f
} -result {1}

test bind-22.113 {HandleEventGenerate: options <Enter> -subwindow .t} -setup {
    frame .t.f -class Test -width 150 -height 100
    pack .t.f
    focus -force .t.f
    update
    set x {}
} -body {
    bind .t.f <Enter> "lappend x %S"
    event generate .t.f <Enter> -subwindow .t 
    expr {[winfo id .t] eq $x}
} -cleanup {
    destroy .t.f
} -result {1}

test bind-22.114 {HandleEventGenerate: options <Configure> -subwindow .t} -setup {
    frame .t.f -class Test -width 150 -height 100
    pack .t.f
    focus -force .t.f
    update
    set x {}
} -body {
    bind .t.f <Configure> "lappend x %S"
    event generate .t.f <Configure> -subwindow .t 
} -cleanup {
    destroy .t.f
} -returnCodes error -result {<Configure> event doesn't accept "-subwindow" option}

test bind-22.115 {HandleEventGenerate: options <Key> -time xyz} -setup {
    frame .t.f -class Test -width 150 -height 100
    pack .t.f
    focus -force .t.f
    update
    set x {}
} -body {
    bind .t.f <Key> "lappend x %t"
    event generate .t.f <Key> -time xyz 
} -cleanup {
    destroy .t.f
} -returnCodes error -result {expected integer but got "xyz"}

test bind-22.116 {HandleEventGenerate: options <Key> -time 100} -setup {
    frame .t.f -class Test -width 150 -height 100
    pack .t.f
    focus -force .t.f
    update
    set x {}
} -body {
    bind .t.f <Key> "lappend x %t"
    event generate .t.f <Key> -time 100 
    return $x
} -cleanup {
    destroy .t.f
} -result {100}

test bind-22.117 {HandleEventGenerate: options <Button> -time 100} -setup {
    frame .t.f -class Test -width 150 -height 100
    pack .t.f
    focus -force .t.f
    update
    set x {}
} -body {
    bind .t.f <Button> "lappend x %t"
    event generate .t.f <Button> -time 100 
    return $x
} -cleanup {
    destroy .t.f
} -result {100}

test bind-22.118 {HandleEventGenerate: options <ButtonRelease> -time 100} -setup {
    frame .t.f -class Test -width 150 -height 100
    pack .t.f
    focus -force .t.f
    update
    set x {}
} -body {
    bind .t.f <ButtonRelease> "lappend x %t"
    event generate .t.f <ButtonRelease> -time 100 
    return $x
} -cleanup {
    destroy .t.f
} -result {100}

test bind-22.119 {HandleEventGenerate: options <Motion> -time 100} -setup {
    frame .t.f -class Test -width 150 -height 100
    pack .t.f
    focus -force .t.f
    update
    set x {}
} -body {
    bind .t.f <Motion> "lappend x %t"
    event generate .t.f <Motion> -time 100 
    return $x
} -cleanup {
    destroy .t.f
} -result {100}

test bind-22.120 {HandleEventGenerate: options <<Paste>> -time 100} -setup {
    frame .t.f -class Test -width 150 -height 100
    pack .t.f
    focus -force .t.f
    update
    set x {}
} -body {
    bind .t.f <<Paste>> "lappend x %t"
    event generate .t.f <<Paste>> -time 100 
    return $x
} -cleanup {
    destroy .t.f
} -result {100}

test bind-22.121 {HandleEventGenerate: options <Enter> -time 100} -setup {
    frame .t.f -class Test -width 150 -height 100
    pack .t.f
    focus -force .t.f
    update
    set x {}
} -body {
    bind .t.f <Enter> "lappend x %t"
    event generate .t.f <Enter> -time 100 
    return $x
} -cleanup {
    destroy .t.f
} -result {100}

test bind-22.122 {HandleEventGenerate: options <Property> -time 100} -setup {
    frame .t.f -class Test -width 150 -height 100
    pack .t.f
    focus -force .t.f
    update
    set x {}
} -body {
    bind .t.f <Property> "lappend x %t"
    event generate .t.f <Property> -time 100 
    return $x
} -cleanup {
    destroy .t.f
} -result {100}

test bind-22.123 {HandleEventGenerate: options <Configure> -time 100} -setup {
    frame .t.f -class Test -width 150 -height 100
    pack .t.f
    focus -force .t.f
    update
    set x {}
} -body {
    bind .t.f <Configure> "lappend x %t"
    event generate .t.f <Configure> -time 100 
} -cleanup {
    destroy .t.f
} -returnCodes error -result {<Configure> event doesn't accept "-time" option}

test bind-22.124 {HandleEventGenerate: options <Expose> -width xyz} -setup {
    frame .t.f -class Test -width 150 -height 100
    pack .t.f
    focus -force .t.f
    update
    set x {}
} -body {
    bind .t.f <Expose> "lappend x %w"
    event generate .t.f <Expose> -width xyz 
} -cleanup {
    destroy .t.f
} -returnCodes error -result {bad screen distance "xyz"}

test bind-22.125 {HandleEventGenerate: options <Expose> -width 2i} -setup {
    frame .t.f -class Test -width 150 -height 100
    pack .t.f
    focus -force .t.f
    update
    set x {}
} -body {
    bind .t.f <Expose> "lappend x %w"
    event generate .t.f <Expose> -width 2i 
    expr {[winfo pixels .t.f 2i] eq $x}
} -cleanup {
    destroy .t.f
} -result {1}

test bind-22.126 {HandleEventGenerate: options <Configure> -width 2i} -setup {
    frame .t.f -class Test -width 150 -height 100
    pack .t.f
    focus -force .t.f
    update
    set x {}
} -body {
    bind .t.f <Configure> "lappend x %w"
    event generate .t.f <Configure> -width 2i 
    expr {[winfo pixels .t.f 2i] eq $x}
} -cleanup {
    destroy .t.f
} -result {1}

test bind-22.127 {HandleEventGenerate: options <Key> -width 2i} -setup {
    frame .t.f -class Test -width 150 -height 100
    pack .t.f
    focus -force .t.f
    update
    set x {}
} -body {
    bind .t.f <Key> "lappend x %k"
    event generate .t.f <Key> -width 2i 
} -cleanup {
    destroy .t.f
} -returnCodes error -result {<Key> event doesn't accept "-width" option}

test bind-22.128 {HandleEventGenerate: options <Unmap> -window .xyz} -setup {
    frame .t.f -class Test -width 150 -height 100
    pack .t.f
    focus -force .t.f
    update
    set x {}
} -body {
    bind .t.f <Unmap> "lappend x %W"
    event generate .t.f <Unmap> -window .xyz 
} -cleanup {
    destroy .t.f
} -returnCodes error -result {bad window path name ".xyz"}

test bind-22.129 {HandleEventGenerate: options <Unmap> -window .t.f} -setup {
    frame .t.f -class Test -width 150 -height 100
    pack .t.f
    focus -force .t.f
    update
    set x {}
} -body {
    bind .t.f <Unmap> "lappend x %W"
    event generate .t.f <Unmap> -window .t.f 
    return $x
} -cleanup {
    destroy .t.f
} -result {.t.f}

test bind-22.130 {HandleEventGenerate: options <Unmap> -window xyz} -setup {
    frame .t.f -class Test -width 150 -height 100
    pack .t.f
    focus -force .t.f
    update
    set x {}
} -body {
    bind .t.f <Unmap> "lappend x %W"
    event generate .t.f <Unmap> -window xyz 
} -cleanup {
    destroy .t.f
} -returnCodes error -result {bad window name/identifier "xyz"}

test bind-22.131 {HandleEventGenerate: options <Unmap> -window [winfo id .t.f]} -setup {
    frame .t.f -class Test -width 150 -height 100
    pack .t.f
    focus -force .t.f
    update
    set x {}
} -body {
    bind .t.f <Unmap> "lappend x %W"
    event generate .t.f <Unmap> -window [winfo id .t.f] 
    return $x
} -cleanup {
    destroy .t.f
} -result {.t.f}

test bind-22.132 {HandleEventGenerate: options <Unmap> -window .t.f} -setup {
    frame .t.f -class Test -width 150 -height 100
    pack .t.f
    focus -force .t.f
    update
    set x {}
} -body {
    bind .t.f <Unmap> "lappend x %W"
    event generate .t.f <Unmap> -window .t.f 
    return $x
} -cleanup {
    destroy .t.f
} -result {.t.f}

test bind-22.133 {HandleEventGenerate: options <Map> -window .t.f} -setup {
    frame .t.f -class Test -width 150 -height 100
    pack .t.f
    focus -force .t.f
    update
    set x {}
} -body {
    bind .t.f <Map> "lappend x %W"
    event generate .t.f <Map> -window .t.f 
    return $x
} -cleanup {
    destroy .t.f
} -result {.t.f}

test bind-22.134 {HandleEventGenerate: options <Reparent> -window .t.f} -setup {
    frame .t.f -class Test -width 150 -height 100
    pack .t.f
    focus -force .t.f
    update
    set x {}
} -body {
    bind .t.f <Reparent> "lappend x %W"
    event generate .t.f <Reparent> -window .t.f 
    return $x
} -cleanup {
    destroy .t.f
} -result {.t.f}

test bind-22.135 {HandleEventGenerate: options <Configure> -window .t.f} -setup {
    frame .t.f -class Test -width 150 -height 100
    pack .t.f
    focus -force .t.f
    update
    set x {}
} -body {
    bind .t.f <Configure> "lappend x %W"
    event generate .t.f <Configure> -window .t.f 
    return $x
} -cleanup {
    destroy .t.f
} -result {.t.f}

test bind-22.136 {HandleEventGenerate: options <Gravity> -window .t.f} -setup {
    frame .t.f -class Test -width 150 -height 100
    pack .t.f
    focus -force .t.f
    update
    set x {}
} -body {
    bind .t.f <Gravity> "lappend x %W"
    event generate .t.f <Gravity> -window .t.f 
    return $x
} -cleanup {
    destroy .t.f
} -result {.t.f}

test bind-22.137 {HandleEventGenerate: options <Circulate> -window .t.f} -setup {
    frame .t.f -class Test -width 150 -height 100
    pack .t.f
    focus -force .t.f
    update
    set x {}
} -body {
    bind .t.f <Circulate> "lappend x %W"
    event generate .t.f <Circulate> -window .t.f 
    return $x
} -cleanup {
    destroy .t.f
} -result {.t.f}

test bind-22.138 {HandleEventGenerate: options <Key> -window .t.f} -setup {
    frame .t.f -class Test -width 150 -height 100
    pack .t.f
    focus -force .t.f
    update
    set x {}
} -body {
    bind .t.f <Key> "lappend x %W"
    event generate .t.f <Key> -window .t.f 
} -cleanup {
    destroy .t.f
} -returnCodes error -result {<Key> event doesn't accept "-window" option}

test bind-22.139 {HandleEventGenerate: options <Key> -x xyz} -setup {
    frame .t.f -class Test -width 150 -height 100
    pack .t.f
    focus -force .t.f
    update
    set x {}
} -body {
    bind .t.f <Key> "lappend x %x"
    event generate .t.f <Key> -x xyz 
} -cleanup {
    destroy .t.f
} -returnCodes error -result {bad screen distance "xyz"}

test bind-22.140 {HandleEventGenerate: options <Key> -x 2i} -setup {
    frame .t.f -class Test -width 150 -height 100
    pack .t.f
    focus -force .t.f
    update
    set x {}
} -body {
    bind .t.f <Key> "lappend x %x"
    event generate .t.f <Key> -x 2i 
    expr {[winfo pixels .t.f 2i] eq $x}
} -cleanup {
    destroy .t.f
} -result {1}

test bind-22.141 {HandleEventGenerate: options <Button> -x 2i} -setup {
    frame .t.f -class Test -width 150 -height 100
    pack .t.f
    focus -force .t.f
    update
    set x {}
} -body {
    bind .t.f <Button> "lappend x %x"
    event generate .t.f <Button> -x 2i 
    expr {[winfo pixels .t.f 2i] eq $x}
} -cleanup {
    destroy .t.f
} -result {1}

test bind-22.142 {HandleEventGenerate: options <ButtonRelease> -x 2i} -setup {
    frame .t.f -class Test -width 150 -height 100
    pack .t.f
    focus -force .t.f
    update
    set x {}
} -body {
    bind .t.f <ButtonRelease> "lappend x %x"
    event generate .t.f <ButtonRelease> -x 2i 
    expr {[winfo pixels .t.f 2i] eq $x}
} -cleanup {
    destroy .t.f
} -result {1}

test bind-22.143 {HandleEventGenerate: options <Motion> -x 2i} -setup {
    frame .t.f -class Test -width 150 -height 100
    pack .t.f
    focus -force .t.f
    update
    set x {}
} -body {
    bind .t.f <Motion> "lappend x %x"
    event generate .t.f <Motion> -x 2i 
    expr {[winfo pixels .t.f 2i] eq $x}
} -cleanup {
    destroy .t.f
} -result {1}

test bind-22.144 {HandleEventGenerate: options <<Paste>> -x 2i} -setup {
    frame .t.f -class Test -width 150 -height 100
    pack .t.f
    focus -force .t.f
    update
    set x {}
} -body {
    bind .t.f <<Paste>> "lappend x %x"
    event generate .t.f <<Paste>> -x 2i 
    expr {[winfo pixels .t.f 2i] eq $x}
} -cleanup {
    destroy .t.f
} -result {1}

test bind-22.145 {HandleEventGenerate: options <Enter> -x 2i} -setup {
    frame .t.f -class Test -width 150 -height 100
    pack .t.f
    focus -force .t.f
    update
    set x {}
} -body {
    bind .t.f <Enter> "lappend x %x"
    event generate .t.f <Enter> -x 2i 
    expr {[winfo pixels .t.f 2i] eq $x}
} -cleanup {
    destroy .t.f
} -result {1}

test bind-22.146 {HandleEventGenerate: options <Expose> -x 2i} -setup {
    frame .t.f -class Test -width 150 -height 100
    pack .t.f
    focus -force .t.f
    update
    set x {}
} -body {
    bind .t.f <Expose> "lappend x %x"
    event generate .t.f <Expose> -x 2i 
    expr {[winfo pixels .t.f 2i] eq $x}
} -cleanup {
    destroy .t.f
} -result {1}

test bind-22.147 {HandleEventGenerate: options <Configure> -x 2i} -setup {
    frame .t.f -class Test -width 150 -height 100
    pack .t.f
    focus -force .t.f
    update
    set x {}
} -body {
    bind .t.f <Configure> "lappend x %x"
    event generate .t.f <Configure> -x 2i 
    expr {[winfo pixels .t.f 2i] eq $x}
} -cleanup {
    destroy .t.f
} -result {1}

test bind-22.148 {HandleEventGenerate: options <Gravity> -x 2i} -setup {
    frame .t.f -class Test -width 150 -height 100
    pack .t.f
    focus -force .t.f
    update
    set x {}
} -body {
    bind .t.f <Gravity> "lappend x %x"
    event generate .t.f <Gravity> -x 2i 
    expr {[winfo pixels .t.f 2i] eq $x}
} -cleanup {
    destroy .t.f
} -result {1}

test bind-22.149 {HandleEventGenerate: options <Reparent> -x 2i} -setup {
    frame .t.f -class Test -width 150 -height 100
    pack .t.f
    focus -force .t.f
    update
    set x {}
} -body {
    bind .t.f <Reparent> "lappend x %x"
    event generate .t.f <Reparent> -x 2i 
    expr {[winfo pixels .t.f 2i] eq $x}
} -cleanup {
    destroy .t.f
} -result {1}

test bind-22.150 {HandleEventGenerate: options <Map> -x 2i} -setup {
    frame .t.f -class Test -width 150 -height 100
    pack .t.f
    focus -force .t.f
    update
    set x {}
} -body {
    bind .t.f <Map> "lappend x %x"
    event generate .t.f <Map> -x 2i 
} -cleanup {
    destroy .t.f
} -returnCodes error -result {<Map> event doesn't accept "-x" option}

test bind-22.151 {HandleEventGenerate: options <Key> -y xyz} -setup {
    frame .t.f -class Test -width 150 -height 100
    pack .t.f
    focus -force .t.f
    update
    set x {}
} -body {
    bind .t.f <Key> "lappend x %y"
    event generate .t.f <Key> -y xyz 
} -cleanup {
    destroy .t.f
} -returnCodes error -result {bad screen distance "xyz"}

test bind-22.152 {HandleEventGenerate: options <Key> -y 2i} -setup {
    frame .t.f -class Test -width 150 -height 100
    pack .t.f
    focus -force .t.f
    update
    set x {}
} -body {
    bind .t.f <Key> "lappend x %y"
    event generate .t.f <Key> -y 2i 
    expr {[winfo pixels .t.f 2i] eq $x}
} -cleanup {
    destroy .t.f
} -result {1}

test bind-22.153 {HandleEventGenerate: options <Button> -y 2i} -setup {
    frame .t.f -class Test -width 150 -height 100
    pack .t.f
    focus -force .t.f
    update
    set x {}
} -body {
    bind .t.f <Button> "lappend x %y"
    event generate .t.f <Button> -y 2i 
    expr {[winfo pixels .t.f 2i] eq $x}
} -cleanup {
    destroy .t.f
} -result {1}

test bind-22.154 {HandleEventGenerate: options <ButtonRelease> -y 2i} -setup {
    frame .t.f -class Test -width 150 -height 100
    pack .t.f
    focus -force .t.f
    update
    set x {}
} -body {
    bind .t.f <ButtonRelease> "lappend x %y"
    event generate .t.f <ButtonRelease> -y 2i 
    expr {[winfo pixels .t.f 2i] eq $x}
} -cleanup {
    destroy .t.f
} -result {1}

test bind-22.155 {HandleEventGenerate: options <Motion> -y 2i} -setup {
    frame .t.f -class Test -width 150 -height 100
    pack .t.f
    focus -force .t.f
    update
    set x {}
} -body {
    bind .t.f <Motion> "lappend x %y"
    event generate .t.f <Motion> -y 2i 
    expr {[winfo pixels .t.f 2i] eq $x}
} -cleanup {
    destroy .t.f
} -result {1}

test bind-22.156 {HandleEventGenerate: options <<Paste>> -y 2i} -setup {
    frame .t.f -class Test -width 150 -height 100
    pack .t.f
    focus -force .t.f
    update
    set x {}
} -body {
    bind .t.f <<Paste>> "lappend x %y"
    event generate .t.f <<Paste>> -y 2i 
    expr {[winfo pixels .t.f 2i] eq $x}
} -cleanup {
    destroy .t.f
} -result {1}

test bind-22.157 {HandleEventGenerate: options <Enter> -y 2i} -setup {
    frame .t.f -class Test -width 150 -height 100
    pack .t.f
    focus -force .t.f
    update
    set x {}
} -body {
    bind .t.f <Enter> "lappend x %y"
    event generate .t.f <Enter> -y 2i 
    expr {[winfo pixels .t.f 2i] eq $x}
} -cleanup {
    destroy .t.f
} -result {1}

test bind-22.158 {HandleEventGenerate: options <Expose> -y 2i} -setup {
    frame .t.f -class Test -width 150 -height 100
    pack .t.f
    focus -force .t.f
    update
    set x {}
} -body {
    bind .t.f <Expose> "lappend x %y"
    event generate .t.f <Expose> -y 2i 
    expr {[winfo pixels .t.f 2i] eq $x}
} -cleanup {
    destroy .t.f
} -result {1}

test bind-22.159 {HandleEventGenerate: options <Configure> -y 2i} -setup {
    frame .t.f -class Test -width 150 -height 100
    pack .t.f
    focus -force .t.f
    update
    set x {}
} -body {
    bind .t.f <Configure> "lappend x %y"
    event generate .t.f <Configure> -y 2i 
    expr {[winfo pixels .t.f 2i] eq $x}
} -cleanup {
    destroy .t.f
} -result {1}

test bind-22.160 {HandleEventGenerate: options <Gravity> -y 2i} -setup {
    frame .t.f -class Test -width 150 -height 100
    pack .t.f
    focus -force .t.f
    update
    set x {}
} -body {
    bind .t.f <Gravity> "lappend x %y"
    event generate .t.f <Gravity> -y 2i 
    expr {[winfo pixels .t.f 2i] eq $x}
} -cleanup {
    destroy .t.f
} -result {1}

test bind-22.161 {HandleEventGenerate: options <Reparent> -y 2i} -setup {
    frame .t.f -class Test -width 150 -height 100
    pack .t.f
    focus -force .t.f
    update
    set x {}
} -body {
    bind .t.f <Reparent> "lappend x %y"
    event generate .t.f <Reparent> -y 2i 
    expr {[winfo pixels .t.f 2i] eq $x}
} -cleanup {
    destroy .t.f
} -result {1}

test bind-22.162 {HandleEventGenerate: options <Map> -y 2i} -setup {
    frame .t.f -class Test -width 150 -height 100
    pack .t.f
    focus -force .t.f
    update
    set x {}
} -body {
    bind .t.f <Map> "lappend x %y"
    event generate .t.f <Map> -y 2i 
} -cleanup {
    destroy .t.f
} -returnCodes error -result {<Map> event doesn't accept "-y" option}

test bind-22.163 {HandleEventGenerate: options <Key> -xyz 1} -setup {
    frame .t.f -class Test -width 150 -height 100
    pack .t.f
    focus -force .t.f
    update
    set x {}
} -body {
    bind .t.f <Key> "lappend x %k"
    event generate .t.f <Key> -xyz 1 
} -cleanup {
    destroy .t.f
} -returnCodes error -result {bad option "-xyz": must be -when, -above, -borderwidth, -button, -count, -data, -delta, -detail, -focus, -height, -keycode, -keysym, -mode, -override, -place, -root, -rootx, -rooty, -sendevent, -serial, -state, -subwindow, -time, -warp, -width, -window, -x, or -y}
# Note that the -data option is tested in bind-32.* because it has
# more demanding requirements in memory handling


test bind-23.1 {GetVirtualEventUid procedure} -body {
    event info <<asd
} -returnCodes error -result {virtual event "<<asd" is badly formed}
test bind-23.2 {GetVirtualEventUid procedure} -body {
    event info <<>>
} -returnCodes error -result {virtual event "<<>>" is badly formed}
test bind-23.3 {GetVirtualEventUid procedure} -body {
    event info <<asd>
} -returnCodes error -result {virtual event "<<asd>" is badly formed}
test bind-23.4 {GetVirtualEventUid procedure} -setup {
    event delete <<asd>>
} -body {
    event info <<asd>>
} -result {}


test bind-24.1 {FindSequence procedure: no event} -body {
    bind .t {} test
} -returnCodes error -result {no events specified in binding}
test bind-24.2 {FindSequence procedure: bad event} -body {
    bind .t <xyz> test
} -returnCodes error -result {bad event type or keysym "xyz"}
test bind-24.3 {FindSequence procedure: virtual allowed} -setup {
    frame .t.f -class Test -width 150 -height 100
    pack .t.f
    focus -force .t.f
    update
    set x {}
} -body {
    bind .t.f <<Paste>> test
} -cleanup {
    destroy .t.f
} -result  {}
test bind-24.4 {FindSequence procedure: virtual not allowed} -body {
   event add <<Paste>> <<Alive>>
} -returnCodes error -result {virtual event not allowed in definition of another virtual event}
test bind-24.5 {FindSequence procedure, multiple bindings} -setup {
    frame .t.f -class Test -width 150 -height 100
    pack .t.f
    focus -force .t.f
    update
} -body {
    bind .t.f <1> {lappend x single}
    bind .t.f <Double-1> {lappend x double}
    bind .t.f <Triple-1> {lappend x triple}
    bind .t.f <Quadruple-1> {lappend x quadruple}
    set x press
    event generate .t.f <Button-1>
    event generate .t.f <ButtonRelease-1>
    lappend x press
    event generate .t.f <Button-1>
    event generate .t.f <ButtonRelease-1>
    lappend x press
    event generate .t.f <Button-1>
    event generate .t.f <ButtonRelease-1>
    lappend x press
    event generate .t.f <Button-1>
    event generate .t.f <ButtonRelease-1>
    lappend x press
    event generate .t.f <Button-1>
    event generate .t.f <ButtonRelease-1>
    set x
} -cleanup {
    destroy .t.f
} -result {press single press double press triple press quadruple press quadruple}
test bind-24.6 {FindSequence procedure: virtual composed} -body {
    bind .t <Control-b><<Paste>> "puts hi"
} -returnCodes error -result {virtual events may not be composed}
test bind-24.7 {FindSequence procedure: new pattern sequence} -setup {
    frame .t.f -class Test -width 150 -height 100
    pack .t.f
    focus -force .t.f
    update
    set x {}
} -body {
    bind .t.f <Button-1><Button-2> {lappend x 1-2}
    event generate .t.f <Button-1>
    event generate .t.f <ButtonRelease-1>
    event generate .t.f <Button-2>
    event generate .t.f <ButtonRelease-2>
    set x
} -cleanup {
    destroy .t.f
} -result {1-2}
test bind-24.8 {FindSequence procedure: similar pattern sequence} -setup {
    frame .t.f -class Test -width 150 -height 100
    pack .t.f
    focus -force .t.f
    update
    set x {}
} -body {
    bind .t.f <Button-1><Button-2> {lappend x 1-2}
    bind .t.f <Button-2> {lappend x 2}
    event generate .t.f <Button-3>
    event generate .t.f <Button-2>
    event generate .t.f <ButtonRelease-2>
    event generate .t.f <Button-1>
    event generate .t.f <ButtonRelease-1>
    event generate .t.f <Button-2>
    event generate .t.f <ButtonRelease-2>
    set x
} -cleanup {
    destroy .t.f
} -result {2 1-2}
test bind-24.9 {FindSequence procedure: similar pattern sequence} -setup {
    frame .t.f -class Test -width 150 -height 100
    pack .t.f
    focus -force .t.f
    update
    set x {}
} -body {
    bind .t.f <Button-1><Button-2> {lappend x 1-2}
    bind .t.f <Button-2><Button-2> {lappend x 2-2}
    event generate .t.f <Button-3>
    event generate .t.f <Button-2>
    event generate .t.f <ButtonRelease-2>
    event generate .t.f <Button-2>
    event generate .t.f <ButtonRelease-2>
    event generate .t.f <Button-1>
    event generate .t.f <ButtonRelease-1>
    event generate .t.f <Button-2>
    event generate .t.f <ButtonRelease-2>
    set x
} -cleanup {
    destroy .t.f
} -result {2-2 1-2}
test bind-24.10 {FindSequence procedure: similar pattern sequence} -setup {
    frame .t.f -class Test -width 150 -height 100
    pack .t.f
    focus -force .t.f
    update
    set x {}
} -body {
    bind .t.f <Button-2><Button-2> {lappend x 2-2}
    bind .t.f <Double-Button-2> {lappend x d-2}
    event generate .t.f <Button-3>
    event generate .t.f <Button-2>
    event generate .t.f <ButtonRelease-2>
    event generate .t.f <Button-2>
    event generate .t.f <ButtonRelease-2>
    event generate .t.f <Button-1>
    event generate .t.f <ButtonRelease-1>
    event generate .t.f <Button-2> -x 100
    event generate .t.f <ButtonRelease-2>
    event generate .t.f <Button-2> -x 200
    event generate .t.f <ButtonRelease-2>
    set x
} -cleanup {
    destroy .t.f
} -result {d-2 2-2}
test bind-24.11 {FindSequence procedure: new sequence, don't create} -setup {
    frame .t.f -class Test -width 150 -height 100
    pack .t.f
    focus -force .t.f
    update
} -body {
    bind .t.f <Button-2>
} -cleanup {
    destroy .t.f
} -result {}
test bind-24.12 {FindSequence procedure: not new sequence, don't create} -setup {
    frame .t.f -class Test -width 150 -height 100
    pack .t.f
    focus -force .t.f
    update
} -body {
    bind .t.f <Control-Button-2> "foo"
    bind .t.f <Button-2>
} -cleanup {
    destroy .t.f
} -result {}
test bind-24.13 {FindSequence procedure: no binding} -body {
    frame .t.f -class Test -width 150 -height 100
    bind .t.f <a>
} -cleanup {
    destroy .t.f
} -returnCodes ok
test bind-24.14 {FindSequence procedure: no binding} -body {
    canvas .t.c
    set i [.t.c create rect 10 10 100 100]
    .t.c bind $i <a>
} -cleanup {
    destroy .t.c
} -returnCodes ok

test bind-25.1 {ParseEventDescription procedure} -setup {
    frame .t.f -class Test -width 150 -height 100
    pack .t.f
    focus -force .t.f
    update
} -body {
    bind .t.f a test
    bind .t.f a
} -cleanup {
    destroy .t.f
} -result test
test bind-25.2 {ParseEventDescription procedure: misinterpreted modifier} -setup {
    button .b
} -body {
    bind .b <Control-M> a
    bind .b <M-M> b
    lsort [bind .b]
} -cleanup {
    destroy .b
} -result {<Control-Key-M> <Meta-Key-M>}
test bind-25.3 {ParseEventDescription procedure} -setup {
    frame .t.f -class Test -width 150 -height 100
} -body {
    bind .t.f <a---> {nothing}
    bind .t.f
} -cleanup {
    destroy .t.f
} -result a
test bind-25.4 {ParseEventDescription} -body {
    bind .t <<Shift-Paste>> {puts hi}
    bind .t
} -result {<<Shift-Paste>>}

# Assorted error cases in event sequence parsing
test bind-25.5 {ParseEventDescription procedure error cases} -body {
    bind .t \x7 {puts hi}
} -returnCodes error -result {bad ASCII character 0x7}
test bind-25.6 {ParseEventDescription procedure error cases} -body {
    bind .t \x7f {puts hi}
} -returnCodes error -result {bad ASCII character 0x7f}
test bind-25.7 {ParseEventDescription procedure error cases} -body {
    bind .t \x4 {puts hi}
} -returnCodes error -result {bad ASCII character 0x4}
test bind-25.8 {ParseEventDescription procedure error cases} -body {
    bind .t <<>>  {puts hi}
} -returnCodes error -result {virtual event "<<>>" is badly formed}
test bind-25.9 {ParseEventDescription procedure error cases} -body {
    bind .t <<Paste  {puts hi}
} -returnCodes error -result {missing ">" in virtual binding}
test bind-25.10 {ParseEventDescription procedure error cases} -body {
    bind .t <<Paste>  {puts hi}
} -returnCodes error -result {missing ">" in virtual binding}
test bind-25.11 {ParseEventDescription procedure error cases} -body {
    bind .t <<Paste>>h  {puts hi}
} -returnCodes error -result {virtual events may not be composed}
test bind-25.12 {ParseEventDescription procedure error cases} -body {
    bind .t <>  {puts hi}
} -returnCodes error -result {no event type or button # or keysym}
test bind-25.13 {ParseEventDescription procedure error cases} -body {
    bind .t <a--  {puts hi}
} -returnCodes error -result {missing ">" in binding}
test bind-25.14 {ParseEventDescription procedure error cases} -body {
    bind .t <a-b> {puts hi}
} -returnCodes error -result {extra characters after detail in binding}
test bind-25.15 {ParseEventDescription procedure error cases} -body {
    bind .t <<abc   {puts hi}
} -returnCodes error -result {missing ">" in virtual binding}
test bind-25.16 {ParseEventDescription procedure error cases} -body {
    bind .t <<abc>  {puts hi}
} -returnCodes error -result {missing ">" in virtual binding}
test bind-25.17 {ParseEventDescription} -body {
    event add <<xyz>> <<abc>>
} -returnCodes error -result {virtual event not allowed in definition of another virtual event}

# Modifier canonicalization tests

test bind-25.18 {modifier names} -setup {
	frame .t.f -class Test -width 150 -height 100
} -body {
    bind .t.f {<Control- a>} foo
	bind .t.f
} -cleanup {
	destroy .t.f
} -result <Control-Key-a>

test bind-25.19 {modifier names} -setup {
	frame .t.f -class Test -width 150 -height 100
} -body {
	bind .t.f <Shift-a> foo
	bind .t.f
} -cleanup {
	destroy .t.f
} -result <Shift-Key-a>

test bind-25.20 {modifier names} -setup {
	frame .t.f -class Test -width 150 -height 100
} -body {
	bind .t.f <Lock-a> foo
	bind .t.f
} -cleanup {
	destroy .t.f
} -result <Lock-Key-a>

test bind-25.21 {modifier names} -setup {
	frame .t.f -class Test -width 150 -height 100
} -body {
	bind .t.f <Meta---a> foo
	bind .t.f
} -cleanup {
	destroy .t.f
} -result <Meta-Key-a>

test bind-25.22 {modifier names} -setup {
	frame .t.f -class Test -width 150 -height 100
} -body {
	bind .t.f <M-a> foo
	bind .t.f
} -cleanup {
	destroy .t.f
} -result <Meta-Key-a>

test bind-25.23 {modifier names} -setup {
	frame .t.f -class Test -width 150 -height 100
} -body {
	bind .t.f <Alt-a> foo
	bind .t.f
} -cleanup {
	destroy .t.f
} -result <Alt-Key-a>

test bind-25.24 {modifier names} -setup {
	frame .t.f -class Test -width 150 -height 100
} -body {
	bind .t.f <B1-a> foo
	bind .t.f
} -cleanup {
	destroy .t.f
} -result <B1-Key-a>

test bind-25.25 {modifier names} -setup {
	frame .t.f -class Test -width 150 -height 100
} -body {
	bind .t.f <B2-a> foo
	bind .t.f
} -cleanup {
	destroy .t.f
} -result <B2-Key-a>

test bind-25.26 {modifier names} -setup {
	frame .t.f -class Test -width 150 -height 100
} -body {
	bind .t.f <B3-a> foo
	bind .t.f
} -cleanup {
	destroy .t.f
} -result <B3-Key-a>

test bind-25.27 {modifier names} -setup {
	frame .t.f -class Test -width 150 -height 100
} -body {
	bind .t.f <B4-a> foo
	bind .t.f
} -cleanup {
	destroy .t.f
} -result <B4-Key-a>

test bind-25.28 {modifier names} -setup {
	frame .t.f -class Test -width 150 -height 100
} -body {
	bind .t.f <B5-a> foo
	bind .t.f
} -cleanup {
	destroy .t.f
} -result <B5-Key-a>

test bind-25.29 {modifier names} -setup {
	frame .t.f -class Test -width 150 -height 100
} -body {
	bind .t.f <Button1-a> foo
	bind .t.f
} -cleanup {
	destroy .t.f
} -result <B1-Key-a>

test bind-25.30 {modifier names} -setup {
	frame .t.f -class Test -width 150 -height 100
} -body {
	bind .t.f <Button2-a> foo
	bind .t.f
} -cleanup {
	destroy .t.f
} -result <B2-Key-a>

test bind-25.31 {modifier names} -setup {
	frame .t.f -class Test -width 150 -height 100
} -body {
	bind .t.f <Button3-a> foo
	bind .t.f
} -cleanup {
	destroy .t.f
} -result <B3-Key-a>

test bind-25.32 {modifier names} -setup {
	frame .t.f -class Test -width 150 -height 100
} -body {
	bind .t.f <Button4-a> foo
	bind .t.f
} -cleanup {
	destroy .t.f
} -result <B4-Key-a>

test bind-25.33 {modifier names} -setup {
	frame .t.f -class Test -width 150 -height 100
} -body {
	bind .t.f <Button5-a> foo
	bind .t.f
} -cleanup {
	destroy .t.f
} -result <B5-Key-a>

test bind-25.34 {modifier names} -setup {
	frame .t.f -class Test -width 150 -height 100
} -body {
	bind .t.f <M1-a> foo
	bind .t.f
} -cleanup {
	destroy .t.f
} -result <Mod1-Key-a>

test bind-25.35 {modifier names} -setup {
	frame .t.f -class Test -width 150 -height 100
} -body {
	bind .t.f <M2-a> foo
	bind .t.f
} -cleanup {
	destroy .t.f
} -result <Mod2-Key-a>

test bind-25.36 {modifier names} -setup {
	frame .t.f -class Test -width 150 -height 100
} -body {
	bind .t.f <M3-a> foo
	bind .t.f
} -cleanup {
	destroy .t.f
} -result <Mod3-Key-a>

test bind-25.37 {modifier names} -setup {
	frame .t.f -class Test -width 150 -height 100
} -body {
	bind .t.f <M4-a> foo
	bind .t.f
} -cleanup {
	destroy .t.f
} -result <Mod4-Key-a>

test bind-25.38 {modifier names} -setup {
	frame .t.f -class Test -width 150 -height 100
} -body {
	bind .t.f <M5-a> foo
	bind .t.f
} -cleanup {
	destroy .t.f
} -result <Mod5-Key-a>

test bind-25.39 {modifier names} -setup {
	frame .t.f -class Test -width 150 -height 100
} -body {
	bind .t.f <Mod1-a> foo
	bind .t.f
} -cleanup {
	destroy .t.f
} -result <Mod1-Key-a>

test bind-25.40 {modifier names} -setup {
	frame .t.f -class Test -width 150 -height 100
} -body {
	bind .t.f <Mod2-a> foo
	bind .t.f
} -cleanup {
	destroy .t.f
} -result <Mod2-Key-a>

test bind-25.41 {modifier names} -setup {
	frame .t.f -class Test -width 150 -height 100
} -body {
	bind .t.f <Mod3-a> foo
	bind .t.f
} -cleanup {
	destroy .t.f
} -result <Mod3-Key-a>

test bind-25.42 {modifier names} -setup {
	frame .t.f -class Test -width 150 -height 100
} -body {
	bind .t.f <Mod4-a> foo
	bind .t.f
} -cleanup {
	destroy .t.f
} -result <Mod4-Key-a>

test bind-25.43 {modifier names} -setup {
	frame .t.f -class Test -width 150 -height 100
} -body {
	bind .t.f <Mod5-a> foo
	bind .t.f
} -cleanup {
	destroy .t.f
} -result <Mod5-Key-a>

test bind-25.44 {modifier names} -setup {
	frame .t.f -class Test -width 150 -height 100
} -body {
	bind .t.f <Double-a> foo
	bind .t.f
} -cleanup {
	destroy .t.f
} -result <Double-Key-a>

test bind-25.45 {modifier names} -setup {
	frame .t.f -class Test -width 150 -height 100
} -body {
	bind .t.f <Triple-a> foo
	bind .t.f
} -cleanup {
	destroy .t.f
} -result <Triple-Key-a>

test bind-25.46 {modifier names} -setup {
	frame .t.f -class Test -width 150 -height 100
} -body {
	bind .t.f {<Double 1>} foo
	bind .t.f
} -cleanup {
	destroy .t.f
} -result <Double-Button-1>

test bind-25.47 {modifier names} -setup {
	frame .t.f -class Test -width 150 -height 100
} -body {
	bind .t.f <Triple-1> foo
	bind .t.f
} -cleanup {
	destroy .t.f
} -result <Triple-Button-1>

test bind-25.48 {modifier names} -setup {
	frame .t.f -class Test -width 150 -height 100
} -body {
	bind .t.f {<M1-M2 M3-M4 B1-Control-a>} foo
	bind .t.f
} -cleanup {
	destroy .t.f
} -result <Control-B1-Mod1-Mod2-Mod3-Mod4-Key-a>

test bind-25.49 {modifier names} -setup {
	frame .t.f -class Test -width 150 -height 100
} -body {
	bind .t.f <Extended-Return> foo
	bind .t.f
} -cleanup {
	destroy .t.f
} -result <Extended-Key-Return>



test bind-26.1 {event names} -setup {
	frame .t.f -class Test -width 150 -height 100
} -body {
    bind .t.f <FocusIn> {nothing}
    bind .t.f
} -cleanup {
	destroy .t.f
} -result <FocusIn>
test bind-26.2 {event names} -setup {
	frame .t.f -class Test -width 150 -height 100
} -body {
    bind .t.f <FocusOut> {nothing}
    bind .t.f
} -cleanup {
	destroy .t.f
} -result <FocusOut>
test bind-26.3 {event names} -setup {
    frame .t.f -class Test -width 150 -height 100
    pack .t.f
    focus -force .t.f
    update
} -body {
    bind .t.f <Destroy> {lappend x "destroyed"}
    set x [bind .t.f]
    destroy .t.f
    set x
} -cleanup {
    destroy .t.f
} -result {<Destroy> destroyed}

test bind-26.4 {event names: Motion} -setup {
    frame .t.f -class Test -width 150 -height 100
    pack .t.f
    focus -force .t.f
    update
} -body {
	bind .t.f <Motion> "set x {event Motion}"
	set x xyzzy
	event generate .t.f <Motion>
	list $x [bind .t.f]
} -cleanup {
	destroy .t.f
} -result {{event Motion} <Motion>}

test bind-26.5 {event names: Button} -setup {
    frame .t.f -class Test -width 150 -height 100
    pack .t.f
    focus -force .t.f
    update
} -body {
	bind .t.f <Button> "set x {event Button}"
	set x xyzzy
	event generate .t.f <Button>
	list $x [bind .t.f]
} -cleanup {
	destroy .t.f
} -result {{event Button} <Button>}

test bind-26.6 {event names: ButtonPress} -setup {
    frame .t.f -class Test -width 150 -height 100
    pack .t.f
    focus -force .t.f
    update
} -body {
	bind .t.f <ButtonPress> "set x {event ButtonPress}"
	set x xyzzy
	event generate .t.f <ButtonPress>
	list $x [bind .t.f]
} -cleanup {
	destroy .t.f
} -result {{event ButtonPress} <Button>}

test bind-26.7 {event names: ButtonRelease} -setup {
    frame .t.f -class Test -width 150 -height 100
    pack .t.f
    focus -force .t.f
    update
} -body {
	bind .t.f <ButtonRelease> "set x {event ButtonRelease}"
	set x xyzzy
	event generate .t.f <ButtonRelease>
	list $x [bind .t.f]
} -cleanup {
	destroy .t.f
} -result {{event ButtonRelease} <ButtonRelease>}

test bind-26.8 {event names: Colormap} -setup {
    frame .t.f -class Test -width 150 -height 100
    pack .t.f
    focus -force .t.f
    update
} -body {
	bind .t.f <Colormap> "set x {event Colormap}"
	set x xyzzy
	event generate .t.f <Colormap>
	list $x [bind .t.f]
} -cleanup {
	destroy .t.f
} -result {{event Colormap} <Colormap>}

test bind-26.9 {event names: Enter} -setup {
    frame .t.f -class Test -width 150 -height 100
    pack .t.f
    focus -force .t.f
    update
} -body {
	bind .t.f <Enter> "set x {event Enter}"
	set x xyzzy
	event generate .t.f <Enter>
	list $x [bind .t.f]
} -cleanup {
	destroy .t.f
} -result {{event Enter} <Enter>}

test bind-26.10 {event names: Leave} -setup {
    frame .t.f -class Test -width 150 -height 100
    pack .t.f
    focus -force .t.f
    update
} -body {
	bind .t.f <Leave> "set x {event Leave}"
	set x xyzzy
	event generate .t.f <Leave>
	list $x [bind .t.f]
} -cleanup {
	destroy .t.f
} -result {{event Leave} <Leave>}

test bind-26.11 {event names: Expose} -setup {
    frame .t.f -class Test -width 150 -height 100
    pack .t.f
    focus -force .t.f
    update
} -body {
	bind .t.f <Expose> "set x {event Expose}"
	set x xyzzy
	event generate .t.f <Expose>
	list $x [bind .t.f]
} -cleanup {
	destroy .t.f
} -result {{event Expose} <Expose>}

test bind-26.12 {event names: Key} -setup {
    frame .t.f -class Test -width 150 -height 100
    pack .t.f
    focus -force .t.f
    update
} -body {
	bind .t.f <Key> "set x {event Key}"
	set x xyzzy
	event generate .t.f <Key>
	list $x [bind .t.f]
} -cleanup {
	destroy .t.f
} -result {{event Key} <Key>}

test bind-26.13 {event names: KeyPress} -setup {
    frame .t.f -class Test -width 150 -height 100
    pack .t.f
    focus -force .t.f
    update
} -body {
	bind .t.f <KeyPress> "set x {event KeyPress}"
	set x xyzzy
	event generate .t.f <KeyPress>
	list $x [bind .t.f]
} -cleanup {
	destroy .t.f
} -result {{event KeyPress} <Key>}

test bind-26.14 {event names: KeyRelease} -setup {
    frame .t.f -class Test -width 150 -height 100
    pack .t.f
    focus -force .t.f
    update
} -body {
	bind .t.f <KeyRelease> "set x {event KeyRelease}"
	set x xyzzy
	event generate .t.f <KeyRelease>
	list $x [bind .t.f]
} -cleanup {
	destroy .t.f
} -result {{event KeyRelease} <KeyRelease>}

test bind-26.15 {event names: Property} -setup {
    frame .t.f -class Test -width 150 -height 100
    pack .t.f
    focus -force .t.f
    update
} -body {
	bind .t.f <Property> "set x {event Property}"
	set x xyzzy
	event generate .t.f <Property>
	list $x [bind .t.f]
} -cleanup {
	destroy .t.f
} -result {{event Property} <Property>}

test bind-26.16 {event names: Visibility} -setup {
    frame .t.f -class Test -width 150 -height 100
    pack .t.f
    focus -force .t.f
    update
} -body {
	bind .t.f <Visibility> "set x {event Visibility}"
	set x xyzzy
	event generate .t.f <Visibility>
	list $x [bind .t.f]
} -cleanup {
	destroy .t.f
} -result {{event Visibility} <Visibility>}

test bind-26.17 {event names: Activate} -setup {
    frame .t.f -class Test -width 150 -height 100
    pack .t.f
    focus -force .t.f
    update
} -body {
	bind .t.f <Activate> "set x {event Activate}"
	set x xyzzy
	event generate .t.f <Activate>
	list $x [bind .t.f]
} -cleanup {
	destroy .t.f
} -result {{event Activate} <Activate>}

test bind-26.18 {event names: Deactivate} -setup {
    frame .t.f -class Test -width 150 -height 100
    pack .t.f
    focus -force .t.f
    update
} -body {
	bind .t.f <Deactivate> "set x {event Deactivate}"
	set x xyzzy
	event generate .t.f <Deactivate>
	list $x [bind .t.f]
} -cleanup {
	destroy .t.f
} -result {{event Deactivate} <Deactivate>}


# These events require an extra argument to [event generate]
test bind-26.19 {event names: Circulate} -setup {
    frame .t.f -class Test -width 150 -height 100
    pack .t.f
    focus -force .t.f
    update
} -body {
	bind .t.f <Circulate> "set x {event Circulate}"
	set x xyzzy
	event generate .t.f <Circulate>
	list $x [bind .t.f]
} -cleanup {
	destroy .t.f
} -result {{event Circulate} <Circulate>}

test bind-26.20 {event names: Configure} -setup {
    frame .t.f -class Test -width 150 -height 100
    pack .t.f
    focus -force .t.f
    update
} -body {
	bind .t.f <Configure> "set x {event Configure}"
	set x xyzzy
	event generate .t.f <Configure>
	list $x [bind .t.f]
} -cleanup {
	destroy .t.f
} -result {{event Configure} <Configure>}

test bind-26.21 {event names: Gravity} -setup {
    frame .t.f -class Test -width 150 -height 100
    pack .t.f
    focus -force .t.f
    update
} -body {
	bind .t.f <Gravity> "set x {event Gravity}"
	set x xyzzy
	event generate .t.f <Gravity>
	list $x [bind .t.f]
} -cleanup {
	destroy .t.f
} -result {{event Gravity} <Gravity>}

test bind-26.22 {event names: Map} -setup {
    frame .t.f -class Test -width 150 -height 100
    pack .t.f
    focus -force .t.f
    update
} -body {
	bind .t.f <Map> "set x {event Map}"
	set x xyzzy
	event generate .t.f <Map>
	list $x [bind .t.f]
} -cleanup {
	destroy .t.f
} -result {{event Map} <Map>}

test bind-26.23 {event names: Reparent} -setup {
    frame .t.f -class Test -width 150 -height 100
    pack .t.f
    focus -force .t.f
    update
} -body {
	bind .t.f <Reparent> "set x {event Reparent}"
	set x xyzzy
	event generate .t.f <Reparent>
	list $x [bind .t.f]
} -cleanup {
	destroy .t.f
} -result {{event Reparent} <Reparent>}

test bind-26.24 {event names: Unmap} -setup {
    frame .t.f -class Test -width 150 -height 100
    pack .t.f
    focus -force .t.f
    update
} -body {
	bind .t.f <Unmap> "set x {event Unmap}"
	set x xyzzy
	event generate .t.f <Unmap>
	list $x [bind .t.f]
} -cleanup {
	destroy .t.f
} -result {{event Unmap} <Unmap>}


test bind-27.1 {button names} -body {
    bind .t <Expose-1> foo
} -returnCodes error -result {specified button "1" for non-button event}
test bind-27.2 {button names} -body {
    bind .t <Button-6> foo
} -returnCodes error -result {specified keysym "6" for non-key event}
test bind-27.3 {button names} -setup {
    frame .t.f -class Test -width 150 -height 100
    pack .t.f
    focus -force .t.f
    update
} -body {
    bind .t.f <Button-1> {lappend x "button 1"}
    set x [bind .t.f]
    event generate .t.f <Button-1>
    event generate .t.f <ButtonRelease-1>
    set x
} -cleanup {
    destroy .t.f
} -result {<Button-1> {button 1}}
test bind-27.4 {button names} -setup {
    frame .t.f -class Test -width 150 -height 100
    pack .t.f
    focus -force .t.f
    update
} -body {
    bind .t.f <Button-2> {lappend x "button 2"}
    set x [bind .t.f]
    event generate .t.f <Button-2>
    event generate .t.f <ButtonRelease-2>
    set x
} -cleanup {
    destroy .t.f
} -result {<Button-2> {button 2}}
test bind-27.5 {button names} -setup {
    frame .t.f -class Test -width 150 -height 100
    pack .t.f
    focus -force .t.f
    update
} -body {
    bind .t.f <Button-3> {lappend x "button 3"}
    set x [bind .t.f]
    event generate .t.f <Button-3>
    event generate .t.f <ButtonRelease-3>
    set x
} -cleanup {
    destroy .t.f
} -result {<Button-3> {button 3}}
test bind-27.6 {button names} -setup {
    frame .t.f -class Test -width 150 -height 100
    pack .t.f
    focus -force .t.f
    update
} -body {
    bind .t.f <Button-4> {lappend x "button 4"}
    set x [bind .t.f]
    event generate .t.f <Button-4>
    event generate .t.f <ButtonRelease-4>
    set x
} -cleanup {
    destroy .t.f
} -result {<Button-4> {button 4}}
test bind-27.7 {button names} -setup {
    frame .t.f -class Test -width 150 -height 100
    pack .t.f
    focus -force .t.f
    update
} -body {
    bind .t.f <Button-5> {lappend x "button 5"}
    set x [bind .t.f]
    event generate .t.f <Button-5>
    event generate .t.f <ButtonRelease-5>
    set x
} -cleanup {
    destroy .t.f
} -result {<Button-5> {button 5}}

test bind-28.1 {keysym names} -body {
    bind .t <Expose-a> foo
} -returnCodes error -result {specified keysym "a" for non-key event}
test bind-28.2 {keysym names} -body {
    bind .t <Gorp> foo
} -returnCodes error -result {bad event type or keysym "Gorp"}
test bind-28.3 {keysym names} -body {
    bind .t <Key-Stupid> foo
} -returnCodes error -result {bad event type or keysym "Stupid"}
test bind-28.4 {keysym names} -body {
    frame .t.f -class Test -width 150 -height 100
    bind .t.f <a> foo
    bind .t.f
} -cleanup {
    destroy .t.f
} -result {a}

test bind-28.5 {keysym names} -setup {
    frame .t.f -class Test -width 150 -height 100
    pack .t.f
    focus -force .t.f
    update
} -body {
    bind .t.f <Key-colon> "lappend x \"keysym received\""
    bind .t.f <Key-underscore> "lappend x {bad binding match}"
    set x [lsort [bind .t.f]]
    event generate .t.f <Key-colon> ;# -state 0
    set x
} -cleanup {
    destroy .t.f
} -result {: _ {keysym received}}
test bind-28.6 {keysym names} -setup {
    frame .t.f -class Test -width 150 -height 100
    pack .t.f
    focus -force .t.f
    update
} -body {
    bind .t.f <Key-Return> "lappend x \"keysym Return\""
    bind .t.f <Key-x> "lappend x {bad binding match}"
    set x [lsort [bind .t.f]]
    event generate .t.f <Key-Return> -state 0
    set x
} -cleanup {
    destroy .t.f
} -result {<Key-Return> x {keysym Return}}
test bind-28.7 {keysym names} -setup {
    frame .t.f -class Test -width 150 -height 100
    pack .t.f
    focus -force .t.f
    update
} -body {
    bind .t.f <Key-X> "lappend x \"keysym X\""
    bind .t.f <Key-x> "lappend x {bad binding match}"
    set x [lsort [bind .t.f]]
    event generate .t.f <Key-X> -state 1
    set x
} -cleanup {
    destroy .t.f
} -result {X x {keysym X}}
test bind-28.8 {keysym names} -setup {
    frame .t.f -class Test -width 150 -height 100
    pack .t.f
    focus -force .t.f
    update
} -body {
    bind .t.f <Key-X> "lappend x \"keysym X\""
    bind .t.f <Key-x> "lappend x {bad binding match}"
    set x [lsort [bind .t.f]]
    event generate .t.f <Key-X> -state 1
    set x
} -cleanup {
    destroy .t.f
} -result {X x {keysym X}}


test bind-29.1 {Tk_BackgroundError procedure} -setup {
    proc bgerror msg {
        global x errorInfo
        set x [list $msg $errorInfo]
    }
    frame .t.f -class Test -width 150 -height 100
    pack .t.f
    focus -force .t.f
    update
} -body {
    bind .t.f <Button> {error "This is a test"}
    set x none
    event generate .t.f <Button>
    event generate .t.f <ButtonRelease>
    update
    set x
} -cleanup {
    destroy .t.f
    rename bgerror {}
} -result {{This is a test} {This is a test
    while executing
"error "This is a test""
    (command bound to event)}}
    
test bind-29.2 {Tk_BackgroundError procedure} -setup {
    proc do {} {
        event generate .t.f <Button>
        event generate .t.f <ButtonRelease>
    }
    proc bgerror msg {
        global x errorInfo
        set x [list $msg $errorInfo]
    }
    frame .t.f -class Test -width 150 -height 100
    pack .t.f
    focus -force .t.f
    update
} -body {
    bind .t.f <Button> {error Message2}
    set x none
    do
    update
    set x
} -cleanup {
    destroy .t.f
    rename bgerror {}
    rename do {}
} -result {Message2 {Message2
    while executing
"error Message2"
    (command bound to event)}}


test bind-30.1 {MouseWheel events} -setup {
    frame .t.f -class Test -width 150 -height 100
    pack .t.f
    focus -force .t.f
    update
    set x {}
} -body {
    bind .t.f <MouseWheel> {set x Wheel}
    event generate .t.f <MouseWheel>
    set x
} -cleanup {
    destroy .t.f
} -result {Wheel}
test bind-30.2 {MouseWheel events} -setup {
    frame .t.f -class Test -width 150 -height 100
    pack .t.f
    focus -force .t.f
    update
    set x {}
} -body {
    bind .t.f <MouseWheel> {set x %D}
    event generate .t.f <MouseWheel> -delta 120
    set x
} -cleanup {
    destroy .t.f
} -result {120}
test bind-30.3 {MouseWheel events} -setup {
    frame .t.f -class Test -width 150 -height 100
    pack .t.f
    focus -force .t.f
    update
    set x {}
} -body {
    bind .t.f <MouseWheel> {set x "%D %x %y"}
    event generate .t.f <MouseWheel> -delta 240 -x 10 -y 30
    set x
} -cleanup {
    destroy .t.f
} -result {240 10 30}


test bind-31.1 {virtual event user_data field - bad generation} -setup {
    frame .t.f -class Test -width 150 -height 100
    pack .t.f
    focus -force .t.f
    update
} -body {
# Check no confusion, since Focus events use %d for something else
    event generate .t.f <FocusIn> -data foo
} -cleanup {
    destroy .t.f
} -returnCodes error -result {<FocusIn> event doesn't accept "-data" option}
test bind-31.2 {virtual event user_data field - NULL, synch} -setup {
    frame .t.f -class Test -width 150 -height 100
    pack .t.f
    focus -force .t.f
    update
    set x {}
} -body {
    bind .t.f <<TestUserData>> {set x "TestUserData >%d<"}
    event generate .t.f <<TestUserData>>
    set x
} -cleanup {
    destroy .t.f
} -result {TestUserData >{}<}
test bind-31.3 {virtual event user_data field - shared, synch} -setup {
    frame .t.f -class Test -width 150 -height 100
    pack .t.f
    focus -force .t.f
    update
    set x {}
} -body {
    bind .t.f <<TestUserData>> {set x "TestUserData >%d<"}
    event generate .t.f <<TestUserData>> -data "foo bar"
    set x
} -cleanup {
    destroy .t.f
} -result {TestUserData >foo bar<}
test bind-31.4 {virtual event user_data field - unshared, synch} -setup {
    frame .t.f -class Test -width 150 -height 100
    pack .t.f
    focus -force .t.f
    update
    set x {}
} -body {
    bind .t.f <<TestUserData>> {set x "TestUserData >%d<"}
    event generate .t.f <<TestUserData>> -data [string index abc 1]
    set x
} -cleanup {
    destroy .t.f
} -result {TestUserData >b<}
# Note that asynch event handling can only really catch any potential
# extra errors when used in combination with a tool like Purify or
# Valgrind. Such testing is rarely done, but at least any problem with
# reference handling will eventually show up with these tests...
test bind-31.5 {virtual event user_data field - NULL, asynch} -setup {
    frame .t.f -class Test -width 150 -height 100
    pack .t.f
    focus -force .t.f
    update
    set x {}
} -body {
    bind .t.f <<TestUserData>> {set x "TestUserData >%d<"}
    event generate .t.f <<TestUserData>> -when head
    list $x [update] $x
} -cleanup {
    destroy .t.f
} -result {{} {} {TestUserData >{}<}}
test bind-31.6 {virtual event user_data field - shared, asynch} -setup {
    frame .t.f -class Test -width 150 -height 100
    pack .t.f
    focus -force .t.f
    update
    set x {}
} -body {
    bind .t.f <<TestUserData>> {set x "TestUserData >%d<"}
    event generate .t.f <<TestUserData>> -data "foo bar" -when head
    list $x [update] $x
} -cleanup {
    destroy .t.f
} -result {{} {} {TestUserData >foo bar<}}
test bind-31.7 {virtual event user_data field - unshared, asynch} -setup {
    frame .t.f -class Test -width 150 -height 100
    pack .t.f
    focus -force .t.f
    update
    set x {}
} -body {
    bind .t.f <<TestUserData>> {set x "TestUserData >%d<"}
    event generate .t.f <<TestUserData>> -data [string index abc 1] -when head
    list $x [update] $x
} -cleanup {
    destroy .t.f
} -result {{} {} {TestUserData >b<}}


# cleanup
cleanupTests
return

# Local Variables:
# mode: tcl
# End:<|MERGE_RESOLUTION|>--- conflicted
+++ resolved
@@ -21,25 +21,9 @@
 foreach event [bind Test] {
     bind Test $event {}
 }
-<<<<<<< HEAD
 foreach event [bind all] {
    bind all $event {}
-=======
-proc setup2 {} {
-    catch {destroy .b.e}
-    entry .b.e
-    pack .b.e
-    focus -force .b.e
-    foreach p [event info] {event delete $p}
-    update
 }
-setup
-
-foreach i [bind Test] {
-    bind Test $i {}
->>>>>>> 5caf2bbc
-}
-
 
 proc unsetBindings {} {
     bind all <Enter> {}
@@ -2181,13 +2165,44 @@
 } -body {
     bind .t.f <Gravity> {set x "%R %S"}
     set x none
-<<<<<<< HEAD
     event generate .t.f <Gravity>
     set x
 } -cleanup {
     destroy .t.f
 } -result {?? ??}
 
+test bind-16.45 {ExpandPercents procedure} -setup {
+  entry .t.e
+  pack .t.e
+  focus -force .t.e
+  foreach p [event info] {event delete $p}
+  update
+} -body {
+    bind .t.e <Key> {set x "%M"}
+    bind Entry <Key> {set y "%M"}
+    bind all <Key> {set z "%M"}
+    set x none; set y none; set z none
+    event gen .t.e <Key-a>
+    list $x $y $z
+} -cleanup {
+    destroy .t.e
+} -result {0 1 2}
+test bind-16.46 {ExpandPercents procedure} -setup {
+  entry .t.e
+  pack .t.e
+  focus -force .t.e
+  foreach p [event info] {event delete $p}
+  update
+} -body {
+    bind all <Key> {set z "%M"}
+    bind Entry <Key> {set y "%M"}
+    bind .t.e <Key> {set x "%M"}
+    set x none; set y none; set z none
+    event gen .t.e <Key-a>
+    list $x $y $z
+} -cleanup {
+    destroy .t.e
+} -result {0 1 2}
 
 test bind-17.1 {event command} -body {
     event
@@ -2200,42 +2215,6 @@
 } -returnCodes error -result {wrong # args: should be "event add virtual sequence ?sequence ...?"}
 test bind-17.4 {event command: add 1} -body {
     event delete <<Paste>>
-=======
-    event gen .b.f <Gravity>
-    set x
-} {?? ??}
-test bind-16.45 {ExpandPercents procedure} {
-    setup2
-    bind .b.e <Key> {set x "%M"}
-    bind Entry <Key> {set y "%M"}
-    bind all <Key> {set z "%M"}
-    set x none; set y none; set z none
-    event gen .b.e <Key-a>
-    list $x $y $z
-} {0 1 2}
-test bind-16.46 {ExpandPercents procedure} {
-    setup2
-    bind all <Key> {set z "%M"}
-    bind Entry <Key> {set y "%M"}
-    bind .b.e <Key> {set x "%M"}
-    set x none; set y none; set z none
-    event gen .b.e <Key-a>
-    list $x $y $z
-} {0 1 2}
-
-
-test bind-17.1 {event command} {
-    list [catch {event} msg] $msg
-} {1 {wrong # args: should be "event option ?arg?"}}
-test bind-17.2 {event command} {
-    list [catch {event xyz} msg] $msg
-} {1 {bad option "xyz": must be add, delete, generate, or info}}
-test bind-17.3 {event command: add} {
-    list [catch {event add} msg] $msg
-} {1 {wrong # args: should be "event add virtual sequence ?sequence ...?"}}
-test bind-17.4 {event command: add 1} {
-    setup
->>>>>>> 5caf2bbc
     event add <<Paste>> <Control-v>
     event info <<Paste>>
 } -cleanup {
