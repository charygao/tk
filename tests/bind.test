# This file is a Tcl script to test out Tk's "bind" and "bindtags"
# commands plus the procedures in tkBind.c.  It is organized in the
# standard fashion for Tcl tests.
#
# Copyright (c) 1994 The Regents of the University of California.
# Copyright (c) 1994-1995 Sun Microsystems, Inc.
# Copyright (c) 1998-1999 by Scriptics Corporation.
# All rights reserved.

package require tcltest 2.2
namespace import ::tcltest::*
eval tcltest::configure $argv
tcltest::loadTestedCommands
tk useinputmethods 0

toplevel .t -width 100 -height 50
wm geom .t +0+0
update idletasks

foreach p [event info] {event delete $p}
foreach event [bind Test] {
    bind Test $event {}
}
foreach event [bind all] {
    bind all $event {}
}

proc unsetBindings {} {
    bind all <Enter> {}
    bind Test <Enter> {}
    bind Toplevel <Enter> {}
    bind xyz <Enter> {}
    bind {a b} <Enter> {}
    bind .t <Enter> {}
}

# move the mouse pointer away of the testing area
# otherwise some spurious events may pollute the tests
toplevel .top
wm geometry .top 50x50-50-50
update
event generate .top <Button-1> -warp 1
update
destroy .top

test bind-1.1 {bind command} -body {
    bind
} -returnCodes error -result {wrong # args: should be "bind window ?pattern? ?command?"}
test bind-1.2 {bind command} -body {
    bind a b c d
} -returnCodes error -result {wrong # args: should be "bind window ?pattern? ?command?"}
test bind-1.3 {bind command} -body {
    bind .gorp
} -returnCodes error -result {bad window path name ".gorp"}
test bind-1.4 {bind command} -body {
    bind foo
} -returnCodes ok -result {}
test bind-1.5 {bind command} -body {
    bind .t <gorp-> {}
} -returnCodes ok -result {}
test bind-1.6 {bind command} -body {
    frame .t.f
    bind .t.f <Enter> {test script}
    set result [bind .t.f <Enter>]
    bind .t.f <Enter> {}
    list $result [bind .t.f <Enter>]
} -cleanup {
    destroy .t.f
} -result {{test script} {}}
test bind-1.7 {bind command} -body {
    frame .t.f
    bind .t.f <Enter> {test script}
    bind .t.f <Enter> {+more text}
    bind .t.f <Enter>
} -cleanup {
    destroy .t.f
} -result {test script
more text}
test bind-1.8 {bind command} -body {
    bind .t <gorp-> {test script}
} -returnCodes error -result {bad event type or keysym "gorp"}
test bind-1.9 {bind command} -body {
    catch {bind .t <gorp-> {test script}}
    bind .t
} -result {}
test bind-1.10 {bind command} -body {
    bind .t <gorp->
} -returnCodes ok -result {}
test bind-1.11 {bind command} -body {
    frame .t.f
    bind .t.f <Enter> {script 1}
    bind .t.f <Leave> {script 2}
    bind .t.f a {script for a}
    bind .t.f b {script for b}
    lsort [bind .t.f]
} -cleanup {
    destroy .t.f
} -result {<Enter> <Leave> a b}

test bind-2.1 {bindtags command} -body {
    bindtags
} -returnCodes error -result {wrong # args: should be "bindtags window ?taglist?"}
test bind-2.2 {bindtags command} -body {
    bindtags a b c
} -returnCodes error -result {wrong # args: should be "bindtags window ?taglist?"}
test bind-2.3 {bindtags command} -body {
    bindtags .foo
} -returnCodes error -result {bad window path name ".foo"}
test bind-2.4 {bindtags command} -body {
    bindtags .t
} -result {.t Toplevel all}
test bind-2.5 {bindtags command} -body {
    frame .t.f
    bindtags .t.f
} -cleanup {
    destroy .t.f
} -result {.t.f Frame .t all}
test bind-2.6 {bindtags command} -body {
    frame .t.f
    bindtags .t.f {{x y z} b c d}
    bindtags .t.f
} -cleanup {
    destroy .t.f
} -result {{x y z} b c d}
test bind-2.7 {bindtags command} -body {
    frame .t.f
    bindtags .t.f {x y z}
    bindtags .t.f {}
    bindtags .t.f
} -cleanup {
    destroy .t.f
} -result {.t.f Frame .t all}
test bind-2.8 {bindtags command} -body {
    frame .t.f
    bindtags .t.f {x y z}
    bindtags .t.f {a b c d}
    bindtags .t.f
} -cleanup {
    destroy .t.f
} -result {a b c d}
test bind-2.9 {bindtags command} -body {
    frame .t.f
    bindtags .t.f {a b c}
    bindtags .t.f "\{"
} -cleanup {
    destroy .t.f
} -returnCodes error -result {unmatched open brace in list}
test bind-2.10 {bindtags command} -body {
    frame .t.f
    bindtags .t.f {a b c}
    catch {bindtags .t.f "\{"}
    bindtags .t.f
} -cleanup {
    destroy .t.f
} -result {.t.f Frame .t all}
test bind-2.11 {bindtags command} -body {
    frame .t.f
    bindtags .t.f {a b c}
    bindtags .t.f "a .gorp b"
} -cleanup {
    destroy .t.f
} -returnCodes ok
test bind-2.12 {bindtags command} -body {
    frame .t.f
    bindtags .t.f {a b c}
    catch {bindtags .t.f "a .gorp b"}
    bindtags .t.f
} -cleanup {
    destroy .t.f
} -result {a .gorp b}


test bind-3.1 {TkFreeBindingTags procedure} -body {
    frame .t.f
    bindtags .t.f "a b c d"
    destroy .t.f
} -cleanup {
    destroy .t.f
} -result {}
test bind-3.2 {TkFreeBindingTags procedure} -body {
    frame .t.f
    catch {bindtags .t.f "a .gorp b .t.f"}
    destroy .t.f
} -cleanup {
    destroy .t.f
} -result {}


test bind-4.1 {TkBindEventProc procedure} -setup {
    frame .t.f -class Test -width 150 -height 100
    pack .t.f
    update
    set x {}
} -body {
    bind all <Enter> {lappend x "%W enter all"}
    bind Test <Enter> {lappend x "%W enter frame"}
    bind Toplevel <Enter> {lappend x "%W enter toplevel"}
    bind xyz <Enter> {lappend x "%W enter xyz"}
    bind {a b} <Enter> {lappend x "%W enter {a b}"}
    bind .t <Enter>  {lappend x "%W enter .t"}
    bind .t.f <Enter> {lappend x "%W enter .t.f"}

    event generate .t.f <Enter>
    return $x
} -cleanup {
    destroy .t.f
    unsetBindings
} -result {{.t.f enter .t.f} {.t.f enter frame} {.t.f enter .t} {.t.f enter all}}
test bind-4.2 {TkBindEventProc procedure} -setup {
    frame .t.f -class Test -width 150 -height 100
    pack .t.f
    update
    set x {}
} -body {
    bind all <Enter> {lappend x "%W enter all"}
    bind Test <Enter> {lappend x "%W enter frame"}
    bind Toplevel <Enter> {lappend x "%W enter toplevel"}
    bind xyz <Enter> {lappend x "%W enter xyz"}
    bind {a b} <Enter> {lappend x "%W enter {a b}"}
    bind .t <Enter>  {lappend x "%W enter .t"}
    bind .t.f <Enter> {lappend x "%W enter .t.f"}

    bindtags .t.f {.t.f {a b} xyz}
    event generate .t.f <Enter>
    return $x
} -cleanup {
    destroy .t.f
    unsetBindings
} -result {{.t.f enter .t.f} {.t.f enter {a b}} {.t.f enter xyz}}
test bind-4.3 {TkBindEventProc procedure} -body {
    set x {}
    bind all <Enter> {lappend x "%W enter all"}
    bind Test <Enter> {lappend x "%W enter frame"}
    bind Toplevel <Enter> {lappend x "%W enter toplevel"}
    bind xyz <Enter> {lappend x "%W enter xyz"}
    bind {a b} <Enter> {lappend x "%W enter {a b}"}
    bind .t <Enter>  {lappend x "%W enter .t"}

    event generate .t <Enter>
    return $x
} -cleanup {
    unsetBindings
}  -result {{.t enter .t} {.t enter toplevel} {.t enter all}}
test bind-4.4 {TkBindEventProc procedure} -setup {
    frame .t.f -class Test -width 150 -height 100
    pack .t.f
    frame .t.f3 -width 50 -height 50
    pack .t.f3
    update
    set x {}
} -body {
    bind all <Enter> {lappend x "%W enter all"}
    bind Test <Enter> {lappend x "%W enter frame"}
    bind Toplevel <Enter> {lappend x "%W enter toplevel"}
    bind xyz <Enter> {lappend x "%W enter xyz"}
    bind {a b} <Enter> {lappend x "%W enter {a b}"}
    bind .t <Enter>  {lappend x "%W enter .t"}

    bindtags .t.f {.t.f .t.f2 .t.f3}
    bind .t.f <Enter> {lappend x "%W enter .t.f"}
    bind .t.f3 <Enter> {lappend x "%W enter .t.f3"}
    event generate .t.f <Enter>
    return $x
} -cleanup {
    destroy .t.f .t.f3
    unsetBindings
} -result {{.t.f enter .t.f} {.t.f enter .t.f3}}
test bind-4.5 {TkBindEventProc procedure} -setup {
    # This tests memory allocation for objPtr;  it won't serve any useful
    # purpose unless run with some sort of allocation checker turned on.
    frame .t.f -class Test -width 150 -height 100
    pack .t.f
    update
} -body {
    bind all <Enter> {lappend x "%W enter all"}
    bind Test <Enter> {lappend x "%W enter frame"}
    bind Toplevel <Enter> {lappend x "%W enter toplevel"}
    bind xyz <Enter> {lappend x "%W enter xyz"}
    bind {a b} <Enter> {lappend x "%W enter {a b}"}
    bind .t <Enter>  {lappend x "%W enter .t"}
    bindtags .t.f {a b c d e f g h i j k l m n o p q r s t u v w x y z}

    event generate .t.f <Enter>
} -cleanup {
    destroy .t.f
    unsetBindings
} -result {}


test bind-5.1 {Tk_CreateBindingTable procedure} -body {
    canvas .t.c
    .t.c bind foo
} -cleanup {
    destroy .t.c
} -result {}


test bind-6.1 {Tk_DeleteBindTable procedure} -body {
    canvas .t.c
    .t.c bind foo <Button-1> {string 1}
    .t.c create rectangle 0 0 100 100
    .t.c bind 1 <Button-2> {string 2}
    destroy .t.c
} -cleanup {
    destroy .t.c
} -result {}
test bind-7.1 {Tk_CreateBinding procedure: bad binding} -body {
    canvas .t.c
    .t.c bind foo <
} -cleanup {
    destroy .t.c
} -returnCodes error -result {no event type or button # or keysym}
test bind-7.3 {Tk_CreateBinding procedure: append} -body {
    canvas .t.c
    .t.c bind foo <Button-1> "button 1"
    .t.c bind foo <Button-1> "+more button 1"
    .t.c bind foo <Button-1>
} -cleanup {
    destroy .t.c
} -result {button 1
more button 1}
test bind-7.4 {Tk_CreateBinding procedure: append to non-existing} -body {
    canvas .t.c
    .t.c bind foo <Button-1> "+button 1"
    .t.c bind foo <Button-1>
} -cleanup {
    destroy .t.c
} -result {button 1}

test bind-8.1 {Tk_CreateBinding: error} -body {
    bind . <xyz> "xyz"
} -returnCodes error -result {bad event type or keysym "xyz"}

test bind-9.1 {Tk_DeleteBinding procedure} -body {
    frame .t.f -class Test -width 150 -height 100
    bind .t.f <
} -cleanup {
    destroy .t.f
} -returnCodes ok
test bind-9.2 {Tk_DeleteBinding procedure} -setup {
    set result {}
} -body {
    frame .t.f -class Test -width 150 -height 100
    foreach i {a b c d} {
        bind .t.f $i "binding for $i"
    }
    foreach i {b d a c} {
        bind .t.f $i {}
        lappend result [lsort [bind .t.f]]
    }
    return $result
} -cleanup {
    destroy .t.f
} -result {{a c d} {a c} c {}}
test bind-9.3 {Tk_DeleteBinding procedure} -setup {
    set result {}
} -body {
    frame .t.f -class Test -width 150 -height 100
    foreach i {<Button-1> <Meta-Button-1> <Control-Button-1> <Double-Alt-Button-1>} {
        bind .t.f $i "binding for $i"
    }
    foreach i {<Control-Button-1> <Double-Alt-Button-1> <Button-1> <Meta-Button-1>} {
        bind .t.f $i {}
        lappend result [lsort [bind .t.f]]
    }
    return $result
} -cleanup {
    destroy .t.f
} -result {{<Button-1> <Double-Alt-Button-1> <Meta-Button-1>} {<Button-1> <Meta-Button-1>} <Meta-Button-1> {}}

test bind-10.1 {Tk_GetBinding procedure} -body {
    canvas .t.c
    .t.c bind foo <
} -cleanup {
    destroy .t.c
} -returnCodes error -result {no event type or button # or keysym}
test bind-10.2 {Tk_GetBinding procedure} -body {
    canvas .t.c
    .t.c bind foo a Test
    .t.c bind foo a
} -cleanup {
    destroy .t.c
} -result {Test}

test bind-11.1 {Tk_GetAllBindings procedure} -body {
    frame .t.f
    foreach i "! a \\\{ ~ <Delete> <space> <<Paste>> <Tab> <Linefeed> <less> <Meta-a> <Acircumflex>" {
        bind .t.f $i Test
    }
    lsort [bind .t.f]
} -cleanup {
    destroy .t.f
} -result {! <<Paste>> <Key-Acircumflex> <Key-Delete> <Key-Linefeed> <Key-Tab> <Key-less> <Key-space> <Meta-Key-a> a \{ ~}
test bind-11.2 {Tk_GetAllBindings procedure} -body {
    frame .t.f
    foreach i "<Double-Button-1> <Triple-Button-1> <Meta-Control-a> <Double-Alt-Enter> <Button-1>" {
        bind .t.f $i Test
    }
    lsort [bind .t.f]
} -cleanup {
    destroy .t.f
} -result {<Button-1> <Control-Meta-Key-a> <Double-Alt-Enter> <Double-Button-1> <Triple-Button-1>}
test bind-11.3 {Tk_GetAllBindings procedure} -body {
    frame .t.f
    foreach i "<Double-Triple-Button-1> abcd a<Leave>b" {
        bind .t.f $i Test
    }
    lsort [bind .t.f]
} -cleanup {
    destroy .t.f
} -result {<Triple-Button-1> a<Leave>b abcd}


test bind-12.1 {Tk_DeleteAllBindings procedure} -body {
    frame .t.f -class Test -width 150 -height 100
    destroy .t.f
} -result {}
test bind-12.2 {Tk_DeleteAllBindings procedure} -body {
    frame .t.f -class Test -width 150 -height 100
    foreach i "a b c <Meta-Button-1> <Alt-a> <Control-a>" {
        bind .t.f $i x
    }
    destroy .t.f
} -result {}

test bind-13.1 {Tk_BindEvent procedure} -setup {
    frame .t.f -class Test -width 150 -height 100
    pack .t.f
    focus -force .t.f
    update
    set x {}
} -body {
    bind Test <Key> {lappend x "%W %K Test Key"}
    bind all <Key> {lappend x "%W %K all Key"}
    bind Test : {lappend x "%W %K Test :"}
    bind all  _ {lappend x "%W %K all _"}
    bind .t.f : {lappend x "%W %K .t.f :"}

    event generate .t.f <colon>
    event generate .t.f <plus>
    event generate .t.f <underscore>
    return $x
} -cleanup {
    destroy .t.f
    bind all <Key> {}
    bind Test <Key> {}
    bind all _ {}
    bind Test : {}
} -result {{.t.f colon .t.f :} {.t.f colon Test :} {.t.f colon all Key} {.t.f plus Test Key} {.t.f plus all Key} {.t.f underscore Test Key} {.t.f underscore all _}}

test bind-13.2 {Tk_BindEvent procedure} -setup {
    frame .t.f -class Test -width 150 -height 100
    pack .t.f
    focus -force .t.f
    update
    set x {}
} -body {
    bind Test <Key> {lappend x "%W %K Test press any"; break}
    bind all <Key> {continue; lappend x "%W %K all press any"}
    bind .t.f : {lappend x "%W %K .t.f pressed colon"}

    event generate .t.f <colon>
    return $x
} -cleanup {
    destroy .t.f
    bind all <Key> {}
    bind Test <Key> {}
} -result {{.t.f colon .t.f pressed colon} {.t.f colon Test press any}}

test bind-13.3 {Tk_BindEvent procedure} -setup {
    proc bgerror args {}
    frame .t.f -class Test -width 150 -height 100
    pack .t.f
    focus -force .t.f
    update
    set x {}
} -body {
    bind Test <Key> {lappend x "%W %K Test press any"; error Test}
    bind .t.f : {lappend x "%W %K .t.f pressed colon"}
    event generate .t.f <colon>
    update
    list $x $errorInfo
} -cleanup {
    destroy .t.f
    bind Test <Key> {}
    rename bgerror {}
}  -result {{{.t.f colon .t.f pressed colon} {.t.f colon Test press any}} {Test
    while executing
"error Test"
    (command bound to event)}}
test bind-13.4 {Tk_BindEvent procedure} -setup {
    proc foo {} {
        set x 44
        event generate .t.f <colon>
    }
    frame .t.f -class Test -width 150 -height 100
    pack .t.f
    focus -force .t.f
    update
    set x {}
} -body {
    bind Test : {lappend x "%W %K Test"}
    bind .t.f : {lappend x "%W %K .t.f"}
    foo
    return $x
} -cleanup {
    destroy .t.f
    bind Test : {}
} -result {{.t.f colon .t.f} {.t.f colon Test}}

test bind-13.5 {Tk_BindEvent procedure} -body {
    bind all <Destroy> {lappend x "%W destroyed"}
    set x {}
    frame .t.g -gorp foo
} -cleanup {
    bind all <Destroy> {}
} -returnCodes error -result {unknown option "-gorp"}
test bind-13.6 {Tk_BindEvent procedure} -body {
    bind all <Destroy> {lappend x "%W destroyed"}
    set x {}
    catch {frame .t.g -gorp foo}
    return $x
} -cleanup {
    bind all <Destroy> {}
} -result {{.t.g destroyed}}

test bind-13.7 {Tk_BindEvent procedure} -setup {
    frame .t.f -class Test -width 150 -height 100
    pack .t.f
    focus -force .t.f
    update
    set x {}
} -body {
    bind .t.f : {lappend x "%W (.t.f binding)"}
    bind Test : {lappend x "%W (Test binding)"}
    bind all : {bind .t.f : {}; lappend x "%W (all binding)"}
    event generate .t.f <colon>
    return $x
} -cleanup {
    bind Test : {}
    bind all : {}
    destroy .t.f
} -result {{.t.f (.t.f binding)} {.t.f (Test binding)} {.t.f (all binding)}}
test bind-13.8 {Tk_BindEvent procedure} -setup {
    frame .t.f -class Test -width 150 -height 100
    pack .t.f
    focus -force .t.f
    update
    set x {}
} -body {
    bind .t.f : {lappend x "%W (.t.f binding)"}
    bind Test : {lappend x "%W (Test binding)"}
    bind all : {destroy .t.f; lappend x "%W (all binding)"}
    event generate .t.f <colon>
    return $x
} -cleanup {
    bind Test : {}
    bind all : {}
    destroy .t.f
} -result {{.t.f (.t.f binding)} {.t.f (Test binding)} {.t.f (all binding)}}

test bind-13.9 {Tk_BindEvent procedure} -setup {
    frame .t.f -class Test -width 150 -height 100
    pack .t.f
    focus -force .t.f
    update
    set x {}
} -body {
    bind .t.f <Button-1> {lappend x "%W z (.t.f <Button-1> binding)"}
    bind .t.f <Button> {lappend x "%W z (.t.f <Button> binding)"}
    event generate .t.f <Button-1>
    event generate .t.f <Button-2>
    return $x
} -cleanup {
    destroy .t.f
} -result {{.t.f z (.t.f <Button-1> binding)} {.t.f z (.t.f <Button> binding)}}
test bind-13.10 {Tk_BindEvent procedure: ignore NotifyInferior} -setup {
    frame .t.f -class Test -width 150 -height 100
    pack .t.f
    focus -force .t.f
    update
    set x {}
} -body {
    bind .t.f <Enter> "lappend x Enter%#"
    bind .t.f <Leave> "lappend x Leave%#"
    event generate .t.f <Enter> -serial 100 -detail NotifyAncestor
    event generate .t.f <Enter> -serial 101 -detail NotifyInferior
    event generate .t.f <Leave> -serial 102 -detail NotifyAncestor
    event generate .t.f <Leave> -serial 103 -detail NotifyInferior
    return $x
} -cleanup {
    destroy .t.f
} -result {Enter100 Leave102}
test bind-13.11 {Tk_BindEvent procedure: collapse Motions} -setup {
    frame .t.f -class Test -width 150 -height 100
    pack .t.f
    focus -force .t.f
    update
    set x {}
} -body {
    bind .t.f <Motion> "lappend x Motion%#(%x,%y)"
    event generate .t.f <Motion> -serial 100 -x 100 -y 200 -when tail
    update
    event generate .t.f <Motion> -serial 101 -x 200 -y 300 -when tail
    event generate .t.f <Motion> -serial 102 -x 300 -y 400 -when tail
    update
    return $x
} -cleanup {
    destroy .t.f
} -result {Motion100(100,200) Motion102(300,400)}
test bind-13.12 {Tk_BindEvent procedure: collapse repeating modifiers} -setup {
    frame .t.f -class Test -width 150 -height 100
    pack .t.f
    focus -force .t.f
    update
} -body {
    bind .t.f <Key> "lappend x %K%#"
    bind .t.f <KeyRelease> "lappend x %K%#"
    event generate .t.f <Shift_L> -serial 100 -when tail
    event generate .t.f <KeyRelease-Shift_L> -serial 101 -when tail
    event generate .t.f <Shift_L> -serial 102 -when tail
    event generate .t.f <KeyRelease-Shift_L> -serial 103 -when tail
    update
} -cleanup {
    destroy .t.f
} -result {}
test bind-13.13 {Tk_BindEvent procedure: valid key detail} -setup {
    frame .t.f -class Test -width 150 -height 100
    pack .t.f
    focus -force .t.f
    update
    set x {}
} -body {
    bind .t.f <Key> "lappend x Key%K"
    bind .t.f <KeyRelease> "lappend x Release%K"
    event generate .t.f <Key> -keysym colon
    event generate .t.f <KeyRelease> -keysym colon
    return $x
} -cleanup {
    destroy .t.f
} -result {Keycolon Releasecolon}
test bind-13.14 {Tk_BindEvent procedure: invalid key detail} -setup {
    frame .t.f -class Test -width 150 -height 100
    pack .t.f
    focus -force .t.f
    update
    set x {}
} -body {
    bind .t.f <Key> "lappend x Key%K"
    bind .t.f <KeyRelease> "lappend x Release%K"
    event generate .t.f <Key> -keycode -1
    event generate .t.f <KeyRelease> -keycode -1
    return $x
} -cleanup {
    destroy .t.f
} -result {Key?? Release??}
test bind-13.15 {Tk_BindEvent procedure: button detail} -setup {
    frame .t.f -class Test -width 150 -height 100
    pack .t.f
    focus -force .t.f
    update
    set x {}
} -body {
    bind .t.f <Button> "lappend x Button%b"
    bind .t.f <ButtonRelease> "lappend x Release%b"
    event generate .t.f <Button> -button 1
    event generate .t.f <ButtonRelease> -button 3
    set x
} -cleanup {
    destroy .t.f
} -result {Button1 Release3}
test bind-13.16 {Tk_BindEvent procedure: virtual detail} -setup {
    frame .t.f -class Test -width 150 -height 100
    pack .t.f
    focus -force .t.f
    update
    set x {}
} -body {
    bind .t.f <<Paste>> "lappend x Paste"
    event generate .t.f <<Paste>>
    return $x
} -cleanup {
    destroy .t.f
} -result {Paste}
test bind-13.17 {Tk_BindEvent procedure: virtual event in event stream} -setup {
    frame .t.f -class Test -width 150 -height 100
    pack .t.f
    focus -force .t.f
    update
    set x {}
} -body {
    bind .t.f <<Paste>> "lappend x Paste"
    event generate .t.f <<Paste>>
    return $x
} -cleanup {
    destroy .t.f
} -result {Paste}
test bind-13.18 {Tk_BindEvent procedure: match detail physical} -setup {
    frame .t.f -class Test -width 150 -height 100
    pack .t.f
    focus -force .t.f
    update
    set x {}
} -body {
    bind .t.f <Button-2> {set x Button-2}
    event add <<Paste>> <Button-2>
    bind .t.f <<Paste>> {set x Paste}
    event generate .t.f <Button-2>
    return $x
} -cleanup {
    destroy .t.f
    event delete <<Paste>> <Button-2>
} -result {Button-2}

test bind-13.19 {Tk_BindEvent procedure: no match detail physical} -setup {
    frame .t.f -class Test -width 150 -height 100
    pack .t.f
    focus -force .t.f
    update
    set x {}
} -body {
    event add <<Paste>> <Button-2>
    bind .t.f <<Paste>> {set x Paste}
    event generate .t.f <Button-2>
    return $x
} -cleanup {
    destroy .t.f
    event delete <<Paste>> <Button-2>
} -result {Paste}
test bind-13.20 {Tk_BindEvent procedure: match detail virtual} -setup {
    frame .t.f -class Test -width 150 -height 100
    pack .t.f
    focus -force .t.f
    update
    set x {}
} -body {
    event add <<Paste>> <Button-2>
    bind .t.f <<Paste>> "lappend x Paste"
    event generate .t.f <Button-2>
    return $x
} -cleanup {
    destroy .t.f
    event delete <<Paste>> <Button-2>
} -result {Paste}
test bind-13.21 {Tk_BindEvent procedure: no match detail virtual} -setup {
    frame .t.f -class Test -width 150 -height 100
    pack .t.f
    focus -force .t.f
    update
    set x {}
} -body {
    event add <<Paste>> <Button-2>
    bind .t.f <<Paste>> "lappend x Paste"
    event generate .t.f <Button>
    return $x
} -cleanup {
    destroy .t.f
    event delete <<Paste>> <Button-2>
} -result {}
test bind-13.22 {Tk_BindEvent procedure: match no-detail physical} -setup {
    frame .t.f -class Test -width 150 -height 100
    pack .t.f
    focus -force .t.f
    update
    set x {}
} -body {
    bind .t.f <Button> {set x Button}
    event add <<Paste>> <Button>
    bind .t.f <<Paste>> {set x Paste}
    event generate .t.f <Button-2>
    return $x
} -cleanup {
    destroy .t.f
    event delete <<Paste>> <Button>
} -result {Button}
test bind-13.23 {Tk_BindEvent procedure: no match no-detail physical} -setup {
    frame .t.f -class Test -width 150 -height 100
    pack .t.f
    focus -force .t.f
    update
    set x {}
} -body {
    event add <<Paste>> <Button>
    bind .t.f <<Paste>> {set x Paste}
    event generate .t.f <Button-2>
    return $x
} -cleanup {
    destroy .t.f
    event delete <<Paste>> <Button>
} -result {Paste}
test bind-13.24 {Tk_BindEvent procedure: match no-detail virtual} -setup {
    frame .t.f -class Test -width 150 -height 100
    pack .t.f
    focus -force .t.f
    update
    set x {}
} -body {
    event add <<Paste>> <Button>
    bind .t.f <<Paste>> "lappend x Paste"
    event generate .t.f <Button-2>
    return $x
} -cleanup {
    destroy .t.f
    event delete <<Paste>> <Button>
} -result {Paste}
test bind-13.25 {Tk_BindEvent procedure: no match no-detail virtual} -setup {
    frame .t.f -class Test -width 150 -height 100
    pack .t.f
    focus -force .t.f
    update
    set x {}
} -body {
    event add <<Paste>> <Key>
    bind .t.f <<Paste>> "lappend x Paste"
    event generate .t.f <Button>
    return $x
} -cleanup {
    destroy .t.f
    event delete <<Paste>> <Key>
} -result {}
test bind-13.26 {Tk_BindEvent procedure: precedence} -setup {
    frame .t.f -class Test -width 150 -height 100
    pack .t.f
    focus -force .t.f
    update
    set x {}
} -body {
    event add <<Paste>> <Button-2>
    event add <<Copy>> <Button>
    bind .t.f <Button-2> "lappend x Button-2"
    bind .t.f <<Paste>> "lappend x Paste"
    bind .t.f <Button> "lappend x Button"
    bind .t.f <<Copy>> "lappend x Copy"

    event generate .t.f <Button-2>
    bind .t.f <Button-2> {}
    event generate .t.f <Button-2>
    bind .t.f <<Paste>> {}
    event generate .t.f <Button-2>
    bind .t.f <Button> {}
    event generate .t.f <Button-2>
    bind .t.f <<Copy>> {}
    event generate .t.f <Button-2>
    return $x
} -cleanup {
    destroy .t.f
    event delete <<Paste>> <Button-2>
    event delete <<Copy>> <Button>
} -result {Button-2 Paste Button Copy}
test bind-13.27 {Tk_BindEvent procedure: no detail virtual pattern list} -setup {
    frame .t.f -class Test -width 150 -height 100
    pack .t.f
    focus -force .t.f
    update
    set x {}
} -body {
    bind .t.f <Button-2> {set x Button-2}
    event generate .t.f <Button-2>
    return $x
} -cleanup {
    destroy .t.f
} -result {Button-2}
test bind-13.28 {Tk_BindEvent procedure: detail virtual pattern list} -setup {
    frame .t.f -class Test -width 150 -height 100
    pack .t.f
    focus -force .t.f
    update
    set x {}
} -body {
    event add <<Paste>> <Button-2>
    bind .t.f <<Paste>> {set x Paste}
    event generate .t.f <Button-2>
    return $x
} -cleanup {
    destroy .t.f
    event delete <<Paste>> <Button-2>
} -result {Paste}
test bind-13.29 {Tk_BindEvent procedure: no no-detail virtual pattern list} -setup {
    frame .t.f -class Test -width 150 -height 100
    pack .t.f
    focus -force .t.f
    update
    set x {}
} -body {
    bind .t.f <Button> {set x Button}
    event generate .t.f <Button-2>
    return $x
} -cleanup {
    destroy .t.f
} -result {Button}
test bind-13.30 {Tk_BindEvent procedure: no-detail virtual pattern list} -setup {
    frame .t.f -class Test -width 150 -height 100
    pack .t.f
    focus -force .t.f
    update
    set x {}
} -body {
    event add <<Paste>> <Button>
    bind .t.f <<Paste>> {set x Paste}
    event generate .t.f <Button-2>
    return $x
} -cleanup {
    destroy .t.f
    event delete <<Paste>> <Button>
} -result {Paste}
test bind-13.31 {Tk_BindEvent procedure: no match} -setup {
    frame .t.f -class Test -width 150 -height 100
    pack .t.f
    focus -force .t.f
    update
} -body {
    event generate .t.f <Button-2>
} -cleanup {
    destroy .t.f
} -result {}
test bind-13.32 {Tk_BindEvent procedure: match} -setup {
    frame .t.f -class Test -width 150 -height 100
    pack .t.f
    focus -force .t.f
    update
    set x {}
} -body {
    bind .t.f <Button-2> {set x Button-2}
    event generate .t.f <Button-2>
    return $x
} -cleanup {
    destroy .t.f
} -result {Button-2}
test bind-13.33 {Tk_BindEvent procedure: many C bindings cause realloc} -setup {
    # this test might not be useful anymore [#3009998]
    frame .t.f -class Test -width 150 -height 100
    pack .t.f
    focus -force .t.f
    update
    set x {}
} -body {
    bindtags .t.f {a b c d e f g h i j k l m n o p}
    foreach p [bindtags .t.f] {
        bind $p <Button-1> "lappend x $p"
    }
    event generate .t.f <Button-1>
    return $x
} -cleanup {
    foreach p [bindtags .t.f] {bind $p <Button-1> {}}
    destroy .t.f
} -result {a b c d e f g h i j k l m n o p}
test bind-13.34 {Tk_BindEvent procedure: multiple tags} -setup {
    frame .t.f -class Test -width 150 -height 100
    pack .t.f
    focus -force .t.f
    update
    set x {}
} -body {
    bind .t.f <Button-2> {lappend x .t.f}
    bind Test <Button-2> {lappend x Button}
    event generate .t.f <Button-2>
    return $x
} -cleanup {
    destroy .t.f
    bind Test <Button-2> {}
} -result {.t.f Button}
test bind-13.35 {Tk_BindEvent procedure: execute binding} -setup {
    frame .t.f -class Test -width 150 -height 100
    pack .t.f
    focus -force .t.f
    update
    set x {}
} -body {
    bind .t.f <Button-1> {lappend x 1}
    event generate .t.f <Button-1>
    return $x
} -cleanup {
    destroy .t.f
} -result 1
test bind-13.38 {Tk_BindEvent procedure: binding gets to run} -setup {
    frame .t.f -class Test -width 150 -height 100
    pack .t.f
    focus -force .t.f
    update
    set x {}
} -body {
    bind Test <Button-1> {lappend x Test}
    bind .t.f <Button-1> {lappend x .t.f}
    event generate .t.f <Button-1>
    return $x
} -cleanup {
    destroy .t.f
    bind Test <Button-1> {}
} -result {.t.f Test}
test bind-13.41 {Tk_BindEvent procedure: continue in script} -setup {
    frame .t.f -class Test -width 150 -height 100
    pack .t.f
    focus -force .t.f
    update
    set x {}
} -body {
    bind .t.f <Button-2> {lappend x b1; continue; lappend x b2}
    bind Test <Button-2> {lappend x B1; continue; lappend x B2}
    event generate .t.f <Button-2>
    return $x
} -cleanup {
    destroy .t.f
    bind Test <Button-2> {}
} -result {b1 B1}
test bind-13.43 {Tk_BindEvent procedure: break in script} -setup {
    frame .t.f -class Test -width 150 -height 100
    pack .t.f
    focus -force .t.f
    update
    set x {}
} -body {
    bind .t.f <Button-2> {lappend x b1; break; lappend x b2}
    bind Test <Button-2> {lappend x B1; break; lappend x B2}
    event generate .t.f <Button-2>
    return $x
} -cleanup {
    destroy .t.f
    bind Test <Button-2> {}
} -result  {b1}
test bind-13.45 {Tk_BindEvent procedure: error in script} -setup {
    proc bgerror msg {
        global x
        lappend x $msg
    }
    frame .t.f -class Test -width 150 -height 100
    pack .t.f
    focus -force .t.f
    update
    set x {}
} -body {
    bind .t.f <Button-2> {lappend x b1; blap}
    bind Test <Button-2> {lappend x B1}
    event generate .t.f <Button-2>
    update
    return $x
} -cleanup {
    destroy .t.f
    bind Test <Button-2> {}
    proc bgerror args {}
} -result {b1 {invalid command name "blap"}}

test bind-15.1 {MatchPatterns procedure, ignoring type mismatches} -setup {
    frame .t.f -class Test -width 150 -height 100
    pack .t.f
    focus -force .t.f
    update
} -body {
    bind .t.f 12 {set x 1}
    set x 0
    event generate .t.f <Key-1>
    event generate .t.f <KeyRelease-1>
    event generate .t.f <Key-2>
    event generate .t.f <KeyRelease-2>
    return $x
} -cleanup {
    destroy .t.f
} -result 1
test bind-15.2 {MatchPatterns procedure, ignoring type mismatches} -setup {
    frame .t.f -class Test -width 150 -height 100
    pack .t.f
    focus -force .t.f
    update
} -body {
    bind .t.f 12 {set x 1}
    set x 0
    event generate .t.f <Key-1>
    event generate .t.f <Enter>
    event generate .t.f <KeyRelease-1>
    event generate .t.f <Leave>
    event generate .t.f <Key-2>
    event generate .t.f <KeyRelease-2>
    return $x
} -cleanup {
    destroy .t.f
} -result 1
test bind-15.3 {MatchPatterns procedure, ignoring type mismatches} -setup {
    frame .t.f -class Test -width 150 -height 100
    pack .t.f
    focus -force .t.f
    update
} -body {
    bind .t.f 12 {set x 1}
    set x 0
    event generate .t.f <Key-1>
    event generate .t.f <Button-1>
    event generate .t.f <Key-2>
    return $x
} -cleanup {
    destroy .t.f
} -result 0
test bind-15.4 {MatchPatterns procedure, ignoring type mismatches} -setup {
    frame .t.f -class Test -width 150 -height 100
    pack .t.f
    focus -force .t.f
    update
} -body {
    bind .t.f <Double-Button-1> {set x 1}
    set x 0
    event generate .t.f <Button-1>
    event generate .t.f <ButtonRelease-1>
    event generate .t.f <Button-1>
    event generate .t.f <ButtonRelease-1>
    return $x
} -cleanup {
    destroy .t.f
} -result 1
test bind-15.5 {MatchPatterns procedure, ignoring type mismatches} -setup {
    frame .t.f -class Test -width 150 -height 100
    pack .t.f
    focus -force .t.f
    update
} -body {
    bind .t.f <Double-ButtonRelease> {set x 1}
    set x 0
    event generate .t.f <Button-1>
    event generate .t.f <ButtonRelease-1>
    event generate .t.f <Button-2>
    event generate .t.f <ButtonRelease-2>
    return $x
} -cleanup {
    destroy .t.f
} -result 1
test bind-15.6 {MatchPatterns procedure, ignoring type mismatches} -setup {
    frame .t.f -class Test -width 150 -height 100
    pack .t.f
    focus -force .t.f
    update
} -body {
    bind .t.f <Double-Button-1> {set x 1}
    set x 0
    event generate .t.f <Button-1>
    event generate .t.f <a>
    event generate .t.f <ButtonRelease-1>
    event generate .t.f <Button-1>
    event generate .t.f <ButtonRelease-1>
    return $x
} -cleanup {
    destroy .t.f
} -result 0
test bind-15.7 {MatchPatterns procedure, ignoring type mismatches} -setup {
    frame .t.f -class Test -width 150 -height 100
    pack .t.f
    focus -force .t.f
    update
} -body {
    bind .t.f <Double-Button-1> {set x 1}
    set x 0
    event generate .t.f <Button-1>
    event generate .t.f <Shift_L>
    event generate .t.f <ButtonRelease-1>
    event generate .t.f <Button-1>
    event generate .t.f <ButtonRelease-1>
    return $x
} -cleanup {
    destroy .t.f
} -result 1
test bind-15.8 {MatchPatterns procedure, ignoring type mismatches} -setup {
    frame .t.f -class Test -width 150 -height 100
    pack .t.f
    focus -force .t.f
    update
} -body {
    bind .t.f ab {set x 1}
    set x 0
    event generate .t.f <a>
    event generate .t.f <c>
    event generate .t.f <b>
    return $x
} -cleanup {
    destroy .t.f
} -result 0
test bind-15.9 {MatchPatterns procedure, modifier checks} -setup {
    frame .t.f -class Test -width 150 -height 100
    pack .t.f
    focus -force .t.f
    update
} -body {
    bind .t.f <M1-M2-Key> {set x 1}
    set x 0
    event generate .t.f <a> -state 0x18
    return $x
} -cleanup {
    destroy .t.f
} -result 1
test bind-15.10 {MatchPatterns procedure, modifier checks} -setup {
    frame .t.f -class Test -width 150 -height 100
    pack .t.f
    focus -force .t.f
    update
} -body {
    bind .t.f <M1-M2-Key> {set x 1}
    set x 0
    event generate .t.f <a> -state 0xfc
    return $x
} -cleanup {
    destroy .t.f
} -result 1
test bind-15.11 {MatchPatterns procedure, modifier checks} -setup {
    frame .t.f -class Test -width 150 -height 100
    pack .t.f
    focus -force .t.f
    update
} -body {
    bind .t.f <M1-M2-Key> {set x 1}
    set x 0
    event generate .t.f <a> -state 0x8
    return $x
} -cleanup {
    destroy .t.f
} -result 0
test bind-15.12 {MatchPatterns procedure, ignore modifier presses and releases} -constraints {
    nonPortable
} -setup {
    frame .t.f -class Test -width 150 -height 100
    pack .t.f
    focus -force .t.f
    update
} -body {
    # This test is non-portable because the Shift_L keysym may behave
    # differently on some platforms.
    bind .t.f aB {set x 1}
    set x 0
    event generate .t.f <a>
    event generate .t.f <Shift_L>
    event generate .t.f <b> -state 1
    return $x
} -cleanup {
    destroy .t.f
} -result 1
test bind-15.13 {MatchPatterns procedure, checking detail} -setup {
    frame .t.f -class Test -width 150 -height 100
    pack .t.f
    focus -force .t.f
    update
} -body {
    bind .t.f ab {set x 1}
    set x 0
    event generate .t.f <a>
    event generate .t.f <c>
    return $x
} -cleanup {
    destroy .t.f
} -result 0
test bind-15.14 {MatchPatterns procedure, checking "nearby"} -setup {
    frame .t.f -class Test -width 150 -height 100
    pack .t.f
    focus -force .t.f
    update
} -body {
    bind .t.f <Double-Button-1> {set x 1}
    set x 0
    event generate .t.f <Button-2>
    event generate .t.f <ButtonRelease-2>
    event generate .t.f <Button-1> -x 30 -y 40
    event generate .t.f <Button-1> -x 31 -y 39
    event generate .t.f <ButtonRelease-1>
    return $x
} -cleanup {
    destroy .t.f
} -result 1
test bind-15.15 {MatchPatterns procedure, checking "nearby"} -setup {
    frame .t.f -class Test -width 150 -height 100
    pack .t.f
    focus -force .t.f
    update
} -body {
    bind .t.f <Double-Button-1> {set x 1}
    set x 0
    event generate .t.f <Button-2>
    event generate .t.f <ButtonRelease-2>
    event generate .t.f <Button-1> -x 30 -y 40
    event generate .t.f <Button-1> -x 29 -y 41
    event generate .t.f <ButtonRelease-1>
    return $x
} -cleanup {
    destroy .t.f
} -result 1
test bind-15.16 {MatchPatterns procedure, checking "nearby"} -setup {
    frame .t.f -class Test -width 150 -height 100
    pack .t.f
    focus -force .t.f
    update
} -body {
    bind .t.f <Double-Button-1> {set x 1}
    set x 0
    event generate .t.f <Button-2>
    event generate .t.f <ButtonRelease-2>
    event generate .t.f <Button-1> -x 30 -y 40
    event generate .t.f <Button-1> -x 40 -y 40
    event generate .t.f <ButtonRelease-2>
    return $x
} -cleanup {
    destroy .t.f
} -result 0
test bind-15.17 {MatchPatterns procedure, checking "nearby"} -setup {
    frame .t.f -class Test -width 150 -height 100
    pack .t.f
    focus -force .t.f
    update
} -body {
    bind .t.f <Double-Button-1> {set x 1}
    set x 0
    event generate .t.f <Button-2>
    event generate .t.f <ButtonRelease-2>
    event generate .t.f <Button-1> -x 30 -y 40
    event generate .t.f <Button-1> -x 20 -y 40
    event generate .t.f <ButtonRelease-1>
    return $x
} -cleanup {
    destroy .t.f
} -result 0
test bind-15.18 {MatchPatterns procedure, checking "nearby"} -setup {
    frame .t.f -class Test -width 150 -height 100
    pack .t.f
    focus -force .t.f
    update
} -body {
    bind .t.f <Double-Button-1> {set x 1}
    set x 0
    event generate .t.f <Button-2>
    event generate .t.f <ButtonRelease-2>
    event generate .t.f <Button-1> -x 30 -y 40
    event generate .t.f <Button-1> -x 30 -y 30
    event generate .t.f <ButtonRelease-1>
    return $x
} -cleanup {
    destroy .t.f
} -result 0
test bind-15.19 {MatchPatterns procedure, checking "nearby"} -setup {
    frame .t.f -class Test -width 150 -height 100
    pack .t.f
    focus -force .t.f
    update
} -body {
    bind .t.f <Double-Button-1> {set x 1}
    set x 0
    event generate .t.f <Button-2>
    event generate .t.f <ButtonRelease-2>
    event generate .t.f <Button-1> -x 30 -y 40
    event generate .t.f <Button-1> -x 30 -y 50
    event generate .t.f <ButtonRelease-1>
    return $x
} -cleanup {
    destroy .t.f
} -result 0
test bind-15.20 {MatchPatterns procedure, checking "nearby"} -setup {
    frame .t.f -class Test -width 150 -height 100
    pack .t.f
    focus -force .t.f
    update
} -body {
    bind .t.f <Double-Button-1> {set x 1}
    set x 0
    event generate .t.f <Button-2>
    event generate .t.f <ButtonRelease-2>
    event generate .t.f <Button-1> -time 300
    event generate .t.f <Button-1> -time 700
    event generate .t.f <ButtonRelease-1>
    return $x
} -cleanup {
    destroy .t.f
} -result 1
test bind-15.21 {MatchPatterns procedure, checking "nearby"} -setup {
    frame .t.f -class Test -width 150 -height 100
    pack .t.f
    focus -force .t.f
    update
} -body {
    bind .t.f <Double-Button-1> {set x 1}
    set x 0
    event generate .t.f <Button-2>
    event generate .t.f <ButtonRelease-2>
    event generate .t.f <Button-1> -time 300
    event generate .t.f <Button-1> -time 900
    event generate .t.f <ButtonRelease-1>
    return $x
} -cleanup {
    destroy .t.f
} -result 0
test bind-15.22 {MatchPatterns procedure, time wrap-around} -setup {
    frame .t.f -class Test -width 150 -height 100
    pack .t.f
    focus -force .t.f
    update
} -body {
    bind .t.f <Double-Button-1> {set x 1}
    set x 0
    event generate .t.f <Button-1> -time -100
    event generate .t.f <Button-1> -time 200
    event generate .t.f <ButtonRelease-1>
    return $x
} -cleanup {
    destroy .t.f
} -result 1
test bind-15.23 {MatchPatterns procedure, time wrap-around} -setup {
    frame .t.f -class Test -width 150 -height 100
    pack .t.f
    focus -force .t.f
    update
} -body {
    bind .t.f <Double-Button-1> {set x 1}
    set x 0
    event generate .t.f <Button-1> -time -100
    event generate .t.f <Button-1> -time 500
    event generate .t.f <ButtonRelease-1>
    return $x
} -cleanup {
    destroy .t.f
} -result 0
test bind-15.24 {MatchPatterns procedure, virtual event} -setup {
    frame .t.f -class Test -width 150 -height 100
    pack .t.f
    focus -force .t.f
    update
    set x {}
} -body {
    event add <<Paste>> <Button-1>
    bind .t.f <<Paste>> {lappend x paste}
    event generate .t.f <Button-1>
    event generate .t.f <ButtonRelease-1>
    set x
} -cleanup {
    destroy .t.f
    event delete <<Paste>> <Button-1>
} -result {paste}
test bind-15.25 {MatchPatterns procedure, reject a  virtual event} -setup {
    frame .t.f -class Test -width 150 -height 100
    pack .t.f
    focus -force .t.f
    update
    set x {}
} -body {
    event add <<Paste>> <Shift-Button-1>
    bind .t.f <<Paste>> {lappend x paste}
    event generate .t.f <Button-1>
    event generate .t.f <ButtonRelease-1>
    set x
} -cleanup {
    destroy .t.f
    event delete <<Paste>> <Shift-Button-1>
} -result {}
test bind-15.26 {MatchPatterns procedure, reject a virtual event} -setup {
    frame .t.f -class Test -width 150 -height 100
    pack .t.f
    focus -force .t.f
    update
    set x {}
} -body {
    event add <<V1>> <Button>
    event add <<V2>> <Button-1>
    event add <<V3>> <Shift-Button-1>
    bind .t.f <<V2>> "lappend x V2%#"
    event generate .t.f <Button> -serial 101
    event generate .t.f <Button-1> -serial 102
    event generate .t.f <Shift-Button-1> -serial 103
    event generate .t.f <ButtonRelease-1>
    bind .t.f <Shift-Button-1> "lappend x Shift-Button-1"
    event generate .t.f <Button> -serial 104
    event generate .t.f <Button-1> -serial 105
    event generate .t.f <Shift-Button-1> -serial 106
    event generate .t.f <ButtonRelease-1>
    set x
} -cleanup {
    destroy .t.f
    event delete <<V1>> <Button>
    event delete <<V2>> <Button-1>
    event delete <<V3>> <Shift-Button-1>
} -result {V2102 V2103 V2105 Shift-Button-1}
test bind-15.27 {MatchPatterns procedure, conflict resolution} -setup {
    frame .t.f -class Test -width 150 -height 100
    pack .t.f
    focus -force .t.f
    update
} -body {
    bind .t.f <Key> {set x 0}
    bind .t.f 1 {set x 1}
    set x none
    event generate .t.f <Key-1>
    return $x
} -cleanup {
    destroy .t.f
} -result 1
test bind-15.28 {MatchPatterns procedure, conflict resolution} -setup {
    frame .t.f -class Test -width 150 -height 100
    pack .t.f
    focus -force .t.f
    update
} -body {
    bind .t.f <Key> {set x 0}
    bind .t.f 1 {set x 1}
    set x none
    event generate .t.f <Key-2>
    return $x
} -cleanup {
    destroy .t.f
} -result 0
test bind-15.29 {MatchPatterns procedure, conflict resolution} -setup {
    frame .t.f -class Test -width 150 -height 100
    pack .t.f
    focus -force .t.f
    update
} -body {
    bind .t.f <Key> {lappend x 0}
    bind .t.f 1 {lappend x 1}
    bind .t.f 21 {lappend x 2}
    set x none
    event generate .t.f <Key-2>
    event generate .t.f <KeyRelease-2>
    event generate .t.f <Key-1>
    set x
} -cleanup {
    destroy .t.f
} -result {none 0 2}
test bind-15.30 {MatchPatterns procedure, conflict resolution} -setup {
    frame .t.f -class Test -width 150 -height 100
    pack .t.f
    focus -force .t.f
    update
} -body {
    bind .t.f <Button> {set x 0}
    bind .t.f <Button-1> {set x 1}
    set x none
    event generate .t.f <Button-1>
    event generate .t.f <ButtonRelease-1>
    return $x
} -cleanup {
    destroy .t.f
} -result 1
test bind-15.31 {MatchPatterns procedure, conflict resolution} -setup {
    frame .t.f -class Test -width 150 -height 100
    pack .t.f
    focus -force .t.f
    update
    set x {}
} -body {
    bind .t.f <M1-Key> {set x 0}
    bind .t.f <M2-Key> {set x 1}
    event generate .t.f <a> -state 0x18
    return $x
} -cleanup {
    destroy .t.f
} -result 1
test bind-15.32 {MatchPatterns procedure, conflict resolution} -setup {
    frame .t.f -class Test -width 150 -height 100
    pack .t.f
    focus -force .t.f
    update
} -body {
    bind .t.f <M2-Key> {set x 0}
    bind .t.f <M1-Key> {set x 1}
    set x none
    event generate .t.f <a> -state 0x18
    return $x
} -cleanup {
    destroy .t.f
} -result 1
test bind-15.33 {MatchPatterns procedure, conflict resolution} -setup {
    frame .t.f -class Test -width 150 -height 100
    pack .t.f
    focus -force .t.f
    update
    set x {}
} -body {
    bind .t.f <Button-1> {lappend x single}
    bind Test <Button-1> {lappend x single(Test)}
    bind Test <Double-Button-1> {lappend x double(Test)}
    event generate .t.f <Button-1>
    event generate .t.f <Button-1>
    event generate .t.f <Button-1>
    event generate .t.f <ButtonRelease-1>
    set x
} -cleanup {
    destroy .t.f
    bind Test <Button-1> {}
    bind Test <Double-Button-1> {}
} -result {single single(Test) single double(Test) single double(Test)}


test bind-16.1 {ExpandPercents procedure} -setup {
    frame .t.f -class Test -width 150 -height 100
    pack .t.f
    focus -force .t.f
    update
} -body {
    bind .t.f <Enter> {set x abcd}
    set x none
    event generate .t.f <Enter>
    set x
} -cleanup {
    destroy .t.f
} -result {abcd}
test bind-16.2 {ExpandPercents procedure} -setup {
    frame .t.f -class Test -width 150 -height 100
    pack .t.f
    focus -force .t.f
    update
} -body {
    bind .t.f <Enter> {set x %#}
    set x none
    event generate .t.f <Enter> -serial 1234
    set x
} -cleanup {
    destroy .t.f
} -result 1234
test bind-16.3 {ExpandPercents procedure} -setup {
    frame .t.f -class Test -width 150 -height 100
    pack .t.f
    focus -force .t.f
    update
} -body {
    bind .t.f <Configure> {set x %a}
    set x none
    event generate .t.f <Configure> -above .t -window .t.f
    set x
} -cleanup {
    destroy .t.f
} -result [winfo id .t]
test bind-16.4 {ExpandPercents procedure} -setup {
    frame .t.f -class Test -width 150 -height 100
    pack .t.f
    focus -force .t.f
    update
} -body {
    bind .t.f <Button> {set x %b}
    set x none
    event generate .t.f <Button-3>
    event generate .t.f <ButtonRelease-3>
    set x
} -cleanup {
    destroy .t.f
} -result 3
test bind-16.5 {ExpandPercents procedure} -setup {
    frame .t.f -class Test -width 150 -height 100
    pack .t.f
    focus -force .t.f
    update
} -body {
    bind .t.f <Expose> {set x %c}
    set x none
    event generate .t.f <Expose> -count 47
    set x
} -cleanup {
    destroy .t.f
} -result 47
test bind-16.6 {ExpandPercents procedure} -setup {
    frame .t.f -class Test -width 150 -height 100
    pack .t.f
    focus -force .t.f
    update
} -body {
    bind .t.f <Enter> {set x %d}
    set x none
    event generate .t.f <Enter> -detail NotifyAncestor
    set x
} -cleanup {
    destroy .t.f
} -result {NotifyAncestor}
test bind-16.7 {ExpandPercents procedure} -setup {
    frame .t.f -class Test -width 150 -height 100
    pack .t.f
    focus -force .t.f
    update
} -body {
    bind .t.f <Enter> {set x %d}
    set x none
    event generate .t.f <Enter> -detail NotifyVirtual
    set x
} -cleanup {
    destroy .t.f
} -result {NotifyVirtual}
test bind-16.8 {ExpandPercents procedure} -setup {
    frame .t.f -class Test -width 150 -height 100
    pack .t.f
    focus -force .t.f
    update
} -body {
    bind .t.f <Enter> {set x %d}
    set x none
    event generate .t.f <Enter> -detail NotifyNonlinear
    set x
} -cleanup {
    destroy .t.f
} -result {NotifyNonlinear}
test bind-16.9 {ExpandPercents procedure} -setup {
    frame .t.f -class Test -width 150 -height 100
    pack .t.f
    focus -force .t.f
    update
} -body {
    bind .t.f <Enter> {set x %d}
    set x none
    event generate .t.f <Enter> -detail NotifyNonlinearVirtual
    set x
} -cleanup {
    destroy .t.f
} -result {NotifyNonlinearVirtual}
test bind-16.10 {ExpandPercents procedure} -setup {
    frame .t.f -class Test -width 150 -height 100
    pack .t.f
    focus -force .t.f
    update
} -body {
    bind .t.f <Enter> {set x %d}
    set x none
    event generate .t.f <Enter> -detail NotifyPointer
    set x
} -cleanup {
    destroy .t.f
} -result {NotifyPointer}
test bind-16.11 {ExpandPercents procedure} -setup {
    frame .t.f -class Test -width 150 -height 100
    pack .t.f
    focus -force .t.f
    update
} -body {
    bind .t.f <Enter> {set x %d}
    set x none
    event generate .t.f <Enter> -detail NotifyPointerRoot
    set x
} -cleanup {
    destroy .t.f
} -result {NotifyPointerRoot}
test bind-16.12 {ExpandPercents procedure} -setup {
    frame .t.f -class Test -width 150 -height 100
    pack .t.f
    focus -force .t.f
    update
} -body {
    bind .t.f <Enter> {set x %d}
    set x none
    event generate .t.f <Enter> -detail NotifyDetailNone
    set x
} -cleanup {
    destroy .t.f
} -result {NotifyDetailNone}
test bind-16.13 {ExpandPercents procedure} -setup {
    frame .t.f -class Test -width 150 -height 100
    pack .t.f
    focus -force .t.f
    update
} -body {
    bind .t.f <Enter> {set x %f}
    set x none
    event generate .t.f <Enter> -focus 1
    return $x
} -cleanup {
    destroy .t.f
} -result 1
test bind-16.14 {ExpandPercents procedure} -setup {
    frame .t.f -class Test -width 150 -height 100
    pack .t.f
    focus -force .t.f
    update
} -body {
    bind .t.f <Expose> {set x "%x %y %w %h"}
    set x none
    event generate .t.f <Expose> -x 24 -y 18 -width 147 -height 61
    set x
} -cleanup {
    destroy .t.f
} -result {24 18 147 61}
test bind-16.15 {ExpandPercents procedure} -setup {
    frame .t.f -class Test -width 150 -height 100
    pack .t.f
    focus -force .t.f
    update
} -body {
    bind .t.f <Configure> {set x "%x %y %w %h"}
    set x none
    event generate .t.f <Configure> -x 24 -y 18 -width 147 -height 61 -window .t.f
    set x
} -cleanup {
    destroy .t.f
} -result {24 18 147 61}
test bind-16.16 {ExpandPercents procedure} -setup {
    frame .t.f -class Test -width 150 -height 100
    pack .t.f
    focus -force .t.f
    update
} -body {
    bind .t.f <Key> {set x "%k"}
    set x none
    event generate .t.f <Key> -keycode 146
    set x
} -cleanup {
    destroy .t.f
} -result 146
test bind-16.17 {ExpandPercents procedure} -setup {
    frame .t.f -class Test -width 150 -height 100
    pack .t.f
    focus -force .t.f
    update
} -body {
    bind .t.f <Enter> {set x "%m"}
    set x none
    event generate .t.f <Enter> -mode NotifyNormal
    set x
} -cleanup {
    destroy .t.f
} -result {NotifyNormal}
test bind-16.18 {ExpandPercents procedure} -setup {
    frame .t.f -class Test -width 150 -height 100
    pack .t.f
    focus -force .t.f
    update
} -body {
    bind .t.f <Enter> {set x "%m"}
    set x none
    event generate .t.f <Enter> -mode NotifyGrab
    set x
} -cleanup {
    destroy .t.f
} -result {NotifyGrab}
test bind-16.19 {ExpandPercents procedure} -setup {
    frame .t.f -class Test -width 150 -height 100
    pack .t.f
    focus -force .t.f
    update
} -body {
    bind .t.f <Enter> {set x "%m"}
    set x none
    event generate .t.f <Enter> -mode NotifyUngrab
    set x
} -cleanup {
    destroy .t.f
} -result {NotifyUngrab}
test bind-16.20 {ExpandPercents procedure} -setup {
    frame .t.f -class Test -width 150 -height 100
    pack .t.f
    focus -force .t.f
    update
    set x {}
} -body {
    bind .t.f <Enter> {set x "%m"}
    set x none
    event generate .t.f <Enter> -mode NotifyWhileGrabbed
    set x
} -cleanup {
    destroy .t.f
} -result {NotifyWhileGrabbed}
test bind-16.21 {ExpandPercents procedure} -setup {
    frame .t.f -class Test -width 150 -height 100
    pack .t.f
    focus -force .t.f
    update
} -body {
    bind .t.f <Map> {set x "%o"}
    set x none
    event generate .t.f <Map> -override 1 -window .t.f
    return $x
} -cleanup {
    destroy .t.f
} -result 1
test bind-16.22 {ExpandPercents procedure} -setup {
    frame .t.f -class Test -width 150 -height 100
    pack .t.f
    focus -force .t.f
    update
} -body {
    bind .t.f <Reparent> {set x "%o"}
    set x none
    event generate .t.f <Reparent> -override true -window .t.f
    return $x
} -cleanup {
    destroy .t.f
} -result 1
test bind-16.23 {ExpandPercents procedure} -setup {
    frame .t.f -class Test -width 150 -height 100
    pack .t.f
    focus -force .t.f
    update
} -body {
    bind .t.f <Configure> {set x "%o"}
    set x none
    event generate .t.f <Configure> -override 1 -window .t.f
    return $x
} -cleanup {
    destroy .t.f
} -result 1
test bind-16.24 {ExpandPercents procedure} -setup {
    frame .t.f -class Test -width 150 -height 100
    pack .t.f
    focus -force .t.f
    update
} -body {
    bind .t.f <Circulate> {set x "%p"}
    set x none
    event generate .t.f <Circulate> -place PlaceOnTop -window .t.f
    set x
} -cleanup {
    destroy .t.f
} -result {PlaceOnTop}
test bind-16.25 {ExpandPercents procedure} -setup {
    frame .t.f -class Test -width 150 -height 100
    pack .t.f
    focus -force .t.f
    update
} -body {
    bind .t.f <Circulate> {set x "%p"}
    set x none
    event generate .t.f <Circulate> -place PlaceOnBottom -window .t.f
    set x
} -cleanup {
    destroy .t.f
} -result {PlaceOnBottom}
test bind-16.26 {ExpandPercents procedure} -setup {
    frame .t.f -class Test -width 150 -height 100
    pack .t.f
    focus -force .t.f
    update
} -body {
    bind .t.f <Button-1> {set x "%s"}
    set x none
    event generate .t.f <Button-1> -state 1402
    event generate .t.f <ButtonRelease-1>
    set x
} -cleanup {
    destroy .t.f
} -result 1402
test bind-16.27 {ExpandPercents procedure} -setup {
    frame .t.f -class Test -width 150 -height 100
    pack .t.f
    focus -force .t.f
    update
} -body {
    bind .t.f <Enter> {set x "%s"}
    set x none
    event generate .t.f <Enter> -state 0x3ff
    set x
} -cleanup {
    destroy .t.f
} -result 1023
test bind-16.28 {ExpandPercents procedure} -setup {
    frame .t.f -class Test -width 150 -height 100
    pack .t.f
    focus -force .t.f
    update
} -body {
    bind .t.f <Visibility> {set x "%s"}
    set x none
    event generate .t.f <Visibility> -state VisibilityPartiallyObscured
    set x
} -cleanup {
    destroy .t.f
} -result {VisibilityPartiallyObscured}
test bind-16.29 {ExpandPercents procedure} -setup {
    frame .t.f -class Test -width 150 -height 100
    pack .t.f
    focus -force .t.f
    update
} -body {
    bind .t.f <Visibility> {set x "%s"}
    set x none
    event generate .t.f <Visibility> -state VisibilityUnobscured
    set x
} -cleanup {
    destroy .t.f
} -result {VisibilityUnobscured}
test bind-16.30 {ExpandPercents procedure} -setup {
    frame .t.f -class Test -width 150 -height 100
    pack .t.f
    focus -force .t.f
    update
} -body {
    bind .t.f <Visibility> {set x "%s"}
    set x none
    event generate .t.f <Visibility> -state VisibilityFullyObscured
    set x
} -cleanup {
    destroy .t.f
} -result {VisibilityFullyObscured}
test bind-16.31 {ExpandPercents procedure} -setup {
    frame .t.f -class Test -width 150 -height 100
    pack .t.f
    focus -force .t.f
    update
} -body {
    bind .t.f <Button> {set x "%t"}
    set x none
    event generate .t.f <Button> -time 4294
    event generate .t.f <ButtonRelease>
    set x
} -cleanup {
    destroy .t.f
} -result 4294
test bind-16.32 {ExpandPercents procedure} -setup {
    frame .t.f -class Test -width 150 -height 100
    pack .t.f
    focus -force .t.f
    update
} -body {
    bind .t.f <Button> {set x "%x %y"}
    set x none
    event generate .t.f <Button> -x 881 -y 432
    event generate .t.f <ButtonRelease>
    set x
} -cleanup {
    destroy .t.f
} -result {881 432}
test bind-16.33 {ExpandPercents procedure} -setup {
    frame .t.f -class Test -width 150 -height 100
    pack .t.f
    focus -force .t.f
    update
} -body {
    bind .t.f <Reparent> {set x "%x %y"}
    set x none
    event generate .t.f <Reparent> -x 882 -y 431 -window .t.f
    set x
} -cleanup {
    destroy .t.f
} -result {882 431}
test bind-16.34 {ExpandPercents procedure} -setup {
    frame .t.f -class Test -width 150 -height 100
    pack .t.f
    focus -force .t.f
    update
} -body {
    bind .t.f <Enter> {set x "%x %y"}
    set x none
    event generate .t.f <Enter> -x 781 -y 632
    set x
} -cleanup {
    destroy .t.f
} -result {781 632}
test bind-16.35 {ExpandPercents procedure} -constraints {
    nonPortable
} -setup {
    frame .t.f -class Test -width 150 -height 100
    pack .t.f
    focus -force .t.f
    update
    set x {}
} -body {
    bind .t.f <Key> {lappend x "%A"}
    event generate .t.f <a>
    event generate .t.f <A> -state 1
    event generate .t.f <Tab>
    event generate .t.f <Return>
    event generate .t.f <F1>
    event generate .t.f <Shift_L>
    event generate .t.f <space>
    event generate .t.f <dollar> -state 1
    event generate .t.f <braceleft> -state 1
    event generate .t.f <Multi_key>
    event generate .t.f <e>
    event generate .t.f <apostrophe>
    set x
} -cleanup {
    destroy .t.f
} -result {a A {	} {\r} {{}} {{}} { } {\$} \\\{ {{}} {{}} \u00e9}
test bind-16.36 {ExpandPercents procedure} -setup {
    frame .t.f -class Test -width 150 -height 100
    pack .t.f
    focus -force .t.f
    update
} -body {
    bind .t.f <Configure> {set x "%B"}
    set x none
    event generate .t.f <Configure> -borderwidth 24 -window .t.f
    set x
} -cleanup {
    destroy .t.f
} -result 24
test bind-16.37 {ExpandPercents procedure} -setup {
    frame .t.f -class Test -width 150 -height 100
    pack .t.f
    focus -force .t.f
    update
} -body {
    bind .t.f <Enter> {set x "%E"}
    set x none
    event generate .t.f <Enter> -sendevent 1
    return $x
} -cleanup {
    destroy .t.f
} -result 1
test bind-16.38 {ExpandPercents procedure} -constraints {
    nonPortable
} -setup {
    frame .t.f -class Test -width 150 -height 100
    pack .t.f
    focus -force .t.f
    update
    set x {}
} -body {
    bind .t.f <Key> {lappend x %K}
    event generate .t.f <a>
    event generate .t.f <A> -state 1
    event generate .t.f <Tab>
    event generate .t.f <F1>
    event generate .t.f <Shift_L>
    event generate .t.f <space>
    event generate .t.f <dollar> -state 1
    event generate .t.f <braceleft> -state 1
    set x
} -cleanup {
    destroy .t.f
} -result {a A Tab F1 Shift_L space dollar braceleft}
test bind-16.39 {ExpandPercents procedure} -setup {
    frame .t.f -class Test -width 150 -height 100
    pack .t.f
    focus -force .t.f
    update
} -body {
    bind .t.f <Key> {set x "%N"}
    set x none
    event generate .t.f <space>
    set x
} -cleanup {
    destroy .t.f
} -result 32
test bind-16.40 {ExpandPercents procedure} -setup {
    frame .t.f -class Test -width 150 -height 100
    pack .t.f
    focus -force .t.f
    update
} -body {
    bind .t.f <Key> {set x "%S"}
    set x none
    event generate .t.f <space> -subwindow .t
    set x
} -cleanup {
    destroy .t.f
} -result [winfo id .t]
test bind-16.41 {ExpandPercents procedure} -setup {
    frame .t.f -class Test -width 150 -height 100
    pack .t.f
    focus -force .t.f
    update
} -body {
    bind .t.f <Key> {set x "%T"}
    set x none
    event generate .t.f <Key>
    set x
} -cleanup {
    destroy .t.f
} -result 2
test bind-16.42 {ExpandPercents procedure} -setup {
    frame .t.f -class Test -width 150 -height 100
    pack .t.f
    focus -force .t.f
    update
    set x {}
} -body {
    bind .t.f <Key> {set x "%W"}
    set x none
    event generate .t.f <Key>
    set x
} -cleanup {
    destroy .t.f
} -result {.t.f}
test bind-16.43 {ExpandPercents procedure} -setup {
    frame .t.f -class Test -width 150 -height 100
    pack .t.f
    focus -force .t.f
    update
} -body {
    bind .t.f <Button> {set x "%X %Y"}
    set x none
    event generate .t.f <Button> -rootx 422 -rooty 13
    event generate .t.f <ButtonRelease>
    set x
} -cleanup {
    destroy .t.f
} -result {422 13}
test bind-16.44 {ExpandPercents procedure} -setup {
    frame .t.f -class Test -width 150 -height 100
    pack .t.f
    focus -force .t.f
    update
} -body {
    bind .t.f <Gravity> {set x "%R %S"}
    set x none
    event generate .t.f <Gravity>
    set x
} -cleanup {
    destroy .t.f
} -result {?? ??}

test bind-16.45 {ExpandPercents procedure} -setup {
    set savedBind(Entry) [bind Entry <Key>]
    set savedBind(All) [bind all <Key>]
    entry .t.e
    pack .t.e
    focus -force .t.e
    foreach p [event info] {event delete $p}
    update
} -body {
    bind .t.e <Key> {set x "%M"}
    bind Entry <Key> {set y "%M"}
    bind all <Key> {set z "%M"}
    set x none; set y none; set z none
    event gen .t.e <a>
    list $x $y $z
} -cleanup {
    destroy .t.e
    bind all <Key> $savedBind(All)
    bind Entry <Key> $savedBind(Entry)
    unset savedBind
} -result {0 1 2}
test bind-16.46 {ExpandPercents procedure} -setup {
    set savedBind(All) [bind all <Key>]
    set savedBind(Entry) [bind Entry <Key>]
    entry .t.e
    pack .t.e
    focus -force .t.e
    foreach p [event info] {event delete $p}
    update
} -body {
    bind all <Key> {set z "%M"}
    bind Entry <Key> {set y "%M"}
    bind .t.e <Key> {set x "%M"}
    set x none; set y none; set z none
    event gen .t.e <a>
    list $x $y $z
} -cleanup {
    destroy .t.e
    bind Entry <Key> $savedBind(Entry)
    bind all <Key> $savedBind(All)
    unset savedBind
} -result {0 1 2}

test bind-17.1 {event command} -body {
    event
} -returnCodes error -result {wrong # args: should be "event option ?arg?"}
test bind-17.2 {event command} -body {
    event xyz
} -returnCodes error -result {bad option "xyz": must be add, delete, generate, or info}
test bind-17.3 {event command: add} -body {
    event add
} -returnCodes error -result {wrong # args: should be "event add virtual sequence ?sequence ...?"}
test bind-17.4 {event command: add 1} -body {
    event delete <<Paste>>
    event add <<Paste>> <Control-v>
    event info <<Paste>>
} -cleanup {
    event delete <<Paste>> <Control-v>
} -result {<Control-Key-v>}
test bind-17.5 {event command: add 2} -body {
    event delete <<Paste>>
    event add <<Paste>> <Control-v> <Button-2>
    lsort [event info <<Paste>>]
} -cleanup {
    event delete <<Paste>> <Control-v> <Button-2>
} -result {<Button-2> <Control-Key-v>}

test bind-17.6 {event command: add with error} -body {
    event add <<Paste>> <Control-v> <Button-2> abc <xyz> <Button-1>
} -cleanup {
    event delete <<Paste>>
} -returnCodes error -result {bad event type or keysym "xyz"}
test bind-17.7 {event command: add with error} -body {
    event delete <<Paste>>
    catch {event add <<Paste>> <Control-v> <Button-2> abc <xyz> <Button-1>}
    lsort [event info <<Paste>>]
} -cleanup {
    event delete <<Paste>>
} -result {<Button-2> <Control-Key-v> abc}

test bind-17.8 {event command: delete} -body {
    event delete
} -returnCodes error -result {wrong # args: should be "event delete virtual ?sequence ...?"}
test bind-17.9 {event command: delete many} -body {
    event delete <<Paste>>
    event add <<Paste>> <Button-3> <Button-1> <Button-2> t
    event delete <<Paste>> <Button-1> <Button-2>
    lsort [event info <<Paste>>]
} -cleanup {
    event delete <<Paste>>
    event delete <<Paste>> <Button-3> t
} -result {<Button-3> t}
test bind-17.10 {event command: delete all} -body {
    event add <<Paste>> a b
    event delete <<Paste>>
    event info <<Paste>>
} -cleanup {
    event delete <<Paste>> a b
} -result {}
test bind-17.11 {event command: delete 1} -body {
    event delete <<Paste>>
    event add <<Paste>> a b c
    event delete <<Paste>> b
    lsort [event info <<Paste>>]
} -cleanup {
    event delete <<Paste>>
} -result {a c}
test bind-17.12 {event command: info name} -body {
    event delete <<Paste>>
    event add <<Paste>> a b c
    lsort [event info <<Paste>>]
} -cleanup {
    event delete <<Paste>>
} -result {a b c}
test bind-17.13 {event command: info all} -body {
    foreach p [event info] {event delete $p}
    event add <<Paste>> a
    event add <<Alive>> b
    lsort [event info]
} -cleanup {
    event delete <<Paste>>
    event delete <<Alive>>
} -result {<<Alive>> <<Paste>>}

test bind-17.14 {event command: info error} -body {
    event info <<Paste>> <Control-v>
} -returnCodes error -result {wrong # args: should be "event info ?virtual?"}
test bind-17.15 {event command: generate} -body {
    event generate
} -returnCodes error -result {wrong # args: should be "event generate window event ?-option value ...?"}

test bind-17.16 {event command: generate} -setup {
    frame .t.f -class Test -width 150 -height 100
    pack .t.f
    focus -force .t.f
    update
    set x {}
} -body {
    bind .t.f <Button-1> "lappend x 1"
    event generate .t.f <Button-1>
    set x
} -cleanup {
    destroy .t.f
} -result 1
test bind-17.17 {event command: generate} -setup {
    frame .t.f -class Test -width 150 -height 100
    pack .t.f
    focus -force .t.f
    update
} -body {
    event generate .t.f <xyz>
} -cleanup {
    destroy .t.f
}  -returnCodes error -result {bad event type or keysym "xyz"}
test bind-17.18 {event command} -body {
    event foo
} -returnCodes error -result {bad option "foo": must be add, delete, generate, or info}


test bind-18.1 {CreateVirtualEvent procedure: GetVirtualEventUid} -body {
    event add asd <Ctrl-v>
} -returnCodes error -result {virtual event "asd" is badly formed}
test bind-18.2 {CreateVirtualEvent procedure: FindSequence} -body {
    event add <<asd>> <Ctrl-v>
} -returnCodes error -result {bad event type or keysym "Ctrl"}
test bind-18.3 {CreateVirtualEvent procedure: new physical} -body {
    event delete <<xyz>>
    event add <<xyz>> <Control-v>
    event info <<xyz>>
} -cleanup {
    event delete <<xyz>>
} -result {<Control-Key-v>}
test bind-18.4 {CreateVirtualEvent procedure: duplicate physical} -body {
    event delete <<xyz>>
    event add <<xyz>> <Control-v>
    event add <<xyz>> <Control-v>
    event info <<xyz>>
} -cleanup {
    event delete <<xyz>>
} -result {<Control-Key-v>}
test bind-18.5 {CreateVirtualEvent procedure: existing physical} -body {
    foreach p [event info] {event delete $p}
    event add <<xyz>> <Control-v>
    event add <<abc>> <Control-v>
    list [lsort [event info]] [event info <<xyz>>] [event info <<abc>>]
} -cleanup {
    event delete <<xyz>>
    event delete <<abc>>
} -result {{<<abc>> <<xyz>>} <Control-Key-v> <Control-Key-v>}
test bind-18.6 {CreateVirtualEvent procedure: new virtual} -body {
    foreach p [event info] {event delete $p}
    event add <<xyz>> <Control-v>
    list [event info] [event info <<xyz>>]
} -cleanup {
    event delete <<abc>>
} -result {<<xyz>> <Control-Key-v>}
test bind-18.7 {CreateVirtualEvent procedure: existing virtual} -body {
    foreach p [event info] {event delete $p}
    event add <<xyz>> <Control-v>
    event add <<xyz>> <Button-2>
    list [event info] [lsort [event info <<xyz>>]]
} -cleanup {
    event delete <<xyz>>
} -result {<<xyz>> {<Button-2> <Control-Key-v>}}


test bind-19.1 {DeleteVirtualEvent procedure: GetVirtualEventUid} -body {
    event add xyz {}
} -returnCodes error -result {virtual event "xyz" is badly formed}
test bind-19.2 {DeleteVirtualEvent procedure: non-existent virtual} -setup {
    foreach p [event info] {event delete $p}
} -body {
    event delete <<xyz>>
    event info
} -result {}
test bind-19.3 {DeleteVirtualEvent procedure: delete 1} -setup {
    event delete <<xyz>>
} -body {
    event add <<xyz>> <Control-v>
    event delete <<xyz>> <Control-v>
    event info <<xyz>>
} -result {}
test bind-19.4 {DeleteVirtualEvent procedure: delete 1, not owned} -setup {
    event delete <<xyz>>
} -body {
    event add <<xyz>> <Control-v>
    event delete <<xyz>> <Button-1>
    event info <<xyz>>
} -result {<Control-Key-v>}
test bind-19.5 {DeleteVirtualEvent procedure: delete 1, badly formed} -body {
    event add <<xyz>> <Control-v>
    event delete <<xyz>> <xyz>
} -cleanup {
    event delete <<xyz>>
} -returnCodes error -result {bad event type or keysym "xyz"}
test bind-19.6 {DeleteVirtualEvent procedure: delete 1, badly formed} -body {
    event add <<xyz>> <Control-v>
    event delete <<xyz>> <<Paste>>
} -cleanup {
    event delete <<xyz>>
} -returnCodes error -result {virtual event not allowed in definition of another virtual event}
test bind-19.7 {DeleteVirtualEvent procedure: owns 1, delete all} -body {
    foreach p [event info] {event delete $p}
    event add <<xyz>> <Control-v>
    event delete <<xyz>>
    event info
} -result {}
test bind-19.8 {DeleteVirtualEvent procedure: owns 1, delete 1} -body {
    foreach p [event info] {event delete $p}
    event add <<xyz>> <Control-v>
    event delete <<xyz>> <Control-v>
    event info
} -result {}
test bind-19.9 {DeleteVirtualEvent procedure: owns many, delete all} -body {
    foreach p [event info] {event delete $p}
    event add <<xyz>> <Control-v> <Control-w> <Control-x>
    event delete <<xyz>>
    event info
} -result {}
test bind-19.10 {DeleteVirtualEvent procedure: owns many, delete 1} -body {
    event delete <<xyz>>
    event add <<xyz>> <Control-v> <Control-w> <Control-x>
    event delete <<xyz>> <Control-w>
    lsort [event info <<xyz>>]
} -cleanup {
    event delete <<xyz>>
} -result {<Control-Key-v> <Control-Key-x>}
test bind-19.11 {DeleteVirtualEvent procedure: owned by 1, only} -setup {
    frame .t.f -class Test -width 150 -height 100
    pack .t.f
    focus -force .t.f
    update
    set x {}
    event delete <<xyz>>
} -body {
    event add <<xyz>> <Button-2>
    bind .t.f <<xyz>> {lappend x %#}
    event generate .t.f <Button-2> -serial 101
    event generate .t.f <ButtonRelease-2>
    event delete <<xyz>>
    event generate .t.f <Button-2> -serial 102
    event generate .t.f <ButtonRelease-2>
    set x
} -cleanup {
    destroy .t.f
} -result 101
test bind-19.12 {DeleteVirtualEvent procedure: owned by 1, first in chain} -setup {
    frame .t.f -class Test -width 150 -height 100
    pack .t.f
    focus -force .t.f
    update
    set x {}
    event delete <<xyz>>
    event delete <<abc>>
} -body {
    event add <<abc>> <Control-Button-2>
    event add <<xyz>> <Button-2>
    bind .t.f <<xyz>> {lappend x xyz}
    bind .t.f <<abc>> {lappend x abc}
    event generate .t.f <Button-2>
    event generate .t.f <ButtonRelease-2>
    event generate .t.f <Control-Button-2>
    event generate .t.f <Control-ButtonRelease-2>
    event delete <<xyz>>
    event generate .t.f <Button-2>
    event generate .t.f <ButtonRelease-2>
    event generate .t.f <Control-Button-2>
    event generate .t.f <Control-ButtonRelease-2>
    list $x [event info <<abc>>]
} -cleanup {
    destroy .t.f
    event delete <<abc>>
} -result {{xyz abc abc} <Control-Button-2>}
test bind-19.13 {DeleteVirtualEvent procedure: owned by 1, second in chain} -setup {
    frame .t.f -class Test -width 150 -height 100
    pack .t.f
    focus -force .t.f
    update
    set x {}
    event delete <<def>>
    event delete <<xyz>>
    event delete <<abc>>
} -body {
    event add <<def>> <Shift-Button-2>
    event add <<xyz>> <Button-2>
    event add <<abc>> <Control-Button-2>
    bind .t.f <<xyz>> {lappend x xyz}
    bind .t.f <<abc>> {lappend x abc}
    bind .t.f <<def>> {lappend x def}
    event generate .t.f <Button-2>
    event generate .t.f <ButtonRelease-2>
    event generate .t.f <Control-Button-2>
    event generate .t.f <Control-ButtonRelease-2>
    event generate .t.f <Shift-Button-2>
    event generate .t.f <Shift-ButtonRelease-2>
    event delete <<xyz>>
    event generate .t.f <Button-2>
    event generate .t.f <Control-Button-2>
    event generate .t.f <Shift-Button-2>
    event generate .t.f <ButtonRelease-2>
    event generate .t.f <Control-ButtonRelease-2>
    event generate .t.f <Shift-ButtonRelease-2>
    list $x [event info <<def>>] [event info <<xyz>>] [event info <<abc>>]
} -cleanup {
    destroy .t.f
    event delete <<abc>>
    event delete <<def>>
} -result {{xyz abc def abc def} <Shift-Button-2> {} <Control-Button-2>}
test bind-19.14 {DeleteVirtualEvent procedure: owned by 1, last in chain} -setup {
    frame .t.f -class Test -width 150 -height 100
    pack .t.f
    focus -force .t.f
    update
    set x {}
    event delete <<def>>
    event delete <<xyz>>
    event delete <<abc>>
} -body {
    event add <<xyz>> <Button-2>
    event add <<abc>> <Control-Button-2>
    event add <<def>> <Shift-Button-2>
    bind .t.f <<xyz>> {lappend x xyz}
    bind .t.f <<abc>> {lappend x abc}
    bind .t.f <<def>> {lappend x def}
    event generate .t.f <Button-2>
    event generate .t.f <ButtonRelease-2>
    event generate .t.f <Control-Button-2>
    event generate .t.f <Control-ButtonRelease-2>
    event generate .t.f <Shift-Button-2>
    event generate .t.f <Shift-ButtonRelease-2>
    event delete <<xyz>>
    event generate .t.f <Button-2>
    event generate .t.f <ButtonRelease-2>
    event generate .t.f <Control-Button-2>
    event generate .t.f <Control-ButtonRelease-2>
    event generate .t.f <Shift-Button-2>
    event generate .t.f <Shift-ButtonRelease-2>
    list $x [event info <<xyz>>] [event info <<abc>>] [event info <<def>>]
} -cleanup {
    destroy .t.f
    event delete <<def>>
    event delete <<abc>>
} -result {{xyz abc def abc def} {} <Control-Button-2> <Shift-Button-2>}
test bind-19.15 {DeleteVirtualEvent procedure: owned by many, first} -setup {
    pack [frame .t.f -class Test -width 150 -height 100]
    pack [frame .t.g -class Test -width 150 -height 100]
    pack [frame .t.h -class Test -width 150 -height 100]
    after 250 ;# we need a bit time to ensure that .t.h is mapped (<TODO>: fix this race condition)
    focus -force .t.f
    update
    set x {}
    event delete <<def>>
    event delete <<xyz>>
    event delete <<abc>>
} -body {
    event add <<xyz>> <Button-2>
    event add <<abc>> <Button-2>
    event add <<def>> <Button-2>
    bind .t.f <<xyz>> {lappend x xyz}
    bind .t.g <<abc>> {lappend x abc}
    bind .t.h <<def>> {lappend x def}
    event generate .t.f <Button-2>
    event generate .t.f <ButtonRelease-2>
    event generate .t.g <Button-2>
    event generate .t.g <ButtonRelease-2>
    event generate .t.h <Button-2>
    event generate .t.h <ButtonRelease-2>
    event delete <<xyz>>
    event generate .t.f <Button-2>
    event generate .t.f <ButtonRelease-2>
    event generate .t.g <Button-2>
    event generate .t.g <ButtonRelease-2>
    event generate .t.h <Button-2>
    event generate .t.h <ButtonRelease-2>
    list $x [event info <<xyz>>] [event info <<abc>>] [event info <<def>>]
} -cleanup {
    destroy .t.f .t.g .t.h
    event delete <<def>>
    event delete <<abc>>
} -result {{xyz abc def abc def} {} <Button-2> <Button-2>}
test bind-19.16 {DeleteVirtualEvent procedure: owned by many, middle} -setup {
    pack [frame .t.f -class Test -width 150 -height 100]
    pack [frame .t.g -class Test -width 150 -height 100]
    pack [frame .t.h -class Test -width 150 -height 100]
    after 250 ;# we need a bit time to ensure that .t.h is mapped (<TODO>: fix this race condition)
    focus -force .t.f
    update
    set x {}
    event delete <<def>>
    event delete <<xyz>>
    event delete <<abc>>
} -body {
    event add <<xyz>> <Button-2>
    event add <<abc>> <Button-2>
    event add <<def>> <Button-2>
    bind .t.f <<xyz>> {lappend x xyz}
    bind .t.g <<abc>> {lappend x abc}
    bind .t.h <<def>> {lappend x def}
    event generate .t.f <Button-2>
    event generate .t.f <ButtonRelease-2>
    event generate .t.g <Button-2>
    event generate .t.g <ButtonRelease-2>
    event generate .t.h <Button-2>
    event generate .t.h <ButtonRelease-2>
    event delete <<abc>>
    event generate .t.f <Button-2>
    event generate .t.f <ButtonRelease-2>
    event generate .t.g <Button-2>
    event generate .t.g <ButtonRelease-2>
    event generate .t.h <Button-2>
    event generate .t.h <ButtonRelease-2>
    list $x [event info <<xyz>>] [event info <<abc>>] [event info <<def>>]
} -cleanup {
    destroy .t.f .t.g .t.h
    event delete <<def>>
    event delete <<xyz>>
} -result {{xyz abc def xyz def} <Button-2> {} <Button-2>}
test bind-19.17 {DeleteVirtualEvent procedure: owned by many, last} -setup {
    pack [frame .t.f -class Test -width 150 -height 100]
    pack [frame .t.g -class Test -width 150 -height 100]
    pack [frame .t.h -class Test -width 150 -height 100]
    after 250 ;# we need a bit time to ensure that .t.h is mapped (<TODO>: fix this race condition)
    focus -force .t.f
    update
    set x {}
    event delete <<def>>
    event delete <<xyz>>
    event delete <<abc>>
} -body {
    event add <<xyz>> <Button-2>
    event add <<abc>> <Button-2>
    event add <<def>> <Button-2>
    bind .t.f <<xyz>> {lappend x xyz}
    bind .t.g <<abc>> {lappend x abc}
    bind .t.h <<def>> {lappend x def}
    event generate .t.f <Button-2>
    event generate .t.f <ButtonRelease-2>
    event generate .t.g <Button-2>
    event generate .t.g <ButtonRelease-2>
    event generate .t.h <Button-2>
    event generate .t.h <ButtonRelease-2>
    event delete <<def>>
    event generate .t.f <Button-2>
    event generate .t.f <ButtonRelease-2>
    event generate .t.g <Button-2>
    event generate .t.g <ButtonRelease-2>
    event generate .t.h <Button-2>
    event generate .t.h <ButtonRelease-2>
    list $x [event info <<xyz>>] [event info <<abc>>] [event info <<def>>]
} -cleanup {
    destroy .t.f .t.g .t.h
    event delete <<xyz>>
    event delete <<abc>>
} -result {{xyz abc def xyz abc} <Button-2> <Button-2> {}}


test bind-20.1 {GetVirtualEvent procedure: GetVirtualEventUid} -body {
    event info asd
} -returnCodes error -result {virtual event "asd" is badly formed}
test bind-20.2 {GetVirtualEvent procedure: non-existent event} -body {
    event delete <<asd>>
    event info <<asd>>
} -result {}
test bind-20.3 {GetVirtualEvent procedure: owns 1} -setup {
    event delete <<xyz>>
} -body {
    event add <<xyz>> <Control-v>
    event info <<xyz>>
} -cleanup {
    event delete <<xyz>>
} -result {<Control-Key-v>}
test bind-20.4 {GetVirtualEvent procedure: owns many} -setup {
    event delete <<xyz>>
} -body {
    event add <<xyz>> <Control-v> <Button-2> spack
    event info <<xyz>>
} -cleanup {
    event delete <<xyz>>
} -result {<Control-Key-v> <Button-2> spack}


test bind-21.1 {GetAllVirtualEvents procedure: no events} -body {
    foreach p [event info] {event delete $p}
    event info
} -result {}
test bind-21.2 {GetAllVirtualEvents procedure: 1 event} -body {
    foreach p [event info] {event delete $p}
    event add <<xyz>> <Control-v>
    event info
} -cleanup {
    event delete <<xyz>>
} -result {<<xyz>>}
test bind-21.3 {GetAllVirtualEvents procedure: many events} -body {
    foreach p [event info] {event delete $p}
    event add <<xyz>> <Control-v>
    event add <<xyz>> <Button-2>
    event add <<abc>> <Control-v>
    event add <<def>> <F6>
    lsort [event info]
} -cleanup {
    event delete <<xyz>>
    event delete <<abc>>
    event delete <<def>>
} -result {<<abc>> <<def>> <<xyz>>}

test bind-22.1 {HandleEventGenerate} -setup {
    destroy .xyz
} -body {
    event generate .xyz <Control-v>
} -returnCodes error -result {bad window path name ".xyz"}
test bind-22.2 {HandleEventGenerate} -body {
    event generate zzz <Control-v>
} -returnCodes error -result {bad window name/identifier "zzz"}
test bind-22.3 {HandleEventGenerate} -body {
    event generate 47 <Control-v>
} -returnCodes error -result {bad window name/identifier "47"}
test bind-22.4 {HandleEventGenerate} -setup {
    frame .t.f -class Test -width 150 -height 100
    pack .t.f
    focus -force .t.f
    update
    set x {}
} -body {
    bind .t.f <Button> {set x "%s %b"}
    event generate [winfo id .t.f] <Control-Button-1> -state 260
    set x
} -cleanup {
    destroy .t.f
} -result {260 1}
test bind-22.5 {HandleEventGenerate} -body {
    event generate . <xyz>
} -returnCodes error -result {bad event type or keysym "xyz"}
test bind-22.6 {HandleEventGenerate} -body {
    event generate . <Double-Button-1>
} -returnCodes error -result {Double, Triple, or Quadruple modifier not allowed}
test bind-22.7 {HandleEventGenerate} -body {
    event generate . xyz
} -returnCodes error -result {only one event specification allowed}
test bind-22.8 {HandleEventGenerate} -body {
    event generate . <Button> -button
} -returnCodes error -result {value for "-button" missing}
test bind-22.9 {HandleEventGenerate} -setup {
    frame .t.f -class Test -width 150 -height 100
    pack .t.f
    focus -force .t.f
    update
    set x {}
} -body {
    bind .t.f <Button> {set x "%s %b"}
    event generate .t.f <ButtonRelease-1>
    event generate .t.f <ButtonRelease-2>
    event generate .t.f <ButtonRelease-3>
    event generate .t.f <Control-Button-1>
    event generate .t.f <Control-ButtonRelease-1>
    set x
} -cleanup {
    destroy .t.f
} -result {4 1}
test bind-22.10 {HandleEventGenerate} -setup {
    frame .t.f -class Test -width 150 -height 100
    pack .t.f
    focus -force .t.f
    update
    set x {}
} -body {
    bind .t.f <Key> {set x "%s %K"}
    event generate .t.f <Control-space>
    set x
} -cleanup {
    destroy .t.f
} -result {4 space}
test bind-22.11 {HandleEventGenerate} -setup {
    frame .t.f -class Test -width 150 -height 100
    pack .t.f
    focus -force .t.f
    update
    set x {}
} -body {
    bind .t.f <<Paste>> {set x "%s"}
    event generate .t.f <<Paste>> -state 1
    set x
} -cleanup {
    destroy .t.f
} -result 1
test bind-22.12 {HandleEventGenerate} -setup {
    frame .t.f -class Test -width 150 -height 100
    pack .t.f
    focus -force .t.f
    update
    set x {}
} -body {
    bind .t.f <Motion> {set x "%s"}
    event generate .t.f <Control-Motion>
    set x
} -cleanup {
    destroy .t.f
} -result 4
test bind-22.13 {HandleEventGenerate} -setup {
    frame .t.f -class Test -width 150 -height 100
    pack .t.f
    focus -force .t.f
    update
    set x {}
} -body {
    bind .t.f <Button> {lappend x %#}
    event generate .t.f <Button> -when now -serial 100
    event generate .t.f <ButtonRelease> -when now
    set x
} -cleanup {
    destroy .t.f
} -result 100
test bind-22.14 {HandleEventGenerate} -setup {
    frame .t.f -class Test -width 150 -height 100
    pack .t.f
    focus -force .t.f
    update
    set x {}
} -body {
    bind .t.f <Button> {lappend x %#}
    event generate .t.f <Button> -when head -serial 100
    event generate .t.f <Button> -when head -serial 101
    event generate .t.f <Button> -when head -serial 102
    event generate .t.f <ButtonRelease> -when tail
    lappend x foo
    update
    set x
} -cleanup {
    destroy .t.f
} -result {foo 102 101 100}
test bind-22.15 {HandleEventGenerate} -setup {
    frame .t.f -class Test -width 150 -height 100
    pack .t.f
    focus -force .t.f
    update
    set x {}
} -body {
    bind .t.f <Button> {lappend x %#}
    event generate .t.f <Button> -when head -serial 99
    event generate .t.f <Button> -when mark -serial 100
    event generate .t.f <Button> -when mark -serial 101
    event generate .t.f <Button> -when mark -serial 102
    event generate .t.f <ButtonRelease> -when tail
    lappend x foo
    update
    set x
} -cleanup {
    destroy .t.f
} -result {foo 100 101 102 99}
test bind-22.16 {HandleEventGenerate} -setup {
    frame .t.f -class Test -width 150 -height 100
    pack .t.f
    focus -force .t.f
    update
    set x {}
} -body {
    bind .t.f <Button> {lappend x %#}
    event generate .t.f <Button> -when head -serial 99
    event generate .t.f <Button> -when tail -serial 100
    event generate .t.f <Button> -when tail -serial 101
    event generate .t.f <Button> -when tail -serial 102
    event generate .t.f <ButtonRelease> -when tail
    lappend x foo
    update
    set x
} -cleanup {
    destroy .t.f
} -result {foo 99 100 101 102}
test bind-22.17 {HandleEventGenerate} -body {
    event generate . <Button> -when xyz
} -returnCodes error -result {bad -when value "xyz": must be now, head, mark, or tail}
test bind-22.18 {HandleEventGenerate} -body {
    # Bug 411307
    event generate . <a> -root 98765
} -returnCodes error -result {bad window name/identifier "98765"}

test bind-22.19 {HandleEventGenerate: options <Configure> -above .xyz} -setup {
    frame .t.f -class Test -width 150 -height 100
    pack .t.f
    focus -force .t.f
    update
    set x {}
} -body {
    bind .t.f <Configure> "lappend x %a"
    event generate .t.f <Configure> -above .xyz
} -cleanup {
    destroy .t.f
} -returnCodes error -result {bad window path name ".xyz"}
test bind-22.20 {HandleEventGenerate: options <Configure> -above .t} -setup {
    frame .t.f -class Test -width 150 -height 100
    pack .t.f
    focus -force .t.f
    update
    set x {}
} -body {
    bind .t.f <Configure> "lappend x %a"
    event generate .t.f <Configure> -above .t
    return $x
} -cleanup {
    destroy .t.f
} -result [winfo id .t]
test bind-22.21 {HandleEventGenerate: options <Configure> -above xyz} -setup {
    frame .t.f -class Test -width 150 -height 100
    pack .t.f
    focus -force .t.f
    update
    set x {}
} -body {
    bind .t.f <Configure> "lappend x %a"
    event generate .t.f <Configure> -above xyz
} -cleanup {
    destroy .t.f
} -returnCodes error -result {bad window name/identifier "xyz"}
test bind-22.22 {HandleEventGenerate: options <Configure> -above [winfo id .t]} -setup {
    frame .t.f -class Test -width 150 -height 100
    pack .t.f
    focus -force .t.f
    update
    set x {}
} -body {
    bind .t.f <Configure> "lappend x %a"
    event generate .t.f <Configure> -above [winfo id .t]
    return $x
} -cleanup {
    destroy .t.f
} -result [winfo id .t]

test bind-22.23 {HandleEventGenerate: options <Key> -above .} -setup {
    frame .t.f -class Test -width 150 -height 100
    pack .t.f
    focus -force .t.f
    update
    set x {}
} -body {
    bind .t.f <Key> "lappend x %b"
    event generate .t.f <Key> -above .
    return $x
} -cleanup {
    destroy .t.f
} -returnCodes error -result {<Key> event doesn't accept "-above" option}

test bind-22.24 {HandleEventGenerate: options <Configure> -borderwidth xyz} -setup {
    frame .t.f -class Test -width 150 -height 100
    pack .t.f
    focus -force .t.f
    update
    set x {}
} -body {
    bind .t.f <Configure> "lappend x %B"
    event generate .t.f <Configure> -borderwidth xyz
    return $x
} -cleanup {
    destroy .t.f
} -returnCodes error -result {bad screen distance "xyz"}

test bind-22.25 {HandleEventGenerate: options <Configure> -borderwidth 2i} -setup {
    frame .t.f -class Test -width 150 -height 100
    pack .t.f
    focus -force .t.f
    update
    set x {}
} -body {
    bind .t.f <Configure> "lappend x %B"
    event generate .t.f <Configure> -borderwidth 2i
    expr {[winfo pixels .t.f 2i] eq $x}
} -cleanup {
    destroy .t.f
} -result 1

test bind-22.26 {HandleEventGenerate: options <Key> -borderwidth 2i} -setup {
    frame .t.f -class Test -width 150 -height 100
    pack .t.f
    focus -force .t.f
    update
    set x {}
} -body {
    bind .t.f <Key> "lappend x %k"
    event generate .t.f <Key> -borderwidth 2i
} -cleanup {
    destroy .t.f
} -returnCodes error -result {<Key> event doesn't accept "-borderwidth" option}

test bind-22.27 {HandleEventGenerate: options <Button> -button xyz} -setup {
    frame .t.f -class Test -width 150 -height 100
    pack .t.f
    focus -force .t.f
    update
    set x {}
} -body {
    bind .t.f <Button> "lappend x %b"
    event generate .t.f <Button> -button xyz
} -cleanup {
    destroy .t.f
} -returnCodes error -result {expected integer but got "xyz"}

test bind-22.28 {HandleEventGenerate: options <Button> -button 1} -setup {
    frame .t.f -class Test -width 150 -height 100
    pack .t.f
    focus -force .t.f
    update
    set x {}
} -body {
    bind .t.f <Button> "lappend x %b"
    event generate .t.f <Button> -button 1
    return $x
} -cleanup {
    destroy .t.f
} -result 1

test bind-22.29 {HandleEventGenerate: options <ButtonRelease> -button 1} -setup {
    frame .t.f -class Test -width 150 -height 100
    pack .t.f
    focus -force .t.f
    update
    set x {}
} -body {
    bind .t.f <ButtonRelease> "lappend x %b"
    event generate .t.f <ButtonRelease> -button 1
    return $x
} -cleanup {
    destroy .t.f
} -result 1

test bind-22.30 {HandleEventGenerate: options <Key> -button 1} -setup {
    frame .t.f -class Test -width 150 -height 100
    pack .t.f
    focus -force .t.f
    update
    set x {}
} -body {
    bind .t.f <Key> "lappend x %k"
    event generate .t.f <Key> -button 1
} -cleanup {
    destroy .t.f
} -returnCodes error -result {<Key> event doesn't accept "-button" option}

test bind-22.31 {HandleEventGenerate: options <Expose> -count xyz} -setup {
    frame .t.f -class Test -width 150 -height 100
    pack .t.f
    focus -force .t.f
    update
    set x {}
} -body {
    bind .t.f <Expose> "lappend x %c"
    event generate .t.f <Expose> -count xyz
} -cleanup {
    destroy .t.f
} -returnCodes error -result {expected integer but got "xyz"}

test bind-22.32 {HandleEventGenerate: options <Expose> -count 20} -setup {
    frame .t.f -class Test -width 150 -height 100
    pack .t.f
    focus -force .t.f
    update
    set x {}
} -body {
    bind .t.f <Expose> "lappend x %c"
    event generate .t.f <Expose> -count 20
    return $x
} -cleanup {
    destroy .t.f
} -result 20

test bind-22.33 {HandleEventGenerate: options <Key> -count 20} -setup {
    frame .t.f -class Test -width 150 -height 100
    pack .t.f
    focus -force .t.f
    update
    set x {}
} -body {
    bind .t.f <Key> "lappend x %b"
    event generate .t.f <Key> -count 20
} -cleanup {
    destroy .t.f
} -returnCodes error -result {<Key> event doesn't accept "-count" option}

test bind-22.34 {HandleEventGenerate: options <Enter> -detail xyz} -setup {
    frame .t.f -class Test -width 150 -height 100
    pack .t.f
    focus -force .t.f
    update
    set x {}
} -body {
    bind .t.f <Enter> "lappend x %d"
    event generate .t.f <Enter> -detail xyz
} -cleanup {
    destroy .t.f
} -returnCodes error -result {bad -detail value "xyz": must be NotifyAncestor, NotifyVirtual, NotifyInferior, NotifyNonlinear, NotifyNonlinearVirtual, NotifyPointer, NotifyPointerRoot, or NotifyDetailNone}

test bind-22.35 {HandleEventGenerate: options <FocusIn> -detail NotifyVirtual} -setup {
    frame .t.f -class Test -width 150 -height 100
    pack .t.f
    focus -force .t.f
    update
    set x {}
} -body {
    bind .t.f <FocusIn> "lappend x FocusIn %d"
    event generate .t.f <FocusIn> -detail NotifyVirtual
    return $x
} -cleanup {
    destroy .t.f
} -result {FocusIn NotifyVirtual}

test bind-22.35.1 {HandleEventGenerate: options <FocusOut> -detail NotifyVirtual} -setup {
    frame .t.f -class Test -width 150 -height 100
    pack .t.f
    focus -force .t.f
    update
    set x {}
} -body {
    bind .t.f <FocusOut> "lappend x FocusOut %d"
    event generate .t.f <FocusOut> -detail NotifyVirtual
    return $x
} -cleanup {
    destroy .t.f
} -result {FocusOut NotifyVirtual}

test bind-22.36 {HandleEventGenerate: options <Enter> -detail NotifyVirtual} -setup {
    frame .t.f -class Test -width 150 -height 100
    pack .t.f
    focus -force .t.f
    update
    set x {}
} -body {
    bind .t.f <Enter> "lappend x %d"
    event generate .t.f <Enter> -detail NotifyVirtual
    return $x
} -cleanup {
    destroy .t.f
} -result {NotifyVirtual}

test bind-22.37 {HandleEventGenerate: options <Key> -detail NotifyVirtual} -setup {
    frame .t.f -class Test -width 150 -height 100
    pack .t.f
    focus -force .t.f
    update
    set x {}
} -body {
    bind .t.f <Key> "lappend x %k"
    event generate .t.f <Key> -detail NotifyVirtual
} -cleanup {
    destroy .t.f
} -returnCodes error -result {<Key> event doesn't accept "-detail" option}

test bind-22.38 {HandleEventGenerate: options <Enter> -focus xyz} -setup {
    frame .t.f -class Test -width 150 -height 100
    pack .t.f
    focus -force .t.f
    update
    set x {}
} -body {
    bind .t.f <Enter> "lappend x %f"
    event generate .t.f <Enter> -focus xyz
} -cleanup {
    destroy .t.f
} -returnCodes error -result {expected boolean value but got "xyz"}

test bind-22.39 {HandleEventGenerate: options <Enter> -focus 1} -setup {
    frame .t.f -class Test -width 150 -height 100
    pack .t.f
    focus -force .t.f
    update
    set x {}
} -body {
    bind .t.f <Enter> "lappend x %f"
    event generate .t.f <Enter> -focus 1
    return $x
} -cleanup {
    destroy .t.f
} -result 1

test bind-22.40 {HandleEventGenerate: options <Key> -focus 1} -setup {
    frame .t.f -class Test -width 150 -height 100
    pack .t.f
    focus -force .t.f
    update
    set x {}
} -body {
    bind .t.f <Key> "lappend x %k"
    event generate .t.f <Key> -focus 1
} -cleanup {
    destroy .t.f
} -returnCodes error -result {<Key> event doesn't accept "-focus" option}

test bind-22.41 {HandleEventGenerate: options <Expose> -height xyz} -setup {
    frame .t.f -class Test -width 150 -height 100
    pack .t.f
    focus -force .t.f
    update
    set x {}
} -body {
    bind .t.f <Expose> "lappend x %h"
    event generate .t.f <Expose> -height xyz
} -cleanup {
    destroy .t.f
} -returnCodes error -result {bad screen distance "xyz"}

test bind-22.42 {HandleEventGenerate: options <Expose> -height 2i} -setup {
    frame .t.f -class Test -width 150 -height 100
    pack .t.f
    focus -force .t.f
    update
    set x {}
} -body {
    bind .t.f <Expose> "lappend x %h"
    event generate .t.f <Expose> -height 2i
    expr {$x eq [winfo pixels .t.f 2i]}
} -cleanup {
    destroy .t.f
} -result 1

test bind-22.43 {HandleEventGenerate: options <Configure> -height 2i} -setup {
    frame .t.f -class Test -width 150 -height 100
    pack .t.f
    focus -force .t.f
    update
    set x {}
} -body {
    bind .t.f <Configure> "lappend x %h"
    event generate .t.f <Configure> -height 2i
    expr {$x eq [winfo pixels .t.f 2i]}
} -cleanup {
    destroy .t.f
} -result 1

test bind-22.44 {HandleEventGenerate: options <Key> -height 2i} -setup {
    frame .t.f -class Test -width 150 -height 100
    pack .t.f
    focus -force .t.f
    update
    set x {}
} -body {
    bind .t.f <Key> "lappend x %k"
    event generate .t.f <Key> -height 2i
} -cleanup {
    destroy .t.f
} -returnCodes error -result {<Key> event doesn't accept "-height" option}

test bind-22.45 {HandleEventGenerate: options <Key> -keycode xyz} -setup {
    frame .t.f -class Test -width 150 -height 100
    pack .t.f
    focus -force .t.f
    update
    set x {}
} -body {
    bind .t.f <Key> "lappend x %k"
    event generate .t.f <Key> -keycode xyz
} -cleanup {
    destroy .t.f
} -returnCodes error -result {expected integer but got "xyz"}

test bind-22.46 {HandleEventGenerate: options <Key> -keycode 20} -setup {
    frame .t.f -class Test -width 150 -height 100
    pack .t.f
    focus -force .t.f
    update
    set x {}
} -body {
    bind .t.f <Key> "lappend x %k"
    event generate .t.f <Key> -keycode 20
    return $x
} -cleanup {
    destroy .t.f
} -result 20

test bind-22.47 {HandleEventGenerate: options <Button> -keycode 20} -setup {
    frame .t.f -class Test -width 150 -height 100
    pack .t.f
    focus -force .t.f
    update
    set x {}
} -body {
    bind .t.f <Button> "lappend x %b"
    event generate .t.f <Button> -keycode 20
} -cleanup {
    destroy .t.f
} -returnCodes error -result {<Button> event doesn't accept "-keycode" option}

test bind-22.48 {HandleEventGenerate: options <Key> -keysym xyz} -setup {
    frame .t.f -class Test -width 150 -height 100
    pack .t.f
    focus -force .t.f
    update
    set x {}
} -body {
    bind .t.f <Key> "lappend x %K"
    event generate .t.f <Key> -keysym xyz
} -cleanup {
    destroy .t.f
} -returnCodes error -result {unknown keysym "xyz"}

test bind-22.49 {HandleEventGenerate: options <Key> -keysym space} -setup {
    frame .t.f -class Test -width 150 -height 100
    pack .t.f
    focus -force .t.f
    update
    set x {}
} -body {
    bind .t.f <Key> "lappend x %K"
    event generate .t.f <Key> -keysym space
    return $x
} -cleanup {
    destroy .t.f
} -result {space}

test bind-22.50 {HandleEventGenerate: options <Button> -keysym space} -setup {
    frame .t.f -class Test -width 150 -height 100
    pack .t.f
    focus -force .t.f
    update
    set x {}
} -body {
    bind .t.f <Button> "lappend x %b"
    event generate .t.f <Button> -keysym space
} -cleanup {
    destroy .t.f
} -returnCodes error -result {<Button> event doesn't accept "-keysym" option}

test bind-22.51 {HandleEventGenerate: options <Enter> -mode xyz} -setup {
    frame .t.f -class Test -width 150 -height 100
    pack .t.f
    focus -force .t.f
    update
    set x {}
} -body {
    bind .t.f <Enter> "lappend x %m"
    event generate .t.f <Enter> -mode xyz
} -cleanup {
    destroy .t.f
} -returnCodes error -result {bad -mode value "xyz": must be NotifyNormal, NotifyGrab, NotifyUngrab, or NotifyWhileGrabbed}

test bind-22.52 {HandleEventGenerate: options <Enter> -mode NotifyNormal} -setup {
    frame .t.f -class Test -width 150 -height 100
    pack .t.f
    focus -force .t.f
    update
    set x {}
} -body {
    bind .t.f <Enter> "lappend x %m"
    event generate .t.f <Enter> -mode NotifyNormal
    return $x
} -cleanup {
    destroy .t.f
} -result {NotifyNormal}

test bind-22.53 {HandleEventGenerate: options <FocusIn> -mode NotifyNormal} -setup {
    frame .t.f -class Test -width 150 -height 100
    pack .t.f
    focus -force .t.f
    update
    set x {}
} -body {
    bind .t.f <FocusIn> "lappend x %m"
    event generate .t.f <FocusIn> -mode NotifyNormal
    return $x
} -cleanup {
    destroy .t.f
} -result {NotifyNormal}

test bind-22.54 {HandleEventGenerate: options <Key> -mode NotifyNormal} -setup {
    frame .t.f -class Test -width 150 -height 100
    pack .t.f
    focus -force .t.f
    update
    set x {}
} -body {
    bind .t.f <Key> "lappend x %k"
    event generate .t.f <Key> -mode NotifyNormal
} -cleanup {
    destroy .t.f
} -returnCodes error -result {<Key> event doesn't accept "-mode" option}
test bind-22.55 {HandleEventGenerate: options <Map> -override xyz} -setup {
    frame .t.f -class Test -width 150 -height 100
    pack .t.f
    focus -force .t.f
    update
    set x {}
} -body {
    bind .t.f <Map> "lappend x %o"
    event generate .t.f <Map> -override xyz
} -cleanup {
    destroy .t.f
} -returnCodes error -result {expected boolean value but got "xyz"}

test bind-22.56 {HandleEventGenerate: options <Map> -override 1} -setup {
    frame .t.f -class Test -width 150 -height 100
    pack .t.f
    focus -force .t.f
    update
    set x {}
} -body {
    bind .t.f <Map> "lappend x %o"
    event generate .t.f <Map> -override 1
    return $x
} -cleanup {
    destroy .t.f
} -result 1

test bind-22.57 {HandleEventGenerate: options <Reparent> -override 1} -setup {
    frame .t.f -class Test -width 150 -height 100
    pack .t.f
    focus -force .t.f
    update
    set x {}
} -body {
    bind .t.f <Reparent> "lappend x %o"
    event generate .t.f <Reparent> -override 1
    return $x
} -cleanup {
    destroy .t.f
} -result 1

test bind-22.58 {HandleEventGenerate: options <Configure> -override 1} -setup {
    frame .t.f -class Test -width 150 -height 100
    pack .t.f
    focus -force .t.f
    update
    set x {}
} -body {
    bind .t.f <Configure> "lappend x %o"
    event generate .t.f <Configure> -override 1
    return $x
} -cleanup {
    destroy .t.f
} -result 1

test bind-22.59 {HandleEventGenerate: options <Key> -override 1} -setup {
    frame .t.f -class Test -width 150 -height 100
    pack .t.f
    focus -force .t.f
    update
    set x {}
} -body {
    bind .t.f <Key> "lappend x %k"
    event generate .t.f <Key> -override 1
} -cleanup {
    destroy .t.f
} -returnCodes error -result {<Key> event doesn't accept "-override" option}

test bind-22.60 {HandleEventGenerate: options <Circulate> -place xyz} -setup {
    frame .t.f -class Test -width 150 -height 100
    pack .t.f
    focus -force .t.f
    update
    set x {}
} -body {
    bind .t.f <Circulate> "lappend x %p"
    event generate .t.f <Circulate> -place xyz
} -cleanup {
    destroy .t.f
} -returnCodes error -result {bad -place value "xyz": must be PlaceOnTop, or PlaceOnBottom}

test bind-22.61 {HandleEventGenerate: options <Circulate> -place PlaceOnTop} -setup {
    frame .t.f -class Test -width 150 -height 100
    pack .t.f
    focus -force .t.f
    update
    set x {}
} -body {
    bind .t.f <Circulate> "lappend x %p"
    event generate .t.f <Circulate> -place PlaceOnTop
    return $x
} -cleanup {
    destroy .t.f
} -result {PlaceOnTop}

test bind-22.62 {HandleEventGenerate: options <Key> -place PlaceOnTop} -setup {
    frame .t.f -class Test -width 150 -height 100
    pack .t.f
    focus -force .t.f
    update
    set x {}
} -body {
    bind .t.f <Key> "lappend x %k"
    event generate .t.f <Key> -place PlaceOnTop
} -cleanup {
    destroy .t.f
} -returnCodes error -result {<Key> event doesn't accept "-place" option}

test bind-22.63 {HandleEventGenerate: options <Key> -root .xyz} -setup {
    frame .t.f -class Test -width 150 -height 100
    pack .t.f
    focus -force .t.f
    update
    set x {}
} -body {
    bind .t.f <Key> "lappend x %R"
    event generate .t.f <Key> -root .xyz
} -cleanup {
    destroy .t.f
} -returnCodes error -result {bad window path name ".xyz"}

test bind-22.64 {HandleEventGenerate: options <Key> -root .t} -setup {
    frame .t.f -class Test -width 150 -height 100
    pack .t.f
    focus -force .t.f
    update
    set x {}
} -body {
    bind .t.f <Key> "lappend x %R"
    event generate .t.f <Key> -root .t
    expr {[winfo id .t] eq $x}
} -cleanup {
    destroy .t.f
} -result 1

test bind-22.65 {HandleEventGenerate: options <Key> -root xyz} -setup {
    frame .t.f -class Test -width 150 -height 100
    pack .t.f
    focus -force .t.f
    update
    set x {}
} -body {
    bind .t.f <Key> "lappend x %R"
    event generate .t.f <Key> -root xyz
} -cleanup {
    destroy .t.f
} -returnCodes error -result {bad window name/identifier "xyz"}

test bind-22.66 {HandleEventGenerate: options <Key> -root [winfo id .t]} -setup {
    frame .t.f -class Test -width 150 -height 100
    pack .t.f
    focus -force .t.f
    update
    set x {}
} -body {
    bind .t.f <Key> "lappend x %R"
    event generate .t.f <Key> -root [winfo id .t]
    expr {[winfo id .t] eq $x}
} -cleanup {
    destroy .t.f
} -result 1

test bind-22.67 {HandleEventGenerate: options <Button> -root .t} -setup {
    frame .t.f -class Test -width 150 -height 100
    pack .t.f
    focus -force .t.f
    update
    set x {}
} -body {
    bind .t.f <Button> "lappend x %R"
    event generate .t.f <Button> -root .t
    expr {[winfo id .t] eq $x}
} -cleanup {
    destroy .t.f
} -result 1

test bind-22.68 {HandleEventGenerate: options <ButtonRelease> -root .t} -setup {
    frame .t.f -class Test -width 150 -height 100
    pack .t.f
    focus -force .t.f
    update
    set x {}
} -body {
    bind .t.f <ButtonRelease> "lappend x %R"
    event generate .t.f <ButtonRelease> -root .t
    expr {[winfo id .t] eq $x}
} -cleanup {
    destroy .t.f
} -result 1

test bind-22.69 {HandleEventGenerate: options <Motion> -root .t} -setup {
    frame .t.f -class Test -width 150 -height 100
    pack .t.f
    focus -force .t.f
    update
    set x {}
} -body {
    bind .t.f <Motion> "lappend x %R"
    event generate .t.f <Motion> -root .t
    expr {[winfo id .t] eq $x}
} -cleanup {
    destroy .t.f
} -result 1

test bind-22.70 {HandleEventGenerate: options <<Paste>> -root .t} -setup {
    frame .t.f -class Test -width 150 -height 100
    pack .t.f
    focus -force .t.f
    update
    set x {}
} -body {
    bind .t.f <<Paste>> "lappend x %R"
    event generate .t.f <<Paste>> -root .t
    expr {[winfo id .t] eq $x}
} -cleanup {
    destroy .t.f
} -result 1

test bind-22.71 {HandleEventGenerate: options <Enter> -root .t} -setup {
    frame .t.f -class Test -width 150 -height 100
    pack .t.f
    focus -force .t.f
    update
    set x {}
} -body {
    bind .t.f <Enter> "lappend x %R"
    event generate .t.f <Enter> -root .t
    expr {[winfo id .t] eq $x}
} -cleanup {
    destroy .t.f
} -result 1

test bind-22.72 {HandleEventGenerate: options <Configure> -root .t} -setup {
    frame .t.f -class Test -width 150 -height 100
    pack .t.f
    focus -force .t.f
    update
    set x {}
} -body {
    bind .t.f <Configure> "lappend x %R"
    event generate .t.f <Configure> -root .t
} -cleanup {
    destroy .t.f
} -returnCodes error -result {<Configure> event doesn't accept "-root" option}

test bind-22.73 {HandleEventGenerate: options <Key> -rootx xyz} -setup {
    frame .t.f -class Test -width 150 -height 100
    pack .t.f
    focus -force .t.f
    update
    set x {}
} -body {
    bind .t.f <Key> "lappend x %X"
    event generate .t.f <Key> -rootx xyz
} -cleanup {
    destroy .t.f
} -returnCodes error -result {bad screen distance "xyz"}

test bind-22.74 {HandleEventGenerate: options <Key> -rootx 2i} -setup {
    frame .t.f -class Test -width 150 -height 100
    pack .t.f
    focus -force .t.f
    update
    set x {}
} -body {
    bind .t.f <Key> "lappend x %X"
    event generate .t.f <Key> -rootx 2i
    expr {[winfo pixels .t.f 2i] eq $x}
} -cleanup {
    destroy .t.f
} -result 1

test bind-22.75 {HandleEventGenerate: options <Button> -rootx 2i} -setup {
    frame .t.f -class Test -width 150 -height 100
    pack .t.f
    focus -force .t.f
    update
    set x {}
} -body {
    bind .t.f <Button> "lappend x %X"
    event generate .t.f <Button> -rootx 2i
    expr {[winfo pixels .t.f 2i] eq $x}
} -cleanup {
    destroy .t.f
} -result 1

test bind-22.76 {HandleEventGenerate: options <ButtonRelease> -rootx 2i} -setup {
    frame .t.f -class Test -width 150 -height 100
    pack .t.f
    focus -force .t.f
    update
    set x {}
} -body {
    bind .t.f <ButtonRelease> "lappend x %X"
    event generate .t.f <ButtonRelease> -rootx 2i
    expr {[winfo pixels .t.f 2i] eq $x}
} -cleanup {
    destroy .t.f
} -result 1

test bind-22.77 {HandleEventGenerate: options <Motion> -rootx 2i} -setup {
    frame .t.f -class Test -width 150 -height 100
    pack .t.f
    focus -force .t.f
    update
    set x {}
} -body {
    bind .t.f <Motion> "lappend x %X"
    event generate .t.f <Motion> -rootx 2i
    expr {[winfo pixels .t.f 2i] eq $x}
} -cleanup {
    destroy .t.f
} -result 1

test bind-22.78 {HandleEventGenerate: options <<Paste>> -rootx 2i} -setup {
    frame .t.f -class Test -width 150 -height 100
    pack .t.f
    focus -force .t.f
    update
    set x {}
} -body {
    bind .t.f <<Paste>> "lappend x %X"
    event generate .t.f <<Paste>> -rootx 2i
    expr {[winfo pixels .t.f 2i] eq $x}
} -cleanup {
    destroy .t.f
} -result 1

test bind-22.79 {HandleEventGenerate: options <Enter> -rootx 2i} -setup {
    frame .t.f -class Test -width 150 -height 100
    pack .t.f
    focus -force .t.f
    update
    set x {}
} -body {
    bind .t.f <Enter> "lappend x %X"
    event generate .t.f <Enter> -rootx 2i
    expr {[winfo pixels .t.f 2i] eq $x}
} -cleanup {
    destroy .t.f
} -result 1

test bind-22.80 {HandleEventGenerate: options <Configure> -rootx 2i} -setup {
    frame .t.f -class Test -width 150 -height 100
    pack .t.f
    focus -force .t.f
    update
    set x {}
} -body {
    bind .t.f <Configure> "lappend x %X"
    event generate .t.f <Configure> -rootx 2i
} -cleanup {
    destroy .t.f
} -returnCodes error -result {<Configure> event doesn't accept "-rootx" option}

test bind-22.81 {HandleEventGenerate: options <Key> -rooty xyz} -setup {
    frame .t.f -class Test -width 150 -height 100
    pack .t.f
    focus -force .t.f
    update
    set x {}
} -body {
    bind .t.f <Key> "lappend x %Y"
    event generate .t.f <Key> -rooty xyz
} -cleanup {
    destroy .t.f
} -returnCodes error -result {bad screen distance "xyz"}

test bind-22.82 {HandleEventGenerate: options <Key> -rooty 2i} -setup {
    frame .t.f -class Test -width 150 -height 100
    pack .t.f
    focus -force .t.f
    update
    set x {}
} -body {
    bind .t.f <Key> "lappend x %Y"
    event generate .t.f <Key> -rooty 2i
    expr {[winfo pixels .t.f 2i] eq $x}
} -cleanup {
    destroy .t.f
} -result 1

test bind-22.83 {HandleEventGenerate: options <Button> -rooty 2i} -setup {
    frame .t.f -class Test -width 150 -height 100
    pack .t.f
    focus -force .t.f
    update
    set x {}
} -body {
    bind .t.f <Button> "lappend x %Y"
    event generate .t.f <Button> -rooty 2i
    expr {[winfo pixels .t.f 2i] eq $x}
} -cleanup {
    destroy .t.f
} -result 1

test bind-22.84 {HandleEventGenerate: options <ButtonRelease> -rooty 2i} -setup {
    frame .t.f -class Test -width 150 -height 100
    pack .t.f
    focus -force .t.f
    update
    set x {}
} -body {
    bind .t.f <ButtonRelease> "lappend x %Y"
    event generate .t.f <ButtonRelease> -rooty 2i
    expr {[winfo pixels .t.f 2i] eq $x}
} -cleanup {
    destroy .t.f
} -result 1

test bind-22.85 {HandleEventGenerate: options <Motion> -rooty 2i} -setup {
    frame .t.f -class Test -width 150 -height 100
    pack .t.f
    focus -force .t.f
    update
    set x {}
} -body {
    bind .t.f <Motion> "lappend x %Y"
    event generate .t.f <Motion> -rooty 2i
    expr {[winfo pixels .t.f 2i] eq $x}
} -cleanup {
    destroy .t.f
} -result 1

test bind-22.86 {HandleEventGenerate: options <<Paste>> -rooty 2i} -setup {
    frame .t.f -class Test -width 150 -height 100
    pack .t.f
    focus -force .t.f
    update
    set x {}
} -body {
    bind .t.f <<Paste>> "lappend x %Y"
    event generate .t.f <<Paste>> -rooty 2i
    expr {[winfo pixels .t.f 2i] eq $x}
} -cleanup {
    destroy .t.f
} -result 1

test bind-22.87 {HandleEventGenerate: options <Enter> -rooty 2i} -setup {
    frame .t.f -class Test -width 150 -height 100
    pack .t.f
    focus -force .t.f
    update
    set x {}
} -body {
    bind .t.f <Enter> "lappend x %Y"
    event generate .t.f <Enter> -rooty 2i
    expr {[winfo pixels .t.f 2i] eq $x}
} -cleanup {
    destroy .t.f
} -result 1

test bind-22.88 {HandleEventGenerate: options <Configure> -rooty 2i} -setup {
    frame .t.f -class Test -width 150 -height 100
    pack .t.f
    focus -force .t.f
    update
    set x {}
} -body {
    bind .t.f <Configure> "lappend x %Y"
    event generate .t.f <Configure> -rooty 2i
} -cleanup {
    destroy .t.f
} -returnCodes error -result {<Configure> event doesn't accept "-rooty" option}

test bind-22.89 {HandleEventGenerate: options <Key> -sendevent xyz} -setup {
    frame .t.f -class Test -width 150 -height 100
    pack .t.f
    focus -force .t.f
    update
    set x {}
} -body {
    bind .t.f <Key> "lappend x %E"
    event generate .t.f <Key> -sendevent xyz
} -cleanup {
    destroy .t.f
} -returnCodes error -result {expected boolean value but got "xyz"}

test bind-22.90 {HandleEventGenerate: options <Key> -sendevent 1} -setup {
    frame .t.f -class Test -width 150 -height 100
    pack .t.f
    focus -force .t.f
    update
    set x {}
} -body {
    bind .t.f <Key> "lappend x %E"
    event generate .t.f <Key> -sendevent 1
    return $x
} -cleanup {
    destroy .t.f
} -result 1

test bind-22.91 {HandleEventGenerate: options <Key> -sendevent yes} -setup {
    frame .t.f -class Test -width 150 -height 100
    pack .t.f
    focus -force .t.f
    update
    set x {}
} -body {
    bind .t.f <Key> "lappend x %E"
    event generate .t.f <Key> -sendevent yes
    return $x
} -cleanup {
    destroy .t.f
} -result 1

test bind-22.92 {HandleEventGenerate: options <Key> -sendevent 43} -setup {
    frame .t.f -class Test -width 150 -height 100
    pack .t.f
    focus -force .t.f
    update
    set x {}
} -body {
    bind .t.f <Key> "lappend x %E"
    event generate .t.f <Key> -sendevent 43
    return $x
} -cleanup {
    destroy .t.f
} -result 1

test bind-22.93 {HandleEventGenerate: options <Key> -serial xyz} -setup {
    frame .t.f -class Test -width 150 -height 100
    pack .t.f
    focus -force .t.f
    update
    set x {}
} -body {
    bind .t.f <Key> "lappend x %#"
    event generate .t.f <Key> -serial xyz
} -cleanup {
    destroy .t.f
} -returnCodes error -result {expected integer but got "xyz"}

test bind-22.94 {HandleEventGenerate: options <Key> -serial 100} -setup {
    frame .t.f -class Test -width 150 -height 100
    pack .t.f
    focus -force .t.f
    update
    set x {}
} -body {
    bind .t.f <Key> "lappend x %#"
    event generate .t.f <Key> -serial 100
    return $x
} -cleanup {
    destroy .t.f
} -result 100

test bind-22.95 {HandleEventGenerate: options <Key> -state xyz} -setup {
    frame .t.f -class Test -width 150 -height 100
    pack .t.f
    focus -force .t.f
    update
    set x {}
} -body {
    bind .t.f <Key> "lappend x %s"
    event generate .t.f <Key> -state xyz
} -cleanup {
    destroy .t.f
} -returnCodes error -result {expected integer but got "xyz"}

test bind-22.96 {HandleEventGenerate: options <Key> -state 1} -setup {
    frame .t.f -class Test -width 150 -height 100
    pack .t.f
    focus -force .t.f
    update
    set x {}
} -body {
    bind .t.f <Key> "lappend x %s"
    event generate .t.f <Key> -state 1
    return $x
} -cleanup {
    destroy .t.f
} -result 1

test bind-22.97 {HandleEventGenerate: options <Button> -state 1025} -setup {
    frame .t.f -class Test -width 150 -height 100
    pack .t.f
    focus -force .t.f
    update
    set x {}
} -body {
    bind .t.f <Button> "lappend x %s"
    event generate .t.f <Button> -state 1025
    return $x
} -cleanup {
    destroy .t.f
} -result 1025

test bind-22.98 {HandleEventGenerate: options <ButtonRelease> -state 1025} -setup {
    frame .t.f -class Test -width 150 -height 100
    pack .t.f
    focus -force .t.f
    update
    set x {}
} -body {
    bind .t.f <ButtonRelease> "lappend x %s"
    event generate .t.f <ButtonRelease> -state 1025
    return $x
} -cleanup {
    destroy .t.f
} -result 1025

test bind-22.99 {HandleEventGenerate: options <Motion> -state 1} -setup {
    frame .t.f -class Test -width 150 -height 100
    pack .t.f
    focus -force .t.f
    update
    set x {}
} -body {
    bind .t.f <Motion> "lappend x %s"
    event generate .t.f <Motion> -state 1
    return $x
} -cleanup {
    destroy .t.f
} -result 1

test bind-22.100 {HandleEventGenerate: options <<Paste>> -state 1} -setup {
    frame .t.f -class Test -width 150 -height 100
    pack .t.f
    focus -force .t.f
    update
    set x {}
} -body {
    bind .t.f <<Paste>> "lappend x %s"
    event generate .t.f <<Paste>> -state 1
    return $x
} -cleanup {
    destroy .t.f
} -result 1

test bind-22.101 {HandleEventGenerate: options <Enter> -state 1} -setup {
    frame .t.f -class Test -width 150 -height 100
    pack .t.f
    focus -force .t.f
    update
    set x {}
} -body {
    bind .t.f <Enter> "lappend x %s"
    event generate .t.f <Enter> -state 1
    return $x
} -cleanup {
    destroy .t.f
} -result 1

test bind-22.102 {HandleEventGenerate: options <Visibility> -state xyz} -setup {
    frame .t.f -class Test -width 150 -height 100
    pack .t.f
    focus -force .t.f
    update
    set x {}
} -body {
    bind .t.f <Visibility> "lappend x %s"
    event generate .t.f <Visibility> -state xyz
} -cleanup {
    destroy .t.f
} -returnCodes error -result {bad -state value "xyz": must be VisibilityUnobscured, VisibilityPartiallyObscured, or VisibilityFullyObscured}

test bind-22.103 {HandleEventGenerate: options <Visibility> -state VisibilityUnobscured} -setup {
    frame .t.f -class Test -width 150 -height 100
    pack .t.f
    focus -force .t.f
    update
    set x {}
} -body {
    bind .t.f <Visibility> "lappend x %s"
    event generate .t.f <Visibility> -state VisibilityUnobscured
    return $x
} -cleanup {
    destroy .t.f
} -result {VisibilityUnobscured}

test bind-22.104 {HandleEventGenerate: options <Configure> -state xyz} -setup {
    frame .t.f -class Test -width 150 -height 100
    pack .t.f
    focus -force .t.f
    update
    set x {}
} -body {
    bind .t.f <Configure> "lappend x %s"
    event generate .t.f <Configure> -state xyz
} -cleanup {
    destroy .t.f
} -returnCodes error -result {<Configure> event doesn't accept "-state" option}

test bind-22.105 {HandleEventGenerate: options <Key> -subwindow .xyz} -setup {
    frame .t.f -class Test -width 150 -height 100
    pack .t.f
    focus -force .t.f
    update
    set x {}
} -body {
    bind .t.f <Key> "lappend x %S"
    event generate .t.f <Key> -subwindow .xyz
} -cleanup {
    destroy .t.f
} -returnCodes error -result {bad window path name ".xyz"}

test bind-22.106 {HandleEventGenerate: options <Key> -subwindow .t} -setup {
    frame .t.f -class Test -width 150 -height 100
    pack .t.f
    focus -force .t.f
    update
    set x {}
} -body {
    bind .t.f <Key> "lappend x %S"
    event generate .t.f <Key> -subwindow .t
    expr {[winfo id .t] eq $x}
} -cleanup {
    destroy .t.f
} -result 1

test bind-22.107 {HandleEventGenerate: options <Key> -subwindow xyz} -setup {
    frame .t.f -class Test -width 150 -height 100
    pack .t.f
    focus -force .t.f
    update
    set x {}
} -body {
    bind .t.f <Key> "lappend x %S"
    event generate .t.f <Key> -subwindow xyz
} -cleanup {
    destroy .t.f
} -returnCodes error -result {bad window name/identifier "xyz"}

test bind-22.108 {HandleEventGenerate: options <Key> -subwindow [winfo id .t]} -setup {
    frame .t.f -class Test -width 150 -height 100
    pack .t.f
    focus -force .t.f
    update
    set x {}
} -body {
    bind .t.f <Key> "lappend x %S"
    event generate .t.f <Key> -subwindow [winfo id .t]
    expr {[winfo id .t] eq $x}
} -cleanup {
    destroy .t.f
} -result 1

test bind-22.109 {HandleEventGenerate: options <Button> -subwindow .t} -setup {
    frame .t.f -class Test -width 150 -height 100
    pack .t.f
    focus -force .t.f
    update
    set x {}
} -body {
    bind .t.f <Button> "lappend x %S"
    event generate .t.f <Button> -subwindow .t
    expr {[winfo id .t] eq $x}
} -cleanup {
    destroy .t.f
} -result 1

test bind-22.110 {HandleEventGenerate: options <ButtonRelease> -subwindow .t} -setup {
    frame .t.f -class Test -width 150 -height 100
    pack .t.f
    focus -force .t.f
    update
    set x {}
} -body {
    bind .t.f <ButtonRelease> "lappend x %S"
    event generate .t.f <ButtonRelease> -subwindow .t
    expr {[winfo id .t] eq $x}
} -cleanup {
    destroy .t.f
} -result 1

test bind-22.111 {HandleEventGenerate: options <Motion> -subwindow .t} -setup {
    frame .t.f -class Test -width 150 -height 100
    pack .t.f
    focus -force .t.f
    update
    set x {}
} -body {
    bind .t.f <Motion> "lappend x %S"
    event generate .t.f <Motion> -subwindow .t
    expr {[winfo id .t] eq $x}
} -cleanup {
    destroy .t.f
} -result 1

test bind-22.112 {HandleEventGenerate: options <<Paste>> -subwindow .t} -setup {
    frame .t.f -class Test -width 150 -height 100
    pack .t.f
    focus -force .t.f
    update
    set x {}
} -body {
    bind .t.f <<Paste>> "lappend x %S"
    event generate .t.f <<Paste>> -subwindow .t
    expr {[winfo id .t] eq $x}
} -cleanup {
    destroy .t.f
} -result 1

test bind-22.113 {HandleEventGenerate: options <Enter> -subwindow .t} -setup {
    frame .t.f -class Test -width 150 -height 100
    pack .t.f
    focus -force .t.f
    update
    set x {}
} -body {
    bind .t.f <Enter> "lappend x %S"
    event generate .t.f <Enter> -subwindow .t
    expr {[winfo id .t] eq $x}
} -cleanup {
    destroy .t.f
} -result 1

test bind-22.114 {HandleEventGenerate: options <Configure> -subwindow .t} -setup {
    frame .t.f -class Test -width 150 -height 100
    pack .t.f
    focus -force .t.f
    update
    set x {}
} -body {
    bind .t.f <Configure> "lappend x %S"
    event generate .t.f <Configure> -subwindow .t
} -cleanup {
    destroy .t.f
} -returnCodes error -result {<Configure> event doesn't accept "-subwindow" option}

test bind-22.115 {HandleEventGenerate: options <Key> -time xyz} -setup {
    frame .t.f -class Test -width 150 -height 100
    pack .t.f
    focus -force .t.f
    update
    set x {}
} -body {
    bind .t.f <Key> "lappend x %t"
    event generate .t.f <Key> -time xyz
} -cleanup {
    destroy .t.f
} -returnCodes error -result {expected integer but got "xyz"}

test bind-22.116 {HandleEventGenerate: options <Key> -time 100} -setup {
    frame .t.f -class Test -width 150 -height 100
    pack .t.f
    focus -force .t.f
    update
    set x {}
} -body {
    bind .t.f <Key> "lappend x %t"
    event generate .t.f <Key> -time 100
    return $x
} -cleanup {
    destroy .t.f
} -result 100

test bind-22.117 {HandleEventGenerate: options <Button> -time 100} -setup {
    frame .t.f -class Test -width 150 -height 100
    pack .t.f
    focus -force .t.f
    update
    set x {}
} -body {
    bind .t.f <Button> "lappend x %t"
    event generate .t.f <Button> -time 100
    return $x
} -cleanup {
    destroy .t.f
} -result 100

test bind-22.118 {HandleEventGenerate: options <ButtonRelease> -time 100} -setup {
    frame .t.f -class Test -width 150 -height 100
    pack .t.f
    focus -force .t.f
    update
    set x {}
} -body {
    bind .t.f <ButtonRelease> "lappend x %t"
    event generate .t.f <ButtonRelease> -time 100
    return $x
} -cleanup {
    destroy .t.f
} -result 100

test bind-22.119 {HandleEventGenerate: options <Motion> -time 100} -setup {
    frame .t.f -class Test -width 150 -height 100
    pack .t.f
    focus -force .t.f
    update
    set x {}
} -body {
    bind .t.f <Motion> "lappend x %t"
    event generate .t.f <Motion> -time 100
    return $x
} -cleanup {
    destroy .t.f
} -result 100

test bind-22.120 {HandleEventGenerate: options <<Paste>> -time 100} -setup {
    frame .t.f -class Test -width 150 -height 100
    pack .t.f
    focus -force .t.f
    update
    set x {}
} -body {
    bind .t.f <<Paste>> "lappend x %t"
    event generate .t.f <<Paste>> -time 100
    return $x
} -cleanup {
    destroy .t.f
} -result 100

test bind-22.121 {HandleEventGenerate: options <Enter> -time 100} -setup {
    frame .t.f -class Test -width 150 -height 100
    pack .t.f
    focus -force .t.f
    update
    set x {}
} -body {
    bind .t.f <Enter> "lappend x %t"
    event generate .t.f <Enter> -time 100
    return $x
} -cleanup {
    destroy .t.f
} -result 100

test bind-22.122 {HandleEventGenerate: options <Property> -time 100} -setup {
    frame .t.f -class Test -width 150 -height 100
    pack .t.f
    focus -force .t.f
    update
    set x {}
} -body {
    bind .t.f <Property> "lappend x %t"
    event generate .t.f <Property> -time 100
    return $x
} -cleanup {
    destroy .t.f
} -result 100

test bind-22.123 {HandleEventGenerate: options <Configure> -time 100} -setup {
    frame .t.f -class Test -width 150 -height 100
    pack .t.f
    focus -force .t.f
    update
    set x {}
} -body {
    bind .t.f <Configure> "lappend x %t"
    event generate .t.f <Configure> -time 100
} -cleanup {
    destroy .t.f
} -returnCodes error -result {<Configure> event doesn't accept "-time" option}

test bind-22.124 {HandleEventGenerate: options <Expose> -width xyz} -setup {
    frame .t.f -class Test -width 150 -height 100
    pack .t.f
    focus -force .t.f
    update
    set x {}
} -body {
    bind .t.f <Expose> "lappend x %w"
    event generate .t.f <Expose> -width xyz
} -cleanup {
    destroy .t.f
} -returnCodes error -result {bad screen distance "xyz"}

test bind-22.125 {HandleEventGenerate: options <Expose> -width 2i} -setup {
    frame .t.f -class Test -width 150 -height 100
    pack .t.f
    focus -force .t.f
    update
    set x {}
} -body {
    bind .t.f <Expose> "lappend x %w"
    event generate .t.f <Expose> -width 2i
    expr {[winfo pixels .t.f 2i] eq $x}
} -cleanup {
    destroy .t.f
} -result 1

test bind-22.126 {HandleEventGenerate: options <Configure> -width 2i} -setup {
    frame .t.f -class Test -width 150 -height 100
    pack .t.f
    focus -force .t.f
    update
    set x {}
} -body {
    bind .t.f <Configure> "lappend x %w"
    event generate .t.f <Configure> -width 2i
    expr {[winfo pixels .t.f 2i] eq $x}
} -cleanup {
    destroy .t.f
} -result 1

test bind-22.127 {HandleEventGenerate: options <Key> -width 2i} -setup {
    frame .t.f -class Test -width 150 -height 100
    pack .t.f
    focus -force .t.f
    update
    set x {}
} -body {
    bind .t.f <Key> "lappend x %k"
    event generate .t.f <Key> -width 2i
} -cleanup {
    destroy .t.f
} -returnCodes error -result {<Key> event doesn't accept "-width" option}

test bind-22.128 {HandleEventGenerate: options <Unmap> -window .xyz} -setup {
    frame .t.f -class Test -width 150 -height 100
    pack .t.f
    focus -force .t.f
    update
    set x {}
} -body {
    bind .t.f <Unmap> "lappend x %W"
    event generate .t.f <Unmap> -window .xyz
} -cleanup {
    destroy .t.f
} -returnCodes error -result {bad window path name ".xyz"}

test bind-22.129 {HandleEventGenerate: options <Unmap> -window .t.f} -setup {
    frame .t.f -class Test -width 150 -height 100
    pack .t.f
    focus -force .t.f
    update
    set x {}
} -body {
    bind .t.f <Unmap> "lappend x %W"
    event generate .t.f <Unmap> -window .t.f
    return $x
} -cleanup {
    destroy .t.f
} -result {.t.f}

test bind-22.130 {HandleEventGenerate: options <Unmap> -window xyz} -setup {
    frame .t.f -class Test -width 150 -height 100
    pack .t.f
    focus -force .t.f
    update
    set x {}
} -body {
    bind .t.f <Unmap> "lappend x %W"
    event generate .t.f <Unmap> -window xyz
} -cleanup {
    destroy .t.f
} -returnCodes error -result {bad window name/identifier "xyz"}

test bind-22.131 {HandleEventGenerate: options <Unmap> -window [winfo id .t.f]} -setup {
    frame .t.f -class Test -width 150 -height 100
    pack .t.f
    focus -force .t.f
    update
    set x {}
} -body {
    bind .t.f <Unmap> "lappend x %W"
    event generate .t.f <Unmap> -window [winfo id .t.f]
    return $x
} -cleanup {
    destroy .t.f
} -result {.t.f}

test bind-22.132 {HandleEventGenerate: options <Unmap> -window .t.f} -setup {
    frame .t.f -class Test -width 150 -height 100
    pack .t.f
    focus -force .t.f
    update
    set x {}
} -body {
    bind .t.f <Unmap> "lappend x %W"
    event generate .t.f <Unmap> -window .t.f
    return $x
} -cleanup {
    destroy .t.f
} -result {.t.f}

test bind-22.133 {HandleEventGenerate: options <Map> -window .t.f} -setup {
    frame .t.f -class Test -width 150 -height 100
    pack .t.f
    focus -force .t.f
    update
    set x {}
} -body {
    bind .t.f <Map> "lappend x %W"
    event generate .t.f <Map> -window .t.f
    return $x
} -cleanup {
    destroy .t.f
} -result {.t.f}

test bind-22.134 {HandleEventGenerate: options <Reparent> -window .t.f} -setup {
    frame .t.f -class Test -width 150 -height 100
    pack .t.f
    focus -force .t.f
    update
    set x {}
} -body {
    bind .t.f <Reparent> "lappend x %W"
    event generate .t.f <Reparent> -window .t.f
    return $x
} -cleanup {
    destroy .t.f
} -result {.t.f}

test bind-22.135 {HandleEventGenerate: options <Configure> -window .t.f} -setup {
    frame .t.f -class Test -width 150 -height 100
    pack .t.f
    focus -force .t.f
    update
    set x {}
} -body {
    bind .t.f <Configure> "lappend x %W"
    event generate .t.f <Configure> -window .t.f
    return $x
} -cleanup {
    destroy .t.f
} -result {.t.f}

test bind-22.136 {HandleEventGenerate: options <Gravity> -window .t.f} -setup {
    frame .t.f -class Test -width 150 -height 100
    pack .t.f
    focus -force .t.f
    update
    set x {}
} -body {
    bind .t.f <Gravity> "lappend x %W"
    event generate .t.f <Gravity> -window .t.f
    return $x
} -cleanup {
    destroy .t.f
} -result {.t.f}

test bind-22.137 {HandleEventGenerate: options <Circulate> -window .t.f} -setup {
    frame .t.f -class Test -width 150 -height 100
    pack .t.f
    focus -force .t.f
    update
    set x {}
} -body {
    bind .t.f <Circulate> "lappend x %W"
    event generate .t.f <Circulate> -window .t.f
    return $x
} -cleanup {
    destroy .t.f
} -result {.t.f}

test bind-22.138 {HandleEventGenerate: options <Key> -window .t.f} -setup {
    frame .t.f -class Test -width 150 -height 100
    pack .t.f
    focus -force .t.f
    update
    set x {}
} -body {
    bind .t.f <Key> "lappend x %W"
    event generate .t.f <Key> -window .t.f
} -cleanup {
    destroy .t.f
} -returnCodes error -result {<Key> event doesn't accept "-window" option}

test bind-22.139 {HandleEventGenerate: options <Key> -x xyz} -setup {
    frame .t.f -class Test -width 150 -height 100
    pack .t.f
    focus -force .t.f
    update
    set x {}
} -body {
    bind .t.f <Key> "lappend x %x"
    event generate .t.f <Key> -x xyz
} -cleanup {
    destroy .t.f
} -returnCodes error -result {bad screen distance "xyz"}

test bind-22.140 {HandleEventGenerate: options <Key> -x 2i} -setup {
    frame .t.f -class Test -width 150 -height 100
    pack .t.f
    focus -force .t.f
    update
    set x {}
} -body {
    bind .t.f <Key> "lappend x %x"
    event generate .t.f <Key> -x 2i
    expr {[winfo pixels .t.f 2i] eq $x}
} -cleanup {
    destroy .t.f
} -result 1

test bind-22.141 {HandleEventGenerate: options <Button> -x 2i} -setup {
    frame .t.f -class Test -width 150 -height 100
    pack .t.f
    focus -force .t.f
    update
    set x {}
} -body {
    bind .t.f <Button> "lappend x %x"
    event generate .t.f <Button> -x 2i
    expr {[winfo pixels .t.f 2i] eq $x}
} -cleanup {
    destroy .t.f
} -result 1

test bind-22.142 {HandleEventGenerate: options <ButtonRelease> -x 2i} -setup {
    frame .t.f -class Test -width 150 -height 100
    pack .t.f
    focus -force .t.f
    update
    set x {}
} -body {
    bind .t.f <ButtonRelease> "lappend x %x"
    event generate .t.f <ButtonRelease> -x 2i
    expr {[winfo pixels .t.f 2i] eq $x}
} -cleanup {
    destroy .t.f
} -result 1

test bind-22.143 {HandleEventGenerate: options <Motion> -x 2i} -setup {
    frame .t.f -class Test -width 150 -height 100
    pack .t.f
    focus -force .t.f
    update
    set x {}
} -body {
    bind .t.f <Motion> "lappend x %x"
    event generate .t.f <Motion> -x 2i
    expr {[winfo pixels .t.f 2i] eq $x}
} -cleanup {
    destroy .t.f
} -result 1

test bind-22.144 {HandleEventGenerate: options <<Paste>> -x 2i} -setup {
    frame .t.f -class Test -width 150 -height 100
    pack .t.f
    focus -force .t.f
    update
    set x {}
} -body {
    bind .t.f <<Paste>> "lappend x %x"
    event generate .t.f <<Paste>> -x 2i
    expr {[winfo pixels .t.f 2i] eq $x}
} -cleanup {
    destroy .t.f
} -result 1

test bind-22.145 {HandleEventGenerate: options <Enter> -x 2i} -setup {
    frame .t.f -class Test -width 150 -height 100
    pack .t.f
    focus -force .t.f
    update
    set x {}
} -body {
    bind .t.f <Enter> "lappend x %x"
    event generate .t.f <Enter> -x 2i
    expr {[winfo pixels .t.f 2i] eq $x}
} -cleanup {
    destroy .t.f
} -result 1

test bind-22.146 {HandleEventGenerate: options <Expose> -x 2i} -setup {
    frame .t.f -class Test -width 150 -height 100
    pack .t.f
    focus -force .t.f
    update
    set x {}
} -body {
    bind .t.f <Expose> "lappend x %x"
    event generate .t.f <Expose> -x 2i
    expr {[winfo pixels .t.f 2i] eq $x}
} -cleanup {
    destroy .t.f
} -result 1

test bind-22.147 {HandleEventGenerate: options <Configure> -x 2i} -setup {
    frame .t.f -class Test -width 150 -height 100
    pack .t.f
    focus -force .t.f
    update
    set x {}
} -body {
    bind .t.f <Configure> "lappend x %x"
    event generate .t.f <Configure> -x 2i
    expr {[winfo pixels .t.f 2i] eq $x}
} -cleanup {
    destroy .t.f
} -result 1

test bind-22.148 {HandleEventGenerate: options <Gravity> -x 2i} -setup {
    frame .t.f -class Test -width 150 -height 100
    pack .t.f
    focus -force .t.f
    update
    set x {}
} -body {
    bind .t.f <Gravity> "lappend x %x"
    event generate .t.f <Gravity> -x 2i
    expr {[winfo pixels .t.f 2i] eq $x}
} -cleanup {
    destroy .t.f
} -result 1

test bind-22.149 {HandleEventGenerate: options <Reparent> -x 2i} -setup {
    frame .t.f -class Test -width 150 -height 100
    pack .t.f
    focus -force .t.f
    update
    set x {}
} -body {
    bind .t.f <Reparent> "lappend x %x"
    event generate .t.f <Reparent> -x 2i
    expr {[winfo pixels .t.f 2i] eq $x}
} -cleanup {
    destroy .t.f
} -result 1

test bind-22.150 {HandleEventGenerate: options <Map> -x 2i} -setup {
    frame .t.f -class Test -width 150 -height 100
    pack .t.f
    focus -force .t.f
    update
    set x {}
} -body {
    bind .t.f <Map> "lappend x %x"
    event generate .t.f <Map> -x 2i
} -cleanup {
    destroy .t.f
} -returnCodes error -result {<Map> event doesn't accept "-x" option}

test bind-22.151 {HandleEventGenerate: options <Key> -y xyz} -setup {
    frame .t.f -class Test -width 150 -height 100
    pack .t.f
    focus -force .t.f
    update
    set x {}
} -body {
    bind .t.f <Key> "lappend x %y"
    event generate .t.f <Key> -y xyz
} -cleanup {
    destroy .t.f
} -returnCodes error -result {bad screen distance "xyz"}

test bind-22.152 {HandleEventGenerate: options <Key> -y 2i} -setup {
    frame .t.f -class Test -width 150 -height 100
    pack .t.f
    focus -force .t.f
    update
    set x {}
} -body {
    bind .t.f <Key> "lappend x %y"
    event generate .t.f <Key> -y 2i
    expr {[winfo pixels .t.f 2i] eq $x}
} -cleanup {
    destroy .t.f
} -result 1

test bind-22.153 {HandleEventGenerate: options <Button> -y 2i} -setup {
    frame .t.f -class Test -width 150 -height 100
    pack .t.f
    focus -force .t.f
    update
    set x {}
} -body {
    bind .t.f <Button> "lappend x %y"
    event generate .t.f <Button> -y 2i
    expr {[winfo pixels .t.f 2i] eq $x}
} -cleanup {
    destroy .t.f
} -result 1

test bind-22.154 {HandleEventGenerate: options <ButtonRelease> -y 2i} -setup {
    frame .t.f -class Test -width 150 -height 100
    pack .t.f
    focus -force .t.f
    update
    set x {}
} -body {
    bind .t.f <ButtonRelease> "lappend x %y"
    event generate .t.f <ButtonRelease> -y 2i
    expr {[winfo pixels .t.f 2i] eq $x}
} -cleanup {
    destroy .t.f
} -result 1

test bind-22.155 {HandleEventGenerate: options <Motion> -y 2i} -setup {
    frame .t.f -class Test -width 150 -height 100
    pack .t.f
    focus -force .t.f
    update
    set x {}
} -body {
    bind .t.f <Motion> "lappend x %y"
    event generate .t.f <Motion> -y 2i
    expr {[winfo pixels .t.f 2i] eq $x}
} -cleanup {
    destroy .t.f
} -result 1

test bind-22.156 {HandleEventGenerate: options <<Paste>> -y 2i} -setup {
    frame .t.f -class Test -width 150 -height 100
    pack .t.f
    focus -force .t.f
    update
    set x {}
} -body {
    bind .t.f <<Paste>> "lappend x %y"
    event generate .t.f <<Paste>> -y 2i
    expr {[winfo pixels .t.f 2i] eq $x}
} -cleanup {
    destroy .t.f
} -result 1

test bind-22.157 {HandleEventGenerate: options <Enter> -y 2i} -setup {
    frame .t.f -class Test -width 150 -height 100
    pack .t.f
    focus -force .t.f
    update
    set x {}
} -body {
    bind .t.f <Enter> "lappend x %y"
    event generate .t.f <Enter> -y 2i
    expr {[winfo pixels .t.f 2i] eq $x}
} -cleanup {
    destroy .t.f
} -result 1

test bind-22.158 {HandleEventGenerate: options <Expose> -y 2i} -setup {
    frame .t.f -class Test -width 150 -height 100
    pack .t.f
    focus -force .t.f
    update
    set x {}
} -body {
    bind .t.f <Expose> "lappend x %y"
    event generate .t.f <Expose> -y 2i
    expr {[winfo pixels .t.f 2i] eq $x}
} -cleanup {
    destroy .t.f
} -result 1

test bind-22.159 {HandleEventGenerate: options <Configure> -y 2i} -setup {
    frame .t.f -class Test -width 150 -height 100
    pack .t.f
    focus -force .t.f
    update
    set x {}
} -body {
    bind .t.f <Configure> "lappend x %y"
    event generate .t.f <Configure> -y 2i
    expr {[winfo pixels .t.f 2i] eq $x}
} -cleanup {
    destroy .t.f
} -result 1

test bind-22.160 {HandleEventGenerate: options <Gravity> -y 2i} -setup {
    frame .t.f -class Test -width 150 -height 100
    pack .t.f
    focus -force .t.f
    update
    set x {}
} -body {
    bind .t.f <Gravity> "lappend x %y"
    event generate .t.f <Gravity> -y 2i
    expr {[winfo pixels .t.f 2i] eq $x}
} -cleanup {
    destroy .t.f
} -result 1

test bind-22.161 {HandleEventGenerate: options <Reparent> -y 2i} -setup {
    frame .t.f -class Test -width 150 -height 100
    pack .t.f
    focus -force .t.f
    update
    set x {}
} -body {
    bind .t.f <Reparent> "lappend x %y"
    event generate .t.f <Reparent> -y 2i
    expr {[winfo pixels .t.f 2i] eq $x}
} -cleanup {
    destroy .t.f
} -result 1

test bind-22.162 {HandleEventGenerate: options <Map> -y 2i} -setup {
    frame .t.f -class Test -width 150 -height 100
    pack .t.f
    focus -force .t.f
    update
    set x {}
} -body {
    bind .t.f <Map> "lappend x %y"
    event generate .t.f <Map> -y 2i
} -cleanup {
    destroy .t.f
} -returnCodes error -result {<Map> event doesn't accept "-y" option}

test bind-22.163 {HandleEventGenerate: options <Key> -xyz 1} -setup {
    frame .t.f -class Test -width 150 -height 100
    pack .t.f
    focus -force .t.f
    update
    set x {}
} -body {
    bind .t.f <Key> "lappend x %k"
    event generate .t.f <Key> -xyz 1
} -cleanup {
    destroy .t.f
} -returnCodes error -result {bad option "-xyz": must be -when, -above, -borderwidth, -button, -count, -data, -delta, -detail, -focus, -height, -keycode, -keysym, -mode, -override, -place, -root, -rootx, -rooty, -sendevent, -serial, -state, -subwindow, -time, -warp, -width, -window, -x, or -y}
# Note that the -data option is tested in bind-32.* because it has
# more demanding requirements in memory handling


test bind-23.1 {GetVirtualEventUid procedure} -body {
    event info <<asd
} -returnCodes error -result {virtual event "<<asd" is badly formed}
test bind-23.2 {GetVirtualEventUid procedure} -body {
    event info <<>>
} -returnCodes error -result {virtual event "<<>>" is badly formed}
test bind-23.3 {GetVirtualEventUid procedure} -body {
    event info <<asd>
} -returnCodes error -result {virtual event "<<asd>" is badly formed}
test bind-23.4 {GetVirtualEventUid procedure} -setup {
    event delete <<asd>>
} -body {
    event info <<asd>>
} -result {}


test bind-24.1 {FindSequence procedure: no event} -body {
    bind .t {} test
} -returnCodes error -result {no events specified in binding}
test bind-24.2 {FindSequence procedure: bad event} -body {
    bind .t <xyz> test
} -returnCodes error -result {bad event type or keysym "xyz"}
test bind-24.3 {FindSequence procedure: virtual allowed} -setup {
    frame .t.f -class Test -width 150 -height 100
    pack .t.f
    focus -force .t.f
    update
    set x {}
} -body {
    bind .t.f <<Paste>> test
} -cleanup {
    destroy .t.f
} -result  {}
test bind-24.4 {FindSequence procedure: virtual not allowed} -body {
    event add <<Paste>> <<Alive>>
} -returnCodes error -result {virtual event not allowed in definition of another virtual event}
test bind-24.5 {FindSequence procedure, multiple bindings} -setup {
    frame .t.f -class Test -width 150 -height 100
    pack .t.f
    focus -force .t.f
    update
} -body {
    bind .t.f <Button-1> {lappend x single}
    bind .t.f <Double-Button-1> {lappend x double}
    bind .t.f <Triple-Button-1> {lappend x triple}
    bind .t.f <Quadruple-Button-1> {lappend x quadruple}
    set x press
    event generate .t.f <Button-1>
    event generate .t.f <ButtonRelease-1>
    lappend x press
    event generate .t.f <Button-1>
    event generate .t.f <ButtonRelease-1>
    lappend x press
    event generate .t.f <Button-1>
    event generate .t.f <ButtonRelease-1>
    lappend x press
    event generate .t.f <Button-1>
    event generate .t.f <ButtonRelease-1>
    lappend x press
    event generate .t.f <Button-1>
    event generate .t.f <ButtonRelease-1>
    set x
} -cleanup {
    destroy .t.f
} -result {press single press double press triple press quadruple press quadruple}
test bind-24.6 {FindSequence procedure: virtual composed} -body {
    bind .t <Control-b><<Paste>> "puts hi"
} -returnCodes error -result {virtual events may not be composed}
test bind-24.7 {FindSequence procedure: new pattern sequence} -setup {
    frame .t.f -class Test -width 150 -height 100
    pack .t.f
    focus -force .t.f
    update
    set x {}
} -body {
    bind .t.f <Button-1><Button-2> {lappend x 1-2}
    event generate .t.f <Button-1>
    event generate .t.f <ButtonRelease-1>
    event generate .t.f <Button-2>
    event generate .t.f <ButtonRelease-2>
    set x
} -cleanup {
    destroy .t.f
} -result {1-2}
test bind-24.8 {FindSequence procedure: similar pattern sequence} -setup {
    frame .t.f -class Test -width 150 -height 100
    pack .t.f
    focus -force .t.f
    update
    set x {}
} -body {
    bind .t.f <Button-1><Button-2> {lappend x 1-2}
    bind .t.f <Button-2> {lappend x 2}
    event generate .t.f <Button-3>
    event generate .t.f <Button-2>
    event generate .t.f <ButtonRelease-2>
    event generate .t.f <Button-1>
    event generate .t.f <ButtonRelease-1>
    event generate .t.f <Button-2>
    event generate .t.f <ButtonRelease-2>
    set x
} -cleanup {
    destroy .t.f
} -result {2 1-2}
test bind-24.9 {FindSequence procedure: similar pattern sequence} -setup {
    frame .t.f -class Test -width 150 -height 100
    pack .t.f
    focus -force .t.f
    update
    set x {}
} -body {
    bind .t.f <Button-1><Button-2> {lappend x 1-2}
    bind .t.f <Button-2><Button-2> {lappend x 2-2}
    event generate .t.f <Button-3>
    event generate .t.f <Button-2>
    event generate .t.f <ButtonRelease-2>
    event generate .t.f <Button-2>
    event generate .t.f <ButtonRelease-2>
    event generate .t.f <Button-1>
    event generate .t.f <ButtonRelease-1>
    event generate .t.f <Button-2>
    event generate .t.f <ButtonRelease-2>
    set x
} -cleanup {
    destroy .t.f
} -result {2-2 1-2}
test bind-24.10 {FindSequence procedure: similar pattern sequence} -setup {
    frame .t.f -class Test -width 150 -height 100
    pack .t.f
    focus -force .t.f
    update
    set x {}
} -body {
    bind .t.f <Button-2><Button-2> {lappend x 2-2}
    bind .t.f <Double-Button-2> {lappend x d-2}
    event generate .t.f <Button-3>
    event generate .t.f <Button-2>
    event generate .t.f <ButtonRelease-2>
    event generate .t.f <Button-2>
    event generate .t.f <ButtonRelease-2>
    event generate .t.f <Button-1>
    event generate .t.f <ButtonRelease-1>
    event generate .t.f <Button-2> -x 100
    event generate .t.f <ButtonRelease-2>
    event generate .t.f <Button-2> -x 200
    event generate .t.f <ButtonRelease-2>
    set x
} -cleanup {
    destroy .t.f
} -result {d-2 2-2}
test bind-24.11 {FindSequence procedure: new sequence, don't create} -setup {
    frame .t.f -class Test -width 150 -height 100
    pack .t.f
    focus -force .t.f
    update
} -body {
    bind .t.f <Button-2>
} -cleanup {
    destroy .t.f
} -result {}
test bind-24.12 {FindSequence procedure: not new sequence, don't create} -setup {
    frame .t.f -class Test -width 150 -height 100
    pack .t.f
    focus -force .t.f
    update
} -body {
    bind .t.f <Control-Button-2> "foo"
    bind .t.f <Button-2>
} -cleanup {
    destroy .t.f
} -result {}
test bind-24.13 {FindSequence procedure: no binding} -body {
    frame .t.f -class Test -width 150 -height 100
    bind .t.f <a>
} -cleanup {
    destroy .t.f
} -returnCodes ok
test bind-24.14 {FindSequence procedure: no binding} -body {
    canvas .t.c
    set i [.t.c create rect 10 10 100 100]
    .t.c bind $i <a>
} -cleanup {
    destroy .t.c
} -returnCodes ok

test bind-25.1 {ParseEventDescription procedure} -setup {
    frame .t.f -class Test -width 150 -height 100
    pack .t.f
    focus -force .t.f
    update
} -body {
    bind .t.f a test
    bind .t.f a
} -cleanup {
    destroy .t.f
} -result test
test bind-25.2 {ParseEventDescription procedure: misinterpreted modifier} -setup {
    button .b
} -body {
    bind .b <Control-M> a
    bind .b <M-M> b
    lsort [bind .b]
} -cleanup {
    destroy .b
} -result {<Control-Key-M> <Meta-Key-M>}
test bind-25.3 {ParseEventDescription procedure} -setup {
    frame .t.f -class Test -width 150 -height 100
} -body {
    bind .t.f <a---> {nothing}
    bind .t.f
} -cleanup {
    destroy .t.f
} -result a
test bind-25.4 {ParseEventDescription} -setup {
    frame .t.f -class Test -width 150 -height 100
} -body {
    bind .t.f <<Shift-Paste>> {puts hi}
    bind .t.f
} -cleanup {
    destroy .t.f
} -result {<<Shift-Paste>>}

# Assorted error cases in event sequence parsing
test bind-25.5 {ParseEventDescription procedure error cases} -body {
    bind .t \x7 {puts hi}
} -returnCodes error -result {bad ASCII character 0x7}
test bind-25.6 {ParseEventDescription procedure error cases} -body {
    bind .t \x7f {puts hi}
} -returnCodes error -result {bad ASCII character 0x7f}
test bind-25.7 {ParseEventDescription procedure error cases} -body {
    bind .t \x4 {puts hi}
} -returnCodes error -result {bad ASCII character 0x4}
test bind-25.8 {ParseEventDescription procedure error cases} -body {
    bind .t <<>>  {puts hi}
} -returnCodes error -result {virtual event "<<>>" is badly formed}
test bind-25.9 {ParseEventDescription procedure error cases} -body {
    bind .t <<Paste  {puts hi}
} -returnCodes error -result {missing ">" in virtual binding}
test bind-25.10 {ParseEventDescription procedure error cases} -body {
    bind .t <<Paste>  {puts hi}
} -returnCodes error -result {missing ">" in virtual binding}
test bind-25.11 {ParseEventDescription procedure error cases} -body {
    bind .t <<Paste>>h  {puts hi}
} -returnCodes error -result {virtual events may not be composed}
test bind-25.12 {ParseEventDescription procedure error cases} -body {
    bind .t <>  {puts hi}
} -returnCodes error -result {no event type or button # or keysym}
test bind-25.13 {ParseEventDescription procedure error cases} -body {
    bind .t <a--  {puts hi}
} -returnCodes error -result {missing ">" in binding}
test bind-25.14 {ParseEventDescription procedure error cases} -body {
    bind .t <a-b> {puts hi}
} -returnCodes error -result {extra characters after detail in binding}
test bind-25.15 {ParseEventDescription procedure error cases} -body {
    bind .t <<abc   {puts hi}
} -returnCodes error -result {missing ">" in virtual binding}
test bind-25.16 {ParseEventDescription procedure error cases} -body {
    bind .t <<abc>  {puts hi}
} -returnCodes error -result {missing ">" in virtual binding}
test bind-25.17 {ParseEventDescription} -body {
    event add <<xyz>> <<abc>>
} -returnCodes error -result {virtual event not allowed in definition of another virtual event}

# Modifier canonicalization tests

test bind-25.18 {modifier names} -setup {
    frame .t.f -class Test -width 150 -height 100
} -body {
    bind .t.f {<Control- a>} foo
    bind .t.f
} -cleanup {
    destroy .t.f
} -result <Control-Key-a>

test bind-25.19 {modifier names} -setup {
    frame .t.f -class Test -width 150 -height 100
} -body {
    bind .t.f <Shift-a> foo
    bind .t.f
} -cleanup {
    destroy .t.f
} -result <Shift-Key-a>

test bind-25.20 {modifier names} -setup {
    frame .t.f -class Test -width 150 -height 100
} -body {
    bind .t.f <Lock-a> foo
    bind .t.f
} -cleanup {
    destroy .t.f
} -result <Lock-Key-a>

test bind-25.21 {modifier names} -setup {
    frame .t.f -class Test -width 150 -height 100
} -body {
    bind .t.f <Meta---a> foo
    bind .t.f
} -cleanup {
    destroy .t.f
} -result <Meta-Key-a>

test bind-25.22 {modifier names} -setup {
    frame .t.f -class Test -width 150 -height 100
} -body {
    bind .t.f <M-a> foo
    bind .t.f
} -cleanup {
    destroy .t.f
} -result <Meta-Key-a>

test bind-25.23 {modifier names} -setup {
    frame .t.f -class Test -width 150 -height 100
} -body {
    bind .t.f <Alt-a> foo
    bind .t.f
} -cleanup {
    destroy .t.f
} -result <Alt-Key-a>

test bind-25.24 {modifier names} -setup {
    frame .t.f -class Test -width 150 -height 100
} -body {
    bind .t.f <B1-a> foo
    bind .t.f
} -cleanup {
    destroy .t.f
} -result <B1-Key-a>

test bind-25.25 {modifier names} -setup {
    frame .t.f -class Test -width 150 -height 100
} -body {
    bind .t.f <B2-a> foo
    bind .t.f
} -cleanup {
    destroy .t.f
} -result <B2-Key-a>

test bind-25.26 {modifier names} -setup {
    frame .t.f -class Test -width 150 -height 100
} -body {
    bind .t.f <B3-a> foo
    bind .t.f
} -cleanup {
    destroy .t.f
} -result <B3-Key-a>

test bind-25.27 {modifier names} -setup {
    frame .t.f -class Test -width 150 -height 100
} -body {
    bind .t.f <B4-a> foo
    bind .t.f
} -cleanup {
    destroy .t.f
} -result <B4-Key-a>

test bind-25.28 {modifier names} -setup {
    frame .t.f -class Test -width 150 -height 100
} -body {
    bind .t.f <B5-a> foo
    bind .t.f
} -cleanup {
    destroy .t.f
} -result <B5-Key-a>

test bind-25.29 {modifier names} -setup {
    frame .t.f -class Test -width 150 -height 100
} -body {
    bind .t.f <Button1-a> foo
    bind .t.f
} -cleanup {
    destroy .t.f
} -result <B1-Key-a>

test bind-25.30 {modifier names} -setup {
    frame .t.f -class Test -width 150 -height 100
} -body {
    bind .t.f <Button2-a> foo
    bind .t.f
} -cleanup {
    destroy .t.f
} -result <B2-Key-a>

test bind-25.31 {modifier names} -setup {
    frame .t.f -class Test -width 150 -height 100
} -body {
    bind .t.f <Button3-a> foo
    bind .t.f
} -cleanup {
    destroy .t.f
} -result <B3-Key-a>

test bind-25.32 {modifier names} -setup {
    frame .t.f -class Test -width 150 -height 100
} -body {
    bind .t.f <Button4-a> foo
    bind .t.f
} -cleanup {
    destroy .t.f
} -result <B4-Key-a>

test bind-25.33 {modifier names} -setup {
    frame .t.f -class Test -width 150 -height 100
} -body {
    bind .t.f <Button5-a> foo
    bind .t.f
} -cleanup {
    destroy .t.f
} -result <B5-Key-a>

test bind-25.34 {modifier names} -setup {
    frame .t.f -class Test -width 150 -height 100
} -body {
    bind .t.f <M1-a> foo
    bind .t.f
} -cleanup {
    destroy .t.f
} -result <Mod1-Key-a>

test bind-25.35 {modifier names} -setup {
    frame .t.f -class Test -width 150 -height 100
} -body {
    bind .t.f <M2-a> foo
    bind .t.f
} -cleanup {
    destroy .t.f
} -result <Mod2-Key-a>

test bind-25.36 {modifier names} -setup {
    frame .t.f -class Test -width 150 -height 100
} -body {
    bind .t.f <M3-a> foo
    bind .t.f
} -cleanup {
    destroy .t.f
} -result <Mod3-Key-a>

test bind-25.37 {modifier names} -setup {
    frame .t.f -class Test -width 150 -height 100
} -body {
    bind .t.f <M4-a> foo
    bind .t.f
} -cleanup {
    destroy .t.f
} -result <Mod4-Key-a>

test bind-25.38 {modifier names} -setup {
    frame .t.f -class Test -width 150 -height 100
} -body {
    bind .t.f <M5-a> foo
    bind .t.f
} -cleanup {
    destroy .t.f
} -result <Mod5-Key-a>

test bind-25.39 {modifier names} -setup {
    frame .t.f -class Test -width 150 -height 100
} -body {
    bind .t.f <Mod1-a> foo
    bind .t.f
} -cleanup {
    destroy .t.f
} -result <Mod1-Key-a>

test bind-25.40 {modifier names} -setup {
    frame .t.f -class Test -width 150 -height 100
} -body {
    bind .t.f <Mod2-a> foo
    bind .t.f
} -cleanup {
    destroy .t.f
} -result <Mod2-Key-a>

test bind-25.41 {modifier names} -setup {
    frame .t.f -class Test -width 150 -height 100
} -body {
    bind .t.f <Mod3-a> foo
    bind .t.f
} -cleanup {
    destroy .t.f
} -result <Mod3-Key-a>

test bind-25.42 {modifier names} -setup {
    frame .t.f -class Test -width 150 -height 100
} -body {
    bind .t.f <Mod4-a> foo
    bind .t.f
} -cleanup {
    destroy .t.f
} -result <Mod4-Key-a>

test bind-25.43 {modifier names} -setup {
    frame .t.f -class Test -width 150 -height 100
} -body {
    bind .t.f <Mod5-a> foo
    bind .t.f
} -cleanup {
    destroy .t.f
} -result <Mod5-Key-a>

test bind-25.44 {modifier names} -setup {
    frame .t.f -class Test -width 150 -height 100
} -body {
    bind .t.f <Double-a> foo
    bind .t.f
} -cleanup {
    destroy .t.f
} -result <Double-Key-a>

test bind-25.45 {modifier names} -setup {
    frame .t.f -class Test -width 150 -height 100
} -body {
    bind .t.f <Triple-a> foo
    bind .t.f
} -cleanup {
    destroy .t.f
} -result <Triple-Key-a>

test bind-25.46 {modifier names} -setup {
    frame .t.f -class Test -width 150 -height 100
} -body {
    bind .t.f {<Double 1>} foo
    bind .t.f
} -cleanup {
    destroy .t.f
} -result <Double-Button-1>

test bind-25.47 {modifier names} -setup {
    frame .t.f -class Test -width 150 -height 100
} -body {
    bind .t.f <Triple-1> foo
    bind .t.f
} -cleanup {
    destroy .t.f
} -result <Triple-Button-1>

test bind-25.48 {modifier names} -setup {
    frame .t.f -class Test -width 150 -height 100
} -body {
    bind .t.f {<M1-M2 M3-M4 B1-Control-a>} foo
    bind .t.f
} -cleanup {
    destroy .t.f
} -result <Control-B1-Mod1-Mod2-Mod3-Mod4-Key-a>

test bind-25.49 {modifier names} -setup {
    frame .t.f -class Test -width 150 -height 100
} -body {
    bind .t.f <Extended-Return> foo
    bind .t.f
} -cleanup {
    destroy .t.f
} -result <Extended-Key-Return>

test bind-25.50 {modifier names} -setup {
    frame .t.f -class Test -width 150 -height 100
} -body {
    bind .t.f <Button6-a> foo
    bind .t.f
} -cleanup {
    destroy .t.f
} -result <B6-Key-a>

test bind-25.51 {modifier names} -setup {
    frame .t.f -class Test -width 150 -height 100
} -body {
    bind .t.f <Button7-a> foo
    bind .t.f
} -cleanup {
    destroy .t.f
} -result <B7-Key-a>

test bind-25.52 {modifier names} -setup {
    frame .t.f -class Test -width 150 -height 100
} -body {
    bind .t.f <Button8-a> foo
    bind .t.f
} -cleanup {
    destroy .t.f
} -result <B8-Key-a>

test bind-25.53 {modifier names} -setup {
    frame .t.f -class Test -width 150 -height 100
} -body {
    bind .t.f <Button9-a> foo
    bind .t.f
} -cleanup {
    destroy .t.f
} -result <B9-Key-a>



test bind-26.1 {event names} -setup {
    frame .t.f -class Test -width 150 -height 100
} -body {
    bind .t.f <FocusIn> {nothing}
    bind .t.f
} -cleanup {
    destroy .t.f
} -result <FocusIn>
test bind-26.2 {event names} -setup {
    frame .t.f -class Test -width 150 -height 100
} -body {
    bind .t.f <FocusOut> {nothing}
    bind .t.f
} -cleanup {
    destroy .t.f
} -result <FocusOut>
test bind-26.3 {event names} -setup {
    frame .t.f -class Test -width 150 -height 100
    pack .t.f
    focus -force .t.f
    update
} -body {
    bind .t.f <Destroy> {lappend x "destroyed"}
    set x [bind .t.f]
    destroy .t.f
    set x
} -cleanup {
    destroy .t.f
} -result {<Destroy> destroyed}

test bind-26.4 {event names: Motion} -setup {
    frame .t.f -class Test -width 150 -height 100
    pack .t.f
    focus -force .t.f
    update
} -body {
    bind .t.f <Motion> "set x {event Motion}"
    set x xyzzy
    event generate .t.f <Motion>
    list $x [bind .t.f]
} -cleanup {
    destroy .t.f
} -result {{event Motion} <Motion>}

test bind-26.5 {event names: Button} -setup {
    frame .t.f -class Test -width 150 -height 100
    pack .t.f
    focus -force .t.f
    update
} -body {
    bind .t.f <Button> "set x {event Button}"
    set x xyzzy
    event generate .t.f <Button>
    list $x [bind .t.f]
} -cleanup {
    destroy .t.f
} -result {{event Button} <Button>}

test bind-26.6 {event names: ButtonPress} -setup {
    frame .t.f -class Test -width 150 -height 100
    pack .t.f
    focus -force .t.f
    update
} -body {
    bind .t.f <ButtonPress> "set x {event ButtonPress}"
    set x xyzzy
    event generate .t.f <ButtonPress>
    list $x [bind .t.f]
} -cleanup {
    destroy .t.f
} -result {{event ButtonPress} <Button>}

test bind-26.7 {event names: ButtonRelease} -setup {
    frame .t.f -class Test -width 150 -height 100
    pack .t.f
    focus -force .t.f
    update
} -body {
    bind .t.f <ButtonRelease> "set x {event ButtonRelease}"
    set x xyzzy
    event generate .t.f <ButtonRelease>
    list $x [bind .t.f]
} -cleanup {
    destroy .t.f
} -result {{event ButtonRelease} <ButtonRelease>}

test bind-26.8 {event names: Colormap} -setup {
    frame .t.f -class Test -width 150 -height 100
    pack .t.f
    focus -force .t.f
    update
} -body {
    bind .t.f <Colormap> "set x {event Colormap}"
    set x xyzzy
    event generate .t.f <Colormap>
    list $x [bind .t.f]
} -cleanup {
    destroy .t.f
} -result {{event Colormap} <Colormap>}

test bind-26.9 {event names: Enter} -setup {
    frame .t.f -class Test -width 150 -height 100
    pack .t.f
    focus -force .t.f
    update
} -body {
    bind .t.f <Enter> "set x {event Enter}"
    set x xyzzy
    event generate .t.f <Enter>
    list $x [bind .t.f]
} -cleanup {
    destroy .t.f
} -result {{event Enter} <Enter>}

test bind-26.10 {event names: Leave} -setup {
    frame .t.f -class Test -width 150 -height 100
    pack .t.f
    focus -force .t.f
    update
} -body {
    bind .t.f <Leave> "set x {event Leave}"
    set x xyzzy
    event generate .t.f <Leave>
    list $x [bind .t.f]
} -cleanup {
    destroy .t.f
} -result {{event Leave} <Leave>}

test bind-26.11 {event names: Expose} -setup {
    frame .t.f -class Test -width 150 -height 100
    pack .t.f
    focus -force .t.f
    update
} -body {
    bind .t.f <Expose> "set x {event Expose}"
    set x xyzzy
    event generate .t.f <Expose>
    list $x [bind .t.f]
} -cleanup {
    destroy .t.f
} -result {{event Expose} <Expose>}

test bind-26.12 {event names: Key} -setup {
    frame .t.f -class Test -width 150 -height 100
    pack .t.f
    focus -force .t.f
    update
} -body {
    bind .t.f <Key> "set x {event Key}"
    set x xyzzy
    event generate .t.f <Key>
    list $x [bind .t.f]
} -cleanup {
    destroy .t.f
} -result {{event Key} <Key>}

test bind-26.13 {event names: KeyPress} -setup {
    frame .t.f -class Test -width 150 -height 100
    pack .t.f
    focus -force .t.f
    update
} -body {
    bind .t.f <KeyPress> "set x {event KeyPress}"
    set x xyzzy
    event generate .t.f <KeyPress>
    list $x [bind .t.f]
} -cleanup {
    destroy .t.f
} -result {{event KeyPress} <Key>}

test bind-26.14 {event names: KeyRelease} -setup {
    frame .t.f -class Test -width 150 -height 100
    pack .t.f
    focus -force .t.f
    update
} -body {
    bind .t.f <KeyRelease> "set x {event KeyRelease}"
    set x xyzzy
    event generate .t.f <KeyRelease>
    list $x [bind .t.f]
} -cleanup {
    destroy .t.f
} -result {{event KeyRelease} <KeyRelease>}

test bind-26.15 {event names: Property} -setup {
    frame .t.f -class Test -width 150 -height 100
    pack .t.f
    focus -force .t.f
    update
} -body {
    bind .t.f <Property> "set x {event Property}"
    set x xyzzy
    event generate .t.f <Property>
    list $x [bind .t.f]
} -cleanup {
    destroy .t.f
} -result {{event Property} <Property>}

test bind-26.16 {event names: Visibility} -setup {
    frame .t.f -class Test -width 150 -height 100
    pack .t.f
    focus -force .t.f
    update
} -body {
    bind .t.f <Visibility> "set x {event Visibility}"
    set x xyzzy
    event generate .t.f <Visibility>
    list $x [bind .t.f]
} -cleanup {
    destroy .t.f
} -result {{event Visibility} <Visibility>}

test bind-26.17 {event names: Activate} -setup {
    frame .t.f -class Test -width 150 -height 100
    pack .t.f
    focus -force .t.f
    update
} -body {
    bind .t.f <Activate> "set x {event Activate}"
    set x xyzzy
    event generate .t.f <Activate>
    list $x [bind .t.f]
} -cleanup {
    destroy .t.f
} -result {{event Activate} <Activate>}

test bind-26.18 {event names: Deactivate} -setup {
    frame .t.f -class Test -width 150 -height 100
    pack .t.f
    focus -force .t.f
    update
} -body {
    bind .t.f <Deactivate> "set x {event Deactivate}"
    set x xyzzy
    event generate .t.f <Deactivate>
    list $x [bind .t.f]
} -cleanup {
    destroy .t.f
} -result {{event Deactivate} <Deactivate>}


# These events require an extra argument to [event generate]
test bind-26.19 {event names: Circulate} -setup {
    frame .t.f -class Test -width 150 -height 100
    pack .t.f
    focus -force .t.f
    update
} -body {
    bind .t.f <Circulate> "set x {event Circulate}"
    set x xyzzy
    event generate .t.f <Circulate>
    list $x [bind .t.f]
} -cleanup {
    destroy .t.f
} -result {{event Circulate} <Circulate>}

test bind-26.20 {event names: Configure} -setup {
    frame .t.f -class Test -width 150 -height 100
    pack .t.f
    focus -force .t.f
    update
} -body {
    bind .t.f <Configure> "set x {event Configure}"
    set x xyzzy
    event generate .t.f <Configure>
    list $x [bind .t.f]
} -cleanup {
    destroy .t.f
} -result {{event Configure} <Configure>}

test bind-26.21 {event names: Gravity} -setup {
    frame .t.f -class Test -width 150 -height 100
    pack .t.f
    focus -force .t.f
    update
} -body {
    bind .t.f <Gravity> "set x {event Gravity}"
    set x xyzzy
    event generate .t.f <Gravity>
    list $x [bind .t.f]
} -cleanup {
    destroy .t.f
} -result {{event Gravity} <Gravity>}

test bind-26.22 {event names: Map} -setup {
    frame .t.f -class Test -width 150 -height 100
    pack .t.f
    focus -force .t.f
    update
} -body {
    bind .t.f <Map> "set x {event Map}"
    set x xyzzy
    event generate .t.f <Map>
    list $x [bind .t.f]
} -cleanup {
    destroy .t.f
} -result {{event Map} <Map>}

test bind-26.23 {event names: Reparent} -setup {
    frame .t.f -class Test -width 150 -height 100
    pack .t.f
    focus -force .t.f
    update
} -body {
    bind .t.f <Reparent> "set x {event Reparent}"
    set x xyzzy
    event generate .t.f <Reparent>
    list $x [bind .t.f]
} -cleanup {
    destroy .t.f
} -result {{event Reparent} <Reparent>}

test bind-26.24 {event names: Unmap} -setup {
    frame .t.f -class Test -width 150 -height 100
    pack .t.f
    focus -force .t.f
    update
} -body {
    bind .t.f <Unmap> "set x {event Unmap}"
    set x xyzzy
    event generate .t.f <Unmap>
    list $x [bind .t.f]
} -cleanup {
    destroy .t.f
} -result {{event Unmap} <Unmap>}


test bind-27.1 {button names} -body {
    bind .t <Expose-1> foo
} -returnCodes error -result {specified button "1" for non-button event}
test bind-27.2 {button names} -body {
    bind .t <Button-10> foo
} -returnCodes error -result {bad button number "10"}
test bind-27.3 {button names} -setup {
    frame .t.f -class Test -width 150 -height 100
    pack .t.f
    focus -force .t.f
    update
} -body {
    bind .t.f <Button-1> {lappend x "button 1"}
    set x [bind .t.f]
    event generate .t.f <Button-1>
    event generate .t.f <ButtonRelease-1>
    set x
} -cleanup {
    destroy .t.f
} -result {<Button-1> {button 1}}
test bind-27.4 {button names} -setup {
    frame .t.f -class Test -width 150 -height 100
    pack .t.f
    focus -force .t.f
    update
} -body {
    bind .t.f <Button-2> {lappend x "button 2"}
    set x [bind .t.f]
    event generate .t.f <Button-2>
    event generate .t.f <ButtonRelease-2>
    set x
} -cleanup {
    destroy .t.f
} -result {<Button-2> {button 2}}
test bind-27.5 {button names} -setup {
    frame .t.f -class Test -width 150 -height 100
    pack .t.f
    focus -force .t.f
    update
} -body {
    bind .t.f <Button-3> {lappend x "button 3"}
    set x [bind .t.f]
    event generate .t.f <Button-3>
    event generate .t.f <ButtonRelease-3>
    set x
} -cleanup {
    destroy .t.f
} -result {<Button-3> {button 3}}
test bind-27.6 {button names} -setup {
    frame .t.f -class Test -width 150 -height 100
    pack .t.f
    focus -force .t.f
    update
} -body {
    bind .t.f <Button-4> {lappend x "button 4"}
    set x [bind .t.f]
    event generate .t.f <Button-4>
    event generate .t.f <ButtonRelease-4>
    set x
} -cleanup {
    destroy .t.f
} -result {<Button-4> {button 4}}
test bind-27.7 {button names} -setup {
    frame .t.f -class Test -width 150 -height 100
    pack .t.f
    focus -force .t.f
    update
} -body {
    bind .t.f <Button-5> {lappend x "button 5"}
    set x [bind .t.f]
    event generate .t.f <Button-5>
    event generate .t.f <ButtonRelease-5>
    set x
} -cleanup {
    destroy .t.f
} -result {<Button-5> {button 5}}
test bind-27.8 {button names} -setup {
    frame .t.f -class Test -width 150 -height 100
    pack .t.f
    focus -force .t.f
    update
} -body {
    bind .t.f <Button-6> {lappend x "button 6"}
    set x [bind .t.f]
    event generate .t.f <Button-6>
    event generate .t.f <ButtonRelease-6>
    set x
} -cleanup {
    destroy .t.f
} -result {<Button-6> {button 6}}
test bind-27.9 {button names} -setup {
    frame .t.f -class Test -width 150 -height 100
    pack .t.f
    focus -force .t.f
    update
} -body {
    bind .t.f <Button-7> {lappend x "button 7"}
    set x [bind .t.f]
    event generate .t.f <Button-7>
    event generate .t.f <ButtonRelease-7>
    set x
} -cleanup {
    destroy .t.f
} -result {<Button-7> {button 7}}
test bind-27.10 {button names} -setup {
    frame .t.f -class Test -width 150 -height 100
    pack .t.f
    focus -force .t.f
    update
} -body {
    bind .t.f <Button-8> {lappend x "button 8"}
    set x [bind .t.f]
    event generate .t.f <Button-8>
    event generate .t.f <ButtonRelease-8>
    set x
} -cleanup {
    destroy .t.f
} -result {<Button-8> {button 8}}
test bind-27.11 {button names} -setup {
    frame .t.f -class Test -width 150 -height 100
    pack .t.f
    focus -force .t.f
    update
} -body {
    bind .t.f <Button-9> {lappend x "button 9"}
    set x [bind .t.f]
    event generate .t.f <Button-9>
    event generate .t.f <ButtonRelease-9>
    set x
} -cleanup {
    destroy .t.f
} -result {<Button-9> {button 9}}

test bind-28.1 {keysym names} -body {
    bind .t <Expose-a> foo
} -returnCodes error -result {specified keysym "a" for non-key event}
test bind-28.2 {keysym names} -body {
    bind .t <Gorp> foo
} -returnCodes error -result {bad event type or keysym "Gorp"}
test bind-28.3 {keysym names} -body {
    bind .t <Stupid> foo
} -returnCodes error -result {bad event type or keysym "Stupid"}
test bind-28.4 {keysym names} -body {
    frame .t.f -class Test -width 150 -height 100
    bind .t.f <a> foo
    bind .t.f
} -cleanup {
    destroy .t.f
} -result {a}

test bind-28.5 {keysym names} -setup {
    frame .t.f -class Test -width 150 -height 100
    pack .t.f
    focus -force .t.f
    update
} -body {
    bind .t.f <colon> "lappend x \"keysym received\""
    bind .t.f <underscore> "lappend x {bad binding match}"
    set x [lsort [bind .t.f]]
    event generate .t.f <colon> ;# -state 0
    set x
} -cleanup {
    destroy .t.f
} -result {: _ {keysym received}}
test bind-28.6 {keysym names} -setup {
    frame .t.f -class Test -width 150 -height 100
    pack .t.f
    focus -force .t.f
    update
} -body {
    bind .t.f <Return> "lappend x \"keysym Return\""
    bind .t.f <x> "lappend x {bad binding match}"
    set x [lsort [bind .t.f]]
    event generate .t.f <Return> -state 0
    set x
} -cleanup {
    destroy .t.f
} -result {<Key-Return> x {keysym Return}}
test bind-28.7 {keysym names} -setup {
    frame .t.f -class Test -width 150 -height 100
    pack .t.f
    focus -force .t.f
    update
} -body {
    bind .t.f <X> "lappend x \"keysym X\""
    bind .t.f <x> "lappend x {bad binding match}"
    set x [lsort [bind .t.f]]
    event generate .t.f <X> -state 1
    set x
} -cleanup {
    destroy .t.f
} -result {X x {keysym X}}
test bind-28.8 {keysym names} -setup {
    frame .t.f -class Test -width 150 -height 100
    pack .t.f
    focus -force .t.f
    update
} -body {
    bind .t.f <X> "lappend x \"keysym X\""
    bind .t.f <x> "lappend x {bad binding match}"
    set x [lsort [bind .t.f]]
    event generate .t.f <X> -state 1
    set x
} -cleanup {
    destroy .t.f
} -result {X x {keysym X}}
test bind-28.9 {keysym names, Eth -> ETH} -body {
    frame .t.f -class Test -width 150 -height 100
    bind .t.f <Eth> foo
    bind .t.f
} -cleanup {
    destroy .t.f
} -result {<Key-ETH>}
test bind-28.10 {keysym names, Ooblique -> Oslash} -body {
    frame .t.f -class Test -width 150 -height 100
    bind .t.f <Ooblique> foo
    bind .t.f
} -cleanup {
    destroy .t.f
} -result {<Key-Oslash>}
test bind-28.11 {keysym names, gcedilla} -body {
    frame .t.f -class Test -width 150 -height 100
    bind .t.f <gcedilla> foo
    bind .t.f
} -cleanup {
    destroy .t.f
} -result {<Key-gcedilla>}
test bind-28.12 {keysym names, Greek_IOTAdiaeresis -> Greek_IOTAdieresis} -body {
    frame .t.f -class Test -width 150 -height 100
    bind .t.f <Greek_IOTAdiaeresis> foo
    bind .t.f
} -cleanup {
    destroy .t.f
} -result {<Key-Greek_IOTAdieresis>}


test bind-29.1 {Tcl_BackgroundError procedure} -setup {
    proc bgerror msg {
        global x errorInfo
        set x [list $msg $errorInfo]
    }
    frame .t.f -class Test -width 150 -height 100
    pack .t.f
    focus -force .t.f
    update
} -body {
    bind .t.f <Button> {error "This is a test"}
    set x none
    event generate .t.f <Button>
    event generate .t.f <ButtonRelease>
    update
    set x
} -cleanup {
    destroy .t.f
    rename bgerror {}
} -result {{This is a test} {This is a test
    while executing
"error "This is a test""
    (command bound to event)}}

test bind-29.2 {Tcl_BackgroundError procedure} -setup {
    proc do {} {
        event generate .t.f <Button>
        event generate .t.f <ButtonRelease>
    }
    proc bgerror msg {
        global x errorInfo
        set x [list $msg $errorInfo]
    }
    frame .t.f -class Test -width 150 -height 100
    pack .t.f
    focus -force .t.f
    update
} -body {
    bind .t.f <Button> {error Message2}
    set x none
    do
    update
    set x
} -cleanup {
    destroy .t.f
    rename bgerror {}
    rename do {}
} -result {Message2 {Message2
    while executing
"error Message2"
    (command bound to event)}}


test bind-30.1 {MouseWheel events} -setup {
    frame .t.f -class Test -width 150 -height 100
    pack .t.f
    focus -force .t.f
    update
    set x {}
} -body {
    bind .t.f <MouseWheel> {set x Wheel}
    event generate .t.f <MouseWheel>
    set x
} -cleanup {
    destroy .t.f
} -result {Wheel}
test bind-30.2 {MouseWheel events} -setup {
    frame .t.f -class Test -width 150 -height 100
    pack .t.f
    focus -force .t.f
    update
    set x {}
} -body {
    bind .t.f <MouseWheel> {set x %D}
    event generate .t.f <MouseWheel> -delta 120
    set x
} -cleanup {
    destroy .t.f
} -result 120
test bind-30.3 {MouseWheel events} -setup {
    frame .t.f -class Test -width 150 -height 100
    pack .t.f
    focus -force .t.f
    update
    set x {}
} -body {
    bind .t.f <MouseWheel> {set x "%D %x %y"}
    event generate .t.f <MouseWheel> -delta 240 -x 10 -y 30
    set x
} -cleanup {
    destroy .t.f
} -result {240 10 30}


test bind-31.1 {virtual event user_data field - bad generation} -setup {
    frame .t.f -class Test -width 150 -height 100
    pack .t.f
    focus -force .t.f
    update
} -body {
# Check no confusion, since Focus events use %d for something else
    event generate .t.f <FocusIn> -data foo
} -cleanup {
    destroy .t.f
} -returnCodes error -result {<FocusIn> event doesn't accept "-data" option}
test bind-31.2 {virtual event user_data field - NULL, synch} -setup {
    frame .t.f -class Test -width 150 -height 100
    pack .t.f
    focus -force .t.f
    update
    set x {}
} -body {
    bind .t.f <<TestUserData>> {set x "TestUserData >%d<"}
    event generate .t.f <<TestUserData>>
    set x
} -cleanup {
    destroy .t.f
} -result {TestUserData >{}<}
test bind-31.3 {virtual event user_data field - shared, synch} -setup {
    frame .t.f -class Test -width 150 -height 100
    pack .t.f
    focus -force .t.f
    update
    set x {}
} -body {
    bind .t.f <<TestUserData>> {set x "TestUserData >%d<"}
    event generate .t.f <<TestUserData>> -data "foo bar"
    set x
} -cleanup {
    destroy .t.f
} -result {TestUserData >foo bar<}
test bind-31.4 {virtual event user_data field - unshared, synch} -setup {
    frame .t.f -class Test -width 150 -height 100
    pack .t.f
    focus -force .t.f
    update
    set x {}
} -body {
    bind .t.f <<TestUserData>> {set x "TestUserData >%d<"}
    event generate .t.f <<TestUserData>> -data [string index abc 1]
    set x
} -cleanup {
    destroy .t.f
} -result {TestUserData >b<}
# Note that asynch event handling can only really catch any potential
# extra errors when used in combination with a tool like Purify or
# Valgrind. Such testing is rarely done, but at least any problem with
# reference handling will eventually show up with these tests...
test bind-31.5 {virtual event user_data field - NULL, asynch} -setup {
    frame .t.f -class Test -width 150 -height 100
    pack .t.f
    focus -force .t.f
    update
    set x {}
} -body {
    bind .t.f <<TestUserData>> {set x "TestUserData >%d<"}
    event generate .t.f <<TestUserData>> -when head
    list $x [update] $x
} -cleanup {
    destroy .t.f
} -result {{} {} {TestUserData >{}<}}
test bind-31.6 {virtual event user_data field - shared, asynch} -setup {
    frame .t.f -class Test -width 150 -height 100
    pack .t.f
    focus -force .t.f
    update
    set x {}
} -body {
    bind .t.f <<TestUserData>> {set x "TestUserData >%d<"}
    event generate .t.f <<TestUserData>> -data "foo bar" -when head
    list $x [update] $x
} -cleanup {
    destroy .t.f
} -result {{} {} {TestUserData >foo bar<}}
test bind-31.7 {virtual event user_data field - unshared, asynch} -setup {
    frame .t.f -class Test -width 150 -height 100
    pack .t.f
    focus -force .t.f
    update
    set x {}
} -body {
    bind .t.f <<TestUserData>> {set x "TestUserData >%d<"}
    event generate .t.f <<TestUserData>> -data [string index abc 1] -when head
    list $x [update] $x
} -cleanup {
    destroy .t.f
} -result {{} {} {TestUserData >b<}}

test bind-32.1 {-warp, window was destroyed before the idle callback DoWarp} -setup {
    # note: this test is now essentially useless
    #       since DoWarp no longer exist, not even as an idle callback
    frame .t.f
    pack .t.f
    focus -force .t.f
    update
} -body {
    event generate .t.f <Button-1> -warp 1
    event generate .t.f <ButtonRelease-1>
    destroy .t.f
    update  ;  # shall simply not crash
} -cleanup {
} -result {}
test bind-32.2 {detection of double click should not fail} -setup {
    pack [frame .t.f]
    focus -force .t.f
    bind .t.f <Double-Button-1> { set x "Double" }
    update
    set x {}
} -body {
    event generate .t.f <Button-1>
    event generate .t.f <ButtonRelease-1>
    # Simulate a lot of intervening exposure events. The old implementation
    # that used an event ring overflowed, and the double click was not detected.
    # But new implementation should work properly.
    for {set i 0} {$i < 1000} {incr i} {
        event generate .t.f <Expose>
    }
    event generate .t.f <Button-1>
    event generate .t.f <ButtonRelease-1>
    set x
} -cleanup {
    destroy .t.f
} -result {Double}
test bind-32.3 {should trigger best match of modifier states} -setup {
    pack [frame .t.f]
    focus -force .t.f
    update
    set x {}
} -body {
    bind .t.f <Alt-Control-A> { lappend x "Alt-Control" }
    bind .t.f <Shift-Control-A> { lappend x "Shift-Control" }
    bind .t.f <Shift-A> { lappend x "Shift" }
    event generate .t.f <Alt-Control-A>
    set x
} -cleanup {
    destroy .t.f
} -result {Shift-Control}
test bind-32.4 {should not trigger Double-1} -setup {
    pack [frame .t.f]
    focus -force .t.f
    update
    set x {}
} -body {
    bind .t.f <Double-Button-1> { set x "Double" }
    event generate .t.f <Button-1> -time current
    after 1000
    event generate .t.f <Button-1> -time current
    set x
} -cleanup {
    destroy .t.f
} -result {}
test bind-32.5 {should trigger Quadruple-1} -setup {
    pack [frame .t.f]
    focus -force .t.f
    update
    set x {}
} -body {
    bind .t.f <Quadruple-Button-1> { set x "Quadruple" }
    bind .t.f <Triple-Button-1> { set x "Triple" }
    bind .t.f <Double-Button-1> { set x "Double" }
    bind .t.f <Button-1> { set x "Single" }
    # Old implementation triggered "Double", but new implementation
    # triggers "Quadruple", the latter behavior conforms to other toolkits.
    event generate .t.f <Button-1> -time 0
    event generate .t.f <Button-1> -time 400
    event generate .t.f <Button-1> -time 800
    event generate .t.f <Button-1> -time 1200
    set x
} -cleanup {
    destroy .t.f
} -result {Quadruple}
test bind-32.6 {problem with sendevent} -setup {
    pack [frame .t.f]
    focus -force .t.f
    update
    set x {}
} -body {
    # Old implementation was losing sendevent value
    bind .t.f <FocusIn> { set x "sendevent=%E" }
    event generate .t.f <FocusIn> -sendevent 1
    set x
} -cleanup {
    destroy .t.f
} -result {sendevent=1}
test bind-32.7 {test sequences} -setup {
    pack [frame .t.f]
    focus -force .t.f
    update
    set x {}
} -body {
    bind .t.f <Double-Button-1> { lappend x "Double" }
    bind .t.f <Button-1><Button-1><a> { lappend x "11" }
    event generate .t.f <Button-1>
    event generate .t.f <Button-1>
    event generate .t.f <a>
    set x
} -cleanup {
    destroy .t.f
} -result {Double 11}
test bind-32.8 {test sequences} -setup {
    pack [frame .t.f]
    focus -force .t.f
    update
    set x {}
} -body {
    bind .t.f <a><Button-1><Double-Button-1><Button-1><a> { lappend x "Double" }
    event generate .t.f <a>
    event generate .t.f <Button-1>
    event generate .t.f <Button-1>
    event generate .t.f <Button-1>
    event generate .t.f <Button-1>
    event generate .t.f <a>
    set x
} -cleanup {
    destroy .t.f
} -result {Double}
test bind-32.9 {trigger events for modifier keys} -setup {
    pack [frame .t.f]
    focus -force .t.f
    update
    set x {}
} -body {
    bind .t.f <Key> { set x "Key" }
    event generate .t.f <Key> -keysym Caps_Lock
    set x
} -cleanup {
    destroy .t.f
} -result {Key}
test bind-32.10 {reset key state when destroying window} -setup {
    set x {}
} -body {
    pack [frame .t.f]; update; focus -force .t.f
    bind .t.f <A> { set x "A" }
    event generate .t.f <A>
    event generate .t.f <A>
    destroy .t.f; update
    pack [frame .t.f]; update; focus -force .t.f
    bind .t.f <A> { set x "A" }
    bind .t.f <Double-A> { set x "AA" }
    event generate .t.f <A>
    destroy .t.f
    set x
} -result {A}
test bind-32.11 {match detailed virtual} -setup {
    pack [frame .t.f -class Test]
    focus -force .t.f
    update
    set x {}
} -body {
    event add <<TestControlButton1>> <Control-Button-1>
    bind Test <<TestControlButton1>> { set x "Control-Button-1" }
    bind Test <Button-1> { set x "Button-1" }
    bind .t.f <Button-1> { set x "Button-1" }
    event generate .t.f <Control-Button-1>
    set x
} -cleanup {
    destroy .t.f
    event delete <<TestControlButton1>>
    bind Test <Button-1> {#}
} -result {Control-Button-1}
test bind-32.12 {don't detect repetition when window has changed} -setup {
    pack [frame .t.f]
    pack [frame .t.g]
    focus -force .t.f
    update
    set x {}
} -body {
    bind .t.f <Button-1> { set x "1" }
    bind .t.f <Double-Button-1> { set x "11" }
    event generate .t.f <Button-1>
    event generate .t.g <Button-1>
    event generate .t.f <Button-1>
    set x
} -cleanup {
    destroy .t.f
    destroy .t.g
} -result 1
test bind-32.13 {don't detect repetition when window has changed} -setup {
    pack [frame .t.f]
    pack [frame .t.g]
    update
    set x {}
} -body {
    bind .t.f <A> { set x "A" }
    bind .t.f <Double-A> { set x "AA" }
    focus -force .t.f; event generate .t.f <A>
    focus -force .t.g; event generate .t.g <A>
    focus -force .t.f; event generate .t.f <A>
    set x
} -cleanup {
    destroy .t.f
    destroy .t.g
} -result {A}
test bind-32.14 {don't detect repetition when window has changed} -setup {
    pack [frame .t.f]
    pack [frame .t.g]
    update
    set x {}
} -body {
    bind .t.f <Button-1> { set x "1" }
    bind .t.f <Double-Button-1> { set x "11" }
    focus -force .t.f; event generate .t.f <Button-1>
    focus -force .t.g; event generate .t.g <Button-1>
    focus -force .t.f; event generate .t.f <Button-1>
    set x
} -cleanup {
    destroy .t.f
    destroy .t.g
} -result 1
test bind-32.15 {reset button state when destroying window} -setup {
    set x {}
} -body {
    pack [frame .t.f]; update; focus -force .t.f
    bind .t.f <Button-1> { set x "1" }
    event generate .t.f <Button-1>
    event generate .t.f <Button-1>
    destroy .t.f; update
    pack [frame .t.f]; update; focus -force .t.f
    bind .t.f <Button-1> { set x "1" }
    bind .t.f <Double-Button-1> { set x "11" }
    event generate .t.f <Button-1>
    destroy .t.f
    set x
} -result 1

test bind-33.1 {prefer longest match} -setup {
    pack [frame .t.f]
    focus -force .t.f
    update
    set x {}
} -body {
    bind .t.f <a><Button-1><Button-1> { lappend x "a11" }
    bind .t.f <Double-Button-1> { lappend x "Double" }
    event generate .t.f <a>
    event generate .t.f <Button-1>
    event generate .t.f <Button-1>
    set x
} -cleanup {
    destroy .t.f
} -result {a11}
test bind-33.2 {prefer most specific event} -setup {
    pack [frame .t.f]
    focus -force .t.f
    update
    set x {}
} -body {
    bind .t.f <Double-Button-1> { lappend x "Double" }
    bind .t.f <Button-1><Button-1> { lappend x "11" }
    event generate .t.f <Button-1>
    event generate .t.f <Button-1>
    set x
} -cleanup {
    destroy .t.f
} -result {Double}
test bind-33.3 {prefer most specific event} -setup {
    pack [frame .t.f]
    focus -force .t.f
    update
    set x {}
} -body {
    bind .t.f <a><Double-Button-1><a> { lappend x "Double" }
    bind .t.f <a><Button-1><Button-1><a> { lappend x "11" }
    event generate .t.f <a>
    event generate .t.f <Button-1>
    event generate .t.f <Button-1>
    event generate .t.f <a>
    set x
} -cleanup {
    destroy .t.f
} -result {Double}
test bind-33.4 {prefer most specific event} -setup {
    pack [frame .t.f]
    focus -force .t.f
    update
    set x {}
} -body {
    bind .t.f <Button-1><Button-1> { lappend x "11" }
    bind .t.f <Double-Button-1> { lappend x "Double" }
    event generate .t.f <Button-1> -time 0
    event generate .t.f <Button-1> -time 1000
    set x
} -cleanup {
    destroy .t.f
} -result 11
test bind-33.5 {prefer most specific event} -setup {
    pack [frame .t.f]
    focus -force .t.f
    update
    set x {}
} -body {
    bind .t.f <Button-1><Button-1> { lappend x "11" }
    bind .t.f <Double-Button> { lappend x "Double" }
    event generate .t.f <Button-1>
    event generate .t.f <Button-1>
    set x
} -cleanup {
    destroy .t.f
} -result 11
test bind-33.6 {prefer most specific event} -setup {
    pack [frame .t.f]
    focus -force .t.f
    update
    set x {}
} -body {
    bind .t.f <a><Button-1><Button-1><Button-1><Button-1><a> { lappend x "1111" }
    bind .t.f <a><Button><Double-Button><Button><a> { lappend x "Any-Double-Any" }
    event generate .t.f <a>
    event generate .t.f <Button-1>
    event generate .t.f <Button-1>
    event generate .t.f <Button-1>
    event generate .t.f <Button-1>
    event generate .t.f <a>
    set x
} -cleanup {
    destroy .t.f
} -result 1111
test bind-33.7 {prefer most specific event} -setup {
    pack [frame .t.f]
    focus -force .t.f
    update
    set x {}
} -body {
    bind .t.f <Button-1><a> { lappend x "1" }
    bind .t.f <Button><a> { lappend x "Any" }
    event generate .t.f <Button-1>
    event generate .t.f <a>
    set x
} -cleanup {
    destroy .t.f
} -result 1
test bind-33.8 {prefer most specific event} -setup {
    pack [frame .t.f]
    focus -force .t.f
    update
    set x {}
} -body {
    bind .t.f <Double-Button-1><a> { lappend x "1" }
    bind .t.f <Button><Button><a> { lappend x "Any" }
    event generate .t.f <Button-1>
    event generate .t.f <Button-1>
    event generate .t.f <a>
    set x
} -cleanup {
    destroy .t.f
} -result 1
test bind-33.9 {prefer last in case of homogeneous equal patterns} -setup {
    pack [frame .t.f]
    focus -force .t.f
    update
    set x {}
} -body {
    bind .t.f <Button-1><Button-2><Button-2><Double-Button-1> { lappend x "first" }
    bind .t.f <Button-1><Double-Button-2><Button-1><Button-1> { lappend x "last" }
    event generate .t.f <Button-1>
    event generate .t.f <Button-2>
    event generate .t.f <Button-2>
    event generate .t.f <Button-1>
    event generate .t.f <Button-1>
    set x
} -cleanup {
    destroy .t.f
} -result {last}
test bind-33.10 {prefer last in case of homogeneous equal patterns} -setup {
    pack [frame .t.f]
    focus -force .t.f
    update
    set x {}
} -body {
    bind .t.f <Button-1><Double-Button-2><Button-1><Button-1> { lappend x "first" }
    bind .t.f <Button-1><Button-2><Button-2><Double-Button-1> { lappend x "last" }
    event generate .t.f <Button-1>
    event generate .t.f <Button-2>
    event generate .t.f <Button-2>
    event generate .t.f <Button-1>
    event generate .t.f <Button-1>
    set x
} -cleanup {
    destroy .t.f
} -result {last}
test bind-33.11 {should prefer most specific} -setup {
    pack [frame .t.f]
    focus -force .t.f
    update
    set x {}
} -body {
    bind .t.f <Button-2><Double-Button-1><Double-Button-2><Double-Button-1><Button-2><Button-2> { lappend x "first" }
    bind .t.f <Button-2><Button-1><Button-1><Button-2><Button-2><Double-Button-1><Double-Button-2> { lappend x "last" }
    event generate .t.f <Button-2>
    event generate .t.f <Button-1>
    event generate .t.f <Button-1>
    event generate .t.f <Button-2>
    event generate .t.f <Button-2>
    event generate .t.f <Button-1>
    event generate .t.f <Button-1>
    event generate .t.f <Button-2>
    event generate .t.f <Button-2>
    set x
} -cleanup {
    destroy .t.f
} -result {first}
test bind-33.12 {prefer last in case of homogeneous equal patterns} -setup {
    pack [frame .t.f]
    focus -force .t.f
    update
    set x {}
} -body {
    bind .t.f <Control-Button-1><Button-1> { lappend x "first" }
    bind .t.f <Button-1><Control-Button-1> { lappend x "last" }
    event generate .t.f <Control-Button-1>
    event generate .t.f <Control-Button-1>
    set x
} -cleanup {
    destroy .t.f
} -result {last}
test bind-33.13 {prefer last in case of homogeneous equal patterns} -setup {
    pack [frame .t.f]
    focus -force .t.f
    update
    set x {}
} -body {
    bind .t.f <Button-1><Control-1> { lappend x "first" }
    bind .t.f <Control-1><Button-1> { lappend x "last" }
    event generate .t.f <Control-Button-1>
    event generate .t.f <Control-Button-1>
    set x
} -cleanup {
    destroy .t.f
    # Old implementation failed, and returned "first", but this was wrong,
    # because both bindings are homogeneous equal, so the most recently defined
    # must be preferred.
} -result {last}
test bind-33.14 {prefer last in case of homogeneous equal patterns} -setup {
    pack [frame .t.f]
    focus -force .t.f
    update
    set x {}
} -body {
    bind .t.f <Button-1><Button><Button-1><Button> { lappend x "first" }
    bind .t.f <Button><Button-1><Button><Button-1> { lappend x "last" }
    event generate .t.f <Button-1>
    event generate .t.f <Button-1>
    event generate .t.f <Button-1>
    event generate .t.f <Button-1>
    set x
} -cleanup {
    destroy .t.f
} -result {last}
test bind-33.15 {prefer last in case of homogeneous equal patterns} -setup {
    pack [frame .t.f]
    focus -force .t.f
    update
    set x {}
} -body {
    bind .t.f <Button><Button-1><Button><Button-1> { lappend x "first" }
    bind .t.f <Button-1><Button><Button-1><Button> { lappend x "last" }
    event generate .t.f <Button-1>
    event generate .t.f <Button-1>
    event generate .t.f <Button-1>
    event generate .t.f <Button-1>
    set x
} -cleanup {
    destroy .t.f
    # Old implementation failed, and returned "first", but this was wrong,
    # because both bindings are homogeneous equal, so the most recently defined
    # must be preferred.
} -result {last}
test bind-33.16 {simulate use of the keyboard to trigger a pattern sequence with modifier - bug [16ef161925]} -setup {
    pack [frame .t.f]
    focus -force .t.f
    update
    set x {}
} -body {
    bind .t.f <Escape><Control-c> { lappend x "Esc_Control-c" }
    event generate .t.f <Escape>
    event generate .t.f <Control_L>
    event generate .t.f <Control_L>
    event generate .t.f <Control_L>
    event generate .t.f <Control-c>
    set x
} -cleanup {
    destroy .t.f
} -result {Esc_Control-c}
test bind-33.17 {simulate use of the keyboard to trigger a pattern sequence with modifier - bug [16ef161925]} -setup {
    pack [frame .t.f]
    focus -force .t.f
    update
    set x {}
} -body {
    bind .t.f <Escape><Control-c> { lappend x "Esc_Control-c" }
    bind .t.f <Escape><Control_L><Control-c> { lappend x "Esc_Ctrl_L_Control-c" }
    event generate .t.f <Escape>
    event generate .t.f <Control_L>
    event generate .t.f <Control_L>
    event generate .t.f <Control_L>
    event generate .t.f <Control-c>
    set x
} -cleanup {
    destroy .t.f
} -result {Esc_Ctrl_L_Control-c}
test bind-33.18 {simulate use of the keyboard to trigger a pattern sequence with modifier - bug [16ef161925]} -setup {
    pack [frame .t.f]
    focus -force .t.f
    update
    set x {}
} -body {
    bind .t.f <Escape><Control-c> { lappend x "Esc_Control-c" }
    bind .t.f <Escape><Control_L><Control-c> { lappend x "Esc_Ctrl_L_Control-c" }
    bind .t.f <Escape><Control_L><Control_L><Control-c> { lappend x "Esc_Ctrl_L(2)_Control-c" }
    event generate .t.f <Escape>
    event generate .t.f <Control_L>
    event generate .t.f <Control_L>
    event generate .t.f <Control_L>
    event generate .t.f <Control-c>
    set x
} -cleanup {
    destroy .t.f
} -result {Esc_Ctrl_L(2)_Control-c}
test bind-33.19 {simulate use of the keyboard to trigger a pattern sequence with modifier - bug [16ef161925]} -setup {
    pack [frame .t.f]
    focus -force .t.f
    update
    set x {}
} -body {
    bind .t.f <Escape><Control-c> { lappend x "Esc_Control-c" }
    bind .t.f <Escape><KeyPress><KeyPress><Control-c> { lappend x "Esc_Key(2)_Control-c" }
    event generate .t.f <Escape>
    event generate .t.f <Alt_L>
    event generate .t.f <Control_L>
    event generate .t.f <Control-c>
    set x
} -cleanup {
    destroy .t.f
} -result {Esc_Key(2)_Control-c}
test bind-33.20 {simulate use of the keyboard to trigger a pattern sequence with mixed Key and Button types - bug [16ef161925]} -setup {
    pack [frame .t.f]
    focus -force .t.f
    update
    set x {}
} -body {
    bind .t.f <Key-1><Button-1> { lappend x "1_Button1" }
    event generate .t.f <Key-1>
    event generate .t.f <KeyRelease-1>
    event generate .t.f <Button-1>
    set x
} -cleanup {
    destroy .t.f
} -result {1_Button1}
test bind-33.21 {simulate use of the keyboard to trigger a pattern sequence with mixed Key and Button types - bug [16ef161925]} -setup {
    pack [frame .t.f]
    focus -force .t.f
    update
    set x {}
} -body {
    bind .t.f <Key-1><Button-1> { lappend x "1_Button1" }
    bind .t.f <Key-1><Button-1><Key-2> { lappend x "1_Button1_2" }
    event generate .t.f <Key-1>
    event generate .t.f <KeyRelease-1>
    event generate .t.f <Button-1>
    event generate .t.f <Key-2>
    event generate .t.f <KeyRelease-2>
    set x
} -cleanup {
    destroy .t.f
} -result {1_Button1 1_Button1_2}

test bind-34.1 {-warp works relatively to a window} -setup {
    toplevel .top
    wm geometry .top +100+100
    update
} -body {
    # In order to avoid platform-dependent coordinate results due to
    # decorations and borders, this test warps the pointer twice
    # relatively to a window that moved in the meantime, and checks
    # how much the pointer moved
    wm geometry .top +200+200
    update
    event generate .top <Motion> -x 20 -y 20 -warp 1
    set pointerPos1 [winfo pointerxy .top]
    wm geometry .top +600+600
    update
    event generate .top <Motion> -x 20 -y 20 -warp 1
    set pointerPos2 [winfo pointerxy .top]
    # from the first warped position to the second one, the mouse
    # pointer should have moved the same amount as the window moved
    set res 1
    foreach pos1 $pointerPos1 pos2 $pointerPos2 {
        if {$pos1 != [expr {$pos2 - 400}]} {
            set res [list $pointerPos1 $pointerPos2]
        }
    }
    set res
} -cleanup {
    destroy .top
} -result 1
test bind-34.2 {-warp works relatively to the screen} -setup {
} -body {
    # Contrary to bind-34.1, we're directly checking screen coordinates
    event generate {} <Motion> -x 20 -y 20 -warp 1
    set res [winfo pointerxy .]
    event generate {} <Motion> -x 200 -y 200 -warp 1
    lappend res {*}[winfo pointerxy .]
} -cleanup {
} -result {20 20 200 200}
test bind-34.3 {-warp works with null or negative coordinates} -setup {
    # On some OS/WM, at least Linux with KDE, the "Screen edges" feature
    # provides hot spots that can be associated with some action.
    # When activated, the WM will not allow warping to happen on top of
    # a hot spot (which would trigger the corresponding action as an
    # unwanted effect) but will warp the pointer to the hot spot limit only.
    if {[tk windowingsystem] eq "x11"} {
        set halo 1
    } else {
        set halo 0
    }
    set res {}
} -body {
    event generate {} <Motion> -x 0 -y 0 -warp 1
    foreach dim [winfo pointerxy .] {
        if {$dim <= $halo} {
            lappend res ok
        } else {
            lappend res $dim
        }
    }
    event generate {} <Motion> -x 100 -y 100 -warp 1
    event generate {} <Motion> -x -1 -y -1 -warp 1
    foreach dim [winfo pointerxy .] {
        if {$dim <= $halo} {
            lappend res ok
        } else {
            lappend res $dim
        }
    }
    set res
} -cleanup {
} -result {ok ok ok ok}

set keyInfo {}
set numericKeysym {}
proc testKey {window event type mods} {
    global keyInfo numericKeysym
    set keyInfo {}
    set numericKeysym {}
    bind $window <KeyPress> {
	set keyInfo [format "%K,0x%%X,0x%%X,%A" %N %k]
	set numericKeysym %N
    }
    focus -force $window
    update
    event generate $window $event
    if {$keyInfo == {}} {
        vwait keyInfo
    }
    set save $keyInfo
    set keyInfo {}
    set injectcmd [list injectkeyevent $type $numericKeysym]
    foreach {option} $mods {
	lappend injectcmd $option
    }
    eval $injectcmd
    if {$keyInfo == {}} {
        vwait keyInfo
    }
    if {$save != $keyInfo} {
	return "[format "0x%x" $numericKeysym] ($mods): $save != $keyInfo"
    }
    return pass
}
proc testKeyWithMods {window keysym type} {
    set result [testKey $window "<$keysym>" $type {}]
    if {$result != {pass}} {
	return $result
    }
    set result [testKey $window "<Shift-$keysym>" $type {-shift}]
    if {$result != {pass}} {
	return $result
    }
    set result [testKey $window "<Option-$keysym>" $type {-option}]
    if {$result != {pass}} {
	return $result
    }
    set result [testKey $window "<Shift-Option-$keysym>" $type {-shift -option}]
    if {$result != {pass}} {
	return $result
    }
    return pass
}
test bind-35.0 {Generated and real key events agree} -constraints {aqua} -body {
    foreach k {o O F2 Home Right Greek_sigma Greek_ALPHA} {
	set result [testKeyWithMods . $k press]
	if {$result != "pass"} {
	    return $result
	}
    }
    return pass
} -cleanup {
} -result pass

test bind-35.1 {Key events agree for entry widgets} -constraints {aqua} -setup {
    toplevel .new
    entry .new.e
    pack .new.e
} -body {
    foreach k {o O F2 Home Right Greek_sigma Greek_ALPHA Menu} {
	set result [testKeyWithMods .new.e $k press]
	if {$result != "pass"} {
	    return $result
	}
    }
    return pass
} -cleanup {
    destroy .new.e
    destroy .new
} -result pass

test bind-35.2 {Can bind to function keys} -constraints {aqua} -body {
    global keyInfo numericKeysym
    bind . <KeyPress> {}
    bind . <KeyPress> {
	lappend keyInfo %K
	set numericKeysym %N
    }
    set keyInfo {}
    set numericKeysym {}
    focus -force .
    event generate . <F2>
    injectkeyevent press $numericKeysym -function
    vwait keyInfo
    return $keyInfo
} -cleanup {
} -result {F2 F2}

test bind-35.3 {Events agree for modifier keys} -constraints {aqua} -setup {
} -body {
    global keyInfo numericalKeysym
    set result {}
    bind . <KeyPress> {
    	set keyInfo [format "%K,0x%%X,0x%%X,%A" %N %k]
    	set numericalKeysym [format "0x%x" %N]
    }
    foreach event {
	{<Control_L> -control}
	{<Control_R> -control}
	{<Alt_L> -option}
	{<Alt_R> -option}
	{<Meta_L> -command}
	{<Meta_R> -command}
	{<Shift_L> -shift}
	{<Shift_R> -shift}
    } {
	set keyInfo {}
	event generate . [lindex $event 0]
	if {$keyInfo == {}} {
	    vwait keyInfo
	}
	set save $keyInfo
	injectkeyevent flagschanged $numericKeysym [lindex $event 1]
	if {$keyInfo == {}} {
	    vwait keyInfo
	}
	if {$save != $keyInfo} {
	    return "$save != $keyInfo"
	}
    }
    return pass
} -cleanup {
} -result pass

<<<<<<< HEAD
test bind-36.1 {pointer warp with grab on master, bug [e3888d5820]} -setup {
    event generate {} <Motion> -warp 1 -x 50 -y 50
=======
test bind-36.1 {pointer warp with grab on toplevel, bug [e3888d5820]} -setup {
    pointerAway
>>>>>>> 83284028
    toplevel .top
    grab release .top
    wm geometry .top 200x200+300+300
    label .top.l -height 5 -width 20 -highlightthickness 2 \
            -highlightbackground black -bg yellow -text "My label"
    pack .top.l -side bottom
    update
    # On KDE/Plasma _with_the_Aurorae_theme_ (at least), setting up the toplevel
    # and the label will not be finished after the above 'update'. The WM still
    # needs some time before the window is fully ready. For me 50 ms is enough,
    # but let's wait more (it depends on computer performance).
    after 100 ; update
} -body {
    grab .top
    event generate .top.l <Motion> -warp 1 -x 10 -y 10
    foreach {x1 y1} [winfo pointerxy .top.l] {}
    event generate {} <Motion> -warp 1 -x 50 -y 50
    grab release .top
    event generate .top.l <Motion> -warp 1 -x 10 -y 10
    foreach {x2 y2} [winfo pointerxy .top.l] {}
    # success if the coords are the same with or without the grab, and if they
    # are at (10,10) inside the label widget as requested by the warping
    expr {$x1==$x2 && $y1==$y2 && $x1==[winfo rootx .top.l]+10 \
                               && $y1==[winfo rooty .top.l]+10}
} -cleanup {
    destroy .top
    unset x1 y1 x2 y2
} -result 1

# cleanup
cleanupTests
return

# vi:set ts=4 sw=4 et:
# Local Variables:
# mode: tcl
# End:<|MERGE_RESOLUTION|>--- conflicted
+++ resolved
@@ -7008,13 +7008,8 @@
 } -cleanup {
 } -result pass
 
-<<<<<<< HEAD
-test bind-36.1 {pointer warp with grab on master, bug [e3888d5820]} -setup {
+test bind-36.1 {pointer warp with grab on toplevel, bug [e3888d5820]} -setup {
     event generate {} <Motion> -warp 1 -x 50 -y 50
-=======
-test bind-36.1 {pointer warp with grab on toplevel, bug [e3888d5820]} -setup {
-    pointerAway
->>>>>>> 83284028
     toplevel .top
     grab release .top
     wm geometry .top 200x200+300+300
