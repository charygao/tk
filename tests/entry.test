--- conflicted
+++ resolved
@@ -5,11 +5,6 @@
 # Copyright (c) 1994-1997 Sun Microsystems, Inc.
 # Copyright (c) 1998-1999 by Scriptics Corporation.
 # All rights reserved.
-<<<<<<< HEAD
-#
-# RCS: @(#) $Id: entry.test,v 1.22.2.1 2008/10/09 17:17:55 dgp Exp $
-=======
->>>>>>> 53febd68
 
 package require tcltest 2.1
 eval tcltest::configure $argv
