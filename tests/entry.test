--- conflicted
+++ resolved
@@ -707,7 +707,7 @@
     destroy .e
 } -result [list 5 5 0 $cy]
 
-# Previously the result was count using previousli counted font measurements
+# Previously the result was count using previously counted font measurements
 # and metrics. It was changed to less verbose solution - the result is the one
 # that passes fonts constraint (this concerns tests 3.6, 3.7, 3.8, 3.10)
 test entry-3.6 {EntryWidgetCmd procedure, "bbox" widget command} -constraints {
@@ -1615,7 +1615,7 @@
 } -cleanup {
     destroy .e
     trace vdelete x w override
-    unset x;
+    unset x
 } -result {12345 12345}
 
 test entry-5.5 {ConfigureEntry procedure} -setup {
@@ -2570,13 +2570,8 @@
 
 
 
-<<<<<<< HEAD
-test entry-13.10 {GetEntryIndex procedure} -constraints unix -body {
+test entry-13.10 {GetEntryIndex procedure} -constraints x11 -body {
 # On unix, when selection is cleared, entry widget's internal
-=======
-test entry-13.10 {GetEntryIndex procedure} -constraints x11 -body {
-# On unix, when selection is cleared, entry widget's internal 
->>>>>>> b902fc65
 # selection range is reset.
 # Previous settings:
 	entry .e -font {Courier -12} -width 5 -bd 2 -relief sunken
