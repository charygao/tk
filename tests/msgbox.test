--- conflicted
+++ resolved
@@ -4,12 +4,6 @@
 # Copyright (c) 1996 Sun Microsystems, Inc.
 # Copyright (c) 1998-1999 by Scriptics Corporation.
 # All rights reserved.
-<<<<<<< HEAD
-#
-# RCS: @(#) $Id: msgbox.test,v 1.10 2008/08/21 11:19:33 aniap Exp $
-#
-=======
->>>>>>> c97f0c88
 
 package require tcltest 2.2
 eval tcltest::configure $argv
