--- conflicted
+++ resolved
@@ -4,11 +4,6 @@
 # Copyright (c) 1994 The Regents of the University of California.
 # Copyright (c) 1998-2000 by Scriptics Corporation.
 # All rights reserved.
-<<<<<<< HEAD
-#
-# RCS: @(#) $Id: bell.test,v 1.9 2008/07/22 11:39:08 aniap Exp $
-=======
->>>>>>> 661db781
 
 package require tcltest 2.2
 namespace import ::tcltest::*
