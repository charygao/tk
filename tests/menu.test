--- conflicted
+++ resolved
@@ -4,11 +4,6 @@
 # Copyright (c) 1995-1997 Sun Microsystems, Inc.
 # Copyright (c) 1998-1999 by Scriptics Corporation.
 # All rights reserved.
-<<<<<<< HEAD
-#
-# RCS: @(#) $Id: menu.test,v 1.26 2010/01/05 09:40:46 dkf Exp $
-=======
->>>>>>> 661db781
 
 package require tcltest 2.2
 namespace import ::tcltest::*
