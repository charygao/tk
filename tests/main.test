--- conflicted
+++ resolved
@@ -7,11 +7,6 @@
 # Copyright (c) 1997 by Sun Microsystems, Inc.
 # Copyright (c) 1998-1999 by Scriptics Corporation.
 # All rights reserved.
-<<<<<<< HEAD
-#
-# RCS: @(#) $Id: main.test,v 1.10.4.1 2008/04/07 23:14:07 hobbs Exp $
-=======
->>>>>>> 5cad7e12
 
 package require tcltest 2.1
 eval tcltest::configure $argv
