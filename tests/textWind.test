# This file is a Tcl script to test the code in the file tkTextWind.c.
# This file is organized in the standard fashion for Tcl tests.
#
# Copyright (c) 1994 The Regents of the University of California.
# Copyright (c) 1994-1995 Sun Microsystems, Inc.
# Copyright (c) 1998-1999 by Scriptics Corporation.
# All rights reserved.

package require tcltest 2.2
namespace import ::tcltest::*
tcltest::configure {*}$argv
tcltest::loadTestedCommands

# Create entries in the option database to be sure that geometry options
# like border width have predictable values.

option add *Text.borderWidth 2
option add *Text.highlightThickness 2
option add *Text.font {Courier -12}


deleteWindows
# Widget used in tests 1.* - 16.*
text .t -width 30 -height 6 -bd 2 -highlightthickness 2
pack append . .t {top expand fill}
update
.t debug on

# 15 on XP, 13 on Solaris 8
set fixedHeight [font metrics {Courier -12} -linespace]
set fixedDiff [expr {$fixedHeight - 13}] ;# 2 on XP
set color [expr {[winfo depth .t] > 1 ? "green" : "black"}]

wm geometry . {}
 
# The statements below reset the main window;  it's needed if the window
# manager is mwm to make mwm forget about a previous minimum size setting.

wm withdraw .
wm minsize . 1 1
wm positionfrom . user
wm deiconify .

# ----------------------------------------------------------------------

test textWind-1.1 {basic tests of options} -constraints fonts -setup {
    .t delete 1.0 end
} -body {
    .t insert end "This is the first line"
    .t insert end "\nAnd this is a second line, which wraps around"
    frame .f -width 3 -height 3 -bg $color
    .t window create 2.2 -window .f
    update
    list [winfo ismapped .f] [winfo geom .f] [.t bbox .f] \
        [.t window configure .f -window]
} -result {1 3x3+19+23 {19 23 3 3} {-window {} {} {} .f}}
test textWind-1.2 {basic tests of options} -constraints fonts -setup {
    .t delete 1.0 end
} -body {
    .t insert end "This is the first line"
    .t insert end "\nAnd this is a second line, which wraps around"
    frame .f -width 3 -height 3 -bg $color
    .t window create 2.2 -window .f -align top
    update
    list [winfo ismapped .f] [winfo geom .f] [.t bbox .f] \
        [.t window configure .f -align]
} -result {1 3x3+19+18 {19 18 3 3} {-align {} {} center top}}
test textWind-1.3 {basic tests of options} -setup {
    .t delete 1.0 end
} -body {
    .t insert end "This is the first line"
    .t insert end "\nAnd this is a second line, which wraps around"
    .t window create 2.2 -create "Test script"
    .t window configure 2.2 -create
} -result {-create {} {} {} {Test script}}
test textWind-1.4 {basic tests of options} -constraints fonts -setup {
    .t delete 1.0 end
} -body {
    .t insert end "This is the first line"
    .t insert end "\nAnd this is a second line, which wraps around"
    frame .f -width 10 -height 20 -bg $color
    .t window create 2.2 -window .f -padx 5
    update
    list [winfo geom .f] [.t window configure .f -padx] [.t bbox 2.3]
} -result {10x20+24+18 {-padx {} {} 0 5} {39 21 7 13}}
test textWind-1.5 {basic tests of options} -constraints fonts -setup {
    .t delete 1.0 end
} -body {
    .t insert end "This is the first line"
    .t insert end "\nAnd this is a second line, which wraps around"
    frame .f -width 10 -height 20 -bg $color
    .t window create 2.2 -window .f -pady 4
    update
    list [winfo geom .f] [.t window configure .f -pady] [.t bbox 2.31]
} -result {10x20+19+22 {-pady {} {} 0 4} {19 46 7 13}}
test textWind-1.6 {basic tests of options} -constraints fonts -setup {
    .t delete 1.0 end
} -body {
    .t insert end "This is the first line"
    .t insert end "\nAnd this is a second line, which wraps around"
    frame .f -width 5 -height 5 -bg $color
    .t window create 2.2 -window .f -stretch 1
    update
    list [winfo geom .f] [.t window configure .f -stretch]
} -result {5x13+19+18 {-stretch {} {} 0 1}}


.t delete 1.0 end
.t insert end "This is the first line"
test textWind-2.1 {TkTextWindowCmd procedure} -body {
    .t window
} -returnCodes error -result {wrong # args: should be ".t window option ?arg ...?"}
test textWind-2.2 {TkTextWindowCmd procedure, "cget" option} -body {
    .t window cget
} -returnCodes error -result {wrong # args: should be ".t window cget index option"}
test textWind-2.3 {TkTextWindowCmd procedure, "cget" option} -body {
    .t window cget a b c
} -returnCodes error -result {wrong # args: should be ".t window cget index option"}
test textWind-2.4 {TkTextWindowCmd procedure, "cget" option} -body {
    .t window cget gorp -padx
} -returnCodes error -result {bad text index "gorp"}
test textWind-2.5 {TkTextWindowCmd procedure, "cget" option} -body {
    .t window cget 1.2 -padx
} -returnCodes error -result {no embedded window at index "1.2"}
test textWind-2.6 {TkTextWindowCmd procedure, "cget" option} -setup {
    destroy .f
} -body {
    frame .f -width 10 -height 6 -bg $color
    .t window create 1.3 -window .f -padx 1 -pady 2
    .t window cget .f -bogus
} -cleanup {
    destroy .f
} -returnCodes error -result {unknown option "-bogus"}
test textWind-2.7 {TkTextWindowCmd procedure, "cget" option} -setup {
    destroy .f
} -body {
    frame .f -width 10 -height 6 -bg $color
    .t window create 1.3 -window .f -padx 1 -pady 2
    .t window cget .f -pady
} -cleanup {
    destroy .f
} -returnCodes ok -result {2}
test textWind-2.8 {TkTextWindowCmd procedure} -body {
    .t window co
} -returnCodes error -result {wrong # args: should be ".t window configure index ?-option value ...?"}
test textWind-2.9 {TkTextWindowCmd procedure} -body {
    .t window configure gorp
} -returnCodes error -result {bad text index "gorp"}
test textWind-2.10 {TkTextWindowCmd procedure} -body {
    .t delete 1.0 end
    .t window configure 1.0
} -returnCodes error -result {no embedded window at index "1.0"}
test textWind-2.11 {TkTextWindowCmd procedure} -setup {
# I kept this as it "influenced" the test case in previous releases
    destroy .f
    frame .f -width 10 -height 6 -bg $color
    .t window create 1.3 -window .f -padx 1 -pady 2
    .t delete 1.0 end
} -body {
    .t insert end "This is the first line"
    .t insert end "\nAnd this is a second line, which wraps around"
    frame .f -width 10 -height 6 -bg $color
    .t window create 2.2 -window .f -align baseline -padx 1 -pady 2 -create foo
    update
    .t window configure .f
} -cleanup {
    destroy .f
} -result  {{-align {} {} center baseline} {-create {} {} {} foo} {-padx {} {} 0 1} {-pady {} {} 0 2} {-stretch {} {} 0 0} {-window {} {} {} .f}}
test textWind-2.12 {TkTextWindowCmd procedure} -setup {
# I kept this as it "influenced" the test case in previous releases
    destroy .f
    frame .f -width 10 -height 6 -bg $color
    .t window create 2.2 -window .f -align baseline -padx 1 -pady 2 -create foo
    .t delete 1.0 end
} -body {
    .t insert end "This is the first line"
    .t insert end "\nAnd this is a second line, which wraps around"
    frame .f -width 10 -height 6 -bg $color
    .t window create 2.2 -window .f -align baseline -padx 1 -pady 2 -create foo
    update
    list [.t window configure .f -padx 33] [.t window configure .f -padx]
} -cleanup {
    destroy .f
} -result {{} {-padx {} {} 0 33}}
test textWind-2.13 {TkTextWindowCmd procedure} -setup {
# I kept this as it "influenced" the test case in previous releases
    destroy .f
    frame .f -width 10 -height 6 -bg $color
    .t window create 2.2 -window .f -align baseline -padx 1 -pady 2 -create foo
    .t delete 1.0 end
} -body {
    .t insert end "This is the first line"
    .t insert end "\nAnd this is a second line, which wraps around"
    frame .f -width 10 -height 6 -bg $color
    .t window create 2.2 -window .f -align baseline -padx 1 -pady 2
    update
    list [.t window configure .f -padx 14 -pady 15] \
        [.t window configure .f -padx] [.t window configure .f -pady]
} -cleanup {
    destroy .f
} -result {{} {-padx {} {} 0 14} {-pady {} {} 0 15}}
test textWind-2.14 {TkTextWindowCmd procedure} -setup {
    .t delete 1.0 end
} -body {
    .t window create
} -returnCodes error -result {wrong # args: should be ".t window create index ?-option value ...?"}
test textWind-2.15 {TkTextWindowCmd procedure} -setup {
    .t delete 1.0 end
} -body {
    .t window create gorp
} -returnCodes error -result {bad text index "gorp"}
test textWind-2.16 {TkTextWindowCmd procedure, don't insert after end} -setup {
# I kept this as it "influenced" the test case in previous releases
    destroy .f
    frame .f -width 10 -height 6 -bg $color
    .t window create 2.2 -window .f -align baseline -padx 1 -pady 2
    .t delete 1.0 end
} -body {
    .t insert end "Line 1\nLine 2"
    frame .f -width 20 -height 10 -bg $color
    .t window create end -window .f
    .t index .f
} -result {2.6}
test textWind-2.17 {TkTextWindowCmd procedure} -setup {
    .t delete 1.0 end
} -body {
    list [catch {.t window create 1.0} msg] $msg [.t window configure 1.0]
} -result {0 {} {{-align {} {} center center} {-create {} {} {} {}} {-padx {} {} 0 0} {-pady {} {} 0 0} {-stretch {} {} 0 0} {-window {} {} {} {}}}}
test textWind-2.18 {TkTextWindowCmd procedure} -setup {
# I kept this as it "influenced" the test case in previous releases
    destroy .f
    frame .f -width 20 -height 10 -bg $color
    .t window create end -window .f
    .t delete 1.0 end
} -body {
    frame .f -width 10 -height 6 -bg $color
    .t window create 1.0 -window .f -gorp stupid
} -returnCodes error -result {unknown option "-gorp"}
test textWind-2.19 {TkTextWindowCmd procedure} -setup {
# I kept this as it "influenced" the test case in previous releases
    destroy .f
    frame .f -width 20 -height 10 -bg $color
    .t window create end -window .f
    .t delete 1.0 end
} -body {
    frame .f -width 10 -height 6 -bg $color
    catch {.t window create 1.0 -window .f -gorp stupid}
    list [winfo exists .f] [.t index 1.end] [catch {.t index .f}]
} -result {0 1.0 1}
test textWind-2.20 {TkTextWindowCmd procedure} -setup {
    .t delete 1.0 end
    destroy .f
} -body {
    frame .f -width 10 -height 6 -bg $color
    .t window create 1.0 -gorp -window .f stupid
} -returnCodes error -result {unknown option "-gorp"}
test textWind-2.21 {TkTextWindowCmd procedure} -setup {
    .t delete 1.0 end
    destroy .f
} -body {
    frame .f -width 10 -height 6 -bg $color
    catch {.t window create 1.0 -gorp -window .f stupid}
    list [winfo exists .f] [.t index 1.end] [catch {.t index .f}]
} -result {1 1.0 1}
test textWind-2.22 {TkTextWindowCmd procedure} -setup {
    .t delete 1.0 end
} -body {
    .t window c
} -returnCodes error -result {ambiguous window option "c": must be cget, configure, create, or names}
destroy .f
test textWind-2.23 {TkTextWindowCmd procedure, "names" option} -setup {
    .t delete 1.0 end
} -body {
    .t window names foo
} -returnCodes error -result {wrong # args: should be ".t window names"}
test textWind-2.24 {TkTextWindowCmd procedure, "names" option} -setup {
    .t delete 1.0 end
} -body {
    .t window names
} -result {}
test textWind-2.25 {TkTextWindowCmd procedure, "names" option} -setup {
    .t delete 1.0 end
    destroy .f .f2 .t.f .t.f2
} -body {
    foreach i {.f .f2 .t.f .t.f2} {
        frame $i -width 20 -height 20
        .t window create end -window $i
    }
    lsort [.t window names]
} -cleanup {
    destroy .f .f2 .t.f .t.f2
} -result {.f .f2 .t.f .t.f2}


test textWind-3.1 {EmbWinConfigure procedure} -setup {
    destroy .f
} -body {
    frame .f -width 10 -height 6 -bg $color
    .t window create 1.0 -window .f
    .t window configure 1.0 -foo bar
} -cleanup {
    destroy .f
} -returnCodes error -result {unknown option "-foo"}
test textWind-3.2 {EmbWinConfigure procedure} -constraints fonts -setup {
    destroy .f
} -body {
    .t insert 1.0 "Some sample text"
    frame .f -width 10 -height 20 -bg $color
    .t window create 1.3 -window .f
    update
    .t window configure 1.3 -window {}
    update
    .t index .f
} -cleanup {
    destroy .f
} -returnCodes error -result {bad text index ".f"}
test textWind-3.3 {EmbWinConfigure procedure} -constraints fonts -setup {
    destroy .f
} -body {
    .t insert 1.0 "Some sample text"
    frame .f -width 10 -height 20 -bg $color
    .t window create 1.3 -window .f
    update
    .t window configure 1.3 -window {}
    update
    catch {.t index .f}
    list [winfo ismapped .f] [.t bbox 1.4]
} -cleanup {
    destroy .f
} -result {0 {26 5 7 13}}
test textWind-3.4 {EmbWinConfigure procedure} -constraints fonts -setup {
    destroy .t.f
} -body {
    .t insert 1.0 "Some sample text"
    frame .t.f -width 10 -height 20 -bg $color
    .t window create 1.3 -window .t.f
    update
    .t window configure 1.3 -window {}
    update
    .t index .t.f
} -cleanup {
    destroy .t.f
} -returnCodes error -result {bad text index ".t.f"}
test textWind-3.5 {EmbWinConfigure procedure} -constraints fonts -setup {
    destroy .t.f
} -body {
    .t insert 1.0 "Some sample text"
    frame .t.f -width 10 -height 20 -bg $color
    .t window create 1.3 -window .t.f
    update
    .t window configure 1.3 -window {}
    update
    catch {.t index .t.f}
    list [winfo ismapped .t.f] [.t bbox 1.4]
} -cleanup {
    destroy .t.f
} -result {0 {26 5 7 13}}
test textWind-3.6 {EmbWinConfigure procedure} -constraints fonts -setup {
    destroy .f
} -body {
    .t insert 1.0 "Some sample text"
    frame .f -width 10 -height 20 -bg $color
    .t window create 1.3
    update
    .t window configure 1.3 -window .f
    update
    list [catch {.t index .f} msg] $msg [winfo ismapped .f] [.t bbox 1.4]
} -cleanup {
    destroy .f
} -result {0 1.3 1 {36 8 7 13}}
test textWind-3.7 {EmbWinConfigure procedure} -setup {
    destroy .f
} -body {
    .t insert 1.0 "Some sample text"
    frame .f
    frame .f.f -width 15 -height 20 -bg $color
    pack .f.f
    .t window create 1.3 -window .f.f
} -cleanup {
    destroy .f
} -returnCodes error -result {can't embed .f.f in .t}
test textWind-3.8 {EmbWinConfigure procedure} -setup {
    destroy .t2
} -body {
    .t insert 1.0 "Some sample text"
    toplevel .t2 -width 20 -height 10 -bg $color
    .t window create 1.3
    .t window configure 1.3 -window .t2
} -cleanup {
    destroy .t2
} -returnCodes error -result {can't embed .t2 in .t}
test textWind-3.9 {EmbWinConfigure procedure} -setup {
    destroy .t2
} -body {
    .t insert 1.0 "Some sample text"
    toplevel .t2 -width 20 -height 10 -bg $color
    .t window create 1.3
    catch {.t window configure 1.3 -window .t2}
    .t window configure 1.3 -window
} -cleanup {
    destroy .t2
} -result {-window {} {} {} {}}
test textWind-3.10 {EmbWinConfigure procedure} -setup {
    .t delete 1.0 end
} -body {
    .t insert 1.0 "Some sample text"
    .t window create 1.3
    .t window configure 1.3 -window .t
} -returnCodes error -result {can't embed .t in .t}
test textWind-3.11 {EmbWinConfigure procedure} -setup {
    .t delete 1.0 end
} -body {
    # This test checks for various errors when the text claims
    # a window away from itself.
    .t insert 1.0 "Some sample text"
    button .t.b -text "Hello!"
    .t window create 1.4 -window .t.b
    .t window create 1.6 -window .t.b
    update
    .t index .t.b
} -result {1.6}


.t delete 1.0 end
frame .f -width 10 -height 20 -bg $color
.t window create 1.0 -window .f
test textWind-4.1 {AlignParseProc and AlignPrintProc procedures} -body {
    .t window configure 1.0 -align baseline
    .t window configure 1.0 -align
} -result {-align {} {} center baseline}
test textWind-4.2 {AlignParseProc and AlignPrintProc procedures} -body {
    .t window configure 1.0 -align bottom
    .t window configure 1.0 -align
} -result {-align {} {} center bottom}
test textWind-4.3 {AlignParseProc and AlignPrintProc procedures} -body {
    .t window configure 1.0 -align center
    .t window configure 1.0 -align
} -result {-align {} {} center center}
test textWind-4.4 {AlignParseProc and AlignPrintProc procedures} -body {
    .t window configure 1.0 -align top
    .t window configure 1.0 -align
} -result {-align {} {} center top}
test textWind-4.5 {AlignParseProc and AlignPrintProc procedures} -body {
    .t window configure 1.0 -align top
    .t window configure 1.0 -align gorp
} -returnCodes error -result {bad align "gorp": must be baseline, bottom, center, or top}
test textWind-4.6 {AlignParseProc and AlignPrintProc procedures} -body {
    .t window configure 1.0 -align top
    catch {.t window configure 1.0 -align gorp}
    .t window configure 1.0 -align
} -result {-align {} {} center top}


test textWind-5.1 {EmbWinStructureProc procedure} -constraints fonts -setup {
    .t delete 1.0 end
    destroy .f
} -body {
    .t insert 1.0 "Some sample text"
    frame .f -width 10 -height 20 -bg $color
    .t window create 1.2 -window .f
    update
    destroy .f
    .t index .f
} -returnCodes error -result {bad text index ".f"}
test textWind-5.2 {EmbWinStructureProc procedure} -constraints fonts -setup {
    .t delete 1.0 end
    destroy .f
} -body {
    .t insert 1.0 "Some sample text"
    frame .f -width 10 -height 20 -bg $color
    .t window create 1.2 -window .f
    update
    destroy .f
    catch {.t index .f}
    list [.t bbox 1.2] [.t bbox 1.3]
} -result {{19 11 0 0} {19 5 7 13}}
test textWind-5.3 {EmbWinStructureProc procedure} -constraints fonts -setup {
    .t delete 1.0 end
    destroy .f
} -body {
    .t insert 1.0 "Some sample text"
    frame .f -width 10 -height 20 -bg $color
    .t window create 1.2 -align bottom
    .t window configure 1.2 -window .f
    update
    destroy .f
    .t index .f
} -returnCodes error -result {bad text index ".f"}
test textWind-5.4 {EmbWinStructureProc procedure} -constraints fonts -setup {
    .t delete 1.0 end
} -body {
    .t insert 1.0 "Some sample text"
    frame .f -width 10 -height 20 -bg $color
    .t window create 1.2 -align bottom
    .t window configure 1.2 -window .f
    update
    destroy .f
    catch {.t index .f}
    list [.t bbox 1.2] [.t bbox 1.3]
} -result {{19 18 0 0} {19 5 7 13}}
test textWind-5.5 {EmbWinStructureProc procedure} -constraints fonts -setup {
    .t delete 1.0 end
    destroy .f
} -body {
    .t insert 1.0 "Some sample text"
    .t window create 1.2 -create {frame .f -width 10 -height 20 -bg $color}
    update
    .t window configure 1.2 -create {frame .f -width 20 -height 10 -bg $color}
    destroy .f
    update
    list [catch {.t index .f} msg] $msg [.t bbox 1.2] [.t bbox 1.3]
} -result {0 1.2 {19 6 20 10} {39 5 7 13}}


test textWind-6.1 {EmbWinRequestProc procedure} -constraints fonts -setup {
    .t delete 1.0 end
    destroy .f
    set result {}
} -body {
    .t insert 1.0 "Some sample text"
    frame .f -width 10 -height 20 -bg $color
    .t window create 1.2 -window .f
    lappend result [.t bbox 1.2] [.t bbox 1.3]
    .f configure -width 25 -height 30
    lappend result [.t bbox 1.2] [.t bbox 1.3]
} -cleanup {
    destroy .f
} -result {{19 5 10 20} {29 8 7 13} {19 5 25 30} {44 13 7 13}}


test textWind-7.1 {EmbWinLostSlaveProc procedure} -constraints {
    textfonts
} -setup {
    .t delete 1.0 end
    destroy .f
} -body {
    .t insert 1.0 "Some sample text"
    frame .f -width 10 -height 20 -bg $color
    .t window create 1.2 -window .f
    update
    place .f -in .t -x 100 -y 50
    update
    list [winfo geom .f] [.t bbox 1.2]
} -cleanup {
    destroy .f
} -result [list 10x20+105+55 [list 19 [expr {11+$fixedDiff/2}] 0 0]]
test textWind-7.2 {EmbWinLostSlaveProc procedure} -constraints {
    textfonts
} -setup {
    .t delete 1.0 end
    destroy .t.f
} -body {
    .t insert 1.0 "Some sample text"
    frame .t.f -width 10 -height 20 -bg $color
    .t window create 1.2 -window .t.f
    update
    place .t.f -x 100 -y 50
    update
    list [winfo geom .t.f] [.t bbox 1.2]
} -cleanup {
    destroy .t.f
} -result [list 10x20+105+55 [list 19 [expr {11+$fixedDiff/2}] 0 0]]


test textWind-8.1 {EmbWinDeleteProc procedure} -constraints fonts -setup {
    .t delete 1.0 end
    destroy .f
} -body {
    .t insert 1.0 "Some sample text"
    frame .f -width 10 -height 20 -bg $color
    .t window create 1.2 -window .f
    bind .f <Destroy> {set x destroyed}
    set x XXX
    .t delete 1.2
    list $x [.t bbox 1.2] [.t bbox 1.3] [winfo exists .f]
} -result {destroyed {19 5 7 13} {26 5 7 13} 0}
test textWind-8.2 {EmbWinDeleteProc procedure} -constraints fonts -setup {
    .t delete 1.0 end
    destroy .f
} -body {
    .t insert 1.0 "Some sample text"
    frame .f -width 10 -height 20 -bg $color
    .t window create 1.2 -window .f
    bind .f <Destroy> {set x destroyed}
    set x XXX
    .t delete 1.2
    .t index .f
} -returnCodes error -result {bad text index ".f"}


test textWind-9.1 {EmbWinCleanupProc procedure} -setup {
    .t delete 1.0 end
    destroy .f
} -body {
    .t insert 1.0 "Some sample text\nA second line."
    frame .f -width 10 -height 20 -bg $color
    .t window create 2.3 -window .f
    .t delete 1.5 2.1
    .t index .f
} -cleanup {
    destroy .f
} -result {1.7}


test textWind-10.1 {EmbWinLayoutProc procedure} -setup {
    .t delete 1.0 end
    destroy .f
} -body {
    .t insert 1.0 "Some sample text"
    .t window create 1.5 -create {
        frame .f -width 10 -height 20 -bg $color
    }
    update
    list [winfo exists .f] [winfo width .f] [winfo height .f] [.t index .f]
} -cleanup {
    destroy .f
} -result {1 10 20 1.5}
test textWind-10.2 {EmbWinLayoutProc procedure, error in creating window} -constraints {
    fonts
} -setup {
    .t delete 1.0 end
    proc bgerror args {
        global msg
        set msg $args
    }
} -body {
    .t insert 1.0 "Some sample text"
        .t window create 1.5 -create {
        error "couldn't create window"
    }
    set msg xyzzy
    update
    list $msg [.t bbox 1.5]
} -cleanup {
    rename bgerror {}
} -result {{{couldn't create window}} {40 11 0 0}}
test textWind-10.3 {EmbWinLayoutProc procedure, error in creating window} -constraints {
    fonts
} -setup {
    .t delete 1.0 end
    proc bgerror args {
        global msg
        set msg $args
    }
} -body {
    .t insert 1.0 "Some sample text"
    .t window create 1.5 -create {
        concat gorp
    }
    set msg xyzzy
    update
    list $msg [.t bbox 1.5]
} -cleanup {
    rename bgerror {}
} -result {{{bad window path name "gorp"}} {40 11 0 0}}
    .t delete 1.0 end
    destroy .t.f
    proc bgerror args {
        global msg
        if {[lsearch -exact $msg $args] == -1} {
            lappend msg $args
        }
    }

test textWind-10.4 {EmbWinLayoutProc procedure, error in creating window} -constraints {
    textfonts
} -setup {
    .t delete 1.0 end
    destroy .t.f
    proc bgerror args {
        global msg
        if {[lsearch -exact $msg $args] == -1} {
            lappend msg $args
        }
    }
} -body {
    .t insert 1.0 "Some sample text"
    set msg {}
    after idle {
        .t window create 1.5 -create {
            frame .t.f
            frame .t.f.f -width 10 -height 20 -bg $color
        }
    }
    set count 0
    while {([llength $msg] < 2) && ($count < 100)} {
        update
        incr count
        .t bbox 1.5
        after 10
    }
    lappend msg [.t bbox 1.5] [winfo exists .t.f.f]
} -cleanup {
    destroy .t.f
    rename bgerror {}
} -result [list {{can't embed .t.f.f relative to .t}} {{window name "f" already exists in parent}} [list 40 [expr {11+$fixedDiff/2}] 0 0] 1]
test textWind-10.5 {EmbWinLayoutProc procedure, error in creating window} -constraints {
    textfonts
} -setup {
    .t delete 1.0 end
    destroy .t.f
    proc bgerror args {
        global msg
        if {[lsearch -exact $msg $args] == -1} {
            lappend msg $args
        }
    }
} -body {
    .t insert 1.0 "Some sample text"
    .t window create 1.5 -create {
        frame .t.f
        frame .t.f.f -width 10 -height 20 -bg $color
    }
    set msg {}
    update idletasks
    lappend msg [winfo exists .t.f.f]
} -cleanup {
    destroy .t.f
    rename bgerror {}
} -result {{{can't embed .t.f.f relative to .t}} 1}
catch {destroy .t.f}
test textWind-10.6 {EmbWinLayoutProc procedure, error in creating window} -constraints {
    textfonts
} -setup {
    .t delete 1.0 end
    proc bgerror args {
        global msg
        if {[lsearch -exact $msg $args] == -1} {
            lappend msg $args
        }
    }
} -body {
    .t insert 1.0 "Some sample text"
    .t window create 1.5 -create {
        concat .t
    }
    set msg {}
    update
    lappend msg [.t bbox 1.5]
} -cleanup {
    rename bgerror {}
} -result [list {{can't embed .t relative to .t}} [list 40 [expr {11+$fixedDiff/2}] 0 0]]
test textWind-10.7 {EmbWinLayoutProc procedure, error in creating window} -constraints {
    textfonts
} -setup {
    .t delete 1.0 end
    destroy .t2
    proc bgerror args {
        global msg
        if {[lsearch -exact $msg $args] == -1} {
            lappend msg $args
        }
    }
} -body {
    .t insert 1.0 "Some sample text"
    .t window create 1.5 -create {
        toplevel .t2 -width 100 -height 150
        wm geom .t2 +0+0
        concat .t2
    }
    set msg {}
    update
    lappend msg [.t bbox 1.5]
} -cleanup {
    rename bgerror {}
} -result [list {{can't embed .t2 relative to .t}} {{window name "t2" already exists in parent}} [list 40 [expr {11+$fixedDiff/2}] 0 0]]
test textWind-10.8 {EmbWinLayoutProc procedure, error in creating window} -setup {
    .t delete 1.0 end
    destroy .t2
    proc bgerror args {
        global msg
        if {[lsearch -exact $msg $args] == -1} {
            lappend msg $args
        }
    }
} -body {
    .t insert 1.0 "Some sample text"
    .t window create 1.5 -create {
        toplevel .t2 -width 100 -height 150
        wm geom .t2 +0+0
        concat .t2
    }
    set msg {}
    update
    set i 0
    while {[llength $msg] == 1 && [incr i] < 200} { update }
    return $msg
} -cleanup {
    destroy .t2
    rename bgerror {}
} -result {{{can't embed .t2 relative to .t}} {{window name "t2" already exists in parent}}}

test textWind-10.9 {EmbWinLayoutProc procedure, steal window from self} -setup {
    .t delete 1.0 end
    destroy .t.b
} -body {
    .t insert 1.0 ABCDEFGHIJKLMNOP
    button .t.b -text "Hello!"
    .t window create 1.5 -window .t.b
    update
    .t window create 1.3 -create {concat .t.b}
    update
    .t index .t.b
} -cleanup {
    destroy .t.b
} -result {1.3}
test textWind-10.10 {EmbWinLayoutProc procedure, doesn't fit on line} -constraints {
    fonts
} -setup {
    .t delete 1.0 end
    destroy .f
} -body {
    .t configure -wrap char
    .t insert 1.0 "Some sample text"
    frame .f -width 125 -height 20 -bg $color -bd 2 -relief raised
    .t window create 1.12 -window .f
    list [.t bbox .f] [.t bbox 1.13]
} -cleanup {
    destroy .f
} -result {{89 5 126 20} {5 25 7 13}}
test textWind-10.11 {EmbWinLayoutProc procedure, doesn't fit on line} -constraints {
    fonts
} -setup {
    .t delete 1.0 end
    destroy .f
} -body {
    .t configure -wrap char
    .t insert 1.0 "Some sample text"
    frame .f -width 126 -height 20 -bg $color -bd 2 -relief raised
    .t window create 1.12 -window .f
    update
    list [.t bbox .f] [.t bbox 1.13]
} -cleanup {
    destroy .f
} -result {{89 5 126 20} {5 25 7 13}}
test textWind-10.12 {EmbWinLayoutProc procedure, doesn't fit on line} -constraints {
    fonts
} -setup {
    .t delete 1.0 end
    destroy .f
} -body {
    .t configure -wrap char
    .t insert 1.0 "Some sample text"
    frame .f -width 127 -height 20 -bg $color -bd 2 -relief raised
    .t window create 1.12 -window .f
    update
    list [.t bbox .f] [.t bbox 1.13]
} -cleanup {
    destroy .f
} -result {{5 18 127 20} {132 21 7 13}}
test textWind-10.13 {EmbWinLayoutProc procedure, doesn't fit on line} -setup {
    .t delete 1.0 end
    destroy .f
} -body {
    .t configure -wrap none
    .t insert 1.0 "Some sample text"
    frame .f -width 130 -height 20 -bg $color -bd 2 -relief raised
    .t window create 1.12 -window .f
    update
    list [.t bbox .f] [.t bbox 1.13]
} -cleanup {
    destroy .f
} -result {{89 5 126 20} {}}
test textWind-10.14 {EmbWinLayoutProc procedure, doesn't fit on line} -constraints {
    fonts
} -setup {
    .t delete 1.0 end
    destroy .f
} -body {
    .t configure -wrap none
    .t insert 1.0 "Some sample text"
    frame .f -width 130 -height 220 -bg $color -bd 2 -relief raised
    .t window create 1.12 -window .f
    update
    list [.t bbox .f] [.t bbox 1.13]
} -cleanup {
    destroy .f
} -result {{89 5 126 78} {}}
test textWind-10.15 {EmbWinLayoutProc procedure, doesn't fit on line} -constraints {
    fonts
} -setup {
    .t delete 1.0 end
    destroy .f
} -body {
    .t configure -wrap char
    .t insert 1.0 "Some sample text"
    frame .f -width 250 -height 220 -bg $color -bd 2 -relief raised
    .t window create 1.12 -window .f
    update
    list [.t bbox .f] [.t bbox 1.13]
} -cleanup {
    destroy .f
} -result {{5 18 210 65} {}}


test textWind-11.1 {EmbWinDisplayProc procedure, geometry transforms} -setup {
    .t delete 1.0 end
    destroy .f
    place forget .t
    pack .t
} -body {
    .t insert 1.0 "Some sample text"
    pack forget .t
    place .t -x 30 -y 50
    frame .f -width 30 -height 20 -bg $color
    .t window create 1.12 -window .f
    update
    winfo geom .f
} -cleanup {
    destroy .f
    place forget .t
} -result {30x20+119+55}
test textWind-11.2 {EmbWinDisplayProc procedure, geometry transforms} -setup {
    .t delete 1.0 end
    destroy .t.f
    place forget .t
    pack .t
} -body {
    .t insert 1.0 "Some sample text"
    pack forget .t
    place .t -x 30 -y 50
    frame .t.f -width 30 -height 20 -bg $color
    .t window create 1.12 -window .t.f
    update
    winfo geom .t.f
} -cleanup {
    destroy .t.f
    place forget .t
    pack .t
} -result {30x20+89+5}
test textWind-11.3 {EmbWinDisplayProc procedure, configuration optimization} -setup {
    .t delete 1.0 end
    destroy .f
    place forget .t
    pack .t
} -body {
    .t insert 1.0 "Some sample text"
    frame .f -width 30 -height 20 -bg $color
    .t window create 1.12 -window .f
    update
    bind .f <Configure> {set x ".f configured"}
    set x {no configures}
    .t delete 1.0
    .t insert 1.0 "X"
    update
    return $x
} -cleanup {
    destroy .f
    place forget .t
    pack .t
} -result {no configures}
test textWind-11.4 {EmbWinDisplayProc procedure, horizontal scrolling} -constraints {
    fonts
} -setup {
    .t delete 1.0 end
    destroy .f .f2
} -body {
    .t insert 1.0 "xyzzy\nFirst window here: "
    .t configure -wrap none
    frame .f -width 30 -height 20 -bg $color
    .t window create end -window .f
    .t insert end " and second here: "
    frame .f2 -width 40 -height 10 -bg $color
    .t window create end -window .f2
    .t insert end " with junk after it."
    .t xview moveto 0
    .t xview scroll 5 units
    update
    list [winfo ismapped .f] [winfo geom .f] [.t bbox .f] [winfo ismapped .f2]
} -cleanup {
    destroy .f .f2
} -result {1 30x20+103+18 {103 18 30 20} 0}
test textWind-11.5 {EmbWinDisplayProc procedure, horizontal scrolling} -constraints {
    fonts
} -setup {
    .t delete 1.0 end
    destroy .f .f2
} -body {
    .t insert 1.0 "xyzzy\nFirst window here: "
    .t configure -wrap none
    frame .f -width 30 -height 20 -bg $color
    .t window create end -window .f
    .t insert end " and second here: "
    frame .f2 -width 40 -height 10 -bg $color
    .t window create end -window .f2
    .t insert end " with junk after it."
    update
    .t xview moveto 0
    .t xview scroll 25 units
    update
    list [winfo ismapped .f] [winfo ismapped .f2] [winfo geom .f2] [.t bbox .f2]
} -cleanup {
    destroy .f .f2
} -result {0 1 40x10+119+23 {119 23 40 10}}
.t configure -wrap char


test textWind-12.1 {EmbWinUndisplayProc procedure, mapping/unmapping} -setup {
    .t delete 1.0 end
    destroy .f
} -body {
    .t insert 1.0 "Some sample text"
    frame .f -width 30 -height 20 -bg $color
    .t window create 1.2 -window .f
    bind .f <Map> {lappend x mapped}
    bind .f <Unmap> {lappend x unmapped}
    set x created
    update
    lappend x modified
    .t delete 1.0
    update
    lappend x replaced
    .t window configure .f -window {}
    .t delete 1.1
    .t window create 1.4 -window .f
    update
    lappend x off-screen
    .t configure -wrap none
    .t insert 1.0 "Enough text to make the line run off-screen"
    update
    return $x
} -cleanup {
    destroy .f
} -result {created mapped modified replaced unmapped mapped off-screen unmapped}


test textWind-13.1 {EmbWinBboxProc procedure} -setup {
    .t delete 1.0 end
    destroy .f
} -body {
    .t insert 1.0 "Some sample text"
    frame .f -width 5 -height 5 -bg $color
    .t window create 1.2 -window .f -align top -padx 2 -pady 1
    update
    list [winfo geom .f] [.t bbox .f]
} -cleanup {
    destroy .f
} -result {5x5+21+6 {21 6 5 5}}
test textWind-13.2 {EmbWinBboxProc procedure} -constraints fonts -setup {
    .t delete 1.0 end
    destroy .f
} -body {
    .t insert 1.0 "Some sample text"
    frame .f -width 5 -height 5 -bg $color
    .t window create 1.2 -window .f -align center -padx 2 -pady 1
    update
    list [winfo geom .f] [.t bbox .f]
} -cleanup {
    destroy .f
} -result {5x5+21+9 {21 9 5 5}}
test textWind-13.3 {EmbWinBboxProc procedure} -constraints fonts -setup {
    .t delete 1.0 end
    destroy .f
} -body {
    .t insert 1.0 "Some sample text"
    frame .f -width 5 -height 5 -bg $color
    .t window create 1.2 -window .f -align baseline -padx 2 -pady 1
    update
    list [winfo geom .f] [.t bbox .f]
} -cleanup {
    destroy .f
} -result {5x5+21+10 {21 10 5 5}}
test textWind-13.4 {EmbWinBboxProc procedure} -constraints fonts -setup {
    .t delete 1.0 end
    destroy .f
} -body {
    .t insert 1.0 "Some sample text"
    frame .f -width 5 -height 5 -bg $color
    .t window create 1.2 -window .f -align bottom -padx 2 -pady 1
    update
    list [winfo geom .f] [.t bbox .f]
} -cleanup {
    destroy .f
} -result {5x5+21+12 {21 12 5 5}}
test textWind-13.5 {EmbWinBboxProc procedure} -constraints fonts -setup {
    .t delete 1.0 end
    destroy .f
} -body {
    .t insert 1.0 "Some sample text"
    frame .f -width 5 -height 5 -bg $color
    .t window create 1.2 -window .f -align top -padx 2 -pady 1 -stretch 1
    update
    list [winfo geom .f] [.t bbox .f]
} -cleanup {
    destroy .f
} -result {5x11+21+6 {21 6 5 11}}
test textWind-13.6 {EmbWinBboxProc procedure} -constraints fonts -setup {
    .t delete 1.0 end
    destroy .f
} -body {
    .t insert 1.0 "Some sample text"
    frame .f -width 5 -height 5 -bg $color
    .t window create 1.2 -window .f -align center -padx 2 -pady 1 -stretch 1
    update
    list [winfo geom .f] [.t bbox .f]
} -cleanup {
    destroy .f
} -result {5x11+21+6 {21 6 5 11}}
test textWind-13.7 {EmbWinBboxProc procedure} -constraints fonts -setup {
    .t delete 1.0 end
    destroy .f
} -body {
    .t insert 1.0 "Some sample text"
    frame .f -width 5 -height 5 -bg $color
    .t window create 1.2 -window .f -align baseline -padx 2 -pady 1 -stretch 1
    update
    list [winfo geom .f] [.t bbox .f]
} -cleanup {
    destroy .f
} -result {5x9+21+6 {21 6 5 9}}
test textWind-13.8 {EmbWinBboxProc procedure} -constraints fonts -setup {
    .t delete 1.0 end
    destroy .f
} -body {
    .t insert 1.0 "Some sample text"
    frame .f -width 5 -height 5 -bg $color
    .t window create 1.2 -window .f -align bottom -padx 2 -pady 1 -stretch 1
    update
    list [winfo geom .f] [.t bbox .f]
} -cleanup {
    destroy .f
} -result {5x11+21+6 {21 6 5 11}}
test textWind-13.9 {EmbWinBboxProc procedure, spacing options} -constraints {
    fonts
} -setup {
    .t delete 1.0 end
    destroy .f
} -body {
    .t configure -spacing1 5 -spacing3 2
    .t delete 1.0 end
    .t insert 1.0 "Some sample text"
    frame .f -width 5 -height 5 -bg $color
    .t window create 1.2 -window .f -align center -padx 2 -pady 1
    update
    list [winfo geom .f] [.t bbox .f]
} -cleanup {
    destroy .f
} -result {5x5+21+14 {21 14 5 5}}


test textWind-14.1 {EmbWinDelayedUnmap procedure} -setup {
    .t delete 1.0 end
    destroy .f
} -body {
    .t insert 1.0 "Some sample text"
    frame .f -width 30 -height 20 -bg $color
    .t window create 1.2 -window .f
    update
    bind .f <Unmap> {lappend x unmapped}
    set x modified
    .t insert 1.0 x
    lappend x removed
    .t window configure .f -window {}
    lappend x updated
    update
    return $x
} -cleanup {
    destroy .f
} -result {modified removed unmapped updated}
test textWind-14.2 {EmbWinDelayedUnmap procedure} -setup {
    .t delete 1.0 end
    destroy .f
} -body {
    .t insert 1.0 "Some sample text"
    frame .f -width 30 -height 20 -bg $color
    .t window create 1.2 -window .f
    update
    bind .f <Unmap> {lappend x unmapped}
    set x modified
    .t insert 1.0 x
    lappend x deleted
    .t delete .f
    lappend x updated
    update
    return $x
} -cleanup {
    destroy .f
} -result {modified deleted updated}
test textWind-14.3 {EmbWinDelayedUnmap procedure} -setup {
    .t delete 1.0 end
    destroy .f
} -body {
    .t insert 1.0 "Some sample text\nAnother line\n3\n4\n5\n6\n7\n8\n9"
    frame .f -width 30 -height 20 -bg $color
    .t window create 1.2 -window .f
    update
    .t yview 2.0
    set result [winfo ismapped .f]
    update ; after 10
    list $result [winfo ismapped .f]
} -cleanup {
    destroy .f
} -result {1 0}
test textWind-14.4 {EmbWinDelayedUnmap procedure} -setup {
    .t delete 1.0 end
    destroy .t.f
} -body {
    .t insert 1.0 "Some sample text\nAnother line\n3\n4\n5\n6\n7\n8\n9"
    frame .t.f -width 30 -height 20 -bg $color
    .t window create 1.2 -window .t.f
    update
    .t yview 2.0
    set result [winfo ismapped .t.f]
    update
    list $result [winfo ismapped .t.f]
} -cleanup {
    destroy .t.f
} -result {1 0}


test textWind-15.1 {TkTextWindowIndex procedure} -setup {
    .t delete 1.0 end
} -body {
    .t index .foo
} -returnCodes error -result {bad text index ".foo"}
test textWind-15.2 {TkTextWindowIndex procedure} -constraints fonts -setup {
    .t delete 1.0 end
    destroy .f
} -body {
    .t configure -spacing1 0 -spacing2 0 -spacing3 0 \
        -wrap none
    .t insert 1.0 "Some sample text"
    frame .f -width 30 -height 20 -bg $color
    .t window create 1.6 -window .f
    .t tag add a 1.1
    .t tag add a 1.3
    list [.t index .f] [.t bbox 1.7]
} -cleanup {
    destroy .f
} -result {1.6 {77 8 7 13}}


test textWind-16.1 {EmbWinTextStructureProc procedure} -setup {
    .t delete 1.0 end
    destroy .f
} -body {
    .t configure -wrap none
    .t insert 1.0 "Some sample text"
    frame .f -width 30 -height 20 -bg $color
    .t window create 1.6 -window .f
    update
    pack forget .t
    update
    winfo ismapped .f
} -cleanup {
    pack .t
} -result 0
test textWind-16.2 {EmbWinTextStructureProc procedure} -setup {
    .t delete 1.0 end
    destroy .f .f2
} -body {
    .t configure -spacing1 0 -spacing2 0 -spacing3 0 \
        -wrap none
    .t insert 1.0 "Some sample text"
    frame .f -width 30 -height 20 -bg $color
    .t window create 1.6 -window .f
    update
    set result {}
    lappend result [winfo geom .f] [.t bbox .f]
    frame .f2 -width 150 -height 30 -bd 2 -relief raised
    pack .f2 -before .t
    update
    lappend result [winfo geom .f] [.t bbox .f]
} -cleanup {
    destroy .f .f2
} -result {30x20+47+5 {47 5 30 20} 30x20+47+35 {47 5 30 20}}
test textWind-16.3 {EmbWinTextStructureProc procedure} -setup {
    .t delete 1.0 end
} -body {
    .t configure -wrap none
    .t insert 1.0 "Some sample text"
    .t window create 1.6
    update
    pack forget .t
    update
} -cleanup {
    pack .t
} -result {}
test textWind-16.4 {EmbWinTextStructureProc procedure} -setup {
    .t delete 1.0 end
} -body {
    .t configure -spacing1 0 -spacing2 0 -spacing3 0 \
        -wrap none
    .t insert 1.0 "Some sample text"
    frame .t.f -width 30 -height 20 -bg $color
    .t window create 1.6 -window .t.f
    update
    pack forget .t
    update
    list [winfo ismapped .t.f] [.t bbox .t.f]
} -cleanup {
    pack .t
} -result {1 {47 5 30 20}}


test textWind-17.1 {peer widgets and embedded windows} -setup {
    destroy .t .tt .f
} -body {
    pack [text .t]
    .t insert end "Line 1"
    frame .f -width 20 -height 10 -bg blue
    .t window create 1.3 -window .f
    toplevel .tt
    pack [.t peer create .tt.t]
    update ; update
    destroy .t .tt
    winfo exists .f
} -result {0}

test textWind-17.2 {peer widgets and embedded windows} -setup {
    destroy .t .f .tt
} -body {
    pack [text .t]
    .t insert end "Line 1\nLine 2"
    frame .f -width 20 -height 10 -bg blue
    .t window create 1.4 -window .f
    toplevel .tt
    pack [.t peer create .tt.t]
    update ; update
    destroy .t
    .tt.t insert 1.0 "foo"
    update
    destroy .tt
} -result {}

test textWind-17.3 {peer widget and -create} -setup {
    destroy .t .tt
} -body {
    pack [text .t]
    .t delete 1.0 end
    .t insert 1.0 "Some sample text"
    toplevel .tt
    pack [.t peer create .tt.t]
    update ; update
    .t window create 1.2 -create {frame %W.f -width 10 -height 20 -bg blue}
    update
    destroy .t .tt
} -result {}

test textWind-17.4 {peer widget deleted one window shouldn't delete others} -setup {
    destroy .t .tt
    set res {}
} -body {
    pack [text .t]
    .t delete 1.0 end
    .t insert 1.0 "Some sample text"
    toplevel .tt
    pack [.t peer create .tt.t]
    .t window create 1.2 -create {frame %W.f -width 10 -height 20 -bg blue}
    update ; update
    destroy .tt
    lappend res [.t get 1.2]
    update
    lappend res [.t get 1.2]
} -cleanup {
    destroy .t
} -result {{} {}}

test textWind-17.5 {peer widget window configuration} -setup {
    destroy .t .tt
} -body {
    pack [text .t]
    .t delete 1.0 end
    .t insert 1.0 "Some sample text"
    toplevel .tt
    pack [.t peer create .tt.t]
    .t window create 1.2 -create {frame %W.f -width 10 -height 20 -bg blue}
    update ; update
    list [.t window cget 1.2 -window] [.tt.t window cget 1.2 -window]
} -cleanup {
    destroy .tt .t
} -result {.t.f .tt.t.f}

test textWind-17.6 {peer widget window configuration} -setup {
    destroy .t .tt
} -body {
    pack [text .t]
    .t delete 1.0 end
    .t insert 1.0 "Some sample text"
    toplevel .tt
    pack [.t peer create .tt.t]
    .t window create 1.2 -create {frame %W.f -width 10 -height 20 -bg blue}
    update ; update
    list [.t window configure 1.2 -window] \
        [.tt.t window configure 1.2 -window]
} -cleanup {
    destroy .tt .t
}  -result {{-window {} {} {} .t.f} {-window {} {} {} .tt.t.f}}

test textWind-17.7 {peer widget window configuration} -setup {
    destroy .t .tt
} -body {
    pack [text .t]
    .t delete 1.0 end
    .t insert 1.0 "Some sample text"
    toplevel .tt
    pack [.t peer create .tt.t]
    .t window create 1.2 -window [frame .t.f -width 10 -height 20 -bg blue]
    update ; update
    list [.t window cget 1.2 -window] [.tt.t window cget 1.2 -window]
} -cleanup {
    destroy .tt .t
}  -result {.t.f {}}

test textWind-17.8 {peer widget window configuration} -setup {
    destroy .t .tt
} -body {
    pack [text .t]
    .t delete 1.0 end
    .t insert 1.0 "Some sample text"
    toplevel .tt
    pack [.t peer create .tt.t]
    .t window create 1.2 -window [frame .t.f -width 10 -height 20 -bg blue]
    update ; update
    list [.t window configure 1.2 -window] \
        [.tt.t window configure 1.2 -window]
} -cleanup {
    destroy .tt .t
}  -result {{-window {} {} {} .t.f} {-window {} {} {} {}}}

test textWind-17.9 {peer widget window configuration} -setup {
    destroy .t .tt
} -body {
    pack [text .t]
    .t delete 1.0 end
    .t insert 1.0 "Some sample text"
    toplevel .tt
    pack [.t peer create .tt.t]
    .t window create 1.2 -window [frame .t.f -width 10 -height 20 -bg blue]
    update ; update
    .tt.t window configure 1.2 -window [frame .tt.t.f -width 10 -height 20 -bg red]
    list [.t window configure 1.2 -window] [.tt.t window configure 1.2 -window]
} -cleanup {
    destroy .tt .t
}  -result {{-window {} {} {} .t.f} {-window {} {} {} .tt.t.f}}

test textWind-17.10 {peer widget window configuration} -setup {
    destroy .t .tt
} -body {
    pack [text .t]
    .t delete 1.0 end
    .t insert 1.0 "Some sample text"
    toplevel .tt
    pack [.t peer create .tt.t]
    .t window create 1.2 -window [frame .t.f -width 10 -height 20 -bg blue]
    .tt.t window create 1.2 -window [frame .tt.t.f -width 25 -height 20 -bg blue]
    update ; update
    .t window configure 1.2 -create \
      {destroy %W.f ; frame %W.f -width 50 -height 7 -bg red}
    .tt.t window configure 1.2 -window {}
    .t window configure 1.2 -window {}
    set res [list [.t window configure 1.2 -window] \
        [.tt.t window configure 1.2 -window]]
    update
    lappend res [.t window configure 1.2 -window] \
        [.tt.t window configure 1.2 -window]
} -cleanup {
    destroy .tt .t
}  -result {{-window {} {} {} {}} {-window {} {} {} {}} {-window {} {} {} .t.f} {-window {} {} {} .tt.t.f}}

<<<<<<< HEAD
=======
test textWind-18.1 {embedded window deletion triggered by a script bound to <Map>} {
    catch {destroy .t .f}
    pack [text .t]
    for {set i 1} {$i < 100} {incr i} {.t insert end "Line $i\n"}
    .t window create end -window [frame .f -background red -width 80 -height 80]
    .t window create end -window [frame .f2 -background blue -width 80 -height 80]
    bind .f <Map> {.t delete .f}
    update
    # this shall not crash (bug 1501749)
    after 100 {.t yview end}
    tkwait visibility .f2
    update
} {}

catch {destroy .t}
>>>>>>> eb0817fa
option clear

# cleanup
cleanupTests
return<|MERGE_RESOLUTION|>--- conflicted
+++ resolved
@@ -1458,10 +1458,9 @@
     destroy .tt .t
 }  -result {{-window {} {} {} {}} {-window {} {} {} {}} {-window {} {} {} .t.f} {-window {} {} {} .tt.t.f}}
 
-<<<<<<< HEAD
-=======
-test textWind-18.1 {embedded window deletion triggered by a script bound to <Map>} {
-    catch {destroy .t .f}
+test textWind-18.1 {embedded window deletion triggered by a script bound to <Map>} -setup {
+    catch {destroy .t .f .f2}
+} -body {
     pack [text .t]
     for {set i 1} {$i < 100} {incr i} {.t insert end "Line $i\n"}
     .t window create end -window [frame .f -background red -width 80 -height 80]
@@ -1472,10 +1471,10 @@
     after 100 {.t yview end}
     tkwait visibility .f2
     update
-} {}
-
-catch {destroy .t}
->>>>>>> eb0817fa
+} -cleanup {
+    destroy .t .f .f2
+} -result {}
+
 option clear
 
 # cleanup
