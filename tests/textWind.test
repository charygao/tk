# This file is a Tcl script to test the code in the file tkTextWind.c.
# This file is organized in the standard fashion for Tcl tests.
#
# Copyright (c) 1994 The Regents of the University of California.
# Copyright (c) 1994-1995 Sun Microsystems, Inc.
# Copyright (c) 1998-1999 by Scriptics Corporation.
# All rights reserved.
<<<<<<< HEAD
#
# RCS: @(#) $Id: textWind.test,v 1.24 2008/08/30 21:52:26 aniap Exp $
=======
>>>>>>> 661db781

package require tcltest 2.2
namespace import ::tcltest::*
tcltest::configure {*}$argv
tcltest::loadTestedCommands

# Create entries in the option database to be sure that geometry options
# like border width have predictable values.

option add *Text.borderWidth 2
option add *Text.highlightThickness 2
option add *Text.font {Courier -12}


deleteWindows
# Widget used in tests 1.* - 16.*
text .t -width 30 -height 6 -bd 2 -highlightthickness 2
pack append . .t {top expand fill}
update
.t debug on

# 15 on XP, 13 on Solaris 8
set fixedHeight [font metrics {Courier -12} -linespace]
set fixedDiff [expr {$fixedHeight - 13}] ;# 2 on XP
set color [expr {[winfo depth .t] > 1 ? "green" : "black"}]

wm geometry . {}
 
# The statements below reset the main window;  it's needed if the window
# manager is mwm to make mwm forget about a previous minimum size setting.

wm withdraw .
wm minsize . 1 1
wm positionfrom . user
wm deiconify .

# ----------------------------------------------------------------------

test textWind-1.1 {basic tests of options} -constraints fonts -setup {
    .t delete 1.0 end
} -body {
    .t insert end "This is the first line"
    .t insert end "\nAnd this is a second line, which wraps around"
    frame .f -width 3 -height 3 -bg $color
    .t window create 2.2 -window .f
    update
    list [winfo ismapped .f] [winfo geom .f] [.t bbox .f] \
        [.t window configure .f -window]
} -result {1 3x3+19+23 {19 23 3 3} {-window {} {} {} .f}}
test textWind-1.2 {basic tests of options} -constraints fonts -setup {
    .t delete 1.0 end
} -body {
    .t insert end "This is the first line"
    .t insert end "\nAnd this is a second line, which wraps around"
    frame .f -width 3 -height 3 -bg $color
    .t window create 2.2 -window .f -align top
    update
    list [winfo ismapped .f] [winfo geom .f] [.t bbox .f] \
        [.t window configure .f -align]
} -result {1 3x3+19+18 {19 18 3 3} {-align {} {} center top}}
test textWind-1.3 {basic tests of options} -setup {
    .t delete 1.0 end
} -body {
    .t insert end "This is the first line"
    .t insert end "\nAnd this is a second line, which wraps around"
    .t window create 2.2 -create "Test script"
    .t window configure 2.2 -create
} -result {-create {} {} {} {Test script}}
test textWind-1.4 {basic tests of options} -constraints fonts -setup {
    .t delete 1.0 end
} -body {
    .t insert end "This is the first line"
    .t insert end "\nAnd this is a second line, which wraps around"
    frame .f -width 10 -height 20 -bg $color
    .t window create 2.2 -window .f -padx 5
    update
    list [winfo geom .f] [.t window configure .f -padx] [.t bbox 2.3]
} -result {10x20+24+18 {-padx {} {} 0 5} {39 21 7 13}}
test textWind-1.5 {basic tests of options} -constraints fonts -setup {
    .t delete 1.0 end
} -body {
    .t insert end "This is the first line"
    .t insert end "\nAnd this is a second line, which wraps around"
    frame .f -width 10 -height 20 -bg $color
    .t window create 2.2 -window .f -pady 4
    update
    list [winfo geom .f] [.t window configure .f -pady] [.t bbox 2.31]
} -result {10x20+19+22 {-pady {} {} 0 4} {19 46 7 13}}
test textWind-1.6 {basic tests of options} -constraints fonts -setup {
    .t delete 1.0 end
} -body {
    .t insert end "This is the first line"
    .t insert end "\nAnd this is a second line, which wraps around"
    frame .f -width 5 -height 5 -bg $color
    .t window create 2.2 -window .f -stretch 1
    update
    list [winfo geom .f] [.t window configure .f -stretch]
} -result {5x13+19+18 {-stretch {} {} 0 1}}


.t delete 1.0 end
.t insert end "This is the first line"
test textWind-2.1 {TkTextWindowCmd procedure} -body {
    .t window
} -returnCodes error -result {wrong # args: should be ".t window option ?arg ...?"}
test textWind-2.2 {TkTextWindowCmd procedure, "cget" option} -body {
    .t window cget
} -returnCodes error -result {wrong # args: should be ".t window cget index option"}
test textWind-2.3 {TkTextWindowCmd procedure, "cget" option} -body {
    .t window cget a b c
} -returnCodes error -result {wrong # args: should be ".t window cget index option"}
test textWind-2.4 {TkTextWindowCmd procedure, "cget" option} -body {
    .t window cget gorp -padx
} -returnCodes error -result {bad text index "gorp"}
test textWind-2.5 {TkTextWindowCmd procedure, "cget" option} -body {
    .t window cget 1.2 -padx
} -returnCodes error -result {no embedded window at index "1.2"}
test textWind-2.6 {TkTextWindowCmd procedure, "cget" option} -setup {
    destroy .f
} -body {
    frame .f -width 10 -height 6 -bg $color
    .t window create 1.3 -window .f -padx 1 -pady 2
    .t window cget .f -bogus
} -cleanup {
    destroy .f
} -returnCodes error -result {unknown option "-bogus"}
test textWind-2.7 {TkTextWindowCmd procedure, "cget" option} -setup {
    destroy .f
} -body {
    frame .f -width 10 -height 6 -bg $color
    .t window create 1.3 -window .f -padx 1 -pady 2
    .t window cget .f -pady
} -cleanup {
    destroy .f
} -returnCodes ok -result {2}
test textWind-2.8 {TkTextWindowCmd procedure} -body {
    .t window co
} -returnCodes error -result {wrong # args: should be ".t window configure index ?-option value ...?"}
test textWind-2.9 {TkTextWindowCmd procedure} -body {
    .t window configure gorp
} -returnCodes error -result {bad text index "gorp"}
test textWind-2.10 {TkTextWindowCmd procedure} -body {
    .t delete 1.0 end
    .t window configure 1.0
} -returnCodes error -result {no embedded window at index "1.0"}
test textWind-2.11 {TkTextWindowCmd procedure} -setup {
# I kept this as it "influenced" the test case in previous releases
    destroy .f
    frame .f -width 10 -height 6 -bg $color
    .t window create 1.3 -window .f -padx 1 -pady 2
    .t delete 1.0 end
} -body {
    .t insert end "This is the first line"
    .t insert end "\nAnd this is a second line, which wraps around"
    frame .f -width 10 -height 6 -bg $color
    .t window create 2.2 -window .f -align baseline -padx 1 -pady 2 -create foo
    update
    .t window configure .f
} -cleanup {
    destroy .f
} -result  {{-align {} {} center baseline} {-create {} {} {} foo} {-padx {} {} 0 1} {-pady {} {} 0 2} {-stretch {} {} 0 0} {-window {} {} {} .f}}
test textWind-2.12 {TkTextWindowCmd procedure} -setup {
# I kept this as it "influenced" the test case in previous releases
    destroy .f
    frame .f -width 10 -height 6 -bg $color
    .t window create 2.2 -window .f -align baseline -padx 1 -pady 2 -create foo
    .t delete 1.0 end
} -body {
    .t insert end "This is the first line"
    .t insert end "\nAnd this is a second line, which wraps around"
    frame .f -width 10 -height 6 -bg $color
    .t window create 2.2 -window .f -align baseline -padx 1 -pady 2 -create foo
    update
    list [.t window configure .f -padx 33] [.t window configure .f -padx]
} -cleanup {
    destroy .f
} -result {{} {-padx {} {} 0 33}}
test textWind-2.13 {TkTextWindowCmd procedure} -setup {
# I kept this as it "influenced" the test case in previous releases
    destroy .f
    frame .f -width 10 -height 6 -bg $color
    .t window create 2.2 -window .f -align baseline -padx 1 -pady 2 -create foo
    .t delete 1.0 end
} -body {
    .t insert end "This is the first line"
    .t insert end "\nAnd this is a second line, which wraps around"
    frame .f -width 10 -height 6 -bg $color
    .t window create 2.2 -window .f -align baseline -padx 1 -pady 2
    update
    list [.t window configure .f -padx 14 -pady 15] \
        [.t window configure .f -padx] [.t window configure .f -pady]
} -cleanup {
    destroy .f
} -result {{} {-padx {} {} 0 14} {-pady {} {} 0 15}}
test textWind-2.14 {TkTextWindowCmd procedure} -setup {
    .t delete 1.0 end
} -body {
    .t window create
} -returnCodes error -result {wrong # args: should be ".t window create index ?-option value ...?"}
test textWind-2.15 {TkTextWindowCmd procedure} -setup {
    .t delete 1.0 end
} -body {
    .t window create gorp
} -returnCodes error -result {bad text index "gorp"}
test textWind-2.16 {TkTextWindowCmd procedure, don't insert after end} -setup {
# I kept this as it "influenced" the test case in previous releases
    destroy .f
    frame .f -width 10 -height 6 -bg $color
    .t window create 2.2 -window .f -align baseline -padx 1 -pady 2
    .t delete 1.0 end
} -body {
    .t insert end "Line 1\nLine 2"
    frame .f -width 20 -height 10 -bg $color
    .t window create end -window .f
    .t index .f
} -result {2.6}
test textWind-2.17 {TkTextWindowCmd procedure} -setup {
    .t delete 1.0 end
} -body {
    list [catch {.t window create 1.0} msg] $msg [.t window configure 1.0]
} -result {0 {} {{-align {} {} center center} {-create {} {} {} {}} {-padx {} {} 0 0} {-pady {} {} 0 0} {-stretch {} {} 0 0} {-window {} {} {} {}}}}
test textWind-2.18 {TkTextWindowCmd procedure} -setup {
# I kept this as it "influenced" the test case in previous releases
    destroy .f
    frame .f -width 20 -height 10 -bg $color
    .t window create end -window .f
    .t delete 1.0 end
} -body {
    frame .f -width 10 -height 6 -bg $color
    .t window create 1.0 -window .f -gorp stupid
} -returnCodes error -result {unknown option "-gorp"}
test textWind-2.19 {TkTextWindowCmd procedure} -setup {
# I kept this as it "influenced" the test case in previous releases
    destroy .f
    frame .f -width 20 -height 10 -bg $color
    .t window create end -window .f
    .t delete 1.0 end
} -body {
    frame .f -width 10 -height 6 -bg $color
    catch {.t window create 1.0 -window .f -gorp stupid}
    list [winfo exists .f] [.t index 1.end] [catch {.t index .f}]
} -result {0 1.0 1}
test textWind-2.20 {TkTextWindowCmd procedure} -setup {
    .t delete 1.0 end
    destroy .f
} -body {
    frame .f -width 10 -height 6 -bg $color
    .t window create 1.0 -gorp -window .f stupid
} -returnCodes error -result {unknown option "-gorp"}
test textWind-2.21 {TkTextWindowCmd procedure} -setup {
    .t delete 1.0 end
    destroy .f
} -body {
    frame .f -width 10 -height 6 -bg $color
    catch {.t window create 1.0 -gorp -window .f stupid}
    list [winfo exists .f] [.t index 1.end] [catch {.t index .f}]
} -result {1 1.0 1}
test textWind-2.22 {TkTextWindowCmd procedure} -setup {
    .t delete 1.0 end
} -body {
    .t window c
} -returnCodes error -result {ambiguous window option "c": must be cget, configure, create, or names}
destroy .f
test textWind-2.23 {TkTextWindowCmd procedure, "names" option} -setup {
    .t delete 1.0 end
} -body {
    .t window names foo
} -returnCodes error -result {wrong # args: should be ".t window names"}
test textWind-2.24 {TkTextWindowCmd procedure, "names" option} -setup {
    .t delete 1.0 end
} -body {
    .t window names
} -result {}
test textWind-2.25 {TkTextWindowCmd procedure, "names" option} -setup {
    .t delete 1.0 end
    destroy .f .f2 .t.f .t.f2
} -body {
    foreach i {.f .f2 .t.f .t.f2} {
        frame $i -width 20 -height 20
        .t window create end -window $i
    }
    lsort [.t window names]
} -cleanup {
    destroy .f .f2 .t.f .t.f2
} -result {.f .f2 .t.f .t.f2}


test textWind-3.1 {EmbWinConfigure procedure} -setup {
    destroy .f
} -body {
    frame .f -width 10 -height 6 -bg $color
    .t window create 1.0 -window .f
    .t window configure 1.0 -foo bar
} -cleanup {
    destroy .f
} -returnCodes error -result {unknown option "-foo"}
test textWind-3.2 {EmbWinConfigure procedure} -constraints fonts -setup {
    destroy .f
} -body {
    .t insert 1.0 "Some sample text"
    frame .f -width 10 -height 20 -bg $color
    .t window create 1.3 -window .f
    update
    .t window configure 1.3 -window {}
    update
    .t index .f
} -cleanup {
    destroy .f
} -returnCodes error -result {bad text index ".f"}
test textWind-3.3 {EmbWinConfigure procedure} -constraints fonts -setup {
    destroy .f
} -body {
    .t insert 1.0 "Some sample text"
    frame .f -width 10 -height 20 -bg $color
    .t window create 1.3 -window .f
    update
    .t window configure 1.3 -window {}
    update
    catch {.t index .f}
    list [winfo ismapped .f] [.t bbox 1.4]
} -cleanup {
    destroy .f
} -result {0 {26 5 7 13}}
test textWind-3.4 {EmbWinConfigure procedure} -constraints fonts -setup {
    destroy .t.f
} -body {
    .t insert 1.0 "Some sample text"
    frame .t.f -width 10 -height 20 -bg $color
    .t window create 1.3 -window .t.f
    update
    .t window configure 1.3 -window {}
    update
    .t index .t.f
} -cleanup {
    destroy .t.f
} -returnCodes error -result {bad text index ".t.f"}
test textWind-3.5 {EmbWinConfigure procedure} -constraints fonts -setup {
    destroy .t.f
} -body {
    .t insert 1.0 "Some sample text"
    frame .t.f -width 10 -height 20 -bg $color
    .t window create 1.3 -window .t.f
    update
    .t window configure 1.3 -window {}
    update
    catch {.t index .t.f}
    list [winfo ismapped .t.f] [.t bbox 1.4]
} -cleanup {
    destroy .t.f
} -result {0 {26 5 7 13}}
test textWind-3.6 {EmbWinConfigure procedure} -constraints fonts -setup {
    destroy .f
} -body {
    .t insert 1.0 "Some sample text"
    frame .f -width 10 -height 20 -bg $color
    .t window create 1.3
    update
    .t window configure 1.3 -window .f
    update
    list [catch {.t index .f} msg] $msg [winfo ismapped .f] [.t bbox 1.4]
} -cleanup {
    destroy .f
} -result {0 1.3 1 {36 8 7 13}}
test textWind-3.7 {EmbWinConfigure procedure} -setup {
    destroy .f
} -body {
    .t insert 1.0 "Some sample text"
    frame .f
    frame .f.f -width 15 -height 20 -bg $color
    pack .f.f
    .t window create 1.3 -window .f.f
} -cleanup {
    destroy .f
} -returnCodes error -result {can't embed .f.f in .t}
test textWind-3.8 {EmbWinConfigure procedure} -setup {
    destroy .t2
} -body {
    .t insert 1.0 "Some sample text"
    toplevel .t2 -width 20 -height 10 -bg $color
    .t window create 1.3
    .t window configure 1.3 -window .t2
} -cleanup {
    destroy .t2
} -returnCodes error -result {can't embed .t2 in .t}
test textWind-3.9 {EmbWinConfigure procedure} -setup {
    destroy .t2
} -body {
    .t insert 1.0 "Some sample text"
    toplevel .t2 -width 20 -height 10 -bg $color
    .t window create 1.3
    catch {.t window configure 1.3 -window .t2}
    .t window configure 1.3 -window
} -cleanup {
    destroy .t2
} -result {-window {} {} {} {}}
test textWind-3.10 {EmbWinConfigure procedure} -setup {
    .t delete 1.0 end
} -body {
    .t insert 1.0 "Some sample text"
    .t window create 1.3
    .t window configure 1.3 -window .t
} -returnCodes error -result {can't embed .t in .t}
test textWind-3.11 {EmbWinConfigure procedure} -setup {
    .t delete 1.0 end
} -body {
    # This test checks for various errors when the text claims
    # a window away from itself.
    .t insert 1.0 "Some sample text"
    button .t.b -text "Hello!"
    .t window create 1.4 -window .t.b
    .t window create 1.6 -window .t.b
    update
    .t index .t.b
} -result {1.6}


.t delete 1.0 end
frame .f -width 10 -height 20 -bg $color
.t window create 1.0 -window .f
test textWind-4.1 {AlignParseProc and AlignPrintProc procedures} -body {
    .t window configure 1.0 -align baseline
    .t window configure 1.0 -align
} -result {-align {} {} center baseline}
test textWind-4.2 {AlignParseProc and AlignPrintProc procedures} -body {
    .t window configure 1.0 -align bottom
    .t window configure 1.0 -align
} -result {-align {} {} center bottom}
test textWind-4.3 {AlignParseProc and AlignPrintProc procedures} -body {
    .t window configure 1.0 -align center
    .t window configure 1.0 -align
} -result {-align {} {} center center}
test textWind-4.4 {AlignParseProc and AlignPrintProc procedures} -body {
    .t window configure 1.0 -align top
    .t window configure 1.0 -align
} -result {-align {} {} center top}
test textWind-4.5 {AlignParseProc and AlignPrintProc procedures} -body {
    .t window configure 1.0 -align top
    .t window configure 1.0 -align gorp
} -returnCodes error -result {bad align "gorp": must be baseline, bottom, center, or top}
test textWind-4.6 {AlignParseProc and AlignPrintProc procedures} -body {
    .t window configure 1.0 -align top
    catch {.t window configure 1.0 -align gorp}
    .t window configure 1.0 -align
} -result {-align {} {} center top}


test textWind-5.1 {EmbWinStructureProc procedure} -constraints fonts -setup {
    .t delete 1.0 end
    destroy .f
} -body {
    .t insert 1.0 "Some sample text"
    frame .f -width 10 -height 20 -bg $color
    .t window create 1.2 -window .f
    update
    destroy .f
    .t index .f
} -returnCodes error -result {bad text index ".f"}
test textWind-5.2 {EmbWinStructureProc procedure} -constraints fonts -setup {
    .t delete 1.0 end
    destroy .f
} -body {
    .t insert 1.0 "Some sample text"
    frame .f -width 10 -height 20 -bg $color
    .t window create 1.2 -window .f
    update
    destroy .f
    catch {.t index .f}
    list [.t bbox 1.2] [.t bbox 1.3]
} -result {{19 11 0 0} {19 5 7 13}}
test textWind-5.3 {EmbWinStructureProc procedure} -constraints fonts -setup {
    .t delete 1.0 end
    destroy .f
} -body {
    .t insert 1.0 "Some sample text"
    frame .f -width 10 -height 20 -bg $color
    .t window create 1.2 -align bottom
    .t window configure 1.2 -window .f
    update
    destroy .f
    .t index .f
} -returnCodes error -result {bad text index ".f"}
test textWind-5.4 {EmbWinStructureProc procedure} -constraints fonts -setup {
    .t delete 1.0 end
} -body {
    .t insert 1.0 "Some sample text"
    frame .f -width 10 -height 20 -bg $color
    .t window create 1.2 -align bottom
    .t window configure 1.2 -window .f
    update
    destroy .f
    catch {.t index .f}
    list [.t bbox 1.2] [.t bbox 1.3]
} -result {{19 18 0 0} {19 5 7 13}}
test textWind-5.5 {EmbWinStructureProc procedure} -constraints fonts -setup {
    .t delete 1.0 end
    destroy .f
} -body {
    .t insert 1.0 "Some sample text"
    .t window create 1.2 -create {frame .f -width 10 -height 20 -bg $color}
    update
    .t window configure 1.2 -create {frame .f -width 20 -height 10 -bg $color}
    destroy .f
    update
    list [catch {.t index .f} msg] $msg [.t bbox 1.2] [.t bbox 1.3]
} -result {0 1.2 {19 6 20 10} {39 5 7 13}}


test textWind-6.1 {EmbWinRequestProc procedure} -constraints fonts -setup {
    .t delete 1.0 end
    destroy .f
    set result {}
} -body {
    .t insert 1.0 "Some sample text"
    frame .f -width 10 -height 20 -bg $color
    .t window create 1.2 -window .f
    lappend result [.t bbox 1.2] [.t bbox 1.3]
    .f configure -width 25 -height 30
    lappend result [.t bbox 1.2] [.t bbox 1.3]
} -cleanup {
    destroy .f
} -result {{19 5 10 20} {29 8 7 13} {19 5 25 30} {44 13 7 13}}


test textWind-7.1 {EmbWinLostSlaveProc procedure} -constraints {
    textfonts
} -setup {
    .t delete 1.0 end
    destroy .f
} -body {
    .t insert 1.0 "Some sample text"
    frame .f -width 10 -height 20 -bg $color
    .t window create 1.2 -window .f
    update
    place .f -in .t -x 100 -y 50
    update
    list [winfo geom .f] [.t bbox 1.2]
} -cleanup {
    destroy .f
} -result [list 10x20+105+55 [list 19 [expr {11+$fixedDiff/2}] 0 0]]
test textWind-7.2 {EmbWinLostSlaveProc procedure} -constraints {
    textfonts
} -setup {
    .t delete 1.0 end
    destroy .t.f
} -body {
    .t insert 1.0 "Some sample text"
    frame .t.f -width 10 -height 20 -bg $color
    .t window create 1.2 -window .t.f
    update
    place .t.f -x 100 -y 50
    update
    list [winfo geom .t.f] [.t bbox 1.2]
} -cleanup {
    destroy .t.f
} -result [list 10x20+105+55 [list 19 [expr {11+$fixedDiff/2}] 0 0]]


test textWind-8.1 {EmbWinDeleteProc procedure} -constraints fonts -setup {
    .t delete 1.0 end
    destroy .f
} -body {
    .t insert 1.0 "Some sample text"
    frame .f -width 10 -height 20 -bg $color
    .t window create 1.2 -window .f
    bind .f <Destroy> {set x destroyed}
    set x XXX
    .t delete 1.2
    list $x [.t bbox 1.2] [.t bbox 1.3] [winfo exists .f]
} -result {destroyed {19 5 7 13} {26 5 7 13} 0}
test textWind-8.2 {EmbWinDeleteProc procedure} -constraints fonts -setup {
    .t delete 1.0 end
    destroy .f
} -body {
    .t insert 1.0 "Some sample text"
    frame .f -width 10 -height 20 -bg $color
    .t window create 1.2 -window .f
    bind .f <Destroy> {set x destroyed}
    set x XXX
    .t delete 1.2
    .t index .f
} -returnCodes error -result {bad text index ".f"}


test textWind-9.1 {EmbWinCleanupProc procedure} -setup {
    .t delete 1.0 end
    destroy .f
} -body {
    .t insert 1.0 "Some sample text\nA second line."
    frame .f -width 10 -height 20 -bg $color
    .t window create 2.3 -window .f
    .t delete 1.5 2.1
    .t index .f
} -cleanup {
    destroy .f
} -result {1.7}


test textWind-10.1 {EmbWinLayoutProc procedure} -setup {
    .t delete 1.0 end
    destroy .f
} -body {
    .t insert 1.0 "Some sample text"
    .t window create 1.5 -create {
        frame .f -width 10 -height 20 -bg $color
    }
    update
    list [winfo exists .f] [winfo width .f] [winfo height .f] [.t index .f]
} -cleanup {
    destroy .f
} -result {1 10 20 1.5}
test textWind-10.2 {EmbWinLayoutProc procedure, error in creating window} -constraints {
    fonts
} -setup {
    .t delete 1.0 end
    proc bgerror args {
        global msg
        set msg $args
    }
} -body {
    .t insert 1.0 "Some sample text"
        .t window create 1.5 -create {
        error "couldn't create window"
    }
    set msg xyzzy
    update
    list $msg [.t bbox 1.5]
} -cleanup {
    rename bgerror {}
} -result {{{couldn't create window}} {40 11 0 0}}
test textWind-10.3 {EmbWinLayoutProc procedure, error in creating window} -constraints {
    fonts
} -setup {
    .t delete 1.0 end
    proc bgerror args {
        global msg
        set msg $args
    }
} -body {
    .t insert 1.0 "Some sample text"
    .t window create 1.5 -create {
        concat gorp
    }
    set msg xyzzy
    update
    list $msg [.t bbox 1.5]
} -cleanup {
    rename bgerror {}
} -result {{{bad window path name "gorp"}} {40 11 0 0}}
    .t delete 1.0 end
    destroy .t.f
    proc bgerror args {
        global msg
        if {[lsearch -exact $msg $args] == -1} {
            lappend msg $args
        }
    }

test textWind-10.4 {EmbWinLayoutProc procedure, error in creating window} -constraints {
    textfonts
} -setup {
    .t delete 1.0 end
    destroy .t.f
    proc bgerror args {
        global msg
        if {[lsearch -exact $msg $args] == -1} {
            lappend msg $args
        }
    }
} -body {
    .t insert 1.0 "Some sample text"
    set msg {}
    after idle {
        .t window create 1.5 -create {
            frame .t.f
            frame .t.f.f -width 10 -height 20 -bg $color
        }
    }
    set count 0
    while {([llength $msg] < 2) && ($count < 100)} {
        update
        incr count
        .t bbox 1.5
        after 10
    }
    lappend msg [.t bbox 1.5] [winfo exists .t.f.f]
} -cleanup {
    destroy .t.f
    rename bgerror {}
} -result [list {{can't embed .t.f.f relative to .t}} {{window name "f" already exists in parent}} [list 40 [expr {11+$fixedDiff/2}] 0 0] 1]
test textWind-10.5 {EmbWinLayoutProc procedure, error in creating window} -constraints {
    textfonts
} -setup {
    .t delete 1.0 end
    destroy .t.f
    proc bgerror args {
        global msg
        if {[lsearch -exact $msg $args] == -1} {
            lappend msg $args
        }
    }
} -body {
    .t insert 1.0 "Some sample text"
    .t window create 1.5 -create {
        frame .t.f
        frame .t.f.f -width 10 -height 20 -bg $color
    }
    set msg {}
    update idletasks
    lappend msg [winfo exists .t.f.f]
} -cleanup {
    destroy .t.f
    rename bgerror {}
} -result {{{can't embed .t.f.f relative to .t}} 1}
catch {destroy .t.f}
test textWind-10.6 {EmbWinLayoutProc procedure, error in creating window} -constraints {
    textfonts
} -setup {
    .t delete 1.0 end
    proc bgerror args {
        global msg
        if {[lsearch -exact $msg $args] == -1} {
            lappend msg $args
        }
    }
} -body {
    .t insert 1.0 "Some sample text"
    .t window create 1.5 -create {
        concat .t
    }
    set msg {}
    update
    lappend msg [.t bbox 1.5]
} -cleanup {
    rename bgerror {}
} -result [list {{can't embed .t relative to .t}} [list 40 [expr {11+$fixedDiff/2}] 0 0]]
test textWind-10.7 {EmbWinLayoutProc procedure, error in creating window} -constraints {
    textfonts
} -setup {
    .t delete 1.0 end
    destroy .t2
    proc bgerror args {
        global msg
        if {[lsearch -exact $msg $args] == -1} {
            lappend msg $args
        }
    }
} -body {
    .t insert 1.0 "Some sample text"
    .t window create 1.5 -create {
        toplevel .t2 -width 100 -height 150
        wm geom .t2 +0+0
        concat .t2
    }
    set msg {}
    update
    lappend msg [.t bbox 1.5]
} -cleanup {
    rename bgerror {}
} -result [list {{can't embed .t2 relative to .t}} {{window name "t2" already exists in parent}} [list 40 [expr {11+$fixedDiff/2}] 0 0]]
test textWind-10.8 {EmbWinLayoutProc procedure, error in creating window} -setup {
    .t delete 1.0 end
    destroy .t2
    proc bgerror args {
        global msg
        if {[lsearch -exact $msg $args] == -1} {
            lappend msg $args
        }
    }
} -body {
    .t insert 1.0 "Some sample text"
    .t window create 1.5 -create {
        toplevel .t2 -width 100 -height 150
        wm geom .t2 +0+0
        concat .t2
    }
    set msg {}
    update
    set i 0
    while {[llength $msg] == 1 && [incr i] < 200} { update }
    return $msg
} -cleanup {
    destroy .t2
    rename bgerror {}
} -result {{{can't embed .t2 relative to .t}} {{window name "t2" already exists in parent}}}

test textWind-10.9 {EmbWinLayoutProc procedure, steal window from self} -setup {
    .t delete 1.0 end
    destroy .t.b
} -body {
    .t insert 1.0 ABCDEFGHIJKLMNOP
    button .t.b -text "Hello!"
    .t window create 1.5 -window .t.b
    update
    .t window create 1.3 -create {concat .t.b}
    update
    .t index .t.b
} -cleanup {
    destroy .t.b
} -result {1.3}
test textWind-10.10 {EmbWinLayoutProc procedure, doesn't fit on line} -constraints {
    fonts
} -setup {
    .t delete 1.0 end
    destroy .f
} -body {
    .t configure -wrap char
    .t insert 1.0 "Some sample text"
    frame .f -width 125 -height 20 -bg $color -bd 2 -relief raised
    .t window create 1.12 -window .f
    list [.t bbox .f] [.t bbox 1.13]
} -cleanup {
    destroy .f
} -result {{89 5 126 20} {5 25 7 13}}
test textWind-10.11 {EmbWinLayoutProc procedure, doesn't fit on line} -constraints {
    fonts
} -setup {
    .t delete 1.0 end
    destroy .f
} -body {
    .t configure -wrap char
    .t insert 1.0 "Some sample text"
    frame .f -width 126 -height 20 -bg $color -bd 2 -relief raised
    .t window create 1.12 -window .f
    update
    list [.t bbox .f] [.t bbox 1.13]
} -cleanup {
    destroy .f
} -result {{89 5 126 20} {5 25 7 13}}
test textWind-10.12 {EmbWinLayoutProc procedure, doesn't fit on line} -constraints {
    fonts
} -setup {
    .t delete 1.0 end
    destroy .f
} -body {
    .t configure -wrap char
    .t insert 1.0 "Some sample text"
    frame .f -width 127 -height 20 -bg $color -bd 2 -relief raised
    .t window create 1.12 -window .f
    update
    list [.t bbox .f] [.t bbox 1.13]
} -cleanup {
    destroy .f
} -result {{5 18 127 20} {132 21 7 13}}
test textWind-10.13 {EmbWinLayoutProc procedure, doesn't fit on line} -setup {
    .t delete 1.0 end
    destroy .f
} -body {
    .t configure -wrap none
    .t insert 1.0 "Some sample text"
    frame .f -width 130 -height 20 -bg $color -bd 2 -relief raised
    .t window create 1.12 -window .f
    update
    list [.t bbox .f] [.t bbox 1.13]
} -cleanup {
    destroy .f
} -result {{89 5 126 20} {}}
test textWind-10.14 {EmbWinLayoutProc procedure, doesn't fit on line} -constraints {
    fonts
} -setup {
    .t delete 1.0 end
    destroy .f
} -body {
    .t configure -wrap none
    .t insert 1.0 "Some sample text"
    frame .f -width 130 -height 220 -bg $color -bd 2 -relief raised
    .t window create 1.12 -window .f
    update
    list [.t bbox .f] [.t bbox 1.13]
} -cleanup {
    destroy .f
} -result {{89 5 126 78} {}}
test textWind-10.15 {EmbWinLayoutProc procedure, doesn't fit on line} -constraints {
    fonts
} -setup {
    .t delete 1.0 end
    destroy .f
} -body {
    .t configure -wrap char
    .t insert 1.0 "Some sample text"
    frame .f -width 250 -height 220 -bg $color -bd 2 -relief raised
    .t window create 1.12 -window .f
    update
    list [.t bbox .f] [.t bbox 1.13]
} -cleanup {
    destroy .f
} -result {{5 18 210 65} {}}


test textWind-11.1 {EmbWinDisplayProc procedure, geometry transforms} -setup {
    .t delete 1.0 end
    destroy .f
    place forget .t
    pack .t
} -body {
    .t insert 1.0 "Some sample text"
    pack forget .t
    place .t -x 30 -y 50
    frame .f -width 30 -height 20 -bg $color
    .t window create 1.12 -window .f
    update
    winfo geom .f
} -cleanup {
    destroy .f
    place forget .t
} -result {30x20+119+55}
test textWind-11.2 {EmbWinDisplayProc procedure, geometry transforms} -setup {
    .t delete 1.0 end
    destroy .t.f
    place forget .t
    pack .t
} -body {
    .t insert 1.0 "Some sample text"
    pack forget .t
    place .t -x 30 -y 50
    frame .t.f -width 30 -height 20 -bg $color
    .t window create 1.12 -window .t.f
    update
    winfo geom .t.f
} -cleanup {
    destroy .t.f
    place forget .t
    pack .t
} -result {30x20+89+5}
test textWind-11.3 {EmbWinDisplayProc procedure, configuration optimization} -setup {
    .t delete 1.0 end
    destroy .f
    place forget .t
    pack .t
} -body {
    .t insert 1.0 "Some sample text"
    frame .f -width 30 -height 20 -bg $color
    .t window create 1.12 -window .f
    update
    bind .f <Configure> {set x ".f configured"}
    set x {no configures}
    .t delete 1.0
    .t insert 1.0 "X"
    update
    return $x
} -cleanup {
    destroy .f
    place forget .t
    pack .t
} -result {no configures}
test textWind-11.4 {EmbWinDisplayProc procedure, horizontal scrolling} -constraints {
    fonts
} -setup {
    .t delete 1.0 end
    destroy .f .f2
} -body {
    .t insert 1.0 "xyzzy\nFirst window here: "
    .t configure -wrap none
    frame .f -width 30 -height 20 -bg $color
    .t window create end -window .f
    .t insert end " and second here: "
    frame .f2 -width 40 -height 10 -bg $color
    .t window create end -window .f2
    .t insert end " with junk after it."
    .t xview moveto 0
    .t xview scroll 5 units
    update
    list [winfo ismapped .f] [winfo geom .f] [.t bbox .f] [winfo ismapped .f2]
} -cleanup {
    destroy .f .f2
} -result {1 30x20+103+18 {103 18 30 20} 0}
test textWind-11.5 {EmbWinDisplayProc procedure, horizontal scrolling} -constraints {
    fonts
} -setup {
    .t delete 1.0 end
    destroy .f .f2
} -body {
    .t insert 1.0 "xyzzy\nFirst window here: "
    .t configure -wrap none
    frame .f -width 30 -height 20 -bg $color
    .t window create end -window .f
    .t insert end " and second here: "
    frame .f2 -width 40 -height 10 -bg $color
    .t window create end -window .f2
    .t insert end " with junk after it."
    update
    .t xview moveto 0
    .t xview scroll 25 units
    update
    list [winfo ismapped .f] [winfo ismapped .f2] [winfo geom .f2] [.t bbox .f2]
} -cleanup {
    destroy .f .f2
} -result {0 1 40x10+119+23 {119 23 40 10}}
.t configure -wrap char


test textWind-12.1 {EmbWinUndisplayProc procedure, mapping/unmapping} -setup {
    .t delete 1.0 end
    destroy .f
} -body {
    .t insert 1.0 "Some sample text"
    frame .f -width 30 -height 20 -bg $color
    .t window create 1.2 -window .f
    bind .f <Map> {lappend x mapped}
    bind .f <Unmap> {lappend x unmapped}
    set x created
    update
    lappend x modified
    .t delete 1.0
    update
    lappend x replaced
    .t window configure .f -window {}
    .t delete 1.1
    .t window create 1.4 -window .f
    update
    lappend x off-screen
    .t configure -wrap none
    .t insert 1.0 "Enough text to make the line run off-screen"
    update
    return $x
} -cleanup {
    destroy .f
} -result {created mapped modified replaced unmapped mapped off-screen unmapped}


test textWind-13.1 {EmbWinBboxProc procedure} -setup {
    .t delete 1.0 end
    destroy .f
} -body {
    .t insert 1.0 "Some sample text"
    frame .f -width 5 -height 5 -bg $color
    .t window create 1.2 -window .f -align top -padx 2 -pady 1
    update
    list [winfo geom .f] [.t bbox .f]
} -cleanup {
    destroy .f
} -result {5x5+21+6 {21 6 5 5}}
test textWind-13.2 {EmbWinBboxProc procedure} -constraints fonts -setup {
    .t delete 1.0 end
    destroy .f
} -body {
    .t insert 1.0 "Some sample text"
    frame .f -width 5 -height 5 -bg $color
    .t window create 1.2 -window .f -align center -padx 2 -pady 1
    update
    list [winfo geom .f] [.t bbox .f]
} -cleanup {
    destroy .f
} -result {5x5+21+9 {21 9 5 5}}
test textWind-13.3 {EmbWinBboxProc procedure} -constraints fonts -setup {
    .t delete 1.0 end
    destroy .f
} -body {
    .t insert 1.0 "Some sample text"
    frame .f -width 5 -height 5 -bg $color
    .t window create 1.2 -window .f -align baseline -padx 2 -pady 1
    update
    list [winfo geom .f] [.t bbox .f]
} -cleanup {
    destroy .f
} -result {5x5+21+10 {21 10 5 5}}
test textWind-13.4 {EmbWinBboxProc procedure} -constraints fonts -setup {
    .t delete 1.0 end
    destroy .f
} -body {
    .t insert 1.0 "Some sample text"
    frame .f -width 5 -height 5 -bg $color
    .t window create 1.2 -window .f -align bottom -padx 2 -pady 1
    update
    list [winfo geom .f] [.t bbox .f]
} -cleanup {
    destroy .f
} -result {5x5+21+12 {21 12 5 5}}
test textWind-13.5 {EmbWinBboxProc procedure} -constraints fonts -setup {
    .t delete 1.0 end
    destroy .f
} -body {
    .t insert 1.0 "Some sample text"
    frame .f -width 5 -height 5 -bg $color
    .t window create 1.2 -window .f -align top -padx 2 -pady 1 -stretch 1
    update
    list [winfo geom .f] [.t bbox .f]
} -cleanup {
    destroy .f
} -result {5x11+21+6 {21 6 5 11}}
test textWind-13.6 {EmbWinBboxProc procedure} -constraints fonts -setup {
    .t delete 1.0 end
    destroy .f
} -body {
    .t insert 1.0 "Some sample text"
    frame .f -width 5 -height 5 -bg $color
    .t window create 1.2 -window .f -align center -padx 2 -pady 1 -stretch 1
    update
    list [winfo geom .f] [.t bbox .f]
} -cleanup {
    destroy .f
} -result {5x11+21+6 {21 6 5 11}}
test textWind-13.7 {EmbWinBboxProc procedure} -constraints fonts -setup {
    .t delete 1.0 end
    destroy .f
} -body {
    .t insert 1.0 "Some sample text"
    frame .f -width 5 -height 5 -bg $color
    .t window create 1.2 -window .f -align baseline -padx 2 -pady 1 -stretch 1
    update
    list [winfo geom .f] [.t bbox .f]
} -cleanup {
    destroy .f
} -result {5x9+21+6 {21 6 5 9}}
test textWind-13.8 {EmbWinBboxProc procedure} -constraints fonts -setup {
    .t delete 1.0 end
    destroy .f
} -body {
    .t insert 1.0 "Some sample text"
    frame .f -width 5 -height 5 -bg $color
    .t window create 1.2 -window .f -align bottom -padx 2 -pady 1 -stretch 1
    update
    list [winfo geom .f] [.t bbox .f]
} -cleanup {
    destroy .f
} -result {5x11+21+6 {21 6 5 11}}
test textWind-13.9 {EmbWinBboxProc procedure, spacing options} -constraints {
    fonts
} -setup {
    .t delete 1.0 end
    destroy .f
} -body {
    .t configure -spacing1 5 -spacing3 2
    .t delete 1.0 end
    .t insert 1.0 "Some sample text"
    frame .f -width 5 -height 5 -bg $color
    .t window create 1.2 -window .f -align center -padx 2 -pady 1
    update
    list [winfo geom .f] [.t bbox .f]
} -cleanup {
    destroy .f
} -result {5x5+21+14 {21 14 5 5}}


test textWind-14.1 {EmbWinDelayedUnmap procedure} -setup {
    .t delete 1.0 end
    destroy .f
} -body {
    .t insert 1.0 "Some sample text"
    frame .f -width 30 -height 20 -bg $color
    .t window create 1.2 -window .f
    update
    bind .f <Unmap> {lappend x unmapped}
    set x modified
    .t insert 1.0 x
    lappend x removed
    .t window configure .f -window {}
    lappend x updated
    update
    return $x
} -cleanup {
    destroy .f
} -result {modified removed unmapped updated}
test textWind-14.2 {EmbWinDelayedUnmap procedure} -setup {
    .t delete 1.0 end
    destroy .f
} -body {
    .t insert 1.0 "Some sample text"
    frame .f -width 30 -height 20 -bg $color
    .t window create 1.2 -window .f
    update
    bind .f <Unmap> {lappend x unmapped}
    set x modified
    .t insert 1.0 x
    lappend x deleted
    .t delete .f
    lappend x updated
    update
    return $x
} -cleanup {
    destroy .f
} -result {modified deleted updated}
test textWind-14.3 {EmbWinDelayedUnmap procedure} -setup {
    .t delete 1.0 end
    destroy .f
} -body {
    .t insert 1.0 "Some sample text\nAnother line\n3\n4\n5\n6\n7\n8\n9"
    frame .f -width 30 -height 20 -bg $color
    .t window create 1.2 -window .f
    update
    .t yview 2.0
    set result [winfo ismapped .f]
    update ; after 10
    list $result [winfo ismapped .f]
} -cleanup {
    destroy .f
} -result {1 0}
test textWind-14.4 {EmbWinDelayedUnmap procedure} -setup {
    .t delete 1.0 end
    destroy .t.f
} -body {
    .t insert 1.0 "Some sample text\nAnother line\n3\n4\n5\n6\n7\n8\n9"
    frame .t.f -width 30 -height 20 -bg $color
    .t window create 1.2 -window .t.f
    update
    .t yview 2.0
    set result [winfo ismapped .t.f]
    update
    list $result [winfo ismapped .t.f]
} -cleanup {
    destroy .t.f
} -result {1 0}


test textWind-15.1 {TkTextWindowIndex procedure} -setup {
    .t delete 1.0 end
} -body {
    .t index .foo
} -returnCodes error -result {bad text index ".foo"}
test textWind-15.2 {TkTextWindowIndex procedure} -constraints fonts -setup {
    .t delete 1.0 end
    destroy .f
} -body {
    .t configure -spacing1 0 -spacing2 0 -spacing3 0 \
        -wrap none
    .t insert 1.0 "Some sample text"
    frame .f -width 30 -height 20 -bg $color
    .t window create 1.6 -window .f
    .t tag add a 1.1
    .t tag add a 1.3
    list [.t index .f] [.t bbox 1.7]
} -cleanup {
    destroy .f
} -result {1.6 {77 8 7 13}}


test textWind-16.1 {EmbWinTextStructureProc procedure} -setup {
    .t delete 1.0 end
    destroy .f
} -body {
    .t configure -wrap none
    .t insert 1.0 "Some sample text"
    frame .f -width 30 -height 20 -bg $color
    .t window create 1.6 -window .f
    update
    pack forget .t
    update
    winfo ismapped .f
} -cleanup {
    pack .t
} -result 0
test textWind-16.2 {EmbWinTextStructureProc procedure} -setup {
    .t delete 1.0 end
    destroy .f .f2
} -body {
    .t configure -spacing1 0 -spacing2 0 -spacing3 0 \
        -wrap none
    .t insert 1.0 "Some sample text"
    frame .f -width 30 -height 20 -bg $color
    .t window create 1.6 -window .f
    update
    set result {}
    lappend result [winfo geom .f] [.t bbox .f]
    frame .f2 -width 150 -height 30 -bd 2 -relief raised
    pack .f2 -before .t
    update
    lappend result [winfo geom .f] [.t bbox .f]
} -cleanup {
    destroy .f .f2
} -result {30x20+47+5 {47 5 30 20} 30x20+47+35 {47 5 30 20}}
test textWind-16.3 {EmbWinTextStructureProc procedure} -setup {
    .t delete 1.0 end
} -body {
    .t configure -wrap none
    .t insert 1.0 "Some sample text"
    .t window create 1.6
    update
    pack forget .t
    update
} -cleanup {
    pack .t
} -result {}
test textWind-16.4 {EmbWinTextStructureProc procedure} -setup {
    .t delete 1.0 end
} -body {
    .t configure -spacing1 0 -spacing2 0 -spacing3 0 \
        -wrap none
    .t insert 1.0 "Some sample text"
    frame .t.f -width 30 -height 20 -bg $color
    .t window create 1.6 -window .t.f
    update
    pack forget .t
    update
    list [winfo ismapped .t.f] [.t bbox .t.f]
} -cleanup {
    pack .t
} -result {1 {47 5 30 20}}


test textWind-17.1 {peer widgets and embedded windows} -setup {
    destroy .t .tt .f
} -body {
    pack [text .t]
    .t insert end "Line 1"
    frame .f -width 20 -height 10 -bg blue
    .t window create 1.3 -window .f
    toplevel .tt
    pack [.t peer create .tt.t]
    update ; update
    destroy .t .tt
    winfo exists .f
} -result {0}

test textWind-17.2 {peer widgets and embedded windows} -setup {
    destroy .t .f .tt
} -body {
    pack [text .t]
    .t insert end "Line 1\nLine 2"
    frame .f -width 20 -height 10 -bg blue
    .t window create 1.4 -window .f
    toplevel .tt
    pack [.t peer create .tt.t]
    update ; update
    destroy .t
    .tt.t insert 1.0 "foo"
    update
    destroy .tt
} -result {}

test textWind-17.3 {peer widget and -create} -setup {
    destroy .t .tt
} -body {
    pack [text .t]
    .t delete 1.0 end
    .t insert 1.0 "Some sample text"
    toplevel .tt
    pack [.t peer create .tt.t]
    update ; update
    .t window create 1.2 -create {frame %W.f -width 10 -height 20 -bg blue}
    update
    destroy .t .tt
} -result {}

test textWind-17.4 {peer widget deleted one window shouldn't delete others} -setup {
    destroy .t .tt
    set res {}
} -body {
    pack [text .t]
    .t delete 1.0 end
    .t insert 1.0 "Some sample text"
    toplevel .tt
    pack [.t peer create .tt.t]
    .t window create 1.2 -create {frame %W.f -width 10 -height 20 -bg blue}
    update ; update
    destroy .tt
    lappend res [.t get 1.2]
    update
    lappend res [.t get 1.2]
} -cleanup {
    destroy .t
} -result {{} {}}

test textWind-17.5 {peer widget window configuration} -setup {
    destroy .t .tt
} -body {
    pack [text .t]
    .t delete 1.0 end
    .t insert 1.0 "Some sample text"
    toplevel .tt
    pack [.t peer create .tt.t]
    .t window create 1.2 -create {frame %W.f -width 10 -height 20 -bg blue}
    update ; update
    list [.t window cget 1.2 -window] [.tt.t window cget 1.2 -window]
} -cleanup {
    destroy .tt .t
} -result {.t.f .tt.t.f}

test textWind-17.6 {peer widget window configuration} -setup {
    destroy .t .tt
} -body {
    pack [text .t]
    .t delete 1.0 end
    .t insert 1.0 "Some sample text"
    toplevel .tt
    pack [.t peer create .tt.t]
    .t window create 1.2 -create {frame %W.f -width 10 -height 20 -bg blue}
    update ; update
    list [.t window configure 1.2 -window] \
        [.tt.t window configure 1.2 -window]
} -cleanup {
    destroy .tt .t
}  -result {{-window {} {} {} .t.f} {-window {} {} {} .tt.t.f}}

test textWind-17.7 {peer widget window configuration} -setup {
    destroy .t .tt
} -body {
    pack [text .t]
    .t delete 1.0 end
    .t insert 1.0 "Some sample text"
    toplevel .tt
    pack [.t peer create .tt.t]
    .t window create 1.2 -window [frame .t.f -width 10 -height 20 -bg blue]
    update ; update
    list [.t window cget 1.2 -window] [.tt.t window cget 1.2 -window]
} -cleanup {
    destroy .tt .t
}  -result {.t.f {}}

test textWind-17.8 {peer widget window configuration} -setup {
    destroy .t .tt
} -body {
    pack [text .t]
    .t delete 1.0 end
    .t insert 1.0 "Some sample text"
    toplevel .tt
    pack [.t peer create .tt.t]
    .t window create 1.2 -window [frame .t.f -width 10 -height 20 -bg blue]
    update ; update
    list [.t window configure 1.2 -window] \
        [.tt.t window configure 1.2 -window]
} -cleanup {
    destroy .tt .t
}  -result {{-window {} {} {} .t.f} {-window {} {} {} {}}}

test textWind-17.9 {peer widget window configuration} -setup {
    destroy .t .tt
} -body {
    pack [text .t]
    .t delete 1.0 end
    .t insert 1.0 "Some sample text"
    toplevel .tt
    pack [.t peer create .tt.t]
    .t window create 1.2 -window [frame .t.f -width 10 -height 20 -bg blue]
    update ; update
    .tt.t window configure 1.2 -window [frame .tt.t.f -width 10 -height 20 -bg red]
    list [.t window configure 1.2 -window] [.tt.t window configure 1.2 -window]
} -cleanup {
    destroy .tt .t
}  -result {{-window {} {} {} .t.f} {-window {} {} {} .tt.t.f}}

test textWind-17.10 {peer widget window configuration} -setup {
    destroy .t .tt
} -body {
    pack [text .t]
    .t delete 1.0 end
    .t insert 1.0 "Some sample text"
    toplevel .tt
    pack [.t peer create .tt.t]
    .t window create 1.2 -window [frame .t.f -width 10 -height 20 -bg blue]
    .tt.t window create 1.2 -window [frame .tt.t.f -width 25 -height 20 -bg blue]
    update ; update
    .t window configure 1.2 -create \
      {destroy %W.f ; frame %W.f -width 50 -height 7 -bg red}
    .tt.t window configure 1.2 -window {}
    .t window configure 1.2 -window {}
    set res [list [.t window configure 1.2 -window] \
        [.tt.t window configure 1.2 -window]]
    update
    lappend res [.t window configure 1.2 -window] \
        [.tt.t window configure 1.2 -window]
} -cleanup {
    destroy .tt .t
}  -result {{-window {} {} {} {}} {-window {} {} {} {}} {-window {} {} {} .t.f} {-window {} {} {} .tt.t.f}}

option clear

# cleanup
cleanupTests
return<|MERGE_RESOLUTION|>--- conflicted
+++ resolved
@@ -5,11 +5,6 @@
 # Copyright (c) 1994-1995 Sun Microsystems, Inc.
 # Copyright (c) 1998-1999 by Scriptics Corporation.
 # All rights reserved.
-<<<<<<< HEAD
-#
-# RCS: @(#) $Id: textWind.test,v 1.24 2008/08/30 21:52:26 aniap Exp $
-=======
->>>>>>> 661db781
 
 package require tcltest 2.2
 namespace import ::tcltest::*
