--- conflicted
+++ resolved
@@ -5,11 +5,6 @@
 # Copyright (c) 1994-1995 Sun Microsystems, Inc.
 # Copyright (c) 1998-1999 by Scriptics Corporation.
 # All rights reserved.
-<<<<<<< HEAD
-#
-# RCS: @(#) $Id: textWind.test,v 1.22 2006/10/17 10:21:50 patthoyts Exp $
-=======
->>>>>>> 42bca745
 
 package require tcltest 2.1
 eval tcltest::configure $argv
