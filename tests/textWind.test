# This file is a Tcl script to test the code in the file tkTextWind.c.
# This file is organized in the standard fashion for Tcl tests.
#
# Copyright (c) 1994 The Regents of the University of California.
# Copyright (c) 1994-1995 Sun Microsystems, Inc.
# Copyright (c) 1998-1999 by Scriptics Corporation.
# All rights reserved.

package require tcltest 2.2
namespace import ::tcltest::*
tcltest::configure {*}$argv
tcltest::loadTestedCommands

deleteWindows

set fixedFont {"Courier New" -12}
set fixedHeight [font metrics $fixedFont -linespace]
set fixedWidth [font measure $fixedFont m]
set fixedAscent [font metrics $fixedFont -ascent]

# Widget used in almost all tests
set tWidth 30
set tHeight 6
text .t -width $tWidth -height $tHeight -bd 2 -highlightthickness 2 \
        -font $fixedFont
pack .t -expand 1 -fill both
update
.t debug on

set color [expr {[winfo depth .t] > 1 ? "green" : "black"}]

wm geometry . {}

# The statements below reset the main window;  it's needed if the window
# manager is mwm to make mwm forget about a previous minimum size setting.

wm withdraw .
wm minsize . 1 1
wm positionfrom . user
wm deiconify .

set bw [.t cget -borderwidth]
set px [.t cget -padx]
set py [.t cget -pady]
set hlth [.t cget -highlightthickness]
set padx [expr {$bw+$px+$hlth}]
set pady [expr {$bw+$py+$hlth}]

# ----------------------------------------------------------------------

test textWind-1.1 {basic tests of options} -setup {
    .t delete 1.0 end
} -body {
    .t insert end "This is the first line"
    .t insert end "\nAnd this is a second line, which wraps around"
    frame .f -width 3 -height 3 -bg $color
    .t window create 2.2 -window .f
    update
    list [winfo ismapped .f] [winfo geom .f] [.t bbox .f] \
        [.t window configure .f -window]
} -result [list \
    1 \
    3x3+[expr {$padx+2*$fixedWidth}]+[expr {$pady+$fixedHeight+(($fixedHeight-3)/2)}] \
    [list [expr {$padx+2*$fixedWidth}] [expr {$pady+$fixedHeight+(($fixedHeight-3)/2)}] 3 3] \
    {-window {} {} {} .f}]

test textWind-1.2 {basic tests of options} -setup {
    .t delete 1.0 end
} -body {
    .t insert end "This is the first line"
    .t insert end "\nAnd this is a second line, which wraps around"
    frame .f -width 3 -height 3 -bg $color
    .t window create 2.2 -window .f -align top
    update
    list [winfo ismapped .f] [winfo geom .f] [.t bbox .f] \
        [.t window configure .f -align]
} -result [list \
    1 \
    3x3+[expr {$padx+2*$fixedWidth}]+[expr {$pady+$fixedHeight}] \
    [list [expr {$padx+2*$fixedWidth}] [expr {$pady+$fixedHeight}] 3 3] \
    {-align {} {} center top}]

test textWind-1.3 {basic tests of options} -setup {
    .t delete 1.0 end
} -body {
    .t insert end "This is the first line"
    .t insert end "\nAnd this is a second line, which wraps around"
    .t window create 2.2 -create "Test script"
    .t window configure 2.2 -create
} -result {-create {} {} {} {Test script}}

test textWind-1.4 {basic tests of options} -setup {
    .t delete 1.0 end
} -body {
    .t insert end "This is the first line"
    .t insert end "\nAnd this is a second line, which wraps around"
    # the window .f should be wider than the fixed width
    frame .f -width 10 -height 20 -bg $color
    .t window create 2.2 -window .f -padx 5
    update
    list [winfo geom .f] [.t window configure .f -padx] [.t bbox 2.3]
} -result [list \
    10x20+[expr {$padx+2*$fixedWidth+5}]+[expr {$pady+$fixedHeight}] \
    {-padx {} {} 0 5} \
    [list [expr {$padx+2*$fixedWidth+10+2*5}] [expr {$pady+$fixedHeight+((20-$fixedHeight)/2)}] $fixedWidth $fixedHeight]]

test textWind-1.5 {basic tests of options} -setup {
    .t delete 1.0 end
} -body {
    .t insert end "This is the first line"
    .t insert end "\nAnd this is a second line, which wraps around"
    frame .f -width 10 -height 20 -bg $color
    .t window create 2.2 -window .f -pady 4
    update
    list [winfo geom .f] [.t window configure .f -pady] [.t bbox 2.31]
} -result [list \
    10x20+[expr {$padx+2*$fixedWidth}]+[expr {$pady+$fixedHeight+4}] \
    {-pady {} {} 0 4} \
    [list [expr {$padx+2*$fixedWidth}] [expr {$pady+$fixedHeight+20+2*4}] $fixedWidth $fixedHeight]]

test textWind-1.6 {basic tests of options} -setup {
    .t delete 1.0 end
} -body {
    .t insert end "This is the first line"
    .t insert end "\nAnd this is a second line, which wraps around"
    frame .f -width 5 -height 5 -bg $color
    .t window create 2.2 -window .f -stretch 1
    update
    list [winfo geom .f] [.t window configure .f -stretch]
} -result [list \
    5x$fixedHeight+[expr {$padx+2*$fixedWidth}]+[expr {$pady+$fixedHeight}] \
    {-stretch {} {} 0 1}]


.t delete 1.0 end
.t insert end "This is the first line"
test textWind-2.1 {TkTextWindowCmd procedure} -body {
    .t window
} -returnCodes error -result {wrong # args: should be ".t window option ?arg arg ...?"}
test textWind-2.2 {TkTextWindowCmd procedure, "cget" option} -body {
    .t window cget
} -returnCodes error -result {wrong # args: should be ".t window cget index option"}
test textWind-2.3 {TkTextWindowCmd procedure, "cget" option} -body {
    .t window cget a b c
} -returnCodes error -result {wrong # args: should be ".t window cget index option"}
test textWind-2.4 {TkTextWindowCmd procedure, "cget" option} -body {
    .t window cget gorp -padx
} -returnCodes error -result {bad text index "gorp"}
test textWind-2.5 {TkTextWindowCmd procedure, "cget" option} -body {
    .t window cget 1.2 -padx
} -returnCodes error -result {no embedded window at index "1.2"}
test textWind-2.6 {TkTextWindowCmd procedure, "cget" option} -setup {
    destroy .f
} -body {
    frame .f -width 10 -height 6 -bg $color
    .t window create 1.3 -window .f -padx 1 -pady 2
    .t window cget .f -bogus
} -cleanup {
    destroy .f
} -returnCodes error -result {unknown option "-bogus"}
test textWind-2.7 {TkTextWindowCmd procedure, "cget" option} -setup {
    destroy .f
} -body {
    frame .f -width 10 -height 6 -bg $color
    .t window create 1.3 -window .f -padx 1 -pady 2
    .t window cget .f -pady
} -cleanup {
    destroy .f
} -returnCodes ok -result {2}
test textWind-2.8 {TkTextWindowCmd procedure} -body {
    .t window co
} -returnCodes error -result {wrong # args: should be ".t window configure index ?option value ...?"}
test textWind-2.9 {TkTextWindowCmd procedure} -body {
    .t window configure gorp
} -returnCodes error -result {bad text index "gorp"}
test textWind-2.10 {TkTextWindowCmd procedure} -body {
    .t delete 1.0 end
    .t window configure 1.0
} -returnCodes error -result {no embedded window at index "1.0"}
test textWind-2.11 {TkTextWindowCmd procedure} -setup {
# I kept this as it "influenced" the test case in previous releases
    destroy .f
    frame .f -width 10 -height 6 -bg $color
    .t window create 1.3 -window .f -padx 1 -pady 2
    .t delete 1.0 end
} -body {
    .t insert end "This is the first line"
    .t insert end "\nAnd this is a second line, which wraps around"
    frame .f -width 10 -height 6 -bg $color
    .t window create 2.2 -window .f -align baseline -padx 1 -pady 2 -tags tag1 -create foo
    update
    .t window configure .f
} -cleanup {
    destroy .f
} -result  {{-align {} {} center baseline} {-create {} {} {} foo} {-owner {} {} 1 1} {-padx {} {} 0 1} {-pady {} {} 0 2} {-stretch {} {} 0 0} {-tags {} {} {} tag1} {-window {} {} {} .f}}
test textWind-2.12 {TkTextWindowCmd procedure} -setup {
# I kept this as it "influenced" the test case in previous releases
    destroy .f
    frame .f -width 10 -height 6 -bg $color
    .t window create 2.2 -window .f -align baseline -padx 1 -pady 2 -create foo
    .t delete 1.0 end
} -body {
    .t insert end "This is the first line"
    .t insert end "\nAnd this is a second line, which wraps around"
    frame .f -width 10 -height 6 -bg $color
    .t window create 2.2 -window .f -align baseline -padx 1 -pady 2 -create foo
    update
    list [.t window configure .f -padx 33] [.t window configure .f -padx]
} -cleanup {
    destroy .f
} -result {{} {-padx {} {} 0 33}}
test textWind-2.13 {TkTextWindowCmd procedure} -setup {
# I kept this as it "influenced" the test case in previous releases
    destroy .f
    frame .f -width 10 -height 6 -bg $color
    .t window create 2.2 -window .f -align baseline -padx 1 -pady 2 -create foo
    .t delete 1.0 end
} -body {
    .t insert end "This is the first line"
    .t insert end "\nAnd this is a second line, which wraps around"
    frame .f -width 10 -height 6 -bg $color
    .t window create 2.2 -window .f -align baseline -padx 1 -pady 2
    update
    list [.t window configure .f -padx 14 -pady 15] \
        [.t window configure .f -padx] [.t window configure .f -pady]
} -cleanup {
    destroy .f
} -result {{} {-padx {} {} 0 14} {-pady {} {} 0 15}}
test textWind-2.14 {TkTextWindowCmd procedure} -setup {
    .t delete 1.0 end
} -body {
    .t window create
} -returnCodes error -result {wrong # args: should be ".t window create index ?option value ...?"}
test textWind-2.15 {TkTextWindowCmd procedure} -setup {
    .t delete 1.0 end
} -body {
    .t window create gorp
} -returnCodes error -result {bad text index "gorp"}
test textWind-2.16 {TkTextWindowCmd procedure, don't insert after end} -setup {
# I kept this as it "influenced" the test case in previous releases
    destroy .f
    frame .f -width 10 -height 6 -bg $color
    .t window create 2.2 -window .f -align baseline -padx 1 -pady 2
    .t delete 1.0 end
} -body {
    .t insert end "Line 1\nLine 2"
    frame .f -width 20 -height 10 -bg $color
    .t window create end -window .f
    .t index .f
} -result {2.6}
test textWind-2.17 {TkTextWindowCmd procedure} -setup {
    .t delete 1.0 end
} -body {
    list [catch {.t window create 1.0} msg] $msg [.t window configure 1.0]
} -result {0 {} {{-align {} {} center center} {-create {} {} {} {}} {-owner {} {} 1 1} {-padx {} {} 0 0} {-pady {} {} 0 0} {-stretch {} {} 0 0} {-tags {} {} {} {}} {-window {} {} {} {}}}}
test textWind-2.18 {TkTextWindowCmd procedure} -setup {
# I kept this as it "influenced" the test case in previous releases
    destroy .f
    frame .f -width 20 -height 10 -bg $color
    .t window create end -window .f
    .t delete 1.0 end
} -body {
    frame .f -width 10 -height 6 -bg $color
    .t window create 1.0 -window .f -gorp stupid
} -returnCodes error -result {unknown option "-gorp"}
test textWind-2.19 {TkTextWindowCmd procedure} -setup {
# I kept this as it "influenced" the test case in previous releases
    destroy .f
    frame .f -width 20 -height 10 -bg $color
    .t window create end -window .f
    .t delete 1.0 end
} -body {
    frame .f -width 10 -height 6 -bg $color
    catch {.t window create 1.0 -window .f -gorp stupid}
    list [winfo exists .f] [.t index 1.end] [catch {.t index .f}]
} -result {0 1.0 1}
test textWind-2.20 {TkTextWindowCmd procedure} -setup {
    .t delete 1.0 end
    destroy .f
} -body {
    frame .f -width 10 -height 6 -bg $color
    .t window create 1.0 -gorp -window .f stupid
} -returnCodes error -result {unknown option "-gorp"}
test textWind-2.21 {TkTextWindowCmd procedure} -setup {
    .t delete 1.0 end
    destroy .f
} -body {
    frame .f -width 10 -height 6 -bg $color
    catch {.t window create 1.0 -gorp -window .f stupid}
    list [winfo exists .f] [.t index 1.end] [catch {.t index .f}]
} -result {1 1.0 1}
test textWind-2.22 {TkTextWindowCmd procedure} -setup {
    .t delete 1.0 end
} -body {
    .t window c
} -returnCodes error -result {ambiguous window option "c": must be cget, configure, create, or names}
destroy .f
test textWind-2.23 {TkTextWindowCmd procedure, "names" option} -setup {
    .t delete 1.0 end
} -body {
    .t window names foo
} -returnCodes error -result {wrong # args: should be ".t window names"}
test textWind-2.24 {TkTextWindowCmd procedure, "names" option} -setup {
    .t delete 1.0 end
} -body {
    .t window names
} -result {}
test textWind-2.25 {TkTextWindowCmd procedure, "names" option} -setup {
    .t delete 1.0 end
    destroy .f .f2 .t.f .t.f2
} -body {
    foreach i {.f .f2 .t.f .t.f2} {
        frame $i -width 20 -height 20
        .t window create end -window $i
    }
    lsort [.t window names]
} -cleanup {
    destroy .f .f2 .t.f .t.f2
} -result {.f .f2 .t.f .t.f2}


test textWind-3.1 {EmbWinConfigure procedure} -setup {
    destroy .f
} -body {
    frame .f -width 10 -height 6 -bg $color
    .t window create 1.0 -window .f
    .t window configure 1.0 -foo bar
} -cleanup {
    destroy .f
} -returnCodes error -result {unknown option "-foo"}

test textWind-3.2 {EmbWinConfigure procedure} -setup {
    destroy .f
} -body {
    .t insert 1.0 "Some sample text"
    frame .f -width 10 -height 20 -bg $color
    .t window create 1.3 -window .f
    update
    .t window configure 1.3 -window {}
    update
    .t index .f
} -cleanup {
    destroy .f
} -returnCodes error -result {bad text index ".f"}

test textWind-3.3 {EmbWinConfigure procedure} -setup {
    destroy .f
} -body {
    .t insert 1.0 "Some sample text"
    frame .f -width 10 -height 20 -bg $color
    .t window create 1.3 -window .f
    update
    .t window configure 1.3 -window {}
    update
    catch {.t index .f}
    list [winfo ismapped .f] [.t bbox 1.4]
} -cleanup {
    destroy .f
} -result [list 0 \
    [list [expr {$padx+3*$fixedWidth}] $pady $fixedWidth $fixedHeight]]

test textWind-3.4 {EmbWinConfigure procedure} -setup {
    destroy .t.f
} -body {
    .t insert 1.0 "Some sample text"
    frame .t.f -width 10 -height 20 -bg $color
    .t window create 1.3 -window .t.f
    update
    .t window configure 1.3 -window {}
    update
    .t index .t.f
} -cleanup {
    destroy .t.f
} -returnCodes error -result {bad text index ".t.f"}

test textWind-3.5 {EmbWinConfigure procedure} -setup {
    destroy .t.f
} -body {
    .t insert 1.0 "Some sample text"
    frame .t.f -width 10 -height 20 -bg $color
    .t window create 1.3 -window .t.f
    update
    .t window configure 1.3 -window {}
    update
    catch {.t index .t.f}
    list [winfo ismapped .t.f] [.t bbox 1.4]
} -cleanup {
    destroy .t.f
} -result [list 0 \
    [list [expr {$padx+3*$fixedWidth}] $pady $fixedWidth $fixedHeight]]

test textWind-3.6 {EmbWinConfigure procedure} -setup {
    destroy .f
} -body {
    .t insert 1.0 "Some sample text"
    frame .f -width 10 -height 20 -bg $color
    .t window create 1.3
    update
    .t window configure 1.3 -window .f
    update
    list [catch {.t index .f} msg] $msg [winfo ismapped .f] [.t bbox 1.4]
} -cleanup {
    destroy .f
} -result [list 0 1.3 1 \
    [list [expr {$padx+3*$fixedWidth+10}] [expr {$pady+((20-$fixedHeight)/2)}] $fixedWidth $fixedHeight]]

test textWind-3.7 {EmbWinConfigure procedure} -setup {
    destroy .f
} -body {
    .t insert 1.0 "Some sample text"
    frame .f
    frame .f.f -width 15 -height 20 -bg $color
    pack .f.f
    .t window create 1.3 -window .f.f
} -cleanup {
    destroy .f
} -returnCodes error -result {can't embed .f.f in .t}
test textWind-3.8 {EmbWinConfigure procedure} -setup {
    destroy .t2
} -body {
    .t insert 1.0 "Some sample text"
    toplevel .t2 -width 20 -height 10 -bg $color
    .t window create 1.3
    .t window configure 1.3 -window .t2
} -cleanup {
    destroy .t2
} -returnCodes error -result {can't embed .t2 in .t}
test textWind-3.9 {EmbWinConfigure procedure} -setup {
    destroy .t2
} -body {
    .t insert 1.0 "Some sample text"
    toplevel .t2 -width 20 -height 10 -bg $color
    .t window create 1.3
    catch {.t window configure 1.3 -window .t2}
    .t window configure 1.3 -window
} -cleanup {
    destroy .t2
} -result {-window {} {} {} {}}
test textWind-3.10 {EmbWinConfigure procedure} -setup {
    .t delete 1.0 end
} -body {
    .t insert 1.0 "Some sample text"
    .t window create 1.3
    .t window configure 1.3 -window .t
} -returnCodes error -result {can't embed .t in .t}
test textWind-3.11 {EmbWinConfigure procedure} -setup {
    .t delete 1.0 end
} -body {
    # This test checks for various errors when the text claims
    # a window away from itself.
    .t insert 1.0 "Some sample text"
    button .t.b -text "Hello!"
    .t window create 1.4 -window .t.b
    .t window create 1.6 -window .t.b
    update
    .t index .t.b
} -result {1.6}


.t delete 1.0 end
frame .f -width 10 -height 20 -bg $color
.t window create 1.0 -window .f
test textWind-4.1 {AlignParseProc and AlignPrintProc procedures} -body {
    .t window configure 1.0 -align baseline
    .t window configure 1.0 -align
} -result {-align {} {} center baseline}
test textWind-4.2 {AlignParseProc and AlignPrintProc procedures} -body {
    .t window configure 1.0 -align bottom
    .t window configure 1.0 -align
} -result {-align {} {} center bottom}
test textWind-4.3 {AlignParseProc and AlignPrintProc procedures} -body {
    .t window configure 1.0 -align center
    .t window configure 1.0 -align
} -result {-align {} {} center center}
test textWind-4.4 {AlignParseProc and AlignPrintProc procedures} -body {
    .t window configure 1.0 -align top
    .t window configure 1.0 -align
} -result {-align {} {} center top}
test textWind-4.5 {AlignParseProc and AlignPrintProc procedures} -body {
    .t window configure 1.0 -align top
    .t window configure 1.0 -align gorp
} -returnCodes error -result {bad align "gorp": must be baseline, bottom, center, or top}
test textWind-4.6 {AlignParseProc and AlignPrintProc procedures} -body {
    .t window configure 1.0 -align top
    catch {.t window configure 1.0 -align gorp}
    .t window configure 1.0 -align
} -result {-align {} {} center top}

test textWind-5.1 {EmbWinStructureProc procedure} -setup {
    .t delete 1.0 end
    destroy .f
} -body {
    .t insert 1.0 "Some sample text"
    frame .f -width 10 -height 20 -bg $color
    .t window create 1.2 -window .f
    update
    destroy .f
    .t index .f
} -returnCodes error -result {bad text index ".f"}

test textWind-5.2 {EmbWinStructureProc procedure} -setup {
    .t delete 1.0 end
    destroy .f
} -body {
    .t insert 1.0 "Some sample text"
    frame .f -width 10 -height 20 -bg $color
    .t window create 1.2 -window .f
    update
    destroy .f
    catch {.t index .f}
    list [.t bbox 1.2] [.t bbox 1.3]
} -result [list \
    [list [expr {$padx+2*$fixedWidth}] [expr {$pady+($fixedHeight/2)}] 0 0] \
    [list [expr {$padx+2*$fixedWidth}] $pady $fixedWidth $fixedHeight]]

test textWind-5.3 {EmbWinStructureProc procedure} -setup {
    .t delete 1.0 end
    destroy .f
} -body {
    .t insert 1.0 "Some sample text"
    frame .f -width 10 -height 20 -bg $color
    .t window create 1.2 -align bottom
    .t window configure 1.2 -window .f
    update
    destroy .f
    .t index .f
} -returnCodes error -result {bad text index ".f"}

test textWind-5.4 {EmbWinStructureProc procedure} -setup {
    .t delete 1.0 end
} -body {
    .t insert 1.0 "Some sample text"
    frame .f -width 10 -height 20 -bg $color
    .t window create 1.2 -align bottom
    .t window configure 1.2 -window .f
    update
    destroy .f
    catch {.t index .f}
    list [.t bbox 1.2] [.t bbox 1.3]
} -result [list \
    [list [expr {$padx+2*$fixedWidth}] [expr {$pady+$fixedHeight}] 0 0] \
    [list [expr {$padx+2*$fixedWidth}] $pady $fixedWidth $fixedHeight]]

test textWind-5.5 {EmbWinStructureProc procedure} -setup {
    .t delete 1.0 end
    destroy .f
} -body {
    .t insert 1.0 "Some sample text"
    .t window create 1.2 -create {frame .f -width 10 -height 20 -bg $color}
    update
    .t window configure 1.2 -create {frame .f -width 20 -height 10 -bg $color}
    destroy .f
    update
    list [catch {.t index .f} msg] $msg [.t bbox 1.2] [.t bbox 1.3]
} -result [list 0 1.2 \
    [list [expr {$padx+2*$fixedWidth}] [expr {$pady+(($fixedHeight-10)/2)}] 20 10] \
    [list [expr {$padx+2*$fixedWidth+20}] $pady $fixedWidth $fixedHeight]]


test textWind-6.1 {EmbWinRequestProc procedure} -setup {
    .t delete 1.0 end
    destroy .f
    set result {}
} -body {
    .t insert 1.0 "Some sample text"
    frame .f -width 10 -height 20 -bg $color
    .t window create 1.2 -window .f
    lappend result [.t bbox 1.2] [.t bbox 1.3]
    .f configure -width 25 -height 30
    lappend result [.t bbox 1.2] [.t bbox 1.3]
} -cleanup {
    destroy .f
} -result [list \
    [list [expr {$padx+2*$fixedWidth}] $pady 10 20] \
    [list [expr {$padx+2*$fixedWidth+10}] [expr {$pady+((20-$fixedHeight)/2)}] $fixedWidth $fixedHeight] \
    [list [expr {$padx+2*$fixedWidth}] $pady 25 30] \
    [list [expr {$padx+2*$fixedWidth+25}] [expr {$pady+((30-$fixedHeight)/2)}] $fixedWidth $fixedHeight]]


test textWind-7.1 {EmbWinLostSlaveProc procedure} -setup {
    .t delete 1.0 end
    destroy .f
} -body {
    .t insert 1.0 "Some sample text"
    frame .f -width 10 -height 20 -bg $color
    .t window create 1.2 -window .f
    update
    place .f -in .t -x 100 -y 50
    update
    list [winfo geom .f] [.t bbox 1.2]
} -cleanup {
    destroy .f
} -result [list \
    10x20+[expr {$padx+100}]+[expr {$pady+50}] \
    [list [expr {$padx+2*$fixedWidth}] [expr {$pady+($fixedHeight/2)}] 0 0]]

test textWind-7.2 {EmbWinLostSlaveProc procedure} -setup {
    .t delete 1.0 end
    destroy .t.f
} -body {
    .t insert 1.0 "Some sample text"
    frame .t.f -width 10 -height 20 -bg $color
    .t window create 1.2 -window .t.f
    update
    place .t.f -x 100 -y 50
    update
    list [winfo geom .t.f] [.t bbox 1.2]
} -cleanup {
    destroy .t.f
} -result [list \
    10x20+[expr {$padx+100}]+[expr {$pady+50}] \
    [list [expr {$padx+2*$fixedWidth}] [expr {$pady+($fixedHeight/2)}] 0 0]]

test textWind-8.1 {EmbWinDeleteProc procedure} -setup {
    .t delete 1.0 end
    destroy .f
} -body {
    .t insert 1.0 "Some sample text"
    frame .f -width 10 -height 20 -bg $color
    .t window create 1.2 -window .f
    bind .f <Destroy> {set x destroyed}
    set x XXX
    .t delete 1.2
    list $x [.t bbox 1.2] [.t bbox 1.3] [winfo exists .f]
} -result [list destroyed \
    [list [expr {$padx+2*$fixedWidth}] $pady $fixedWidth $fixedHeight] \
    [list [expr {$padx+3*$fixedWidth}] $pady $fixedWidth $fixedHeight] \
    0]

test textWind-8.2 {EmbWinDeleteProc procedure} -setup {
    .t delete 1.0 end
    destroy .f
} -body {
    .t insert 1.0 "Some sample text"
    frame .f -width 10 -height 20 -bg $color
    .t window create 1.2 -window .f
    bind .f <Destroy> {set x destroyed}
    set x XXX
    .t delete 1.2
    .t index .f
} -returnCodes error -result {bad text index ".f"}


test textWind-9.1 {EmbWinCleanupProc procedure} -setup {
    .t delete 1.0 end
    destroy .f
} -body {
    .t insert 1.0 "Some sample text\nA second line."
    frame .f -width 10 -height 20 -bg $color
    .t window create 2.3 -window .f
    .t delete 1.5 2.1
    .t index .f
} -cleanup {
    destroy .f
} -result {1.7}


test textWind-10.1 {EmbWinLayoutProc procedure} -setup {
    .t delete 1.0 end
    destroy .f
} -body {
    .t insert 1.0 "Some sample text"
    .t window create 1.5 -create {
        frame .f -width 10 -height 20 -bg $color
    }
    update
    list [winfo exists .f] [winfo width .f] [winfo height .f] [.t index .f]
} -cleanup {
    destroy .f
} -result {1 10 20 1.5}

test textWind-10.2 {EmbWinLayoutProc procedure, error in creating window} -setup {
    .t delete 1.0 end
    proc bgerror args {
        global msg
        set msg $args
    }
} -body {
    .t insert 1.0 "Some sample text"
    .t window create 1.5 -create {
        error "couldn't create window"
    }
    set msg xyzzy
    update
    list $msg [.t bbox 1.5]
} -cleanup {
    rename bgerror {}
} -result [list \
    {{couldn't create window}} \
    [list [expr {$padx+5*$fixedWidth}] [expr {$pady+($fixedHeight/2)}] 0 0]]

test textWind-10.3 {EmbWinLayoutProc procedure, error in creating window} -setup {
    .t delete 1.0 end
    proc bgerror args {
        global msg
        set msg $args
    }
} -body {
    .t insert 1.0 "Some sample text"
    .t window create 1.5 -create {
        concat gorp
    }
    set msg xyzzy
    update
    list $msg [.t bbox 1.5]
} -cleanup {
    rename bgerror {}
<<<<<<< HEAD
} -result {{{bad window path name "gorp"}} {40 11 0 0}}
=======
} -result [list \
    {{bad window path name "gorp"}} \
    [list [expr {$padx+5*$fixedWidth}] [expr {$pady+($fixedHeight/2)}] 0 0]]
>>>>>>> 62d36b53

test textWind-10.4 {EmbWinLayoutProc procedure, error in creating window} -setup {
    .t delete 1.0 end
    destroy .t.f
    proc bgerror args {
        global msg
	lappend msg $args
    }
} -body {
    .t insert 1.0 "Some sample text"
    set msg {}
    after idle {
        .t window create 1.5 -create {
            frame .t.f
            frame .t.f.f -width 10 -height 20 -bg $color
        }
    }
    set count 0
    while {([llength $msg] < 2) && ($count < 100)} {
        update
        incr count
        .t bbox 1.5
        after 10
    }
    lappend msg [.t bbox 1.5] [winfo exists .t.f.f]
} -cleanup {
    destroy .t.f
    rename bgerror {}
<<<<<<< HEAD
} -result [list {{can't embed .t.f.f relative to .t}} [list 40 [expr {11+$fixedDiff/2}] 0 0] 1]
test textWind-10.5 {EmbWinLayoutProc procedure, error in creating window} -constraints {
    textfonts
} -setup {
=======
} -result [list \
    {{can't embed .t.f.f relative to .t}} {{window name "f" already exists in parent}} \
    [list [expr {$padx+5*$fixedWidth}] [expr {$pady+($fixedHeight/2)}] 0 0] \
    1]

test textWind-10.5 {EmbWinLayoutProc procedure, error in creating window} -setup {
>>>>>>> 62d36b53
    .t delete 1.0 end
    destroy .t.f
    proc bgerror args {
        global msg
	lappend msg $args
    }
} -body {
    .t insert 1.0 "Some sample text"
    .t window create 1.5 -create {
        frame .t.f
        frame .t.f.f -width 10 -height 20 -bg $color
    }
    set msg {}
    update idletasks
    lappend msg [winfo exists .t.f.f]
} -cleanup {
    destroy .t.f
    rename bgerror {}
} -result {{{can't embed .t.f.f relative to .t}} 1}

test textWind-10.6 {EmbWinLayoutProc procedure, error in creating window} -setup {
    .t delete 1.0 end
    proc bgerror args {
        global msg
	lappend msg $args
    }
} -body {
    .t insert 1.0 "Some sample text"
    update
    .t window create 1.5 -create {
        concat .t
    }
    set msg {}
    update
    lappend msg [.t bbox 1.5]
} -cleanup {
    rename bgerror {}
} -result [list \
    {{can't embed .t relative to .t}} \
    [list [expr {$padx+5*$fixedWidth}] [expr {$pady+($fixedHeight/2)}] 0 0]]

test textWind-10.7 {EmbWinLayoutProc procedure, error in creating window} -setup {
    .t delete 1.0 end
    destroy .t2
    proc bgerror args {
        global msg
	lappend msg $args
    }
} -body {
    .t insert 1.0 "Some sample text"
    .t window create 1.5 -create {
        toplevel .t2 -width 100 -height 150
        wm geom .t2 +0+0
        concat .t2
    }
    set msg {}
    update
    lappend msg [.t bbox 1.5]
} -cleanup {
    rename bgerror {}
<<<<<<< HEAD
} -result [list {{can't embed .t2 relative to .t}} [list 40 [expr {11+$fixedDiff/2}] 0 0]]
=======
} -result [list \
    {{can't embed .t2 relative to .t}} {{window name "t2" already exists in parent}} \
    [list [expr {$padx+5*$fixedWidth}] [expr {$pady+($fixedHeight/2)}] 0 0]]

>>>>>>> 62d36b53
test textWind-10.8 {EmbWinLayoutProc procedure, error in creating window} -setup {
    .t delete 1.0 end
    destroy .t2
    proc bgerror args {
        global msg
	lappend msg $args
    }
} -body {
    .t insert 1.0 "Some sample text"
    .t window create 1.5 -create {
        toplevel .t2 -width 100 -height 150
        wm geom .t2 +0+0
        concat .t2
    }
    set msg {}
    update
    set i 0
    while {[llength $msg] == 1 && [incr i] < 200} { update }
    return $msg
} -cleanup {
    destroy .t2
    rename bgerror {}
} -result {{{can't embed .t2 relative to .t}}}

test textWind-10.9 {EmbWinLayoutProc procedure, steal window from self} -setup {
    .t delete 1.0 end
    destroy .t.b
} -body {
    .t insert 1.0 ABCDEFGHIJKLMNOP
    button .t.b -text "Hello!"
    .t window create 1.5 -window .t.b
    update
    .t window create 1.3 -create {concat .t.b}
    update
    .t index .t.b
} -cleanup {
    destroy .t.b
} -result {1.3}

test textWind-10.10 {EmbWinLayoutProc procedure, doesn't fit on line} -setup {
    .t delete 1.0 end
    destroy .f
} -body {
    .t configure -wrap char
    .t insert 1.0 "Some sample text"
    frame .f -width 125 -height 20 -bg $color -bd 2 -relief raised
    .t window create 1.12 -window .f
    list [.t bbox .f] [.t bbox 1.13]
} -cleanup {
    destroy .f
} -result [list \
    [list [expr {$padx+12*$fixedWidth}] $pady [expr {$tWidth*$fixedWidth-12*$fixedWidth}] 20] \
    [list $padx [expr {$pady+20}] $fixedWidth $fixedHeight]]

test textWind-10.11 {EmbWinLayoutProc procedure, doesn't fit on line} -setup {
    .t delete 1.0 end
    destroy .f
} -body {
    .t configure -wrap char
    .t insert 1.0 "Some sample text"
    frame .f -width 126 -height 20 -bg $color -bd 2 -relief raised
    .t window create 1.12 -window .f
    update
    list [.t bbox .f] [.t bbox 1.13]
} -cleanup {
    destroy .f
} -result [list \
    [list [expr {$padx+12*$fixedWidth}] $pady [expr {$tWidth*$fixedWidth-12*$fixedWidth}] 20] \
    [list $padx [expr {$pady+20}] $fixedWidth $fixedHeight]]

test textWind-10.12 {EmbWinLayoutProc procedure, doesn't fit on line} -setup {
    .t delete 1.0 end
    destroy .f
} -body {
    .t configure -wrap char
    .t insert 1.0 "Some sample text"
    frame .f -width 127 -height 20 -bg $color -bd 2 -relief raised
    .t window create 1.12 -window .f
    update
    list [.t bbox .f] [.t bbox 1.13]
} -cleanup {
    destroy .f
} -result [list \
    [list $padx [expr {$pady+$fixedHeight}] 127 20] \
    [list [expr {$padx+127}] [expr {$pady+$fixedHeight+((20-$fixedHeight)/2)}] $fixedWidth $fixedHeight]]

test textWind-10.13 {EmbWinLayoutProc procedure, doesn't fit on line} -setup {
    .t delete 1.0 end
    destroy .f
} -body {
    .t configure -wrap none
    .t insert 1.0 "Some sample text"
    frame .f -width 130 -height 20 -bg $color -bd 2 -relief raised
    .t window create 1.12 -window .f
    update
    list [.t bbox .f] [.t bbox 1.13]
} -cleanup {
    destroy .f
} -result [list \
    [list [expr {$padx+12*$fixedWidth}] $pady [expr {$tWidth*$fixedWidth-12*$fixedWidth}] 20] \
    {}]

test textWind-10.14 {EmbWinLayoutProc procedure, doesn't fit on line} -setup {
    .t delete 1.0 end
    destroy .f
} -body {
    .t configure -wrap none
    .t insert 1.0 "Some sample text"
    frame .f -width 130 -height 220 -bg $color -bd 2 -relief raised
    .t window create 1.12 -window .f
    update
    list [.t bbox .f] [.t bbox 1.13]
} -cleanup {
    destroy .f
} -result [list \
    [list [expr {$padx+12*$fixedWidth}] $pady [expr {$tWidth*$fixedWidth-12*$fixedWidth}] [expr {$tHeight*$fixedHeight}]] \
    {}]

test textWind-10.15 {EmbWinLayoutProc procedure, doesn't fit on line} -setup {
    .t delete 1.0 end
    destroy .f
} -body {
    .t configure -wrap char
    .t insert 1.0 "Some sample text"
    frame .f -width 250 -height 220 -bg $color -bd 2 -relief raised
    .t window create 1.12 -window .f
    update
    list [.t bbox .f] [.t bbox 1.13]
} -cleanup {
    destroy .f
} -result [list \
    [list $padx [expr {$pady+$fixedHeight}] [expr {$tWidth*$fixedWidth}] [expr {($tHeight-1)*$fixedHeight}]] \
    {}]

test textWind-11.1 {EmbWinDisplayProc procedure, geometry transforms} -setup {
    .t delete 1.0 end
    destroy .f
    place forget .t
    pack .t
} -body {
    .t insert 1.0 "Some sample text"
    pack forget .t
    place .t -x 30 -y 50
    frame .f -width 30 -height 20 -bg $color
    .t window create 1.12 -window .f
    update
    winfo geom .f
} -cleanup {
    destroy .f
    place forget .t
} -result [list 30x20+[expr {$padx+30+12*$fixedWidth}]+[expr {$pady+50}]]

test textWind-11.2 {EmbWinDisplayProc procedure, geometry transforms} -setup {
    .t delete 1.0 end
    destroy .t.f
    place forget .t
    pack .t
} -body {
    .t insert 1.0 "Some sample text"
    pack forget .t
    place .t -x 30 -y 50
    frame .t.f -width 30 -height 20 -bg $color
    .t window create 1.12 -window .t.f
    update
    winfo geom .t.f
} -cleanup {
    destroy .t.f
    place forget .t
    pack .t
} -result [list 30x20+[expr {$padx+12*$fixedWidth}]+$pady]

test textWind-11.3 {EmbWinDisplayProc procedure, configuration optimization} -setup {
    .t delete 1.0 end
    destroy .f
    place forget .t
    pack .t
} -body {
    .t insert 1.0 "Some sample text"
    frame .f -width 30 -height 20 -bg $color
    .t window create 1.12 -window .f
    update
    bind .f <Configure> {set x ".f configured"}
    set x {no configures}
    .t delete 1.0
    .t insert 1.0 "X"
    update
    return $x
} -cleanup {
    destroy .f
    place forget .t
    pack .t
} -result {no configures}

test textWind-11.4 {EmbWinDisplayProc procedure, horizontal scrolling} -setup {
    .t delete 1.0 end
    destroy .f .f2
} -body {
    .t insert 1.0 "xyzzy\nFirst window here: "
    .t configure -wrap none
    frame .f -width 30 -height 20 -bg $color
    .t window create end -window .f
    .t insert end " and second here: "
    frame .f2 -width 40 -height 10 -bg $color
    .t window create end -window .f2
    .t insert end " with junk after it."
    .t xview moveto 0
    .t xview scroll 5 units
    update
    list [winfo ismapped .f] [winfo geom .f] [.t bbox .f] [winfo ismapped .f2]
} -cleanup {
    destroy .f .f2
} -result [list 1 \
    30x20+[expr {$padx+14*$fixedWidth}]+[expr {$pady+$fixedHeight}] \
    [list [expr {$padx+14*$fixedWidth}] [expr {$pady+$fixedHeight}] 30 20] \
    0]

test textWind-11.5 {EmbWinDisplayProc procedure, horizontal scrolling} -setup {
    .t delete 1.0 end
    destroy .f .f2
} -body {
    .t insert 1.0 "xyzzy\nFirst window here: "
    .t configure -wrap none
    frame .f -width 30 -height 20 -bg $color
    .t window create end -window .f
    .t insert end " and second here: "
    frame .f2 -width 40 -height 10 -bg $color
    .t window create end -window .f2
    .t insert end " with junk after it."
    update
    .t xview moveto 0
    .t xview scroll 25 units
    update
    list [winfo ismapped .f] [winfo ismapped .f2] [winfo geom .f2] [.t bbox .f2]
} -cleanup {
  destroy .f .f2
  .t configure -wrap char
} -result [list 0 1 \
    40x10+[expr {$padx+37*$fixedWidth+30-25*$fixedWidth}]+[expr {$pady+$fixedHeight+((20-10)/2)}] \
    [list [expr {$padx+37*$fixedWidth+30-25*$fixedWidth}] [expr {$pady+$fixedHeight+((20-10)/2)}] 40 10]]

test textWind-12.1 {EmbWinUndisplayProc procedure, mapping/unmapping} -setup {
    .t delete 1.0 end
    destroy .f
} -body {
    .t insert 1.0 "Some sample text"
    frame .f -width 30 -height 20 -bg $color
    .t window create 1.2 -window .f
    bind .f <Map> {lappend x mapped}
    bind .f <Unmap> {lappend x unmapped}
    set x created
    update
    lappend x modified
    .t delete 1.0
    update
    lappend x replaced
    .t window configure .f -window {}
    .t delete 1.1
    .t window create 1.4 -window .f
    update
    lappend x off-screen
    .t configure -wrap none
    .t insert 1.0 "Enough text to make the line run off-screen"
    update
    return $x
} -cleanup {
    destroy .f
} -result {created mapped modified replaced unmapped mapped off-screen unmapped}


test textWind-13.1 {EmbWinBboxProc procedure} -setup {
    .t delete 1.0 end
    destroy .f
} -body {
    .t insert 1.0 "Some sample text"
    frame .f -width 5 -height 5 -bg $color
    .t window create 1.2 -window .f -align top -padx 2 -pady 1
    update
    list [winfo geom .f] [.t bbox .f]
} -cleanup {
    destroy .f
} -result [list \
    5x5+[expr {$padx+2*$fixedWidth+2}]+[expr {$pady+1}] \
    [list [expr {$padx+2*$fixedWidth+2}] [expr {$pady+1}] 5 5]]

test textWind-13.2 {EmbWinBboxProc procedure} -setup {
    .t delete 1.0 end
    destroy .f
} -body {
    .t insert 1.0 "Some sample text"
    frame .f -width 5 -height 5 -bg $color
    .t window create 1.2 -window .f -align center -padx 2 -pady 1
    update
    list [winfo geom .f] [.t bbox .f]
} -cleanup {
    destroy .f
} -result [list \
    5x5+[expr {$padx+2*$fixedWidth+2}]+[expr {$pady+1+(($fixedHeight-7)/2)}] \
    [list [expr {$padx+2*$fixedWidth+2}] [expr {$pady+1+(($fixedHeight-7)/2)}] 5 5]]

test textWind-13.3 {EmbWinBboxProc procedure} -setup {
    .t delete 1.0 end
    destroy .f
} -body {
    .t insert 1.0 "Some sample text"
    frame .f -width 5 -height 5 -bg $color
    .t window create 1.2 -window .f -align baseline -padx 2 -pady 1
    update
    list [winfo geom .f] [.t bbox .f]
} -cleanup {
    destroy .f
} -result [list \
    5x5+[expr {$padx+2*$fixedWidth+2}]+[expr {$pady+1+($fixedAscent-6)}] \
    [list [expr {$padx+2*$fixedWidth+2}] [expr {$pady+1+($fixedAscent-6)}] 5 5]]

test textWind-13.4 {EmbWinBboxProc procedure} -setup {
    .t delete 1.0 end
    destroy .f
} -body {
    .t insert 1.0 "Some sample text"
    frame .f -width 5 -height 5 -bg $color
    .t window create 1.2 -window .f -align bottom -padx 2 -pady 1
    update
    list [winfo geom .f] [.t bbox .f]
} -cleanup {
    destroy .f
} -result [list \
    5x5+[expr {$padx+2*$fixedWidth+2}]+[expr {$pady+1+($fixedHeight-7)}] \
    [list [expr {$padx+2*$fixedWidth+2}] [expr {$pady+1+($fixedHeight-7)}] 5 5]]

test textWind-13.5 {EmbWinBboxProc procedure} -setup {
    .t delete 1.0 end
    destroy .f
} -body {
    .t insert 1.0 "Some sample text"
    frame .f -width 5 -height 5 -bg $color
    .t window create 1.2 -window .f -align top -padx 2 -pady 1 -stretch 1
    update
    list [winfo geom .f] [.t bbox .f]
} -cleanup {
    destroy .f
} -result [list \
    5x[expr {$fixedHeight-2}]+[expr {$padx+2*$fixedWidth+2}]+[expr {$pady+1}] \
    [list [expr {$padx+2*$fixedWidth+2}] [expr {$pady+1}] 5 [expr {$fixedHeight-2}]]]

test textWind-13.6 {EmbWinBboxProc procedure} -setup {
    .t delete 1.0 end
    destroy .f
} -body {
    .t insert 1.0 "Some sample text"
    frame .f -width 5 -height 5 -bg $color
    .t window create 1.2 -window .f -align center -padx 2 -pady 1 -stretch 1
    update
    list [winfo geom .f] [.t bbox .f]
} -cleanup {
    destroy .f
} -result [list \
    5x[expr {$fixedHeight-2}]+[expr {$padx+2*$fixedWidth+2}]+[expr {$pady+1}] \
    [list [expr {$padx+2*$fixedWidth+2}] [expr {$pady+1}] 5 [expr {$fixedHeight-2}]]]

test textWind-13.7 {EmbWinBboxProc procedure} -setup {
    .t delete 1.0 end
    destroy .f
} -body {
    .t insert 1.0 "Some sample text"
    frame .f -width 5 -height 5 -bg $color
    .t window create 1.2 -window .f -align baseline -padx 2 -pady 1 -stretch 1
    update
    list [winfo geom .f] [.t bbox .f]
} -cleanup {
    destroy .f
} -result [list \
    5x[expr {$fixedAscent-1}]+[expr {$padx+2*$fixedWidth+2}]+[expr {$pady+1}] \
    [list [expr {$padx+2*$fixedWidth+2}] [expr {$pady+1}] 5 [expr {$fixedAscent-1}]]]

test textWind-13.8 {EmbWinBboxProc procedure} -setup {
    .t delete 1.0 end
    destroy .f
} -body {
    .t insert 1.0 "Some sample text"
    frame .f -width 5 -height 5 -bg $color
    .t window create 1.2 -window .f -align bottom -padx 2 -pady 1 -stretch 1
    update
    list [winfo geom .f] [.t bbox .f]
} -cleanup {
    destroy .f
} -result [list \
    5x[expr {$fixedHeight-2}]+[expr {$padx+2*$fixedWidth+2}]+[expr {$pady+1}] \
    [list [expr {$padx+2*$fixedWidth+2}] [expr {$pady+1}] 5 [expr {$fixedHeight-2}]]]

test textWind-13.9 {EmbWinBboxProc procedure, spacing options} -setup {
    .t delete 1.0 end
    destroy .f
} -body {
    .t configure -spacing1 5 -spacing3 2
    .t delete 1.0 end
    .t insert 1.0 "Some sample text"
    frame .f -width 5 -height 5 -bg $color
    .t window create 1.2 -window .f -align center -padx 2 -pady 1
    update
    list [winfo geom .f] [.t bbox .f]
} -cleanup {
    .t configure -spacing1 0 -spacing3 0
    destroy .f
} -result [list \
    5x5+[expr {$padx+2*$fixedWidth+2}]+[expr {$pady+5+(($fixedHeight-5)/2)}] \
    [list [expr {$padx+2*$fixedWidth+2}] [expr {$pady+5+(($fixedHeight-5)/2)}] 5 5]]


test textWind-14.1 {EmbWinDelayedUnmap procedure} -setup {
    .t delete 1.0 end
    destroy .f
} -body {
    .t insert 1.0 "Some sample text"
    frame .f -width 30 -height 20 -bg $color
    .t window create 1.2 -window .f
    update
    bind .f <Unmap> {lappend x unmapped}
    set x modified
    .t insert 1.0 x
    lappend x removed
    .t window configure .f -window {}
    lappend x updated
    update
    return $x
} -cleanup {
    destroy .f
} -result {modified removed unmapped updated}

test textWind-14.2 {EmbWinDelayedUnmap procedure} -setup {
    .t delete 1.0 end
    destroy .f
} -body {
    .t insert 1.0 "Some sample text"
    frame .f -width 30 -height 20 -bg $color
    .t window create 1.2 -window .f
    update
    bind .f <Unmap> {lappend x unmapped}
    set x modified
    .t insert 1.0 x
    lappend x deleted
    .t delete .f
    lappend x updated
    update
    return $x
} -cleanup {
    destroy .f
} -result {modified deleted updated}

test textWind-14.3 {EmbWinDelayedUnmap procedure} -setup {
    .t delete 1.0 end
    destroy .f
} -body {
    .t insert 1.0 "Some sample text\nAnother line\n3\n4\n5\n6\n7\n8\n9"
    frame .f -width 30 -height 20 -bg $color
    .t window create 1.2 -window .f
    update
    .t yview 2.0
    set result [winfo ismapped .f]
    update ; after 10
    list $result [winfo ismapped .f]
} -cleanup {
    destroy .f
} -result {1 0}

test textWind-14.4 {EmbWinDelayedUnmap procedure} -setup {
    .t delete 1.0 end
    destroy .t.f
} -body {
    .t insert 1.0 "Some sample text\nAnother line\n3\n4\n5\n6\n7\n8\n9"
    frame .t.f -width 30 -height 20 -bg $color
    .t window create 1.2 -window .t.f
    update
    .t yview 2.0
    set result [winfo ismapped .t.f]
    update
    list $result [winfo ismapped .t.f]
} -cleanup {
    destroy .t.f
} -result {1 0}

test textWind-15.1 {TkTextWindowIndex procedure} -setup {
    .t delete 1.0 end
} -body {
    .t index .foo
} -returnCodes error -result {bad text index ".foo"}

test textWind-15.2 {TkTextWindowIndex procedure} -setup {
    .t delete 1.0 end
    destroy .f
} -body {
    .t configure -spacing1 0 -spacing2 0 -spacing3 0 \
        -wrap none
    .t insert 1.0 "Some sample text"
    frame .f -width 30 -height 20 -bg $color
    .t window create 1.6 -window .f
    .t tag add a 1.1
    .t tag add a 1.3
    list [.t index .f] [.t bbox 1.7]
} -cleanup {
    destroy .f
} -result [list 1.6 \
    [list [expr {$padx+6*$fixedWidth+30}] [expr {$pady+((20-$fixedHeight)/2)}] $fixedWidth $fixedHeight]]


test textWind-16.1 {EmbWinTextStructureProc procedure} -setup {
    .t delete 1.0 end
    destroy .f
} -body {
    .t configure -wrap none
    .t insert 1.0 "Some sample text"
    frame .f -width 30 -height 20 -bg $color
    .t window create 1.6 -window .f
    update
    pack forget .t
    update
    winfo ismapped .f
} -cleanup {
    pack .t
} -result 0

test textWind-16.2 {EmbWinTextStructureProc procedure} -setup {
    .t delete 1.0 end
    destroy .f .f2
} -body {
    .t configure -spacing1 0 -spacing2 0 -spacing3 0 \
        -wrap none
    .t insert 1.0 "Some sample text"
    frame .f -width 30 -height 20 -bg $color
    .t window create 1.6 -window .f
    update
    set result {}
    lappend result [winfo geom .f] [.t bbox .f]
    frame .f2 -width 150 -height 30 -bd 2 -relief raised
    pack .f2 -before .t
    update
    lappend result [winfo geom .f] [.t bbox .f]
} -cleanup {
    destroy .f .f2
} -result [list \
    30x20+[expr {$padx+6*$fixedWidth}]+$pady \
    [list [expr {$padx+6*$fixedWidth}] $pady 30 20] \
    30x20+[expr {$padx+6*$fixedWidth}]+[expr {$pady+30}] \
    [list [expr {$padx+6*$fixedWidth}] $pady 30 20]]

test textWind-16.3 {EmbWinTextStructureProc procedure} -setup {
    .t delete 1.0 end
} -body {
    .t configure -wrap none
    .t insert 1.0 "Some sample text"
    .t window create 1.6
    update
    pack forget .t
    update
} -cleanup {
    pack .t
} -result {}

test textWind-16.4 {EmbWinTextStructureProc procedure} -setup {
    .t delete 1.0 end
} -body {
    .t configure -spacing1 0 -spacing2 0 -spacing3 0 \
        -wrap none
    .t insert 1.0 "Some sample text"
    frame .t.f -width 30 -height 20 -bg $color
    .t window create 1.6 -window .t.f
    update
    pack forget .t
    update
    list [winfo ismapped .t.f] [.t bbox .t.f]
} -cleanup {
    pack .t
} -result [list 1 [list [expr {$padx+6*$fixedWidth}] $pady 30 20]]


test textWind-17.1 {peer widgets and embedded windows} -setup {
    destroy .t .tt .f
} -body {
    pack [text .t]
    .t insert end "Line 1"
    frame .f -width 20 -height 10 -bg blue
    .t window create 1.3 -window .f
    toplevel .tt
    pack [.t peer create .tt.t]
    update ; update
    destroy .t .tt
    winfo exists .f
} -result {0}

test textWind-17.2 {peer widgets and embedded windows} -setup {
    destroy .t .f .tt
} -body {
    pack [text .t]
    .t insert end "Line 1\nLine 2"
    frame .f -width 20 -height 10 -bg blue
    .t window create 1.4 -window .f
    toplevel .tt
    pack [.t peer create .tt.t]
    update ; update
    destroy .t
    .tt.t insert 1.0 "foo"
    update
    destroy .tt
} -result {}

test textWind-17.3 {peer widget and -create} -setup {
    destroy .t .tt
} -body {
    pack [text .t]
    .t delete 1.0 end
    .t insert 1.0 "Some sample text"
    toplevel .tt
    pack [.t peer create .tt.t]
    update ; update
    .t window create 1.2 -create {frame %W.f -width 10 -height 20 -bg blue}
    update
    destroy .t .tt
} -result {}

test textWind-17.4 {peer widget deleted one window shouldn't delete others} -setup {
    destroy .t .tt
    set res {}
} -body {
    pack [text .t]
    .t delete 1.0 end
    .t insert 1.0 "Some sample text"
    toplevel .tt
    pack [.t peer create .tt.t]
    .t window create 1.2 -create {frame %W.f -width 10 -height 20 -bg blue}
    update ; update
    destroy .tt
    lappend res [.t get 1.2]
    update
    lappend res [.t get 1.2]
} -cleanup {
    destroy .t
} -result {{} {}}

test textWind-17.5 {peer widget window configuration} -setup {
    destroy .t .tt
} -body {
    pack [text .t]
    .t delete 1.0 end
    .t insert 1.0 "Some sample text"
    toplevel .tt
    pack [.t peer create .tt.t]
    .t window create 1.2 -create {frame %W.f -width 10 -height 20 -bg blue}
    update ; update
    list [.t window cget 1.2 -window] [.tt.t window cget 1.2 -window]
} -cleanup {
    destroy .tt .t
} -result {.t.f .tt.t.f}

test textWind-17.6 {peer widget window configuration} -setup {
    destroy .t .tt
} -body {
    pack [text .t]
    .t delete 1.0 end
    .t insert 1.0 "Some sample text"
    toplevel .tt
    pack [.t peer create .tt.t]
    .t window create 1.2 -create {frame %W.f -width 10 -height 20 -bg blue}
    update ; update
    list [.t window configure 1.2 -window] \
        [.tt.t window configure 1.2 -window]
} -cleanup {
    destroy .tt .t
}  -result {{-window {} {} {} .t.f} {-window {} {} {} .tt.t.f}}

test textWind-17.7 {peer widget window configuration} -setup {
    destroy .t .tt
} -body {
    pack [text .t]
    .t delete 1.0 end
    .t insert 1.0 "Some sample text"
    toplevel .tt
    pack [.t peer create .tt.t]
    .t window create 1.2 -window [frame .t.f -width 10 -height 20 -bg blue]
    update ; update
    list [.t window cget 1.2 -window] [.tt.t window cget 1.2 -window]
} -cleanup {
    destroy .tt .t
}  -result {.t.f {}}

test textWind-17.8 {peer widget window configuration} -setup {
    destroy .t .tt
} -body {
    pack [text .t]
    .t delete 1.0 end
    .t insert 1.0 "Some sample text"
    toplevel .tt
    pack [.t peer create .tt.t]
    .t window create 1.2 -window [frame .t.f -width 10 -height 20 -bg blue]
    update ; update
    list [.t window configure 1.2 -window] \
        [.tt.t window configure 1.2 -window]
} -cleanup {
    destroy .tt .t
}  -result {{-window {} {} {} .t.f} {-window {} {} {} {}}}

test textWind-17.9 {peer widget window configuration} -setup {
    destroy .t .tt
} -body {
    pack [text .t]
    .t delete 1.0 end
    .t insert 1.0 "Some sample text"
    toplevel .tt
    pack [.t peer create .tt.t]
    .t window create 1.2 -window [frame .t.f -width 10 -height 20 -bg blue]
    update ; update
    .tt.t window configure 1.2 -window [frame .tt.t.f -width 10 -height 20 -bg red]
    list [.t window configure 1.2 -window] [.tt.t window configure 1.2 -window]
} -cleanup {
    destroy .tt .t
}  -result {{-window {} {} {} .t.f} {-window {} {} {} .tt.t.f}}

test textWind-17.10 {peer widget window configuration} -setup {
    destroy .t .tt
} -body {
    pack [text .t]
    .t delete 1.0 end
    .t insert 1.0 "Some sample text"
    toplevel .tt
    pack [.t peer create .tt.t]
    .t window create 1.2 -window [frame .t.f -width 10 -height 20 -bg blue]
    .tt.t window create 1.2 -window [frame .tt.t.f -width 25 -height 20 -bg blue]
    update ; update
    .t window configure 1.2 -create \
      {destroy %W.f ; frame %W.f -width 50 -height 7 -bg red}
    .tt.t window configure 1.2 -window {}
    .t window configure 1.2 -window {}
    set res [list [.t window configure 1.2 -window] \
        [.tt.t window configure 1.2 -window]]
    update
    lappend res [.t window configure 1.2 -window] \
        [.tt.t window configure 1.2 -window]
} -cleanup {
    destroy .tt .t
}  -result {{-window {} {} {} {}} {-window {} {} {} {}} {-window {} {} {} .t.f} {-window {} {} {} .tt.t.f}}

test textWind-18.1 {embedded window deletion triggered by a script bound to <Map>} -setup {
    catch {destroy .t .f .f2}
} -body {
    pack [text .t]
    for {set i 1} {$i < 100} {incr i} {.t insert end "Line $i\n"}
    .t window create end -window [frame .f -background red -width 80 -height 80]
    .t window create end -window [frame .f2 -background blue -width 80 -height 80]
    bind .f <Map> {.t delete .f}
    update
    # this shall not crash (bug 1501749)
    after 100 {.t yview end}
    tkwait visibility .f2
    update
} -cleanup {
    destroy .t .f .f2
} -result {}

option clear

# cleanup
cleanupTests
return

# Local variables:
# mode: tcl
# End:
# vi:set ts=8 sw=4:<|MERGE_RESOLUTION|>--- conflicted
+++ resolved
@@ -705,13 +705,9 @@
     list $msg [.t bbox 1.5]
 } -cleanup {
     rename bgerror {}
-<<<<<<< HEAD
-} -result {{{bad window path name "gorp"}} {40 11 0 0}}
-=======
 } -result [list \
     {{bad window path name "gorp"}} \
     [list [expr {$padx+5*$fixedWidth}] [expr {$pady+($fixedHeight/2)}] 0 0]]
->>>>>>> 62d36b53
 
 test textWind-10.4 {EmbWinLayoutProc procedure, error in creating window} -setup {
     .t delete 1.0 end
@@ -740,19 +736,12 @@
 } -cleanup {
     destroy .t.f
     rename bgerror {}
-<<<<<<< HEAD
-} -result [list {{can't embed .t.f.f relative to .t}} [list 40 [expr {11+$fixedDiff/2}] 0 0] 1]
-test textWind-10.5 {EmbWinLayoutProc procedure, error in creating window} -constraints {
-    textfonts
-} -setup {
-=======
-} -result [list \
-    {{can't embed .t.f.f relative to .t}} {{window name "f" already exists in parent}} \
+} -result [list \
+    {{can't embed .t.f.f relative to .t}} \
     [list [expr {$padx+5*$fixedWidth}] [expr {$pady+($fixedHeight/2)}] 0 0] \
     1]
 
 test textWind-10.5 {EmbWinLayoutProc procedure, error in creating window} -setup {
->>>>>>> 62d36b53
     .t delete 1.0 end
     destroy .t.f
     proc bgerror args {
@@ -813,14 +802,10 @@
     lappend msg [.t bbox 1.5]
 } -cleanup {
     rename bgerror {}
-<<<<<<< HEAD
-} -result [list {{can't embed .t2 relative to .t}} [list 40 [expr {11+$fixedDiff/2}] 0 0]]
-=======
-} -result [list \
-    {{can't embed .t2 relative to .t}} {{window name "t2" already exists in parent}} \
+} -result [list \
+    {{can't embed .t2 relative to .t}} \
     [list [expr {$padx+5*$fixedWidth}] [expr {$pady+($fixedHeight/2)}] 0 0]]
 
->>>>>>> 62d36b53
 test textWind-10.8 {EmbWinLayoutProc procedure, error in creating window} -setup {
     .t delete 1.0 end
     destroy .t2
