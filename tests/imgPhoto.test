--- conflicted
+++ resolved
@@ -1505,16 +1505,10 @@
 } -body {
     image create photo photo2 -file $teapotPhotoFile
     rename photo2 {}
-<<<<<<< HEAD
-    list [lsearch -exact [imageNames] photo2] [catch {photo2 foo} msg] $msg
-} -result {-1 1 {invalid command name "photo2"}}
--
-=======
     list [expr {photo2 in [imageNames]}] [catch {photo2 foo} msg] $msg
 } -result {0 1 {invalid command name "photo2"}}
-
->>>>>>> 075429fc
++
 test imgPhoto-10.1 {Tk_ImgPhotoPutBlock procedure} -setup {
     imageCleanup
 } -body {
