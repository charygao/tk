# This file is a Tcl script to test spinbox widgets in Tk.  It is
# organized in the standard fashion for Tcl tests.
#
# Copyright (c) 1994 The Regents of the University of California.
# Copyright (c) 1994-1997 Sun Microsystems, Inc.
# Copyright (c) 1998-1999 by Scriptics Corporation.
# All rights reserved.

package require tcltest 2.2
namespace import ::tcltest::*
eval tcltest::configure $argv
tcltest::loadTestedCommands

testConstraint failsOnUbuntu [expr {![info exists ::env(TRAVIS_OS_NAME)] || ![string match linux $::env(TRAVIS_OS_NAME)]}]
testConstraint failsOnUbuntuNoXft [expr {[testConstraint failsOnUbuntu] || ([catch {tk::pkgconfig get fontsystem} fs] || ($fs ne "xft"))}]

# For xscrollcommand
set scrollInfo {}
proc scroll args {
        global scrollInfo
        set scrollInfo $args
}
# For trace variable
proc override args {
        global x
        set x 12345
}

# Procedures used in widget VALIDATION tests
proc doval {W d i P s S v V} {
        set ::vVals [list $W $d $i $P $s $S $v $V]
        return 1
}
proc doval2 {W d i P s S v V} {
        set ::vVals [list $W $d $i $P $s $S $v $V]
        set ::e mydata
        return 1
}
proc doval3 {W d i P s S v V} {
        set ::vVals [list $W $d $i $P $s $S $v $V]
        return 0
}

set cy [font metrics {Courier -12} -linespace]

test spinbox-1.1 {configuration option: "activebackground"} -setup {
        spinbox .e -borderwidth 2 -highlightthickness 2 -font {Helvetica -12} \
        -relief sunken
    pack .e
    update
} -body {
    .e configure -activebackground #ff0000
    .e cget -activebackground
} -cleanup {
    destroy .e
} -result {#ff0000}
test spinbox-1.2 {configuration option: "activebackground" for spinbox} -setup {
        spinbox .e -borderwidth 2 -highlightthickness 2 -font {Helvetica -12} \
        -relief sunken
    pack .e
    update
} -body {
    .e configure -activebackground non-existent
} -cleanup {
    destroy .e
} -returnCodes {error} -result {unknown color name "non-existent"}

test spinbox-1.3 {configuration option: "background"} -setup {
        spinbox .e -borderwidth 2 -highlightthickness 2 -font {Helvetica -12} \
        -relief sunken
    pack .e
    update
} -body {
    .e configure -background #ff0000
    .e cget -background
} -cleanup {
    destroy .e
} -result {#ff0000}
test spinbox-1.4 {configuration option: "background" for spinbox} -setup {
        spinbox .e -borderwidth 2 -highlightthickness 2 -font {Helvetica -12} \
        -relief sunken
    pack .e
    update
} -body {
    .e configure -background non-existent
} -cleanup {
    destroy .e
} -returnCodes {error} -result {unknown color name "non-existent"}

test spinbox-1.5 {configuration option: "bd"} -setup {
        spinbox .e -borderwidth 2 -highlightthickness 2 -font {Helvetica -12} \
        -relief sunken
    pack .e
    update
} -body {
    .e configure -borderwidth 4
    .e cget -borderwidth
} -cleanup {
    destroy .e
} -result 4
test spinbox-1.6 {configuration option: "bd" for spinbox} -setup {
        spinbox .e -borderwidth 2 -highlightthickness 2 -font {Helvetica -12} \
        -relief sunken
    pack .e
    update
} -body {
    .e configure -borderwidth badValue
} -cleanup {
    destroy .e
} -returnCodes {error} -result {bad screen distance "badValue"}

test spinbox-1.7 {configuration option: "bg"} -setup {
        spinbox .e -borderwidth 2 -highlightthickness 2 -font {Helvetica -12} \
        -relief sunken
    pack .e
    update
} -body {
    .e configure -background #ff0000
    .e cget -background
} -cleanup {
    destroy .e
} -result {#ff0000}
test spinbox-1.8 {configuration option: "bg" for spinbox} -setup {
        spinbox .e -borderwidth 2 -highlightthickness 2 -font {Helvetica -12} \
        -relief sunken
    pack .e
    update
} -body {
    .e configure -background non-existent
} -cleanup {
    destroy .e
} -returnCodes {error} -result {unknown color name "non-existent"}

test spinbox-1.9 {configuration option: "borderwidth"} -setup {
        spinbox .e -borderwidth 2 -highlightthickness 2 -font {Helvetica -12} \
        -relief sunken
    pack .e
    update
} -body {
    .e configure -borderwidth 1.3
    .e cget -borderwidth
} -cleanup {
    destroy .e
} -result 1
test spinbox-1.10 {configuration option: "borderwidth" for spinbox} -setup {
        spinbox .e -borderwidth 2 -highlightthickness 2 -font {Helvetica -12} \
        -relief sunken
    pack .e
    update
} -body {
    .e configure -borderwidth badValue
} -cleanup {
    destroy .e
} -returnCodes {error} -result {bad screen distance "badValue"}

test spinbox-1.11 {configuration option: "buttonbackground"} -setup {
        spinbox .e -borderwidth 2 -highlightthickness 2 -font {Helvetica -12} \
        -relief sunken
    pack .e
    update
} -body {
    .e configure -buttonbackground #ff0000
    .e cget -buttonbackground
} -cleanup {
    destroy .e
} -result {#ff0000}
test spinbox-1.12 {configuration option: "buttonbackground" for spinbox} -setup {
        spinbox .e -borderwidth 2 -highlightthickness 2 -font {Helvetica -12} \
        -relief sunken
    pack .e
    update
} -body {
    .e configure -buttonbackground non-existent
} -cleanup {
    destroy .e
} -returnCodes {error} -result {unknown color name "non-existent"}

test spinbox-1.13 {configuration option: "buttoncursor"} -setup {
        spinbox .e -borderwidth 2 -highlightthickness 2 -font {Helvetica -12} \
        -relief sunken
    pack .e
    update
} -body {
    .e configure -buttoncursor arrow
    .e cget -buttoncursor
} -cleanup {
    destroy .e
} -result {arrow}
test spinbox-1.14 {configuration option: "buttoncursor" for spinbox} -setup {
        spinbox .e -borderwidth 2 -highlightthickness 2 -font {Helvetica -12} \
        -relief sunken
    pack .e
    update
} -body {
    .e configure -buttoncursor badValue
} -cleanup {
    destroy .e
} -returnCodes {error} -result {bad cursor spec "badValue"}

test spinbox-1.15 {configuration option: "command"} -setup {
        spinbox .e -borderwidth 2 -highlightthickness 2 -font {Helvetica -12} \
        -relief sunken
    pack .e
    update
} -body {
    .e configure -command {a command}
    .e cget -command
} -cleanup {
    destroy .e
} -result {a command}

test spinbox-1.16 {configuration option: "cursor"} -setup {
        spinbox .e -borderwidth 2 -highlightthickness 2 -font {Helvetica -12} \
        -relief sunken
    pack .e
    update
} -body {
    .e configure -cursor arrow
    .e cget -cursor
} -cleanup {
    destroy .e
} -result {arrow}
test spinbox-1.17 {configuration option: "cursor" for spinbox} -setup {
        spinbox .e -borderwidth 2 -highlightthickness 2 -font {Helvetica -12} \
        -relief sunken
    pack .e
    update
} -body {
    .e configure -cursor badValue
} -cleanup {
    destroy .e
} -returnCodes {error} -result {bad cursor spec "badValue"}

test spinbox-1.18 {configuration option: "disabledbackground"} -setup {
        spinbox .e -borderwidth 2 -highlightthickness 2 -font {Helvetica -12} \
        -relief sunken
    pack .e
    update
} -body {
    .e configure -disabledbackground green
    .e cget -disabledbackground
} -cleanup {
    destroy .e
} -result {green}
test spinbox-1.19 {configuration option: "disabledbackground" for spinbox} -setup {
        spinbox .e -borderwidth 2 -highlightthickness 2 -font {Helvetica -12} \
        -relief sunken
    pack .e
    update
} -body {
    .e configure -disabledbackground non-existent
} -cleanup {
    destroy .e
} -returnCodes {error} -result {unknown color name "non-existent"}

test spinbox-1.20 {configuration option: "disabledforeground"} -setup {
        spinbox .e -borderwidth 2 -highlightthickness 2 -font {Helvetica -12} \
        -relief sunken
    pack .e
    update
} -body {
    .e configure -disabledforeground #110022
    .e cget -disabledforeground
} -cleanup {
    destroy .e
} -result {#110022}
test spinbox-1.21 {configuration option: "disabledforeground" for spinbox} -setup {
        spinbox .e -borderwidth 2 -highlightthickness 2 -font {Helvetica -12} \
        -relief sunken
    pack .e
    update
} -body {
    .e configure -disabledforeground bogus
} -cleanup {
    destroy .e
} -returnCodes {error} -result {unknown color name "bogus"}

test spinbox-1.22 {configuration option: "exportselection"} -setup {
        spinbox .e -borderwidth 2 -highlightthickness 2 -font {Helvetica -12} \
        -relief sunken
    pack .e
    update
} -body {
    .e configure -exportselection yes
    .e cget -exportselection
} -cleanup {
    destroy .e
} -result 1
test spinbox-1.23 {configuration option: "exportselection" for spinbox} -setup {
        spinbox .e -borderwidth 2 -highlightthickness 2 -font {Helvetica -12} \
        -relief sunken
    pack .e
    update
} -body {
    .e configure -exportselection xyzzy
} -cleanup {
    destroy .e
} -returnCodes {error} -result {expected boolean value but got "xyzzy"}

test spinbox-1.24 {configuration option: "fg"} -setup {
        spinbox .e -borderwidth 2 -highlightthickness 2 -font {Helvetica -12} \
        -relief sunken
    pack .e
    update
} -body {
    .e configure -fg #110022
    .e cget -fg
} -cleanup {
    destroy .e
} -result {#110022}
test spinbox-1.25 {configuration option: "fg" for spinbox} -setup {
        spinbox .e -borderwidth 2 -highlightthickness 2 -font {Helvetica -12} \
        -relief sunken
    pack .e
    update
} -body {
    .e configure -fg bogus
} -cleanup {
    destroy .e
} -returnCodes {error} -result {unknown color name "bogus"}

test spinbox-1.26 {configuration option: "font"} -setup {
        spinbox .e -borderwidth 2 -highlightthickness 2 -font {Helvetica -12} \
        -relief sunken
    pack .e
    update
} -body {
    .e configure -font -Adobe-Helvetica-Medium-R-Normal--*-120-*-*-*-*-*-*
    .e cget -font
} -cleanup {
    destroy .e
} -result {-Adobe-Helvetica-Medium-R-Normal--*-120-*-*-*-*-*-*}
test spinbox-1.27 {configuration option: "font" for spinbox} -setup {
        spinbox .e -borderwidth 2 -highlightthickness 2 -font {Helvetica -12} \
        -relief sunken
    pack .e
    update
} -body {
    .e configure -font {}
} -cleanup {
    destroy .e
} -returnCodes {error} -result {font "" doesn't exist}

test spinbox-1.28 {configuration option: "foreground"} -setup {
        spinbox .e -borderwidth 2 -highlightthickness 2 -font {Helvetica -12} \
        -relief sunken
    pack .e
    update
} -body {
    .e configure -foreground #110022
    .e cget -foreground
} -cleanup {
    destroy .e
} -result {#110022}
test spinbox-1.29 {configuration option: "foreground" for spinbox} -setup {
        spinbox .e -borderwidth 2 -highlightthickness 2 -font {Helvetica -12} \
        -relief sunken
    pack .e
    update
} -body {
    .e configure -foreground bogus
} -cleanup {
    destroy .e
} -returnCodes {error} -result {unknown color name "bogus"}

test spinbox-1.30 {configuration option: "format"} -setup {
        spinbox .e -borderwidth 2 -highlightthickness 2 -font {Helvetica -12} \
        -relief sunken
    pack .e
    update
} -body {
    .e configure -format %0.5f
    .e cget -format
} -cleanup {
    destroy .e
} -result {%0.5f}
test spinbox-1.31 {configuration option: "format" for spinbox} -setup {
        spinbox .e -borderwidth 2 -highlightthickness 2 -font {Helvetica -12} \
        -relief sunken
    pack .e
    update
} -body {
    .e configure -format %d
} -cleanup {
    destroy .e
} -returnCodes {error} -result {bad spinbox format specifier "%d"}

test spinbox-1.32 {configuration option: "from"} -setup {
        spinbox .e -borderwidth 2 -highlightthickness 2 -font {Helvetica -12} \
        -relief sunken
    pack .e
    update
} -body {
    .e configure -from -10
    .e cget -from
} -cleanup {
    destroy .e
} -result {-10.0}
test spinbox-1.33 {configuration option: "from" for spinbox} -setup {
        spinbox .e -borderwidth 2 -highlightthickness 2 -font {Helvetica -12} \
        -relief sunken
    pack .e
    update
} -body {
    .e configure -from bogus
} -cleanup {
    destroy .e
} -returnCodes {error} -result {expected floating-point number but got "bogus"}

test spinbox-1.34 {configuration option: "highlightbackground"} -setup {
        spinbox .e -borderwidth 2 -highlightthickness 2 -font {Helvetica -12} \
        -relief sunken
    pack .e
    update
} -body {
    .e configure -highlightbackground #123456
    .e cget -highlightbackground
} -cleanup {
    destroy .e
} -result {#123456}
test spinbox-1.35 {configuration option: "highlightbackground" for spinbox} -setup {
        spinbox .e -borderwidth 2 -highlightthickness 2 -font {Helvetica -12} \
        -relief sunken
    pack .e
    update
} -body {
    .e configure -highlightbackground ugly
} -cleanup {
    destroy .e
} -returnCodes {error} -result {unknown color name "ugly"}

test spinbox-1.36 {configuration option: "highlightcolor"} -setup {
        spinbox .e -borderwidth 2 -highlightthickness 2 -font {Helvetica -12} \
        -relief sunken
    pack .e
    update
} -body {
    .e configure -highlightcolor #123456
    .e cget -highlightcolor
} -cleanup {
    destroy .e
} -result {#123456}
test spinbox-1.37 {configuration option: "highlightcolor" for spinbox} -setup {
        spinbox .e -borderwidth 2 -highlightthickness 2 -font {Helvetica -12} \
        -relief sunken
    pack .e
    update
} -body {
    .e configure -highlightcolor bogus
} -cleanup {
    destroy .e
} -returnCodes {error} -result {unknown color name "bogus"}

test spinbox-1.38 {configuration option: "highlightthickness"} -setup {
        spinbox .e -borderwidth 2 -highlightthickness 2 -font {Helvetica -12} \
        -relief sunken
    pack .e
    update
} -body {
    .e configure -highlightthickness 6
    .e cget -highlightthickness
} -cleanup {
    destroy .e
} -result 6
test spinbox-1.39 {configuration option: "highlightthickness" for spinbox} -setup {
        spinbox .e -borderwidth 2 -highlightthickness 2 -font {Helvetica -12} \
        -relief sunken
    pack .e
    update
} -body {
    .e configure -highlightthickness bogus
} -cleanup {
    destroy .e
} -returnCodes {error} -result {bad screen distance "bogus"}

test spinbox-1.40 {configuration option: "highlightthickness"} -setup {
        spinbox .e -borderwidth 2 -highlightthickness 2 -font {Helvetica -12} \
        -relief sunken
    pack .e
    update
} -body {
    .e configure -highlightthickness -2
    .e cget -highlightthickness
} -cleanup {
    destroy .e
} -result 0

test spinbox-1.41 {configuration option: "increment"} -setup {
        spinbox .e -borderwidth 2 -highlightthickness 2 -font {Helvetica -12} \
        -relief sunken
    pack .e
    update
} -body {
    .e configure -increment 1.0
    .e cget -increment
} -cleanup {
    destroy .e
} -result {1.0}
test spinbox-1.42 {configuration option: "increment" for spinbox} -setup {
        spinbox .e -borderwidth 2 -highlightthickness 2 -font {Helvetica -12} \
        -relief sunken
    pack .e
    update
} -body {
    .e configure -increment bogus
} -cleanup {
    destroy .e
} -returnCodes {error} -result {expected floating-point number but got "bogus"}

test spinbox-1.43 {configuration option: "insertbackground"} -setup {
        spinbox .e -borderwidth 2 -highlightthickness 2 -font {Helvetica -12} \
        -relief sunken
    pack .e
    update
} -body {
    .e configure -insertbackground #110022
    .e cget -insertbackground
} -cleanup {
    destroy .e
} -result {#110022}
test spinbox-1.44 {configuration option: "insertbackground" for spinbox} -setup {
        spinbox .e -borderwidth 2 -highlightthickness 2 -font {Helvetica -12} \
        -relief sunken
    pack .e
    update
} -body {
    .e configure -insertbackground bogus
} -cleanup {
    destroy .e
} -returnCodes {error} -result {unknown color name "bogus"}

test spinbox-1.45 {configuration option: "insertborderwidth"} -setup {
        spinbox .e -borderwidth 2 -insertwidth 2 -highlightthickness 2 -font {Helvetica -12} \
        -relief sunken
    pack .e
    update
} -body {
    .e configure -insertborderwidth 1.3
    .e cget -insertborderwidth
} -cleanup {
    destroy .e
} -result 1
test spinbox-1.46 {configuration option: "insertborderwidth" for spinbox} -setup {
        spinbox .e -borderwidth 2 -highlightthickness 2 -font {Helvetica -12} \
        -relief sunken
    pack .e
    update
} -body {
    .e configure -insertborderwidth 2.6x
} -cleanup {
    destroy .e
} -returnCodes {error} -result {bad screen distance "2.6x"}

test spinbox-1.47 {configuration option: "insertofftime"} -setup {
        spinbox .e -borderwidth 2 -highlightthickness 2 -font {Helvetica -12} \
        -relief sunken
    pack .e
    update
} -body {
    .e configure -insertofftime 100
    .e cget -insertofftime
} -cleanup {
    destroy .e
} -result 100
test spinbox-1.48 {configuration option: "insertofftime" for spinbox} -setup {
        spinbox .e -borderwidth 2 -highlightthickness 2 -font {Helvetica -12} \
        -relief sunken
    pack .e
    update
} -body {
    .e configure -insertofftime 3.2
} -cleanup {
    destroy .e
} -returnCodes {error} -result {expected integer but got "3.2"}

test spinbox-1.49 {configuration option: "insertontime"} -setup {
        spinbox .e -borderwidth 2 -highlightthickness 2 -font {Helvetica -12} \
        -relief sunken
    pack .e
    update
} -body {
    .e configure -insertontime 100
    .e cget -insertontime
} -cleanup {
    destroy .e
} -result 100
test spinbox-1.50 {configuration option: "insertontime" for spinbox} -setup {
        spinbox .e -borderwidth 2 -highlightthickness 2 -font {Helvetica -12} \
        -relief sunken
    pack .e
    update
} -body {
    .e configure -insertontime 3.2
} -cleanup {
    destroy .e
} -returnCodes {error} -result {expected integer but got "3.2"}

test spinbox-1.51 {configuration option: "invalidcommand"} -setup {
        spinbox .e -borderwidth 2 -highlightthickness 2 -font {Helvetica -12} \
        -relief sunken
    pack .e
    update
} -body {
    .e configure -invalidcommand "a command"
    .e cget -invalidcommand
} -cleanup {
    destroy .e
} -result {a command}

test spinbox-1.52 {configuration option: "invcmd"} -setup {
        spinbox .e -borderwidth 2 -highlightthickness 2 -font {Helvetica -12} \
        -relief sunken
    pack .e
    update
} -body {
    .e configure -invcmd "a command"
    .e cget -invcmd
} -cleanup {
    destroy .e
} -result {a command}

test spinbox-1.53 {configuration option: "justify"} -setup {
        spinbox .e -borderwidth 2 -highlightthickness 2 -font {Helvetica -12} \
        -relief sunken
    pack .e
    update
} -body {
    .e configure -justify right
    .e cget -justify
} -cleanup {
    destroy .e
} -result {right}
test spinbox-1.54 {configuration option: "justify" for spinbox} -setup {
        spinbox .e -borderwidth 2 -highlightthickness 2 -font {Helvetica -12} \
        -relief sunken
    pack .e
    update
} -body {
    .e configure -justify bogus
} -cleanup {
    destroy .e
} -returnCodes {error} -result {bad justification "bogus": must be left, right, or center}

test spinbox-1.55 {configuration option: "readonlybackground"} -setup {
        spinbox .e -borderwidth 2 -highlightthickness 2 -font {Helvetica -12} \
        -relief sunken
    pack .e
    update
} -body {
    .e configure -readonlybackground green
    .e cget -readonlybackground
} -cleanup {
    destroy .e
} -result {green}
test spinbox-1.56 {configuration option: "readonlybackground" for spinbox} -setup {
        spinbox .e -borderwidth 2 -highlightthickness 2 -font {Helvetica -12} \
        -relief sunken
    pack .e
    update
} -body {
    .e configure -readonlybackground non-existent
} -cleanup {
    destroy .e
} -returnCodes {error} -result {unknown color name "non-existent"}

test spinbox-1.57 {configuration option: "relief"} -setup {
        spinbox .e -borderwidth 2 -highlightthickness 2 -font {Helvetica -12} \
        -relief sunken
    pack .e
    update
} -body {
    .e configure -relief groove
    .e cget -relief
} -cleanup {
    destroy .e
} -result {groove}
test spinbox-1.58 {configuration option: "relief" for spinbox} -setup {
        spinbox .e -borderwidth 2 -highlightthickness 2 -font {Helvetica -12} \
        -relief sunken
    pack .e
    update
} -body {
    .e configure -relief 1.5
} -cleanup {
    destroy .e
} -returnCodes {error} -result {bad relief "1.5": must be flat, groove, raised, ridge, solid, or sunken}

test spinbox-1.59 {configuration option: "repeatdelay"} -setup {
        spinbox .e -borderwidth 2 -highlightthickness 2 -font {Helvetica -12} \
        -relief sunken
    pack .e
    update
} -body {
    .e configure -repeatdelay 500
    .e cget -repeatdelay
} -cleanup {
    destroy .e
} -result 500
test spinbox-1.60 {configuration option: "repeatdelay" for spinbox} -setup {
        spinbox .e -borderwidth 2 -highlightthickness 2 -font {Helvetica -12} \
        -relief sunken
    pack .e
    update
} -body {
    .e configure -repeatdelay 3p
} -cleanup {
    destroy .e
} -returnCodes {error} -result {expected integer but got "3p"}

test spinbox-1.61 {configuration option: "repeatinterval"} -setup {
        spinbox .e -borderwidth 2 -highlightthickness 2 -font {Helvetica -12} \
        -relief sunken
    pack .e
    update
} -body {
    .e configure -repeatinterval -500
    .e cget -repeatinterval
} -cleanup {
    destroy .e
} -result -500
test spinbox-1.62 {configuration option: "repeatinterval" for spinbox} -setup {
        spinbox .e -borderwidth 2 -highlightthickness 2 -font {Helvetica -12} \
        -relief sunken
    pack .e
    update
} -body {
    .e configure -repeatinterval 3p
} -cleanup {
    destroy .e
} -returnCodes {error} -result {expected integer but got "3p"}

test spinbox-1.63 {configuration option: "selectbackground"} -setup {
        spinbox .e -borderwidth 2 -highlightthickness 2 -font {Helvetica -12} \
        -relief sunken
    pack .e
    update
} -body {
    .e configure -selectbackground #110022
    .e cget -selectbackground
} -cleanup {
    destroy .e
} -result {#110022}
test spinbox-1.64 {configuration option: "selectbackground" for spinbox} -setup {
        spinbox .e -borderwidth 2 -highlightthickness 2 -font {Helvetica -12} \
        -relief sunken
    pack .e
    update
} -body {
    .e configure -selectbackground bogus
} -cleanup {
    destroy .e
} -returnCodes {error} -result {unknown color name "bogus"}

test spinbox-1.65 {configuration option: "selectborderwidth"} -setup {
        spinbox .e -borderwidth 2 -highlightthickness 2 -font {Helvetica -12} \
        -relief sunken
    pack .e
    update
} -body {
    .e configure -selectborderwidth 1.3
    .e cget -selectborderwidth
} -cleanup {
    destroy .e
} -result 1
test spinbox-1.66 {configuration option: "selectborderwidth" for spinbox} -setup {
        spinbox .e -borderwidth 2 -highlightthickness 2 -font {Helvetica -12} \
        -relief sunken
    pack .e
    update
} -body {
    .e configure -selectborderwidth badValue
} -cleanup {
    destroy .e
} -returnCodes {error} -result {bad screen distance "badValue"}

test spinbox-1.67 {configuration option: "selectforeground"} -setup {
        spinbox .e -borderwidth 2 -highlightthickness 2 -font {Helvetica -12} \
        -relief sunken
    pack .e
    update
} -body {
    .e configure -selectforeground #654321
    .e cget -selectforeground
} -cleanup {
    destroy .e
} -result {#654321}
test spinbox-1.68 {configuration option: "selectforeground" for spinbox} -setup {
        spinbox .e -borderwidth 2 -highlightthickness 2 -font {Helvetica -12} \
        -relief sunken
    pack .e
    update
} -body {
    .e configure -selectforeground bogus
} -cleanup {
    destroy .e
} -returnCodes {error} -result {unknown color name "bogus"}

test spinbox-1.69 {configuration option: "state"} -setup {
        spinbox .e -borderwidth 2 -highlightthickness 2 -font {Helvetica -12} \
        -relief sunken
    pack .e
    update
} -body {
    .e configure -state n
    .e cget -state
} -cleanup {
    destroy .e
} -result {normal}
test spinbox-1.70 {configuration option: "state" for spinbox} -setup {
        spinbox .e -borderwidth 2 -highlightthickness 2 -font {Helvetica -12} \
        -relief sunken
    pack .e
    update
} -body {
    .e configure -state bogus
} -cleanup {
    destroy .e
} -returnCodes {error} -result {bad state "bogus": must be disabled, normal, or readonly}

test spinbox-1.71 {configuration option: "takefocus"} -setup {
        spinbox .e -borderwidth 2 -highlightthickness 2 -font {Helvetica -12} \
        -relief sunken
    pack .e
    update
} -body {
    .e configure -takefocus "any string"
    .e cget -takefocus
} -cleanup {
    destroy .e
} -result {any string}

test spinbox-1.72 {configuration option: "textvariable"} -setup {
        spinbox .e -borderwidth 2 -highlightthickness 2 -font {Helvetica -12} \
        -relief sunken
    pack .e
    update
} -body {
    .e configure -textvariable i
    .e cget -textvariable
} -cleanup {
    destroy .e
} -result {i}

test spinbox-1.73 {configuration option: "to"} -setup {
        spinbox .e -borderwidth 2 -highlightthickness 2 -font {Helvetica -12} \
        -relief sunken
    pack .e
    update
} -body {
    .e configure -to 14.9
    .e cget -to
} -cleanup {
    destroy .e
} -result {14.9}
test spinbox-1.74 {configuration option: "to" for spinbox} -setup {
        spinbox .e -borderwidth 2 -highlightthickness 2 -font {Helvetica -12} \
        -relief sunken
    pack .e
    update
} -body {
    .e configure -to bogus
} -cleanup {
    destroy .e
} -returnCodes {error} -result {expected floating-point number but got "bogus"}

test spinbox-1.75 {configuration option: "validate"} -setup {
        spinbox .e -borderwidth 2 -highlightthickness 2 -font {Helvetica -12} \
        -relief sunken
    pack .e
    update
} -body {
    .e configure -validate "key"
    .e cget -validate
} -cleanup {
    destroy .e
} -result {key}
test spinbox-1.76 {configuration option: "validate" for spinbox} -setup {
        spinbox .e -borderwidth 2 -highlightthickness 2 -font {Helvetica -12} \
        -relief sunken
    pack .e
    update
} -body {
    .e configure -validate "bogus"
} -cleanup {
    destroy .e
} -returnCodes {error} -result {bad validate "bogus": must be all, key, focus, focusin, focusout, or none}

test spinbox-1.77 {configuration option: "validatecommand"} -setup {
        spinbox .e -borderwidth 2 -highlightthickness 2 -font {Helvetica -12} \
        -relief sunken
    pack .e
    update
} -body {
    .e configure -validatecommand "a command"
    .e cget -validatecommand
} -cleanup {
    destroy .e
} -result {a command}

test spinbox-1.78 {configuration option: "values"} -setup {
        spinbox .e -borderwidth 2 -highlightthickness 2 -font {Helvetica -12} \
        -relief sunken
    pack .e
    update
} -body {
    .e configure -values {mon tue wed thur}
    .e cget -values
} -cleanup {
    destroy .e
} -result {mon tue wed thur}
test spinbox-1.79 {configuration option: "values" for spinbox} -setup {
        spinbox .e -borderwidth 2 -highlightthickness 2 -font {Helvetica -12} \
        -relief sunken
    pack .e
    update
} -body {
    .e configure -values {bad {}list}
} -cleanup {
    destroy .e
} -returnCodes {error} -result {list element in braces followed by "list" instead of space}

test spinbox-1.80 {configuration option: "vcmd"} -setup {
        spinbox .e -borderwidth 2 -highlightthickness 2 -font {Helvetica -12} \
        -relief sunken
    pack .e
    update
} -body {
    .e configure -vcmd "a command"
    .e cget -vcmd
} -cleanup {
    destroy .e
} -result {a command}

test spinbox-1.81 {configuration option: "width"} -setup {
        spinbox .e -borderwidth 2 -highlightthickness 2 -font {Helvetica -12} \
        -relief sunken
    pack .e
    update
} -body {
    .e configure -width 402
    .e cget -width
} -cleanup {
    destroy .e
} -result 402
test spinbox-1.82 {configuration option: "width" for spinbox} -setup {
        spinbox .e -borderwidth 2 -highlightthickness 2 -font {Helvetica -12} \
        -relief sunken
    pack .e
    update
} -body {
    .e configure -width 3p
} -cleanup {
    destroy .e
} -returnCodes {error} -result {expected integer but got "3p"}

test spinbox-1.83 {configuration option: "wrap"} -setup {
        spinbox .e -borderwidth 2 -highlightthickness 2 -font {Helvetica -12} \
        -relief sunken
    pack .e
    update
} -body {
    .e configure -wrap yes
    .e cget -wrap
} -cleanup {
    destroy .e
} -result 1
test spinbox-1.84 {configuration option: "wrap" for spinbox} -setup {
        spinbox .e -borderwidth 2 -highlightthickness 2 -font {Helvetica -12} \
        -relief sunken
    pack .e
    update
} -body {
    .e configure -wrap xyzzy
} -cleanup {
    destroy .e
} -returnCodes {error} -result {expected boolean value but got "xyzzy"}

test spinbox-1.85 {configuration option: "xscrollcommand"} -setup {
    spinbox .e -borderwidth 2 -highlightthickness 2 -font {Helvetica -12} \
        -relief sunken
    pack .e
    update
} -body {
    .e configure -xscrollcommand {Some command}
    .e cget -xscrollcommand
} -cleanup {
    destroy .e
} -result {Some command}


test spinbox-2.1 {Tk_SpinboxCmd procedure} -body {
    spinbox
} -returnCodes error -result {wrong # args: should be "spinbox pathName ?-option value ...?"}
test spinbox-2.2 {Tk_SpinboxCmd procedure} -body {
    spinbox gorp
} -returnCodes error -result {bad window path name "gorp"}
test spinbox-2.3 {Tk_SpinboxCmd procedure} -body {
    spinbox .e
    pack .e
    update
    list [winfo exists .e] [winfo class .e] [info commands .e]
} -cleanup {
    destroy .e
} -result {1 Spinbox .e}
test spinbox-2.4 {Tk_SpinboxCmd procedure} -body {
    spinbox .e -gorp foo
} -cleanup {
    destroy .e
} -returnCodes error -result {unknown option "-gorp"}
test spinbox-2.4.1 {Tk_SpinboxCmd procedure} -body {
    catch {spinbox .e -gorp foo}
    list [winfo exists .e] [info commands .e]
} -cleanup {
    destroy .e
} -result {0 {}}
test spinbox-2.5 {Tk_SpinboxCmd procedure} -body {
    spinbox .e
} -cleanup {
    destroy .e
} -result {.e}


test spinbox-3.1 {SpinboxWidgetCmd procedure} -setup {
    spinbox .e
    pack .e
    update
} -body {
    .e
} -cleanup {
    destroy .e
} -returnCodes error -result {wrong # args: should be ".e option ?arg ...?"}
test spinbox-3.2 {SpinboxWidgetCmd procedure, "bbox" widget command} -setup {
    spinbox .e -font {Courier -12} -borderwidth 2 -highlightthickness 2
    pack .e
    update
} -body {
    .e bbox
} -cleanup {
    destroy .e
} -returnCodes error -result {wrong # args: should be ".e bbox index"}
test spinbox-3.3 {SpinboxWidgetCmd procedure, "bbox" widget command} -setup {
    spinbox .e -font {Courier -12} -borderwidth 2 -highlightthickness 2
    pack .e
    update
} -body {
    .e bbox a b
} -cleanup {
    destroy .e
} -returnCodes error -result {wrong # args: should be ".e bbox index"}
test spinbox-3.4 {SpinboxWidgetCmd procedure, "bbox" widget command} -setup {
    spinbox .e
    pack .e
    update
} -body {
    .e bbox bogus
} -cleanup {
    destroy .e
} -returnCodes error -result {bad spinbox index "bogus"}
test spinbox-3.5 {SpinboxWidgetCmd procedure, "bbox" widget command} -setup {
    spinbox .e -font {Courier -12} -borderwidth 2 -highlightthickness 2
    pack .e
    update
} -body {
   .e bbox 0
} -cleanup {
    destroy .e
} -result [list 5 5 0 $cy]

# Oryginaly the result was count using measurements
# and metrics. It was changed to less verbose solution - the result is the one
# that passes fonts constraint (this concerns tests 3.6, 3.7, 3.8, 3.10)
test spinbox-3.6 {SpinboxWidgetCmd procedure, "bbox" widget command} -constraints {
	fonts
} -setup {
    spinbox .e -font {Courier -12} -borderwidth 2 -highlightthickness 2
    pack .e
    update
} -body {
# Tcl_UtfAtIndex(): no utf chars
    .e insert 0 "abc"
    list [.e bbox 3] [.e bbox end]
} -cleanup {
    destroy .e
} -result {{19 5 7 13} {19 5 7 13}}
test spinbox-3.7 {SpinboxWidgetCmd procedure, "bbox" widget command} -constraints {
	fonts
} -setup {
    spinbox .e -font {Courier -12} -borderwidth 2 -highlightthickness 2
    pack .e
    update
} -body {
# Tcl_UtfAtIndex(): utf at end
    .e insert 0 "ab\u4e4e"
    .e bbox end
} -cleanup {
    destroy .e
} -result {19 5 12 13}
test spinbox-3.8 {SpinboxWidgetCmd procedure, "bbox" widget command} -constraints {
	fonts
} -setup {
    spinbox .e -font {Courier -12} -borderwidth 2 -highlightthickness 2
    pack .e
    update
} -body {
# Tcl_UtfAtIndex(): utf before index
    .e insert 0 "ab\u4e4ec"
    .e bbox 3
} -cleanup {
    destroy .e
} -result {31 5 7 13}
test spinbox-3.9 {SpinboxWidgetCmd procedure, "bbox" widget command} -setup {
    spinbox .e -font {Courier -12} -borderwidth 2 -highlightthickness 2
    pack .e
    update
} -body {
# Tcl_UtfAtIndex(): no chars
    .e bbox end
} -cleanup {
    destroy .e
} -result "5 5 0 $cy"
test spinbox-3.10 {SpinboxWidgetCmd procedure, "bbox" widget command} -constraints {
	fonts
} -setup {
    spinbox .e -font {Courier -12} -borderwidth 2 -highlightthickness 2
    pack .e
    update
} -body {
    .e insert 0 "abcdefghij\u4e4eklmnop"
    list [.e bbox 0] [.e bbox 1] [.e bbox 10] [.e bbox end]
} -cleanup {
    destroy .e
} -result {{5 5 7 13} {12 5 7 13} {75 5 12 13} {122 5 7 13}}
test spinbox-3.11 {SpinboxWidgetCmd procedure, "cget" widget command} -setup {
    spinbox .e
} -body {
    .e cget
} -cleanup {
    destroy .e
} -returnCodes error -result {wrong # args: should be ".e cget option"}
test spinbox-3.12 {SpinboxWidgetCmd procedure, "cget" widget command} -setup {
    spinbox .e
} -body {
    .e cget a b
} -cleanup {
    destroy .e
} -returnCodes error -result {wrong # args: should be ".e cget option"}
test spinbox-3.13 {SpinboxWidgetCmd procedure, "cget" widget command} -setup {
    spinbox .e
} -body {
    .e cget -gorp
} -cleanup {
    destroy .e
} -returnCodes error -result {unknown option "-gorp"}
test spinbox-3.14 {SpinboxWidgetCmd procedure, "cget" widget command} -setup {
    spinbox .e
} -body {
    .e configure -borderwidth 4
    .e cget -borderwidth
} -cleanup {
    destroy .e
} -result 4
test spinbox-3.15 {SpinboxWidgetCmd procedure, "configure" widget command} -setup {
    spinbox .e
    pack .e
    update
} -body {
    llength [.e configure]
} -cleanup {
    destroy .e
} -result 52
test spinbox-3.16 {SpinboxWidgetCmd procedure, "configure" widget command} -setup {
    spinbox .e
} -body {
    .e configure -foo
} -cleanup {
    destroy .e
} -returnCodes error -result {unknown option "-foo"}
test spinbox-3.17 {SpinboxWidgetCmd procedure, "configure" widget command} -setup {
    spinbox .e
} -body {
    .e configure -borderwidth 4
    .e configure -background #ffffff
    lindex [.e configure -borderwidth] 4
} -cleanup {
    destroy .e
} -result 4
test spinbox-3.18 {SpinboxWidgetCmd procedure, "delete" widget command} -setup {
    spinbox .e
} -body {
    .e delete
} -cleanup {
    destroy .e
} -returnCodes error -result {wrong # args: should be ".e delete firstIndex ?lastIndex?"}
test spinbox-3.19 {SpinboxWidgetCmd procedure, "delete" widget command} -setup {
    spinbox .e
} -body {
    .e delete a b c
} -cleanup {
    destroy .e
} -returnCodes error -result {wrong # args: should be ".e delete firstIndex ?lastIndex?"}
test spinbox-3.20 {SpinboxWidgetCmd procedure, "delete" widget command} -setup {
    spinbox .e
} -body {
    .e delete foo
} -cleanup {
    destroy .e
} -returnCodes error -result {bad spinbox index "foo"}
test spinbox-3.21 {SpinboxWidgetCmd procedure, "delete" widget command} -setup {
    spinbox .e
} -body {
    .e delete 0 bar
} -cleanup {
    destroy .e
} -returnCodes error -result {bad spinbox index "bar"}
test spinbox-3.22 {SpinboxWidgetCmd procedure, "delete" widget command} -setup {
    spinbox .e
    pack .e
    update
} -body {
    .e insert end "01234567890"
    .e delete 2 4
    .e get
} -cleanup {
    destroy .e
} -result 014567890
test spinbox-3.23 {SpinboxWidgetCmd procedure, "delete" widget command} -setup {
    spinbox .e
} -body {
    .e insert end "01234567890"
    .e delete 6
    .e get
} -cleanup {
    destroy .e
} -result 0123457890
test spinbox-3.24 {SpinboxWidgetCmd procedure, "delete" widget command} -setup {
    spinbox .e
    pack .e
    update
    set x {}
} -body {
# UTF
    .e insert end "01234\u4e4e67890"
    .e delete 6
    lappend x [.e get]
    .e delete 0 end
    .e insert end "012345\u4e4e7890"
    .e delete 6
    lappend x [.e get]
    .e delete 0 end
    .e insert end "0123456\u4e4e890"
    .e delete 6
    lappend x [.e get]
} -cleanup {
    destroy .e
} -result [list "01234\u4e4e7890" "0123457890" "012345\u4e4e890"]
test spinbox-3.25 {SpinboxWidgetCmd procedure, "delete" widget command} -setup {
    spinbox .e
    pack .e
    update
} -body {
    .e insert end "01234567890"
    .e delete 6 5
    .e get
} -cleanup {
    destroy .e
} -result 01234567890
test spinbox-3.26 {SpinboxWidgetCmd procedure, "delete" widget command} -setup {
    spinbox .e
    pack .e
    update
} -body {
    .e insert end "01234567890"
    .e configure -state disabled
    .e delete 2 8
    .e configure -state normal
    .e get
} -cleanup {
    destroy .e
} -result 01234567890
test spinbox-3.26.1 {SpinboxWidgetCmd procedure, "delete" widget command} -setup {
    spinbox .e
    pack .e
    update
} -body {
    .e insert end "01234567890"
    .e configure -state readonly
    .e delete 2 8
    .e configure -state normal
    .e get
} -cleanup {
    destroy .e
} -result 01234567890
test spinbox-3.27 {SpinboxWidgetCmd procedure, "get" widget command} -setup {
    spinbox .e
} -body {
    .e get foo
} -cleanup {
    destroy .e
} -returnCodes error -result {wrong # args: should be ".e get"}
test spinbox-3.28 {SpinboxWidgetCmd procedure, "icursor" widget command} -setup {
    spinbox .e
} -body {
    .e icursor
} -cleanup {
    destroy .e
} -returnCodes error -result {wrong # args: should be ".e icursor pos"}
test spinbox-3.29 {SpinboxWidgetCmd procedure, "icursor" widget command} -setup {
    spinbox .e
} -body {
    .e icursor foo
} -cleanup {
    destroy .e
} -returnCodes error -result {bad spinbox index "foo"}
test spinbox-3.30 {SpinboxWidgetCmd procedure, "icursor" widget command} -setup {
    spinbox .e
} -body {
    .e insert end "01234567890"
    .e icursor 4
    .e index insert
} -cleanup {
    destroy .e
} -result 4
test spinbox-3.31 {SpinboxWidgetCmd procedure, "index" widget command} -setup {
    spinbox .e
} -body {
    .e in
} -cleanup {
    destroy .e
} -returnCodes error -result {ambiguous option "in": must be bbox, cget, configure, delete, get, icursor, identify, index, insert, invoke, scan, selection, set, validate, or xview}
test spinbox-3.32 {SpinboxWidgetCmd procedure, "index" widget command} -setup {
    spinbox .e
} -body {
    .e index
} -cleanup {
    destroy .e
} -returnCodes error -result {wrong # args: should be ".e index string"}
test spinbox-3.33 {SpinboxWidgetCmd procedure, "index" widget command} -setup {
    spinbox .e
} -body {
    .e index foo
} -cleanup {
    destroy .e
} -returnCodes error -result {bad spinbox index "foo"}
test spinbox-3.34 {SpinboxWidgetCmd procedure, "index" widget command} -setup {
    spinbox .e
    pack .e
    update
} -body {
    .e index 0
} -cleanup {
    destroy .e
} -returnCodes {ok} -match glob -result {*}
test spinbox-3.35 {SpinboxWidgetCmd procedure, "index" widget command} -setup {
    spinbox .e
    pack .e
    update
} -body {
# UTF
    .e insert 0 abc\u4e4e\u0153def
    list [.e index 3] [.e index 4] [.e index end]
} -cleanup {
    destroy .e
} -result {3 4 8}
test spinbox-3.36 {SpinboxWidgetCmd procedure, "insert" widget command} -setup {
    spinbox .e
} -body {
    .e insert a
} -cleanup {
    destroy .e
} -returnCodes error -result {wrong # args: should be ".e insert index text"}
test spinbox-3.37 {SpinboxWidgetCmd procedure, "insert" widget command} -setup {
    spinbox .e
} -body {
    .e insert a b c
} -cleanup {
    destroy .e
} -returnCodes error -result {wrong # args: should be ".e insert index text"}
test spinbox-3.38 {SpinboxWidgetCmd procedure, "insert" widget command} -setup {
    spinbox .e
} -body {
    .e insert foo Text
} -cleanup {
    destroy .e
} -returnCodes error -result {bad spinbox index "foo"}
test spinbox-3.39 {SpinboxWidgetCmd procedure, "insert" widget command} -setup {
    spinbox .e
    pack .e
    update
} -body {
    .e insert end "01234567890"
    .e insert 3 xxx
    .e get
} -cleanup {
    destroy .e
} -result {012xxx34567890}
test spinbox-3.40 {SpinboxWidgetCmd procedure, "insert" widget command} -setup {
    spinbox .e
    pack .e
    update
} -body {
    .e insert end "01234567890"
    .e configure -state disabled
    .e insert 3 xxx
    .e configure -state normal
    .e get
} -cleanup {
    destroy .e
} -result 01234567890
test spinbox-3.40.1 {SpinboxWidgetCmd procedure, "insert" widget command} -setup {
    spinbox .e
    pack .e
    update
} -body {
    .e insert end "01234567890"
    .e configure -state readonly
    .e insert 3 xxx
    .e configure -state normal
    .e get
} -cleanup {
    destroy .e
} -result 01234567890
test spinbox-3.41 {SpinboxWidgetCmd procedure, "insert" widget command} -setup {
    spinbox .e
} -body {
    .e insert a b c
} -cleanup {
    destroy .e
} -returnCodes error -result {wrong # args: should be ".e insert index text"}
test spinbox-3.42 {SpinboxWidgetCmd procedure, "scan" widget command} -setup {
    spinbox .e
    pack .e
    update
} -body {
    .e scan a
} -cleanup {
    destroy .e
} -returnCodes error -result {wrong # args: should be ".e scan mark|dragto x"}
test spinbox-3.43 {SpinboxWidgetCmd procedure, "scan" widget command} -setup {
    spinbox .e
    pack .e
    update
} -body {
    .e scan a b c
} -cleanup {
    destroy .e
} -returnCodes error -result {wrong # args: should be ".e scan mark|dragto x"}
test spinbox-3.44 {SpinboxWidgetCmd procedure, "scan" widget command} -setup {
    spinbox .e
    pack .e
    update
} -body {
    .e scan foobar 20
} -cleanup {
    destroy .e
} -returnCodes error -result {bad scan option "foobar": must be mark or dragto}
test spinbox-3.45 {SpinboxWidgetCmd procedure, "scan" widget command} -setup {
    spinbox .e
    pack .e
    update
} -body {
    .e scan mark 20.1
} -cleanup {
    destroy .e
} -returnCodes error -result {expected integer but got "20.1"}

# This test is non-portable because character sizes vary.
test spinbox-3.46 {SpinboxWidgetCmd procedure, "scan" widget command} -constraints {
    fonts
} -setup {
    spinbox .e -font {Helvetica -12} -borderwidth 2 -highlightthickness 2
    pack .e
    update
} -body {
    .e insert end "This is quite a long string, in fact a "
    .e insert end "very very long string"
    .e scan mark 30
    .e scan dragto 28
    .e index @0
} -cleanup {
    destroy .e
} -result 2
test spinbox-3.47 {SpinboxWidgetCmd procedure, "select" widget command} -setup {
    spinbox .e
} -body {
    .e select
} -cleanup {
    destroy .e
} -returnCodes error -result {wrong # args: should be ".e selection option ?index?"}
test spinbox-3.48 {SpinboxWidgetCmd procedure, "select" widget command} -setup {
    spinbox .e
} -body {
    .e select foo
} -cleanup {
    destroy .e
} -returnCodes error -result {bad selection option "foo": must be adjust, clear, element, from, present, range, or to}

test spinbox-3.49 {SpinboxWidgetCmd procedure, "select clear" widget command} -setup {
    spinbox .e
} -body {
    .e select clear gorp
} -cleanup {
    destroy .e
} -returnCodes error -result {wrong # args: should be ".e selection clear"}
test spinbox-3.50 {SpinboxWidgetCmd procedure, "select clear" widget command} -setup {
    spinbox .e
} -body {
    .e insert end "0123456789"
    .e select from 1
    .e select to 4
    update
    .e select clear
    selection get
} -cleanup {
    destroy .e
} -returnCodes error -result {PRIMARY selection doesn't exist or form "STRING" not defined}
test spinbox-3.50.1 {SpinboxWidgetCmd procedure, "select clear" widget command} -setup {
    spinbox .e
    pack .e
    update
} -body {
    .e insert end "0123456789"
    .e select from 1
    .e select to 4
    update
    .e select clear
    catch {selection get}
    selection own
} -cleanup {
    destroy .e
} -result {.e}

test spinbox-3.51 {SpinboxWidgetCmd procedure, "selection present" widget command} -setup {
    spinbox .e
} -body {
    .e selection present foo
} -cleanup {
    destroy .e
} -returnCodes error -result {wrong # args: should be ".e selection present"}
test spinbox-3.52 {SpinboxWidgetCmd procedure, "selection present" widget command} -setup {
    spinbox .e
    pack .e
    update
} -body {
    .e insert end 0123456789
    .e select from 3
    .e select to 6
    .e selection present
} -cleanup {
    destroy .e
} -result 1
test spinbox-3.53 {SpinboxWidgetCmd procedure, "selection present" widget command} -setup {
    spinbox .e
    pack .e
    update
} -body {
    .e insert end 0123456789
    .e select from 3
    .e select to 6
    .e configure -exportselection false
    .e selection present
} -cleanup {
    destroy .e
} -result 1
test spinbox-3.54 {SpinboxWidgetCmd procedure, "selection present" widget command} -setup {
    spinbox .e
    pack .e
    update
} -body {
    .e insert end 0123456789
    .e select from 3
    .e select to 6
    .e delete 0 end
    .e selection present
} -cleanup {
    destroy .e
} -result 0
test spinbox-3.55 {SpinboxWidgetCmd procedure, "selection adjust" widget command} -setup {
    spinbox .e
} -body {
    .e select adjust x
} -cleanup {
    destroy .e
} -returnCodes error -result {bad spinbox index "x"}
test spinbox-3.56 {SpinboxWidgetCmd procedure, "selection adjust" widget command} -setup {
    spinbox .e
} -body {
    .e select adjust 2 3
} -cleanup {
    destroy .e
} -returnCodes error -result {wrong # args: should be ".e selection adjust index"}
test spinbox-3.57 {SpinboxWidgetCmd procedure, "selection adjust" widget command} -setup {
    spinbox .e
    pack .e
    update
} -body {
    .e insert end "0123456789"
    .e select from 1
    .e select to 5
    update
    .e select adjust 4
    selection get
} -cleanup {
    destroy .e
} -result 123
test spinbox-3.58 {SpinboxWidgetCmd procedure, "selection adjust" widget command} -setup {
    spinbox .e
    pack .e
    update
} -body {
    .e insert end "0123456789"
    .e select from 1
    .e select to 5
    update
    .e select adjust 2
    selection get
} -cleanup {
    destroy .e
} -result 234
test spinbox-3.59 {SpinboxWidgetCmd procedure, "selection from" widget command} -setup {
    spinbox .e
} -body {
    .e select from 2 3
} -cleanup {
    destroy .e
} -returnCodes error -result {wrong # args: should be ".e selection from index"}

test spinbox-3.60 {SpinboxWidgetCmd procedure, "selection range" widget command} -setup {
    spinbox .e
} -body {
    .e select range 2
} -cleanup {
    destroy .e
} -returnCodes error -result {wrong # args: should be ".e selection range start end"}
test spinbox-3.61 {SpinboxWidgetCmd procedure, "selection range" widget command} -setup {
    spinbox .e
} -body {
    .e selection range 2 3 4
} -cleanup {
    destroy .e
} -returnCodes error -result {wrong # args: should be ".e selection range start end"}
test spinbox-3.62 {SpinboxWidgetCmd procedure, "selection range" widget command} -setup {
    spinbox .e
} -body {
    .e insert end 0123456789
    .e select from 1
    .e select to 5
    .e select range 4 4
    .e index sel.first
} -cleanup {
    destroy .e
} -returnCodes error -result {selection isn't in widget .e}
test spinbox-3.63 {SpinboxWidgetCmd procedure, "selection range" widget command} -setup {
    spinbox .e
    pack .e
    update
} -body {
    .e insert end 0123456789
    .e select from 3
    .e select to 7
    .e select range 2 9
    list [.e index sel.first] [.e index sel.last] [.e index anchor]
} -cleanup {
    destroy .e
} -result {2 9 3}
test spinbox-3.64 {SpinboxWidgetCmd procedure, "selection to" widget command} -setup {
    spinbox .e
    pack .e
    update
    .e insert end "This is quite a long text string, so long that it "
    .e insert end "runs off the end of the window quite a bit."
} -body {
    .e select to 2 3
} -cleanup {
    destroy .e
} -returnCodes error -result {wrong # args: should be ".e selection to index"}
test spinbox-3.64.1 {SpinboxWidgetCmd procedure, "selection" widget command} -setup {
    spinbox .e
    pack .e
    update
} -body {
    .e insert end 0123456789
    .e selection range 0 end
    .e configure -state disabled
    .e selection range 2 4
    .e configure -state normal
    list [.e index sel.first] [.e index sel.last]
} -cleanup {
    destroy .e
} -result {0 10}
test spinbox-3.64.2 {SpinboxWidgetCmd procedure, "selection" widget command} -setup {
    spinbox .e
    pack .e
    update
} -body {
    .e insert end 0123456789
    .e selection range 0 end
    .e configure -state readonly
    .e selection range 2 4
    .e configure -state normal
    list [.e index sel.first] [.e index sel.last]
} -cleanup {
    destroy .e
} -result {2 4}

test spinbox-3.65 {SpinboxWidgetCmd procedure, "xview" widget command} -setup {
    spinbox .e -font {Courier -12} -borderwidth 2 -highlightthickness 2
    pack .e
    update
} -body {
    .e insert end "This is quite a long text string, so long that it "
    .e insert end "runs off the end of the window quite a bit."
    .e xview 5
    format {%.6f %.6f} {*}[.e xview]
} -cleanup {
    destroy .e
} -result {0.053763 0.268817}
test spinbox-3.66 {SpinboxWidgetCmd procedure, "xview" widget command} -setup {
    spinbox .e -font {Courier -12} -borderwidth 2 -highlightthickness 2
    pack .e
    update
} -body {
    .e xview gorp
} -cleanup {
    destroy .e
} -returnCodes error -result {bad spinbox index "gorp"}
test spinbox-3.67 {SpinboxWidgetCmd procedure, "xview" widget command} -setup {
    spinbox .e -font {Courier -12} -borderwidth 2 -highlightthickness 2
    pack .e
    update
} -body {
    .e insert end "This is quite a long text string, so long that it "
    .e insert end "runs off the end of the window quite a bit."
    .e xview 0
    .e icursor 10
    .e xview insert
    format {%.6f %.6f} {*}[.e xview]
} -cleanup {
    destroy .e
} -result {0.107527 0.322581}
test spinbox-3.68 {SpinboxWidgetCmd procedure, "xview" widget command} -setup {
    spinbox .e -font {Courier -12} -borderwidth 2 -highlightthickness 2
    pack .e
    update
} -body {
    .e xview moveto foo bar
} -cleanup {
    destroy .e
} -returnCodes error -result {wrong # args: should be ".e xview moveto fraction"}
test spinbox-3.69 {SpinboxWidgetCmd procedure, "xview" widget command} -setup {
    spinbox .e -font {Courier -12} -borderwidth 2 -highlightthickness 2
    pack .e
    update
} -body {
    .e xview moveto foo
} -cleanup {
    destroy .e
} -returnCodes error -result {expected floating-point number but got "foo"}
test spinbox-3.70 {SpinboxWidgetCmd procedure, "xview" widget command} -setup {
    spinbox .e -font {Courier -12} -borderwidth 2 -highlightthickness 2
    pack .e
    update
} -body {
    .e insert end "This is quite a long text string, so long that it "
    .e insert end "runs off the end of the window quite a bit."
    .e xview moveto 0.5
    format {%.6f %.6f} {*}[.e xview]
} -cleanup {
    destroy .e
} -result {0.505376 0.720430}
test spinbox-3.71 {SpinboxWidgetCmd procedure, "xview" widget command} -setup {
    spinbox .e -font {Courier -12} -borderwidth 2 -highlightthickness 2
    pack .e
    update
} -body {
    .e insert end "This is quite a long text string, so long that it "
    .e insert end "runs off the end of the window quite a bit."
    .e xview scroll 24
} -cleanup {
    destroy .e
} -returnCodes error -result {wrong # args: should be ".e xview scroll number pages|units"}
test spinbox-3.72 {SpinboxWidgetCmd procedure, "xview" widget command} -setup {
    spinbox .e -font {Courier -12} -borderwidth 2 -highlightthickness 2
    pack .e
} -body {
    .e insert end "This is quite a long text string, so long that it "
    .e insert end "runs off the end of the window quite a bit."
    update
    .e xview scroll gorp units
} -cleanup {
    destroy .e
} -returnCodes error -result {expected integer but got "gorp"}
test spinbox-3.73 {SpinboxWidgetCmd procedure, "xview" widget command} -setup {
    spinbox .e -font {Courier -12} -borderwidth 2 -highlightthickness 2
    pack .e
} -body {
    .e insert end "This is quite a long text string, so long that it "
    .e insert end "runs off the end of the window quite a bit."
    update
    .e xview moveto 0
    .e xview scroll 1 pages
    format {%.6f %.6f} {*}[.e xview]
} -cleanup {
    destroy .e
} -result {0.193548 0.408602}
test spinbox-3.74 {SpinboxWidgetCmd procedure, "xview" widget command} -setup {
    spinbox .e -font {Courier -12} -borderwidth 2 -highlightthickness 2
    pack .e
    update
} -body {
    .e insert end "This is quite a long text string, so long that it "
    .e insert end "runs off the end of the window quite a bit."
    .e xview moveto .9
    update
    .e xview scroll -2 p
    format {%.6f %.6f} {*}[.e xview]
} -cleanup {
    destroy .e
} -result {0.397849 0.612903}
test spinbox-3.75 {SpinboxWidgetCmd procedure, "xview" widget command} -setup {
    spinbox .e -font {Courier -12} -borderwidth 2 -highlightthickness 2
    pack .e
} -body {
    .e insert end "This is quite a long text string, so long that it "
    .e insert end "runs off the end of the window quite a bit."
    update
    .e xview 30
    update
    .e xview scroll 2 units
    .e index @0
} -cleanup {
    destroy .e
} -result 32
test spinbox-3.76 {SpinboxWidgetCmd procedure, "xview" widget command} -setup {
    spinbox .e -font {Courier -12} -borderwidth 2 -highlightthickness 2
    pack .e
} -body {
    .e insert end "This is quite a long text string, so long that it "
    .e insert end "runs off the end of the window quite a bit."
    update
    .e xview 30
    update
    .e xview scroll -1 units
    .e index @0
} -cleanup {
    destroy .e
} -result 29
test spinbox-3.77 {SpinboxWidgetCmd procedure, "xview" widget command} -setup {
    spinbox .e -font {Courier -12} -borderwidth 2 -highlightthickness 2
    pack .e
} -body {
    .e insert end "This is quite a long text string, so long that it "
    .e insert end "runs off the end of the window quite a bit."
    update
    .e xview scroll 23 foobars
} -cleanup {
    destroy .e
} -returnCodes error -result {bad argument "foobars": must be pages or units}
test spinbox-3.78 {SpinboxWidgetCmd procedure, "xview" widget command} -setup {
    spinbox .e -font {Courier -12} -borderwidth 2 -highlightthickness 2
    pack .e
} -body {
    .e insert end "This is quite a long text string, so long that it "
    .e insert end "runs off the end of the window quite a bit."
    update
    .e xview eat 23 hamburgers
} -cleanup {
    destroy .e
} -returnCodes error -result {unknown option "eat": must be moveto or scroll}
test spinbox-3.79 {SpinboxWidgetCmd procedure, "xview" widget command} -setup {
    spinbox .e -font {Courier -12} -borderwidth 2 -highlightthickness 2
    pack .e
    update
} -body {
    .e insert end "This is quite a long text string, so long that it "
    .e insert end "runs off the end of the window quite a bit."
    .e xview 0
    update
    .e xview -1
    .e index @0
} -cleanup {
    destroy .e
} -result 0
test spinbox-3.80 {SpinboxWidgetCmd procedure, "xview" widget command} -setup {
    spinbox .e -font {Courier -12} -borderwidth 2 -highlightthickness 2
    pack .e
} -body {
    .e insert end "This is quite a long text string, so long that it "
    .e insert end "runs off the end of the window quite a bit."
    update
    .e xview 300
    .e index @0
} -cleanup {
    destroy .e
} -result 73
test spinbox-3.81 {SpinboxWidgetCmd procedure, "xview" widget command} -setup {
    spinbox .e -font {Courier -12} -borderwidth 2 -highlightthickness 2
    pack .e
} -body {
    .e insert end "This is quite a long text string, so long that it "
    .e insert end "runs off the end of the window quite a bit."
    .e insert 10 \u4e4e
    update
# UTF
# If Tcl_NumUtfChars wasn't used, wrong answer would be:
# 0.106383 0.117021 0.117021
    set x {}
    .e xview moveto .1
    lappend x [format {%.6f} [lindex [.e xview] 0]]
    .e xview moveto .11
    lappend x [format {%.6f} [lindex [.e xview] 0]]
    .e xview moveto .12
    lappend x [format {%.6f} [lindex [.e xview] 0]]
} -cleanup {
    destroy .e
} -result {0.095745 0.106383 0.117021}

test spinbox-3.82 {SpinboxWidgetCmd procedure} -setup {
    spinbox .e -font {Courier -12} -borderwidth 2 -highlightthickness 2
    pack .e
    update
} -body {
    .e gorp
} -cleanup {
    destroy .e
} -returnCodes error -result {bad option "gorp": must be bbox, cget, configure, delete, get, icursor, identify, index, insert, invoke, scan, selection, set, validate, or xview}

test spinbox-5.1 {ConfigureSpinbox procedure, -textvariable} -body {
    set x 12345
    spinbox .e -textvariable x
    .e get
} -cleanup {
    destroy .e
} -result 12345
test spinbox-5.2 {ConfigureSpinbox procedure, -textvariable} -body {
    set x 12345
    spinbox .e -textvariable x
    set y abcde
    .e configure -textvariable y
    set x 54321
    .e get
} -cleanup {
    destroy .e
} -result {abcde}
test spinbox-5.3 {ConfigureSpinbox procedure, -textvariable} -setup {
    unset -nocomplain x
    spinbox .e
} -body {
    .e insert 0 "Some text"
    .e configure -textvariable x
    set x
} -cleanup {
    destroy .e
} -result {Some text}
test spinbox-5.4 {ConfigureSpinbox procedure, -textvariable} -setup {
    unset -nocomplain x
    spinbox .e
} -body {
    trace variable x w override
    .e insert 0 "Some text"
    .e configure -textvariable x
    list $x [.e get]
} -cleanup {
    destroy .e
    trace vdelete x w override
} -result {12345 12345}

test spinbox-5.5 {ConfigureSpinbox procedure} -setup {
    set x {}
    spinbox .e1
    spinbox .e2
} -body {
    .e2 insert end "This is some sample text"
    .e1 configure -exportselection false
    .e1 insert end "0123456789"
    pack .e1 .e2
    .e2 select from 0
    .e2 select to 10
    lappend x [selection get]
    .e1 select from 1
    .e1 select to 5
    lappend x [selection get]
    .e1 configure -exportselection 1
    lappend x [selection get]
    set x
} -cleanup {
    destroy .e1 .e2
} -result {{This is so} {This is so} 1234}
test spinbox-5.6 {ConfigureSpinbox procedure} -setup {
    spinbox .e
    pack .e
} -body {
    .e insert end "0123456789"
    .e select from 1
    .e select to 5
    .e configure -exportselection 0
    selection get
} -cleanup {
    destroy .e
} -returnCodes error -result {PRIMARY selection doesn't exist or form "STRING" not defined}
test spinbox-5.6.1 {ConfigureSpinbox procedure} -setup {
    spinbox .e
    pack .e
} -body {
    .e insert end "0123456789"
    .e select from 1
    .e select to 5
    .e configure -exportselection 0
    catch {selection get}
    list [.e index sel.first] [.e index sel.last]
} -cleanup {
    destroy .e
} -result {1 5}

test spinbox-5.7 {ConfigureSpinbox procedure} -setup {
    spinbox .e -font {Helvetica -12} -borderwidth 2 -highlightthickness 2
    pack .e
} -body {
    .e configure -font {Courier -12} -width 4 -xscrollcommand scroll
    .e insert end "01234567890"
    update idletasks
    set timeout [after 500 {set scrollInfo {-1000000 -1000000}}]
    .e configure -width 5
    vwait scrollInfo
    format {%.6f %.6f} {*}$scrollInfo
} -cleanup {
    destroy .e
    after cancel $timeout
} -result {0.000000 0.363636}

test spinbox-5.8 {ConfigureSpinbox procedure} -constraints {
    fonts
} -setup {
    spinbox .e -borderwidth 2 -highlightthickness 2
    pack .e
} -body {
    .e configure -width 0 -font {Helvetica -12}
    .e insert end "0123"
    update
    .e configure -font {Helvetica -24}
    update
    winfo geom .e
} -cleanup {
    destroy .e
} -result {79x37+0+0}
test spinbox-5.9 {ConfigureSpinbox procedure} -constraints {
    fonts
} -setup {
    spinbox .e -borderwidth 2 -highlightthickness 2
    pack .e
} -body {
    .e configure -font {Courier -12} -borderwidth 2 -relief raised
    .e insert end "0123"
    update
    list [.e index @10] [.e index @11] [.e index @12] [.e index @13]
} -cleanup {
    destroy .e
} -result {0 0 1 1}
test spinbox-5.10 {ConfigureSpinbox procedure} -constraints {
    fonts
} -setup {
    spinbox .e -borderwidth 2 -highlightthickness 2
    pack .e
} -body {
    .e configure -font {Courier -12} -borderwidth 2 -relief flat
    .e insert end "0123"
    update
    list [.e index @10] [.e index @11] [.e index @12] [.e index @13]
} -cleanup {
    destroy .e
} -result {0 0 1 1}
test spinbox-5.11 {ConfigureSpinbox procedure} -setup {
    spinbox .e -borderwidth 2 -highlightthickness 2
    pack .e
} -body {
# If "0" in selected font had 0 width, caused divide-by-zero error.
    .e configure -font {{open look glyph}}
    .e scan dragto 30
    update
} -cleanup {
    destroy .e
} -result {}
test spinbox-5.12 {ConfigureSpinbox procedure, -from and -to swapping} -setup {
    spinbox .e
} -body {
    # this statement used to trigger error "-to value must be greater than -from value"
    # because default value for -to is zero (bug [841280ffff])
    set res [catch {.e configure -from 10}]
    .e configure -from 1971 -to 2016  ; # standard case
    lappend res [.e cget -from] [.e cget -to]
    .e configure -from 2016 -to 1971  ; # auto-swapping happens
    lappend res [.e cget -from] [.e cget -to]
    .e configure -to 1971 -from 2016 ; # auto-swapping, order of options does not matter
    lappend res [.e cget -from] [.e cget -to]
} -cleanup {
    destroy .e
} -result {0 1971.0 2016.0 1971.0 2016.0 1971.0 2016.0}

# No tests for DisplaySpinbox.

test spinbox-6.1 {SpinboxComputeGeometry procedure} -constraints {
    fonts
} -setup {
    spinbox .e
    pack .e
} -body {
    .e configure -font {Courier -12} -borderwidth 2 -relief raised -width 20 -highlightthickness 3
    .e insert end 012\t45
    update
    list [.e index @61] [.e index @62]
} -cleanup {
    destroy .e
} -result {3 4}
test spinbox-6.2 {SpinboxComputeGeometry procedure} -constraints {
    fonts
} -setup {
    spinbox .e
    pack .e
} -body {
    .e configure -font {Courier -12} -borderwidth 2 -relief raised -width 20 -justify center \
	    -highlightthickness 3
    .e insert end 012\t45
    update
    list [.e index @96] [.e index @97]
} -cleanup {
    destroy .e
} -result {3 4}
test spinbox-6.3 {SpinboxComputeGeometry procedure} -constraints {
    fonts
} -setup {
    spinbox .e
    pack .e
} -body {
    .e configure -font {Courier -12} -borderwidth 2 -relief raised -width 20 -justify right \
	    -highlightthickness 3
    .e insert end 012\t45
    update
    list [.e index @131] [.e index @132]
} -cleanup {
    destroy .e
} -result {3 4}
test spinbox-6.4 {SpinboxComputeGeometry procedure} -setup {
    spinbox .e
    pack .e
} -body {
    .e configure -font {Courier -12} -borderwidth 2 -relief raised -width 5
    .e insert end "01234567890"
    update
    .e xview 6
    .e index @0
} -cleanup {
    destroy .e
} -result 6
test spinbox-6.5 {SpinboxComputeGeometry procedure} -setup {
    spinbox .e -highlightthickness 2
    pack .e
} -body {
    .e configure -font {Courier -12} -borderwidth 2 -relief raised -width 5
    .e insert end "01234567890"
    update
    .e xview 7
    .e index @0
} -cleanup {
    destroy .e
} -result 6
test spinbox-6.6 {SpinboxComputeGeometry procedure} -constraints {
    fonts
} -setup {
    spinbox .e -highlightthickness 2
    pack .e
} -body {
    .e configure -font {Courier -12} -borderwidth 2 -relief raised -width 10
    .e insert end "01234\t67890"
    update
    .e xview 3
    list [.e index @39] [.e index @40]
} -cleanup {
    destroy .e
} -result {5 6}
test spinbox-6.7 {SpinboxComputeGeometry procedure} -constraints {
    fonts
} -setup {
    spinbox .e -highlightthickness 2
    pack .e
} -body {
    .e configure -font {Helvetica -24} -borderwidth 3 -relief raised -width 5
    .e insert end "01234567"
    update
    list [winfo reqwidth .e] [winfo reqheight .e]
} -cleanup {
    destroy .e
} -result {94 39}
test spinbox-6.8 {SpinboxComputeGeometry procedure} -constraints {
    fonts
} -setup {
    spinbox .e -highlightthickness 2
    pack .e
} -body {
    .e configure -font {Helvetica -24} -borderwidth 3 -relief raised -width 0
    .e insert end "01234567"
    update
    list [winfo reqwidth .e] [winfo reqheight .e]
} -cleanup {
    destroy .e
} -result {133 39}
test spinbox-6.9 {SpinboxComputeGeometry procedure} -constraints {
    fonts
} -setup {
    spinbox .e -highlightthickness 2
    pack .e
} -body {
    .e configure -font {Helvetica -24} -borderwidth 3 -relief raised -width 0
    update
    list [winfo reqwidth .e] [winfo reqheight .e]
} -cleanup {
    destroy .e
} -result {42 39}


test spinbox-7.1 {InsertChars procedure} -setup {
    unset -nocomplain contents
    spinbox .e -width 10 -font {Courier -12} -highlightthickness 2 -borderwidth 2
    pack .e
    focus .e
} -body {
    .e configure -textvariable contents -xscrollcommand scroll
    .e insert 0 abcde
    update idletasks
    set timeout [after 500 {set scrollInfo {-1000000 -1000000}}]
    .e insert 2 XXX
    vwait scrollInfo
    list [.e get] $contents [format {%.6f %.6f} {*}$scrollInfo]
} -cleanup {
    destroy .e
    after cancel $timeout
} -result {abXXXcde abXXXcde {0.000000 1.000000}}

test spinbox-7.2 {InsertChars procedure} -setup {
    unset -nocomplain contents
    spinbox .e -width 10 -font {Courier -12} -highlightthickness 2 -borderwidth 2
    pack .e
    focus .e
} -body {
    .e configure -textvariable contents -xscrollcommand scroll
    .e insert 0 abcde
    update idletasks
    set timeout [after 500 {set scrollInfo {-1000000 -1000000}}]
    .e insert 500 XXX
    vwait scrollInfo
    list [.e get] $contents [format {%.6f %.6f} {*}$scrollInfo]
} -cleanup {
    destroy .e
    after cancel $timeout
} -result {abcdeXXX abcdeXXX {0.000000 1.000000}}
test spinbox-7.3 {InsertChars procedure} -setup {
    spinbox .e -width 10 -font {Courier -12} -highlightthickness 2 -borderwidth 2
    pack .e
} -body {
    .e insert 0 0123456789
    .e select from 2
    .e select to 6
    .e insert 2 XXX
    set x "[.e index sel.first] [.e index sel.last]"
    .e select to 8
    lappend x [.e index sel.first] [.e index sel.last]
} -cleanup {
    destroy .e
} -result {5 9 5 8}
test spinbox-7.4 {InsertChars procedure} -setup {
    spinbox .e -width 10 -font {Courier -12} -highlightthickness 2 -borderwidth 2
    pack .e
} -body {
    .e insert 0 0123456789
    .e select from 2
    .e select to 6
    .e insert 3 XXX
    set x "[.e index sel.first] [.e index sel.last]"
    .e select to 8
    lappend x [.e index sel.first] [.e index sel.last]
} -cleanup {
    destroy .e
} -result {2 9 2 8}
test spinbox-7.5 {InsertChars procedure} -setup {
    spinbox .e -width 10 -font {Courier -12} -highlightthickness 2 -borderwidth 2
    pack .e
} -body {
    .e insert 0 0123456789
    .e select from 2
    .e select to 6
    .e insert 5 XXX
    set x "[.e index sel.first] [.e index sel.last]"
    .e select to 8
    lappend x [.e index sel.first] [.e index sel.last]
} -cleanup {
    destroy .e
} -result {2 9 2 8}
test spinbox-7.6 {InsertChars procedure} -setup {
    spinbox .e -width 10 -font {Courier -12} -highlightthickness 2 -borderwidth 2
    pack .e
} -body {
    .e insert 0 0123456789
    .e select from 2
    .e select to 6
    .e insert 6 XXX
    set x "[.e index sel.first] [.e index sel.last]"
    .e select to 5
    lappend x [.e index sel.first] [.e index sel.last]
} -cleanup {
    destroy .e
} -result {2 6 2 5}
test spinbox-7.7 {InsertChars procedure} -setup {
    spinbox .e -width 10 -font {Courier -12} -highlightthickness 2 -borderwidth 2
    pack .e
} -body {
    .e configure -xscrollcommand scroll
    .e insert 0 0123456789
    .e icursor 4
    .e insert 4 XXX
    .e index insert
} -cleanup {
    destroy .e
} -result 7
test spinbox-7.8 {InsertChars procedure} -setup {
    spinbox .e -width 10 -font {Courier -12} -highlightthickness 2 -borderwidth 2
    pack .e
} -body {
    .e insert 0 0123456789
    .e icursor 4
    .e insert 5 XXX
    .e index insert
} -cleanup {
    destroy .e
} -result 4
test spinbox-7.9 {InsertChars procedure} -setup {
    spinbox .e -width 10 -font {Courier -12} -highlightthickness 2 -borderwidth 2
    pack .e
} -body {
    .e insert 0 "This is a very long string"
    update
    .e xview 4
    .e insert 3 XXX
    .e index @0
} -cleanup {
    destroy .e
} -result 7
test spinbox-7.10 {InsertChars procedure} -setup {
    spinbox .e -width 10 -font {Courier -12} -highlightthickness 2 -borderwidth 2
    pack .e
} -body {
    .e insert 0 "This is a very long string"
    update
    .e xview 4
    .e insert 4 XXX
    .e index @0
} -cleanup {
    destroy .e
} -result 4

test spinbox-7.11 {InsertChars procedure} -constraints {
    fonts
} -setup {
    spinbox .e -width 0 -font {Courier -12} -highlightthickness 2 -borderwidth 2
    pack .e
} -body {
    .e insert 0 "xyzzy"
    update
    .e insert 2 00
    winfo reqwidth .e
} -cleanup {
    destroy .e
} -result 70

test spinbox-8.1 {DeleteChars procedure} -setup {
    unset -nocomplain contents
    spinbox .e -width 10 -font {Courier -12} -highlightthickness 2 -borderwidth 2
    pack .e
    focus .e
} -body {
    .e configure -textvariable contents -xscrollcommand scroll
    .e insert 0 abcde
    update idletasks
    set timeout [after 500 {set scrollInfo {-1000000 -1000000}}]
    .e delete 2 4
    vwait scrollInfo
    list [.e get] $contents [format {%.6f %.6f} {*}$scrollInfo]
} -cleanup {
    destroy .e
    after cancel $timeout
} -result {abe abe {0.000000 1.000000}}
test spinbox-8.2 {DeleteChars procedure} -setup {
    unset -nocomplain contents
    spinbox .e -width 10 -font {Courier -12} -highlightthickness 2 -borderwidth 2
    pack .e
    focus .e
} -body {
    .e configure -textvariable contents -xscrollcommand scroll
    .e insert 0 abcde
    update idletasks
    set timeout [after 500 {set scrollInfo {-1000000 -1000000}}]
    .e delete -1 2
    vwait scrollInfo
    list [.e get] $contents [format {%.6f %.6f} {*}$scrollInfo]
} -cleanup {
    destroy .e
    after cancel $timeout
} -result {cde cde {0.000000 1.000000}}
test spinbox-8.3 {DeleteChars procedure} -setup {
    unset -nocomplain contents
    spinbox .e -width 10 -font {Courier -12} -highlightthickness 2 -borderwidth 2
    pack .e
    focus .e
} -body {
    .e configure -textvariable contents -xscrollcommand scroll
    .e insert 0 abcde
    update idletasks
    set timeout [after 500 {set scrollInfo {-1000000 -1000000}}]
    .e delete 3 1000
    vwait scrollInfo
    list [.e get] $contents [format {%.6f %.6f} {*}$scrollInfo]
} -cleanup {
    destroy .e
    after cancel $timeout
} -result {abc abc {0.000000 1.000000}}
test spinbox-8.4 {DeleteChars procedure} -setup {
    spinbox .e -width 10 -font {Courier -12} -highlightthickness 2 -borderwidth 2
    pack .e
    focus .e
} -body {
    .e insert 0 0123456789abcde
    .e select from 3
    .e select to 8
    .e delete 1 3
    update
    set x "[.e index sel.first] [.e index sel.last]"
    .e select to 5
    lappend x [.e index sel.first] [.e index sel.last]
} -cleanup {
    destroy .e
} -result {1 6 1 5}
test spinbox-8.5 {DeleteChars procedure} -setup {
    spinbox .e -width 10 -font {Courier -12} -highlightthickness 2 -borderwidth 2
    pack .e
    focus .e
} -body {
    .e insert 0 0123456789abcde
    .e select from 3
    .e select to 8
    .e delete 1 4
    update
    set x "[.e index sel.first] [.e index sel.last]"
    .e select to 4
    lappend x [.e index sel.first] [.e index sel.last]
} -cleanup {
    destroy .e
} -result {1 5 1 4}
test spinbox-8.6 {DeleteChars procedure} -setup {
    spinbox .e -width 10 -font {Courier -12} -highlightthickness 2 -borderwidth 2
    pack .e
    focus .e
} -body {
    .e insert 0 0123456789abcde
    .e select from 3
    .e select to 8
    .e delete 1 7
    update
    set x "[.e index sel.first] [.e index sel.last]"
    .e select to 5
    lappend x [.e index sel.first] [.e index sel.last]
} -cleanup {
    destroy .e
} -result {1 2 1 5}
test spinbox-8.7 {DeleteChars procedure} -setup {
    spinbox .e -width 10 -font {Courier -12} -highlightthickness 2 -borderwidth 2
    pack .e
    focus .e
} -body {
    .e insert 0 0123456789abcde
    .e select from 3
    .e select to 8
    .e delete 1 8
    update
    .e index sel.first
} -cleanup {
    destroy .e
} -returnCodes error -result {selection isn't in widget .e}
test spinbox-8.8 {DeleteChars procedure} -setup {
    spinbox .e -width 10 -font {Courier -12} -highlightthickness 2 -borderwidth 2
    pack .e
    focus .e
} -body {
    .e insert 0 0123456789abcde
    .e select from 3
    .e select to 8
    .e delete 3 7
    update
    set x "[.e index sel.first] [.e index sel.last]"
    .e select to 8
    lappend x [.e index sel.first] [.e index sel.last]
} -cleanup {
    destroy .e
} -result {3 4 3 8}
test spinbox-8.9 {DeleteChars procedure} -setup {
    spinbox .e -width 10 -font {Courier -12} -highlightthickness 2 -borderwidth 2
    pack .e
} -body {
    .e insert 0 0123456789abcde
    .e select from 3
    .e select to 8
    .e delete 3 8
    update
    .e index sel.first
} -cleanup {
    destroy .e
} -returnCodes error -result {selection isn't in widget .e}
test spinbox-8.10 {DeleteChars procedure} -setup {
    spinbox .e -width 10 -font {Courier -12} -highlightthickness 2 -borderwidth 2
    pack .e
    focus .e
} -body {
    .e insert 0 0123456789abcde
    .e select from 8
    .e select to 3
    .e delete 5 8
    update
    set x "[.e index sel.first] [.e index sel.last]"
    .e select to 8
    lappend x [.e index sel.first] [.e index sel.last]
} -cleanup {
    destroy .e
} -result {3 5 5 8}
test spinbox-8.11 {DeleteChars procedure} -setup {
    spinbox .e -width 10 -font {Courier -12} -highlightthickness 2 -borderwidth 2
    pack .e
    focus .e
} -body {
    .e insert 0 0123456789abcde
    .e select from 8
    .e select to 3
    .e delete 8 10
    update
    set x "[.e index sel.first] [.e index sel.last]"
    .e select to 4
    lappend x [.e index sel.first] [.e index sel.last]
} -cleanup {
    destroy .e
} -result {3 8 4 8}
test spinbox-8.12 {DeleteChars procedure} -setup {
    spinbox .e -width 10 -font {Courier -12} -highlightthickness 2 -borderwidth 2
    pack .e
    focus .e
} -body {
    .e insert 0 0123456789abcde
    .e icursor 4
    .e delete 1 4
    update
    .e index insert
} -cleanup {
    destroy .e
} -result 1
test spinbox-8.13 {DeleteChars procedure} -setup {
    spinbox .e -width 10 -font {Courier -12} -highlightthickness 2 -borderwidth 2
    pack .e
    focus .e
} -body {
    .e insert 0 0123456789abcde
    .e icursor 4
    .e delete 1 5
    update
    .e index insert
} -cleanup {
    destroy .e
} -result 1
test spinbox-8.14 {DeleteChars procedure} -setup {
    spinbox .e -width 10 -font {Courier -12} -highlightthickness 2 -borderwidth 2
    pack .e
    focus .e
} -body {
    .e insert 0 0123456789abcde
    .e icursor 4
    .e delete 4 6
    update
    .e index insert
} -cleanup {
    destroy .e
} -result 4
test spinbox-8.15 {DeleteChars procedure} -setup {
    spinbox .e -width 10 -font {Courier -12} -highlightthickness 2 -borderwidth 2
    pack .e
    focus .e
} -body {
    .e insert 0 "This is a very long string"
    .e xview 4
    .e delete 1 4
    update
    .e index @0
} -cleanup {
    destroy .e
} -result 1
test spinbox-8.16 {DeleteChars procedure} -setup {
    spinbox .e -width 10 -font {Courier -12} -highlightthickness 2 -borderwidth 2
    pack .e
    focus .e
} -body {
    .e insert 0 "This is a very long string"
    .e xview 4
    .e delete 1 5
    update
    .e index @0
} -cleanup {
    destroy .e
} -result 1
test spinbox-8.17 {DeleteChars procedure} -setup {
    spinbox .e -width 10 -font {Courier -12} -highlightthickness 2 -borderwidth 2
    pack .e
    focus .e
} -body {
    .e insert 0 "This is a very long string"
    .e xview 4
    .e delete 4 6
    update
    .e index @0
} -cleanup {
    destroy .e
} -result 4
<<<<<<< HEAD
test spinbox-8.18 {DeleteChars procedure} -setup {
    spinbox .e -width 0 -font {Courier -12} -highlightthickness 2 -borderwidth 2
=======
test spinbox-8.18 {DeleteChars procedure} -constraints failsOnUbuntuNoXft -setup {
    spinbox .e -width 0 -font {Courier -12} -highlightthickness 2 -bd 2
>>>>>>> 32fd820c
    pack .e
    focus .e
} -body {
    .e insert 0 "xyzzy"
    update
    .e delete 2 4
    # To check that deletion actually happened we measure the new width
    # of the widget, based on the measuring width of the remaining text ("xyy")
    # in the widget. For that purpose we have to mirror the code in tkEntry.c
    # for computation of the reqwidth
    # note: XPAD corresponds to the hardcoded    #define XPAD 1
    set XPAD 1
    set buttonWidth [expr { [font measure [.e cget -font] "0"] + 2 * (1 + $XPAD) }]
    if {$buttonWidth < 11} {
        set buttonWidth 11
    }
    set expected [expr { [font measure [.e cget -font] "xyy"] \
                          + 2 * ( [.e cget -borderwidth] + \
                                [.e cget -highlightthickness] + $XPAD ) \
                          + $buttonWidth } ]
    expr {[winfo reqwidth .e] == $expected}
} -cleanup {
    destroy .e
    unset XPAD buttonWidth expected
} -result 1

test spinbox-9.1 {SpinboxValueChanged procedure} -setup {
    unset -nocomplain x
} -body {
    trace variable x w override
    spinbox .e -textvariable x -width 0
    .e insert 0 foo
    list $x [.e get]
} -cleanup {
    destroy .e
    trace vdelete x w override
} -result {12345 12345}


test spinbox-10.1 {SpinboxSetValue procedure} -constraints fonts -body {
    set x abcde
    set y ab
    spinbox .e  -font {Helvetica -12} -highlightthickness 2 -borderwidth 2  -width 0
    pack .e
    .e configure -textvariable x
    .e configure -textvariable y
    update
    list [.e get] [winfo reqwidth .e]
} -cleanup {
    destroy .e
} -result {ab 35}
test spinbox-10.2 {SpinboxSetValue procedure, updating selection} -setup {
    unset -nocomplain x
    spinbox .e -font {Helvetica -12} -highlightthickness 2 -borderwidth 2
    pack .e
} -body {
    .e configure -textvariable x
    .e insert 0 "abcdefghjklmnopqrstu"
    .e selection range 4 10
    set x "a"
    .e index sel.first
} -cleanup {
    destroy .e
} -returnCodes error -result {selection isn't in widget .e}
test spinbox-10.3 {SpinboxSetValue procedure, updating selection} -setup {
    unset -nocomplain x
    spinbox .e -font {Helvetica -12} -highlightthickness 2 -borderwidth 2
    pack .e
} -body {
    .e configure -textvariable x
    .e insert 0 "abcdefghjklmnopqrstu"
    .e selection range 4 10
    set x "abcdefg"
    list [.e index sel.first] [.e index sel.last]
} -cleanup {
    destroy .e
} -result {4 7}
test spinbox-10.4 {SpinboxSetValue procedure, updating selection} -setup {
    unset -nocomplain x
    spinbox .e -font {Helvetica -12} -highlightthickness 2 -borderwidth 2
    pack .e
} -body {
    .e configure -textvariable x
    .e insert 0 "abcdefghjklmnopqrstu"
    .e selection range 4 10
    set x "abcdefghijklmn"
    list [.e index sel.first] [.e index sel.last]
} -cleanup {
    destroy .e
} -result {4 10}
test spinbox-10.5 {SpinboxSetValue procedure, updating display position} -setup {
    unset -nocomplain x
    spinbox .e -highlightthickness 2 -borderwidth 2
    pack .e
} -body {
    .e configure -width 10 -font {Courier -12} -textvariable x
    .e insert 0 "abcdefghjklmnopqrstuvwxyz"
    .e xview 10
    update
    set x "abcdefg"
    update
    .e index @0
} -cleanup {
    destroy .e
} -result 0
test spinbox-10.6 {SpinboxSetValue procedure, updating display position} -setup {
    unset -nocomplain x
    spinbox .e -highlightthickness 2 -borderwidth 2
    pack .e
} -body {
    .e configure -width 10 -font {Courier -12} -textvariable x
    pack .e
    .e insert 0 "abcdefghjklmnopqrstuvwxyz"
    .e xview 10
    update
    set x "1234567890123456789012"
    update
    .e index @0
} -cleanup {
    destroy .e
} -result 10
test spinbox-10.7 {SpinboxSetValue procedure, updating insertion cursor} -setup {
    unset -nocomplain x
    spinbox .e -highlightthickness 2 -borderwidth 2
    pack .e
    update
} -body {
    .e configure -width 10 -font {Courier -12} -textvariable x
    pack .e
    .e insert 0 "abcdefghjklmnopqrstuvwxyz"
    .e icursor 5
    set x "123"
    .e index insert
} -cleanup {
    destroy .e
} -result 3
test spinbox-10.8 {SpinboxSetValue procedure, updating insertion cursor} -setup {
    unset -nocomplain x
    spinbox .e -highlightthickness 2 -borderwidth 2
    pack .e
} -body {
    .e configure -width 10 -font {Courier -12} -textvariable x
    pack .e
    .e insert 0 "abcdefghjklmnopqrstuvwxyz"
    .e icursor 5
    set x "123456"
    .e index insert
} -cleanup {
    destroy .e
} -result 5

test spinbox-11.1 {SpinboxEventProc procedure} -setup {
    spinbox .e -highlightthickness 2 -borderwidth 2 -font {Helvetica -12}
    pack .e
} -body {
    .e insert 0 abcdefg
    destroy .e
    update
} -cleanup {
    destroy .e
} -result {}
test spinbox-11.2 {SpinboxEventProc procedure} -setup {
    set x {}
} -body {
    spinbox .e1 -fg #112233
    rename .e1 .e2
    lappend x [winfo children .]
    lappend x [.e2 cget -fg]
    destroy .e1
    lappend x [info command .e*] [winfo children .]
} -cleanup {
    destroy .e1
} -result {.e1 #112233 {} {}}

test spinbox-12.1 {SpinboxCmdDeletedProc procedure} -body {
    button .b -text "xyz_123"
    rename .b {}
    list [info command .b*] [winfo children .]
} -cleanup {
    destroy .b
} -result {{} {}}


test spinbox-13.1 {GetSpinboxIndex procedure} -setup {
    spinbox .e -font {Courier -12} -width 5 -borderwidth 2 -relief sunken
    pack .e
} -body {
    .e insert 0 012345678901234567890
    .e xview 4
    update
    .e index end
} -cleanup {
    destroy .e
} -result 21
test spinbox-13.2 {GetSpinboxIndex procedure} -body {
    spinbox .e
    .e index abogus
} -cleanup {
    destroy .e
} -returnCodes error -result {bad spinbox index "abogus"}
test spinbox-13.3 {GetSpinboxIndex procedure} -setup {
    spinbox .e -font {Courier -12} -width 5 -borderwidth 2 -relief sunken
    pack .e
} -body {
    .e insert 0 012345678901234567890
    .e xview 4
    update
    .e select from 1
    .e select to 6
    .e index anchor
} -cleanup {
    destroy .e
} -result 1
test spinbox-13.4 {GetSpinboxIndex procedure} -setup {
    spinbox .e -font {Courier -12} -width 5 -borderwidth 2 -relief sunken
    pack .e
} -body {
    .e insert 0 012345678901234567890
    .e xview 4
    update
    .e select from 4
    .e select to 1
    .e index anchor
} -cleanup {
    destroy .e
} -result 4
test spinbox-13.5 {GetSpinboxIndex procedure} -setup {
    spinbox .e -font {Courier -12} -width 5 -borderwidth 2 -relief sunken
    pack .e
} -body {
    .e insert 0 012345678901234567890
    .e xview 4
    update
    .e select from 3
    .e select to 15
    .e select adjust 4
    .e index anchor
} -cleanup {
    destroy .e
} -result 15
test spinbox-13.6 {GetSpinboxIndex procedure} -setup {
    spinbox .e
} -body {
    .e index ebogus
} -cleanup {
    destroy .e
} -returnCodes error -result {bad spinbox index "ebogus"}
test spinbox-13.7 {GetSpinboxIndex procedure} -setup {
    spinbox .e -font {Courier -12} -width 5 -borderwidth 2 -relief sunken
    pack .e
} -body {
    .e insert 0 012345678901234567890
    .e xview 4
    update
    .e icursor 2
    .e index insert
} -cleanup {
    destroy .e
} -result 2
test spinbox-13.8 {GetSpinboxIndex procedure} -setup {
    spinbox .e
} -body {
    .e index ibogus
} -cleanup {
    destroy .e
} -returnCodes error -result {bad spinbox index "ibogus"}
test spinbox-13.9 {GetSpinboxIndex procedure} -setup {
    spinbox .e -font {Courier -12} -width 5 -borderwidth 2 -relief sunken
    pack .e
} -body {
    .e insert 0 012345678901234567890
    .e xview 4
    update
    .e select from 1
    .e select to 6
    list [.e index sel.first] [.e index sel.last]
} -cleanup {
    destroy .e
} -result {1 6}

test spinbox-13.10 {GetSpinboxIndex procedure} -constraints x11 -body {
# On unix, when selection is cleared, spinbox widget's internal
# selection range is reset.
# Previous settings:
	spinbox .e -font {Courier -12} -width 5 -borderwidth 2 -relief sunken
	pack .e
	.e insert 0 012345678901234567890
	.e xview 4
	update
    .e select from 1
    .e select to 6
    list [.e index sel.first] [.e index sel.last]
# Testing:
    selection clear .e
    .e index sel.first
} -cleanup {
    destroy .e
} -returnCodes error -result {selection isn't in widget .e}

test spinbox-13.11 {GetSpinboxIndex procedure} -constraints aquaOrWin32 -body {
# On mac and pc, when selection is cleared, spinbox widget remembers
# last selected range.  When selection ownership is restored to
# spinbox, the old range will be rehighlighted.
# Previous settings:
	spinbox .e -font {Courier -12} -width 5 -borderwidth 2 -relief sunken
	pack .e
	.e insert 0 012345678901234567890
	.e xview 4
	update
    .e select from 1
    .e select to 6
    list [.e index sel.first] [.e index sel.last]
# Testing:
    selection clear .e
    catch {selection get}
    .e index sel.first
} -cleanup {
    destroy .e
} -result 1

test spinbox-13.12 {GetSpinboxIndex procedure} -constraints x11 -body {
# Previous settings:
	spinbox .e -font {Courier -12} -width 5 -borderwidth 2 -relief sunken
	pack .e
	.e insert 0 012345678901234567890
	.e xview 4
	update
    .e select from 1
    .e select to 6
    list [.e index sel.first] [.e index sel.last]
# Testing:
    selection clear .e
    .e index sbogus
} -cleanup {
    destroy .e
} -returnCodes error -result {selection isn't in widget .e}

test spinbox-13.12.1 {GetSpinboxIndex procedure} -constraints unix -body {
# Previous settings:
	spinbox .e -font {Courier -12} -width 5 -borderwidth 2 -relief sunken
	pack .e
	.e insert 0 012345678901234567890
	.e xview 4
	update
    .e select from 1
    .e select to 6
    list [.e index sel.first] [.e index sel.last]
# Testing:
    selection clear .e
    .e index bogus
} -cleanup {
    destroy .e
} -returnCodes error -result {bad spinbox index "bogus"}

test spinbox-13.13 {GetSpinboxIndex procedure} -constraints win -body {
# Previous settings:
	spinbox .e -font {Courier -12} -width 5 -borderwidth 2 -relief sunken
	pack .e
	.e insert 0 012345678901234567890
	.e xview 4
	update
    .e select from 1
    .e select to 6
    list [.e index sel.first] [.e index sel.last]
# Testing:
    selection clear .e
    .e index sbogus
} -cleanup {
    destroy .e
} -returnCodes error -result {bad spinbox index "sbogus"}

test spinbox-13.14 {GetSpinboxIndex procedure} -constraints win -body {
# On mac and pc, when selection is cleared, spinbox widget remembers
# last selected range.  When selection ownership is restored to
# spinbox, the old range will be rehighlighted.
# Previous settings:
	spinbox .e -font {Courier -12} -width 5 -borderwidth 2 -relief sunken
	pack .e
	.e insert 0 012345678901234567890
	.e xview 4
	update
    .e select from 1
    .e select to 6
    list [.e index sel.first] [.e index sel.last]
# Testing:
    selection clear .e
    selection get
} -cleanup {
    destroy .e
} -returnCodes error -match glob -result {*}

test spinbox-13.14.1 {GetSpinboxIndex procedure} -constraints win -body {
# On mac and pc, when selection is cleared, spinbox widget remembers
# last selected range.  When selection ownership is restored to
# spinbox, the old range will be rehighlighted.
# Previous settings:
	spinbox .e -font {Courier -12} -width 5 -borderwidth 2 -relief sunken
	pack .e
	.e insert 0 012345678901234567890
	.e xview 4
	update
    .e select from 1
    .e select to 6
    list [.e index sel.first] [.e index sel.last]
# Testing:
    selection clear .e
    catch {selection get}
    .e index sbogus
} -cleanup {
    destroy .e
} -returnCodes error -match glob -result {*}

test spinbox-13.15 {GetSpinboxIndex procedure} -body {
    spinbox .e
    selection clear .e
    .e index @xyz
} -cleanup {
    destroy .e
} -returnCodes error -result {bad spinbox index "@xyz"}

test spinbox-13.16 {GetSpinboxIndex procedure} -constraints fonts -body {
    spinbox .e -width 5 -relief sunken -highlightthickness 2 -borderwidth 2 \
        -font {Courier -12}
    pack .e
    .e insert 0 012345678901234567890
    .e xview 4
    update
    .e index @4
} -cleanup {
    destroy .e
} -result 4
test spinbox-13.17 {GetSpinboxIndex procedure} -constraints fonts -body {
    spinbox .e -width 5 -relief sunken -highlightthickness 2 -borderwidth 2 \
        -font {Courier -12}
    pack .e
    .e insert 0 012345678901234567890
    .e xview 4
    update
    .e index @11
} -cleanup {
    destroy .e
} -result 4
test spinbox-13.18 {GetSpinboxIndex procedure} -constraints fonts -body {
    spinbox .e -width 5 -relief sunken -highlightthickness 2 -borderwidth 2 \
        -font {Courier -12}
    pack .e
    .e insert 0 012345678901234567890
    .e xview 4
    update
    .e index @12
} -cleanup {
    destroy .e
} -result 5
test spinbox-13.19 {GetSpinboxIndex procedure} -constraints fonts -body {
    spinbox .e -width 5 -relief sunken -highlightthickness 2 -borderwidth 2 \
        -font {Courier -12}
    pack .e
    .e insert 0 012345678901234567890
    .e xview 4
    update
    .e index @[expr {[winfo width .e] - 6-11}]
} -cleanup {
    destroy .e
} -result 8
test spinbox-13.20 {GetSpinboxIndex procedure} -constraints fonts -body {
    spinbox .e -width 5 -relief sunken -highlightthickness 2 -borderwidth 2 \
        -font {Courier -12}
    pack .e
    .e insert 0 012345678901234567890
    .e xview 4
    update
    .e index @[expr {[winfo width .e] - 5}]
} -cleanup {
    destroy .e
} -result 9
test spinbox-13.21 {GetSpinboxIndex procedure} -body {
    spinbox .e -width 5 -relief sunken -highlightthickness 2 -borderwidth 2 \
        -font {Courier -12}
    pack .e
    .e insert 0 012345678901234567890
    .e xview 4
    update
    .e index @1000
} -cleanup {
    destroy .e
} -result 9
test spinbox-13.22 {GetSpinboxIndex procedure} -setup {
    spinbox .e
    pack .e
    update
} -body {
    .e index 1xyz
} -cleanup {
    destroy .e
} -returnCodes error -result {bad spinbox index "1xyz"}
test spinbox-13.23 {GetSpinboxIndex procedure} -body {
    spinbox .e -width 5 -relief sunken -highlightthickness 2 -borderwidth 2 \
        -font {Courier -12}
    pack .e
    .e insert 0 012345678901234567890
    .e xview 4
    update
    .e index -1
} -cleanup {
    destroy .e
} -result 0
test spinbox-13.24 {GetSpinboxIndex procedure} -body {
    spinbox .e -width 5 -relief sunken -highlightthickness 2 -borderwidth 2 \
        -font {Courier -12}
    pack .e
    .e insert 0 012345678901234567890
    .e xview 4
    update
    .e index 12
} -cleanup {
    destroy .e
} -result 12
test spinbox-13.25 {GetSpinboxIndex procedure} -body {
    spinbox .e -width 5 -relief sunken -highlightthickness 2 -borderwidth 2 \
        -font {Courier -12}
    pack .e
    .e insert 0 012345678901234567890
    .e xview 4
    update
    .e index 49
} -cleanup {
    destroy .e
} -result 21

# XXX Still need to write tests for SpinboxScanTo and SpinboxSelectTo.

test spinbox-14.1 {SpinboxFetchSelection procedure} -body {
    spinbox .e
    .e insert end "This is a test string"
    .e select from 1
    .e select to 18
    selection get
} -cleanup {
    destroy .e
} -result {his is a test str}
test spinbox-14.3 {SpinboxFetchSelection procedure} -setup {
    set x {}
    for {set i 1} {$i <= 500} {incr i} {
        append x "This is line $i, out of 500\n"
}
} -body {
    spinbox .e
    .e insert end $x
    .e select from 0
    .e select to end
    string compare [selection get] $x
} -cleanup {
    destroy .e
} -result 0

test spinbox-15.1 {SpinboxLostSelection} -body {
    spinbox .e
    .e insert 0 "Text"
    .e select from 0
    .e select to 4
    set result [selection get]
    selection clear
    .e select from 0
    .e select to 4
    lappend result [selection get]
} -cleanup {
    destroy .e
} -result {Text Text}


test spinbox-16.1 {SpinboxVisibleRange procedure} -constraints fonts  -body {
    spinbox .e -width 10 -font {Helvetica -12}
    pack .e
    update
    .e insert 0 "............................."
    format {%.6f %.6f} {*}[.e xview]
} -cleanup {
    destroy .e
} -result {0.000000 0.827586}
test spinbox-16.2 {SpinboxVisibleRange procedure} -body {
    spinbox .e
    format {%.6f %.6f} {*}[.e xview]
} -cleanup {
    destroy .e
} -result {0.000000 1.000000}


test spinbox-17.1 {SpinboxUpdateScrollbar procedure} -body {
    spinbox .e -width 10 -xscrollcommand scroll -font {Courier -12}
    pack .e
    update idletasks
    set timeout [after 500 {set scrollInfo {-1000000 -1000000}}]
    .e delete 0 end
    .e insert 0 123
    vwait scrollInfo
    format {%.6f %.6f} {*}$scrollInfo
} -cleanup {
    destroy .e
    after cancel $timeout
} -result {0.000000 1.000000}
test spinbox-17.2 {SpinboxUpdateScrollbar procedure} -body {
    spinbox .e -width 10 -xscrollcommand scroll -font {Courier -12}
    pack .e
    .e insert 0 0123456789abcdef
    update idletasks
    set timeout [after 500 {set $scrollInfo {-1000000 -1000000}}]
    .e xview 3
    vwait scrollInfo
    format {%.6f %.6f} {*}$scrollInfo
} -cleanup {
    destroy .e
    after cancel $timeout
} -result {0.187500 0.812500}
test spinbox-17.3 {SpinboxUpdateScrollbar procedure} -body {
    spinbox .e -width 10 -xscrollcommand scroll -font {Courier -12}
    pack .e
    update idletasks
    set timeout [after 500 {set scrollInfo {-1000000 -1000000}}]
    .e insert 0 abcdefghijklmnopqrs
    .e xview
    vwait scrollInfo
    format {%.6f %.6f} {*}$scrollInfo
} -cleanup {
    destroy .e
    after cancel $timeout
} -result {0.000000 0.526316}
test spinbox-17.4 {SpinboxUpdateScrollbar procedure} -setup {
    proc bgerror msg {
	global x
	set x $msg
}
} -body {
    spinbox .e -width 5
    pack .e
    update idletasks
    .e configure -xscrollcommand thisisnotacommand
    vwait x
    list $x $errorInfo
} -cleanup {
    destroy .e
    rename bgerror {}
} -result {{invalid command name "thisisnotacommand"} {invalid command name "thisisnotacommand"
    while executing
"thisisnotacommand 0.0 1.0"
    (horizontal scrolling command executed by .e)}}


test spinbox-18.1 {Spinbox widget vs hiding} -setup {
    spinbox .e
} -body {
    set l [interp hidden]
    interp hide {} .e
    destroy .e
    set res1 [list [winfo children .] [interp hidden]]
    set res2 [list {} $l]
    expr {$res1 == $res2}
} -result 1

##
## Spinbox widget VALIDATION tests
##
# The validation tests build each one upon the previous, so cascading
# failures aren't good
#
# 19.* test cases in previous version highly depended on the previous
# test cases. This was replaced by inserting recently set configurations
# that matters for the test case
test spinbox-19.1 {spinbox widget validation} -setup {
    unset -nocomplain ::e ::vVals
} -body {
    spinbox .e -validate all \
        -validatecommand [list doval %W %d %i %P %s %S %v %V] \
        -invalidcommand bell \
        -textvariable ::e \
        -background red -foreground white
    pack .e
    .e insert 0 a
    set ::vVals
} -cleanup {
    destroy .e
} -result {.e 1 0 a {} a all key}

test spinbox-19.2 {spinbox widget validation} -setup {
    unset -nocomplain ::e ::vVals
} -body {
    spinbox .e -validate all \
        -validatecommand [list doval %W %d %i %P %s %S %v %V] \
        -invalidcommand bell \
        -textvariable ::e \
        -background red -foreground white
    pack .e
    .e insert 0 a   ;# previous settings
    .e insert 1 b
    set ::vVals
} -cleanup {
    destroy .e
} -result {.e 1 1 ab a b all key}

test spinbox-19.3 {spinbox widget validation} -setup {
    unset -nocomplain ::e ::vVals
} -body {
    spinbox .e -validate all \
        -validatecommand [list doval %W %d %i %P %s %S %v %V] \
        -invalidcommand bell \
        -textvariable ::e \
        -background red -foreground white
    pack .e
    .e insert 0 ab   ;# previous settings
    .e insert end c
    set ::vVals
} -cleanup {
    destroy .e
} -result {.e 1 2 abc ab c all key}

test spinbox-19.4 {spinbox widget validation} -setup {
    unset -nocomplain ::e ::vVals
} -body {
    spinbox .e -validate all \
        -validatecommand [list doval %W %d %i %P %s %S %v %V] \
        -invalidcommand bell \
        -textvariable ::e \
        -background red -foreground white
    pack .e
    .e insert 0 abc   ;# previous settings
    .e insert 1 123
    list $::vVals $::e
} -cleanup {
    destroy .e
} -result {{.e 1 1 a123bc abc 123 all key} a123bc}

test spinbox-19.5 {spinbox widget validation} -setup {
    unset -nocomplain ::e ::vVals
} -body {
    spinbox .e -validate all \
        -validatecommand [list doval %W %d %i %P %s %S %v %V] \
        -invalidcommand bell \
        -textvariable ::e \
        -background red -foreground white
    pack .e
    .e insert 0 a123bc   ;# previous settings
    .e delete 2
    set ::vVals
} -cleanup {
    destroy .e
} -result {.e 0 2 a13bc a123bc 2 all key}

test spinbox-19.6 {spinbox widget validation} -setup {
    unset -nocomplain ::e ::vVals
} -body {
    spinbox .e -validate all \
        -validatecommand [list doval %W %d %i %P %s %S %v %V] \
        -invalidcommand bell \
        -textvariable ::e \
        -background red -foreground white
    pack .e
    .e insert 0 a13bc   ;# previous settings
    .e configure -validate key
    .e delete 1 3
    set ::vVals
} -cleanup {
    destroy .e
} -result {.e 0 1 abc a13bc 13 key key}

test spinbox-19.7 {spinbox widget validation} -setup {
    unset -nocomplain ::e ::vVals
} -body {
    spinbox .e -validate focus \
        -validatecommand [list doval %W %d %i %P %s %S %v %V] \
        -invalidcommand bell \
        -textvariable ::e \
        -background red -foreground white
    pack .e
    .e insert end abc                 ;# previous settings
    set ::vVals {}
    .e insert end d
    set ::vVals
} -cleanup {
    destroy .e
} -result {}

test spinbox-19.8 {spinbox widget validation} -setup {
    unset -nocomplain ::e ::vVals
} -body {
    spinbox .e -validate all \
        -validatecommand [list doval %W %d %i %P %s %S %v %V] \
        -invalidcommand bell \
        -textvariable ::e \
        -background red -foreground white
    pack .e
    .e configure -validate focus    ;# previous settings
    .e insert end abcd              ;# previous settings
    focus -force .e
# update necessary to process FocusIn event
    update
    set ::vVals
} -cleanup {
    destroy .e
} -result {.e -1 -1 abcd abcd {} focus focusin}

test spinbox-19.9 {spinbox widget validation} -setup {
    unset -nocomplain ::e ::vVals
} -body {
    spinbox .e -validate focus \
        -validatecommand [list doval %W %d %i %P %s %S %v %V] \
        -invalidcommand bell \
        -textvariable ::e \
        -background red -foreground white
    pack .e
    .e insert end abcd      ;# previous settings
    focus -force .e         ;# previous settings
    update                  ;# previous settings
# update necessary to process FocusIn event
    focus -force .
# update necessary to process FocusOut event
    update
    set ::vVals
} -cleanup {
    destroy .e
} -result {.e -1 -1 abcd abcd {} focus focusout}

test spinbox-19.10 {spinbox widget validation} -setup {
    unset -nocomplain ::e ::vVals
} -body {
    spinbox .e -validate all \
        -validatecommand [list doval %W %d %i %P %s %S %v %V] \
        -invalidcommand bell \
        -textvariable ::e \
        -background red -foreground white
    pack .e
    .e insert end abcd          ;# previous settings
    focus -force .e
# update necessary to process FocusIn event
    update
    set ::vVals
} -cleanup {
    destroy .e
} -result {.e -1 -1 abcd abcd {} all focusin}

test spinbox-19.11 {spinbox widget validation} -setup {
    unset -nocomplain ::e ::vVals
} -body {
    spinbox .e -validate all \
        -validatecommand [list doval %W %d %i %P %s %S %v %V] \
        -invalidcommand bell \
        -textvariable ::e \
        -background red -foreground white
    pack .e
    .e insert end abcd          ;# previous settings
    focus -force .e             ;# previous settings
# update necessary to process FocusIn event
    update                      ;# previous settings
    focus -force .
# update necessary to process FocusOut event
    update
    set ::vVals
} -cleanup {
    destroy .e
} -result {.e -1 -1 abcd abcd {} all focusout}

test spinbox-19.12 {spinbox widget validation} -setup {
    unset -nocomplain ::e ::vVals
} -body {
    spinbox .e -validate focusin \
        -validatecommand [list doval %W %d %i %P %s %S %v %V] \
        -invalidcommand bell \
        -textvariable ::e \
        -background red -foreground white
    pack .e
    .e insert 0 abcd              ;# previous settings
    focus -force .e
# update necessary to process FocusIn event
    update
    set ::vVals
} -cleanup {
    destroy .e
} -result {.e -1 -1 abcd abcd {} focusin focusin}

test spinbox-19.13 {spinbox widget validation} -setup {
    unset -nocomplain ::e ::vVals
} -body {
    spinbox .e -validate focusin \
        -validatecommand [list doval %W %d %i %P %s %S %v %V] \
        -invalidcommand bell \
        -textvariable ::e \
        -background red -foreground white
    pack .e
    .e insert end abcd              ;# previous settings
    set ::vVals {}
    focus -force .
# update necessary to process FocusOut event
    update
    set ::vVals
} -cleanup {
    destroy .e
} -result {}

test spinbox-19.14 {spinbox widget validation} -setup {
    unset -nocomplain ::e ::vVals
} -body {
    spinbox .e -validate focuso \
        -validatecommand [list doval %W %d %i %P %s %S %v %V] \
        -invalidcommand bell \
        -textvariable ::e \
        -background red -foreground white
    pack .e
    .e insert end abcd              ;# previous settings
    set ::vVals {}                  ;# previous settings
    focus -force .e
# update necessary to process FocusIn event
    update
    set ::vVals
} -cleanup {
    destroy .e
} -result {}

test spinbox-19.15 {spinbox widget validation} -setup {
    unset -nocomplain ::e ::vVals
} -body {
    spinbox .e -validate focuso \
        -validatecommand [list doval %W %d %i %P %s %S %v %V] \
        -invalidcommand bell \
        -textvariable ::e \
        -background red -foreground white
    pack .e
    .e insert end abcd              ;# previous settings
    set ::vVals {}                  ;# previous settings
    focus -force .e                 ;# previous settings
# update necessary to process FocusIn event
    update                          ;# previous settings
    focus -force .
# update necessary to process FocusOut event
    update
    set ::vVals
} -cleanup {
    destroy .e
} -result {.e -1 -1 abcd abcd {} focusout focusout}

# the same as 19.16 but added [.e validate] to returned list
test spinbox-19.16 {spinbox widget validation} -setup {
    unset -nocomplain ::e ::vVals
} -body {
    spinbox .e -validate focuso \
        -validatecommand [list doval %W %d %i %P %s %S %v %V] \
        -invalidcommand bell \
        -textvariable ::e \
        -background red -foreground white
    pack .e
    .e insert end abcd              ;# previous settings
    set ::vVals {}                  ;# previous settings
    focus -force .e                 ;# previous settings
# update necessary to process FocusIn event
    update                          ;# previous settings
    focus -force .
# update necessary to process FocusOut event
    update
    list [.e validate] $::vVals
} -cleanup {
    destroy .e
} -result {1 {.e -1 -1 abcd abcd {} all forced}}


test spinbox-19.17 {spinbox widget validation} -setup {
    unset -nocomplain ::e ::vVals
} -body {
    spinbox .e -validate focuso \
        -validatecommand [list doval %W %d %i %P %s %S %v %V] \
        -invalidcommand bell \
        -textvariable ::e \
        -background red -foreground white
    pack .e
    .e insert end abcd              ;# previous settings
    set ::e newdata
    list [.e cget -validate] $::vVals
} -cleanup {
    destroy .e
} -result {focusout {.e -1 -1 newdata abcd {} focusout forced}}


# proc doval changed - returns 0
test spinbox-19.18 {spinbox widget validation} -setup {
    unset -nocomplain ::e ::vVals
} -body {
    spinbox .e -validate all \
        -validatecommand [list doval3 %W %d %i %P %s %S %v %V] \
        -invalidcommand bell \
        -textvariable ::e \
        -background red -foreground white
    pack .e
    set ::e newdata                 ;# previous settings
    .e configure -validate all
    set ::e nextdata
    list [.e cget -validate] $::vVals
} -cleanup {
    destroy .e
} -result {none {.e -1 -1 nextdata newdata {} all forced}}


## This sets validate to none because it shows that we prevent a possible
## loop condition in the validation, when the spinbox textvar is also set
# proc doval2 used
test spinbox-19.19 {spinbox widget validation} -setup {
    unset -nocomplain ::e ::vVals
} -body {
    spinbox .e -validate all \
        -validatecommand [list doval3 %W %d %i %P %s %S %v %V] \
        -invalidcommand bell \
        -textvariable ::e \
        -background red -foreground white
    pack .e
    set ::e nextdata                 ;# previous settings

    .e configure -validatecommand [list doval2 %W %d %i %P %s %S %v %V]
    .e validate
    list [.e cget -validate] [.e get] $::vVals
} -cleanup {
    destroy .e
} -result {none nextdata {.e -1 -1 nextdata nextdata {} all forced}}

## This leaves validate alone because we trigger validation through the
## textvar (a write trace), and the write during validation triggers
## nothing (by definition of avoiding loops on var traces).  This is
## one of those "dangerous" conditions where the user will have a
## different value in the spinbox widget shown as is in the textvar.
test spinbox-19.20 {spinbox widget validation} -setup {
    unset -nocomplain ::e ::vVals
} -body {
    spinbox .e -validate all \
        -validatecommand [list doval %W %d %i %P %s %S %v %V] \
        -invalidcommand bell \
        -textvariable ::e \
        -background red -foreground white
    pack .e
    set ::e nextdata                 ;# previous settings
    .e configure -validatecommand [list doval2 %W %d %i %P %s %S %v %V] ;# prev
    .e validate                     ;# previous settings

    .e configure -validate all
    set ::e testdata
    list [.e cget -validate] [.e get] $::e $::vVals
} -cleanup {
    destroy .e
} -result {all testdata mydata {.e -1 -1 testdata mydata {} all forced}}

## This leaves validate alone because we trigger validation through the
## textvar (a write trace), and the write during validation triggers
## nothing (by definition of avoiding loops on var traces).  This is
## one of those "dangerous" conditions where the user will have a
## different value in the entry widget shown as is in the textvar.
test spinbox-19.21 {spinbox widget validation - bug 40e4bf6198} -setup {
    unset -nocomplain ::e ::vVals
} -body {
    spinbox .e -validate key \
        -validatecommand [list doval2 %W %d %i %P %s %S %v %V] \
        -textvariable ::e
    pack .e
    set ::e origdata
    .e insert 0 A
    list [.e cget -validate] [.e get] $::e $::vVals
} -cleanup {
    destroy .e
} -result {none origdata mydata {.e 1 0 Aorigdata origdata A key key}}

##
## End validation tests
##

test spinbox-20.1 {spinbox config, -format specifier} -body {
    spinbox .e
    .e config -format %2f
} -cleanup {
    destroy .e
} -returnCodes ok
test spinbox-20.2 {spinbox config, -format specifier} -body {
    spinbox .e
    .e config -format %2.2f
} -cleanup {
    destroy .e
} -returnCodes ok
test spinbox-20.3 {spinbox config, -format specifier} -body {
    spinbox .e
    .e config -format %.2f
} -cleanup {
    destroy .e
} -returnCodes ok
test spinbox-20.4 {spinbox config, -format specifier} -body {
    spinbox .e
    .e config -format %2.f
} -cleanup {
    destroy .e
} -returnCodes ok
test spinbox-20.5 {spinbox config, -format specifier} -body {
    spinbox .e
    .e config -format %2e-1f
} -cleanup {
    destroy .e
}  -returnCodes {error} -result {bad spinbox format specifier "%2e-1f"}
test spinbox-20.6 {spinbox config, -format specifier} -body {
    spinbox .e
    .e config -format 2.2
} -cleanup {
    destroy .e
}  -returnCodes {error} -result {bad spinbox format specifier "2.2"}
test spinbox-20.7 {spinbox config, -format specifier} -body {
    spinbox .e
    .e config -format %2.-2f
} -cleanup {
    destroy .e
}  -returnCodes {error} -result {bad spinbox format specifier "%2.-2f"}
test spinbox-20.8 {spinbox config, -format specifier} -body {
    spinbox .e
    .e config -format %-2.02f
} -cleanup {
    destroy .e
} -returnCodes ok
test spinbox-20.9 {spinbox config, -format specifier} -body {
    spinbox .e
    .e config -format "% 2.02f"
} -cleanup {
    destroy .e
} -returnCodes ok
test spinbox-20.10 {spinbox config, -format specifier} -body {
    spinbox .e
    .e config -format "% -2.200f"
} -cleanup {
    destroy .e
} -returnCodes ok
test spinbox-20.11 {spinbox config, -format specifier} -body {
    spinbox .e
    .e config -format "%09.200f"
} -cleanup {
    destroy .e
} -returnCodes ok
test spinbox-20.12 {spinbox config, -format specifier does something} -setup {
    spinbox .e
    set out {}
} -body {
    .e config -format "%02.f"
    .e config -values {} -from 0 -to 10 -increment 1
    lappend out [.e set 0]; # set currently doesn't force format
    .e invoke buttonup
    lappend out [.e set]; # but after invoke it should be formatted
    lappend out [.e set 3]; # set currently doesn't force format
    .e config -format "%03.f"
    lappend out [.e set]; # changing -format should cause formatting
} -cleanup {
    destroy .e
} -result {0 01 3 003}


test spinbox-21.1 {spinbox button, out of range checking} -body {
    spinbox .e -from -10 -to 20 -increment 2
    set out {}
    lappend out [.e get]; # -10
    .e delete 0 end
    .e insert 0 25; # set outside of range
    .e invoke buttondown; # should constrain
    lappend out [.e get]; # 20
    .e delete 0 end
    .e insert 0 25; # set outside of range
    .e invoke buttonup; # should constrain
    lappend out [.e get]; # 20
    .e delete 0 end
    .e insert 0 -100; # set outside of range
    .e invoke buttonup; # should constrain
    lappend out [.e get]; # -10
    .e delete 0 end
    .e insert 0 -100; # set outside of range
    .e invoke buttondown; # should constrain
    lappend out [.e get]; # -10
    .e delete 0 end
    .e insert 0 bogus; # set to a bogus value
    .e invoke buttondown; # should use fromValue
    lappend out [.e get]; # -10
    .e delete 0 end
    .e insert 0 19; # set just inside of range
    .e invoke buttonup; # no wrap
    lappend out [.e get]; # 20
    .e invoke buttonup; # no wrap
    lappend out [.e get]; # 20
    .e invoke buttondown
    lappend out [.e get]; # 18
    .e delete 0 end
    .e insert 0 -9; # set just inside of range
    .e invoke buttondown; # no wrap
    lappend out [.e get]; # -10
    .e invoke buttondown; # no wrap
    lappend out [.e get]; # -10
    .e invoke buttonup; # no wrap
    lappend out [.e get]; # -8

    .e configure -wrap 1
    .e delete 0 end
    .e insert 0 19; # set just inside of range
    .e invoke buttonup; # wrap
    lappend out [.e get]; # -10
    .e invoke buttonup
    lappend out [.e get]; # -8
    .e invoke buttondown
    lappend out [.e get]; # -10
    .e delete 0 end
    .e insert 0 -9; # set just inside of range
    .e invoke buttondown; # wrap
    lappend out [.e get]; # 20
    .e invoke buttondown
    lappend out [.e get]; # 18
    .e invoke buttonup; # no wrap
    lappend out [.e get]; # 20
} -cleanup {
    destroy .e
} -result {-10 20 20 -10 -10 -10 20 20 18 -10 -10 -8 -10 -8 -10 20 18 20}

test spinbox-22.1 {spinbox config, -from changes SF bug 559078} -body {
    set val 5
    spinbox .e -from 1 -to 10 -textvariable val
    set val
} -cleanup {
    destroy .e
} -result 5
test spinbox-22.2 {spinbox config, -from changes SF bug 559078} -body {
    set val 5
    spinbox .e -from 1 -to 10 -textvariable val
    .e configure -from 3 -to 10
    set val
} -cleanup {
    destroy .e
} -result 5
test spinbox-22.3 {spinbox config, -from changes SF bug 559078} -body {
    set val 5
    spinbox .e -from 3 -to 10 -textvariable val
    .e configure -from 6 -to 10
    set val
} -cleanup {
    destroy .e
} -result 6

test spinbox-23.1 {selection present while disabled, bug 637828} -body {
    spinbox .e
    .e insert end 0123456789
    .e select from 3
    .e select to 6
    set out [.e selection present]
    .e configure -state disabled
# still return 1 when disabled, because 'selection get' will work,
# but selection cannot be changed (new behavior since 8.4)
    .e select to 9
    lappend out [.e selection present] [selection get]
} -cleanup {
    destroy .e
} -result {1 1 345}

test spinbox-24.1 {error in trace proc attached to the textvariable} -setup {
    destroy .s
} -body {
    trace variable myvar w traceit
    proc traceit args {error "Intentional error here!"}
    spinbox .s -textvariable myvar -from 1 -to 10
    catch {.s set mystring} result1
    catch {.s insert 0 mystring} result2
    catch {.s delete 0} result3
    catch {.s invoke buttonup} result4
    list $result1 $result2 $result3 $result4
} -cleanup {
    destroy .s
} -result [list {can't set "myvar": Intentional error here!} \
    {can't set "myvar": Intentional error here!} \
    {can't set "myvar": Intentional error here!} \
    {can't set "myvar": Intentional error here!}]

test spinbox-25.1 {textvariable lives in a non-existing namespace} -setup {
    destroy .s
} -body {
    catch {spinbox .s -textvariable thisnsdoesntexist::myvar} result1
    set result1
} -cleanup {
    destroy .s
} -result {can't trace "thisnsdoesntexist::myvar": parent namespace doesn't exist}

# Collected comments about lacks from the test
# XXX Still need to write tests for SpinboxBlinkProc, SpinboxFocusProc,
# and SpinboxTextVarProc.
# No tests for DisplaySpinbox.
# XXX Still need to write tests for SpinboxScanTo and SpinboxSelectTo.
# No tests for EventuallyRedraw

# option clear
# cleanup
cleanupTests
return

<|MERGE_RESOLUTION|>--- conflicted
+++ resolved
@@ -2621,13 +2621,8 @@
 } -cleanup {
     destroy .e
 } -result 4
-<<<<<<< HEAD
-test spinbox-8.18 {DeleteChars procedure} -setup {
+test spinbox-8.18 {DeleteChars procedure} -constraints failsOnUbuntuNoXft -setup {
     spinbox .e -width 0 -font {Courier -12} -highlightthickness 2 -borderwidth 2
-=======
-test spinbox-8.18 {DeleteChars procedure} -constraints failsOnUbuntuNoXft -setup {
-    spinbox .e -width 0 -font {Courier -12} -highlightthickness 2 -bd 2
->>>>>>> 32fd820c
     pack .e
     focus .e
 } -body {
