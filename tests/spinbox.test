--- conflicted
+++ resolved
@@ -1164,11 +1164,7 @@
     llength [.e configure]
 } -cleanup {
     destroy .e
-<<<<<<< HEAD
 } -result 51
-=======
-} -result 49
->>>>>>> 230306c1
 test spinbox-3.16 {SpinboxWidgetCmd procedure, "configure" widget command} -setup {
     spinbox .e
 } -body {
@@ -2630,7 +2626,6 @@
     .e insert 0 "xyzzy"
     update
     .e delete 2 4
-<<<<<<< HEAD
     # To check that deletion actually happened we measure the new width
     # of the widget, based on the measuring width of the remaining text ("xyy")
     # in the widget. For that purpose we have to mirror the code in tkEntry.c
@@ -2650,12 +2645,6 @@
     destroy .e
     unset XPAD buttonWidth expected
 } -result 1
-=======
-    winfo reqwidth .e
-} -cleanup {
-    destroy .e
-} -result 42
->>>>>>> 230306c1
 
 test spinbox-9.1 {SpinboxValueChanged procedure} -setup {
     unset -nocomplain x
