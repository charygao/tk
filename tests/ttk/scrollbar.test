package require Tk 8.5
package require tcltest ; namespace import -force tcltest::*
loadTestedCommands

testConstraint coreScrollbar [expr {[tk windowingsystem] eq "aqua"}]

# Before 2019 the code in library/ttk/scrollbar.tcl would replace the
# constructor of ttk::scrollbar with the constructor of tk::scrollbar
# unless the -class or -style options were specified..
# Now there is an implementation of ttk::scrollbar for macOS.  The
# tests are left in place, though, except that scrollbar-swapout-1
# test was changed to expect the class to be TScrollbar instead of
# Scrollbar.

test scrollbar-swapout-1 "Don't use core scrollbars on OSX..." \
 -constraints {
     coreScrollbar
} -body {
    ttk::scrollbar .sb -command "yadda"
    list [winfo class .sb] [.sb cget -command]
<<<<<<< HEAD
} -result [list Scrollbar yadda] -cleanup {
    destroy .sb
=======
} -result [list TScrollbar yadda] -cleanup { 
    destroy .sb 
>>>>>>> 71b7db43
}

test scrollbar-swapout-2 "... regardless of whether -style ..." \
-constraints {
    coreScrollbar
} -body {
    ttk::style layout Vertical.Custom.TScrollbar \
    	[ttk::style layout Vertical.TScrollbar] ; # See #1833339
    ttk::scrollbar .sb -command "yadda" -style Custom.TScrollbar
    list [winfo class .sb] [.sb cget -command] [.sb cget -style]
} -result [list TScrollbar yadda Custom.TScrollbar] -cleanup {
    destroy .sb
}

test scrollbar-swapout-3 "... or -class is specified." -constraints {
    coreScrollbar
} -body {
    ttk::scrollbar .sb -command "yadda" -class Custom.TScrollbar
    list [winfo class .sb] [.sb cget -command]
} -result [list Custom.TScrollbar yadda] -cleanup {
    destroy .sb
}

test scrollbar-1.0 "Setup" -body {
    ttk::scrollbar .tsb
} -result .tsb

test scrollbar-1.1 "Set method" -body {
    .tsb set 0.2 0.4
    .tsb get
} -result [list 0.2 0.4]

test scrollbar-1.2 "Set orientation" -body {
    .tsb configure -orient vertical
    pack .tsb -side right -anchor e -expand 1 -fill y
    wm geometry . 200x200
    update
    set w [winfo width .tsb] ; set h [winfo height .tsb]
    expr {$h > $w}
} -result 1

test scrollbar-1.3 "Change orientation" -body {
    .tsb configure -orient horizontal
    pack .tsb -side bottom -anchor s -expand 1 -fill x
    wm geometry . 200x200
    update
    set w [winfo width .tsb] ; set h [winfo height .tsb]
    expr {$h < $w}
} -result 1

#
# Scale tests:
#

test scale-1.0 "Self-destruction" -body {
    trace variable v w { destroy .s ;# }
    ttk::scale .s -variable v
    pack .s ; update
    .s set 1 ; update
} -returnCodes 1 -match glob -result "*"

test scale-2.1 "-state option" -setup {
    ttk::scale .s
    set res ""
} -body {
    # defaults
    lappend res [.s instate disabled] [.s cget -state]
    # set -state: instate returns accordingly
    .s configure -state disabled
    lappend res [.s instate disabled] [.s cget -state]
    # back to normal
    .s configure -state normal
    lappend res [.s instate disabled] [.s cget -state]
    # use state command: -state does NOT reflect it
    .s state disabled
    lappend res [.s instate disabled] [.s cget -state]
    # further use state command
    .s state readonly
    lappend res [.s state] [.s cget -state]
} -cleanup {
    destroy .s
    unset -nocomplain res
} -result {0 normal 1 disabled 0 normal 1 normal {disabled readonly} normal}

tcltest::cleanupTests
<|MERGE_RESOLUTION|>--- conflicted
+++ resolved
@@ -18,13 +18,8 @@
 } -body {
     ttk::scrollbar .sb -command "yadda"
     list [winfo class .sb] [.sb cget -command]
-<<<<<<< HEAD
-} -result [list Scrollbar yadda] -cleanup {
-    destroy .sb
-=======
 } -result [list TScrollbar yadda] -cleanup { 
     destroy .sb 
->>>>>>> 71b7db43
 }
 
 test scrollbar-swapout-2 "... regardless of whether -style ..." \
