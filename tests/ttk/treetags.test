--- conflicted
+++ resolved
@@ -1,9 +1,3 @@
-<<<<<<< HEAD
-#
-# $Id: treetags.test,v 1.3 2010/03/28 21:43:25 jenglish Exp $
-#
-=======
->>>>>>> c97f0c88
 
 package require Tk
 package require tcltest ; namespace import -force tcltest::*
