#
<<<<<<< HEAD
# $Id: treeview.test,v 1.8 2010/10/11 21:34:45 jenglish Exp $
#
=======
>>>>>>> c97f0c88
# [7Jun2005] TO CHECK: [$tv see {}] -- shouldn't work (at least, shouldn't do
# what it currently does)
#

package require Tk 8.5
package require tcltest ; namespace import -force tcltest::*
loadTestedCommands

# consistencyCheck --
#	Traverse the tree to make sure the item data structures
#	are properly linked.
#
#	Since [$tv children] follows ->next links and [$tv index]
#	follows ->prev links, this should cover all invariants.
#
proc consistencyCheck {tv {item {}}} {
    set i 0;
    foreach child [$tv children $item] {
	assert {[$tv parent $child] == $item} "parent $child = $item"
	assert {[$tv index $child] == $i} "index $child [$tv index $child]=$i"
	incr i
	consistencyCheck $tv $child
    }
}

proc assert {expr {message ""}} {
    if {![uplevel 1 [list expr $expr]]} {
        set error "PANIC! PANIC! PANIC: $message ($expr failed)"
    	puts stderr $error
	error $error
    }
}

test treeview-0 "treeview test - setup" -body {
    ttk::treeview .tv -columns {a b c}
    pack .tv -expand true -fill both
    update
}

test treeview-1.1 "columns" -body {
    .tv configure -columns {a b c}
}

test treeview-1.2 "Bad columns" -body {
    #.tv configure -columns {illegal "list"value}
    ttk::treeview .badtv -columns {illegal "list"value}
} -returnCodes 1 -result "list element in quotes followed by*" -match glob

test treeview-1.3 "bad displaycolumns" -body {
    .tv configure -displaycolumns {a b d}
} -returnCodes 1 -result "Invalid column index d"

test treeview-1.4 "more bad displaycolumns" -body {
    .tv configure -displaycolumns {1 2 3}
} -returnCodes 1 -result "Column index 3 out of bounds"

test treeview-1.5 "Don't forget to check negative numbers" -body {
    .tv configure -displaycolumns {1 -2 3}
} -returnCodes 1 -result "Column index -2 out of bounds"

# Item creation.
#
test treeview-2.1 "insert -- not enough args" -body {
    .tv insert
} -returnCodes 1 -result "wrong # args: *" -match glob

test treeview-2.3 "insert -- bad integer index" -body {
    .tv insert {} badindex
} -returnCodes 1 -result "expected integer *" -match glob

test treeview-2.4 "insert -- bad parent node" -body {
    .tv insert badparent end
} -returnCodes 1 -result "Item badparent not found" -match glob

test treeview-2.5 "insert -- finaly insert a node" -body {
    .tv insert {} end -id newnode -text "New node"
} -result newnode

test treeview-2.6 "insert -- make sure node was inserted" -body {
    .tv children {}
} -result [list newnode]

test treeview-2.7 "insert -- prevent duplicate node names" -body {
    .tv insert {} end -id newnode
} -returnCodes 1 -result "Item newnode already exists"

test treeview-2.8 "insert -- new node at end" -body {
    .tv insert {} end -id lastnode
    consistencyCheck .tv
    .tv children {}
} -result [list newnode lastnode]

consistencyCheck .tv

test treeview-2.9 "insert -- new node at beginning" -body {
    .tv insert {} 0 -id firstnode
    consistencyCheck .tv
    .tv children {}
} -result [list firstnode newnode lastnode]

test treeview-2.10 "insert -- one more node" -body {
    .tv insert {} 2 -id onemore
    consistencyCheck .tv
    .tv children {}
} -result [list firstnode newnode onemore lastnode]

test treeview-2.11 "insert -- and another one" -body {
    .tv insert {} 2 -id anotherone
    consistencyCheck .tv
    .tv children {}
} -result [list firstnode newnode anotherone onemore lastnode]

test treeview-2.12 "insert -- one more at end" -body {
    .tv insert {} end -id newlastone
    consistencyCheck .tv
    .tv children {}
} -result [list firstnode newnode anotherone onemore lastnode newlastone]

test treeview-2.13 "insert -- one more at beginning" -body {
    .tv insert {} 0 -id newfirstone
    consistencyCheck .tv
    .tv children {}
} -result [list newfirstone firstnode newnode anotherone onemore lastnode newlastone]

test treeview-2.14 "insert -- bad options" -body {
    .tv insert {} end -badoption foo
} -returnCodes 1 -result {unknown option "-badoption"}

test treeview-2.15 "insert -- at position 0 w/no children" -body {
    .tv insert newnode 0 -id newnode.n2 -text "Foo"
    .tv children newnode
} -result newnode.n2	;# don't crash

test treeview-2.16 "insert -- insert way past end" -body {
    .tv insert newnode 99 -id newnode.n3 -text "Foo"
    consistencyCheck .tv
    .tv children newnode
} -result [list newnode.n2 newnode.n3]

test treeview-2.17 "insert -- insert before beginning" -body {
    .tv insert newnode -1 -id newnode.n1 -text "Foo"
    consistencyCheck .tv
    .tv children newnode
}  -result [list newnode.n1 newnode.n2 newnode.n3]

###
#
test treeview-3.1 "parent" -body {
    .tv parent newnode.n1
} -result newnode
test treeview-3.2 "parent - top-level node" -body {
    .tv parent newnode
} -result {}
test treeview-3.3 "parent - root node" -body {
    .tv parent {}
} -result {}
test treeview-3.4 "index" -body {
    list [.tv index newnode.n3] [.tv index newnode.n2] [.tv index newnode.n1]
} -result [list 2 1 0]
test treeview-3.5 "index - exhaustive test" -body {
    set result [list]
    foreach item [.tv children {}] {
	lappend result [.tv index $item]
    }
    set result
} -result [list 0 1 2 3 4 5 6]

test treeview-3.6 "detach" -body {
    .tv detach newnode
    consistencyCheck .tv
    .tv children {}
} -result [list newfirstone firstnode anotherone onemore lastnode newlastone]
# XREF: treeview-2.13

test treeview-3.7 "detach didn't screw up internal links" -body {
    consistencyCheck .tv
    set result [list]
    foreach item [.tv children {}] {
	lappend result [.tv index $item]
    }
    set result
} -result [list 0 1 2 3 4 5]

test treeview-3.8 "detached node has no parent, index 0" -body {
    list [.tv parent newnode] [.tv index newnode]
} -result [list {} 0]
# @@@ Can't distinguish detached nodes from first root node

test treeview-3.9 "detached node's children undisturbed" -body {
    .tv children newnode
} -result [list newnode.n1 newnode.n2 newnode.n3]

test treeview-3.10 "detach is idempotent" -body {
    .tv detach newnode
    consistencyCheck .tv
    .tv children {}
} -result [list newfirstone firstnode anotherone onemore lastnode newlastone]

test treeview-3.11 "Can't detach root item" -body {
    .tv detach [list {}]
    update
    consistencyCheck .tv
} -returnCodes 1 -result "Cannot detach root item"
consistencyCheck .tv

test treeview-3.12 "Reattach" -body {
    .tv move newnode {} end
    consistencyCheck .tv
    .tv children {}
} -result [list newfirstone firstnode anotherone onemore lastnode newlastone newnode]

# Bug # ?????
test treeview-3.13 "Re-reattach" -body {
    .tv move newnode {} end
    consistencyCheck .tv
    .tv children {}
} -result [list newfirstone firstnode anotherone onemore lastnode newlastone newnode]

catch {
    .tv insert newfirstone end -id x1
    .tv insert newfirstone end -id x2
    .tv insert newfirstone end -id x3
}

test treeview-3.14 "Duplicated entry in children list" -body {
    .tv children newfirstone [list x3 x1 x2 x3]
    # ??? Maybe this should raise an error?
    consistencyCheck .tv
    .tv children newfirstone
} -result [list x3 x1 x2]

test treeview-3.14.1 "Duplicated entry in children list" -body {
    .tv children newfirstone [list x1 x2 x3 x3 x2 x1]
    consistencyCheck .tv
    .tv children newfirstone
} -result [list x1 x2 x3]

test treeview-3.15 "Consecutive duplicate entries in children list" -body {
    .tv children newfirstone [list x1 x2 x2 x3]
    consistencyCheck .tv
    .tv children newfirstone
} -result [list x1 x2 x3]

test treeview-3.16 "Insert child after self" -body {
    .tv move x2 newfirstone 1
    consistencyCheck .tv
    .tv children newfirstone
} -result [list x1 x2 x3]

test treeview-3.17 "Insert last child after self" -body {
    .tv move x3 newfirstone 2
    consistencyCheck .tv
    .tv children newfirstone
} -result [list x1 x2 x3]

test treeview-3.18 "Insert last child after end" -body {
    .tv move x3 newfirstone 3
    consistencyCheck .tv
    .tv children newfirstone
} -result [list x1 x2 x3]

test treeview-4.1 "opened - initial state" -body {
    .tv item newnode -open
} -result 0
test treeview-4.2 "opened - open node" -body {
    .tv item newnode -open 1
    .tv item newnode -open
} -result 1
test treeview-4.3 "opened - closed node" -body {
    .tv item newnode -open 0
    .tv item newnode -open
} -result 0

test treeview-5.1 "item -- error checks" -body {
    .tv item newnode -text "Bad values" -values "{bad}list"
} -returnCodes 1 -result "list element in braces followed by*" -match glob

test treeview-5.2 "item -- error leaves options unchanged " -body {
    .tv item newnode -text
} -result "New node"

test treeview-5.3 "Heading" -body {
    .tv heading #0 -text "Heading"
}

test treeview-5.4 "get cell" -body {
    set l [list a b c]
    .tv item newnode -values $l
    .tv set newnode 1
} -result b

test treeview-5.5 "set cell" -body {
    .tv set newnode 1 XXX
    .tv item newnode -values
} -result [list a XXX c]

test treeview-5.6 "set illegal cell" -body {
    .tv set newnode #0 YYY
} -returnCodes 1 -result "Display column #0 cannot be set"

test treeview-5.7 "set illegal cell" -body {
    .tv set newnode 3 YY	;# 3 == current #columns
} -returnCodes 1 -result "Column index 3 out of bounds"

test treeview-5.8 "set display columns" -body {
    .tv configure -displaycolumns [list 2 1 0]
    .tv set newnode #1 X
    .tv set newnode #2 Y
    .tv set newnode #3 Z
    .tv item newnode -values
} -result [list Z Y X]

test treeview-5.9 "display columns part 2" -body {
    list [.tv column #1 -id] [.tv column #2 -id] [.tv column #3 -id]
} -result [list c b a]

test treeview-5.10 "cannot set column -id" -body {
    .tv column #1 -id X
} -returnCodes 1 -result "Attempt to change read-only option"

test treeview-5.11 "get" -body {
    .tv set newnode #1
} -result X

test treeview-5.12 "get dictionary" -body {
    .tv set newnode
} -result [list a Z b Y c X]

test treeview-5.13 "get, no value" -body {
    set newitem [.tv insert {} end]
    set result [.tv set $newitem #1]
    .tv delete $newitem
    set result
} -result {}


test treeview-6.1 "deletion - setup" -body {
    .tv insert {} end -id dtest
    foreach id [list a b c d e] {
	.tv insert dtest end -id $id
    }
    .tv children dtest
} -result [list a b c d e]

test treeview-6.1.1 "delete" -body {
    .tv delete b
    consistencyCheck .tv
    list [.tv exists b] [.tv children dtest]
} -result [list 0 [list a c d e]]

consistencyCheck .tv

test treeview-6.2 "delete - duplicate items in list" -body {
    .tv delete [list a e a e]
    consistencyCheck .tv
    .tv children dtest
} -result [list c d]

test treeview-6.3 "delete - descendants removed" -body {
    .tv insert c  end -id c1
    .tv insert c  end -id c2
    .tv insert c1 end -id c11
    consistencyCheck .tv
    .tv delete c
    consistencyCheck .tv
    list [.tv exists c] [.tv exists c1] [.tv exists c2] [.tv exists c11]
} -result [list 0 0 0 0]

test treeview-6.4 "delete - delete parent and descendants" -body {
    .tv insert dtest end -id c
    .tv insert c  end -id c1
    .tv insert c  end -id c2
    .tv insert c1 end -id c11
    consistencyCheck .tv
    .tv delete [list c c1 c2 c11]
    consistencyCheck .tv
    list [.tv exists c] [.tv exists c1] [.tv exists c2] [.tv exists c11]
} -result [list 0 0 0 0]

test treeview-6.5 "delete - delete descendants and parent" -body {
    .tv insert dtest end -id c
    .tv insert c  end -id c1
    .tv insert c  end -id c2
    .tv insert c1 end -id c11
    consistencyCheck .tv
    .tv delete [list c11 c1 c2 c]
    consistencyCheck .tv
    list [.tv exists c] [.tv exists c1] [.tv exists c2] [.tv exists c11]
} -result [list 0 0 0 0]

test treeview-6.6 "delete - end" -body {
    consistencyCheck .tv
    .tv children dtest
} -result [list d]

test treeview-7.1 "move" -body {
    .tv insert d end -id d1
    .tv insert d end -id d2
    .tv insert d end -id d3
    .tv move d3 d 0
    consistencyCheck .tv
    .tv children d
} -result [list d3 d1 d2]

test treeview-7.2 "illegal move" -body {
   .tv move d d2 end
} -returnCodes 1 -result "Cannot insert d as a descendant of d2"

test treeview-7.3 "illegal move has no effect" -body {
    consistencyCheck .tv
    .tv children d
} -result [list d3 d1 d2]

test treeview-7.4 "Replace children" -body {
    .tv children d [list d3 d2 d1]
    consistencyCheck .tv
    .tv children d
} -result [list d3 d2 d1]

test treeview-7.5 "replace children - precondition" -body {
    # Just check to make sure the test suite so far has left
    # us in the state we expect to be in:
    list [.tv parent newnode] [.tv children newnode]
} -result [list {} [list newnode.n1 newnode.n2 newnode.n3]]

test treeview-7.6 "Replace children - illegal move" -body {
    .tv children newnode.n1 [list newnode.n1 newnode.n2 newnode.n3]
} -returnCodes 1 -result "Cannot insert newnode.n1 as a descendant of newnode.n1"

consistencyCheck .tv

test treeview-8.0 "Selection set" -body {
    .tv selection set [list newnode.n1 newnode.n3 newnode.n2]
    .tv selection
} -result [list newnode.n1 newnode.n2 newnode.n3]

test treeview-8.1 "Selection add" -body {
    .tv selection add [list newnode]
    .tv selection
} -result [list newnode newnode.n1 newnode.n2 newnode.n3]

test treeview-8.2 "Selection toggle" -body {
    .tv selection toggle [list newnode.n2 d3]
    .tv selection
} -result [list newnode newnode.n1 newnode.n3 d3]

test treeview-8.3 "Selection remove" -body {
    .tv selection remove [list newnode.n2 d3]
    .tv selection
} -result [list newnode newnode.n1 newnode.n3]

test treeview-8.4 "Selection - clear" -body {
    .tv selection set {}
    .tv selection
} -result {}

test treeview-8.5 "Selection - bad operation" -body {
    .tv selection badop foo
} -returnCodes 1 -match glob -result {bad selection operation "badop": must be *}

### NEED: more tests for see/yview/scrolling

proc scrollcallback {args} {
    set ::scrolldata $args
}
test treeview-9.0 "scroll callback - empty tree" -body {
    .tv configure -yscrollcommand scrollcallback
    .tv delete [.tv children {}]
    update
    set ::scrolldata
} -result [list 0.0 1.0]

### identify tests:
#
proc identify* {tv comps args} {
    foreach {x y} $args {
	foreach comp $comps {
	    lappend result [$tv identify $comp $x $y]
	}
    }
    return $result
}

# get list of column IDs from list of display column ids.
#
proc columnids {tv dcols} {
    set result [list]
    foreach dcol $dcols {
	if {[catch {
	    lappend result [$tv column $dcol -id]
	}]} {
	    lappend result ERROR
	}
    }
    return $result
}

test treeview-identify-setup "identify series - setup" -body {
    destroy .tv
    ttk::setTheme default
    ttk::treeview .tv -columns [list A B C]
    .tv insert {} end -id branch -text branch -open true
    .tv insert branch end -id item1 -text item1
    .tv insert branch end -id item2 -text item2
    .tv insert branch end -id item3 -text item3

    .tv column #0 -width 50	;# 0-50
    .tv column A -width 50	;# 50-100
    .tv column B -width 50	;# 100-150
    .tv column C -width 50	;# 150-200 (plus slop for margins)

    wm geometry . {} ; pack .tv ; update
}

test treeview-identify-1 "identify heading" -body {
    .tv configure -show {headings tree}
    update idletasks
    identify* .tv {region column} 10 10
} -result [list heading #0]

test treeview-identify-2 "identify columns" -body {
    .tv configure -displaycolumns #all
    update idletasks
    columnids .tv [identify* .tv column 25 10  75 10  125 10  175 10]
} -result [list {} A B C]

test treeview-identify-3 "reordered columns" -body {
    .tv configure -displaycolumns {B A C}
    update idletasks
    columnids .tv [identify* .tv column 25 10  75 10  125 10  175 10]
} -result [list {} B A C]

test treeview-identify-4 "no tree column" -body {
    .tv configure -displaycolumns #all -show {headings}
    update idletasks
    identify* .tv {region column} 25 10  75 10  125 10  175 10
} -result [list heading #1 heading #2 heading #3 nothing {}]

# Item height in default theme is 20px
test treeview-identify-5 "vertical scan - no headings" -body {
    .tv configure -displaycolumns #all -show {tree}
    update idletasks
    identify* .tv {region item} 25 10  25 30  25 50  25 70  25 90
} -result [list tree branch tree item1 tree item2 tree item3 nothing {}]

test treeview-identify-6 "vertical scan - with headings" -body {
    .tv configure -displaycolumns #all -show {tree headings}
    update idletasks
    identify* .tv {region item} 25 10  25 30  25 50  25 70  25 90
} -result [list heading {} tree branch tree item1 tree item2 tree item3]

test treeview-identify-7 "vertical scan - headings, no tree" -body {
    .tv configure -displaycolumns #all -show {headings}
    update idletasks
    identify* .tv {region item} 25 10  25 30  25 50  25 70  25 90
} -result [list heading {} cell branch cell item1 cell item2 cell item3]

# In default theme, -indent and -itemheight both 20px
# Disclosure element name is "Treeitem.indicator"
set disclosure "*.indicator"
test treeview-identify-8 "identify element" -body {
    .tv configure -show {tree}
    .tv insert branch  0 -id branch2 -open true
    .tv insert branch2 0 -id branch3 -open true
    .tv insert branch3 0 -id leaf3
    update idletasks;
    identify* .tv {item element} 10 10  30 30  50 50
} -match glob -result [list \
	branch $disclosure branch2 $disclosure branch3 $disclosure]

# See #2381555
test treeview-identify-9 "identify works when horizontally scrolled" -setup {
    .tv configure -show {tree headings}
    foreach column {#0 A B C} {
	.tv column $column -stretch 0 -width 50
    }
    place .tv -x 0 -y 0 -width 100
} -body {
    set result [list]
    foreach xoffs {0 50 100} {
	.tv xview $xoffs ; update
	lappend result [identify* .tv {region column} 10 10 60 10]
    }
    set result
} -result [list \
	[list heading #0 heading #1] \
	[list heading #1 heading #2] \
	[list heading #2 heading #3] ]

test treeview-identify-cleanup "identify - cleanup" -body {
    destroy .tv
}

### NEED: tests for focus item, selection

### Misc. tests:

destroy .tv
test treeview-10.1 "Root node properly initialized (#1541739)" -setup {
    ttk::treeview .tv
    .tv insert {} end -id a
    .tv see a
} -cleanup {
    destroy .tv
}

test treeview-3006842 "Null bindings" -setup {
    ttk::treeview .tv -show tree
} -body {
    .tv tag bind empty <ButtonPress-1> {}
    .tv insert {} end -text "Click me" -tags empty
    event generate .tv <ButtonPress-1> -x 10 -y 10
    .tv tag bind empty
} -result {} -cleanup {
    destroy .tv
}

test treeview-3085489-1 "tag add, no -tags" -setup {
    ttk::treeview .tv
} -body {
    set item [.tv insert {} end]
    .tv tag add foo $item
    .tv item $item -tags
} -cleanup {
    destroy .tv
} -result [list foo]

test treeview-3085489-2 "tag remove, no -tags" -setup {
    ttk::treeview .tv
} -body {
    set item [.tv insert {} end]
    .tv tag remove foo $item
    .tv item $item -tags
} -cleanup {
    destroy .tv
} -result [list]

tcltest::cleanupTests<|MERGE_RESOLUTION|>--- conflicted
+++ resolved
@@ -1,9 +1,4 @@
 #
-<<<<<<< HEAD
-# $Id: treeview.test,v 1.8 2010/10/11 21:34:45 jenglish Exp $
-#
-=======
->>>>>>> c97f0c88
 # [7Jun2005] TO CHECK: [$tv see {}] -- shouldn't work (at least, shouldn't do
 # what it currently does)
 #
