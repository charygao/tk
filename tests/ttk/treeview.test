--- conflicted
+++ resolved
@@ -406,11 +406,7 @@
 
 test treeview-7.2 "illegal move" -body {
    .tv move d d2 end
-<<<<<<< HEAD
-} -returnCodes 1 -result "Cannot insert d as descendant of d2"
-=======
-} -returnCodes error -result "Cannot insert d as a descendant of d2"
->>>>>>> 7cd7731a
+} -returnCodes error -result "Cannot insert d as descendant of d2"
 
 test treeview-7.3 "illegal move has no effect" -body {
     consistencyCheck .tv
@@ -431,11 +427,7 @@
 
 test treeview-7.6 "Replace children - illegal move" -body {
     .tv children newnode.n1 [list newnode.n1 newnode.n2 newnode.n3]
-<<<<<<< HEAD
-} -returnCodes 1 -result "Cannot insert newnode.n1 as descendant of newnode.n1"
-=======
-} -returnCodes error -result "Cannot insert newnode.n1 as a descendant of newnode.n1"
->>>>>>> 7cd7731a
+} -returnCodes error -result "Cannot insert newnode.n1 as descendant of newnode.n1"
 
 consistencyCheck .tv
 
