--- conflicted
+++ resolved
@@ -1,7 +1,3 @@
-<<<<<<< HEAD
-# $Id: radiobutton.test,v 1.1 2008/12/31 23:10:48 jenglish Exp $
-=======
->>>>>>> fca5c4a6
 #
 # ttk::radiobutton widget tests.
 #
