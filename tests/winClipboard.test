# This file is a Tcl script to test out Tk's Windows specific
# clipboard code.  It is organized in the standard fashion for Tcl
# tests.
#
# This file contains a collection of tests for one or more of the Tcl
# built-in commands.  Sourcing this file into Tcl runs the tests and
# generates output for errors.  No output means no errors were found.
#
# Copyright (c) 1997 by Sun Microsystems, Inc.
# Copyright (c) 1998-2000 by Scriptics Corporation.
# All rights reserved.
<<<<<<< HEAD
#
# RCS: @(#) $Id: winClipboard.test,v 1.14 2004/06/24 12:45:44 dkf Exp $
=======
>>>>>>> 42bca745

package require tcltest 2.1
eval tcltest::configure $argv
tcltest::loadTestedCommands

# Note that these tests may fail if another application is grabbing the
# clipboard (e.g. an X server)

test winClipboard-1.1 {TkSelGetSelection} win {
    clipboard clear
    catch {selection get -selection CLIPBOARD} msg
    set msg
} {CLIPBOARD selection doesn't exist or form "STRING" not defined}
test winClipboard-1.2 {TkSelGetSelection} {win testclipboard} {
    clipboard clear
    clipboard append {}
    catch {selection get -selection CLIPBOARD} r1
    catch {testclipboard} r2
    list $r1 $r2
} {{} {}}
test winClipboard-1.3 {TkSelGetSelection & TkWinClipboardRender} {win testclipboard} {
    clipboard clear
    clipboard append abcd
    update
    catch {selection get -selection CLIPBOARD} r1
    catch {testclipboard} r2
    list $r1 $r2
} {abcd abcd}
test winClipboard-1.4 {TkSelGetSelection & TkWinClipboardRender} {win testclipboard} {
    clipboard clear
    clipboard append "line 1\nline 2"
    catch {selection get -selection CLIPBOARD} r1
    catch {testclipboard} r2
    list $r1 $r2
} [list "line 1\nline 2" "line 1\r\nline 2"]
test winClipboard-1.5 {TkSelGetSelection & TkWinClipboardRender} {win testclipboard} {
    clipboard clear
    clipboard append "line 1\u00c7\nline 2"
    catch {selection get -selection CLIPBOARD} r1
    catch {testclipboard} r2
    list $r1 $r2
} [list "line 1\u00c7\nline 2" [bytestring "line 1\u00c7\r\nline 2"]]

test winClipboard-2.1 {TkSelUpdateClipboard reentrancy problem} {win testclipboard} {
    clipboard clear
    clipboard append -type OUR_ACTION "action data"
    clipboard append "string data"
    update
    catch {selection get -selection CLIPBOARD -type OUR_ACTION} r1
    catch {testclipboard} r2
    list $r1 $r2
} [list "action data" "string data"]
test winClipboard-2.2 {TkSelUpdateClipboard reentrancy problem} {win testclipboard} {
    clipboard clear
    clipboard append -type OUR_ACTION "new data"
    clipboard append "more data in string"
    update
    catch {testclipboard} r1
    catch {selection get -selection CLIPBOARD -type OUR_ACTION} r2
    list $r1 $r2
} [list "more data in string" "new data"]

# cleanup
cleanupTests
return<|MERGE_RESOLUTION|>--- conflicted
+++ resolved
@@ -9,11 +9,6 @@
 # Copyright (c) 1997 by Sun Microsystems, Inc.
 # Copyright (c) 1998-2000 by Scriptics Corporation.
 # All rights reserved.
-<<<<<<< HEAD
-#
-# RCS: @(#) $Id: winClipboard.test,v 1.14 2004/06/24 12:45:44 dkf Exp $
-=======
->>>>>>> 42bca745
 
 package require tcltest 2.1
 eval tcltest::configure $argv
