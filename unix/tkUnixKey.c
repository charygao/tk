/*
 * tkUnixKey.c --
 *
 *	This file contains routines for dealing with international keyboard
 *	input.
 *
 * Copyright (c) 1997 by Sun Microsystems, Inc.
 *
<<<<<<< HEAD
 * See the file "license.terms" for information on usage and redistribution of
 * this file, and for a DISCLAIMER OF ALL WARRANTIES.
 *
 * RCS: @(#) $Id: tkUnixKey.c,v 1.13.2.3 2011/01/06 06:00:12 stwo Exp $
=======
 * See the file "license.terms" for information on usage and redistribution
 * of this file, and for a DISCLAIMER OF ALL WARRANTIES.
>>>>>>> 42bca745
 */

#include "tkInt.h"

/*
 * Prototypes for local functions defined in this file:
 */

/*
 *----------------------------------------------------------------------
 *
 * Tk_SetCaretPos --
 *
 *	This enables correct placement of the XIM caret. This is called by
 *	widgets to indicate their cursor placement.  This is currently only
 *	used for over-the-spot XIM.
 *
 *----------------------------------------------------------------------
 */

void
Tk_SetCaretPos(
    Tk_Window tkwin,
    int x,
    int y,
    int height)
{
    TkWindow *winPtr = (TkWindow *) tkwin;
    TkDisplay *dispPtr = winPtr->dispPtr;

    if (   dispPtr->caret.winPtr == winPtr
	&& dispPtr->caret.x == x
	&& dispPtr->caret.y == y
	&& dispPtr->caret.height == height) 
    {
	return;
    }

    dispPtr->caret.winPtr = winPtr;
    dispPtr->caret.x = x;
    dispPtr->caret.y = y;
    dispPtr->caret.height = height;

#ifdef TK_USE_INPUT_METHODS
    /*
     * Adjust the XIM caret position.
     */
    if (   (dispPtr->flags & TK_DISPLAY_USE_IM)
	&& (dispPtr->inputStyle & XIMPreeditPosition)
	&& (winPtr->inputContext != NULL) )
    {
	XVaNestedList preedit_attr;
	XPoint spot;

	spot.x = dispPtr->caret.x;
	spot.y = dispPtr->caret.y + dispPtr->caret.height;
	preedit_attr = XVaCreateNestedList(0, XNSpotLocation, &spot, (void *) NULL);
	XSetICValues(winPtr->inputContext,
		XNPreeditAttributes, preedit_attr,
		(void *) NULL);
	XFree(preedit_attr);
    }
#endif
}

/*
 *----------------------------------------------------------------------
 *
 * TkpGetString --
 *
 *	Retrieve the UTF string associated with a keyboard event.
 *
 * Results:
 *	Returns the UTF string.
 *
 * Side effects:
 *	Stores the input string in the specified Tcl_DString. Modifies the
 *	internal input state. This routine can only be called once for a given
 *	event.
 *
 *----------------------------------------------------------------------
 */

char *
TkpGetString(
    TkWindow *winPtr,		/* Window where event occurred */
    XEvent *eventPtr,		/* X keyboard event. */
    Tcl_DString *dsPtr)		/* Initialized, empty string to hold result. */
{
    int len;
    Tcl_DString buf;
    TkKeyEvent *kePtr = (TkKeyEvent *) eventPtr;

    /*
     * If we have the value cached already, use it now. [Bug 1373712]
     */

    if (kePtr->charValuePtr != NULL) {
	Tcl_DStringSetLength(dsPtr, kePtr->charValueLen);
	memcpy(Tcl_DStringValue(dsPtr), kePtr->charValuePtr,
		(unsigned) kePtr->charValueLen+1);
	return Tcl_DStringValue(dsPtr);
    }

#ifdef TK_USE_INPUT_METHODS
    if ((winPtr->dispPtr->flags & TK_DISPLAY_USE_IM)
	    && (winPtr->inputContext != NULL)
	    && (eventPtr->type == KeyPress)) 
    {
	Status status;

#if X_HAVE_UTF8_STRING
	Tcl_DStringSetLength(dsPtr, TCL_DSTRING_STATIC_SIZE-1);
	len = Xutf8LookupString(winPtr->inputContext, &eventPtr->xkey,
		Tcl_DStringValue(dsPtr), Tcl_DStringLength(dsPtr),
		NULL, &status);

	if (status == XBufferOverflow) { /* Expand buffer and try again */
	    Tcl_DStringSetLength(dsPtr, len);
	    len = Xutf8LookupString(winPtr->inputContext, &eventPtr->xkey,
		    Tcl_DStringValue(dsPtr), Tcl_DStringLength(dsPtr), 
		    NULL, &status);
	}
	if ((status != XLookupChars) && (status != XLookupBoth)) {
	    len = 0;
	}
	Tcl_DStringSetLength(dsPtr, len);
#else /* !X_HAVE_UTF8_STRING */
	/*
	 * Overallocate the dstring to the maximum stack amount.
	 */

	Tcl_DStringInit(&buf);
	Tcl_DStringSetLength(&buf, TCL_DSTRING_STATIC_SIZE-1);

	len = XmbLookupString(winPtr->inputContext, &eventPtr->xkey,
		Tcl_DStringValue(&buf), Tcl_DStringLength(&buf), NULL,
		&status);

	/*
	 * If the buffer wasn't big enough, grow the buffer and try again.
	 */

	if (status == XBufferOverflow) {
	    Tcl_DStringSetLength(&buf, len);
	    len = XmbLookupString(winPtr->inputContext, &eventPtr->xkey,
		    Tcl_DStringValue(&buf), len, NULL, &status);
	}
	if ((status != XLookupChars) && (status != XLookupBoth)) {
	    len = 0;
	}

	Tcl_DStringSetLength(&buf, len);
	Tcl_ExternalToUtfDString(NULL, Tcl_DStringValue(&buf), len, dsPtr);
	Tcl_DStringFree(&buf);
#endif /* X_HAVE_UTF8_STRING */
    } else
#endif /* TK_USE_INPUT_METHODS */
    {
	/*
	 * Fall back to convert a keyboard event to a UTF-8 string using
	 * XLookupString. This is used when input methods are turned off and
	 * for KeyRelease events.
	 *
	 * Note: XLookupString() normally returns a single ISO Latin 1 or
	 * ASCII control character.
	 */

	Tcl_DStringInit(&buf);
	Tcl_DStringSetLength(&buf, TCL_DSTRING_STATIC_SIZE-1);
	len = XLookupString(&eventPtr->xkey, Tcl_DStringValue(&buf),
		TCL_DSTRING_STATIC_SIZE, 0, 0);
	Tcl_DStringValue(&buf)[len] = '\0';

	if (len == 1) {
	    len = Tcl_UniCharToUtf((unsigned char) Tcl_DStringValue(&buf)[0],
		    Tcl_DStringValue(dsPtr));
	    Tcl_DStringSetLength(dsPtr, len);
	} else {
	    /*
	     * len > 1 should only happen if someone has called XRebindKeysym.
	     * Assume UTF-8.
	     */

	    Tcl_DStringSetLength(dsPtr, len);
	    strncpy(Tcl_DStringValue(dsPtr), Tcl_DStringValue(&buf), len);
	}
    }

    /*
     * Cache the string in the event so that if/when we return to this
     * function, we will be able to produce it without asking X. This stops us
     * from having to reenter the XIM engine. [Bug 1373712]
     */

    kePtr->charValuePtr = ckalloc((unsigned) len + 1);
    kePtr->charValueLen = len;
    memcpy(kePtr->charValuePtr, Tcl_DStringValue(dsPtr), (unsigned) len + 1);
    return Tcl_DStringValue(dsPtr);
}

/*
 * When mapping from a keysym to a keycode, need information about the
 * modifier state that should be used so that when they call XKeycodeToKeysym
 * taking into account the xkey.state, they will get back the original keysym.
 */

void
TkpSetKeycodeAndState(
    Tk_Window tkwin,
    KeySym keySym,
    XEvent *eventPtr)
{
    Display *display;
    int state;
    KeyCode keycode;

    display = Tk_Display(tkwin);

    if (keySym == NoSymbol) {
	keycode = 0;
    } else {
	keycode = XKeysymToKeycode(display, keySym);
    }
    if (keycode != 0) {
	for (state = 0; state < 4; state++) {
	    if (XKeycodeToKeysym(display, keycode, state) == keySym) {
		if (state & 1) {
		    eventPtr->xkey.state |= ShiftMask;
		}
		if (state & 2) {
		    TkDisplay *dispPtr;

		    dispPtr = ((TkWindow *) tkwin)->dispPtr;
		    eventPtr->xkey.state |= dispPtr->modeModMask;
		}
		break;
	    }
	}
    }
    eventPtr->xkey.keycode = keycode;
}

/*
 *----------------------------------------------------------------------
 *
 * TkpGetKeySym --
 *
 *	Given an X KeyPress or KeyRelease event, map the keycode in the event
 *	into a KeySym.
 *
 * Results:
 *	The return value is the KeySym corresponding to eventPtr, or NoSymbol
 *	if no matching Keysym could be found.
 *
 * Side effects:
 *	In the first call for a given display, keycode-to-KeySym maps get
 *	loaded.
 *
 *----------------------------------------------------------------------
 */

KeySym
TkpGetKeySym(
    TkDisplay *dispPtr,		/* Display in which to map keycode. */
    XEvent *eventPtr)		/* Description of X event. */
{
    KeySym sym;
    int index;

    /*
     * Refresh the mapping information if it's stale
     */

    if (dispPtr->bindInfoStale) {
	TkpInitKeymapInfo(dispPtr);
    }

    /*
     * Figure out which of the four slots in the keymap vector to use for this
     * key. Refer to Xlib documentation for more info on how this computation
     * works.
     */

    index = 0;
    if (eventPtr->xkey.state & dispPtr->modeModMask) {
	index = 2;
    }
    if ((eventPtr->xkey.state & ShiftMask)
	    || ((dispPtr->lockUsage != LU_IGNORE)
	    && (eventPtr->xkey.state & LockMask))) {
	index += 1;
    }
    sym = XKeycodeToKeysym(dispPtr->display, eventPtr->xkey.keycode, index);

    /*
     * Special handling: if the key was shifted because of Lock, but lock is
     * only caps lock, not shift lock, and the shifted keysym isn't upper-case
     * alphabetic, then switch back to the unshifted keysym.
     */

    if ((index & 1) && !(eventPtr->xkey.state & ShiftMask)
	    && (dispPtr->lockUsage == LU_CAPS)) {
	if (!(((sym >= XK_A) && (sym <= XK_Z))
		|| ((sym >= XK_Agrave) && (sym <= XK_Odiaeresis))
		|| ((sym >= XK_Ooblique) && (sym <= XK_Thorn)))) {
	    index &= ~1;
	    sym = XKeycodeToKeysym(dispPtr->display, eventPtr->xkey.keycode,
		    index);
	}
    }

    /*
     * Another bit of special handling: if this is a shifted key and there is
     * no keysym defined, then use the keysym for the unshifted key.
     */

    if ((index & 1) && (sym == NoSymbol)) {
	sym = XKeycodeToKeysym(dispPtr->display, eventPtr->xkey.keycode,
		index & ~1);
    }
    return sym;
}

/*
 *--------------------------------------------------------------
 *
 * TkpInitKeymapInfo --
 *
 *	This function is invoked to scan keymap information to recompute stuff
 *	that's important for binding, such as the modifier key (if any) that
 *	corresponds to "mode switch".
 *
 * Results:
 *	None.
 *
 * Side effects:
 *	Keymap-related information in dispPtr is updated.
 *
 *--------------------------------------------------------------
 */

void
TkpInitKeymapInfo(
    TkDisplay *dispPtr)		/* Display for which to recompute keymap
				 * information. */
{
    XModifierKeymap *modMapPtr;
    KeyCode *codePtr;
    KeySym keysym;
    int count, i, j, max, arraySize;
#define KEYCODE_ARRAY_SIZE 20

    dispPtr->bindInfoStale = 0;
    modMapPtr = XGetModifierMapping(dispPtr->display);

    /*
     * Check the keycodes associated with the Lock modifier. If any of them is
     * associated with the XK_Shift_Lock modifier, then Lock has to be
     * interpreted as Shift Lock, not Caps Lock.
     */

    dispPtr->lockUsage = LU_IGNORE;
    codePtr = modMapPtr->modifiermap + modMapPtr->max_keypermod*LockMapIndex;
    for (count = modMapPtr->max_keypermod; count > 0; count--, codePtr++) {
	if (*codePtr == 0) {
	    continue;
	}
	keysym = XKeycodeToKeysym(dispPtr->display, *codePtr, 0);
	if (keysym == XK_Shift_Lock) {
	    dispPtr->lockUsage = LU_SHIFT;
	    break;
	}
	if (keysym == XK_Caps_Lock) {
	    dispPtr->lockUsage = LU_CAPS;
	    break;
	}
    }

    /*
     * Look through the keycodes associated with modifiers to see if the the
     * "mode switch", "meta", or "alt" keysyms are associated with any
     * modifiers. If so, remember their modifier mask bits.
     */

    dispPtr->modeModMask = 0;
    dispPtr->metaModMask = 0;
    dispPtr->altModMask = 0;
    codePtr = modMapPtr->modifiermap;
    max = 8*modMapPtr->max_keypermod;
    for (i = 0; i < max; i++, codePtr++) {
	if (*codePtr == 0) {
	    continue;
	}
	keysym = XKeycodeToKeysym(dispPtr->display, *codePtr, 0);
	if (keysym == XK_Mode_switch) {
	    dispPtr->modeModMask |= ShiftMask << (i/modMapPtr->max_keypermod);
	}
	if ((keysym == XK_Meta_L) || (keysym == XK_Meta_R)) {
	    dispPtr->metaModMask |= ShiftMask << (i/modMapPtr->max_keypermod);
	}
	if ((keysym == XK_Alt_L) || (keysym == XK_Alt_R)) {
	    dispPtr->altModMask |= ShiftMask << (i/modMapPtr->max_keypermod);
	}
    }

    /*
     * Create an array of the keycodes for all modifier keys.
     */

    if (dispPtr->modKeyCodes != NULL) {
	ckfree((char *) dispPtr->modKeyCodes);
    }
    dispPtr->numModKeyCodes = 0;
    arraySize = KEYCODE_ARRAY_SIZE;
    dispPtr->modKeyCodes = (KeyCode *)
	    ckalloc((unsigned) (KEYCODE_ARRAY_SIZE * sizeof(KeyCode)));
    for (i = 0, codePtr = modMapPtr->modifiermap; i < max; i++, codePtr++) {
	if (*codePtr == 0) {
	    continue;
	}

	/*
	 * Make sure that the keycode isn't already in the array.
	 */

	for (j = 0; j < dispPtr->numModKeyCodes; j++) {
	    if (dispPtr->modKeyCodes[j] == *codePtr) {
		goto nextModCode;
	    }
	}
	if (dispPtr->numModKeyCodes >= arraySize) {
	    KeyCode *new;

	    /*
	     * Ran out of space in the array; grow it.
	     */

	    arraySize *= 2;
	    new = (KeyCode *)
		    ckalloc((unsigned) (arraySize * sizeof(KeyCode)));
	    memcpy(new, dispPtr->modKeyCodes,
		    (dispPtr->numModKeyCodes * sizeof(KeyCode)));
	    ckfree((char *) dispPtr->modKeyCodes);
	    dispPtr->modKeyCodes = new;
	}
	dispPtr->modKeyCodes[dispPtr->numModKeyCodes] = *codePtr;
	dispPtr->numModKeyCodes++;
    nextModCode:
	continue;
    }
    XFreeModifiermap(modMapPtr);
}

/*
 * Local Variables:
 * mode: c
 * c-basic-offset: 4
 * fill-column: 78
 * End:
 */<|MERGE_RESOLUTION|>--- conflicted
+++ resolved
@@ -6,15 +6,8 @@
  *
  * Copyright (c) 1997 by Sun Microsystems, Inc.
  *
-<<<<<<< HEAD
  * See the file "license.terms" for information on usage and redistribution of
  * this file, and for a DISCLAIMER OF ALL WARRANTIES.
- *
- * RCS: @(#) $Id: tkUnixKey.c,v 1.13.2.3 2011/01/06 06:00:12 stwo Exp $
-=======
- * See the file "license.terms" for information on usage and redistribution
- * of this file, and for a DISCLAIMER OF ALL WARRANTIES.
->>>>>>> 42bca745
  */
 
 #include "tkInt.h"
