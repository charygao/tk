--- conflicted
+++ resolved
@@ -20,11 +20,6 @@
 file in the directory ../win. To compile for MacOSX, see the README file in
 the directory ../macosx.
 
-<<<<<<< HEAD
-RCS: @(#) $Id: README,v 1.27 2008/02/14 15:45:43 dkf Exp $
-
-=======
->>>>>>> 5cad7e12
 How To Compile And Install Tk:
 ------------------------------
 
