/*
 * tkUnixFont.c --
 *
 *	Contains the Unix implementation of the platform-independent font
 *	package interface.
 *
 * Copyright (c) 1996-1997 Sun Microsystems, Inc.
 *
 * See the file "license.terms" for information on usage and redistribution of
 * this file, and for a DISCLAIMER OF ALL WARRANTIES.
 */

#include "tkUnixInt.h"
#include "tkFont.h"
#include <netinet/in.h>		/* for htons() prototype */
#include <arpa/inet.h>		/* inet_ntoa() */

/*
 * The preferred font encodings.
 */

static const char encodingList[][10] = {
    "iso8859-1", "jis0208", "jis0212"
};

/*
 * The following structure represents a font family. It is assumed that all
 * screen fonts constructed from the same "font family" share certain
 * properties; all screen fonts with the same "font family" point to a shared
 * instance of this structure. The most important shared property is the
 * character existence metrics, used to determine if a screen font can display
 * a given Unicode character.
 *
 * Under Unix, there are three attributes that uniquely identify a "font
 * family": the foundry, face name, and charset.
 */

#define FONTMAP_SHIFT		12

#define FONTMAP_PAGES		(1 << (21 - FONTMAP_SHIFT))
#define FONTMAP_BITSPERPAGE	(1 << FONTMAP_SHIFT)

typedef struct FontFamily {
    struct FontFamily *nextPtr;	/* Next in list of all known font families. */
    size_t refCount;		/* How many SubFonts are referring to this
				 * FontFamily. When the refCount drops to
				 * zero, this FontFamily may be freed. */
    /*
     * Key.
     */

    Tk_Uid foundry;		/* Foundry key for this FontFamily. */
    Tk_Uid faceName;		/* Face name key for this FontFamily. */
    Tcl_Encoding encoding;	/* Encoding key for this FontFamily. */

    /*
     * Derived properties.
     */

    int isTwoByteFont;		/* 1 if this is a double-byte font, 0
				 * otherwise. */
    char *fontMap[FONTMAP_PAGES];
				/* Two-level sparse table used to determine
				 * quickly if the specified character exists.
				 * As characters are encountered, more pages
				 * in this table are dynamically alloced. The
				 * contents of each page is a bitmask
				 * consisting of FONTMAP_BITSPERPAGE bits,
				 * representing whether this font can be used
				 * to display the given character at the
				 * corresponding bit position. The high bits
				 * of the character are used to pick which
				 * page of the table is used. */
} FontFamily;

/*
 * The following structure encapsulates an individual screen font. A font
 * object is made up of however many SubFonts are necessary to display a
 * stream of multilingual characters.
 */

typedef struct SubFont {
    char **fontMap;		/* Pointer to font map from the FontFamily,
				 * cached here to save a dereference. */
    XFontStruct *fontStructPtr;	/* The specific screen font that will be used
				 * when displaying/measuring chars belonging
				 * to the FontFamily. */
    FontFamily *familyPtr;	/* The FontFamily for this SubFont. */
} SubFont;

/*
 * The following structure represents Unix's implementation of a font object.
 */

#define SUBFONT_SPACE		3
#define BASE_CHARS		256

typedef struct UnixFont {
    TkFont font;		/* Stuff used by generic font package. Must be
				 * first in structure. */
    SubFont staticSubFonts[SUBFONT_SPACE];
				/* Builtin space for a limited number of
				 * SubFonts. */
    int numSubFonts;		/* Length of following array. */
    SubFont *subFontArray;	/* Array of SubFonts that have been loaded in
				 * order to draw/measure all the characters
				 * encountered by this font so far. All fonts
				 * start off with one SubFont initialized by
				 * AllocFont() from the original set of font
				 * attributes. Usually points to
				 * staticSubFonts, but may point to malloced
				 * space if there are lots of SubFonts. */
    SubFont controlSubFont;	/* Font to use to display control-character
				 * expansions. */

    Display *display;		/* Display that owns font. */
    int pixelSize;		/* Original pixel size used when font was
				 * constructed. */
    TkXLFDAttributes xa;	/* Additional attributes that specify the
				 * preferred foundry and encoding to use when
				 * constructing additional SubFonts. */
    int widths[BASE_CHARS];	/* Widths of first 256 chars in the base font,
				 * for handling common case. */
    int underlinePos;		/* Offset from baseline to origin of underline
				 * bar (used when drawing underlined font)
				 * (pixels). */
    int barHeight;		/* Height of underline or overstrike bar (used
				 * when drawing underlined or strikeout font)
				 * (pixels). */
} UnixFont;

/*
 * The following structure and definition is used to keep track of the
 * alternative names for various encodings. Asking for an encoding that
 * matches one of the alias patterns will result in actually getting the
 * encoding by its real name.
 */

typedef struct EncodingAlias {
    const char *realName;	/* The real name of the encoding to load if
				 * the provided name matched the pattern. */
    const char *aliasPattern;	/* Pattern for encoding name, of the form that
				 * is acceptable to Tcl_StringMatch. */
} EncodingAlias;

/*
 * Just some utility structures used for passing around values in helper
 * functions.
 */

typedef struct FontAttributes {
    TkFontAttributes fa;
    TkXLFDAttributes xa;
} FontAttributes;

typedef struct ThreadSpecificData {
    FontFamily *fontFamilyList; /* The list of font families that are
				 * currently loaded. As screen fonts are
				 * loaded, this list grows to hold information
				 * about what characters exist in each font
				 * family. */
    FontFamily controlFamily;	/* FontFamily used to handle control character
				 * expansions. The encoding of this FontFamily
				 * converts UTF-8 to backslashed escape
				 * sequences. */
} ThreadSpecificData;
static Tcl_ThreadDataKey dataKey;

/*
 * The set of builtin encoding alises to convert the XLFD names for the
 * encodings into the names expected by the Tcl encoding package.
 */

static const EncodingAlias encodingAliases[] = {
    {"gb2312-raw",	"gb2312*"},
    {"big5",		"big5*"},
    {"cns11643-1",	"cns11643*-1"},
    {"cns11643-1",	"cns11643*.1-0"},
    {"cns11643-2",	"cns11643*-2"},
    {"cns11643-2",	"cns11643*.2-0"},
    {"jis0201",		"jisx0201*"},
    {"jis0201",		"jisx0202*"},
    {"jis0208",		"jisc6226*"},
    {"jis0208",		"jisx0208*"},
    {"jis0212",		"jisx0212*"},
    {"tis620",		"tis620*"},
    {"ksc5601",		"ksc5601*"},
    {"dingbats",	"*dingbats"},
#ifdef WORDS_BIGENDIAN
    {"unicode",		"iso10646-1"},
#else
    /*
     * ucs-2be is needed if native order isn't BE.
     */
    {"ucs-2be",		"iso10646-1"},
#endif
    {NULL,		NULL}
};

/*
 * Functions used only in this file.
 */

static void		FontPkgCleanup(ClientData clientData);
static FontFamily *	AllocFontFamily(Display *display,
			    XFontStruct *fontStructPtr, int base);
static SubFont *	CanUseFallback(UnixFont *fontPtr,
			    const char *fallbackName, int ch,
			    SubFont **fixSubFontPtrPtr);
static SubFont *	CanUseFallbackWithAliases(UnixFont *fontPtr,
			    const char *fallbackName, int ch,
			    Tcl_DString *nameTriedPtr,
			    SubFont **fixSubFontPtrPtr);
static int		ControlUtfProc(ClientData clientData, const char *src,
			    int srcLen, int flags, Tcl_EncodingState*statePtr,
			    char *dst, int dstLen, int *srcReadPtr,
			    int *dstWrotePtr, int *dstCharsPtr);
static XFontStruct *	CreateClosestFont(Tk_Window tkwin,
			    const TkFontAttributes *faPtr,
			    const TkXLFDAttributes *xaPtr);
static SubFont *	FindSubFontForChar(UnixFont *fontPtr, int ch,
			    SubFont **fixSubFontPtrPtr);
static void		FontMapInsert(SubFont *subFontPtr, int ch);
static void		FontMapLoadPage(SubFont *subFontPtr, int row);
static int		FontMapLookup(SubFont *subFontPtr, int ch);
static void		FreeFontFamily(FontFamily *afPtr);
static const char *	GetEncodingAlias(const char *name);
static int		GetFontAttributes(Display *display,
			    XFontStruct *fontStructPtr, FontAttributes *faPtr);
static XFontStruct *	GetScreenFont(Display *display,
			    FontAttributes *wantPtr, char **nameList,
			    int bestIdx[], unsigned bestScore[]);
static XFontStruct *	GetSystemFont(Display *display);
static int		IdentifySymbolEncodings(FontAttributes *faPtr);
static void		InitFont(Tk_Window tkwin, XFontStruct *fontStructPtr,
			    UnixFont *fontPtr);
static void		InitSubFont(Display *display,
			    XFontStruct *fontStructPtr, int base,
			    SubFont *subFontPtr);
static char **		ListFonts(Display *display, const char *faceName,
			    int *numNamesPtr);
static char **		ListFontOrAlias(Display *display, const char*faceName,
			    int *numNamesPtr);
static unsigned		RankAttributes(FontAttributes *wantPtr,
			    FontAttributes *gotPtr);
static void		ReleaseFont(UnixFont *fontPtr);
static void		ReleaseSubFont(Display *display, SubFont *subFontPtr);
static int		SeenName(const char *name, Tcl_DString *dsPtr);
#ifndef WORDS_BIGENDIAN
static int		Ucs2beToUtfProc(ClientData clientData, const char*src,
			    int srcLen, int flags, Tcl_EncodingState*statePtr,
			    char *dst, int dstLen, int *srcReadPtr,
			    int *dstWrotePtr, int *dstCharsPtr);
static int		UtfToUcs2beProc(ClientData clientData, const char*src,
			    int srcLen, int flags, Tcl_EncodingState*statePtr,
			    char *dst, int dstLen, int *srcReadPtr,
			    int *dstWrotePtr, int *dstCharsPtr);
#endif

/*
 *-------------------------------------------------------------------------
 *
 * FontPkgCleanup --
 *
 *	This function is called when an application is created. It initializes
 *	all the structures that are used by the platform-dependent code on a
 *	per application basis.
 *
 * Results:
 *	None.
 *
 * Side effects:
 *	Releases thread-specific resources used by font pkg.
 *
 *-------------------------------------------------------------------------
 */

static void
FontPkgCleanup(
    ClientData clientData)
{
    ThreadSpecificData *tsdPtr =
	    Tcl_GetThreadData(&dataKey, sizeof(ThreadSpecificData));

    if (tsdPtr->controlFamily.encoding != NULL) {
	FontFamily *familyPtr = &tsdPtr->controlFamily;
	int i;

	Tcl_FreeEncoding(familyPtr->encoding);
	for (i = 0; i < FONTMAP_PAGES; i++) {
	    if (familyPtr->fontMap[i] != NULL) {
		ckfree(familyPtr->fontMap[i]);
	    }
	}
	tsdPtr->controlFamily.encoding = NULL;
    }
}

/*
 *-------------------------------------------------------------------------
 *
 * TkpFontPkgInit --
 *
 *	This function is called when an application is created. It initializes
 *	all the structures that are used by the platform-dependent code on a
 *	per application basis.
 *
 * Results:
 *	None.
 *
 * Side effects:
 *	None.
 *
 *-------------------------------------------------------------------------
 */

void
TkpFontPkgInit(
    TkMainInfo *mainPtr)	/* The application being created. */
{
    ThreadSpecificData *tsdPtr =
	    Tcl_GetThreadData(&dataKey, sizeof(ThreadSpecificData));
    Tcl_EncodingType type;
    SubFont dummy;
    int i;

    if (tsdPtr->controlFamily.encoding == NULL) {
	type.encodingName = "X11ControlChars";
	type.toUtfProc = ControlUtfProc;
	type.fromUtfProc = ControlUtfProc;
	type.freeProc = NULL;
	type.clientData = NULL;
	type.nullSize = 0;

	tsdPtr->controlFamily.refCount = 2;
	tsdPtr->controlFamily.encoding = Tcl_CreateEncoding(&type);
	tsdPtr->controlFamily.isTwoByteFont = 0;

	dummy.familyPtr = &tsdPtr->controlFamily;
	dummy.fontMap = tsdPtr->controlFamily.fontMap;
	for (i = 0x00; i < 0x20; i++) {
	    FontMapInsert(&dummy, i);
	    FontMapInsert(&dummy, i + 0x80);
	}

#ifndef WORDS_BIGENDIAN
	/*
	 * UCS-2BE is unicode (UCS-2) in big-endian format. Define this if
	 * native order isn't BE. It is used in iso10646 fonts.
	 */

	type.encodingName = "ucs-2be";
	type.toUtfProc = Ucs2beToUtfProc;
	type.fromUtfProc = UtfToUcs2beProc;
	type.freeProc = NULL;
	type.clientData = NULL;
	type.nullSize = 2;
	Tcl_CreateEncoding(&type);
#endif
	Tcl_CreateThreadExitHandler(FontPkgCleanup, NULL);
    }
}

/*
 *-------------------------------------------------------------------------
 *
 * ControlUtfProc --
 *
 *	Convert from UTF-8 into the ASCII expansion of a control character.
 *
 * Results:
 *	Returns TCL_OK if conversion was successful.
 *
 * Side effects:
 *	None.
 *
 *-------------------------------------------------------------------------
 */

static int
ControlUtfProc(
    ClientData clientData,	/* Not used. */
    const char *src,		/* Source string in UTF-8. */
    int srcLen,			/* Source string length in bytes. */
    int flags,			/* Conversion control flags. */
    Tcl_EncodingState *statePtr,/* Place for conversion routine to store state
				 * information used during a piecewise
				 * conversion. Contents of statePtr are
				 * initialized and/or reset by conversion
				 * routine under control of flags argument. */
    char *dst,			/* Output buffer in which converted string is
				 * stored. */
    int dstLen,			/* The maximum length of output buffer in
				 * bytes. */
    int *srcReadPtr,		/* Filled with the number of bytes from the
				 * source string that were converted. This may
				 * be less than the original source length if
				 * there was a problem converting some source
				 * characters. */
    int *dstWrotePtr,		/* Filled with the number of bytes that were
				 * stored in the output buffer as a result of
				 * the conversion. */
    int *dstCharsPtr)		/* Filled with the number of characters that
				 * correspond to the bytes stored in the
				 * output buffer. */
{
    const char *srcStart, *srcEnd;
    char *dstStart, *dstEnd;
<<<<<<< HEAD
    int ch;
    int result;
    static const char hexChars[] = "0123456789abcdef";
    static const char mapChars[] = {
=======
    int ch, result;
    static char hexChars[] = "0123456789abcdef";
    static char mapChars[] = {
>>>>>>> a1c49d88
	0, 0, 0, 0, 0, 0, 0,
	'a', 'b', 't', 'n', 'v', 'f', 'r'
    };

    result = TCL_OK;

    srcStart = src;
    srcEnd = src + srcLen;

    dstStart = dst;
    dstEnd = dst + dstLen - 6;

    for ( ; src < srcEnd; ) {
	if (dst > dstEnd) {
	    result = TCL_CONVERT_NOSPACE;
	    break;
	}
	src += TkUtfToUniChar(src, &ch);
	dst[0] = '\\';
	if (((size_t) ch < sizeof(mapChars)) && (mapChars[ch] != 0)) {
	    dst[1] = mapChars[ch];
	    dst += 2;
	} else if (ch < 256) {
	    dst[1] = 'x';
	    dst[2] = hexChars[(ch >> 4) & 0xf];
	    dst[3] = hexChars[ch & 0xf];
	    dst += 4;
	} else if (ch < 0x10000) {
	    dst[1] = 'u';
	    dst[2] = hexChars[(ch >> 12) & 0xf];
	    dst[3] = hexChars[(ch >> 8) & 0xf];
	    dst[4] = hexChars[(ch >> 4) & 0xf];
	    dst[5] = hexChars[ch & 0xf];
	    dst += 6;
	} else {
	    /* TODO we can do better here */
	    dst[1] = 'u';
	    dst[2] = 'f';
	    dst[3] = 'f';
	    dst[4] = 'f';
	    dst[5] = 'd';
	    dst += 6;
	}
    }
    *srcReadPtr = src - srcStart;
    *dstWrotePtr = dst - dstStart;
    *dstCharsPtr = dst - dstStart;
    return result;
}

#ifndef WORDS_BIGENDIAN
/*
 *-------------------------------------------------------------------------
 *
 * Ucs2beToUtfProc --
 *
 *	Convert from UCS-2BE (big-endian 16-bit Unicode) to UTF-8.
 *	This is only defined on LE machines.
 *
 * Results:
 *	Returns TCL_OK if conversion was successful.
 *
 * Side effects:
 *	None.
 *
 *-------------------------------------------------------------------------
 */

static int
Ucs2beToUtfProc(
    ClientData clientData,	/* Not used. */
    const char *src,		/* Source string in Unicode. */
    int srcLen,			/* Source string length in bytes. */
    int flags,			/* Conversion control flags. */
    Tcl_EncodingState *statePtr,/* Place for conversion routine to store state
				 * information used during a piecewise
				 * conversion. Contents of statePtr are
				 * initialized and/or reset by conversion
				 * routine under control of flags argument. */
    char *dst,			/* Output buffer in which converted string is
				 * stored. */
    int dstLen,			/* The maximum length of output buffer in
				 * bytes. */
    int *srcReadPtr,		/* Filled with the number of bytes from the
				 * source string that were converted. This may
				 * be less than the original source length if
				 * there was a problem converting some source
				 * characters. */
    int *dstWrotePtr,		/* Filled with the number of bytes that were
				 * stored in the output buffer as a result of
				 * the conversion. */
    int *dstCharsPtr)		/* Filled with the number of characters that
				 * correspond to the bytes stored in the
				 * output buffer. */
{
    const char *srcStart, *srcEnd;
    char *dstEnd, *dstStart;
    int result, numChars;

    result = TCL_OK;

    /* check alignment with ucs-2 (2 == sizeof(UCS-2)) */
    if ((srcLen % 2) != 0) {
	result = TCL_CONVERT_MULTIBYTE;
	srcLen--;
    }

    srcStart = src;
    srcEnd = src + srcLen;

    dstStart = dst;
    dstEnd = dst + dstLen - 4;

    for (numChars = 0; src < srcEnd; numChars++) {
	if (dst > dstEnd) {
	    result = TCL_CONVERT_NOSPACE;
	    break;
	}

	/*
	 * Need to swap byte-order on little-endian machines (x86) for
	 * UCS-2BE. We know this is an LE->BE swap.
	 */

	dst += Tcl_UniCharToUtf(htons(*((short *)src)), dst);
	src += 2 /* sizeof(UCS-2) */;
    }

    *srcReadPtr = src - srcStart;
    *dstWrotePtr = dst - dstStart;
    *dstCharsPtr = numChars;
    return result;
}

/*
 *-------------------------------------------------------------------------
 *
 * UtfToUcs2beProc --
 *
 *	Convert from UTF-8 to UCS-2BE (fixed 2-byte encoding).
 *
 * Results:
 *	Returns TCL_OK if conversion was successful.
 *
 * Side effects:
 *	None.
 *
 *-------------------------------------------------------------------------
 */

static int
UtfToUcs2beProc(
    ClientData clientData,	/* TableEncodingData that specifies
				 * encoding. */
    const char *src,		/* Source string in UTF-8. */
    int srcLen,			/* Source string length in bytes. */
    int flags,			/* Conversion control flags. */
    Tcl_EncodingState *statePtr,/* Place for conversion routine to store state
				 * information used during a piecewise
				 * conversion. Contents of statePtr are
				 * initialized and/or reset by conversion
				 * routine under control of flags argument. */
    char *dst,			/* Output buffer in which converted string is
				 * stored. */
    int dstLen,			/* The maximum length of output buffer in
				 * bytes. */
    int *srcReadPtr,		/* Filled with the number of bytes from the
				 * source string that were converted. This may
				 * be less than the original source length if
				 * there was a problem converting some source
				 * characters. */
    int *dstWrotePtr,		/* Filled with the number of bytes that were
				 * stored in the output buffer as a result of
				 * the conversion. */
    int *dstCharsPtr)		/* Filled with the number of characters that
				 * correspond to the bytes stored in the
				 * output buffer. */
{
    const char *srcStart, *srcEnd, *srcClose, *dstStart, *dstEnd;
    int result, numChars;
    Tcl_UniChar ch;

    srcStart = src;
    srcEnd = src + srcLen;
    srcClose = srcEnd;
    if (!(flags & TCL_ENCODING_END)) {
	srcClose -= 4;
    }

    dstStart = dst;
    dstEnd = dst + dstLen - 2 /* sizeof(UCS-2) */;

    result = TCL_OK;
    for (numChars = 0; src < srcEnd; numChars++) {
	if ((src > srcClose) && (!Tcl_UtfCharComplete(src, srcEnd - src))) {
	    /*
	     * If there is more string to follow, this will ensure that the
	     * last UTF-8 character in the source buffer hasn't been cut off.
	     */

	    result = TCL_CONVERT_MULTIBYTE;
	    break;
	}
	if (dst > dstEnd) {
	    result = TCL_CONVERT_NOSPACE;
	    break;
        }
	src += Tcl_UtfToUniChar(src, &ch);

	/*
	 * Ensure big-endianness (store big bits first).
	 * XXX: This hard-codes the assumed size of Tcl_UniChar as 2. Make
	 * sure to work in char* for Tcl_UtfToUniChar alignment. [Bug 1122671]
	 */

	*dst++ = (ch >> 8);
	*dst++ = (ch & 0xFF);
    }
    *srcReadPtr = src - srcStart;
    *dstWrotePtr = dst - dstStart;
    *dstCharsPtr = numChars;
    return result;
}
#endif /* WORDS_BIGENDIAN */

/*
 *---------------------------------------------------------------------------
 *
 * TkpGetNativeFont --
 *
 *	Map a platform-specific native font name to a TkFont.
 *
 * Results:
 *	The return value is a pointer to a TkFont that represents the native
 *	font. If a native font by the given name could not be found, the
 *	return value is NULL.
 *
 *	Every call to this function returns a new TkFont structure, even if
 *	the name has already been seen before. The caller should call
 *	TkpDeleteFont() when the font is no longer needed.
 *
 *	The caller is responsible for initializing the memory associated with
 *	the generic TkFont when this function returns and releasing the
 *	contents of the generic TkFont before calling TkpDeleteFont().
 *
 * Side effects:
 *	Memory allocated.
 *
 *---------------------------------------------------------------------------
 */

TkFont *
TkpGetNativeFont(
    Tk_Window tkwin,		/* For display where font will be used. */
    const char *name)		/* Platform-specific font name. */
{
    UnixFont *fontPtr;
    XFontStruct *fontStructPtr;
    FontAttributes fa;
    const char *p;
    int hasSpace, dashes, hasWild;

    /*
     * The behavior of X when given a name that isn't an XLFD is unspecified.
     * For example, Exceed 6 returns a valid font for any random string. This
     * is awkward since system names have higher priority than the other Tk
     * font syntaxes. So, we need to perform a quick sanity check on the name
     * and fail if it looks suspicious. We fail if the name:
     *     - contains a space immediately before a dash
     *	   - contains a space, but no '*' characters and fewer than 14 dashes
     */

    hasSpace = dashes = hasWild = 0;
    for (p = name; *p != '\0'; p++) {
	if (*p == ' ') {
	    if (p[1] == '-') {
		return NULL;
	    }
	    hasSpace = 1;
	} else if (*p == '-') {
	    dashes++;
	} else if (*p == '*') {
	    hasWild = 1;
	}
    }
    if ((dashes < 14) && !hasWild && hasSpace) {
	return NULL;
    }

    fontStructPtr = XLoadQueryFont(Tk_Display(tkwin), name);
    if (fontStructPtr == NULL) {
	/*
	 * Handle all names that look like XLFDs here. Otherwise, when
	 * TkpGetFontFromAttributes is called from generic code, any foundry
	 * or encoding information specified in the XLFD will have been parsed
	 * out and lost. But make sure we don't have an "-option value" string
	 * since TkFontParseXLFD would return a false success when attempting
	 * to parse it.
	 */

	if (name[0] == '-') {
	    if (name[1] != '*') {
		char *dash;

		dash = strchr(name + 1, '-');
		if ((dash == NULL) || (isspace(UCHAR(dash[-1])))) {
		    return NULL;
		}
	    }
	} else if (name[0] != '*') {
	    return NULL;
	}
	if (TkFontParseXLFD(name, &fa.fa, &fa.xa) != TCL_OK) {
	    return NULL;
	}
	fontStructPtr = CreateClosestFont(tkwin, &fa.fa, &fa.xa);
    }
    fontPtr = ckalloc(sizeof(UnixFont));
    InitFont(tkwin, fontStructPtr, fontPtr);

    return (TkFont *) fontPtr;
}

/*
 *---------------------------------------------------------------------------
 *
 * TkpGetFontFromAttributes --
 *
 *	Given a desired set of attributes for a font, find a font with the
 *	closest matching attributes.
 *
 * Results:
 *	The return value is a pointer to a TkFont that represents the font
 *	with the desired attributes. If a font with the desired attributes
 *	could not be constructed, some other font will be substituted
 *	automatically.
 *
 *	Every call to this function returns a new TkFont structure, even if
 *	the specified attributes have already been seen before. The caller
 *	should call TkpDeleteFont() to free the platform- specific data when
 *	the font is no longer needed.
 *
 *	The caller is responsible for initializing the memory associated with
 *	the generic TkFont when this function returns and releasing the
 *	contents of the generic TkFont before calling TkpDeleteFont().
 *
 * Side effects:
 *	Memory allocated.
 *
 *---------------------------------------------------------------------------
 */

TkFont *
TkpGetFontFromAttributes(
    TkFont *tkFontPtr,		/* If non-NULL, store the information in this
				 * existing TkFont structure, rather than
				 * allocating a new structure to hold the
				 * font; the existing contents of the font
				 * will be released. If NULL, a new TkFont
				 * structure is allocated. */
    Tk_Window tkwin,		/* For display where font will be used. */
    const TkFontAttributes *faPtr)
				/* Set of attributes to match. */
{
    UnixFont *fontPtr;
    TkXLFDAttributes xa;
    XFontStruct *fontStructPtr;

    TkInitXLFDAttributes(&xa);
    fontStructPtr = CreateClosestFont(tkwin, faPtr, &xa);

    fontPtr = (UnixFont *) tkFontPtr;
    if (fontPtr == NULL) {
	fontPtr = ckalloc(sizeof(UnixFont));
    } else {
	ReleaseFont(fontPtr);
    }
    InitFont(tkwin, fontStructPtr, fontPtr);

    fontPtr->font.fa.underline = faPtr->underline;
    fontPtr->font.fa.overstrike = faPtr->overstrike;

    return (TkFont *) fontPtr;
}

/*
 *---------------------------------------------------------------------------
 *
 * TkpDeleteFont --
 *
 *	Called to release a font allocated by TkpGetNativeFont() or
 *	TkpGetFontFromAttributes(). The caller should have already released
 *	the fields of the TkFont that are used exclusively by the generic
 *	TkFont code.
 *
 * Results:
 *	None.
 *
 * Side effects:
 *	TkFont is deallocated.
 *
 *---------------------------------------------------------------------------
 */

void
TkpDeleteFont(
    TkFont *tkFontPtr)		/* Token of font to be deleted. */
{
    UnixFont *fontPtr = (UnixFont *) tkFontPtr;

    ReleaseFont(fontPtr);
}

/*
 *---------------------------------------------------------------------------
 *
 * TkpGetFontFamilies --
 *
 *	Return information about the font families that are available on the
 *	display of the given window.
 *
 * Results:
 *	Modifies interp's result object to hold a list of all the available
 *	font families.
 *
 * Side effects:
 *	None.
 *
 *---------------------------------------------------------------------------
 */

void
TkpGetFontFamilies(
    Tcl_Interp *interp,		/* Interp to hold result. */
    Tk_Window tkwin)		/* For display to query. */
{
    int i, new, numNames;
    char *family, **nameList;
    Tcl_HashTable familyTable;
    Tcl_HashEntry *hPtr;
    Tcl_HashSearch search;
    Tcl_Obj *resultPtr, *strPtr;

    Tcl_InitHashTable(&familyTable, TCL_STRING_KEYS);
    nameList = ListFonts(Tk_Display(tkwin), "*", &numNames);
    for (i = 0; i < numNames; i++) {
	char *familyEnd;

	family = strchr(nameList[i] + 1, '-');
	if (family == NULL) {
	    /*
	     * Apparently, sometimes ListFonts() can return a font name with
	     * zero or one '-' character in it. This is probably indicative of
	     * a server misconfiguration, but crashing because of it is a very
	     * bad idea anyway. [Bug 1475865]
	     */

	    continue;
	}
	family++;			/* Advance to char after '-'. */
	familyEnd = strchr(family, '-');
	if (familyEnd == NULL) {
	    continue;			/* See comment above. */
	}
	*familyEnd = '\0';
	Tcl_CreateHashEntry(&familyTable, family, &new);
    }
    XFreeFontNames(nameList);

    hPtr = Tcl_FirstHashEntry(&familyTable, &search);
    resultPtr = Tcl_NewObj();
    while (hPtr != NULL) {
	strPtr = Tcl_NewStringObj(Tcl_GetHashKey(&familyTable, hPtr), -1);
	Tcl_ListObjAppendElement(NULL, resultPtr, strPtr);
	hPtr = Tcl_NextHashEntry(&search);
    }
    Tcl_SetObjResult(interp, resultPtr);

    Tcl_DeleteHashTable(&familyTable);
}

/*
 *-------------------------------------------------------------------------
 *
 * TkpGetSubFonts --
 *
 *	A function used by the testing package for querying the actual screen
 *	fonts that make up a font object.
 *
 * Results:
 *	Modifies interp's result object to hold a list containing the names of
 *	the screen fonts that make up the given font object.
 *
 * Side effects:
 *	None.
 *
 *-------------------------------------------------------------------------
 */

void
TkpGetSubFonts(
    Tcl_Interp *interp,
    Tk_Font tkfont)
{
    int i;
    Tcl_Obj *objv[3], *resultPtr, *listPtr;
    UnixFont *fontPtr;
    FontFamily *familyPtr;

    resultPtr = Tcl_NewObj();
    fontPtr = (UnixFont *) tkfont;
    for (i = 0; i < fontPtr->numSubFonts; i++) {
	familyPtr = fontPtr->subFontArray[i].familyPtr;
	objv[0] = Tcl_NewStringObj(familyPtr->faceName, -1);
	objv[1] = Tcl_NewStringObj(familyPtr->foundry, -1);
	objv[2] = Tcl_NewStringObj(
		Tcl_GetEncodingName(familyPtr->encoding), -1);
	listPtr = Tcl_NewListObj(3, objv);
	Tcl_ListObjAppendElement(NULL, resultPtr, listPtr);
    }
    Tcl_SetObjResult(interp, resultPtr);
}

/*
 *----------------------------------------------------------------------
 *
 * TkpGetFontAttrsForChar --
 *
 *	Retrieve the font attributes of the actual font used to render a given
 *	character.
 *
 * Results:
 *	None.
 *
 * Side effects:
 *	The font attributes are stored in *faPtr.
 *
 *----------------------------------------------------------------------
 */

void
TkpGetFontAttrsForChar(
    Tk_Window tkwin,		/* Window on the font's display */
    Tk_Font tkfont,		/* Font to query */
    int c,         		/* Character of interest */
    TkFontAttributes *faPtr)	/* Output: Font attributes */
{
    FontAttributes atts;
    UnixFont *fontPtr = (UnixFont *) tkfont;
				/* Structure describing the logical font */
    SubFont *lastSubFontPtr = &fontPtr->subFontArray[0];
				/* Pointer to subfont array in case
				 * FindSubFontForChar needs to fix up the
				 * memory allocation */
    SubFont *thisSubFontPtr = FindSubFontForChar(fontPtr, c, &lastSubFontPtr);
				/* Pointer to the subfont to use for the given
				 * character */

    GetFontAttributes(Tk_Display(tkwin), thisSubFontPtr->fontStructPtr, &atts);
    *faPtr = atts.fa;
}

/*
 *---------------------------------------------------------------------------
 *
 * Tk_MeasureChars --
 *
 *	Determine the number of characters from the string that will fit in
 *	the given horizontal span. The measurement is done under the
 *	assumption that Tk_DrawChars() will be used to actually display the
 *	characters.
 *
 * Results:
 *	The return value is the number of bytes from source that fit into the
 *	span that extends from 0 to maxLength. *lengthPtr is filled with the
 *	x-coordinate of the right edge of the last character that did fit.
 *
 * Side effects:
 *	None.
 *
 *---------------------------------------------------------------------------
 */

int
Tk_MeasureChars(
    Tk_Font tkfont,		/* Font in which characters will be drawn. */
    const char *source,		/* UTF-8 string to be displayed. Need not be
				 * '\0' terminated. */
    int numBytes,		/* Maximum number of bytes to consider from
				 * source string. */
    int maxLength,		/* If >= 0, maxLength specifies the longest
				 * permissible line length in pixels; don't
				 * consider any character that would cross
				 * this x-position. If < 0, then line length
				 * is unbounded and the flags argument is
				 * ignored. */
    int flags,			/* Various flag bits OR-ed together:
				 * TK_PARTIAL_OK means include the last char
				 * which only partially fit on this line.
				 * TK_WHOLE_WORDS means stop on a word
				 * boundary, if possible. TK_AT_LEAST_ONE
				 * means return at least one character even if
				 * no characters fit. */
    int *lengthPtr)		/* Filled with x-location just after the
				 * terminating character. */
{
    UnixFont *fontPtr;
    SubFont *lastSubFontPtr;
    int curX, curByte, ch;

    /*
     * Unix does not use kerning or fractional character widths when
     * displaying text on the screen. So that means we can safely measure
     * individual characters or spans of characters and add up the widths w/o
     * any "off-by-one-pixel" errors.
     */

    fontPtr = (UnixFont *) tkfont;

    lastSubFontPtr = &fontPtr->subFontArray[0];

    if (numBytes == 0) {
	curX = 0;
	curByte = 0;
    } else if (maxLength < 0) {
	const char *p, *end, *next;
	SubFont *thisSubFontPtr;
	FontFamily *familyPtr;
	Tcl_DString runString;

	/*
	 * A three step process:
	 * 1. Find a contiguous range of characters that can all be
	 *    represented by a single screen font.
	 * 2. Convert those chars to the encoding of that font.
	 * 3. Measure converted chars.
	 */

	curX = 0;
	end = source + numBytes;
	for (p = source; p < end; ) {
	    next = p + TkUtfToUniChar(p, &ch);
	    thisSubFontPtr = FindSubFontForChar(fontPtr, ch, &lastSubFontPtr);
	    if (thisSubFontPtr != lastSubFontPtr) {
		familyPtr = lastSubFontPtr->familyPtr;
		Tcl_UtfToExternalDString(familyPtr->encoding, source,
			p - source, &runString);
		if (familyPtr->isTwoByteFont) {
		    curX += XTextWidth16(lastSubFontPtr->fontStructPtr,
			    (XChar2b *) Tcl_DStringValue(&runString),
			    Tcl_DStringLength(&runString) / 2);
		} else {
		    curX += XTextWidth(lastSubFontPtr->fontStructPtr,
			    Tcl_DStringValue(&runString),
			    Tcl_DStringLength(&runString));
		}
		Tcl_DStringFree(&runString);
		lastSubFontPtr = thisSubFontPtr;
		source = p;
	    }
	    p = next;
	}
	familyPtr = lastSubFontPtr->familyPtr;
	Tcl_UtfToExternalDString(familyPtr->encoding, source, p - source,
		&runString);
	if (familyPtr->isTwoByteFont) {
	    curX += XTextWidth16(lastSubFontPtr->fontStructPtr,
		    (XChar2b *) Tcl_DStringValue(&runString),
		    Tcl_DStringLength(&runString) >> 1);
	} else {
	    curX += XTextWidth(lastSubFontPtr->fontStructPtr,
		    Tcl_DStringValue(&runString),
		    Tcl_DStringLength(&runString));
	}
	Tcl_DStringFree(&runString);
	curByte = numBytes;
    } else {
	const char *p, *end, *next, *term;
	int newX, termX, sawNonSpace, dstWrote;
	FontFamily *familyPtr;
	XChar2b buf[8];

	/*
	 * How many chars will fit in the space allotted? This first version
	 * may be inefficient because it measures every character
	 * individually.
	 */

	next = source + TkUtfToUniChar(source, &ch);
	newX = curX = termX = 0;

	term = source;
	end = source + numBytes;

	sawNonSpace = (ch > 255) || !isspace(ch);
	familyPtr = lastSubFontPtr->familyPtr;
	for (p = source; ; ) {
	    if ((ch < BASE_CHARS) && (fontPtr->widths[ch] != 0)) {
		newX += fontPtr->widths[ch];
	    } else {
		lastSubFontPtr = FindSubFontForChar(fontPtr, ch, NULL);
		familyPtr = lastSubFontPtr->familyPtr;
		Tcl_UtfToExternal(NULL, familyPtr->encoding, p, next - p, 0, NULL,
			(char *)&buf[0].byte1, sizeof(buf), NULL, &dstWrote, NULL);
		if (familyPtr->isTwoByteFont) {
		    newX += XTextWidth16(lastSubFontPtr->fontStructPtr,
			    buf, dstWrote >> 1);
		} else {
		    newX += XTextWidth(lastSubFontPtr->fontStructPtr,
			    (char *)&buf[0].byte1, dstWrote);
		}
	    }
	    if (newX > maxLength) {
		break;
	    }
	    curX = newX;
	    p = next;
	    if (p >= end) {
		term = end;
		termX = curX;
		break;
	    }

	    next += TkUtfToUniChar(next, &ch);
	    if ((ch < 256) && isspace(ch)) {
		if (sawNonSpace) {
		    term = p;
		    termX = curX;
		    sawNonSpace = 0;
		}
	    } else {
		sawNonSpace = 1;
	    }
	}

	/*
	 * P points to the first character that doesn't fit in the desired
	 * span. Use the flags to figure out what to return.
	 */

	if ((flags & TK_PARTIAL_OK) && (p < end) && (curX < maxLength)) {
	    /*
	     * Include the first character that didn't quite fit in the
	     * desired span. The width returned will include the width of that
	     * extra character.
	     */

	    curX = newX;
	    p += TkUtfToUniChar(p, &ch);
	}
	if ((flags & TK_AT_LEAST_ONE) && (term == source) && (p < end)) {
	    term = p;
	    termX = curX;
	    if (term == source) {
		term += TkUtfToUniChar(term, &ch);
		termX = newX;
	    }
	} else if ((p >= end) || !(flags & TK_WHOLE_WORDS)) {
	    term = p;
	    termX = curX;
	}

	curX = termX;
	curByte = term - source;
    }

    *lengthPtr = curX;
    return curByte;
}

/*
 *---------------------------------------------------------------------------
 *
 * TkpMeasureCharsInContext --
 *
 *	Determine the number of bytes from the string that will fit in the
 *	given horizontal span. The measurement is done under the assumption
 *	that TkpDrawCharsInContext() will be used to actually display the
 *	characters.
 *
 *	This one is almost the same as Tk_MeasureChars(), but with access to
 *	all the characters on the line for context. On X11 this context isn't
 *	consulted, so we just call Tk_MeasureChars().
 *
 * Results:
 *	The return value is the number of bytes from source that fit into the
 *	span that extends from 0 to maxLength. *lengthPtr is filled with the
 *	x-coordinate of the right edge of the last character that did fit.
 *
 * Side effects:
 *	None.
 *
 *---------------------------------------------------------------------------
 */

int
TkpMeasureCharsInContext(
    Tk_Font tkfont,		/* Font in which characters will be drawn. */
    const char *source,		/* UTF-8 string to be displayed. Need not be
				 * '\0' terminated. */
    int numBytes,		/* Maximum number of bytes to consider from
				 * source string in all. */
    int rangeStart,		/* Index of first byte to measure. */
    int rangeLength,		/* Length of range to measure in bytes. */
    int maxLength,		/* If >= 0, maxLength specifies the longest
				 * permissible line length; don't consider any
				 * character that would cross this x-position.
				 * If < 0, then line length is unbounded and
				 * the flags argument is ignored. */
    int flags,			/* Various flag bits OR-ed together:
				 * TK_PARTIAL_OK means include the last char
				 * which only partially fit on this line.
				 * TK_WHOLE_WORDS means stop on a word
				 * boundary, if possible. TK_AT_LEAST_ONE
				 * means return at least one character even if
				 * no characters fit. TK_ISOLATE_END means
				 * that the last character should not be
				 * considered in context with the rest of the
				 * string (used for breaking lines). */
    int *lengthPtr)		/* Filled with x-location just after the
				 * terminating character. */
{
    (void) numBytes; /*unused*/
    return Tk_MeasureChars(tkfont, source + rangeStart, rangeLength,
	    maxLength, flags, lengthPtr);
}

/*
 *---------------------------------------------------------------------------
 *
 * Tk_DrawChars --
 *
 *	Draw a string of characters on the screen. Tk_DrawChars() expands
 *	control characters that occur in the string to \xNN sequences.
 *
 * Results:
 *	None.
 *
 * Side effects:
 *	Information gets drawn on the screen.
 *
 *---------------------------------------------------------------------------
 */

void
Tk_DrawChars(
    Display *display,		/* Display on which to draw. */
    Drawable drawable,		/* Window or pixmap in which to draw. */
    GC gc,			/* Graphics context for drawing characters. */
    Tk_Font tkfont,		/* Font in which characters will be drawn;
				 * must be the same as font used in GC. */
    const char *source,		/* UTF-8 string to be displayed. Need not be
				 * '\0' terminated. All Tk meta-characters
				 * (tabs, control characters, and newlines)
				 * should be stripped out of the string that
				 * is passed to this function. If they are not
				 * stripped out, they will be displayed as
				 * regular printing characters. */
    int numBytes,		/* Number of bytes in string. */
    int x, int y)		/* Coordinates at which to place origin of
				 * string when drawing. */
{
    UnixFont *fontPtr = (UnixFont *) tkfont;
    SubFont *thisSubFontPtr, *lastSubFontPtr;
    Tcl_DString runString;
    const char *p, *end, *next;
    int xStart, needWidth, window_width, do_width, ch;
    FontFamily *familyPtr;
#ifdef TK_DRAW_CHAR_XWINDOW_CHECK
    int rx, ry;
    unsigned width, height, border_width, depth;
    Drawable root;
#endif

    lastSubFontPtr = &fontPtr->subFontArray[0];
    xStart = x;

#ifdef TK_DRAW_CHAR_XWINDOW_CHECK
    /*
     * Get the window width so we can abort drawing outside of the window
     */

    if (XGetGeometry(display, drawable, &root, &rx, &ry, &width, &height,
	    &border_width, &depth) == False) {
	window_width = INT_MAX;
    } else {
	window_width = width;
    }
#else
    /*
     * This is used by default until we find a solution that doesn't do a
     * round-trip to the X server (needed to get Tk cached window width).
     */

    window_width = 32768;
#endif

    end = source + numBytes;
    needWidth = fontPtr->font.fa.underline + fontPtr->font.fa.overstrike;
    for (p = source; p <= end; ) {
	if (p < end) {
	    next = p + TkUtfToUniChar(p, &ch);
	    thisSubFontPtr = FindSubFontForChar(fontPtr, ch, &lastSubFontPtr);
	} else {
	    next = p + 1;
	    thisSubFontPtr = lastSubFontPtr;
	}
	if ((thisSubFontPtr != lastSubFontPtr)
		|| (p == end) || (p-source > 200)) {
	    if (p > source) {
		do_width = (needWidth || (p != end)) ? 1 : 0;
		familyPtr = lastSubFontPtr->familyPtr;

		Tcl_UtfToExternalDString(familyPtr->encoding, source,
			p - source, &runString);
		if (familyPtr->isTwoByteFont) {
		    XDrawString16(display, drawable, gc, x, y,
			    (XChar2b *) Tcl_DStringValue(&runString),
			    Tcl_DStringLength(&runString) / 2);
		    if (do_width) {
			x += XTextWidth16(lastSubFontPtr->fontStructPtr,
				(XChar2b *) Tcl_DStringValue(&runString),
				Tcl_DStringLength(&runString) / 2);
		    }
		} else {
		    XDrawString(display, drawable, gc, x, y,
			    Tcl_DStringValue(&runString),
			    Tcl_DStringLength(&runString));
		    if (do_width) {
			x += XTextWidth(lastSubFontPtr->fontStructPtr,
				Tcl_DStringValue(&runString),
				Tcl_DStringLength(&runString));
		    }
		}
		Tcl_DStringFree(&runString);
	    }
	    lastSubFontPtr = thisSubFontPtr;
	    source = p;
	    XSetFont(display, gc, lastSubFontPtr->fontStructPtr->fid);
	    if (x > window_width) {
		break;
	    }
	}
	p = next;
    }

    if (lastSubFontPtr != &fontPtr->subFontArray[0]) {
	XSetFont(display, gc, fontPtr->subFontArray[0].fontStructPtr->fid);
    }

    if (fontPtr->font.fa.underline != 0) {
	XFillRectangle(display, drawable, gc, xStart,
		y + fontPtr->underlinePos,
		(unsigned) (x - xStart), (unsigned) fontPtr->barHeight);
    }
    if (fontPtr->font.fa.overstrike != 0) {
	y -= fontPtr->font.fm.descent + (fontPtr->font.fm.ascent) / 10;
	XFillRectangle(display, drawable, gc, xStart, y,
		(unsigned) (x - xStart), (unsigned) fontPtr->barHeight);
    }
}

/*
 *---------------------------------------------------------------------------
 *
 * TkpDrawCharsInContext --
 *
 *	Draw a string of characters on the screen like Tk_DrawChars(), but
 *	with access to all the characters on the line for context. On X11 this
 *	context isn't consulted, so we just call Tk_DrawChars().
 *
 * Results:
 *	None.
 *
 * Side effects:
 *	Information gets drawn on the screen.
 *
 *---------------------------------------------------------------------------
 */

void
TkpDrawCharsInContext(
    Display *display,		/* Display on which to draw. */
    Drawable drawable,		/* Window or pixmap in which to draw. */
    GC gc,			/* Graphics context for drawing characters. */
    Tk_Font tkfont,		/* Font in which characters will be drawn;
				 * must be the same as font used in GC. */
    const char *source,		/* UTF-8 string to be displayed. Need not be
				 * '\0' terminated. All Tk meta-characters
				 * (tabs, control characters, and newlines)
				 * should be stripped out of the string that
				 * is passed to this function. If they are not
				 * stripped out, they will be displayed as
				 * regular printing characters. */
    int numBytes,		/* Number of bytes in string. */
    int rangeStart,		/* Index of first byte to draw. */
    int rangeLength,		/* Length of range to draw in bytes. */
    int x, int y)		/* Coordinates at which to place origin of the
				 * whole (not just the range) string when
				 * drawing. */
{
    int widthUntilStart;

    (void) numBytes; /*unused*/

    Tk_MeasureChars(tkfont, source, rangeStart, -1, 0, &widthUntilStart);
    Tk_DrawChars(display, drawable, gc, tkfont, source + rangeStart,
	    rangeLength, x+widthUntilStart, y);
}

/*
 *-------------------------------------------------------------------------
 *
 * CreateClosestFont --
 *
 *	Helper for TkpGetNativeFont() and TkpGetFontFromAttributes(). Given a
 *	set of font attributes, construct a close XFontStruct. If requested
 *	face name is not available, automatically substitutes an alias for
 *	requested face name. If encoding is not specified (or the requested
 *	one is not available), automatically chooses another encoding from the
 *	list of preferred encodings. If the foundry is not specified (or is
 *	not available) automatically prefers "adobe" foundry. For all other
 *	attributes, if the requested value was not available, the appropriate
 *	"close" value will be used.
 *
 * Results:
 *	Return value is the XFontStruct that best matched the requested
 *	attributes. The return value is never NULL; some font will always be
 *	returned.
 *
 * Side effects:
 *	None.
 *
 *-------------------------------------------------------------------------
 */

static XFontStruct *
CreateClosestFont(
    Tk_Window tkwin,		/* For display where font will be used. */
    const TkFontAttributes *faPtr,
				/* Set of generic attributes to match. */
    const TkXLFDAttributes *xaPtr)
				/* Set of X-specific attributes to match. */
{
    FontAttributes want;
    char **nameList;
    int numNames, nameIdx, bestIdx[2];
    Display *display;
    XFontStruct *fontStructPtr;
    unsigned bestScore[2];

    want.fa = *faPtr;
    want.xa = *xaPtr;

    if (want.xa.foundry == NULL) {
	want.xa.foundry = Tk_GetUid("adobe");
    }
    if (want.fa.family == NULL) {
	want.fa.family = Tk_GetUid("fixed");
    }
    want.fa.size = -TkFontGetPixels(tkwin, faPtr->size);
    if (want.xa.charset == NULL || *want.xa.charset == '\0') {
	want.xa.charset = Tk_GetUid("iso8859-1");	/* locale. */
    }

    display = Tk_Display(tkwin);

    /*
     * Algorithm to get the closest font to the name requested.
     *
     * try fontname
     * try all aliases for fontname
     * foreach fallback for fontname
     *	    try the fallback
     *	    try all aliases for the fallback
     */

    nameList = ListFontOrAlias(display, want.fa.family, &numNames);
    if (numNames == 0) {
	const char *const *const *fontFallbacks;
	int i, j;
	const char *fallback;

	fontFallbacks = TkFontGetFallbacks();
	for (i = 0; fontFallbacks[i] != NULL; i++) {
	    for (j = 0; (fallback = fontFallbacks[i][j]) != NULL; j++) {
		if (strcasecmp(want.fa.family, fallback) == 0) {
		    break;
		}
	    }
	    if (fallback != NULL) {
		for (j = 0; (fallback = fontFallbacks[i][j]) != NULL; j++) {
		    nameList = ListFontOrAlias(display, fallback, &numNames);
		    if (numNames != 0) {
			goto found;
		    }
		}
	    }
	}
	nameList = ListFonts(display, "fixed", &numNames);
	if (numNames == 0) {
	    nameList = ListFonts(display, "*", &numNames);
	}
	if (numNames == 0) {
	    return GetSystemFont(display);
	}
    }

  found:
    bestIdx[0] = -1;
    bestIdx[1] = -1;
    bestScore[0] = (unsigned) -1;
    bestScore[1] = (unsigned) -1;
    for (nameIdx = 0; nameIdx < numNames; nameIdx++) {
	FontAttributes got;
	int scalable;
	unsigned score;

	if (TkFontParseXLFD(nameList[nameIdx], &got.fa, &got.xa) != TCL_OK) {
	    continue;
	}
	IdentifySymbolEncodings(&got);
	scalable = (got.fa.size == 0.0);
	score = RankAttributes(&want, &got);
	if (score < bestScore[scalable]) {
	    bestIdx[scalable] = nameIdx;
	    bestScore[scalable] = score;
	}
	if (score == 0) {
	    break;
	}
    }

    fontStructPtr = GetScreenFont(display, &want, nameList, bestIdx,
	    bestScore);
    XFreeFontNames(nameList);

    if (fontStructPtr == NULL) {
	return GetSystemFont(display);
    }
    return fontStructPtr;
}

/*
 *---------------------------------------------------------------------------
 *
 * InitFont --
 *
 *	Helper for TkpGetNativeFont() and TkpGetFontFromAttributes().
 *	Initializes the memory for a new UnixFont that wraps the
 *	platform-specific data.
 *
 *	The caller is responsible for initializing the fields of the TkFont
 *	that are used exclusively by the generic TkFont code, and for
 *	releasing those fields before calling TkpDeleteFont().
 *
 * Results:
 *	Fills the WinFont structure.
 *
 * Side effects:
 *	Memory allocated.
 *
 *---------------------------------------------------------------------------
 */

static void
InitFont(
    Tk_Window tkwin,		/* For screen where font will be used. */
    XFontStruct *fontStructPtr,	/* X information about font. */
    UnixFont *fontPtr)		/* Filled with information constructed from
				 * the above arguments. */
{
    ThreadSpecificData *tsdPtr =
	    Tcl_GetThreadData(&dataKey, sizeof(ThreadSpecificData));
    unsigned long value;
    int minHi, maxHi, minLo, maxLo, fixed, width, limit, i, n;
    FontAttributes fa;
    TkFontAttributes *faPtr;
    TkFontMetrics *fmPtr;
    SubFont *controlPtr, *subFontPtr;
    char *pageMap;
    Display *display;

    /*
     * Get all font attributes and metrics.
     */

    display = Tk_Display(tkwin);
    GetFontAttributes(display, fontStructPtr, &fa);

    minHi = fontStructPtr->min_byte1;
    maxHi = fontStructPtr->max_byte1;
    minLo = fontStructPtr->min_char_or_byte2;
    maxLo = fontStructPtr->max_char_or_byte2;

    fixed = 1;
    if (fontStructPtr->per_char != NULL) {
	width = 0;
	limit = (maxHi - minHi + 1) * (maxLo - minLo + 1);
	for (i = 0; i < limit; i++) {
	    n = fontStructPtr->per_char[i].width;
	    if (n != 0) {
		if (width == 0) {
		    width = n;
		} else if (width != n) {
		    fixed = 0;
		    break;
		}
	    }
	}
    }

    fontPtr->font.fid = fontStructPtr->fid;

    faPtr = &fontPtr->font.fa;
    faPtr->family = fa.fa.family;
    faPtr->size = TkFontGetPoints(tkwin, fa.fa.size);
    faPtr->weight = fa.fa.weight;
    faPtr->slant = fa.fa.slant;
    faPtr->underline = 0;
    faPtr->overstrike = 0;

    fmPtr = &fontPtr->font.fm;
    fmPtr->ascent = fontStructPtr->ascent;
    fmPtr->descent = fontStructPtr->descent;
    fmPtr->maxWidth = fontStructPtr->max_bounds.width;
    fmPtr->fixed = fixed;

    fontPtr->display = display;
    fontPtr->pixelSize = (int)(TkFontGetPixels(tkwin, fa.fa.size) + 0.5);
    fontPtr->xa = fa.xa;

    fontPtr->numSubFonts = 1;
    fontPtr->subFontArray = fontPtr->staticSubFonts;
    InitSubFont(display, fontStructPtr, 1, &fontPtr->subFontArray[0]);

    fontPtr->controlSubFont = fontPtr->subFontArray[0];
    subFontPtr = FindSubFontForChar(fontPtr, '0', NULL);
    controlPtr = &fontPtr->controlSubFont;
    controlPtr->fontStructPtr = subFontPtr->fontStructPtr;
    controlPtr->familyPtr = &tsdPtr->controlFamily;
    controlPtr->fontMap = tsdPtr->controlFamily.fontMap;

    pageMap = fontPtr->subFontArray[0].fontMap[0];
    for (i = 0; i < 256; i++) {
	if ((minHi > 0) || (i < minLo) || (i > maxLo)
		|| !((pageMap[i>>3] >> (i&7)) & 1)) {
	    n = 0;
	} else if (fontStructPtr->per_char == NULL) {
	    n = fontStructPtr->max_bounds.width;
	} else {
	    n = fontStructPtr->per_char[i - minLo].width;
	}
	fontPtr->widths[i] = n;
    }

    if (XGetFontProperty(fontStructPtr, XA_UNDERLINE_POSITION, &value)) {
	fontPtr->underlinePos = value;
    } else {
	/*
	 * If the XA_UNDERLINE_POSITION property does not exist, the X manual
	 * recommends using the following value:
	 */

	fontPtr->underlinePos = fontStructPtr->descent / 2;
    }
    fontPtr->barHeight = 0;
    if (XGetFontProperty(fontStructPtr, XA_UNDERLINE_THICKNESS, &value)) {
	fontPtr->barHeight = value;
    }
    if (fontPtr->barHeight == 0) {
	/*
	 * If the XA_UNDERLINE_THICKNESS property does not exist, the X manual
	 * recommends using the width of the stem on a capital letter. I don't
	 * know of a way to get the stem width of a letter, so guess and use
	 * 1/3 the width of a capital I.
	 */

	fontPtr->barHeight = fontPtr->widths['I'] / 3;
	if (fontPtr->barHeight == 0) {
	    fontPtr->barHeight = 1;
	}
    }
    if (fontPtr->underlinePos + fontPtr->barHeight > fontStructPtr->descent) {
	/*
	 * If this set of cobbled together values would cause the bottom of
	 * the underline bar to stick below the descent of the font, jack the
	 * underline up a bit higher.
	 */

	fontPtr->barHeight = fontStructPtr->descent - fontPtr->underlinePos;
	if (fontPtr->barHeight == 0) {
	    fontPtr->underlinePos--;
	    fontPtr->barHeight = 1;
	}
    }
}

/*
 *-------------------------------------------------------------------------
 *
 * ReleaseFont --
 *
 *	Called to release the unix-specific contents of a TkFont. The caller
 *	is responsible for freeing the memory used by the font itself.
 *
 * Results:
 *	None.
 *
 * Side effects:
 *	Memory is freed.
 *
 *---------------------------------------------------------------------------
 */

static void
ReleaseFont(
    UnixFont *fontPtr)		/* The font to delete. */
{
    int i;

    for (i = 0; i < fontPtr->numSubFonts; i++) {
	ReleaseSubFont(fontPtr->display, &fontPtr->subFontArray[i]);
    }
    if (fontPtr->subFontArray != fontPtr->staticSubFonts) {
	ckfree(fontPtr->subFontArray);
    }
}

/*
 *-------------------------------------------------------------------------
 *
 * InitSubFont --
 *
 *	Wrap a screen font and load the FontFamily that represents it. Used to
 *	prepare a SubFont so that characters can be mapped from UTF-8 to the
 *	charset of the font.
 *
 * Results:
 *	The subFontPtr is filled with information about the font.
 *
 * Side effects:
 *	None.
 *
 *-------------------------------------------------------------------------
 */

static void
InitSubFont(
    Display *display,		/* Display in which font will be used. */
    XFontStruct *fontStructPtr,	/* The screen font. */
    int base,			/* Non-zero if this SubFont is being used as
				 * the base font for a font object. */
    SubFont *subFontPtr)	/* Filled with SubFont constructed from above
				 * attributes. */
{
    subFontPtr->fontStructPtr = fontStructPtr;
    subFontPtr->familyPtr = AllocFontFamily(display, fontStructPtr, base);
    subFontPtr->fontMap = subFontPtr->familyPtr->fontMap;
}

/*
 *-------------------------------------------------------------------------
 *
 * ReleaseSubFont --
 *
 *	Called to release the contents of a SubFont. The caller is responsible
 *	for freeing the memory used by the SubFont itself.
 *
 * Results:
 *	None.
 *
 * Side effects:
 *	Memory and resources are freed.
 *
 *---------------------------------------------------------------------------
 */

static void
ReleaseSubFont(
    Display *display,		/* Display which owns screen font. */
    SubFont *subFontPtr)	/* The SubFont to delete. */
{
    XFreeFont(display, subFontPtr->fontStructPtr);
    FreeFontFamily(subFontPtr->familyPtr);
}

/*
 *-------------------------------------------------------------------------
 *
 * AllocFontFamily --
 *
 *	Find the FontFamily structure associated with the given font name.
 *	The information should be stored by the caller in a SubFont and used
 *	when determining if that SubFont supports a character.
 *
 *	Cannot use the string name used to construct the font as the key,
 *	because the capitalization may not be canonical. Therefore use the
 *	face name actually retrieved from the font metrics as the key.
 *
 * Results:
 *	A pointer to a FontFamily. The reference count in the FontFamily is
 *	automatically incremented. When the SubFont is released, the reference
 *	count is decremented. When no SubFont is using this FontFamily, it may
 *	be deleted.
 *
 * Side effects:
 *	A new FontFamily structure will be allocated if this font family has
 *	not been seen. TrueType character existence metrics are loaded into
 *	the FontFamily structure.
 *
 *-------------------------------------------------------------------------
 */

static FontFamily *
AllocFontFamily(
    Display *display,		/* Display in which font will be used. */
    XFontStruct *fontStructPtr,	/* Screen font whose FontFamily is to be
				 * returned. */
    int base)			/* Non-zero if this font family is to be used
				 * in the base font of a font object. */
{
    FontFamily *familyPtr;
    FontAttributes fa;
    Tcl_Encoding encoding;
    ThreadSpecificData *tsdPtr =
	    Tcl_GetThreadData(&dataKey, sizeof(ThreadSpecificData));

    GetFontAttributes(display, fontStructPtr, &fa);
    encoding = Tcl_GetEncoding(NULL, GetEncodingAlias(fa.xa.charset));

    familyPtr = tsdPtr->fontFamilyList;
    for (; familyPtr != NULL; familyPtr = familyPtr->nextPtr) {
	if ((familyPtr->faceName == fa.fa.family)
		&& (familyPtr->foundry == fa.xa.foundry)
		&& (familyPtr->encoding == encoding)) {
	    if (encoding) {
		Tcl_FreeEncoding(encoding);
	    }
	    familyPtr->refCount++;
	    return familyPtr;
	}
    }

    familyPtr = ckalloc(sizeof(FontFamily));
    memset(familyPtr, 0, sizeof(FontFamily));
    familyPtr->nextPtr = tsdPtr->fontFamilyList;
    tsdPtr->fontFamilyList = familyPtr;

    /*
     * Set key for this FontFamily.
     */

    familyPtr->foundry = fa.xa.foundry;
    familyPtr->faceName = fa.fa.family;
    familyPtr->encoding = encoding;

    /*
     * An initial refCount of 2 means that FontFamily information will persist
     * even when the SubFont that loaded the FontFamily is released. Change it
     * to 1 to cause FontFamilies to be unloaded when not in use.
     */

    familyPtr->refCount = 2;

    /*
     * One byte/character fonts have both min_byte1 and max_byte1 0, and
     * max_char_or_byte2 <= 255. Anything else specifies a two byte/character
     * font.
     */

    familyPtr->isTwoByteFont = !(
	    (fontStructPtr->min_byte1 == 0) &&
	    (fontStructPtr->max_byte1 == 0) &&
	    (fontStructPtr->max_char_or_byte2 < 256));
    return familyPtr;
}

/*
 *-------------------------------------------------------------------------
 *
 * FreeFontFamily --
 *
 *	Called to free an FontFamily when the SubFont is finished using it.
 *	Frees the contents of the FontFamily and the memory used by the
 *	FontFamily itself.
 *
 * Results:
 *	None.
 *
 * Side effects:
 *	None.
 *
 *-------------------------------------------------------------------------
 */

static void
FreeFontFamily(
    FontFamily *familyPtr)	/* The FontFamily to delete. */
{
    FontFamily **familyPtrPtr;
    ThreadSpecificData *tsdPtr =
	    Tcl_GetThreadData(&dataKey, sizeof(ThreadSpecificData));
    int i;

    if (familyPtr == NULL) {
	return;
    }
    if (familyPtr->refCount-- > 1) {
	return;
    }
    if (familyPtr->encoding) {
	Tcl_FreeEncoding(familyPtr->encoding);
    }
    for (i = 0; i < FONTMAP_PAGES; i++) {
	if (familyPtr->fontMap[i] != NULL) {
	    ckfree(familyPtr->fontMap[i]);
	}
    }

    /*
     * Delete from list.
     */

    for (familyPtrPtr = &tsdPtr->fontFamilyList; ; ) {
	if (*familyPtrPtr == familyPtr) {
	    *familyPtrPtr = familyPtr->nextPtr;
	    break;
	}
	familyPtrPtr = &(*familyPtrPtr)->nextPtr;
    }

    ckfree(familyPtr);
}

/*
 *-------------------------------------------------------------------------
 *
 * FindSubFontForChar --
 *
 *	Determine which screen font is necessary to use to display the given
 *	character. If the font object does not have a screen font that can
 *	display the character, another screen font may be loaded into the font
 *	object, following a set of preferred fallback rules.
 *
 * Results:
 *	The return value is the SubFont to use to display the given character.
 *
 * Side effects:
 *	The contents of fontPtr are modified to cache the results of the
 *	lookup and remember any SubFonts that were dynamically loaded. The
 *	table of SubFonts might be extended, and if a non-NULL reference to a
 *	subfont pointer is available, it is updated if it previously pointed
 *	into the old subfont table.
 *
 *-------------------------------------------------------------------------
 */

static SubFont *
FindSubFontForChar(
    UnixFont *fontPtr,		/* The font object with which the character
				 * will be displayed. */
    int ch,			/* The Unicode character to be displayed. */
    SubFont **fixSubFontPtrPtr)	/* Subfont reference to fix up if we
				 * reallocate our subfont table. */
{
    int i, j, k, numNames;
    Tk_Uid faceName;
    const char *fallback;
    const char *const *aliases;
    char **nameList;
    const char *const *anyFallbacks;
    const char *const *const *fontFallbacks;
    SubFont *subFontPtr;
    Tcl_DString ds;

    if (FontMapLookup(&fontPtr->subFontArray[0], ch)) {
	return &fontPtr->subFontArray[0];
    }

    for (i = 1; i < fontPtr->numSubFonts; i++) {
	if (FontMapLookup(&fontPtr->subFontArray[i], ch)) {
	    return &fontPtr->subFontArray[i];
	}
    }

    if (FontMapLookup(&fontPtr->controlSubFont, ch)) {
	return &fontPtr->controlSubFont;
    }

    /*
     * Keep track of all face names that we check, so we don't check some name
     * multiple times if it can be reached by multiple paths.
     */

    Tcl_DStringInit(&ds);

    /*
     * Are there any other fonts with the same face name as the base font that
     * could display this character, e.g., if the base font is
     * adobe:fixed:iso8859-1, we could might be able to use
     * misc:fixed:iso8859-8 or sony:fixed:jisx0208.1983-0
     */

    faceName = fontPtr->font.fa.family;
    if (SeenName(faceName, &ds) == 0) {
	subFontPtr = CanUseFallback(fontPtr, faceName, ch, fixSubFontPtrPtr);
	if (subFontPtr != NULL) {
	    goto end;
	}
    }

    aliases = TkFontGetAliasList(faceName);

    subFontPtr = NULL;
    fontFallbacks = TkFontGetFallbacks();
    for (i = 0; fontFallbacks[i] != NULL; i++) {
	for (j = 0; (fallback = fontFallbacks[i][j]) != NULL; j++) {
	    if (strcasecmp(fallback, faceName) == 0) {
		/*
		 * If the base font has a fallback...
		 */

		goto tryfallbacks;
	    } else if (aliases != NULL) {
		/*
		 * Or if an alias for the base font has a fallback...
		 */

		for (k = 0; aliases[k] != NULL; k++) {
		    if (strcasecmp(fallback, aliases[k]) == 0) {
			goto tryfallbacks;
		    }
		}
	    }
	}
	continue;

    tryfallbacks:

	/*
	 * ...then see if we can use one of the fallbacks, or an alias for one
	 * of the fallbacks.
	 */

	for (j = 0; (fallback = fontFallbacks[i][j]) != NULL; j++) {
	    subFontPtr = CanUseFallbackWithAliases(fontPtr, fallback, ch, &ds,
		    fixSubFontPtrPtr);
	    if (subFontPtr != NULL) {
		goto end;
	    }
	}
    }

    /*
     * See if we can use something from the global fallback list.
     */

    anyFallbacks = TkFontGetGlobalClass();
    for (i = 0; (fallback = anyFallbacks[i]) != NULL; i++) {
	subFontPtr = CanUseFallbackWithAliases(fontPtr, fallback, ch, &ds,
		fixSubFontPtrPtr);
	if (subFontPtr != NULL) {
	    goto end;
	}
    }

    /*
     * Try all face names available in the whole system until we find one that
     * can be used.
     */

    nameList = ListFonts(fontPtr->display, "*", &numNames);
    for (i = 0; i < numNames; i++) {
	fallback = strchr(nameList[i] + 1, '-') + 1;
	strchr(fallback, '-')[0] = '\0';
	if (SeenName(fallback, &ds) == 0) {
	    subFontPtr = CanUseFallback(fontPtr, fallback, ch,
		    fixSubFontPtrPtr);
	    if (subFontPtr != NULL) {
		XFreeFontNames(nameList);
		goto end;
	    }
	}
    }
    XFreeFontNames(nameList);

  end:
    Tcl_DStringFree(&ds);

    if (subFontPtr == NULL) {
	/*
	 * No font can display this character, so it will be displayed as a
	 * control character expansion.
	 */

	subFontPtr = &fontPtr->controlSubFont;
	FontMapInsert(subFontPtr, ch);
    }
    return subFontPtr;
}

/*
 *-------------------------------------------------------------------------
 *
 * FontMapLookup --
 *
 *	See if the screen font can display the given character.
 *
 * Results:
 *	The return value is 0 if the screen font cannot display the character,
 *	non-zero otherwise.
 *
 * Side effects:
 *	New pages are added to the font mapping cache whenever the character
 *	belongs to a page that hasn't been seen before. When a page is loaded,
 *	information about all the characters on that page is stored, not just
 *	for the single character in question.
 *
 *-------------------------------------------------------------------------
 */

static int
FontMapLookup(
    SubFont *subFontPtr,	/* Contains font mapping cache to be queried
				 * and possibly updated. */
    int ch)			/* Character to be tested. */
{
    int row, bitOffset;

    row = ch >> FONTMAP_SHIFT;
    if (subFontPtr->fontMap[row] == NULL) {
	FontMapLoadPage(subFontPtr, row);
    }
    bitOffset = ch & (FONTMAP_BITSPERPAGE - 1);
    return (subFontPtr->fontMap[row][bitOffset >> 3] >> (bitOffset & 7)) & 1;
}

/*
 *-------------------------------------------------------------------------
 *
 * FontMapInsert --
 *
 *	Tell the font mapping cache that the given screen font should be used
 *	to display the specified character. This is called when no font on the
 *	system can be be found that can display that character; we lie to the
 *	font and tell it that it can display the character, otherwise we would
 *	end up re-searching the entire fallback hierarchy every time that
 *	character was seen.
 *
 * Results:
 *	None.
 *
 * Side effects:
 *	New pages are added to the font mapping cache whenever the character
 *	belongs to a page that hasn't been seen before. When a page is loaded,
 *	information about all the characters on that page is stored, not just
 *	for the single character in question.
 *
 *-------------------------------------------------------------------------
 */

static void
FontMapInsert(
    SubFont *subFontPtr,	/* Contains font mapping cache to be
				 * updated. */
    int ch)			/* Character to be added to cache. */
{
    int row, bitOffset;

    row = ch >> FONTMAP_SHIFT;
    if (subFontPtr->fontMap[row] == NULL) {
	FontMapLoadPage(subFontPtr, row);
    }
    bitOffset = ch & (FONTMAP_BITSPERPAGE - 1);
    subFontPtr->fontMap[row][bitOffset >> 3] |= 1 << (bitOffset & 7);
}

/*
 *-------------------------------------------------------------------------
 *
 * FontMapLoadPage --
 *
 *	Load information about all the characters on a given page. This
 *	information consists of one bit per character that indicates whether
 *	the associated screen font can (1) or cannot (0) display the
 *	characters on the page.
 *
 * Results:
 *	None.
 *
 * Side effects:
 *	Memory allocated.
 *
 *-------------------------------------------------------------------------
 */
static void
FontMapLoadPage(
    SubFont *subFontPtr,	/* Contains font mapping cache to be
				 * updated. */
    int row)			/* Index of the page to be loaded into the
				 * cache. */
{
<<<<<<< HEAD
    char buf[16], src[4];
=======
    char buf[16], src[6];
>>>>>>> a1c49d88
    int minHi, maxHi, minLo, maxLo, scale, checkLo;
    int i, end, bitOffset, isTwoByteFont, n;
    Tcl_Encoding encoding;
    XFontStruct *fontStructPtr;
    XCharStruct *widths;
    ThreadSpecificData *tsdPtr =
	    Tcl_GetThreadData(&dataKey, sizeof(ThreadSpecificData));

    subFontPtr->fontMap[row] = ckalloc(FONTMAP_BITSPERPAGE / 8);
    memset(subFontPtr->fontMap[row], 0, FONTMAP_BITSPERPAGE / 8);

    if (subFontPtr->familyPtr == &tsdPtr->controlFamily) {
	return;
    }

    fontStructPtr = subFontPtr->fontStructPtr;
    encoding = subFontPtr->familyPtr->encoding;
    isTwoByteFont = subFontPtr->familyPtr->isTwoByteFont;

    widths = fontStructPtr->per_char;
    minHi = fontStructPtr->min_byte1;
    maxHi = fontStructPtr->max_byte1;
    minLo = fontStructPtr->min_char_or_byte2;
    maxLo = fontStructPtr->max_char_or_byte2;
    scale = maxLo - minLo + 1;
    checkLo = minLo;

    if (! isTwoByteFont) {
	if (minLo < 32) {
	    checkLo = 32;
	}
    }

    end = (row + 1) << FONTMAP_SHIFT;
    for (i = row << FONTMAP_SHIFT; i < end; i++) {
	int hi, lo;

	if (Tcl_UtfToExternal(NULL, encoding, src, TkUniCharToUtf(i, src),
		TCL_ENCODING_STOPONERROR, NULL, buf, sizeof(buf), NULL,
		NULL, NULL) != TCL_OK) {
	    continue;
	}
	if (isTwoByteFont) {
	    hi = ((unsigned char *) buf)[0];
	    lo = ((unsigned char *) buf)[1];
	} else {
	    hi = 0;
	    lo = ((unsigned char *) buf)[0];
	}
	if ((hi < minHi) || (hi > maxHi) || (lo < checkLo) || (lo > maxLo)) {
	    continue;
	}
	n = (hi - minHi) * scale + lo - minLo;
	if ((widths == NULL) || (widths[n].width + widths[n].rbearing != 0)) {
	    bitOffset = i & (FONTMAP_BITSPERPAGE - 1);
	    subFontPtr->fontMap[row][bitOffset >> 3] |= 1 << (bitOffset & 7);
	}
    }
}

/*
 *---------------------------------------------------------------------------
 *
 * CanUseFallbackWithAliases --
 *
 *	Helper function for FindSubFontForChar. Determine if the specified
 *	face name (or an alias of the specified face name) can be used to
 *	construct a screen font that can display the given character.
 *
 * Results:
 *	See CanUseFallback().
 *
 * Side effects:
 *	If the name and/or one of its aliases was rejected, the rejected
 *	string is recorded in nameTriedPtr so that it won't be tried again.
 *	The table of SubFonts might be extended, and if a non-NULL reference
 *	to a subfont pointer is available, it is updated if it previously
 *	pointed into the old subfont table.
 *
 *---------------------------------------------------------------------------
 */

static SubFont *
CanUseFallbackWithAliases(
    UnixFont *fontPtr,		/* The font object that will own the new
				 * screen font. */
    const char *faceName,		/* Desired face name for new screen font. */
    int ch,			/* The Unicode character that the new screen
				 * font must be able to display. */
    Tcl_DString *nameTriedPtr,	/* Records face names that have already been
				 * tried. It is possible for the same face
				 * name to be queried multiple times when
				 * trying to find a suitable screen font. */
    SubFont **fixSubFontPtrPtr)	/* Subfont reference to fix up if we
				 * reallocate our subfont table. */
{
    SubFont *subFontPtr;
    const char *const *aliases;
    int i;

    if (SeenName(faceName, nameTriedPtr) == 0) {
	subFontPtr = CanUseFallback(fontPtr, faceName, ch, fixSubFontPtrPtr);
	if (subFontPtr != NULL) {
	    return subFontPtr;
	}
    }
    aliases = TkFontGetAliasList(faceName);
    if (aliases != NULL) {
	for (i = 0; aliases[i] != NULL; i++) {
	    if (SeenName(aliases[i], nameTriedPtr) == 0) {
		subFontPtr = CanUseFallback(fontPtr, aliases[i], ch,
			fixSubFontPtrPtr);
		if (subFontPtr != NULL) {
		    return subFontPtr;
		}
	    }
	}
    }
    return NULL;
}

/*
 *---------------------------------------------------------------------------
 *
 * SeenName --
 *
 *	Used to determine we have already tried and rejected the given face
 *	name when looking for a screen font that can support some Unicode
 *	character.
 *
 * Results:
 *	The return value is 0 if this face name has not already been seen,
 *	non-zero otherwise.
 *
 * Side effects:
 *	None.
 *
 *---------------------------------------------------------------------------
 */

static int
SeenName(
    const char *name,		/* The name to check. */
    Tcl_DString *dsPtr)		/* Contains names that have already been
				 * seen. */
{
    const char *seen, *end;

    seen = Tcl_DStringValue(dsPtr);
    end = seen + Tcl_DStringLength(dsPtr);
    while (seen < end) {
	if (strcasecmp(seen, name) == 0) {
	    return 1;
	}
	seen += strlen(seen) + 1;
    }
    Tcl_DStringAppend(dsPtr, name, (int) (strlen(name) + 1));
    return 0;
}

/*
 *-------------------------------------------------------------------------
 *
 * CanUseFallback --
 *
 *	If the specified screen font has not already been loaded into the font
 *	object, determine if the specified screen font can display the given
 *	character.
 *
 * Results:
 *	The return value is a pointer to a newly allocated SubFont, owned by
 *	the font object. This SubFont can be used to display the given
 *	character. The SubFont represents the screen font with the base set of
 *	font attributes from the font object, but using the specified face
 *	name. NULL is returned if the font object already holds a reference to
 *	the specified font or if the specified font doesn't exist or cannot
 *	display the given character.
 *
 * Side effects:
 *	The font object's subFontArray is updated to contain a reference to
 *	the newly allocated SubFont. The table of SubFonts might be extended,
 *	and if a non-NULL reference to a subfont pointer is available, it is
 *	updated if it previously pointed into the old subfont table.
 *
 *-------------------------------------------------------------------------
 */

static SubFont *
CanUseFallback(
    UnixFont *fontPtr,		/* The font object that will own the new
				 * screen font. */
    const char *faceName,	/* Desired face name for new screen font. */
    int ch,			/* The Unicode character that the new screen
				 * font must be able to display. */
    SubFont **fixSubFontPtrPtr)	/* Subfont reference to fix up if we
				 * reallocate our subfont table. */
{
    int i, nameIdx, numNames, srcLen, numEncodings, bestIdx[2];
    Tk_Uid hateFoundry;
    const char *charset, *hateCharset;
    unsigned bestScore[2];
    char **nameList;
    char **nameListOrig;
<<<<<<< HEAD
    char src[4];
=======
    char src[6];
>>>>>>> a1c49d88
    FontAttributes want, got;
    Display *display;
    SubFont subFont;
    XFontStruct *fontStructPtr;
    Tcl_DString dsEncodings;
    Tcl_Encoding *encodingCachePtr;

    /*
     * Assume: the face name is times.
     * Assume: adobe:times:iso8859-1 has already been used.
     *
     * Are there any versions of times that can display this character (e.g.,
     *    perhaps linotype:times:iso8859-2)?
     *	  a. Get list of all times fonts.
     *	  b1. Cross out all names whose encodings we've already used.
     *	  b2. Cross out all names whose foundry & encoding we've already seen.
     *	  c. Cross out all names whose encoding cannot handle the character.
     *	  d. Rank each name and pick the best match.
     *	  e. If that font cannot actually display the character, cross out all
     *	     names with the same foundry and encoding and go back to (c).
     */

    display = fontPtr->display;
    nameList = ListFonts(display, faceName, &numNames);
    if (numNames == 0) {
	return NULL;
    }
    nameListOrig = nameList;

    srcLen = TkUniCharToUtf(ch, src);

    want.fa = fontPtr->font.fa;
    want.xa = fontPtr->xa;

    want.fa.family = Tk_GetUid(faceName);
    want.fa.size = (double)-fontPtr->pixelSize;

    hateFoundry = NULL;
    hateCharset = NULL;
    numEncodings = 0;
    Tcl_DStringInit(&dsEncodings);

    charset = NULL;	/* lint, since numNames must be > 0 to get here. */

  retry:
    bestIdx[0] = -1;
    bestIdx[1] = -1;
    bestScore[0] = (unsigned) -1;
    bestScore[1] = (unsigned) -1;
    for (nameIdx = 0; nameIdx < numNames; nameIdx++) {
	Tcl_Encoding encoding;
	char dst[16];
	int scalable, srcRead, dstWrote;
	unsigned score;

	if (nameList[nameIdx] == NULL) {
	    continue;
	}
	if (TkFontParseXLFD(nameList[nameIdx], &got.fa, &got.xa) != TCL_OK) {
	    goto crossout;
	}
	IdentifySymbolEncodings(&got);
	charset = GetEncodingAlias(got.xa.charset);
	if (hateFoundry != NULL) {
	    /*
	     * E. If the font we picked cannot actually display the character,
	     * cross out all names with the same foundry and encoding.
	     */

	    if ((hateFoundry == got.xa.foundry)
		    && (strcmp(hateCharset, charset) == 0)) {
		goto crossout;
	    }
	} else {
	    /*
	     * B. Cross out all names whose encodings we've already used.
	     */

	    for (i = 0; i < fontPtr->numSubFonts; i++) {
		encoding = fontPtr->subFontArray[i].familyPtr->encoding;
		if (strcmp(charset, Tcl_GetEncodingName(encoding)) == 0) {
		    goto crossout;
		}
	    }
	}

	/*
	 * C. Cross out all names whose encoding cannot handle the character.
	 */

	encodingCachePtr = (Tcl_Encoding *) Tcl_DStringValue(&dsEncodings);
	for (i = numEncodings; --i >= 0; encodingCachePtr++) {
	    encoding = *encodingCachePtr;
	    if (strcmp(Tcl_GetEncodingName(encoding), charset) == 0) {
		break;
	    }
	}
	if (i < 0) {
	    encoding = Tcl_GetEncoding(NULL, charset);
	    if (encoding == NULL) {
		goto crossout;
	    }

	    Tcl_DStringAppend(&dsEncodings, (char *) &encoding,
		    sizeof(encoding));
	    numEncodings++;
	}
	Tcl_UtfToExternal(NULL, encoding, src, srcLen,
		TCL_ENCODING_STOPONERROR, NULL, dst, sizeof(dst), &srcRead,
		&dstWrote, NULL);
	if (dstWrote == 0) {
	    goto crossout;
	}

	/*
	 * D. Rank each name and pick the best match.
	 */

	scalable = (got.fa.size == 0.0);
	score = RankAttributes(&want, &got);
	if (score < bestScore[scalable]) {
	    bestIdx[scalable] = nameIdx;
	    bestScore[scalable] = score;
	}
	if (score == 0) {
	    break;
	}
	continue;

    crossout:
	if (nameList == nameListOrig) {
	    /*
	     * Not allowed to change pointers to memory that X gives you, so
	     * make a copy.
	     */

	    nameList = ckalloc(numNames * sizeof(char *));
	    memcpy(nameList, nameListOrig, numNames * sizeof(char *));
	}
	nameList[nameIdx] = NULL;
    }

    fontStructPtr = GetScreenFont(display, &want, nameList, bestIdx,
	    bestScore);

    encodingCachePtr = (Tcl_Encoding *) Tcl_DStringValue(&dsEncodings);
    for (i = numEncodings; --i >= 0; encodingCachePtr++) {
	Tcl_FreeEncoding(*encodingCachePtr);
    }
    Tcl_DStringFree(&dsEncodings);
    numEncodings = 0;

    if (fontStructPtr == NULL) {
	if (nameList != nameListOrig) {
	    ckfree(nameList);
	}
	XFreeFontNames(nameListOrig);
	return NULL;
    }

    InitSubFont(display, fontStructPtr, 0, &subFont);
    if (FontMapLookup(&subFont, ch) == 0) {
	/*
	 * E. If the font we picked cannot actually display the character,
	 * cross out all names with the same foundry and encoding and pick
	 * another font.
	 */

	hateFoundry = got.xa.foundry;
	hateCharset = charset;
	ReleaseSubFont(display, &subFont);
	goto retry;
    }
    if (nameList != nameListOrig) {
	ckfree(nameList);
    }
    XFreeFontNames(nameListOrig);

    if (fontPtr->numSubFonts >= SUBFONT_SPACE) {
	SubFont *newPtr;

	newPtr = ckalloc(sizeof(SubFont) * (fontPtr->numSubFonts + 1));
	memcpy(newPtr, fontPtr->subFontArray,
		fontPtr->numSubFonts * sizeof(SubFont));
	if (fixSubFontPtrPtr != NULL) {
	    register SubFont *fixSubFontPtr = *fixSubFontPtrPtr;

	    if (fixSubFontPtr != &fontPtr->controlSubFont) {
		*fixSubFontPtrPtr =
			newPtr + (fixSubFontPtr - fontPtr->subFontArray);
	    }
	}
	if (fontPtr->subFontArray != fontPtr->staticSubFonts) {
	    ckfree(fontPtr->subFontArray);
	}
	fontPtr->subFontArray = newPtr;
    }
    fontPtr->subFontArray[fontPtr->numSubFonts] = subFont;
    fontPtr->numSubFonts++;
    return &fontPtr->subFontArray[fontPtr->numSubFonts - 1];
}

/*
 *---------------------------------------------------------------------------
 *
 * RankAttributes --
 *
 *	Determine how close the attributes of the font in question match the
 *	attributes that we want.
 *
 * Results:
 *	The return value is the score; lower numbers are better. *scalablePtr
 *	is set to 0 if the font was not scalable, 1 otherwise.
 *
 * Side effects:
 *	None.
 *
 *---------------------------------------------------------------------------
 */

static unsigned
RankAttributes(
    FontAttributes *wantPtr,	/* The desired attributes. */
    FontAttributes *gotPtr)	/* The attributes we have to live with. */
{
    unsigned penalty;

    penalty = 0;
    if (gotPtr->xa.foundry != wantPtr->xa.foundry) {
	penalty += 4500;
    }
    if (gotPtr->fa.family != wantPtr->fa.family) {
	penalty += 9000;
    }
    if (gotPtr->fa.weight != wantPtr->fa.weight) {
	penalty += 90;
    }
    if (gotPtr->fa.slant != wantPtr->fa.slant) {
	penalty += 60;
    }
    if (gotPtr->xa.slant != wantPtr->xa.slant) {
	penalty += 10;
    }
    if (gotPtr->xa.setwidth != wantPtr->xa.setwidth) {
	penalty += 1000;
    }

    if (gotPtr->fa.size == 0.0) {
	/*
	 * A scalable font is almost always acceptable, but the corresponding
	 * bitmapped font would be better.
	 */

	penalty += 10;
    } else {
	int diff;

	/*
	 * It's worse to be too large than to be too small.
	 */

	diff = (int) (150 * (-gotPtr->fa.size - -wantPtr->fa.size));
	if (diff > 0) {
	    penalty += 600;
	} else if (diff < 0) {
	    penalty += 150;
	    diff = -diff;
	}
	penalty += diff;
    }
    if (gotPtr->xa.charset != wantPtr->xa.charset) {
	size_t i;
	const char *gotAlias, *wantAlias;

	penalty += 65000;
	gotAlias = GetEncodingAlias(gotPtr->xa.charset);
	wantAlias = GetEncodingAlias(wantPtr->xa.charset);
	if (strcmp(gotAlias, wantAlias) != 0) {
	    penalty += 30000;
	    for (i = 0; i < sizeof(encodingList)/sizeof(encodingList[0]); i++) {
		if (strcmp(gotAlias, encodingList[i]) == 0) {
		    penalty -= 30000;
		    break;
		}
		penalty += 20000;
	    }
	}
    }
    return penalty;
}

/*
 *---------------------------------------------------------------------------
 *
 * GetScreenFont --
 *
 *	Given the names for the best scalable and best bitmapped font,
 *	actually construct an XFontStruct based on the best XLFD. This is
 *	where all the alias and fallback substitution bottoms out.
 *
 * Results:
 *	The screen font that best corresponds to the set of attributes.
 *
 * Side effects:
 *	None.
 *
 *---------------------------------------------------------------------------
 */

static XFontStruct *
GetScreenFont(
    Display *display,		/* Display for new XFontStruct. */
    FontAttributes *wantPtr,	/* Contains desired actual pixel-size if the
				 * best font was scalable. */
    char **nameList,		/* Array of XLFDs. */
    int bestIdx[2],		/* Indices into above array for XLFD of best
				 * bitmapped and best scalable font. */
    unsigned bestScore[2])	/* Scores of best bitmapped and best scalable
				 * font. XLFD corresponding to lowest score
				 * will be constructed. */
{
    XFontStruct *fontStructPtr;

    if ((bestIdx[0] < 0) && (bestIdx[1] < 0)) {
	return NULL;
    }

    /*
     * Now we know which is the closest matching scalable font and the closest
     * matching bitmapped font. If the scalable font was a better match, try
     * getting the scalable font; however, if the scalable font was not
     * actually available in the desired pointsize, fall back to the closest
     * bitmapped font.
     */

    fontStructPtr = NULL;
    if (bestScore[1] < bestScore[0]) {
	char *str, *rest, buf[256];
	int i;

	/*
	 * Fill in the desired pixel size for this font.
	 */

    tryscale:
	str = nameList[bestIdx[1]];
	for (i = 0; i < XLFD_PIXEL_SIZE; i++) {
	    str = strchr(str + 1, '-');
	}
	rest = str;
	for (i = XLFD_PIXEL_SIZE; i < XLFD_CHARSET; i++) {
	    rest = strchr(rest + 1, '-');
	}
	*str = '\0';
	sprintf(buf, "%.200s-%d-*-*-*-*-*%s", nameList[bestIdx[1]],
		(int)(-wantPtr->fa.size+0.5), rest);
	*str = '-';
	fontStructPtr = XLoadQueryFont(display, buf);
	bestScore[1] = INT_MAX;
    }
    if (fontStructPtr == NULL) {
	fontStructPtr = XLoadQueryFont(display, nameList[bestIdx[0]]);
	if (fontStructPtr == NULL) {
	    /*
	     * This shouldn't happen because the font name is one of the names
	     * that X gave us to use, but it does anyhow.
	     */

	    if (bestScore[1] < INT_MAX) {
		goto tryscale;
	    }
	    return GetSystemFont(display);
	}
    }
    return fontStructPtr;
}

/*
 *---------------------------------------------------------------------------
 *
 * GetSystemFont --
 *
 *	Absolute fallback mechanism, called when we need a font and no other
 *	font can be found and/or instantiated.
 *
 * Results:
 *	A pointer to a font. Never NULL.
 *
 * Side effects:
 *	If there are NO fonts installed on the system, this call will panic,
 *	but how did you get X running in that case?
 *
 *---------------------------------------------------------------------------
 */

static XFontStruct *
GetSystemFont(
    Display *display)		/* Display for new XFontStruct. */
{
    XFontStruct *fontStructPtr;

    fontStructPtr = XLoadQueryFont(display, "fixed");
    if (fontStructPtr == NULL) {
	fontStructPtr = XLoadQueryFont(display, "*");
	if (fontStructPtr == NULL) {
	    Tcl_Panic("TkpGetFontFromAttributes: cannot get any font");
	}
    }
    return fontStructPtr;
}

/*
 *---------------------------------------------------------------------------
 *
 * GetFontAttributes --
 *
 *	Given a screen font, determine its actual attributes, which are not
 *	necessarily the attributes that were used to construct it.
 *
 * Results:
 *	*faPtr is filled with the screen font's attributes.
 *
 * Side effects:
 *	None.
 *
 *---------------------------------------------------------------------------
 */

static int
GetFontAttributes(
    Display *display,		/* Display that owns the screen font. */
    XFontStruct *fontStructPtr,	/* Screen font to query. */
    FontAttributes *faPtr)	/* For storing attributes of screen font. */
{
    unsigned long value;
    char *name;

    if ((XGetFontProperty(fontStructPtr, XA_FONT, &value) != False) &&
	    (value != 0)) {
	name = XGetAtomName(display, (Atom) value);
	if (TkFontParseXLFD(name, &faPtr->fa, &faPtr->xa) != TCL_OK) {
	    faPtr->fa.family = Tk_GetUid(name);
	    faPtr->xa.foundry = Tk_GetUid("");
	    faPtr->xa.charset = Tk_GetUid("");
	}
	XFree(name);
    } else {
	TkInitFontAttributes(&faPtr->fa);
	TkInitXLFDAttributes(&faPtr->xa);
    }

    /*
     * Do last ditch check for family. It seems that some X servers can fail
     * on the X font calls above, slipping through earlier checks. X-Win32 5.4
     * is one of these.
     */

    if (faPtr->fa.family == NULL) {
	faPtr->fa.family = Tk_GetUid("");
	faPtr->xa.foundry = Tk_GetUid("");
	faPtr->xa.charset = Tk_GetUid("");
    }
    return IdentifySymbolEncodings(faPtr);
}

/*
 *---------------------------------------------------------------------------
 *
 * ListFonts --
 *
 *	Utility function to return the array of all XLFDs on the system with
 *	the specified face name.
 *
 * Results:
 *	The return value is an array of XLFDs, which should be freed with
 *	XFreeFontNames(), or NULL if no XLFDs matched the requested name.
 *
 * Side effects:
 *	None.
 *
 *---------------------------------------------------------------------------
 */

static char **
ListFonts(
    Display *display,		/* Display to query. */
    const char *faceName,	/* Desired face name, or "*" for all. */
    int *numNamesPtr)		/* Filled with length of returned array, or 0
				 * if no names were found. */
{
    char buf[256];

    sprintf(buf, "-*-%.80s-*-*-*-*-*-*-*-*-*-*-*-*", faceName);
    return XListFonts(display, buf, 10000, numNamesPtr);
}

static char **
ListFontOrAlias(
    Display *display,		/* Display to query. */
    const char *faceName,	/* Desired face name, or "*" for all. */
    int *numNamesPtr)		/* Filled with length of returned array, or 0
				 * if no names were found. */
{
    char **nameList;
    const char *const *aliases;
    int i;

    nameList = ListFonts(display, faceName, numNamesPtr);
    if (nameList != NULL) {
	return nameList;
    }
    aliases = TkFontGetAliasList(faceName);
    if (aliases != NULL) {
	for (i = 0; aliases[i] != NULL; i++) {
	    nameList = ListFonts(display, aliases[i], numNamesPtr);
	    if (nameList != NULL) {
		return nameList;
	    }
	}
    }
    *numNamesPtr = 0;
    return NULL;
}

/*
 *---------------------------------------------------------------------------
 *
 * IdentifySymbolEncodings --
 *
 *	If the font attributes refer to a symbol font, update the charset
 *	field of the font attributes so that it reflects the encoding of that
 *	symbol font. In general, the raw value for the charset field parsed
 *	from an XLFD is meaningless for symbol fonts.
 *
 *	Symbol fonts are all fonts whose name appears in the symbolClass.
 *
 * Results:
 *	The return value is non-zero if the font attributes specify a symbol
 *	font, or 0 otherwise. If a non-zero value is returned the charset
 *	field of the font attributes will be changed to the string that
 *	represents the actual encoding for the symbol font.
 *
 * Side effects:
 *	None.
 *
 *---------------------------------------------------------------------------
 */

static int
IdentifySymbolEncodings(
    FontAttributes *faPtr)
{
    int i, j;
    const char *const *aliases;
    const char *const *symbolClass;

    symbolClass = TkFontGetSymbolClass();
    for (i = 0; symbolClass[i] != NULL; i++) {
	if (strcasecmp(faPtr->fa.family, symbolClass[i]) == 0) {
	    faPtr->xa.charset = Tk_GetUid(GetEncodingAlias(symbolClass[i]));
	    return 1;
	}
	aliases = TkFontGetAliasList(symbolClass[i]);
	for (j = 0; (aliases != NULL) && (aliases[j] != NULL); j++) {
	    if (strcasecmp(faPtr->fa.family, aliases[j]) == 0) {
		faPtr->xa.charset = Tk_GetUid(GetEncodingAlias(aliases[j]));
		return 1;
	    }
	}
    }
    return 0;
}

/*
 *---------------------------------------------------------------------------
 *
 * GetEncodingAlias --
 *
 *	Map the name of an encoding to another name that should be used when
 *	actually loading the encoding. For instance, the encodings
 *	"jisc6226.1978", "jisx0208.1983", "jisx0208.1990", and "jisx0208.1996"
 *	are well-known names for the same encoding and are represented by one
 *	encoding table: "jis0208".
 *
 * Results:
 *	As above. If the name has no alias, the original name is returned.
 *
 * Side effects:
 *	None.
 *
 *---------------------------------------------------------------------------
 */

static const char *
GetEncodingAlias(
    const char *name)		/* The name to look up. */
{
    const EncodingAlias *aliasPtr;

    for (aliasPtr = encodingAliases; aliasPtr->aliasPattern != NULL; ) {
	if (Tcl_StringMatch(name, aliasPtr->aliasPattern)) {
	    return aliasPtr->realName;
	}
	aliasPtr++;
    }
    return name;
}

/*
 *---------------------------------------------------------------------------
 *
 * TkDrawAngledChars --
 *
 *	Draw some characters at an angle. This is awkward here because we have
 *	no reliable way of drawing any characters at an angle in classic X11;
 *	we have to draw on a Pixmap which is converted to an XImage (from
 *	helper function GetImageOfText), rotate the image (hokey code!) onto
 *	another XImage (from helper function InitDestImage), and then use the
 *	rotated image as a mask when drawing. This is pretty awful; improved
 *	versions are welcomed!
 *
 * Results:
 *	None.
 *
 * Side effects:
 *	Target drawable is updated.
 *
 *---------------------------------------------------------------------------
 */

static inline XImage *
GetImageOfText(
    Display *display,		/* Display on which to draw. */
    Drawable drawable,		/* Window or pixmap in which to draw. */
    Tk_Font tkfont,		/* Font in which characters will be drawn. */
    const char *source,		/* UTF-8 string to be displayed. Need not be
				 * '\0' terminated. All Tk meta-characters
				 * (tabs, control characters, and newlines)
				 * should be stripped out of the string that
				 * is passed to this function. If they are not
				 * stripped out, they will be displayed as
				 * regular printing characters. */
    int numBytes,		/* Number of bytes in string. */
    int *realWidthPtr, int *realHeightPtr)
{
    int width, height;
    TkFont *fontPtr = (TkFont *) tkfont;
    Pixmap bitmap;
    GC bitmapGC;
    XGCValues values;
    XImage *image;

    (void) Tk_MeasureChars(tkfont, source, numBytes, -1, 0, &width);
    height = fontPtr->fm.ascent + fontPtr->fm.descent;

    bitmap = Tk_GetPixmap(display, drawable, width, height, 1);
    values.graphics_exposures = False;
    values.foreground = BlackPixel(display, DefaultScreen(display));
    bitmapGC = XCreateGC(display, bitmap, GCGraphicsExposures|GCForeground,
	    &values);
    XFillRectangle(display, bitmap, bitmapGC, 0, 0, width, height);

    values.font = Tk_FontId(tkfont);
    values.foreground = WhitePixel(display, DefaultScreen(display));
    values.background = BlackPixel(display, DefaultScreen(display));
    XChangeGC(display, bitmapGC, GCFont|GCForeground|GCBackground, &values);
    Tk_DrawChars(display, bitmap, bitmapGC, tkfont, source, numBytes, 0,
	    fontPtr->fm.ascent);
    XFreeGC(display, bitmapGC);

    image = XGetImage(display, bitmap, 0, 0, width, height, AllPlanes,
	    ZPixmap);
    Tk_FreePixmap(display, bitmap);

    *realWidthPtr = width;
    *realHeightPtr = height;
    return image;
}

static inline XImage *
InitDestImage(
    Display *display,
    Drawable drawable,
    int width,
    int height,
    Pixmap *bitmapPtr)
{
    Pixmap bitmap;
    XImage *image;
    GC bitmapGC;
    XGCValues values;

    bitmap = Tk_GetPixmap(display, drawable, width, height, 1);
    values.graphics_exposures = False;
    values.foreground = BlackPixel(display, DefaultScreen(display));
    bitmapGC = XCreateGC(display, bitmap, GCGraphicsExposures|GCForeground,
	    &values);
    XFillRectangle(display, bitmap, bitmapGC, 0, 0, width, height);
    XFreeGC(display, bitmapGC);

    image = XGetImage(display, bitmap, 0, 0, width, height, AllPlanes,
	    ZPixmap);
    *bitmapPtr = bitmap;
    return image;
}

void
TkDrawAngledChars(
    Display *display,		/* Display on which to draw. */
    Drawable drawable,		/* Window or pixmap in which to draw. */
    GC gc,			/* Graphics context for drawing characters. */
    Tk_Font tkfont,		/* Font in which characters will be drawn;
				 * must be the same as font used in GC. */
    const char *source,		/* UTF-8 string to be displayed. Need not be
				 * '\0' terminated. All Tk meta-characters
				 * (tabs, control characters, and newlines)
				 * should be stripped out of the string that
				 * is passed to this function. If they are not
				 * stripped out, they will be displayed as
				 * regular printing characters. */
    int numBytes,		/* Number of bytes in string. */
    double x, double y,
    double angle)
{
    if (angle == 0.0) {
	Tk_DrawChars(display, drawable, gc, tkfont, source, numBytes, x, y);
    } else {
	double sinA = sin(angle * PI/180.0), cosA = cos(angle * PI/180.0);
	int bufHeight, bufWidth, srcWidth, srcHeight, i, j, dx, dy;
	Pixmap buf;
	XImage *srcImage = GetImageOfText(display, drawable, tkfont, source,
		numBytes, &srcWidth, &srcHeight);
	XImage *dstImage;
	enum {Q0=1,R1,Q1,R2,Q2,R3,Q3} quadrant;
	GC bwgc, cpgc;
	XGCValues values;
	int ascent = ((TkFont *) tkfont)->fm.ascent;

	/*
	 * First, work out what quadrant we are operating in. We also handle
	 * the rectilinear rotations as special cases. Conceptually, there's
	 * also R0 (angle == 0.0) but that has been already handled as a
	 * special case above.
	 *
	 *        R1
	 *   Q1   |   Q0
	 *        |
	 * R2 ----+---- R0
	 *        |
	 *   Q2   |   Q3
	 *        R3
	 */

	if (angle < 90.0) {
	    quadrant = Q0;
	} else if (angle == 90.0) {
	    quadrant = R1;
	} else if (angle < 180.0) {
	    quadrant = Q1;
	} else if (angle == 180.0) {
	    quadrant = R2;
	} else if (angle < 270.0) {
	    quadrant = Q2;
	} else if (angle == 270.0) {
	    quadrant = R3;
	} else {
	    quadrant = Q3;
	}

	if (srcImage == NULL) {
	    return;
	}
	bufWidth = srcWidth*fabs(cosA) + srcHeight*fabs(sinA);
	bufHeight = srcHeight*fabs(cosA) + srcWidth*fabs(sinA);
	dstImage = InitDestImage(display, drawable, bufWidth,bufHeight, &buf);
	if (dstImage == NULL) {
	    Tk_FreePixmap(display, buf);
	    XDestroyImage(srcImage);
	    return;
	}

	/*
	 * Do the rotation, setting or resetting pixels in the destination
	 * image dependent on whether the corresponding pixel (after rotation
	 * to source image space) is set.
	 */

	for (i=0 ; i<srcWidth ; i++) {
	    for (j=0 ; j<srcHeight ; j++) {
		switch (quadrant) {
		case Q0:
		    dx = ROUND16(i*cosA + j*sinA);
		    dy = ROUND16(j*cosA + (srcWidth - i)*sinA);
		    break;
		case R1:
		    dx = j;
		    dy = srcWidth - i;
		    break;
		case Q1:
		    dx = ROUND16((i - srcWidth)*cosA + j*sinA);
		    dy = ROUND16((srcWidth-i)*sinA + (j-srcHeight)*cosA);
		    break;
		case R2:
		    dx = srcWidth - i;
		    dy = srcHeight - j;
		    break;
		case Q2:
		    dx = ROUND16((i-srcWidth)*cosA + (j-srcHeight)*sinA);
		    dy = ROUND16((j - srcHeight)*cosA - i*sinA);
		    break;
		case R3:
		    dx = srcHeight - j;
		    dy = i;
		    break;
		default:
		    dx = ROUND16(i*cosA + (j - srcHeight)*sinA);
		    dy = ROUND16(j*cosA - i*sinA);
		}

		if (dx < 0 || dy < 0 || dx >= bufWidth || dy >= bufHeight) {
		    continue;
		}
		XPutPixel(dstImage, dx, dy,
			XGetPixel(dstImage,dx,dy) | XGetPixel(srcImage,i,j));
	    }
	}
	XDestroyImage(srcImage);

	/*
	 * Schlep the data back to the Xserver.
	 */

	values.function = GXcopy;
	values.foreground = WhitePixel(display, DefaultScreen(display));
	values.background = BlackPixel(display, DefaultScreen(display));
	bwgc = XCreateGC(display, buf, GCFunction|GCForeground|GCBackground,
		&values);
	XPutImage(display, buf, bwgc, dstImage, 0,0, 0,0, bufWidth,bufHeight);
	XFreeGC(display, bwgc);
	XDestroyImage(dstImage);

	/*
	 * Calculate where we want to draw the text.
	 */

	switch (quadrant) {
	case Q0:
	    dx = x;
	    dy = y - srcWidth*sinA;
	    break;
	case R1:
	    dx = x;
	    dy = y - srcWidth;
	    break;
	case Q1:
	    dx = x + srcWidth*cosA;
	    dy = y + srcHeight*cosA - srcWidth*sinA;
	    break;
	case R2:
	    dx = x - srcWidth;
	    dy = y - srcHeight;
	    break;
	case Q2:
	    dx = x + srcWidth*cosA + srcHeight*sinA;
	    dy = y + srcHeight*cosA;
	    break;
	case R3:
	    dx = x - srcHeight;
	    dy = y;
	    break;
	default:
	    dx = x + srcHeight*sinA;
	    dy = y;
	}

	/*
	 * Apply a correction to deal with the fact that we aren't told to
	 * draw from our top-left corner but rather from the left-end of our
	 * baseline.
	 */

	dx -= ascent*sinA;
	dy -= ascent*cosA;

	/*
	 * Transfer the text to the screen. This is done by using it as a mask
	 * and then drawing through that mask with the original drawing color.
	 */

	values.function = GXcopy;
	values.fill_style = FillSolid;
	values.clip_mask = buf;
	values.clip_x_origin = dx;
	values.clip_y_origin = dy;
	cpgc = XCreateGC(display, drawable,
		GCFunction|GCFillStyle|GCClipMask|GCClipXOrigin|GCClipYOrigin,
		&values);
	XCopyGC(display, gc, GCForeground, cpgc);
	XFillRectangle(display, drawable, cpgc, dx, dy, bufWidth,
		bufHeight);
	XFreeGC(display, cpgc);

	Tk_FreePixmap(display, buf);
	return;
    }
}

/*
 * Local Variables:
 * mode: c
 * c-basic-offset: 4
 * fill-column: 78
 * End:
 */<|MERGE_RESOLUTION|>--- conflicted
+++ resolved
@@ -409,16 +409,9 @@
 {
     const char *srcStart, *srcEnd;
     char *dstStart, *dstEnd;
-<<<<<<< HEAD
-    int ch;
-    int result;
+    int ch, result;
     static const char hexChars[] = "0123456789abcdef";
     static const char mapChars[] = {
-=======
-    int ch, result;
-    static char hexChars[] = "0123456789abcdef";
-    static char mapChars[] = {
->>>>>>> a1c49d88
 	0, 0, 0, 0, 0, 0, 0,
 	'a', 'b', 't', 'n', 'v', 'f', 'r'
     };
@@ -2245,11 +2238,7 @@
     int row)			/* Index of the page to be loaded into the
 				 * cache. */
 {
-<<<<<<< HEAD
-    char buf[16], src[4];
-=======
     char buf[16], src[6];
->>>>>>> a1c49d88
     int minHi, maxHi, minLo, maxLo, scale, checkLo;
     int i, end, bitOffset, isTwoByteFont, n;
     Tcl_Encoding encoding;
@@ -2456,11 +2445,7 @@
     unsigned bestScore[2];
     char **nameList;
     char **nameListOrig;
-<<<<<<< HEAD
-    char src[4];
-=======
     char src[6];
->>>>>>> a1c49d88
     FontAttributes want, got;
     Display *display;
     SubFont subFont;
