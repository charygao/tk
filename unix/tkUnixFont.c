--- conflicted
+++ resolved
@@ -6,15 +6,8 @@
  *
  * Copyright (c) 1996-1997 Sun Microsystems, Inc.
  *
-<<<<<<< HEAD
  * See the file "license.terms" for information on usage and redistribution of
  * this file, and for a DISCLAIMER OF ALL WARRANTIES.
- *
- * RCS: @(#) $Id: tkUnixFont.c,v 1.33 2007/02/28 09:23:30 dkf Exp $
-=======
- * See the file "license.terms" for information on usage and redistribution
- * of this file, and for a DISCLAIMER OF ALL WARRANTIES.
->>>>>>> 2930fe96
  */
 
 #include "tkUnixInt.h"
