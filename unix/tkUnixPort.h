--- conflicted
+++ resolved
@@ -126,24 +126,15 @@
 #   define WPARAM void *
 #   define LPARAM void *
 #   define LRESULT void *
-<<<<<<< HEAD
-#else
-/*
- * The TkPutImage macro strips off the color table information, which isn't
- * needed for X.
- */
-=======
 #else /* !__CYGWIN__ */
     /*
      * The TkPutImage macro strips off the color table information, which isn't
      * needed for X.
      */
->>>>>>> edda8b98
 
-#define TkPutImage(colors, ncolors, display, pixels, gc, image, srcx, srcy, destx, desty, width, height) \
-	XPutImage(display, pixels, gc, image, srcx, srcy, destx, \
-	desty, width, height);
-#endif
+#   define TkPutImage(colors, ncolors, display, pixels, gc, image, srcx, srcy, destx, desty, width, height) \
+		XPutImage(display, pixels, gc, image, srcx, srcy, destx, \
+		desty, width, height);
 
 #endif /* !__CYGWIN__ */
 
