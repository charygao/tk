--- conflicted
+++ resolved
@@ -141,11 +141,7 @@
 #   define WPARAM void *
 #   define LPARAM void *
 #   define LRESULT void *
-<<<<<<< HEAD
-#endif
-=======
 #else /* !__CYGWIN__ */
->>>>>>> 9c44bc5e
     /*
      * The TkPutImage macro strips off the color table information, which isn't
      * needed for X.
@@ -155,27 +151,8 @@
 		XPutImage(display, pixels, gc, image, srcx, srcy, destx, \
 		desty, width, height);
 
-<<<<<<< HEAD
-=======
-    /*
-     * These macros are just wrappers for the equivalent X Region calls.
-     */
-
-#   define TkClipBox(rgn, rect) XClipBox((Region) (rgn), (rect))
-#   define TkCreateRegion() (TkRegion) XCreateRegion()
-#   define TkDestroyRegion(rgn) XDestroyRegion((Region) (rgn))
-#   define TkIntersectRegion(a, b, r) XIntersectRegion((Region) (a), \
-	(Region) (b), (Region) (r))
-#   define TkRectInRegion(r, x, y, w, h) XRectInRegion((Region) (r), (x), (y), (w), (h))
-#   define TkSetRegion(d, gc, rgn) XSetRegion((d), (gc), (Region) (rgn))
-#   define TkSubtractRegion(a, b, r) XSubtractRegion((Region) (a), \
-	(Region) (b), (Region) (r))
-#   define TkUnionRectWithRegion(rect, src, ret) XUnionRectWithRegion((rect), \
-	(Region) (src), (Region) (ret))
-
 #endif /* !__CYGWIN__ */
 
->>>>>>> 9c44bc5e
 /*
  * Supply macros for seek offsets, if they're not already provided by
  * an include file.
