/*
 * tkUnixRFont.c --
 *
 *	Alternate implementation of tkUnixFont.c using Xft.
 *
 * Copyright (c) 2002-2003 Keith Packard
 *
 * See the file "license.terms" for information on usage and redistribution of
 * this file, and for a DISCLAIMER OF ALL WARRANTIES.
 */

#include "tkUnixInt.h"
#include "tkFont.h"
#include <X11/Xft/Xft.h>
#include <ctype.h>

#define MAX_CACHED_COLORS 16

typedef struct {
    XftFont *ftFont;
    XftFont *ft0Font;
    FcPattern *source;
    FcCharSet *charset;
    double angle;
} UnixFtFace;

typedef struct {
    XftColor color;
    int next;
} UnixFtColorList;

typedef struct {
    TkFont font;	    	/* Stuff used by generic font package. Must be
				 * first in structure. */
    UnixFtFace *faces;
    int nfaces;
    FcFontSet *fontset;
    FcPattern *pattern;

    Display *display;
    int screen;
    XftDraw *ftDraw;
    int ncolors;
    int firstColor;
    UnixFtColorList colors[MAX_CACHED_COLORS];
} UnixFtFont;

/*
 * Used to describe the current clipping box. Can't be passed normally because
 * the information isn't retrievable from the GC.
 */

typedef struct ThreadSpecificData {
    Region clipRegion;		/* The clipping region, or None. */
} ThreadSpecificData;
static Tcl_ThreadDataKey dataKey;

/*
 * Package initialization:
 * 	Nothing to do here except register the fact that we're using Xft in
 * 	the TIP 59 configuration database.
 */

#ifndef TCL_CFGVAL_ENCODING
#define TCL_CFGVAL_ENCODING "ascii"
#endif

void
TkpFontPkgInit(
    TkMainInfo *mainPtr)	/* The application being created. */
{
    static Tcl_Config cfg[] = {
	{ "fontsystem", "xft" },
	{ 0,0 }
    };

    Tcl_RegisterConfig(mainPtr->interp, "tk", cfg, TCL_CFGVAL_ENCODING);
}

static XftFont *
GetFont(
    UnixFtFont *fontPtr,
    int ucs4,
    double angle)
{
    int i;

    if (ucs4) {
	for (i = 0; i < fontPtr->nfaces; i++) {
	    FcCharSet *charset = fontPtr->faces[i].charset;

	    if (charset && FcCharSetHasChar(charset, (FcChar32)ucs4)) {
		break;
	    }
	}
	if (i == fontPtr->nfaces) {
	    i = 0;
	}
    } else {
	i = 0;
    }
    if ((angle == 0.0 && !fontPtr->faces[i].ft0Font) || (angle != 0.0 &&
	    (!fontPtr->faces[i].ftFont || fontPtr->faces[i].angle != angle))){
	FcPattern *pat = FcFontRenderPrepare(0, fontPtr->pattern,
		fontPtr->faces[i].source);
	double s = sin(angle*PI/180.0), c = cos(angle*PI/180.0);
	FcMatrix mat;
	XftFont *ftFont;

	/*
	 * Initialize the matrix manually so this can compile with HP-UX cc
	 * (which does not allow non-constant structure initializers). [Bug
	 * 2978410]
	 */

	mat.xx = mat.yy = c;
	mat.xy = -(mat.yx = s);

	if (angle != 0.0) {
	    FcPatternAddMatrix(pat, FC_MATRIX, &mat);
	}
	ftFont = XftFontOpenPattern(fontPtr->display, pat);
	if (!ftFont) {
	    /*
	     * The previous call to XftFontOpenPattern() should not fail, but
	     * sometimes does anyway. Usual cause appears to be a
	     * misconfigured fontconfig installation; see [Bug 1090382]. Try a
	     * fallback:
	     */

	    ftFont = XftFontOpen(fontPtr->display, fontPtr->screen,
		    FC_FAMILY, FcTypeString, "sans",
		    FC_SIZE, FcTypeDouble, 12.0,
		    FC_MATRIX, FcTypeMatrix, &mat,
		    NULL);
	}
	if (!ftFont) {
	    /*
	     * The previous call should definitely not fail. Impossible to
	     * proceed at this point.
	     */

	    Tcl_Panic("Cannot find a usable font");
	}

	if (angle == 0.0) {
	    fontPtr->faces[i].ft0Font = ftFont;
	} else {
	    if (fontPtr->faces[i].ftFont) {
		XftFontClose(fontPtr->display, fontPtr->faces[i].ftFont);
	    }
	    fontPtr->faces[i].ftFont = ftFont;
	    fontPtr->faces[i].angle = angle;
	}
    }
    return (angle==0.0? fontPtr->faces[i].ft0Font : fontPtr->faces[i].ftFont);
}

/*
 *---------------------------------------------------------------------------
 *
 * GetTkFontAttributes --
 * 	Fill in TkFontAttributes from an XftFont.
 */

static void
GetTkFontAttributes(
    XftFont *ftFont,
    TkFontAttributes *faPtr)
{
    const char *family = "Unknown";
    const char *const *familyPtr = &family;
    int weight, slant, size, pxsize;
    double ptsize;

    (void) XftPatternGetString(ftFont->pattern, XFT_FAMILY, 0, familyPtr);
    if (XftPatternGetDouble(ftFont->pattern, XFT_SIZE, 0,
	    &ptsize) == XftResultMatch) {
	size = (int) ptsize;
    } else if (XftPatternGetInteger(ftFont->pattern, XFT_PIXEL_SIZE, 0,
	    &pxsize) == XftResultMatch) {
	size = -pxsize;
    } else {
	size = 12;
    }
    if (XftPatternGetInteger(ftFont->pattern, XFT_WEIGHT, 0,
	    &weight) != XftResultMatch) {
	weight = XFT_WEIGHT_MEDIUM;
    }
    if (XftPatternGetInteger(ftFont->pattern, XFT_SLANT, 0,
	    &slant) != XftResultMatch) {
	slant = XFT_SLANT_ROMAN;
    }

#if DEBUG_FONTSEL
    printf("family %s size %d weight %d slant %d\n",
	    family, size, weight, slant);
#endif /* DEBUG_FONTSEL */

    faPtr->family = Tk_GetUid(family);
    faPtr->size = size;
    faPtr->weight = (weight > XFT_WEIGHT_MEDIUM) ? TK_FW_BOLD : TK_FW_NORMAL;
    faPtr->slant = (slant > XFT_SLANT_ROMAN) ? TK_FS_ITALIC : TK_FS_ROMAN;
    faPtr->underline = 0;
    faPtr->overstrike = 0;
}

/*
 *---------------------------------------------------------------------------
 *
 * GetTkFontMetrics --
 * 	Fill in TkFontMetrics from an XftFont.
 */

static void
GetTkFontMetrics(
    XftFont *ftFont,
    TkFontMetrics *fmPtr)
{
    int spacing;

    if (XftPatternGetInteger(ftFont->pattern, XFT_SPACING, 0,
	    &spacing) != XftResultMatch) {
	spacing = XFT_PROPORTIONAL;
    }

    fmPtr->ascent = ftFont->ascent;
    fmPtr->descent = ftFont->descent;
    fmPtr->maxWidth = ftFont->max_advance_width;
    fmPtr->fixed = spacing != XFT_PROPORTIONAL;
}

/*
 *---------------------------------------------------------------------------
 *
 * InitFont --
 *
 *	Initializes the fields of a UnixFtFont structure. If fontPtr is NULL,
 *	also allocates a new UnixFtFont.
 *
 * Results:
 * 	On error, frees fontPtr and returns NULL, otherwise returns fontPtr.
 *
 *---------------------------------------------------------------------------
 */

static UnixFtFont *
InitFont(
    Tk_Window tkwin,
    FcPattern *pattern,
    UnixFtFont *fontPtr)
{
    FcFontSet *set;
    FcCharSet *charset;
    FcResult result;
    XftFont *ftFont;
    int i, iWidth;

    if (!fontPtr) {
	fontPtr = ckalloc(sizeof(UnixFtFont));
    }

    FcConfigSubstitute(0, pattern, FcMatchPattern);
    XftDefaultSubstitute(Tk_Display(tkwin), Tk_ScreenNumber(tkwin), pattern);

    /*
     * Generate the list of fonts
     */

    set = FcFontSort(0, pattern, FcTrue, NULL, &result);
    if (!set) {
	ckfree(fontPtr);
	return NULL;
    }

    fontPtr->fontset = set;
    fontPtr->pattern = pattern;
    fontPtr->faces = ckalloc(set->nfont * sizeof(UnixFtFace));
    fontPtr->nfaces = set->nfont;

    /*
     * Fill in information about each returned font
     */

    for (i = 0; i < set->nfont; i++) {
	fontPtr->faces[i].ftFont = 0;
	fontPtr->faces[i].ft0Font = 0;
	fontPtr->faces[i].source = set->fonts[i];
	if (FcPatternGetCharSet(set->fonts[i], FC_CHARSET, 0,
		&charset) == FcResultMatch) {
	    fontPtr->faces[i].charset = FcCharSetCopy(charset);
	} else {
	    fontPtr->faces[i].charset = 0;
	}
	fontPtr->faces[i].angle = 0.0;
    }

    fontPtr->display = Tk_Display(tkwin);
    fontPtr->screen = Tk_ScreenNumber(tkwin);
    fontPtr->ftDraw = 0;
    fontPtr->ncolors = 0;
    fontPtr->firstColor = -1;

    /*
     * Fill in platform-specific fields of TkFont.
     */

    ftFont = GetFont(fontPtr, 0, 0.0);
    fontPtr->font.fid = XLoadFont(Tk_Display(tkwin), "fixed");
    GetTkFontAttributes(ftFont, &fontPtr->font.fa);
    GetTkFontMetrics(ftFont, &fontPtr->font.fm);

    /*
     * Fontconfig can't report any information about the position or thickness
     * of underlines or overstrikes. Thus, we use some defaults that are
     * hacked around from backup defaults in tkUnixFont.c, which are in turn
     * based on recommendations in the X manual. The comments from that file
     * leading to these computations were:
     *
     *	    If the XA_UNDERLINE_POSITION property does not exist, the X manual
     *	    recommends using half the descent.
     *
     *	    If the XA_UNDERLINE_THICKNESS property does not exist, the X
     *	    manual recommends using the width of the stem on a capital letter.
     *	    I don't know of a way to get the stem width of a letter, so guess
     *	    and use 1/3 the width of a capital I.
     *
     * Note that nothing corresponding to *either* property is reported by
     * Fontconfig at all. [Bug 1961455]
     */

    {
	TkFont *fPtr = &fontPtr->font;

	fPtr->underlinePos = fPtr->fm.descent / 2;
	Tk_MeasureChars((Tk_Font) fPtr, "I", 1, -1, 0, &iWidth);
	fPtr->underlineHeight = iWidth / 3;
	if (fPtr->underlineHeight == 0) {
	    fPtr->underlineHeight = 1;
	}
	if (fPtr->underlineHeight + fPtr->underlinePos > fPtr->fm.descent) {
	    fPtr->underlineHeight = fPtr->fm.descent - fPtr->underlinePos;
	    if (fPtr->underlineHeight == 0) {
		fPtr->underlinePos--;
		fPtr->underlineHeight = 1;
	    }
	}
    }

    return fontPtr;
}

static void
FinishedWithFont(
    UnixFtFont *fontPtr)
{
    Display *display = fontPtr->display;
    int i;
    Tk_ErrorHandler handler =
	    Tk_CreateErrorHandler(display, -1, -1, -1, NULL, NULL);

    for (i = 0; i < fontPtr->nfaces; i++) {
	if (fontPtr->faces[i].ftFont) {
	    XftFontClose(fontPtr->display, fontPtr->faces[i].ftFont);
	}
	if (fontPtr->faces[i].ft0Font) {
	    XftFontClose(fontPtr->display, fontPtr->faces[i].ft0Font);
	}
	if (fontPtr->faces[i].charset) {
	    FcCharSetDestroy(fontPtr->faces[i].charset);
	}
    }
    if (fontPtr->faces) {
	ckfree(fontPtr->faces);
    }
    if (fontPtr->pattern) {
	FcPatternDestroy(fontPtr->pattern);
    }
    if (fontPtr->ftDraw) {
	XftDrawDestroy(fontPtr->ftDraw);
    }
    if (fontPtr->font.fid) {
	XUnloadFont(fontPtr->display, fontPtr->font.fid);
    }
    if (fontPtr->fontset) {
	FcFontSetDestroy(fontPtr->fontset);
    }
    Tk_DeleteErrorHandler(handler);
}

TkFont *
TkpGetNativeFont(
    Tk_Window tkwin,		/* For display where font will be used. */
    const char *name)		/* Platform-specific font name. */
{
    UnixFtFont *fontPtr;
    FcPattern *pattern;
#if DEBUG_FONTSEL
    printf("TkpGetNativeFont %s\n", name);
#endif /* DEBUG_FONTSEL */

    pattern = XftXlfdParse(name, FcFalse, FcFalse);
    if (!pattern) {
	return NULL;
    }

    /*
     * Should also try: pattern = FcNameParse(name); but generic/tkFont.c
     * expects TkpGetNativeFont() to only work on XLFD names under Unix.
     */

    fontPtr = InitFont(tkwin, pattern, NULL);
    if (!fontPtr) {
	FcPatternDestroy(pattern);
	return NULL;
    }
    return &fontPtr->font;
}

TkFont *
TkpGetFontFromAttributes(
    TkFont *tkFontPtr,		/* If non-NULL, store the information in this
				 * existing TkFont structure, rather than
				 * allocating a new structure to hold the
				 * font; the existing contents of the font
				 * will be released. If NULL, a new TkFont
				 * structure is allocated. */
    Tk_Window tkwin,		/* For display where font will be used. */
    const TkFontAttributes *faPtr)
				/* Set of attributes to match. */
{
    XftPattern *pattern;
    int weight, slant;
    UnixFtFont *fontPtr;

#if DEBUG_FONTSEL
    printf("TkpGetFontFromAttributes %s-%d %d %d\n", faPtr->family,
	    faPtr->size, faPtr->weight, faPtr->slant);
#endif /* DEBUG_FONTSEL */
    pattern = XftPatternCreate();
    if (faPtr->family) {
	XftPatternAddString(pattern, XFT_FAMILY, faPtr->family);
    }
    if (faPtr->size > 0) {
	XftPatternAddDouble(pattern, XFT_SIZE, (double)faPtr->size);
    } else if (faPtr->size < 0) {
	XftPatternAddInteger(pattern, XFT_PIXEL_SIZE, -faPtr->size);
    } else {
	XftPatternAddDouble(pattern, XFT_SIZE, 12.0);
    }
    switch (faPtr->weight) {
    case TK_FW_NORMAL:
    default:
	weight = XFT_WEIGHT_MEDIUM;
	break;
    case TK_FW_BOLD:
	weight = XFT_WEIGHT_BOLD;
	break;
    }
    XftPatternAddInteger(pattern, XFT_WEIGHT, weight);
    switch (faPtr->slant) {
    case TK_FS_ROMAN:
    default:
	slant = XFT_SLANT_ROMAN;
	break;
    case TK_FS_ITALIC:
	slant = XFT_SLANT_ITALIC;
	break;
    case TK_FS_OBLIQUE:
	slant = XFT_SLANT_OBLIQUE;
	break;
    }
    XftPatternAddInteger(pattern, XFT_SLANT, slant);

    fontPtr = (UnixFtFont *) tkFontPtr;
    if (fontPtr != NULL) {
	FinishedWithFont(fontPtr);
    }
    fontPtr = InitFont(tkwin, pattern, fontPtr);

    /*
     * Hack to work around issues with weird issues with Xft/Xrender
     * connection. For details, see comp.lang.tcl thread starting from
     * <adcc99ed-c73e-4efc-bb5d-e57a57a051e8@l35g2000pra.googlegroups.com>
     */

    if (!fontPtr) {
	XftPatternAddBool(pattern, XFT_RENDER, FcFalse);
	fontPtr = InitFont(tkwin, pattern, fontPtr);
    }

    if (!fontPtr) {
	FcPatternDestroy(pattern);
	return NULL;
    }

    fontPtr->font.fa.underline = faPtr->underline;
    fontPtr->font.fa.overstrike = faPtr->overstrike;
    return &fontPtr->font;
}

void
TkpDeleteFont(
    TkFont *tkFontPtr)		/* Token of font to be deleted. */
{
    UnixFtFont *fontPtr = (UnixFtFont *) tkFontPtr;

    FinishedWithFont(fontPtr);
    /* XXX tkUnixFont.c doesn't free tkFontPtr... */
}

/*
 *---------------------------------------------------------------------------
 *
 * TkpGetFontFamilies --
 *
 *	Return information about the font families that are available on the
 *	display of the given window.
 *
 * Results:
 *	Modifies interp's result object to hold a list of all the available
 *	font families.
 *
 *---------------------------------------------------------------------------
 */

void
TkpGetFontFamilies(
    Tcl_Interp *interp,		/* Interp to hold result. */
    Tk_Window tkwin)		/* For display to query. */
{
    Tcl_Obj *resultPtr;
    XftFontSet *list;
    int i;

    resultPtr = Tcl_NewListObj(0, NULL);

    list = XftListFonts(Tk_Display(tkwin), Tk_ScreenNumber(tkwin),
		(char *) 0,		/* pattern elements */
		XFT_FAMILY, (char*) 0);	/* fields */
    for (i = 0; i < list->nfont; i++) {
	char *family, **familyPtr = &family;

	if (XftPatternGetString(list->fonts[i], XFT_FAMILY, 0, familyPtr)
		== XftResultMatch) {
	    Tcl_Obj *strPtr = Tcl_NewStringObj(family, -1);

	    Tcl_ListObjAppendElement(NULL, resultPtr, strPtr);
	}
    }
    XftFontSetDestroy(list);

    Tcl_SetObjResult(interp, resultPtr);
}

/*
 *-------------------------------------------------------------------------
 *
 * TkpGetSubFonts --
 *
 *	Called by [testfont subfonts] in the Tk testing package.
 *
 * Results:
 *	Sets interp's result to a list of the faces used by tkfont
 *
 *-------------------------------------------------------------------------
 */

void
TkpGetSubFonts(
    Tcl_Interp *interp,
    Tk_Font tkfont)
{
    Tcl_Obj *objv[3], *listPtr, *resultPtr;
    UnixFtFont *fontPtr = (UnixFtFont *) tkfont;
    FcPattern *pattern;
    const char *family = "Unknown";
    const char *const *familyPtr = &family;
    const char *foundry = "Unknown";
    const char *const *foundryPtr = &foundry;
    const char *encoding = "Unknown";
    const char *const *encodingPtr = &encoding;
    int i;

    resultPtr = Tcl_NewListObj(0, NULL);

    for (i = 0; i < fontPtr->nfaces ; ++i) {
 	pattern = FcFontRenderPrepare(0, fontPtr->pattern,
		fontPtr->faces[i].source);

	XftPatternGetString(pattern, XFT_FAMILY, 0, familyPtr);
	XftPatternGetString(pattern, XFT_FOUNDRY, 0, foundryPtr);
	XftPatternGetString(pattern, XFT_ENCODING, 0, encodingPtr);
	objv[0] = Tcl_NewStringObj(family, -1);
	objv[1] = Tcl_NewStringObj(foundry, -1);
	objv[2] = Tcl_NewStringObj(encoding, -1);
	listPtr = Tcl_NewListObj(3, objv);
	Tcl_ListObjAppendElement(NULL, resultPtr, listPtr);
    }
    Tcl_SetObjResult(interp, resultPtr);
}

/*
 *----------------------------------------------------------------------
 *
 * TkpGetFontAttrsForChar --
 *
 *	Retrieve the font attributes of the actual font used to render a given
 *	character.
 *
 *----------------------------------------------------------------------
 */

void
TkpGetFontAttrsForChar(
    Tk_Window tkwin,		/* Window on the font's display */
    Tk_Font tkfont,		/* Font to query */
    int c,         		/* Character of interest */
    TkFontAttributes *faPtr)	/* Output: Font attributes */
{
    UnixFtFont *fontPtr = (UnixFtFont *) tkfont;
				/* Structure describing the logical font */
    XftFont *ftFont = GetFont(fontPtr, c, 0.0);
				/* Actual font used to render the character */

    GetTkFontAttributes(ftFont, faPtr);
    faPtr->underline = fontPtr->font.fa.underline;
    faPtr->overstrike = fontPtr->font.fa.overstrike;
}

int
Tk_MeasureChars(
    Tk_Font tkfont,		/* Font in which characters will be drawn. */
    const char *source,		/* UTF-8 string to be displayed. Need not be
				 * '\0' terminated. */
    int numBytes,		/* Maximum number of bytes to consider from
				 * source string. */
    int maxLength,		/* If >= 0, maxLength specifies the longest
				 * permissible line length in pixels; don't
				 * consider any character that would cross
				 * this x-position. If < 0, then line length
				 * is unbounded and the flags argument is
				 * ignored. */
    int flags,			/* Various flag bits OR-ed together:
				 * TK_PARTIAL_OK means include the last char
				 * which only partially fit on this line.
				 * TK_WHOLE_WORDS means stop on a word
				 * boundary, if possible. TK_AT_LEAST_ONE
				 * means return at least one character even if
				 * no characters fit. */
    int *lengthPtr)		/* Filled with x-location just after the
				 * terminating character. */
{
    UnixFtFont *fontPtr = (UnixFtFont *) tkfont;
    XftFont *ftFont;
    FcChar32 c;
    XGlyphInfo extents;
    int clen, curX, newX, curByte, newByte, sawNonSpace;
    int termByte = 0, termX = 0;
#if DEBUG_FONTSEL
    char string[256];
    int len = 0;
#endif /* DEBUG_FONTSEL */

    curX = 0;
    curByte = 0;
    sawNonSpace = 0;
<<<<<<< HEAD
    while (numBytes > 0) {
	Tcl_UniChar unichar;
=======
    while (numBytes > 0 && TkUtfCharComplete(source, numBytes)
	int unichar;
>>>>>>> 16a68260

	clen = Tcl_UtfToUniChar(source, &unichar);
	c = (FcChar32) unichar;
	source += clen;
	numBytes -= clen;
	if (c < 256 && isspace(c)) {		/* I18N: ??? */
	    if (sawNonSpace) {
		termByte = curByte;
		termX = curX;
		sawNonSpace = 0;
	    }
	} else {
	    sawNonSpace = 1;
	}

#if DEBUG_FONTSEL
	string[len++] = (char) c;
#endif /* DEBUG_FONTSEL */
	ftFont = GetFont(fontPtr, c, 0.0);

	XftTextExtents32(fontPtr->display, ftFont, &c, 1, &extents);

	newX = curX + extents.xOff;
	newByte = curByte + clen;
	if (maxLength >= 0 && newX > maxLength) {
	    if (flags & TK_PARTIAL_OK ||
		    (flags & TK_AT_LEAST_ONE && curByte == 0)) {
		curX = newX;
		curByte = newByte;
	    } else if (flags & TK_WHOLE_WORDS && termX != 0) {
		curX = termX;
		curByte = termByte;
	    }
	    break;
	}

	curX = newX;
	curByte = newByte;
    }
#if DEBUG_FONTSEL
    string[len] = '\0';
    printf("MeasureChars %s length %d bytes %d\n", string, curX, curByte);
#endif /* DEBUG_FONTSEL */
    *lengthPtr = curX;
    return curByte;
}

int
TkpMeasureCharsInContext(
    Tk_Font tkfont,
    const char *source,
    int numBytes,
    int rangeStart,
    int rangeLength,
    int maxLength,
    int flags,
    int *lengthPtr)
{
    (void) numBytes; /*unused*/

    return Tk_MeasureChars(tkfont, source + rangeStart, rangeLength,
	    maxLength, flags, lengthPtr);
}

/*
 *----------------------------------------------------------------------
 *
 * LookUpColor --
 *
 *	Convert a pixel value to an XftColor.  This can be slow due to the
 * need to call XQueryColor, which involves a server round-trip.  To
 * avoid that, a least-recently-used cache of up to MAX_CACHED_COLORS
 * is kept, in the form of a linked list.  The returned color is moved
 * to the front of the list, so repeatedly asking for the same one
 * should be fast.
 *
 * Results:
 *      A pointer to the XftColor structure for the requested color is
 * returned.
 *
 * Side effects:
 *      The converted color is stored in a cache in the UnixFtFont structure.  The cache
 * can hold at most MAX_CACHED_COLORS colors.  If no more slots are available, the least
 * recently used color is replaced with the new one.
 *----------------------------------------------------------------------
 */

static XftColor *
LookUpColor(Display *display,      /* Display to lookup colors on */
	    UnixFtFont *fontPtr,   /* Font to search for cached colors */
	    unsigned long pixel)   /* Pixel value to translate to XftColor */
{
    int i, last = -1, last2 = -1;
    XColor xcolor;

    for (i = fontPtr->firstColor;
	 i >= 0; last2 = last, last = i, i = fontPtr->colors[i].next) {

	if (pixel == fontPtr->colors[i].color.pixel) {
	    /*
	     * Color found in cache.  Move it to the front of the list and return it.
	     */
	    if (last >= 0) {
		fontPtr->colors[last].next = fontPtr->colors[i].next;
		fontPtr->colors[i].next = fontPtr->firstColor;
		fontPtr->firstColor = i;
	    }

	    return &fontPtr->colors[i].color;
	}
    }

    /*
     * Color wasn't found, so it needs to be added to the cache.
     * If a spare slot is available, it can be put there.  If not, last
     * will now point to the least recently used color, so replace that one.
     */

    if (fontPtr->ncolors < MAX_CACHED_COLORS) {
	last2 = -1;
	last = fontPtr->ncolors++;
    }

    /*
     * Translate the pixel value to a color.  Needs a server round-trip.
     */
    xcolor.pixel = pixel;
    XQueryColor(display, DefaultColormap(display, fontPtr->screen), &xcolor);

    fontPtr->colors[last].color.color.red = xcolor.red;
    fontPtr->colors[last].color.color.green = xcolor.green;
    fontPtr->colors[last].color.color.blue = xcolor.blue;
    fontPtr->colors[last].color.color.alpha = 0xffff;
    fontPtr->colors[last].color.pixel = pixel;

    /*
     * Put at the front of the list.
     */
    if (last2 >= 0) {
	fontPtr->colors[last2].next = fontPtr->colors[last].next;
    }
    fontPtr->colors[last].next = fontPtr->firstColor;
    fontPtr->firstColor = last;

    return &fontPtr->colors[last].color;
}

#define NUM_SPEC    1024

void
Tk_DrawChars(
    Display *display,		/* Display on which to draw. */
    Drawable drawable,		/* Window or pixmap in which to draw. */
    GC gc,			/* Graphics context for drawing characters. */
    Tk_Font tkfont,		/* Font in which characters will be drawn;
				 * must be the same as font used in GC. */
    const char *source,		/* UTF-8 string to be displayed. Need not be
				 * '\0' terminated. All Tk meta-characters
				 * (tabs, control characters, and newlines)
				 * should be stripped out of the string that
				 * is passed to this function. If they are not
				 * stripped out, they will be displayed as
				 * regular printing characters. */
    int numBytes,		/* Number of bytes in string. */
    int x, int y)		/* Coordinates at which to place origin of
				 * string when drawing. */
{
    const int maxCoord = 0x7FFF;/* Xft coordinates are 16 bit values */
    UnixFtFont *fontPtr = (UnixFtFont *) tkfont;
    XGCValues values;
    XftColor *xftcolor;
    int clen, nspec, xStart = x;
    XftGlyphFontSpec specs[NUM_SPEC];
    XGlyphInfo metrics;
    ThreadSpecificData *tsdPtr = (ThreadSpecificData *)
            Tcl_GetThreadData(&dataKey, sizeof(ThreadSpecificData));

    if (fontPtr->ftDraw == 0) {
#if DEBUG_FONTSEL
	printf("Switch to drawable 0x%x\n", drawable);
#endif /* DEBUG_FONTSEL */
	fontPtr->ftDraw = XftDrawCreate(display, drawable,
		DefaultVisual(display, fontPtr->screen),
		DefaultColormap(display, fontPtr->screen));
    } else {
	Tk_ErrorHandler handler =
		Tk_CreateErrorHandler(display, -1, -1, -1, NULL, NULL);

	XftDrawChange(fontPtr->ftDraw, drawable);
	Tk_DeleteErrorHandler(handler);
    }
    XGetGCValues(display, gc, GCForeground, &values);
    xftcolor = LookUpColor(display, fontPtr, values.foreground);
    if (tsdPtr->clipRegion != None) {
	XftDrawSetClip(fontPtr->ftDraw, tsdPtr->clipRegion);
    }
    nspec = 0;
    while (numBytes > 0 && TkUtfCharComplete(source, numBytes)
	    && x <= maxCoord && y <= maxCoord) {
	XftFont *ftFont;
	int c;

	clen = TkUtfToUniChar(source, &c);
	source += clen;
	numBytes -= clen;

	ftFont = GetFont(fontPtr, c, 0.0);
	if (ftFont) {
	    specs[nspec].font = ftFont;
	    specs[nspec].glyph = XftCharIndex(fontPtr->display, ftFont, c);
	    specs[nspec].x = x;
	    specs[nspec].y = y;
	    XftGlyphExtents(fontPtr->display, ftFont, &specs[nspec].glyph, 1,
		    &metrics);
	    x += metrics.xOff;
	    y += metrics.yOff;
	    nspec++;
	    if (nspec == NUM_SPEC) {
		XftDrawGlyphFontSpec(fontPtr->ftDraw, xftcolor,
			specs, nspec);
		nspec = 0;
	    }
	}
    }
    if (nspec) {
	XftDrawGlyphFontSpec(fontPtr->ftDraw, xftcolor, specs, nspec);
    }

    if (tsdPtr->clipRegion != None) {
	XftDrawSetClip(fontPtr->ftDraw, None);
    }
    if (fontPtr->font.fa.underline != 0) {
	XFillRectangle(display, drawable, gc, xStart,
		y + fontPtr->font.underlinePos, (unsigned) (x - xStart),
		(unsigned) fontPtr->font.underlineHeight);
    }
    if (fontPtr->font.fa.overstrike != 0) {
	y -= fontPtr->font.fm.descent + (fontPtr->font.fm.ascent) / 10;
	XFillRectangle(display, drawable, gc, xStart, y,
		(unsigned) (x - xStart),
		(unsigned) fontPtr->font.underlineHeight);
    }
}

/*
 *---------------------------------------------------------------------------
 *
 * TkDrawAngledChars --
 *
 *	Draw some characters at an angle. This would be simple code, except
 *	Xft has bugs with cumulative errors in character positioning which are
 *	caused by trying to perform all calculations internally with integers.
 *	So we have to do the work ourselves with floating-point math.
 *
 * Results:
 *	None.
 *
 * Side effects:
 *	Target drawable is updated.
 *
 *---------------------------------------------------------------------------
 */

void
TkDrawAngledChars(
    Display *display,		/* Display on which to draw. */
    Drawable drawable,		/* Window or pixmap in which to draw. */
    GC gc,			/* Graphics context for drawing characters. */
    Tk_Font tkfont,		/* Font in which characters will be drawn;
				 * must be the same as font used in GC. */
    const char *source,		/* UTF-8 string to be displayed. Need not be
				 * '\0' terminated. All Tk meta-characters
				 * (tabs, control characters, and newlines)
				 * should be stripped out of the string that
				 * is passed to this function. If they are not
				 * stripped out, they will be displayed as
				 * regular printing characters. */
    int numBytes,		/* Number of bytes in string. */
    double x, double y,		/* Coordinates at which to place origin of
				 * string when drawing. */
    double angle)		/* What angle to put text at, in degrees. */
{
    const int maxCoord = 0x7FFF;/* Xft coordinates are 16 bit values */
    const int minCoord = -1000;	/* Should be good enough... */
    UnixFtFont *fontPtr = (UnixFtFont *) tkfont;
    XGCValues values;
    XftColor *xftcolor;
    int xStart = x, yStart = y;
    ThreadSpecificData *tsdPtr = (ThreadSpecificData *)
            Tcl_GetThreadData(&dataKey, sizeof(ThreadSpecificData));
#ifdef XFT_HAS_FIXED_ROTATED_PLACEMENT
    int clen, nglyph;
    FT_UInt glyphs[NUM_SPEC];
    XGlyphInfo metrics;
    XftFont *currentFtFont;
    int originX, originY;

    if (fontPtr->ftDraw == 0) {
#if DEBUG_FONTSEL
	printf("Switch to drawable 0x%x\n", drawable);
#endif /* DEBUG_FONTSEL */
	fontPtr->ftDraw = XftDrawCreate(display, drawable,
		DefaultVisual(display, fontPtr->screen),
		DefaultColormap(display, fontPtr->screen));
    } else {
	Tk_ErrorHandler handler =
		Tk_CreateErrorHandler(display, -1, -1, -1, NULL, NULL);

	XftDrawChange(fontPtr->ftDraw, drawable);
	Tk_DeleteErrorHandler(handler);
    }

    XGetGCValues(display, gc, GCForeground, &values);
    xftcolor = LookUpColor(display, fontPtr, values.foreground);
    if (tsdPtr->clipRegion != None) {
	XftDrawSetClip(fontPtr->ftDraw, tsdPtr->clipRegion);
    }

    nglyph = 0;
    currentFtFont = NULL;
    originX = originY = 0;		/* lint */

    while (numBytes > 0 && TkUtfCharComplete(source, numBytes)
	    && x <= maxCoord && x >= minCoord && y <= maxCoord && y >= minCoord) {
	XftFont *ftFont;
	int c;

	clen = TkUtfToUniChar(source, &c);
	source += clen;
	numBytes -= clen;

	ftFont = GetFont(fontPtr, c, angle);
	if (!ftFont) {
	    continue;
	}

	if (ftFont != currentFtFont || nglyph == NUM_SPEC) {
	    if (nglyph) {
		/*
		 * We pass multiple glyphs at once to enable the code to
		 * perform better rendering of sub-pixel inter-glyph spacing.
		 * If only the current Xft implementation could make use of
		 * this information... but we'll be ready when it does!
		 */

		XftDrawGlyphs(fontPtr->ftDraw, xftcolor, currentFtFont,
			originX, originY, glyphs, nglyph);
	    }
	    originX = ROUND16(x);
	    originY = ROUND16(y);
	    if (nglyph) {
		XftGlyphExtents(fontPtr->display, currentFtFont, glyphs,
			nglyph, &metrics);
		nglyph = 0;
		x += metrics.xOff;
		y += metrics.yOff;
	    }
	    currentFtFont = ftFont;
	}
	glyphs[nglyph++] = XftCharIndex(fontPtr->display, ftFont, c);
    }
    if (nglyph) {
	XftDrawGlyphs(fontPtr->ftDraw, xftcolor, currentFtFont,
		originX, originY, glyphs, nglyph);
    }
#else /* !XFT_HAS_FIXED_ROTATED_PLACEMENT */
    int clen, nspec;
    XftGlyphFontSpec specs[NUM_SPEC];
    XGlyphInfo metrics;
    double sinA = sin(angle * PI/180.0), cosA = cos(angle * PI/180.0);

    if (fontPtr->ftDraw == 0) {
#if DEBUG_FONTSEL
	printf("Switch to drawable 0x%x\n", drawable);
#endif /* DEBUG_FONTSEL */
	fontPtr->ftDraw = XftDrawCreate(display, drawable,
		DefaultVisual(display, fontPtr->screen),
		DefaultColormap(display, fontPtr->screen));
    } else {
	Tk_ErrorHandler handler =
		Tk_CreateErrorHandler(display, -1, -1, -1, NULL, NULL);

	XftDrawChange(fontPtr->ftDraw, drawable);
	Tk_DeleteErrorHandler(handler);
    }
    XGetGCValues(display, gc, GCForeground, &values);
    xftcolor = LookUpColor(display, fontPtr, values.foreground);
    if (tsdPtr->clipRegion != None) {
	XftDrawSetClip(fontPtr->ftDraw, tsdPtr->clipRegion);
    }
    nspec = 0;
    while (numBytes > 0 && TkUtfCharComplete(source, numBytes)
	    && x <= maxCoord && x >= minCoord && y <= maxCoord && y >= minCoord) {
	XftFont *ftFont, *ft0Font;
	int c;

	clen = TkUtfToUniChar(source, &c);
	source += clen;
	numBytes -= clen;

	ftFont = GetFont(fontPtr, c, angle);
	ft0Font = GetFont(fontPtr, c, 0.0);
	if (ftFont && ft0Font) {
	    specs[nspec].font = ftFont;
	    specs[nspec].glyph = XftCharIndex(fontPtr->display, ftFont, c);
	    specs[nspec].x = ROUND16(x);
	    specs[nspec].y = ROUND16(y);
	    XftGlyphExtents(fontPtr->display, ft0Font, &specs[nspec].glyph, 1,
		    &metrics);
	    x += metrics.xOff*cosA + metrics.yOff*sinA;
	    y += metrics.yOff*cosA - metrics.xOff*sinA;
	    nspec++;
	    if (nspec == NUM_SPEC) {
		XftDrawGlyphFontSpec(fontPtr->ftDraw, xftcolor,
			specs, nspec);
		nspec = 0;
	    }
	}
    }
    if (nspec) {
	XftDrawGlyphFontSpec(fontPtr->ftDraw, xftcolor, specs, nspec);
    }
#endif /* XFT_HAS_FIXED_ROTATED_PLACEMENT */

    if (tsdPtr->clipRegion != None) {
	XftDrawSetClip(fontPtr->ftDraw, None);
    }
    if (fontPtr->font.fa.underline || fontPtr->font.fa.overstrike) {
	XPoint points[5];
	double width = (x - xStart) * cosA + (yStart - y) * sinA;
	double barHeight = fontPtr->font.underlineHeight;
	double dy = fontPtr->font.underlinePos;

	if (fontPtr->font.fa.underline != 0) {
	    if (fontPtr->font.underlineHeight == 1) {
		dy++;
	    }
	    points[0].x = xStart + ROUND16(dy*sinA);
	    points[0].y = yStart + ROUND16(dy*cosA);
	    points[1].x = xStart + ROUND16(dy*sinA + width*cosA);
	    points[1].y = yStart + ROUND16(dy*cosA - width*sinA);
	    if (fontPtr->font.underlineHeight == 1) {
		XDrawLines(display, drawable, gc, points, 2, CoordModeOrigin);
	    } else {
		points[2].x = xStart + ROUND16(dy*sinA + width*cosA
			+ barHeight*sinA);
		points[2].y = yStart + ROUND16(dy*cosA - width*sinA
			+ barHeight*cosA);
		points[3].x = xStart + ROUND16(dy*sinA + barHeight*sinA);
		points[3].y = yStart + ROUND16(dy*cosA + barHeight*cosA);
		points[4].x = points[0].x;
		points[4].y = points[0].y;
		XFillPolygon(display, drawable, gc, points, 5, Complex,
			CoordModeOrigin);
		XDrawLines(display, drawable, gc, points, 5, CoordModeOrigin);
	    }
	}
	if (fontPtr->font.fa.overstrike != 0) {
	    dy = -fontPtr->font.fm.descent
		   - (fontPtr->font.fm.ascent) / 10;
	    points[0].x = xStart + ROUND16(dy*sinA);
	    points[0].y = yStart + ROUND16(dy*cosA);
	    points[1].x = xStart + ROUND16(dy*sinA + width*cosA);
	    points[1].y = yStart + ROUND16(dy*cosA - width*sinA);
	    if (fontPtr->font.underlineHeight == 1) {
		XDrawLines(display, drawable, gc, points, 2, CoordModeOrigin);
	    } else {
		points[2].x = xStart + ROUND16(dy*sinA + width*cosA
			+ barHeight*sinA);
		points[2].y = yStart + ROUND16(dy*cosA - width*sinA
			+ barHeight*cosA);
		points[3].x = xStart + ROUND16(dy*sinA + barHeight*sinA);
		points[3].y = yStart + ROUND16(dy*cosA + barHeight*cosA);
		points[4].x = points[0].x;
		points[4].y = points[0].y;
		XFillPolygon(display, drawable, gc, points, 5, Complex,
			CoordModeOrigin);
		XDrawLines(display, drawable, gc, points, 5, CoordModeOrigin);
	    }
	}
    }
}

void
TkUnixSetXftClipRegion(
    TkRegion clipRegion)	/* The clipping region to install. */
{
    ThreadSpecificData *tsdPtr = (ThreadSpecificData *)
            Tcl_GetThreadData(&dataKey, sizeof(ThreadSpecificData));

    tsdPtr->clipRegion = (Region) clipRegion;
}

/*
 * Local Variables:
 * c-basic-offset: 4
 * fill-column: 78
 * End:
 */<|MERGE_RESOLUTION|>--- conflicted
+++ resolved
@@ -678,13 +678,8 @@
     curX = 0;
     curByte = 0;
     sawNonSpace = 0;
-<<<<<<< HEAD
-    while (numBytes > 0) {
+    while (numBytes > 0 && TkUtfCharComplete(source, numBytes)
 	Tcl_UniChar unichar;
-=======
-    while (numBytes > 0 && TkUtfCharComplete(source, numBytes)
-	int unichar;
->>>>>>> 16a68260
 
 	clen = Tcl_UtfToUniChar(source, &unichar);
 	c = (FcChar32) unichar;
