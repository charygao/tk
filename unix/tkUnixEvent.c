--- conflicted
+++ resolved
@@ -6,15 +6,8 @@
  *
  * Copyright (c) 1995-1997 Sun Microsystems, Inc.
  *
-<<<<<<< HEAD
  * See the file "license.terms" for information on usage and redistribution of
  * this file, and for a DISCLAIMER OF ALL WARRANTIES.
- *
- * RCS: @(#) $Id: tkUnixEvent.c,v 1.27.2.4 2011/01/06 06:00:12 stwo Exp $
-=======
- * See the file "license.terms" for information on usage and redistribution
- * of this file, and for a DISCLAIMER OF ALL WARRANTIES.
->>>>>>> 5cad7e12
  */
 
 #include "tkUnixInt.h"
