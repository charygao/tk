#! /bin/bash -norc
dnl	This file is an input file used by the GNU "autoconf" program to
dnl	generate the file "configure", which is run during Tk installation
dnl	to configure the system for the local environment.

AC_INIT([tk],[8.5])
AC_PREREQ(2.59)

dnl This is only used when included from macosx/configure.ac
m4_ifdef([SC_USE_CONFIG_HEADERS], [
    AC_CONFIG_HEADERS([tkConfig.h:../unix/tkConfig.h.in])
    AC_CONFIG_COMMANDS_PRE([DEFS="-DHAVE_TK_CONFIG_H  -imacros tkConfig.h"])
    AH_TOP([
    #ifndef _TKCONFIG
    #define _TKCONFIG])
    AH_BOTTOM([
    /* Undef unused package specific autoheader defines so that we can
     * include both tclConfig.h and tkConfig.h at the same time: */
    /* override */ #undef PACKAGE_NAME
    /* override */ #undef PACKAGE_STRING
    /* override */ #undef PACKAGE_TARNAME
    #endif /* _TKCONFIG */])
])

TK_VERSION=8.5
TK_MAJOR_VERSION=8
TK_MINOR_VERSION=5
TK_PATCH_LEVEL=".11"
VERSION=${TK_VERSION}
LOCALES="cs da de el en en_gb eo es fr hu it nl pl pt ru sv"

#--------------------------------------------------------------------
# Find and load the tclConfig.sh file
#--------------------------------------------------------------------

SC_PATH_TCLCONFIG
SC_LOAD_TCLCONFIG

SC_PROG_TCLSH
SC_BUILD_TCLSH

if test "${TCL_VERSION}" != "${TK_VERSION}"; then
    AC_MSG_ERROR([${TCL_BIN_DIR}/tclConfig.sh is for Tcl ${TCL_VERSION}.
Tk ${TK_VERSION}${TK_PATCH_LEVEL} needs Tcl ${TK_VERSION}.
Use --with-tcl= option to indicate location of tclConfig.sh file for Tcl ${TK_VERSION}.])
fi

#------------------------------------------------------------------------
# Handle the --prefix=... option
#------------------------------------------------------------------------

if test "${prefix}" = "NONE"; then
    prefix="$TCL_PREFIX"
fi
if test "${exec_prefix}" = "NONE"; then
    exec_prefix=$prefix
fi
# Make sure srcdir is fully qualified!
srcdir="`cd "$srcdir" ; pwd`"
<<<<<<< HEAD
TK_SRC_DIR="`cd "$srcdir"/..; pwd`"
=======
TK_SRC_DIR="`cd "$srcdir/.."; pwd`"
>>>>>>> bf7c5e30

#------------------------------------------------------------------------
# Compress and/or soft link the manpages?
#------------------------------------------------------------------------

SC_CONFIG_MANPAGES

#------------------------------------------------------------------------
# Standard compiler checks
#------------------------------------------------------------------------

# If the user did not set CFLAGS, set it now to keep
# the AC_PROG_CC macro from adding "-g -O2".
if test "${CFLAGS+set}" != "set" ; then
    CFLAGS=""
fi

AC_PROG_CC

# limits header checks must come early to prevent
# an autoconf bug that throws errors on configure
AC_CHECK_HEADER(limits.h,
    [AC_DEFINE(HAVE_LIMITS_H, 1, [Do we have <limits.h>?])],
    [AC_DEFINE(NO_LIMITS_H, 1, [Do we have <limits.h>?])])

#--------------------------------------------------------------------
# Supply a substitute for stdlib.h if it doesn't define strtol,
# strtoul, or strtod (which it doesn't in some versions of SunOS).
#--------------------------------------------------------------------

AC_CHECK_HEADER(stdlib.h, tk_ok=1, tk_ok=0)
AC_EGREP_HEADER(strtol, stdlib.h, , tk_ok=0)
AC_EGREP_HEADER(strtoul, stdlib.h, , tk_ok=0)
AC_EGREP_HEADER(strtod, stdlib.h, , tk_ok=0)
if test $tk_ok = 0; then
    AC_DEFINE(NO_STDLIB_H, 1, [Do we have <stdlib.h>?])
fi

#------------------------------------------------------------------------
# If we're using GCC, see if the compiler understands -pipe.  If so, use it.
# It makes compiling go faster.  (This is only a performance feature.)
#------------------------------------------------------------------------

if test -z "$no_pipe" && test -n "$GCC"; then
    AC_CACHE_CHECK([if the compiler understands -pipe],
	tcl_cv_cc_pipe, [
	hold_cflags=$CFLAGS; CFLAGS="$CFLAGS -pipe"
	AC_TRY_COMPILE(,, tcl_cv_cc_pipe=yes, tcl_cv_cc_pipe=no)
	CFLAGS=$hold_cflags])
    if test $tcl_cv_cc_pipe = yes; then
	CFLAGS="$CFLAGS -pipe"
    fi
fi

#------------------------------------------------------------------------
# Threads support - this auto-enables if Tcl was compiled threaded
#------------------------------------------------------------------------

SC_ENABLE_THREADS

# Add the threads support libraries
LIBS="$LIBS$THREADS_LIBS"

SC_ENABLE_SHARED

#--------------------------------------------------------------------
# The statements below define a collection of compile flags.  This
# macro depends on the value of SHARED_BUILD, and should be called
# after SC_ENABLE_SHARED checks the configure switches.
#--------------------------------------------------------------------

SC_CONFIG_CFLAGS

SC_ENABLE_SYMBOLS

#--------------------------------------------------------------------
#	Detect what compiler flags to set for 64-bit support.
#--------------------------------------------------------------------

SC_TCL_EARLY_FLAGS

SC_TCL_64BIT_FLAGS

#--------------------------------------------------------------------
#	Check endianness because we can optimize some operations
#--------------------------------------------------------------------

AC_C_BIGENDIAN

#------------------------------------------------------------------------
# If Tcl and Tk are installed in different places, adjust the library
# search path to reflect this.
#------------------------------------------------------------------------

LIB_RUNTIME_DIR='${LIB_RUNTIME_DIR}'

if test "$TCL_EXEC_PREFIX" != "$exec_prefix"; then
    LIB_RUNTIME_DIR="${LIB_RUNTIME_DIR}:${TCL_EXEC_PREFIX}/lib"
fi

if test "$TCL_PREFIX" != "$prefix"; then
    AC_MSG_WARN([
        Different --prefix selected for Tk and Tcl!
        [[package require Tk]] may not work correctly in tclsh.])
fi

#--------------------------------------------------------------------
#	Include sys/select.h if it exists and if it supplies things
#	that appear to be useful and aren't already in sys/types.h.
#	This appears to be true only on the RS/6000 under AIX.  Some
#	systems like OSF/1 have a sys/select.h that's of no use, and
#	other systems like SCO UNIX have a sys/select.h that's
#	pernicious.  If "fd_set" isn't defined anywhere then set a
#	special flag.
#--------------------------------------------------------------------

AC_CACHE_CHECK([for fd_set in sys/types], tcl_cv_type_fd_set, [
    AC_TRY_COMPILE([#include <sys/types.h>],[fd_set readMask, writeMask;],
	tcl_cv_type_fd_set=yes, tcl_cv_type_fd_set=no)])
tk_ok=$tcl_cv_type_fd_set
if test $tk_ok = no; then
    AC_CACHE_CHECK([for fd_mask in sys/select], tcl_cv_grep_fd_mask, [
	AC_EGREP_HEADER(fd_mask, sys/select.h,
	     tcl_cv_grep_fd_mask=present, tcl_cv_grep_fd_mask=missing)])
    if test $tcl_cv_grep_fd_mask = present; then
	AC_DEFINE(HAVE_SYS_SELECT_H, 1, [Should we include <sys/select.h>?])
	tk_ok=yes
    fi
fi
if test $tk_ok = no; then
    AC_DEFINE(NO_FD_SET, 1, [Do we have fd_set?])
fi

#------------------------------------------------------------------------------
#       Find out all about time handling differences.
#------------------------------------------------------------------------------

AC_CHECK_HEADERS(sys/time.h)
AC_HEADER_TIME

#--------------------------------------------------------------------
#	Under Solaris 2.4, strtod returns the wrong value for the
#	terminating character under some conditions.  Check for this
#	and if the problem exists use a substitute procedure
#	"fixstrtod" (provided by Tcl) that corrects the error.
#--------------------------------------------------------------------

SC_BUGGY_STRTOD

#--------------------------------------------------------------------
#	Check for various typedefs and provide substitutes if
#	they don't exist.
#--------------------------------------------------------------------

AC_TYPE_MODE_T
AC_TYPE_PID_T
AC_TYPE_SIZE_T
AC_TYPE_UID_T

AC_CHECK_TYPE([intptr_t], [
    AC_DEFINE([HAVE_INTPTR_T], 1, [Do we have the intptr_t type?])], [
    AC_CACHE_CHECK([for pointer-size signed integer type], tcl_cv_intptr_t, [
    for tcl_cv_intptr_t in "int" "long" "long long" none; do
	if test "$tcl_cv_intptr_t" != none; then
	    AC_COMPILE_IFELSE([AC_LANG_BOOL_COMPILE_TRY([AC_INCLUDES_DEFAULT],
		    [[sizeof (void *) <= sizeof ($tcl_cv_intptr_t)]])], 
		[tcl_ok=yes], [tcl_ok=no])
	    test "$tcl_ok" = yes && break; fi
    done])
    if test "$tcl_cv_intptr_t" != none; then
	AC_DEFINE_UNQUOTED([intptr_t], [$tcl_cv_intptr_t], [Signed integer
	   type wide enough to hold a pointer.])
    fi
])
AC_CHECK_TYPE([uintptr_t], [
    AC_DEFINE([HAVE_UINTPTR_T], 1, [Do we have the uintptr_t type?])], [
    AC_CACHE_CHECK([for pointer-size unsigned integer type], tcl_cv_uintptr_t, [
    for tcl_cv_uintptr_t in "unsigned int" "unsigned long" "unsigned long long" \
	    none; do
	if test "$tcl_cv_uintptr_t" != none; then
	    AC_COMPILE_IFELSE([AC_LANG_BOOL_COMPILE_TRY([AC_INCLUDES_DEFAULT],
		    [[sizeof (void *) <= sizeof ($tcl_cv_uintptr_t)]])], 
		[tcl_ok=yes], [tcl_ok=no])
	    test "$tcl_ok" = yes && break; fi
    done])
    if test "$tcl_cv_uintptr_t" != none; then
	AC_DEFINE_UNQUOTED([uintptr_t], [$tcl_cv_uintptr_t], [Unsigned integer
	   type wide enough to hold a pointer.])
    fi
])

#-------------------------------------------
#     In OS/390 struct pwd has no pw_gecos field
#-------------------------------------------

AC_CACHE_CHECK([pw_gecos in struct pwd], tcl_cv_pwd_pw_gecos, [
    AC_TRY_COMPILE([#include <pwd.h>],
	    [struct passwd pwd; pwd.pw_gecos;],
	    tcl_cv_pwd_pw_gecos=yes, tcl_cv_pwd_pw_gecos=no)])
if test $tcl_cv_pwd_pw_gecos = yes; then
    AC_DEFINE(HAVE_PW_GECOS, 1, [Does struct password have a pw_gecos field?])
fi

#--------------------------------------------------------------------
#	On Mac OS X, we can build either with X11 or with Aqua
#--------------------------------------------------------------------

if test "`uname -s`" = "Darwin" ; then
    AC_MSG_CHECKING([whether to use Aqua])
    AC_ARG_ENABLE(aqua,
	AC_HELP_STRING([--enable-aqua],
	    [use Aqua windowingsystem on Mac OS X (default: off)]),
	[tk_aqua=$enableval], [tk_aqua=no])
    if test $tk_aqua = yes; then
	if test $tcl_corefoundation = no; then
	    AC_MSG_WARN([Aqua can only be used when CoreFoundation is available])
	    tk_aqua=no
	fi
	if test ! -d /System/Library/Frameworks/Carbon.framework; then
	    AC_MSG_WARN([Aqua can only be used when Carbon is available])
	    tk_aqua=no
	fi
	if test "`uname -r | awk -F. '{print [$]1}'`" -lt 6; then
	    AC_MSG_WARN([Aqua requires Mac OS X 10.2 or later])
	    tk_aqua=no
	fi
    fi
    AC_MSG_RESULT([$tk_aqua])
    if test "$fat_32_64" = yes; then
	if test $tk_aqua = no; then
	    AC_CACHE_CHECK([for 64-bit X11], tcl_cv_lib_x11_64, [
		for v in CFLAGS CPPFLAGS LDFLAGS; do
		    eval 'hold_'$v'="$'$v'";'$v'="`echo "$'$v' "|sed -e "s/-arch ppc / /g" -e "s/-arch i386 / /g"`"'
		done
		CPPFLAGS="$CPPFLAGS -I/usr/X11R6/include"
		LDFLAGS="$LDFLAGS -L/usr/X11R6/lib -lX11"
		AC_TRY_LINK([#include <X11/Xlib.h>], [XrmInitialize();], 
		    tcl_cv_lib_x11_64=yes, tcl_cv_lib_x11_64=no)
		for v in CFLAGS CPPFLAGS LDFLAGS; do
		    eval $v'="$hold_'$v'"'
		done])
	fi
	# remove 64-bit arch flags from CFLAGS et al. for combined 32 & 64 bit
	# fat builds if configuration does not support 64-bit.
	if test $tk_aqua = yes -o "$tcl_cv_lib_x11_64" = no; then
	    AC_MSG_NOTICE([Removing 64-bit architectures from compiler & linker flags])
	    for v in CFLAGS CPPFLAGS LDFLAGS; do
		eval $v'="`echo "$'$v' "|sed -e "s/-arch ppc64 / /g" -e "s/-arch x86_64 / /g"`"'
	    done
	fi
    fi
    if test $tk_aqua = no; then
	# check if weak linking whole libraries is possible.
	AC_CACHE_CHECK([if ld accepts -weak-l flag], tcl_cv_ld_weak_l, [
	    hold_ldflags=$LDFLAGS
	    LDFLAGS="$LDFLAGS -Wl,-weak-lm"
	    AC_TRY_LINK([#include <math.h>], [double f = sin(1.0);],
		tcl_cv_ld_weak_l=yes, tcl_cv_ld_weak_l=no)
	    LDFLAGS=$hold_ldflags])
    fi
    AC_CHECK_HEADERS(AvailabilityMacros.h)
    if test "$ac_cv_header_AvailabilityMacros_h" = yes; then
	AC_CACHE_CHECK([if weak import is available], tcl_cv_cc_weak_import, [
	    hold_cflags=$CFLAGS; CFLAGS="$CFLAGS -Werror"
	    AC_TRY_LINK([
		    #ifdef __ENVIRONMENT_MAC_OS_X_VERSION_MIN_REQUIRED__
		    #if __ENVIRONMENT_MAC_OS_X_VERSION_MIN_REQUIRED__ < 1020
		    #error __ENVIRONMENT_MAC_OS_X_VERSION_MIN_REQUIRED__ < 1020
		    #endif
		    #elif MAC_OS_X_VERSION_MIN_REQUIRED < 1020
		    #error MAC_OS_X_VERSION_MIN_REQUIRED < 1020
		    #endif
		    int rand(void) __attribute__((weak_import));
		], [rand();],
		tcl_cv_cc_weak_import=yes, tcl_cv_cc_weak_import=no)
	    CFLAGS=$hold_cflags])
	if test $tcl_cv_cc_weak_import = yes; then
	    AC_DEFINE(HAVE_WEAK_IMPORT, 1, [Is weak import available?])
	fi
	AC_CACHE_CHECK([if Darwin SUSv3 extensions are available],
	    tcl_cv_cc_darwin_c_source, [
	    hold_cflags=$CFLAGS; CFLAGS="$CFLAGS -Werror"
	    AC_TRY_COMPILE([
		    #ifdef __ENVIRONMENT_MAC_OS_X_VERSION_MIN_REQUIRED__
		    #if __ENVIRONMENT_MAC_OS_X_VERSION_MIN_REQUIRED__ < 1050
		    #error __ENVIRONMENT_MAC_OS_X_VERSION_MIN_REQUIRED__ < 1050
		    #endif
		    #elif MAC_OS_X_VERSION_MIN_REQUIRED < 1050
		    #error MAC_OS_X_VERSION_MIN_REQUIRED < 1050
		    #endif
		    #define _DARWIN_C_SOURCE 1
		    #include <sys/cdefs.h>
		],,tcl_cv_cc_darwin_c_source=yes, tcl_cv_cc_darwin_c_source=no)
	    CFLAGS=$hold_cflags])
	if test $tcl_cv_cc_darwin_c_source = yes; then
	    AC_DEFINE(_DARWIN_C_SOURCE, 1,
		    [Are Darwin SUSv3 extensions available?])
	fi
    fi
else
    tk_aqua=no
fi

if test $tk_aqua = yes; then
    AC_DEFINE(MAC_OSX_TK, 1, [Are we building TkAqua?])
    LIBS="$LIBS -framework Carbon -framework IOKit"
    CFLAGS="$CFLAGS -fpascal-strings"
    TK_WINDOWINGSYSTEM=AQUA
    if test -n "${enable_symbols}" -a "${enable_symbols}" != no; then
        AC_DEFINE(TK_MAC_DEBUG, 1, [Are TkAqua debug messages enabled?])
    fi
else
    #--------------------------------------------------------------------
    #	Locate the X11 header files and the X11 library archive.  Try
    #	the ac_path_x macro first, but if it doesn't find the X stuff
    #	(e.g. because there's no xmkmf program) then check through
    #	a list of possible directories.  Under some conditions the
    #	autoconf macro will return an include directory that contains
    #	no include files, so double-check its result just to be safe.
    #--------------------------------------------------------------------
    
    SC_PATH_X
    TK_WINDOWINGSYSTEM=X11
fi

#--------------------------------------------------------------------
#	Various manipulations on the search path used at runtime to
#	find shared libraries:
#	1. If the X library binaries are in a non-standard directory,
#	   add the X library location into that search path.
#	2. On systems such as AIX and Ultrix that use "-L" as the
#	   search path option, colons cannot be used to separate
#	   directories from each other. Change colons to " -L".
#	3. Create two sets of search flags, one for use in cc lines
#	   and the other for when the linker is invoked directly.  In
#	   the second case, '-Wl,' must be stripped off and commas must
#	   be replaced by spaces.
#--------------------------------------------------------------------

if test "x${x_libraries}" != "x"; then
    LIB_RUNTIME_DIR="${LIB_RUNTIME_DIR}:${x_libraries}"
fi
if test "${TCL_LD_SEARCH_FLAGS}" = '-L${LIB_RUNTIME_DIR}'; then
    LIB_RUNTIME_DIR=`echo ${LIB_RUNTIME_DIR} |sed -e 's/:/ -L/g'`
fi

#--------------------------------------------------------------------
#	Check for the existence of various libraries.  The order here
#	is important, so that then end up in the right order in the
#	command line generated by make.  The -lsocket and -lnsl libraries
#	require a couple of special tricks:
#	1. Use "connect" and "accept" to check for -lsocket, and
#	   "gethostbyname" to check for -lnsl.
#	2. Use each function name only once:  can't redo a check because
#	   autoconf caches the results of the last check and won't redo it.
#	3. Use -lnsl and -lsocket only if they supply procedures that
#	   aren't already present in the normal libraries.  This is because
#	   IRIX 5.2 has libraries, but they aren't needed and they're
#	   bogus:  they goof up name resolution if used.
#	4. On some SVR4 systems, can't use -lsocket without -lnsl too.
#	   To get around this problem, check for both libraries together
#	   if -lsocket doesn't work by itself.
#--------------------------------------------------------------------

if test $tk_aqua = no; then
    AC_CHECK_LIB(Xbsd, main, [LIBS="$LIBS -lXbsd"])
fi

#--------------------------------------------------------------------
# One more check related to the X libraries.  The standard releases
# of Ultrix don't support the "xauth" mechanism, so send won't work
# unless TK_NO_SECURITY is defined.  However, there are usually copies
# of the MIT X server available as well, which do support xauth.
# Check for the MIT stuff and use it if it exists.
#
# Note: can't use ac_check_lib macro (at least, not in Autoconf 2.1)
# because it can't deal with the "-" in the library name.
#--------------------------------------------------------------------

if test -d /usr/include/mit -a $tk_aqua = no; then
    AC_MSG_CHECKING([MIT X libraries])
    tk_oldCFlags=$CFLAGS
    CFLAGS="$CFLAGS -I/usr/include/mit"
    tk_oldLibs=$LIBS
    LIBS="$LIBS -lX11-mit"
    AC_TRY_LINK([
	#include <X11/Xlib.h>
    ], [
	XOpenDisplay(0);
    ], [
	AC_MSG_RESULT([yes])
	XLIBSW="-lX11-mit"
	XINCLUDES="-I/usr/include/mit"
    ], AC_MSG_RESULT([no]))
    CFLAGS=$tk_oldCFlags
    LIBS=$tk_oldLibs
fi

#--------------------------------------------------------------------
# Check whether the header and library for the XScreenSaver
# extension are available, and set HAVE_XSS if so.
# XScreenSaver is needed for Tk_GetUserInactiveTime().
#--------------------------------------------------------------------

if test $tk_aqua = no; then
    tk_oldCFlags=$CFLAGS
    CFLAGS="$CFLAGS $XINCLUDES"
    tk_oldLibs=$LIBS
    LIBS="$tk_oldLibs $XLIBSW"
    xss_header_found=no
    xss_lib_found=no
    AC_MSG_CHECKING([whether to try to use XScreenSaver])
    AC_ARG_ENABLE(xss,
	AC_HELP_STRING([--enable-xss],
	    [use XScreenSaver for activity timer (default: on)]),
	[enable_xss=$enableval], [enable_xss=yes])
    if test "$enable_xss" = "no" ; then
	AC_MSG_RESULT([$enable_xss])
    else
	AC_MSG_RESULT([$enable_xss])
	AC_CHECK_HEADER(X11/extensions/scrnsaver.h, [
	    xss_header_found=yes
	],,[#include <X11/Xlib.h>])
	AC_CHECK_FUNC(XScreenSaverQueryInfo,,[
	    AC_CHECK_LIB(Xext, XScreenSaverQueryInfo, [
		XLIBSW="$XLIBSW -lXext"
		xss_lib_found=yes
	    ], [
		AC_CHECK_LIB(Xss, XScreenSaverQueryInfo, [
		    if test "$tcl_cv_ld_weak_l" = yes; then
			# On Darwin, weak link libXss if possible,
			# as it is only available on Tiger or later.
			XLIBSW="$XLIBSW -Wl,-weak-lXss -lXext"
		    else
			XLIBSW="$XLIBSW -lXss -lXext"
		    fi
		    xss_lib_found=yes
		],, -lXext)
	    ])
	])
    fi
    if test $enable_xss = yes -a $xss_lib_found = yes -a $xss_header_found = yes; then
	AC_DEFINE(HAVE_XSS, 1, [Is XScreenSaver available?])
    fi
    CFLAGS=$tk_oldCFlags
    LIBS=$tk_oldLibs
fi

#--------------------------------------------------------------------
#	Check for freetype / fontconfig / Xft support.
#--------------------------------------------------------------------

if test $tk_aqua = no; then
    AC_MSG_CHECKING([whether to use xft])
    AC_ARG_ENABLE(xft,
	AC_HELP_STRING([--enable-xft],
	    [use freetype/fontconfig/xft (default: on)]),
	[enable_xft=$enableval], [enable_xft="default"])
    XFT_CFLAGS=""
    XFT_LIBS=""
    if test "$enable_xft" = "no" ; then
	AC_MSG_RESULT([$enable_xft])
    else
	found_xft="yes"
	dnl make sure package configurator (xft-config or pkg-config
	dnl says that xft is present.
	XFT_CFLAGS=`xft-config --cflags 2>/dev/null` || found_xft="no"
	XFT_LIBS=`xft-config --libs 2>/dev/null` || found_xft="no"
	if test "$found_xft" = "no" ; then
	    found_xft=yes
	    XFT_CFLAGS=`pkg-config --cflags xft 2>/dev/null` || found_xft="no"
	    XFT_LIBS=`pkg-config --libs xft 2>/dev/null` || found_xft="no"
	fi
	AC_MSG_RESULT([$found_xft])
	dnl make sure that compiling against Xft header file doesn't bomb
	if test "$found_xft" = "yes" ; then
	    tk_oldCFlags=$CFLAGS
	    CFLAGS="$CFLAGS $XINCLUDES $XFT_CFLAGS"
	    tk_oldLibs=$LIBS
	    LIBS="$tk_oldLIBS $XFT_LIBS $XLIBSW"
	    AC_CHECK_HEADER(X11/Xft/Xft.h, [], [
		found_xft=no
	    ],[#include <X11/Xlib.h>])
	    CFLAGS=$tk_oldCFlags
	    LIBS=$tk_oldLibs
	fi
	dnl make sure that linking against Xft libraries finds freetype
	if test "$found_xft" = "yes" ; then
	    tk_oldCFlags=$CFLAGS
	    CFLAGS="$CFLAGS $XINCLUDES $XFT_CFLAGS"
	    tk_oldLibs=$LIBS
	    LIBS="$tk_oldLIBS $XFT_LIBS $XLIBSW"
	    AC_CHECK_LIB(Xft, XftFontOpen, [], [
		found_xft=no
	    ])
	    CFLAGS=$tk_oldCFlags
	    LIBS=$tk_oldLibs
	fi
	dnl print a warning if xft is unusable and was specifically requested
	if test "$found_xft" = "no" ; then
	    if test "$enable_xft" = "yes" ; then
		AC_MSG_WARN([Can't find xft configuration, or xft is unusable])
	    fi
	    enable_xft=no
	    XFT_CFLAGS=""
	    XFT_LIBS=""
	else
            enable_xft=yes
	fi
    fi
    if test $enable_xft = "yes" ; then
	UNIX_FONT_OBJS=tkUnixRFont.o
	AC_DEFINE(HAVE_XFT, 1, [Have we turned on XFT (antialiased fonts)?])
    else
	UNIX_FONT_OBJS=tkUnixFont.o
    fi
    AC_SUBST(XFT_CFLAGS)
    AC_SUBST(XFT_LIBS)
    AC_SUBST(UNIX_FONT_OBJS)
fi

#--------------------------------------------------------------------
#	Figure out whether "char" is unsigned.  If so, set a
#	#define for __CHAR_UNSIGNED__.
#--------------------------------------------------------------------

AC_C_CHAR_UNSIGNED

#--------------------------------------------------------------------
#	The statements below define a collection of symbols related to
#	building libtk as a shared library instead of a static library.
#--------------------------------------------------------------------

eval eval "TK_UNSHARED_LIB_SUFFIX=${UNSHARED_LIB_SUFFIX}"
eval eval "TK_SHARED_LIB_SUFFIX=${SHARED_LIB_SUFFIX}"
eval "TK_LIB_FILE=libtk${LIB_SUFFIX}"

# tkConfig.sh needs a version of the _LIB_SUFFIX that has been eval'ed
# since on some platforms TK_LIB_FILE contains shell escapes. 

eval "TK_LIB_FILE=${TK_LIB_FILE}"

if test "${SHARED_BUILD}" = "1" -a "${SHLIB_SUFFIX}" != ""; then
    SHLIB_LD_LIBS="${SHLIB_LD_LIBS} \${TCL_STUB_LIB_SPEC}"
    TCL_STUB_FLAGS="-DUSE_TCL_STUBS"
fi

TK_LIBRARY='$(prefix)/lib/tk$(VERSION)'
PRIVATE_INCLUDE_DIR='$(includedir)'
HTML_DIR='$(DISTDIR)/html'
TK_PKG_DIR='tk$(VERSION)'
TK_RSRC_FILE='tk$(VERSION).rsrc'
WISH_RSRC_FILE='wish$(VERSION).rsrc'

# Note:  in the following variable, it's important to use the absolute
# path name of the Tcl directory rather than "..":  this is because
# AIX remembers this path and will attempt to use it at run-time to look
# up the Tcl library.

if test "`uname -s`" = "Darwin" ; then
    SC_ENABLE_FRAMEWORK
    TK_SHLIB_LD_EXTRAS="-compatibility_version ${TK_VERSION} -current_version ${TK_VERSION}`echo ${TK_PATCH_LEVEL} | awk ['{match($0, "\\\.[0-9]+"); print substr($0,RSTART,RLENGTH)}']`"
<<<<<<< HEAD
    TK_SHLIB_LD_EXTRAS="${TK_SHLIB_LD_EXTRAS}"' -install_name "${DYLIB_INSTALL_DIR}"/${TK_LIB_FILE} -unexported_symbols_list $$(f=$(TCL_STUB_LIB_FILE).E && nm -gjp "$(TCL_BIN_DIR)"/$(TCL_STUB_LIB_FILE) | grep ^_[[^_]] > $$f && echo $$f)'
=======
    TK_SHLIB_LD_EXTRAS="${TK_SHLIB_LD_EXTRAS}"' -install_name "${DYLIB_INSTALL_DIR}/${TK_LIB_FILE}" -unexported_symbols_list $$(f=$(TCL_STUB_LIB_FILE).E && nm -gjp $(TCL_BIN_DIR)/$(TCL_STUB_LIB_FILE) | grep ^_[[^_]] > $$f && echo $$f)'
>>>>>>> bf7c5e30
    echo "$LDFLAGS " | grep -q -- '-prebind ' && TK_SHLIB_LD_EXTRAS="${TK_SHLIB_LD_EXTRAS}"' -seg1addr 0xb000000'
    TK_SHLIB_LD_EXTRAS="${TK_SHLIB_LD_EXTRAS}"' -sectcreate __TEXT __info_plist Tk-Info.plist'
    EXTRA_WISH_LIBS='-sectcreate __TEXT __info_plist Wish-Info.plist'
    EXTRA_APP_CC_SWITCHES="${EXTRA_APP_CC_SWITCHES}"' -mdynamic-no-pic'
    AC_CONFIG_FILES([Tk-Info.plist:../macosx/Tk-Info.plist.in Wish-Info.plist:../macosx/Wish-Info.plist.in])
    for l in ${LOCALES}; do CFBUNDLELOCALIZATIONS="${CFBUNDLELOCALIZATIONS}<string>$l</string>"; done
    TK_YEAR="`date +%Y`"
fi

if test "$FRAMEWORK_BUILD" = "1" ; then
    AC_DEFINE(TK_FRAMEWORK, 1, [Is Tk built as a framework?])
    # Construct a fake local framework structure to make linking with
    # '-framework Tk' and running of tktest work
    AC_CONFIG_COMMANDS([Tk.framework], [n=Tk &&
        f=$n.framework && v=Versions/$VERSION &&
        rm -rf $f && mkdir -p $f/$v/Resources &&
        ln -s $v/$n $v/Resources $f && ln -s ../../../$n $f/$v &&
        ln -s ../../../../$n-Info.plist $f/$v/Resources/Info.plist &&
        if test $tk_aqua = yes; then ln -s ../../../../$n.rsrc $f/$v/Resources; fi &&
        unset n f v
    ], VERSION=${TK_VERSION} && tk_aqua=${tk_aqua})
    LD_LIBRARY_PATH_VAR="DYLD_FRAMEWORK_PATH"
    if test "${libdir}" = '${exec_prefix}/lib'; then
        # override libdir default
        libdir="/Library/Frameworks"
    fi
    TK_LIB_FILE="Tk"
    TK_LIB_FLAG="-framework Tk"
    TK_BUILD_LIB_SPEC="-F`pwd | sed -e 's/ /\\\\ /g'` -framework Tk"
    WISH_BUILD_LIB_SPEC="-F`pwd | sed -e 's/ /\\\\ /g'` -framework Tk \${WISH_LIBS}"
    TK_LIB_SPEC="-F${libdir} -framework Tk"
    libdir="${libdir}/Tk.framework/Versions/\${VERSION}"
    TK_LIBRARY="${libdir}/Resources/Scripts"
    TK_PKG_DIR="Resources/Scripts"
    TK_RSRC_FILE="Tk.rsrc"
    WISH_RSRC_FILE="Wish.rsrc"
    includedir="${libdir}/Headers"
    PRIVATE_INCLUDE_DIR="${libdir}/PrivateHeaders"
    HTML_DIR="${libdir}/Resources/Documentation/Reference/Tk"
    EXTRA_INSTALL="install-private-headers html-tk"
    EXTRA_BUILD_HTML='@ln -fs contents.htm "$(HTML_INSTALL_DIR)"/TkTOC.html' 
    EXTRA_INSTALL_BINARIES='@echo "Installing Info.plist to $(LIB_INSTALL_DIR)/Resources" && mkdir -p "$(LIB_INSTALL_DIR)/Resources" && $(INSTALL_DATA) Tk-Info.plist "$(LIB_INSTALL_DIR)/Resources/Info.plist"'
    EXTRA_INSTALL_BINARIES="$EXTRA_INSTALL_BINARIES"' && echo "Installing license.terms to $(LIB_INSTALL_DIR)/Resources" && $(INSTALL_DATA) "$(TOP_DIR)/license.terms" "$(LIB_INSTALL_DIR)/Resources"'
    if test $tk_aqua = yes; then
        EXTRA_INSTALL_BINARIES="$EXTRA_INSTALL_BINARIES"' && echo "Installing ${TK_RSRC_FILE} to $(LIB_INSTALL_DIR)/Resources" && mkdir -p "$(LIB_INSTALL_DIR)/Resources" && $(INSTALL_DATA) "${TK_RSRC_FILE}" "$(LIB_INSTALL_DIR)/Resources"'
        EXTRA_INSTALL_BINARIES="$EXTRA_INSTALL_BINARIES"' && echo "Installing wish$(VERSION) script to $(INSTALL_ROOT)/'"${bindir}"'" && mkdir -p "$(INSTALL_ROOT)/'"${bindir}"'" && printf > "$(INSTALL_ROOT)/'"${bindir}"'/wish$(VERSION)" "#!/bin/sh\n\"\$$(dirname \$$0)'"`eval d="${bindir}"; echo "$d" | sed -e 's#/[^/][^/]*#/..#g'`"'$(bindir)/Wish\" \"\$$@\"" && chmod +x "$(INSTALL_ROOT)/'"${bindir}"'/wish$(VERSION)"'
        bindir="${libdir}/Resources/Wish.app/Contents/MacOS"
        EXTRA_INSTALL_BINARIES="$EXTRA_INSTALL_BINARIES"' && echo "Installing Info.plist to $(BIN_INSTALL_DIR)/.." && $(INSTALL_DATA) Wish-Info.plist "$(BIN_INSTALL_DIR)/../Info.plist" && mv -f "$(BIN_INSTALL_DIR)/wish$(VERSION)" "$(BIN_INSTALL_DIR)/Wish"'
        EXTRA_INSTALL_BINARIES="$EXTRA_INSTALL_BINARIES"' && echo "Installing Wish.icns to $(BIN_INSTALL_DIR)/../Resources" && mkdir -p "$(BIN_INSTALL_DIR)/../Resources" && $(INSTALL_DATA) "$(MAC_OSX_DIR)/Wish.icns" "$(BIN_INSTALL_DIR)/../Resources"'
        EXTRA_INSTALL_BINARIES="$EXTRA_INSTALL_BINARIES"' && echo "Installing ${WISH_RSRC_FILE} to $(BIN_INSTALL_DIR)/../Resources" && $(INSTALL_DATA) "${WISH_RSRC_FILE}" "$(BIN_INSTALL_DIR)/../Resources"'
    fi
    EXTRA_INSTALL_BINARIES="$EXTRA_INSTALL_BINARIES"' && echo "Finalizing Tk.framework" && rm -f "$(LIB_INSTALL_DIR)/../Current" && ln -s "$(VERSION)" "$(LIB_INSTALL_DIR)/../Current" && for f in "$(LIB_FILE)" tkConfig.sh Resources Headers PrivateHeaders; do rm -f "$(LIB_INSTALL_DIR)/../../$$f" && ln -s "Versions/Current/$$f" "$(LIB_INSTALL_DIR)/../.."; done && f="$(STUB_LIB_FILE)" && rm -f "$(LIB_INSTALL_DIR)/../../$$f" && ln -s "Versions/$(VERSION)/$$f" "$(LIB_INSTALL_DIR)/../.."'
    # Don't use AC_DEFINE for the following as the framework version define 
    # needs to go into the Makefile even when using autoheader, so that we  
    # can pick up a potential make override of VERSION. Also, don't put this
    # into CFLAGS as it should not go into tkConfig.sh
    EXTRA_CC_SWITCHES="$EXTRA_CC_SWITCHES"' -DTK_FRAMEWORK_VERSION=\"$(VERSION)\"'
else
    # libdir must be a fully qualified path and not ${exec_prefix}/lib
    eval libdir="$libdir"
    if test "${TCL_LIB_VERSIONS_OK}" = "ok"; then
        TK_LIB_FLAG="-ltk${TK_VERSION}"
    else
<<<<<<< HEAD
        TK_LIB_FLAG="-ltk`echo ${TK_VERSION} | tr -d .`"
=======
        TK_BUILD_EXP_FILE="lib.exp"
        eval "TK_EXP_FILE=libtk${TCL_EXPORT_FILE_SUFFIX}"
    
        if test "$GCC" = "yes" ; then
            TK_BUILD_LIB_SPEC="-Wl,-bI:`pwd`/${TK_BUILD_EXP_FILE} -L`pwd`"
            WISH_BUILD_LIB_SPEC="-Wl,-bI:`pwd`/${TK_BUILD_EXP_FILE} -L`pwd` \${WISH_LIBS}"
            TK_LIB_SPEC="-Wl,-bI:${libdir}/${TK_EXP_FILE} -L`pwd`"
        else
            TK_BUILD_LIB_SPEC="-bI:`pwd`/${TK_BUILD_EXP_FILE}"
            WISH_BUILD_LIB_SPEC="-bI:`pwd`/${TK_BUILD_EXP_FILE} \${WISH_LIBS}"
            TK_LIB_SPEC="-bI:${libdir}/${TK_EXP_FILE}"
        fi
>>>>>>> bf7c5e30
    fi
    TK_BUILD_LIB_SPEC="-L`pwd | sed -e 's/ /\\\\ /g'` ${TK_LIB_FLAG}"
    if test "${ac_cv_cygwin+set}" = set; then
	WISH_BUILD_LIB_SPEC="-L\$(TOP_DIR)/win -ltk84 \${TCL_LIB_SPEC}"
    else
	WISH_BUILD_LIB_SPEC="-L`pwd | sed -e 's/ /\\\\ /g'` ${TK_LIB_FLAG} \${WISH_LIBS}"
    fi
    TK_LIB_SPEC="-L${libdir} ${TK_LIB_FLAG}"
fi

# Support for building the Aqua resource files
if test $tk_aqua = yes; then
    LIB_RSRC_FILE='${TK_RSRC_FILE}'
    APP_RSRC_FILE='${WISH_RSRC_FILE}'
    REZ=/Developer/Tools/Rez
    REZ_FLAGS='-d "SystemSevenOrLater=1" -useDF -ro'
    if test "$SHARED_BUILD" = 0; then
	EXTRA_INSTALL_BINARIES='@echo "Installing $(TK_RSRC_FILE) to $(LIB_INSTALL_DIR)" && $(INSTALL_DATA) $(TK_RSRC_FILE) "$(LIB_INSTALL_DIR)"'
	TK_BUILD_LIB_SPEC="$TK_BUILD_LIB_SPEC -sectcreate __TEXT __tk_rsrc `pwd | sed -e 's/ /\\\\ /g'`/\${TK_RSRC_FILE}"
<<<<<<< HEAD
=======
	WISH_BUILD_LIB_SPEC="$WISH_BUILD_LIB_SPEC -sectcreate __TEXT __tk_rsrc `pwd | sed -e 's/ /\\\\ /g'`/\${TK_RSRC_FILE}"
>>>>>>> bf7c5e30
	TK_LIB_SPEC="$TK_LIB_SPEC -sectcreate __TEXT __tk_rsrc ${libdir}/\${TK_RSRC_FILE}"
    else
        TK_SHLIB_LD_EXTRAS="$TK_SHLIB_LD_EXTRAS -sectcreate __TEXT __tk_rsrc \${TK_RSRC_FILE}"
    fi
fi

#--------------------------------------------------------------------
#       The statements below define various symbols relating to Tk
#       stub support.
#--------------------------------------------------------------------

# Replace ${VERSION} with contents of ${TK_VERSION}
eval "TK_STUB_LIB_FILE=libtkstub${TK_UNSHARED_LIB_SUFFIX}"
eval "TK_STUB_LIB_DIR=${libdir}"

if test "${TCL_LIB_VERSIONS_OK}" = "ok"; then
    TK_STUB_LIB_FLAG="-ltkstub${TK_VERSION}"
else
    TK_STUB_LIB_FLAG="-ltkstub`echo ${TK_VERSION} | tr -d .`"
fi

TK_BUILD_STUB_LIB_SPEC="-L`pwd | sed -e 's/ /\\\\ /g'` ${TK_STUB_LIB_FLAG}"
TK_STUB_LIB_SPEC="-L${TK_STUB_LIB_DIR} ${TK_STUB_LIB_FLAG}"
TK_BUILD_STUB_LIB_PATH="`pwd`/${TK_STUB_LIB_FILE}"
TK_STUB_LIB_PATH="${TK_STUB_LIB_DIR}/${TK_STUB_LIB_FILE}"

# Install time header dir can be set via --includedir
eval "TK_INCLUDE_SPEC=\"-I${includedir}\""

#------------------------------------------------------------------------
# tkConfig.sh refers to this by a different name
#------------------------------------------------------------------------

TK_SHARED_BUILD=${SHARED_BUILD}

AC_SUBST(TK_VERSION)
AC_SUBST(TK_MAJOR_VERSION)
AC_SUBST(TK_MINOR_VERSION)
AC_SUBST(TK_PATCH_LEVEL)
AC_SUBST(TK_YEAR)

AC_SUBST(TK_LIB_FILE)
AC_SUBST(TK_LIB_FLAG)
AC_SUBST(TK_LIB_SPEC)
AC_SUBST(TK_STUB_LIB_FILE)
AC_SUBST(TK_STUB_LIB_FLAG)
AC_SUBST(TK_STUB_LIB_SPEC)
AC_SUBST(TK_STUB_LIB_PATH)
AC_SUBST(TK_INCLUDE_SPEC)
AC_SUBST(TK_BUILD_STUB_LIB_SPEC)
AC_SUBST(TK_BUILD_STUB_LIB_PATH)

AC_SUBST(TK_SRC_DIR)

AC_SUBST(TK_SHARED_BUILD)
AC_SUBST(LD_LIBRARY_PATH_VAR)

AC_SUBST(TK_BUILD_LIB_SPEC)
AC_SUBST(WISH_BUILD_LIB_SPEC)
<<<<<<< HEAD
=======
AC_SUBST(TK_BUILD_EXP_FILE)
AC_SUBST(TK_EXP_FILE)
>>>>>>> bf7c5e30

AC_SUBST(TCL_STUB_FLAGS)
AC_SUBST(XINCLUDES)
AC_SUBST(XLIBSW)
AC_SUBST(LOCALES)

AC_SUBST(TK_WINDOWINGSYSTEM)
AC_SUBST(TK_PKG_DIR)
AC_SUBST(TK_LIBRARY)
AC_SUBST(PRIVATE_INCLUDE_DIR)
AC_SUBST(HTML_DIR)

AC_SUBST(EXTRA_CC_SWITCHES)
AC_SUBST(EXTRA_APP_CC_SWITCHES)
AC_SUBST(EXTRA_INSTALL)
AC_SUBST(EXTRA_INSTALL_BINARIES)
AC_SUBST(EXTRA_BUILD_HTML)
AC_SUBST(EXTRA_WISH_LIBS)
AC_SUBST(CFBUNDLELOCALIZATIONS)

AC_SUBST(TK_RSRC_FILE)
AC_SUBST(WISH_RSRC_FILE)
AC_SUBST(LIB_RSRC_FILE)
AC_SUBST(APP_RSRC_FILE)
AC_SUBST(REZ)
AC_SUBST(REZ_FLAGS)

AC_CONFIG_FILES([
    Makefile:../unix/Makefile.in
    tkConfig.sh:../unix/tkConfig.sh.in
])
AC_OUTPUT<|MERGE_RESOLUTION|>--- conflicted
+++ resolved
@@ -57,11 +57,7 @@
 fi
 # Make sure srcdir is fully qualified!
 srcdir="`cd "$srcdir" ; pwd`"
-<<<<<<< HEAD
 TK_SRC_DIR="`cd "$srcdir"/..; pwd`"
-=======
-TK_SRC_DIR="`cd "$srcdir/.."; pwd`"
->>>>>>> bf7c5e30
 
 #------------------------------------------------------------------------
 # Compress and/or soft link the manpages?
@@ -624,11 +620,7 @@
 if test "`uname -s`" = "Darwin" ; then
     SC_ENABLE_FRAMEWORK
     TK_SHLIB_LD_EXTRAS="-compatibility_version ${TK_VERSION} -current_version ${TK_VERSION}`echo ${TK_PATCH_LEVEL} | awk ['{match($0, "\\\.[0-9]+"); print substr($0,RSTART,RLENGTH)}']`"
-<<<<<<< HEAD
-    TK_SHLIB_LD_EXTRAS="${TK_SHLIB_LD_EXTRAS}"' -install_name "${DYLIB_INSTALL_DIR}"/${TK_LIB_FILE} -unexported_symbols_list $$(f=$(TCL_STUB_LIB_FILE).E && nm -gjp "$(TCL_BIN_DIR)"/$(TCL_STUB_LIB_FILE) | grep ^_[[^_]] > $$f && echo $$f)'
-=======
-    TK_SHLIB_LD_EXTRAS="${TK_SHLIB_LD_EXTRAS}"' -install_name "${DYLIB_INSTALL_DIR}/${TK_LIB_FILE}" -unexported_symbols_list $$(f=$(TCL_STUB_LIB_FILE).E && nm -gjp $(TCL_BIN_DIR)/$(TCL_STUB_LIB_FILE) | grep ^_[[^_]] > $$f && echo $$f)'
->>>>>>> bf7c5e30
+    TK_SHLIB_LD_EXTRAS="${TK_SHLIB_LD_EXTRAS}"' -install_name "${DYLIB_INSTALL_DIR}/${TK_LIB_FILE}" -unexported_symbols_list $$(f=$(TCL_STUB_LIB_FILE).E && nm -gjp "$(TCL_BIN_DIR)/$(TCL_STUB_LIB_FILE)" | grep ^_[[^_]] > $$f && echo $$f)'
     echo "$LDFLAGS " | grep -q -- '-prebind ' && TK_SHLIB_LD_EXTRAS="${TK_SHLIB_LD_EXTRAS}"' -seg1addr 0xb000000'
     TK_SHLIB_LD_EXTRAS="${TK_SHLIB_LD_EXTRAS}"' -sectcreate __TEXT __info_plist Tk-Info.plist'
     EXTRA_WISH_LIBS='-sectcreate __TEXT __info_plist Wish-Info.plist'
@@ -692,22 +684,7 @@
     if test "${TCL_LIB_VERSIONS_OK}" = "ok"; then
         TK_LIB_FLAG="-ltk${TK_VERSION}"
     else
-<<<<<<< HEAD
         TK_LIB_FLAG="-ltk`echo ${TK_VERSION} | tr -d .`"
-=======
-        TK_BUILD_EXP_FILE="lib.exp"
-        eval "TK_EXP_FILE=libtk${TCL_EXPORT_FILE_SUFFIX}"
-    
-        if test "$GCC" = "yes" ; then
-            TK_BUILD_LIB_SPEC="-Wl,-bI:`pwd`/${TK_BUILD_EXP_FILE} -L`pwd`"
-            WISH_BUILD_LIB_SPEC="-Wl,-bI:`pwd`/${TK_BUILD_EXP_FILE} -L`pwd` \${WISH_LIBS}"
-            TK_LIB_SPEC="-Wl,-bI:${libdir}/${TK_EXP_FILE} -L`pwd`"
-        else
-            TK_BUILD_LIB_SPEC="-bI:`pwd`/${TK_BUILD_EXP_FILE}"
-            WISH_BUILD_LIB_SPEC="-bI:`pwd`/${TK_BUILD_EXP_FILE} \${WISH_LIBS}"
-            TK_LIB_SPEC="-bI:${libdir}/${TK_EXP_FILE}"
-        fi
->>>>>>> bf7c5e30
     fi
     TK_BUILD_LIB_SPEC="-L`pwd | sed -e 's/ /\\\\ /g'` ${TK_LIB_FLAG}"
     if test "${ac_cv_cygwin+set}" = set; then
@@ -727,10 +704,7 @@
     if test "$SHARED_BUILD" = 0; then
 	EXTRA_INSTALL_BINARIES='@echo "Installing $(TK_RSRC_FILE) to $(LIB_INSTALL_DIR)" && $(INSTALL_DATA) $(TK_RSRC_FILE) "$(LIB_INSTALL_DIR)"'
 	TK_BUILD_LIB_SPEC="$TK_BUILD_LIB_SPEC -sectcreate __TEXT __tk_rsrc `pwd | sed -e 's/ /\\\\ /g'`/\${TK_RSRC_FILE}"
-<<<<<<< HEAD
-=======
 	WISH_BUILD_LIB_SPEC="$WISH_BUILD_LIB_SPEC -sectcreate __TEXT __tk_rsrc `pwd | sed -e 's/ /\\\\ /g'`/\${TK_RSRC_FILE}"
->>>>>>> bf7c5e30
 	TK_LIB_SPEC="$TK_LIB_SPEC -sectcreate __TEXT __tk_rsrc ${libdir}/\${TK_RSRC_FILE}"
     else
         TK_SHLIB_LD_EXTRAS="$TK_SHLIB_LD_EXTRAS -sectcreate __TEXT __tk_rsrc \${TK_RSRC_FILE}"
@@ -790,11 +764,6 @@
 
 AC_SUBST(TK_BUILD_LIB_SPEC)
 AC_SUBST(WISH_BUILD_LIB_SPEC)
-<<<<<<< HEAD
-=======
-AC_SUBST(TK_BUILD_EXP_FILE)
-AC_SUBST(TK_EXP_FILE)
->>>>>>> bf7c5e30
 
 AC_SUBST(TCL_STUB_FLAGS)
 AC_SUBST(XINCLUDES)
