--- conflicted
+++ resolved
@@ -676,48 +676,7 @@
 
 	# Does the pthread-implementation provide
 	# 'pthread_attr_setstacksize' ?
-<<<<<<< HEAD
-	AC_CHECK_FUNCS(pthread_attr_setstacksize)
-=======
-
-	ac_saved_libs=$LIBS
-	LIBS="$LIBS $THREADS_LIBS"
 	AC_CHECK_FUNCS(pthread_attr_setstacksize pthread_atfork)
-	AC_CHECK_FUNC(pthread_attr_get_np,tcl_ok=yes,tcl_ok=no)
-	if test $tcl_ok = yes ; then
-	    AC_DEFINE(HAVE_PTHREAD_ATTR_GET_NP, 1,
-		[Do we want a BSD-like thread-attribute interface?])
-	    AC_CACHE_CHECK([for pthread_attr_get_np declaration],
-		tcl_cv_grep_pthread_attr_get_np, [
-		AC_EGREP_HEADER(pthread_attr_get_np, pthread.h,
-		    tcl_cv_grep_pthread_attr_get_np=present,
-		    tcl_cv_grep_pthread_attr_get_np=missing)])
-	    if test $tcl_cv_grep_pthread_attr_get_np = missing ; then
-		AC_DEFINE(ATTRGETNP_NOT_DECLARED, 1,
-		    [Is pthread_attr_get_np() declared in <pthread.h>?])
-	    fi
-	else
-	    AC_CHECK_FUNC(pthread_getattr_np,tcl_ok=yes,tcl_ok=no)
-	    if test $tcl_ok = yes ; then
-		AC_DEFINE(HAVE_PTHREAD_GETATTR_NP, 1,
-		    [Do we want a Linux-like thread-attribute interface?])
-		AC_CACHE_CHECK([for pthread_getattr_np declaration],
-		    tcl_cv_grep_pthread_getattr_np, [
-		    AC_EGREP_HEADER(pthread_getattr_np, pthread.h,
-			tcl_cv_grep_pthread_getattr_np=present,
-			tcl_cv_grep_pthread_getattr_np=missing)])
-		if test $tcl_cv_grep_pthread_getattr_np = missing ; then
-		    AC_DEFINE(GETATTRNP_NOT_DECLARED, 1,
-			[Is pthread_getattr_np declared in <pthread.h>?])
-		fi
-	    fi
-	fi
-	if test $tcl_ok = no; then
-	    # Darwin thread stacksize API
-	    AC_CHECK_FUNCS(pthread_get_stacksize_np)
-	fi
-	LIBS=$ac_saved_libs
->>>>>>> 737ec696
     else
 	TCL_THREADS=0
     fi
@@ -1265,7 +1224,8 @@
 	    SHLIB_CFLAGS=""
 	    SHLIB_LD='${CC} -shared'
 	    SHLIB_SUFFIX=".dll"
-	    DL_OBJS="tclLoadDl.o tclWinError.o"
+	    DL_OBJS="tclLoadDl.o"
+	    PLAT_OBJS="tclWinError.o"
 	    DL_LIBS="-ldl"
 	    CC_SEARCH_FLAGS=""
 	    LD_SEARCH_FLAGS=""
