--- conflicted
+++ resolved
@@ -1569,14 +1569,8 @@
 	    LDFLAGS=""
 	    AS_IF([test $doRpath = yes], [
 		CC_SEARCH_FLAGS='-Wl,-rpath,${LIB_RUNTIME_DIR}'
-<<<<<<< HEAD
-		LD_SEARCH_FLAGS='-rpath ${LIB_RUNTIME_DIR}'])
+		LD_SEARCH_FLAGS='-Wl,-rpath,${LIB_RUNTIME_DIR}'])
 	    AS_IF([test "${TCL_THREADS}" = "1"], [
-=======
-		LD_SEARCH_FLAGS='-Wl,-rpath,${LIB_RUNTIME_DIR}'
-		fi
-	    if test "${TCL_THREADS}" = "1" ; then
->>>>>>> 2dd83ab4
 		# The -pthread needs to go in the LDFLAGS, not LIBS
 		LIBS=`echo $LIBS | sed s/-pthread//`
 		CFLAGS="$CFLAGS $PTHREAD_CFLAGS"
