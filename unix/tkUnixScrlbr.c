/*
 * tkUnixScrollbar.c --
 *
 *	This file implements the Unix specific portion of the scrollbar
 *	widget.
 *
 * Copyright (c) 1996 by Sun Microsystems, Inc.
 *
 * See the file "license.terms" for information on usage and redistribution of
 * this file, and for a DISCLAIMER OF ALL WARRANTIES.
<<<<<<< HEAD
 *
 * RCS: @(#) $Id: tkUnixScrlbr.c,v 1.10 2010/06/15 11:16:02 nijtmans Exp $
=======
>>>>>>> c97f0c88
 */

#include "tkInt.h"
#include "tkScrollbar.h"

/*
 * Minimum slider length, in pixels (designed to make sure that the slider is
 * always easy to grab with the mouse).
 */

#define MIN_SLIDER_LENGTH	5

/*
 * Declaration of Unix specific scrollbar structure.
 */

typedef struct UnixScrollbar {
    TkScrollbar info;		/* Generic scrollbar info. */
    GC troughGC;		/* For drawing trough. */
    GC copyGC;			/* Used for copying from pixmap onto screen. */
} UnixScrollbar;

/*
 * The class procedure table for the scrollbar widget. All fields except size
 * are left initialized to NULL, which should happen automatically since the
 * variable is declared at this scope.
 */

const Tk_ClassProcs tkpScrollbarProcs = {
    sizeof(Tk_ClassProcs),	/* size */
    NULL,					/* worldChangedProc */
    NULL,					/* createProc */
    NULL					/* modalProc */
};

/*
 *----------------------------------------------------------------------
 *
 * TkpCreateScrollbar --
 *
 *	Allocate a new TkScrollbar structure.
 *
 * Results:
 *	Returns a newly allocated TkScrollbar structure.
 *
 * Side effects:
 *	Registers an event handler for the widget.
 *
 *----------------------------------------------------------------------
 */

TkScrollbar *
TkpCreateScrollbar(
    Tk_Window tkwin)
{
    UnixScrollbar *scrollPtr = ckalloc(sizeof(UnixScrollbar));

    scrollPtr->troughGC = None;
    scrollPtr->copyGC = None;

    Tk_CreateEventHandler(tkwin,
	    ExposureMask|StructureNotifyMask|FocusChangeMask,
	    TkScrollbarEventProc, scrollPtr);

    return (TkScrollbar *) scrollPtr;
}

/*
 *--------------------------------------------------------------
 *
 * TkpDisplayScrollbar --
 *
 *	This procedure redraws the contents of a scrollbar window. It is
 *	invoked as a do-when-idle handler, so it only runs when there's
 *	nothing else for the application to do.
 *
 * Results:
 *	None.
 *
 * Side effects:
 *	Information appears on the screen.
 *
 *--------------------------------------------------------------
 */

void
TkpDisplayScrollbar(
    ClientData clientData)	/* Information about window. */
{
    register TkScrollbar *scrollPtr = (TkScrollbar *) clientData;
    register Tk_Window tkwin = scrollPtr->tkwin;
    XPoint points[7];
    Tk_3DBorder border;
    int relief, width, elementBorderWidth;
    Pixmap pixmap;

    if ((scrollPtr->tkwin == NULL) || !Tk_IsMapped(tkwin)) {
	goto done;
    }

    if (scrollPtr->vertical) {
	width = Tk_Width(tkwin) - 2*scrollPtr->inset;
    } else {
	width = Tk_Height(tkwin) - 2*scrollPtr->inset;
    }
    elementBorderWidth = scrollPtr->elementBorderWidth;
    if (elementBorderWidth < 0) {
	elementBorderWidth = scrollPtr->borderWidth;
    }

    /*
     * In order to avoid screen flashes, this procedure redraws the scrollbar
     * in a pixmap, then copies the pixmap to the screen in a single
     * operation. This means that there's no point in time where the on-sreen
     * image has been cleared.
     */

    pixmap = Tk_GetPixmap(scrollPtr->display, Tk_WindowId(tkwin),
	    Tk_Width(tkwin), Tk_Height(tkwin), Tk_Depth(tkwin));

    if (scrollPtr->highlightWidth != 0) {
	GC gc;

	if (scrollPtr->flags & GOT_FOCUS) {
	    gc = Tk_GCForColor(scrollPtr->highlightColorPtr, pixmap);
	} else {
	    gc = Tk_GCForColor(scrollPtr->highlightBgColorPtr, pixmap);
	}
	Tk_DrawFocusHighlight(tkwin, gc, scrollPtr->highlightWidth, pixmap);
    }
    Tk_Draw3DRectangle(tkwin, pixmap, scrollPtr->bgBorder,
	    scrollPtr->highlightWidth, scrollPtr->highlightWidth,
	    Tk_Width(tkwin) - 2*scrollPtr->highlightWidth,
	    Tk_Height(tkwin) - 2*scrollPtr->highlightWidth,
	    scrollPtr->borderWidth, scrollPtr->relief);
    XFillRectangle(scrollPtr->display, pixmap,
	    ((UnixScrollbar*)scrollPtr)->troughGC,
	    scrollPtr->inset, scrollPtr->inset,
	    (unsigned) (Tk_Width(tkwin) - 2*scrollPtr->inset),
	    (unsigned) (Tk_Height(tkwin) - 2*scrollPtr->inset));

    /*
     * Draw the top or left arrow. The coordinates of the polygon points
     * probably seem odd, but they were carefully chosen with respect to X's
     * rules for filling polygons. These point choices cause the arrows to
     * just fill the narrow dimension of the scrollbar and be properly
     * centered.
     */

    if (scrollPtr->activeField == TOP_ARROW) {
	border = scrollPtr->activeBorder;
	relief = scrollPtr->activeField == TOP_ARROW ? scrollPtr->activeRelief
		: TK_RELIEF_RAISED;
    } else {
	border = scrollPtr->bgBorder;
	relief = TK_RELIEF_RAISED;
    }
    if (scrollPtr->vertical) {
	points[0].x = scrollPtr->inset - 1;
	points[0].y = scrollPtr->arrowLength + scrollPtr->inset - 1;
	points[1].x = width + scrollPtr->inset;
	points[1].y = points[0].y;
	points[2].x = width/2 + scrollPtr->inset;
	points[2].y = scrollPtr->inset - 1;
	Tk_Fill3DPolygon(tkwin, pixmap, border, points, 3,
		elementBorderWidth, relief);
    } else {
	points[0].x = scrollPtr->arrowLength + scrollPtr->inset - 1;
	points[0].y = scrollPtr->inset - 1;
	points[1].x = scrollPtr->inset;
	points[1].y = width/2 + scrollPtr->inset;
	points[2].x = points[0].x;
	points[2].y = width + scrollPtr->inset;
	Tk_Fill3DPolygon(tkwin, pixmap, border, points, 3,
		elementBorderWidth, relief);
    }

    /*
     * Display the bottom or right arrow.
     */

    if (scrollPtr->activeField == BOTTOM_ARROW) {
	border = scrollPtr->activeBorder;
	relief = scrollPtr->activeField == BOTTOM_ARROW
		? scrollPtr->activeRelief : TK_RELIEF_RAISED;
    } else {
	border = scrollPtr->bgBorder;
	relief = TK_RELIEF_RAISED;
    }
    if (scrollPtr->vertical) {
	points[0].x = scrollPtr->inset;
	points[0].y = Tk_Height(tkwin) - scrollPtr->arrowLength
		- scrollPtr->inset + 1;
	points[1].x = width/2 + scrollPtr->inset;
	points[1].y = Tk_Height(tkwin) - scrollPtr->inset;
	points[2].x = width + scrollPtr->inset;
	points[2].y = points[0].y;
	Tk_Fill3DPolygon(tkwin, pixmap, border,
		points, 3, elementBorderWidth, relief);
    } else {
	points[0].x = Tk_Width(tkwin) - scrollPtr->arrowLength
		- scrollPtr->inset + 1;
	points[0].y = scrollPtr->inset - 1;
	points[1].x = points[0].x;
	points[1].y = width + scrollPtr->inset;
	points[2].x = Tk_Width(tkwin) - scrollPtr->inset;
	points[2].y = width/2 + scrollPtr->inset;
	Tk_Fill3DPolygon(tkwin, pixmap, border,
		points, 3, elementBorderWidth, relief);
    }

    /*
     * Display the slider.
     */

    if (scrollPtr->activeField == SLIDER) {
	border = scrollPtr->activeBorder;
	relief = scrollPtr->activeField == SLIDER ? scrollPtr->activeRelief
		: TK_RELIEF_RAISED;
    } else {
	border = scrollPtr->bgBorder;
	relief = TK_RELIEF_RAISED;
    }
    if (scrollPtr->vertical) {
	Tk_Fill3DRectangle(tkwin, pixmap, border,
		scrollPtr->inset, scrollPtr->sliderFirst,
		width, scrollPtr->sliderLast - scrollPtr->sliderFirst,
		elementBorderWidth, relief);
    } else {
	Tk_Fill3DRectangle(tkwin, pixmap, border,
		scrollPtr->sliderFirst, scrollPtr->inset,
		scrollPtr->sliderLast - scrollPtr->sliderFirst, width,
		elementBorderWidth, relief);
    }

    /*
     * Copy the information from the off-screen pixmap onto the screen, then
     * delete the pixmap.
     */

    XCopyArea(scrollPtr->display, pixmap, Tk_WindowId(tkwin),
	    ((UnixScrollbar*)scrollPtr)->copyGC, 0, 0,
	    (unsigned) Tk_Width(tkwin), (unsigned) Tk_Height(tkwin), 0, 0);
    Tk_FreePixmap(scrollPtr->display, pixmap);

  done:
    scrollPtr->flags &= ~REDRAW_PENDING;
}

/*
 *----------------------------------------------------------------------
 *
 * TkpComputeScrollbarGeometry --
 *
 *	After changes in a scrollbar's size or configuration, this procedure
 *	recomputes various geometry information used in displaying the
 *	scrollbar.
 *
 * Results:
 *	None.
 *
 * Side effects:
 *	The scrollbar will be displayed differently.
 *
 *----------------------------------------------------------------------
 */

extern void
TkpComputeScrollbarGeometry(
    register TkScrollbar *scrollPtr)
				/* Scrollbar whose geometry may have
				 * changed. */
{
    int width, fieldLength;

    if (scrollPtr->highlightWidth < 0) {
	scrollPtr->highlightWidth = 0;
    }
    scrollPtr->inset = scrollPtr->highlightWidth + scrollPtr->borderWidth;
    width = (scrollPtr->vertical) ? Tk_Width(scrollPtr->tkwin)
	    : Tk_Height(scrollPtr->tkwin);
    scrollPtr->arrowLength = width - 2*scrollPtr->inset + 1;
    fieldLength = (scrollPtr->vertical ? Tk_Height(scrollPtr->tkwin)
	    : Tk_Width(scrollPtr->tkwin))
	    - 2*(scrollPtr->arrowLength + scrollPtr->inset);
    if (fieldLength < 0) {
	fieldLength = 0;
    }
    scrollPtr->sliderFirst = fieldLength*scrollPtr->firstFraction;
    scrollPtr->sliderLast = fieldLength*scrollPtr->lastFraction;

    /*
     * Adjust the slider so that some piece of it is always displayed in the
     * scrollbar and so that it has at least a minimal width (so it can be
     * grabbed with the mouse).
     */

    if (scrollPtr->sliderFirst > fieldLength - MIN_SLIDER_LENGTH) {
	scrollPtr->sliderFirst = fieldLength - MIN_SLIDER_LENGTH;
    }
    if (scrollPtr->sliderFirst < 0) {
	scrollPtr->sliderFirst = 0;
    }
    if (scrollPtr->sliderLast < scrollPtr->sliderFirst + MIN_SLIDER_LENGTH) {
	scrollPtr->sliderLast = scrollPtr->sliderFirst + MIN_SLIDER_LENGTH;
    }
    if (scrollPtr->sliderLast > fieldLength) {
	scrollPtr->sliderLast = fieldLength;
    }
    scrollPtr->sliderFirst += scrollPtr->arrowLength + scrollPtr->inset;
    scrollPtr->sliderLast += scrollPtr->arrowLength + scrollPtr->inset;

    /*
     * Register the desired geometry for the window (leave enough space for
     * the two arrows plus a minimum-size slider, plus border around the whole
     * window, if any). Then arrange for the window to be redisplayed.
     */

    if (scrollPtr->vertical) {
	Tk_GeometryRequest(scrollPtr->tkwin,
		scrollPtr->width + 2*scrollPtr->inset,
		2*(scrollPtr->arrowLength + scrollPtr->borderWidth
		+ scrollPtr->inset));
    } else {
	Tk_GeometryRequest(scrollPtr->tkwin,
		2*(scrollPtr->arrowLength + scrollPtr->borderWidth
		+ scrollPtr->inset), scrollPtr->width + 2*scrollPtr->inset);
    }
    Tk_SetInternalBorder(scrollPtr->tkwin, scrollPtr->inset);
}

/*
 *----------------------------------------------------------------------
 *
 * TkpDestroyScrollbar --
 *
 *	Free data structures associated with the scrollbar control.
 *
 * Results:
 *	None.
 *
 * Side effects:
 *	Frees the GCs associated with the scrollbar.
 *
 *----------------------------------------------------------------------
 */

void
TkpDestroyScrollbar(
    TkScrollbar *scrollPtr)
{
    UnixScrollbar *unixScrollPtr = (UnixScrollbar *)scrollPtr;

    if (unixScrollPtr->troughGC != None) {
	Tk_FreeGC(scrollPtr->display, unixScrollPtr->troughGC);
    }
    if (unixScrollPtr->copyGC != None) {
	Tk_FreeGC(scrollPtr->display, unixScrollPtr->copyGC);
    }
}

/*
 *----------------------------------------------------------------------
 *
 * TkpConfigureScrollbar --
 *
 *	This procedure is called after the generic code has finished
 *	processing configuration options, in order to configure platform
 *	specific options.
 *
 * Results:
 *	None.
 *
 * Side effects:
 *	Configuration info may get changed.
 *
 *----------------------------------------------------------------------
 */

void
TkpConfigureScrollbar(
    register TkScrollbar *scrollPtr)
				/* Information about widget; may or may not
				 * already have values for some fields. */
{
    XGCValues gcValues;
    GC new;
    UnixScrollbar *unixScrollPtr = (UnixScrollbar *) scrollPtr;

    Tk_SetBackgroundFromBorder(scrollPtr->tkwin, scrollPtr->bgBorder);

    gcValues.foreground = scrollPtr->troughColorPtr->pixel;
    new = Tk_GetGC(scrollPtr->tkwin, GCForeground, &gcValues);
    if (unixScrollPtr->troughGC != None) {
	Tk_FreeGC(scrollPtr->display, unixScrollPtr->troughGC);
    }
    unixScrollPtr->troughGC = new;
    if (unixScrollPtr->copyGC == None) {
	gcValues.graphics_exposures = False;
	unixScrollPtr->copyGC = Tk_GetGC(scrollPtr->tkwin,
		GCGraphicsExposures, &gcValues);
    }
}

/*
 *--------------------------------------------------------------
 *
 * TkpScrollbarPosition --
 *
 *	Determine the scrollbar element corresponding to a given position.
 *
 * Results:
 *	One of TOP_ARROW, TOP_GAP, etc., indicating which element of the
 *	scrollbar covers the position given by (x, y). If (x,y) is outside the
 *	scrollbar entirely, then OUTSIDE is returned.
 *
 * Side effects:
 *	None.
 *
 *--------------------------------------------------------------
 */

int
TkpScrollbarPosition(
    register TkScrollbar *scrollPtr,
				/* Scrollbar widget record. */
    int x, int y)		/* Coordinates within scrollPtr's window. */
{
    int length, width, tmp;
    register const int inset = scrollPtr->inset;

    if (scrollPtr->vertical) {
	length = Tk_Height(scrollPtr->tkwin);
	width = Tk_Width(scrollPtr->tkwin);
    } else {
	tmp = x;
	x = y;
	y = tmp;
	length = Tk_Width(scrollPtr->tkwin);
	width = Tk_Height(scrollPtr->tkwin);
    }

    if (x<inset || x>=width-inset || y<inset || y>=length-inset) {
	return OUTSIDE;
    }

    /*
     * All of the calculations in this procedure mirror those in
     * TkpDisplayScrollbar. Be sure to keep the two consistent.
     */

    if (y < inset + scrollPtr->arrowLength) {
	return TOP_ARROW;
    }
    if (y < scrollPtr->sliderFirst) {
	return TOP_GAP;
    }
    if (y < scrollPtr->sliderLast) {
	return SLIDER;
    }
    if (y >= length - (scrollPtr->arrowLength + inset)) {
	return BOTTOM_ARROW;
    }
    return BOTTOM_GAP;
}

/*
 * Local Variables:
 * mode: c
 * c-basic-offset: 4
 * fill-column: 78
 * End:
 */<|MERGE_RESOLUTION|>--- conflicted
+++ resolved
@@ -8,11 +8,6 @@
  *
  * See the file "license.terms" for information on usage and redistribution of
  * this file, and for a DISCLAIMER OF ALL WARRANTIES.
-<<<<<<< HEAD
- *
- * RCS: @(#) $Id: tkUnixScrlbr.c,v 1.10 2010/06/15 11:16:02 nijtmans Exp $
-=======
->>>>>>> c97f0c88
  */
 
 #include "tkInt.h"
