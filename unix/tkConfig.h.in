/* ../unix/tkConfig.h.in.  Generated from configure.ac by autoheader.  */


    #ifndef _TKCONFIG
    #define _TKCONFIG

/* Define to 1 if you have the <AvailabilityMacros.h> header file. */
#undef HAVE_AVAILABILITYMACROS_H

/* Defined when compiler supports casting to union type. */
#undef HAVE_CAST_TO_UNION

/* Do we have access to Darwin CoreFoundation.framework? */
#undef HAVE_COREFOUNDATION

/* Is 'DIR64' in <sys/types.h>? */
#undef HAVE_DIR64

/* Compiler support for module scope symbols */
#undef HAVE_HIDDEN

/* Do we have the intptr_t type? */
#undef HAVE_INTPTR_T

/* Define to 1 if you have the <inttypes.h> header file. */
#undef HAVE_INTTYPES_H

/* Define to 1 if you have the `Xft' library (-lXft). */
#undef HAVE_LIBXFT

/* Define to 1 if you have the `lseek64' function. */
#undef HAVE_LSEEK64

/* Define to 1 if you have the <memory.h> header file. */
#undef HAVE_MEMORY_H

/* Define to 1 if you have the `open64' function. */
#undef HAVE_OPEN64

/* Define to 1 if you have the `pthread_atfork' function. */
#undef HAVE_PTHREAD_ATFORK

/* Define to 1 if you have the `pthread_attr_setstacksize' function. */
#undef HAVE_PTHREAD_ATTR_SETSTACKSIZE

/* Does struct password have a pw_gecos field? */
#undef HAVE_PW_GECOS

/* Define to 1 if you have the <stdint.h> header file. */
#undef HAVE_STDINT_H

/* Define to 1 if you have the <stdlib.h> header file. */
#undef HAVE_STDLIB_H

/* Define to 1 if you have the <strings.h> header file. */
#undef HAVE_STRINGS_H

/* Define to 1 if you have the <string.h> header file. */
#undef HAVE_STRING_H

/* Is 'struct dirent64' in <sys/types.h>? */
#undef HAVE_STRUCT_DIRENT64

/* Is 'struct stat64' in <sys/stat.h>? */
#undef HAVE_STRUCT_STAT64

/* Should we include <sys/select.h>? */
#undef HAVE_SYS_SELECT_H

/* Define to 1 if you have the <sys/stat.h> header file. */
#undef HAVE_SYS_STAT_H

/* Define to 1 if you have the <sys/time.h> header file. */
#undef HAVE_SYS_TIME_H

/* Define to 1 if you have the <sys/types.h> header file. */
#undef HAVE_SYS_TYPES_H

/* Is off64_t in <sys/types.h>? */
#undef HAVE_TYPE_OFF64_T

/* Do we have the uintptr_t type? */
#undef HAVE_UINTPTR_T

/* Define to 1 if you have the <unistd.h> header file. */
#undef HAVE_UNISTD_H

/* Is weak import available? */
#undef HAVE_WEAK_IMPORT

/* Have we turned on XFT (antialiased fonts)? */
#undef HAVE_XFT

/* Do we have XkbKeycodeToKeysym? */
#undef HAVE_XKBKEYCODETOKEYSYM

/* Is XScreenSaver available? */
#undef HAVE_XSS

/* Is this a Mac I see before me? */
#undef MAC_OSX_TCL

/* Are we building TkAqua? */
#undef MAC_OSX_TK

/* No Compiler support for module scope symbols */
#undef MODULE_SCOPE

/* Is no debugging enabled? */
#undef NDEBUG

/* Is Darwin CoreFoundation unavailable for 64-bit? */
#undef NO_COREFOUNDATION_64

/* Do we have fd_set? */
#undef NO_FD_SET

/* Do we have <stdlib.h>? */
#undef NO_STDLIB_H

/* Define to the address where bug reports for this package should be sent. */
#undef PACKAGE_BUGREPORT

/* Define to the full name of this package. */
#undef PACKAGE_NAME

/* Define to the full name and version of this package. */
#undef PACKAGE_STRING

/* Define to the one symbol short name of this package. */
#undef PACKAGE_TARNAME

/* Define to the version of this package. */
#undef PACKAGE_VERSION

/* Is this a static build? */
#undef STATIC_BUILD

<<<<<<< HEAD
=======
/* Define to 1 if you have the ANSI C header files. */
#undef STDC_HEADERS

/* What encoding should be used for embedded configuration info? */
#undef TCL_CFGVAL_ENCODING

>>>>>>> 621e67dd
/* Is this a 64-bit build? */
#undef TCL_CFG_DO64BIT

/* Is this an optimized build? */
#undef TCL_CFG_OPTIMIZED

/* Is bytecode debugging enabled? */
#undef TCL_COMPILE_DEBUG

/* Are bytecode statistics enabled? */
#undef TCL_COMPILE_STATS

/* Is memory debugging enabled? */
#undef TCL_MEM_DEBUG

/* What is the default extension for shared libraries? */
#undef TCL_SHLIB_EXT

/* Are wide integers to be implemented with C 'long's? */
#undef TCL_WIDE_INT_IS_LONG

/* What type should be used to define wide integers? */
#undef TCL_WIDE_INT_TYPE

/* Define to 1 if you can safely include both <sys/time.h> and <time.h>. */
#undef TIME_WITH_SYS_TIME

/* Is Tk built as a framework? */
#undef TK_FRAMEWORK

/* Are TkAqua debug messages enabled? */
#undef TK_MAC_DEBUG

/* Do we want to use the threaded memory allocator? */
#undef USE_THREAD_ALLOC

/* Define to 1 if your processor stores words with the most significant byte
   first (like Motorola and SPARC, unlike Intel and VAX). */
#undef WORDS_BIGENDIAN

/* Is XKeycodeToKeysym deprecated? */
#undef XKEYCODETOKEYSYM_IS_DEPRECATED

/* Are Darwin SUSv3 extensions available? */
#undef _DARWIN_C_SOURCE

/* Add the _ISOC99_SOURCE flag when building */
#undef _ISOC99_SOURCE

/* Add the _LARGEFILE64_SOURCE flag when building */
#undef _LARGEFILE64_SOURCE

/* Add the _LARGEFILE_SOURCE64 flag when building */
#undef _LARGEFILE_SOURCE64

/* # needed in sys/socket.h Should OS/390 do the right thing with sockets? */
#undef _OE_SOCKETS

/* Do we really want to follow the standard? Yes we do! */
#undef _POSIX_PTHREAD_SEMANTICS

/* Do we want the reentrant OS API? */
#undef _REENTRANT

/* Do we want the thread-safe OS API? */
#undef _THREAD_SAFE

/* Do we want to use the XOPEN network library? */
#undef _XOPEN_SOURCE

/* Do we want to use the XOPEN network library? */
#undef _XOPEN_SOURCE_EXTENDED

/* Define to 1 if type `char' is unsigned and you are not using gcc.  */
#ifndef __CHAR_UNSIGNED__
# undef __CHAR_UNSIGNED__
#endif

/* Define to `int' if <sys/types.h> doesn't define. */
#undef gid_t

/* Define to `__inline__' or `__inline' if that's what the C compiler
   calls it, or to nothing if 'inline' is not supported under any name.  */
#ifndef __cplusplus
#undef inline
#endif

/* Signed integer type wide enough to hold a pointer. */
#undef intptr_t

/* Define to `int' if <sys/types.h> does not define. */
#undef mode_t

/* Define to `int' if <sys/types.h> does not define. */
#undef pid_t

/* Define to `unsigned' if <sys/types.h> does not define. */
#undef size_t

/* Define to `int' if <sys/types.h> doesn't define. */
#undef uid_t

/* Unsigned integer type wide enough to hold a pointer. */
#undef uintptr_t


    /* Undef unused package specific autoheader defines so that we can
     * include both tclConfig.h and tkConfig.h at the same time: */
    /* override */ #undef PACKAGE_NAME
    /* override */ #undef PACKAGE_STRING
    /* override */ #undef PACKAGE_TARNAME
    #endif /* _TKCONFIG */<|MERGE_RESOLUTION|>--- conflicted
+++ resolved
@@ -136,15 +136,12 @@
 /* Is this a static build? */
 #undef STATIC_BUILD
 
-<<<<<<< HEAD
-=======
 /* Define to 1 if you have the ANSI C header files. */
 #undef STDC_HEADERS
 
 /* What encoding should be used for embedded configuration info? */
 #undef TCL_CFGVAL_ENCODING
 
->>>>>>> 621e67dd
 /* Is this a 64-bit build? */
 #undef TCL_CFG_DO64BIT
 
