--- conflicted
+++ resolved
@@ -5,15 +5,8 @@
  *
  * Copyright (c) 1995-1997 Sun Microsystems, Inc.
  *
-<<<<<<< HEAD
  * See the file "license.terms" for information on usage and redistribution of
  * this file, and for a DISCLAIMER OF ALL WARRANTIES.
- *
- * RCS: @(#) $Id: tkUnixCursor.c,v 1.13 2008/03/26 19:34:53 dgp Exp $
-=======
- * See the file "license.terms" for information on usage and redistribution
- * of this file, and for a DISCLAIMER OF ALL WARRANTIES.
->>>>>>> 42bca745
  */
 
 #include "tkInt.h"
