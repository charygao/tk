--- conflicted
+++ resolved
@@ -275,12 +275,7 @@
 	    fg.red = fg.green = fg.blue = 0;
 	    bg.red = bg.green = bg.blue = 65535;
 	} else {
-<<<<<<< HEAD
-	    if (XParseColor(display, Tk_Colormap(tkwin), argv[1], &fg) == 0) {
-=======
-	    if (TkParseColor(display, Tk_Colormap(tkwin), argv[1],
-		    &fg) == 0) {
->>>>>>> 195b249b
+	    if (TkParseColor(display, Tk_Colormap(tkwin), argv[1], &fg) == 0) {
 		Tcl_AppendResult(interp, "invalid color name \"", argv[1],
 			"\"", NULL);
 		goto cleanup;
@@ -288,21 +283,11 @@
 	    if (argc == 2) {
 		bg.red = bg.green = bg.blue = 0;
 		maskIndex = namePtr->shape;
-<<<<<<< HEAD
-	    } else if (XParseColor(display, Tk_Colormap(tkwin), argv[2],
+	    } else if (TkParseColor(display, Tk_Colormap(tkwin), argv[2],
 		    &bg) == 0) {
 		Tcl_AppendResult(interp, "invalid color name \"", argv[2],
 			"\"", NULL);
 		goto cleanup;
-=======
-	    } else {
-		if (TkParseColor(display, Tk_Colormap(tkwin), argv[2],
-			&bg) == 0) {
-		    Tcl_AppendResult(interp, "invalid color name \"", argv[2],
-			    "\"", (char *) NULL);
-		    goto cleanup;
-		}
->>>>>>> 195b249b
 	    }
 	}
 	dispPtr = ((TkWindow *) tkwin)->dispPtr;
@@ -472,12 +457,11 @@
 	bg.red = bg.green = bg.blue = 65535;
     } else if (argc == 2) {
 	fgColor = argv[1];
-	if (XParseColor(display, Tk_Colormap(tkwin), fgColor, &fg) == 0) {
+	if (TkParseColor(display, Tk_Colormap(tkwin), fgColor, &fg) == 0) {
 	    Tcl_AppendResult(interp, "invalid color name \"",
 		    fgColor, "\"", NULL);
 	    goto cleanup;
 	}
-<<<<<<< HEAD
 	if (inTkTable) {
 	    bg.red = bg.green = bg.blue = 0;
 	} else {
@@ -492,55 +476,15 @@
 	    fgColor = argv[2];
 	    bgColor = argv[3];
 	}
-	if (XParseColor(display, Tk_Colormap(tkwin), fgColor, &fg) == 0) {
+	if (TkParseColor(display, Tk_Colormap(tkwin), fgColor, &fg) == 0) {
 	    Tcl_AppendResult(interp, "invalid color name \"",
 		    fgColor, "\"", NULL);
 	    goto cleanup;
 	}
-	if (XParseColor(display, Tk_Colormap(tkwin), bgColor, &bg) == 0) {
+	if (TkParseColor(display, Tk_Colormap(tkwin), bgColor, &bg) == 0) {
 	    Tcl_AppendResult(interp, "invalid color name \"",
 		    bgColor, "\"", NULL);
 	    goto cleanup;
-=======
-	if (argc == 2) {
-	    if (TkParseColor(display, Tk_Colormap(tkwin), argv[1],
-		    &fg) == 0) {
-		Tcl_AppendResult(interp, "invalid color name \"",
-			argv[1], "\"", (char *) NULL);
-		goto cleanup;
-	    }
-	    cursor = XCreatePixmapCursor(display, source, source,
-		    &fg, &fg, (unsigned) xHot, (unsigned) yHot);
-	} else {
-	    if (TkReadBitmapFile(display,
-		    RootWindowOfScreen(Tk_Screen(tkwin)), argv[1],
-		    (unsigned int *) &maskWidth, (unsigned int *) &maskHeight,
-		    &mask, &dummy1, &dummy2) != BitmapSuccess) {
-		Tcl_AppendResult(interp, "cleanup reading bitmap file \"",
-			argv[1], "\"", (char *) NULL);
-		goto cleanup;
-	    }
-	    if ((maskWidth != width) && (maskHeight != height)) {
-		Tcl_SetResult(interp,
-			"source and mask bitmaps have different sizes",
-			TCL_STATIC);
-		goto cleanup;
-	    }
-	    if (TkParseColor(display, Tk_Colormap(tkwin), argv[2],
-		    &fg) == 0) {
-		Tcl_AppendResult(interp, "invalid color name \"", argv[2],
-			"\"", (char *) NULL);
-		goto cleanup;
-	    }
-	    if (TkParseColor(display, Tk_Colormap(tkwin), argv[3],
-		    &bg) == 0) {
-		Tcl_AppendResult(interp, "invalid color name \"", argv[3],
-			"\"", (char *) NULL);
-		goto cleanup;
-	    }
-	    cursor = XCreatePixmapCursor(display, source, mask,
-		    &fg, &bg, (unsigned) xHot, (unsigned) yHot);
->>>>>>> 195b249b
 	}
     }
 
