--- conflicted
+++ resolved
@@ -8,11 +8,6 @@
  *
  * See the file "license.terms" for information on usage and redistribution of
  * this file, and for a DISCLAIMER OF ALL WARRANTIES.
-<<<<<<< HEAD
- *
- * RCS: @(#) $Id: tkUnixConfig.c,v 1.7 2008/04/27 22:39:13 dkf Exp $
-=======
->>>>>>> 39c6a8e5
  */
 
 #include "tkInt.h"
