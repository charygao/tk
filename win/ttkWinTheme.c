--- conflicted
+++ resolved
@@ -1,9 +1,4 @@
 /* winTheme.c - Copyright (C) 2004 Pat Thoyts <patthoyts@users.sf.net>
-<<<<<<< HEAD
- *
- * $Id: ttkWinTheme.c,v 1.15 2010/01/22 14:17:53 nijtmans Exp $
-=======
->>>>>>> c97f0c88
  */
 
 #ifdef _MSC_VER
