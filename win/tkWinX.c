/*
 * tkWinX.c --
 *
 *	This file contains Windows emulation procedures for X routines.
 *
 * Copyright (c) 1995-1996 Sun Microsystems, Inc.
 * Copyright (c) 1994 Software Research Associates, Inc.
 * Copyright (c) 1998-2000 by Scriptics Corporation.
 *
 * See the file "license.terms" for information on usage and redistribution of
 * this file, and for a DISCLAIMER OF ALL WARRANTIES.
 */

#include "tkWinInt.h"

/*
 * The w32api 1.1 package (included in Mingw 1.1) does not define _WIN32_IE by
 * default. Define it here to gain access to the InitCommonControlsEx API in
 * commctrl.h.
 */

#ifndef _WIN32_IE
#define _WIN32_IE 0x0550 /* IE 5.5 */
#endif

#include <commctrl.h>
#ifdef _MSC_VER
#   pragma comment (lib, "comctl32.lib")
#   pragma comment (lib, "advapi32.lib")
#endif

/*
 * The zmouse.h file includes the definition for WM_MOUSEWHEEL.
 */

#include <zmouse.h>

/*
 * imm.h is needed by HandleIMEComposition
 */

#include <imm.h>
#ifdef _MSC_VER
#   pragma comment (lib, "imm32.lib")
#endif

/*
 * WM_UNICHAR is a message for Unicode input on all windows systems.
 * Perhaps this definition should be moved in another file.
 */
#ifndef WM_UNICHAR
#define WM_UNICHAR     0x0109
#define UNICODE_NOCHAR 0xFFFF
#endif

/*
 * Declarations of static variables used in this file.
 */

static const char winScreenName[] = ":0"; /* Default name of windows display. */
static HINSTANCE tkInstance = NULL;	/* Application instance handle. */
static int childClassInitialized;	/* Registered child class? */
static WNDCLASS childClass;		/* Window class for child windows. */
static int tkPlatformId = 0;		/* version of Windows platform */
static int tkWinTheme = 0;		/* See TkWinGetPlatformTheme */
static Tcl_Encoding keyInputEncoding = NULL;
					/* The current character encoding for
					 * keyboard input */
static int keyInputCharset = -1;	/* The Win32 CHARSET for the keyboard
					 * encoding */
static Tcl_Encoding unicodeEncoding = NULL;
					/* The UNICODE encoding */

/*
 * Thread local storage. Notice that now each thread must have its own
 * TkDisplay structure, since this structure contains most of the thread-
 * specific date for threads.
 */

typedef struct ThreadSpecificData {
    TkDisplay *winDisplay;	/* TkDisplay structure that represents Windows
				 * screen. */
    int updatingClipboard;	/* If 1, we are updating the clipboard. */
    int surrogateBuffer;	/* Buffer for first of surrogate pair. */
    DWORD wheelTickPrev;	/* For high resolution wheels. */
    short wheelAcc;		/* For high resolution wheels. */
} ThreadSpecificData;
static Tcl_ThreadDataKey dataKey;

/*
 * Forward declarations of functions used in this file.
 */

static void		GenerateXEvent(HWND hwnd, UINT message,
			    WPARAM wParam, LPARAM lParam);
static unsigned int	GetState(UINT message, WPARAM wParam, LPARAM lParam);
static void 		GetTranslatedKey(XKeyEvent *xkey, UINT type);
static void		UpdateInputLanguage(int charset);
static int		HandleIMEComposition(HWND hwnd, LPARAM lParam);

/*
 *----------------------------------------------------------------------
 *
 * TkGetServerInfo --
 *
 *	Given a window, this function returns information about the window
 *	server for that window. This function provides the guts of the "winfo
 *	server" command.
 *
 * Results:
 *	None.
 *
 * Side effects:
 *	None.
 *
 *----------------------------------------------------------------------
 */

void
TkGetServerInfo(
    Tcl_Interp *interp,		/* The server information is returned in this
				 * interpreter's result. */
    Tk_Window tkwin)		/* Token for window; this selects a particular
				 * display and server. */
{
    static char buffer[32]; /* Empty string means not initialized yet. */
    OSVERSIONINFOW os;

    if (!buffer[0]) {
	HANDLE handle = GetModuleHandle(TEXT("NTDLL"));
	int(__stdcall *getversion)(void *) =
		(int(__stdcall *)(void *))GetProcAddress(handle, "RtlGetVersion");
	os.dwOSVersionInfoSize = sizeof(OSVERSIONINFOW);
	if (!getversion || getversion(&os)) {
	    GetVersionExW(&os);
	}
	/* Write the first character last, preventing multi-thread issues. */
	sprintf(buffer+1, "indows %d.%d %d %s", (int)os.dwMajorVersion,
		(int)os.dwMinorVersion, (int)os.dwBuildNumber,
#ifdef _WIN64
		"Win64"
#else
		"Win32"
#endif
	);
	buffer[0] = 'W';
    }
    Tcl_AppendResult(interp, buffer, NULL);
}

/*
 *----------------------------------------------------------------------
 *
 * Tk_GetHINSTANCE --
 *
 *	Retrieves the global instance handle used by the Tk library.
 *
 * Results:
 *	Returns the global instance handle.
 *
 * Side effects:
 *	None.
 *
 *----------------------------------------------------------------------
 */

HINSTANCE
Tk_GetHINSTANCE(void)
{
    if (tkInstance == NULL) {
	tkInstance = GetModuleHandle(NULL);
    }
    return tkInstance;
}

/*
 *----------------------------------------------------------------------
 *
 * TkWinSetHINSTANCE --
 *
 *	Sets the global instance handle used by the Tk library. This should be
 *	called by DllMain.
 *
 * Results:
 *	None.
 *
 * Side effects:
 *	None.
 *
 *----------------------------------------------------------------------
 */

void
TkWinSetHINSTANCE(
    HINSTANCE hInstance)
{
    tkInstance = hInstance;
}

/*
 *----------------------------------------------------------------------
 *
 * TkWinXInit --
 *
 *	Initialize Xlib emulation layer.
 *
 * Results:
 *	None.
 *
 * Side effects:
 *	Sets up various data structures.
 *
 *----------------------------------------------------------------------
 */

void
TkWinXInit(
    HINSTANCE hInstance)
{
    INITCOMMONCONTROLSEX comctl;
    CHARSETINFO lpCs;
    DWORD lpCP;

    if (childClassInitialized != 0) {
	return;
    }
    childClassInitialized = 1;

    comctl.dwSize = sizeof(INITCOMMONCONTROLSEX);
    comctl.dwICC = ICC_WIN95_CLASSES;
    if (!InitCommonControlsEx(&comctl)) {
	Tcl_Panic("Unable to load common controls?!");
    }

    childClass.style = CS_HREDRAW | CS_VREDRAW;
    childClass.cbClsExtra = 0;
    childClass.cbWndExtra = 0;
    childClass.hInstance = hInstance;
    childClass.hbrBackground = NULL;
    childClass.lpszMenuName = NULL;

    /*
     * Register the Child window class.
     */

    childClass.lpszClassName = TK_WIN_CHILD_CLASS_NAME;
    childClass.lpfnWndProc = TkWinChildProc;
    childClass.hIcon = NULL;
    childClass.hCursor = NULL;

    if (!RegisterClass(&childClass)) {
	Tcl_Panic("Unable to register TkChild class");
    }

    /*
     * Initialize input language info
     */

    if (GetLocaleInfo(LANGIDFROMLCID(PTR2INT(GetKeyboardLayout(0))),
	       LOCALE_IDEFAULTANSICODEPAGE | LOCALE_RETURN_NUMBER,
	       (LPTSTR) &lpCP, sizeof(lpCP)/sizeof(TCHAR))
	    && TranslateCharsetInfo(INT2PTR(lpCP), &lpCs, TCI_SRCCODEPAGE)) {
	UpdateInputLanguage((int) lpCs.ciCharset);
    }

    /*
     * Make sure we cleanup on finalize.
     */

    TkCreateExitHandler(TkWinXCleanup, (ClientData) hInstance);
}

/*
 *----------------------------------------------------------------------
 *
 * TkWinXCleanup --
 *
 *	Removes the registered classes for Tk.
 *
 * Results:
 *	None.
 *
 * Side effects:
 *	Removes window classes from the system.
 *
 *----------------------------------------------------------------------
 */

void
TkWinXCleanup(
    ClientData clientData)
{
    HINSTANCE hInstance = (HINSTANCE) clientData;

    /*
     * Clean up our own class.
     */

    if (childClassInitialized) {
	childClassInitialized = 0;
	UnregisterClass(TK_WIN_CHILD_CLASS_NAME, hInstance);
    }

    if (unicodeEncoding != NULL) {
	Tcl_FreeEncoding(unicodeEncoding);
	unicodeEncoding = NULL;
    }

    /*
     * And let the window manager clean up its own class(es).
     */

    TkWinWmCleanup(hInstance);
    TkWinCleanupContainerList();
}

/*
 *----------------------------------------------------------------------
 *
 * TkWinGetPlatformId --
 *
 *	Determines whether running under NT, 95, or Win32s, to allow runtime
 *	conditional code. Win32s is no longer supported.
 *
 * Results:
 *	The return value is one of:
 *		VER_PLATFORM_WIN32s	   Win32s on Windows 3.1 (not supported)
 *		VER_PLATFORM_WIN32_WINDOWS Win32 on Windows 95, 98, ME (not supported)
 *		VER_PLATFORM_WIN32_NT	Win32 on Windows XP, Vista, Windows 7, Windows 8
 *		VER_PLATFORM_WIN32_CE	Win32 on Windows CE
 *
 * Side effects:
 *	None.
 *
 *----------------------------------------------------------------------
 */

int
TkWinGetPlatformId(void)
{
    if (tkPlatformId == 0) {
	OSVERSIONINFOW os;

	os.dwOSVersionInfoSize = sizeof(OSVERSIONINFOW);
	GetVersionExW(&os);
	tkPlatformId = os.dwPlatformId;

	/*
	 * Set tkWinTheme to be TK_THEME_WIN_XP or TK_THEME_WIN_CLASSIC. The
	 * TK_THEME_WIN_CLASSIC could be set even when running under XP if the
	 * windows classic theme was selected.
	 */

	if ((os.dwPlatformId == VER_PLATFORM_WIN32_NT) &&
		(os.dwMajorVersion == 5 && os.dwMinorVersion == 1)) {
	    HKEY hKey;
	    LPCTSTR szSubKey = TEXT("Control Panel\\Appearance");
	    LPCTSTR szCurrent = TEXT("Current");
	    DWORD dwSize = 200;
	    char pBuffer[200];

	    memset(pBuffer, 0, dwSize);
	    if (RegOpenKeyEx(HKEY_CURRENT_USER, szSubKey, 0L,
		    KEY_READ, &hKey) != ERROR_SUCCESS) {
		tkWinTheme = TK_THEME_WIN_XP;
	    } else {
		RegQueryValueEx(hKey, szCurrent, NULL, NULL, (LPBYTE) pBuffer, &dwSize);
		RegCloseKey(hKey);
		if (strcmp(pBuffer, "Windows Standard") == 0) {
		    tkWinTheme = TK_THEME_WIN_CLASSIC;
		} else {
		    tkWinTheme = TK_THEME_WIN_XP;
		}
	    }
	} else {
	    tkWinTheme = TK_THEME_WIN_CLASSIC;
	}
    }
    return tkPlatformId;
}

/*
 *----------------------------------------------------------------------
 *
 * TkWinGetPlatformTheme --
 *
 *	Return the Windows drawing style we should be using.
 *
 * Results:
 *	The return value is one of:
 *	    TK_THEME_WIN_CLASSIC	95/98/NT or XP in classic mode
 *	    TK_THEME_WIN_XP		XP not in classic mode
 *
 * Side effects:
 *	Could invoke TkWinGetPlatformId.
 *
 *----------------------------------------------------------------------
 */

int
TkWinGetPlatformTheme(void)
{
    if (tkPlatformId == 0) {
	TkWinGetPlatformId();
    }
    return tkWinTheme;
}

/*
 *----------------------------------------------------------------------
 *
 * TkGetDefaultScreenName --
 *
 *	Returns the name of the screen that Tk should use during
 *	initialization.
 *
 * Results:
 *	Returns a statically allocated string.
 *
 * Side effects:
 *	None.
 *
 *----------------------------------------------------------------------
 */

const char *
TkGetDefaultScreenName(
    Tcl_Interp *interp,		/* Not used. */
    const char *screenName)	/* If NULL, use default string. */
{
    if ((screenName == NULL) || (screenName[0] == '\0')) {
	screenName = winScreenName;
    }
    return screenName;
}

/*
 *----------------------------------------------------------------------
 *
 * TkWinDisplayChanged --
 *
 *	Called to set up initial screen info or when an event indicated
 *	display (screen) change.
 *
 * Results:
 *	None.
 *
 * Side effects:
 *	May change info regarding the screen.
 *
 *----------------------------------------------------------------------
 */

void
TkWinDisplayChanged(
    Display *display)
{
    HDC dc;
    Screen *screen;

    if (display == NULL || display->screens == NULL) {
	return;
    }
    screen = display->screens;

    dc = GetDC(NULL);
    screen->width = GetDeviceCaps(dc, HORZRES);
    screen->height = GetDeviceCaps(dc, VERTRES);
    screen->mwidth = MulDiv(screen->width, 254,
	    GetDeviceCaps(dc, LOGPIXELSX) * 10);
    screen->mheight = MulDiv(screen->height, 254,
	    GetDeviceCaps(dc, LOGPIXELSY) * 10);

    /*
     * On windows, when creating a color bitmap, need two pieces of
     * information: the number of color planes and the number of pixels per
     * plane. Need to remember both quantities so that when constructing an
     * HBITMAP for offscreen rendering, we can specify the correct value for
     * the number of planes. Otherwise the HBITMAP won't be compatible with
     * the HWND and we'll just get blank spots copied onto the screen.
     */

    screen->ext_data = INT2PTR(GetDeviceCaps(dc, PLANES));
    screen->root_depth = GetDeviceCaps(dc, BITSPIXEL) * PTR2INT(screen->ext_data);

    if (screen->root_visual != NULL) {
	ckfree(screen->root_visual);
    }
    screen->root_visual = ckalloc(sizeof(Visual));
    screen->root_visual->visualid = 0;
    if (GetDeviceCaps(dc, RASTERCAPS) & RC_PALETTE) {
	screen->root_visual->map_entries = GetDeviceCaps(dc, SIZEPALETTE);
	screen->root_visual->class = PseudoColor;
	screen->root_visual->red_mask = 0x0;
	screen->root_visual->green_mask = 0x0;
	screen->root_visual->blue_mask = 0x0;
    } else if (screen->root_depth == 4) {
	screen->root_visual->class = StaticColor;
	screen->root_visual->map_entries = 16;
    } else if (screen->root_depth == 8) {
	screen->root_visual->class = StaticColor;
	screen->root_visual->map_entries = 256;
    } else if (screen->root_depth == 12) {
	screen->root_visual->class = TrueColor;
	screen->root_visual->map_entries = 32;
	screen->root_visual->red_mask = 0xf0;
	screen->root_visual->green_mask = 0xf000;
	screen->root_visual->blue_mask = 0xf00000;
    } else if (screen->root_depth == 16) {
	screen->root_visual->class = TrueColor;
	screen->root_visual->map_entries = 64;
	screen->root_visual->red_mask = 0xf8;
	screen->root_visual->green_mask = 0xfc00;
	screen->root_visual->blue_mask = 0xf80000;
    } else if (screen->root_depth >= 24) {
	screen->root_visual->class = TrueColor;
	screen->root_visual->map_entries = 256;
	screen->root_visual->red_mask = 0xff;
	screen->root_visual->green_mask = 0xff00;
	screen->root_visual->blue_mask = 0xff0000;
    }
    screen->root_visual->bits_per_rgb = screen->root_depth;
    ReleaseDC(NULL, dc);

    if (screen->cmap) {
	XFreeColormap(display, screen->cmap);
    }
    screen->cmap = XCreateColormap(display, 0, screen->root_visual,
	    AllocNone);
}

/*
 *----------------------------------------------------------------------
 *
 * TkpOpenDisplay --
 *
 *	Create the Display structure and fill it with device specific
 *	information.
 *
 * Results:
 *	Returns a TkDisplay structure on success or NULL on failure.
 *
 * Side effects:
 *	Allocates a new TkDisplay structure.
 *
 *----------------------------------------------------------------------
 */

TkDisplay *
TkpOpenDisplay(
    const char *display_name)
{
    Screen *screen;
    TkWinDrawable *twdPtr;
    Display *display;
    ThreadSpecificData *tsdPtr =
	    Tcl_GetThreadData(&dataKey, sizeof(ThreadSpecificData));

    if (tsdPtr->winDisplay != NULL) {
	if (!strcmp(tsdPtr->winDisplay->display->display_name, display_name)) {
	    return tsdPtr->winDisplay;
	} else {
	    return NULL;
	}
    }

    display = ckalloc(sizeof(Display));
    ZeroMemory(display, sizeof(Display));

    display->display_name = ckalloc(strlen(display_name) + 1);
    strcpy(display->display_name, display_name);

    display->cursor_font = 1;
    display->nscreens = 1;
    display->request = 1;
    display->qlen = 0;

    screen = ckalloc(sizeof(Screen));
    ZeroMemory(screen, sizeof(Screen));
    screen->display = display;

    /*
     * Set up the root window.
     */

    twdPtr = ckalloc(sizeof(TkWinDrawable));
    if (twdPtr == NULL) {
	return 0;
    }
    twdPtr->type = TWD_WINDOW;
    twdPtr->window.winPtr = NULL;
    twdPtr->window.handle = NULL;
    screen->root = (Window)twdPtr;

    /*
     * Note that these pixel values are not palette relative.
     */

    screen->white_pixel = RGB(255, 255, 255);
    screen->black_pixel = RGB(0, 0, 0);
    screen->cmap = 0;

    display->screens		= screen;
    display->nscreens		= 1;
    display->default_screen	= 0;

    TkWinDisplayChanged(display);

    tsdPtr->winDisplay = ckalloc(sizeof(TkDisplay));
    ZeroMemory(tsdPtr->winDisplay, sizeof(TkDisplay));
    tsdPtr->winDisplay->display = display;
    tsdPtr->updatingClipboard = FALSE;
    tsdPtr->wheelTickPrev = GetTickCount();
    tsdPtr->wheelAcc = 0;

    return tsdPtr->winDisplay;
}

/*
 *----------------------------------------------------------------------
 *
 * TkpCloseDisplay --
 *
 *	Closes and deallocates a Display structure created with the
 *	TkpOpenDisplay function.
 *
 * Results:
 *	None.
 *
 * Side effects:
 *	Frees up memory.
 *
 *----------------------------------------------------------------------
 */

void
TkpCloseDisplay(
    TkDisplay *dispPtr)
{
    Display *display = dispPtr->display;
    ThreadSpecificData *tsdPtr = (ThreadSpecificData *)
	    Tcl_GetThreadData(&dataKey, sizeof(ThreadSpecificData));

    if (dispPtr != tsdPtr->winDisplay) {
	Tcl_Panic("TkpCloseDisplay: tried to call TkpCloseDisplay on another display");
	return; /* not reached */
    }

    tsdPtr->winDisplay = NULL;

    if (display->display_name != NULL) {
	ckfree(display->display_name);
    }
    if (display->screens != NULL) {
	if (display->screens->root_visual != NULL) {
	    ckfree(display->screens->root_visual);
	}
<<<<<<< HEAD
	if (display->screens->root != None) {
	    ckfree(display->screens->root);
=======
	if (display->screens->root) {
	    ckfree((char *) display->screens->root);
>>>>>>> 81b0bd76
	}
	if (display->screens->cmap) {
	    XFreeColormap(display, display->screens->cmap);
	}
	ckfree(display->screens);
    }
    ckfree(display);
}

/*
 *----------------------------------------------------------------------
 *
 * TkClipCleanup --
 *
 *	This function is called to cleanup resources associated with claiming
 *	clipboard ownership and for receiving selection get results. This
 *	function is called in tkWindow.c. This has to be called by the display
 *	cleanup function because we still need the access display elements.
 *
 * Results:
 *	None.
 *
 * Side effects:
 *	Resources are freed - the clipboard may no longer be used.
 *
 *----------------------------------------------------------------------
 */

void
TkClipCleanup(
    TkDisplay *dispPtr)		/* Display associated with clipboard. */
{
    if (dispPtr->clipWindow != NULL) {
	Tk_DeleteSelHandler(dispPtr->clipWindow, dispPtr->clipboardAtom,
		dispPtr->applicationAtom);
	Tk_DeleteSelHandler(dispPtr->clipWindow, dispPtr->clipboardAtom,
		dispPtr->windowAtom);

	Tk_DestroyWindow(dispPtr->clipWindow);
	Tcl_Release((ClientData) dispPtr->clipWindow);
	dispPtr->clipWindow = NULL;
    }
}

/*
 *----------------------------------------------------------------------
 *
 * XBell --
 *
 *	Generate a beep.
 *
 * Results:
 *	None.
 *
 * Side effects:
 *	Plays a sounds out the system speakers.
 *
 *----------------------------------------------------------------------
 */

int
XBell(
    Display *display,
    int percent)
{
    MessageBeep(MB_OK);
    return Success;
}

/*
 *----------------------------------------------------------------------
 *
 * TkWinChildProc --
 *
 *	Callback from Windows whenever an event occurs on a child window.
 *
 * Results:
 *	Standard Windows return value.
 *
 * Side effects:
 *	May process events off the Tk event queue.
 *
 *----------------------------------------------------------------------
 */

LRESULT CALLBACK
TkWinChildProc(
    HWND hwnd,
    UINT message,
    WPARAM wParam,
    LPARAM lParam)
{
    LRESULT result;

    switch (message) {
    case WM_INPUTLANGCHANGE:
	UpdateInputLanguage((int) wParam);
	result = 1;
	break;

    case WM_IME_COMPOSITION:
	result = 0;
	if (HandleIMEComposition(hwnd, lParam) == 0) {
	    result = DefWindowProc(hwnd, message, wParam, lParam);
	}
	break;

    case WM_SETCURSOR:
	/*
	 * Short circuit the WM_SETCURSOR message since we set the cursor
	 * elsewhere.
	 */

	result = TRUE;
	break;

    case WM_CREATE:
    case WM_ERASEBKGND:
	result = 0;
	break;

    case WM_PAINT:
	GenerateXEvent(hwnd, message, wParam, lParam);
	result = DefWindowProc(hwnd, message, wParam, lParam);
	break;

    case TK_CLAIMFOCUS:
    case TK_GEOMETRYREQ:
    case TK_ATTACHWINDOW:
    case TK_DETACHWINDOW:
    case TK_ICONIFY:
    case TK_DEICONIFY:
    case TK_MOVEWINDOW:
    case TK_WITHDRAW:
    case TK_RAISEWINDOW:
    case TK_GETFRAMEWID:
    case TK_OVERRIDEREDIRECT:
    case TK_SETMENU:
    case TK_STATE:
    case TK_INFO:
	result = TkWinEmbeddedEventProc(hwnd, message, wParam, lParam);
	break;

    case WM_UNICHAR:
        if (wParam == UNICODE_NOCHAR) {
	    /* If wParam is UNICODE_NOCHAR and the application processes
	     * this message, then return TRUE. */
	    result = 1;
	} else {
	    /* If the event was translated, we must return 0 */
            if (Tk_TranslateWinEvent(hwnd, message, wParam, lParam, &result)) {
                result = 0;
	    } else {
	        result = 1;
	    }
	}
	break;

    default:
	if (!Tk_TranslateWinEvent(hwnd, message, wParam, lParam, &result)) {
	    result = DefWindowProc(hwnd, message, wParam, lParam);
	}
	break;
    }

    /*
     * Handle any newly queued events before returning control to Windows.
     */

    Tcl_ServiceAll();
    return result;
}

/*
 *----------------------------------------------------------------------
 *
 * Tk_TranslateWinEvent --
 *
 *	This function is called by widget window functions to handle the
 *	translation from Win32 events to Tk events.
 *
 * Results:
 *	Returns 1 if the event was handled, else 0.
 *
 * Side effects:
 *	Depends on the event.
 *
 *----------------------------------------------------------------------
 */

int
Tk_TranslateWinEvent(
    HWND hwnd,
    UINT message,
    WPARAM wParam,
    LPARAM lParam,
    LRESULT *resultPtr)
{
    *resultPtr = 0;
    switch (message) {
    case WM_RENDERFORMAT: {
	TkWindow *winPtr = (TkWindow *) Tk_HWNDToWindow(hwnd);

	if (winPtr) {
	    TkWinClipboardRender(winPtr->dispPtr, wParam);
	}
	return 1;
    }

    case WM_RENDERALLFORMATS: {
        TkWindow *winPtr = (TkWindow *) Tk_HWNDToWindow(hwnd);

        if (winPtr && OpenClipboard(hwnd)) {
            /*
             * Make sure that nobody had taken ownership of the clipboard
             * before we opened it.
             */

            if (GetClipboardOwner() == hwnd) {
                TkWinClipboardRender(winPtr->dispPtr, CF_TEXT);
            }
            CloseClipboard();
        }
        return 1;
    }

    case WM_COMMAND:
    case WM_NOTIFY:
    case WM_VSCROLL:
    case WM_HSCROLL: {
	/*
	 * Reflect these messages back to the sender so that they can be
	 * handled by the window proc for the control. Note that we need to be
	 * careful not to reflect a message that is targeted to this window,
	 * or we will loop.
	 */

	HWND target = (message == WM_NOTIFY)
		? ((NMHDR*)lParam)->hwndFrom : (HWND) lParam;

	if (target && target != hwnd) {
	    *resultPtr = SendMessage(target, message, wParam, lParam);
	    return 1;
	}
	break;
    }

    case WM_LBUTTONDOWN:
    case WM_LBUTTONDBLCLK:
    case WM_MBUTTONDOWN:
    case WM_MBUTTONDBLCLK:
    case WM_RBUTTONDOWN:
    case WM_RBUTTONDBLCLK:
    case WM_LBUTTONUP:
    case WM_MBUTTONUP:
    case WM_RBUTTONUP:
    case WM_MOUSEMOVE:
	Tk_PointerEvent(hwnd, (short) LOWORD(lParam), (short) HIWORD(lParam));
	return 1;

    case WM_SYSKEYDOWN:
    case WM_KEYDOWN:
	if (wParam == VK_PACKET) {
	    /*
	     * This will trigger WM_CHAR event(s) with unicode data.
	     */
	    *resultPtr =
		PostMessageW(hwnd, message, HIWORD(lParam), LOWORD(lParam));
	    return 1;
	}
	/* else fall through */
    case WM_CLOSE:
    case WM_SETFOCUS:
    case WM_KILLFOCUS:
    case WM_DESTROYCLIPBOARD:
    case WM_UNICHAR:
    case WM_CHAR:
    case WM_SYSKEYUP:
    case WM_KEYUP:
    case WM_MOUSEWHEEL:
	GenerateXEvent(hwnd, message, wParam, lParam);
	return 1;
    case WM_MENUCHAR:
	GenerateXEvent(hwnd, message, wParam, lParam);

	/*
	 * MNC_CLOSE is the only one that looks right. This is a hack.
	 */

	*resultPtr = MAKELONG (0, MNC_CLOSE);
	return 1;
    }
    return 0;
}

/*
 *----------------------------------------------------------------------
 *
 * GenerateXEvent --
 *
 *	This routine generates an X event from the corresponding Windows
 *	event.
 *
 * Results:
 *	None.
 *
 * Side effects:
 *	Queues one or more X events.
 *
 *----------------------------------------------------------------------
 */

static void
GenerateXEvent(
    HWND hwnd,
    UINT message,
    WPARAM wParam,
    LPARAM lParam)
{
    XEvent event;
    TkWindow *winPtr;
    ThreadSpecificData *tsdPtr = (ThreadSpecificData *)
	    Tcl_GetThreadData(&dataKey, sizeof(ThreadSpecificData));

<<<<<<< HEAD
    if (message == WM_MOUSEWHEEL) {
	union {LPARAM lParam; POINTS point;} root;
	POINT pos;
	root.lParam = lParam;

	/*
	 * Redirect mousewheel events to the window containing the cursor.
	 * That feels much less strange to users, and is how all the other
	 * platforms work.
	 */

	pos.x = root.point.x;
	pos.y = root.point.y;
	hwnd = WindowFromPoint(pos);
    }

    winPtr = (TkWindow *) Tk_HWNDToWindow(hwnd);
    if (!winPtr || winPtr->window == None) {
=======
    winPtr = (TkWindow *)Tk_HWNDToWindow(hwnd);
    if (!winPtr || !winPtr->window) {
>>>>>>> 81b0bd76
	return;
    }

    memset(&event, 0, sizeof(XEvent));
    event.xany.serial = winPtr->display->request++;
    event.xany.send_event = False;
    event.xany.display = winPtr->display;
    event.xany.window = winPtr->window;

    switch (message) {
    case WM_PAINT: {
	PAINTSTRUCT ps;

	event.type = Expose;
	BeginPaint(hwnd, &ps);
	event.xexpose.x = ps.rcPaint.left;
	event.xexpose.y = ps.rcPaint.top;
	event.xexpose.width = ps.rcPaint.right - ps.rcPaint.left;
	event.xexpose.height = ps.rcPaint.bottom - ps.rcPaint.top;
	EndPaint(hwnd, &ps);
	event.xexpose.count = 0;
	break;
    }

    case WM_CLOSE:
	event.type = ClientMessage;
	event.xclient.message_type =
		Tk_InternAtom((Tk_Window) winPtr, "WM_PROTOCOLS");
	event.xclient.format = 32;
	event.xclient.data.l[0] =
		Tk_InternAtom((Tk_Window) winPtr, "WM_DELETE_WINDOW");
	break;

    case WM_SETFOCUS:
    case WM_KILLFOCUS: {
	TkWindow *otherWinPtr = (TkWindow *) Tk_HWNDToWindow((HWND) wParam);

	/*
	 * Compare toplevel windows to avoid reporting focus changes within
	 * the same toplevel.
	 */

	while (!(winPtr->flags & TK_TOP_LEVEL)) {
	    winPtr = winPtr->parentPtr;
	    if (winPtr == NULL) {
		return;
	    }
	}
	while (otherWinPtr && !(otherWinPtr->flags & TK_TOP_LEVEL)) {
	    otherWinPtr = otherWinPtr->parentPtr;
	}

	/*
	 * Do a catch-all Tk_SetCaretPos here to make sure that the window
	 * receiving focus sets the caret at least once.
	 */

	if (message == WM_SETFOCUS) {
	    Tk_SetCaretPos((Tk_Window) winPtr, 0, 0, 0);
	}

	if (otherWinPtr == winPtr) {
	    return;
	}

	event.xany.window = winPtr->window;
	event.type = (message == WM_SETFOCUS) ? FocusIn : FocusOut;
	event.xfocus.mode = NotifyNormal;
	event.xfocus.detail = NotifyNonlinear;

	/*
	 * Destroy the caret if we own it. If we are moving to another Tk
	 * window, it will reclaim and reposition it with Tk_SetCaretPos.
	 */

	if (message == WM_KILLFOCUS) {
	    DestroyCaret();
	}
	break;
    }

    case WM_DESTROYCLIPBOARD:
	if (tsdPtr->updatingClipboard == TRUE) {
	    /*
	     * We want to avoid this event if we are the ones that caused this
	     * event.
	     */

	    return;
	}
	event.type = SelectionClear;
	event.xselectionclear.selection =
		Tk_InternAtom((Tk_Window)winPtr, "CLIPBOARD");
	event.xselectionclear.time = TkpGetMS();
	break;

    case WM_MOUSEWHEEL:
    case WM_CHAR:
    case WM_UNICHAR:
    case WM_SYSKEYDOWN:
    case WM_SYSKEYUP:
    case WM_KEYDOWN:
    case WM_KEYUP: {
	unsigned int state = GetState(message, wParam, lParam);
	Time time = TkpGetMS();
	POINT clientPoint;
	union {DWORD msgpos; POINTS point;} root;	/* Note: POINT and POINTS are different */

	/*
	 * Compute the screen and window coordinates of the event.
	 */

	root.msgpos = GetMessagePos();
	clientPoint.x = root.point.x;
	clientPoint.y = root.point.y;
	ScreenToClient(hwnd, &clientPoint);

	/*
	 * Set up the common event fields.
	 */

	event.xbutton.root = RootWindow(winPtr->display, winPtr->screenNum);
	event.xbutton.subwindow = 0;
	event.xbutton.x = clientPoint.x;
	event.xbutton.y = clientPoint.y;
	event.xbutton.x_root = root.point.x;
	event.xbutton.y_root = root.point.y;
	event.xbutton.state = state;
	event.xbutton.time = time;
	event.xbutton.same_screen = True;

	/*
	 * Now set up event specific fields.
	 */

	switch (message) {
	case WM_MOUSEWHEEL: {
	    /*
	     * Support for high resolution wheels.
	     */

	    DWORD wheelTick = GetTickCount();

	    if (wheelTick - tsdPtr->wheelTickPrev < 1500) {
		tsdPtr->wheelAcc += (short) HIWORD(wParam);
	    } else {
		tsdPtr->wheelAcc = (short) HIWORD(wParam);
	    }
	    tsdPtr->wheelTickPrev = wheelTick;
	    if (abs(tsdPtr->wheelAcc) < WHEEL_DELTA) {
		return;
	    }

	    /*
	     * We have invented a new X event type to handle this event. It
	     * still uses the KeyPress struct. However, the keycode field has
	     * been overloaded to hold the zDelta of the wheel. Set nbytes to
	     * 0 to prevent conversion of the keycode to a keysym in
	     * TkpGetString. [Bug 1118340].
	     */

	    event.type = MouseWheelEvent;
	    event.xany.send_event = -1;
	    event.xkey.nbytes = 0;
	    event.xkey.keycode = tsdPtr->wheelAcc / WHEEL_DELTA * WHEEL_DELTA;
	    tsdPtr->wheelAcc = tsdPtr->wheelAcc % WHEEL_DELTA;
	    break;
	}
	case WM_SYSKEYDOWN:
	case WM_KEYDOWN:
	    /*
	     * Check for translated characters in the event queue. Setting
	     * xany.send_event to -1 indicates to the Windows implementation
	     * of TkpGetString() that this event was generated by windows and
	     * that the Windows extension xkey.trans_chars is filled with the
	     * MBCS characters that came from the TranslateMessage call.
	     */

	    event.type = KeyPress;
	    event.xany.send_event = -1;
	    event.xkey.keycode = wParam;
	    GetTranslatedKey(&event.xkey, (message == WM_KEYDOWN) ? WM_CHAR :
	            WM_SYSCHAR);
	    break;

	case WM_SYSKEYUP:
	case WM_KEYUP:
	    /*
	     * We don't check for translated characters on keyup because Tk
	     * won't know what to do with them. Instead, we wait for the
	     * WM_CHAR messages which will follow.
	     */

	    event.type = KeyRelease;
	    event.xkey.keycode = wParam;
	    event.xkey.nbytes = 0;
	    break;

	case WM_CHAR:
	    /*
	     * Synthesize both a KeyPress and a KeyRelease. Strings generated
	     * by Input Method Editor are handled in the following manner:
	     * 1. A series of WM_KEYDOWN & WM_KEYUP messages that cause
	     *    GetTranslatedKey() to be called and return immediately
	     *    because the WM_KEYDOWNs have no associated WM_CHAR messages
	     *    -- the IME window is accumulating the characters and
	     *    translating them itself. In the "bind" command, you get an
	     *    event with a mystery keysym and %A == "" for each WM_KEYDOWN
	     *    that actually was meant for the IME.
	     * 2. A WM_KEYDOWN corresponding to the "confirm typing"
	     *    character. This causes GetTranslatedKey() to be called.
	     * 3. A WM_IME_NOTIFY message saying that the IME is done. A side
	     *	  effect of this message is that GetTranslatedKey() thinks
	     *	  this means that there are no WM_CHAR messages and returns
	     *	  immediately. In the "bind" command, you get an another event
	     *	  with a mystery keysym and %A == "".
	     * 4. A sequence of WM_CHAR messages that correspond to the
	     *	  characters in the IME window. A bunch of simulated
	     *	  KeyPress/KeyRelease events will be generated, one for each
	     *	  character. Adjacent WM_CHAR messages may actually specify
	     *	  the high and low bytes of a multi-byte character -- in that
	     *	  case the two WM_CHAR messages will be combined into one
	     *	  event. It is the event-consumer's responsibility to convert
	     *	  the string returned from XLookupString from system encoding
	     *	  to UTF-8.
	     * 5. And finally we get the WM_KEYUP for the "confirm typing"
	     *    character.
	     */

	    event.type = KeyPress;
	    event.xany.send_event = -1;
	    event.xkey.keycode = 0;
	    if ((int)wParam & 0xff00) {
		int ch1 = wParam & 0xffff;

		if ((ch1 & 0xfc00) == 0xd800) {
		    tsdPtr->surrogateBuffer = ch1;
		    return;
		}
		if ((ch1 & 0xfc00) == 0xdc00) {
		    ch1 = ((tsdPtr->surrogateBuffer & 0x3ff) << 10) |
			    (ch1 & 0x3ff) | 0x10000;
		    tsdPtr->surrogateBuffer = 0;
		}
		event.xany.send_event = -3;
		event.xkey.nbytes = 0;
		event.xkey.keycode = ch1;
	    } else {
		event.xkey.nbytes = 1;
		event.xkey.trans_chars[0] = (char) wParam;

		if (IsDBCSLeadByte((BYTE) wParam)) {
		    MSG msg;

		    if ((PeekMessage(&msg, NULL, WM_CHAR, WM_CHAR,
		            PM_NOREMOVE) != 0)
			    && (msg.message == WM_CHAR)) {
			GetMessage(&msg, NULL, WM_CHAR, WM_CHAR);
			event.xkey.nbytes = 2;
			event.xkey.trans_chars[1] = (char) msg.wParam;
		   }
		}
	    }
	    Tk_QueueWindowEvent(&event, TCL_QUEUE_TAIL);
	    event.type = KeyRelease;
	    break;

	case WM_UNICHAR: {
	    event.type = KeyPress;
	    event.xany.send_event = -3;
	    event.xkey.keycode = wParam;
	    event.xkey.nbytes = 0;
	    Tk_QueueWindowEvent(&event, TCL_QUEUE_TAIL);
	    event.type = KeyRelease;
	    break;
	}

	}
	break;
    }

    default:
	/*
	 * Don't know how to translate this event, so ignore it. (It probably
	 * should not have got here, but ignoring it should be harmless.)
	 */

	return;
    }

    /*
     * Post the translated event to the main Tk event queue.
     */

    Tk_QueueWindowEvent(&event, TCL_QUEUE_TAIL);
}

/*
 *----------------------------------------------------------------------
 *
 * GetState --
 *
 *	This function constructs a state mask for the mouse buttons and
 *	modifier keys as they were before the event occured.
 *
 * Results:
 *	Returns a composite value of all the modifier and button state flags
 *	that were set at the time the event occurred.
 *
 * Side effects:
 *	None.
 *
 *----------------------------------------------------------------------
 */

static unsigned int
GetState(
    UINT message,		/* Win32 message type */
    WPARAM wParam,		/* wParam of message, used if key message */
    LPARAM lParam)		/* lParam of message, used if key message */
{
    int mask;
    int prevState;		/* 1 if key was previously down */
    unsigned int state = TkWinGetModifierState();

    /*
     * If the event is a key press or release, we check for modifier keys so
     * we can report the state of the world before the event.
     */

    if (message == WM_SYSKEYDOWN || message == WM_KEYDOWN
	    || message == WM_SYSKEYUP || message == WM_KEYUP) {
	mask = 0;
	prevState = HIWORD(lParam) & KF_REPEAT;
	switch(wParam) {
	case VK_SHIFT:
	    mask = ShiftMask;
	    break;
	case VK_CONTROL:
	    mask = ControlMask;
	    break;
	case VK_MENU:
	    mask = ALT_MASK;
	    break;
	case VK_CAPITAL:
	    if (message == WM_SYSKEYDOWN || message == WM_KEYDOWN) {
		mask = LockMask;
		prevState = ((state & mask) ^ prevState) ? 0 : 1;
	    }
	    break;
	case VK_NUMLOCK:
	    if (message == WM_SYSKEYDOWN || message == WM_KEYDOWN) {
		mask = Mod1Mask;
		prevState = ((state & mask) ^ prevState) ? 0 : 1;
	    }
	    break;
	case VK_SCROLL:
	    if (message == WM_SYSKEYDOWN || message == WM_KEYDOWN) {
		mask = Mod3Mask;
		prevState = ((state & mask) ^ prevState) ? 0 : 1;
	    }
	    break;
	}
	if (prevState) {
	    state |= mask;
	} else {
	    state &= ~mask;
	}
	if (HIWORD(lParam) & KF_EXTENDED) {
	    state |= EXTENDED_MASK;
	}
    }
    return state;
}

/*
 *----------------------------------------------------------------------
 *
 * GetTranslatedKey --
 *
 *	Retrieves WM_CHAR messages that are placed on the system queue by the
 *	TranslateMessage system call and places them in the given KeyPress
 *	event.
 *
 * Results:
 *	Sets the trans_chars and nbytes member of the key event.
 *
 * Side effects:
 *	Removes any WM_CHAR messages waiting on the top of the system event
 *	queue.
 *
 *----------------------------------------------------------------------
 */

static void
GetTranslatedKey(
    XKeyEvent *xkey,
    UINT type)
{
    MSG msg;

    xkey->nbytes = 0;

    while ((xkey->nbytes < XMaxTransChars)
	    && (PeekMessageA(&msg, NULL, type, type, PM_NOREMOVE) != 0)) {
	if (msg.message != type) {
	    break;
	}

	GetMessageA(&msg, NULL, type, type);

	/*
	 * If this is a normal character message, we may need to strip off the
	 * Alt modifier (e.g. Alt-digits). Note that we don't want to do this
	 * for system messages, because those were presumably generated as an
	 * Alt-char sequence (e.g. accelerator keys).
	 */

	if ((msg.message == WM_CHAR) && (msg.lParam & 0x20000000)) {
	    xkey->state = 0;
	}
	xkey->trans_chars[xkey->nbytes] = (char) msg.wParam;
	xkey->nbytes++;

	if (((unsigned short) msg.wParam) > ((unsigned short) 0xff)) {
	    /*
	     * Some "addon" input devices, such as the popular PenPower
	     * Chinese writing pad, generate 16 bit values in WM_CHAR messages
	     * (instead of passing them in two separate WM_CHAR messages
	     * containing two 8-bit values.
	     */

	    xkey->trans_chars[xkey->nbytes] = (char) (msg.wParam >> 8);
	    xkey->nbytes ++;
	}
    }
}

/*
 *----------------------------------------------------------------------
 *
 * UpdateInputLanguage --
 *
 *	Gets called when a WM_INPUTLANGCHANGE message is received by the Tk
 *	child window function. This message is sent by the Input Method Editor
 *	system when the user chooses a different input method. All subsequent
 *	WM_CHAR messages will contain characters in the new encoding. We
 *	record the new encoding so that TkpGetString() knows how to correctly
 *	translate the WM_CHAR into unicode.
 *
 * Results:
 *	Records the new encoding in keyInputEncoding.
 *
 * Side effects:
 *	Old value of keyInputEncoding is freed.
 *
 *----------------------------------------------------------------------
 */

static void
UpdateInputLanguage(
    int charset)
{
    CHARSETINFO charsetInfo;
    Tcl_Encoding encoding;
    char codepage[4 + TCL_INTEGER_SPACE];

    if (keyInputCharset == charset) {
	return;
    }
    if (TranslateCharsetInfo(INT2PTR(charset), &charsetInfo,
	    TCI_SRCCHARSET) == 0) {
	/*
	 * Some mysterious failure.
	 */

	return;
    }

    wsprintfA(codepage, "cp%d", charsetInfo.ciACP);

    if ((encoding = Tcl_GetEncoding(NULL, codepage)) == NULL) {
	/*
	 * The encoding is not supported by Tcl.
	 */

	return;
    }

    if (keyInputEncoding != NULL) {
	Tcl_FreeEncoding(keyInputEncoding);
    }

    keyInputEncoding = encoding;
    keyInputCharset = charset;
}

/*
 *----------------------------------------------------------------------
 *
 * TkWinGetKeyInputEncoding --
 *
 *	Returns the current keyboard input encoding selected by the user (with
 *	WM_INPUTLANGCHANGE events).
 *
 * Results:
 *	The current keyboard input encoding.
 *
 * Side effects:
 *	None.
 *
 *----------------------------------------------------------------------
 */

Tcl_Encoding
TkWinGetKeyInputEncoding(void)
{
    return keyInputEncoding;
}

/*
 *----------------------------------------------------------------------
 *
 * TkWinGetUnicodeEncoding --
 *
 *	Returns the cached unicode encoding.
 *
 * Results:
 *	The unicode encoding.
 *
 * Side effects:
 *	None.
 *
 *----------------------------------------------------------------------
 */

Tcl_Encoding
TkWinGetUnicodeEncoding(void)
{
    if (unicodeEncoding == NULL) {
	unicodeEncoding = Tcl_GetEncoding(NULL, "unicode");
    }
    return unicodeEncoding;
}

/*
 *----------------------------------------------------------------------
 *
 * HandleIMEComposition --
 *
 *	This function works around a deficiency in some versions of Windows
 *	2000 to make it possible to entry multi-lingual characters under all
 *	versions of Windows 2000.
 *
 *	When an Input Method Editor (IME) is ready to send input characters to
 *	an application, it sends a WM_IME_COMPOSITION message with the
 *	GCS_RESULTSTR. However, The DefWindowProc() on English Windows 2000
 *	arbitrarily converts all non-Latin-1 characters in the composition to
 *	"?".
 *
 *	This function correctly processes the composition data and sends the
 *	UNICODE values of the composed characters to TK's event queue.
 *
 * Results:
 *	If this function has processed the composition data, returns 1.
 *	Otherwise returns 0.
 *
 * Side effects:
 *	Key events are put into the TK event queue.
 *
 *----------------------------------------------------------------------
 */

static int
HandleIMEComposition(
    HWND hwnd,			/* Window receiving the message. */
    LPARAM lParam)		/* Flags for the WM_IME_COMPOSITION message */
{
    HIMC hIMC;
    int n;
    int high = 0;

    if ((lParam & GCS_RESULTSTR) == 0) {
	/*
	 * Composition is not finished yet.
	 */

	return 0;
    }

    hIMC = ImmGetContext(hwnd);
    if (!hIMC) {
	return 0;
    }

    n = ImmGetCompositionString(hIMC, GCS_RESULTSTR, NULL, 0);

    if (n > 0) {
	WCHAR *buff = (WCHAR *) ckalloc(n);
	TkWindow *winPtr;
	XEvent event;
	int i;

	n = ImmGetCompositionString(hIMC, GCS_RESULTSTR, buff, (unsigned) n) / 2;

	/*
	 * Set up the fields pertinent to key event.
	 *
	 * We set send_event to the special value of -3, so that TkpGetString
	 * in tkWinKey.c knows that keycode already contains a UNICODE
	 * char and there's no need to do encoding conversion.
	 *
	 * Note that the event *must* be zeroed out first; Tk plays cunning
	 * games with the overalls structure. [Bug 2992129]
	 */

	winPtr = (TkWindow *) Tk_HWNDToWindow(hwnd);

	memset(&event, 0, sizeof(XEvent));
	event.xkey.serial = winPtr->display->request++;
	event.xkey.send_event = -3;
	event.xkey.display = winPtr->display;
	event.xkey.window = winPtr->window;
	event.xkey.root = RootWindow(winPtr->display, winPtr->screenNum);
	event.xkey.subwindow = 0;
	event.xkey.state = TkWinGetModifierState();
	event.xkey.time = TkpGetMS();
	event.xkey.same_screen = True;

	for (i=0; i<n; ) {
	    /*
	     * Simulate a pair of KeyPress and KeyRelease events for each
	     * UNICODE character in the composition.
	     */

	    event.xkey.keycode = buff[i++];

	    if ((event.xkey.keycode & 0xfc00) == 0xd800) {
		high = ((event.xkey.keycode & 0x3ff) << 10) + 0x10000;
		break;
	    } else if (high && (event.xkey.keycode & 0xfc00) == 0xdc00) {
		event.xkey.keycode &= 0x3ff;
		event.xkey.keycode += high;
		high = 0;
	    }
	    event.type = KeyPress;
	    Tk_QueueWindowEvent(&event, TCL_QUEUE_TAIL);

	    event.type = KeyRelease;
	    Tk_QueueWindowEvent(&event, TCL_QUEUE_TAIL);
	}

	ckfree(buff);
    }
    ImmReleaseContext(hwnd, hIMC);
    return 1;
}

/*
 *----------------------------------------------------------------------
 *
 * Tk_FreeXId --
 *
 *	This interface is not needed under Windows.
 *
 * Results:
 *	None.
 *
 * Side effects:
 *	None.
 *
 *----------------------------------------------------------------------
 */

void
Tk_FreeXId(
    Display *display,
    XID xid)
{
    /* Do nothing */
}

/*
 *----------------------------------------------------------------------
 *
 * TkWinResendEvent --
 *
 *	This function converts an X event into a Windows event and invokes the
 *	specified windo function.
 *
 * Results:
 *	A standard Windows result.
 *
 * Side effects:
 *	Invokes the window function
 *
 *----------------------------------------------------------------------
 */

LRESULT
TkWinResendEvent(
    WNDPROC wndproc,
    HWND hwnd,
    XEvent *eventPtr)
{
    UINT msg;
    WPARAM wparam;
    LPARAM lparam;

    if (eventPtr->type != ButtonPress) {
	return 0;
    }

    switch (eventPtr->xbutton.button) {
    case Button1:
	msg = WM_LBUTTONDOWN;
	wparam = MK_LBUTTON;
	break;
    case Button2:
	msg = WM_MBUTTONDOWN;
	wparam = MK_MBUTTON;
	break;
    case Button3:
	msg = WM_RBUTTONDOWN;
	wparam = MK_RBUTTON;
	break;
    default:
	return 0;
    }

    if (eventPtr->xbutton.state & Button1Mask) {
	wparam |= MK_LBUTTON;
    }
    if (eventPtr->xbutton.state & Button2Mask) {
	wparam |= MK_MBUTTON;
    }
    if (eventPtr->xbutton.state & Button3Mask) {
	wparam |= MK_RBUTTON;
    }
    if (eventPtr->xbutton.state & ShiftMask) {
	wparam |= MK_SHIFT;
    }
    if (eventPtr->xbutton.state & ControlMask) {
	wparam |= MK_CONTROL;
    }
    lparam = MAKELPARAM((short) eventPtr->xbutton.x,
	    (short) eventPtr->xbutton.y);
    return CallWindowProc(wndproc, hwnd, msg, wparam, lparam);
}

/*
 *----------------------------------------------------------------------
 *
 * TkpGetMS --
 *
 *	Return a relative time in milliseconds. It doesn't matter when the
 *	epoch was.
 *
 * Results:
 *	Number of milliseconds.
 *
 * Side effects:
 *	None.
 *
 *----------------------------------------------------------------------
 */

unsigned long
TkpGetMS(void)
{
    return GetTickCount();
}

/*
 *----------------------------------------------------------------------
 *
 * TkWinUpdatingClipboard --
 *
 *
 * Results:
 *	Number of milliseconds.
 *
 * Side effects:
 *	None.
 *
 *----------------------------------------------------------------------
 */

void
TkWinUpdatingClipboard(
    int mode)
{
    ThreadSpecificData *tsdPtr = (ThreadSpecificData *)
	    Tcl_GetThreadData(&dataKey, sizeof(ThreadSpecificData));

    tsdPtr->updatingClipboard = mode;
}

/*
 *----------------------------------------------------------------------
 *
 * Tk_SetCaretPos --
 *
 *	This enables correct movement of focus in the MS Magnifier, as well as
 *	allowing us to correctly position the IME Window. The following Win32
 *	APIs are used to work with MS caret:
 *
 *	CreateCaret	DestroyCaret	SetCaretPos	GetCaretPos
 *
 *	Only one instance of caret can be active at any time (e.g.
 *	DestroyCaret API does not take any argument such as handle). Since
 *	do-it-right approach requires to track the create/destroy caret status
 *	all the time in a global scope among windows (or widgets), we just
 *	implement this minimal setup to get the job done.
 *
 * Results:
 *	None
 *
 * Side effects:
 *	Sets the global Windows caret position.
 *
 *----------------------------------------------------------------------
 */

void
Tk_SetCaretPos(
    Tk_Window tkwin,
    int x, int y,
    int height)
{
    static HWND caretHWND = NULL;
    TkCaret *caretPtr = &(((TkWindow *) tkwin)->dispPtr->caret);
    Window win;

    /*
     * Prevent processing anything if the values haven't changed. Windows only
     * has one display, so we can do this with statics.
     */

    if ((caretPtr->winPtr == ((TkWindow *) tkwin))
	    && (caretPtr->x == x) && (caretPtr->y == y)) {
	return;
    }

    caretPtr->winPtr = ((TkWindow *) tkwin);
    caretPtr->x = x;
    caretPtr->y = y;
    caretPtr->height = height;

    /*
     * We adjust to the toplevel to get the coords right, as setting the IME
     * composition window is based on the toplevel hwnd, so ignore height.
     */

    while (!Tk_IsTopLevel(tkwin)) {
	x += Tk_X(tkwin);
	y += Tk_Y(tkwin);
	tkwin = Tk_Parent(tkwin);
	if (tkwin == NULL) {
	    return;
	}
    }

    win = Tk_WindowId(tkwin);
    if (win) {
	HIMC hIMC;
	HWND hwnd = Tk_GetHWND(win);

	if (hwnd != caretHWND) {
	    DestroyCaret();
	    if (CreateCaret(hwnd, NULL, 0, 0)) {
		caretHWND = hwnd;
	    }
	}

	if (!SetCaretPos(x, y) && CreateCaret(hwnd, NULL, 0, 0)) {
	    caretHWND = hwnd;
	    SetCaretPos(x, y);
	}

	/*
	 * The IME composition window should be updated whenever the caret
	 * position is changed because a clause of the composition string may
	 * be converted to the final characters and the other clauses still
	 * stay on the composition window. -- yamamoto
	 */

	hIMC = ImmGetContext(hwnd);
	if (hIMC) {
	    COMPOSITIONFORM cform;

	    cform.dwStyle = CFS_POINT;
	    cform.ptCurrentPos.x = x;
	    cform.ptCurrentPos.y = y;
	    ImmSetCompositionWindow(hIMC, &cform);
	    ImmReleaseContext(hwnd, hIMC);
	}
    }
}

/*
 *----------------------------------------------------------------------
 *
 * Tk_GetUserInactiveTime --
 *
 *	Return the number of milliseconds the user was inactive.
 *
 * Results:
 *	Milliseconds of user inactive time or -1 if the user32.dll doesn't
 *	have the symbol GetLastInputInfo or GetLastInputInfo returns an error.
 *
 * Side effects:
 *	None.
 *
 *----------------------------------------------------------------------
 */

long
Tk_GetUserInactiveTime(
     Display *dpy)		/* Ignored on Windows */
{
    LASTINPUTINFO li;

    li.cbSize = sizeof(li);
    if (!(BOOL)GetLastInputInfo(&li)) {
	return -1;
    }

    /*
     * Last input info is in milliseconds, since restart time.
     */

    return (GetTickCount()-li.dwTime);
}

/*
 *----------------------------------------------------------------------
 *
 * Tk_ResetUserInactiveTime --
 *
 *	Reset the user inactivity timer
 *
 * Results:
 *	none
 *
 * Side effects:
 *	The user inactivity timer of the underlaying windowing system is reset
 *	to zero.
 *
 *----------------------------------------------------------------------
 */

void
Tk_ResetUserInactiveTime(
    Display *dpy)
{
    INPUT inp;

    inp.type = INPUT_MOUSE;
    inp.mi.dx = 0;
    inp.mi.dy = 0;
    inp.mi.mouseData = 0;
    inp.mi.dwFlags = MOUSEEVENTF_MOVE;
    inp.mi.time = 0;
    inp.mi.dwExtraInfo = (DWORD) 0;

    SendInput(1, &inp, sizeof(inp));
}

/*
 * Local Variables:
 * mode: c
 * c-basic-offset: 4
 * fill-column: 78
 * End:
 */<|MERGE_RESOLUTION|>--- conflicted
+++ resolved
@@ -666,13 +666,8 @@
 	if (display->screens->root_visual != NULL) {
 	    ckfree(display->screens->root_visual);
 	}
-<<<<<<< HEAD
-	if (display->screens->root != None) {
+	if (display->screens->root) {
 	    ckfree(display->screens->root);
-=======
-	if (display->screens->root) {
-	    ckfree((char *) display->screens->root);
->>>>>>> 81b0bd76
 	}
 	if (display->screens->cmap) {
 	    XFreeColormap(display, display->screens->cmap);
@@ -1002,7 +997,6 @@
     ThreadSpecificData *tsdPtr = (ThreadSpecificData *)
 	    Tcl_GetThreadData(&dataKey, sizeof(ThreadSpecificData));
 
-<<<<<<< HEAD
     if (message == WM_MOUSEWHEEL) {
 	union {LPARAM lParam; POINTS point;} root;
 	POINT pos;
@@ -1020,11 +1014,7 @@
     }
 
     winPtr = (TkWindow *) Tk_HWNDToWindow(hwnd);
-    if (!winPtr || winPtr->window == None) {
-=======
-    winPtr = (TkWindow *)Tk_HWNDToWindow(hwnd);
     if (!winPtr || !winPtr->window) {
->>>>>>> 81b0bd76
 	return;
     }
 
