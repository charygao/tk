/*
 * tkWinX.c --
 *
 *	This file contains Windows emulation procedures for X routines.
 *
 * Copyright (c) 1995-1996 Sun Microsystems, Inc.
 * Copyright (c) 1994 Software Research Associates, Inc.
 * Copyright (c) 1998-2000 by Scriptics Corporation.
 *
 * See the file "license.terms" for information on usage and redistribution of
 * this file, and for a DISCLAIMER OF ALL WARRANTIES.
 */

/*
 * Make sure the SendInput API is available (NT SP 3):
 */
#if (_WIN32_WINNT <= 0x0400)
#undef _WIN32_WINNT
#define _WIN32_WINNT 0x0403
#endif

#include "tkWinInt.h"

/*
 * The w32api 1.1 package (included in Mingw 1.1) does not define _WIN32_IE by
 * default. Define it here to gain access to the InitCommonControlsEx API in
 * commctrl.h.
 */

#ifndef _WIN32_IE
#define _WIN32_IE 0x0501 /* IE 5 */
#endif

#include <commctrl.h>
#ifdef _MSC_VER
#   pragma comment (lib, "comctl32.lib")
#   pragma comment (lib, "advapi32.lib")
#endif

/*
 * The zmouse.h file includes the definition for WM_MOUSEWHEEL.
 */

#include <zmouse.h>

/*
 * imm.h is needed by HandleIMEComposition
 */

#include <imm.h>
#ifdef _MSC_VER
#   pragma comment (lib, "imm32.lib")
#endif

/*
 * WM_UNICHAR is a message for Unicode input on all windows systems.
 * Perhaps this definition should be moved in another file.
 */
#ifndef WM_UNICHAR
#define WM_UNICHAR     0x0109
#define UNICODE_NOCHAR 0xFFFF
#endif

static TkWinProcs asciiProcs = {
    0,

    (LRESULT (WINAPI *)(WNDPROC lpPrevWndFunc, HWND hWnd, UINT Msg,
	    WPARAM wParam, LPARAM lParam)) CallWindowProcA,
    (LRESULT (WINAPI *)(HWND hWnd, UINT Msg, WPARAM wParam,
	    LPARAM lParam)) DefWindowProcA,
    (ATOM (WINAPI *)(CONST WNDCLASS *lpWndClass)) RegisterClassA,
    (BOOL (WINAPI *)(HWND hWnd, LPCTSTR lpString)) SetWindowTextA,
    (HWND (WINAPI *)(DWORD dwExStyle, LPCTSTR lpClassName,
	    LPCTSTR lpWindowName, DWORD dwStyle, int x, int y,
	    int nWidth, int nHeight, HWND hWndParent, HMENU hMenu,
	    HINSTANCE hInstance, LPVOID lpParam)) CreateWindowExA,
    (BOOL (WINAPI *)(HMENU hMenu, UINT uPosition, UINT uFlags,
	    UINT uIDNewItem, LPCTSTR lpNewItem)) InsertMenuA,
    (int (WINAPI *)(HWND hWnd, LPCTSTR lpString, int nMaxCount)) GetWindowTextA,
};

static TkWinProcs unicodeProcs = {
    1,

    (LRESULT (WINAPI *)(WNDPROC lpPrevWndFunc, HWND hWnd, UINT Msg,
	    WPARAM wParam, LPARAM lParam)) CallWindowProcW,
    (LRESULT (WINAPI *)(HWND hWnd, UINT Msg, WPARAM wParam,
	    LPARAM lParam)) DefWindowProcW,
    (ATOM (WINAPI *)(CONST WNDCLASS *lpWndClass)) RegisterClassW,
    (BOOL (WINAPI *)(HWND hWnd, LPCTSTR lpString)) SetWindowTextW,
    (HWND (WINAPI *)(DWORD dwExStyle, LPCTSTR lpClassName,
	    LPCTSTR lpWindowName, DWORD dwStyle, int x, int y,
	    int nWidth, int nHeight, HWND hWndParent, HMENU hMenu,
	    HINSTANCE hInstance, LPVOID lpParam)) CreateWindowExW,
    (BOOL (WINAPI *)(HMENU hMenu, UINT uPosition, UINT uFlags,
	    UINT uIDNewItem, LPCTSTR lpNewItem)) InsertMenuW,
    (int (WINAPI *)(HWND hWnd, LPCTSTR lpString, int nMaxCount)) GetWindowTextW,
};

TkWinProcs *tkWinProcs;

/*
 * Declarations of static variables used in this file.
 */

static char winScreenName[] = ":0";	/* Default name of windows display. */
static HINSTANCE tkInstance = NULL;	/* Application instance handle. */
static int childClassInitialized;	/* Registered child class? */
static WNDCLASS childClass;		/* Window class for child windows. */
static int tkPlatformId = 0;		/* version of Windows platform */
static int tkWinTheme = 0;		/* See TkWinGetPlatformTheme */
static Tcl_Encoding keyInputEncoding = NULL;
					/* The current character encoding for
					 * keyboard input */
static int keyInputCharset = -1;	/* The Win32 CHARSET for the keyboard
					 * encoding */
static Tcl_Encoding unicodeEncoding = NULL;
					/* The UNICODE encoding */

/*
 * Thread local storage. Notice that now each thread must have its own
 * TkDisplay structure, since this structure contains most of the thread-
 * specific date for threads.
 */

typedef struct ThreadSpecificData {
    TkDisplay *winDisplay;	/* TkDisplay structure that represents Windows
				 * screen. */
    int updatingClipboard;	/* If 1, we are updating the clipboard. */
} ThreadSpecificData;
static Tcl_ThreadDataKey dataKey;

/*
 * Forward declarations of functions used in this file.
 */

static void		GenerateXEvent(HWND hwnd, UINT message,
			    WPARAM wParam, LPARAM lParam);
static unsigned int	GetState(UINT message, WPARAM wParam, LPARAM lParam);
static void 		GetTranslatedKey(XKeyEvent *xkey);
static void		UpdateInputLanguage(int charset);
static int		HandleIMEComposition(HWND hwnd, LPARAM lParam);

/*
 *----------------------------------------------------------------------
 *
 * TkGetServerInfo --
 *
 *	Given a window, this function returns information about the window
 *	server for that window. This function provides the guts of the "winfo
 *	server" command.
 *
 * Results:
 *	None.
 *
 * Side effects:
 *	None.
 *
 *----------------------------------------------------------------------
 */

void
TkGetServerInfo(
    Tcl_Interp *interp,		/* The server information is returned in this
				 * interpreter's result. */
    Tk_Window tkwin)		/* Token for window; this selects a particular
				 * display and server. */
{
    char buffer[60];
    OSVERSIONINFO os;

    os.dwOSVersionInfoSize = sizeof(OSVERSIONINFO);
    GetVersionEx(&os);
    sprintf(buffer, "Windows %d.%d %d %s", (int)os.dwMajorVersion,
	    (int)os.dwMinorVersion, (int)os.dwBuildNumber,
#ifdef _WIN64
	    "Win64"
#else
	    "Win32"
#endif
	    );
    Tcl_SetResult(interp, buffer, TCL_VOLATILE);
}

/*
 *----------------------------------------------------------------------
 *
 * Tk_GetHINSTANCE --
 *
 *	Retrieves the global instance handle used by the Tk library.
 *
 * Results:
 *	Returns the global instance handle.
 *
 * Side effects:
 *	None.
 *
 *----------------------------------------------------------------------
 */

HINSTANCE
Tk_GetHINSTANCE(void)
{
    if (tkInstance == NULL) {
	tkInstance = GetModuleHandle(NULL);
    }
    return tkInstance;
}

/*
 *----------------------------------------------------------------------
 *
 * TkWinSetHINSTANCE --
 *
 *	Sets the global instance handle used by the Tk library. This should be
 *	called by DllMain.
 *
 * Results:
 *	None.
 *
 * Side effects:
 *	None.
 *
 *----------------------------------------------------------------------
 */

void
TkWinSetHINSTANCE(
    HINSTANCE hInstance)
{
    tkInstance = hInstance;
}

/*
 *----------------------------------------------------------------------
 *
 * TkWinXInit --
 *
 *	Initialize Xlib emulation layer.
 *
 * Results:
 *	None.
 *
 * Side effects:
 *	Sets up various data structures.
 *
 *----------------------------------------------------------------------
 */

void
TkWinXInit(
    HINSTANCE hInstance)
{
    INITCOMMONCONTROLSEX comctl;
    CHARSETINFO lpCs;
    DWORD lpCP;

    if (childClassInitialized != 0) {
	return;
    }
    childClassInitialized = 1;

    comctl.dwSize = sizeof(INITCOMMONCONTROLSEX);
    comctl.dwICC = ICC_WIN95_CLASSES;
    if (!InitCommonControlsEx(&comctl)) {
	Tcl_Panic("Unable to load common controls?!");
    }

    if (TkWinGetPlatformId() == VER_PLATFORM_WIN32_NT) {
	tkWinProcs = &unicodeProcs;
    } else {
	tkWinProcs = &asciiProcs;
    }

    childClass.style = CS_HREDRAW | CS_VREDRAW;
    childClass.cbClsExtra = 0;
    childClass.cbWndExtra = 0;
    childClass.hInstance = hInstance;
    childClass.hbrBackground = NULL;
    childClass.lpszMenuName = NULL;

    /*
     * Register the Child window class.
     */

    childClass.lpszClassName = TK_WIN_CHILD_CLASS_NAME;
    childClass.lpfnWndProc = TkWinChildProc;
    childClass.hIcon = NULL;
    childClass.hCursor = NULL;

    if (!RegisterClass(&childClass)) {
	Tcl_Panic("Unable to register TkChild class");
    }

    /*
     * Initialize input language info
     */

    if (GetLocaleInfo(LANGIDFROMLCID(PTR2INT(GetKeyboardLayout(0))),
	       LOCALE_IDEFAULTANSICODEPAGE | LOCALE_RETURN_NUMBER,
	       (LPTSTR) &lpCP, sizeof(lpCP)/sizeof(TCHAR))
	    && TranslateCharsetInfo(INT2PTR(lpCP), &lpCs, TCI_SRCCODEPAGE)) {
	UpdateInputLanguage((int) lpCs.ciCharset);
    }

    /*
     * Make sure we cleanup on finalize.
     */

    TkCreateExitHandler(TkWinXCleanup, (ClientData) hInstance);
}

/*
 *----------------------------------------------------------------------
 *
 * TkWinXCleanup --
 *
 *	Removes the registered classes for Tk.
 *
 * Results:
 *	None.
 *
 * Side effects:
 *	Removes window classes from the system.
 *
 *----------------------------------------------------------------------
 */

void
TkWinXCleanup(
    ClientData clientData)
{
    HINSTANCE hInstance = (HINSTANCE) clientData;

    /*
     * Clean up our own class.
     */

    if (childClassInitialized) {
	childClassInitialized = 0;
	UnregisterClass(TK_WIN_CHILD_CLASS_NAME, hInstance);
    }

    if (unicodeEncoding != NULL) {
	Tcl_FreeEncoding(unicodeEncoding);
	unicodeEncoding = NULL;
    }

    /*
     * And let the window manager clean up its own class(es).
     */

    TkWinWmCleanup(hInstance);
    TkWinCleanupContainerList();
}

/*
 *----------------------------------------------------------------------
 *
 * TkWinGetPlatformId --
 *
<<<<<<< HEAD
 *	Determines whether running under NT, 95, or Win32s, to allow runtime
 *	conditional code. Win32s is no longer supported.
=======
 *	Determines whether running under NT, 95, or Win32s, to allow
 *	runtime conditional code.  Win32s is no longer supported.
>>>>>>> 4d934afd
 *
 * Results:
 *	The return value is one of:
 *	    VER_PLATFORM_WIN32s		Win32s on Windows 3.1.
 *	    VER_PLATFORM_WIN32_WINDOWS	Win32 on Windows 95.
 *	    VER_PLATFORM_WIN32_NT	Win32 on Windows NT
 *
 * Side effects:
 *	None.
 *
 *----------------------------------------------------------------------
 */

int
TkWinGetPlatformId(void)
{
    if (tkPlatformId == 0) {
	OSVERSIONINFO os;

	os.dwOSVersionInfoSize = sizeof(OSVERSIONINFO);
	GetVersionEx(&os);
	tkPlatformId = os.dwPlatformId;

<<<<<<< HEAD
	/*
	 * Set tkWinTheme to be TK_THEME_WIN_XP or TK_THEME_WIN_CLASSIC. The
	 * TK_THEME_WIN_CLASSIC could be set even when running under XP if the
	 * windows classic theme was selected.
	 */

=======
	/* Set tkWinTheme to be TK_THEME_WIN_XP or TK_THEME_WIN_CLASSIC.
	 * The TK_THEME_WIN_CLASSIC could be set even when running
	 * under XP if the windows classic theme was selected. */
>>>>>>> 4d934afd
	if ((os.dwPlatformId == VER_PLATFORM_WIN32_NT) &&
		(os.dwMajorVersion == 5 && os.dwMinorVersion == 1)) {
	    HKEY hKey;
	    LPCSTR szSubKey = TEXT("Control Panel\\Appearance");
	    LPCSTR szCurrent = TEXT("Current");
	    DWORD dwSize = 200;
	    char pBuffer[200];

	    memset(pBuffer, 0, dwSize);
	    if (RegOpenKeyEx(HKEY_CURRENT_USER, szSubKey, 0L,
		    KEY_READ, &hKey) != ERROR_SUCCESS) {
		tkWinTheme = TK_THEME_WIN_XP;
	    } else {
		RegQueryValueEx(hKey, szCurrent, NULL, NULL, (LPBYTE) pBuffer, &dwSize);
		RegCloseKey(hKey);
		if (strcmp(pBuffer, "Windows Standard") == 0) {
		    tkWinTheme = TK_THEME_WIN_CLASSIC;
		} else {
		    tkWinTheme = TK_THEME_WIN_XP;
		}
	    }
	} else {
	    tkWinTheme = TK_THEME_WIN_CLASSIC;
	}
    }
    return tkPlatformId;
}

/*
 *----------------------------------------------------------------------
 *
 * TkWinGetPlatformTheme --
 *
 *	Return the Windows drawing style we should be using.
 *
 * Results:
 *	The return value is one of:
 *	    TK_THEME_WIN_CLASSIC	95/98/NT or XP in classic mode
 *	    TK_THEME_WIN_XP		XP not in classic mode
 *
 * Side effects:
 *	Could invoke TkWinGetPlatformId.
 *
 *----------------------------------------------------------------------
 */

int
TkWinGetPlatformTheme(void)
{
    if (tkPlatformId == 0) {
	TkWinGetPlatformId();
    }
    return tkWinTheme;
}

/*
 *----------------------------------------------------------------------
 *
 * TkGetDefaultScreenName --
 *
 *	Returns the name of the screen that Tk should use during
 *	initialization.
 *
 * Results:
 *	Returns a statically allocated string.
 *
 * Side effects:
 *	None.
 *
 *----------------------------------------------------------------------
 */

CONST char *
TkGetDefaultScreenName(
    Tcl_Interp *interp,		/* Not used. */
    CONST char *screenName)	/* If NULL, use default string. */
{
    if ((screenName == NULL) || (screenName[0] == '\0')) {
	screenName = winScreenName;
    }
    return screenName;
}

/*
 *----------------------------------------------------------------------
 *
 * TkWinDisplayChanged --
 *
 *	Called to set up initial screen info or when an event indicated
 *	display (screen) change.
 *
 * Results:
 *	None.
 *
 * Side effects:
 *	May change info regarding the screen.
 *
 *----------------------------------------------------------------------
 */

void
TkWinDisplayChanged(
    Display *display)
{
    HDC dc;
    Screen *screen;

    if (display == NULL || display->screens == NULL) {
	return;
    }
    screen = display->screens;

    dc = GetDC(NULL);
    screen->width = GetDeviceCaps(dc, HORZRES);
    screen->height = GetDeviceCaps(dc, VERTRES);
    screen->mwidth = MulDiv(screen->width, 254,
	    GetDeviceCaps(dc, LOGPIXELSX) * 10);
    screen->mheight = MulDiv(screen->height, 254,
	    GetDeviceCaps(dc, LOGPIXELSY) * 10);

    /*
     * On windows, when creating a color bitmap, need two pieces of
     * information: the number of color planes and the number of pixels per
     * plane. Need to remember both quantities so that when constructing an
     * HBITMAP for offscreen rendering, we can specify the correct value for
     * the number of planes. Otherwise the HBITMAP won't be compatible with
     * the HWND and we'll just get blank spots copied onto the screen.
     */

    screen->ext_data = INT2PTR(GetDeviceCaps(dc, PLANES));
    screen->root_depth = GetDeviceCaps(dc, BITSPIXEL) * PTR2INT(screen->ext_data);

    if (screen->root_visual != NULL) {
	ckfree((char *) screen->root_visual);
    }
    screen->root_visual = (Visual *) ckalloc(sizeof(Visual));
    screen->root_visual->visualid = 0;
    if (GetDeviceCaps(dc, RASTERCAPS) & RC_PALETTE) {
	screen->root_visual->map_entries = GetDeviceCaps(dc, SIZEPALETTE);
	screen->root_visual->class = PseudoColor;
	screen->root_visual->red_mask = 0x0;
	screen->root_visual->green_mask = 0x0;
	screen->root_visual->blue_mask = 0x0;
    } else if (screen->root_depth == 4) {
	screen->root_visual->class = StaticColor;
	screen->root_visual->map_entries = 16;
    } else if (screen->root_depth == 8) {
	screen->root_visual->class = StaticColor;
	screen->root_visual->map_entries = 256;
    } else if (screen->root_depth == 12) {
	screen->root_visual->class = TrueColor;
	screen->root_visual->map_entries = 32;
	screen->root_visual->red_mask = 0xf0;
	screen->root_visual->green_mask = 0xf000;
	screen->root_visual->blue_mask = 0xf00000;
    } else if (screen->root_depth == 16) {
	screen->root_visual->class = TrueColor;
	screen->root_visual->map_entries = 64;
	screen->root_visual->red_mask = 0xf8;
	screen->root_visual->green_mask = 0xfc00;
	screen->root_visual->blue_mask = 0xf80000;
    } else if (screen->root_depth >= 24) {
	screen->root_visual->class = TrueColor;
	screen->root_visual->map_entries = 256;
	screen->root_visual->red_mask = 0xff;
	screen->root_visual->green_mask = 0xff00;
	screen->root_visual->blue_mask = 0xff0000;
    }
    screen->root_visual->bits_per_rgb = screen->root_depth;
    ReleaseDC(NULL, dc);

    if (screen->cmap != None) {
	XFreeColormap(display, screen->cmap);
    }
    screen->cmap = XCreateColormap(display, None, screen->root_visual,
	    AllocNone);
}

/*
 *----------------------------------------------------------------------
 *
 * TkpOpenDisplay --
 *
 *	Create the Display structure and fill it with device specific
 *	information.
 *
 * Results:
 *	Returns a TkDisplay structure on success or NULL on failure.
 *
 * Side effects:
 *	Allocates a new TkDisplay structure.
 *
 *----------------------------------------------------------------------
 */

TkDisplay *
TkpOpenDisplay(
    CONST char *display_name)
{
    Screen *screen;
    TkWinDrawable *twdPtr;
    Display *display;
    ThreadSpecificData *tsdPtr = (ThreadSpecificData *)
	    Tcl_GetThreadData(&dataKey, sizeof(ThreadSpecificData));

    if (tsdPtr->winDisplay != NULL) {
<<<<<<< HEAD
	if (!strcmp(tsdPtr->winDisplay->display->display_name, display_name)) {
=======
	if (strcmp(tsdPtr->winDisplay->display->display_name, display_name)
                == 0) {
>>>>>>> 4d934afd
	    return tsdPtr->winDisplay;
	} else {
	    return NULL;
	}
    }

    display = (Display *) ckalloc(sizeof(Display));
    ZeroMemory(display, sizeof(Display));

    display->display_name = (char *) ckalloc(strlen(display_name)+1);
    strcpy(display->display_name, display_name);

    display->cursor_font = 1;
    display->nscreens = 1;
    display->request = 1;
    display->qlen = 0;

    screen = (Screen *) ckalloc(sizeof(Screen));
    ZeroMemory(screen, sizeof(Screen));
    screen->display = display;

    /*
     * Set up the root window.
     */

    twdPtr = (TkWinDrawable*) ckalloc(sizeof(TkWinDrawable));
    if (twdPtr == NULL) {
	return None;
    }
    twdPtr->type = TWD_WINDOW;
    twdPtr->window.winPtr = NULL;
    twdPtr->window.handle = NULL;
    screen->root = (Window)twdPtr;

    /*
     * Note that these pixel values are not palette relative.
     */

    screen->white_pixel = RGB(255, 255, 255);
    screen->black_pixel = RGB(0, 0, 0);
    screen->cmap = None;

    display->screens		= screen;
    display->nscreens		= 1;
    display->default_screen	= 0;

    TkWinDisplayChanged(display);

    tsdPtr->winDisplay = (TkDisplay *) ckalloc(sizeof(TkDisplay));
    ZeroMemory(tsdPtr->winDisplay, sizeof(TkDisplay));
    tsdPtr->winDisplay->display = display;
    tsdPtr->updatingClipboard = FALSE;

    return tsdPtr->winDisplay;
}

/*
 *----------------------------------------------------------------------
 *
 * TkpCloseDisplay --
 *
 *	Closes and deallocates a Display structure created with the
 *	TkpOpenDisplay function.
 *
 * Results:
 *	None.
 *
 * Side effects:
 *	Frees up memory.
 *
 *----------------------------------------------------------------------
 */

void
TkpCloseDisplay(
    TkDisplay *dispPtr)
{
    Display *display = dispPtr->display;
<<<<<<< HEAD
=======
    HWND hwnd;
>>>>>>> 4d934afd
    ThreadSpecificData *tsdPtr = (ThreadSpecificData *)
	    Tcl_GetThreadData(&dataKey, sizeof(ThreadSpecificData));

    if (dispPtr != tsdPtr->winDisplay) {
<<<<<<< HEAD
	Tcl_Panic("TkpCloseDisplay: tried to call TkpCloseDisplay on another display");
	return; /* not reached */
=======
        panic("TkpCloseDisplay: tried to call TkpCloseDisplay on another display");
        return;
    }

    /*
     * Force the clipboard to be rendered if we are the clipboard owner.
     */

    if (dispPtr->clipWindow) {
	hwnd = Tk_GetHWND(Tk_WindowId(dispPtr->clipWindow));
	if (GetClipboardOwner() == hwnd) {
	    OpenClipboard(hwnd);
	    EmptyClipboard();
	    TkWinClipboardRender(dispPtr, CF_TEXT);
	    CloseClipboard();
	}
>>>>>>> 4d934afd
    }

    tsdPtr->winDisplay = NULL;

    if (display->display_name != NULL) {
	ckfree(display->display_name);
    }
    if (display->screens != NULL) {
	if (display->screens->root_visual != NULL) {
	    ckfree((char *) display->screens->root_visual);
	}
	if (display->screens->root != None) {
	    ckfree((char *) display->screens->root);
	}
	if (display->screens->cmap != None) {
	    XFreeColormap(display, display->screens->cmap);
	}
	ckfree((char *) display->screens);
    }
    ckfree((char *) display);
}

/*
 *----------------------------------------------------------------------
 *
 * TkClipCleanup --
 *
 *	This function is called to cleanup resources associated with claiming
 *	clipboard ownership and for receiving selection get results. This
 *	function is called in tkWindow.c. This has to be called by the display
 *	cleanup function because we still need the access display elements.
 *
 * Results:
 *	None.
 *
 * Side effects:
 *	Resources are freed - the clipboard may no longer be used.
 *
 *----------------------------------------------------------------------
 */

void
TkClipCleanup(
    TkDisplay *dispPtr)		/* Display associated with clipboard. */
{
    if (dispPtr->clipWindow != NULL) {
	/*
	 * Force the clipboard to be rendered if we are the clipboard owner.
	 */

	HWND hwnd = Tk_GetHWND(Tk_WindowId(dispPtr->clipWindow));

	if (GetClipboardOwner() == hwnd) {
	    OpenClipboard(hwnd);
	    EmptyClipboard();
	    TkWinClipboardRender(dispPtr, CF_TEXT);
	    CloseClipboard();
	}

	Tk_DeleteSelHandler(dispPtr->clipWindow, dispPtr->clipboardAtom,
		dispPtr->applicationAtom);
	Tk_DeleteSelHandler(dispPtr->clipWindow, dispPtr->clipboardAtom,
		dispPtr->windowAtom);

	Tk_DestroyWindow(dispPtr->clipWindow);
	Tcl_Release((ClientData) dispPtr->clipWindow);
	dispPtr->clipWindow = NULL;
    }
}

/*
 *----------------------------------------------------------------------
 *
 * XBell --
 *
 *	Generate a beep.
 *
 * Results:
 *	None.
 *
 * Side effects:
 *	Plays a sounds out the system speakers.
 *
 *----------------------------------------------------------------------
 */

<<<<<<< HEAD
void
XBell(
    Display *display,
    int percent)
=======
int
XBell(display, percent)
    Display* display;
    int percent;
>>>>>>> 4d934afd
{
    MessageBeep(MB_OK);
    return Success;
}

/*
 *----------------------------------------------------------------------
 *
 * TkWinChildProc --
 *
 *	Callback from Windows whenever an event occurs on a child window.
 *
 * Results:
 *	Standard Windows return value.
 *
 * Side effects:
 *	May process events off the Tk event queue.
 *
 *----------------------------------------------------------------------
 */

LRESULT CALLBACK
TkWinChildProc(
    HWND hwnd,
    UINT message,
    WPARAM wParam,
    LPARAM lParam)
{
    LRESULT result;

    switch (message) {
    case WM_INPUTLANGCHANGE:
	UpdateInputLanguage((int) wParam);
	result = 1;
	break;

    case WM_IME_COMPOSITION:
	result = 0;
	if (HandleIMEComposition(hwnd, lParam) == 0) {
	    result = DefWindowProc(hwnd, message, wParam, lParam);
	}
	break;

    case WM_SETCURSOR:
	/*
	 * Short circuit the WM_SETCURSOR message since we set the cursor
	 * elsewhere.
	 */

<<<<<<< HEAD
	result = TRUE;
	break;

    case WM_CREATE:
    case WM_ERASEBKGND:
	result = 0;
	break;

    case WM_PAINT:
	GenerateXEvent(hwnd, message, wParam, lParam);
	result = DefWindowProc(hwnd, message, wParam, lParam);
	break;

    case TK_CLAIMFOCUS:
    case TK_GEOMETRYREQ:
    case TK_ATTACHWINDOW:
    case TK_DETACHWINDOW:
    case TK_ICONIFY:
    case TK_DEICONIFY:
    case TK_MOVEWINDOW:
    case TK_WITHDRAW:
    case TK_RAISEWINDOW:
    case TK_GETFRAMEWID:
    case TK_OVERRIDEREDIRECT:
    case TK_SETMENU:
    case TK_STATE:
    case TK_INFO:
	result = TkWinEmbeddedEventProc(hwnd, message, wParam, lParam);
	break;

    case WM_UNICHAR:
        if (wParam == UNICODE_NOCHAR) {
	    /* If wParam is UNICODE_NOCHAR and the application processes
	     * this message, then return TRUE. */
	    result = 1;
	} else {
	    /* If the event was translated, we must return 0 */
            if (Tk_TranslateWinEvent(hwnd, message, wParam, lParam, &result)) {
                result = 0;
=======
	case WM_UNICHAR:
	    if (wParam == UNICODE_NOCHAR) {
		/* If wParam is UNICODE_NOCHAR and the application processes
		 * this message, then return TRUE. */
		result = 1;
>>>>>>> 4d934afd
	    } else {
	        result = 1;
	    }
	}
	break;

    default:
	if (!Tk_TranslateWinEvent(hwnd, message, wParam, lParam, &result)) {
	    result = DefWindowProc(hwnd, message, wParam, lParam);
	}
	break;
    }

    /*
     * Handle any newly queued events before returning control to Windows.
     */

    Tcl_ServiceAll();
    return result;
}

/*
 *----------------------------------------------------------------------
 *
 * Tk_TranslateWinEvent --
 *
 *	This function is called by widget window functions to handle the
 *	translation from Win32 events to Tk events.
 *
 * Results:
 *	Returns 1 if the event was handled, else 0.
 *
 * Side effects:
 *	Depends on the event.
 *
 *----------------------------------------------------------------------
 */

int
Tk_TranslateWinEvent(
    HWND hwnd,
    UINT message,
    WPARAM wParam,
    LPARAM lParam,
    LRESULT *resultPtr)
{
    *resultPtr = 0;
    switch (message) {
    case WM_RENDERFORMAT: {
	TkWindow *winPtr = (TkWindow *) Tk_HWNDToWindow(hwnd);

	if (winPtr) {
	    TkWinClipboardRender(winPtr->dispPtr, wParam);
	}
	return 1;
    }

    case WM_COMMAND:
    case WM_NOTIFY:
    case WM_VSCROLL:
    case WM_HSCROLL: {
	/*
	 * Reflect these messages back to the sender so that they can be
	 * handled by the window proc for the control. Note that we need to be
	 * careful not to reflect a message that is targeted to this window,
	 * or we will loop.
	 */

	HWND target = (message == WM_NOTIFY)
		? ((NMHDR*)lParam)->hwndFrom : (HWND) lParam;

	if (target && target != hwnd) {
	    *resultPtr = SendMessage(target, message, wParam, lParam);
	    return 1;
	}
	break;
    }

    case WM_LBUTTONDOWN:
    case WM_LBUTTONDBLCLK:
    case WM_MBUTTONDOWN:
    case WM_MBUTTONDBLCLK:
    case WM_RBUTTONDOWN:
    case WM_RBUTTONDBLCLK:
    case WM_LBUTTONUP:
    case WM_MBUTTONUP:
    case WM_RBUTTONUP:
    case WM_MOUSEMOVE:
	Tk_PointerEvent(hwnd, (short) LOWORD(lParam), (short) HIWORD(lParam));
	return 1;

    case WM_CLOSE:
    case WM_SETFOCUS:
    case WM_KILLFOCUS:
    case WM_DESTROYCLIPBOARD:
    case WM_UNICHAR:
    case WM_CHAR:
    case WM_SYSKEYDOWN:
    case WM_SYSKEYUP:
    case WM_KEYDOWN:
    case WM_KEYUP:
    case WM_MOUSEWHEEL:
	GenerateXEvent(hwnd, message, wParam, lParam);
	return 1;
    case WM_MENUCHAR:
	GenerateXEvent(hwnd, message, wParam, lParam);

	/*
	 * MNC_CLOSE is the only one that looks right. This is a hack.
	 */

	*resultPtr = MAKELONG (0, MNC_CLOSE);
	return 1;
    }
    return 0;
}

/*
 *----------------------------------------------------------------------
 *
 * GenerateXEvent --
 *
 *	This routine generates an X event from the corresponding Windows
 *	event.
 *
 * Results:
 *	None.
 *
 * Side effects:
 *	Queues one or more X events.
 *
 *----------------------------------------------------------------------
 */

static void
GenerateXEvent(
    HWND hwnd,
    UINT message,
    WPARAM wParam,
    LPARAM lParam)
{
    XEvent event;
<<<<<<< HEAD
    TkWindow *winPtr;
=======
    TkWindow *winPtr = (TkWindow *)Tk_HWNDToWindow(hwnd);
>>>>>>> 4d934afd
    ThreadSpecificData *tsdPtr = (ThreadSpecificData *)
	    Tcl_GetThreadData(&dataKey, sizeof(ThreadSpecificData));

    winPtr = (TkWindow *)Tk_HWNDToWindow(hwnd);
    if (!winPtr || winPtr->window == None) {
	return;
    }

    memset(&event, 0, sizeof(XEvent));
    event.xany.serial = winPtr->display->request++;
    event.xany.send_event = False;
    event.xany.display = winPtr->display;
    event.xany.window = winPtr->window;

    switch (message) {
    case WM_PAINT: {
	PAINTSTRUCT ps;

	event.type = Expose;
	BeginPaint(hwnd, &ps);
	event.xexpose.x = ps.rcPaint.left;
	event.xexpose.y = ps.rcPaint.top;
	event.xexpose.width = ps.rcPaint.right - ps.rcPaint.left;
	event.xexpose.height = ps.rcPaint.bottom - ps.rcPaint.top;
	EndPaint(hwnd, &ps);
	event.xexpose.count = 0;
	break;
    }

    case WM_CLOSE:
	event.type = ClientMessage;
	event.xclient.message_type =
		Tk_InternAtom((Tk_Window) winPtr, "WM_PROTOCOLS");
	event.xclient.format = 32;
	event.xclient.data.l[0] =
		Tk_InternAtom((Tk_Window) winPtr, "WM_DELETE_WINDOW");
	break;

    case WM_SETFOCUS:
    case WM_KILLFOCUS: {
	TkWindow *otherWinPtr = (TkWindow *) Tk_HWNDToWindow((HWND) wParam);

	/*
	 * Compare toplevel windows to avoid reporting focus changes within
	 * the same toplevel.
	 */

	while (!(winPtr->flags & TK_TOP_LEVEL)) {
	    winPtr = winPtr->parentPtr;
	    if (winPtr == NULL) {
		return;
	    }
	}
	while (otherWinPtr && !(otherWinPtr->flags & TK_TOP_LEVEL)) {
	    otherWinPtr = otherWinPtr->parentPtr;
	}

	/*
	 * Do a catch-all Tk_SetCaretPos here to make sure that the window
	 * receiving focus sets the caret at least once.
	 */

	if (message == WM_SETFOCUS) {
	    Tk_SetCaretPos((Tk_Window) winPtr, 0, 0, 0);
	}

	if (otherWinPtr == winPtr) {
	    return;
	}

	event.xany.window = winPtr->window;
	event.type = (message == WM_SETFOCUS) ? FocusIn : FocusOut;
	event.xfocus.mode = NotifyNormal;
	event.xfocus.detail = NotifyNonlinear;

	/*
	 * Destroy the caret if we own it. If we are moving to another Tk
	 * window, it will reclaim and reposition it with Tk_SetCaretPos.
	 */

	if (message == WM_KILLFOCUS) {
	    DestroyCaret();
	}
	break;
    }

    case WM_DESTROYCLIPBOARD:
	if (tsdPtr->updatingClipboard == TRUE) {
	    /*
	     * We want to avoid this event if we are the ones that caused this
	     * event.
	     */

	    return;
	}
	event.type = SelectionClear;
	event.xselectionclear.selection =
		Tk_InternAtom((Tk_Window)winPtr, "CLIPBOARD");
	event.xselectionclear.time = TkpGetMS();
	break;

    case WM_MOUSEWHEEL:
	/*
	 * The mouse wheel event is closer to a key event than a mouse event
	 * in that the message is sent to the window that has focus.
	 */

    case WM_CHAR:
    case WM_UNICHAR:
    case WM_SYSKEYDOWN:
    case WM_SYSKEYUP:
    case WM_KEYDOWN:
    case WM_KEYUP: {
	unsigned int state = GetState(message, wParam, lParam);
	Time time = TkpGetMS();
	POINT clientPoint;
	union {DWORD msgpos; POINTS point;} root;	/* Note: POINT and POINTS are different */

	/*
	 * Compute the screen and window coordinates of the event.
	 */

	root.msgpos = GetMessagePos();
	clientPoint.x = root.point.x;
	clientPoint.y = root.point.y;
	ScreenToClient(hwnd, &clientPoint);

	/*
	 * Set up the common event fields.
	 */

	event.xbutton.root = RootWindow(winPtr->display, winPtr->screenNum);
	event.xbutton.subwindow = None;
	event.xbutton.x = clientPoint.x;
	event.xbutton.y = clientPoint.y;
	event.xbutton.x_root = root.point.x;
	event.xbutton.y_root = root.point.y;
	event.xbutton.state = state;
	event.xbutton.time = time;
	event.xbutton.same_screen = True;

	/*
	 * Now set up event specific fields.
	 */

	switch (message) {
	case WM_MOUSEWHEEL:
	    /*
	     * We have invented a new X event type to handle this event. It
	     * still uses the KeyPress struct. However, the keycode field has
	     * been overloaded to hold the zDelta of the wheel. Set nbytes to
	     * 0 to prevent conversion of the keycode to a keysym in
	     * TkpGetString. [Bug 1118340].
	     */

	    event.type = MouseWheelEvent;
	    event.xany.send_event = -1;
	    event.xkey.nbytes = 0;
	    event.xkey.keycode = (short) HIWORD(wParam);
	    break;
	case WM_SYSKEYDOWN:
	case WM_KEYDOWN:
	    /*
	     * Check for translated characters in the event queue. Setting
	     * xany.send_event to -1 indicates to the Windows implementation
	     * of TkpGetString() that this event was generated by windows and
	     * that the Windows extension xkey.trans_chars is filled with the
	     * MBCS characters that came from the TranslateMessage call.
	     */

	    event.type = KeyPress;
	    event.xany.send_event = -1;
	    event.xkey.keycode = wParam;
	    GetTranslatedKey(&event.xkey);
	    break;

	case WM_SYSKEYUP:
	case WM_KEYUP:
	    /*
	     * We don't check for translated characters on keyup because Tk
	     * won't know what to do with them. Instead, we wait for the
	     * WM_CHAR messages which will follow.
	     */

	    event.type = KeyRelease;
	    event.xkey.keycode = wParam;
	    event.xkey.nbytes = 0;
	    break;

	case WM_CHAR:
	    /*
	     * Synthesize both a KeyPress and a KeyRelease. Strings generated
	     * by Input Method Editor are handled in the following manner:
	     * 1. A series of WM_KEYDOWN & WM_KEYUP messages that cause
	     *    GetTranslatedKey() to be called and return immediately
	     *    because the WM_KEYDOWNs have no associated WM_CHAR messages
	     *    -- the IME window is accumulating the characters and
	     *    translating them itself. In the "bind" command, you get an
	     *    event with a mystery keysym and %A == "" for each WM_KEYDOWN
	     *    that actually was meant for the IME.
	     * 2. A WM_KEYDOWN corresponding to the "confirm typing"
	     *    character. This causes GetTranslatedKey() to be called.
	     * 3. A WM_IME_NOTIFY message saying that the IME is done. A side
	     *	  effect of this message is that GetTranslatedKey() thinks
	     *	  this means that there are no WM_CHAR messages and returns
	     *	  immediately. In the "bind" command, you get an another event
	     *	  with a mystery keysym and %A == "".
	     * 4. A sequence of WM_CHAR messages that correspond to the
	     *	  characters in the IME window. A bunch of simulated
	     *	  KeyPress/KeyRelease events will be generated, one for each
	     *	  character. Adjacent WM_CHAR messages may actually specify
	     *	  the high and low bytes of a multi-byte character -- in that
	     *	  case the two WM_CHAR messages will be combined into one
	     *	  event. It is the event-consumer's responsibility to convert
	     *	  the string returned from XLookupString from system encoding
	     *	  to UTF-8.
	     * 5. And finally we get the WM_KEYUP for the "confirm typing"
	     *    character.
	     */

<<<<<<< HEAD
	    event.type = KeyPress;
	    event.xany.send_event = -1;
	    event.xkey.keycode = 0;
	    event.xkey.nbytes = 1;
	    event.xkey.trans_chars[0] = (char) wParam;

	    if (IsDBCSLeadByte((BYTE) wParam)) {
		MSG msg;

		if ((PeekMessage(&msg, NULL, 0, 0, PM_NOREMOVE) != 0)
			&& (msg.message == WM_CHAR)) {
		    GetMessage(&msg, NULL, 0, 0);
		    event.xkey.nbytes = 2;
		    event.xkey.trans_chars[1] = (char) msg.wParam;
=======
	    switch (message) {
		case WM_MOUSEWHEEL:
		    /*
		     * We have invented a new X event type to handle
		     * this event.  It still uses the KeyPress struct.
		     * However, the keycode field has been overloaded
		     * to hold the zDelta of the wheel.  Set nbytes to 0
		     * to prevent conversion of the keycode to a keysym
		     * in TkpGetString. [Bug 1118340].
		     */

		    event.type = MouseWheelEvent;
		    event.xany.send_event = -1;
		    event.xkey.nbytes = 0;
		    event.xkey.keycode = (short) HIWORD(wParam);
		    break;
		case WM_SYSKEYDOWN:
		case WM_KEYDOWN:
		    /*
		     * Check for translated characters in the event queue.
		     * Setting xany.send_event to -1 indicates to the
		     * Windows implementation of TkpGetString() that this
		     * event was generated by windows and that the Windows
		     * extension xkey.trans_chars is filled with the
		     * MBCS characters that came from the TranslateMessage
		     * call.
		     */

		    event.type = KeyPress;
		    event.xany.send_event = -1;
		    event.xkey.keycode = wParam;
		    GetTranslatedKey(&event.xkey);
		    break;

		case WM_SYSKEYUP:
		case WM_KEYUP:
		    /*
		     * We don't check for translated characters on keyup
		     * because Tk won't know what to do with them.  Instead, we
		     * wait for the WM_CHAR messages which will follow.
		     */
		    event.type = KeyRelease;
		    event.xkey.keycode = wParam;
		    event.xkey.nbytes = 0;
		    break;

		case WM_CHAR:
		    /*
		     * Synthesize both a KeyPress and a KeyRelease.
		     * Strings generated by Input Method Editor are handled
		     * in the following manner:
		     * 1. A series of WM_KEYDOWN & WM_KEYUP messages that
		     *    cause GetTranslatedKey() to be called and return
		     *    immediately because the WM_KEYDOWNs have no
		     *	  associated WM_CHAR messages -- the IME window is
		     *	  accumulating the characters and translating them
		     *    itself.  In the "bind" command, you get an event
		     *	  with a mystery keysym and %A == "" for each
		     *	  WM_KEYDOWN that actually was meant for the IME.
		     * 2. A WM_KEYDOWN corresponding to the "confirm typing"
		     *    character.  This causes GetTranslatedKey() to be
		     *	  called.
		     * 3. A WM_IME_NOTIFY message saying that the IME is
		     *	  done.  A side effect of this message is that
		     *    GetTranslatedKey() thinks this means that there
		     *	  are no WM_CHAR messages and returns immediately.
		     *    In the "bind" command, you get an another event
		     *	  with a mystery keysym and %A == "".
		     * 4. A sequence of WM_CHAR messages that correspond to
		     *	  the characters in the IME window.  A bunch of
		     *    simulated KeyPress/KeyRelease events will be
		     *    generated, one for each character.  Adjacent
		     *    WM_CHAR messages may actually specify the high
		     *	  and low bytes of a multi-byte character -- in that
		     *    case the two WM_CHAR messages will be combined into
		     *	  one event.  It is the event-consumer's
		     *	  responsibility to convert the string returned from
		     *	  XLookupString from system encoding to UTF-8.
		     * 5. And finally we get the WM_KEYUP for the "confirm
		     *    typing" character.
		     */

		    event.type = KeyPress;
		    event.xany.send_event = -1;
		    event.xkey.keycode = 0;
		    event.xkey.nbytes = 1;
		    event.xkey.trans_chars[0] = (char) wParam;

		    if (IsDBCSLeadByte((BYTE) wParam)) {
			MSG msg;

			if ((PeekMessage(&msg, NULL, 0, 0, PM_NOREMOVE) != 0)
				&& (msg.message == WM_CHAR)) {
			    GetMessage(&msg, NULL, 0, 0);
			    event.xkey.nbytes = 2;
			    event.xkey.trans_chars[1] = (char) msg.wParam;
			}
		    }
		    Tk_QueueWindowEvent(&event, TCL_QUEUE_TAIL);
		    event.type = KeyRelease;
		    break;

		case WM_UNICHAR: {
		    char buffer[TCL_UTF_MAX+1];
		    int i;
		    event.type = KeyPress;
		    event.xany.send_event = -3;
		    event.xkey.keycode = wParam;
		    event.xkey.nbytes = Tcl_UniCharToUtf(wParam, buffer);
		    for (i=0; i<event.xkey.nbytes && i<TCL_UTF_MAX; ++i) {
			event.xkey.trans_chars[i] = buffer[i];
		    }
		    Tk_QueueWindowEvent(&event, TCL_QUEUE_TAIL);
		    event.type = KeyRelease;
		    break;
>>>>>>> 4d934afd
		}
	    }
	    Tk_QueueWindowEvent(&event, TCL_QUEUE_TAIL);
	    event.type = KeyRelease;
	    break;

	case WM_UNICHAR: {
	    char buffer[TCL_UTF_MAX+1];
	    int i;
	    event.type = KeyPress;
	    event.xany.send_event = -3;
	    event.xkey.keycode = wParam;
	    event.xkey.nbytes = Tcl_UniCharToUtf((int)wParam, buffer);
	    for (i=0; i<event.xkey.nbytes && i<TCL_UTF_MAX; ++i) {
		event.xkey.trans_chars[i] = buffer[i];
	    }
	    Tk_QueueWindowEvent(&event, TCL_QUEUE_TAIL);
	    event.type = KeyRelease;
	    break;
	}

	}
	break;
    }

    default:
	/*
	 * Don't know how to translate this event, so ignore it. (It probably
	 * should not have got here, but ignoring it should be harmless.)
	 */

	return;
    }

    /*
     * Post the translated event to the main Tk event queue.
     */

    Tk_QueueWindowEvent(&event, TCL_QUEUE_TAIL);
}

/*
 *----------------------------------------------------------------------
 *
 * GetState --
 *
<<<<<<< HEAD
 *	This function constructs a state mask for the mouse buttons and
 *	modifier keys as they were before the event occured.
=======
 *	This function constructs a state mask for the mouse buttons
 *	and modifier keys as they were before the event occured.
>>>>>>> 4d934afd
 *
 * Results:
 *	Returns a composite value of all the modifier and button state flags
 *	that were set at the time the event occurred.
 *
 * Side effects:
 *	None.
 *
 *----------------------------------------------------------------------
 */

static unsigned int
GetState(
    UINT message,		/* Win32 message type */
    WPARAM wParam,		/* wParam of message, used if key message */
    LPARAM lParam)		/* lParam of message, used if key message */
{
    int mask;
    int prevState;		/* 1 if key was previously down */
    unsigned int state = TkWinGetModifierState();

    /*
     * If the event is a key press or release, we check for modifier keys so
     * we can report the state of the world before the event.
     */

    if (message == WM_SYSKEYDOWN || message == WM_KEYDOWN
	    || message == WM_SYSKEYUP || message == WM_KEYUP) {
	mask = 0;
	prevState = HIWORD(lParam) & KF_REPEAT;
	switch(wParam) {
	case VK_SHIFT:
	    mask = ShiftMask;
	    break;
	case VK_CONTROL:
	    mask = ControlMask;
	    break;
	case VK_MENU:
	    mask = ALT_MASK;
	    break;
	case VK_CAPITAL:
	    if (message == WM_SYSKEYDOWN || message == WM_KEYDOWN) {
		mask = LockMask;
		prevState = ((state & mask) ^ prevState) ? 0 : 1;
	    }
	    break;
	case VK_NUMLOCK:
	    if (message == WM_SYSKEYDOWN || message == WM_KEYDOWN) {
		mask = Mod1Mask;
		prevState = ((state & mask) ^ prevState) ? 0 : 1;
	    }
	    break;
	case VK_SCROLL:
	    if (message == WM_SYSKEYDOWN || message == WM_KEYDOWN) {
		mask = Mod3Mask;
		prevState = ((state & mask) ^ prevState) ? 0 : 1;
	    }
	    break;
	}
	if (prevState) {
	    state |= mask;
	} else {
	    state &= ~mask;
	}
	if (HIWORD(lParam) & KF_EXTENDED) {
	    if (message == WM_SYSKEYDOWN || message == WM_KEYDOWN) {
		state |= EXTENDED_MASK;
	    } else {
		state &= ~EXTENDED_MASK;
	    }
	}
    }
    return state;
}

/*
 *----------------------------------------------------------------------
 *
 * GetTranslatedKey --
 *
 *	Retrieves WM_CHAR messages that are placed on the system queue by the
 *	TranslateMessage system call and places them in the given KeyPress
 *	event.
 *
 * Results:
 *	Sets the trans_chars and nbytes member of the key event.
 *
 * Side effects:
 *	Removes any WM_CHAR messages waiting on the top of the system event
 *	queue.
 *
 *----------------------------------------------------------------------
 */

static void
GetTranslatedKey(
    XKeyEvent *xkey)
{
    MSG msg;

    xkey->nbytes = 0;

    while ((xkey->nbytes < XMaxTransChars)
	    && PeekMessage(&msg, NULL, 0, 0, PM_NOREMOVE)) {
	if ((msg.message != WM_CHAR) && (msg.message != WM_SYSCHAR)) {
	    break;
	}

	GetMessage(&msg, NULL, 0, 0);

	/*
	 * If this is a normal character message, we may need to strip off the
	 * Alt modifier (e.g. Alt-digits). Note that we don't want to do this
	 * for system messages, because those were presumably generated as an
	 * Alt-char sequence (e.g. accelerator keys).
	 */

	if ((msg.message == WM_CHAR) && (msg.lParam & 0x20000000)) {
	    xkey->state = 0;
	}
	xkey->trans_chars[xkey->nbytes] = (char) msg.wParam;
	xkey->nbytes++;

	if (((unsigned short) msg.wParam) > ((unsigned short) 0xff)) {
	    /*
	     * Some "addon" input devices, such as the popular PenPower
	     * Chinese writing pad, generate 16 bit values in WM_CHAR messages
	     * (instead of passing them in two separate WM_CHAR messages
	     * containing two 8-bit values.
	     */

	    xkey->trans_chars[xkey->nbytes] = (char) (msg.wParam >> 8);
	    xkey->nbytes ++;
	}
    }
}

/*
 *----------------------------------------------------------------------
 *
 * UpdateInputLanguage --
 *
 *	Gets called when a WM_INPUTLANGCHANGE message is received by the Tk
 *	child window function. This message is sent by the Input Method Editor
 *	system when the user chooses a different input method. All subsequent
 *	WM_CHAR messages will contain characters in the new encoding. We
 *	record the new encoding so that TkpGetString() knows how to correctly
 *	translate the WM_CHAR into unicode.
 *
 * Results:
 *	Records the new encoding in keyInputEncoding.
 *
 * Side effects:
 *	Old value of keyInputEncoding is freed.
 *
 *----------------------------------------------------------------------
 */

static void
UpdateInputLanguage(
    int charset)
{
    CHARSETINFO charsetInfo;
    Tcl_Encoding encoding;
    char codepage[4 + TCL_INTEGER_SPACE];

    if (keyInputCharset == charset) {
	return;
    }
    if (TranslateCharsetInfo(INT2PTR(charset), &charsetInfo,
	    TCI_SRCCHARSET) == 0) {
	/*
	 * Some mysterious failure.
	 */

	return;
    }

    wsprintfA(codepage, "cp%d", charsetInfo.ciACP);

    if ((encoding = Tcl_GetEncoding(NULL, codepage)) == NULL) {
	/*
	 * The encoding is not supported by Tcl.
	 */

	return;
    }

    if (keyInputEncoding != NULL) {
	Tcl_FreeEncoding(keyInputEncoding);
    }

    keyInputEncoding = encoding;
    keyInputCharset = charset;
}

/*
 *----------------------------------------------------------------------
 *
 * TkWinGetKeyInputEncoding --
 *
 *	Returns the current keyboard input encoding selected by the user (with
 *	WM_INPUTLANGCHANGE events).
 *
 * Results:
 *	The current keyboard input encoding.
 *
 * Side effects:
 *	None.
 *
 *----------------------------------------------------------------------
 */

Tcl_Encoding
TkWinGetKeyInputEncoding(void)
{
    return keyInputEncoding;
}

/*
 *----------------------------------------------------------------------
 *
 * TkWinGetUnicodeEncoding --
 *
 *	Returns the cached unicode encoding.
 *
 * Results:
 *	The unicode encoding.
 *
 * Side effects:
 *	None.
 *
 *----------------------------------------------------------------------
 */

Tcl_Encoding
TkWinGetUnicodeEncoding(void)
{
    if (unicodeEncoding == NULL) {
	unicodeEncoding = Tcl_GetEncoding(NULL, "unicode");
    }
    return unicodeEncoding;
}

/*
 *----------------------------------------------------------------------
 *
 * HandleIMEComposition --
 *
 *	This function works around a definciency in some versions of Windows
 *	2000 to make it possible to entry multi-lingual characters under all
 *	versions of Windows 2000.
 *
 *	When an Input Method Editor (IME) is ready to send input characters to
 *	an application, it sends a WM_IME_COMPOSITION message with the
 *	GCS_RESULTSTR. However, The DefWindowProc() on English Windows 2000
 *	arbitrarily converts all non-Latin-1 characters in the composition to
 *	"?".
 *
<<<<<<< HEAD
 *	This function correctly processes the composition data and sends the
 *	UNICODE values of the composed characters to TK's event queue.
=======
 *      This function correctly processes the composition data and
 *      sends the UNICODE values of the composed characters to
 *      TK's event queue.
>>>>>>> 4d934afd
 *
 * Results:
 *	If this function has processed the composition data, returns 1.
 *	Otherwise returns 0.
 *
 * Side effects:
 *	Key events are put into the TK event queue.
 *
 *----------------------------------------------------------------------
 */

static int
HandleIMEComposition(
    HWND hwnd,			/* Window receiving the message. */
    LPARAM lParam)		/* Flags for the WM_IME_COMPOSITION message */
{
    HIMC hIMC;
    int n;
    BOOL isWinNT = (TkWinGetPlatformId() == VER_PLATFORM_WIN32_NT);

    if ((lParam & GCS_RESULTSTR) == 0) {
	/*
	 * Composition is not finished yet.
	 */

	return 0;
    }

    hIMC = ImmGetContext(hwnd);
    if (!hIMC) {
	return 0;
    }

    if (isWinNT) {
	n = ImmGetCompositionStringW(hIMC, GCS_RESULTSTR, NULL, 0);
    } else {
	n = ImmGetCompositionStringA(hIMC, GCS_RESULTSTR, NULL, 0);
    }

    if (n > 0) {
	char *buff = ckalloc((unsigned) n);
	TkWindow *winPtr;
	XEvent event;
	int i;

	if (isWinNT) {
	    n = ImmGetCompositionStringW(hIMC, GCS_RESULTSTR, buff,
		    (unsigned) n);
	} else {
	    Tcl_DString utfString, unicodeString;
	    Tcl_Encoding unicodeEncoding = TkWinGetUnicodeEncoding();

	    n = ImmGetCompositionStringA(hIMC, GCS_RESULTSTR, buff,
		    (unsigned) n);
	    Tcl_DStringInit(&utfString);
	    Tcl_ExternalToUtfDString(keyInputEncoding, buff, n, &utfString);
	    Tcl_UtfToExternalDString(unicodeEncoding,
		    Tcl_DStringValue(&utfString), -1, &unicodeString);
	    i = Tcl_DStringLength(&unicodeString);
	    if (n < i) {
		/*
		 * Only alloc more space if we need, otherwise just use what
		 * we've created. Don't realloc as that may copy data we no
		 * longer need.
		 */

		ckfree((char *) buff);
		buff = (char *) ckalloc((unsigned) i);
	    }
	    n = i;
	    memcpy(buff, Tcl_DStringValue(&unicodeString), (unsigned) n);
	    Tcl_DStringFree(&utfString);
	    Tcl_DStringFree(&unicodeString);
	}

	/*
	 * Set up the fields pertinent to key event.
	 *
	 * We set send_event to the special value of -2, so that TkpGetString
	 * in tkWinKey.c knows that trans_chars[] already contains a UNICODE
	 * char and there's no need to do encoding conversion.
	 *
	 * Note that the event *must* be zeroed out first; Tk plays cunning
	 * games with the overalls structure. [Bug 2992129]
	 */

	winPtr = (TkWindow *) Tk_HWNDToWindow(hwnd);

	memset(&event, 0, sizeof(XEvent));
	event.xkey.serial = winPtr->display->request++;
	event.xkey.send_event = -2;
	event.xkey.display = winPtr->display;
	event.xkey.window = winPtr->window;
	event.xkey.root = RootWindow(winPtr->display, winPtr->screenNum);
	event.xkey.subwindow = None;
	event.xkey.state = TkWinGetModifierState();
	event.xkey.time = TkpGetMS();
	event.xkey.same_screen = True;
	event.xkey.keycode = 0;
	event.xkey.nbytes = 2;

	for (i=0; i<n; ) {
	    /*
	     * Simulate a pair of KeyPress and KeyRelease events for each
	     * UNICODE character in the composition.
	     */

	    event.xkey.trans_chars[0] = (char) buff[i++];
	    event.xkey.trans_chars[1] = (char) buff[i++];

	    event.type = KeyPress;
	    Tk_QueueWindowEvent(&event, TCL_QUEUE_TAIL);

	    event.type = KeyRelease;
	    Tk_QueueWindowEvent(&event, TCL_QUEUE_TAIL);
	}

	ckfree(buff);
    }
    ImmReleaseContext(hwnd, hIMC);
    return 1;
}

/*
 *----------------------------------------------------------------------
 *
 * Tk_FreeXId --
 *
 *	This interface is not needed under Windows.
 *
 * Results:
 *	None.
 *
 * Side effects:
 *	None.
 *
 *----------------------------------------------------------------------
 */

void
Tk_FreeXId(
    Display *display,
    XID xid)
{
    /* Do nothing */
}

/*
 *----------------------------------------------------------------------
 *
 * TkWinResendEvent --
 *
 *	This function converts an X event into a Windows event and invokes the
 *	specified windo function.
 *
 * Results:
 *	A standard Windows result.
 *
 * Side effects:
 *	Invokes the window function
 *
 *----------------------------------------------------------------------
 */

LRESULT
TkWinResendEvent(
    WNDPROC wndproc,
    HWND hwnd,
    XEvent *eventPtr)
{
    UINT msg;
    WPARAM wparam;
    LPARAM lparam;

    if (eventPtr->type != ButtonPress) {
	return 0;
    }

    switch (eventPtr->xbutton.button) {
    case Button1:
	msg = WM_LBUTTONDOWN;
	wparam = MK_LBUTTON;
	break;
    case Button2:
	msg = WM_MBUTTONDOWN;
	wparam = MK_MBUTTON;
	break;
    case Button3:
	msg = WM_RBUTTONDOWN;
	wparam = MK_RBUTTON;
	break;
    default:
	return 0;
    }

    if (eventPtr->xbutton.state & Button1Mask) {
	wparam |= MK_LBUTTON;
    }
    if (eventPtr->xbutton.state & Button2Mask) {
	wparam |= MK_MBUTTON;
    }
    if (eventPtr->xbutton.state & Button3Mask) {
	wparam |= MK_RBUTTON;
    }
    if (eventPtr->xbutton.state & ShiftMask) {
	wparam |= MK_SHIFT;
    }
    if (eventPtr->xbutton.state & ControlMask) {
	wparam |= MK_CONTROL;
    }
    lparam = MAKELPARAM((short) eventPtr->xbutton.x,
	    (short) eventPtr->xbutton.y);
    return CallWindowProc(wndproc, hwnd, msg, wparam, lparam);
}

/*
 *----------------------------------------------------------------------
 *
 * TkpGetMS --
 *
 *	Return a relative time in milliseconds. It doesn't matter when the
 *	epoch was.
 *
 * Results:
 *	Number of milliseconds.
 *
 * Side effects:
 *	None.
 *
 *----------------------------------------------------------------------
 */

unsigned long
TkpGetMS(void)
{
    return GetTickCount();
}

/*
 *----------------------------------------------------------------------
 *
 * TkWinUpdatingClipboard --
 *
 *
 * Results:
 *	Number of milliseconds.
 *
 * Side effects:
 *	None.
 *
 *----------------------------------------------------------------------
 */

void
TkWinUpdatingClipboard(
    int mode)
{
    ThreadSpecificData *tsdPtr = (ThreadSpecificData *)
	    Tcl_GetThreadData(&dataKey, sizeof(ThreadSpecificData));

    tsdPtr->updatingClipboard = mode;
}

/*
 *----------------------------------------------------------------------
 *
 * Tk_SetCaretPos --
 *
 *	This enables correct movement of focus in the MS Magnifier, as well as
 *	allowing us to correctly position the IME Window. The following Win32
 *	APIs are used to work with MS caret:
 *
 *	CreateCaret	DestroyCaret	SetCaretPos	GetCaretPos
 *
 *	Only one instance of caret can be active at any time (e.g.
 *	DestroyCaret API does not take any argument such as handle). Since
 *	do-it-right approach requires to track the create/destroy caret status
 *	all the time in a global scope among windows (or widgets), we just
 *	implement this minimal setup to get the job done.
 *
 * Results:
 *	None
 *
 * Side effects:
 *	Sets the global Windows caret position.
 *
 *----------------------------------------------------------------------
 */

void
Tk_SetCaretPos(
    Tk_Window tkwin,
    int x, int y,
    int height)
{
    static HWND caretHWND = NULL;
    TkCaret *caretPtr = &(((TkWindow *) tkwin)->dispPtr->caret);
    Window win;

    /*
     * Prevent processing anything if the values haven't changed. Windows only
     * has one display, so we can do this with statics.
     */

    if ((caretPtr->winPtr == ((TkWindow *) tkwin))
	    && (caretPtr->x == x) && (caretPtr->y == y)) {
	return;
    }

    caretPtr->winPtr = ((TkWindow *) tkwin);
    caretPtr->x = x;
    caretPtr->y = y;
    caretPtr->height = height;

    /*
     * We adjust to the toplevel to get the coords right, as setting the IME
     * composition window is based on the toplevel hwnd, so ignore height.
     */

    while (!Tk_IsTopLevel(tkwin)) {
	x += Tk_X(tkwin);
	y += Tk_Y(tkwin);
	tkwin = Tk_Parent(tkwin);
	if (tkwin == NULL) {
	    return;
	}
    }

    win = Tk_WindowId(tkwin);
    if (win) {
	HIMC hIMC;
	HWND hwnd = Tk_GetHWND(win);

	if (hwnd != caretHWND) {
	    DestroyCaret();
	    if (CreateCaret(hwnd, NULL, 0, 0)) {
		caretHWND = hwnd;
	    }
	}

	if (!SetCaretPos(x, y) && CreateCaret(hwnd, NULL, 0, 0)) {
	    caretHWND = hwnd;
	    SetCaretPos(x, y);
	}

	/*
	 * The IME composition window should be updated whenever the caret
	 * position is changed because a clause of the composition string may
	 * be converted to the final characters and the other clauses still
	 * stay on the composition window. -- yamamoto
	 */

	hIMC = ImmGetContext(hwnd);
	if (hIMC) {
	    COMPOSITIONFORM cform;

	    cform.dwStyle = CFS_POINT;
	    cform.ptCurrentPos.x = x;
	    cform.ptCurrentPos.y = y;
	    ImmSetCompositionWindow(hIMC, &cform);
	    ImmReleaseContext(hwnd, hIMC);
	}
    }
}

/*
 *----------------------------------------------------------------------
 *
 * Tk_GetUserInactiveTime --
 *
 *	Return the number of milliseconds the user was inactive.
 *
 * Results:
 *	Milliseconds of user inactive time or -1 if the user32.dll doesn't
 *	have the symbol GetLastInputInfo or GetLastInputInfo returns an error.
 *
 * Side effects:
 *	None.
 *
 *----------------------------------------------------------------------
 */

long
Tk_GetUserInactiveTime(
     Display *dpy)		/* Ignored on Windows */
{
    struct tagLASTINPUTINFO {
	UINT cbSize;
	DWORD dwTime;
    } li;

    /*
     * Multiple settings of either of these variables should be OK; any thread
     * hazards should just cause inefficiency...
     */

    static FARPROC pfnGetLastInputInfo = NULL;
    static int initinfo = 0;

    if (!initinfo) {
	HMODULE hMod = GetModuleHandleA("USER32.DLL");

	initinfo = 1;
	if (hMod){
	    pfnGetLastInputInfo = GetProcAddress(hMod, "GetLastInputInfo");
	}
    }
    if (pfnGetLastInputInfo == NULL) {
	return -1;
    }
    li.cbSize = sizeof(li);
    if (!(BOOL)(pfnGetLastInputInfo)(&li)) {
	return -1;
    }

    /*
     * Last input info is in milliseconds, since restart time.
     */

    return (GetTickCount()-li.dwTime);
}

/*
 *----------------------------------------------------------------------
 *
 * Tk_ResetUserInactiveTime --
 *
 *	Reset the user inactivity timer
 *
 * Results:
 *	none
 *
 * Side effects:
 *	The user inactivity timer of the underlaying windowing system is reset
 *	to zero.
 *
 *----------------------------------------------------------------------
 */

void
Tk_ResetUserInactiveTime(
    Display *dpy)
{
    INPUT inp;

    inp.type = INPUT_MOUSE;
    inp.mi.dx = 0;
    inp.mi.dy = 0;
    inp.mi.mouseData = 0;
    inp.mi.dwFlags = MOUSEEVENTF_MOVE;
    inp.mi.time = 0;
    inp.mi.dwExtraInfo = (DWORD) 0;

    SendInput(1, &inp, sizeof(inp));
}

/*
 * Local Variables:
 * mode: c
 * c-basic-offset: 4
 * fill-column: 78
 * End:
 */<|MERGE_RESOLUTION|>--- conflicted
+++ resolved
@@ -365,13 +365,8 @@
  *
  * TkWinGetPlatformId --
  *
-<<<<<<< HEAD
  *	Determines whether running under NT, 95, or Win32s, to allow runtime
  *	conditional code. Win32s is no longer supported.
-=======
- *	Determines whether running under NT, 95, or Win32s, to allow
- *	runtime conditional code.  Win32s is no longer supported.
->>>>>>> 4d934afd
  *
  * Results:
  *	The return value is one of:
@@ -395,18 +390,12 @@
 	GetVersionEx(&os);
 	tkPlatformId = os.dwPlatformId;
 
-<<<<<<< HEAD
 	/*
 	 * Set tkWinTheme to be TK_THEME_WIN_XP or TK_THEME_WIN_CLASSIC. The
 	 * TK_THEME_WIN_CLASSIC could be set even when running under XP if the
 	 * windows classic theme was selected.
 	 */
 
-=======
-	/* Set tkWinTheme to be TK_THEME_WIN_XP or TK_THEME_WIN_CLASSIC.
-	 * The TK_THEME_WIN_CLASSIC could be set even when running
-	 * under XP if the windows classic theme was selected. */
->>>>>>> 4d934afd
 	if ((os.dwPlatformId == VER_PLATFORM_WIN32_NT) &&
 		(os.dwMajorVersion == 5 && os.dwMinorVersion == 1)) {
 	    HKEY hKey;
@@ -617,12 +606,7 @@
 	    Tcl_GetThreadData(&dataKey, sizeof(ThreadSpecificData));
 
     if (tsdPtr->winDisplay != NULL) {
-<<<<<<< HEAD
 	if (!strcmp(tsdPtr->winDisplay->display->display_name, display_name)) {
-=======
-	if (strcmp(tsdPtr->winDisplay->display->display_name, display_name)
-                == 0) {
->>>>>>> 4d934afd
 	    return tsdPtr->winDisplay;
 	} else {
 	    return NULL;
@@ -702,94 +686,71 @@
     TkDisplay *dispPtr)
 {
     Display *display = dispPtr->display;
-<<<<<<< HEAD
-=======
-    HWND hwnd;
->>>>>>> 4d934afd
     ThreadSpecificData *tsdPtr = (ThreadSpecificData *)
 	    Tcl_GetThreadData(&dataKey, sizeof(ThreadSpecificData));
 
     if (dispPtr != tsdPtr->winDisplay) {
-<<<<<<< HEAD
 	Tcl_Panic("TkpCloseDisplay: tried to call TkpCloseDisplay on another display");
 	return; /* not reached */
-=======
-        panic("TkpCloseDisplay: tried to call TkpCloseDisplay on another display");
-        return;
-    }
-
-    /*
-     * Force the clipboard to be rendered if we are the clipboard owner.
-     */
-
-    if (dispPtr->clipWindow) {
-	hwnd = Tk_GetHWND(Tk_WindowId(dispPtr->clipWindow));
+    }
+
+    tsdPtr->winDisplay = NULL;
+
+    if (display->display_name != NULL) {
+	ckfree(display->display_name);
+    }
+    if (display->screens != NULL) {
+	if (display->screens->root_visual != NULL) {
+	    ckfree((char *) display->screens->root_visual);
+	}
+	if (display->screens->root != None) {
+	    ckfree((char *) display->screens->root);
+	}
+	if (display->screens->cmap != None) {
+	    XFreeColormap(display, display->screens->cmap);
+	}
+	ckfree((char *) display->screens);
+    }
+    ckfree((char *) display);
+}
++
+/*
+ *----------------------------------------------------------------------
+ *
+ * TkClipCleanup --
+ *
+ *	This function is called to cleanup resources associated with claiming
+ *	clipboard ownership and for receiving selection get results. This
+ *	function is called in tkWindow.c. This has to be called by the display
+ *	cleanup function because we still need the access display elements.
+ *
+ * Results:
+ *	None.
+ *
+ * Side effects:
+ *	Resources are freed - the clipboard may no longer be used.
+ *
+ *----------------------------------------------------------------------
+ */
+
+void
+TkClipCleanup(
+    TkDisplay *dispPtr)		/* Display associated with clipboard. */
+{
+    if (dispPtr->clipWindow != NULL) {
+	/*
+	 * Force the clipboard to be rendered if we are the clipboard owner.
+	 */
+
+	HWND hwnd = Tk_GetHWND(Tk_WindowId(dispPtr->clipWindow));
+
 	if (GetClipboardOwner() == hwnd) {
 	    OpenClipboard(hwnd);
 	    EmptyClipboard();
 	    TkWinClipboardRender(dispPtr, CF_TEXT);
 	    CloseClipboard();
 	}
->>>>>>> 4d934afd
-    }
-
-    tsdPtr->winDisplay = NULL;
-
-    if (display->display_name != NULL) {
-	ckfree(display->display_name);
-    }
-    if (display->screens != NULL) {
-	if (display->screens->root_visual != NULL) {
-	    ckfree((char *) display->screens->root_visual);
-	}
-	if (display->screens->root != None) {
-	    ckfree((char *) display->screens->root);
-	}
-	if (display->screens->cmap != None) {
-	    XFreeColormap(display, display->screens->cmap);
-	}
-	ckfree((char *) display->screens);
-    }
-    ckfree((char *) display);
-}
--
-/*
- *----------------------------------------------------------------------
- *
- * TkClipCleanup --
- *
- *	This function is called to cleanup resources associated with claiming
- *	clipboard ownership and for receiving selection get results. This
- *	function is called in tkWindow.c. This has to be called by the display
- *	cleanup function because we still need the access display elements.
- *
- * Results:
- *	None.
- *
- * Side effects:
- *	Resources are freed - the clipboard may no longer be used.
- *
- *----------------------------------------------------------------------
- */
-
-void
-TkClipCleanup(
-    TkDisplay *dispPtr)		/* Display associated with clipboard. */
-{
-    if (dispPtr->clipWindow != NULL) {
-	/*
-	 * Force the clipboard to be rendered if we are the clipboard owner.
-	 */
-
-	HWND hwnd = Tk_GetHWND(Tk_WindowId(dispPtr->clipWindow));
-
-	if (GetClipboardOwner() == hwnd) {
-	    OpenClipboard(hwnd);
-	    EmptyClipboard();
-	    TkWinClipboardRender(dispPtr, CF_TEXT);
-	    CloseClipboard();
-	}
 
 	Tk_DeleteSelHandler(dispPtr->clipWindow, dispPtr->clipboardAtom,
 		dispPtr->applicationAtom);
@@ -819,17 +780,10 @@
  *----------------------------------------------------------------------
  */
 
-<<<<<<< HEAD
-void
+int
 XBell(
     Display *display,
     int percent)
-=======
-int
-XBell(display, percent)
-    Display* display;
-    int percent;
->>>>>>> 4d934afd
 {
     MessageBeep(MB_OK);
     return Success;
@@ -880,7 +834,6 @@
 	 * elsewhere.
 	 */
 
-<<<<<<< HEAD
 	result = TRUE;
 	break;
 
@@ -920,13 +873,6 @@
 	    /* If the event was translated, we must return 0 */
             if (Tk_TranslateWinEvent(hwnd, message, wParam, lParam, &result)) {
                 result = 0;
-=======
-	case WM_UNICHAR:
-	    if (wParam == UNICODE_NOCHAR) {
-		/* If wParam is UNICODE_NOCHAR and the application processes
-		 * this message, then return TRUE. */
-		result = 1;
->>>>>>> 4d934afd
 	    } else {
 	        result = 1;
 	    }
@@ -1071,11 +1017,7 @@
     LPARAM lParam)
 {
     XEvent event;
-<<<<<<< HEAD
     TkWindow *winPtr;
-=======
-    TkWindow *winPtr = (TkWindow *)Tk_HWNDToWindow(hwnd);
->>>>>>> 4d934afd
     ThreadSpecificData *tsdPtr = (ThreadSpecificData *)
 	    Tcl_GetThreadData(&dataKey, sizeof(ThreadSpecificData));
 
@@ -1296,7 +1238,6 @@
 	     *    character.
 	     */
 
-<<<<<<< HEAD
 	    event.type = KeyPress;
 	    event.xany.send_event = -1;
 	    event.xkey.keycode = 0;
@@ -1311,123 +1252,6 @@
 		    GetMessage(&msg, NULL, 0, 0);
 		    event.xkey.nbytes = 2;
 		    event.xkey.trans_chars[1] = (char) msg.wParam;
-=======
-	    switch (message) {
-		case WM_MOUSEWHEEL:
-		    /*
-		     * We have invented a new X event type to handle
-		     * this event.  It still uses the KeyPress struct.
-		     * However, the keycode field has been overloaded
-		     * to hold the zDelta of the wheel.  Set nbytes to 0
-		     * to prevent conversion of the keycode to a keysym
-		     * in TkpGetString. [Bug 1118340].
-		     */
-
-		    event.type = MouseWheelEvent;
-		    event.xany.send_event = -1;
-		    event.xkey.nbytes = 0;
-		    event.xkey.keycode = (short) HIWORD(wParam);
-		    break;
-		case WM_SYSKEYDOWN:
-		case WM_KEYDOWN:
-		    /*
-		     * Check for translated characters in the event queue.
-		     * Setting xany.send_event to -1 indicates to the
-		     * Windows implementation of TkpGetString() that this
-		     * event was generated by windows and that the Windows
-		     * extension xkey.trans_chars is filled with the
-		     * MBCS characters that came from the TranslateMessage
-		     * call.
-		     */
-
-		    event.type = KeyPress;
-		    event.xany.send_event = -1;
-		    event.xkey.keycode = wParam;
-		    GetTranslatedKey(&event.xkey);
-		    break;
-
-		case WM_SYSKEYUP:
-		case WM_KEYUP:
-		    /*
-		     * We don't check for translated characters on keyup
-		     * because Tk won't know what to do with them.  Instead, we
-		     * wait for the WM_CHAR messages which will follow.
-		     */
-		    event.type = KeyRelease;
-		    event.xkey.keycode = wParam;
-		    event.xkey.nbytes = 0;
-		    break;
-
-		case WM_CHAR:
-		    /*
-		     * Synthesize both a KeyPress and a KeyRelease.
-		     * Strings generated by Input Method Editor are handled
-		     * in the following manner:
-		     * 1. A series of WM_KEYDOWN & WM_KEYUP messages that
-		     *    cause GetTranslatedKey() to be called and return
-		     *    immediately because the WM_KEYDOWNs have no
-		     *	  associated WM_CHAR messages -- the IME window is
-		     *	  accumulating the characters and translating them
-		     *    itself.  In the "bind" command, you get an event
-		     *	  with a mystery keysym and %A == "" for each
-		     *	  WM_KEYDOWN that actually was meant for the IME.
-		     * 2. A WM_KEYDOWN corresponding to the "confirm typing"
-		     *    character.  This causes GetTranslatedKey() to be
-		     *	  called.
-		     * 3. A WM_IME_NOTIFY message saying that the IME is
-		     *	  done.  A side effect of this message is that
-		     *    GetTranslatedKey() thinks this means that there
-		     *	  are no WM_CHAR messages and returns immediately.
-		     *    In the "bind" command, you get an another event
-		     *	  with a mystery keysym and %A == "".
-		     * 4. A sequence of WM_CHAR messages that correspond to
-		     *	  the characters in the IME window.  A bunch of
-		     *    simulated KeyPress/KeyRelease events will be
-		     *    generated, one for each character.  Adjacent
-		     *    WM_CHAR messages may actually specify the high
-		     *	  and low bytes of a multi-byte character -- in that
-		     *    case the two WM_CHAR messages will be combined into
-		     *	  one event.  It is the event-consumer's
-		     *	  responsibility to convert the string returned from
-		     *	  XLookupString from system encoding to UTF-8.
-		     * 5. And finally we get the WM_KEYUP for the "confirm
-		     *    typing" character.
-		     */
-
-		    event.type = KeyPress;
-		    event.xany.send_event = -1;
-		    event.xkey.keycode = 0;
-		    event.xkey.nbytes = 1;
-		    event.xkey.trans_chars[0] = (char) wParam;
-
-		    if (IsDBCSLeadByte((BYTE) wParam)) {
-			MSG msg;
-
-			if ((PeekMessage(&msg, NULL, 0, 0, PM_NOREMOVE) != 0)
-				&& (msg.message == WM_CHAR)) {
-			    GetMessage(&msg, NULL, 0, 0);
-			    event.xkey.nbytes = 2;
-			    event.xkey.trans_chars[1] = (char) msg.wParam;
-			}
-		    }
-		    Tk_QueueWindowEvent(&event, TCL_QUEUE_TAIL);
-		    event.type = KeyRelease;
-		    break;
-
-		case WM_UNICHAR: {
-		    char buffer[TCL_UTF_MAX+1];
-		    int i;
-		    event.type = KeyPress;
-		    event.xany.send_event = -3;
-		    event.xkey.keycode = wParam;
-		    event.xkey.nbytes = Tcl_UniCharToUtf(wParam, buffer);
-		    for (i=0; i<event.xkey.nbytes && i<TCL_UTF_MAX; ++i) {
-			event.xkey.trans_chars[i] = buffer[i];
-		    }
-		    Tk_QueueWindowEvent(&event, TCL_QUEUE_TAIL);
-		    event.type = KeyRelease;
-		    break;
->>>>>>> 4d934afd
 		}
 	    }
 	    Tk_QueueWindowEvent(&event, TCL_QUEUE_TAIL);
@@ -1475,13 +1299,8 @@
  *
  * GetState --
  *
-<<<<<<< HEAD
  *	This function constructs a state mask for the mouse buttons and
  *	modifier keys as they were before the event occured.
-=======
- *	This function constructs a state mask for the mouse buttons
- *	and modifier keys as they were before the event occured.
->>>>>>> 4d934afd
  *
  * Results:
  *	Returns a composite value of all the modifier and button state flags
@@ -1746,14 +1565,8 @@
  *	arbitrarily converts all non-Latin-1 characters in the composition to
  *	"?".
  *
-<<<<<<< HEAD
  *	This function correctly processes the composition data and sends the
  *	UNICODE values of the composed characters to TK's event queue.
-=======
- *      This function correctly processes the composition data and
- *      sends the UNICODE values of the composed characters to
- *      TK's event queue.
->>>>>>> 4d934afd
  *
  * Results:
  *	If this function has processed the composition data, returns 1.
