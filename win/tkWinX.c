/*
 * tkWinX.c --
 *
 *	This file contains Windows emulation procedures for X routines.
 *
 * Copyright (c) 1995-1996 Sun Microsystems, Inc.
 * Copyright (c) 1994 Software Research Associates, Inc.
 * Copyright (c) 1998-2000 by Scriptics Corporation.
 *
 * See the file "license.terms" for information on usage and redistribution of
 * this file, and for a DISCLAIMER OF ALL WARRANTIES.
 */

#include "tkWinInt.h"

#include <commctrl.h>
#ifdef _MSC_VER
#   pragma comment (lib, "comctl32.lib")
#   pragma comment (lib, "advapi32.lib")
#endif

/*
 * The zmouse.h file includes the definition for WM_MOUSEWHEEL.
 */

#include <zmouse.h>

/*
 * WM_MOUSEHWHEEL is normally defined by Winuser.h for Vista/2008 or later,
 * but is also usable on 2000/XP if IntelliPoint drivers are installed.
 */

#ifndef WM_MOUSEHWHEEL
#define WM_MOUSEHWHEEL 0x020E
#endif

/*
 * imm.h is needed by HandleIMEComposition
 */

#include <imm.h>
#ifdef _MSC_VER
#   pragma comment (lib, "imm32.lib")
#endif

/*
 * WM_UNICHAR is a message for Unicode input on all windows systems.
 * Perhaps this definition should be moved in another file.
 */
#ifndef WM_UNICHAR
#define WM_UNICHAR     0x0109
#define UNICODE_NOCHAR 0xFFFF
#endif

/*
 * Declarations of static variables used in this file.
 */

static const char winScreenName[] = ":0"; /* Default name of windows display. */
static HINSTANCE tkInstance = NULL;	/* Application instance handle. */
static int childClassInitialized;	/* Registered child class? */
static WNDCLASSW childClass;		/* Window class for child windows. */
static int tkWinTheme = 0;		/* See TkWinGetPlatformTheme */
static Tcl_Encoding keyInputEncoding = NULL;
					/* The current character encoding for
					 * keyboard input */
static int keyInputCharset = -1;	/* The Win32 CHARSET for the keyboard
					 * encoding */
static Tcl_Encoding unicodeEncoding = NULL;
					/* The UNICODE encoding */

/*
 * Thread local storage. Notice that now each thread must have its own
 * TkDisplay structure, since this structure contains most of the thread-
 * specific date for threads.
 */

typedef struct {
    TkDisplay *winDisplay;	/* TkDisplay structure that represents Windows
				 * screen. */
    int updatingClipboard;	/* If 1, we are updating the clipboard. */
    int surrogateBuffer;	/* Buffer for first of surrogate pair. */
    DWORD vWheelTickPrev;	/* For high resolution wheels (vertical). */
    DWORD hWheelTickPrev;	/* For high resolution wheels (horizontal). */
    short vWheelAcc;		/* For high resolution wheels (vertical). */
    short hWheelAcc;		/* For high resolution wheels (horizontal). */
} ThreadSpecificData;
static Tcl_ThreadDataKey dataKey;

/*
 * Forward declarations of functions used in this file.
 */

static void		GenerateXEvent(HWND hwnd, UINT message,
			    WPARAM wParam, LPARAM lParam);
static unsigned int	GetState(UINT message, WPARAM wParam, LPARAM lParam);
static void 		GetTranslatedKey(XKeyEvent *xkey, UINT type);
static void		UpdateInputLanguage(int charset);
static int		HandleIMEComposition(HWND hwnd, LPARAM lParam);

/*
 *----------------------------------------------------------------------
 *
 * TkGetServerInfo --
 *
 *	Given a window, this function returns information about the window
 *	server for that window. This function provides the guts of the "winfo
 *	server" command.
 *
 * Results:
 *	None.
 *
 * Side effects:
 *	None.
 *
 *----------------------------------------------------------------------
 */

void
TkGetServerInfo(
    Tcl_Interp *interp,		/* The server information is returned in this
				 * interpreter's result. */
    Tk_Window tkwin)		/* Token for window; this selects a particular
				 * display and server. */
{
    static char buffer[32]; /* Empty string means not initialized yet. */
    OSVERSIONINFOW os;
    (void)tkwin;

    if (!buffer[0]) {
	HMODULE handle = GetModuleHandleW(L"NTDLL");
	int(__stdcall *getversion)(void *) = (int(__stdcall *)(void *))
		(void *)GetProcAddress(handle, "RtlGetVersion");
	os.dwOSVersionInfoSize = sizeof(OSVERSIONINFOW);
	if (!getversion || getversion(&os)) {
	    GetVersionExW(&os);
	}
	/* Write the first character last, preventing multi-thread issues. */
	sprintf(buffer+1, "indows %d.%d %d %s", (int)os.dwMajorVersion,
		(int)os.dwMinorVersion, (int)os.dwBuildNumber,
#ifdef _WIN64
		"Win64"
#else
		"Win32"
#endif
	);
	buffer[0] = 'W';
    }
    Tcl_AppendResult(interp, buffer, NULL);
}

/*
 *----------------------------------------------------------------------
 *
 * Tk_GetHINSTANCE --
 *
 *	Retrieves the global instance handle used by the Tk library.
 *
 * Results:
 *	Returns the global instance handle.
 *
 * Side effects:
 *	None.
 *
 *----------------------------------------------------------------------
 */

HINSTANCE
Tk_GetHINSTANCE(void)
{
    if (tkInstance == NULL) {
	tkInstance = GetModuleHandleW(NULL);
    }
    return tkInstance;
}

/*
 *----------------------------------------------------------------------
 *
 * TkWinSetHINSTANCE --
 *
 *	Sets the global instance handle used by the Tk library. This should be
 *	called by DllMain.
 *
 * Results:
 *	None.
 *
 * Side effects:
 *	None.
 *
 *----------------------------------------------------------------------
 */

void
TkWinSetHINSTANCE(
    HINSTANCE hInstance)
{
    tkInstance = hInstance;
}

/*
 *----------------------------------------------------------------------
 *
 * TkWinXInit --
 *
 *	Initialize Xlib emulation layer.
 *
 * Results:
 *	None.
 *
 * Side effects:
 *	Sets up various data structures.
 *
 *----------------------------------------------------------------------
 */

void
TkWinXInit(
    HINSTANCE hInstance)
{
    INITCOMMONCONTROLSEX comctl;
    CHARSETINFO lpCs;
    DWORD lpCP;

    if (childClassInitialized != 0) {
	return;
    }
    childClassInitialized = 1;

    comctl.dwSize = sizeof(INITCOMMONCONTROLSEX);
    comctl.dwICC = ICC_WIN95_CLASSES;
    if (!InitCommonControlsEx(&comctl)) {
	Tcl_Panic("Unable to load common controls?!");
    }

    childClass.style = CS_HREDRAW | CS_VREDRAW;
    childClass.cbClsExtra = 0;
    childClass.cbWndExtra = 0;
    childClass.hInstance = hInstance;
    childClass.hbrBackground = NULL;
    childClass.lpszMenuName = NULL;

    /*
     * Register the Child window class.
     */

    childClass.lpszClassName = TK_WIN_CHILD_CLASS_NAME;
    childClass.lpfnWndProc = TkWinChildProc;
    childClass.hIcon = NULL;
    childClass.hCursor = NULL;

    if (!RegisterClassW(&childClass)) {
	Tcl_Panic("Unable to register TkChild class");
    }

    /*
     * Initialize input language info
     */

    if (GetLocaleInfoW(LANGIDFROMLCID(PTR2INT(GetKeyboardLayout(0))),
	       LOCALE_IDEFAULTANSICODEPAGE | LOCALE_RETURN_NUMBER,
	       (LPWSTR) &lpCP, sizeof(lpCP)/sizeof(WCHAR))
	    && TranslateCharsetInfo((DWORD *)INT2PTR(lpCP), &lpCs, TCI_SRCCODEPAGE)) {
	UpdateInputLanguage((int) lpCs.ciCharset);
    }

    /*
     * Make sure we cleanup on finalize.
     */

    TkCreateExitHandler(TkWinXCleanup, hInstance);
}

/*
 *----------------------------------------------------------------------
 *
 * TkWinXCleanup --
 *
 *	Removes the registered classes for Tk.
 *
 * Results:
 *	None.
 *
 * Side effects:
 *	Removes window classes from the system.
 *
 *----------------------------------------------------------------------
 */

void
TkWinXCleanup(
    ClientData clientData)
{
    HINSTANCE hInstance = (HINSTANCE)clientData;

    /*
     * Clean up our own class.
     */

    if (childClassInitialized) {
	childClassInitialized = 0;
	UnregisterClassW(TK_WIN_CHILD_CLASS_NAME, hInstance);
    }

    if (unicodeEncoding != NULL) {
	Tcl_FreeEncoding(unicodeEncoding);
	unicodeEncoding = NULL;
    }

    /*
     * And let the window manager clean up its own class(es).
     */

    TkWinWmCleanup(hInstance);
    TkWinCleanupContainerList();
}

/*
 *----------------------------------------------------------------------
 *
 * TkWinGetPlatformTheme --
 *
 *	Return the Windows drawing style we should be using.
 *
 * Results:
 *	The return value is one of:
 *	    TK_THEME_WIN_CLASSIC	95/98/NT or XP in classic mode
 *	    TK_THEME_WIN_XP		XP not in classic mode
<<<<<<< HEAD
=======
 *	    TK_THEME_WIN_VISTA	Vista or higher
>>>>>>> d0f56684
 *
 *----------------------------------------------------------------------
 */

int
TkWinGetPlatformTheme(void)
{
    if (tkWinTheme == 0) {
	OSVERSIONINFOW os;

	os.dwOSVersionInfoSize = sizeof(OSVERSIONINFOW);
	GetVersionExW(&os);
<<<<<<< HEAD
=======

	if (os.dwPlatformId != VER_PLATFORM_WIN32_NT) {
	    Tcl_Panic("Windows NT is the only supported platform");
	}
>>>>>>> d0f56684

	/*
	 * Set tkWinTheme to be TK_THEME_WIN_(CLASSIC|XP|VISTA). The
	 * TK_THEME_WIN_CLASSIC could be set even when running under XP if the
	 * windows classic theme was selected.
	 */
<<<<<<< HEAD

	if ((os.dwMajorVersion == 5 && os.dwMinorVersion == 1)) {
=======
	if (os.dwMajorVersion == 5 && os.dwMinorVersion == 1) {
>>>>>>> d0f56684
	    HKEY hKey;
	    LPCWSTR szSubKey = L"Control Panel\\Appearance";
	    LPCWSTR szCurrent = L"Current";
	    DWORD dwSize = 200;
	    char pBuffer[200];

	    memset(pBuffer, 0, dwSize);
	    if (RegOpenKeyExW(HKEY_CURRENT_USER, szSubKey, 0L,
		    KEY_READ, &hKey) != ERROR_SUCCESS) {
		tkWinTheme = TK_THEME_WIN_XP;
	    } else {
		RegQueryValueExW(hKey, szCurrent, NULL, NULL, (LPBYTE) pBuffer, &dwSize);
		RegCloseKey(hKey);
		if (strcmp(pBuffer, "Windows Standard") == 0) {
		    tkWinTheme = TK_THEME_WIN_CLASSIC;
		} else {
		    tkWinTheme = TK_THEME_WIN_XP;
		}
	    }
	} else if (os.dwMajorVersion > 5) {
	    tkWinTheme = TK_THEME_WIN_VISTA;
	} else {
	    tkWinTheme = TK_THEME_WIN_CLASSIC;
	}
    }
    return tkWinTheme;
<<<<<<< HEAD
=======
}

/*
 *----------------------------------------------------------------------
 *
 * TkWinGetPlatformId --
 *
 *	Determines whether running under NT, 95, or Win32s, to allow runtime
 *	conditional code. Win32s is no longer supported.
 *
 * Results:
 *	The return value is always:
 *		VER_PLATFORM_WIN32_NT	Win32 on Windows XP, Vista, Windows 7, Windows 8
 *
 * Side effects:
 *	None.
 *
 *----------------------------------------------------------------------
 */

int
TkWinGetPlatformId(void)
{
    return VER_PLATFORM_WIN32_NT;
>>>>>>> d0f56684
}

/*
 *----------------------------------------------------------------------
 *
 * TkGetDefaultScreenName --
 *
 *	Returns the name of the screen that Tk should use during
 *	initialization.
 *
 * Results:
 *	Returns a statically allocated string.
 *
 * Side effects:
 *	None.
 *
 *----------------------------------------------------------------------
 */

const char *
TkGetDefaultScreenName(
    Tcl_Interp *dummy,		/* Not used. */
    const char *screenName)	/* If NULL, use default string. */
{
    (void)dummy;

    if ((screenName == NULL) || (screenName[0] == '\0')) {
	screenName = winScreenName;
    }
    return screenName;
}

/*
 *----------------------------------------------------------------------
 *
 * TkWinDisplayChanged --
 *
 *	Called to set up initial screen info or when an event indicated
 *	display (screen) change.
 *
 * Results:
 *	None.
 *
 * Side effects:
 *	May change info regarding the screen.
 *
 *----------------------------------------------------------------------
 */

void
TkWinDisplayChanged(
    Display *display)
{
    HDC dc;
    Screen *screen;

    if (display == NULL || display->screens == NULL) {
	return;
    }
    screen = display->screens;

    dc = GetDC(NULL);
    screen->width = GetDeviceCaps(dc, HORZRES);
    screen->height = GetDeviceCaps(dc, VERTRES);
    screen->mwidth = MulDiv(screen->width, 254,
	    GetDeviceCaps(dc, LOGPIXELSX) * 10);
    screen->mheight = MulDiv(screen->height, 254,
	    GetDeviceCaps(dc, LOGPIXELSY) * 10);

    /*
     * On windows, when creating a color bitmap, need two pieces of
     * information: the number of color planes and the number of pixels per
     * plane. Need to remember both quantities so that when constructing an
     * HBITMAP for offscreen rendering, we can specify the correct value for
     * the number of planes. Otherwise the HBITMAP won't be compatible with
     * the HWND and we'll just get blank spots copied onto the screen.
     */

    screen->ext_data = (XExtData *)INT2PTR(GetDeviceCaps(dc, PLANES));
    screen->root_depth = GetDeviceCaps(dc, BITSPIXEL) * PTR2INT(screen->ext_data);

    if (screen->root_visual != NULL) {
	ckfree(screen->root_visual);
    }
    screen->root_visual = (Visual *)ckalloc(sizeof(Visual));
    screen->root_visual->visualid = 0;
    if (GetDeviceCaps(dc, RASTERCAPS) & RC_PALETTE) {
	screen->root_visual->map_entries = GetDeviceCaps(dc, SIZEPALETTE);
	screen->root_visual->c_class = PseudoColor;
	screen->root_visual->red_mask = 0x0;
	screen->root_visual->green_mask = 0x0;
	screen->root_visual->blue_mask = 0x0;
    } else if (screen->root_depth == 4) {
	screen->root_visual->c_class = StaticColor;
	screen->root_visual->map_entries = 16;
    } else if (screen->root_depth == 8) {
	screen->root_visual->c_class = StaticColor;
	screen->root_visual->map_entries = 256;
    } else if (screen->root_depth == 12) {
	screen->root_visual->c_class = TrueColor;
	screen->root_visual->map_entries = 32;
	screen->root_visual->red_mask = 0xf0;
	screen->root_visual->green_mask = 0xf000;
	screen->root_visual->blue_mask = 0xf00000;
    } else if (screen->root_depth == 16) {
	screen->root_visual->c_class = TrueColor;
	screen->root_visual->map_entries = 64;
	screen->root_visual->red_mask = 0xf8;
	screen->root_visual->green_mask = 0xfc00;
	screen->root_visual->blue_mask = 0xf80000;
    } else if (screen->root_depth >= 24) {
	screen->root_visual->c_class = TrueColor;
	screen->root_visual->map_entries = 256;
	screen->root_visual->red_mask = 0xff;
	screen->root_visual->green_mask = 0xff00;
	screen->root_visual->blue_mask = 0xff0000;
    }
    screen->root_visual->bits_per_rgb = screen->root_depth;
    ReleaseDC(NULL, dc);

    if (screen->cmap != None) {
	XFreeColormap(display, screen->cmap);
    }
    screen->cmap = XCreateColormap(display, None, screen->root_visual,
	    AllocNone);
}

/*
 *----------------------------------------------------------------------
 *
 * TkpOpenDisplay/XkbOpenDisplay --
 *
 *	Create the Display structure and fill it with device specific
 *	information.
 *
 * Results:
 *	Returns a TkDisplay structure on success or NULL on failure.
 *
 * Side effects:
 *	Allocates a new TkDisplay structure.
 *
 *----------------------------------------------------------------------
 */

TkDisplay *
TkpOpenDisplay(
    const char *display_name)
{
    Display *display;
    ThreadSpecificData *tsdPtr = (ThreadSpecificData *)
	    Tcl_GetThreadData(&dataKey, sizeof(ThreadSpecificData));
    DWORD initialWheelTick;

    if (tsdPtr->winDisplay != NULL) {
	if (!strcmp(tsdPtr->winDisplay->display->display_name, display_name)) {
	    return tsdPtr->winDisplay;
	} else {
	    return NULL;
	}
    }

    display = XkbOpenDisplay((char *)display_name, NULL, NULL, NULL, NULL, NULL);
    TkWinDisplayChanged(display);

    tsdPtr->winDisplay =(TkDisplay *) ckalloc(sizeof(TkDisplay));
    ZeroMemory(tsdPtr->winDisplay, sizeof(TkDisplay));
    tsdPtr->winDisplay->display = display;
    tsdPtr->updatingClipboard = FALSE;
    initialWheelTick = GetTickCount();
    tsdPtr->vWheelTickPrev = initialWheelTick;
    tsdPtr->hWheelTickPrev = initialWheelTick;
    tsdPtr->vWheelAcc = 0;
    tsdPtr->hWheelAcc = 0;

    /*
     * Key map info must be available immediately, because of "send event".
     */
    TkpInitKeymapInfo(tsdPtr->winDisplay);

    /*
     * Key map info must be available immediately, because of "send event".
     */
    TkpInitKeymapInfo(tsdPtr->winDisplay);

    return tsdPtr->winDisplay;
}

Display *
XkbOpenDisplay(
	const char *name,
	int *ev_rtrn,
	int *err_rtrn,
	int *major_rtrn,
	int *minor_rtrn,
	int *reason)
{
    Display *display = (Display *)ckalloc(sizeof(Display));
    Screen *screen = (Screen *)ckalloc(sizeof(Screen));
    TkWinDrawable *twdPtr = (TkWinDrawable *)ckalloc(sizeof(TkWinDrawable));

    ZeroMemory(screen, sizeof(Screen));
    ZeroMemory(display, sizeof(Display));

    /*
     * Note that these pixel values are not palette relative.
     */

    screen->white_pixel = RGB(255, 255, 255);
    screen->black_pixel = RGB(0, 0, 0);
    screen->cmap = None;

    display->screens		= screen;
    display->nscreens		= 1;
    display->default_screen	= 0;

    twdPtr->type = TWD_WINDOW;
    twdPtr->window.winPtr = NULL;
    twdPtr->window.handle = NULL;
    screen->root = (Window)twdPtr;
    screen->display = display;

    display->display_name = (char  *)ckalloc(strlen(name) + 1);
    strcpy(display->display_name, name);

    display->cursor_font = 1;
    display->nscreens = 1;
    display->request = 1;
    display->qlen = 0;

    if (ev_rtrn) *ev_rtrn = 0;
    if (err_rtrn) *err_rtrn = 0;
    if (major_rtrn) *major_rtrn = 0;
    if (minor_rtrn) *minor_rtrn = 0;
    if (reason) *reason = 0;

    return display;
}

/*
 *----------------------------------------------------------------------
 *
 * TkpCloseDisplay --
 *
 *	Closes and deallocates a Display structure created with the
 *	TkpOpenDisplay function.
 *
 * Results:
 *	None.
 *
 * Side effects:
 *	Frees up memory.
 *
 *----------------------------------------------------------------------
 */

void
TkpCloseDisplay(
    TkDisplay *dispPtr)
{
    Display *display = dispPtr->display;
    ThreadSpecificData *tsdPtr = (ThreadSpecificData *)
	    Tcl_GetThreadData(&dataKey, sizeof(ThreadSpecificData));

    if (dispPtr != tsdPtr->winDisplay) {
	Tcl_Panic("TkpCloseDisplay: tried to call TkpCloseDisplay on another display");
	return; /* not reached */
    }

    tsdPtr->winDisplay = NULL;

    if (display->display_name != NULL) {
	ckfree(display->display_name);
    }
    if (display->screens != NULL) {
	if (display->screens->root_visual != NULL) {
	    ckfree(display->screens->root_visual);
	}
	if (display->screens->root != None) {
	    ckfree((char *)display->screens->root);
	}
	if (display->screens->cmap != None) {
	    XFreeColormap(display, display->screens->cmap);
	}
	ckfree(display->screens);
    }
    ckfree(display);
}

/*
 *----------------------------------------------------------------------
 *
 * TkClipCleanup --
 *
 *	This function is called to cleanup resources associated with claiming
 *	clipboard ownership and for receiving selection get results. This
 *	function is called in tkWindow.c. This has to be called by the display
 *	cleanup function because we still need the access display elements.
 *
 * Results:
 *	None.
 *
 * Side effects:
 *	Resources are freed - the clipboard may no longer be used.
 *
 *----------------------------------------------------------------------
 */

void
TkClipCleanup(
    TkDisplay *dispPtr)		/* Display associated with clipboard. */
{
    if (dispPtr->clipWindow != NULL) {
	Tk_DeleteSelHandler(dispPtr->clipWindow, dispPtr->clipboardAtom,
		dispPtr->applicationAtom);
	Tk_DeleteSelHandler(dispPtr->clipWindow, dispPtr->clipboardAtom,
		dispPtr->windowAtom);

	Tk_DestroyWindow(dispPtr->clipWindow);
	Tcl_Release(dispPtr->clipWindow);
	dispPtr->clipWindow = NULL;
    }
}

/*
 *----------------------------------------------------------------------
 *
 * XBell --
 *
 *	Generate a beep.
 *
 * Results:
 *	None.
 *
 * Side effects:
 *	Plays a sounds out the system speakers.
 *
 *----------------------------------------------------------------------
 */

int
XBell(
    Display *display,
    int percent)
{
    (void)display;
    (void)percent;

    MessageBeep(MB_OK);
    return Success;
}

/*
 *----------------------------------------------------------------------
 *
 * TkWinChildProc --
 *
 *	Callback from Windows whenever an event occurs on a child window.
 *
 * Results:
 *	Standard Windows return value.
 *
 * Side effects:
 *	May process events off the Tk event queue.
 *
 *----------------------------------------------------------------------
 */

LRESULT CALLBACK
TkWinChildProc(
    HWND hwnd,
    UINT message,
    WPARAM wParam,
    LPARAM lParam)
{
    LRESULT result;

    switch (message) {
    case WM_INPUTLANGCHANGE:
	UpdateInputLanguage((int) wParam);
	result = 1;
	break;

    case WM_IME_COMPOSITION:
	result = 0;
	if (HandleIMEComposition(hwnd, lParam) == 0) {
	    result = DefWindowProcW(hwnd, message, wParam, lParam);
	}
	break;

    case WM_SETCURSOR:
	/*
	 * Short circuit the WM_SETCURSOR message since we set the cursor
	 * elsewhere.
	 */

	result = TRUE;
	break;

    case WM_CREATE:
    case WM_ERASEBKGND:
	result = 0;
	break;

    case WM_PAINT:
	GenerateXEvent(hwnd, message, wParam, lParam);
	result = DefWindowProcW(hwnd, message, wParam, lParam);
	break;

    case TK_CLAIMFOCUS:
    case TK_GEOMETRYREQ:
    case TK_ATTACHWINDOW:
    case TK_DETACHWINDOW:
    case TK_ICONIFY:
    case TK_DEICONIFY:
    case TK_MOVEWINDOW:
    case TK_WITHDRAW:
    case TK_RAISEWINDOW:
    case TK_GETFRAMEWID:
    case TK_OVERRIDEREDIRECT:
    case TK_SETMENU:
    case TK_STATE:
    case TK_INFO:
	result = TkWinEmbeddedEventProc(hwnd, message, wParam, lParam);
	break;

    case WM_UNICHAR:
        if (wParam == UNICODE_NOCHAR) {
	    /* If wParam is UNICODE_NOCHAR and the application processes
	     * this message, then return TRUE. */
	    result = 1;
	} else {
	    /* If the event was translated, we must return 0 */
            if (TkTranslateWinEvent(hwnd, message, wParam, lParam, &result)) {
                result = 0;
	    } else {
	        result = 1;
	    }
	}
	break;

    default:
	if (!TkTranslateWinEvent(hwnd, message, wParam, lParam, &result)) {
	    result = DefWindowProcW(hwnd, message, wParam, lParam);
	}
	break;
    }

    /*
     * Handle any newly queued events before returning control to Windows.
     */

    Tcl_ServiceAll();
    return result;
}

/*
 *----------------------------------------------------------------------
 *
 * TkTranslateWinEvent --
 *
 *	This function is called by widget window functions to handle the
 *	translation from Win32 events to Tk events.
 *
 * Results:
 *	Returns 1 if the event was handled, else 0.
 *
 * Side effects:
 *	Depends on the event.
 *
 *----------------------------------------------------------------------
 */

int
TkTranslateWinEvent(
    HWND hwnd,
    UINT message,
    WPARAM wParam,
    LPARAM lParam,
    LRESULT *resultPtr)
{
    *resultPtr = 0;
    switch (message) {
    case WM_RENDERFORMAT: {
	TkWindow *winPtr = (TkWindow *) Tk_HWNDToWindow(hwnd);

	if (winPtr) {
	    TkWinClipboardRender(winPtr->dispPtr, wParam);
	}
	return 1;
    }

    case WM_RENDERALLFORMATS: {
        TkWindow *winPtr = (TkWindow *) Tk_HWNDToWindow(hwnd);

        if (winPtr && OpenClipboard(hwnd)) {
            /*
             * Make sure that nobody had taken ownership of the clipboard
             * before we opened it.
             */

            if (GetClipboardOwner() == hwnd) {
                TkWinClipboardRender(winPtr->dispPtr, CF_TEXT);
            }
            CloseClipboard();
        }
        return 1;
    }

    case WM_COMMAND:
    case WM_NOTIFY:
    case WM_VSCROLL:
    case WM_HSCROLL: {
	/*
	 * Reflect these messages back to the sender so that they can be
	 * handled by the window proc for the control. Note that we need to be
	 * careful not to reflect a message that is targeted to this window,
	 * or we will loop.
	 */

	HWND target = (message == WM_NOTIFY)
		? ((NMHDR*)lParam)->hwndFrom : (HWND) lParam;

	if (target && target != hwnd) {
	    *resultPtr = SendMessageW(target, message, wParam, lParam);
	    return 1;
	}
	break;
    }

    case WM_LBUTTONDOWN:
    case WM_LBUTTONDBLCLK:
    case WM_MBUTTONDOWN:
    case WM_MBUTTONDBLCLK:
    case WM_RBUTTONDOWN:
    case WM_RBUTTONDBLCLK:
    case WM_XBUTTONDOWN:
    case WM_XBUTTONDBLCLK:
    case WM_LBUTTONUP:
    case WM_MBUTTONUP:
    case WM_RBUTTONUP:
    case WM_XBUTTONUP:
    case WM_MOUSEMOVE:
	TkWinPointerEvent(hwnd, (short) LOWORD(lParam), (short) HIWORD(lParam));
	return 1;

    case WM_SYSKEYDOWN:
    case WM_KEYDOWN:
	if (wParam == VK_PACKET) {
	    /*
	     * This will trigger WM_CHAR event(s) with unicode data.
	     */
	    *resultPtr =
		PostMessageW(hwnd, message, HIWORD(lParam), LOWORD(lParam));
	    return 1;
	}
	/* else fall through */
    case WM_CLOSE:
    case WM_SETFOCUS:
    case WM_KILLFOCUS:
    case WM_DESTROYCLIPBOARD:
    case WM_UNICHAR:
    case WM_CHAR:
    case WM_SYSKEYUP:
    case WM_KEYUP:
    case WM_MOUSEWHEEL:
    case WM_MOUSEHWHEEL:
	GenerateXEvent(hwnd, message, wParam, lParam);
	return 1;
    case WM_MENUCHAR:
	GenerateXEvent(hwnd, message, wParam, lParam);

	/*
	 * MNC_CLOSE is the only one that looks right. This is a hack.
	 */

	*resultPtr = MAKELONG (0, MNC_CLOSE);
	return 1;
    }
    return 0;
}

/*
 *----------------------------------------------------------------------
 *
 * GenerateXEvent --
 *
 *	This routine generates an X event from the corresponding Windows
 *	event.
 *
 * Results:
 *	None.
 *
 * Side effects:
 *	Queues one or more X events.
 *
 *----------------------------------------------------------------------
 */

static void
GenerateXEvent(
    HWND hwnd,
    UINT message,
    WPARAM wParam,
    LPARAM lParam)
{
    XEvent event;
    TkWindow *winPtr;
    ThreadSpecificData *tsdPtr = (ThreadSpecificData *)
	    Tcl_GetThreadData(&dataKey, sizeof(ThreadSpecificData));

    if ((message == WM_MOUSEWHEEL) || (message == WM_MOUSEHWHEEL)) {
	union {LPARAM lParam; POINTS point;} root;
	POINT pos;
	root.lParam = lParam;

	/*
	 * Redirect mousewheel events to the window containing the cursor.
	 * That feels much less strange to users, and is how all the other
	 * platforms work.
	 */

	pos.x = root.point.x;
	pos.y = root.point.y;
	hwnd = WindowFromPoint(pos);
    }

    winPtr = (TkWindow *) Tk_HWNDToWindow(hwnd);
    if (!winPtr || winPtr->window == None) {
	return;
    }

    memset(&event, 0, sizeof(XEvent));
    event.xany.serial = winPtr->display->request++;
    event.xany.send_event = False;
    event.xany.display = winPtr->display;
    event.xany.window = winPtr->window;

    switch (message) {
    case WM_PAINT: {
	PAINTSTRUCT ps;

	event.type = Expose;
	BeginPaint(hwnd, &ps);
	event.xexpose.x = ps.rcPaint.left;
	event.xexpose.y = ps.rcPaint.top;
	event.xexpose.width = ps.rcPaint.right - ps.rcPaint.left;
	event.xexpose.height = ps.rcPaint.bottom - ps.rcPaint.top;
	EndPaint(hwnd, &ps);
	event.xexpose.count = 0;
	break;
    }

    case WM_CLOSE:
	event.type = ClientMessage;
	event.xclient.message_type =
		Tk_InternAtom((Tk_Window) winPtr, "WM_PROTOCOLS");
	event.xclient.format = 32;
	event.xclient.data.l[0] =
		Tk_InternAtom((Tk_Window) winPtr, "WM_DELETE_WINDOW");
	break;

    case WM_SETFOCUS:
    case WM_KILLFOCUS: {
	TkWindow *otherWinPtr = (TkWindow *) Tk_HWNDToWindow((HWND) wParam);

	/*
	 * Compare toplevel windows to avoid reporting focus changes within
	 * the same toplevel.
	 */

	while (!(winPtr->flags & TK_TOP_LEVEL)) {
	    winPtr = winPtr->parentPtr;
	    if (winPtr == NULL) {
		return;
	    }
	}
	while (otherWinPtr && !(otherWinPtr->flags & TK_TOP_LEVEL)) {
	    otherWinPtr = otherWinPtr->parentPtr;
	}

	/*
	 * Do a catch-all Tk_SetCaretPos here to make sure that the window
	 * receiving focus sets the caret at least once.
	 */

	if (message == WM_SETFOCUS) {
	    Tk_SetCaretPos((Tk_Window) winPtr, 0, 0, 0);
	}

	if (otherWinPtr == winPtr) {
	    return;
	}

	event.xany.window = winPtr->window;
	event.type = (message == WM_SETFOCUS) ? FocusIn : FocusOut;
	event.xfocus.mode = NotifyNormal;
	event.xfocus.detail = NotifyNonlinear;

	/*
	 * Destroy the caret if we own it. If we are moving to another Tk
	 * window, it will reclaim and reposition it with Tk_SetCaretPos.
	 */

	if (message == WM_KILLFOCUS) {
	    DestroyCaret();
	}
	break;
    }

    case WM_DESTROYCLIPBOARD:
	if (tsdPtr->updatingClipboard == TRUE) {
	    /*
	     * We want to avoid this event if we are the ones that caused this
	     * event.
	     */

	    return;
	}
	event.type = SelectionClear;
	event.xselectionclear.selection =
		Tk_InternAtom((Tk_Window)winPtr, "CLIPBOARD");
	event.xselectionclear.time = TkpGetMS();
	break;

    case WM_MOUSEWHEEL:
    case WM_MOUSEHWHEEL:
    case WM_CHAR:
    case WM_UNICHAR:
    case WM_SYSKEYDOWN:
    case WM_SYSKEYUP:
    case WM_KEYDOWN:
    case WM_KEYUP: {
	unsigned int state = GetState(message, wParam, lParam);
	Time time = TkpGetMS();
	POINT clientPoint;
	union {DWORD msgpos; POINTS point;} root;	/* Note: POINT and POINTS are different */

	/*
	 * Compute the screen and window coordinates of the event.
	 */

	root.msgpos = GetMessagePos();
	clientPoint.x = root.point.x;
	clientPoint.y = root.point.y;
	ScreenToClient(hwnd, &clientPoint);

	/*
	 * Set up the common event fields.
	 */

	event.xbutton.root = RootWindow(winPtr->display, winPtr->screenNum);
	event.xbutton.subwindow = None;
	event.xbutton.x = clientPoint.x;
	event.xbutton.y = clientPoint.y;
	event.xbutton.x_root = root.point.x;
	event.xbutton.y_root = root.point.y;
	event.xbutton.state = state;
	event.xbutton.time = time;
	event.xbutton.same_screen = True;

	/*
	 * Now set up event specific fields.
	 */

	switch (message) {
	case WM_MOUSEWHEEL: {
	    /*
	     * Support for high resolution wheels (vertical).
	     */

	    DWORD wheelTick = GetTickCount();

	    if (wheelTick - tsdPtr->vWheelTickPrev < 1500) {
		tsdPtr->vWheelAcc += (short) HIWORD(wParam);
	    } else {
		tsdPtr->vWheelAcc = (short) HIWORD(wParam);
	    }
	    tsdPtr->vWheelTickPrev = wheelTick;
	    if (abs(tsdPtr->vWheelAcc) < WHEEL_DELTA) {
		return;
	    }

	    /*
	     * We have invented a new X event type to handle this event. It
	     * still uses the KeyPress struct. However, the keycode field has
	     * been overloaded to hold the zDelta of the wheel. Set nbytes to
	     * 0 to prevent conversion of the keycode to a keysym in
	     * TkpGetString. [Bug 1118340].
	     */

	    event.type = MouseWheelEvent;
	    event.xany.send_event = -1;
	    event.xkey.nbytes = 0;
	    event.xkey.keycode = tsdPtr->vWheelAcc / WHEEL_DELTA * WHEEL_DELTA;
	    tsdPtr->vWheelAcc = tsdPtr->vWheelAcc % WHEEL_DELTA;
	    break;
	}
	case WM_MOUSEHWHEEL: {
	    /*
	     * Support for high resolution wheels (horizontal).
	     */

	    DWORD wheelTick = GetTickCount();

	    if (wheelTick - tsdPtr->hWheelTickPrev < 1500) {
		tsdPtr->hWheelAcc -= (short) HIWORD(wParam);
	    } else {
		tsdPtr->hWheelAcc = -((short) HIWORD(wParam));
	    }
	    tsdPtr->hWheelTickPrev = wheelTick;
	    if (abs(tsdPtr->hWheelAcc) < WHEEL_DELTA) {
		return;
	    }

	    /*
	     * We have invented a new X event type to handle this event. It
	     * still uses the KeyPress struct. However, the keycode field has
	     * been overloaded to hold the zDelta of the wheel. Set nbytes to
	     * 0 to prevent conversion of the keycode to a keysym in
	     * TkpGetString. [Bug 1118340].
	     */

	    event.type = MouseWheelEvent;
	    event.xany.send_event = -1;
	    event.xkey.nbytes = 0;
	    event.xkey.state |= ShiftMask;
	    event.xkey.keycode = tsdPtr->hWheelAcc / WHEEL_DELTA * WHEEL_DELTA;
	    tsdPtr->hWheelAcc = tsdPtr->hWheelAcc % WHEEL_DELTA;
	    break;
	}
	case WM_SYSKEYDOWN:
	case WM_KEYDOWN:
	    /*
	     * Check for translated characters in the event queue. Setting
	     * xany.send_event to -1 indicates to the Windows implementation
	     * of TkpGetString() that this event was generated by windows and
	     * that the Windows extension xkey.trans_chars is filled with the
	     * MBCS characters that came from the TranslateMessage call.
	     */

	    event.type = KeyPress;
	    event.xany.send_event = -1;
	    event.xkey.keycode = wParam;
	    GetTranslatedKey(&event.xkey, (message == WM_KEYDOWN) ? WM_CHAR :
	            WM_SYSCHAR);
	    break;

	case WM_SYSKEYUP:
	case WM_KEYUP:
	    /*
	     * We don't check for translated characters on keyup because Tk
	     * won't know what to do with them. Instead, we wait for the
	     * WM_CHAR messages which will follow.
	     */

	    event.type = KeyRelease;
	    event.xkey.keycode = wParam;
	    event.xkey.nbytes = 0;
	    break;

	case WM_CHAR:
	    /*
	     * Synthesize both a KeyPress and a KeyRelease. Strings generated
	     * by Input Method Editor are handled in the following manner:
	     * 1. A series of WM_KEYDOWN & WM_KEYUP messages that cause
	     *    GetTranslatedKey() to be called and return immediately
	     *    because the WM_KEYDOWNs have no associated WM_CHAR messages
	     *    -- the IME window is accumulating the characters and
	     *    translating them itself. In the "bind" command, you get an
	     *    event with a mystery keysym and %A == "" for each WM_KEYDOWN
	     *    that actually was meant for the IME.
	     * 2. A WM_KEYDOWN corresponding to the "confirm typing"
	     *    character. This causes GetTranslatedKey() to be called.
	     * 3. A WM_IME_NOTIFY message saying that the IME is done. A side
	     *	  effect of this message is that GetTranslatedKey() thinks
	     *	  this means that there are no WM_CHAR messages and returns
	     *	  immediately. In the "bind" command, you get an another event
	     *	  with a mystery keysym and %A == "".
	     * 4. A sequence of WM_CHAR messages that correspond to the
	     *	  characters in the IME window. A bunch of simulated
	     *	  KeyPress/KeyRelease events will be generated, one for each
	     *	  character. Adjacent WM_CHAR messages may actually specify
	     *	  the high and low bytes of a multi-byte character -- in that
	     *	  case the two WM_CHAR messages will be combined into one
	     *	  event. It is the event-consumer's responsibility to convert
	     *	  the string returned from XLookupString from system encoding
	     *	  to UTF-8.
	     * 5. And finally we get the WM_KEYUP for the "confirm typing"
	     *    character.
	     */

	    event.type = KeyPress;
	    event.xany.send_event = -1;
	    event.xkey.keycode = 0;
	    if ((int)wParam & 0xff00) {
		int ch1 = wParam & 0xffff;

		if ((ch1 & 0xfc00) == 0xd800) {
		    tsdPtr->surrogateBuffer = ch1;
		    return;
		}
		if ((ch1 & 0xfc00) == 0xdc00) {
		    ch1 = ((tsdPtr->surrogateBuffer & 0x3ff) << 10) |
			    (ch1 & 0x3ff) | 0x10000;
		    tsdPtr->surrogateBuffer = 0;
		}
		event.xany.send_event = -3;
		event.xkey.nbytes = 0;
		event.xkey.keycode = ch1;
	    } else {
		event.xkey.nbytes = 1;
		event.xkey.trans_chars[0] = (char) wParam;

		if (IsDBCSLeadByte((BYTE) wParam)) {
		    MSG msg;

		    if ((PeekMessageW(&msg, NULL, WM_CHAR, WM_CHAR,
		            PM_NOREMOVE) != 0)
			    && (msg.message == WM_CHAR)) {
			GetMessageW(&msg, NULL, WM_CHAR, WM_CHAR);
			event.xkey.nbytes = 2;
			event.xkey.trans_chars[1] = (char) msg.wParam;
		   }
		}
	    }
	    Tk_QueueWindowEvent(&event, TCL_QUEUE_TAIL);
	    event.type = KeyRelease;
	    break;

	case WM_UNICHAR: {
	    event.type = KeyPress;
	    event.xany.send_event = -3;
	    event.xkey.keycode = wParam;
	    event.xkey.nbytes = 0;
	    Tk_QueueWindowEvent(&event, TCL_QUEUE_TAIL);
	    event.type = KeyRelease;
	    break;
	}

	}
	break;
    }

    default:
	/*
	 * Don't know how to translate this event, so ignore it. (It probably
	 * should not have got here, but ignoring it should be harmless.)
	 */

	return;
    }

    /*
     * Post the translated event to the main Tk event queue.
     */

    Tk_QueueWindowEvent(&event, TCL_QUEUE_TAIL);
}

/*
 *----------------------------------------------------------------------
 *
 * GetState --
 *
 *	This function constructs a state mask for the mouse buttons and
 *	modifier keys as they were before the event occurred.
 *
 * Results:
 *	Returns a composite value of all the modifier and button state flags
 *	that were set at the time the event occurred.
 *
 * Side effects:
 *	None.
 *
 *----------------------------------------------------------------------
 */

static unsigned int
GetState(
    UINT message,		/* Win32 message type */
    WPARAM wParam,		/* wParam of message, used if key message */
    LPARAM lParam)		/* lParam of message, used if key message */
{
    int mask;
    int prevState;		/* 1 if key was previously down */
    unsigned int state = TkWinGetModifierState();

    /*
     * If the event is a key press or release, we check for modifier keys so
     * we can report the state of the world before the event.
     */

    if (message == WM_SYSKEYDOWN || message == WM_KEYDOWN
	    || message == WM_SYSKEYUP || message == WM_KEYUP) {
	mask = 0;
	prevState = HIWORD(lParam) & KF_REPEAT;
	switch(wParam) {
	case VK_SHIFT:
	    mask = ShiftMask;
	    break;
	case VK_CONTROL:
	    mask = ControlMask;
	    break;
	case VK_MENU:
	    mask = ALT_MASK;
	    break;
	case VK_CAPITAL:
	    if (message == WM_SYSKEYDOWN || message == WM_KEYDOWN) {
		mask = LockMask;
		prevState = ((state & mask) ^ prevState) ? 0 : 1;
	    }
	    break;
	case VK_NUMLOCK:
	    if (message == WM_SYSKEYDOWN || message == WM_KEYDOWN) {
		mask = Mod1Mask;
		prevState = ((state & mask) ^ prevState) ? 0 : 1;
	    }
	    break;
	case VK_SCROLL:
	    if (message == WM_SYSKEYDOWN || message == WM_KEYDOWN) {
		mask = Mod3Mask;
		prevState = ((state & mask) ^ prevState) ? 0 : 1;
	    }
	    break;
	}
	if (prevState) {
	    state |= mask;
	} else {
	    state &= ~mask;
	}
	if (HIWORD(lParam) & KF_EXTENDED) {
	    state |= EXTENDED_MASK;
	}
    }
    return state;
}

/*
 *----------------------------------------------------------------------
 *
 * GetTranslatedKey --
 *
 *	Retrieves WM_CHAR messages that are placed on the system queue by the
 *	TranslateMessage system call and places them in the given KeyPress
 *	event.
 *
 * Results:
 *	Sets the trans_chars and nbytes member of the key event.
 *
 * Side effects:
 *	Removes any WM_CHAR messages waiting on the top of the system event
 *	queue.
 *
 *----------------------------------------------------------------------
 */

static void
GetTranslatedKey(
    XKeyEvent *xkey,
    UINT type)
{
    MSG msg;

    xkey->nbytes = 0;

    while ((xkey->nbytes < XMaxTransChars)
	    && (PeekMessageA(&msg, NULL, type, type, PM_NOREMOVE) != 0)) {
	if (msg.message != type) {
	    break;
	}

	GetMessageA(&msg, NULL, type, type);

	/*
	 * If this is a normal character message, we may need to strip off the
	 * Alt modifier (e.g. Alt-digits). Note that we don't want to do this
	 * for system messages, because those were presumably generated as an
	 * Alt-char sequence (e.g. accelerator keys).
	 */

	if ((msg.message == WM_CHAR) && (msg.lParam & 0x20000000)) {
	    xkey->state = 0;
	}
	xkey->trans_chars[xkey->nbytes++] = (char) msg.wParam;

	if (((unsigned short) msg.wParam) > ((unsigned short) 0xff)) {
	    /*
	     * Some "addon" input devices, such as the popular PenPower
	     * Chinese writing pad, generate 16 bit values in WM_CHAR messages
	     * (instead of passing them in two separate WM_CHAR messages
	     * containing two 8-bit values.
	     */

	    xkey->trans_chars[xkey->nbytes] = (char) (msg.wParam >> 8);
	    xkey->nbytes ++;
	}
    }
}

/*
 *----------------------------------------------------------------------
 *
 * UpdateInputLanguage --
 *
 *	Gets called when a WM_INPUTLANGCHANGE message is received by the Tk
 *	child window function. This message is sent by the Input Method Editor
 *	system when the user chooses a different input method. All subsequent
 *	WM_CHAR messages will contain characters in the new encoding. We
 *	record the new encoding so that TkpGetString() knows how to correctly
 *	translate the WM_CHAR into unicode.
 *
 * Results:
 *	Records the new encoding in keyInputEncoding.
 *
 * Side effects:
 *	Old value of keyInputEncoding is freed.
 *
 *----------------------------------------------------------------------
 */

static void
UpdateInputLanguage(
    int charset)
{
    CHARSETINFO charsetInfo;
    Tcl_Encoding encoding;
    char codepage[4 + TCL_INTEGER_SPACE];

    if (keyInputCharset == charset) {
	return;
    }
    if (TranslateCharsetInfo((DWORD*)INT2PTR(charset), &charsetInfo,
	    TCI_SRCCHARSET) == 0) {
	/*
	 * Some mysterious failure.
	 */

	return;
    }

    sprintf(codepage, "cp%d", charsetInfo.ciACP);

    if ((encoding = Tcl_GetEncoding(NULL, codepage)) == NULL) {
	/*
	 * The encoding is not supported by Tcl.
	 */

	return;
    }

    if (keyInputEncoding != NULL) {
	Tcl_FreeEncoding(keyInputEncoding);
    }

    keyInputEncoding = encoding;
    keyInputCharset = charset;
}

/*
 *----------------------------------------------------------------------
 *
 * TkWinGetKeyInputEncoding --
 *
 *	Returns the current keyboard input encoding selected by the user (with
 *	WM_INPUTLANGCHANGE events).
 *
 * Results:
 *	The current keyboard input encoding.
 *
 * Side effects:
 *	None.
 *
 *----------------------------------------------------------------------
 */

Tcl_Encoding
TkWinGetKeyInputEncoding(void)
{
    return keyInputEncoding;
}

/*
 *----------------------------------------------------------------------
 *
 * TkWinGetUnicodeEncoding --
 *
 *	Returns the cached unicode encoding.
 *
 * Results:
 *	The unicode encoding.
 *
 * Side effects:
 *	None.
 *
 *----------------------------------------------------------------------
 */

Tcl_Encoding
TkWinGetUnicodeEncoding(void)
{
    if (unicodeEncoding == NULL) {
	unicodeEncoding = Tcl_GetEncoding(NULL, "utf-16");
	if (unicodeEncoding == NULL) {
	    unicodeEncoding = Tcl_GetEncoding(NULL, "unicode");
	}
    }
    return unicodeEncoding;
}

/*
 *----------------------------------------------------------------------
 *
 * HandleIMEComposition --
 *
 *	This function works around a deficiency in some versions of Windows
 *	2000 to make it possible to entry multi-lingual characters under all
 *	versions of Windows 2000.
 *
 *	When an Input Method Editor (IME) is ready to send input characters to
 *	an application, it sends a WM_IME_COMPOSITION message with the
 *	GCS_RESULTSTR. However, The DefWindowProcW() on English Windows 2000
 *	arbitrarily converts all non-Latin-1 characters in the composition to
 *	"?".
 *
 *	This function correctly processes the composition data and sends the
 *	UNICODE values of the composed characters to TK's event queue.
 *
 * Results:
 *	If this function has processed the composition data, returns 1.
 *	Otherwise returns 0.
 *
 * Side effects:
 *	Key events are put into the TK event queue.
 *
 *----------------------------------------------------------------------
 */

static int
HandleIMEComposition(
    HWND hwnd,			/* Window receiving the message. */
    LPARAM lParam)		/* Flags for the WM_IME_COMPOSITION message */
{
    HIMC hIMC;
    int n;
    int high = 0;

    if ((lParam & GCS_RESULTSTR) == 0) {
	/*
	 * Composition is not finished yet.
	 */

	return 0;
    }

    hIMC = ImmGetContext(hwnd);
    if (!hIMC) {
	return 0;
    }

    n = ImmGetCompositionStringW(hIMC, GCS_RESULTSTR, NULL, 0);

    if (n > 0) {
	WCHAR *buff = (WCHAR *) ckalloc(n);
	TkWindow *winPtr;
	XEvent event;
	int i;

	n = ImmGetCompositionStringW(hIMC, GCS_RESULTSTR, buff, (unsigned) n) / 2;

	/*
	 * Set up the fields pertinent to key event.
	 *
	 * We set send_event to the special value of -3, so that TkpGetString
	 * in tkWinKey.c knows that keycode already contains a UNICODE
	 * char and there's no need to do encoding conversion.
	 *
	 * Note that the event *must* be zeroed out first; Tk plays cunning
	 * games with the overalls structure. [Bug 2992129]
	 */

	winPtr = (TkWindow *) Tk_HWNDToWindow(hwnd);

	memset(&event, 0, sizeof(XEvent));
	event.xkey.serial = winPtr->display->request++;
	event.xkey.send_event = -3;
	event.xkey.display = winPtr->display;
	event.xkey.window = winPtr->window;
	event.xkey.root = RootWindow(winPtr->display, winPtr->screenNum);
	event.xkey.subwindow = None;
	event.xkey.state = TkWinGetModifierState();
	event.xkey.time = TkpGetMS();
	event.xkey.same_screen = True;

	for (i=0; i<n; ) {
	    /*
	     * Simulate a pair of KeyPress and KeyRelease events for each
	     * UNICODE character in the composition.
	     */

	    event.xkey.keycode = buff[i++];

	    if ((event.xkey.keycode & 0xfc00) == 0xd800) {
		high = ((event.xkey.keycode & 0x3ff) << 10) + 0x10000;
		break;
	    } else if (high && (event.xkey.keycode & 0xfc00) == 0xdc00) {
		event.xkey.keycode &= 0x3ff;
		event.xkey.keycode += high;
		high = 0;
	    }
	    event.type = KeyPress;
	    Tk_QueueWindowEvent(&event, TCL_QUEUE_TAIL);

	    event.type = KeyRelease;
	    Tk_QueueWindowEvent(&event, TCL_QUEUE_TAIL);
	}

	ckfree(buff);
    }
    ImmReleaseContext(hwnd, hIMC);
    return 1;
}

/*
 *----------------------------------------------------------------------
 *
 * TkWinResendEvent --
 *
 *	This function converts an X event into a Windows event and invokes the
 *	specified window function.
 *
 * Results:
 *	A standard Windows result.
 *
 * Side effects:
 *	Invokes the window function
 *
 *----------------------------------------------------------------------
 */

LRESULT
TkWinResendEvent(
    WNDPROC wndproc,
    HWND hwnd,
    XEvent *eventPtr)
{
    UINT msg;
    WPARAM wparam;
    LPARAM lparam;

    if (eventPtr->type != ButtonPress) {
	return 0;
    }

    switch (eventPtr->xbutton.button) {
    case Button1:
	msg = WM_LBUTTONDOWN;
	wparam = MK_LBUTTON;
	break;
    case Button2:
	msg = WM_MBUTTONDOWN;
	wparam = MK_MBUTTON;
	break;
    case Button3:
	msg = WM_RBUTTONDOWN;
	wparam = MK_RBUTTON;
	break;
    case Button4:
	msg = WM_XBUTTONDOWN;
	wparam = MAKEWPARAM(MK_XBUTTON1, XBUTTON1);
	break;
    case Button5:
	msg = WM_XBUTTONDOWN;
	wparam = MAKEWPARAM(MK_XBUTTON2, XBUTTON2);
	break;
    default:
	return 0;
    }

    if (eventPtr->xbutton.state & Button1Mask) {
	wparam |= MK_LBUTTON;
    }
    if (eventPtr->xbutton.state & Button2Mask) {
	wparam |= MK_MBUTTON;
    }
    if (eventPtr->xbutton.state & Button3Mask) {
	wparam |= MK_RBUTTON;
    }
    if (eventPtr->xbutton.state & Button4Mask) {
	wparam |= MK_XBUTTON1;
    }
    if (eventPtr->xbutton.state & Button5Mask) {
	wparam |= MK_XBUTTON2;
    }
    if (eventPtr->xbutton.state & ShiftMask) {
	wparam |= MK_SHIFT;
    }
    if (eventPtr->xbutton.state & ControlMask) {
	wparam |= MK_CONTROL;
    }
    lparam = MAKELPARAM((short) eventPtr->xbutton.x,
	    (short) eventPtr->xbutton.y);
    return CallWindowProcW(wndproc, hwnd, msg, wparam, lparam);
}

/*
 *----------------------------------------------------------------------
 *
 * TkpGetMS --
 *
 *	Return a relative time in milliseconds. It doesn't matter when the
 *	epoch was.
 *
 * Results:
 *	Number of milliseconds.
 *
 * Side effects:
 *	None.
 *
 *----------------------------------------------------------------------
 */

unsigned long
TkpGetMS(void)
{
    return GetTickCount();
}

/*
 *----------------------------------------------------------------------
 *
 * TkWinUpdatingClipboard --
 *
 *
 * Results:
 *	Number of milliseconds.
 *
 * Side effects:
 *	None.
 *
 *----------------------------------------------------------------------
 */

void
TkWinUpdatingClipboard(
    int mode)
{
    ThreadSpecificData *tsdPtr = (ThreadSpecificData *)
	    Tcl_GetThreadData(&dataKey, sizeof(ThreadSpecificData));

    tsdPtr->updatingClipboard = mode;
}

/*
 *----------------------------------------------------------------------
 *
 * Tk_SetCaretPos --
 *
 *	This enables correct movement of focus in the MS Magnifier, as well as
 *	allowing us to correctly position the IME Window. The following Win32
 *	APIs are used to work with MS caret:
 *
 *	CreateCaret	DestroyCaret	SetCaretPos	GetCaretPos
 *
 *	Only one instance of caret can be active at any time (e.g.
 *	DestroyCaret API does not take any argument such as handle). Since
 *	do-it-right approach requires to track the create/destroy caret status
 *	all the time in a global scope among windows (or widgets), we just
 *	implement this minimal setup to get the job done.
 *
 * Results:
 *	None
 *
 * Side effects:
 *	Sets the global Windows caret position.
 *
 *----------------------------------------------------------------------
 */

void
Tk_SetCaretPos(
    Tk_Window tkwin,
    int x, int y,
    int height)
{
    static HWND caretHWND = NULL;
    TkCaret *caretPtr = &(((TkWindow *) tkwin)->dispPtr->caret);
    Window win;

    /*
     * Prevent processing anything if the values haven't changed. Windows only
     * has one display, so we can do this with statics.
     */

    if ((caretPtr->winPtr == ((TkWindow *) tkwin))
	    && (caretPtr->x == x) && (caretPtr->y == y)) {
	return;
    }

    caretPtr->winPtr = ((TkWindow *) tkwin);
    caretPtr->x = x;
    caretPtr->y = y;
    caretPtr->height = height;

    /*
     * We adjust to the toplevel to get the coords right, as setting the IME
     * composition window is based on the toplevel hwnd, so ignore height.
     */

    while (!Tk_IsTopLevel(tkwin)) {
	x += Tk_X(tkwin);
	y += Tk_Y(tkwin);
	tkwin = Tk_Parent(tkwin);
	if (tkwin == NULL) {
	    return;
	}
    }

    win = Tk_WindowId(tkwin);
    if (win) {
	HIMC hIMC;
	HWND hwnd = Tk_GetHWND(win);

	if (hwnd != caretHWND) {
	    DestroyCaret();
	    if (CreateCaret(hwnd, NULL, 0, 0)) {
		caretHWND = hwnd;
	    }
	}

	if (!SetCaretPos(x, y) && CreateCaret(hwnd, NULL, 0, 0)) {
	    caretHWND = hwnd;
	    SetCaretPos(x, y);
	}

	/*
	 * The IME composition window should be updated whenever the caret
	 * position is changed because a clause of the composition string may
	 * be converted to the final characters and the other clauses still
	 * stay on the composition window. -- yamamoto
	 */

	hIMC = ImmGetContext(hwnd);
	if (hIMC) {
	    COMPOSITIONFORM cform;

	    cform.dwStyle = CFS_POINT;
	    cform.ptCurrentPos.x = x;
	    cform.ptCurrentPos.y = y;
	    ImmSetCompositionWindow(hIMC, &cform);
	    ImmReleaseContext(hwnd, hIMC);
	}
    }
}

/*
 *----------------------------------------------------------------------
 *
 * Tk_GetUserInactiveTime --
 *
 *	Return the number of milliseconds the user was inactive.
 *
 * Results:
 *	Milliseconds of user inactive time or -1 if GetLastInputInfo
 *	returns an error.
 *
 * Side effects:
 *	None.
 *
 *----------------------------------------------------------------------
 */

long
Tk_GetUserInactiveTime(
     Display *dpy)		/* Ignored on Windows */
{
    LASTINPUTINFO li;
    (void)dpy;

    li.cbSize = sizeof(li);
    if (!GetLastInputInfo(&li)) {
	return -1;
    }

    /*
     * Last input info is in milliseconds, since restart time.
     */

    return (GetTickCount()-li.dwTime);
}

/*
 *----------------------------------------------------------------------
 *
 * Tk_ResetUserInactiveTime --
 *
 *	Reset the user inactivity timer
 *
 * Results:
 *	none
 *
 * Side effects:
 *	The user inactivity timer of the underlying windowing system is reset
 *	to zero.
 *
 *----------------------------------------------------------------------
 */

void
Tk_ResetUserInactiveTime(
    Display *dpy)
{
    INPUT inp;
    (void)dpy;

    inp.type = INPUT_MOUSE;
    inp.mi.dx = 0;
    inp.mi.dy = 0;
    inp.mi.mouseData = 0;
    inp.mi.dwFlags = MOUSEEVENTF_MOVE;
    inp.mi.time = 0;
    inp.mi.dwExtraInfo = (DWORD) 0;

    SendInput(1, &inp, sizeof(inp));
}

/*
 * Local Variables:
 * mode: c
 * c-basic-offset: 4
 * fill-column: 78
 * End:
 */<|MERGE_RESOLUTION|>--- conflicted
+++ resolved
@@ -332,10 +332,7 @@
  *	The return value is one of:
  *	    TK_THEME_WIN_CLASSIC	95/98/NT or XP in classic mode
  *	    TK_THEME_WIN_XP		XP not in classic mode
-<<<<<<< HEAD
-=======
  *	    TK_THEME_WIN_VISTA	Vista or higher
->>>>>>> d0f56684
  *
  *----------------------------------------------------------------------
  */
@@ -348,25 +345,17 @@
 
 	os.dwOSVersionInfoSize = sizeof(OSVERSIONINFOW);
 	GetVersionExW(&os);
-<<<<<<< HEAD
-=======
 
 	if (os.dwPlatformId != VER_PLATFORM_WIN32_NT) {
 	    Tcl_Panic("Windows NT is the only supported platform");
 	}
->>>>>>> d0f56684
 
 	/*
 	 * Set tkWinTheme to be TK_THEME_WIN_(CLASSIC|XP|VISTA). The
 	 * TK_THEME_WIN_CLASSIC could be set even when running under XP if the
 	 * windows classic theme was selected.
 	 */
-<<<<<<< HEAD
-
-	if ((os.dwMajorVersion == 5 && os.dwMinorVersion == 1)) {
-=======
-	if (os.dwMajorVersion == 5 && os.dwMinorVersion == 1) {
->>>>>>> d0f56684
+	if ((os.dwMajorVersion == 5) && (os.dwMinorVersion == 1)) {
 	    HKEY hKey;
 	    LPCWSTR szSubKey = L"Control Panel\\Appearance";
 	    LPCWSTR szCurrent = L"Current";
@@ -393,35 +382,8 @@
 	}
     }
     return tkWinTheme;
-<<<<<<< HEAD
-=======
-}
--
-/*
- *----------------------------------------------------------------------
- *
- * TkWinGetPlatformId --
- *
- *	Determines whether running under NT, 95, or Win32s, to allow runtime
- *	conditional code. Win32s is no longer supported.
- *
- * Results:
- *	The return value is always:
- *		VER_PLATFORM_WIN32_NT	Win32 on Windows XP, Vista, Windows 7, Windows 8
- *
- * Side effects:
- *	None.
- *
- *----------------------------------------------------------------------
- */
-
-int
-TkWinGetPlatformId(void)
-{
-    return VER_PLATFORM_WIN32_NT;
->>>>>>> d0f56684
-}
+}
+ 
 /*
  *----------------------------------------------------------------------
