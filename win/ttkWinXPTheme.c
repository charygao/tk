--- conflicted
+++ resolved
@@ -1284,15 +1284,7 @@
     XPThemeProcs *procs;
     HINSTANCE hlibrary;
     Ttk_Theme themePtr, parentPtr, vistaPtr;
-<<<<<<< HEAD
     const ElementInfo *infoPtr;
-    OSVERSIONINFOW os;
-
-    os.dwOSVersionInfoSize = sizeof(OSVERSIONINFOW);
-    GetVersionExW(&os);
-=======
-    ElementInfo *infoPtr;
->>>>>>> d0f56684
 
     procs = LoadXPThemeProcs(&hlibrary);
     if (!procs)
