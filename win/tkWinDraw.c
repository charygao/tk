/* 
 * tkWinDraw.c --
 *
 *	This file contains the Xlib emulation functions pertaining to
 *	actually drawing objects on a window.
 *
 * Copyright (c) 1995 Sun Microsystems, Inc.
 * Copyright (c) 1994 Software Research Associates, Inc.
 *
 * See the file "license.terms" for information on usage and redistribution
 * of this file, and for a DISCLAIMER OF ALL WARRANTIES.
 */

#include "tkWinInt.h"

/*
 * These macros convert between X's bizarre angle units to radians.
 */

#define PI 3.14159265358979
#define XAngleToRadians(a) ((double)(a) / 64 * PI / 180);

/*
 * Translation table between X gc functions and Win32 raster op modes.
 */

CONST int tkpWinRopModes[] = {
    R2_BLACK,			/* GXclear */
    R2_MASKPEN,			/* GXand */
    R2_MASKPENNOT,		/* GXandReverse */
    R2_COPYPEN,			/* GXcopy */
    R2_MASKNOTPEN,		/* GXandInverted */
    R2_NOT,			/* GXnoop */
    R2_XORPEN,			/* GXxor */
    R2_MERGEPEN,		/* GXor */
    R2_NOTMERGEPEN,		/* GXnor */
    R2_NOTXORPEN,		/* GXequiv */
    R2_NOT,			/* GXinvert */
    R2_MERGEPENNOT,		/* GXorReverse */
    R2_NOTCOPYPEN,		/* GXcopyInverted */
    R2_MERGENOTPEN,		/* GXorInverted */
    R2_NOTMASKPEN,		/* GXnand */
    R2_WHITE			/* GXset */
};

/*
 * Translation table between X gc functions and Win32 BitBlt op modes.  Some
 * of the operations defined in X don't have names, so we have to construct
 * new opcodes for those functions.  This is arcane and probably not all that
 * useful, but at least it's accurate.
 */

#define NOTSRCAND	(DWORD)0x00220326 /* dest = (NOT source) AND dest */
#define NOTSRCINVERT	(DWORD)0x00990066 /* dest = (NOT source) XOR dest */
#define SRCORREVERSE	(DWORD)0x00DD0228 /* dest = source OR (NOT dest) */
#define SRCNAND		(DWORD)0x007700E6 /* dest = NOT (source AND dest) */

CONST int tkpWinBltModes[] = {
    BLACKNESS,			/* GXclear */
    SRCAND,			/* GXand */
    SRCERASE,			/* GXandReverse */
    SRCCOPY,			/* GXcopy */
    NOTSRCAND,			/* GXandInverted */
    PATCOPY,			/* GXnoop */
    SRCINVERT,			/* GXxor */
    SRCPAINT,			/* GXor */
    NOTSRCERASE,		/* GXnor */
    NOTSRCINVERT,		/* GXequiv */
    DSTINVERT,			/* GXinvert */
    SRCORREVERSE,		/* GXorReverse */
    NOTSRCCOPY,			/* GXcopyInverted */
    MERGEPAINT,			/* GXorInverted */
    SRCNAND,			/* GXnand */
    WHITENESS			/* GXset */
};

/*
 * The following raster op uses the source bitmap as a mask for the
 * pattern.  This is used to draw in a foreground color but leave the
 * background color transparent.
 */

#define MASKPAT		0x00E20746 /* dest = (src & pat) | (!src & dst) */

/*
 * The following two raster ops are used to copy the foreground and background
 * bits of a source pattern as defined by a stipple used as the pattern.
 */

#define COPYFG		0x00CA0749 /* dest = (pat & src) | (!pat & dst) */
#define COPYBG		0x00AC0744 /* dest = (!pat & src) | (pat & dst) */

/*
 * Macros used later in the file.
 */
#ifndef MIN
#   define MIN(a,b)	((a>b) ? b : a)
#   define MAX(a,b)	((a<b) ? b : a)
#endif

/*
 * The followng typedef is used to pass Windows GDI drawing functions.
 */

typedef BOOL (CALLBACK *WinDrawFunc) _ANSI_ARGS_((HDC dc,
			    CONST POINT* points, int npoints));

typedef struct ThreadSpecificData {
    POINT *winPoints;    /* Array of points that is reused. */
    int nWinPoints;	/* Current size of point array. */
} ThreadSpecificData;
static Tcl_ThreadDataKey dataKey;

/*
 * Forward declarations for procedures defined in this file:
 */

static POINT *		ConvertPoints _ANSI_ARGS_((XPoint *points, int npoints,
			    int mode, RECT *bbox));
static int		DrawOrFillArc _ANSI_ARGS_((Display *display,
			    Drawable d, GC gc, int x, int y,
			    unsigned int width, unsigned int height,
			    int start, int extent, int fill));
static void		RenderObject _ANSI_ARGS_((HDC dc, GC gc,
			    XPoint* points, int npoints, int mode, HPEN pen,
			    WinDrawFunc func));
static HPEN		SetUpGraphicsPort _ANSI_ARGS_((GC gc));

/*
 *----------------------------------------------------------------------
 *
 * TkWinGetDrawableDC --
 *
 *	Retrieve the DC from a drawable.
 *
 * Results:
 *	Returns the window DC for windows.  Returns a new memory DC
 *	for pixmaps.
 *
 * Side effects:
 *	Sets up the palette for the device context, and saves the old
 *	device context state in the passed in TkWinDCState structure.
 *
 *----------------------------------------------------------------------
 */

HDC
TkWinGetDrawableDC(display, d, state)
    Display *display;
    Drawable d;
    TkWinDCState* state;
{
    HDC dc;
    TkWinDrawable *twdPtr = (TkWinDrawable *)d;
    Colormap cmap;

    if (twdPtr->type == TWD_WINDOW) {
	TkWindow *winPtr = twdPtr->window.winPtr;
    
 	dc = GetDC(twdPtr->window.handle);
	if (winPtr == NULL) {
	    cmap = DefaultColormap(display, DefaultScreen(display));
	} else {
	    cmap = winPtr->atts.colormap;
	}
    } else if (twdPtr->type == TWD_WINDC) {
	dc = twdPtr->winDC.hdc;
	cmap = DefaultColormap(display, DefaultScreen(display));
    } else {
	dc = CreateCompatibleDC(NULL);
	SelectObject(dc, twdPtr->bitmap.handle);
	cmap = twdPtr->bitmap.colormap;
    }
    state->palette = TkWinSelectPalette(dc, cmap);
    state->bkmode  = GetBkMode(dc);
    return dc;
}

/*
 *----------------------------------------------------------------------
 *
 * TkWinReleaseDrawableDC --
 *
 *	Frees the resources associated with a drawable's DC.
 *
 * Results:
 *	None.
 *
 * Side effects:
 *	Restores the old bitmap handle to the memory DC for pixmaps.
 *
 *----------------------------------------------------------------------
 */

void
TkWinReleaseDrawableDC(d, dc, state)
    Drawable d;
    HDC dc;
    TkWinDCState *state;
{
    TkWinDrawable *twdPtr = (TkWinDrawable *)d;
    SetBkMode(dc, state->bkmode);
    SelectPalette(dc, state->palette, TRUE);
    RealizePalette(dc);
    if (twdPtr->type == TWD_WINDOW) {
	ReleaseDC(TkWinGetHWND(d), dc);
    } else if (twdPtr->type == TWD_BITMAP) {
	DeleteDC(dc);
    }
}

/*
 *----------------------------------------------------------------------
 *
 * ConvertPoints --
 *
 *	Convert an array of X points to an array of Win32 points.
 *
 * Results:
 *	Returns the converted array of POINTs.
 *
 * Side effects:
 *	Allocates a block of memory in thread local storage that 
 *      should not be freed.
 *
 *----------------------------------------------------------------------
 */

static POINT *
ConvertPoints(points, npoints, mode, bbox)
    XPoint *points;
    int npoints;
    int mode;			/* CoordModeOrigin or CoordModePrevious. */
    RECT *bbox;			/* Bounding box of points. */
{
    ThreadSpecificData *tsdPtr = (ThreadSpecificData *) 
            Tcl_GetThreadData(&dataKey, sizeof(ThreadSpecificData));
    int i;

    /*
     * To avoid paying the cost of a malloc on every drawing routine,
     * we reuse the last array if it is large enough.
     */

    if (npoints > tsdPtr->nWinPoints) {
	if (tsdPtr->winPoints != NULL) {
	    ckfree((char *) tsdPtr->winPoints);
	}
	tsdPtr->winPoints = (POINT *) ckalloc(sizeof(POINT) * npoints);
	if (tsdPtr->winPoints == NULL) {
	    tsdPtr->nWinPoints = -1;
	    return NULL;
	}
	tsdPtr->nWinPoints = npoints;
    }

    bbox->left = bbox->right = points[0].x;
    bbox->top = bbox->bottom = points[0].y;
    
    if (mode == CoordModeOrigin) {
	for (i = 0; i < npoints; i++) {
	    tsdPtr->winPoints[i].x = points[i].x;
	    tsdPtr->winPoints[i].y = points[i].y;
	    bbox->left = MIN(bbox->left, tsdPtr->winPoints[i].x);
	    bbox->right = MAX(bbox->right, tsdPtr->winPoints[i].x);
	    bbox->top = MIN(bbox->top, tsdPtr->winPoints[i].y);
	    bbox->bottom = MAX(bbox->bottom, tsdPtr->winPoints[i].y);
	}
    } else {
	tsdPtr->winPoints[0].x = points[0].x;
	tsdPtr->winPoints[0].y = points[0].y;
	for (i = 1; i < npoints; i++) {
	    tsdPtr->winPoints[i].x = tsdPtr->winPoints[i-1].x + points[i].x;
	    tsdPtr->winPoints[i].y = tsdPtr->winPoints[i-1].y + points[i].y;
	    bbox->left = MIN(bbox->left, tsdPtr->winPoints[i].x);
	    bbox->right = MAX(bbox->right, tsdPtr->winPoints[i].x);
	    bbox->top = MIN(bbox->top, tsdPtr->winPoints[i].y);
	    bbox->bottom = MAX(bbox->bottom, tsdPtr->winPoints[i].y);
	}
    }
    return tsdPtr->winPoints;
}

/*
 *----------------------------------------------------------------------
 *
 * XCopyArea --
 *
 *	Copies data from one drawable to another using block transfer
 *	routines.
 *
 * Results:
 *	None.
 *
 * Side effects:
 *	Data is moved from a window or bitmap to a second window or
 *	bitmap.
 *
 *----------------------------------------------------------------------
 */

int
XCopyArea(display, src, dest, gc, src_x, src_y, width, height, dest_x, dest_y)
    Display* display;
    Drawable src;
    Drawable dest;
    GC gc;
    int src_x, src_y;
    unsigned int width, height;
    int dest_x, dest_y;
{
    HDC srcDC, destDC;
    TkWinDCState srcState, destState;
    TkpClipMask *clipPtr = (TkpClipMask*)gc->clip_mask;

    srcDC = TkWinGetDrawableDC(display, src, &srcState);

    if (src != dest) {
	destDC = TkWinGetDrawableDC(display, dest, &destState);
    } else {
	destDC = srcDC;
    }

    if (clipPtr && clipPtr->type == TKP_CLIP_REGION) {
	SelectClipRgn(destDC, (HRGN) clipPtr->value.region);
	OffsetClipRgn(destDC, gc->clip_x_origin, gc->clip_y_origin);
    }

    BitBlt(destDC, dest_x, dest_y, width, height, srcDC, src_x, src_y,
	    tkpWinBltModes[gc->function]);

    SelectClipRgn(destDC, NULL);

    if (src != dest) {
	TkWinReleaseDrawableDC(dest, destDC, &destState);
    }
    TkWinReleaseDrawableDC(src, srcDC, &srcState);
    return 0;
}

/*
 *----------------------------------------------------------------------
 *
 * XCopyPlane --
 *
 *	Copies a bitmap from a source drawable to a destination
 *	drawable.  The plane argument specifies which bit plane of
 *	the source contains the bitmap.  Note that this implementation
 *	ignores the gc->function.
 *
 * Results:
 *	None.
 *
 * Side effects:
 *	Changes the destination drawable.
 *
 *----------------------------------------------------------------------
 */

int
XCopyPlane(display, src, dest, gc, src_x, src_y, width, height, dest_x,
	dest_y, plane)
    Display* display;
    Drawable src;
    Drawable dest;
    GC gc;
    int src_x, src_y;
    unsigned int width, height;
    int dest_x, dest_y;
    unsigned long plane;
{
    HDC srcDC, destDC;
    TkWinDCState srcState, destState;
    HBRUSH bgBrush, fgBrush, oldBrush;
    TkpClipMask *clipPtr = (TkpClipMask*)gc->clip_mask;

    display->request++;

    if (plane != 1) {
	panic("Unexpected plane specified for XCopyPlane");
    }

    srcDC = TkWinGetDrawableDC(display, src, &srcState);

    if (src != dest) {
	destDC = TkWinGetDrawableDC(display, dest, &destState);
    } else {
	destDC = srcDC;
    }

    if (clipPtr == NULL || clipPtr->type == TKP_CLIP_REGION) {

	/*
	 * Case 1: opaque bitmaps.  Windows handles the conversion
	 * from one bit to multiple bits by setting 0 to the
	 * foreground color, and 1 to the background color (seems
	 * backwards, but there you are).
	 */

	if (clipPtr && clipPtr->type == TKP_CLIP_REGION) {
	    SelectClipRgn(destDC, (HRGN) clipPtr->value.region);
	    OffsetClipRgn(destDC, gc->clip_x_origin, gc->clip_y_origin);
	}

	SetBkMode(destDC, OPAQUE);
	SetBkColor(destDC, gc->foreground);
	SetTextColor(destDC, gc->background);
	BitBlt(destDC, dest_x, dest_y, width, height, srcDC, src_x, src_y,
		SRCCOPY);

	SelectClipRgn(destDC, NULL);
    } else if (clipPtr->type == TKP_CLIP_PIXMAP) {
	if (clipPtr->value.pixmap == src) {

	    /*
	     * Case 2: transparent bitmaps are handled by setting the
	     * destination to the foreground color whenever the source
	     * pixel is set.  We need to reset the BkColor and TextColor,
	     * because they affect bitmap color mapping.
	     */

	    fgBrush = CreateSolidBrush(gc->foreground);
	    oldBrush = SelectObject(destDC, fgBrush);
	    SetBkColor(destDC, RGB(255,255,255));
	    SetTextColor(destDC, RGB(0,0,0));
	    BitBlt(destDC, dest_x, dest_y, width, height, srcDC, src_x, src_y,
		    MASKPAT);
	    SelectObject(destDC, oldBrush);
	    DeleteObject(fgBrush);
	} else {

	    /*
	     * Case 3: two arbitrary bitmaps.  Copy the source rectangle
	     * into a color pixmap.  Use the result as a brush when
	     * copying the clip mask into the destination.
	     */

	    HDC memDC, maskDC;
	    HBITMAP bitmap;
	    TkWinDCState maskState;

	    fgBrush = CreateSolidBrush(gc->foreground);
	    bgBrush = CreateSolidBrush(gc->background);
	    maskDC = TkWinGetDrawableDC(display, clipPtr->value.pixmap,
		    &maskState);
	    memDC = CreateCompatibleDC(destDC);
	    bitmap = CreateBitmap(width, height, 1, 1, NULL);
	    SelectObject(memDC, bitmap);

	    /*
	     * Set foreground bits.  We create a new bitmap containing
	     * (source AND mask), then use it to set the foreground color
	     * into the destination.
	     */

	    BitBlt(memDC, 0, 0, width, height, srcDC, src_x, src_y, SRCCOPY);
	    BitBlt(memDC, 0, 0, width, height, maskDC,
		    dest_x - gc->clip_x_origin, dest_y - gc->clip_y_origin,
		    SRCAND);
	    oldBrush = SelectObject(destDC, fgBrush);
	    BitBlt(destDC, dest_x, dest_y, width, height, memDC, 0, 0,
		    MASKPAT);

	    /*
	     * Set background bits.  Same as foreground, except we use
	     * ((NOT source) AND mask) and the background brush.
	     */

	    BitBlt(memDC, 0, 0, width, height, srcDC, src_x, src_y,
		    NOTSRCCOPY);
	    BitBlt(memDC, 0, 0, width, height, maskDC,
		    dest_x - gc->clip_x_origin, dest_y - gc->clip_y_origin,
		    SRCAND);
	    SelectObject(destDC, bgBrush);
	    BitBlt(destDC, dest_x, dest_y, width, height, memDC, 0, 0,
		    MASKPAT);

	    TkWinReleaseDrawableDC(clipPtr->value.pixmap, maskDC, &maskState);
	    SelectObject(destDC, oldBrush);
	    DeleteDC(memDC);
	    DeleteObject(bitmap);
	    DeleteObject(fgBrush);
	    DeleteObject(bgBrush);
	}
    }
    if (src != dest) {
	TkWinReleaseDrawableDC(dest, destDC, &destState);
    }
    TkWinReleaseDrawableDC(src, srcDC, &srcState);
    return 0;
}

/*
 *----------------------------------------------------------------------
 *
 * TkPutImage --
 *
 *	Copies a subimage from an in-memory image to a rectangle of
 *	of the specified drawable.
 *
 * Results:
 *	None.
 *
 * Side effects:
 *	Draws the image on the specified drawable.
 *
 *----------------------------------------------------------------------
 */

void
TkPutImage(colors, ncolors, display, d, gc, image, src_x, src_y, dest_x,
	dest_y, width, height)
    unsigned long *colors;		/* Array of pixel values used by this
					 * image.  May be NULL. */
    int ncolors;			/* Number of colors used, or 0. */
    Display* display;
    Drawable d;				/* Destination drawable. */
    GC gc;
    XImage* image;			/* Source image. */
    int src_x, src_y;			/* Offset of subimage. */      
    int dest_x, dest_y;			/* Position of subimage origin in
					 * drawable.  */
    unsigned int width, height;		/* Dimensions of subimage. */
{
    HDC dc, dcMem;
    TkWinDCState state;
    BITMAPINFO *infoPtr;
    HBITMAP bitmap;
    char *data;

    display->request++;

    dc = TkWinGetDrawableDC(display, d, &state);
    SetROP2(dc, tkpWinRopModes[gc->function]);
    dcMem = CreateCompatibleDC(dc);

    if (image->bits_per_pixel == 1) {
	/*
	 * If the image isn't in the right format, we have to copy
	 * it into a new buffer in MSBFirst and word-aligned format.
	 */

	if ((image->bitmap_bit_order != MSBFirst)
		|| (image->bitmap_pad != sizeof(WORD))) {
	    data = TkAlignImageData(image, sizeof(WORD), MSBFirst);
	    bitmap = CreateBitmap(image->width, image->height, 1, 1, data);
	    ckfree(data);
	} else {
	    bitmap = CreateBitmap(image->width, image->height, 1, 1,
		    image->data);
	}
	SetTextColor(dc, gc->foreground);
	SetBkColor(dc, gc->background);
    } else {    
	int i, usePalette;

	/*
	 * Do not use a palette for TrueColor images.
	 */
	
	usePalette = (image->bits_per_pixel < 16);
	
	if (usePalette) {
	    infoPtr = (BITMAPINFO*) ckalloc(sizeof(BITMAPINFOHEADER)
		    + sizeof(RGBQUAD)*ncolors);
	} else {
	    infoPtr = (BITMAPINFO*) ckalloc(sizeof(BITMAPINFOHEADER));
	}
	
	infoPtr->bmiHeader.biSize = sizeof(BITMAPINFOHEADER);
	infoPtr->bmiHeader.biWidth = image->width;
	infoPtr->bmiHeader.biHeight = -image->height; /* Top-down order */
	infoPtr->bmiHeader.biPlanes = 1;
	infoPtr->bmiHeader.biBitCount = image->bits_per_pixel;
	infoPtr->bmiHeader.biCompression = BI_RGB;
	infoPtr->bmiHeader.biSizeImage = 0;
	infoPtr->bmiHeader.biXPelsPerMeter = 0;
	infoPtr->bmiHeader.biYPelsPerMeter = 0;
	infoPtr->bmiHeader.biClrImportant = 0;

	if (usePalette) {
	    infoPtr->bmiHeader.biClrUsed = ncolors;
	    for (i = 0; i < ncolors; i++) {
		infoPtr->bmiColors[i].rgbBlue = GetBValue(colors[i]);
		infoPtr->bmiColors[i].rgbGreen = GetGValue(colors[i]);
		infoPtr->bmiColors[i].rgbRed = GetRValue(colors[i]);
		infoPtr->bmiColors[i].rgbReserved = 0;
	    }
	} else {
	    infoPtr->bmiHeader.biClrUsed = 0;
	}
	bitmap = CreateDIBitmap(dc, &infoPtr->bmiHeader, CBM_INIT,
		image->data, infoPtr, DIB_RGB_COLORS);
	ckfree((char *) infoPtr);
    }
    if(!bitmap) {
	panic("Fail to allocate bitmap\n");
	DeleteDC(dcMem);
    	TkWinReleaseDrawableDC(d, dc, &state);
	return;
    }
    bitmap = SelectObject(dcMem, bitmap);
    BitBlt(dc, dest_x, dest_y, width, height, dcMem, src_x, src_y, SRCCOPY);
    DeleteObject(SelectObject(dcMem, bitmap));
    DeleteDC(dcMem);
    TkWinReleaseDrawableDC(d, dc, &state);
}

/*
 *----------------------------------------------------------------------
 *
 * XFillRectangles --
 *
 *	Fill multiple rectangular areas in the given drawable.
 *
 * Results:
 *	None.
 *
 * Side effects:
 *	Draws onto the specified drawable.
 *
 *----------------------------------------------------------------------
 */

int
XFillRectangles(display, d, gc, rectangles, nrectangles)
    Display* display;
    Drawable d;
    GC gc;
    XRectangle* rectangles;
    int nrectangles;
{
    HDC dc;
    int i;
    RECT rect;
    TkWinDCState state;
    HBRUSH brush, oldBrush;

    if (d == None) {
	return 0;
    }

    dc = TkWinGetDrawableDC(display, d, &state);
    SetROP2(dc, tkpWinRopModes[gc->function]);
    brush = CreateSolidBrush(gc->foreground);

    if ((gc->fill_style == FillStippled
	    || gc->fill_style == FillOpaqueStippled)
	    && gc->stipple != None) {
	TkWinDrawable *twdPtr = (TkWinDrawable *)gc->stipple;
	HBRUSH stipple;
	HBITMAP oldBitmap, bitmap;
	HDC dcMem;
	HBRUSH bgBrush = CreateSolidBrush(gc->background);

	if (twdPtr->type != TWD_BITMAP) {
	    panic("unexpected drawable type in stipple");
	}

	/*
	 * Select stipple pattern into destination dc.
	 */
	
	stipple = CreatePatternBrush(twdPtr->bitmap.handle);
	SetBrushOrgEx(dc, gc->ts_x_origin, gc->ts_y_origin, NULL);
	oldBrush = SelectObject(dc, stipple);
	dcMem = CreateCompatibleDC(dc);

	/*
	 * For each rectangle, create a drawing surface which is the size of
	 * the rectangle and fill it with the background color.  Then merge the
	 * result with the stipple pattern.
	 */

	for (i = 0; i < nrectangles; i++) {
	    bitmap = CreateCompatibleBitmap(dc, rectangles[i].width,
		    rectangles[i].height);
	    oldBitmap = SelectObject(dcMem, bitmap);
	    rect.left = 0;
	    rect.top = 0;
	    rect.right = rectangles[i].width;
	    rect.bottom = rectangles[i].height;
	    FillRect(dcMem, &rect, brush);
	    BitBlt(dc, rectangles[i].x, rectangles[i].y, rectangles[i].width,
		    rectangles[i].height, dcMem, 0, 0, COPYFG);
	    if (gc->fill_style == FillOpaqueStippled) {
		FillRect(dcMem, &rect, bgBrush);
		BitBlt(dc, rectangles[i].x, rectangles[i].y,
			rectangles[i].width, rectangles[i].height, dcMem,
			0, 0, COPYBG);
	    }
	    SelectObject(dcMem, oldBitmap);
	    DeleteObject(bitmap);
	}
	
	DeleteDC(dcMem);
	SelectObject(dc, oldBrush);
	DeleteObject(stipple);
	DeleteObject(bgBrush);
    } else {
	if (gc->function == GXcopy) {
	    for (i = 0; i < nrectangles; i++) {
		rect.left = rectangles[i].x;
		rect.right = rect.left + rectangles[i].width;
		rect.top = rectangles[i].y;
		rect.bottom = rect.top + rectangles[i].height;
		FillRect(dc, &rect, brush);
	    }
	} else {
	    HPEN newPen = CreatePen(PS_NULL, 0, gc->foreground);
	    HPEN oldPen = SelectObject(dc, newPen);
	    oldBrush = SelectObject(dc, brush);
	    
	    for (i = 0; i < nrectangles; i++) {
		Rectangle(dc, rectangles[i].x, rectangles[i].y,
		    rectangles[i].x + rectangles[i].width + 1,
		    rectangles[i].y + rectangles[i].height + 1);
	    }

	    SelectObject(dc, oldBrush);
	    SelectObject(dc, oldPen);
	    DeleteObject(newPen);
	}
    }
    DeleteObject(brush);
    TkWinReleaseDrawableDC(d, dc, &state);
<<<<<<< HEAD
    return 0;
=======
    return 1;
>>>>>>> c9e91131
}

/*
 *----------------------------------------------------------------------
 *
 * RenderObject --
 *
 *	This function draws a shape using a list of points, a
 *	stipple pattern, and the specified drawing function.
 *
 * Results:
 *	None.
 *
 * Side effects:
 *	None.
 *
 *----------------------------------------------------------------------
 */

static void
RenderObject(dc, gc, points, npoints, mode, pen, func)
    HDC dc;
    GC gc;
    XPoint* points;
    int npoints;
    int mode;
    HPEN pen;
    WinDrawFunc func;
{
    RECT rect = {0, 0, 0, 0};
    HPEN oldPen;
    HBRUSH oldBrush;
    POINT *winPoints = ConvertPoints(points, npoints, mode, &rect);
    
    if ((gc->fill_style == FillStippled
	    || gc->fill_style == FillOpaqueStippled)
	    && gc->stipple != None) {

	TkWinDrawable *twdPtr = (TkWinDrawable *)gc->stipple;
	HDC dcMem;
	LONG width, height;
	HBITMAP oldBitmap;
	int i;
	HBRUSH oldMemBrush;
	
	if (twdPtr->type != TWD_BITMAP) {
	    panic("unexpected drawable type in stipple");
	}

	/*
	 * Grow the bounding box enough to account for line width.
	 */

	rect.left -= gc->line_width;
	rect.top -= gc->line_width;
	rect.right += gc->line_width;
	rect.bottom += gc->line_width;

	width = rect.right - rect.left;
	height = rect.bottom - rect.top;

	/*
	 * Select stipple pattern into destination dc.
	 */
	
	SetBrushOrgEx(dc, gc->ts_x_origin, gc->ts_y_origin, NULL);
	oldBrush = SelectObject(dc, CreatePatternBrush(twdPtr->bitmap.handle));

	/*
	 * Create temporary drawing surface containing a copy of the
	 * destination equal in size to the bounding box of the object.
	 */
	
	dcMem = CreateCompatibleDC(dc);
	oldBitmap = SelectObject(dcMem, CreateCompatibleBitmap(dc, width,
		height));
	oldPen = SelectObject(dcMem, pen);
	BitBlt(dcMem, 0, 0, width, height, dc, rect.left, rect.top, SRCCOPY);

	/*
	 * Translate the object for rendering in the temporary drawing
	 * surface. 
	 */

	for (i = 0; i < npoints; i++) {
	    winPoints[i].x -= rect.left;
	    winPoints[i].y -= rect.top;
	}

	/*
	 * Draw the object in the foreground color and copy it to the
	 * destination wherever the pattern is set.
	 */

	SetPolyFillMode(dcMem, (gc->fill_rule == EvenOddRule) ? ALTERNATE
		: WINDING);
	oldMemBrush = SelectObject(dcMem, CreateSolidBrush(gc->foreground));
	(*func)(dcMem, winPoints, npoints);
	BitBlt(dc, rect.left, rect.top, width, height, dcMem, 0, 0, COPYFG);

	/*
	 * If we are rendering an opaque stipple, then draw the polygon in the
	 * background color and copy it to the destination wherever the pattern
	 * is clear.
	 */

	if (gc->fill_style == FillOpaqueStippled) {
	    DeleteObject(SelectObject(dcMem,
		    CreateSolidBrush(gc->background)));
	    (*func)(dcMem, winPoints, npoints);
	    BitBlt(dc, rect.left, rect.top, width, height, dcMem, 0, 0,
		    COPYBG);
	}

	SelectObject(dcMem, oldPen);
	DeleteObject(SelectObject(dcMem, oldMemBrush));
	DeleteObject(SelectObject(dcMem, oldBitmap));
	DeleteDC(dcMem);
    } else {
	oldPen = SelectObject(dc, pen);
	oldBrush = SelectObject(dc, CreateSolidBrush(gc->foreground));
	SetROP2(dc, tkpWinRopModes[gc->function]);

	SetPolyFillMode(dc, (gc->fill_rule == EvenOddRule) ? ALTERNATE
		: WINDING);

	(*func)(dc, winPoints, npoints);

	SelectObject(dc, oldPen);
    }
    DeleteObject(SelectObject(dc, oldBrush));
}

/*
 *----------------------------------------------------------------------
 *
 * XDrawLines --
 *
 *	Draw connected lines.
 *
 * Results:
 *	None.
 *
 * Side effects:
 *	Renders a series of connected lines.
 *
 *----------------------------------------------------------------------
 */

int
XDrawLines(display, d, gc, points, npoints, mode)
    Display* display;
    Drawable d;
    GC gc;
    XPoint* points;
    int npoints;
    int mode;
{
    HPEN pen;
    TkWinDCState state;
    HDC dc;
    
    if (d == None) {
	return 0;
    }

    dc = TkWinGetDrawableDC(display, d, &state);

    pen = SetUpGraphicsPort(gc);
    SetBkMode(dc, TRANSPARENT);
    RenderObject(dc, gc, points, npoints, mode, pen, Polyline);
    DeleteObject(pen);
    
    TkWinReleaseDrawableDC(d, dc, &state);
<<<<<<< HEAD
    return 0;
=======
    return 1;
>>>>>>> c9e91131
}

/*
 *----------------------------------------------------------------------
 *
 * XFillPolygon --
 *
 *	Draws a filled polygon.
 *
 * Results:
 *	None.
 *
 * Side effects:
 *	Draws a filled polygon on the specified drawable.
 *
 *----------------------------------------------------------------------
 */

int
XFillPolygon(display, d, gc, points, npoints, shape, mode)
    Display* display;
    Drawable d;
    GC gc;
    XPoint* points;
    int npoints;
    int shape;
    int mode;
{
    HPEN pen;
    TkWinDCState state;
    HDC dc;

    if (d == None) {
	return 0;
    }

    dc = TkWinGetDrawableDC(display, d, &state);

    pen = GetStockObject(NULL_PEN);
    RenderObject(dc, gc, points, npoints, mode, pen, Polygon);

    TkWinReleaseDrawableDC(d, dc, &state);
    return 0;
}

/*
 *----------------------------------------------------------------------
 *
 * XDrawRectangle --
 *
 *	Draws a rectangle.
 *
 * Results:
 *	None.
 *
 * Side effects:
 *	Draws a rectangle on the specified drawable.
 *
 *----------------------------------------------------------------------
 */

int
XDrawRectangle(display, d, gc, x, y, width, height)
    Display* display;
    Drawable d;
    GC gc;
    int x;
    int y;
    unsigned int width;
    unsigned int height;
{
    HPEN pen, oldPen;
    TkWinDCState state;
    HBRUSH oldBrush;
    HDC dc;

    if (d == None) {
	return 0;
    }

    dc = TkWinGetDrawableDC(display, d, &state);

    pen = SetUpGraphicsPort(gc);
    SetBkMode(dc, TRANSPARENT);
    oldPen = SelectObject(dc, pen);
    oldBrush = SelectObject(dc, GetStockObject(NULL_BRUSH));
    SetROP2(dc, tkpWinRopModes[gc->function]);

    Rectangle(dc, x, y, x+width+1, y+height+1);

    DeleteObject(SelectObject(dc, oldPen));
    SelectObject(dc, oldBrush);
    TkWinReleaseDrawableDC(d, dc, &state);
    return 0;
}

/*
 *----------------------------------------------------------------------
 *
 * XDrawArc --
 *
 *	Draw an arc.
 *
 * Results:
 *	None.
 *
 * Side effects:
 *	Draws an arc on the specified drawable.
 *
 *----------------------------------------------------------------------
 */

int
XDrawArc(display, d, gc, x, y, width, height, start, extent)
    Display* display;
    Drawable d;
    GC gc;
    int x;
    int y;
    unsigned int width;
    unsigned int height;
    int start;
    int extent;
{
    display->request++;

    return DrawOrFillArc(display, d, gc, x, y, width, height, start, extent, 0);
}

/*
 *----------------------------------------------------------------------
 *
 * XFillArc --
 *
 *	Draw a filled arc.
 *
 * Results:
 *	None.
 *
 * Side effects:
 *	Draws a filled arc on the specified drawable.
 *
 *----------------------------------------------------------------------
 */

int
XFillArc(display, d, gc, x, y, width, height, start, extent)
    Display* display;
    Drawable d;
    GC gc;
    int x;
    int y;
    unsigned int width;
    unsigned int height;
    int start;
    int extent;
{
    display->request++;

    return DrawOrFillArc(display, d, gc, x, y, width, height, start, extent, 1);
}

/*
 *----------------------------------------------------------------------
 *
 * DrawOrFillArc --
 *
 *	This procedure handles the rendering of drawn or filled
 *	arcs and chords.
 *
 * Results:
 *	None.
 *
 * Side effects:
 *	Renders the requested arc.
 *
 *----------------------------------------------------------------------
 */

static int
DrawOrFillArc(display, d, gc, x, y, width, height, start, extent, fill)
    Display *display;
    Drawable d;
    GC gc;
    int x, y;			/* left top */
    unsigned int width, height;
    int start;			/* start: three-o'clock (deg*64) */
    int extent;			/* extent: relative (deg*64) */
    int fill;			/* ==0 draw, !=0 fill */
{
    HDC dc;
    HBRUSH brush, oldBrush;
    HPEN pen, oldPen;
    TkWinDCState state;
    int clockwise = (extent < 0); /* non-zero if clockwise */
    int xstart, ystart, xend, yend;
    double radian_start, radian_end, xr, yr;

    if (d == None) {
	return 0;
    }

    dc = TkWinGetDrawableDC(display, d, &state);

    SetROP2(dc, tkpWinRopModes[gc->function]);

    /*
     * Compute the absolute starting and ending angles in normalized radians.
     * Swap the start and end if drawing clockwise.
     */

    start = start % (64*360);
    if (start < 0) {
	start += (64*360);
    }
    extent = (start+extent) % (64*360);
    if (extent < 0) {
	extent += (64*360);
    }
    if (clockwise) {
	int tmp = start;
	start = extent;
	extent = tmp;
    }
    radian_start = XAngleToRadians(start);
    radian_end = XAngleToRadians(extent);

    /*
     * Now compute points on the radial lines that define the starting and
     * ending angles.  Be sure to take into account that the y-coordinate
     * system is inverted.
     */

    xr = x + width / 2.0;
    yr = y + height / 2.0;
    xstart = (int)((xr + cos(radian_start)*width/2.0) + 0.5);
    ystart = (int)((yr + sin(-radian_start)*height/2.0) + 0.5);
    xend = (int)((xr + cos(radian_end)*width/2.0) + 0.5);
    yend = (int)((yr + sin(-radian_end)*height/2.0) + 0.5);

    /*
     * Now draw a filled or open figure.  Note that we have to
     * increase the size of the bounding box by one to account for the
     * difference in pixel definitions between X and Windows.
     */

    pen = SetUpGraphicsPort(gc);
    oldPen = SelectObject(dc, pen);
    if (!fill) {
	/*
	 * Note that this call will leave a gap of one pixel at the
	 * end of the arc for thin arcs.  We can't use ArcTo because
	 * it's only supported under Windows NT.
	 */

	SetBkMode(dc, TRANSPARENT);
	Arc(dc, x, y, x+width+1, y+height+1, xstart, ystart, xend, yend);
    } else {
	brush = CreateSolidBrush(gc->foreground);
	oldBrush = SelectObject(dc, brush);
	if (gc->arc_mode == ArcChord) {
	    Chord(dc, x, y, x+width+1, y+height+1, xstart, ystart, xend, yend);
	} else if ( gc->arc_mode == ArcPieSlice ) {
	    Pie(dc, x, y, x+width+1, y+height+1, xstart, ystart, xend, yend);
	}
	DeleteObject(SelectObject(dc, oldBrush));
    }
    DeleteObject(SelectObject(dc, oldPen));
    TkWinReleaseDrawableDC(d, dc, &state);
    return 0;
}

/*
 *----------------------------------------------------------------------
 *
 * SetUpGraphicsPort --
 *
 *	Set up the graphics port from the given GC.
 *
 * Results:
 *	None.
 *
 * Side effects:
 *	The current port is adjusted.
 *
 *----------------------------------------------------------------------
 */

static HPEN
SetUpGraphicsPort(gc)
    GC gc;
{
    DWORD style;

    if (gc->line_style == LineOnOffDash) {
	unsigned char *p = (unsigned char *) &(gc->dashes);
				/* pointer to the dash-list */

	/*
	 * Below is a simple translation of serveral dash patterns
	 * to valid windows pen types. Far from complete,
	 * but I don't know how to do it better.
	 * Any ideas: <mailto:j.nijtmans@chello.nl>
	 */

	if (p[1] && p[2]) {
	    if (!p[3] || p[4]) {
		style = PS_DASHDOTDOT;		/*	-..	*/
	    } else {
		style = PS_DASHDOT;		/*	-.	*/
	    }
	} else {
	    if (p[0] > (4 * gc->line_width)) {
		style = PS_DASH;		/*	-	*/
	    } else {
		style = PS_DOT;			/*	.	*/
	    }
	}
    } else {
	style = PS_SOLID;
    }
    if (gc->line_width < 2) {
	return CreatePen(style, gc->line_width, gc->foreground);
    } else {
	LOGBRUSH lb;

	lb.lbStyle = BS_SOLID;
	lb.lbColor = gc->foreground;
	lb.lbHatch = 0;

	style |= PS_GEOMETRIC;
	switch (gc->cap_style) {
	    case CapNotLast:
	    case CapButt:
		style |= PS_ENDCAP_FLAT; 
		break;
	    case CapRound:
		style |= PS_ENDCAP_ROUND; 
		break;
	    default:
		style |= PS_ENDCAP_SQUARE; 
		break;
	}
	switch (gc->join_style) {
	    case JoinMiter: 
		style |= PS_JOIN_MITER; 
		break;
	    case JoinRound:
		style |= PS_JOIN_ROUND; 
		break;
	    default:
		style |= PS_JOIN_BEVEL; 
		break;
	}
	return ExtCreatePen(style, gc->line_width, &lb, 0, NULL);
    }
}

/*
 *----------------------------------------------------------------------
 *
 * TkScrollWindow --
 *
 *	Scroll a rectangle of the specified window and accumulate
 *	a damage region.
 *
 * Results:
 *	Returns 0 if the scroll genereated no additional damage.
 *	Otherwise, sets the region that needs to be repainted after
 *	scrolling and returns 1.
 *
 * Side effects:
 *	Scrolls the bits in the window.
 *
 *----------------------------------------------------------------------
 */

int
TkScrollWindow(tkwin, gc, x, y, width, height, dx, dy, damageRgn)
    Tk_Window tkwin;		/* The window to be scrolled. */
    GC gc;			/* GC for window to be scrolled. */
    int x, y, width, height;	/* Position rectangle to be scrolled. */
    int dx, dy;			/* Distance rectangle should be moved. */
    TkRegion damageRgn;		/* Region to accumulate damage in. */
{
    HWND hwnd = TkWinGetHWND(Tk_WindowId(tkwin));
    RECT scrollRect;

    scrollRect.left = x;
    scrollRect.top = y;
    scrollRect.right = x + width;
    scrollRect.bottom = y + height;
    return (ScrollWindowEx(hwnd, dx, dy, &scrollRect, NULL, (HRGN) damageRgn,
	    NULL, 0) == NULLREGION) ? 0 : 1;
}

/*
 *----------------------------------------------------------------------
 *
 * TkWinFillRect --
 *
 *	This routine fills a rectangle with the foreground color
 *	from the specified GC ignoring all other GC values.  This
 *	is the fastest way to fill a drawable with a solid color.
 *
 * Results:
 *	None.
 *
 * Side effects:
 *	Modifies the contents of the DC drawing surface.
 *
 *----------------------------------------------------------------------
 */

void
TkWinFillRect(dc, x, y, width, height, pixel)
    HDC dc;
    int x, y, width, height;
    int pixel;
{
    RECT rect;
    COLORREF oldColor;

    rect.left = x;
    rect.top = y;
    rect.right = x + width;
    rect.bottom = y + height;
    oldColor = SetBkColor(dc, (COLORREF)pixel);
    SetBkMode(dc, OPAQUE);
    ExtTextOut(dc, 0, 0, ETO_OPAQUE, &rect, NULL, 0, NULL);
    SetBkColor(dc, oldColor);
}

/*
 *----------------------------------------------------------------------
 *
 * TkpDrawHighlightBorder --
 *
 *	This procedure draws a rectangular ring around the outside of
 *	a widget to indicate that it has received the input focus.
 *
 *      On Windows, we just draw the simple inset ring.  On other sytems,
 *      e.g. the Mac, the focus ring is a little more complicated, so we
 *      need this abstraction.
 *
 * Results:
 *	None.
 *
 * Side effects:
 *	A rectangle "width" pixels wide is drawn in "drawable",
 *	corresponding to the outer area of "tkwin".
 *
 *----------------------------------------------------------------------
 */

void 
TkpDrawHighlightBorder(tkwin, fgGC, bgGC, highlightWidth, drawable)
    Tk_Window tkwin;
    GC fgGC;
    GC bgGC;
    int highlightWidth;
    Drawable drawable;
{
    TkDrawInsetFocusHighlight(tkwin, fgGC, highlightWidth, drawable, 0);
}

/*
 *----------------------------------------------------------------------
 *
 * TkpDrawFrame --
 *
 *	This procedure draws the rectangular frame area.
 *
 * Results:
 *	None.
 *
 * Side effects:
 *	Draws inside the tkwin area.
 *
 *----------------------------------------------------------------------
 */

void
TkpDrawFrame (Tk_Window tkwin, Tk_3DBorder border,
	int highlightWidth, int borderWidth, int relief)
{
    Tk_Fill3DRectangle(tkwin, Tk_WindowId(tkwin),
	    border, highlightWidth, highlightWidth,
	    Tk_Width(tkwin) - 2 * highlightWidth,
	    Tk_Height(tkwin) - 2 * highlightWidth,
	    borderWidth, relief);
}<|MERGE_RESOLUTION|>--- conflicted
+++ resolved
@@ -731,11 +731,7 @@
     }
     DeleteObject(brush);
     TkWinReleaseDrawableDC(d, dc, &state);
-<<<<<<< HEAD
-    return 0;
-=======
     return 1;
->>>>>>> c9e91131
 }
  
@@ -912,11 +908,7 @@
     DeleteObject(pen);
     
     TkWinReleaseDrawableDC(d, dc, &state);
-<<<<<<< HEAD
-    return 0;
-=======
     return 1;
->>>>>>> c9e91131
 }
  
