/*
 * tkWinDialog.c --
 *
 *	Contains the Windows implementation of the common dialog boxes.
 *
 * Copyright (c) 1996-1997 Sun Microsystems, Inc.
 *
 * See the file "license.terms" for information on usage and redistribution of
 * this file, and for a DISCLAIMER OF ALL WARRANTIES.
 */

#include "tkWinInt.h"
#include "tkFileFilter.h"
#include "tkFont.h"

#include <commdlg.h>		/* includes common dialog functionality */
#ifdef _MSC_VER
#   pragma comment (lib, "comdlg32.lib")
#endif
#include <dlgs.h>		/* includes common dialog template defines */
#include <cderr.h>		/* includes the common dialog error codes */

#include <shlobj.h>		/* includes SHBrowseForFolder */
#ifdef _MSC_VER
#   pragma comment (lib, "shell32.lib")
#endif

/* These needed for compilation with VC++ 5.2 */
#ifndef BIF_EDITBOX
#define BIF_EDITBOX 0x10
#endif

#ifndef BIF_VALIDATE
#define BIF_VALIDATE 0x0020
#endif

#ifndef BIF_NEWDIALOGSTYLE
#define BIF_NEWDIALOGSTYLE 0x0040
#endif

#ifndef BFFM_VALIDATEFAILED
#ifdef UNICODE
#define BFFM_VALIDATEFAILED 4
#else
#define BFFM_VALIDATEFAILED 3
#endif
#endif /* BFFM_VALIDATEFAILED */

#ifndef OPENFILENAME_SIZE_VERSION_400
#define OPENFILENAME_SIZE_VERSION_400 76
#endif

/*
 * The following structure is used by the new Tk_ChooseDirectoryObjCmd to pass
 * data between it and its callback. Unique to Windows platform.
 */

typedef struct ChooseDirData {
   TCHAR initDir[MAX_PATH];	/* Initial folder to use */
   TCHAR retDir[MAX_PATH];	/* Returned folder to use */
   Tcl_Interp *interp;
   int mustExist;		/* True if file must exist to return from
				 * callback */
} CHOOSEDIRDATA;

typedef struct ThreadSpecificData {
    int debugFlag;		/* Flags whether we should output debugging
				 * information while displaying a builtin
				 * dialog. */
    Tcl_Interp *debugInterp;	/* Interpreter to used for debugging. */
    UINT WM_LBSELCHANGED;	/* Holds a registered windows event used for
				 * communicating between the Directory Chooser
				 * dialog and its hook proc. */
    HHOOK hMsgBoxHook;		/* Hook proc for tk_messageBox and the */
    HICON hSmallIcon;		/* icons used by a parent to be used in */
    HICON hBigIcon;		/* the message box */
} ThreadSpecificData;
static Tcl_ThreadDataKey dataKey;

/*
 * The following structures are used by Tk_MessageBoxCmd() to parse arguments
 * and return results.
 */

static const TkStateMap iconMap[] = {
    {MB_ICONERROR,		"error"},
    {MB_ICONINFORMATION,	"info"},
    {MB_ICONQUESTION,		"question"},
    {MB_ICONWARNING,		"warning"},
    {-1,			NULL}
};

static const TkStateMap typeMap[] = {
    {MB_ABORTRETRYIGNORE,	"abortretryignore"},
    {MB_OK,			"ok"},
    {MB_OKCANCEL,		"okcancel"},
    {MB_RETRYCANCEL,		"retrycancel"},
    {MB_YESNO,			"yesno"},
    {MB_YESNOCANCEL,		"yesnocancel"},
    {-1,			NULL}
};

static const TkStateMap buttonMap[] = {
    {IDABORT,			"abort"},
    {IDRETRY,			"retry"},
    {IDIGNORE,			"ignore"},
    {IDOK,			"ok"},
    {IDCANCEL,			"cancel"},
    {IDNO,			"no"},
    {IDYES,			"yes"},
    {-1,			NULL}
};

static const int buttonFlagMap[] = {
    MB_DEFBUTTON1, MB_DEFBUTTON2, MB_DEFBUTTON3, MB_DEFBUTTON4
};

static const struct {int type; int btnIds[3];} allowedTypes[] = {
    {MB_ABORTRETRYIGNORE,	{IDABORT, IDRETRY,  IDIGNORE}},
    {MB_OK,			{IDOK,	  -1,	    -1	    }},
    {MB_OKCANCEL,		{IDOK,	  IDCANCEL, -1	    }},
    {MB_RETRYCANCEL,		{IDRETRY, IDCANCEL, -1	    }},
    {MB_YESNO,			{IDYES,	  IDNO,	    -1	    }},
    {MB_YESNOCANCEL,		{IDYES,	  IDNO,	    IDCANCEL}}
};

#define NUM_TYPES (sizeof(allowedTypes) / sizeof(allowedTypes[0]))

/*
 * Abstract trivial differences between Win32 and Win64.
 */

#define TkWinGetHInstance(from) \
	((HINSTANCE) GetWindowLongPtr((from), GWLP_HINSTANCE))
#define TkWinGetUserData(from) \
	GetWindowLongPtr((from), GWLP_USERDATA)
#define TkWinSetUserData(to,what) \
	SetWindowLongPtr((to), GWLP_USERDATA, (LPARAM)(what))

/*
 * The value of TK_MULTI_MAX_PATH dictates how many files can be retrieved
 * with tk_get*File -multiple 1. It must be allocated on the stack, so make it
 * large enough but not too large. - hobbs
 *
 * The data is stored as <dir>\0<file1>\0<file2>\0...<fileN>\0\0. Since
 * MAX_PATH == 260 on Win2K/NT, *40 is ~10Kbytes.
 */

#define TK_MULTI_MAX_PATH	(MAX_PATH*40)

/*
 * The following structure is used to pass information between the directory
 * chooser function, Tk_ChooseDirectoryObjCmd(), and its dialog hook proc.
 */

typedef struct ChooseDir {
    Tcl_Interp *interp;		/* Interp, used only if debug is turned on,
				 * for setting the "tk_dialog" variable. */
    int lastCtrl;		/* Used by hook proc to keep track of last
				 * control that had input focus, so when OK is
				 * pressed we know whether to browse a new
				 * directory or return. */
    int lastIdx;		/* Last item that was selected in directory
				 * browser listbox. */
    char path[MAX_PATH];	/* On return from choose directory dialog,
				 * holds the selected path. Cannot return
				 * selected path in ofnPtr->lpstrFile because
				 * the default dialog proc stores a '\0' in
				 * it, since, of course, no _file_ was
				 * selected. */
    OPENFILENAME *ofnPtr;	/* pointer to the OFN structure */
} ChooseDir;

/*
 * The following structure is used to pass information between GetFileName
 * function and OFN dialog hook procedures. [Bug 2896501, Patch 2898255]
 */

typedef struct OFNData {
    Tcl_Interp *interp;		/* Interp, used only if debug is turned on,
				 * for setting the "tk_dialog" variable. */
    int dynFileBufferSize;	/* Dynamic filename buffer size, stored to
				 * avoid shrinking and expanding the buffer
				 * when selection changes */
    TCHAR *dynFileBuffer;	/* Dynamic filename buffer */
} OFNData;

/*
 * Definitions of functions used only in this file.
 */

static UINT APIENTRY	ChooseDirectoryValidateProc(HWND hdlg, UINT uMsg,
			    LPARAM wParam, LPARAM lParam);
static UINT CALLBACK	ColorDlgHookProc(HWND hDlg, UINT uMsg, WPARAM wParam,
			    LPARAM lParam);
static int 		GetFileName(ClientData clientData,
			    Tcl_Interp *interp, int objc,
			    Tcl_Obj *const objv[], int isOpen);
static int 		MakeFilter(Tcl_Interp *interp, Tcl_Obj *valuePtr,
			    Tcl_DString *dsPtr, Tcl_Obj *initialPtr,
			    int *indexPtr);
static UINT APIENTRY	OFNHookProc(HWND hdlg, UINT uMsg, WPARAM wParam,
			    LPARAM lParam);
static LRESULT CALLBACK MsgBoxCBTProc(int nCode, WPARAM wParam, LPARAM lParam);
static void		SetTkDialog(ClientData clientData);
static const char *ConvertExternalFilename(TCHAR *filename,
			    Tcl_DString *dsPtr);

/*
 *-------------------------------------------------------------------------
 *
 * EatSpuriousMessageBugFix --
 *
 *	In the file open/save dialog, double clicking on a list item causes
 *	the dialog box to close, but an unwanted WM_LBUTTONUP message is sent
 *	to the window underneath. If the window underneath happens to be a
 *	windows control (eg a button) then it will be activated by accident.
 *
 * 	This problem does not occur in dialog boxes, because windows must do
 * 	some special processing to solve the problem. (separate message
 * 	processing functions are used to cope with keyboard navigation of
 * 	controls.)
 *
 * 	Here is one solution. After returning, we poll the message queue for
 * 	1/4s looking for WM_LBUTTON up messages. If we see one it's consumed.
 * 	If we get a WM_LBUTTONDOWN message, then we exit early, since the user
 * 	must be doing something new. This fix only works for the current
 * 	application, so the problem will still occur if the open dialog
 * 	happens to be over another applications button. However this is a
 * 	fairly rare occurrance.
 *
 * Results:
 *	None.
 *
 * Side effects:
 *	Consumes an unwanted BUTTON messages.
 *
 *-------------------------------------------------------------------------
 */

static void
EatSpuriousMessageBugFix(void)
{
    MSG msg;
    DWORD nTime = GetTickCount() + 250;

    while (GetTickCount() < nTime) {
	if (PeekMessageA(&msg, 0, WM_LBUTTONDOWN, WM_LBUTTONDOWN, PM_NOREMOVE)){
	    break;
	}
	PeekMessageA(&msg, 0, WM_LBUTTONUP, WM_LBUTTONUP, PM_REMOVE);
    }
}

/*
 *-------------------------------------------------------------------------
 *
 * TkWinDialogDebug --
 *
 *	Function to turn on/off debugging support for common dialogs under
 *	windows. The variable "tk_debug" is set to the identifier of the
 *	dialog window when the modal dialog window pops up and it is safe to
 *	send messages to the dialog.
 *
 * Results:
 *	None.
 *
 * Side effects:
 *	This variable only makes sense if just one dialog is up at a time.
 *
 *-------------------------------------------------------------------------
 */

void
TkWinDialogDebug(
    int debug)
{
    ThreadSpecificData *tsdPtr =
	    Tcl_GetThreadData(&dataKey, sizeof(ThreadSpecificData));

    tsdPtr->debugFlag = debug;
}

/*
 *-------------------------------------------------------------------------
 *
 * Tk_ChooseColorObjCmd --
 *
 *	This function implements the color dialog box for the Windows
 *	platform. See the user documentation for details on what it does.
 *
 * Results:
 *	See user documentation.
 *
 * Side effects:
 *	A dialog window is created the first time this function is called.
 *	This window is not destroyed and will be reused the next time the
 *	application invokes the "tk_chooseColor" command.
 *
 *-------------------------------------------------------------------------
 */

int
Tk_ChooseColorObjCmd(
    ClientData clientData,	/* Main window associated with interpreter. */
    Tcl_Interp *interp,		/* Current interpreter. */
    int objc,			/* Number of arguments. */
    Tcl_Obj *const objv[])	/* Argument objects. */
{
    Tk_Window tkwin = clientData, parent;
    HWND hWnd;
    int i, oldMode, winCode, result;
    CHOOSECOLOR chooseColor;
    static int inited = 0;
    static COLORREF dwCustColors[16];
    static long oldColor;		/* the color selected last time */
    static const char *const optionStrings[] = {
	"-initialcolor", "-parent", "-title", NULL
    };
    enum options {
	COLOR_INITIAL, COLOR_PARENT, COLOR_TITLE
    };

    result = TCL_OK;
    if (inited == 0) {
	/*
	 * dwCustColors stores the custom color which the user can modify. We
	 * store these colors in a static array so that the next time the
	 * color dialog pops up, the same set of custom colors remain in the
	 * dialog.
	 */

	for (i = 0; i < 16; i++) {
	    dwCustColors[i] = RGB(255-i * 10, i, i * 10);
	}
	oldColor = RGB(0xa0, 0xa0, 0xa0);
	inited = 1;
    }

    parent			= tkwin;
    chooseColor.lStructSize	= sizeof(CHOOSECOLOR);
    chooseColor.hwndOwner	= NULL;
    chooseColor.hInstance	= NULL;
    chooseColor.rgbResult	= oldColor;
    chooseColor.lpCustColors	= dwCustColors;
    chooseColor.Flags		= CC_RGBINIT | CC_FULLOPEN | CC_ENABLEHOOK;
    chooseColor.lCustData	= (LPARAM) NULL;
    chooseColor.lpfnHook	= (LPOFNHOOKPROC) ColorDlgHookProc;
    chooseColor.lpTemplateName	= (LPTSTR) interp;

    for (i = 1; i < objc; i += 2) {
	int index;
	const char *string;
	Tcl_Obj *optionPtr, *valuePtr;

	optionPtr = objv[i];
	valuePtr = objv[i + 1];

	if (Tcl_GetIndexFromObjStruct(interp, optionPtr, optionStrings,
		sizeof(char *), "option", TCL_EXACT, &index) != TCL_OK) {
	    return TCL_ERROR;
	}
	if (i + 1 == objc) {
	    Tcl_SetObjResult(interp, Tcl_ObjPrintf(
		    "value for \"%s\" missing", Tcl_GetString(optionPtr)));
	    Tcl_SetErrorCode(interp, "TK", "COLORDIALOG", "VALUE", NULL);
	    return TCL_ERROR;
	}

	string = Tcl_GetString(valuePtr);
	switch ((enum options) index) {
	case COLOR_INITIAL: {
	    XColor *colorPtr;

	    colorPtr = Tk_GetColor(interp, tkwin, string);
	    if (colorPtr == NULL) {
		return TCL_ERROR;
	    }
	    chooseColor.rgbResult = RGB(colorPtr->red / 0x100,
		    colorPtr->green / 0x100, colorPtr->blue / 0x100);
	    break;
	}
	case COLOR_PARENT:
	    parent = Tk_NameToWindow(interp, string, tkwin);
	    if (parent == NULL) {
		return TCL_ERROR;
	    }
	    break;
	case COLOR_TITLE:
	    chooseColor.lCustData = (LPARAM) string;
	    break;
	}
    }

    Tk_MakeWindowExist(parent);
    chooseColor.hwndOwner = NULL;
    hWnd = Tk_GetHWND(Tk_WindowId(parent));
    chooseColor.hwndOwner = hWnd;

    oldMode = Tcl_SetServiceMode(TCL_SERVICE_ALL);
    winCode = ChooseColor(&chooseColor);
    (void) Tcl_SetServiceMode(oldMode);

    /*
     * Ensure that hWnd is enabled, because it can happen that we have updated
     * the wrapper of the parent, which causes us to leave this child disabled
     * (Windows loses sync).
     */

    EnableWindow(hWnd, 1);

    /*
     * Clear the interp result since anything may have happened during the
     * modal loop.
     */

    Tcl_ResetResult(interp);

    /*
     * 3. Process the result of the dialog
     */

    if (winCode) {
	/*
	 * User has selected a color
	 */

	Tcl_SetObjResult(interp, Tcl_ObjPrintf("#%02x%02x%02x",
		GetRValue(chooseColor.rgbResult),
		GetGValue(chooseColor.rgbResult),
		GetBValue(chooseColor.rgbResult)));
	oldColor = chooseColor.rgbResult;
	result = TCL_OK;
    }

    return result;
}

/*
 *-------------------------------------------------------------------------
 *
 * ColorDlgHookProc --
 *
 *	Provides special handling of messages for the Color common dialog box.
 *	Used to set the title when the dialog first appears.
 *
 * Results:
 *	The return value is 0 if the default dialog box function should handle
 *	the message, non-zero otherwise.
 *
 * Side effects:
 *	Changes the title of the dialog window.
 *
 *----------------------------------------------------------------------
 */

static UINT CALLBACK
ColorDlgHookProc(
    HWND hDlg,			/* Handle to the color dialog. */
    UINT uMsg,			/* Type of message. */
    WPARAM wParam,		/* First message parameter. */
    LPARAM lParam)		/* Second message parameter. */
{
    ThreadSpecificData *tsdPtr =
	    Tcl_GetThreadData(&dataKey, sizeof(ThreadSpecificData));
    const char *title;
    CHOOSECOLOR *ccPtr;

    if (WM_INITDIALOG == uMsg) {

	/*
	 * Set the title string of the dialog.
	 */

	ccPtr = (CHOOSECOLOR *) lParam;
	title = (const char *) ccPtr->lCustData;

	if ((title != NULL) && (title[0] != '\0')) {
	    Tcl_DString ds;

	    SetWindowText(hDlg, Tcl_WinUtfToTChar(title,-1,&ds));
	    Tcl_DStringFree(&ds);
	}
	if (tsdPtr->debugFlag) {
	    tsdPtr->debugInterp = (Tcl_Interp *) ccPtr->lpTemplateName;
	    Tcl_DoWhenIdle(SetTkDialog, hDlg);
	}
	return TRUE;
    }
    return FALSE;
}

/*
 *----------------------------------------------------------------------
 *
 * Tk_GetOpenFileCmd --
 *
 *	This function implements the "open file" dialog box for the Windows
 *	platform. See the user documentation for details on what it does.
 *
 * Results:
 *	See user documentation.
 *
 * Side effects:
 *	A dialog window is created the first this function is called.
 *
 *----------------------------------------------------------------------
 */

int
Tk_GetOpenFileObjCmd(
    ClientData clientData,	/* Main window associated with interpreter. */
    Tcl_Interp *interp,		/* Current interpreter. */
    int objc,			/* Number of arguments. */
    Tcl_Obj *const objv[])	/* Argument objects. */
{
    return GetFileName(clientData, interp, objc, objv, 1);
}

/*
 *----------------------------------------------------------------------
 *
 * Tk_GetSaveFileCmd --
 *
 *	Same as Tk_GetOpenFileCmd but opens a "save file" dialog box
 *	instead
 *
 * Results:
 *	Same as Tk_GetOpenFileCmd.
 *
 * Side effects:
 *	Same as Tk_GetOpenFileCmd.
 *
 *----------------------------------------------------------------------
 */

int
Tk_GetSaveFileObjCmd(
    ClientData clientData,	/* Main window associated with interpreter. */
    Tcl_Interp *interp,		/* Current interpreter. */
    int objc,			/* Number of arguments. */
    Tcl_Obj *const objv[])	/* Argument objects. */
{
    return GetFileName(clientData, interp, objc, objv, 0);
}

/*
 *----------------------------------------------------------------------
 *
 * GetFileName --
 *
 *	Calls GetOpenFileName() or GetSaveFileName().
 *
 * Results:
 *	See user documentation.
 *
 * Side effects:
 *	See user documentation.
 *
 *----------------------------------------------------------------------
 */

static int
GetFileName(
    ClientData clientData,	/* Main window associated with interpreter. */
    Tcl_Interp *interp,		/* Current interpreter. */
    int objc,			/* Number of arguments. */
    Tcl_Obj *const objv[],	/* Argument objects. */
    int open)			/* 1 to call GetOpenFileName(), 0 to call
				 * GetSaveFileName(). */
{
    OPENFILENAME ofn;
    TCHAR file[TK_MULTI_MAX_PATH];
    OFNData ofnData;
    int cdlgerr;
    int filterIndex = 0, result = TCL_ERROR, winCode, oldMode, i, multi = 0;
    int confirmOverwrite = 1;
    const char *extension = NULL, *title = NULL;
    Tk_Window tkwin = clientData;
    HWND hWnd;
    Tcl_Obj *filterObj = NULL, *initialTypeObj = NULL, *typeVariableObj = NULL;
    Tcl_DString utfFilterString, utfDirString, ds;
    Tcl_DString extString, filterString, dirString, titleString;
    ThreadSpecificData *tsdPtr =
	    Tcl_GetThreadData(&dataKey, sizeof(ThreadSpecificData));
    enum options {
	FILE_DEFAULT, FILE_TYPES, FILE_INITDIR, FILE_INITFILE, FILE_PARENT,
	FILE_TITLE, FILE_TYPEVARIABLE, FILE_MULTIPLE, FILE_CONFIRMOW
    };
    struct Options {
	const char *name;
	enum options value;
    };
    static const struct Options saveOptions[] = {
	{"-confirmoverwrite",	FILE_CONFIRMOW},
	{"-defaultextension",	FILE_DEFAULT},
	{"-filetypes",		FILE_TYPES},
	{"-initialdir",		FILE_INITDIR},
	{"-initialfile",	FILE_INITFILE},
	{"-parent",		FILE_PARENT},
	{"-title",		FILE_TITLE},
	{"-typevariable",	FILE_TYPEVARIABLE},
	{NULL,			FILE_DEFAULT/*ignored*/ }
    };
    static const struct Options openOptions[] = {
	{"-defaultextension",	FILE_DEFAULT},
	{"-filetypes",		FILE_TYPES},
	{"-initialdir",		FILE_INITDIR},
	{"-initialfile",	FILE_INITFILE},
	{"-multiple",		FILE_MULTIPLE},
	{"-parent",		FILE_PARENT},
	{"-title",		FILE_TITLE},
	{"-typevariable",	FILE_TYPEVARIABLE},
	{NULL,			FILE_DEFAULT/*ignored*/ }
    };
    const struct Options *const options = open ? openOptions : saveOptions;

    file[0] = '\0';
    ZeroMemory(&ofnData, sizeof(OFNData));
    Tcl_DStringInit(&utfFilterString);
    Tcl_DStringInit(&utfDirString);

    /*
     * Parse the arguments.
     */

    for (i = 1; i < objc; i += 2) {
	int index;
	const char *string;
	Tcl_Obj *valuePtr = objv[i + 1];

	if (Tcl_GetIndexFromObjStruct(interp, objv[i], options,
		sizeof(struct Options), "option", 0, &index) != TCL_OK) {
	    goto end;
	} else if (i + 1 == objc) {
	    Tcl_SetObjResult(interp, Tcl_ObjPrintf(
		    "value for \"%s\" missing", options[index].name));
	    Tcl_SetErrorCode(interp, "TK", "FILEDIALOG", "VALUE", NULL);
	    goto end;
	}

	string = Tcl_GetString(valuePtr);
	switch (options[index].value) {
	case FILE_DEFAULT:
	    if (string[0] == '.') {
		string++;
	    }
	    extension = string;
	    break;
	case FILE_TYPES:
	    filterObj = valuePtr;
	    break;
	case FILE_INITDIR:
	    Tcl_DStringFree(&utfDirString);
	    if (Tcl_TranslateFileName(interp, string,
		    &utfDirString) == NULL) {
		goto end;
	    }
	    break;
	case FILE_INITFILE:
	    if (Tcl_TranslateFileName(interp, string, &ds) == NULL) {
		goto end;
	    }
	    Tcl_UtfToExternal(NULL, TkWinGetUnicodeEncoding(),
		    Tcl_DStringValue(&ds), Tcl_DStringLength(&ds), 0, NULL,
		    (char *) file, sizeof(file), NULL, NULL, NULL);
	    Tcl_DStringFree(&ds);
	    break;
	case FILE_PARENT:
	    tkwin = Tk_NameToWindow(interp, string, tkwin);
	    if (tkwin == NULL) {
		goto end;
	    }
	    break;
	case FILE_TITLE:
	    title = string;
	    break;
	case FILE_TYPEVARIABLE:
	    typeVariableObj = valuePtr;
	    initialTypeObj = Tcl_ObjGetVar2(interp, typeVariableObj, NULL,
		    TCL_GLOBAL_ONLY);
	    break;
	case FILE_MULTIPLE:
	    if (Tcl_GetBooleanFromObj(interp, valuePtr, &multi) != TCL_OK) {
		return TCL_ERROR;
	    }
	    break;
	case FILE_CONFIRMOW:
	    if (Tcl_GetBooleanFromObj(interp, valuePtr,
		    &confirmOverwrite) != TCL_OK) {
		return TCL_ERROR;
	    }
	    break;
	}
    }

    if (MakeFilter(interp, filterObj, &utfFilterString, initialTypeObj,
	    &filterIndex) != TCL_OK) {
	goto end;
    }

    Tk_MakeWindowExist(tkwin);
    hWnd = Tk_GetHWND(Tk_WindowId(tkwin));

    ZeroMemory(&ofn, sizeof(OPENFILENAME));
    if (LOBYTE(LOWORD(GetVersion())) < 5) {
	ofn.lStructSize = OPENFILENAME_SIZE_VERSION_400;
    } else {
	ofn.lStructSize = sizeof(OPENFILENAME);
    }
    ofn.hwndOwner = hWnd;
    ofn.hInstance = TkWinGetHInstance(ofn.hwndOwner);
    ofn.lpstrFile = file;
    ofn.nMaxFile = TK_MULTI_MAX_PATH;
    ofn.Flags = OFN_HIDEREADONLY | OFN_PATHMUSTEXIST | OFN_NOCHANGEDIR
	    | OFN_EXPLORER | OFN_ENABLEHOOK| OFN_ENABLESIZING;
    ofn.lpfnHook = (LPOFNHOOKPROC) OFNHookProc;
    ofn.lCustData = (LPARAM) &ofnData;

    if (open != 0) {
	ofn.Flags |= OFN_FILEMUSTEXIST;
    } else if (confirmOverwrite) {
	ofn.Flags |= OFN_OVERWRITEPROMPT;
    }
    if (tsdPtr->debugFlag != 0) {
	ofnData.interp = interp;
    }
    if (multi != 0) {
	ofn.Flags |= OFN_ALLOWMULTISELECT;

	/*
	 * Starting buffer size. The buffer will be expanded by the OFN dialog
	 * procedure when necessary
	 */

	ofnData.dynFileBufferSize = 512;
	ofnData.dynFileBuffer = ckalloc(512 * sizeof(TCHAR));
    }

    if (extension != NULL) {
	Tcl_WinUtfToTChar(extension, -1, &extString);
	ofn.lpstrDefExt = (TCHAR *) Tcl_DStringValue(&extString);
    }

    Tcl_WinUtfToTChar(Tcl_DStringValue(&utfFilterString),
	    Tcl_DStringLength(&utfFilterString), &filterString);
    ofn.lpstrFilter = (TCHAR *) Tcl_DStringValue(&filterString);
    ofn.nFilterIndex = filterIndex;

    if (Tcl_DStringValue(&utfDirString)[0] != '\0') {
	Tcl_WinUtfToTChar(Tcl_DStringValue(&utfDirString),
		Tcl_DStringLength(&utfDirString), &dirString);
    } else {
	/*
	 * NT 5.0 changed the meaning of lpstrInitialDir, so we have to ensure
	 * that we set the [pwd] if the user didn't specify anything else.
	 */

	Tcl_DString cwd;

	Tcl_DStringFree(&utfDirString);
	if ((Tcl_GetCwd(interp, &utfDirString) == NULL) ||
		(Tcl_TranslateFileName(interp,
			Tcl_DStringValue(&utfDirString), &cwd) == NULL)) {
	    Tcl_ResetResult(interp);
	} else {
	    Tcl_WinUtfToTChar(Tcl_DStringValue(&cwd),
		    Tcl_DStringLength(&cwd), &dirString);
	}
	Tcl_DStringFree(&cwd);
    }
    ofn.lpstrInitialDir = (TCHAR *) Tcl_DStringValue(&dirString);

    if (title != NULL) {
	Tcl_WinUtfToTChar(title, -1, &titleString);
	ofn.lpstrTitle = (TCHAR *) Tcl_DStringValue(&titleString);
    }

    /*
     * Popup the dialog.
     */

    oldMode = Tcl_SetServiceMode(TCL_SERVICE_ALL);
    if (open != 0) {
	winCode = GetOpenFileName(&ofn);
    } else {
	winCode = GetSaveFileName(&ofn);
    }
    Tcl_SetServiceMode(oldMode);
    EatSpuriousMessageBugFix();

    /*
     * Ensure that hWnd is enabled, because it can happen that we have updated
     * the wrapper of the parent, which causes us to leave this child disabled
     * (Windows loses sync).
     */

    EnableWindow(hWnd, 1);

    /*
     * Clear the interp result since anything may have happened during the
     * modal loop.
     */

    Tcl_ResetResult(interp);

    /*
     * Process the results.
     *
     * Use the CommDlgExtendedError() function to retrieve the error code.
     * This function can return one of about two dozen codes; most of these
     * indicate some sort of gross system failure (insufficient memory, bad
     * window handles, etc.). Most of the error codes will be ignored; as we
     * find we want more specific error messages for particular errors, we can
     * extend the code as needed.
     */

    cdlgerr = CommDlgExtendedError();

    /*
     * We now allow FNERR_BUFFERTOOSMALL when multiselection is enabled. The
     * filename buffer has been dynamically allocated by the OFN dialog
     * procedure to accomodate all selected files.
     */

    if ((winCode != 0)
	    || ((cdlgerr == FNERR_BUFFERTOOSMALL)
		    && (ofn.Flags & OFN_ALLOWMULTISELECT))) {
	int gotFilename = 0;	/* Flag for tracking whether we have any
				 * filename at all. For details, see
				 * http://stackoverflow.com/q/9227859/301832
				 */

	if (ofn.Flags & OFN_ALLOWMULTISELECT) {
	    /*
	     * The result in dynFileBuffer contains many items, separated by
	     * NUL characters. It is terminated with two nulls in a row. The
	     * first element is the directory path.
	     */

	    TCHAR *files = ofnData.dynFileBuffer;
	    Tcl_Obj *returnList = Tcl_NewObj();
	    int count = 0;

	    /*
	     * Get directory.
	     */

	    ConvertExternalFilename(files, &ds);

	    while (*files != '\0') {
		while (*files != '\0') {
		    files++;
		}
		files++;
		if (*files != '\0') {
		    Tcl_Obj *fullnameObj;
		    Tcl_DString filenameBuf;

		    count++;
		    ConvertExternalFilename(files, &filenameBuf);

		    fullnameObj = Tcl_NewStringObj(Tcl_DStringValue(&ds),
			    Tcl_DStringLength(&ds));
		    Tcl_AppendToObj(fullnameObj, "/", -1);
		    Tcl_AppendToObj(fullnameObj, Tcl_DStringValue(&filenameBuf),
			    Tcl_DStringLength(&filenameBuf));
		    gotFilename = 1;
		    Tcl_DStringFree(&filenameBuf);
		    Tcl_ListObjAppendElement(NULL, returnList, fullnameObj);
		}
	    }

	    if (count == 0) {
		/*
		 * Only one file was returned.
		 */

		Tcl_ListObjAppendElement(NULL, returnList,
			Tcl_NewStringObj(Tcl_DStringValue(&ds),
				Tcl_DStringLength(&ds)));
		gotFilename |= (Tcl_DStringLength(&ds) > 0);
	    }
	    Tcl_SetObjResult(interp, returnList);
	    Tcl_DStringFree(&ds);
	} else {
	    Tcl_SetObjResult(interp, Tcl_NewStringObj(
		    ConvertExternalFilename(ofn.lpstrFile, &ds), -1));
	    gotFilename = (Tcl_DStringLength(&ds) > 0);
	    Tcl_DStringFree(&ds);
	}
	result = TCL_OK;
	if ((ofn.nFilterIndex > 0) && gotFilename && typeVariableObj
		&& filterObj) {
	    int listObjc, count;
	    Tcl_Obj **listObjv = NULL;
	    Tcl_Obj **typeInfo = NULL;

	    if (Tcl_ListObjGetElements(interp, filterObj,
		    &listObjc, &listObjv) != TCL_OK) {
		result = TCL_ERROR;
	    } else if (Tcl_ListObjGetElements(interp,
		    listObjv[ofn.nFilterIndex - 1], &count,
		    &typeInfo) != TCL_OK) {
		result = TCL_ERROR;
	    } else if (Tcl_ObjSetVar2(interp, typeVariableObj, NULL,
		    typeInfo[0], TCL_GLOBAL_ONLY|TCL_LEAVE_ERR_MSG) == NULL) {
		result = TCL_ERROR;
	    }
	}
    } else if (cdlgerr == FNERR_INVALIDFILENAME) {
	Tcl_SetObjResult(interp, Tcl_ObjPrintf(
		"invalid filename \"%s\"",
		ConvertExternalFilename(ofn.lpstrFile, &ds)));
	Tcl_SetErrorCode(interp, "TK", "FILEDIALOG", "INVALID_FILENAME",
		NULL);
	Tcl_DStringFree(&ds);
    } else {
	result = TCL_OK;
    }

    if (ofn.lpstrTitle != NULL) {
	Tcl_DStringFree(&titleString);
    }
    if (ofn.lpstrInitialDir != NULL) {
	Tcl_DStringFree(&dirString);
    }
    Tcl_DStringFree(&filterString);
    if (ofn.lpstrDefExt != NULL) {
	Tcl_DStringFree(&extString);
    }

  end:
    Tcl_DStringFree(&utfDirString);
    Tcl_DStringFree(&utfFilterString);
    if (ofnData.dynFileBuffer != NULL) {
	ckfree(ofnData.dynFileBuffer);
	ofnData.dynFileBuffer = NULL;
    }

    return result;
}

/*
 *-------------------------------------------------------------------------
 *
 * OFNHookProc --
 *
 *	Dialog box hook function. This is used to sets the "tk_dialog"
 *	variable for test/debugging when the dialog is ready to receive
 *	messages. When multiple file selection is enabled this function
 *	is used to process the list of names.
 *
 * Results:
 *	Returns 0 to allow default processing of messages to occur.
 *
 * Side effects:
 *	None.
 *
 *-------------------------------------------------------------------------
 */

static UINT APIENTRY
OFNHookProc(
    HWND hdlg,			/* Handle to child dialog window. */
    UINT uMsg,			/* Message identifier */
    WPARAM wParam,		/* Message parameter */
    LPARAM lParam)		/* Message parameter */
{
    ThreadSpecificData *tsdPtr =
	    Tcl_GetThreadData(&dataKey, sizeof(ThreadSpecificData));
    OPENFILENAME *ofnPtr;
    OFNData *ofnData;

    if (uMsg == WM_INITDIALOG) {
	TkWinSetUserData(hdlg, lParam);
    } else if (uMsg == WM_NOTIFY) {
	OFNOTIFY *notifyPtr = (OFNOTIFY *) lParam;

	/*
	 * This is weird... or not. The CDN_FILEOK is NOT sent when the
	 * selection exceeds declared buffer size (the nMaxFile member of the
	 * OPENFILENAME struct passed to GetOpenFileName function). So, we
	 * have to rely on the most recent CDN_SELCHANGE then. Unfortunately
	 * this means, that gathering the selected filenames happens twice
	 * when they fit into the declared buffer. Luckily, it's not frequent
	 * operation so it should not incur any noticeable delay. See [Bug
	 * 2987995]
	 */

	if (notifyPtr->hdr.code == CDN_FILEOK ||
		notifyPtr->hdr.code == CDN_SELCHANGE) {
	    int dirsize, selsize;
	    TCHAR *buffer;
	    int buffersize;

	    /*
	     * Change of selection. Unscramble the unholy mess that's in the
	     * selection buffer, resizing it if necessary.
	     */

	    ofnPtr = notifyPtr->lpOFN;
	    ofnData = (OFNData *) ofnPtr->lCustData;
	    buffer = ofnData->dynFileBuffer;
	    hdlg = GetParent(hdlg);

	    selsize = SendMessage(hdlg, CDM_GETSPEC, 0, 0);
	    dirsize = SendMessage(hdlg, CDM_GETFOLDERPATH, 0, 0);
	    buffersize = (selsize + dirsize + 1);

	    /*
	     * Just empty the buffer if dirsize indicates an error. [Bug
	     * 3071836]
	     */

	    if ((selsize > 1) && (dirsize > 0)) {
		if (ofnData->dynFileBufferSize < buffersize) {
		    buffer = ckrealloc(buffer, buffersize * sizeof(TCHAR));
		    ofnData->dynFileBufferSize = buffersize;
		    ofnData->dynFileBuffer = buffer;
		}

		SendMessage(hdlg, CDM_GETFOLDERPATH, dirsize, (LPARAM) buffer);
		buffer += dirsize;

		SendMessage(hdlg, CDM_GETSPEC, selsize, (LPARAM) buffer);

		/*
		 * If there are multiple files, delete the quotes and change
		 * every second quote to NULL terminator
		 */

		if (buffer[0] == '"') {
		    BOOL findquote = TRUE;
		    TCHAR *tmp = buffer;

		    while (*buffer != '\0') {
			if (findquote) {
			    if (*buffer == '"') {
				findquote = FALSE;
			    }
			    buffer++;
			} else {
			    if (*buffer == '"') {
				findquote = TRUE;
				*buffer = '\0';
			    }
			    *tmp++ = *buffer++;
			}
		    }
		    *tmp = '\0';		/* Second NULL terminator. */
		} else {

			/*
		     * Replace directory terminating NULL with a with a backslash,
		     * but only if not an absolute path.
		     */

		    Tcl_DString tmpfile;
		    ConvertExternalFilename(buffer, &tmpfile);
		    if (TCL_PATH_ABSOLUTE ==
			    Tcl_GetPathType(Tcl_DStringValue(&tmpfile))) {
			/* re-get the full path to the start of the buffer */
			buffer = (TCHAR *) ofnData->dynFileBuffer;
			SendMessage(hdlg, CDM_GETSPEC, selsize, (LPARAM) buffer);
		    } else {
			*(buffer-1) = '\\';
		    }
		    buffer[selsize] = '\0'; /* Second NULL terminator. */
		    Tcl_DStringFree(&tmpfile);
		}
	    } else {
		/*
		 * Nothing is selected, so just empty the string.
		 */

		if (buffer != NULL) {
		    *buffer = '\0';
		}
	    }
	}
    } else if (uMsg == WM_WINDOWPOSCHANGED) {
	/*
	 * This message is delivered at the right time to enable Tk to set the
	 * debug information. Unhooks itself so it won't set the debug
	 * information every time it gets a WM_WINDOWPOSCHANGED message.
	 */

	ofnPtr = (OPENFILENAME *) TkWinGetUserData(hdlg);
	if (ofnPtr != NULL) {
	    ofnData = (OFNData *) ofnPtr->lCustData;
	    if (ofnData->interp != NULL) {
		hdlg = GetParent(hdlg);
		tsdPtr->debugInterp = ofnData->interp;
		Tcl_DoWhenIdle(SetTkDialog, hdlg);
	    }
	    TkWinSetUserData(hdlg, NULL);
	}
    }
    return 0;
}

/*
 *----------------------------------------------------------------------
 *
 * MakeFilter --
 *
 *	Allocate a buffer to store the filters in a format understood by
 *	Windows.
 *
 * Results:
 *	A standard TCL return value.
 *
 * Side effects:
 *	ofnPtr->lpstrFilter is modified.
 *
 *----------------------------------------------------------------------
 */

static int
MakeFilter(
    Tcl_Interp *interp,		/* Current interpreter. */
    Tcl_Obj *valuePtr,		/* Value of the -filetypes option */
    Tcl_DString *dsPtr,		/* Filled with windows filter string. */
    Tcl_Obj *initialPtr,	/* Initial type name  */
    int *indexPtr)		/* Index of initial type in filter string */
{
    char *filterStr;
    char *p;
    const char *initial = NULL;
    int pass;
    int ix = 0; /* index counter */
    FileFilterList flist;
    FileFilter *filterPtr;

    if (initialPtr) {
	initial = Tcl_GetString(initialPtr);
    }
    TkInitFileFilters(&flist);
    if (TkGetFileFilters(interp, &flist, valuePtr, 1) != TCL_OK) {
	return TCL_ERROR;
    }

    if (flist.filters == NULL) {
	/*
	 * Use "All Files (*.*) as the default filter if none is specified
	 */
	const char *defaultFilter = "All Files (*.*)";

	p = filterStr = ckalloc(30);

	strcpy(p, defaultFilter);
	p+= strlen(defaultFilter);

	*p++ = '\0';
	*p++ = '*';
	*p++ = '.';
	*p++ = '*';
	*p++ = '\0';
	*p++ = '\0';
	*p = '\0';

    } else {
	size_t len;

	if (valuePtr == NULL) {
	    len = 0;
	} else {
	    (void) Tcl_GetString(valuePtr);
	    len = valuePtr->length;
	}

	/*
	 * We format the filetype into a string understood by Windows: {"Text
	 * Documents" {.doc .txt} {TEXT}} becomes "Text Documents
	 * (*.doc,*.txt)\0*.doc;*.txt\0"
	 *
	 * See the Windows OPENFILENAME manual page for details on the filter
	 * string format.
	 */

	/*
	 * Since we may only add asterisks (*) to the filter, we need at most
	 * twice the size of the string to format the filter
	 */

	filterStr = ckalloc(len * 3);

	for (filterPtr = flist.filters, p = filterStr; filterPtr;
		filterPtr = filterPtr->next) {
	    const char *sep;
	    FileFilterClause *clausePtr;

	    /*
	     * Check initial index for match, set *indexPtr. Filter index is 1
	     * based so increment first
	     */

	    ix++;
	    if (indexPtr && initial
		    && (strcmp(initial, filterPtr->name) == 0)) {
		*indexPtr = ix;
	    }

	    /*
	     * First, put in the name of the file type.
	     */

	    strcpy(p, filterPtr->name);
	    p+= strlen(filterPtr->name);
	    *p++ = ' ';
	    *p++ = '(';

	    for (pass = 1; pass <= 2; pass++) {
		/*
		 * In the first pass, we format the extensions in the name
		 * field. In the second pass, we format the extensions in the
		 * filter pattern field
		 */

		sep = "";
		for (clausePtr=filterPtr->clauses;clausePtr;
			clausePtr=clausePtr->next) {
		    GlobPattern *globPtr;

		    for (globPtr = clausePtr->patterns; globPtr;
			    globPtr = globPtr->next) {
			strcpy(p, sep);
			p += strlen(sep);
			strcpy(p, globPtr->pattern);
			p += strlen(globPtr->pattern);

			if (pass == 1) {
			    sep = ",";
			} else {
			    sep = ";";
			}
		    }
		}
		if (pass == 1) {
		    *p ++ = ')';
		}
		*p++ = '\0';
	    }
	}

	/*
	 * Windows requires the filter string to be ended by two NULL
	 * characters.
	 */

	*p++ = '\0';
	*p = '\0';
    }

    Tcl_DStringAppend(dsPtr, filterStr, (int) (p - filterStr));
    ckfree(filterStr);

    TkFreeFileFilters(&flist);
    return TCL_OK;
}

/*
 *----------------------------------------------------------------------
 *
 * Tk_ChooseDirectoryObjCmd --
 *
 *	This function implements the "tk_chooseDirectory" dialog box for the
 *	Windows platform. See the user documentation for details on what it
 *	does. Uses the newer SHBrowseForFolder explorer type interface.
 *
 * Results:
 *	See user documentation.
 *
 * Side effects:
 *	A modal dialog window is created. Tcl_SetServiceMode() is called to
 *	allow background events to be processed
 *
 *----------------------------------------------------------------------
 *
 * The function tk_chooseDirectory pops up a dialog box for the user to select
 * a directory. The following option-value pairs are possible as command line
 * arguments:
 *
 * -initialdir dirname
 *
 * Specifies that the directories in directory should be displayed when the
 * dialog pops up. If this parameter is not specified, then the directories in
 * the current working directory are displayed. If the parameter specifies a
 * relative path, the return value will convert the relative path to an
 * absolute path. This option may not always work on the Macintosh. This is
 * not a bug. Rather, the General Controls control panel on the Mac allows the
 * end user to override the application default directory.
 *
 * -parent window
 *
 * Makes window the logical parent of the dialog. The dialog is displayed on
 * top of its parent window.
 *
 * -title titleString
 *
 * Specifies a string to display as the title of the dialog box. If this
 * option is not specified, then a default title will be displayed.
 *
 * -mustexist boolean
 *
 * Specifies whether the user may specify non-existant directories. If this
 * parameter is true, then the user may only select directories that already
 * exist. The default value is false.
 *
 * New Behaviour:
 *
 * - If mustexist = 0 and a user entered folder does not exist, a prompt will
 *   pop-up asking if the user wants another chance to change it. The old
 *   dialog just returned the bogus entry. On mustexist = 1, the entries MUST
 *   exist before exiting the box with OK.
 *
 *   Bugs:
 *
 * - If valid abs directory name is entered into the entry box and Enter
 *   pressed, the box will close returning the name. This is inconsistent when
 *   entering relative names or names with forward slashes, which are
 *   invalidated then corrected in the callback. After correction, the box is
 *   held open to allow further modification by the user.
 *
 * - Not sure how to implement localization of message prompts.
 *
 * - -title is really -message.
 * ToDo:
 * - Fix bugs.
 * - test to see what platforms this really works on. May require v4.71 of
 *   shell32.dll everywhere (what is standard?).
 *
 *----------------------------------------------------------------------
 */

int
Tk_ChooseDirectoryObjCmd(
    ClientData clientData,	/* Main window associated with interpreter. */
    Tcl_Interp *interp,		/* Current interpreter. */
    int objc,			/* Number of arguments. */
    Tcl_Obj *const objv[])	/* Argument objects. */
{
    TCHAR path[MAX_PATH];
    int oldMode, result = TCL_ERROR, i;
    LPCITEMIDLIST pidl;		/* Returned by browser */
    BROWSEINFO bInfo;		/* Used by browser */
    CHOOSEDIRDATA cdCBData;	/* Structure to pass back and forth */
    LPMALLOC pMalloc;		/* Used by shell */
    Tk_Window tkwin = clientData;
    HWND hWnd;
    const char *utfTitle = NULL;/* Title for window */
    TCHAR saveDir[MAX_PATH];
    Tcl_DString titleString;	/* Title */
    Tcl_DString initDirString;	/* Initial directory */
    Tcl_DString tempString;	/* temporary */
    Tcl_Obj *objPtr;
    static const char *const optionStrings[] = {
	"-initialdir", "-mustexist",  "-parent",  "-title", NULL
    };
    enum options {
	DIR_INITIAL,   DIR_EXIST,  DIR_PARENT, FILE_TITLE
    };

    /*
     * Initialize
     */

    path[0] = '\0';
    ZeroMemory(&cdCBData, sizeof(CHOOSEDIRDATA));
    cdCBData.interp = interp;

    /*
     * Process the command line options
     */

    for (i = 1; i < objc; i += 2) {
	int index;
	const char *string;
	const TCHAR *uniStr;
	Tcl_Obj *optionPtr, *valuePtr;

	optionPtr = objv[i];
	valuePtr = objv[i + 1];

	if (Tcl_GetIndexFromObjStruct(interp, optionPtr, optionStrings,
		sizeof(char *), "option", 0, &index) != TCL_OK) {
	    goto cleanup;
	}
	if (i + 1 == objc) {
	    Tcl_SetObjResult(interp, Tcl_ObjPrintf(
		    "value for \"%s\" missing", Tcl_GetString(optionPtr)));
	    Tcl_SetErrorCode(interp, "TK", "DIRDIALOG", "VALUE", NULL);
	    goto cleanup;
	}

	string = Tcl_GetString(valuePtr);
	switch ((enum options) index) {
	case DIR_INITIAL:
	    if (Tcl_TranslateFileName(interp,string,&initDirString) == NULL) {
		goto cleanup;
	    }
	    Tcl_WinUtfToTChar(Tcl_DStringValue(&initDirString), -1,
		    &tempString);
	    uniStr = (TCHAR *) Tcl_DStringValue(&tempString);

	    /*
	     * Convert possible relative path to full path to keep dialog
	     * happy.
	     */

	    GetFullPathName(uniStr, MAX_PATH, saveDir, NULL);
	    _tcsncpy(cdCBData.initDir, saveDir, MAX_PATH);
	    Tcl_DStringFree(&initDirString);
	    Tcl_DStringFree(&tempString);
	    break;
	case DIR_EXIST:
	    if (Tcl_GetBooleanFromObj(interp, valuePtr,
		    &cdCBData.mustExist) != TCL_OK) {
		goto cleanup;
	    }
	    break;
	case DIR_PARENT:
	    tkwin = Tk_NameToWindow(interp, string, tkwin);
	    if (tkwin == NULL) {
		goto cleanup;
	    }
	    break;
	case FILE_TITLE:
	    utfTitle = string;
	    break;
	}
    }

    /*
     * Get ready to call the browser
     */

    Tk_MakeWindowExist(tkwin);
    hWnd = Tk_GetHWND(Tk_WindowId(tkwin));

    /*
     * Setup the parameters used by SHBrowseForFolder
     */

    bInfo.hwndOwner = hWnd;
    bInfo.pszDisplayName = path;
    bInfo.pidlRoot = NULL;
    if (_tcslen(cdCBData.initDir) == 0) {
	GetCurrentDirectory(MAX_PATH, cdCBData.initDir);
    }
    bInfo.lParam = (LPARAM) &cdCBData;

    if (utfTitle != NULL) {
	Tcl_WinUtfToTChar(utfTitle, -1, &titleString);
	bInfo.lpszTitle = (LPTSTR) Tcl_DStringValue(&titleString);
    } else {
	bInfo.lpszTitle = TEXT("Please choose a directory, then select OK.");
    }

    /*
     * Set flags to add edit box, status text line and use the new ui. Allow
     * override with magic variable (ignore errors in retrieval). See
     * http://msdn.microsoft.com/en-us/library/bb773205(VS.85).aspx for
     * possible flag values.
     */

    bInfo.ulFlags = BIF_EDITBOX | BIF_STATUSTEXT | BIF_RETURNFSANCESTORS
	| BIF_VALIDATE | BIF_NEWDIALOGSTYLE;
    objPtr = Tcl_GetVar2Ex(interp, "::tk::winChooseDirFlags", NULL,
	    TCL_GLOBAL_ONLY);
    if (objPtr != NULL) {
	int flags;
	Tcl_GetIntFromObj(NULL, objPtr, &flags);
	bInfo.ulFlags = flags;
    }

    /*
     * Callback to handle events
     */

    bInfo.lpfn = (BFFCALLBACK) ChooseDirectoryValidateProc;

    /*
     * Display dialog in background and process result. We look to give the
     * user a chance to change their mind on an invalid folder if mustexist is
     * 0.
     */

    oldMode = Tcl_SetServiceMode(TCL_SERVICE_ALL);
    GetCurrentDirectory(MAX_PATH, saveDir);
    if (SHGetMalloc(&pMalloc) == NOERROR) {
	pidl = SHBrowseForFolder(&bInfo);

	/*
	 * This is a fix for Windows 2000, which seems to modify the folder
	 * name buffer even when the dialog is canceled (in this case the
	 * buffer contains garbage). See [Bug #3002230]
	 */

	path[0] = '\0';

	/*
	 * Null for cancel button or invalid dir, otherwise valid.
	 */

	if (pidl != NULL) {
	    if (!SHGetPathFromIDList(pidl, path)) {
		Tcl_SetObjResult(interp, Tcl_NewStringObj(
			"error: not a file system folder", -1));
		Tcl_SetErrorCode(interp, "TK", "DIRDIALOG", "PSEUDO", NULL);
	    }
	    pMalloc->lpVtbl->Free(pMalloc, (void *) pidl);
	} else if (_tcslen(cdCBData.retDir) > 0) {
	    _tcscpy(path, cdCBData.retDir);
	}
	pMalloc->lpVtbl->Release(pMalloc);
    }
    SetCurrentDirectory(saveDir);
    Tcl_SetServiceMode(oldMode);

    /*
     * Ensure that hWnd is enabled, because it can happen that we have updated
     * the wrapper of the parent, which causes us to leave this child disabled
     * (Windows loses sync).
     */

    EnableWindow(hWnd, 1);

    /*
     * Change the pathname to the Tcl "normalized" pathname, where back
     * slashes are used instead of forward slashes
     */

    Tcl_ResetResult(interp);
    if (*path) {
	Tcl_DString ds;

	Tcl_SetObjResult(interp, Tcl_NewStringObj(
		ConvertExternalFilename(path, &ds), -1));
	Tcl_DStringFree(&ds);
    }

    result = TCL_OK;

    if (utfTitle != NULL) {
	Tcl_DStringFree(&titleString);
    }

  cleanup:
    return result;
}

/*
 *----------------------------------------------------------------------
 *
 * ChooseDirectoryValidateProc --
 *
 *	Hook function called by the explorer ChooseDirectory dialog when
 *	events occur. It is used to validate the text entry the user may have
 *	entered.
 *
 * Results:
 *	Returns 0 to allow default processing of message, or 1 to tell default
 *	dialog function not to close.
 *
 *----------------------------------------------------------------------
 */

static UINT APIENTRY
ChooseDirectoryValidateProc(
    HWND hwnd,
    UINT message,
    LPARAM lParam,
    LPARAM lpData)
{
    TCHAR selDir[MAX_PATH];
    CHOOSEDIRDATA *chooseDirSharedData = (CHOOSEDIRDATA *) lpData;
    Tcl_DString tempString;
    Tcl_DString initDirString;
    TCHAR string[MAX_PATH];
    ThreadSpecificData *tsdPtr =
	    Tcl_GetThreadData(&dataKey, sizeof(ThreadSpecificData));

    if (tsdPtr->debugFlag) {
	tsdPtr->debugInterp = (Tcl_Interp *) chooseDirSharedData->interp;
	Tcl_DoWhenIdle(SetTkDialog, hwnd);
    }
    chooseDirSharedData->retDir[0] = '\0';
    switch (message) {
    case BFFM_VALIDATEFAILED:
	/*
	 * First save and check to see if it is a valid path name, if so then
	 * make that path the one shown in the window. Otherwise, it failed
	 * the check and should be treated as such. Use
	 * Set/GetCurrentDirectoryA which allows relative path names and names
	 * with forward slashes. Use Tcl_TranslateFileName to make sure names
	 * like ~ are converted correctly.
	 */

	Tcl_WinTCharToUtf((TCHAR *) lParam, -1, &initDirString);
	if (Tcl_TranslateFileName(chooseDirSharedData->interp,
		Tcl_DStringValue(&initDirString), &tempString) == NULL) {
	    /*
	     * Should we expose the error (in the interp result) to the user
	     * at this point?
	     */

	    chooseDirSharedData->retDir[0] = '\0';
	    return 1;
	}
	Tcl_DStringFree(&initDirString);
	Tcl_WinUtfToTChar(Tcl_DStringValue(&tempString), -1, &initDirString);
	Tcl_DStringFree(&tempString);
	_tcsncpy(string, (TCHAR *) Tcl_DStringValue(&initDirString),
		MAX_PATH);
	Tcl_DStringFree(&initDirString);

	if (SetCurrentDirectory(string) == 0) {

	    /*
	     * Get the full path name to the user entry, at this point it does
	     * not exist so see if it is supposed to. Otherwise just return
	     * it.
	     */

	    GetFullPathName(string, MAX_PATH,
		    chooseDirSharedData->retDir, NULL);
	    if (chooseDirSharedData->mustExist) {
		/*
		 * User HAS to select a valid directory.
		 */

		wsprintf(selDir, TEXT("Directory '%s' does not exist,\n")
		        TEXT("please select or enter an existing directory."),
			chooseDirSharedData->retDir);
		MessageBox(NULL, selDir, NULL, MB_ICONEXCLAMATION|MB_OK);
		chooseDirSharedData->retDir[0] = '\0';
		return 1;
	    }
	} else {
	    /*
	     * Changed to new folder OK, return immediatly with the current
	     * directory in utfRetDir.
	     */

	    GetCurrentDirectory(MAX_PATH, chooseDirSharedData->retDir);
	    return 0;
	}
	return 0;

    case BFFM_SELCHANGED:
	/*
	 * Set the status window to the currently selected path and enable the
	 * OK button if a file system folder, otherwise disable the OK button
	 * for things like server names. Perhaps a new switch
	 * -enablenonfolders can be used to allow non folders to be selected.
	 *
	 * Not called when user changes edit box directly.
	 */

	if (SHGetPathFromIDList((LPITEMIDLIST) lParam, selDir)) {
	    SendMessage(hwnd, BFFM_SETSTATUSTEXT, 0, (LPARAM) selDir);
	    // enable the OK button
	    SendMessage(hwnd, BFFM_ENABLEOK, 0, (LPARAM) 1);
	} else {
	    // disable the OK button
	    SendMessage(hwnd, BFFM_ENABLEOK, 0, (LPARAM) 0);
	}
	UpdateWindow(hwnd);
	return 1;

    case BFFM_INITIALIZED: {
	/*
	 * Directory browser intializing - tell it where to start from, user
	 * specified parameter.
	 */

	TCHAR *initDir = chooseDirSharedData->initDir;

	SetCurrentDirectory(initDir);

	if (*initDir == '\\') {
	    /*
	     * BFFM_SETSELECTION only understands UNC paths as pidls, so
	     * convert path to pidl using IShellFolder interface.
	     */

	    LPMALLOC pMalloc;
	    LPSHELLFOLDER psfFolder;

	    if (SUCCEEDED(SHGetMalloc(&pMalloc))) {
		if (SUCCEEDED(SHGetDesktopFolder(&psfFolder))) {
		    LPITEMIDLIST pidlMain;
		    ULONG ulCount, ulAttr;

		    if (SUCCEEDED(psfFolder->lpVtbl->ParseDisplayName(
			    psfFolder, hwnd, NULL, (TCHAR *)
			    initDir, &ulCount,&pidlMain,&ulAttr))
			    && (pidlMain != NULL)) {
			SendMessage(hwnd, BFFM_SETSELECTION, FALSE,
				(LPARAM) pidlMain);
			pMalloc->lpVtbl->Free(pMalloc, pidlMain);
		    }
		    psfFolder->lpVtbl->Release(psfFolder);
		}
		pMalloc->lpVtbl->Release(pMalloc);
	    }
	} else {
	    SendMessage(hwnd, BFFM_SETSELECTION, TRUE, (LPARAM) initDir);
	}
	SendMessage(hwnd, BFFM_ENABLEOK, 0, (LPARAM) 1);
	break;
    }

    }
    return 0;
}

/*
 *----------------------------------------------------------------------
 *
 * Tk_MessageBoxObjCmd --
 *
 *	This function implements the MessageBox window for the Windows
 *	platform. See the user documentation for details on what it does.
 *
 * Results:
 *	See user documentation.
 *
 * Side effects:
 *	None. The MessageBox window will be destroy before this function
 *	returns.
 *
 *----------------------------------------------------------------------
 */

int
Tk_MessageBoxObjCmd(
    ClientData clientData,	/* Main window associated with interpreter. */
    Tcl_Interp *interp,		/* Current interpreter. */
    int objc,			/* Number of arguments. */
    Tcl_Obj *const objv[])	/* Argument objects. */
{
    Tk_Window tkwin = clientData, parent;
    HWND hWnd;
    Tcl_Obj *messageObj, *titleObj, *detailObj, *tmpObj;
    int defaultBtn, icon, type;
    int i, oldMode, winCode;
    UINT flags;
    static const char *const optionStrings[] = {
	"-default",	"-detail",	"-icon",	"-message",
	"-parent",	"-title",	"-type",	NULL
    };
    enum options {
	MSG_DEFAULT,	MSG_DETAIL,	MSG_ICON,	MSG_MESSAGE,
	MSG_PARENT,	MSG_TITLE,	MSG_TYPE
    };
    ThreadSpecificData *tsdPtr =
	    Tcl_GetThreadData(&dataKey, sizeof(ThreadSpecificData));

    defaultBtn = -1;
    detailObj = NULL;
    icon = MB_ICONINFORMATION;
    messageObj = NULL;
    parent = tkwin;
    titleObj = NULL;
    type = MB_OK;

    for (i = 1; i < objc; i += 2) {
	int index;
	Tcl_Obj *optionPtr, *valuePtr;

	optionPtr = objv[i];
	valuePtr = objv[i + 1];

	if (Tcl_GetIndexFromObjStruct(interp, optionPtr, optionStrings,
		sizeof(char *), "option", TCL_EXACT, &index) != TCL_OK) {
	    return TCL_ERROR;
	}
	if (i + 1 == objc) {
	    Tcl_SetObjResult(interp, Tcl_ObjPrintf(
		    "value for \"%s\" missing", Tcl_GetString(optionPtr)));
	    Tcl_SetErrorCode(interp, "TK", "MSGBOX", "VALUE", NULL);
	    return TCL_ERROR;
	}

	switch ((enum options) index) {
	case MSG_DEFAULT:
	    defaultBtn = TkFindStateNumObj(interp, optionPtr, buttonMap,
		    valuePtr);
	    if (defaultBtn < 0) {
		return TCL_ERROR;
	    }
	    break;

	case MSG_DETAIL:
	    detailObj = valuePtr;
	    break;

	case MSG_ICON:
	    icon = TkFindStateNumObj(interp, optionPtr, iconMap, valuePtr);
	    if (icon < 0) {
		return TCL_ERROR;
	    }
	    break;

	case MSG_MESSAGE:
	    messageObj = valuePtr;
	    break;

	case MSG_PARENT:
	    parent = Tk_NameToWindow(interp, Tcl_GetString(valuePtr), tkwin);
	    if (parent == NULL) {
		return TCL_ERROR;
	    }
	    break;

	case MSG_TITLE:
	    titleObj = valuePtr;
	    break;

	case MSG_TYPE:
	    type = TkFindStateNumObj(interp, optionPtr, typeMap, valuePtr);
	    if (type < 0) {
		return TCL_ERROR;
	    }
	    break;
	}
    }

    while (!Tk_IsTopLevel(parent)) {
	parent = Tk_Parent(parent);
    }
    Tk_MakeWindowExist(parent);
    hWnd = Tk_GetHWND(Tk_WindowId(parent));

    flags = 0;
    if (defaultBtn >= 0) {
	int defaultBtnIdx = -1;

	for (i = 0; i < (int) NUM_TYPES; i++) {
	    if (type == allowedTypes[i].type) {
		int j;

		for (j = 0; j < 3; j++) {
		    if (allowedTypes[i].btnIds[j] == defaultBtn) {
			defaultBtnIdx = j;
			break;
		    }
		}
		if (defaultBtnIdx < 0) {
		    Tcl_SetObjResult(interp, Tcl_ObjPrintf(
			    "invalid default button \"%s\"",
			    TkFindStateString(buttonMap, defaultBtn)));
		    Tcl_SetErrorCode(interp, "TK", "MSGBOX", "DEFAULT", NULL);
		    return TCL_ERROR;
		}
		break;
	    }
	}
	flags = buttonFlagMap[defaultBtnIdx];
    }

    flags |= icon | type | MB_TASKMODAL | MB_SETFOREGROUND;

    tmpObj = messageObj ? Tcl_DuplicateObj(messageObj)
	    : Tcl_NewUnicodeObj(NULL, 0);
    Tcl_IncrRefCount(tmpObj);
    if (detailObj) {
	Tcl_AppendUnicodeToObj(tmpObj, L"\n\n", 2);
	Tcl_AppendObjToObj(tmpObj, detailObj);
    }

    oldMode = Tcl_SetServiceMode(TCL_SERVICE_ALL);

    /*
     * MessageBoxW exists for all platforms. Use it to allow unicode error
     * message to be displayed correctly where possible by the OS.
     *
     * In order to have the parent window icon reflected in a MessageBox, we
     * have to create a hook that will trigger when the MessageBox is being
     * created.
     */

    tsdPtr->hSmallIcon = TkWinGetIcon(parent, ICON_SMALL);
    tsdPtr->hBigIcon   = TkWinGetIcon(parent, ICON_BIG);
    tsdPtr->hMsgBoxHook = SetWindowsHookEx(WH_CBT, MsgBoxCBTProc, NULL,
	    GetCurrentThreadId());
    winCode = MessageBox(hWnd, Tcl_GetUnicode(tmpObj),
	    titleObj ? Tcl_GetUnicode(titleObj) : L"", flags);
    UnhookWindowsHookEx(tsdPtr->hMsgBoxHook);
    (void) Tcl_SetServiceMode(oldMode);

    /*
     * Ensure that hWnd is enabled, because it can happen that we have updated
     * the wrapper of the parent, which causes us to leave this child disabled
     * (Windows loses sync).
     */

    EnableWindow(hWnd, 1);

    Tcl_DecrRefCount(tmpObj);
    Tcl_SetObjResult(interp, Tcl_NewStringObj(
	    TkFindStateString(buttonMap, winCode), -1));
    return TCL_OK;
}

static LRESULT CALLBACK
MsgBoxCBTProc(
    int nCode,
    WPARAM wParam,
    LPARAM lParam)
{
    ThreadSpecificData *tsdPtr =
	    Tcl_GetThreadData(&dataKey, sizeof(ThreadSpecificData));

    if (nCode == HCBT_CREATEWND) {
	/*
	 * Window owned by our task is being created. Since the hook is
	 * installed just before the MessageBox call and removed after the
	 * MessageBox call, the window being created is either the message box
	 * or one of its controls. Check that the class is WC_DIALOG to ensure
	 * that it's the one we want.
	 */

	LPCBT_CREATEWND lpcbtcreate = (LPCBT_CREATEWND) lParam;

	if (WC_DIALOG == lpcbtcreate->lpcs->lpszClass) {
	    HWND hwnd = (HWND) wParam;

	    SendMessage(hwnd, WM_SETICON, ICON_SMALL,
		    (LPARAM) tsdPtr->hSmallIcon);
	    SendMessage(hwnd, WM_SETICON, ICON_BIG, (LPARAM) tsdPtr->hBigIcon);
	}
    }

    /*
     * Call the next hook proc, if there is one
     */

    return CallNextHookEx(tsdPtr->hMsgBoxHook, nCode, wParam, lParam);
}

/*
 * ----------------------------------------------------------------------
 *
 * SetTkDialog --
 *
 *	Records the HWND for a native dialog in the 'tk_dialog' variable so
 *	that the test-suite can operate on the correct dialog window. Use of
 *	this is enabled when a test program calls TkWinDialogDebug by calling
 *	the test command 'tkwinevent debug 1'.
 *
 * ----------------------------------------------------------------------
 */

static void
SetTkDialog(
    ClientData clientData)
{
    ThreadSpecificData *tsdPtr =
	    Tcl_GetThreadData(&dataKey, sizeof(ThreadSpecificData));
    char buf[32];

    sprintf(buf, "0x%p", (HWND) clientData);
    Tcl_SetVar2(tsdPtr->debugInterp, "tk_dialog", NULL, buf, TCL_GLOBAL_ONLY);
}

/*
 * Factored out a common pattern in use in this file.
 */

static const char *
ConvertExternalFilename(
    TCHAR *filename,
    Tcl_DString *dsPtr)
{
    char *p;

    Tcl_WinTCharToUtf(filename, -1, dsPtr);
    for (p = Tcl_DStringValue(dsPtr); *p != '\0'; p++) {
	/*
	 * Change the pathname to the Tcl "normalized" pathname, where back
	 * slashes are used instead of forward slashes
	 */

	if (*p == '\\') {
	    *p = '/';
	}
    }
    return Tcl_DStringValue(dsPtr);
}

/*
 * ----------------------------------------------------------------------
 *
 * GetFontObj --
 *
 *	Convert a windows LOGFONT into a Tk font description.
 *
 * Result:
 *	A list containing a Tk font description.
 *
 * ----------------------------------------------------------------------
 */

static Tcl_Obj *
GetFontObj(
    HDC hdc,
    LOGFONT *plf)
{
    Tcl_DString ds;
    Tcl_Obj *resObj;
    int pt = 0;

    resObj = Tcl_NewListObj(0, NULL);
    Tcl_WinTCharToUtf(plf->lfFaceName, -1, &ds);
    Tcl_ListObjAppendElement(NULL, resObj,
	    Tcl_NewStringObj(Tcl_DStringValue(&ds), -1));
    Tcl_DStringFree(&ds);
    pt = -MulDiv(plf->lfHeight, 72, GetDeviceCaps(hdc, LOGPIXELSY));
    Tcl_ListObjAppendElement(NULL, resObj, Tcl_NewIntObj(pt));
    if (plf->lfWeight >= 700) {
	Tcl_ListObjAppendElement(NULL, resObj, Tcl_NewStringObj("bold", -1));
    }
    if (plf->lfItalic) {
	Tcl_ListObjAppendElement(NULL, resObj,
		Tcl_NewStringObj("italic", -1));
    }
    if (plf->lfUnderline) {
	Tcl_ListObjAppendElement(NULL, resObj,
		Tcl_NewStringObj("underline", -1));
    }
    if (plf->lfStrikeOut) {
	Tcl_ListObjAppendElement(NULL, resObj,
		Tcl_NewStringObj("overstrike", -1));
    }
    return resObj;
}

static void
ApplyLogfont(
    Tcl_Interp *interp,
    Tcl_Obj *cmdObj,
    HDC hdc,
    LOGFONT *logfontPtr)
{
    int objc;
    Tcl_Obj **objv, **tmpv;

    Tcl_ListObjGetElements(NULL, cmdObj, &objc, &objv);
    tmpv = ckalloc(sizeof(Tcl_Obj *) * (objc + 2));
    memcpy(tmpv, objv, sizeof(Tcl_Obj *) * objc);
    tmpv[objc] = GetFontObj(hdc, logfontPtr);
    TkBackgroundEvalObjv(interp, objc+1, tmpv, TCL_EVAL_GLOBAL);
    ckfree(tmpv);
}

/*
 * ----------------------------------------------------------------------
 *
 * HookProc --
 *
 *	Font selection hook. If the user selects Apply on the dialog, we call
 *	the applyProc script with the currently selected font as arguments.
 *
 * ----------------------------------------------------------------------
 */

typedef struct HookData {
    Tcl_Interp *interp;
    Tcl_Obj *titleObj;
    Tcl_Obj *cmdObj;
    Tcl_Obj *parentObj;
    Tcl_Obj *fontObj;
    HWND hwnd;
    Tk_Window parent;
} HookData;

static UINT_PTR CALLBACK
HookProc(
    HWND hwndDlg,
    UINT msg,
    WPARAM wParam,
    LPARAM lParam)
{
    CHOOSEFONT *pcf = (CHOOSEFONT *) lParam;
    HWND hwndCtrl;
    static HookData *phd = NULL;
    ThreadSpecificData *tsdPtr =
	    Tcl_GetThreadData(&dataKey, sizeof(ThreadSpecificData));

    if (WM_INITDIALOG == msg && lParam != 0) {
	phd = (HookData *) pcf->lCustData;
	phd->hwnd = hwndDlg;
	if (tsdPtr->debugFlag) {
	    tsdPtr->debugInterp = phd->interp;
	    Tcl_DoWhenIdle(SetTkDialog, hwndDlg);
	}
	if (phd->titleObj != NULL) {
	    Tcl_DString title;

	    Tcl_WinUtfToTChar(Tcl_GetString(phd->titleObj), -1, &title);
	    if (Tcl_DStringLength(&title) > 0) {
		SetWindowText(hwndDlg, (LPCTSTR) Tcl_DStringValue(&title));
	    }
	    Tcl_DStringFree(&title);
	}

	/*
	 * Disable the colour combobox (0x473) and its label (0x443).
	 */

	hwndCtrl = GetDlgItem(hwndDlg, 0x443);
	if (IsWindow(hwndCtrl)) {
	    EnableWindow(hwndCtrl, FALSE);
	}
	hwndCtrl = GetDlgItem(hwndDlg, 0x473);
	if (IsWindow(hwndCtrl)) {
	    EnableWindow(hwndCtrl, FALSE);
	}
	TkSendVirtualEvent(phd->parent, "TkFontchooserVisibility");
	return 1; /* we handled the message */
    }

    if (WM_DESTROY == msg) {
	phd->hwnd = NULL;
	TkSendVirtualEvent(phd->parent, "TkFontchooserVisibility");
	return 0;
    }

    /*
     * Handle apply button by calling the provided command script as a
     * background evaluation (ie: errors dont come back here).
     */

    if (WM_COMMAND == msg && LOWORD(wParam) == 1026) {
	LOGFONT lf = {0, 0, 0, 0, 0, 0, 0, 0, 0, 0, 0, 0, 0, {0, 0}};
	HDC hdc = GetDC(hwndDlg);

	SendMessage(hwndDlg, WM_CHOOSEFONT_GETLOGFONT, 0, (LPARAM) &lf);
	if (phd && phd->cmdObj) {
	    ApplyLogfont(phd->interp, phd->cmdObj, hdc, &lf);
	}
	if (phd && phd->parent) {
	    TkSendVirtualEvent(phd->parent, "TkFontchooserFontChanged");
	}
	return 1;
    }
    return 0; /* pass on for default processing */
}

/*
 * Helper for the FontchooserConfigure command to return the current value of
 * any of the options (which may be NULL in the structure)
 */

enum FontchooserOption {
    FontchooserParent, FontchooserTitle, FontchooserFont, FontchooserCmd,
    FontchooserVisible
};

static Tcl_Obj *
FontchooserCget(
    HookData *hdPtr,
    int optionIndex)
{
    Tcl_Obj *resObj = NULL;

    switch(optionIndex) {
    case FontchooserParent:
	if (hdPtr->parentObj) {
	    resObj = hdPtr->parentObj;
	} else {
	    resObj = Tcl_NewStringObj(".", 1);
	}
	break;
    case FontchooserTitle:
	if (hdPtr->titleObj) {
	    resObj = hdPtr->titleObj;
	} else {
	    resObj =  Tcl_NewStringObj("", 0);
	}
	break;
    case FontchooserFont:
	if (hdPtr->fontObj) {
	    resObj = hdPtr->fontObj;
	} else {
	    resObj = Tcl_NewStringObj("", 0);
	}
	break;
    case FontchooserCmd:
	if (hdPtr->cmdObj) {
	    resObj = hdPtr->cmdObj;
	} else {
	    resObj = Tcl_NewStringObj("", 0);
	}
	break;
    case FontchooserVisible:
	resObj = Tcl_NewBooleanObj(hdPtr->hwnd && IsWindow(hdPtr->hwnd));
	break;
    default:
	resObj = Tcl_NewStringObj("", 0);
    }
    return resObj;
}

/*
 * ----------------------------------------------------------------------
 *
 * FontchooserConfigureCmd --
 *
 *	Implementation of the 'tk fontchooser configure' ensemble command. See
 *	the user documentation for what it does.
 *
 * Results:
 *	See the user documentation.
 *
 * Side effects:
 *	Per-interp data structure may be modified
 *
 * ----------------------------------------------------------------------
 */

static int
FontchooserConfigureCmd(
    ClientData clientData,	/* Main window */
    Tcl_Interp *interp,
    int objc,
    Tcl_Obj *const objv[])
{
    Tk_Window tkwin = clientData;
    HookData *hdPtr = NULL;
    int i, r = TCL_OK;
    static const char *const optionStrings[] = {
	"-parent", "-title", "-font", "-command", "-visible", NULL
    };

    hdPtr = Tcl_GetAssocData(interp, "::tk::fontchooser", NULL);

    /*
     * With no arguments we return all the options in a dict.
     */

    if (objc == 1) {
	Tcl_Obj *keyObj, *valueObj;
	Tcl_Obj *dictObj = Tcl_NewDictObj();

	for (i = 0; r == TCL_OK && optionStrings[i] != NULL; ++i) {
	    keyObj = Tcl_NewStringObj(optionStrings[i], -1);
	    valueObj = FontchooserCget(hdPtr, i);
	    r = Tcl_DictObjPut(interp, dictObj, keyObj, valueObj);
	}
	if (r == TCL_OK) {
	    Tcl_SetObjResult(interp, dictObj);
	}
	return r;
    }

    for (i = 1; i < objc; i += 2) {
	int optionIndex;

	if (Tcl_GetIndexFromObjStruct(interp, objv[i], optionStrings,
		sizeof(char *),  "option", 0, &optionIndex) != TCL_OK) {
	    return TCL_ERROR;
	}
	if (objc == 2) {
	    /*
	     * If one option and no arg - return the current value.
	     */

	    Tcl_SetObjResult(interp, FontchooserCget(hdPtr, optionIndex));
	    return TCL_OK;
	}
	if (i + 1 == objc) {
	    Tcl_SetObjResult(interp, Tcl_ObjPrintf(
		    "value for \"%s\" missing", Tcl_GetString(objv[i])));
	    Tcl_SetErrorCode(interp, "TK", "FONTDIALOG", "VALUE", NULL);
	    return TCL_ERROR;
	}
	switch (optionIndex) {
	case FontchooserVisible: {
	    static const char *msg = "cannot change read-only option "
		    "\"-visible\": use the show or hide command";

	    Tcl_SetObjResult(interp, Tcl_NewStringObj(msg, -1));
	    Tcl_SetErrorCode(interp, "TK", "FONTDIALOG", "READONLY", NULL);
	    return TCL_ERROR;
	}
	case FontchooserParent: {
	    Tk_Window parent = Tk_NameToWindow(interp,
		    Tcl_GetString(objv[i+1]), tkwin);

	    if (parent == None) {
		return TCL_ERROR;
	    }
	    if (hdPtr->parentObj) {
		Tcl_DecrRefCount(hdPtr->parentObj);
	    }
	    hdPtr->parentObj = objv[i+1];
	    if (Tcl_IsShared(hdPtr->parentObj)) {
		hdPtr->parentObj = Tcl_DuplicateObj(hdPtr->parentObj);
	    }
	    Tcl_IncrRefCount(hdPtr->parentObj);
	    break;
	}
	case FontchooserTitle:
	    if (hdPtr->titleObj) {
		Tcl_DecrRefCount(hdPtr->titleObj);
	    }
	    hdPtr->titleObj = objv[i+1];
	    if (Tcl_IsShared(hdPtr->titleObj)) {
		hdPtr->titleObj = Tcl_DuplicateObj(hdPtr->titleObj);
	    }
	    Tcl_IncrRefCount(hdPtr->titleObj);
	    break;
	case FontchooserFont:
	    if (hdPtr->fontObj) {
		Tcl_DecrRefCount(hdPtr->fontObj);
	    }
<<<<<<< HEAD
	    (void)Tcl_GetStringFromObj(objv[i+1], &len);
	    if (len) {
=======
	    (void)Tcl_GetString(objv[i+1]);
	    if (objv[i+1]->length) {
>>>>>>> 4b2f498d
		hdPtr->fontObj = objv[i+1];
		if (Tcl_IsShared(hdPtr->fontObj)) {
		    hdPtr->fontObj = Tcl_DuplicateObj(hdPtr->fontObj);
		}
		Tcl_IncrRefCount(hdPtr->fontObj);
	    } else {
		hdPtr->fontObj = NULL;
	    }
	    break;
	case FontchooserCmd:
	    if (hdPtr->cmdObj) {
		Tcl_DecrRefCount(hdPtr->cmdObj);
	    }
<<<<<<< HEAD
	    (void)Tcl_GetStringFromObj(objv[i+1], &len);
	    if (len) {
=======
	    (void)Tcl_GetString(objv[i+1]);
	    if (objv[i+1]->length) {
>>>>>>> 4b2f498d
		hdPtr->cmdObj = objv[i+1];
		if (Tcl_IsShared(hdPtr->cmdObj)) {
		    hdPtr->cmdObj = Tcl_DuplicateObj(hdPtr->cmdObj);
		}
		Tcl_IncrRefCount(hdPtr->cmdObj);
	    } else {
		hdPtr->cmdObj = NULL;
	    }
	    break;
	}
    }
    return TCL_OK;
}

/*
 * ----------------------------------------------------------------------
 *
 * FontchooserShowCmd --
 *
 *	Implements the 'tk fontchooser show' ensemble command. The per-interp
 *	configuration data for the dialog is held in an interp associated
 *	structure.
 *
 *	Calls the Win32 FontChooser API which provides a modal dialog. See
 *	HookProc where we make a few changes to the dialog and set some
 *	additional state.
 *
 * ----------------------------------------------------------------------
 */

static int
FontchooserShowCmd(
    ClientData clientData,	/* Main window */
    Tcl_Interp *interp,
    int objc,
    Tcl_Obj *const objv[])
{
    Tcl_DString ds;
    Tk_Window tkwin = clientData, parent;
    CHOOSEFONT cf;
    LOGFONT lf;
    HDC hdc;
    HookData *hdPtr;
    int r = TCL_OK, oldMode = 0;

    hdPtr = Tcl_GetAssocData(interp, "::tk::fontchooser", NULL);

    parent = tkwin;
    if (hdPtr->parentObj) {
	parent = Tk_NameToWindow(interp, Tcl_GetString(hdPtr->parentObj),
		tkwin);
	if (parent == None) {
	    return TCL_ERROR;
	}
    }

    Tk_MakeWindowExist(parent);

    ZeroMemory(&cf, sizeof(CHOOSEFONT));
    ZeroMemory(&lf, sizeof(LOGFONT));
    lf.lfCharSet = DEFAULT_CHARSET;
    cf.lStructSize = sizeof(CHOOSEFONT);
    cf.hwndOwner = Tk_GetHWND(Tk_WindowId(parent));
    cf.lpLogFont = &lf;
    cf.nFontType = SCREEN_FONTTYPE;
    cf.Flags = CF_SCREENFONTS | CF_EFFECTS | CF_ENABLEHOOK;
    cf.rgbColors = RGB(0,0,0);
    cf.lpfnHook = HookProc;
    cf.lCustData = (INT_PTR) hdPtr;
    hdPtr->interp = interp;
    hdPtr->parent = parent;
    hdc = GetDC(cf.hwndOwner);

    if (hdPtr->fontObj != NULL) {
	TkFont *fontPtr;
	Tk_Font f = Tk_AllocFontFromObj(interp, tkwin, hdPtr->fontObj);

	if (f == NULL) {
	    return TCL_ERROR;
	}
	fontPtr = (TkFont *) f;
	cf.Flags |= CF_INITTOLOGFONTSTRUCT;
	Tcl_WinUtfToTChar(fontPtr->fa.family, -1, &ds);
	_tcsncpy(lf.lfFaceName, (TCHAR *)Tcl_DStringValue(&ds),
		LF_FACESIZE-1);
	Tcl_DStringFree(&ds);
	lf.lfFaceName[LF_FACESIZE-1] = 0;
	lf.lfHeight = -MulDiv(TkFontGetPoints(tkwin, fontPtr->fa.size),
	    GetDeviceCaps(hdc, LOGPIXELSY), 72);
	if (fontPtr->fa.weight == TK_FW_BOLD) {
	    lf.lfWeight = FW_BOLD;
	}
	if (fontPtr->fa.slant != TK_FS_ROMAN) {
	    lf.lfItalic = TRUE;
	}
	if (fontPtr->fa.underline) {
	    lf.lfUnderline = TRUE;
	}
	if (fontPtr->fa.overstrike) {
	    lf.lfStrikeOut = TRUE;
	}
	Tk_FreeFont(f);
    }

    if (TCL_OK == r && hdPtr->cmdObj != NULL) {
	int len = 0;

	r = Tcl_ListObjLength(interp, hdPtr->cmdObj, &len);
	if (len > 0) {
	    cf.Flags |= CF_APPLY;
	}
    }

    if (TCL_OK == r) {
	oldMode = Tcl_SetServiceMode(TCL_SERVICE_ALL);
	if (ChooseFont(&cf)) {
	    if (hdPtr->cmdObj) {
		ApplyLogfont(hdPtr->interp, hdPtr->cmdObj, hdc, &lf);
	    }
	    if (hdPtr->parent) {
		TkSendVirtualEvent(hdPtr->parent, "TkFontchooserFontChanged");
	    }
	}
	Tcl_SetServiceMode(oldMode);
	EnableWindow(cf.hwndOwner, 1);
    }

    ReleaseDC(cf.hwndOwner, hdc);
    return r;
}

/*
 * ----------------------------------------------------------------------
 *
 * FontchooserHideCmd --
 *
 *	Implementation of the 'tk fontchooser hide' ensemble. See the user
 *	documentation for details.
 *	As the Win32 FontChooser function is always modal all we do here is
 *	destroy the dialog
 *
 * ----------------------------------------------------------------------
 */

static int
FontchooserHideCmd(
    ClientData clientData,	/* Main window */
    Tcl_Interp *interp,
    int objc,
    Tcl_Obj *const objv[])
{
    HookData *hdPtr = Tcl_GetAssocData(interp, "::tk::fontchooser", NULL);

    if (hdPtr->hwnd && IsWindow(hdPtr->hwnd)) {
	EndDialog(hdPtr->hwnd, 0);
    }
    return TCL_OK;
}

/*
 * ----------------------------------------------------------------------
 *
 * DeleteHookData --
 *
 *	Clean up the font chooser configuration data when the interp is
 *	destroyed.
 *
 * ----------------------------------------------------------------------
 */

static void
DeleteHookData(ClientData clientData, Tcl_Interp *interp)
{
    HookData *hdPtr = clientData;

    if (hdPtr->parentObj) {
	Tcl_DecrRefCount(hdPtr->parentObj);
    }
    if (hdPtr->fontObj) {
	Tcl_DecrRefCount(hdPtr->fontObj);
    }
    if (hdPtr->titleObj) {
	Tcl_DecrRefCount(hdPtr->titleObj);
    }
    if (hdPtr->cmdObj) {
	Tcl_DecrRefCount(hdPtr->cmdObj);
    }
    ckfree(hdPtr);
}

/*
 * ----------------------------------------------------------------------
 *
 * TkInitFontchooser --
 *
 *	Associate the font chooser configuration data with the Tcl
 *	interpreter. There is one font chooser per interp.
 *
 * ----------------------------------------------------------------------
 */

MODULE_SCOPE const TkEnsemble tkFontchooserEnsemble[];
const TkEnsemble tkFontchooserEnsemble[] = {
    { "configure", FontchooserConfigureCmd, NULL },
    { "show", FontchooserShowCmd, NULL },
    { "hide", FontchooserHideCmd, NULL },
    { NULL, NULL, NULL }
};

int
TkInitFontchooser(Tcl_Interp *interp, ClientData clientData)
{
    HookData *hdPtr = ckalloc(sizeof(HookData));

    memset(hdPtr, 0, sizeof(HookData));
    Tcl_SetAssocData(interp, "::tk::fontchooser", DeleteHookData, hdPtr);
    return TCL_OK;
}

/*
 * Local Variables:
 * mode: c
 * c-basic-offset: 4
 * fill-column: 78
 * End:
 */<|MERGE_RESOLUTION|>--- conflicted
+++ resolved
@@ -2339,13 +2339,8 @@
 	    if (hdPtr->fontObj) {
 		Tcl_DecrRefCount(hdPtr->fontObj);
 	    }
-<<<<<<< HEAD
-	    (void)Tcl_GetStringFromObj(objv[i+1], &len);
-	    if (len) {
-=======
 	    (void)Tcl_GetString(objv[i+1]);
 	    if (objv[i+1]->length) {
->>>>>>> 4b2f498d
 		hdPtr->fontObj = objv[i+1];
 		if (Tcl_IsShared(hdPtr->fontObj)) {
 		    hdPtr->fontObj = Tcl_DuplicateObj(hdPtr->fontObj);
@@ -2359,13 +2354,8 @@
 	    if (hdPtr->cmdObj) {
 		Tcl_DecrRefCount(hdPtr->cmdObj);
 	    }
-<<<<<<< HEAD
-	    (void)Tcl_GetStringFromObj(objv[i+1], &len);
-	    if (len) {
-=======
 	    (void)Tcl_GetString(objv[i+1]);
 	    if (objv[i+1]->length) {
->>>>>>> 4b2f498d
 		hdPtr->cmdObj = objv[i+1];
 		if (Tcl_IsShared(hdPtr->cmdObj)) {
 		    hdPtr->cmdObj = Tcl_DuplicateObj(hdPtr->cmdObj);
