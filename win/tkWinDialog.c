--- conflicted
+++ resolved
@@ -592,25 +592,15 @@
     Tcl_DString extString, filterString, dirString, titleString;
     ThreadSpecificData *tsdPtr = (ThreadSpecificData *)
 	    Tcl_GetThreadData(&dataKey, sizeof(ThreadSpecificData));
-<<<<<<< HEAD
-    static const char *const saveOptionStrings[] = {
-	"-confirmoverwrite", "-defaultextension", "-filetypes", "-initialdir",
-	"-initialfile", "-parent", "-title", "-typevariable", NULL
-    };
-    static const char *const openOptionStrings[] = {
-	"-defaultextension", "-filetypes", "-initialdir", "-initialfile",
-	"-multiple", "-parent", "-title", "-typevariable", NULL
-=======
     enum options {
 	FILE_DEFAULT, FILE_TYPES, FILE_INITDIR, FILE_INITFILE, FILE_PARENT,
 	FILE_TITLE, FILE_TYPEVARIABLE, FILE_MULTIPLE, FILE_CONFIRMOW
     };
     struct Options {
-	CONST char *name;
+	const char *name;
 	enum options value;
->>>>>>> 0f4c5ada
     };
-    static CONST struct Options saveOptions[] = {
+    static const struct Options saveOptions[] = {
 	{"-confirmoverwrite",	FILE_CONFIRMOW},
 	{"-defaultextension",	FILE_DEFAULT},
 	{"-filetypes",		FILE_TYPES},
@@ -621,7 +611,7 @@
 	{"-typevariable",	FILE_TYPEVARIABLE},
 	{NULL,			FILE_DEFAULT/*ignored*/ }
     };
-    static CONST struct Options openOptions[] = {
+    static const struct Options openOptions[] = {
 	{"-defaultextension",	FILE_DEFAULT},
 	{"-filetypes",		FILE_TYPES},
 	{"-initialdir",		FILE_INITDIR},
@@ -632,7 +622,7 @@
 	{"-typevariable",	FILE_TYPEVARIABLE},
 	{NULL,			FILE_DEFAULT/*ignored*/ }
     };
-    CONST struct Options *options = open ? optionOptions : saveOptions;
+    const struct Options *options = open ? optionOptions : saveOptions;
 
     file[0] = '\0';
     ZeroMemory(&ofnData, sizeof(OFNData));
@@ -645,16 +635,8 @@
 
     for (i = 1; i < objc; i += 2) {
 	int index;
-<<<<<<< HEAD
 	const char *string;
-	Tcl_Obj *optionPtr, *valuePtr;
-
-	optionPtr = objv[i];
-	valuePtr = objv[i + 1];
-=======
-	char *string;
 	Tcl_Obj *valuePtr = objv[i + 1];
->>>>>>> 0f4c5ada
 
 	if (Tcl_GetIndexFromObjStruct(interp, objv[i], options,
 		sizeof(struct Option), "option", 0, &index) != TCL_OK) {
