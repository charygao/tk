/*
 * tkWinDialog.c --
 *
 *	Contains the Windows implementation of the common dialog boxes.
 *
 * Copyright (c) 1996-1997 Sun Microsystems, Inc.
 *
 * See the file "license.terms" for information on usage and redistribution of
 * this file, and for a DISCLAIMER OF ALL WARRANTIES.
 */

#include "tkWinInt.h"
#include "tkFileFilter.h"
#include "tkFont.h"

#include <commdlg.h>		/* includes common dialog functionality */
#ifdef _MSC_VER
#   pragma comment (lib, "comdlg32.lib")
#endif
#include <dlgs.h>		/* includes common dialog template defines */
#include <cderr.h>		/* includes the common dialog error codes */

#include <shlobj.h>		/* includes SHBrowseForFolder */
#ifdef _MSC_VER
#   pragma comment (lib, "shell32.lib")
#endif

/* These needed for compilation with VC++ 5.2 */
#ifndef BIF_EDITBOX
#define BIF_EDITBOX 0x10
#endif

#ifndef BIF_VALIDATE
#define BIF_VALIDATE 0x0020
#endif

#ifndef BIF_NEWDIALOGSTYLE
#define BIF_NEWDIALOGSTYLE 0x0040
#endif

#ifndef BFFM_VALIDATEFAILED
#ifdef UNICODE
#define BFFM_VALIDATEFAILED 4
#else
#define BFFM_VALIDATEFAILED 3
#endif
#endif /* BFFM_VALIDATEFAILED */

#ifndef OPENFILENAME_SIZE_VERSION_400
#define OPENFILENAME_SIZE_VERSION_400 76
#endif

/*
 * The following structure is used by the new Tk_ChooseDirectoryObjCmd to pass
 * data between it and its callback. Unique to Windows platform.
 */

typedef struct ChooseDirData {
   TCHAR initDir[MAX_PATH];	/* Initial folder to use */
   TCHAR retDir[MAX_PATH];	/* Returned folder to use */
   Tcl_Interp *interp;
   int mustExist;		/* True if file must exist to return from
				 * callback */
} CHOOSEDIRDATA;

typedef struct ThreadSpecificData {
    int debugFlag;		/* Flags whether we should output debugging
				 * information while displaying a builtin
				 * dialog. */
    Tcl_Interp *debugInterp;	/* Interpreter to used for debugging. */
    UINT WM_LBSELCHANGED;	/* Holds a registered windows event used for
				 * communicating between the Directory Chooser
				 * dialog and its hook proc. */
    HHOOK hMsgBoxHook;		/* Hook proc for tk_messageBox and the */
    HICON hSmallIcon;		/* icons used by a parent to be used in */
    HICON hBigIcon;		/* the message box */
} ThreadSpecificData;
static Tcl_ThreadDataKey dataKey;

/*
 * The following structures are used by Tk_MessageBoxCmd() to parse arguments
 * and return results.
 */

static const TkStateMap iconMap[] = {
    {MB_ICONERROR,		"error"},
    {MB_ICONINFORMATION,	"info"},
    {MB_ICONQUESTION,		"question"},
    {MB_ICONWARNING,		"warning"},
    {-1,			NULL}
};

static const TkStateMap typeMap[] = {
    {MB_ABORTRETRYIGNORE,	"abortretryignore"},
    {MB_OK,			"ok"},
    {MB_OKCANCEL,		"okcancel"},
    {MB_RETRYCANCEL,		"retrycancel"},
    {MB_YESNO,			"yesno"},
    {MB_YESNOCANCEL,		"yesnocancel"},
    {-1,			NULL}
};

static const TkStateMap buttonMap[] = {
    {IDABORT,			"abort"},
    {IDRETRY,			"retry"},
    {IDIGNORE,			"ignore"},
    {IDOK,			"ok"},
    {IDCANCEL,			"cancel"},
    {IDNO,			"no"},
    {IDYES,			"yes"},
    {-1,			NULL}
};

static const int buttonFlagMap[] = {
    MB_DEFBUTTON1, MB_DEFBUTTON2, MB_DEFBUTTON3, MB_DEFBUTTON4
};

static const struct {int type; int btnIds[3];} allowedTypes[] = {
    {MB_ABORTRETRYIGNORE,	{IDABORT, IDRETRY,  IDIGNORE}},
    {MB_OK,			{IDOK,	  -1,	    -1	    }},
    {MB_OKCANCEL,		{IDOK,	  IDCANCEL, -1	    }},
    {MB_RETRYCANCEL,		{IDRETRY, IDCANCEL, -1	    }},
    {MB_YESNO,			{IDYES,	  IDNO,	    -1	    }},
    {MB_YESNOCANCEL,		{IDYES,	  IDNO,	    IDCANCEL}}
};

#define NUM_TYPES (sizeof(allowedTypes) / sizeof(allowedTypes[0]))

/*
 * Abstract trivial differences between Win32 and Win64.
 */

#define TkWinGetHInstance(from) \
	((HINSTANCE) GetWindowLongPtr((from), GWLP_HINSTANCE))
#define TkWinGetUserData(from) \
	GetWindowLongPtr((from), GWLP_USERDATA)
#define TkWinSetUserData(to,what) \
	SetWindowLongPtr((to), GWLP_USERDATA, (LPARAM)(what))

/*
 * The value of TK_MULTI_MAX_PATH dictates how many files can be retrieved
 * with tk_get*File -multiple 1. It must be allocated on the stack, so make it
 * large enough but not too large. - hobbs
 *
 * The data is stored as <dir>\0<file1>\0<file2>\0...<fileN>\0\0. Since
 * MAX_PATH == 260 on Win2K/NT, *40 is ~10Kbytes.
 */

#define TK_MULTI_MAX_PATH	(MAX_PATH*40)

/*
 * The following structure is used to pass information between the directory
 * chooser function, Tk_ChooseDirectoryObjCmd(), and its dialog hook proc.
 */

typedef struct ChooseDir {
    Tcl_Interp *interp;		/* Interp, used only if debug is turned on,
				 * for setting the "tk_dialog" variable. */
    int lastCtrl;		/* Used by hook proc to keep track of last
				 * control that had input focus, so when OK is
				 * pressed we know whether to browse a new
				 * directory or return. */
    int lastIdx;		/* Last item that was selected in directory
				 * browser listbox. */
    char path[MAX_PATH];	/* On return from choose directory dialog,
				 * holds the selected path. Cannot return
				 * selected path in ofnPtr->lpstrFile because
				 * the default dialog proc stores a '\0' in
				 * it, since, of course, no _file_ was
				 * selected. */
    OPENFILENAME *ofnPtr;	/* pointer to the OFN structure */
} ChooseDir;

/*
 * The following structure is used to pass information between GetFileName
 * function and OFN dialog hook procedures. [Bug 2896501, Patch 2898255]
 */

typedef struct OFNData {
    Tcl_Interp *interp;		/* Interp, used only if debug is turned on,
				 * for setting the "tk_dialog" variable. */
    int dynFileBufferSize;	/* Dynamic filename buffer size, stored to
				 * avoid shrinking and expanding the buffer
				 * when selection changes */
    TCHAR *dynFileBuffer;	/* Dynamic filename buffer */
} OFNData;

/*
 * Definitions of functions used only in this file.
 */

static UINT APIENTRY	ChooseDirectoryValidateProc(HWND hdlg, UINT uMsg,
			    LPARAM wParam, LPARAM lParam);
static UINT CALLBACK	ColorDlgHookProc(HWND hDlg, UINT uMsg, WPARAM wParam,
			    LPARAM lParam);
static int 		GetFileName(ClientData clientData,
			    Tcl_Interp *interp, int objc,
			    Tcl_Obj *const objv[], int isOpen);
static int 		MakeFilter(Tcl_Interp *interp, Tcl_Obj *valuePtr,
			    Tcl_DString *dsPtr, Tcl_Obj *initialPtr,
			    int *indexPtr);
static UINT APIENTRY	OFNHookProc(HWND hdlg, UINT uMsg, WPARAM wParam,
			    LPARAM lParam);
static LRESULT CALLBACK MsgBoxCBTProc(int nCode, WPARAM wParam, LPARAM lParam);
static void		SetTkDialog(ClientData clientData);
static const char *ConvertExternalFilename(TCHAR *filename,
			    Tcl_DString *dsPtr);

/*
 *-------------------------------------------------------------------------
 *
 * EatSpuriousMessageBugFix --
 *
 *	In the file open/save dialog, double clicking on a list item causes
 *	the dialog box to close, but an unwanted WM_LBUTTONUP message is sent
 *	to the window underneath. If the window underneath happens to be a
 *	windows control (eg a button) then it will be activated by accident.
 *
 * 	This problem does not occur in dialog boxes, because windows must do
 * 	some special processing to solve the problem. (separate message
 * 	processing functions are used to cope with keyboard navigation of
 * 	controls.)
 *
 * 	Here is one solution. After returning, we poll the message queue for
 * 	1/4s looking for WM_LBUTTON up messages. If we see one it's consumed.
 * 	If we get a WM_LBUTTONDOWN message, then we exit early, since the user
 * 	must be doing something new. This fix only works for the current
 * 	application, so the problem will still occur if the open dialog
 * 	happens to be over another applications button. However this is a
 * 	fairly rare occurrance.
 *
 * Results:
 *	None.
 *
 * Side effects:
 *	Consumes an unwanted BUTTON messages.
 *
 *-------------------------------------------------------------------------
 */

static void
EatSpuriousMessageBugFix(void)
{
    MSG msg;
    DWORD nTime = GetTickCount() + 250;

    while (GetTickCount() < nTime) {
	if (PeekMessageA(&msg, 0, WM_LBUTTONDOWN, WM_LBUTTONDOWN, PM_NOREMOVE)){
	    break;
	}
	PeekMessageA(&msg, 0, WM_LBUTTONUP, WM_LBUTTONUP, PM_REMOVE);
    }
}

/*
 *-------------------------------------------------------------------------
 *
 * TkWinDialogDebug --
 *
 *	Function to turn on/off debugging support for common dialogs under
 *	windows. The variable "tk_debug" is set to the identifier of the
 *	dialog window when the modal dialog window pops up and it is safe to
 *	send messages to the dialog.
 *
 * Results:
 *	None.
 *
 * Side effects:
 *	This variable only makes sense if just one dialog is up at a time.
 *
 *-------------------------------------------------------------------------
 */

void
TkWinDialogDebug(
    int debug)
{
    ThreadSpecificData *tsdPtr =
	    Tcl_GetThreadData(&dataKey, sizeof(ThreadSpecificData));

    tsdPtr->debugFlag = debug;
}

/*
 *-------------------------------------------------------------------------
 *
 * Tk_ChooseColorObjCmd --
 *
 *	This function implements the color dialog box for the Windows
 *	platform. See the user documentation for details on what it does.
 *
 * Results:
 *	See user documentation.
 *
 * Side effects:
 *	A dialog window is created the first time this function is called.
 *	This window is not destroyed and will be reused the next time the
 *	application invokes the "tk_chooseColor" command.
 *
 *-------------------------------------------------------------------------
 */

int
Tk_ChooseColorObjCmd(
    ClientData clientData,	/* Main window associated with interpreter. */
    Tcl_Interp *interp,		/* Current interpreter. */
    int objc,			/* Number of arguments. */
    Tcl_Obj *const objv[])	/* Argument objects. */
{
    Tk_Window tkwin = clientData, parent;
    HWND hWnd;
    int i, oldMode, winCode, result;
    CHOOSECOLOR chooseColor;
    static int inited = 0;
    static COLORREF dwCustColors[16];
    static long oldColor;		/* the color selected last time */
    static const char *const optionStrings[] = {
	"-initialcolor", "-parent", "-title", NULL
    };
    enum options {
	COLOR_INITIAL, COLOR_PARENT, COLOR_TITLE
    };

    result = TCL_OK;
    if (inited == 0) {
	/*
	 * dwCustColors stores the custom color which the user can modify. We
	 * store these colors in a static array so that the next time the
	 * color dialog pops up, the same set of custom colors remain in the
	 * dialog.
	 */

	for (i = 0; i < 16; i++) {
	    dwCustColors[i] = RGB(255-i * 10, i, i * 10);
	}
	oldColor = RGB(0xa0, 0xa0, 0xa0);
	inited = 1;
    }

    parent			= tkwin;
    chooseColor.lStructSize	= sizeof(CHOOSECOLOR);
    chooseColor.hwndOwner	= NULL;
    chooseColor.hInstance	= NULL;
    chooseColor.rgbResult	= oldColor;
    chooseColor.lpCustColors	= dwCustColors;
    chooseColor.Flags		= CC_RGBINIT | CC_FULLOPEN | CC_ENABLEHOOK;
    chooseColor.lCustData	= (LPARAM) NULL;
    chooseColor.lpfnHook	= (LPOFNHOOKPROC) ColorDlgHookProc;
    chooseColor.lpTemplateName	= (LPTSTR) interp;

    for (i = 1; i < objc; i += 2) {
	int index;
	const char *string;
	Tcl_Obj *optionPtr, *valuePtr;

	optionPtr = objv[i];
	valuePtr = objv[i + 1];

	if (Tcl_GetIndexFromObj(interp, optionPtr, optionStrings, "option",
		TCL_EXACT, &index) != TCL_OK) {
	    return TCL_ERROR;
	}
	if (i + 1 == objc) {
	    string = Tcl_GetString(optionPtr);
	    Tcl_AppendResult(interp, "value for \"", string, "\" missing",
		    NULL);
	    return TCL_ERROR;
	}

	string = Tcl_GetString(valuePtr);
	switch ((enum options) index) {
	case COLOR_INITIAL: {
	    XColor *colorPtr;

	    colorPtr = Tk_GetColor(interp, tkwin, string);
	    if (colorPtr == NULL) {
		return TCL_ERROR;
	    }
	    chooseColor.rgbResult = RGB(colorPtr->red / 0x100,
		    colorPtr->green / 0x100, colorPtr->blue / 0x100);
	    break;
	}
	case COLOR_PARENT:
	    parent = Tk_NameToWindow(interp, string, tkwin);
	    if (parent == NULL) {
		return TCL_ERROR;
	    }
	    break;
	case COLOR_TITLE:
	    chooseColor.lCustData = (LPARAM) string;
	    break;
	}
    }

    Tk_MakeWindowExist(parent);
    chooseColor.hwndOwner = NULL;
    hWnd = Tk_GetHWND(Tk_WindowId(parent));
    chooseColor.hwndOwner = hWnd;

    oldMode = Tcl_SetServiceMode(TCL_SERVICE_ALL);
    winCode = ChooseColor(&chooseColor);
    (void) Tcl_SetServiceMode(oldMode);

    /*
     * Ensure that hWnd is enabled, because it can happen that we have updated
     * the wrapper of the parent, which causes us to leave this child disabled
     * (Windows loses sync).
     */

    EnableWindow(hWnd, 1);

    /*
     * Clear the interp result since anything may have happened during the
     * modal loop.
     */

    Tcl_ResetResult(interp);

    /*
     * 3. Process the result of the dialog
     */

    if (winCode) {
	/*
	 * User has selected a color
	 */
	char color[100];

	sprintf(color, "#%02x%02x%02x",
		GetRValue(chooseColor.rgbResult),
		GetGValue(chooseColor.rgbResult),
		GetBValue(chooseColor.rgbResult));
	Tcl_AppendResult(interp, color, NULL);
	oldColor = chooseColor.rgbResult;
	result = TCL_OK;
    }

    return result;
}

/*
 *-------------------------------------------------------------------------
 *
 * ColorDlgHookProc --
 *
 *	Provides special handling of messages for the Color common dialog box.
 *	Used to set the title when the dialog first appears.
 *
 * Results:
 *	The return value is 0 if the default dialog box function should handle
 *	the message, non-zero otherwise.
 *
 * Side effects:
 *	Changes the title of the dialog window.
 *
 *----------------------------------------------------------------------
 */

static UINT CALLBACK
ColorDlgHookProc(
    HWND hDlg,			/* Handle to the color dialog. */
    UINT uMsg,			/* Type of message. */
    WPARAM wParam,		/* First message parameter. */
    LPARAM lParam)		/* Second message parameter. */
{
    ThreadSpecificData *tsdPtr =
	    Tcl_GetThreadData(&dataKey, sizeof(ThreadSpecificData));
    const char *title;
    CHOOSECOLOR *ccPtr;

    if (WM_INITDIALOG == uMsg) {

	/*
	 * Set the title string of the dialog.
	 */

	ccPtr = (CHOOSECOLOR *) lParam;
	title = (const char *) ccPtr->lCustData;

	if ((title != NULL) && (title[0] != '\0')) {
	    Tcl_DString ds;

	    SetWindowText(hDlg, Tcl_WinUtfToTChar(title,-1,&ds));
	    Tcl_DStringFree(&ds);
	}
	if (tsdPtr->debugFlag) {
	    tsdPtr->debugInterp = (Tcl_Interp *) ccPtr->lpTemplateName;
	    Tcl_DoWhenIdle(SetTkDialog, hDlg);
	}
	return TRUE;
    }
    return FALSE;
}

/*
 *----------------------------------------------------------------------
 *
 * Tk_GetOpenFileCmd --
 *
 *	This function implements the "open file" dialog box for the Windows
 *	platform. See the user documentation for details on what it does.
 *
 * Results:
 *	See user documentation.
 *
 * Side effects:
 *	A dialog window is created the first this function is called.
 *
 *----------------------------------------------------------------------
 */

int
Tk_GetOpenFileObjCmd(
    ClientData clientData,	/* Main window associated with interpreter. */
    Tcl_Interp *interp,		/* Current interpreter. */
    int objc,			/* Number of arguments. */
    Tcl_Obj *const objv[])	/* Argument objects. */
{
    return GetFileName(clientData, interp, objc, objv, 1);
}

/*
 *----------------------------------------------------------------------
 *
 * Tk_GetSaveFileCmd --
 *
 *	Same as Tk_GetOpenFileCmd but opens a "save file" dialog box
 *	instead
 *
 * Results:
 *	Same as Tk_GetOpenFileCmd.
 *
 * Side effects:
 *	Same as Tk_GetOpenFileCmd.
 *
 *----------------------------------------------------------------------
 */

int
Tk_GetSaveFileObjCmd(
    ClientData clientData,	/* Main window associated with interpreter. */
    Tcl_Interp *interp,		/* Current interpreter. */
    int objc,			/* Number of arguments. */
    Tcl_Obj *const objv[])	/* Argument objects. */
{
    return GetFileName(clientData, interp, objc, objv, 0);
}

/*
 *----------------------------------------------------------------------
 *
 * GetFileName --
 *
 *	Calls GetOpenFileName() or GetSaveFileName().
 *
 * Results:
 *	See user documentation.
 *
 * Side effects:
 *	See user documentation.
 *
 *----------------------------------------------------------------------
 */

static int
GetFileName(
    ClientData clientData,	/* Main window associated with interpreter. */
    Tcl_Interp *interp,		/* Current interpreter. */
    int objc,			/* Number of arguments. */
    Tcl_Obj *const objv[],	/* Argument objects. */
    int open)			/* 1 to call GetOpenFileName(), 0 to call
				 * GetSaveFileName(). */
{
    OPENFILENAME ofn;
    TCHAR file[TK_MULTI_MAX_PATH];
    OFNData ofnData;
    int cdlgerr;
    int filterIndex = 0, result = TCL_ERROR, winCode, oldMode, i, multi = 0;
    int inValue, confirmOverwrite = 1;
    const char *extension = NULL, *title = NULL;
    Tk_Window tkwin = clientData;
    HWND hWnd;
    Tcl_Obj *filterObj = NULL, *initialTypeObj = NULL, *typeVariableObj = NULL;
    Tcl_DString utfFilterString, utfDirString, ds;
    Tcl_DString extString, filterString, dirString, titleString;
    ThreadSpecificData *tsdPtr = (ThreadSpecificData *)
	    Tcl_GetThreadData(&dataKey, sizeof(ThreadSpecificData));
<<<<<<< HEAD
    static const char *const saveOptionStrings[] = {
	"-defaultextension", "-filetypes", "-initialdir", "-initialfile",
	"-parent", "-title", "-typevariable",
	"-confirmoverwrite",
	NULL
=======
    static CONST char *saveOptionStrings[] = {
	"-confirmoverwrite", "-defaultextension", "-filetypes", "-initialdir",
	"-initialfile", "-parent", "-title", "-typevariable", NULL
>>>>>>> 30cc0b60
    };
    static const char *const openOptionStrings[] = {
	"-defaultextension", "-filetypes", "-initialdir", "-initialfile",
	"-multiple", "-parent", "-title", "-typevariable", NULL
    };
    enum options {
	FILE_MULTIPLE_OR_CONFIRMOW, FILE_DEFAULT, FILE_TYPES,	FILE_INITDIR,
	FILE_INITFILE, FILE_PARENT,	FILE_TITLE, FILE_TYPEVARIABLE
    };

    file[0] = '\0';
    ZeroMemory(&ofnData, sizeof(OFNData));
    Tcl_DStringInit(&utfFilterString);
    Tcl_DStringInit(&utfDirString);

    for (i = 1; i < objc; i += 2) {
	int index;
	const char *string;
	Tcl_Obj *optionPtr, *valuePtr;

	optionPtr = objv[i];
	valuePtr = objv[i + 1];

	if (Tcl_GetIndexFromObj(interp, optionPtr,
		open ? openOptionStrings : saveOptionStrings,
		"option", 0, &index) != TCL_OK) {
	    goto end;
	}
	/* Compensate for the "openOptionStrings" having different ordering [Bug #3540127] */
	if (open && (index < FILE_PARENT)) {
	    if (++index > FILE_INITFILE) {
		index = FILE_MULTIPLE_OR_CONFIRMOW;
	    }
	}

	if (i + 1 == objc) {
	    string = Tcl_GetString(optionPtr);
	    Tcl_AppendResult(interp, "value for \"", string, "\" missing",
		    NULL);
	    goto end;
	}

	string = Tcl_GetString(valuePtr);
	switch ((enum options) index) {
	case FILE_DEFAULT:
	    if (string[0] == '.') {
		string++;
	    }
	    extension = string;
	    break;
	case FILE_TYPES:
	    filterObj = valuePtr;
	    break;
	case FILE_INITDIR:
	    Tcl_DStringFree(&utfDirString);
	    if (Tcl_TranslateFileName(interp, string,
		    &utfDirString) == NULL) {
		goto end;
	    }
	    break;
	case FILE_INITFILE:
	    if (Tcl_TranslateFileName(interp, string, &ds) == NULL) {
		goto end;
	    }
	    Tcl_UtfToExternal(NULL, TkWinGetUnicodeEncoding(), Tcl_DStringValue(&ds),
		    Tcl_DStringLength(&ds), 0, NULL, (char *) file,
		    sizeof(file), NULL, NULL, NULL);
	    Tcl_DStringFree(&ds);
	    break;
	case FILE_PARENT:
	    tkwin = Tk_NameToWindow(interp, string, tkwin);
	    if (tkwin == NULL) {
		goto end;
	    }
	    break;
	case FILE_TITLE:
	    title = string;
	    break;
	case FILE_TYPEVARIABLE:
	    typeVariableObj = valuePtr;
	    initialTypeObj = Tcl_ObjGetVar2(interp, typeVariableObj, NULL,
		    TCL_GLOBAL_ONLY);
	    break;
	case FILE_MULTIPLE_OR_CONFIRMOW:
	    if (Tcl_GetBooleanFromObj(interp, valuePtr, &inValue) != TCL_OK) {
		return TCL_ERROR;
	    }
	    if (open) {
		multi = inValue;
	    } else {
		confirmOverwrite = inValue;
	    }
	    break;
	}
    }

    if (MakeFilter(interp, filterObj, &utfFilterString, initialTypeObj,
	    &filterIndex) != TCL_OK) {
	goto end;
    }

    Tk_MakeWindowExist(tkwin);
    hWnd = Tk_GetHWND(Tk_WindowId(tkwin));

    ZeroMemory(&ofn, sizeof(OPENFILENAME));
    if (LOBYTE(LOWORD(GetVersion())) < 5) {
	ofn.lStructSize = OPENFILENAME_SIZE_VERSION_400;
    } else {
	ofn.lStructSize = sizeof(OPENFILENAME);
    }
    ofn.hwndOwner = hWnd;
    ofn.hInstance = TkWinGetHInstance(ofn.hwndOwner);
    ofn.lpstrFile = file;
    ofn.nMaxFile = TK_MULTI_MAX_PATH;
    ofn.Flags = OFN_HIDEREADONLY | OFN_PATHMUSTEXIST | OFN_NOCHANGEDIR
	    | OFN_EXPLORER | OFN_ENABLEHOOK| OFN_ENABLESIZING;
    ofn.lpfnHook = (LPOFNHOOKPROC) OFNHookProc;
    ofn.lCustData = (LPARAM) &ofnData;

    if (open != 0) {
	ofn.Flags |= OFN_FILEMUSTEXIST;
    } else if (confirmOverwrite) {
	ofn.Flags |= OFN_OVERWRITEPROMPT;
    }
    if (tsdPtr->debugFlag != 0) {
	ofnData.interp = interp;
    }
    if (multi != 0) {
	ofn.Flags |= OFN_ALLOWMULTISELECT;

	/*
	 * Starting buffer size. The buffer will be expanded by the OFN dialog
	 * procedure when necessary
	 */

	ofnData.dynFileBufferSize = 512;
	ofnData.dynFileBuffer = ckalloc(512 * sizeof(TCHAR));
    }

    if (extension != NULL) {
	Tcl_WinUtfToTChar(extension, -1, &extString);
	ofn.lpstrDefExt = (TCHAR *) Tcl_DStringValue(&extString);
    }

    Tcl_WinUtfToTChar(Tcl_DStringValue(&utfFilterString),
	    Tcl_DStringLength(&utfFilterString), &filterString);
    ofn.lpstrFilter = (TCHAR *) Tcl_DStringValue(&filterString);
    ofn.nFilterIndex = filterIndex;

    if (Tcl_DStringValue(&utfDirString)[0] != '\0') {
	Tcl_WinUtfToTChar(Tcl_DStringValue(&utfDirString),
		Tcl_DStringLength(&utfDirString), &dirString);
    } else {
	/*
	 * NT 5.0 changed the meaning of lpstrInitialDir, so we have to ensure
	 * that we set the [pwd] if the user didn't specify anything else.
	 */

	Tcl_DString cwd;

	Tcl_DStringFree(&utfDirString);
	if ((Tcl_GetCwd(interp, &utfDirString) == NULL) ||
		(Tcl_TranslateFileName(interp,
			Tcl_DStringValue(&utfDirString), &cwd) == NULL)) {
	    Tcl_ResetResult(interp);
	} else {
	    Tcl_WinUtfToTChar(Tcl_DStringValue(&cwd),
		    Tcl_DStringLength(&cwd), &dirString);
	}
	Tcl_DStringFree(&cwd);
    }
    ofn.lpstrInitialDir = (TCHAR *) Tcl_DStringValue(&dirString);

    if (title != NULL) {
	Tcl_WinUtfToTChar(title, -1, &titleString);
	ofn.lpstrTitle = (TCHAR *) Tcl_DStringValue(&titleString);
    }

    /*
     * Popup the dialog.
     */

    oldMode = Tcl_SetServiceMode(TCL_SERVICE_ALL);
    if (open != 0) {
	winCode = GetOpenFileName(&ofn);
    } else {
	winCode = GetSaveFileName(&ofn);
    }
    Tcl_SetServiceMode(oldMode);
    EatSpuriousMessageBugFix();

    /*
     * Ensure that hWnd is enabled, because it can happen that we have updated
     * the wrapper of the parent, which causes us to leave this child disabled
     * (Windows loses sync).
     */

    EnableWindow(hWnd, 1);

    /*
     * Clear the interp result since anything may have happened during the
     * modal loop.
     */

    Tcl_ResetResult(interp);

    /*
     * Process the results.
     *
     * Use the CommDlgExtendedError() function to retrieve the error code.
     * This function can return one of about two dozen codes; most of these
     * indicate some sort of gross system failure (insufficient memory, bad
     * window handles, etc.). Most of the error codes will be ignored; as we
     * find we want more specific error messages for particular errors, we can
     * extend the code as needed.
     */

    cdlgerr = CommDlgExtendedError();

    /*
     * We now allow FNERR_BUFFERTOOSMALL when multiselection is enabled. The
     * filename buffer has been dynamically allocated by the OFN dialog
     * procedure to accomodate all selected files.
     */

    if ((winCode != 0)
	    || ((cdlgerr == FNERR_BUFFERTOOSMALL)
		    && (ofn.Flags & OFN_ALLOWMULTISELECT))) {
	int gotFilename = 0;	/* Flag for tracking whether we have any
				 * filename at all. For details, see
				 * http://stackoverflow.com/q/9227859/301832
				 */

	if (ofn.Flags & OFN_ALLOWMULTISELECT) {
	    /*
	     * The result in dynFileBuffer contains many items, separated by
	     * NUL characters. It is terminated with two nulls in a row. The
	     * first element is the directory path.
	     */

	    TCHAR *files = ofnData.dynFileBuffer;
	    Tcl_Obj *returnList = Tcl_NewObj();
	    int count = 0;

	    /*
	     * Get directory.
	     */

	    ConvertExternalFilename(files, &ds);

	    while (*files != '\0') {
		while (*files != '\0') {
		    files++;
		}
		files++;
		if (*files != '\0') {
		    Tcl_Obj *fullnameObj;
		    Tcl_DString filenameBuf;

		    count++;
		    ConvertExternalFilename(files, &filenameBuf);

		    fullnameObj = Tcl_NewStringObj(Tcl_DStringValue(&ds),
			    Tcl_DStringLength(&ds));
		    Tcl_AppendToObj(fullnameObj, "/", -1);
		    Tcl_AppendToObj(fullnameObj, Tcl_DStringValue(&filenameBuf),
			    Tcl_DStringLength(&filenameBuf));
		    gotFilename = 1;
		    Tcl_DStringFree(&filenameBuf);
		    Tcl_ListObjAppendElement(NULL, returnList, fullnameObj);
		}
	    }

	    if (count == 0) {
		/*
		 * Only one file was returned.
		 */

		Tcl_ListObjAppendElement(NULL, returnList,
			Tcl_NewStringObj(Tcl_DStringValue(&ds),
				Tcl_DStringLength(&ds)));
		gotFilename |= (Tcl_DStringLength(&ds) > 0);
	    }
	    Tcl_SetObjResult(interp, returnList);
	    Tcl_DStringFree(&ds);
	} else {
	    Tcl_AppendResult(interp, ConvertExternalFilename(ofn.lpstrFile,
		    &ds), NULL);
	    gotFilename = (Tcl_DStringLength(&ds) > 0);
	    Tcl_DStringFree(&ds);
	}
	result = TCL_OK;
	if ((ofn.nFilterIndex > 0) && gotFilename && typeVariableObj
		&& filterObj) {
	    int listObjc, count;
	    Tcl_Obj **listObjv = NULL;
	    Tcl_Obj **typeInfo = NULL;

	    if (Tcl_ListObjGetElements(interp, filterObj,
		    &listObjc, &listObjv) != TCL_OK) {
		result = TCL_ERROR;
	    } else if (Tcl_ListObjGetElements(interp,
		    listObjv[ofn.nFilterIndex - 1], &count,
		    &typeInfo) != TCL_OK) {
		result = TCL_ERROR;
	    } else if (Tcl_ObjSetVar2(interp, typeVariableObj, NULL,
		    typeInfo[0], TCL_GLOBAL_ONLY|TCL_LEAVE_ERR_MSG) == NULL) {
		result = TCL_ERROR;
	    }
	}
    } else if (cdlgerr == FNERR_INVALIDFILENAME) {
	Tcl_SetResult(interp, "invalid filename \"", TCL_STATIC);
	Tcl_AppendResult(interp, ConvertExternalFilename(ofn.lpstrFile,
		&ds), "\"", NULL);
	Tcl_DStringFree(&ds);
    } else {
	result = TCL_OK;
    }

    if (ofn.lpstrTitle != NULL) {
	Tcl_DStringFree(&titleString);
    }
    if (ofn.lpstrInitialDir != NULL) {
	Tcl_DStringFree(&dirString);
    }
    Tcl_DStringFree(&filterString);
    if (ofn.lpstrDefExt != NULL) {
	Tcl_DStringFree(&extString);
    }

  end:
    Tcl_DStringFree(&utfDirString);
    Tcl_DStringFree(&utfFilterString);
    if (ofnData.dynFileBuffer != NULL) {
	ckfree(ofnData.dynFileBuffer);
	ofnData.dynFileBuffer = NULL;
    }

    return result;
}

/*
 *-------------------------------------------------------------------------
 *
 * OFNHookProc --
 *
 *	Dialog box hook function. This is used to sets the "tk_dialog"
 *	variable for test/debugging when the dialog is ready to receive
 *	messages. When multiple file selection is enabled this function
 *	is used to process the list of names.
 *
 * Results:
 *	Returns 0 to allow default processing of messages to occur.
 *
 * Side effects:
 *	None.
 *
 *-------------------------------------------------------------------------
 */

static UINT APIENTRY
OFNHookProc(
    HWND hdlg,			/* Handle to child dialog window. */
    UINT uMsg,			/* Message identifier */
    WPARAM wParam,		/* Message parameter */
    LPARAM lParam)		/* Message parameter */
{
    ThreadSpecificData *tsdPtr =
	    Tcl_GetThreadData(&dataKey, sizeof(ThreadSpecificData));
    OPENFILENAME *ofnPtr;
    OFNData *ofnData;

    if (uMsg == WM_INITDIALOG) {
	TkWinSetUserData(hdlg, lParam);
    } else if (uMsg == WM_NOTIFY) {
	OFNOTIFY *notifyPtr = (OFNOTIFY *) lParam;

	/*
	 * This is weird... or not. The CDN_FILEOK is NOT sent when the selection
	 * exceeds declared buffer size (the nMaxFile member of the OPENFILENAME
	 * struct passed to GetOpenFileName function). So, we have to rely on
	 * the most recent CDN_SELCHANGE then. Unfortunately this means, that
	 * gathering the selected filenames happens twice when they fit into the
	 * declared buffer. Luckily, it's not frequent operation so it should
	 * not incur any noticeable delay. See [tktoolkit-Bugs-2987995]
	 */
	if (notifyPtr->hdr.code == CDN_FILEOK ||
		notifyPtr->hdr.code == CDN_SELCHANGE) {
	    int dirsize, selsize;
	    TCHAR *buffer;
	    int buffersize;

	    /*
	     * Change of selection. Unscramble the unholy mess that's in the
	     * selection buffer, resizing it if necessary.
	     */

	    ofnPtr = notifyPtr->lpOFN;
	    ofnData = (OFNData *) ofnPtr->lCustData;
	    buffer = ofnData->dynFileBuffer;
	    hdlg = GetParent(hdlg);

	    selsize = SendMessage(hdlg, CDM_GETSPEC, 0, 0);
	    dirsize = SendMessage(hdlg, CDM_GETFOLDERPATH, 0, 0);
	    buffersize = (selsize + dirsize + 1);

	    /*
	     * Just empty the buffer if dirsize indicates an error [Bug 3071836]
	     */
	    if ((selsize > 1) && (dirsize > 0)) {
		if (ofnData->dynFileBufferSize < buffersize) {
		    buffer = ckrealloc(buffer, buffersize * sizeof(TCHAR));
		    ofnData->dynFileBufferSize = buffersize;
		    ofnData->dynFileBuffer = buffer;
		}

		SendMessage(hdlg, CDM_GETFOLDERPATH, dirsize, (LPARAM) buffer);
		buffer += dirsize;

		SendMessage(hdlg, CDM_GETSPEC, selsize, (LPARAM) buffer);

		/*
		 * If there are multiple files, delete the quotes and change
		 * every second quote to NULL terminator
		 */

		if (buffer[0] == '"') {
		    BOOL findquote = TRUE;
		    TCHAR *tmp = buffer;

		    while (*buffer != '\0') {
			if (findquote) {
			    if (*buffer == '"') {
				findquote = FALSE;
			    }
			    buffer++;
			} else {
			    if (*buffer == '"') {
				findquote = TRUE;
				*buffer = '\0';
			    }
			    *tmp++ = *buffer++;
			}
		    }
		    *tmp = '\0';		/* Second NULL terminator. */
		} else {
		    buffer[selsize] = '\0';	/* Second NULL terminator. */

		    /*
		     * Replace directory terminating NULL with a backslash.
		     */

		    buffer--;
		    *buffer = '\\';
		}
	    } else {
		/*
		 * Nothing is selected, so just empty the string.
		 */

		if (buffer != NULL) {
		    *buffer = '\0';
		}
	    }
	}
    } else if (uMsg == WM_WINDOWPOSCHANGED) {
	/*
	 * This message is delivered at the right time to enable Tk to set the
	 * debug information. Unhooks itself so it won't set the debug
	 * information every time it gets a WM_WINDOWPOSCHANGED message.
	 */

	ofnPtr = (OPENFILENAME *) TkWinGetUserData(hdlg);
	if (ofnPtr != NULL) {
	    ofnData = (OFNData *) ofnPtr->lCustData;
	    if (ofnData->interp != NULL) {
		hdlg = GetParent(hdlg);
		tsdPtr->debugInterp = ofnData->interp;
		Tcl_DoWhenIdle(SetTkDialog, hdlg);
	    }
	    TkWinSetUserData(hdlg, NULL);
	}
    }
    return 0;
}

/*
 *----------------------------------------------------------------------
 *
 * MakeFilter --
 *
 *	Allocate a buffer to store the filters in a format understood by
 *	Windows.
 *
 * Results:
 *	A standard TCL return value.
 *
 * Side effects:
 *	ofnPtr->lpstrFilter is modified.
 *
 *----------------------------------------------------------------------
 */

static int
MakeFilter(
    Tcl_Interp *interp,		/* Current interpreter. */
    Tcl_Obj *valuePtr,		/* Value of the -filetypes option */
    Tcl_DString *dsPtr,		/* Filled with windows filter string. */
    Tcl_Obj *initialPtr,	/* Initial type name  */
    int *indexPtr)		/* Index of initial type in filter string */
{
    char *filterStr;
    char *p;
    const char *initial = NULL;
    int pass;
    int ix = 0; /* index counter */
    FileFilterList flist;
    FileFilter *filterPtr;

    if (initialPtr) {
	initial = Tcl_GetStringFromObj(initialPtr, NULL);
    }
    TkInitFileFilters(&flist);
    if (TkGetFileFilters(interp, &flist, valuePtr, 1) != TCL_OK) {
	return TCL_ERROR;
    }

    if (flist.filters == NULL) {
	/*
	 * Use "All Files (*.*) as the default filter if none is specified
	 */
	const char *defaultFilter = "All Files (*.*)";

	p = filterStr = ckalloc(30);

	strcpy(p, defaultFilter);
	p+= strlen(defaultFilter);

	*p++ = '\0';
	*p++ = '*';
	*p++ = '.';
	*p++ = '*';
	*p++ = '\0';
	*p++ = '\0';
	*p = '\0';

    } else {
	int len;

	if (valuePtr == NULL) {
	    len = 0;
	} else {
	    (void) Tcl_GetStringFromObj(valuePtr, &len);
	}

	/*
	 * We format the filetype into a string understood by Windows: {"Text
	 * Documents" {.doc .txt} {TEXT}} becomes "Text Documents
	 * (*.doc,*.txt)\0*.doc;*.txt\0"
	 *
	 * See the Windows OPENFILENAME manual page for details on the filter
	 * string format.
	 */

	/*
	 * Since we may only add asterisks (*) to the filter, we need at most
	 * twice the size of the string to format the filter
	 */

	filterStr = ckalloc(len * 3);

	for (filterPtr = flist.filters, p = filterStr; filterPtr;
		filterPtr = filterPtr->next) {
	    const char *sep;
	    FileFilterClause *clausePtr;

	    /*
	     * Check initial index for match, set *indexPtr. Filter index is 1
	     * based so increment first
	     */

	    ix++;
	    if (indexPtr && initial
		    && (strcmp(initial, filterPtr->name) == 0)) {
		*indexPtr = ix;
	    }

	    /*
	     * First, put in the name of the file type.
	     */

	    strcpy(p, filterPtr->name);
	    p+= strlen(filterPtr->name);
	    *p++ = ' ';
	    *p++ = '(';

	    for (pass = 1; pass <= 2; pass++) {
		/*
		 * In the first pass, we format the extensions in the name
		 * field. In the second pass, we format the extensions in the
		 * filter pattern field
		 */

		sep = "";
		for (clausePtr=filterPtr->clauses;clausePtr;
			clausePtr=clausePtr->next) {
		    GlobPattern *globPtr;

		    for (globPtr = clausePtr->patterns; globPtr;
			    globPtr = globPtr->next) {
			strcpy(p, sep);
			p += strlen(sep);
			strcpy(p, globPtr->pattern);
			p += strlen(globPtr->pattern);

			if (pass == 1) {
			    sep = ",";
			} else {
			    sep = ";";
			}
		    }
		}
		if (pass == 1) {
		    *p ++ = ')';
		}
		*p++ = '\0';
	    }
	}

	/*
	 * Windows requires the filter string to be ended by two NULL
	 * characters.
	 */

	*p++ = '\0';
	*p = '\0';
    }

    Tcl_DStringAppend(dsPtr, filterStr, (int) (p - filterStr));
    ckfree(filterStr);

    TkFreeFileFilters(&flist);
    return TCL_OK;
}

/*
 *----------------------------------------------------------------------
 *
 * Tk_ChooseDirectoryObjCmd --
 *
 *	This function implements the "tk_chooseDirectory" dialog box for the
 *	Windows platform. See the user documentation for details on what it
 *	does. Uses the newer SHBrowseForFolder explorer type interface.
 *
 * Results:
 *	See user documentation.
 *
 * Side effects:
 *	A modal dialog window is created. Tcl_SetServiceMode() is called to
 *	allow background events to be processed
 *
 *----------------------------------------------------------------------
 *
 * The function tk_chooseDirectory pops up a dialog box for the user to select
 * a directory. The following option-value pairs are possible as command line
 * arguments:
 *
 * -initialdir dirname
 *
 * Specifies that the directories in directory should be displayed when the
 * dialog pops up. If this parameter is not specified, then the directories in
 * the current working directory are displayed. If the parameter specifies a
 * relative path, the return value will convert the relative path to an
 * absolute path. This option may not always work on the Macintosh. This is
 * not a bug. Rather, the General Controls control panel on the Mac allows the
 * end user to override the application default directory.
 *
 * -parent window
 *
 * Makes window the logical parent of the dialog. The dialog is displayed on
 * top of its parent window.
 *
 * -title titleString
 *
 * Specifies a string to display as the title of the dialog box. If this
 * option is not specified, then a default title will be displayed.
 *
 * -mustexist boolean
 *
 * Specifies whether the user may specify non-existant directories. If this
 * parameter is true, then the user may only select directories that already
 * exist. The default value is false.
 *
 * New Behaviour:
 *
 * - If mustexist = 0 and a user entered folder does not exist, a prompt will
 *   pop-up asking if the user wants another chance to change it. The old
 *   dialog just returned the bogus entry. On mustexist = 1, the entries MUST
 *   exist before exiting the box with OK.
 *
 *   Bugs:
 *
 * - If valid abs directory name is entered into the entry box and Enter
 *   pressed, the box will close returning the name. This is inconsistent when
 *   entering relative names or names with forward slashes, which are
 *   invalidated then corrected in the callback. After correction, the box is
 *   held open to allow further modification by the user.
 *
 * - Not sure how to implement localization of message prompts.
 *
 * - -title is really -message.
 * ToDo:
 * - Fix bugs.
 * - test to see what platforms this really works on. May require v4.71 of
 *   shell32.dll everywhere (what is standard?).
 *
 *----------------------------------------------------------------------
 */

int
Tk_ChooseDirectoryObjCmd(
    ClientData clientData,	/* Main window associated with interpreter. */
    Tcl_Interp *interp,		/* Current interpreter. */
    int objc,			/* Number of arguments. */
    Tcl_Obj *const objv[])	/* Argument objects. */
{
    TCHAR path[MAX_PATH];
    int oldMode, result = TCL_ERROR, i;
    LPCITEMIDLIST pidl;		/* Returned by browser */
    BROWSEINFO bInfo;		/* Used by browser */
    CHOOSEDIRDATA cdCBData;	/* Structure to pass back and forth */
    LPMALLOC pMalloc;		/* Used by shell */
    Tk_Window tkwin = clientData;
    HWND hWnd;
    const char *utfTitle = NULL;/* Title for window */
    TCHAR saveDir[MAX_PATH];
    Tcl_DString titleString;	/* Title */
    Tcl_DString initDirString;	/* Initial directory */
    Tcl_DString tempString;	/* temporary */
    Tcl_Obj *objPtr;
    static const char *const optionStrings[] = {
	"-initialdir", "-mustexist",  "-parent",  "-title", NULL
    };
    enum options {
	DIR_INITIAL,   DIR_EXIST,  DIR_PARENT, FILE_TITLE
    };

    /*
     * Initialize
     */

    path[0] = '\0';
    ZeroMemory(&cdCBData, sizeof(CHOOSEDIRDATA));
    cdCBData.interp = interp;

    /*
     * Process the command line options
     */

    for (i = 1; i < objc; i += 2) {
	int index;
	const char *string;
	const TCHAR *uniStr;
	Tcl_Obj *optionPtr, *valuePtr;

	optionPtr = objv[i];
	valuePtr = objv[i + 1];

	if (Tcl_GetIndexFromObj(interp, optionPtr, optionStrings, "option", 0,
		&index) != TCL_OK) {
	    goto cleanup;
	}
	if (i + 1 == objc) {
	    string = Tcl_GetString(optionPtr);
	    Tcl_AppendResult(interp, "value for \"", string, "\" missing",
		    NULL);
	    goto cleanup;
	}

	string = Tcl_GetString(valuePtr);
	switch ((enum options) index) {
	case DIR_INITIAL:
	    if (Tcl_TranslateFileName(interp,string,&initDirString) == NULL) {
		goto cleanup;
	    }
	    Tcl_WinUtfToTChar(Tcl_DStringValue(&initDirString), -1, &tempString);
	    uniStr = (TCHAR *) Tcl_DStringValue(&tempString);

	    /*
	     * Convert possible relative path to full path to keep dialog
	     * happy.
	     */

	    GetFullPathName(uniStr, MAX_PATH, saveDir, NULL);
	    _tcsncpy(cdCBData.initDir, saveDir, MAX_PATH);
	    Tcl_DStringFree(&initDirString);
	    Tcl_DStringFree(&tempString);
	    break;
	case DIR_EXIST:
	    if (Tcl_GetBooleanFromObj(interp, valuePtr,
		    &cdCBData.mustExist) != TCL_OK) {
		goto cleanup;
	    }
	    break;
	case DIR_PARENT:
	    tkwin = Tk_NameToWindow(interp, string, tkwin);
	    if (tkwin == NULL) {
		goto cleanup;
	    }
	    break;
	case FILE_TITLE:
	    utfTitle = string;
	    break;
	}
    }

    /*
     * Get ready to call the browser
     */

    Tk_MakeWindowExist(tkwin);
    hWnd = Tk_GetHWND(Tk_WindowId(tkwin));

    /*
     * Setup the parameters used by SHBrowseForFolder
     */

    bInfo.hwndOwner = hWnd;
    bInfo.pszDisplayName = path;
    bInfo.pidlRoot = NULL;
    if (_tcslen(cdCBData.initDir) == 0) {
	GetCurrentDirectory(MAX_PATH, cdCBData.initDir);
    }
    bInfo.lParam = (LPARAM) &cdCBData;

    if (utfTitle != NULL) {
	Tcl_WinUtfToTChar(utfTitle, -1, &titleString);
	bInfo.lpszTitle = (LPTSTR) Tcl_DStringValue(&titleString);
    } else {
	bInfo.lpszTitle = TEXT("Please choose a directory, then select OK.");
    }

    /*
     * Set flags to add edit box, status text line and use the new ui. Allow
     * override with magic variable (ignore errors in retrieval). See
     * http://msdn.microsoft.com/en-us/library/bb773205(VS.85).aspx for
     * possible flag values.
     */

    bInfo.ulFlags = BIF_EDITBOX | BIF_STATUSTEXT | BIF_RETURNFSANCESTORS
	| BIF_VALIDATE | BIF_NEWDIALOGSTYLE;
    objPtr = Tcl_GetVar2Ex(interp, "::tk::winChooseDirFlags", NULL,
	    TCL_GLOBAL_ONLY);
    if (objPtr != NULL) {
	int flags;
	Tcl_GetIntFromObj(NULL, objPtr, &flags);
	bInfo.ulFlags = flags;
    }

    /*
     * Callback to handle events
     */

    bInfo.lpfn = (BFFCALLBACK) ChooseDirectoryValidateProc;

    /*
     * Display dialog in background and process result. We look to give the
     * user a chance to change their mind on an invalid folder if mustexist is
     * 0.
     */

    oldMode = Tcl_SetServiceMode(TCL_SERVICE_ALL);
    GetCurrentDirectory(MAX_PATH, saveDir);
    if (SHGetMalloc(&pMalloc) == NOERROR) {
	pidl = SHBrowseForFolder(&bInfo);

	/*
	 * This is a fix for Windows 2000, which seems to modify the folder name
	 * buffer even when the dialog is canceled (in this case the buffer
	 * contains garbage). See [Bug #3002230]
	 */
	path[0] = '\0';

	/*
	 * Null for cancel button or invalid dir, otherwise valid.
	 */

	if (pidl != NULL) {
	    if (!SHGetPathFromIDList(pidl, path)) {
		Tcl_SetResult(interp, "Error: Not a file system folder\n",
			TCL_VOLATILE);
	    };
	    pMalloc->lpVtbl->Free(pMalloc, (void *) pidl);
	} else if (_tcslen(cdCBData.retDir) > 0) {
	    _tcscpy(path, cdCBData.retDir);
	}
	pMalloc->lpVtbl->Release(pMalloc);
    }
    SetCurrentDirectory(saveDir);
    Tcl_SetServiceMode(oldMode);

    /*
     * Ensure that hWnd is enabled, because it can happen that we have updated
     * the wrapper of the parent, which causes us to leave this child disabled
     * (Windows loses sync).
     */

    EnableWindow(hWnd, 1);

    /*
     * Change the pathname to the Tcl "normalized" pathname, where back
     * slashes are used instead of forward slashes
     */

    Tcl_ResetResult(interp);
    if (*path) {
	Tcl_DString ds;

	Tcl_AppendResult(interp, ConvertExternalFilename(path, &ds),
		NULL);
	Tcl_DStringFree(&ds);
    }

    result = TCL_OK;

    if (utfTitle != NULL) {
	Tcl_DStringFree(&titleString);
    }

  cleanup:
    return result;
}

/*
 *----------------------------------------------------------------------
 *
 * ChooseDirectoryValidateProc --
 *
 *	Hook function called by the explorer ChooseDirectory dialog when
 *	events occur. It is used to validate the text entry the user may have
 *	entered.
 *
 * Results:
 *	Returns 0 to allow default processing of message, or 1 to tell default
 *	dialog function not to close.
 *
 *----------------------------------------------------------------------
 */

static UINT APIENTRY
ChooseDirectoryValidateProc(
    HWND hwnd,
    UINT message,
    LPARAM lParam,
    LPARAM lpData)
{
    TCHAR selDir[MAX_PATH];
    CHOOSEDIRDATA *chooseDirSharedData = (CHOOSEDIRDATA *) lpData;
    Tcl_DString tempString;
    Tcl_DString initDirString;
    TCHAR string[MAX_PATH];
    ThreadSpecificData *tsdPtr =
	    Tcl_GetThreadData(&dataKey, sizeof(ThreadSpecificData));

    if (tsdPtr->debugFlag) {
	tsdPtr->debugInterp = (Tcl_Interp *) chooseDirSharedData->interp;
	Tcl_DoWhenIdle(SetTkDialog, hwnd);
    }
    chooseDirSharedData->retDir[0] = '\0';
    switch (message) {
    case BFFM_VALIDATEFAILED:
	/*
	 * First save and check to see if it is a valid path name, if so then
	 * make that path the one shown in the window. Otherwise, it failed
	 * the check and should be treated as such. Use
	 * Set/GetCurrentDirectoryA which allows relative path names and names
	 * with forward slashes. Use Tcl_TranslateFileName to make sure names
	 * like ~ are converted correctly.
	 */

	Tcl_WinTCharToUtf((TCHAR *) lParam, -1, &initDirString);
	if (Tcl_TranslateFileName(chooseDirSharedData->interp,
		Tcl_DStringValue(&initDirString), &tempString) == NULL) {
	    /*
	     * Should we expose the error (in the interp result) to the user
	     * at this point?
	     */

	    chooseDirSharedData->retDir[0] = '\0';
	    return 1;
	}
	Tcl_DStringFree(&initDirString);
	Tcl_WinUtfToTChar(Tcl_DStringValue(&tempString), -1, &initDirString);
	Tcl_DStringFree(&tempString);
	_tcsncpy(string, (TCHAR *) Tcl_DStringValue(&initDirString), MAX_PATH);
	Tcl_DStringFree(&initDirString);

	if (SetCurrentDirectory(string) == 0) {

	    /*
	     * Get the full path name to the user entry, at this point it does
	     * not exist so see if it is supposed to. Otherwise just return
	     * it.
	     */

	    GetFullPathName(string, MAX_PATH,
		    chooseDirSharedData->retDir, NULL);
	    if (chooseDirSharedData->mustExist) {
		/*
		 * User HAS to select a valid directory.
		 */

		wsprintf(selDir, TEXT("Directory '%s' does not exist,\nplease select or enter an existing directory."), chooseDirSharedData->retDir);
		MessageBox(NULL, selDir, NULL, MB_ICONEXCLAMATION|MB_OK);
		chooseDirSharedData->retDir[0] = '\0';
		return 1;
	    }
	} else {
	    /*
	     * Changed to new folder OK, return immediatly with the current
	     * directory in utfRetDir.
	     */

	    GetCurrentDirectory(MAX_PATH, chooseDirSharedData->retDir);
	    return 0;
	}
	return 0;

    case BFFM_SELCHANGED:
	/*
	 * Set the status window to the currently selected path and enable the
	 * OK button if a file system folder, otherwise disable the OK button
	 * for things like server names. Perhaps a new switch
	 * -enablenonfolders can be used to allow non folders to be selected.
	 *
	 * Not called when user changes edit box directly.
	 */

	if (SHGetPathFromIDList((LPITEMIDLIST) lParam, selDir)) {
	    SendMessage(hwnd, BFFM_SETSTATUSTEXT, 0, (LPARAM) selDir);
	    // enable the OK button
	    SendMessage(hwnd, BFFM_ENABLEOK, 0, (LPARAM) 1);
	} else {
	    // disable the OK button
	    SendMessage(hwnd, BFFM_ENABLEOK, 0, (LPARAM) 0);
	}
	UpdateWindow(hwnd);
	return 1;

    case BFFM_INITIALIZED: {
	/*
	 * Directory browser intializing - tell it where to start from, user
	 * specified parameter.
	 */

	TCHAR *initDir = chooseDirSharedData->initDir;

	SetCurrentDirectory(initDir);

	if (*initDir == '\\') {
	    /*
	     * BFFM_SETSELECTION only understands UNC paths as pidls, so
	     * convert path to pidl using IShellFolder interface.
	     */

	    LPMALLOC pMalloc;
	    LPSHELLFOLDER psfFolder;

	    if (SUCCEEDED(SHGetMalloc(&pMalloc))) {
		if (SUCCEEDED(SHGetDesktopFolder(&psfFolder))) {
		    LPITEMIDLIST pidlMain;
		    ULONG ulCount, ulAttr;

		    if (SUCCEEDED(psfFolder->lpVtbl->ParseDisplayName(
			    psfFolder, hwnd, NULL, (TCHAR *)
			    initDir, &ulCount,&pidlMain,&ulAttr))
			    && (pidlMain != NULL)) {
			SendMessage(hwnd, BFFM_SETSELECTION, FALSE,
				(LPARAM) pidlMain);
			pMalloc->lpVtbl->Free(pMalloc, pidlMain);
		    }
		    psfFolder->lpVtbl->Release(psfFolder);
		}
		pMalloc->lpVtbl->Release(pMalloc);
	    }
	} else {
	    SendMessage(hwnd, BFFM_SETSELECTION, TRUE, (LPARAM) initDir);
	}
	SendMessage(hwnd, BFFM_ENABLEOK, 0, (LPARAM) 1);
	break;
    }

    }
    return 0;
}

/*
 *----------------------------------------------------------------------
 *
 * Tk_MessageBoxObjCmd --
 *
 *	This function implements the MessageBox window for the Windows
 *	platform. See the user documentation for details on what it does.
 *
 * Results:
 *	See user documentation.
 *
 * Side effects:
 *	None. The MessageBox window will be destroy before this function
 *	returns.
 *
 *----------------------------------------------------------------------
 */

int
Tk_MessageBoxObjCmd(
    ClientData clientData,	/* Main window associated with interpreter. */
    Tcl_Interp *interp,		/* Current interpreter. */
    int objc,			/* Number of arguments. */
    Tcl_Obj *const objv[])	/* Argument objects. */
{
    Tk_Window tkwin = clientData, parent;
    HWND hWnd;
    Tcl_Obj *messageObj, *titleObj, *detailObj, *tmpObj;
    int defaultBtn, icon, type;
    int i, oldMode, winCode;
    UINT flags;
    static const char *const optionStrings[] = {
	"-default",	"-detail",	"-icon",	"-message",
	"-parent",	"-title",	"-type",	NULL
    };
    enum options {
	MSG_DEFAULT,	MSG_DETAIL,	MSG_ICON,	MSG_MESSAGE,
	MSG_PARENT,	MSG_TITLE,	MSG_TYPE
    };
    ThreadSpecificData *tsdPtr =
	    Tcl_GetThreadData(&dataKey, sizeof(ThreadSpecificData));

    defaultBtn = -1;
    detailObj = NULL;
    icon = MB_ICONINFORMATION;
    messageObj = NULL;
    parent = tkwin;
    titleObj = NULL;
    type = MB_OK;

    for (i = 1; i < objc; i += 2) {
	int index;
	const char *string;
	Tcl_Obj *optionPtr, *valuePtr;

	optionPtr = objv[i];
	valuePtr = objv[i + 1];

	if (Tcl_GetIndexFromObj(interp, optionPtr, optionStrings, "option",
		TCL_EXACT, &index) != TCL_OK) {
	    return TCL_ERROR;
	}
	if (i + 1 == objc) {
	    string = Tcl_GetString(optionPtr);
	    Tcl_AppendResult(interp, "value for \"", string, "\" missing",
		    NULL);
	    return TCL_ERROR;
	}

	switch ((enum options) index) {
	case MSG_DEFAULT:
	    defaultBtn = TkFindStateNumObj(interp, optionPtr, buttonMap,
		    valuePtr);
	    if (defaultBtn < 0) {
		return TCL_ERROR;
	    }
	    break;

	case MSG_DETAIL:
	    detailObj = valuePtr;
	    break;

	case MSG_ICON:
	    icon = TkFindStateNumObj(interp, optionPtr, iconMap, valuePtr);
	    if (icon < 0) {
		return TCL_ERROR;
	    }
	    break;

	case MSG_MESSAGE:
	    messageObj = valuePtr;
	    break;

	case MSG_PARENT:
	    parent = Tk_NameToWindow(interp, Tcl_GetString(valuePtr), tkwin);
	    if (parent == NULL) {
		return TCL_ERROR;
	    }
	    break;

	case MSG_TITLE:
	    titleObj = valuePtr;
	    break;

	case MSG_TYPE:
	    type = TkFindStateNumObj(interp, optionPtr, typeMap, valuePtr);
	    if (type < 0) {
		return TCL_ERROR;
	    }
	    break;
	}
    }

    while (!Tk_IsTopLevel(parent)) {
	parent = Tk_Parent(parent);
    }
    Tk_MakeWindowExist(parent);
    hWnd = Tk_GetHWND(Tk_WindowId(parent));

    flags = 0;
    if (defaultBtn >= 0) {
	int defaultBtnIdx = -1;

	for (i = 0; i < (int) NUM_TYPES; i++) {
	    if (type == allowedTypes[i].type) {
		int j;

		for (j = 0; j < 3; j++) {
		    if (allowedTypes[i].btnIds[j] == defaultBtn) {
			defaultBtnIdx = j;
			break;
		    }
		}
		if (defaultBtnIdx < 0) {
		    Tcl_AppendResult(interp, "invalid default button \"",
			    TkFindStateString(buttonMap, defaultBtn),
			    "\"", NULL);
		    return TCL_ERROR;
		}
		break;
	    }
	}
	flags = buttonFlagMap[defaultBtnIdx];
    }

    flags |= icon | type | MB_TASKMODAL | MB_SETFOREGROUND;

    tmpObj = messageObj ? Tcl_DuplicateObj(messageObj)
	    : Tcl_NewUnicodeObj(NULL, 0);
    Tcl_IncrRefCount(tmpObj);
    if (detailObj) {
	Tcl_AppendUnicodeToObj(tmpObj, L"\n\n", 2);
	Tcl_AppendObjToObj(tmpObj, detailObj);
    }

    oldMode = Tcl_SetServiceMode(TCL_SERVICE_ALL);

    /*
     * MessageBoxW exists for all platforms. Use it to allow unicode error
     * message to be displayed correctly where possible by the OS.
     *
     * In order to have the parent window icon reflected in a MessageBox, we
     * have to create a hook that will trigger when the MessageBox is being
     * created.
     */

    tsdPtr->hSmallIcon = TkWinGetIcon(parent, ICON_SMALL);
    tsdPtr->hBigIcon   = TkWinGetIcon(parent, ICON_BIG);
    tsdPtr->hMsgBoxHook = SetWindowsHookEx(WH_CBT, MsgBoxCBTProc, NULL,
	    GetCurrentThreadId());
    winCode = MessageBox(hWnd, Tcl_GetUnicode(tmpObj),
	    titleObj ? Tcl_GetUnicode(titleObj) : L"", flags);
    UnhookWindowsHookEx(tsdPtr->hMsgBoxHook);
    (void) Tcl_SetServiceMode(oldMode);

    /*
     * Ensure that hWnd is enabled, because it can happen that we have updated
     * the wrapper of the parent, which causes us to leave this child disabled
     * (Windows loses sync).
     */

    EnableWindow(hWnd, 1);

    Tcl_DecrRefCount(tmpObj);

    Tcl_SetResult(interp,
	    (char *)TkFindStateString(buttonMap, winCode), TCL_STATIC);
    return TCL_OK;
}

static LRESULT CALLBACK
MsgBoxCBTProc(
    int nCode,
    WPARAM wParam,
    LPARAM lParam)
{
    ThreadSpecificData *tsdPtr =
	    Tcl_GetThreadData(&dataKey, sizeof(ThreadSpecificData));

    if (nCode == HCBT_CREATEWND) {
	/*
	 * Window owned by our task is being created. Since the hook is
	 * installed just before the MessageBox call and removed after the
	 * MessageBox call, the window being created is either the message box
	 * or one of its controls. Check that the class is WC_DIALOG to ensure
	 * that it's the one we want.
	 */

	LPCBT_CREATEWND lpcbtcreate = (LPCBT_CREATEWND) lParam;

	if (WC_DIALOG == lpcbtcreate->lpcs->lpszClass) {
	    HWND hwnd = (HWND) wParam;

	    SendMessage(hwnd, WM_SETICON, ICON_SMALL,
		    (LPARAM) tsdPtr->hSmallIcon);
	    SendMessage(hwnd, WM_SETICON, ICON_BIG, (LPARAM) tsdPtr->hBigIcon);
	}
    }

    /*
     * Call the next hook proc, if there is one
     */

    return CallNextHookEx(tsdPtr->hMsgBoxHook, nCode, wParam, lParam);
}

/*
 * ----------------------------------------------------------------------
 *
 * SetTkDialog --
 *
 *	Records the HWND for a native dialog in the 'tk_dialog' variable so
 *	that the test-suite can operate on the correct dialog window. Use of
 *	this is enabled when a test program calls TkWinDialogDebug by calling
 *	the test command 'tkwinevent debug 1'.
 *
 * ----------------------------------------------------------------------
 */

static void
SetTkDialog(
    ClientData clientData)
{
    ThreadSpecificData *tsdPtr =
	    Tcl_GetThreadData(&dataKey, sizeof(ThreadSpecificData));
    char buf[32];

    sprintf(buf, "0x%p", (HWND) clientData);
    Tcl_SetVar(tsdPtr->debugInterp, "tk_dialog", buf, TCL_GLOBAL_ONLY);
}

/*
 * Factored out a common pattern in use in this file.
 */
static const char *
ConvertExternalFilename(
    TCHAR *filename,
    Tcl_DString *dsPtr)
{
    char *p;

    Tcl_WinTCharToUtf(filename, -1, dsPtr);
    for (p = Tcl_DStringValue(dsPtr); *p != '\0'; p++) {
	/*
	 * Change the pathname to the Tcl "normalized" pathname, where back
	 * slashes are used instead of forward slashes
	 */

	if (*p == '\\') {
	    *p = '/';
	}
    }
    return Tcl_DStringValue(dsPtr);
}

/*
 * ----------------------------------------------------------------------
 *
 * GetFontObj --
 *
 *	Convert a windows LOGFONT into a Tk font description.
 *
 * Result:
 *	A list containing a Tk font description.
 *
 * ----------------------------------------------------------------------
 */

static Tcl_Obj *
GetFontObj(HDC hdc, LOGFONT *plf)
{
    Tcl_DString ds;
    Tcl_Obj *resObj;
    int pt = 0;

    resObj = Tcl_NewListObj(0, NULL);
    Tcl_WinTCharToUtf(plf->lfFaceName, -1, &ds);
    Tcl_ListObjAppendElement(NULL, resObj,
	    Tcl_NewStringObj(Tcl_DStringValue(&ds), -1));
    Tcl_DStringFree(&ds);
    pt = -MulDiv(plf->lfHeight, 72, GetDeviceCaps(hdc, LOGPIXELSY));
    Tcl_ListObjAppendElement(NULL, resObj, Tcl_NewIntObj(pt));
    if (plf->lfWeight >= 700) {
	Tcl_ListObjAppendElement(NULL, resObj, Tcl_NewStringObj("bold", -1));
    }
    if (plf->lfItalic) {
	Tcl_ListObjAppendElement(NULL, resObj,
		Tcl_NewStringObj("italic", -1));
    }
    if (plf->lfUnderline) {
	Tcl_ListObjAppendElement(NULL, resObj,
		Tcl_NewStringObj("underline", -1));
    }
    if (plf->lfStrikeOut) {
	Tcl_ListObjAppendElement(NULL, resObj,
		Tcl_NewStringObj("overstrike", -1));
    }
    return resObj;
}

static void
ApplyLogfont(Tcl_Interp *interp, Tcl_Obj *cmdObj, HDC hdc, LOGFONT *logfontPtr)
{
    int objc;
    Tcl_Obj **objv, **tmpv;

    Tcl_ListObjGetElements(NULL, cmdObj, &objc, &objv);
    tmpv = ckalloc(sizeof(Tcl_Obj *) * (objc + 2));
    memcpy(tmpv, objv, sizeof(Tcl_Obj *) * objc);
    tmpv[objc] = GetFontObj(hdc, logfontPtr);
    TkBackgroundEvalObjv(interp, objc+1, tmpv, TCL_EVAL_GLOBAL);
    ckfree(tmpv);
}

/*
 * ----------------------------------------------------------------------
 *
 * HookProc --
 *
 *	Font selection hook. If the user selects Apply on the dialog, we call
 *	the applyProc script with the currently selected font as arguments.
 *
 * ----------------------------------------------------------------------
 */

typedef struct HookData {
    Tcl_Interp *interp;
    Tcl_Obj *titleObj;
    Tcl_Obj *cmdObj;
    Tcl_Obj *parentObj;
    Tcl_Obj *fontObj;
    HWND hwnd;
    Tk_Window parent;
} HookData;

static UINT_PTR CALLBACK
HookProc(HWND hwndDlg, UINT msg, WPARAM wParam, LPARAM lParam)
{
    CHOOSEFONT *pcf = (CHOOSEFONT *) lParam;
    HWND hwndCtrl;
    static HookData *phd = NULL;
    ThreadSpecificData *tsdPtr =
	    Tcl_GetThreadData(&dataKey, sizeof(ThreadSpecificData));

    if (WM_INITDIALOG == msg && lParam != 0) {
	phd = (HookData *) pcf->lCustData;
	phd->hwnd = hwndDlg;
	if (tsdPtr->debugFlag) {
	    tsdPtr->debugInterp = (Tcl_Interp *) phd->interp;
	    Tcl_DoWhenIdle(SetTkDialog, hwndDlg);
	}
	if (phd->titleObj != NULL) {
	    Tcl_DString title;

	    Tcl_WinUtfToTChar(Tcl_GetString(phd->titleObj), -1, &title);
	    if (Tcl_DStringLength(&title) > 0) {
		SetWindowText(hwndDlg, (LPCTSTR) Tcl_DStringValue(&title));
	    }
	    Tcl_DStringFree(&title);
	}

	/*
	 * Disable the colour combobox (0x473) and its label (0x443).
	 */

	hwndCtrl = GetDlgItem(hwndDlg, 0x443);
	if (IsWindow(hwndCtrl)) {
	    EnableWindow(hwndCtrl, FALSE);
	}
	hwndCtrl = GetDlgItem(hwndDlg, 0x473);
	if (IsWindow(hwndCtrl)) {
	    EnableWindow(hwndCtrl, FALSE);
	}
	TkSendVirtualEvent(phd->parent, "TkFontchooserVisibility");
	return 1; /* we handled the message */
    }

    if (WM_DESTROY == msg) {
	phd->hwnd = NULL;
	TkSendVirtualEvent(phd->parent, "TkFontchooserVisibility");
	return 0;
    }

    /*
     * Handle apply button by calling the provided command script as a
     * background evaluation (ie: errors dont come back here).
     */

    if (WM_COMMAND == msg && LOWORD(wParam) == 1026) {
	LOGFONT lf = {0, 0, 0, 0, 0, 0, 0, 0, 0, 0, 0, 0, 0, {0, 0}};
	HDC hdc = GetDC(hwndDlg);

	SendMessage(hwndDlg, WM_CHOOSEFONT_GETLOGFONT, 0, (LPARAM) &lf);
	if (phd && phd->cmdObj) {
	    ApplyLogfont(phd->interp, phd->cmdObj, hdc, &lf);
	}
	if (phd && phd->parent) {
	    TkSendVirtualEvent(phd->parent, "TkFontchooserFontChanged");
	}
	return 1;
    }
    return 0; /* pass on for default processing */
}

/*
 * Helper for the FontchooserConfigure command to return the current value of
 * any of the options (which may be NULL in the structure)
 */

enum FontchooserOption {
    FontchooserParent, FontchooserTitle, FontchooserFont, FontchooserCmd,
    FontchooserVisible
};

static Tcl_Obj *
FontchooserCget(HookData *hdPtr, int optionIndex)
{
    Tcl_Obj *resObj = NULL;

    switch(optionIndex) {
    case FontchooserParent:
	if (hdPtr->parentObj) {
	    resObj = hdPtr->parentObj;
	} else {
	    resObj = Tcl_NewStringObj(".", 1);
	}
	break;
    case FontchooserTitle:
	if (hdPtr->titleObj) {
	    resObj = hdPtr->titleObj;
	} else {
	    resObj =  Tcl_NewStringObj("", 0);
	}
	break;
    case FontchooserFont:
	if (hdPtr->fontObj) {
	    resObj = hdPtr->fontObj;
	} else {
	    resObj = Tcl_NewStringObj("", 0);
	}
	break;
    case FontchooserCmd:
	if (hdPtr->cmdObj) {
	    resObj = hdPtr->cmdObj;
	} else {
	    resObj = Tcl_NewStringObj("", 0);
	}
	break;
    case FontchooserVisible:
	resObj = Tcl_NewBooleanObj(hdPtr->hwnd && IsWindow(hdPtr->hwnd));
	break;
    default:
	resObj = Tcl_NewStringObj("", 0);
    }
    return resObj;
}

/*
 * ----------------------------------------------------------------------
 *
 * FontchooserConfigureCmd --
 *
 *	Implementation of the 'tk fontchooser configure' ensemble command. See
 *	the user documentation for what it does.
 *
 * Results:
 *	See the user documentation.
 *
 * Side effects:
 *	Per-interp data structure may be modified
 *
 * ----------------------------------------------------------------------
 */

static int
FontchooserConfigureCmd(
    ClientData clientData,	/* Main window */
    Tcl_Interp *interp,
    int objc,
    Tcl_Obj *const objv[])
{
    Tk_Window tkwin = clientData;
    HookData *hdPtr = NULL;
    int i, r = TCL_OK;
    static const char *const optionStrings[] = {
	"-parent", "-title", "-font", "-command", "-visible", NULL
    };

    hdPtr = Tcl_GetAssocData(interp, "::tk::fontchooser", NULL);

    /*
     * With no arguments we return all the options in a dict.
     */

    if (objc == 1) {
	Tcl_Obj *keyObj, *valueObj;
	Tcl_Obj *dictObj = Tcl_NewDictObj();

	for (i = 0; r == TCL_OK && optionStrings[i] != NULL; ++i) {
	    keyObj = Tcl_NewStringObj(optionStrings[i], -1);
	    valueObj = FontchooserCget(hdPtr, i);
	    r = Tcl_DictObjPut(interp, dictObj, keyObj, valueObj);
	}
	if (r == TCL_OK) {
	    Tcl_SetObjResult(interp, dictObj);
	}
	return r;
    }

    for (i = 1; i < objc; i += 2) {
	int optionIndex, len;

	if (Tcl_GetIndexFromObj(interp, objv[i], optionStrings,
		"option", 0, &optionIndex) != TCL_OK) {
	    return TCL_ERROR;
	}
	if (objc == 2) {
	    /*
	     * If one option and no arg - return the current value.
	     */

	    Tcl_SetObjResult(interp, FontchooserCget(hdPtr, optionIndex));
	    return TCL_OK;
	}
	if (i + 1 == objc) {
	    Tcl_AppendResult(interp, "value for \"",
		    Tcl_GetString(objv[i]), "\" missing", NULL);
	    return TCL_ERROR;
	}
	switch (optionIndex) {
	case FontchooserVisible: {
	    const char *msg = "cannot change read-only option "
		    "\"-visible\": use the show or hide command";

	    Tcl_SetObjResult(interp, Tcl_NewStringObj(msg, -1));
	    return TCL_ERROR;
	}
	case FontchooserParent: {
	    Tk_Window parent = Tk_NameToWindow(interp,
		    Tcl_GetString(objv[i+1]), tkwin);

	    if (parent == None) {
		return TCL_ERROR;
	    }
	    if (hdPtr->parentObj) {
		Tcl_DecrRefCount(hdPtr->parentObj);
	    }
	    hdPtr->parentObj = objv[i+1];
	    if (Tcl_IsShared(hdPtr->parentObj)) {
		hdPtr->parentObj = Tcl_DuplicateObj(hdPtr->parentObj);
	    }
	    Tcl_IncrRefCount(hdPtr->parentObj);
	    break;
	}
	case FontchooserTitle:
	    if (hdPtr->titleObj) {
		Tcl_DecrRefCount(hdPtr->titleObj);
	    }
	    hdPtr->titleObj = objv[i+1];
	    if (Tcl_IsShared(hdPtr->titleObj)) {
		hdPtr->titleObj = Tcl_DuplicateObj(hdPtr->titleObj);
	    }
	    Tcl_IncrRefCount(hdPtr->titleObj);
	    break;
	case FontchooserFont:
	    if (hdPtr->fontObj) {
		Tcl_DecrRefCount(hdPtr->fontObj);
	    }
	    Tcl_GetStringFromObj(objv[i+1], &len);
	    if (len) {
		hdPtr->fontObj = objv[i+1];
		if (Tcl_IsShared(hdPtr->fontObj)) {
		    hdPtr->fontObj = Tcl_DuplicateObj(hdPtr->fontObj);
		}
		Tcl_IncrRefCount(hdPtr->fontObj);
	    } else {
		hdPtr->fontObj = NULL;
	    }
	    break;
	case FontchooserCmd:
	    if (hdPtr->cmdObj) {
		Tcl_DecrRefCount(hdPtr->cmdObj);
	    }
	    Tcl_GetStringFromObj(objv[i+1], &len);
	    if (len) {
		hdPtr->cmdObj = objv[i+1];
		if (Tcl_IsShared(hdPtr->cmdObj)) {
		    hdPtr->cmdObj = Tcl_DuplicateObj(hdPtr->cmdObj);
		}
		Tcl_IncrRefCount(hdPtr->cmdObj);
	    } else {
		hdPtr->cmdObj = NULL;
	    }
	    break;
	}
    }
    return TCL_OK;
}

/*
 * ----------------------------------------------------------------------
 *
 * FontchooserShowCmd --
 *
 *	Implements the 'tk fontchooser show' ensemble command. The per-interp
 *	configuration data for the dialog is held in an interp associated
 *	structure.
 *
 *	Calls the Win32 FontChooser API which provides a modal dialog. See
 *	HookProc where we make a few changes to the dialog and set some
 *	additional state.
 *
 * ----------------------------------------------------------------------
 */

static int
FontchooserShowCmd(
    ClientData clientData,	/* Main window */
    Tcl_Interp *interp,
    int objc,
    Tcl_Obj *const objv[])
{
    Tcl_DString ds;
    Tk_Window tkwin = clientData, parent;
    CHOOSEFONT cf;
    LOGFONT lf;
    HDC hdc;
    HookData *hdPtr;
    int r = TCL_OK, oldMode = 0;

    hdPtr = Tcl_GetAssocData(interp, "::tk::fontchooser", NULL);

    parent = tkwin;
    if (hdPtr->parentObj) {
	parent = Tk_NameToWindow(interp, Tcl_GetString(hdPtr->parentObj),
		tkwin);
	if (parent == None) {
	    return TCL_ERROR;
	}
    }

    Tk_MakeWindowExist(parent);

    ZeroMemory(&cf, sizeof(CHOOSEFONT));
    ZeroMemory(&lf, sizeof(LOGFONT));
    lf.lfCharSet = DEFAULT_CHARSET;
    cf.lStructSize = sizeof(CHOOSEFONT);
    cf.hwndOwner = Tk_GetHWND(Tk_WindowId(parent));
    cf.lpLogFont = &lf;
    cf.nFontType = SCREEN_FONTTYPE;
    cf.Flags = CF_SCREENFONTS | CF_EFFECTS | CF_ENABLEHOOK;
    cf.rgbColors = RGB(0,0,0);
    cf.lpfnHook = HookProc;
    cf.lCustData = (INT_PTR) hdPtr;
    hdPtr->interp = interp;
    hdPtr->parent = parent;
    hdc = GetDC(cf.hwndOwner);

    if (hdPtr->fontObj != NULL) {
	TkFont *fontPtr;
	Tk_Font f = Tk_AllocFontFromObj(interp, tkwin, hdPtr->fontObj);

	if (f == NULL) {
	    return TCL_ERROR;
	}
	fontPtr = (TkFont *) f;
	cf.Flags |= CF_INITTOLOGFONTSTRUCT;
    Tcl_WinUtfToTChar(fontPtr->fa.family, -1, &ds);
    _tcsncpy(lf.lfFaceName, (TCHAR *)Tcl_DStringValue(&ds), LF_FACESIZE-1);
    Tcl_DStringFree(&ds);
	lf.lfFaceName[LF_FACESIZE-1] = 0;
	lf.lfHeight = -MulDiv(TkFontGetPoints(tkwin, fontPtr->fa.size),
	    GetDeviceCaps(hdc, LOGPIXELSY), 72);
	if (fontPtr->fa.weight == TK_FW_BOLD) {
	    lf.lfWeight = FW_BOLD;
	}
	if (fontPtr->fa.slant != TK_FS_ROMAN) {
	    lf.lfItalic = TRUE;
	}
	if (fontPtr->fa.underline) {
	    lf.lfUnderline = TRUE;
	}
	if (fontPtr->fa.overstrike) {
	    lf.lfStrikeOut = TRUE;
	}
	Tk_FreeFont(f);
    }

    if (TCL_OK == r && hdPtr->cmdObj != NULL) {
	int len = 0;

	r = Tcl_ListObjLength(interp, hdPtr->cmdObj, &len);
	if (len > 0) {
	    cf.Flags |= CF_APPLY;
	}
    }

    if (TCL_OK == r) {
	oldMode = Tcl_SetServiceMode(TCL_SERVICE_ALL);
	if (ChooseFont(&cf)) {
	    if (hdPtr->cmdObj) {
		ApplyLogfont(hdPtr->interp, hdPtr->cmdObj, hdc, &lf);
	    }
	    if (hdPtr->parent) {
		TkSendVirtualEvent(hdPtr->parent, "TkFontchooserFontChanged");
	    }
	}
	Tcl_SetServiceMode(oldMode);
	EnableWindow(cf.hwndOwner, 1);
    }

    ReleaseDC(cf.hwndOwner, hdc);
    return r;
}

/*
 * ----------------------------------------------------------------------
 *
 * FontchooserHideCmd --
 *
 *	Implementation of the 'tk fontchooser hide' ensemble. See the user
 *	documentation for details.
 *	As the Win32 FontChooser function is always modal all we do here is
 *	destroy the dialog
 *
 * ----------------------------------------------------------------------
 */

static int
FontchooserHideCmd(
    ClientData clientData,	/* Main window */
    Tcl_Interp *interp,
    int objc,
    Tcl_Obj *const objv[])
{
    HookData *hdPtr = Tcl_GetAssocData(interp, "::tk::fontchooser", NULL);

    if (hdPtr->hwnd && IsWindow(hdPtr->hwnd)) {
	EndDialog(hdPtr->hwnd, 0);
    }
    return TCL_OK;
}

/*
 * ----------------------------------------------------------------------
 *
 * DeleteHookData --
 *
 *	Clean up the font chooser configuration data when the interp is
 *	destroyed.
 *
 * ----------------------------------------------------------------------
 */

static void
DeleteHookData(ClientData clientData, Tcl_Interp *interp)
{
    HookData *hdPtr = clientData;

    if (hdPtr->parentObj) {
	Tcl_DecrRefCount(hdPtr->parentObj);
    }
    if (hdPtr->fontObj) {
	Tcl_DecrRefCount(hdPtr->fontObj);
    }
    if (hdPtr->titleObj) {
	Tcl_DecrRefCount(hdPtr->titleObj);
    }
    if (hdPtr->cmdObj) {
	Tcl_DecrRefCount(hdPtr->cmdObj);
    }
    ckfree(hdPtr);
}

/*
 * ----------------------------------------------------------------------
 *
 * TkInitFontchooser --
 *
 *	Associate the font chooser configuration data with the Tcl
 *	interpreter. There is one font chooser per interp.
 *
 * ----------------------------------------------------------------------
 */

MODULE_SCOPE const TkEnsemble tkFontchooserEnsemble[];
const TkEnsemble tkFontchooserEnsemble[] = {
    { "configure", FontchooserConfigureCmd, NULL },
    { "show", FontchooserShowCmd, NULL },
    { "hide", FontchooserHideCmd, NULL },
    { NULL, NULL, NULL }
};

int
TkInitFontchooser(Tcl_Interp *interp, ClientData clientData)
{
    HookData *hdPtr = ckalloc(sizeof(HookData));

    memset(hdPtr, 0, sizeof(HookData));
    Tcl_SetAssocData(interp, "::tk::fontchooser", DeleteHookData, hdPtr);
    return TCL_OK;
}

/*
 * Local Variables:
 * mode: c
 * c-basic-offset: 4
 * fill-column: 78
 * End:
 */<|MERGE_RESOLUTION|>--- conflicted
+++ resolved
@@ -592,17 +592,9 @@
     Tcl_DString extString, filterString, dirString, titleString;
     ThreadSpecificData *tsdPtr = (ThreadSpecificData *)
 	    Tcl_GetThreadData(&dataKey, sizeof(ThreadSpecificData));
-<<<<<<< HEAD
     static const char *const saveOptionStrings[] = {
-	"-defaultextension", "-filetypes", "-initialdir", "-initialfile",
-	"-parent", "-title", "-typevariable",
-	"-confirmoverwrite",
-	NULL
-=======
-    static CONST char *saveOptionStrings[] = {
 	"-confirmoverwrite", "-defaultextension", "-filetypes", "-initialdir",
 	"-initialfile", "-parent", "-title", "-typevariable", NULL
->>>>>>> 30cc0b60
     };
     static const char *const openOptionStrings[] = {
 	"-defaultextension", "-filetypes", "-initialdir", "-initialfile",
