/*
 * tkWinDialog.c --
 *
 *	Contains the Windows implementation of the common dialog boxes.
 *
 * Copyright (c) 1996-1997 Sun Microsystems, Inc.
 *
 * See the file "license.terms" for information on usage and redistribution of
 * this file, and for a DISCLAIMER OF ALL WARRANTIES.
 */

#include "tkWinInt.h"
#include "tkFileFilter.h"
#include "tkFont.h"

#include <commdlg.h>		/* includes common dialog functionality */
#ifdef _MSC_VER
#   pragma comment (lib, "comdlg32.lib")
#endif
#include <dlgs.h>		/* includes common dialog template defines */
#include <cderr.h>		/* includes the common dialog error codes */

#include <shlobj.h>		/* includes SHBrowseForFolder */
#ifdef _MSC_VER
#   pragma comment (lib, "shell32.lib")
#endif

/* These needed for compilation with VC++ 5.2 */
#ifndef BIF_EDITBOX
#define BIF_EDITBOX 0x10
#endif

#ifndef BIF_VALIDATE
#define BIF_VALIDATE 0x0020
#endif

#ifndef BIF_NEWDIALOGSTYLE
#define BIF_NEWDIALOGSTYLE 0x0040
#endif

#ifndef BFFM_VALIDATEFAILED
#ifdef UNICODE
#define BFFM_VALIDATEFAILED 4
#else
#define BFFM_VALIDATEFAILED 3
#endif
#endif /* BFFM_VALIDATEFAILED */

#ifndef OPENFILENAME_SIZE_VERSION_400
#define OPENFILENAME_SIZE_VERSION_400 76
#endif

/*
 * The following structure is used by the new Tk_ChooseDirectoryObjCmd to pass
 * data between it and its callback. Unique to Windows platform.
 */

typedef struct ChooseDirData {
   char utfInitDir[MAX_PATH];	/* Initial folder to use */
   char utfRetDir[MAX_PATH];	/* Returned folder to use */
   Tcl_Interp *interp;
   int mustExist;		/* True if file must exist to return from
				 * callback */
} CHOOSEDIRDATA;

typedef struct ThreadSpecificData {
    int debugFlag;		/* Flags whether we should output debugging
				 * information while displaying a builtin
				 * dialog. */
    Tcl_Interp *debugInterp;	/* Interpreter to used for debugging. */
    UINT WM_LBSELCHANGED;	/* Holds a registered windows event used for
				 * communicating between the Directory Chooser
				 * dialog and its hook proc. */
    HHOOK hMsgBoxHook;		/* Hook proc for tk_messageBox and the */
    HICON hSmallIcon;		/* icons used by a parent to be used in */
    HICON hBigIcon;		/* the message box */
} ThreadSpecificData;
static Tcl_ThreadDataKey dataKey;

/*
 * The following structures are used by Tk_MessageBoxCmd() to parse arguments
 * and return results.
 */

static const TkStateMap iconMap[] = {
    {MB_ICONERROR,		"error"},
    {MB_ICONINFORMATION,	"info"},
    {MB_ICONQUESTION,		"question"},
    {MB_ICONWARNING,		"warning"},
    {-1,			NULL}
};

static const TkStateMap typeMap[] = {
    {MB_ABORTRETRYIGNORE,	"abortretryignore"},
    {MB_OK,			"ok"},
    {MB_OKCANCEL,		"okcancel"},
    {MB_RETRYCANCEL,		"retrycancel"},
    {MB_YESNO,			"yesno"},
    {MB_YESNOCANCEL,		"yesnocancel"},
    {-1,			NULL}
};

static const TkStateMap buttonMap[] = {
    {IDABORT,			"abort"},
    {IDRETRY,			"retry"},
    {IDIGNORE,			"ignore"},
    {IDOK,			"ok"},
    {IDCANCEL,			"cancel"},
    {IDNO,			"no"},
    {IDYES,			"yes"},
    {-1,			NULL}
};

static const int buttonFlagMap[] = {
    MB_DEFBUTTON1, MB_DEFBUTTON2, MB_DEFBUTTON3, MB_DEFBUTTON4
};

static const struct {int type; int btnIds[3];} allowedTypes[] = {
    {MB_ABORTRETRYIGNORE,	{IDABORT, IDRETRY,  IDIGNORE}},
    {MB_OK,			{IDOK,	  -1,	    -1	    }},
    {MB_OKCANCEL,		{IDOK,	  IDCANCEL, -1	    }},
    {MB_RETRYCANCEL,		{IDRETRY, IDCANCEL, -1	    }},
    {MB_YESNO,			{IDYES,	  IDNO,	    -1	    }},
    {MB_YESNOCANCEL,		{IDYES,	  IDNO,	    IDCANCEL}}
};

#define NUM_TYPES (sizeof(allowedTypes) / sizeof(allowedTypes[0]))

/*
 * Abstract trivial differences between Win32 and Win64.
 */

#define TkWinGetHInstance(from) \
	((HINSTANCE) GetWindowLongPtr((from), GWLP_HINSTANCE))
#define TkWinGetUserData(from) \
	GetWindowLongPtr((from), GWLP_USERDATA)
#define TkWinSetUserData(to,what) \
	SetWindowLongPtr((to), GWLP_USERDATA, (LPARAM)(what))

/*
 * The value of TK_MULTI_MAX_PATH dictates how many files can be retrieved
 * with tk_get*File -multiple 1. It must be allocated on the stack, so make it
 * large enough but not too large. - hobbs
 *
 * The data is stored as <dir>\0<file1>\0<file2>\0...<fileN>\0\0. Since
 * MAX_PATH == 260 on Win2K/NT, *40 is ~10Kbytes.
 */

#define TK_MULTI_MAX_PATH	(MAX_PATH*40)

/*
 * The following structure is used to pass information between the directory
 * chooser function, Tk_ChooseDirectoryObjCmd(), and its dialog hook proc.
 */

typedef struct ChooseDir {
    Tcl_Interp *interp;		/* Interp, used only if debug is turned on,
				 * for setting the "tk_dialog" variable. */
    int lastCtrl;		/* Used by hook proc to keep track of last
				 * control that had input focus, so when OK is
				 * pressed we know whether to browse a new
				 * directory or return. */
    int lastIdx;		/* Last item that was selected in directory
				 * browser listbox. */
    char path[MAX_PATH];	/* On return from choose directory dialog,
				 * holds the selected path. Cannot return
				 * selected path in ofnPtr->lpstrFile because
				 * the default dialog proc stores a '\0' in
				 * it, since, of course, no _file_ was
				 * selected. */
    OPENFILENAME *ofnPtr;	/* pointer to the OFN structure */
} ChooseDir;

/*
 * The following structure is used to pass information between GetFileName
 * function and OFN dialog hook procedures. [Bug 2896501, Patch 2898255]
 */

typedef struct OFNData {
    Tcl_Interp *interp;		/* Interp, used only if debug is turned on,
				 * for setting the "tk_dialog" variable. */
    int dynFileBufferSize;	/* Dynamic filename buffer size, stored to
				 * avoid shrinking and expanding the buffer
				 * when selection changes */
    TCHAR *dynFileBuffer;	/* Dynamic filename buffer */
} OFNData;

/*
 * Definitions of functions used only in this file.
 */

static UINT APIENTRY	ChooseDirectoryValidateProc(HWND hdlg, UINT uMsg,
			    LPARAM wParam, LPARAM lParam);
static UINT CALLBACK	ColorDlgHookProc(HWND hDlg, UINT uMsg, WPARAM wParam,
			    LPARAM lParam);
static int 		GetFileName(ClientData clientData,
			    Tcl_Interp *interp, int objc,
			    Tcl_Obj *const objv[], int isOpen);
static int 		MakeFilter(Tcl_Interp *interp, Tcl_Obj *valuePtr,
			    Tcl_DString *dsPtr, Tcl_Obj *initialPtr,
			    int *indexPtr);
static UINT APIENTRY	OFNHookProc(HWND hdlg, UINT uMsg, WPARAM wParam,
			    LPARAM lParam);
static LRESULT CALLBACK MsgBoxCBTProc(int nCode, WPARAM wParam, LPARAM lParam);
static void		SetTkDialog(ClientData clientData);
static char *		ConvertExternalFilename(Tcl_Encoding encoding,
			    char *filename, Tcl_DString *dsPtr);

/*
 *-------------------------------------------------------------------------
 *
 * EatSpuriousMessageBugFix --
 *
 *	In the file open/save dialog, double clicking on a list item causes
 *	the dialog box to close, but an unwanted WM_LBUTTONUP message is sent
 *	to the window underneath. If the window underneath happens to be a
 *	windows control (eg a button) then it will be activated by accident.
 *
 * 	This problem does not occur in dialog boxes, because windows must do
 * 	some special processing to solve the problem. (separate message
 * 	processing functions are used to cope with keyboard navigation of
 * 	controls.)
 *
 * 	Here is one solution. After returning, we poll the message queue for
 * 	1/4s looking for WM_LBUTTON up messages. If we see one it's consumed.
 * 	If we get a WM_LBUTTONDOWN message, then we exit early, since the user
 * 	must be doing something new. This fix only works for the current
 * 	application, so the problem will still occur if the open dialog
 * 	happens to be over another applications button. However this is a
 * 	fairly rare occurrance.
 *
 * Results:
 *	None.
 *
 * Side effects:
 *	Consumes an unwanted BUTTON messages.
 *
 *-------------------------------------------------------------------------
 */

static void
EatSpuriousMessageBugFix(void)
{
    MSG msg;
    DWORD nTime = GetTickCount() + 250;

    while (GetTickCount() < nTime) {
	if (PeekMessageA(&msg, 0, WM_LBUTTONDOWN, WM_LBUTTONDOWN, PM_NOREMOVE)){
	    break;
	}
	PeekMessageA(&msg, 0, WM_LBUTTONUP, WM_LBUTTONUP, PM_REMOVE);
    }
}

/*
 *-------------------------------------------------------------------------
 *
 * TkWinDialogDebug --
 *
 *	Function to turn on/off debugging support for common dialogs under
 *	windows. The variable "tk_debug" is set to the identifier of the
 *	dialog window when the modal dialog window pops up and it is safe to
 *	send messages to the dialog.
 *
 * Results:
 *	None.
 *
 * Side effects:
 *	This variable only makes sense if just one dialog is up at a time.
 *
 *-------------------------------------------------------------------------
 */

void
TkWinDialogDebug(
    int debug)
{
    ThreadSpecificData *tsdPtr =
	    Tcl_GetThreadData(&dataKey, sizeof(ThreadSpecificData));

    tsdPtr->debugFlag = debug;
}

/*
 *-------------------------------------------------------------------------
 *
 * Tk_ChooseColorObjCmd --
 *
 *	This function implements the color dialog box for the Windows
 *	platform. See the user documentation for details on what it does.
 *
 * Results:
 *	See user documentation.
 *
 * Side effects:
 *	A dialog window is created the first time this function is called.
 *	This window is not destroyed and will be reused the next time the
 *	application invokes the "tk_chooseColor" command.
 *
 *-------------------------------------------------------------------------
 */

int
Tk_ChooseColorObjCmd(
    ClientData clientData,	/* Main window associated with interpreter. */
    Tcl_Interp *interp,		/* Current interpreter. */
    int objc,			/* Number of arguments. */
    Tcl_Obj *const objv[])	/* Argument objects. */
{
    Tk_Window tkwin = clientData, parent;
    HWND hWnd;
    int i, oldMode, winCode, result;
    CHOOSECOLOR chooseColor;
    static int inited = 0;
    static COLORREF dwCustColors[16];
    static long oldColor;		/* the color selected last time */
    static const char *const optionStrings[] = {
	"-initialcolor", "-parent", "-title", NULL
    };
    enum options {
	COLOR_INITIAL, COLOR_PARENT, COLOR_TITLE
    };

    result = TCL_OK;
    if (inited == 0) {
	/*
	 * dwCustColors stores the custom color which the user can modify. We
	 * store these colors in a static array so that the next time the
	 * color dialog pops up, the same set of custom colors remain in the
	 * dialog.
	 */

	for (i = 0; i < 16; i++) {
	    dwCustColors[i] = RGB(255-i * 10, i, i * 10);
	}
	oldColor = RGB(0xa0, 0xa0, 0xa0);
	inited = 1;
    }

    parent			= tkwin;
    chooseColor.lStructSize	= sizeof(CHOOSECOLOR);
    chooseColor.hwndOwner	= NULL;
    chooseColor.hInstance	= NULL;
    chooseColor.rgbResult	= oldColor;
    chooseColor.lpCustColors	= dwCustColors;
    chooseColor.Flags		= CC_RGBINIT | CC_FULLOPEN | CC_ENABLEHOOK;
    chooseColor.lCustData	= (LPARAM) NULL;
    chooseColor.lpfnHook	= (LPOFNHOOKPROC) ColorDlgHookProc;
    chooseColor.lpTemplateName	= (LPTSTR) interp;

    for (i = 1; i < objc; i += 2) {
	int index;
	const char *string;
	Tcl_Obj *optionPtr, *valuePtr;

	optionPtr = objv[i];
	valuePtr = objv[i + 1];

	if (Tcl_GetIndexFromObj(interp, optionPtr, optionStrings, "option",
		TCL_EXACT, &index) != TCL_OK) {
	    return TCL_ERROR;
	}
	if (i + 1 == objc) {
	    string = Tcl_GetString(optionPtr);
	    Tcl_AppendResult(interp, "value for \"", string, "\" missing",
		    NULL);
	    return TCL_ERROR;
	}

	string = Tcl_GetString(valuePtr);
	switch ((enum options) index) {
	case COLOR_INITIAL: {
	    XColor *colorPtr;

	    colorPtr = Tk_GetColor(interp, tkwin, string);
	    if (colorPtr == NULL) {
		return TCL_ERROR;
	    }
	    chooseColor.rgbResult = RGB(colorPtr->red / 0x100,
		    colorPtr->green / 0x100, colorPtr->blue / 0x100);
	    break;
	}
	case COLOR_PARENT:
	    parent = Tk_NameToWindow(interp, string, tkwin);
	    if (parent == NULL) {
		return TCL_ERROR;
	    }
	    break;
	case COLOR_TITLE:
	    chooseColor.lCustData = (LPARAM) string;
	    break;
	}
    }

    Tk_MakeWindowExist(parent);
    chooseColor.hwndOwner = NULL;
    hWnd = Tk_GetHWND(Tk_WindowId(parent));
    chooseColor.hwndOwner = hWnd;

    oldMode = Tcl_SetServiceMode(TCL_SERVICE_ALL);
    winCode = ChooseColor(&chooseColor);
    (void) Tcl_SetServiceMode(oldMode);

    /*
     * Ensure that hWnd is enabled, because it can happen that we have updated
     * the wrapper of the parent, which causes us to leave this child disabled
     * (Windows loses sync).
     */

    EnableWindow(hWnd, 1);

    /*
     * Clear the interp result since anything may have happened during the
     * modal loop.
     */

    Tcl_ResetResult(interp);

    /*
     * 3. Process the result of the dialog
     */

    if (winCode) {
	/*
	 * User has selected a color
	 */
	char color[100];

	sprintf(color, "#%02x%02x%02x",
		GetRValue(chooseColor.rgbResult),
		GetGValue(chooseColor.rgbResult),
		GetBValue(chooseColor.rgbResult));
	Tcl_AppendResult(interp, color, NULL);
	oldColor = chooseColor.rgbResult;
	result = TCL_OK;
    }

    return result;
}

/*
 *-------------------------------------------------------------------------
 *
 * ColorDlgHookProc --
 *
 *	Provides special handling of messages for the Color common dialog box.
 *	Used to set the title when the dialog first appears.
 *
 * Results:
 *	The return value is 0 if the default dialog box function should handle
 *	the message, non-zero otherwise.
 *
 * Side effects:
 *	Changes the title of the dialog window.
 *
 *----------------------------------------------------------------------
 */

static UINT CALLBACK
ColorDlgHookProc(
    HWND hDlg,			/* Handle to the color dialog. */
    UINT uMsg,			/* Type of message. */
    WPARAM wParam,		/* First message parameter. */
    LPARAM lParam)		/* Second message parameter. */
{
    ThreadSpecificData *tsdPtr =
	    Tcl_GetThreadData(&dataKey, sizeof(ThreadSpecificData));
    const char *title;
    CHOOSECOLOR *ccPtr;

    if (WM_INITDIALOG == uMsg) {

	/*
	 * Set the title string of the dialog.
	 */

	ccPtr = (CHOOSECOLOR *) lParam;
	title = (const char *) ccPtr->lCustData;

	if ((title != NULL) && (title[0] != '\0')) {
	    Tcl_DString ds;

	    SetWindowText(hDlg, Tcl_WinUtfToTChar(title,-1,&ds));
	    Tcl_DStringFree(&ds);
	}
	if (tsdPtr->debugFlag) {
	    tsdPtr->debugInterp = (Tcl_Interp *) ccPtr->lpTemplateName;
	    Tcl_DoWhenIdle(SetTkDialog, hDlg);
	}
	return TRUE;
    }
    return FALSE;
}

/*
 *----------------------------------------------------------------------
 *
 * Tk_GetOpenFileCmd --
 *
 *	This function implements the "open file" dialog box for the Windows
 *	platform. See the user documentation for details on what it does.
 *
 * Results:
 *	See user documentation.
 *
 * Side effects:
 *	A dialog window is created the first this function is called.
 *
 *----------------------------------------------------------------------
 */

int
Tk_GetOpenFileObjCmd(
    ClientData clientData,	/* Main window associated with interpreter. */
    Tcl_Interp *interp,		/* Current interpreter. */
    int objc,			/* Number of arguments. */
    Tcl_Obj *const objv[])	/* Argument objects. */
{
    return GetFileName(clientData, interp, objc, objv, 1);
}

/*
 *----------------------------------------------------------------------
 *
 * Tk_GetSaveFileCmd --
 *
 *	Same as Tk_GetOpenFileCmd but opens a "save file" dialog box
 *	instead
 *
 * Results:
 *	Same as Tk_GetOpenFileCmd.
 *
 * Side effects:
 *	Same as Tk_GetOpenFileCmd.
 *
 *----------------------------------------------------------------------
 */

int
Tk_GetSaveFileObjCmd(
    ClientData clientData,	/* Main window associated with interpreter. */
    Tcl_Interp *interp,		/* Current interpreter. */
    int objc,			/* Number of arguments. */
    Tcl_Obj *const objv[])	/* Argument objects. */
{
    return GetFileName(clientData, interp, objc, objv, 0);
}

/*
 *----------------------------------------------------------------------
 *
 * GetFileName --
 *
 *	Calls GetOpenFileName() or GetSaveFileName().
 *
 * Results:
 *	See user documentation.
 *
 * Side effects:
 *	See user documentation.
 *
 *----------------------------------------------------------------------
 */

static int
GetFileName(
    ClientData clientData,	/* Main window associated with interpreter. */
    Tcl_Interp *interp,		/* Current interpreter. */
    int objc,			/* Number of arguments. */
    Tcl_Obj *const objv[],	/* Argument objects. */
    int open)			/* 1 to call GetOpenFileName(), 0 to call
				 * GetSaveFileName(). */
{
    OPENFILENAME ofn;
    TCHAR file[TK_MULTI_MAX_PATH];
    OFNData ofnData;
    int cdlgerr;
    int filterIndex = 0, result = TCL_ERROR, winCode, oldMode, i, multi = 0;
    int inValue, confirmOverwrite = 1;
    const char *extension = NULL, *title = NULL;
    Tk_Window tkwin = clientData;
    HWND hWnd;
    Tcl_Obj *filterObj = NULL, *initialTypeObj = NULL, *typeVariableObj = NULL;
    Tcl_DString utfFilterString, utfDirString, ds;
    Tcl_DString extString, filterString, dirString, titleString;
    Tcl_Encoding unicodeEncoding = TkWinGetUnicodeEncoding();
    ThreadSpecificData *tsdPtr = (ThreadSpecificData *)
	    Tcl_GetThreadData(&dataKey, sizeof(ThreadSpecificData));
    static const char *const saveOptionStrings[] = {
	"-defaultextension", "-filetypes", "-initialdir", "-initialfile",
	"-parent", "-title", "-typevariable",
	"-confirmoverwrite",
	NULL
    };
    static const char *const openOptionStrings[] = {
	"-defaultextension", "-filetypes", "-initialdir", "-initialfile",
	"-parent", "-title", "-typevariable",
	"-multiple",
	NULL
    };
    enum options {
	FILE_DEFAULT,	FILE_TYPES,	FILE_INITDIR, FILE_INITFILE,
	FILE_PARENT,	FILE_TITLE, FILE_TYPEVARIABLE,
	FILE_MULTIPLE_OR_CONFIRMOW
    };

    file[0] = '\0';
    ZeroMemory(&ofnData, sizeof(OFNData));
    Tcl_DStringInit(&utfFilterString);
    Tcl_DStringInit(&utfDirString);

    for (i = 1; i < objc; i += 2) {
	int index;
	const char *string;
	Tcl_Obj *optionPtr, *valuePtr;

	optionPtr = objv[i];
	valuePtr = objv[i + 1];

	if (Tcl_GetIndexFromObj(interp, optionPtr,
		open ? openOptionStrings : saveOptionStrings,
		"option", 0, &index) != TCL_OK) {
	    goto end;
	}

	if (i + 1 == objc) {
	    string = Tcl_GetString(optionPtr);
	    Tcl_AppendResult(interp, "value for \"", string, "\" missing",
		    NULL);
	    goto end;
	}

	string = Tcl_GetString(valuePtr);
	switch ((enum options) index) {
	case FILE_DEFAULT:
	    if (string[0] == '.') {
		string++;
	    }
	    extension = string;
	    break;
	case FILE_TYPES:
	    filterObj = valuePtr;
	    break;
	case FILE_INITDIR:
	    Tcl_DStringFree(&utfDirString);
	    if (Tcl_TranslateFileName(interp, string,
		    &utfDirString) == NULL) {
		goto end;
	    }
	    break;
	case FILE_INITFILE:
	    if (Tcl_TranslateFileName(interp, string, &ds) == NULL) {
		goto end;
	    }
	    Tcl_UtfToExternal(NULL, unicodeEncoding, Tcl_DStringValue(&ds),
		    Tcl_DStringLength(&ds), 0, NULL, (char *) file,
		    sizeof(file), NULL, NULL, NULL);
	    Tcl_DStringFree(&ds);
	    break;
	case FILE_PARENT:
	    tkwin = Tk_NameToWindow(interp, string, tkwin);
	    if (tkwin == NULL) {
		goto end;
	    }
	    break;
	case FILE_TITLE:
	    title = string;
	    break;
	case FILE_TYPEVARIABLE:
	    typeVariableObj = valuePtr;
	    initialTypeObj = Tcl_ObjGetVar2(interp, typeVariableObj, NULL,
		    TCL_GLOBAL_ONLY);
	    break;
	case FILE_MULTIPLE_OR_CONFIRMOW:
	    if (Tcl_GetBooleanFromObj(interp, valuePtr, &inValue) != TCL_OK) {
		return TCL_ERROR;
	    }
	    if (open) {
		multi = inValue;
	    } else {
		confirmOverwrite = inValue;
	    }
	    break;
	}
    }

    if (MakeFilter(interp, filterObj, &utfFilterString, initialTypeObj,
	    &filterIndex) != TCL_OK) {
	goto end;
    }

    Tk_MakeWindowExist(tkwin);
    hWnd = Tk_GetHWND(Tk_WindowId(tkwin));

    ZeroMemory(&ofn, sizeof(OPENFILENAME));
    if (LOBYTE(LOWORD(GetVersion())) < 5) {
	ofn.lStructSize = OPENFILENAME_SIZE_VERSION_400;
    } else {
	ofn.lStructSize = sizeof(OPENFILENAME);
    }
    ofn.hwndOwner = hWnd;
    ofn.hInstance = TkWinGetHInstance(ofn.hwndOwner);
    ofn.lpstrFile = file;
    ofn.nMaxFile = TK_MULTI_MAX_PATH;
    ofn.Flags = OFN_HIDEREADONLY | OFN_PATHMUSTEXIST | OFN_NOCHANGEDIR
	    | OFN_EXPLORER | OFN_ENABLEHOOK| OFN_ENABLESIZING;
    ofn.lpfnHook = (LPOFNHOOKPROC) OFNHookProc;
    ofn.lCustData = (LPARAM) &ofnData;

    if (open != 0) {
	ofn.Flags |= OFN_FILEMUSTEXIST;
    } else if (confirmOverwrite) {
	ofn.Flags |= OFN_OVERWRITEPROMPT;
    }
    if (tsdPtr->debugFlag != 0) {
	ofnData.interp = interp;
    }
    if (multi != 0) {
	ofn.Flags |= OFN_ALLOWMULTISELECT;

	/*
	 * Starting buffer size. The buffer will be expanded by the OFN dialog
	 * procedure when necessary
	 */

	ofnData.dynFileBufferSize = 512;
	ofnData.dynFileBuffer = ckalloc(512 * sizeof(TCHAR));
    }

    if (extension != NULL) {
	Tcl_UtfToExternalDString(unicodeEncoding, extension, -1, &extString);
	ofn.lpstrDefExt = (TCHAR *) Tcl_DStringValue(&extString);
    }

    Tcl_UtfToExternalDString(unicodeEncoding,
	    Tcl_DStringValue(&utfFilterString),
	    Tcl_DStringLength(&utfFilterString), &filterString);
    ofn.lpstrFilter = (TCHAR *) Tcl_DStringValue(&filterString);
    ofn.nFilterIndex = filterIndex;

    if (Tcl_DStringValue(&utfDirString)[0] != '\0') {
	Tcl_UtfToExternalDString(unicodeEncoding,
		Tcl_DStringValue(&utfDirString),
		Tcl_DStringLength(&utfDirString), &dirString);
    } else {
	/*
	 * NT 5.0 changed the meaning of lpstrInitialDir, so we have to ensure
	 * that we set the [pwd] if the user didn't specify anything else.
	 */

	Tcl_DString cwd;

	Tcl_DStringFree(&utfDirString);
	if ((Tcl_GetCwd(interp, &utfDirString) == NULL) ||
		(Tcl_TranslateFileName(interp,
			Tcl_DStringValue(&utfDirString), &cwd) == NULL)) {
	    Tcl_ResetResult(interp);
	} else {
	    Tcl_UtfToExternalDString(unicodeEncoding, Tcl_DStringValue(&cwd),
		    Tcl_DStringLength(&cwd), &dirString);
	}
	Tcl_DStringFree(&cwd);
    }
    ofn.lpstrInitialDir = (TCHAR *) Tcl_DStringValue(&dirString);

    if (title != NULL) {
	Tcl_UtfToExternalDString(unicodeEncoding, title, -1, &titleString);
	ofn.lpstrTitle = (TCHAR *) Tcl_DStringValue(&titleString);
    }

    /*
     * Popup the dialog.
     */

    oldMode = Tcl_SetServiceMode(TCL_SERVICE_ALL);
    if (open != 0) {
	winCode = GetOpenFileName(&ofn);
    } else {
	winCode = GetSaveFileName(&ofn);
    }
    Tcl_SetServiceMode(oldMode);
    EatSpuriousMessageBugFix();

    /*
     * Ensure that hWnd is enabled, because it can happen that we have updated
     * the wrapper of the parent, which causes us to leave this child disabled
     * (Windows loses sync).
     */

    EnableWindow(hWnd, 1);

    /*
     * Clear the interp result since anything may have happened during the
     * modal loop.
     */

    Tcl_ResetResult(interp);

    /*
     * Process the results.
     *
     * Use the CommDlgExtendedError() function to retrieve the error code.
     * This function can return one of about two dozen codes; most of these
     * indicate some sort of gross system failure (insufficient memory, bad
     * window handles, etc.). Most of the error codes will be ignored; as we
     * find we want more specific error messages for particular errors, we can
     * extend the code as needed.
     */

    cdlgerr = CommDlgExtendedError();

    /*
     * We now allow FNERR_BUFFERTOOSMALL when multiselection is enabled. The
     * filename buffer has been dynamically allocated by the OFN dialog
     * procedure to accomodate all selected files.
     */

    if ((winCode != 0)
	    || ((cdlgerr == FNERR_BUFFERTOOSMALL)
		    && (ofn.Flags & OFN_ALLOWMULTISELECT))) {
	int gotFilename = 0;	/* Flag for tracking whether we have any
				 * filename at all. For details, see
				 * http://stackoverflow.com/q/9227859/301832
				 */

	if (ofn.Flags & OFN_ALLOWMULTISELECT) {
	    /*
	     * The result in dynFileBuffer contains many items, separated by
	     * NUL characters. It is terminated with two nulls in a row. The
	     * first element is the directory path.
	     */

	    TCHAR *files = ofnData.dynFileBuffer;
	    Tcl_Obj *returnList = Tcl_NewObj();
	    int count = 0;

	    /*
	     * Get directory.
	     */

	    (void) ConvertExternalFilename(unicodeEncoding, (char *) files,
		    &ds);

	    while (*files != '\0') {
		while (*files != '\0') {
		    files++;
		}
		files++;
		if (*files != '\0') {
		    Tcl_Obj *fullnameObj;
		    Tcl_DString filenameBuf;

		    count++;
		    (void) ConvertExternalFilename(unicodeEncoding,
			    (char *) files, &filenameBuf);

		    fullnameObj = Tcl_NewStringObj(Tcl_DStringValue(&ds),
			    Tcl_DStringLength(&ds));
		    Tcl_AppendToObj(fullnameObj, "/", -1);
		    Tcl_AppendToObj(fullnameObj, Tcl_DStringValue(&filenameBuf),
			    Tcl_DStringLength(&filenameBuf));
		    gotFilename = 1;
		    Tcl_DStringFree(&filenameBuf);
		    Tcl_ListObjAppendElement(NULL, returnList, fullnameObj);
		}
	    }

	    if (count == 0) {
		/*
		 * Only one file was returned.
		 */

		Tcl_ListObjAppendElement(NULL, returnList,
			Tcl_NewStringObj(Tcl_DStringValue(&ds),
				Tcl_DStringLength(&ds)));
		gotFilename |= (Tcl_DStringLength(&ds) > 0);
	    }
	    Tcl_SetObjResult(interp, returnList);
	    Tcl_DStringFree(&ds);
	} else {
	    Tcl_AppendResult(interp, ConvertExternalFilename(unicodeEncoding,
<<<<<<< HEAD
=======
		    (char *) ofn.lpstrFile, &ds), NULL);
	    gotFilename = (Tcl_DStringLength(&ds) > 0);
	    Tcl_DStringFree(&ds);
	}
	result = TCL_OK;
	if ((ofn.nFilterIndex > 0) && gotFilename && typeVariableObj
		&& filterObj) {
	    int listObjc, count;
	    Tcl_Obj **listObjv = NULL;
	    Tcl_Obj **typeInfo = NULL;

	    if (Tcl_ListObjGetElements(interp, filterObj,
		    &listObjc, &listObjv) != TCL_OK) {
		result = TCL_ERROR;
	    } else if (Tcl_ListObjGetElements(interp,
		    listObjv[ofn.nFilterIndex - 1], &count,
		    &typeInfo) != TCL_OK) {
		result = TCL_ERROR;
	    } else if (Tcl_ObjSetVar2(interp, typeVariableObj, NULL,
		    typeInfo[0], TCL_GLOBAL_ONLY|TCL_LEAVE_ERR_MSG) == NULL) {
		result = TCL_ERROR;
	    }
	}
    } else if (cdlgerr == FNERR_INVALIDFILENAME) {
	Tcl_SetResult(interp, "invalid filename \"", TCL_STATIC);
	Tcl_AppendResult(interp, ConvertExternalFilename(unicodeEncoding,
		(char *) ofn.lpstrFile, &ds), "\"", NULL);
	Tcl_DStringFree(&ds);
    } else {
	result = TCL_OK;
    }

    if (ofn.lpstrTitle != NULL) {
	Tcl_DStringFree(&titleString);
    }
    if (ofn.lpstrInitialDir != NULL) {
	Tcl_DStringFree(&dirString);
    }
    Tcl_DStringFree(&filterString);
    if (ofn.lpstrDefExt != NULL) {
	Tcl_DStringFree(&extString);
    }

  end:
    Tcl_DStringFree(&utfDirString);
    Tcl_DStringFree(&utfFilterString);
    if (ofnData.dynFileBuffer != NULL) {
	ckfree(ofnData.dynFileBuffer);
	ofnData.dynFileBuffer = NULL;
    }

    return result;
}

/*
 *-------------------------------------------------------------------------
 *
 * OFNHookProcW --
 *
 *	Dialog box hook function. This is used to sets the "tk_dialog"
 *	variable for test/debugging when the dialog is ready to receive
 *	messages. When multiple file selection is enabled this function
 *	is used to process the list of names.
 *
 * Results:
 *	Returns 0 to allow default processing of messages to occur.
 *
 * Side effects:
 *	None.
 *
 *-------------------------------------------------------------------------
 */

static UINT APIENTRY
OFNHookProcW(
    HWND hdlg,			/* Handle to child dialog window. */
    UINT uMsg,			/* Message identifier */
    WPARAM wParam,		/* Message parameter */
    LPARAM lParam)		/* Message parameter */
{
    ThreadSpecificData *tsdPtr = (ThreadSpecificData *)
	    Tcl_GetThreadData(&dataKey, sizeof(ThreadSpecificData));
    OPENFILENAMEW *ofnPtr;
    OFNData *ofnData;

    if (uMsg == WM_INITDIALOG) {
	TkWinSetUserData(hdlg, lParam);
    } else if (uMsg == WM_NOTIFY) {
	OFNOTIFYW *notifyPtr = (OFNOTIFYW *) lParam;

	/*
	 * This is weird... or not. The CDN_FILEOK is NOT sent when the selection
	 * exceeds declared buffer size (the nMaxFile member of the OPENFILENAMEW
	 * struct passed to GetOpenFileNameW function). So, we have to rely on
	 * the most recent CDN_SELCHANGE then. Unfortunately this means, that
	 * gathering the selected filenames happens twice when they fit into the
	 * declared buffer. Luckily, it's not frequent operation so it should
	 * not incur any noticeable delay. See [tktoolkit-Bugs-2987995]
	 */
	if (notifyPtr->hdr.code == CDN_FILEOK ||
		notifyPtr->hdr.code == CDN_SELCHANGE) {
	    int dirsize, selsize;
	    WCHAR *buffer;
	    int buffersize;

	    /*
	     * Change of selection. Unscramble the unholy mess that's in the
	     * selection buffer, resizing it if necessary.
	     */

	    ofnPtr = notifyPtr->lpOFN;
	    ofnData = (OFNData *) ofnPtr->lCustData;
	    buffer = (WCHAR *) ofnData->dynFileBuffer;
	    hdlg = GetParent(hdlg);

	    selsize = SendMessageW(hdlg, CDM_GETSPEC, 0, 0);
	    dirsize = SendMessageW(hdlg, CDM_GETFOLDERPATH, 0, 0);
	    buffersize = (selsize + dirsize + 1) * 2;

	    /*
	     * Just empty the buffer if dirsize indicates an error [Bug 3071836]
	     */
	    if ((selsize > 1) && (dirsize > 0)) {
		if (ofnData->dynFileBufferSize < buffersize) {
		    buffer = (WCHAR *) ckrealloc((char *) buffer, buffersize);
		    ofnData->dynFileBufferSize = buffersize;
		    ofnData->dynFileBuffer = (char *) buffer;
		}

		SendMessageW(hdlg, CDM_GETFOLDERPATH, dirsize, (LPARAM) buffer);
		buffer += dirsize;

		SendMessageW(hdlg, CDM_GETSPEC, selsize, (LPARAM) buffer);

		/*
		 * If there are multiple files, delete the quotes and change
		 * every second quote to NULL terminator
		 */

		if (buffer[0] == '"') {
		    BOOL findquote = TRUE;
		    WCHAR *tmp = buffer;

		    while(*buffer != '\0') {
			if (findquote) {
			    if (*buffer == '"') {
				findquote = FALSE;
			    }
			    buffer++;
			} else {
			    if (*buffer == '"') {
				findquote = TRUE;
				*buffer = '\0';
			    }
			    *tmp++ = *buffer++;
			}
		    }
		    *tmp = '\0';		/* Second NULL terminator. */
		} else {
		    buffer[selsize] = '\0';	/* Second NULL terminator. */

		    /*
		     * Replace directory terminating NULL with a backslash.
		     */

		    buffer--;
		    *buffer = '\\';
		}
	    } else {
		/*
		 * Nothing is selected, so just empty the string.
		 */

		if (buffer != NULL) {
		    *buffer = '\0';
		}
	    }
	}
    } else if (uMsg == WM_WINDOWPOSCHANGED) {
	/*
	 * This message is delivered at the right time to enable Tk to set the
	 * debug information. Unhooks itself so it won't set the debug
	 * information every time it gets a WM_WINDOWPOSCHANGED message.
	 */

	ofnPtr = (OPENFILENAMEW *) TkWinGetUserData(hdlg);
	if (ofnPtr != NULL) {
	    ofnData = (OFNData *) ofnPtr->lCustData;
	    if (ofnData->interp != NULL) {
		hdlg = GetParent(hdlg);
		tsdPtr->debugInterp = ofnData->interp;
		Tcl_DoWhenIdle(SetTkDialog, hdlg);
	    }
	    TkWinSetUserData(hdlg, NULL);
	}
    }
    return 0;
}

/*
 *----------------------------------------------------------------------
 *
 * GetFileNameA --
 *
 *	Calls GetOpenFileName() or GetSaveFileName().
 *
 * Results:
 *	See user documentation.
 *
 * Side effects:
 *	See user documentation.
 *
 *----------------------------------------------------------------------
 */

static int
GetFileNameA(
    ClientData clientData,	/* Main window associated with interpreter. */
    Tcl_Interp *interp,		/* Current interpreter. */
    int objc,			/* Number of arguments. */
    Tcl_Obj *CONST objv[],	/* Argument objects. */
    int open)			/* 1 to call GetOpenFileName(), 0 to call
				 * GetSaveFileName(). */
{
    OPENFILENAME ofn;
    TCHAR file[TK_MULTI_MAX_PATH], savePath[MAX_PATH];
    OFNData ofnData;
    int cdlgerr;
    int filterIndex = 0, result = TCL_ERROR, winCode, oldMode, i, multi = 0;
    char *extension = NULL, *title = NULL;
    Tk_Window tkwin = (Tk_Window) clientData;
    HWND hWnd;
    Tcl_Obj *filterObj = NULL, *initialTypeObj = NULL, *typeVariableObj = NULL;
    Tcl_DString utfFilterString, utfDirString, ds;
    Tcl_DString extString, filterString, dirString, titleString;
    ThreadSpecificData *tsdPtr = (ThreadSpecificData *)
	    Tcl_GetThreadData(&dataKey, sizeof(ThreadSpecificData));
    static CONST char *saveOptionStrings[] = {
	"-defaultextension", "-filetypes", "-initialdir", "-initialfile",
	"-parent", "-title", "-typevariable", NULL
    };
    static CONST char *openOptionStrings[] = {
	"-defaultextension", "-filetypes", "-initialdir", "-initialfile",
	"-multiple", "-parent", "-title", "-typevariable", NULL
    };
    CONST char **optionStrings;

    enum options {
	FILE_DEFAULT,	FILE_TYPES,	FILE_INITDIR,	FILE_INITFILE,
	FILE_MULTIPLE,	FILE_PARENT,	FILE_TITLE, FILE_TYPEVARIABLE
    };

    file[0] = '\0';
    ZeroMemory(&ofnData, sizeof(OFNData));
    Tcl_DStringInit(&utfFilterString);
    Tcl_DStringInit(&utfDirString);

    /*
     * Parse the arguments.
     */

    if (open) {
	optionStrings = openOptionStrings;
    } else {
	optionStrings = saveOptionStrings;
    }

    for (i = 1; i < objc; i += 2) {
	int index;
	char *string;
	Tcl_Obj *optionPtr, *valuePtr;

	optionPtr = objv[i];
	valuePtr = objv[i + 1];

	if (Tcl_GetIndexFromObj(interp, optionPtr, optionStrings, "option", 0,
		&index) != TCL_OK) {
	    goto end;
	}

	/*
	 * We want to maximize code sharing between the open and save file
	 * dialog implementations; in particular, the switch statement below.
	 * We use different sets of option strings from the GetIndexFromObj
	 * call above, but a single enumeration for both. The save file dialog
	 * doesn't support -multiple, but it falls in the middle of the
	 * enumeration. Ultimately, this means that when the index found by
	 * GetIndexFromObj is >= FILE_MULTIPLE, when doing a save file dialog,
	 * we have to increment the index, so that it matches the open file
	 * dialog enumeration.
	 */

	if (!open && index >= FILE_MULTIPLE) {
	    index++;
	}
	if (i + 1 == objc) {
	    string = Tcl_GetString(optionPtr);
	    Tcl_AppendResult(interp, "value for \"", string, "\" missing",
		    NULL);
	    goto end;
	}

	string = Tcl_GetString(valuePtr);
	switch ((enum options) index) {
	case FILE_DEFAULT:
	    if (string[0] == '.') {
		string++;
	    }
	    extension = string;
	    break;
	case FILE_TYPES:
	    filterObj = valuePtr;
	    break;
	case FILE_INITDIR:
	    Tcl_DStringFree(&utfDirString);
	    if (Tcl_TranslateFileName(interp, string, &utfDirString) == NULL) {
		goto end;
	    }
	    break;
	case FILE_INITFILE:
	    if (Tcl_TranslateFileName(interp, string, &ds) == NULL) {
		goto end;
	    }
	    Tcl_UtfToExternal(NULL, NULL, Tcl_DStringValue(&ds),
		    Tcl_DStringLength(&ds), 0, NULL, (char *) file,
		    sizeof(file), NULL, NULL, NULL);
	    Tcl_DStringFree(&ds);
	    break;
	case FILE_MULTIPLE:
	    if (Tcl_GetBooleanFromObj(interp, valuePtr, &multi) != TCL_OK) {
		return TCL_ERROR;
	    }
	    break;
	case FILE_PARENT:
	    tkwin = Tk_NameToWindow(interp, string, tkwin);
	    if (tkwin == NULL) {
		goto end;
	    }
	    break;
	case FILE_TITLE:
	    title = string;
	    break;
	case FILE_TYPEVARIABLE:
	    typeVariableObj = valuePtr;
	    initialTypeObj = Tcl_ObjGetVar2(interp, typeVariableObj, NULL,
		    TCL_GLOBAL_ONLY);
	    break;
	}
    }

    if (MakeFilter(interp, filterObj, &utfFilterString, initialTypeObj,
	    &filterIndex) != TCL_OK) {
	goto end;
    }

    Tk_MakeWindowExist(tkwin);
    hWnd = Tk_GetHWND(Tk_WindowId(tkwin));

    ZeroMemory(&ofn, sizeof(OPENFILENAMEA));
    if (LOBYTE(LOWORD(GetVersion())) < 5) {
	ofn.lStructSize = OPENFILENAME_SIZE_VERSION_400;
    } else {
	ofn.lStructSize = sizeof(ofn);
    }
    ofn.hwndOwner = hWnd;
    ofn.hInstance = TkWinGetHInstance(ofn.hwndOwner);
    ofn.lpstrFilter = NULL;
    ofn.lpstrCustomFilter = NULL;
    ofn.nMaxCustFilter = 0;
    ofn.lpstrFile = (LPTSTR) file;
    ofn.nMaxFile = TK_MULTI_MAX_PATH;
    ofn.lpstrFileTitle = NULL;
    ofn.nMaxFileTitle = 0;
    ofn.lpstrInitialDir = NULL;
    ofn.lpstrTitle = NULL;
    ofn.Flags = OFN_HIDEREADONLY | OFN_PATHMUSTEXIST | OFN_NOCHANGEDIR
	    | OFN_EXPLORER | OFN_ENABLEHOOK;
    ofn.nFileOffset = 0;
    ofn.nFileExtension = 0;
    ofn.lpstrDefExt = NULL;
    ofn.lpfnHook = (LPOFNHOOKPROC) OFNHookProcA;
    ofn.lCustData = (LPARAM) &ofnData;
    ofn.lpTemplateName = NULL;

    if (open != 0) {
	ofn.Flags |= OFN_FILEMUSTEXIST;
    } else {
	ofn.Flags |= OFN_OVERWRITEPROMPT;
    }

    if (tsdPtr->debugFlag != 0) {
	ofnData.interp = interp;
    }

    if (multi != 0) {
	ofn.Flags |= OFN_ALLOWMULTISELECT;

	/*
	 * Starting buffer size. The buffer will be expanded by the OFN dialog
	 * procedure when necessary
	 */

	ofnData.dynFileBufferSize = 1024;
	ofnData.dynFileBuffer = ckalloc(1024);
    }

    if (extension != NULL) {
	Tcl_UtfToExternalDString(NULL, extension, -1, &extString);
	ofn.lpstrDefExt = (LPTSTR) Tcl_DStringValue(&extString);
    }
    Tcl_UtfToExternalDString(NULL, Tcl_DStringValue(&utfFilterString),
	    Tcl_DStringLength(&utfFilterString), &filterString);
    ofn.lpstrFilter = (LPTSTR) Tcl_DStringValue(&filterString);
    ofn.nFilterIndex = filterIndex;

    if (Tcl_DStringValue(&utfDirString)[0] != '\0') {
	Tcl_UtfToExternalDString(NULL, Tcl_DStringValue(&utfDirString),
		Tcl_DStringLength(&utfDirString), &dirString);
    } else {
	/*
	 * NT 5.0 changed the meaning of lpstrInitialDir, so we have to ensure
	 * that we set the [pwd] if the user didn't specify anything else.
	 */

	Tcl_DString cwd;

	Tcl_DStringFree(&utfDirString);
	if ((Tcl_GetCwd(interp, &utfDirString) == NULL) ||
		(Tcl_TranslateFileName(interp,
			Tcl_DStringValue(&utfDirString), &cwd) == NULL)) {
	    Tcl_ResetResult(interp);
	} else {
	    Tcl_UtfToExternalDString(NULL, Tcl_DStringValue(&cwd),
		    Tcl_DStringLength(&cwd), &dirString);
	}
	Tcl_DStringFree(&cwd);
    }
    ofn.lpstrInitialDir = (LPTSTR) Tcl_DStringValue(&dirString);

    if (title != NULL) {
	Tcl_UtfToExternalDString(NULL, title, -1, &titleString);
	ofn.lpstrTitle = (LPTSTR) Tcl_DStringValue(&titleString);
    }

    /*
     * Popup the dialog.
     */

    GetCurrentDirectory(MAX_PATH, savePath);
    oldMode = Tcl_SetServiceMode(TCL_SERVICE_ALL);
    if (open != 0) {
	winCode = GetOpenFileName(&ofn);
    } else {
	winCode = GetSaveFileName(&ofn);
    }
    Tcl_SetServiceMode(oldMode);
    EatSpuriousMessageBugFix();
    SetCurrentDirectory(savePath);

    /*
     * Ensure that hWnd is enabled, because it can happen that we have updated
     * the wrapper of the parent, which causes us to leave this child disabled
     * (Windows loses sync).
     */

    EnableWindow(hWnd, 1);

    /*
     * Clear the interp result since anything may have happened during the
     * modal loop.
     */

    Tcl_ResetResult(interp);

    /*
     * Process the results.
     *
     * Use the CommDlgExtendedError() function to retrieve the error code.
     * This function can return one of about two dozen codes; most of these
     * indicate some sort of gross system failure (insufficient memory, bad
     * window handles, etc.) Most of the error codes will be ignored; as we
     * find we want specific error messages for particular errors, we can
     * extend the code as needed.
     */

    cdlgerr = CommDlgExtendedError();

    /*
     * We now allow FNERR_BUFFERTOOSMALL when multiselection is enabled. The
     * filename buffer has been dynamically allocated by the OFN dialog
     * procedure to accomodate all selected files.
     */

    if ((winCode != 0)
	    || ((cdlgerr == FNERR_BUFFERTOOSMALL)
		    && (ofn.Flags & OFN_ALLOWMULTISELECT))) {
	if (ofn.Flags & OFN_ALLOWMULTISELECT) {
	    /*
	     * The result in dynFileBuffer contains many items, separated by
	     * NUL characters. It is terminated with two nulls in a row. The
	     * first element is the directory path (if multiple files are
	     * selected) or the only returned file (if only a single file has
	     * been chosen).
	     */

	    char *files = ofnData.dynFileBuffer;
	    Tcl_Obj *returnList = Tcl_NewObj();
	    int count = 0;

	    /*
	     * Get directory.
	     */

	    (void) ConvertExternalFilename(NULL, (char *) files, &ds);

	    while (*files != '\0') {
		while (*files != '\0') {
		    files++;
		}
		files++;
		if (*files != '\0') {
		    Tcl_Obj *fullnameObj;
		    Tcl_DString filename;

		    count++;
		    (void) ConvertExternalFilename(NULL, (char *) files,
			    &filename);
		    fullnameObj = Tcl_NewStringObj(Tcl_DStringValue(&ds),
			    Tcl_DStringLength(&ds));
		    Tcl_AppendToObj(fullnameObj, "/", -1);
		    Tcl_AppendToObj(fullnameObj, Tcl_DStringValue(&filename),
			    Tcl_DStringLength(&filename));
		    Tcl_DStringFree(&filename);
		    Tcl_ListObjAppendElement(NULL, returnList, fullnameObj);
		}
	    }
	    if (count == 0) {
		/*
		 * Only one file was returned.
		 */

		Tcl_ListObjAppendElement(NULL, returnList, Tcl_NewStringObj(
			Tcl_DStringValue(&ds), Tcl_DStringLength(&ds)));
	    }
	    Tcl_SetObjResult(interp, returnList);
	    Tcl_DStringFree(&ds);
	} else {
	    Tcl_AppendResult(interp, ConvertExternalFilename(NULL,
>>>>>>> 7d299c2a
		    (char *) ofn.lpstrFile, &ds), NULL);
	    Tcl_DStringFree(&ds);
	}
	result = TCL_OK;
	if ((ofn.nFilterIndex > 0) &&
		Tcl_GetCharLength(Tcl_GetObjResult(interp)) > 0 &&
		typeVariableObj && filterObj) {
	    int listObjc, count;
	    Tcl_Obj **listObjv = NULL;
	    Tcl_Obj **typeInfo = NULL;

	    if (Tcl_ListObjGetElements(interp, filterObj,
		    &listObjc, &listObjv) != TCL_OK) {
		result = TCL_ERROR;
	    } else if (Tcl_ListObjGetElements(interp,
		    listObjv[ofn.nFilterIndex - 1], &count,
		    &typeInfo) != TCL_OK) {
		result = TCL_ERROR;
	    } else if (Tcl_ObjSetVar2(interp, typeVariableObj, NULL,
		    typeInfo[0], TCL_GLOBAL_ONLY|TCL_LEAVE_ERR_MSG) == NULL) {
		result = TCL_ERROR;
	    }
	}
    } else if (cdlgerr == FNERR_INVALIDFILENAME) {
	Tcl_SetResult(interp, "invalid filename \"", TCL_STATIC);
	Tcl_AppendResult(interp, ConvertExternalFilename(unicodeEncoding,
		(char *) ofn.lpstrFile, &ds), "\"", NULL);
	Tcl_DStringFree(&ds);
    } else {
	result = TCL_OK;
    }

    if (ofn.lpstrTitle != NULL) {
	Tcl_DStringFree(&titleString);
    }
    if (ofn.lpstrInitialDir != NULL) {
	Tcl_DStringFree(&dirString);
    }
    Tcl_DStringFree(&filterString);
    if (ofn.lpstrDefExt != NULL) {
	Tcl_DStringFree(&extString);
    }

  end:
    Tcl_DStringFree(&utfDirString);
    Tcl_DStringFree(&utfFilterString);
    if (ofnData.dynFileBuffer != NULL) {
	ckfree(ofnData.dynFileBuffer);
	ofnData.dynFileBuffer = NULL;
    }

    return result;
}

/*
 *-------------------------------------------------------------------------
 *
 * OFNHookProc --
 *
 *	Dialog box hook function. This is used to sets the "tk_dialog"
 *	variable for test/debugging when the dialog is ready to receive
 *	messages. When multiple file selection is enabled this function
 *	is used to process the list of names.
 *
 * Results:
 *	Returns 0 to allow default processing of messages to occur.
 *
 * Side effects:
 *	None.
 *
 *-------------------------------------------------------------------------
 */

static UINT APIENTRY
OFNHookProc(
    HWND hdlg,			/* Handle to child dialog window. */
    UINT uMsg,			/* Message identifier */
    WPARAM wParam,		/* Message parameter */
    LPARAM lParam)		/* Message parameter */
{
    ThreadSpecificData *tsdPtr =
	    Tcl_GetThreadData(&dataKey, sizeof(ThreadSpecificData));
    OPENFILENAME *ofnPtr;
    OFNData *ofnData;

    if (uMsg == WM_INITDIALOG) {
	TkWinSetUserData(hdlg, lParam);
    } else if (uMsg == WM_NOTIFY) {
	OFNOTIFY *notifyPtr = (OFNOTIFY *) lParam;

	/*
	 * This is weird... or not. The CDN_FILEOK is NOT sent when the selection
	 * exceeds declared buffer size (the nMaxFile member of the OPENFILENAME
	 * struct passed to GetOpenFileName function). So, we have to rely on
	 * the most recent CDN_SELCHANGE then. Unfortunately this means, that
	 * gathering the selected filenames happens twice when they fit into the
	 * declared buffer. Luckily, it's not frequent operation so it should
	 * not incur any noticeable delay. See [tktoolkit-Bugs-2987995]
	 */
	if (notifyPtr->hdr.code == CDN_FILEOK ||
		notifyPtr->hdr.code == CDN_SELCHANGE) {
	    int dirsize, selsize;
	    TCHAR *buffer;
	    int buffersize;

	    /*
	     * Change of selection. Unscramble the unholy mess that's in the
	     * selection buffer, resizing it if necessary.
	     */

	    ofnPtr = notifyPtr->lpOFN;
	    ofnData = (OFNData *) ofnPtr->lCustData;
	    buffer = ofnData->dynFileBuffer;
	    hdlg = GetParent(hdlg);

	    selsize = SendMessage(hdlg, CDM_GETSPEC, 0, 0);
	    dirsize = SendMessage(hdlg, CDM_GETFOLDERPATH, 0, 0);
	    buffersize = (selsize + dirsize + 1);

	    /*
	     * Just empty the buffer if dirsize indicates an error [Bug 3071836]
	     */
	    if ((selsize > 1) && (dirsize > 0)) {
		if (ofnData->dynFileBufferSize < buffersize) {
		    buffer = ckrealloc(buffer, buffersize * sizeof(TCHAR));
		    ofnData->dynFileBufferSize = buffersize;
		    ofnData->dynFileBuffer = buffer;
		}

		SendMessage(hdlg, CDM_GETFOLDERPATH, dirsize, (LPARAM) buffer);
		buffer += dirsize;

		SendMessage(hdlg, CDM_GETSPEC, selsize, (LPARAM) buffer);

		/*
		 * If there are multiple files, delete the quotes and change
		 * every second quote to NULL terminator
		 */

		if (buffer[0] == '"') {
		    BOOL findquote = TRUE;
		    TCHAR *tmp = buffer;

		    while(*buffer != '\0') {
			if (findquote) {
			    if (*buffer == '"') {
				findquote = FALSE;
			    }
			    buffer++;
			} else {
			    if (*buffer == '"') {
				findquote = TRUE;
				*buffer = '\0';
			    }
			    *tmp++ = *buffer++;
			}
		    }
		    *tmp = '\0';		/* Second NULL terminator. */
		} else {
		    buffer[selsize] = '\0';	/* Second NULL terminator. */

		    /*
		     * Replace directory terminating NULL with a backslash.
		     */

		    buffer--;
		    *buffer = '\\';
		}
	    } else {
		/*
		 * Nothing is selected, so just empty the string.
		 */

		if (buffer != NULL) {
		    *buffer = '\0';
		}
	    }
	}
    } else if (uMsg == WM_WINDOWPOSCHANGED) {
	/*
	 * This message is delivered at the right time to enable Tk to set the
	 * debug information. Unhooks itself so it won't set the debug
	 * information every time it gets a WM_WINDOWPOSCHANGED message.
	 */

	ofnPtr = (OPENFILENAME *) TkWinGetUserData(hdlg);
	if (ofnPtr != NULL) {
	    ofnData = (OFNData *) ofnPtr->lCustData;
	    if (ofnData->interp != NULL) {
		hdlg = GetParent(hdlg);
		tsdPtr->debugInterp = ofnData->interp;
		Tcl_DoWhenIdle(SetTkDialog, hdlg);
	    }
	    TkWinSetUserData(hdlg, NULL);
	}
    }
    return 0;
}

/*
 *----------------------------------------------------------------------
 *
 * MakeFilter --
 *
 *	Allocate a buffer to store the filters in a format understood by
 *	Windows.
 *
 * Results:
 *	A standard TCL return value.
 *
 * Side effects:
 *	ofnPtr->lpstrFilter is modified.
 *
 *----------------------------------------------------------------------
 */

static int
MakeFilter(
    Tcl_Interp *interp,		/* Current interpreter. */
    Tcl_Obj *valuePtr,		/* Value of the -filetypes option */
    Tcl_DString *dsPtr,		/* Filled with windows filter string. */
    Tcl_Obj *initialPtr,	/* Initial type name  */
    int *indexPtr)		/* Index of initial type in filter string */
{
    char *filterStr;
    char *p;
    const char *initial = NULL;
    int pass;
    int ix = 0; /* index counter */
    FileFilterList flist;
    FileFilter *filterPtr;

    if (initialPtr) {
	initial = Tcl_GetStringFromObj(initialPtr, NULL);
    }
    TkInitFileFilters(&flist);
    if (TkGetFileFilters(interp, &flist, valuePtr, 1) != TCL_OK) {
	return TCL_ERROR;
    }

    if (flist.filters == NULL) {
	/*
	 * Use "All Files (*.*) as the default filter if none is specified
	 */
	const char *defaultFilter = "All Files (*.*)";

	p = filterStr = ckalloc(30);

	strcpy(p, defaultFilter);
	p+= strlen(defaultFilter);

	*p++ = '\0';
	*p++ = '*';
	*p++ = '.';
	*p++ = '*';
	*p++ = '\0';
	*p++ = '\0';
	*p = '\0';

    } else {
	int len;

	if (valuePtr == NULL) {
	    len = 0;
	} else {
	    (void) Tcl_GetStringFromObj(valuePtr, &len);
	}

	/*
	 * We format the filetype into a string understood by Windows: {"Text
	 * Documents" {.doc .txt} {TEXT}} becomes "Text Documents
	 * (*.doc,*.txt)\0*.doc;*.txt\0"
	 *
	 * See the Windows OPENFILENAME manual page for details on the filter
	 * string format.
	 */

	/*
	 * Since we may only add asterisks (*) to the filter, we need at most
	 * twice the size of the string to format the filter
	 */

	filterStr = ckalloc(len * 3);

	for (filterPtr = flist.filters, p = filterStr; filterPtr;
		filterPtr = filterPtr->next) {
	    const char *sep;
	    FileFilterClause *clausePtr;

	    /*
	     * Check initial index for match, set *indexPtr. Filter index is 1
	     * based so increment first
	     */

	    ix++;
	    if (indexPtr && initial
		    && (strcmp(initial, filterPtr->name) == 0)) {
		*indexPtr = ix;
	    }

	    /*
	     * First, put in the name of the file type.
	     */

	    strcpy(p, filterPtr->name);
	    p+= strlen(filterPtr->name);
	    *p++ = ' ';
	    *p++ = '(';

	    for (pass = 1; pass <= 2; pass++) {
		/*
		 * In the first pass, we format the extensions in the name
		 * field. In the second pass, we format the extensions in the
		 * filter pattern field
		 */

		sep = "";
		for (clausePtr=filterPtr->clauses;clausePtr;
			clausePtr=clausePtr->next) {
		    GlobPattern *globPtr;

		    for (globPtr = clausePtr->patterns; globPtr;
			    globPtr = globPtr->next) {
			strcpy(p, sep);
			p += strlen(sep);
			strcpy(p, globPtr->pattern);
			p += strlen(globPtr->pattern);

			if (pass == 1) {
			    sep = ",";
			} else {
			    sep = ";";
			}
		    }
		}
		if (pass == 1) {
		    *p ++ = ')';
		}
		*p++ = '\0';
	    }
	}

	/*
	 * Windows requires the filter string to be ended by two NULL
	 * characters.
	 */

	*p++ = '\0';
	*p = '\0';
    }

    Tcl_DStringAppend(dsPtr, filterStr, (int) (p - filterStr));
    ckfree(filterStr);

    TkFreeFileFilters(&flist);
    return TCL_OK;
}

/*
 *----------------------------------------------------------------------
 *
 * Tk_ChooseDirectoryObjCmd --
 *
 *	This function implements the "tk_chooseDirectory" dialog box for the
 *	Windows platform. See the user documentation for details on what it
 *	does. Uses the newer SHBrowseForFolder explorer type interface.
 *
 * Results:
 *	See user documentation.
 *
 * Side effects:
 *	A modal dialog window is created. Tcl_SetServiceMode() is called to
 *	allow background events to be processed
 *
 *----------------------------------------------------------------------
 *
 * The function tk_chooseDirectory pops up a dialog box for the user to select
 * a directory. The following option-value pairs are possible as command line
 * arguments:
 *
 * -initialdir dirname
 *
 * Specifies that the directories in directory should be displayed when the
 * dialog pops up. If this parameter is not specified, then the directories in
 * the current working directory are displayed. If the parameter specifies a
 * relative path, the return value will convert the relative path to an
 * absolute path. This option may not always work on the Macintosh. This is
 * not a bug. Rather, the General Controls control panel on the Mac allows the
 * end user to override the application default directory.
 *
 * -parent window
 *
 * Makes window the logical parent of the dialog. The dialog is displayed on
 * top of its parent window.
 *
 * -title titleString
 *
 * Specifies a string to display as the title of the dialog box. If this
 * option is not specified, then a default title will be displayed.
 *
 * -mustexist boolean
 *
 * Specifies whether the user may specify non-existant directories. If this
 * parameter is true, then the user may only select directories that already
 * exist. The default value is false.
 *
 * New Behaviour:
 *
 * - If mustexist = 0 and a user entered folder does not exist, a prompt will
 *   pop-up asking if the user wants another chance to change it. The old
 *   dialog just returned the bogus entry. On mustexist = 1, the entries MUST
 *   exist before exiting the box with OK.
 *
 *   Bugs:
 *
 * - If valid abs directory name is entered into the entry box and Enter
 *   pressed, the box will close returning the name. This is inconsistent when
 *   entering relative names or names with forward slashes, which are
 *   invalidated then corrected in the callback. After correction, the box is
 *   held open to allow further modification by the user.
 *
 * - Not sure how to implement localization of message prompts.
 *
 * - -title is really -message.
 * ToDo:
 * - Fix bugs.
 * - test to see what platforms this really works on. May require v4.71 of
 *   shell32.dll everywhere (what is standard?).
 *
 *----------------------------------------------------------------------
 */

int
Tk_ChooseDirectoryObjCmd(
    ClientData clientData,	/* Main window associated with interpreter. */
    Tcl_Interp *interp,		/* Current interpreter. */
    int objc,			/* Number of arguments. */
    Tcl_Obj *const objv[])	/* Argument objects. */
{
    char path[MAX_PATH];
    int oldMode, result = TCL_ERROR, i;
    LPCITEMIDLIST pidl;		/* Returned by browser */
    BROWSEINFOA bInfo;		/* Used by browser */
    CHOOSEDIRDATA cdCBData;	/* Structure to pass back and forth */
    LPMALLOC pMalloc;		/* Used by shell */
    Tk_Window tkwin = clientData;
    HWND hWnd;
    const char *utfTitle = NULL;/* Title for window */
    char saveDir[MAX_PATH];
    Tcl_DString titleString;	/* UTF Title */
    Tcl_DString initDirString;	/* Initial directory */
    Tcl_Obj *objPtr;
    static const char *const optionStrings[] = {
	"-initialdir", "-mustexist",  "-parent",  "-title", NULL
    };
    enum options {
	DIR_INITIAL,   DIR_EXIST,  DIR_PARENT, FILE_TITLE
    };

    /*
     * Initialize
     */

    path[0] = '\0';
    ZeroMemory(&cdCBData, sizeof(CHOOSEDIRDATA));
    cdCBData.interp = interp;

    /*
     * Process the command line options
     */

    for (i = 1; i < objc; i += 2) {
	int index;
	const char *string;
	Tcl_Obj *optionPtr, *valuePtr;

	optionPtr = objv[i];
	valuePtr = objv[i + 1];

	if (Tcl_GetIndexFromObj(interp, optionPtr, optionStrings, "option", 0,
		&index) != TCL_OK) {
	    goto cleanup;
	}
	if (i + 1 == objc) {
	    string = Tcl_GetString(optionPtr);
	    Tcl_AppendResult(interp, "value for \"", string, "\" missing",
		    NULL);
	    goto cleanup;
	}

	string = Tcl_GetString(valuePtr);
	switch ((enum options) index) {
	case DIR_INITIAL:
	    if (Tcl_TranslateFileName(interp,string,&initDirString) == NULL) {
		goto cleanup;
	    }
	    string = Tcl_DStringValue(&initDirString);

	    /*
	     * Convert possible relative path to full path to keep dialog
	     * happy.
	     */

	    GetFullPathNameA(string, MAX_PATH, saveDir, NULL);
	    lstrcpynA(cdCBData.utfInitDir, saveDir, MAX_PATH);
	    Tcl_DStringFree(&initDirString);
	    break;
	case DIR_EXIST:
	    if (Tcl_GetBooleanFromObj(interp, valuePtr,
		    &cdCBData.mustExist) != TCL_OK) {
		goto cleanup;
	    }
	    break;
	case DIR_PARENT:
	    tkwin = Tk_NameToWindow(interp, string, tkwin);
	    if (tkwin == NULL) {
		goto cleanup;
	    }
	    break;
	case FILE_TITLE:
	    utfTitle = string;
	    break;
	}
    }

    /*
     * Get ready to call the browser
     */

    Tk_MakeWindowExist(tkwin);
    hWnd = Tk_GetHWND(Tk_WindowId(tkwin));

    /*
     * Setup the parameters used by SHBrowseForFolder
     */

    bInfo.hwndOwner = hWnd;
    bInfo.pszDisplayName = path;
    bInfo.pidlRoot = NULL;
    if (lstrlenA(cdCBData.utfInitDir) == 0) {
	GetCurrentDirectoryA(MAX_PATH, cdCBData.utfInitDir);
    }
    bInfo.lParam = (LPARAM) &cdCBData;

    if (utfTitle != NULL) {
	Tcl_UtfToExternalDString(NULL, utfTitle, -1, &titleString);
	bInfo.lpszTitle = (LPSTR) Tcl_DStringValue(&titleString);
    } else {
	bInfo.lpszTitle = "Please choose a directory, then select OK.";
    }

    /*
     * Set flags to add edit box, status text line and use the new ui. Allow
     * override with magic variable (ignore errors in retrieval). See
     * http://msdn.microsoft.com/en-us/library/bb773205(VS.85).aspx for
     * possible flag values.
     */

    bInfo.ulFlags = BIF_EDITBOX | BIF_STATUSTEXT | BIF_RETURNFSANCESTORS
	| BIF_VALIDATE | BIF_NEWDIALOGSTYLE;
    objPtr = Tcl_GetVar2Ex(interp, "::tk::winChooseDirFlags", NULL,
	    TCL_GLOBAL_ONLY);
    if (objPtr != NULL) {
	int flags;
	Tcl_GetIntFromObj(NULL, objPtr, &flags);
	bInfo.ulFlags = flags;
    }

    /*
     * Callback to handle events
     */

    bInfo.lpfn = (BFFCALLBACK) ChooseDirectoryValidateProc;

    /*
     * Display dialog in background and process result. We look to give the
     * user a chance to change their mind on an invalid folder if mustexist is
     * 0.
     */

    oldMode = Tcl_SetServiceMode(TCL_SERVICE_ALL);
    GetCurrentDirectoryA(MAX_PATH, saveDir);
    if (SHGetMalloc(&pMalloc) == NOERROR) {
	pidl = SHBrowseForFolderA(&bInfo);

	/*
	 * This is a fix for Windows 2000, which seems to modify the folder name
	 * buffer even when the dialog is canceled (in this case the buffer
	 * contains garbage). See [Bug #3002230]
	 */
	path[0] = '\0';

	/*
	 * Null for cancel button or invalid dir, otherwise valid.
	 */

	if (pidl != NULL) {
	    if (!SHGetPathFromIDListA(pidl, path)) {
		Tcl_SetResult(interp, "Error: Not a file system folder\n",
			TCL_VOLATILE);
	    };
	    pMalloc->lpVtbl->Free(pMalloc, (void *) pidl);
	} else if (lstrlenA(cdCBData.utfRetDir) > 0) {
	    lstrcpyA(path, cdCBData.utfRetDir);
	}
	pMalloc->lpVtbl->Release(pMalloc);
    }
    SetCurrentDirectoryA(saveDir);
    Tcl_SetServiceMode(oldMode);

    /*
     * Ensure that hWnd is enabled, because it can happen that we have updated
     * the wrapper of the parent, which causes us to leave this child disabled
     * (Windows loses sync).
     */

    EnableWindow(hWnd, 1);

    /*
     * Change the pathname to the Tcl "normalized" pathname, where back
     * slashes are used instead of forward slashes
     */

    Tcl_ResetResult(interp);
    if (*path) {
	Tcl_DString ds;

	Tcl_AppendResult(interp, ConvertExternalFilename(NULL, (char *) path,
		&ds), NULL);
	Tcl_DStringFree(&ds);
    }

    result = TCL_OK;

    if (utfTitle != NULL) {
	Tcl_DStringFree(&titleString);
    }

  cleanup:
    return result;
}

/*
 *----------------------------------------------------------------------
 *
 * ChooseDirectoryValidateProc --
 *
 *	Hook function called by the explorer ChooseDirectory dialog when
 *	events occur. It is used to validate the text entry the user may have
 *	entered.
 *
 * Results:
 *	Returns 0 to allow default processing of message, or 1 to tell default
 *	dialog function not to close.
 *
 *----------------------------------------------------------------------
 */

static UINT APIENTRY
ChooseDirectoryValidateProc(
    HWND hwnd,
    UINT message,
    LPARAM lParam,
    LPARAM lpData)
{
    char selDir[MAX_PATH];
    CHOOSEDIRDATA *chooseDirSharedData = (CHOOSEDIRDATA *) lpData;
    Tcl_DString initDirString;
    char string[MAX_PATH];
    ThreadSpecificData *tsdPtr =
	    Tcl_GetThreadData(&dataKey, sizeof(ThreadSpecificData));

    if (tsdPtr->debugFlag) {
	tsdPtr->debugInterp = (Tcl_Interp *) chooseDirSharedData->interp;
	Tcl_DoWhenIdle(SetTkDialog, hwnd);
    }
    chooseDirSharedData->utfRetDir[0] = '\0';
    switch (message) {
    case BFFM_VALIDATEFAILED:
	/*
	 * First save and check to see if it is a valid path name, if so then
	 * make that path the one shown in the window. Otherwise, it failed
	 * the check and should be treated as such. Use
	 * Set/GetCurrentDirectoryA which allows relative path names and names
	 * with forward slashes. Use Tcl_TranslateFileName to make sure names
	 * like ~ are converted correctly.
	 */

	if (Tcl_TranslateFileName(chooseDirSharedData->interp,
		(char *) lParam, &initDirString) == NULL) {
	    /*
	     * Should we expose the error (in the interp result) to the user
	     * at this point?
	     */

	    chooseDirSharedData->utfRetDir[0] = '\0';
	    return 1;
	}
	lstrcpynA(string, Tcl_DStringValue(&initDirString), MAX_PATH);
	Tcl_DStringFree(&initDirString);

	if (SetCurrentDirectoryA((char *)string) == 0) {
	    LPSTR lpFilePart[MAX_PATH];

	    /*
	     * Get the full path name to the user entry, at this point it does
	     * not exist so see if it is supposed to. Otherwise just return
	     * it.
	     */

	    GetFullPathNameA(string, MAX_PATH,
		    chooseDirSharedData->utfRetDir, /*unused*/ lpFilePart);
	    if (chooseDirSharedData->mustExist) {
		/*
		 * User HAS to select a valid directory.
		 */

		wsprintfA(selDir, "Directory '%.200s' does not exist,\nplease select or enter an existing directory.", chooseDirSharedData->utfRetDir);
		MessageBoxA(NULL, selDir, NULL, MB_ICONEXCLAMATION|MB_OK);
		chooseDirSharedData->utfRetDir[0] = '\0';
		return 1;
	    }
	} else {
	    /*
	     * Changed to new folder OK, return immediatly with the current
	     * directory in utfRetDir.
	     */

	    GetCurrentDirectoryA(MAX_PATH, chooseDirSharedData->utfRetDir);
	    return 0;
	}
	return 0;

    case BFFM_SELCHANGED:
	/*
	 * Set the status window to the currently selected path and enable the
	 * OK button if a file system folder, otherwise disable the OK button
	 * for things like server names. Perhaps a new switch
	 * -enablenonfolders can be used to allow non folders to be selected.
	 *
	 * Not called when user changes edit box directly.
	 */

	if (SHGetPathFromIDListA((LPITEMIDLIST) lParam, selDir)) {
	    SendMessageA(hwnd, BFFM_SETSTATUSTEXT, 0, (LPARAM) selDir);
	    // enable the OK button
	    SendMessageA(hwnd, BFFM_ENABLEOK, 0, (LPARAM) 1);
	} else {
	    // disable the OK button
	    SendMessageA(hwnd, BFFM_ENABLEOK, 0, (LPARAM) 0);
	}
	UpdateWindow(hwnd);
	return 1;

    case BFFM_INITIALIZED: {
	/*
	 * Directory browser intializing - tell it where to start from, user
	 * specified parameter.
	 */

	char *initDir = chooseDirSharedData->utfInitDir;

	Tcl_DString initDirDStr;
	Tcl_UtfToExternalDString(TkWinGetUnicodeEncoding(), initDir, -1, &initDirDStr);
	SetCurrentDirectoryA(Tcl_DStringValue(&initDirDStr));
	
	if (*initDir == '\\') {
	    /*
	     * BFFM_SETSELECTION only understands UNC paths as pidls, so
	     * convert path to pidl using IShellFolder interface.
	     */

	    LPMALLOC pMalloc;
	    LPSHELLFOLDER psfFolder;

	    if (SUCCEEDED(SHGetMalloc(&pMalloc))) {
		if (SUCCEEDED(SHGetDesktopFolder(&psfFolder))) {
		    LPITEMIDLIST pidlMain;
		    ULONG ulCount, ulAttr;

		    if (SUCCEEDED(psfFolder->lpVtbl->ParseDisplayName(
			    psfFolder, hwnd, NULL, (TCHAR *)
			    Tcl_DStringValue(&initDirDStr), &ulCount,&pidlMain,&ulAttr))
			    && (pidlMain != NULL)) {
			SendMessageA(hwnd, BFFM_SETSELECTION, FALSE,
				(LPARAM) pidlMain);
			pMalloc->lpVtbl->Free(pMalloc, pidlMain);
		    }
		    psfFolder->lpVtbl->Release(psfFolder);
		}
		pMalloc->lpVtbl->Release(pMalloc);
	    }
	} else {
	    SendMessageA(hwnd, BFFM_SETSELECTION, TRUE, (LPARAM) Tcl_DStringValue(&initDirDStr));
	}
	Tcl_DStringFree(&initDirDStr);
	SendMessageA(hwnd, BFFM_ENABLEOK, 0, (LPARAM) 1);
	break;
    }

    }
    return 0;
}

/*
 *----------------------------------------------------------------------
 *
 * Tk_MessageBoxObjCmd --
 *
 *	This function implements the MessageBox window for the Windows
 *	platform. See the user documentation for details on what it does.
 *
 * Results:
 *	See user documentation.
 *
 * Side effects:
 *	None. The MessageBox window will be destroy before this function
 *	returns.
 *
 *----------------------------------------------------------------------
 */

int
Tk_MessageBoxObjCmd(
    ClientData clientData,	/* Main window associated with interpreter. */
    Tcl_Interp *interp,		/* Current interpreter. */
    int objc,			/* Number of arguments. */
    Tcl_Obj *const objv[])	/* Argument objects. */
{
    Tk_Window tkwin = clientData, parent;
    HWND hWnd;
    Tcl_Obj *messageObj, *titleObj, *detailObj, *tmpObj;
    int defaultBtn, icon, type;
    int i, oldMode, winCode;
    UINT flags;
    static const char *const optionStrings[] = {
	"-default",	"-detail",	"-icon",	"-message",
	"-parent",	"-title",	"-type",	NULL
    };
    enum options {
	MSG_DEFAULT,	MSG_DETAIL,	MSG_ICON,	MSG_MESSAGE,
	MSG_PARENT,	MSG_TITLE,	MSG_TYPE
    };
    ThreadSpecificData *tsdPtr =
	    Tcl_GetThreadData(&dataKey, sizeof(ThreadSpecificData));

    (void) TkWinGetUnicodeEncoding();
    defaultBtn = -1;
    detailObj = NULL;
    icon = MB_ICONINFORMATION;
    messageObj = NULL;
    parent = tkwin;
    titleObj = NULL;
    type = MB_OK;

    for (i = 1; i < objc; i += 2) {
	int index;
	const char *string;
	Tcl_Obj *optionPtr, *valuePtr;

	optionPtr = objv[i];
	valuePtr = objv[i + 1];

	if (Tcl_GetIndexFromObj(interp, optionPtr, optionStrings, "option",
		TCL_EXACT, &index) != TCL_OK) {
	    return TCL_ERROR;
	}
	if (i + 1 == objc) {
	    string = Tcl_GetString(optionPtr);
	    Tcl_AppendResult(interp, "value for \"", string, "\" missing",
		    NULL);
	    return TCL_ERROR;
	}

	switch ((enum options) index) {
	case MSG_DEFAULT:
	    defaultBtn = TkFindStateNumObj(interp, optionPtr, buttonMap,
		    valuePtr);
	    if (defaultBtn < 0) {
		return TCL_ERROR;
	    }
	    break;

	case MSG_DETAIL:
	    detailObj = valuePtr;
	    break;

	case MSG_ICON:
	    icon = TkFindStateNumObj(interp, optionPtr, iconMap, valuePtr);
	    if (icon < 0) {
		return TCL_ERROR;
	    }
	    break;

	case MSG_MESSAGE:
	    messageObj = valuePtr;
	    break;

	case MSG_PARENT:
	    parent = Tk_NameToWindow(interp, Tcl_GetString(valuePtr), tkwin);
	    if (parent == NULL) {
		return TCL_ERROR;
	    }
	    break;

	case MSG_TITLE:
	    titleObj = valuePtr;
	    break;

	case MSG_TYPE:
	    type = TkFindStateNumObj(interp, optionPtr, typeMap, valuePtr);
	    if (type < 0) {
		return TCL_ERROR;
	    }
	    break;
	}
    }

    while (!Tk_IsTopLevel(parent)) {
	parent = Tk_Parent(parent);
    }
    Tk_MakeWindowExist(parent);
    hWnd = Tk_GetHWND(Tk_WindowId(parent));

    flags = 0;
    if (defaultBtn >= 0) {
	int defaultBtnIdx = -1;

	for (i = 0; i < (int) NUM_TYPES; i++) {
	    if (type == allowedTypes[i].type) {
		int j;

		for (j = 0; j < 3; j++) {
		    if (allowedTypes[i].btnIds[j] == defaultBtn) {
			defaultBtnIdx = j;
			break;
		    }
		}
		if (defaultBtnIdx < 0) {
		    Tcl_AppendResult(interp, "invalid default button \"",
			    TkFindStateString(buttonMap, defaultBtn),
			    "\"", NULL);
		    return TCL_ERROR;
		}
		break;
	    }
	}
	flags = buttonFlagMap[defaultBtnIdx];
    }

    flags |= icon | type | MB_TASKMODAL | MB_SETFOREGROUND;

    tmpObj = messageObj ? Tcl_DuplicateObj(messageObj)
	    : Tcl_NewUnicodeObj(NULL, 0);
    Tcl_IncrRefCount(tmpObj);
    if (detailObj) {
	Tcl_AppendUnicodeToObj(tmpObj, L"\n\n", 2);
	Tcl_AppendObjToObj(tmpObj, detailObj);
    }

    oldMode = Tcl_SetServiceMode(TCL_SERVICE_ALL);

    /*
     * MessageBoxW exists for all platforms. Use it to allow unicode error
     * message to be displayed correctly where possible by the OS.
     *
     * In order to have the parent window icon reflected in a MessageBox, we
     * have to create a hook that will trigger when the MessageBox is being
     * created.
     */

    tsdPtr->hSmallIcon = TkWinGetIcon(parent, ICON_SMALL);
    tsdPtr->hBigIcon   = TkWinGetIcon(parent, ICON_BIG);
    tsdPtr->hMsgBoxHook = SetWindowsHookEx(WH_CBT, MsgBoxCBTProc, NULL,
	    GetCurrentThreadId());
    winCode = MessageBox(hWnd, Tcl_GetUnicode(tmpObj),
	    titleObj ? Tcl_GetUnicode(titleObj) : L"", flags);
    UnhookWindowsHookEx(tsdPtr->hMsgBoxHook);
    (void) Tcl_SetServiceMode(oldMode);

    /*
     * Ensure that hWnd is enabled, because it can happen that we have updated
     * the wrapper of the parent, which causes us to leave this child disabled
     * (Windows loses sync).
     */

    EnableWindow(hWnd, 1);

    Tcl_DecrRefCount(tmpObj);

    Tcl_SetResult(interp,
	    (char *)TkFindStateString(buttonMap, winCode), TCL_STATIC);
    return TCL_OK;
}

static LRESULT CALLBACK
MsgBoxCBTProc(
    int nCode,
    WPARAM wParam,
    LPARAM lParam)
{
    ThreadSpecificData *tsdPtr =
	    Tcl_GetThreadData(&dataKey, sizeof(ThreadSpecificData));

    if (nCode == HCBT_CREATEWND) {
	/*
	 * Window owned by our task is being created. Since the hook is
	 * installed just before the MessageBox call and removed after the
	 * MessageBox call, the window being created is either the message box
	 * or one of its controls. Check that the class is WC_DIALOG to ensure
	 * that it's the one we want.
	 */

	LPCBT_CREATEWND lpcbtcreate = (LPCBT_CREATEWND) lParam;

	if (WC_DIALOG == lpcbtcreate->lpcs->lpszClass) {
	    HWND hwnd = (HWND) wParam;

	    SendMessageA(hwnd, WM_SETICON, ICON_SMALL,
		    (LPARAM) tsdPtr->hSmallIcon);
	    SendMessageA(hwnd, WM_SETICON, ICON_BIG, (LPARAM) tsdPtr->hBigIcon);
	}
    }

    /*
     * Call the next hook proc, if there is one
     */

    return CallNextHookEx(tsdPtr->hMsgBoxHook, nCode, wParam, lParam);
}

/*
 * ----------------------------------------------------------------------
 *
 * SetTkDialog --
 *
 *	Records the HWND for a native dialog in the 'tk_dialog' variable so
 *	that the test-suite can operate on the correct dialog window. Use of
 *	this is enabled when a test program calls TkWinDialogDebug by calling
 *	the test command 'tkwinevent debug 1'.
 *
 * ----------------------------------------------------------------------
 */

static void
SetTkDialog(
    ClientData clientData)
{
    ThreadSpecificData *tsdPtr =
	    Tcl_GetThreadData(&dataKey, sizeof(ThreadSpecificData));
    char buf[32];

    sprintf(buf, "0x%p", (HWND) clientData);
    Tcl_SetVar(tsdPtr->debugInterp, "tk_dialog", buf, TCL_GLOBAL_ONLY);
}

/*
 * Factored out a common pattern in use in this file.
 */
static char *
ConvertExternalFilename(
    Tcl_Encoding encoding,
    char *filename,
    Tcl_DString *dsPtr)
{
    char *p;

    Tcl_ExternalToUtfDString(encoding, filename, -1, dsPtr);
    for (p = Tcl_DStringValue(dsPtr); *p != '\0'; p++) {
	/*
	 * Change the pathname to the Tcl "normalized" pathname, where back
	 * slashes are used instead of forward slashes
	 */

	if (*p == '\\') {
	    *p = '/';
	}
    }
    return Tcl_DStringValue(dsPtr);
}

/*
 * ----------------------------------------------------------------------
 *
 * GetFontObj --
 *
 *	Convert a windows LOGFONT into a Tk font description.
 *
 * Result:
 *	A list containing a Tk font description.
 *
 * ----------------------------------------------------------------------
 */

static Tcl_Obj *
GetFontObj(HDC hdc, LOGFONT *plf)
{
    Tcl_DString ds;
    Tcl_Obj *resObj;
    int pt = 0;

    resObj = Tcl_NewListObj(0, NULL);
    Tcl_ExternalToUtfDString(TkWinGetUnicodeEncoding(), (char *) plf->lfFaceName, -1, &ds);
    Tcl_ListObjAppendElement(NULL, resObj,
	    Tcl_NewStringObj(Tcl_DStringValue(&ds), -1));
    Tcl_DStringFree(&ds);
    pt = -MulDiv(plf->lfHeight, 72, GetDeviceCaps(hdc, LOGPIXELSY));
    Tcl_ListObjAppendElement(NULL, resObj, Tcl_NewIntObj(pt));
    if (plf->lfWeight >= 700) {
	Tcl_ListObjAppendElement(NULL, resObj, Tcl_NewStringObj("bold", -1));
    }
    if (plf->lfItalic) {
	Tcl_ListObjAppendElement(NULL, resObj,
		Tcl_NewStringObj("italic", -1));
    }
    if (plf->lfUnderline) {
	Tcl_ListObjAppendElement(NULL, resObj,
		Tcl_NewStringObj("underline", -1));
    }
    if (plf->lfStrikeOut) {
	Tcl_ListObjAppendElement(NULL, resObj,
		Tcl_NewStringObj("overstrike", -1));
    }
    return resObj;
}

static void
ApplyLogfont(Tcl_Interp *interp, Tcl_Obj *cmdObj, HDC hdc, LOGFONT *logfontPtr)
{
    int objc;
    Tcl_Obj **objv, **tmpv;

    Tcl_ListObjGetElements(NULL, cmdObj, &objc, &objv);
    tmpv = ckalloc(sizeof(Tcl_Obj *) * (objc + 2));
    memcpy(tmpv, objv, sizeof(Tcl_Obj *) * objc);
    tmpv[objc] = GetFontObj(hdc, logfontPtr);
    TkBackgroundEvalObjv(interp, objc+1, tmpv, TCL_EVAL_GLOBAL);
    ckfree(tmpv);
}

/*
 * ----------------------------------------------------------------------
 *
 * HookProc --
 *
 *	Font selection hook. If the user selects Apply on the dialog, we call
 *	the applyProc script with the currently selected font as arguments.
 *
 * ----------------------------------------------------------------------
 */

typedef struct HookData {
    Tcl_Interp *interp;
    Tcl_Obj *titleObj;
    Tcl_Obj *cmdObj;
    Tcl_Obj *parentObj;
    Tcl_Obj *fontObj;
    HWND hwnd;
    Tk_Window parent;
} HookData;

static UINT_PTR CALLBACK
HookProc(HWND hwndDlg, UINT msg, WPARAM wParam, LPARAM lParam)
{
    CHOOSEFONT *pcf = (CHOOSEFONT *) lParam;
    HWND hwndCtrl;
    static HookData *phd = NULL;
    ThreadSpecificData *tsdPtr =
	    Tcl_GetThreadData(&dataKey, sizeof(ThreadSpecificData));

    if (WM_INITDIALOG == msg && lParam != 0) {
	phd = (HookData *) pcf->lCustData;
	phd->hwnd = hwndDlg;
	if (tsdPtr->debugFlag) {
	    tsdPtr->debugInterp = (Tcl_Interp *) phd->interp;
	    Tcl_DoWhenIdle(SetTkDialog, hwndDlg);
	}
	if (phd->titleObj != NULL) {
	    Tcl_DString title;

	    Tcl_WinUtfToTChar(Tcl_GetString(phd->titleObj), -1, &title);
	    if (Tcl_DStringLength(&title) > 0) {
		SetWindowText(hwndDlg, (LPCTSTR) Tcl_DStringValue(&title));
	    }
	    Tcl_DStringFree(&title);
	}

	/*
	 * Disable the colour combobox (0x473) and its label (0x443).
	 */

	hwndCtrl = GetDlgItem(hwndDlg, 0x443);
	if (IsWindow(hwndCtrl)) {
	    EnableWindow(hwndCtrl, FALSE);
	}
	hwndCtrl = GetDlgItem(hwndDlg, 0x473);
	if (IsWindow(hwndCtrl)) {
	    EnableWindow(hwndCtrl, FALSE);
	}
	TkSendVirtualEvent(phd->parent, "TkFontchooserVisibility");
	return 1; /* we handled the message */
    }

    if (WM_DESTROY == msg) {
	phd->hwnd = NULL;
	TkSendVirtualEvent(phd->parent, "TkFontchooserVisibility");
	return 0;
    }

    /*
     * Handle apply button by calling the provided command script as a
     * background evaluation (ie: errors dont come back here).
     */

    if (WM_COMMAND == msg && LOWORD(wParam) == 1026) {
	LOGFONT lf = {0, 0, 0, 0, 0, 0, 0, 0, 0, 0, 0, 0, 0, {0, 0}};
	HDC hdc = GetDC(hwndDlg);

	SendMessage(hwndDlg, WM_CHOOSEFONT_GETLOGFONT, 0, (LPARAM) &lf);
	if (phd && phd->cmdObj) {
	    ApplyLogfont(phd->interp, phd->cmdObj, hdc, &lf);
	}
	if (phd && phd->parent) {
	    TkSendVirtualEvent(phd->parent, "TkFontchooserFontChanged");
	}
	return 1;
    }
    return 0; /* pass on for default processing */
}

/*
 * Helper for the FontchooserConfigure command to return the current value of
 * any of the options (which may be NULL in the structure)
 */

enum FontchooserOption {
    FontchooserParent, FontchooserTitle, FontchooserFont, FontchooserCmd,
    FontchooserVisible
};

static Tcl_Obj *
FontchooserCget(HookData *hdPtr, int optionIndex)
{
    Tcl_Obj *resObj = NULL;

    switch(optionIndex) {
    case FontchooserParent:
	if (hdPtr->parentObj) {
	    resObj = hdPtr->parentObj;
	} else {
	    resObj = Tcl_NewStringObj(".", 1);
	}
	break;
    case FontchooserTitle:
	if (hdPtr->titleObj) {
	    resObj = hdPtr->titleObj;
	} else {
	    resObj =  Tcl_NewStringObj("", 0);
	}
	break;
    case FontchooserFont:
	if (hdPtr->fontObj) {
	    resObj = hdPtr->fontObj;
	} else {
	    resObj = Tcl_NewStringObj("", 0);
	}
	break;
    case FontchooserCmd:
	if (hdPtr->cmdObj) {
	    resObj = hdPtr->cmdObj;
	} else {
	    resObj = Tcl_NewStringObj("", 0);
	}
	break;
    case FontchooserVisible:
	resObj = Tcl_NewBooleanObj(hdPtr->hwnd && IsWindow(hdPtr->hwnd));
	break;
    default:
	resObj = Tcl_NewStringObj("", 0);
    }
    return resObj;
}

/*
 * ----------------------------------------------------------------------
 *
 * FontchooserConfigureCmd --
 *
 *	Implementation of the 'tk fontchooser configure' ensemble command. See
 *	the user documentation for what it does.
 *
 * Results:
 *	See the user documentation.
 *
 * Side effects:
 *	Per-interp data structure may be modified
 *
 * ----------------------------------------------------------------------
 */

static int
FontchooserConfigureCmd(
    ClientData clientData,	/* Main window */
    Tcl_Interp *interp,
    int objc,
    Tcl_Obj *const objv[])
{
    Tk_Window tkwin = clientData;
    HookData *hdPtr = NULL;
    int i, r = TCL_OK;
    static const char *const optionStrings[] = {
	"-parent", "-title", "-font", "-command", "-visible", NULL
    };

    hdPtr = Tcl_GetAssocData(interp, "::tk::fontchooser", NULL);

    /*
     * With no arguments we return all the options in a dict.
     */

    if (objc == 1) {
	Tcl_Obj *keyObj, *valueObj;
	Tcl_Obj *dictObj = Tcl_NewDictObj();

	for (i = 0; r == TCL_OK && optionStrings[i] != NULL; ++i) {
	    keyObj = Tcl_NewStringObj(optionStrings[i], -1);
	    valueObj = FontchooserCget(hdPtr, i);
	    r = Tcl_DictObjPut(interp, dictObj, keyObj, valueObj);
	}
	if (r == TCL_OK) {
	    Tcl_SetObjResult(interp, dictObj);
	}
	return r;
    }

    for (i = 1; i < objc; i += 2) {
	int optionIndex, len;

	if (Tcl_GetIndexFromObj(interp, objv[i], optionStrings,
		"option", 0, &optionIndex) != TCL_OK) {
	    return TCL_ERROR;
	}
	if (objc == 2) {
	    /*
	     * If one option and no arg - return the current value.
	     */

	    Tcl_SetObjResult(interp, FontchooserCget(hdPtr, optionIndex));
	    return TCL_OK;
	}
	if (i + 1 == objc) {
	    Tcl_AppendResult(interp, "value for \"",
		    Tcl_GetString(objv[i]), "\" missing", NULL);
	    return TCL_ERROR;
	}
	switch (optionIndex) {
	case FontchooserVisible: {
	    const char *msg = "cannot change read-only option "
		    "\"-visible\": use the show or hide command";

	    Tcl_SetObjResult(interp, Tcl_NewStringObj(msg, -1));
	    return TCL_ERROR;
	}
	case FontchooserParent: {
	    Tk_Window parent = Tk_NameToWindow(interp,
		    Tcl_GetString(objv[i+1]), tkwin);

	    if (parent == None) {
		return TCL_ERROR;
	    }
	    if (hdPtr->parentObj) {
		Tcl_DecrRefCount(hdPtr->parentObj);
	    }
	    hdPtr->parentObj = objv[i+1];
	    if (Tcl_IsShared(hdPtr->parentObj)) {
		hdPtr->parentObj = Tcl_DuplicateObj(hdPtr->parentObj);
	    }
	    Tcl_IncrRefCount(hdPtr->parentObj);
	    break;
	}
	case FontchooserTitle:
	    if (hdPtr->titleObj) {
		Tcl_DecrRefCount(hdPtr->titleObj);
	    }
	    hdPtr->titleObj = objv[i+1];
	    if (Tcl_IsShared(hdPtr->titleObj)) {
		hdPtr->titleObj = Tcl_DuplicateObj(hdPtr->titleObj);
	    }
	    Tcl_IncrRefCount(hdPtr->titleObj);
	    break;
	case FontchooserFont:
	    if (hdPtr->fontObj) {
		Tcl_DecrRefCount(hdPtr->fontObj);
	    }
	    Tcl_GetStringFromObj(objv[i+1], &len);
	    if (len) {
		hdPtr->fontObj = objv[i+1];
		if (Tcl_IsShared(hdPtr->fontObj)) {
		    hdPtr->fontObj = Tcl_DuplicateObj(hdPtr->fontObj);
		}
		Tcl_IncrRefCount(hdPtr->fontObj);
	    } else {
		hdPtr->fontObj = NULL;
	    }
	    break;
	case FontchooserCmd:
	    if (hdPtr->cmdObj) {
		Tcl_DecrRefCount(hdPtr->cmdObj);
	    }
	    Tcl_GetStringFromObj(objv[i+1], &len);
	    if (len) {
		hdPtr->cmdObj = objv[i+1];
		if (Tcl_IsShared(hdPtr->cmdObj)) {
		    hdPtr->cmdObj = Tcl_DuplicateObj(hdPtr->cmdObj);
		}
		Tcl_IncrRefCount(hdPtr->cmdObj);
	    } else {
		hdPtr->cmdObj = NULL;
	    }
	    break;
	}
    }
    return TCL_OK;
}

/*
 * ----------------------------------------------------------------------
 *
 * FontchooserShowCmd --
 *
 *	Implements the 'tk fontchooser show' ensemble command. The per-interp
 *	configuration data for the dialog is held in an interp associated
 *	structure.
 *
 *	Calls the Win32 FontChooser API which provides a modal dialog. See
 *	HookProc where we make a few changes to the dialog and set some
 *	additional state.
 *
 * ----------------------------------------------------------------------
 */

static int
FontchooserShowCmd(
    ClientData clientData,	/* Main window */
    Tcl_Interp *interp,
    int objc,
    Tcl_Obj *const objv[])
{
    Tcl_DString ds;
    Tk_Window tkwin = clientData, parent;
    CHOOSEFONT cf;
    LOGFONT lf;
    HDC hdc;
    HookData *hdPtr;
    int r = TCL_OK, oldMode = 0;

    hdPtr = Tcl_GetAssocData(interp, "::tk::fontchooser", NULL);

    parent = tkwin;
    if (hdPtr->parentObj) {
	parent = Tk_NameToWindow(interp, Tcl_GetString(hdPtr->parentObj),
		tkwin);
	if (parent == None) {
	    return TCL_ERROR;
	}
    }

    Tk_MakeWindowExist(parent);

    ZeroMemory(&cf, sizeof(CHOOSEFONT));
    ZeroMemory(&lf, sizeof(LOGFONT));
    lf.lfCharSet = DEFAULT_CHARSET;
    cf.lStructSize = sizeof(CHOOSEFONT);
    cf.hwndOwner = Tk_GetHWND(Tk_WindowId(parent));
    cf.lpLogFont = &lf;
    cf.nFontType = SCREEN_FONTTYPE;
    cf.Flags = CF_SCREENFONTS | CF_EFFECTS | CF_ENABLEHOOK;
    cf.rgbColors = RGB(0,0,0);
    cf.lpfnHook = HookProc;
    cf.lCustData = (INT_PTR) hdPtr;
    hdPtr->interp = interp;
    hdPtr->parent = parent;
    hdc = GetDC(cf.hwndOwner);

    if (hdPtr->fontObj != NULL) {
	TkFont *fontPtr;
	Tk_Font f = Tk_AllocFontFromObj(interp, tkwin, hdPtr->fontObj);

	if (f == NULL) {
	    return TCL_ERROR;
	}
	fontPtr = (TkFont *) f;
	cf.Flags |= CF_INITTOLOGFONTSTRUCT;
    Tcl_UtfToExternalDString(TkWinGetUnicodeEncoding(), fontPtr->fa.family, -1, &ds);
    _tcsncpy(lf.lfFaceName, (TCHAR *)Tcl_DStringValue(&ds), LF_FACESIZE-1);
    Tcl_DStringFree(&ds);
	lf.lfFaceName[LF_FACESIZE-1] = 0;
	lf.lfHeight = -MulDiv(TkFontGetPoints(tkwin, fontPtr->fa.size),
	    GetDeviceCaps(hdc, LOGPIXELSY), 72);
	if (fontPtr->fa.weight == TK_FW_BOLD) {
	    lf.lfWeight = FW_BOLD;
	}
	if (fontPtr->fa.slant != TK_FS_ROMAN) {
	    lf.lfItalic = TRUE;
	}
	if (fontPtr->fa.underline) {
	    lf.lfUnderline = TRUE;
	}
	if (fontPtr->fa.overstrike) {
	    lf.lfStrikeOut = TRUE;
	}
	Tk_FreeFont(f);
    }

    if (TCL_OK == r && hdPtr->cmdObj != NULL) {
	int len = 0;

	r = Tcl_ListObjLength(interp, hdPtr->cmdObj, &len);
	if (len > 0) {
	    cf.Flags |= CF_APPLY;
	}
    }

    if (TCL_OK == r) {
	oldMode = Tcl_SetServiceMode(TCL_SERVICE_ALL);
	if (ChooseFont(&cf)) {
	    if (hdPtr->cmdObj) {
		ApplyLogfont(hdPtr->interp, hdPtr->cmdObj, hdc, &lf);
	    }
	    if (hdPtr->parent) {
		TkSendVirtualEvent(hdPtr->parent, "TkFontchooserFontChanged");
	    }
	}
	Tcl_SetServiceMode(oldMode);
	EnableWindow(cf.hwndOwner, 1);
    }

    ReleaseDC(cf.hwndOwner, hdc);
    return r;
}

/*
 * ----------------------------------------------------------------------
 *
 * FontchooserHideCmd --
 *
 *	Implementation of the 'tk fontchooser hide' ensemble. See the user
 *	documentation for details.
 *	As the Win32 FontChooser function is always modal all we do here is
 *	destroy the dialog
 *
 * ----------------------------------------------------------------------
 */

static int
FontchooserHideCmd(
    ClientData clientData,	/* Main window */
    Tcl_Interp *interp,
    int objc,
    Tcl_Obj *const objv[])
{
    HookData *hdPtr = Tcl_GetAssocData(interp, "::tk::fontchooser", NULL);

    if (hdPtr->hwnd && IsWindow(hdPtr->hwnd)) {
	EndDialog(hdPtr->hwnd, 0);
    }
    return TCL_OK;
}

/*
 * ----------------------------------------------------------------------
 *
 * DeleteHookData --
 *
 *	Clean up the font chooser configuration data when the interp is
 *	destroyed.
 *
 * ----------------------------------------------------------------------
 */

static void
DeleteHookData(ClientData clientData, Tcl_Interp *interp)
{
    HookData *hdPtr = clientData;

    if (hdPtr->parentObj) {
	Tcl_DecrRefCount(hdPtr->parentObj);
    }
    if (hdPtr->fontObj) {
	Tcl_DecrRefCount(hdPtr->fontObj);
    }
    if (hdPtr->titleObj) {
	Tcl_DecrRefCount(hdPtr->titleObj);
    }
    if (hdPtr->cmdObj) {
	Tcl_DecrRefCount(hdPtr->cmdObj);
    }
    ckfree(hdPtr);
}

/*
 * ----------------------------------------------------------------------
 *
 * TkInitFontchooser --
 *
 *	Associate the font chooser configuration data with the Tcl
 *	interpreter. There is one font chooser per interp.
 *
 * ----------------------------------------------------------------------
 */

MODULE_SCOPE const TkEnsemble tkFontchooserEnsemble[];
const TkEnsemble tkFontchooserEnsemble[] = {
    { "configure", FontchooserConfigureCmd, NULL },
    { "show", FontchooserShowCmd, NULL },
    { "hide", FontchooserHideCmd, NULL },
    { NULL, NULL, NULL }
};

int
TkInitFontchooser(Tcl_Interp *interp, ClientData clientData)
{
    HookData *hdPtr = ckalloc(sizeof(HookData));

    memset(hdPtr, 0, sizeof(HookData));
    Tcl_SetAssocData(interp, "::tk::fontchooser", DeleteHookData, hdPtr);
    return TCL_OK;
}

/*
 * Local Variables:
 * mode: c
 * c-basic-offset: 4
 * fill-column: 78
 * End:
 */<|MERGE_RESOLUTION|>--- conflicted
+++ resolved
@@ -886,8 +886,6 @@
 	    Tcl_DStringFree(&ds);
 	} else {
 	    Tcl_AppendResult(interp, ConvertExternalFilename(unicodeEncoding,
-<<<<<<< HEAD
-=======
 		    (char *) ofn.lpstrFile, &ds), NULL);
 	    gotFilename = (Tcl_DStringLength(&ds) > 0);
 	    Tcl_DStringFree(&ds);
@@ -895,557 +893,6 @@
 	result = TCL_OK;
 	if ((ofn.nFilterIndex > 0) && gotFilename && typeVariableObj
 		&& filterObj) {
-	    int listObjc, count;
-	    Tcl_Obj **listObjv = NULL;
-	    Tcl_Obj **typeInfo = NULL;
-
-	    if (Tcl_ListObjGetElements(interp, filterObj,
-		    &listObjc, &listObjv) != TCL_OK) {
-		result = TCL_ERROR;
-	    } else if (Tcl_ListObjGetElements(interp,
-		    listObjv[ofn.nFilterIndex - 1], &count,
-		    &typeInfo) != TCL_OK) {
-		result = TCL_ERROR;
-	    } else if (Tcl_ObjSetVar2(interp, typeVariableObj, NULL,
-		    typeInfo[0], TCL_GLOBAL_ONLY|TCL_LEAVE_ERR_MSG) == NULL) {
-		result = TCL_ERROR;
-	    }
-	}
-    } else if (cdlgerr == FNERR_INVALIDFILENAME) {
-	Tcl_SetResult(interp, "invalid filename \"", TCL_STATIC);
-	Tcl_AppendResult(interp, ConvertExternalFilename(unicodeEncoding,
-		(char *) ofn.lpstrFile, &ds), "\"", NULL);
-	Tcl_DStringFree(&ds);
-    } else {
-	result = TCL_OK;
-    }
-
-    if (ofn.lpstrTitle != NULL) {
-	Tcl_DStringFree(&titleString);
-    }
-    if (ofn.lpstrInitialDir != NULL) {
-	Tcl_DStringFree(&dirString);
-    }
-    Tcl_DStringFree(&filterString);
-    if (ofn.lpstrDefExt != NULL) {
-	Tcl_DStringFree(&extString);
-    }
-
-  end:
-    Tcl_DStringFree(&utfDirString);
-    Tcl_DStringFree(&utfFilterString);
-    if (ofnData.dynFileBuffer != NULL) {
-	ckfree(ofnData.dynFileBuffer);
-	ofnData.dynFileBuffer = NULL;
-    }
-
-    return result;
-}
--
-/*
- *-------------------------------------------------------------------------
- *
- * OFNHookProcW --
- *
- *	Dialog box hook function. This is used to sets the "tk_dialog"
- *	variable for test/debugging when the dialog is ready to receive
- *	messages. When multiple file selection is enabled this function
- *	is used to process the list of names.
- *
- * Results:
- *	Returns 0 to allow default processing of messages to occur.
- *
- * Side effects:
- *	None.
- *
- *-------------------------------------------------------------------------
- */
-
-static UINT APIENTRY
-OFNHookProcW(
-    HWND hdlg,			/* Handle to child dialog window. */
-    UINT uMsg,			/* Message identifier */
-    WPARAM wParam,		/* Message parameter */
-    LPARAM lParam)		/* Message parameter */
-{
-    ThreadSpecificData *tsdPtr = (ThreadSpecificData *)
-	    Tcl_GetThreadData(&dataKey, sizeof(ThreadSpecificData));
-    OPENFILENAMEW *ofnPtr;
-    OFNData *ofnData;
-
-    if (uMsg == WM_INITDIALOG) {
-	TkWinSetUserData(hdlg, lParam);
-    } else if (uMsg == WM_NOTIFY) {
-	OFNOTIFYW *notifyPtr = (OFNOTIFYW *) lParam;
-
-	/*
-	 * This is weird... or not. The CDN_FILEOK is NOT sent when the selection
-	 * exceeds declared buffer size (the nMaxFile member of the OPENFILENAMEW
-	 * struct passed to GetOpenFileNameW function). So, we have to rely on
-	 * the most recent CDN_SELCHANGE then. Unfortunately this means, that
-	 * gathering the selected filenames happens twice when they fit into the
-	 * declared buffer. Luckily, it's not frequent operation so it should
-	 * not incur any noticeable delay. See [tktoolkit-Bugs-2987995]
-	 */
-	if (notifyPtr->hdr.code == CDN_FILEOK ||
-		notifyPtr->hdr.code == CDN_SELCHANGE) {
-	    int dirsize, selsize;
-	    WCHAR *buffer;
-	    int buffersize;
-
-	    /*
-	     * Change of selection. Unscramble the unholy mess that's in the
-	     * selection buffer, resizing it if necessary.
-	     */
-
-	    ofnPtr = notifyPtr->lpOFN;
-	    ofnData = (OFNData *) ofnPtr->lCustData;
-	    buffer = (WCHAR *) ofnData->dynFileBuffer;
-	    hdlg = GetParent(hdlg);
-
-	    selsize = SendMessageW(hdlg, CDM_GETSPEC, 0, 0);
-	    dirsize = SendMessageW(hdlg, CDM_GETFOLDERPATH, 0, 0);
-	    buffersize = (selsize + dirsize + 1) * 2;
-
-	    /*
-	     * Just empty the buffer if dirsize indicates an error [Bug 3071836]
-	     */
-	    if ((selsize > 1) && (dirsize > 0)) {
-		if (ofnData->dynFileBufferSize < buffersize) {
-		    buffer = (WCHAR *) ckrealloc((char *) buffer, buffersize);
-		    ofnData->dynFileBufferSize = buffersize;
-		    ofnData->dynFileBuffer = (char *) buffer;
-		}
-
-		SendMessageW(hdlg, CDM_GETFOLDERPATH, dirsize, (LPARAM) buffer);
-		buffer += dirsize;
-
-		SendMessageW(hdlg, CDM_GETSPEC, selsize, (LPARAM) buffer);
-
-		/*
-		 * If there are multiple files, delete the quotes and change
-		 * every second quote to NULL terminator
-		 */
-
-		if (buffer[0] == '"') {
-		    BOOL findquote = TRUE;
-		    WCHAR *tmp = buffer;
-
-		    while(*buffer != '\0') {
-			if (findquote) {
-			    if (*buffer == '"') {
-				findquote = FALSE;
-			    }
-			    buffer++;
-			} else {
-			    if (*buffer == '"') {
-				findquote = TRUE;
-				*buffer = '\0';
-			    }
-			    *tmp++ = *buffer++;
-			}
-		    }
-		    *tmp = '\0';		/* Second NULL terminator. */
-		} else {
-		    buffer[selsize] = '\0';	/* Second NULL terminator. */
-
-		    /*
-		     * Replace directory terminating NULL with a backslash.
-		     */
-
-		    buffer--;
-		    *buffer = '\\';
-		}
-	    } else {
-		/*
-		 * Nothing is selected, so just empty the string.
-		 */
-
-		if (buffer != NULL) {
-		    *buffer = '\0';
-		}
-	    }
-	}
-    } else if (uMsg == WM_WINDOWPOSCHANGED) {
-	/*
-	 * This message is delivered at the right time to enable Tk to set the
-	 * debug information. Unhooks itself so it won't set the debug
-	 * information every time it gets a WM_WINDOWPOSCHANGED message.
-	 */
-
-	ofnPtr = (OPENFILENAMEW *) TkWinGetUserData(hdlg);
-	if (ofnPtr != NULL) {
-	    ofnData = (OFNData *) ofnPtr->lCustData;
-	    if (ofnData->interp != NULL) {
-		hdlg = GetParent(hdlg);
-		tsdPtr->debugInterp = ofnData->interp;
-		Tcl_DoWhenIdle(SetTkDialog, hdlg);
-	    }
-	    TkWinSetUserData(hdlg, NULL);
-	}
-    }
-    return 0;
-}
--
-/*
- *----------------------------------------------------------------------
- *
- * GetFileNameA --
- *
- *	Calls GetOpenFileName() or GetSaveFileName().
- *
- * Results:
- *	See user documentation.
- *
- * Side effects:
- *	See user documentation.
- *
- *----------------------------------------------------------------------
- */
-
-static int
-GetFileNameA(
-    ClientData clientData,	/* Main window associated with interpreter. */
-    Tcl_Interp *interp,		/* Current interpreter. */
-    int objc,			/* Number of arguments. */
-    Tcl_Obj *CONST objv[],	/* Argument objects. */
-    int open)			/* 1 to call GetOpenFileName(), 0 to call
-				 * GetSaveFileName(). */
-{
-    OPENFILENAME ofn;
-    TCHAR file[TK_MULTI_MAX_PATH], savePath[MAX_PATH];
-    OFNData ofnData;
-    int cdlgerr;
-    int filterIndex = 0, result = TCL_ERROR, winCode, oldMode, i, multi = 0;
-    char *extension = NULL, *title = NULL;
-    Tk_Window tkwin = (Tk_Window) clientData;
-    HWND hWnd;
-    Tcl_Obj *filterObj = NULL, *initialTypeObj = NULL, *typeVariableObj = NULL;
-    Tcl_DString utfFilterString, utfDirString, ds;
-    Tcl_DString extString, filterString, dirString, titleString;
-    ThreadSpecificData *tsdPtr = (ThreadSpecificData *)
-	    Tcl_GetThreadData(&dataKey, sizeof(ThreadSpecificData));
-    static CONST char *saveOptionStrings[] = {
-	"-defaultextension", "-filetypes", "-initialdir", "-initialfile",
-	"-parent", "-title", "-typevariable", NULL
-    };
-    static CONST char *openOptionStrings[] = {
-	"-defaultextension", "-filetypes", "-initialdir", "-initialfile",
-	"-multiple", "-parent", "-title", "-typevariable", NULL
-    };
-    CONST char **optionStrings;
-
-    enum options {
-	FILE_DEFAULT,	FILE_TYPES,	FILE_INITDIR,	FILE_INITFILE,
-	FILE_MULTIPLE,	FILE_PARENT,	FILE_TITLE, FILE_TYPEVARIABLE
-    };
-
-    file[0] = '\0';
-    ZeroMemory(&ofnData, sizeof(OFNData));
-    Tcl_DStringInit(&utfFilterString);
-    Tcl_DStringInit(&utfDirString);
-
-    /*
-     * Parse the arguments.
-     */
-
-    if (open) {
-	optionStrings = openOptionStrings;
-    } else {
-	optionStrings = saveOptionStrings;
-    }
-
-    for (i = 1; i < objc; i += 2) {
-	int index;
-	char *string;
-	Tcl_Obj *optionPtr, *valuePtr;
-
-	optionPtr = objv[i];
-	valuePtr = objv[i + 1];
-
-	if (Tcl_GetIndexFromObj(interp, optionPtr, optionStrings, "option", 0,
-		&index) != TCL_OK) {
-	    goto end;
-	}
-
-	/*
-	 * We want to maximize code sharing between the open and save file
-	 * dialog implementations; in particular, the switch statement below.
-	 * We use different sets of option strings from the GetIndexFromObj
-	 * call above, but a single enumeration for both. The save file dialog
-	 * doesn't support -multiple, but it falls in the middle of the
-	 * enumeration. Ultimately, this means that when the index found by
-	 * GetIndexFromObj is >= FILE_MULTIPLE, when doing a save file dialog,
-	 * we have to increment the index, so that it matches the open file
-	 * dialog enumeration.
-	 */
-
-	if (!open && index >= FILE_MULTIPLE) {
-	    index++;
-	}
-	if (i + 1 == objc) {
-	    string = Tcl_GetString(optionPtr);
-	    Tcl_AppendResult(interp, "value for \"", string, "\" missing",
-		    NULL);
-	    goto end;
-	}
-
-	string = Tcl_GetString(valuePtr);
-	switch ((enum options) index) {
-	case FILE_DEFAULT:
-	    if (string[0] == '.') {
-		string++;
-	    }
-	    extension = string;
-	    break;
-	case FILE_TYPES:
-	    filterObj = valuePtr;
-	    break;
-	case FILE_INITDIR:
-	    Tcl_DStringFree(&utfDirString);
-	    if (Tcl_TranslateFileName(interp, string, &utfDirString) == NULL) {
-		goto end;
-	    }
-	    break;
-	case FILE_INITFILE:
-	    if (Tcl_TranslateFileName(interp, string, &ds) == NULL) {
-		goto end;
-	    }
-	    Tcl_UtfToExternal(NULL, NULL, Tcl_DStringValue(&ds),
-		    Tcl_DStringLength(&ds), 0, NULL, (char *) file,
-		    sizeof(file), NULL, NULL, NULL);
-	    Tcl_DStringFree(&ds);
-	    break;
-	case FILE_MULTIPLE:
-	    if (Tcl_GetBooleanFromObj(interp, valuePtr, &multi) != TCL_OK) {
-		return TCL_ERROR;
-	    }
-	    break;
-	case FILE_PARENT:
-	    tkwin = Tk_NameToWindow(interp, string, tkwin);
-	    if (tkwin == NULL) {
-		goto end;
-	    }
-	    break;
-	case FILE_TITLE:
-	    title = string;
-	    break;
-	case FILE_TYPEVARIABLE:
-	    typeVariableObj = valuePtr;
-	    initialTypeObj = Tcl_ObjGetVar2(interp, typeVariableObj, NULL,
-		    TCL_GLOBAL_ONLY);
-	    break;
-	}
-    }
-
-    if (MakeFilter(interp, filterObj, &utfFilterString, initialTypeObj,
-	    &filterIndex) != TCL_OK) {
-	goto end;
-    }
-
-    Tk_MakeWindowExist(tkwin);
-    hWnd = Tk_GetHWND(Tk_WindowId(tkwin));
-
-    ZeroMemory(&ofn, sizeof(OPENFILENAMEA));
-    if (LOBYTE(LOWORD(GetVersion())) < 5) {
-	ofn.lStructSize = OPENFILENAME_SIZE_VERSION_400;
-    } else {
-	ofn.lStructSize = sizeof(ofn);
-    }
-    ofn.hwndOwner = hWnd;
-    ofn.hInstance = TkWinGetHInstance(ofn.hwndOwner);
-    ofn.lpstrFilter = NULL;
-    ofn.lpstrCustomFilter = NULL;
-    ofn.nMaxCustFilter = 0;
-    ofn.lpstrFile = (LPTSTR) file;
-    ofn.nMaxFile = TK_MULTI_MAX_PATH;
-    ofn.lpstrFileTitle = NULL;
-    ofn.nMaxFileTitle = 0;
-    ofn.lpstrInitialDir = NULL;
-    ofn.lpstrTitle = NULL;
-    ofn.Flags = OFN_HIDEREADONLY | OFN_PATHMUSTEXIST | OFN_NOCHANGEDIR
-	    | OFN_EXPLORER | OFN_ENABLEHOOK;
-    ofn.nFileOffset = 0;
-    ofn.nFileExtension = 0;
-    ofn.lpstrDefExt = NULL;
-    ofn.lpfnHook = (LPOFNHOOKPROC) OFNHookProcA;
-    ofn.lCustData = (LPARAM) &ofnData;
-    ofn.lpTemplateName = NULL;
-
-    if (open != 0) {
-	ofn.Flags |= OFN_FILEMUSTEXIST;
-    } else {
-	ofn.Flags |= OFN_OVERWRITEPROMPT;
-    }
-
-    if (tsdPtr->debugFlag != 0) {
-	ofnData.interp = interp;
-    }
-
-    if (multi != 0) {
-	ofn.Flags |= OFN_ALLOWMULTISELECT;
-
-	/*
-	 * Starting buffer size. The buffer will be expanded by the OFN dialog
-	 * procedure when necessary
-	 */
-
-	ofnData.dynFileBufferSize = 1024;
-	ofnData.dynFileBuffer = ckalloc(1024);
-    }
-
-    if (extension != NULL) {
-	Tcl_UtfToExternalDString(NULL, extension, -1, &extString);
-	ofn.lpstrDefExt = (LPTSTR) Tcl_DStringValue(&extString);
-    }
-    Tcl_UtfToExternalDString(NULL, Tcl_DStringValue(&utfFilterString),
-	    Tcl_DStringLength(&utfFilterString), &filterString);
-    ofn.lpstrFilter = (LPTSTR) Tcl_DStringValue(&filterString);
-    ofn.nFilterIndex = filterIndex;
-
-    if (Tcl_DStringValue(&utfDirString)[0] != '\0') {
-	Tcl_UtfToExternalDString(NULL, Tcl_DStringValue(&utfDirString),
-		Tcl_DStringLength(&utfDirString), &dirString);
-    } else {
-	/*
-	 * NT 5.0 changed the meaning of lpstrInitialDir, so we have to ensure
-	 * that we set the [pwd] if the user didn't specify anything else.
-	 */
-
-	Tcl_DString cwd;
-
-	Tcl_DStringFree(&utfDirString);
-	if ((Tcl_GetCwd(interp, &utfDirString) == NULL) ||
-		(Tcl_TranslateFileName(interp,
-			Tcl_DStringValue(&utfDirString), &cwd) == NULL)) {
-	    Tcl_ResetResult(interp);
-	} else {
-	    Tcl_UtfToExternalDString(NULL, Tcl_DStringValue(&cwd),
-		    Tcl_DStringLength(&cwd), &dirString);
-	}
-	Tcl_DStringFree(&cwd);
-    }
-    ofn.lpstrInitialDir = (LPTSTR) Tcl_DStringValue(&dirString);
-
-    if (title != NULL) {
-	Tcl_UtfToExternalDString(NULL, title, -1, &titleString);
-	ofn.lpstrTitle = (LPTSTR) Tcl_DStringValue(&titleString);
-    }
-
-    /*
-     * Popup the dialog.
-     */
-
-    GetCurrentDirectory(MAX_PATH, savePath);
-    oldMode = Tcl_SetServiceMode(TCL_SERVICE_ALL);
-    if (open != 0) {
-	winCode = GetOpenFileName(&ofn);
-    } else {
-	winCode = GetSaveFileName(&ofn);
-    }
-    Tcl_SetServiceMode(oldMode);
-    EatSpuriousMessageBugFix();
-    SetCurrentDirectory(savePath);
-
-    /*
-     * Ensure that hWnd is enabled, because it can happen that we have updated
-     * the wrapper of the parent, which causes us to leave this child disabled
-     * (Windows loses sync).
-     */
-
-    EnableWindow(hWnd, 1);
-
-    /*
-     * Clear the interp result since anything may have happened during the
-     * modal loop.
-     */
-
-    Tcl_ResetResult(interp);
-
-    /*
-     * Process the results.
-     *
-     * Use the CommDlgExtendedError() function to retrieve the error code.
-     * This function can return one of about two dozen codes; most of these
-     * indicate some sort of gross system failure (insufficient memory, bad
-     * window handles, etc.) Most of the error codes will be ignored; as we
-     * find we want specific error messages for particular errors, we can
-     * extend the code as needed.
-     */
-
-    cdlgerr = CommDlgExtendedError();
-
-    /*
-     * We now allow FNERR_BUFFERTOOSMALL when multiselection is enabled. The
-     * filename buffer has been dynamically allocated by the OFN dialog
-     * procedure to accomodate all selected files.
-     */
-
-    if ((winCode != 0)
-	    || ((cdlgerr == FNERR_BUFFERTOOSMALL)
-		    && (ofn.Flags & OFN_ALLOWMULTISELECT))) {
-	if (ofn.Flags & OFN_ALLOWMULTISELECT) {
-	    /*
-	     * The result in dynFileBuffer contains many items, separated by
-	     * NUL characters. It is terminated with two nulls in a row. The
-	     * first element is the directory path (if multiple files are
-	     * selected) or the only returned file (if only a single file has
-	     * been chosen).
-	     */
-
-	    char *files = ofnData.dynFileBuffer;
-	    Tcl_Obj *returnList = Tcl_NewObj();
-	    int count = 0;
-
-	    /*
-	     * Get directory.
-	     */
-
-	    (void) ConvertExternalFilename(NULL, (char *) files, &ds);
-
-	    while (*files != '\0') {
-		while (*files != '\0') {
-		    files++;
-		}
-		files++;
-		if (*files != '\0') {
-		    Tcl_Obj *fullnameObj;
-		    Tcl_DString filename;
-
-		    count++;
-		    (void) ConvertExternalFilename(NULL, (char *) files,
-			    &filename);
-		    fullnameObj = Tcl_NewStringObj(Tcl_DStringValue(&ds),
-			    Tcl_DStringLength(&ds));
-		    Tcl_AppendToObj(fullnameObj, "/", -1);
-		    Tcl_AppendToObj(fullnameObj, Tcl_DStringValue(&filename),
-			    Tcl_DStringLength(&filename));
-		    Tcl_DStringFree(&filename);
-		    Tcl_ListObjAppendElement(NULL, returnList, fullnameObj);
-		}
-	    }
-	    if (count == 0) {
-		/*
-		 * Only one file was returned.
-		 */
-
-		Tcl_ListObjAppendElement(NULL, returnList, Tcl_NewStringObj(
-			Tcl_DStringValue(&ds), Tcl_DStringLength(&ds)));
-	    }
-	    Tcl_SetObjResult(interp, returnList);
-	    Tcl_DStringFree(&ds);
-	} else {
-	    Tcl_AppendResult(interp, ConvertExternalFilename(NULL,
->>>>>>> 7d299c2a
-		    (char *) ofn.lpstrFile, &ds), NULL);
-	    Tcl_DStringFree(&ds);
-	}
-	result = TCL_OK;
-	if ((ofn.nFilterIndex > 0) &&
-		Tcl_GetCharLength(Tcl_GetObjResult(interp)) > 0 &&
-		typeVariableObj && filterObj) {
 	    int listObjc, count;
 	    Tcl_Obj **listObjv = NULL;
 	    Tcl_Obj **typeInfo = NULL;
