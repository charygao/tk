/*
 * tkWinDialog.c --
 *
 *	Contains the Windows implementation of the common dialog boxes.
 *
 * Copyright (c) 1996-1997 Sun Microsystems, Inc.
 *
 * See the file "license.terms" for information on usage and redistribution of
 * this file, and for a DISCLAIMER OF ALL WARRANTIES.
 */

#define WINVER        0x0500   /* Requires Windows 2K definitions */
#define _WIN32_WINNT  0x0500
#include "tkWinInt.h"
#include "tkFileFilter.h"

#include <commdlg.h>		/* includes common dialog functionality */
#ifdef _MSC_VER
#   pragma comment (lib, "comdlg32.lib")
#endif
#include <dlgs.h>		/* includes common dialog template defines */
#include <cderr.h>		/* includes the common dialog error codes */

#include <shlobj.h>		/* includes SHBrowseForFolder */
#ifdef _MSC_VER
#   pragma comment (lib, "shell32.lib")
#endif

/* These needed for compilation with VC++ 5.2 */
#ifndef BIF_EDITBOX
#define BIF_EDITBOX 0x10
#endif

#ifndef BIF_VALIDATE
#define BIF_VALIDATE 0x0020
#endif

#ifndef BIF_NEWDIALOGSTYLE
#define BIF_NEWDIALOGSTYLE 0x0040
#endif

#ifndef BFFM_VALIDATEFAILED
#ifdef UNICODE
#define BFFM_VALIDATEFAILED 4
#else
#define BFFM_VALIDATEFAILED 3
#endif
#endif /* BFFM_VALIDATEFAILED */

#ifndef OPENFILENAME_SIZE_VERSION_400
#define OPENFILENAME_SIZE_VERSION_400 76
#endif

/*
 * The following structure is used by the new Tk_ChooseDirectoryObjCmd to pass
 * data between it and its callback. Unqiue to Winodws platform.
 */

typedef struct ChooseDirData {
   TCHAR utfInitDir[MAX_PATH];	/* Initial folder to use */
   TCHAR utfRetDir[MAX_PATH];	/* Returned folder to use */
   Tcl_Interp *interp;
   int mustExist;		/* True if file must exist to return from
				 * callback */
} CHOOSEDIRDATA;

typedef struct ThreadSpecificData {
    int debugFlag;		/* Flags whether we should output debugging
				 * information while displaying a builtin
				 * dialog. */
    Tcl_Interp *debugInterp;	/* Interpreter to used for debugging. */
    UINT WM_LBSELCHANGED;	/* Holds a registered windows event used for
				 * communicating between the Directory Chooser
				 * dialog and its hook proc. */
    HHOOK hMsgBoxHook;		/* Hook proc for tk_messageBox and the */
    HICON hSmallIcon;		/* icons used by a parent to be used in */
    HICON hBigIcon;		/* the message box */
} ThreadSpecificData;
static Tcl_ThreadDataKey dataKey;

/*
 * The following structures are used by Tk_MessageBoxCmd() to parse arguments
 * and return results.
 */

static const TkStateMap iconMap[] = {
    {MB_ICONERROR,		"error"},
    {MB_ICONINFORMATION,	"info"},
    {MB_ICONQUESTION,		"question"},
    {MB_ICONWARNING,		"warning"},
    {-1,			NULL}
};

static const TkStateMap typeMap[] = {
    {MB_ABORTRETRYIGNORE,	"abortretryignore"},
    {MB_OK,			"ok"},
    {MB_OKCANCEL,		"okcancel"},
    {MB_RETRYCANCEL,		"retrycancel"},
    {MB_YESNO,			"yesno"},
    {MB_YESNOCANCEL,		"yesnocancel"},
    {-1,			NULL}
};

static const TkStateMap buttonMap[] = {
    {IDABORT,			"abort"},
    {IDRETRY,			"retry"},
    {IDIGNORE,			"ignore"},
    {IDOK,			"ok"},
    {IDCANCEL,			"cancel"},
    {IDNO,			"no"},
    {IDYES,			"yes"},
    {-1,			NULL}
};

static const int buttonFlagMap[] = {
    MB_DEFBUTTON1, MB_DEFBUTTON2, MB_DEFBUTTON3, MB_DEFBUTTON4
};

static const struct {int type; int btnIds[3];} allowedTypes[] = {
    {MB_ABORTRETRYIGNORE,	{IDABORT, IDRETRY,  IDIGNORE}},
    {MB_OK,			{IDOK,	  -1,	    -1	    }},
    {MB_OKCANCEL,		{IDOK,	  IDCANCEL, -1	    }},
    {MB_RETRYCANCEL,		{IDRETRY, IDCANCEL, -1	    }},
    {MB_YESNO,			{IDYES,	  IDNO,	    -1	    }},
    {MB_YESNOCANCEL,		{IDYES,	  IDNO,	    IDCANCEL}}
};

#define NUM_TYPES (sizeof(allowedTypes) / sizeof(allowedTypes[0]))

/*
 * Abstract trivial differences between Win32 and Win64.
 */

#define TkWinGetHInstance(from) \
	((HINSTANCE) GetWindowLongPtr((from), GWLP_HINSTANCE))
#define TkWinGetUserData(from) \
	GetWindowLongPtr((from), GWLP_USERDATA)
#define TkWinSetUserData(to,what) \
	SetWindowLongPtr((to), GWLP_USERDATA, (LPARAM)(what))

/*
 * The value of TK_MULTI_MAX_PATH dictactes how many files can be retrieved
 * with tk_get*File -multiple 1. It must be allocated on the stack, so make it
 * large enough but not too large. - hobbs
 *
 * The data is stored as <dir>\0<file1>\0<file2>\0...<fileN>\0\0. Since
 * MAX_PATH == 260 on Win2K/NT, *40 is ~10Kbytes.
 */

#define TK_MULTI_MAX_PATH	(MAX_PATH*40)

/*
 * The following structure is used to pass information between the directory
 * chooser function, Tk_ChooseDirectoryObjCmd(), and its dialog hook proc.
 */

typedef struct ChooseDir {
    Tcl_Interp *interp;		/* Interp, used only if debug is turned on,
				 * for setting the "tk_dialog" variable. */
    int lastCtrl;		/* Used by hook proc to keep track of last
				 * control that had input focus, so when OK is
				 * pressed we know whether to browse a new
				 * directory or return. */
    int lastIdx;		/* Last item that was selected in directory
				 * browser listbox. */
    TCHAR path[MAX_PATH];	/* On return from choose directory dialog,
				 * holds the selected path. Cannot return
				 * selected path in ofnPtr->lpstrFile because
				 * the default dialog proc stores a '\0' in
				 * it, since, of course, no _file_ was
				 * selected. */
    OPENFILENAME *ofnPtr;	/* pointer to the OFN structure */
} ChooseDir;

/*
 * The following structure is used to pass information between GetFileName/W
 * functions and OFN dialog hook procedures. [Bug 2896501, Patch 2898255]
 */

typedef struct OFNData {
    Tcl_Interp *interp;		/* Interp, used only if debug is turned on,
				 * for setting the "tk_dialog" variable. */
    int dynFileBufferSize;	/* Dynamic filename buffer size, stored to
				 * avoid shrinking and expanding the buffer
				 * when selection changes */
    char *dynFileBuffer;	/* Dynamic filename buffer, cast to WCHAR* in
				 * UNICODE procedures */
} OFNData;

/*
 * Definitions of functions used only in this file.
 */

static UINT APIENTRY	ChooseDirectoryValidateProc(HWND hdlg, UINT uMsg,
			    LPARAM wParam, LPARAM lParam);
static UINT CALLBACK	ColorDlgHookProc(HWND hDlg, UINT uMsg, WPARAM wParam,
			    LPARAM lParam);
static int 		GetFileNameA(ClientData clientData,
			    Tcl_Interp *interp, int objc,
			    Tcl_Obj *CONST objv[], int isOpen);
static int 		GetFileNameW(ClientData clientData,
			    Tcl_Interp *interp, int objc,
			    Tcl_Obj *CONST objv[], int isOpen);
static int 		MakeFilter(Tcl_Interp *interp, Tcl_Obj *valuePtr,
			    Tcl_DString *dsPtr, Tcl_Obj *initialPtr,
			    int *index);
static UINT APIENTRY	OFNHookProcA(HWND hdlg, UINT uMsg, WPARAM wParam,
			    LPARAM lParam);
static UINT APIENTRY	OFNHookProcW(HWND hdlg, UINT uMsg, WPARAM wParam,
			    LPARAM lParam);
static LRESULT CALLBACK MsgBoxCBTProc(int nCode, WPARAM wParam, LPARAM lParam);
static void		SetTkDialog(ClientData clientData);
static char *		ConvertExternalFilename(Tcl_Encoding encoding,
			    char *filename, Tcl_DString *dsPtr);

/*
 *-------------------------------------------------------------------------
 *
 * EatSpuriousMessageBugFix --
 *
 *	In the file open/save dialog, double clicking on a list item causes
 *	the dialog box to close, but an unwanted WM_LBUTTONUP message is sent
 *	to the window underneath. If the window underneath happens to be a
 *	windows control (eg a button) then it will be activated by accident.
 *
 * 	This problem does not occur in dialog boxes, because windows must do
 * 	some special processing to solve the problem. (separate message
 * 	processing functions are used to cope with keyboard navigation of
 * 	controls.)
 *
 * 	Here is one solution. After returning, we poll the message queue for
 * 	1/4s looking for WM_LBUTTON up messages. If we see one it's consumed.
 * 	If we get a WM_LBUTTONDOWN message, then we exit early, since the user
 * 	must be doing something new. This fix only works for the current
 * 	application, so the problem will still occur if the open dialog
 * 	happens to be over another applications button. However this is a
 * 	fairly rare occurrance.
 *
 * Results:
 *	None.
 *
 * Side effects:
 *	Consumes an unwanted BUTTON messages.
 *
 *-------------------------------------------------------------------------
 */

static void
EatSpuriousMessageBugFix(void)
{
    MSG msg;
    DWORD nTime = GetTickCount() + 250;

    while (GetTickCount() < nTime) {
	if (PeekMessage(&msg, 0, WM_LBUTTONDOWN, WM_LBUTTONDOWN, PM_NOREMOVE)){
	    break;
	}
	PeekMessage(&msg, 0, WM_LBUTTONUP, WM_LBUTTONUP, PM_REMOVE);
    }
}

/*
 *-------------------------------------------------------------------------
 *
 * TkWinDialogDebug --
 *
 *	Function to turn on/off debugging support for common dialogs under
 *	windows. The variable "tk_debug" is set to the identifier of the
 *	dialog window when the modal dialog window pops up and it is safe to
 *	send messages to the dialog.
 *
 * Results:
 *	None.
 *
 * Side effects:
 *	This variable only makes sense if just one dialog is up at a time.
 *
 *-------------------------------------------------------------------------
 */

void
TkWinDialogDebug(
    int debug)
{
    ThreadSpecificData *tsdPtr = (ThreadSpecificData *)
	    Tcl_GetThreadData(&dataKey, sizeof(ThreadSpecificData));

    tsdPtr->debugFlag = debug;
}

/*
 *-------------------------------------------------------------------------
 *
 * Tk_ChooseColorObjCmd --
 *
 *	This function implements the color dialog box for the Windows
 *	platform. See the user documentation for details on what it does.
 *
 * Results:
 *	See user documentation.
 *
 * Side effects:
 *	A dialog window is created the first time this function is called.
 *	This window is not destroyed and will be reused the next time the
 *	application invokes the "tk_chooseColor" command.
 *
 *-------------------------------------------------------------------------
 */

int
Tk_ChooseColorObjCmd(
    ClientData clientData,	/* Main window associated with interpreter. */
    Tcl_Interp *interp,		/* Current interpreter. */
    int objc,			/* Number of arguments. */
    Tcl_Obj *CONST objv[])	/* Argument objects. */
{
    Tk_Window tkwin = (Tk_Window) clientData, parent;
    HWND hWnd;
    int i, oldMode, winCode, result;
    CHOOSECOLOR chooseColor;
    static int inited = 0;
    static COLORREF dwCustColors[16];
    static long oldColor;		/* the color selected last time */
    static CONST char *optionStrings[] = {
	"-initialcolor", "-parent", "-title", NULL
    };
    enum options {
	COLOR_INITIAL, COLOR_PARENT, COLOR_TITLE
    };

    result = TCL_OK;
    if (inited == 0) {
	/*
	 * dwCustColors stores the custom color which the user can modify. We
	 * store these colors in a static array so that the next time the
	 * color dialog pops up, the same set of custom colors remain in the
	 * dialog.
	 */

	for (i = 0; i < 16; i++) {
	    dwCustColors[i] = RGB(255-i * 10, i, i * 10);
	}
	oldColor = RGB(0xa0, 0xa0, 0xa0);
	inited = 1;
    }

    parent			= tkwin;
    chooseColor.lStructSize	= sizeof(CHOOSECOLOR);
    chooseColor.hwndOwner	= NULL;
    chooseColor.hInstance	= NULL;
    chooseColor.rgbResult	= oldColor;
    chooseColor.lpCustColors	= dwCustColors;
    chooseColor.Flags		= CC_RGBINIT | CC_FULLOPEN | CC_ENABLEHOOK;
    chooseColor.lCustData	= (LPARAM) NULL;
    chooseColor.lpfnHook	= (LPOFNHOOKPROC) ColorDlgHookProc;
    chooseColor.lpTemplateName	= (LPTSTR) interp;

    for (i = 1; i < objc; i += 2) {
	int index;
	char *string;
	Tcl_Obj *optionPtr, *valuePtr;

	optionPtr = objv[i];
	valuePtr = objv[i + 1];

	if (Tcl_GetIndexFromObj(interp, optionPtr, optionStrings, "option",
		TCL_EXACT, &index) != TCL_OK) {
	    return TCL_ERROR;
	}
	if (i + 1 == objc) {
	    string = Tcl_GetString(optionPtr);
	    Tcl_AppendResult(interp, "value for \"", string, "\" missing",
		    NULL);
	    return TCL_ERROR;
	}

	string = Tcl_GetString(valuePtr);
	switch ((enum options) index) {
	case COLOR_INITIAL: {
	    XColor *colorPtr;

	    colorPtr = Tk_GetColor(interp, tkwin, string);
	    if (colorPtr == NULL) {
		return TCL_ERROR;
	    }
	    chooseColor.rgbResult = RGB(colorPtr->red / 0x100,
		    colorPtr->green / 0x100, colorPtr->blue / 0x100);
	    break;
	}
	case COLOR_PARENT:
	    parent = Tk_NameToWindow(interp, string, tkwin);
	    if (parent == NULL) {
		return TCL_ERROR;
	    }
	    break;
	case COLOR_TITLE:
	    chooseColor.lCustData = (LPARAM) string;
	    break;
	}
    }

    Tk_MakeWindowExist(parent);
    chooseColor.hwndOwner = NULL;
    hWnd = Tk_GetHWND(Tk_WindowId(parent));
    chooseColor.hwndOwner = hWnd;

    oldMode = Tcl_SetServiceMode(TCL_SERVICE_ALL);
    winCode = ChooseColor(&chooseColor);
    (void) Tcl_SetServiceMode(oldMode);

    /*
     * Ensure that hWnd is enabled, because it can happen that we have updated
     * the wrapper of the parent, which causes us to leave this child disabled
     * (Windows loses sync).
     */

    EnableWindow(hWnd, 1);

    /*
     * Clear the interp result since anything may have happened during the
     * modal loop.
     */

    Tcl_ResetResult(interp);

    /*
     * 3. Process the result of the dialog
     */

    if (winCode) {
	/*
	 * User has selected a color
	 */
	char color[100];

	sprintf(color, "#%02x%02x%02x",
		GetRValue(chooseColor.rgbResult),
		GetGValue(chooseColor.rgbResult),
		GetBValue(chooseColor.rgbResult));
	Tcl_AppendResult(interp, color, NULL);
	oldColor = chooseColor.rgbResult;
	result = TCL_OK;
    }

    return result;
}

/*
 *-------------------------------------------------------------------------
 *
 * ColorDlgHookProc --
 *
 *	Provides special handling of messages for the Color common dialog box.
 *	Used to set the title when the dialog first appears.
 *
 * Results:
 *	The return value is 0 if the default dialog box function should handle
 *	the message, non-zero otherwise.
 *
 * Side effects:
 *	Changes the title of the dialog window.
 *
 *----------------------------------------------------------------------
 */

static UINT CALLBACK
ColorDlgHookProc(
    HWND hDlg,			/* Handle to the color dialog. */
    UINT uMsg,			/* Type of message. */
    WPARAM wParam,		/* First message parameter. */
    LPARAM lParam)		/* Second message parameter. */
{
    ThreadSpecificData *tsdPtr = (ThreadSpecificData *)
	    Tcl_GetThreadData(&dataKey, sizeof(ThreadSpecificData));
    const char *title;
    CHOOSECOLOR *ccPtr;

    if (WM_INITDIALOG == uMsg) {

	/*
	 * Set the title string of the dialog.
	 */

	ccPtr = (CHOOSECOLOR *) lParam;
	title = (const char *) ccPtr->lCustData;

	if ((title != NULL) && (title[0] != '\0')) {
	    Tcl_DString ds;

	    (*tkWinProcs->setWindowText)(hDlg,
		    Tcl_WinUtfToTChar(title, -1, &ds));
	    Tcl_DStringFree(&ds);
	}
	if (tsdPtr->debugFlag) {
	    tsdPtr->debugInterp = (Tcl_Interp *) ccPtr->lpTemplateName;
	    Tcl_DoWhenIdle(SetTkDialog, (ClientData) hDlg);
	}
	return TRUE;
    }
    return FALSE;
}

/*
 *----------------------------------------------------------------------
 *
 * Tk_GetOpenFileCmd --
 *
 *	This function implements the "open file" dialog box for the Windows
 *	platform. See the user documentation for details on what it does.
 *
 * Results:
 *	See user documentation.
 *
 * Side effects:
 *	A dialog window is created the first this function is called.
 *
 *----------------------------------------------------------------------
 */

int
Tk_GetOpenFileObjCmd(
    ClientData clientData,	/* Main window associated with interpreter. */
    Tcl_Interp *interp,		/* Current interpreter. */
    int objc,			/* Number of arguments. */
    Tcl_Obj *CONST objv[])	/* Argument objects. */
{
    if (TkWinGetPlatformId() == VER_PLATFORM_WIN32_NT) {
	return GetFileNameW(clientData, interp, objc, objv, 1);
    } else {
	return GetFileNameA(clientData, interp, objc, objv, 1);
    }
}

/*
 *----------------------------------------------------------------------
 *
 * Tk_GetSaveFileCmd --
 *
 *	Same as Tk_GetOpenFileCmd but opens a "save file" dialog box
 *	instead
 *
 * Results:
 *	Same as Tk_GetOpenFileCmd.
 *
 * Side effects:
 *	Same as Tk_GetOpenFileCmd.
 *
 *----------------------------------------------------------------------
 */

int
Tk_GetSaveFileObjCmd(
    ClientData clientData,	/* Main window associated with interpreter. */
    Tcl_Interp *interp,		/* Current interpreter. */
    int objc,			/* Number of arguments. */
    Tcl_Obj *CONST objv[])	/* Argument objects. */
{
    if (TkWinGetPlatformId() == VER_PLATFORM_WIN32_NT) {
	return GetFileNameW(clientData, interp, objc, objv, 0);
    } else {
	return GetFileNameA(clientData, interp, objc, objv, 0);
    }
}

/*
 *----------------------------------------------------------------------
 *
 * GetFileNameW --
 *
 *	Calls GetOpenFileName() or GetSaveFileName().
 *
 * Results:
 *	See user documentation.
 *
 * Side effects:
 *	See user documentation.
 *
 *----------------------------------------------------------------------
 */

static int
GetFileNameW(
    ClientData clientData,	/* Main window associated with interpreter. */
    Tcl_Interp *interp,		/* Current interpreter. */
    int objc,			/* Number of arguments. */
    Tcl_Obj *CONST objv[],	/* Argument objects. */
    int open)			/* 1 to call GetOpenFileName(), 0 to call
				 * GetSaveFileName(). */
{
    OPENFILENAMEW ofn;
    WCHAR file[TK_MULTI_MAX_PATH];
    OFNData ofnData;
    int cdlgerr;
    int filterIndex = 0, result = TCL_ERROR, winCode, oldMode, i, multi = 0;
    int inValue, confirmOverwrite = 1;
    char *extension = NULL, *title = NULL;
    Tk_Window tkwin = (Tk_Window) clientData;
    HWND hWnd;
    Tcl_Obj *filterObj = NULL, *initialTypeObj = NULL, *typeVariableObj = NULL;
    Tcl_DString utfFilterString, utfDirString, ds;
    Tcl_DString extString, filterString, dirString, titleString;
    Tcl_Encoding unicodeEncoding = TkWinGetUnicodeEncoding();
    ThreadSpecificData *tsdPtr = (ThreadSpecificData *)
	    Tcl_GetThreadData(&dataKey, sizeof(ThreadSpecificData));
    enum options {
	FILE_DEFAULT, FILE_TYPES, FILE_INITDIR, FILE_INITFILE, FILE_PARENT,
	FILE_TITLE, FILE_TYPEVARIABLE, FILE_MULTIPLE, FILE_CONFIRMOW
    };
    struct Options {
	CONST char *name;
	enum options value;
    };
    static CONST struct Options saveOptions[] = {
	{"-confirmoverwrite",	FILE_CONFIRMOW},
	{"-defaultextension",	FILE_DEFAULT},
	{"-filetypes",		FILE_TYPES},
	{"-initialdir",		FILE_INITDIR},
	{"-initialfile",	FILE_INITFILE},
	{"-parent",		FILE_PARENT},
	{"-title",		FILE_TITLE},
	{"-typevariable",	FILE_TYPEVARIABLE},
	{NULL,			FILE_DEFAULT/*ignored*/ }
    };
    static CONST struct Options openOptions[] = {
	{"-defaultextension",	FILE_DEFAULT},
	{"-filetypes",		FILE_TYPES},
	{"-initialdir",		FILE_INITDIR},
	{"-initialfile",	FILE_INITFILE},
	{"-multiple",		FILE_MULTIPLE},
	{"-parent",		FILE_PARENT},
	{"-title",		FILE_TITLE},
	{"-typevariable",	FILE_TYPEVARIABLE},
	{NULL,			FILE_DEFAULT/*ignored*/ }
    };
    CONST struct Options *options = open ? optionOptions : saveOptions;

    file[0] = '\0';
    ZeroMemory(&ofnData, sizeof(OFNData));
    Tcl_DStringInit(&utfFilterString);
    Tcl_DStringInit(&utfDirString);

    /*
     * Parse the arguments.
     */

    for (i = 1; i < objc; i += 2) {
	int index;
	char *string;
	Tcl_Obj *valuePtr = objv[i + 1];

<<<<<<< HEAD
	if (Tcl_GetIndexFromObjStruct(interp, objv[i], options,
		sizeof(struct Option), "option", 0, &index) != TCL_OK) {
=======
	optionPtr = objv[i];
	valuePtr = objv[i + 1];

	if (Tcl_GetIndexFromObjStruct(interp, optionPtr, options,
		sizeof(struct Options), "option", 0, &index) != TCL_OK) {
>>>>>>> fa24e270
	    goto end;
	} else if (i + 1 == objc) {
	    Tcl_AppendResult(interp, "value for \"", options[index].name,
		    "\" missing", NULL);
	    goto end;
	}

	string = Tcl_GetString(valuePtr);
	switch (options[index].value) {
	case FILE_DEFAULT:
	    if (string[0] == '.') {
		string++;
	    }
	    extension = string;
	    break;
	case FILE_TYPES:
	    filterObj = valuePtr;
	    break;
	case FILE_INITDIR:
	    Tcl_DStringFree(&utfDirString);
	    if (Tcl_TranslateFileName(interp, string,
		    &utfDirString) == NULL) {
		goto end;
	    }
	    break;
	case FILE_INITFILE:
	    if (Tcl_TranslateFileName(interp, string, &ds) == NULL) {
		goto end;
	    }
	    Tcl_UtfToExternal(NULL, unicodeEncoding, Tcl_DStringValue(&ds),
		    Tcl_DStringLength(&ds), 0, NULL, (char *) file,
		    sizeof(file), NULL, NULL, NULL);
	    Tcl_DStringFree(&ds);
	    break;
	case FILE_PARENT:
	    tkwin = Tk_NameToWindow(interp, string, tkwin);
	    if (tkwin == NULL) {
		goto end;
	    }
	    break;
	case FILE_TITLE:
	    title = string;
	    break;
	case FILE_TYPEVARIABLE:
	    typeVariableObj = valuePtr;
	    initialTypeObj = Tcl_ObjGetVar2(interp, typeVariableObj, NULL,
		    TCL_GLOBAL_ONLY);
	    break;
	case FILE_MULTIPLE:
	    if (Tcl_GetBooleanFromObj(interp, valuePtr, &multi) != TCL_OK) {
		return TCL_ERROR;
	    }
	    break;
	case FILE_CONFIRMOW:
	    if (Tcl_GetBooleanFromObj(interp, valuePtr,
		    &confirmOverwrite) != TCL_OK) {
		return TCL_ERROR;
	    }
	    break;
	}
    }

    if (MakeFilter(interp, filterObj, &utfFilterString, initialTypeObj,
	    &filterIndex) != TCL_OK) {
	goto end;
    }

    Tk_MakeWindowExist(tkwin);
    hWnd = Tk_GetHWND(Tk_WindowId(tkwin));

    ZeroMemory(&ofn, sizeof(OPENFILENAMEW));
    if (LOBYTE(LOWORD(GetVersion())) < 5) {
	ofn.lStructSize = OPENFILENAME_SIZE_VERSION_400;
    } else {
	ofn.lStructSize = sizeof(OPENFILENAMEW);
    }
    ofn.hwndOwner = hWnd;
    ofn.hInstance = TkWinGetHInstance(ofn.hwndOwner);
    ofn.lpstrFile = (WCHAR *) file;
    ofn.nMaxFile = TK_MULTI_MAX_PATH;
    ofn.Flags = OFN_HIDEREADONLY | OFN_PATHMUSTEXIST | OFN_NOCHANGEDIR
	    | OFN_EXPLORER | OFN_ENABLEHOOK| OFN_ENABLESIZING;
    ofn.lpfnHook = (LPOFNHOOKPROC) OFNHookProcW;
    ofn.lCustData = (LPARAM) &ofnData;

    if (open != 0) {
	ofn.Flags |= OFN_FILEMUSTEXIST;
    } else if (confirmOverwrite) {
	ofn.Flags |= OFN_OVERWRITEPROMPT;
    }
    if (tsdPtr->debugFlag != 0) {
	ofnData.interp = interp;
    }
    if (multi != 0) {
	ofn.Flags |= OFN_ALLOWMULTISELECT;

	/*
	 * Starting buffer size. The buffer will be expanded by the OFN dialog
	 * procedure when necessary
	 */

	ofnData.dynFileBufferSize = 1024;
	ofnData.dynFileBuffer = ckalloc(1024);
    }

    if (extension != NULL) {
	Tcl_UtfToExternalDString(unicodeEncoding, extension, -1, &extString);
	ofn.lpstrDefExt = (WCHAR *) Tcl_DStringValue(&extString);
    }

    Tcl_UtfToExternalDString(unicodeEncoding,
	    Tcl_DStringValue(&utfFilterString),
	    Tcl_DStringLength(&utfFilterString), &filterString);
    ofn.lpstrFilter = (WCHAR *) Tcl_DStringValue(&filterString);
    ofn.nFilterIndex = filterIndex;

    if (Tcl_DStringValue(&utfDirString)[0] != '\0') {
	Tcl_UtfToExternalDString(unicodeEncoding,
		Tcl_DStringValue(&utfDirString),
		Tcl_DStringLength(&utfDirString), &dirString);
    } else {
	/*
	 * NT 5.0 changed the meaning of lpstrInitialDir, so we have to ensure
	 * that we set the [pwd] if the user didn't specify anything else.
	 */

	Tcl_DString cwd;

	Tcl_DStringFree(&utfDirString);
	if ((Tcl_GetCwd(interp, &utfDirString) == NULL) ||
		(Tcl_TranslateFileName(interp,
			Tcl_DStringValue(&utfDirString), &cwd) == NULL)) {
	    Tcl_ResetResult(interp);
	} else {
	    Tcl_UtfToExternalDString(unicodeEncoding, Tcl_DStringValue(&cwd),
		    Tcl_DStringLength(&cwd), &dirString);
	}
	Tcl_DStringFree(&cwd);
    }
    ofn.lpstrInitialDir = (WCHAR *) Tcl_DStringValue(&dirString);

    if (title != NULL) {
	Tcl_UtfToExternalDString(unicodeEncoding, title, -1, &titleString);
	ofn.lpstrTitle = (WCHAR *) Tcl_DStringValue(&titleString);
    }

    /*
     * Popup the dialog.
     */

    oldMode = Tcl_SetServiceMode(TCL_SERVICE_ALL);
    if (open != 0) {
	winCode = GetOpenFileNameW(&ofn);
    } else {
	winCode = GetSaveFileNameW(&ofn);
    }
    Tcl_SetServiceMode(oldMode);
    EatSpuriousMessageBugFix();

    /*
     * Ensure that hWnd is enabled, because it can happen that we have updated
     * the wrapper of the parent, which causes us to leave this child disabled
     * (Windows loses sync).
     */

    EnableWindow(hWnd, 1);

    /*
     * Clear the interp result since anything may have happened during the
     * modal loop.
     */

    Tcl_ResetResult(interp);

    /*
     * Process the results.
     *
     * Use the CommDlgExtendedError() function to retrieve the error code.
     * This function can return one of about two dozen codes; most of these
     * indicate some sort of gross system failure (insufficient memory, bad
     * window handles, etc.). Most of the error codes will be ignored; as we
     * find we want more specific error messages for particular errors, we can
     * extend the code as needed.
     */

    cdlgerr = CommDlgExtendedError();

    /*
     * We now allow FNERR_BUFFERTOOSMALL when multiselection is enabled. The
     * filename buffer has been dynamically allocated by the OFN dialog
     * procedure to accomodate all selected files.
     */

    if ((winCode != 0)
	    || ((cdlgerr == FNERR_BUFFERTOOSMALL)
		    && (ofn.Flags & OFN_ALLOWMULTISELECT))) {
	int gotFilename = 0;	/* Flag for tracking whether we have any
				 * filename at all. For details, see
				 * http://stackoverflow.com/q/9227859/301832
				 */

	if (ofn.Flags & OFN_ALLOWMULTISELECT) {
	    /*
	     * The result in dynFileBuffer contains many items, separated by
	     * NUL characters. It is terminated with two nulls in a row. The
	     * first element is the directory path.
	     */

	    WCHAR *files = (WCHAR *) ofnData.dynFileBuffer;
	    Tcl_Obj *returnList = Tcl_NewObj();
	    int count = 0;

	    /*
	     * Get directory.
	     */

	    (void) ConvertExternalFilename(unicodeEncoding, (char *) files,
		    &ds);

	    while (*files != '\0') {
		while (*files != '\0') {
		    files++;
		}
		files++;
		if (*files != '\0') {
		    Tcl_Obj *fullnameObj;
		    Tcl_DString filenameBuf;

		    count++;
		    (void) ConvertExternalFilename(unicodeEncoding,
			    (char *) files, &filenameBuf);

		    fullnameObj = Tcl_NewStringObj(Tcl_DStringValue(&ds),
			    Tcl_DStringLength(&ds));
		    Tcl_AppendToObj(fullnameObj, "/", -1);
		    Tcl_AppendToObj(fullnameObj, Tcl_DStringValue(&filenameBuf),
			    Tcl_DStringLength(&filenameBuf));
		    gotFilename = 1;
		    Tcl_DStringFree(&filenameBuf);
		    Tcl_ListObjAppendElement(NULL, returnList, fullnameObj);
		}
	    }

	    if (count == 0) {
		/*
		 * Only one file was returned.
		 */

		Tcl_ListObjAppendElement(NULL, returnList,
			Tcl_NewStringObj(Tcl_DStringValue(&ds),
				Tcl_DStringLength(&ds)));
		gotFilename |= (Tcl_DStringLength(&ds) > 0);
	    }
	    Tcl_SetObjResult(interp, returnList);
	    Tcl_DStringFree(&ds);
	} else {
	    Tcl_AppendResult(interp, ConvertExternalFilename(unicodeEncoding,
		    (char *) ofn.lpstrFile, &ds), NULL);
	    gotFilename = (Tcl_DStringLength(&ds) > 0);
	    Tcl_DStringFree(&ds);
	}
	result = TCL_OK;
	if ((ofn.nFilterIndex > 0) && gotFilename && typeVariableObj
		&& filterObj) {
	    int listObjc, count;
	    Tcl_Obj **listObjv = NULL;
	    Tcl_Obj **typeInfo = NULL;

	    if (Tcl_ListObjGetElements(interp, filterObj,
		    &listObjc, &listObjv) != TCL_OK) {
		result = TCL_ERROR;
	    } else if (Tcl_ListObjGetElements(interp,
		    listObjv[ofn.nFilterIndex - 1], &count,
		    &typeInfo) != TCL_OK) {
		result = TCL_ERROR;
	    } else if (Tcl_ObjSetVar2(interp, typeVariableObj, NULL,
		    typeInfo[0], TCL_GLOBAL_ONLY|TCL_LEAVE_ERR_MSG) == NULL) {
		result = TCL_ERROR;
	    }
	}
    } else if (cdlgerr == FNERR_INVALIDFILENAME) {
	Tcl_SetResult(interp, "invalid filename \"", TCL_STATIC);
	Tcl_AppendResult(interp, ConvertExternalFilename(unicodeEncoding,
		(char *) ofn.lpstrFile, &ds), "\"", NULL);
	Tcl_DStringFree(&ds);
    } else {
	result = TCL_OK;
    }

    if (ofn.lpstrTitle != NULL) {
	Tcl_DStringFree(&titleString);
    }
    if (ofn.lpstrInitialDir != NULL) {
	Tcl_DStringFree(&dirString);
    }
    Tcl_DStringFree(&filterString);
    if (ofn.lpstrDefExt != NULL) {
	Tcl_DStringFree(&extString);
    }

  end:
    Tcl_DStringFree(&utfDirString);
    Tcl_DStringFree(&utfFilterString);
    if (ofnData.dynFileBuffer != NULL) {
	ckfree(ofnData.dynFileBuffer);
	ofnData.dynFileBuffer = NULL;
    }

    return result;
}

/*
 *-------------------------------------------------------------------------
 *
 * OFNHookProcW --
 *
 *	Dialog box hook function. This is used to sets the "tk_dialog"
 *	variable for test/debugging when the dialog is ready to receive
 *	messages. When multiple file selection is enabled this function
 *	is used to process the list of names.
 *
 * Results:
 *	Returns 0 to allow default processing of messages to occur.
 *
 * Side effects:
 *	None.
 *
 *-------------------------------------------------------------------------
 */

static UINT APIENTRY
OFNHookProcW(
    HWND hdlg,			/* Handle to child dialog window. */
    UINT uMsg,			/* Message identifier */
    WPARAM wParam,		/* Message parameter */
    LPARAM lParam)		/* Message parameter */
{
    ThreadSpecificData *tsdPtr = (ThreadSpecificData *)
	    Tcl_GetThreadData(&dataKey, sizeof(ThreadSpecificData));
    OPENFILENAMEW *ofnPtr;
    OFNData *ofnData;

    if (uMsg == WM_INITDIALOG) {
	TkWinSetUserData(hdlg, lParam);
    } else if (uMsg == WM_NOTIFY) {
	OFNOTIFYW *notifyPtr = (OFNOTIFYW *) lParam;

	/*
	 * This is weird... or not. The CDN_FILEOK is NOT sent when the selection
	 * exceeds declared buffer size (the nMaxFile member of the OPENFILENAMEW
	 * struct passed to GetOpenFileNameW function). So, we have to rely on
	 * the most recent CDN_SELCHANGE then. Unfortunately this means, that
	 * gathering the selected filenames happens twice when they fit into the
	 * declared buffer. Luckily, it's not frequent operation so it should
	 * not incur any noticeable delay. See [tktoolkit-Bugs-2987995]
	 */
	if (notifyPtr->hdr.code == CDN_FILEOK ||
		notifyPtr->hdr.code == CDN_SELCHANGE) {
	    int dirsize, selsize;
	    WCHAR *buffer;
	    int buffersize;

	    /*
	     * Change of selection. Unscramble the unholy mess that's in the
	     * selection buffer, resizing it if necessary.
	     */

	    ofnPtr = notifyPtr->lpOFN;
	    ofnData = (OFNData *) ofnPtr->lCustData;
	    buffer = (WCHAR *) ofnData->dynFileBuffer;
	    hdlg = GetParent(hdlg);

	    selsize = SendMessageW(hdlg, CDM_GETSPEC, 0, 0);
	    dirsize = SendMessageW(hdlg, CDM_GETFOLDERPATH, 0, 0);
	    buffersize = (selsize + dirsize + 1) * 2;

	    /*
	     * Just empty the buffer if dirsize indicates an error [Bug 3071836]
	     */
	    if ((selsize > 1) && (dirsize > 0)) {
		if (ofnData->dynFileBufferSize < buffersize) {
		    buffer = (WCHAR *) ckrealloc((char *) buffer, buffersize);
		    ofnData->dynFileBufferSize = buffersize;
		    ofnData->dynFileBuffer = (char *) buffer;
		}

		SendMessageW(hdlg, CDM_GETFOLDERPATH, dirsize, (LPARAM) buffer);
		buffer += dirsize;

		SendMessageW(hdlg, CDM_GETSPEC, selsize, (LPARAM) buffer);

		/*
		 * If there are multiple files, delete the quotes and change
		 * every second quote to NULL terminator
		 */

		if (buffer[0] == '"') {
		    BOOL findquote = TRUE;
		    WCHAR *tmp = buffer;

		    while(*buffer != '\0') {
			if (findquote) {
			    if (*buffer == '"') {
				findquote = FALSE;
			    }
			    buffer++;
			} else {
			    if (*buffer == '"') {
				findquote = TRUE;
				*buffer = '\0';
			    }
			    *tmp++ = *buffer++;
			}
		    }
		    *tmp = '\0';		/* Second NULL terminator. */
		} else {
		    buffer[selsize] = '\0';	/* Second NULL terminator. */

		    /*
		     * Replace directory terminating NULL with a backslash.
		     */

		    buffer--;
		    *buffer = '\\';
		}
	    } else {
		/*
		 * Nothing is selected, so just empty the string.
		 */

		if (buffer != NULL) {
		    *buffer = '\0';
		}
	    }
	}
    } else if (uMsg == WM_WINDOWPOSCHANGED) {
	/*
	 * This message is delivered at the right time to enable Tk to set the
	 * debug information. Unhooks itself so it won't set the debug
	 * information every time it gets a WM_WINDOWPOSCHANGED message.
	 */

	ofnPtr = (OPENFILENAMEW *) TkWinGetUserData(hdlg);
	if (ofnPtr != NULL) {
	    ofnData = (OFNData *) ofnPtr->lCustData;
	    if (ofnData->interp != NULL) {
		hdlg = GetParent(hdlg);
		tsdPtr->debugInterp = ofnData->interp;
		Tcl_DoWhenIdle(SetTkDialog, hdlg);
	    }
	    TkWinSetUserData(hdlg, NULL);
	}
    }
    return 0;
}

/*
 *----------------------------------------------------------------------
 *
 * GetFileNameA --
 *
 *	Calls GetOpenFileName() or GetSaveFileName().
 *
 * Results:
 *	See user documentation.
 *
 * Side effects:
 *	See user documentation.
 *
 *----------------------------------------------------------------------
 */

static int
GetFileNameA(
    ClientData clientData,	/* Main window associated with interpreter. */
    Tcl_Interp *interp,		/* Current interpreter. */
    int objc,			/* Number of arguments. */
    Tcl_Obj *CONST objv[],	/* Argument objects. */
    int open)			/* 1 to call GetOpenFileName(), 0 to call
				 * GetSaveFileName(). */
{
    OPENFILENAME ofn;
    TCHAR file[TK_MULTI_MAX_PATH], savePath[MAX_PATH];
    OFNData ofnData;
    int cdlgerr;
    int filterIndex = 0, result = TCL_ERROR, winCode, oldMode, i, multi = 0;
    char *extension = NULL, *title = NULL;
    Tk_Window tkwin = (Tk_Window) clientData;
    HWND hWnd;
    Tcl_Obj *filterObj = NULL, *initialTypeObj = NULL, *typeVariableObj = NULL;
    Tcl_DString utfFilterString, utfDirString, ds;
    Tcl_DString extString, filterString, dirString, titleString;
    ThreadSpecificData *tsdPtr = (ThreadSpecificData *)
	    Tcl_GetThreadData(&dataKey, sizeof(ThreadSpecificData));
    static CONST char *saveOptionStrings[] = {
	"-defaultextension", "-filetypes", "-initialdir", "-initialfile",
	"-parent", "-title", "-typevariable", NULL
    };
    static CONST char *openOptionStrings[] = {
	"-defaultextension", "-filetypes", "-initialdir", "-initialfile",
	"-multiple", "-parent", "-title", "-typevariable", NULL
    };
    CONST char **optionStrings;

    enum options {
	FILE_DEFAULT,	FILE_TYPES,	FILE_INITDIR,	FILE_INITFILE,
	FILE_MULTIPLE,	FILE_PARENT,	FILE_TITLE, FILE_TYPEVARIABLE
    };

    file[0] = '\0';
    ZeroMemory(&ofnData, sizeof(OFNData));
    Tcl_DStringInit(&utfFilterString);
    Tcl_DStringInit(&utfDirString);

    /*
     * Parse the arguments.
     */

    if (open) {
	optionStrings = openOptionStrings;
    } else {
	optionStrings = saveOptionStrings;
    }

    for (i = 1; i < objc; i += 2) {
	int index;
	char *string;
	Tcl_Obj *optionPtr, *valuePtr;

	optionPtr = objv[i];
	valuePtr = objv[i + 1];

	if (Tcl_GetIndexFromObj(interp, optionPtr, optionStrings, "option", 0,
		&index) != TCL_OK) {
	    goto end;
	}

	/*
	 * We want to maximize code sharing between the open and save file
	 * dialog implementations; in particular, the switch statement below.
	 * We use different sets of option strings from the GetIndexFromObj
	 * call above, but a single enumeration for both. The save file dialog
	 * doesn't support -multiple, but it falls in the middle of the
	 * enumeration. Ultimately, this means that when the index found by
	 * GetIndexFromObj is >= FILE_MULTIPLE, when doing a save file dialog,
	 * we have to increment the index, so that it matches the open file
	 * dialog enumeration.
	 */

	if (!open && index >= FILE_MULTIPLE) {
	    index++;
	}
	if (i + 1 == objc) {
	    string = Tcl_GetString(optionPtr);
	    Tcl_AppendResult(interp, "value for \"", string, "\" missing",
		    NULL);
	    goto end;
	}

	string = Tcl_GetString(valuePtr);
	switch ((enum options) index) {
	case FILE_DEFAULT:
	    if (string[0] == '.') {
		string++;
	    }
	    extension = string;
	    break;
	case FILE_TYPES:
	    filterObj = valuePtr;
	    break;
	case FILE_INITDIR:
	    Tcl_DStringFree(&utfDirString);
	    if (Tcl_TranslateFileName(interp, string, &utfDirString) == NULL) {
		goto end;
	    }
	    break;
	case FILE_INITFILE:
	    if (Tcl_TranslateFileName(interp, string, &ds) == NULL) {
		goto end;
	    }
	    Tcl_UtfToExternal(NULL, NULL, Tcl_DStringValue(&ds),
		    Tcl_DStringLength(&ds), 0, NULL, (char *) file,
		    sizeof(file), NULL, NULL, NULL);
	    Tcl_DStringFree(&ds);
	    break;
	case FILE_MULTIPLE:
	    if (Tcl_GetBooleanFromObj(interp, valuePtr, &multi) != TCL_OK) {
		return TCL_ERROR;
	    }
	    break;
	case FILE_PARENT:
	    tkwin = Tk_NameToWindow(interp, string, tkwin);
	    if (tkwin == NULL) {
		goto end;
	    }
	    break;
	case FILE_TITLE:
	    title = string;
	    break;
	case FILE_TYPEVARIABLE:
	    typeVariableObj = valuePtr;
	    initialTypeObj = Tcl_ObjGetVar2(interp, typeVariableObj, NULL,
		    TCL_GLOBAL_ONLY);
	    break;
	}
    }

    if (MakeFilter(interp, filterObj, &utfFilterString, initialTypeObj,
	    &filterIndex) != TCL_OK) {
	goto end;
    }

    Tk_MakeWindowExist(tkwin);
    hWnd = Tk_GetHWND(Tk_WindowId(tkwin));

    ZeroMemory(&ofn, sizeof(OPENFILENAMEA));
    if (LOBYTE(LOWORD(GetVersion())) < 5) {
	ofn.lStructSize = OPENFILENAME_SIZE_VERSION_400;
    } else {
	ofn.lStructSize = sizeof(ofn);
    }
    ofn.hwndOwner = hWnd;
    ofn.hInstance = TkWinGetHInstance(ofn.hwndOwner);
    ofn.lpstrFilter = NULL;
    ofn.lpstrCustomFilter = NULL;
    ofn.nMaxCustFilter = 0;
    ofn.lpstrFile = (LPTSTR) file;
    ofn.nMaxFile = TK_MULTI_MAX_PATH;
    ofn.lpstrFileTitle = NULL;
    ofn.nMaxFileTitle = 0;
    ofn.lpstrInitialDir = NULL;
    ofn.lpstrTitle = NULL;
    ofn.Flags = OFN_HIDEREADONLY | OFN_PATHMUSTEXIST | OFN_NOCHANGEDIR
	    | OFN_EXPLORER | OFN_ENABLEHOOK;
    ofn.nFileOffset = 0;
    ofn.nFileExtension = 0;
    ofn.lpstrDefExt = NULL;
    ofn.lpfnHook = (LPOFNHOOKPROC) OFNHookProcA;
    ofn.lCustData = (LPARAM) &ofnData;
    ofn.lpTemplateName = NULL;

    if (open != 0) {
	ofn.Flags |= OFN_FILEMUSTEXIST;
    } else {
	ofn.Flags |= OFN_OVERWRITEPROMPT;
    }

    if (tsdPtr->debugFlag != 0) {
	ofnData.interp = interp;
    }

    if (multi != 0) {
	ofn.Flags |= OFN_ALLOWMULTISELECT;

	/*
	 * Starting buffer size. The buffer will be expanded by the OFN dialog
	 * procedure when necessary
	 */

	ofnData.dynFileBufferSize = 1024;
	ofnData.dynFileBuffer = ckalloc(1024);
    }

    if (extension != NULL) {
	Tcl_UtfToExternalDString(NULL, extension, -1, &extString);
	ofn.lpstrDefExt = (LPTSTR) Tcl_DStringValue(&extString);
    }
    Tcl_UtfToExternalDString(NULL, Tcl_DStringValue(&utfFilterString),
	    Tcl_DStringLength(&utfFilterString), &filterString);
    ofn.lpstrFilter = (LPTSTR) Tcl_DStringValue(&filterString);
    ofn.nFilterIndex = filterIndex;

    if (Tcl_DStringValue(&utfDirString)[0] != '\0') {
	Tcl_UtfToExternalDString(NULL, Tcl_DStringValue(&utfDirString),
		Tcl_DStringLength(&utfDirString), &dirString);
    } else {
	/*
	 * NT 5.0 changed the meaning of lpstrInitialDir, so we have to ensure
	 * that we set the [pwd] if the user didn't specify anything else.
	 */

	Tcl_DString cwd;

	Tcl_DStringFree(&utfDirString);
	if ((Tcl_GetCwd(interp, &utfDirString) == NULL) ||
		(Tcl_TranslateFileName(interp,
			Tcl_DStringValue(&utfDirString), &cwd) == NULL)) {
	    Tcl_ResetResult(interp);
	} else {
	    Tcl_UtfToExternalDString(NULL, Tcl_DStringValue(&cwd),
		    Tcl_DStringLength(&cwd), &dirString);
	}
	Tcl_DStringFree(&cwd);
    }
    ofn.lpstrInitialDir = (LPTSTR) Tcl_DStringValue(&dirString);

    if (title != NULL) {
	Tcl_UtfToExternalDString(NULL, title, -1, &titleString);
	ofn.lpstrTitle = (LPTSTR) Tcl_DStringValue(&titleString);
    }

    /*
     * Popup the dialog.
     */

    GetCurrentDirectory(MAX_PATH, savePath);
    oldMode = Tcl_SetServiceMode(TCL_SERVICE_ALL);
    if (open != 0) {
	winCode = GetOpenFileName(&ofn);
    } else {
	winCode = GetSaveFileName(&ofn);
    }
    Tcl_SetServiceMode(oldMode);
    EatSpuriousMessageBugFix();
    SetCurrentDirectory(savePath);

    /*
     * Ensure that hWnd is enabled, because it can happen that we have updated
     * the wrapper of the parent, which causes us to leave this child disabled
     * (Windows loses sync).
     */

    EnableWindow(hWnd, 1);

    /*
     * Clear the interp result since anything may have happened during the
     * modal loop.
     */

    Tcl_ResetResult(interp);

    /*
     * Process the results.
     *
     * Use the CommDlgExtendedError() function to retrieve the error code.
     * This function can return one of about two dozen codes; most of these
     * indicate some sort of gross system failure (insufficient memory, bad
     * window handles, etc.) Most of the error codes will be ignored; as we
     * find we want specific error messages for particular errors, we can
     * extend the code as needed.
     */

    cdlgerr = CommDlgExtendedError();

    /*
     * We now allow FNERR_BUFFERTOOSMALL when multiselection is enabled. The
     * filename buffer has been dynamically allocated by the OFN dialog
     * procedure to accomodate all selected files.
     */

    if ((winCode != 0)
	    || ((cdlgerr == FNERR_BUFFERTOOSMALL)
		    && (ofn.Flags & OFN_ALLOWMULTISELECT))) {
	if (ofn.Flags & OFN_ALLOWMULTISELECT) {
	    /*
	     * The result in dynFileBuffer contains many items, separated by
	     * NUL characters. It is terminated with two nulls in a row. The
	     * first element is the directory path (if multiple files are
	     * selected) or the only returned file (if only a single file has
	     * been chosen).
	     */

	    char *files = ofnData.dynFileBuffer;
	    Tcl_Obj *returnList = Tcl_NewObj();
	    int count = 0;

	    /*
	     * Get directory.
	     */

	    (void) ConvertExternalFilename(NULL, (char *) files, &ds);

	    while (*files != '\0') {
		while (*files != '\0') {
		    files++;
		}
		files++;
		if (*files != '\0') {
		    Tcl_Obj *fullnameObj;
		    Tcl_DString filename;

		    count++;
		    (void) ConvertExternalFilename(NULL, (char *) files,
			    &filename);
		    fullnameObj = Tcl_NewStringObj(Tcl_DStringValue(&ds),
			    Tcl_DStringLength(&ds));
		    Tcl_AppendToObj(fullnameObj, "/", -1);
		    Tcl_AppendToObj(fullnameObj, Tcl_DStringValue(&filename),
			    Tcl_DStringLength(&filename));
		    Tcl_DStringFree(&filename);
		    Tcl_ListObjAppendElement(NULL, returnList, fullnameObj);
		}
	    }
	    if (count == 0) {
		/*
		 * Only one file was returned.
		 */

		Tcl_ListObjAppendElement(NULL, returnList, Tcl_NewStringObj(
			Tcl_DStringValue(&ds), Tcl_DStringLength(&ds)));
	    }
	    Tcl_SetObjResult(interp, returnList);
	    Tcl_DStringFree(&ds);
	} else {
	    Tcl_AppendResult(interp, ConvertExternalFilename(NULL,
		    (char *) ofn.lpstrFile, &ds), NULL);
	    Tcl_DStringFree(&ds);
	}
	result = TCL_OK;
	if ((ofn.nFilterIndex > 0) &&
		(Tcl_GetCharLength(Tcl_GetObjResult(interp)) > 0) &&
		typeVariableObj && filterObj) {
	    int listObjc, count;
	    Tcl_Obj **listObjv = NULL;
	    Tcl_Obj **typeInfo = NULL;

	    if (Tcl_ListObjGetElements(interp, filterObj, &listObjc,
		    &listObjv) != TCL_OK) {
		result = TCL_ERROR;
	    } else if (Tcl_ListObjGetElements(interp,
		    listObjv[ofn.nFilterIndex - 1], &count,
		    &typeInfo) != TCL_OK) {
		result = TCL_ERROR;
	    } else if (Tcl_ObjSetVar2(interp, typeVariableObj, NULL,
		    typeInfo[0], TCL_GLOBAL_ONLY|TCL_LEAVE_ERR_MSG) == NULL) {
		result = TCL_ERROR;
	    }
	}
    } else if (cdlgerr == FNERR_INVALIDFILENAME) {
	Tcl_SetResult(interp, "invalid filename \"", TCL_STATIC);
	Tcl_AppendResult(interp, ConvertExternalFilename(NULL,
		(char *) ofn.lpstrFile, &ds), "\"", NULL);
	Tcl_DStringFree(&ds);
    } else {
	result = TCL_OK;
    }

    if (ofn.lpstrTitle != NULL) {
	Tcl_DStringFree(&titleString);
    }
    if (ofn.lpstrInitialDir != NULL) {
	Tcl_DStringFree(&dirString);
    }
    Tcl_DStringFree(&filterString);
    if (ofn.lpstrDefExt != NULL) {
	Tcl_DStringFree(&extString);
    }

  end:
    Tcl_DStringFree(&utfDirString);
    Tcl_DStringFree(&utfFilterString);
    if (ofnData.dynFileBuffer != NULL) {
	ckfree(ofnData.dynFileBuffer);
	ofnData.dynFileBuffer = NULL;
    }

    return result;
}

/*
 *-------------------------------------------------------------------------
 *
 * OFNHookProcA --
 *
 *	Dialog box hook function. This is used to sets the "tk_dialog"
 *	variable for test/debugging when the dialog is ready to receive
 *	messages. When multiple file selection is enabled this function
 *	is used to process the list of names.
 *
 * Results:
 *	Returns 0 to allow default processing of messages to occur.
 *
 * Side effects:
 *	None.
 *
 *-------------------------------------------------------------------------
 */

static UINT APIENTRY
OFNHookProcA(
    HWND hdlg,			/* handle to child dialog window */
    UINT uMsg,			/* message identifier */
    WPARAM wParam,		/* message parameter */
    LPARAM lParam)		/* message parameter */
{
    ThreadSpecificData *tsdPtr = (ThreadSpecificData *)
	    Tcl_GetThreadData(&dataKey, sizeof(ThreadSpecificData));
    OPENFILENAME *ofnPtr;
    OFNData *ofnData;

    if (uMsg == WM_INITDIALOG) {
	TkWinSetUserData(hdlg, lParam);
    } else if (uMsg == WM_NOTIFY) {
	OFNOTIFY *notifyPtr = (OFNOTIFY *) lParam;

	/*
	 * This is weird... or not. The CDN_FILEOK is NOT sent when the selection
	 * exceeds declared buffer size (the nMaxFile member of the OPENFILENAMEW
	 * struct passed to GetOpenFileNameW function). So, we have to rely on
	 * the most recent CDN_SELCHANGE then. Unfortunately this means, that
	 * gathering the selected filenames happens twice when they fit into the
	 * declared buffer. Luckily, it's not frequent operation so it should
	 * not incur any noticeable delay. See [tktoolkit-Bugs-2987995]
	 */
	if (notifyPtr->hdr.code == CDN_FILEOK ||
		notifyPtr->hdr.code == CDN_SELCHANGE) {
	    int dirsize, selsize;
	    char *buffer;
	    int buffersize;

	    /*
	     * Change of selection. Unscramble the unholy mess that's in the
	     * selection buffer, resizing it if necessary.
	     */

	    ofnPtr = notifyPtr->lpOFN;
	    ofnData = (OFNData *) ofnPtr->lCustData;
	    buffer = ofnData->dynFileBuffer;
	    hdlg = GetParent(hdlg);

	    selsize = SendMessage(hdlg, CDM_GETSPEC, 0, 0);
	    dirsize = SendMessage(hdlg, CDM_GETFOLDERPATH, 0, 0);
	    buffersize = selsize + dirsize + 1;

	    /*
	     * Just empty the buffer if dirsize indicates an error [Bug 3071836]
	     */
	    if ((selsize > 1) && (dirsize > 0)) {
		if (ofnData->dynFileBufferSize < buffersize) {
		    buffer = ckrealloc(buffer, buffersize);
		    ofnData->dynFileBufferSize = buffersize;
		    ofnData->dynFileBuffer = buffer;
		}

		SendMessage(hdlg, CDM_GETFOLDERPATH, dirsize, (LPARAM) buffer);
		buffer += dirsize;
		SendMessage(hdlg, CDM_GETSPEC, selsize, (LPARAM) buffer);

		/*
		 * If there are multiple files, delete the quotes and change
		 * every second quote to NULL terminator.
		 */

		if (buffer[0] == '"') {
		    BOOL findquote = TRUE;
		    char *tmp = buffer;

		    while (*buffer != '\0') {
			if (findquote) {
			    if (*buffer == '"') {
				findquote = FALSE;
			    }
			    buffer++;
			} else {
			    if (*buffer == '"') {
				findquote = TRUE;
				*buffer = '\0';
			    }
			    *tmp++ = *buffer++;
			}
		    }
		    *tmp = '\0';		/* Second NULL terminator. */
		} else {
		    buffer[selsize] = '\0';	/* Second NULL terminator. */

		    /*
		     * Replace directory terminating NULL with a backslash.
		     */

		    buffer--;
		    *buffer = '\\';
		}

	    } else {
		/*
		 * Nothing is selected, so just empty the string.
		 */

		if (buffer != NULL) {
		    *buffer = '\0';
		}
	    }
	}
    } else if (uMsg == WM_WINDOWPOSCHANGED) {
	/*
	 * This message is delivered at the right time to both old-style and
	 * explorer-style hook procs to enable Tk to set the debug
	 * information. Unhooks itself so it won't set the debug information
	 * every time it gets a WM_WINDOWPOSCHANGED message.
	 */

	ofnPtr = (OPENFILENAME *) TkWinGetUserData(hdlg);
	if (ofnPtr != NULL) {
	    ofnData = (OFNData *) ofnPtr->lCustData;
	    if (ofnData->interp != NULL) {
		if (ofnPtr->Flags & OFN_EXPLORER) {
		    hdlg = GetParent(hdlg);
		}
		tsdPtr->debugInterp = ofnData->interp;
		Tcl_DoWhenIdle(SetTkDialog, hdlg);
	    }
	    TkWinSetUserData(hdlg, NULL);
	}
    }
    return 0;
}

/*
 *----------------------------------------------------------------------
 *
 * MakeFilter --
 *
 *	Allocate a buffer to store the filters in a format understood by
 *	Windows.
 *
 * Results:
 *	A standard TCL return value.
 *
 * Side effects:
 *	ofnPtr->lpstrFilter is modified.
 *
 *----------------------------------------------------------------------
 */

static int
MakeFilter(
    Tcl_Interp *interp,		/* Current interpreter. */
    Tcl_Obj *valuePtr,		/* Value of the -filetypes option */
    Tcl_DString *dsPtr,		/* Filled with windows filter string. */
    Tcl_Obj *initialPtr,	/* Initial type name  */
    int *index)			/* Index of initial type in filter string */
{
    char *filterStr;
    char *p;
    char *initial = NULL;
    int pass;
    int ix = 0; /* index counter */
    FileFilterList flist;
    FileFilter *filterPtr;

    if (initialPtr) {
	initial = Tcl_GetStringFromObj(initialPtr, NULL);
    }
    TkInitFileFilters(&flist);
    if (TkGetFileFilters(interp, &flist, valuePtr, 1) != TCL_OK) {
	return TCL_ERROR;
    }

    if (flist.filters == NULL) {
	/*
	 * Use "All Files (*.*) as the default filter if none is specified
	 */
	char *defaultFilter = "All Files (*.*)";

	p = filterStr = (char*)ckalloc(30 * sizeof(char));

	strcpy(p, defaultFilter);
	p+= strlen(defaultFilter);

	*p++ = '\0';
	*p++ = '*';
	*p++ = '.';
	*p++ = '*';
	*p++ = '\0';
	*p++ = '\0';
	*p = '\0';

    } else {
	int len;

	if (valuePtr == NULL) {
	    len = 0;
	} else {
	    (void) Tcl_GetStringFromObj(valuePtr, &len);
	}

	/*
	 * We format the filetype into a string understood by Windows: {"Text
	 * Documents" {.doc .txt} {TEXT}} becomes "Text Documents
	 * (*.doc,*.txt)\0*.doc;*.txt\0"
	 *
	 * See the Windows OPENFILENAME manual page for details on the filter
	 * string format.
	 */

	/*
	 * Since we may only add asterisks (*) to the filter, we need at most
	 * twice the size of the string to format the filter
	 */

	filterStr = ckalloc((unsigned int) len * 3);

	for (filterPtr = flist.filters, p = filterStr; filterPtr;
		filterPtr = filterPtr->next) {
	    char *sep;
	    FileFilterClause *clausePtr;

	    /*
	     * Check initial index for match, set index. Filter index is 1
	     * based so increment first
	     */
	    ix++;
	    if (index && initial && (strcmp(initial, filterPtr->name) == 0)) {
		*index = ix;
	    }

	    /*
	     * First, put in the name of the file type.
	     */

	    strcpy(p, filterPtr->name);
	    p+= strlen(filterPtr->name);
	    *p++ = ' ';
	    *p++ = '(';

	    for (pass = 1; pass <= 2; pass++) {
		/*
		 * In the first pass, we format the extensions in the name
		 * field. In the second pass, we format the extensions in the
		 * filter pattern field
		 */

		sep = "";
		for (clausePtr=filterPtr->clauses;clausePtr;
			clausePtr=clausePtr->next) {
		    GlobPattern *globPtr;

		    for (globPtr = clausePtr->patterns; globPtr;
			    globPtr = globPtr->next) {
			strcpy(p, sep);
			p += strlen(sep);
			strcpy(p, globPtr->pattern);
			p += strlen(globPtr->pattern);

			if (pass == 1) {
			    sep = ",";
			} else {
			    sep = ";";
			}
		    }
		}
		if (pass == 1) {
		    *p ++ = ')';
		}
		*p++ = '\0';
	    }
	}

	/*
	 * Windows requires the filter string to be ended by two NULL
	 * characters.
	 */

	*p++ = '\0';
	*p = '\0';
    }

    Tcl_DStringAppend(dsPtr, filterStr, (int) (p - filterStr));
    ckfree((char *) filterStr);

    TkFreeFileFilters(&flist);
    return TCL_OK;
}

/*
 *----------------------------------------------------------------------
 *
 * Tk_ChooseDirectoryObjCmd --
 *
 *	This function implements the "tk_chooseDirectory" dialog box for the
 *	Windows platform. See the user documentation for details on what it
 *	does. Uses the newer SHBrowseForFolder explorer type interface.
 *
 * Results:
 *	See user documentation.
 *
 * Side effects:
 *	A modal dialog window is created. Tcl_SetServiceMode() is called to
 *	allow background events to be processed
 *
 *----------------------------------------------------------------------
 *
 * The function tk_chooseDirectory pops up a dialog box for the user to select
 * a directory. The following option-value pairs are possible as command line
 * arguments:
 *
 * -initialdir dirname
 *
 * Specifies that the directories in directory should be displayed when the
 * dialog pops up. If this parameter is not specified, then the directories in
 * the current working directory are displayed. If the parameter specifies a
 * relative path, the return value will convert the relative path to an
 * absolute path. This option may not always work on the Macintosh. This is
 * not a bug. Rather, the General Controls control panel on the Mac allows the
 * end user to override the application default directory.
 *
 * -parent window
 *
 * Makes window the logical parent of the dialog. The dialog is displayed on
 * top of its parent window.
 *
 * -title titleString
 *
 * Specifies a string to display as the title of the dialog box. If this
 * option is not specified, then a default title will be displayed.
 *
 * -mustexist boolean
 *
 * Specifies whether the user may specify non-existant directories. If this
 * parameter is true, then the user may only select directories that already
 * exist. The default value is false.
 *
 * New Behaviour:
 *
 * - If mustexist = 0 and a user entered folder does not exist, a prompt will
 *   pop-up asking if the user wants another chance to change it. The old
 *   dialog just returned the bogus entry. On mustexist = 1, the entries MUST
 *   exist before exiting the box with OK.
 *
 *   Bugs:
 *
 * - If valid abs directory name is entered into the entry box and Enter
 *   pressed, the box will close returning the name. This is inconsistent when
 *   entering relative names or names with forward slashes, which are
 *   invalidated then corrected in the callback. After correction, the box is
 *   held open to allow further modification by the user.
 *
 * - Not sure how to implement localization of message prompts.
 *
 * - -title is really -message.
 *
 *----------------------------------------------------------------------
 */

int
Tk_ChooseDirectoryObjCmd(
    ClientData clientData,	/* Main window associated with interpreter. */
    Tcl_Interp *interp,		/* Current interpreter. */
    int objc,			/* Number of arguments. */
    Tcl_Obj *CONST objv[])	/* Argument objects. */
{
    char path[MAX_PATH];
    int oldMode, result = TCL_ERROR, i;
    LPCITEMIDLIST pidl;		/* Returned by browser */
    BROWSEINFO bInfo;		/* Used by browser */
    CHOOSEDIRDATA cdCBData;	/* Structure to pass back and forth */
    LPMALLOC pMalloc;		/* Used by shell */
    Tk_Window tkwin = (Tk_Window) clientData;
    HWND hWnd;
    char *utfTitle = NULL;/* Title for window */
    TCHAR saveDir[MAX_PATH];
    Tcl_DString titleString;	/* UTF Title */
    Tcl_DString initDirString;	/* Initial directory */
    Tcl_Obj *objPtr;
    static CONST char *optionStrings[] = {
	"-initialdir", "-mustexist",  "-parent",  "-title", NULL
    };
    enum options {
	DIR_INITIAL,   DIR_EXIST,  DIR_PARENT, FILE_TITLE
    };

    /*
     * Initialize
     */

    path[0] = '\0';
    ZeroMemory(&cdCBData, sizeof(CHOOSEDIRDATA));
    cdCBData.interp = interp;

    /*
     * Process the command line options
     */

    for (i = 1; i < objc; i += 2) {
	int index;
	char *string;
	Tcl_Obj *optionPtr, *valuePtr;

	optionPtr = objv[i];
	valuePtr = objv[i + 1];

	if (Tcl_GetIndexFromObj(interp, optionPtr, optionStrings, "option", 0,
		&index) != TCL_OK) {
	    goto cleanup;
	}
	if (i + 1 == objc) {
	    string = Tcl_GetString(optionPtr);
	    Tcl_AppendResult(interp, "value for \"", string, "\" missing",
		    NULL);
	    goto cleanup;
	}

	string = Tcl_GetString(valuePtr);
	switch ((enum options) index) {
	case DIR_INITIAL:
	    if (Tcl_TranslateFileName(interp,string,&initDirString) == NULL) {
		goto cleanup;
	    }
	    string = Tcl_DStringValue(&initDirString);

	    /*
	     * Convert possible relative path to full path to keep dialog
	     * happy.
	     */

	    GetFullPathName(string, MAX_PATH, saveDir, NULL);
	    lstrcpyn(cdCBData.utfInitDir, saveDir, MAX_PATH);
	    Tcl_DStringFree(&initDirString);
	    break;
	case DIR_EXIST:
	    if (Tcl_GetBooleanFromObj(interp, valuePtr,
		    &cdCBData.mustExist) != TCL_OK) {
		goto cleanup;
	    }
	    break;
	case DIR_PARENT:
	    tkwin = Tk_NameToWindow(interp, string, tkwin);
	    if (tkwin == NULL) {
		goto cleanup;
	    }
	    break;
	case FILE_TITLE:
	    utfTitle = string;
	    break;
	}
    }

    /*
     * Get ready to call the browser
     */

    Tk_MakeWindowExist(tkwin);
    hWnd = Tk_GetHWND(Tk_WindowId(tkwin));

    /*
     * Setup the parameters used by SHBrowseForFolder
     */

    bInfo.hwndOwner = hWnd;
    bInfo.pszDisplayName = path;
    bInfo.pidlRoot = NULL;
    if (lstrlen(cdCBData.utfInitDir) == 0) {
	GetCurrentDirectory(MAX_PATH, cdCBData.utfInitDir);
    }
    bInfo.lParam = (LPARAM) &cdCBData;

    if (utfTitle != NULL) {
	Tcl_UtfToExternalDString(NULL, utfTitle, -1, &titleString);
	bInfo.lpszTitle = (LPTSTR) Tcl_DStringValue(&titleString);
    } else {
	bInfo.lpszTitle = "Please choose a directory, then select OK.";
    }

    /*
     * Set flags to add edit box, status text line and use the new ui. Allow
     * override with magic variable (ignore errors in retrieval). See
     * http://msdn.microsoft.com/en-us/library/bb773205(VS.85).aspx for
     * possible flag values.
     */

    bInfo.ulFlags = BIF_EDITBOX | BIF_STATUSTEXT | BIF_RETURNFSANCESTORS
	| BIF_VALIDATE | BIF_NEWDIALOGSTYLE;
    objPtr = Tcl_GetVar2Ex(interp, "::tk::winChooseDirFlags", NULL,
	    TCL_GLOBAL_ONLY);
    if (objPtr != NULL) {
	int flags;
	Tcl_GetIntFromObj(NULL, objPtr, &flags);
	bInfo.ulFlags = flags;
    }

    /*
     * Callback to handle events
     */

    bInfo.lpfn = (BFFCALLBACK) ChooseDirectoryValidateProc;

    /*
     * Display dialog in background and process result. We look to give the
     * user a chance to change their mind on an invalid folder if mustexist is
     * 0.
     */

    oldMode = Tcl_SetServiceMode(TCL_SERVICE_ALL);
    GetCurrentDirectory(MAX_PATH, saveDir);
    if (SHGetMalloc(&pMalloc) == NOERROR) {
	pidl = SHBrowseForFolder(&bInfo);

	/*
	 * This is a fix for Windows 2000, which seems to modify the folder name
	 * buffer even when the dialog is canceled (in this case the buffer
	 * contains garbage). See [Bug #3002230]
	 */
	path[0] = '\0';

	/*
	 * Null for cancel button or invalid dir, otherwise valid.
	 */

	if (pidl != NULL) {
	    if (!SHGetPathFromIDList(pidl, path)) {
		Tcl_SetResult(interp, "Error: Not a file system folder\n",
			TCL_VOLATILE);
	    };
	    pMalloc->lpVtbl->Free(pMalloc, (void *) pidl);
	} else if (lstrlen(cdCBData.utfRetDir) > 0) {
	    lstrcpy(path, cdCBData.utfRetDir);
	}
	pMalloc->lpVtbl->Release(pMalloc);
    }
    SetCurrentDirectory(saveDir);
    Tcl_SetServiceMode(oldMode);

    /*
     * Ensure that hWnd is enabled, because it can happen that we have updated
     * the wrapper of the parent, which causes us to leave this child disabled
     * (Windows loses sync).
     */

    EnableWindow(hWnd, 1);

    /*
     * Change the pathname to the Tcl "normalized" pathname, where back
     * slashes are used instead of forward slashes
     */

    Tcl_ResetResult(interp);
    if (*path) {
	Tcl_DString ds;

	Tcl_AppendResult(interp, ConvertExternalFilename(NULL, (char *) path,
		&ds), NULL);
	Tcl_DStringFree(&ds);
    }

    result = TCL_OK;

    if (utfTitle != NULL) {
	Tcl_DStringFree(&titleString);
    }

  cleanup:
    return result;
}

/*
 *----------------------------------------------------------------------
 *
 * ChooseDirectoryValidateProc --
 *
 *	Hook function called by the explorer ChooseDirectory dialog when
 *	events occur. It is used to validate the text entry the user may have
 *	entered.
 *
 * Results:
 *	Returns 0 to allow default processing of message, or 1 to tell default
 *	dialog function not to close.
 *
 *----------------------------------------------------------------------
 */

static UINT APIENTRY
ChooseDirectoryValidateProc(
    HWND hwnd,
    UINT message,
    LPARAM lParam,
    LPARAM lpData)
{
    TCHAR selDir[MAX_PATH];
    CHOOSEDIRDATA *chooseDirSharedData = (CHOOSEDIRDATA *) lpData;
    Tcl_DString initDirString;
    char string[MAX_PATH];
    ThreadSpecificData *tsdPtr = (ThreadSpecificData *)
	    Tcl_GetThreadData(&dataKey, sizeof(ThreadSpecificData));

    if (tsdPtr->debugFlag) {
	tsdPtr->debugInterp = (Tcl_Interp *) chooseDirSharedData->interp;
	Tcl_DoWhenIdle(SetTkDialog, (ClientData) hwnd);
    }
    chooseDirSharedData->utfRetDir[0] = '\0';
    switch (message) {
    case BFFM_VALIDATEFAILED:
	/*
	 * First save and check to see if it is a valid path name, if so then
	 * make that path the one shown in the window. Otherwise, it failed
	 * the check and should be treated as such. Use
	 * Set/GetCurrentDirectory which allows relative path names and names
	 * with forward slashes. Use Tcl_TranslateFileName to make sure names
	 * like ~ are converted correctly.
	 */

	if (Tcl_TranslateFileName(chooseDirSharedData->interp,
		(char *) lParam, &initDirString) == NULL) {
	    /*
	     * Should we expose the error (in the interp result) to the user
	     * at this point?
	     */

	    chooseDirSharedData->utfRetDir[0] = '\0';
	    return 1;
	}
	lstrcpyn(string, Tcl_DStringValue(&initDirString), MAX_PATH);
	Tcl_DStringFree(&initDirString);

	if (SetCurrentDirectory((char *)string) == 0) {
	    LPTSTR lpFilePart[MAX_PATH];

	    /*
	     * Get the full path name to the user entry, at this point it does
	     * not exist so see if it is supposed to. Otherwise just return
	     * it.
	     */

	    GetFullPathName(string, MAX_PATH,
		    chooseDirSharedData->utfRetDir, /*unused*/ lpFilePart);
	    if (chooseDirSharedData->mustExist) {
		/*
		 * User HAS to select a valid directory.
		 */

		wsprintf(selDir, TEXT("Directory '%.200s' does not exist,\nplease select or enter an existing directory."), chooseDirSharedData->utfRetDir);
		MessageBox(NULL, selDir, NULL, MB_ICONEXCLAMATION|MB_OK);
		chooseDirSharedData->utfRetDir[0] = '\0';
		return 1;
	    }
	} else {
	    /*
	     * Changed to new folder OK, return immediatly with the current
	     * directory in utfRetDir.
	     */

	    GetCurrentDirectory(MAX_PATH, chooseDirSharedData->utfRetDir);
	    return 0;
	}
	return 0;

    case BFFM_SELCHANGED:
	/*
	 * Set the status window to the currently selected path and enable the
	 * OK button if a file system folder, otherwise disable the OK button
	 * for things like server names. Perhaps a new switch
	 * -enablenonfolders can be used to allow non folders to be selected.
	 *
	 * Not called when user changes edit box directly.
	 */

	if (SHGetPathFromIDList((LPITEMIDLIST) lParam, selDir)) {
	    SendMessage(hwnd, BFFM_SETSTATUSTEXT, 0, (LPARAM) selDir);
	    // enable the OK button
	    SendMessage(hwnd, BFFM_ENABLEOK, 0, (LPARAM) 1);
	} else {
	    // disable the OK button
	    SendMessage(hwnd, BFFM_ENABLEOK, 0, (LPARAM) 0);
	}
	UpdateWindow(hwnd);
	return 1;

    case BFFM_INITIALIZED: {
	/*
	 * Directory browser intializing - tell it where to start from, user
	 * specified parameter.
	 */

	char *initDir = chooseDirSharedData->utfInitDir;

	SetCurrentDirectory(initDir);
	if (*initDir == '\\') {
	    /*
	     * BFFM_SETSELECTION only understands UNC paths as pidls, so
	     * convert path to pidl using IShellFolder interface.
	     */

	    LPMALLOC pMalloc;
	    LPSHELLFOLDER psfFolder;

	    if (SUCCEEDED(SHGetMalloc(&pMalloc))) {
		if (SUCCEEDED(SHGetDesktopFolder(&psfFolder))) {
		    LPITEMIDLIST pidlMain;
		    ULONG ulCount, ulAttr;
		    Tcl_DString ds;

		    Tcl_UtfToExternalDString(TkWinGetUnicodeEncoding(),
			    initDir, -1, &ds);
		    if (SUCCEEDED(psfFolder->lpVtbl->ParseDisplayName(
			    psfFolder, hwnd, NULL, (WCHAR *)
			    Tcl_DStringValue(&ds), &ulCount,&pidlMain,&ulAttr))
			    && (pidlMain != NULL)) {
			SendMessage(hwnd, BFFM_SETSELECTION, FALSE,
				(LPARAM) pidlMain);
			pMalloc->lpVtbl->Free(pMalloc, pidlMain);
		    }
		    psfFolder->lpVtbl->Release(psfFolder);
		    Tcl_DStringFree(&ds);
		}
		pMalloc->lpVtbl->Release(pMalloc);
	    }
	} else {
	    SendMessage(hwnd, BFFM_SETSELECTION, TRUE, (LPARAM) initDir);
	}
	SendMessage(hwnd, BFFM_ENABLEOK, 0, (LPARAM) 1);
	break;
    }

    }
    return 0;
}

/*
 *----------------------------------------------------------------------
 *
 * Tk_MessageBoxObjCmd --
 *
 *	This function implements the MessageBox window for the Windows
 *	platform. See the user documentation for details on what it does.
 *
 * Results:
 *	See user documentation.
 *
 * Side effects:
 *	None. The MessageBox window will be destroy before this function
 *	returns.
 *
 *----------------------------------------------------------------------
 */

int
Tk_MessageBoxObjCmd(
    ClientData clientData,	/* Main window associated with interpreter. */
    Tcl_Interp *interp,		/* Current interpreter. */
    int objc,			/* Number of arguments. */
    Tcl_Obj *CONST objv[])	/* Argument objects. */
{
    Tk_Window tkwin = (Tk_Window) clientData, parent;
    HWND hWnd;
    Tcl_Obj *messageObj, *titleObj, *detailObj, *tmpObj;
    int defaultBtn, icon, type;
    int i, oldMode, winCode;
    UINT flags;
    static CONST char *optionStrings[] = {
	"-default",	"-detail",	"-icon",	"-message",
	"-parent",	"-title",	"-type",	NULL
    };
    enum options {
	MSG_DEFAULT,	MSG_DETAIL,	MSG_ICON,	MSG_MESSAGE,
	MSG_PARENT,	MSG_TITLE,	MSG_TYPE
    };
    ThreadSpecificData *tsdPtr = (ThreadSpecificData *)
	    Tcl_GetThreadData(&dataKey, sizeof(ThreadSpecificData));

    (void) TkWinGetUnicodeEncoding();
    defaultBtn = -1;
    detailObj = NULL;
    icon = MB_ICONINFORMATION;
    messageObj = NULL;
    parent = tkwin;
    titleObj = NULL;
    type = MB_OK;

    for (i = 1; i < objc; i += 2) {
	int index;
	char *string;
	Tcl_Obj *optionPtr, *valuePtr;

	optionPtr = objv[i];
	valuePtr = objv[i + 1];

	if (Tcl_GetIndexFromObj(interp, optionPtr, optionStrings, "option",
		TCL_EXACT, &index) != TCL_OK) {
	    return TCL_ERROR;
	}
	if (i + 1 == objc) {
	    string = Tcl_GetString(optionPtr);
	    Tcl_AppendResult(interp, "value for \"", string, "\" missing",
		    NULL);
	    return TCL_ERROR;
	}

	switch ((enum options) index) {
	case MSG_DEFAULT:
	    defaultBtn = TkFindStateNumObj(interp, optionPtr, buttonMap,
		    valuePtr);
	    if (defaultBtn < 0) {
		return TCL_ERROR;
	    }
	    break;

	case MSG_DETAIL:
	    detailObj = valuePtr;
	    break;

	case MSG_ICON:
	    icon = TkFindStateNumObj(interp, optionPtr, iconMap, valuePtr);
	    if (icon < 0) {
		return TCL_ERROR;
	    }
	    break;

	case MSG_MESSAGE:
	    messageObj = valuePtr;
	    break;

	case MSG_PARENT:
	    parent = Tk_NameToWindow(interp, Tcl_GetString(valuePtr), tkwin);
	    if (parent == NULL) {
		return TCL_ERROR;
	    }
	    break;

	case MSG_TITLE:
	    titleObj = valuePtr;
	    break;

	case MSG_TYPE:
	    type = TkFindStateNumObj(interp, optionPtr, typeMap, valuePtr);
	    if (type < 0) {
		return TCL_ERROR;
	    }
	    break;
	}
    }

    while (!Tk_IsTopLevel(parent)) {
	parent = Tk_Parent(parent);
    }
    Tk_MakeWindowExist(parent);
    hWnd = Tk_GetHWND(Tk_WindowId(parent));

    flags = 0;
    if (defaultBtn >= 0) {
	int defaultBtnIdx = -1;

	for (i = 0; i < (int) NUM_TYPES; i++) {
	    if (type == allowedTypes[i].type) {
		int j;

		for (j = 0; j < 3; j++) {
		    if (allowedTypes[i].btnIds[j] == defaultBtn) {
			defaultBtnIdx = j;
			break;
		    }
		}
		if (defaultBtnIdx < 0) {
		    Tcl_AppendResult(interp, "invalid default button \"",
			    TkFindStateString(buttonMap, defaultBtn),
			    "\"", NULL);
		    return TCL_ERROR;
		}
		break;
	    }
	}
	flags = buttonFlagMap[defaultBtnIdx];
    }

    flags |= icon | type | MB_TASKMODAL | MB_SETFOREGROUND;

    tmpObj = messageObj ? Tcl_DuplicateObj(messageObj)
	    : Tcl_NewUnicodeObj(NULL, 0);
    Tcl_IncrRefCount(tmpObj);
    if (detailObj) {
	Tcl_AppendUnicodeToObj(tmpObj, L"\n\n", 2);
	Tcl_AppendObjToObj(tmpObj, detailObj);
    }

    oldMode = Tcl_SetServiceMode(TCL_SERVICE_ALL);

    /*
     * MessageBoxW exists for all platforms. Use it to allow unicode error
     * message to be displayed correctly where possible by the OS.
     *
     * In order to have the parent window icon reflected in a MessageBox, we
     * have to create a hook that will trigger when the MessageBox is being
     * created.
     */

    tsdPtr->hSmallIcon = TkWinGetIcon(parent, ICON_SMALL);
    tsdPtr->hBigIcon   = TkWinGetIcon(parent, ICON_BIG);
    tsdPtr->hMsgBoxHook = SetWindowsHookEx(WH_CBT, MsgBoxCBTProc, NULL,
	    GetCurrentThreadId());
    winCode = MessageBoxW(hWnd, Tcl_GetUnicode(tmpObj),
	    titleObj ? Tcl_GetUnicode(titleObj) : L"", flags);
    UnhookWindowsHookEx(tsdPtr->hMsgBoxHook);
    (void) Tcl_SetServiceMode(oldMode);

    /*
     * Ensure that hWnd is enabled, because it can happen that we have updated
     * the wrapper of the parent, which causes us to leave this child disabled
     * (Windows loses sync).
     */

    EnableWindow(hWnd, 1);

    Tcl_DecrRefCount(tmpObj);

    Tcl_SetResult(interp, TkFindStateString(buttonMap, winCode), TCL_STATIC);
    return TCL_OK;
}

static LRESULT CALLBACK
MsgBoxCBTProc(
    int nCode,
    WPARAM wParam,
    LPARAM lParam)
{
    ThreadSpecificData *tsdPtr = (ThreadSpecificData *)
	Tcl_GetThreadData(&dataKey, sizeof(ThreadSpecificData));

    if (nCode == HCBT_CREATEWND) {
	/*
	 * Window owned by our task is being created. Since the hook is
	 * installed just before the MessageBox call and removed after the
	 * MessageBox call, the window being created is either the message box
	 * or one of its controls. Check that the class is WC_DIALOG to ensure
	 * that it's the one we want.
	 */

	LPCBT_CREATEWND lpcbtcreate = (LPCBT_CREATEWND) lParam;

	if (WC_DIALOG == lpcbtcreate->lpcs->lpszClass) {
	    HWND hwnd = (HWND) wParam;

	    SendMessage(hwnd, WM_SETICON, ICON_SMALL,
		    (LPARAM) tsdPtr->hSmallIcon);
	    SendMessage(hwnd, WM_SETICON, ICON_BIG, (LPARAM) tsdPtr->hBigIcon);
	}
    }

    /*
     * Call the next hook proc, if there is one
     */

    return CallNextHookEx(tsdPtr->hMsgBoxHook, nCode, wParam, lParam);
}

/*
 * ----------------------------------------------------------------------
 *
 * SetTkDialog --
 *
 *	Records the HWND for a native dialog in the 'tk_dialog' variable so
 *	that the test-suite can operate on the correct dialog window. Use of
 *	this is enabled when a test program calls TkWinDialogDebug by calling
 *	the test command 'tkwinevent debug 1'.
 *
 * ----------------------------------------------------------------------
 */

static void
SetTkDialog(
    ClientData clientData)
{
    ThreadSpecificData *tsdPtr = (ThreadSpecificData *)
	    Tcl_GetThreadData(&dataKey, sizeof(ThreadSpecificData));
    char buf[32];

    sprintf(buf, "0x%p", (HWND) clientData);
    Tcl_SetVar(tsdPtr->debugInterp, "tk_dialog", buf, TCL_GLOBAL_ONLY);
}

/*
 * Factored out a common pattern in use in this file.
 */
static char *
ConvertExternalFilename(
    Tcl_Encoding encoding,
    char *filename,
    Tcl_DString *dsPtr)
{
    char *p;

    Tcl_ExternalToUtfDString(encoding, filename, -1, dsPtr);
    for (p = Tcl_DStringValue(dsPtr); *p != '\0'; p++) {
	/*
	 * Change the pathname to the Tcl "normalized" pathname, where back
	 * slashes are used instead of forward slashes
	 */

	if (*p == '\\') {
	    *p = '/';
	}
    }
    return Tcl_DStringValue(dsPtr);
}

/*
 * Local Variables:
 * mode: c
 * c-basic-offset: 4
 * fill-column: 78
 * End:
 */<|MERGE_RESOLUTION|>--- conflicted
+++ resolved
@@ -599,7 +599,7 @@
     OFNData ofnData;
     int cdlgerr;
     int filterIndex = 0, result = TCL_ERROR, winCode, oldMode, i, multi = 0;
-    int inValue, confirmOverwrite = 1;
+    int confirmOverwrite = 1;
     char *extension = NULL, *title = NULL;
     Tk_Window tkwin = (Tk_Window) clientData;
     HWND hWnd;
@@ -639,7 +639,7 @@
 	{"-typevariable",	FILE_TYPEVARIABLE},
 	{NULL,			FILE_DEFAULT/*ignored*/ }
     };
-    CONST struct Options *options = open ? optionOptions : saveOptions;
+    CONST struct Options *options = open ? openOptions : saveOptions;
 
     file[0] = '\0';
     ZeroMemory(&ofnData, sizeof(OFNData));
@@ -655,16 +655,8 @@
 	char *string;
 	Tcl_Obj *valuePtr = objv[i + 1];
 
-<<<<<<< HEAD
 	if (Tcl_GetIndexFromObjStruct(interp, objv[i], options,
-		sizeof(struct Option), "option", 0, &index) != TCL_OK) {
-=======
-	optionPtr = objv[i];
-	valuePtr = objv[i + 1];
-
-	if (Tcl_GetIndexFromObjStruct(interp, optionPtr, options,
 		sizeof(struct Options), "option", 0, &index) != TCL_OK) {
->>>>>>> fa24e270
 	    goto end;
 	} else if (i + 1 == objc) {
 	    Tcl_AppendResult(interp, "value for \"", options[index].name,
