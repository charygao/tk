--- conflicted
+++ resolved
@@ -7,16 +7,8 @@
  * Copyright (c) 2002 by David Gravereaux.
  * Copyright (c) 2006 by Pat Thoyts
  *
-<<<<<<< HEAD
  * See the file "license.terms" for information on usage and redistribution of
  * this file, and for a DISCLAIMER OF ALL WARRANTIES.
- *
- * ----------------------------------------------------------------------------
- * RCS: @(#) $Id: nmakehlp.c,v 1.11 2007/12/14 02:19:43 patthoyts Exp $
-=======
- * See the file "license.terms" for information on usage and redistribution
- * of this file, and for a DISCLAIMER OF ALL WARRANTIES.
->>>>>>> 2930fe96
  * ----------------------------------------------------------------------------
  */
 
