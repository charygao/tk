#! /bin/bash -norc
# This file is an input file used by the GNU "autoconf" program to
# generate the file "configure", which is run during Tk installation
# to configure the system for the local environment.
<<<<<<< HEAD
#
# RCS: @(#) $Id: configure.in,v 1.92 2011/01/12 11:05:43 nijtmans Exp $
=======
>>>>>>> fca5c4a6

AC_INIT(../generic/tk.h)
AC_PREREQ(2.59)

# The following define is needed when building with Cygwin since newer
# versions of autoconf incorrectly set SHELL to /bin/bash instead of
# /bin/sh. The bash shell seems to suffer from some strange failures.
SHELL=/bin/sh

TK_VERSION=8.6
TK_MAJOR_VERSION=8
TK_MINOR_VERSION=6
TK_PATCH_LEVEL="b1.2"
VER=$TK_MAJOR_VERSION$TK_MINOR_VERSION

#------------------------------------------------------------------------
# Handle the --prefix=... option
#------------------------------------------------------------------------

if test "${prefix}" = "NONE"; then
    prefix=/usr/local
fi
if test "${exec_prefix}" = "NONE"; then
    exec_prefix=$prefix
fi
# libdir must be a fully qualified path (not ${exec_prefix}/lib)
eval libdir="$libdir"

#------------------------------------------------------------------------
# Standard compiler checks
#------------------------------------------------------------------------

# If the user did not set CFLAGS, set it now to keep
# the AC_PROG_CC macro from adding "-g -O2".
if test "${CFLAGS+set}" != "set" ; then
    CFLAGS=""
fi

AC_PROG_CC
AC_C_INLINE
AC_HEADER_STDC

AC_CHECK_TOOL(AR, ar)
AC_CHECK_TOOL(RANLIB, ranlib)
AC_CHECK_TOOL(RC, windres)

#--------------------------------------------------------------------
# Checks to see if the make program sets the $MAKE variable.
#--------------------------------------------------------------------

AC_PROG_MAKE_SET

#--------------------------------------------------------------------
# Perform additinal compiler tests.
#--------------------------------------------------------------------

dnl Currently AC_CYGWIN is disabled since it invokes AC_CANONICAL_HOST
dnl under autoconf 2.5X.
dnl
dnl AC_CYGWIN

#--------------------------------------------------------------------
# Determines the correct binary file extension (.o, .obj, .exe etc.)
#--------------------------------------------------------------------

AC_OBJEXT
AC_EXEEXT

#--------------------------------------------------------------------
# Check whether --enable-threads or --disable-threads was given.
#--------------------------------------------------------------------

SC_ENABLE_THREADS

#--------------------------------------------------------------------
# The statements below define a collection of symbols related to
# building libtk as a shared library instead of a static library.
#--------------------------------------------------------------------

SC_ENABLE_SHARED

#--------------------------------------------------------------------
# The statements below define a collection of compile flags.  This
# macro depends on the value of SHARED_BUILD, and should be called
# after SC_ENABLE_SHARED checks the configure switches.
#--------------------------------------------------------------------

SC_CONFIG_CFLAGS

#--------------------------------------------------------------------
# man2tcl needs this so that it can use errno.h
#--------------------------------------------------------------------

AC_CHECK_HEADER(errno.h, , MAN2TCLFLAGS="-DNO_ERRNO_H")
AC_SUBST(MAN2TCLFLAGS)

#--------------------------------------------------------------------
# Windows XP theme engine header for Ttk
#--------------------------------------------------------------------

AC_CHECK_HEADER([uxtheme.h], [AC_DEFINE(HAVE_UXTHEME_H)],
	[AC_MSG_NOTICE([xpnative theme will be unavailable])],
	[#include <windows.h>])
AC_CHECK_HEADER([vssym32.h], [AC_DEFINE(HAVE_VSSYM32_H)], [],
	[#include <windows.h>
#include <uxtheme.h>])

#--------------------------------------------------------------------
# Set the default compiler switches based on the --enable-symbols
# option.  This macro depends on C flags, and should be called
# after SC_CONFIG_CFLAGS macro is called.
#--------------------------------------------------------------------

SC_ENABLE_SYMBOLS

TK_DBGX=${DBGX}

#--------------------------------------------------------------------
# Embed the manifest if we can determine how
#--------------------------------------------------------------------

SC_EMBED_MANIFEST(wish.exe.manifest)

#--------------------------------------------------------------------
# Locate and source the tclConfig.sh file.
#--------------------------------------------------------------------

SC_PATH_TCLCONFIG($TK_PATCH_LEVEL)
SC_LOAD_TCLCONFIG

SC_BUILD_TCLSH
SC_PROG_TCLSH

#------------------------------------------------------------------------
# tkConfig.sh refers to this by a different name
#------------------------------------------------------------------------

TK_SHARED_BUILD=${SHARED_BUILD}

#--------------------------------------------------------------------
# Perform final evaluations of variables with possible substitutions.
#--------------------------------------------------------------------

TK_SHARED_LIB_SUFFIX="\${NODOT_VERSION}${DLLSUFFIX}"
TK_UNSHARED_LIB_SUFFIX="\${NODOT_VERSION}${LIBSUFFIX}"
TK_EXPORT_FILE_SUFFIX="\${NODOT_VERSION}${LIBSUFFIX}"

eval "TK_SRC_DIR=\"`cd $srcdir/..; pwd`\""

eval "TK_DLL_FILE=tk$VER${DLLSUFFIX}"
eval "TK_LIB_FILE=${LIBPREFIX}tk$VER${LIBSUFFIX}"

eval "TK_STUB_LIB_FILE=${LIBPREFIX}tkstub${VER}${LIBSUFFIX}"
# FIXME: All of this var junk needs to be done in tcl.m4 !!!!
# I left out the other vars that also need to get defined here.
# we also need to double check about spaces in path names
eval "TK_LIB_FLAG=\"-ltk${VER}${LIBFLAGSUFFIX}\""
TK_LIB_SPEC="-L${libdir} ${TK_LIB_FLAG}"
TK_BUILD_LIB_SPEC="-L`pwd` ${TK_LIB_FLAG}"

eval "TK_STUB_LIB_FLAG=\"-ltkstub${VER}${LIBFLAGSUFFIX}\""
TK_BUILD_STUB_LIB_SPEC="-L`pwd` ${TK_STUB_LIB_FLAG}"

TK_STUB_LIB_SPEC="-L${libdir} ${TK_STUB_LIB_FLAG}"
TK_STUB_LIB_PATH="${libdir}/${TK_STUB_LIB_FILE}"
TK_BUILD_STUB_LIB_PATH="`pwd`/${TK_STUB_LIB_FILE}"

eval "DLLSUFFIX=${DLLSUFFIX}"
eval "LIBPREFIX=${LIBPREFIX}"
eval "LIBSUFFIX=${LIBSUFFIX}"
eval "EXESUFFIX=${EXESUFFIX}"

CFG_TK_SHARED_LIB_SUFFIX=${TK_SHARED_LIB_SUFFIX}
CFG_TK_UNSHARED_LIB_SUFFIX=${TK_UNSHARED_LIB_SUFFIX}
CFG_TK_EXPORT_FILE_SUFFIX=${TK_EXPORT_FILE_SUFFIX}

#--------------------------------------------------------------------
# Adjust the defines for how the resources are built depending
# on symbols and static vs. shared.
#--------------------------------------------------------------------

if test ${SHARED_BUILD} = 0 -o "$TCL_NEEDS_EXP_FILE" = 0; then
    if test "${DBGX}" = "d"; then
        RC_DEFINES="${RC_DEFINE} STATIC_BUILD ${RC_DEFINE} DEBUG"
    else
        RC_DEFINES="${RC_DEFINE} STATIC_BUILD"
    fi
    TK_RES=""
else
    if test "${DBGX}" = "d"; then
        RC_DEFINES="${RC_DEFINE} DEBUG"
    else
        RC_DEFINES=""
    fi
    TK_RES='tk.$(RES)'
fi

# The wish.exe.manifest requires these
# TK_WIN_VERSION is the 4 dotted pair Windows version format which needs
# the release level, and must account for interim release versioning
case "$TK_PATCH_LEVEL" in
     *a*) TK_RELEASE_LEVEL=0 ;;
     *b*) TK_RELEASE_LEVEL=1 ;;
     *)   TK_RELEASE_LEVEL=2 ;;
esac
TK_WIN_VERSION="$TK_VERSION.$TK_RELEASE_LEVEL.`echo $TK_PATCH_LEVEL | tr -d ab.`"
AC_SUBST(TK_WIN_VERSION)
# X86|AMD64|IA64 for manifest
AC_SUBST(MACHINE)

AC_SUBST(TK_VERSION)
AC_SUBST(TK_MAJOR_VERSION)
AC_SUBST(TK_MINOR_VERSION)
AC_SUBST(TK_PATCH_LEVEL)
AC_SUBST(TK_DBGX)
AC_SUBST(TK_LIB_FILE)
AC_SUBST(TK_DLL_FILE)
AC_SUBST(TK_STUB_LIB_FILE)
AC_SUBST(TK_STUB_LIB_FLAG)
AC_SUBST(TK_BUILD_STUB_LIB_SPEC)
AC_SUBST(TK_SRC_DIR)
AC_SUBST(TK_BIN_DIR)

AC_SUBST(TCL_VERSION)
AC_SUBST(TCL_MAJOR_VERSION)
AC_SUBST(TCL_MINOR_VERSION)
AC_SUBST(TCL_PATCH_LEVEL)

AC_SUBST(TCL_SRC_DIR)
AC_SUBST(TCL_BIN_DIR)
AC_SUBST(TCL_DBGX)
AC_SUBST(CFG_TK_SHARED_LIB_SUFFIX)
AC_SUBST(CFG_TK_UNSHARED_LIB_SUFFIX)
AC_SUBST(CFG_TK_EXPORT_FILE_SUFFIX)

AC_SUBST(CFLAGS_DEFAULT)
AC_SUBST(EXTRA_CFLAGS)
AC_SUBST(CYGPATH)
AC_SUBST(DEPARG)
AC_SUBST(CC_OBJNAME)
AC_SUBST(CC_EXENAME)

# win/tcl.m4 doesn't set (LDFLAGS)
AC_SUBST(LDFLAGS_DEFAULT)
AC_SUBST(LDFLAGS_DEBUG)
AC_SUBST(LDFLAGS_OPTIMIZE)
AC_SUBST(LDFLAGS_CONSOLE)
AC_SUBST(LDFLAGS_WINDOW)
AC_SUBST(AR)
AC_SUBST(RANLIB)
AC_SUBST(TK_RES)

AC_SUBST(STLIB_LD)
AC_SUBST(SHLIB_LD)
AC_SUBST(SHLIB_LD_LIBS)
AC_SUBST(SHLIB_CFLAGS)
AC_SUBST(SHLIB_SUFFIX)
AC_SUBST(TK_SHARED_BUILD)

AC_SUBST(LIBS)
AC_SUBST(LIBS_GUI)
AC_SUBST(DLLSUFFIX)
AC_SUBST(LIBPREFIX)
AC_SUBST(LIBSUFFIX)
AC_SUBST(EXESUFFIX)
AC_SUBST(LIBRARIES)
AC_SUBST(MAKE_LIB)
AC_SUBST(POST_MAKE_LIB)
AC_SUBST(MAKE_DLL)
AC_SUBST(MAKE_EXE)

AC_SUBST(TK_LIB_FLAG)
AC_SUBST(TK_LIB_SPEC)
AC_SUBST(TK_BUILD_LIB_SPEC)
AC_SUBST(TK_STUB_LIB_SPEC)
AC_SUBST(TK_STUB_LIB_PATH)
AC_SUBST(TK_BUILD_STUB_LIB_PATH)

# undefined at this point for win
AC_SUBST(TK_CC_SEARCH_FLAGS)
AC_SUBST(TK_LD_SEARCH_FLAGS)

AC_SUBST(RC)
AC_SUBST(RC_OUT)
AC_SUBST(RC_TYPE)
AC_SUBST(RC_INCLUDE)
AC_SUBST(RC_DEFINE)
AC_SUBST(RC_DEFINES)
AC_SUBST(RES)

AC_OUTPUT(Makefile tkConfig.sh wish.exe.manifest)

dnl Local Variables:
dnl mode: autoconf;
dnl End:<|MERGE_RESOLUTION|>--- conflicted
+++ resolved
@@ -2,11 +2,6 @@
 # This file is an input file used by the GNU "autoconf" program to
 # generate the file "configure", which is run during Tk installation
 # to configure the system for the local environment.
-<<<<<<< HEAD
-#
-# RCS: @(#) $Id: configure.in,v 1.92 2011/01/12 11:05:43 nijtmans Exp $
-=======
->>>>>>> fca5c4a6
 
 AC_INIT(../generic/tk.h)
 AC_PREREQ(2.59)
